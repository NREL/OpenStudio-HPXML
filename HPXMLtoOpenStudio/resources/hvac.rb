# frozen_string_literal: true

class HVAC
  def self.apply_air_source_hvac_systems(model, cooling_system, heating_system,
                                         sequential_cool_load_fracs, sequential_heat_load_fracs,
                                         control_zone)
    is_heatpump = false
    if not cooling_system.nil?
      if cooling_system.is_a? HPXML::HeatPump
        is_heatpump = true
        if cooling_system.heat_pump_type == HPXML::HVACTypeHeatPumpAirToAir
          obj_name = Constants.ObjectNameAirSourceHeatPump
        elsif cooling_system.heat_pump_type == HPXML::HVACTypeHeatPumpMiniSplit
          obj_name = Constants.ObjectNameMiniSplitHeatPump
        elsif cooling_system.heat_pump_type == HPXML::HVACTypeHeatPumpPTHP
          obj_name = Constants.ObjectNamePTHP
          fan_watts_per_cfm = 0.0
        elsif cooling_system.heat_pump_type == HPXML::HVACTypeHeatPumpRoom
          obj_name = Constants.ObjectNameRoomHP
          fan_watts_per_cfm = 0.0
        else
          fail "Unexpected heat pump type: #{cooling_system.heat_pump_type}."
        end
      elsif cooling_system.is_a? HPXML::CoolingSystem
        if cooling_system.cooling_system_type == HPXML::HVACTypeCentralAirConditioner
          if heating_system.nil?
            obj_name = Constants.ObjectNameCentralAirConditioner
          else
            obj_name = Constants.ObjectNameCentralAirConditionerAndFurnace
            # error checking for fan power
            if (cooling_system.fan_watts_per_cfm.to_f != heating_system.fan_watts_per_cfm.to_f)
              fail "Fan powers for heating system '#{heating_system.id}' and cooling system '#{cooling_system.id}' are attached to a single distribution system and therefore must be the same."
            end
          end
        elsif [HPXML::HVACTypeRoomAirConditioner, HPXML::HVACTypePTAC].include? cooling_system.cooling_system_type
          fan_watts_per_cfm = 0.0
          if cooling_system.cooling_system_type == HPXML::HVACTypeRoomAirConditioner
            obj_name = Constants.ObjectNameRoomAirConditioner
          else
            obj_name = Constants.ObjectNamePTAC
          end
        elsif cooling_system.cooling_system_type == HPXML::HVACTypeMiniSplitAirConditioner
          obj_name = Constants.ObjectNameMiniSplitAirConditioner
        else
          fail "Unexpected cooling system type: #{cooling_system.cooling_system_type}."
        end
      end
      clg_ap = cooling_system.additional_properties
      num_speeds = clg_ap.num_speeds
    elsif (heating_system.is_a? HPXML::HeatingSystem) && (heating_system.heating_system_type == HPXML::HVACTypeFurnace)
      obj_name = Constants.ObjectNameFurnace
      num_speeds = 1
    else
      fail "Unexpected heating system type: #{heating_system.heating_system_type}, expect central air source hvac systems."
    end

    fan_cfms = []
    if not cooling_system.nil?
      # Cooling Coil
      clg_coil = create_dx_cooling_coil(model, obj_name, cooling_system)

      clg_cfm = cooling_system.cooling_airflow_cfm
      clg_ap.cool_fan_speed_ratios.each do |r|
        fan_cfms << clg_cfm * r
      end
      if (cooling_system.is_a? HPXML::CoolingSystem) && cooling_system.has_integrated_heating
        if cooling_system.integrated_heating_system_fuel == HPXML::FuelTypeElectricity
          htg_coil = OpenStudio::Model::CoilHeatingElectric.new(model)
          htg_coil.setEfficiency(cooling_system.integrated_heating_system_efficiency_percent)
        else
          htg_coil = OpenStudio::Model::CoilHeatingGas.new(model)
          htg_coil.setGasBurnerEfficiency(cooling_system.integrated_heating_system_efficiency_percent)
          htg_coil.setParasiticElectricLoad(0)
          htg_coil.setParasiticGasLoad(0)
          htg_coil.setFuelType(EPlus.fuel_type(cooling_system.integrated_heating_system_fuel))
        end
        htg_coil.setNominalCapacity(UnitConversions.convert(cooling_system.integrated_heating_system_capacity, 'Btu/hr', 'W'))
        htg_coil.setName(obj_name + ' htg coil')
        htg_coil.additionalProperties.setFeature('HPXML_ID', cooling_system.id) # Used by reporting measure
        htg_cfm = cooling_system.integrated_heating_system_airflow_cfm
        fan_cfms << htg_cfm
      end
    end

    if not heating_system.nil?
      htg_ap = heating_system.additional_properties
      htg_cfm = heating_system.heating_airflow_cfm
      if is_heatpump
        supp_max_temp = htg_ap.supp_max_temp

        # Heating Coil
        htg_coil = create_dx_heating_coil(model, obj_name, heating_system)

        # Supplemental Heating Coil
        htg_supp_coil = create_supp_heating_coil(model, obj_name, heating_system)
        htg_ap.heat_fan_speed_ratios.each do |r|
          fan_cfms << htg_cfm * r
        end
      else
        # Heating Coil
        if heating_system.heating_system_fuel == HPXML::FuelTypeElectricity
          htg_coil = OpenStudio::Model::CoilHeatingElectric.new(model)
          htg_coil.setEfficiency(heating_system.heating_efficiency_afue)
        else
          htg_coil = OpenStudio::Model::CoilHeatingGas.new(model)
          htg_coil.setGasBurnerEfficiency(heating_system.heating_efficiency_afue)
          htg_coil.setParasiticElectricLoad(0)
          htg_coil.setParasiticGasLoad(0)
          htg_coil.setFuelType(EPlus.fuel_type(heating_system.heating_system_fuel))
        end
        htg_coil.setNominalCapacity(UnitConversions.convert(heating_system.heating_capacity, 'Btu/hr', 'W'))
        htg_coil.setName(obj_name + ' htg coil')
        htg_coil.additionalProperties.setFeature('HPXML_ID', heating_system.id) # Used by reporting measure
        fan_cfms << htg_cfm
      end
    end

    # Fan
    if fan_watts_per_cfm.nil?
      if (not cooling_system.nil?) && (not cooling_system.fan_watts_per_cfm.nil?)
        fan_watts_per_cfm = cooling_system.fan_watts_per_cfm
      else
        fan_watts_per_cfm = heating_system.fan_watts_per_cfm
      end
    end
    fan = create_supply_fan(model, obj_name, fan_watts_per_cfm, fan_cfms)
    if heating_system.is_a?(HPXML::HeatPump) && (not heating_system.backup_system.nil?) && (not heating_system.backup_heating_switchover_temp.nil?)
      # Disable blower fan power below switchover temperature
      set_fan_power_ems_program(model, fan, htg_ap.hp_min_temp)
    end
    if (not cooling_system.nil?) && (not heating_system.nil?) && (cooling_system == heating_system)
      disaggregate_fan_or_pump(model, fan, htg_coil, clg_coil, htg_supp_coil, cooling_system)
    else
      if not cooling_system.nil?
        if cooling_system.has_integrated_heating
          disaggregate_fan_or_pump(model, fan, htg_coil, clg_coil, nil, cooling_system)
        else
          disaggregate_fan_or_pump(model, fan, nil, clg_coil, nil, cooling_system)
        end
      end
      if not heating_system.nil?
        disaggregate_fan_or_pump(model, fan, htg_coil, nil, htg_supp_coil, heating_system)
      end
    end

    # Unitary System
    air_loop_unitary = create_air_loop_unitary_system(model, obj_name, fan, htg_coil, clg_coil, htg_supp_coil, htg_cfm, clg_cfm, supp_max_temp)

    # Unitary System Performance
    if num_speeds > 1
      perf = OpenStudio::Model::UnitarySystemPerformanceMultispeed.new(model)
      perf.setSingleModeOperation(false)
      for speed in 1..num_speeds
        if is_heatpump
          f = OpenStudio::Model::SupplyAirflowRatioField.new(htg_ap.heat_fan_speed_ratios[speed - 1], clg_ap.cool_fan_speed_ratios[speed - 1])
        else
          f = OpenStudio::Model::SupplyAirflowRatioField.fromCoolingRatio(clg_ap.cool_fan_speed_ratios[speed - 1])
        end
        perf.addSupplyAirflowRatioField(f)
      end
      air_loop_unitary.setDesignSpecificationMultispeedObject(perf)
    end

    # Air Loop
    air_loop = create_air_loop(model, obj_name, air_loop_unitary, control_zone, sequential_heat_load_fracs, sequential_cool_load_fracs, [htg_cfm.to_f, clg_cfm.to_f].max)

    apply_installation_quality(model, heating_system, cooling_system, air_loop_unitary, htg_coil, clg_coil, control_zone)

    return air_loop
  end

  def self.apply_evaporative_cooler(model, cooling_system,
                                    sequential_cool_load_fracs, control_zone)

    obj_name = Constants.ObjectNameEvaporativeCooler

    clg_ap = cooling_system.additional_properties
    clg_cfm = cooling_system.cooling_airflow_cfm

    # Evap Cooler
    evap_cooler = OpenStudio::Model::EvaporativeCoolerDirectResearchSpecial.new(model, model.alwaysOnDiscreteSchedule)
    evap_cooler.setName(obj_name)
    evap_cooler.setCoolerEffectiveness(clg_ap.effectiveness)
    evap_cooler.setEvaporativeOperationMinimumDrybulbTemperature(0) # relax limitation to open evap cooler for any potential cooling
    evap_cooler.setEvaporativeOperationMaximumLimitWetbulbTemperature(50) # relax limitation to open evap cooler for any potential cooling
    evap_cooler.setEvaporativeOperationMaximumLimitDrybulbTemperature(50) # relax limitation to open evap cooler for any potential cooling
    evap_cooler.setPrimaryAirDesignFlowRate(UnitConversions.convert(clg_cfm, 'cfm', 'm^3/s'))
    evap_cooler.additionalProperties.setFeature('HPXML_ID', cooling_system.id) # Used by reporting measure

    # Air Loop
    air_loop = create_air_loop(model, obj_name, evap_cooler, control_zone, [0], sequential_cool_load_fracs, clg_cfm)

    # Fan
    fan_watts_per_cfm = [2.79 * clg_cfm**-0.29, 0.6].min # W/cfm; fit of efficacy to air flow from the CEC listed equipment
    fan = create_supply_fan(model, obj_name, fan_watts_per_cfm, [clg_cfm])
    fan.addToNode(air_loop.supplyInletNode)
    disaggregate_fan_or_pump(model, fan, nil, evap_cooler, nil, cooling_system)

    # Outdoor air intake system
    oa_intake_controller = OpenStudio::Model::ControllerOutdoorAir.new(model)
    oa_intake_controller.setName("#{air_loop.name} OA Controller")
    oa_intake_controller.setMinimumLimitType('FixedMinimum')
    oa_intake_controller.resetEconomizerMinimumLimitDryBulbTemperature
    oa_intake_controller.setMinimumFractionofOutdoorAirSchedule(model.alwaysOnDiscreteSchedule)
    oa_intake_controller.setMaximumOutdoorAirFlowRate(UnitConversions.convert(clg_cfm, 'cfm', 'm^3/s'))

    oa_intake = OpenStudio::Model::AirLoopHVACOutdoorAirSystem.new(model, oa_intake_controller)
    oa_intake.setName("#{air_loop.name} OA System")
    oa_intake.addToNode(air_loop.supplyInletNode)

    # air handler controls
    # setpoint follows OAT WetBulb
    evap_stpt_manager = OpenStudio::Model::SetpointManagerFollowOutdoorAirTemperature.new(model)
    evap_stpt_manager.setName('Follow OATwb')
    evap_stpt_manager.setReferenceTemperatureType('OutdoorAirWetBulb')
    evap_stpt_manager.setOffsetTemperatureDifference(0.0)
    evap_stpt_manager.addToNode(air_loop.supplyOutletNode)

    return air_loop
  end

  def self.apply_ground_to_air_heat_pump(model, runner, weather, heat_pump,
                                         sequential_heat_load_fracs, sequential_cool_load_fracs,
                                         control_zone, ground_conductivity)

    obj_name = Constants.ObjectNameGroundSourceHeatPump

    hp_ap = heat_pump.additional_properties
    htg_cfm = heat_pump.heating_airflow_cfm
    clg_cfm = heat_pump.cooling_airflow_cfm
    htg_cfm_rated = heat_pump.airflow_defect_ratio.nil? ? htg_cfm : (htg_cfm / (1.0 + heat_pump.airflow_defect_ratio))
    clg_cfm_rated = heat_pump.airflow_defect_ratio.nil? ? clg_cfm : (clg_cfm / (1.0 + heat_pump.airflow_defect_ratio))

    if hp_ap.frac_glycol == 0
      hp_ap.fluid_type = Constants.FluidWater
      runner.registerWarning("Specified #{hp_ap.fluid_type} fluid type and 0 fraction of glycol, so assuming #{Constants.FluidWater} fluid type.")
    end

    # Cooling Coil
    clg_total_cap_curve = create_curve_quad_linear(model, hp_ap.cool_cap_curve_spec[0], obj_name + ' clg total cap curve')
    clg_sens_cap_curve = create_curve_quint_linear(model, hp_ap.cool_sh_curve_spec[0], obj_name + ' clg sens cap curve')
    clg_power_curve = create_curve_quad_linear(model, hp_ap.cool_power_curve_spec[0], obj_name + ' clg power curve')
    clg_coil = OpenStudio::Model::CoilCoolingWaterToAirHeatPumpEquationFit.new(model, clg_total_cap_curve, clg_sens_cap_curve, clg_power_curve)
    clg_coil.setName(obj_name + ' clg coil')
    clg_coil.setRatedCoolingCoefficientofPerformance(1.0 / hp_ap.cool_rated_eirs[0])
    clg_coil.setNominalTimeforCondensateRemovaltoBegin(1000)
    clg_coil.setRatioofInitialMoistureEvaporationRateandSteadyStateLatentCapacity(1.5)
    clg_coil.setRatedAirFlowRate(UnitConversions.convert(clg_cfm_rated, 'cfm', 'm^3/s'))
    clg_coil.setRatedWaterFlowRate(UnitConversions.convert(hp_ap.GSHP_Loop_flow, 'gal/min', 'm^3/s'))
    clg_coil.setRatedTotalCoolingCapacity(UnitConversions.convert(heat_pump.cooling_capacity, 'Btu/hr', 'W'))
    clg_coil.setRatedSensibleCoolingCapacity(UnitConversions.convert(hp_ap.cooling_capacity_sensible, 'Btu/hr', 'W'))
    clg_coil.additionalProperties.setFeature('HPXML_ID', heat_pump.id) # Used by reporting measure

    # Heating Coil
    htg_cap_curve = create_curve_quad_linear(model, hp_ap.heat_cap_curve_spec[0], obj_name + ' htg cap curve')
    htg_power_curve = create_curve_quad_linear(model, hp_ap.heat_power_curve_spec[0], obj_name + ' htg power curve')
    htg_coil = OpenStudio::Model::CoilHeatingWaterToAirHeatPumpEquationFit.new(model, htg_cap_curve, htg_power_curve)
    htg_coil.setName(obj_name + ' htg coil')
    htg_coil.setRatedHeatingCoefficientofPerformance(1.0 / hp_ap.heat_rated_eirs[0])
    htg_coil.setRatedAirFlowRate(UnitConversions.convert(htg_cfm_rated, 'cfm', 'm^3/s'))
    htg_coil.setRatedWaterFlowRate(UnitConversions.convert(hp_ap.GSHP_Loop_flow, 'gal/min', 'm^3/s'))
    htg_coil.setRatedHeatingCapacity(UnitConversions.convert(heat_pump.heating_capacity, 'Btu/hr', 'W'))
    htg_coil.additionalProperties.setFeature('HPXML_ID', heat_pump.id) # Used by reporting measure

    # Supplemental Heating Coil
    htg_supp_coil = create_supp_heating_coil(model, obj_name, heat_pump)

    # Ground Heat Exchanger
    ground_heat_exch_vert = OpenStudio::Model::GroundHeatExchangerVertical.new(model)
    ground_heat_exch_vert.setName(obj_name + ' exchanger')
    ground_heat_exch_vert.setBoreHoleRadius(UnitConversions.convert(hp_ap.bore_diameter / 2.0, 'in', 'm'))
    ground_heat_exch_vert.setGroundThermalConductivity(UnitConversions.convert(ground_conductivity, 'Btu/(hr*ft*R)', 'W/(m*K)'))
    ground_heat_exch_vert.setGroundThermalHeatCapacity(UnitConversions.convert(ground_conductivity / hp_ap.ground_diffusivity, 'Btu/(ft^3*F)', 'J/(m^3*K)'))
    ground_heat_exch_vert.setGroundTemperature(UnitConversions.convert(weather.data.AnnualAvgDrybulb, 'F', 'C'))
    ground_heat_exch_vert.setGroutThermalConductivity(UnitConversions.convert(hp_ap.grout_conductivity, 'Btu/(hr*ft*R)', 'W/(m*K)'))
    ground_heat_exch_vert.setPipeThermalConductivity(UnitConversions.convert(hp_ap.pipe_cond, 'Btu/(hr*ft*R)', 'W/(m*K)'))
    ground_heat_exch_vert.setPipeOutDiameter(UnitConversions.convert(hp_ap.pipe_od, 'in', 'm'))
    ground_heat_exch_vert.setUTubeDistance(UnitConversions.convert(hp_ap.shank_spacing, 'in', 'm'))
    ground_heat_exch_vert.setPipeThickness(UnitConversions.convert((hp_ap.pipe_od - hp_ap.pipe_id) / 2.0, 'in', 'm'))
    ground_heat_exch_vert.setMaximumLengthofSimulation(1)
    ground_heat_exch_vert.setGFunctionReferenceRatio(0.0005)
    ground_heat_exch_vert.setDesignFlowRate(UnitConversions.convert(hp_ap.GSHP_Loop_flow, 'gal/min', 'm^3/s'))
    ground_heat_exch_vert.setNumberofBoreHoles(hp_ap.GSHP_Bore_Holes.to_i)
    ground_heat_exch_vert.setBoreHoleLength(UnitConversions.convert(hp_ap.GSHP_Bore_Depth, 'ft', 'm'))
    ground_heat_exch_vert.removeAllGFunctions
    for i in 0..(hp_ap.GSHP_G_Functions[0].size - 1)
      ground_heat_exch_vert.addGFunction(hp_ap.GSHP_G_Functions[0][i], hp_ap.GSHP_G_Functions[1][i])
    end

    # Plant Loop
    plant_loop = OpenStudio::Model::PlantLoop.new(model)
    plant_loop.setName(obj_name + ' condenser loop')
    if hp_ap.fluid_type == Constants.FluidWater
      plant_loop.setFluidType('Water')
    else
      plant_loop.setFluidType({ Constants.FluidPropyleneGlycol => 'PropyleneGlycol', Constants.FluidEthyleneGlycol => 'EthyleneGlycol' }[hp_ap.fluid_type])
      plant_loop.setGlycolConcentration((hp_ap.frac_glycol * 100).to_i)
    end
    plant_loop.setMaximumLoopTemperature(48.88889)
    plant_loop.setMinimumLoopTemperature(UnitConversions.convert(hp_ap.design_hw, 'F', 'C'))
    plant_loop.setMinimumLoopFlowRate(0)
    plant_loop.setLoadDistributionScheme('SequentialLoad')
    plant_loop.addSupplyBranchForComponent(ground_heat_exch_vert)
    plant_loop.addDemandBranchForComponent(htg_coil)
    plant_loop.addDemandBranchForComponent(clg_coil)
    plant_loop.setMaximumLoopFlowRate(UnitConversions.convert(hp_ap.GSHP_Loop_flow, 'gal/min', 'm^3/s'))

    sizing_plant = plant_loop.sizingPlant
    sizing_plant.setLoopType('Condenser')
    sizing_plant.setDesignLoopExitTemperature(UnitConversions.convert(hp_ap.design_chw, 'F', 'C'))
    sizing_plant.setLoopDesignTemperatureDifference(UnitConversions.convert(hp_ap.design_delta_t, 'R', 'K'))

    setpoint_mgr_follow_ground_temp = OpenStudio::Model::SetpointManagerFollowGroundTemperature.new(model)
    setpoint_mgr_follow_ground_temp.setName(obj_name + ' condenser loop temp')
    setpoint_mgr_follow_ground_temp.setControlVariable('Temperature')
    setpoint_mgr_follow_ground_temp.setMaximumSetpointTemperature(48.88889)
    setpoint_mgr_follow_ground_temp.setMinimumSetpointTemperature(UnitConversions.convert(hp_ap.design_hw, 'F', 'C'))
    setpoint_mgr_follow_ground_temp.setReferenceGroundTemperatureObjectType('Site:GroundTemperature:Deep')
    setpoint_mgr_follow_ground_temp.addToNode(plant_loop.supplyOutletNode)

    # Pump
    pump = OpenStudio::Model::PumpVariableSpeed.new(model)
    pump.setName(obj_name + ' pump')
    pump.setMotorEfficiency(0.85)
    pump.setRatedPumpHead(20000)
    pump.setFractionofMotorInefficienciestoFluidStream(0)
    pump.setCoefficient1ofthePartLoadPerformanceCurve(0)
    pump.setCoefficient2ofthePartLoadPerformanceCurve(1)
    pump.setCoefficient3ofthePartLoadPerformanceCurve(0)
    pump.setCoefficient4ofthePartLoadPerformanceCurve(0)
    pump.setMinimumFlowRate(0)
    pump.setPumpControlType('Intermittent')
    pump.addToNode(plant_loop.supplyInletNode)
    if heat_pump.cooling_capacity > 1.0
      pump_w = heat_pump.pump_watts_per_ton * UnitConversions.convert(heat_pump.cooling_capacity, 'Btu/hr', 'ton')
    else
      pump_w = heat_pump.pump_watts_per_ton * UnitConversions.convert(heat_pump.heating_capacity, 'Btu/hr', 'ton')
    end
    pump_w = [pump_w, 1.0].max # prevent error if zero
    pump.setRatedPowerConsumption(pump_w)
    pump.setRatedFlowRate(calc_pump_rated_flow_rate(0.75, pump_w, pump.ratedPumpHead))
    disaggregate_fan_or_pump(model, pump, htg_coil, clg_coil, htg_supp_coil, heat_pump)

    # Pipes
    chiller_bypass_pipe = OpenStudio::Model::PipeAdiabatic.new(model)
    plant_loop.addSupplyBranchForComponent(chiller_bypass_pipe)
    coil_bypass_pipe = OpenStudio::Model::PipeAdiabatic.new(model)
    plant_loop.addDemandBranchForComponent(coil_bypass_pipe)
    supply_outlet_pipe = OpenStudio::Model::PipeAdiabatic.new(model)
    supply_outlet_pipe.addToNode(plant_loop.supplyOutletNode)
    demand_inlet_pipe = OpenStudio::Model::PipeAdiabatic.new(model)
    demand_inlet_pipe.addToNode(plant_loop.demandInletNode)
    demand_outlet_pipe = OpenStudio::Model::PipeAdiabatic.new(model)
    demand_outlet_pipe.addToNode(plant_loop.demandOutletNode)

    # Fan
    fan = create_supply_fan(model, obj_name, heat_pump.fan_watts_per_cfm, [htg_cfm, clg_cfm])
    disaggregate_fan_or_pump(model, fan, htg_coil, clg_coil, htg_supp_coil, heat_pump)

    # Unitary System
    air_loop_unitary = create_air_loop_unitary_system(model, obj_name, fan, htg_coil, clg_coil, htg_supp_coil, htg_cfm, clg_cfm, 40.0)
    set_pump_power_ems_program(model, pump_w, pump, air_loop_unitary)

    if heat_pump.is_shared_system
      # Shared pump power per ANSI/RESNET/ICC 301-2019 Section 4.4.5.1 (pump runs 8760)
      shared_pump_w = heat_pump.shared_loop_watts / heat_pump.number_of_units_served.to_f
      equip_def = OpenStudio::Model::ElectricEquipmentDefinition.new(model)
      equip_def.setName(Constants.ObjectNameGSHPSharedPump)
      equip = OpenStudio::Model::ElectricEquipment.new(equip_def)
      equip.setName(equip_def.name.to_s)
      equip.setSpace(control_zone.spaces[0]) # no heat gain, so assign the equipment to an arbitrary space
      equip_def.setDesignLevel(shared_pump_w)
      equip_def.setFractionRadiant(0)
      equip_def.setFractionLatent(0)
      equip_def.setFractionLost(1)
      equip.setSchedule(model.alwaysOnDiscreteSchedule)
      equip.setEndUseSubcategory(equip_def.name.to_s)
      equip.additionalProperties.setFeature('HPXML_ID', heat_pump.id) # Used by reporting measure
    end

    # Air Loop
    air_loop = create_air_loop(model, obj_name, air_loop_unitary, control_zone, sequential_heat_load_fracs, sequential_cool_load_fracs, [htg_cfm, clg_cfm].max)

    # HVAC Installation Quality
    apply_installation_quality(model, heat_pump, heat_pump, air_loop_unitary, htg_coil, clg_coil, control_zone)

    return air_loop
  end

  def self.apply_water_loop_to_air_heat_pump(model, heat_pump,
                                             sequential_heat_load_fracs, sequential_cool_load_fracs,
                                             control_zone)
    if heat_pump.fraction_cool_load_served > 0
      # WLHPs connected to chillers or cooling towers should have already been converted to
      # central air conditioners
      fail 'WLHP model should only be called for central boilers.'
    end

    obj_name = Constants.ObjectNameWaterLoopHeatPump

    hp_ap = heat_pump.additional_properties
    htg_cfm = heat_pump.heating_airflow_cfm

    # Cooling Coil (none)
    clg_coil = nil

    # Heating Coil (model w/ constant efficiency)
    constant_biquadratic = create_curve_biquadratic_constant(model)
    constant_quadratic = create_curve_quadratic_constant(model)
    htg_coil = OpenStudio::Model::CoilHeatingDXSingleSpeed.new(model, model.alwaysOnDiscreteSchedule, constant_biquadratic, constant_quadratic, constant_biquadratic, constant_quadratic, constant_quadratic)
    htg_coil.setName(obj_name + ' htg coil')
    htg_coil.setRatedCOP(heat_pump.heating_efficiency_cop)
    htg_coil.setDefrostTimePeriodFraction(0.00001) # Disable defrost; avoid E+ warning w/ value of zero
    htg_coil.setMinimumOutdoorDryBulbTemperatureforCompressorOperation(UnitConversions.convert(hp_ap.hp_min_temp, 'F', 'C'))
    htg_coil.setRatedTotalHeatingCapacity(UnitConversions.convert(heat_pump.heating_capacity, 'Btu/hr', 'W'))
    htg_coil.setRatedAirFlowRate(htg_cfm)
    htg_coil.additionalProperties.setFeature('HPXML_ID', heat_pump.id) # Used by reporting measure

    # Supplemental Heating Coil
    htg_supp_coil = create_supp_heating_coil(model, obj_name, heat_pump)

    # Fan
    fan_power_installed = 0.0 # Use provided net COP
    fan = create_supply_fan(model, obj_name, fan_power_installed, [htg_cfm])
    disaggregate_fan_or_pump(model, fan, htg_coil, clg_coil, htg_supp_coil, heat_pump)

    # Unitary System
    air_loop_unitary = create_air_loop_unitary_system(model, obj_name, fan, htg_coil, clg_coil, htg_supp_coil, htg_cfm, nil, hp_ap.supp_max_temp)

    # Air Loop
    air_loop = create_air_loop(model, obj_name, air_loop_unitary, control_zone, sequential_heat_load_fracs, sequential_cool_load_fracs, htg_cfm)

    return air_loop
  end

  def self.apply_boiler(model, runner, heating_system,
                        sequential_heat_load_fracs, control_zone)
    obj_name = Constants.ObjectNameBoiler
    is_condensing = false # FUTURE: Expose as input; default based on AFUE
    oat_reset_enabled = false
    oat_high = nil
    oat_low = nil
    oat_hwst_high = nil
    oat_hwst_low = nil
    design_temp = 180.0 # deg-F

    if oat_reset_enabled
      if oat_high.nil? || oat_low.nil? || oat_hwst_low.nil? || oat_hwst_high.nil?
        runner.registerWarning('Boiler outdoor air temperature (OAT) reset is enabled but no setpoints were specified so OAT reset is being disabled.')
        oat_reset_enabled = false
      end
    end

    # Plant Loop
    plant_loop = OpenStudio::Model::PlantLoop.new(model)
    plant_loop.setName(obj_name + ' hydronic heat loop')
    plant_loop.setFluidType('Water')
    plant_loop.setMaximumLoopTemperature(100)
    plant_loop.setMinimumLoopTemperature(0)
    plant_loop.setMinimumLoopFlowRate(0)
    plant_loop.autocalculatePlantLoopVolume()

    loop_sizing = plant_loop.sizingPlant
    loop_sizing.setLoopType('Heating')
    loop_sizing.setDesignLoopExitTemperature(UnitConversions.convert(design_temp - 32.0, 'R', 'K'))
    loop_sizing.setLoopDesignTemperatureDifference(UnitConversions.convert(20.0, 'R', 'K'))

    # Pump
    pump_w = heating_system.electric_auxiliary_energy / 2.08
    pump_w = [pump_w, 1.0].max # prevent error if zero
    pump = OpenStudio::Model::PumpVariableSpeed.new(model)
    pump.setName(obj_name + ' hydronic pump')
    pump.setRatedPowerConsumption(pump_w)
    pump.setMotorEfficiency(0.85)
    pump.setRatedPumpHead(20000)
    pump.setRatedFlowRate(calc_pump_rated_flow_rate(0.75, pump_w, pump.ratedPumpHead))
    pump.setFractionofMotorInefficienciestoFluidStream(0)
    pump.setCoefficient1ofthePartLoadPerformanceCurve(0)
    pump.setCoefficient2ofthePartLoadPerformanceCurve(1)
    pump.setCoefficient3ofthePartLoadPerformanceCurve(0)
    pump.setCoefficient4ofthePartLoadPerformanceCurve(0)
    pump.setPumpControlType('Intermittent')
    pump.addToNode(plant_loop.supplyInletNode)

    # Boiler
    boiler = OpenStudio::Model::BoilerHotWater.new(model)
    boiler.setName(obj_name)
    boiler.setFuelType(EPlus.fuel_type(heating_system.heating_system_fuel))
    if is_condensing
      # Convert Rated Efficiency at 80F and 1.0PLR where the performance curves are derived from to Design condition as input
      boiler_RatedHWRT = UnitConversions.convert(80.0 - 32.0, 'R', 'K')
      plr_Rated = 1.0
      plr_Design = 1.0
      boiler_DesignHWRT = UnitConversions.convert(design_temp - 20.0 - 32.0, 'R', 'K')
      # Efficiency curves are normalized using 80F return water temperature, at 0.254PLR
      condBlr_TE_Coeff = [1.058343061, 0.052650153, 0.0087272, 0.001742217, 0.00000333715, 0.000513723]
      boilerEff_Norm = heating_system.heating_efficiency_afue / (condBlr_TE_Coeff[0] - condBlr_TE_Coeff[1] * plr_Rated - condBlr_TE_Coeff[2] * plr_Rated**2 - condBlr_TE_Coeff[3] * boiler_RatedHWRT + condBlr_TE_Coeff[4] * boiler_RatedHWRT**2 + condBlr_TE_Coeff[5] * boiler_RatedHWRT * plr_Rated)
      boilerEff_Design = boilerEff_Norm * (condBlr_TE_Coeff[0] - condBlr_TE_Coeff[1] * plr_Design - condBlr_TE_Coeff[2] * plr_Design**2 - condBlr_TE_Coeff[3] * boiler_DesignHWRT + condBlr_TE_Coeff[4] * boiler_DesignHWRT**2 + condBlr_TE_Coeff[5] * boiler_DesignHWRT * plr_Design)
      boiler.setNominalThermalEfficiency(boilerEff_Design)
      boiler.setEfficiencyCurveTemperatureEvaluationVariable('EnteringBoiler')
      boiler_eff_curve = create_curve_biquadratic(model, [1.058343061, -0.052650153, -0.0087272, -0.001742217, 0.00000333715, 0.000513723], 'CondensingBoilerEff', 0.2, 1.0, 30.0, 85.0)
    else
      boiler.setNominalThermalEfficiency(heating_system.heating_efficiency_afue)
      boiler.setEfficiencyCurveTemperatureEvaluationVariable('LeavingBoiler')
      boiler_eff_curve = create_curve_bicubic(model, [1.111720116, 0.078614078, -0.400425756, 0.0, -0.000156783, 0.009384599, 0.234257955, 1.32927e-06, -0.004446701, -1.22498e-05], 'NonCondensingBoilerEff', 0.1, 1.0, 20.0, 80.0)
    end
    boiler.setNormalizedBoilerEfficiencyCurve(boiler_eff_curve)
    boiler.setMinimumPartLoadRatio(0.0)
    boiler.setMaximumPartLoadRatio(1.0)
    boiler.setBoilerFlowMode('LeavingSetpointModulated')
    boiler.setOptimumPartLoadRatio(1.0)
    boiler.setWaterOutletUpperTemperatureLimit(99.9)
    boiler.setParasiticElectricLoad(0)
    boiler.setNominalCapacity(UnitConversions.convert(heating_system.heating_capacity, 'Btu/hr', 'W'))
    plant_loop.addSupplyBranchForComponent(boiler)
    boiler.additionalProperties.setFeature('HPXML_ID', heating_system.id) # Used by reporting measure
    set_pump_power_ems_program(model, pump_w, pump, boiler)

    if is_condensing && oat_reset_enabled
      setpoint_manager_oar = OpenStudio::Model::SetpointManagerOutdoorAirReset.new(model)
      setpoint_manager_oar.setName(obj_name + ' outdoor reset')
      setpoint_manager_oar.setControlVariable('Temperature')
      setpoint_manager_oar.setSetpointatOutdoorLowTemperature(UnitConversions.convert(oat_hwst_low, 'F', 'C'))
      setpoint_manager_oar.setOutdoorLowTemperature(UnitConversions.convert(oat_low, 'F', 'C'))
      setpoint_manager_oar.setSetpointatOutdoorHighTemperature(UnitConversions.convert(oat_hwst_high, 'F', 'C'))
      setpoint_manager_oar.setOutdoorHighTemperature(UnitConversions.convert(oat_high, 'F', 'C'))
      setpoint_manager_oar.addToNode(plant_loop.supplyOutletNode)
    end

    hydronic_heat_supply_setpoint = OpenStudio::Model::ScheduleConstant.new(model)
    hydronic_heat_supply_setpoint.setName(obj_name + ' hydronic heat supply setpoint')
    hydronic_heat_supply_setpoint.setValue(UnitConversions.convert(design_temp, 'F', 'C'))

    setpoint_manager_scheduled = OpenStudio::Model::SetpointManagerScheduled.new(model, hydronic_heat_supply_setpoint)
    setpoint_manager_scheduled.setName(obj_name + ' hydronic heat loop setpoint manager')
    setpoint_manager_scheduled.setControlVariable('Temperature')
    setpoint_manager_scheduled.addToNode(plant_loop.supplyOutletNode)

    pipe_supply_bypass = OpenStudio::Model::PipeAdiabatic.new(model)
    plant_loop.addSupplyBranchForComponent(pipe_supply_bypass)
    pipe_supply_outlet = OpenStudio::Model::PipeAdiabatic.new(model)
    pipe_supply_outlet.addToNode(plant_loop.supplyOutletNode)
    pipe_demand_bypass = OpenStudio::Model::PipeAdiabatic.new(model)
    plant_loop.addDemandBranchForComponent(pipe_demand_bypass)
    pipe_demand_inlet = OpenStudio::Model::PipeAdiabatic.new(model)
    pipe_demand_inlet.addToNode(plant_loop.demandInletNode)
    pipe_demand_outlet = OpenStudio::Model::PipeAdiabatic.new(model)
    pipe_demand_outlet.addToNode(plant_loop.demandOutletNode)

    bb_ua = UnitConversions.convert(heating_system.heating_capacity, 'Btu/hr', 'W') / UnitConversions.convert(UnitConversions.convert(loop_sizing.designLoopExitTemperature, 'C', 'F') - 10.0 - 95.0, 'R', 'K') * 3.0 # W/K
    max_water_flow = UnitConversions.convert(heating_system.heating_capacity, 'Btu/hr', 'W') / UnitConversions.convert(20.0, 'R', 'K') / 4.186 / 998.2 / 1000.0 * 2.0 # m^3/s
    fan_cfm = 400.0 * UnitConversions.convert(heating_system.heating_capacity, 'Btu/hr', 'ton') # CFM; assumes 400 cfm/ton

    if heating_system.distribution_system.air_type.to_s == HPXML::AirTypeFanCoil
      # Fan
      fan = create_supply_fan(model, obj_name, 0.0, [fan_cfm]) # fan energy included in above pump via Electric Auxiliary Energy (EAE)

      # Heating Coil
      htg_coil = OpenStudio::Model::CoilHeatingWater.new(model, model.alwaysOnDiscreteSchedule)
      htg_coil.setRatedCapacity(UnitConversions.convert(heating_system.heating_capacity, 'Btu/hr', 'W'))
      htg_coil.setUFactorTimesAreaValue(bb_ua)
      htg_coil.setMaximumWaterFlowRate(max_water_flow)
      htg_coil.setPerformanceInputMethod('NominalCapacity')
      htg_coil.setName(obj_name + ' htg coil')
      plant_loop.addDemandBranchForComponent(htg_coil)

      # Cooling Coil (always off)
      clg_coil = OpenStudio::Model::CoilCoolingWater.new(model, model.alwaysOffDiscreteSchedule)
      clg_coil.setName(obj_name + ' clg coil')
      clg_coil.setDesignWaterFlowRate(0.0022)
      clg_coil.setDesignAirFlowRate(1.45)
      clg_coil.setDesignInletWaterTemperature(6.1)
      clg_coil.setDesignInletAirTemperature(25.0)
      clg_coil.setDesignOutletAirTemperature(10.0)
      clg_coil.setDesignInletAirHumidityRatio(0.012)
      clg_coil.setDesignOutletAirHumidityRatio(0.008)
      plant_loop.addDemandBranchForComponent(clg_coil)

      # Fan Coil
      zone_hvac = OpenStudio::Model::ZoneHVACFourPipeFanCoil.new(model, model.alwaysOnDiscreteSchedule, fan, clg_coil, htg_coil)
      zone_hvac.setCapacityControlMethod('CyclingFan')
      zone_hvac.setName(obj_name + ' fan coil')
      zone_hvac.setMaximumSupplyAirTemperatureInHeatingMode(UnitConversions.convert(120.0, 'F', 'C'))
      zone_hvac.setHeatingConvergenceTolerance(0.001)
      zone_hvac.setMinimumSupplyAirTemperatureInCoolingMode(UnitConversions.convert(55.0, 'F', 'C'))
      zone_hvac.setMaximumColdWaterFlowRate(0.0)
      zone_hvac.setCoolingConvergenceTolerance(0.001)
      zone_hvac.setMaximumOutdoorAirFlowRate(0.0)
      zone_hvac.setMaximumSupplyAirFlowRate(UnitConversions.convert(fan_cfm, 'cfm', 'm^3/s'))
      zone_hvac.setMaximumHotWaterFlowRate(max_water_flow)
      zone_hvac.addToThermalZone(control_zone)
      disaggregate_fan_or_pump(model, pump, zone_hvac, nil, nil, heating_system)
    else
      # Heating Coil
      htg_coil = OpenStudio::Model::CoilHeatingWaterBaseboard.new(model)
      htg_coil.setName(obj_name + ' htg coil')
      htg_coil.setConvergenceTolerance(0.001)
      htg_coil.setHeatingDesignCapacity(UnitConversions.convert(heating_system.heating_capacity, 'Btu/hr', 'W'))
      htg_coil.setUFactorTimesAreaValue(bb_ua)
      htg_coil.setMaximumWaterFlowRate(max_water_flow)
      htg_coil.setHeatingDesignCapacityMethod('HeatingDesignCapacity')
      plant_loop.addDemandBranchForComponent(htg_coil)

      # Baseboard
      zone_hvac = OpenStudio::Model::ZoneHVACBaseboardConvectiveWater.new(model, model.alwaysOnDiscreteSchedule, htg_coil)
      zone_hvac.setName(obj_name + ' baseboard')
      zone_hvac.addToThermalZone(control_zone)
      disaggregate_fan_or_pump(model, pump, zone_hvac, nil, nil, heating_system)
    end

    control_zone.setSequentialHeatingFractionSchedule(zone_hvac, get_sequential_load_schedule(model, sequential_heat_load_fracs))
    control_zone.setSequentialCoolingFractionSchedule(zone_hvac, get_sequential_load_schedule(model, [0]))

    return zone_hvac
  end

  def self.apply_electric_baseboard(model, heating_system,
                                    sequential_heat_load_fracs, control_zone)

    obj_name = Constants.ObjectNameElectricBaseboard

    # Baseboard
    zone_hvac = OpenStudio::Model::ZoneHVACBaseboardConvectiveElectric.new(model)
    zone_hvac.setName(obj_name)
    zone_hvac.setEfficiency(heating_system.heating_efficiency_percent)
    zone_hvac.setNominalCapacity(UnitConversions.convert(heating_system.heating_capacity, 'Btu/hr', 'W'))
    zone_hvac.addToThermalZone(control_zone)
    zone_hvac.additionalProperties.setFeature('HPXML_ID', heating_system.id) # Used by reporting measure

    control_zone.setSequentialHeatingFractionSchedule(zone_hvac, get_sequential_load_schedule(model, sequential_heat_load_fracs))
    control_zone.setSequentialCoolingFractionSchedule(zone_hvac, get_sequential_load_schedule(model, [0]))
  end

  def self.apply_unit_heater(model, heating_system,
                             sequential_heat_load_fracs, control_zone)

    obj_name = Constants.ObjectNameUnitHeater

    # Heating Coil
    efficiency = heating_system.heating_efficiency_afue
    efficiency = heating_system.heating_efficiency_percent if efficiency.nil?
    if heating_system.heating_system_fuel == HPXML::FuelTypeElectricity
      htg_coil = OpenStudio::Model::CoilHeatingElectric.new(model)
      htg_coil.setEfficiency(efficiency)
    else
      htg_coil = OpenStudio::Model::CoilHeatingGas.new(model)
      htg_coil.setGasBurnerEfficiency(efficiency)
      htg_coil.setParasiticElectricLoad(0.0)
      htg_coil.setParasiticGasLoad(0)
      htg_coil.setFuelType(EPlus.fuel_type(heating_system.heating_system_fuel))
    end
    htg_coil.setNominalCapacity(UnitConversions.convert(heating_system.heating_capacity, 'Btu/hr', 'W'))
    htg_coil.setName(obj_name + ' htg coil')
    htg_coil.additionalProperties.setFeature('HPXML_ID', heating_system.id) # Used by reporting measure

    # Fan
    htg_cfm = heating_system.heating_airflow_cfm
    fan_watts_per_cfm = heating_system.fan_watts / htg_cfm
    fan = create_supply_fan(model, obj_name, fan_watts_per_cfm, [htg_cfm])
    disaggregate_fan_or_pump(model, fan, htg_coil, nil, nil, heating_system)

    # Unitary System
    unitary_system = create_air_loop_unitary_system(model, obj_name, fan, htg_coil, nil, nil, htg_cfm, nil)
    unitary_system.setControllingZoneorThermostatLocation(control_zone)
    unitary_system.addToThermalZone(control_zone)

    control_zone.setSequentialHeatingFractionSchedule(unitary_system, get_sequential_load_schedule(model, sequential_heat_load_fracs))
    control_zone.setSequentialCoolingFractionSchedule(unitary_system, get_sequential_load_schedule(model, [0]))
  end

  def self.apply_ideal_air_loads(model, obj_name, sequential_cool_load_fracs,
                                 sequential_heat_load_fracs, control_zone)

    # Ideal Air System
    ideal_air = OpenStudio::Model::ZoneHVACIdealLoadsAirSystem.new(model)
    ideal_air.setName(obj_name)
    ideal_air.setMaximumHeatingSupplyAirTemperature(50)
    ideal_air.setMinimumCoolingSupplyAirTemperature(10)
    ideal_air.setMaximumHeatingSupplyAirHumidityRatio(0.015)
    ideal_air.setMinimumCoolingSupplyAirHumidityRatio(0.01)
    if sequential_heat_load_fracs.sum > 0
      ideal_air.setHeatingLimit('NoLimit')
    else
      ideal_air.setHeatingLimit('LimitCapacity')
      ideal_air.setMaximumSensibleHeatingCapacity(0)
    end
    if sequential_cool_load_fracs.sum > 0
      ideal_air.setCoolingLimit('NoLimit')
    else
      ideal_air.setCoolingLimit('LimitCapacity')
      ideal_air.setMaximumTotalCoolingCapacity(0)
    end
    ideal_air.setDehumidificationControlType('None')
    ideal_air.setHumidificationControlType('None')
    ideal_air.addToThermalZone(control_zone)

    control_zone.setSequentialCoolingFractionSchedule(ideal_air, get_sequential_load_schedule(model, sequential_cool_load_fracs))
    control_zone.setSequentialHeatingFractionSchedule(ideal_air, get_sequential_load_schedule(model, sequential_heat_load_fracs))
  end

  def self.apply_dehumidifiers(model, dehumidifiers, living_space)
    dehumidifier_id = dehumidifiers[0].id # Syncs with the ReportSimulationOutput measure, which only looks at first dehumidifier ID

    if dehumidifiers.map { |d| d.rh_setpoint }.uniq.size > 1
      fail 'All dehumidifiers must have the same setpoint but multiple setpoints were specified.'
    end

    # Dehumidifier coefficients
    # Generic model coefficients from Winkler, Christensen, and Tomerlin (2011)
    w_coeff = [-1.162525707, 0.02271469, -0.000113208, 0.021110538, -0.0000693034, 0.000378843]
    ef_coeff = [-1.902154518, 0.063466565, -0.000622839, 0.039540407, -0.000125637, -0.000176722]
    pl_coeff = [0.90, 0.10, 0.0]

    dehumidifiers.each do |d|
      next unless d.energy_factor.nil?

      # shift inputs tested under IEF test conditions to those under EF test conditions with performance curves
      d.energy_factor, d.capacity = apply_dehumidifier_ief_to_ef_inputs(d.type, w_coeff, ef_coeff, d.integrated_energy_factor, d.capacity)
    end

    total_capacity = dehumidifiers.map { |d| d.capacity }.sum
    avg_energy_factor = dehumidifiers.map { |d| d.energy_factor * d.capacity }.sum / total_capacity
    total_fraction_served = dehumidifiers.map { |d| d.fraction_served }.sum

    control_zone = living_space.thermalZone.get
    obj_name = Constants.ObjectNameDehumidifier

    rh_setpoint = dehumidifiers[0].rh_setpoint * 100.0 # (EnergyPlus uses 60 for 60% RH)
    relative_humidity_setpoint_sch = OpenStudio::Model::ScheduleConstant.new(model)
    relative_humidity_setpoint_sch.setName(Constants.ObjectNameRelativeHumiditySetpoint)
    relative_humidity_setpoint_sch.setValue(rh_setpoint)

    capacity_curve = create_curve_biquadratic(model, w_coeff, 'DXDH-CAP-fT', -100, 100, -100, 100)
    energy_factor_curve = create_curve_biquadratic(model, ef_coeff, 'DXDH-EF-fT', -100, 100, -100, 100)
    part_load_frac_curve = create_curve_quadratic(model, pl_coeff, 'DXDH-PLF-fPLR', 0, 1, 0.7, 1)

    # Calculate air flow rate by assuming 2.75 cfm/pint/day (based on experimental test data)
    air_flow_rate = 2.75 * total_capacity

    # Humidity Setpoint
    humidistat = OpenStudio::Model::ZoneControlHumidistat.new(model)
    humidistat.setName(obj_name + ' humidistat')
    humidistat.setHumidifyingRelativeHumiditySetpointSchedule(relative_humidity_setpoint_sch)
    humidistat.setDehumidifyingRelativeHumiditySetpointSchedule(relative_humidity_setpoint_sch)
    control_zone.setZoneControlHumidistat(humidistat)

    # Dehumidifier
    zone_hvac = OpenStudio::Model::ZoneHVACDehumidifierDX.new(model, capacity_curve, energy_factor_curve, part_load_frac_curve)
    zone_hvac.setName(obj_name)
    zone_hvac.setAvailabilitySchedule(model.alwaysOnDiscreteSchedule)
    zone_hvac.setRatedWaterRemoval(UnitConversions.convert(total_capacity, 'pint', 'L'))
    zone_hvac.setRatedEnergyFactor(avg_energy_factor / total_fraction_served)
    zone_hvac.setRatedAirFlowRate(UnitConversions.convert(air_flow_rate, 'cfm', 'm^3/s'))
    zone_hvac.setMinimumDryBulbTemperatureforDehumidifierOperation(10)
    zone_hvac.setMaximumDryBulbTemperatureforDehumidifierOperation(40)
    zone_hvac.addToThermalZone(control_zone)
    zone_hvac.additionalProperties.setFeature('HPXML_ID', dehumidifier_id) # Used by reporting measure

    if total_fraction_served < 1.0
      adjust_dehumidifier_load_EMS(total_fraction_served, zone_hvac, model, living_space)
    end
  end

  def self.apply_ceiling_fans(model, runner, weather, ceiling_fan, living_space, schedules_file)
    obj_name = Constants.ObjectNameCeilingFan
    medium_cfm = 3000.0 # From ANSI 301-2019
    hrs_per_day = 10.5 # From ANSI 301-2019
    cfm_per_w = ceiling_fan.efficiency
    quantity = ceiling_fan.quantity
    annual_kwh = UnitConversions.convert(quantity * medium_cfm / cfm_per_w * hrs_per_day * 365.0, 'Wh', 'kWh')

    # Create schedule
    ceiling_fan_sch = nil
    if not schedules_file.nil?
      annual_kwh *= Schedule.CeilingFanMonthlyMultipliers(weather: weather).split(',').map(&:to_f).sum(0.0) / 12.0
      ceiling_fan_design_level = schedules_file.calc_design_level_from_annual_kwh(col_name: SchedulesFile::ColumnCeilingFan, annual_kwh: annual_kwh)
      ceiling_fan_sch = schedules_file.create_schedule_file(col_name: SchedulesFile::ColumnCeilingFan)
    end
    if ceiling_fan_sch.nil?
      annual_kwh *= ceiling_fan.monthly_multipliers.split(',').map(&:to_f).sum(0.0) / 12.0
      weekday_sch = ceiling_fan.weekday_fractions
      weekend_sch = ceiling_fan.weekend_fractions
      monthly_sch = ceiling_fan.monthly_multipliers
      ceiling_fan_sch_obj = MonthWeekdayWeekendSchedule.new(model, obj_name + ' schedule', weekday_sch, weekend_sch, monthly_sch, Constants.ScheduleTypeLimitsFraction)
      ceiling_fan_design_level = ceiling_fan_sch_obj.calcDesignLevelFromDailykWh(annual_kwh / 365.0)
      ceiling_fan_sch = ceiling_fan_sch_obj.schedule
    else
      runner.registerWarning("Both '#{SchedulesFile::ColumnCeilingFan}' schedule file and weekday fractions provided; the latter will be ignored.") if !ceiling_fan.weekday_fractions.nil?
      runner.registerWarning("Both '#{SchedulesFile::ColumnCeilingFan}' schedule file and weekend fractions provided; the latter will be ignored.") if !ceiling_fan.weekend_fractions.nil?
      runner.registerWarning("Both '#{SchedulesFile::ColumnCeilingFan}' schedule file and monthly multipliers provided; the latter will be ignored.") if !ceiling_fan.monthly_multipliers.nil?
    end

    equip_def = OpenStudio::Model::ElectricEquipmentDefinition.new(model)
    equip_def.setName(obj_name)
    equip = OpenStudio::Model::ElectricEquipment.new(equip_def)
    equip.setName(equip_def.name.to_s)
    equip.setSpace(living_space)
    equip_def.setDesignLevel(ceiling_fan_design_level)
    equip_def.setFractionRadiant(0.558)
    equip_def.setFractionLatent(0)
    equip_def.setFractionLost(0)
    equip.setEndUseSubcategory(obj_name)
    equip.setSchedule(ceiling_fan_sch)
  end

  def self.apply_setpoints(model, runner, weather, hvac_control, living_zone, has_ceiling_fan, heating_days, cooling_days, year, schedules_file)
    heating_sch = nil
    cooling_sch = nil
    if not schedules_file.nil?
      heating_sch = schedules_file.create_schedule_file(col_name: SchedulesFile::ColumnHeatingSetpoint)
      cooling_sch = schedules_file.create_schedule_file(col_name: SchedulesFile::ColumnCoolingSetpoint)
    end

    # permit mixing detailed schedules with simple schedules
    if heating_sch.nil?
      htg_weekday_setpoints, htg_weekend_setpoints = get_heating_setpoints(hvac_control, year)
    else
      runner.registerWarning("Both '#{SchedulesFile::ColumnHeatingSetpoint}' schedule file and heating setpoint temperature provided; the latter will be ignored.") if !hvac_control.heating_setpoint_temp.nil?
    end

    if cooling_sch.nil?
      clg_weekday_setpoints, clg_weekend_setpoints = get_cooling_setpoints(hvac_control, has_ceiling_fan, year, weather)
    else
      runner.registerWarning("Both '#{SchedulesFile::ColumnCoolingSetpoint}' schedule file and cooling setpoint temperature provided; the latter will be ignored.") if !hvac_control.cooling_setpoint_temp.nil?
    end

    # only deal with deadband issue if both schedules are simple
    if heating_sch.nil? && cooling_sch.nil?
      htg_weekday_setpoints, htg_weekend_setpoints, clg_weekday_setpoints, clg_weekend_setpoints = create_setpoint_schedules(runner, heating_days, cooling_days, htg_weekday_setpoints, htg_weekend_setpoints, clg_weekday_setpoints, clg_weekend_setpoints, year)
    end

    if heating_sch.nil?
      heating_setpoint = HourlyByDaySchedule.new(model, Constants.ObjectNameHeatingSetpoint, htg_weekday_setpoints, htg_weekend_setpoints, nil, false)
      heating_sch = heating_setpoint.schedule
    end

    if cooling_sch.nil?
      cooling_setpoint = HourlyByDaySchedule.new(model, Constants.ObjectNameCoolingSetpoint, clg_weekday_setpoints, clg_weekend_setpoints, nil, false)
      cooling_sch = cooling_setpoint.schedule
    end

    # Set the setpoint schedules
    thermostat_setpoint = OpenStudio::Model::ThermostatSetpointDualSetpoint.new(model)
    thermostat_setpoint.setName("#{living_zone.name} temperature setpoint")
    thermostat_setpoint.setHeatingSetpointTemperatureSchedule(heating_sch)
    thermostat_setpoint.setCoolingSetpointTemperatureSchedule(cooling_sch)
    living_zone.setThermostatSetpointDualSetpoint(thermostat_setpoint)
  end

  def self.create_setpoint_schedules(runner, heating_days, cooling_days, htg_weekday_setpoints, htg_weekend_setpoints, clg_weekday_setpoints, clg_weekend_setpoints, year)
    # Create setpoint schedules
    # This method ensures that we don't construct a setpoint schedule where the cooling setpoint
    # is less than the heating setpoint, which would result in an E+ error.

    # Note: It's tempting to adjust the setpoints, e.g., outside of the heating/cooling seasons,
    # to prevent unmet hours being reported. This is a dangerous idea. These setpoints are used
    # by natural ventilation, Kiva initialization, and probably other things.

    num_days = Constants.NumDaysInYear(year)
    warning = false
    for i in 0..(num_days - 1)
      if (heating_days[i] == cooling_days[i]) # both (or neither) heating/cooling seasons
        htg_wkdy = htg_weekday_setpoints[i].zip(clg_weekday_setpoints[i]).map { |h, c| c < h ? (h + c) / 2.0 : h }
        htg_wked = htg_weekend_setpoints[i].zip(clg_weekend_setpoints[i]).map { |h, c| c < h ? (h + c) / 2.0 : h }
        clg_wkdy = htg_weekday_setpoints[i].zip(clg_weekday_setpoints[i]).map { |h, c| c < h ? (h + c) / 2.0 : c }
        clg_wked = htg_weekend_setpoints[i].zip(clg_weekend_setpoints[i]).map { |h, c| c < h ? (h + c) / 2.0 : c }
      elsif heating_days[i] == 1 # heating only seasons; cooling has minimum of heating
        htg_wkdy = htg_weekday_setpoints[i]
        htg_wked = htg_weekend_setpoints[i]
        clg_wkdy = htg_weekday_setpoints[i].zip(clg_weekday_setpoints[i]).map { |h, c| c < h ? h : c }
        clg_wked = htg_weekend_setpoints[i].zip(clg_weekend_setpoints[i]).map { |h, c| c < h ? h : c }
      elsif cooling_days[i] == 1 # cooling only seasons; heating has maximum of cooling
        htg_wkdy = clg_weekday_setpoints[i].zip(htg_weekday_setpoints[i]).map { |c, h| c < h ? c : h }
        htg_wked = clg_weekend_setpoints[i].zip(htg_weekend_setpoints[i]).map { |c, h| c < h ? c : h }
        clg_wkdy = clg_weekday_setpoints[i]
        clg_wked = clg_weekend_setpoints[i]
      else
        fail 'HeatingSeason and CoolingSeason, when combined, must span the entire year.'
      end
      if (htg_wkdy != htg_weekday_setpoints[i]) || (htg_wked != htg_weekend_setpoints[i]) || (clg_wkdy != clg_weekday_setpoints[i]) || (clg_wked != clg_weekend_setpoints[i])
        warning = true
      end
      htg_weekday_setpoints[i] = htg_wkdy
      htg_weekend_setpoints[i] = htg_wked
      clg_weekday_setpoints[i] = clg_wkdy
      clg_weekend_setpoints[i] = clg_wked
    end

    if warning
      runner.registerWarning('HVAC setpoints have been automatically adjusted to prevent periods where the heating setpoint is greater than the cooling setpoint.')
    end

    return htg_weekday_setpoints, htg_weekend_setpoints, clg_weekday_setpoints, clg_weekend_setpoints
  end

  def self.get_heating_setpoints(hvac_control, year)
    num_days = Constants.NumDaysInYear(year)

    if hvac_control.weekday_heating_setpoints.nil? || hvac_control.weekend_heating_setpoints.nil?
      # Base heating setpoint
      htg_setpoint = hvac_control.heating_setpoint_temp
      htg_weekday_setpoints = [[htg_setpoint] * 24] * num_days
      # Apply heating setback?
      htg_setback = hvac_control.heating_setback_temp
      if not htg_setback.nil?
        htg_setback_hrs_per_week = hvac_control.heating_setback_hours_per_week
        htg_setback_start_hr = hvac_control.heating_setback_start_hour
        for d in 1..num_days
          for hr in htg_setback_start_hr..htg_setback_start_hr + Integer(htg_setback_hrs_per_week / 7.0) - 1
            htg_weekday_setpoints[d - 1][hr % 24] = htg_setback
          end
        end
      end
      htg_weekend_setpoints = htg_weekday_setpoints.dup
    else
      # 24-hr weekday/weekend heating setpoint schedules
      htg_weekday_setpoints = hvac_control.weekday_heating_setpoints.split(',').map { |i| Float(i) }
      htg_weekday_setpoints = [htg_weekday_setpoints] * num_days
      htg_weekend_setpoints = hvac_control.weekend_heating_setpoints.split(',').map { |i| Float(i) }
      htg_weekend_setpoints = [htg_weekend_setpoints] * num_days
    end

    htg_weekday_setpoints = htg_weekday_setpoints.map { |i| i.map { |j| UnitConversions.convert(j, 'F', 'C') } }
    htg_weekend_setpoints = htg_weekend_setpoints.map { |i| i.map { |j| UnitConversions.convert(j, 'F', 'C') } }

    return htg_weekday_setpoints, htg_weekend_setpoints
  end

  def self.get_cooling_setpoints(hvac_control, has_ceiling_fan, year, weather)
    num_days = Constants.NumDaysInYear(year)

    if hvac_control.weekday_cooling_setpoints.nil? || hvac_control.weekend_cooling_setpoints.nil?
      # Base cooling setpoint
      clg_setpoint = hvac_control.cooling_setpoint_temp
      clg_weekday_setpoints = [[clg_setpoint] * 24] * num_days
      # Apply cooling setup?
      clg_setup = hvac_control.cooling_setup_temp
      if not clg_setup.nil?
        clg_setup_hrs_per_week = hvac_control.cooling_setup_hours_per_week
        clg_setup_start_hr = hvac_control.cooling_setup_start_hour
        for d in 1..num_days
          for hr in clg_setup_start_hr..clg_setup_start_hr + Integer(clg_setup_hrs_per_week / 7.0) - 1
            clg_weekday_setpoints[d - 1][hr % 24] = clg_setup
          end
        end
      end
      clg_weekend_setpoints = clg_weekday_setpoints.dup
    else
      # 24-hr weekday/weekend cooling setpoint schedules
      clg_weekday_setpoints = hvac_control.weekday_cooling_setpoints.split(',').map { |i| Float(i) }
      clg_weekday_setpoints = [clg_weekday_setpoints] * num_days
      clg_weekend_setpoints = hvac_control.weekend_cooling_setpoints.split(',').map { |i| Float(i) }
      clg_weekend_setpoints = [clg_weekend_setpoints] * num_days
    end
    # Apply cooling setpoint offset due to ceiling fan?
    if has_ceiling_fan
      clg_ceiling_fan_offset = hvac_control.ceiling_fan_cooling_setpoint_temp_offset
      if not clg_ceiling_fan_offset.nil?
        months = get_default_ceiling_fan_months(weather)
        Schedule.months_to_days(year, months).each_with_index do |operation, d|
          next if operation != 1

          clg_weekday_setpoints[d] = [clg_weekday_setpoints[d], Array.new(24, clg_ceiling_fan_offset)].transpose.map { |i| i.reduce(:+) }
          clg_weekend_setpoints[d] = [clg_weekend_setpoints[d], Array.new(24, clg_ceiling_fan_offset)].transpose.map { |i| i.reduce(:+) }
        end
      end
    end

    clg_weekday_setpoints = clg_weekday_setpoints.map { |i| i.map { |j| UnitConversions.convert(j, 'F', 'C') } }
    clg_weekend_setpoints = clg_weekend_setpoints.map { |i| i.map { |j| UnitConversions.convert(j, 'F', 'C') } }

    return clg_weekday_setpoints, clg_weekend_setpoints
  end

  def self.get_default_heating_setpoint(control_type)
    # Per ANSI/RESNET/ICC 301
    htg_sp = 68.0 # F
    htg_setback_sp = nil
    htg_setback_hrs_per_week = nil
    htg_setback_start_hr = nil
    if control_type == HPXML::HVACControlTypeProgrammable
      htg_setback_sp = 66.0 # F
      htg_setback_hrs_per_week = 7 * 7 # 11 p.m. to 5:59 a.m., 7 days a week
      htg_setback_start_hr = 23 # 11 p.m.
    elsif control_type != HPXML::HVACControlTypeManual
      fail "Unexpected control type #{control_type}."
    end
    return htg_sp, htg_setback_sp, htg_setback_hrs_per_week, htg_setback_start_hr
  end

  def self.get_default_cooling_setpoint(control_type)
    # Per ANSI/RESNET/ICC 301
    clg_sp = 78.0 # F
    clg_setup_sp = nil
    clg_setup_hrs_per_week = nil
    clg_setup_start_hr = nil
    if control_type == HPXML::HVACControlTypeProgrammable
      clg_setup_sp = 80.0 # F
      clg_setup_hrs_per_week = 6 * 7 # 9 a.m. to 2:59 p.m., 7 days a week
      clg_setup_start_hr = 9 # 9 a.m.
    elsif control_type != HPXML::HVACControlTypeManual
      fail "Unexpected control type #{control_type}."
    end
    return clg_sp, clg_setup_sp, clg_setup_hrs_per_week, clg_setup_start_hr
  end

  def self.set_cool_curves_central_air_source(heat_pump, use_eer = false)
    hp_ap = heat_pump.additional_properties
    if hp_ap.num_speeds == 1
      # From "Improved Modeling of Residential Air Conditioners and Heat Pumps for Energy Calculations", Cutler at al
      # https://www.nrel.gov/docs/fy13osti/56354.pdf
      hp_ap.cool_cap_ft_spec = [[3.68637657, -0.098352478, 0.000956357, 0.005838141, -0.0000127, -0.000131702]]
      hp_ap.cool_eir_ft_spec = [[-3.437356399, 0.136656369, -0.001049231, -0.0079378, 0.000185435, -0.0001441]]
      hp_ap.cool_capacity_ratios = [1.0]
      hp_ap.cool_fan_speed_ratios = [1.0]
      if not use_eer
        hp_ap.cool_rated_shrs_net = [heat_pump.cooling_shr]
        hp_ap.cool_rated_airflow_rate = 394.2 # cfm/ton of rated capacity
        # Single stage systems have PSC or constant torque ECM blowers, so the airflow rate is affected by the static pressure losses.
        cap_fflow_spec, eir_fflow_spec = get_airflow_fault_cooling_coeff()
        hp_ap.cool_cap_fflow_spec = [cap_fflow_spec]
        hp_ap.cool_eir_fflow_spec = [eir_fflow_spec]
        hp_ap.cool_eers = [calc_eer_cooling_1speed(heat_pump.cooling_efficiency_seer, hp_ap.cool_c_d, hp_ap.fan_power_rated, hp_ap.cool_eir_ft_spec)]
      else
        hp_ap.cool_cap_fflow_spec = [[1.0, 0.0, 0.0]]
        hp_ap.cool_eir_fflow_spec = [[1.0, 0.0, 0.0]]
      end
    elsif hp_ap.num_speeds == 2
      # From "Improved Modeling of Residential Air Conditioners and Heat Pumps for Energy Calculations", Cutler at al
      # https://www.nrel.gov/docs/fy13osti/56354.pdf
      hp_ap.cool_rated_airflow_rate = 344.1 # cfm/ton
      hp_ap.cool_capacity_ratios = [0.72, 1.0]
      hp_ap.cool_fan_speed_ratios = [0.86, 1.0]
      hp_ap.cool_rated_shrs_net = [heat_pump.cooling_shr - 0.014, heat_pump.cooling_shr]
      hp_ap.cool_cap_ft_spec = [[3.998418659, -0.108728222, 0.001056818, 0.007512314, -0.0000139, -0.000164716],
                                [3.466810106, -0.091476056, 0.000901205, 0.004163355, -0.00000919, -0.000110829]]
      hp_ap.cool_eir_ft_spec = [[-4.282911381, 0.181023691, -0.001357391, -0.026310378, 0.000333282, -0.000197405],
                                [-3.557757517, 0.112737397, -0.000731381, 0.013184877, 0.000132645, -0.000338716]]
      # Most two stage systems have PSC or constant torque ECM blowers, so the airflow rate is affected by the static pressure losses.
      hp_ap.cool_cap_fflow_spec = [[0.655239515, 0.511655216, -0.166894731],
                                   [0.618281092, 0.569060264, -0.187341356]]
      hp_ap.cool_eir_fflow_spec = [[1.639108268, -0.998953996, 0.359845728],
                                   [1.570774717, -0.914152018, 0.343377302]]
      hp_ap.cool_eers = calc_eers_cooling_2speed(heat_pump.cooling_efficiency_seer, hp_ap.cool_c_d, hp_ap.cool_capacity_ratios, hp_ap.cool_fan_speed_ratios, hp_ap.fan_power_rated, hp_ap.cool_eir_ft_spec, hp_ap.cool_cap_ft_spec)
    elsif hp_ap.num_speeds == 4
      # From Carrier heat pump lab testing
      hp_ap.cool_rated_airflow_rate = 411.0 # cfm/ton
      hp_ap.cool_capacity_ratios = [0.36, 0.51, 0.67, 1.0]
      hp_ap.cool_fan_speed_ratios = [0.42, 0.54, 0.68, 1.0]
      hp_ap.cool_rated_shrs_net = [1.115, 1.026, 1.013, 1.0].map { |mult| heat_pump.cooling_shr * mult }
      hp_ap.cool_cap_coeff_perf_map = [[1.6516044444444447, 0.0698916049382716, -0.0005546296296296296, -0.08870160493827162, 0.0004135802469135802, 0.00029077160493827157],
                                       [-6.84948049382716, 0.26946, -0.0019413580246913577, -0.03281469135802469, 0.00015694444444444442, 3.32716049382716e-05],
                                       [-4.53543086419753, 0.15358543209876546, -0.0009345679012345678, 0.002666913580246914, -7.993827160493826e-06, -0.00011617283950617283],
                                       [-3.500948395061729, 0.11738987654320988, -0.0006580246913580248, 0.007003148148148148, -2.8518518518518517e-05, -0.0001284259259259259],
                                       [1.8769221728395058, -0.04768641975308643, 0.0006885802469135801, 0.006643395061728395, 1.4209876543209876e-05, -0.00024043209876543206]]
      hp_ap.cool_cap_ft_spec = hp_ap.cool_cap_coeff_perf_map.select { |i| [0, 1, 2, 4].include? hp_ap.cool_cap_coeff_perf_map.index(i) }
      hp_ap.cool_cap_ft_spec_3 = hp_ap.cool_cap_coeff_perf_map.select { |i| [0, 1, 4].include? hp_ap.cool_cap_coeff_perf_map.index(i) }
      hp_ap.cool_eir_coeff_perf_map = [[2.896298765432099, -0.12487654320987657, 0.0012148148148148148, 0.04492037037037037, 8.734567901234567e-05, -0.0006348765432098764],
                                       [6.428076543209876, -0.20913209876543212, 0.0018521604938271604, 0.024392592592592594, 0.00019691358024691356, -0.0006012345679012346],
                                       [5.136356049382716, -0.1591530864197531, 0.0014151234567901232, 0.018665555555555557, 0.00020398148148148147, -0.0005407407407407407],
                                       [1.3823471604938273, -0.02875123456790123, 0.00038302469135802463, 0.006344814814814816, 0.00024836419753086417, -0.00047469135802469134],
                                       [-1.0411735802469133, 0.055261604938271605, -0.0004404320987654321, 0.0002154938271604939, 0.00017484567901234564, -0.0002017901234567901]]
      hp_ap.cool_eir_ft_spec = hp_ap.cool_eir_coeff_perf_map.select { |i| [0, 1, 2, 4].include? hp_ap.cool_eir_coeff_perf_map.index(i) }
      hp_ap.cool_eir_ft_spec_3 = hp_ap.cool_eir_coeff_perf_map.select { |i| [0, 1, 4].include? hp_ap.cool_eir_coeff_perf_map.index(i) }
      # Variable speed systems have constant flow ECM blowers, so the air handler can always achieve the design airflow rate by sacrificing blower power.
      # So we assume that there is only one corresponding airflow rate for each compressor speed.
      hp_ap.cool_eir_fflow_spec = [[1, 0, 0]] * 4
      hp_ap.cool_cap_fflow_spec = [[1, 0, 0]] * 4
      hp_ap.cap_ratio_seer_3 = hp_ap.cool_capacity_ratios.select { |i| [0, 1, 3].include? hp_ap.cool_capacity_ratios.index(i) }
      hp_ap.fan_speed_seer_3 = hp_ap.cool_fan_speed_ratios.select { |i| [0, 1, 3].include? hp_ap.cool_fan_speed_ratios.index(i) }
      hp_ap.cool_eers = calc_eers_cooling_4speed(heat_pump.cooling_efficiency_seer, hp_ap.cool_c_d, hp_ap.cap_ratio_seer_3, hp_ap.fan_speed_seer_3, hp_ap.fan_power_rated, hp_ap.cool_eir_ft_spec_3, hp_ap.cool_cap_ft_spec_3)
    end
  end

  def self.set_heat_curves_central_air_source(heat_pump, use_cop = false)
    hp_ap = heat_pump.additional_properties
    if hp_ap.num_speeds == 1
      # From "Improved Modeling of Residential Air Conditioners and Heat Pumps for Energy Calculations", Cutler at al
      # https://www.nrel.gov/docs/fy13osti/56354.pdf
      hp_ap.heat_rated_airflow_rate = 384.1 # cfm/ton
      hp_ap.heat_capacity_ratios = [1.0]
      hp_ap.heat_fan_speed_ratios = [1.0]
      hp_ap.heat_eir_ft_spec = [[0.718398423, 0.003498178, 0.000142202, -0.005724331, 0.00014085, -0.000215321]]
      cap_fflow_spec, eir_fflow_spec = get_airflow_fault_heating_coeff()
      hp_ap.heat_cap_fflow_spec = [cap_fflow_spec]
      hp_ap.heat_eir_fflow_spec = [eir_fflow_spec]
      if heat_pump.heating_capacity_17F.nil?
        hp_ap.heat_cap_ft_spec = [[0.566333415, -0.000744164, -0.0000103, 0.009414634, 0.0000506, -0.00000675]]
      else
        hp_ap.heat_cap_ft_spec = calc_heat_cap_ft_spec_using_capacity_17F(heat_pump)
      end
      if not use_cop
        hp_ap.heat_cops = [calc_cop_heating_1speed(heat_pump.heating_efficiency_hspf, hp_ap.heat_c_d, hp_ap.fan_power_rated, hp_ap.heat_eir_ft_spec, hp_ap.heat_cap_ft_spec)]
      end
    elsif hp_ap.num_speeds == 2
      # From "Improved Modeling of Residential Air Conditioners and Heat Pumps for Energy Calculations", Cutler at al
      # https://www.nrel.gov/docs/fy13osti/56354.pdf
      hp_ap.heat_rated_airflow_rate = 352.2 # cfm/ton
      hp_ap.heat_capacity_ratios = [0.72, 1.0]
      hp_ap.heat_fan_speed_ratios = [0.8, 1.0]
      hp_ap.heat_eir_ft_spec = [[0.36338171, 0.013523725, 0.000258872, -0.009450269, 0.000439519, -0.000653723],
                                [0.981100941, -0.005158493, 0.000243416, -0.005274352, 0.000230742, -0.000336954]]
      hp_ap.heat_cap_fflow_spec = [[0.741466907, 0.378645444, -0.119754733],
                                   [0.76634609, 0.32840943, -0.094701495]]
      hp_ap.heat_eir_fflow_spec = [[2.153618211, -1.737190609, 0.584269478],
                                   [2.001041353, -1.58869128, 0.587593517]]
      if heat_pump.heating_capacity_17F.nil?
        hp_ap.heat_cap_ft_spec = [[0.335690634, 0.002405123, -0.0000464, 0.013498735, 0.0000499, -0.00000725],
                                  [0.306358843, 0.005376987, -0.0000579, 0.011645092, 0.0000591, -0.0000203]]
      else
        hp_ap.heat_cap_ft_spec = calc_heat_cap_ft_spec_using_capacity_17F(heat_pump)
      end
      hp_ap.heat_cops = calc_cops_heating_2speed(heat_pump.heating_efficiency_hspf, hp_ap.heat_c_d, hp_ap.heat_capacity_ratios, hp_ap.heat_fan_speed_ratios, hp_ap.fan_power_rated, hp_ap.heat_eir_ft_spec, hp_ap.heat_cap_ft_spec)
    elsif hp_ap.num_speeds == 4
      # From Carrier heat pump lab testing
      hp_ap.heat_rated_airflow_rate = 296.9 # cfm/ton
      hp_ap.heat_capacity_ratios = [0.33, 0.56, 1.0, 1.17]
      hp_ap.heat_fan_speed_ratios = [0.63, 0.76, 1.0, 1.19]
      hp_ap.heat_eir_ft_spec = [[0.708311527, 0.020732093, 0.000391479, -0.037640031, 0.000979937, -0.001079042],
                                [0.025480155, 0.020169585, 0.000121341, -0.004429789, 0.000166472, -0.00036447],
                                [0.379003189, 0.014195012, 0.0000821046, -0.008894061, 0.000151519, -0.000210299],
                                [0.690404655, 0.00616619, 0.000137643, -0.009350199, 0.000153427, -0.000213258]]
      hp_ap.heat_cap_fflow_spec = [[1, 0, 0]] * 4
      hp_ap.heat_eir_fflow_spec = [[1, 0, 0]] * 4
      if heat_pump.heating_capacity_17F.nil?
        hp_ap.heat_cap_ft_spec = [[0.304192655, -0.003972566, 0.0000196432, 0.024471251, -0.000000774126, -0.0000841323],
                                  [0.496381324, -0.00144792, 0.0, 0.016020855, 0.0000203447, -0.0000584118],
                                  [0.697171186, -0.006189599, 0.0000337077, 0.014291981, 0.0000105633, -0.0000387956],
                                  [0.555513805, -0.001337363, -0.00000265117, 0.014328826, 0.0000163849, -0.0000480711]]
      else
        hp_ap.heat_cap_ft_spec = calc_heat_cap_ft_spec_using_capacity_17F(heat_pump)
      end
      hp_ap.heat_cops = calc_cops_heating_4speed(heat_pump.heating_efficiency_hspf, hp_ap.heat_c_d, hp_ap.heat_capacity_ratios, hp_ap.heat_fan_speed_ratios, hp_ap.fan_power_rated, hp_ap.heat_eir_ft_spec, hp_ap.heat_cap_ft_spec)
    end
  end

  def self.set_cool_curves_mshp(heat_pump, num_speeds)
    hp_ap = heat_pump.additional_properties

    # From Daikin mini-split lab testing
    hp_ap.cool_cap_ft_spec = [[0.7531983499655835, 0.003618193903031667, 0.0, 0.006574385031351544, -6.87181191015432e-05, 0.0]] * num_speeds
    hp_ap.cool_eir_ft_spec = [[-0.06376924779982301, -0.0013360593470367282, 1.413060577993827e-05, 0.019433076486584752, -4.91395947154321e-05, -4.909341249475308e-05]] * num_speeds
    hp_ap.cool_cap_fflow_spec = [[1, 0, 0]] * num_speeds
    hp_ap.cool_eir_fflow_spec = [[1, 0, 0]] * num_speeds

    hp_ap.cool_min_capacity_ratio = 0.4 # frac
    hp_ap.cool_max_capacity_ratio = 1.2 # frac
    hp_ap.cool_min_cfm_per_ton = 200.0 / hp_ap.cool_min_capacity_ratio # Convert cfm/ton of nominal rated capacity to cfm/ton of min capacity
    hp_ap.cool_max_cfm_per_ton = 425.0 / hp_ap.cool_max_capacity_ratio # Convert cfm/ton of nominal rated capacity to cfm/ton of max capacity
  end

  def self.set_heat_curves_mshp(heat_pump, num_speeds)
    hp_ap = heat_pump.additional_properties

    # From Daikin mini-split lab testing
    hp_ap.heat_eir_ft_spec = [[0.9999941697687026, 0.004684593830254383, 5.901286675833333e-05, -0.0028624467783091973, 1.3041120194135802e-05, -0.00016172918478765433]] * num_speeds
    hp_ap.heat_cap_fflow_spec = [[1, 0, 0]] * num_speeds
    hp_ap.heat_eir_fflow_spec = [[1, 0, 0]] * num_speeds

    # Derive coefficients from user input for capacity retention at outdoor drybulb temperature X [C].
    if heat_pump.heating_capacity_17F.nil? || ((heat_pump.heating_capacity_17F == 0) && (heat_pump.heating_capacity == 0))
      cap_retention_frac = 0.25 # frac
      cap_retention_temp = -5.0 # deg-F
    else
      cap_retention_frac = heat_pump.heating_capacity_17F / heat_pump.heating_capacity
      cap_retention_temp = 17.0 # deg-F
    end

    # Biquadratic: capacity multiplier = a + b*IAT + c*IAT^2 + d*OAT + e*OAT^2 + f*IAT*OAT
    x_A = UnitConversions.convert(cap_retention_temp, 'F', 'C')
    y_A = cap_retention_frac
    x_B = UnitConversions.convert(47.0, 'F', 'C') # 47F is the rating point
    y_B = 1.0 # Maximum capacity factor is 1 at the rating point, by definition (this is maximum capacity, not nominal capacity)
    oat_slope = (y_B - y_A) / (x_B - x_A)
    oat_intercept = y_A - (x_A * oat_slope)

    # Coefficients for the indoor temperature relationship are retained from the generic curve (Daikin lab data).
    iat_slope = -0.010386676170938
    iat_intercept = 0.219274275
    a = oat_intercept + iat_intercept
    b = iat_slope
    c = 0
    d = oat_slope
    e = 0
    f = 0
    hp_ap.heat_cap_ft_spec = [HVAC.convert_curve_biquadratic([a, b, c, d, e, f], false)] * num_speeds

    hp_ap.heat_min_capacity_ratio = 0.3 # frac
    hp_ap.heat_max_capacity_ratio = 1.2 # frac
    hp_ap.heat_min_cfm_per_ton = 200.0 / hp_ap.heat_min_capacity_ratio # Convert cfm/ton of nominal rated capacity to cfm/ton of min capacity
    hp_ap.heat_max_cfm_per_ton = 400.0 / hp_ap.heat_max_capacity_ratio # Convert cfm/ton of nominal rated capacity to cfm/ton of min capacity
  end

  def self.set_curves_gshp(heat_pump)
    hp_ap = heat_pump.additional_properties

    # E+ equation fit coil coefficients generated following approach in Tang's thesis:
    # See Appendix B of  https://hvac.okstate.edu/sites/default/files/pubs/theses/MS/27-Tang_Thesis_05.pdf
    # Coefficients generated by catalog data: https://files.climatemaster.com/Genesis-GS-Series-Product-Catalog.pdf, p180
    # Data point taken as rated condition:
    # EWT: 80F EAT:80/67F, AFR: 1200cfm, WFR: 4.5gpm
    hp_ap.cool_cap_curve_spec = [[-1.57177156131221, 4.60343712716819, -2.15976622898044, 0.0590964827802021, 0.0194696644460315]]
    hp_ap.cool_power_curve_spec = [[-4.42471086639888, 0.658017281046304, 4.37331801294626, 0.174096187531254, -0.0526514790164159]]
    hp_ap.cool_sh_curve_spec = [[4.54172823345154, 14.7653304889134, -18.3541272090485, -0.74401391092935, 0.545560799548833, 0.0182620032235494]]
    hp_ap.cool_rated_shrs_gross = [heat_pump.cooling_shr]
    # FUTURE: Reconcile these fan/pump adjustments with ANSI/RESNET/ICC 301-2019 Section 4.4.5
    fan_adjust_kw = UnitConversions.convert(400.0, 'Btu/hr', 'ton') * UnitConversions.convert(1.0, 'cfm', 'm^3/s') * 1000.0 * 0.35 * 249.0 / 300.0 # Adjustment per ISO 13256-1 Internal pressure drop across heat pump assumed to be 0.5 in. w.g.
    pump_adjust_kw = UnitConversions.convert(3.0, 'Btu/hr', 'ton') * UnitConversions.convert(1.0, 'gal/min', 'm^3/s') * 1000.0 * 6.0 * 2990.0 / 3000.0 # Adjustment per ISO 13256-1 Internal Pressure drop across heat pump coil assumed to be 11ft w.g.
    cool_eir = UnitConversions.convert((1.0 - heat_pump.cooling_efficiency_eer * (fan_adjust_kw + pump_adjust_kw)) / (heat_pump.cooling_efficiency_eer * (1.0 + UnitConversions.convert(fan_adjust_kw, 'Wh', 'Btu'))), 'Wh', 'Btu')
    hp_ap.cool_rated_eirs = [cool_eir]

    # E+ equation fit coil coefficients from Tang's thesis:
    # See Appendix B Figure B.3 of  https://hvac.okstate.edu/sites/default/files/pubs/theses/MS/27-Tang_Thesis_05.pdf
    # Coefficients generated by catalog data
    hp_ap.heat_cap_curve_spec = [[-5.12650150, -0.93997630, 7.21443206, 0.121065721, 0.051809805]]
    hp_ap.heat_power_curve_spec = [[-7.73235249, 6.43390775, 2.29152262, -0.175598629, 0.005888871]]
    heat_eir = (1.0 - heat_pump.heating_efficiency_cop * (fan_adjust_kw + pump_adjust_kw)) / (heat_pump.heating_efficiency_cop * (1.0 - fan_adjust_kw))
    hp_ap.heat_rated_eirs = [heat_eir]
  end

  def self.get_default_compressor_type(hvac_type, seer)
    if [HPXML::HVACTypeCentralAirConditioner,
        HPXML::HVACTypeHeatPumpAirToAir].include? hvac_type
      if seer <= 15
        return HPXML::HVACCompressorTypeSingleStage
      elsif seer <= 21
        return HPXML::HVACCompressorTypeTwoStage
      elsif seer > 21
        return HPXML::HVACCompressorTypeVariableSpeed
      end
    elsif [HPXML::HVACTypePTAC,
           HPXML::HVACTypeHeatPumpPTHP,
           HPXML::HVACTypeHeatPumpRoom,
           HPXML::HVACTypeRoomAirConditioner].include? hvac_type
      return HPXML::HVACCompressorTypeSingleStage
    end
    return
  end

  def self.get_default_ceiling_fan_power()
    # Per ANSI/RESNET/ICC 301
    return 42.6 # W
  end

  def self.get_default_ceiling_fan_quantity(nbeds)
    # Per ANSI/RESNET/ICC 301
    return nbeds + 1
  end

  def self.get_default_ceiling_fan_months(weather)
    # Per ANSI/RESNET/ICC 301
    months = [0] * 12
    weather.data.MonthlyAvgDrybulbs.each_with_index do |val, m|
      next unless val > 63.0 # deg-F

      months[m] = 1
    end
    return months
  end

  def self.get_default_heating_and_cooling_seasons(weather)
    # Calculates heating/cooling seasons from BAHSP definition

    monthly_temps = weather.data.MonthlyAvgDrybulbs
    heat_design_db = weather.design.HeatingDrybulb
    is_southern_hemisphere = (weather.header.Latitude < 0)

    # create basis lists with zero for every month
    cooling_season_temp_basis = Array.new(monthly_temps.length, 0.0)
    heating_season_temp_basis = Array.new(monthly_temps.length, 0.0)

    if is_southern_hemisphere
      override_heating_months = [6, 7] # July, August
      override_cooling_months = [0, 11] # December, January
    else
      override_heating_months = [0, 11] # December, January
      override_cooling_months = [6, 7] # July, August
    end

    monthly_temps.each_with_index do |temp, i|
      if temp < 66.0
        heating_season_temp_basis[i] = 1.0
      elsif temp >= 66.0
        cooling_season_temp_basis[i] = 1.0
      end

      if (override_heating_months.include? i) && (heat_design_db < 59.0)
        heating_season_temp_basis[i] = 1.0
      elsif override_cooling_months.include? i
        cooling_season_temp_basis[i] = 1.0
      end
    end

    cooling_season = Array.new(monthly_temps.length, 0.0)
    heating_season = Array.new(monthly_temps.length, 0.0)

    for i in 0..11
      # Heating overlaps with cooling at beginning of summer
      prevmonth = i - 1

      if ((heating_season_temp_basis[i] == 1.0) || ((cooling_season_temp_basis[prevmonth] == 0.0) && (cooling_season_temp_basis[i] == 1.0)))
        heating_season[i] = 1.0
      else
        heating_season[i] = 0.0
      end

      if ((cooling_season_temp_basis[i] == 1.0) || ((heating_season_temp_basis[prevmonth] == 0.0) && (heating_season_temp_basis[i] == 1.0)))
        cooling_season[i] = 1.0
      else
        cooling_season[i] = 0.0
      end
    end

    # Find the first month of cooling and add one month
    for i in 0..11
      if cooling_season[i] == 1.0
        cooling_season[i - 1] = 1.0
        break
      end
    end

    return heating_season, cooling_season
  end

  private

  def self.set_fan_power_ems_program(model, fan, hp_min_temp)
    # EMS is used to disable the fan power below the hp_min_temp; the backup heating
    # system will be operating instead.

    # Sensors
    tout_db_sensor = OpenStudio::Model::EnergyManagementSystemSensor.new(model, 'Site Outdoor Air Drybulb Temperature')
    tout_db_sensor.setKeyName('Environment')

    # Actuators
    fan_pressure_rise_act = OpenStudio::Model::EnergyManagementSystemActuator.new(fan, *EPlus::EMSActuatorFanPressureRise)
    fan_pressure_rise_act.setName("#{fan.name} pressure rise act")

    fan_total_efficiency_act = OpenStudio::Model::EnergyManagementSystemActuator.new(fan, *EPlus::EMSActuatorFanTotalEfficiency)
    fan_total_efficiency_act.setName("#{fan.name} total efficiency act")

    # Program
    fan_program = OpenStudio::Model::EnergyManagementSystemProgram.new(model)
    fan_program.setName("#{fan.name} power program")
    fan_program.addLine("If #{tout_db_sensor.name} < #{UnitConversions.convert(hp_min_temp, 'F', 'C').round(2)}")
    fan_program.addLine("  Set #{fan_pressure_rise_act.name} = 0")
    fan_program.addLine("  Set #{fan_total_efficiency_act.name} = 1")
    fan_program.addLine('Else')
    fan_program.addLine("  Set #{fan_pressure_rise_act.name} = NULL")
    fan_program.addLine("  Set #{fan_total_efficiency_act.name} = NULL")
    fan_program.addLine('EndIf')

    # Calling Point
    fan_program_calling_manager = OpenStudio::Model::EnergyManagementSystemProgramCallingManager.new(model)
    fan_program_calling_manager.setName("#{fan.name} power program calling manager")
    fan_program_calling_manager.setCallingPoint('AfterPredictorBeforeHVACManagers')
    fan_program_calling_manager.addProgram(fan_program)
  end

  def self.set_pump_power_ems_program(model, pump_w, pump, heating_object)
    # EMS is used to set the pump power.
    # Without EMS, the pump power will vary according to the plant loop part load ratio
    # (based on flow rate) rather than the boiler part load ratio (based on load).

    # Sensors
    if heating_object.is_a? OpenStudio::Model::BoilerHotWater
      heating_plr_sensor = OpenStudio::Model::EnergyManagementSystemSensor.new(model, 'Boiler Part Load Ratio')
      heating_plr_sensor.setName("#{heating_object.name} plr s")
      heating_plr_sensor.setKeyName(heating_object.name.to_s)
    elsif heating_object.is_a? OpenStudio::Model::AirLoopHVACUnitarySystem
      heating_plr_sensor = OpenStudio::Model::EnergyManagementSystemSensor.new(model, 'Unitary System Part Load Ratio')
      heating_plr_sensor.setName("#{heating_object.name} plr s")
      heating_plr_sensor.setKeyName(heating_object.name.to_s)
    end

    pump_mfr_sensor = OpenStudio::Model::EnergyManagementSystemSensor.new(model, 'Pump Mass Flow Rate')
    pump_mfr_sensor.setName("#{pump.name} mfr s")
    pump_mfr_sensor.setKeyName(pump.name.to_s)

    # Internal variable
    pump_rated_mfr_var = OpenStudio::Model::EnergyManagementSystemInternalVariable.new(model, EPlus::EMSIntVarPumpMFR)
    pump_rated_mfr_var.setName("#{pump.name} rated mfr")
    pump_rated_mfr_var.setInternalDataIndexKeyName(pump.name.to_s)

    # Actuator
    pump_pressure_rise_act = OpenStudio::Model::EnergyManagementSystemActuator.new(pump, *EPlus::EMSActuatorPumpPressureRise)
    pump_pressure_rise_act.setName("#{pump.name} pressure rise act")

    # Program
    # See https://bigladdersoftware.com/epx/docs/9-3/ems-application-guide/hvac-systems-001.html#pump
    pump_program = OpenStudio::Model::EnergyManagementSystemProgram.new(model)
    pump_program.setName("#{pump.name} power program")
    pump_program.addLine("Set heating_plr = #{heating_plr_sensor.name}")
    pump_program.addLine("Set pump_total_eff = #{pump_rated_mfr_var.name} / 1000 * #{pump.ratedPumpHead} / #{pump.ratedPowerConsumption.get}")
    pump_program.addLine("Set pump_vfr = #{pump_mfr_sensor.name} / 1000")
    pump_program.addLine('If pump_vfr > 0')
    pump_program.addLine("  Set #{pump_pressure_rise_act.name} = #{pump_w} * heating_plr * pump_total_eff / pump_vfr")
    pump_program.addLine('Else')
    pump_program.addLine("  Set #{pump_pressure_rise_act.name} = 0")
    pump_program.addLine('EndIf')

    # Calling Point
    pump_program_calling_manager = OpenStudio::Model::EnergyManagementSystemProgramCallingManager.new(model)
    pump_program_calling_manager.setName("#{pump.name} power program calling manager")
    pump_program_calling_manager.setCallingPoint('EndOfSystemTimestepBeforeHVACReporting')
    pump_program_calling_manager.addProgram(pump_program)
  end

  def self.disaggregate_fan_or_pump(model, fan_or_pump, htg_object, clg_object, backup_htg_object, hpxml_object)
    # Disaggregate into heating/cooling output energy use.

    sys_id = hpxml_object.id

    if fan_or_pump.is_a? OpenStudio::Model::FanSystemModel
      fan_or_pump_sensor = OpenStudio::Model::EnergyManagementSystemSensor.new(model, "Fan #{EPlus::FuelTypeElectricity} Energy")
    elsif fan_or_pump.is_a? OpenStudio::Model::PumpVariableSpeed
      fan_or_pump_sensor = OpenStudio::Model::EnergyManagementSystemSensor.new(model, "Pump #{EPlus::FuelTypeElectricity} Energy")
    elsif fan_or_pump.is_a? OpenStudio::Model::ElectricEquipment
      fan_or_pump_sensor = OpenStudio::Model::EnergyManagementSystemSensor.new(model, "Electric Equipment #{EPlus::FuelTypeElectricity} Energy")
    else
      fail "Unexpected fan/pump object '#{fan_or_pump.name}'."
    end
    fan_or_pump_sensor.setName("#{fan_or_pump.name} s")
    fan_or_pump_sensor.setKeyName(fan_or_pump.name.to_s)
    fan_or_pump_var = fan_or_pump.name.to_s.gsub(' ', '_')

    if clg_object.nil?
      clg_object_sensor = nil
    else
      if clg_object.is_a? OpenStudio::Model::EvaporativeCoolerDirectResearchSpecial
        var = 'Evaporative Cooler Water Volume'
      else
        var = "Cooling Coil #{EPlus::FuelTypeElectricity} Energy"
      end
      clg_object_sensor = OpenStudio::Model::EnergyManagementSystemSensor.new(model, var)
      clg_object_sensor.setName("#{clg_object.name} s")
      clg_object_sensor.setKeyName(clg_object.name.to_s)
    end

    if htg_object.nil?
      htg_object_sensor = nil
    else
      htg_fuel = EPlus::FuelTypeElectricity
      var = "Heating Coil #{htg_fuel} Energy"
      if htg_object.is_a? OpenStudio::Model::CoilHeatingGas
        htg_fuel = htg_object.fuelType
        var = "Heating Coil #{htg_fuel} Energy"
      elsif htg_object.is_a? OpenStudio::Model::ZoneHVACBaseboardConvectiveWater
        var = 'Baseboard Total Heating Energy'
      elsif htg_object.is_a? OpenStudio::Model::ZoneHVACFourPipeFanCoil
        var = 'Fan Coil Heating Energy'
      end

      htg_object_sensor = OpenStudio::Model::EnergyManagementSystemSensor.new(model, var)
      htg_object_sensor.setName("#{htg_object.name} s")
      htg_object_sensor.setKeyName(htg_object.name.to_s)
    end

    if backup_htg_object.nil?
      backup_htg_object_sensor = nil
    else
      backup_htg_fuel = EPlus::FuelTypeElectricity
      var = "Heating Coil #{backup_htg_fuel} Energy"
      if backup_htg_object.is_a? OpenStudio::Model::CoilHeatingGas
        backup_htg_fuel = backup_htg_object.fuelType
        var = "Heating Coil #{backup_htg_fuel} Energy"
      end

      backup_htg_object_sensor = OpenStudio::Model::EnergyManagementSystemSensor.new(model, var)
      backup_htg_object_sensor.setName("#{backup_htg_object.name} s")
      backup_htg_object_sensor.setKeyName(backup_htg_object.name.to_s)
    end

    sensors = { 'clg' => clg_object_sensor,
                'primary_htg' => htg_object_sensor,
                'backup_htg' => backup_htg_object_sensor }
    sensors = sensors.select { |_m, s| !s.nil? }

    # Disaggregate electric fan/pump energy
    fan_or_pump_program = OpenStudio::Model::EnergyManagementSystemProgram.new(model)
    fan_or_pump_program.setName("#{fan_or_pump_var} disaggregate program")
    if htg_object.is_a?(OpenStudio::Model::ZoneHVACBaseboardConvectiveWater) || htg_object.is_a?(OpenStudio::Model::ZoneHVACFourPipeFanCoil)
      # Pump may occasionally run when baseboard isn't, so just assign all pump energy here
      mode, _sensor = sensors.first
      if (sensors.size != 1) || (mode != 'primary_htg')
        fail 'Unexpected situation.'
      end

      fan_or_pump_program.addLine("  Set #{fan_or_pump_var}_#{mode} = #{fan_or_pump_sensor.name}")
    else
      sensors.keys.each do |mode|
        fan_or_pump_program.addLine("Set #{fan_or_pump_var}_#{mode} = 0")
      end
      sensors.each_with_index do |(mode, sensor), i|
        str_prefix = (i == 0 ? 'If' : 'ElseIf')
        fan_or_pump_program.addLine("#{str_prefix} #{sensor.name} > 0")
        fan_or_pump_program.addLine("  Set #{fan_or_pump_var}_#{mode} = #{fan_or_pump_sensor.name}")
      end
      fan_or_pump_program.addLine('EndIf')
    end

    fan_or_pump_program_calling_manager = OpenStudio::Model::EnergyManagementSystemProgramCallingManager.new(model)
    fan_or_pump_program_calling_manager.setName("#{fan_or_pump.name} disaggregate program calling manager")
    fan_or_pump_program_calling_manager.setCallingPoint('EndOfSystemTimestepBeforeHVACReporting')
    fan_or_pump_program_calling_manager.addProgram(fan_or_pump_program)

    sensors.each do |mode, sensor|
      next if sensor.nil?

      fan_or_pump_ems_output_var = OpenStudio::Model::EnergyManagementSystemOutputVariable.new(model, "#{fan_or_pump_var}_#{mode}")
      name = { 'clg' => Constants.ObjectNameFanPumpDisaggregateCool(fan_or_pump.name.to_s),
               'primary_htg' => Constants.ObjectNameFanPumpDisaggregatePrimaryHeat(fan_or_pump.name.to_s),
               'backup_htg' => Constants.ObjectNameFanPumpDisaggregateBackupHeat(fan_or_pump.name.to_s) }[mode]
      fan_or_pump_ems_output_var.setName(name)
      fan_or_pump_ems_output_var.setTypeOfDataInVariable('Summed')
      fan_or_pump_ems_output_var.setUpdateFrequency('SystemTimestep')
      fan_or_pump_ems_output_var.setEMSProgramOrSubroutineName(fan_or_pump_program)
      fan_or_pump_ems_output_var.setUnits('J')
      if (mode == 'backup_htg') && (hpxml_object.is_a? HPXML::HeatPump) && hpxml_object.is_dual_fuel
        fan_or_pump_ems_output_var.additionalProperties.setFeature('HPXML_ID', sys_id + '_DFHPBackup') # Used by reporting measure
      else
        fan_or_pump_ems_output_var.additionalProperties.setFeature('HPXML_ID', sys_id) # Used by reporting measure
      end
    end
  end

  def self.adjust_dehumidifier_load_EMS(fraction_served, zone_hvac, model, living_space)
    # adjust hvac load to space when dehumidifier serves less than 100% dehumidification load. (With E+ dehumidifier object, it can only model 100%)

    # sensor
    dehumidifier_sens_htg = OpenStudio::Model::EnergyManagementSystemSensor.new(model, 'Zone Dehumidifier Sensible Heating Rate')
    dehumidifier_sens_htg.setName("#{zone_hvac.name} sens htg")
    dehumidifier_sens_htg.setKeyName(zone_hvac.name.to_s)
    dehumidifier_power = OpenStudio::Model::EnergyManagementSystemSensor.new(model, "Zone Dehumidifier #{EPlus::FuelTypeElectricity} Rate")
    dehumidifier_power.setName("#{zone_hvac.name} power htg")
    dehumidifier_power.setKeyName(zone_hvac.name.to_s)

    # actuator
    dehumidifier_load_adj_def = OpenStudio::Model::OtherEquipmentDefinition.new(model)
    dehumidifier_load_adj_def.setName("#{zone_hvac.name} sens htg adj def")
    dehumidifier_load_adj_def.setDesignLevel(0)
    dehumidifier_load_adj_def.setFractionRadiant(0)
    dehumidifier_load_adj_def.setFractionLatent(0)
    dehumidifier_load_adj_def.setFractionLost(0)
    dehumidifier_load_adj = OpenStudio::Model::OtherEquipment.new(dehumidifier_load_adj_def)
    dehumidifier_load_adj.setName("#{zone_hvac.name} sens htg adj")
    dehumidifier_load_adj.setSpace(living_space)
    dehumidifier_load_adj.setSchedule(model.alwaysOnDiscreteSchedule)

    dehumidifier_load_adj_act = OpenStudio::Model::EnergyManagementSystemActuator.new(dehumidifier_load_adj, *EPlus::EMSActuatorOtherEquipmentPower)
    dehumidifier_load_adj_act.setName("#{zone_hvac.name} sens htg adj act")

    # EMS program
    program = OpenStudio::Model::EnergyManagementSystemProgram.new(model)
    program.setName("#{zone_hvac.name} load adj program")
    program.addLine("If #{dehumidifier_sens_htg.name} > 0")
    program.addLine("  Set #{dehumidifier_load_adj_act.name} = - (#{dehumidifier_sens_htg.name} - #{dehumidifier_power.name}) * (1 - #{fraction_served})")
    program.addLine('Else')
    program.addLine("  Set #{dehumidifier_load_adj_act.name} = 0")
    program.addLine('EndIf')

    program_calling_manager = OpenStudio::Model::EnergyManagementSystemProgramCallingManager.new(model)
    program_calling_manager.setName(program.name.to_s + 'calling manager')
    program_calling_manager.setCallingPoint('BeginZoneTimestepAfterInitHeatBalance')
    program_calling_manager.addProgram(program)
  end

  def self.create_supp_heating_coil(model, obj_name, heat_pump)
    fuel = heat_pump.backup_heating_fuel
    capacity = heat_pump.backup_heating_capacity
    efficiency = heat_pump.backup_heating_efficiency_percent
    efficiency = heat_pump.backup_heating_efficiency_afue if efficiency.nil?

    if fuel.nil?
      return
    end

    if fuel == HPXML::FuelTypeElectricity
      htg_supp_coil = OpenStudio::Model::CoilHeatingElectric.new(model, model.alwaysOnDiscreteSchedule)
      htg_supp_coil.setEfficiency(efficiency)
    else
      htg_supp_coil = OpenStudio::Model::CoilHeatingGas.new(model)
      htg_supp_coil.setGasBurnerEfficiency(efficiency)
      htg_supp_coil.setParasiticElectricLoad(0)
      htg_supp_coil.setParasiticGasLoad(0)
      htg_supp_coil.setFuelType(EPlus.fuel_type(fuel))
    end
    htg_supp_coil.setNominalCapacity(UnitConversions.convert(capacity, 'Btu/hr', 'W'))
    htg_supp_coil.setName(obj_name + ' ' + Constants.ObjectNameBackupHeatingCoil)
    if heat_pump.is_dual_fuel
      htg_supp_coil.additionalProperties.setFeature('HPXML_ID', heat_pump.id + '_DFHPBackup') # Used by reporting measure
    else
      htg_supp_coil.additionalProperties.setFeature('HPXML_ID', heat_pump.id) # Used by reporting measure
    end

    return htg_supp_coil
  end

  def self.create_supply_fan(model, obj_name, fan_watts_per_cfm, fan_cfms)
    # Note: fan_cfms should include all unique airflow rates (both heating and cooling, at all speeds)
    fan = OpenStudio::Model::FanSystemModel.new(model)
    fan.setSpeedControlMethod('Discrete')
    fan.setDesignPowerSizingMethod('TotalEfficiencyAndPressure')
    fan.setAvailabilitySchedule(model.alwaysOnDiscreteSchedule)
    set_fan_power(fan, fan_watts_per_cfm)
    fan.setName(obj_name + ' supply fan')
    fan.setEndUseSubcategory('supply fan')
    fan.setMotorEfficiency(1.0)
    fan.setMotorInAirStreamFraction(1.0)
    max_fan_cfm = Float(fan_cfms.max) # Convert to float to prevent integer division below
    fan.setDesignMaximumAirFlowRate(UnitConversions.convert(max_fan_cfm, 'cfm', 'm^3/s'))

    fan_cfms.sort.each do |fan_cfm|
      fan_ratio = fan_cfm / max_fan_cfm
      power_fraction = fan_ratio**3 # fan power curve
      fan.addSpeed(fan_ratio.round(5), power_fraction.round(5))
    end

    return fan
  end

  def self.set_fan_power(fan, fan_watts_per_cfm)
    if fan_watts_per_cfm > 0
      fan_eff = 0.75 # Overall Efficiency of the Fan, Motor and Drive
      pressure_rise = fan_eff * fan_watts_per_cfm / UnitConversions.convert(1.0, 'cfm', 'm^3/s') # Pa
    else
      fan_eff = 1
      pressure_rise = 0.000001
    end
    fan.setFanTotalEfficiency(fan_eff)
    fan.setDesignPressureRise(pressure_rise)
  end

  def self.create_air_loop_unitary_system(model, obj_name, fan, htg_coil, clg_coil, htg_supp_coil, htg_cfm, clg_cfm, supp_max_temp = nil)
    cycle_fan_sch = OpenStudio::Model::ScheduleConstant.new(model)
    cycle_fan_sch.setName(obj_name + ' auto fan schedule')
    Schedule.set_schedule_type_limits(model, cycle_fan_sch, Constants.ScheduleTypeLimitsOnOff)
    cycle_fan_sch.setValue(0) # 0 denotes that fan cycles on and off to meet the load (i.e., AUTO fan) as opposed to continuous operation

    air_loop_unitary = OpenStudio::Model::AirLoopHVACUnitarySystem.new(model)
    air_loop_unitary.setName(obj_name + ' unitary system')
    air_loop_unitary.setAvailabilitySchedule(model.alwaysOnDiscreteSchedule)
    air_loop_unitary.setSupplyFan(fan)
    air_loop_unitary.setFanPlacement('BlowThrough')
    air_loop_unitary.setSupplyAirFanOperatingModeSchedule(cycle_fan_sch)
    air_loop_unitary.setSupplyAirFlowRateMethodDuringHeatingOperation('SupplyAirFlowRate')
    if htg_coil.nil?
      air_loop_unitary.setSupplyAirFlowRateDuringHeatingOperation(0.0)
    else
      air_loop_unitary.setHeatingCoil(htg_coil)
      air_loop_unitary.setSupplyAirFlowRateDuringHeatingOperation(UnitConversions.convert(htg_cfm, 'cfm', 'm^3/s'))
    end
    air_loop_unitary.setSupplyAirFlowRateMethodDuringCoolingOperation('SupplyAirFlowRate')
    if clg_coil.nil?
      air_loop_unitary.setSupplyAirFlowRateDuringCoolingOperation(0.0)
    else
      air_loop_unitary.setCoolingCoil(clg_coil)
      air_loop_unitary.setSupplyAirFlowRateDuringCoolingOperation(UnitConversions.convert(clg_cfm, 'cfm', 'm^3/s'))
    end
    if htg_supp_coil.nil?
      air_loop_unitary.setMaximumSupplyAirTemperature(UnitConversions.convert(120.0, 'F', 'C'))
    else
      air_loop_unitary.setSupplementalHeatingCoil(htg_supp_coil)
      air_loop_unitary.setMaximumSupplyAirTemperature(UnitConversions.convert(200.0, 'F', 'C')) # higher temp for supplemental heat as to not severely limit its use, resulting in unmet hours.
      if not supp_max_temp.nil?
        air_loop_unitary.setMaximumOutdoorDryBulbTemperatureforSupplementalHeaterOperation(UnitConversions.convert(supp_max_temp, 'F', 'C'))
      end
    end
    air_loop_unitary.setSupplyAirFlowRateWhenNoCoolingorHeatingisRequired(0)
    return air_loop_unitary
  end

  def self.create_air_loop(model, obj_name, system, control_zone, sequential_heat_load_fracs, sequential_cool_load_fracs, airflow_cfm)
    air_loop = OpenStudio::Model::AirLoopHVAC.new(model)
    air_loop.setAvailabilitySchedule(model.alwaysOnDiscreteSchedule)
    air_loop.setName(obj_name + ' airloop')
    air_loop.zoneSplitter.setName(obj_name + ' zone splitter')
    air_loop.zoneMixer.setName(obj_name + ' zone mixer')
    air_loop.setDesignSupplyAirFlowRate(UnitConversions.convert(airflow_cfm, 'cfm', 'm^3/s'))
    system.addToNode(air_loop.supplyInletNode)

    if system.is_a? OpenStudio::Model::AirLoopHVACUnitarySystem
      air_terminal = OpenStudio::Model::AirTerminalSingleDuctUncontrolled.new(model, model.alwaysOnDiscreteSchedule)
      system.setControllingZoneorThermostatLocation(control_zone)
    else
      air_terminal = OpenStudio::Model::AirTerminalSingleDuctVAVNoReheat.new(model, model.alwaysOnDiscreteSchedule)
      air_terminal.setConstantMinimumAirFlowFraction(0)
      air_terminal.setFixedMinimumAirFlowRate(0)
    end
    air_terminal.setMaximumAirFlowRate(UnitConversions.convert(airflow_cfm, 'cfm', 'm^3/s'))
    air_terminal.setName(obj_name + ' terminal')
    air_loop.multiAddBranchForZone(control_zone, air_terminal)

    control_zone.setSequentialHeatingFractionSchedule(air_terminal, get_sequential_load_schedule(model, sequential_heat_load_fracs))
    control_zone.setSequentialCoolingFractionSchedule(air_terminal, get_sequential_load_schedule(model, sequential_cool_load_fracs))

    return air_loop
  end

  def self.apply_dehumidifier_ief_to_ef_inputs(dh_type, w_coeff, ef_coeff, ief, water_removal_rate)
    # Shift inputs under IEF test conditions to E+ supported EF test conditions
    # test conditions
    if dh_type == HPXML::DehumidifierTypePortable
      ief_db = UnitConversions.convert(65.0, 'F', 'C') # degree C
    elsif dh_type == HPXML::DehumidifierTypeWholeHome
      ief_db = UnitConversions.convert(73.0, 'F', 'C') # degree C
    end
    rh = 60.0 # for both EF and IEF test conditions, %

    # Independent variables applied to curve equations
    var_array_ief = [1, ief_db, ief_db * ief_db, rh, rh * rh, ief_db * rh]

    # Curved values under EF test conditions
    curve_value_ef = 1 # Curves are normalized to 1.0 under EF test conditions, 80F, 60%
    # Curve values under IEF test conditions
    ef_curve_value_ief = var_array_ief.zip(ef_coeff).map { |var, coeff| var * coeff }.sum(0.0)
    water_removal_curve_value_ief = var_array_ief.zip(w_coeff).map { |var, coeff| var * coeff }.sum(0.0)

    # E+ inputs under EF test conditions
    ef_input = ief / ef_curve_value_ief * curve_value_ef
    water_removal_rate_input = water_removal_rate / water_removal_curve_value_ief * curve_value_ef

    return ef_input, water_removal_rate_input
  end

  def self.get_default_boiler_eae(heating_system)
    if heating_system.heating_system_type != HPXML::HVACTypeBoiler
      return
    end
    if not heating_system.electric_auxiliary_energy.nil?
      return heating_system.electric_auxiliary_energy
    end

    # From ANSI/RESNET/ICC 301-2019 Standard
    fuel = heating_system.heating_system_fuel

    if heating_system.is_shared_system
      distribution_system = heating_system.distribution_system
      distribution_type = distribution_system.distribution_system_type

      if not heating_system.shared_loop_watts.nil?
        sp_kw = UnitConversions.convert(heating_system.shared_loop_watts, 'W', 'kW')
        n_dweq = heating_system.number_of_units_served.to_f
        if distribution_system.air_type == HPXML::AirTypeFanCoil
          aux_in = UnitConversions.convert(heating_system.fan_coil_watts, 'W', 'kW')
        else
          aux_in = 0.0 # ANSI/RESNET/ICC 301-2019 Section 4.4.7.2
        end
        # ANSI/RESNET/ICC 301-2019 Equation 4.4-5
        return (((sp_kw / n_dweq) + aux_in) * 2080.0).round(2) # kWh/yr
      elsif distribution_type == HPXML::HVACDistributionTypeHydronic
        # kWh/yr, per ANSI/RESNET/ICC 301-2019 Table 4.5.2(5)
        if distribution_system.hydronic_type == HPXML::HydronicTypeWaterLoop # Shared boiler w/ WLHP
          return 265.0
        else # Shared boiler w/ baseboard/radiators/etc
          return 220.0
        end
      elsif distribution_type == HPXML::HVACDistributionTypeAir
        if distribution_system.air_type == HPXML::AirTypeFanCoil # Shared boiler w/ fan coil
          return 438.0
        end
      end

    else # In-unit boilers

      if [HPXML::FuelTypeNaturalGas,
          HPXML::FuelTypePropane,
          HPXML::FuelTypeElectricity,
          HPXML::FuelTypeWoodCord,
          HPXML::FuelTypeWoodPellets].include? fuel
        return 170.0 # kWh/yr
      elsif [HPXML::FuelTypeOil,
             HPXML::FuelTypeOil1,
             HPXML::FuelTypeOil2,
             HPXML::FuelTypeOil4,
             HPXML::FuelTypeOil5or6,
             HPXML::FuelTypeDiesel,
             HPXML::FuelTypeKerosene,
             HPXML::FuelTypeCoal,
             HPXML::FuelTypeCoalAnthracite,
             HPXML::FuelTypeCoalBituminous,
             HPXML::FuelTypeCoke].include? fuel
        return 330.0 # kWh/yr
      end

    end
  end

  def self.calc_heat_cap_ft_spec_using_capacity_17F(heat_pump)
    num_speeds = heat_pump.additional_properties.num_speeds

    # Indoor temperature slope and intercept used if Q_17 is specified (derived using heat_cap_ft_spec)
    # NOTE: Using Q_17 assumes the same curve for all speeds
    if num_speeds == 1
      iat_slope = -0.002303414
      iat_intercept = 0.18417308
    elsif num_speeds == 2
      iat_slope = -0.002947013
      iat_intercept = 0.23168251
    elsif num_speeds == 4
      iat_slope = -0.002897048
      iat_intercept = 0.209319129
    end

    # Derive coefficients from user input for heating capacity at 47F and 17F
    # Biquadratic: capacity multiplier = a + b*IAT + c*IAT^2 + d*OAT + e*OAT^2 + f*IAT*OAT
    x_A = 17.0
    if heat_pump.heating_capacity > 0
      y_A = heat_pump.heating_capacity_17F / heat_pump.heating_capacity
    else
      y_A = 0.5 # Arbitrary
    end
    x_B = 47.0 # 47F is the rating point
    y_B = 1.0

    oat_slope = (y_B - y_A) / (x_B - x_A)
    oat_intercept = y_A - (x_A * oat_slope)

    heat_cap_ft_spec = []
    for _i in 1..num_speeds
      heat_cap_ft_spec << [oat_intercept + iat_intercept, iat_slope, 0, oat_slope, 0, 0]
    end

    return heat_cap_ft_spec
  end

  def self.calc_eir_from_cop(cop, fan_power_rated)
    return UnitConversions.convert((UnitConversions.convert(1.0, 'Btu', 'Wh') + fan_power_rated * 0.03333) / cop - fan_power_rated * 0.03333, 'Wh', 'Btu')
  end

  def self.calc_eir_from_eer(eer, fan_power_rated)
    return UnitConversions.convert((1.0 - UnitConversions.convert(fan_power_rated * 0.03333, 'Wh', 'Btu')) / eer - fan_power_rated * 0.03333, 'Wh', 'Btu')
  end

  def self.calc_eer_from_eir(eir, fan_power_rated)
    cfm_per_ton = 400.0
    cfm_per_btuh = cfm_per_ton / 12000.0
    return ((1.0 - 3.412 * (fan_power_rated * cfm_per_btuh)) / (eir / 3.412 + (fan_power_rated * cfm_per_btuh)))
  end

  def self.calc_eers_from_eir_2speed(eer_2, fan_power_rated)
    # Returns low and high stage EER A given high stage EER A

    eir_2_a = calc_eir_from_eer(eer_2, fan_power_rated)

    eir_1_a = 0.8887 * eir_2_a + 0.0083 # Relationship derived using Dylan's data for two stage heat pumps

    return [calc_eer_from_eir(eir_1_a, fan_power_rated), eer_2]
  end

  def self.calc_eers_from_eir_4speed(eer_nom, fan_power_rated, calc_type = 'seer')
    # Returns EER A at minimum, intermediate, and nominal speed given EER A (and a fourth speed if calc_type != 'seer')

    eir_nom = calc_eir_from_eer(eer_nom, fan_power_rated)

    if calc_type == 'seer'
      indices = [0, 1, 4]
    else
      indices = [0, 1, 2, 4]
    end

    cop_ratios = [1.07, 1.11, 1.08, 1.05, 1.0] # Gross cop

    # Seer calculation is based on performance at three speeds
    cops = [cop_ratios[indices[0]], cop_ratios[indices[1]], cop_ratios[indices[2]]]

    if calc_type != 'seer'
      cops << cop_ratios[indices[3]]
    end

    eers = []
    cops.each do |mult|
      eir = eir_nom / mult
      eers << calc_eer_from_eir(eir, fan_power_rated)
    end

    return eers
  end

  def self.calc_cop_from_eir(eir, fan_power_rated)
    cfm_per_ton = 400.0
    cfm_per_btuh = cfm_per_ton / 12000.0
    return (1.0 / 3.412 + fan_power_rated * cfm_per_btuh) / (eir / 3.412 + fan_power_rated * cfm_per_btuh)
  end

  def self.calc_cops_from_eir_2speed(cop_2, fan_power_rated)
    # Returns low and high stage rated cop given high stage cop

    eir_2 = calc_eir_from_cop(cop_2, fan_power_rated)

    eir_1 = 0.6241 * eir_2 + 0.0681 # Relationship derived using Dylan's data for Carrier two stage heat pumps

    return [calc_cop_from_eir(eir_1, fan_power_rated), cop_2]
  end

  def self.calc_cops_from_eir_4speed(cop_nom, fan_power_rated, calc_type: 'hspf')
    # Returns rated cop at minimum, intermediate, and nominal speed given rated cop

    eir_nom = calc_eir_from_cop(cop_nom, fan_power_rated)

    cop_ratios = [1.385171617, 1.183214059, 1.0, 0.95544453] # Updated based on Nordyne 3 ton heat pump

    # HSPF calculation is based on performance at three speeds
    if calc_type == 'hspf'
      indices = [0, 1, 2]
    elsif calc_type == 'model'
      indices = [0, 1, 2, 3]
    end

    cops_net = []
    indices.each do |i|
      eir = eir_nom / cop_ratios[i]
      cops_net << calc_cop_from_eir(eir, fan_power_rated)
    end

    return cops_net
  end

  def self.calc_eer_cooling_1speed(seer, c_d, fan_power_rated, coeff_eir)
    # Directly calculate cooling coil net EER at condition A (95/80/67) using SEER

    # 1. Calculate EER_b using SEER and c_d
    eer_b = seer / (1.0 - 0.5 * c_d)

    # 2. Calculate EIR_b
    eir_b = calc_eir_from_eer(eer_b, fan_power_rated)

    # 3. Calculate EIR_a using performance curves
    eir_a = eir_b / MathTools.biquadratic(67.0, 82.0, coeff_eir[0])
    eer_a = calc_eer_from_eir(eir_a, fan_power_rated)

    return eer_a
  end

  def self.calc_eers_cooling_2speed(seer, c_d, capacity_ratios, fanspeed_ratios, fan_power_rated, coeff_eir, coeff_q)
    # Iterate to find rated net EERs given SEER using simple bisection method for two stage heat pumps

    # Initial large bracket of EER (A condition) to span possible SEER range
    eer_a = 5.0
    eer_b = 20.0

    # Iterate
    iter_max = 100
    tol = 0.0001

    err = 1
    eer_c = (eer_a + eer_b) / 2.0
    for _n in 1..iter_max
      eers = calc_eers_from_eir_2speed(eer_a, fan_power_rated)
      f_a = calc_seer_2speed(eers, c_d, capacity_ratios, fanspeed_ratios, fan_power_rated, coeff_eir, coeff_q) - seer

      eers = calc_eers_from_eir_2speed(eer_c, fan_power_rated)
      f_c = calc_seer_2speed(eers, c_d, capacity_ratios, fanspeed_ratios, fan_power_rated, coeff_eir, coeff_q) - seer

      if f_c == 0
        return eer_c
      elsif f_a * f_c < 0
        eer_b = eer_c
      else
        eer_a = eer_c
      end

      eer_c = (eer_a + eer_b) / 2.0
      err = (eer_b - eer_a) / 2.0

      if err <= tol
        break
      end
    end

    if err > tol
      fail 'Two-speed cooling eers iteration failed to converge.'
    end

    return calc_eers_from_eir_2speed(eer_c, fan_power_rated)
  end

  def self.calc_eers_cooling_4speed(seer, c_d, capacity_ratios, fanspeed_ratios, fan_power_rated, coeff_eir, coeff_q)
    # Iterate to find rated net eers given Seer using simple bisection method for two stage and variable speed air conditioners

    # Initial large bracket of eer (A condition) to span possible seer range
    eer_a = 5.0
    eer_b = 30.0

    # Iterate
    iter_max = 100
    tol = 0.0001

    err = 1
    eer_c = (eer_a + eer_b) / 2.0
    for _n in 1..iter_max
      eers = calc_eers_from_eir_4speed(eer_a, fan_power_rated, 'seer')
      f_a = calc_seer_4speed(eers, c_d, capacity_ratios, fanspeed_ratios, fan_power_rated, coeff_eir, coeff_q) - seer

      eers = calc_eers_from_eir_4speed(eer_c, fan_power_rated, 'seer')
      f_c = calc_seer_4speed(eers, c_d, capacity_ratios, fanspeed_ratios, fan_power_rated, coeff_eir, coeff_q) - seer

      if f_c == 0
        return eer_c
      elsif f_a * f_c < 0
        eer_b = eer_c
      else
        eer_a = eer_c
      end

      eer_c = (eer_a + eer_b) / 2.0
      err = (eer_b - eer_a) / 2.0

      if err <= tol
        break
      end
    end

    if err > tol
      fail 'Variable-speed cooling eers iteration failed to converge.'
    end

    return calc_eers_from_eir_4speed(eer_c, fan_power_rated, 'model')
  end

  def self.calc_seer_2speed(eers, c_d, capacity_ratios, fanspeed_ratios, fan_power_rated, coeff_eir, coeff_q)
    eir_A2 = calc_eir_from_eer(eers[1], fan_power_rated)
    eir_B2 = eir_A2 * MathTools.biquadratic(67.0, 82.0, coeff_eir[1])

    eir_A1 = calc_eir_from_eer(eers[0], fan_power_rated)
    eir_B1 = eir_A1 * MathTools.biquadratic(67.0, 82.0, coeff_eir[0])
    eir_F1 = eir_A1 * MathTools.biquadratic(67.0, 67.0, coeff_eir[0])

    q_A2 = 1.0
    q_B2 = q_A2 * MathTools.biquadratic(67.0, 82.0, coeff_q[1])

    q_B1 = q_A2 * capacity_ratios[0] * MathTools.biquadratic(67.0, 82.0, coeff_q[0])
    q_F1 = q_A2 * capacity_ratios[0] * MathTools.biquadratic(67.0, 67.0, coeff_q[0])

    cfm_Btu_h = 400.0 / 12000.0

    q_A2_net = q_A2 - fan_power_rated * 3.412 * cfm_Btu_h
    q_B2_net = q_B2 - fan_power_rated * 3.412 * cfm_Btu_h
    q_B1_net = q_B1 - fan_power_rated * 3.412 * cfm_Btu_h * fanspeed_ratios[0]
    q_F1_net = q_F1 - fan_power_rated * 3.412 * cfm_Btu_h * fanspeed_ratios[0]

    p_A2 = (q_A2 * eir_A2) / 3.412 + fan_power_rated * cfm_Btu_h
    p_B2 = (q_B2 * eir_B2) / 3.412 + fan_power_rated * cfm_Btu_h
    p_B1 = (q_B1 * eir_B1) / 3.412 + fan_power_rated * cfm_Btu_h * fanspeed_ratios[0]
    p_F1 = (q_F1 * eir_F1) / 3.412 + fan_power_rated * cfm_Btu_h * fanspeed_ratios[0]

    t_bins = [67.0, 72.0, 77.0, 82.0, 87.0, 92.0, 97.0, 102.0]
    frac_hours = [0.214, 0.231, 0.216, 0.161, 0.104, 0.052, 0.018, 0.004]

    e_tot = 0.0
    q_tot = 0.0
    (0..7).each do |i|
      bL_i = ((t_bins[i] - 65.0) / (95.0 - 65.0)) * (q_A2_net / 1.1)
      q_low_i = q_F1_net + ((q_B1_net - q_F1_net) / (82.0 - 67.0)) * (t_bins[i] - 67.0)
      e_low_i = p_F1 + ((p_B1 - p_F1) / (82.0 - 67.0)) * (t_bins[i] - 67.0)
      q_high_i = q_B2_net + ((q_A2_net - q_B2_net) / (95.0 - 82.0)) * (t_bins[i] - 82.0)
      e_high_i = p_B2 + ((p_A2 - p_B2) / (95.0 - 82.0)) * (t_bins[i] - 82.0)
      if q_low_i >= bL_i
        pLF_i = 1.0 - c_d * (1.0 - (bL_i / q_low_i))
        q_i = bL_i * frac_hours[i]
        e_i = (((bL_i / q_low_i) * e_low_i) / pLF_i) * frac_hours[i]
      elsif (q_low_i < bL_i) && (bL_i < q_high_i)
        x_i = (q_high_i - bL_i) / (q_high_i - q_low_i)
        q_i = (x_i * q_low_i + (1.0 - x_i) * q_high_i) * frac_hours[i]
        e_i = (x_i * e_low_i + (1.0 - x_i) * e_high_i) * frac_hours[i]
      elsif q_high_i <= bL_i
        q_i = q_high_i * frac_hours[i]
        e_i = e_high_i * frac_hours[i]
      end

      e_tot += e_i
      q_tot += q_i
    end

    seer = q_tot / e_tot
    return seer
  end

  def self.calc_seer_4speed(eers, c_d, capacity_ratios, fanspeed_ratios, fan_power_rated, coeff_eir, coeff_q)
    n_max = 2
    n_int = 1
    n_min = 0

    wBin = 67.0
    tout_B = 82.0
    tout_E = 87.0
    tout_F = 67.0

    eir_A2 = calc_eir_from_eer(eers[n_max], fan_power_rated)
    eir_B2 = eir_A2 * MathTools.biquadratic(wBin, tout_B, coeff_eir[n_max])

    eir_Av = calc_eir_from_eer(eers[n_int], fan_power_rated)
    eir_Ev = eir_Av * MathTools.biquadratic(wBin, tout_E, coeff_eir[n_int])

    eir_A1 = calc_eir_from_eer(eers[n_min], fan_power_rated)
    eir_B1 = eir_A1 * MathTools.biquadratic(wBin, tout_B, coeff_eir[n_min])
    eir_F1 = eir_A1 * MathTools.biquadratic(wBin, tout_F, coeff_eir[n_min])

    q_A2 = capacity_ratios[n_max]
    q_B2 = q_A2 * MathTools.biquadratic(wBin, tout_B, coeff_q[n_max])
    q_Ev = capacity_ratios[n_int] * MathTools.biquadratic(wBin, tout_E, coeff_q[n_int])
    q_B1 = capacity_ratios[n_min] * MathTools.biquadratic(wBin, tout_B, coeff_q[n_min])
    q_F1 = capacity_ratios[n_min] * MathTools.biquadratic(wBin, tout_F, coeff_q[n_min])

    cfm_Btu_h = 400.0 / 12000.0

    q_A2_net = q_A2 - fan_power_rated * 3.412 * cfm_Btu_h * fanspeed_ratios[n_max]
    q_B2_net = q_B2 - fan_power_rated * 3.412 * cfm_Btu_h * fanspeed_ratios[n_max]
    q_Ev_net = q_Ev - fan_power_rated * 3.412 * cfm_Btu_h * fanspeed_ratios[n_int]
    q_B1_net = q_B1 - fan_power_rated * 3.412 * cfm_Btu_h * fanspeed_ratios[n_min]
    q_F1_net = q_F1 - fan_power_rated * 3.412 * cfm_Btu_h * fanspeed_ratios[n_min]

    p_A2 = (q_A2 * eir_A2) / 3.412 + fan_power_rated * cfm_Btu_h * fanspeed_ratios[n_max]
    p_B2 = (q_B2 * eir_B2) / 3.412 + fan_power_rated * cfm_Btu_h * fanspeed_ratios[n_max]
    p_Ev = (q_Ev * eir_Ev) / 3.412 + fan_power_rated * cfm_Btu_h * fanspeed_ratios[n_int]
    p_B1 = (q_B1 * eir_B1) / 3.412 + fan_power_rated * cfm_Btu_h * fanspeed_ratios[n_min]
    p_F1 = (q_F1 * eir_F1) / 3.412 + fan_power_rated * cfm_Btu_h * fanspeed_ratios[n_min]

    q_k1_87 = q_F1_net + (q_B1_net - q_F1_net) / (82.0 - 67.0) * (87.0 - 67.0)
    q_k2_87 = q_B2_net + (q_A2_net - q_B2_net) / (95.0 - 82.0) * (87.0 - 82.0)
    n_Q = (q_Ev_net - q_k1_87) / (q_k2_87 - q_k1_87)
    m_Q = (q_B1_net - q_F1_net) / (82.0 - 67.0) * (1.0 - n_Q) + (q_A2_net - q_B2_net) / (95.0 - 82.0) * n_Q
    p_k1_87 = p_F1 + (p_B1 - p_F1) / (82.0 - 67.0) * (87.0 - 67.0)
    p_k2_87 = p_B2 + (p_A2 - p_B2) / (95.0 - 82.0) * (87.0 - 82.0)
    n_E = (p_Ev - p_k1_87) / (p_k2_87 - p_k1_87)
    m_E = (p_B1 - p_F1) / (82.0 - 67.0) * (1.0 - n_E) + (p_A2 - p_B2) / (95.0 - 82.0) * n_E

    c_T_1_1 = q_A2_net / (1.1 * (95.0 - 65.0))
    c_T_1_2 = q_F1_net
    c_T_1_3 = (q_B1_net - q_F1_net) / (82.0 - 67.0)
    t_1 = (c_T_1_2 - 67.0 * c_T_1_3 + 65.0 * c_T_1_1) / (c_T_1_1 - c_T_1_3)
    q_T_1 = q_F1_net + (q_B1_net - q_F1_net) / (82.0 - 67.0) * (t_1 - 67.0)
    p_T_1 = p_F1 + (p_B1 - p_F1) / (82.0 - 67.0) * (t_1 - 67.0)
    eer_T_1 = q_T_1 / p_T_1

    t_v = (q_Ev_net - 87.0 * m_Q + 65.0 * c_T_1_1) / (c_T_1_1 - m_Q)
    q_T_v = q_Ev_net + m_Q * (t_v - 87.0)
    p_T_v = p_Ev + m_E * (t_v - 87.0)
    eer_T_v = q_T_v / p_T_v

    c_T_2_1 = c_T_1_1
    c_T_2_2 = q_B2_net
    c_T_2_3 = (q_A2_net - q_B2_net) / (95.0 - 82.0)
    t_2 = (c_T_2_2 - 82.0 * c_T_2_3 + 65.0 * c_T_2_1) / (c_T_2_1 - c_T_2_3)
    q_T_2 = q_B2_net + (q_A2_net - q_B2_net) / (95.0 - 82.0) * (t_2 - 82.0)
    p_T_2 = p_B2 + (p_A2 - p_B2) / (95.0 - 82.0) * (t_2 - 82.0)
    eer_T_2 = q_T_2 / p_T_2

    d = (t_2**2.0 - t_1**2.0) / (t_v**2.0 - t_1**2.0)
    b = (eer_T_1 - eer_T_2 - d * (eer_T_1 - eer_T_v)) / (t_1 - t_2 - d * (t_1 - t_v))
    c = (eer_T_1 - eer_T_2 - b * (t_1 - t_2)) / (t_1**2.0 - t_2**2.0)
    a = eer_T_2 - b * t_2 - c * t_2**2.0

    t_bins = [67.0, 72.0, 77.0, 82.0, 87.0, 92.0, 97.0, 102.0]
    frac_hours = [0.214, 0.231, 0.216, 0.161, 0.104, 0.052, 0.018, 0.004]

    e_tot = 0.0
    q_tot = 0.0
    (0..7).each do |i|
      bL = ((t_bins[i] - 65.0) / (95.0 - 65.0)) * (q_A2_net / 1.1)
      q_k1 = q_F1_net + (q_B1_net - q_F1_net) / (82.0 - 67.0) * (t_bins[i] - 67.0)
      p_k1 = p_F1 + (p_B1 - p_F1) / (82.0 - 67.0) * (t_bins[i] - 67)
      q_k2 = q_B2_net + (q_A2_net - q_B2_net) / (95.0 - 82.0) * (t_bins[i] - 82.0)
      p_k2 = p_B2 + (p_A2 - p_B2) / (95.0 - 82.0) * (t_bins[i] - 82.0)

      if bL <= q_k1
        x_k1 = bL / q_k1
        q_Tj_N = x_k1 * q_k1 * frac_hours[i]
        e_Tj_N = x_k1 * p_k1 * frac_hours[i] / (1.0 - c_d * (1.0 - x_k1))
      elsif (q_k1 < bL) && (bL <= q_k2)
        q_Tj_N = bL * frac_hours[i]
        eer_T_j = a + b * t_bins[i] + c * t_bins[i]**2.0
        e_Tj_N = q_Tj_N / eer_T_j
      else
        q_Tj_N = frac_hours[i] * q_k2
        e_Tj_N = frac_hours[i] * p_k2
      end

      q_tot += q_Tj_N
      e_tot += e_Tj_N
    end

    seer = q_tot / e_tot
    return seer
  end

  def self.calc_cop_heating_1speed(hspf, c_d, fan_power_rated, coeff_eir, coeff_q)
    # Iterate to find rated net cop given HSPF using simple bisection method

    # Initial large bracket to span possible hspf range
    cop_a = 0.1
    cop_b = 10.0

    # Iterate
    iter_max = 100
    tol = 0.0001

    err = 1
    cop_c = (cop_a + cop_b) / 2.0
    for _n in 1..iter_max
      f_a = calc_hspf_1speed(cop_a, c_d, fan_power_rated, coeff_eir, coeff_q) - hspf
      f_c = calc_hspf_1speed(cop_c, c_d, fan_power_rated, coeff_eir, coeff_q) - hspf

      if f_c == 0
        return cop_c
      elsif f_a * f_c < 0
        cop_b = cop_c
      else
        cop_a = cop_c
      end

      cop_c = (cop_a + cop_b) / 2.0
      err = (cop_b - cop_a) / 2.0

      if err <= tol
        break
      end
    end

    if err > tol
      fail 'Single-speed heating cop iteration failed to converge.'
    end

    return cop_c
  end

  def self.calc_cops_heating_2speed(hspf, c_d, capacity_ratios, fanspeed_ratios, fan_power_rated, coeff_eir, coeff_q)
    # Iterate to find rated net eers given Seer using simple bisection method for two stage air conditioners

    # Initial large bracket of cop to span possible hspf range
    cop_a = 1.0
    cop_b = 10.0

    # Iterate
    iter_max = 100
    tol = 0.0001

    err = 1
    cop_c = (cop_a + cop_b) / 2.0
    for _n in 1..iter_max
      cops = calc_cops_from_eir_2speed(cop_a, fan_power_rated)
      f_a = calc_hspf_2speed(cops, c_d, capacity_ratios, fanspeed_ratios, fan_power_rated, coeff_eir, coeff_q) - hspf

      cops = calc_cops_from_eir_2speed(cop_c, fan_power_rated)
      f_c = calc_hspf_2speed(cops, c_d, capacity_ratios, fanspeed_ratios, fan_power_rated, coeff_eir, coeff_q) - hspf

      if f_c == 0
        return cop_c
      elsif f_a * f_c < 0
        cop_b = cop_c
      else
        cop_a = cop_c
      end

      cop_c = (cop_a + cop_b) / 2.0
      err = (cop_b - cop_a) / 2.0

      if err <= tol
        break
      end
    end

    if err > tol
      fail 'Two-speed heating cop iteration failed to converge.'
    end

    return calc_cops_from_eir_2speed(cop_c, fan_power_rated)
  end

  def self.calc_cops_heating_4speed(hspf, c_d, capacity_ratios, fanspeed_ratios, fan_power_rated, coeff_eir, coeff_q)
    # Iterate to find rated net cops given HSPF using simple bisection method for variable speed heat pumps

    # Initial large bracket of cop to span possible hspf range
    cop_a = 1.0
    cop_b = 15.0

    # Iterate
    iter_max = 100
    tol = 0.0001

    err = 1
    cop_c = (cop_a + cop_b) / 2.0
    for _n in 1..iter_max
      cops = calc_cops_from_eir_4speed(cop_a, fan_power_rated, calc_type: 'hspf')
      f_a = calc_hspf_4speed(cops, c_d, capacity_ratios, fanspeed_ratios, fan_power_rated, coeff_eir, coeff_q) - hspf

      cops = calc_cops_from_eir_4speed(cop_c, fan_power_rated, calc_type: 'hspf')
      f_c = calc_hspf_4speed(cops, c_d, capacity_ratios, fanspeed_ratios, fan_power_rated, coeff_eir, coeff_q) - hspf

      if f_c == 0
        return cop_c
      elsif f_a * f_c < 0
        cop_b = cop_c
      else
        cop_a = cop_c
      end

      cop_c = (cop_a + cop_b) / 2.0
      err = (cop_b - cop_a) / 2.0

      if err <= tol
        break
      end
    end

    if err > tol
      fail 'Variable-speed heating cops iteration failed to converge.'
    end

    return calc_cops_from_eir_4speed(cop_c, fan_power_rated, calc_type: 'model')
  end

  def self.calc_hspf_1speed(cop_47, c_d, fan_power_rated, coeff_eir, coeff_q)
    eir_47 = calc_eir_from_cop(cop_47, fan_power_rated)
    eir_35 = eir_47 * MathTools.biquadratic(70.0, 35.0, coeff_eir[0])
    eir_17 = eir_47 * MathTools.biquadratic(70.0, 17.0, coeff_eir[0])

    q_47 = 1.0
    q_35 = 0.7519
    q_17 = q_47 * MathTools.biquadratic(70.0, 17.0, coeff_q[0])

    cfm_Btu_h = 400.0 / 12000.0

    q_47_net = q_47 + fan_power_rated * 3.412 * cfm_Btu_h
    q_35_net = q_35 + fan_power_rated * 3.412 * cfm_Btu_h
    q_17_net = q_17 + fan_power_rated * 3.412 * cfm_Btu_h

    p_47 = (q_47 * eir_47) / 3.412 + fan_power_rated * cfm_Btu_h
    p_35 = (q_35 * eir_35) / 3.412 + fan_power_rated * cfm_Btu_h
    p_17 = (q_17 * eir_17) / 3.412 + fan_power_rated * cfm_Btu_h

    t_bins = [62.0, 57.0, 52.0, 47.0, 42.0, 37.0, 32.0, 27.0, 22.0, 17.0, 12.0, 7.0, 2.0, -3.0, -8.0]
    frac_hours = [0.132, 0.111, 0.103, 0.093, 0.100, 0.109, 0.126, 0.087, 0.055, 0.036, 0.026, 0.013, 0.006, 0.002, 0.001]

    designtemp = 5.0
    t_off = 10.0
    t_on = 14.0
    ptot = 0.0
    rHtot = 0.0
    bLtot = 0.0
    dHRmin = q_47
    (0..14).each do |i|
      bL = ((65.0 - t_bins[i]) / (65.0 - designtemp)) * 0.77 * dHRmin

      if (t_bins[i] > 17.0) && (t_bins[i] < 45.0)
        q_h = q_17_net + (((q_35_net - q_17_net) * (t_bins[i] - 17.0)) / (35.0 - 17.0))
        p_h = p_17 + (((p_35 - p_17) * (t_bins[i] - 17.0)) / (35.0 - 17.0))
      else
        q_h = q_17_net + (((q_47_net - q_17_net) * (t_bins[i] - 17.0)) / (47.0 - 17.0))
        p_h = p_17 + (((p_47 - p_17) * (t_bins[i] - 17.0)) / (47.0 - 17.0))
      end

      x_t = [bL / q_h, 1.0].min

      pLF = 1.0 - (c_d * (1.0 - x_t))
      if (t_bins[i] <= t_off) || (q_h / (3.412 * p_h) < 1.0)
        sigma_t = 0.0
      elsif (t_off < t_bins[i]) && (t_bins[i] <= t_on) && (q_h / (p_h * 3.412) >= 1.0)
        sigma_t = 0.5
      elsif (t_bins[i] > t_on) && (q_h / (3.412 * p_h) >= 1.0)
        sigma_t = 1.0
      end

      p_h_i = (x_t * p_h * sigma_t / pLF) * frac_hours[i]
      rH_i = ((bL - (x_t * q_h * sigma_t)) / 3.412) * frac_hours[i]
      bL_i = bL * frac_hours[i]
      ptot += p_h_i
      rHtot += rH_i
      bLtot += bL_i
    end

    hspf = bLtot / (ptot + rHtot)
    return hspf
  end

  def self.calc_hspf_2speed(cops, c_d, capacity_ratios, fanspeed_ratios, fan_power_rated, coeff_eir, coeff_q)
    eir_47_H = calc_eir_from_cop(cops[1], fan_power_rated)
    eir_35_H = eir_47_H * MathTools.biquadratic(70.0, 35.0, coeff_eir[1])
    eir_17_H = eir_47_H * MathTools.biquadratic(70.0, 17.0, coeff_eir[1])

    eir_47_L = calc_eir_from_cop(cops[0], fan_power_rated)
    eir_62_L = eir_47_L * MathTools.biquadratic(70.0, 62.0, coeff_eir[0])
    eir_35_L = eir_47_L * MathTools.biquadratic(70.0, 35.0, coeff_eir[0])
    eir_17_L = eir_47_L * MathTools.biquadratic(70.0, 17.0, coeff_eir[0])

    q_H47 = 1.0
    q_H35 = q_H47 * MathTools.biquadratic(70.0, 35.0, coeff_q[1])
    q_H17 = q_H47 * MathTools.biquadratic(70.0, 17.0, coeff_q[1])

    q_L47 = q_H47 * capacity_ratios[0]
    q_L62 = q_L47 * MathTools.biquadratic(70.0, 62.0, coeff_q[0])
    q_L35 = q_L47 * MathTools.biquadratic(70.0, 35.0, coeff_q[0])
    q_L17 = q_L47 * MathTools.biquadratic(70.0, 17.0, coeff_q[0])

    cfm_Btu_h = 400.0 / 12000.0

    q_H47_net = q_H47 + fan_power_rated * 3.412 * cfm_Btu_h
    q_H35_net = q_H35 + fan_power_rated * 3.412 * cfm_Btu_h
    q_H17_net = q_H17 + fan_power_rated * 3.412 * cfm_Btu_h
    q_L62_net = q_L62 + fan_power_rated * 3.412 * cfm_Btu_h * fanspeed_ratios[0]
    q_L47_net = q_L47 + fan_power_rated * 3.412 * cfm_Btu_h * fanspeed_ratios[0]
    q_L35_net = q_L35 + fan_power_rated * 3.412 * cfm_Btu_h * fanspeed_ratios[0]
    q_L17_net = q_L17 + fan_power_rated * 3.412 * cfm_Btu_h * fanspeed_ratios[0]

    p_H47 = (q_H47 * eir_47_H) / 3.412 + fan_power_rated * cfm_Btu_h
    p_H35 = (q_H35 * eir_35_H) / 3.412 + fan_power_rated * cfm_Btu_h
    p_H17 = (q_H17 * eir_17_H) / 3.412 + fan_power_rated * cfm_Btu_h
    p_L62 = (q_L62 * eir_62_L) / 3.412 + fan_power_rated * cfm_Btu_h * fanspeed_ratios[0]
    p_L47 = (q_L47 * eir_47_L) / 3.412 + fan_power_rated * cfm_Btu_h * fanspeed_ratios[0]
    p_L35 = (q_L35 * eir_35_L) / 3.412 + fan_power_rated * cfm_Btu_h * fanspeed_ratios[0]
    p_L17 = (q_L17 * eir_17_L) / 3.412 + fan_power_rated * cfm_Btu_h * fanspeed_ratios[0]

    t_bins = [62.0, 57.0, 52.0, 47.0, 42.0, 37.0, 32.0, 27.0, 22.0, 17.0, 12.0, 7.0, 2.0, -3.0, -8.0]
    frac_hours = [0.132, 0.111, 0.103, 0.093, 0.100, 0.109, 0.126, 0.087, 0.055, 0.036, 0.026, 0.013, 0.006, 0.002, 0.001]

    designtemp = 5.0
    t_off = 10.0
    t_on = 14.0
    ptot = 0.0
    rHtot = 0.0
    bLtot = 0.0
    dHRmin = q_H47
    (0..14).each do |i|
      bL = ((65.0 - t_bins[i]) / (65.0 - designtemp)) * 0.77 * dHRmin

      if (17.0 < t_bins[i]) && (t_bins[i] < 45.0)
        q_h = q_H17_net + (((q_H35_net - q_H17_net) * (t_bins[i] - 17.0)) / (35.0 - 17.0))
        p_h = p_H17 + (((p_H35 - p_H17) * (t_bins[i] - 17.0)) / (35.0 - 17.0))
      else
        q_h = q_H17_net + (((q_H47_net - q_H17_net) * (t_bins[i] - 17.0)) / (47.0 - 17.0))
        p_h = p_H17 + (((p_H47 - p_H17) * (t_bins[i] - 17.0)) / (47.0 - 17.0))
      end

      if t_bins[i] >= 40.0
        q_l = q_L47_net + (((q_L62_net - q_L47_net) * (t_bins[i] - 47.0)) / (62.0 - 47.0))
        p_l = p_L47 + (((p_L62 - p_L47) * (t_bins[i] - 47.0)) / (62.0 - 47.0))
      elsif (17.0 <= t_bins[i]) && (t_bins[i] < 40.0)
        q_l = q_L17_net + (((q_L35_net - q_L17_net) * (t_bins[i] - 17.0)) / (35.0 - 17.0))
        p_l = p_L17 + (((p_L35 - p_L17) * (t_bins[i] - 17.0)) / (35.0 - 17.0))
      else
        q_l = q_L17_net + (((q_L47_net - q_L17_net) * (t_bins[i] - 17.0)) / (47.0 - 17.0))
        p_l = p_L17 + (((p_L47 - p_L17) * (t_bins[i] - 17.0)) / (47.0 - 17.0))
      end

      x_t_l = [bL / q_l, 1.0].min
      pLF = 1.0 - (c_d * (1.0 - x_t_l))
      if (t_bins[i] <= t_off) || (q_h / (p_h * 3.412) < 1.0)
        sigma_t_h = 0.0
      elsif (t_off < t_bins[i]) && (t_bins[i] <= t_on) && (q_h / (p_h * 3.412) >= 1.0)
        sigma_t_h = 0.5
      elsif (t_bins[i] > t_on) && (q_h / (p_h * 3.412) >= 1.0)
        sigma_t_h = 1.0
      end

      if t_bins[i] <= t_off
        sigma_t_l = 0.0
      elsif (t_off < t_bins[i]) && (t_bins[i] <= t_on)
        sigma_t_l = 0.5
      elsif t_bins[i] > t_on
        sigma_t_l = 1.0
      end

      if q_l > bL
        p_h_i = (x_t_l * p_l * sigma_t_l / pLF) * frac_hours[i]
        rH_i = (bL * (1.0 - sigma_t_l)) / 3.412 * frac_hours[i]
      elsif (q_l < bL) && (q_h > bL)
        x_t_l = ((q_h - bL) / (q_h - q_l))
        x_t_h = 1.0 - x_t_l
        p_h_i = (x_t_l * p_l + x_t_h * p_h) * sigma_t_l * frac_hours[i]
        rH_i = (bL * (1.0 - sigma_t_l)) / 3.412 * frac_hours[i]
      elsif q_h <= bL
        p_h_i = p_h * sigma_t_h * frac_hours[i]
        rH_i = (bL - (q_h * sigma_t_l)) / 3.412 * frac_hours[i]
      end

      bL_i = bL * frac_hours[i]
      ptot += p_h_i
      rHtot += rH_i
      bLtot += bL_i
    end

    hspf = bLtot / (ptot + rHtot)
    return hspf
  end

  def self.calc_hspf_4speed(cop_47, c_d, capacity_ratios, fanspeed_ratios, fan_power_rated, coeff_eir, coeff_q)
    n_max = 2
    n_int = 1
    n_min = 0

    tin = 70.0
    tout_3 = 17.0
    tout_2 = 35.0
    tout_0 = 62.0

    eir_H1_2 = calc_eir_from_cop(cop_47[n_max], fan_power_rated)
    eir_H3_2 = eir_H1_2 * MathTools.biquadratic(tin, tout_3, coeff_eir[n_max])

    eir_adjv = calc_eir_from_cop(cop_47[n_int], fan_power_rated)
    eir_H2_v = eir_adjv * MathTools.biquadratic(tin, tout_2, coeff_eir[n_int])

    eir_H1_1 = calc_eir_from_cop(cop_47[n_min], fan_power_rated)
    eir_H0_1 = eir_H1_1 * MathTools.biquadratic(tin, tout_0, coeff_eir[n_min])

    q_H1_2 = capacity_ratios[n_max]
    q_H3_2 = q_H1_2 * MathTools.biquadratic(tin, tout_3, coeff_q[n_max])

    q_H2_v = capacity_ratios[n_int] * MathTools.biquadratic(tin, tout_2, coeff_q[n_int])

    q_H1_1 = capacity_ratios[n_min]
    q_H0_1 = q_H1_1 * MathTools.biquadratic(tin, tout_0, coeff_q[n_min])

    cfm_Btu_h = 400.0 / 12000.0

    q_H1_2_net = q_H1_2 + fan_power_rated * 3.412 * cfm_Btu_h * fanspeed_ratios[n_max]
    q_H3_2_net = q_H3_2 + fan_power_rated * 3.412 * cfm_Btu_h * fanspeed_ratios[n_max]
    q_H2_v_net = q_H2_v + fan_power_rated * 3.412 * cfm_Btu_h * fanspeed_ratios[n_int]
    q_H1_1_net = q_H1_1 + fan_power_rated * 3.412 * cfm_Btu_h * fanspeed_ratios[n_min]
    q_H0_1_net = q_H0_1 + fan_power_rated * 3.412 * cfm_Btu_h * fanspeed_ratios[n_min]

    p_H1_2 = q_H1_2 * eir_H1_2 + fan_power_rated * 3.412 * cfm_Btu_h * fanspeed_ratios[n_max]
    p_H3_2 = q_H3_2 * eir_H3_2 + fan_power_rated * 3.412 * cfm_Btu_h * fanspeed_ratios[n_max]
    p_H2_v = q_H2_v * eir_H2_v + fan_power_rated * 3.412 * cfm_Btu_h * fanspeed_ratios[n_int]
    p_H1_1 = q_H1_1 * eir_H1_1 + fan_power_rated * 3.412 * cfm_Btu_h * fanspeed_ratios[n_min]
    p_H0_1 = q_H0_1 * eir_H0_1 + fan_power_rated * 3.412 * cfm_Btu_h * fanspeed_ratios[n_min]

    q_H35_2 = 0.9 * (q_H3_2_net + 0.6 * (q_H1_2_net - q_H3_2_net))
    p_H35_2 = 0.985 * (p_H3_2 + 0.6 * (p_H1_2 - p_H3_2))
    q_H35_1 = q_H1_1_net + (q_H0_1_net - q_H1_1_net) / (62.0 - 47.0) * (35.0 - 47.0)
    p_H35_1 = p_H1_1 + (p_H0_1 - p_H1_1) / (62.0 - 47.0) * (35.0 - 47.0)
    n_Q = (q_H2_v_net - q_H35_1) / (q_H35_2 - q_H35_1)
    m_Q = (q_H0_1_net - q_H1_1_net) / (62.0 - 47.0) * (1.0 - n_Q) + n_Q * (q_H35_2 - q_H3_2_net) / (35.0 - 17.0)
    n_E = (p_H2_v - p_H35_1) / (p_H35_2 - p_H35_1)
    m_E = (p_H0_1 - p_H1_1) / (62.0 - 47.0) * (1.0 - n_E) + n_E * (p_H35_2 - p_H3_2) / (35.0 - 17.0)

    t_OD = 5.0
    dHR = q_H1_2_net * (65.0 - t_OD) / 60.0

    c_T_3_1 = q_H1_1_net
    c_T_3_2 = (q_H0_1_net - q_H1_1_net) / (62.0 - 47.0)
    c_T_3_3 = 0.77 * dHR / (65.0 - t_OD)
    t_3 = (47.0 * c_T_3_2 + 65.0 * c_T_3_3 - c_T_3_1) / (c_T_3_2 + c_T_3_3)
    q_HT3_1 = q_H1_1_net + (q_H0_1_net - q_H1_1_net) / (62.0 - 47.0) * (t_3 - 47.0)
    p_HT3_1 = p_H1_1 + (p_H0_1 - p_H1_1) / (62.0 - 47.0) * (t_3 - 47.0)
    cop_T3_1 = q_HT3_1 / p_HT3_1

    c_T_v_1 = q_H2_v_net
    c_T_v_3 = c_T_3_3
    t_v = (35.0 * m_Q + 65 * c_T_v_3 - c_T_v_1) / (m_Q + c_T_v_3)
    q_HTv_v = q_H2_v_net + m_Q * (t_v - 35.0)
    p_HTv_v = p_H2_v + m_E * (t_v - 35.0)
    cop_Tv_v = q_HTv_v / p_HTv_v

    c_T_4_1 = q_H3_2_net
    c_T_4_2 = (q_H35_2 - q_H3_2_net) / (35.0 - 17.0)
    c_T_4_3 = c_T_v_3
    t_4 = (17.0 * c_T_4_2 + 65.0 * c_T_4_3 - c_T_4_1) / (c_T_4_2 + c_T_4_3)
    q_HT4_2 = q_H3_2_net + (q_H35_2 - q_H3_2_net) / (35.0 - 17.0) * (t_4 - 17.0)
    p_HT4_2 = p_H3_2 + (p_H35_2 - p_H3_2) / (35.0 - 17.0) * (t_4 - 17.0)
    cop_T4_2 = q_HT4_2 / p_HT4_2

    d = (t_3**2.0 - t_4**2.0) / (t_v**2.0 - t_4**2.0)
    b = (cop_T4_2 - cop_T3_1 - d * (cop_T4_2 - cop_Tv_v)) / (t_4 - t_3 - d * (t_4 - t_v))
    c = (cop_T4_2 - cop_T3_1 - b * (t_4 - t_3)) / (t_4**2.0 - t_3**2.0)
    a = cop_T4_2 - b * t_4 - c * t_4**2.0

    t_bins = [62.0, 57.0, 52.0, 47.0, 42.0, 37.0, 32.0, 27.0, 22.0, 17.0, 12.0, 7.0, 2.0, -3.0, -8.0]
    frac_hours = [0.132, 0.111, 0.103, 0.093, 0.100, 0.109, 0.126, 0.087, 0.055, 0.036, 0.026, 0.013, 0.006, 0.002, 0.001]

    t_off = 10.0
    t_on = t_off + 4
    etot = 0.0
    bLtot = 0.0
    (0..14).each do |i|
      bL = ((65.0 - t_bins[i]) / (65.0 - t_OD)) * 0.77 * dHR

      q_1 = q_H1_1_net + (q_H0_1_net - q_H1_1_net) / (62.0 - 47.0) * (t_bins[i] - 47.0)
      p_1 = p_H1_1 + (p_H0_1 - p_H1_1) / (62.0 - 47.0) * (t_bins[i] - 47.0)

      if (t_bins[i] <= 17.0) || (t_bins[i] >= 45.0)
        q_2 = q_H3_2_net + (q_H1_2_net - q_H3_2_net) * (t_bins[i] - 17.0) / (47.0 - 17.0)
        p_2 = p_H3_2 + (p_H1_2 - p_H3_2) * (t_bins[i] - 17.0) / (47.0 - 17.0)
      else
        q_2 = q_H3_2_net + (q_H35_2 - q_H3_2_net) * (t_bins[i] - 17.0) / (35.0 - 17.0)
        p_2 = p_H3_2 + (p_H35_2 - p_H3_2) * (t_bins[i] - 17.0) / (35.0 - 17.0)
      end

      if t_bins[i] <= t_off
        delta = 0.0
      elsif t_bins[i] >= t_on
        delta = 1.0
      else
        delta = 0.5
      end

      if bL <= q_1
        x_1 = bL / q_1
        e_Tj_n = delta * x_1 * p_1 * frac_hours[i] / (1.0 - c_d * (1.0 - x_1))
      elsif (q_1 < bL) && (bL <= q_2)
        cop_T_j = a + b * t_bins[i] + c * t_bins[i]**2.0
        e_Tj_n = delta * frac_hours[i] * bL / cop_T_j + (1.0 - delta) * bL * (frac_hours[i])
      else
        e_Tj_n = delta * frac_hours[i] * p_2 + frac_hours[i] * (bL - delta * q_2)
      end

      bLtot += frac_hours[i] * bL
      etot += e_Tj_n
    end

    hspf = bLtot / (etot / 3.412)
    return hspf
  end

  def self.set_cool_rated_cfm_per_ton(cooling_system)
    clg_ap = cooling_system.additional_properties

    if ((cooling_system.is_a? HPXML::CoolingSystem) && ([HPXML::HVACTypeRoomAirConditioner, HPXML::HVACTypePTAC].include? cooling_system.cooling_system_type)) ||
       ((cooling_system.is_a? HPXML::HeatPump) && ([HPXML::HVACTypeHeatPumpPTHP, HPXML::HVACTypeHeatPumpRoom].include? cooling_system.heat_pump_type))
      clg_ap.cool_rated_cfm_per_ton = [312.0] # medium speed
    else
      clg_ap.cool_rated_cfm_per_ton = []
      clg_ap.cool_fan_speed_ratios.each_with_index do |fanspeed_ratio, i|
        clg_ap.cool_rated_cfm_per_ton << fanspeed_ratio * clg_ap.cool_rated_airflow_rate / clg_ap.cool_capacity_ratios[i]
      end
    end
  end

  def self.set_heat_rated_cfm_per_ton(heating_system)
    htg_ap = heating_system.additional_properties

    if (heating_system.is_a? HPXML::HeatingSystem) ||
       ((heating_system.is_a? HPXML::HeatPump) && ([HPXML::HVACTypeHeatPumpPTHP, HPXML::HVACTypeHeatPumpRoom].include? heating_system.heat_pump_type))
      htg_ap.heat_rated_cfm_per_ton = [350.0]
    else
      htg_ap.heat_rated_cfm_per_ton = []
      htg_ap.heat_fan_speed_ratios.each_with_index do |fanspeed_ratio, i|
        htg_ap.heat_rated_cfm_per_ton << fanspeed_ratio * htg_ap.heat_rated_airflow_rate / htg_ap.heat_capacity_ratios[i]
      end
    end
  end

  def self.create_curve_biquadratic_constant(model)
    curve = OpenStudio::Model::CurveBiquadratic.new(model)
    curve.setName('ConstantBiquadratic')
    curve.setCoefficient1Constant(1)
    curve.setCoefficient2x(0)
    curve.setCoefficient3xPOW2(0)
    curve.setCoefficient4y(0)
    curve.setCoefficient5yPOW2(0)
    curve.setCoefficient6xTIMESY(0)
    curve.setMinimumValueofx(-100)
    curve.setMaximumValueofx(100)
    curve.setMinimumValueofy(-100)
    curve.setMaximumValueofy(100)
    return curve
  end

  def self.create_curve_quadratic_constant(model)
    curve = OpenStudio::Model::CurveQuadratic.new(model)
    curve.setName('ConstantQuadratic')
    curve.setCoefficient1Constant(1)
    curve.setCoefficient2x(0)
    curve.setCoefficient3xPOW2(0)
    curve.setMinimumValueofx(-100)
    curve.setMaximumValueofx(100)
    curve.setMinimumCurveOutput(-100)
    curve.setMaximumCurveOutput(100)
    return curve
  end

  def self.create_curve_cubic_constant(model)
    curve = OpenStudio::Model::CurveCubic.new(model)
    curve.setName('ConstantCubic')
    curve.setCoefficient1Constant(1)
    curve.setCoefficient2x(0)
    curve.setCoefficient3xPOW2(0)
    curve.setCoefficient4xPOW3(0)
    curve.setMinimumValueofx(-100)
    curve.setMaximumValueofx(100)
    return curve
  end

  def self.convert_curve_biquadratic(coeff, ip_to_si = true)
    if ip_to_si
      # Convert IP curves to SI curves
      si_coeff = []
      si_coeff << coeff[0] + 32.0 * (coeff[1] + coeff[3]) + 1024.0 * (coeff[2] + coeff[4] + coeff[5])
      si_coeff << 9.0 / 5.0 * coeff[1] + 576.0 / 5.0 * coeff[2] + 288.0 / 5.0 * coeff[5]
      si_coeff << 81.0 / 25.0 * coeff[2]
      si_coeff << 9.0 / 5.0 * coeff[3] + 576.0 / 5.0 * coeff[4] + 288.0 / 5.0 * coeff[5]
      si_coeff << 81.0 / 25.0 * coeff[4]
      si_coeff << 81.0 / 25.0 * coeff[5]
      return si_coeff
    else
      # Convert SI curves to IP curves
      ip_coeff = []
      ip_coeff << coeff[0] - 160.0 / 9.0 * (coeff[1] + coeff[3]) + 25600.0 / 81.0 * (coeff[2] + coeff[4] + coeff[5])
      ip_coeff << 5.0 / 9.0 * (coeff[1] - 320.0 / 9.0 * coeff[2] - 160.0 / 9.0 * coeff[5])
      ip_coeff << 25.0 / 81.0 * coeff[2]
      ip_coeff << 5.0 / 9.0 * (coeff[3] - 320.0 / 9.0 * coeff[4] - 160.0 / 9.0 * coeff[5])
      ip_coeff << 25.0 / 81.0 * coeff[4]
      ip_coeff << 25.0 / 81.0 * coeff[5]
      return ip_coeff
    end
  end

  def self.create_curve_biquadratic(model, coeff, name, min_x, max_x, min_y, max_y)
    curve = OpenStudio::Model::CurveBiquadratic.new(model)
    curve.setName(name)
    curve.setCoefficient1Constant(coeff[0])
    curve.setCoefficient2x(coeff[1])
    curve.setCoefficient3xPOW2(coeff[2])
    curve.setCoefficient4y(coeff[3])
    curve.setCoefficient5yPOW2(coeff[4])
    curve.setCoefficient6xTIMESY(coeff[5])
    curve.setMinimumValueofx(min_x)
    curve.setMaximumValueofx(max_x)
    curve.setMinimumValueofy(min_y)
    curve.setMaximumValueofy(max_y)
    return curve
  end

  def self.create_curve_bicubic(model, coeff, name, min_x, max_x, min_y, max_y)
    curve = OpenStudio::Model::CurveBicubic.new(model)
    curve.setName(name)
    curve.setCoefficient1Constant(coeff[0])
    curve.setCoefficient2x(coeff[1])
    curve.setCoefficient3xPOW2(coeff[2])
    curve.setCoefficient4y(coeff[3])
    curve.setCoefficient5yPOW2(coeff[4])
    curve.setCoefficient6xTIMESY(coeff[5])
    curve.setCoefficient7xPOW3(coeff[6])
    curve.setCoefficient8yPOW3(coeff[7])
    curve.setCoefficient9xPOW2TIMESY(coeff[8])
    curve.setCoefficient10xTIMESYPOW2(coeff[9])
    curve.setMinimumValueofx(min_x)
    curve.setMaximumValueofx(max_x)
    curve.setMinimumValueofy(min_y)
    curve.setMaximumValueofy(max_y)
    return curve
  end

  def self.create_curve_quadratic(model, coeff, name, min_x, max_x, min_y, max_y, is_dimensionless = false)
    curve = OpenStudio::Model::CurveQuadratic.new(model)
    curve.setName(name)
    curve.setCoefficient1Constant(coeff[0])
    curve.setCoefficient2x(coeff[1])
    curve.setCoefficient3xPOW2(coeff[2])
    curve.setMinimumValueofx(min_x)
    curve.setMaximumValueofx(max_x)
    if not min_y.nil?
      curve.setMinimumCurveOutput(min_y)
    end
    if not max_y.nil?
      curve.setMaximumCurveOutput(max_y)
    end
    if is_dimensionless
      curve.setInputUnitTypeforX('Dimensionless')
      curve.setOutputUnitType('Dimensionless')
    end
    return curve
  end

  def self.create_curve_cubic(model, coeff, name, min_x, max_x, min_y, max_y)
    curve = OpenStudio::Model::CurveCubic.new(model)
    curve.setName(name)
    curve.setCoefficient1Constant(coeff[0])
    curve.setCoefficient2x(coeff[1])
    curve.setCoefficient3xPOW2(coeff[2])
    curve.setCoefficient4xPOW3(coeff[3])
    curve.setMinimumValueofx(min_x)
    curve.setMaximumValueofx(max_x)
    curve.setMinimumCurveOutput(min_y)
    curve.setMaximumCurveOutput(max_y)
    return curve
  end

  def self.create_curve_exponent(model, coeff, name, min_x, max_x)
    curve = OpenStudio::Model::CurveExponent.new(model)
    curve.setName(name)
    curve.setCoefficient1Constant(coeff[0])
    curve.setCoefficient2Constant(coeff[1])
    curve.setCoefficient3Constant(coeff[2])
    curve.setMinimumValueofx(min_x)
    curve.setMaximumValueofx(max_x)
    return curve
  end

  def self.create_curve_quad_linear(model, coeff, name)
    curve = OpenStudio::Model::CurveQuadLinear.new(model)
    curve.setName(name)
    curve.setCoefficient1Constant(coeff[0])
    curve.setCoefficient2w(coeff[1])
    curve.setCoefficient3x(coeff[2])
    curve.setCoefficient4y(coeff[3])
    curve.setCoefficient5z(coeff[4])
    return curve
  end

  def self.create_curve_quint_linear(model, coeff, name)
    curve = OpenStudio::Model::CurveQuintLinear.new(model)
    curve.setName(name)
    curve.setCoefficient1Constant(coeff[0])
    curve.setCoefficient2v(coeff[1])
    curve.setCoefficient3w(coeff[2])
    curve.setCoefficient4x(coeff[3])
    curve.setCoefficient5y(coeff[4])
    curve.setCoefficient6z(coeff[5])
    return curve
  end

  def self.create_dx_cooling_coil(model, obj_name, cooling_system)
    clg_ap = cooling_system.additional_properties

    if cooling_system.is_a? HPXML::CoolingSystem
      clg_type = cooling_system.cooling_system_type
    elsif cooling_system.is_a? HPXML::HeatPump
      clg_type = cooling_system.heat_pump_type
    end

    if clg_ap.num_speeds > 1
      constant_biquadratic = create_curve_biquadratic_constant(model)
    end

    clg_coil = nil

    for i in 0..(clg_ap.num_speeds - 1)
      cap_ft_spec_si = convert_curve_biquadratic(clg_ap.cool_cap_ft_spec[i])
      eir_ft_spec_si = convert_curve_biquadratic(clg_ap.cool_eir_ft_spec[i])
      cap_ft_curve = create_curve_biquadratic(model, cap_ft_spec_si, "Cool-CAP-fT#{i + 1}", -100, 100, -100, 100)
      eir_ft_curve = create_curve_biquadratic(model, eir_ft_spec_si, "Cool-EIR-fT#{i + 1}", -100, 100, -100, 100)
      plf_fplr_curve = create_curve_quadratic(model, clg_ap.cool_plf_fplr_spec[i], "Cool-PLF-fPLR#{i + 1}", 0, 1, 0.7, 1)
      cap_fff_curve = create_curve_quadratic(model, clg_ap.cool_cap_fflow_spec[i], "Cool-CAP-fFF#{i + 1}", 0, 2, 0, 2)
      eir_fff_curve = create_curve_quadratic(model, clg_ap.cool_eir_fflow_spec[i], "Cool-EIR-fFF#{i + 1}", 0, 2, 0, 2)

      if clg_ap.num_speeds == 1
        clg_coil = OpenStudio::Model::CoilCoolingDXSingleSpeed.new(model, model.alwaysOnDiscreteSchedule, cap_ft_curve, cap_fff_curve, eir_ft_curve, eir_fff_curve, plf_fplr_curve)
        # Coil COP calculation based on system type
        if [HPXML::HVACTypeRoomAirConditioner, HPXML::HVACTypePTAC, HPXML::HVACTypeHeatPumpPTHP, HPXML::HVACTypeHeatPumpRoom].include? clg_type
          if cooling_system.cooling_efficiency_ceer.nil?
            ceer = calc_ceer_from_eer(cooling_system)
          else
            ceer = cooling_system.cooling_efficiency_ceer
          end
          clg_coil.setRatedCOP(UnitConversions.convert(ceer, 'Btu/hr', 'W'))
        else
          clg_coil.setRatedCOP(1.0 / clg_ap.cool_rated_eirs[i])
        end
        clg_coil.setMaximumOutdoorDryBulbTemperatureForCrankcaseHeaterOperation(UnitConversions.convert(clg_ap.crankcase_temp, 'F', 'C')) unless clg_ap.crankcase_temp.nil?
        clg_coil.setRatedSensibleHeatRatio(clg_ap.cool_rated_shrs_gross[i])
        clg_coil.setNominalTimeForCondensateRemovalToBegin(1000.0)
        clg_coil.setRatioOfInitialMoistureEvaporationRateAndSteadyStateLatentCapacity(1.5)
        clg_coil.setMaximumCyclingRate(3.0)
        clg_coil.setLatentCapacityTimeConstant(45.0)
        clg_coil.setRatedTotalCoolingCapacity(UnitConversions.convert(cooling_system.cooling_capacity, 'Btu/hr', 'W'))
        clg_coil.setRatedAirFlowRate(calc_rated_airflow(cooling_system.cooling_capacity, clg_ap.cool_rated_cfm_per_ton[0], 1.0))
      else
        if clg_coil.nil?
          clg_coil = OpenStudio::Model::CoilCoolingDXMultiSpeed.new(model)
          clg_coil.setApplyPartLoadFractiontoSpeedsGreaterthan1(false)
          clg_coil.setApplyLatentDegradationtoSpeedsGreaterthan1(false)
          clg_coil.setFuelType(EPlus::FuelTypeElectricity)
          clg_coil.setAvailabilitySchedule(model.alwaysOnDiscreteSchedule)
          clg_coil.setMaximumOutdoorDryBulbTemperatureforCrankcaseHeaterOperation(UnitConversions.convert(clg_ap.crankcase_temp, 'F', 'C')) unless clg_ap.crankcase_temp.nil?
        end
        stage = OpenStudio::Model::CoilCoolingDXMultiSpeedStageData.new(model, cap_ft_curve, cap_fff_curve, eir_ft_curve, eir_fff_curve, plf_fplr_curve, constant_biquadratic)
        stage.setGrossRatedCoolingCOP(1.0 / clg_ap.cool_rated_eirs[i])
        stage.setGrossRatedSensibleHeatRatio(clg_ap.cool_rated_shrs_gross[i])
        stage.setNominalTimeforCondensateRemovaltoBegin(1000)
        stage.setRatioofInitialMoistureEvaporationRateandSteadyStateLatentCapacity(1.5)
        stage.setRatedWasteHeatFractionofPowerInput(0.2)
        stage.setMaximumCyclingRate(3.0)
        stage.setLatentCapacityTimeConstant(45.0)
        stage.setGrossRatedTotalCoolingCapacity(UnitConversions.convert(cooling_system.cooling_capacity, 'Btu/hr', 'W') * clg_ap.cool_capacity_ratios[i])
        stage.setRatedAirFlowRate(calc_rated_airflow(cooling_system.cooling_capacity, clg_ap.cool_rated_cfm_per_ton[i], clg_ap.cool_capacity_ratios[i]))
        clg_coil.addStage(stage)
      end
    end

    clg_coil.setName(obj_name + ' clg coil')
    clg_coil.setCondenserType('AirCooled')
    clg_coil.setCrankcaseHeaterCapacity(UnitConversions.convert(clg_ap.crankcase_kw, 'kW', 'W'))
    clg_coil.additionalProperties.setFeature('HPXML_ID', cooling_system.id) # Used by reporting measure

    return clg_coil
  end

  def self.create_dx_heating_coil(model, obj_name, heating_system)
    htg_ap = heating_system.additional_properties

    if htg_ap.num_speeds > 1
      constant_biquadratic = create_curve_biquadratic_constant(model)
    end

    htg_coil = nil

    for i in 0..(htg_ap.num_speeds - 1)
      cap_ft_spec_si = convert_curve_biquadratic(htg_ap.heat_cap_ft_spec[i])
      eir_ft_spec_si = convert_curve_biquadratic(htg_ap.heat_eir_ft_spec[i])
      cap_ft_curve = create_curve_biquadratic(model, cap_ft_spec_si, "Heat-CAP-fT#{i + 1}", -100, 100, -100, 100)
      eir_ft_curve = create_curve_biquadratic(model, eir_ft_spec_si, "Heat-EIR-fT#{i + 1}", -100, 100, -100, 100)
      plf_fplr_curve = create_curve_quadratic(model, htg_ap.heat_plf_fplr_spec[i], "Heat-PLF-fPLR#{i + 1}", 0, 1, 0.7, 1)
      cap_fff_curve = create_curve_quadratic(model, htg_ap.heat_cap_fflow_spec[i], "Heat-CAP-fFF#{i + 1}", 0, 2, 0, 2)
      eir_fff_curve = create_curve_quadratic(model, htg_ap.heat_eir_fflow_spec[i], "Heat-EIR-fFF#{i + 1}", 0, 2, 0, 2)

      if htg_ap.num_speeds == 1
        htg_coil = OpenStudio::Model::CoilHeatingDXSingleSpeed.new(model, model.alwaysOnDiscreteSchedule, cap_ft_curve, cap_fff_curve, eir_ft_curve, eir_fff_curve, plf_fplr_curve)
        if heating_system.heating_efficiency_cop.nil?
          htg_coil.setRatedCOP(1.0 / htg_ap.heat_rated_eirs[i])
        else # PTHP or room heat pump
          htg_coil.setRatedCOP(heating_system.heating_efficiency_cop)
        end
        htg_coil.setRatedTotalHeatingCapacity(UnitConversions.convert(heating_system.heating_capacity, 'Btu/hr', 'W'))
        htg_coil.setRatedAirFlowRate(calc_rated_airflow(heating_system.heating_capacity, htg_ap.heat_rated_cfm_per_ton[0], 1.0))
      else
        if htg_coil.nil?
          htg_coil = OpenStudio::Model::CoilHeatingDXMultiSpeed.new(model)
          htg_coil.setFuelType(EPlus::FuelTypeElectricity)
          htg_coil.setApplyPartLoadFractiontoSpeedsGreaterthan1(false)
          htg_coil.setAvailabilitySchedule(model.alwaysOnDiscreteSchedule)
        end
        stage = OpenStudio::Model::CoilHeatingDXMultiSpeedStageData.new(model, cap_ft_curve, cap_fff_curve, eir_ft_curve, eir_fff_curve, plf_fplr_curve, constant_biquadratic)
        stage.setGrossRatedHeatingCOP(1.0 / htg_ap.heat_rated_eirs[i])
        stage.setRatedWasteHeatFractionofPowerInput(0.2)
        stage.setGrossRatedHeatingCapacity(UnitConversions.convert(heating_system.heating_capacity, 'Btu/hr', 'W') * htg_ap.heat_capacity_ratios[i])
        stage.setRatedAirFlowRate(calc_rated_airflow(heating_system.heating_capacity, htg_ap.heat_rated_cfm_per_ton[i], htg_ap.heat_capacity_ratios[i]))
        htg_coil.addStage(stage)
      end
    end

    htg_coil.setName(obj_name + ' htg coil')
    htg_coil.setMinimumOutdoorDryBulbTemperatureforCompressorOperation(UnitConversions.convert(htg_ap.hp_min_temp, 'F', 'C'))
    htg_coil.setMaximumOutdoorDryBulbTemperatureforDefrostOperation(UnitConversions.convert(40.0, 'F', 'C'))
    defrost_eir_curve = create_curve_biquadratic(model, [0.1528, 0, 0, 0, 0, 0], 'Defrosteir', -100, 100, -100, 100) # Heating defrost curve for reverse cycle
    htg_coil.setDefrostEnergyInputRatioFunctionofTemperatureCurve(defrost_eir_curve)
    htg_coil.setDefrostStrategy('ReverseCycle')
    htg_coil.setDefrostControl('Timed')
    if heating_system.fraction_heat_load_served == 0
      htg_coil.setResistiveDefrostHeaterCapacity(0)
    end
    htg_coil.setMaximumOutdoorDryBulbTemperatureforCrankcaseHeaterOperation(UnitConversions.convert(htg_ap.crankcase_temp, 'F', 'C')) unless htg_ap.crankcase_temp.nil?
    htg_coil.setCrankcaseHeaterCapacity(UnitConversions.convert(htg_ap.crankcase_kw, 'kW', 'W'))
    htg_coil.additionalProperties.setFeature('HPXML_ID', heating_system.id) # Used by reporting measure

    return htg_coil
  end

  def self.set_cool_rated_eirs(cooling_system)
    clg_ap = cooling_system.additional_properties

    clg_ap.cool_rated_eirs = []
    for speed in 0..clg_ap.num_speeds - 1
      clg_ap.cool_rated_eirs << calc_eir_from_eer(clg_ap.cool_eers[speed], clg_ap.fan_power_rated)
    end
  end

  def self.set_heat_rated_eirs(heating_system)
    htg_ap = heating_system.additional_properties

    htg_ap.heat_rated_eirs = []
    for speed in 0..htg_ap.num_speeds - 1
      htg_ap.heat_rated_eirs << calc_eir_from_cop(htg_ap.heat_cops[speed], htg_ap.fan_power_rated)
    end
  end

  def self.set_cool_rated_shrs_gross(cooling_system)
    clg_ap = cooling_system.additional_properties

    # Convert SHRs from net to gross.
    if ((cooling_system.is_a? HPXML::CoolingSystem) && ([HPXML::HVACTypeRoomAirConditioner, HPXML::HVACTypePTAC].include? cooling_system.cooling_system_type)) ||
       ((cooling_system.is_a? HPXML::HeatPump) && ([HPXML::HVACTypeHeatPumpPTHP, HPXML::HVACTypeHeatPumpRoom].include? cooling_system.heat_pump_type))
      clg_ap.cool_rated_shrs_gross = [cooling_system.cooling_shr] # We don't model the fan separately, so set gross == net
    else
      clg_ap.cool_rated_shrs_gross = []
      for speed in 0..clg_ap.num_speeds - 1
        qtot_net_nominal = 12000.0
        qsens_net_nominal = qtot_net_nominal * clg_ap.cool_rated_shrs_net[speed]
        qtot_gross_nominal = qtot_net_nominal + UnitConversions.convert(clg_ap.cool_rated_cfm_per_ton[speed] * clg_ap.fan_power_rated, 'Wh', 'Btu')
        qsens_gross_nominal = qsens_net_nominal + UnitConversions.convert(clg_ap.cool_rated_cfm_per_ton[speed] * clg_ap.fan_power_rated, 'Wh', 'Btu')
        clg_ap.cool_rated_shrs_gross << (qsens_gross_nominal / qtot_gross_nominal)

        # Make sure SHR's are in valid range based on E+ model limits.
        # The following correlation was developed by Jon Winkler to test for maximum allowed SHR based on the 300 - 450 cfm/ton limits in E+
        max_shr = 0.3821066 + 0.001050652 * clg_ap.cool_rated_cfm_per_ton[speed] - 0.01
        clg_ap.cool_rated_shrs_gross[speed] = [clg_ap.cool_rated_shrs_gross[speed], max_shr].min
        min_shr = 0.60 # Approximate minimum SHR such that an ADP exists
        clg_ap.cool_rated_shrs_gross[speed] = [clg_ap.cool_rated_shrs_gross[speed], min_shr].max
      end
    end
  end

  def self.calc_plr_coefficients(c_d)
    return [(1.0 - c_d), c_d, 0.0] # Linear part load model
  end

  def self.set_cool_c_d(cooling_system, num_speeds)
    clg_ap = cooling_system.additional_properties

    # Degradation coefficient for cooling
    if ((cooling_system.is_a? HPXML::CoolingSystem) && ([HPXML::HVACTypeRoomAirConditioner, HPXML::HVACTypePTAC].include? cooling_system.cooling_system_type)) ||
       ((cooling_system.is_a? HPXML::HeatPump) && ([HPXML::HVACTypeHeatPumpPTHP, HPXML::HVACTypeHeatPumpRoom].include? cooling_system.heat_pump_type))
      clg_ap.cool_c_d = 0.22
    elsif num_speeds == 1
      if cooling_system.cooling_efficiency_seer < 13.0
        clg_ap.cool_c_d = 0.20
      else
        clg_ap.cool_c_d = 0.07
      end
    elsif num_speeds == 2
      clg_ap.cool_c_d = 0.11
    elsif num_speeds >= 4
      clg_ap.cool_c_d = 0.25
    end

    # PLF curve
    clg_ap.cool_plf_fplr_spec = [calc_plr_coefficients(clg_ap.cool_c_d)] * num_speeds
  end

  def self.set_heat_c_d(heating_system, num_speeds)
    htg_ap = heating_system.additional_properties

    # Degradation coefficient for heating
    if (heating_system.is_a? HPXML::HeatPump) && ([HPXML::HVACTypeHeatPumpPTHP, HPXML::HVACTypeHeatPumpRoom].include? heating_system.heat_pump_type)
      htg_ap.heat_c_d = 0.22
    elsif num_speeds == 1
      if heating_system.heating_efficiency_hspf < 7.0
        htg_ap.heat_c_d =  0.20
      else
        htg_ap.heat_c_d =  0.11
      end
    elsif num_speeds == 2
      htg_ap.heat_c_d =  0.11
    elsif num_speeds == 4
      htg_ap.heat_c_d =  0.24
    elsif num_speeds == 10 # mini-split heat pump
      htg_ap.heat_c_d =  0.40
    end

    htg_ap.heat_plf_fplr_spec = [calc_plr_coefficients(htg_ap.heat_c_d)] * num_speeds
  end

  def self.calc_ceer_from_eer(cooling_system)
    # Reference: http://documents.dps.ny.gov/public/Common/ViewDoc.aspx?DocRefId=%7BB6A57FC0-6376-4401-92BD-D66EC1930DCF%7D
    return cooling_system.cooling_efficiency_eer / 1.01
  end

  def self.set_fan_power_rated(hvac_system)
    hvac_ap = hvac_system.additional_properties

    if hvac_system.distribution_system.nil?
      # Ductless, installed and rated value should be equal
      hvac_ap.fan_power_rated = hvac_system.fan_watts_per_cfm # W/cfm
    else
      # Based on ASHRAE 1449-RP and recommended by Hugh Henderson
<<<<<<< HEAD
      seer = hvac_system.cooling_efficiency_seer
      if seer <= 14
        hvac_ap.fan_power_rated = 0.25 # W/cfm
      elsif seer >= 16
        hvac_ap.fan_power_rated = 0.18 # W/cfm
      else
        hvac_ap.fan_power_rated = 0.25 + (0.18 - 0.25) * (seer - 14.0) / 2.0 # W/cfm
=======
      if hvac_system.cooling_efficiency_seer <= 14
        hvac_ap.fan_power_rated = 0.25 # W/cfm
      elsif hvac_system.cooling_efficiency_seer >= 16
        hvac_ap.fan_power_rated = 0.18 # W/cfm
      else
        hvac_ap.fan_power_rated = 0.25 + (0.18 - 0.25) * (hvac_system.cooling_efficiency_seer - 14.0) / 2.0 # W/cfm
>>>>>>> ca7278c6
      end
    end
  end

  def self.calc_pump_rated_flow_rate(pump_eff, pump_w, pump_head_pa)
    # Calculate needed pump rated flow rate to achieve a given pump power with an assumed
    # efficiency and pump head.
    return pump_eff * pump_w / pump_head_pa # m3/s
  end

  def self.get_unitary_system_from_air_loop_hvac(air_loop)
    # Returns the unitary system or nil
    air_loop.supplyComponents.each do |comp|
      next unless comp.to_AirLoopHVACUnitarySystem.is_initialized

      return comp.to_AirLoopHVACUnitarySystem.get
    end
    return
  end

  def self.set_cool_rated_cfm_per_ton_mshp(heat_pump, num_speeds)
    hp_ap = heat_pump.additional_properties

    dB_rated = 80.0 # deg-F
    wB_rated = 67.0 # deg-F

    cool_nominal_capacity_ratio = 1.0
    cool_nominal_cfm_per_ton = ((hp_ap.cool_max_cfm_per_ton * hp_ap.cool_max_capacity_ratio - hp_ap.cool_min_cfm_per_ton * hp_ap.cool_min_capacity_ratio) /
                                (hp_ap.cool_max_capacity_ratio - hp_ap.cool_min_capacity_ratio)) *
                               (cool_nominal_capacity_ratio - hp_ap.cool_min_capacity_ratio) + hp_ap.cool_min_cfm_per_ton * hp_ap.cool_min_capacity_ratio

    p_atm = 14.696 # standard atmospheric pressure (psia)

    ao = Psychrometrics.CoilAoFactor(dB_rated, wB_rated, p_atm, UnitConversions.convert(1, 'ton', 'kBtu/hr'), cool_nominal_cfm_per_ton, heat_pump.cooling_shr)

    hp_ap.cool_capacity_ratios = []
    hp_ap.cool_rated_cfm_per_ton = []
    hp_ap.cool_rated_shrs_gross = []

    for i in 0..num_speeds - 1
      hp_ap.cool_capacity_ratios << hp_ap.cool_min_capacity_ratio + i * (hp_ap.cool_max_capacity_ratio - hp_ap.cool_min_capacity_ratio) / (num_speeds - 1)
      hp_ap.cool_rated_cfm_per_ton << (hp_ap.cool_min_cfm_per_ton * hp_ap.cool_min_capacity_ratio + i * (hp_ap.cool_max_cfm_per_ton * hp_ap.cool_max_capacity_ratio - hp_ap.cool_min_cfm_per_ton * hp_ap.cool_min_capacity_ratio) / (num_speeds - 1)) / hp_ap.cool_capacity_ratios[-1]
      # Calculate the SHR for each speed. Use minimum value of 0.98 to prevent E+ bypass factor calculation errors
      hp_ap.cool_rated_shrs_gross[i] = [Psychrometrics.CalculateSHR(dB_rated, wB_rated, p_atm, UnitConversions.convert(hp_ap.cool_capacity_ratios[i], 'ton', 'kBtu/hr'), hp_ap.cool_rated_cfm_per_ton[i] * hp_ap.cool_capacity_ratios[i], ao), 0.98].min
    end
  end

  def self.set_cool_rated_eirs_mshp(cooling_system, num_speeds)
    clg_ap = cooling_system.additional_properties

    cops_norm = [1.901, 1.859, 1.746, 1.609, 1.474, 1.353, 1.247, 1.156, 1.079, 1.0]
    fan_powers_norm = [0.604, 0.634, 0.670, 0.711, 0.754, 0.800, 0.848, 0.898, 0.948, 1.0]

    cop_max_speed = 3.5 # 3.5 is an initial guess, final value solved for below

    fan_powers_rated = []
    eers_rated = []

    for i in 0..num_speeds - 1
      fan_powers_rated << clg_ap.fan_power_rated * fan_powers_norm[i]
      eers_rated << UnitConversions.convert(cop_max_speed, 'W', 'Btu/hr') * cops_norm[i]
    end

    cop_max_speed_1 = cop_max_speed
    cop_max_speed_2 = cop_max_speed
    error = cooling_system.cooling_efficiency_seer - calc_mshp_seer(eers_rated, clg_ap.cool_c_d, clg_ap.cool_capacity_ratios, clg_ap.cool_rated_cfm_per_ton, fan_powers_rated, clg_ap.cool_eir_ft_spec, clg_ap.cool_cap_ft_spec)
    error1 = error
    error2 = error

    itmax = 50 # maximum iterations
    cvg = false
    final_n = nil

    for n in 1..itmax + 1
      final_n = n
      for i in 0..num_speeds - 1
        eers_rated[i] = UnitConversions.convert(cop_max_speed, 'W', 'Btu/hr') * cops_norm[i]
      end

      error = cooling_system.cooling_efficiency_seer - calc_mshp_seer(eers_rated, clg_ap.cool_c_d, clg_ap.cool_capacity_ratios, clg_ap.cool_rated_cfm_per_ton, fan_powers_rated, clg_ap.cool_eir_ft_spec, clg_ap.cool_cap_ft_spec)

      cop_max_speed, cvg, cop_max_speed_1, error1, cop_max_speed_2, error2 = MathTools.Iterate(cop_max_speed, error, cop_max_speed_1, error1, cop_max_speed_2, error2, n, cvg)

      if cvg
        break
      end
    end

    if (not cvg) || (final_n > itmax)
      cop_max_speed = UnitConversions.convert(0.547 * cooling_system.cooling_efficiency_seer - 0.104, 'Btu/hr', 'W') # Correlation developed from JonW's MatLab scripts. Only used if an eer cannot be found.
    end

    clg_ap.cool_rated_eirs = []

    for i in 0..num_speeds - 1
      clg_ap.cool_rated_eirs << calc_eir_from_eer(UnitConversions.convert(cop_max_speed, 'W', 'Btu/hr') * cops_norm[i], fan_powers_rated[i])
    end
  end

  def self.set_mshp_downselected_speed_indices(heat_pump)
    hp_ap = heat_pump.additional_properties

    # Down-select to speed indices

    # Cooling
    hp_ap.cool_cap_ft_spec = hp_ap.cool_cap_ft_spec.select.with_index { |_x, i| hp_ap.speed_indices.include? i }
    hp_ap.cool_eir_ft_spec = hp_ap.cool_eir_ft_spec.select.with_index { |_x, i| hp_ap.speed_indices.include? i }
    hp_ap.cool_cap_fflow_spec = hp_ap.cool_cap_fflow_spec.select.with_index { |_x, i| hp_ap.speed_indices.include? i }
    hp_ap.cool_eir_fflow_spec = hp_ap.cool_eir_fflow_spec.select.with_index { |_x, i| hp_ap.speed_indices.include? i }
    hp_ap.cool_plf_fplr_spec = hp_ap.cool_plf_fplr_spec.select.with_index { |_x, i| hp_ap.speed_indices.include? i }
    hp_ap.cool_rated_cfm_per_ton = hp_ap.cool_rated_cfm_per_ton.select.with_index { |_x, i| hp_ap.speed_indices.include? i }
    hp_ap.cool_capacity_ratios = hp_ap.cool_capacity_ratios.select.with_index { |_x, i| hp_ap.speed_indices.include? i }
    hp_ap.cool_rated_shrs_gross = hp_ap.cool_rated_shrs_gross.select.with_index { |_x, i| hp_ap.speed_indices.include? i }
    hp_ap.cool_rated_eirs = hp_ap.cool_rated_eirs.select.with_index { |_x, i| hp_ap.speed_indices.include? i }
    hp_ap.cool_fan_speed_ratios = []
    for i in 0..(hp_ap.speed_indices.size - 1)
      hp_ap.cool_fan_speed_ratios << hp_ap.cool_rated_cfm_per_ton[i] * hp_ap.cool_capacity_ratios[i] / (hp_ap.cool_rated_cfm_per_ton[-1] * hp_ap.cool_capacity_ratios[-1])
    end

    if heat_pump.is_a? HPXML::HeatPump # Skip for mini-split air conditioner
      # Heating
      hp_ap.heat_eir_ft_spec = hp_ap.heat_eir_ft_spec.select.with_index { |_x, i| hp_ap.speed_indices.include? i }
      hp_ap.heat_cap_fflow_spec = hp_ap.heat_cap_fflow_spec.select.with_index { |_x, i| hp_ap.speed_indices.include? i }
      hp_ap.heat_eir_fflow_spec = hp_ap.heat_eir_fflow_spec.select.with_index { |_x, i| hp_ap.speed_indices.include? i }
      hp_ap.heat_cap_ft_spec = hp_ap.heat_cap_ft_spec.select.with_index { |_x, i| hp_ap.speed_indices.include? i }
      hp_ap.heat_plf_fplr_spec = hp_ap.heat_plf_fplr_spec.select.with_index { |_x, i| hp_ap.speed_indices.include? i }
      hp_ap.heat_rated_cfm_per_ton = hp_ap.heat_rated_cfm_per_ton.select.with_index { |_x, i| hp_ap.speed_indices.include? i }
      hp_ap.heat_capacity_ratios = hp_ap.heat_capacity_ratios.select.with_index { |_x, i| hp_ap.speed_indices.include? i }
      hp_ap.heat_rated_eirs = hp_ap.heat_rated_eirs.select.with_index { |_x, i| hp_ap.speed_indices.include? i }
      hp_ap.heat_fan_speed_ratios = []
      for i in 0..(hp_ap.speed_indices.size - 1)
        hp_ap.heat_fan_speed_ratios << hp_ap.heat_rated_cfm_per_ton[i] * hp_ap.heat_capacity_ratios[i] / (hp_ap.heat_rated_cfm_per_ton[-1] * hp_ap.heat_capacity_ratios[-1])
      end
    end
  end

  def self.calc_mshp_seer(eer_a, c_d, capacity_ratio, cfm_tons, fan_power_rated, cool_eir_ft_spec, cool_cap_ft_spec)
    n_max = (eer_a.length - 1.0) - 3.0 # Don't use max speed; FIXME: this is different than calc_mshp_hspf?
    n_min = 0
    n_int = (n_min + (n_max - n_min) / 3.0).ceil.to_i

    wBin = 67.0
    tout_B = 82.0
    tout_E = 87.0
    tout_F = 67.0

    eir_A2 = calc_eir_from_eer(eer_a[n_max], fan_power_rated[n_max])
    eir_B2 = eir_A2 * MathTools.biquadratic(wBin, tout_B, cool_eir_ft_spec[n_max])

    eir_Av = calc_eir_from_eer(eer_a[n_int], fan_power_rated[n_int])
    eir_Ev = eir_Av * MathTools.biquadratic(wBin, tout_E, cool_eir_ft_spec[n_int])

    eir_A1 = calc_eir_from_eer(eer_a[n_min], fan_power_rated[n_min])
    eir_B1 = eir_A1 * MathTools.biquadratic(wBin, tout_B, cool_eir_ft_spec[n_min])
    eir_F1 = eir_A1 * MathTools.biquadratic(wBin, tout_F, cool_eir_ft_spec[n_min])

    q_A2 = capacity_ratio[n_max]
    q_B2 = q_A2 * MathTools.biquadratic(wBin, tout_B, cool_cap_ft_spec[n_max])
    q_Ev = capacity_ratio[n_int] * MathTools.biquadratic(wBin, tout_E, cool_cap_ft_spec[n_int])
    q_B1 = capacity_ratio[n_min] * MathTools.biquadratic(wBin, tout_B, cool_cap_ft_spec[n_min])
    q_F1 = capacity_ratio[n_min] * MathTools.biquadratic(wBin, tout_F, cool_cap_ft_spec[n_min])

    q_A2_net = q_A2 - fan_power_rated[n_max] * UnitConversions.convert(1, 'W', 'Btu/hr') * (cfm_tons[n_max] * capacity_ratio[n_max]) / UnitConversions.convert(1, 'ton', 'Btu/hr')
    q_B2_net = q_B2 - fan_power_rated[n_max] * UnitConversions.convert(1, 'W', 'Btu/hr') * (cfm_tons[n_max] * capacity_ratio[n_max]) / UnitConversions.convert(1, 'ton', 'Btu/hr')
    q_Ev_net = q_Ev - fan_power_rated[n_int] * UnitConversions.convert(1, 'W', 'Btu/hr') * (cfm_tons[n_int] * capacity_ratio[n_int]) / UnitConversions.convert(1, 'ton', 'Btu/hr')
    q_B1_net = q_B1 - fan_power_rated[n_min] * UnitConversions.convert(1, 'W', 'Btu/hr') * (cfm_tons[n_min] * capacity_ratio[n_min]) / UnitConversions.convert(1, 'ton', 'Btu/hr')
    q_F1_net = q_F1 - fan_power_rated[n_min] * UnitConversions.convert(1, 'W', 'Btu/hr') * (cfm_tons[n_min] * capacity_ratio[n_min]) / UnitConversions.convert(1, 'ton', 'Btu/hr')

    p_A2 = UnitConversions.convert(q_A2 * eir_A2, 'Btu', 'Wh') + fan_power_rated[n_max] * (cfm_tons[n_max] * capacity_ratio[n_max]) / UnitConversions.convert(1, 'ton', 'Btu/hr')
    p_B2 = UnitConversions.convert(q_B2 * eir_B2, 'Btu', 'Wh') + fan_power_rated[n_max] * (cfm_tons[n_max] * capacity_ratio[n_max]) / UnitConversions.convert(1, 'ton', 'Btu/hr')
    p_Ev = UnitConversions.convert(q_Ev * eir_Ev, 'Btu', 'Wh') + fan_power_rated[n_int] * (cfm_tons[n_int] * capacity_ratio[n_int]) / UnitConversions.convert(1, 'ton', 'Btu/hr')
    p_B1 = UnitConversions.convert(q_B1 * eir_B1, 'Btu', 'Wh') + fan_power_rated[n_min] * (cfm_tons[n_min] * capacity_ratio[n_min]) / UnitConversions.convert(1, 'ton', 'Btu/hr')
    p_F1 = UnitConversions.convert(q_F1 * eir_F1, 'Btu', 'Wh') + fan_power_rated[n_min] * (cfm_tons[n_min] * capacity_ratio[n_min]) / UnitConversions.convert(1, 'ton', 'Btu/hr')

    q_k1_87 = q_F1_net + (q_B1_net - q_F1_net) / (82.0 - 67.0) * (87 - 67.0)
    q_k2_87 = q_B2_net + (q_A2_net - q_B2_net) / (95.0 - 82.0) * (87.0 - 82.0)
    n_Q = (q_Ev_net - q_k1_87) / (q_k2_87 - q_k1_87)
    m_Q = (q_B1_net - q_F1_net) / (82.0 - 67.0) * (1.0 - n_Q) + (q_A2_net - q_B2_net) / (95.0 - 82.0) * n_Q
    p_k1_87 = p_F1 + (p_B1 - p_F1) / (82.0 - 67.0) * (87.0 - 67.0)
    p_k2_87 = p_B2 + (p_A2 - p_B2) / (95.0 - 82.0) * (87.0 - 82.0)
    n_E = (p_Ev - p_k1_87) / (p_k2_87 - p_k1_87)
    m_E = (p_B1 - p_F1) / (82.0 - 67.0) * (1.0 - n_E) + (p_A2 - p_B2) / (95.0 - 82.0) * n_E

    c_T_1_1 = q_A2_net / (1.1 * (95.0 - 65.0))
    c_T_1_2 = q_F1_net
    c_T_1_3 = (q_B1_net - q_F1_net) / (82.0 - 67.0)
    t_1 = (c_T_1_2 - 67.0 * c_T_1_3 + 65.0 * c_T_1_1) / (c_T_1_1 - c_T_1_3)
    q_T_1 = q_F1_net + (q_B1_net - q_F1_net) / (82.0 - 67.0) * (t_1 - 67.0)
    p_T_1 = p_F1 + (p_B1 - p_F1) / (82.0 - 67.0) * (t_1 - 67.0)
    eer_T_1 = q_T_1 / p_T_1

    t_v = (q_Ev_net - 87.0 * m_Q + 65.0 * c_T_1_1) / (c_T_1_1 - m_Q)
    q_T_v = q_Ev_net + m_Q * (t_v - 87.0)
    p_T_v = p_Ev + m_E * (t_v - 87.0)
    eer_T_v = q_T_v / p_T_v

    c_T_2_1 = c_T_1_1
    c_T_2_2 = q_B2_net
    c_T_2_3 = (q_A2_net - q_B2_net) / (95.0 - 82.0)
    t_2 = (c_T_2_2 - 82.0 * c_T_2_3 + 65.0 * c_T_2_1) / (c_T_2_1 - c_T_2_3)
    q_T_2 = q_B2_net + (q_A2_net - q_B2_net) / (95.0 - 82.0) * (t_2 - 82.0)
    p_T_2 = p_B2 + (p_A2 - p_B2) / (95.0 - 82.0) * (t_2 - 82.0)
    eer_T_2 = q_T_2 / p_T_2

    d = (t_2**2 - t_1**2) / (t_v**2 - t_1**2)
    b = (eer_T_1 - eer_T_2 - d * (eer_T_1 - eer_T_v)) / (t_1 - t_2 - d * (t_1 - t_v))
    c = (eer_T_1 - eer_T_2 - b * (t_1 - t_2)) / (t_1**2 - t_2**2)
    a = eer_T_2 - b * t_2 - c * t_2**2

    e_tot = 0
    q_tot = 0
    t_bins = [67.0, 72.0, 77.0, 82.0, 87.0, 92.0, 97.0, 102.0]
    frac_hours = [0.214, 0.231, 0.216, 0.161, 0.104, 0.052, 0.018, 0.004]

    for i in 0..7
      bL = ((t_bins[i] - 65.0) / (95.0 - 65.0)) * (q_A2_net / 1.1)
      q_k1 = q_F1_net + (q_B1_net - q_F1_net) / (82.0 - 67.0) * (t_bins[i] - 67.0)
      p_k1 = p_F1 + (p_B1 - p_F1) / (82.0 - 67.0) * (t_bins[i] - 67)
      q_k2 = q_B2_net + (q_A2_net - q_B2_net) / (95.0 - 82.0) * (t_bins[i] - 82.0)
      p_k2 = p_B2 + (p_A2 - p_B2) / (95.0 - 82.0) * (t_bins[i] - 82.0)

      if bL <= q_k1
        x_k1 = bL / q_k1
        q_Tj_N = x_k1 * q_k1 * frac_hours[i]
        e_Tj_N = x_k1 * p_k1 * frac_hours[i] / (1 - c_d * (1 - x_k1))
      elsif (q_k1 < bL) && (bL <= q_k2)
        q_Tj_N = bL * frac_hours[i]
        eer_T_j = a + b * t_bins[i] + c * t_bins[i]**2
        e_Tj_N = q_Tj_N / eer_T_j
      else
        q_Tj_N = frac_hours[i] * q_k2
        e_Tj_N = frac_hours[i] * p_k2
      end

      q_tot += q_Tj_N
      e_tot += e_Tj_N
    end

    seer = q_tot / e_tot
    return seer
  end

  def self.set_heat_rated_cfm_per_ton_mshp(heat_pump, num_speeds)
    hp_ap = heat_pump.additional_properties

    hp_ap.heat_capacity_ratios = []
    hp_ap.heat_rated_cfm_per_ton = []

    for i in 0..num_speeds - 1
      hp_ap.heat_capacity_ratios << hp_ap.heat_min_capacity_ratio + i * (hp_ap.heat_max_capacity_ratio - hp_ap.heat_min_capacity_ratio) / (num_speeds - 1)
      hp_ap.heat_rated_cfm_per_ton << (hp_ap.heat_min_cfm_per_ton * hp_ap.heat_min_capacity_ratio + i * (hp_ap.heat_max_cfm_per_ton * hp_ap.heat_max_capacity_ratio - hp_ap.heat_min_cfm_per_ton * hp_ap.heat_min_capacity_ratio) / (num_speeds - 1)) / hp_ap.heat_capacity_ratios[-1]
    end
  end

  def self.set_heat_rated_eirs_mshp(heat_pump, num_speeds)
    hp_ap = heat_pump.additional_properties

    cops_norm = [1.792, 1.502, 1.308, 1.207, 1.145, 1.105, 1.077, 1.056, 1.041, 1.0]
    fan_powers_norm = [0.577, 0.625, 0.673, 0.720, 0.768, 0.814, 0.861, 0.907, 0.954, 1.0]

    cop_max_speed = 3.25 # 3.35 is an initial guess, final value solved for below

    fan_powers_rated = []
    cops_rated = []

    for i in 0..num_speeds - 1
      fan_powers_rated << hp_ap.fan_power_rated * fan_powers_norm[i]
      cops_rated << cop_max_speed * cops_norm[i]
    end

    cop_max_speed_1 = cop_max_speed
    cop_max_speed_2 = cop_max_speed
    error = heat_pump.heating_efficiency_hspf - calc_mshp_hspf(cops_rated, hp_ap.heat_c_d, hp_ap.heat_capacity_ratios, hp_ap.heat_rated_cfm_per_ton, fan_powers_rated, hp_ap.heat_eir_ft_spec, hp_ap.heat_cap_ft_spec)

    error1 = error
    error2 = error

    itmax = 50 # maximum iterations
    cvg = false
    final_n = nil

    for n in 1..itmax
      final_n = n
      for i in 0..num_speeds - 1
        cops_rated[i] = cop_max_speed * cops_norm[i]
      end

      error = heat_pump.heating_efficiency_hspf - calc_mshp_hspf(cops_rated, hp_ap.heat_c_d, hp_ap.heat_capacity_ratios, hp_ap.heat_rated_cfm_per_ton, fan_powers_rated, hp_ap.heat_eir_ft_spec, hp_ap.heat_cap_ft_spec)

      cop_max_speed, cvg, cop_max_speed_1, error1, cop_max_speed_2, error2 = MathTools.Iterate(cop_max_speed, error, cop_max_speed_1, error1, cop_max_speed_2, error2, n, cvg)

      if cvg
        break
      end
    end

    if (not cvg) || (final_n > itmax)
      cop_max_speed = UnitConversions.convert(0.4174 * heat_pump.heating_efficiency_hspf - 1.1134, 'Btu/hr', 'W') # Correlation developed from JonW's MatLab scripts. Only used if a cop cannot be found.
    end

    hp_ap.heat_rated_eirs = []
    for i in 0..num_speeds - 1
      hp_ap.heat_rated_eirs << calc_eir_from_cop(cop_max_speed * cops_norm[i], fan_powers_rated[i])
    end
  end

  def self.set_gshp_assumptions(heat_pump, weather)
    hp_ap = heat_pump.additional_properties

    hp_ap.design_chw = [85.0, weather.design.CoolingDrybulb - 15.0, weather.data.AnnualAvgDrybulb + 10.0].max # Temperature of water entering indoor coil,use 85F as lower bound
    hp_ap.design_delta_t = 10.0
    hp_ap.fluid_type = Constants.FluidPropyleneGlycol
    hp_ap.frac_glycol = 0.3
    if hp_ap.fluid_type == Constants.FluidWater
      hp_ap.design_hw = [45.0, weather.design.HeatingDrybulb + 35.0, weather.data.AnnualAvgDrybulb - 10.0].max # Temperature of fluid entering indoor coil, use 45F as lower bound for water
    else
      hp_ap.design_hw = [35.0, weather.design.HeatingDrybulb + 35.0, weather.data.AnnualAvgDrybulb - 10.0].min # Temperature of fluid entering indoor coil, use 35F as upper bound
    end
    hp_ap.ground_diffusivity = 0.0208
    hp_ap.grout_conductivity = 0.4 # Btu/h-ft-R
    hp_ap.bore_diameter = 5.0 # in
    hp_ap.pipe_size = 0.75 # in
    # Pipe nominal size conversion to pipe outside diameter and inside diameter,
    # only pipe sizes <= 2" are used here with DR11 (dimension ratio),
    if hp_ap.pipe_size == 0.75 # 3/4" pipe
      hp_ap.pipe_od = 1.050 # in
      hp_ap.pipe_id = 0.859 # in
    elsif hp_ap.pipe_size == 1.0 # 1" pipe
      hp_ap.pipe_od = 1.315 # in
      hp_ap.pipe_id = 1.076 # in
    elsif hp_ap.pipe_size == 1.25 # 1-1/4" pipe
      hp_ap.pipe_od = 1.660 # in
      hp_ap.pipe_id = 1.358 # in
    end
    hp_ap.pipe_cond = 0.23 # Btu/h-ft-R; Pipe thermal conductivity, default to high density polyethylene
    hp_ap.u_tube_spacing_type = 'b'
    # Calculate distance between pipes
    if hp_ap.u_tube_spacing_type == 'as'
      # Two tubes, spaced 1/8” apart at the center of the borehole
      hp_ap.u_tube_spacing = 0.125
    elsif hp_ap.u_tube_spacing_type == 'b'
      # Two tubes equally spaced between the borehole edges
      hp_ap.u_tube_spacing = 0.9661
    elsif hp_ap.u_tube_spacing_type == 'c'
      # Both tubes placed against outer edge of borehole
      hp_ap.u_tube_spacing = hp_ap.bore_diameter - 2 * hp_ap.pipe_od
    end
    hp_ap.shank_spacing = hp_ap.u_tube_spacing + hp_ap.pipe_od # Distance from center of pipe to center of pipe
  end

  def self.calc_mshp_hspf(cop_47, c_d, capacity_ratio, cfm_tons, fan_power_rated, heat_eir_ft_spec, heat_cap_ft_spec)
    n_max = (cop_47.length - 1.0) #-3 # Don't use max speed; FIXME: this is different than calc_mshp_seer?
    n_min = 0
    n_int = (n_min + (n_max - n_min) / 3.0).ceil.to_i

    tin = 70.0
    tout_3 = 17.0
    tout_2 = 35.0
    tout_0 = 62.0

    eir_H1_2 = calc_eir_from_cop(cop_47[n_max], fan_power_rated[n_max])
    eir_H3_2 = eir_H1_2 * MathTools.biquadratic(tin, tout_3, heat_eir_ft_spec[n_max])

    eir_adjv = calc_eir_from_cop(cop_47[n_int], fan_power_rated[n_int])
    eir_H2_v = eir_adjv * MathTools.biquadratic(tin, tout_2, heat_eir_ft_spec[n_int])

    eir_H1_1 = calc_eir_from_cop(cop_47[n_min], fan_power_rated[n_min])
    eir_H0_1 = eir_H1_1 * MathTools.biquadratic(tin, tout_0, heat_eir_ft_spec[n_min])

    q_H1_2 = capacity_ratio[n_max]
    q_H3_2 = q_H1_2 * MathTools.biquadratic(tin, tout_3, heat_cap_ft_spec[n_max])

    q_H2_v = capacity_ratio[n_int] * MathTools.biquadratic(tin, tout_2, heat_cap_ft_spec[n_int])

    q_H1_1 = capacity_ratio[n_min]
    q_H0_1 = q_H1_1 * MathTools.biquadratic(tin, tout_0, heat_cap_ft_spec[n_min])

    q_H1_2_net = q_H1_2 + fan_power_rated[n_max] * UnitConversions.convert(1, 'W', 'Btu/hr') * cfm_tons[n_max] * capacity_ratio[n_max] / UnitConversions.convert(1, 'ton', 'Btu/hr')
    q_H3_2_net = q_H3_2 + fan_power_rated[n_max] * UnitConversions.convert(1, 'W', 'Btu/hr') * cfm_tons[n_max] * capacity_ratio[n_max] / UnitConversions.convert(1, 'ton', 'Btu/hr')
    q_H2_v_net = q_H2_v + fan_power_rated[n_int] * UnitConversions.convert(1, 'W', 'Btu/hr') * cfm_tons[n_int] * capacity_ratio[n_int] / UnitConversions.convert(1, 'ton', 'Btu/hr')
    q_H1_1_net = q_H1_1 + fan_power_rated[n_min] * UnitConversions.convert(1, 'W', 'Btu/hr') * cfm_tons[n_min] * capacity_ratio[n_min] / UnitConversions.convert(1, 'ton', 'Btu/hr')
    q_H0_1_net = q_H0_1 + fan_power_rated[n_min] * UnitConversions.convert(1, 'W', 'Btu/hr') * cfm_tons[n_min] * capacity_ratio[n_min] / UnitConversions.convert(1, 'ton', 'Btu/hr')

    p_H1_2 = q_H1_2 * eir_H1_2 + fan_power_rated[n_max] * UnitConversions.convert(1, 'W', 'Btu/hr') * cfm_tons[n_max] * capacity_ratio[n_max] / UnitConversions.convert(1, 'ton', 'Btu/hr')
    p_H3_2 = q_H3_2 * eir_H3_2 + fan_power_rated[n_max] * UnitConversions.convert(1, 'W', 'Btu/hr') * cfm_tons[n_max] * capacity_ratio[n_max] / UnitConversions.convert(1, 'ton', 'Btu/hr')
    p_H2_v = q_H2_v * eir_H2_v + fan_power_rated[n_int] * UnitConversions.convert(1, 'W', 'Btu/hr') * cfm_tons[n_int] * capacity_ratio[n_int] / UnitConversions.convert(1, 'ton', 'Btu/hr')
    p_H1_1 = q_H1_1 * eir_H1_1 + fan_power_rated[n_min] * UnitConversions.convert(1, 'W', 'Btu/hr') * cfm_tons[n_min] * capacity_ratio[n_min] / UnitConversions.convert(1, 'ton', 'Btu/hr')
    p_H0_1 = q_H0_1 * eir_H0_1 + fan_power_rated[n_min] * UnitConversions.convert(1, 'W', 'Btu/hr') * cfm_tons[n_min] * capacity_ratio[n_min] / UnitConversions.convert(1, 'ton', 'Btu/hr')

    q_H35_2 = 0.9 * (q_H3_2_net + 0.6 * (q_H1_2_net - q_H3_2_net))
    p_H35_2 = 0.985 * (p_H3_2 + 0.6 * (p_H1_2 - p_H3_2))
    q_H35_1 = q_H1_1_net + (q_H0_1_net - q_H1_1_net) / (62.0 - 47.0) * (35.0 - 47.0)
    p_H35_1 = p_H1_1 + (p_H0_1 - p_H1_1) / (62.0 - 47.0) * (35.0 - 47.0)
    n_Q = (q_H2_v_net - q_H35_1) / (q_H35_2 - q_H35_1)
    m_Q = (q_H0_1_net - q_H1_1_net) / (62.0 - 47.0) * (1 - n_Q) + n_Q * (q_H35_2 - q_H3_2_net) / (35.0 - 17.0)
    n_E = (p_H2_v - p_H35_1) / (p_H35_2 - p_H35_1)
    m_E = (p_H0_1 - p_H1_1) / (62.0 - 47.0) * (1.0 - n_E) + n_E * (p_H35_2 - p_H3_2) / (35.0 - 17.0)

    t_OD = 5.0
    dHR = q_H1_2_net * (65.0 - t_OD) / 60.0

    c_T_3_1 = q_H1_1_net
    c_T_3_2 = (q_H0_1_net - q_H1_1_net) / (62.0 - 47.0)
    c_T_3_3 = 0.77 * dHR / (65.0 - t_OD)
    t_3 = (47.0 * c_T_3_2 + 65.0 * c_T_3_3 - c_T_3_1) / (c_T_3_2 + c_T_3_3)
    q_HT3_1 = q_H1_1_net + (q_H0_1_net - q_H1_1_net) / (62.0 - 47.0) * (t_3 - 47.0)
    p_HT3_1 = p_H1_1 + (p_H0_1 - p_H1_1) / (62.0 - 47.0) * (t_3 - 47.0)
    cop_T3_1 = q_HT3_1 / p_HT3_1

    c_T_v_1 = q_H2_v_net
    c_T_v_3 = c_T_3_3
    t_v = (35.0 * m_Q + 65.0 * c_T_v_3 - c_T_v_1) / (m_Q + c_T_v_3)
    q_HTv_v = q_H2_v_net + m_Q * (t_v - 35.0)
    p_HTv_v = p_H2_v + m_E * (t_v - 35.0)
    cop_Tv_v = q_HTv_v / p_HTv_v

    c_T_4_1 = q_H3_2_net
    c_T_4_2 = (q_H35_2 - q_H3_2_net) / (35.0 - 17.0)
    c_T_4_3 = c_T_v_3
    t_4 = (17.0 * c_T_4_2 + 65.0 * c_T_4_3 - c_T_4_1) / (c_T_4_2 + c_T_4_3)
    q_HT4_2 = q_H3_2_net + (q_H35_2 - q_H3_2_net) / (35.0 - 17.0) * (t_4 - 17.0)
    p_HT4_2 = p_H3_2 + (p_H35_2 - p_H3_2) / (35.0 - 17.0) * (t_4 - 17.0)
    cop_T4_2 = q_HT4_2 / p_HT4_2

    d = (t_3**2 - t_4**2) / (t_v**2 - t_4**2)
    b = (cop_T4_2 - cop_T3_1 - d * (cop_T4_2 - cop_Tv_v)) / (t_4 - t_3 - d * (t_4 - t_v))
    c = (cop_T4_2 - cop_T3_1 - b * (t_4 - t_3)) / (t_4**2 - t_3**2)
    a = cop_T4_2 - b * t_4 - c * t_4**2

    t_bins = [62.0, 57.0, 52.0, 47.0, 42.0, 37.0, 32.0, 27.0, 22.0, 17.0, 12.0, 7.0, 2.0, -3.0, -8.0]
    frac_hours = [0.132, 0.111, 0.103, 0.093, 0.100, 0.109, 0.126, 0.087, 0.055, 0.036, 0.026, 0.013, 0.006, 0.002, 0.001]

    # T_off = hp_min_temp
    t_off = 10.0
    t_on = t_off + 4.0
    etot = 0
    bLtot = 0

    for i in 0..14
      bL = ((65.0 - t_bins[i]) / (65.0 - t_OD)) * 0.77 * dHR

      q_1 = q_H1_1_net + (q_H0_1_net - q_H1_1_net) / (62.0 - 47.0) * (t_bins[i] - 47.0)
      p_1 = p_H1_1 + (p_H0_1 - p_H1_1) / (62.0 - 47.0) * (t_bins[i] - 47.0)

      if (t_bins[i] <= 17.0) || (t_bins[i] >= 45.0)
        q_2 = q_H3_2_net + (q_H1_2_net - q_H3_2_net) * (t_bins[i] - 17.0) / (47.0 - 17.0)
        p_2 = p_H3_2 + (p_H1_2 - p_H3_2) * (t_bins[i] - 17.0) / (47.0 - 17.0)
      else
        q_2 = q_H3_2_net + (q_H35_2 - q_H3_2_net) * (t_bins[i] - 17) / (35.0 - 17.0)
        p_2 = p_H3_2 + (p_H35_2 - p_H3_2) * (t_bins[i] - 17.0) / (35.0 - 17.0)
      end

      if t_bins[i] <= t_off
        delta = 0
      elsif t_bins[i] >= t_on
        delta = 1.0
      else
        delta = 0.5
      end

      if bL <= q_1
        x_1 = bL / q_1
        e_Tj_n = delta * x_1 * p_1 * frac_hours[i] / (1.0 - c_d * (1.0 - x_1))
      elsif (q_1 < bL) && (bL <= q_2)
        cop_T_j = a + b * t_bins[i] + c * t_bins[i]**2
        e_Tj_n = delta * frac_hours[i] * bL / cop_T_j + (1.0 - delta) * bL * (frac_hours[i])
      else
        e_Tj_n = delta * frac_hours[i] * p_2 + frac_hours[i] * (bL - delta * q_2)
      end

      bLtot += frac_hours[i] * bL
      etot += e_Tj_n
    end

    hspf = bLtot / UnitConversions.convert(etot, 'Btu/hr', 'W')
    return hspf
  end

  def self.calc_sequential_load_fractions(load_fraction, remaining_fraction, availability_days)
    # Returns the EnergyPlus sequential load fractions for every day of the year
    if remaining_fraction > 0
      sequential_load_frac = load_fraction / remaining_fraction # Fraction of remaining load served by this system
    else
      sequential_load_frac = 0.0
    end
    sequential_load_fracs = availability_days.map { |d| d * sequential_load_frac }

    return sequential_load_fracs
  end

  def self.get_sequential_load_schedule(model, fractions)
    values = fractions.map { |f| f > 1 ? 1.0 : f.round(5) }

    if values.uniq.length == 1
      s = OpenStudio::Model::ScheduleConstant.new(model)
      s.setValue(values[0])
    else
      s = Schedule.create_ruleset_from_daily_season(model, values)
    end

    s.setName('Sequential Fraction Schedule')
    Schedule.set_schedule_type_limits(model, s, Constants.ScheduleTypeLimitsFraction)
    return s
  end

  def self.set_crankcase_assumptions(hvac_system)
    hvac_ap = hvac_system.additional_properties
    if hvac_system.is_a?(HPXML::HeatPump)
      clg_sys_type = hvac_system.heat_pump_type
    elsif hvac_system.is_a?(HPXML::CoolingSystem)
      clg_sys_type = hvac_system.cooling_system_type
    end

    if hvac_system.is_a?(HPXML::HeatPump) && (hvac_system.fraction_heat_load_served <= 0)
      hvac_ap.crankcase_kw = 0.0
      hvac_ap.crankcase_temp = nil
    elsif clg_sys_type == HPXML::HVACTypeHeatPumpMiniSplit
      hvac_ap.crankcase_kw = 0.0
      hvac_ap.crankcase_temp = nil
    elsif clg_sys_type == HPXML::HVACTypeMiniSplitAirConditioner
      hvac_ap.crankcase_kw = 0.0
      hvac_ap.crankcase_temp = nil
    else
      if [HPXML::HVACTypeHeatPumpPTHP, HPXML::HVACTypeHeatPumpRoom, HPXML::HVACTypePTAC, HPXML::HVACTypeRoomAirConditioner].include? clg_sys_type
        hvac_ap.crankcase_kw = 0.0
      else
        hvac_ap.crankcase_kw = 0.05 * hvac_system.fraction_cool_load_served # From RESNET Publication No. 002-2017
      end
      hvac_ap.crankcase_temp = 50.0 # From RESNET Publication No. 002-2017
    end
  end

  def self.set_heat_pump_temperatures(heat_pump)
    hp_ap = heat_pump.additional_properties

    # Sets:
    # 1. Minimum temperature (deg-F) for HP compressor operation
    # 2. Maximum temperature (deg-F) for HP supplemental heating operation
    if not heat_pump.backup_heating_switchover_temp.nil?
      hp_ap.hp_min_temp = heat_pump.backup_heating_switchover_temp
      hp_ap.supp_max_temp = heat_pump.backup_heating_switchover_temp
    else
      hp_ap.supp_max_temp = heat_pump.backup_heating_lockout_temp
      hp_ap.hp_min_temp = -40.0
    end
  end

  def self.get_default_duct_surface_area(duct_type, ncfl_ag, cfa_served, n_returns)
    # Fraction of primary ducts (ducts outside conditioned space)
    f_out = (ncfl_ag <= 1) ? 1.0 : 0.75

    if duct_type == HPXML::DuctTypeSupply
      primary_duct_area = 0.27 * cfa_served * f_out
      secondary_duct_area = 0.27 * cfa_served * (1.0 - f_out)
    elsif duct_type == HPXML::DuctTypeReturn
      b_r = (n_returns < 6) ? (0.05 * n_returns) : 0.25
      primary_duct_area = b_r * cfa_served * f_out
      secondary_duct_area = b_r * cfa_served * (1.0 - f_out)
    end

    return primary_duct_area, secondary_duct_area
  end

  def self.get_default_duct_locations(hpxml)
    primary_duct_location_hierarchy = [HPXML::LocationBasementConditioned,
                                       HPXML::LocationBasementUnconditioned,
                                       HPXML::LocationCrawlspaceConditioned,
                                       HPXML::LocationCrawlspaceVented,
                                       HPXML::LocationCrawlspaceUnvented,
                                       HPXML::LocationAtticVented,
                                       HPXML::LocationAtticUnvented,
                                       HPXML::LocationGarage]

    primary_duct_location = nil
    primary_duct_location_hierarchy.each do |location|
      if hpxml.has_location(location)
        primary_duct_location = location
        break
      end
    end
    secondary_duct_location = HPXML::LocationLivingSpace

    return primary_duct_location, secondary_duct_location
  end

  def self.get_charge_fault_cooling_coeff(f_chg)
    if f_chg <= 0
      qgr_values = [-9.46E-01, 4.93E-02, -1.18E-03, -1.15E+00]
      p_values = [-3.13E-01, 1.15E-02, 2.66E-03, -1.16E-01]
    else
      qgr_values = [-1.63E-01, 1.14E-02, -2.10E-04, -1.40E-01]
      p_values = [2.19E-01, -5.01E-03, 9.89E-04, 2.84E-01]
    end
    ff_chg_values = [26.67, 35.0]
    return qgr_values, p_values, ff_chg_values
  end

  def self.get_charge_fault_heating_coeff(f_chg)
    if f_chg <= 0
      qgr_values = [-0.0338595, 0.0, 0.0202827, -2.6226343] # Add a zero term to combine cooling and heating calculation
      p_values = [0.0615649, 0.0, 0.0044554, -0.2598507] # Add a zero term to combine cooling and heating calculation
    else
      qgr_values = [-0.0029514, 0.0, 0.0007379, -0.0064112] # Add a zero term to combine cooling and heating calculation
      p_values = [-0.0594134, 0.0, 0.0159205, 1.8872153] # Add a zero term to combine cooling and heating calculation
    end
    ff_chg_values = [0.0, 8.33] # Add a zero term to combine cooling and heating calculation
    return qgr_values, p_values, ff_chg_values
  end

  def self.get_airflow_fault_cooling_coeff()
    # Cutler curve coefficients for single speed
    cool_cap_fflow_spec = [0.718664047, 0.41797409, -0.136638137]
    cool_eir_fflow_spec = [1.143487507, -0.13943972, -0.004047787]
    return cool_cap_fflow_spec, cool_eir_fflow_spec
  end

  def self.get_airflow_fault_heating_coeff()
    # Cutler curve coefficients for single speed
    heat_cap_fflow_spec = [0.694045465, 0.474207981, -0.168253446]
    heat_eir_fflow_spec = [2.185418751, -1.942827919, 0.757409168]
    return heat_cap_fflow_spec, heat_eir_fflow_spec
  end

  def self.add_install_quality_calculations(fault_program, tin_sensor, tout_sensor, airflow_rated_defect_ratio, clg_or_htg_coil, model, f_chg, obj_name, mode, defect_ratio)
    if mode == :clg
      if clg_or_htg_coil.is_a? OpenStudio::Model::CoilCoolingDXSingleSpeed
        num_speeds = 1
        cap_fff_curves = [clg_or_htg_coil.totalCoolingCapacityFunctionOfFlowFractionCurve.to_CurveQuadratic.get]
        eir_pow_fff_curves = [clg_or_htg_coil.energyInputRatioFunctionOfFlowFractionCurve.to_CurveQuadratic.get]
      elsif clg_or_htg_coil.is_a? OpenStudio::Model::CoilCoolingDXMultiSpeed
        num_speeds = clg_or_htg_coil.stages.size
        cap_fff_curves = clg_or_htg_coil.stages.map { |stage| stage.totalCoolingCapacityFunctionofFlowFractionCurve.to_CurveQuadratic.get }
        eir_pow_fff_curves = clg_or_htg_coil.stages.map { |stage| stage.energyInputRatioFunctionofFlowFractionCurve.to_CurveQuadratic.get }
      elsif clg_or_htg_coil.is_a? OpenStudio::Model::CoilCoolingWaterToAirHeatPumpEquationFit
        num_speeds = 1
        cap_fff_curves = [clg_or_htg_coil.totalCoolingCapacityCurve.to_CurveQuadLinear.get] # quadlinear curve, only forth term is for airflow
        eir_pow_fff_curves = [clg_or_htg_coil.coolingPowerConsumptionCurve.to_CurveQuadLinear.get] # quadlinear curve, only forth term is for airflow
        # variables are the same for eir and cap curve
        var1_sensor = OpenStudio::Model::EnergyManagementSystemSensor.new(model, 'Performance Curve Input Variable 1 Value')
        var1_sensor.setName('Cool Cap Curve Var 1')
        var1_sensor.setKeyName(cap_fff_curves[0].name.to_s)
        var2_sensor = OpenStudio::Model::EnergyManagementSystemSensor.new(model, 'Performance Curve Input Variable 2 Value')
        var2_sensor.setName('Cool Cap Curve Var 2')
        var2_sensor.setKeyName(cap_fff_curves[0].name.to_s)
        var4_sensor = OpenStudio::Model::EnergyManagementSystemSensor.new(model, 'Performance Curve Input Variable 4 Value')
        var4_sensor.setName('Cool Cap Curve Var 4')
        var4_sensor.setKeyName(cap_fff_curves[0].name.to_s)
      else
        fail 'cooling coil not supported'
      end
    elsif mode == :htg
      if clg_or_htg_coil.is_a? OpenStudio::Model::CoilHeatingDXSingleSpeed
        num_speeds = 1
        cap_fff_curves = [clg_or_htg_coil.totalHeatingCapacityFunctionofFlowFractionCurve.to_CurveQuadratic.get]
        eir_pow_fff_curves = [clg_or_htg_coil.energyInputRatioFunctionofFlowFractionCurve.to_CurveQuadratic.get]
      elsif clg_or_htg_coil.is_a? OpenStudio::Model::CoilHeatingDXMultiSpeed
        num_speeds = clg_or_htg_coil.stages.size
        cap_fff_curves = clg_or_htg_coil.stages.map { |stage| stage.heatingCapacityFunctionofFlowFractionCurve.to_CurveQuadratic.get }
        eir_pow_fff_curves = clg_or_htg_coil.stages.map { |stage| stage.energyInputRatioFunctionofFlowFractionCurve.to_CurveQuadratic.get }
      elsif clg_or_htg_coil.is_a? OpenStudio::Model::CoilHeatingWaterToAirHeatPumpEquationFit
        num_speeds = 1
        cap_fff_curves = [clg_or_htg_coil.heatingCapacityCurve.to_CurveQuadLinear.get] # quadlinear curve, only forth term is for airflow
        eir_pow_fff_curves = [clg_or_htg_coil.heatingPowerConsumptionCurve.to_CurveQuadLinear.get] # quadlinear curve, only forth term is for airflow
        # variables are the same for eir and cap curve
        var1_sensor = OpenStudio::Model::EnergyManagementSystemSensor.new(model, 'Performance Curve Input Variable 1 Value')
        var1_sensor.setName('Heat Cap Curve Var 1')
        var1_sensor.setKeyName(cap_fff_curves[0].name.to_s)
        var2_sensor = OpenStudio::Model::EnergyManagementSystemSensor.new(model, 'Performance Curve Input Variable 2 Value')
        var2_sensor.setName('Heat Cap Curve Var 2')
        var2_sensor.setKeyName(cap_fff_curves[0].name.to_s)
        var4_sensor = OpenStudio::Model::EnergyManagementSystemSensor.new(model, 'Performance Curve Input Variable 4 Value')
        var4_sensor.setName('Heat Cap Curve Var 4')
        var4_sensor.setKeyName(cap_fff_curves[0].name.to_s)
      else
        fail 'heating coil not supported'
      end
    end

    # Apply Cutler curve airflow coefficients to later equations
    if mode == :clg
      cap_fflow_spec, eir_fflow_spec = get_airflow_fault_cooling_coeff()
      qgr_values, p_values, ff_chg_values = get_charge_fault_cooling_coeff(f_chg)
      suffix = 'clg'
    elsif mode == :htg
      cap_fflow_spec, eir_fflow_spec = get_airflow_fault_heating_coeff()
      qgr_values, p_values, ff_chg_values = get_charge_fault_heating_coeff(f_chg)
      suffix = 'htg'
    end
    fault_program.addLine("Set a1_AF_Qgr_#{suffix} = #{cap_fflow_spec[0]}")
    fault_program.addLine("Set a2_AF_Qgr_#{suffix} = #{cap_fflow_spec[1]}")
    fault_program.addLine("Set a3_AF_Qgr_#{suffix} = #{cap_fflow_spec[2]}")
    fault_program.addLine("Set a1_AF_EIR_#{suffix} = #{eir_fflow_spec[0]}")
    fault_program.addLine("Set a2_AF_EIR_#{suffix} = #{eir_fflow_spec[1]}")
    fault_program.addLine("Set a3_AF_EIR_#{suffix} = #{eir_fflow_spec[2]}")

    # charge fault coefficients
    fault_program.addLine("Set a1_CH_Qgr_#{suffix} = #{qgr_values[0]}")
    fault_program.addLine("Set a2_CH_Qgr_#{suffix} = #{qgr_values[1]}")
    fault_program.addLine("Set a3_CH_Qgr_#{suffix} = #{qgr_values[2]}")
    fault_program.addLine("Set a4_CH_Qgr_#{suffix} = #{qgr_values[3]}")

    fault_program.addLine("Set a1_CH_P_#{suffix} = #{p_values[0]}")
    fault_program.addLine("Set a2_CH_P_#{suffix} = #{p_values[1]}")
    fault_program.addLine("Set a3_CH_P_#{suffix} = #{p_values[2]}")
    fault_program.addLine("Set a4_CH_P_#{suffix} = #{p_values[3]}")

    fault_program.addLine("Set q0_CH_#{suffix} = a1_CH_Qgr_#{suffix}")
    fault_program.addLine("Set q1_CH_#{suffix} = a2_CH_Qgr_#{suffix}*#{tin_sensor.name}")
    fault_program.addLine("Set q2_CH_#{suffix} = a3_CH_Qgr_#{suffix}*#{tout_sensor.name}")
    fault_program.addLine("Set q3_CH_#{suffix} = a4_CH_Qgr_#{suffix}*F_CH")
    fault_program.addLine("Set Y_CH_Q_#{suffix} = 1 + ((q0_CH_#{suffix}+(q1_CH_#{suffix})+(q2_CH_#{suffix})+(q3_CH_#{suffix}))*F_CH)")

    fault_program.addLine("Set p1_CH_#{suffix} = a1_CH_P_#{suffix}")
    fault_program.addLine("Set p2_CH_#{suffix} = a2_CH_P_#{suffix}*#{tin_sensor.name}")
    fault_program.addLine("Set p3_CH_#{suffix} = a3_CH_P_#{suffix}*#{tout_sensor.name}")
    fault_program.addLine("Set p4_CH_#{suffix} = a4_CH_P_#{suffix}*F_CH")
    fault_program.addLine("Set Y_CH_COP_#{suffix} = Y_CH_Q_#{suffix}/(1 + (p1_CH_#{suffix}+(p2_CH_#{suffix})+(p3_CH_#{suffix})+(p4_CH_#{suffix}))*F_CH)")

    # air flow defect and charge defect combined to modify airflow curve output
    ff_ch = 1.0 / (1.0 + (qgr_values[0] + (qgr_values[1] * ff_chg_values[0]) + (qgr_values[2] * ff_chg_values[1]) + (qgr_values[3] * f_chg)) * f_chg)
    fault_program.addLine("Set FF_CH = #{ff_ch.round(3)}")

    for speed in 0..(num_speeds - 1)
      cap_fff_curve = cap_fff_curves[speed]
      cap_fff_act = OpenStudio::Model::EnergyManagementSystemActuator.new(cap_fff_curve, 'Curve', 'Curve Result')
      cap_fff_act.setName("#{obj_name} cap act #{suffix}")

      eir_pow_fff_curve = eir_pow_fff_curves[speed]
      eir_pow_act = OpenStudio::Model::EnergyManagementSystemActuator.new(eir_pow_fff_curve, 'Curve', 'Curve Result')
      eir_pow_act.setName("#{obj_name} eir pow act #{suffix}")

      fault_program.addLine("Set FF_AF_#{suffix} = 1.0 + (#{airflow_rated_defect_ratio[speed].round(3)})")
      fault_program.addLine("Set q_AF_CH_#{suffix} = (a1_AF_Qgr_#{suffix}) + ((a2_AF_Qgr_#{suffix})*FF_CH) + ((a3_AF_Qgr_#{suffix})*FF_CH*FF_CH)")
      fault_program.addLine("Set eir_AF_CH_#{suffix} = (a1_AF_EIR_#{suffix}) + ((a2_AF_EIR_#{suffix})*FF_CH) + ((a3_AF_EIR_#{suffix})*FF_CH*FF_CH)")
      fault_program.addLine("Set p_CH_Q_#{suffix} = Y_CH_Q_#{suffix}/q_AF_CH_#{suffix}")
      fault_program.addLine("Set p_CH_COP_#{suffix} = Y_CH_COP_#{suffix}*eir_AF_CH_#{suffix}")
      fault_program.addLine("Set FF_AF_comb_#{suffix} = FF_CH * FF_AF_#{suffix}")
      fault_program.addLine("Set p_AF_Q_#{suffix} = (a1_AF_Qgr_#{suffix}) + ((a2_AF_Qgr_#{suffix})*FF_AF_comb_#{suffix}) + ((a3_AF_Qgr_#{suffix})*FF_AF_comb_#{suffix}*FF_AF_comb_#{suffix})")
      fault_program.addLine("Set p_AF_COP_#{suffix} = 1.0 / ((a1_AF_EIR_#{suffix}) + ((a2_AF_EIR_#{suffix})*FF_AF_comb_#{suffix}) + ((a3_AF_EIR_#{suffix})*FF_AF_comb_#{suffix}*FF_AF_comb_#{suffix}))")
      fault_program.addLine("Set FF_AF_nodef_#{suffix} = FF_AF_#{suffix} / (1 + (#{defect_ratio.round(3)}))")
      fault_program.addLine("Set CAP_Cutler_Curve_Pre_#{suffix} = (a1_AF_Qgr_#{suffix}) + ((a2_AF_Qgr_#{suffix})*FF_AF_nodef_#{suffix}) + ((a3_AF_Qgr_#{suffix})*FF_AF_nodef_#{suffix}*FF_AF_nodef_#{suffix})")
      fault_program.addLine("Set EIR_Cutler_Curve_Pre_#{suffix} = (a1_AF_EIR_#{suffix}) + ((a2_AF_EIR_#{suffix})*FF_AF_nodef_#{suffix}) + ((a3_AF_EIR_#{suffix})*FF_AF_nodef_#{suffix}*FF_AF_nodef_#{suffix})")
      fault_program.addLine("Set CAP_Cutler_Curve_After_#{suffix} = p_CH_Q_#{suffix} * p_AF_Q_#{suffix}")
      fault_program.addLine("Set EIR_Cutler_Curve_After_#{suffix} = (1.0 / (p_CH_COP_#{suffix} * p_AF_COP_#{suffix}))")
      fault_program.addLine("Set CAP_IQ_adj_#{suffix} = CAP_Cutler_Curve_After_#{suffix} / CAP_Cutler_Curve_Pre_#{suffix}")
      fault_program.addLine("Set EIR_IQ_adj_#{suffix} = EIR_Cutler_Curve_After_#{suffix} / EIR_Cutler_Curve_Pre_#{suffix}")
      # NOTE: heat pump (cooling) curves don't exhibit expected trends at extreme faults;
      if (not clg_or_htg_coil.is_a? OpenStudio::Model::CoilCoolingWaterToAirHeatPumpEquationFit) && (not clg_or_htg_coil.is_a? OpenStudio::Model::CoilHeatingWaterToAirHeatPumpEquationFit)
        fault_program.addLine("Set CAP_c1_#{suffix} = #{cap_fff_curve.coefficient1Constant}")
        fault_program.addLine("Set CAP_c2_#{suffix} = #{cap_fff_curve.coefficient2x}")
        fault_program.addLine("Set CAP_c3_#{suffix} = #{cap_fff_curve.coefficient3xPOW2}")
        fault_program.addLine("Set EIR_c1_#{suffix} = #{eir_pow_fff_curve.coefficient1Constant}")
        fault_program.addLine("Set EIR_c2_#{suffix} = #{eir_pow_fff_curve.coefficient2x}")
        fault_program.addLine("Set EIR_c3_#{suffix} = #{eir_pow_fff_curve.coefficient3xPOW2}")
        fault_program.addLine("Set cap_curve_v_pre_#{suffix} = (CAP_c1_#{suffix}) + ((CAP_c2_#{suffix})*FF_AF_nodef_#{suffix}) + ((CAP_c3_#{suffix})*FF_AF_nodef_#{suffix}*FF_AF_nodef_#{suffix})")
        fault_program.addLine("Set eir_curve_v_pre_#{suffix} = (EIR_c1_#{suffix}) + ((EIR_c2_#{suffix})*FF_AF_nodef_#{suffix}) + ((EIR_c3_#{suffix})*FF_AF_nodef_#{suffix}*FF_AF_nodef_#{suffix})")
        fault_program.addLine("Set #{cap_fff_act.name} = cap_curve_v_pre_#{suffix} * CAP_IQ_adj_#{suffix}")
        fault_program.addLine("Set #{eir_pow_act.name} = eir_curve_v_pre_#{suffix} * EIR_IQ_adj_#{suffix}")
      else
        fault_program.addLine("Set CAP_c1_#{suffix} = #{cap_fff_curve.coefficient1Constant}")
        fault_program.addLine("Set CAP_c2_#{suffix} = #{cap_fff_curve.coefficient2w}")
        fault_program.addLine("Set CAP_c3_#{suffix} = #{cap_fff_curve.coefficient3x}")
        fault_program.addLine("Set CAP_c4_#{suffix} = #{cap_fff_curve.coefficient4y}")
        fault_program.addLine("Set CAP_c5_#{suffix} = #{cap_fff_curve.coefficient5z}")
        fault_program.addLine("Set Pow_c1_#{suffix} = #{eir_pow_fff_curve.coefficient1Constant}")
        fault_program.addLine("Set Pow_c2_#{suffix} = #{eir_pow_fff_curve.coefficient2w}")
        fault_program.addLine("Set Pow_c3_#{suffix} = #{eir_pow_fff_curve.coefficient3x}")
        fault_program.addLine("Set Pow_c4_#{suffix} = #{eir_pow_fff_curve.coefficient4y}")
        fault_program.addLine("Set Pow_c5_#{suffix} = #{eir_pow_fff_curve.coefficient5z}")
        fault_program.addLine("Set cap_curve_v_pre_#{suffix} = CAP_c1_#{suffix} + ((CAP_c2_#{suffix})*#{var1_sensor.name}) + (CAP_c3_#{suffix}*#{var2_sensor.name}) + (CAP_c4_#{suffix}*FF_AF_nodef_#{suffix}) + (CAP_c5_#{suffix}*#{var4_sensor.name})")
        fault_program.addLine("Set pow_curve_v_pre_#{suffix} = Pow_c1_#{suffix} + ((Pow_c2_#{suffix})*#{var1_sensor.name}) + (Pow_c3_#{suffix}*#{var2_sensor.name}) + (Pow_c4_#{suffix}*FF_AF_nodef_#{suffix})+ (Pow_c5_#{suffix}*#{var4_sensor.name})")
        fault_program.addLine("Set #{cap_fff_act.name} = cap_curve_v_pre_#{suffix} * CAP_IQ_adj_#{suffix}")
        fault_program.addLine("Set #{eir_pow_act.name} = pow_curve_v_pre_#{suffix} * EIR_IQ_adj_#{suffix} * CAP_IQ_adj_#{suffix}") # equationfit power curve modifies power instead of cop/eir, should also multiply capacity adjustment
      end
      fault_program.addLine("If #{cap_fff_act.name} < 0.0")
      fault_program.addLine("  Set #{cap_fff_act.name} = 1.0")
      fault_program.addLine('EndIf')
      fault_program.addLine("If #{eir_pow_act.name} < 0.0")
      fault_program.addLine("  Set #{eir_pow_act.name} = 1.0")
      fault_program.addLine('EndIf')
    end
  end

  def self.apply_installation_quality(model, heating_system, cooling_system, unitary_system, htg_coil, clg_coil, control_zone)
    if not cooling_system.nil?
      charge_defect_ratio = cooling_system.charge_defect_ratio
      cool_airflow_defect_ratio = cooling_system.airflow_defect_ratio
    end
    if not heating_system.nil?
      heat_airflow_defect_ratio = heating_system.airflow_defect_ratio
    end
    return if (charge_defect_ratio.to_f.abs < 0.001) && (cool_airflow_defect_ratio.to_f.abs < 0.001) && (heat_airflow_defect_ratio.to_f.abs < 0.001)

    cool_airflow_rated_defect_ratio = []
    if (not clg_coil.nil?) && (cooling_system.fraction_cool_load_served > 0)
      clg_ap = cooling_system.additional_properties
      clg_cfm = cooling_system.cooling_airflow_cfm
      if clg_coil.to_CoilCoolingDXSingleSpeed.is_initialized || clg_coil.to_CoilCoolingWaterToAirHeatPumpEquationFit.is_initialized
        cool_airflow_rated_defect_ratio = [UnitConversions.convert(clg_cfm, 'cfm', 'm^3/s') / clg_coil.ratedAirFlowRate.get - 1.0]
      elsif clg_coil.to_CoilCoolingDXMultiSpeed.is_initialized
        cool_airflow_rated_defect_ratio = clg_coil.stages.zip(clg_ap.cool_fan_speed_ratios).map { |stage, speed_ratio| UnitConversions.convert(clg_cfm * speed_ratio, 'cfm', 'm^3/s') / stage.ratedAirFlowRate.get - 1.0 }
      end
    end

    heat_airflow_rated_defect_ratio = []
    if (not htg_coil.nil?) && (heating_system.fraction_heat_load_served > 0)
      htg_ap = heating_system.additional_properties
      htg_cfm = heating_system.heating_airflow_cfm
      if htg_coil.to_CoilHeatingDXSingleSpeed.is_initialized || htg_coil.to_CoilHeatingWaterToAirHeatPumpEquationFit.is_initialized
        heat_airflow_rated_defect_ratio = [UnitConversions.convert(htg_cfm, 'cfm', 'm^3/s') / htg_coil.ratedAirFlowRate.get - 1.0]
      elsif htg_coil.to_CoilHeatingDXMultiSpeed.is_initialized
        heat_airflow_rated_defect_ratio = htg_coil.stages.zip(htg_ap.heat_fan_speed_ratios).map { |stage, speed_ratio| UnitConversions.convert(htg_cfm * speed_ratio, 'cfm', 'm^3/s') / stage.ratedAirFlowRate.get - 1.0 }
      end
    end

    return if cool_airflow_rated_defect_ratio.empty? && heat_airflow_rated_defect_ratio.empty?

    obj_name = "#{unitary_system.name} IQ"

    tin_sensor = OpenStudio::Model::EnergyManagementSystemSensor.new(model, 'Zone Mean Air Temperature')
    tin_sensor.setName("#{obj_name} tin s")
    tin_sensor.setKeyName(control_zone.name.to_s)

    tout_sensor = OpenStudio::Model::EnergyManagementSystemSensor.new(model, 'Zone Outdoor Air Drybulb Temperature')
    tout_sensor.setName("#{obj_name} tt s")
    tout_sensor.setKeyName(control_zone.name.to_s)

    fault_program = OpenStudio::Model::EnergyManagementSystemProgram.new(model)
    fault_program.setName("#{obj_name} program")

    f_chg = charge_defect_ratio.to_f
    fault_program.addLine("Set F_CH = #{f_chg.round(3)}")

    if not cool_airflow_rated_defect_ratio.empty?
      add_install_quality_calculations(fault_program, tin_sensor, tout_sensor, cool_airflow_rated_defect_ratio, clg_coil, model, f_chg, obj_name, :clg, cool_airflow_defect_ratio)
    end

    if not heat_airflow_rated_defect_ratio.empty?
      add_install_quality_calculations(fault_program, tin_sensor, tout_sensor, heat_airflow_rated_defect_ratio, htg_coil, model, f_chg, obj_name, :htg, heat_airflow_defect_ratio)
    end
    program_calling_manager = OpenStudio::Model::EnergyManagementSystemProgramCallingManager.new(model)
    program_calling_manager.setName("#{obj_name} program manager")
    program_calling_manager.setCallingPoint('BeginZoneTimestepAfterInitHeatBalance')
    program_calling_manager.addProgram(fault_program)
  end

  def self.get_default_gshp_pump_power()
    return 30.0 # W/ton, per ANSI/RESNET/ICC 301-2019 Section 4.4.5 (closed loop)
  end

  def self.apply_shared_systems(hpxml)
    applied_clg = apply_shared_cooling_systems(hpxml)
    applied_htg = apply_shared_heating_systems(hpxml)
    return unless (applied_clg || applied_htg)

    # Remove WLHP if not serving heating nor cooling
    hpxml.heat_pumps.each do |hp|
      next unless hp.heat_pump_type == HPXML::HVACTypeHeatPumpWaterLoopToAir
      next if hp.fraction_heat_load_served > 0
      next if hp.fraction_cool_load_served > 0

      hp.delete
    end

    # Remove any orphaned HVAC distributions
    hpxml.hvac_distributions.each do |hvac_distribution|
      hvac_systems = []
      hpxml.hvac_systems.each do |hvac_system|
        next if hvac_system.distribution_system_idref.nil?
        next unless hvac_system.distribution_system_idref == hvac_distribution.id

        hvac_systems << hvac_system
      end
      next unless hvac_systems.empty?

      hvac_distribution.delete
    end
  end

  def self.apply_shared_cooling_systems(hpxml)
    applied = false
    hpxml.cooling_systems.each do |cooling_system|
      next unless cooling_system.is_shared_system

      applied = true
      wlhp = nil
      distribution_system = cooling_system.distribution_system
      distribution_type = distribution_system.distribution_system_type

      # Calculate air conditioner SEER equivalent
      n_dweq = cooling_system.number_of_units_served.to_f
      aux = cooling_system.shared_loop_watts

      if cooling_system.cooling_system_type == HPXML::HVACTypeChiller

        # Chiller w/ baseboard or fan coil or water loop heat pump
        cap = cooling_system.cooling_capacity
        chiller_input = UnitConversions.convert(cooling_system.cooling_efficiency_kw_per_ton * UnitConversions.convert(cap, 'Btu/hr', 'ton'), 'kW', 'W')
        if distribution_type == HPXML::HVACDistributionTypeHydronic
          if distribution_system.hydronic_type == HPXML::HydronicTypeWaterLoop
            wlhp = hpxml.heat_pumps.select { |hp| hp.heat_pump_type == HPXML::HVACTypeHeatPumpWaterLoopToAir }[0]
            aux_dweq = wlhp.cooling_capacity / wlhp.cooling_efficiency_eer
          else
            aux_dweq = 0.0
          end
        elsif distribution_type == HPXML::HVACDistributionTypeAir
          if distribution_system.air_type == HPXML::AirTypeFanCoil
            aux_dweq = cooling_system.fan_coil_watts
          end
        end
        # ANSI/RESNET/ICC 301-2019 Equation 4.4-2
        seer_eq = (cap - 3.41 * aux - 3.41 * aux_dweq * n_dweq) / (chiller_input + aux + aux_dweq * n_dweq)

      elsif cooling_system.cooling_system_type == HPXML::HVACTypeCoolingTower

        # Cooling tower w/ water loop heat pump
        if distribution_type == HPXML::HVACDistributionTypeHydronic
          if distribution_system.hydronic_type == HPXML::HydronicTypeWaterLoop
            wlhp = hpxml.heat_pumps.select { |hp| hp.heat_pump_type == HPXML::HVACTypeHeatPumpWaterLoopToAir }[0]
            wlhp_cap = wlhp.cooling_capacity
            wlhp_input = wlhp_cap / wlhp.cooling_efficiency_eer
          end
        end
        # ANSI/RESNET/ICC 301-2019 Equation 4.4-3
        seer_eq = (wlhp_cap - 3.41 * aux / n_dweq) / (wlhp_input + aux / n_dweq)

      else
        fail "Unexpected cooling system type '#{cooling_system.cooling_system_type}'."
      end

      if seer_eq <= 0
        fail "Negative SEER equivalent calculated for cooling system '#{cooling_system.id}', double check inputs."
      end

      cooling_system.cooling_system_type = HPXML::HVACTypeCentralAirConditioner
      cooling_system.cooling_efficiency_seer = seer_eq.round(2)
      cooling_system.cooling_efficiency_kw_per_ton = nil
      cooling_system.cooling_capacity = nil # Autosize the equipment
      cooling_system.is_shared_system = false
      cooling_system.number_of_units_served = nil
      cooling_system.shared_loop_watts = nil
      cooling_system.shared_loop_motor_efficiency = nil
      cooling_system.fan_coil_watts = nil

      # Assign new distribution system to air conditioner
      if distribution_type == HPXML::HVACDistributionTypeHydronic
        if distribution_system.hydronic_type == HPXML::HydronicTypeWaterLoop
          # Assign WLHP air distribution
          cooling_system.distribution_system_idref = wlhp.distribution_system_idref
          wlhp.fraction_cool_load_served = 0.0
          wlhp.fraction_heat_load_served = 0.0
        else
          # Assign DSE=1
          hpxml.hvac_distributions.add(id: "#{cooling_system.id}AirDistributionSystem",
                                       distribution_system_type: HPXML::HVACDistributionTypeDSE,
                                       annual_cooling_dse: 1.0,
                                       annual_heating_dse: 1.0)
          cooling_system.distribution_system_idref = hpxml.hvac_distributions[-1].id
        end
      elsif (distribution_type == HPXML::HVACDistributionTypeAir) && (distribution_system.air_type == HPXML::AirTypeFanCoil)
        # Convert "fan coil" air distribution system to "regular velocity"
        if distribution_system.hvac_systems.size > 1
          # Has attached heating system, so create a copy specifically for the cooling system
          hpxml.hvac_distributions.add(id: "#{distribution_system.id}_#{cooling_system.id}",
                                       distribution_system_type: distribution_system.distribution_system_type,
                                       air_type: distribution_system.air_type,
                                       number_of_return_registers: distribution_system.number_of_return_registers,
                                       conditioned_floor_area_served: distribution_system.conditioned_floor_area_served)
          distribution_system.duct_leakage_measurements.each do |lm|
            hpxml.hvac_distributions[-1].duct_leakage_measurements << lm.dup
          end
          distribution_system.ducts.each do |d|
            hpxml.hvac_distributions[-1].ducts << d.dup
          end
          cooling_system.distribution_system_idref = hpxml.hvac_distributions[-1].id
        end
        hpxml.hvac_distributions[-1].air_type = HPXML::AirTypeRegularVelocity
        if hpxml.hvac_distributions[-1].duct_leakage_measurements.select { |lm| (lm.duct_type == HPXML::DuctTypeSupply) && (lm.duct_leakage_total_or_to_outside == HPXML::DuctLeakageToOutside) }.size == 0
          # Assign zero supply leakage
          hpxml.hvac_distributions[-1].duct_leakage_measurements.add(duct_type: HPXML::DuctTypeSupply,
                                                                     duct_leakage_units: HPXML::UnitsCFM25,
                                                                     duct_leakage_value: 0,
                                                                     duct_leakage_total_or_to_outside: HPXML::DuctLeakageToOutside)
        end
        if hpxml.hvac_distributions[-1].duct_leakage_measurements.select { |lm| (lm.duct_type == HPXML::DuctTypeReturn) && (lm.duct_leakage_total_or_to_outside == HPXML::DuctLeakageToOutside) }.size == 0
          # Assign zero return leakage
          hpxml.hvac_distributions[-1].duct_leakage_measurements.add(duct_type: HPXML::DuctTypeReturn,
                                                                     duct_leakage_units: HPXML::UnitsCFM25,
                                                                     duct_leakage_value: 0,
                                                                     duct_leakage_total_or_to_outside: HPXML::DuctLeakageToOutside)
        end
        hpxml.hvac_distributions[-1].ducts.each do |d|
          d.id = "#{d.id}_#{cooling_system.id}"
        end
      end
    end

    return applied
  end

  def self.apply_shared_heating_systems(hpxml)
    applied = false
    hpxml.heating_systems.each do |heating_system|
      next unless heating_system.is_shared_system

      applied = true
      distribution_system = heating_system.distribution_system
      hydronic_type = distribution_system.hydronic_type

      if heating_system.heating_system_type == HPXML::HVACTypeBoiler && hydronic_type.to_s == HPXML::HydronicTypeWaterLoop

        # Shared boiler w/ water loop heat pump
        # Per ANSI/RESNET/ICC 301-2019 Section 4.4.7.2, model as:
        # A) heat pump with constant efficiency and duct losses, fraction heat load served = 1/COP
        # B) boiler, fraction heat load served = 1-1/COP
        fraction_heat_load_served = heating_system.fraction_heat_load_served

        # Heat pump
        # If this approach is ever removed, also remove code in HVACSizing.apply_hvac_loads()
        wlhp = hpxml.heat_pumps.select { |hp| hp.heat_pump_type == HPXML::HVACTypeHeatPumpWaterLoopToAir }[0]
        wlhp.fraction_heat_load_served = fraction_heat_load_served * (1.0 / wlhp.heating_efficiency_cop)
        wlhp.fraction_cool_load_served = 0.0

        # Boiler
        heating_system.fraction_heat_load_served = fraction_heat_load_served * (1.0 - 1.0 / wlhp.heating_efficiency_cop)
      end

      heating_system.heating_capacity = nil # Autosize the equipment
    end

    return applied
  end

  def self.set_num_speeds(hvac_system)
    hvac_ap = hvac_system.additional_properties

    if hvac_system.is_a?(HPXML::CoolingSystem) && ([HPXML::HVACTypeRoomAirConditioner, HPXML::HVACTypePTAC].include? hvac_system.cooling_system_type)
      hvac_ap.num_speeds = 1
    elsif (hvac_system.is_a?(HPXML::CoolingSystem) && (hvac_system.cooling_system_type == HPXML::HVACTypeMiniSplitAirConditioner)) ||
          (hvac_system.is_a?(HPXML::HeatPump) && (hvac_system.heat_pump_type == HPXML::HVACTypeHeatPumpMiniSplit))
      hvac_ap.speed_indices = [1, 3, 5, 9] # Speeds we model
      hvac_ap.num_speeds = hvac_ap.speed_indices.size
    elsif hvac_system.compressor_type == HPXML::HVACCompressorTypeSingleStage
      hvac_ap.num_speeds = 1
    elsif hvac_system.compressor_type == HPXML::HVACCompressorTypeTwoStage
      hvac_ap.num_speeds =  2
    elsif hvac_system.compressor_type == HPXML::HVACCompressorTypeVariableSpeed
      hvac_ap.num_speeds =  4
    end
  end

  def self.calc_rated_airflow(capacity, rated_cfm_per_ton, capacity_ratio)
    return UnitConversions.convert(capacity, 'Btu/hr', 'ton') * UnitConversions.convert(rated_cfm_per_ton, 'cfm', 'm^3/s') * capacity_ratio
  end

  def self.is_attached_heating_and_cooling_systems(hpxml, heating_system, cooling_system)
    # Now only allows furnace+AC
    if not ((hpxml.heating_systems.include? heating_system) && (hpxml.cooling_systems.include? cooling_system))
      return false
    end
    if not (heating_system.heating_system_type == HPXML::HVACTypeFurnace && cooling_system.cooling_system_type == HPXML::HVACTypeCentralAirConditioner)
      return false
    end

    return true
  end

  def self.get_hpxml_hvac_systems(hpxml)
    # Returns a list of heating/cooling systems, incorporating whether
    # multiple systems are connected to the same distribution system
    # (e.g., a furnace + central air conditioner w/ the same ducts).
    hvac_systems = []

    hpxml.cooling_systems.each do |cooling_system|
      heating_system = nil
      if is_attached_heating_and_cooling_systems(hpxml, cooling_system.attached_heating_system, cooling_system)
        heating_system = cooling_system.attached_heating_system
      end
      hvac_systems << { cooling: cooling_system,
                        heating: heating_system }
    end

    hpxml.heating_systems.each do |heating_system|
      if is_attached_heating_and_cooling_systems(hpxml, heating_system, heating_system.attached_cooling_system)
        next # Already processed with cooling
      end

      hvac_systems << { cooling: nil,
                        heating: heating_system }
    end

    # Heat pump with backup system must be sorted last so that the last two
    # HVAC systems in the EnergyPlus EquipmentList are 1) the heat pump and
    # 2) the heat pump backup system.
    hpxml.heat_pumps.sort_by { |hp| hp.backup_system_idref.to_s }.each do |heat_pump|
      hvac_systems << { cooling: heat_pump,
                        heating: heat_pump }
    end

    return hvac_systems
  end

  def self.ensure_nonzero_sizing_values(hpxml)
    min_capacity = 1.0 # Btuh
    min_airflow = 3.0 # cfm; E+ min airflow is 0.001 m3/s
    hpxml.heating_systems.each do |htg_sys|
      htg_sys.heating_capacity = [htg_sys.heating_capacity, min_capacity].max
      if not htg_sys.heating_airflow_cfm.nil?
        htg_sys.heating_airflow_cfm = [htg_sys.heating_airflow_cfm, min_airflow].max
      end
    end
    hpxml.cooling_systems.each do |clg_sys|
      clg_sys.cooling_capacity = [clg_sys.cooling_capacity, min_capacity].max
      clg_sys.cooling_airflow_cfm = [clg_sys.cooling_airflow_cfm, min_airflow].max
    end
    hpxml.heat_pumps.each do |hp_sys|
      hp_sys.cooling_capacity = [hp_sys.cooling_capacity, min_capacity].max
      hp_sys.cooling_airflow_cfm = [hp_sys.cooling_airflow_cfm, min_airflow].max
      hp_sys.additional_properties.cooling_capacity_sensible = [hp_sys.additional_properties.cooling_capacity_sensible, min_capacity].max
      hp_sys.heating_capacity = [hp_sys.heating_capacity, min_capacity].max
      hp_sys.heating_airflow_cfm = [hp_sys.heating_airflow_cfm, min_airflow].max
      if not hp_sys.heating_capacity_17F.nil?
        hp_sys.heating_capacity_17F = [hp_sys.heating_capacity_17F, min_capacity].max
      end
      if not hp_sys.backup_heating_capacity.nil?
        hp_sys.backup_heating_capacity = [hp_sys.backup_heating_capacity, min_capacity].max
      end
    end
  end

  def self.get_dehumidifier_default_values(capacity)
    rh_setpoint = 0.6
    if capacity <= 25.0
      ief = 0.79
    elsif capacity <= 35.0
      ief = 0.95
    elsif capacity <= 54.0
      ief = 1.04
    elsif capacity < 75.0
      ief = 1.20
    else
      ief = 1.82
    end

    return { rh_setpoint: rh_setpoint, ief: ief }
  end

  def self.calc_seer_from_seer2(seer2)
    # ANSI/RESNET/ICC 301 Table 4.4.4.1(1) SEER2/HSPF2 Conversion Factors (from AHRI)
    # Calculation below for split systems.
    seer = seer2 / 0.95
    return seer
  end

  def self.calc_hspf_from_hspf2(hspf2)
    # ANSI/RESNET/ICC 301 Table 4.4.4.1(1) SEER2/HSPF2 Conversion Factors (from AHRI)
    # Calculation below for split systems.
    hspf = hspf2 / 0.85
    return hspf
  end
end<|MERGE_RESOLUTION|>--- conflicted
+++ resolved
@@ -3052,22 +3052,12 @@
       hvac_ap.fan_power_rated = hvac_system.fan_watts_per_cfm # W/cfm
     else
       # Based on ASHRAE 1449-RP and recommended by Hugh Henderson
-<<<<<<< HEAD
-      seer = hvac_system.cooling_efficiency_seer
-      if seer <= 14
-        hvac_ap.fan_power_rated = 0.25 # W/cfm
-      elsif seer >= 16
-        hvac_ap.fan_power_rated = 0.18 # W/cfm
-      else
-        hvac_ap.fan_power_rated = 0.25 + (0.18 - 0.25) * (seer - 14.0) / 2.0 # W/cfm
-=======
       if hvac_system.cooling_efficiency_seer <= 14
         hvac_ap.fan_power_rated = 0.25 # W/cfm
       elsif hvac_system.cooling_efficiency_seer >= 16
         hvac_ap.fan_power_rated = 0.18 # W/cfm
       else
         hvac_ap.fan_power_rated = 0.25 + (0.18 - 0.25) * (hvac_system.cooling_efficiency_seer - 14.0) / 2.0 # W/cfm
->>>>>>> ca7278c6
       end
     end
   end
