--- conflicted
+++ resolved
@@ -466,22 +466,16 @@
 
     add_variable_speed_power_ems_program(runner, model, air_loop_unitary, control_zone, heating_system, cooling_system, htg_supp_coil, clg_coil, htg_coil, schedules_file)
 
-<<<<<<< HEAD
     if is_heatpump
+      unit_multiplier = hpxml_bldg.building_construction.number_of_units
       defrost_backup_heat_active = cooling_system.backup_heating_active_during_defrost
       if hpxml_header.defrost_model_type == HPXML::AdvancedResearchDefrostModelTypeAdvanced
-        apply_advanced_defrost_ems_program(model, htg_coil, control_zone.spaces[0], htg_supp_coil, cooling_system, q_dot_defrost, defrost_backup_heat_active)
+        apply_advanced_defrost_ems_program(model, htg_coil, control_zone.spaces[0], cooling_system, q_dot_defrost, unit_multiplier, defrost_backup_heat_active)
       elsif hpxml_header.defrost_model_type == HPXML::AdvancedResearchDefrostModelTypeStandard
-        apply_standard_defrost_ems_program(model, htg_coil, control_zone.spaces[0], htg_supp_coil, cooling_system, hpxml_bldg.building_construction.number_of_units, defrost_backup_heat_active)
+        apply_standard_defrost_ems_program(model, htg_coil, control_zone.spaces[0], cooling_system, unit_multiplier, defrost_backup_heat_active)
       else
         fail "Unexpected defrost model type: #{hpxml_header.defrost_model_type}"
       end
-=======
-    if is_heatpump && hpxml_header.defrost_model_type == HPXML::AdvancedResearchDefrostModelTypeAdvanced
-      apply_advanced_defrost(model, htg_coil, control_zone.spaces[0], cooling_system, q_dot_defrost, hpxml_bldg.building_construction.number_of_units)
-    elsif is_heatpump && hpxml_header.defrost_model_type == HPXML::AdvancedResearchDefrostModelTypeStandard
-      apply_frost_multiplier_EMS(model, htg_coil, control_zone.spaces[0], cooling_system, hpxml_bldg.building_construction.number_of_units)
->>>>>>> 5a177974
     end
 
     if is_heatpump && cooling_system.pan_heater_watts.to_f > 0
@@ -802,7 +796,6 @@
     clg_coil.additionalProperties.setFeature('HPXML_ID', heat_pump.id) # Used by reporting measure
     htg_coil.additionalProperties.setFeature('HPXML_ID', heat_pump.id) # Used by reporting measure
 
-
     # Supplemental Heating Coil
     htg_supp_coil = create_supp_heating_coil(model, obj_name, heat_pump)
 
@@ -4775,42 +4768,19 @@
   # @param conditioned_space [OpenStudio::Model::Space] OpenStudio Space object for conditioned zone
   # @param heat_pump [HPXML::HeatPump] The HPXML heat pump of interest
   # @param q_dot_defrost [Double] Calculated delivered cooling q_dot [W]
-<<<<<<< HEAD
+  # @param unit_multiplier [Integer] Number of similar dwelling units
   # @param defrost_backup_heat_active [Boolean] Whether backup heat is active during defrost
   # @return [nil]
-  def self.apply_advanced_defrost_ems_program(model, htg_coil, conditioned_space, htg_supp_coil, heat_pump, q_dot_defrost, defrost_backup_heat_active)
-    if htg_supp_coil.nil?
-      backup_system = heat_pump.backup_system
-      if backup_system.nil?
-        defrost_backup_heat_active = false
-      else
-        supp_sys_fuel = backup_system.heating_system_fuel
-        supp_sys_capacity = UnitConversions.convert(backup_system.heating_capacity, 'Btu/hr', 'W')
-        supp_sys_efficiency = backup_system.heating_efficiency_percent
-        supp_sys_efficiency = backup_system.heating_efficiency_afue if supp_sys_efficiency.nil?
-      end
-    else
+  def self.apply_advanced_defrost_ems_program(model, htg_coil, conditioned_space, heat_pump, q_dot_defrost, unit_multiplier, defrost_backup_heat_active)
+    if defrost_backup_heat_active && heat_pump.backup_type == HPXML::HeatPumpBackupTypeIntegrated
       supp_sys_fuel = heat_pump.backup_heating_fuel
-      supp_sys_capacity = UnitConversions.convert(heat_pump.backup_heating_capacity, 'Btu/hr', 'W')
+      supp_sys_capacity = UnitConversions.convert(heat_pump.backup_heating_capacity, 'Btu/hr', 'W') / unit_multiplier
       supp_sys_efficiency = heat_pump.backup_heating_efficiency_percent
       supp_sys_efficiency = heat_pump.backup_heating_efficiency_afue if supp_sys_efficiency.nil?
-=======
-  # @param unit_multiplier [Integer] Number of similar dwelling units
-  # @return [nil]
-  def self.apply_advanced_defrost(model, htg_coil, conditioned_space, heat_pump, q_dot_defrost, unit_multiplier)
-    supp_sys_capacity = 0.0
-    supp_sys_efficiency = 0.0
-    supp_sys_fuel = HPXML::FuelTypeElectricity
-    if heat_pump.backup_type == HPXML::HeatPumpBackupTypeIntegrated
-      if not heat_pump.distribution_system_idref.nil?
-        # Practically no integrated supplemental system for ductless
-        # Sometimes integrated backup systems are added to ductless to avoid unmet loads, so it shouldn't count here to avoid overestimating backup system energy use
-        supp_sys_fuel = heat_pump.backup_heating_fuel
-        supp_sys_capacity = UnitConversions.convert(heat_pump.backup_heating_capacity, 'Btu/hr', 'W') / unit_multiplier
-        supp_sys_efficiency = heat_pump.backup_heating_efficiency_percent
-        supp_sys_efficiency = heat_pump.backup_heating_efficiency_afue if supp_sys_efficiency.nil?
-      end
->>>>>>> 5a177974
+    else
+      supp_sys_capacity = 0.0
+      supp_sys_efficiency = 0.0
+      supp_sys_fuel = HPXML::FuelTypeElectricity
     end
 
     # Other equipment/actuator
@@ -4832,28 +4802,26 @@
       comp_type_and_control: EPlus::EMSActuatorOtherEquipmentPower
     )
 
-    if defrost_backup_heat_active
-      cnt = model.getOtherEquipments.count { |e| e.endUseSubcategory.start_with? Constants::ObjectTypeHPDefrostSupplHeat } # Ensure unique meter for each heat pump
-      defrost_supp_heat_energy_oe = Model.add_other_equipment(
-        model,
-        name: "#{htg_coil.name} defrost supp heat energy",
-        end_use: "#{Constants::ObjectTypeHPDefrostSupplHeat}#{cnt + 1}",
-        space: conditioned_space,
-        design_level: 0,
-        frac_radiant: 0,
-        frac_latent: 0,
-        frac_lost: 1,
-        schedule: model.alwaysOnDiscreteSchedule,
-        fuel_type: supp_sys_fuel
-      )
-      defrost_supp_heat_energy_oe.additionalProperties.setFeature('HPXML_ID', heat_pump.id) # Used by reporting measure
-
-      defrost_supp_heat_energy_oe_act = Model.add_ems_actuator(
-        name: "#{defrost_supp_heat_energy_oe.name} act",
-        model_object: defrost_supp_heat_energy_oe,
-        comp_type_and_control: EPlus::EMSActuatorOtherEquipmentPower
-      )
-    end
+    cnt = model.getOtherEquipments.count { |e| e.endUseSubcategory.start_with? Constants::ObjectTypeHPDefrostSupplHeat } # Ensure unique meter for each heat pump
+    defrost_supp_heat_energy_oe = Model.add_other_equipment(
+      model,
+      name: "#{htg_coil.name} defrost supp heat energy",
+      end_use: "#{Constants::ObjectTypeHPDefrostSupplHeat}#{cnt + 1}",
+      space: conditioned_space,
+      design_level: 0,
+      frac_radiant: 0,
+      frac_latent: 0,
+      frac_lost: 1,
+      schedule: model.alwaysOnDiscreteSchedule,
+      fuel_type: supp_sys_fuel
+    )
+    defrost_supp_heat_energy_oe.additionalProperties.setFeature('HPXML_ID', heat_pump.id) # Used by reporting measure
+
+    defrost_supp_heat_energy_oe_act = Model.add_ems_actuator(
+      name: "#{defrost_supp_heat_energy_oe.name} act",
+      model_object: defrost_supp_heat_energy_oe,
+      comp_type_and_control: EPlus::EMSActuatorOtherEquipmentPower
+    )
 
     # Sensors
     tout_db_sensor = Model.add_ems_sensor(
@@ -4879,9 +4847,6 @@
     program.addLine("If #{tout_db_sensor.name} <= #{max_oat_defrost}")
     program.addLine("  Set hp_defrost_time_fraction = #{htg_coil.defrostTimePeriodFraction}")
     program.addLine("  Set q_dot_defrost = #{q_dot_defrost}")
-<<<<<<< HEAD
-    program.addLine("  Set supp_delivered_htg = @Min q_dot_defrost #{supp_sys_capacity}")
-=======
     program.addLine("  Set supp_capacity = #{supp_sys_capacity}")
     program.addLine("  Set supp_efficiency = #{supp_sys_efficiency}")
     program.addLine('  Set supp_delivered_htg = @Min q_dot_defrost supp_capacity')
@@ -4890,23 +4855,13 @@
     program.addLine('  Else')
     program.addLine('    Set supp_design_level = 0.0')
     program.addLine('  EndIf')
->>>>>>> 5a177974
     program.addLine("  Set fraction_defrost = hp_defrost_time_fraction * #{htg_coil_rtf_sensor.name}")
     program.addLine('  Set defrost_load_design_level = supp_delivered_htg - q_dot_defrost')
     program.addLine("  Set #{defrost_heat_load_oe_act.name} = fraction_defrost * defrost_load_design_level")
-    if defrost_backup_heat_active
-      if supp_sys_capacity > 0.0
-        program.addLine("  Set supp_design_level = supp_delivered_htg / #{supp_sys_efficiency}") # Assume perfect tempering
-      else
-        program.addLine('  Set supp_design_level = 0.0')
-      end
-      program.addLine("  Set #{defrost_supp_heat_energy_oe_act.name} = fraction_defrost * supp_design_level")
-    end
+    program.addLine("  Set #{defrost_supp_heat_energy_oe_act.name} = fraction_defrost * supp_design_level")
     program.addLine('Else')
     program.addLine("  Set #{defrost_heat_load_oe_act.name} = 0")
-    if defrost_backup_heat_active
-      program.addLine("  Set #{defrost_supp_heat_energy_oe_act.name} = 0")
-    end
+    program.addLine("  Set #{defrost_supp_heat_energy_oe_act.name} = 0")
     program.addLine('EndIf')
 
     # EMS calling manager
@@ -5024,62 +4979,16 @@
   # @param unit_multiplier [Integer] Number of similar dwelling units
   # @param defrost_backup_heat_active [Boolean] Whether backup heat is active during defrost
   # @return [nil]
-<<<<<<< HEAD
-  def self.apply_standard_defrost_ems_program(model, htg_coil, conditioned_space, htg_supp_coil, heat_pump, unit_multiplier, defrost_backup_heat_active)
-    if htg_supp_coil.nil?
-      backup_system = heat_pump.backup_system
-      if backup_system.nil?
-        defrost_backup_heat_active = false
-      else
-        supp_sys_fuel = backup_system.heating_system_fuel
-        supp_sys_capacity = UnitConversions.convert(backup_system.heating_capacity, 'Btu/hr', 'W') / unit_multiplier
-        supp_sys_efficiency = backup_system.heating_efficiency_percent
-        supp_sys_efficiency = backup_system.heating_efficiency_afue if supp_sys_efficiency.nil?
-      end
-    else
+  def self.apply_standard_defrost_ems_program(model, htg_coil, conditioned_space, heat_pump, unit_multiplier, defrost_backup_heat_active)
+    if defrost_backup_heat_active && heat_pump.backup_type == HPXML::HeatPumpBackupTypeIntegrated
       supp_sys_fuel = heat_pump.backup_heating_fuel
       supp_sys_capacity = UnitConversions.convert(heat_pump.backup_heating_capacity, 'Btu/hr', 'W') / unit_multiplier
       supp_sys_efficiency = heat_pump.backup_heating_efficiency_percent
       supp_sys_efficiency = heat_pump.backup_heating_efficiency_afue if supp_sys_efficiency.nil?
-    end
-
-    if defrost_backup_heat_active
-      # other equipment actuator
-      cnt = model.getOtherEquipments.count { |e| e.endUseSubcategory.start_with? Constants::ObjectTypeHPDefrostSupplHeat } # Ensure unique meter for each other equipment
-      defrost_supp_heat_energy_oe = Model.add_other_equipment(
-        model,
-        name: "#{htg_coil.name} defrost supp heat energy",
-        end_use: "#{Constants::ObjectTypeHPDefrostSupplHeat}#{cnt + 1}",
-        space: conditioned_space,
-        design_level: 0,
-        frac_radiant: 0,
-        frac_latent: 0,
-        frac_lost: 1,
-        schedule: model.alwaysOnDiscreteSchedule,
-        fuel_type: supp_sys_fuel
-      )
-      defrost_supp_heat_energy_oe.additionalProperties.setFeature('HPXML_ID', heat_pump.id) # Used by reporting measure
-
-      defrost_supp_heat_energy_oe_act = Model.add_ems_actuator(
-        name: "#{defrost_supp_heat_energy_oe.name} act",
-        model_object: defrost_supp_heat_energy_oe,
-        comp_type_and_control: EPlus::EMSActuatorOtherEquipmentPower
-      )
-    end
-=======
-  def self.apply_frost_multiplier_EMS(model, htg_coil, conditioned_space, heat_pump, unit_multiplier)
-    supp_sys_capacity = 0.0
-    supp_sys_efficiency = 0.0
-    supp_sys_fuel = HPXML::FuelTypeElectricity
-    if heat_pump.backup_type == HPXML::HeatPumpBackupTypeIntegrated
-      if not heat_pump.distribution_system_idref.nil?
-        # Practically no integrated supplemental system for ductless
-        # Sometimes integrated backup systems are added to ductless to avoid unmet loads, so it shouldn't count here to avoid overestimating backup system energy use
-        supp_sys_fuel = heat_pump.backup_heating_fuel
-        supp_sys_capacity = UnitConversions.convert(heat_pump.backup_heating_capacity, 'Btu/hr', 'W') / unit_multiplier
-        supp_sys_efficiency = heat_pump.backup_heating_efficiency_percent
-        supp_sys_efficiency = heat_pump.backup_heating_efficiency_afue if supp_sys_efficiency.nil?
-      end
+    else
+      supp_sys_capacity = 0.0
+      supp_sys_efficiency = 0.0
+      supp_sys_fuel = HPXML::FuelTypeElectricity
     end
 
     # Other equipment/actuator
@@ -5115,8 +5024,12 @@
       fuel_type: supp_sys_fuel
     )
     defrost_supp_heat_energy_oe.additionalProperties.setFeature('HPXML_ID', heat_pump.id) # Used by reporting measure
->>>>>>> 5a177974
-
+
+    defrost_supp_heat_energy_oe_act = Model.add_ems_actuator(
+      name: "#{defrost_supp_heat_energy_oe.name} act",
+      model_object: defrost_supp_heat_energy_oe,
+      comp_type_and_control: EPlus::EMSActuatorOtherEquipmentPower
+    )
     # frost multiplier actuators
     cap_multiplier_comp_type_and_control = (htg_coil.is_a? OpenStudio::Model::CoilHeatingDXSingleSpeed) ? EPlus::EMSActuatorFrostHeatingCapacityMultiplierSingleSpeedDX : EPlus::EMSActuatorFrostHeatingCapacityMultiplierMultiSpeedDX
     frost_cap_multiplier_act = Model.add_ems_actuator(
@@ -5139,23 +5052,22 @@
       key_name: 'Environment'
     )
 
-    if defrost_backup_heat_active
-      htg_coil_rtf_sensor = Model.add_ems_sensor(
-        model,
-        name: "#{htg_coil.name} rtf s",
-        output_var_or_meter_name: 'Heating Coil Runtime Fraction',
-        key_name: htg_coil.name
-      )
-
-      htg_coil_htg_rate_sensor = Model.add_ems_sensor(
-        model,
-        name: "#{htg_coil.name} deliverd htg",
-        output_var_or_meter_name: 'Heating Coil Heating Rate',
-        key_name: htg_coil.name
-      )
-    end
+    htg_coil_rtf_sensor = Model.add_ems_sensor(
+      model,
+      name: "#{htg_coil.name} rtf s",
+      output_var_or_meter_name: 'Heating Coil Runtime Fraction',
+      key_name: htg_coil.name
+    )
+
+    htg_coil_htg_rate_sensor = Model.add_ems_sensor(
+      model,
+      name: "#{htg_coil.name} deliverd htg",
+      output_var_or_meter_name: 'Heating Coil Heating Rate',
+      key_name: htg_coil.name
+    )
 
     # EMS program
+    max_oat_defrost = htg_coil.maximumOutdoorDryBulbTemperatureforDefrostOperation
     program = Model.add_ems_program(
       model,
       name: "#{htg_coil.name} defrost program"
@@ -5165,29 +5077,6 @@
     program.addLine('Set F_defrost = @Max F_defrost 0')
     program.addLine("Set #{frost_cap_multiplier_act.name} = 1.0 - 1.8 * F_defrost")
     program.addLine("Set #{frost_pow_multiplier_act.name} = 1.0 - 0.3 * F_defrost")
-<<<<<<< HEAD
-    if defrost_backup_heat_active
-      program.addLine("If #{tout_db_sensor.name} <= #{htg_coil.maximumOutdoorDryBulbTemperatureforDefrostOperation}")
-      program.addLine("  Set fraction_defrost = F_defrost * #{htg_coil_rtf_sensor.name}")
-      program.addLine("  If #{htg_coil_rtf_sensor.name} > 0")
-      program.addLine("    Set q_dot_defrost = (#{htg_coil_htg_rate_sensor.name} / #{frost_cap_multiplier_act.name} * (1.0 - F_defrost) - #{htg_coil_htg_rate_sensor.name}) / #{unit_multiplier} / fraction_defrost")
-      program.addLine('  Else')
-      program.addLine('    Set q_dot_defrost = 0.0')
-      program.addLine('  EndIf')
-      # Fixme: what if the supplemental heating is not able to meet all the loads here?
-      # Since we only calculate the supplemental heat energy use but not introduce loads to the zone, the unmet loads will be ignored
-      program.addLine("  Set supp_delivered_htg = @Min q_dot_defrost #{supp_sys_capacity}")
-      if supp_sys_capacity > 0.0
-        program.addLine("  Set supp_design_level = supp_delivered_htg / #{supp_sys_efficiency}")
-      else
-        program.addLine('  Set supp_design_level = 0.0')
-      end
-      program.addLine("  Set #{defrost_supp_heat_energy_oe_act.name} = fraction_defrost * supp_design_level")
-      program.addLine('Else')
-      program.addLine("  Set #{defrost_supp_heat_energy_oe_act.name} = 0")
-      program.addLine('EndIf')
-    end
-=======
     program.addLine("If #{tout_db_sensor.name} <= #{max_oat_defrost}")
     program.addLine("  Set fraction_defrost = F_defrost * #{htg_coil_rtf_sensor.name} * #{frost_cap_multiplier_act.name} / (1.0 - F_defrost)")
     program.addLine("  If #{htg_coil_rtf_sensor.name} > 0")
@@ -5210,7 +5099,6 @@
     program.addLine("  Set #{defrost_heat_load_oe_act.name} = 0")
     program.addLine("  Set #{defrost_supp_heat_energy_oe_act.name} = 0")
     program.addLine('EndIf')
->>>>>>> 5a177974
 
     Model.add_ems_program_calling_manager(
       model,
