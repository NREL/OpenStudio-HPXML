# frozen_string_literal: true

# TODO
class HVAC
  AirSourceHeatRatedODB = 47.0 # degF, Rated outdoor drybulb for air-source systems, heating
  AirSourceHeatRatedIDB = 70.0 # degF, Rated indoor drybulb for air-source systems, heating
  AirSourceCoolRatedODB = 95.0 # degF, Rated outdoor drybulb for air-source systems, cooling
  AirSourceCoolRatedIWB = 67.0 # degF, Rated indoor wetbulb for air-source systems, cooling
  CrankcaseHeaterTemp = 50.0 # degF

  # TODO
  #
  # @param model [OpenStudio::Model::Model] OpenStudio Model object
  # @param runner [OpenStudio::Measure::OSRunner] OpenStudio Runner object
  # @param cooling_system [TODO] TODO
  # @param heating_system [TODO] TODO
  # @param sequential_cool_load_fracs [TODO] TODO
  # @param sequential_heat_load_fracs [TODO] TODO
  # @param weather_max_drybulb [TODO] TODO
  # @param weather_min_drybulb [TODO] TODO
  # @param control_zone [TODO] TODO
  # @param hvac_unavailable_periods [TODO] TODO
  # @param schedules_file [SchedulesFile] SchedulesFile wrapper class instance of detailed schedule files
  # @param hpxml_bldg [HPXML::Building] HPXML Building object representing an individual dwelling unit
  # @return [TODO] TODO
  def self.apply_air_source_hvac_systems(model, runner, cooling_system, heating_system,
                                         sequential_cool_load_fracs, sequential_heat_load_fracs,
                                         weather_max_drybulb, weather_min_drybulb,
                                         control_zone, hvac_unavailable_periods, schedules_file, hpxml_bldg,
                                         hpxml_header)
    is_heatpump = false

    if (not cooling_system.nil?)
      is_onoff_thermostat_ddb = hpxml_header.hvac_onoff_thermostat_deadband.to_f > 0.0
      # Error-checking
      if is_onoff_thermostat_ddb
        if not [HPXML::HVACCompressorTypeSingleStage, HPXML::HVACCompressorTypeTwoStage].include? cooling_system.compressor_type
          # Throw error and stop simulation, because the setpoint schedule is already shifted, user will get wrong results otherwise.
          runner.registerError('On-off thermostat deadband currently is only supported for single speed or two speed air source systems.')
        end
        if hpxml_bldg.building_construction.number_of_units > 1
          # Throw error and stop simulation
          runner.registerError('NumberofUnits greater than 1 is not supported for on-off thermostat deadband.')
        end
        if hpxml_header.timestep > 1
          # Throw error and stop simulation
          runner.registerError('On-off thermostat deadband currently is only supported for 1 minute timestep.')
        end
      end
    else
      is_onoff_thermostat_ddb = false
    end

    if not cooling_system.nil?
      if cooling_system.is_a? HPXML::HeatPump
        is_heatpump = true
        if cooling_system.heat_pump_type == HPXML::HVACTypeHeatPumpAirToAir
          obj_name = Constants.ObjectNameAirSourceHeatPump
        elsif cooling_system.heat_pump_type == HPXML::HVACTypeHeatPumpMiniSplit
          obj_name = Constants.ObjectNameMiniSplitHeatPump
        elsif cooling_system.heat_pump_type == HPXML::HVACTypeHeatPumpPTHP
          obj_name = Constants.ObjectNamePTHP
          fan_watts_per_cfm = 0.0
        elsif cooling_system.heat_pump_type == HPXML::HVACTypeHeatPumpRoom
          obj_name = Constants.ObjectNameRoomHP
          fan_watts_per_cfm = 0.0
        else
          fail "Unexpected heat pump type: #{cooling_system.heat_pump_type}."
        end
      elsif cooling_system.is_a? HPXML::CoolingSystem
        if cooling_system.cooling_system_type == HPXML::HVACTypeCentralAirConditioner
          if heating_system.nil?
            obj_name = Constants.ObjectNameCentralAirConditioner
          else
            obj_name = Constants.ObjectNameCentralAirConditionerAndFurnace
            # error checking for fan power
            if (cooling_system.fan_watts_per_cfm.to_f != heating_system.fan_watts_per_cfm.to_f)
              fail "Fan powers for heating system '#{heating_system.id}' and cooling system '#{cooling_system.id}' are attached to a single distribution system and therefore must be the same."
            end
          end
        elsif [HPXML::HVACTypeRoomAirConditioner, HPXML::HVACTypePTAC].include? cooling_system.cooling_system_type
          fan_watts_per_cfm = 0.0
          if cooling_system.cooling_system_type == HPXML::HVACTypeRoomAirConditioner
            obj_name = Constants.ObjectNameRoomAirConditioner
          else
            obj_name = Constants.ObjectNamePTAC
          end
        elsif cooling_system.cooling_system_type == HPXML::HVACTypeMiniSplitAirConditioner
          obj_name = Constants.ObjectNameMiniSplitAirConditioner
        else
          fail "Unexpected cooling system type: #{cooling_system.cooling_system_type}."
        end
      end
    elsif (heating_system.is_a? HPXML::HeatingSystem) && (heating_system.heating_system_type == HPXML::HVACTypeFurnace)
      obj_name = Constants.ObjectNameFurnace
    else
      fail "Unexpected heating system type: #{heating_system.heating_system_type}, expect central air source hvac systems."
    end
    if fan_watts_per_cfm.nil?
      if (not cooling_system.nil?) && (not cooling_system.fan_watts_per_cfm.nil?)
        fan_watts_per_cfm = cooling_system.fan_watts_per_cfm
      else
        fan_watts_per_cfm = heating_system.fan_watts_per_cfm
      end
    end

    # Calculate max rated cfm
    max_rated_fan_cfm = -9999
    if not cooling_system.nil?
      clg_ap = cooling_system.additional_properties
      if not cooling_system.cooling_detailed_performance_data.empty?
        cooling_system.cooling_detailed_performance_data.select { |dp| dp.capacity_description == HPXML::CapacityDescriptionMaximum }.each do |dp|
          rated_fan_cfm = UnitConversions.convert(dp.capacity, 'Btu/hr', 'ton') * clg_ap.cool_rated_cfm_per_ton[-1]
          max_rated_fan_cfm = rated_fan_cfm if rated_fan_cfm > max_rated_fan_cfm
        end
      else
        rated_fan_cfm = UnitConversions.convert(cooling_system.cooling_capacity * clg_ap.cool_capacity_ratios[-1], 'Btu/hr', 'ton') * clg_ap.cool_rated_cfm_per_ton[-1]
        max_rated_fan_cfm = rated_fan_cfm if rated_fan_cfm > max_rated_fan_cfm
      end
    end
    if not heating_system.nil?
      htg_ap = heating_system.additional_properties
      if not heating_system.heating_detailed_performance_data.empty?
        heating_system.heating_detailed_performance_data.select { |dp| dp.capacity_description == HPXML::CapacityDescriptionMaximum }.each do |dp|
          rated_fan_cfm = UnitConversions.convert(dp.capacity, 'Btu/hr', 'ton') * htg_ap.heat_rated_cfm_per_ton[-1]
          max_rated_fan_cfm = rated_fan_cfm if rated_fan_cfm > max_rated_fan_cfm
        end
      elsif is_heatpump
        rated_fan_cfm = UnitConversions.convert(heating_system.heating_capacity * htg_ap.heat_capacity_ratios[-1], 'Btu/hr', 'ton') * htg_ap.heat_rated_cfm_per_ton[-1]
        max_rated_fan_cfm = rated_fan_cfm if rated_fan_cfm > max_rated_fan_cfm
      end
    end

    fan_cfms = []
    if not cooling_system.nil?
      # Cooling Coil
      clg_coil = create_dx_cooling_coil(model, obj_name, cooling_system, max_rated_fan_cfm, weather_max_drybulb, is_onoff_thermostat_ddb)

      clg_cfm = cooling_system.cooling_airflow_cfm
      clg_ap.cool_fan_speed_ratios.each do |r|
        fan_cfms << clg_cfm * r
      end
      if (cooling_system.is_a? HPXML::CoolingSystem) && cooling_system.has_integrated_heating
        if cooling_system.integrated_heating_system_fuel == HPXML::FuelTypeElectricity
          htg_coil = OpenStudio::Model::CoilHeatingElectric.new(model)
          htg_coil.setEfficiency(cooling_system.integrated_heating_system_efficiency_percent)
        else
          htg_coil = OpenStudio::Model::CoilHeatingGas.new(model)
          htg_coil.setGasBurnerEfficiency(cooling_system.integrated_heating_system_efficiency_percent)
          htg_coil.setOnCycleParasiticElectricLoad(0)
          htg_coil.setOffCycleParasiticGasLoad(0)
          htg_coil.setFuelType(EPlus.fuel_type(cooling_system.integrated_heating_system_fuel))
        end
        htg_coil.setNominalCapacity(UnitConversions.convert(cooling_system.integrated_heating_system_capacity, 'Btu/hr', 'W'))
        htg_coil.setName(obj_name + ' htg coil')
        htg_coil.additionalProperties.setFeature('HPXML_ID', cooling_system.id) # Used by reporting measure
        htg_cfm = cooling_system.integrated_heating_system_airflow_cfm
        fan_cfms << htg_cfm
      end
    end

    if not heating_system.nil?
      htg_cfm = heating_system.heating_airflow_cfm
      if is_heatpump
        supp_max_temp = htg_ap.supp_max_temp

        htg_ap.heat_fan_speed_ratios.each do |r|
          fan_cfms << htg_cfm * r
        end
        # Defrost calculations
        if hpxml_header.defrost_model_type == HPXML::AdvancedResearchDefrostModelTypeAdvanced
          q_dot_defrost, p_dot_defrost = calculate_heat_pump_defrost_load_power_watts(heating_system, hpxml_bldg.building_construction.number_of_units,
                                                                                      fan_cfms.max, htg_cfm * htg_ap.heat_fan_speed_ratios[-1],
                                                                                      fan_watts_per_cfm)
        elsif hpxml_header.defrost_model_type != HPXML::AdvancedResearchDefrostModelTypeStandard
          fail 'unknown defrost model type.'
        end

        # Heating Coil
        htg_coil = create_dx_heating_coil(model, obj_name, heating_system, max_rated_fan_cfm, weather_min_drybulb, hpxml_header.defrost_model_type, p_dot_defrost, is_onoff_thermostat_ddb)

        # Supplemental Heating Coil
        htg_supp_coil = create_supp_heating_coil(model, obj_name, heating_system, hpxml_header, runner, hpxml_bldg)
      else
        # Heating Coil
        fan_cfms << htg_cfm
        if heating_system.heating_system_fuel == HPXML::FuelTypeElectricity
          htg_coil = OpenStudio::Model::CoilHeatingElectric.new(model)
          htg_coil.setEfficiency(heating_system.heating_efficiency_afue)
        else
          htg_coil = OpenStudio::Model::CoilHeatingGas.new(model)
          htg_coil.setGasBurnerEfficiency(heating_system.heating_efficiency_afue)
          htg_coil.setOnCycleParasiticElectricLoad(0)
          htg_coil.setOffCycleParasiticGasLoad(UnitConversions.convert(heating_system.pilot_light_btuh.to_f, 'Btu/hr', 'W'))
          htg_coil.setFuelType(EPlus.fuel_type(heating_system.heating_system_fuel))
        end
        htg_coil.setNominalCapacity(UnitConversions.convert(heating_system.heating_capacity, 'Btu/hr', 'W'))
        htg_coil.setName(obj_name + ' htg coil')
        htg_coil.additionalProperties.setFeature('HPXML_ID', heating_system.id) # Used by reporting measure
        htg_coil.additionalProperties.setFeature('IsHeatPumpBackup', heating_system.is_heat_pump_backup_system) # Used by reporting measure
      end
    end

    # Fan
    fan = create_supply_fan(model, obj_name, fan_watts_per_cfm, fan_cfms)
    if heating_system.is_a?(HPXML::HeatPump) && (not heating_system.backup_system.nil?) && (not htg_ap.hp_min_temp.nil?)
      # Disable blower fan power below compressor lockout temperature if separate backup heating system
      set_fan_power_ems_program(model, fan, htg_ap.hp_min_temp)
    end
    if (not cooling_system.nil?) && (not heating_system.nil?) && (cooling_system == heating_system)
      disaggregate_fan_or_pump(model, fan, htg_coil, clg_coil, htg_supp_coil, cooling_system)
    else
      if not cooling_system.nil?
        if cooling_system.has_integrated_heating
          disaggregate_fan_or_pump(model, fan, htg_coil, clg_coil, nil, cooling_system)
        else
          disaggregate_fan_or_pump(model, fan, nil, clg_coil, nil, cooling_system)
        end
      end
      if not heating_system.nil?
        if heating_system.is_heat_pump_backup_system
          disaggregate_fan_or_pump(model, fan, nil, nil, htg_coil, heating_system)
        else
          disaggregate_fan_or_pump(model, fan, htg_coil, nil, htg_supp_coil, heating_system)
        end
      end
    end

    # Unitary System
    air_loop_unitary = create_air_loop_unitary_system(model, obj_name, fan, htg_coil, clg_coil, htg_supp_coil, htg_cfm, clg_cfm, supp_max_temp)

    # Unitary System Performance
    if (not clg_ap.nil?) && (clg_ap.cool_fan_speed_ratios.size > 1)
      perf = OpenStudio::Model::UnitarySystemPerformanceMultispeed.new(model)
      perf.setSingleModeOperation(false)
      for speed in 1..clg_ap.cool_fan_speed_ratios.size
        if is_heatpump
          f = OpenStudio::Model::SupplyAirflowRatioField.new(htg_ap.heat_fan_speed_ratios[speed - 1], clg_ap.cool_fan_speed_ratios[speed - 1])
        else
          f = OpenStudio::Model::SupplyAirflowRatioField.fromCoolingRatio(clg_ap.cool_fan_speed_ratios[speed - 1])
        end
        perf.addSupplyAirflowRatioField(f)
      end
      air_loop_unitary.setDesignSpecificationMultispeedObject(perf)
    end

    # Air Loop
    air_loop = create_air_loop(model, obj_name, air_loop_unitary, control_zone, sequential_heat_load_fracs, sequential_cool_load_fracs, [htg_cfm.to_f, clg_cfm.to_f].max, heating_system, hvac_unavailable_periods)

    add_backup_staging_EMS(model, air_loop_unitary, htg_supp_coil, control_zone, htg_coil)
    apply_installation_quality(model, heating_system, cooling_system, air_loop_unitary, htg_coil, clg_coil, control_zone)

    # supp coil control in staing EMS
    apply_two_speed_realistic_staging_EMS(model, air_loop_unitary, htg_supp_coil, control_zone, is_heatpump, is_onoff_thermostat_ddb, cooling_system)

    apply_supp_coil_EMS_for_ddb_thermostat(model, htg_supp_coil, control_zone, htg_coil, is_onoff_thermostat_ddb, cooling_system)

    apply_max_power_EMS(model, runner, hpxml_bldg, air_loop_unitary, control_zone, heating_system, cooling_system, htg_supp_coil, clg_coil, htg_coil, schedules_file)

    if is_heatpump && hpxml_header.defrost_model_type == HPXML::AdvancedResearchDefrostModelTypeAdvanced
      apply_advanced_defrost(model, htg_coil, air_loop_unitary, control_zone.spaces[0], htg_supp_coil, cooling_system, q_dot_defrost)
    end

    return air_loop
  end

  # TODO
  #
  # @param model [OpenStudio::Model::Model] OpenStudio Model object
  # @param cooling_system [TODO] TODO
  # @param sequential_cool_load_fracs [TODO] TODO
  # @param control_zone [TODO] TODO
  # @param hvac_unavailable_periods [TODO] TODO
  # @param unit_multiplier [Integer] Number of similar dwelling units
  # @return [TODO] TODO
  def self.apply_evaporative_cooler(model, cooling_system, sequential_cool_load_fracs, control_zone,
                                    hvac_unavailable_periods, unit_multiplier)

    obj_name = Constants.ObjectNameEvaporativeCooler

    clg_ap = cooling_system.additional_properties
    clg_cfm = cooling_system.cooling_airflow_cfm

    # Evap Cooler
    evap_cooler = OpenStudio::Model::EvaporativeCoolerDirectResearchSpecial.new(model, model.alwaysOnDiscreteSchedule)
    evap_cooler.setName(obj_name)
    evap_cooler.setCoolerEffectiveness(clg_ap.effectiveness)
    evap_cooler.setEvaporativeOperationMinimumDrybulbTemperature(0) # relax limitation to open evap cooler for any potential cooling
    evap_cooler.setEvaporativeOperationMaximumLimitWetbulbTemperature(50) # relax limitation to open evap cooler for any potential cooling
    evap_cooler.setEvaporativeOperationMaximumLimitDrybulbTemperature(50) # relax limitation to open evap cooler for any potential cooling
    evap_cooler.setPrimaryAirDesignFlowRate(UnitConversions.convert(clg_cfm, 'cfm', 'm^3/s'))
    evap_cooler.additionalProperties.setFeature('HPXML_ID', cooling_system.id) # Used by reporting measure

    # Air Loop
    air_loop = create_air_loop(model, obj_name, evap_cooler, control_zone, [0], sequential_cool_load_fracs, clg_cfm, nil, hvac_unavailable_periods)

    # Fan
    fan_watts_per_cfm = [2.79 * (clg_cfm / unit_multiplier)**-0.29, 0.6].min # W/cfm; fit of efficacy to air flow from the CEC listed equipment
    fan = create_supply_fan(model, obj_name, fan_watts_per_cfm, [clg_cfm])
    fan.addToNode(air_loop.supplyInletNode)
    disaggregate_fan_or_pump(model, fan, nil, evap_cooler, nil, cooling_system)

    # Outdoor air intake system
    oa_intake_controller = OpenStudio::Model::ControllerOutdoorAir.new(model)
    oa_intake_controller.setName("#{air_loop.name} OA Controller")
    oa_intake_controller.setMinimumLimitType('FixedMinimum')
    oa_intake_controller.resetEconomizerMinimumLimitDryBulbTemperature
    oa_intake_controller.setMinimumFractionofOutdoorAirSchedule(model.alwaysOnDiscreteSchedule)
    oa_intake_controller.setMaximumOutdoorAirFlowRate(UnitConversions.convert(clg_cfm, 'cfm', 'm^3/s'))

    oa_intake = OpenStudio::Model::AirLoopHVACOutdoorAirSystem.new(model, oa_intake_controller)
    oa_intake.setName("#{air_loop.name} OA System")
    oa_intake.addToNode(air_loop.supplyInletNode)

    # air handler controls
    # setpoint follows OAT WetBulb
    evap_stpt_manager = OpenStudio::Model::SetpointManagerFollowOutdoorAirTemperature.new(model)
    evap_stpt_manager.setName('Follow OATwb')
    evap_stpt_manager.setReferenceTemperatureType('OutdoorAirWetBulb')
    evap_stpt_manager.setOffsetTemperatureDifference(0.0)
    evap_stpt_manager.addToNode(air_loop.supplyOutletNode)

    return air_loop
  end

  # TODO
  #
  # @param model [OpenStudio::Model::Model] OpenStudio Model object
  # @param runner [OpenStudio::Measure::OSRunner] OpenStudio Runner object
  # @param weather [WeatherProcess] Weather object
  # @param heat_pump [TODO] TODO
  # @param sequential_heat_load_fracs [TODO] TODO
  # @param sequential_cool_load_fracs [TODO] TODO
  # @param control_zone [TODO] TODO
  # @param ground_conductivity [TODO] TODO
  # @param ground_diffusivity [TODO] TODO
  # @param hvac_unavailable_periods [TODO] TODO
  # @param unit_multiplier [Integer] Number of similar dwelling units
  # @return [TODO] TODO
  def self.apply_ground_to_air_heat_pump(model, runner, weather, heat_pump,
                                         sequential_heat_load_fracs, sequential_cool_load_fracs,
                                         control_zone, ground_conductivity, ground_diffusivity,
                                         hvac_unavailable_periods, unit_multiplier)

    if unit_multiplier > 1
      # FUTURE: Figure out how to allow this. If we allow it, update docs and hpxml_translator_test.rb too.
      # https://github.com/NREL/OpenStudio-HPXML/issues/1499
      fail 'NumberofUnits greater than 1 is not supported for ground-to-air heat pumps.'
    end

    obj_name = Constants.ObjectNameGroundSourceHeatPump

    geothermal_loop = heat_pump.geothermal_loop
    hp_ap = heat_pump.additional_properties

    htg_cfm = heat_pump.heating_airflow_cfm
    clg_cfm = heat_pump.cooling_airflow_cfm
    htg_cfm_rated = heat_pump.airflow_defect_ratio.nil? ? htg_cfm : (htg_cfm / (1.0 + heat_pump.airflow_defect_ratio))
    clg_cfm_rated = heat_pump.airflow_defect_ratio.nil? ? clg_cfm : (clg_cfm / (1.0 + heat_pump.airflow_defect_ratio))

    if hp_ap.frac_glycol == 0
      hp_ap.fluid_type = Constants.FluidWater
      runner.registerWarning("Specified #{hp_ap.fluid_type} fluid type and 0 fraction of glycol, so assuming #{Constants.FluidWater} fluid type.")
    end

    # Apply unit multiplier
    geothermal_loop.loop_flow *= unit_multiplier
    geothermal_loop.num_bore_holes *= unit_multiplier

    # Cooling Coil
    clg_total_cap_curve = create_curve_quad_linear(model, hp_ap.cool_cap_curve_spec[0], obj_name + ' clg total cap curve')
    clg_sens_cap_curve = create_curve_quint_linear(model, hp_ap.cool_sh_curve_spec[0], obj_name + ' clg sens cap curve')
    clg_power_curve = create_curve_quad_linear(model, hp_ap.cool_power_curve_spec[0], obj_name + ' clg power curve')
    clg_coil = OpenStudio::Model::CoilCoolingWaterToAirHeatPumpEquationFit.new(model, clg_total_cap_curve, clg_sens_cap_curve, clg_power_curve)
    clg_coil.setName(obj_name + ' clg coil')
    clg_coil.setRatedCoolingCoefficientofPerformance(hp_ap.cool_rated_cops[0])
    clg_coil.setNominalTimeforCondensateRemovaltoBegin(1000)
    clg_coil.setRatioofInitialMoistureEvaporationRateandSteadyStateLatentCapacity(1.5)
    clg_coil.setRatedAirFlowRate(UnitConversions.convert(clg_cfm_rated, 'cfm', 'm^3/s'))
    clg_coil.setRatedWaterFlowRate(UnitConversions.convert(geothermal_loop.loop_flow, 'gal/min', 'm^3/s'))
    clg_coil.setRatedEnteringWaterTemperature(UnitConversions.convert(80, 'F', 'C'))
    clg_coil.setRatedEnteringAirDryBulbTemperature(UnitConversions.convert(80, 'F', 'C'))
    clg_coil.setRatedEnteringAirWetBulbTemperature(UnitConversions.convert(67, 'F', 'C'))
    clg_coil.setRatedTotalCoolingCapacity(UnitConversions.convert(heat_pump.cooling_capacity, 'Btu/hr', 'W'))
    clg_coil.setRatedSensibleCoolingCapacity(UnitConversions.convert(hp_ap.cooling_capacity_sensible, 'Btu/hr', 'W'))
    clg_coil.additionalProperties.setFeature('HPXML_ID', heat_pump.id) # Used by reporting measure

    # Heating Coil
    htg_cap_curve = create_curve_quad_linear(model, hp_ap.heat_cap_curve_spec[0], obj_name + ' htg cap curve')
    htg_power_curve = create_curve_quad_linear(model, hp_ap.heat_power_curve_spec[0], obj_name + ' htg power curve')
    htg_coil = OpenStudio::Model::CoilHeatingWaterToAirHeatPumpEquationFit.new(model, htg_cap_curve, htg_power_curve)
    htg_coil.setName(obj_name + ' htg coil')
    htg_coil.setRatedHeatingCoefficientofPerformance(hp_ap.heat_rated_cops[0])
    htg_coil.setRatedAirFlowRate(UnitConversions.convert(htg_cfm_rated, 'cfm', 'm^3/s'))
    htg_coil.setRatedWaterFlowRate(UnitConversions.convert(geothermal_loop.loop_flow, 'gal/min', 'm^3/s'))
    htg_coil.setRatedEnteringWaterTemperature(UnitConversions.convert(60, 'F', 'C'))
    htg_coil.setRatedEnteringAirDryBulbTemperature(UnitConversions.convert(70, 'F', 'C'))
    htg_coil.setRatedHeatingCapacity(UnitConversions.convert(heat_pump.heating_capacity, 'Btu/hr', 'W'))
    htg_coil.additionalProperties.setFeature('HPXML_ID', heat_pump.id) # Used by reporting measure

    # Supplemental Heating Coil
    htg_supp_coil = create_supp_heating_coil(model, obj_name, heat_pump)

    # Site Ground Temperature Undisturbed
    xing = OpenStudio::Model::SiteGroundTemperatureUndisturbedXing.new(model)
    xing.setSoilSurfaceTemperatureAmplitude1(UnitConversions.convert(weather.data.DeepGroundSurfTempAmp1, 'deltaf', 'deltac'))
    xing.setSoilSurfaceTemperatureAmplitude2(UnitConversions.convert(weather.data.DeepGroundSurfTempAmp2, 'deltaf', 'deltac'))
    xing.setPhaseShiftofTemperatureAmplitude1(weather.data.DeepGroundPhaseShiftTempAmp1)
    xing.setPhaseShiftofTemperatureAmplitude2(weather.data.DeepGroundPhaseShiftTempAmp2)

    # Ground Heat Exchanger
    ground_heat_exch_vert = OpenStudio::Model::GroundHeatExchangerVertical.new(model, xing)
    ground_heat_exch_vert.setName(obj_name + ' exchanger')
    ground_heat_exch_vert.setBoreHoleRadius(UnitConversions.convert(geothermal_loop.bore_diameter / 2.0, 'in', 'm'))
    ground_heat_exch_vert.setGroundThermalConductivity(UnitConversions.convert(ground_conductivity, 'Btu/(hr*ft*R)', 'W/(m*K)'))
    ground_heat_exch_vert.setGroundThermalHeatCapacity(UnitConversions.convert(ground_conductivity / ground_diffusivity, 'Btu/(ft^3*F)', 'J/(m^3*K)'))
    ground_heat_exch_vert.setGroundTemperature(UnitConversions.convert(weather.data.DeepGroundAnnualTemp, 'F', 'C'))
    ground_heat_exch_vert.setGroutThermalConductivity(UnitConversions.convert(geothermal_loop.grout_conductivity, 'Btu/(hr*ft*R)', 'W/(m*K)'))
    ground_heat_exch_vert.setPipeThermalConductivity(UnitConversions.convert(geothermal_loop.pipe_conductivity, 'Btu/(hr*ft*R)', 'W/(m*K)'))
    ground_heat_exch_vert.setPipeOutDiameter(UnitConversions.convert(hp_ap.pipe_od, 'in', 'm'))
    ground_heat_exch_vert.setUTubeDistance(UnitConversions.convert(geothermal_loop.shank_spacing, 'in', 'm'))
    ground_heat_exch_vert.setPipeThickness(UnitConversions.convert((hp_ap.pipe_od - hp_ap.pipe_id) / 2.0, 'in', 'm'))
    ground_heat_exch_vert.setMaximumLengthofSimulation(1)
    ground_heat_exch_vert.setDesignFlowRate(UnitConversions.convert(geothermal_loop.loop_flow, 'gal/min', 'm^3/s'))
    ground_heat_exch_vert.setNumberofBoreHoles(geothermal_loop.num_bore_holes)
    ground_heat_exch_vert.setBoreHoleLength(UnitConversions.convert(geothermal_loop.bore_length, 'ft', 'm'))
    ground_heat_exch_vert.setGFunctionReferenceRatio(ground_heat_exch_vert.boreHoleRadius.get / ground_heat_exch_vert.boreHoleLength.get) # ensure this ratio is consistent with rb/H so that g values will be taken as-is
    ground_heat_exch_vert.removeAllGFunctions
    for i in 0..(hp_ap.GSHP_G_Functions[0].size - 1)
      ground_heat_exch_vert.addGFunction(hp_ap.GSHP_G_Functions[0][i], hp_ap.GSHP_G_Functions[1][i])
    end
    xing = ground_heat_exch_vert.undisturbedGroundTemperatureModel.to_SiteGroundTemperatureUndisturbedXing.get
    xing.setSoilThermalConductivity(ground_heat_exch_vert.groundThermalConductivity.get)
    xing.setSoilSpecificHeat(ground_heat_exch_vert.groundThermalHeatCapacity.get / xing.soilDensity)
    xing.setAverageSoilSurfaceTemperature(ground_heat_exch_vert.groundTemperature.get)

    # Plant Loop
    plant_loop = OpenStudio::Model::PlantLoop.new(model)
    plant_loop.setName(obj_name + ' condenser loop')
    if hp_ap.fluid_type == Constants.FluidWater
      plant_loop.setFluidType('Water')
    else
      plant_loop.setFluidType({ Constants.FluidPropyleneGlycol => 'PropyleneGlycol', Constants.FluidEthyleneGlycol => 'EthyleneGlycol' }[hp_ap.fluid_type])
      plant_loop.setGlycolConcentration((hp_ap.frac_glycol * 100).to_i)
    end
    plant_loop.setMaximumLoopTemperature(48.88889)
    plant_loop.setMinimumLoopTemperature(UnitConversions.convert(hp_ap.design_hw, 'F', 'C'))
    plant_loop.setMinimumLoopFlowRate(0)
    plant_loop.setLoadDistributionScheme('SequentialLoad')
    plant_loop.addSupplyBranchForComponent(ground_heat_exch_vert)
    plant_loop.addDemandBranchForComponent(htg_coil)
    plant_loop.addDemandBranchForComponent(clg_coil)
    plant_loop.setMaximumLoopFlowRate(UnitConversions.convert(geothermal_loop.loop_flow, 'gal/min', 'm^3/s'))

    sizing_plant = plant_loop.sizingPlant
    sizing_plant.setLoopType('Condenser')
    sizing_plant.setDesignLoopExitTemperature(UnitConversions.convert(hp_ap.design_chw, 'F', 'C'))
    sizing_plant.setLoopDesignTemperatureDifference(UnitConversions.convert(hp_ap.design_delta_t, 'deltaF', 'deltaC'))

    setpoint_mgr_follow_ground_temp = OpenStudio::Model::SetpointManagerFollowGroundTemperature.new(model)
    setpoint_mgr_follow_ground_temp.setName(obj_name + ' condenser loop temp')
    setpoint_mgr_follow_ground_temp.setControlVariable('Temperature')
    setpoint_mgr_follow_ground_temp.setMaximumSetpointTemperature(48.88889)
    setpoint_mgr_follow_ground_temp.setMinimumSetpointTemperature(UnitConversions.convert(hp_ap.design_hw, 'F', 'C'))
    setpoint_mgr_follow_ground_temp.setReferenceGroundTemperatureObjectType('Site:GroundTemperature:Deep')
    setpoint_mgr_follow_ground_temp.addToNode(plant_loop.supplyOutletNode)

    # Pump
    pump = OpenStudio::Model::PumpVariableSpeed.new(model)
    pump.setName(obj_name + ' pump')
    pump.setMotorEfficiency(0.85)
    pump.setRatedPumpHead(20000)
    pump.setFractionofMotorInefficienciestoFluidStream(0)
    pump.setCoefficient1ofthePartLoadPerformanceCurve(0)
    pump.setCoefficient2ofthePartLoadPerformanceCurve(1)
    pump.setCoefficient3ofthePartLoadPerformanceCurve(0)
    pump.setCoefficient4ofthePartLoadPerformanceCurve(0)
    pump.setMinimumFlowRate(0)
    pump.setPumpControlType('Intermittent')
    pump.addToNode(plant_loop.supplyInletNode)
    if heat_pump.cooling_capacity > 1.0
      pump_w = heat_pump.pump_watts_per_ton * UnitConversions.convert(heat_pump.cooling_capacity, 'Btu/hr', 'ton')
    else
      pump_w = heat_pump.pump_watts_per_ton * UnitConversions.convert(heat_pump.heating_capacity, 'Btu/hr', 'ton')
    end
    pump_w = [pump_w, 1.0].max # prevent error if zero
    pump.setRatedPowerConsumption(pump_w)
    pump.setRatedFlowRate(calc_pump_rated_flow_rate(0.75, pump_w, pump.ratedPumpHead))
    disaggregate_fan_or_pump(model, pump, htg_coil, clg_coil, htg_supp_coil, heat_pump)

    # Pipes
    chiller_bypass_pipe = OpenStudio::Model::PipeAdiabatic.new(model)
    plant_loop.addSupplyBranchForComponent(chiller_bypass_pipe)
    coil_bypass_pipe = OpenStudio::Model::PipeAdiabatic.new(model)
    plant_loop.addDemandBranchForComponent(coil_bypass_pipe)
    supply_outlet_pipe = OpenStudio::Model::PipeAdiabatic.new(model)
    supply_outlet_pipe.addToNode(plant_loop.supplyOutletNode)
    demand_inlet_pipe = OpenStudio::Model::PipeAdiabatic.new(model)
    demand_inlet_pipe.addToNode(plant_loop.demandInletNode)
    demand_outlet_pipe = OpenStudio::Model::PipeAdiabatic.new(model)
    demand_outlet_pipe.addToNode(plant_loop.demandOutletNode)

    # Fan
    fan = create_supply_fan(model, obj_name, heat_pump.fan_watts_per_cfm, [htg_cfm, clg_cfm])
    disaggregate_fan_or_pump(model, fan, htg_coil, clg_coil, htg_supp_coil, heat_pump)

    # Unitary System
    air_loop_unitary = create_air_loop_unitary_system(model, obj_name, fan, htg_coil, clg_coil, htg_supp_coil, htg_cfm, clg_cfm, 40.0)
    set_pump_power_ems_program(model, pump_w, pump, air_loop_unitary)

    if heat_pump.is_shared_system
      # Shared pump power per ANSI/RESNET/ICC 301-2019 Section 4.4.5.1 (pump runs 8760)
      shared_pump_w = heat_pump.shared_loop_watts / heat_pump.number_of_units_served.to_f
      equip_def = OpenStudio::Model::ElectricEquipmentDefinition.new(model)
      equip_def.setName(Constants.ObjectNameGSHPSharedPump)
      equip = OpenStudio::Model::ElectricEquipment.new(equip_def)
      equip.setName(equip_def.name.to_s)
      equip.setSpace(control_zone.spaces[0]) # no heat gain, so assign the equipment to an arbitrary space
      equip_def.setDesignLevel(shared_pump_w)
      equip_def.setFractionRadiant(0)
      equip_def.setFractionLatent(0)
      equip_def.setFractionLost(1)
      equip.setSchedule(model.alwaysOnDiscreteSchedule)
      equip.setEndUseSubcategory(Constants.ObjectNameGSHPSharedPump)
      equip.additionalProperties.setFeature('HPXML_ID', heat_pump.id) # Used by reporting measure
    end

    # Air Loop
    air_loop = create_air_loop(model, obj_name, air_loop_unitary, control_zone, sequential_heat_load_fracs, sequential_cool_load_fracs, [htg_cfm, clg_cfm].max, heat_pump, hvac_unavailable_periods)

    # HVAC Installation Quality
    apply_installation_quality(model, heat_pump, heat_pump, air_loop_unitary, htg_coil, clg_coil, control_zone)

    return air_loop
  end

  # TODO
  #
  # @param model [OpenStudio::Model::Model] OpenStudio Model object
  # @param heat_pump [TODO] TODO
  # @param sequential_heat_load_fracs [TODO] TODO
  # @param sequential_cool_load_fracs [TODO] TODO
  # @param control_zone [TODO] TODO
  # @param hvac_unavailable_periods [TODO] TODO
  # @return [TODO] TODO
  def self.apply_water_loop_to_air_heat_pump(model, heat_pump,
                                             sequential_heat_load_fracs, sequential_cool_load_fracs,
                                             control_zone, hvac_unavailable_periods)
    if heat_pump.fraction_cool_load_served > 0
      # WLHPs connected to chillers or cooling towers should have already been converted to
      # central air conditioners
      fail 'WLHP model should only be called for central boilers.'
    end

    obj_name = Constants.ObjectNameWaterLoopHeatPump

    htg_cfm = heat_pump.heating_airflow_cfm

    # Cooling Coil (none)
    clg_coil = nil

    # Heating Coil (model w/ constant efficiency)
    constant_biquadratic = create_curve_biquadratic_constant(model)
    constant_quadratic = create_curve_quadratic_constant(model)
    htg_coil = OpenStudio::Model::CoilHeatingDXSingleSpeed.new(model, model.alwaysOnDiscreteSchedule, constant_biquadratic, constant_quadratic, constant_biquadratic, constant_quadratic, constant_quadratic)
    htg_coil.setName(obj_name + ' htg coil')
    htg_coil.setRatedCOP(heat_pump.heating_efficiency_cop)
    htg_coil.setDefrostTimePeriodFraction(0.00001) # Disable defrost; avoid E+ warning w/ value of zero
    htg_coil.setMinimumOutdoorDryBulbTemperatureforCompressorOperation(-40)
    htg_coil.setRatedTotalHeatingCapacity(UnitConversions.convert(heat_pump.heating_capacity, 'Btu/hr', 'W'))
    htg_coil.setRatedAirFlowRate(htg_cfm)
    htg_coil.additionalProperties.setFeature('HPXML_ID', heat_pump.id) # Used by reporting measure

    # Supplemental Heating Coil
    htg_supp_coil = create_supp_heating_coil(model, obj_name, heat_pump)

    # Fan
    fan_power_installed = 0.0 # Use provided net COP
    fan = create_supply_fan(model, obj_name, fan_power_installed, [htg_cfm])
    disaggregate_fan_or_pump(model, fan, htg_coil, clg_coil, htg_supp_coil, heat_pump)

    # Unitary System
    air_loop_unitary = create_air_loop_unitary_system(model, obj_name, fan, htg_coil, clg_coil, htg_supp_coil, htg_cfm, nil)

    # Air Loop
    air_loop = create_air_loop(model, obj_name, air_loop_unitary, control_zone, sequential_heat_load_fracs, sequential_cool_load_fracs, htg_cfm, heat_pump, hvac_unavailable_periods)

    return air_loop
  end

  # TODO
  #
  # @param model [OpenStudio::Model::Model] OpenStudio Model object
  # @param runner [OpenStudio::Measure::OSRunner] OpenStudio Runner object
  # @param heating_system [TODO] TODO
  # @param sequential_heat_load_fracs [TODO] TODO
  # @param control_zone [TODO] TODO
  # @param hvac_unavailable_periods [TODO] TODO
  # @return [TODO] TODO
  def self.apply_boiler(model, runner, heating_system, sequential_heat_load_fracs, control_zone, hvac_unavailable_periods)
    obj_name = Constants.ObjectNameBoiler
    is_condensing = false # FUTURE: Expose as input; default based on AFUE
    oat_reset_enabled = false
    oat_high = nil
    oat_low = nil
    oat_hwst_high = nil
    oat_hwst_low = nil
    design_temp = 180.0 # deg-F

    if oat_reset_enabled
      if oat_high.nil? || oat_low.nil? || oat_hwst_low.nil? || oat_hwst_high.nil?
        runner.registerWarning('Boiler outdoor air temperature (OAT) reset is enabled but no setpoints were specified so OAT reset is being disabled.')
        oat_reset_enabled = false
      end
    end

    # Plant Loop
    plant_loop = OpenStudio::Model::PlantLoop.new(model)
    plant_loop.setName(obj_name + ' hydronic heat loop')
    plant_loop.setFluidType('Water')
    plant_loop.setMaximumLoopTemperature(100)
    plant_loop.setMinimumLoopTemperature(0)
    plant_loop.setMinimumLoopFlowRate(0)
    plant_loop.autocalculatePlantLoopVolume()

    loop_sizing = plant_loop.sizingPlant
    loop_sizing.setLoopType('Heating')
    loop_sizing.setDesignLoopExitTemperature(UnitConversions.convert(design_temp, 'F', 'C'))
    loop_sizing.setLoopDesignTemperatureDifference(UnitConversions.convert(20.0, 'deltaF', 'deltaC'))

    # Pump
    pump_w = heating_system.electric_auxiliary_energy / 2.08
    pump_w = [pump_w, 1.0].max # prevent error if zero
    pump = OpenStudio::Model::PumpVariableSpeed.new(model)
    pump.setName(obj_name + ' hydronic pump')
    pump.setRatedPowerConsumption(pump_w)
    pump.setMotorEfficiency(0.85)
    pump.setRatedPumpHead(20000)
    pump.setRatedFlowRate(calc_pump_rated_flow_rate(0.75, pump_w, pump.ratedPumpHead))
    pump.setFractionofMotorInefficienciestoFluidStream(0)
    pump.setCoefficient1ofthePartLoadPerformanceCurve(0)
    pump.setCoefficient2ofthePartLoadPerformanceCurve(1)
    pump.setCoefficient3ofthePartLoadPerformanceCurve(0)
    pump.setCoefficient4ofthePartLoadPerformanceCurve(0)
    pump.setPumpControlType('Intermittent')
    pump.addToNode(plant_loop.supplyInletNode)

    # Boiler
    boiler = OpenStudio::Model::BoilerHotWater.new(model)
    boiler.setName(obj_name)
    boiler.setFuelType(EPlus.fuel_type(heating_system.heating_system_fuel))
    if is_condensing
      # Convert Rated Efficiency at 80F and 1.0PLR where the performance curves are derived from to Design condition as input
      boiler_RatedHWRT = UnitConversions.convert(80.0, 'F', 'C')
      plr_Rated = 1.0
      plr_Design = 1.0
      boiler_DesignHWRT = UnitConversions.convert(design_temp - 20.0, 'F', 'C')
      # Efficiency curves are normalized using 80F return water temperature, at 0.254PLR
      condBlr_TE_Coeff = [1.058343061, 0.052650153, 0.0087272, 0.001742217, 0.00000333715, 0.000513723]
      boilerEff_Norm = heating_system.heating_efficiency_afue / (condBlr_TE_Coeff[0] - condBlr_TE_Coeff[1] * plr_Rated - condBlr_TE_Coeff[2] * plr_Rated**2 - condBlr_TE_Coeff[3] * boiler_RatedHWRT + condBlr_TE_Coeff[4] * boiler_RatedHWRT**2 + condBlr_TE_Coeff[5] * boiler_RatedHWRT * plr_Rated)
      boilerEff_Design = boilerEff_Norm * (condBlr_TE_Coeff[0] - condBlr_TE_Coeff[1] * plr_Design - condBlr_TE_Coeff[2] * plr_Design**2 - condBlr_TE_Coeff[3] * boiler_DesignHWRT + condBlr_TE_Coeff[4] * boiler_DesignHWRT**2 + condBlr_TE_Coeff[5] * boiler_DesignHWRT * plr_Design)
      boiler.setNominalThermalEfficiency(boilerEff_Design)
      boiler.setEfficiencyCurveTemperatureEvaluationVariable('EnteringBoiler')
      boiler_eff_curve = create_curve_biquadratic(model, [1.058343061, -0.052650153, -0.0087272, -0.001742217, 0.00000333715, 0.000513723], 'CondensingBoilerEff', 0.2, 1.0, 30.0, 85.0)
    else
      boiler.setNominalThermalEfficiency(heating_system.heating_efficiency_afue)
      boiler.setEfficiencyCurveTemperatureEvaluationVariable('LeavingBoiler')
      boiler_eff_curve = create_curve_bicubic(model, [1.111720116, 0.078614078, -0.400425756, 0.0, -0.000156783, 0.009384599, 0.234257955, 1.32927e-06, -0.004446701, -1.22498e-05], 'NonCondensingBoilerEff', 0.1, 1.0, 20.0, 80.0)
    end
    boiler.setNormalizedBoilerEfficiencyCurve(boiler_eff_curve)
    boiler.setMinimumPartLoadRatio(0.0)
    boiler.setMaximumPartLoadRatio(1.0)
    boiler.setBoilerFlowMode('LeavingSetpointModulated')
    boiler.setOptimumPartLoadRatio(1.0)
    boiler.setWaterOutletUpperTemperatureLimit(99.9)
    boiler.setOnCycleParasiticElectricLoad(0)
    boiler.setNominalCapacity(UnitConversions.convert(heating_system.heating_capacity, 'Btu/hr', 'W'))
    boiler.setOffCycleParasiticFuelLoad(UnitConversions.convert(heating_system.pilot_light_btuh.to_f, 'Btu/hr', 'W'))
    plant_loop.addSupplyBranchForComponent(boiler)
    boiler.additionalProperties.setFeature('HPXML_ID', heating_system.id) # Used by reporting measure
    boiler.additionalProperties.setFeature('IsHeatPumpBackup', heating_system.is_heat_pump_backup_system) # Used by reporting measure
    set_pump_power_ems_program(model, pump_w, pump, boiler)

    if is_condensing && oat_reset_enabled
      setpoint_manager_oar = OpenStudio::Model::SetpointManagerOutdoorAirReset.new(model)
      setpoint_manager_oar.setName(obj_name + ' outdoor reset')
      setpoint_manager_oar.setControlVariable('Temperature')
      setpoint_manager_oar.setSetpointatOutdoorLowTemperature(UnitConversions.convert(oat_hwst_low, 'F', 'C'))
      setpoint_manager_oar.setOutdoorLowTemperature(UnitConversions.convert(oat_low, 'F', 'C'))
      setpoint_manager_oar.setSetpointatOutdoorHighTemperature(UnitConversions.convert(oat_hwst_high, 'F', 'C'))
      setpoint_manager_oar.setOutdoorHighTemperature(UnitConversions.convert(oat_high, 'F', 'C'))
      setpoint_manager_oar.addToNode(plant_loop.supplyOutletNode)
    end

    hydronic_heat_supply_setpoint = OpenStudio::Model::ScheduleConstant.new(model)
    hydronic_heat_supply_setpoint.setName(obj_name + ' hydronic heat supply setpoint')
    hydronic_heat_supply_setpoint.setValue(UnitConversions.convert(design_temp, 'F', 'C'))

    setpoint_manager_scheduled = OpenStudio::Model::SetpointManagerScheduled.new(model, hydronic_heat_supply_setpoint)
    setpoint_manager_scheduled.setName(obj_name + ' hydronic heat loop setpoint manager')
    setpoint_manager_scheduled.setControlVariable('Temperature')
    setpoint_manager_scheduled.addToNode(plant_loop.supplyOutletNode)

    pipe_supply_bypass = OpenStudio::Model::PipeAdiabatic.new(model)
    plant_loop.addSupplyBranchForComponent(pipe_supply_bypass)
    pipe_supply_outlet = OpenStudio::Model::PipeAdiabatic.new(model)
    pipe_supply_outlet.addToNode(plant_loop.supplyOutletNode)
    pipe_demand_bypass = OpenStudio::Model::PipeAdiabatic.new(model)
    plant_loop.addDemandBranchForComponent(pipe_demand_bypass)
    pipe_demand_inlet = OpenStudio::Model::PipeAdiabatic.new(model)
    pipe_demand_inlet.addToNode(plant_loop.demandInletNode)
    pipe_demand_outlet = OpenStudio::Model::PipeAdiabatic.new(model)
    pipe_demand_outlet.addToNode(plant_loop.demandOutletNode)

    bb_ua = UnitConversions.convert(heating_system.heating_capacity, 'Btu/hr', 'W') / UnitConversions.convert(UnitConversions.convert(loop_sizing.designLoopExitTemperature, 'C', 'F') - 10.0 - 95.0, 'deltaF', 'deltaC') * 3.0 # W/K
    max_water_flow = UnitConversions.convert(heating_system.heating_capacity, 'Btu/hr', 'W') / UnitConversions.convert(20.0, 'deltaF', 'deltaC') / 4.186 / 998.2 / 1000.0 * 2.0 # m^3/s
    fan_cfm = 400.0 * UnitConversions.convert(heating_system.heating_capacity, 'Btu/hr', 'ton') # CFM; assumes 400 cfm/ton

    if heating_system.distribution_system.air_type.to_s == HPXML::AirTypeFanCoil
      # Fan
      fan = create_supply_fan(model, obj_name, 0.0, [fan_cfm]) # fan energy included in above pump via Electric Auxiliary Energy (EAE)

      # Heating Coil
      htg_coil = OpenStudio::Model::CoilHeatingWater.new(model, model.alwaysOnDiscreteSchedule)
      htg_coil.setRatedCapacity(UnitConversions.convert(heating_system.heating_capacity, 'Btu/hr', 'W'))
      htg_coil.setUFactorTimesAreaValue(bb_ua)
      htg_coil.setMaximumWaterFlowRate(max_water_flow)
      htg_coil.setPerformanceInputMethod('NominalCapacity')
      htg_coil.setName(obj_name + ' htg coil')
      plant_loop.addDemandBranchForComponent(htg_coil)

      # Cooling Coil (always off)
      clg_coil = OpenStudio::Model::CoilCoolingWater.new(model, model.alwaysOffDiscreteSchedule)
      clg_coil.setName(obj_name + ' clg coil')
      clg_coil.setDesignWaterFlowRate(0.0022)
      clg_coil.setDesignAirFlowRate(1.45)
      clg_coil.setDesignInletWaterTemperature(6.1)
      clg_coil.setDesignInletAirTemperature(25.0)
      clg_coil.setDesignOutletAirTemperature(10.0)
      clg_coil.setDesignInletAirHumidityRatio(0.012)
      clg_coil.setDesignOutletAirHumidityRatio(0.008)
      plant_loop.addDemandBranchForComponent(clg_coil)

      # Fan Coil
      zone_hvac = OpenStudio::Model::ZoneHVACFourPipeFanCoil.new(model, model.alwaysOnDiscreteSchedule, fan, clg_coil, htg_coil)
      zone_hvac.setCapacityControlMethod('CyclingFan')
      zone_hvac.setName(obj_name + ' fan coil')
      zone_hvac.setMaximumSupplyAirTemperatureInHeatingMode(UnitConversions.convert(120.0, 'F', 'C'))
      zone_hvac.setHeatingConvergenceTolerance(0.001)
      zone_hvac.setMinimumSupplyAirTemperatureInCoolingMode(UnitConversions.convert(55.0, 'F', 'C'))
      zone_hvac.setMaximumColdWaterFlowRate(0.0)
      zone_hvac.setCoolingConvergenceTolerance(0.001)
      zone_hvac.setMaximumOutdoorAirFlowRate(0.0)
      zone_hvac.setMaximumSupplyAirFlowRate(UnitConversions.convert(fan_cfm, 'cfm', 'm^3/s'))
      zone_hvac.setMaximumHotWaterFlowRate(max_water_flow)
      zone_hvac.addToThermalZone(control_zone)
      disaggregate_fan_or_pump(model, pump, zone_hvac, nil, nil, heating_system)
    else
      # Heating Coil
      htg_coil = OpenStudio::Model::CoilHeatingWaterBaseboard.new(model)
      htg_coil.setName(obj_name + ' htg coil')
      htg_coil.setConvergenceTolerance(0.001)
      htg_coil.setHeatingDesignCapacity(UnitConversions.convert(heating_system.heating_capacity, 'Btu/hr', 'W'))
      htg_coil.setUFactorTimesAreaValue(bb_ua)
      htg_coil.setMaximumWaterFlowRate(max_water_flow)
      htg_coil.setHeatingDesignCapacityMethod('HeatingDesignCapacity')
      plant_loop.addDemandBranchForComponent(htg_coil)

      # Baseboard
      zone_hvac = OpenStudio::Model::ZoneHVACBaseboardConvectiveWater.new(model, model.alwaysOnDiscreteSchedule, htg_coil)
      zone_hvac.setName(obj_name + ' baseboard')
      zone_hvac.addToThermalZone(control_zone)
      zone_hvac.additionalProperties.setFeature('IsHeatPumpBackup', heating_system.is_heat_pump_backup_system) # Used by reporting measure
      if heating_system.is_heat_pump_backup_system
        disaggregate_fan_or_pump(model, pump, nil, nil, zone_hvac, heating_system)
      else
        disaggregate_fan_or_pump(model, pump, zone_hvac, nil, nil, heating_system)
      end
    end

    set_sequential_load_fractions(model, control_zone, zone_hvac, sequential_heat_load_fracs, nil, hvac_unavailable_periods, heating_system)

    return zone_hvac
  end

  # TODO
  #
  # @param model [OpenStudio::Model::Model] OpenStudio Model object
  # @param heating_system [TODO] TODO
  # @param sequential_heat_load_fracs [TODO] TODO
  # @param control_zone [TODO] TODO
  # @param hvac_unavailable_periods [TODO] TODO
  # @return [TODO] TODO
  def self.apply_electric_baseboard(model, heating_system,
                                    sequential_heat_load_fracs, control_zone, hvac_unavailable_periods)

    obj_name = Constants.ObjectNameElectricBaseboard

    # Baseboard
    zone_hvac = OpenStudio::Model::ZoneHVACBaseboardConvectiveElectric.new(model)
    zone_hvac.setName(obj_name)
    zone_hvac.setEfficiency(heating_system.heating_efficiency_percent)
    zone_hvac.setNominalCapacity(UnitConversions.convert(heating_system.heating_capacity, 'Btu/hr', 'W'))
    zone_hvac.addToThermalZone(control_zone)
    zone_hvac.additionalProperties.setFeature('HPXML_ID', heating_system.id) # Used by reporting measure
    zone_hvac.additionalProperties.setFeature('IsHeatPumpBackup', heating_system.is_heat_pump_backup_system) # Used by reporting measure

    set_sequential_load_fractions(model, control_zone, zone_hvac, sequential_heat_load_fracs, nil, hvac_unavailable_periods, heating_system)
  end

  # TODO
  #
  # @param model [OpenStudio::Model::Model] OpenStudio Model object
  # @param heating_system [TODO] TODO
  # @param sequential_heat_load_fracs [TODO] TODO
  # @param control_zone [TODO] TODO
  # @param hvac_unavailable_periods [TODO] TODO
  # @return [TODO] TODO
  def self.apply_unit_heater(model, heating_system,
                             sequential_heat_load_fracs, control_zone, hvac_unavailable_periods)

    obj_name = Constants.ObjectNameUnitHeater

    # Heating Coil
    efficiency = heating_system.heating_efficiency_afue
    efficiency = heating_system.heating_efficiency_percent if efficiency.nil?
    if heating_system.heating_system_fuel == HPXML::FuelTypeElectricity
      htg_coil = OpenStudio::Model::CoilHeatingElectric.new(model)
      htg_coil.setEfficiency(efficiency)
    else
      htg_coil = OpenStudio::Model::CoilHeatingGas.new(model)
      htg_coil.setGasBurnerEfficiency(efficiency)
      htg_coil.setOnCycleParasiticElectricLoad(0.0)
      htg_coil.setOffCycleParasiticGasLoad(UnitConversions.convert(heating_system.pilot_light_btuh.to_f, 'Btu/hr', 'W'))
      htg_coil.setFuelType(EPlus.fuel_type(heating_system.heating_system_fuel))
    end
    htg_coil.setNominalCapacity(UnitConversions.convert(heating_system.heating_capacity, 'Btu/hr', 'W'))
    htg_coil.setName(obj_name + ' htg coil')
    htg_coil.additionalProperties.setFeature('HPXML_ID', heating_system.id) # Used by reporting measure
    htg_coil.additionalProperties.setFeature('IsHeatPumpBackup', heating_system.is_heat_pump_backup_system) # Used by reporting measure

    # Fan
    htg_cfm = heating_system.heating_airflow_cfm
    fan_watts_per_cfm = heating_system.fan_watts / htg_cfm
    fan = create_supply_fan(model, obj_name, fan_watts_per_cfm, [htg_cfm])
    disaggregate_fan_or_pump(model, fan, htg_coil, nil, nil, heating_system)

    # Unitary System
    unitary_system = create_air_loop_unitary_system(model, obj_name, fan, htg_coil, nil, nil, htg_cfm, nil)
    unitary_system.setControllingZoneorThermostatLocation(control_zone)
    unitary_system.addToThermalZone(control_zone)

    set_sequential_load_fractions(model, control_zone, unitary_system, sequential_heat_load_fracs, nil, hvac_unavailable_periods, heating_system)
  end

  # TODO
  #
  # @param model [OpenStudio::Model::Model] OpenStudio Model object
  # @param sequential_cool_load_fracs [TODO] TODO
  # @param sequential_heat_load_fracs [TODO] TODO
  # @param control_zone [TODO] TODO
  # @param hvac_unavailable_periods [TODO] TODO
  # @return [TODO] TODO
  def self.apply_ideal_air_loads(model, sequential_cool_load_fracs,
                                 sequential_heat_load_fracs, control_zone, hvac_unavailable_periods)

    obj_name = Constants.ObjectNameIdealAirSystem

    # Ideal Air System
    ideal_air = OpenStudio::Model::ZoneHVACIdealLoadsAirSystem.new(model)
    ideal_air.setName(obj_name)
    ideal_air.setMaximumHeatingSupplyAirTemperature(50)
    ideal_air.setMinimumCoolingSupplyAirTemperature(10)
    ideal_air.setMaximumHeatingSupplyAirHumidityRatio(0.015)
    ideal_air.setMinimumCoolingSupplyAirHumidityRatio(0.01)
    if sequential_heat_load_fracs.sum > 0
      ideal_air.setHeatingLimit('NoLimit')
    else
      ideal_air.setHeatingLimit('LimitCapacity')
      ideal_air.setMaximumSensibleHeatingCapacity(0)
    end
    if sequential_cool_load_fracs.sum > 0
      ideal_air.setCoolingLimit('NoLimit')
    else
      ideal_air.setCoolingLimit('LimitCapacity')
      ideal_air.setMaximumTotalCoolingCapacity(0)
    end
    ideal_air.setDehumidificationControlType('None')
    ideal_air.setHumidificationControlType('None')
    ideal_air.addToThermalZone(control_zone)

    set_sequential_load_fractions(model, control_zone, ideal_air, sequential_heat_load_fracs, sequential_cool_load_fracs, hvac_unavailable_periods)
  end

  # TODO
  #
  # @param runner [OpenStudio::Measure::OSRunner] OpenStudio Runner object
  # @param model [OpenStudio::Model::Model] OpenStudio Model object
  # @param dehumidifiers [TODO] TODO
  # @param conditioned_space [TODO] TODO
  # @param unavailable_periods [TODO] TODO
  # @param unit_multiplier [Integer] Number of similar dwelling units
  # @return [TODO] TODO
  def self.apply_dehumidifiers(runner, model, dehumidifiers, conditioned_space, unavailable_periods, unit_multiplier)
    dehumidifier_id = dehumidifiers[0].id # Syncs with the ReportSimulationOutput measure, which only looks at first dehumidifier ID

    if dehumidifiers.map { |d| d.rh_setpoint }.uniq.size > 1
      fail 'All dehumidifiers must have the same setpoint but multiple setpoints were specified.'
    end

    if unit_multiplier > 1
      # FUTURE: Figure out how to allow this. If we allow it, update docs and hpxml_translator_test.rb too.
      # https://github.com/NREL/OpenStudio-HPXML/issues/1499
      fail 'NumberofUnits greater than 1 is not supported for dehumidifiers.'
    end

    # Dehumidifier coefficients
    # Generic model coefficients from Winkler, Christensen, and Tomerlin (2011)
    w_coeff = [-1.162525707, 0.02271469, -0.000113208, 0.021110538, -0.0000693034, 0.000378843]
    ef_coeff = [-1.902154518, 0.063466565, -0.000622839, 0.039540407, -0.000125637, -0.000176722]
    pl_coeff = [0.90, 0.10, 0.0]

    dehumidifiers.each do |d|
      next unless d.energy_factor.nil?

      # shift inputs tested under IEF test conditions to those under EF test conditions with performance curves
      d.energy_factor, d.capacity = apply_dehumidifier_ief_to_ef_inputs(d.type, w_coeff, ef_coeff, d.integrated_energy_factor, d.capacity)
    end

    # Combine HPXML dehumidifiers into a single EnergyPlus dehumidifier
    total_capacity = dehumidifiers.map { |d| d.capacity }.sum
    avg_energy_factor = dehumidifiers.map { |d| d.energy_factor * d.capacity }.sum / total_capacity
    total_fraction_served = dehumidifiers.map { |d| d.fraction_served }.sum

    # Apply unit multiplier
    total_capacity *= unit_multiplier

    control_zone = conditioned_space.thermalZone.get
    obj_name = Constants.ObjectNameDehumidifier

    rh_setpoint = dehumidifiers[0].rh_setpoint * 100.0 # (EnergyPlus uses 60 for 60% RH)
    relative_humidity_setpoint_sch = OpenStudio::Model::ScheduleConstant.new(model)
    relative_humidity_setpoint_sch.setName("#{obj_name} rh setpoint")
    relative_humidity_setpoint_sch.setValue(rh_setpoint)

    capacity_curve = create_curve_biquadratic(model, w_coeff, 'DXDH-CAP-fT', -100, 100, -100, 100)
    energy_factor_curve = create_curve_biquadratic(model, ef_coeff, 'DXDH-EF-fT', -100, 100, -100, 100)
    part_load_frac_curve = create_curve_quadratic(model, pl_coeff, 'DXDH-PLF-fPLR', 0, 1, 0.7, 1)

    # Calculate air flow rate by assuming 2.75 cfm/pint/day (based on experimental test data)
    air_flow_rate = 2.75 * total_capacity

    # Humidity Setpoint
    humidistat = OpenStudio::Model::ZoneControlHumidistat.new(model)
    humidistat.setName(obj_name + ' humidistat')
    humidistat.setHumidifyingRelativeHumiditySetpointSchedule(relative_humidity_setpoint_sch)
    humidistat.setDehumidifyingRelativeHumiditySetpointSchedule(relative_humidity_setpoint_sch)
    control_zone.setZoneControlHumidistat(humidistat)

    # Availability Schedule
    dehum_unavailable_periods = Schedule.get_unavailable_periods(runner, SchedulesFile::Columns[:Dehumidifier].name, unavailable_periods)
    avail_sch = ScheduleConstant.new(model, obj_name + ' schedule', 1.0, Constants.ScheduleTypeLimitsFraction, unavailable_periods: dehum_unavailable_periods)
    avail_sch = avail_sch.schedule

    # Dehumidifier
    zone_hvac = OpenStudio::Model::ZoneHVACDehumidifierDX.new(model, capacity_curve, energy_factor_curve, part_load_frac_curve)
    zone_hvac.setName(obj_name)
    zone_hvac.setAvailabilitySchedule(avail_sch)
    zone_hvac.setRatedWaterRemoval(UnitConversions.convert(total_capacity, 'pint', 'L'))
    zone_hvac.setRatedEnergyFactor(avg_energy_factor / total_fraction_served)
    zone_hvac.setRatedAirFlowRate(UnitConversions.convert(air_flow_rate, 'cfm', 'm^3/s'))
    zone_hvac.setMinimumDryBulbTemperatureforDehumidifierOperation(10)
    zone_hvac.setMaximumDryBulbTemperatureforDehumidifierOperation(40)
    zone_hvac.addToThermalZone(control_zone)
    zone_hvac.additionalProperties.setFeature('HPXML_ID', dehumidifier_id) # Used by reporting measure

    if total_fraction_served < 1.0
      adjust_dehumidifier_load_EMS(total_fraction_served, zone_hvac, model, conditioned_space)
    end
  end

  # TODO
  #
  # @param model [OpenStudio::Model::Model] OpenStudio Model object
  # @param runner [OpenStudio::Measure::OSRunner] OpenStudio Runner object
  # @param weather [WeatherProcess] Weather object
  # @param ceiling_fan [TODO] TODO
  # @param conditioned_space [TODO] TODO
  # @param schedules_file [SchedulesFile] SchedulesFile wrapper class instance of detailed schedule files
  # @param unavailable_periods [TODO] TODO
  # @return [TODO] TODO
  def self.apply_ceiling_fans(model, runner, weather, ceiling_fan, conditioned_space, schedules_file,
                              unavailable_periods)
    obj_name = Constants.ObjectNameCeilingFan
    hrs_per_day = 10.5 # From ANSI 301-2019
    cfm_per_w = ceiling_fan.efficiency
    label_energy_use = ceiling_fan.label_energy_use
    count = ceiling_fan.count
    if !label_energy_use.nil? # priority if both provided
      annual_kwh = UnitConversions.convert(count * label_energy_use * hrs_per_day * 365.0, 'Wh', 'kWh')
    elsif !cfm_per_w.nil?
      medium_cfm = get_default_ceiling_fan_medium_cfm()
      annual_kwh = UnitConversions.convert(count * medium_cfm / cfm_per_w * hrs_per_day * 365.0, 'Wh', 'kWh')
    end

    # Create schedule
    ceiling_fan_sch = nil
    ceiling_fan_col_name = SchedulesFile::Columns[:CeilingFan].name
    if not schedules_file.nil?
      annual_kwh *= Schedule.CeilingFanMonthlyMultipliers(weather: weather).split(',').map(&:to_f).sum(0.0) / 12.0
      ceiling_fan_design_level = schedules_file.calc_design_level_from_annual_kwh(col_name: ceiling_fan_col_name, annual_kwh: annual_kwh)
      ceiling_fan_sch = schedules_file.create_schedule_file(model, col_name: ceiling_fan_col_name)
    end
    if ceiling_fan_sch.nil?
      ceiling_fan_unavailable_periods = Schedule.get_unavailable_periods(runner, ceiling_fan_col_name, unavailable_periods)
      annual_kwh *= ceiling_fan.monthly_multipliers.split(',').map(&:to_f).sum(0.0) / 12.0
      weekday_sch = ceiling_fan.weekday_fractions
      weekend_sch = ceiling_fan.weekend_fractions
      monthly_sch = ceiling_fan.monthly_multipliers
      ceiling_fan_sch_obj = MonthWeekdayWeekendSchedule.new(model, obj_name + ' schedule', weekday_sch, weekend_sch, monthly_sch, Constants.ScheduleTypeLimitsFraction, unavailable_periods: ceiling_fan_unavailable_periods)
      ceiling_fan_design_level = ceiling_fan_sch_obj.calc_design_level_from_daily_kwh(annual_kwh / 365.0)
      ceiling_fan_sch = ceiling_fan_sch_obj.schedule
    else
      runner.registerWarning("Both '#{ceiling_fan_col_name}' schedule file and weekday fractions provided; the latter will be ignored.") if !ceiling_fan.weekday_fractions.nil?
      runner.registerWarning("Both '#{ceiling_fan_col_name}' schedule file and weekend fractions provided; the latter will be ignored.") if !ceiling_fan.weekend_fractions.nil?
      runner.registerWarning("Both '#{ceiling_fan_col_name}' schedule file and monthly multipliers provided; the latter will be ignored.") if !ceiling_fan.monthly_multipliers.nil?
    end

    equip_def = OpenStudio::Model::ElectricEquipmentDefinition.new(model)
    equip_def.setName(obj_name)
    equip = OpenStudio::Model::ElectricEquipment.new(equip_def)
    equip.setName(equip_def.name.to_s)
    equip.setSpace(conditioned_space)
    equip_def.setDesignLevel(ceiling_fan_design_level)
    equip_def.setFractionRadiant(0.558)
    equip_def.setFractionLatent(0)
    equip_def.setFractionLost(0)
    equip.setEndUseSubcategory(obj_name)
    equip.setSchedule(ceiling_fan_sch)
  end

<<<<<<< HEAD
  def self.apply_setpoints(model, runner, weather, hvac_control, conditioned_zone, has_ceiling_fan, heating_days, cooling_days, hpxml_header, schedules_file)
=======
  # TODO
  #
  # @param model [OpenStudio::Model::Model] OpenStudio Model object
  # @param runner [OpenStudio::Measure::OSRunner] OpenStudio Runner object
  # @param weather [WeatherProcess] Weather object
  # @param hvac_control [TODO] TODO
  # @param conditioned_zone [TODO] TODO
  # @param has_ceiling_fan [TODO] TODO
  # @param heating_days [TODO] TODO
  # @param cooling_days [TODO] TODO
  # @param year [TODO] TODO
  # @param schedules_file [SchedulesFile] SchedulesFile wrapper class instance of detailed schedule files
  # @return [TODO] TODO
  def self.apply_setpoints(model, runner, weather, hvac_control, conditioned_zone, has_ceiling_fan, heating_days, cooling_days, year, schedules_file)
>>>>>>> 6446d6e3
    heating_sch = nil
    cooling_sch = nil
    year = hpxml_header.sim_calendar_year
    onoff_thermostat_ddb = hpxml_header.hvac_onoff_thermostat_deadband.to_f
    if not schedules_file.nil?
      heating_sch = schedules_file.create_schedule_file(model, col_name: SchedulesFile::Columns[:HeatingSetpoint].name)
    end
    if not schedules_file.nil?
      cooling_sch = schedules_file.create_schedule_file(model, col_name: SchedulesFile::Columns[:CoolingSetpoint].name)
    end

    # permit mixing detailed schedules with simple schedules
    if heating_sch.nil?
      htg_weekday_setpoints, htg_weekend_setpoints = get_heating_setpoints(hvac_control, year, onoff_thermostat_ddb)
    else
      runner.registerWarning("Both '#{SchedulesFile::Columns[:HeatingSetpoint].name}' schedule file and heating setpoint temperature provided; the latter will be ignored.") if !hvac_control.heating_setpoint_temp.nil?
    end

    if cooling_sch.nil?
      clg_weekday_setpoints, clg_weekend_setpoints = get_cooling_setpoints(hvac_control, has_ceiling_fan, year, weather, onoff_thermostat_ddb)
    else
      runner.registerWarning("Both '#{SchedulesFile::Columns[:CoolingSetpoint].name}' schedule file and cooling setpoint temperature provided; the latter will be ignored.") if !hvac_control.cooling_setpoint_temp.nil?
    end

    # only deal with deadband issue if both schedules are simple
    if heating_sch.nil? && cooling_sch.nil?
      htg_weekday_setpoints, htg_weekend_setpoints, clg_weekday_setpoints, clg_weekend_setpoints = create_setpoint_schedules(runner, heating_days, cooling_days, htg_weekday_setpoints, htg_weekend_setpoints, clg_weekday_setpoints, clg_weekend_setpoints, year)
    end

    if heating_sch.nil?
      heating_setpoint = HourlyByDaySchedule.new(model, 'heating setpoint', htg_weekday_setpoints, htg_weekend_setpoints, nil, false)
      heating_sch = heating_setpoint.schedule
    end

    if cooling_sch.nil?
      cooling_setpoint = HourlyByDaySchedule.new(model, 'cooling setpoint', clg_weekday_setpoints, clg_weekend_setpoints, nil, false)
      cooling_sch = cooling_setpoint.schedule
    end

    # Set the setpoint schedules
    thermostat_setpoint = OpenStudio::Model::ThermostatSetpointDualSetpoint.new(model)
    thermostat_setpoint.setName("#{conditioned_zone.name} temperature setpoint")
    thermostat_setpoint.setHeatingSetpointTemperatureSchedule(heating_sch)
    thermostat_setpoint.setCoolingSetpointTemperatureSchedule(cooling_sch)
    thermostat_setpoint.setTemperatureDifferenceBetweenCutoutAndSetpoint(UnitConversions.convert(onoff_thermostat_ddb, 'deltaF', 'deltaC'))
    conditioned_zone.setThermostatSetpointDualSetpoint(thermostat_setpoint)
  end

  # TODO
  #
  # @param runner [OpenStudio::Measure::OSRunner] OpenStudio Runner object
  # @param heating_days [TODO] TODO
  # @param cooling_days [TODO] TODO
  # @param htg_weekday_setpoints [TODO] TODO
  # @param htg_weekend_setpoints [TODO] TODO
  # @param clg_weekday_setpoints [TODO] TODO
  # @param clg_weekend_setpoints [TODO] TODO
  # @param year [TODO] TODO
  # @return [TODO] TODO
  def self.create_setpoint_schedules(runner, heating_days, cooling_days, htg_weekday_setpoints, htg_weekend_setpoints, clg_weekday_setpoints, clg_weekend_setpoints, year)
    # Create setpoint schedules
    # This method ensures that we don't construct a setpoint schedule where the cooling setpoint
    # is less than the heating setpoint, which would result in an E+ error.

    # Note: It's tempting to adjust the setpoints, e.g., outside of the heating/cooling seasons,
    # to prevent unmet hours being reported. This is a dangerous idea. These setpoints are used
    # by natural ventilation, Kiva initialization, and probably other things.

    warning = false
    for i in 0..(Constants.NumDaysInYear(year) - 1)
      if (heating_days[i] == cooling_days[i]) # both (or neither) heating/cooling seasons
        htg_wkdy = htg_weekday_setpoints[i].zip(clg_weekday_setpoints[i]).map { |h, c| c < h ? (h + c) / 2.0 : h }
        htg_wked = htg_weekend_setpoints[i].zip(clg_weekend_setpoints[i]).map { |h, c| c < h ? (h + c) / 2.0 : h }
        clg_wkdy = htg_weekday_setpoints[i].zip(clg_weekday_setpoints[i]).map { |h, c| c < h ? (h + c) / 2.0 : c }
        clg_wked = htg_weekend_setpoints[i].zip(clg_weekend_setpoints[i]).map { |h, c| c < h ? (h + c) / 2.0 : c }
      elsif heating_days[i] == 1 # heating only seasons; cooling has minimum of heating
        htg_wkdy = htg_weekday_setpoints[i]
        htg_wked = htg_weekend_setpoints[i]
        clg_wkdy = htg_weekday_setpoints[i].zip(clg_weekday_setpoints[i]).map { |h, c| c < h ? h : c }
        clg_wked = htg_weekend_setpoints[i].zip(clg_weekend_setpoints[i]).map { |h, c| c < h ? h : c }
      elsif cooling_days[i] == 1 # cooling only seasons; heating has maximum of cooling
        htg_wkdy = clg_weekday_setpoints[i].zip(htg_weekday_setpoints[i]).map { |c, h| c < h ? c : h }
        htg_wked = clg_weekend_setpoints[i].zip(htg_weekend_setpoints[i]).map { |c, h| c < h ? c : h }
        clg_wkdy = clg_weekday_setpoints[i]
        clg_wked = clg_weekend_setpoints[i]
      else
        fail 'HeatingSeason and CoolingSeason, when combined, must span the entire year.'
      end
      if (htg_wkdy != htg_weekday_setpoints[i]) || (htg_wked != htg_weekend_setpoints[i]) || (clg_wkdy != clg_weekday_setpoints[i]) || (clg_wked != clg_weekend_setpoints[i])
        warning = true
      end
      htg_weekday_setpoints[i] = htg_wkdy
      htg_weekend_setpoints[i] = htg_wked
      clg_weekday_setpoints[i] = clg_wkdy
      clg_weekend_setpoints[i] = clg_wked
    end

    if warning
      runner.registerWarning('HVAC setpoints have been automatically adjusted to prevent periods where the heating setpoint is greater than the cooling setpoint.')
    end

    return htg_weekday_setpoints, htg_weekend_setpoints, clg_weekday_setpoints, clg_weekend_setpoints
  end

<<<<<<< HEAD
  def self.get_heating_setpoints(hvac_control, year, offset_db)
=======
  # TODO
  #
  # @param hvac_control [TODO] TODO
  # @param year [TODO] TODO
  # @return [TODO] TODO
  def self.get_heating_setpoints(hvac_control, year)
>>>>>>> 6446d6e3
    num_days = Constants.NumDaysInYear(year)

    if hvac_control.weekday_heating_setpoints.nil? || hvac_control.weekend_heating_setpoints.nil?
      # Base heating setpoint
      htg_setpoint = hvac_control.heating_setpoint_temp
      htg_weekday_setpoints = [[htg_setpoint] * 24] * num_days
      # Apply heating setback?
      htg_setback = hvac_control.heating_setback_temp
      if not htg_setback.nil?
        htg_setback_hrs_per_week = hvac_control.heating_setback_hours_per_week
        htg_setback_start_hr = hvac_control.heating_setback_start_hour
        for d in 1..num_days
          for hr in htg_setback_start_hr..htg_setback_start_hr + Integer(htg_setback_hrs_per_week / 7.0) - 1
            htg_weekday_setpoints[d - 1][hr % 24] = htg_setback
          end
        end
      end
      htg_weekend_setpoints = htg_weekday_setpoints.dup
    else
      # 24-hr weekday/weekend heating setpoint schedules
      htg_weekday_setpoints = hvac_control.weekday_heating_setpoints.split(',').map { |i| Float(i) }
      htg_weekday_setpoints = [htg_weekday_setpoints] * num_days
      htg_weekend_setpoints = hvac_control.weekend_heating_setpoints.split(',').map { |i| Float(i) }
      htg_weekend_setpoints = [htg_weekend_setpoints] * num_days
    end
    # Apply thermostat offset due to onoff control
    htg_weekday_setpoints = htg_weekday_setpoints.map { |i| i.map { |j| j - offset_db / 2.0 } }
    htg_weekend_setpoints = htg_weekend_setpoints.map { |i| i.map { |j| j - offset_db / 2.0 } }

    htg_weekday_setpoints = htg_weekday_setpoints.map { |i| i.map { |j| UnitConversions.convert(j, 'F', 'C') } }
    htg_weekend_setpoints = htg_weekend_setpoints.map { |i| i.map { |j| UnitConversions.convert(j, 'F', 'C') } }

    return htg_weekday_setpoints, htg_weekend_setpoints
  end

<<<<<<< HEAD
  def self.get_cooling_setpoints(hvac_control, has_ceiling_fan, year, weather, offset_db)
=======
  # TODO
  #
  # @param hvac_control [TODO] TODO
  # @param has_ceiling_fan [TODO] TODO
  # @param year [TODO] TODO
  # @param weather [WeatherProcess] Weather object
  # @return [TODO] TODO
  def self.get_cooling_setpoints(hvac_control, has_ceiling_fan, year, weather)
>>>>>>> 6446d6e3
    num_days = Constants.NumDaysInYear(year)

    if hvac_control.weekday_cooling_setpoints.nil? || hvac_control.weekend_cooling_setpoints.nil?
      # Base cooling setpoint
      clg_setpoint = hvac_control.cooling_setpoint_temp
      clg_weekday_setpoints = [[clg_setpoint] * 24] * num_days
      # Apply cooling setup?
      clg_setup = hvac_control.cooling_setup_temp
      if not clg_setup.nil?
        clg_setup_hrs_per_week = hvac_control.cooling_setup_hours_per_week
        clg_setup_start_hr = hvac_control.cooling_setup_start_hour
        for d in 1..num_days
          for hr in clg_setup_start_hr..clg_setup_start_hr + Integer(clg_setup_hrs_per_week / 7.0) - 1
            clg_weekday_setpoints[d - 1][hr % 24] = clg_setup
          end
        end
      end
      clg_weekend_setpoints = clg_weekday_setpoints.dup
    else
      # 24-hr weekday/weekend cooling setpoint schedules
      clg_weekday_setpoints = hvac_control.weekday_cooling_setpoints.split(',').map { |i| Float(i) }
      clg_weekday_setpoints = [clg_weekday_setpoints] * num_days
      clg_weekend_setpoints = hvac_control.weekend_cooling_setpoints.split(',').map { |i| Float(i) }
      clg_weekend_setpoints = [clg_weekend_setpoints] * num_days
    end
    # Apply cooling setpoint offset due to ceiling fan?
    if has_ceiling_fan
      clg_ceiling_fan_offset = hvac_control.ceiling_fan_cooling_setpoint_temp_offset
      if not clg_ceiling_fan_offset.nil?
        months = get_default_ceiling_fan_months(weather)
        Schedule.months_to_days(year, months).each_with_index do |operation, d|
          next if operation != 1

          clg_weekday_setpoints[d] = [clg_weekday_setpoints[d], Array.new(24, clg_ceiling_fan_offset)].transpose.map { |i| i.reduce(:+) }
          clg_weekend_setpoints[d] = [clg_weekend_setpoints[d], Array.new(24, clg_ceiling_fan_offset)].transpose.map { |i| i.reduce(:+) }
        end
      end
    end

    # Apply thermostat offset due to onoff control
    clg_weekday_setpoints = clg_weekday_setpoints.map { |i| i.map { |j| j + offset_db / 2.0 } }
    clg_weekend_setpoints = clg_weekend_setpoints.map { |i| i.map { |j| j + offset_db / 2.0 } }
    clg_weekday_setpoints = clg_weekday_setpoints.map { |i| i.map { |j| UnitConversions.convert(j, 'F', 'C') } }
    clg_weekend_setpoints = clg_weekend_setpoints.map { |i| i.map { |j| UnitConversions.convert(j, 'F', 'C') } }

    return clg_weekday_setpoints, clg_weekend_setpoints
  end

  # TODO
  #
  # @param control_type [TODO] TODO
  # @param eri_version [String] Version of the ANSI/RESNET/ICC 301 Standard to use for equations/assumptions
  # @return [TODO] TODO
  def self.get_default_heating_setpoint(control_type, eri_version)
    # Per ANSI/RESNET/ICC 301
    htg_weekday_setpoints = '68, 68, 68, 68, 68, 68, 68, 68, 68, 68, 68, 68, 68, 68, 68, 68, 68, 68, 68, 68, 68, 68, 68, 68'
    htg_weekend_setpoints = '68, 68, 68, 68, 68, 68, 68, 68, 68, 68, 68, 68, 68, 68, 68, 68, 68, 68, 68, 68, 68, 68, 68, 68'
    if control_type == HPXML::HVACControlTypeProgrammable
      if Constants.ERIVersions.index(eri_version) >= Constants.ERIVersions.index('2022')
        htg_weekday_setpoints = '66, 66, 66, 66, 66, 67, 68, 68, 68, 68, 68, 68, 68, 68, 68, 68, 68, 68, 68, 68, 68, 68, 68, 66'
        htg_weekend_setpoints = '66, 66, 66, 66, 66, 67, 68, 68, 68, 68, 68, 68, 68, 68, 68, 68, 68, 68, 68, 68, 68, 68, 68, 66'
      else
        htg_weekday_setpoints = '66, 66, 66, 66, 66, 66, 68, 68, 68, 68, 68, 68, 68, 68, 68, 68, 68, 68, 68, 68, 68, 68, 68, 66'
        htg_weekend_setpoints = '66, 66, 66, 66, 66, 66, 68, 68, 68, 68, 68, 68, 68, 68, 68, 68, 68, 68, 68, 68, 68, 68, 68, 66'
      end
    elsif control_type != HPXML::HVACControlTypeManual
      fail "Unexpected control type #{control_type}."
    end
    return htg_weekday_setpoints, htg_weekend_setpoints
  end

  # TODO
  #
  # @param control_type [TODO] TODO
  # @param eri_version [String] Version of the ANSI/RESNET/ICC 301 Standard to use for equations/assumptions
  # @return [TODO] TODO
  def self.get_default_cooling_setpoint(control_type, eri_version)
    # Per ANSI/RESNET/ICC 301
    clg_weekday_setpoints = '78, 78, 78, 78, 78, 78, 78, 78, 78, 78, 78, 78, 78, 78, 78, 78, 78, 78, 78, 78, 78, 78, 78, 78'
    clg_weekend_setpoints = '78, 78, 78, 78, 78, 78, 78, 78, 78, 78, 78, 78, 78, 78, 78, 78, 78, 78, 78, 78, 78, 78, 78, 78'
    if control_type == HPXML::HVACControlTypeProgrammable
      if Constants.ERIVersions.index(eri_version) >= Constants.ERIVersions.index('2022')
        clg_weekday_setpoints = '78, 78, 78, 78, 78, 78, 78, 78, 78, 80, 80, 80, 80, 80, 79, 78, 78, 78, 78, 78, 78, 78, 78, 78'
        clg_weekend_setpoints = '78, 78, 78, 78, 78, 78, 78, 78, 78, 80, 80, 80, 80, 80, 79, 78, 78, 78, 78, 78, 78, 78, 78, 78'
      else
        clg_weekday_setpoints = '78, 78, 78, 78, 78, 78, 78, 78, 78, 80, 80, 80, 80, 80, 80, 78, 78, 78, 78, 78, 78, 78, 78, 78'
        clg_weekend_setpoints = '78, 78, 78, 78, 78, 78, 78, 78, 78, 80, 80, 80, 80, 80, 80, 78, 78, 78, 78, 78, 78, 78, 78, 78'
      end
    elsif control_type != HPXML::HVACControlTypeManual
      fail "Unexpected control type #{control_type}."
    end
    return clg_weekday_setpoints, clg_weekend_setpoints
  end

  # TODO
  #
  # @param compressor_type [TODO] TODO
  # @param hspf [TODO] TODO
  # @return [TODO] TODO
  def self.get_default_heating_capacity_retention(compressor_type, hspf = nil)
    retention_temp = 5.0
    if [HPXML::HVACCompressorTypeSingleStage, HPXML::HVACCompressorTypeTwoStage].include? compressor_type
      retention_fraction = 0.425
    elsif [HPXML::HVACCompressorTypeVariableSpeed].include? compressor_type
      # Default maximum capacity maintenance based on NEEP data for all var speed heat pump types, if not provided
      retention_fraction = (0.0461 * hspf + 0.1594).round(4)
    end
    return retention_temp, retention_fraction
  end

  # TODO
  #
  # @param compressor_type [TODO] TODO
  # @return [TODO] TODO
  def self.get_cool_cap_eir_ft_spec(compressor_type)
    if compressor_type == HPXML::HVACCompressorTypeSingleStage
      cap_ft_spec = [[3.68637657, -0.098352478, 0.000956357, 0.005838141, -0.0000127, -0.000131702]]
      eir_ft_spec = [[-3.437356399, 0.136656369, -0.001049231, -0.0079378, 0.000185435, -0.0001441]]
    elsif compressor_type == HPXML::HVACCompressorTypeTwoStage
      cap_ft_spec = [[3.998418659, -0.108728222, 0.001056818, 0.007512314, -0.0000139, -0.000164716],
                     [3.466810106, -0.091476056, 0.000901205, 0.004163355, -0.00000919, -0.000110829]]
      eir_ft_spec = [[-4.282911381, 0.181023691, -0.001357391, -0.026310378, 0.000333282, -0.000197405],
                     [-3.557757517, 0.112737397, -0.000731381, 0.013184877, 0.000132645, -0.000338716]]
    end
    return cap_ft_spec, eir_ft_spec
  end

  # TODO
  #
  # @param compressor_type [TODO] TODO
  # @return [TODO] TODO
  def self.get_cool_cap_eir_fflow_spec(compressor_type)
    if compressor_type == HPXML::HVACCompressorTypeSingleStage
      # Single stage systems have PSC or constant torque ECM blowers, so the airflow rate is affected by the static pressure losses.
      cap_fflow_spec = [[0.718664047, 0.41797409, -0.136638137]]
      eir_fflow_spec = [[1.143487507, -0.13943972, -0.004047787]]
    elsif compressor_type == HPXML::HVACCompressorTypeTwoStage
      # Most two stage systems have PSC or constant torque ECM blowers, so the airflow rate is affected by the static pressure losses.
      cap_fflow_spec = [[0.655239515, 0.511655216, -0.166894731],
                        [0.618281092, 0.569060264, -0.187341356]]
      eir_fflow_spec = [[1.639108268, -0.998953996, 0.359845728],
                        [1.570774717, -0.914152018, 0.343377302]]
    elsif compressor_type == HPXML::HVACCompressorTypeVariableSpeed
      # Variable speed systems have constant flow ECM blowers, so the air handler can always achieve the design airflow rate by sacrificing blower power.
      # So we assume that there is only one corresponding airflow rate for each compressor speed.
      eir_fflow_spec = [[1, 0, 0]] * 2
      cap_fflow_spec = [[1, 0, 0]] * 2
    end
    return cap_fflow_spec, eir_fflow_spec
  end

  # TODO
  #
  # @param compressor_type [TODO] TODO
  # @param heating_capacity_retention_temp [TODO] TODO
  # @param heating_capacity_retention_fraction [TODO] TODO
  # @return [TODO] TODO
  def self.get_heat_cap_eir_ft_spec(compressor_type, heating_capacity_retention_temp, heating_capacity_retention_fraction)
    cap_ft_spec = calc_heat_cap_ft_spec(compressor_type, heating_capacity_retention_temp, heating_capacity_retention_fraction)
    if compressor_type == HPXML::HVACCompressorTypeSingleStage
      # From "Improved Modeling of Residential Air Conditioners and Heat Pumps for Energy Calculations", Cutler et al
      # https://www.nrel.gov/docs/fy13osti/56354.pdf
      eir_ft_spec = [[0.718398423, 0.003498178, 0.000142202, -0.005724331, 0.00014085, -0.000215321]]
    elsif compressor_type == HPXML::HVACCompressorTypeTwoStage
      # From "Improved Modeling of Residential Air Conditioners and Heat Pumps for Energy Calculations", Cutler et al
      # https://www.nrel.gov/docs/fy13osti/56354.pdf
      eir_ft_spec = [[0.36338171, 0.013523725, 0.000258872, -0.009450269, 0.000439519, -0.000653723],
                     [0.981100941, -0.005158493, 0.000243416, -0.005274352, 0.000230742, -0.000336954]]
    end
    return cap_ft_spec, eir_ft_spec
  end

  # TODO
  #
  # @param compressor_type [TODO] TODO
  # @return [TODO] TODO
  def self.get_heat_cap_eir_fflow_spec(compressor_type)
    if compressor_type == HPXML::HVACCompressorTypeSingleStage
      # Single stage systems have PSC or constant torque ECM blowers, so the airflow rate is affected by the static pressure losses.
      cap_fflow_spec = [[0.694045465, 0.474207981, -0.168253446]]
      eir_fflow_spec = [[2.185418751, -1.942827919, 0.757409168]]
    elsif compressor_type == HPXML::HVACCompressorTypeTwoStage
      # Most two stage systems have PSC or constant torque ECM blowers, so the airflow rate is affected by the static pressure losses.
      cap_fflow_spec = [[0.741466907, 0.378645444, -0.119754733],
                        [0.76634609, 0.32840943, -0.094701495]]
      eir_fflow_spec = [[2.153618211, -1.737190609, 0.584269478],
                        [2.001041353, -1.58869128, 0.587593517]]
    elsif compressor_type == HPXML::HVACCompressorTypeVariableSpeed
      # Variable speed systems have constant flow ECM blowers, so the air handler can always achieve the design airflow rate by sacrificing blower power.
      # So we assume that there is only one corresponding airflow rate for each compressor speed.
      cap_fflow_spec = [[1, 0, 0]] * 3
      eir_fflow_spec = [[1, 0, 0]] * 3
    end
    return cap_fflow_spec, eir_fflow_spec
  end

  # TODO
  #
  # @param cooling_system [TODO] TODO
  # @param use_eer [TODO] TODO
  # @return [TODO] TODO
  def self.set_cool_curves_central_air_source(cooling_system, use_eer = false)
    clg_ap = cooling_system.additional_properties
    clg_ap.cool_rated_cfm_per_ton = get_default_cool_cfm_per_ton(cooling_system.compressor_type, use_eer)
    clg_ap.cool_capacity_ratios = get_cool_capacity_ratios(cooling_system)
    set_cool_c_d(cooling_system)

    seer = cooling_system.cooling_efficiency_seer
    if cooling_system.compressor_type == HPXML::HVACCompressorTypeSingleStage
      clg_ap.cool_cap_ft_spec, clg_ap.cool_eir_ft_spec = get_cool_cap_eir_ft_spec(cooling_system.compressor_type)
      if not use_eer
        clg_ap.cool_rated_airflow_rate = clg_ap.cool_rated_cfm_per_ton[0]
        clg_ap.cool_fan_speed_ratios = calc_fan_speed_ratios(clg_ap.cool_capacity_ratios, clg_ap.cool_rated_cfm_per_ton, clg_ap.cool_rated_airflow_rate)
        clg_ap.cool_cap_fflow_spec, clg_ap.cool_eir_fflow_spec = get_cool_cap_eir_fflow_spec(cooling_system.compressor_type)
        clg_ap.cool_rated_cops = [0.2692 * seer + 0.2706] # Regression based on inverse model
      else
        clg_ap.cool_fan_speed_ratios = [1.0]
        clg_ap.cool_cap_fflow_spec = [[1.0, 0.0, 0.0]]
        clg_ap.cool_eir_fflow_spec = [[1.0, 0.0, 0.0]]
      end

    elsif cooling_system.compressor_type == HPXML::HVACCompressorTypeTwoStage
      clg_ap.cool_rated_airflow_rate = clg_ap.cool_rated_cfm_per_ton[-1]
      clg_ap.cool_fan_speed_ratios = calc_fan_speed_ratios(clg_ap.cool_capacity_ratios, clg_ap.cool_rated_cfm_per_ton, clg_ap.cool_rated_airflow_rate)
      clg_ap.cool_cap_ft_spec, clg_ap.cool_eir_ft_spec = get_cool_cap_eir_ft_spec(cooling_system.compressor_type)
      clg_ap.cool_cap_fflow_spec, clg_ap.cool_eir_fflow_spec = get_cool_cap_eir_fflow_spec(cooling_system.compressor_type)
      clg_ap.cool_rated_cops = [0.2773 * seer - 0.0018] # Regression based on inverse model
      clg_ap.cool_rated_cops << clg_ap.cool_rated_cops[0] * 0.91 # COP ratio based on Dylan's data as seen in BEopt 2.8 options

    elsif cooling_system.compressor_type == HPXML::HVACCompressorTypeVariableSpeed
      clg_ap.cooling_capacity_retention_temperature = 82.0
      clg_ap.cooling_capacity_retention_fraction = 1.033 # From NEEP data
      clg_ap.cool_rated_airflow_rate = clg_ap.cool_rated_cfm_per_ton[-1]
      clg_ap.cool_fan_speed_ratios = calc_fan_speed_ratios(clg_ap.cool_capacity_ratios, clg_ap.cool_rated_cfm_per_ton, clg_ap.cool_rated_airflow_rate)
      clg_ap.cool_cap_fflow_spec, clg_ap.cool_eir_fflow_spec = get_cool_cap_eir_fflow_spec(cooling_system.compressor_type)
    end

    set_cool_rated_shrs_gross(cooling_system)
  end

  # TODO
  #
  # @param hvac_system [TODO] TODO
  # @return [TODO] TODO
  def self.get_cool_capacity_ratios(hvac_system)
    # For each speed, ratio of capacity to nominal capacity
    if hvac_system.compressor_type == HPXML::HVACCompressorTypeSingleStage
      return [1.0]
    elsif hvac_system.compressor_type == HPXML::HVACCompressorTypeTwoStage
      return [0.72, 1.0]
    elsif hvac_system.compressor_type == HPXML::HVACCompressorTypeVariableSpeed
      is_ducted = !hvac_system.distribution_system_idref.nil?
      if is_ducted
        return [0.394, 1.0]
      else
        return [0.255, 1.0]
      end
    end

    fail 'Unable to get cooling capacity ratios.'
  end

  # TODO
  #
  # @param heating_system [TODO] TODO
  # @param use_cop [TODO] TODO
  # @return [TODO] TODO
  def self.set_heat_curves_central_air_source(heating_system, use_cop = false)
    htg_ap = heating_system.additional_properties
    htg_ap.heat_rated_cfm_per_ton = get_default_heat_cfm_per_ton(heating_system.compressor_type, use_cop)
    htg_ap.heat_cap_fflow_spec, htg_ap.heat_eir_fflow_spec = get_heat_cap_eir_fflow_spec(heating_system.compressor_type)
    htg_ap.heat_capacity_ratios = get_heat_capacity_ratios(heating_system)
    set_heat_c_d(heating_system)

    hspf = heating_system.heating_efficiency_hspf
    if heating_system.compressor_type == HPXML::HVACCompressorTypeSingleStage
      heating_capacity_retention_temp, heating_capacity_retention_fraction = get_heating_capacity_retention(heating_system)
      htg_ap.heat_cap_ft_spec, htg_ap.heat_eir_ft_spec = get_heat_cap_eir_ft_spec(heating_system.compressor_type, heating_capacity_retention_temp, heating_capacity_retention_fraction)
      if not use_cop
        htg_ap.heat_rated_cops = [0.0353 * hspf**2 + 0.0331 * hspf + 0.9447] # Regression based on inverse model
        htg_ap.heat_rated_airflow_rate = htg_ap.heat_rated_cfm_per_ton[0]
        htg_ap.heat_fan_speed_ratios = calc_fan_speed_ratios(htg_ap.heat_capacity_ratios, htg_ap.heat_rated_cfm_per_ton, htg_ap.heat_rated_airflow_rate)
      else
        htg_ap.heat_fan_speed_ratios = [1.0]
      end

    elsif heating_system.compressor_type == HPXML::HVACCompressorTypeTwoStage
      heating_capacity_retention_temp, heating_capacity_retention_fraction = get_heating_capacity_retention(heating_system)
      htg_ap.heat_cap_ft_spec, htg_ap.heat_eir_ft_spec = get_heat_cap_eir_ft_spec(heating_system.compressor_type, heating_capacity_retention_temp, heating_capacity_retention_fraction)
      htg_ap.heat_rated_airflow_rate = htg_ap.heat_rated_cfm_per_ton[-1]
      htg_ap.heat_fan_speed_ratios = calc_fan_speed_ratios(htg_ap.heat_capacity_ratios, htg_ap.heat_rated_cfm_per_ton, htg_ap.heat_rated_airflow_rate)
      htg_ap.heat_rated_cops = [0.0426 * hspf**2 - 0.0747 * hspf + 1.5374] # Regression based on inverse model
      htg_ap.heat_rated_cops << htg_ap.heat_rated_cops[0] * 0.87 # COP ratio based on Dylan's data as seen in BEopt 2.8 options

    elsif heating_system.compressor_type == HPXML::HVACCompressorTypeVariableSpeed
      htg_ap.heat_rated_airflow_rate = htg_ap.heat_rated_cfm_per_ton[-1]
      htg_ap.heat_capacity_ratios = get_heat_capacity_ratios(heating_system)
      htg_ap.heat_fan_speed_ratios = calc_fan_speed_ratios(htg_ap.heat_capacity_ratios, htg_ap.heat_rated_cfm_per_ton, htg_ap.heat_rated_airflow_rate)
    end
  end

  # TODO
  #
  # @param heat_pump [TODO] TODO
  # @return [TODO] TODO
  def self.set_heat_detailed_performance_data(heat_pump)
    hp_ap = heat_pump.additional_properties
    is_ducted = !heat_pump.distribution_system_idref.nil?
    hspf = heat_pump.heating_efficiency_hspf

    # Default data inputs based on NEEP data
    detailed_performance_data = heat_pump.heating_detailed_performance_data
    heating_capacity_retention_temp, heating_capacity_retention_fraction = get_heating_capacity_retention(heat_pump)
    max_cap_maint_5 = 1.0 - (1.0 - heating_capacity_retention_fraction) * (HVAC::AirSourceHeatRatedODB - 5.0) /
                            (HVAC::AirSourceHeatRatedODB - heating_capacity_retention_temp)

    if is_ducted
      a, b, c, d, e = 0.4348, 0.008923, 1.090, -0.1861, -0.07564
    else
      a, b, c, d, e = 0.1914, -1.822, 1.364, -0.07783, 2.221
    end
    max_cop_47 = a * hspf + b * max_cap_maint_5 + c * max_cap_maint_5**2 + d * max_cap_maint_5 * hspf + e
    max_capacity_47 = heat_pump.heating_capacity * hp_ap.heat_capacity_ratios[-1]
    min_capacity_47 = max_capacity_47 / hp_ap.heat_capacity_ratios[-1] * hp_ap.heat_capacity_ratios[0]
    min_cop_47 = is_ducted ? max_cop_47 * (-0.0306 * hspf + 1.5385) : max_cop_47 * (-0.01698 * hspf + 1.5907)
    max_capacity_5 = max_capacity_47 * max_cap_maint_5
    max_cop_5 = is_ducted ? max_cop_47 * 0.587 : max_cop_47 * 0.671
    min_capacity_5 = is_ducted ? min_capacity_47 * 1.106 : min_capacity_47 * 0.611
    min_cop_5 = is_ducted ? min_cop_47 * 0.502 : min_cop_47 * 0.538

    # performance data at 47F, maximum speed
    detailed_performance_data.add(capacity: max_capacity_47.round(1),
                                  efficiency_cop: max_cop_47.round(4),
                                  capacity_description: HPXML::CapacityDescriptionMaximum,
                                  outdoor_temperature: 47,
                                  isdefaulted: true)
    # performance data at 47F, minimum speed
    detailed_performance_data.add(capacity: min_capacity_47.round(1),
                                  efficiency_cop: min_cop_47.round(4),
                                  capacity_description: HPXML::CapacityDescriptionMinimum,
                                  outdoor_temperature: 47,
                                  isdefaulted: true)
    # performance data at 5F, maximum speed
    detailed_performance_data.add(capacity: max_capacity_5.round(1),
                                  efficiency_cop: max_cop_5.round(4),
                                  capacity_description: HPXML::CapacityDescriptionMaximum,
                                  outdoor_temperature: 5,
                                  isdefaulted: true)
    # performance data at 5F, minimum speed
    detailed_performance_data.add(capacity: min_capacity_5.round(1),
                                  efficiency_cop: min_cop_5.round(4),
                                  capacity_description: HPXML::CapacityDescriptionMinimum,
                                  outdoor_temperature: 5,
                                  isdefaulted: true)
  end

  # TODO
  #
  # @param heat_pump [TODO] TODO
  # @return [TODO] TODO
  def self.set_cool_detailed_performance_data(heat_pump)
    hp_ap = heat_pump.additional_properties
    is_ducted = !heat_pump.distribution_system_idref.nil?
    seer = heat_pump.cooling_efficiency_seer

    # Default data inputs based on NEEP data
    detailed_performance_data = heat_pump.cooling_detailed_performance_data
    max_cap_maint_82 = 1.0 - (1.0 - hp_ap.cooling_capacity_retention_fraction) * (HVAC::AirSourceCoolRatedODB - 82.0) /
                             (HVAC::AirSourceCoolRatedODB - hp_ap.cooling_capacity_retention_temperature)

    max_cop_95 = is_ducted ? 0.1953 * seer : 0.06635 * seer + 1.8707
    max_capacity_95 = heat_pump.cooling_capacity * hp_ap.cool_capacity_ratios[-1]
    min_capacity_95 = max_capacity_95 / hp_ap.cool_capacity_ratios[-1] * hp_ap.cool_capacity_ratios[0]
    min_cop_95 = is_ducted ? max_cop_95 * 1.231 : max_cop_95 * (0.01377 * seer + 1.13948)
    max_capacity_82 = max_capacity_95 * max_cap_maint_82
    max_cop_82 = is_ducted ? (1.297 * max_cop_95) : (1.300 * max_cop_95)
    min_capacity_82 = min_capacity_95 * 1.099
    min_cop_82 = is_ducted ? (1.402 * min_cop_95) : (1.333 * min_cop_95)

    # performance data at 95F, maximum speed
    detailed_performance_data.add(capacity: max_capacity_95.round(1),
                                  efficiency_cop: max_cop_95.round(4),
                                  capacity_description: HPXML::CapacityDescriptionMaximum,
                                  outdoor_temperature: 95,
                                  isdefaulted: true)
    # performance data at 95F, minimum speed
    detailed_performance_data.add(capacity: min_capacity_95.round(1),
                                  efficiency_cop: min_cop_95.round(4),
                                  capacity_description: HPXML::CapacityDescriptionMinimum,
                                  outdoor_temperature: 95,
                                  isdefaulted: true)
    # performance data at 82F, maximum speed
    detailed_performance_data.add(capacity: max_capacity_82.round(1),
                                  efficiency_cop: max_cop_82.round(4),
                                  capacity_description: HPXML::CapacityDescriptionMaximum,
                                  outdoor_temperature: 82,
                                  isdefaulted: true)
    # performance data at 82F, minimum speed
    detailed_performance_data.add(capacity: min_capacity_82.round(1),
                                  efficiency_cop: min_cop_82.round(4),
                                  capacity_description: HPXML::CapacityDescriptionMinimum,
                                  outdoor_temperature: 82,
                                  isdefaulted: true)
  end

  # TODO
  #
  # @param heat_pump [TODO] TODO
  # @return [TODO] TODO
  def self.get_heat_capacity_ratios(heat_pump)
    # For each speed, ratio of capacity to nominal capacity
    if heat_pump.compressor_type == HPXML::HVACCompressorTypeSingleStage
      return [1.0]
    elsif heat_pump.compressor_type == HPXML::HVACCompressorTypeTwoStage
      return [0.72, 1.0]
    elsif heat_pump.compressor_type == HPXML::HVACCompressorTypeVariableSpeed
      is_ducted = !heat_pump.distribution_system_idref.nil?
      if is_ducted
        nominal_to_max_ratio = 0.972
      else
        nominal_to_max_ratio = 0.812
      end
      if is_ducted && heat_pump.heat_pump_type == HPXML::HVACTypeHeatPumpAirToAir
        # central ducted
        return [0.358 / nominal_to_max_ratio, 1.0, 1.0 / nominal_to_max_ratio]
      elsif !is_ducted
        # wall placement
        return [0.252 / nominal_to_max_ratio, 1.0, 1.0 / nominal_to_max_ratio]
      else
        # ducted minisplit
        return [0.305 / nominal_to_max_ratio, 1.0, 1.0 / nominal_to_max_ratio]
      end
    end

    fail 'Unable to get heating capacity ratios.'
  end

  # TODO
  #
  # @param hvac_system [TODO] TODO
  # @return [TODO] TODO
  def self.drop_intermediate_speeds(hvac_system)
    # For variable-speed systems, we only want to model min/max speeds in E+.
    # Here we drop any intermediate speeds that we may have added for other purposes (e.g. hvac sizing).
    return unless hvac_system.compressor_type == HPXML::HVACCompressorTypeVariableSpeed

    hvac_ap = hvac_system.additional_properties

    while hvac_ap.cool_capacity_ratios.size > 2
      hvac_ap.cool_cap_fflow_spec.delete_at(1)
      hvac_ap.cool_eir_fflow_spec.delete_at(1)
      hvac_ap.cool_plf_fplr_spec.delete_at(1)
      hvac_ap.cool_rated_cfm_per_ton.delete_at(1)
      hvac_ap.cool_capacity_ratios.delete_at(1)
      hvac_ap.cool_fan_speed_ratios.delete_at(1)
    end
    if hvac_system.is_a? HPXML::HeatPump
      while hvac_ap.heat_capacity_ratios.size > 2
        hvac_ap.heat_cap_fflow_spec.delete_at(1)
        hvac_ap.heat_eir_fflow_spec.delete_at(1)
        hvac_ap.heat_plf_fplr_spec.delete_at(1)
        hvac_ap.heat_rated_cfm_per_ton.delete_at(1)
        hvac_ap.heat_capacity_ratios.delete_at(1)
        hvac_ap.heat_fan_speed_ratios.delete_at(1)
      end
    end
  end

  # TODO
  #
  # @param compressor_type [TODO] TODO
  # @param use_eer [TODO] TODO
  # @return [TODO] TODO
  def self.get_default_cool_cfm_per_ton(compressor_type, use_eer = false)
    # cfm/ton of rated capacity
    if compressor_type == HPXML::HVACCompressorTypeSingleStage
      if not use_eer
        return [394.2]
      else
        return [312] # medium speed
      end
    elsif compressor_type == HPXML::HVACCompressorTypeTwoStage
      return [411.0083, 344.1]
    elsif compressor_type == HPXML::HVACCompressorTypeVariableSpeed
      return [400.0, 400.0]
    else
      fail 'Compressor type not supported.'
    end
  end

  # TODO
  #
  # @param compressor_type [TODO] TODO
  # @param use_cop_or_htg_sys [TODO] TODO
  # @return [TODO] TODO
  def self.get_default_heat_cfm_per_ton(compressor_type, use_cop_or_htg_sys = false)
    # cfm/ton of rated capacity
    if compressor_type == HPXML::HVACCompressorTypeSingleStage
      if not use_cop_or_htg_sys
        return [384.1]
      else
        return [350]
      end
    elsif compressor_type == HPXML::HVACCompressorTypeTwoStage
      return [391.3333, 352.2]
    elsif compressor_type == HPXML::HVACCompressorTypeVariableSpeed
      return [400.0, 400.0, 400.0]
    else
      fail 'Compressor type not supported.'
    end
  end

  # TODO
  #
  # @param heat_pump [TODO] TODO
  # @return [TODO] TODO
  def self.set_curves_gshp(heat_pump)
    hp_ap = heat_pump.additional_properties

    # E+ equation fit coil coefficients generated following approach in Tang's thesis:
    # See Appendix B of  https://shareok.org/bitstream/handle/11244/10075/Tang_okstate_0664M_1318.pdf?sequence=1&isAllowed=y
    # Coefficients generated by catalog data: https://files.climatemaster.com/Genesis-GS-Series-Product-Catalog.pdf, p180
    # Data point taken as rated condition:
    # EWT: 80F EAT:80/67F, AFR: 1200cfm, WFR: 4.5gpm

    # Cooling Curves
    hp_ap.cool_cap_curve_spec = [[-5.45013866666657, 7.42301402824225, -1.43760846638838, 0.249103937703341, 0.0378875477019811]]
    hp_ap.cool_power_curve_spec = [[-4.21572180554818, 0.322682268675807, 4.56870615863483, 0.154605773589744, -0.167531037948482]]
    hp_ap.cool_sh_curve_spec = [[0.56143829895505, 18.7079597251858, -19.1482655264078, -0.138154731772664, 0.4823357726442, -0.00164644360129174]]

    hp_ap.cool_rated_shrs_gross = [heat_pump.cooling_shr]

    # E+ equation fit coil coefficients following approach from Tang's thesis:
    # See Appendix B Figure B.3 of  https://shareok.org/bitstream/handle/11244/10075/Tang_okstate_0664M_1318.pdf?sequence=1&isAllowed=y
    # Coefficients generated by catalog data: https://www.climatemaster.com/download/18.274be999165850ccd5b5b73/1535543867815/lc377-climatemaster-commercial-tranquility-20-single-stage-ts-series-water-source-heat-pump-submittal-set.pdf
    # Data point taken as rated condition:
    # EWT: 60F EAT: 70F AFR: 1200 cfm, WFR: 4.5 gpm

    # Heating Curves
    hp_ap.heat_cap_curve_spec = [[-3.75031847962047, -2.18062040443483, 6.8363364819032, 0.188376814356582, 0.0869274802923634]]
    hp_ap.heat_power_curve_spec = [[-8.4754723813072, 8.10952801956388, 1.38771494628738, -0.33766445915032, 0.0223085217874051]]

    # Fan/pump adjustments calculations
    power_f = heat_pump.fan_watts_per_cfm * 400.0 / UnitConversions.convert(1.0, 'ton', 'Btu/hr') * UnitConversions.convert(1.0, 'W', 'kW') # 400 cfm/ton, result is in kW per Btu/hr of capacity
    power_p = heat_pump.pump_watts_per_ton / UnitConversions.convert(1.0, 'ton', 'Btu/hr') * UnitConversions.convert(1.0, 'W', 'kW') # result is in kW per Btu/hr of capacity

    cool_eir = (1 - UnitConversions.convert(power_f, 'Wh', 'Btu')) / UnitConversions.convert(heat_pump.cooling_efficiency_eer, 'Btu', 'Wh') - power_f - power_p
    heat_eir = (1 + UnitConversions.convert(power_f, 'Wh', 'Btu')) / heat_pump.heating_efficiency_cop - power_f - power_p

    hp_ap.cool_rated_cops = [1.0 / cool_eir]
    hp_ap.heat_rated_cops = [1.0 / heat_eir]
  end

  # TODO
  #
  # @param hvac_type [TODO] TODO
  # @param seer [TODO] TODO
  # @return [TODO] TODO
  def self.get_default_compressor_type(hvac_type, seer)
    if [HPXML::HVACTypeCentralAirConditioner,
        HPXML::HVACTypeHeatPumpAirToAir].include? hvac_type
      if seer <= 15
        return HPXML::HVACCompressorTypeSingleStage
      elsif seer <= 21
        return HPXML::HVACCompressorTypeTwoStage
      elsif seer > 21
        return HPXML::HVACCompressorTypeVariableSpeed
      end
    elsif [HPXML::HVACTypeMiniSplitAirConditioner,
           HPXML::HVACTypeHeatPumpMiniSplit].include? hvac_type
      return HPXML::HVACCompressorTypeVariableSpeed
    elsif [HPXML::HVACTypePTAC,
           HPXML::HVACTypeHeatPumpPTHP,
           HPXML::HVACTypeHeatPumpRoom,
           HPXML::HVACTypeRoomAirConditioner].include? hvac_type
      return HPXML::HVACCompressorTypeSingleStage
    end
    return
  end

  # TODO
  #
  # @return [TODO] TODO
  def self.get_default_ceiling_fan_power()
    # Per ANSI/RESNET/ICC 301
    return 42.6 # W
  end

  # TODO
  #
  # @return [TODO] TODO
  def self.get_default_ceiling_fan_medium_cfm()
    # From ANSI 301-2019
    return 3000.0 # cfm
  end

  # TODO
  #
  # @param nbeds [Integer] Number of bedrooms in the dwelling unit
  # @return [TODO] TODO
  def self.get_default_ceiling_fan_quantity(nbeds)
    # Per ANSI/RESNET/ICC 301
    return nbeds + 1
  end

  # TODO
  #
  # @param weather [WeatherProcess] Weather object
  # @return [TODO] TODO
  def self.get_default_ceiling_fan_months(weather)
    # Per ANSI/RESNET/ICC 301
    months = [0] * 12
    weather.data.MonthlyAvgDrybulbs.each_with_index do |val, m|
      next unless val > 63.0 # deg-F

      months[m] = 1
    end
    return months
  end

  # TODO
  #
  # @param weather [WeatherProcess] Weather object
  # @param latitude [TODO] TODO
  # @return [TODO] TODO
  def self.get_default_heating_and_cooling_seasons(weather, latitude)
    # Calculates heating/cooling seasons from BAHSP definition

    monthly_temps = weather.data.MonthlyAvgDrybulbs
    heat_design_db = weather.design.HeatingDrybulb
    is_southern_hemisphere = (latitude < 0)

    # create basis lists with zero for every month
    cooling_season_temp_basis = Array.new(monthly_temps.length, 0.0)
    heating_season_temp_basis = Array.new(monthly_temps.length, 0.0)

    if is_southern_hemisphere
      override_heating_months = [6, 7] # July, August
      override_cooling_months = [0, 11] # December, January
    else
      override_heating_months = [0, 11] # December, January
      override_cooling_months = [6, 7] # July, August
    end

    monthly_temps.each_with_index do |temp, i|
      if temp < 66.0
        heating_season_temp_basis[i] = 1.0
      elsif temp >= 66.0
        cooling_season_temp_basis[i] = 1.0
      end

      if (override_heating_months.include? i) && (heat_design_db < 59.0)
        heating_season_temp_basis[i] = 1.0
      elsif override_cooling_months.include? i
        cooling_season_temp_basis[i] = 1.0
      end
    end

    cooling_season = Array.new(monthly_temps.length, 0.0)
    heating_season = Array.new(monthly_temps.length, 0.0)

    for i in 0..11
      # Heating overlaps with cooling at beginning of summer
      prevmonth = i - 1

      if ((heating_season_temp_basis[i] == 1.0) || ((cooling_season_temp_basis[prevmonth] == 0.0) && (cooling_season_temp_basis[i] == 1.0)))
        heating_season[i] = 1.0
      else
        heating_season[i] = 0.0
      end

      if ((cooling_season_temp_basis[i] == 1.0) || ((heating_season_temp_basis[prevmonth] == 0.0) && (heating_season_temp_basis[i] == 1.0)))
        cooling_season[i] = 1.0
      else
        cooling_season[i] = 0.0
      end
    end

    # Find the first month of cooling and add one month
    for i in 0..11
      if cooling_season[i] == 1.0
        cooling_season[i - 1] = 1.0
        break
      end
    end

    return heating_season, cooling_season
  end

  # FIXME: The following class methods are meant to be private.

  # TODO
  #
  # @param model [OpenStudio::Model::Model] OpenStudio Model object
  # @param fan [TODO] TODO
  # @param hp_min_temp [TODO] TODO
  # @return [TODO] TODO
  def self.set_fan_power_ems_program(model, fan, hp_min_temp)
    # EMS is used to disable the fan power below the hp_min_temp; the backup heating
    # system will be operating instead.

    # Sensors
    tout_db_sensor = OpenStudio::Model::EnergyManagementSystemSensor.new(model, 'Site Outdoor Air Drybulb Temperature')
    tout_db_sensor.setKeyName('Environment')

    # Actuators
    fan_pressure_rise_act = OpenStudio::Model::EnergyManagementSystemActuator.new(fan, *EPlus::EMSActuatorFanPressureRise)
    fan_pressure_rise_act.setName("#{fan.name} pressure rise act")

    fan_total_efficiency_act = OpenStudio::Model::EnergyManagementSystemActuator.new(fan, *EPlus::EMSActuatorFanTotalEfficiency)
    fan_total_efficiency_act.setName("#{fan.name} total efficiency act")

    # Program
    fan_program = OpenStudio::Model::EnergyManagementSystemProgram.new(model)
    fan_program.setName("#{fan.name} power program")
    fan_program.addLine("If #{tout_db_sensor.name} < #{UnitConversions.convert(hp_min_temp, 'F', 'C').round(2)}")
    fan_program.addLine("  Set #{fan_pressure_rise_act.name} = 0")
    fan_program.addLine("  Set #{fan_total_efficiency_act.name} = 1")
    fan_program.addLine('Else')
    fan_program.addLine("  Set #{fan_pressure_rise_act.name} = NULL")
    fan_program.addLine("  Set #{fan_total_efficiency_act.name} = NULL")
    fan_program.addLine('EndIf')

    # Calling Point
    fan_program_calling_manager = OpenStudio::Model::EnergyManagementSystemProgramCallingManager.new(model)
    fan_program_calling_manager.setName("#{fan.name} power program calling manager")
    fan_program_calling_manager.setCallingPoint('AfterPredictorBeforeHVACManagers')
    fan_program_calling_manager.addProgram(fan_program)
  end

  # TODO
  #
  # @param model [OpenStudio::Model::Model] OpenStudio Model object
  # @param pump_w [TODO] TODO
  # @param pump [TODO] TODO
  # @param heating_object [TODO] TODO
  # @return [TODO] TODO
  def self.set_pump_power_ems_program(model, pump_w, pump, heating_object)
    # EMS is used to set the pump power.
    # Without EMS, the pump power will vary according to the plant loop part load ratio
    # (based on flow rate) rather than the boiler part load ratio (based on load).

    # Sensors
    if heating_object.is_a? OpenStudio::Model::BoilerHotWater
      heating_plr_sensor = OpenStudio::Model::EnergyManagementSystemSensor.new(model, 'Boiler Part Load Ratio')
      heating_plr_sensor.setName("#{heating_object.name} plr s")
      heating_plr_sensor.setKeyName(heating_object.name.to_s)
    elsif heating_object.is_a? OpenStudio::Model::AirLoopHVACUnitarySystem
      heating_plr_sensor = OpenStudio::Model::EnergyManagementSystemSensor.new(model, 'Unitary System Part Load Ratio')
      heating_plr_sensor.setName("#{heating_object.name} plr s")
      heating_plr_sensor.setKeyName(heating_object.name.to_s)
    end

    pump_mfr_sensor = OpenStudio::Model::EnergyManagementSystemSensor.new(model, 'Pump Mass Flow Rate')
    pump_mfr_sensor.setName("#{pump.name} mfr s")
    pump_mfr_sensor.setKeyName(pump.name.to_s)

    # Internal variable
    pump_rated_mfr_var = OpenStudio::Model::EnergyManagementSystemInternalVariable.new(model, EPlus::EMSIntVarPumpMFR)
    pump_rated_mfr_var.setName("#{pump.name} rated mfr")
    pump_rated_mfr_var.setInternalDataIndexKeyName(pump.name.to_s)

    # Actuator
    pump_pressure_rise_act = OpenStudio::Model::EnergyManagementSystemActuator.new(pump, *EPlus::EMSActuatorPumpPressureRise)
    pump_pressure_rise_act.setName("#{pump.name} pressure rise act")

    # Program
    # See https://bigladdersoftware.com/epx/docs/9-3/ems-application-guide/hvac-systems-001.html#pump
    pump_program = OpenStudio::Model::EnergyManagementSystemProgram.new(model)
    pump_program.setName("#{pump.name} power program")
    pump_program.addLine("Set heating_plr = #{heating_plr_sensor.name}")
    pump_program.addLine("Set pump_total_eff = #{pump_rated_mfr_var.name} / 1000 * #{pump.ratedPumpHead} / #{pump.ratedPowerConsumption.get}")
    pump_program.addLine("Set pump_vfr = #{pump_mfr_sensor.name} / 1000")
    pump_program.addLine('If pump_vfr > 0')
    pump_program.addLine("  Set #{pump_pressure_rise_act.name} = #{pump_w} * heating_plr * pump_total_eff / pump_vfr")
    pump_program.addLine('Else')
    pump_program.addLine("  Set #{pump_pressure_rise_act.name} = 0")
    pump_program.addLine('EndIf')

    # Calling Point
    pump_program_calling_manager = OpenStudio::Model::EnergyManagementSystemProgramCallingManager.new(model)
    pump_program_calling_manager.setName("#{pump.name} power program calling manager")
    pump_program_calling_manager.setCallingPoint('EndOfSystemTimestepBeforeHVACReporting')
    pump_program_calling_manager.addProgram(pump_program)
  end

  # TODO
  #
  # @param model [OpenStudio::Model::Model] OpenStudio Model object
  # @param fan_or_pump [TODO] TODO
  # @param htg_object [TODO] TODO
  # @param clg_object [TODO] TODO
  # @param backup_htg_object [TODO] TODO
  # @param hpxml_object [TODO] TODO
  # @return [TODO] TODO
  def self.disaggregate_fan_or_pump(model, fan_or_pump, htg_object, clg_object, backup_htg_object, hpxml_object)
    # Disaggregate into heating/cooling output energy use.

    sys_id = hpxml_object.id

    if fan_or_pump.is_a? OpenStudio::Model::FanSystemModel
      fan_or_pump_sensor = OpenStudio::Model::EnergyManagementSystemSensor.new(model, "Fan #{EPlus::FuelTypeElectricity} Energy")
    elsif fan_or_pump.is_a? OpenStudio::Model::PumpVariableSpeed
      fan_or_pump_sensor = OpenStudio::Model::EnergyManagementSystemSensor.new(model, "Pump #{EPlus::FuelTypeElectricity} Energy")
    elsif fan_or_pump.is_a? OpenStudio::Model::ElectricEquipment
      fan_or_pump_sensor = OpenStudio::Model::EnergyManagementSystemSensor.new(model, "Electric Equipment #{EPlus::FuelTypeElectricity} Energy")
    else
      fail "Unexpected fan/pump object '#{fan_or_pump.name}'."
    end
    fan_or_pump_sensor.setName("#{fan_or_pump.name} s")
    fan_or_pump_sensor.setKeyName(fan_or_pump.name.to_s)
    fan_or_pump_var = fan_or_pump.name.to_s.gsub(' ', '_')

    if clg_object.nil?
      clg_object_sensor = nil
    else
      if clg_object.is_a? OpenStudio::Model::EvaporativeCoolerDirectResearchSpecial
        var = 'Evaporative Cooler Water Volume'
      else
        var = 'Cooling Coil Total Cooling Energy'
      end
      clg_object_sensor = OpenStudio::Model::EnergyManagementSystemSensor.new(model, var)
      clg_object_sensor.setName("#{clg_object.name} s")
      clg_object_sensor.setKeyName(clg_object.name.to_s)
    end

    if htg_object.nil?
      htg_object_sensor = nil
    else
      if htg_object.is_a? OpenStudio::Model::ZoneHVACBaseboardConvectiveWater
        var = 'Baseboard Total Heating Energy'
      elsif htg_object.is_a? OpenStudio::Model::ZoneHVACFourPipeFanCoil
        var = 'Fan Coil Heating Energy'
      else
        var = 'Heating Coil Heating Energy'
      end

      htg_object_sensor = OpenStudio::Model::EnergyManagementSystemSensor.new(model, var)
      htg_object_sensor.setName("#{htg_object.name} s")
      htg_object_sensor.setKeyName(htg_object.name.to_s)
    end

    if backup_htg_object.nil?
      backup_htg_object_sensor = nil
    else
      if backup_htg_object.is_a? OpenStudio::Model::ZoneHVACBaseboardConvectiveWater
        var = 'Baseboard Total Heating Energy'
      else
        var = 'Heating Coil Heating Energy'
      end

      backup_htg_object_sensor = OpenStudio::Model::EnergyManagementSystemSensor.new(model, var)
      backup_htg_object_sensor.setName("#{backup_htg_object.name} s")
      backup_htg_object_sensor.setKeyName(backup_htg_object.name.to_s)
    end

    sensors = { 'clg' => clg_object_sensor,
                'primary_htg' => htg_object_sensor,
                'backup_htg' => backup_htg_object_sensor }
    sensors = sensors.select { |_m, s| !s.nil? }

    # Disaggregate electric fan/pump energy
    fan_or_pump_program = OpenStudio::Model::EnergyManagementSystemProgram.new(model)
    fan_or_pump_program.setName("#{fan_or_pump_var} disaggregate program")
    if htg_object.is_a?(OpenStudio::Model::ZoneHVACBaseboardConvectiveWater) || htg_object.is_a?(OpenStudio::Model::ZoneHVACFourPipeFanCoil)
      # Pump may occasionally run when baseboard isn't, so just assign all pump energy here
      mode, _sensor = sensors.first
      if (sensors.size != 1) || (mode != 'primary_htg')
        fail 'Unexpected situation.'
      end

      fan_or_pump_program.addLine("  Set #{fan_or_pump_var}_#{mode} = #{fan_or_pump_sensor.name}")
    else
      sensors.keys.each do |mode|
        fan_or_pump_program.addLine("Set #{fan_or_pump_var}_#{mode} = 0")
      end
      sensors.each_with_index do |(mode, sensor), i|
        if i == 0
          if_else_str = "If #{sensor.name} > 0"
        elsif i == sensors.size - 1
          # Use else for last mode to make sure we don't miss any energy use
          # See https://github.com/NREL/OpenStudio-HPXML/issues/1424
          if_else_str = 'Else'
        else
          if_else_str = "ElseIf #{sensor.name} > 0"
        end
        if mode == 'primary_htg' && sensors.keys[i + 1] == 'backup_htg'
          # HP with both primary and backup heating
          # If both are operating, apportion energy use
          fan_or_pump_program.addLine("#{if_else_str} && (#{sensors.values[i + 1].name} > 0)")
          fan_or_pump_program.addLine("  Set #{fan_or_pump_var}_#{mode} = #{fan_or_pump_sensor.name} * #{sensor.name} / (#{sensor.name} + #{sensors.values[i + 1].name})")
          fan_or_pump_program.addLine("  Set #{fan_or_pump_var}_#{sensors.keys[i + 1]} = #{fan_or_pump_sensor.name} * #{sensors.values[i + 1].name} / (#{sensor.name} + #{sensors.values[i + 1].name})")
          if_else_str = if_else_str.gsub('If', 'ElseIf') if if_else_str.start_with?('If')
        end
        fan_or_pump_program.addLine(if_else_str)
        fan_or_pump_program.addLine("  Set #{fan_or_pump_var}_#{mode} = #{fan_or_pump_sensor.name}")
      end
      fan_or_pump_program.addLine('EndIf')
    end

    fan_or_pump_program_calling_manager = OpenStudio::Model::EnergyManagementSystemProgramCallingManager.new(model)
    fan_or_pump_program_calling_manager.setName("#{fan_or_pump.name} disaggregate program calling manager")
    fan_or_pump_program_calling_manager.setCallingPoint('EndOfSystemTimestepBeforeHVACReporting')
    fan_or_pump_program_calling_manager.addProgram(fan_or_pump_program)

    sensors.each do |mode, sensor|
      next if sensor.nil?

      fan_or_pump_ems_output_var = OpenStudio::Model::EnergyManagementSystemOutputVariable.new(model, "#{fan_or_pump_var}_#{mode}")
      object_type = { 'clg' => Constants.ObjectNameFanPumpDisaggregateCool,
                      'primary_htg' => Constants.ObjectNameFanPumpDisaggregatePrimaryHeat,
                      'backup_htg' => Constants.ObjectNameFanPumpDisaggregateBackupHeat }[mode]
      fan_or_pump_ems_output_var.setName("#{fan_or_pump.name} #{object_type}")
      fan_or_pump_ems_output_var.setTypeOfDataInVariable('Summed')
      fan_or_pump_ems_output_var.setUpdateFrequency('SystemTimestep')
      fan_or_pump_ems_output_var.setEMSProgramOrSubroutineName(fan_or_pump_program)
      fan_or_pump_ems_output_var.setUnits('J')
      fan_or_pump_ems_output_var.additionalProperties.setFeature('HPXML_ID', sys_id) # Used by reporting measure
      fan_or_pump_ems_output_var.additionalProperties.setFeature('ObjectType', object_type) # Used by reporting measure
    end
  end

<<<<<<< HEAD
=======
  # TODO
  #
  # @param model [OpenStudio::Model::Model] OpenStudio Model object
  # @param runner [OpenStudio::Measure::OSRunner] OpenStudio Runner object
  # @param hpxml_bldg [HPXML::Building] HPXML Building object representing an individual dwelling unit
  # @param air_loop_unitary [TODO] TODO
  # @param control_zone [TODO] TODO
  # @param heating_system [TODO] TODO
  # @param cooling_system [TODO] TODO
  # @param htg_supp_coil [TODO] TODO
  # @param clg_coil [TODO] TODO
  # @param htg_coil [TODO] TODO
  # @param schedules_file [SchedulesFile] SchedulesFile wrapper class instance of detailed schedule files
  # @return [TODO] TODO
  def self.apply_max_power_EMS(model, runner, hpxml_bldg, air_loop_unitary, control_zone, heating_system, cooling_system, htg_supp_coil, clg_coil, htg_coil, schedules_file)
    return if schedules_file.nil?
    return if clg_coil.nil? && htg_coil.nil?

    max_pow_ratio_sch = schedules_file.create_schedule_file(model, col_name: SchedulesFile::Columns[:HVACMaximumPowerRatio].name, schedule_type_limits_name: Constants.ScheduleTypeLimitsFraction)
    # Not allowed with unit multiplier for now
    if not max_pow_ratio_sch.nil?
      fail 'NumberofUnits greater than 1 is not supported for maximum power ratio schedules of variable speed hvac systems.' if hpxml_bldg.building_construction.number_of_units > 1
    end
    return if max_pow_ratio_sch.nil?

    # Check maximum power ratio schedules only used in var speed systems,
    clg_coil = nil unless (cooling_system.compressor_type == HPXML::HVACCompressorTypeVariableSpeed)
    htg_coil = nil unless ((heating_system.is_a? HPXML::HeatPump) && heating_system.compressor_type == HPXML::HVACCompressorTypeVariableSpeed)
    htg_supp_coil = nil unless ((heating_system.is_a? HPXML::HeatPump) && heating_system.compressor_type == HPXML::HVACCompressorTypeVariableSpeed)
    # No variable speed coil
    if clg_coil.nil? && htg_coil.nil?
      runner.registerWarning('Maximum power ratio schedule is only supported for variable speed systems.')
    end

    if (htg_coil.is_a? OpenStudio::Model::CoilHeatingDXMultiSpeed) && (heating_system.backup_type != HPXML::HeatPumpBackupTypeIntegrated)
      htg_coil = nil
      htg_supp_coil = nil
      runner.registerWarning('Maximum power ratio schedule is only supported for integrated backup system. Schedule is ignored for heating.')
    end

    return if (clg_coil.nil? && htg_coil.nil?)

    # sensors
    pow_ratio_sensor = OpenStudio::Model::EnergyManagementSystemSensor.new(model, 'Schedule Value')
    pow_ratio_sensor.setName("#{air_loop_unitary.name} power_ratio")
    pow_ratio_sensor.setKeyName(max_pow_ratio_sch.name.to_s)
    indoor_temp_sensor = OpenStudio::Model::EnergyManagementSystemSensor.new(model, 'Zone Air Temperature')
    indoor_temp_sensor.setName("#{control_zone.name} indoor_temp")
    indoor_temp_sensor.setKeyName(control_zone.name.to_s)
    htg_spt_sensor = OpenStudio::Model::EnergyManagementSystemSensor.new(model, 'Zone Thermostat Heating Setpoint Temperature')
    htg_spt_sensor.setName("#{control_zone.name} htg_spt_temp")
    htg_spt_sensor.setKeyName(control_zone.name.to_s)
    clg_spt_sensor = OpenStudio::Model::EnergyManagementSystemSensor.new(model, 'Zone Thermostat Cooling Setpoint Temperature')
    clg_spt_sensor.setName("#{control_zone.name} clg_spt_temp")
    clg_spt_sensor.setKeyName(control_zone.name.to_s)
    load_sensor = OpenStudio::Model::EnergyManagementSystemSensor.new(model, 'Unitary System Predicted Sensible Load to Setpoint Heat Transfer Rate')
    load_sensor.setName("#{air_loop_unitary.name} sens load")
    load_sensor.setKeyName(air_loop_unitary.name.to_s)

    # global variable
    temp_offset_signal = OpenStudio::Model::EnergyManagementSystemGlobalVariable.new(model, "#{air_loop_unitary.name.to_s.gsub(' ', '_')}_temp_offset")

    # Temp offset Initialization Program
    # Temperature offset signal used to see if the hvac is recovering temperature to setpoint.
    # If abs (indoor temperature - setpoint) > offset, then hvac and backup is allowed to operate without cap to recover temperature until it reaches setpoint
    temp_offset_program = OpenStudio::Model::EnergyManagementSystemProgram.new(model)
    temp_offset_program.setName("#{air_loop_unitary.name} temp offset init program")
    temp_offset_program.addLine("Set #{temp_offset_signal.name} = 0")

    # calling managers
    manager = OpenStudio::Model::EnergyManagementSystemProgramCallingManager.new(model)
    manager.setName("#{temp_offset_program.name} calling manager")
    manager.setCallingPoint('BeginNewEnvironment')
    manager.addProgram(temp_offset_program)
    manager = OpenStudio::Model::EnergyManagementSystemProgramCallingManager.new(model)
    manager.setName("#{temp_offset_program.name} calling manager2")
    manager.setCallingPoint('AfterNewEnvironmentWarmUpIsComplete')
    manager.addProgram(temp_offset_program)

    # actuator
    coil_speed_act = OpenStudio::Model::EnergyManagementSystemActuator.new(air_loop_unitary, *EPlus::EMSActuatorUnitarySystemCoilSpeedLevel)
    coil_speed_act.setName("#{air_loop_unitary.name} coil speed level")
    if not htg_supp_coil.nil?
      # create a clone of availability schedule to actuate
      avail_sch = htg_supp_coil.availabilitySchedule.to_ScheduleConstant.get
      new_avail_sch = avail_sch.clone(model).to_ScheduleConstant.get
      htg_supp_coil.setAvailabilitySchedule(new_avail_sch)
      supp_coil_avail_act = OpenStudio::Model::EnergyManagementSystemActuator.new(htg_supp_coil.availabilitySchedule, *EPlus::EMSActuatorScheduleConstantValue)
      supp_coil_avail_act.setName("#{htg_supp_coil.name} coil avail sch")
    end

    # EMS program
    program = OpenStudio::Model::EnergyManagementSystemProgram.new(model)
    program.setName("#{air_loop_unitary.name} max power ratio program")
    program.addLine('Set clg_mode = 0')
    program.addLine('Set htg_mode = 0')
    program.addLine("If #{load_sensor.name} > 0")
    program.addLine('  Set htg_mode = 1')
    program.addLine("  Set setpoint = #{htg_spt_sensor.name}")
    program.addLine("ElseIf #{load_sensor.name} < 0")
    program.addLine('  Set clg_mode = 1')
    program.addLine("  Set setpoint = #{clg_spt_sensor.name}")
    program.addLine('EndIf')
    program.addLine("Set sens_load = @Abs #{load_sensor.name}")
    program.addLine('Set clg_mode = 0') if clg_coil.nil?
    program.addLine('Set htg_mode = 0') if htg_coil.nil?

    [htg_coil, clg_coil].each do |coil|
      next if coil.nil?

      coil_cap_stage_fff_sensors = []
      coil_cap_stage_ft_sensors = []
      coil_eir_stage_fff_sensors = []
      coil_eir_stage_ft_sensors = []
      coil_eir_stage_plf_sensors = []
      # Heating/Cooling specific calculations and names
      if coil.is_a? OpenStudio::Model::CoilHeatingDXMultiSpeed
        cap_fff_curve_name = 'heatingCapacityFunctionofFlowFractionCurve'
        cap_ft_curve_name = 'heatingCapacityFunctionofTemperatureCurve'
        capacity_name = 'grossRatedHeatingCapacity'
        cop_name = 'grossRatedHeatingCOP'
        cap_multiplier = 'htg_frost_multiplier_cap'
        pow_multiplier = 'htg_frost_multiplier_pow'
        mode_s = 'If htg_mode > 0'

        # Outdoor sensors added to calculate defrost adjustment for heating
        outdoor_db_sensor = OpenStudio::Model::EnergyManagementSystemSensor.new(model, 'Site Outdoor Air Drybulb Temperature')
        outdoor_db_sensor.setName('outdoor_db')
        outdoor_w_sensor = OpenStudio::Model::EnergyManagementSystemSensor.new(model, 'Site Outdoor Air Humidity Ratio')
        outdoor_w_sensor.setName('outdoor_w')
        outdoor_bp_sensor = OpenStudio::Model::EnergyManagementSystemSensor.new(model, 'Site Outdoor Air Barometric Pressure')
        outdoor_bp_sensor.setName('outdoor_bp')

        # Calculate capacity and eirs for later use of full-load power calculations at each stage
        # Equations from E+ source code
        program.addLine('If htg_mode > 0')
        program.addLine("  If #{outdoor_db_sensor.name} < 4.444444,")
        program.addLine("    Set T_coil_out = 0.82 * #{outdoor_db_sensor.name} - 8.589")
        program.addLine("    Set delta_humidity_ratio = @MAX 0 (#{outdoor_w_sensor.name} - (@WFnTdbRhPb T_coil_out 1.0 #{outdoor_bp_sensor.name}))")
        program.addLine("    Set #{cap_multiplier} = 0.909 - 107.33 * delta_humidity_ratio")
        program.addLine("    Set #{pow_multiplier} = 0.90 - 36.45 * delta_humidity_ratio")
        program.addLine('  Else')
        program.addLine("    Set #{cap_multiplier} = 1.0")
        program.addLine("    Set #{pow_multiplier} = 1.0")
        program.addLine('  EndIf')
        program.addLine('EndIf')
      elsif coil.is_a? OpenStudio::Model::CoilCoolingDXMultiSpeed
        cap_fff_curve_name = 'totalCoolingCapacityFunctionofFlowFractionCurve'
        cap_ft_curve_name = 'totalCoolingCapacityFunctionofTemperatureCurve'
        capacity_name = 'grossRatedTotalCoolingCapacity'
        cop_name = 'grossRatedCoolingCOP'
        cap_multiplier = 'shr'
        pow_multiplier = '1.0'
        mode_s = 'If clg_mode > 0'

        # cooling coil cooling rate sensors to calculate real time SHR
        clg_tot_sensor = OpenStudio::Model::EnergyManagementSystemSensor.new(model, 'Cooling Coil Total Cooling Rate')
        clg_tot_sensor.setName("#{coil.name} total cooling rate")
        clg_tot_sensor.setKeyName(coil.name.to_s)
        clg_sens_sensor = OpenStudio::Model::EnergyManagementSystemSensor.new(model, 'Cooling Coil Sensible Cooling Rate')
        clg_sens_sensor.setName("#{coil.name} sens cooling rate")
        clg_sens_sensor.setKeyName(coil.name.to_s)

        program.addLine('If clg_mode > 0')
        program.addLine("  If #{clg_tot_sensor.name} > 0")
        program.addLine("    Set #{cap_multiplier} = #{clg_sens_sensor.name} / #{clg_tot_sensor.name}")
        program.addLine('  Else')
        program.addLine("    Set #{cap_multiplier} = 0.0")
        program.addLine('  EndIf')
        program.addLine('EndIf')
      end
      # Heating and cooling performance curve sensors that need to be added
      coil.stages.each_with_index do |stage, i|
        stage_cap_fff_sensor = OpenStudio::Model::EnergyManagementSystemSensor.new(model, 'Performance Curve Output Value')
        stage_cap_fff_sensor.setName("#{coil.name} cap stage #{i} fff")
        stage_cap_fff_sensor.setKeyName(stage.send(cap_fff_curve_name).name.to_s)
        coil_cap_stage_fff_sensors << stage_cap_fff_sensor
        stage_cap_ft_sensor = OpenStudio::Model::EnergyManagementSystemSensor.new(model, 'Performance Curve Output Value')
        stage_cap_ft_sensor.setName("#{coil.name} cap stage #{i} ft")
        stage_cap_ft_sensor.setKeyName(stage.send(cap_ft_curve_name).name.to_s)
        coil_cap_stage_ft_sensors << stage_cap_ft_sensor
        stage_eir_fff_sensor = OpenStudio::Model::EnergyManagementSystemSensor.new(model, 'Performance Curve Output Value')
        stage_eir_fff_sensor.setName("#{coil.name} eir stage #{i} fff")
        stage_eir_fff_sensor.setKeyName(stage.energyInputRatioFunctionofFlowFractionCurve.name.to_s)
        coil_eir_stage_fff_sensors << stage_eir_fff_sensor
        stage_eir_ft_sensor = OpenStudio::Model::EnergyManagementSystemSensor.new(model, 'Performance Curve Output Value')
        stage_eir_ft_sensor.setName("#{coil.name} eir stage #{i} ft")
        stage_eir_ft_sensor.setKeyName(stage.energyInputRatioFunctionofTemperatureCurve.name.to_s)
        coil_eir_stage_ft_sensors << stage_eir_ft_sensor
        stage_eir_plf_sensor = OpenStudio::Model::EnergyManagementSystemSensor.new(model, 'Performance Curve Output Value')
        stage_eir_plf_sensor.setName("#{coil.name} eir stage #{i} fplr")
        stage_eir_plf_sensor.setKeyName(stage.partLoadFractionCorrelationCurve.name.to_s)
        coil_eir_stage_plf_sensors << stage_eir_plf_sensor
      end
      # Calculate the target speed ratio that operates at the target power output
      program.addLine(mode_s)
      coil.stages.each_with_index do |stage, i|
        program.addLine("  Set rt_capacity_#{i} = #{stage.send(capacity_name)} * #{coil_cap_stage_fff_sensors[i].name} * #{coil_cap_stage_ft_sensors[i].name}")
        program.addLine("  Set rt_capacity_#{i}_adj = rt_capacity_#{i} * #{cap_multiplier}")
        program.addLine("  Set rated_eir_#{i} = 1 / #{stage.send(cop_name)}")
        program.addLine("  Set plf = #{coil_eir_stage_plf_sensors[i].name}")
        program.addLine("  If #{coil_eir_stage_plf_sensors[i].name} > 0.0")
        program.addLine("    Set rt_eir_#{i} = rated_eir_#{i} * #{coil_eir_stage_ft_sensors[i].name} * #{coil_eir_stage_fff_sensors[i].name} / #{coil_eir_stage_plf_sensors[i].name}")
        program.addLine('  Else')
        program.addLine("    Set rt_eir_#{i} = 0")
        program.addLine('  EndIf')
        program.addLine("  Set rt_power_#{i} = rt_eir_#{i} * rt_capacity_#{i} * #{pow_multiplier}") # use unadjusted capacity value in pow calculations
      end
      program.addLine("  Set target_power = #{coil.stages[-1].send(capacity_name)} * rated_eir_#{coil.stages.size - 1} * #{pow_ratio_sensor.name}")
      (0..coil.stages.size - 1).each do |i|
        if i == 0
          program.addLine("  If target_power < rt_power_#{i}")
          program.addLine("    Set target_speed_ratio = target_power / rt_power_#{i}")
        else
          program.addLine("  ElseIf target_power < rt_power_#{i}")
          program.addLine("    Set target_speed_ratio = (target_power - rt_power_#{i - 1}) / (rt_power_#{i} - rt_power_#{i - 1}) + #{i}")
        end
      end
      program.addLine('  Else')
      program.addLine("    Set target_speed_ratio = #{coil.stages.size}")
      program.addLine('  EndIf')

      # Calculate the current power that needs to meet zone loads
      (0..coil.stages.size - 1).each do |i|
        if i == 0
          program.addLine("  If sens_load <= rt_capacity_#{i}_adj")
          program.addLine("    Set current_power = sens_load / rt_capacity_#{i}_adj * rt_power_#{i}")
        else
          program.addLine("  ElseIf sens_load <= rt_capacity_#{i}_adj")
          program.addLine("    Set hs_speed_ratio = (sens_load - rt_capacity_#{i - 1}_adj) / (rt_capacity_#{i}_adj - rt_capacity_#{i - 1}_adj)")
          program.addLine('    Set ls_speed_ratio = 1 - hs_speed_ratio')
          program.addLine("    Set current_power = hs_speed_ratio * rt_power_#{i} + ls_speed_ratio * rt_power_#{i - 1}")
        end
      end
      program.addLine('  Else')
      program.addLine("    Set current_power = rt_power_#{coil.stages.size - 1}")
      program.addLine('  EndIf')
      program.addLine('EndIf')
    end

    program.addLine('If htg_mode > 0 || clg_mode > 0')
    program.addLine("  If (#{pow_ratio_sensor.name} == 1) || ((@Abs (#{indoor_temp_sensor.name} - setpoint)) > #{UnitConversions.convert(4, 'deltaF', 'deltaC')}) || #{temp_offset_signal.name} == 1")
    program.addLine("    Set #{coil_speed_act.name} = NULL")
    program.addLine("    Set #{supp_coil_avail_act.name} = 1") unless htg_supp_coil.nil?
    program.addLine("    If ((@Abs (#{indoor_temp_sensor.name} - setpoint)) > #{UnitConversions.convert(4, 'deltaF', 'deltaC')})")
    program.addLine("      Set #{temp_offset_signal.name} = 1")
    program.addLine("    ElseIf (@Abs (#{indoor_temp_sensor.name} - setpoint)) < 0.001") # Temperature recovered
    program.addLine("      Set #{temp_offset_signal.name} = 0")
    program.addLine('    EndIf')
    program.addLine('  Else')
    # general & critical curtailment, operation refers to AHRI Standard 1380 2019
    program.addLine('    If current_power >= target_power')
    program.addLine("      Set #{coil_speed_act.name} = target_speed_ratio")
    program.addLine("      Set #{supp_coil_avail_act.name} = 0") unless htg_supp_coil.nil?
    program.addLine('    Else')
    program.addLine("      Set #{coil_speed_act.name} = NULL")
    program.addLine("      Set #{supp_coil_avail_act.name} = 1") unless htg_supp_coil.nil?
    program.addLine('    EndIf')
    program.addLine('  EndIf')
    program.addLine('EndIf')

    # calling manager
    program_calling_manager = OpenStudio::Model::EnergyManagementSystemProgramCallingManager.new(model)
    program_calling_manager.setName(program.name.to_s + ' calling manager')
    program_calling_manager.setCallingPoint('InsideHVACSystemIterationLoop')
    program_calling_manager.addProgram(program)
  end

  # TODO
  #
  # @param fraction_served [TODO] TODO
  # @param zone_hvac [TODO] TODO
  # @param model [OpenStudio::Model::Model] OpenStudio Model object
  # @param conditioned_space [TODO] TODO
  # @return [TODO] TODO
>>>>>>> 6446d6e3
  def self.adjust_dehumidifier_load_EMS(fraction_served, zone_hvac, model, conditioned_space)
    # adjust hvac load to space when dehumidifier serves less than 100% dehumidification load. (With E+ dehumidifier object, it can only model 100%)

    # sensor
    dehumidifier_sens_htg = OpenStudio::Model::EnergyManagementSystemSensor.new(model, 'Zone Dehumidifier Sensible Heating Rate')
    dehumidifier_sens_htg.setName("#{zone_hvac.name} sens htg")
    dehumidifier_sens_htg.setKeyName(zone_hvac.name.to_s)
    dehumidifier_power = OpenStudio::Model::EnergyManagementSystemSensor.new(model, "Zone Dehumidifier #{EPlus::FuelTypeElectricity} Rate")
    dehumidifier_power.setName("#{zone_hvac.name} power htg")
    dehumidifier_power.setKeyName(zone_hvac.name.to_s)

    # actuator
    dehumidifier_load_adj_def = OpenStudio::Model::OtherEquipmentDefinition.new(model)
    dehumidifier_load_adj_def.setName("#{zone_hvac.name} sens htg adj def")
    dehumidifier_load_adj_def.setDesignLevel(0)
    dehumidifier_load_adj_def.setFractionRadiant(0)
    dehumidifier_load_adj_def.setFractionLatent(0)
    dehumidifier_load_adj_def.setFractionLost(0)
    dehumidifier_load_adj = OpenStudio::Model::OtherEquipment.new(dehumidifier_load_adj_def)
    dehumidifier_load_adj.setName("#{zone_hvac.name} sens htg adj")
    dehumidifier_load_adj.setSpace(conditioned_space)
    dehumidifier_load_adj.setSchedule(model.alwaysOnDiscreteSchedule)

    dehumidifier_load_adj_act = OpenStudio::Model::EnergyManagementSystemActuator.new(dehumidifier_load_adj, *EPlus::EMSActuatorOtherEquipmentPower, dehumidifier_load_adj.space.get)
    dehumidifier_load_adj_act.setName("#{zone_hvac.name} sens htg adj act")

    # EMS program
    program = OpenStudio::Model::EnergyManagementSystemProgram.new(model)
    program.setName("#{zone_hvac.name} load adj program")
    program.addLine("If #{dehumidifier_sens_htg.name} > 0")
    program.addLine("  Set #{dehumidifier_load_adj_act.name} = - (#{dehumidifier_sens_htg.name} - #{dehumidifier_power.name}) * (1 - #{fraction_served})")
    program.addLine('Else')
    program.addLine("  Set #{dehumidifier_load_adj_act.name} = 0")
    program.addLine('EndIf')

    program_calling_manager = OpenStudio::Model::EnergyManagementSystemProgramCallingManager.new(model)
    program_calling_manager.setName(program.name.to_s + 'calling manager')
    program_calling_manager.setCallingPoint('BeginZoneTimestepAfterInitHeatBalance')
    program_calling_manager.addProgram(program)
  end

<<<<<<< HEAD
  def self.create_supp_heating_coil(model, obj_name, heat_pump, hpxml_header = nil, runner = nil, hpxml_bldg = nil)
=======
  # TODO
  #
  # @param model [OpenStudio::Model::Model] OpenStudio Model object
  # @param obj_name [String] Name for the OpenStudio object
  # @param heat_pump [TODO] TODO
  # @return [TODO] TODO
  def self.create_supp_heating_coil(model, obj_name, heat_pump)
>>>>>>> 6446d6e3
    fuel = heat_pump.backup_heating_fuel
    capacity = heat_pump.backup_heating_capacity
    efficiency = heat_pump.backup_heating_efficiency_percent
    efficiency = heat_pump.backup_heating_efficiency_afue if efficiency.nil?

    if fuel.nil?
      return
    end

    backup_heating_capacity_increment = hpxml_header.heat_pump_backup_heating_capacity_increment unless hpxml_header.nil?
    backup_heating_capacity_increment = nil unless fuel == HPXML::FuelTypeElectricity
    if not backup_heating_capacity_increment.nil?
      if hpxml_bldg.building_construction.number_of_units > 1
        # Throw error and stop simulation
        runner.registerError('NumberofUnits greater than 1 is not supported for multi-staging backup coil.')
      end
      if hpxml_header.timestep > 1
        # Throw error and stop simulation
        runner.registerError('Multi-staging backup coil currently is only supported for 1 minute timestep.')
      end
      max_num_stages = 4

      num_stages = [(capacity / backup_heating_capacity_increment).ceil(), max_num_stages].min
      # OpenStudio only supports 4 stages for now
      runner.registerWarning("E+ Currently only supports less than #{max_num_stages} stages for multi-stage electric backup coil. Combined the remaining capacities in the last stage. Simulation continued.") if (capacity / backup_heating_capacity_increment).ceil() > 4

      htg_supp_coil = OpenStudio::Model::CoilHeatingElectricMultiStage.new(model)
      htg_supp_coil.setAvailabilitySchedule(model.alwaysOnDiscreteSchedule)
      stage_capacity = 0.0

      (1..num_stages).each do |stage_i|
        stage = OpenStudio::Model::CoilHeatingElectricMultiStageStageData.new(model)
        if stage_i == max_num_stages
          increment = (capacity - stage_capacity) # Model remaining capacity anyways
        else
          increment = backup_heating_capacity_increment
        end
        next if increment <= 5 # Tolerance to avoid modeling small capacity stage, Fixme: Is 5 a good tolerance?

        # There're two cases to throw this warning: 1. More stages are needed so that the remaining capacities are combined in last stage. 2. Total capacity is not able to be perfectly divided by increment.
        # For the first case, the above warning of num_stages has already thrown
        runner.registerWarning("Calculated multi-stage backup coil capacity increment for last stage is not equal to user input, actual capacity increment is #{increment} Btu/hr.") if (increment - backup_heating_capacity_increment).abs > 1
        stage_capacity += increment

        stage.setNominalCapacity(UnitConversions.convert(stage_capacity, 'Btu/hr', 'W'))
        stage.setEfficiency(efficiency)
        htg_supp_coil.addStage(stage)
      end
    else
      if fuel == HPXML::FuelTypeElectricity
        htg_supp_coil = OpenStudio::Model::CoilHeatingElectric.new(model, model.alwaysOnDiscreteSchedule)
        htg_supp_coil.setEfficiency(efficiency)
      else
        htg_supp_coil = OpenStudio::Model::CoilHeatingGas.new(model)
        htg_supp_coil.setGasBurnerEfficiency(efficiency)
        htg_supp_coil.setOnCycleParasiticElectricLoad(0)
        htg_supp_coil.setOffCycleParasiticGasLoad(0)
        htg_supp_coil.setFuelType(EPlus.fuel_type(fuel))
      end
      htg_supp_coil.setNominalCapacity(UnitConversions.convert(capacity, 'Btu/hr', 'W'))
    end
    htg_supp_coil.setName(obj_name + ' backup htg coil')
    htg_supp_coil.additionalProperties.setFeature('HPXML_ID', heat_pump.id) # Used by reporting measure
    htg_supp_coil.additionalProperties.setFeature('IsHeatPumpBackup', true) # Used by reporting measure

    return htg_supp_coil
  end

  # TODO
  #
  # @param model [OpenStudio::Model::Model] OpenStudio Model object
  # @param obj_name [String] Name for the OpenStudio object
  # @param fan_watts_per_cfm [TODO] TODO
  # @param fan_cfms [TODO] TODO
  # @return [TODO] TODO
  def self.create_supply_fan(model, obj_name, fan_watts_per_cfm, fan_cfms)
    # Note: fan_cfms should include all unique airflow rates (both heating and cooling, at all speeds)
    fan = OpenStudio::Model::FanSystemModel.new(model)
    fan.setSpeedControlMethod('Discrete')
    fan.setDesignPowerSizingMethod('TotalEfficiencyAndPressure')
    fan.setAvailabilitySchedule(model.alwaysOnDiscreteSchedule)
    set_fan_power(fan, fan_watts_per_cfm)
    fan.setName(obj_name + ' supply fan')
    fan.setEndUseSubcategory('supply fan')
    fan.setMotorEfficiency(1.0)
    fan.setMotorInAirStreamFraction(1.0)
    max_fan_cfm = Float(fan_cfms.max) # Convert to float to prevent integer division below
    fan.setDesignMaximumAirFlowRate(UnitConversions.convert(max_fan_cfm, 'cfm', 'm^3/s'))

    fan_cfms.sort.each do |fan_cfm|
      fan_ratio = fan_cfm / max_fan_cfm
      power_fraction = calculate_fan_power_from_curve(1.0, fan_ratio)
      fan.addSpeed(fan_ratio.round(5), power_fraction.round(5))
    end

    return fan
  end

  # TODO
  #
  # @param max_fan_power [TODO] TODO
  # @param fan_ratio [TODO] TODO
  # @return [TODO] TODO
  def self.calculate_fan_power_from_curve(max_fan_power, fan_ratio)
    # Cubic relationship fan power curve
    return max_fan_power * (fan_ratio**3)
  end

  # TODO
  #
  # @param fan [TODO] TODO
  # @param fan_watts_per_cfm [TODO] TODO
  # @return [TODO] TODO
  def self.set_fan_power(fan, fan_watts_per_cfm)
    if fan_watts_per_cfm > 0
      fan_eff = 0.75 # Overall Efficiency of the Fan, Motor and Drive
      pressure_rise = fan_eff * fan_watts_per_cfm / UnitConversions.convert(1.0, 'cfm', 'm^3/s') # Pa
    else
      fan_eff = 1
      pressure_rise = 0.000001
    end
    fan.setFanTotalEfficiency(fan_eff)
    fan.setDesignPressureRise(pressure_rise)
  end

  # TODO
  #
  # @param model [OpenStudio::Model::Model] OpenStudio Model object
  # @param obj_name [String] Name for the OpenStudio object
  # @param fan [TODO] TODO
  # @param htg_coil [TODO] TODO
  # @param clg_coil [TODO] TODO
  # @param htg_supp_coil [TODO] TODO
  # @param htg_cfm [TODO] TODO
  # @param clg_cfm [TODO] TODO
  # @param supp_max_temp [TODO] TODO
  # @return [TODO] TODO
  def self.create_air_loop_unitary_system(model, obj_name, fan, htg_coil, clg_coil, htg_supp_coil, htg_cfm, clg_cfm, supp_max_temp = nil)
    cycle_fan_sch = OpenStudio::Model::ScheduleConstant.new(model)
    cycle_fan_sch.setName(obj_name + ' auto fan schedule')
    Schedule.set_schedule_type_limits(model, cycle_fan_sch, Constants.ScheduleTypeLimitsOnOff)
    cycle_fan_sch.setValue(0) # 0 denotes that fan cycles on and off to meet the load (i.e., AUTO fan) as opposed to continuous operation

    air_loop_unitary = OpenStudio::Model::AirLoopHVACUnitarySystem.new(model)
    air_loop_unitary.setName(obj_name + ' unitary system')
    air_loop_unitary.setAvailabilitySchedule(model.alwaysOnDiscreteSchedule)
    air_loop_unitary.setSupplyFan(fan)
    air_loop_unitary.setFanPlacement('BlowThrough')
    air_loop_unitary.setSupplyAirFanOperatingModeSchedule(cycle_fan_sch)
    if htg_coil.nil?
      air_loop_unitary.setSupplyAirFlowRateDuringHeatingOperation(0.0)
    else
      air_loop_unitary.setHeatingCoil(htg_coil)
      air_loop_unitary.setSupplyAirFlowRateDuringHeatingOperation(UnitConversions.convert(htg_cfm, 'cfm', 'm^3/s'))
    end
    if clg_coil.nil?
      air_loop_unitary.setSupplyAirFlowRateDuringCoolingOperation(0.0)
    else
      air_loop_unitary.setCoolingCoil(clg_coil)
      air_loop_unitary.setSupplyAirFlowRateDuringCoolingOperation(UnitConversions.convert(clg_cfm, 'cfm', 'm^3/s'))
    end
    if htg_supp_coil.nil?
      air_loop_unitary.setMaximumSupplyAirTemperature(UnitConversions.convert(120.0, 'F', 'C'))
    else
      air_loop_unitary.setSupplementalHeatingCoil(htg_supp_coil)
      air_loop_unitary.setMaximumSupplyAirTemperature(UnitConversions.convert(200.0, 'F', 'C')) # higher temp for supplemental heat as to not severely limit its use, resulting in unmet hours.
      if not supp_max_temp.nil?
        air_loop_unitary.setMaximumOutdoorDryBulbTemperatureforSupplementalHeaterOperation(UnitConversions.convert(supp_max_temp, 'F', 'C'))
      end
    end
    air_loop_unitary.setSupplyAirFlowRateWhenNoCoolingorHeatingisRequired(0)
    return air_loop_unitary
  end

  # TODO
  #
  # @param model [OpenStudio::Model::Model] OpenStudio Model object
  # @param obj_name [String] Name for the OpenStudio object
  # @param system [TODO] TODO
  # @param control_zone [TODO] TODO
  # @param sequential_heat_load_fracs [TODO] TODO
  # @param sequential_cool_load_fracs [TODO] TODO
  # @param airflow_cfm [TODO] TODO
  # @param heating_system [TODO] TODO
  # @param hvac_unavailable_periods [TODO] TODO
  # @return [TODO] TODO
  def self.create_air_loop(model, obj_name, system, control_zone, sequential_heat_load_fracs, sequential_cool_load_fracs, airflow_cfm, heating_system, hvac_unavailable_periods)
    air_loop = OpenStudio::Model::AirLoopHVAC.new(model)
    air_loop.setAvailabilitySchedule(model.alwaysOnDiscreteSchedule)
    air_loop.setName(obj_name + ' airloop')
    air_loop.zoneSplitter.setName(obj_name + ' zone splitter')
    air_loop.zoneMixer.setName(obj_name + ' zone mixer')
    air_loop.setDesignSupplyAirFlowRate(UnitConversions.convert(airflow_cfm, 'cfm', 'm^3/s'))
    system.addToNode(air_loop.supplyInletNode)

    if system.is_a? OpenStudio::Model::AirLoopHVACUnitarySystem
      air_terminal = OpenStudio::Model::AirTerminalSingleDuctUncontrolled.new(model, model.alwaysOnDiscreteSchedule)
      system.setControllingZoneorThermostatLocation(control_zone)
    else
      air_terminal = OpenStudio::Model::AirTerminalSingleDuctVAVNoReheat.new(model, model.alwaysOnDiscreteSchedule)
      air_terminal.setConstantMinimumAirFlowFraction(0)
      air_terminal.setFixedMinimumAirFlowRate(0)
    end
    air_terminal.setMaximumAirFlowRate(UnitConversions.convert(airflow_cfm, 'cfm', 'm^3/s'))
    air_terminal.setName(obj_name + ' terminal')
    air_loop.multiAddBranchForZone(control_zone, air_terminal)

    set_sequential_load_fractions(model, control_zone, air_terminal, sequential_heat_load_fracs, sequential_cool_load_fracs, hvac_unavailable_periods, heating_system)

    return air_loop
  end

  # TODO
  #
  # @param dh_type [TODO] TODO
  # @param w_coeff [TODO] TODO
  # @param ef_coeff [TODO] TODO
  # @param ief [TODO] TODO
  # @param water_removal_rate [TODO] TODO
  # @return [TODO] TODO
  def self.apply_dehumidifier_ief_to_ef_inputs(dh_type, w_coeff, ef_coeff, ief, water_removal_rate)
    # Shift inputs under IEF test conditions to E+ supported EF test conditions
    # test conditions
    if dh_type == HPXML::DehumidifierTypePortable
      ief_db = UnitConversions.convert(65.0, 'F', 'C') # degree C
    elsif dh_type == HPXML::DehumidifierTypeWholeHome
      ief_db = UnitConversions.convert(73.0, 'F', 'C') # degree C
    end
    rh = 60.0 # for both EF and IEF test conditions, %

    # Independent variables applied to curve equations
    var_array_ief = [1, ief_db, ief_db * ief_db, rh, rh * rh, ief_db * rh]

    # Curved values under EF test conditions
    curve_value_ef = 1 # Curves are normalized to 1.0 under EF test conditions, 80F, 60%
    # Curve values under IEF test conditions
    ef_curve_value_ief = var_array_ief.zip(ef_coeff).map { |var, coeff| var * coeff }.sum(0.0)
    water_removal_curve_value_ief = var_array_ief.zip(w_coeff).map { |var, coeff| var * coeff }.sum(0.0)

    # E+ inputs under EF test conditions
    ef_input = ief / ef_curve_value_ief * curve_value_ef
    water_removal_rate_input = water_removal_rate / water_removal_curve_value_ief * curve_value_ef

    return ef_input, water_removal_rate_input
  end

  # TODO
  #
  # @param heating_system [TODO] TODO
  # @return [TODO] TODO
  def self.get_default_boiler_eae(heating_system)
    if heating_system.heating_system_type != HPXML::HVACTypeBoiler
      return
    end
    if not heating_system.electric_auxiliary_energy.nil?
      return heating_system.electric_auxiliary_energy
    end

    # From ANSI/RESNET/ICC 301-2019 Standard
    fuel = heating_system.heating_system_fuel

    if heating_system.is_shared_system
      distribution_system = heating_system.distribution_system
      distribution_type = distribution_system.distribution_system_type

      if not heating_system.shared_loop_watts.nil?
        sp_kw = UnitConversions.convert(heating_system.shared_loop_watts, 'W', 'kW')
        n_dweq = heating_system.number_of_units_served.to_f
        if distribution_system.air_type == HPXML::AirTypeFanCoil
          aux_in = UnitConversions.convert(heating_system.fan_coil_watts, 'W', 'kW')
        else
          aux_in = 0.0 # ANSI/RESNET/ICC 301-2019 Section 4.4.7.2
        end
        # ANSI/RESNET/ICC 301-2019 Equation 4.4-5
        return (((sp_kw / n_dweq) + aux_in) * 2080.0).round(2) # kWh/yr
      elsif distribution_type == HPXML::HVACDistributionTypeHydronic
        # kWh/yr, per ANSI/RESNET/ICC 301-2019 Table 4.5.2(5)
        if distribution_system.hydronic_type == HPXML::HydronicTypeWaterLoop # Shared boiler w/ WLHP
          return 265.0
        else # Shared boiler w/ baseboard/radiators/etc
          return 220.0
        end
      elsif distribution_type == HPXML::HVACDistributionTypeAir
        if distribution_system.air_type == HPXML::AirTypeFanCoil # Shared boiler w/ fan coil
          return 438.0
        end
      end

    else # In-unit boilers

      if [HPXML::FuelTypeNaturalGas,
          HPXML::FuelTypePropane,
          HPXML::FuelTypeElectricity,
          HPXML::FuelTypeWoodCord,
          HPXML::FuelTypeWoodPellets].include? fuel
        return 170.0 # kWh/yr
      elsif [HPXML::FuelTypeOil,
             HPXML::FuelTypeOil1,
             HPXML::FuelTypeOil2,
             HPXML::FuelTypeOil4,
             HPXML::FuelTypeOil5or6,
             HPXML::FuelTypeDiesel,
             HPXML::FuelTypeKerosene,
             HPXML::FuelTypeCoal,
             HPXML::FuelTypeCoalAnthracite,
             HPXML::FuelTypeCoalBituminous,
             HPXML::FuelTypeCoke].include? fuel
        return 330.0 # kWh/yr
      end
    end
  end

  # TODO
  #
  # @param compressor_type [TODO] TODO
  # @param heating_capacity_retention_temp [TODO] TODO
  # @param heating_capacity_retention_fraction [TODO] TODO
  # @return [TODO] TODO
  def self.calc_heat_cap_ft_spec(compressor_type, heating_capacity_retention_temp, heating_capacity_retention_fraction)
    if compressor_type == HPXML::HVACCompressorTypeSingleStage
      iat_slope = -0.002303414
      iat_intercept = 0.18417308
      num_speeds = 1
    elsif compressor_type == HPXML::HVACCompressorTypeTwoStage
      iat_slope = -0.002947013
      iat_intercept = 0.23168251
      num_speeds = 2
    end

    # Biquadratic: capacity multiplier = a + b*IAT + c*IAT^2 + d*OAT + e*OAT^2 + f*IAT*OAT
    # Derive coefficients from user input for capacity retention at outdoor drybulb temperature X [C].
    x_A = heating_capacity_retention_temp
    y_A = heating_capacity_retention_fraction
    x_B = HVAC::AirSourceHeatRatedODB
    y_B = 1.0

    oat_slope = (y_B - y_A) / (x_B - x_A)
    oat_intercept = y_A - (x_A * oat_slope)

    return [[oat_intercept + iat_intercept, iat_slope, 0, oat_slope, 0, 0]] * num_speeds
  end

  # TODO
  #
  # @param heat_pump [TODO] TODO
  # @return [TODO] TODO
  def self.get_heating_capacity_retention(heat_pump)
    if not heat_pump.heating_capacity_17F.nil?
      heating_capacity_retention_temp = 17.0
      heating_capacity_retention_fraction = heat_pump.heating_capacity == 0.0 ? 0.0 : heat_pump.heating_capacity_17F / heat_pump.heating_capacity
    elsif not heat_pump.heating_capacity_retention_fraction.nil?
      heating_capacity_retention_temp = heat_pump.heating_capacity_retention_temp
      heating_capacity_retention_fraction = heat_pump.heating_capacity_retention_fraction
    else
      fail 'Missing heating capacity retention or 17F heating capacity.'
    end
    return heating_capacity_retention_temp, heating_capacity_retention_fraction
  end

  # TODO
  #
  # @param capacity_ratios [TODO] TODO
  # @param rated_cfm_per_tons [TODO] TODO
  # @param rated_airflow_rate [TODO] TODO
  # @return [TODO] TODO
  def self.calc_fan_speed_ratios(capacity_ratios, rated_cfm_per_tons, rated_airflow_rate)
    fan_speed_ratios = []
    capacity_ratios.each_with_index do |capacity_ratio, i|
      fan_speed_ratios << rated_cfm_per_tons[i] * capacity_ratio / rated_airflow_rate
    end
    return fan_speed_ratios
  end

  # TODO
  #
  # @param coeff [TODO] TODO
  # @return [TODO] TODO
  def self.convert_curve_biquadratic(coeff)
    # Convert IP curves to SI curves
    si_coeff = []
    si_coeff << coeff[0] + 32.0 * (coeff[1] + coeff[3]) + 1024.0 * (coeff[2] + coeff[4] + coeff[5])
    si_coeff << 9.0 / 5.0 * coeff[1] + 576.0 / 5.0 * coeff[2] + 288.0 / 5.0 * coeff[5]
    si_coeff << 81.0 / 25.0 * coeff[2]
    si_coeff << 9.0 / 5.0 * coeff[3] + 576.0 / 5.0 * coeff[4] + 288.0 / 5.0 * coeff[5]
    si_coeff << 81.0 / 25.0 * coeff[4]
    si_coeff << 81.0 / 25.0 * coeff[5]
    return si_coeff
  end

  # TODO
  #
  # @param model [OpenStudio::Model::Model] OpenStudio Model object
  # @param name [TODO] TODO
  # @param independent_vars [TODO] TODO
  # @param output_values [TODO] TODO
  # @param output_min [TODO] TODO
  # @param output_max [TODO] TODO
  # @return [TODO] TODO
  def self.create_table_lookup(model, name, independent_vars, output_values, output_min = nil, output_max = nil)
    if (not output_min.nil?) && (output_values.min < output_min)
      fail "Minimum table lookup output value (#{output_values.min}) is less than #{output_min} for #{name}."
    end
    if (not output_max.nil?) && (output_values.max > output_max)
      fail "Maximum table lookup output value (#{output_values.max}) is greater than #{output_max} for #{name}."
    end

    table = OpenStudio::Model::TableLookup.new(model)
    table.setName(name)
    independent_vars.each do |var|
      ind_var = OpenStudio::Model::TableIndependentVariable.new(model)
      ind_var.setName(var[:name])
      ind_var.setMinimumValue(var[:min])
      ind_var.setMaximumValue(var[:max])
      ind_var.setExtrapolationMethod('Constant')
      ind_var.setValues(var[:values])
      table.addIndependentVariable(ind_var)
    end
    table.setMinimumOutput(output_min) unless output_min.nil?
    table.setMaximumOutput(output_max) unless output_max.nil?
    table.setOutputValues(output_values)
    return table
  end

  # TODO
  #
  # @param model [OpenStudio::Model::Model] OpenStudio Model object
  # @return [TODO] TODO
  def self.create_curve_biquadratic_constant(model)
    curve = OpenStudio::Model::CurveBiquadratic.new(model)
    curve.setName('ConstantBiquadratic')
    curve.setCoefficient1Constant(1)
    curve.setCoefficient2x(0)
    curve.setCoefficient3xPOW2(0)
    curve.setCoefficient4y(0)
    curve.setCoefficient5yPOW2(0)
    curve.setCoefficient6xTIMESY(0)
    curve.setMinimumValueofx(-100)
    curve.setMaximumValueofx(100)
    curve.setMinimumValueofy(-100)
    curve.setMaximumValueofy(100)
    return curve
  end

  # TODO
  #
  # @param model [OpenStudio::Model::Model] OpenStudio Model object
  # @return [TODO] TODO
  def self.create_curve_quadratic_constant(model)
    curve = OpenStudio::Model::CurveQuadratic.new(model)
    curve.setName('ConstantQuadratic')
    curve.setCoefficient1Constant(1)
    curve.setCoefficient2x(0)
    curve.setCoefficient3xPOW2(0)
    curve.setMinimumValueofx(-100)
    curve.setMaximumValueofx(100)
    curve.setMinimumCurveOutput(-100)
    curve.setMaximumCurveOutput(100)
    return curve
  end

  # TODO
  #
  # @param model [OpenStudio::Model::Model] OpenStudio Model object
  # @param coeff [TODO] TODO
  # @param name [TODO] TODO
  # @param min_x [TODO] TODO
  # @param max_x [TODO] TODO
  # @param min_y [TODO] TODO
  # @param max_y [TODO] TODO
  # @return [TODO] TODO
  def self.create_curve_biquadratic(model, coeff, name, min_x, max_x, min_y, max_y)
    curve = OpenStudio::Model::CurveBiquadratic.new(model)
    curve.setName(name)
    curve.setCoefficient1Constant(coeff[0])
    curve.setCoefficient2x(coeff[1])
    curve.setCoefficient3xPOW2(coeff[2])
    curve.setCoefficient4y(coeff[3])
    curve.setCoefficient5yPOW2(coeff[4])
    curve.setCoefficient6xTIMESY(coeff[5])
    curve.setMinimumValueofx(min_x)
    curve.setMaximumValueofx(max_x)
    curve.setMinimumValueofy(min_y)
    curve.setMaximumValueofy(max_y)
    return curve
  end

  # TODO
  #
  # @param model [OpenStudio::Model::Model] OpenStudio Model object
  # @param coeff [TODO] TODO
  # @param name [TODO] TODO
  # @param min_x [TODO] TODO
  # @param max_x [TODO] TODO
  # @param min_y [TODO] TODO
  # @param max_y [TODO] TODO
  # @return [TODO] TODO
  def self.create_curve_bicubic(model, coeff, name, min_x, max_x, min_y, max_y)
    curve = OpenStudio::Model::CurveBicubic.new(model)
    curve.setName(name)
    curve.setCoefficient1Constant(coeff[0])
    curve.setCoefficient2x(coeff[1])
    curve.setCoefficient3xPOW2(coeff[2])
    curve.setCoefficient4y(coeff[3])
    curve.setCoefficient5yPOW2(coeff[4])
    curve.setCoefficient6xTIMESY(coeff[5])
    curve.setCoefficient7xPOW3(coeff[6])
    curve.setCoefficient8yPOW3(coeff[7])
    curve.setCoefficient9xPOW2TIMESY(coeff[8])
    curve.setCoefficient10xTIMESYPOW2(coeff[9])
    curve.setMinimumValueofx(min_x)
    curve.setMaximumValueofx(max_x)
    curve.setMinimumValueofy(min_y)
    curve.setMaximumValueofy(max_y)
    return curve
  end

  # TODO
  #
  # @param model [OpenStudio::Model::Model] OpenStudio Model object
  # @param coeff [TODO] TODO
  # @param name [TODO] TODO
  # @param min_x [TODO] TODO
  # @param max_x [TODO] TODO
  # @param min_y [TODO] TODO
  # @param max_y [TODO] TODO
  # @param is_dimensionless [TODO] TODO
  # @return [TODO] TODO
  def self.create_curve_quadratic(model, coeff, name, min_x, max_x, min_y, max_y, is_dimensionless = false)
    curve = OpenStudio::Model::CurveQuadratic.new(model)
    curve.setName(name)
    curve.setCoefficient1Constant(coeff[0])
    curve.setCoefficient2x(coeff[1])
    curve.setCoefficient3xPOW2(coeff[2])
    curve.setMinimumValueofx(min_x)
    curve.setMaximumValueofx(max_x)
    if not min_y.nil?
      curve.setMinimumCurveOutput(min_y)
    end
    if not max_y.nil?
      curve.setMaximumCurveOutput(max_y)
    end
    if is_dimensionless
      curve.setInputUnitTypeforX('Dimensionless')
      curve.setOutputUnitType('Dimensionless')
    end
    return curve
  end

  # TODO
  #
  # @param model [OpenStudio::Model::Model] OpenStudio Model object
  # @param coeff [TODO] TODO
  # @param name [TODO] TODO
  # @return [TODO] TODO
  def self.create_curve_quad_linear(model, coeff, name)
    curve = OpenStudio::Model::CurveQuadLinear.new(model)
    curve.setName(name)
    curve.setCoefficient1Constant(coeff[0])
    curve.setCoefficient2w(coeff[1])
    curve.setCoefficient3x(coeff[2])
    curve.setCoefficient4y(coeff[3])
    curve.setCoefficient5z(coeff[4])
    return curve
  end

  # TODO
  #
  # @param model [OpenStudio::Model::Model] OpenStudio Model object
  # @param coeff [TODO] TODO
  # @param name [TODO] TODO
  # @return [TODO] TODO
  def self.create_curve_quint_linear(model, coeff, name)
    curve = OpenStudio::Model::CurveQuintLinear.new(model)
    curve.setName(name)
    curve.setCoefficient1Constant(coeff[0])
    curve.setCoefficient2v(coeff[1])
    curve.setCoefficient3w(coeff[2])
    curve.setCoefficient4x(coeff[3])
    curve.setCoefficient5y(coeff[4])
    curve.setCoefficient6z(coeff[5])
    return curve
  end

  # TODO
  #
  # @param net_cap [TODO] TODO
  # @param fan_power [TODO] TODO
  # @param mode [TODO] TODO
  # @param net_cop [TODO] TODO
  # @return [TODO] TODO
  def self.convert_net_to_gross_capacity_cop(net_cap, fan_power, mode, net_cop = nil)
    net_cap_watts = UnitConversions.convert(net_cap, 'Btu/hr', 'w')
    if mode == :clg
      gross_cap_watts = net_cap_watts + fan_power
    else
      gross_cap_watts = net_cap_watts - fan_power
    end
    if not net_cop.nil?
      net_power = net_cap_watts / net_cop
      gross_power = net_power - fan_power
      gross_cop = gross_cap_watts / gross_power
    end
    gross_cap_btu_hr = UnitConversions.convert(gross_cap_watts, 'w', 'Btu/hr')
    return gross_cap_btu_hr, gross_cop
  end

  # TODO
  #
  # @param detailed_performance_data [TODO] TODO
  # @param hvac_ap [TODO] TODO
  # @param mode [TODO] TODO
  # @param max_rated_fan_cfm [TODO] TODO
  # @param weather_temp [TODO] TODO
  # @param compressor_lockout_temp [TODO] TODO
  # @return [TODO] TODO
  def self.process_neep_detailed_performance(detailed_performance_data, hvac_ap, mode, max_rated_fan_cfm, weather_temp, compressor_lockout_temp = nil)
    data_array = Array.new(2) { Array.new }
    detailed_performance_data.sort_by { |dp| dp.outdoor_temperature }.each do |data_point|
      # Only process min and max capacities at each outdoor drybulb
      next unless [HPXML::CapacityDescriptionMinimum, HPXML::CapacityDescriptionMaximum].include? data_point.capacity_description

      if data_point.capacity_description == HPXML::CapacityDescriptionMinimum
        data_array[0] << data_point
      elsif data_point.capacity_description == HPXML::CapacityDescriptionMaximum
        data_array[1] << data_point
      end
    end

    # convert net to gross, adds more data points for table lookup, etc.
    if mode == :clg
      cfm_per_ton = hvac_ap.cool_rated_cfm_per_ton
      hvac_ap.cooling_performance_data_array = data_array
      hvac_ap.cool_rated_capacities_gross = []
      hvac_ap.cool_rated_capacities_net = []
      hvac_ap.cool_rated_cops = []
    elsif mode == :htg
      cfm_per_ton = hvac_ap.heat_rated_cfm_per_ton
      hvac_ap.heating_performance_data_array = data_array
      hvac_ap.heat_rated_capacities_gross = []
      hvac_ap.heat_rated_capacities_net = []
      hvac_ap.heat_rated_cops = []
    end
    # convert net to gross
    data_array.each_with_index do |data, speed|
      data.each do |dp|
        this_cfm = UnitConversions.convert(dp.capacity, 'Btu/hr', 'ton') * cfm_per_ton[speed]
        fan_ratio = this_cfm / max_rated_fan_cfm
        fan_power = calculate_fan_power_from_curve(hvac_ap.fan_power_rated * max_rated_fan_cfm, fan_ratio)
        dp.gross_capacity, dp.gross_efficiency_cop = convert_net_to_gross_capacity_cop(dp.capacity, fan_power, mode, dp.efficiency_cop)
      end
    end
    # convert to table lookup data
    interpolate_to_odb_table_points(data_array, mode, compressor_lockout_temp, weather_temp)
    add_data_point_adaptive_step_size(data_array, mode)
    correct_ft_cap_eir(data_array, mode)
  end

  # TODO
  #
  # @param data_array [TODO] TODO
  # @param mode [TODO] TODO
  # @param compressor_lockout_temp [TODO] TODO
  # @param weather_temp [TODO] TODO
  # @return [TODO] TODO
  def self.interpolate_to_odb_table_points(data_array, mode, compressor_lockout_temp, weather_temp)
    # Set of data used for table lookup
    data_array.each do |data|
      user_odbs = data.map { |dp| dp.outdoor_temperature }
      # Determine min/max ODB temperatures to cover full range of heat pump operation
      if mode == :clg
        outdoor_dry_bulbs = []
        # Calculate ODB temperature at which COP or capacity is zero
        high_odb_at_zero_cop = calculate_odb_at_zero_cop_or_capacity(data, mode, user_odbs, :gross_efficiency_cop, true)
        high_odb_at_zero_capacity = calculate_odb_at_zero_cop_or_capacity(data, mode, user_odbs, :gross_capacity, true)
        low_odb_at_zero_cop = calculate_odb_at_zero_cop_or_capacity(data, mode, user_odbs, :gross_efficiency_cop, false)
        low_odb_at_zero_capacity = calculate_odb_at_zero_cop_or_capacity(data, mode, user_odbs, :gross_capacity, false)
        outdoor_dry_bulbs << [low_odb_at_zero_cop, low_odb_at_zero_capacity, 55.0].max # Min cooling ODB
        outdoor_dry_bulbs << [high_odb_at_zero_cop, high_odb_at_zero_capacity, weather_temp].min # Max cooling ODB
      else
        outdoor_dry_bulbs = []
        # Calculate ODB temperature at which COP or capacity is zero
        low_odb_at_zero_cop = calculate_odb_at_zero_cop_or_capacity(data, mode, user_odbs, :gross_efficiency_cop, false)
        low_odb_at_zero_capacity = calculate_odb_at_zero_cop_or_capacity(data, mode, user_odbs, :gross_capacity, false)
        high_odb_at_zero_cop = calculate_odb_at_zero_cop_or_capacity(data, mode, user_odbs, :gross_efficiency_cop, true)
        high_odb_at_zero_capacity = calculate_odb_at_zero_cop_or_capacity(data, mode, user_odbs, :gross_capacity, true)
        outdoor_dry_bulbs << [low_odb_at_zero_cop, low_odb_at_zero_capacity, compressor_lockout_temp, weather_temp].max # Min heating ODB
        outdoor_dry_bulbs << [high_odb_at_zero_cop, high_odb_at_zero_capacity, 60.0].min # Max heating ODB
      end
      capacity_description = data[0].capacity_description
      outdoor_dry_bulbs.each do |target_odb|
        next if user_odbs.include? target_odb

        if mode == :clg
          new_dp = HPXML::CoolingPerformanceDataPoint.new(nil)
        else
          new_dp = HPXML::HeatingPerformanceDataPoint.new(nil)
        end
        new_dp.outdoor_temperature = target_odb
        new_dp.gross_capacity = interpolate_to_odb_table_point(data, capacity_description, target_odb, :gross_capacity)
        new_dp.gross_efficiency_cop = interpolate_to_odb_table_point(data, capacity_description, target_odb, :gross_efficiency_cop)
        data << new_dp
      end
    end
  end

  # TODO
  #
  # @param data [TODO] TODO
  # @param _mode [TODO] TODO
  # @param user_odbs [TODO] TODO
  # @param property [TODO] TODO
  # @param find_high [TODO] TODO
  # @return [TODO] TODO
  def self.calculate_odb_at_zero_cop_or_capacity(data, _mode, user_odbs, property, find_high)
    if find_high
      odb_dp1 = data.find { |dp| dp.outdoor_temperature == user_odbs[-1] }
      odb_dp2 = data.find { |dp| dp.outdoor_temperature == user_odbs[-2] }
    else
      odb_dp1 = data.find { |dp| dp.outdoor_temperature == user_odbs[0] }
      odb_dp2 = data.find { |dp| dp.outdoor_temperature == user_odbs[1] }
    end

    slope = (odb_dp1.send(property) - odb_dp2.send(property)) / (odb_dp1.outdoor_temperature - odb_dp2.outdoor_temperature)

    # Datapoints don't trend toward zero COP?
    if (find_high && slope >= 0)
      return 999999.0
    elsif (!find_high && slope <= 0)
      return -999999.0
    end

    intercept = odb_dp2.send(property) - (slope * odb_dp2.outdoor_temperature)
    target_odb = -intercept / slope

    # Return a slightly larger (or smaller, for cooling) ODB so things don't blow up
    delta_odb = 1.0
    if find_high
      return target_odb - delta_odb
    else
      return target_odb + delta_odb
    end
  end

  # TODO
  #
  # @param detailed_performance_data [TODO] TODO
  # @param capacity_description [TODO] TODO
  # @param target_odb [TODO] TODO
  # @param property [TODO] TODO
  # @return [TODO] TODO
  def self.interpolate_to_odb_table_point(detailed_performance_data, capacity_description, target_odb, property)
    data = detailed_performance_data.select { |dp| dp.capacity_description == capacity_description }

    target_dp = data.find { |dp| dp.outdoor_temperature == target_odb }
    if not target_dp.nil?
      return target_dp.send(property)
    end

    # Property can be :capacity, :efficiency_cop, etc.
    user_odbs = data.map { |dp| dp.outdoor_temperature }.uniq.sort

    right_odb = user_odbs.find { |e| e > target_odb }
    left_odb = user_odbs.reverse.find { |e| e < target_odb }
    if right_odb.nil?
      # extrapolation
      right_odb = user_odbs[-1]
      left_odb = user_odbs[-2]
    elsif left_odb.nil?
      # extrapolation
      right_odb = user_odbs[1]
      left_odb = user_odbs[0]
    end
    right_dp = data.find { |dp| dp.outdoor_temperature == right_odb }
    left_dp = data.find { |dp| dp.outdoor_temperature == left_odb }

    slope = (right_dp.send(property) - left_dp.send(property)) / (right_odb - left_odb)
    val = (target_odb - left_odb) * slope + left_dp.send(property)
    return val
  end

  # TODO
  #
  # @param data_array [TODO] TODO
  # @param mode [TODO] TODO
  # @param tol [TODO] TODO
  # @return [TODO] TODO
  def self.add_data_point_adaptive_step_size(data_array, mode, tol = 0.1)
    data_array.each do |data|
      data_sorted = data.sort_by { |dp| dp.outdoor_temperature }
      data_sorted.each_with_index do |dp, i|
        next unless i < (data_sorted.size - 1)

        cap_diff = data_sorted[i + 1].gross_capacity - dp.gross_capacity
        odb_diff = data_sorted[i + 1].outdoor_temperature - dp.outdoor_temperature
        cop_diff = data_sorted[i + 1].gross_efficiency_cop - dp.gross_efficiency_cop
        if mode == :clg
          eir_rated = 1 / data_sorted.find { |dp| dp.outdoor_temperature == HVAC::AirSourceCoolRatedODB }.gross_efficiency_cop
        else
          eir_rated = 1 / data_sorted.find { |dp| dp.outdoor_temperature == HVAC::AirSourceHeatRatedODB }.gross_efficiency_cop
        end
        eir_diff = ((1 / data_sorted[i + 1].gross_efficiency_cop) / eir_rated) - ((1 / dp.gross_efficiency_cop) / eir_rated)
        n_pt = (eir_diff.abs / tol).ceil() - 1
        eir_interval = eir_diff / (n_pt + 1)
        next if n_pt < 1

        for i in 1..n_pt
          if mode == :clg
            new_dp = HPXML::CoolingPerformanceDataPoint.new(nil)
          else
            new_dp = HPXML::HeatingPerformanceDataPoint.new(nil)
          end
          new_eir_normalized = (1 / dp.gross_efficiency_cop) / eir_rated + eir_interval * i
          new_dp.gross_efficiency_cop = (1 / (new_eir_normalized * eir_rated))
          new_dp.outdoor_temperature = odb_diff / cop_diff * (new_dp.gross_efficiency_cop - dp.gross_efficiency_cop) + dp.outdoor_temperature
          new_dp.gross_capacity = cap_diff / odb_diff * (new_dp.outdoor_temperature - dp.outdoor_temperature) + dp.gross_capacity
          data << new_dp
        end
      end
    end
  end

  # TODO
  #
  # @param data_array [TODO] TODO
  # @param mode [TODO] TODO
  # @return [TODO] TODO
  def self.correct_ft_cap_eir(data_array, mode)
    # Add sensitivity to indoor conditions
    # single speed cutler curve coefficients
    if mode == :clg
      cap_ft_spec_ss, eir_ft_spec_ss = get_cool_cap_eir_ft_spec(HPXML::HVACCompressorTypeSingleStage)
      rated_t_i = HVAC::AirSourceCoolRatedIWB
      indoor_t = [50.0, rated_t_i, 80.0]
    else
      # default capacity retention for single speed
      retention_temp, retention_fraction = get_default_heating_capacity_retention(HPXML::HVACCompressorTypeSingleStage)
      cap_ft_spec_ss, eir_ft_spec_ss = get_heat_cap_eir_ft_spec(HPXML::HVACCompressorTypeSingleStage, retention_temp, retention_fraction)
      rated_t_i = HVAC::AirSourceHeatRatedIDB
      indoor_t = [60.0, rated_t_i, 80.0]
    end
    data_array.each do |data|
      data.each do |dp|
        if mode == :clg
          dp.indoor_wetbulb = rated_t_i
        else
          dp.indoor_temperature = rated_t_i
        end
      end
    end
    # table lookup output values
    data_array.each do |data|
      # create a new array to temporarily store expanded data points, to concat after the existing data loop
      array_tmp = Array.new
      indoor_t.each do |t_i|
        # introduce indoor conditions other than rated, expand to rated data points
        next if t_i == rated_t_i

        data_tmp = Array.new
        data.each do |dp|
          dp_new = dp.dup
          data_tmp << dp_new
          if mode == :clg
            dp_new.indoor_wetbulb = t_i
          else
            dp_new.indoor_temperature = t_i
          end
          # capacity FT curve output
          cap_ft_curve_output = MathTools.biquadratic(t_i, dp_new.outdoor_temperature, cap_ft_spec_ss[0])
          cap_ft_curve_output_rated = MathTools.biquadratic(rated_t_i, dp_new.outdoor_temperature, cap_ft_spec_ss[0])
          cap_correction_factor = cap_ft_curve_output / cap_ft_curve_output_rated
          # corrected capacity hash, with two temperature independent variables
          dp_new.gross_capacity *= cap_correction_factor

          # eir FT curve output
          eir_ft_curve_output = MathTools.biquadratic(t_i, dp_new.outdoor_temperature, eir_ft_spec_ss[0])
          eir_ft_curve_output_rated = MathTools.biquadratic(rated_t_i, dp_new.outdoor_temperature, eir_ft_spec_ss[0])
          eir_correction_factor = eir_ft_curve_output / eir_ft_curve_output_rated
          dp_new.gross_efficiency_cop /= eir_correction_factor
        end
        array_tmp << data_tmp
      end
      array_tmp.each do |new_data|
        data.concat(new_data)
      end
    end
  end

<<<<<<< HEAD
  def self.create_dx_cooling_coil(model, obj_name, cooling_system, max_rated_fan_cfm, weather_max_drybulb, is_ddb_control = false)
=======
  # TODO
  #
  # @param model [OpenStudio::Model::Model] OpenStudio Model object
  # @param obj_name [String] Name for the OpenStudio object
  # @param cooling_system [TODO] TODO
  # @param max_rated_fan_cfm [TODO] TODO
  # @param weather_max_drybulb [TODO] TODO
  # @return [TODO] TODO
  def self.create_dx_cooling_coil(model, obj_name, cooling_system, max_rated_fan_cfm, weather_max_drybulb)
>>>>>>> 6446d6e3
    clg_ap = cooling_system.additional_properties

    if cooling_system.is_a? HPXML::CoolingSystem
      clg_type = cooling_system.cooling_system_type
    elsif cooling_system.is_a? HPXML::HeatPump
      clg_type = cooling_system.heat_pump_type
    end

    if cooling_system.cooling_detailed_performance_data.empty?
      max_clg_cfm = UnitConversions.convert(cooling_system.cooling_capacity * clg_ap.cool_capacity_ratios[-1], 'Btu/hr', 'ton') * clg_ap.cool_rated_cfm_per_ton[-1]
      clg_ap.cool_rated_capacities_gross = []
      clg_ap.cool_rated_capacities_net = []
      clg_ap.cool_capacity_ratios.each_with_index do |capacity_ratio, speed|
        fan_ratio = clg_ap.cool_fan_speed_ratios[speed] * max_clg_cfm / max_rated_fan_cfm
        fan_power = calculate_fan_power_from_curve(clg_ap.fan_power_rated * max_rated_fan_cfm, fan_ratio)
        net_capacity = capacity_ratio * cooling_system.cooling_capacity
        clg_ap.cool_rated_capacities_net << net_capacity
        gross_capacity = convert_net_to_gross_capacity_cop(net_capacity, fan_power, :clg)[0]
        clg_ap.cool_rated_capacities_gross << gross_capacity
      end
    else
      process_neep_detailed_performance(cooling_system.cooling_detailed_performance_data, clg_ap, :clg, max_rated_fan_cfm, weather_max_drybulb)
    end

    clg_coil = nil
    coil_name = obj_name + ' clg coil'
    num_speeds = clg_ap.cool_rated_cfm_per_ton.size
    for i in 0..(num_speeds - 1)
      if not cooling_system.cooling_detailed_performance_data.empty?
        speed_performance_data = clg_ap.cooling_performance_data_array[i].sort_by { |dp| [dp.indoor_wetbulb, dp.outdoor_temperature] }
        var_wb = { name: 'wet_bulb_temp_in', min: -100, max: 100, values: speed_performance_data.map { |dp| UnitConversions.convert(dp.indoor_wetbulb, 'F', 'C') }.uniq }
        var_db = { name: 'dry_bulb_temp_out', min: -100, max: 100, values: speed_performance_data.map { |dp| UnitConversions.convert(dp.outdoor_temperature, 'F', 'C') }.uniq }
        cap_ft_independent_vars = [var_wb, var_db]
        eir_ft_independent_vars = [var_wb, var_db]

        rate_dp = speed_performance_data.find { |dp| (dp.indoor_wetbulb == HVAC::AirSourceCoolRatedIWB) && (dp.outdoor_temperature == HVAC::AirSourceCoolRatedODB) }
        clg_ap.cool_rated_cops << rate_dp.gross_efficiency_cop
        clg_ap.cool_rated_capacities_gross << rate_dp.gross_capacity
        clg_ap.cool_rated_capacities_net << rate_dp.capacity
        cap_ft_output_values = speed_performance_data.map { |dp| dp.gross_capacity / rate_dp.gross_capacity }
        eir_ft_output_values = speed_performance_data.map { |dp| (1.0 / dp.gross_efficiency_cop) / (1.0 / rate_dp.gross_efficiency_cop) }
        cap_ft_curve = create_table_lookup(model, "Cool-CAP-fT#{i + 1}", cap_ft_independent_vars, cap_ft_output_values, 0.0)
        eir_ft_curve = create_table_lookup(model, "Cool-EIR-fT#{i + 1}", eir_ft_independent_vars, eir_ft_output_values, 0.0)
      else
        cap_ft_spec_si = convert_curve_biquadratic(clg_ap.cool_cap_ft_spec[i])
        eir_ft_spec_si = convert_curve_biquadratic(clg_ap.cool_eir_ft_spec[i])
        cap_ft_curve = create_curve_biquadratic(model, cap_ft_spec_si, "Cool-CAP-fT#{i + 1}", -100, 100, -100, 100)
        eir_ft_curve = create_curve_biquadratic(model, eir_ft_spec_si, "Cool-EIR-fT#{i + 1}", -100, 100, -100, 100)
      end
      cap_fff_curve = create_curve_quadratic(model, clg_ap.cool_cap_fflow_spec[i], "Cool-CAP-fFF#{i + 1}", 0, 2, 0, 2)
      eir_fff_curve = create_curve_quadratic(model, clg_ap.cool_eir_fflow_spec[i], "Cool-EIR-fFF#{i + 1}", 0, 2, 0, 2)
      if i == 0
        cap_fff_curve_0 = cap_fff_curve
        eir_fff_curve_0 = eir_fff_curve
      end
      if is_ddb_control
        # Zero out impact of part load ratio
        plf_fplr_curve = create_curve_quadratic(model, [1.0, 0.0, 0.0], "Cool-PLF-fPLR#{i + 1}", 0, 1, 0.7, 1)
      else
        plf_fplr_curve = create_curve_quadratic(model, clg_ap.cool_plf_fplr_spec[i], "Cool-PLF-fPLR#{i + 1}", 0, 1, 0.7, 1)
      end

      if num_speeds == 1
        clg_coil = OpenStudio::Model::CoilCoolingDXSingleSpeed.new(model, model.alwaysOnDiscreteSchedule, cap_ft_curve, cap_fff_curve, eir_ft_curve, eir_fff_curve, plf_fplr_curve)
        # Coil COP calculation based on system type
        if [HPXML::HVACTypeRoomAirConditioner, HPXML::HVACTypePTAC, HPXML::HVACTypeHeatPumpPTHP, HPXML::HVACTypeHeatPumpRoom].include? clg_type
          if cooling_system.cooling_efficiency_ceer.nil?
            ceer = calc_ceer_from_eer(cooling_system)
          else
            ceer = cooling_system.cooling_efficiency_ceer
          end
          clg_coil.setRatedCOP(UnitConversions.convert(ceer, 'Btu/hr', 'W'))
        else
          clg_coil.setRatedCOP(clg_ap.cool_rated_cops[i])
        end
        clg_coil.setMaximumOutdoorDryBulbTemperatureForCrankcaseHeaterOperation(UnitConversions.convert(CrankcaseHeaterTemp, 'F', 'C')) if cooling_system.crankcase_heater_watts.to_f > 0.0 # From RESNET Publication No. 002-2017
        clg_coil.setRatedSensibleHeatRatio(clg_ap.cool_rated_shrs_gross[i])
        clg_coil.setNominalTimeForCondensateRemovalToBegin(1000.0)
        clg_coil.setRatioOfInitialMoistureEvaporationRateAndSteadyStateLatentCapacity(1.5)
        clg_coil.setMaximumCyclingRate(3.0)
        clg_coil.setLatentCapacityTimeConstant(45.0)
        clg_coil.setRatedTotalCoolingCapacity(UnitConversions.convert(clg_ap.cool_rated_capacities_gross[i], 'Btu/hr', 'W'))
        clg_coil.setRatedAirFlowRate(calc_rated_airflow(clg_ap.cool_rated_capacities_net[i], clg_ap.cool_rated_cfm_per_ton[0]))
      else
        if clg_coil.nil?
          clg_coil = OpenStudio::Model::CoilCoolingDXMultiSpeed.new(model)
          clg_coil.setApplyPartLoadFractiontoSpeedsGreaterthan1(false)
          clg_coil.setApplyLatentDegradationtoSpeedsGreaterthan1(false)
          clg_coil.setFuelType(EPlus::FuelTypeElectricity)
          clg_coil.setAvailabilitySchedule(model.alwaysOnDiscreteSchedule)
          clg_coil.setMaximumOutdoorDryBulbTemperatureforCrankcaseHeaterOperation(UnitConversions.convert(CrankcaseHeaterTemp, 'F', 'C')) if cooling_system.crankcase_heater_watts.to_f > 0.0 # From RESNET Publication No. 002-2017
          constant_biquadratic = create_curve_biquadratic_constant(model)
        end
        stage = OpenStudio::Model::CoilCoolingDXMultiSpeedStageData.new(model, cap_ft_curve, cap_fff_curve, eir_ft_curve, eir_fff_curve, plf_fplr_curve, constant_biquadratic)
        stage.setGrossRatedCoolingCOP(clg_ap.cool_rated_cops[i])
        stage.setGrossRatedSensibleHeatRatio(clg_ap.cool_rated_shrs_gross[i])
        stage.setNominalTimeforCondensateRemovaltoBegin(1000)
        stage.setRatioofInitialMoistureEvaporationRateandSteadyStateLatentCapacity(1.5)
        stage.setRatedWasteHeatFractionofPowerInput(0.2)
        stage.setMaximumCyclingRate(3.0)
        stage.setLatentCapacityTimeConstant(45.0)
        stage.setGrossRatedTotalCoolingCapacity(UnitConversions.convert(clg_ap.cool_rated_capacities_gross[i], 'Btu/hr', 'W'))
        stage.setRatedAirFlowRate(calc_rated_airflow(clg_ap.cool_rated_capacities_net[i], clg_ap.cool_rated_cfm_per_ton[i]))
        clg_coil.addStage(stage)
      end
    end

    clg_coil.setName(coil_name)
    clg_coil.setCondenserType('AirCooled')
    clg_coil.setCrankcaseHeaterCapacity(cooling_system.crankcase_heater_watts)
    clg_coil.additionalProperties.setFeature('HPXML_ID', cooling_system.id) # Used by reporting measure
    if is_ddb_control
      # Apply startup capacity degradation
      apply_capacity_degradation_EMS(model, clg_ap, clg_coil.name.get, true, cap_fff_curve_0, eir_fff_curve_0)
    end

    return clg_coil
  end

<<<<<<< HEAD
  def self.create_dx_heating_coil(model, obj_name, heating_system, max_rated_fan_cfm, weather_min_drybulb, defrost_model_type, p_dot_defrost, is_ddb_control = false)
=======
  # TODO
  #
  # @param model [OpenStudio::Model::Model] OpenStudio Model object
  # @param obj_name [String] Name for the OpenStudio object
  # @param heating_system [TODO] TODO
  # @param max_rated_fan_cfm [TODO] TODO
  # @param weather_min_drybulb [TODO] TODO
  # @param defrost_model_type [TODO] TODO
  # @param p_dot_defrost [TODO] TODO
  # @return [TODO] TODO
  def self.create_dx_heating_coil(model, obj_name, heating_system, max_rated_fan_cfm, weather_min_drybulb, defrost_model_type, p_dot_defrost)
>>>>>>> 6446d6e3
    htg_ap = heating_system.additional_properties

    if heating_system.heating_detailed_performance_data.empty?
      max_htg_cfm = UnitConversions.convert(heating_system.heating_capacity * htg_ap.heat_capacity_ratios[-1], 'Btu/hr', 'ton') * htg_ap.heat_rated_cfm_per_ton[-1]
      htg_ap.heat_rated_capacities_gross = []
      htg_ap.heat_rated_capacities_net = []
      htg_ap.heat_capacity_ratios.each_with_index do |capacity_ratio, speed|
        fan_ratio = htg_ap.heat_fan_speed_ratios[speed] * max_htg_cfm / max_rated_fan_cfm
        fan_power = calculate_fan_power_from_curve(htg_ap.fan_power_rated * max_rated_fan_cfm, fan_ratio)
        net_capacity = capacity_ratio * heating_system.heating_capacity
        htg_ap.heat_rated_capacities_net << net_capacity
        gross_capacity = convert_net_to_gross_capacity_cop(net_capacity, fan_power, :htg)[0]
        htg_ap.heat_rated_capacities_gross << gross_capacity
      end
    else
      process_neep_detailed_performance(heating_system.heating_detailed_performance_data, htg_ap, :htg, max_rated_fan_cfm, weather_min_drybulb, htg_ap.hp_min_temp)
    end

    htg_coil = nil
    coil_name = obj_name + ' htg coil'

    num_speeds = htg_ap.heat_rated_cfm_per_ton.size
    for i in 0..(num_speeds - 1)
      if not heating_system.heating_detailed_performance_data.empty?
        speed_performance_data = htg_ap.heating_performance_data_array[i].sort_by { |dp| [dp.indoor_temperature, dp.outdoor_temperature] }
        var_idb = { name: 'dry_bulb_temp_in', min: -100, max: 100, values: speed_performance_data.map { |dp| UnitConversions.convert(dp.indoor_temperature, 'F', 'C') }.uniq }
        var_odb = { name: 'dry_bulb_temp_out', min: -100, max: 100, values: speed_performance_data.map { |dp| UnitConversions.convert(dp.outdoor_temperature, 'F', 'C') }.uniq }
        cap_ft_independent_vars = [var_idb, var_odb]
        eir_ft_independent_vars = [var_idb, var_odb]

        rate_dp = speed_performance_data.find { |dp| (dp.indoor_temperature == HVAC::AirSourceHeatRatedIDB) && (dp.outdoor_temperature == HVAC::AirSourceHeatRatedODB) }
        htg_ap.heat_rated_cops << rate_dp.gross_efficiency_cop
        htg_ap.heat_rated_capacities_net << rate_dp.capacity
        htg_ap.heat_rated_capacities_gross << rate_dp.gross_capacity
        cap_ft_output_values = speed_performance_data.map { |dp| dp.gross_capacity / rate_dp.gross_capacity }
        eir_ft_output_values = speed_performance_data.map { |dp| (1.0 / dp.gross_efficiency_cop) / (1.0 / rate_dp.gross_efficiency_cop) }
        cap_ft_curve = create_table_lookup(model, "Heat-CAP-fT#{i + 1}", cap_ft_independent_vars, cap_ft_output_values, 0)
        eir_ft_curve = create_table_lookup(model, "Heat-EIR-fT#{i + 1}", eir_ft_independent_vars, eir_ft_output_values, 0)
      else
        cap_ft_spec_si = convert_curve_biquadratic(htg_ap.heat_cap_ft_spec[i])
        eir_ft_spec_si = convert_curve_biquadratic(htg_ap.heat_eir_ft_spec[i])
        cap_ft_curve = create_curve_biquadratic(model, cap_ft_spec_si, "Heat-CAP-fT#{i + 1}", -100, 100, -100, 100)
        eir_ft_curve = create_curve_biquadratic(model, eir_ft_spec_si, "Heat-EIR-fT#{i + 1}", -100, 100, -100, 100)
      end
      cap_fff_curve = create_curve_quadratic(model, htg_ap.heat_cap_fflow_spec[i], "Heat-CAP-fFF#{i + 1}", 0, 2, 0, 2)
      eir_fff_curve = create_curve_quadratic(model, htg_ap.heat_eir_fflow_spec[i], "Heat-EIR-fFF#{i + 1}", 0, 2, 0, 2)
      if i == 0
        cap_fff_curve_0 = cap_fff_curve
        eir_fff_curve_0 = eir_fff_curve
      end
      if is_ddb_control
        # Zero out impact of part load ratio
        plf_fplr_curve = create_curve_quadratic(model, [1.0, 0.0, 0.0], "Heat-PLF-fPLR#{i + 1}", 0, 1, 0.7, 1)
      else
        plf_fplr_curve = create_curve_quadratic(model, htg_ap.heat_plf_fplr_spec[i], "Heat-PLF-fPLR#{i + 1}", 0, 1, 0.7, 1)
      end

      if num_speeds == 1
        htg_coil = OpenStudio::Model::CoilHeatingDXSingleSpeed.new(model, model.alwaysOnDiscreteSchedule, cap_ft_curve, cap_fff_curve, eir_ft_curve, eir_fff_curve, plf_fplr_curve)
        if heating_system.heating_efficiency_cop.nil?
          htg_coil.setRatedCOP(htg_ap.heat_rated_cops[i])
        else # PTHP or room heat pump
          htg_coil.setRatedCOP(heating_system.heating_efficiency_cop)
        end
        htg_coil.setRatedTotalHeatingCapacity(UnitConversions.convert(htg_ap.heat_rated_capacities_gross[i], 'Btu/hr', 'W'))
        htg_coil.setRatedAirFlowRate(calc_rated_airflow(htg_ap.heat_rated_capacities_net[i], htg_ap.heat_rated_cfm_per_ton[0]))
        defrost_time_fraction = 0.1 if defrost_model_type == HPXML::AdvancedResearchDefrostModelTypeAdvanced # 6min/hr
      else
        if htg_coil.nil?
          htg_coil = OpenStudio::Model::CoilHeatingDXMultiSpeed.new(model)
          htg_coil.setFuelType(EPlus::FuelTypeElectricity)
          htg_coil.setApplyPartLoadFractiontoSpeedsGreaterthan1(false)
          htg_coil.setAvailabilitySchedule(model.alwaysOnDiscreteSchedule)
          constant_biquadratic = create_curve_biquadratic_constant(model)
        end
        stage = OpenStudio::Model::CoilHeatingDXMultiSpeedStageData.new(model, cap_ft_curve, cap_fff_curve, eir_ft_curve, eir_fff_curve, plf_fplr_curve, constant_biquadratic)
        stage.setGrossRatedHeatingCOP(htg_ap.heat_rated_cops[i])
        stage.setRatedWasteHeatFractionofPowerInput(0.2)
        stage.setGrossRatedHeatingCapacity(UnitConversions.convert(htg_ap.heat_rated_capacities_gross[i], 'Btu/hr', 'W'))
        stage.setRatedAirFlowRate(calc_rated_airflow(htg_ap.heat_rated_capacities_net[i], htg_ap.heat_rated_cfm_per_ton[i]))
        htg_coil.addStage(stage)
        defrost_time_fraction = 0.06667 if defrost_model_type == HPXML::AdvancedResearchDefrostModelTypeAdvanced # 4min/hr
      end
    end

    htg_coil.setName(coil_name)
    htg_coil.setMinimumOutdoorDryBulbTemperatureforCompressorOperation(UnitConversions.convert(htg_ap.hp_min_temp, 'F', 'C'))
    htg_coil.setMaximumOutdoorDryBulbTemperatureforDefrostOperation(UnitConversions.convert(40.0, 'F', 'C'))
    htg_coil.setDefrostControl('Timed')
    if defrost_model_type == HPXML::AdvancedResearchDefrostModelTypeAdvanced
      htg_coil.setDefrostStrategy('Resistive')
      htg_coil.setDefrostTimePeriodFraction(defrost_time_fraction)
      htg_coil.setResistiveDefrostHeaterCapacity(p_dot_defrost)
    elsif defrost_model_type == HPXML::AdvancedResearchDefrostModelTypeStandard
      defrost_eir_curve = create_curve_biquadratic(model, [0.1528, 0, 0, 0, 0, 0], 'Defrosteir', -100, 100, -100, 100) # Heating defrost curve for reverse cycle
      htg_coil.setDefrostEnergyInputRatioFunctionofTemperatureCurve(defrost_eir_curve)
      htg_coil.setDefrostStrategy('ReverseCycle')
    else
      fail 'unknown defrost model type.'
    end
    if heating_system.fraction_heat_load_served == 0
      htg_coil.setResistiveDefrostHeaterCapacity(0)
    end
    htg_coil.setMaximumOutdoorDryBulbTemperatureforCrankcaseHeaterOperation(UnitConversions.convert(CrankcaseHeaterTemp, 'F', 'C')) if heating_system.crankcase_heater_watts.to_f > 0.0 # From RESNET Publication No. 002-2017
    htg_coil.setCrankcaseHeaterCapacity(heating_system.crankcase_heater_watts)
    htg_coil.additionalProperties.setFeature('HPXML_ID', heating_system.id) # Used by reporting measure
    if is_ddb_control
      # Apply startup capacity degradation
      apply_capacity_degradation_EMS(model, htg_ap, htg_coil.name.get, false, cap_fff_curve_0, eir_fff_curve_0)
    end

    return htg_coil
  end

  # TODO
  #
  # @param cooling_system [TODO] TODO
  # @return [TODO] TODO
  def self.set_cool_rated_shrs_gross(cooling_system)
    clg_ap = cooling_system.additional_properties

    if ((cooling_system.is_a? HPXML::CoolingSystem) && ([HPXML::HVACTypeRoomAirConditioner, HPXML::HVACTypePTAC].include? cooling_system.cooling_system_type)) ||
       ((cooling_system.is_a? HPXML::HeatPump) && ([HPXML::HVACTypeHeatPumpPTHP, HPXML::HVACTypeHeatPumpRoom].include? cooling_system.heat_pump_type))
      clg_ap.cool_rated_shrs_gross = [cooling_system.cooling_shr] # We don't model the fan separately, so set gross == net
    else
      # rated shr gross and fan speed ratios
      dB_rated = 80.0 # deg-F
      win = 0.01118470 # Humidity ratio corresponding to 80F dry bulb/67F wet bulb (from EnergyPlus)

      if cooling_system.compressor_type == HPXML::HVACCompressorTypeSingleStage
        cool_nominal_cfm_per_ton = clg_ap.cool_rated_cfm_per_ton[0]
      else
        cool_nominal_cfm_per_ton = (clg_ap.cool_rated_airflow_rate - clg_ap.cool_rated_cfm_per_ton[0] * clg_ap.cool_capacity_ratios[0]) / (clg_ap.cool_capacity_ratios[-1] - clg_ap.cool_capacity_ratios[0]) * (1.0 - clg_ap.cool_capacity_ratios[0]) + clg_ap.cool_rated_cfm_per_ton[0] * clg_ap.cool_capacity_ratios[0]
      end

      p_atm = UnitConversions.convert(1, 'atm', 'psi')

      ao = Psychrometrics.CoilAoFactor(dB_rated, p_atm, UnitConversions.convert(1, 'ton', 'kBtu/hr'), cool_nominal_cfm_per_ton, cooling_system.cooling_shr, win)

      clg_ap.cool_rated_shrs_gross = []
      clg_ap.cool_capacity_ratios.each_with_index do |capacity_ratio, i|
        # Calculate the SHR for each speed. Use maximum value of 0.98 to prevent E+ bypass factor calculation errors
        clg_ap.cool_rated_shrs_gross << [Psychrometrics.CalculateSHR(dB_rated, p_atm, UnitConversions.convert(capacity_ratio, 'ton', 'kBtu/hr'), clg_ap.cool_rated_cfm_per_ton[i] * capacity_ratio, ao, win), 0.98].min
      end
    end
  end

<<<<<<< HEAD
  def self.calc_time_to_full_cap(c_d)
    # assuming a linear relationship between points we have data for: 2 minutes at 0.08 and 5 minutes at 0.23
    time = (20.0 * c_d + 0.4).round
    time = [time, get_time_to_full_cap_limits[0]].max
    time = [time, get_time_to_full_cap_limits[1]].min
    return time
  end

  def self.get_time_to_full_cap_limits()
    return [2, 5]
  end

  def self.get_supp_coil_avail_sch_actuator(model, htg_supp_coil)
    actuator = model.getEnergyManagementSystemActuators.find { |act| act.name.get.include? htg_supp_coil.availabilitySchedule.name.get.gsub(' ', '_') }
    global_var_supp_avail = model.getEnergyManagementSystemGlobalVariables.find { |var| var.name.get.include? htg_supp_coil.name.get.gsub(' ', '_') }

    return actuator, global_var_supp_avail unless actuator.nil?

    # No actuator for current backup coil availability schedule
    # Create a new schedule for supp availability
    # Make sure only being called once in case of multiple cloning
    supp_avail_sch = htg_supp_coil.availabilitySchedule.clone.to_ScheduleConstant.get
    supp_avail_sch.setName("#{htg_supp_coil.name} avail sch")
    htg_supp_coil.setAvailabilitySchedule(supp_avail_sch)

    supp_coil_avail_act = OpenStudio::Model::EnergyManagementSystemActuator.new(htg_supp_coil.availabilitySchedule, *EPlus::EMSActuatorScheduleConstantValue)
    supp_coil_avail_act.setName(htg_supp_coil.availabilitySchedule.name.get.gsub(' ', '_') + ' act')

    # global variable to integrate different EMS program actuating the same schedule
    global_var_supp_avail = OpenStudio::Model::EnergyManagementSystemGlobalVariable.new(model, "#{htg_supp_coil.name.get.gsub(' ', '_') + '_avail_global'}")
    global_var_supp_avail_program = OpenStudio::Model::EnergyManagementSystemProgram.new(model)
    global_var_supp_avail_program.setName("#{global_var_supp_avail.name} init program")
    global_var_supp_avail_program.addLine("Set #{global_var_supp_avail.name} = 1")
    manager = OpenStudio::Model::EnergyManagementSystemProgramCallingManager.new(model)
    manager.setName("#{global_var_supp_avail_program.name} calling manager")
    manager.setCallingPoint('BeginZoneTimestepBeforeInitHeatBalance')
    manager.addProgram(global_var_supp_avail_program)
    return supp_coil_avail_act, global_var_supp_avail
  end

  def self.apply_supp_coil_EMS_for_ddb_thermostat(model, htg_supp_coil, control_zone, htg_coil, is_onoff_thermostat_ddb, cooling_system)
    return if htg_supp_coil.nil?
    return unless cooling_system.compressor_type == HPXML::HVACCompressorTypeSingleStage
    return unless is_onoff_thermostat_ddb
    return if htg_supp_coil.is_a? OpenStudio::Model::CoilHeatingElectricMultiStage

    # Sensors
    tin_sensor = OpenStudio::Model::EnergyManagementSystemSensor.new(model, 'Zone Mean Air Temperature')
    tin_sensor.setName('zone air temp')
    tin_sensor.setKeyName(control_zone.name.to_s)

    htg_sch = control_zone.thermostatSetpointDualSetpoint.get.heatingSetpointTemperatureSchedule.get
    htg_sp_ss = OpenStudio::Model::EnergyManagementSystemSensor.new(model, 'Schedule Value')
    htg_sp_ss.setName('htg_setpoint')
    htg_sp_ss.setKeyName(htg_sch.name.to_s)

    supp_coil_energy = OpenStudio::Model::EnergyManagementSystemSensor.new(model, 'Heating Coil Electricity Energy')
    supp_coil_energy.setName('supp coil electric energy')
    supp_coil_energy.setKeyName(htg_supp_coil.name.get)

    htg_coil_energy = OpenStudio::Model::EnergyManagementSystemSensor.new(model, 'Heating Coil Electricity Energy')
    htg_coil_energy.setName('hp htg coil electric energy')
    htg_coil_energy.setKeyName(htg_coil.name.get)

    # Trend variable
    supp_energy_trend = OpenStudio::Model::EnergyManagementSystemTrendVariable.new(model, supp_coil_energy)
    supp_energy_trend.setName("#{supp_coil_energy.name} Trend")
    supp_energy_trend.setNumberOfTimestepsToBeLogged(1)

    # Trend variable
    htg_energy_trend = OpenStudio::Model::EnergyManagementSystemTrendVariable.new(model, htg_coil_energy)
    htg_energy_trend.setName("#{htg_coil_energy.name} Trend")
    htg_energy_trend.setNumberOfTimestepsToBeLogged(5)

    # Actuators
    supp_coil_avail_act, global_var_supp_avail = get_supp_coil_avail_sch_actuator(model, htg_supp_coil)

    ddb = model.getThermostatSetpointDualSetpoints[0].temperatureDifferenceBetweenCutoutAndSetpoint
    # Program
    supp_coil_avail_program = OpenStudio::Model::EnergyManagementSystemProgram.new(model)
    supp_coil_avail_program.setName("#{htg_supp_coil.name.get} control program")
    supp_coil_avail_program.addLine("If #{global_var_supp_avail.name} == 0") # Other EMS set it to be 0.0, keep the logic
    supp_coil_avail_program.addLine("  Set #{supp_coil_avail_act.name} = 0")
    supp_coil_avail_program.addLine('Else') # global variable = 1
    supp_coil_avail_program.addLine("  Set living_t = #{tin_sensor.name}")
    supp_coil_avail_program.addLine("  Set htg_sp_l = #{htg_sp_ss.name}")
    supp_coil_avail_program.addLine("  Set htg_sp_h = #{htg_sp_ss.name} + #{ddb}")
    supp_coil_avail_program.addLine("  If (@TRENDVALUE #{supp_energy_trend.name} 1) > 0") # backup coil is turned on, keep it on until reaching upper end of ddb in case of high frequency oscillations

    supp_coil_avail_program.addLine('    If living_t > htg_sp_h')
    supp_coil_avail_program.addLine("      Set #{global_var_supp_avail.name} = 0")
    supp_coil_avail_program.addLine("      Set #{supp_coil_avail_act.name} = 0")
    supp_coil_avail_program.addLine('    Else')
    supp_coil_avail_program.addLine("      Set #{supp_coil_avail_act.name} = 1")
    supp_coil_avail_program.addLine('    EndIf')
    supp_coil_avail_program.addLine('  Else') # Only turn on the backup coil when temprature is below lower end of ddb.
    r_s_a = ["#{htg_energy_trend.name} > 0"]
    # Observe 5 mins before turning on supp coil
    for t_i in 1..4
      r_s_a << "(@TrendValue #{htg_energy_trend.name} #{t_i}) > 0"
    end
    supp_coil_avail_program.addLine("    If #{r_s_a.join(' && ')}")
    supp_coil_avail_program.addLine('      If living_t > htg_sp_l')
    supp_coil_avail_program.addLine("        Set #{global_var_supp_avail.name} = 0")
    supp_coil_avail_program.addLine("        Set #{supp_coil_avail_act.name} = 0")
    supp_coil_avail_program.addLine('      Else')
    supp_coil_avail_program.addLine("        Set #{supp_coil_avail_act.name} = 1")
    supp_coil_avail_program.addLine('      EndIf')
    supp_coil_avail_program.addLine('    Else')
    supp_coil_avail_program.addLine("      Set #{global_var_supp_avail.name} = 0")
    supp_coil_avail_program.addLine("      Set #{supp_coil_avail_act.name} = 0")
    supp_coil_avail_program.addLine('    EndIf')
    supp_coil_avail_program.addLine('  EndIf')
    supp_coil_avail_program.addLine('EndIf')

    # ProgramCallingManagers
    program_calling_manager = OpenStudio::Model::EnergyManagementSystemProgramCallingManager.new(model)
    program_calling_manager.setName("#{supp_coil_avail_program.name} ProgramManager")
    program_calling_manager.setCallingPoint('InsideHVACSystemIterationLoop')
    program_calling_manager.addProgram(supp_coil_avail_program)
  end

  def self.apply_capacity_degradation_EMS(model, system_ap, coil_name, is_cooling, cap_fff_curve, eir_fff_curve)
    # Note: Currently only available in 1 min time step
    if is_cooling
      c_d = system_ap.cool_c_d
      cap_fflow_spec = system_ap.cool_cap_fflow_spec[0]
      eir_fflow_spec = system_ap.cool_eir_fflow_spec[0]
      ss_var_name = 'Cooling Coil Electricity Energy'
    else
      c_d = system_ap.heat_c_d
      cap_fflow_spec = system_ap.heat_cap_fflow_spec[0]
      eir_fflow_spec = system_ap.heat_eir_fflow_spec[0]
      ss_var_name = 'Heating Coil Electricity Energy'
    end
    number_of_timestep_logged = calc_time_to_full_cap(c_d)

    # Sensors
    cap_curve_var_in = OpenStudio::Model::EnergyManagementSystemSensor.new(model, 'Performance Curve Input Variable 1 Value')
    cap_curve_var_in.setName("#{cap_fff_curve.name.get.gsub('-', '_')} Var")
    cap_curve_var_in.setKeyName(cap_fff_curve.name.get)

    eir_curve_var_in = OpenStudio::Model::EnergyManagementSystemSensor.new(model, 'Performance Curve Input Variable 1 Value')
    eir_curve_var_in.setName("#{eir_fff_curve.name.get.gsub('-', '_')} Var")
    eir_curve_var_in.setKeyName(eir_fff_curve.name.get)

    coil_power_ss = OpenStudio::Model::EnergyManagementSystemSensor.new(model, ss_var_name)
    coil_power_ss.setName("#{coil_name} electric energy")
    coil_power_ss.setKeyName(coil_name)
    # Trend variable
    coil_power_ss_trend = OpenStudio::Model::EnergyManagementSystemTrendVariable.new(model, coil_power_ss)
    coil_power_ss_trend.setName("#{coil_power_ss.name} Trend")
    coil_power_ss_trend.setNumberOfTimestepsToBeLogged(number_of_timestep_logged)

    # Actuators
    cc_actuator = OpenStudio::Model::EnergyManagementSystemActuator.new(cap_fff_curve, *EPlus::EMSActuatorCurveResult)
    cc_actuator.setName("#{cap_fff_curve.name.get.gsub('-', '_')} value")
    ec_actuator = OpenStudio::Model::EnergyManagementSystemActuator.new(eir_fff_curve, *EPlus::EMSActuatorCurveResult)
    ec_actuator.setName("#{eir_fff_curve.name.get.gsub('-', '_')} value")

    # Program
    cycling_degrad_program = OpenStudio::Model::EnergyManagementSystemProgram.new(model)
    # Check values within min/max limits
    cycling_degrad_program.setName("#{coil_name} cycling degradation program")
    cycling_degrad_program.addLine("If #{cap_curve_var_in.name} < #{cap_fff_curve.minimumValueofx}")
    cycling_degrad_program.addLine("  Set #{cap_curve_var_in.name} = #{cap_fff_curve.minimumValueofx}")
    cycling_degrad_program.addLine("ElseIf #{cap_curve_var_in.name} > #{cap_fff_curve.maximumValueofx}")
    cycling_degrad_program.addLine("  Set #{cap_curve_var_in.name} = #{cap_fff_curve.maximumValueofx}")
    cycling_degrad_program.addLine('EndIf')
    cycling_degrad_program.addLine("If #{eir_curve_var_in.name} < #{eir_fff_curve.minimumValueofx}")
    cycling_degrad_program.addLine("  Set #{eir_curve_var_in.name} = #{eir_fff_curve.minimumValueofx}")
    cycling_degrad_program.addLine("ElseIf #{eir_curve_var_in.name} > #{eir_fff_curve.maximumValueofx}")
    cycling_degrad_program.addLine("  Set #{eir_curve_var_in.name} = #{eir_fff_curve.maximumValueofx}")
    cycling_degrad_program.addLine('EndIf')
    cc_out_calc = []
    ec_out_calc = []
    cap_fflow_spec.each_with_index do |coeff, i|
      c_name = "c_#{i + 1}_cap"
      cycling_degrad_program.addLine("Set #{c_name} = #{coeff}")
      cc_out_calc << c_name + " * (#{cap_curve_var_in.name}^#{i})"
    end
    eir_fflow_spec.each_with_index do |coeff, i|
      c_name = "c_#{i + 1}_eir"
      cycling_degrad_program.addLine("Set #{c_name} = #{coeff}")
      ec_out_calc << c_name + " * (#{eir_curve_var_in.name}^#{i})"
    end
    cycling_degrad_program.addLine("Set cc_out = #{cc_out_calc.join(' + ')}")
    cycling_degrad_program.addLine("Set ec_out = #{ec_out_calc.join(' + ')}")
    (0..number_of_timestep_logged).each do |t_i|
      if t_i == 0
        cycling_degrad_program.addLine("Set cc_now = #{coil_power_ss_trend.name}")
      else
        cycling_degrad_program.addLine("Set cc_#{t_i}_ago = @TrendValue #{coil_power_ss_trend.name} #{t_i}")
      end
    end
    (1..number_of_timestep_logged).each do |t_i|
      if t_i == 1
        cycling_degrad_program.addLine("If cc_#{t_i}_ago == 0 && cc_now > 0") # Coil just turned on
      else
        r_s_a = ['cc_now > 0']
        for i in 1..t_i - 1
          r_s_a << "cc_#{i}_ago > 0"
        end
        r_s = r_s_a.join(' && ')
        cycling_degrad_program.addLine("ElseIf cc_#{t_i}_ago == 0 && #{r_s}")
      end
      # Curve fit from Winkler's thesis, page 200: https://drum.lib.umd.edu/bitstream/handle/1903/9493/Winkler_umd_0117E_10504.pdf?sequence=1&isAllowed=y
      # use average curve value ( ~ at 0.5 min).
      # This curve reached steady state in 2 mins, assume shape for high efficiency units, scale it down based on number_of_timestep_logged
      cycling_degrad_program.addLine("  Set exp = @Exp((-2.19722) * #{get_time_to_full_cap_limits[0]} / #{number_of_timestep_logged} * #{t_i - 0.5})")
      cycling_degrad_program.addLine('  Set cc_mult = (-1.0125 * exp + 1.0125)')
      cycling_degrad_program.addLine('  Set cc_mult = @Min cc_mult 1.0')
    end
    cycling_degrad_program.addLine('Else')
    cycling_degrad_program.addLine('  Set cc_mult = 1.0')
    cycling_degrad_program.addLine('EndIf')
    cycling_degrad_program.addLine("Set #{cc_actuator.name} = cc_mult * cc_out")
    # power is ramped up in less than 1 min, only second level simulation can capture power startup behavior
    cycling_degrad_program.addLine("Set #{ec_actuator.name} = ec_out / cc_mult")

    # ProgramCallingManagers
    program_calling_manager = OpenStudio::Model::EnergyManagementSystemProgramCallingManager.new(model)
    program_calling_manager.setName("#{cycling_degrad_program.name} ProgramManager")
    program_calling_manager.setCallingPoint('InsideHVACSystemIterationLoop')
    program_calling_manager.addProgram(cycling_degrad_program)

    # oems = model.getOutputEnergyManagementSystem
    # oems.setActuatorAvailabilityDictionaryReporting('Verbose')
    # oems.setInternalVariableAvailabilityDictionaryReporting('Verbose')
    # oems.setEMSRuntimeLanguageDebugOutputLevel('Verbose')
  end

  def self.apply_two_speed_realistic_staging_EMS(model, unitary_system, htg_supp_coil, control_zone, is_heatpump, is_onoff_thermostat_ddb, cooling_system)
    # Note: Currently only available in 1 min time step
    return unless is_onoff_thermostat_ddb
    return unless cooling_system.compressor_type == HPXML::HVACCompressorTypeTwoStage

    number_of_timestep_logged = 5 # wait 5 mins to check demand

    # Sensors
    if not htg_supp_coil.nil?
      backup_coil_energy = OpenStudio::Model::EnergyManagementSystemSensor.new(model, 'Heating Coil Heating Energy')
      backup_coil_energy.setName("#{htg_supp_coil.name} heating energy")
      backup_coil_energy.setKeyName(htg_supp_coil.name.get)

      # Trend variable
      backup_energy_trend = OpenStudio::Model::EnergyManagementSystemTrendVariable.new(model, backup_coil_energy)
      backup_energy_trend.setName("#{backup_coil_energy.name} Trend")
      backup_energy_trend.setNumberOfTimestepsToBeLogged(1)

      supp_coil_avail_act, global_var_supp_avail = get_supp_coil_avail_sch_actuator(model, htg_supp_coil)
    end
    # Sensors
    living_temp_ss = OpenStudio::Model::EnergyManagementSystemSensor.new(model, 'Zone Air Temperature')
    living_temp_ss.setName("#{control_zone.name} temp")
    living_temp_ss.setKeyName(control_zone.name.to_s)

    htg_sch = control_zone.thermostatSetpointDualSetpoint.get.heatingSetpointTemperatureSchedule.get
    clg_sch = control_zone.thermostatSetpointDualSetpoint.get.coolingSetpointTemperatureSchedule.get

    htg_sp_ss = OpenStudio::Model::EnergyManagementSystemSensor.new(model, 'Schedule Value')
    htg_sp_ss.setName("#{control_zone.name} htg setpoint")
    htg_sp_ss.setKeyName(htg_sch.name.to_s)

    clg_sp_ss = OpenStudio::Model::EnergyManagementSystemSensor.new(model, 'Schedule Value')
    clg_sp_ss.setName("#{control_zone.name} clg setpoint")
    clg_sp_ss.setKeyName(clg_sch.name.to_s)

    unitary_var = OpenStudio::Model::EnergyManagementSystemSensor.new(model, 'Unitary System DX Coil Speed Level')
    unitary_var.setName(unitary_system.name.get + ' speed level')
    unitary_var.setKeyName(unitary_system.name.get)

    # Actuators
    unitary_actuator = OpenStudio::Model::EnergyManagementSystemActuator.new(unitary_system, 'Coil Speed Control', 'Unitary System DX Coil Speed Value')
    unitary_actuator.setName(unitary_system.name.get + ' speed override')

    # Trend variable
    unitary_speed_var_trend = OpenStudio::Model::EnergyManagementSystemTrendVariable.new(model, unitary_var)
    unitary_speed_var_trend.setName("#{unitary_var.name} Trend")
    unitary_speed_var_trend.setNumberOfTimestepsToBeLogged(number_of_timestep_logged)

    ddb = model.getThermostatSetpointDualSetpoints[0].temperatureDifferenceBetweenCutoutAndSetpoint
    # Program
    realistic_cycling_program = OpenStudio::Model::EnergyManagementSystemProgram.new(model)
    # Check values within min/max limits
    realistic_cycling_program.setName("#{unitary_system.name.get} realistic cycling")
    realistic_cycling_program.addLine("Set living_t = #{living_temp_ss.name}")
    realistic_cycling_program.addLine("Set htg_sp_l = #{htg_sp_ss.name}")
    realistic_cycling_program.addLine("Set htg_sp_h = #{htg_sp_ss.name} + #{ddb}")
    realistic_cycling_program.addLine("Set clg_sp_l = #{clg_sp_ss.name} - #{ddb}")
    realistic_cycling_program.addLine("Set clg_sp_h = #{clg_sp_ss.name}")

    (1..number_of_timestep_logged).each do |t_i|
      realistic_cycling_program.addLine("Set unitary_var_#{t_i}_ago = @TrendValue #{unitary_speed_var_trend.name} #{t_i}")
    end
    s_trend_low = []
    s_trend_high = []
    (1..number_of_timestep_logged).each do |t_i|
      s_trend_low << "(unitary_var_#{t_i}_ago == 1)"
      s_trend_high << "(unitary_var_#{t_i}_ago == 2)"
    end
    # Cooling
    # Setpoint not met and low speed is on for 5 time steps
    realistic_cycling_program.addLine("If (living_t - clg_sp_h > 0.0) && (#{s_trend_low.join(' && ')})")
    # Enable high speed unitary system
    realistic_cycling_program.addLine("  Set #{unitary_actuator.name} = 2")
    # Keep high speed unitary on until setpoint +- deadband is met
    realistic_cycling_program.addLine('ElseIf (unitary_var_1_ago == 2) && ((living_t - clg_sp_l > 0.0))')
    realistic_cycling_program.addLine("  Set #{unitary_actuator.name} = 2")
    realistic_cycling_program.addLine('Else')
    realistic_cycling_program.addLine("  Set #{unitary_actuator.name} = 1")
    realistic_cycling_program.addLine('EndIf')
    if is_heatpump
      # Heating
      realistic_cycling_program.addLine("If (htg_sp_l - living_t > 0.0) && (#{s_trend_low.join(' && ')})")
      # Enable high speed unitary system
      realistic_cycling_program.addLine("  Set #{unitary_actuator.name} = 2")
      # Keep high speed unitary on until setpoint +- deadband is met
      realistic_cycling_program.addLine('ElseIf (unitary_var_1_ago == 2) && (htg_sp_h - living_t > 0.0)')
      realistic_cycling_program.addLine("  Set #{unitary_actuator.name} = 2")
      realistic_cycling_program.addLine('Else')
      realistic_cycling_program.addLine("  Set #{unitary_actuator.name} = 1")
      realistic_cycling_program.addLine('EndIf')
      if (not htg_supp_coil.nil?) && (not (htg_supp_coil.is_a? OpenStudio::Model::CoilHeatingElectricMultiStage))
        realistic_cycling_program.addLine("If #{global_var_supp_avail.name} == 0") # Other EMS set it to be 0.0, keep the logic
        realistic_cycling_program.addLine("  Set #{supp_coil_avail_act.name} = 0")
        realistic_cycling_program.addLine('Else') # global variable = 1
        realistic_cycling_program.addLine("  Set #{supp_coil_avail_act.name} = 1")
        realistic_cycling_program.addLine("  If (htg_sp_l - living_t > 0.0) && (#{s_trend_high.join(' && ')})")
        realistic_cycling_program.addLine("    Set #{supp_coil_avail_act.name} = 1")
        realistic_cycling_program.addLine("  ElseIf ((@TRENDVALUE #{backup_energy_trend.name} 1) > 0) && (htg_sp_h - living_t > 0.0)") # backup coil is turned on, keep it on until reaching upper end of ddb in case of high frequency oscillations
        realistic_cycling_program.addLine("    Set #{supp_coil_avail_act.name} = 1")
        realistic_cycling_program.addLine('  Else')
        realistic_cycling_program.addLine("    Set #{global_var_supp_avail.name} = 0")
        realistic_cycling_program.addLine("    Set #{supp_coil_avail_act.name} = 0")
        realistic_cycling_program.addLine('  EndIf')
        realistic_cycling_program.addLine('EndIf')
      end
    end
    # ProgramCallingManagers
    program_calling_manager = OpenStudio::Model::EnergyManagementSystemProgramCallingManager.new(model)
    program_calling_manager.setName("#{realistic_cycling_program.name} Program Manager")
    program_calling_manager.setCallingPoint('InsideHVACSystemIterationLoop')
    program_calling_manager.addProgram(realistic_cycling_program)

    # oems = model.getOutputEnergyManagementSystem
    # oems.setActuatorAvailabilityDictionaryReporting('Verbose')
    # oems.setInternalVariableAvailabilityDictionaryReporting('Verbose')
    # oems.setEMSRuntimeLanguageDebugOutputLevel('Verbose')
  end

  def self.apply_max_power_EMS(model, runner, hpxml_bldg, air_loop_unitary, control_zone, heating_system, cooling_system, htg_supp_coil, clg_coil, htg_coil, schedules_file)
    return if schedules_file.nil?
    return if clg_coil.nil? && htg_coil.nil?

    max_pow_ratio_sch = schedules_file.create_schedule_file(model, col_name: SchedulesFile::Columns[:HVACMaximumPowerRatio].name, schedule_type_limits_name: Constants.ScheduleTypeLimitsFraction)
    # Not allowed with unit multiplier for now
    if not max_pow_ratio_sch.nil?
      fail 'NumberofUnits greater than 1 is not supported for maximum power ratio schedules of variable speed hvac systems.' if hpxml_bldg.building_construction.number_of_units > 1
    end
    return if max_pow_ratio_sch.nil?

    # Check maximum power ratio schedules only used in var speed systems,
    clg_coil = nil unless (cooling_system.compressor_type == HPXML::HVACCompressorTypeVariableSpeed)
    htg_coil = nil unless ((heating_system.is_a? HPXML::HeatPump) && heating_system.compressor_type == HPXML::HVACCompressorTypeVariableSpeed)
    htg_supp_coil = nil unless ((heating_system.is_a? HPXML::HeatPump) && heating_system.compressor_type == HPXML::HVACCompressorTypeVariableSpeed)
    # No variable speed coil
    if clg_coil.nil? && htg_coil.nil?
      runner.registerWarning('Maximum power ratio schedule is only supported for variable speed systems.')
    end

    if (htg_coil.is_a? OpenStudio::Model::CoilHeatingDXMultiSpeed) && (heating_system.backup_type != HPXML::HeatPumpBackupTypeIntegrated)
      htg_coil = nil
      htg_supp_coil = nil
      runner.registerWarning('Maximum power ratio schedule is only supported for integrated backup system. Schedule is ignored for heating.')
    end

    return if (clg_coil.nil? && htg_coil.nil?)

    # sensors
    pow_ratio_sensor = OpenStudio::Model::EnergyManagementSystemSensor.new(model, 'Schedule Value')
    pow_ratio_sensor.setName("#{air_loop_unitary.name} power_ratio")
    pow_ratio_sensor.setKeyName(max_pow_ratio_sch.name.to_s)
    indoor_temp_sensor = OpenStudio::Model::EnergyManagementSystemSensor.new(model, 'Zone Air Temperature')
    indoor_temp_sensor.setName("#{control_zone.name} indoor_temp")
    indoor_temp_sensor.setKeyName(control_zone.name.to_s)
    htg_spt_sensor = OpenStudio::Model::EnergyManagementSystemSensor.new(model, 'Zone Thermostat Heating Setpoint Temperature')
    htg_spt_sensor.setName("#{control_zone.name} htg_spt_temp")
    htg_spt_sensor.setKeyName(control_zone.name.to_s)
    clg_spt_sensor = OpenStudio::Model::EnergyManagementSystemSensor.new(model, 'Zone Thermostat Cooling Setpoint Temperature')
    clg_spt_sensor.setName("#{control_zone.name} clg_spt_temp")
    clg_spt_sensor.setKeyName(control_zone.name.to_s)
    load_sensor = OpenStudio::Model::EnergyManagementSystemSensor.new(model, 'Unitary System Predicted Sensible Load to Setpoint Heat Transfer Rate')
    load_sensor.setName("#{air_loop_unitary.name} sens load")
    load_sensor.setKeyName(air_loop_unitary.name.to_s)

    # global variable
    temp_offset_signal = OpenStudio::Model::EnergyManagementSystemGlobalVariable.new(model, "#{air_loop_unitary.name.to_s.gsub(' ', '_')}_temp_offset")

    # Temp offset Initialization Program
    # Temperature offset signal used to see if the hvac is recovering temperature to setpoint.
    # If abs (indoor temperature - setpoint) > offset, then hvac and backup is allowed to operate without cap to recover temperature until it reaches setpoint
    temp_offset_program = OpenStudio::Model::EnergyManagementSystemProgram.new(model)
    temp_offset_program.setName("#{air_loop_unitary.name} temp offset init program")
    temp_offset_program.addLine("Set #{temp_offset_signal.name} = 0")

    # calling managers
    manager = OpenStudio::Model::EnergyManagementSystemProgramCallingManager.new(model)
    manager.setName("#{temp_offset_program.name} calling manager")
    manager.setCallingPoint('BeginNewEnvironment')
    manager.addProgram(temp_offset_program)
    manager = OpenStudio::Model::EnergyManagementSystemProgramCallingManager.new(model)
    manager.setName("#{temp_offset_program.name} calling manager2")
    manager.setCallingPoint('AfterNewEnvironmentWarmUpIsComplete')
    manager.addProgram(temp_offset_program)

    # actuator
    coil_speed_act = OpenStudio::Model::EnergyManagementSystemActuator.new(air_loop_unitary, *EPlus::EMSActuatorUnitarySystemCoilSpeedLevel)
    coil_speed_act.setName("#{air_loop_unitary.name} coil speed level")
    if not htg_supp_coil.nil?
      supp_coil_avail_act, global_var_supp_avail = get_supp_coil_avail_sch_actuator(model, htg_supp_coil)
    end

    # EMS program
    program = OpenStudio::Model::EnergyManagementSystemProgram.new(model)
    program.setName("#{air_loop_unitary.name} max power ratio program")
    program.addLine('Set clg_mode = 0')
    program.addLine('Set htg_mode = 0')
    program.addLine("If #{load_sensor.name} > 0")
    program.addLine('  Set htg_mode = 1')
    program.addLine("  Set setpoint = #{htg_spt_sensor.name}")
    program.addLine("ElseIf #{load_sensor.name} < 0")
    program.addLine('  Set clg_mode = 1')
    program.addLine("  Set setpoint = #{clg_spt_sensor.name}")
    program.addLine('EndIf')
    program.addLine("Set sens_load = @Abs #{load_sensor.name}")
    program.addLine('Set clg_mode = 0') if clg_coil.nil?
    program.addLine('Set htg_mode = 0') if htg_coil.nil?

    [htg_coil, clg_coil].each do |coil|
      next if coil.nil?

      coil_cap_stage_fff_sensors = []
      coil_cap_stage_ft_sensors = []
      coil_eir_stage_fff_sensors = []
      coil_eir_stage_ft_sensors = []
      coil_eir_stage_plf_sensors = []
      # Heating/Cooling specific calculations and names
      if coil.is_a? OpenStudio::Model::CoilHeatingDXMultiSpeed
        cap_fff_curve_name = 'heatingCapacityFunctionofFlowFractionCurve'
        cap_ft_curve_name = 'heatingCapacityFunctionofTemperatureCurve'
        capacity_name = 'grossRatedHeatingCapacity'
        cop_name = 'grossRatedHeatingCOP'
        cap_multiplier = 'htg_frost_multiplier_cap'
        pow_multiplier = 'htg_frost_multiplier_pow'
        mode_s = 'If htg_mode > 0'

        # Outdoor sensors added to calculate defrost adjustment for heating
        outdoor_db_sensor = OpenStudio::Model::EnergyManagementSystemSensor.new(model, 'Site Outdoor Air Drybulb Temperature')
        outdoor_db_sensor.setName('outdoor_db')
        outdoor_w_sensor = OpenStudio::Model::EnergyManagementSystemSensor.new(model, 'Site Outdoor Air Humidity Ratio')
        outdoor_w_sensor.setName('outdoor_w')
        outdoor_bp_sensor = OpenStudio::Model::EnergyManagementSystemSensor.new(model, 'Site Outdoor Air Barometric Pressure')
        outdoor_bp_sensor.setName('outdoor_bp')

        # Calculate capacity and eirs for later use of full-load power calculations at each stage
        # Equations from E+ source code
        program.addLine('If htg_mode > 0')
        program.addLine("  If #{outdoor_db_sensor.name} < 4.444444,")
        program.addLine("    Set T_coil_out = 0.82 * #{outdoor_db_sensor.name} - 8.589")
        program.addLine("    Set delta_humidity_ratio = @MAX 0 (#{outdoor_w_sensor.name} - (@WFnTdbRhPb T_coil_out 1.0 #{outdoor_bp_sensor.name}))")
        program.addLine("    Set #{cap_multiplier} = 0.909 - 107.33 * delta_humidity_ratio")
        program.addLine("    Set #{pow_multiplier} = 0.90 - 36.45 * delta_humidity_ratio")
        program.addLine('  Else')
        program.addLine("    Set #{cap_multiplier} = 1.0")
        program.addLine("    Set #{pow_multiplier} = 1.0")
        program.addLine('  EndIf')
        program.addLine('EndIf')
      elsif coil.is_a? OpenStudio::Model::CoilCoolingDXMultiSpeed
        cap_fff_curve_name = 'totalCoolingCapacityFunctionofFlowFractionCurve'
        cap_ft_curve_name = 'totalCoolingCapacityFunctionofTemperatureCurve'
        capacity_name = 'grossRatedTotalCoolingCapacity'
        cop_name = 'grossRatedCoolingCOP'
        cap_multiplier = 'shr'
        pow_multiplier = '1.0'
        mode_s = 'If clg_mode > 0'

        # cooling coil cooling rate sensors to calculate real time SHR
        clg_tot_sensor = OpenStudio::Model::EnergyManagementSystemSensor.new(model, 'Cooling Coil Total Cooling Rate')
        clg_tot_sensor.setName("#{coil.name} total cooling rate")
        clg_tot_sensor.setKeyName(coil.name.to_s)
        clg_sens_sensor = OpenStudio::Model::EnergyManagementSystemSensor.new(model, 'Cooling Coil Sensible Cooling Rate')
        clg_sens_sensor.setName("#{coil.name} sens cooling rate")
        clg_sens_sensor.setKeyName(coil.name.to_s)

        program.addLine('If clg_mode > 0')
        program.addLine("  If #{clg_tot_sensor.name} > 0")
        program.addLine("    Set #{cap_multiplier} = #{clg_sens_sensor.name} / #{clg_tot_sensor.name}")
        program.addLine('  Else')
        program.addLine("    Set #{cap_multiplier} = 0.0")
        program.addLine('  EndIf')
        program.addLine('EndIf')
      end
      # Heating and cooling performance curve sensors that need to be added
      coil.stages.each_with_index do |stage, i|
        stage_cap_fff_sensor = OpenStudio::Model::EnergyManagementSystemSensor.new(model, 'Performance Curve Output Value')
        stage_cap_fff_sensor.setName("#{coil.name} cap stage #{i} fff")
        stage_cap_fff_sensor.setKeyName(stage.send(cap_fff_curve_name).name.to_s)
        coil_cap_stage_fff_sensors << stage_cap_fff_sensor
        stage_cap_ft_sensor = OpenStudio::Model::EnergyManagementSystemSensor.new(model, 'Performance Curve Output Value')
        stage_cap_ft_sensor.setName("#{coil.name} cap stage #{i} ft")
        stage_cap_ft_sensor.setKeyName(stage.send(cap_ft_curve_name).name.to_s)
        coil_cap_stage_ft_sensors << stage_cap_ft_sensor
        stage_eir_fff_sensor = OpenStudio::Model::EnergyManagementSystemSensor.new(model, 'Performance Curve Output Value')
        stage_eir_fff_sensor.setName("#{coil.name} eir stage #{i} fff")
        stage_eir_fff_sensor.setKeyName(stage.energyInputRatioFunctionofFlowFractionCurve.name.to_s)
        coil_eir_stage_fff_sensors << stage_eir_fff_sensor
        stage_eir_ft_sensor = OpenStudio::Model::EnergyManagementSystemSensor.new(model, 'Performance Curve Output Value')
        stage_eir_ft_sensor.setName("#{coil.name} eir stage #{i} ft")
        stage_eir_ft_sensor.setKeyName(stage.energyInputRatioFunctionofTemperatureCurve.name.to_s)
        coil_eir_stage_ft_sensors << stage_eir_ft_sensor
        stage_eir_plf_sensor = OpenStudio::Model::EnergyManagementSystemSensor.new(model, 'Performance Curve Output Value')
        stage_eir_plf_sensor.setName("#{coil.name} eir stage #{i} fplr")
        stage_eir_plf_sensor.setKeyName(stage.partLoadFractionCorrelationCurve.name.to_s)
        coil_eir_stage_plf_sensors << stage_eir_plf_sensor
      end
      # Calculate the target speed ratio that operates at the target power output
      program.addLine(mode_s)
      coil.stages.each_with_index do |stage, i|
        program.addLine("  Set rt_capacity_#{i} = #{stage.send(capacity_name)} * #{coil_cap_stage_fff_sensors[i].name} * #{coil_cap_stage_ft_sensors[i].name}")
        program.addLine("  Set rt_capacity_#{i}_adj = rt_capacity_#{i} * #{cap_multiplier}")
        program.addLine("  Set rated_eir_#{i} = 1 / #{stage.send(cop_name)}")
        program.addLine("  Set plf = #{coil_eir_stage_plf_sensors[i].name}")
        program.addLine("  If #{coil_eir_stage_plf_sensors[i].name} > 0.0")
        program.addLine("    Set rt_eir_#{i} = rated_eir_#{i} * #{coil_eir_stage_ft_sensors[i].name} * #{coil_eir_stage_fff_sensors[i].name} / #{coil_eir_stage_plf_sensors[i].name}")
        program.addLine('  Else')
        program.addLine("    Set rt_eir_#{i} = 0")
        program.addLine('  EndIf')
        program.addLine("  Set rt_power_#{i} = rt_eir_#{i} * rt_capacity_#{i} * #{pow_multiplier}") # use unadjusted capacity value in pow calculations
      end
      program.addLine("  Set target_power = #{coil.stages[-1].send(capacity_name)} * rated_eir_#{coil.stages.size - 1} * #{pow_ratio_sensor.name}")
      (0..coil.stages.size - 1).each do |i|
        if i == 0
          program.addLine("  If target_power < rt_power_#{i}")
          program.addLine("    Set target_speed_ratio = target_power / rt_power_#{i}")
        else
          program.addLine("  ElseIf target_power < rt_power_#{i}")
          program.addLine("    Set target_speed_ratio = (target_power - rt_power_#{i - 1}) / (rt_power_#{i} - rt_power_#{i - 1}) + #{i}")
        end
      end
      program.addLine('  Else')
      program.addLine("    Set target_speed_ratio = #{coil.stages.size}")
      program.addLine('  EndIf')

      # Calculate the current power that needs to meet zone loads
      (0..coil.stages.size - 1).each do |i|
        if i == 0
          program.addLine("  If sens_load <= rt_capacity_#{i}_adj")
          program.addLine("    Set current_power = sens_load / rt_capacity_#{i}_adj * rt_power_#{i}")
        else
          program.addLine("  ElseIf sens_load <= rt_capacity_#{i}_adj")
          program.addLine("    Set hs_speed_ratio = (sens_load - rt_capacity_#{i - 1}_adj) / (rt_capacity_#{i}_adj - rt_capacity_#{i - 1}_adj)")
          program.addLine('    Set ls_speed_ratio = 1 - hs_speed_ratio')
          program.addLine("    Set current_power = hs_speed_ratio * rt_power_#{i} + ls_speed_ratio * rt_power_#{i - 1}")
        end
      end
      program.addLine('  Else')
      program.addLine("    Set current_power = rt_power_#{coil.stages.size - 1}")
      program.addLine('  EndIf')
      program.addLine('EndIf')
    end

    program.addLine('If htg_mode > 0 || clg_mode > 0')
    program.addLine("  If (#{pow_ratio_sensor.name} == 1) || ((@Abs (#{indoor_temp_sensor.name} - setpoint)) > #{UnitConversions.convert(4, 'deltaF', 'deltaC')}) || #{temp_offset_signal.name} == 1")
    program.addLine("    Set #{coil_speed_act.name} = NULL")
    program.addLine("    If ((@Abs (#{indoor_temp_sensor.name} - setpoint)) > #{UnitConversions.convert(4, 'deltaF', 'deltaC')})")
    program.addLine("      Set #{temp_offset_signal.name} = 1")
    program.addLine("    ElseIf (@Abs (#{indoor_temp_sensor.name} - setpoint)) < 0.001") # Temperature recovered
    program.addLine("      Set #{temp_offset_signal.name} = 0")
    program.addLine('    EndIf')
    program.addLine('  Else')
    # general & critical curtailment, operation refers to AHRI Standard 1380 2019
    program.addLine('    If current_power >= target_power')
    program.addLine("      Set #{coil_speed_act.name} = target_speed_ratio")
    if not htg_supp_coil.nil?
      program.addLine("      Set #{global_var_supp_avail.name} = 0")
      program.addLine("      Set #{supp_coil_avail_act.name} = 0")
    end
    program.addLine('    Else')
    program.addLine("      Set #{coil_speed_act.name} = NULL")
    program.addLine('    EndIf')
    program.addLine('  EndIf')
    program.addLine('EndIf')

    # calling manager
    program_calling_manager = OpenStudio::Model::EnergyManagementSystemProgramCallingManager.new(model)
    program_calling_manager.setName(program.name.to_s + ' calling manager')
    program_calling_manager.setCallingPoint('InsideHVACSystemIterationLoop')
    program_calling_manager.addProgram(program)
  end

  def self.add_backup_staging_EMS(model, unitary_system, htg_supp_coil, control_zone, htg_coil)
    return unless htg_supp_coil.is_a? OpenStudio::Model::CoilHeatingElectricMultiStage

    # Note: Currently only available in 1 min time step
    number_of_timestep_logged = 5 # wait 5 mins to check demand
    max_htg_coil_stage = (htg_coil.is_a? OpenStudio::Model::CoilHeatingDXSingleSpeed) ? 1 : htg_coil.stages.size
    ddb = model.getThermostatSetpointDualSetpoints[0].temperatureDifferenceBetweenCutoutAndSetpoint

    # Sensors
    living_temp_ss = OpenStudio::Model::EnergyManagementSystemSensor.new(model, 'Zone Mean Air Temperature')
    living_temp_ss.setName('living temp')
    living_temp_ss.setKeyName(control_zone.name.get)

    htg_sp_ss = OpenStudio::Model::EnergyManagementSystemSensor.new(model, 'Zone Thermostat Heating Setpoint Temperature')
    htg_sp_ss.setName('htg_setpoint')
    htg_sp_ss.setKeyName(control_zone.name.get)

    backup_coil_htg_rate = OpenStudio::Model::EnergyManagementSystemSensor.new(model, 'Heating Coil Heating Rate')
    backup_coil_htg_rate.setName('supp coil heating rate')
    backup_coil_htg_rate.setKeyName(htg_supp_coil.name.get)

    # Need to use availability actuator because there's a bug in E+ that didn't handle the speed level = 0 correctly.See: https://github.com/NREL/EnergyPlus/pull/9392#discussion_r1578624175
    supp_coil_avail_act, global_var_supp_avail = get_supp_coil_avail_sch_actuator(model, htg_supp_coil)

    # Trend variable
    zone_temp_trend = OpenStudio::Model::EnergyManagementSystemTrendVariable.new(model, living_temp_ss)
    zone_temp_trend.setName("#{living_temp_ss.name} Trend")
    zone_temp_trend.setNumberOfTimestepsToBeLogged(number_of_timestep_logged)
    setpoint_temp_trend = OpenStudio::Model::EnergyManagementSystemTrendVariable.new(model, htg_sp_ss)
    setpoint_temp_trend.setName("#{htg_sp_ss.name} Trend")
    setpoint_temp_trend.setNumberOfTimestepsToBeLogged(number_of_timestep_logged)
    backup_coil_htg_rate_trend = OpenStudio::Model::EnergyManagementSystemTrendVariable.new(model, backup_coil_htg_rate)
    backup_coil_htg_rate_trend.setName("#{backup_coil_htg_rate.name} Trend")
    backup_coil_htg_rate_trend.setNumberOfTimestepsToBeLogged(number_of_timestep_logged)
    if max_htg_coil_stage > 1
      unitary_var = OpenStudio::Model::EnergyManagementSystemSensor.new(model, 'Unitary System DX Coil Speed Level')
      unitary_var.setName(unitary_system.name.get + ' speed level')
      unitary_var.setKeyName(unitary_system.name.get)
      unitary_speed_var_trend = OpenStudio::Model::EnergyManagementSystemTrendVariable.new(model, unitary_var)
      unitary_speed_var_trend.setName("#{unitary_var.name} Trend")
      unitary_speed_var_trend.setNumberOfTimestepsToBeLogged(number_of_timestep_logged)
    end

    # Actuators
    supp_stage_act = OpenStudio::Model::EnergyManagementSystemActuator.new(unitary_system, 'Coil Speed Control', 'Unitary System Supplemental Coil Stage Level')
    supp_stage_act.setName(unitary_system.name.get + ' backup stage level')

    # staging Program
    supp_staging_program = OpenStudio::Model::EnergyManagementSystemProgram.new(model)
    # Check values within min/max limits
    supp_staging_program.setName("#{unitary_system.name.get} backup staging")

    s_trend = []
    (1..number_of_timestep_logged).each do |t_i|
      supp_staging_program.addLine("Set zone_temp_#{t_i}_ago = @TrendValue #{zone_temp_trend.name} #{t_i}")
      supp_staging_program.addLine("Set htg_spt_temp_#{t_i}_ago = @TrendValue #{setpoint_temp_trend.name} #{t_i}")
      supp_staging_program.addLine("Set supp_htg_rate_#{t_i}_ago = @TrendValue #{backup_coil_htg_rate_trend.name} #{t_i}")
      if max_htg_coil_stage > 1
        supp_staging_program.addLine("Set unitary_var_#{t_i}_ago = @TrendValue #{unitary_speed_var_trend.name} #{t_i}")
        s_trend << "((htg_spt_temp_#{t_i}_ago - zone_temp_#{t_i}_ago > 0.01) && (unitary_var_#{t_i}_ago == #{max_htg_coil_stage}))"
      else
        s_trend << "(htg_spt_temp_#{t_i}_ago - zone_temp_#{t_i}_ago > 0.01)"
      end
    end
    # Logic to determine whether to enable backup coil
    supp_staging_program.addLine("If #{global_var_supp_avail.name} == 0") # Other EMS set it to be 0.0, keep the logic
    supp_staging_program.addLine("  Set #{supp_coil_avail_act.name} = 0")
    supp_staging_program.addLine('Else') # global variable = 1
    supp_staging_program.addLine("  Set #{supp_coil_avail_act.name} = 1")
    supp_staging_program.addLine("  If (supp_htg_rate_1_ago > 0) && (#{htg_sp_ss.name} + #{living_temp_ss.name} > 0.01)")
    supp_staging_program.addLine("    Set #{supp_coil_avail_act.name} = 1") # Keep backup coil on until reaching setpoint
    supp_staging_program.addLine("  ElseIf (#{s_trend.join(' && ')})")
    if ddb > 0.0
      supp_staging_program.addLine("    If (#{living_temp_ss.name} >= #{htg_sp_ss.name} - #{ddb})")
      supp_staging_program.addLine("      Set #{global_var_supp_avail.name} = 0")
      supp_staging_program.addLine("      Set #{supp_coil_avail_act.name} = 0")
      supp_staging_program.addLine('    EndIf')
    end
    supp_staging_program.addLine('  Else')
    supp_staging_program.addLine("    Set #{global_var_supp_avail.name} = 0")
    supp_staging_program.addLine("    Set #{supp_coil_avail_act.name} = 0")
    supp_staging_program.addLine('  EndIf')
    supp_staging_program.addLine('EndIf')
    supp_staging_program.addLine("If #{supp_coil_avail_act.name} == 1")
    # Determine the stage
    for i in (1..htg_supp_coil.stages.size)
      s = []
      for t_i in (1..number_of_timestep_logged)
        if i == 1
          # stays at stage 0 for 5 mins
          s << "(supp_htg_rate_#{t_i}_ago < #{htg_supp_coil.stages[i - 1].nominalCapacity.get})"
        else
          # stays at stage i-1 for 5 mins
          s << "(supp_htg_rate_#{t_i}_ago < #{htg_supp_coil.stages[i - 1].nominalCapacity.get}) && (supp_htg_rate_#{t_i}_ago >= #{htg_supp_coil.stages[i - 2].nominalCapacity.get})"
        end
      end
      if i == 1
        supp_staging_program.addLine("  If #{s.join(' && ')}")
      else
        supp_staging_program.addLine("  ElseIf #{s.join(' && ')}")
      end
      supp_staging_program.addLine("    Set #{supp_stage_act.name} = #{i}")
    end
    supp_staging_program.addLine('  EndIf')
    supp_staging_program.addLine('EndIf')
    # ProgramCallingManagers
    program_calling_manager = OpenStudio::Model::EnergyManagementSystemProgramCallingManager.new(model)
    program_calling_manager.setName("#{supp_staging_program.name} Program Manager")
    program_calling_manager.setCallingPoint('InsideHVACSystemIterationLoop')
    program_calling_manager.addProgram(supp_staging_program)

    # oems = model.getOutputEnergyManagementSystem
    # oems.setActuatorAvailabilityDictionaryReporting('Verbose')
    # oems.setInternalVariableAvailabilityDictionaryReporting('Verbose')
    # oems.setEMSRuntimeLanguageDebugOutputLevel('Verbose')
  end

=======
  # TODO
  #
  # @param c_d [TODO] TODO
  # @return [TODO] TODO
>>>>>>> 6446d6e3
  def self.calc_plr_coefficients(c_d)
    return [(1.0 - c_d), c_d, 0.0] # Linear part load model
  end

  # TODO
  #
  # @param cooling_system [TODO] TODO
  # @return [TODO] TODO
  def self.set_cool_c_d(cooling_system)
    clg_ap = cooling_system.additional_properties

    # Degradation coefficient for cooling
    if ((cooling_system.is_a? HPXML::CoolingSystem) && ([HPXML::HVACTypeRoomAirConditioner, HPXML::HVACTypePTAC].include? cooling_system.cooling_system_type)) ||
       ((cooling_system.is_a? HPXML::HeatPump) && ([HPXML::HVACTypeHeatPumpPTHP, HPXML::HVACTypeHeatPumpRoom].include? cooling_system.heat_pump_type))
      clg_ap.cool_c_d = 0.22
    elsif cooling_system.compressor_type == HPXML::HVACCompressorTypeSingleStage
      if cooling_system.cooling_efficiency_seer < 13.0
        clg_ap.cool_c_d = 0.20
      else
        clg_ap.cool_c_d = 0.07
      end
    elsif cooling_system.compressor_type == HPXML::HVACCompressorTypeTwoStage
      clg_ap.cool_c_d = 0.11
    elsif cooling_system.compressor_type == HPXML::HVACCompressorTypeVariableSpeed
      clg_ap.cool_c_d = 0.25
    end

    # PLF curve
    num_speeds = clg_ap.cool_capacity_ratios.size
    clg_ap.cool_plf_fplr_spec = [calc_plr_coefficients(clg_ap.cool_c_d)] * num_speeds
  end

  # TODO
  #
  # @param heating_system [TODO] TODO
  # @return [TODO] TODO
  def self.set_heat_c_d(heating_system)
    htg_ap = heating_system.additional_properties

    # Degradation coefficient for heating
    if (heating_system.is_a? HPXML::HeatPump) && ([HPXML::HVACTypeHeatPumpPTHP, HPXML::HVACTypeHeatPumpRoom].include? heating_system.heat_pump_type)
      htg_ap.heat_c_d = 0.22
    elsif heating_system.compressor_type == HPXML::HVACCompressorTypeSingleStage
      if heating_system.heating_efficiency_hspf < 7.0
        htg_ap.heat_c_d =  0.20
      else
        htg_ap.heat_c_d =  0.11
      end
    elsif heating_system.compressor_type == HPXML::HVACCompressorTypeTwoStage
      htg_ap.heat_c_d =  0.11
    elsif heating_system.compressor_type == HPXML::HVACCompressorTypeVariableSpeed
      htg_ap.heat_c_d =  0.25
    end

    # PLF curve
    num_speeds = htg_ap.heat_capacity_ratios.size
    htg_ap.heat_plf_fplr_spec = [calc_plr_coefficients(htg_ap.heat_c_d)] * num_speeds
  end

  # TODO
  #
  # @param cooling_system [TODO] TODO
  # @return [TODO] TODO
  def self.calc_ceer_from_eer(cooling_system)
    # Reference: http://documents.dps.ny.gov/public/Common/ViewDoc.aspx?DocRefId=%7BB6A57FC0-6376-4401-92BD-D66EC1930DCF%7D
    return cooling_system.cooling_efficiency_eer / 1.01
  end

  # TODO
  #
  # @param hvac_system [TODO] TODO
  # @param use_eer_cop [TODO] TODO
  # @return [TODO] TODO
  def self.set_fan_power_rated(hvac_system, use_eer_cop)
    hvac_ap = hvac_system.additional_properties

    if use_eer_cop
      # Fan not separately modeled
      hvac_ap.fan_power_rated = 0.0
    elsif hvac_system.distribution_system.nil?
      # Ductless, installed and rated value should be equal
      hvac_ap.fan_power_rated = hvac_system.fan_watts_per_cfm # W/cfm
    else
      # Based on ASHRAE 1449-RP and recommended by Hugh Henderson
      if hvac_system.cooling_efficiency_seer <= 14
        hvac_ap.fan_power_rated = 0.25 # W/cfm
      elsif hvac_system.cooling_efficiency_seer >= 16
        hvac_ap.fan_power_rated = 0.18 # W/cfm
      else
        hvac_ap.fan_power_rated = 0.25 + (0.18 - 0.25) * (hvac_system.cooling_efficiency_seer - 14.0) / 2.0 # W/cfm
      end
    end
  end

  # TODO
  #
  # @param pump_eff [TODO] TODO
  # @param pump_w [TODO] TODO
  # @param pump_head_pa [TODO] TODO
  # @return [TODO] TODO
  def self.calc_pump_rated_flow_rate(pump_eff, pump_w, pump_head_pa)
    # Calculate needed pump rated flow rate to achieve a given pump power with an assumed
    # efficiency and pump head.
    return pump_eff * pump_w / pump_head_pa # m3/s
  end

  # TODO
  #
  # @param air_loop [TODO] TODO
  # @return [TODO] TODO
  def self.get_unitary_system_from_air_loop_hvac(air_loop)
    # Returns the unitary system or nil
    air_loop.supplyComponents.each do |comp|
      next unless comp.to_AirLoopHVACUnitarySystem.is_initialized

      return comp.to_AirLoopHVACUnitarySystem.get
    end
    return
  end

  # TODO
  #
  # @param heat_pump [TODO] TODO
  # @param weather [WeatherProcess] Weather object
  # @return [TODO] TODO
  def self.set_gshp_assumptions(heat_pump, weather)
    hp_ap = heat_pump.additional_properties
    geothermal_loop = heat_pump.geothermal_loop

    hp_ap.design_chw = [85.0, weather.design.CoolingDrybulb - 15.0, weather.data.DeepGroundAnnualTemp + 10.0].max # Temperature of water entering indoor coil,use 85F as lower bound
    hp_ap.design_delta_t = 10.0
    hp_ap.fluid_type = Constants.FluidPropyleneGlycol
    hp_ap.frac_glycol = 0.2 # This was changed from 0.3 to 0.2 -- more typical based on experts/spec sheets
    if hp_ap.fluid_type == Constants.FluidWater
      hp_ap.design_hw = [45.0, weather.design.HeatingDrybulb + 35.0, weather.data.DeepGroundAnnualTemp - 10.0].max # Temperature of fluid entering indoor coil, use 45F as lower bound for water
    else
      hp_ap.design_hw = [35.0, weather.design.HeatingDrybulb + 35.0, weather.data.DeepGroundAnnualTemp - 10.0].min # Temperature of fluid entering indoor coil, use 35F as upper bound
    end
    pipe_diameter = geothermal_loop.pipe_diameter
    # Pipe nominal size conversion to pipe outside diameter and inside diameter,
    # only pipe sizes <= 2" are used here with DR11 (dimension ratio),
    if pipe_diameter == 0.75 # 3/4" pipe
      hp_ap.pipe_od = 1.050 # in
      hp_ap.pipe_id = 0.859 # in
    elsif pipe_diameter == 1.0 # 1" pipe
      hp_ap.pipe_od = 1.315 # in
      hp_ap.pipe_id = 1.076 # in
    elsif pipe_diameter == 1.25 # 1-1/4" pipe
      hp_ap.pipe_od = 1.660 # in
      hp_ap.pipe_id = 1.358 # in
    else
      fail "Unexpected pipe size: #{pipe_diameter}"
    end
    hp_ap.u_tube_spacing_type = 'b'
    # Calculate distance between pipes
    if hp_ap.u_tube_spacing_type == 'as'
      # Two tubes, spaced 1/8” apart at the center of the borehole
      hp_ap.u_tube_spacing = 0.125
    elsif hp_ap.u_tube_spacing_type == 'b'
      # Two tubes equally spaced between the borehole edges
      hp_ap.u_tube_spacing = 0.9661
    elsif hp_ap.u_tube_spacing_type == 'c'
      # Both tubes placed against outer edge of borehole
      hp_ap.u_tube_spacing = geothermal_loop.bore_diameter - 2 * hp_ap.pipe_od
    end
  end

  # TODO
  #
  # @param load_fraction [TODO] TODO
  # @param remaining_fraction [TODO] TODO
  # @param availability_days [TODO] TODO
  # @return [TODO] TODO
  def self.calc_sequential_load_fractions(load_fraction, remaining_fraction, availability_days)
    # Returns the EnergyPlus sequential load fractions for every day of the year
    if remaining_fraction > 0
      sequential_load_frac = load_fraction / remaining_fraction # Fraction of remaining load served by this system
    else
      sequential_load_frac = 0.0
    end
    sequential_load_fracs = availability_days.map { |d| d * sequential_load_frac }

    return sequential_load_fracs
  end

  # TODO
  #
  # @param model [OpenStudio::Model::Model] OpenStudio Model object
  # @param fractions [TODO] TODO
  # @param unavailable_periods [TODO] TODO
  # @return [TODO] TODO
  def self.get_sequential_load_schedule(model, fractions, unavailable_periods)
    if fractions.nil?
      fractions = [0]
      unavailable_periods = []
    end

    values = fractions.map { |f| f > 1 ? 1.0 : f.round(5) }

    sch_name = 'Sequential Fraction Schedule'
    if values.uniq.length == 1
      s = ScheduleConstant.new(model, sch_name, values[0], Constants.ScheduleTypeLimitsFraction, unavailable_periods: unavailable_periods)
      s = s.schedule
    else
      s = Schedule.create_ruleset_from_daily_season(model, values)
      s.setName(sch_name)
      Schedule.set_unavailable_periods(s, sch_name, unavailable_periods, model.getYearDescription.assumedYear)
      Schedule.set_schedule_type_limits(model, s, Constants.ScheduleTypeLimitsFraction)
    end

    return s
  end

  # TODO
  #
  # @param model [OpenStudio::Model::Model] OpenStudio Model object
  # @param control_zone [TODO] TODO
  # @param hvac_object [TODO] TODO
  # @param sequential_heat_load_fracs [TODO] TODO
  # @param sequential_cool_load_fracs [TODO] TODO
  # @param hvac_unavailable_periods [TODO] TODO
  # @param heating_system [TODO] TODO
  # @return [TODO] TODO
  def self.set_sequential_load_fractions(model, control_zone, hvac_object, sequential_heat_load_fracs, sequential_cool_load_fracs, hvac_unavailable_periods, heating_system = nil)
    heating_sch = get_sequential_load_schedule(model, sequential_heat_load_fracs, hvac_unavailable_periods)
    cooling_sch = get_sequential_load_schedule(model, sequential_cool_load_fracs, hvac_unavailable_periods)
    control_zone.setSequentialHeatingFractionSchedule(hvac_object, heating_sch)
    control_zone.setSequentialCoolingFractionSchedule(hvac_object, cooling_sch)

    if (not heating_system.nil?) && (heating_system.is_a? HPXML::HeatingSystem) && heating_system.is_heat_pump_backup_system
      # Backup system for a heat pump, and heat pump has been set with
      # backup heating switchover temperature or backup heating lockout temperature.
      # Use EMS to prevent operation of this system above the specified temperature.

      max_heating_temp = heating_system.primary_heat_pump.additional_properties.supp_max_temp

      # Sensor
      tout_db_sensor = OpenStudio::Model::EnergyManagementSystemSensor.new(model, 'Site Outdoor Air Drybulb Temperature')
      tout_db_sensor.setKeyName('Environment')

      # Actuator
      if heating_sch.is_a? OpenStudio::Model::ScheduleConstant
        actuator = OpenStudio::Model::EnergyManagementSystemActuator.new(heating_sch, *EPlus::EMSActuatorScheduleConstantValue)
      elsif heating_sch.is_a? OpenStudio::Model::ScheduleRuleset
        actuator = OpenStudio::Model::EnergyManagementSystemActuator.new(heating_sch, *EPlus::EMSActuatorScheduleYearValue)
      else
        fail "Unexpected heating schedule type: #{heating_sch.class}."
      end
      actuator.setName("#{heating_sch.name.to_s.gsub(' ', '_')}_act")

      # Program
      temp_override_program = OpenStudio::Model::EnergyManagementSystemProgram.new(model)
      temp_override_program.setName("#{heating_sch.name} program")
      temp_override_program.addLine("If #{tout_db_sensor.name} > #{UnitConversions.convert(max_heating_temp, 'F', 'C')}")
      temp_override_program.addLine("  Set #{actuator.name} = 0")
      temp_override_program.addLine('Else')
      temp_override_program.addLine("  Set #{actuator.name} = NULL") # Allow normal operation
      temp_override_program.addLine('EndIf')

      program_calling_manager = OpenStudio::Model::EnergyManagementSystemProgramCallingManager.new(model)
      program_calling_manager.setName("#{heating_sch.name} program manager")
      program_calling_manager.setCallingPoint('BeginZoneTimestepAfterInitHeatBalance')
      program_calling_manager.addProgram(temp_override_program)
    end
  end

  # TODO
  #
  # @param heat_pump [TODO] TODO
  # @param runner [OpenStudio::Measure::OSRunner] OpenStudio Runner object
  # @return [TODO] TODO
  def self.set_heat_pump_temperatures(heat_pump, runner = nil)
    hp_ap = heat_pump.additional_properties

    # Sets:
    # 1. Minimum temperature (deg-F) for HP compressor operation
    # 2. Maximum temperature (deg-F) for HP supplemental heating operation
    if not heat_pump.backup_heating_switchover_temp.nil?
      hp_ap.hp_min_temp = heat_pump.backup_heating_switchover_temp
      hp_ap.supp_max_temp = heat_pump.backup_heating_switchover_temp
    else
      hp_ap.hp_min_temp = heat_pump.compressor_lockout_temp
      hp_ap.supp_max_temp = heat_pump.backup_heating_lockout_temp
    end

    # Error-checking
    # Can't do this in Schematron because temperatures can be defaulted
    if heat_pump.backup_type == HPXML::HeatPumpBackupTypeIntegrated
      hp_backup_fuel = heat_pump.backup_heating_fuel
    elsif not heat_pump.backup_system.nil?
      hp_backup_fuel = heat_pump.backup_system.heating_system_fuel
    end
    if (hp_backup_fuel == HPXML::FuelTypeElectricity) && (not runner.nil?)
      if (not hp_ap.hp_min_temp.nil?) && (not hp_ap.supp_max_temp.nil?) && ((hp_ap.hp_min_temp - hp_ap.supp_max_temp).abs < 5)
        if not heat_pump.backup_heating_switchover_temp.nil?
          runner.registerError('Switchover temperature should only be used for a heat pump with fossil fuel backup; use compressor lockout temperature instead.')
        else
          runner.registerError('Similar compressor/backup lockout temperatures should only be used for a heat pump with fossil fuel backup.')
        end
      end
    end
  end

  # TODO
  #
  # @param ncfl_ag [Double] Number of conditioned floors above grade in the dwelling unit
  # @return [TODO] TODO
  def self.get_default_duct_fraction_outside_conditioned_space(ncfl_ag)
    # Equation based on ASHRAE 152
    # https://www.energy.gov/eere/buildings/downloads/ashrae-standard-152-spreadsheet
    f_out = (ncfl_ag <= 1) ? 1.0 : 0.75
    return f_out
  end

  # TODO
  #
  # @param duct_type [TODO] TODO
  # @param ncfl_ag [Double] Number of conditioned floors above grade in the dwelling unit
  # @param cfa_served [TODO] TODO
  # @param n_returns [TODO] TODO
  # @return [TODO] TODO
  def self.get_default_duct_surface_area(duct_type, ncfl_ag, cfa_served, n_returns)
    # Equations based on ASHRAE 152
    # https://www.energy.gov/eere/buildings/downloads/ashrae-standard-152-spreadsheet

    # Fraction of primary ducts (ducts outside conditioned space)
    f_out = get_default_duct_fraction_outside_conditioned_space(ncfl_ag)

    if duct_type == HPXML::DuctTypeSupply
      primary_duct_area = 0.27 * cfa_served * f_out
      secondary_duct_area = 0.27 * cfa_served * (1.0 - f_out)
    elsif duct_type == HPXML::DuctTypeReturn
      b_r = (n_returns < 6) ? (0.05 * n_returns) : 0.25
      primary_duct_area = b_r * cfa_served * f_out
      secondary_duct_area = b_r * cfa_served * (1.0 - f_out)
    end

    return primary_duct_area, secondary_duct_area
  end

  # TODO
  #
  # @param hpxml_bldg [HPXML::Building] HPXML Building object representing an individual dwelling unit
  # @return [TODO] TODO
  def self.get_default_duct_locations(hpxml_bldg)
    primary_duct_location_hierarchy = [HPXML::LocationBasementConditioned,
                                       HPXML::LocationBasementUnconditioned,
                                       HPXML::LocationCrawlspaceConditioned,
                                       HPXML::LocationCrawlspaceVented,
                                       HPXML::LocationCrawlspaceUnvented,
                                       HPXML::LocationAtticVented,
                                       HPXML::LocationAtticUnvented,
                                       HPXML::LocationGarage]

    primary_duct_location = nil
    primary_duct_location_hierarchy.each do |location|
      if hpxml_bldg.has_location(location)
        primary_duct_location = location
        break
      end
    end
    secondary_duct_location = HPXML::LocationConditionedSpace

    return primary_duct_location, secondary_duct_location
  end

  # TODO
  #
  # @param f_chg [TODO] TODO
  # @return [TODO] TODO
  def self.get_charge_fault_cooling_coeff(f_chg)
    if f_chg <= 0
      qgr_values = [-9.46E-01, 4.93E-02, -1.18E-03, -1.15E+00]
      p_values = [-3.13E-01, 1.15E-02, 2.66E-03, -1.16E-01]
    else
      qgr_values = [-1.63E-01, 1.14E-02, -2.10E-04, -1.40E-01]
      p_values = [2.19E-01, -5.01E-03, 9.89E-04, 2.84E-01]
    end
    ff_chg_values = [26.67, 35.0]
    return qgr_values, p_values, ff_chg_values
  end

  # TODO
  #
  # @param f_chg [TODO] TODO
  # @return [TODO] TODO
  def self.get_charge_fault_heating_coeff(f_chg)
    if f_chg <= 0
      qgr_values = [-0.0338595, 0.0, 0.0202827, -2.6226343] # Add a zero term to combine cooling and heating calculation
      p_values = [0.0615649, 0.0, 0.0044554, -0.2598507] # Add a zero term to combine cooling and heating calculation
    else
      qgr_values = [-0.0029514, 0.0, 0.0007379, -0.0064112] # Add a zero term to combine cooling and heating calculation
      p_values = [-0.0594134, 0.0, 0.0159205, 1.8872153] # Add a zero term to combine cooling and heating calculation
    end
    ff_chg_values = [0.0, 8.33] # Add a zero term to combine cooling and heating calculation
    return qgr_values, p_values, ff_chg_values
  end

  # TODO
  #
  # @param fault_program [TODO] TODO
  # @param tin_sensor [TODO] TODO
  # @param tout_sensor [TODO] TODO
  # @param airflow_rated_defect_ratio [TODO] TODO
  # @param clg_or_htg_coil [TODO] TODO
  # @param model [OpenStudio::Model::Model] OpenStudio Model object
  # @param f_chg [TODO] TODO
  # @param obj_name [String] Name for the OpenStudio object
  # @param mode [TODO] TODO
  # @param defect_ratio [TODO] TODO
  # @param hvac_ap [TODO] TODO
  # @return [TODO] TODO
  def self.add_install_quality_calculations(fault_program, tin_sensor, tout_sensor, airflow_rated_defect_ratio, clg_or_htg_coil, model, f_chg, obj_name, mode, defect_ratio, hvac_ap)
    if mode == :clg
      if clg_or_htg_coil.is_a? OpenStudio::Model::CoilCoolingDXSingleSpeed
        num_speeds = 1
        cap_fff_curves = [clg_or_htg_coil.totalCoolingCapacityFunctionOfFlowFractionCurve.to_CurveQuadratic.get]
        eir_pow_fff_curves = [clg_or_htg_coil.energyInputRatioFunctionOfFlowFractionCurve.to_CurveQuadratic.get]
      elsif clg_or_htg_coil.is_a? OpenStudio::Model::CoilCoolingDXMultiSpeed
        num_speeds = clg_or_htg_coil.stages.size
        if clg_or_htg_coil.stages[0].totalCoolingCapacityFunctionofFlowFractionCurve.to_CurveQuadratic.is_initialized
          cap_fff_curves = clg_or_htg_coil.stages.map { |stage| stage.totalCoolingCapacityFunctionofFlowFractionCurve.to_CurveQuadratic.get }
          eir_pow_fff_curves = clg_or_htg_coil.stages.map { |stage| stage.energyInputRatioFunctionofFlowFractionCurve.to_CurveQuadratic.get }
        else
          cap_fff_curves = clg_or_htg_coil.stages.map { |stage| stage.totalCoolingCapacityFunctionofFlowFractionCurve.to_TableLookup.get }
          eir_pow_fff_curves = clg_or_htg_coil.stages.map { |stage| stage.energyInputRatioFunctionofFlowFractionCurve.to_TableLookup.get }
        end
      elsif clg_or_htg_coil.is_a? OpenStudio::Model::CoilCoolingWaterToAirHeatPumpEquationFit
        num_speeds = 1
        cap_fff_curves = [clg_or_htg_coil.totalCoolingCapacityCurve.to_CurveQuadLinear.get] # quadlinear curve, only forth term is for airflow
        eir_pow_fff_curves = [clg_or_htg_coil.coolingPowerConsumptionCurve.to_CurveQuadLinear.get] # quadlinear curve, only forth term is for airflow
        # variables are the same for eir and cap curve
        var1_sensor = OpenStudio::Model::EnergyManagementSystemSensor.new(model, 'Performance Curve Input Variable 1 Value')
        var1_sensor.setName('Cool Cap Curve Var 1')
        var1_sensor.setKeyName(cap_fff_curves[0].name.to_s)
        var2_sensor = OpenStudio::Model::EnergyManagementSystemSensor.new(model, 'Performance Curve Input Variable 2 Value')
        var2_sensor.setName('Cool Cap Curve Var 2')
        var2_sensor.setKeyName(cap_fff_curves[0].name.to_s)
        var4_sensor = OpenStudio::Model::EnergyManagementSystemSensor.new(model, 'Performance Curve Input Variable 4 Value')
        var4_sensor.setName('Cool Cap Curve Var 4')
        var4_sensor.setKeyName(cap_fff_curves[0].name.to_s)
      else
        fail 'cooling coil not supported'
      end
    elsif mode == :htg
      if clg_or_htg_coil.is_a? OpenStudio::Model::CoilHeatingDXSingleSpeed
        num_speeds = 1
        cap_fff_curves = [clg_or_htg_coil.totalHeatingCapacityFunctionofFlowFractionCurve.to_CurveQuadratic.get]
        eir_pow_fff_curves = [clg_or_htg_coil.energyInputRatioFunctionofFlowFractionCurve.to_CurveQuadratic.get]
      elsif clg_or_htg_coil.is_a? OpenStudio::Model::CoilHeatingDXMultiSpeed
        num_speeds = clg_or_htg_coil.stages.size
        if clg_or_htg_coil.stages[0].heatingCapacityFunctionofFlowFractionCurve.to_CurveQuadratic.is_initialized
          cap_fff_curves = clg_or_htg_coil.stages.map { |stage| stage.heatingCapacityFunctionofFlowFractionCurve.to_CurveQuadratic.get }
          eir_pow_fff_curves = clg_or_htg_coil.stages.map { |stage| stage.energyInputRatioFunctionofFlowFractionCurve.to_CurveQuadratic.get }
        else
          cap_fff_curves = clg_or_htg_coil.stages.map { |stage| stage.heatingCapacityFunctionofFlowFractionCurve.to_TableLookup.get }
          eir_pow_fff_curves = clg_or_htg_coil.stages.map { |stage| stage.energyInputRatioFunctionofFlowFractionCurve.to_TableLookup.get }
        end
      elsif clg_or_htg_coil.is_a? OpenStudio::Model::CoilHeatingWaterToAirHeatPumpEquationFit
        num_speeds = 1
        cap_fff_curves = [clg_or_htg_coil.heatingCapacityCurve.to_CurveQuadLinear.get] # quadlinear curve, only forth term is for airflow
        eir_pow_fff_curves = [clg_or_htg_coil.heatingPowerConsumptionCurve.to_CurveQuadLinear.get] # quadlinear curve, only forth term is for airflow
        # variables are the same for eir and cap curve
        var1_sensor = OpenStudio::Model::EnergyManagementSystemSensor.new(model, 'Performance Curve Input Variable 1 Value')
        var1_sensor.setName('Heat Cap Curve Var 1')
        var1_sensor.setKeyName(cap_fff_curves[0].name.to_s)
        var2_sensor = OpenStudio::Model::EnergyManagementSystemSensor.new(model, 'Performance Curve Input Variable 2 Value')
        var2_sensor.setName('Heat Cap Curve Var 2')
        var2_sensor.setKeyName(cap_fff_curves[0].name.to_s)
        var4_sensor = OpenStudio::Model::EnergyManagementSystemSensor.new(model, 'Performance Curve Input Variable 4 Value')
        var4_sensor.setName('Heat Cap Curve Var 4')
        var4_sensor.setKeyName(cap_fff_curves[0].name.to_s)
      else
        fail 'heating coil not supported'
      end
    end

    # Apply Cutler curve airflow coefficients to later equations
    if mode == :clg
      cap_fflow_spec, eir_fflow_spec = get_cool_cap_eir_fflow_spec(HPXML::HVACCompressorTypeSingleStage)
      qgr_values, p_values, ff_chg_values = get_charge_fault_cooling_coeff(f_chg)
      suffix = 'clg'
    elsif mode == :htg
      cap_fflow_spec, eir_fflow_spec = get_heat_cap_eir_fflow_spec(HPXML::HVACCompressorTypeSingleStage)
      qgr_values, p_values, ff_chg_values = get_charge_fault_heating_coeff(f_chg)
      suffix = 'htg'
    end
    fault_program.addLine("Set a1_AF_Qgr_#{suffix} = #{cap_fflow_spec[0][0]}")
    fault_program.addLine("Set a2_AF_Qgr_#{suffix} = #{cap_fflow_spec[0][1]}")
    fault_program.addLine("Set a3_AF_Qgr_#{suffix} = #{cap_fflow_spec[0][2]}")
    fault_program.addLine("Set a1_AF_EIR_#{suffix} = #{eir_fflow_spec[0][0]}")
    fault_program.addLine("Set a2_AF_EIR_#{suffix} = #{eir_fflow_spec[0][1]}")
    fault_program.addLine("Set a3_AF_EIR_#{suffix} = #{eir_fflow_spec[0][2]}")

    # charge fault coefficients
    fault_program.addLine("Set a1_CH_Qgr_#{suffix} = #{qgr_values[0]}")
    fault_program.addLine("Set a2_CH_Qgr_#{suffix} = #{qgr_values[1]}")
    fault_program.addLine("Set a3_CH_Qgr_#{suffix} = #{qgr_values[2]}")
    fault_program.addLine("Set a4_CH_Qgr_#{suffix} = #{qgr_values[3]}")

    fault_program.addLine("Set a1_CH_P_#{suffix} = #{p_values[0]}")
    fault_program.addLine("Set a2_CH_P_#{suffix} = #{p_values[1]}")
    fault_program.addLine("Set a3_CH_P_#{suffix} = #{p_values[2]}")
    fault_program.addLine("Set a4_CH_P_#{suffix} = #{p_values[3]}")

    fault_program.addLine("Set q0_CH_#{suffix} = a1_CH_Qgr_#{suffix}")
    fault_program.addLine("Set q1_CH_#{suffix} = a2_CH_Qgr_#{suffix}*#{tin_sensor.name}")
    fault_program.addLine("Set q2_CH_#{suffix} = a3_CH_Qgr_#{suffix}*#{tout_sensor.name}")
    fault_program.addLine("Set q3_CH_#{suffix} = a4_CH_Qgr_#{suffix}*F_CH")
    fault_program.addLine("Set Y_CH_Q_#{suffix} = 1 + ((q0_CH_#{suffix}+(q1_CH_#{suffix})+(q2_CH_#{suffix})+(q3_CH_#{suffix}))*F_CH)")

    fault_program.addLine("Set p1_CH_#{suffix} = a1_CH_P_#{suffix}")
    fault_program.addLine("Set p2_CH_#{suffix} = a2_CH_P_#{suffix}*#{tin_sensor.name}")
    fault_program.addLine("Set p3_CH_#{suffix} = a3_CH_P_#{suffix}*#{tout_sensor.name}")
    fault_program.addLine("Set p4_CH_#{suffix} = a4_CH_P_#{suffix}*F_CH")
    fault_program.addLine("Set Y_CH_COP_#{suffix} = Y_CH_Q_#{suffix}/(1 + (p1_CH_#{suffix}+(p2_CH_#{suffix})+(p3_CH_#{suffix})+(p4_CH_#{suffix}))*F_CH)")

    # air flow defect and charge defect combined to modify airflow curve output
    ff_ch = 1.0 / (1.0 + (qgr_values[0] + (qgr_values[1] * ff_chg_values[0]) + (qgr_values[2] * ff_chg_values[1]) + (qgr_values[3] * f_chg)) * f_chg)
    fault_program.addLine("Set FF_CH = #{ff_ch.round(3)}")

    for speed in 0..(num_speeds - 1)
      cap_fff_curve = cap_fff_curves[speed]
      cap_fff_act = OpenStudio::Model::EnergyManagementSystemActuator.new(cap_fff_curve, *EPlus::EMSActuatorCurveResult)
      cap_fff_act.setName("#{obj_name} cap act #{suffix}")

      eir_pow_fff_curve = eir_pow_fff_curves[speed]
      eir_pow_act = OpenStudio::Model::EnergyManagementSystemActuator.new(eir_pow_fff_curve, *EPlus::EMSActuatorCurveResult)
      eir_pow_act.setName("#{obj_name} eir pow act #{suffix}")

      fault_program.addLine("Set FF_AF_#{suffix} = 1.0 + (#{airflow_rated_defect_ratio[speed].round(3)})")
      fault_program.addLine("Set q_AF_CH_#{suffix} = (a1_AF_Qgr_#{suffix}) + ((a2_AF_Qgr_#{suffix})*FF_CH) + ((a3_AF_Qgr_#{suffix})*FF_CH*FF_CH)")
      fault_program.addLine("Set eir_AF_CH_#{suffix} = (a1_AF_EIR_#{suffix}) + ((a2_AF_EIR_#{suffix})*FF_CH) + ((a3_AF_EIR_#{suffix})*FF_CH*FF_CH)")
      fault_program.addLine("Set p_CH_Q_#{suffix} = Y_CH_Q_#{suffix}/q_AF_CH_#{suffix}")
      fault_program.addLine("Set p_CH_COP_#{suffix} = Y_CH_COP_#{suffix}*eir_AF_CH_#{suffix}")
      fault_program.addLine("Set FF_AF_comb_#{suffix} = FF_CH * FF_AF_#{suffix}")
      fault_program.addLine("Set p_AF_Q_#{suffix} = (a1_AF_Qgr_#{suffix}) + ((a2_AF_Qgr_#{suffix})*FF_AF_comb_#{suffix}) + ((a3_AF_Qgr_#{suffix})*FF_AF_comb_#{suffix}*FF_AF_comb_#{suffix})")
      fault_program.addLine("Set p_AF_COP_#{suffix} = 1.0 / ((a1_AF_EIR_#{suffix}) + ((a2_AF_EIR_#{suffix})*FF_AF_comb_#{suffix}) + ((a3_AF_EIR_#{suffix})*FF_AF_comb_#{suffix}*FF_AF_comb_#{suffix}))")
      fault_program.addLine("Set FF_AF_nodef_#{suffix} = FF_AF_#{suffix} / (1 + (#{defect_ratio.round(3)}))")
      fault_program.addLine("Set CAP_Cutler_Curve_Pre_#{suffix} = (a1_AF_Qgr_#{suffix}) + ((a2_AF_Qgr_#{suffix})*FF_AF_nodef_#{suffix}) + ((a3_AF_Qgr_#{suffix})*FF_AF_nodef_#{suffix}*FF_AF_nodef_#{suffix})")
      fault_program.addLine("Set EIR_Cutler_Curve_Pre_#{suffix} = (a1_AF_EIR_#{suffix}) + ((a2_AF_EIR_#{suffix})*FF_AF_nodef_#{suffix}) + ((a3_AF_EIR_#{suffix})*FF_AF_nodef_#{suffix}*FF_AF_nodef_#{suffix})")
      fault_program.addLine("Set CAP_Cutler_Curve_After_#{suffix} = p_CH_Q_#{suffix} * p_AF_Q_#{suffix}")
      fault_program.addLine("Set EIR_Cutler_Curve_After_#{suffix} = (1.0 / (p_CH_COP_#{suffix} * p_AF_COP_#{suffix}))")
      fault_program.addLine("Set CAP_IQ_adj_#{suffix} = CAP_Cutler_Curve_After_#{suffix} / CAP_Cutler_Curve_Pre_#{suffix}")
      fault_program.addLine("Set EIR_IQ_adj_#{suffix} = EIR_Cutler_Curve_After_#{suffix} / EIR_Cutler_Curve_Pre_#{suffix}")
      # NOTE: heat pump (cooling) curves don't exhibit expected trends at extreme faults;
      if (not clg_or_htg_coil.is_a? OpenStudio::Model::CoilCoolingWaterToAirHeatPumpEquationFit) && (not clg_or_htg_coil.is_a? OpenStudio::Model::CoilHeatingWaterToAirHeatPumpEquationFit)
        cap_fff_specs_coeff = (mode == :clg) ? hvac_ap.cool_cap_fflow_spec[speed] : hvac_ap.heat_cap_fflow_spec[speed]
        eir_fff_specs_coeff = (mode == :clg) ? hvac_ap.cool_eir_fflow_spec[speed] : hvac_ap.heat_eir_fflow_spec[speed]
        fault_program.addLine("Set CAP_c1_#{suffix} = #{cap_fff_specs_coeff[0]}")
        fault_program.addLine("Set CAP_c2_#{suffix} = #{cap_fff_specs_coeff[1]}")
        fault_program.addLine("Set CAP_c3_#{suffix} = #{cap_fff_specs_coeff[2]}")
        fault_program.addLine("Set EIR_c1_#{suffix} = #{eir_fff_specs_coeff[0]}")
        fault_program.addLine("Set EIR_c2_#{suffix} = #{eir_fff_specs_coeff[1]}")
        fault_program.addLine("Set EIR_c3_#{suffix} = #{eir_fff_specs_coeff[2]}")
        fault_program.addLine("Set cap_curve_v_pre_#{suffix} = (CAP_c1_#{suffix}) + ((CAP_c2_#{suffix})*FF_AF_nodef_#{suffix}) + ((CAP_c3_#{suffix})*FF_AF_nodef_#{suffix}*FF_AF_nodef_#{suffix})")
        fault_program.addLine("Set eir_curve_v_pre_#{suffix} = (EIR_c1_#{suffix}) + ((EIR_c2_#{suffix})*FF_AF_nodef_#{suffix}) + ((EIR_c3_#{suffix})*FF_AF_nodef_#{suffix}*FF_AF_nodef_#{suffix})")
        fault_program.addLine("Set #{cap_fff_act.name} = cap_curve_v_pre_#{suffix} * CAP_IQ_adj_#{suffix}")
        fault_program.addLine("Set #{eir_pow_act.name} = eir_curve_v_pre_#{suffix} * EIR_IQ_adj_#{suffix}")
      else
        fault_program.addLine("Set CAP_c1_#{suffix} = #{cap_fff_curve.coefficient1Constant}")
        fault_program.addLine("Set CAP_c2_#{suffix} = #{cap_fff_curve.coefficient2w}")
        fault_program.addLine("Set CAP_c3_#{suffix} = #{cap_fff_curve.coefficient3x}")
        fault_program.addLine("Set CAP_c4_#{suffix} = #{cap_fff_curve.coefficient4y}")
        fault_program.addLine("Set CAP_c5_#{suffix} = #{cap_fff_curve.coefficient5z}")
        fault_program.addLine("Set Pow_c1_#{suffix} = #{eir_pow_fff_curve.coefficient1Constant}")
        fault_program.addLine("Set Pow_c2_#{suffix} = #{eir_pow_fff_curve.coefficient2w}")
        fault_program.addLine("Set Pow_c3_#{suffix} = #{eir_pow_fff_curve.coefficient3x}")
        fault_program.addLine("Set Pow_c4_#{suffix} = #{eir_pow_fff_curve.coefficient4y}")
        fault_program.addLine("Set Pow_c5_#{suffix} = #{eir_pow_fff_curve.coefficient5z}")
        fault_program.addLine("Set cap_curve_v_pre_#{suffix} = CAP_c1_#{suffix} + ((CAP_c2_#{suffix})*#{var1_sensor.name}) + (CAP_c3_#{suffix}*#{var2_sensor.name}) + (CAP_c4_#{suffix}*FF_AF_nodef_#{suffix}) + (CAP_c5_#{suffix}*#{var4_sensor.name})")
        fault_program.addLine("Set pow_curve_v_pre_#{suffix} = Pow_c1_#{suffix} + ((Pow_c2_#{suffix})*#{var1_sensor.name}) + (Pow_c3_#{suffix}*#{var2_sensor.name}) + (Pow_c4_#{suffix}*FF_AF_nodef_#{suffix})+ (Pow_c5_#{suffix}*#{var4_sensor.name})")
        fault_program.addLine("Set #{cap_fff_act.name} = cap_curve_v_pre_#{suffix} * CAP_IQ_adj_#{suffix}")
        fault_program.addLine("Set #{eir_pow_act.name} = pow_curve_v_pre_#{suffix} * EIR_IQ_adj_#{suffix} * CAP_IQ_adj_#{suffix}") # equationfit power curve modifies power instead of cop/eir, should also multiply capacity adjustment
      end
      fault_program.addLine("If #{cap_fff_act.name} < 0.0")
      fault_program.addLine("  Set #{cap_fff_act.name} = 1.0")
      fault_program.addLine('EndIf')
      fault_program.addLine("If #{eir_pow_act.name} < 0.0")
      fault_program.addLine("  Set #{eir_pow_act.name} = 1.0")
      fault_program.addLine('EndIf')
    end
  end

  # TODO
  #
  # @param model [OpenStudio::Model::Model] OpenStudio Model object
  # @param heating_system [TODO] TODO
  # @param cooling_system [TODO] TODO
  # @param unitary_system [TODO] TODO
  # @param htg_coil [TODO] TODO
  # @param clg_coil [TODO] TODO
  # @param control_zone [TODO] TODO
  # @return [TODO] TODO
  def self.apply_installation_quality(model, heating_system, cooling_system, unitary_system, htg_coil, clg_coil, control_zone)
    if not cooling_system.nil?
      charge_defect_ratio = cooling_system.charge_defect_ratio
      cool_airflow_defect_ratio = cooling_system.airflow_defect_ratio
      clg_ap = cooling_system.additional_properties
    end
    if not heating_system.nil?
      heat_airflow_defect_ratio = heating_system.airflow_defect_ratio
      htg_ap = heating_system.additional_properties
    end
    return if (charge_defect_ratio.to_f.abs < 0.001) && (cool_airflow_defect_ratio.to_f.abs < 0.001) && (heat_airflow_defect_ratio.to_f.abs < 0.001)

    cool_airflow_rated_defect_ratio = []
    if (not clg_coil.nil?) && (cooling_system.fraction_cool_load_served > 0)
      clg_ap = cooling_system.additional_properties
      clg_cfm = cooling_system.cooling_airflow_cfm
      if clg_coil.to_CoilCoolingDXSingleSpeed.is_initialized || clg_coil.to_CoilCoolingWaterToAirHeatPumpEquationFit.is_initialized
        cool_airflow_rated_defect_ratio = [UnitConversions.convert(clg_cfm, 'cfm', 'm^3/s') / clg_coil.ratedAirFlowRate.get - 1.0]
      elsif clg_coil.to_CoilCoolingDXMultiSpeed.is_initialized
        cool_airflow_rated_defect_ratio = clg_coil.stages.zip(clg_ap.cool_fan_speed_ratios).map { |stage, speed_ratio| UnitConversions.convert(clg_cfm * speed_ratio, 'cfm', 'm^3/s') / stage.ratedAirFlowRate.get - 1.0 }
      end
    end

    heat_airflow_rated_defect_ratio = []
    if (not htg_coil.nil?) && (heating_system.fraction_heat_load_served > 0)
      htg_ap = heating_system.additional_properties
      htg_cfm = heating_system.heating_airflow_cfm
      if htg_coil.to_CoilHeatingDXSingleSpeed.is_initialized || htg_coil.to_CoilHeatingWaterToAirHeatPumpEquationFit.is_initialized
        heat_airflow_rated_defect_ratio = [UnitConversions.convert(htg_cfm, 'cfm', 'm^3/s') / htg_coil.ratedAirFlowRate.get - 1.0]
      elsif htg_coil.to_CoilHeatingDXMultiSpeed.is_initialized
        heat_airflow_rated_defect_ratio = htg_coil.stages.zip(htg_ap.heat_fan_speed_ratios).map { |stage, speed_ratio| UnitConversions.convert(htg_cfm * speed_ratio, 'cfm', 'm^3/s') / stage.ratedAirFlowRate.get - 1.0 }
      end
    end

    return if cool_airflow_rated_defect_ratio.empty? && heat_airflow_rated_defect_ratio.empty?

    obj_name = "#{unitary_system.name} IQ"

    tin_sensor = OpenStudio::Model::EnergyManagementSystemSensor.new(model, 'Zone Mean Air Temperature')
    tin_sensor.setName("#{obj_name} tin s")
    tin_sensor.setKeyName(control_zone.name.to_s)

    tout_sensor = OpenStudio::Model::EnergyManagementSystemSensor.new(model, 'Zone Outdoor Air Drybulb Temperature')
    tout_sensor.setName("#{obj_name} tt s")
    tout_sensor.setKeyName(control_zone.name.to_s)

    fault_program = OpenStudio::Model::EnergyManagementSystemProgram.new(model)
    fault_program.setName("#{obj_name} program")

    f_chg = charge_defect_ratio.to_f
    fault_program.addLine("Set F_CH = #{f_chg.round(3)}")

    if not cool_airflow_rated_defect_ratio.empty?
      add_install_quality_calculations(fault_program, tin_sensor, tout_sensor, cool_airflow_rated_defect_ratio, clg_coil, model, f_chg, obj_name, :clg, cool_airflow_defect_ratio, clg_ap)
    end

    if not heat_airflow_rated_defect_ratio.empty?
      add_install_quality_calculations(fault_program, tin_sensor, tout_sensor, heat_airflow_rated_defect_ratio, htg_coil, model, f_chg, obj_name, :htg, heat_airflow_defect_ratio, htg_ap)
    end
    program_calling_manager = OpenStudio::Model::EnergyManagementSystemProgramCallingManager.new(model)
    program_calling_manager.setName("#{obj_name} program manager")
    program_calling_manager.setCallingPoint('BeginZoneTimestepAfterInitHeatBalance')
    program_calling_manager.addProgram(fault_program)
  end

  # TODO
  #
  # @param heat_pump [TODO] TODO
  # @param unit_multiplier [Integer] Number of similar dwelling units
  # @param design_airflow [TODO] TODO
  # @param max_heating_airflow [TODO] TODO
  # @param fan_watts_per_cfm [TODO] TODO
  # @return [TODO] TODO
  def self.calculate_heat_pump_defrost_load_power_watts(heat_pump, unit_multiplier, design_airflow, max_heating_airflow, fan_watts_per_cfm)
    # Calculate q_dot and p_dot
    # q_dot is used for EMS program to account for introduced cooling load and supp coil power consumption by actuating other equipment objects
    # p_dot is used for calculating coil defrost compressor power consumption
    is_ducted = !heat_pump.distribution_system_idref.nil?
    # determine defrost cooling rate and defrost cooling cop based on whether ducted
    if is_ducted
      # 0.45 is from Jon's lab and field data analysis, defrost is too short to reach steady state so using cutler curve is not correct
      # 1.0 is from Jon's lab and field data analysis, defrost is too short to reach steady state so using cutler curve is not correct
      # Transient effect already accounted
      capacity_defrost_multiplier = 0.45
      cop_defrost_multiplier = 1.0
    else
      capacity_defrost_multiplier = 0.1
      cop_defrost_multiplier = 0.08
    end
    nominal_cooling_capacity_1x = heat_pump.cooling_capacity / unit_multiplier
    max_heating_airflow_1x = max_heating_airflow / unit_multiplier
    design_airflow_1x = design_airflow / unit_multiplier
    defrost_flow_fraction = max_heating_airflow_1x / design_airflow_1x
    defrost_power_fraction = defrost_flow_fraction**3
    power_design = fan_watts_per_cfm * design_airflow_1x
    p_dot_blower = power_design * defrost_power_fraction
    # Based on manufacturer data for ~70 systems ranging from 1.5 to 5 tons with varying efficiency levels
    p_dot_odu_fan = 44.348 * UnitConversions.convert(nominal_cooling_capacity_1x, 'Btu/hr', 'ton') + 62.452
    rated_clg_cop = heat_pump.additional_properties.cool_rated_cops[-1]
    q_dot_defrost = UnitConversions.convert(nominal_cooling_capacity_1x, 'Btu/hr', 'W') * capacity_defrost_multiplier
    cop_defrost = rated_clg_cop * cop_defrost_multiplier
    p_dot_defrost = (q_dot_defrost / cop_defrost - p_dot_odu_fan + p_dot_blower) * unit_multiplier # p_dot_defrost is used in coil object, which needs to be scaled up for unit multiplier
    return q_dot_defrost, p_dot_defrost
  end

  # TODO
  #
  # @param model [OpenStudio::Model::Model] OpenStudio Model object
  # @param htg_coil [TODO] TODO
  # @param air_loop_unitary [TODO] TODO
  # @param conditioned_space [TODO] TODO
  # @param htg_supp_coil [TODO] TODO
  # @param heat_pump [TODO] TODO
  # @param q_dot_defrost [TODO] TODO
  # @return [TODO] TODO
  def self.apply_advanced_defrost(model, htg_coil, air_loop_unitary, conditioned_space, htg_supp_coil, heat_pump, q_dot_defrost)
    if htg_supp_coil.nil?
      backup_system = heat_pump.backup_system
      if backup_system.nil?
        supp_sys_capacity = 0.0
        supp_sys_power_level = 0.0
        supp_sys_fuel = HPXML::FuelTypeElectricity
      else
        supp_sys_fuel = backup_system.heating_system_fuel
        supp_sys_capacity = UnitConversions.convert(backup_system.heating_capacity, 'Btu/hr', 'W')
        supp_sys_efficiency = backup_system.heating_efficiency_percent
        supp_sys_efficiency = backup_system.heating_efficiency_afue if supp_sys_efficiency.nil?
        supp_sys_power_level = [supp_sys_capacity, q_dot_defrost].min / supp_sys_efficiency # Assume perfect tempering
      end
    else
      supp_sys_fuel = heat_pump.backup_heating_fuel
      is_ducted = !heat_pump.distribution_system_idref.nil?
      if is_ducted
        supp_sys_capacity = UnitConversions.convert(heat_pump.backup_heating_capacity, 'Btu/hr', 'W')
        supp_sys_efficiency = heat_pump.backup_heating_efficiency_percent
        supp_sys_efficiency = heat_pump.backup_heating_efficiency_afue if supp_sys_efficiency.nil?
        supp_sys_power_level = [supp_sys_capacity, q_dot_defrost].min / supp_sys_efficiency # Assume perfect tempering
      else
        # Practically no integrated supplemental system for ductless
        # Sometimes integrated backup systems are added to ductless to avoid unmet loads, so it shouldn't count here to avoid overestimating backup system energy use
        supp_sys_capacity = 0.0
        supp_sys_power_level = 0.0
      end
    end
    # other equipment actuator
    defrost_heat_load_oed = OpenStudio::Model::OtherEquipmentDefinition.new(model)
    defrost_heat_load_oed.setName("#{air_loop_unitary.name} defrost heat load def")
    defrost_heat_load_oed.setDesignLevel(0)
    defrost_heat_load_oed.setFractionRadiant(0)
    defrost_heat_load_oed.setFractionLatent(0)
    defrost_heat_load_oed.setFractionLost(0)
    defrost_heat_load_oe = OpenStudio::Model::OtherEquipment.new(defrost_heat_load_oed)
    defrost_heat_load_oe.setName("#{air_loop_unitary.name} defrost heat load")
    defrost_heat_load_oe.setSpace(conditioned_space)
    defrost_heat_load_oe.setSchedule(model.alwaysOnDiscreteSchedule)

    defrost_heat_load_oe_act = OpenStudio::Model::EnergyManagementSystemActuator.new(defrost_heat_load_oe, *EPlus::EMSActuatorOtherEquipmentPower, defrost_heat_load_oe.space.get)
    defrost_heat_load_oe_act.setName("#{defrost_heat_load_oe.name} act")

    energyplus_fuel = EPlus.fuel_type(supp_sys_fuel)
    defrost_supp_heat_energy_oed = OpenStudio::Model::OtherEquipmentDefinition.new(model)
    defrost_supp_heat_energy_oed.setName("#{air_loop_unitary.name} supp heat energy def")
    defrost_supp_heat_energy_oed.setDesignLevel(0)
    defrost_supp_heat_energy_oed.setFractionRadiant(0)
    defrost_supp_heat_energy_oed.setFractionLatent(0)
    defrost_supp_heat_energy_oed.setFractionLost(1)
    defrost_supp_heat_energy_oe = OpenStudio::Model::OtherEquipment.new(defrost_supp_heat_energy_oed)
    defrost_supp_heat_energy_oe.setName("#{air_loop_unitary.name} defrost supp heat energy")
    defrost_supp_heat_energy_oe.setSpace(conditioned_space)
    defrost_supp_heat_energy_oe.setFuelType(energyplus_fuel)
    defrost_supp_heat_energy_oe.setSchedule(model.alwaysOnDiscreteSchedule)
    defrost_supp_heat_energy_oe.setEndUseSubcategory(Constants.ObjectNameBackupSuppHeat)
    defrost_supp_heat_energy_oe.additionalProperties.setFeature('HPXML_ID', heat_pump.id) # Used by reporting measure
    defrost_supp_heat_energy_oe.additionalProperties.setFeature('IsHeatPumpBackup', true) # Used by reporting measure

    defrost_supp_heat_energy_oe_act = OpenStudio::Model::EnergyManagementSystemActuator.new(defrost_supp_heat_energy_oe, *EPlus::EMSActuatorOtherEquipmentPower, defrost_supp_heat_energy_oe.space.get)
    defrost_supp_heat_energy_oe_act.setName("#{defrost_supp_heat_energy_oe.name} act")

    # Sensors
    tout_db_sensor = OpenStudio::Model::EnergyManagementSystemSensor.new(model, 'Site Outdoor Air Drybulb Temperature')
    tout_db_sensor.setName("#{air_loop_unitary.name} tout s")
    tout_db_sensor.setKeyName('Environment')
    htg_coil_rtf_sensor = OpenStudio::Model::EnergyManagementSystemSensor.new(model, 'Heating Coil Runtime Fraction')
    htg_coil_rtf_sensor.setName("#{htg_coil.name} rtf s")
    htg_coil_rtf_sensor.setKeyName("#{htg_coil.name}")

    # EMS program
    max_oat_defrost = htg_coil.maximumOutdoorDryBulbTemperatureforDefrostOperation
    program = OpenStudio::Model::EnergyManagementSystemProgram.new(model)
    program.setName("#{air_loop_unitary.name} defrost program")
    program.addLine("If #{tout_db_sensor.name} <= #{max_oat_defrost}")
    program.addLine("  Set hp_defrost_time_fraction = #{htg_coil.defrostTimePeriodFraction}")
    program.addLine("  Set supp_design_level = #{supp_sys_power_level}")
    program.addLine("  Set q_dot_defrost = #{q_dot_defrost}")
    program.addLine("  Set supp_delivered_htg = #{[supp_sys_capacity, q_dot_defrost].min}")
    program.addLine('  Set defrost_load_design_level = supp_delivered_htg - q_dot_defrost')
    program.addLine("  Set fraction_defrost = hp_defrost_time_fraction * #{htg_coil_rtf_sensor.name}")
    program.addLine("  Set #{defrost_heat_load_oe_act.name} = fraction_defrost * defrost_load_design_level")
    program.addLine("  Set #{defrost_supp_heat_energy_oe_act.name} = fraction_defrost * supp_design_level")
    program.addLine('Else')
    program.addLine("  Set #{defrost_heat_load_oe_act.name} = 0")
    program.addLine("  Set #{defrost_supp_heat_energy_oe_act.name} = 0")
    program.addLine('EndIf')

    program_calling_manager = OpenStudio::Model::EnergyManagementSystemProgramCallingManager.new(model)
    program_calling_manager.setName(program.name.to_s + 'calling manager')
    program_calling_manager.setCallingPoint('InsideHVACSystemIterationLoop')
    program_calling_manager.addProgram(program)
  end

  # TODO
  #
  # @return [TODO] TODO
  def self.get_default_gshp_pump_power()
    return 30.0 # W/ton, per ANSI/RESNET/ICC 301-2019 Section 4.4.5 (closed loop)
  end

  # TODO
  #
  # @param hpxml_bldg [HPXML::Building] HPXML Building object representing an individual dwelling unit
  # @return [TODO] TODO
  def self.apply_shared_systems(hpxml_bldg)
    applied_clg = apply_shared_cooling_systems(hpxml_bldg)
    applied_htg = apply_shared_heating_systems(hpxml_bldg)
    return unless (applied_clg || applied_htg)

    # Remove WLHP if not serving heating nor cooling
    hpxml_bldg.heat_pumps.each do |hp|
      next unless hp.heat_pump_type == HPXML::HVACTypeHeatPumpWaterLoopToAir
      next if hp.fraction_heat_load_served > 0
      next if hp.fraction_cool_load_served > 0

      hp.delete
    end

    # Remove any orphaned HVAC distributions
    hpxml_bldg.hvac_distributions.each do |hvac_distribution|
      hvac_systems = []
      hpxml_bldg.hvac_systems.each do |hvac_system|
        next if hvac_system.distribution_system_idref.nil?
        next unless hvac_system.distribution_system_idref == hvac_distribution.id

        hvac_systems << hvac_system
      end
      next unless hvac_systems.empty?

      hvac_distribution.delete
    end
  end

  # TODO
  #
  # @param hpxml_bldg [HPXML::Building] HPXML Building object representing an individual dwelling unit
  # @return [TODO] TODO
  def self.apply_shared_cooling_systems(hpxml_bldg)
    applied = false
    hpxml_bldg.cooling_systems.each do |cooling_system|
      next unless cooling_system.is_shared_system

      applied = true
      wlhp = nil
      distribution_system = cooling_system.distribution_system
      distribution_type = distribution_system.distribution_system_type

      # Calculate air conditioner SEER equivalent
      n_dweq = cooling_system.number_of_units_served.to_f
      aux = cooling_system.shared_loop_watts

      if cooling_system.cooling_system_type == HPXML::HVACTypeChiller

        # Chiller w/ baseboard or fan coil or water loop heat pump
        cap = cooling_system.cooling_capacity
        chiller_input = UnitConversions.convert(cooling_system.cooling_efficiency_kw_per_ton * UnitConversions.convert(cap, 'Btu/hr', 'ton'), 'kW', 'W')
        if distribution_type == HPXML::HVACDistributionTypeHydronic
          if distribution_system.hydronic_type == HPXML::HydronicTypeWaterLoop
            wlhp = hpxml_bldg.heat_pumps.find { |hp| hp.heat_pump_type == HPXML::HVACTypeHeatPumpWaterLoopToAir }
            aux_dweq = wlhp.cooling_capacity / wlhp.cooling_efficiency_eer
          else
            aux_dweq = 0.0
          end
        elsif distribution_type == HPXML::HVACDistributionTypeAir
          if distribution_system.air_type == HPXML::AirTypeFanCoil
            aux_dweq = cooling_system.fan_coil_watts
          end
        end
        # ANSI/RESNET/ICC 301-2019 Equation 4.4-2
        seer_eq = (cap - 3.41 * aux - 3.41 * aux_dweq * n_dweq) / (chiller_input + aux + aux_dweq * n_dweq)

      elsif cooling_system.cooling_system_type == HPXML::HVACTypeCoolingTower

        # Cooling tower w/ water loop heat pump
        if distribution_type == HPXML::HVACDistributionTypeHydronic
          if distribution_system.hydronic_type == HPXML::HydronicTypeWaterLoop
            wlhp = hpxml_bldg.heat_pumps.find { |hp| hp.heat_pump_type == HPXML::HVACTypeHeatPumpWaterLoopToAir }
            wlhp_cap = wlhp.cooling_capacity
            wlhp_input = wlhp_cap / wlhp.cooling_efficiency_eer
          end
        end
        # ANSI/RESNET/ICC 301-2019 Equation 4.4-3
        seer_eq = (wlhp_cap - 3.41 * aux / n_dweq) / (wlhp_input + aux / n_dweq)

      else
        fail "Unexpected cooling system type '#{cooling_system.cooling_system_type}'."
      end

      if seer_eq <= 0
        fail "Negative SEER equivalent calculated for cooling system '#{cooling_system.id}', double check inputs."
      end

      cooling_system.cooling_system_type = HPXML::HVACTypeCentralAirConditioner
      cooling_system.cooling_efficiency_seer = seer_eq.round(2)
      cooling_system.cooling_efficiency_kw_per_ton = nil
      cooling_system.cooling_capacity = nil # Autosize the equipment
      cooling_system.is_shared_system = false
      cooling_system.number_of_units_served = nil
      cooling_system.shared_loop_watts = nil
      cooling_system.shared_loop_motor_efficiency = nil
      cooling_system.fan_coil_watts = nil

      # Assign new distribution system to air conditioner
      if distribution_type == HPXML::HVACDistributionTypeHydronic
        if distribution_system.hydronic_type == HPXML::HydronicTypeWaterLoop
          # Assign WLHP air distribution
          cooling_system.distribution_system_idref = wlhp.distribution_system_idref
          wlhp.fraction_cool_load_served = 0.0
          wlhp.fraction_heat_load_served = 0.0
        else
          # Assign DSE=1
          hpxml_bldg.hvac_distributions.add(id: "#{cooling_system.id}AirDistributionSystem",
                                            distribution_system_type: HPXML::HVACDistributionTypeDSE,
                                            annual_cooling_dse: 1.0,
                                            annual_heating_dse: 1.0)
          cooling_system.distribution_system_idref = hpxml_bldg.hvac_distributions[-1].id
        end
      elsif (distribution_type == HPXML::HVACDistributionTypeAir) && (distribution_system.air_type == HPXML::AirTypeFanCoil)
        # Convert "fan coil" air distribution system to "regular velocity"
        if distribution_system.hvac_systems.size > 1
          # Has attached heating system, so create a copy specifically for the cooling system
          hpxml_bldg.hvac_distributions.add(id: "#{distribution_system.id}_#{cooling_system.id}",
                                            distribution_system_type: distribution_system.distribution_system_type,
                                            air_type: distribution_system.air_type,
                                            number_of_return_registers: distribution_system.number_of_return_registers,
                                            conditioned_floor_area_served: distribution_system.conditioned_floor_area_served)
          distribution_system.duct_leakage_measurements.each do |lm|
            hpxml_bldg.hvac_distributions[-1].duct_leakage_measurements << lm.dup
          end
          distribution_system.ducts.each do |d|
            hpxml_bldg.hvac_distributions[-1].ducts << d.dup
          end
          cooling_system.distribution_system_idref = hpxml_bldg.hvac_distributions[-1].id
        end
        hpxml_bldg.hvac_distributions[-1].air_type = HPXML::AirTypeRegularVelocity
        if hpxml_bldg.hvac_distributions[-1].duct_leakage_measurements.select { |lm| (lm.duct_type == HPXML::DuctTypeSupply) && (lm.duct_leakage_total_or_to_outside == HPXML::DuctLeakageToOutside) }.size == 0
          # Assign zero supply leakage
          hpxml_bldg.hvac_distributions[-1].duct_leakage_measurements.add(duct_type: HPXML::DuctTypeSupply,
                                                                          duct_leakage_units: HPXML::UnitsCFM25,
                                                                          duct_leakage_value: 0,
                                                                          duct_leakage_total_or_to_outside: HPXML::DuctLeakageToOutside)
        end
        if hpxml_bldg.hvac_distributions[-1].duct_leakage_measurements.select { |lm| (lm.duct_type == HPXML::DuctTypeReturn) && (lm.duct_leakage_total_or_to_outside == HPXML::DuctLeakageToOutside) }.size == 0
          # Assign zero return leakage
          hpxml_bldg.hvac_distributions[-1].duct_leakage_measurements.add(duct_type: HPXML::DuctTypeReturn,
                                                                          duct_leakage_units: HPXML::UnitsCFM25,
                                                                          duct_leakage_value: 0,
                                                                          duct_leakage_total_or_to_outside: HPXML::DuctLeakageToOutside)
        end
        hpxml_bldg.hvac_distributions[-1].ducts.each do |d|
          d.id = "#{d.id}_#{cooling_system.id}"
        end
      end
    end

    return applied
  end

  # TODO
  #
  # @param hpxml_bldg [HPXML::Building] HPXML Building object representing an individual dwelling unit
  # @return [TODO] TODO
  def self.apply_shared_heating_systems(hpxml_bldg)
    applied = false
    hpxml_bldg.heating_systems.each do |heating_system|
      next unless heating_system.is_shared_system

      applied = true
      distribution_system = heating_system.distribution_system
      hydronic_type = distribution_system.hydronic_type

      if heating_system.heating_system_type == HPXML::HVACTypeBoiler && hydronic_type.to_s == HPXML::HydronicTypeWaterLoop

        # Shared boiler w/ water loop heat pump
        # Per ANSI/RESNET/ICC 301-2019 Section 4.4.7.2, model as:
        # A) heat pump with constant efficiency and duct losses, fraction heat load served = 1/COP
        # B) boiler, fraction heat load served = 1-1/COP
        fraction_heat_load_served = heating_system.fraction_heat_load_served

        # Heat pump
        # If this approach is ever removed, also remove code in HVACSizing.apply_hvac_loads()
        wlhp = hpxml_bldg.heat_pumps.find { |hp| hp.heat_pump_type == HPXML::HVACTypeHeatPumpWaterLoopToAir }
        wlhp.fraction_heat_load_served = fraction_heat_load_served * (1.0 / wlhp.heating_efficiency_cop)
        wlhp.fraction_cool_load_served = 0.0

        # Boiler
        heating_system.fraction_heat_load_served = fraction_heat_load_served * (1.0 - 1.0 / wlhp.heating_efficiency_cop)
      end

      heating_system.heating_capacity = nil # Autosize the equipment
    end

    return applied
  end

  # TODO
  #
  # @param capacity [TODO] TODO
  # @param rated_cfm_per_ton [TODO] TODO
  # @return [TODO] TODO
  def self.calc_rated_airflow(capacity, rated_cfm_per_ton)
    return UnitConversions.convert(capacity, 'Btu/hr', 'ton') * UnitConversions.convert(rated_cfm_per_ton, 'cfm', 'm^3/s')
  end

  # TODO
  #
  # @param hpxml_bldg [HPXML::Building] HPXML Building object representing an individual dwelling unit
  # @param heating_system [TODO] TODO
  # @param cooling_system [TODO] TODO
  # @return [TODO] TODO
  def self.is_attached_heating_and_cooling_systems(hpxml_bldg, heating_system, cooling_system)
    # Now only allows furnace+AC
    if not ((hpxml_bldg.heating_systems.include? heating_system) && (hpxml_bldg.cooling_systems.include? cooling_system))
      return false
    end
    if not (heating_system.heating_system_type == HPXML::HVACTypeFurnace && cooling_system.cooling_system_type == HPXML::HVACTypeCentralAirConditioner)
      return false
    end

    return true
  end

  # TODO
  #
  # @param hpxml_bldg [HPXML::Building] HPXML Building object representing an individual dwelling unit
  # @return [TODO] TODO
  def self.get_hpxml_hvac_systems(hpxml_bldg)
    # Returns a list of heating/cooling systems, incorporating whether
    # multiple systems are connected to the same distribution system
    # (e.g., a furnace + central air conditioner w/ the same ducts).
    hvac_systems = []

    hpxml_bldg.cooling_systems.each do |cooling_system|
      heating_system = nil
      if is_attached_heating_and_cooling_systems(hpxml_bldg, cooling_system.attached_heating_system, cooling_system)
        heating_system = cooling_system.attached_heating_system
      end
      hvac_systems << { cooling: cooling_system,
                        heating: heating_system }
    end

    hpxml_bldg.heating_systems.each do |heating_system|
      next if heating_system.is_heat_pump_backup_system # Will be processed later
      if is_attached_heating_and_cooling_systems(hpxml_bldg, heating_system, heating_system.attached_cooling_system)
        next # Already processed with cooling
      end

      hvac_systems << { cooling: nil,
                        heating: heating_system }
    end

    # Heat pump with backup system must be sorted last so that the last two
    # HVAC systems in the EnergyPlus EquipmentList are 1) the heat pump and
    # 2) the heat pump backup system.
    hpxml_bldg.heat_pumps.sort_by { |hp| hp.backup_system_idref.to_s }.each do |heat_pump|
      hvac_systems << { cooling: heat_pump,
                        heating: heat_pump }
    end

    hpxml_bldg.heating_systems.each do |heating_system|
      next unless heating_system.is_heat_pump_backup_system

      hvac_systems << { cooling: nil,
                        heating: heating_system }
    end

    return hvac_systems
  end

  # TODO
  #
  # @param hpxml_bldg [HPXML::Building] HPXML Building object representing an individual dwelling unit
  # @return [TODO] TODO
  def self.ensure_nonzero_sizing_values(hpxml_bldg)
    min_capacity = 1.0 # Btuh
    min_airflow = 3.0 # cfm; E+ min airflow is 0.001 m3/s
    hpxml_bldg.heating_systems.each do |htg_sys|
      htg_sys.heating_capacity = [htg_sys.heating_capacity, min_capacity].max
      htg_sys.heating_airflow_cfm = [htg_sys.heating_airflow_cfm, min_airflow].max unless htg_sys.heating_airflow_cfm.nil?
    end
    hpxml_bldg.cooling_systems.each do |clg_sys|
      clg_sys.cooling_capacity = [clg_sys.cooling_capacity, min_capacity].max
      clg_sys.cooling_airflow_cfm = [clg_sys.cooling_airflow_cfm, min_airflow].max
      next unless not clg_sys.cooling_detailed_performance_data.empty?

      clg_sys.cooling_detailed_performance_data.each do |dp|
        speed = dp.capacity_description == HPXML::CapacityDescriptionMinimum ? 1 : 2
        dp.capacity = [dp.capacity, min_capacity * speed].max
      end
    end
    hpxml_bldg.heat_pumps.each do |hp_sys|
      hp_sys.cooling_capacity = [hp_sys.cooling_capacity, min_capacity].max
      hp_sys.cooling_airflow_cfm = [hp_sys.cooling_airflow_cfm, min_airflow].max
      hp_sys.additional_properties.cooling_capacity_sensible = [hp_sys.additional_properties.cooling_capacity_sensible, min_capacity].max
      hp_sys.heating_capacity = [hp_sys.heating_capacity, min_capacity].max
      hp_sys.heating_airflow_cfm = [hp_sys.heating_airflow_cfm, min_airflow].max
      hp_sys.heating_capacity_17F = [hp_sys.heating_capacity_17F, min_capacity].max unless hp_sys.heating_capacity_17F.nil?
      hp_sys.backup_heating_capacity = [hp_sys.backup_heating_capacity, min_capacity].max unless hp_sys.backup_heating_capacity.nil?
      if not hp_sys.heating_detailed_performance_data.empty?
        hp_sys.heating_detailed_performance_data.each do |dp|
          next if dp.capacity.nil?

          speed = dp.capacity_description == HPXML::CapacityDescriptionMinimum ? 1 : 2
          dp.capacity = [dp.capacity, min_capacity * speed].max
        end
      end
      next if hp_sys.cooling_detailed_performance_data.empty?

      hp_sys.cooling_detailed_performance_data.each do |dp|
        next if dp.capacity.nil?

        speed = dp.capacity_description == HPXML::CapacityDescriptionMinimum ? 1 : 2
        dp.capacity = [dp.capacity, min_capacity * speed].max
      end
    end
  end

<<<<<<< HEAD
  def self.apply_unit_multiplier(hpxml_bldg, hpxml_header)
=======
  # TODO
  #
  # @param hpxml_bldg [HPXML::Building] HPXML Building object representing an individual dwelling unit
  # @return [TODO] TODO
  def self.apply_unit_multiplier(hpxml_bldg)
>>>>>>> 6446d6e3
    # Apply unit multiplier (E+ thermal zone multiplier); E+ sends the
    # multiplied thermal zone load to the HVAC system, so the HVAC system
    # needs to be sized to meet the entire multiplied zone load.
    unit_multiplier = hpxml_bldg.building_construction.number_of_units
    hpxml_bldg.heating_systems.each do |htg_sys|
      htg_sys.heating_capacity *= unit_multiplier
      htg_sys.heating_airflow_cfm *= unit_multiplier unless htg_sys.heating_airflow_cfm.nil?
      htg_sys.pilot_light_btuh *= unit_multiplier unless htg_sys.pilot_light_btuh.nil?
      htg_sys.electric_auxiliary_energy *= unit_multiplier unless htg_sys.electric_auxiliary_energy.nil?
      htg_sys.fan_watts *= unit_multiplier unless htg_sys.fan_watts.nil?
      htg_sys.heating_detailed_performance_data.each do |dp|
        dp.capacity *= unit_multiplier unless dp.capacity.nil?
      end
    end
    hpxml_bldg.cooling_systems.each do |clg_sys|
      clg_sys.cooling_capacity *= unit_multiplier
      clg_sys.cooling_airflow_cfm *= unit_multiplier
      clg_sys.crankcase_heater_watts *= unit_multiplier unless clg_sys.crankcase_heater_watts.nil?
      clg_sys.integrated_heating_system_capacity *= unit_multiplier unless clg_sys.integrated_heating_system_capacity.nil?
      clg_sys.integrated_heating_system_airflow_cfm *= unit_multiplier unless clg_sys.integrated_heating_system_airflow_cfm.nil?
      clg_sys.cooling_detailed_performance_data.each do |dp|
        dp.capacity *= unit_multiplier unless dp.capacity.nil?
      end
    end
    hpxml_bldg.heat_pumps.each do |hp_sys|
      hp_sys.cooling_capacity *= unit_multiplier
      hp_sys.cooling_airflow_cfm *= unit_multiplier
      hp_sys.additional_properties.cooling_capacity_sensible *= unit_multiplier
      hp_sys.heating_capacity *= unit_multiplier
      hp_sys.heating_airflow_cfm *= unit_multiplier
      hp_sys.heating_capacity_17F *= unit_multiplier unless hp_sys.heating_capacity_17F.nil?
      hp_sys.backup_heating_capacity *= unit_multiplier unless hp_sys.backup_heating_capacity.nil?
      hp_sys.crankcase_heater_watts *= unit_multiplier unless hp_sys.crankcase_heater_watts.nil?
      hpxml_header.heat_pump_backup_heating_capacity_increment *= unit_multiplier unless hpxml_header.heat_pump_backup_heating_capacity_increment.nil?
      hp_sys.heating_detailed_performance_data.each do |dp|
        dp.capacity *= unit_multiplier unless dp.capacity.nil?
      end
      hp_sys.cooling_detailed_performance_data.each do |dp|
        dp.capacity *= unit_multiplier unless dp.capacity.nil?
      end
    end
  end

  # TODO
  #
  # @param capacity [TODO] TODO
  # @return [TODO] TODO
  def self.get_dehumidifier_default_values(capacity)
    rh_setpoint = 0.6
    if capacity <= 25.0
      ief = 0.79
    elsif capacity <= 35.0
      ief = 0.95
    elsif capacity <= 54.0
      ief = 1.04
    elsif capacity < 75.0
      ief = 1.20
    else
      ief = 1.82
    end

    return { rh_setpoint: rh_setpoint, ief: ief }
  end

  # TODO
  #
  # @param seer2 [TODO] TODO
  # @param is_ducted [TODO] TODO
  # @return [TODO] TODO
  def self.calc_seer_from_seer2(seer2, is_ducted)
    # ANSI/RESNET/ICC 301 Table 4.4.4.1(1) SEER2/HSPF2 Conversion Factors
    # Note: There are less common system types (packaged, small duct high velocity,
    # and space-constrained) that we don't handle here.
    if is_ducted # Ducted split system
      return seer2 / 0.95
    else # Ductless systems
      return seer2 / 1.00
    end
  end

  # TODO
  #
  # @param hspf2 [TODO] TODO
  # @param is_ducted [TODO] TODO
  # @return [TODO] TODO
  def self.calc_hspf_from_hspf2(hspf2, is_ducted)
    # ANSI/RESNET/ICC 301 Table 4.4.4.1(1) SEER2/HSPF2 Conversion Factors
    # Note: There are less common system types (packaged, small duct high velocity,
    # and space-constrained) that we don't handle here.
    if is_ducted # Ducted split system
      return hspf2 / 0.85
    else # Ductless system
      return hspf2 / 0.90
    end
  end
end<|MERGE_RESOLUTION|>--- conflicted
+++ resolved
@@ -18,10 +18,11 @@
   # @param sequential_heat_load_fracs [TODO] TODO
   # @param weather_max_drybulb [TODO] TODO
   # @param weather_min_drybulb [TODO] TODO
-  # @param control_zone [TODO] TODO
+  # @param control_zone [OpenStudio::Model::ThermalZone] OpenStudio Thermal Zone object for conditioned space
   # @param hvac_unavailable_periods [TODO] TODO
   # @param schedules_file [SchedulesFile] SchedulesFile wrapper class instance of detailed schedule files
   # @param hpxml_bldg [HPXML::Building] HPXML Building object representing an individual dwelling unit
+  # @param hpxml_header [HPXML::Header] HPXML Header
   # @return [TODO] TODO
   def self.apply_air_source_hvac_systems(model, runner, cooling_system, heating_system,
                                          sequential_cool_load_fracs, sequential_heat_load_fracs,
@@ -1039,9 +1040,6 @@
     equip.setSchedule(ceiling_fan_sch)
   end
 
-<<<<<<< HEAD
-  def self.apply_setpoints(model, runner, weather, hvac_control, conditioned_zone, has_ceiling_fan, heating_days, cooling_days, hpxml_header, schedules_file)
-=======
   # TODO
   #
   # @param model [OpenStudio::Model::Model] OpenStudio Model object
@@ -1052,11 +1050,10 @@
   # @param has_ceiling_fan [TODO] TODO
   # @param heating_days [TODO] TODO
   # @param cooling_days [TODO] TODO
-  # @param year [TODO] TODO
+  # @param hpxml_header [HPXML::Header] HPXML Header
   # @param schedules_file [SchedulesFile] SchedulesFile wrapper class instance of detailed schedule files
   # @return [TODO] TODO
-  def self.apply_setpoints(model, runner, weather, hvac_control, conditioned_zone, has_ceiling_fan, heating_days, cooling_days, year, schedules_file)
->>>>>>> 6446d6e3
+  def self.apply_setpoints(model, runner, weather, hvac_control, conditioned_zone, has_ceiling_fan, heating_days, cooling_days, hpxml_header, schedules_file)
     heating_sch = nil
     cooling_sch = nil
     year = hpxml_header.sim_calendar_year
@@ -1161,16 +1158,13 @@
     return htg_weekday_setpoints, htg_weekend_setpoints, clg_weekday_setpoints, clg_weekend_setpoints
   end
 
-<<<<<<< HEAD
-  def self.get_heating_setpoints(hvac_control, year, offset_db)
-=======
   # TODO
   #
   # @param hvac_control [TODO] TODO
   # @param year [TODO] TODO
-  # @return [TODO] TODO
-  def self.get_heating_setpoints(hvac_control, year)
->>>>>>> 6446d6e3
+  # @param offset_db [Float] On-off thermostat deadband
+  # @return [TODO] TODO
+  def self.get_heating_setpoints(hvac_control, year, offset_db)
     num_days = Constants.NumDaysInYear(year)
 
     if hvac_control.weekday_heating_setpoints.nil? || hvac_control.weekend_heating_setpoints.nil?
@@ -1206,18 +1200,15 @@
     return htg_weekday_setpoints, htg_weekend_setpoints
   end
 
-<<<<<<< HEAD
-  def self.get_cooling_setpoints(hvac_control, has_ceiling_fan, year, weather, offset_db)
-=======
   # TODO
   #
   # @param hvac_control [TODO] TODO
   # @param has_ceiling_fan [TODO] TODO
   # @param year [TODO] TODO
   # @param weather [WeatherProcess] Weather object
-  # @return [TODO] TODO
-  def self.get_cooling_setpoints(hvac_control, has_ceiling_fan, year, weather)
->>>>>>> 6446d6e3
+  # @param offset_db [Float] On-off thermostat deadband
+  # @return [TODO] TODO
+  def self.get_cooling_setpoints(hvac_control, has_ceiling_fan, year, weather, offset_db)
     num_days = Constants.NumDaysInYear(year)
 
     if hvac_control.weekday_cooling_setpoints.nil? || hvac_control.weekend_cooling_setpoints.nil?
@@ -2140,276 +2131,6 @@
     end
   end
 
-<<<<<<< HEAD
-=======
-  # TODO
-  #
-  # @param model [OpenStudio::Model::Model] OpenStudio Model object
-  # @param runner [OpenStudio::Measure::OSRunner] OpenStudio Runner object
-  # @param hpxml_bldg [HPXML::Building] HPXML Building object representing an individual dwelling unit
-  # @param air_loop_unitary [TODO] TODO
-  # @param control_zone [TODO] TODO
-  # @param heating_system [TODO] TODO
-  # @param cooling_system [TODO] TODO
-  # @param htg_supp_coil [TODO] TODO
-  # @param clg_coil [TODO] TODO
-  # @param htg_coil [TODO] TODO
-  # @param schedules_file [SchedulesFile] SchedulesFile wrapper class instance of detailed schedule files
-  # @return [TODO] TODO
-  def self.apply_max_power_EMS(model, runner, hpxml_bldg, air_loop_unitary, control_zone, heating_system, cooling_system, htg_supp_coil, clg_coil, htg_coil, schedules_file)
-    return if schedules_file.nil?
-    return if clg_coil.nil? && htg_coil.nil?
-
-    max_pow_ratio_sch = schedules_file.create_schedule_file(model, col_name: SchedulesFile::Columns[:HVACMaximumPowerRatio].name, schedule_type_limits_name: Constants.ScheduleTypeLimitsFraction)
-    # Not allowed with unit multiplier for now
-    if not max_pow_ratio_sch.nil?
-      fail 'NumberofUnits greater than 1 is not supported for maximum power ratio schedules of variable speed hvac systems.' if hpxml_bldg.building_construction.number_of_units > 1
-    end
-    return if max_pow_ratio_sch.nil?
-
-    # Check maximum power ratio schedules only used in var speed systems,
-    clg_coil = nil unless (cooling_system.compressor_type == HPXML::HVACCompressorTypeVariableSpeed)
-    htg_coil = nil unless ((heating_system.is_a? HPXML::HeatPump) && heating_system.compressor_type == HPXML::HVACCompressorTypeVariableSpeed)
-    htg_supp_coil = nil unless ((heating_system.is_a? HPXML::HeatPump) && heating_system.compressor_type == HPXML::HVACCompressorTypeVariableSpeed)
-    # No variable speed coil
-    if clg_coil.nil? && htg_coil.nil?
-      runner.registerWarning('Maximum power ratio schedule is only supported for variable speed systems.')
-    end
-
-    if (htg_coil.is_a? OpenStudio::Model::CoilHeatingDXMultiSpeed) && (heating_system.backup_type != HPXML::HeatPumpBackupTypeIntegrated)
-      htg_coil = nil
-      htg_supp_coil = nil
-      runner.registerWarning('Maximum power ratio schedule is only supported for integrated backup system. Schedule is ignored for heating.')
-    end
-
-    return if (clg_coil.nil? && htg_coil.nil?)
-
-    # sensors
-    pow_ratio_sensor = OpenStudio::Model::EnergyManagementSystemSensor.new(model, 'Schedule Value')
-    pow_ratio_sensor.setName("#{air_loop_unitary.name} power_ratio")
-    pow_ratio_sensor.setKeyName(max_pow_ratio_sch.name.to_s)
-    indoor_temp_sensor = OpenStudio::Model::EnergyManagementSystemSensor.new(model, 'Zone Air Temperature')
-    indoor_temp_sensor.setName("#{control_zone.name} indoor_temp")
-    indoor_temp_sensor.setKeyName(control_zone.name.to_s)
-    htg_spt_sensor = OpenStudio::Model::EnergyManagementSystemSensor.new(model, 'Zone Thermostat Heating Setpoint Temperature')
-    htg_spt_sensor.setName("#{control_zone.name} htg_spt_temp")
-    htg_spt_sensor.setKeyName(control_zone.name.to_s)
-    clg_spt_sensor = OpenStudio::Model::EnergyManagementSystemSensor.new(model, 'Zone Thermostat Cooling Setpoint Temperature')
-    clg_spt_sensor.setName("#{control_zone.name} clg_spt_temp")
-    clg_spt_sensor.setKeyName(control_zone.name.to_s)
-    load_sensor = OpenStudio::Model::EnergyManagementSystemSensor.new(model, 'Unitary System Predicted Sensible Load to Setpoint Heat Transfer Rate')
-    load_sensor.setName("#{air_loop_unitary.name} sens load")
-    load_sensor.setKeyName(air_loop_unitary.name.to_s)
-
-    # global variable
-    temp_offset_signal = OpenStudio::Model::EnergyManagementSystemGlobalVariable.new(model, "#{air_loop_unitary.name.to_s.gsub(' ', '_')}_temp_offset")
-
-    # Temp offset Initialization Program
-    # Temperature offset signal used to see if the hvac is recovering temperature to setpoint.
-    # If abs (indoor temperature - setpoint) > offset, then hvac and backup is allowed to operate without cap to recover temperature until it reaches setpoint
-    temp_offset_program = OpenStudio::Model::EnergyManagementSystemProgram.new(model)
-    temp_offset_program.setName("#{air_loop_unitary.name} temp offset init program")
-    temp_offset_program.addLine("Set #{temp_offset_signal.name} = 0")
-
-    # calling managers
-    manager = OpenStudio::Model::EnergyManagementSystemProgramCallingManager.new(model)
-    manager.setName("#{temp_offset_program.name} calling manager")
-    manager.setCallingPoint('BeginNewEnvironment')
-    manager.addProgram(temp_offset_program)
-    manager = OpenStudio::Model::EnergyManagementSystemProgramCallingManager.new(model)
-    manager.setName("#{temp_offset_program.name} calling manager2")
-    manager.setCallingPoint('AfterNewEnvironmentWarmUpIsComplete')
-    manager.addProgram(temp_offset_program)
-
-    # actuator
-    coil_speed_act = OpenStudio::Model::EnergyManagementSystemActuator.new(air_loop_unitary, *EPlus::EMSActuatorUnitarySystemCoilSpeedLevel)
-    coil_speed_act.setName("#{air_loop_unitary.name} coil speed level")
-    if not htg_supp_coil.nil?
-      # create a clone of availability schedule to actuate
-      avail_sch = htg_supp_coil.availabilitySchedule.to_ScheduleConstant.get
-      new_avail_sch = avail_sch.clone(model).to_ScheduleConstant.get
-      htg_supp_coil.setAvailabilitySchedule(new_avail_sch)
-      supp_coil_avail_act = OpenStudio::Model::EnergyManagementSystemActuator.new(htg_supp_coil.availabilitySchedule, *EPlus::EMSActuatorScheduleConstantValue)
-      supp_coil_avail_act.setName("#{htg_supp_coil.name} coil avail sch")
-    end
-
-    # EMS program
-    program = OpenStudio::Model::EnergyManagementSystemProgram.new(model)
-    program.setName("#{air_loop_unitary.name} max power ratio program")
-    program.addLine('Set clg_mode = 0')
-    program.addLine('Set htg_mode = 0')
-    program.addLine("If #{load_sensor.name} > 0")
-    program.addLine('  Set htg_mode = 1')
-    program.addLine("  Set setpoint = #{htg_spt_sensor.name}")
-    program.addLine("ElseIf #{load_sensor.name} < 0")
-    program.addLine('  Set clg_mode = 1')
-    program.addLine("  Set setpoint = #{clg_spt_sensor.name}")
-    program.addLine('EndIf')
-    program.addLine("Set sens_load = @Abs #{load_sensor.name}")
-    program.addLine('Set clg_mode = 0') if clg_coil.nil?
-    program.addLine('Set htg_mode = 0') if htg_coil.nil?
-
-    [htg_coil, clg_coil].each do |coil|
-      next if coil.nil?
-
-      coil_cap_stage_fff_sensors = []
-      coil_cap_stage_ft_sensors = []
-      coil_eir_stage_fff_sensors = []
-      coil_eir_stage_ft_sensors = []
-      coil_eir_stage_plf_sensors = []
-      # Heating/Cooling specific calculations and names
-      if coil.is_a? OpenStudio::Model::CoilHeatingDXMultiSpeed
-        cap_fff_curve_name = 'heatingCapacityFunctionofFlowFractionCurve'
-        cap_ft_curve_name = 'heatingCapacityFunctionofTemperatureCurve'
-        capacity_name = 'grossRatedHeatingCapacity'
-        cop_name = 'grossRatedHeatingCOP'
-        cap_multiplier = 'htg_frost_multiplier_cap'
-        pow_multiplier = 'htg_frost_multiplier_pow'
-        mode_s = 'If htg_mode > 0'
-
-        # Outdoor sensors added to calculate defrost adjustment for heating
-        outdoor_db_sensor = OpenStudio::Model::EnergyManagementSystemSensor.new(model, 'Site Outdoor Air Drybulb Temperature')
-        outdoor_db_sensor.setName('outdoor_db')
-        outdoor_w_sensor = OpenStudio::Model::EnergyManagementSystemSensor.new(model, 'Site Outdoor Air Humidity Ratio')
-        outdoor_w_sensor.setName('outdoor_w')
-        outdoor_bp_sensor = OpenStudio::Model::EnergyManagementSystemSensor.new(model, 'Site Outdoor Air Barometric Pressure')
-        outdoor_bp_sensor.setName('outdoor_bp')
-
-        # Calculate capacity and eirs for later use of full-load power calculations at each stage
-        # Equations from E+ source code
-        program.addLine('If htg_mode > 0')
-        program.addLine("  If #{outdoor_db_sensor.name} < 4.444444,")
-        program.addLine("    Set T_coil_out = 0.82 * #{outdoor_db_sensor.name} - 8.589")
-        program.addLine("    Set delta_humidity_ratio = @MAX 0 (#{outdoor_w_sensor.name} - (@WFnTdbRhPb T_coil_out 1.0 #{outdoor_bp_sensor.name}))")
-        program.addLine("    Set #{cap_multiplier} = 0.909 - 107.33 * delta_humidity_ratio")
-        program.addLine("    Set #{pow_multiplier} = 0.90 - 36.45 * delta_humidity_ratio")
-        program.addLine('  Else')
-        program.addLine("    Set #{cap_multiplier} = 1.0")
-        program.addLine("    Set #{pow_multiplier} = 1.0")
-        program.addLine('  EndIf')
-        program.addLine('EndIf')
-      elsif coil.is_a? OpenStudio::Model::CoilCoolingDXMultiSpeed
-        cap_fff_curve_name = 'totalCoolingCapacityFunctionofFlowFractionCurve'
-        cap_ft_curve_name = 'totalCoolingCapacityFunctionofTemperatureCurve'
-        capacity_name = 'grossRatedTotalCoolingCapacity'
-        cop_name = 'grossRatedCoolingCOP'
-        cap_multiplier = 'shr'
-        pow_multiplier = '1.0'
-        mode_s = 'If clg_mode > 0'
-
-        # cooling coil cooling rate sensors to calculate real time SHR
-        clg_tot_sensor = OpenStudio::Model::EnergyManagementSystemSensor.new(model, 'Cooling Coil Total Cooling Rate')
-        clg_tot_sensor.setName("#{coil.name} total cooling rate")
-        clg_tot_sensor.setKeyName(coil.name.to_s)
-        clg_sens_sensor = OpenStudio::Model::EnergyManagementSystemSensor.new(model, 'Cooling Coil Sensible Cooling Rate')
-        clg_sens_sensor.setName("#{coil.name} sens cooling rate")
-        clg_sens_sensor.setKeyName(coil.name.to_s)
-
-        program.addLine('If clg_mode > 0')
-        program.addLine("  If #{clg_tot_sensor.name} > 0")
-        program.addLine("    Set #{cap_multiplier} = #{clg_sens_sensor.name} / #{clg_tot_sensor.name}")
-        program.addLine('  Else')
-        program.addLine("    Set #{cap_multiplier} = 0.0")
-        program.addLine('  EndIf')
-        program.addLine('EndIf')
-      end
-      # Heating and cooling performance curve sensors that need to be added
-      coil.stages.each_with_index do |stage, i|
-        stage_cap_fff_sensor = OpenStudio::Model::EnergyManagementSystemSensor.new(model, 'Performance Curve Output Value')
-        stage_cap_fff_sensor.setName("#{coil.name} cap stage #{i} fff")
-        stage_cap_fff_sensor.setKeyName(stage.send(cap_fff_curve_name).name.to_s)
-        coil_cap_stage_fff_sensors << stage_cap_fff_sensor
-        stage_cap_ft_sensor = OpenStudio::Model::EnergyManagementSystemSensor.new(model, 'Performance Curve Output Value')
-        stage_cap_ft_sensor.setName("#{coil.name} cap stage #{i} ft")
-        stage_cap_ft_sensor.setKeyName(stage.send(cap_ft_curve_name).name.to_s)
-        coil_cap_stage_ft_sensors << stage_cap_ft_sensor
-        stage_eir_fff_sensor = OpenStudio::Model::EnergyManagementSystemSensor.new(model, 'Performance Curve Output Value')
-        stage_eir_fff_sensor.setName("#{coil.name} eir stage #{i} fff")
-        stage_eir_fff_sensor.setKeyName(stage.energyInputRatioFunctionofFlowFractionCurve.name.to_s)
-        coil_eir_stage_fff_sensors << stage_eir_fff_sensor
-        stage_eir_ft_sensor = OpenStudio::Model::EnergyManagementSystemSensor.new(model, 'Performance Curve Output Value')
-        stage_eir_ft_sensor.setName("#{coil.name} eir stage #{i} ft")
-        stage_eir_ft_sensor.setKeyName(stage.energyInputRatioFunctionofTemperatureCurve.name.to_s)
-        coil_eir_stage_ft_sensors << stage_eir_ft_sensor
-        stage_eir_plf_sensor = OpenStudio::Model::EnergyManagementSystemSensor.new(model, 'Performance Curve Output Value')
-        stage_eir_plf_sensor.setName("#{coil.name} eir stage #{i} fplr")
-        stage_eir_plf_sensor.setKeyName(stage.partLoadFractionCorrelationCurve.name.to_s)
-        coil_eir_stage_plf_sensors << stage_eir_plf_sensor
-      end
-      # Calculate the target speed ratio that operates at the target power output
-      program.addLine(mode_s)
-      coil.stages.each_with_index do |stage, i|
-        program.addLine("  Set rt_capacity_#{i} = #{stage.send(capacity_name)} * #{coil_cap_stage_fff_sensors[i].name} * #{coil_cap_stage_ft_sensors[i].name}")
-        program.addLine("  Set rt_capacity_#{i}_adj = rt_capacity_#{i} * #{cap_multiplier}")
-        program.addLine("  Set rated_eir_#{i} = 1 / #{stage.send(cop_name)}")
-        program.addLine("  Set plf = #{coil_eir_stage_plf_sensors[i].name}")
-        program.addLine("  If #{coil_eir_stage_plf_sensors[i].name} > 0.0")
-        program.addLine("    Set rt_eir_#{i} = rated_eir_#{i} * #{coil_eir_stage_ft_sensors[i].name} * #{coil_eir_stage_fff_sensors[i].name} / #{coil_eir_stage_plf_sensors[i].name}")
-        program.addLine('  Else')
-        program.addLine("    Set rt_eir_#{i} = 0")
-        program.addLine('  EndIf')
-        program.addLine("  Set rt_power_#{i} = rt_eir_#{i} * rt_capacity_#{i} * #{pow_multiplier}") # use unadjusted capacity value in pow calculations
-      end
-      program.addLine("  Set target_power = #{coil.stages[-1].send(capacity_name)} * rated_eir_#{coil.stages.size - 1} * #{pow_ratio_sensor.name}")
-      (0..coil.stages.size - 1).each do |i|
-        if i == 0
-          program.addLine("  If target_power < rt_power_#{i}")
-          program.addLine("    Set target_speed_ratio = target_power / rt_power_#{i}")
-        else
-          program.addLine("  ElseIf target_power < rt_power_#{i}")
-          program.addLine("    Set target_speed_ratio = (target_power - rt_power_#{i - 1}) / (rt_power_#{i} - rt_power_#{i - 1}) + #{i}")
-        end
-      end
-      program.addLine('  Else')
-      program.addLine("    Set target_speed_ratio = #{coil.stages.size}")
-      program.addLine('  EndIf')
-
-      # Calculate the current power that needs to meet zone loads
-      (0..coil.stages.size - 1).each do |i|
-        if i == 0
-          program.addLine("  If sens_load <= rt_capacity_#{i}_adj")
-          program.addLine("    Set current_power = sens_load / rt_capacity_#{i}_adj * rt_power_#{i}")
-        else
-          program.addLine("  ElseIf sens_load <= rt_capacity_#{i}_adj")
-          program.addLine("    Set hs_speed_ratio = (sens_load - rt_capacity_#{i - 1}_adj) / (rt_capacity_#{i}_adj - rt_capacity_#{i - 1}_adj)")
-          program.addLine('    Set ls_speed_ratio = 1 - hs_speed_ratio')
-          program.addLine("    Set current_power = hs_speed_ratio * rt_power_#{i} + ls_speed_ratio * rt_power_#{i - 1}")
-        end
-      end
-      program.addLine('  Else')
-      program.addLine("    Set current_power = rt_power_#{coil.stages.size - 1}")
-      program.addLine('  EndIf')
-      program.addLine('EndIf')
-    end
-
-    program.addLine('If htg_mode > 0 || clg_mode > 0')
-    program.addLine("  If (#{pow_ratio_sensor.name} == 1) || ((@Abs (#{indoor_temp_sensor.name} - setpoint)) > #{UnitConversions.convert(4, 'deltaF', 'deltaC')}) || #{temp_offset_signal.name} == 1")
-    program.addLine("    Set #{coil_speed_act.name} = NULL")
-    program.addLine("    Set #{supp_coil_avail_act.name} = 1") unless htg_supp_coil.nil?
-    program.addLine("    If ((@Abs (#{indoor_temp_sensor.name} - setpoint)) > #{UnitConversions.convert(4, 'deltaF', 'deltaC')})")
-    program.addLine("      Set #{temp_offset_signal.name} = 1")
-    program.addLine("    ElseIf (@Abs (#{indoor_temp_sensor.name} - setpoint)) < 0.001") # Temperature recovered
-    program.addLine("      Set #{temp_offset_signal.name} = 0")
-    program.addLine('    EndIf')
-    program.addLine('  Else')
-    # general & critical curtailment, operation refers to AHRI Standard 1380 2019
-    program.addLine('    If current_power >= target_power')
-    program.addLine("      Set #{coil_speed_act.name} = target_speed_ratio")
-    program.addLine("      Set #{supp_coil_avail_act.name} = 0") unless htg_supp_coil.nil?
-    program.addLine('    Else')
-    program.addLine("      Set #{coil_speed_act.name} = NULL")
-    program.addLine("      Set #{supp_coil_avail_act.name} = 1") unless htg_supp_coil.nil?
-    program.addLine('    EndIf')
-    program.addLine('  EndIf')
-    program.addLine('EndIf')
-
-    # calling manager
-    program_calling_manager = OpenStudio::Model::EnergyManagementSystemProgramCallingManager.new(model)
-    program_calling_manager.setName(program.name.to_s + ' calling manager')
-    program_calling_manager.setCallingPoint('InsideHVACSystemIterationLoop')
-    program_calling_manager.addProgram(program)
-  end
-
   # TODO
   #
   # @param fraction_served [TODO] TODO
@@ -2417,7 +2138,6 @@
   # @param model [OpenStudio::Model::Model] OpenStudio Model object
   # @param conditioned_space [TODO] TODO
   # @return [TODO] TODO
->>>>>>> 6446d6e3
   def self.adjust_dehumidifier_load_EMS(fraction_served, zone_hvac, model, conditioned_space)
     # adjust hvac load to space when dehumidifier serves less than 100% dehumidification load. (With E+ dehumidifier object, it can only model 100%)
 
@@ -2459,17 +2179,16 @@
     program_calling_manager.addProgram(program)
   end
 
-<<<<<<< HEAD
-  def self.create_supp_heating_coil(model, obj_name, heat_pump, hpxml_header = nil, runner = nil, hpxml_bldg = nil)
-=======
   # TODO
   #
   # @param model [OpenStudio::Model::Model] OpenStudio Model object
   # @param obj_name [String] Name for the OpenStudio object
   # @param heat_pump [TODO] TODO
-  # @return [TODO] TODO
-  def self.create_supp_heating_coil(model, obj_name, heat_pump)
->>>>>>> 6446d6e3
+  # @param hpxml_header [HPXML::Header] HPXML Header
+  # @param runner [OpenStudio::Measure::OSRunner] OpenStudio Runner object
+  # @param hpxml_bldg [HPXML::Building] HPXML Building object representing an individual dwelling unit
+  # @return [TODO] TODO
+  def self.create_supp_heating_coil(model, obj_name, heat_pump, hpxml_header = nil, runner = nil, hpxml_bldg = nil)
     fuel = heat_pump.backup_heating_fuel
     capacity = heat_pump.backup_heating_capacity
     efficiency = heat_pump.backup_heating_efficiency_percent
@@ -2606,7 +2325,7 @@
   # @param htg_cfm [TODO] TODO
   # @param clg_cfm [TODO] TODO
   # @param supp_max_temp [TODO] TODO
-  # @return [TODO] TODO
+  # @return [OpenStudio::Model::AirLoopHVACUnitarySystem] OpenStudio Air Loop HVAC Unitary System object
   def self.create_air_loop_unitary_system(model, obj_name, fan, htg_coil, clg_coil, htg_supp_coil, htg_cfm, clg_cfm, supp_max_temp = nil)
     cycle_fan_sch = OpenStudio::Model::ScheduleConstant.new(model)
     cycle_fan_sch.setName(obj_name + ' auto fan schedule')
@@ -3357,9 +3076,6 @@
     end
   end
 
-<<<<<<< HEAD
-  def self.create_dx_cooling_coil(model, obj_name, cooling_system, max_rated_fan_cfm, weather_max_drybulb, is_ddb_control = false)
-=======
   # TODO
   #
   # @param model [OpenStudio::Model::Model] OpenStudio Model object
@@ -3367,9 +3083,9 @@
   # @param cooling_system [TODO] TODO
   # @param max_rated_fan_cfm [TODO] TODO
   # @param weather_max_drybulb [TODO] TODO
-  # @return [TODO] TODO
-  def self.create_dx_cooling_coil(model, obj_name, cooling_system, max_rated_fan_cfm, weather_max_drybulb)
->>>>>>> 6446d6e3
+  # @param is_ddb_control [Boolean] Whether to apply on off thermostat deadband
+  # @return [TODO] TODO
+  def self.create_dx_cooling_coil(model, obj_name, cooling_system, max_rated_fan_cfm, weather_max_drybulb, is_ddb_control = false)
     clg_ap = cooling_system.additional_properties
 
     if cooling_system.is_a? HPXML::CoolingSystem
@@ -3489,9 +3205,6 @@
     return clg_coil
   end
 
-<<<<<<< HEAD
-  def self.create_dx_heating_coil(model, obj_name, heating_system, max_rated_fan_cfm, weather_min_drybulb, defrost_model_type, p_dot_defrost, is_ddb_control = false)
-=======
   # TODO
   #
   # @param model [OpenStudio::Model::Model] OpenStudio Model object
@@ -3501,9 +3214,9 @@
   # @param weather_min_drybulb [TODO] TODO
   # @param defrost_model_type [TODO] TODO
   # @param p_dot_defrost [TODO] TODO
-  # @return [TODO] TODO
-  def self.create_dx_heating_coil(model, obj_name, heating_system, max_rated_fan_cfm, weather_min_drybulb, defrost_model_type, p_dot_defrost)
->>>>>>> 6446d6e3
+  # @param is_ddb_control [Boolean] Whether to apply on off thermostat deadband
+  # @return [TODO] TODO
+  def self.create_dx_heating_coil(model, obj_name, heating_system, max_rated_fan_cfm, weather_min_drybulb, defrost_model_type, p_dot_defrost, is_ddb_control = false)
     htg_ap = heating_system.additional_properties
 
     if heating_system.heating_detailed_performance_data.empty?
@@ -3651,7 +3364,10 @@
     end
   end
 
-<<<<<<< HEAD
+  # TODO
+  #
+  # @param c_d [Float] Degradation coefficient
+  # @return [Float] Time in minutes to reach full capacity
   def self.calc_time_to_full_cap(c_d)
     # assuming a linear relationship between points we have data for: 2 minutes at 0.08 and 5 minutes at 0.23
     time = (20.0 * c_d + 0.4).round
@@ -3660,10 +3376,18 @@
     return time
   end
 
+  # TODO
+  #
+  # @return [2, 5] Minimum and maximum time in minutes to reach full capacity
   def self.get_time_to_full_cap_limits()
     return [2, 5]
   end
 
+  # TODO
+  #
+  # @param model [OpenStudio::Model::Model] OpenStudio Model object
+  # @param htg_supp_coil [OpenStudio::Model::CoilHeatingElectric or CoilHeatingElectricMultiStage] OpenStudio Supplemental Heating Coil object
+  # @return [OpenStudio::Model::EnergyManagementSystemActuator, OpenStudio::Model::EnergyManagementSystemGlobalVariable] OpenStudio EMS Actuator and Global Variable objects for supplemental coil availability schedule
   def self.get_supp_coil_avail_sch_actuator(model, htg_supp_coil)
     actuator = model.getEnergyManagementSystemActuators.find { |act| act.name.get.include? htg_supp_coil.availabilitySchedule.name.get.gsub(' ', '_') }
     global_var_supp_avail = model.getEnergyManagementSystemGlobalVariables.find { |var| var.name.get.include? htg_supp_coil.name.get.gsub(' ', '_') }
@@ -3692,6 +3416,15 @@
     return supp_coil_avail_act, global_var_supp_avail
   end
 
+  # TODO
+  #
+  # @param model [OpenStudio::Model::Model] OpenStudio Model object
+  # @param htg_supp_coil [OpenStudio::Model::CoilHeatingElectric or CoilHeatingElectricMultiStage] OpenStudio Supplemental Heating Coil object
+  # @param control_zone [OpenStudio::Model::ThermalZone] OpenStudio Thermal Zone object for conditioned space
+  # @param htg_coil [OpenStudio::Model::CoilHeatingDXSingleSpeed or OpenStudio::Model::CoilHeatingDXMultiSpeed] OpenStudio Heating Coil object
+  # @param is_onoff_thermostat_ddb [Boolean] Whether to apply on off thermostat deadband
+  # @param cooling_system [HPXML::CoolingSystem] HPXML Cooling System
+  # @return nil
   def self.apply_supp_coil_EMS_for_ddb_thermostat(model, htg_supp_coil, control_zone, htg_coil, is_onoff_thermostat_ddb, cooling_system)
     return if htg_supp_coil.nil?
     return unless cooling_system.compressor_type == HPXML::HVACCompressorTypeSingleStage
@@ -3774,6 +3507,15 @@
     program_calling_manager.addProgram(supp_coil_avail_program)
   end
 
+  # TODO
+  #
+  # @param model [OpenStudio::Model::Model] OpenStudio Model object
+  # @param system_ap [HPXML::AdditionalProperties] HPXML Cooling System or HPXML Heating System Additional Properties
+  # @param coil_name [String] Cooling or heating coil name
+  # @param is_cooling [Boolean] True if apply to cooling system
+  # @param cap_fff_curve [OpenStudio::Model::CurveQuadratic] OpenStudio CurveQuadratic object for heat pump capacity function of air flow rates
+  # @param eir_fff_curve [OpenStudio::Model::CurveQuadratic] OpenStudio CurveQuadratic object for heat pump eir function of air flow rates
+  # @return nil
   def self.apply_capacity_degradation_EMS(model, system_ap, coil_name, is_cooling, cap_fff_curve, eir_fff_curve)
     # Note: Currently only available in 1 min time step
     if is_cooling
@@ -3877,13 +3619,18 @@
     program_calling_manager.setName("#{cycling_degrad_program.name} ProgramManager")
     program_calling_manager.setCallingPoint('InsideHVACSystemIterationLoop')
     program_calling_manager.addProgram(cycling_degrad_program)
-
-    # oems = model.getOutputEnergyManagementSystem
-    # oems.setActuatorAvailabilityDictionaryReporting('Verbose')
-    # oems.setInternalVariableAvailabilityDictionaryReporting('Verbose')
-    # oems.setEMSRuntimeLanguageDebugOutputLevel('Verbose')
-  end
-
+  end
+
+  # TODO
+  #
+  # @param model [OpenStudio::Model::Model] OpenStudio Model object
+  # @param unitary_system [OpenStudio::Model::AirLoopHVACUnitarySystem] OpenStudio Air Loop HVAC Unitary System object
+  # @param htg_supp_coil [OpenStudio::Model::CoilHeatingElectric or CoilHeatingElectricMultiStage] OpenStudio Supplemental Heating Coil object
+  # @param control_zone [OpenStudio::Model::ThermalZone] OpenStudio Thermal Zone object for conditioned space
+  # @param is_heatpump [Boolean] True if cooling_system is a heat pump
+  # @param is_onoff_thermostat_ddb [Boolean] Whether to apply on off thermostat deadband
+  # @param cooling_system [HPXML::CoolingSystem] HPXML Cooling System
+  # @return nil
   def self.apply_two_speed_realistic_staging_EMS(model, unitary_system, htg_supp_coil, control_zone, is_heatpump, is_onoff_thermostat_ddb, cooling_system)
     # Note: Currently only available in 1 min time step
     return unless is_onoff_thermostat_ddb
@@ -3996,13 +3743,22 @@
     program_calling_manager.setName("#{realistic_cycling_program.name} Program Manager")
     program_calling_manager.setCallingPoint('InsideHVACSystemIterationLoop')
     program_calling_manager.addProgram(realistic_cycling_program)
-
-    # oems = model.getOutputEnergyManagementSystem
-    # oems.setActuatorAvailabilityDictionaryReporting('Verbose')
-    # oems.setInternalVariableAvailabilityDictionaryReporting('Verbose')
-    # oems.setEMSRuntimeLanguageDebugOutputLevel('Verbose')
-  end
-
+  end
+
+  # TODO
+  #
+  # @param model [OpenStudio::Model::Model] OpenStudio Model object
+  # @param runner [OpenStudio::Measure::OSRunner] OpenStudio Runner object
+  # @param hpxml_bldg [HPXML::Building] HPXML Building object representing an individual dwelling unit
+  # @param air_loop_unitary [TODO] TODO
+  # @param control_zone [OpenStudio::Model::ThermalZone] OpenStudio Thermal Zone object for conditioned space
+  # @param heating_system [TODO] TODO
+  # @param cooling_system [TODO] TODO
+  # @param htg_supp_coil [TODO] TODO
+  # @param clg_coil [TODO] TODO
+  # @param htg_coil [TODO] TODO
+  # @param schedules_file [SchedulesFile] SchedulesFile wrapper class instance of detailed schedule files
+  # @return [TODO] TODO
   def self.apply_max_power_EMS(model, runner, hpxml_bldg, air_loop_unitary, control_zone, heating_system, cooling_system, htg_supp_coil, clg_coil, htg_coil, schedules_file)
     return if schedules_file.nil?
     return if clg_coil.nil? && htg_coil.nil?
@@ -4253,6 +4009,14 @@
     program_calling_manager.addProgram(program)
   end
 
+  # TODO
+  #
+  # @param model [OpenStudio::Model::Model] OpenStudio Model object
+  # @param unitary_system [OpenStudio::Model::AirLoopHVACUnitarySystem] OpenStudio Air Loop HVAC Unitary System object
+  # @param htg_supp_coil [OpenStudio::Model::CoilHeatingElectric or CoilHeatingElectricMultiStage] OpenStudio Supplemental Heating Coil object
+  # @param control_zone [OpenStudio::Model::ThermalZone] OpenStudio Thermal Zone object for conditioned space
+  # @param htg_coil [OpenStudio::Model::CoilHeatingDXSingleSpeed or OpenStudio::Model::CoilHeatingDXMultiSpeed] OpenStudio Heating Coil object
+  # @return nil
   def self.add_backup_staging_EMS(model, unitary_system, htg_supp_coil, control_zone, htg_coil)
     return unless htg_supp_coil.is_a? OpenStudio::Model::CoilHeatingElectricMultiStage
 
@@ -4363,19 +4127,12 @@
     program_calling_manager.setName("#{supp_staging_program.name} Program Manager")
     program_calling_manager.setCallingPoint('InsideHVACSystemIterationLoop')
     program_calling_manager.addProgram(supp_staging_program)
-
-    # oems = model.getOutputEnergyManagementSystem
-    # oems.setActuatorAvailabilityDictionaryReporting('Verbose')
-    # oems.setInternalVariableAvailabilityDictionaryReporting('Verbose')
-    # oems.setEMSRuntimeLanguageDebugOutputLevel('Verbose')
-  end
-
-=======
+  end
+
   # TODO
   #
   # @param c_d [TODO] TODO
   # @return [TODO] TODO
->>>>>>> 6446d6e3
   def self.calc_plr_coefficients(c_d)
     return [(1.0 - c_d), c_d, 0.0] # Linear part load model
   end
@@ -5504,15 +5261,12 @@
     end
   end
 
-<<<<<<< HEAD
+  # TODO
+  #
+  # @param hpxml_bldg [HPXML::Building] HPXML Building object representing an individual dwelling unit
+  # @param hpxml_header [HPXML::Header] HPXML Header
+  # @return [TODO] TODO
   def self.apply_unit_multiplier(hpxml_bldg, hpxml_header)
-=======
-  # TODO
-  #
-  # @param hpxml_bldg [HPXML::Building] HPXML Building object representing an individual dwelling unit
-  # @return [TODO] TODO
-  def self.apply_unit_multiplier(hpxml_bldg)
->>>>>>> 6446d6e3
     # Apply unit multiplier (E+ thermal zone multiplier); E+ sends the
     # multiplied thermal zone load to the HVAC system, so the HVAC system
     # needs to be sized to meet the entire multiplied zone load.
