--- conflicted
+++ resolved
@@ -2894,9 +2894,6 @@
     return curve
   end
 
-<<<<<<< HEAD
-  def self.create_dx_cooling_coil(model, obj_name, cooling_system, is_ddb_control = false)
-=======
   def self.create_curve_quad_linear(model, coeff, name)
     curve = OpenStudio::Model::CurveQuadLinear.new(model)
     curve.setName(name)
@@ -2920,8 +2917,7 @@
     return curve
   end
 
-  def self.create_dx_cooling_coil(model, obj_name, cooling_system)
->>>>>>> 03188d6b
+  def self.create_dx_cooling_coil(model, obj_name, cooling_system, is_ddb_control = false)
     clg_ap = cooling_system.additional_properties
 
     if cooling_system.is_a? HPXML::CoolingSystem
