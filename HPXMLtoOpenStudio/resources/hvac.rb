# frozen_string_literal: true

class HVAC
  def self.apply_central_air_conditioner_furnace(model, runner, cooling_system, heating_system,
                                                 remaining_cool_load_frac, remaining_heat_load_frac,
                                                 control_zone, hvac_map)

    hvac_map[cooling_system.id] = [] unless cooling_system.nil?
    hvac_map[heating_system.id] = [] unless heating_system.nil?
    if heating_system.nil?
      obj_name = Constants.ObjectNameCentralAirConditioner
    elsif cooling_system.nil?
      obj_name = Constants.ObjectNameFurnace
    else
      obj_name = Constants.ObjectNameCentralAirConditionerAndFurnace
    end

    if not heating_system.nil?
      htg_ap = heating_system.additional_properties
    end
    if not cooling_system.nil?
      clg_ap = cooling_system.additional_properties
    end

    if not heating_system.nil?
      sequential_heat_load_frac = calc_sequential_load_fraction(heating_system.fraction_heat_load_served, remaining_heat_load_frac)
    else
      sequential_heat_load_frac = 0.0
    end
    if not cooling_system.nil?
      sequential_cool_load_frac = calc_sequential_load_fraction(cooling_system.fraction_cool_load_served, remaining_cool_load_frac)
    else
      sequential_cool_load_frac = 0.0
    end

    # Cooling Coil
    if not cooling_system.nil?
      clg_coil = create_dx_cooling_coil(model, obj_name, cooling_system)
      hvac_map[cooling_system.id] << clg_coil
    end

    # Heating Coil
    if not heating_system.nil?
      if heating_system.heating_system_fuel == HPXML::FuelTypeElectricity
        htg_coil = OpenStudio::Model::CoilHeatingElectric.new(model)
        htg_coil.setEfficiency(heating_system.heating_efficiency_afue)
      else
        htg_coil = OpenStudio::Model::CoilHeatingGas.new(model)
        htg_coil.setGasBurnerEfficiency(heating_system.heating_efficiency_afue)
        htg_coil.setParasiticElectricLoad(0)
        htg_coil.setParasiticGasLoad(0)
        htg_coil.setFuelType(EPlus.fuel_type(heating_system.heating_system_fuel))
      end
      htg_coil.setNominalCapacity(UnitConversions.convert(heating_system.heating_capacity, 'Btu/hr', 'W'))
      htg_coil.setName(obj_name + ' htg coil')
      hvac_map[heating_system.id] << htg_coil
    end

    # Fan
    if (not cooling_system.nil?) && (not heating_system.nil?) && (cooling_system.fan_watts_per_cfm.to_f != heating_system.fan_watts_per_cfm.to_f)
      fail "Fan powers for heating system '#{heating_system.id}' and cooling system '#{cooling_system.id}' are attached to a single distribution system and therefore must be the same."
    end
    if (not cooling_system.nil?) && (not cooling_system.fan_watts_per_cfm.nil?)
      fan_watts_per_cfm = cooling_system.fan_watts_per_cfm
    else
      fan_watts_per_cfm = heating_system.fan_watts_per_cfm
    end
    if not cooling_system.nil?
      num_speeds = clg_ap.num_speeds
    else
      num_speeds = 1
    end
    if not heating_system.nil?
      htg_cfm = heating_system.heating_airflow_cfm
    end
    if not cooling_system.nil?
      clg_cfm = cooling_system.cooling_airflow_cfm
    end
    fan_cfm = [htg_cfm.to_f, clg_cfm.to_f].max
    if not cooling_system.nil?
      fan_cfm *= clg_ap.cool_fan_speed_ratios.max
    end
    fan = create_supply_fan(model, obj_name, num_speeds, fan_watts_per_cfm, fan_cfm)
    if not cooling_system.nil?
      hvac_map[cooling_system.id] += disaggregate_fan_or_pump(model, fan, nil, clg_coil, nil)
    end
    if not heating_system.nil?
      hvac_map[heating_system.id] += disaggregate_fan_or_pump(model, fan, htg_coil, nil, nil)
    end

    # Unitary System
    air_loop_unitary = create_air_loop_unitary_system(model, obj_name, fan, htg_coil, clg_coil, nil, htg_cfm, clg_cfm)
    if not cooling_system.nil?
      hvac_map[cooling_system.id] << air_loop_unitary
    end
    if not heating_system.nil?
      hvac_map[heating_system.id] << air_loop_unitary
    end

    # Unitary System Performance
    if (not cooling_system.nil?) && (num_speeds > 1)
      perf = OpenStudio::Model::UnitarySystemPerformanceMultispeed.new(model)
      perf.setSingleModeOperation(false)
      for speed in 1..num_speeds
        f = OpenStudio::Model::SupplyAirflowRatioField.fromCoolingRatio(clg_ap.cool_fan_speed_ratios[speed - 1])
        perf.addSupplyAirflowRatioField(f)
      end
      air_loop_unitary.setDesignSpecificationMultispeedObject(perf)
    end

    # Air Loop
    air_loop = create_air_loop(model, obj_name, air_loop_unitary, control_zone, sequential_heat_load_frac, sequential_cool_load_frac, fan_cfm)
    if not cooling_system.nil?
      hvac_map[cooling_system.id] << air_loop
    end
    if not heating_system.nil?
      hvac_map[heating_system.id] << air_loop
    end

    # HVAC Installation Quality
    apply_installation_quality(model, heating_system, cooling_system, air_loop_unitary, htg_coil, clg_coil, control_zone)
  end

  def self.apply_room_air_conditioner(model, runner, cooling_system,
                                      remaining_cool_load_frac, control_zone,
                                      hvac_map)

    hvac_map[cooling_system.id] = []
    obj_name = Constants.ObjectNameRoomAirConditioner
    sequential_cool_load_frac = calc_sequential_load_fraction(cooling_system.fraction_cool_load_served, remaining_cool_load_frac)

    clg_ap = cooling_system.additional_properties

    # Performance curves
    cool_cap_ft_spec_si = convert_curve_biquadratic(clg_ap.cool_cap_ft_spec[0])
    cool_eir_ft_spec_si = convert_curve_biquadratic(clg_ap.cool_eir_ft_spec[0])

    roomac_cap_ft_curve = create_curve_biquadratic(model, cool_cap_ft_spec_si, 'Cool-CAP-fT', 0, 100, 0, 100)
    roomac_cap_fff_curve = create_curve_quadratic(model, clg_ap.cool_cap_fflow_spec[0], 'Cool-CAP-fFF', 0, 2, 0, 2)
    roomac_eir_ft_curve = create_curve_biquadratic(model, cool_eir_ft_spec_si, 'Cool-EIR-fT', 0, 100, 0, 100)
    roomcac_eir_fff_curve = create_curve_quadratic(model, clg_ap.cool_eir_fflow_spec[0], 'Cool-EIR-fFF', 0, 2, 0, 2)
    roomac_plf_fplr_curve = create_curve_quadratic(model, clg_ap.cool_plf_fplr_spec[0], 'Cool-PLF-fPLR', 0, 1, 0, 1)

    # Cooling Coil
    clg_coil = OpenStudio::Model::CoilCoolingDXSingleSpeed.new(model, model.alwaysOnDiscreteSchedule, roomac_cap_ft_curve, roomac_cap_fff_curve, roomac_eir_ft_curve, roomcac_eir_fff_curve, roomac_plf_fplr_curve)
    clg_coil.setName(obj_name + ' clg coil')
    clg_coil.setRatedSensibleHeatRatio(cooling_system.cooling_shr)
    clg_coil.setRatedCOP(UnitConversions.convert(cooling_system.cooling_efficiency_eer, 'Btu/hr', 'W'))
    clg_coil.setRatedEvaporatorFanPowerPerVolumeFlowRate(773.3)
    clg_coil.setEvaporativeCondenserEffectiveness(0.9)
    clg_coil.setMaximumOutdoorDryBulbTemperatureForCrankcaseHeaterOperation(10)
    clg_coil.setBasinHeaterSetpointTemperature(2)
    clg_coil.setRatedTotalCoolingCapacity(UnitConversions.convert(cooling_system.cooling_capacity, 'Btu/hr', 'W'))
    clg_coil.setRatedAirFlowRate(calc_rated_airflow(cooling_system.cooling_capacity, clg_ap.cool_rated_cfm_per_ton[0], 1.0))
    hvac_map[cooling_system.id] << clg_coil

    # Fan
    clg_cfm = cooling_system.cooling_airflow_cfm
    fan = create_supply_fan(model, obj_name, 1, 0.0, clg_cfm) # Fan power included in EER (net COP) above
    hvac_map[cooling_system.id] += disaggregate_fan_or_pump(model, fan, nil, clg_coil, nil)

    # Heating Coil (none)
    htg_coil = OpenStudio::Model::CoilHeatingElectric.new(model, model.alwaysOffDiscreteSchedule())
    htg_coil.setNominalCapacity(0.0)
    htg_coil.setName(obj_name + ' htg coil')

    # PTAC
    ptac = OpenStudio::Model::ZoneHVACPackagedTerminalAirConditioner.new(model, model.alwaysOnDiscreteSchedule, fan, htg_coil, clg_coil)
    ptac.setName(obj_name)
    ptac.setSupplyAirFanOperatingModeSchedule(model.alwaysOffDiscreteSchedule)
    ptac.setSupplyAirFlowRateDuringCoolingOperation(UnitConversions.convert(clg_cfm, 'cfm', 'm^3/s'))
    ptac.setSupplyAirFlowRateDuringHeatingOperation(0.00001)
    ptac.setSupplyAirFlowRateWhenNoCoolingorHeatingisNeeded(0.0)
    ptac.setOutdoorAirFlowRateDuringCoolingOperation(0.0)
    ptac.setOutdoorAirFlowRateDuringHeatingOperation(0.0)
    ptac.setOutdoorAirFlowRateWhenNoCoolingorHeatingisNeeded(0.0)
    ptac.addToThermalZone(control_zone)
    hvac_map[cooling_system.id] << ptac

    control_zone.setSequentialCoolingFractionSchedule(ptac, get_sequential_load_schedule(model, sequential_cool_load_frac))
    control_zone.setSequentialHeatingFractionSchedule(ptac, get_sequential_load_schedule(model, 0))
  end

  def self.apply_evaporative_cooler(model, runner, cooling_system,
                                    remaining_cool_load_frac, control_zone,
                                    hvac_map)

    hvac_map[cooling_system.id] = []
    obj_name = Constants.ObjectNameEvaporativeCooler
    sequential_cool_load_frac = calc_sequential_load_fraction(cooling_system.fraction_cool_load_served, remaining_cool_load_frac)

    clg_ap = cooling_system.additional_properties
    clg_cfm = cooling_system.cooling_airflow_cfm

    # Evap Cooler
    evap_cooler = OpenStudio::Model::EvaporativeCoolerDirectResearchSpecial.new(model, model.alwaysOnDiscreteSchedule)
    evap_cooler.setName(obj_name)
    evap_cooler.setCoolerEffectiveness(clg_ap.effectiveness)
    evap_cooler.setEvaporativeOperationMinimumDrybulbTemperature(0) # relax limitation to open evap cooler for any potential cooling
    evap_cooler.setEvaporativeOperationMaximumLimitWetbulbTemperature(50) # relax limitation to open evap cooler for any potential cooling
    evap_cooler.setEvaporativeOperationMaximumLimitDrybulbTemperature(50) # relax limitation to open evap cooler for any potential cooling
    evap_cooler.setPrimaryAirDesignFlowRate(UnitConversions.convert(clg_cfm, 'cfm', 'm^3/s'))
    hvac_map[cooling_system.id] << evap_cooler

    # Air Loop
    air_loop = create_air_loop(model, obj_name, evap_cooler, control_zone, 0, sequential_cool_load_frac, clg_cfm)
    hvac_map[cooling_system.id] << air_loop

    # Fan
    # Use VariableVolume object
    fan = OpenStudio::Model::FanVariableVolume.new(model, model.alwaysOnDiscreteSchedule)
    fan.setName(obj_name + ' supply fan')
    fan.setEndUseSubcategory('supply fan')
    fan.setMotorEfficiency(1)
    fan.setMotorInAirstreamFraction(0)
    fan.setFanPowerCoefficient1(0)
    fan.setFanPowerCoefficient2(1)
    fan.setFanPowerCoefficient3(0)
    fan.setFanPowerCoefficient4(0)
    fan.setFanPowerCoefficient5(0)
    fan.setMaximumFlowRate(UnitConversions.convert(clg_cfm, 'cfm', 'm^3/s'))
    fan_watts_per_cfm = [2.79 * clg_cfm**-0.29, 0.6].min # W/cfm; fit of efficacy to air flow from the CEC listed equipment
    set_fan_power(fan, fan_watts_per_cfm)
    fan.addToNode(air_loop.supplyInletNode)
    hvac_map[cooling_system.id] += disaggregate_fan_or_pump(model, fan, nil, evap_cooler, nil)

    # Outdoor air intake system
    oa_intake_controller = OpenStudio::Model::ControllerOutdoorAir.new(model)
    oa_intake_controller.setName("#{air_loop.name} OA Controller")
    oa_intake_controller.setMinimumLimitType('FixedMinimum')
    oa_intake_controller.resetEconomizerMinimumLimitDryBulbTemperature
    oa_intake_controller.setMinimumFractionofOutdoorAirSchedule(model.alwaysOnDiscreteSchedule)
    oa_intake_controller.setMaximumOutdoorAirFlowRate(UnitConversions.convert(clg_cfm, 'cfm', 'm^3/s'))

    oa_intake = OpenStudio::Model::AirLoopHVACOutdoorAirSystem.new(model, oa_intake_controller)
    oa_intake.setName("#{air_loop.name} OA System")
    oa_intake.addToNode(air_loop.supplyInletNode)

    # air handler controls
    # setpoint follows OAT WetBulb
    evap_stpt_manager = OpenStudio::Model::SetpointManagerFollowOutdoorAirTemperature.new(model)
    evap_stpt_manager.setName('Follow OATwb')
    evap_stpt_manager.setReferenceTemperatureType('OutdoorAirWetBulb')
    evap_stpt_manager.setOffsetTemperatureDifference(0.0)
    evap_stpt_manager.addToNode(air_loop.supplyOutletNode)
  end

  def self.apply_central_air_to_air_heat_pump(model, runner, heat_pump,
                                              remaining_heat_load_frac,
                                              remaining_cool_load_frac,
                                              control_zone, hvac_map)

    hvac_map[heat_pump.id] = []
    obj_name = Constants.ObjectNameAirSourceHeatPump
    sequential_heat_load_frac = calc_sequential_load_fraction(heat_pump.fraction_heat_load_served, remaining_heat_load_frac)
    sequential_cool_load_frac = calc_sequential_load_fraction(heat_pump.fraction_cool_load_served, remaining_cool_load_frac)

    hp_ap = heat_pump.additional_properties

    # Cooling Coil
    clg_coil = create_dx_cooling_coil(model, obj_name, heat_pump)
    hvac_map[heat_pump.id] << clg_coil

    # Heating Coil
    htg_coil = create_dx_heating_coil(model, obj_name, heat_pump)
    hvac_map[heat_pump.id] << htg_coil

    # Supplemental Heating Coil
    htg_supp_coil = create_supp_heating_coil(model, obj_name, heat_pump)
    hvac_map[heat_pump.id] << htg_supp_coil

    # Fan
    num_speeds = hp_ap.num_speeds
    htg_cfm = heat_pump.heating_airflow_cfm
    clg_cfm = heat_pump.cooling_airflow_cfm
    fan_cfm = hp_ap.cool_fan_speed_ratios.max * [htg_cfm, clg_cfm].max
    fan = create_supply_fan(model, obj_name, num_speeds, heat_pump.fan_watts_per_cfm, fan_cfm)
    hvac_map[heat_pump.id] += disaggregate_fan_or_pump(model, fan, htg_coil, clg_coil, htg_supp_coil)

    # Unitary System
    air_loop_unitary = create_air_loop_unitary_system(model, obj_name, fan, htg_coil, clg_coil, htg_supp_coil, htg_cfm, clg_cfm, hp_ap.supp_max_temp)
    hvac_map[heat_pump.id] << air_loop_unitary

    # Unitary System Performance
    if num_speeds > 1
      perf = OpenStudio::Model::UnitarySystemPerformanceMultispeed.new(model)
      perf.setSingleModeOperation(false)
      for speed in 1..num_speeds
        f = OpenStudio::Model::SupplyAirflowRatioField.new(hp_ap.heat_fan_speed_ratios[speed - 1], hp_ap.cool_fan_speed_ratios[speed - 1])
        perf.addSupplyAirflowRatioField(f)
      end
      air_loop_unitary.setDesignSpecificationMultispeedObject(perf)
    end

    # Air Loop
    air_loop = create_air_loop(model, obj_name, air_loop_unitary, control_zone, sequential_heat_load_frac, sequential_cool_load_frac, fan_cfm)
    hvac_map[heat_pump.id] << air_loop

    # HVAC Installation Quality
    apply_installation_quality(model, heat_pump, heat_pump, air_loop_unitary, htg_coil, clg_coil, control_zone)
  end

  def self.apply_mini_split_air_conditioner(model, runner, cooling_system,
                                            remaining_cool_load_frac,
                                            control_zone, hvac_map)

    hvac_map[cooling_system.id] = []
    obj_name = Constants.ObjectNameMiniSplitAirConditioner
    sequential_cool_load_frac = calc_sequential_load_fraction(cooling_system.fraction_cool_load_served, remaining_cool_load_frac)

    clg_ap = cooling_system.additional_properties

    # Cooling Coil
    clg_coil = create_dx_cooling_coil(model, obj_name, cooling_system)
    hvac_map[cooling_system.id] << clg_coil

    # Fan
    num_speeds = clg_ap.num_speeds
    clg_cfm = cooling_system.cooling_airflow_cfm
    fan = create_supply_fan(model, obj_name, num_speeds, cooling_system.fan_watts_per_cfm, clg_cfm)
    hvac_map[cooling_system.id] += disaggregate_fan_or_pump(model, fan, nil, clg_coil, nil)

    # Unitary System
    air_loop_unitary = create_air_loop_unitary_system(model, obj_name, fan, nil, clg_coil, nil, nil, clg_cfm)
    hvac_map[cooling_system.id] << air_loop_unitary

    # Unitary System Performance
    perf = OpenStudio::Model::UnitarySystemPerformanceMultispeed.new(model)
    perf.setSingleModeOperation(false)
    for i in 0..(num_speeds - 1)
      f = OpenStudio::Model::SupplyAirflowRatioField.new(1.0, clg_ap.cool_fan_speed_ratios[i])
      perf.addSupplyAirflowRatioField(f)
    end
    air_loop_unitary.setDesignSpecificationMultispeedObject(perf)

    # Air Loop
    air_loop = create_air_loop(model, obj_name, air_loop_unitary, control_zone, 0, sequential_cool_load_frac, clg_cfm)
    hvac_map[cooling_system.id] << air_loop

    # HVAC Installation Quality
    apply_installation_quality(model, nil, cooling_system, air_loop_unitary, nil, clg_coil, control_zone)
  end

  def self.apply_mini_split_heat_pump(model, runner, heat_pump,
                                      remaining_heat_load_frac,
                                      remaining_cool_load_frac,
                                      control_zone, hvac_map)

    hvac_map[heat_pump.id] = []
    obj_name = Constants.ObjectNameMiniSplitHeatPump
    sequential_heat_load_frac = calc_sequential_load_fraction(heat_pump.fraction_heat_load_served, remaining_heat_load_frac)
    sequential_cool_load_frac = calc_sequential_load_fraction(heat_pump.fraction_cool_load_served, remaining_cool_load_frac)

    hp_ap = heat_pump.additional_properties

    # Cooling Coil
    clg_coil = create_dx_cooling_coil(model, obj_name, heat_pump)
    hvac_map[heat_pump.id] << clg_coil

    # Heating Coil
    htg_coil = create_dx_heating_coil(model, obj_name, heat_pump)
    hvac_map[heat_pump.id] << htg_coil

    # Supplemental Heating Coil
    htg_supp_coil = create_supp_heating_coil(model, obj_name, heat_pump)
    hvac_map[heat_pump.id] << htg_supp_coil

    # Fan
    num_speeds = hp_ap.num_speeds
    htg_cfm = heat_pump.heating_airflow_cfm
    clg_cfm = heat_pump.cooling_airflow_cfm
    fan_cfm = hp_ap.cool_fan_speed_ratios.max * [htg_cfm, clg_cfm].max
    fan = create_supply_fan(model, obj_name, num_speeds, heat_pump.fan_watts_per_cfm, fan_cfm)
    hvac_map[heat_pump.id] += disaggregate_fan_or_pump(model, fan, htg_coil, clg_coil, htg_supp_coil)

    # Unitary System
    air_loop_unitary = create_air_loop_unitary_system(model, obj_name, fan, htg_coil, clg_coil, htg_supp_coil, htg_cfm, clg_cfm, hp_ap.supp_max_temp)
    hvac_map[heat_pump.id] << air_loop_unitary

    # Unitary System Performance
    perf = OpenStudio::Model::UnitarySystemPerformanceMultispeed.new(model)
    perf.setSingleModeOperation(false)
    for i in 0..(num_speeds - 1)
      f = OpenStudio::Model::SupplyAirflowRatioField.new(hp_ap.heat_fan_speed_ratios[i], hp_ap.cool_fan_speed_ratios[i])
      perf.addSupplyAirflowRatioField(f)
    end
    air_loop_unitary.setDesignSpecificationMultispeedObject(perf)

    # Air Loop
    air_loop = create_air_loop(model, obj_name, air_loop_unitary, control_zone, sequential_heat_load_frac, sequential_cool_load_frac, fan_cfm)
    hvac_map[heat_pump.id] << air_loop

    # HVAC Installation Quality
    apply_installation_quality(model, heat_pump, heat_pump, air_loop_unitary, htg_coil, clg_coil, control_zone)
  end

  def self.apply_ground_to_air_heat_pump(model, runner, weather, heat_pump,
                                         remaining_heat_load_frac, remaining_cool_load_frac,
                                         control_zone, hvac_map)

    hvac_map[heat_pump.id] = []
    obj_name = Constants.ObjectNameGroundSourceHeatPump
    sequential_heat_load_frac = calc_sequential_load_fraction(heat_pump.fraction_heat_load_served, remaining_heat_load_frac)
    sequential_cool_load_frac = calc_sequential_load_fraction(heat_pump.fraction_cool_load_served, remaining_cool_load_frac)

    hp_ap = heat_pump.additional_properties
    htg_cfm = heat_pump.heating_airflow_cfm
    clg_cfm = heat_pump.cooling_airflow_cfm

    if hp_ap.frac_glycol == 0
      hp_ap.fluid_type = Constants.FluidWater
      runner.registerWarning("Specified #{hp_ap.fluid_type} fluid type and 0 fraction of glycol, so assuming #{Constants.FluidWater} fluid type.")
    end

    # Cooling Coil
    clg_coil = OpenStudio::Model::CoilCoolingWaterToAirHeatPumpEquationFit.new(model)
    clg_coil.setName(obj_name + ' clg coil')
    clg_coil.setRatedCoolingCoefficientofPerformance(1.0 / hp_ap.cool_rated_eirs[0])
    clg_coil.setTotalCoolingCapacityCoefficient1(hp_ap.cool_cap_ft_spec[0][0])
    clg_coil.setTotalCoolingCapacityCoefficient2(hp_ap.cool_cap_ft_spec[0][1])
    clg_coil.setTotalCoolingCapacityCoefficient3(hp_ap.cool_cap_ft_spec[0][2])
    clg_coil.setTotalCoolingCapacityCoefficient4(hp_ap.cool_cap_ft_spec[0][3])
    clg_coil.setTotalCoolingCapacityCoefficient5(hp_ap.cool_cap_ft_spec[0][4])
    clg_coil.setSensibleCoolingCapacityCoefficient1(hp_ap.cool_sh_ft_spec[0][0])
    clg_coil.setSensibleCoolingCapacityCoefficient2(hp_ap.cool_sh_ft_spec[0][1])
    clg_coil.setSensibleCoolingCapacityCoefficient3(hp_ap.cool_sh_ft_spec[0][2])
    clg_coil.setSensibleCoolingCapacityCoefficient4(hp_ap.cool_sh_ft_spec[0][3])
    clg_coil.setSensibleCoolingCapacityCoefficient5(hp_ap.cool_sh_ft_spec[0][4])
    clg_coil.setSensibleCoolingCapacityCoefficient6(hp_ap.cool_sh_ft_spec[0][5])
    clg_coil.setCoolingPowerConsumptionCoefficient1(hp_ap.cool_power_ft_spec[0][0])
    clg_coil.setCoolingPowerConsumptionCoefficient2(hp_ap.cool_power_ft_spec[0][1])
    clg_coil.setCoolingPowerConsumptionCoefficient3(hp_ap.cool_power_ft_spec[0][2])
    clg_coil.setCoolingPowerConsumptionCoefficient4(hp_ap.cool_power_ft_spec[0][3])
    clg_coil.setCoolingPowerConsumptionCoefficient5(hp_ap.cool_power_ft_spec[0][4])
    clg_coil.setNominalTimeforCondensateRemovaltoBegin(1000)
    clg_coil.setRatioofInitialMoistureEvaporationRateandSteadyStateLatentCapacity(1.5)
    clg_coil.setRatedAirFlowRate(UnitConversions.convert(clg_cfm, 'cfm', 'm^3/s'))
    clg_coil.setRatedWaterFlowRate(UnitConversions.convert(hp_ap.GSHP_Loop_flow, 'gal/min', 'm^3/s'))
    clg_coil.setRatedTotalCoolingCapacity(UnitConversions.convert(heat_pump.cooling_capacity, 'Btu/hr', 'W'))
    clg_coil.setRatedSensibleCoolingCapacity(UnitConversions.convert(hp_ap.cooling_capacity_sensible, 'Btu/hr', 'W'))
    hvac_map[heat_pump.id] << clg_coil

    # Heating Coil
    htg_coil = OpenStudio::Model::CoilHeatingWaterToAirHeatPumpEquationFit.new(model)
    htg_coil.setName(obj_name + ' htg coil')
    htg_coil.setRatedHeatingCoefficientofPerformance(1.0 / hp_ap.heat_rated_eirs[0])
    htg_coil.setHeatingCapacityCoefficient1(hp_ap.heat_cap_ft_spec[0][0])
    htg_coil.setHeatingCapacityCoefficient2(hp_ap.heat_cap_ft_spec[0][1])
    htg_coil.setHeatingCapacityCoefficient3(hp_ap.heat_cap_ft_spec[0][2])
    htg_coil.setHeatingCapacityCoefficient4(hp_ap.heat_cap_ft_spec[0][3])
    htg_coil.setHeatingCapacityCoefficient5(hp_ap.heat_cap_ft_spec[0][4])
    htg_coil.setHeatingPowerConsumptionCoefficient1(hp_ap.heat_power_ft_spec[0][0])
    htg_coil.setHeatingPowerConsumptionCoefficient2(hp_ap.heat_power_ft_spec[0][1])
    htg_coil.setHeatingPowerConsumptionCoefficient3(hp_ap.heat_power_ft_spec[0][2])
    htg_coil.setHeatingPowerConsumptionCoefficient4(hp_ap.heat_power_ft_spec[0][3])
    htg_coil.setHeatingPowerConsumptionCoefficient5(hp_ap.heat_power_ft_spec[0][4])
    htg_coil.setRatedAirFlowRate(UnitConversions.convert(htg_cfm, 'cfm', 'm^3/s'))
    htg_coil.setRatedWaterFlowRate(UnitConversions.convert(hp_ap.GSHP_Loop_flow, 'gal/min', 'm^3/s'))
    htg_coil.setRatedHeatingCapacity(UnitConversions.convert(heat_pump.heating_capacity, 'Btu/hr', 'W'))
    hvac_map[heat_pump.id] << htg_coil

    # Supplemental Heating Coil
    htg_supp_coil = create_supp_heating_coil(model, obj_name, heat_pump)
    hvac_map[heat_pump.id] << htg_supp_coil

    # Ground Heat Exchanger
    ground_heat_exch_vert = OpenStudio::Model::GroundHeatExchangerVertical.new(model)
    ground_heat_exch_vert.setName(obj_name + ' exchanger')
    ground_heat_exch_vert.setBoreHoleRadius(UnitConversions.convert(hp_ap.bore_diameter / 2.0, 'in', 'm'))
    ground_heat_exch_vert.setGroundThermalConductivity(UnitConversions.convert(hp_ap.ground_conductivity, 'Btu/(hr*ft*R)', 'W/(m*K)'))
    ground_heat_exch_vert.setGroundThermalHeatCapacity(UnitConversions.convert(hp_ap.ground_conductivity / hp_ap.ground_diffusivity, 'Btu/(ft^3*F)', 'J/(m^3*K)'))
    ground_heat_exch_vert.setGroundTemperature(UnitConversions.convert(weather.data.AnnualAvgDrybulb, 'F', 'C'))
    ground_heat_exch_vert.setGroutThermalConductivity(UnitConversions.convert(hp_ap.grout_conductivity, 'Btu/(hr*ft*R)', 'W/(m*K)'))
    ground_heat_exch_vert.setPipeThermalConductivity(UnitConversions.convert(hp_ap.pipe_cond, 'Btu/(hr*ft*R)', 'W/(m*K)'))
    ground_heat_exch_vert.setPipeOutDiameter(UnitConversions.convert(hp_ap.pipe_od, 'in', 'm'))
    ground_heat_exch_vert.setUTubeDistance(UnitConversions.convert(hp_ap.shank_spacing, 'in', 'm'))
    ground_heat_exch_vert.setPipeThickness(UnitConversions.convert((hp_ap.pipe_od - hp_ap.pipe_id) / 2.0, 'in', 'm'))
    ground_heat_exch_vert.setMaximumLengthofSimulation(1)
    ground_heat_exch_vert.setGFunctionReferenceRatio(0.0005)
    ground_heat_exch_vert.setDesignFlowRate(UnitConversions.convert(hp_ap.GSHP_Loop_flow, 'gal/min', 'm^3/s'))
    ground_heat_exch_vert.setNumberofBoreHoles(hp_ap.GSHP_Bore_Holes.to_i)
    ground_heat_exch_vert.setBoreHoleLength(UnitConversions.convert(hp_ap.GSHP_Bore_Depth, 'ft', 'm'))
    ground_heat_exch_vert.removeAllGFunctions
    for i in 0..(hp_ap.GSHP_G_Functions[0].size - 1)
      ground_heat_exch_vert.addGFunction(hp_ap.GSHP_G_Functions[0][i], hp_ap.GSHP_G_Functions[1][i])
    end

    # Plant Loop
    plant_loop = OpenStudio::Model::PlantLoop.new(model)
    plant_loop.setName(obj_name + ' condenser loop')
    if hp_ap.fluid_type == Constants.FluidWater
      plant_loop.setFluidType('Water')
    else
      plant_loop.setFluidType({ Constants.FluidPropyleneGlycol => 'PropyleneGlycol', Constants.FluidEthyleneGlycol => 'EthyleneGlycol' }[hp_ap.fluid_type])
      plant_loop.setGlycolConcentration((hp_ap.frac_glycol * 100).to_i)
    end
    plant_loop.setMaximumLoopTemperature(48.88889)
    plant_loop.setMinimumLoopTemperature(UnitConversions.convert(hp_ap.design_hw, 'F', 'C'))
    plant_loop.setMinimumLoopFlowRate(0)
    plant_loop.setLoadDistributionScheme('SequentialLoad')
    plant_loop.addSupplyBranchForComponent(ground_heat_exch_vert)
    plant_loop.addDemandBranchForComponent(htg_coil)
    plant_loop.addDemandBranchForComponent(clg_coil)
    plant_loop.setMaximumLoopFlowRate(UnitConversions.convert(hp_ap.GSHP_Loop_flow, 'gal/min', 'm^3/s'))
    hvac_map[heat_pump.id] << plant_loop

    sizing_plant = plant_loop.sizingPlant
    sizing_plant.setLoopType('Condenser')
    sizing_plant.setDesignLoopExitTemperature(UnitConversions.convert(hp_ap.design_chw, 'F', 'C'))
    sizing_plant.setLoopDesignTemperatureDifference(UnitConversions.convert(hp_ap.design_delta_t, 'R', 'K'))

    setpoint_mgr_follow_ground_temp = OpenStudio::Model::SetpointManagerFollowGroundTemperature.new(model)
    setpoint_mgr_follow_ground_temp.setName(obj_name + ' condenser loop temp')
    setpoint_mgr_follow_ground_temp.setControlVariable('Temperature')
    setpoint_mgr_follow_ground_temp.setMaximumSetpointTemperature(48.88889)
    setpoint_mgr_follow_ground_temp.setMinimumSetpointTemperature(UnitConversions.convert(hp_ap.design_hw, 'F', 'C'))
    setpoint_mgr_follow_ground_temp.setReferenceGroundTemperatureObjectType('Site:GroundTemperature:Deep')
    setpoint_mgr_follow_ground_temp.addToNode(plant_loop.supplyOutletNode)

    # Pump
    pump = OpenStudio::Model::PumpVariableSpeed.new(model)
    pump.setName(obj_name + ' pump')
    pump.setMotorEfficiency(0.85)
    pump.setRatedPumpHead(20000)
    pump.setFractionofMotorInefficienciestoFluidStream(0)
    pump.setCoefficient1ofthePartLoadPerformanceCurve(0)
    pump.setCoefficient2ofthePartLoadPerformanceCurve(1)
    pump.setCoefficient3ofthePartLoadPerformanceCurve(0)
    pump.setCoefficient4ofthePartLoadPerformanceCurve(0)
    pump.setMinimumFlowRate(0)
    pump.setPumpControlType('Intermittent')
    pump.addToNode(plant_loop.supplyInletNode)
    if heat_pump.cooling_capacity > 1.0
      pump_w = heat_pump.pump_watts_per_ton * UnitConversions.convert(heat_pump.cooling_capacity, 'Btu/hr', 'ton')
    else
      pump_w = heat_pump.pump_watts_per_ton * UnitConversions.convert(heat_pump.heating_capacity, 'Btu/hr', 'ton')
    end
    pump_w = [pump_w, 1.0].max # prevent error if zero
    pump.setRatedPowerConsumption(pump_w)
    pump.setRatedFlowRate(calc_pump_rated_flow_rate(0.75, pump_w, pump.ratedPumpHead))
    hvac_map[heat_pump.id] << pump
    hvac_map[heat_pump.id] += disaggregate_fan_or_pump(model, pump, htg_coil, clg_coil, htg_supp_coil)

    # Pipes
    chiller_bypass_pipe = OpenStudio::Model::PipeAdiabatic.new(model)
    plant_loop.addSupplyBranchForComponent(chiller_bypass_pipe)
    coil_bypass_pipe = OpenStudio::Model::PipeAdiabatic.new(model)
    plant_loop.addDemandBranchForComponent(coil_bypass_pipe)
    supply_outlet_pipe = OpenStudio::Model::PipeAdiabatic.new(model)
    supply_outlet_pipe.addToNode(plant_loop.supplyOutletNode)
    demand_inlet_pipe = OpenStudio::Model::PipeAdiabatic.new(model)
    demand_inlet_pipe.addToNode(plant_loop.demandInletNode)
    demand_outlet_pipe = OpenStudio::Model::PipeAdiabatic.new(model)
    demand_outlet_pipe.addToNode(plant_loop.demandOutletNode)

    # Fan
    fan_cfm = [htg_cfm, clg_cfm].max
    fan = create_supply_fan(model, obj_name, 1, heat_pump.fan_watts_per_cfm, fan_cfm)
    hvac_map[heat_pump.id] += disaggregate_fan_or_pump(model, fan, htg_coil, clg_coil, htg_supp_coil)

    # Unitary System
    air_loop_unitary = create_air_loop_unitary_system(model, obj_name, fan, htg_coil, clg_coil, htg_supp_coil, htg_cfm, clg_cfm, 40.0)
    hvac_map[heat_pump.id] << air_loop_unitary
    set_pump_power_ems_program(model, pump_w, pump, air_loop_unitary)

    if heat_pump.is_shared_system
      # Shared pump power per ANSI/RESNET/ICC 301-2019 Section 4.4.5.1 (pump runs 8760)
      # Ancillary fields do not correctly work so using ElectricEquipment object instead;
      # Revert when https://github.com/NREL/EnergyPlus/issues/8230 is fixed.
      shared_pump_w = heat_pump.shared_loop_watts / heat_pump.number_of_units_served.to_f
      # air_loop_unitary.setAncilliaryOffCycleElectricPower(shared_pump_w)
      # air_loop_unitary.setAncilliaryOnCycleElectricPower(shared_pump_w)
      equip_def = OpenStudio::Model::ElectricEquipmentDefinition.new(model)
      equip_def.setName(Constants.ObjectNameSharedPump(obj_name))
      equip = OpenStudio::Model::ElectricEquipment.new(equip_def)
      equip.setName(equip_def.name.to_s)
      equip.setSpace(control_zone.spaces[0])
      equip_def.setDesignLevel(shared_pump_w)
      equip_def.setFractionRadiant(0)
      equip_def.setFractionLatent(0)
      equip_def.setFractionLost(1)
      equip.setSchedule(model.alwaysOnDiscreteSchedule)
      equip.setEndUseSubcategory(equip_def.name.to_s)
      hvac_map[heat_pump.id] += disaggregate_fan_or_pump(model, equip, htg_coil, clg_coil, htg_supp_coil)
    end

    # Air Loop
    air_loop = create_air_loop(model, obj_name, air_loop_unitary, control_zone, sequential_heat_load_frac, sequential_cool_load_frac, fan_cfm)
    hvac_map[heat_pump.id] << air_loop

    # HVAC Installation Quality
    apply_installation_quality(model, heat_pump, heat_pump, air_loop_unitary, htg_coil, clg_coil, control_zone)
  end

  def self.apply_water_loop_to_air_heat_pump(model, runner, heat_pump,
                                             remaining_heat_load_frac, remaining_cool_load_frac,
                                             control_zone, hvac_map)
    if heat_pump.fraction_cool_load_served > 0
      # WLHPs connected to chillers or cooling towers should have already been converted to
      # central air conditioners
      fail 'WLHP model should only be called for central boilers.'
    end

    hvac_map[heat_pump.id] = []
    obj_name = Constants.ObjectNameWaterLoopHeatPump
    sequential_heat_load_frac = calc_sequential_load_fraction(heat_pump.fraction_heat_load_served, remaining_heat_load_frac)
    sequential_cool_load_frac = 0.0

    hp_ap = heat_pump.additional_properties
    htg_cfm = heat_pump.heating_airflow_cfm

    # Cooling Coil (none)
    clg_coil = nil

    # Heating Coil (model w/ constant efficiency)
    constant_biquadratic = create_curve_biquadratic_constant(model)
    constant_quadratic = create_curve_quadratic_constant(model)
    htg_coil = OpenStudio::Model::CoilHeatingDXSingleSpeed.new(model, model.alwaysOnDiscreteSchedule, constant_biquadratic, constant_quadratic, constant_biquadratic, constant_quadratic, constant_quadratic)
    htg_coil.setName(obj_name + ' htg coil')
    htg_coil.setRatedCOP(heat_pump.heating_efficiency_cop)
    htg_coil.setDefrostTimePeriodFraction(0.00001) # Disable defrost; avoid E+ warning w/ value of zero
    htg_coil.setMinimumOutdoorDryBulbTemperatureforCompressorOperation(UnitConversions.convert(hp_ap.hp_min_temp, 'F', 'C'))
    htg_coil.setRatedTotalHeatingCapacity(UnitConversions.convert(heat_pump.heating_capacity, 'Btu/hr', 'W'))
    htg_coil.setRatedAirFlowRate(htg_cfm)
    hvac_map[heat_pump.id] << htg_coil

    # Supplemental Heating Coil
    htg_supp_coil = create_supp_heating_coil(model, obj_name, heat_pump)
    hvac_map[heat_pump.id] << htg_supp_coil

    # Fan
    fan_power_installed = 0.5 # FIXME
    fan = create_supply_fan(model, obj_name, 1, fan_power_installed, htg_cfm)
    hvac_map[heat_pump.id] += disaggregate_fan_or_pump(model, fan, htg_coil, clg_coil, htg_supp_coil)

    # Unitary System
    air_loop_unitary = create_air_loop_unitary_system(model, obj_name, fan, htg_coil, clg_coil, htg_supp_coil, htg_cfm, nil, hp_ap.supp_max_temp)
    hvac_map[heat_pump.id] << air_loop_unitary

    # Air Loop
    air_loop = create_air_loop(model, obj_name, air_loop_unitary, control_zone, sequential_heat_load_frac, sequential_cool_load_frac, htg_cfm)
    hvac_map[heat_pump.id] << air_loop
  end

  def self.apply_boiler(model, runner, heating_system,
                        remaining_heat_load_frac, control_zone,
                        hvac_map)

    hvac_map[heating_system.id] = []
    obj_name = Constants.ObjectNameBoiler
    sequential_heat_load_frac = calc_sequential_load_fraction(heating_system.fraction_heat_load_served, remaining_heat_load_frac)
    is_condensing = false # FUTURE: Expose as input; default based on AFUE
    oat_reset_enabled = false
    oat_high = nil
    oat_low = nil
    oat_hwst_high = nil
    oat_hwst_low = nil
    design_temp = 180.0 # deg-F

    if oat_reset_enabled
      if oat_high.nil? || oat_low.nil? || oat_hwst_low.nil? || oat_hwst_high.nil?
        runner.registerWarning('Boiler outdoor air temperature (OAT) reset is enabled but no setpoints were specified so OAT reset is being disabled.')
        oat_reset_enabled = false
      end
    end

    # Plant Loop
    plant_loop = OpenStudio::Model::PlantLoop.new(model)
    plant_loop.setName(obj_name + ' hydronic heat loop')
    plant_loop.setFluidType('Water')
    plant_loop.setMaximumLoopTemperature(100)
    plant_loop.setMinimumLoopTemperature(0)
    plant_loop.setMinimumLoopFlowRate(0)
    plant_loop.autocalculatePlantLoopVolume()
    hvac_map[heating_system.id] << plant_loop

    loop_sizing = plant_loop.sizingPlant
    loop_sizing.setLoopType('Heating')
    loop_sizing.setDesignLoopExitTemperature(UnitConversions.convert(design_temp - 32.0, 'R', 'K'))
    loop_sizing.setLoopDesignTemperatureDifference(UnitConversions.convert(20.0, 'R', 'K'))

    # Pump
    pump_w = heating_system.electric_auxiliary_energy / 2.08
    pump_w = [pump_w, 1.0].max # prevent error if zero
    pump = OpenStudio::Model::PumpVariableSpeed.new(model)
    pump.setName(obj_name + ' hydronic pump')
    pump.setRatedPowerConsumption(pump_w)
    pump.setMotorEfficiency(0.85)
    pump.setRatedPumpHead(20000)
    pump.setRatedFlowRate(calc_pump_rated_flow_rate(0.75, pump_w, pump.ratedPumpHead))
    pump.setFractionofMotorInefficienciestoFluidStream(0)
    pump.setCoefficient1ofthePartLoadPerformanceCurve(0)
    pump.setCoefficient2ofthePartLoadPerformanceCurve(1)
    pump.setCoefficient3ofthePartLoadPerformanceCurve(0)
    pump.setCoefficient4ofthePartLoadPerformanceCurve(0)
    pump.setPumpControlType('Intermittent')
    pump.addToNode(plant_loop.supplyInletNode)
    hvac_map[heating_system.id] << pump

    # Boiler
    boiler = OpenStudio::Model::BoilerHotWater.new(model)
    boiler.setName(obj_name)
    boiler.setFuelType(EPlus.fuel_type(heating_system.heating_system_fuel))
    if is_condensing
      # Convert Rated Efficiency at 80F and 1.0PLR where the performance curves are derived from to Design condition as input
      boiler_RatedHWRT = UnitConversions.convert(80.0 - 32.0, 'R', 'K')
      plr_Rated = 1.0
      plr_Design = 1.0
      boiler_DesignHWRT = UnitConversions.convert(design_temp - 20.0 - 32.0, 'R', 'K')
      # Efficiency curves are normalized using 80F return water temperature, at 0.254PLR
      condBlr_TE_Coeff = [1.058343061, 0.052650153, 0.0087272, 0.001742217, 0.00000333715, 0.000513723]
      boilerEff_Norm = heating_system.heating_efficiency_afue / (condBlr_TE_Coeff[0] - condBlr_TE_Coeff[1] * plr_Rated - condBlr_TE_Coeff[2] * plr_Rated**2 - condBlr_TE_Coeff[3] * boiler_RatedHWRT + condBlr_TE_Coeff[4] * boiler_RatedHWRT**2 + condBlr_TE_Coeff[5] * boiler_RatedHWRT * plr_Rated)
      boilerEff_Design = boilerEff_Norm * (condBlr_TE_Coeff[0] - condBlr_TE_Coeff[1] * plr_Design - condBlr_TE_Coeff[2] * plr_Design**2 - condBlr_TE_Coeff[3] * boiler_DesignHWRT + condBlr_TE_Coeff[4] * boiler_DesignHWRT**2 + condBlr_TE_Coeff[5] * boiler_DesignHWRT * plr_Design)
      boiler.setNominalThermalEfficiency(boilerEff_Design)
      boiler.setEfficiencyCurveTemperatureEvaluationVariable('EnteringBoiler')
      boiler_eff_curve = create_curve_biquadratic(model, [1.058343061, -0.052650153, -0.0087272, -0.001742217, 0.00000333715, 0.000513723], 'CondensingBoilerEff', 0.2, 1.0, 30.0, 85.0)
    else
      boiler.setNominalThermalEfficiency(heating_system.heating_efficiency_afue)
      boiler.setEfficiencyCurveTemperatureEvaluationVariable('LeavingBoiler')
      boiler_eff_curve = create_curve_bicubic(model, [1.111720116, 0.078614078, -0.400425756, 0.0, -0.000156783, 0.009384599, 0.234257955, 1.32927e-06, -0.004446701, -1.22498e-05], 'NonCondensingBoilerEff', 0.1, 1.0, 20.0, 80.0)
    end
    boiler.setNormalizedBoilerEfficiencyCurve(boiler_eff_curve)
    boiler.setMinimumPartLoadRatio(0.0)
    boiler.setMaximumPartLoadRatio(1.0)
    boiler.setBoilerFlowMode('LeavingSetpointModulated')
    boiler.setOptimumPartLoadRatio(1.0)
    boiler.setWaterOutletUpperTemperatureLimit(99.9)
    boiler.setParasiticElectricLoad(0)
    boiler.setNominalCapacity(UnitConversions.convert(heating_system.heating_capacity, 'Btu/hr', 'W'))
    plant_loop.addSupplyBranchForComponent(boiler)
    hvac_map[heating_system.id] << boiler
    set_pump_power_ems_program(model, pump_w, pump, boiler)

    if is_condensing && oat_reset_enabled
      setpoint_manager_oar = OpenStudio::Model::SetpointManagerOutdoorAirReset.new(model)
      setpoint_manager_oar.setName(obj_name + ' outdoor reset')
      setpoint_manager_oar.setControlVariable('Temperature')
      setpoint_manager_oar.setSetpointatOutdoorLowTemperature(UnitConversions.convert(oat_hwst_low, 'F', 'C'))
      setpoint_manager_oar.setOutdoorLowTemperature(UnitConversions.convert(oat_low, 'F', 'C'))
      setpoint_manager_oar.setSetpointatOutdoorHighTemperature(UnitConversions.convert(oat_hwst_high, 'F', 'C'))
      setpoint_manager_oar.setOutdoorHighTemperature(UnitConversions.convert(oat_high, 'F', 'C'))
      setpoint_manager_oar.addToNode(plant_loop.supplyOutletNode)
    end

    hydronic_heat_supply_setpoint = OpenStudio::Model::ScheduleConstant.new(model)
    hydronic_heat_supply_setpoint.setName(obj_name + ' hydronic heat supply setpoint')
    hydronic_heat_supply_setpoint.setValue(UnitConversions.convert(design_temp, 'F', 'C'))

    setpoint_manager_scheduled = OpenStudio::Model::SetpointManagerScheduled.new(model, hydronic_heat_supply_setpoint)
    setpoint_manager_scheduled.setName(obj_name + ' hydronic heat loop setpoint manager')
    setpoint_manager_scheduled.setControlVariable('Temperature')
    setpoint_manager_scheduled.addToNode(plant_loop.supplyOutletNode)

    pipe_supply_bypass = OpenStudio::Model::PipeAdiabatic.new(model)
    plant_loop.addSupplyBranchForComponent(pipe_supply_bypass)
    pipe_supply_outlet = OpenStudio::Model::PipeAdiabatic.new(model)
    pipe_supply_outlet.addToNode(plant_loop.supplyOutletNode)
    pipe_demand_bypass = OpenStudio::Model::PipeAdiabatic.new(model)
    plant_loop.addDemandBranchForComponent(pipe_demand_bypass)
    pipe_demand_inlet = OpenStudio::Model::PipeAdiabatic.new(model)
    pipe_demand_inlet.addToNode(plant_loop.demandInletNode)
    pipe_demand_outlet = OpenStudio::Model::PipeAdiabatic.new(model)
    pipe_demand_outlet.addToNode(plant_loop.demandOutletNode)

    bb_ua = UnitConversions.convert(heating_system.heating_capacity, 'Btu/hr', 'W') / UnitConversions.convert(UnitConversions.convert(loop_sizing.designLoopExitTemperature, 'C', 'F') - 10.0 - 95.0, 'R', 'K') * 3.0 # W/K
    max_water_flow = UnitConversions.convert(heating_system.heating_capacity, 'Btu/hr', 'W') / UnitConversions.convert(20.0, 'R', 'K') / 4.186 / 998.2 / 1000.0 * 2.0 # m^3/s
    fan_cfm = 400.0 * UnitConversions.convert(heating_system.heating_capacity, 'Btu/hr', 'ton') # CFM; assumes 400 cfm/ton

    if heating_system.distribution_system.air_type.to_s == HPXML::AirTypeFanCoil
      # Fan
      fan = create_supply_fan(model, obj_name, 1, 0.0, fan_cfm) # fan energy included in above pump via Electric Auxiliary Energy (EAE)

      # Heating Coil
      htg_coil = OpenStudio::Model::CoilHeatingWater.new(model, model.alwaysOnDiscreteSchedule)
      htg_coil.setRatedCapacity(UnitConversions.convert(heating_system.heating_capacity, 'Btu/hr', 'W'))
      htg_coil.setUFactorTimesAreaValue(bb_ua)
      htg_coil.setMaximumWaterFlowRate(max_water_flow)
      htg_coil.setPerformanceInputMethod('NominalCapacity')
      htg_coil.setName(obj_name + ' htg coil')
      plant_loop.addDemandBranchForComponent(htg_coil)

      # Cooling Coil (always off)
      clg_coil = OpenStudio::Model::CoilCoolingWater.new(model, model.alwaysOffDiscreteSchedule)
      clg_coil.setName(obj_name + ' clg coil')
      clg_coil.setDesignWaterFlowRate(0.0022)
      clg_coil.setDesignAirFlowRate(1.45)
      clg_coil.setDesignInletWaterTemperature(6.1)
      clg_coil.setDesignInletAirTemperature(25.0)
      clg_coil.setDesignOutletAirTemperature(10.0)
      clg_coil.setDesignInletAirHumidityRatio(0.012)
      clg_coil.setDesignOutletAirHumidityRatio(0.008)
      plant_loop.addDemandBranchForComponent(clg_coil)

      # Fan Coil
      zone_hvac = OpenStudio::Model::ZoneHVACFourPipeFanCoil.new(model, model.alwaysOnDiscreteSchedule, fan, clg_coil, htg_coil)
      zone_hvac.setName(obj_name + ' fan coil')
      zone_hvac.setMaximumSupplyAirTemperatureInHeatingMode(UnitConversions.convert(120.0, 'F', 'C'))
      zone_hvac.setHeatingConvergenceTolerance(0.001)
      zone_hvac.setMinimumSupplyAirTemperatureInCoolingMode(UnitConversions.convert(55.0, 'F', 'C'))
      zone_hvac.setMaximumColdWaterFlowRate(0.0)
      zone_hvac.setCoolingConvergenceTolerance(0.001)
      zone_hvac.setMaximumOutdoorAirFlowRate(0.0)
      zone_hvac.setMaximumSupplyAirFlowRate(UnitConversions.convert(fan_cfm, 'cfm', 'm^3/s'))
      zone_hvac.setMaximumHotWaterFlowRate(max_water_flow)
      zone_hvac.addToThermalZone(control_zone)
      hvac_map[heating_system.id] << zone_hvac
      hvac_map[heating_system.id] += disaggregate_fan_or_pump(model, pump, zone_hvac, nil, nil)
    else
      # Heating Coil
      htg_coil = OpenStudio::Model::CoilHeatingWaterBaseboard.new(model)
      htg_coil.setName(obj_name + ' htg coil')
      htg_coil.setConvergenceTolerance(0.001)
      htg_coil.setHeatingDesignCapacity(UnitConversions.convert(heating_system.heating_capacity, 'Btu/hr', 'W'))
      htg_coil.setUFactorTimesAreaValue(bb_ua)
      htg_coil.setMaximumWaterFlowRate(max_water_flow)
      htg_coil.setHeatingDesignCapacityMethod('HeatingDesignCapacity')
      plant_loop.addDemandBranchForComponent(htg_coil)
      hvac_map[heating_system.id] << htg_coil

      # Baseboard
      zone_hvac = OpenStudio::Model::ZoneHVACBaseboardConvectiveWater.new(model, model.alwaysOnDiscreteSchedule, htg_coil)
      zone_hvac.setName(obj_name + ' baseboard')
      zone_hvac.addToThermalZone(control_zone)
      hvac_map[heating_system.id] << zone_hvac
      hvac_map[heating_system.id] += disaggregate_fan_or_pump(model, pump, zone_hvac, nil, nil)
    end

    control_zone.setSequentialHeatingFractionSchedule(zone_hvac, get_sequential_load_schedule(model, sequential_heat_load_frac))
    control_zone.setSequentialCoolingFractionSchedule(zone_hvac, get_sequential_load_schedule(model, 0))
  end

  def self.apply_electric_baseboard(model, runner, heating_system,
                                    remaining_heat_load_frac, control_zone,
                                    hvac_map)

    hvac_map[heating_system.id] = []
    obj_name = Constants.ObjectNameElectricBaseboard
    sequential_heat_load_frac = calc_sequential_load_fraction(heating_system.fraction_heat_load_served, remaining_heat_load_frac)

    # Baseboard
    zone_hvac = OpenStudio::Model::ZoneHVACBaseboardConvectiveElectric.new(model)
    zone_hvac.setName(obj_name)
    zone_hvac.setEfficiency(heating_system.heating_efficiency_percent)
    zone_hvac.setNominalCapacity(UnitConversions.convert(heating_system.heating_capacity, 'Btu/hr', 'W'))
    zone_hvac.addToThermalZone(control_zone)
    hvac_map[heating_system.id] << zone_hvac

    control_zone.setSequentialHeatingFractionSchedule(zone_hvac, get_sequential_load_schedule(model, sequential_heat_load_frac))
    control_zone.setSequentialCoolingFractionSchedule(zone_hvac, get_sequential_load_schedule(model, 0))
  end

  def self.apply_unit_heater(model, runner, heating_system,
                             remaining_heat_load_frac, control_zone,
                             hvac_map)

    hvac_map[heating_system.id] = []
    obj_name = Constants.ObjectNameUnitHeater
    sequential_heat_load_frac = calc_sequential_load_fraction(heating_system.fraction_heat_load_served, remaining_heat_load_frac)

    htg_ap = heating_system.additional_properties

    # Heating Coil
    efficiency = heating_system.heating_efficiency_afue
    efficiency = heating_system.heating_efficiency_percent if efficiency.nil?
    if heating_system.heating_system_fuel == HPXML::FuelTypeElectricity
      htg_coil = OpenStudio::Model::CoilHeatingElectric.new(model)
      htg_coil.setEfficiency(efficiency)
    else
      htg_coil = OpenStudio::Model::CoilHeatingGas.new(model)
      htg_coil.setGasBurnerEfficiency(efficiency)
      htg_coil.setParasiticElectricLoad(0.0)
      htg_coil.setParasiticGasLoad(0)
      htg_coil.setFuelType(EPlus.fuel_type(heating_system.heating_system_fuel))
    end
    htg_coil.setNominalCapacity(UnitConversions.convert(heating_system.heating_capacity, 'Btu/hr', 'W'))
    htg_coil.setName(obj_name + ' htg coil')
    hvac_map[heating_system.id] << htg_coil

    # Fan
    htg_cfm = heating_system.heating_airflow_cfm
    fan_watts_per_cfm = heating_system.fan_watts / htg_cfm
    fan = create_supply_fan(model, obj_name, 1, fan_watts_per_cfm, htg_cfm)
    hvac_map[heating_system.id] += disaggregate_fan_or_pump(model, fan, htg_coil, nil, nil)

    # Unitary System
    unitary_system = create_air_loop_unitary_system(model, obj_name, fan, htg_coil, nil, nil, htg_cfm, nil)
    unitary_system.setControllingZoneorThermostatLocation(control_zone)
    unitary_system.addToThermalZone(control_zone)
    hvac_map[heating_system.id] << unitary_system

    control_zone.setSequentialHeatingFractionSchedule(unitary_system, get_sequential_load_schedule(model, sequential_heat_load_frac))
    control_zone.setSequentialCoolingFractionSchedule(unitary_system, get_sequential_load_schedule(model, 0))
  end

  def self.apply_ideal_air_loads(model, runner, obj_name, sequential_cool_load_frac,
                                 sequential_heat_load_frac, control_zone)

    # Ideal Air System
    ideal_air = OpenStudio::Model::ZoneHVACIdealLoadsAirSystem.new(model)
    ideal_air.setName(obj_name)
    ideal_air.setMaximumHeatingSupplyAirTemperature(50)
    ideal_air.setMinimumCoolingSupplyAirTemperature(10)
    ideal_air.setMaximumHeatingSupplyAirHumidityRatio(0.015)
    ideal_air.setMinimumCoolingSupplyAirHumidityRatio(0.01)
    if sequential_heat_load_frac > 0
      ideal_air.setHeatingLimit('NoLimit')
    else
      ideal_air.setHeatingLimit('LimitCapacity')
      ideal_air.setMaximumSensibleHeatingCapacity(0)
    end
    if sequential_cool_load_frac > 0
      ideal_air.setCoolingLimit('NoLimit')
    else
      ideal_air.setCoolingLimit('LimitCapacity')
      ideal_air.setMaximumTotalCoolingCapacity(0)
    end
    ideal_air.setDehumidificationControlType('None')
    ideal_air.setHumidificationControlType('None')
    ideal_air.addToThermalZone(control_zone)

    control_zone.setSequentialCoolingFractionSchedule(ideal_air, get_sequential_load_schedule(model, sequential_cool_load_frac))
    control_zone.setSequentialHeatingFractionSchedule(ideal_air, get_sequential_load_schedule(model, sequential_heat_load_frac))
  end

  def self.apply_dehumidifiers(model, runner, dehumidifiers, living_space, hvac_map)
    dehumidifier_id = dehumidifiers[0].id # Syncs with SimulationOutputReport, which only looks at first dehumidifier ID
    hvac_map[dehumidifier_id] = []

    if dehumidifiers.map { |d| d.rh_setpoint }.uniq.size > 1
      fail 'All dehumidifiers must have the same setpoint but multiple setpoints were specified.'
    end

    # Dehumidifier coefficients
    # Generic model coefficients from Winkler, Christensen, and Tomerlin (2011)
    w_coeff = [-1.162525707, 0.02271469, -0.000113208, 0.021110538, -0.0000693034, 0.000378843]
    ef_coeff = [-1.902154518, 0.063466565, -0.000622839, 0.039540407, -0.000125637, -0.000176722]
    pl_coeff = [0.90, 0.10, 0.0]

    dehumidifiers.each do |d|
      next unless d.energy_factor.nil?

      # shift inputs tested under IEF test conditions to those under EF test conditions with performance curves
      d.energy_factor, d.capacity = apply_dehumidifier_ief_to_ef_inputs(d.type, w_coeff, ef_coeff, d.integrated_energy_factor, d.capacity)
    end

    total_capacity = dehumidifiers.map { |d| d.capacity }.sum
    avg_energy_factor = dehumidifiers.map { |d| d.energy_factor * d.capacity }.sum / total_capacity
    total_fraction_served = dehumidifiers.map { |d| d.fraction_served }.sum

    control_zone = living_space.thermalZone.get
    obj_name = Constants.ObjectNameDehumidifier

    rh_setpoint = dehumidifiers[0].rh_setpoint * 100.0 # (EnergyPlus uses 60 for 60% RH)
    relative_humidity_setpoint_sch = OpenStudio::Model::ScheduleConstant.new(model)
    relative_humidity_setpoint_sch.setName(Constants.ObjectNameRelativeHumiditySetpoint)
    relative_humidity_setpoint_sch.setValue(rh_setpoint)

    capacity_curve = create_curve_biquadratic(model, w_coeff, 'DXDH-CAP-fT', -100, 100, -100, 100)
    energy_factor_curve = create_curve_biquadratic(model, ef_coeff, 'DXDH-EF-fT', -100, 100, -100, 100)
    part_load_frac_curve = create_curve_quadratic(model, pl_coeff, 'DXDH-PLF-fPLR', 0, 1, 0.7, 1)

    # Calculate air flow rate by assuming 2.75 cfm/pint/day (based on experimental test data)
    air_flow_rate = 2.75 * total_capacity

    # Humidity Setpoint
    humidistat = OpenStudio::Model::ZoneControlHumidistat.new(model)
    humidistat.setName(obj_name + ' humidistat')
    humidistat.setHumidifyingRelativeHumiditySetpointSchedule(relative_humidity_setpoint_sch)
    humidistat.setDehumidifyingRelativeHumiditySetpointSchedule(relative_humidity_setpoint_sch)
    control_zone.setZoneControlHumidistat(humidistat)

    # Dehumidifier
    zone_hvac = OpenStudio::Model::ZoneHVACDehumidifierDX.new(model, capacity_curve, energy_factor_curve, part_load_frac_curve)
    zone_hvac.setName(obj_name)
    zone_hvac.setAvailabilitySchedule(model.alwaysOnDiscreteSchedule)
    zone_hvac.setRatedWaterRemoval(UnitConversions.convert(total_capacity, 'pint', 'L'))
    zone_hvac.setRatedEnergyFactor(avg_energy_factor / total_fraction_served)
    zone_hvac.setRatedAirFlowRate(UnitConversions.convert(air_flow_rate, 'cfm', 'm^3/s'))
    zone_hvac.setMinimumDryBulbTemperatureforDehumidifierOperation(10)
    zone_hvac.setMaximumDryBulbTemperatureforDehumidifierOperation(40)

    zone_hvac.addToThermalZone(control_zone)

    hvac_map[dehumidifier_id] << zone_hvac
    if total_fraction_served < 1.0
      adjust_dehumidifier_load_EMS(total_fraction_served, zone_hvac, model, living_space)
    end
  end

  def self.apply_ceiling_fans(model, runner, weather, ceiling_fan, living_space)
    obj_name = Constants.ObjectNameCeilingFan
    monthly_sch = get_default_ceiling_fan_months(weather)
    medium_cfm = 3000.0
    weekday_sch = [0.0, 0.0, 0.0, 0.0, 0.0, 0.0, 0.0, 0.0, 0.0, 0.5, 1.0, 1.0, 1.0, 1.0, 1.0, 1.0, 1.0, 1.0, 1.0, 1.0, 0.0, 0.0, 0.0, 0.0]
    weekend_sch = weekday_sch
    hrs_per_day = weekday_sch.sum(0.0)
    cfm_per_w = ceiling_fan.efficiency
    quantity = ceiling_fan.quantity
    annual_kwh = UnitConversions.convert(quantity * medium_cfm / cfm_per_w * hrs_per_day * 365.0, 'Wh', 'kWh')
    annual_kwh *= monthly_sch.sum(0.0) / 12.0

    ceiling_fan_sch = MonthWeekdayWeekendSchedule.new(model, obj_name + ' schedule', weekday_sch, weekend_sch, monthly_sch, Constants.ScheduleTypeLimitsFraction)

    space_design_level = ceiling_fan_sch.calcDesignLevelFromDailykWh(annual_kwh / 365.0)

    equip_def = OpenStudio::Model::ElectricEquipmentDefinition.new(model)
    equip_def.setName(obj_name)
    equip = OpenStudio::Model::ElectricEquipment.new(equip_def)
    equip.setName(equip_def.name.to_s)
    equip.setSpace(living_space)
    equip_def.setDesignLevel(space_design_level)
    equip_def.setFractionRadiant(0.558)
    equip_def.setFractionLatent(0)
    equip_def.setFractionLost(0)
    equip.setEndUseSubcategory(obj_name)
    equip.setSchedule(ceiling_fan_sch.schedule)
  end

  def self.apply_setpoints(model, runner, weather, hvac_control, living_zone, has_ceiling_fan)
    # Assume heating/cooling seasons are year-round
    htg_start_month = 1
    htg_end_month = 12
    clg_start_month = 1
    clg_end_month = 12

    if hvac_control.weekday_heating_setpoints.nil? || hvac_control.weekend_heating_setpoints.nil?
      # Base heating setpoint
      htg_setpoint = hvac_control.heating_setpoint_temp
      htg_weekday_setpoints = [[htg_setpoint] * 24] * 12

      # Apply heating setback?
      htg_setback = hvac_control.heating_setback_temp
      if not htg_setback.nil?
        htg_setback_hrs_per_week = hvac_control.heating_setback_hours_per_week
        htg_setback_start_hr = hvac_control.heating_setback_start_hour
        for m in 1..12
          for hr in htg_setback_start_hr..htg_setback_start_hr + Integer(htg_setback_hrs_per_week / 7.0) - 1
            htg_weekday_setpoints[m - 1][hr % 24] = htg_setback
          end
        end
      end
      htg_weekend_setpoints = htg_weekday_setpoints.dup
    else
      # 24-hr weekday/weekend heating setpoint schedules
      htg_weekday_setpoints = hvac_control.weekday_heating_setpoints.split(',').map { |i| Float(i) }
      htg_weekday_setpoints = [htg_weekday_setpoints] * 12

      htg_weekend_setpoints = hvac_control.weekend_heating_setpoints.split(',').map { |i| Float(i) }
      htg_weekend_setpoints = [htg_weekend_setpoints] * 12
    end

    if hvac_control.weekday_cooling_setpoints.nil? || hvac_control.weekend_cooling_setpoints.nil?
      # Base cooling setpoint
      clg_setpoint = hvac_control.cooling_setpoint_temp
      clg_weekday_setpoints = [[clg_setpoint] * 24] * 12

      # Apply cooling setup?
      clg_setup = hvac_control.cooling_setup_temp
      if not clg_setup.nil?
        clg_setup_hrs_per_week = hvac_control.cooling_setup_hours_per_week
        clg_setup_start_hr = hvac_control.cooling_setup_start_hour
        for m in 1..12
          for hr in clg_setup_start_hr..clg_setup_start_hr + Integer(clg_setup_hrs_per_week / 7.0) - 1
            clg_weekday_setpoints[m - 1][hr % 24] = clg_setup
          end
        end
      end
      clg_weekend_setpoints = clg_weekday_setpoints.dup
    else
      # 24-hr weekday/weekend cooling setpoint schedules
      clg_weekday_setpoints = hvac_control.weekday_cooling_setpoints.split(',').map { |i| Float(i) }
      clg_weekday_setpoints = [clg_weekday_setpoints] * 12

      clg_weekend_setpoints = hvac_control.weekend_cooling_setpoints.split(',').map { |i| Float(i) }
      clg_weekend_setpoints = [clg_weekend_setpoints] * 12
    end

    # Apply cooling setpoint offset due to ceiling fan?
    if has_ceiling_fan
      clg_ceiling_fan_offset = hvac_control.ceiling_fan_cooling_setpoint_temp_offset
      if not clg_ceiling_fan_offset.nil?
        get_default_ceiling_fan_months(weather).each_with_index do |operation, m|
          next unless operation == 1

          clg_weekday_setpoints[m] = [clg_weekday_setpoints[m], Array.new(24, clg_ceiling_fan_offset)].transpose.map { |i| i.reduce(:+) }
          clg_weekend_setpoints[m] = [clg_weekend_setpoints[m], Array.new(24, clg_ceiling_fan_offset)].transpose.map { |i| i.reduce(:+) }
        end
      end
    end

    # Create heating season schedule
    if htg_start_month <= htg_end_month
      heating_season = Array.new(htg_start_month - 1, 0) + Array.new(htg_end_month - htg_start_month + 1, 1) + Array.new(12 - htg_end_month, 0)
    else
      heating_season = Array.new(htg_end_month, 1) + Array.new(htg_start_month - htg_end_month - 1, 0) + Array.new(12 - htg_start_month + 1, 1)
    end
    heating_season_sch = MonthWeekdayWeekendSchedule.new(model, Constants.ObjectNameHeatingSeason, Array.new(24, 1), Array.new(24, 1), heating_season, Constants.ScheduleTypeLimitsOnOff, false)

    # Create cooling season schedule
    if clg_start_month <= clg_end_month
      cooling_season = Array.new(clg_start_month - 1, 0) + Array.new(clg_end_month - clg_start_month + 1, 1) + Array.new(12 - clg_end_month, 0)
    else
      cooling_season = Array.new(clg_end_month, 1) + Array.new(clg_start_month - clg_end_month - 1, 0) + Array.new(12 - clg_start_month + 1, 1)
    end
    cooling_season_sch = MonthWeekdayWeekendSchedule.new(model, Constants.ObjectNameCoolingSeason, Array.new(24, 1), Array.new(24, 1), cooling_season, Constants.ScheduleTypeLimitsOnOff, false)

    # Create setpoint schedules
    (0..11).to_a.each do |i|
      if (heating_season[i] == 1) && (cooling_season[i] == 1) # overlap seasons
        htg_wkdy = htg_weekday_setpoints[i].zip(clg_weekday_setpoints[i]).map { |h, c| c < h ? (h + c) / 2.0 : h }
        htg_wked = htg_weekend_setpoints[i].zip(clg_weekend_setpoints[i]).map { |h, c| c < h ? (h + c) / 2.0 : h }
        clg_wkdy = htg_weekday_setpoints[i].zip(clg_weekday_setpoints[i]).map { |h, c| c < h ? (h + c) / 2.0 : c }
        clg_wked = htg_weekend_setpoints[i].zip(clg_weekend_setpoints[i]).map { |h, c| c < h ? (h + c) / 2.0 : c }
      elsif heating_season[i] == 1 # heating only seasons; cooling has minimum of heating
        htg_wkdy = htg_weekday_setpoints[i].zip(clg_weekday_setpoints[i]).map { |h, c| c < h ? h : h }
        htg_wked = htg_weekend_setpoints[i].zip(clg_weekend_setpoints[i]).map { |h, c| c < h ? h : h }
        clg_wkdy = htg_weekday_setpoints[i].zip(clg_weekday_setpoints[i]).map { |h, c| c < h ? h : c }
        clg_wked = htg_weekend_setpoints[i].zip(clg_weekend_setpoints[i]).map { |h, c| c < h ? h : c }
      elsif cooling_season[i] == 1 # cooling only seasons; heating has maximum of cooling
        htg_wkdy = htg_weekday_setpoints[i].zip(clg_weekday_setpoints[i]).map { |h, c| c < h ? c : h }
        htg_wked = htg_weekend_setpoints[i].zip(clg_weekend_setpoints[i]).map { |h, c| c < h ? c : h }
        clg_wkdy = htg_weekday_setpoints[i].zip(clg_weekday_setpoints[i]).map { |h, c| c < h ? c : c }
        clg_wked = htg_weekend_setpoints[i].zip(clg_weekend_setpoints[i]).map { |h, c| c < h ? c : c }
      else
        fail 'Unhandled case.'
      end
      htg_weekday_setpoints[i] = htg_wkdy
      htg_weekend_setpoints[i] = htg_wked
      clg_weekday_setpoints[i] = clg_wkdy
      clg_weekend_setpoints[i] = clg_wked
    end
    htg_weekday_setpoints = htg_weekday_setpoints.map { |i| i.map { |j| UnitConversions.convert(j, 'F', 'C') } }
    htg_weekend_setpoints = htg_weekend_setpoints.map { |i| i.map { |j| UnitConversions.convert(j, 'F', 'C') } }
    clg_weekday_setpoints = clg_weekday_setpoints.map { |i| i.map { |j| UnitConversions.convert(j, 'F', 'C') } }
    clg_weekend_setpoints = clg_weekend_setpoints.map { |i| i.map { |j| UnitConversions.convert(j, 'F', 'C') } }
    heating_setpoint = HourlyByMonthSchedule.new(model, Constants.ObjectNameHeatingSetpoint, htg_weekday_setpoints, htg_weekend_setpoints, nil, false)
    cooling_setpoint = HourlyByMonthSchedule.new(model, Constants.ObjectNameCoolingSetpoint, clg_weekday_setpoints, clg_weekend_setpoints, nil, false)

    # Set the setpoint schedules
    thermostat_setpoint = living_zone.thermostatSetpointDualSetpoint
    thermostat_setpoint = OpenStudio::Model::ThermostatSetpointDualSetpoint.new(model)
    thermostat_setpoint.setName("#{living_zone.name} temperature setpoint")
    thermostat_setpoint.setHeatingSetpointTemperatureSchedule(heating_setpoint.schedule)
    thermostat_setpoint.setCoolingSetpointTemperatureSchedule(cooling_setpoint.schedule)
    living_zone.setThermostatSetpointDualSetpoint(thermostat_setpoint)
  end

  def self.get_default_heating_setpoint(control_type)
    # Per ANSI/RESNET/ICC 301
    htg_sp = 68 # F
    htg_setback_sp = nil
    htg_setback_hrs_per_week = nil
    htg_setback_start_hr = nil
    if control_type == HPXML::HVACControlTypeProgrammable
      htg_setback_sp = 66 # F
      htg_setback_hrs_per_week = 7 * 7 # 11 p.m. to 5:59 a.m., 7 days a week
      htg_setback_start_hr = 23 # 11 p.m.
    elsif control_type != HPXML::HVACControlTypeManual
      fail "Unexpected control type #{control_type}."
    end
    return htg_sp, htg_setback_sp, htg_setback_hrs_per_week, htg_setback_start_hr
  end

  def self.get_default_cooling_setpoint(control_type)
    # Per ANSI/RESNET/ICC 301
    clg_sp = 78 # F
    clg_setup_sp = nil
    clg_setup_hrs_per_week = nil
    clg_setup_start_hr = nil
    if control_type == HPXML::HVACControlTypeProgrammable
      clg_setup_sp = 80 # F
      clg_setup_hrs_per_week = 6 * 7 # 9 a.m. to 2:59 p.m., 7 days a week
      clg_setup_start_hr = 9 # 9 a.m.
    elsif control_type != HPXML::HVACControlTypeManual
      fail "Unexpected control type #{control_type}."
    end
    return clg_sp, clg_setup_sp, clg_setup_hrs_per_week, clg_setup_start_hr
  end

  def self.set_cool_curves_ashp(heat_pump)
    hp_ap = heat_pump.additional_properties
    if hp_ap.num_speeds == 1
      # From "Improved Modeling of Residential Air Conditioners and Heat Pumps for Energy Calculations", Cutler at al
      # https://www.nrel.gov/docs/fy13osti/56354.pdf
      hp_ap.cool_rated_airflow_rate = 394.2 # cfm/ton of rated capacity
      hp_ap.cool_capacity_ratios = [1.0]
      hp_ap.cool_fan_speed_ratios = [1.0]
      hp_ap.cool_rated_shrs_net = [heat_pump.cooling_shr]
      hp_ap.cool_cap_ft_spec = [[3.68637657, -0.098352478, 0.000956357, 0.005838141, -0.0000127, -0.000131702]]
      hp_ap.cool_eir_ft_spec = [[-3.437356399, 0.136656369, -0.001049231, -0.0079378, 0.000185435, -0.0001441]]
      # Single stage systems have PSC or constant torque ECM blowers, so the airflow rate is affected by the static pressure losses.
      hp_ap.cool_cap_fflow_spec = [[0.718664047, 0.41797409, -0.136638137]]
      hp_ap.cool_eir_fflow_spec = [[1.143487507, -0.13943972, -0.004047787]]
      hp_ap.cool_eers = [calc_eer_cooling_1speed(heat_pump.cooling_efficiency_seer, hp_ap.cool_c_d, hp_ap.fan_power_rated, hp_ap.cool_eir_ft_spec)]
    elsif hp_ap.num_speeds == 2
      # From "Improved Modeling of Residential Air Conditioners and Heat Pumps for Energy Calculations", Cutler at al
      # https://www.nrel.gov/docs/fy13osti/56354.pdf
      hp_ap.cool_rated_airflow_rate = 344.1 # cfm/ton
      hp_ap.cool_capacity_ratios = [0.72, 1.0]
      hp_ap.cool_fan_speed_ratios = [0.86, 1.0]
      hp_ap.cool_rated_shrs_net = [heat_pump.cooling_shr - 0.014, heat_pump.cooling_shr] # TODO: is the following assumption correct (revisit Dylan's data?)? OR should value from HPXML be used for both stages?
      hp_ap.cool_cap_ft_spec = [[3.998418659, -0.108728222, 0.001056818, 0.007512314, -0.0000139, -0.000164716],
                                [3.466810106, -0.091476056, 0.000901205, 0.004163355, -0.00000919, -0.000110829]]
      hp_ap.cool_eir_ft_spec = [[-4.282911381, 0.181023691, -0.001357391, -0.026310378, 0.000333282, -0.000197405],
                                [-3.557757517, 0.112737397, -0.000731381, 0.013184877, 0.000132645, -0.000338716]]
      # Most two stage systems have PSC or constant torque ECM blowers, so the airflow rate is affected by the static pressure losses.
      hp_ap.cool_cap_fflow_spec = [[0.655239515, 0.511655216, -0.166894731],
                                   [0.618281092, 0.569060264, -0.187341356]]
      hp_ap.cool_eir_fflow_spec = [[1.639108268, -0.998953996, 0.359845728],
                                   [1.570774717, -0.914152018, 0.343377302]]
      hp_ap.cool_eers = calc_eers_cooling_2speed(heat_pump.cooling_efficiency_seer, hp_ap.cool_c_d, hp_ap.cool_capacity_ratios, hp_ap.cool_fan_speed_ratios, hp_ap.fan_power_rated, hp_ap.cool_eir_ft_spec, hp_ap.cool_cap_ft_spec)
    elsif hp_ap.num_speeds == 4
      # From Carrier heat pump lab testing
      hp_ap.cool_rated_airflow_rate = 411.0 # cfm/ton
      hp_ap.cool_capacity_ratios = [0.36, 0.51, 0.67, 1.0]
      hp_ap.cool_fan_speed_ratios = [0.42, 0.54, 0.68, 1.0]
      hp_ap.cool_rated_shrs_net = [1.115, 1.026, 1.013, 1.0].map { |mult| heat_pump.cooling_shr * mult }
      hp_ap.cool_cap_coeff_perf_map = [[1.6516044444444447, 0.0698916049382716, -0.0005546296296296296, -0.08870160493827162, 0.0004135802469135802, 0.00029077160493827157],
                                       [-6.84948049382716, 0.26946, -0.0019413580246913577, -0.03281469135802469, 0.00015694444444444442, 3.32716049382716e-05],
                                       [-4.53543086419753, 0.15358543209876546, -0.0009345679012345678, 0.002666913580246914, -7.993827160493826e-06, -0.00011617283950617283],
                                       [-3.500948395061729, 0.11738987654320988, -0.0006580246913580248, 0.007003148148148148, -2.8518518518518517e-05, -0.0001284259259259259],
                                       [1.8769221728395058, -0.04768641975308643, 0.0006885802469135801, 0.006643395061728395, 1.4209876543209876e-05, -0.00024043209876543206]]
      hp_ap.cool_cap_ft_spec = hp_ap.cool_cap_coeff_perf_map.select { |i| [0, 1, 2, 4].include? hp_ap.cool_cap_coeff_perf_map.index(i) }
      hp_ap.cool_cap_ft_spec_3 = hp_ap.cool_cap_coeff_perf_map.select { |i| [0, 1, 4].include? hp_ap.cool_cap_coeff_perf_map.index(i) }
      hp_ap.cool_eir_coeff_perf_map = [[2.896298765432099, -0.12487654320987657, 0.0012148148148148148, 0.04492037037037037, 8.734567901234567e-05, -0.0006348765432098764],
                                       [6.428076543209876, -0.20913209876543212, 0.0018521604938271604, 0.024392592592592594, 0.00019691358024691356, -0.0006012345679012346],
                                       [5.136356049382716, -0.1591530864197531, 0.0014151234567901232, 0.018665555555555557, 0.00020398148148148147, -0.0005407407407407407],
                                       [1.3823471604938273, -0.02875123456790123, 0.00038302469135802463, 0.006344814814814816, 0.00024836419753086417, -0.00047469135802469134],
                                       [-1.0411735802469133, 0.055261604938271605, -0.0004404320987654321, 0.0002154938271604939, 0.00017484567901234564, -0.0002017901234567901]]
      hp_ap.cool_eir_ft_spec = hp_ap.cool_eir_coeff_perf_map.select { |i| [0, 1, 2, 4].include? hp_ap.cool_eir_coeff_perf_map.index(i) }
      hp_ap.cool_eir_ft_spec_3 = hp_ap.cool_eir_coeff_perf_map.select { |i| [0, 1, 4].include? hp_ap.cool_eir_coeff_perf_map.index(i) }
      # Variable speed systems have constant flow ECM blowers, so the air handler can always achieve the design airflow rate by sacrificing blower power.
      # So we assume that there is only one corresponding airflow rate for each compressor speed.
      hp_ap.cool_eir_fflow_spec = [[1, 0, 0]] * 4
      hp_ap.cool_cap_fflow_spec = [[1, 0, 0]] * 4
      hp_ap.cap_ratio_seer_3 = hp_ap.cool_capacity_ratios.select { |i| [0, 1, 3].include? hp_ap.cool_capacity_ratios.index(i) }
      hp_ap.fan_speed_seer_3 = hp_ap.cool_fan_speed_ratios.select { |i| [0, 1, 3].include? hp_ap.cool_fan_speed_ratios.index(i) }
      hp_ap.cool_eers = calc_eers_cooling_4speed(heat_pump.cooling_efficiency_seer, hp_ap.cool_c_d, hp_ap.cap_ratio_seer_3, hp_ap.fan_speed_seer_3, hp_ap.fan_power_rated, hp_ap.cool_eir_ft_spec_3, hp_ap.cool_cap_ft_spec_3)
    end
  end

  def self.set_ashp_htg_curves(heat_pump)
    hp_ap = heat_pump.additional_properties
    if hp_ap.num_speeds == 1
      # From "Improved Modeling of Residential Air Conditioners and Heat Pumps for Energy Calculations", Cutler at al
      # https://www.nrel.gov/docs/fy13osti/56354.pdf
      hp_ap.heat_rated_airflow_rate = 384.1 # cfm/ton
      hp_ap.heat_capacity_ratios = [1.0]
      hp_ap.heat_fan_speed_ratios = [1.0]
      hp_ap.heat_eir_ft_spec = [[0.718398423, 0.003498178, 0.000142202, -0.005724331, 0.00014085, -0.000215321]]
      hp_ap.heat_cap_fflow_spec = [[0.694045465, 0.474207981, -0.168253446]]
      hp_ap.heat_eir_fflow_spec = [[2.185418751, -1.942827919, 0.757409168]]
      if heat_pump.heating_capacity_17F.nil?
        hp_ap.heat_cap_ft_spec = [[0.566333415, -0.000744164, -0.0000103, 0.009414634, 0.0000506, -0.00000675]]
      else
        hp_ap.heat_cap_ft_spec = calc_heat_cap_ft_spec_using_capacity_17F(heat_pump)
      end
      hp_ap.heat_cops = [calc_cop_heating_1speed(heat_pump.heating_efficiency_hspf, hp_ap.heat_c_d, hp_ap.fan_power_rated, hp_ap.heat_eir_ft_spec, hp_ap.heat_cap_ft_spec)]
    elsif hp_ap.num_speeds == 2
      # From "Improved Modeling of Residential Air Conditioners and Heat Pumps for Energy Calculations", Cutler at al
      # https://www.nrel.gov/docs/fy13osti/56354.pdf
      hp_ap.heat_rated_airflow_rate = 352.2 # cfm/ton
      hp_ap.heat_capacity_ratios = [0.72, 1.0]
      hp_ap.heat_fan_speed_ratios = [0.8, 1.0]
      hp_ap.heat_eir_ft_spec = [[0.36338171, 0.013523725, 0.000258872, -0.009450269, 0.000439519, -0.000653723],
                                [0.981100941, -0.005158493, 0.000243416, -0.005274352, 0.000230742, -0.000336954]]
      hp_ap.heat_cap_fflow_spec = [[0.741466907, 0.378645444, -0.119754733],
                                   [0.76634609, 0.32840943, -0.094701495]]
      hp_ap.heat_eir_fflow_spec = [[2.153618211, -1.737190609, 0.584269478],
                                   [2.001041353, -1.58869128, 0.587593517]]
      if heat_pump.heating_capacity_17F.nil?
        hp_ap.heat_cap_ft_spec = [[0.335690634, 0.002405123, -0.0000464, 0.013498735, 0.0000499, -0.00000725],
                                  [0.306358843, 0.005376987, -0.0000579, 0.011645092, 0.0000591, -0.0000203]]
      else
        hp_ap.heat_cap_ft_spec = calc_heat_cap_ft_spec_using_capacity_17F(heat_pump)
      end
      hp_ap.heat_cops = calc_cops_heating_2speed(heat_pump.heating_efficiency_hspf, hp_ap.heat_c_d, hp_ap.heat_capacity_ratios, hp_ap.heat_fan_speed_ratios, hp_ap.fan_power_rated, hp_ap.heat_eir_ft_spec, hp_ap.heat_cap_ft_spec)
    elsif hp_ap.num_speeds == 4
      # From Carrier heat pump lab testing
      hp_ap.heat_rated_airflow_rate = 296.9 # cfm/ton
      hp_ap.heat_capacity_ratios = [0.33, 0.56, 1.0, 1.17]
      hp_ap.heat_fan_speed_ratios = [0.63, 0.76, 1.0, 1.19]
      hp_ap.heat_eir_ft_spec = [[0.708311527, 0.020732093, 0.000391479, -0.037640031, 0.000979937, -0.001079042],
                                [0.025480155, 0.020169585, 0.000121341, -0.004429789, 0.000166472, -0.00036447],
                                [0.379003189, 0.014195012, 0.0000821046, -0.008894061, 0.000151519, -0.000210299],
                                [0.690404655, 0.00616619, 0.000137643, -0.009350199, 0.000153427, -0.000213258]]
      hp_ap.heat_cap_fflow_spec = [[1, 0, 0]] * 4
      hp_ap.heat_eir_fflow_spec = [[1, 0, 0]] * 4
      if heat_pump.heating_capacity_17F.nil?
        hp_ap.heat_cap_ft_spec = [[0.304192655, -0.003972566, 0.0000196432, 0.024471251, -0.000000774126, -0.0000841323],
                                  [0.496381324, -0.00144792, 0.0, 0.016020855, 0.0000203447, -0.0000584118],
                                  [0.697171186, -0.006189599, 0.0000337077, 0.014291981, 0.0000105633, -0.0000387956],
                                  [0.555513805, -0.001337363, -0.00000265117, 0.014328826, 0.0000163849, -0.0000480711]]
      else
        hp_ap.heat_cap_ft_spec = calc_heat_cap_ft_spec_using_capacity_17F(heat_pump)
      end
      hp_ap.heat_cops = calc_cops_heating_4speed(heat_pump.heating_efficiency_hspf, hp_ap.heat_c_d, hp_ap.heat_capacity_ratios, hp_ap.heat_fan_speed_ratios, hp_ap.fan_power_rated, hp_ap.heat_eir_ft_spec, hp_ap.heat_cap_ft_spec)
    end
  end

  def self.set_cool_curves_room_ac(cooling_system)
    clg_ap = cooling_system.additional_properties

<<<<<<< HEAD
    # From "Improved Modeling of Residential Air Conditioners and Heat Pumps for Energy Calculations", Cutler at al
    # https://www.nrel.gov/docs/fy13osti/56354.pdf
    clg_ap.cool_cap_ft_spec = [[3.68637657, -0.098352478, 0.000956357, 0.005838141, -0.0000127, -0.000131702]]
    clg_ap.cool_eir_ft_spec = [[-3.437356399, 0.136656369, -0.001049231, -0.0079378, 0.000185435, -0.0001441]]
    # Single stage systems have PSC or constant torque ECM blowers, so the airflow rate is affected by the static pressure losses.
    clg_ap.cool_cap_fflow_spec = [[0.718664047, 0.41797409, -0.136638137]]
    clg_ap.cool_eir_fflow_spec = [[1.143487507, -0.13943972, -0.004047787]]
=======
    # From Frigidaire 10.7 EER unit in Winkler et. al. Lab Testing of Window ACs (2013)
    clg_ap.cool_cap_ft_spec = [[0.43945980246913574, -0.0008922469135802481, 0.00013984567901234569, 0.0038489259259259253, -5.6327160493827156e-05, 2.041358024691358e-05]]
    clg_ap.cool_eir_ft_spec = [[6.310506172839506, -0.17705185185185185, 0.0014645061728395061, 0.012571604938271608, 0.0001493827160493827, -0.00040308641975308644]]
    clg_ap.cool_cap_fflow_spec = [[1, 0, 0]]
    clg_ap.cool_eir_fflow_spec = [[1, 0, 0]]
>>>>>>> 9cd1c7ad
  end

  def self.set_cool_curves_mshp(heat_pump, num_speeds)
    hp_ap = heat_pump.additional_properties

    # From Daikin mini-split lab testing
    hp_ap.cool_cap_ft_spec = [[0.7531983499655835, 0.003618193903031667, 0.0, 0.006574385031351544, -6.87181191015432e-05, 0.0]] * num_speeds
    hp_ap.cool_eir_ft_spec = [[-0.06376924779982301, -0.0013360593470367282, 1.413060577993827e-05, 0.019433076486584752, -4.91395947154321e-05, -4.909341249475308e-05]] * num_speeds
    hp_ap.cool_cap_fflow_spec = [[1, 0, 0]] * num_speeds
    hp_ap.cool_eir_fflow_spec = [[1, 0, 0]] * num_speeds

    hp_ap.cool_min_capacity_ratio = 0.4 # frac
    hp_ap.cool_max_capacity_ratio = 1.2 # frac
    hp_ap.cool_min_cfm_per_ton = 200.0 / hp_ap.cool_min_capacity_ratio # Convert cfm/ton of nominal rated capacity to cfm/ton of min capacity
    hp_ap.cool_max_cfm_per_ton = 425.0 / hp_ap.cool_max_capacity_ratio # Convert cfm/ton of nominal rated capacity to cfm/ton of max capacity
  end

  def self.set_heat_curves_mshp(heat_pump, num_speeds)
    hp_ap = heat_pump.additional_properties

    # From Daikin mini-split lab testing
    hp_ap.heat_eir_ft_spec = [[0.9999941697687026, 0.004684593830254383, 5.901286675833333e-05, -0.0028624467783091973, 1.3041120194135802e-05, -0.00016172918478765433]] * num_speeds
    hp_ap.heat_cap_fflow_spec = [[1, 0, 0]] * num_speeds
    hp_ap.heat_eir_fflow_spec = [[1, 0, 0]] * num_speeds

    # Derive coefficients from user input for capacity retention at outdoor drybulb temperature X [C].
    if heat_pump.heating_capacity_17F.nil? || ((heat_pump.heating_capacity_17F == 0) && (heat_pump.heating_capacity == 0))
      cap_retention_frac = 0.25 # frac
      cap_retention_temp = -5.0 # deg-F
    else
      cap_retention_frac = heat_pump.heating_capacity_17F / heat_pump.heating_capacity
      cap_retention_temp = 17.0 # deg-F
    end

    # Biquadratic: capacity multiplier = a + b*IAT + c*IAT^2 + d*OAT + e*OAT^2 + f*IAT*OAT
    x_A = UnitConversions.convert(cap_retention_temp, 'F', 'C')
    y_A = cap_retention_frac
    x_B = UnitConversions.convert(47.0, 'F', 'C') # 47F is the rating point
    y_B = 1.0 # Maximum capacity factor is 1 at the rating point, by definition (this is maximum capacity, not nominal capacity)
    oat_slope = (y_B - y_A) / (x_B - x_A)
    oat_intercept = y_A - (x_A * oat_slope)

    # Coefficients for the indoor temperature relationship are retained from the generic curve (Daikin lab data).
    iat_slope = -0.010386676170938
    iat_intercept = 0.219274275
    a = oat_intercept + iat_intercept
    b = iat_slope
    c = 0
    d = oat_slope
    e = 0
    f = 0
    hp_ap.heat_cap_ft_spec = [HVAC.convert_curve_biquadratic([a, b, c, d, e, f], false)] * num_speeds

    hp_ap.heat_min_capacity_ratio = 0.3 # frac
    hp_ap.heat_max_capacity_ratio = 1.2 # frac
    hp_ap.heat_min_cfm_per_ton = 200.0 / hp_ap.heat_min_capacity_ratio # Convert cfm/ton of nominal rated capacity to cfm/ton of min capacity
    hp_ap.heat_max_cfm_per_ton = 400.0 / hp_ap.heat_max_capacity_ratio # Convert cfm/ton of nominal rated capacity to cfm/ton of min capacity
  end

  def self.set_curves_gshp(heat_pump)
    hp_ap = heat_pump.additional_properties

    # E+ equation fit coil coefficients generated following approach in Tang's thesis:
    # See Appendix B of  https://hvac.okstate.edu/sites/default/files/pubs/theses/MS/27-Tang_Thesis_05.pdf
    # Coefficients generated by catalog data: https://files.climatemaster.com/Genesis-GS-Series-Product-Catalog.pdf, p180
    # Data point taken as rated condition:
    # EWT: 80F EAT:80/67F, AFR: 1200cfm, WFR: 4.5gpm
    hp_ap.cool_cap_ft_spec = [[-1.57177156131221, 4.60343712716819, -2.15976622898044, 0.0590964827802021, 0.0194696644460315]]
    hp_ap.cool_power_ft_spec = [[-4.42471086639888, 0.658017281046304, 4.37331801294626, 0.174096187531254, -0.0526514790164159]]
    hp_ap.cool_sh_ft_spec = [[4.54172823345154, 14.7653304889134, -18.3541272090485, -0.74401391092935, 0.545560799548833, 0.0182620032235494]]
    hp_ap.cool_rated_shrs_gross = [heat_pump.cooling_shr]
    # FUTURE: Reconcile these fan/pump adjustments with ANSI/RESNET/ICC 301-2019 Section 4.4.5
    fan_adjust_kw = UnitConversions.convert(400.0, 'Btu/hr', 'ton') * UnitConversions.convert(1.0, 'cfm', 'm^3/s') * 1000.0 * 0.35 * 249.0 / 300.0 # Adjustment per ISO 13256-1 Internal pressure drop across heat pump assumed to be 0.5 in. w.g.
    pump_adjust_kw = UnitConversions.convert(3.0, 'Btu/hr', 'ton') * UnitConversions.convert(1.0, 'gal/min', 'm^3/s') * 1000.0 * 6.0 * 2990.0 / 3000.0 # Adjustment per ISO 13256-1 Internal Pressure drop across heat pump coil assumed to be 11ft w.g.
    cool_eir = UnitConversions.convert((1.0 - heat_pump.cooling_efficiency_eer * (fan_adjust_kw + pump_adjust_kw)) / (heat_pump.cooling_efficiency_eer * (1.0 + UnitConversions.convert(fan_adjust_kw, 'Wh', 'Btu'))), 'Wh', 'Btu')
    hp_ap.cool_rated_eirs = [cool_eir]

    # E+ equation fit coil coefficients from Tang's thesis:
    # See Appendix B Figure B.3 of  https://hvac.okstate.edu/sites/default/files/pubs/theses/MS/27-Tang_Thesis_05.pdf
    # Coefficients generated by catalog data
    hp_ap.heat_cap_ft_spec = [[-5.12650150, -0.93997630, 7.21443206, 0.121065721, 0.051809805]]
    hp_ap.heat_power_ft_spec = [[-7.73235249, 6.43390775, 2.29152262, -0.175598629, 0.005888871]]
    heat_eir = (1.0 - heat_pump.heating_efficiency_cop * (fan_adjust_kw + pump_adjust_kw)) / (heat_pump.heating_efficiency_cop * (1.0 - fan_adjust_kw))
    hp_ap.heat_rated_eirs = [heat_eir]
  end

  def self.get_default_compressor_type(hvac_type, seer)
    if [HPXML::HVACTypeCentralAirConditioner,
        HPXML::HVACTypeHeatPumpAirToAir].include? hvac_type
      if seer <= 15
        return HPXML::HVACCompressorTypeSingleStage
      elsif seer <= 21
        return HPXML::HVACCompressorTypeTwoStage
      elsif seer > 21
        return HPXML::HVACCompressorTypeVariableSpeed
      end
    end
    return
  end

  def self.get_default_ceiling_fan_power()
    # Per ANSI/RESNET/ICC 301
    return 42.6 # W
  end

  def self.get_default_ceiling_fan_quantity(nbeds)
    # Per ANSI/RESNET/ICC 301
    return nbeds + 1
  end

  def self.get_default_ceiling_fan_months(weather)
    # Per ANSI/RESNET/ICC 301
    months = [0] * 12
    weather.data.MonthlyAvgDrybulbs.each_with_index do |val, m|
      next unless val > 63.0 # deg-F

      months[m] = 1
    end
    return months
  end

  def self.get_default_heating_and_cooling_seasons(weather)
    # Calculates heating/cooling seasons from BAHSP definition

    monthly_temps = weather.data.MonthlyAvgDrybulbs
    heat_design_db = weather.design.HeatingDrybulb

    # create basis lists with zero for every month
    cooling_season_temp_basis = Array.new(monthly_temps.length, 0.0)
    heating_season_temp_basis = Array.new(monthly_temps.length, 0.0)

    monthly_temps.each_with_index do |temp, i|
      if temp < 66.0
        heating_season_temp_basis[i] = 1.0
      elsif temp >= 66.0
        cooling_season_temp_basis[i] = 1.0
      end

      if ((i == 0) || (i == 11)) && (heat_design_db < 59.0)
        heating_season_temp_basis[i] = 1.0
      elsif (i == 6) || (i == 7)
        cooling_season_temp_basis[i] = 1.0
      end
    end

    cooling_season = Array.new(monthly_temps.length, 0.0)
    heating_season = Array.new(monthly_temps.length, 0.0)

    monthly_temps.each_with_index do |temp, i|
      # Heating overlaps with cooling at beginning of summer
      if i == 0 # January
        prevmonth = 11 # December
      else
        prevmonth = i - 1
      end

      if ((heating_season_temp_basis[i] == 1.0) || ((cooling_season_temp_basis[prevmonth] == 0.0) && (cooling_season_temp_basis[i] == 1.0)))
        heating_season[i] = 1.0
      else
        heating_season[i] = 0.0
      end

      if ((cooling_season_temp_basis[i] == 1.0) || ((heating_season_temp_basis[prevmonth] == 0.0) && (heating_season_temp_basis[i] == 1.0)))
        cooling_season[i] = 1.0
      else
        cooling_season[i] = 0.0
      end
    end

    # Find the first month of cooling and add one month
    (1...12).to_a.each do |i|
      if cooling_season[i] == 1.0
        cooling_season[i - 1] = 1.0
        break
      end
    end

    return heating_season, cooling_season
  end

  private

  def self.set_pump_power_ems_program(model, pump_w, pump, heating_object)
    # EMS is used to set the pump power.
    # Without EMS, the pump power will vary according to the plant loop part load ratio
    # (based on flow rate) rather than the boiler part load ratio (based on load).

    # Sensors
    if heating_object.is_a? OpenStudio::Model::BoilerHotWater
      heating_plr_sensor = OpenStudio::Model::EnergyManagementSystemSensor.new(model, 'Boiler Part Load Ratio')
      heating_plr_sensor.setName("#{heating_object.name} plr s")
      heating_plr_sensor.setKeyName(heating_object.name.to_s)
    elsif heating_object.is_a? OpenStudio::Model::AirLoopHVACUnitarySystem
      heating_plr_sensor = OpenStudio::Model::EnergyManagementSystemSensor.new(model, 'Unitary System Part Load Ratio')
      heating_plr_sensor.setName("#{heating_object.name} plr s")
      heating_plr_sensor.setKeyName(heating_object.name.to_s)
    end

    pump_mfr_sensor = OpenStudio::Model::EnergyManagementSystemSensor.new(model, 'Pump Mass Flow Rate')
    pump_mfr_sensor.setName("#{pump.name} mfr s")
    pump_mfr_sensor.setKeyName(pump.name.to_s)

    # Internal variable
    pump_rated_mfr_var = OpenStudio::Model::EnergyManagementSystemInternalVariable.new(model, EPlus::EMSIntVarPumpMFR)
    pump_rated_mfr_var.setName("#{pump.name} rated mfr")
    pump_rated_mfr_var.setInternalDataIndexKeyName(pump.name.to_s)

    # Actuator
    pump_pressure_rise_act = OpenStudio::Model::EnergyManagementSystemActuator.new(pump, *EPlus::EMSActuatorPumpPressureRise)
    pump_pressure_rise_act.setName("#{pump.name} pressure rise act")

    # Program
    # See https://bigladdersoftware.com/epx/docs/9-3/ems-application-guide/hvac-systems-001.html#pump
    pump_program = OpenStudio::Model::EnergyManagementSystemProgram.new(model)
    pump_program.setName("#{pump.name} power program")
    pump_program.addLine("Set heating_plr = #{heating_plr_sensor.name}")
    pump_program.addLine("Set pump_total_eff = #{pump_rated_mfr_var.name} / 1000 * #{pump.ratedPumpHead} / #{pump.ratedPowerConsumption.get}")
    pump_program.addLine("Set pump_vfr = #{pump_mfr_sensor.name} / 1000")
    pump_program.addLine('If pump_vfr > 0')
    pump_program.addLine("  Set #{pump_pressure_rise_act.name} = #{pump_w} * heating_plr * pump_total_eff / pump_vfr")
    pump_program.addLine('Else')
    pump_program.addLine("  Set #{pump_pressure_rise_act.name} = 0")
    pump_program.addLine('EndIf')

    # Calling Point
    pump_program_calling_manager = OpenStudio::Model::EnergyManagementSystemProgramCallingManager.new(model)
    pump_program_calling_manager.setName("#{pump.name} power program calling manager")
    pump_program_calling_manager.setCallingPoint('EndOfSystemTimestepBeforeHVACReporting')
    pump_program_calling_manager.addProgram(pump_program)
  end

  def self.disaggregate_fan_or_pump(model, fan_or_pump, htg_object, clg_object, backup_htg_object)
    # Disaggregate into heating/cooling output energy use.

    hvac_objects = []

    if fan_or_pump.is_a?(OpenStudio::Model::FanOnOff) || fan_or_pump.is_a?(OpenStudio::Model::FanVariableVolume)
      fan_or_pump_sensor = OpenStudio::Model::EnergyManagementSystemSensor.new(model, "Fan #{EPlus::FuelTypeElectricity} Energy")
    elsif fan_or_pump.is_a? OpenStudio::Model::PumpVariableSpeed
      fan_or_pump_sensor = OpenStudio::Model::EnergyManagementSystemSensor.new(model, "Pump #{EPlus::FuelTypeElectricity} Energy")
    elsif fan_or_pump.is_a? OpenStudio::Model::ElectricEquipment
      fan_or_pump_sensor = OpenStudio::Model::EnergyManagementSystemSensor.new(model, "Electric Equipment #{EPlus::FuelTypeElectricity} Energy")
    else
      fail "Unexpected fan/pump object '#{fan_or_pump.name}'."
    end
    fan_or_pump_sensor.setName("#{fan_or_pump.name} s")
    fan_or_pump_sensor.setKeyName(fan_or_pump.name.to_s)
    hvac_objects << fan_or_pump_sensor

    if clg_object.nil?
      clg_object_sensor = nil
    else
      if clg_object.is_a? OpenStudio::Model::EvaporativeCoolerDirectResearchSpecial
        var = 'Evaporative Cooler Water Volume'
      else
        var = "Cooling Coil #{EPlus::FuelTypeElectricity} Energy"
      end
      clg_object_sensor = OpenStudio::Model::EnergyManagementSystemSensor.new(model, var)
      clg_object_sensor.setName("#{clg_object.name} s")
      clg_object_sensor.setKeyName(clg_object.name.to_s)
      hvac_objects << clg_object_sensor
    end

    if htg_object.nil?
      htg_object_sensor = nil
    else
      var = "Heating Coil #{EPlus::FuelTypeElectricity} Energy"
      if htg_object.is_a? OpenStudio::Model::CoilHeatingGas
        var = "Heating Coil #{htg_object.fuelType} Energy"
      elsif htg_object.is_a? OpenStudio::Model::ZoneHVACBaseboardConvectiveWater
        var = 'Baseboard Total Heating Energy'
      elsif htg_object.is_a? OpenStudio::Model::ZoneHVACFourPipeFanCoil
        var = 'Fan Coil Heating Energy'
      end

      htg_object_sensor = OpenStudio::Model::EnergyManagementSystemSensor.new(model, var)
      htg_object_sensor.setName("#{htg_object.name} s")
      htg_object_sensor.setKeyName(htg_object.name.to_s)
      hvac_objects << htg_object_sensor
    end

    if backup_htg_object.nil?
      backup_htg_object_sensor = nil
    else
      var = "Heating Coil #{EPlus::FuelTypeElectricity} Energy"
      if backup_htg_object.is_a? OpenStudio::Model::CoilHeatingGas
        var = "Heating Coil #{backup_htg_object.fuelType} Energy"
      end

      backup_htg_object_sensor = OpenStudio::Model::EnergyManagementSystemSensor.new(model, var)
      backup_htg_object_sensor.setName("#{backup_htg_object.name} s")
      backup_htg_object_sensor.setKeyName(backup_htg_object.name.to_s)
      hvac_objects << backup_htg_object_sensor
    end

    sensors = { 'clg' => clg_object_sensor,
                'primary_htg' => htg_object_sensor,
                'backup_htg' => backup_htg_object_sensor }
    sensors = sensors.select { |m, s| !s.nil? }

    fan_or_pump_var = fan_or_pump.name.to_s.gsub(' ', '_')

    # Disaggregate electric fan/pump energy
    fan_or_pump_program = OpenStudio::Model::EnergyManagementSystemProgram.new(model)
    fan_or_pump_program.setName("#{fan_or_pump_var} disaggregate program")
    if htg_object.is_a?(OpenStudio::Model::ZoneHVACBaseboardConvectiveWater) || htg_object.is_a?(OpenStudio::Model::ZoneHVACFourPipeFanCoil)
      # Pump may occassionally run when baseboard isn't, so just assign all pump energy here
      mode, sensor = sensors.first
      if (sensors.size != 1) || (mode != 'primary_htg')
        fail 'Unexpected situation.'
      end
      fan_or_pump_program.addLine("  Set #{fan_or_pump_var}_#{mode} = #{fan_or_pump_sensor.name}")
    else
      sensors.each do |mode, sensor|
        fan_or_pump_program.addLine("Set #{fan_or_pump_var}_#{mode} = 0")
      end
      sensors.each_with_index do |(mode, sensor), i|
        if i == 0
          fan_or_pump_program.addLine("If #{sensor.name} > 0")
        elsif i == 2
          fan_or_pump_program.addLine('Else')
        else
          fan_or_pump_program.addLine("ElseIf #{sensor.name} > 0")
        end
        fan_or_pump_program.addLine("  Set #{fan_or_pump_var}_#{mode} = #{fan_or_pump_sensor.name}")
      end
      fan_or_pump_program.addLine('EndIf')
    end
    hvac_objects << fan_or_pump_program

    fan_or_pump_program_calling_manager = OpenStudio::Model::EnergyManagementSystemProgramCallingManager.new(model)
    fan_or_pump_program_calling_manager.setName("#{fan_or_pump.name} disaggregate program calling manager")
    fan_or_pump_program_calling_manager.setCallingPoint('EndOfSystemTimestepBeforeHVACReporting')
    fan_or_pump_program_calling_manager.addProgram(fan_or_pump_program)
    hvac_objects << fan_or_pump_program_calling_manager

    sensors.each do |mode, sensor|
      next if sensor.nil?

      fan_or_pump_ems_output_var = OpenStudio::Model::EnergyManagementSystemOutputVariable.new(model, "#{fan_or_pump_var}_#{mode}")
      name = { 'clg' => Constants.ObjectNameFanPumpDisaggregateCool(fan_or_pump.name.to_s),
               'primary_htg' => Constants.ObjectNameFanPumpDisaggregatePrimaryHeat(fan_or_pump.name.to_s),
               'backup_htg' => Constants.ObjectNameFanPumpDisaggregateBackupHeat(fan_or_pump.name.to_s) }[mode]
      fan_or_pump_ems_output_var.setName(name)
      fan_or_pump_ems_output_var.setTypeOfDataInVariable('Summed')
      fan_or_pump_ems_output_var.setUpdateFrequency('SystemTimestep')
      fan_or_pump_ems_output_var.setEMSProgramOrSubroutineName(fan_or_pump_program)
      fan_or_pump_ems_output_var.setUnits('J')
      hvac_objects << fan_or_pump_ems_output_var
    end

    return hvac_objects
  end

  def self.adjust_dehumidifier_load_EMS(fraction_served, zone_hvac, model, living_space)
    # adjust hvac load to space when dehumidifier serves less than 100% dehumidification load. (With E+ dehumidifier object, it can only model 100%)

    # sensor
    dehumidifier_sens_htg = OpenStudio::Model::EnergyManagementSystemSensor.new(model, 'Zone Dehumidifier Sensible Heating Rate')
    dehumidifier_sens_htg.setName("#{zone_hvac.name} sens htg")
    dehumidifier_sens_htg.setKeyName(zone_hvac.name.to_s)
    dehumidifier_power = OpenStudio::Model::EnergyManagementSystemSensor.new(model, "Zone Dehumidifier #{EPlus::FuelTypeElectricity} Rate")
    dehumidifier_power.setName("#{zone_hvac.name} power htg")
    dehumidifier_power.setKeyName(zone_hvac.name.to_s)

    # actuator
    dehumidifier_load_adj_def = OpenStudio::Model::OtherEquipmentDefinition.new(model)
    dehumidifier_load_adj_def.setName("#{zone_hvac.name} sens htg adj def")
    dehumidifier_load_adj_def.setDesignLevel(0)
    dehumidifier_load_adj_def.setFractionRadiant(0)
    dehumidifier_load_adj_def.setFractionLatent(0)
    dehumidifier_load_adj_def.setFractionLost(0)
    dehumidifier_load_adj = OpenStudio::Model::OtherEquipment.new(dehumidifier_load_adj_def)
    dehumidifier_load_adj.setName("#{zone_hvac.name} sens htg adj")
    dehumidifier_load_adj.setSpace(living_space)
    dehumidifier_load_adj.setSchedule(model.alwaysOnDiscreteSchedule)

    dehumidifier_load_adj_act = OpenStudio::Model::EnergyManagementSystemActuator.new(dehumidifier_load_adj, *EPlus::EMSActuatorOtherEquipmentPower)
    dehumidifier_load_adj_act.setName("#{zone_hvac.name} sens htg adj act")

    # EMS program
    program = OpenStudio::Model::EnergyManagementSystemProgram.new(model)
    program.setName("#{zone_hvac.name} load adj program")
    program.addLine("If #{dehumidifier_sens_htg.name} > 0")
    program.addLine("  Set #{dehumidifier_load_adj_act.name} = - (#{dehumidifier_sens_htg.name} - #{dehumidifier_power.name}) * (1 - #{fraction_served})")
    program.addLine('Else')
    program.addLine("  Set #{dehumidifier_load_adj_act.name} = 0")
    program.addLine('EndIf')

    program_calling_manager = OpenStudio::Model::EnergyManagementSystemProgramCallingManager.new(model)
    program_calling_manager.setName(program.name.to_s + 'calling manager')
    program_calling_manager.setCallingPoint('BeginTimestepBeforePredictor')
    program_calling_manager.addProgram(program)
  end

  def self.create_supp_heating_coil(model, obj_name, heat_pump)
    fuel = heat_pump.backup_heating_fuel
    capacity = heat_pump.backup_heating_capacity
    efficiency = heat_pump.backup_heating_efficiency_percent
    efficiency = heat_pump.backup_heating_efficiency_afue if efficiency.nil?

    if fuel.nil?
      fuel = HPXML::FuelTypeElectricity
      capacity = 0.0
      efficiency = 1.0
    end

    if fuel == HPXML::FuelTypeElectricity
      htg_supp_coil = OpenStudio::Model::CoilHeatingElectric.new(model, model.alwaysOnDiscreteSchedule)
      htg_supp_coil.setEfficiency(efficiency)
    else
      htg_supp_coil = OpenStudio::Model::CoilHeatingGas.new(model)
      htg_supp_coil.setGasBurnerEfficiency(efficiency)
      htg_supp_coil.setParasiticElectricLoad(0)
      htg_supp_coil.setParasiticGasLoad(0)
      htg_supp_coil.setFuelType(EPlus.fuel_type(fuel))
    end
    htg_supp_coil.setNominalCapacity(UnitConversions.convert(capacity, 'Btu/hr', 'W'))
    htg_supp_coil.setName(obj_name + ' ' + Constants.ObjectNameBackupHeatingCoil)
    return htg_supp_coil
  end

  def self.create_supply_fan(model, obj_name, num_speeds, fan_watts_per_cfm, fan_cfm)
    if num_speeds == 1
      fan = OpenStudio::Model::FanOnOff.new(model, model.alwaysOnDiscreteSchedule)
    else
      fan_power_curve = create_curve_exponent(model, [0, 1, 3], obj_name + ' fan power curve', -100, 100)
      fan_eff_curve = create_curve_cubic(model, [0, 1, 0, 0], obj_name + ' fan eff curve', 0, 1, 0.01, 1)
      fan = OpenStudio::Model::FanOnOff.new(model, model.alwaysOnDiscreteSchedule, fan_power_curve, fan_eff_curve)
    end
    set_fan_power(fan, fan_watts_per_cfm)
    fan.setName(obj_name + ' supply fan')
    fan.setEndUseSubcategory('supply fan')
    fan.setMotorEfficiency(1.0)
    fan.setMotorInAirstreamFraction(1.0)
    fan.setMaximumFlowRate(UnitConversions.convert(fan_cfm, 'cfm', 'm^3/s'))
    return fan
  end

  def self.create_air_loop_unitary_system(model, obj_name, fan, htg_coil, clg_coil, htg_supp_coil, htg_cfm, clg_cfm, supp_max_temp = nil)
    air_loop_unitary = OpenStudio::Model::AirLoopHVACUnitarySystem.new(model)
    air_loop_unitary.setName(obj_name + ' unitary system')
    air_loop_unitary.setAvailabilitySchedule(model.alwaysOnDiscreteSchedule)
    air_loop_unitary.setSupplyFan(fan)
    air_loop_unitary.setFanPlacement('BlowThrough')
    air_loop_unitary.setSupplyAirFanOperatingModeSchedule(model.alwaysOffDiscreteSchedule)
    air_loop_unitary.setSupplyAirFlowRateMethodDuringHeatingOperation('SupplyAirFlowRate')
    if htg_coil.nil?
      air_loop_unitary.setSupplyAirFlowRateDuringHeatingOperation(0.0)
    else
      air_loop_unitary.setHeatingCoil(htg_coil)
      air_loop_unitary.setSupplyAirFlowRateDuringHeatingOperation(UnitConversions.convert(htg_cfm, 'cfm', 'm^3/s'))
    end
    air_loop_unitary.setSupplyAirFlowRateMethodDuringCoolingOperation('SupplyAirFlowRate')
    if clg_coil.nil?
      air_loop_unitary.setSupplyAirFlowRateDuringCoolingOperation(0.0)
    else
      air_loop_unitary.setCoolingCoil(clg_coil)
      air_loop_unitary.setSupplyAirFlowRateDuringCoolingOperation(UnitConversions.convert(clg_cfm, 'cfm', 'm^3/s'))
    end
    if htg_supp_coil.nil?
      air_loop_unitary.setMaximumSupplyAirTemperature(UnitConversions.convert(120.0, 'F', 'C'))
    else
      air_loop_unitary.setSupplementalHeatingCoil(htg_supp_coil)
      air_loop_unitary.setMaximumSupplyAirTemperature(UnitConversions.convert(200.0, 'F', 'C')) # higher temp for supplemental heat as to not severely limit its use, resulting in unmet hours.
      air_loop_unitary.setMaximumOutdoorDryBulbTemperatureforSupplementalHeaterOperation(UnitConversions.convert(supp_max_temp, 'F', 'C'))
    end
    air_loop_unitary.setSupplyAirFlowRateWhenNoCoolingorHeatingisRequired(0)
    return air_loop_unitary
  end

  def self.create_air_loop(model, obj_name, system, control_zone, sequential_heat_load_frac, sequential_cool_load_frac, airflow_cfm)
    air_loop = OpenStudio::Model::AirLoopHVAC.new(model)
    air_loop.setAvailabilitySchedule(model.alwaysOnDiscreteSchedule)
    air_loop.setName(obj_name + ' airloop')
    air_loop.zoneSplitter.setName(obj_name + ' zone splitter')
    air_loop.zoneMixer.setName(obj_name + ' zone mixer')
    air_loop.setDesignSupplyAirFlowRate(UnitConversions.convert(airflow_cfm, 'cfm', 'm^3/s'))
    system.addToNode(air_loop.supplyInletNode)

    if system.is_a? OpenStudio::Model::AirLoopHVACUnitarySystem
      air_terminal = OpenStudio::Model::AirTerminalSingleDuctUncontrolled.new(model, model.alwaysOnDiscreteSchedule)
      system.setControllingZoneorThermostatLocation(control_zone)
    else
      air_terminal = OpenStudio::Model::AirTerminalSingleDuctVAVNoReheat.new(model, model.alwaysOnDiscreteSchedule)
      air_terminal.setConstantMinimumAirFlowFraction(0)
      air_terminal.setFixedMinimumAirFlowRate(0)
    end
    air_terminal.setMaximumAirFlowRate(UnitConversions.convert(airflow_cfm, 'cfm', 'm^3/s'))
    air_terminal.setName(obj_name + ' terminal')
    air_loop.multiAddBranchForZone(control_zone, air_terminal)

    control_zone.setSequentialHeatingFractionSchedule(air_terminal, get_sequential_load_schedule(model, sequential_heat_load_frac))
    control_zone.setSequentialCoolingFractionSchedule(air_terminal, get_sequential_load_schedule(model, sequential_cool_load_frac))

    return air_loop
  end

  def self.apply_dehumidifier_ief_to_ef_inputs(dh_type, w_coeff, ef_coeff, ief, water_removal_rate)
    # Shift inputs under IEF test conditions to E+ supported EF test conditions
    # test conditions
    if dh_type == HPXML::DehumidifierTypePortable
      ief_db = UnitConversions.convert(65.0, 'F', 'C') # degree C
    elsif dh_type == HPXML::DehumidifierTypeWholeHome
      ief_db = UnitConversions.convert(73.0, 'F', 'C') # degree C
    end
    rh = 60.0 # for both EF and IEF test conditions, %

    # Independent variables applied to curve equations
    var_array_ief = [1, ief_db, ief_db * ief_db, rh, rh * rh, ief_db * rh]

    # Curved values under EF test conditions
    curve_value_ef = 1 # Curves are normalized to 1.0 under EF test conditions, 80F, 60%
    # Curve values under IEF test conditions
    ef_curve_value_ief = var_array_ief.zip(ef_coeff).map { |var, coeff| var * coeff }.sum(0.0)
    water_removal_curve_value_ief = var_array_ief.zip(w_coeff).map { |var, coeff| var * coeff }.sum(0.0)

    # E+ inputs under EF test conditions
    ef_input = ief / ef_curve_value_ief * curve_value_ef
    water_removal_rate_input = water_removal_rate / water_removal_curve_value_ief * curve_value_ef

    return ef_input, water_removal_rate_input
  end

  def self.get_default_boiler_eae(heating_system)
    if heating_system.heating_system_type != HPXML::HVACTypeBoiler
      return
    end
    if not heating_system.electric_auxiliary_energy.nil?
      return heating_system.electric_auxiliary_energy
    end

    # From ANSI/RESNET/ICC 301-2019 Standard
    fuel = heating_system.heating_system_fuel

    if heating_system.is_shared_system
      distribution_system = heating_system.distribution_system
      distribution_type = distribution_system.distribution_system_type

      if distribution_type == HPXML::HVACDistributionTypeHydronic
        if distribution_system.hydronic_type == HPXML::HydronicTypeWaterLoop
          # Shared boiler w/ WLHP
          if heating_system.shared_loop_watts.nil?
            return 265.0 # kWh/yr, per ANSI/RESNET/ICC 301-2019 Table 4.5.2(5)
          else
            sp_kw = UnitConversions.convert(heating_system.shared_loop_watts, 'W', 'kW')
            n_dweq = heating_system.number_of_units_served.to_f
            aux_in = 0.0 # ANSI/RESNET/ICC 301-2019 Section 4.4.7.2
          end
        else
          # Shared boiler w/ baseboard/radiators/etc
          if heating_system.shared_loop_watts.nil?
            return 220.0 # kWh/yr, per ANSI/RESNET/ICC 301-2019 Table 4.5.2(5)
          else
            sp_kw = UnitConversions.convert(heating_system.shared_loop_watts, 'W', 'kW')
            n_dweq = heating_system.number_of_units_served.to_f
            aux_in = 0.0
          end
        end
      elsif distribution_type == HPXML::HVACDistributionTypeAir
        if distribution_system.air_type == HPXML::AirTypeFanCoil
          # Shared boiler w/ fan coil
          if heating_system.shared_loop_watts.nil? || heating_system.fan_coil_watts.nil?
            return 438.0 # kWh/yr, per ANSI/RESNET/ICC 301-2019 Table 4.5.2(5)
          else
            sp_kw = UnitConversions.convert(heating_system.shared_loop_watts, 'W', 'kW')
            n_dweq = heating_system.number_of_units_served.to_f
            aux_in = UnitConversions.convert(heating_system.fan_coil_watts, 'W', 'kW')
          end
        end
      end

      # ANSI/RESNET/ICC 301-2019 Equation 4.4-5
      return (((sp_kw / n_dweq) + aux_in) * 2080.0).round(2) # kWh/yr

    else # In-unit boilers

      if [HPXML::FuelTypeNaturalGas,
          HPXML::FuelTypePropane,
          HPXML::FuelTypeElectricity,
          HPXML::FuelTypeWoodCord,
          HPXML::FuelTypeWoodPellets].include? fuel
        return 170.0 # kWh/yr
      elsif [HPXML::FuelTypeOil,
             HPXML::FuelTypeOil1,
             HPXML::FuelTypeOil2,
             HPXML::FuelTypeOil4,
             HPXML::FuelTypeOil5or6,
             HPXML::FuelTypeDiesel,
             HPXML::FuelTypeKerosene,
             HPXML::FuelTypeCoal,
             HPXML::FuelTypeCoalAnthracite,
             HPXML::FuelTypeCoalBituminous,
             HPXML::FuelTypeCoke].include? fuel
        return 330.0 # kWh/yr
      end

    end
  end

  def self.calc_heat_cap_ft_spec_using_capacity_17F(heat_pump)
    num_speeds = heat_pump.additional_properties.num_speeds

    # Indoor temperature slope and intercept used if Q_17 is specified (derived using heat_cap_ft_spec)
    # NOTE: Using Q_17 assumes the same curve for all speeds
    if num_speeds == 1
      iat_slope = -0.002303414
      iat_intercept = 0.18417308
    elsif num_speeds == 2
      iat_slope = -0.002947013
      iat_intercept = 0.23168251
    elsif num_speeds == 4
      iat_slope = -0.002897048
      iat_intercept = 0.209319129
    end

    # Derive coefficients from user input for heating capacity at 47F and 17F
    # Biquadratic: capacity multiplier = a + b*IAT + c*IAT^2 + d*OAT + e*OAT^2 + f*IAT*OAT
    x_A = 17.0
    if heat_pump.heating_capacity > 0
      y_A = heat_pump.heating_capacity_17F / heat_pump.heating_capacity
    else
      y_A = 0.5 # Arbitrary
    end
    x_B = 47.0 # 47F is the rating point
    y_B = 1.0

    oat_slope = (y_B - y_A) / (x_B - x_A)
    oat_intercept = y_A - (x_A * oat_slope)

    heat_cap_ft_spec = []
    (1..num_speeds).to_a.each do |speed, i|
      heat_cap_ft_spec << [oat_intercept + iat_intercept, iat_slope, 0, oat_slope, 0, 0]
    end

    return heat_cap_ft_spec
  end

  def self.calc_eir_from_cop(cop, fan_power_rated)
    return UnitConversions.convert((UnitConversions.convert(1.0, 'Btu', 'Wh') + fan_power_rated * 0.03333) / cop - fan_power_rated * 0.03333, 'Wh', 'Btu')
  end

  def self.calc_eir_from_eer(eer, fan_power_rated)
    return UnitConversions.convert((1.0 - UnitConversions.convert(fan_power_rated * 0.03333, 'Wh', 'Btu')) / eer - fan_power_rated * 0.03333, 'Wh', 'Btu')
  end

  def self.calc_eer_from_eir(eir, fan_power_rated)
    cfm_per_ton = 400.0
    cfm_per_btuh = cfm_per_ton / 12000.0
    return ((1.0 - 3.412 * (fan_power_rated * cfm_per_btuh)) / (eir / 3.412 + (fan_power_rated * cfm_per_btuh)))
  end

  def self.calc_eers_from_eir_2speed(eer_2, fan_power_rated)
    # Returns low and high stage EER A given high stage EER A

    eir_2_a = calc_eir_from_eer(eer_2, fan_power_rated)

    eir_1_a = 0.8887 * eir_2_a + 0.0083 # Relationship derived using Dylan's data for two stage heat pumps

    return [calc_eer_from_eir(eir_1_a, fan_power_rated), eer_2]
  end

  def self.calc_eers_from_eir_4speed(eer_nom, fan_power_rated, calc_type = 'seer')
    # Returns EER A at minimum, intermediate, and nominal speed given EER A (and a fourth speed if calc_type != 'seer')

    eir_nom = calc_eir_from_eer(eer_nom, fan_power_rated)

    if calc_type.include? 'seer'
      indices = [0, 1, 4]
    else
      indices = [0, 1, 2, 4]
    end

    cop_ratios = [1.07, 1.11, 1.08, 1.05, 1.0] # Gross cop

    # Seer calculation is based on performance at three speeds
    cops = [cop_ratios[indices[0]], cop_ratios[indices[1]], cop_ratios[indices[2]]]

    unless calc_type.include? 'seer'
      cops << cop_ratios[indices[3]]
    end

    eers = []
    cops.each do |mult|
      eir = eir_nom / mult
      eers << calc_eer_from_eir(eir, fan_power_rated)
    end

    return eers
  end

  def self.calc_cop_from_eir(eir, fan_power_rated)
    cfm_per_ton = 400.0
    cfm_per_btuh = cfm_per_ton / 12000.0
    return (1.0 / 3.412 + fan_power_rated * cfm_per_btuh) / (eir / 3.412 + fan_power_rated * cfm_per_btuh)
  end

  def self.calc_cops_from_eir_2speed(cop_2, fan_power_rated)
    # Returns low and high stage rated cop given high stage cop

    eir_2 = calc_eir_from_cop(cop_2, fan_power_rated)

    eir_1 = 0.6241 * eir_2 + 0.0681 # Relationship derived using Dylan's data for Carrier two stage heat pumps

    return [calc_cop_from_eir(eir_1, fan_power_rated), cop_2]
  end

  def self.calc_cops_from_eir_4speed(cop_nom, fan_power_rated, calc_type = 'hspf')
    # Returns rated cop at minimum, intermediate, and nominal speed given rated cop

    eir_nom = calc_eir_from_cop(cop_nom, fan_power_rated)

    cop_ratios = [1.385171617, 1.183214059, 1.0, 0.95544453] # Updated based on Nordyne 3 ton heat pump

    # HSPF calculation is based on performance at three speeds
    if calc_type == 'hspf'
      indices = [0, 1, 2]
    elsif calc_type == 'model'
      indices = [0, 1, 2, 3]
    end

    cops_net = []
    indices.each do |i|
      eir = eir_nom / cop_ratios[i]
      cops_net << calc_cop_from_eir(eir, fan_power_rated)
    end

    return cops_net
  end

  def self.calc_eer_cooling_1speed(seer, c_d, fan_power_rated, coeff_eir)
    # Directly calculate cooling coil net EER at condition A (95/80/67) using SEER

    # 1. Calculate EER_b using SEER and c_d
    eer_b = seer / (1.0 - 0.5 * c_d)

    # 2. Calculate EIR_b
    eir_b = calc_eir_from_eer(eer_b, fan_power_rated)

    # 3. Calculate EIR_a using performance curves
    eir_a = eir_b / MathTools.biquadratic(67.0, 82.0, coeff_eir[0])
    eer_a = calc_eer_from_eir(eir_a, fan_power_rated)

    return eer_a
  end

  def self.calc_eers_cooling_2speed(seer, c_d, capacity_ratios, fanspeed_ratios, fan_power_rated, coeff_eir, coeff_q)
    # Iterate to find rated net EERs given SEER using simple bisection method for two stage heat pumps

    # Initial large bracket of EER (A condition) to span possible SEER range
    eer_a = 5.0
    eer_b = 20.0

    # Iterate
    iter_max = 100
    tol = 0.0001

    err = 1
    eer_c = (eer_a + eer_b) / 2.0
    (1..iter_max).each do |n|
      eers = calc_eers_from_eir_2speed(eer_a, fan_power_rated)
      f_a = calc_seer_2speed(eers, c_d, capacity_ratios, fanspeed_ratios, fan_power_rated, coeff_eir, coeff_q) - seer

      eers = calc_eers_from_eir_2speed(eer_c, fan_power_rated)
      f_c = calc_seer_2speed(eers, c_d, capacity_ratios, fanspeed_ratios, fan_power_rated, coeff_eir, coeff_q) - seer

      if f_c == 0
        return eer_c
      elsif f_a * f_c < 0
        eer_b = eer_c
      else
        eer_a = eer_c
      end

      eer_c = (eer_a + eer_b) / 2.0
      err = (eer_b - eer_a) / 2.0

      if err <= tol
        break
      end
    end

    if err > tol
      fail 'Two-speed cooling eers iteration failed to converge.'
    end

    return calc_eers_from_eir_2speed(eer_c, fan_power_rated)
  end

  def self.calc_eers_cooling_4speed(seer, c_d, capacity_ratios, fanspeed_ratios, fan_power_rated, coeff_eir, coeff_q)
    # Iterate to find rated net eers given Seer using simple bisection method for two stage and variable speed air conditioners

    # Initial large bracket of eer (A condition) to span possible seer range
    eer_a = 5.0
    eer_b = 30.0

    # Iterate
    iter_max = 100
    tol = 0.0001

    err = 1
    eer_c = (eer_a + eer_b) / 2.0
    (1..iter_max).each do |n|
      eers = calc_eers_from_eir_4speed(eer_a, fan_power_rated, calc_type = 'seer')
      f_a = calc_seer_4speed(eers, c_d, capacity_ratios, fanspeed_ratios, fan_power_rated, coeff_eir, coeff_q) - seer

      eers = calc_eers_from_eir_4speed(eer_c, fan_power_rated, calc_type = 'seer')
      f_c = calc_seer_4speed(eers, c_d, capacity_ratios, fanspeed_ratios, fan_power_rated, coeff_eir, coeff_q) - seer

      if f_c == 0
        return eer_c
      elsif f_a * f_c < 0
        eer_b = eer_c
      else
        eer_a = eer_c
      end

      eer_c = (eer_a + eer_b) / 2.0
      err = (eer_b - eer_a) / 2.0

      if err <= tol
        break
      end
    end

    if err > tol
      fail 'Variable-speed cooling eers iteration failed to converge.'
    end

    return calc_eers_from_eir_4speed(eer_c, fan_power_rated, calc_type = 'model')
  end

  def self.calc_seer_2speed(eers, c_d, capacity_ratios, fanspeed_ratios, fan_power_rated, coeff_eir, coeff_q)
    eir_A2 = calc_eir_from_eer(eers[1], fan_power_rated)
    eir_B2 = eir_A2 * MathTools.biquadratic(67.0, 82.0, coeff_eir[1])

    eir_A1 = calc_eir_from_eer(eers[0], fan_power_rated)
    eir_B1 = eir_A1 * MathTools.biquadratic(67.0, 82.0, coeff_eir[0])
    eir_F1 = eir_A1 * MathTools.biquadratic(67.0, 67.0, coeff_eir[0])

    q_A2 = 1.0
    q_B2 = q_A2 * MathTools.biquadratic(67.0, 82.0, coeff_q[1])

    q_B1 = q_A2 * capacity_ratios[0] * MathTools.biquadratic(67.0, 82.0, coeff_q[0])
    q_F1 = q_A2 * capacity_ratios[0] * MathTools.biquadratic(67.0, 67.0, coeff_q[0])

    cfm_Btu_h = 400.0 / 12000.0

    q_A2_net = q_A2 - fan_power_rated * 3.412 * cfm_Btu_h
    q_B2_net = q_B2 - fan_power_rated * 3.412 * cfm_Btu_h
    q_B1_net = q_B1 - fan_power_rated * 3.412 * cfm_Btu_h * fanspeed_ratios[0]
    q_F1_net = q_F1 - fan_power_rated * 3.412 * cfm_Btu_h * fanspeed_ratios[0]

    p_A2 = (q_A2 * eir_A2) / 3.412 + fan_power_rated * cfm_Btu_h
    p_B2 = (q_B2 * eir_B2) / 3.412 + fan_power_rated * cfm_Btu_h
    p_B1 = (q_B1 * eir_B1) / 3.412 + fan_power_rated * cfm_Btu_h * fanspeed_ratios[0]
    p_F1 = (q_F1 * eir_F1) / 3.412 + fan_power_rated * cfm_Btu_h * fanspeed_ratios[0]

    t_bins = [67.0, 72.0, 77.0, 82.0, 87.0, 92.0, 97.0, 102.0]
    frac_hours = [0.214, 0.231, 0.216, 0.161, 0.104, 0.052, 0.018, 0.004]

    e_tot = 0.0
    q_tot = 0.0
    (0..7).each do |i|
      bL_i = ((t_bins[i] - 65.0) / (95.0 - 65.0)) * (q_A2_net / 1.1)
      q_low_i = q_F1_net + ((q_B1_net - q_F1_net) / (82.0 - 67.0)) * (t_bins[i] - 67.0)
      e_low_i = p_F1 + ((p_B1 - p_F1) / (82.0 - 67.0)) * (t_bins[i] - 67.0)
      q_high_i = q_B2_net + ((q_A2_net - q_B2_net) / (95.0 - 82.0)) * (t_bins[i] - 82.0)
      e_high_i = p_B2 + ((p_A2 - p_B2) / (95.0 - 82.0)) * (t_bins[i] - 82.0)
      if q_low_i >= bL_i
        pLF_i = 1.0 - c_d * (1.0 - (bL_i / q_low_i))
        q_i = bL_i * frac_hours[i]
        e_i = (((bL_i / q_low_i) * e_low_i) / pLF_i) * frac_hours[i]
      elsif (q_low_i < bL_i) && (bL_i < q_high_i)
        x_i = (q_high_i - bL_i) / (q_high_i - q_low_i)
        q_i = (x_i * q_low_i + (1.0 - x_i) * q_high_i) * frac_hours[i]
        e_i = (x_i * e_low_i + (1.0 - x_i) * e_high_i) * frac_hours[i]
      elsif q_high_i <= bL_i
        q_i = q_high_i * frac_hours[i]
        e_i = e_high_i * frac_hours[i]
      end

      e_tot += e_i
      q_tot += q_i
    end

    seer = q_tot / e_tot
    return seer
  end

  def self.calc_seer_4speed(eers, c_d, capacity_ratios, fanspeed_ratios, fan_power_rated, coeff_eir, coeff_q)
    n_max = 2
    n_int = 1
    n_min = 0

    wBin = 67.0
    tout_B = 82.0
    tout_E = 87.0
    tout_F = 67.0

    eir_A2 = calc_eir_from_eer(eers[n_max], fan_power_rated)
    eir_B2 = eir_A2 * MathTools.biquadratic(wBin, tout_B, coeff_eir[n_max])

    eir_Av = calc_eir_from_eer(eers[n_int], fan_power_rated)
    eir_Ev = eir_Av * MathTools.biquadratic(wBin, tout_E, coeff_eir[n_int])

    eir_A1 = calc_eir_from_eer(eers[n_min], fan_power_rated)
    eir_B1 = eir_A1 * MathTools.biquadratic(wBin, tout_B, coeff_eir[n_min])
    eir_F1 = eir_A1 * MathTools.biquadratic(wBin, tout_F, coeff_eir[n_min])

    q_A2 = capacity_ratios[n_max]
    q_B2 = q_A2 * MathTools.biquadratic(wBin, tout_B, coeff_q[n_max])
    q_Ev = capacity_ratios[n_int] * MathTools.biquadratic(wBin, tout_E, coeff_q[n_int])
    q_B1 = capacity_ratios[n_min] * MathTools.biquadratic(wBin, tout_B, coeff_q[n_min])
    q_F1 = capacity_ratios[n_min] * MathTools.biquadratic(wBin, tout_F, coeff_q[n_min])

    cfm_Btu_h = 400.0 / 12000.0

    q_A2_net = q_A2 - fan_power_rated * 3.412 * cfm_Btu_h * fanspeed_ratios[n_max]
    q_B2_net = q_B2 - fan_power_rated * 3.412 * cfm_Btu_h * fanspeed_ratios[n_max]
    q_Ev_net = q_Ev - fan_power_rated * 3.412 * cfm_Btu_h * fanspeed_ratios[n_int]
    q_B1_net = q_B1 - fan_power_rated * 3.412 * cfm_Btu_h * fanspeed_ratios[n_min]
    q_F1_net = q_F1 - fan_power_rated * 3.412 * cfm_Btu_h * fanspeed_ratios[n_min]

    p_A2 = (q_A2 * eir_A2) / 3.412 + fan_power_rated * cfm_Btu_h * fanspeed_ratios[n_max]
    p_B2 = (q_B2 * eir_B2) / 3.412 + fan_power_rated * cfm_Btu_h * fanspeed_ratios[n_max]
    p_Ev = (q_Ev * eir_Ev) / 3.412 + fan_power_rated * cfm_Btu_h * fanspeed_ratios[n_int]
    p_B1 = (q_B1 * eir_B1) / 3.412 + fan_power_rated * cfm_Btu_h * fanspeed_ratios[n_min]
    p_F1 = (q_F1 * eir_F1) / 3.412 + fan_power_rated * cfm_Btu_h * fanspeed_ratios[n_min]

    q_k1_87 = q_F1_net + (q_B1_net - q_F1_net) / (82.0 - 67.0) * (87.0 - 67.0)
    q_k2_87 = q_B2_net + (q_A2_net - q_B2_net) / (95.0 - 82.0) * (87.0 - 82.0)
    n_Q = (q_Ev_net - q_k1_87) / (q_k2_87 - q_k1_87)
    m_Q = (q_B1_net - q_F1_net) / (82.0 - 67.0) * (1.0 - n_Q) + (q_A2_net - q_B2_net) / (95.0 - 82.0) * n_Q
    p_k1_87 = p_F1 + (p_B1 - p_F1) / (82.0 - 67.0) * (87.0 - 67.0)
    p_k2_87 = p_B2 + (p_A2 - p_B2) / (95.0 - 82.0) * (87.0 - 82.0)
    n_E = (p_Ev - p_k1_87) / (p_k2_87 - p_k1_87)
    m_E = (p_B1 - p_F1) / (82.0 - 67.0) * (1.0 - n_E) + (p_A2 - p_B2) / (95.0 - 82.0) * n_E

    c_T_1_1 = q_A2_net / (1.1 * (95.0 - 65.0))
    c_T_1_2 = q_F1_net
    c_T_1_3 = (q_B1_net - q_F1_net) / (82.0 - 67.0)
    t_1 = (c_T_1_2 - 67.0 * c_T_1_3 + 65.0 * c_T_1_1) / (c_T_1_1 - c_T_1_3)
    q_T_1 = q_F1_net + (q_B1_net - q_F1_net) / (82.0 - 67.0) * (t_1 - 67.0)
    p_T_1 = p_F1 + (p_B1 - p_F1) / (82.0 - 67.0) * (t_1 - 67.0)
    eer_T_1 = q_T_1 / p_T_1

    t_v = (q_Ev_net - 87.0 * m_Q + 65.0 * c_T_1_1) / (c_T_1_1 - m_Q)
    q_T_v = q_Ev_net + m_Q * (t_v - 87.0)
    p_T_v = p_Ev + m_E * (t_v - 87.0)
    eer_T_v = q_T_v / p_T_v

    c_T_2_1 = c_T_1_1
    c_T_2_2 = q_B2_net
    c_T_2_3 = (q_A2_net - q_B2_net) / (95.0 - 82.0)
    t_2 = (c_T_2_2 - 82.0 * c_T_2_3 + 65.0 * c_T_2_1) / (c_T_2_1 - c_T_2_3)
    q_T_2 = q_B2_net + (q_A2_net - q_B2_net) / (95.0 - 82.0) * (t_2 - 82.0)
    p_T_2 = p_B2 + (p_A2 - p_B2) / (95.0 - 82.0) * (t_2 - 82.0)
    eer_T_2 = q_T_2 / p_T_2

    d = (t_2**2.0 - t_1**2.0) / (t_v**2.0 - t_1**2.0)
    b = (eer_T_1 - eer_T_2 - d * (eer_T_1 - eer_T_v)) / (t_1 - t_2 - d * (t_1 - t_v))
    c = (eer_T_1 - eer_T_2 - b * (t_1 - t_2)) / (t_1**2.0 - t_2**2.0)
    a = eer_T_2 - b * t_2 - c * t_2**2.0

    t_bins = [67.0, 72.0, 77.0, 82.0, 87.0, 92.0, 97.0, 102.0]
    frac_hours = [0.214, 0.231, 0.216, 0.161, 0.104, 0.052, 0.018, 0.004]

    e_tot = 0.0
    q_tot = 0.0
    (0..7).each do |i|
      bL = ((t_bins[i] - 65.0) / (95.0 - 65.0)) * (q_A2_net / 1.1)
      q_k1 = q_F1_net + (q_B1_net - q_F1_net) / (82.0 - 67.0) * (t_bins[i] - 67.0)
      p_k1 = p_F1 + (p_B1 - p_F1) / (82.0 - 67.0) * (t_bins[i] - 67)
      q_k2 = q_B2_net + (q_A2_net - q_B2_net) / (95.0 - 82.0) * (t_bins[i] - 82.0)
      p_k2 = p_B2 + (p_A2 - p_B2) / (95.0 - 82.0) * (t_bins[i] - 82.0)

      if bL <= q_k1
        x_k1 = bL / q_k1
        q_Tj_N = x_k1 * q_k1 * frac_hours[i]
        e_Tj_N = x_k1 * p_k1 * frac_hours[i] / (1.0 - c_d * (1.0 - x_k1))
      elsif (q_k1 < bL) && (bL <= q_k2)
        q_Tj_N = bL * frac_hours[i]
        eer_T_j = a + b * t_bins[i] + c * t_bins[i]**2.0
        e_Tj_N = q_Tj_N / eer_T_j
      else
        q_Tj_N = frac_hours[i] * q_k2
        e_Tj_N = frac_hours[i] * p_k2
      end

      q_tot += q_Tj_N
      e_tot += e_Tj_N
    end

    seer = q_tot / e_tot
    return seer
  end

  def self.calc_cop_heating_1speed(hspf, c_d, fan_power_rated, coeff_eir, coeff_q)
    # Iterate to find rated net cop given HSPF using simple bisection method

    # Initial large bracket to span possible hspf range
    cop_a = 0.1
    cop_b = 10.0

    # Iterate
    iter_max = 100
    tol = 0.0001

    err = 1
    cop_c = (cop_a + cop_b) / 2.0
    (1..iter_max).each do |n|
      f_a = calc_hspf_1speed(cop_a, c_d, fan_power_rated, coeff_eir, coeff_q) - hspf
      f_c = calc_hspf_1speed(cop_c, c_d, fan_power_rated, coeff_eir, coeff_q) - hspf

      if f_c == 0
        return cop_c
      elsif f_a * f_c < 0
        cop_b = cop_c
      else
        cop_a = cop_c
      end

      cop_c = (cop_a + cop_b) / 2.0
      err = (cop_b - cop_a) / 2.0

      if err <= tol
        break
      end
    end

    if err > tol
      fail 'Single-speed heating cop iteration failed to converge.'
    end

    return cop_c
  end

  def self.calc_cops_heating_2speed(hspf, c_d, capacity_ratios, fanspeed_ratios, fan_power_rated, coeff_eir, coeff_q)
    # Iterate to find rated net eers given Seer using simple bisection method for two stage air conditioners

    # Initial large bracket of cop to span possible hspf range
    cop_a = 1.0
    cop_b = 10.0

    # Iterate
    iter_max = 100
    tol = 0.0001

    err = 1
    cop_c = (cop_a + cop_b) / 2.0
    (1..iter_max).each do |n|
      cops = calc_cops_from_eir_2speed(cop_a, fan_power_rated)
      f_a = calc_hspf_2speed(cops, c_d, capacity_ratios, fanspeed_ratios, fan_power_rated, coeff_eir, coeff_q) - hspf

      cops = calc_cops_from_eir_2speed(cop_c, fan_power_rated)
      f_c = calc_hspf_2speed(cops, c_d, capacity_ratios, fanspeed_ratios, fan_power_rated, coeff_eir, coeff_q) - hspf

      if f_c == 0
        return cop_c
      elsif f_a * f_c < 0
        cop_b = cop_c
      else
        cop_a = cop_c
      end

      cop_c = (cop_a + cop_b) / 2.0
      err = (cop_b - cop_a) / 2.0

      if err <= tol
        break
      end
    end

    if err > tol
      fail 'Two-speed heating cop iteration failed to converge.'
    end

    return calc_cops_from_eir_2speed(cop_c, fan_power_rated)
  end

  def self.calc_cops_heating_4speed(hspf, c_d, capacity_ratios, fanspeed_ratios, fan_power_rated, coeff_eir, coeff_q)
    # Iterate to find rated net cops given HSPF using simple bisection method for variable speed heat pumps

    # Initial large bracket of cop to span possible hspf range
    cop_a = 1.0
    cop_b = 15.0

    # Iterate
    iter_max = 100
    tol = 0.0001

    err = 1
    cop_c = (cop_a + cop_b) / 2.0
    (1..iter_max).each do |n|
      cops = calc_cops_from_eir_4speed(cop_a, fan_power_rated, calc_type = 'hspf')
      f_a = calc_hspf_4speed(cops, c_d, capacity_ratios, fanspeed_ratios, fan_power_rated, coeff_eir, coeff_q) - hspf

      cops = calc_cops_from_eir_4speed(cop_c, fan_power_rated, calc_type = 'hspf')
      f_c = calc_hspf_4speed(cops, c_d, capacity_ratios, fanspeed_ratios, fan_power_rated, coeff_eir, coeff_q) - hspf

      if f_c == 0
        return cop_c
      elsif f_a * f_c < 0
        cop_b = cop_c
      else
        cop_a = cop_c
      end

      cop_c = (cop_a + cop_b) / 2.0
      err = (cop_b - cop_a) / 2.0

      if err <= tol
        break
      end
    end

    if err > tol
      fail 'Variable-speed heating cops iteration failed to converge.'
    end

    return calc_cops_from_eir_4speed(cop_c, fan_power_rated, calc_type = 'model')
  end

  def self.calc_hspf_1speed(cop_47, c_d, fan_power_rated, coeff_eir, coeff_q)
    eir_47 = calc_eir_from_cop(cop_47, fan_power_rated)
    eir_35 = eir_47 * MathTools.biquadratic(70.0, 35.0, coeff_eir[0])
    eir_17 = eir_47 * MathTools.biquadratic(70.0, 17.0, coeff_eir[0])

    q_47 = 1.0
    q_35 = 0.7519
    q_17 = q_47 * MathTools.biquadratic(70.0, 17.0, coeff_q[0])

    cfm_Btu_h = 400.0 / 12000.0

    q_47_net = q_47 + fan_power_rated * 3.412 * cfm_Btu_h
    q_35_net = q_35 + fan_power_rated * 3.412 * cfm_Btu_h
    q_17_net = q_17 + fan_power_rated * 3.412 * cfm_Btu_h

    p_47 = (q_47 * eir_47) / 3.412 + fan_power_rated * cfm_Btu_h
    p_35 = (q_35 * eir_35) / 3.412 + fan_power_rated * cfm_Btu_h
    p_17 = (q_17 * eir_17) / 3.412 + fan_power_rated * cfm_Btu_h

    t_bins = [62.0, 57.0, 52.0, 47.0, 42.0, 37.0, 32.0, 27.0, 22.0, 17.0, 12.0, 7.0, 2.0, -3.0, -8.0]
    frac_hours = [0.132, 0.111, 0.103, 0.093, 0.100, 0.109, 0.126, 0.087, 0.055, 0.036, 0.026, 0.013, 0.006, 0.002, 0.001]

    designtemp = 5.0
    t_off = 10.0
    t_on = 14.0
    ptot = 0.0
    rHtot = 0.0
    bLtot = 0.0
    dHRmin = q_47
    (0..14).each do |i|
      bL = ((65.0 - t_bins[i]) / (65.0 - designtemp)) * 0.77 * dHRmin

      if (t_bins[i] > 17.0) && (t_bins[i] < 45.0)
        q_h = q_17_net + (((q_35_net - q_17_net) * (t_bins[i] - 17.0)) / (35.0 - 17.0))
        p_h = p_17 + (((p_35 - p_17) * (t_bins[i] - 17.0)) / (35.0 - 17.0))
      else
        q_h = q_17_net + (((q_47_net - q_17_net) * (t_bins[i] - 17.0)) / (47.0 - 17.0))
        p_h = p_17 + (((p_47 - p_17) * (t_bins[i] - 17.0)) / (47.0 - 17.0))
      end

      x_t = [bL / q_h, 1.0].min

      pLF = 1.0 - (c_d * (1.0 - x_t))
      if (t_bins[i] <= t_off) || (q_h / (3.412 * p_h) < 1.0)
        sigma_t = 0.0
      elsif (t_off < t_bins[i]) && (t_bins[i] <= t_on) && (q_h / (p_h * 3.412) >= 1.0)
        sigma_t = 0.5
      elsif (t_bins[i] > t_on) && (q_h / (3.412 * p_h) >= 1.0)
        sigma_t = 1.0
      end

      p_h_i = (x_t * p_h * sigma_t / pLF) * frac_hours[i]
      rH_i = ((bL - (x_t * q_h * sigma_t)) / 3.412) * frac_hours[i]
      bL_i = bL * frac_hours[i]
      ptot += p_h_i
      rHtot += rH_i
      bLtot += bL_i
    end

    hspf = bLtot / (ptot + rHtot)
    return hspf
  end

  def self.calc_hspf_2speed(cops, c_d, capacity_ratios, fanspeed_ratios, fan_power_rated, coeff_eir, coeff_q)
    eir_47_H = calc_eir_from_cop(cops[1], fan_power_rated)
    eir_35_H = eir_47_H * MathTools.biquadratic(70.0, 35.0, coeff_eir[1])
    eir_17_H = eir_47_H * MathTools.biquadratic(70.0, 17.0, coeff_eir[1])

    eir_47_L = calc_eir_from_cop(cops[0], fan_power_rated)
    eir_62_L = eir_47_L * MathTools.biquadratic(70.0, 62.0, coeff_eir[0])
    eir_35_L = eir_47_L * MathTools.biquadratic(70.0, 35.0, coeff_eir[0])
    eir_17_L = eir_47_L * MathTools.biquadratic(70.0, 17.0, coeff_eir[0])

    q_H47 = 1.0
    q_H35 = q_H47 * MathTools.biquadratic(70.0, 35.0, coeff_q[1])
    q_H17 = q_H47 * MathTools.biquadratic(70.0, 17.0, coeff_q[1])

    q_L47 = q_H47 * capacity_ratios[0]
    q_L62 = q_L47 * MathTools.biquadratic(70.0, 62.0, coeff_q[0])
    q_L35 = q_L47 * MathTools.biquadratic(70.0, 35.0, coeff_q[0])
    q_L17 = q_L47 * MathTools.biquadratic(70.0, 17.0, coeff_q[0])

    cfm_Btu_h = 400.0 / 12000.0

    q_H47_net = q_H47 + fan_power_rated * 3.412 * cfm_Btu_h
    q_H35_net = q_H35 + fan_power_rated * 3.412 * cfm_Btu_h
    q_H17_net = q_H17 + fan_power_rated * 3.412 * cfm_Btu_h
    q_L62_net = q_L62 + fan_power_rated * 3.412 * cfm_Btu_h * fanspeed_ratios[0]
    q_L47_net = q_L47 + fan_power_rated * 3.412 * cfm_Btu_h * fanspeed_ratios[0]
    q_L35_net = q_L35 + fan_power_rated * 3.412 * cfm_Btu_h * fanspeed_ratios[0]
    q_L17_net = q_L17 + fan_power_rated * 3.412 * cfm_Btu_h * fanspeed_ratios[0]

    p_H47 = (q_H47 * eir_47_H) / 3.412 + fan_power_rated * cfm_Btu_h
    p_H35 = (q_H35 * eir_35_H) / 3.412 + fan_power_rated * cfm_Btu_h
    p_H17 = (q_H17 * eir_17_H) / 3.412 + fan_power_rated * cfm_Btu_h
    p_L62 = (q_L62 * eir_62_L) / 3.412 + fan_power_rated * cfm_Btu_h * fanspeed_ratios[0]
    p_L47 = (q_L47 * eir_47_L) / 3.412 + fan_power_rated * cfm_Btu_h * fanspeed_ratios[0]
    p_L35 = (q_L35 * eir_35_L) / 3.412 + fan_power_rated * cfm_Btu_h * fanspeed_ratios[0]
    p_L17 = (q_L17 * eir_17_L) / 3.412 + fan_power_rated * cfm_Btu_h * fanspeed_ratios[0]

    t_bins = [62.0, 57.0, 52.0, 47.0, 42.0, 37.0, 32.0, 27.0, 22.0, 17.0, 12.0, 7.0, 2.0, -3.0, -8.0]
    frac_hours = [0.132, 0.111, 0.103, 0.093, 0.100, 0.109, 0.126, 0.087, 0.055, 0.036, 0.026, 0.013, 0.006, 0.002, 0.001]

    designtemp = 5.0
    t_off = 10.0
    t_on = 14.0
    ptot = 0.0
    rHtot = 0.0
    bLtot = 0.0
    dHRmin = q_H47
    (0..14).each do |i|
      bL = ((65.0 - t_bins[i]) / (65.0 - designtemp)) * 0.77 * dHRmin

      if (17.0 < t_bins[i]) && (t_bins[i] < 45.0)
        q_h = q_H17_net + (((q_H35_net - q_H17_net) * (t_bins[i] - 17.0)) / (35.0 - 17.0))
        p_h = p_H17 + (((p_H35 - p_H17) * (t_bins[i] - 17.0)) / (35.0 - 17.0))
      else
        q_h = q_H17_net + (((q_H47_net - q_H17_net) * (t_bins[i] - 17.0)) / (47.0 - 17.0))
        p_h = p_H17 + (((p_H47 - p_H17) * (t_bins[i] - 17.0)) / (47.0 - 17.0))
      end

      if t_bins[i] >= 40.0
        q_l = q_L47_net + (((q_L62_net - q_L47_net) * (t_bins[i] - 47.0)) / (62.0 - 47.0))
        p_l = p_L47 + (((p_L62 - p_L47) * (t_bins[i] - 47.0)) / (62.0 - 47.0))
      elsif (17.0 <= t_bins[i]) && (t_bins[i] < 40.0)
        q_l = q_L17_net + (((q_L35_net - q_L17_net) * (t_bins[i] - 17.0)) / (35.0 - 17.0))
        p_l = p_L17 + (((p_L35 - p_L17) * (t_bins[i] - 17.0)) / (35.0 - 17.0))
      else
        q_l = q_L17_net + (((q_L47_net - q_L17_net) * (t_bins[i] - 17.0)) / (47.0 - 17.0))
        p_l = p_L17 + (((p_L47 - p_L17) * (t_bins[i] - 17.0)) / (47.0 - 17.0))
      end

      x_t_h = [bL / q_h, 1.0].min
      x_t_l = [bL / q_l, 1.0].min
      pLF = 1.0 - (c_d * (1.0 - x_t_l))
      if (t_bins[i] <= t_off) || (q_h / (p_h * 3.412) < 1.0)
        sigma_t_h = 0.0
      elsif (t_off < t_bins[i]) && (t_bins[i] <= t_on) && (q_h / (p_h * 3.412) >= 1.0)
        sigma_t_h = 0.5
      elsif (t_bins[i] > t_on) && (q_h / (p_h * 3.412) >= 1.0)
        sigma_t_h = 1.0
      end

      if t_bins[i] <= t_off
        sigma_t_l = 0.0
      elsif (t_off < t_bins[i]) && (t_bins[i] <= t_on)
        sigma_t_l = 0.5
      elsif t_bins[i] > t_on
        sigma_t_l = 1.0
      end

      if q_l > bL
        p_h_i = (x_t_l * p_l * sigma_t_l / pLF) * frac_hours[i]
        rH_i = (bL * (1.0 - sigma_t_l)) / 3.412 * frac_hours[i]
      elsif (q_l < bL) && (q_h > bL)
        x_t_l = ((q_h - bL) / (q_h - q_l))
        x_t_h = 1.0 - x_t_l
        p_h_i = (x_t_l * p_l + x_t_h * p_h) * sigma_t_l * frac_hours[i]
        rH_i = (bL * (1.0 - sigma_t_l)) / 3.412 * frac_hours[i]
      elsif q_h <= bL
        p_h_i = p_h * sigma_t_h * frac_hours[i]
        rH_i = (bL - (q_h * sigma_t_l)) / 3.412 * frac_hours[i]
      end

      bL_i = bL * frac_hours[i]
      ptot += p_h_i
      rHtot += rH_i
      bLtot += bL_i
    end

    hspf = bLtot / (ptot + rHtot)
    return hspf
  end

  def self.calc_hspf_4speed(cop_47, c_d, capacity_ratios, fanspeed_ratios, fan_power_rated, coeff_eir, coeff_q)
    n_max = 2
    n_int = 1
    n_min = 0

    tin = 70.0
    tout_3 = 17.0
    tout_2 = 35.0
    tout_0 = 62.0

    eir_H1_2 = calc_eir_from_cop(cop_47[n_max], fan_power_rated)
    eir_H3_2 = eir_H1_2 * MathTools.biquadratic(tin, tout_3, coeff_eir[n_max])

    eir_adjv = calc_eir_from_cop(cop_47[n_int], fan_power_rated)
    eir_H2_v = eir_adjv * MathTools.biquadratic(tin, tout_2, coeff_eir[n_int])

    eir_H1_1 = calc_eir_from_cop(cop_47[n_min], fan_power_rated)
    eir_H0_1 = eir_H1_1 * MathTools.biquadratic(tin, tout_0, coeff_eir[n_min])

    q_H1_2 = capacity_ratios[n_max]
    q_H3_2 = q_H1_2 * MathTools.biquadratic(tin, tout_3, coeff_q[n_max])

    q_H2_v = capacity_ratios[n_int] * MathTools.biquadratic(tin, tout_2, coeff_q[n_int])

    q_H1_1 = capacity_ratios[n_min]
    q_H0_1 = q_H1_1 * MathTools.biquadratic(tin, tout_0, coeff_q[n_min])

    cfm_Btu_h = 400.0 / 12000.0

    q_H1_2_net = q_H1_2 + fan_power_rated * 3.412 * cfm_Btu_h * fanspeed_ratios[n_max]
    q_H3_2_net = q_H3_2 + fan_power_rated * 3.412 * cfm_Btu_h * fanspeed_ratios[n_max]
    q_H2_v_net = q_H2_v + fan_power_rated * 3.412 * cfm_Btu_h * fanspeed_ratios[n_int]
    q_H1_1_net = q_H1_1 + fan_power_rated * 3.412 * cfm_Btu_h * fanspeed_ratios[n_min]
    q_H0_1_net = q_H0_1 + fan_power_rated * 3.412 * cfm_Btu_h * fanspeed_ratios[n_min]

    p_H1_2 = q_H1_2 * eir_H1_2 + fan_power_rated * 3.412 * cfm_Btu_h * fanspeed_ratios[n_max]
    p_H3_2 = q_H3_2 * eir_H3_2 + fan_power_rated * 3.412 * cfm_Btu_h * fanspeed_ratios[n_max]
    p_H2_v = q_H2_v * eir_H2_v + fan_power_rated * 3.412 * cfm_Btu_h * fanspeed_ratios[n_int]
    p_H1_1 = q_H1_1 * eir_H1_1 + fan_power_rated * 3.412 * cfm_Btu_h * fanspeed_ratios[n_min]
    p_H0_1 = q_H0_1 * eir_H0_1 + fan_power_rated * 3.412 * cfm_Btu_h * fanspeed_ratios[n_min]

    q_H35_2 = 0.9 * (q_H3_2_net + 0.6 * (q_H1_2_net - q_H3_2_net))
    p_H35_2 = 0.985 * (p_H3_2 + 0.6 * (p_H1_2 - p_H3_2))
    q_H35_1 = q_H1_1_net + (q_H0_1_net - q_H1_1_net) / (62.0 - 47.0) * (35.0 - 47.0)
    p_H35_1 = p_H1_1 + (p_H0_1 - p_H1_1) / (62.0 - 47.0) * (35.0 - 47.0)
    n_Q = (q_H2_v_net - q_H35_1) / (q_H35_2 - q_H35_1)
    m_Q = (q_H0_1_net - q_H1_1_net) / (62.0 - 47.0) * (1.0 - n_Q) + n_Q * (q_H35_2 - q_H3_2_net) / (35.0 - 17.0)
    n_E = (p_H2_v - p_H35_1) / (p_H35_2 - p_H35_1)
    m_E = (p_H0_1 - p_H1_1) / (62.0 - 47.0) * (1.0 - n_E) + n_E * (p_H35_2 - p_H3_2) / (35.0 - 17.0)

    t_OD = 5.0
    dHR = q_H1_2_net * (65.0 - t_OD) / 60.0

    c_T_3_1 = q_H1_1_net
    c_T_3_2 = (q_H0_1_net - q_H1_1_net) / (62.0 - 47.0)
    c_T_3_3 = 0.77 * dHR / (65.0 - t_OD)
    t_3 = (47.0 * c_T_3_2 + 65.0 * c_T_3_3 - c_T_3_1) / (c_T_3_2 + c_T_3_3)
    q_HT3_1 = q_H1_1_net + (q_H0_1_net - q_H1_1_net) / (62.0 - 47.0) * (t_3 - 47.0)
    p_HT3_1 = p_H1_1 + (p_H0_1 - p_H1_1) / (62.0 - 47.0) * (t_3 - 47.0)
    cop_T3_1 = q_HT3_1 / p_HT3_1

    c_T_v_1 = q_H2_v_net
    c_T_v_3 = c_T_3_3
    t_v = (35.0 * m_Q + 65 * c_T_v_3 - c_T_v_1) / (m_Q + c_T_v_3)
    q_HTv_v = q_H2_v_net + m_Q * (t_v - 35.0)
    p_HTv_v = p_H2_v + m_E * (t_v - 35.0)
    cop_Tv_v = q_HTv_v / p_HTv_v

    c_T_4_1 = q_H3_2_net
    c_T_4_2 = (q_H35_2 - q_H3_2_net) / (35.0 - 17.0)
    c_T_4_3 = c_T_v_3
    t_4 = (17.0 * c_T_4_2 + 65.0 * c_T_4_3 - c_T_4_1) / (c_T_4_2 + c_T_4_3)
    q_HT4_2 = q_H3_2_net + (q_H35_2 - q_H3_2_net) / (35.0 - 17.0) * (t_4 - 17.0)
    p_HT4_2 = p_H3_2 + (p_H35_2 - p_H3_2) / (35.0 - 17.0) * (t_4 - 17.0)
    cop_T4_2 = q_HT4_2 / p_HT4_2

    d = (t_3**2.0 - t_4**2.0) / (t_v**2.0 - t_4**2.0)
    b = (cop_T4_2 - cop_T3_1 - d * (cop_T4_2 - cop_Tv_v)) / (t_4 - t_3 - d * (t_4 - t_v))
    c = (cop_T4_2 - cop_T3_1 - b * (t_4 - t_3)) / (t_4**2.0 - t_3**2.0)
    a = cop_T4_2 - b * t_4 - c * t_4**2.0

    t_bins = [62.0, 57.0, 52.0, 47.0, 42.0, 37.0, 32.0, 27.0, 22.0, 17.0, 12.0, 7.0, 2.0, -3.0, -8.0]
    frac_hours = [0.132, 0.111, 0.103, 0.093, 0.100, 0.109, 0.126, 0.087, 0.055, 0.036, 0.026, 0.013, 0.006, 0.002, 0.001]

    t_off = 10.0
    t_on = t_off + 4
    etot = 0.0
    bLtot = 0.0
    (0..14).each do |i|
      bL = ((65.0 - t_bins[i]) / (65.0 - t_OD)) * 0.77 * dHR

      q_1 = q_H1_1_net + (q_H0_1_net - q_H1_1_net) / (62.0 - 47.0) * (t_bins[i] - 47.0)
      p_1 = p_H1_1 + (p_H0_1 - p_H1_1) / (62.0 - 47.0) * (t_bins[i] - 47.0)

      if (t_bins[i] <= 17.0) || (t_bins[i] >= 45.0)
        q_2 = q_H3_2_net + (q_H1_2_net - q_H3_2_net) * (t_bins[i] - 17.0) / (47.0 - 17.0)
        p_2 = p_H3_2 + (p_H1_2 - p_H3_2) * (t_bins[i] - 17.0) / (47.0 - 17.0)
      else
        q_2 = q_H3_2_net + (q_H35_2 - q_H3_2_net) * (t_bins[i] - 17.0) / (35.0 - 17.0)
        p_2 = p_H3_2 + (p_H35_2 - p_H3_2) * (t_bins[i] - 17.0) / (35.0 - 17.0)
      end

      if t_bins[i] <= t_off
        delta = 0.0
      elsif t_bins[i] >= t_on
        delta = 1.0
      else
        delta = 0.5
      end

      if bL <= q_1
        x_1 = bL / q_1
        e_Tj_n = delta * x_1 * p_1 * frac_hours[i] / (1.0 - c_d * (1.0 - x_1))
      elsif (q_1 < bL) && (bL <= q_2)
        cop_T_j = a + b * t_bins[i] + c * t_bins[i]**2.0
        e_Tj_n = delta * frac_hours[i] * bL / cop_T_j + (1.0 - delta) * bL * (frac_hours[i])
      else
        e_Tj_n = delta * frac_hours[i] * p_2 + frac_hours[i] * (bL - delta * q_2)
      end

      bLtot += frac_hours[i] * bL
      etot += e_Tj_n
    end

    hspf = bLtot / (etot / 3.412)
    return hspf
  end

  def self.set_cool_rated_cfm_per_ton(cooling_system)
    clg_ap = cooling_system.additional_properties

    if cooling_system.is_a?(HPXML::CoolingSystem) && (cooling_system.cooling_system_type == HPXML::HVACTypeRoomAirConditioner)
      clg_ap.cool_rated_cfm_per_ton = [312.0] # medium speed
    else
      clg_ap.cool_rated_cfm_per_ton = []
      clg_ap.cool_fan_speed_ratios.each_with_index do |fanspeed_ratio, i|
        clg_ap.cool_rated_cfm_per_ton << fanspeed_ratio * clg_ap.cool_rated_airflow_rate / clg_ap.cool_capacity_ratios[i]
      end
    end
  end

  def self.set_heat_rated_cfm_per_ton(heating_system)
    htg_ap = heating_system.additional_properties

    if heating_system.is_a? HPXML::HeatingSystem
      htg_ap.heat_rated_cfm_per_ton = [350.0]
    else
      htg_ap.heat_rated_cfm_per_ton = []
      htg_ap.heat_fan_speed_ratios.each_with_index do |fanspeed_ratio, i|
        htg_ap.heat_rated_cfm_per_ton << fanspeed_ratio * htg_ap.heat_rated_airflow_rate / htg_ap.heat_capacity_ratios[i]
      end
    end
  end

  def self.create_curve_biquadratic_constant(model)
    const_biquadratic = OpenStudio::Model::CurveBiquadratic.new(model)
    const_biquadratic.setName('ConstantBiquadratic')
    const_biquadratic.setCoefficient1Constant(1)
    const_biquadratic.setCoefficient2x(0)
    const_biquadratic.setCoefficient3xPOW2(0)
    const_biquadratic.setCoefficient4y(0)
    const_biquadratic.setCoefficient5yPOW2(0)
    const_biquadratic.setCoefficient6xTIMESY(0)
    const_biquadratic.setMinimumValueofx(-100)
    const_biquadratic.setMaximumValueofx(100)
    const_biquadratic.setMinimumValueofy(-100)
    const_biquadratic.setMaximumValueofy(100)
    return const_biquadratic
  end

  def self.create_curve_quadratic_constant(model)
    curve = OpenStudio::Model::CurveQuadratic.new(model)
    curve.setName('ConstantQuadratic')
    curve.setCoefficient1Constant(1)
    curve.setCoefficient2x(0)
    curve.setCoefficient3xPOW2(0)
    curve.setMinimumValueofx(-100)
    curve.setMaximumValueofx(100)
    curve.setMinimumCurveOutput(-100)
    curve.setMaximumCurveOutput(100)
    return curve
  end

  def self.create_curve_cubic_constant(model)
    constant_cubic = OpenStudio::Model::CurveCubic.new(model)
    constant_cubic.setName('ConstantCubic')
    constant_cubic.setCoefficient1Constant(1)
    constant_cubic.setCoefficient2x(0)
    constant_cubic.setCoefficient3xPOW2(0)
    constant_cubic.setCoefficient4xPOW3(0)
    constant_cubic.setMinimumValueofx(-100)
    constant_cubic.setMaximumValueofx(100)
    return constant_cubic
  end

  def self.convert_curve_biquadratic(coeff, ip_to_si = true)
    if ip_to_si
      # Convert IP curves to SI curves
      si_coeff = []
      si_coeff << coeff[0] + 32.0 * (coeff[1] + coeff[3]) + 1024.0 * (coeff[2] + coeff[4] + coeff[5])
      si_coeff << 9.0 / 5.0 * coeff[1] + 576.0 / 5.0 * coeff[2] + 288.0 / 5.0 * coeff[5]
      si_coeff << 81.0 / 25.0 * coeff[2]
      si_coeff << 9.0 / 5.0 * coeff[3] + 576.0 / 5.0 * coeff[4] + 288.0 / 5.0 * coeff[5]
      si_coeff << 81.0 / 25.0 * coeff[4]
      si_coeff << 81.0 / 25.0 * coeff[5]
      return si_coeff
    else
      # Convert SI curves to IP curves
      ip_coeff = []
      ip_coeff << coeff[0] - 160.0 / 9.0 * (coeff[1] + coeff[3]) + 25600.0 / 81.0 * (coeff[2] + coeff[4] + coeff[5])
      ip_coeff << 5.0 / 9.0 * (coeff[1] - 320.0 / 9.0 * coeff[2] - 160.0 / 9.0 * coeff[5])
      ip_coeff << 25.0 / 81.0 * coeff[2]
      ip_coeff << 5.0 / 9.0 * (coeff[3] - 320.0 / 9.0 * coeff[4] - 160.0 / 9.0 * coeff[5])
      ip_coeff << 25.0 / 81.0 * coeff[4]
      ip_coeff << 25.0 / 81.0 * coeff[5]
      return ip_coeff
    end
  end

  def self.create_curve_biquadratic(model, coeff, name, min_x, max_x, min_y, max_y)
    curve = OpenStudio::Model::CurveBiquadratic.new(model)
    curve.setName(name)
    curve.setCoefficient1Constant(coeff[0])
    curve.setCoefficient2x(coeff[1])
    curve.setCoefficient3xPOW2(coeff[2])
    curve.setCoefficient4y(coeff[3])
    curve.setCoefficient5yPOW2(coeff[4])
    curve.setCoefficient6xTIMESY(coeff[5])
    curve.setMinimumValueofx(min_x)
    curve.setMaximumValueofx(max_x)
    curve.setMinimumValueofy(min_y)
    curve.setMaximumValueofy(max_y)
    return curve
  end

  def self.create_curve_bicubic(model, coeff, name, min_x, max_x, min_y, max_y)
    curve = OpenStudio::Model::CurveBicubic.new(model)
    curve.setName(name)
    curve.setCoefficient1Constant(coeff[0])
    curve.setCoefficient2x(coeff[1])
    curve.setCoefficient3xPOW2(coeff[2])
    curve.setCoefficient4y(coeff[3])
    curve.setCoefficient5yPOW2(coeff[4])
    curve.setCoefficient6xTIMESY(coeff[5])
    curve.setCoefficient7xPOW3(coeff[6])
    curve.setCoefficient8yPOW3(coeff[7])
    curve.setCoefficient9xPOW2TIMESY(coeff[8])
    curve.setCoefficient10xTIMESYPOW2(coeff[9])
    curve.setMinimumValueofx(min_x)
    curve.setMaximumValueofx(max_x)
    curve.setMinimumValueofy(min_y)
    curve.setMaximumValueofy(max_y)
    return curve
  end

  def self.create_curve_quadratic(model, coeff, name, min_x, max_x, min_y, max_y, is_dimensionless = false)
    curve = OpenStudio::Model::CurveQuadratic.new(model)
    curve.setName(name)
    curve.setCoefficient1Constant(coeff[0])
    curve.setCoefficient2x(coeff[1])
    curve.setCoefficient3xPOW2(coeff[2])
    curve.setMinimumValueofx(min_x)
    curve.setMaximumValueofx(max_x)
    if not min_y.nil?
      curve.setMinimumCurveOutput(min_y)
    end
    if not max_y.nil?
      curve.setMaximumCurveOutput(max_y)
    end
    if is_dimensionless
      curve.setInputUnitTypeforX('Dimensionless')
      curve.setOutputUnitType('Dimensionless')
    end
    return curve
  end

  def self.create_curve_cubic(model, coeff, name, min_x, max_x, min_y, max_y)
    curve = OpenStudio::Model::CurveCubic.new(model)
    curve.setName(name)
    curve.setCoefficient1Constant(coeff[0])
    curve.setCoefficient2x(coeff[1])
    curve.setCoefficient3xPOW2(coeff[2])
    curve.setCoefficient4xPOW3(coeff[3])
    curve.setMinimumValueofx(min_x)
    curve.setMaximumValueofx(max_x)
    curve.setMinimumCurveOutput(min_y)
    curve.setMaximumCurveOutput(max_y)
    return curve
  end

  def self.create_curve_exponent(model, coeff, name, min_x, max_x)
    curve = OpenStudio::Model::CurveExponent.new(model)
    curve.setName(name)
    curve.setCoefficient1Constant(coeff[0])
    curve.setCoefficient2Constant(coeff[1])
    curve.setCoefficient3Constant(coeff[2])
    curve.setMinimumValueofx(min_x)
    curve.setMaximumValueofx(max_x)
    return curve
  end

  def self.create_dx_cooling_coil(model, obj_name, cooling_system)
    clg_ap = cooling_system.additional_properties

    if cooling_system.is_a? HPXML::CoolingSystem
      clg_type = cooling_system.cooling_system_type
    elsif cooling_system.is_a? HPXML::HeatPump
      clg_type = cooling_system.heat_pump_type
    end

    if clg_ap.num_speeds > 1
      constant_biquadratic = create_curve_biquadratic_constant(model)
    end

    clg_coil = nil

    for i in 0..(clg_ap.num_speeds - 1)
      cap_ft_spec_si = convert_curve_biquadratic(clg_ap.cool_cap_ft_spec[i])
      eir_ft_spec_si = convert_curve_biquadratic(clg_ap.cool_eir_ft_spec[i])
      cap_ft_curve = create_curve_biquadratic(model, cap_ft_spec_si, "Cool-CAP-fT#{i + 1}", 13.88, 23.88, 18.33, 51.66)
      eir_ft_curve = create_curve_biquadratic(model, eir_ft_spec_si, "Cool-EIR-fT#{i + 1}", 13.88, 23.88, 18.33, 51.66)
      plf_fplr_curve = create_curve_quadratic(model, clg_ap.cool_plf_fplr_spec[i], "Cool-PLF-fPLR#{i + 1}", 0, 1, 0.7, 1)
      cap_fff_curve = create_curve_quadratic(model, clg_ap.cool_cap_fflow_spec[i], "Cool-CAP-fFF#{i + 1}", 0, 2, 0, 2)
      eir_fff_curve = create_curve_quadratic(model, clg_ap.cool_eir_fflow_spec[i], "Cool-EIR-fFF#{i + 1}", 0, 2, 0, 2)

      if clg_ap.num_speeds == 1
        clg_coil = OpenStudio::Model::CoilCoolingDXSingleSpeed.new(model, model.alwaysOnDiscreteSchedule, cap_ft_curve, cap_fff_curve, eir_ft_curve, eir_fff_curve, plf_fplr_curve)
        clg_coil.setRatedEvaporatorFanPowerPerVolumeFlowRate(clg_ap.fan_power_rated / UnitConversions.convert(1.0, 'cfm', 'm^3/s'))
        if not clg_ap.crankcase_temp.nil?
          clg_coil.setMaximumOutdoorDryBulbTemperatureForCrankcaseHeaterOperation(UnitConversions.convert(clg_ap.crankcase_temp, 'F', 'C'))
        end
        clg_coil.setRatedCOP(1.0 / clg_ap.cool_rated_eirs[i])
        clg_coil.setRatedSensibleHeatRatio(clg_ap.cool_rated_shrs_gross[i])
        clg_coil.setNominalTimeForCondensateRemovalToBegin(1000.0)
        clg_coil.setRatioOfInitialMoistureEvaporationRateAndSteadyStateLatentCapacity(1.5)
        clg_coil.setMaximumCyclingRate(3.0)
        clg_coil.setLatentCapacityTimeConstant(45.0)
        clg_coil.setRatedTotalCoolingCapacity(UnitConversions.convert(cooling_system.cooling_capacity, 'Btu/hr', 'W'))
        clg_coil.setRatedAirFlowRate(calc_rated_airflow(cooling_system.cooling_capacity, clg_ap.cool_rated_cfm_per_ton[0], 1.0))
      else
        if clg_coil.nil?
          clg_coil = OpenStudio::Model::CoilCoolingDXMultiSpeed.new(model)
          clg_coil.setApplyPartLoadFractiontoSpeedsGreaterthan1(false)
          clg_coil.setApplyLatentDegradationtoSpeedsGreaterthan1(false)
          clg_coil.setFuelType(EPlus::FuelTypeElectricity)
          clg_coil.setAvailabilitySchedule(model.alwaysOnDiscreteSchedule)
          if not clg_ap.crankcase_temp.nil?
            clg_coil.setMaximumOutdoorDryBulbTemperatureforCrankcaseHeaterOperation(UnitConversions.convert(clg_ap.crankcase_temp, 'F', 'C'))
          end
        end
        stage = OpenStudio::Model::CoilCoolingDXMultiSpeedStageData.new(model, cap_ft_curve, cap_fff_curve, eir_ft_curve, eir_fff_curve, plf_fplr_curve, constant_biquadratic)
        stage.setGrossRatedCoolingCOP(1.0 / clg_ap.cool_rated_eirs[i])
        stage.setGrossRatedSensibleHeatRatio(clg_ap.cool_rated_shrs_gross[i])
        stage.setNominalTimeforCondensateRemovaltoBegin(1000)
        stage.setRatioofInitialMoistureEvaporationRateandSteadyStateLatentCapacity(1.5)
        stage.setRatedWasteHeatFractionofPowerInput(0.2)
        stage.setMaximumCyclingRate(3.0)
        stage.setLatentCapacityTimeConstant(45.0)
        stage.setGrossRatedTotalCoolingCapacity(UnitConversions.convert(cooling_system.cooling_capacity, 'Btu/hr', 'W') * clg_ap.cool_capacity_ratios[i])
        stage.setRatedAirFlowRate(calc_rated_airflow(cooling_system.cooling_capacity, clg_ap.cool_rated_cfm_per_ton[i], clg_ap.cool_capacity_ratios[i]))
        clg_coil.addStage(stage)
      end
    end

    clg_coil.setName(obj_name + ' clg coil')
    clg_coil.setCondenserType('AirCooled')
    clg_coil.setCrankcaseHeaterCapacity(UnitConversions.convert(clg_ap.crankcase_kw, 'kW', 'W'))

    return clg_coil
  end

  def self.create_dx_heating_coil(model, obj_name, heating_system)
    htg_ap = heating_system.additional_properties

    if heating_system.is_a? HPXML::HeatingSystem
      htg_type = heating_system.heating_system_type
    elsif heating_system.is_a? HPXML::HeatPump
      htg_type = heating_system.heat_pump_type
    end

    if htg_ap.num_speeds > 1
      constant_biquadratic = create_curve_biquadratic_constant(model)
    end

    htg_coil = nil

    for i in 0..(htg_ap.num_speeds - 1)
      cap_ft_spec_si = convert_curve_biquadratic(htg_ap.heat_cap_ft_spec[i])
      eir_ft_spec_si = convert_curve_biquadratic(htg_ap.heat_eir_ft_spec[i])
      cap_ft_curve = create_curve_biquadratic(model, cap_ft_spec_si, "Heat-CAP-fT#{i + 1}", -100, 100, -100, 100)
      eir_ft_curve = create_curve_biquadratic(model, eir_ft_spec_si, "Heat-EIR-fT#{i + 1}", -100, 100, -100, 100)
      plf_fplr_curve = create_curve_quadratic(model, htg_ap.heat_plf_fplr_spec[i], "Heat-PLF-fPLR#{i + 1}", 0, 1, 0.7, 1)
      cap_fff_curve = create_curve_quadratic(model, htg_ap.heat_cap_fflow_spec[i], "Heat-CAP-fFF#{i + 1}", 0, 2, 0, 2)
      eir_fff_curve = create_curve_quadratic(model, htg_ap.heat_eir_fflow_spec[i], "Heat-EIR-fFF#{i + 1}", 0, 2, 0, 2)

      if htg_ap.num_speeds == 1
        htg_coil = OpenStudio::Model::CoilHeatingDXSingleSpeed.new(model, model.alwaysOnDiscreteSchedule, cap_ft_curve, cap_fff_curve, eir_ft_curve, eir_fff_curve, plf_fplr_curve)
        htg_coil.setRatedSupplyFanPowerPerVolumeFlowRate(htg_ap.fan_power_rated / UnitConversions.convert(1.0, 'cfm', 'm^3/s'))
        htg_coil.setRatedCOP(1.0 / htg_ap.heat_rated_eirs[i])
        if not htg_ap.crankcase_temp.nil?
          htg_coil.setMaximumOutdoorDryBulbTemperatureforCrankcaseHeaterOperation(UnitConversions.convert(htg_ap.crankcase_temp, 'F', 'C'))
        end
        htg_coil.setRatedTotalHeatingCapacity(UnitConversions.convert(heating_system.heating_capacity, 'Btu/hr', 'W'))
        htg_coil.setRatedAirFlowRate(calc_rated_airflow(heating_system.heating_capacity, htg_ap.heat_rated_cfm_per_ton[0], 1.0))
      else
        if htg_coil.nil?
          htg_coil = OpenStudio::Model::CoilHeatingDXMultiSpeed.new(model)
          htg_coil.setFuelType(EPlus::FuelTypeElectricity)
          htg_coil.setApplyPartLoadFractiontoSpeedsGreaterthan1(false)
          htg_coil.setAvailabilitySchedule(model.alwaysOnDiscreteSchedule)
          if not htg_ap.crankcase_temp.nil?
            htg_coil.setMaximumOutdoorDryBulbTemperatureforCrankcaseHeaterOperation(UnitConversions.convert(htg_ap.crankcase_temp, 'F', 'C'))
          end
        end
        stage = OpenStudio::Model::CoilHeatingDXMultiSpeedStageData.new(model, cap_ft_curve, cap_fff_curve, eir_ft_curve, eir_fff_curve, plf_fplr_curve, constant_biquadratic)
        stage.setGrossRatedHeatingCOP(1.0 / htg_ap.heat_rated_eirs[i])
        stage.setRatedWasteHeatFractionofPowerInput(0.2)
        stage.setGrossRatedHeatingCapacity(UnitConversions.convert(heating_system.heating_capacity, 'Btu/hr', 'W') * htg_ap.heat_capacity_ratios[i])
        stage.setRatedAirFlowRate(calc_rated_airflow(heating_system.heating_capacity, htg_ap.heat_rated_cfm_per_ton[i], htg_ap.heat_capacity_ratios[i]))
        htg_coil.addStage(stage)
      end
    end

    htg_coil.setName(obj_name + ' htg coil')
    htg_coil.setMinimumOutdoorDryBulbTemperatureforCompressorOperation(UnitConversions.convert(htg_ap.hp_min_temp, 'F', 'C'))
    htg_coil.setMaximumOutdoorDryBulbTemperatureforDefrostOperation(UnitConversions.convert(40.0, 'F', 'C'))
    defrost_eir_curve = create_curve_biquadratic(model, [0.1528, 0, 0, 0, 0, 0], 'Defrosteir', -100, 100, -100, 100) # Heating defrost curve for reverse cycle
    htg_coil.setDefrostEnergyInputRatioFunctionofTemperatureCurve(defrost_eir_curve)
    htg_coil.setDefrostStrategy('ReverseCycle')
    htg_coil.setDefrostControl('Timed')
    if heating_system.fraction_heat_load_served == 0
      htg_coil.setResistiveDefrostHeaterCapacity(0)
    end
    htg_coil.setCrankcaseHeaterCapacity(UnitConversions.convert(htg_ap.crankcase_kw, 'kW', 'W'))

    return htg_coil
  end

  def self.set_cool_rated_eirs(cooling_system)
    clg_ap = cooling_system.additional_properties

    clg_ap.cool_rated_eirs = []
    (0...clg_ap.num_speeds).to_a.each do |speed|
      clg_ap.cool_rated_eirs << calc_eir_from_eer(clg_ap.cool_eers[speed], clg_ap.fan_power_rated)
    end
  end

  def self.set_heat_rated_eirs(heating_system)
    htg_ap = heating_system.additional_properties

    htg_ap.heat_rated_eirs = []
    (0...htg_ap.num_speeds).to_a.each do |speed|
      htg_ap.heat_rated_eirs << calc_eir_from_cop(htg_ap.heat_cops[speed], htg_ap.fan_power_rated)
    end
  end

  def self.set_cool_rated_shrs_gross(cooling_system)
    clg_ap = cooling_system.additional_properties

    # Convert SHRs from net to gross.
    if cooling_system.is_a?(HPXML::CoolingSystem) && (cooling_system.cooling_system_type == HPXML::HVACTypeRoomAirConditioner)
      clg_ap.cool_rated_shrs_gross = [cooling_system.cooling_shr] # We don't model the fan separately, so set gross == net
    else
      clg_ap.cool_rated_shrs_gross = []
      (0...clg_ap.num_speeds).to_a.each do |speed|
        qtot_net_nominal = 12000.0
        qsens_net_nominal = qtot_net_nominal * clg_ap.cool_rated_shrs_net[speed]
        qtot_gross_nominal = qtot_net_nominal + UnitConversions.convert(clg_ap.cool_rated_cfm_per_ton[speed] * clg_ap.fan_power_rated, 'Wh', 'Btu')
        qsens_gross_nominal = qsens_net_nominal + UnitConversions.convert(clg_ap.cool_rated_cfm_per_ton[speed] * clg_ap.fan_power_rated, 'Wh', 'Btu')
        clg_ap.cool_rated_shrs_gross << (qsens_gross_nominal / qtot_gross_nominal)

        # Make sure SHR's are in valid range based on E+ model limits.
        # The following correlation was developed by Jon Winkler to test for maximum allowed SHR based on the 300 - 450 cfm/ton limits in E+
        max_shr = 0.3821066 + 0.001050652 * clg_ap.cool_rated_cfm_per_ton[speed] - 0.01
        clg_ap.cool_rated_shrs_gross[speed] = [clg_ap.cool_rated_shrs_gross[speed], max_shr].min
        min_shr = 0.60 # Approximate minimum SHR such that an ADP exists
        clg_ap.cool_rated_shrs_gross[speed] = [clg_ap.cool_rated_shrs_gross[speed], min_shr].max
      end
    end
  end

  def self.calc_plr_coefficients(c_d)
    return [(1.0 - c_d), c_d, 0.0] # Linear part load model
  end

  def self.set_cool_c_d(cooling_system, num_speeds)
    clg_ap = cooling_system.additional_properties

    # Degradation coefficient for cooling
    if cooling_system.is_a?(HPXML::CoolingSystem) && (cooling_system.cooling_system_type == HPXML::HVACTypeRoomAirConditioner)
      clg_ap.cool_c_d = 0.22
    elsif num_speeds == 1
      if cooling_system.cooling_efficiency_seer < 13.0
        clg_ap.cool_c_d = 0.20
      else
        clg_ap.cool_c_d = 0.07
      end
    elsif num_speeds == 2
      clg_ap.cool_c_d = 0.11
    elsif num_speeds >= 4
      clg_ap.cool_c_d = 0.25
    end

    # PLF curve
    clg_ap.cool_plf_fplr_spec = [calc_plr_coefficients(clg_ap.cool_c_d)] * num_speeds
  end

  def self.set_heat_c_d(heating_system, num_speeds)
    htg_ap = heating_system.additional_properties

    # Degradation coefficient for heating
    if num_speeds == 1
      if heating_system.heating_efficiency_hspf < 7.0
        htg_ap.heat_c_d =  0.20
      else
        htg_ap.heat_c_d =  0.11
      end
    elsif num_speeds == 2
      htg_ap.heat_c_d =  0.11
    elsif num_speeds == 4
      htg_ap.heat_c_d =  0.24
    elsif num_speeds == 10 # mini-split heat pump
      htg_ap.heat_c_d =  0.40
    end

    htg_ap.heat_plf_fplr_spec = [calc_plr_coefficients(htg_ap.heat_c_d)] * num_speeds
  end

  def self.set_fan_power_rated(hvac_system)
    hvac_ap = hvac_system.additional_properties

    if (hvac_system.is_a?(HPXML::CoolingSystem) && (hvac_system.cooling_system_type == HPXML::HVACTypeMiniSplitAirConditioner)) ||
       (hvac_system.is_a?(HPXML::HeatPump) && (hvac_system.heat_pump_type == HPXML::HVACTypeHeatPumpMiniSplit))
      if not hvac_system.distribution_system.nil?
        # Ducted, installed fan power may differ from rated fan power
        hvac_ap.fan_power_rated = 0.18 # W/cfm, ducted
      else
        # Ductless, installed and rated value should be equal
        hvac_ap.fan_power_rated = 0.07 # W/cfm
        hvac_system.fan_watts_per_cfm = hvac_ap.fan_power_rated # W/cfm
      end
    elsif hvac_system.cooling_efficiency_seer <= 15
      hvac_ap.fan_power_rated = 0.365 # W/cfm
    else
      hvac_ap.fan_power_rated = 0.14 # W/cfm
    end
  end

  def self.set_fan_power(fan, fan_watts_per_cfm)
    if fan_watts_per_cfm > 0
      fan_eff = 0.75 # Overall Efficiency of the Fan, Motor and Drive
      fan.setFanEfficiency(fan_eff)
      fan.setPressureRise(fan_eff * fan_watts_per_cfm / UnitConversions.convert(1.0, 'cfm', 'm^3/s')) # Pa
    else
      fan.setFanEfficiency(1)
      fan.setPressureRise(0)
    end
  end

  def self.calc_pump_rated_flow_rate(pump_eff, pump_w, pump_head_pa)
    # Calculate needed pump rated flow rate to achieve a given pump power with an assumed
    # efficiency and pump head.
    return pump_eff * pump_w / pump_head_pa # m3/s
  end

  def self.get_unitary_system_from_air_loop_hvac(air_loop)
    # Returns the unitary system or nil
    air_loop.supplyComponents.each do |comp|
      next unless comp.to_AirLoopHVACUnitarySystem.is_initialized

      return comp.to_AirLoopHVACUnitarySystem.get
    end
    return
  end

  def self.set_cool_rated_cfm_per_ton_mshp(heat_pump, num_speeds)
    hp_ap = heat_pump.additional_properties

    dB_rated = 80.0 # deg-F
    wB_rated = 67.0 # deg-F

    cool_nominal_capacity_ratio = 1.0
    cool_nominal_cfm_per_ton = ((hp_ap.cool_max_cfm_per_ton * hp_ap.cool_max_capacity_ratio - hp_ap.cool_min_cfm_per_ton * hp_ap.cool_min_capacity_ratio) /
                                (hp_ap.cool_max_capacity_ratio - hp_ap.cool_min_capacity_ratio)) *
                               (cool_nominal_capacity_ratio - hp_ap.cool_min_capacity_ratio) + hp_ap.cool_min_cfm_per_ton * hp_ap.cool_min_capacity_ratio

    p_atm = 14.696 # standard atmospheric pressure (psia)

    ao = Psychrometrics.CoilAoFactor(dB_rated, wB_rated, p_atm, UnitConversions.convert(1, 'ton', 'kBtu/hr'), cool_nominal_cfm_per_ton, heat_pump.cooling_shr)

    hp_ap.cool_capacity_ratios = []
    hp_ap.cool_rated_cfm_per_ton = []
    hp_ap.cool_rated_shrs_gross = []

    (0...num_speeds).each do |i|
      hp_ap.cool_capacity_ratios << hp_ap.cool_min_capacity_ratio + i * (hp_ap.cool_max_capacity_ratio - hp_ap.cool_min_capacity_ratio) / (num_speeds - 1)
      hp_ap.cool_rated_cfm_per_ton << (hp_ap.cool_min_cfm_per_ton * hp_ap.cool_min_capacity_ratio + i * (hp_ap.cool_max_cfm_per_ton * hp_ap.cool_max_capacity_ratio - hp_ap.cool_min_cfm_per_ton * hp_ap.cool_min_capacity_ratio) / (num_speeds - 1)) / hp_ap.cool_capacity_ratios[-1]
      # Calculate the SHR for each speed. Use minimum value of 0.98 to prevent E+ bypass factor calculation errors
      hp_ap.cool_rated_shrs_gross[i] = [Psychrometrics.CalculateSHR(dB_rated, wB_rated, p_atm, UnitConversions.convert(hp_ap.cool_capacity_ratios[i], 'ton', 'kBtu/hr'), hp_ap.cool_rated_cfm_per_ton[i] * hp_ap.cool_capacity_ratios[i], ao), 0.98].min
    end
  end

  def self.set_cool_rated_eirs_mshp(cooling_system, num_speeds)
    clg_ap = cooling_system.additional_properties

    cops_norm = [1.901, 1.859, 1.746, 1.609, 1.474, 1.353, 1.247, 1.156, 1.079, 1.0]
    fan_powers_norm = [0.604, 0.634, 0.670, 0.711, 0.754, 0.800, 0.848, 0.898, 0.948, 1.0]

    cop_max_speed = 3.5 # 3.5 is an initial guess, final value solved for below

    fan_powers_rated = []
    eers_rated = []

    (0...num_speeds).each do |i|
      fan_powers_rated << clg_ap.fan_power_rated * fan_powers_norm[i]
      eers_rated << UnitConversions.convert(cop_max_speed, 'W', 'Btu/hr') * cops_norm[i]
    end

    cop_max_speed_1 = cop_max_speed
    cop_max_speed_2 = cop_max_speed
    error = cooling_system.cooling_efficiency_seer - calc_mshp_seer(eers_rated, clg_ap.cool_c_d, clg_ap.cool_capacity_ratios, clg_ap.cool_rated_cfm_per_ton, fan_powers_rated, clg_ap.cool_eir_ft_spec, clg_ap.cool_cap_ft_spec)
    error1 = error
    error2 = error

    itmax = 50 # maximum iterations
    cvg = false
    final_n = nil

    (1...itmax + 1).each do |n|
      final_n = n
      (0...num_speeds).each do |i|
        eers_rated[i] = UnitConversions.convert(cop_max_speed, 'W', 'Btu/hr') * cops_norm[i]
      end

      error = cooling_system.cooling_efficiency_seer - calc_mshp_seer(eers_rated, clg_ap.cool_c_d, clg_ap.cool_capacity_ratios, clg_ap.cool_rated_cfm_per_ton, fan_powers_rated, clg_ap.cool_eir_ft_spec, clg_ap.cool_cap_ft_spec)

      cop_max_speed, cvg, cop_max_speed_1, error1, cop_max_speed_2, error2 = MathTools.Iterate(cop_max_speed, error, cop_max_speed_1, error1, cop_max_speed_2, error2, n, cvg)

      if cvg
        break
      end
    end

    if (not cvg) || (final_n > itmax)
      cop_max_speed = UnitConversions.convert(0.547 * cooling_system.cooling_efficiency_seer - 0.104, 'Btu/hr', 'W') # Correlation developed from JonW's MatLab scripts. Only used if an eer cannot be found.
    end

    clg_ap.cool_rated_eirs = []

    (0...num_speeds).each do |i|
      clg_ap.cool_rated_eirs << calc_eir_from_eer(UnitConversions.convert(cop_max_speed, 'W', 'Btu/hr') * cops_norm[i], fan_powers_rated[i])
    end
  end

  def self.set_mshp_downselected_speed_indices(heat_pump)
    hp_ap = heat_pump.additional_properties

    # Down-select to speed indices

    # Cooling
    hp_ap.cool_cap_ft_spec = hp_ap.cool_cap_ft_spec.select.with_index { |x, i| hp_ap.speed_indices.include? i }
    hp_ap.cool_eir_ft_spec = hp_ap.cool_eir_ft_spec.select.with_index { |x, i| hp_ap.speed_indices.include? i }
    hp_ap.cool_cap_fflow_spec = hp_ap.cool_cap_fflow_spec.select.with_index { |x, i| hp_ap.speed_indices.include? i }
    hp_ap.cool_eir_fflow_spec = hp_ap.cool_eir_fflow_spec.select.with_index { |x, i| hp_ap.speed_indices.include? i }
    hp_ap.cool_plf_fplr_spec = hp_ap.cool_plf_fplr_spec.select.with_index { |x, i| hp_ap.speed_indices.include? i }
    hp_ap.cool_rated_cfm_per_ton = hp_ap.cool_rated_cfm_per_ton.select.with_index { |x, i| hp_ap.speed_indices.include? i }
    hp_ap.cool_capacity_ratios = hp_ap.cool_capacity_ratios.select.with_index { |x, i| hp_ap.speed_indices.include? i }
    hp_ap.cool_rated_shrs_gross = hp_ap.cool_rated_shrs_gross.select.with_index { |x, i| hp_ap.speed_indices.include? i }
    hp_ap.cool_rated_eirs = hp_ap.cool_rated_eirs.select.with_index { |x, i| hp_ap.speed_indices.include? i }
    hp_ap.cool_fan_speed_ratios = []
    for i in 0..(hp_ap.speed_indices.size - 1)
      hp_ap.cool_fan_speed_ratios << hp_ap.cool_rated_cfm_per_ton[i] * hp_ap.cool_capacity_ratios[i] / (hp_ap.cool_rated_cfm_per_ton[-1] * hp_ap.cool_capacity_ratios[-1])
    end

    if heat_pump.is_a? HPXML::HeatPump # Skip for mini-split air conditioner
      # Heating
      hp_ap.heat_eir_ft_spec = hp_ap.heat_eir_ft_spec.select.with_index { |x, i| hp_ap.speed_indices.include? i }
      hp_ap.heat_cap_fflow_spec = hp_ap.heat_cap_fflow_spec.select.with_index { |x, i| hp_ap.speed_indices.include? i }
      hp_ap.heat_eir_fflow_spec = hp_ap.heat_eir_fflow_spec.select.with_index { |x, i| hp_ap.speed_indices.include? i }
      hp_ap.heat_cap_ft_spec = hp_ap.heat_cap_ft_spec.select.with_index { |x, i| hp_ap.speed_indices.include? i }
      hp_ap.heat_plf_fplr_spec = hp_ap.heat_plf_fplr_spec.select.with_index { |x, i| hp_ap.speed_indices.include? i }
      hp_ap.heat_rated_cfm_per_ton = hp_ap.heat_rated_cfm_per_ton.select.with_index { |x, i| hp_ap.speed_indices.include? i }
      hp_ap.heat_capacity_ratios = hp_ap.heat_capacity_ratios.select.with_index { |x, i| hp_ap.speed_indices.include? i }
      hp_ap.heat_rated_eirs = hp_ap.heat_rated_eirs.select.with_index { |x, i| hp_ap.speed_indices.include? i }
      hp_ap.heat_fan_speed_ratios = []
      for i in 0..(hp_ap.speed_indices.size - 1)
        hp_ap.heat_fan_speed_ratios << hp_ap.heat_rated_cfm_per_ton[i] * hp_ap.heat_capacity_ratios[i] / (hp_ap.heat_rated_cfm_per_ton[-1] * hp_ap.heat_capacity_ratios[-1])
      end
    end
  end

  def self.calc_mshp_seer(eer_a, c_d, capacity_ratio, cfm_tons, fan_power_rated, cool_eir_ft_spec, cool_cap_ft_spec)
    n_max = (eer_a.length - 1.0) - 3.0 # Don't use max speed; FIXME: this is different than calc_mshp_hspf?
    n_min = 0
    n_int = (n_min + (n_max - n_min) / 3.0).ceil.to_i

    wBin = 67.0
    tout_B = 82.0
    tout_E = 87.0
    tout_F = 67.0

    eir_A2 = calc_eir_from_eer(eer_a[n_max], fan_power_rated[n_max])
    eir_B2 = eir_A2 * MathTools.biquadratic(wBin, tout_B, cool_eir_ft_spec[n_max])

    eir_Av = calc_eir_from_eer(eer_a[n_int], fan_power_rated[n_int])
    eir_Ev = eir_Av * MathTools.biquadratic(wBin, tout_E, cool_eir_ft_spec[n_int])

    eir_A1 = calc_eir_from_eer(eer_a[n_min], fan_power_rated[n_min])
    eir_B1 = eir_A1 * MathTools.biquadratic(wBin, tout_B, cool_eir_ft_spec[n_min])
    eir_F1 = eir_A1 * MathTools.biquadratic(wBin, tout_F, cool_eir_ft_spec[n_min])

    q_A2 = capacity_ratio[n_max]
    q_B2 = q_A2 * MathTools.biquadratic(wBin, tout_B, cool_cap_ft_spec[n_max])
    q_Ev = capacity_ratio[n_int] * MathTools.biquadratic(wBin, tout_E, cool_cap_ft_spec[n_int])
    q_B1 = capacity_ratio[n_min] * MathTools.biquadratic(wBin, tout_B, cool_cap_ft_spec[n_min])
    q_F1 = capacity_ratio[n_min] * MathTools.biquadratic(wBin, tout_F, cool_cap_ft_spec[n_min])

    q_A2_net = q_A2 - fan_power_rated[n_max] * UnitConversions.convert(1, 'W', 'Btu/hr') * (cfm_tons[n_max] * capacity_ratio[n_max]) / UnitConversions.convert(1, 'ton', 'Btu/hr')
    q_B2_net = q_B2 - fan_power_rated[n_max] * UnitConversions.convert(1, 'W', 'Btu/hr') * (cfm_tons[n_max] * capacity_ratio[n_max]) / UnitConversions.convert(1, 'ton', 'Btu/hr')
    q_Ev_net = q_Ev - fan_power_rated[n_int] * UnitConversions.convert(1, 'W', 'Btu/hr') * (cfm_tons[n_int] * capacity_ratio[n_int]) / UnitConversions.convert(1, 'ton', 'Btu/hr')
    q_B1_net = q_B1 - fan_power_rated[n_min] * UnitConversions.convert(1, 'W', 'Btu/hr') * (cfm_tons[n_min] * capacity_ratio[n_min]) / UnitConversions.convert(1, 'ton', 'Btu/hr')
    q_F1_net = q_F1 - fan_power_rated[n_min] * UnitConversions.convert(1, 'W', 'Btu/hr') * (cfm_tons[n_min] * capacity_ratio[n_min]) / UnitConversions.convert(1, 'ton', 'Btu/hr')

    p_A2 = UnitConversions.convert(q_A2 * eir_A2, 'Btu', 'Wh') + fan_power_rated[n_max] * (cfm_tons[n_max] * capacity_ratio[n_max]) / UnitConversions.convert(1, 'ton', 'Btu/hr')
    p_B2 = UnitConversions.convert(q_B2 * eir_B2, 'Btu', 'Wh') + fan_power_rated[n_max] * (cfm_tons[n_max] * capacity_ratio[n_max]) / UnitConversions.convert(1, 'ton', 'Btu/hr')
    p_Ev = UnitConversions.convert(q_Ev * eir_Ev, 'Btu', 'Wh') + fan_power_rated[n_int] * (cfm_tons[n_int] * capacity_ratio[n_int]) / UnitConversions.convert(1, 'ton', 'Btu/hr')
    p_B1 = UnitConversions.convert(q_B1 * eir_B1, 'Btu', 'Wh') + fan_power_rated[n_min] * (cfm_tons[n_min] * capacity_ratio[n_min]) / UnitConversions.convert(1, 'ton', 'Btu/hr')
    p_F1 = UnitConversions.convert(q_F1 * eir_F1, 'Btu', 'Wh') + fan_power_rated[n_min] * (cfm_tons[n_min] * capacity_ratio[n_min]) / UnitConversions.convert(1, 'ton', 'Btu/hr')

    q_k1_87 = q_F1_net + (q_B1_net - q_F1_net) / (82.0 - 67.0) * (87 - 67.0)
    q_k2_87 = q_B2_net + (q_A2_net - q_B2_net) / (95.0 - 82.0) * (87.0 - 82.0)
    n_Q = (q_Ev_net - q_k1_87) / (q_k2_87 - q_k1_87)
    m_Q = (q_B1_net - q_F1_net) / (82.0 - 67.0) * (1.0 - n_Q) + (q_A2_net - q_B2_net) / (95.0 - 82.0) * n_Q
    p_k1_87 = p_F1 + (p_B1 - p_F1) / (82.0 - 67.0) * (87.0 - 67.0)
    p_k2_87 = p_B2 + (p_A2 - p_B2) / (95.0 - 82.0) * (87.0 - 82.0)
    n_E = (p_Ev - p_k1_87) / (p_k2_87 - p_k1_87)
    m_E = (p_B1 - p_F1) / (82.0 - 67.0) * (1.0 - n_E) + (p_A2 - p_B2) / (95.0 - 82.0) * n_E

    c_T_1_1 = q_A2_net / (1.1 * (95.0 - 65.0))
    c_T_1_2 = q_F1_net
    c_T_1_3 = (q_B1_net - q_F1_net) / (82.0 - 67.0)
    t_1 = (c_T_1_2 - 67.0 * c_T_1_3 + 65.0 * c_T_1_1) / (c_T_1_1 - c_T_1_3)
    q_T_1 = q_F1_net + (q_B1_net - q_F1_net) / (82.0 - 67.0) * (t_1 - 67.0)
    p_T_1 = p_F1 + (p_B1 - p_F1) / (82.0 - 67.0) * (t_1 - 67.0)
    eer_T_1 = q_T_1 / p_T_1

    t_v = (q_Ev_net - 87.0 * m_Q + 65.0 * c_T_1_1) / (c_T_1_1 - m_Q)
    q_T_v = q_Ev_net + m_Q * (t_v - 87.0)
    p_T_v = p_Ev + m_E * (t_v - 87.0)
    eer_T_v = q_T_v / p_T_v

    c_T_2_1 = c_T_1_1
    c_T_2_2 = q_B2_net
    c_T_2_3 = (q_A2_net - q_B2_net) / (95.0 - 82.0)
    t_2 = (c_T_2_2 - 82.0 * c_T_2_3 + 65.0 * c_T_2_1) / (c_T_2_1 - c_T_2_3)
    q_T_2 = q_B2_net + (q_A2_net - q_B2_net) / (95.0 - 82.0) * (t_2 - 82.0)
    p_T_2 = p_B2 + (p_A2 - p_B2) / (95.0 - 82.0) * (t_2 - 82.0)
    eer_T_2 = q_T_2 / p_T_2

    d = (t_2**2 - t_1**2) / (t_v**2 - t_1**2)
    b = (eer_T_1 - eer_T_2 - d * (eer_T_1 - eer_T_v)) / (t_1 - t_2 - d * (t_1 - t_v))
    c = (eer_T_1 - eer_T_2 - b * (t_1 - t_2)) / (t_1**2 - t_2**2)
    a = eer_T_2 - b * t_2 - c * t_2**2

    e_tot = 0
    q_tot = 0
    t_bins = [67.0, 72.0, 77.0, 82.0, 87.0, 92.0, 97.0, 102.0]
    frac_hours = [0.214, 0.231, 0.216, 0.161, 0.104, 0.052, 0.018, 0.004]

    (0...8).each do |_i|
      bL = ((t_bins[_i] - 65.0) / (95.0 - 65.0)) * (q_A2_net / 1.1)
      q_k1 = q_F1_net + (q_B1_net - q_F1_net) / (82.0 - 67.0) * (t_bins[_i] - 67.0)
      p_k1 = p_F1 + (p_B1 - p_F1) / (82.0 - 67.0) * (t_bins[_i] - 67)
      q_k2 = q_B2_net + (q_A2_net - q_B2_net) / (95.0 - 82.0) * (t_bins[_i] - 82.0)
      p_k2 = p_B2 + (p_A2 - p_B2) / (95.0 - 82.0) * (t_bins[_i] - 82.0)

      if bL <= q_k1
        x_k1 = bL / q_k1
        q_Tj_N = x_k1 * q_k1 * frac_hours[_i]
        e_Tj_N = x_k1 * p_k1 * frac_hours[_i] / (1 - c_d * (1 - x_k1))
      elsif (q_k1 < bL) && (bL <= q_k2)
        q_Tj_N = bL * frac_hours[_i]
        eer_T_j = a + b * t_bins[_i] + c * t_bins[_i]**2
        e_Tj_N = q_Tj_N / eer_T_j
      else
        q_Tj_N = frac_hours[_i] * q_k2
        e_Tj_N = frac_hours[_i] * p_k2
      end

      q_tot += q_Tj_N
      e_tot += e_Tj_N
    end

    seer = q_tot / e_tot
    return seer
  end

  def self.set_heat_rated_cfm_per_ton_mshp(heat_pump, num_speeds)
    hp_ap = heat_pump.additional_properties

    hp_ap.heat_capacity_ratios = []
    hp_ap.heat_rated_cfm_per_ton = []

    (0...num_speeds).each do |i|
      hp_ap.heat_capacity_ratios << hp_ap.heat_min_capacity_ratio + i * (hp_ap.heat_max_capacity_ratio - hp_ap.heat_min_capacity_ratio) / (num_speeds - 1)
      hp_ap.heat_rated_cfm_per_ton << (hp_ap.heat_min_cfm_per_ton * hp_ap.heat_min_capacity_ratio + i * (hp_ap.heat_max_cfm_per_ton * hp_ap.heat_max_capacity_ratio - hp_ap.heat_min_cfm_per_ton * hp_ap.heat_min_capacity_ratio) / (num_speeds - 1)) / hp_ap.heat_capacity_ratios[-1]
    end
  end

  def self.set_heat_rated_eirs_mshp(heat_pump, num_speeds)
    hp_ap = heat_pump.additional_properties

    cops_norm = [1.792, 1.502, 1.308, 1.207, 1.145, 1.105, 1.077, 1.056, 1.041, 1.0]
    fan_powers_norm = [0.577, 0.625, 0.673, 0.720, 0.768, 0.814, 0.861, 0.907, 0.954, 1.0]

    cop_max_speed = 3.25 # 3.35 is an initial guess, final value solved for below

    fan_powers_rated = []
    cops_rated = []

    (0...num_speeds).each do |i|
      fan_powers_rated << hp_ap.fan_power_rated * fan_powers_norm[i]
      cops_rated << cop_max_speed * cops_norm[i]
    end

    cop_max_speed_1 = cop_max_speed
    cop_max_speed_2 = cop_max_speed
    error = heat_pump.heating_efficiency_hspf - calc_mshp_hspf(cops_rated, hp_ap.heat_c_d, hp_ap.heat_capacity_ratios, hp_ap.heat_rated_cfm_per_ton, fan_powers_rated, hp_ap.hp_min_temp, hp_ap.heat_eir_ft_spec, hp_ap.heat_cap_ft_spec)

    error1 = error
    error2 = error

    itmax = 50 # maximum iterations
    cvg = false
    final_n = nil

    (1...itmax + 1).each do |n|
      final_n = n
      (0...num_speeds).each do |i|
        cops_rated[i] = cop_max_speed * cops_norm[i]
      end

      error = heat_pump.heating_efficiency_hspf - calc_mshp_hspf(cops_rated, hp_ap.heat_c_d, hp_ap.heat_capacity_ratios, hp_ap.heat_rated_cfm_per_ton, fan_powers_rated, hp_ap.hp_min_temp, hp_ap.heat_eir_ft_spec, hp_ap.heat_cap_ft_spec)

      cop_max_speed, cvg, cop_max_speed_1, error1, cop_max_speed_2, error2 = MathTools.Iterate(cop_max_speed, error, cop_max_speed_1, error1, cop_max_speed_2, error2, n, cvg)

      if cvg
        break
      end
    end

    if (not cvg) || (final_n > itmax)
      cop_max_speed = UnitConversions.convert(0.4174 * hspf - 1.1134, 'Btu/hr', 'W') # Correlation developed from JonW's MatLab scripts. Only used if a cop cannot be found.
    end

    hp_ap.heat_rated_eirs = []
    (0...num_speeds).each do |i|
      hp_ap.heat_rated_eirs << calc_eir_from_cop(cop_max_speed * cops_norm[i], fan_powers_rated[i])
    end
  end

  def self.set_gshp_assumptions(heat_pump, weather)
    hp_ap = heat_pump.additional_properties

    hp_ap.design_chw = [85.0, weather.design.CoolingDrybulb - 15.0, weather.data.AnnualAvgDrybulb + 10.0].max # Temperature of water entering indoor coil,use 85F as lower bound
    hp_ap.design_delta_t = 10.0
    hp_ap.fluid_type = Constants.FluidPropyleneGlycol
    hp_ap.frac_glycol = 0.3
    if hp_ap.fluid_type == Constants.FluidWater
      hp_ap.design_hw = [45.0, weather.design.HeatingDrybulb + 35.0, weather.data.AnnualAvgDrybulb - 10.0].max # Temperature of fluid entering indoor coil, use 45F as lower bound for water
    else
      hp_ap.design_hw = [35.0, weather.design.HeatingDrybulb + 35.0, weather.data.AnnualAvgDrybulb - 10.0].min # Temperature of fluid entering indoor coil, use 35F as upper bound
    end
    hp_ap.ground_conductivity = 0.6 # Btu/h-ft-R
    hp_ap.ground_diffusivity = 0.0208
    hp_ap.grout_conductivity = 0.4 # Btu/h-ft-R
    hp_ap.bore_diameter = 5.0 # in
    hp_ap.pipe_size = 0.75 # in
    # Pipe nominal size conversion to pipe outside diameter and inside diameter,
    # only pipe sizes <= 2" are used here with DR11 (dimension ratio),
    if hp_ap.pipe_size == 0.75 # 3/4" pipe
      hp_ap.pipe_od = 1.050 # in
      hp_ap.pipe_id = 0.859 # in
    elsif hp_ap.pipe_size == 1.0 # 1" pipe
      hp_ap.pipe_od = 1.315 # in
      hp_ap.pipe_id = 1.076 # in
    elsif hp_ap.pipe_size == 1.25 # 1-1/4" pipe
      hp_ap.pipe_od = 1.660 # in
      hp_ap.pipe_id = 1.358 # in
    end
    hp_ap.pipe_cond = 0.23 # Btu/h-ft-R; Pipe thermal conductivity, default to high density polyethylene
    hp_ap.u_tube_spacing_type = 'b'
    # Calculate distance between pipes
    if hp_ap.u_tube_spacing_type == 'as'
      # Two tubes, spaced 1/8” apart at the center of the borehole
      hp_ap.u_tube_spacing = 0.125
    elsif hp_ap.u_tube_spacing_type == 'b'
      # Two tubes equally spaced between the borehole edges
      hp_ap.u_tube_spacing = 0.9661
    elsif hp_ap.u_tube_spacing_type == 'c'
      # Both tubes placed against outer edge of borehole
      hp_ap.u_tube_spacing = hp_ap.bore_diameter - 2 * hp_ap.pipe_od
    end
    hp_ap.shank_spacing = hp_ap.u_tube_spacing + hp_ap.pipe_od # Distance from center of pipe to center of pipe
  end

  def self.calc_mshp_hspf(cop_47, c_d, capacity_ratio, cfm_tons, fan_power_rated, hp_min_temp, heat_eir_ft_spec, heat_cap_ft_spec)
    n_max = (cop_47.length - 1.0) #-3 # Don't use max speed; FIXME: this is different than calc_mshp_seer?
    n_min = 0
    n_int = (n_min + (n_max - n_min) / 3.0).ceil.to_i

    tin = 70.0
    tout_3 = 17.0
    tout_2 = 35.0
    tout_0 = 62.0

    eir_H1_2 = calc_eir_from_cop(cop_47[n_max], fan_power_rated[n_max])
    eir_H3_2 = eir_H1_2 * MathTools.biquadratic(tin, tout_3, heat_eir_ft_spec[n_max])

    eir_adjv = calc_eir_from_cop(cop_47[n_int], fan_power_rated[n_int])
    eir_H2_v = eir_adjv * MathTools.biquadratic(tin, tout_2, heat_eir_ft_spec[n_int])

    eir_H1_1 = calc_eir_from_cop(cop_47[n_min], fan_power_rated[n_min])
    eir_H0_1 = eir_H1_1 * MathTools.biquadratic(tin, tout_0, heat_eir_ft_spec[n_min])

    q_H1_2 = capacity_ratio[n_max]
    q_H3_2 = q_H1_2 * MathTools.biquadratic(tin, tout_3, heat_cap_ft_spec[n_max])

    q_H2_v = capacity_ratio[n_int] * MathTools.biquadratic(tin, tout_2, heat_cap_ft_spec[n_int])

    q_H1_1 = capacity_ratio[n_min]
    q_H0_1 = q_H1_1 * MathTools.biquadratic(tin, tout_0, heat_cap_ft_spec[n_min])

    q_H1_2_net = q_H1_2 + fan_power_rated[n_max] * UnitConversions.convert(1, 'W', 'Btu/hr') * cfm_tons[n_max] * capacity_ratio[n_max] / UnitConversions.convert(1, 'ton', 'Btu/hr')
    q_H3_2_net = q_H3_2 + fan_power_rated[n_max] * UnitConversions.convert(1, 'W', 'Btu/hr') * cfm_tons[n_max] * capacity_ratio[n_max] / UnitConversions.convert(1, 'ton', 'Btu/hr')
    q_H2_v_net = q_H2_v + fan_power_rated[n_int] * UnitConversions.convert(1, 'W', 'Btu/hr') * cfm_tons[n_int] * capacity_ratio[n_int] / UnitConversions.convert(1, 'ton', 'Btu/hr')
    q_H1_1_net = q_H1_1 + fan_power_rated[n_min] * UnitConversions.convert(1, 'W', 'Btu/hr') * cfm_tons[n_min] * capacity_ratio[n_min] / UnitConversions.convert(1, 'ton', 'Btu/hr')
    q_H0_1_net = q_H0_1 + fan_power_rated[n_min] * UnitConversions.convert(1, 'W', 'Btu/hr') * cfm_tons[n_min] * capacity_ratio[n_min] / UnitConversions.convert(1, 'ton', 'Btu/hr')

    p_H1_2 = q_H1_2 * eir_H1_2 + fan_power_rated[n_max] * UnitConversions.convert(1, 'W', 'Btu/hr') * cfm_tons[n_max] * capacity_ratio[n_max] / UnitConversions.convert(1, 'ton', 'Btu/hr')
    p_H3_2 = q_H3_2 * eir_H3_2 + fan_power_rated[n_max] * UnitConversions.convert(1, 'W', 'Btu/hr') * cfm_tons[n_max] * capacity_ratio[n_max] / UnitConversions.convert(1, 'ton', 'Btu/hr')
    p_H2_v = q_H2_v * eir_H2_v + fan_power_rated[n_int] * UnitConversions.convert(1, 'W', 'Btu/hr') * cfm_tons[n_int] * capacity_ratio[n_int] / UnitConversions.convert(1, 'ton', 'Btu/hr')
    p_H1_1 = q_H1_1 * eir_H1_1 + fan_power_rated[n_min] * UnitConversions.convert(1, 'W', 'Btu/hr') * cfm_tons[n_min] * capacity_ratio[n_min] / UnitConversions.convert(1, 'ton', 'Btu/hr')
    p_H0_1 = q_H0_1 * eir_H0_1 + fan_power_rated[n_min] * UnitConversions.convert(1, 'W', 'Btu/hr') * cfm_tons[n_min] * capacity_ratio[n_min] / UnitConversions.convert(1, 'ton', 'Btu/hr')

    q_H35_2 = 0.9 * (q_H3_2_net + 0.6 * (q_H1_2_net - q_H3_2_net))
    p_H35_2 = 0.985 * (p_H3_2 + 0.6 * (p_H1_2 - p_H3_2))
    q_H35_1 = q_H1_1_net + (q_H0_1_net - q_H1_1_net) / (62.0 - 47.0) * (35.0 - 47.0)
    p_H35_1 = p_H1_1 + (p_H0_1 - p_H1_1) / (62.0 - 47.0) * (35.0 - 47.0)
    n_Q = (q_H2_v_net - q_H35_1) / (q_H35_2 - q_H35_1)
    m_Q = (q_H0_1_net - q_H1_1_net) / (62.0 - 47.0) * (1 - n_Q) + n_Q * (q_H35_2 - q_H3_2_net) / (35.0 - 17.0)
    n_E = (p_H2_v - p_H35_1) / (p_H35_2 - p_H35_1)
    m_E = (p_H0_1 - p_H1_1) / (62.0 - 47.0) * (1.0 - n_E) + n_E * (p_H35_2 - p_H3_2) / (35.0 - 17.0)

    t_OD = 5.0
    dHR = q_H1_2_net * (65.0 - t_OD) / 60.0

    c_T_3_1 = q_H1_1_net
    c_T_3_2 = (q_H0_1_net - q_H1_1_net) / (62.0 - 47.0)
    c_T_3_3 = 0.77 * dHR / (65.0 - t_OD)
    t_3 = (47.0 * c_T_3_2 + 65.0 * c_T_3_3 - c_T_3_1) / (c_T_3_2 + c_T_3_3)
    q_HT3_1 = q_H1_1_net + (q_H0_1_net - q_H1_1_net) / (62.0 - 47.0) * (t_3 - 47.0)
    p_HT3_1 = p_H1_1 + (p_H0_1 - p_H1_1) / (62.0 - 47.0) * (t_3 - 47.0)
    cop_T3_1 = q_HT3_1 / p_HT3_1

    c_T_v_1 = q_H2_v_net
    c_T_v_3 = c_T_3_3
    t_v = (35.0 * m_Q + 65.0 * c_T_v_3 - c_T_v_1) / (m_Q + c_T_v_3)
    q_HTv_v = q_H2_v_net + m_Q * (t_v - 35.0)
    p_HTv_v = p_H2_v + m_E * (t_v - 35.0)
    cop_Tv_v = q_HTv_v / p_HTv_v

    c_T_4_1 = q_H3_2_net
    c_T_4_2 = (q_H35_2 - q_H3_2_net) / (35.0 - 17.0)
    c_T_4_3 = c_T_v_3
    t_4 = (17.0 * c_T_4_2 + 65.0 * c_T_4_3 - c_T_4_1) / (c_T_4_2 + c_T_4_3)
    q_HT4_2 = q_H3_2_net + (q_H35_2 - q_H3_2_net) / (35.0 - 17.0) * (t_4 - 17.0)
    p_HT4_2 = p_H3_2 + (p_H35_2 - p_H3_2) / (35.0 - 17.0) * (t_4 - 17.0)
    cop_T4_2 = q_HT4_2 / p_HT4_2

    d = (t_3**2 - t_4**2) / (t_v**2 - t_4**2)
    b = (cop_T4_2 - cop_T3_1 - d * (cop_T4_2 - cop_Tv_v)) / (t_4 - t_3 - d * (t_4 - t_v))
    c = (cop_T4_2 - cop_T3_1 - b * (t_4 - t_3)) / (t_4**2 - t_3**2)
    a = cop_T4_2 - b * t_4 - c * t_4**2

    t_bins = [62.0, 57.0, 52.0, 47.0, 42.0, 37.0, 32.0, 27.0, 22.0, 17.0, 12.0, 7.0, 2.0, -3.0, -8.0]
    frac_hours = [0.132, 0.111, 0.103, 0.093, 0.100, 0.109, 0.126, 0.087, 0.055, 0.036, 0.026, 0.013, 0.006, 0.002, 0.001]

    # T_off = hp_min_temp
    t_off = 10.0
    t_on = t_off + 4.0
    etot = 0
    bLtot = 0

    (0...15).each do |_i|
      bL = ((65.0 - t_bins[_i]) / (65.0 - t_OD)) * 0.77 * dHR

      q_1 = q_H1_1_net + (q_H0_1_net - q_H1_1_net) / (62.0 - 47.0) * (t_bins[_i] - 47.0)
      p_1 = p_H1_1 + (p_H0_1 - p_H1_1) / (62.0 - 47.0) * (t_bins[_i] - 47.0)

      if (t_bins[_i] <= 17.0) || (t_bins[_i] >= 45.0)
        q_2 = q_H3_2_net + (q_H1_2_net - q_H3_2_net) * (t_bins[_i] - 17.0) / (47.0 - 17.0)
        p_2 = p_H3_2 + (p_H1_2 - p_H3_2) * (t_bins[_i] - 17.0) / (47.0 - 17.0)
      else
        q_2 = q_H3_2_net + (q_H35_2 - q_H3_2_net) * (t_bins[_i] - 17) / (35.0 - 17.0)
        p_2 = p_H3_2 + (p_H35_2 - p_H3_2) * (t_bins[_i] - 17.0) / (35.0 - 17.0)
      end

      if t_bins[_i] <= t_off
        delta = 0
      elsif t_bins[_i] >= t_on
        delta = 1.0
      else
        delta = 0.5
      end

      if bL <= q_1
        x_1 = bL / q_1
        e_Tj_n = delta * x_1 * p_1 * frac_hours[_i] / (1.0 - c_d * (1.0 - x_1))
      elsif (q_1 < bL) && (bL <= q_2)
        cop_T_j = a + b * t_bins[_i] + c * t_bins[_i]**2
        e_Tj_n = delta * frac_hours[_i] * bL / cop_T_j + (1.0 - delta) * bL * (frac_hours[_i])
      else
        e_Tj_n = delta * frac_hours[_i] * p_2 + frac_hours[_i] * (bL - delta * q_2)
      end

      bLtot += frac_hours[_i] * bL
      etot += e_Tj_n
    end

    hspf = bLtot / UnitConversions.convert(etot, 'Btu/hr', 'W')
    return hspf
  end

  def self.calc_sequential_load_fraction(load_fraction, remaining_fraction)
    if remaining_fraction > 0
      sequential_load_frac = load_fraction / remaining_fraction # Fraction of remaining load served by this system
    else
      sequential_load_frac = 0.0
    end

    return sequential_load_frac
  end

  def self.get_sequential_load_schedule(model, value)
    s = OpenStudio::Model::ScheduleConstant.new(model)
    s.setName('Sequential Fraction Schedule')
    if value > 1
      s.setValue(1.0)
    else
      s.setValue(value.round(5))
    end
    Schedule.set_schedule_type_limits(model, s, Constants.ScheduleTypeLimitsFraction)
    return s
  end

  def self.set_crankcase_assumptions(hvac_system)
    hvac_ap = hvac_system.additional_properties

    if hvac_system.is_a?(HPXML::HeatPump) && (hvac_system.fraction_heat_load_served <= 0)
      hvac_ap.crankcase_kw = 0.0
      hvac_ap.crankcase_temp = nil
    elsif hvac_system.is_a?(HPXML::HeatPump) && (hvac_system.heat_pump_type == HPXML::HVACTypeHeatPumpMiniSplit)
      hvac_ap.crankcase_kw = 0.0
      hvac_ap.crankcase_temp = nil
    elsif hvac_system.is_a?(HPXML::CoolingSystem) && (hvac_system.cooling_system_type == HPXML::HVACTypeMiniSplitAirConditioner)
      hvac_ap.crankcase_kw = 0.0
      hvac_ap.crankcase_temp = nil
    else
      hvac_ap.crankcase_kw = 0.05 * hvac_system.fraction_cool_load_served # From RESNET Publication No. 002-2017
      hvac_ap.crankcase_temp = 50.0 # From RESNET Publication No. 002-2017
    end
  end

  def self.set_heat_pump_temperatures(heat_pump)
    hp_ap = heat_pump.additional_properties

    # Sets:
    # 1. Minimum temperature (deg-F) for HP compressor operation
    # 2. Maximum temperature (deg-F) for HP supplemental heating operation
    if not heat_pump.backup_heating_switchover_temp.nil?
      hp_ap.hp_min_temp = heat_pump.backup_heating_switchover_temp
      hp_ap.supp_max_temp = heat_pump.backup_heating_switchover_temp
    else
      hp_ap.supp_max_temp = 40.0
      hp_ap.hp_min_temp = -40.0
    end
  end

  def self.get_default_duct_surface_area(duct_type, ncfl_ag, cfa_served, n_returns)
    # Fraction of primary ducts (ducts outside conditioned space)
    f_out = (ncfl_ag <= 1) ? 1.0 : 0.75

    if duct_type == HPXML::DuctTypeSupply
      primary_duct_area = 0.27 * cfa_served * f_out
      secondary_duct_area = 0.27 * cfa_served * (1.0 - f_out)
    elsif duct_type == HPXML::DuctTypeReturn
      b_r = (n_returns < 6) ? (0.05 * n_returns) : 0.25
      primary_duct_area = b_r * cfa_served * f_out
      secondary_duct_area = b_r * cfa_served * (1.0 - f_out)
    end

    return primary_duct_area, secondary_duct_area
  end

  def self.get_default_duct_locations(hpxml)
    primary_duct_location_hierarchy = [HPXML::LocationBasementConditioned,
                                       HPXML::LocationBasementUnconditioned,
                                       HPXML::LocationCrawlspaceVented,
                                       HPXML::LocationCrawlspaceUnvented,
                                       HPXML::LocationAtticVented,
                                       HPXML::LocationAtticUnvented,
                                       HPXML::LocationGarage]

    primary_duct_location = nil
    primary_duct_location_hierarchy.each do |space_type|
      if hpxml.has_space_type(space_type)
        primary_duct_location = space_type
        break
      end
    end
    secondary_duct_location = HPXML::LocationLivingSpace

    return primary_duct_location, secondary_duct_location
  end

  def self.get_installation_quality_cooling_coeff(f_chg)
    if f_chg <= 0
      qgr_values = [-9.46E-01, 4.93E-02, -1.18E-03, -1.15E+00]
      p_values = [-3.13E-01, 1.15E-02, 2.66E-03, -1.16E-01]
    else
      qgr_values = [-1.63E-01, 1.14E-02, -2.10E-04, -1.40E-01]
      p_values = [2.19E-01, -5.01E-03, 9.89E-04, 2.84E-01]
    end
    ff_chg_values = [26.67, 35.0]
    return qgr_values, p_values, ff_chg_values
  end

  def self.get_installation_quality_heating_coeff(f_chg)
    if f_chg <= 0
      qgr_values = [-0.0338595, 0.0202827, -2.6226343]
      p_values = [0.0615649, 0.0044554, -0.2598507]
    else
      qgr_values = [-0.0029514, 0.0007379, -0.0064112]
      p_values = [-0.0594134, 0.0159205, 1.8872153]
    end
    ff_chg_values = [8.33]
    return qgr_values, p_values, ff_chg_values
  end

  def self.apply_installation_quality(model, heating_system, cooling_system, unitary_system, htg_coil, clg_coil, control_zone)
    if not cooling_system.nil?
      charge_defect_ratio = cooling_system.charge_defect_ratio
      cool_airflow_defect_ratio = cooling_system.airflow_defect_ratio
    end
    if not heating_system.nil?
      heat_airflow_defect_ratio = heating_system.airflow_defect_ratio
    end
    return if (charge_defect_ratio.to_f.abs < 0.001) && (cool_airflow_defect_ratio.to_f.abs < 0.001) && (heat_airflow_defect_ratio.to_f.abs < 0.001)

    cool_airflow_rated_defect_ratio = []
    if (not clg_coil.nil?) && (cooling_system.fraction_cool_load_served > 0)
      clg_ap = cooling_system.additional_properties
      clg_cfm = cooling_system.cooling_airflow_cfm
      if clg_coil.to_CoilCoolingDXSingleSpeed.is_initialized
        cool_airflow_rated_defect_ratio = [UnitConversions.convert(clg_cfm, 'cfm', 'm^3/s') / clg_coil.ratedAirFlowRate.get - 1.0]
      elsif clg_coil.to_CoilCoolingDXMultiSpeed.is_initialized
        cool_airflow_rated_defect_ratio = clg_coil.stages.zip(clg_ap.cool_fan_speed_ratios).map { |stage, speed_ratio| UnitConversions.convert(clg_cfm * speed_ratio, 'cfm', 'm^3/s') / stage.ratedAirFlowRate.get - 1.0 }
      end
    end

    heat_airflow_rated_defect_ratio = []
    if (not htg_coil.nil?) && (heating_system.fraction_heat_load_served > 0)
      htg_ap = heating_system.additional_properties
      htg_cfm = heating_system.heating_airflow_cfm
      if htg_coil.to_CoilHeatingDXSingleSpeed.is_initialized
        heat_airflow_rated_defect_ratio = [UnitConversions.convert(htg_cfm, 'cfm', 'm^3/s') / htg_coil.ratedAirFlowRate.get - 1.0]
      elsif htg_coil.to_CoilHeatingDXMultiSpeed.is_initialized
        heat_airflow_rated_defect_ratio = htg_coil.stages.zip(htg_ap.heat_fan_speed_ratios).map { |stage, speed_ratio| UnitConversions.convert(htg_cfm * speed_ratio, 'cfm', 'm^3/s') / stage.ratedAirFlowRate.get - 1.0 }
      end
    end

    return if cool_airflow_rated_defect_ratio.empty? && heat_airflow_rated_defect_ratio.empty?

    obj_name = "#{unitary_system.name} install quality"

    tin_sensor = OpenStudio::Model::EnergyManagementSystemSensor.new(model, 'Zone Mean Air Temperature')
    tin_sensor.setName("#{obj_name} tin s")
    tin_sensor.setKeyName(control_zone.name.to_s)

    tout_sensor = OpenStudio::Model::EnergyManagementSystemSensor.new(model, 'Zone Outdoor Air Drybulb Temperature')
    tout_sensor.setName("#{obj_name} tt s")
    tout_sensor.setKeyName(control_zone.name.to_s)

    fault_program = OpenStudio::Model::EnergyManagementSystemProgram.new(model)
    fault_program.setName("#{obj_name} program")

    f_chg = charge_defect_ratio.to_f
    fault_program.addLine("Set F_CH = #{f_chg.round(3)}")

    if not cool_airflow_rated_defect_ratio.empty?
      if clg_coil.is_a? OpenStudio::Model::CoilCoolingDXSingleSpeed
        num_speeds = 1
        cool_cap_fff_curves = [clg_coil.totalCoolingCapacityFunctionOfFlowFractionCurve.to_CurveQuadratic.get]
        cool_eir_fff_curves = [clg_coil.energyInputRatioFunctionOfFlowFractionCurve.to_CurveQuadratic.get]
      elsif clg_coil.is_a? OpenStudio::Model::CoilCoolingDXMultiSpeed
        num_speeds = clg_coil.stages.size
        cool_cap_fff_curves = clg_coil.stages.map { |stage| stage.totalCoolingCapacityFunctionofFlowFractionCurve.to_CurveQuadratic.get }
        cool_eir_fff_curves = clg_coil.stages.map { |stage| stage.energyInputRatioFunctionofFlowFractionCurve.to_CurveQuadratic.get }
      else
        fail 'cooling coil not supported'
      end
      for speed in 0..(num_speeds - 1)
        cool_cap_fff_curve = cool_cap_fff_curves[speed]
        cool_cap_fff_act = OpenStudio::Model::EnergyManagementSystemActuator.new(cool_cap_fff_curve, 'Curve', 'Curve Result')
        cool_cap_fff_act.setName("#{obj_name} cap clg act")

        cool_eir_fff_curve = cool_eir_fff_curves[speed]
        cool_eir_fff_act = OpenStudio::Model::EnergyManagementSystemActuator.new(cool_eir_fff_curve, 'Curve', 'Curve Result')
        cool_eir_fff_act.setName("#{obj_name} eir clg act")

        # NOTE: heat pump (cooling) curves don't exhibit expected trends at extreme faults;
        fault_program.addLine("Set a1_AF_Qgr_c = #{cool_cap_fff_curve.coefficient1Constant}")
        fault_program.addLine("Set a2_AF_Qgr_c = #{cool_cap_fff_curve.coefficient2x}")
        fault_program.addLine("Set a3_AF_Qgr_c = #{cool_cap_fff_curve.coefficient3xPOW2}")
        fault_program.addLine("Set a1_AF_EIR_c = #{cool_eir_fff_curve.coefficient1Constant}")
        fault_program.addLine("Set a2_AF_EIR_c = #{cool_eir_fff_curve.coefficient2x}")
        fault_program.addLine("Set a3_AF_EIR_c = #{cool_eir_fff_curve.coefficient3xPOW2}")

        qgr_values, p_values, ff_chg_values = get_installation_quality_cooling_coeff(f_chg)

        fault_program.addLine("Set a1_CH_Qgr_c = #{qgr_values[0]}")
        fault_program.addLine("Set a2_CH_Qgr_c = #{qgr_values[1]}")
        fault_program.addLine("Set a3_CH_Qgr_c = #{qgr_values[2]}")
        fault_program.addLine("Set a4_CH_Qgr_c = #{qgr_values[3]}")

        fault_program.addLine("Set a1_CH_P_c = #{p_values[0]}")
        fault_program.addLine("Set a2_CH_P_c = #{p_values[1]}")
        fault_program.addLine("Set a3_CH_P_c = #{p_values[2]}")
        fault_program.addLine("Set a4_CH_P_c = #{p_values[3]}")

        ff_ch_c = 1.0 / (1.0 + (qgr_values[0] + (qgr_values[1] * ff_chg_values[0]) + (qgr_values[2] * ff_chg_values[1]) + (qgr_values[3] * f_chg)) * f_chg)
        fault_program.addLine("Set FF_CH_c = #{ff_ch_c.round(3)}")

        fault_program.addLine('Set q0_CH = a1_CH_Qgr_c')
        fault_program.addLine("Set q1_CH = a2_CH_Qgr_c*#{tin_sensor.name}")
        fault_program.addLine("Set q2_CH = a3_CH_Qgr_c*#{tout_sensor.name}")
        fault_program.addLine('Set q3_CH = a4_CH_Qgr_c*F_CH')
        fault_program.addLine('Set Y_CH_Q_c = 1 + ((q0_CH+(q1_CH)+(q2_CH)+(q3_CH))*F_CH)')

        fault_program.addLine('Set q0_AF_CH = a1_AF_Qgr_c')
        fault_program.addLine('Set q1_AF_CH = a2_AF_Qgr_c*FF_CH_c')
        fault_program.addLine('Set q2_AF_CH = a3_AF_Qgr_c*FF_CH_c*FF_CH_c')
        fault_program.addLine('Set p_CH_Q_c = Y_CH_Q_c/(q0_AF_CH+(q1_AF_CH)+(q2_AF_CH))')

        fault_program.addLine('Set p1_CH = a1_CH_P_c')
        fault_program.addLine("Set p2_CH = a2_CH_P_c*#{tin_sensor.name}")
        fault_program.addLine("Set p3_CH = a3_CH_P_c*#{tout_sensor.name}")
        fault_program.addLine('Set p4_CH = a4_CH_P_c*F_CH')
        fault_program.addLine('Set Y_CH_COP_c = Y_CH_Q_c/(1 + (p1_CH+(p2_CH)+(p3_CH)+(p4_CH))*F_CH)')

        fault_program.addLine('Set eir0_AF_CH = a1_AF_EIR_c')
        fault_program.addLine('Set eir1_AF_CH = a2_AF_EIR_c*FF_CH_c')
        fault_program.addLine('Set eir2_AF_CH = a3_AF_EIR_c*FF_CH_c*FF_CH_c')
        fault_program.addLine('Set p_CH_COP_c = Y_CH_COP_c*(eir0_AF_CH+(eir1_AF_CH)+(eir2_AF_CH))')

        fault_program.addLine("Set FF_AF_c = 1.0 + #{cool_airflow_rated_defect_ratio[speed].round(3)}")
        fault_program.addLine('Set FF_AF_comb_c = FF_CH_c * FF_AF_c')

        fault_program.addLine('Set q0_AF_comb = a1_AF_Qgr_c')
        fault_program.addLine('Set q1_AF_comb = a2_AF_Qgr_c*FF_AF_comb_c')
        fault_program.addLine('Set q2_AF_comb = a3_AF_Qgr_c*FF_AF_comb_c*FF_AF_comb_c')
        fault_program.addLine('Set p_AF_Q_c = q0_AF_comb+(q1_AF_comb)+(q2_AF_comb)')

        fault_program.addLine('Set eir0_AF_comb = a1_AF_EIR_c')
        fault_program.addLine('Set eir1_AF_comb = a2_AF_EIR_c*FF_AF_comb_c')
        fault_program.addLine('Set eir2_AF_comb = a3_AF_EIR_c*FF_AF_comb_c*FF_AF_comb_c')
        fault_program.addLine('Set p_AF_COP_c = 1.0/(eir0_AF_comb+(eir1_AF_comb)+(eir2_AF_comb))')

        fault_program.addLine("Set #{cool_cap_fff_act.name} = (p_CH_Q_c * p_AF_Q_c)")
        fault_program.addLine("Set #{cool_eir_fff_act.name} = (1.0 / (p_CH_COP_c * p_AF_COP_c))")
      end
    end

    if not heat_airflow_rated_defect_ratio.empty?

      if htg_coil.is_a? OpenStudio::Model::CoilHeatingDXSingleSpeed
        num_speeds = 1
        heat_cap_fff_curves = [htg_coil.totalHeatingCapacityFunctionofFlowFractionCurve.to_CurveQuadratic.get]
        heat_eir_fff_curves = [htg_coil.energyInputRatioFunctionofFlowFractionCurve.to_CurveQuadratic.get]
      elsif htg_coil.is_a? OpenStudio::Model::CoilHeatingDXMultiSpeed
        num_speeds = htg_coil.stages.size
        heat_cap_fff_curves = htg_coil.stages.map { |stage| stage.heatingCapacityFunctionofFlowFractionCurve.to_CurveQuadratic.get }
        heat_eir_fff_curves = htg_coil.stages.map { |stage| stage.energyInputRatioFunctionofFlowFractionCurve.to_CurveQuadratic.get }
      else
        fail 'heating coil not supported'
      end
      for speed in 0..(num_speeds - 1)
        heat_cap_fff_curve = heat_cap_fff_curves[speed]
        heat_cap_fff_act = OpenStudio::Model::EnergyManagementSystemActuator.new(heat_cap_fff_curve, 'Curve', 'Curve Result')
        heat_cap_fff_act.setName("#{obj_name} cap htg act")

        heat_eir_fff_curve = heat_eir_fff_curves[speed]
        heat_eir_fff_act = OpenStudio::Model::EnergyManagementSystemActuator.new(heat_eir_fff_curve, 'Curve', 'Curve Result')
        heat_eir_fff_act.setName("#{obj_name} eir htg act")

        fault_program.addLine("Set a1_AF_Qgr_h = #{heat_cap_fff_curve.coefficient1Constant}")
        fault_program.addLine("Set a2_AF_Qgr_h = #{heat_cap_fff_curve.coefficient2x}")
        fault_program.addLine("Set a3_AF_Qgr_h = #{heat_cap_fff_curve.coefficient3xPOW2}")
        fault_program.addLine("Set a1_AF_EIR_h = #{heat_eir_fff_curve.coefficient1Constant}")
        fault_program.addLine("Set a2_AF_EIR_h = #{heat_eir_fff_curve.coefficient2x}")
        fault_program.addLine("Set a3_AF_EIR_h = #{heat_eir_fff_curve.coefficient3xPOW2}")

        qgr_values, p_values, ff_chg_values = get_installation_quality_heating_coeff(f_chg)

        fault_program.addLine("Set a1_CH_Qgr_h = #{qgr_values[0]}")
        fault_program.addLine("Set a2_CH_Qgr_h = #{qgr_values[1]}")
        fault_program.addLine("Set a3_CH_Qgr_h = #{qgr_values[2]}")

        fault_program.addLine("Set a1_CH_P_h = #{p_values[0]}")
        fault_program.addLine("Set a2_CH_P_h = #{p_values[1]}")
        fault_program.addLine("Set a3_CH_P_h = #{p_values[2]}")

        ff_ch_h = 1 / (1 + (qgr_values[0] + qgr_values[1] * ff_chg_values[0] + qgr_values[2] * f_chg) * f_chg)
        fault_program.addLine("Set FF_CH_h = #{ff_ch_h.round(3)}")

        fault_program.addLine('Set qh1_CH = a1_CH_Qgr_h')
        fault_program.addLine("Set qh2_CH = a2_CH_Qgr_h*#{tout_sensor.name}")
        fault_program.addLine('Set qh3_CH = a3_CH_Qgr_h*F_CH')
        fault_program.addLine('Set Y_CH_Q_h = 1 + ((qh1_CH+(qh2_CH)+(qh3_CH))*F_CH)')

        fault_program.addLine('Set qh0_AF_CH = a1_AF_Qgr_h')
        fault_program.addLine('Set qh1_AF_CH = a2_AF_Qgr_h*FF_CH_h')
        fault_program.addLine('Set qh2_AF_CH = a3_AF_Qgr_h*FF_CH_h*FF_CH_h')
        fault_program.addLine('Set p_CH_Q_h = Y_CH_Q_h/(qh0_AF_CH + (qh1_AF_CH) +(qh2_AF_CH))')

        fault_program.addLine('Set ph1_CH = a1_CH_P_h')
        fault_program.addLine("Set ph2_CH = a2_CH_P_h*#{tout_sensor.name}")
        fault_program.addLine('Set ph3_CH = a3_CH_P_h*F_CH')
        fault_program.addLine('Set Y_CH_COP_h = Y_CH_Q_h/(1 + ((ph1_CH+(ph2_CH)+(ph3_CH))*F_CH))')

        fault_program.addLine('Set eirh0_AF_CH = a1_AF_EIR_h')
        fault_program.addLine('Set eirh1_AF_CH = a2_AF_EIR_h*FF_CH_h')
        fault_program.addLine('Set eirh2_AF_CH = a3_AF_EIR_h*FF_CH_h*FF_CH_h')
        fault_program.addLine('Set p_CH_COP_h = Y_CH_COP_h*(eirh0_AF_CH + (eirh1_AF_CH) + (eirh2_AF_CH))')

        fault_program.addLine("Set FF_AF_h = 1.0 + #{heat_airflow_rated_defect_ratio[speed].round(3)}")
        fault_program.addLine('Set FF_AF_comb_h = FF_CH_h * FF_AF_h')

        fault_program.addLine('Set qh0_AF_comb = a1_AF_Qgr_h')
        fault_program.addLine('Set qh1_AF_comb = a2_AF_Qgr_h*FF_AF_comb_h')
        fault_program.addLine('Set qh2_AF_comb = a3_AF_Qgr_h*FF_AF_comb_h*FF_AF_comb_h')
        fault_program.addLine('Set p_AF_Q_h = qh0_AF_comb+(qh1_AF_comb)+(qh2_AF_comb)')

        fault_program.addLine('Set eirh0_AF_comb = a1_AF_EIR_h')
        fault_program.addLine('Set eirh1_AF_comb = a2_AF_EIR_h*FF_AF_comb_h')
        fault_program.addLine('Set eirh2_AF_comb = a3_AF_EIR_h*FF_AF_comb_h*FF_AF_comb_h')
        fault_program.addLine('Set p_AF_COP_h = 1.0/(eirh0_AF_comb+(eirh1_AF_comb)+(eirh2_AF_comb))')

        fault_program.addLine("Set #{heat_cap_fff_act.name} = (p_CH_Q_h * p_AF_Q_h)")
        fault_program.addLine("Set #{heat_eir_fff_act.name} = 1.0 / (p_CH_COP_h * p_AF_COP_h)")
      end
    end
    program_calling_manager = OpenStudio::Model::EnergyManagementSystemProgramCallingManager.new(model)
    program_calling_manager.setName("#{obj_name} program manager")
    program_calling_manager.setCallingPoint('BeginTimestepBeforePredictor')
    program_calling_manager.addProgram(fault_program)
  end

  def self.get_default_gshp_pump_power()
    return 30.0 # W/ton, per ANSI/RESNET/ICC 301-2019 Section 4.4.5 (closed loop)
  end

  def self.apply_shared_systems(hpxml, do_hvac_sizing = true)
    applied_clg = apply_shared_cooling_systems(hpxml, do_hvac_sizing)
    applied_htg = apply_shared_heating_systems(hpxml, do_hvac_sizing)
    return unless (applied_clg || applied_htg)

    # Remove WLHP if not serving heating nor cooling
    hpxml.heat_pumps.each do |hp|
      next unless hp.heat_pump_type == HPXML::HVACTypeHeatPumpWaterLoopToAir
      next if hp.fraction_heat_load_served > 0
      next if hp.fraction_cool_load_served > 0

      hp.delete
    end

    # Remove any orphaned HVAC distributions
    hpxml.hvac_distributions.each do |hvac_distribution|
      hvac_systems = []
      (hpxml.heating_systems + hpxml.cooling_systems + hpxml.heat_pumps).each do |hvac_system|
        next if hvac_system.distribution_system_idref.nil?
        next unless hvac_system.distribution_system_idref == hvac_distribution.id

        hvac_systems << hvac_system
      end
      next unless hvac_systems.empty?

      hvac_distribution.delete
    end
  end

  def self.apply_shared_cooling_systems(hpxml, do_hvac_sizing)
    applied = false
    hpxml.cooling_systems.each do |cooling_system|
      next unless cooling_system.is_shared_system

      applied = true
      wlhp = nil
      distribution_system = cooling_system.distribution_system
      distribution_type = distribution_system.distribution_system_type

      # Calculate air conditioner SEER equivalent
      n_dweq = cooling_system.number_of_units_served.to_f
      aux = cooling_system.shared_loop_watts

      if cooling_system.cooling_system_type == HPXML::HVACTypeChiller

        # Chiller w/ baseboard or fan coil or water loop heat pump
        cap = cooling_system.cooling_capacity
        chiller_input = UnitConversions.convert(cooling_system.cooling_efficiency_kw_per_ton * UnitConversions.convert(cap, 'Btu/hr', 'ton'), 'kW', 'W')
        if distribution_type == HPXML::HVACDistributionTypeHydronic
          if distribution_system.hydronic_type == HPXML::HydronicTypeWaterLoop
            wlhp = hpxml.heat_pumps.select { |hp| hp.heat_pump_type == HPXML::HVACTypeHeatPumpWaterLoopToAir }[0]
            aux_dweq = wlhp.cooling_capacity / wlhp.cooling_efficiency_eer
          else
            aux_dweq = 0.0
          end
        elsif distribution_type == HPXML::HVACDistributionTypeAir
          if distribution_system.air_type == HPXML::AirTypeFanCoil
            aux_dweq = cooling_system.fan_coil_watts
          end
        end
        # ANSI/RESNET/ICC 301-2019 Equation 4.4-2
        seer_eq = (cap - 3.41 * aux - 3.41 * aux_dweq * n_dweq) / (chiller_input + aux + aux_dweq * n_dweq)

      elsif cooling_system.cooling_system_type == HPXML::HVACTypeCoolingTower

        # Cooling tower w/ water loop heat pump
        if distribution_type == HPXML::HVACDistributionTypeHydronic
          if distribution_system.hydronic_type == HPXML::HydronicTypeWaterLoop
            wlhp = hpxml.heat_pumps.select { |hp| hp.heat_pump_type == HPXML::HVACTypeHeatPumpWaterLoopToAir }[0]
            wlhp_cap = wlhp.cooling_capacity
            wlhp_input = wlhp_cap / wlhp.cooling_efficiency_eer
          end
        end
        # ANSI/RESNET/ICC 301-2019 Equation 4.4-3
        seer_eq = (wlhp_cap - 3.41 * aux / n_dweq) / (wlhp_input + aux / n_dweq)

      else
        fail "Unexpected cooling system type '#{cooling_system.cooling_system_type}'."
      end

      if seer_eq <= 0
        fail "Negative SEER equivalent calculated for cooling system '#{cooling_system.id}', double check inputs."
      end

      cooling_system.cooling_system_type = HPXML::HVACTypeCentralAirConditioner
      cooling_system.cooling_efficiency_seer = seer_eq.round(2)
      cooling_system.cooling_efficiency_kw_per_ton = nil
      if do_hvac_sizing
        cooling_system.cooling_capacity = nil # Autosize the equipment
      else
        cooling_system.cooling_capacity = -1 # Autosize the equipment
      end
      cooling_system.is_shared_system = false
      cooling_system.number_of_units_served = nil
      cooling_system.shared_loop_watts = nil
      cooling_system.shared_loop_motor_efficiency = nil

      # Assign new distribution system to air conditioner
      if distribution_type == HPXML::HVACDistributionTypeHydronic
        if distribution_system.hydronic_type == HPXML::HydronicTypeWaterLoop
          # Assign WLHP air distribution
          cooling_system.distribution_system_idref = wlhp.distribution_system_idref
          wlhp.fraction_cool_load_served = 0.0
          wlhp.fraction_heat_load_served = 0.0
        else
          # Assign DSE=1
          hpxml.hvac_distributions.add(id: "#{cooling_system.id}AirDistributionSystem",
                                       distribution_system_type: HPXML::HVACDistributionTypeDSE,
                                       annual_cooling_dse: 1.0,
                                       annual_heating_dse: 1.0)
          cooling_system.distribution_system_idref = hpxml.hvac_distributions[-1].id
        end
      elsif (distribution_type == HPXML::HVACDistributionTypeAir) && (distribution_system.air_type == HPXML::AirTypeFanCoil)
        # Convert "fan coil" air distribution system to "regular velocity"
        if distribution_system.hvac_systems.size > 1
          # Has attached heating system, so create a copy specifically for the cooling system
          hpxml.hvac_distributions << distribution_system.dup
          hpxml.hvac_distributions[-1].id += "#{cooling_system.id}AirDistributionSystem"
          cooling_system.distribution_system_idref = hpxml.hvac_distributions[-1].id
        end
        hpxml.hvac_distributions[-1].air_type = HPXML::AirTypeRegularVelocity
        if hpxml.hvac_distributions[-1].duct_leakage_measurements.select { |lm| (lm.duct_type == HPXML::DuctTypeSupply) && (lm.duct_leakage_total_or_to_outside == HPXML::DuctLeakageToOutside) }.size == 0
          # Assign zero supply leakage
          hpxml.hvac_distributions[-1].duct_leakage_measurements.add(duct_type: HPXML::DuctTypeSupply,
                                                                     duct_leakage_units: HPXML::UnitsCFM25,
                                                                     duct_leakage_value: 0,
                                                                     duct_leakage_total_or_to_outside: HPXML::DuctLeakageToOutside)
        end
        if hpxml.hvac_distributions[-1].duct_leakage_measurements.select { |lm| (lm.duct_type == HPXML::DuctTypeReturn) && (lm.duct_leakage_total_or_to_outside == HPXML::DuctLeakageToOutside) }.size == 0
          # Assign zero return leakage
          hpxml.hvac_distributions[-1].duct_leakage_measurements.add(duct_type: HPXML::DuctTypeReturn,
                                                                     duct_leakage_units: HPXML::UnitsCFM25,
                                                                     duct_leakage_value: 0,
                                                                     duct_leakage_total_or_to_outside: HPXML::DuctLeakageToOutside)
        end
      end
    end

    return applied
  end

  def self.apply_shared_heating_systems(hpxml, do_hvac_sizing)
    applied = false
    hpxml.heating_systems.each do |heating_system|
      next unless heating_system.is_shared_system

      applied = true
      distribution_system = heating_system.distribution_system
      distribution_type = distribution_system.distribution_system_type
      hydronic_type = distribution_system.hydronic_type

      if heating_system.heating_system_type == HPXML::HVACTypeBoiler && hydronic_type.to_s == HPXML::HydronicTypeWaterLoop

        # Shared boiler w/ water loop heat pump
        # Per ANSI/RESNET/ICC 301-2019 Section 4.4.7.2, model as:
        # A) heat pump with constant efficiency and duct losses, fraction heat load served = 1/COP
        # B) boiler, fraction heat load served = 1-1/COP
        fraction_heat_load_served = heating_system.fraction_heat_load_served

        # Heat pump
        # If this approach is ever removed, also remove code in HVACSizing.apply_hvac_loads()
        wlhp = hpxml.heat_pumps.select { |hp| hp.heat_pump_type == HPXML::HVACTypeHeatPumpWaterLoopToAir }[0]
        wlhp.fraction_heat_load_served = fraction_heat_load_served * (1.0 / wlhp.heating_efficiency_cop)
        wlhp.fraction_cool_load_served = 0.0

        # Boiler
        heating_system.fraction_heat_load_served = fraction_heat_load_served * (1.0 - 1.0 / wlhp.heating_efficiency_cop)
      end

      if do_hvac_sizing
        heating_system.heating_capacity = nil # Autosize the equipment
      else
        heating_system.heating_capacity = -1 # Autosize the equipment
      end
    end

    return applied
  end

  def self.set_num_speeds(hvac_system)
    hvac_ap = hvac_system.additional_properties

    if hvac_system.is_a?(HPXML::CoolingSystem) && (hvac_system.cooling_system_type == HPXML::HVACTypeRoomAirConditioner)
      hvac_ap.num_speeds = 1
    elsif (hvac_system.is_a?(HPXML::CoolingSystem) && (hvac_system.cooling_system_type == HPXML::HVACTypeMiniSplitAirConditioner)) ||
          (hvac_system.is_a?(HPXML::HeatPump) && (hvac_system.heat_pump_type == HPXML::HVACTypeHeatPumpMiniSplit))
      hvac_ap.speed_indices = [1, 3, 5, 9] # Speeds we model
      hvac_ap.num_speeds = hvac_ap.speed_indices.size
    elsif hvac_system.compressor_type == HPXML::HVACCompressorTypeSingleStage
      hvac_ap.num_speeds = 1
    elsif hvac_system.compressor_type == HPXML::HVACCompressorTypeTwoStage
      hvac_ap.num_speeds =  2
    elsif hvac_system.compressor_type == HPXML::HVACCompressorTypeVariableSpeed
      hvac_ap.num_speeds =  4
    end
  end

  def self.calc_rated_airflow(capacity, rated_cfm_per_ton, capacity_ratio)
    return UnitConversions.convert(capacity, 'Btu/hr', 'ton') * UnitConversions.convert(rated_cfm_per_ton, 'cfm', 'm^3/s') * capacity_ratio
  end

  def self.is_central_air_conditioner_and_furnace(hpxml, heating_system, cooling_system)
    if not (hpxml.heating_systems.include?(heating_system) && (heating_system.heating_system_type == HPXML::HVACTypeFurnace))
      return false
    end
    if not (hpxml.cooling_systems.include?(cooling_system) && (cooling_system.cooling_system_type == HPXML::HVACTypeCentralAirConditioner))
      return false
    end

    return true
  end

  def self.get_hpxml_hvac_systems(hpxml)
    # Returns a list of heating/cooling systems, incorporating whether
    # multiple systems are connected to the same distribution system
    # (e.g., a furnace + central air conditioner w/ the same ducts).
    hvac_systems = []

    hpxml.cooling_systems.each do |cooling_system|
      heating_system = nil
      if is_central_air_conditioner_and_furnace(hpxml, cooling_system.attached_heating_system, cooling_system)
        heating_system = cooling_system.attached_heating_system
      end
      hvac_systems << { cooling: cooling_system,
                        heating: heating_system }
    end

    hpxml.heating_systems.each do |heating_system|
      if is_central_air_conditioner_and_furnace(hpxml, heating_system, heating_system.attached_cooling_system)
        next # Already processed combined AC+furnace
      end
      hvac_systems << { cooling: nil,
                        heating: heating_system }
    end

    hpxml.heat_pumps.each do |heat_pump|
      hvac_systems << { cooling: heat_pump,
                        heating: heat_pump }
    end

    return hvac_systems
  end

  def self.ensure_nonzero_sizing_values(hpxml)
    min_capacity = 1.0 # Btuh
    min_airflow = 3.0 # cfm; E+ min airflow is 0.001 m3/s
    hpxml.heating_systems.each do |htg_sys|
      htg_sys.heating_capacity = [htg_sys.heating_capacity, min_capacity].max
      htg_sys.heating_airflow_cfm = [htg_sys.heating_airflow_cfm, min_airflow].max
    end
    hpxml.cooling_systems.each do |clg_sys|
      clg_sys.cooling_capacity = [clg_sys.cooling_capacity, min_capacity].max
      clg_sys.cooling_airflow_cfm = [clg_sys.cooling_airflow_cfm, min_airflow].max
    end
    hpxml.heat_pumps.each do |hp_sys|
      hp_sys.cooling_capacity = [hp_sys.cooling_capacity, min_capacity].max
      hp_sys.cooling_airflow_cfm = [hp_sys.cooling_airflow_cfm, min_airflow].max
      hp_sys.additional_properties.cooling_capacity_sensible = [hp_sys.additional_properties.cooling_capacity_sensible, min_capacity].max
      hp_sys.heating_capacity = [hp_sys.heating_capacity, min_capacity].max
      hp_sys.heating_airflow_cfm = [hp_sys.heating_airflow_cfm, min_airflow].max
      if not hp_sys.heating_capacity_17F.nil?
        hp_sys.heating_capacity_17F = [hp_sys.heating_capacity_17F, min_capacity].max
      end
      if not hp_sys.backup_heating_capacity.nil?
        hp_sys.backup_heating_capacity = [hp_sys.backup_heating_capacity, min_capacity].max
      end
    end
  end

  def self.get_dehumidifier_default_values(capacity)
    rh_setpoint = 0.6
    if capacity <= 25.0
      ief = 0.79
    elsif capacity <= 35.0
      ief = 0.95
    elsif capacity <= 54.0
      ief = 1.04
    elsif capacity < 75.0
      ief = 1.20
    else
      ief = 1.82
    end

    return { rh_setpoint: rh_setpoint, ief: ief }
  end
end<|MERGE_RESOLUTION|>--- conflicted
+++ resolved
@@ -1301,21 +1301,12 @@
   def self.set_cool_curves_room_ac(cooling_system)
     clg_ap = cooling_system.additional_properties
 
-<<<<<<< HEAD
     # From "Improved Modeling of Residential Air Conditioners and Heat Pumps for Energy Calculations", Cutler at al
     # https://www.nrel.gov/docs/fy13osti/56354.pdf
     clg_ap.cool_cap_ft_spec = [[3.68637657, -0.098352478, 0.000956357, 0.005838141, -0.0000127, -0.000131702]]
     clg_ap.cool_eir_ft_spec = [[-3.437356399, 0.136656369, -0.001049231, -0.0079378, 0.000185435, -0.0001441]]
-    # Single stage systems have PSC or constant torque ECM blowers, so the airflow rate is affected by the static pressure losses.
-    clg_ap.cool_cap_fflow_spec = [[0.718664047, 0.41797409, -0.136638137]]
-    clg_ap.cool_eir_fflow_spec = [[1.143487507, -0.13943972, -0.004047787]]
-=======
-    # From Frigidaire 10.7 EER unit in Winkler et. al. Lab Testing of Window ACs (2013)
-    clg_ap.cool_cap_ft_spec = [[0.43945980246913574, -0.0008922469135802481, 0.00013984567901234569, 0.0038489259259259253, -5.6327160493827156e-05, 2.041358024691358e-05]]
-    clg_ap.cool_eir_ft_spec = [[6.310506172839506, -0.17705185185185185, 0.0014645061728395061, 0.012571604938271608, 0.0001493827160493827, -0.00040308641975308644]]
     clg_ap.cool_cap_fflow_spec = [[1, 0, 0]]
     clg_ap.cool_eir_fflow_spec = [[1, 0, 0]]
->>>>>>> 9cd1c7ad
   end
 
   def self.set_cool_curves_mshp(heat_pump, num_speeds)
