# frozen_string_literal: true

class HVAC
  def self.apply_central_air_conditioner_furnace(model, runner, cooling_system, heating_system,
                                                 sequential_cool_load_fracs, sequential_heat_load_fracs,
                                                 control_zone, hvac_map)

    hvac_map[cooling_system.id] = [] unless cooling_system.nil?
    hvac_map[heating_system.id] = [] unless heating_system.nil?
    if heating_system.nil?
      obj_name = Constants.ObjectNameCentralAirConditioner
    elsif cooling_system.nil?
      obj_name = Constants.ObjectNameFurnace
    else
      obj_name = Constants.ObjectNameCentralAirConditionerAndFurnace
    end

    if not heating_system.nil?
      htg_ap = heating_system.additional_properties
    end
    if not cooling_system.nil?
      clg_ap = cooling_system.additional_properties
    end

    # Cooling Coil
    if not cooling_system.nil?
      clg_coil = create_dx_cooling_coil(model, obj_name, cooling_system)
      hvac_map[cooling_system.id] << clg_coil
    end

    # Heating Coil
    if not heating_system.nil?
      if heating_system.heating_system_fuel == HPXML::FuelTypeElectricity
        htg_coil = OpenStudio::Model::CoilHeatingElectric.new(model)
        htg_coil.setEfficiency(heating_system.heating_efficiency_afue)
      else
        htg_coil = OpenStudio::Model::CoilHeatingGas.new(model)
        htg_coil.setGasBurnerEfficiency(heating_system.heating_efficiency_afue)
        htg_coil.setParasiticElectricLoad(0)
        htg_coil.setParasiticGasLoad(0)
        htg_coil.setFuelType(EPlus.fuel_type(heating_system.heating_system_fuel))
      end
      htg_coil.setNominalCapacity(UnitConversions.convert(heating_system.heating_capacity, 'Btu/hr', 'W'))
      htg_coil.setName(obj_name + ' htg coil')
      hvac_map[heating_system.id] << htg_coil
    end

    # Fan
    if (not cooling_system.nil?) && (not heating_system.nil?) && (cooling_system.fan_watts_per_cfm.to_f != heating_system.fan_watts_per_cfm.to_f)
      fail "Fan powers for heating system '#{heating_system.id}' and cooling system '#{cooling_system.id}' are attached to a single distribution system and therefore must be the same."
    end

    if (not cooling_system.nil?) && (not cooling_system.fan_watts_per_cfm.nil?)
      fan_watts_per_cfm = cooling_system.fan_watts_per_cfm
    else
      fan_watts_per_cfm = heating_system.fan_watts_per_cfm
    end
    if not cooling_system.nil?
      num_speeds = clg_ap.num_speeds
    else
      num_speeds = 1
    end
    if not heating_system.nil?
      htg_cfm = heating_system.heating_airflow_cfm
    end
    if not cooling_system.nil?
      clg_cfm = cooling_system.cooling_airflow_cfm
    end
    fan_cfm = [htg_cfm.to_f, clg_cfm.to_f].max
    if not cooling_system.nil?
      fan_cfm *= clg_ap.cool_fan_speed_ratios.max
    end
    fan = create_supply_fan(model, obj_name, num_speeds, fan_watts_per_cfm, fan_cfm)
    if not cooling_system.nil?
      hvac_map[cooling_system.id] += disaggregate_fan_or_pump(model, fan, nil, clg_coil, nil)
    end
    if not heating_system.nil?
      hvac_map[heating_system.id] += disaggregate_fan_or_pump(model, fan, htg_coil, nil, nil)
    end

    # Unitary System
    air_loop_unitary = create_air_loop_unitary_system(model, obj_name, fan, htg_coil, clg_coil, nil, htg_cfm, clg_cfm)
    if not cooling_system.nil?
      hvac_map[cooling_system.id] << air_loop_unitary
    end
    if not heating_system.nil?
      hvac_map[heating_system.id] << air_loop_unitary
    end

    # Unitary System Performance
    if (not cooling_system.nil?) && (num_speeds > 1)
      perf = OpenStudio::Model::UnitarySystemPerformanceMultispeed.new(model)
      perf.setSingleModeOperation(false)
      for speed in 1..num_speeds
        f = OpenStudio::Model::SupplyAirflowRatioField.fromCoolingRatio(clg_ap.cool_fan_speed_ratios[speed - 1])
        perf.addSupplyAirflowRatioField(f)
      end
      air_loop_unitary.setDesignSpecificationMultispeedObject(perf)
    end

    # Air Loop
    air_loop = create_air_loop(model, obj_name, air_loop_unitary, control_zone, sequential_heat_load_fracs, sequential_cool_load_fracs, fan_cfm)
    if not cooling_system.nil?
      hvac_map[cooling_system.id] << air_loop
    end
    if not heating_system.nil?
      hvac_map[heating_system.id] << air_loop
    end

    # HVAC Installation Quality
    apply_installation_quality(model, heating_system, cooling_system, air_loop_unitary, htg_coil, clg_coil, control_zone)
  end

  def self.apply_room_air_conditioner(model, runner, cooling_system,
                                      sequential_cool_load_fracs, control_zone,
                                      hvac_map)

    hvac_map[cooling_system.id] = []
    obj_name = Constants.ObjectNameRoomAirConditioner

    clg_ap = cooling_system.additional_properties

    # Performance curves
    cool_cap_ft_spec_si = convert_curve_biquadratic(clg_ap.cool_cap_ft_spec[0])
    cool_eir_ft_spec_si = convert_curve_biquadratic(clg_ap.cool_eir_ft_spec[0])

    roomac_cap_ft_curve = create_curve_biquadratic(model, cool_cap_ft_spec_si, 'Cool-CAP-fT', 0, 100, 0, 100)
    roomac_cap_fff_curve = create_curve_quadratic(model, clg_ap.cool_cap_fflow_spec[0], 'Cool-CAP-fFF', 0, 2, 0, 2)
    roomac_eir_ft_curve = create_curve_biquadratic(model, cool_eir_ft_spec_si, 'Cool-EIR-fT', 0, 100, 0, 100)
    roomcac_eir_fff_curve = create_curve_quadratic(model, clg_ap.cool_eir_fflow_spec[0], 'Cool-EIR-fFF', 0, 2, 0, 2)
    roomac_plf_fplr_curve = create_curve_quadratic(model, clg_ap.cool_plf_fplr_spec[0], 'Cool-PLF-fPLR', 0, 1, 0, 1)

    # Cooling Coil
    clg_coil = OpenStudio::Model::CoilCoolingDXSingleSpeed.new(model, model.alwaysOnDiscreteSchedule, roomac_cap_ft_curve, roomac_cap_fff_curve, roomac_eir_ft_curve, roomcac_eir_fff_curve, roomac_plf_fplr_curve)
    clg_coil.setName(obj_name + ' clg coil')
    clg_coil.setRatedSensibleHeatRatio(cooling_system.cooling_shr)
    clg_coil.setRatedCOP(UnitConversions.convert(cooling_system.cooling_efficiency_eer, 'Btu/hr', 'W'))
    clg_coil.setRatedEvaporatorFanPowerPerVolumeFlowRate(773.3)
    clg_coil.setEvaporativeCondenserEffectiveness(0.9)
    clg_coil.setMaximumOutdoorDryBulbTemperatureForCrankcaseHeaterOperation(10)
    clg_coil.setBasinHeaterSetpointTemperature(2)
    clg_coil.setRatedTotalCoolingCapacity(UnitConversions.convert(cooling_system.cooling_capacity, 'Btu/hr', 'W'))
    clg_coil.setRatedAirFlowRate(calc_rated_airflow(cooling_system.cooling_capacity, clg_ap.cool_rated_cfm_per_ton[0], 1.0))
    hvac_map[cooling_system.id] << clg_coil

    # Fan
    clg_cfm = cooling_system.cooling_airflow_cfm
    fan = create_supply_fan(model, obj_name, 1, 0.0, clg_cfm) # Fan power included in EER (net COP) above
    hvac_map[cooling_system.id] += disaggregate_fan_or_pump(model, fan, nil, clg_coil, nil)

    # Heating Coil (none)
    htg_coil = OpenStudio::Model::CoilHeatingElectric.new(model, model.alwaysOffDiscreteSchedule())
    htg_coil.setNominalCapacity(0.0)
    htg_coil.setName(obj_name + ' htg coil')

    # PTAC
    ptac = OpenStudio::Model::ZoneHVACPackagedTerminalAirConditioner.new(model, model.alwaysOnDiscreteSchedule, fan, htg_coil, clg_coil)
    ptac.setName(obj_name)
    ptac.setSupplyAirFanOperatingModeSchedule(model.alwaysOffDiscreteSchedule)
    ptac.setSupplyAirFlowRateDuringCoolingOperation(UnitConversions.convert(clg_cfm, 'cfm', 'm^3/s'))
    ptac.setSupplyAirFlowRateDuringHeatingOperation(0.00001)
    ptac.setSupplyAirFlowRateWhenNoCoolingorHeatingisNeeded(0.0)
    ptac.setOutdoorAirFlowRateDuringCoolingOperation(0.0)
    ptac.setOutdoorAirFlowRateDuringHeatingOperation(0.0)
    ptac.setOutdoorAirFlowRateWhenNoCoolingorHeatingisNeeded(0.0)
    ptac.addToThermalZone(control_zone)
    hvac_map[cooling_system.id] << ptac

    control_zone.setSequentialCoolingFractionSchedule(ptac, get_sequential_load_schedule(model, sequential_cool_load_fracs))
    control_zone.setSequentialHeatingFractionSchedule(ptac, get_sequential_load_schedule(model, [0]))
  end

  def self.apply_evaporative_cooler(model, runner, cooling_system,
                                    sequential_cool_load_fracs, control_zone,
                                    hvac_map)

    hvac_map[cooling_system.id] = []
    obj_name = Constants.ObjectNameEvaporativeCooler

    clg_ap = cooling_system.additional_properties
    clg_cfm = cooling_system.cooling_airflow_cfm

    # Evap Cooler
    evap_cooler = OpenStudio::Model::EvaporativeCoolerDirectResearchSpecial.new(model, model.alwaysOnDiscreteSchedule)
    evap_cooler.setName(obj_name)
    evap_cooler.setCoolerEffectiveness(clg_ap.effectiveness)
    evap_cooler.setEvaporativeOperationMinimumDrybulbTemperature(0) # relax limitation to open evap cooler for any potential cooling
    evap_cooler.setEvaporativeOperationMaximumLimitWetbulbTemperature(50) # relax limitation to open evap cooler for any potential cooling
    evap_cooler.setEvaporativeOperationMaximumLimitDrybulbTemperature(50) # relax limitation to open evap cooler for any potential cooling
    evap_cooler.setPrimaryAirDesignFlowRate(UnitConversions.convert(clg_cfm, 'cfm', 'm^3/s'))
    hvac_map[cooling_system.id] << evap_cooler

    # Air Loop
    air_loop = create_air_loop(model, obj_name, evap_cooler, control_zone, [0], sequential_cool_load_fracs, clg_cfm)
    hvac_map[cooling_system.id] << air_loop

    # Fan
    # Use VariableVolume object
    fan = OpenStudio::Model::FanVariableVolume.new(model, model.alwaysOnDiscreteSchedule)
    fan.setName(obj_name + ' supply fan')
    fan.setEndUseSubcategory('supply fan')
    fan.setMotorEfficiency(1)
    fan.setMotorInAirstreamFraction(0)
    fan.setFanPowerCoefficient1(0)
    fan.setFanPowerCoefficient2(1)
    fan.setFanPowerCoefficient3(0)
    fan.setFanPowerCoefficient4(0)
    fan.setFanPowerCoefficient5(0)
    fan.setMaximumFlowRate(UnitConversions.convert(clg_cfm, 'cfm', 'm^3/s'))
    fan_watts_per_cfm = [2.79 * clg_cfm**-0.29, 0.6].min # W/cfm; fit of efficacy to air flow from the CEC listed equipment
    set_fan_power(fan, fan_watts_per_cfm)
    fan.addToNode(air_loop.supplyInletNode)
    hvac_map[cooling_system.id] += disaggregate_fan_or_pump(model, fan, nil, evap_cooler, nil)

    # Outdoor air intake system
    oa_intake_controller = OpenStudio::Model::ControllerOutdoorAir.new(model)
    oa_intake_controller.setName("#{air_loop.name} OA Controller")
    oa_intake_controller.setMinimumLimitType('FixedMinimum')
    oa_intake_controller.resetEconomizerMinimumLimitDryBulbTemperature
    oa_intake_controller.setMinimumFractionofOutdoorAirSchedule(model.alwaysOnDiscreteSchedule)
    oa_intake_controller.setMaximumOutdoorAirFlowRate(UnitConversions.convert(clg_cfm, 'cfm', 'm^3/s'))

    oa_intake = OpenStudio::Model::AirLoopHVACOutdoorAirSystem.new(model, oa_intake_controller)
    oa_intake.setName("#{air_loop.name} OA System")
    oa_intake.addToNode(air_loop.supplyInletNode)

    # air handler controls
    # setpoint follows OAT WetBulb
    evap_stpt_manager = OpenStudio::Model::SetpointManagerFollowOutdoorAirTemperature.new(model)
    evap_stpt_manager.setName('Follow OATwb')
    evap_stpt_manager.setReferenceTemperatureType('OutdoorAirWetBulb')
    evap_stpt_manager.setOffsetTemperatureDifference(0.0)
    evap_stpt_manager.addToNode(air_loop.supplyOutletNode)
  end

  def self.apply_central_air_to_air_heat_pump(model, runner, heat_pump,
                                              sequential_heat_load_fracs, sequential_cool_load_fracs,
                                              control_zone, hvac_map)

    hvac_map[heat_pump.id] = []
    obj_name = Constants.ObjectNameAirSourceHeatPump

    hp_ap = heat_pump.additional_properties

    grid_signal_schedules_file = nil
    if hp_ap.demand_flexibility
      schedules_path = File.join(File.dirname(__FILE__), 'data_grid_signal_schedules.csv')
      grid_signal_schedules_file = SchedulesFile.new(runner: runner, model: model, schedules_path: schedules_path, col_names: Constants.GridSignalRegions)
    end

    # Cooling Coil
    clg_coil = create_dx_cooling_coil(model, obj_name, heat_pump, grid_signal_schedules_file)
    hvac_map[heat_pump.id] << clg_coil

    # Heating Coil
    htg_coil = create_dx_heating_coil(model, obj_name, heat_pump, grid_signal_schedules_file)
    hvac_map[heat_pump.id] << htg_coil

    # Supplemental Heating Coil
    htg_supp_coil = create_supp_heating_coil(model, obj_name, heat_pump)
    hvac_map[heat_pump.id] << htg_supp_coil

    # Fan
    num_speeds = hp_ap.num_speeds

    htg_cfm = heat_pump.heating_airflow_cfm
    clg_cfm = heat_pump.cooling_airflow_cfm
    fan_cfm = hp_ap.cool_fan_speed_ratios.max * [htg_cfm, clg_cfm].max
    fan = create_supply_fan(model, obj_name, num_speeds, heat_pump.fan_watts_per_cfm, fan_cfm)
    hvac_map[heat_pump.id] += disaggregate_fan_or_pump(model, fan, htg_coil, clg_coil, htg_supp_coil)

    if not hp_ap.demand_flexibility
      # Unitary System
      air_loop_unitary = create_air_loop_unitary_system(model, obj_name, fan, htg_coil, clg_coil, htg_supp_coil, htg_cfm, clg_cfm, hp_ap.supp_max_temp)
      hvac_map[heat_pump.id] << air_loop_unitary

      # Unitary System Performance
      if num_speeds > 1
        perf = OpenStudio::Model::UnitarySystemPerformanceMultispeed.new(model)
        perf.setSingleModeOperation(false)
        for speed in 1..num_speeds
          f = OpenStudio::Model::SupplyAirflowRatioField.new(hp_ap.heat_fan_speed_ratios[speed - 1], hp_ap.cool_fan_speed_ratios[speed - 1])
          perf.addSupplyAirflowRatioField(f)
        end
        air_loop_unitary.setDesignSpecificationMultispeedObject(perf)
      end
    elsif hp_ap.demand_flexibility
      coil_system = false
      if heat_pump.ihp_grid_ac || heat_pump.ihp_ice_storage || heat_pump.ihp_pcm_storage
        coil_system = true

        # Grid AC
        if heat_pump.ihp_grid_ac
          grid_clg_coil = create_dx_cooling_coil(model, obj_name, heat_pump, grid_signal_schedules_file)
          hvac_map[heat_pump.id] << grid_clg_coil
        end

        # Storage
        if heat_pump.ihp_ice_storage || heat_pump.ihp_pcm_storage
          chiller_coil = chiller_coil(model, obj_name)
          hvac_map[heat_pump.id] << chiller_coil

          supp_chiller_coil = supp_chiller_coil(model, obj_name)
          if heat_pump.ihp_ice_storage
            supp_chiller_coil.setDesignInletWaterTemperature(7.0)
          elsif heat_pump.ihp_pcm_storage
            supp_chiller_coil.setDesignInletWaterTemperature(10.0)
          end

          storage = thermal_storage(model, heat_pump.ihp_ice_storage, heat_pump.ihp_pcm_storage, obj_name)
          hvac_map[heat_pump.id] << storage

          chw_loop = OpenStudio::Model::PlantLoop.new(model)
          pri_chw_pump = OpenStudio::Model::HeaderedPumpsConstantSpeed.new(model)
          hvac_map[heat_pump.id] << pri_chw_pump

          pri_chw_pump.addToNode(chw_loop.supplyInletNode)
          chw_loop.addDemandBranchForComponent(supp_chiller_coil)

          chw_temp_f = 44
          chw_delta_t_r = 10.1 # 10.1F delta-T
          chw_temp_c = OpenStudio.convert(chw_temp_f, 'F', 'C').get
          chw_delta_t_k = OpenStudio.convert(chw_delta_t_r, 'R', 'K').get
          chw_temp_sch = OpenStudio::Model::ScheduleRuleset.new(model)
          chw_temp_sch.defaultDaySchedule.addValue(OpenStudio::Time.new(0, 24, 0, 0), chw_temp_c)

          chw_loop.addSupplyBranchForComponent(storage)
          stpt_manager = OpenStudio::Model::SetpointManagerScheduled.new(model, chw_temp_sch)
          stpt_manager.addToNode(storage.outletModelObject.get.to_Node.get)
          chw_loop.setLoopTemperatureSetpointNode(storage.outletModelObject.get.to_Node.get)

          pair = OpenStudio::Model::ThermalStorageCoolingPair.new(model, clg_coil, storage)
          pair.setMaximumPeakOperationHours(12)

          sat_f = 55
          sat_c = OpenStudio.convert(sat_f, 'F', 'C').get
          sat_sch = OpenStudio::Model::ScheduleRuleset.new(model)
          sat_sch.defaultDaySchedule.addValue(OpenStudio::Time.new(0, 24, 0, 0), sat_c)
          stpt_manager = OpenStudio::Model::SetpointManagerScheduled.new(model, sat_sch)
        end
      end

      # Integrated Heat Pump
      if coil_system
        coil_system = create_coil_system_ihp(model, clg_coil, htg_coil, grid_clg_coil, chiller_coil, supp_chiller_coil, storage)
        htg_coil = coil_system
        clg_coil = coil_system
        # hvac_map[heat_pump.id] << coil_system
      end

      # Unitary System
      air_loop_unitary = create_air_loop_unitary_hp(model, obj_name, fan, htg_coil, clg_coil, htg_supp_coil, htg_cfm, clg_cfm, hp_ap.supp_max_temp, grid_clg_coil, chiller_coil, supp_chiller_coil, storage)
      hvac_map[heat_pump.id] << air_loop_unitary
    end

    # Air Loop
<<<<<<< HEAD
    air_loop = create_air_loop(model, obj_name, air_loop_unitary, control_zone, sequential_heat_load_frac, sequential_cool_load_frac, fan_cfm, stpt_manager, supp_chiller_coil)
=======
    air_loop = create_air_loop(model, obj_name, air_loop_unitary, control_zone, sequential_heat_load_fracs, sequential_cool_load_fracs, fan_cfm)
>>>>>>> 87c1eecc
    hvac_map[heat_pump.id] << air_loop

    # HVAC Installation Quality
    apply_installation_quality(model, heat_pump, heat_pump, air_loop_unitary, htg_coil, clg_coil, control_zone)
  end

  def self.chiller_coil(model, obj_name)
    chiller_coil = OpenStudio::Model::CoilChillerAirSourceVariableSpeed.new(model)
    chiller_coil.setName(obj_name + ' chiller coil')
    chiller_coil.setRatedEvaporatorInletWaterTemperature(-1.1)
    chiller_coil.setRatedEvaporatorWaterFlowRate(0.00063)
    chiller_coil.setFractionofEvaporatorPumpHeattoWater(0.1)
    chiller_coil.setCrankcaseHeaterCapacity(100.0)
    chiller_coil.setMaximumAmbientTemperatureforCrankcaseHeaterOperation(5.0)
    chiller_coil.setMaxSpeedLevelDuringGridResponsiveControl(0)
    chiller_coil_speed_1 = OpenStudio::Model::CoilChillerAirSourceVariableSpeedSpeedData.new(model)
    chiller_coil.addSpeed(chiller_coil_speed_1)
    plf_curve = OpenStudio::Model::CurveQuadratic.new(model)
    chiller_coil.setPartLoadFractionCorrelationCurve(plf_curve)
    return chiller_coil
  end

  def self.supp_chiller_coil(model, obj_name)
    supp_chiller_coil = OpenStudio::Model::CoilCoolingWater.new(model)
    supp_chiller_coil.setName(obj_name + ' supp chiller coil')
    supp_chiller_coil.setDesignWaterFlowRate(0.0022)
    supp_chiller_coil.setDesignAirFlowRate(1.45)
    supp_chiller_coil.setDesignInletAirTemperature(26.0)
    supp_chiller_coil.setDesignOutletAirTemperature(16.0)
    supp_chiller_coil.setDesignInletAirHumidityRatio(0.0113)
    supp_chiller_coil.setDesignOutletAirHumidityRatio(0.009)
    return supp_chiller_coil
  end

  def self.thermal_storage(model, ice, pcm, obj_name)
    if ice
      thermal_storage = OpenStudio::Model::ThermalStorageIceDetailed.new(model)
      thermal_storage.setAvailabilitySchedule(model.alwaysOnDiscreteSchedule)
      thermal_storage.setCapacity(1.0)
      thermal_storage.setParasiticElectricLoadDuringDischarging(0)
      thermal_storage.setParasiticElectricLoadDuringCharging(0)
      thermal_storage.setTankLossCoefficient(0)
    elsif pcm
      thermal_storage = OpenStudio::Model::ThermalStoragePcmSimple.new(model)
      thermal_storage.setOnsetTemperatureOfPhaseChange(5.0)
      thermal_storage.setFinishTemperatureOfPhaseChange(6.0)
      thermal_storage.setUAAtSolidPhaseOfPhaseChangeMaterial(2000.0)
      thermal_storage.setUAAtLiquidPhaseOfPhaseChangeMaterial(2000.0)
    end
    thermal_storage.setName(obj_name + ' thermal storage')
    return thermal_storage
  end

  def self.apply_mini_split_air_conditioner(model, runner, cooling_system,
                                            sequential_cool_load_fracs,
                                            control_zone, hvac_map)

    hvac_map[cooling_system.id] = []
    obj_name = Constants.ObjectNameMiniSplitAirConditioner

    clg_ap = cooling_system.additional_properties

    # Cooling Coil
    clg_coil = create_dx_cooling_coil(model, obj_name, cooling_system)
    hvac_map[cooling_system.id] << clg_coil

    # Fan
    num_speeds = clg_ap.num_speeds
    clg_cfm = cooling_system.cooling_airflow_cfm
    fan = create_supply_fan(model, obj_name, num_speeds, cooling_system.fan_watts_per_cfm, clg_cfm)
    hvac_map[cooling_system.id] += disaggregate_fan_or_pump(model, fan, nil, clg_coil, nil)

    # Unitary System
    air_loop_unitary = create_air_loop_unitary_system(model, obj_name, fan, nil, clg_coil, nil, nil, clg_cfm)
    hvac_map[cooling_system.id] << air_loop_unitary

    # Unitary System Performance
    perf = OpenStudio::Model::UnitarySystemPerformanceMultispeed.new(model)
    perf.setSingleModeOperation(false)
    for i in 0..(num_speeds - 1)
      f = OpenStudio::Model::SupplyAirflowRatioField.new(1.0, clg_ap.cool_fan_speed_ratios[i])
      perf.addSupplyAirflowRatioField(f)
    end
    air_loop_unitary.setDesignSpecificationMultispeedObject(perf)

    # Air Loop
    air_loop = create_air_loop(model, obj_name, air_loop_unitary, control_zone, [0], sequential_cool_load_fracs, clg_cfm)
    hvac_map[cooling_system.id] << air_loop

    # HVAC Installation Quality
    apply_installation_quality(model, nil, cooling_system, air_loop_unitary, nil, clg_coil, control_zone)
  end

  def self.apply_mini_split_heat_pump(model, runner, heat_pump,
                                      sequential_heat_load_fracs, sequential_cool_load_fracs,
                                      control_zone, hvac_map)

    hvac_map[heat_pump.id] = []
    obj_name = Constants.ObjectNameMiniSplitHeatPump

    hp_ap = heat_pump.additional_properties

    # Cooling Coil
    clg_coil = create_dx_cooling_coil(model, obj_name, heat_pump)
    hvac_map[heat_pump.id] << clg_coil

    # Heating Coil
    htg_coil = create_dx_heating_coil(model, obj_name, heat_pump)
    hvac_map[heat_pump.id] << htg_coil

    # Supplemental Heating Coil
    htg_supp_coil = create_supp_heating_coil(model, obj_name, heat_pump)
    hvac_map[heat_pump.id] << htg_supp_coil

    # Fan
    num_speeds = hp_ap.num_speeds
    htg_cfm = heat_pump.heating_airflow_cfm
    clg_cfm = heat_pump.cooling_airflow_cfm
    fan_cfm = hp_ap.cool_fan_speed_ratios.max * [htg_cfm, clg_cfm].max
    fan = create_supply_fan(model, obj_name, num_speeds, heat_pump.fan_watts_per_cfm, fan_cfm)
    hvac_map[heat_pump.id] += disaggregate_fan_or_pump(model, fan, htg_coil, clg_coil, htg_supp_coil)

    # Unitary System
    air_loop_unitary = create_air_loop_unitary_system(model, obj_name, fan, htg_coil, clg_coil, htg_supp_coil, htg_cfm, clg_cfm, hp_ap.supp_max_temp)
    hvac_map[heat_pump.id] << air_loop_unitary

    # Unitary System Performance
    perf = OpenStudio::Model::UnitarySystemPerformanceMultispeed.new(model)
    perf.setSingleModeOperation(false)
    for i in 0..(num_speeds - 1)
      f = OpenStudio::Model::SupplyAirflowRatioField.new(hp_ap.heat_fan_speed_ratios[i], hp_ap.cool_fan_speed_ratios[i])
      perf.addSupplyAirflowRatioField(f)
    end
    air_loop_unitary.setDesignSpecificationMultispeedObject(perf)

    # Air Loop
    air_loop = create_air_loop(model, obj_name, air_loop_unitary, control_zone, sequential_heat_load_fracs, sequential_cool_load_fracs, fan_cfm)
    hvac_map[heat_pump.id] << air_loop

    # HVAC Installation Quality
    apply_installation_quality(model, heat_pump, heat_pump, air_loop_unitary, htg_coil, clg_coil, control_zone)
  end

  def self.apply_ground_to_air_heat_pump(model, runner, weather, heat_pump,
                                         sequential_heat_load_fracs, sequential_cool_load_fracs,
                                         control_zone, hvac_map)

    hvac_map[heat_pump.id] = []
    obj_name = Constants.ObjectNameGroundSourceHeatPump

    hp_ap = heat_pump.additional_properties
    htg_cfm = heat_pump.heating_airflow_cfm
    clg_cfm = heat_pump.cooling_airflow_cfm

    if hp_ap.frac_glycol == 0
      hp_ap.fluid_type = Constants.FluidWater
      runner.registerWarning("Specified #{hp_ap.fluid_type} fluid type and 0 fraction of glycol, so assuming #{Constants.FluidWater} fluid type.")
    end

    # Cooling Coil
    clg_total_cap_curve = create_curve_quad_linear(model, hp_ap.cool_cap_ft_spec[0], obj_name + ' clg total cap curve')
    clg_sens_cap_curve = create_curve_quint_linear(model, hp_ap.cool_sh_ft_spec[0], obj_name + ' clg sens cap curve')
    clg_power_curve = create_curve_quad_linear(model, hp_ap.cool_power_ft_spec[0], obj_name + ' clg power curve')
    clg_coil = OpenStudio::Model::CoilCoolingWaterToAirHeatPumpEquationFit.new(model, clg_total_cap_curve, clg_sens_cap_curve, clg_power_curve)
    clg_coil.setName(obj_name + ' clg coil')
    clg_coil.setRatedCoolingCoefficientofPerformance(1.0 / hp_ap.cool_rated_eirs[0])
    clg_coil.setNominalTimeforCondensateRemovaltoBegin(1000)
    clg_coil.setRatioofInitialMoistureEvaporationRateandSteadyStateLatentCapacity(1.5)
    clg_coil.setRatedAirFlowRate(UnitConversions.convert(clg_cfm, 'cfm', 'm^3/s'))
    clg_coil.setRatedWaterFlowRate(UnitConversions.convert(hp_ap.GSHP_Loop_flow, 'gal/min', 'm^3/s'))
    clg_coil.setRatedTotalCoolingCapacity(UnitConversions.convert(heat_pump.cooling_capacity, 'Btu/hr', 'W'))
    clg_coil.setRatedSensibleCoolingCapacity(UnitConversions.convert(hp_ap.cooling_capacity_sensible, 'Btu/hr', 'W'))
    hvac_map[heat_pump.id] << clg_coil

    # Heating Coil
    htg_cap_curve = create_curve_quad_linear(model, hp_ap.heat_cap_ft_spec[0], obj_name + ' htg cap curve')
    htg_power_curve = create_curve_quad_linear(model, hp_ap.heat_power_ft_spec[0], obj_name + ' htg power curve')
    htg_coil = OpenStudio::Model::CoilHeatingWaterToAirHeatPumpEquationFit.new(model, htg_cap_curve, htg_power_curve)
    htg_coil.setName(obj_name + ' htg coil')
    htg_coil.setRatedHeatingCoefficientofPerformance(1.0 / hp_ap.heat_rated_eirs[0])
    htg_coil.setRatedAirFlowRate(UnitConversions.convert(htg_cfm, 'cfm', 'm^3/s'))
    htg_coil.setRatedWaterFlowRate(UnitConversions.convert(hp_ap.GSHP_Loop_flow, 'gal/min', 'm^3/s'))
    htg_coil.setRatedHeatingCapacity(UnitConversions.convert(heat_pump.heating_capacity, 'Btu/hr', 'W'))
    hvac_map[heat_pump.id] << htg_coil

    # Supplemental Heating Coil
    htg_supp_coil = create_supp_heating_coil(model, obj_name, heat_pump)
    hvac_map[heat_pump.id] << htg_supp_coil

    # Ground Heat Exchanger
    ground_heat_exch_vert = OpenStudio::Model::GroundHeatExchangerVertical.new(model)
    ground_heat_exch_vert.setName(obj_name + ' exchanger')
    ground_heat_exch_vert.setBoreHoleRadius(UnitConversions.convert(hp_ap.bore_diameter / 2.0, 'in', 'm'))
    ground_heat_exch_vert.setGroundThermalConductivity(UnitConversions.convert(hp_ap.ground_conductivity, 'Btu/(hr*ft*R)', 'W/(m*K)'))
    ground_heat_exch_vert.setGroundThermalHeatCapacity(UnitConversions.convert(hp_ap.ground_conductivity / hp_ap.ground_diffusivity, 'Btu/(ft^3*F)', 'J/(m^3*K)'))
    ground_heat_exch_vert.setGroundTemperature(UnitConversions.convert(weather.data.AnnualAvgDrybulb, 'F', 'C'))
    ground_heat_exch_vert.setGroutThermalConductivity(UnitConversions.convert(hp_ap.grout_conductivity, 'Btu/(hr*ft*R)', 'W/(m*K)'))
    ground_heat_exch_vert.setPipeThermalConductivity(UnitConversions.convert(hp_ap.pipe_cond, 'Btu/(hr*ft*R)', 'W/(m*K)'))
    ground_heat_exch_vert.setPipeOutDiameter(UnitConversions.convert(hp_ap.pipe_od, 'in', 'm'))
    ground_heat_exch_vert.setUTubeDistance(UnitConversions.convert(hp_ap.shank_spacing, 'in', 'm'))
    ground_heat_exch_vert.setPipeThickness(UnitConversions.convert((hp_ap.pipe_od - hp_ap.pipe_id) / 2.0, 'in', 'm'))
    ground_heat_exch_vert.setMaximumLengthofSimulation(1)
    ground_heat_exch_vert.setGFunctionReferenceRatio(0.0005)
    ground_heat_exch_vert.setDesignFlowRate(UnitConversions.convert(hp_ap.GSHP_Loop_flow, 'gal/min', 'm^3/s'))
    ground_heat_exch_vert.setNumberofBoreHoles(hp_ap.GSHP_Bore_Holes.to_i)
    ground_heat_exch_vert.setBoreHoleLength(UnitConversions.convert(hp_ap.GSHP_Bore_Depth, 'ft', 'm'))
    ground_heat_exch_vert.removeAllGFunctions
    for i in 0..(hp_ap.GSHP_G_Functions[0].size - 1)
      ground_heat_exch_vert.addGFunction(hp_ap.GSHP_G_Functions[0][i], hp_ap.GSHP_G_Functions[1][i])
    end

    # Plant Loop
    plant_loop = OpenStudio::Model::PlantLoop.new(model)
    plant_loop.setName(obj_name + ' condenser loop')
    if hp_ap.fluid_type == Constants.FluidWater
      plant_loop.setFluidType('Water')
    else
      plant_loop.setFluidType({ Constants.FluidPropyleneGlycol => 'PropyleneGlycol', Constants.FluidEthyleneGlycol => 'EthyleneGlycol' }[hp_ap.fluid_type])
      plant_loop.setGlycolConcentration((hp_ap.frac_glycol * 100).to_i)
    end
    plant_loop.setMaximumLoopTemperature(48.88889)
    plant_loop.setMinimumLoopTemperature(UnitConversions.convert(hp_ap.design_hw, 'F', 'C'))
    plant_loop.setMinimumLoopFlowRate(0)
    plant_loop.setLoadDistributionScheme('SequentialLoad')
    plant_loop.addSupplyBranchForComponent(ground_heat_exch_vert)
    plant_loop.addDemandBranchForComponent(htg_coil)
    plant_loop.addDemandBranchForComponent(clg_coil)
    plant_loop.setMaximumLoopFlowRate(UnitConversions.convert(hp_ap.GSHP_Loop_flow, 'gal/min', 'm^3/s'))
    hvac_map[heat_pump.id] << plant_loop

    sizing_plant = plant_loop.sizingPlant
    sizing_plant.setLoopType('Condenser')
    sizing_plant.setDesignLoopExitTemperature(UnitConversions.convert(hp_ap.design_chw, 'F', 'C'))
    sizing_plant.setLoopDesignTemperatureDifference(UnitConversions.convert(hp_ap.design_delta_t, 'R', 'K'))

    setpoint_mgr_follow_ground_temp = OpenStudio::Model::SetpointManagerFollowGroundTemperature.new(model)
    setpoint_mgr_follow_ground_temp.setName(obj_name + ' condenser loop temp')
    setpoint_mgr_follow_ground_temp.setControlVariable('Temperature')
    setpoint_mgr_follow_ground_temp.setMaximumSetpointTemperature(48.88889)
    setpoint_mgr_follow_ground_temp.setMinimumSetpointTemperature(UnitConversions.convert(hp_ap.design_hw, 'F', 'C'))
    setpoint_mgr_follow_ground_temp.setReferenceGroundTemperatureObjectType('Site:GroundTemperature:Deep')
    setpoint_mgr_follow_ground_temp.addToNode(plant_loop.supplyOutletNode)

    # Pump
    pump = OpenStudio::Model::PumpVariableSpeed.new(model)
    pump.setName(obj_name + ' pump')
    pump.setMotorEfficiency(0.85)
    pump.setRatedPumpHead(20000)
    pump.setFractionofMotorInefficienciestoFluidStream(0)
    pump.setCoefficient1ofthePartLoadPerformanceCurve(0)
    pump.setCoefficient2ofthePartLoadPerformanceCurve(1)
    pump.setCoefficient3ofthePartLoadPerformanceCurve(0)
    pump.setCoefficient4ofthePartLoadPerformanceCurve(0)
    pump.setMinimumFlowRate(0)
    pump.setPumpControlType('Intermittent')
    pump.addToNode(plant_loop.supplyInletNode)
    if heat_pump.cooling_capacity > 1.0
      pump_w = heat_pump.pump_watts_per_ton * UnitConversions.convert(heat_pump.cooling_capacity, 'Btu/hr', 'ton')
    else
      pump_w = heat_pump.pump_watts_per_ton * UnitConversions.convert(heat_pump.heating_capacity, 'Btu/hr', 'ton')
    end
    pump_w = [pump_w, 1.0].max # prevent error if zero
    pump.setRatedPowerConsumption(pump_w)
    pump.setRatedFlowRate(calc_pump_rated_flow_rate(0.75, pump_w, pump.ratedPumpHead))
    hvac_map[heat_pump.id] << pump
    hvac_map[heat_pump.id] += disaggregate_fan_or_pump(model, pump, htg_coil, clg_coil, htg_supp_coil)

    # Pipes
    chiller_bypass_pipe = OpenStudio::Model::PipeAdiabatic.new(model)
    plant_loop.addSupplyBranchForComponent(chiller_bypass_pipe)
    coil_bypass_pipe = OpenStudio::Model::PipeAdiabatic.new(model)
    plant_loop.addDemandBranchForComponent(coil_bypass_pipe)
    supply_outlet_pipe = OpenStudio::Model::PipeAdiabatic.new(model)
    supply_outlet_pipe.addToNode(plant_loop.supplyOutletNode)
    demand_inlet_pipe = OpenStudio::Model::PipeAdiabatic.new(model)
    demand_inlet_pipe.addToNode(plant_loop.demandInletNode)
    demand_outlet_pipe = OpenStudio::Model::PipeAdiabatic.new(model)
    demand_outlet_pipe.addToNode(plant_loop.demandOutletNode)

    # Fan
    fan_cfm = [htg_cfm, clg_cfm].max
    fan = create_supply_fan(model, obj_name, 1, heat_pump.fan_watts_per_cfm, fan_cfm)
    hvac_map[heat_pump.id] += disaggregate_fan_or_pump(model, fan, htg_coil, clg_coil, htg_supp_coil)

    # Unitary System
    air_loop_unitary = create_air_loop_unitary_system(model, obj_name, fan, htg_coil, clg_coil, htg_supp_coil, htg_cfm, clg_cfm, 40.0)
    hvac_map[heat_pump.id] << air_loop_unitary
    set_pump_power_ems_program(model, pump_w, pump, air_loop_unitary)

    if heat_pump.is_shared_system
      # Shared pump power per ANSI/RESNET/ICC 301-2019 Section 4.4.5.1 (pump runs 8760)
      # Ancillary fields do not correctly work so using ElectricEquipment object instead;
      # Revert when https://github.com/NREL/EnergyPlus/issues/8230 is fixed.
      shared_pump_w = heat_pump.shared_loop_watts / heat_pump.number_of_units_served.to_f
      # air_loop_unitary.setAncilliaryOffCycleElectricPower(shared_pump_w)
      # air_loop_unitary.setAncilliaryOnCycleElectricPower(shared_pump_w)
      equip_def = OpenStudio::Model::ElectricEquipmentDefinition.new(model)
      equip_def.setName(Constants.ObjectNameSharedPump(obj_name))
      equip = OpenStudio::Model::ElectricEquipment.new(equip_def)
      equip.setName(equip_def.name.to_s)
      equip.setSpace(control_zone.spaces[0])
      equip_def.setDesignLevel(shared_pump_w)
      equip_def.setFractionRadiant(0)
      equip_def.setFractionLatent(0)
      equip_def.setFractionLost(1)
      equip.setSchedule(model.alwaysOnDiscreteSchedule)
      equip.setEndUseSubcategory(equip_def.name.to_s)
      hvac_map[heat_pump.id] += disaggregate_fan_or_pump(model, equip, htg_coil, clg_coil, htg_supp_coil)
    end

    # Air Loop
    air_loop = create_air_loop(model, obj_name, air_loop_unitary, control_zone, sequential_heat_load_fracs, sequential_cool_load_fracs, fan_cfm)
    hvac_map[heat_pump.id] << air_loop

    # HVAC Installation Quality
    apply_installation_quality(model, heat_pump, heat_pump, air_loop_unitary, htg_coil, clg_coil, control_zone)
  end

  def self.apply_water_loop_to_air_heat_pump(model, runner, heat_pump,
                                             sequential_heat_load_fracs, sequential_cool_load_fracs,
                                             control_zone, hvac_map)
    if heat_pump.fraction_cool_load_served > 0
      # WLHPs connected to chillers or cooling towers should have already been converted to
      # central air conditioners
      fail 'WLHP model should only be called for central boilers.'
    end

    hvac_map[heat_pump.id] = []
    obj_name = Constants.ObjectNameWaterLoopHeatPump

    hp_ap = heat_pump.additional_properties
    htg_cfm = heat_pump.heating_airflow_cfm

    # Cooling Coil (none)
    clg_coil = nil

    # Heating Coil (model w/ constant efficiency)
    constant_biquadratic = create_curve_biquadratic_constant(model)
    constant_quadratic = create_curve_quadratic_constant(model)
    htg_coil = OpenStudio::Model::CoilHeatingDXSingleSpeed.new(model, model.alwaysOnDiscreteSchedule, constant_biquadratic, constant_quadratic, constant_biquadratic, constant_quadratic, constant_quadratic)
    htg_coil.setName(obj_name + ' htg coil')
    htg_coil.setRatedCOP(heat_pump.heating_efficiency_cop)
    htg_coil.setDefrostTimePeriodFraction(0.00001) # Disable defrost; avoid E+ warning w/ value of zero
    htg_coil.setMinimumOutdoorDryBulbTemperatureforCompressorOperation(UnitConversions.convert(hp_ap.hp_min_temp, 'F', 'C'))
    htg_coil.setRatedTotalHeatingCapacity(UnitConversions.convert(heat_pump.heating_capacity, 'Btu/hr', 'W'))
    htg_coil.setRatedAirFlowRate(htg_cfm)
    hvac_map[heat_pump.id] << htg_coil

    # Supplemental Heating Coil
    htg_supp_coil = create_supp_heating_coil(model, obj_name, heat_pump)
    hvac_map[heat_pump.id] << htg_supp_coil

    # Fan
    fan_power_installed = 0.0 # Use provided net COP
    fan = create_supply_fan(model, obj_name, 1, fan_power_installed, htg_cfm)
    hvac_map[heat_pump.id] += disaggregate_fan_or_pump(model, fan, htg_coil, clg_coil, htg_supp_coil)

    # Unitary System
    air_loop_unitary = create_air_loop_unitary_system(model, obj_name, fan, htg_coil, clg_coil, htg_supp_coil, htg_cfm, nil, hp_ap.supp_max_temp)
    hvac_map[heat_pump.id] << air_loop_unitary

    # Air Loop
    air_loop = create_air_loop(model, obj_name, air_loop_unitary, control_zone, sequential_heat_load_fracs, sequential_cool_load_fracs, htg_cfm)
    hvac_map[heat_pump.id] << air_loop
  end

  def self.apply_boiler(model, runner, heating_system,
                        sequential_heat_load_fracs, control_zone,
                        hvac_map)

    hvac_map[heating_system.id] = []
    obj_name = Constants.ObjectNameBoiler
    is_condensing = false # FUTURE: Expose as input; default based on AFUE
    oat_reset_enabled = false
    oat_high = nil
    oat_low = nil
    oat_hwst_high = nil
    oat_hwst_low = nil
    design_temp = 180.0 # deg-F

    if oat_reset_enabled
      if oat_high.nil? || oat_low.nil? || oat_hwst_low.nil? || oat_hwst_high.nil?
        runner.registerWarning('Boiler outdoor air temperature (OAT) reset is enabled but no setpoints were specified so OAT reset is being disabled.')
        oat_reset_enabled = false
      end
    end

    # Plant Loop
    plant_loop = OpenStudio::Model::PlantLoop.new(model)
    plant_loop.setName(obj_name + ' hydronic heat loop')
    plant_loop.setFluidType('Water')
    plant_loop.setMaximumLoopTemperature(100)
    plant_loop.setMinimumLoopTemperature(0)
    plant_loop.setMinimumLoopFlowRate(0)
    plant_loop.autocalculatePlantLoopVolume()
    hvac_map[heating_system.id] << plant_loop

    loop_sizing = plant_loop.sizingPlant
    loop_sizing.setLoopType('Heating')
    loop_sizing.setDesignLoopExitTemperature(UnitConversions.convert(design_temp - 32.0, 'R', 'K'))
    loop_sizing.setLoopDesignTemperatureDifference(UnitConversions.convert(20.0, 'R', 'K'))

    # Pump
    pump_w = heating_system.electric_auxiliary_energy / 2.08
    pump_w = [pump_w, 1.0].max # prevent error if zero
    pump = OpenStudio::Model::PumpVariableSpeed.new(model)
    pump.setName(obj_name + ' hydronic pump')
    pump.setRatedPowerConsumption(pump_w)
    pump.setMotorEfficiency(0.85)
    pump.setRatedPumpHead(20000)
    pump.setRatedFlowRate(calc_pump_rated_flow_rate(0.75, pump_w, pump.ratedPumpHead))
    pump.setFractionofMotorInefficienciestoFluidStream(0)
    pump.setCoefficient1ofthePartLoadPerformanceCurve(0)
    pump.setCoefficient2ofthePartLoadPerformanceCurve(1)
    pump.setCoefficient3ofthePartLoadPerformanceCurve(0)
    pump.setCoefficient4ofthePartLoadPerformanceCurve(0)
    pump.setPumpControlType('Intermittent')
    pump.addToNode(plant_loop.supplyInletNode)
    hvac_map[heating_system.id] << pump

    # Boiler
    boiler = OpenStudio::Model::BoilerHotWater.new(model)
    boiler.setName(obj_name)
    boiler.setFuelType(EPlus.fuel_type(heating_system.heating_system_fuel))
    if is_condensing
      # Convert Rated Efficiency at 80F and 1.0PLR where the performance curves are derived from to Design condition as input
      boiler_RatedHWRT = UnitConversions.convert(80.0 - 32.0, 'R', 'K')
      plr_Rated = 1.0
      plr_Design = 1.0
      boiler_DesignHWRT = UnitConversions.convert(design_temp - 20.0 - 32.0, 'R', 'K')
      # Efficiency curves are normalized using 80F return water temperature, at 0.254PLR
      condBlr_TE_Coeff = [1.058343061, 0.052650153, 0.0087272, 0.001742217, 0.00000333715, 0.000513723]
      boilerEff_Norm = heating_system.heating_efficiency_afue / (condBlr_TE_Coeff[0] - condBlr_TE_Coeff[1] * plr_Rated - condBlr_TE_Coeff[2] * plr_Rated**2 - condBlr_TE_Coeff[3] * boiler_RatedHWRT + condBlr_TE_Coeff[4] * boiler_RatedHWRT**2 + condBlr_TE_Coeff[5] * boiler_RatedHWRT * plr_Rated)
      boilerEff_Design = boilerEff_Norm * (condBlr_TE_Coeff[0] - condBlr_TE_Coeff[1] * plr_Design - condBlr_TE_Coeff[2] * plr_Design**2 - condBlr_TE_Coeff[3] * boiler_DesignHWRT + condBlr_TE_Coeff[4] * boiler_DesignHWRT**2 + condBlr_TE_Coeff[5] * boiler_DesignHWRT * plr_Design)
      boiler.setNominalThermalEfficiency(boilerEff_Design)
      boiler.setEfficiencyCurveTemperatureEvaluationVariable('EnteringBoiler')
      boiler_eff_curve = create_curve_biquadratic(model, [1.058343061, -0.052650153, -0.0087272, -0.001742217, 0.00000333715, 0.000513723], 'CondensingBoilerEff', 0.2, 1.0, 30.0, 85.0)
    else
      boiler.setNominalThermalEfficiency(heating_system.heating_efficiency_afue)
      boiler.setEfficiencyCurveTemperatureEvaluationVariable('LeavingBoiler')
      boiler_eff_curve = create_curve_bicubic(model, [1.111720116, 0.078614078, -0.400425756, 0.0, -0.000156783, 0.009384599, 0.234257955, 1.32927e-06, -0.004446701, -1.22498e-05], 'NonCondensingBoilerEff', 0.1, 1.0, 20.0, 80.0)
    end
    boiler.setNormalizedBoilerEfficiencyCurve(boiler_eff_curve)
    boiler.setMinimumPartLoadRatio(0.0)
    boiler.setMaximumPartLoadRatio(1.0)
    boiler.setBoilerFlowMode('LeavingSetpointModulated')
    boiler.setOptimumPartLoadRatio(1.0)
    boiler.setWaterOutletUpperTemperatureLimit(99.9)
    boiler.setParasiticElectricLoad(0)
    boiler.setNominalCapacity(UnitConversions.convert(heating_system.heating_capacity, 'Btu/hr', 'W'))
    plant_loop.addSupplyBranchForComponent(boiler)
    hvac_map[heating_system.id] << boiler
    set_pump_power_ems_program(model, pump_w, pump, boiler)

    if is_condensing && oat_reset_enabled
      setpoint_manager_oar = OpenStudio::Model::SetpointManagerOutdoorAirReset.new(model)
      setpoint_manager_oar.setName(obj_name + ' outdoor reset')
      setpoint_manager_oar.setControlVariable('Temperature')
      setpoint_manager_oar.setSetpointatOutdoorLowTemperature(UnitConversions.convert(oat_hwst_low, 'F', 'C'))
      setpoint_manager_oar.setOutdoorLowTemperature(UnitConversions.convert(oat_low, 'F', 'C'))
      setpoint_manager_oar.setSetpointatOutdoorHighTemperature(UnitConversions.convert(oat_hwst_high, 'F', 'C'))
      setpoint_manager_oar.setOutdoorHighTemperature(UnitConversions.convert(oat_high, 'F', 'C'))
      setpoint_manager_oar.addToNode(plant_loop.supplyOutletNode)
    end

    hydronic_heat_supply_setpoint = OpenStudio::Model::ScheduleConstant.new(model)
    hydronic_heat_supply_setpoint.setName(obj_name + ' hydronic heat supply setpoint')
    hydronic_heat_supply_setpoint.setValue(UnitConversions.convert(design_temp, 'F', 'C'))

    setpoint_manager_scheduled = OpenStudio::Model::SetpointManagerScheduled.new(model, hydronic_heat_supply_setpoint)
    setpoint_manager_scheduled.setName(obj_name + ' hydronic heat loop setpoint manager')
    setpoint_manager_scheduled.setControlVariable('Temperature')
    setpoint_manager_scheduled.addToNode(plant_loop.supplyOutletNode)

    pipe_supply_bypass = OpenStudio::Model::PipeAdiabatic.new(model)
    plant_loop.addSupplyBranchForComponent(pipe_supply_bypass)
    pipe_supply_outlet = OpenStudio::Model::PipeAdiabatic.new(model)
    pipe_supply_outlet.addToNode(plant_loop.supplyOutletNode)
    pipe_demand_bypass = OpenStudio::Model::PipeAdiabatic.new(model)
    plant_loop.addDemandBranchForComponent(pipe_demand_bypass)
    pipe_demand_inlet = OpenStudio::Model::PipeAdiabatic.new(model)
    pipe_demand_inlet.addToNode(plant_loop.demandInletNode)
    pipe_demand_outlet = OpenStudio::Model::PipeAdiabatic.new(model)
    pipe_demand_outlet.addToNode(plant_loop.demandOutletNode)

    bb_ua = UnitConversions.convert(heating_system.heating_capacity, 'Btu/hr', 'W') / UnitConversions.convert(UnitConversions.convert(loop_sizing.designLoopExitTemperature, 'C', 'F') - 10.0 - 95.0, 'R', 'K') * 3.0 # W/K
    max_water_flow = UnitConversions.convert(heating_system.heating_capacity, 'Btu/hr', 'W') / UnitConversions.convert(20.0, 'R', 'K') / 4.186 / 998.2 / 1000.0 * 2.0 # m^3/s
    fan_cfm = 400.0 * UnitConversions.convert(heating_system.heating_capacity, 'Btu/hr', 'ton') # CFM; assumes 400 cfm/ton

    if heating_system.distribution_system.air_type.to_s == HPXML::AirTypeFanCoil
      # Fan
      fan = create_supply_fan(model, obj_name, 1, 0.0, fan_cfm) # fan energy included in above pump via Electric Auxiliary Energy (EAE)

      # Heating Coil
      htg_coil = OpenStudio::Model::CoilHeatingWater.new(model, model.alwaysOnDiscreteSchedule)
      htg_coil.setRatedCapacity(UnitConversions.convert(heating_system.heating_capacity, 'Btu/hr', 'W'))
      htg_coil.setUFactorTimesAreaValue(bb_ua)
      htg_coil.setMaximumWaterFlowRate(max_water_flow)
      htg_coil.setPerformanceInputMethod('NominalCapacity')
      htg_coil.setName(obj_name + ' htg coil')
      plant_loop.addDemandBranchForComponent(htg_coil)

      # Cooling Coil (always off)
      clg_coil = OpenStudio::Model::CoilCoolingWater.new(model, model.alwaysOffDiscreteSchedule)
      clg_coil.setName(obj_name + ' clg coil')
      clg_coil.setDesignWaterFlowRate(0.0022)
      clg_coil.setDesignAirFlowRate(1.45)
      clg_coil.setDesignInletWaterTemperature(6.1)
      clg_coil.setDesignInletAirTemperature(25.0)
      clg_coil.setDesignOutletAirTemperature(10.0)
      clg_coil.setDesignInletAirHumidityRatio(0.012)
      clg_coil.setDesignOutletAirHumidityRatio(0.008)
      plant_loop.addDemandBranchForComponent(clg_coil)

      # Fan Coil
      zone_hvac = OpenStudio::Model::ZoneHVACFourPipeFanCoil.new(model, model.alwaysOnDiscreteSchedule, fan, clg_coil, htg_coil)
      zone_hvac.setName(obj_name + ' fan coil')
      zone_hvac.setMaximumSupplyAirTemperatureInHeatingMode(UnitConversions.convert(120.0, 'F', 'C'))
      zone_hvac.setHeatingConvergenceTolerance(0.001)
      zone_hvac.setMinimumSupplyAirTemperatureInCoolingMode(UnitConversions.convert(55.0, 'F', 'C'))
      zone_hvac.setMaximumColdWaterFlowRate(0.0)
      zone_hvac.setCoolingConvergenceTolerance(0.001)
      zone_hvac.setMaximumOutdoorAirFlowRate(0.0)
      zone_hvac.setMaximumSupplyAirFlowRate(UnitConversions.convert(fan_cfm, 'cfm', 'm^3/s'))
      zone_hvac.setMaximumHotWaterFlowRate(max_water_flow)
      zone_hvac.addToThermalZone(control_zone)
      hvac_map[heating_system.id] << zone_hvac
      hvac_map[heating_system.id] += disaggregate_fan_or_pump(model, pump, zone_hvac, nil, nil)
    else
      # Heating Coil
      htg_coil = OpenStudio::Model::CoilHeatingWaterBaseboard.new(model)
      htg_coil.setName(obj_name + ' htg coil')
      htg_coil.setConvergenceTolerance(0.001)
      htg_coil.setHeatingDesignCapacity(UnitConversions.convert(heating_system.heating_capacity, 'Btu/hr', 'W'))
      htg_coil.setUFactorTimesAreaValue(bb_ua)
      htg_coil.setMaximumWaterFlowRate(max_water_flow)
      htg_coil.setHeatingDesignCapacityMethod('HeatingDesignCapacity')
      plant_loop.addDemandBranchForComponent(htg_coil)
      hvac_map[heating_system.id] << htg_coil

      # Baseboard
      zone_hvac = OpenStudio::Model::ZoneHVACBaseboardConvectiveWater.new(model, model.alwaysOnDiscreteSchedule, htg_coil)
      zone_hvac.setName(obj_name + ' baseboard')
      zone_hvac.addToThermalZone(control_zone)
      hvac_map[heating_system.id] << zone_hvac
      hvac_map[heating_system.id] += disaggregate_fan_or_pump(model, pump, zone_hvac, nil, nil)
    end

    control_zone.setSequentialHeatingFractionSchedule(zone_hvac, get_sequential_load_schedule(model, sequential_heat_load_fracs))
    control_zone.setSequentialCoolingFractionSchedule(zone_hvac, get_sequential_load_schedule(model, [0]))
  end

  def self.apply_electric_baseboard(model, runner, heating_system,
                                    sequential_heat_load_fracs, control_zone,
                                    hvac_map)

    hvac_map[heating_system.id] = []
    obj_name = Constants.ObjectNameElectricBaseboard

    # Baseboard
    zone_hvac = OpenStudio::Model::ZoneHVACBaseboardConvectiveElectric.new(model)
    zone_hvac.setName(obj_name)
    zone_hvac.setEfficiency(heating_system.heating_efficiency_percent)
    zone_hvac.setNominalCapacity(UnitConversions.convert(heating_system.heating_capacity, 'Btu/hr', 'W'))
    zone_hvac.addToThermalZone(control_zone)
    hvac_map[heating_system.id] << zone_hvac

    control_zone.setSequentialHeatingFractionSchedule(zone_hvac, get_sequential_load_schedule(model, sequential_heat_load_fracs))
    control_zone.setSequentialCoolingFractionSchedule(zone_hvac, get_sequential_load_schedule(model, [0]))
  end

  def self.apply_unit_heater(model, runner, heating_system,
                             sequential_heat_load_fracs, control_zone,
                             hvac_map)

    hvac_map[heating_system.id] = []
    obj_name = Constants.ObjectNameUnitHeater

    htg_ap = heating_system.additional_properties

    # Heating Coil
    efficiency = heating_system.heating_efficiency_afue
    efficiency = heating_system.heating_efficiency_percent if efficiency.nil?
    if heating_system.heating_system_fuel == HPXML::FuelTypeElectricity
      htg_coil = OpenStudio::Model::CoilHeatingElectric.new(model)
      htg_coil.setEfficiency(efficiency)
    else
      htg_coil = OpenStudio::Model::CoilHeatingGas.new(model)
      htg_coil.setGasBurnerEfficiency(efficiency)
      htg_coil.setParasiticElectricLoad(0.0)
      htg_coil.setParasiticGasLoad(0)
      htg_coil.setFuelType(EPlus.fuel_type(heating_system.heating_system_fuel))
    end
    htg_coil.setNominalCapacity(UnitConversions.convert(heating_system.heating_capacity, 'Btu/hr', 'W'))
    htg_coil.setName(obj_name + ' htg coil')
    hvac_map[heating_system.id] << htg_coil

    # Fan
    htg_cfm = heating_system.heating_airflow_cfm
    fan_watts_per_cfm = heating_system.fan_watts / htg_cfm
    fan = create_supply_fan(model, obj_name, 1, fan_watts_per_cfm, htg_cfm)
    hvac_map[heating_system.id] += disaggregate_fan_or_pump(model, fan, htg_coil, nil, nil)

    # Unitary System
    unitary_system = create_air_loop_unitary_system(model, obj_name, fan, htg_coil, nil, nil, htg_cfm, nil)
    unitary_system.setControllingZoneorThermostatLocation(control_zone)
    unitary_system.addToThermalZone(control_zone)
    hvac_map[heating_system.id] << unitary_system

    control_zone.setSequentialHeatingFractionSchedule(unitary_system, get_sequential_load_schedule(model, sequential_heat_load_fracs))
    control_zone.setSequentialCoolingFractionSchedule(unitary_system, get_sequential_load_schedule(model, [0]))
  end

  def self.apply_ideal_air_loads(model, runner, obj_name, sequential_cool_load_fracs,
                                 sequential_heat_load_fracs, control_zone)

    # Ideal Air System
    ideal_air = OpenStudio::Model::ZoneHVACIdealLoadsAirSystem.new(model)
    ideal_air.setName(obj_name)
    ideal_air.setMaximumHeatingSupplyAirTemperature(50)
    ideal_air.setMinimumCoolingSupplyAirTemperature(10)
    ideal_air.setMaximumHeatingSupplyAirHumidityRatio(0.015)
    ideal_air.setMinimumCoolingSupplyAirHumidityRatio(0.01)
    if sequential_heat_load_fracs.sum > 0
      ideal_air.setHeatingLimit('NoLimit')
    else
      ideal_air.setHeatingLimit('LimitCapacity')
      ideal_air.setMaximumSensibleHeatingCapacity(0)
    end
    if sequential_cool_load_fracs.sum > 0
      ideal_air.setCoolingLimit('NoLimit')
    else
      ideal_air.setCoolingLimit('LimitCapacity')
      ideal_air.setMaximumTotalCoolingCapacity(0)
    end
    ideal_air.setDehumidificationControlType('None')
    ideal_air.setHumidificationControlType('None')
    ideal_air.addToThermalZone(control_zone)

    control_zone.setSequentialCoolingFractionSchedule(ideal_air, get_sequential_load_schedule(model, sequential_cool_load_fracs))
    control_zone.setSequentialHeatingFractionSchedule(ideal_air, get_sequential_load_schedule(model, sequential_heat_load_fracs))
  end

  def self.apply_dehumidifiers(model, runner, dehumidifiers, living_space, hvac_map)
    dehumidifier_id = dehumidifiers[0].id # Syncs with SimulationOutputReport, which only looks at first dehumidifier ID
    hvac_map[dehumidifier_id] = []

    if dehumidifiers.map { |d| d.rh_setpoint }.uniq.size > 1
      fail 'All dehumidifiers must have the same setpoint but multiple setpoints were specified.'
    end

    # Dehumidifier coefficients
    # Generic model coefficients from Winkler, Christensen, and Tomerlin (2011)
    w_coeff = [-1.162525707, 0.02271469, -0.000113208, 0.021110538, -0.0000693034, 0.000378843]
    ef_coeff = [-1.902154518, 0.063466565, -0.000622839, 0.039540407, -0.000125637, -0.000176722]
    pl_coeff = [0.90, 0.10, 0.0]

    dehumidifiers.each do |d|
      next unless d.energy_factor.nil?

      # shift inputs tested under IEF test conditions to those under EF test conditions with performance curves
      d.energy_factor, d.capacity = apply_dehumidifier_ief_to_ef_inputs(d.type, w_coeff, ef_coeff, d.integrated_energy_factor, d.capacity)
    end

    total_capacity = dehumidifiers.map { |d| d.capacity }.sum
    avg_energy_factor = dehumidifiers.map { |d| d.energy_factor * d.capacity }.sum / total_capacity
    total_fraction_served = dehumidifiers.map { |d| d.fraction_served }.sum

    control_zone = living_space.thermalZone.get
    obj_name = Constants.ObjectNameDehumidifier

    rh_setpoint = dehumidifiers[0].rh_setpoint * 100.0 # (EnergyPlus uses 60 for 60% RH)
    relative_humidity_setpoint_sch = OpenStudio::Model::ScheduleConstant.new(model)
    relative_humidity_setpoint_sch.setName(Constants.ObjectNameRelativeHumiditySetpoint)
    relative_humidity_setpoint_sch.setValue(rh_setpoint)

    capacity_curve = create_curve_biquadratic(model, w_coeff, 'DXDH-CAP-fT', -100, 100, -100, 100)
    energy_factor_curve = create_curve_biquadratic(model, ef_coeff, 'DXDH-EF-fT', -100, 100, -100, 100)
    part_load_frac_curve = create_curve_quadratic(model, pl_coeff, 'DXDH-PLF-fPLR', 0, 1, 0.7, 1)

    # Calculate air flow rate by assuming 2.75 cfm/pint/day (based on experimental test data)
    air_flow_rate = 2.75 * total_capacity

    # Humidity Setpoint
    humidistat = OpenStudio::Model::ZoneControlHumidistat.new(model)
    humidistat.setName(obj_name + ' humidistat')
    humidistat.setHumidifyingRelativeHumiditySetpointSchedule(relative_humidity_setpoint_sch)
    humidistat.setDehumidifyingRelativeHumiditySetpointSchedule(relative_humidity_setpoint_sch)
    control_zone.setZoneControlHumidistat(humidistat)

    # Dehumidifier
    zone_hvac = OpenStudio::Model::ZoneHVACDehumidifierDX.new(model, capacity_curve, energy_factor_curve, part_load_frac_curve)
    zone_hvac.setName(obj_name)
    zone_hvac.setAvailabilitySchedule(model.alwaysOnDiscreteSchedule)
    zone_hvac.setRatedWaterRemoval(UnitConversions.convert(total_capacity, 'pint', 'L'))
    zone_hvac.setRatedEnergyFactor(avg_energy_factor / total_fraction_served)
    zone_hvac.setRatedAirFlowRate(UnitConversions.convert(air_flow_rate, 'cfm', 'm^3/s'))
    zone_hvac.setMinimumDryBulbTemperatureforDehumidifierOperation(10)
    zone_hvac.setMaximumDryBulbTemperatureforDehumidifierOperation(40)

    zone_hvac.addToThermalZone(control_zone)

    hvac_map[dehumidifier_id] << zone_hvac
    if total_fraction_served < 1.0
      adjust_dehumidifier_load_EMS(total_fraction_served, zone_hvac, model, living_space)
    end
  end

  def self.apply_ceiling_fans(model, runner, weather, ceiling_fan, living_space, schedules_file)
    obj_name = Constants.ObjectNameCeilingFan
    monthly_sch = Schedule.CeilingFanMonthlyMultipliers(weather: weather).split(',').map { |i| i.to_f }
    medium_cfm = 3000.0
    weekday_sch = Schedule.CeilingFanWeekdayFractions.split(',').map { |i| i.to_f }
    weekend_sch = Schedule.CeilingFanWeekendFractions.split(',').map { |i| i.to_f }
    hrs_per_day = weekday_sch.sum(0.0)
    cfm_per_w = ceiling_fan.efficiency
    quantity = ceiling_fan.quantity
    annual_kwh = UnitConversions.convert(quantity * medium_cfm / cfm_per_w * hrs_per_day * 365.0, 'Wh', 'kWh')
    annual_kwh *= monthly_sch.sum(0.0) / 12.0

    ceiling_fan_sch = MonthWeekdayWeekendSchedule.new(model, obj_name + ' schedule', weekday_sch, weekend_sch, monthly_sch, Constants.ScheduleTypeLimitsFraction)

    if not schedules_file.nil?
      space_design_level = schedules_file.calc_design_level_from_annual_kwh(col_name: 'ceiling_fan', annual_kwh: annual_kwh)
      ceiling_fan_sch = schedules_file.create_schedule_file(col_name: 'ceiling_fan')
    else
      space_design_level = ceiling_fan_sch.calcDesignLevelFromDailykWh(annual_kwh / 365.0)
      ceiling_fan_sch = ceiling_fan_sch.schedule
    end

    equip_def = OpenStudio::Model::ElectricEquipmentDefinition.new(model)
    equip_def.setName(obj_name)
    equip = OpenStudio::Model::ElectricEquipment.new(equip_def)
    equip.setName(equip_def.name.to_s)
    equip.setSpace(living_space)
    equip_def.setDesignLevel(space_design_level)
    equip_def.setFractionRadiant(0.558)
    equip_def.setFractionLatent(0)
    equip_def.setFractionLost(0)
    equip.setEndUseSubcategory(obj_name)
    equip.setSchedule(ceiling_fan_sch)
  end

  def self.apply_setpoints(model, runner, weather, hvac_control, living_zone, has_ceiling_fan, heating_days, cooling_days)
    num_days = Schedule.get_num_days_in_year(model)

    if hvac_control.weekday_heating_setpoints.nil? || hvac_control.weekend_heating_setpoints.nil?
      # Base heating setpoint
      htg_setpoint = hvac_control.heating_setpoint_temp
      htg_weekday_setpoints = [[htg_setpoint] * 24] * num_days

      # Apply heating setback?
      htg_setback = hvac_control.heating_setback_temp
      if not htg_setback.nil?
        htg_setback_hrs_per_week = hvac_control.heating_setback_hours_per_week
        htg_setback_start_hr = hvac_control.heating_setback_start_hour
        for d in 1..num_days
          for hr in htg_setback_start_hr..htg_setback_start_hr + Integer(htg_setback_hrs_per_week / 7.0) - 1
            htg_weekday_setpoints[d - 1][hr % 24] = htg_setback
          end
        end
      end
      htg_weekend_setpoints = htg_weekday_setpoints.dup
    else
      # 24-hr weekday/weekend heating setpoint schedules
      htg_weekday_setpoints = hvac_control.weekday_heating_setpoints.split(',').map { |i| Float(i) }
      htg_weekday_setpoints = [htg_weekday_setpoints] * num_days

      htg_weekend_setpoints = hvac_control.weekend_heating_setpoints.split(',').map { |i| Float(i) }
      htg_weekend_setpoints = [htg_weekend_setpoints] * num_days
    end

    if hvac_control.weekday_cooling_setpoints.nil? || hvac_control.weekend_cooling_setpoints.nil?
      # Base cooling setpoint
      clg_setpoint = hvac_control.cooling_setpoint_temp
      clg_weekday_setpoints = [[clg_setpoint] * 24] * num_days

      # Apply cooling setup?
      clg_setup = hvac_control.cooling_setup_temp
      if not clg_setup.nil?
        clg_setup_hrs_per_week = hvac_control.cooling_setup_hours_per_week
        clg_setup_start_hr = hvac_control.cooling_setup_start_hour
        for d in 1..num_days
          for hr in clg_setup_start_hr..clg_setup_start_hr + Integer(clg_setup_hrs_per_week / 7.0) - 1
            clg_weekday_setpoints[d - 1][hr % 24] = clg_setup
          end
        end
      end
      clg_weekend_setpoints = clg_weekday_setpoints.dup
    else
      # 24-hr weekday/weekend cooling setpoint schedules
      clg_weekday_setpoints = hvac_control.weekday_cooling_setpoints.split(',').map { |i| Float(i) }
      clg_weekday_setpoints = [clg_weekday_setpoints] * num_days

      clg_weekend_setpoints = hvac_control.weekend_cooling_setpoints.split(',').map { |i| Float(i) }
      clg_weekend_setpoints = [clg_weekend_setpoints] * num_days
    end

    # Apply cooling setpoint offset due to ceiling fan?
    if has_ceiling_fan
      clg_ceiling_fan_offset = hvac_control.ceiling_fan_cooling_setpoint_temp_offset
      if not clg_ceiling_fan_offset.nil?
        months = get_default_ceiling_fan_months(weather)
        Schedule.months_to_days(model, months).each_with_index do |operation, d|
          next if operation != 1

          clg_weekday_setpoints[d] = [clg_weekday_setpoints[d], Array.new(24, clg_ceiling_fan_offset)].transpose.map { |i| i.reduce(:+) }
          clg_weekend_setpoints[d] = [clg_weekend_setpoints[d], Array.new(24, clg_ceiling_fan_offset)].transpose.map { |i| i.reduce(:+) }
        end
      end
    end

    # Create setpoint schedules
    (0..(num_days - 1)).to_a.each do |i|
      if (heating_days[i] == 1) && (cooling_days[i] == 1) # overlap seasons
        htg_wkdy = htg_weekday_setpoints[i].zip(clg_weekday_setpoints[i]).map { |h, c| c < h ? (h + c) / 2.0 : h }
        htg_wked = htg_weekend_setpoints[i].zip(clg_weekend_setpoints[i]).map { |h, c| c < h ? (h + c) / 2.0 : h }
        clg_wkdy = htg_weekday_setpoints[i].zip(clg_weekday_setpoints[i]).map { |h, c| c < h ? (h + c) / 2.0 : c }
        clg_wked = htg_weekend_setpoints[i].zip(clg_weekend_setpoints[i]).map { |h, c| c < h ? (h + c) / 2.0 : c }
      elsif heating_days[i] == 1 # heating only seasons; cooling has minimum of heating
        htg_wkdy = htg_weekday_setpoints[i].zip(clg_weekday_setpoints[i]).map { |h, c| c < h ? h : h }
        htg_wked = htg_weekend_setpoints[i].zip(clg_weekend_setpoints[i]).map { |h, c| c < h ? h : h }
        clg_wkdy = htg_weekday_setpoints[i].zip(clg_weekday_setpoints[i]).map { |h, c| c < h ? h : c }
        clg_wked = htg_weekend_setpoints[i].zip(clg_weekend_setpoints[i]).map { |h, c| c < h ? h : c }
      elsif cooling_days[i] == 1 # cooling only seasons; heating has maximum of cooling
        htg_wkdy = htg_weekday_setpoints[i].zip(clg_weekday_setpoints[i]).map { |h, c| c < h ? c : h }
        htg_wked = htg_weekend_setpoints[i].zip(clg_weekend_setpoints[i]).map { |h, c| c < h ? c : h }
        clg_wkdy = htg_weekday_setpoints[i].zip(clg_weekday_setpoints[i]).map { |h, c| c < h ? c : c }
        clg_wked = htg_weekend_setpoints[i].zip(clg_weekend_setpoints[i]).map { |h, c| c < h ? c : c }
      else
        fail 'HeatingSeason and CoolingSeason, when combined, must span the entire year.'
      end
      htg_weekday_setpoints[i] = htg_wkdy
      htg_weekend_setpoints[i] = htg_wked
      clg_weekday_setpoints[i] = clg_wkdy
      clg_weekend_setpoints[i] = clg_wked
    end
    htg_weekday_setpoints = htg_weekday_setpoints.map { |i| i.map { |j| UnitConversions.convert(j, 'F', 'C') } }
    htg_weekend_setpoints = htg_weekend_setpoints.map { |i| i.map { |j| UnitConversions.convert(j, 'F', 'C') } }
    clg_weekday_setpoints = clg_weekday_setpoints.map { |i| i.map { |j| UnitConversions.convert(j, 'F', 'C') } }
    clg_weekend_setpoints = clg_weekend_setpoints.map { |i| i.map { |j| UnitConversions.convert(j, 'F', 'C') } }
    heating_setpoint = HourlyByDaySchedule.new(model, Constants.ObjectNameHeatingSetpoint, htg_weekday_setpoints, htg_weekend_setpoints, nil, false)
    cooling_setpoint = HourlyByDaySchedule.new(model, Constants.ObjectNameCoolingSetpoint, clg_weekday_setpoints, clg_weekend_setpoints, nil, false)

    # Set the setpoint schedules
    thermostat_setpoint = living_zone.thermostatSetpointDualSetpoint
    thermostat_setpoint = OpenStudio::Model::ThermostatSetpointDualSetpoint.new(model)
    thermostat_setpoint.setName("#{living_zone.name} temperature setpoint")
    thermostat_setpoint.setHeatingSetpointTemperatureSchedule(heating_setpoint.schedule)
    thermostat_setpoint.setCoolingSetpointTemperatureSchedule(cooling_setpoint.schedule)
    living_zone.setThermostatSetpointDualSetpoint(thermostat_setpoint)
  end

  def self.get_default_heating_setpoint(control_type)
    # Per ANSI/RESNET/ICC 301
    htg_sp = 68 # F
    htg_setback_sp = nil
    htg_setback_hrs_per_week = nil
    htg_setback_start_hr = nil
    if control_type == HPXML::HVACControlTypeProgrammable
      htg_setback_sp = 66 # F
      htg_setback_hrs_per_week = 7 * 7 # 11 p.m. to 5:59 a.m., 7 days a week
      htg_setback_start_hr = 23 # 11 p.m.
    elsif control_type != HPXML::HVACControlTypeManual
      fail "Unexpected control type #{control_type}."
    end
    return htg_sp, htg_setback_sp, htg_setback_hrs_per_week, htg_setback_start_hr
  end

  def self.get_default_cooling_setpoint(control_type)
    # Per ANSI/RESNET/ICC 301
    clg_sp = 78 # F
    clg_setup_sp = nil
    clg_setup_hrs_per_week = nil
    clg_setup_start_hr = nil
    if control_type == HPXML::HVACControlTypeProgrammable
      clg_setup_sp = 80 # F
      clg_setup_hrs_per_week = 6 * 7 # 9 a.m. to 2:59 p.m., 7 days a week
      clg_setup_start_hr = 9 # 9 a.m.
    elsif control_type != HPXML::HVACControlTypeManual
      fail "Unexpected control type #{control_type}."
    end
    return clg_sp, clg_setup_sp, clg_setup_hrs_per_week, clg_setup_start_hr
  end

  def self.set_cool_curves_ashp(heat_pump)
    hp_ap = heat_pump.additional_properties
    if hp_ap.num_speeds == 1
      # From "Improved Modeling of Residential Air Conditioners and Heat Pumps for Energy Calculations", Cutler at al
      # https://www.nrel.gov/docs/fy13osti/56354.pdf
      hp_ap.cool_rated_airflow_rate = 394.2 # cfm/ton of rated capacity
      hp_ap.cool_capacity_ratios = [1.0]
      hp_ap.cool_fan_speed_ratios = [1.0]
      hp_ap.cool_rated_shrs_net = [heat_pump.cooling_shr]
      hp_ap.cool_cap_ft_spec = [[3.68637657, -0.098352478, 0.000956357, 0.005838141, -0.0000127, -0.000131702]]
      hp_ap.cool_eir_ft_spec = [[-3.437356399, 0.136656369, -0.001049231, -0.0079378, 0.000185435, -0.0001441]]
      # Single stage systems have PSC or constant torque ECM blowers, so the airflow rate is affected by the static pressure losses.
      hp_ap.cool_cap_fflow_spec = [[0.718664047, 0.41797409, -0.136638137]]
      hp_ap.cool_eir_fflow_spec = [[1.143487507, -0.13943972, -0.004047787]]
      hp_ap.cool_eers = [calc_eer_cooling_1speed(heat_pump.cooling_efficiency_seer, hp_ap.cool_c_d, hp_ap.fan_power_rated, hp_ap.cool_eir_ft_spec)]
    elsif hp_ap.num_speeds == 2
      # From "Improved Modeling of Residential Air Conditioners and Heat Pumps for Energy Calculations", Cutler at al
      # https://www.nrel.gov/docs/fy13osti/56354.pdf
      hp_ap.cool_rated_airflow_rate = 344.1 # cfm/ton
      hp_ap.cool_capacity_ratios = [0.72, 1.0]
      hp_ap.cool_fan_speed_ratios = [0.86, 1.0]
      hp_ap.cool_rated_shrs_net = [heat_pump.cooling_shr - 0.014, heat_pump.cooling_shr] # TODO: is the following assumption correct (revisit Dylan's data?)? OR should value from HPXML be used for both stages?
      hp_ap.cool_cap_ft_spec = [[3.998418659, -0.108728222, 0.001056818, 0.007512314, -0.0000139, -0.000164716],
                                [3.466810106, -0.091476056, 0.000901205, 0.004163355, -0.00000919, -0.000110829]]
      hp_ap.cool_eir_ft_spec = [[-4.282911381, 0.181023691, -0.001357391, -0.026310378, 0.000333282, -0.000197405],
                                [-3.557757517, 0.112737397, -0.000731381, 0.013184877, 0.000132645, -0.000338716]]
      # Most two stage systems have PSC or constant torque ECM blowers, so the airflow rate is affected by the static pressure losses.
      hp_ap.cool_cap_fflow_spec = [[0.655239515, 0.511655216, -0.166894731],
                                   [0.618281092, 0.569060264, -0.187341356]]
      hp_ap.cool_eir_fflow_spec = [[1.639108268, -0.998953996, 0.359845728],
                                   [1.570774717, -0.914152018, 0.343377302]]
      hp_ap.cool_eers = calc_eers_cooling_2speed(heat_pump.cooling_efficiency_seer, hp_ap.cool_c_d, hp_ap.cool_capacity_ratios, hp_ap.cool_fan_speed_ratios, hp_ap.fan_power_rated, hp_ap.cool_eir_ft_spec, hp_ap.cool_cap_ft_spec)
    elsif hp_ap.num_speeds == 4
      # From Carrier heat pump lab testing
      hp_ap.cool_rated_airflow_rate = 411.0 # cfm/ton
      hp_ap.cool_capacity_ratios = [0.36, 0.51, 0.67, 1.0]
      hp_ap.cool_fan_speed_ratios = [0.42, 0.54, 0.68, 1.0]
      hp_ap.cool_rated_shrs_net = [1.115, 1.026, 1.013, 1.0].map { |mult| heat_pump.cooling_shr * mult }
      hp_ap.cool_cap_coeff_perf_map = [[1.6516044444444447, 0.0698916049382716, -0.0005546296296296296, -0.08870160493827162, 0.0004135802469135802, 0.00029077160493827157],
                                       [-6.84948049382716, 0.26946, -0.0019413580246913577, -0.03281469135802469, 0.00015694444444444442, 3.32716049382716e-05],
                                       [-4.53543086419753, 0.15358543209876546, -0.0009345679012345678, 0.002666913580246914, -7.993827160493826e-06, -0.00011617283950617283],
                                       [-3.500948395061729, 0.11738987654320988, -0.0006580246913580248, 0.007003148148148148, -2.8518518518518517e-05, -0.0001284259259259259],
                                       [1.8769221728395058, -0.04768641975308643, 0.0006885802469135801, 0.006643395061728395, 1.4209876543209876e-05, -0.00024043209876543206]]
      hp_ap.cool_cap_ft_spec = hp_ap.cool_cap_coeff_perf_map.select { |i| [0, 1, 2, 4].include? hp_ap.cool_cap_coeff_perf_map.index(i) }
      hp_ap.cool_cap_ft_spec_3 = hp_ap.cool_cap_coeff_perf_map.select { |i| [0, 1, 4].include? hp_ap.cool_cap_coeff_perf_map.index(i) }
      hp_ap.cool_eir_coeff_perf_map = [[2.896298765432099, -0.12487654320987657, 0.0012148148148148148, 0.04492037037037037, 8.734567901234567e-05, -0.0006348765432098764],
                                       [6.428076543209876, -0.20913209876543212, 0.0018521604938271604, 0.024392592592592594, 0.00019691358024691356, -0.0006012345679012346],
                                       [5.136356049382716, -0.1591530864197531, 0.0014151234567901232, 0.018665555555555557, 0.00020398148148148147, -0.0005407407407407407],
                                       [1.3823471604938273, -0.02875123456790123, 0.00038302469135802463, 0.006344814814814816, 0.00024836419753086417, -0.00047469135802469134],
                                       [-1.0411735802469133, 0.055261604938271605, -0.0004404320987654321, 0.0002154938271604939, 0.00017484567901234564, -0.0002017901234567901]]
      hp_ap.cool_eir_ft_spec = hp_ap.cool_eir_coeff_perf_map.select { |i| [0, 1, 2, 4].include? hp_ap.cool_eir_coeff_perf_map.index(i) }
      hp_ap.cool_eir_ft_spec_3 = hp_ap.cool_eir_coeff_perf_map.select { |i| [0, 1, 4].include? hp_ap.cool_eir_coeff_perf_map.index(i) }
      # Variable speed systems have constant flow ECM blowers, so the air handler can always achieve the design airflow rate by sacrificing blower power.
      # So we assume that there is only one corresponding airflow rate for each compressor speed.
      hp_ap.cool_eir_fflow_spec = [[1, 0, 0]] * 4
      hp_ap.cool_cap_fflow_spec = [[1, 0, 0]] * 4
      hp_ap.cap_ratio_seer_3 = hp_ap.cool_capacity_ratios.select { |i| [0, 1, 3].include? hp_ap.cool_capacity_ratios.index(i) }
      hp_ap.fan_speed_seer_3 = hp_ap.cool_fan_speed_ratios.select { |i| [0, 1, 3].include? hp_ap.cool_fan_speed_ratios.index(i) }
      hp_ap.cool_eers = calc_eers_cooling_4speed(heat_pump.cooling_efficiency_seer, hp_ap.cool_c_d, hp_ap.cap_ratio_seer_3, hp_ap.fan_speed_seer_3, hp_ap.fan_power_rated, hp_ap.cool_eir_ft_spec_3, hp_ap.cool_cap_ft_spec_3)
    end
  end

  def self.set_ashp_htg_curves(heat_pump)
    hp_ap = heat_pump.additional_properties
    if hp_ap.num_speeds == 1
      # From "Improved Modeling of Residential Air Conditioners and Heat Pumps for Energy Calculations", Cutler at al
      # https://www.nrel.gov/docs/fy13osti/56354.pdf
      hp_ap.heat_rated_airflow_rate = 384.1 # cfm/ton
      hp_ap.heat_capacity_ratios = [1.0]
      hp_ap.heat_fan_speed_ratios = [1.0]
      hp_ap.heat_eir_ft_spec = [[0.718398423, 0.003498178, 0.000142202, -0.005724331, 0.00014085, -0.000215321]]
      hp_ap.heat_cap_fflow_spec = [[0.694045465, 0.474207981, -0.168253446]]
      hp_ap.heat_eir_fflow_spec = [[2.185418751, -1.942827919, 0.757409168]]
      if heat_pump.heating_capacity_17F.nil?
        hp_ap.heat_cap_ft_spec = [[0.566333415, -0.000744164, -0.0000103, 0.009414634, 0.0000506, -0.00000675]]
      else
        hp_ap.heat_cap_ft_spec = calc_heat_cap_ft_spec_using_capacity_17F(heat_pump)
      end
      hp_ap.heat_cops = [calc_cop_heating_1speed(heat_pump.heating_efficiency_hspf, hp_ap.heat_c_d, hp_ap.fan_power_rated, hp_ap.heat_eir_ft_spec, hp_ap.heat_cap_ft_spec)]
    elsif hp_ap.num_speeds == 2
      # From "Improved Modeling of Residential Air Conditioners and Heat Pumps for Energy Calculations", Cutler at al
      # https://www.nrel.gov/docs/fy13osti/56354.pdf
      hp_ap.heat_rated_airflow_rate = 352.2 # cfm/ton
      hp_ap.heat_capacity_ratios = [0.72, 1.0]
      hp_ap.heat_fan_speed_ratios = [0.8, 1.0]
      hp_ap.heat_eir_ft_spec = [[0.36338171, 0.013523725, 0.000258872, -0.009450269, 0.000439519, -0.000653723],
                                [0.981100941, -0.005158493, 0.000243416, -0.005274352, 0.000230742, -0.000336954]]
      hp_ap.heat_cap_fflow_spec = [[0.741466907, 0.378645444, -0.119754733],
                                   [0.76634609, 0.32840943, -0.094701495]]
      hp_ap.heat_eir_fflow_spec = [[2.153618211, -1.737190609, 0.584269478],
                                   [2.001041353, -1.58869128, 0.587593517]]
      if heat_pump.heating_capacity_17F.nil?
        hp_ap.heat_cap_ft_spec = [[0.335690634, 0.002405123, -0.0000464, 0.013498735, 0.0000499, -0.00000725],
                                  [0.306358843, 0.005376987, -0.0000579, 0.011645092, 0.0000591, -0.0000203]]
      else
        hp_ap.heat_cap_ft_spec = calc_heat_cap_ft_spec_using_capacity_17F(heat_pump)
      end
      hp_ap.heat_cops = calc_cops_heating_2speed(heat_pump.heating_efficiency_hspf, hp_ap.heat_c_d, hp_ap.heat_capacity_ratios, hp_ap.heat_fan_speed_ratios, hp_ap.fan_power_rated, hp_ap.heat_eir_ft_spec, hp_ap.heat_cap_ft_spec)
    elsif hp_ap.num_speeds == 4
      # From Carrier heat pump lab testing
      hp_ap.heat_rated_airflow_rate = 296.9 # cfm/ton
      hp_ap.heat_capacity_ratios = [0.33, 0.56, 1.0, 1.17]
      hp_ap.heat_fan_speed_ratios = [0.63, 0.76, 1.0, 1.19]
      hp_ap.heat_eir_ft_spec = [[0.708311527, 0.020732093, 0.000391479, -0.037640031, 0.000979937, -0.001079042],
                                [0.025480155, 0.020169585, 0.000121341, -0.004429789, 0.000166472, -0.00036447],
                                [0.379003189, 0.014195012, 0.0000821046, -0.008894061, 0.000151519, -0.000210299],
                                [0.690404655, 0.00616619, 0.000137643, -0.009350199, 0.000153427, -0.000213258]]
      hp_ap.heat_cap_fflow_spec = [[1, 0, 0]] * 4
      hp_ap.heat_eir_fflow_spec = [[1, 0, 0]] * 4
      if heat_pump.heating_capacity_17F.nil?
        hp_ap.heat_cap_ft_spec = [[0.304192655, -0.003972566, 0.0000196432, 0.024471251, -0.000000774126, -0.0000841323],
                                  [0.496381324, -0.00144792, 0.0, 0.016020855, 0.0000203447, -0.0000584118],
                                  [0.697171186, -0.006189599, 0.0000337077, 0.014291981, 0.0000105633, -0.0000387956],
                                  [0.555513805, -0.001337363, -0.00000265117, 0.014328826, 0.0000163849, -0.0000480711]]
      else
        hp_ap.heat_cap_ft_spec = calc_heat_cap_ft_spec_using_capacity_17F(heat_pump)
      end
      hp_ap.heat_cops = calc_cops_heating_4speed(heat_pump.heating_efficiency_hspf, hp_ap.heat_c_d, hp_ap.heat_capacity_ratios, hp_ap.heat_fan_speed_ratios, hp_ap.fan_power_rated, hp_ap.heat_eir_ft_spec, hp_ap.heat_cap_ft_spec)
    end
  end

  def self.set_cool_curves_room_ac(cooling_system)
    clg_ap = cooling_system.additional_properties

    # From "Improved Modeling of Residential Air Conditioners and Heat Pumps for Energy Calculations", Cutler at al
    # https://www.nrel.gov/docs/fy13osti/56354.pdf
    clg_ap.cool_cap_ft_spec = [[3.68637657, -0.098352478, 0.000956357, 0.005838141, -0.0000127, -0.000131702]]
    clg_ap.cool_eir_ft_spec = [[-3.437356399, 0.136656369, -0.001049231, -0.0079378, 0.000185435, -0.0001441]]
    clg_ap.cool_cap_fflow_spec = [[1, 0, 0]]
    clg_ap.cool_eir_fflow_spec = [[1, 0, 0]]
  end

  def self.set_cool_curves_mshp(heat_pump, num_speeds)
    hp_ap = heat_pump.additional_properties

    # From Daikin mini-split lab testing
    hp_ap.cool_cap_ft_spec = [[0.7531983499655835, 0.003618193903031667, 0.0, 0.006574385031351544, -6.87181191015432e-05, 0.0]] * num_speeds
    hp_ap.cool_eir_ft_spec = [[-0.06376924779982301, -0.0013360593470367282, 1.413060577993827e-05, 0.019433076486584752, -4.91395947154321e-05, -4.909341249475308e-05]] * num_speeds
    hp_ap.cool_cap_fflow_spec = [[1, 0, 0]] * num_speeds
    hp_ap.cool_eir_fflow_spec = [[1, 0, 0]] * num_speeds

    hp_ap.cool_min_capacity_ratio = 0.4 # frac
    hp_ap.cool_max_capacity_ratio = 1.2 # frac
    hp_ap.cool_min_cfm_per_ton = 200.0 / hp_ap.cool_min_capacity_ratio # Convert cfm/ton of nominal rated capacity to cfm/ton of min capacity
    hp_ap.cool_max_cfm_per_ton = 425.0 / hp_ap.cool_max_capacity_ratio # Convert cfm/ton of nominal rated capacity to cfm/ton of max capacity
  end

  def self.set_heat_curves_mshp(heat_pump, num_speeds)
    hp_ap = heat_pump.additional_properties

    # From Daikin mini-split lab testing
    hp_ap.heat_eir_ft_spec = [[0.9999941697687026, 0.004684593830254383, 5.901286675833333e-05, -0.0028624467783091973, 1.3041120194135802e-05, -0.00016172918478765433]] * num_speeds
    hp_ap.heat_cap_fflow_spec = [[1, 0, 0]] * num_speeds
    hp_ap.heat_eir_fflow_spec = [[1, 0, 0]] * num_speeds

    # Derive coefficients from user input for capacity retention at outdoor drybulb temperature X [C].
    if heat_pump.heating_capacity_17F.nil? || ((heat_pump.heating_capacity_17F == 0) && (heat_pump.heating_capacity == 0))
      cap_retention_frac = 0.25 # frac
      cap_retention_temp = -5.0 # deg-F
    else
      cap_retention_frac = heat_pump.heating_capacity_17F / heat_pump.heating_capacity
      cap_retention_temp = 17.0 # deg-F
    end

    # Biquadratic: capacity multiplier = a + b*IAT + c*IAT^2 + d*OAT + e*OAT^2 + f*IAT*OAT
    x_A = UnitConversions.convert(cap_retention_temp, 'F', 'C')
    y_A = cap_retention_frac
    x_B = UnitConversions.convert(47.0, 'F', 'C') # 47F is the rating point
    y_B = 1.0 # Maximum capacity factor is 1 at the rating point, by definition (this is maximum capacity, not nominal capacity)
    oat_slope = (y_B - y_A) / (x_B - x_A)
    oat_intercept = y_A - (x_A * oat_slope)

    # Coefficients for the indoor temperature relationship are retained from the generic curve (Daikin lab data).
    iat_slope = -0.010386676170938
    iat_intercept = 0.219274275
    a = oat_intercept + iat_intercept
    b = iat_slope
    c = 0
    d = oat_slope
    e = 0
    f = 0
    hp_ap.heat_cap_ft_spec = [HVAC.convert_curve_biquadratic([a, b, c, d, e, f], false)] * num_speeds

    hp_ap.heat_min_capacity_ratio = 0.3 # frac
    hp_ap.heat_max_capacity_ratio = 1.2 # frac
    hp_ap.heat_min_cfm_per_ton = 200.0 / hp_ap.heat_min_capacity_ratio # Convert cfm/ton of nominal rated capacity to cfm/ton of min capacity
    hp_ap.heat_max_cfm_per_ton = 400.0 / hp_ap.heat_max_capacity_ratio # Convert cfm/ton of nominal rated capacity to cfm/ton of min capacity
  end

  def self.set_curves_gshp(heat_pump)
    hp_ap = heat_pump.additional_properties

    # E+ equation fit coil coefficients generated following approach in Tang's thesis:
    # See Appendix B of  https://hvac.okstate.edu/sites/default/files/pubs/theses/MS/27-Tang_Thesis_05.pdf
    # Coefficients generated by catalog data: https://files.climatemaster.com/Genesis-GS-Series-Product-Catalog.pdf, p180
    # Data point taken as rated condition:
    # EWT: 80F EAT:80/67F, AFR: 1200cfm, WFR: 4.5gpm
    hp_ap.cool_cap_ft_spec = [[-1.57177156131221, 4.60343712716819, -2.15976622898044, 0.0590964827802021, 0.0194696644460315]]
    hp_ap.cool_power_ft_spec = [[-4.42471086639888, 0.658017281046304, 4.37331801294626, 0.174096187531254, -0.0526514790164159]]
    hp_ap.cool_sh_ft_spec = [[4.54172823345154, 14.7653304889134, -18.3541272090485, -0.74401391092935, 0.545560799548833, 0.0182620032235494]]
    hp_ap.cool_rated_shrs_gross = [heat_pump.cooling_shr]
    # FUTURE: Reconcile these fan/pump adjustments with ANSI/RESNET/ICC 301-2019 Section 4.4.5
    fan_adjust_kw = UnitConversions.convert(400.0, 'Btu/hr', 'ton') * UnitConversions.convert(1.0, 'cfm', 'm^3/s') * 1000.0 * 0.35 * 249.0 / 300.0 # Adjustment per ISO 13256-1 Internal pressure drop across heat pump assumed to be 0.5 in. w.g.
    pump_adjust_kw = UnitConversions.convert(3.0, 'Btu/hr', 'ton') * UnitConversions.convert(1.0, 'gal/min', 'm^3/s') * 1000.0 * 6.0 * 2990.0 / 3000.0 # Adjustment per ISO 13256-1 Internal Pressure drop across heat pump coil assumed to be 11ft w.g.
    cool_eir = UnitConversions.convert((1.0 - heat_pump.cooling_efficiency_eer * (fan_adjust_kw + pump_adjust_kw)) / (heat_pump.cooling_efficiency_eer * (1.0 + UnitConversions.convert(fan_adjust_kw, 'Wh', 'Btu'))), 'Wh', 'Btu')
    hp_ap.cool_rated_eirs = [cool_eir]

    # E+ equation fit coil coefficients from Tang's thesis:
    # See Appendix B Figure B.3 of  https://hvac.okstate.edu/sites/default/files/pubs/theses/MS/27-Tang_Thesis_05.pdf
    # Coefficients generated by catalog data
    hp_ap.heat_cap_ft_spec = [[-5.12650150, -0.93997630, 7.21443206, 0.121065721, 0.051809805]]
    hp_ap.heat_power_ft_spec = [[-7.73235249, 6.43390775, 2.29152262, -0.175598629, 0.005888871]]
    heat_eir = (1.0 - heat_pump.heating_efficiency_cop * (fan_adjust_kw + pump_adjust_kw)) / (heat_pump.heating_efficiency_cop * (1.0 - fan_adjust_kw))
    hp_ap.heat_rated_eirs = [heat_eir]
  end

  def self.get_default_compressor_type(hvac_type, seer)
    if [HPXML::HVACTypeCentralAirConditioner,
        HPXML::HVACTypeHeatPumpAirToAir].include? hvac_type
      if seer <= 15
        return HPXML::HVACCompressorTypeSingleStage
      elsif seer <= 21
        return HPXML::HVACCompressorTypeTwoStage
      elsif seer > 21
        return HPXML::HVACCompressorTypeVariableSpeed
      end
    end
    return
  end

  def self.get_default_ceiling_fan_power()
    # Per ANSI/RESNET/ICC 301
    return 42.6 # W
  end

  def self.get_default_ceiling_fan_quantity(nbeds)
    # Per ANSI/RESNET/ICC 301
    return nbeds + 1
  end

  def self.get_default_ceiling_fan_months(weather)
    # Per ANSI/RESNET/ICC 301
    months = [0] * 12
    weather.data.MonthlyAvgDrybulbs.each_with_index do |val, m|
      next unless val > 63.0 # deg-F

      months[m] = 1
    end
    return months
  end

  def self.get_default_heating_and_cooling_seasons(weather)
    # Calculates heating/cooling seasons from BAHSP definition

    monthly_temps = weather.data.MonthlyAvgDrybulbs
    heat_design_db = weather.design.HeatingDrybulb

    # create basis lists with zero for every month
    cooling_season_temp_basis = Array.new(monthly_temps.length, 0.0)
    heating_season_temp_basis = Array.new(monthly_temps.length, 0.0)

    monthly_temps.each_with_index do |temp, i|
      if temp < 66.0
        heating_season_temp_basis[i] = 1.0
      elsif temp >= 66.0
        cooling_season_temp_basis[i] = 1.0
      end

      if ((i == 0) || (i == 11)) && (heat_design_db < 59.0)
        heating_season_temp_basis[i] = 1.0
      elsif (i == 6) || (i == 7)
        cooling_season_temp_basis[i] = 1.0
      end
    end

    cooling_season = Array.new(monthly_temps.length, 0.0)
    heating_season = Array.new(monthly_temps.length, 0.0)

    monthly_temps.each_with_index do |temp, i|
      # Heating overlaps with cooling at beginning of summer
      if i == 0 # January
        prevmonth = 11 # December
      else
        prevmonth = i - 1
      end

      if ((heating_season_temp_basis[i] == 1.0) || ((cooling_season_temp_basis[prevmonth] == 0.0) && (cooling_season_temp_basis[i] == 1.0)))
        heating_season[i] = 1.0
      else
        heating_season[i] = 0.0
      end

      if ((cooling_season_temp_basis[i] == 1.0) || ((heating_season_temp_basis[prevmonth] == 0.0) && (heating_season_temp_basis[i] == 1.0)))
        cooling_season[i] = 1.0
      else
        cooling_season[i] = 0.0
      end
    end

    # Find the first month of cooling and add one month
    (1...12).to_a.each do |i|
      if cooling_season[i] == 1.0
        cooling_season[i - 1] = 1.0
        break
      end
    end

    return heating_season, cooling_season
  end

  private

  def self.set_pump_power_ems_program(model, pump_w, pump, heating_object)
    # EMS is used to set the pump power.
    # Without EMS, the pump power will vary according to the plant loop part load ratio
    # (based on flow rate) rather than the boiler part load ratio (based on load).

    # Sensors
    if heating_object.is_a? OpenStudio::Model::BoilerHotWater
      heating_plr_sensor = OpenStudio::Model::EnergyManagementSystemSensor.new(model, 'Boiler Part Load Ratio')
      heating_plr_sensor.setName("#{heating_object.name} plr s")
      heating_plr_sensor.setKeyName(heating_object.name.to_s)
    elsif heating_object.is_a? OpenStudio::Model::AirLoopHVACUnitarySystem
      heating_plr_sensor = OpenStudio::Model::EnergyManagementSystemSensor.new(model, 'Unitary System Part Load Ratio')
      heating_plr_sensor.setName("#{heating_object.name} plr s")
      heating_plr_sensor.setKeyName(heating_object.name.to_s)
    end

    pump_mfr_sensor = OpenStudio::Model::EnergyManagementSystemSensor.new(model, 'Pump Mass Flow Rate')
    pump_mfr_sensor.setName("#{pump.name} mfr s")
    pump_mfr_sensor.setKeyName(pump.name.to_s)

    # Internal variable
    pump_rated_mfr_var = OpenStudio::Model::EnergyManagementSystemInternalVariable.new(model, EPlus::EMSIntVarPumpMFR)
    pump_rated_mfr_var.setName("#{pump.name} rated mfr")
    pump_rated_mfr_var.setInternalDataIndexKeyName(pump.name.to_s)

    # Actuator
    pump_pressure_rise_act = OpenStudio::Model::EnergyManagementSystemActuator.new(pump, *EPlus::EMSActuatorPumpPressureRise)
    pump_pressure_rise_act.setName("#{pump.name} pressure rise act")

    # Program
    # See https://bigladdersoftware.com/epx/docs/9-3/ems-application-guide/hvac-systems-001.html#pump
    pump_program = OpenStudio::Model::EnergyManagementSystemProgram.new(model)
    pump_program.setName("#{pump.name} power program")
    pump_program.addLine("Set heating_plr = #{heating_plr_sensor.name}")
    pump_program.addLine("Set pump_total_eff = #{pump_rated_mfr_var.name} / 1000 * #{pump.ratedPumpHead} / #{pump.ratedPowerConsumption.get}")
    pump_program.addLine("Set pump_vfr = #{pump_mfr_sensor.name} / 1000")
    pump_program.addLine('If pump_vfr > 0')
    pump_program.addLine("  Set #{pump_pressure_rise_act.name} = #{pump_w} * heating_plr * pump_total_eff / pump_vfr")
    pump_program.addLine('Else')
    pump_program.addLine("  Set #{pump_pressure_rise_act.name} = 0")
    pump_program.addLine('EndIf')

    # Calling Point
    pump_program_calling_manager = OpenStudio::Model::EnergyManagementSystemProgramCallingManager.new(model)
    pump_program_calling_manager.setName("#{pump.name} power program calling manager")
    pump_program_calling_manager.setCallingPoint('EndOfSystemTimestepBeforeHVACReporting')
    pump_program_calling_manager.addProgram(pump_program)
  end

  def self.disaggregate_fan_or_pump(model, fan_or_pump, htg_object, clg_object, backup_htg_object)
    # Disaggregate into heating/cooling output energy use.

    hvac_objects = []

    if fan_or_pump.is_a?(OpenStudio::Model::FanOnOff) || fan_or_pump.is_a?(OpenStudio::Model::FanVariableVolume)
      fan_or_pump_sensor = OpenStudio::Model::EnergyManagementSystemSensor.new(model, "Fan #{EPlus::FuelTypeElectricity} Energy")
    elsif fan_or_pump.is_a? OpenStudio::Model::PumpVariableSpeed
      fan_or_pump_sensor = OpenStudio::Model::EnergyManagementSystemSensor.new(model, "Pump #{EPlus::FuelTypeElectricity} Energy")
    elsif fan_or_pump.is_a? OpenStudio::Model::ElectricEquipment
      fan_or_pump_sensor = OpenStudio::Model::EnergyManagementSystemSensor.new(model, "Electric Equipment #{EPlus::FuelTypeElectricity} Energy")
    else
      fail "Unexpected fan/pump object '#{fan_or_pump.name}'."
    end
    fan_or_pump_sensor.setName("#{fan_or_pump.name} s")
    fan_or_pump_sensor.setKeyName(fan_or_pump.name.to_s)
    hvac_objects << fan_or_pump_sensor

    if clg_object.nil?
      clg_object_sensor = nil
    else
      if clg_object.is_a? OpenStudio::Model::EvaporativeCoolerDirectResearchSpecial
        var = 'Evaporative Cooler Water Volume'
      else
        var = "Cooling Coil #{EPlus::FuelTypeElectricity} Energy"
      end
      clg_object_sensor = OpenStudio::Model::EnergyManagementSystemSensor.new(model, var)
      clg_object_sensor.setName("#{clg_object.name} s")
      clg_object_sensor.setKeyName(clg_object.name.to_s)
      hvac_objects << clg_object_sensor
    end

    if htg_object.nil?
      htg_object_sensor = nil
    else
      var = "Heating Coil #{EPlus::FuelTypeElectricity} Energy"
      if htg_object.is_a? OpenStudio::Model::CoilHeatingGas
        var = "Heating Coil #{htg_object.fuelType} Energy"
      elsif htg_object.is_a? OpenStudio::Model::ZoneHVACBaseboardConvectiveWater
        var = 'Baseboard Total Heating Energy'
      elsif htg_object.is_a? OpenStudio::Model::ZoneHVACFourPipeFanCoil
        var = 'Fan Coil Heating Energy'
      end

      htg_object_sensor = OpenStudio::Model::EnergyManagementSystemSensor.new(model, var)
      htg_object_sensor.setName("#{htg_object.name} s")
      htg_object_sensor.setKeyName(htg_object.name.to_s)
      hvac_objects << htg_object_sensor
    end

    if backup_htg_object.nil?
      backup_htg_object_sensor = nil
    else
      var = "Heating Coil #{EPlus::FuelTypeElectricity} Energy"
      if backup_htg_object.is_a? OpenStudio::Model::CoilHeatingGas
        var = "Heating Coil #{backup_htg_object.fuelType} Energy"
      end

      backup_htg_object_sensor = OpenStudio::Model::EnergyManagementSystemSensor.new(model, var)
      backup_htg_object_sensor.setName("#{backup_htg_object.name} s")
      backup_htg_object_sensor.setKeyName(backup_htg_object.name.to_s)
      hvac_objects << backup_htg_object_sensor
    end

    sensors = { 'clg' => clg_object_sensor,
                'primary_htg' => htg_object_sensor,
                'backup_htg' => backup_htg_object_sensor }
    sensors = sensors.select { |m, s| !s.nil? }

    fan_or_pump_var = fan_or_pump.name.to_s.gsub(' ', '_')

    # Disaggregate electric fan/pump energy
    fan_or_pump_program = OpenStudio::Model::EnergyManagementSystemProgram.new(model)
    fan_or_pump_program.setName("#{fan_or_pump_var} disaggregate program")
    if htg_object.is_a?(OpenStudio::Model::ZoneHVACBaseboardConvectiveWater) || htg_object.is_a?(OpenStudio::Model::ZoneHVACFourPipeFanCoil)
      # Pump may occassionally run when baseboard isn't, so just assign all pump energy here
      mode, sensor = sensors.first
      if (sensors.size != 1) || (mode != 'primary_htg')
        fail 'Unexpected situation.'
      end
      fan_or_pump_program.addLine("  Set #{fan_or_pump_var}_#{mode} = #{fan_or_pump_sensor.name}")
    else
      sensors.each do |mode, sensor|
        fan_or_pump_program.addLine("Set #{fan_or_pump_var}_#{mode} = 0")
      end
      sensors.each_with_index do |(mode, sensor), i|
        if i == 0
          fan_or_pump_program.addLine("If #{sensor.name} > 0")
        elsif i == 2
          fan_or_pump_program.addLine('Else')
        else
          fan_or_pump_program.addLine("ElseIf #{sensor.name} > 0")
        end
        fan_or_pump_program.addLine("  Set #{fan_or_pump_var}_#{mode} = #{fan_or_pump_sensor.name}")
      end
      fan_or_pump_program.addLine('EndIf')
    end
    hvac_objects << fan_or_pump_program

    fan_or_pump_program_calling_manager = OpenStudio::Model::EnergyManagementSystemProgramCallingManager.new(model)
    fan_or_pump_program_calling_manager.setName("#{fan_or_pump.name} disaggregate program calling manager")
    fan_or_pump_program_calling_manager.setCallingPoint('EndOfSystemTimestepBeforeHVACReporting')
    fan_or_pump_program_calling_manager.addProgram(fan_or_pump_program)
    hvac_objects << fan_or_pump_program_calling_manager

    sensors.each do |mode, sensor|
      next if sensor.nil?

      fan_or_pump_ems_output_var = OpenStudio::Model::EnergyManagementSystemOutputVariable.new(model, "#{fan_or_pump_var}_#{mode}")
      name = { 'clg' => Constants.ObjectNameFanPumpDisaggregateCool(fan_or_pump.name.to_s),
               'primary_htg' => Constants.ObjectNameFanPumpDisaggregatePrimaryHeat(fan_or_pump.name.to_s),
               'backup_htg' => Constants.ObjectNameFanPumpDisaggregateBackupHeat(fan_or_pump.name.to_s) }[mode]
      fan_or_pump_ems_output_var.setName(name)
      fan_or_pump_ems_output_var.setTypeOfDataInVariable('Summed')
      fan_or_pump_ems_output_var.setUpdateFrequency('SystemTimestep')
      fan_or_pump_ems_output_var.setEMSProgramOrSubroutineName(fan_or_pump_program)
      fan_or_pump_ems_output_var.setUnits('J')
      hvac_objects << fan_or_pump_ems_output_var
    end

    return hvac_objects
  end

  def self.adjust_dehumidifier_load_EMS(fraction_served, zone_hvac, model, living_space)
    # adjust hvac load to space when dehumidifier serves less than 100% dehumidification load. (With E+ dehumidifier object, it can only model 100%)

    # sensor
    dehumidifier_sens_htg = OpenStudio::Model::EnergyManagementSystemSensor.new(model, 'Zone Dehumidifier Sensible Heating Rate')
    dehumidifier_sens_htg.setName("#{zone_hvac.name} sens htg")
    dehumidifier_sens_htg.setKeyName(zone_hvac.name.to_s)
    dehumidifier_power = OpenStudio::Model::EnergyManagementSystemSensor.new(model, "Zone Dehumidifier #{EPlus::FuelTypeElectricity} Rate")
    dehumidifier_power.setName("#{zone_hvac.name} power htg")
    dehumidifier_power.setKeyName(zone_hvac.name.to_s)

    # actuator
    dehumidifier_load_adj_def = OpenStudio::Model::OtherEquipmentDefinition.new(model)
    dehumidifier_load_adj_def.setName("#{zone_hvac.name} sens htg adj def")
    dehumidifier_load_adj_def.setDesignLevel(0)
    dehumidifier_load_adj_def.setFractionRadiant(0)
    dehumidifier_load_adj_def.setFractionLatent(0)
    dehumidifier_load_adj_def.setFractionLost(0)
    dehumidifier_load_adj = OpenStudio::Model::OtherEquipment.new(dehumidifier_load_adj_def)
    dehumidifier_load_adj.setName("#{zone_hvac.name} sens htg adj")
    dehumidifier_load_adj.setSpace(living_space)
    dehumidifier_load_adj.setSchedule(model.alwaysOnDiscreteSchedule)

    dehumidifier_load_adj_act = OpenStudio::Model::EnergyManagementSystemActuator.new(dehumidifier_load_adj, *EPlus::EMSActuatorOtherEquipmentPower)
    dehumidifier_load_adj_act.setName("#{zone_hvac.name} sens htg adj act")

    # EMS program
    program = OpenStudio::Model::EnergyManagementSystemProgram.new(model)
    program.setName("#{zone_hvac.name} load adj program")
    program.addLine("If #{dehumidifier_sens_htg.name} > 0")
    program.addLine("  Set #{dehumidifier_load_adj_act.name} = - (#{dehumidifier_sens_htg.name} - #{dehumidifier_power.name}) * (1 - #{fraction_served})")
    program.addLine('Else')
    program.addLine("  Set #{dehumidifier_load_adj_act.name} = 0")
    program.addLine('EndIf')

    program_calling_manager = OpenStudio::Model::EnergyManagementSystemProgramCallingManager.new(model)
    program_calling_manager.setName(program.name.to_s + 'calling manager')
    program_calling_manager.setCallingPoint('BeginTimestepBeforePredictor')
    program_calling_manager.addProgram(program)
  end

  def self.create_supp_heating_coil(model, obj_name, heat_pump)
    fuel = heat_pump.backup_heating_fuel
    capacity = heat_pump.backup_heating_capacity
    efficiency = heat_pump.backup_heating_efficiency_percent
    efficiency = heat_pump.backup_heating_efficiency_afue if efficiency.nil?

    if fuel.nil?
      fuel = HPXML::FuelTypeElectricity
      capacity = 0.0
      efficiency = 1.0
    end

    if fuel == HPXML::FuelTypeElectricity
      htg_supp_coil = OpenStudio::Model::CoilHeatingElectric.new(model, model.alwaysOnDiscreteSchedule)
      htg_supp_coil.setEfficiency(efficiency)
    else
      htg_supp_coil = OpenStudio::Model::CoilHeatingGas.new(model)
      htg_supp_coil.setGasBurnerEfficiency(efficiency)
      htg_supp_coil.setParasiticElectricLoad(0)
      htg_supp_coil.setParasiticGasLoad(0)
      htg_supp_coil.setFuelType(EPlus.fuel_type(fuel))
    end
    htg_supp_coil.setNominalCapacity(UnitConversions.convert(capacity, 'Btu/hr', 'W'))
    htg_supp_coil.setName(obj_name + ' ' + Constants.ObjectNameBackupHeatingCoil)
    return htg_supp_coil
  end

  def self.create_supply_fan(model, obj_name, num_speeds, fan_watts_per_cfm, fan_cfm)
    if num_speeds == 1
      fan = OpenStudio::Model::FanOnOff.new(model, model.alwaysOnDiscreteSchedule)
    else
      fan_power_curve = create_curve_exponent(model, [0, 1, 3], obj_name + ' fan power curve', -100, 100)
      fan_eff_curve = create_curve_cubic(model, [0, 1, 0, 0], obj_name + ' fan eff curve', 0, 1, 0.01, 1)
      fan = OpenStudio::Model::FanOnOff.new(model, model.alwaysOnDiscreteSchedule, fan_power_curve, fan_eff_curve)
    end
    set_fan_power(fan, fan_watts_per_cfm)
    fan.setName(obj_name + ' supply fan')
    fan.setEndUseSubcategory('supply fan')
    fan.setMotorEfficiency(1.0)
    fan.setMotorInAirstreamFraction(1.0)
    fan.setMaximumFlowRate(UnitConversions.convert(fan_cfm, 'cfm', 'm^3/s'))
    return fan
  end

  def self.create_air_loop_unitary_system(model, obj_name, fan, htg_coil, clg_coil, htg_supp_coil, htg_cfm, clg_cfm, supp_max_temp = nil)
    air_loop_unitary = OpenStudio::Model::AirLoopHVACUnitarySystem.new(model)
    air_loop_unitary.setName(obj_name + ' unitary system')
    air_loop_unitary.setAvailabilitySchedule(model.alwaysOnDiscreteSchedule)
    air_loop_unitary.setSupplyFan(fan)
    air_loop_unitary.setFanPlacement('BlowThrough')
    air_loop_unitary.setSupplyAirFanOperatingModeSchedule(model.alwaysOffDiscreteSchedule)
    air_loop_unitary.setSupplyAirFlowRateMethodDuringHeatingOperation('SupplyAirFlowRate')
    if htg_coil.nil?
      air_loop_unitary.setSupplyAirFlowRateDuringHeatingOperation(0.0)
    else
      air_loop_unitary.setHeatingCoil(htg_coil)
      air_loop_unitary.setSupplyAirFlowRateDuringHeatingOperation(UnitConversions.convert(htg_cfm, 'cfm', 'm^3/s'))
    end
    air_loop_unitary.setSupplyAirFlowRateMethodDuringCoolingOperation('SupplyAirFlowRate')
    if clg_coil.nil?
      air_loop_unitary.setSupplyAirFlowRateDuringCoolingOperation(0.0)
    else
      air_loop_unitary.setCoolingCoil(clg_coil)
      air_loop_unitary.setSupplyAirFlowRateDuringCoolingOperation(UnitConversions.convert(clg_cfm, 'cfm', 'm^3/s'))
    end
    if htg_supp_coil.nil?
      air_loop_unitary.setMaximumSupplyAirTemperature(UnitConversions.convert(120.0, 'F', 'C'))
    else
      air_loop_unitary.setSupplementalHeatingCoil(htg_supp_coil)
      air_loop_unitary.setMaximumSupplyAirTemperature(UnitConversions.convert(200.0, 'F', 'C')) # higher temp for supplemental heat as to not severely limit its use, resulting in unmet hours.
      air_loop_unitary.setMaximumOutdoorDryBulbTemperatureforSupplementalHeaterOperation(UnitConversions.convert(supp_max_temp, 'F', 'C'))
    end
    air_loop_unitary.setSupplyAirFlowRateWhenNoCoolingorHeatingisRequired(0)
    return air_loop_unitary
  end

<<<<<<< HEAD
  def self.create_air_loop_unitary_hp(model, obj_name, fan, htg_coil, clg_coil, htg_supp_coil, htg_cfm, clg_cfm, supp_max_temp, grid_clg_coil, chiller_coil, supp_chiller_coil, storage)
    # Unitary Heat Pump Air-To-Air
    air_loop_unitary_hp = OpenStudio::Model::AirLoopHVACUnitaryHeatPumpAirToAir.new(model, model.alwaysOnDiscreteSchedule, fan, htg_coil, clg_coil, htg_supp_coil)
    air_loop_unitary_hp.setName(obj_name + ' unitary heat pump air to air')
    air_loop_unitary_hp.setFanPlacement('BlowThrough')
    air_loop_unitary_hp.setSupplyAirFanOperatingModeSchedule(model.alwaysOffDiscreteSchedule)
    air_loop_unitary_hp.setSupplyAirFlowRateDuringHeatingOperation(UnitConversions.convert(htg_cfm, 'cfm', 'm^3/s'))
    air_loop_unitary_hp.setSupplyAirFlowRateDuringCoolingOperation(UnitConversions.convert(clg_cfm, 'cfm', 'm^3/s'))
    air_loop_unitary_hp.setMaximumSupplyAirTemperaturefromSupplementalHeater(UnitConversions.convert(200.0, 'F', 'C')) # higher temp for supplemental heat as to not severely limit its use, resulting in unmet hours.
    air_loop_unitary_hp.setMaximumOutdoorDryBulbTemperatureforSupplementalHeaterOperation(UnitConversions.convert(supp_max_temp, 'F', 'C'))
    air_loop_unitary_hp.setSupplyAirFlowRateWhenNoCoolingorHeatingisNeeded(0)
    return air_loop_unitary_hp
  end

  def self.create_coil_system_ihp(model, clg_coil, htg_coil, grid_clg_coil, chiller_coil, supp_chiller_coil, storage)
    coil_system = OpenStudio::Model::CoilSystemIntegratedHeatPumpAirSource.new(model, clg_coil, htg_coil)
    unless grid_clg_coil.nil?
      coil_system.setGridResponseCoolingCoil(grid_clg_coil)
    end
    unless chiller_coil.nil?
      coil_system.setChillerCoil(chiller_coil)
      coil_system.setChillerCoilBelongstoaSingleorSeparateUnit('Separate')
      coil_system.setChillerCoilCompressorRunSpeed(1)
      coil_system.setSizingRatioofChillerCoiltoSpaceCoolingCoil(1)
    end
    unless supp_chiller_coil.nil?
      coil_system.setSupplementalChillerCoil(supp_chiller_coil)
      coil_system.setAirFlowRatioofWaterCoiltotheSpaceCoolingCoil(1)
      coil_system.setWaterFlowRatioofWaterCoiltotheChillerCoil(1)
    end
    unless storage.nil?
      coil_system.setStorageTank(storage)
      coil_system.setIceFractionBelowWhichChargingStarts(0.9)
      if storage.is_a? OpenStudio::Model::ThermalStoragePcmSimple
        coil_system.setChillerEnteringTemperatureatZeroTankFraction(4.5)
      end
    end
    coil_system.setIndoorTemperatureLimitForSCWHMode(23)
    coil_system.setAmbientTemperatureLimitForSCWHMode(28)
    coil_system.setIndoorTemperatureAboveWhichWHHasHigherPriority(20)
    coil_system.setAmbientTemperatureAboveWhichWHHasHigherPriority(16)
    coil_system.setFlagtoIndicateLoadControlInSCWHMode(0)
    coil_system.setMinimumSpeedLevelForSCWHMode(1)
    coil_system.setMaximumWaterFlowVolumeBeforeSwitchingfromSCDWHtoSCWHMode(3)
    coil_system.setMinimumSpeedLevelForSCDWHMode(1)
    coil_system.setMaximumRunningTimeBeforeAllowingElectricResistanceHeatUseDuringSHDWHMode(600)
    coil_system.setMinimumSpeedLevelForSHDWHMode(1)
    coil_system.setSizingRatioofSpaceHeatingCoiltoSpaceCoolingCoil(1)
    coil_system.setSizingRatioofDedicatedWaterHeatingCoiltoSpaceCoolingCoil(1)
    coil_system.setSizingRatioofCombinedSpaceCoolingandWaterHeatingCoilwithFullCondensingtoSpaceCoolingCoil(1)
    coil_system.setSizingRatioofCombinedSpaceCoolingandWaterHeatingCoilwithDesuperheatingCoolingCapacitytoSpaceCoolingCoil(1)
    coil_system.setSizingRatioofCombinedSpaceCoolingandWaterHeatingCoilwithDesuperheatingWaterHeatingCapacitytoSpaceCoolingCoil(0.15)
    coil_system.setSizingRatioofCombinedSpaceHeatingandWaterHeatingCoilwithDesuperheatingSpaceHeatingCapacitytoSpaceCoolingCoil(1)
    coil_system.setSizingRatioofCombinedSpaceHeatingandWaterHeatingCoilwithDesuperheatingWaterHeatingCapacitytoSpaceCoolingCoil(0.15)
    coil_system.setSizingRatioofEnhancedDehumidificationCoiltoSpaceCoolingCoil(1)
    coil_system.setSizingRatioofGridResponseCoolingCoiltoSpaceCoolingCoil(1)
    coil_system.setSizingRatioofGridResponseHeatingCoiltoSpaceCoolingCoil(1)
    return coil_system
  end

  def self.create_air_loop(model, obj_name, system, control_zone, sequential_heat_load_frac, sequential_cool_load_frac, airflow_cfm, stpt_manager = nil, supp_chiller_coil = nil)
=======
  def self.create_air_loop(model, obj_name, system, control_zone, sequential_heat_load_fracs, sequential_cool_load_fracs, airflow_cfm)
>>>>>>> 87c1eecc
    air_loop = OpenStudio::Model::AirLoopHVAC.new(model)
    air_loop.setAvailabilitySchedule(model.alwaysOnDiscreteSchedule)
    air_loop.setName(obj_name + ' airloop')
    air_loop.zoneSplitter.setName(obj_name + ' zone splitter')
    air_loop.zoneMixer.setName(obj_name + ' zone mixer')
    air_loop.setDesignSupplyAirFlowRate(UnitConversions.convert(airflow_cfm, 'cfm', 'm^3/s'))
    system.addToNode(air_loop.supplyInletNode)
    unless stpt_manager.nil?
      stpt_manager.addToNode(air_loop.supplyOutletNode)
    end
    unless supp_chiller_coil.nil?
      supp_chiller_coil.addToNode(air_loop.supplyOutletNode)
    end

    if system.is_a? OpenStudio::Model::AirLoopHVACUnitarySystem
      air_terminal = OpenStudio::Model::AirTerminalSingleDuctUncontrolled.new(model, model.alwaysOnDiscreteSchedule)
      system.setControllingZoneorThermostatLocation(control_zone)
    elsif system.is_a? OpenStudio::Model::AirLoopHVACUnitaryHeatPumpAirToAir
      air_terminal = OpenStudio::Model::AirTerminalSingleDuctUncontrolled.new(model, model.alwaysOnDiscreteSchedule)
      system.setControllingZone(control_zone)
    else
      air_terminal = OpenStudio::Model::AirTerminalSingleDuctVAVNoReheat.new(model, model.alwaysOnDiscreteSchedule)
      air_terminal.setConstantMinimumAirFlowFraction(0)
      air_terminal.setFixedMinimumAirFlowRate(0)
    end
    air_terminal.setMaximumAirFlowRate(UnitConversions.convert(airflow_cfm, 'cfm', 'm^3/s'))
    air_terminal.setName(obj_name + ' terminal')
    air_loop.multiAddBranchForZone(control_zone, air_terminal)

    control_zone.setSequentialHeatingFractionSchedule(air_terminal, get_sequential_load_schedule(model, sequential_heat_load_fracs))
    control_zone.setSequentialCoolingFractionSchedule(air_terminal, get_sequential_load_schedule(model, sequential_cool_load_fracs))

    return air_loop
  end

  def self.apply_dehumidifier_ief_to_ef_inputs(dh_type, w_coeff, ef_coeff, ief, water_removal_rate)
    # Shift inputs under IEF test conditions to E+ supported EF test conditions
    # test conditions
    if dh_type == HPXML::DehumidifierTypePortable
      ief_db = UnitConversions.convert(65.0, 'F', 'C') # degree C
    elsif dh_type == HPXML::DehumidifierTypeWholeHome
      ief_db = UnitConversions.convert(73.0, 'F', 'C') # degree C
    end
    rh = 60.0 # for both EF and IEF test conditions, %

    # Independent variables applied to curve equations
    var_array_ief = [1, ief_db, ief_db * ief_db, rh, rh * rh, ief_db * rh]

    # Curved values under EF test conditions
    curve_value_ef = 1 # Curves are normalized to 1.0 under EF test conditions, 80F, 60%
    # Curve values under IEF test conditions
    ef_curve_value_ief = var_array_ief.zip(ef_coeff).map { |var, coeff| var * coeff }.sum(0.0)
    water_removal_curve_value_ief = var_array_ief.zip(w_coeff).map { |var, coeff| var * coeff }.sum(0.0)

    # E+ inputs under EF test conditions
    ef_input = ief / ef_curve_value_ief * curve_value_ef
    water_removal_rate_input = water_removal_rate / water_removal_curve_value_ief * curve_value_ef

    return ef_input, water_removal_rate_input
  end

  def self.get_default_boiler_eae(heating_system)
    if heating_system.heating_system_type != HPXML::HVACTypeBoiler
      return
    end
    if not heating_system.electric_auxiliary_energy.nil?
      return heating_system.electric_auxiliary_energy
    end

    # From ANSI/RESNET/ICC 301-2019 Standard
    fuel = heating_system.heating_system_fuel

    if heating_system.is_shared_system
      distribution_system = heating_system.distribution_system
      distribution_type = distribution_system.distribution_system_type

      if not heating_system.shared_loop_watts.nil?
        sp_kw = UnitConversions.convert(heating_system.shared_loop_watts, 'W', 'kW')
        n_dweq = heating_system.number_of_units_served.to_f
        if distribution_system.air_type == HPXML::AirTypeFanCoil
          aux_in = UnitConversions.convert(heating_system.fan_coil_watts, 'W', 'kW')
        else
          aux_in = 0.0 # ANSI/RESNET/ICC 301-2019 Section 4.4.7.2
        end
        # ANSI/RESNET/ICC 301-2019 Equation 4.4-5
        return (((sp_kw / n_dweq) + aux_in) * 2080.0).round(2) # kWh/yr
      elsif distribution_type == HPXML::HVACDistributionTypeHydronic
        # kWh/yr, per ANSI/RESNET/ICC 301-2019 Table 4.5.2(5)
        if distribution_system.hydronic_type == HPXML::HydronicTypeWaterLoop # Shared boiler w/ WLHP
          return 265.0
        else # Shared boiler w/ baseboard/radiators/etc
          return 220.0
        end
      elsif distribution_type == HPXML::HVACDistributionTypeAir
        if distribution_system.air_type == HPXML::AirTypeFanCoil # Shared boiler w/ fan coil
          return 438.0
        end
      end

    else # In-unit boilers

      if [HPXML::FuelTypeNaturalGas,
          HPXML::FuelTypePropane,
          HPXML::FuelTypeElectricity,
          HPXML::FuelTypeWoodCord,
          HPXML::FuelTypeWoodPellets].include? fuel
        return 170.0 # kWh/yr
      elsif [HPXML::FuelTypeOil,
             HPXML::FuelTypeOil1,
             HPXML::FuelTypeOil2,
             HPXML::FuelTypeOil4,
             HPXML::FuelTypeOil5or6,
             HPXML::FuelTypeDiesel,
             HPXML::FuelTypeKerosene,
             HPXML::FuelTypeCoal,
             HPXML::FuelTypeCoalAnthracite,
             HPXML::FuelTypeCoalBituminous,
             HPXML::FuelTypeCoke].include? fuel
        return 330.0 # kWh/yr
      end

    end
  end

  def self.calc_heat_cap_ft_spec_using_capacity_17F(heat_pump)
    num_speeds = heat_pump.additional_properties.num_speeds

    # Indoor temperature slope and intercept used if Q_17 is specified (derived using heat_cap_ft_spec)
    # NOTE: Using Q_17 assumes the same curve for all speeds
    if num_speeds == 1
      iat_slope = -0.002303414
      iat_intercept = 0.18417308
    elsif num_speeds == 2
      iat_slope = -0.002947013
      iat_intercept = 0.23168251
    elsif num_speeds == 4
      iat_slope = -0.002897048
      iat_intercept = 0.209319129
    end

    # Derive coefficients from user input for heating capacity at 47F and 17F
    # Biquadratic: capacity multiplier = a + b*IAT + c*IAT^2 + d*OAT + e*OAT^2 + f*IAT*OAT
    x_A = 17.0
    if heat_pump.heating_capacity > 0
      y_A = heat_pump.heating_capacity_17F / heat_pump.heating_capacity
    else
      y_A = 0.5 # Arbitrary
    end
    x_B = 47.0 # 47F is the rating point
    y_B = 1.0

    oat_slope = (y_B - y_A) / (x_B - x_A)
    oat_intercept = y_A - (x_A * oat_slope)

    heat_cap_ft_spec = []
    (1..num_speeds).to_a.each do |speed, i|
      heat_cap_ft_spec << [oat_intercept + iat_intercept, iat_slope, 0, oat_slope, 0, 0]
    end

    return heat_cap_ft_spec
  end

  def self.calc_eir_from_cop(cop, fan_power_rated)
    return UnitConversions.convert((UnitConversions.convert(1.0, 'Btu', 'Wh') + fan_power_rated * 0.03333) / cop - fan_power_rated * 0.03333, 'Wh', 'Btu')
  end

  def self.calc_eir_from_eer(eer, fan_power_rated)
    return UnitConversions.convert((1.0 - UnitConversions.convert(fan_power_rated * 0.03333, 'Wh', 'Btu')) / eer - fan_power_rated * 0.03333, 'Wh', 'Btu')
  end

  def self.calc_eer_from_eir(eir, fan_power_rated)
    cfm_per_ton = 400.0
    cfm_per_btuh = cfm_per_ton / 12000.0
    return ((1.0 - 3.412 * (fan_power_rated * cfm_per_btuh)) / (eir / 3.412 + (fan_power_rated * cfm_per_btuh)))
  end

  def self.calc_eers_from_eir_2speed(eer_2, fan_power_rated)
    # Returns low and high stage EER A given high stage EER A

    eir_2_a = calc_eir_from_eer(eer_2, fan_power_rated)

    eir_1_a = 0.8887 * eir_2_a + 0.0083 # Relationship derived using Dylan's data for two stage heat pumps

    return [calc_eer_from_eir(eir_1_a, fan_power_rated), eer_2]
  end

  def self.calc_eers_from_eir_4speed(eer_nom, fan_power_rated, calc_type = 'seer')
    # Returns EER A at minimum, intermediate, and nominal speed given EER A (and a fourth speed if calc_type != 'seer')

    eir_nom = calc_eir_from_eer(eer_nom, fan_power_rated)

    if calc_type.include? 'seer'
      indices = [0, 1, 4]
    else
      indices = [0, 1, 2, 4]
    end

    cop_ratios = [1.07, 1.11, 1.08, 1.05, 1.0] # Gross cop

    # Seer calculation is based on performance at three speeds
    cops = [cop_ratios[indices[0]], cop_ratios[indices[1]], cop_ratios[indices[2]]]

    unless calc_type.include? 'seer'
      cops << cop_ratios[indices[3]]
    end

    eers = []
    cops.each do |mult|
      eir = eir_nom / mult
      eers << calc_eer_from_eir(eir, fan_power_rated)
    end

    return eers
  end

  def self.calc_cop_from_eir(eir, fan_power_rated)
    cfm_per_ton = 400.0
    cfm_per_btuh = cfm_per_ton / 12000.0
    return (1.0 / 3.412 + fan_power_rated * cfm_per_btuh) / (eir / 3.412 + fan_power_rated * cfm_per_btuh)
  end

  def self.calc_cops_from_eir_2speed(cop_2, fan_power_rated)
    # Returns low and high stage rated cop given high stage cop

    eir_2 = calc_eir_from_cop(cop_2, fan_power_rated)

    eir_1 = 0.6241 * eir_2 + 0.0681 # Relationship derived using Dylan's data for Carrier two stage heat pumps

    return [calc_cop_from_eir(eir_1, fan_power_rated), cop_2]
  end

  def self.calc_cops_from_eir_4speed(cop_nom, fan_power_rated, calc_type = 'hspf')
    # Returns rated cop at minimum, intermediate, and nominal speed given rated cop

    eir_nom = calc_eir_from_cop(cop_nom, fan_power_rated)

    cop_ratios = [1.385171617, 1.183214059, 1.0, 0.95544453] # Updated based on Nordyne 3 ton heat pump

    # HSPF calculation is based on performance at three speeds
    if calc_type == 'hspf'
      indices = [0, 1, 2]
    elsif calc_type == 'model'
      indices = [0, 1, 2, 3]
    end

    cops_net = []
    indices.each do |i|
      eir = eir_nom / cop_ratios[i]
      cops_net << calc_cop_from_eir(eir, fan_power_rated)
    end

    return cops_net
  end

  def self.calc_eer_cooling_1speed(seer, c_d, fan_power_rated, coeff_eir)
    # Directly calculate cooling coil net EER at condition A (95/80/67) using SEER

    # 1. Calculate EER_b using SEER and c_d
    eer_b = seer / (1.0 - 0.5 * c_d)

    # 2. Calculate EIR_b
    eir_b = calc_eir_from_eer(eer_b, fan_power_rated)

    # 3. Calculate EIR_a using performance curves
    eir_a = eir_b / MathTools.biquadratic(67.0, 82.0, coeff_eir[0])
    eer_a = calc_eer_from_eir(eir_a, fan_power_rated)

    return eer_a
  end

  def self.calc_eers_cooling_2speed(seer, c_d, capacity_ratios, fanspeed_ratios, fan_power_rated, coeff_eir, coeff_q)
    # Iterate to find rated net EERs given SEER using simple bisection method for two stage heat pumps

    # Initial large bracket of EER (A condition) to span possible SEER range
    eer_a = 5.0
    eer_b = 20.0

    # Iterate
    iter_max = 100
    tol = 0.0001

    err = 1
    eer_c = (eer_a + eer_b) / 2.0
    (1..iter_max).each do |n|
      eers = calc_eers_from_eir_2speed(eer_a, fan_power_rated)
      f_a = calc_seer_2speed(eers, c_d, capacity_ratios, fanspeed_ratios, fan_power_rated, coeff_eir, coeff_q) - seer

      eers = calc_eers_from_eir_2speed(eer_c, fan_power_rated)
      f_c = calc_seer_2speed(eers, c_d, capacity_ratios, fanspeed_ratios, fan_power_rated, coeff_eir, coeff_q) - seer

      if f_c == 0
        return eer_c
      elsif f_a * f_c < 0
        eer_b = eer_c
      else
        eer_a = eer_c
      end

      eer_c = (eer_a + eer_b) / 2.0
      err = (eer_b - eer_a) / 2.0

      if err <= tol
        break
      end
    end

    if err > tol
      fail 'Two-speed cooling eers iteration failed to converge.'
    end

    return calc_eers_from_eir_2speed(eer_c, fan_power_rated)
  end

  def self.calc_eers_cooling_4speed(seer, c_d, capacity_ratios, fanspeed_ratios, fan_power_rated, coeff_eir, coeff_q)
    # Iterate to find rated net eers given Seer using simple bisection method for two stage and variable speed air conditioners

    # Initial large bracket of eer (A condition) to span possible seer range
    eer_a = 5.0
    eer_b = 30.0

    # Iterate
    iter_max = 100
    tol = 0.0001

    err = 1
    eer_c = (eer_a + eer_b) / 2.0
    (1..iter_max).each do |n|
      eers = calc_eers_from_eir_4speed(eer_a, fan_power_rated, calc_type = 'seer')
      f_a = calc_seer_4speed(eers, c_d, capacity_ratios, fanspeed_ratios, fan_power_rated, coeff_eir, coeff_q) - seer

      eers = calc_eers_from_eir_4speed(eer_c, fan_power_rated, calc_type = 'seer')
      f_c = calc_seer_4speed(eers, c_d, capacity_ratios, fanspeed_ratios, fan_power_rated, coeff_eir, coeff_q) - seer

      if f_c == 0
        return eer_c
      elsif f_a * f_c < 0
        eer_b = eer_c
      else
        eer_a = eer_c
      end

      eer_c = (eer_a + eer_b) / 2.0
      err = (eer_b - eer_a) / 2.0

      if err <= tol
        break
      end
    end

    if err > tol
      fail 'Variable-speed cooling eers iteration failed to converge.'
    end

    return calc_eers_from_eir_4speed(eer_c, fan_power_rated, calc_type = 'model')
  end

  def self.calc_seer_2speed(eers, c_d, capacity_ratios, fanspeed_ratios, fan_power_rated, coeff_eir, coeff_q)
    eir_A2 = calc_eir_from_eer(eers[1], fan_power_rated)
    eir_B2 = eir_A2 * MathTools.biquadratic(67.0, 82.0, coeff_eir[1])

    eir_A1 = calc_eir_from_eer(eers[0], fan_power_rated)
    eir_B1 = eir_A1 * MathTools.biquadratic(67.0, 82.0, coeff_eir[0])
    eir_F1 = eir_A1 * MathTools.biquadratic(67.0, 67.0, coeff_eir[0])

    q_A2 = 1.0
    q_B2 = q_A2 * MathTools.biquadratic(67.0, 82.0, coeff_q[1])

    q_B1 = q_A2 * capacity_ratios[0] * MathTools.biquadratic(67.0, 82.0, coeff_q[0])
    q_F1 = q_A2 * capacity_ratios[0] * MathTools.biquadratic(67.0, 67.0, coeff_q[0])

    cfm_Btu_h = 400.0 / 12000.0

    q_A2_net = q_A2 - fan_power_rated * 3.412 * cfm_Btu_h
    q_B2_net = q_B2 - fan_power_rated * 3.412 * cfm_Btu_h
    q_B1_net = q_B1 - fan_power_rated * 3.412 * cfm_Btu_h * fanspeed_ratios[0]
    q_F1_net = q_F1 - fan_power_rated * 3.412 * cfm_Btu_h * fanspeed_ratios[0]

    p_A2 = (q_A2 * eir_A2) / 3.412 + fan_power_rated * cfm_Btu_h
    p_B2 = (q_B2 * eir_B2) / 3.412 + fan_power_rated * cfm_Btu_h
    p_B1 = (q_B1 * eir_B1) / 3.412 + fan_power_rated * cfm_Btu_h * fanspeed_ratios[0]
    p_F1 = (q_F1 * eir_F1) / 3.412 + fan_power_rated * cfm_Btu_h * fanspeed_ratios[0]

    t_bins = [67.0, 72.0, 77.0, 82.0, 87.0, 92.0, 97.0, 102.0]
    frac_hours = [0.214, 0.231, 0.216, 0.161, 0.104, 0.052, 0.018, 0.004]

    e_tot = 0.0
    q_tot = 0.0
    (0..7).each do |i|
      bL_i = ((t_bins[i] - 65.0) / (95.0 - 65.0)) * (q_A2_net / 1.1)
      q_low_i = q_F1_net + ((q_B1_net - q_F1_net) / (82.0 - 67.0)) * (t_bins[i] - 67.0)
      e_low_i = p_F1 + ((p_B1 - p_F1) / (82.0 - 67.0)) * (t_bins[i] - 67.0)
      q_high_i = q_B2_net + ((q_A2_net - q_B2_net) / (95.0 - 82.0)) * (t_bins[i] - 82.0)
      e_high_i = p_B2 + ((p_A2 - p_B2) / (95.0 - 82.0)) * (t_bins[i] - 82.0)
      if q_low_i >= bL_i
        pLF_i = 1.0 - c_d * (1.0 - (bL_i / q_low_i))
        q_i = bL_i * frac_hours[i]
        e_i = (((bL_i / q_low_i) * e_low_i) / pLF_i) * frac_hours[i]
      elsif (q_low_i < bL_i) && (bL_i < q_high_i)
        x_i = (q_high_i - bL_i) / (q_high_i - q_low_i)
        q_i = (x_i * q_low_i + (1.0 - x_i) * q_high_i) * frac_hours[i]
        e_i = (x_i * e_low_i + (1.0 - x_i) * e_high_i) * frac_hours[i]
      elsif q_high_i <= bL_i
        q_i = q_high_i * frac_hours[i]
        e_i = e_high_i * frac_hours[i]
      end

      e_tot += e_i
      q_tot += q_i
    end

    seer = q_tot / e_tot
    return seer
  end

  def self.calc_seer_4speed(eers, c_d, capacity_ratios, fanspeed_ratios, fan_power_rated, coeff_eir, coeff_q)
    n_max = 2
    n_int = 1
    n_min = 0

    wBin = 67.0
    tout_B = 82.0
    tout_E = 87.0
    tout_F = 67.0

    eir_A2 = calc_eir_from_eer(eers[n_max], fan_power_rated)
    eir_B2 = eir_A2 * MathTools.biquadratic(wBin, tout_B, coeff_eir[n_max])

    eir_Av = calc_eir_from_eer(eers[n_int], fan_power_rated)
    eir_Ev = eir_Av * MathTools.biquadratic(wBin, tout_E, coeff_eir[n_int])

    eir_A1 = calc_eir_from_eer(eers[n_min], fan_power_rated)
    eir_B1 = eir_A1 * MathTools.biquadratic(wBin, tout_B, coeff_eir[n_min])
    eir_F1 = eir_A1 * MathTools.biquadratic(wBin, tout_F, coeff_eir[n_min])

    q_A2 = capacity_ratios[n_max]
    q_B2 = q_A2 * MathTools.biquadratic(wBin, tout_B, coeff_q[n_max])
    q_Ev = capacity_ratios[n_int] * MathTools.biquadratic(wBin, tout_E, coeff_q[n_int])
    q_B1 = capacity_ratios[n_min] * MathTools.biquadratic(wBin, tout_B, coeff_q[n_min])
    q_F1 = capacity_ratios[n_min] * MathTools.biquadratic(wBin, tout_F, coeff_q[n_min])

    cfm_Btu_h = 400.0 / 12000.0

    q_A2_net = q_A2 - fan_power_rated * 3.412 * cfm_Btu_h * fanspeed_ratios[n_max]
    q_B2_net = q_B2 - fan_power_rated * 3.412 * cfm_Btu_h * fanspeed_ratios[n_max]
    q_Ev_net = q_Ev - fan_power_rated * 3.412 * cfm_Btu_h * fanspeed_ratios[n_int]
    q_B1_net = q_B1 - fan_power_rated * 3.412 * cfm_Btu_h * fanspeed_ratios[n_min]
    q_F1_net = q_F1 - fan_power_rated * 3.412 * cfm_Btu_h * fanspeed_ratios[n_min]

    p_A2 = (q_A2 * eir_A2) / 3.412 + fan_power_rated * cfm_Btu_h * fanspeed_ratios[n_max]
    p_B2 = (q_B2 * eir_B2) / 3.412 + fan_power_rated * cfm_Btu_h * fanspeed_ratios[n_max]
    p_Ev = (q_Ev * eir_Ev) / 3.412 + fan_power_rated * cfm_Btu_h * fanspeed_ratios[n_int]
    p_B1 = (q_B1 * eir_B1) / 3.412 + fan_power_rated * cfm_Btu_h * fanspeed_ratios[n_min]
    p_F1 = (q_F1 * eir_F1) / 3.412 + fan_power_rated * cfm_Btu_h * fanspeed_ratios[n_min]

    q_k1_87 = q_F1_net + (q_B1_net - q_F1_net) / (82.0 - 67.0) * (87.0 - 67.0)
    q_k2_87 = q_B2_net + (q_A2_net - q_B2_net) / (95.0 - 82.0) * (87.0 - 82.0)
    n_Q = (q_Ev_net - q_k1_87) / (q_k2_87 - q_k1_87)
    m_Q = (q_B1_net - q_F1_net) / (82.0 - 67.0) * (1.0 - n_Q) + (q_A2_net - q_B2_net) / (95.0 - 82.0) * n_Q
    p_k1_87 = p_F1 + (p_B1 - p_F1) / (82.0 - 67.0) * (87.0 - 67.0)
    p_k2_87 = p_B2 + (p_A2 - p_B2) / (95.0 - 82.0) * (87.0 - 82.0)
    n_E = (p_Ev - p_k1_87) / (p_k2_87 - p_k1_87)
    m_E = (p_B1 - p_F1) / (82.0 - 67.0) * (1.0 - n_E) + (p_A2 - p_B2) / (95.0 - 82.0) * n_E

    c_T_1_1 = q_A2_net / (1.1 * (95.0 - 65.0))
    c_T_1_2 = q_F1_net
    c_T_1_3 = (q_B1_net - q_F1_net) / (82.0 - 67.0)
    t_1 = (c_T_1_2 - 67.0 * c_T_1_3 + 65.0 * c_T_1_1) / (c_T_1_1 - c_T_1_3)
    q_T_1 = q_F1_net + (q_B1_net - q_F1_net) / (82.0 - 67.0) * (t_1 - 67.0)
    p_T_1 = p_F1 + (p_B1 - p_F1) / (82.0 - 67.0) * (t_1 - 67.0)
    eer_T_1 = q_T_1 / p_T_1

    t_v = (q_Ev_net - 87.0 * m_Q + 65.0 * c_T_1_1) / (c_T_1_1 - m_Q)
    q_T_v = q_Ev_net + m_Q * (t_v - 87.0)
    p_T_v = p_Ev + m_E * (t_v - 87.0)
    eer_T_v = q_T_v / p_T_v

    c_T_2_1 = c_T_1_1
    c_T_2_2 = q_B2_net
    c_T_2_3 = (q_A2_net - q_B2_net) / (95.0 - 82.0)
    t_2 = (c_T_2_2 - 82.0 * c_T_2_3 + 65.0 * c_T_2_1) / (c_T_2_1 - c_T_2_3)
    q_T_2 = q_B2_net + (q_A2_net - q_B2_net) / (95.0 - 82.0) * (t_2 - 82.0)
    p_T_2 = p_B2 + (p_A2 - p_B2) / (95.0 - 82.0) * (t_2 - 82.0)
    eer_T_2 = q_T_2 / p_T_2

    d = (t_2**2.0 - t_1**2.0) / (t_v**2.0 - t_1**2.0)
    b = (eer_T_1 - eer_T_2 - d * (eer_T_1 - eer_T_v)) / (t_1 - t_2 - d * (t_1 - t_v))
    c = (eer_T_1 - eer_T_2 - b * (t_1 - t_2)) / (t_1**2.0 - t_2**2.0)
    a = eer_T_2 - b * t_2 - c * t_2**2.0

    t_bins = [67.0, 72.0, 77.0, 82.0, 87.0, 92.0, 97.0, 102.0]
    frac_hours = [0.214, 0.231, 0.216, 0.161, 0.104, 0.052, 0.018, 0.004]

    e_tot = 0.0
    q_tot = 0.0
    (0..7).each do |i|
      bL = ((t_bins[i] - 65.0) / (95.0 - 65.0)) * (q_A2_net / 1.1)
      q_k1 = q_F1_net + (q_B1_net - q_F1_net) / (82.0 - 67.0) * (t_bins[i] - 67.0)
      p_k1 = p_F1 + (p_B1 - p_F1) / (82.0 - 67.0) * (t_bins[i] - 67)
      q_k2 = q_B2_net + (q_A2_net - q_B2_net) / (95.0 - 82.0) * (t_bins[i] - 82.0)
      p_k2 = p_B2 + (p_A2 - p_B2) / (95.0 - 82.0) * (t_bins[i] - 82.0)

      if bL <= q_k1
        x_k1 = bL / q_k1
        q_Tj_N = x_k1 * q_k1 * frac_hours[i]
        e_Tj_N = x_k1 * p_k1 * frac_hours[i] / (1.0 - c_d * (1.0 - x_k1))
      elsif (q_k1 < bL) && (bL <= q_k2)
        q_Tj_N = bL * frac_hours[i]
        eer_T_j = a + b * t_bins[i] + c * t_bins[i]**2.0
        e_Tj_N = q_Tj_N / eer_T_j
      else
        q_Tj_N = frac_hours[i] * q_k2
        e_Tj_N = frac_hours[i] * p_k2
      end

      q_tot += q_Tj_N
      e_tot += e_Tj_N
    end

    seer = q_tot / e_tot
    return seer
  end

  def self.calc_cop_heating_1speed(hspf, c_d, fan_power_rated, coeff_eir, coeff_q)
    # Iterate to find rated net cop given HSPF using simple bisection method

    # Initial large bracket to span possible hspf range
    cop_a = 0.1
    cop_b = 10.0

    # Iterate
    iter_max = 100
    tol = 0.0001

    err = 1
    cop_c = (cop_a + cop_b) / 2.0
    (1..iter_max).each do |n|
      f_a = calc_hspf_1speed(cop_a, c_d, fan_power_rated, coeff_eir, coeff_q) - hspf
      f_c = calc_hspf_1speed(cop_c, c_d, fan_power_rated, coeff_eir, coeff_q) - hspf

      if f_c == 0
        return cop_c
      elsif f_a * f_c < 0
        cop_b = cop_c
      else
        cop_a = cop_c
      end

      cop_c = (cop_a + cop_b) / 2.0
      err = (cop_b - cop_a) / 2.0

      if err <= tol
        break
      end
    end

    if err > tol
      fail 'Single-speed heating cop iteration failed to converge.'
    end

    return cop_c
  end

  def self.calc_cops_heating_2speed(hspf, c_d, capacity_ratios, fanspeed_ratios, fan_power_rated, coeff_eir, coeff_q)
    # Iterate to find rated net eers given Seer using simple bisection method for two stage air conditioners

    # Initial large bracket of cop to span possible hspf range
    cop_a = 1.0
    cop_b = 10.0

    # Iterate
    iter_max = 100
    tol = 0.0001

    err = 1
    cop_c = (cop_a + cop_b) / 2.0
    (1..iter_max).each do |n|
      cops = calc_cops_from_eir_2speed(cop_a, fan_power_rated)
      f_a = calc_hspf_2speed(cops, c_d, capacity_ratios, fanspeed_ratios, fan_power_rated, coeff_eir, coeff_q) - hspf

      cops = calc_cops_from_eir_2speed(cop_c, fan_power_rated)
      f_c = calc_hspf_2speed(cops, c_d, capacity_ratios, fanspeed_ratios, fan_power_rated, coeff_eir, coeff_q) - hspf

      if f_c == 0
        return cop_c
      elsif f_a * f_c < 0
        cop_b = cop_c
      else
        cop_a = cop_c
      end

      cop_c = (cop_a + cop_b) / 2.0
      err = (cop_b - cop_a) / 2.0

      if err <= tol
        break
      end
    end

    if err > tol
      fail 'Two-speed heating cop iteration failed to converge.'
    end

    return calc_cops_from_eir_2speed(cop_c, fan_power_rated)
  end

  def self.calc_cops_heating_4speed(hspf, c_d, capacity_ratios, fanspeed_ratios, fan_power_rated, coeff_eir, coeff_q)
    # Iterate to find rated net cops given HSPF using simple bisection method for variable speed heat pumps

    # Initial large bracket of cop to span possible hspf range
    cop_a = 1.0
    cop_b = 15.0

    # Iterate
    iter_max = 100
    tol = 0.0001

    err = 1
    cop_c = (cop_a + cop_b) / 2.0
    (1..iter_max).each do |n|
      cops = calc_cops_from_eir_4speed(cop_a, fan_power_rated, calc_type = 'hspf')
      f_a = calc_hspf_4speed(cops, c_d, capacity_ratios, fanspeed_ratios, fan_power_rated, coeff_eir, coeff_q) - hspf

      cops = calc_cops_from_eir_4speed(cop_c, fan_power_rated, calc_type = 'hspf')
      f_c = calc_hspf_4speed(cops, c_d, capacity_ratios, fanspeed_ratios, fan_power_rated, coeff_eir, coeff_q) - hspf

      if f_c == 0
        return cop_c
      elsif f_a * f_c < 0
        cop_b = cop_c
      else
        cop_a = cop_c
      end

      cop_c = (cop_a + cop_b) / 2.0
      err = (cop_b - cop_a) / 2.0

      if err <= tol
        break
      end
    end

    if err > tol
      fail 'Variable-speed heating cops iteration failed to converge.'
    end

    return calc_cops_from_eir_4speed(cop_c, fan_power_rated, calc_type = 'model')
  end

  def self.calc_hspf_1speed(cop_47, c_d, fan_power_rated, coeff_eir, coeff_q)
    eir_47 = calc_eir_from_cop(cop_47, fan_power_rated)
    eir_35 = eir_47 * MathTools.biquadratic(70.0, 35.0, coeff_eir[0])
    eir_17 = eir_47 * MathTools.biquadratic(70.0, 17.0, coeff_eir[0])

    q_47 = 1.0
    q_35 = 0.7519
    q_17 = q_47 * MathTools.biquadratic(70.0, 17.0, coeff_q[0])

    cfm_Btu_h = 400.0 / 12000.0

    q_47_net = q_47 + fan_power_rated * 3.412 * cfm_Btu_h
    q_35_net = q_35 + fan_power_rated * 3.412 * cfm_Btu_h
    q_17_net = q_17 + fan_power_rated * 3.412 * cfm_Btu_h

    p_47 = (q_47 * eir_47) / 3.412 + fan_power_rated * cfm_Btu_h
    p_35 = (q_35 * eir_35) / 3.412 + fan_power_rated * cfm_Btu_h
    p_17 = (q_17 * eir_17) / 3.412 + fan_power_rated * cfm_Btu_h

    t_bins = [62.0, 57.0, 52.0, 47.0, 42.0, 37.0, 32.0, 27.0, 22.0, 17.0, 12.0, 7.0, 2.0, -3.0, -8.0]
    frac_hours = [0.132, 0.111, 0.103, 0.093, 0.100, 0.109, 0.126, 0.087, 0.055, 0.036, 0.026, 0.013, 0.006, 0.002, 0.001]

    designtemp = 5.0
    t_off = 10.0
    t_on = 14.0
    ptot = 0.0
    rHtot = 0.0
    bLtot = 0.0
    dHRmin = q_47
    (0..14).each do |i|
      bL = ((65.0 - t_bins[i]) / (65.0 - designtemp)) * 0.77 * dHRmin

      if (t_bins[i] > 17.0) && (t_bins[i] < 45.0)
        q_h = q_17_net + (((q_35_net - q_17_net) * (t_bins[i] - 17.0)) / (35.0 - 17.0))
        p_h = p_17 + (((p_35 - p_17) * (t_bins[i] - 17.0)) / (35.0 - 17.0))
      else
        q_h = q_17_net + (((q_47_net - q_17_net) * (t_bins[i] - 17.0)) / (47.0 - 17.0))
        p_h = p_17 + (((p_47 - p_17) * (t_bins[i] - 17.0)) / (47.0 - 17.0))
      end

      x_t = [bL / q_h, 1.0].min

      pLF = 1.0 - (c_d * (1.0 - x_t))
      if (t_bins[i] <= t_off) || (q_h / (3.412 * p_h) < 1.0)
        sigma_t = 0.0
      elsif (t_off < t_bins[i]) && (t_bins[i] <= t_on) && (q_h / (p_h * 3.412) >= 1.0)
        sigma_t = 0.5
      elsif (t_bins[i] > t_on) && (q_h / (3.412 * p_h) >= 1.0)
        sigma_t = 1.0
      end

      p_h_i = (x_t * p_h * sigma_t / pLF) * frac_hours[i]
      rH_i = ((bL - (x_t * q_h * sigma_t)) / 3.412) * frac_hours[i]
      bL_i = bL * frac_hours[i]
      ptot += p_h_i
      rHtot += rH_i
      bLtot += bL_i
    end

    hspf = bLtot / (ptot + rHtot)
    return hspf
  end

  def self.calc_hspf_2speed(cops, c_d, capacity_ratios, fanspeed_ratios, fan_power_rated, coeff_eir, coeff_q)
    eir_47_H = calc_eir_from_cop(cops[1], fan_power_rated)
    eir_35_H = eir_47_H * MathTools.biquadratic(70.0, 35.0, coeff_eir[1])
    eir_17_H = eir_47_H * MathTools.biquadratic(70.0, 17.0, coeff_eir[1])

    eir_47_L = calc_eir_from_cop(cops[0], fan_power_rated)
    eir_62_L = eir_47_L * MathTools.biquadratic(70.0, 62.0, coeff_eir[0])
    eir_35_L = eir_47_L * MathTools.biquadratic(70.0, 35.0, coeff_eir[0])
    eir_17_L = eir_47_L * MathTools.biquadratic(70.0, 17.0, coeff_eir[0])

    q_H47 = 1.0
    q_H35 = q_H47 * MathTools.biquadratic(70.0, 35.0, coeff_q[1])
    q_H17 = q_H47 * MathTools.biquadratic(70.0, 17.0, coeff_q[1])

    q_L47 = q_H47 * capacity_ratios[0]
    q_L62 = q_L47 * MathTools.biquadratic(70.0, 62.0, coeff_q[0])
    q_L35 = q_L47 * MathTools.biquadratic(70.0, 35.0, coeff_q[0])
    q_L17 = q_L47 * MathTools.biquadratic(70.0, 17.0, coeff_q[0])

    cfm_Btu_h = 400.0 / 12000.0

    q_H47_net = q_H47 + fan_power_rated * 3.412 * cfm_Btu_h
    q_H35_net = q_H35 + fan_power_rated * 3.412 * cfm_Btu_h
    q_H17_net = q_H17 + fan_power_rated * 3.412 * cfm_Btu_h
    q_L62_net = q_L62 + fan_power_rated * 3.412 * cfm_Btu_h * fanspeed_ratios[0]
    q_L47_net = q_L47 + fan_power_rated * 3.412 * cfm_Btu_h * fanspeed_ratios[0]
    q_L35_net = q_L35 + fan_power_rated * 3.412 * cfm_Btu_h * fanspeed_ratios[0]
    q_L17_net = q_L17 + fan_power_rated * 3.412 * cfm_Btu_h * fanspeed_ratios[0]

    p_H47 = (q_H47 * eir_47_H) / 3.412 + fan_power_rated * cfm_Btu_h
    p_H35 = (q_H35 * eir_35_H) / 3.412 + fan_power_rated * cfm_Btu_h
    p_H17 = (q_H17 * eir_17_H) / 3.412 + fan_power_rated * cfm_Btu_h
    p_L62 = (q_L62 * eir_62_L) / 3.412 + fan_power_rated * cfm_Btu_h * fanspeed_ratios[0]
    p_L47 = (q_L47 * eir_47_L) / 3.412 + fan_power_rated * cfm_Btu_h * fanspeed_ratios[0]
    p_L35 = (q_L35 * eir_35_L) / 3.412 + fan_power_rated * cfm_Btu_h * fanspeed_ratios[0]
    p_L17 = (q_L17 * eir_17_L) / 3.412 + fan_power_rated * cfm_Btu_h * fanspeed_ratios[0]

    t_bins = [62.0, 57.0, 52.0, 47.0, 42.0, 37.0, 32.0, 27.0, 22.0, 17.0, 12.0, 7.0, 2.0, -3.0, -8.0]
    frac_hours = [0.132, 0.111, 0.103, 0.093, 0.100, 0.109, 0.126, 0.087, 0.055, 0.036, 0.026, 0.013, 0.006, 0.002, 0.001]

    designtemp = 5.0
    t_off = 10.0
    t_on = 14.0
    ptot = 0.0
    rHtot = 0.0
    bLtot = 0.0
    dHRmin = q_H47
    (0..14).each do |i|
      bL = ((65.0 - t_bins[i]) / (65.0 - designtemp)) * 0.77 * dHRmin

      if (17.0 < t_bins[i]) && (t_bins[i] < 45.0)
        q_h = q_H17_net + (((q_H35_net - q_H17_net) * (t_bins[i] - 17.0)) / (35.0 - 17.0))
        p_h = p_H17 + (((p_H35 - p_H17) * (t_bins[i] - 17.0)) / (35.0 - 17.0))
      else
        q_h = q_H17_net + (((q_H47_net - q_H17_net) * (t_bins[i] - 17.0)) / (47.0 - 17.0))
        p_h = p_H17 + (((p_H47 - p_H17) * (t_bins[i] - 17.0)) / (47.0 - 17.0))
      end

      if t_bins[i] >= 40.0
        q_l = q_L47_net + (((q_L62_net - q_L47_net) * (t_bins[i] - 47.0)) / (62.0 - 47.0))
        p_l = p_L47 + (((p_L62 - p_L47) * (t_bins[i] - 47.0)) / (62.0 - 47.0))
      elsif (17.0 <= t_bins[i]) && (t_bins[i] < 40.0)
        q_l = q_L17_net + (((q_L35_net - q_L17_net) * (t_bins[i] - 17.0)) / (35.0 - 17.0))
        p_l = p_L17 + (((p_L35 - p_L17) * (t_bins[i] - 17.0)) / (35.0 - 17.0))
      else
        q_l = q_L17_net + (((q_L47_net - q_L17_net) * (t_bins[i] - 17.0)) / (47.0 - 17.0))
        p_l = p_L17 + (((p_L47 - p_L17) * (t_bins[i] - 17.0)) / (47.0 - 17.0))
      end

      x_t_h = [bL / q_h, 1.0].min
      x_t_l = [bL / q_l, 1.0].min
      pLF = 1.0 - (c_d * (1.0 - x_t_l))
      if (t_bins[i] <= t_off) || (q_h / (p_h * 3.412) < 1.0)
        sigma_t_h = 0.0
      elsif (t_off < t_bins[i]) && (t_bins[i] <= t_on) && (q_h / (p_h * 3.412) >= 1.0)
        sigma_t_h = 0.5
      elsif (t_bins[i] > t_on) && (q_h / (p_h * 3.412) >= 1.0)
        sigma_t_h = 1.0
      end

      if t_bins[i] <= t_off
        sigma_t_l = 0.0
      elsif (t_off < t_bins[i]) && (t_bins[i] <= t_on)
        sigma_t_l = 0.5
      elsif t_bins[i] > t_on
        sigma_t_l = 1.0
      end

      if q_l > bL
        p_h_i = (x_t_l * p_l * sigma_t_l / pLF) * frac_hours[i]
        rH_i = (bL * (1.0 - sigma_t_l)) / 3.412 * frac_hours[i]
      elsif (q_l < bL) && (q_h > bL)
        x_t_l = ((q_h - bL) / (q_h - q_l))
        x_t_h = 1.0 - x_t_l
        p_h_i = (x_t_l * p_l + x_t_h * p_h) * sigma_t_l * frac_hours[i]
        rH_i = (bL * (1.0 - sigma_t_l)) / 3.412 * frac_hours[i]
      elsif q_h <= bL
        p_h_i = p_h * sigma_t_h * frac_hours[i]
        rH_i = (bL - (q_h * sigma_t_l)) / 3.412 * frac_hours[i]
      end

      bL_i = bL * frac_hours[i]
      ptot += p_h_i
      rHtot += rH_i
      bLtot += bL_i
    end

    hspf = bLtot / (ptot + rHtot)
    return hspf
  end

  def self.calc_hspf_4speed(cop_47, c_d, capacity_ratios, fanspeed_ratios, fan_power_rated, coeff_eir, coeff_q)
    n_max = 2
    n_int = 1
    n_min = 0

    tin = 70.0
    tout_3 = 17.0
    tout_2 = 35.0
    tout_0 = 62.0

    eir_H1_2 = calc_eir_from_cop(cop_47[n_max], fan_power_rated)
    eir_H3_2 = eir_H1_2 * MathTools.biquadratic(tin, tout_3, coeff_eir[n_max])

    eir_adjv = calc_eir_from_cop(cop_47[n_int], fan_power_rated)
    eir_H2_v = eir_adjv * MathTools.biquadratic(tin, tout_2, coeff_eir[n_int])

    eir_H1_1 = calc_eir_from_cop(cop_47[n_min], fan_power_rated)
    eir_H0_1 = eir_H1_1 * MathTools.biquadratic(tin, tout_0, coeff_eir[n_min])

    q_H1_2 = capacity_ratios[n_max]
    q_H3_2 = q_H1_2 * MathTools.biquadratic(tin, tout_3, coeff_q[n_max])

    q_H2_v = capacity_ratios[n_int] * MathTools.biquadratic(tin, tout_2, coeff_q[n_int])

    q_H1_1 = capacity_ratios[n_min]
    q_H0_1 = q_H1_1 * MathTools.biquadratic(tin, tout_0, coeff_q[n_min])

    cfm_Btu_h = 400.0 / 12000.0

    q_H1_2_net = q_H1_2 + fan_power_rated * 3.412 * cfm_Btu_h * fanspeed_ratios[n_max]
    q_H3_2_net = q_H3_2 + fan_power_rated * 3.412 * cfm_Btu_h * fanspeed_ratios[n_max]
    q_H2_v_net = q_H2_v + fan_power_rated * 3.412 * cfm_Btu_h * fanspeed_ratios[n_int]
    q_H1_1_net = q_H1_1 + fan_power_rated * 3.412 * cfm_Btu_h * fanspeed_ratios[n_min]
    q_H0_1_net = q_H0_1 + fan_power_rated * 3.412 * cfm_Btu_h * fanspeed_ratios[n_min]

    p_H1_2 = q_H1_2 * eir_H1_2 + fan_power_rated * 3.412 * cfm_Btu_h * fanspeed_ratios[n_max]
    p_H3_2 = q_H3_2 * eir_H3_2 + fan_power_rated * 3.412 * cfm_Btu_h * fanspeed_ratios[n_max]
    p_H2_v = q_H2_v * eir_H2_v + fan_power_rated * 3.412 * cfm_Btu_h * fanspeed_ratios[n_int]
    p_H1_1 = q_H1_1 * eir_H1_1 + fan_power_rated * 3.412 * cfm_Btu_h * fanspeed_ratios[n_min]
    p_H0_1 = q_H0_1 * eir_H0_1 + fan_power_rated * 3.412 * cfm_Btu_h * fanspeed_ratios[n_min]

    q_H35_2 = 0.9 * (q_H3_2_net + 0.6 * (q_H1_2_net - q_H3_2_net))
    p_H35_2 = 0.985 * (p_H3_2 + 0.6 * (p_H1_2 - p_H3_2))
    q_H35_1 = q_H1_1_net + (q_H0_1_net - q_H1_1_net) / (62.0 - 47.0) * (35.0 - 47.0)
    p_H35_1 = p_H1_1 + (p_H0_1 - p_H1_1) / (62.0 - 47.0) * (35.0 - 47.0)
    n_Q = (q_H2_v_net - q_H35_1) / (q_H35_2 - q_H35_1)
    m_Q = (q_H0_1_net - q_H1_1_net) / (62.0 - 47.0) * (1.0 - n_Q) + n_Q * (q_H35_2 - q_H3_2_net) / (35.0 - 17.0)
    n_E = (p_H2_v - p_H35_1) / (p_H35_2 - p_H35_1)
    m_E = (p_H0_1 - p_H1_1) / (62.0 - 47.0) * (1.0 - n_E) + n_E * (p_H35_2 - p_H3_2) / (35.0 - 17.0)

    t_OD = 5.0
    dHR = q_H1_2_net * (65.0 - t_OD) / 60.0

    c_T_3_1 = q_H1_1_net
    c_T_3_2 = (q_H0_1_net - q_H1_1_net) / (62.0 - 47.0)
    c_T_3_3 = 0.77 * dHR / (65.0 - t_OD)
    t_3 = (47.0 * c_T_3_2 + 65.0 * c_T_3_3 - c_T_3_1) / (c_T_3_2 + c_T_3_3)
    q_HT3_1 = q_H1_1_net + (q_H0_1_net - q_H1_1_net) / (62.0 - 47.0) * (t_3 - 47.0)
    p_HT3_1 = p_H1_1 + (p_H0_1 - p_H1_1) / (62.0 - 47.0) * (t_3 - 47.0)
    cop_T3_1 = q_HT3_1 / p_HT3_1

    c_T_v_1 = q_H2_v_net
    c_T_v_3 = c_T_3_3
    t_v = (35.0 * m_Q + 65 * c_T_v_3 - c_T_v_1) / (m_Q + c_T_v_3)
    q_HTv_v = q_H2_v_net + m_Q * (t_v - 35.0)
    p_HTv_v = p_H2_v + m_E * (t_v - 35.0)
    cop_Tv_v = q_HTv_v / p_HTv_v

    c_T_4_1 = q_H3_2_net
    c_T_4_2 = (q_H35_2 - q_H3_2_net) / (35.0 - 17.0)
    c_T_4_3 = c_T_v_3
    t_4 = (17.0 * c_T_4_2 + 65.0 * c_T_4_3 - c_T_4_1) / (c_T_4_2 + c_T_4_3)
    q_HT4_2 = q_H3_2_net + (q_H35_2 - q_H3_2_net) / (35.0 - 17.0) * (t_4 - 17.0)
    p_HT4_2 = p_H3_2 + (p_H35_2 - p_H3_2) / (35.0 - 17.0) * (t_4 - 17.0)
    cop_T4_2 = q_HT4_2 / p_HT4_2

    d = (t_3**2.0 - t_4**2.0) / (t_v**2.0 - t_4**2.0)
    b = (cop_T4_2 - cop_T3_1 - d * (cop_T4_2 - cop_Tv_v)) / (t_4 - t_3 - d * (t_4 - t_v))
    c = (cop_T4_2 - cop_T3_1 - b * (t_4 - t_3)) / (t_4**2.0 - t_3**2.0)
    a = cop_T4_2 - b * t_4 - c * t_4**2.0

    t_bins = [62.0, 57.0, 52.0, 47.0, 42.0, 37.0, 32.0, 27.0, 22.0, 17.0, 12.0, 7.0, 2.0, -3.0, -8.0]
    frac_hours = [0.132, 0.111, 0.103, 0.093, 0.100, 0.109, 0.126, 0.087, 0.055, 0.036, 0.026, 0.013, 0.006, 0.002, 0.001]

    t_off = 10.0
    t_on = t_off + 4
    etot = 0.0
    bLtot = 0.0
    (0..14).each do |i|
      bL = ((65.0 - t_bins[i]) / (65.0 - t_OD)) * 0.77 * dHR

      q_1 = q_H1_1_net + (q_H0_1_net - q_H1_1_net) / (62.0 - 47.0) * (t_bins[i] - 47.0)
      p_1 = p_H1_1 + (p_H0_1 - p_H1_1) / (62.0 - 47.0) * (t_bins[i] - 47.0)

      if (t_bins[i] <= 17.0) || (t_bins[i] >= 45.0)
        q_2 = q_H3_2_net + (q_H1_2_net - q_H3_2_net) * (t_bins[i] - 17.0) / (47.0 - 17.0)
        p_2 = p_H3_2 + (p_H1_2 - p_H3_2) * (t_bins[i] - 17.0) / (47.0 - 17.0)
      else
        q_2 = q_H3_2_net + (q_H35_2 - q_H3_2_net) * (t_bins[i] - 17.0) / (35.0 - 17.0)
        p_2 = p_H3_2 + (p_H35_2 - p_H3_2) * (t_bins[i] - 17.0) / (35.0 - 17.0)
      end

      if t_bins[i] <= t_off
        delta = 0.0
      elsif t_bins[i] >= t_on
        delta = 1.0
      else
        delta = 0.5
      end

      if bL <= q_1
        x_1 = bL / q_1
        e_Tj_n = delta * x_1 * p_1 * frac_hours[i] / (1.0 - c_d * (1.0 - x_1))
      elsif (q_1 < bL) && (bL <= q_2)
        cop_T_j = a + b * t_bins[i] + c * t_bins[i]**2.0
        e_Tj_n = delta * frac_hours[i] * bL / cop_T_j + (1.0 - delta) * bL * (frac_hours[i])
      else
        e_Tj_n = delta * frac_hours[i] * p_2 + frac_hours[i] * (bL - delta * q_2)
      end

      bLtot += frac_hours[i] * bL
      etot += e_Tj_n
    end

    hspf = bLtot / (etot / 3.412)
    return hspf
  end

  def self.set_cool_rated_cfm_per_ton(cooling_system)
    clg_ap = cooling_system.additional_properties

    if cooling_system.is_a?(HPXML::CoolingSystem) && (cooling_system.cooling_system_type == HPXML::HVACTypeRoomAirConditioner)
      clg_ap.cool_rated_cfm_per_ton = [312.0] # medium speed
    else
      clg_ap.cool_rated_cfm_per_ton = []
      clg_ap.cool_fan_speed_ratios.each_with_index do |fanspeed_ratio, i|
        clg_ap.cool_rated_cfm_per_ton << fanspeed_ratio * clg_ap.cool_rated_airflow_rate / clg_ap.cool_capacity_ratios[i]
      end
    end
  end

  def self.set_heat_rated_cfm_per_ton(heating_system)
    htg_ap = heating_system.additional_properties

    if heating_system.is_a? HPXML::HeatingSystem
      htg_ap.heat_rated_cfm_per_ton = [350.0]
    else
      htg_ap.heat_rated_cfm_per_ton = []
      htg_ap.heat_fan_speed_ratios.each_with_index do |fanspeed_ratio, i|
        htg_ap.heat_rated_cfm_per_ton << fanspeed_ratio * htg_ap.heat_rated_airflow_rate / htg_ap.heat_capacity_ratios[i]
      end
    end
  end

  def self.create_curve_biquadratic_constant(model)
    curve = OpenStudio::Model::CurveBiquadratic.new(model)
    curve.setName('ConstantBiquadratic')
    curve.setCoefficient1Constant(1)
    curve.setCoefficient2x(0)
    curve.setCoefficient3xPOW2(0)
    curve.setCoefficient4y(0)
    curve.setCoefficient5yPOW2(0)
    curve.setCoefficient6xTIMESY(0)
    curve.setMinimumValueofx(-100)
    curve.setMaximumValueofx(100)
    curve.setMinimumValueofy(-100)
    curve.setMaximumValueofy(100)
    return curve
  end

  def self.create_curve_quadratic_constant(model)
    curve = OpenStudio::Model::CurveQuadratic.new(model)
    curve.setName('ConstantQuadratic')
    curve.setCoefficient1Constant(1)
    curve.setCoefficient2x(0)
    curve.setCoefficient3xPOW2(0)
    curve.setMinimumValueofx(-100)
    curve.setMaximumValueofx(100)
    curve.setMinimumCurveOutput(-100)
    curve.setMaximumCurveOutput(100)
    return curve
  end

  def self.create_curve_cubic_constant(model)
    curve = OpenStudio::Model::CurveCubic.new(model)
    curve.setName('ConstantCubic')
    curve.setCoefficient1Constant(1)
    curve.setCoefficient2x(0)
    curve.setCoefficient3xPOW2(0)
    curve.setCoefficient4xPOW3(0)
    curve.setMinimumValueofx(-100)
    curve.setMaximumValueofx(100)
    return curve
  end

  def self.convert_curve_biquadratic(coeff, ip_to_si = true)
    if ip_to_si
      # Convert IP curves to SI curves
      si_coeff = []
      si_coeff << coeff[0] + 32.0 * (coeff[1] + coeff[3]) + 1024.0 * (coeff[2] + coeff[4] + coeff[5])
      si_coeff << 9.0 / 5.0 * coeff[1] + 576.0 / 5.0 * coeff[2] + 288.0 / 5.0 * coeff[5]
      si_coeff << 81.0 / 25.0 * coeff[2]
      si_coeff << 9.0 / 5.0 * coeff[3] + 576.0 / 5.0 * coeff[4] + 288.0 / 5.0 * coeff[5]
      si_coeff << 81.0 / 25.0 * coeff[4]
      si_coeff << 81.0 / 25.0 * coeff[5]
      return si_coeff
    else
      # Convert SI curves to IP curves
      ip_coeff = []
      ip_coeff << coeff[0] - 160.0 / 9.0 * (coeff[1] + coeff[3]) + 25600.0 / 81.0 * (coeff[2] + coeff[4] + coeff[5])
      ip_coeff << 5.0 / 9.0 * (coeff[1] - 320.0 / 9.0 * coeff[2] - 160.0 / 9.0 * coeff[5])
      ip_coeff << 25.0 / 81.0 * coeff[2]
      ip_coeff << 5.0 / 9.0 * (coeff[3] - 320.0 / 9.0 * coeff[4] - 160.0 / 9.0 * coeff[5])
      ip_coeff << 25.0 / 81.0 * coeff[4]
      ip_coeff << 25.0 / 81.0 * coeff[5]
      return ip_coeff
    end
  end

  def self.create_curve_biquadratic(model, coeff, name, min_x, max_x, min_y, max_y)
    curve = OpenStudio::Model::CurveBiquadratic.new(model)
    curve.setName(name)
    curve.setCoefficient1Constant(coeff[0])
    curve.setCoefficient2x(coeff[1])
    curve.setCoefficient3xPOW2(coeff[2])
    curve.setCoefficient4y(coeff[3])
    curve.setCoefficient5yPOW2(coeff[4])
    curve.setCoefficient6xTIMESY(coeff[5])
    curve.setMinimumValueofx(min_x)
    curve.setMaximumValueofx(max_x)
    curve.setMinimumValueofy(min_y)
    curve.setMaximumValueofy(max_y)
    return curve
  end

  def self.create_curve_bicubic(model, coeff, name, min_x, max_x, min_y, max_y)
    curve = OpenStudio::Model::CurveBicubic.new(model)
    curve.setName(name)
    curve.setCoefficient1Constant(coeff[0])
    curve.setCoefficient2x(coeff[1])
    curve.setCoefficient3xPOW2(coeff[2])
    curve.setCoefficient4y(coeff[3])
    curve.setCoefficient5yPOW2(coeff[4])
    curve.setCoefficient6xTIMESY(coeff[5])
    curve.setCoefficient7xPOW3(coeff[6])
    curve.setCoefficient8yPOW3(coeff[7])
    curve.setCoefficient9xPOW2TIMESY(coeff[8])
    curve.setCoefficient10xTIMESYPOW2(coeff[9])
    curve.setMinimumValueofx(min_x)
    curve.setMaximumValueofx(max_x)
    curve.setMinimumValueofy(min_y)
    curve.setMaximumValueofy(max_y)
    return curve
  end

  def self.create_curve_quadratic(model, coeff, name, min_x, max_x, min_y, max_y, is_dimensionless = false)
    curve = OpenStudio::Model::CurveQuadratic.new(model)
    curve.setName(name)
    curve.setCoefficient1Constant(coeff[0])
    curve.setCoefficient2x(coeff[1])
    curve.setCoefficient3xPOW2(coeff[2])
    curve.setMinimumValueofx(min_x)
    curve.setMaximumValueofx(max_x)
    if not min_y.nil?
      curve.setMinimumCurveOutput(min_y)
    end
    if not max_y.nil?
      curve.setMaximumCurveOutput(max_y)
    end
    if is_dimensionless
      curve.setInputUnitTypeforX('Dimensionless')
      curve.setOutputUnitType('Dimensionless')
    end
    return curve
  end

  def self.create_curve_cubic(model, coeff, name, min_x, max_x, min_y, max_y)
    curve = OpenStudio::Model::CurveCubic.new(model)
    curve.setName(name)
    curve.setCoefficient1Constant(coeff[0])
    curve.setCoefficient2x(coeff[1])
    curve.setCoefficient3xPOW2(coeff[2])
    curve.setCoefficient4xPOW3(coeff[3])
    curve.setMinimumValueofx(min_x)
    curve.setMaximumValueofx(max_x)
    curve.setMinimumCurveOutput(min_y)
    curve.setMaximumCurveOutput(max_y)
    return curve
  end

  def self.create_curve_exponent(model, coeff, name, min_x, max_x)
    curve = OpenStudio::Model::CurveExponent.new(model)
    curve.setName(name)
    curve.setCoefficient1Constant(coeff[0])
    curve.setCoefficient2Constant(coeff[1])
    curve.setCoefficient3Constant(coeff[2])
    curve.setMinimumValueofx(min_x)
    curve.setMaximumValueofx(max_x)
    return curve
  end

  def self.create_curve_quad_linear(model, coeff, name)
    curve = OpenStudio::Model::CurveQuadLinear.new(model)
    curve.setName(name)
    curve.setCoefficient1Constant(coeff[0])
    curve.setCoefficient2w(coeff[1])
    curve.setCoefficient3x(coeff[2])
    curve.setCoefficient4y(coeff[3])
    curve.setCoefficient5z(coeff[4])
    return curve
  end

  def self.create_curve_quint_linear(model, coeff, name)
    curve = OpenStudio::Model::CurveQuintLinear.new(model)
    curve.setName(name)
    curve.setCoefficient1Constant(coeff[0])
    curve.setCoefficient2v(coeff[1])
    curve.setCoefficient3w(coeff[2])
    curve.setCoefficient4x(coeff[3])
    curve.setCoefficient5y(coeff[4])
    curve.setCoefficient6z(coeff[5])
    return curve
  end

  def self.create_dx_cooling_coil(model, obj_name, cooling_system, grid_signal_schedules_file = nil)
    clg_ap = cooling_system.additional_properties

    if cooling_system.is_a? HPXML::CoolingSystem
      clg_type = cooling_system.cooling_system_type
    elsif cooling_system.is_a? HPXML::HeatPump
      clg_type = cooling_system.heat_pump_type
    end

    if clg_ap.num_speeds > 1
      constant_biquadratic = create_curve_biquadratic_constant(model)
    end

    clg_coil = nil

    for i in 0..(clg_ap.num_speeds - 1)
      cap_ft_spec_si = convert_curve_biquadratic(clg_ap.cool_cap_ft_spec[i])
      eir_ft_spec_si = convert_curve_biquadratic(clg_ap.cool_eir_ft_spec[i])
      cap_ft_curve = create_curve_biquadratic(model, cap_ft_spec_si, "Cool-CAP-fT#{i + 1}", 13.88, 23.88, 18.33, 51.66)
      eir_ft_curve = create_curve_biquadratic(model, eir_ft_spec_si, "Cool-EIR-fT#{i + 1}", 13.88, 23.88, 18.33, 51.66)
      plf_fplr_curve = create_curve_quadratic(model, clg_ap.cool_plf_fplr_spec[i], "Cool-PLF-fPLR#{i + 1}", 0, 1, 0.7, 1)
      cap_fff_curve = create_curve_quadratic(model, clg_ap.cool_cap_fflow_spec[i], "Cool-CAP-fFF#{i + 1}", 0, 2, 0, 2)
      eir_fff_curve = create_curve_quadratic(model, clg_ap.cool_eir_fflow_spec[i], "Cool-EIR-fFF#{i + 1}", 0, 2, 0, 2)

      if clg_ap.num_speeds == 1
        clg_coil = OpenStudio::Model::CoilCoolingDXSingleSpeed.new(model, model.alwaysOnDiscreteSchedule, cap_ft_curve, cap_fff_curve, eir_ft_curve, eir_fff_curve, plf_fplr_curve)
        clg_coil.setRatedEvaporatorFanPowerPerVolumeFlowRate(clg_ap.fan_power_rated / UnitConversions.convert(1.0, 'cfm', 'm^3/s'))
        if not clg_ap.crankcase_temp.nil?
          clg_coil.setMaximumOutdoorDryBulbTemperatureForCrankcaseHeaterOperation(UnitConversions.convert(clg_ap.crankcase_temp, 'F', 'C'))
        end
        clg_coil.setRatedCOP(1.0 / clg_ap.cool_rated_eirs[i])
        clg_coil.setRatedSensibleHeatRatio(clg_ap.cool_rated_shrs_gross[i])
        clg_coil.setNominalTimeForCondensateRemovalToBegin(1000.0)
        clg_coil.setRatioOfInitialMoistureEvaporationRateAndSteadyStateLatentCapacity(1.5)
        clg_coil.setMaximumCyclingRate(3.0)
        clg_coil.setLatentCapacityTimeConstant(45.0)
        clg_coil.setRatedTotalCoolingCapacity(UnitConversions.convert(cooling_system.cooling_capacity, 'Btu/hr', 'W'))
        clg_coil.setRatedAirFlowRate(calc_rated_airflow(cooling_system.cooling_capacity, clg_ap.cool_rated_cfm_per_ton[0], 1.0))
      else
        if not clg_ap.demand_flexibility
          if clg_coil.nil?
            clg_coil = OpenStudio::Model::CoilCoolingDXMultiSpeed.new(model)
            clg_coil.setApplyPartLoadFractiontoSpeedsGreaterthan1(false)
            clg_coil.setApplyLatentDegradationtoSpeedsGreaterthan1(false)
            clg_coil.setFuelType(EPlus::FuelTypeElectricity)
            clg_coil.setAvailabilitySchedule(model.alwaysOnDiscreteSchedule)
            if not clg_ap.crankcase_temp.nil?
              clg_coil.setMaximumOutdoorDryBulbTemperatureforCrankcaseHeaterOperation(UnitConversions.convert(clg_ap.crankcase_temp, 'F', 'C'))
            end
          end
          stage = OpenStudio::Model::CoilCoolingDXMultiSpeedStageData.new(model, cap_ft_curve, cap_fff_curve, eir_ft_curve, eir_fff_curve, plf_fplr_curve, constant_biquadratic)
          stage.setGrossRatedCoolingCOP(1.0 / clg_ap.cool_rated_eirs[i])
          stage.setGrossRatedSensibleHeatRatio(clg_ap.cool_rated_shrs_gross[i])
          stage.setNominalTimeforCondensateRemovaltoBegin(1000)
          stage.setRatioofInitialMoistureEvaporationRateandSteadyStateLatentCapacity(1.5)
          stage.setRatedWasteHeatFractionofPowerInput(0.2)
          stage.setMaximumCyclingRate(3.0)
          stage.setLatentCapacityTimeConstant(45.0)
          stage.setGrossRatedTotalCoolingCapacity(UnitConversions.convert(cooling_system.cooling_capacity, 'Btu/hr', 'W') * clg_ap.cool_capacity_ratios[i])
          stage.setRatedAirFlowRate(calc_rated_airflow(cooling_system.cooling_capacity, clg_ap.cool_rated_cfm_per_ton[i], clg_ap.cool_capacity_ratios[i]))
          clg_coil.addStage(stage)
        elsif clg_ap.demand_flexibility
          if clg_coil.nil?
            clg_coil = OpenStudio::Model::CoilCoolingDXVariableSpeed.new(model, plf_fplr_curve)
            if cooling_system.modulating || cooling_system.dual_source || cooling_system.ihp_grid_ac
              clg_coil.setNominalSpeedLevel(4) # FIXME
            else # ihp storage
              clg_coil.setNominalSpeedLevel(3) # FIXME: failure if this is 4
            end
            clg_coil.setGrossRatedTotalCoolingCapacityAtSelectedNominalSpeedLevel(UnitConversions.convert(cooling_system.cooling_capacity, 'Btu/hr', 'W')) # FIXME
            clg_coil.setRatedAirFlowRateAtSelectedNominalSpeedLevel(calc_rated_airflow(cooling_system.cooling_capacity, clg_ap.cool_rated_cfm_per_ton[i], 1.0)) # FIXME
            clg_coil.setNominalTimeforCondensatetoBeginLeavingtheCoil(0)
            clg_coil.setInitialMoistureEvaporationRateDividedbySteadyStateACLatentCapacity(0)
            if not clg_ap.crankcase_temp.nil?
              clg_coil.setMaximumOutdoorDryBulbTemperatureforCrankcaseHeaterOperation(UnitConversions.convert(clg_ap.crankcase_temp, 'F', 'C'))
            end
            if cooling_system.modulating || cooling_system.ihp_grid_ac || cooling_system.ihp_ice_storage || cooling_system.ihp_pcm_storage
              grid_signal_schedule = grid_signal_schedules_file.create_schedule_file(col_name: model.getWeatherFile.stateProvinceRegion)
              clg_coil.setGridSignalSchedule(grid_signal_schedule)
              clg_coil.setLowerBoundToApplyGridResponsiveControl(0.15)
              clg_coil.setUpperBoundToApplyGridResponsiveControl(1000.0)
              clg_coil.setMaxSpeedLevelDuringGridResponsiveControl(2)
            end
          end
          speed = OpenStudio::Model::CoilCoolingDXVariableSpeedSpeedData.new(model, cap_ft_curve, cap_fff_curve, eir_ft_curve, eir_fff_curve)
          speed.setReferenceUnitGrossRatedCoolingCOP(1.0 / clg_ap.cool_rated_eirs[i])
          speed.setReferenceUnitGrossRatedSensibleHeatRatio(clg_ap.cool_rated_shrs_gross[i])
          speed.setReferenceUnitGrossRatedTotalCoolingCapacity(UnitConversions.convert(cooling_system.cooling_capacity, 'Btu/hr', 'W') * clg_ap.cool_capacity_ratios[i])
          speed.setReferenceUnitRatedAirFlowRate(calc_rated_airflow(cooling_system.cooling_capacity, clg_ap.cool_rated_cfm_per_ton[i], clg_ap.cool_capacity_ratios[i]))
          clg_coil.addSpeed(speed)
        end
      end
    end

    clg_coil.setName(obj_name + ' clg coil')
    clg_coil.setCondenserType('AirCooled')
    clg_coil.setCrankcaseHeaterCapacity(UnitConversions.convert(clg_ap.crankcase_kw, 'kW', 'W'))

    return clg_coil
  end

  def self.create_dx_heating_coil(model, obj_name, heating_system, grid_signal_schedules_file = nil)
    htg_ap = heating_system.additional_properties

    if heating_system.is_a? HPXML::HeatingSystem
      htg_type = heating_system.heating_system_type
    elsif heating_system.is_a? HPXML::HeatPump
      htg_type = heating_system.heat_pump_type
    end

    if htg_ap.num_speeds > 1
      constant_biquadratic = create_curve_biquadratic_constant(model)
    end

    htg_coil = nil

    for i in 0..(htg_ap.num_speeds - 1)
      cap_ft_spec_si = convert_curve_biquadratic(htg_ap.heat_cap_ft_spec[i])
      eir_ft_spec_si = convert_curve_biquadratic(htg_ap.heat_eir_ft_spec[i])
      cap_ft_curve = create_curve_biquadratic(model, cap_ft_spec_si, "Heat-CAP-fT#{i + 1}", -100, 100, -100, 100)
      eir_ft_curve = create_curve_biquadratic(model, eir_ft_spec_si, "Heat-EIR-fT#{i + 1}", -100, 100, -100, 100)
      plf_fplr_curve = create_curve_quadratic(model, htg_ap.heat_plf_fplr_spec[i], "Heat-PLF-fPLR#{i + 1}", 0, 1, 0.7, 1)
      cap_fff_curve = create_curve_quadratic(model, htg_ap.heat_cap_fflow_spec[i], "Heat-CAP-fFF#{i + 1}", 0, 2, 0, 2)
      eir_fff_curve = create_curve_quadratic(model, htg_ap.heat_eir_fflow_spec[i], "Heat-EIR-fFF#{i + 1}", 0, 2, 0, 2)

      if htg_ap.num_speeds == 1
        htg_coil = OpenStudio::Model::CoilHeatingDXSingleSpeed.new(model, model.alwaysOnDiscreteSchedule, cap_ft_curve, cap_fff_curve, eir_ft_curve, eir_fff_curve, plf_fplr_curve)
        htg_coil.setRatedSupplyFanPowerPerVolumeFlowRate(htg_ap.fan_power_rated / UnitConversions.convert(1.0, 'cfm', 'm^3/s'))
        htg_coil.setRatedCOP(1.0 / htg_ap.heat_rated_eirs[i])
        if not htg_ap.crankcase_temp.nil?
          htg_coil.setMaximumOutdoorDryBulbTemperatureforCrankcaseHeaterOperation(UnitConversions.convert(htg_ap.crankcase_temp, 'F', 'C'))
        end
        htg_coil.setRatedTotalHeatingCapacity(UnitConversions.convert(heating_system.heating_capacity, 'Btu/hr', 'W'))
        htg_coil.setRatedAirFlowRate(calc_rated_airflow(heating_system.heating_capacity, htg_ap.heat_rated_cfm_per_ton[0], 1.0))
      else
        if not htg_ap.demand_flexibility
          if htg_coil.nil?
            htg_coil = OpenStudio::Model::CoilHeatingDXMultiSpeed.new(model)
            htg_coil.setFuelType(EPlus::FuelTypeElectricity)
            htg_coil.setApplyPartLoadFractiontoSpeedsGreaterthan1(false)
            htg_coil.setAvailabilitySchedule(model.alwaysOnDiscreteSchedule)
            if not htg_ap.crankcase_temp.nil?
              htg_coil.setMaximumOutdoorDryBulbTemperatureforCrankcaseHeaterOperation(UnitConversions.convert(htg_ap.crankcase_temp, 'F', 'C'))
            end
          end
          stage = OpenStudio::Model::CoilHeatingDXMultiSpeedStageData.new(model, cap_ft_curve, cap_fff_curve, eir_ft_curve, eir_fff_curve, plf_fplr_curve, constant_biquadratic)
          stage.setGrossRatedHeatingCOP(1.0 / htg_ap.heat_rated_eirs[i])
          stage.setRatedWasteHeatFractionofPowerInput(0.2)
          stage.setGrossRatedHeatingCapacity(UnitConversions.convert(heating_system.heating_capacity, 'Btu/hr', 'W') * htg_ap.heat_capacity_ratios[i])
          stage.setRatedAirFlowRate(calc_rated_airflow(heating_system.heating_capacity, htg_ap.heat_rated_cfm_per_ton[i], htg_ap.heat_capacity_ratios[i]))
          htg_coil.addStage(stage)
        elsif htg_ap.demand_flexibility
          if htg_coil.nil?
            htg_coil = OpenStudio::Model::CoilHeatingDXVariableSpeed.new(model, plf_fplr_curve)
            htg_coil.setNominalSpeedLevel(4) # FIXME
            htg_coil.setRatedHeatingCapacityAtSelectedNominalSpeedLevel(UnitConversions.convert(heating_system.heating_capacity, 'Btu/hr', 'W')) # FIXME
            htg_coil.setRatedAirFlowRateAtSelectedNominalSpeedLevel(calc_rated_airflow(heating_system.heating_capacity, htg_ap.heat_rated_cfm_per_ton[0], 1.0)) # FIXME
            if not htg_ap.crankcase_temp.nil?
              htg_coil.setMaximumOutdoorDryBulbTemperatureforCrankcaseHeaterOperation(UnitConversions.convert(htg_ap.crankcase_temp, 'F', 'C'))
            end
            if heating_system.dual_source
              grid_signal_schedule = grid_signal_schedules_file.create_schedule_file(col_name: model.getWeatherFile.stateProvinceRegion)
              htg_coil.setGridSignalSchedule(grid_signal_schedule)
              htg_coil.setLowerBoundToApplyGridResponsiveControl(0.15)
              htg_coil.setUpperBoundToApplyGridResponsiveControl(1000.0)
              htg_coil.setMaxSpeedLevelDuringGridResponsiveControl(2)
            end
          end
          speed = OpenStudio::Model::CoilHeatingDXVariableSpeedSpeedData.new(model, cap_ft_curve, cap_fff_curve, eir_ft_curve, eir_fff_curve)
          speed.setReferenceUnitGrossRatedHeatingCOP(1.0 / htg_ap.heat_rated_eirs[i])
          speed.setReferenceUnitGrossRatedHeatingCapacity(UnitConversions.convert(heating_system.heating_capacity, 'Btu/hr', 'W') * htg_ap.heat_capacity_ratios[i])
          speed.setReferenceUnitRatedAirFlowRate(calc_rated_airflow(heating_system.heating_capacity, htg_ap.heat_rated_cfm_per_ton[i], htg_ap.heat_capacity_ratios[i]))
          htg_coil.addSpeed(speed)
        end
      end
    end

    htg_coil.setName(obj_name + ' htg coil')
    htg_coil.setMinimumOutdoorDryBulbTemperatureforCompressorOperation(UnitConversions.convert(htg_ap.hp_min_temp, 'F', 'C'))
    htg_coil.setMaximumOutdoorDryBulbTemperatureforDefrostOperation(UnitConversions.convert(40.0, 'F', 'C'))
    defrost_eir_curve = create_curve_biquadratic(model, [0.1528, 0, 0, 0, 0, 0], 'Defrosteir', -100, 100, -100, 100) # Heating defrost curve for reverse cycle
    htg_coil.setDefrostEnergyInputRatioFunctionofTemperatureCurve(defrost_eir_curve)
    htg_coil.setDefrostStrategy('ReverseCycle')
    htg_coil.setDefrostControl('Timed')
    if heating_system.fraction_heat_load_served == 0
      htg_coil.setResistiveDefrostHeaterCapacity(0)
    end
    htg_coil.setCrankcaseHeaterCapacity(UnitConversions.convert(htg_ap.crankcase_kw, 'kW', 'W'))

    return htg_coil
  end

  def self.set_cool_rated_eirs(cooling_system)
    clg_ap = cooling_system.additional_properties

    clg_ap.cool_rated_eirs = []
    (0...clg_ap.num_speeds).to_a.each do |speed|
      clg_ap.cool_rated_eirs << calc_eir_from_eer(clg_ap.cool_eers[speed], clg_ap.fan_power_rated)
    end
  end

  def self.set_heat_rated_eirs(heating_system)
    htg_ap = heating_system.additional_properties

    htg_ap.heat_rated_eirs = []
    (0...htg_ap.num_speeds).to_a.each do |speed|
      htg_ap.heat_rated_eirs << calc_eir_from_cop(htg_ap.heat_cops[speed], htg_ap.fan_power_rated)
    end
  end

  def self.set_cool_rated_shrs_gross(cooling_system)
    clg_ap = cooling_system.additional_properties

    # Convert SHRs from net to gross.
    if cooling_system.is_a?(HPXML::CoolingSystem) && (cooling_system.cooling_system_type == HPXML::HVACTypeRoomAirConditioner)
      clg_ap.cool_rated_shrs_gross = [cooling_system.cooling_shr] # We don't model the fan separately, so set gross == net
    else
      clg_ap.cool_rated_shrs_gross = []
      (0...clg_ap.num_speeds).to_a.each do |speed|
        qtot_net_nominal = 12000.0
        qsens_net_nominal = qtot_net_nominal * clg_ap.cool_rated_shrs_net[speed]
        qtot_gross_nominal = qtot_net_nominal + UnitConversions.convert(clg_ap.cool_rated_cfm_per_ton[speed] * clg_ap.fan_power_rated, 'Wh', 'Btu')
        qsens_gross_nominal = qsens_net_nominal + UnitConversions.convert(clg_ap.cool_rated_cfm_per_ton[speed] * clg_ap.fan_power_rated, 'Wh', 'Btu')
        clg_ap.cool_rated_shrs_gross << (qsens_gross_nominal / qtot_gross_nominal)

        # Make sure SHR's are in valid range based on E+ model limits.
        # The following correlation was developed by Jon Winkler to test for maximum allowed SHR based on the 300 - 450 cfm/ton limits in E+
        max_shr = 0.3821066 + 0.001050652 * clg_ap.cool_rated_cfm_per_ton[speed] - 0.01
        clg_ap.cool_rated_shrs_gross[speed] = [clg_ap.cool_rated_shrs_gross[speed], max_shr].min
        min_shr = 0.60 # Approximate minimum SHR such that an ADP exists
        clg_ap.cool_rated_shrs_gross[speed] = [clg_ap.cool_rated_shrs_gross[speed], min_shr].max
      end
    end
  end

  def self.calc_plr_coefficients(c_d)
    return [(1.0 - c_d), c_d, 0.0] # Linear part load model
  end

  def self.set_cool_c_d(cooling_system, num_speeds)
    clg_ap = cooling_system.additional_properties

    # Degradation coefficient for cooling
    if cooling_system.is_a?(HPXML::CoolingSystem) && (cooling_system.cooling_system_type == HPXML::HVACTypeRoomAirConditioner)
      clg_ap.cool_c_d = 0.22
    elsif num_speeds == 1
      if cooling_system.cooling_efficiency_seer < 13.0
        clg_ap.cool_c_d = 0.20
      else
        clg_ap.cool_c_d = 0.07
      end
    elsif num_speeds == 2
      clg_ap.cool_c_d = 0.11
    elsif num_speeds >= 4
      clg_ap.cool_c_d = 0.25
    end

    # PLF curve
    clg_ap.cool_plf_fplr_spec = [calc_plr_coefficients(clg_ap.cool_c_d)] * num_speeds
  end

  def self.set_heat_c_d(heating_system, num_speeds)
    htg_ap = heating_system.additional_properties

    # Degradation coefficient for heating
    if num_speeds == 1
      if heating_system.heating_efficiency_hspf < 7.0
        htg_ap.heat_c_d =  0.20
      else
        htg_ap.heat_c_d =  0.11
      end
    elsif num_speeds == 2
      htg_ap.heat_c_d =  0.11
    elsif num_speeds == 4
      htg_ap.heat_c_d =  0.24
    elsif num_speeds == 10 # mini-split heat pump
      htg_ap.heat_c_d =  0.40
    end

    htg_ap.heat_plf_fplr_spec = [calc_plr_coefficients(htg_ap.heat_c_d)] * num_speeds
  end

  def self.set_fan_power_rated(hvac_system)
    hvac_ap = hvac_system.additional_properties

    if (hvac_system.is_a?(HPXML::CoolingSystem) && (hvac_system.cooling_system_type == HPXML::HVACTypeMiniSplitAirConditioner)) ||
       (hvac_system.is_a?(HPXML::HeatPump) && (hvac_system.heat_pump_type == HPXML::HVACTypeHeatPumpMiniSplit))
      if not hvac_system.distribution_system.nil?
        # Ducted, installed fan power may differ from rated fan power
        hvac_ap.fan_power_rated = 0.18 # W/cfm, ducted
      else
        # Ductless, installed and rated value should be equal
        hvac_ap.fan_power_rated = 0.07 # W/cfm
        hvac_system.fan_watts_per_cfm = hvac_ap.fan_power_rated # W/cfm
      end
    elsif hvac_system.cooling_efficiency_seer <= 15
      hvac_ap.fan_power_rated = 0.365 # W/cfm
    else
      hvac_ap.fan_power_rated = 0.14 # W/cfm
    end
  end

  def self.set_fan_power(fan, fan_watts_per_cfm)
    if fan_watts_per_cfm > 0
      fan_eff = 0.75 # Overall Efficiency of the Fan, Motor and Drive
      fan.setFanEfficiency(fan_eff)
      fan.setPressureRise(fan_eff * fan_watts_per_cfm / UnitConversions.convert(1.0, 'cfm', 'm^3/s')) # Pa
    else
      fan.setFanEfficiency(1)
      fan.setPressureRise(0)
    end
  end

  def self.calc_pump_rated_flow_rate(pump_eff, pump_w, pump_head_pa)
    # Calculate needed pump rated flow rate to achieve a given pump power with an assumed
    # efficiency and pump head.
    return pump_eff * pump_w / pump_head_pa # m3/s
  end

  def self.get_unitary_system_from_air_loop_hvac(air_loop)
    # Returns the unitary system or nil
    air_loop.supplyComponents.each do |comp|
      next unless comp.to_AirLoopHVACUnitarySystem.is_initialized

      return comp.to_AirLoopHVACUnitarySystem.get
    end

    # Returns the unitary hp or nil
    air_loop.supplyComponents.each do |comp|
      next unless comp.to_AirLoopHVACUnitaryHeatPumpAirToAir.is_initialized

      return comp.to_AirLoopHVACUnitaryHeatPumpAirToAir.get
    end

    return
  end

  def self.set_cool_rated_cfm_per_ton_mshp(heat_pump, num_speeds)
    hp_ap = heat_pump.additional_properties

    dB_rated = 80.0 # deg-F
    wB_rated = 67.0 # deg-F

    cool_nominal_capacity_ratio = 1.0
    cool_nominal_cfm_per_ton = ((hp_ap.cool_max_cfm_per_ton * hp_ap.cool_max_capacity_ratio - hp_ap.cool_min_cfm_per_ton * hp_ap.cool_min_capacity_ratio) /
                                (hp_ap.cool_max_capacity_ratio - hp_ap.cool_min_capacity_ratio)) *
                               (cool_nominal_capacity_ratio - hp_ap.cool_min_capacity_ratio) + hp_ap.cool_min_cfm_per_ton * hp_ap.cool_min_capacity_ratio

    p_atm = 14.696 # standard atmospheric pressure (psia)

    ao = Psychrometrics.CoilAoFactor(dB_rated, wB_rated, p_atm, UnitConversions.convert(1, 'ton', 'kBtu/hr'), cool_nominal_cfm_per_ton, heat_pump.cooling_shr)

    hp_ap.cool_capacity_ratios = []
    hp_ap.cool_rated_cfm_per_ton = []
    hp_ap.cool_rated_shrs_gross = []

    (0...num_speeds).each do |i|
      hp_ap.cool_capacity_ratios << hp_ap.cool_min_capacity_ratio + i * (hp_ap.cool_max_capacity_ratio - hp_ap.cool_min_capacity_ratio) / (num_speeds - 1)
      hp_ap.cool_rated_cfm_per_ton << (hp_ap.cool_min_cfm_per_ton * hp_ap.cool_min_capacity_ratio + i * (hp_ap.cool_max_cfm_per_ton * hp_ap.cool_max_capacity_ratio - hp_ap.cool_min_cfm_per_ton * hp_ap.cool_min_capacity_ratio) / (num_speeds - 1)) / hp_ap.cool_capacity_ratios[-1]
      # Calculate the SHR for each speed. Use minimum value of 0.98 to prevent E+ bypass factor calculation errors
      hp_ap.cool_rated_shrs_gross[i] = [Psychrometrics.CalculateSHR(dB_rated, wB_rated, p_atm, UnitConversions.convert(hp_ap.cool_capacity_ratios[i], 'ton', 'kBtu/hr'), hp_ap.cool_rated_cfm_per_ton[i] * hp_ap.cool_capacity_ratios[i], ao), 0.98].min
    end
  end

  def self.set_cool_rated_eirs_mshp(cooling_system, num_speeds)
    clg_ap = cooling_system.additional_properties

    cops_norm = [1.901, 1.859, 1.746, 1.609, 1.474, 1.353, 1.247, 1.156, 1.079, 1.0]
    fan_powers_norm = [0.604, 0.634, 0.670, 0.711, 0.754, 0.800, 0.848, 0.898, 0.948, 1.0]

    cop_max_speed = 3.5 # 3.5 is an initial guess, final value solved for below

    fan_powers_rated = []
    eers_rated = []

    (0...num_speeds).each do |i|
      fan_powers_rated << clg_ap.fan_power_rated * fan_powers_norm[i]
      eers_rated << UnitConversions.convert(cop_max_speed, 'W', 'Btu/hr') * cops_norm[i]
    end

    cop_max_speed_1 = cop_max_speed
    cop_max_speed_2 = cop_max_speed
    error = cooling_system.cooling_efficiency_seer - calc_mshp_seer(eers_rated, clg_ap.cool_c_d, clg_ap.cool_capacity_ratios, clg_ap.cool_rated_cfm_per_ton, fan_powers_rated, clg_ap.cool_eir_ft_spec, clg_ap.cool_cap_ft_spec)
    error1 = error
    error2 = error

    itmax = 50 # maximum iterations
    cvg = false
    final_n = nil

    (1...itmax + 1).each do |n|
      final_n = n
      (0...num_speeds).each do |i|
        eers_rated[i] = UnitConversions.convert(cop_max_speed, 'W', 'Btu/hr') * cops_norm[i]
      end

      error = cooling_system.cooling_efficiency_seer - calc_mshp_seer(eers_rated, clg_ap.cool_c_d, clg_ap.cool_capacity_ratios, clg_ap.cool_rated_cfm_per_ton, fan_powers_rated, clg_ap.cool_eir_ft_spec, clg_ap.cool_cap_ft_spec)

      cop_max_speed, cvg, cop_max_speed_1, error1, cop_max_speed_2, error2 = MathTools.Iterate(cop_max_speed, error, cop_max_speed_1, error1, cop_max_speed_2, error2, n, cvg)

      if cvg
        break
      end
    end

    if (not cvg) || (final_n > itmax)
      cop_max_speed = UnitConversions.convert(0.547 * cooling_system.cooling_efficiency_seer - 0.104, 'Btu/hr', 'W') # Correlation developed from JonW's MatLab scripts. Only used if an eer cannot be found.
    end

    clg_ap.cool_rated_eirs = []

    (0...num_speeds).each do |i|
      clg_ap.cool_rated_eirs << calc_eir_from_eer(UnitConversions.convert(cop_max_speed, 'W', 'Btu/hr') * cops_norm[i], fan_powers_rated[i])
    end
  end

  def self.set_mshp_downselected_speed_indices(heat_pump)
    hp_ap = heat_pump.additional_properties

    # Down-select to speed indices

    # Cooling
    hp_ap.cool_cap_ft_spec = hp_ap.cool_cap_ft_spec.select.with_index { |x, i| hp_ap.speed_indices.include? i }
    hp_ap.cool_eir_ft_spec = hp_ap.cool_eir_ft_spec.select.with_index { |x, i| hp_ap.speed_indices.include? i }
    hp_ap.cool_cap_fflow_spec = hp_ap.cool_cap_fflow_spec.select.with_index { |x, i| hp_ap.speed_indices.include? i }
    hp_ap.cool_eir_fflow_spec = hp_ap.cool_eir_fflow_spec.select.with_index { |x, i| hp_ap.speed_indices.include? i }
    hp_ap.cool_plf_fplr_spec = hp_ap.cool_plf_fplr_spec.select.with_index { |x, i| hp_ap.speed_indices.include? i }
    hp_ap.cool_rated_cfm_per_ton = hp_ap.cool_rated_cfm_per_ton.select.with_index { |x, i| hp_ap.speed_indices.include? i }
    hp_ap.cool_capacity_ratios = hp_ap.cool_capacity_ratios.select.with_index { |x, i| hp_ap.speed_indices.include? i }
    hp_ap.cool_rated_shrs_gross = hp_ap.cool_rated_shrs_gross.select.with_index { |x, i| hp_ap.speed_indices.include? i }
    hp_ap.cool_rated_eirs = hp_ap.cool_rated_eirs.select.with_index { |x, i| hp_ap.speed_indices.include? i }
    hp_ap.cool_fan_speed_ratios = []
    for i in 0..(hp_ap.speed_indices.size - 1)
      hp_ap.cool_fan_speed_ratios << hp_ap.cool_rated_cfm_per_ton[i] * hp_ap.cool_capacity_ratios[i] / (hp_ap.cool_rated_cfm_per_ton[-1] * hp_ap.cool_capacity_ratios[-1])
    end

    if heat_pump.is_a? HPXML::HeatPump # Skip for mini-split air conditioner
      # Heating
      hp_ap.heat_eir_ft_spec = hp_ap.heat_eir_ft_spec.select.with_index { |x, i| hp_ap.speed_indices.include? i }
      hp_ap.heat_cap_fflow_spec = hp_ap.heat_cap_fflow_spec.select.with_index { |x, i| hp_ap.speed_indices.include? i }
      hp_ap.heat_eir_fflow_spec = hp_ap.heat_eir_fflow_spec.select.with_index { |x, i| hp_ap.speed_indices.include? i }
      hp_ap.heat_cap_ft_spec = hp_ap.heat_cap_ft_spec.select.with_index { |x, i| hp_ap.speed_indices.include? i }
      hp_ap.heat_plf_fplr_spec = hp_ap.heat_plf_fplr_spec.select.with_index { |x, i| hp_ap.speed_indices.include? i }
      hp_ap.heat_rated_cfm_per_ton = hp_ap.heat_rated_cfm_per_ton.select.with_index { |x, i| hp_ap.speed_indices.include? i }
      hp_ap.heat_capacity_ratios = hp_ap.heat_capacity_ratios.select.with_index { |x, i| hp_ap.speed_indices.include? i }
      hp_ap.heat_rated_eirs = hp_ap.heat_rated_eirs.select.with_index { |x, i| hp_ap.speed_indices.include? i }
      hp_ap.heat_fan_speed_ratios = []
      for i in 0..(hp_ap.speed_indices.size - 1)
        hp_ap.heat_fan_speed_ratios << hp_ap.heat_rated_cfm_per_ton[i] * hp_ap.heat_capacity_ratios[i] / (hp_ap.heat_rated_cfm_per_ton[-1] * hp_ap.heat_capacity_ratios[-1])
      end
    end
  end

  def self.calc_mshp_seer(eer_a, c_d, capacity_ratio, cfm_tons, fan_power_rated, cool_eir_ft_spec, cool_cap_ft_spec)
    n_max = (eer_a.length - 1.0) - 3.0 # Don't use max speed; FIXME: this is different than calc_mshp_hspf?
    n_min = 0
    n_int = (n_min + (n_max - n_min) / 3.0).ceil.to_i

    wBin = 67.0
    tout_B = 82.0
    tout_E = 87.0
    tout_F = 67.0

    eir_A2 = calc_eir_from_eer(eer_a[n_max], fan_power_rated[n_max])
    eir_B2 = eir_A2 * MathTools.biquadratic(wBin, tout_B, cool_eir_ft_spec[n_max])

    eir_Av = calc_eir_from_eer(eer_a[n_int], fan_power_rated[n_int])
    eir_Ev = eir_Av * MathTools.biquadratic(wBin, tout_E, cool_eir_ft_spec[n_int])

    eir_A1 = calc_eir_from_eer(eer_a[n_min], fan_power_rated[n_min])
    eir_B1 = eir_A1 * MathTools.biquadratic(wBin, tout_B, cool_eir_ft_spec[n_min])
    eir_F1 = eir_A1 * MathTools.biquadratic(wBin, tout_F, cool_eir_ft_spec[n_min])

    q_A2 = capacity_ratio[n_max]
    q_B2 = q_A2 * MathTools.biquadratic(wBin, tout_B, cool_cap_ft_spec[n_max])
    q_Ev = capacity_ratio[n_int] * MathTools.biquadratic(wBin, tout_E, cool_cap_ft_spec[n_int])
    q_B1 = capacity_ratio[n_min] * MathTools.biquadratic(wBin, tout_B, cool_cap_ft_spec[n_min])
    q_F1 = capacity_ratio[n_min] * MathTools.biquadratic(wBin, tout_F, cool_cap_ft_spec[n_min])

    q_A2_net = q_A2 - fan_power_rated[n_max] * UnitConversions.convert(1, 'W', 'Btu/hr') * (cfm_tons[n_max] * capacity_ratio[n_max]) / UnitConversions.convert(1, 'ton', 'Btu/hr')
    q_B2_net = q_B2 - fan_power_rated[n_max] * UnitConversions.convert(1, 'W', 'Btu/hr') * (cfm_tons[n_max] * capacity_ratio[n_max]) / UnitConversions.convert(1, 'ton', 'Btu/hr')
    q_Ev_net = q_Ev - fan_power_rated[n_int] * UnitConversions.convert(1, 'W', 'Btu/hr') * (cfm_tons[n_int] * capacity_ratio[n_int]) / UnitConversions.convert(1, 'ton', 'Btu/hr')
    q_B1_net = q_B1 - fan_power_rated[n_min] * UnitConversions.convert(1, 'W', 'Btu/hr') * (cfm_tons[n_min] * capacity_ratio[n_min]) / UnitConversions.convert(1, 'ton', 'Btu/hr')
    q_F1_net = q_F1 - fan_power_rated[n_min] * UnitConversions.convert(1, 'W', 'Btu/hr') * (cfm_tons[n_min] * capacity_ratio[n_min]) / UnitConversions.convert(1, 'ton', 'Btu/hr')

    p_A2 = UnitConversions.convert(q_A2 * eir_A2, 'Btu', 'Wh') + fan_power_rated[n_max] * (cfm_tons[n_max] * capacity_ratio[n_max]) / UnitConversions.convert(1, 'ton', 'Btu/hr')
    p_B2 = UnitConversions.convert(q_B2 * eir_B2, 'Btu', 'Wh') + fan_power_rated[n_max] * (cfm_tons[n_max] * capacity_ratio[n_max]) / UnitConversions.convert(1, 'ton', 'Btu/hr')
    p_Ev = UnitConversions.convert(q_Ev * eir_Ev, 'Btu', 'Wh') + fan_power_rated[n_int] * (cfm_tons[n_int] * capacity_ratio[n_int]) / UnitConversions.convert(1, 'ton', 'Btu/hr')
    p_B1 = UnitConversions.convert(q_B1 * eir_B1, 'Btu', 'Wh') + fan_power_rated[n_min] * (cfm_tons[n_min] * capacity_ratio[n_min]) / UnitConversions.convert(1, 'ton', 'Btu/hr')
    p_F1 = UnitConversions.convert(q_F1 * eir_F1, 'Btu', 'Wh') + fan_power_rated[n_min] * (cfm_tons[n_min] * capacity_ratio[n_min]) / UnitConversions.convert(1, 'ton', 'Btu/hr')

    q_k1_87 = q_F1_net + (q_B1_net - q_F1_net) / (82.0 - 67.0) * (87 - 67.0)
    q_k2_87 = q_B2_net + (q_A2_net - q_B2_net) / (95.0 - 82.0) * (87.0 - 82.0)
    n_Q = (q_Ev_net - q_k1_87) / (q_k2_87 - q_k1_87)
    m_Q = (q_B1_net - q_F1_net) / (82.0 - 67.0) * (1.0 - n_Q) + (q_A2_net - q_B2_net) / (95.0 - 82.0) * n_Q
    p_k1_87 = p_F1 + (p_B1 - p_F1) / (82.0 - 67.0) * (87.0 - 67.0)
    p_k2_87 = p_B2 + (p_A2 - p_B2) / (95.0 - 82.0) * (87.0 - 82.0)
    n_E = (p_Ev - p_k1_87) / (p_k2_87 - p_k1_87)
    m_E = (p_B1 - p_F1) / (82.0 - 67.0) * (1.0 - n_E) + (p_A2 - p_B2) / (95.0 - 82.0) * n_E

    c_T_1_1 = q_A2_net / (1.1 * (95.0 - 65.0))
    c_T_1_2 = q_F1_net
    c_T_1_3 = (q_B1_net - q_F1_net) / (82.0 - 67.0)
    t_1 = (c_T_1_2 - 67.0 * c_T_1_3 + 65.0 * c_T_1_1) / (c_T_1_1 - c_T_1_3)
    q_T_1 = q_F1_net + (q_B1_net - q_F1_net) / (82.0 - 67.0) * (t_1 - 67.0)
    p_T_1 = p_F1 + (p_B1 - p_F1) / (82.0 - 67.0) * (t_1 - 67.0)
    eer_T_1 = q_T_1 / p_T_1

    t_v = (q_Ev_net - 87.0 * m_Q + 65.0 * c_T_1_1) / (c_T_1_1 - m_Q)
    q_T_v = q_Ev_net + m_Q * (t_v - 87.0)
    p_T_v = p_Ev + m_E * (t_v - 87.0)
    eer_T_v = q_T_v / p_T_v

    c_T_2_1 = c_T_1_1
    c_T_2_2 = q_B2_net
    c_T_2_3 = (q_A2_net - q_B2_net) / (95.0 - 82.0)
    t_2 = (c_T_2_2 - 82.0 * c_T_2_3 + 65.0 * c_T_2_1) / (c_T_2_1 - c_T_2_3)
    q_T_2 = q_B2_net + (q_A2_net - q_B2_net) / (95.0 - 82.0) * (t_2 - 82.0)
    p_T_2 = p_B2 + (p_A2 - p_B2) / (95.0 - 82.0) * (t_2 - 82.0)
    eer_T_2 = q_T_2 / p_T_2

    d = (t_2**2 - t_1**2) / (t_v**2 - t_1**2)
    b = (eer_T_1 - eer_T_2 - d * (eer_T_1 - eer_T_v)) / (t_1 - t_2 - d * (t_1 - t_v))
    c = (eer_T_1 - eer_T_2 - b * (t_1 - t_2)) / (t_1**2 - t_2**2)
    a = eer_T_2 - b * t_2 - c * t_2**2

    e_tot = 0
    q_tot = 0
    t_bins = [67.0, 72.0, 77.0, 82.0, 87.0, 92.0, 97.0, 102.0]
    frac_hours = [0.214, 0.231, 0.216, 0.161, 0.104, 0.052, 0.018, 0.004]

    (0...8).each do |_i|
      bL = ((t_bins[_i] - 65.0) / (95.0 - 65.0)) * (q_A2_net / 1.1)
      q_k1 = q_F1_net + (q_B1_net - q_F1_net) / (82.0 - 67.0) * (t_bins[_i] - 67.0)
      p_k1 = p_F1 + (p_B1 - p_F1) / (82.0 - 67.0) * (t_bins[_i] - 67)
      q_k2 = q_B2_net + (q_A2_net - q_B2_net) / (95.0 - 82.0) * (t_bins[_i] - 82.0)
      p_k2 = p_B2 + (p_A2 - p_B2) / (95.0 - 82.0) * (t_bins[_i] - 82.0)

      if bL <= q_k1
        x_k1 = bL / q_k1
        q_Tj_N = x_k1 * q_k1 * frac_hours[_i]
        e_Tj_N = x_k1 * p_k1 * frac_hours[_i] / (1 - c_d * (1 - x_k1))
      elsif (q_k1 < bL) && (bL <= q_k2)
        q_Tj_N = bL * frac_hours[_i]
        eer_T_j = a + b * t_bins[_i] + c * t_bins[_i]**2
        e_Tj_N = q_Tj_N / eer_T_j
      else
        q_Tj_N = frac_hours[_i] * q_k2
        e_Tj_N = frac_hours[_i] * p_k2
      end

      q_tot += q_Tj_N
      e_tot += e_Tj_N
    end

    seer = q_tot / e_tot
    return seer
  end

  def self.set_heat_rated_cfm_per_ton_mshp(heat_pump, num_speeds)
    hp_ap = heat_pump.additional_properties

    hp_ap.heat_capacity_ratios = []
    hp_ap.heat_rated_cfm_per_ton = []

    (0...num_speeds).each do |i|
      hp_ap.heat_capacity_ratios << hp_ap.heat_min_capacity_ratio + i * (hp_ap.heat_max_capacity_ratio - hp_ap.heat_min_capacity_ratio) / (num_speeds - 1)
      hp_ap.heat_rated_cfm_per_ton << (hp_ap.heat_min_cfm_per_ton * hp_ap.heat_min_capacity_ratio + i * (hp_ap.heat_max_cfm_per_ton * hp_ap.heat_max_capacity_ratio - hp_ap.heat_min_cfm_per_ton * hp_ap.heat_min_capacity_ratio) / (num_speeds - 1)) / hp_ap.heat_capacity_ratios[-1]
    end
  end

  def self.set_heat_rated_eirs_mshp(heat_pump, num_speeds)
    hp_ap = heat_pump.additional_properties

    cops_norm = [1.792, 1.502, 1.308, 1.207, 1.145, 1.105, 1.077, 1.056, 1.041, 1.0]
    fan_powers_norm = [0.577, 0.625, 0.673, 0.720, 0.768, 0.814, 0.861, 0.907, 0.954, 1.0]

    cop_max_speed = 3.25 # 3.35 is an initial guess, final value solved for below

    fan_powers_rated = []
    cops_rated = []

    (0...num_speeds).each do |i|
      fan_powers_rated << hp_ap.fan_power_rated * fan_powers_norm[i]
      cops_rated << cop_max_speed * cops_norm[i]
    end

    cop_max_speed_1 = cop_max_speed
    cop_max_speed_2 = cop_max_speed
    error = heat_pump.heating_efficiency_hspf - calc_mshp_hspf(cops_rated, hp_ap.heat_c_d, hp_ap.heat_capacity_ratios, hp_ap.heat_rated_cfm_per_ton, fan_powers_rated, hp_ap.hp_min_temp, hp_ap.heat_eir_ft_spec, hp_ap.heat_cap_ft_spec)

    error1 = error
    error2 = error

    itmax = 50 # maximum iterations
    cvg = false
    final_n = nil

    (1...itmax + 1).each do |n|
      final_n = n
      (0...num_speeds).each do |i|
        cops_rated[i] = cop_max_speed * cops_norm[i]
      end

      error = heat_pump.heating_efficiency_hspf - calc_mshp_hspf(cops_rated, hp_ap.heat_c_d, hp_ap.heat_capacity_ratios, hp_ap.heat_rated_cfm_per_ton, fan_powers_rated, hp_ap.hp_min_temp, hp_ap.heat_eir_ft_spec, hp_ap.heat_cap_ft_spec)

      cop_max_speed, cvg, cop_max_speed_1, error1, cop_max_speed_2, error2 = MathTools.Iterate(cop_max_speed, error, cop_max_speed_1, error1, cop_max_speed_2, error2, n, cvg)

      if cvg
        break
      end
    end

    if (not cvg) || (final_n > itmax)
      cop_max_speed = UnitConversions.convert(0.4174 * hspf - 1.1134, 'Btu/hr', 'W') # Correlation developed from JonW's MatLab scripts. Only used if a cop cannot be found.
    end

    hp_ap.heat_rated_eirs = []
    (0...num_speeds).each do |i|
      hp_ap.heat_rated_eirs << calc_eir_from_cop(cop_max_speed * cops_norm[i], fan_powers_rated[i])
    end
  end

  def self.set_gshp_assumptions(heat_pump, weather)
    hp_ap = heat_pump.additional_properties

    hp_ap.design_chw = [85.0, weather.design.CoolingDrybulb - 15.0, weather.data.AnnualAvgDrybulb + 10.0].max # Temperature of water entering indoor coil,use 85F as lower bound
    hp_ap.design_delta_t = 10.0
    hp_ap.fluid_type = Constants.FluidPropyleneGlycol
    hp_ap.frac_glycol = 0.3
    if hp_ap.fluid_type == Constants.FluidWater
      hp_ap.design_hw = [45.0, weather.design.HeatingDrybulb + 35.0, weather.data.AnnualAvgDrybulb - 10.0].max # Temperature of fluid entering indoor coil, use 45F as lower bound for water
    else
      hp_ap.design_hw = [35.0, weather.design.HeatingDrybulb + 35.0, weather.data.AnnualAvgDrybulb - 10.0].min # Temperature of fluid entering indoor coil, use 35F as upper bound
    end
    hp_ap.ground_conductivity = 0.6 # Btu/h-ft-R
    hp_ap.ground_diffusivity = 0.0208
    hp_ap.grout_conductivity = 0.4 # Btu/h-ft-R
    hp_ap.bore_diameter = 5.0 # in
    hp_ap.pipe_size = 0.75 # in
    # Pipe nominal size conversion to pipe outside diameter and inside diameter,
    # only pipe sizes <= 2" are used here with DR11 (dimension ratio),
    if hp_ap.pipe_size == 0.75 # 3/4" pipe
      hp_ap.pipe_od = 1.050 # in
      hp_ap.pipe_id = 0.859 # in
    elsif hp_ap.pipe_size == 1.0 # 1" pipe
      hp_ap.pipe_od = 1.315 # in
      hp_ap.pipe_id = 1.076 # in
    elsif hp_ap.pipe_size == 1.25 # 1-1/4" pipe
      hp_ap.pipe_od = 1.660 # in
      hp_ap.pipe_id = 1.358 # in
    end
    hp_ap.pipe_cond = 0.23 # Btu/h-ft-R; Pipe thermal conductivity, default to high density polyethylene
    hp_ap.u_tube_spacing_type = 'b'
    # Calculate distance between pipes
    if hp_ap.u_tube_spacing_type == 'as'
      # Two tubes, spaced 1/8” apart at the center of the borehole
      hp_ap.u_tube_spacing = 0.125
    elsif hp_ap.u_tube_spacing_type == 'b'
      # Two tubes equally spaced between the borehole edges
      hp_ap.u_tube_spacing = 0.9661
    elsif hp_ap.u_tube_spacing_type == 'c'
      # Both tubes placed against outer edge of borehole
      hp_ap.u_tube_spacing = hp_ap.bore_diameter - 2 * hp_ap.pipe_od
    end
    hp_ap.shank_spacing = hp_ap.u_tube_spacing + hp_ap.pipe_od # Distance from center of pipe to center of pipe
  end

  def self.calc_mshp_hspf(cop_47, c_d, capacity_ratio, cfm_tons, fan_power_rated, hp_min_temp, heat_eir_ft_spec, heat_cap_ft_spec)
    n_max = (cop_47.length - 1.0) #-3 # Don't use max speed; FIXME: this is different than calc_mshp_seer?
    n_min = 0
    n_int = (n_min + (n_max - n_min) / 3.0).ceil.to_i

    tin = 70.0
    tout_3 = 17.0
    tout_2 = 35.0
    tout_0 = 62.0

    eir_H1_2 = calc_eir_from_cop(cop_47[n_max], fan_power_rated[n_max])
    eir_H3_2 = eir_H1_2 * MathTools.biquadratic(tin, tout_3, heat_eir_ft_spec[n_max])

    eir_adjv = calc_eir_from_cop(cop_47[n_int], fan_power_rated[n_int])
    eir_H2_v = eir_adjv * MathTools.biquadratic(tin, tout_2, heat_eir_ft_spec[n_int])

    eir_H1_1 = calc_eir_from_cop(cop_47[n_min], fan_power_rated[n_min])
    eir_H0_1 = eir_H1_1 * MathTools.biquadratic(tin, tout_0, heat_eir_ft_spec[n_min])

    q_H1_2 = capacity_ratio[n_max]
    q_H3_2 = q_H1_2 * MathTools.biquadratic(tin, tout_3, heat_cap_ft_spec[n_max])

    q_H2_v = capacity_ratio[n_int] * MathTools.biquadratic(tin, tout_2, heat_cap_ft_spec[n_int])

    q_H1_1 = capacity_ratio[n_min]
    q_H0_1 = q_H1_1 * MathTools.biquadratic(tin, tout_0, heat_cap_ft_spec[n_min])

    q_H1_2_net = q_H1_2 + fan_power_rated[n_max] * UnitConversions.convert(1, 'W', 'Btu/hr') * cfm_tons[n_max] * capacity_ratio[n_max] / UnitConversions.convert(1, 'ton', 'Btu/hr')
    q_H3_2_net = q_H3_2 + fan_power_rated[n_max] * UnitConversions.convert(1, 'W', 'Btu/hr') * cfm_tons[n_max] * capacity_ratio[n_max] / UnitConversions.convert(1, 'ton', 'Btu/hr')
    q_H2_v_net = q_H2_v + fan_power_rated[n_int] * UnitConversions.convert(1, 'W', 'Btu/hr') * cfm_tons[n_int] * capacity_ratio[n_int] / UnitConversions.convert(1, 'ton', 'Btu/hr')
    q_H1_1_net = q_H1_1 + fan_power_rated[n_min] * UnitConversions.convert(1, 'W', 'Btu/hr') * cfm_tons[n_min] * capacity_ratio[n_min] / UnitConversions.convert(1, 'ton', 'Btu/hr')
    q_H0_1_net = q_H0_1 + fan_power_rated[n_min] * UnitConversions.convert(1, 'W', 'Btu/hr') * cfm_tons[n_min] * capacity_ratio[n_min] / UnitConversions.convert(1, 'ton', 'Btu/hr')

    p_H1_2 = q_H1_2 * eir_H1_2 + fan_power_rated[n_max] * UnitConversions.convert(1, 'W', 'Btu/hr') * cfm_tons[n_max] * capacity_ratio[n_max] / UnitConversions.convert(1, 'ton', 'Btu/hr')
    p_H3_2 = q_H3_2 * eir_H3_2 + fan_power_rated[n_max] * UnitConversions.convert(1, 'W', 'Btu/hr') * cfm_tons[n_max] * capacity_ratio[n_max] / UnitConversions.convert(1, 'ton', 'Btu/hr')
    p_H2_v = q_H2_v * eir_H2_v + fan_power_rated[n_int] * UnitConversions.convert(1, 'W', 'Btu/hr') * cfm_tons[n_int] * capacity_ratio[n_int] / UnitConversions.convert(1, 'ton', 'Btu/hr')
    p_H1_1 = q_H1_1 * eir_H1_1 + fan_power_rated[n_min] * UnitConversions.convert(1, 'W', 'Btu/hr') * cfm_tons[n_min] * capacity_ratio[n_min] / UnitConversions.convert(1, 'ton', 'Btu/hr')
    p_H0_1 = q_H0_1 * eir_H0_1 + fan_power_rated[n_min] * UnitConversions.convert(1, 'W', 'Btu/hr') * cfm_tons[n_min] * capacity_ratio[n_min] / UnitConversions.convert(1, 'ton', 'Btu/hr')

    q_H35_2 = 0.9 * (q_H3_2_net + 0.6 * (q_H1_2_net - q_H3_2_net))
    p_H35_2 = 0.985 * (p_H3_2 + 0.6 * (p_H1_2 - p_H3_2))
    q_H35_1 = q_H1_1_net + (q_H0_1_net - q_H1_1_net) / (62.0 - 47.0) * (35.0 - 47.0)
    p_H35_1 = p_H1_1 + (p_H0_1 - p_H1_1) / (62.0 - 47.0) * (35.0 - 47.0)
    n_Q = (q_H2_v_net - q_H35_1) / (q_H35_2 - q_H35_1)
    m_Q = (q_H0_1_net - q_H1_1_net) / (62.0 - 47.0) * (1 - n_Q) + n_Q * (q_H35_2 - q_H3_2_net) / (35.0 - 17.0)
    n_E = (p_H2_v - p_H35_1) / (p_H35_2 - p_H35_1)
    m_E = (p_H0_1 - p_H1_1) / (62.0 - 47.0) * (1.0 - n_E) + n_E * (p_H35_2 - p_H3_2) / (35.0 - 17.0)

    t_OD = 5.0
    dHR = q_H1_2_net * (65.0 - t_OD) / 60.0

    c_T_3_1 = q_H1_1_net
    c_T_3_2 = (q_H0_1_net - q_H1_1_net) / (62.0 - 47.0)
    c_T_3_3 = 0.77 * dHR / (65.0 - t_OD)
    t_3 = (47.0 * c_T_3_2 + 65.0 * c_T_3_3 - c_T_3_1) / (c_T_3_2 + c_T_3_3)
    q_HT3_1 = q_H1_1_net + (q_H0_1_net - q_H1_1_net) / (62.0 - 47.0) * (t_3 - 47.0)
    p_HT3_1 = p_H1_1 + (p_H0_1 - p_H1_1) / (62.0 - 47.0) * (t_3 - 47.0)
    cop_T3_1 = q_HT3_1 / p_HT3_1

    c_T_v_1 = q_H2_v_net
    c_T_v_3 = c_T_3_3
    t_v = (35.0 * m_Q + 65.0 * c_T_v_3 - c_T_v_1) / (m_Q + c_T_v_3)
    q_HTv_v = q_H2_v_net + m_Q * (t_v - 35.0)
    p_HTv_v = p_H2_v + m_E * (t_v - 35.0)
    cop_Tv_v = q_HTv_v / p_HTv_v

    c_T_4_1 = q_H3_2_net
    c_T_4_2 = (q_H35_2 - q_H3_2_net) / (35.0 - 17.0)
    c_T_4_3 = c_T_v_3
    t_4 = (17.0 * c_T_4_2 + 65.0 * c_T_4_3 - c_T_4_1) / (c_T_4_2 + c_T_4_3)
    q_HT4_2 = q_H3_2_net + (q_H35_2 - q_H3_2_net) / (35.0 - 17.0) * (t_4 - 17.0)
    p_HT4_2 = p_H3_2 + (p_H35_2 - p_H3_2) / (35.0 - 17.0) * (t_4 - 17.0)
    cop_T4_2 = q_HT4_2 / p_HT4_2

    d = (t_3**2 - t_4**2) / (t_v**2 - t_4**2)
    b = (cop_T4_2 - cop_T3_1 - d * (cop_T4_2 - cop_Tv_v)) / (t_4 - t_3 - d * (t_4 - t_v))
    c = (cop_T4_2 - cop_T3_1 - b * (t_4 - t_3)) / (t_4**2 - t_3**2)
    a = cop_T4_2 - b * t_4 - c * t_4**2

    t_bins = [62.0, 57.0, 52.0, 47.0, 42.0, 37.0, 32.0, 27.0, 22.0, 17.0, 12.0, 7.0, 2.0, -3.0, -8.0]
    frac_hours = [0.132, 0.111, 0.103, 0.093, 0.100, 0.109, 0.126, 0.087, 0.055, 0.036, 0.026, 0.013, 0.006, 0.002, 0.001]

    # T_off = hp_min_temp
    t_off = 10.0
    t_on = t_off + 4.0
    etot = 0
    bLtot = 0

    (0...15).each do |_i|
      bL = ((65.0 - t_bins[_i]) / (65.0 - t_OD)) * 0.77 * dHR

      q_1 = q_H1_1_net + (q_H0_1_net - q_H1_1_net) / (62.0 - 47.0) * (t_bins[_i] - 47.0)
      p_1 = p_H1_1 + (p_H0_1 - p_H1_1) / (62.0 - 47.0) * (t_bins[_i] - 47.0)

      if (t_bins[_i] <= 17.0) || (t_bins[_i] >= 45.0)
        q_2 = q_H3_2_net + (q_H1_2_net - q_H3_2_net) * (t_bins[_i] - 17.0) / (47.0 - 17.0)
        p_2 = p_H3_2 + (p_H1_2 - p_H3_2) * (t_bins[_i] - 17.0) / (47.0 - 17.0)
      else
        q_2 = q_H3_2_net + (q_H35_2 - q_H3_2_net) * (t_bins[_i] - 17) / (35.0 - 17.0)
        p_2 = p_H3_2 + (p_H35_2 - p_H3_2) * (t_bins[_i] - 17.0) / (35.0 - 17.0)
      end

      if t_bins[_i] <= t_off
        delta = 0
      elsif t_bins[_i] >= t_on
        delta = 1.0
      else
        delta = 0.5
      end

      if bL <= q_1
        x_1 = bL / q_1
        e_Tj_n = delta * x_1 * p_1 * frac_hours[_i] / (1.0 - c_d * (1.0 - x_1))
      elsif (q_1 < bL) && (bL <= q_2)
        cop_T_j = a + b * t_bins[_i] + c * t_bins[_i]**2
        e_Tj_n = delta * frac_hours[_i] * bL / cop_T_j + (1.0 - delta) * bL * (frac_hours[_i])
      else
        e_Tj_n = delta * frac_hours[_i] * p_2 + frac_hours[_i] * (bL - delta * q_2)
      end

      bLtot += frac_hours[_i] * bL
      etot += e_Tj_n
    end

    hspf = bLtot / UnitConversions.convert(etot, 'Btu/hr', 'W')
    return hspf
  end

  def self.calc_sequential_load_fractions(load_fraction, remaining_fraction, availability_days)
    # Returns the EnergyPlus sequential load fractions for every day of the year
    if remaining_fraction > 0
      sequential_load_frac = load_fraction / remaining_fraction # Fraction of remaining load served by this system
    else
      sequential_load_frac = 0.0
    end
    sequential_load_fracs = availability_days.map { |d| d * sequential_load_frac }

    return sequential_load_fracs
  end

  def self.get_sequential_load_schedule(model, fractions)
    values = fractions.map { |f| f > 1 ? 1.0 : f.round(5) }

    if values.uniq.length == 1
      s = OpenStudio::Model::ScheduleConstant.new(model)
      s.setValue(values[0])
    else
      s = Schedule.create_ruleset_from_daily_season(model, values)
    end

    s.setName('Sequential Fraction Schedule')
    Schedule.set_schedule_type_limits(model, s, Constants.ScheduleTypeLimitsFraction)
    return s
  end

  def self.set_crankcase_assumptions(hvac_system)
    hvac_ap = hvac_system.additional_properties

    if hvac_system.is_a?(HPXML::HeatPump) && (hvac_system.fraction_heat_load_served <= 0)
      hvac_ap.crankcase_kw = 0.0
      hvac_ap.crankcase_temp = nil
    elsif hvac_system.is_a?(HPXML::HeatPump) && (hvac_system.heat_pump_type == HPXML::HVACTypeHeatPumpMiniSplit)
      hvac_ap.crankcase_kw = 0.0
      hvac_ap.crankcase_temp = nil
    elsif hvac_system.is_a?(HPXML::CoolingSystem) && (hvac_system.cooling_system_type == HPXML::HVACTypeMiniSplitAirConditioner)
      hvac_ap.crankcase_kw = 0.0
      hvac_ap.crankcase_temp = nil
    else
      hvac_ap.crankcase_kw = 0.05 * hvac_system.fraction_cool_load_served # From RESNET Publication No. 002-2017
      hvac_ap.crankcase_temp = 50.0 # From RESNET Publication No. 002-2017
    end
  end

  def self.set_heat_pump_temperatures(heat_pump)
    hp_ap = heat_pump.additional_properties

    # Sets:
    # 1. Minimum temperature (deg-F) for HP compressor operation
    # 2. Maximum temperature (deg-F) for HP supplemental heating operation
    if not heat_pump.backup_heating_switchover_temp.nil?
      hp_ap.hp_min_temp = heat_pump.backup_heating_switchover_temp
      hp_ap.supp_max_temp = heat_pump.backup_heating_switchover_temp
    else
      hp_ap.supp_max_temp = 40.0
      hp_ap.hp_min_temp = -40.0
    end
  end

  def self.get_default_duct_surface_area(duct_type, ncfl_ag, cfa_served, n_returns)
    # Fraction of primary ducts (ducts outside conditioned space)
    f_out = (ncfl_ag <= 1) ? 1.0 : 0.75

    if duct_type == HPXML::DuctTypeSupply
      primary_duct_area = 0.27 * cfa_served * f_out
      secondary_duct_area = 0.27 * cfa_served * (1.0 - f_out)
    elsif duct_type == HPXML::DuctTypeReturn
      b_r = (n_returns < 6) ? (0.05 * n_returns) : 0.25
      primary_duct_area = b_r * cfa_served * f_out
      secondary_duct_area = b_r * cfa_served * (1.0 - f_out)
    end

    return primary_duct_area, secondary_duct_area
  end

  def self.get_default_duct_locations(hpxml)
    primary_duct_location_hierarchy = [HPXML::LocationBasementConditioned,
                                       HPXML::LocationBasementUnconditioned,
                                       HPXML::LocationCrawlspaceVented,
                                       HPXML::LocationCrawlspaceUnvented,
                                       HPXML::LocationAtticVented,
                                       HPXML::LocationAtticUnvented,
                                       HPXML::LocationGarage]

    primary_duct_location = nil
    primary_duct_location_hierarchy.each do |space_type|
      if hpxml.has_space_type(space_type)
        primary_duct_location = space_type
        break
      end
    end
    secondary_duct_location = HPXML::LocationLivingSpace

    return primary_duct_location, secondary_duct_location
  end

  def self.get_installation_quality_cooling_coeff(f_chg)
    if f_chg <= 0
      qgr_values = [-9.46E-01, 4.93E-02, -1.18E-03, -1.15E+00]
      p_values = [-3.13E-01, 1.15E-02, 2.66E-03, -1.16E-01]
    else
      qgr_values = [-1.63E-01, 1.14E-02, -2.10E-04, -1.40E-01]
      p_values = [2.19E-01, -5.01E-03, 9.89E-04, 2.84E-01]
    end
    ff_chg_values = [26.67, 35.0]
    return qgr_values, p_values, ff_chg_values
  end

  def self.get_installation_quality_heating_coeff(f_chg)
    if f_chg <= 0
      qgr_values = [-0.0338595, 0.0202827, -2.6226343]
      p_values = [0.0615649, 0.0044554, -0.2598507]
    else
      qgr_values = [-0.0029514, 0.0007379, -0.0064112]
      p_values = [-0.0594134, 0.0159205, 1.8872153]
    end
    ff_chg_values = [8.33]
    return qgr_values, p_values, ff_chg_values
  end

  def self.apply_installation_quality(model, heating_system, cooling_system, unitary_system, htg_coil, clg_coil, control_zone)
    if not cooling_system.nil?
      charge_defect_ratio = cooling_system.charge_defect_ratio
      cool_airflow_defect_ratio = cooling_system.airflow_defect_ratio
    end
    if not heating_system.nil?
      heat_airflow_defect_ratio = heating_system.airflow_defect_ratio
    end
    return if (charge_defect_ratio.to_f.abs < 0.001) && (cool_airflow_defect_ratio.to_f.abs < 0.001) && (heat_airflow_defect_ratio.to_f.abs < 0.001)

    cool_airflow_rated_defect_ratio = []
    if (not clg_coil.nil?) && (cooling_system.fraction_cool_load_served > 0)
      clg_ap = cooling_system.additional_properties
      clg_cfm = cooling_system.cooling_airflow_cfm
      if clg_coil.to_CoilCoolingDXSingleSpeed.is_initialized
        cool_airflow_rated_defect_ratio = [UnitConversions.convert(clg_cfm, 'cfm', 'm^3/s') / clg_coil.ratedAirFlowRate.get - 1.0]
      elsif clg_coil.to_CoilCoolingDXMultiSpeed.is_initialized
        cool_airflow_rated_defect_ratio = clg_coil.stages.zip(clg_ap.cool_fan_speed_ratios).map { |stage, speed_ratio| UnitConversions.convert(clg_cfm * speed_ratio, 'cfm', 'm^3/s') / stage.ratedAirFlowRate.get - 1.0 }
      end
    end

    heat_airflow_rated_defect_ratio = []
    if (not htg_coil.nil?) && (heating_system.fraction_heat_load_served > 0)
      htg_ap = heating_system.additional_properties
      htg_cfm = heating_system.heating_airflow_cfm
      if htg_coil.to_CoilHeatingDXSingleSpeed.is_initialized
        heat_airflow_rated_defect_ratio = [UnitConversions.convert(htg_cfm, 'cfm', 'm^3/s') / htg_coil.ratedAirFlowRate.get - 1.0]
      elsif htg_coil.to_CoilHeatingDXMultiSpeed.is_initialized
        heat_airflow_rated_defect_ratio = htg_coil.stages.zip(htg_ap.heat_fan_speed_ratios).map { |stage, speed_ratio| UnitConversions.convert(htg_cfm * speed_ratio, 'cfm', 'm^3/s') / stage.ratedAirFlowRate.get - 1.0 }
      end
    end

    return if cool_airflow_rated_defect_ratio.empty? && heat_airflow_rated_defect_ratio.empty?

    obj_name = "#{unitary_system.name} install quality"

    tin_sensor = OpenStudio::Model::EnergyManagementSystemSensor.new(model, 'Zone Mean Air Temperature')
    tin_sensor.setName("#{obj_name} tin s")
    tin_sensor.setKeyName(control_zone.name.to_s)

    tout_sensor = OpenStudio::Model::EnergyManagementSystemSensor.new(model, 'Zone Outdoor Air Drybulb Temperature')
    tout_sensor.setName("#{obj_name} tt s")
    tout_sensor.setKeyName(control_zone.name.to_s)

    fault_program = OpenStudio::Model::EnergyManagementSystemProgram.new(model)
    fault_program.setName("#{obj_name} program")

    f_chg = charge_defect_ratio.to_f
    fault_program.addLine("Set F_CH = #{f_chg.round(3)}")

    if not cool_airflow_rated_defect_ratio.empty?
      if clg_coil.is_a? OpenStudio::Model::CoilCoolingDXSingleSpeed
        num_speeds = 1
        cool_cap_fff_curves = [clg_coil.totalCoolingCapacityFunctionOfFlowFractionCurve.to_CurveQuadratic.get]
        cool_eir_fff_curves = [clg_coil.energyInputRatioFunctionOfFlowFractionCurve.to_CurveQuadratic.get]
      elsif clg_coil.is_a? OpenStudio::Model::CoilCoolingDXMultiSpeed
        num_speeds = clg_coil.stages.size
        cool_cap_fff_curves = clg_coil.stages.map { |stage| stage.totalCoolingCapacityFunctionofFlowFractionCurve.to_CurveQuadratic.get }
        cool_eir_fff_curves = clg_coil.stages.map { |stage| stage.energyInputRatioFunctionofFlowFractionCurve.to_CurveQuadratic.get }
      else
        fail 'cooling coil not supported'
      end
      for speed in 0..(num_speeds - 1)
        cool_cap_fff_curve = cool_cap_fff_curves[speed]
        cool_cap_fff_act = OpenStudio::Model::EnergyManagementSystemActuator.new(cool_cap_fff_curve, 'Curve', 'Curve Result')
        cool_cap_fff_act.setName("#{obj_name} cap clg act")

        cool_eir_fff_curve = cool_eir_fff_curves[speed]
        cool_eir_fff_act = OpenStudio::Model::EnergyManagementSystemActuator.new(cool_eir_fff_curve, 'Curve', 'Curve Result')
        cool_eir_fff_act.setName("#{obj_name} eir clg act")

        # NOTE: heat pump (cooling) curves don't exhibit expected trends at extreme faults;
        fault_program.addLine("Set a1_AF_Qgr_c = #{cool_cap_fff_curve.coefficient1Constant}")
        fault_program.addLine("Set a2_AF_Qgr_c = #{cool_cap_fff_curve.coefficient2x}")
        fault_program.addLine("Set a3_AF_Qgr_c = #{cool_cap_fff_curve.coefficient3xPOW2}")
        fault_program.addLine("Set a1_AF_EIR_c = #{cool_eir_fff_curve.coefficient1Constant}")
        fault_program.addLine("Set a2_AF_EIR_c = #{cool_eir_fff_curve.coefficient2x}")
        fault_program.addLine("Set a3_AF_EIR_c = #{cool_eir_fff_curve.coefficient3xPOW2}")

        qgr_values, p_values, ff_chg_values = get_installation_quality_cooling_coeff(f_chg)

        fault_program.addLine("Set a1_CH_Qgr_c = #{qgr_values[0]}")
        fault_program.addLine("Set a2_CH_Qgr_c = #{qgr_values[1]}")
        fault_program.addLine("Set a3_CH_Qgr_c = #{qgr_values[2]}")
        fault_program.addLine("Set a4_CH_Qgr_c = #{qgr_values[3]}")

        fault_program.addLine("Set a1_CH_P_c = #{p_values[0]}")
        fault_program.addLine("Set a2_CH_P_c = #{p_values[1]}")
        fault_program.addLine("Set a3_CH_P_c = #{p_values[2]}")
        fault_program.addLine("Set a4_CH_P_c = #{p_values[3]}")

        ff_ch_c = 1.0 / (1.0 + (qgr_values[0] + (qgr_values[1] * ff_chg_values[0]) + (qgr_values[2] * ff_chg_values[1]) + (qgr_values[3] * f_chg)) * f_chg)
        fault_program.addLine("Set FF_CH_c = #{ff_ch_c.round(3)}")

        fault_program.addLine('Set q0_CH = a1_CH_Qgr_c')
        fault_program.addLine("Set q1_CH = a2_CH_Qgr_c*#{tin_sensor.name}")
        fault_program.addLine("Set q2_CH = a3_CH_Qgr_c*#{tout_sensor.name}")
        fault_program.addLine('Set q3_CH = a4_CH_Qgr_c*F_CH')
        fault_program.addLine('Set Y_CH_Q_c = 1 + ((q0_CH+(q1_CH)+(q2_CH)+(q3_CH))*F_CH)')

        fault_program.addLine('Set q0_AF_CH = a1_AF_Qgr_c')
        fault_program.addLine('Set q1_AF_CH = a2_AF_Qgr_c*FF_CH_c')
        fault_program.addLine('Set q2_AF_CH = a3_AF_Qgr_c*FF_CH_c*FF_CH_c')
        fault_program.addLine('Set p_CH_Q_c = Y_CH_Q_c/(q0_AF_CH+(q1_AF_CH)+(q2_AF_CH))')

        fault_program.addLine('Set p1_CH = a1_CH_P_c')
        fault_program.addLine("Set p2_CH = a2_CH_P_c*#{tin_sensor.name}")
        fault_program.addLine("Set p3_CH = a3_CH_P_c*#{tout_sensor.name}")
        fault_program.addLine('Set p4_CH = a4_CH_P_c*F_CH')
        fault_program.addLine('Set Y_CH_COP_c = Y_CH_Q_c/(1 + (p1_CH+(p2_CH)+(p3_CH)+(p4_CH))*F_CH)')

        fault_program.addLine('Set eir0_AF_CH = a1_AF_EIR_c')
        fault_program.addLine('Set eir1_AF_CH = a2_AF_EIR_c*FF_CH_c')
        fault_program.addLine('Set eir2_AF_CH = a3_AF_EIR_c*FF_CH_c*FF_CH_c')
        fault_program.addLine('Set p_CH_COP_c = Y_CH_COP_c*(eir0_AF_CH+(eir1_AF_CH)+(eir2_AF_CH))')

        fault_program.addLine("Set FF_AF_c = 1.0 + #{cool_airflow_rated_defect_ratio[speed].round(3)}")
        fault_program.addLine('Set FF_AF_comb_c = FF_CH_c * FF_AF_c')

        fault_program.addLine('Set q0_AF_comb = a1_AF_Qgr_c')
        fault_program.addLine('Set q1_AF_comb = a2_AF_Qgr_c*FF_AF_comb_c')
        fault_program.addLine('Set q2_AF_comb = a3_AF_Qgr_c*FF_AF_comb_c*FF_AF_comb_c')
        fault_program.addLine('Set p_AF_Q_c = q0_AF_comb+(q1_AF_comb)+(q2_AF_comb)')

        fault_program.addLine('Set eir0_AF_comb = a1_AF_EIR_c')
        fault_program.addLine('Set eir1_AF_comb = a2_AF_EIR_c*FF_AF_comb_c')
        fault_program.addLine('Set eir2_AF_comb = a3_AF_EIR_c*FF_AF_comb_c*FF_AF_comb_c')
        fault_program.addLine('Set p_AF_COP_c = 1.0/(eir0_AF_comb+(eir1_AF_comb)+(eir2_AF_comb))')

        fault_program.addLine("Set #{cool_cap_fff_act.name} = (p_CH_Q_c * p_AF_Q_c)")
        fault_program.addLine("Set #{cool_eir_fff_act.name} = (1.0 / (p_CH_COP_c * p_AF_COP_c))")
      end
    end

    if not heat_airflow_rated_defect_ratio.empty?

      if htg_coil.is_a? OpenStudio::Model::CoilHeatingDXSingleSpeed
        num_speeds = 1
        heat_cap_fff_curves = [htg_coil.totalHeatingCapacityFunctionofFlowFractionCurve.to_CurveQuadratic.get]
        heat_eir_fff_curves = [htg_coil.energyInputRatioFunctionofFlowFractionCurve.to_CurveQuadratic.get]
      elsif htg_coil.is_a? OpenStudio::Model::CoilHeatingDXMultiSpeed
        num_speeds = htg_coil.stages.size
        heat_cap_fff_curves = htg_coil.stages.map { |stage| stage.heatingCapacityFunctionofFlowFractionCurve.to_CurveQuadratic.get }
        heat_eir_fff_curves = htg_coil.stages.map { |stage| stage.energyInputRatioFunctionofFlowFractionCurve.to_CurveQuadratic.get }
      else
        fail 'heating coil not supported'
      end
      for speed in 0..(num_speeds - 1)
        heat_cap_fff_curve = heat_cap_fff_curves[speed]
        heat_cap_fff_act = OpenStudio::Model::EnergyManagementSystemActuator.new(heat_cap_fff_curve, 'Curve', 'Curve Result')
        heat_cap_fff_act.setName("#{obj_name} cap htg act")

        heat_eir_fff_curve = heat_eir_fff_curves[speed]
        heat_eir_fff_act = OpenStudio::Model::EnergyManagementSystemActuator.new(heat_eir_fff_curve, 'Curve', 'Curve Result')
        heat_eir_fff_act.setName("#{obj_name} eir htg act")

        fault_program.addLine("Set a1_AF_Qgr_h = #{heat_cap_fff_curve.coefficient1Constant}")
        fault_program.addLine("Set a2_AF_Qgr_h = #{heat_cap_fff_curve.coefficient2x}")
        fault_program.addLine("Set a3_AF_Qgr_h = #{heat_cap_fff_curve.coefficient3xPOW2}")
        fault_program.addLine("Set a1_AF_EIR_h = #{heat_eir_fff_curve.coefficient1Constant}")
        fault_program.addLine("Set a2_AF_EIR_h = #{heat_eir_fff_curve.coefficient2x}")
        fault_program.addLine("Set a3_AF_EIR_h = #{heat_eir_fff_curve.coefficient3xPOW2}")

        qgr_values, p_values, ff_chg_values = get_installation_quality_heating_coeff(f_chg)

        fault_program.addLine("Set a1_CH_Qgr_h = #{qgr_values[0]}")
        fault_program.addLine("Set a2_CH_Qgr_h = #{qgr_values[1]}")
        fault_program.addLine("Set a3_CH_Qgr_h = #{qgr_values[2]}")

        fault_program.addLine("Set a1_CH_P_h = #{p_values[0]}")
        fault_program.addLine("Set a2_CH_P_h = #{p_values[1]}")
        fault_program.addLine("Set a3_CH_P_h = #{p_values[2]}")

        ff_ch_h = 1 / (1 + (qgr_values[0] + qgr_values[1] * ff_chg_values[0] + qgr_values[2] * f_chg) * f_chg)
        fault_program.addLine("Set FF_CH_h = #{ff_ch_h.round(3)}")

        fault_program.addLine('Set qh1_CH = a1_CH_Qgr_h')
        fault_program.addLine("Set qh2_CH = a2_CH_Qgr_h*#{tout_sensor.name}")
        fault_program.addLine('Set qh3_CH = a3_CH_Qgr_h*F_CH')
        fault_program.addLine('Set Y_CH_Q_h = 1 + ((qh1_CH+(qh2_CH)+(qh3_CH))*F_CH)')

        fault_program.addLine('Set qh0_AF_CH = a1_AF_Qgr_h')
        fault_program.addLine('Set qh1_AF_CH = a2_AF_Qgr_h*FF_CH_h')
        fault_program.addLine('Set qh2_AF_CH = a3_AF_Qgr_h*FF_CH_h*FF_CH_h')
        fault_program.addLine('Set p_CH_Q_h = Y_CH_Q_h/(qh0_AF_CH + (qh1_AF_CH) +(qh2_AF_CH))')

        fault_program.addLine('Set ph1_CH = a1_CH_P_h')
        fault_program.addLine("Set ph2_CH = a2_CH_P_h*#{tout_sensor.name}")
        fault_program.addLine('Set ph3_CH = a3_CH_P_h*F_CH')
        fault_program.addLine('Set Y_CH_COP_h = Y_CH_Q_h/(1 + ((ph1_CH+(ph2_CH)+(ph3_CH))*F_CH))')

        fault_program.addLine('Set eirh0_AF_CH = a1_AF_EIR_h')
        fault_program.addLine('Set eirh1_AF_CH = a2_AF_EIR_h*FF_CH_h')
        fault_program.addLine('Set eirh2_AF_CH = a3_AF_EIR_h*FF_CH_h*FF_CH_h')
        fault_program.addLine('Set p_CH_COP_h = Y_CH_COP_h*(eirh0_AF_CH + (eirh1_AF_CH) + (eirh2_AF_CH))')

        fault_program.addLine("Set FF_AF_h = 1.0 + #{heat_airflow_rated_defect_ratio[speed].round(3)}")
        fault_program.addLine('Set FF_AF_comb_h = FF_CH_h * FF_AF_h')

        fault_program.addLine('Set qh0_AF_comb = a1_AF_Qgr_h')
        fault_program.addLine('Set qh1_AF_comb = a2_AF_Qgr_h*FF_AF_comb_h')
        fault_program.addLine('Set qh2_AF_comb = a3_AF_Qgr_h*FF_AF_comb_h*FF_AF_comb_h')
        fault_program.addLine('Set p_AF_Q_h = qh0_AF_comb+(qh1_AF_comb)+(qh2_AF_comb)')

        fault_program.addLine('Set eirh0_AF_comb = a1_AF_EIR_h')
        fault_program.addLine('Set eirh1_AF_comb = a2_AF_EIR_h*FF_AF_comb_h')
        fault_program.addLine('Set eirh2_AF_comb = a3_AF_EIR_h*FF_AF_comb_h*FF_AF_comb_h')
        fault_program.addLine('Set p_AF_COP_h = 1.0/(eirh0_AF_comb+(eirh1_AF_comb)+(eirh2_AF_comb))')

        fault_program.addLine("Set #{heat_cap_fff_act.name} = (p_CH_Q_h * p_AF_Q_h)")
        fault_program.addLine("Set #{heat_eir_fff_act.name} = 1.0 / (p_CH_COP_h * p_AF_COP_h)")
      end
    end
    program_calling_manager = OpenStudio::Model::EnergyManagementSystemProgramCallingManager.new(model)
    program_calling_manager.setName("#{obj_name} program manager")
    program_calling_manager.setCallingPoint('BeginTimestepBeforePredictor')
    program_calling_manager.addProgram(fault_program)
  end

  def self.get_default_gshp_pump_power()
    return 30.0 # W/ton, per ANSI/RESNET/ICC 301-2019 Section 4.4.5 (closed loop)
  end

  def self.apply_shared_systems(hpxml)
    applied_clg = apply_shared_cooling_systems(hpxml)
    applied_htg = apply_shared_heating_systems(hpxml)
    return unless (applied_clg || applied_htg)

    # Remove WLHP if not serving heating nor cooling
    hpxml.heat_pumps.each do |hp|
      next unless hp.heat_pump_type == HPXML::HVACTypeHeatPumpWaterLoopToAir
      next if hp.fraction_heat_load_served > 0
      next if hp.fraction_cool_load_served > 0

      hp.delete
    end

    # Remove any orphaned HVAC distributions
    hpxml.hvac_distributions.each do |hvac_distribution|
      hvac_systems = []
      hpxml.hvac_systems.each do |hvac_system|
        next if hvac_system.distribution_system_idref.nil?
        next unless hvac_system.distribution_system_idref == hvac_distribution.id

        hvac_systems << hvac_system
      end
      next unless hvac_systems.empty?

      hvac_distribution.delete
    end
  end

  def self.apply_shared_cooling_systems(hpxml)
    applied = false
    hpxml.cooling_systems.each do |cooling_system|
      next unless cooling_system.is_shared_system

      applied = true
      wlhp = nil
      distribution_system = cooling_system.distribution_system
      distribution_type = distribution_system.distribution_system_type

      # Calculate air conditioner SEER equivalent
      n_dweq = cooling_system.number_of_units_served.to_f
      aux = cooling_system.shared_loop_watts

      if cooling_system.cooling_system_type == HPXML::HVACTypeChiller

        # Chiller w/ baseboard or fan coil or water loop heat pump
        cap = cooling_system.cooling_capacity
        chiller_input = UnitConversions.convert(cooling_system.cooling_efficiency_kw_per_ton * UnitConversions.convert(cap, 'Btu/hr', 'ton'), 'kW', 'W')
        if distribution_type == HPXML::HVACDistributionTypeHydronic
          if distribution_system.hydronic_type == HPXML::HydronicTypeWaterLoop
            wlhp = hpxml.heat_pumps.select { |hp| hp.heat_pump_type == HPXML::HVACTypeHeatPumpWaterLoopToAir }[0]
            aux_dweq = wlhp.cooling_capacity / wlhp.cooling_efficiency_eer
          else
            aux_dweq = 0.0
          end
        elsif distribution_type == HPXML::HVACDistributionTypeAir
          if distribution_system.air_type == HPXML::AirTypeFanCoil
            aux_dweq = cooling_system.fan_coil_watts
          end
        end
        # ANSI/RESNET/ICC 301-2019 Equation 4.4-2
        seer_eq = (cap - 3.41 * aux - 3.41 * aux_dweq * n_dweq) / (chiller_input + aux + aux_dweq * n_dweq)

      elsif cooling_system.cooling_system_type == HPXML::HVACTypeCoolingTower

        # Cooling tower w/ water loop heat pump
        if distribution_type == HPXML::HVACDistributionTypeHydronic
          if distribution_system.hydronic_type == HPXML::HydronicTypeWaterLoop
            wlhp = hpxml.heat_pumps.select { |hp| hp.heat_pump_type == HPXML::HVACTypeHeatPumpWaterLoopToAir }[0]
            wlhp_cap = wlhp.cooling_capacity
            wlhp_input = wlhp_cap / wlhp.cooling_efficiency_eer
          end
        end
        # ANSI/RESNET/ICC 301-2019 Equation 4.4-3
        seer_eq = (wlhp_cap - 3.41 * aux / n_dweq) / (wlhp_input + aux / n_dweq)

      else
        fail "Unexpected cooling system type '#{cooling_system.cooling_system_type}'."
      end

      if seer_eq <= 0
        fail "Negative SEER equivalent calculated for cooling system '#{cooling_system.id}', double check inputs."
      end

      cooling_system.cooling_system_type = HPXML::HVACTypeCentralAirConditioner
      cooling_system.cooling_efficiency_seer = seer_eq.round(2)
      cooling_system.cooling_efficiency_kw_per_ton = nil
      cooling_system.cooling_capacity = nil # Autosize the equipment
      cooling_system.is_shared_system = false
      cooling_system.number_of_units_served = nil
      cooling_system.shared_loop_watts = nil
      cooling_system.shared_loop_motor_efficiency = nil
      cooling_system.fan_coil_watts = nil

      # Assign new distribution system to air conditioner
      if distribution_type == HPXML::HVACDistributionTypeHydronic
        if distribution_system.hydronic_type == HPXML::HydronicTypeWaterLoop
          # Assign WLHP air distribution
          cooling_system.distribution_system_idref = wlhp.distribution_system_idref
          wlhp.fraction_cool_load_served = 0.0
          wlhp.fraction_heat_load_served = 0.0
        else
          # Assign DSE=1
          hpxml.hvac_distributions.add(id: "#{cooling_system.id}AirDistributionSystem",
                                       distribution_system_type: HPXML::HVACDistributionTypeDSE,
                                       annual_cooling_dse: 1.0,
                                       annual_heating_dse: 1.0)
          cooling_system.distribution_system_idref = hpxml.hvac_distributions[-1].id
        end
      elsif (distribution_type == HPXML::HVACDistributionTypeAir) && (distribution_system.air_type == HPXML::AirTypeFanCoil)
        # Convert "fan coil" air distribution system to "regular velocity"
        if distribution_system.hvac_systems.size > 1
          # Has attached heating system, so create a copy specifically for the cooling system
          hpxml.hvac_distributions << distribution_system.dup
          hpxml.hvac_distributions[-1].id += "#{cooling_system.id}AirDistributionSystem"
          cooling_system.distribution_system_idref = hpxml.hvac_distributions[-1].id
        end
        hpxml.hvac_distributions[-1].air_type = HPXML::AirTypeRegularVelocity
        if hpxml.hvac_distributions[-1].duct_leakage_measurements.select { |lm| (lm.duct_type == HPXML::DuctTypeSupply) && (lm.duct_leakage_total_or_to_outside == HPXML::DuctLeakageToOutside) }.size == 0
          # Assign zero supply leakage
          hpxml.hvac_distributions[-1].duct_leakage_measurements.add(duct_type: HPXML::DuctTypeSupply,
                                                                     duct_leakage_units: HPXML::UnitsCFM25,
                                                                     duct_leakage_value: 0,
                                                                     duct_leakage_total_or_to_outside: HPXML::DuctLeakageToOutside)
        end
        if hpxml.hvac_distributions[-1].duct_leakage_measurements.select { |lm| (lm.duct_type == HPXML::DuctTypeReturn) && (lm.duct_leakage_total_or_to_outside == HPXML::DuctLeakageToOutside) }.size == 0
          # Assign zero return leakage
          hpxml.hvac_distributions[-1].duct_leakage_measurements.add(duct_type: HPXML::DuctTypeReturn,
                                                                     duct_leakage_units: HPXML::UnitsCFM25,
                                                                     duct_leakage_value: 0,
                                                                     duct_leakage_total_or_to_outside: HPXML::DuctLeakageToOutside)
        end
      end
    end

    return applied
  end

  def self.apply_shared_heating_systems(hpxml)
    applied = false
    hpxml.heating_systems.each do |heating_system|
      next unless heating_system.is_shared_system

      applied = true
      distribution_system = heating_system.distribution_system
      distribution_type = distribution_system.distribution_system_type
      hydronic_type = distribution_system.hydronic_type

      if heating_system.heating_system_type == HPXML::HVACTypeBoiler && hydronic_type.to_s == HPXML::HydronicTypeWaterLoop

        # Shared boiler w/ water loop heat pump
        # Per ANSI/RESNET/ICC 301-2019 Section 4.4.7.2, model as:
        # A) heat pump with constant efficiency and duct losses, fraction heat load served = 1/COP
        # B) boiler, fraction heat load served = 1-1/COP
        fraction_heat_load_served = heating_system.fraction_heat_load_served

        # Heat pump
        # If this approach is ever removed, also remove code in HVACSizing.apply_hvac_loads()
        wlhp = hpxml.heat_pumps.select { |hp| hp.heat_pump_type == HPXML::HVACTypeHeatPumpWaterLoopToAir }[0]
        wlhp.fraction_heat_load_served = fraction_heat_load_served * (1.0 / wlhp.heating_efficiency_cop)
        wlhp.fraction_cool_load_served = 0.0

        # Boiler
        heating_system.fraction_heat_load_served = fraction_heat_load_served * (1.0 - 1.0 / wlhp.heating_efficiency_cop)
      end

      heating_system.heating_capacity = nil # Autosize the equipment
    end

    return applied
  end

  def self.set_num_speeds(hvac_system)
    hvac_ap = hvac_system.additional_properties

    if hvac_system.is_a?(HPXML::CoolingSystem) && (hvac_system.cooling_system_type == HPXML::HVACTypeRoomAirConditioner)
      hvac_ap.num_speeds = 1
    elsif (hvac_system.is_a?(HPXML::CoolingSystem) && (hvac_system.cooling_system_type == HPXML::HVACTypeMiniSplitAirConditioner)) ||
          (hvac_system.is_a?(HPXML::HeatPump) && (hvac_system.heat_pump_type == HPXML::HVACTypeHeatPumpMiniSplit))
      hvac_ap.speed_indices = [1, 3, 5, 9] # Speeds we model
      hvac_ap.num_speeds = hvac_ap.speed_indices.size
    elsif hvac_system.compressor_type == HPXML::HVACCompressorTypeSingleStage
      hvac_ap.num_speeds = 1
    elsif hvac_system.compressor_type == HPXML::HVACCompressorTypeTwoStage
      hvac_ap.num_speeds =  2
    elsif hvac_system.compressor_type == HPXML::HVACCompressorTypeVariableSpeed
      hvac_ap.num_speeds =  4
    end
  end

  def self.calc_rated_airflow(capacity, rated_cfm_per_ton, capacity_ratio)
    return UnitConversions.convert(capacity, 'Btu/hr', 'ton') * UnitConversions.convert(rated_cfm_per_ton, 'cfm', 'm^3/s') * capacity_ratio
  end

  def self.is_central_air_conditioner_and_furnace(hpxml, heating_system, cooling_system)
    if not (hpxml.heating_systems.include?(heating_system) && (heating_system.heating_system_type == HPXML::HVACTypeFurnace))
      return false
    end
    if not (hpxml.cooling_systems.include?(cooling_system) && (cooling_system.cooling_system_type == HPXML::HVACTypeCentralAirConditioner))
      return false
    end

    return true
  end

  def self.get_hpxml_hvac_systems(hpxml)
    # Returns a list of heating/cooling systems, incorporating whether
    # multiple systems are connected to the same distribution system
    # (e.g., a furnace + central air conditioner w/ the same ducts).
    hvac_systems = []

    hpxml.cooling_systems.each do |cooling_system|
      heating_system = nil
      if is_central_air_conditioner_and_furnace(hpxml, cooling_system.attached_heating_system, cooling_system)
        heating_system = cooling_system.attached_heating_system
      end
      hvac_systems << { cooling: cooling_system,
                        heating: heating_system }
    end

    hpxml.heating_systems.each do |heating_system|
      if is_central_air_conditioner_and_furnace(hpxml, heating_system, heating_system.attached_cooling_system)
        next # Already processed combined AC+furnace
      end
      hvac_systems << { cooling: nil,
                        heating: heating_system }
    end

    hpxml.heat_pumps.each do |heat_pump|
      hvac_systems << { cooling: heat_pump,
                        heating: heat_pump }
    end

    return hvac_systems
  end

  def self.ensure_nonzero_sizing_values(hpxml)
    min_capacity = 1.0 # Btuh
    min_airflow = 3.0 # cfm; E+ min airflow is 0.001 m3/s
    hpxml.heating_systems.each do |htg_sys|
      htg_sys.heating_capacity = [htg_sys.heating_capacity, min_capacity].max
      htg_sys.heating_airflow_cfm = [htg_sys.heating_airflow_cfm, min_airflow].max
    end
    hpxml.cooling_systems.each do |clg_sys|
      clg_sys.cooling_capacity = [clg_sys.cooling_capacity, min_capacity].max
      clg_sys.cooling_airflow_cfm = [clg_sys.cooling_airflow_cfm, min_airflow].max
    end
    hpxml.heat_pumps.each do |hp_sys|
      hp_sys.cooling_capacity = [hp_sys.cooling_capacity, min_capacity].max
      hp_sys.cooling_airflow_cfm = [hp_sys.cooling_airflow_cfm, min_airflow].max
      hp_sys.additional_properties.cooling_capacity_sensible = [hp_sys.additional_properties.cooling_capacity_sensible, min_capacity].max
      hp_sys.heating_capacity = [hp_sys.heating_capacity, min_capacity].max
      hp_sys.heating_airflow_cfm = [hp_sys.heating_airflow_cfm, min_airflow].max
      if not hp_sys.heating_capacity_17F.nil?
        hp_sys.heating_capacity_17F = [hp_sys.heating_capacity_17F, min_capacity].max
      end
      if not hp_sys.backup_heating_capacity.nil?
        hp_sys.backup_heating_capacity = [hp_sys.backup_heating_capacity, min_capacity].max
      end
    end
  end

  def self.get_dehumidifier_default_values(capacity)
    rh_setpoint = 0.6
    if capacity <= 25.0
      ief = 0.79
    elsif capacity <= 35.0
      ief = 0.95
    elsif capacity <= 54.0
      ief = 1.04
    elsif capacity < 75.0
      ief = 1.20
    else
      ief = 1.82
    end

    return { rh_setpoint: rh_setpoint, ief: ief }
  end

  def self.set_demand_flexibility(hvac_system)
    hvac_ap = hvac_system.additional_properties

    hvac_ap.demand_flexibility = false
    if hvac_system.is_a?(HPXML::HeatingSystem) || hvac_system.is_a?(HPXML::CoolingSystem)
      if hvac_system.modulating || hvac_system.dual_source
        hvac_ap.demand_flexibility = true
      end
    elsif hvac_system.is_a?(HPXML::HeatPump)
      if hvac_system.modulating || hvac_system.dual_source || hvac_system.ihp_grid_ac || hvac_system.ihp_ice_storage || hvac_system.ihp_pcm_storage
        hvac_ap.demand_flexibility = true
      end
    end
  end
end<|MERGE_RESOLUTION|>--- conflicted
+++ resolved
@@ -345,7 +345,6 @@
         coil_system = create_coil_system_ihp(model, clg_coil, htg_coil, grid_clg_coil, chiller_coil, supp_chiller_coil, storage)
         htg_coil = coil_system
         clg_coil = coil_system
-        # hvac_map[heat_pump.id] << coil_system
       end
 
       # Unitary System
@@ -354,11 +353,7 @@
     end
 
     # Air Loop
-<<<<<<< HEAD
-    air_loop = create_air_loop(model, obj_name, air_loop_unitary, control_zone, sequential_heat_load_frac, sequential_cool_load_frac, fan_cfm, stpt_manager, supp_chiller_coil)
-=======
-    air_loop = create_air_loop(model, obj_name, air_loop_unitary, control_zone, sequential_heat_load_fracs, sequential_cool_load_fracs, fan_cfm)
->>>>>>> 87c1eecc
+    air_loop = create_air_loop(model, obj_name, air_loop_unitary, control_zone, sequential_heat_load_fracs, sequential_cool_load_fracs, fan_cfm, stpt_manager, supp_chiller_coil)
     hvac_map[heat_pump.id] << air_loop
 
     # HVAC Installation Quality
@@ -1845,7 +1840,6 @@
     return air_loop_unitary
   end
 
-<<<<<<< HEAD
   def self.create_air_loop_unitary_hp(model, obj_name, fan, htg_coil, clg_coil, htg_supp_coil, htg_cfm, clg_cfm, supp_max_temp, grid_clg_coil, chiller_coil, supp_chiller_coil, storage)
     # Unitary Heat Pump Air-To-Air
     air_loop_unitary_hp = OpenStudio::Model::AirLoopHVACUnitaryHeatPumpAirToAir.new(model, model.alwaysOnDiscreteSchedule, fan, htg_coil, clg_coil, htg_supp_coil)
@@ -1906,10 +1900,7 @@
     return coil_system
   end
 
-  def self.create_air_loop(model, obj_name, system, control_zone, sequential_heat_load_frac, sequential_cool_load_frac, airflow_cfm, stpt_manager = nil, supp_chiller_coil = nil)
-=======
-  def self.create_air_loop(model, obj_name, system, control_zone, sequential_heat_load_fracs, sequential_cool_load_fracs, airflow_cfm)
->>>>>>> 87c1eecc
+  def self.create_air_loop(model, obj_name, system, control_zone, sequential_heat_load_fracs, sequential_cool_load_fracs, airflow_cfm, stpt_manager = nil, supp_chiller_coil = nil)
     air_loop = OpenStudio::Model::AirLoopHVAC.new(model)
     air_loop.setAvailabilitySchedule(model.alwaysOnDiscreteSchedule)
     air_loop.setName(obj_name + ' airloop')
