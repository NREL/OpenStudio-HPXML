--- conflicted
+++ resolved
@@ -4,13 +4,13 @@
 class HVAC
   AirSourceHeatRatedODB = 47.0 # degF, Rated outdoor drybulb for air-source systems, heating
   AirSourceHeatRatedIDB = 70.0 # degF, Rated indoor drybulb for air-source systems, heating
-  #wet-bulb temperatures not required for heating
+  # wet-bulb temperatures not required for heating
   AirSourceCoolRatedODB = 95.0 # degF, Rated outdoor drybulb for air-source systems, cooling
   AirSourceCoolRatedOWB = 75.0 # degF, Rated outdoor wetbulb for air-source systems, cooling
   AirSourceCoolRatedIWB = 67.0 # degF, Rated indoor wetbulb for air-source systems, cooling
   AirSourceCoolRatedIDB = 80.0 # degF, Rated indoor drybulb for air-source systems, cooling
   CrankcaseHeaterTemp = 50.0 # degF
-  #temperatures for rated operating point, using terminology from Cutler (2013)
+  # temperatures for rated operating point, using terminology from Cutler (2013)
 
   # TODO
   #
@@ -3505,22 +3505,13 @@
 
       p_atm = UnitConversions.convert(1, 'atm', 'psi')
 
-<<<<<<< HEAD
-      ao = Psychrometrics.CoilAoFactor(runner, dB_rated, p_atm, UnitConversions.convert(1, 'ton', 'kBtu/hr'), cool_nominal_cfm_per_ton, cooling_system.cooling_shr, win)
-      
+      ao = Psychrometrics.CoilAoFactor(dB_rated, p_atm, UnitConversions.convert(1, 'ton', 'kBtu/hr'), cool_nominal_cfm_per_ton, cooling_system.cooling_shr, win)
+
       clg_ap.a_o = ao
       clg_ap.cool_rated_shrs_gross = []
       clg_ap.cool_capacity_ratios.each_with_index do |capacity_ratio, i|
         # Calculate the SHR for each speed. Use maximum value of 0.98 to prevent E+ bypass factor calculation errors
-        clg_ap.cool_rated_shrs_gross << [Psychrometrics.CalculateSHR(runner, dB_rated, p_atm, UnitConversions.convert(capacity_ratio, 'ton', 'kBtu/hr'), clg_ap.cool_rated_cfm_per_ton[i] * capacity_ratio, ao, win), 0.98].min
-=======
-      ao = Psychrometrics.CoilAoFactor(dB_rated, p_atm, UnitConversions.convert(1, 'ton', 'kBtu/hr'), cool_nominal_cfm_per_ton, cooling_system.cooling_shr, win)
-
-      clg_ap.cool_rated_shrs_gross = []
-      clg_ap.cool_capacity_ratios.each_with_index do |capacity_ratio, i|
-        # Calculate the SHR for each speed. Use maximum value of 0.98 to prevent E+ bypass factor calculation errors
         clg_ap.cool_rated_shrs_gross << [Psychrometrics.CalculateSHR(dB_rated, p_atm, UnitConversions.convert(capacity_ratio, 'ton', 'kBtu/hr'), clg_ap.cool_rated_cfm_per_ton[i] * capacity_ratio, ao, win), 0.98].min
->>>>>>> 5b61ad23
       end
     end
   end
