# frozen_string_literal: true

# Collection of methods related to HVAC systems.
module HVAC
  AirSourceHeatRatedODB = 47.0 # degF, Rated outdoor drybulb for air-source systems, heating
  AirSourceHeatRatedIDB = 70.0 # degF, Rated indoor drybulb for air-source systems, heating
  AirSourceCoolRatedODB = 95.0 # degF, Rated outdoor drybulb for air-source systems, cooling
  AirSourceCoolRatedOWB = 75.0 # degF, Rated outdoor wetbulb for air-source systems, cooling
  AirSourceCoolRatedIDB = 80.0 # degF, Rated indoor drybulb for air-source systems, cooling
  AirSourceCoolRatedIWB = 67.0 # degF, Rated indoor wetbulb for air-source systems, cooling
  CrankcaseHeaterTemp = 50.0 # degF, RESNET MINHERS Addendum 82

  # Adds any HVAC Systems to the OpenStudio model.
  #
  # @param runner [OpenStudio::Measure::OSRunner] Object typically used to display warnings
  # @param model [OpenStudio::Model::Model] OpenStudio Model object
  # @param weather [WeatherFile] Weather object containing EPW information
  # @param spaces [Hash] Map of HPXML locations => OpenStudio Space objects
  # @param hpxml_bldg [HPXML::Building] HPXML Building object representing an individual dwelling unit
  # @param hpxml_header [HPXML::Header] HPXML Header object (one per HPXML file)
  # @param schedules_file [SchedulesFile] SchedulesFile wrapper class instance of detailed schedule files
  # @param hvac_season_days [Hash] Map of htg/clg => Array of 365 days with 1s during the heating/cooling season and 0s otherwise
  # @return [Hash] Map of HPXML System ID -> AirLoopHVAC (or ZoneHVACFourPipeFanCoil)
  def self.apply_hvac_systems(runner, model, weather, spaces, hpxml_bldg, hpxml_header, schedules_file, hvac_season_days)
    # Init
    hvac_remaining_load_fracs = { htg: 1.0, clg: 1.0 }
    airloop_map = {}

    if hpxml_bldg.hvac_controls.size == 0
      return airloop_map
    end

    hvac_unavailable_periods = { htg: Schedule.get_unavailable_periods(runner, SchedulesFile::Columns[:SpaceHeating].name, hpxml_header.unavailable_periods),
                                 clg: Schedule.get_unavailable_periods(runner, SchedulesFile::Columns[:SpaceCooling].name, hpxml_header.unavailable_periods) }

    apply_unit_multiplier(hpxml_bldg, hpxml_header)
    ensure_nonzero_sizing_values(hpxml_bldg)
    apply_ideal_air_system(model, weather, spaces, hpxml_bldg, hpxml_header, hvac_season_days, hvac_unavailable_periods, hvac_remaining_load_fracs)
    apply_cooling_system(runner, model, weather, spaces, hpxml_bldg, hpxml_header, schedules_file, airloop_map, hvac_season_days, hvac_unavailable_periods, hvac_remaining_load_fracs)
    hp_backup_obj = apply_heating_system(runner, model, weather, spaces, hpxml_bldg, hpxml_header, schedules_file, airloop_map, hvac_season_days, hvac_unavailable_periods, hvac_remaining_load_fracs)
    apply_heat_pump(runner, model, weather, spaces, hpxml_bldg, hpxml_header, schedules_file, airloop_map, hvac_season_days, hvac_unavailable_periods, hvac_remaining_load_fracs, hp_backup_obj)

    return airloop_map
  end

  # Adds any HPXML Cooling Systems to the OpenStudio model.
  # TODO for adding more description (e.g., around sequential load fractions)
  #
  # @param runner [OpenStudio::Measure::OSRunner] Object typically used to display warnings
  # @param model [OpenStudio::Model::Model] OpenStudio Model object
  # @param weather [WeatherFile] Weather object containing EPW information
  # @param spaces [Hash] Map of HPXML locations => OpenStudio Space objects
  # @param hpxml_bldg [HPXML::Building] HPXML Building object representing an individual dwelling unit
  # @param hpxml_header [HPXML::Header] HPXML Header object (one per HPXML file)
  # @param schedules_file [SchedulesFile] SchedulesFile wrapper class instance of detailed schedule files
  # @param airloop_map [Hash] Map of HPXML System ID => OpenStudio AirLoopHVAC (or ZoneHVACFourPipeFanCoil or ZoneHVACBaseboardConvectiveWater) objects
  # @param hvac_season_days [Hash] Map of htg/clg => Array of 365 days with 1s during the heating/cooling season and 0s otherwise
  # @param hvac_unavailable_periods [Hash] Map of htg/clg => HPXML::UnavailablePeriods for heating/cooling
  # @param hvac_remaining_load_fracs [Hash] Map of htg/clg => Fraction of heating/cooling load that has not yet been met
  # @return [nil]
  def self.apply_cooling_system(runner, model, weather, spaces, hpxml_bldg, hpxml_header, schedules_file, airloop_map,
                                hvac_season_days, hvac_unavailable_periods, hvac_remaining_load_fracs)
    conditioned_zone = spaces[HPXML::LocationConditionedSpace].thermalZone.get

    get_hpxml_hvac_systems(hpxml_bldg).each do |hvac_system|
      next if hvac_system[:cooling].nil?
      next unless hvac_system[:cooling].is_a? HPXML::CoolingSystem

      cooling_system = hvac_system[:cooling]
      heating_system = hvac_system[:heating]

      check_distribution_system(cooling_system, cooling_system.cooling_system_type)

      hvac_sequential_load_fracs = {}

      # Calculate cooling sequential load fractions
      hvac_sequential_load_fracs[:clg] = calc_sequential_load_fractions(cooling_system.fraction_cool_load_served.to_f, hvac_remaining_load_fracs[:clg], hvac_season_days[:clg])
      hvac_remaining_load_fracs[:clg] -= cooling_system.fraction_cool_load_served.to_f

      # Calculate heating sequential load fractions
      if not heating_system.nil?
        hvac_sequential_load_fracs[:htg] = calc_sequential_load_fractions(heating_system.fraction_heat_load_served, hvac_remaining_load_fracs[:htg], hvac_season_days[:htg])
        hvac_remaining_load_fracs[:htg] -= heating_system.fraction_heat_load_served
      elsif cooling_system.has_integrated_heating
        hvac_sequential_load_fracs[:htg] = calc_sequential_load_fractions(cooling_system.integrated_heating_system_fraction_heat_load_served, hvac_remaining_load_fracs[:htg], hvac_season_days[:htg])
        hvac_remaining_load_fracs[:htg] -= cooling_system.integrated_heating_system_fraction_heat_load_served
      else
        hvac_sequential_load_fracs[:htg] = [0]
      end

      sys_id = cooling_system.id
      case cooling_system.cooling_system_type
      when HPXML::HVACTypeCentralAirConditioner, HPXML::HVACTypeRoomAirConditioner,
           HPXML::HVACTypeMiniSplitAirConditioner, HPXML::HVACTypePTAC
        airloop_map[sys_id] = apply_air_source_hvac_systems(runner, model, weather, cooling_system, heating_system, hvac_sequential_load_fracs,
                                                            conditioned_zone, hvac_unavailable_periods, schedules_file, hpxml_bldg, hpxml_header)
      when HPXML::HVACTypeEvaporativeCooler
        airloop_map[sys_id] = apply_evaporative_cooler(model, cooling_system, hvac_sequential_load_fracs, conditioned_zone, hvac_unavailable_periods,
                                                       hpxml_bldg.building_construction.number_of_units)
      end
    end
  end

  # Adds any HPXML Heating Systems to the OpenStudio model.
  # TODO for adding more description (e.g., around sequential load fractions)
  #
  # @param runner [OpenStudio::Measure::OSRunner] Object typically used to display warnings
  # @param model [OpenStudio::Model::Model] OpenStudio Model object
  # @param weather [WeatherFile] Weather object containing EPW information
  # @param spaces [Hash] Map of HPXML locations => OpenStudio Space objects
  # @param hpxml_bldg [HPXML::Building] HPXML Building object representing an individual dwelling unit
  # @param hpxml_header [HPXML::Header] HPXML Header object (one per HPXML file)
  # @param schedules_file [SchedulesFile] SchedulesFile wrapper class instance of detailed schedule files
  # @param airloop_map [Hash] Map of HPXML System ID => OpenStudio AirLoopHVAC (or ZoneHVACFourPipeFanCoil or ZoneHVACBaseboardConvectiveWater) objects
  # @param hvac_season_days [Hash] Map of htg/clg => Array of 365 days with 1s during the heating/cooling season and 0s otherwise
  # @param hvac_unavailable_periods [Hash] Map of htg/clg => HPXML::UnavailablePeriods for heating/cooling
  # @param hvac_remaining_load_fracs [Hash] Map of htg/clg => Fraction of heating/cooling load that has not yet been met
  # @return [TODO] TODO
  def self.apply_heating_system(runner, model, weather, spaces, hpxml_bldg, hpxml_header, schedules_file, airloop_map,
                                hvac_season_days, hvac_unavailable_periods, hvac_remaining_load_fracs)
    conditioned_zone = spaces[HPXML::LocationConditionedSpace].thermalZone.get
    hp_backup_obj = nil

    get_hpxml_hvac_systems(hpxml_bldg).each do |hvac_system|
      next if hvac_system[:heating].nil?
      next unless hvac_system[:heating].is_a? HPXML::HeatingSystem

      cooling_system = hvac_system[:cooling]
      heating_system = hvac_system[:heating]

      check_distribution_system(heating_system, heating_system.heating_system_type)

      if (heating_system.heating_system_type == HPXML::HVACTypeFurnace) && (not cooling_system.nil?)
        next # Already processed combined AC+furnace
      end

      hvac_sequential_load_fracs = {}

      # Calculate heating sequential load fractions
      if heating_system.is_heat_pump_backup_system
        # Heating system will be last in the EquipmentList and should meet entirety of
        # remaining load during the heating season.
        hvac_sequential_load_fracs[:htg] = hvac_season_days[:htg].map(&:to_f)
        if not heating_system.fraction_heat_load_served.nil?
          fail 'Heat pump backup system cannot have a fraction heat load served specified.'
        end
      else
        hvac_sequential_load_fracs[:htg] = calc_sequential_load_fractions(heating_system.fraction_heat_load_served, hvac_remaining_load_fracs[:htg], hvac_season_days[:htg])
        hvac_remaining_load_fracs[:htg] -= heating_system.fraction_heat_load_served
      end

      sys_id = heating_system.id
      case heating_system.heating_system_type
      when HPXML::HVACTypeFurnace
        airloop_map[sys_id] = apply_air_source_hvac_systems(runner, model, weather, nil, heating_system, hvac_sequential_load_fracs,
                                                            conditioned_zone, hvac_unavailable_periods, schedules_file, hpxml_bldg, hpxml_header)
      when HPXML::HVACTypeBoiler
        airloop_map[sys_id] = apply_boiler(runner, model, heating_system, hvac_sequential_load_fracs, conditioned_zone, hvac_unavailable_periods)
      when HPXML::HVACTypeElectricResistance
        apply_electric_baseboard(model, heating_system, hvac_sequential_load_fracs, conditioned_zone, hvac_unavailable_periods)
      when HPXML::HVACTypeStove, HPXML::HVACTypeSpaceHeater, HPXML::HVACTypeWallFurnace,
           HPXML::HVACTypeFloorFurnace, HPXML::HVACTypeFireplace
        apply_unit_heater(model, heating_system, hvac_sequential_load_fracs, conditioned_zone, hvac_unavailable_periods)
      end

      next unless heating_system.is_heat_pump_backup_system

      # Store OS object for later use
      hp_backup_obj = model.getZoneHVACEquipmentLists.find { |el| el.thermalZone == conditioned_zone }.equipment[-1]
    end
    return hp_backup_obj
  end

  # Adds any HPXML Heat Pumps to the OpenStudio model.
  # TODO for adding more description (e.g., around sequential load fractions)
  #
  # @param runner [OpenStudio::Measure::OSRunner] Object typically used to display warnings
  # @param model [OpenStudio::Model::Model] OpenStudio Model object
  # @param weather [WeatherFile] Weather object containing EPW information
  # @param spaces [Hash] Map of HPXML locations => OpenStudio Space objects
  # @param hpxml_bldg [HPXML::Building] HPXML Building object representing an individual dwelling unit
  # @param hpxml_header [HPXML::Header] HPXML Header object (one per HPXML file)
  # @param schedules_file [SchedulesFile] SchedulesFile wrapper class instance of detailed schedule files
  # @param airloop_map [Hash] Map of HPXML System ID => OpenStudio AirLoopHVAC (or ZoneHVACFourPipeFanCoil or ZoneHVACBaseboardConvectiveWater) objects
  # @param hvac_season_days [Hash] Map of htg/clg => Array of 365 days with 1s during the heating/cooling season and 0s otherwise
  # @param hvac_unavailable_periods [Hash] Map of htg/clg => HPXML::UnavailablePeriods for heating/cooling
  # @param hvac_remaining_load_fracs [Hash] Map of htg/clg => Fraction of heating/cooling load that has not yet been met
  # @param hp_backup_obj [TODO] TODO
  # @return [nil]
  def self.apply_heat_pump(runner, model, weather, spaces, hpxml_bldg, hpxml_header, schedules_file, airloop_map,
                           hvac_season_days, hvac_unavailable_periods, hvac_remaining_load_fracs, hp_backup_obj)
    conditioned_zone = spaces[HPXML::LocationConditionedSpace].thermalZone.get

    get_hpxml_hvac_systems(hpxml_bldg).each do |hvac_system|
      next if hvac_system[:cooling].nil?
      next unless hvac_system[:cooling].is_a? HPXML::HeatPump

      heat_pump = hvac_system[:cooling]

      check_distribution_system(heat_pump, heat_pump.heat_pump_type)

      hvac_sequential_load_fracs = {}

      # Calculate heating sequential load fractions
      hvac_sequential_load_fracs[:htg] = calc_sequential_load_fractions(heat_pump.fraction_heat_load_served, hvac_remaining_load_fracs[:htg], hvac_season_days[:htg])
      hvac_remaining_load_fracs[:htg] -= heat_pump.fraction_heat_load_served

      # Calculate cooling sequential load fractions
      hvac_sequential_load_fracs[:clg] = calc_sequential_load_fractions(heat_pump.fraction_cool_load_served, hvac_remaining_load_fracs[:clg], hvac_season_days[:clg])
      hvac_remaining_load_fracs[:clg] -= heat_pump.fraction_cool_load_served

      sys_id = heat_pump.id
      case heat_pump.heat_pump_type
      when HPXML::HVACTypeHeatPumpWaterLoopToAir
        airloop_map[sys_id] = apply_water_loop_to_air_heat_pump(model, heat_pump, hvac_sequential_load_fracs, conditioned_zone, hvac_unavailable_periods)
      when HPXML::HVACTypeHeatPumpAirToAir, HPXML::HVACTypeHeatPumpMiniSplit,
           HPXML::HVACTypeHeatPumpPTHP, HPXML::HVACTypeHeatPumpRoom
        airloop_map[sys_id] = apply_air_source_hvac_systems(runner, model, weather, heat_pump, heat_pump, hvac_sequential_load_fracs,
                                                            conditioned_zone, hvac_unavailable_periods, schedules_file, hpxml_bldg, hpxml_header)
      when HPXML::HVACTypeHeatPumpGroundToAir
        airloop_map[sys_id] = apply_ground_to_air_heat_pump(runner, model, weather, heat_pump, hvac_sequential_load_fracs,
                                                            conditioned_zone, hpxml_bldg.site.ground_conductivity, hpxml_bldg.site.ground_diffusivity,
                                                            hvac_unavailable_periods, hpxml_bldg.building_construction.number_of_units)
      end

      next if heat_pump.backup_system.nil?

      equipment_list = model.getZoneHVACEquipmentLists.find { |el| el.thermalZone == conditioned_zone }

      # Set priority to be last (i.e., after the heat pump that it is backup for)
      equipment_list.setHeatingPriority(hp_backup_obj, 99)
      equipment_list.setCoolingPriority(hp_backup_obj, 99)
    end
  end

  # TODO
  #
  # @param runner [OpenStudio::Measure::OSRunner] Object typically used to display warnings
  # @param model [OpenStudio::Model::Model] OpenStudio Model object
  # @param weather [WeatherFile] Weather object containing EPW information
  # @param cooling_system [HPXML::CoolingSystem or HPXML::HeatPump] The HPXML cooling system or heat pump of interest
  # @param heating_system [HPXML::HeatingSystem or HPXML::HeatPump] The HPXML heating system or heat pump of interest
  # @param hvac_sequential_load_fracs [Array<Double>] Array of daily fractions of remaining heating/cooling load to bet met by the HVAC system
  # @param control_zone [OpenStudio::Model::ThermalZone] Conditioned space thermal zone
  # @param hvac_unavailable_periods [Hash] Map of htg/clg => HPXML::UnavailablePeriods for heating/cooling
  # @param schedules_file [SchedulesFile] SchedulesFile wrapper class instance of detailed schedule files
  # @param hpxml_bldg [HPXML::Building] HPXML Building object representing an individual dwelling unit
  # @param hpxml_header [HPXML::Header] HPXML Header object (one per HPXML file)
  # @return [OpenStudio::Model::AirLoopHVAC] The newly created air loop hvac object
  def self.apply_air_source_hvac_systems(runner, model, weather, cooling_system, heating_system, hvac_sequential_load_fracs,
                                         control_zone, hvac_unavailable_periods, schedules_file, hpxml_bldg, hpxml_header)
    is_heatpump = false

    if (not cooling_system.nil?)
      is_onoff_thermostat_ddb = hpxml_header.hvac_onoff_thermostat_deadband.to_f > 0.0
      # Error-checking
      if is_onoff_thermostat_ddb
        if not [HPXML::HVACCompressorTypeSingleStage, HPXML::HVACCompressorTypeTwoStage].include? cooling_system.compressor_type
          # Throw error and stop simulation, because the setpoint schedule is already shifted, user will get wrong results otherwise.
          runner.registerError('On-off thermostat deadband currently is only supported for single speed or two speed air source systems.')
        end
        if hpxml_bldg.building_construction.number_of_units > 1
          # Throw error and stop simulation
          runner.registerError('NumberofUnits greater than 1 is not supported for on-off thermostat deadband.')
        end
      end
    else
      is_onoff_thermostat_ddb = false
    end

    if not cooling_system.nil?
      if cooling_system.is_a? HPXML::HeatPump
        is_heatpump = true
        case cooling_system.heat_pump_type
        when HPXML::HVACTypeHeatPumpAirToAir
          obj_name = Constants::ObjectTypeAirSourceHeatPump
        when HPXML::HVACTypeHeatPumpMiniSplit
          obj_name = Constants::ObjectTypeMiniSplitHeatPump
        when HPXML::HVACTypeHeatPumpPTHP
          obj_name = Constants::ObjectTypePTHP
          fan_watts_per_cfm = 0.0
        when HPXML::HVACTypeHeatPumpRoom
          obj_name = Constants::ObjectTypeRoomHP
          fan_watts_per_cfm = 0.0
        else
          fail "Unexpected heat pump type: #{cooling_system.heat_pump_type}."
        end
      elsif cooling_system.is_a? HPXML::CoolingSystem
        case cooling_system.cooling_system_type
        when HPXML::HVACTypeCentralAirConditioner
          if heating_system.nil?
            obj_name = Constants::ObjectTypeCentralAirConditioner
          else
            obj_name = Constants::ObjectTypeCentralAirConditionerAndFurnace
            # error checking for fan power
            if (cooling_system.fan_watts_per_cfm.to_f != heating_system.fan_watts_per_cfm.to_f)
              fail "Fan powers for heating system '#{heating_system.id}' and cooling system '#{cooling_system.id}' are attached to a single distribution system and therefore must be the same."
            end
          end
        when HPXML::HVACTypeRoomAirConditioner, HPXML::HVACTypePTAC
          fan_watts_per_cfm = 0.0
          if cooling_system.cooling_system_type == HPXML::HVACTypeRoomAirConditioner
            obj_name = Constants::ObjectTypeRoomAC
          else
            obj_name = Constants::ObjectTypePTAC
          end
        when HPXML::HVACTypeMiniSplitAirConditioner
          obj_name = Constants::ObjectTypeMiniSplitAirConditioner
        else
          fail "Unexpected cooling system type: #{cooling_system.cooling_system_type}."
        end
      end
    elsif (heating_system.is_a? HPXML::HeatingSystem) && (heating_system.heating_system_type == HPXML::HVACTypeFurnace)
      obj_name = Constants::ObjectTypeFurnace
    else
      fail "Unexpected heating system type: #{heating_system.heating_system_type}, expect central air source hvac systems."
    end
    if fan_watts_per_cfm.nil?
      if (not cooling_system.nil?) && (not cooling_system.fan_watts_per_cfm.nil?)
        fan_watts_per_cfm = cooling_system.fan_watts_per_cfm
      else
        fan_watts_per_cfm = heating_system.fan_watts_per_cfm
      end
    end

    # Calculate max rated cfm
    max_rated_fan_cfm = -9999
    if not cooling_system.nil?
      clg_ap = cooling_system.additional_properties
      if not cooling_system.cooling_detailed_performance_data.empty?
        cooling_system.cooling_detailed_performance_data.select { |dp| dp.capacity_description == HPXML::CapacityDescriptionMaximum }.each do |dp|
          rated_fan_cfm = UnitConversions.convert(dp.capacity, 'Btu/hr', 'ton') * clg_ap.cool_rated_cfm_per_ton[-1]
          max_rated_fan_cfm = rated_fan_cfm if rated_fan_cfm > max_rated_fan_cfm
        end
      else
        rated_fan_cfm = UnitConversions.convert(cooling_system.cooling_capacity * clg_ap.cool_capacity_ratios[-1], 'Btu/hr', 'ton') * clg_ap.cool_rated_cfm_per_ton[-1]
        max_rated_fan_cfm = rated_fan_cfm if rated_fan_cfm > max_rated_fan_cfm
      end
    end
    if not heating_system.nil?
      htg_ap = heating_system.additional_properties
      if not heating_system.heating_detailed_performance_data.empty?
        heating_system.heating_detailed_performance_data.select { |dp| dp.capacity_description == HPXML::CapacityDescriptionMaximum }.each do |dp|
          rated_fan_cfm = UnitConversions.convert(dp.capacity, 'Btu/hr', 'ton') * htg_ap.heat_rated_cfm_per_ton[-1]
          max_rated_fan_cfm = rated_fan_cfm if rated_fan_cfm > max_rated_fan_cfm
        end
      elsif is_heatpump
        rated_fan_cfm = UnitConversions.convert(heating_system.heating_capacity * htg_ap.heat_capacity_ratios[-1], 'Btu/hr', 'ton') * htg_ap.heat_rated_cfm_per_ton[-1]
        max_rated_fan_cfm = rated_fan_cfm if rated_fan_cfm > max_rated_fan_cfm
      end
    end

    fan_cfms = []
    if not cooling_system.nil?
      # Cooling Coil
      clg_coil = create_dx_cooling_coil(model, obj_name, cooling_system, max_rated_fan_cfm, weather.data.AnnualMaxDrybulb, is_onoff_thermostat_ddb)

      clg_cfm = cooling_system.cooling_airflow_cfm
      clg_ap.cool_fan_speed_ratios.each do |r|
        fan_cfms << clg_cfm * r
      end
      if (cooling_system.is_a? HPXML::CoolingSystem) && cooling_system.has_integrated_heating
        htg_coil = Model.add_coil_heating(
          model,
          name: "#{obj_name} htg coil",
          efficiency: cooling_system.integrated_heating_system_efficiency_percent,
          capacity: UnitConversions.convert(cooling_system.integrated_heating_system_capacity, 'Btu/hr', 'W'),
          fuel_type: cooling_system.integrated_heating_system_fuel
        )
        htg_coil.additionalProperties.setFeature('HPXML_ID', cooling_system.id) # Used by reporting measure
        htg_cfm = cooling_system.integrated_heating_system_airflow_cfm
        fan_cfms << htg_cfm
      end
    end

    if not heating_system.nil?
      htg_cfm = heating_system.heating_airflow_cfm
      if is_heatpump
        supp_max_temp = htg_ap.supp_max_temp

        htg_ap.heat_fan_speed_ratios.each do |r|
          fan_cfms << htg_cfm * r
        end
        # Defrost calculations
        if hpxml_header.defrost_model_type == HPXML::AdvancedResearchDefrostModelTypeAdvanced
          q_dot_defrost, p_dot_defrost = calculate_heat_pump_defrost_load_power_watts(heating_system, hpxml_bldg.building_construction.number_of_units,
                                                                                      fan_cfms.max, htg_cfm * htg_ap.heat_fan_speed_ratios[-1],
                                                                                      fan_watts_per_cfm)
        elsif hpxml_header.defrost_model_type != HPXML::AdvancedResearchDefrostModelTypeStandard
          fail 'unknown defrost model type.'
        end

        # Heating Coil
        htg_coil = create_dx_heating_coil(model, obj_name, heating_system, max_rated_fan_cfm, weather.data.AnnualMinDrybulb, hpxml_header.defrost_model_type, p_dot_defrost, is_onoff_thermostat_ddb)

        # Supplemental Heating Coil
        htg_supp_coil = create_supp_heating_coil(model, obj_name, heating_system, hpxml_header, runner, hpxml_bldg)
      else
        # Heating Coil
        fan_cfms << htg_cfm
        htg_coil = Model.add_coil_heating(
          model,
          name: "#{obj_name} htg coil",
          efficiency: heating_system.heating_efficiency_afue,
          capacity: UnitConversions.convert(heating_system.heating_capacity, 'Btu/hr', 'W'),
          fuel_type: heating_system.heating_system_fuel,
          off_cycle_gas_load: UnitConversions.convert(heating_system.pilot_light_btuh.to_f, 'Btu/hr', 'W')
        )
        htg_coil.additionalProperties.setFeature('HPXML_ID', heating_system.id) # Used by reporting measure
        htg_coil.additionalProperties.setFeature('IsHeatPumpBackup', heating_system.is_heat_pump_backup_system) # Used by reporting measure
      end
    end

    # Fan
    hvac_system = cooling_system.nil? ? heating_system : cooling_system
    fan = create_supply_fan(model, obj_name, fan_watts_per_cfm, fan_cfms, hvac_system)
    if heating_system.is_a?(HPXML::HeatPump) && (not heating_system.backup_system.nil?) && (not htg_ap.hp_min_temp.nil?)
      # Disable blower fan power below compressor lockout temperature if separate backup heating system
      add_fan_power_ems_program(model, fan, htg_ap.hp_min_temp)
    end
    if (not cooling_system.nil?) && (not heating_system.nil?) && (cooling_system == heating_system)
      add_fan_pump_disaggregation_ems_program(model, fan, htg_coil, clg_coil, htg_supp_coil, cooling_system)
    else
      if not cooling_system.nil?
        if cooling_system.has_integrated_heating
          add_fan_pump_disaggregation_ems_program(model, fan, htg_coil, clg_coil, nil, cooling_system)
        else
          add_fan_pump_disaggregation_ems_program(model, fan, nil, clg_coil, nil, cooling_system)
        end
      end
      if not heating_system.nil?
        if heating_system.is_heat_pump_backup_system
          add_fan_pump_disaggregation_ems_program(model, fan, nil, nil, htg_coil, heating_system)
        else
          add_fan_pump_disaggregation_ems_program(model, fan, htg_coil, nil, htg_supp_coil, heating_system)
        end
      end
    end

    # Unitary System
    air_loop_unitary = create_air_loop_unitary_system(model, obj_name, fan, htg_coil, clg_coil, htg_supp_coil, htg_cfm, clg_cfm, supp_max_temp)

    # Unitary System Performance
    if (not clg_ap.nil?) && (clg_ap.cool_fan_speed_ratios.size > 1)
      perf = OpenStudio::Model::UnitarySystemPerformanceMultispeed.new(model)
      perf.setSingleModeOperation(false)
      for speed in 1..clg_ap.cool_fan_speed_ratios.size
        if is_heatpump
          f = OpenStudio::Model::SupplyAirflowRatioField.new(htg_ap.heat_fan_speed_ratios[speed - 1], clg_ap.cool_fan_speed_ratios[speed - 1])
        else
          f = OpenStudio::Model::SupplyAirflowRatioField.fromCoolingRatio(clg_ap.cool_fan_speed_ratios[speed - 1])
        end
        perf.addSupplyAirflowRatioField(f)
      end
      air_loop_unitary.setDesignSpecificationMultispeedObject(perf)
    end

    # Air Loop
    air_loop = create_air_loop(model, obj_name, air_loop_unitary, control_zone, hvac_sequential_load_fracs, [htg_cfm.to_f, clg_cfm.to_f].max, heating_system, hvac_unavailable_periods)

    add_backup_staging_ems_program(model, air_loop_unitary, htg_supp_coil, control_zone, htg_coil)
    apply_installation_quality(model, heating_system, cooling_system, air_loop_unitary, htg_coil, clg_coil, control_zone)

    # supp coil control in staging EMS
    add_two_speed_staging_ems_program(model, air_loop_unitary, htg_supp_coil, control_zone, is_onoff_thermostat_ddb, cooling_system)

    add_supplemental_coil_ems_program(model, htg_supp_coil, control_zone, htg_coil, is_onoff_thermostat_ddb, cooling_system)

    add_variable_speed_power_ems_program(runner, model, air_loop_unitary, control_zone, heating_system, cooling_system, htg_supp_coil, clg_coil, htg_coil, schedules_file)

    if is_heatpump && hpxml_header.defrost_model_type == HPXML::AdvancedResearchDefrostModelTypeAdvanced
      apply_advanced_defrost(model, htg_coil, air_loop_unitary, control_zone.spaces[0], htg_supp_coil, cooling_system, q_dot_defrost)
    end

    return air_loop
  end

  # TODO
  #
  # @param model [OpenStudio::Model::Model] OpenStudio Model object
  # @param cooling_system [HPXML::CoolingSystem or HPXML::HeatPump] The HPXML cooling system or heat pump of interest
  # @param hvac_sequential_load_fracs [Array<Double>] Array of daily fractions of remaining heating/cooling load to bet met by the HVAC system
  # @param control_zone [OpenStudio::Model::ThermalZone] Conditioned space thermal zone
  # @param hvac_unavailable_periods [Hash] Map of htg/clg => HPXML::UnavailablePeriods for heating/cooling
  # @param unit_multiplier [Integer] Number of similar dwelling units
  # @return [OpenStudio::Model::AirLoopHVAC] The newly created air loop hvac object
  def self.apply_evaporative_cooler(model, cooling_system, hvac_sequential_load_fracs, control_zone,
                                    hvac_unavailable_periods, unit_multiplier)

    obj_name = Constants::ObjectTypeEvaporativeCooler

    clg_ap = cooling_system.additional_properties
    clg_cfm = cooling_system.cooling_airflow_cfm

    # Evap Cooler
    evap_cooler = OpenStudio::Model::EvaporativeCoolerDirectResearchSpecial.new(model, model.alwaysOnDiscreteSchedule)
    evap_cooler.setName(obj_name)
    evap_cooler.setCoolerEffectiveness(clg_ap.effectiveness)
    evap_cooler.setEvaporativeOperationMinimumDrybulbTemperature(0) # relax limitation to open evap cooler for any potential cooling
    evap_cooler.setEvaporativeOperationMaximumLimitWetbulbTemperature(50) # relax limitation to open evap cooler for any potential cooling
    evap_cooler.setEvaporativeOperationMaximumLimitDrybulbTemperature(50) # relax limitation to open evap cooler for any potential cooling
    evap_cooler.setPrimaryAirDesignFlowRate(UnitConversions.convert(clg_cfm, 'cfm', 'm^3/s'))
    evap_cooler.additionalProperties.setFeature('HPXML_ID', cooling_system.id) # Used by reporting measure

    # Air Loop
    air_loop = create_air_loop(model, obj_name, evap_cooler, control_zone, hvac_sequential_load_fracs, clg_cfm, nil, hvac_unavailable_periods)

    # Fan
    fan_watts_per_cfm = [2.79 * (clg_cfm / unit_multiplier)**-0.29, 0.6].min # W/cfm; fit of efficacy to air flow from the CEC listed equipment
    fan = create_supply_fan(model, obj_name, fan_watts_per_cfm, [clg_cfm], cooling_system)
    fan.addToNode(air_loop.supplyInletNode)
    add_fan_pump_disaggregation_ems_program(model, fan, nil, evap_cooler, nil, cooling_system)

    # Outdoor air intake system
    oa_intake_controller = OpenStudio::Model::ControllerOutdoorAir.new(model)
    oa_intake_controller.setName("#{air_loop.name} OA Controller")
    oa_intake_controller.setMinimumLimitType('FixedMinimum')
    oa_intake_controller.resetEconomizerMinimumLimitDryBulbTemperature
    oa_intake_controller.setMinimumFractionofOutdoorAirSchedule(model.alwaysOnDiscreteSchedule)
    oa_intake_controller.setMaximumOutdoorAirFlowRate(UnitConversions.convert(clg_cfm, 'cfm', 'm^3/s'))

    oa_intake = OpenStudio::Model::AirLoopHVACOutdoorAirSystem.new(model, oa_intake_controller)
    oa_intake.setName("#{air_loop.name} OA System")
    oa_intake.addToNode(air_loop.supplyInletNode)

    # air handler controls
    # setpoint follows OAT WetBulb
    evap_stpt_manager = OpenStudio::Model::SetpointManagerFollowOutdoorAirTemperature.new(model)
    evap_stpt_manager.setName('Follow OATwb')
    evap_stpt_manager.setReferenceTemperatureType('OutdoorAirWetBulb')
    evap_stpt_manager.setOffsetTemperatureDifference(0.0)
    evap_stpt_manager.addToNode(air_loop.supplyOutletNode)

    return air_loop
  end

  # TODO
  #
  # @param runner [OpenStudio::Measure::OSRunner] Object typically used to display warnings
  # @param model [OpenStudio::Model::Model] OpenStudio Model object
  # @param weather [WeatherFile] Weather object containing EPW information
  # @param heat_pump [HPXML::HeatPump] The HPXML heat pump of interest
  # @param hvac_sequential_load_fracs [Array<Double>] Array of daily fractions of remaining heating/cooling load to bet met by the HVAC system
  # @param control_zone [OpenStudio::Model::ThermalZone] Conditioned space thermal zone
  # @param ground_conductivity [TODO] TODO
  # @param ground_diffusivity [TODO] TODO
  # @param hvac_unavailable_periods [Hash] Map of htg/clg => HPXML::UnavailablePeriods for heating/cooling
  # @param unit_multiplier [Integer] Number of similar dwelling units
  # @return [OpenStudio::Model::AirLoopHVAC] The newly created air loop hvac object
  def self.apply_ground_to_air_heat_pump(runner, model, weather, heat_pump, hvac_sequential_load_fracs,
                                         control_zone, ground_conductivity, ground_diffusivity,
                                         hvac_unavailable_periods, unit_multiplier)

    if unit_multiplier > 1
      # FUTURE: Figure out how to allow this. If we allow it, update docs and hpxml_translator_test.rb too.
      # https://github.com/NREL/OpenStudio-HPXML/issues/1499
      fail 'NumberofUnits greater than 1 is not supported for ground-to-air heat pumps.'
    end

    obj_name = Constants::ObjectTypeGroundSourceHeatPump

    geothermal_loop = heat_pump.geothermal_loop
    hp_ap = heat_pump.additional_properties

    htg_cfm = heat_pump.heating_airflow_cfm
    clg_cfm = heat_pump.cooling_airflow_cfm
    htg_cfm_rated = heat_pump.airflow_defect_ratio.nil? ? htg_cfm : (htg_cfm / (1.0 + heat_pump.airflow_defect_ratio))
    clg_cfm_rated = heat_pump.airflow_defect_ratio.nil? ? clg_cfm : (clg_cfm / (1.0 + heat_pump.airflow_defect_ratio))

    if hp_ap.frac_glycol == 0
      hp_ap.fluid_type = EPlus::FluidWater
      runner.registerWarning("Specified #{hp_ap.fluid_type} fluid type and 0 fraction of glycol, so assuming #{EPlus::FluidWater} fluid type.")
    end

    # Apply unit multiplier
    geothermal_loop.loop_flow *= unit_multiplier
    geothermal_loop.num_bore_holes *= unit_multiplier

    # Cooling Coil
    clg_total_cap_curve = Model.add_curve_quad_linear(
      model,
      name: "#{obj_name} clg total cap curve",
      coeff: hp_ap.cool_cap_curve_spec[0]
    )
    clg_sens_cap_curve = Model.add_curve_quint_linear(
      model,
      name: "#{obj_name} clg sens cap curve",
      coeff: hp_ap.cool_sh_curve_spec[0]
    )
    clg_power_curve = Model.add_curve_quad_linear(
      model,
      name: "#{obj_name} clg power curve",
      coeff: hp_ap.cool_power_curve_spec[0]
    )
    clg_coil = OpenStudio::Model::CoilCoolingWaterToAirHeatPumpEquationFit.new(model, clg_total_cap_curve, clg_sens_cap_curve, clg_power_curve)
    clg_coil.setName(obj_name + ' clg coil')
    clg_coil.setRatedCoolingCoefficientofPerformance(hp_ap.cool_rated_cops[0])
    clg_coil.setNominalTimeforCondensateRemovaltoBegin(1000)
    clg_coil.setRatioofInitialMoistureEvaporationRateandSteadyStateLatentCapacity(1.5)
    clg_coil.setRatedAirFlowRate(UnitConversions.convert(clg_cfm_rated, 'cfm', 'm^3/s'))
    clg_coil.setRatedWaterFlowRate(UnitConversions.convert(geothermal_loop.loop_flow, 'gal/min', 'm^3/s'))
    clg_coil.setRatedEnteringWaterTemperature(UnitConversions.convert(80, 'F', 'C'))
    clg_coil.setRatedEnteringAirDryBulbTemperature(UnitConversions.convert(80, 'F', 'C'))
    clg_coil.setRatedEnteringAirWetBulbTemperature(UnitConversions.convert(67, 'F', 'C'))
    clg_coil.setRatedTotalCoolingCapacity(UnitConversions.convert(heat_pump.cooling_capacity, 'Btu/hr', 'W'))
    clg_coil.setRatedSensibleCoolingCapacity(UnitConversions.convert(hp_ap.cooling_capacity_sensible, 'Btu/hr', 'W'))
    clg_coil.additionalProperties.setFeature('HPXML_ID', heat_pump.id) # Used by reporting measure

    # Heating Coil
    htg_cap_curve = Model.add_curve_quad_linear(
      model,
      name: "#{obj_name} htg cap curve",
      coeff: hp_ap.heat_cap_curve_spec[0]
    )
    htg_power_curve = Model.add_curve_quad_linear(
      model,
      name: "#{obj_name} htg power curve",
      coeff: hp_ap.heat_power_curve_spec[0]
    )
    htg_coil = OpenStudio::Model::CoilHeatingWaterToAirHeatPumpEquationFit.new(model, htg_cap_curve, htg_power_curve)
    htg_coil.setName(obj_name + ' htg coil')
    htg_coil.setRatedHeatingCoefficientofPerformance(hp_ap.heat_rated_cops[0])
    htg_coil.setRatedAirFlowRate(UnitConversions.convert(htg_cfm_rated, 'cfm', 'm^3/s'))
    htg_coil.setRatedWaterFlowRate(UnitConversions.convert(geothermal_loop.loop_flow, 'gal/min', 'm^3/s'))
    htg_coil.setRatedEnteringWaterTemperature(UnitConversions.convert(60, 'F', 'C'))
    htg_coil.setRatedEnteringAirDryBulbTemperature(UnitConversions.convert(70, 'F', 'C'))
    htg_coil.setRatedHeatingCapacity(UnitConversions.convert(heat_pump.heating_capacity, 'Btu/hr', 'W'))
    htg_coil.additionalProperties.setFeature('HPXML_ID', heat_pump.id) # Used by reporting measure

    # Supplemental Heating Coil
    htg_supp_coil = create_supp_heating_coil(model, obj_name, heat_pump)

    # Site Ground Temperature Undisturbed
    xing = OpenStudio::Model::SiteGroundTemperatureUndisturbedXing.new(model)
    xing.setSoilSurfaceTemperatureAmplitude1(UnitConversions.convert(weather.data.DeepGroundSurfTempAmp1, 'deltaf', 'deltac'))
    xing.setSoilSurfaceTemperatureAmplitude2(UnitConversions.convert(weather.data.DeepGroundSurfTempAmp2, 'deltaf', 'deltac'))
    xing.setPhaseShiftofTemperatureAmplitude1(weather.data.DeepGroundPhaseShiftTempAmp1)
    xing.setPhaseShiftofTemperatureAmplitude2(weather.data.DeepGroundPhaseShiftTempAmp2)

    # Ground Heat Exchanger
    ground_heat_exch_vert = OpenStudio::Model::GroundHeatExchangerVertical.new(model, xing)
    ground_heat_exch_vert.setName(obj_name + ' exchanger')
    ground_heat_exch_vert.setBoreHoleRadius(UnitConversions.convert(geothermal_loop.bore_diameter / 2.0, 'in', 'm'))
    ground_heat_exch_vert.setGroundThermalConductivity(UnitConversions.convert(ground_conductivity, 'Btu/(hr*ft*R)', 'W/(m*K)'))
    ground_heat_exch_vert.setGroundThermalHeatCapacity(UnitConversions.convert(ground_conductivity / ground_diffusivity, 'Btu/(ft^3*F)', 'J/(m^3*K)'))
    ground_heat_exch_vert.setGroundTemperature(UnitConversions.convert(weather.data.DeepGroundAnnualTemp, 'F', 'C'))
    ground_heat_exch_vert.setGroutThermalConductivity(UnitConversions.convert(geothermal_loop.grout_conductivity, 'Btu/(hr*ft*R)', 'W/(m*K)'))
    ground_heat_exch_vert.setPipeThermalConductivity(UnitConversions.convert(geothermal_loop.pipe_conductivity, 'Btu/(hr*ft*R)', 'W/(m*K)'))
    ground_heat_exch_vert.setPipeOutDiameter(UnitConversions.convert(hp_ap.pipe_od, 'in', 'm'))
    ground_heat_exch_vert.setUTubeDistance(UnitConversions.convert(geothermal_loop.shank_spacing, 'in', 'm'))
    ground_heat_exch_vert.setPipeThickness(UnitConversions.convert((hp_ap.pipe_od - hp_ap.pipe_id) / 2.0, 'in', 'm'))
    ground_heat_exch_vert.setMaximumLengthofSimulation(1)
    ground_heat_exch_vert.setDesignFlowRate(UnitConversions.convert(geothermal_loop.loop_flow, 'gal/min', 'm^3/s'))
    ground_heat_exch_vert.setNumberofBoreHoles(geothermal_loop.num_bore_holes)
    ground_heat_exch_vert.setBoreHoleLength(UnitConversions.convert(geothermal_loop.bore_length, 'ft', 'm'))
    ground_heat_exch_vert.setGFunctionReferenceRatio(ground_heat_exch_vert.boreHoleRadius.get / ground_heat_exch_vert.boreHoleLength.get) # ensure this ratio is consistent with rb/H so that g values will be taken as-is
    ground_heat_exch_vert.removeAllGFunctions
    for i in 0..(hp_ap.GSHP_G_Functions[0].size - 1)
      ground_heat_exch_vert.addGFunction(hp_ap.GSHP_G_Functions[0][i], hp_ap.GSHP_G_Functions[1][i])
    end
    xing = ground_heat_exch_vert.undisturbedGroundTemperatureModel.to_SiteGroundTemperatureUndisturbedXing.get
    xing.setSoilThermalConductivity(ground_heat_exch_vert.groundThermalConductivity.get)
    xing.setSoilSpecificHeat(ground_heat_exch_vert.groundThermalHeatCapacity.get / xing.soilDensity)
    xing.setAverageSoilSurfaceTemperature(ground_heat_exch_vert.groundTemperature.get)

    # Plant Loop
    plant_loop = Model.add_plant_loop(
      model,
      name: "#{obj_name} condenser loop",
      fluid_type: hp_ap.fluid_type,
      glycol_concentration: (hp_ap.frac_glycol * 100).to_i,
      min_temp: UnitConversions.convert(hp_ap.design_hw, 'F', 'C'),
      max_temp: 48.88889,
      max_flow_rate: UnitConversions.convert(geothermal_loop.loop_flow, 'gal/min', 'm^3/s')
    )

    plant_loop.addSupplyBranchForComponent(ground_heat_exch_vert)
    plant_loop.addDemandBranchForComponent(htg_coil)
    plant_loop.addDemandBranchForComponent(clg_coil)

    sizing_plant = plant_loop.sizingPlant
    sizing_plant.setLoopType('Condenser')
    sizing_plant.setDesignLoopExitTemperature(UnitConversions.convert(hp_ap.design_chw, 'F', 'C'))
    sizing_plant.setLoopDesignTemperatureDifference(UnitConversions.convert(hp_ap.design_delta_t, 'deltaF', 'deltaC'))

    setpoint_mgr_follow_ground_temp = OpenStudio::Model::SetpointManagerFollowGroundTemperature.new(model)
    setpoint_mgr_follow_ground_temp.setName(obj_name + ' condenser loop temp')
    setpoint_mgr_follow_ground_temp.setControlVariable('Temperature')
    setpoint_mgr_follow_ground_temp.setMaximumSetpointTemperature(48.88889)
    setpoint_mgr_follow_ground_temp.setMinimumSetpointTemperature(UnitConversions.convert(hp_ap.design_hw, 'F', 'C'))
    setpoint_mgr_follow_ground_temp.setReferenceGroundTemperatureObjectType('Site:GroundTemperature:Deep')
    setpoint_mgr_follow_ground_temp.addToNode(plant_loop.supplyOutletNode)

    # Pump
    if heat_pump.cooling_capacity > 1.0
      pump_w = heat_pump.pump_watts_per_ton * UnitConversions.convert(heat_pump.cooling_capacity, 'Btu/hr', 'ton')
    else
      pump_w = heat_pump.pump_watts_per_ton * UnitConversions.convert(heat_pump.heating_capacity, 'Btu/hr', 'ton')
    end
    pump_w = [pump_w, 1.0].max # prevent error if zero
    pump = Model.add_pump_variable_speed(
      model,
      name: "#{obj_name} pump",
      rated_power: pump_w
    )
    pump.addToNode(plant_loop.supplyInletNode)
    add_fan_pump_disaggregation_ems_program(model, pump, htg_coil, clg_coil, htg_supp_coil, heat_pump)

    # Pipes
    chiller_bypass_pipe = Model.add_pipe_adiabatic(model)
    plant_loop.addSupplyBranchForComponent(chiller_bypass_pipe)
    coil_bypass_pipe = Model.add_pipe_adiabatic(model)
    plant_loop.addDemandBranchForComponent(coil_bypass_pipe)
    supply_outlet_pipe = Model.add_pipe_adiabatic(model)
    supply_outlet_pipe.addToNode(plant_loop.supplyOutletNode)
    demand_inlet_pipe = Model.add_pipe_adiabatic(model)
    demand_inlet_pipe.addToNode(plant_loop.demandInletNode)
    demand_outlet_pipe = Model.add_pipe_adiabatic(model)
    demand_outlet_pipe.addToNode(plant_loop.demandOutletNode)

    # Fan
    fan = create_supply_fan(model, obj_name, heat_pump.fan_watts_per_cfm, [htg_cfm, clg_cfm], heat_pump)
    add_fan_pump_disaggregation_ems_program(model, fan, htg_coil, clg_coil, htg_supp_coil, heat_pump)

    # Unitary System
    air_loop_unitary = create_air_loop_unitary_system(model, obj_name, fan, htg_coil, clg_coil, htg_supp_coil, htg_cfm, clg_cfm, 40.0)
    add_pump_power_ems_program(model, pump_w, pump, air_loop_unitary)

    if heat_pump.is_shared_system
      # Shared pump power per ANSI/RESNET/ICC 301-2022 Section 4.4.5.1 (pump runs 8760)
      design_level = heat_pump.shared_loop_watts / heat_pump.number_of_units_served.to_f

      equip = Model.add_electric_equipment(
        model,
        name: Constants::ObjectTypeGSHPSharedPump,
        end_use: Constants::ObjectTypeGSHPSharedPump,
        space: control_zone.spaces[0], # no heat gain, so assign the equipment to an arbitrary space
        design_level: design_level,
        frac_radiant: 0,
        frac_latent: 0,
        frac_lost: 1,
        schedule: model.alwaysOnDiscreteSchedule
      )
      equip.additionalProperties.setFeature('HPXML_ID', heat_pump.id) # Used by reporting measure
    end

    # Air Loop
    air_loop = create_air_loop(model, obj_name, air_loop_unitary, control_zone, hvac_sequential_load_fracs, [htg_cfm, clg_cfm].max, heat_pump, hvac_unavailable_periods)

    # HVAC Installation Quality
    apply_installation_quality(model, heat_pump, heat_pump, air_loop_unitary, htg_coil, clg_coil, control_zone)

    return air_loop
  end

  # TODO
  #
  # @param model [OpenStudio::Model::Model] OpenStudio Model object
  # @param heat_pump [HPXML::HeatPump] The HPXML heat pump of interest
  # @param hvac_sequential_load_fracs [Array<Double>] Array of daily fractions of remaining heating/cooling load to bet met by the HVAC system
  # @param control_zone [OpenStudio::Model::ThermalZone] Conditioned space thermal zone
  # @param hvac_unavailable_periods [Hash] Map of htg/clg => HPXML::UnavailablePeriods for heating/cooling
  # @return [OpenStudio::Model::AirLoopHVAC] The newly created air loop hvac object
  def self.apply_water_loop_to_air_heat_pump(model, heat_pump, hvac_sequential_load_fracs, control_zone, hvac_unavailable_periods)
    if heat_pump.fraction_cool_load_served > 0
      # WLHPs connected to chillers or cooling towers should have already been converted to
      # central air conditioners
      fail 'WLHP model should only be called for central boilers.'
    end

    obj_name = Constants::ObjectTypeWaterLoopHeatPump

    htg_cfm = heat_pump.heating_airflow_cfm

    # Cooling Coil (none)
    clg_coil = nil

    # Heating Coil (model w/ constant efficiency)
    constant_biquadratic = Model.add_curve_biquadratic(
      model,
      name: 'ConstantBiquadratic',
      coeff: [1, 0, 0, 0, 0, 0]
    )
    constant_quadratic = Model.add_curve_quadratic(
      model,
      name: 'ConstantQuadratic',
      coeff: [1, 0, 0]
    )
    htg_coil = OpenStudio::Model::CoilHeatingDXSingleSpeed.new(model, model.alwaysOnDiscreteSchedule, constant_biquadratic, constant_quadratic, constant_biquadratic, constant_quadratic, constant_quadratic)
    htg_coil.setName(obj_name + ' htg coil')
    htg_coil.setRatedCOP(heat_pump.heating_efficiency_cop)
    htg_coil.setDefrostTimePeriodFraction(0.00001) # Disable defrost; avoid E+ warning w/ value of zero
    htg_coil.setMinimumOutdoorDryBulbTemperatureforCompressorOperation(-40)
    htg_coil.setRatedTotalHeatingCapacity(UnitConversions.convert(heat_pump.heating_capacity, 'Btu/hr', 'W'))
    htg_coil.setRatedAirFlowRate(htg_cfm)
    htg_coil.additionalProperties.setFeature('HPXML_ID', heat_pump.id) # Used by reporting measure

    # Supplemental Heating Coil
    htg_supp_coil = create_supp_heating_coil(model, obj_name, heat_pump)

    # Fan
    fan_power_installed = 0.0 # Use provided net COP
    fan = create_supply_fan(model, obj_name, fan_power_installed, [htg_cfm], heat_pump)
    add_fan_pump_disaggregation_ems_program(model, fan, htg_coil, clg_coil, htg_supp_coil, heat_pump)

    # Unitary System
    air_loop_unitary = create_air_loop_unitary_system(model, obj_name, fan, htg_coil, clg_coil, htg_supp_coil, htg_cfm, nil)

    # Air Loop
    air_loop = create_air_loop(model, obj_name, air_loop_unitary, control_zone, hvac_sequential_load_fracs, htg_cfm, heat_pump, hvac_unavailable_periods)

    return air_loop
  end

  # TODO
  #
  # @param runner [OpenStudio::Measure::OSRunner] Object typically used to display warnings
<<<<<<< HEAD
  # @param heating_system [HPXML::HeatingSystem or HPXML::HeatPump] The HPXML heating system or heat pump of interest
=======
  # @param model [OpenStudio::Model::Model] OpenStudio Model object
  # @param heating_system [TODO] TODO
>>>>>>> 2efcd6b5
  # @param hvac_sequential_load_fracs [Array<Double>] Array of daily fractions of remaining heating/cooling load to bet met by the HVAC system
  # @param control_zone [OpenStudio::Model::ThermalZone] Conditioned space thermal zone
  # @param hvac_unavailable_periods [Hash] Map of htg/clg => HPXML::UnavailablePeriods for heating/cooling
  # @return [OpenStudio::Model::ZoneHVACFourPipeFanCoil or OpenStudio::Model::ZoneHVACBaseboardConvectiveWater] The newly created zone hvac object
  def self.apply_boiler(runner, model, heating_system, hvac_sequential_load_fracs, control_zone, hvac_unavailable_periods)
    obj_name = Constants::ObjectTypeBoiler
    is_condensing = false # FUTURE: Expose as input; default based on AFUE
    oat_reset_enabled = false
    oat_high = nil
    oat_low = nil
    oat_hwst_high = nil
    oat_hwst_low = nil
    design_temp = 180.0 # F

    if oat_reset_enabled
      if oat_high.nil? || oat_low.nil? || oat_hwst_low.nil? || oat_hwst_high.nil?
        runner.registerWarning('Boiler outdoor air temperature (OAT) reset is enabled but no setpoints were specified so OAT reset is being disabled.')
        oat_reset_enabled = false
      end
    end

    # Plant Loop
    plant_loop = Model.add_plant_loop(
      model,
      name: "#{obj_name} hydronic heat loop"
    )

    loop_sizing = plant_loop.sizingPlant
    loop_sizing.setLoopType('Heating')
    loop_sizing.setDesignLoopExitTemperature(UnitConversions.convert(design_temp, 'F', 'C'))
    loop_sizing.setLoopDesignTemperatureDifference(UnitConversions.convert(20.0, 'deltaF', 'deltaC'))

    # Pump
    pump_w = heating_system.electric_auxiliary_energy / 2.08
    pump_w = [pump_w, 1.0].max # prevent error if zero
    pump = Model.add_pump_variable_speed(
      model,
      name: "#{obj_name} hydronic pump",
      rated_power: pump_w
    )
    pump.addToNode(plant_loop.supplyInletNode)

    # Boiler
    boiler = OpenStudio::Model::BoilerHotWater.new(model)
    boiler.setName(obj_name)
    boiler.setFuelType(EPlus.fuel_type(heating_system.heating_system_fuel))
    if is_condensing
      # Convert Rated Efficiency at 80F and 1.0PLR where the performance curves are derived from to Design condition as input
      boiler_RatedHWRT = UnitConversions.convert(80.0, 'F', 'C')
      plr_Rated = 1.0
      plr_Design = 1.0
      boiler_DesignHWRT = UnitConversions.convert(design_temp - 20.0, 'F', 'C')
      # Efficiency curves are normalized using 80F return water temperature, at 0.254PLR
      condBlr_TE_Coeff = [1.058343061, 0.052650153, 0.0087272, 0.001742217, 0.00000333715, 0.000513723]
      boilerEff_Norm = heating_system.heating_efficiency_afue / (condBlr_TE_Coeff[0] - condBlr_TE_Coeff[1] * plr_Rated - condBlr_TE_Coeff[2] * plr_Rated**2 - condBlr_TE_Coeff[3] * boiler_RatedHWRT + condBlr_TE_Coeff[4] * boiler_RatedHWRT**2 + condBlr_TE_Coeff[5] * boiler_RatedHWRT * plr_Rated)
      boilerEff_Design = boilerEff_Norm * (condBlr_TE_Coeff[0] - condBlr_TE_Coeff[1] * plr_Design - condBlr_TE_Coeff[2] * plr_Design**2 - condBlr_TE_Coeff[3] * boiler_DesignHWRT + condBlr_TE_Coeff[4] * boiler_DesignHWRT**2 + condBlr_TE_Coeff[5] * boiler_DesignHWRT * plr_Design)
      boiler.setNominalThermalEfficiency(boilerEff_Design)
      boiler.setEfficiencyCurveTemperatureEvaluationVariable('EnteringBoiler')
      boiler_eff_curve = Model.add_curve_biquadratic(
        model,
        name: 'CondensingBoilerEff',
        coeff: [1.058343061, -0.052650153, -0.0087272, -0.001742217, 0.00000333715, 0.000513723],
        min_x: 0.2, max_x: 1.0, min_y: 30.0, max_y: 85.0
      )
    else
      boiler.setNominalThermalEfficiency(heating_system.heating_efficiency_afue)
      boiler.setEfficiencyCurveTemperatureEvaluationVariable('LeavingBoiler')
      boiler_eff_curve = Model.add_curve_bicubic(
        model,
        name: 'NonCondensingBoilerEff',
        coeff: [1.111720116, 0.078614078, -0.400425756, 0.0, -0.000156783, 0.009384599, 0.234257955, 1.32927e-06, -0.004446701, -1.22498e-05],
        min_x: 0.1, max_x: 1.0, min_y: 20.0, max_y: 80.0
      )
    end
    boiler.setNormalizedBoilerEfficiencyCurve(boiler_eff_curve)
    boiler.setMinimumPartLoadRatio(0.0)
    boiler.setMaximumPartLoadRatio(1.0)
    boiler.setBoilerFlowMode('LeavingSetpointModulated')
    boiler.setOptimumPartLoadRatio(1.0)
    boiler.setWaterOutletUpperTemperatureLimit(99.9)
    boiler.setOnCycleParasiticElectricLoad(0)
    boiler.setNominalCapacity(UnitConversions.convert(heating_system.heating_capacity, 'Btu/hr', 'W'))
    boiler.setOffCycleParasiticFuelLoad(UnitConversions.convert(heating_system.pilot_light_btuh.to_f, 'Btu/hr', 'W'))
    plant_loop.addSupplyBranchForComponent(boiler)
    boiler.additionalProperties.setFeature('HPXML_ID', heating_system.id) # Used by reporting measure
    boiler.additionalProperties.setFeature('IsHeatPumpBackup', heating_system.is_heat_pump_backup_system) # Used by reporting measure
    add_pump_power_ems_program(model, pump_w, pump, boiler)

    if is_condensing && oat_reset_enabled
      setpoint_manager_oar = OpenStudio::Model::SetpointManagerOutdoorAirReset.new(model)
      setpoint_manager_oar.setName(obj_name + ' outdoor reset')
      setpoint_manager_oar.setControlVariable('Temperature')
      setpoint_manager_oar.setSetpointatOutdoorLowTemperature(UnitConversions.convert(oat_hwst_low, 'F', 'C'))
      setpoint_manager_oar.setOutdoorLowTemperature(UnitConversions.convert(oat_low, 'F', 'C'))
      setpoint_manager_oar.setSetpointatOutdoorHighTemperature(UnitConversions.convert(oat_hwst_high, 'F', 'C'))
      setpoint_manager_oar.setOutdoorHighTemperature(UnitConversions.convert(oat_high, 'F', 'C'))
      setpoint_manager_oar.addToNode(plant_loop.supplyOutletNode)
    end

    supply_setpoint = Model.add_schedule_constant(
      model,
      name: "#{obj_name} hydronic heat supply setpoint",
      value: UnitConversions.convert(design_temp, 'F', 'C'),
      limits: EPlus::ScheduleTypeLimitsTemperature
    )

    setpoint_manager = OpenStudio::Model::SetpointManagerScheduled.new(model, supply_setpoint)
    setpoint_manager.setName(obj_name + ' hydronic heat loop setpoint manager')
    setpoint_manager.setControlVariable('Temperature')
    setpoint_manager.addToNode(plant_loop.supplyOutletNode)

    pipe_supply_bypass = Model.add_pipe_adiabatic(model)
    plant_loop.addSupplyBranchForComponent(pipe_supply_bypass)
    pipe_supply_outlet = Model.add_pipe_adiabatic(model)
    pipe_supply_outlet.addToNode(plant_loop.supplyOutletNode)
    pipe_demand_bypass = Model.add_pipe_adiabatic(model)
    plant_loop.addDemandBranchForComponent(pipe_demand_bypass)
    pipe_demand_inlet = Model.add_pipe_adiabatic(model)
    pipe_demand_inlet.addToNode(plant_loop.demandInletNode)
    pipe_demand_outlet = Model.add_pipe_adiabatic(model)
    pipe_demand_outlet.addToNode(plant_loop.demandOutletNode)

    bb_ua = UnitConversions.convert(heating_system.heating_capacity, 'Btu/hr', 'W') / UnitConversions.convert(UnitConversions.convert(loop_sizing.designLoopExitTemperature, 'C', 'F') - 10.0 - 95.0, 'deltaF', 'deltaC') * 3.0 # W/K
    max_water_flow = UnitConversions.convert(heating_system.heating_capacity, 'Btu/hr', 'W') / UnitConversions.convert(20.0, 'deltaF', 'deltaC') / 4.186 / 998.2 / 1000.0 * 2.0 # m^3/s
    fan_cfm = 400.0 * UnitConversions.convert(heating_system.heating_capacity, 'Btu/hr', 'ton') # CFM; assumes 400 cfm/ton

    if heating_system.distribution_system.air_type.to_s == HPXML::AirTypeFanCoil
      # Fan
      fan = create_supply_fan(model, obj_name, 0.0, [fan_cfm], heating_system) # fan energy included in above pump via Electric Auxiliary Energy (EAE)

      # Heating Coil
      htg_coil = OpenStudio::Model::CoilHeatingWater.new(model, model.alwaysOnDiscreteSchedule)
      htg_coil.setRatedCapacity(UnitConversions.convert(heating_system.heating_capacity, 'Btu/hr', 'W'))
      htg_coil.setUFactorTimesAreaValue(bb_ua)
      htg_coil.setMaximumWaterFlowRate(max_water_flow)
      htg_coil.setPerformanceInputMethod('NominalCapacity')
      htg_coil.setName(obj_name + ' htg coil')
      plant_loop.addDemandBranchForComponent(htg_coil)

      # Cooling Coil (always off)
      clg_coil = OpenStudio::Model::CoilCoolingWater.new(model, model.alwaysOffDiscreteSchedule)
      clg_coil.setName(obj_name + ' clg coil')
      clg_coil.setDesignWaterFlowRate(0.0022)
      clg_coil.setDesignAirFlowRate(1.45)
      clg_coil.setDesignInletWaterTemperature(6.1)
      clg_coil.setDesignInletAirTemperature(25.0)
      clg_coil.setDesignOutletAirTemperature(10.0)
      clg_coil.setDesignInletAirHumidityRatio(0.012)
      clg_coil.setDesignOutletAirHumidityRatio(0.008)
      plant_loop.addDemandBranchForComponent(clg_coil)

      # Fan Coil
      zone_hvac = OpenStudio::Model::ZoneHVACFourPipeFanCoil.new(model, model.alwaysOnDiscreteSchedule, fan, clg_coil, htg_coil)
      zone_hvac.setCapacityControlMethod('CyclingFan')
      zone_hvac.setName(obj_name + ' fan coil')
      zone_hvac.setMaximumSupplyAirTemperatureInHeatingMode(UnitConversions.convert(120.0, 'F', 'C'))
      zone_hvac.setHeatingConvergenceTolerance(0.001)
      zone_hvac.setMinimumSupplyAirTemperatureInCoolingMode(UnitConversions.convert(55.0, 'F', 'C'))
      zone_hvac.setMaximumColdWaterFlowRate(0.0)
      zone_hvac.setCoolingConvergenceTolerance(0.001)
      zone_hvac.setMaximumOutdoorAirFlowRate(0.0)
      zone_hvac.setMaximumSupplyAirFlowRate(UnitConversions.convert(fan_cfm, 'cfm', 'm^3/s'))
      zone_hvac.setMaximumHotWaterFlowRate(max_water_flow)
      zone_hvac.addToThermalZone(control_zone)
      add_fan_pump_disaggregation_ems_program(model, pump, zone_hvac, nil, nil, heating_system)
    else
      # Heating Coil
      htg_coil = OpenStudio::Model::CoilHeatingWaterBaseboard.new(model)
      htg_coil.setName(obj_name + ' htg coil')
      htg_coil.setConvergenceTolerance(0.001)
      htg_coil.setHeatingDesignCapacity(UnitConversions.convert(heating_system.heating_capacity, 'Btu/hr', 'W'))
      htg_coil.setUFactorTimesAreaValue(bb_ua)
      htg_coil.setMaximumWaterFlowRate(max_water_flow)
      htg_coil.setHeatingDesignCapacityMethod('HeatingDesignCapacity')
      plant_loop.addDemandBranchForComponent(htg_coil)

      # Baseboard
      zone_hvac = OpenStudio::Model::ZoneHVACBaseboardConvectiveWater.new(model, model.alwaysOnDiscreteSchedule, htg_coil)
      zone_hvac.setName(obj_name + ' baseboard')
      zone_hvac.addToThermalZone(control_zone)
      zone_hvac.additionalProperties.setFeature('IsHeatPumpBackup', heating_system.is_heat_pump_backup_system) # Used by reporting measure
      if heating_system.is_heat_pump_backup_system
        add_fan_pump_disaggregation_ems_program(model, pump, nil, nil, zone_hvac, heating_system)
      else
        add_fan_pump_disaggregation_ems_program(model, pump, zone_hvac, nil, nil, heating_system)
      end
    end

    set_sequential_load_fractions(model, control_zone, zone_hvac, hvac_sequential_load_fracs, hvac_unavailable_periods, heating_system)

    return zone_hvac
  end

  # TODO
  #
  # @param model [OpenStudio::Model::Model] OpenStudio Model object
  # @param heating_system [HPXML::HeatingSystem or HPXML::HeatPump] The HPXML heating system or heat pump of interest
  # @param hvac_sequential_load_fracs [Array<Double>] Array of daily fractions of remaining heating/cooling load to bet met by the HVAC system
  # @param control_zone [OpenStudio::Model::ThermalZone] Conditioned space thermal zone
  # @param hvac_unavailable_periods [Hash] Map of htg/clg => HPXML::UnavailablePeriods for heating/cooling
  # @return [nil]
  def self.apply_electric_baseboard(model, heating_system, hvac_sequential_load_fracs, control_zone, hvac_unavailable_periods)
    obj_name = Constants::ObjectTypeElectricBaseboard

    # Baseboard
    zone_hvac = OpenStudio::Model::ZoneHVACBaseboardConvectiveElectric.new(model)
    zone_hvac.setName(obj_name)
    zone_hvac.setEfficiency(heating_system.heating_efficiency_percent)
    zone_hvac.setNominalCapacity(UnitConversions.convert(heating_system.heating_capacity, 'Btu/hr', 'W'))
    zone_hvac.addToThermalZone(control_zone)
    zone_hvac.additionalProperties.setFeature('HPXML_ID', heating_system.id) # Used by reporting measure
    zone_hvac.additionalProperties.setFeature('IsHeatPumpBackup', heating_system.is_heat_pump_backup_system) # Used by reporting measure

    set_sequential_load_fractions(model, control_zone, zone_hvac, hvac_sequential_load_fracs, hvac_unavailable_periods, heating_system)
  end

  # TODO
  #
  # @param model [OpenStudio::Model::Model] OpenStudio Model object
  # @param heating_system [HPXML::HeatingSystem or HPXML::HeatPump] The HPXML heating system or heat pump of interest
  # @param hvac_sequential_load_fracs [Array<Double>] Array of daily fractions of remaining heating/cooling load to bet met by the HVAC system
  # @param control_zone [OpenStudio::Model::ThermalZone] Conditioned space thermal zone
  # @param hvac_unavailable_periods [Hash] Map of htg/clg => HPXML::UnavailablePeriods for heating/cooling
  # @return [nil]
  def self.apply_unit_heater(model, heating_system, hvac_sequential_load_fracs, control_zone, hvac_unavailable_periods)
    obj_name = Constants::ObjectTypeUnitHeater

    # Heating Coil
    efficiency = heating_system.heating_efficiency_afue
    efficiency = heating_system.heating_efficiency_percent if efficiency.nil?
    htg_coil = Model.add_coil_heating(
      model,
      name: "#{obj_name} htg coil",
      efficiency: efficiency,
      capacity: UnitConversions.convert(heating_system.heating_capacity, 'Btu/hr', 'W'),
      fuel_type: heating_system.heating_system_fuel,
      off_cycle_gas_load: UnitConversions.convert(heating_system.pilot_light_btuh.to_f, 'Btu/hr', 'W')
    )
    htg_coil.additionalProperties.setFeature('HPXML_ID', heating_system.id) # Used by reporting measure
    htg_coil.additionalProperties.setFeature('IsHeatPumpBackup', heating_system.is_heat_pump_backup_system) # Used by reporting measure

    # Fan
    htg_cfm = heating_system.heating_airflow_cfm
    fan_watts_per_cfm = heating_system.fan_watts / htg_cfm
    fan = create_supply_fan(model, obj_name, fan_watts_per_cfm, [htg_cfm], heating_system)
    add_fan_pump_disaggregation_ems_program(model, fan, htg_coil, nil, nil, heating_system)

    # Unitary System
    unitary_system = create_air_loop_unitary_system(model, obj_name, fan, htg_coil, nil, nil, htg_cfm, nil)
    unitary_system.setControllingZoneorThermostatLocation(control_zone)
    unitary_system.addToThermalZone(control_zone)

    set_sequential_load_fractions(model, control_zone, unitary_system, hvac_sequential_load_fracs, hvac_unavailable_periods, heating_system)
  end

  # Adds an ideal air system as needed to meet the load under certain circumstances:
  # 1. the sum of fractions load served is less than 1 and greater than 0 (e.g., room ACs serving a portion of the home's load),
  #    in which case we need the ideal system to help fully condition the thermal zone to prevent incorrect heat transfers, or
  # 2. ASHRAE 140 tests where we need heating/cooling loads.
  #
  # @param model [OpenStudio::Model::Model] OpenStudio Model object
  # @param weather [WeatherFile] Weather object containing EPW information
  # @param spaces [Hash] Map of HPXML locations => OpenStudio Space objects
  # @param hpxml_bldg [HPXML::Building] HPXML Building object representing an individual dwelling unit
  # @param hpxml_header [HPXML::Header] HPXML Header object (one per HPXML file)
  # @param hvac_season_days [Hash] Map of htg/clg => Array of 365 days with 1s during the heating/cooling season and 0s otherwise
  # @param hvac_unavailable_periods [Hash] Map of htg/clg => HPXML::UnavailablePeriods for heating/cooling
  # @param hvac_remaining_load_fracs [Hash] Map of htg/clg => Fraction of heating/cooling load that has not yet been met
  # @return [nil]
  def self.apply_ideal_air_system(model, weather, spaces, hpxml_bldg, hpxml_header, hvac_season_days,
                                  hvac_unavailable_periods, hvac_remaining_load_fracs)
    conditioned_zone = spaces[HPXML::LocationConditionedSpace].thermalZone.get

    if hpxml_header.apply_ashrae140_assumptions && (hpxml_bldg.total_fraction_heat_load_served + hpxml_bldg.total_fraction_heat_load_served == 0.0)
      cooling_load_frac = 1.0
      heating_load_frac = 1.0
      if hpxml_header.apply_ashrae140_assumptions
        if weather.header.StateProvinceRegion.downcase == 'co'
          cooling_load_frac = 0.0
        elsif weather.header.StateProvinceRegion.downcase == 'nv'
          heating_load_frac = 0.0
        else
          fail 'Unexpected weather file for ASHRAE 140 run.'
        end
      end
      hvac_sequential_load_fracs = { htg: [heating_load_frac],
                                     clg: [cooling_load_frac] }
      apply_ideal_air_loads(model, hvac_sequential_load_fracs, conditioned_zone, hvac_unavailable_periods)
      return
    end

    hvac_sequential_load_fracs = {}

    if (hpxml_bldg.total_fraction_heat_load_served < 1.0) && (hpxml_bldg.total_fraction_heat_load_served > 0.0)
      hvac_sequential_load_fracs[:htg] = calc_sequential_load_fractions(hvac_remaining_load_fracs[:htg] - hpxml_bldg.total_fraction_heat_load_served, hvac_remaining_load_fracs[:htg], hvac_season_days[:htg])
      hvac_remaining_load_fracs[:htg] -= (1.0 - hpxml_bldg.total_fraction_heat_load_served)
    else
      hvac_sequential_load_fracs[:htg] = [0.0]
    end

    if (hpxml_bldg.total_fraction_cool_load_served < 1.0) && (hpxml_bldg.total_fraction_cool_load_served > 0.0)
      hvac_sequential_load_fracs[:clg] = calc_sequential_load_fractions(hvac_remaining_load_fracs[:clg] - hpxml_bldg.total_fraction_cool_load_served, hvac_remaining_load_fracs[:clg], hvac_season_days[:clg])
      hvac_remaining_load_fracs[:clg] -= (1.0 - hpxml_bldg.total_fraction_cool_load_served)
    else
      hvac_sequential_load_fracs[:clg] = [0.0]
    end

    if (hvac_sequential_load_fracs[:htg].sum > 0.0) || (hvac_sequential_load_fracs[:clg].sum > 0.0)
      apply_ideal_air_loads(model, hvac_sequential_load_fracs, conditioned_zone, hvac_unavailable_periods)
    end
  end

  # TODO
  #
  # @param model [OpenStudio::Model::Model] OpenStudio Model object
  # @param hvac_sequential_load_fracs [Array<Double>] Array of daily fractions of remaining heating/cooling load to bet met by the HVAC system
  # @param control_zone [OpenStudio::Model::ThermalZone] Conditioned space thermal zone
  # @param hvac_unavailable_periods [Hash] Map of htg/clg => HPXML::UnavailablePeriods for heating/cooling
  # @return [nil]
  def self.apply_ideal_air_loads(model, hvac_sequential_load_fracs, control_zone, hvac_unavailable_periods)
    obj_name = Constants::ObjectTypeIdealAirSystem

    # Ideal Air System
    ideal_air = OpenStudio::Model::ZoneHVACIdealLoadsAirSystem.new(model)
    ideal_air.setName(obj_name)
    ideal_air.setMaximumHeatingSupplyAirTemperature(50)
    ideal_air.setMinimumCoolingSupplyAirTemperature(10)
    ideal_air.setMaximumHeatingSupplyAirHumidityRatio(0.015)
    ideal_air.setMinimumCoolingSupplyAirHumidityRatio(0.01)
    if hvac_sequential_load_fracs[:htg].sum > 0
      ideal_air.setHeatingLimit('NoLimit')
    else
      ideal_air.setHeatingLimit('LimitCapacity')
      ideal_air.setMaximumSensibleHeatingCapacity(0)
    end
    if hvac_sequential_load_fracs[:clg].sum > 0
      ideal_air.setCoolingLimit('NoLimit')
    else
      ideal_air.setCoolingLimit('LimitCapacity')
      ideal_air.setMaximumTotalCoolingCapacity(0)
    end
    ideal_air.setDehumidificationControlType('None')
    ideal_air.setHumidificationControlType('None')
    ideal_air.addToThermalZone(control_zone)

    set_sequential_load_fractions(model, control_zone, ideal_air, hvac_sequential_load_fracs, hvac_unavailable_periods)
  end

  # Adds any HPXML Dehumidifiers to the OpenStudio model.
  #
  # @param runner [OpenStudio::Measure::OSRunner] Object typically used to display warnings
  # @param model [OpenStudio::Model::Model] OpenStudio Model object
  # @param spaces [Hash] Map of HPXML locations => OpenStudio Space objects
  # @param hpxml_bldg [HPXML::Building] HPXML Building object representing an individual dwelling unit
  # @param hpxml_header [HPXML::Header] HPXML Header object (one per HPXML file)
  # @return [nil]
  def self.apply_dehumidifiers(runner, model, spaces, hpxml_bldg, hpxml_header)
    dehumidifiers = hpxml_bldg.dehumidifiers
    return if dehumidifiers.size == 0

    conditioned_space = spaces[HPXML::LocationConditionedSpace]
    unit_multiplier = hpxml_bldg.building_construction.number_of_units

    dehumidifier_id = dehumidifiers[0].id # Syncs with the ReportSimulationOutput measure, which only looks at first dehumidifier ID

    if dehumidifiers.map { |d| d.rh_setpoint }.uniq.size > 1
      fail 'All dehumidifiers must have the same setpoint but multiple setpoints were specified.'
    end

    if unit_multiplier > 1
      # FUTURE: Figure out how to allow this. If we allow it, update docs and hpxml_translator_test.rb too.
      # https://github.com/NREL/OpenStudio-HPXML/issues/1499
      fail 'NumberofUnits greater than 1 is not supported for dehumidifiers.'
    end

    # Dehumidifier coefficients
    # Generic model coefficients from Winkler, Christensen, and Tomerlin (2011)
    w_coeff = [-1.162525707, 0.02271469, -0.000113208, 0.021110538, -0.0000693034, 0.000378843]
    ef_coeff = [-1.902154518, 0.063466565, -0.000622839, 0.039540407, -0.000125637, -0.000176722]
    pl_coeff = [0.90, 0.10, 0.0]

    dehumidifiers.each do |d|
      next unless d.energy_factor.nil?

      # shift inputs tested under IEF test conditions to those under EF test conditions with performance curves
      d.energy_factor, d.capacity = apply_dehumidifier_ief_to_ef_inputs(d.type, w_coeff, ef_coeff, d.integrated_energy_factor, d.capacity)
    end

    # Combine HPXML dehumidifiers into a single EnergyPlus dehumidifier
    total_capacity = dehumidifiers.map { |d| d.capacity }.sum
    avg_energy_factor = dehumidifiers.map { |d| d.energy_factor * d.capacity }.sum / total_capacity
    total_fraction_served = dehumidifiers.map { |d| d.fraction_served }.sum

    # Apply unit multiplier
    total_capacity *= unit_multiplier

    control_zone = conditioned_space.thermalZone.get
    obj_name = Constants::ObjectTypeDehumidifier

    rh_setpoint = dehumidifiers[0].rh_setpoint * 100.0 # (EnergyPlus uses 60 for 60% RH)
    rh_setpoint_sch = Model.add_schedule_constant(
      model,
      name: "#{obj_name} rh setpoint",
      value: rh_setpoint
    )

    capacity_curve = Model.add_curve_biquadratic(
      model,
      name: 'DXDH-CAP-fT',
      coeff: w_coeff,
      min_x: -100, max_x: 100, min_y: -100, max_y: 100
    )
    energy_factor_curve = Model.add_curve_biquadratic(
      model,
      name: 'DXDH-EF-fT',
      coeff: ef_coeff,
      min_x: -100, max_x: 100, min_y: -100, max_y: 100
    )
    part_load_frac_curve = Model.add_curve_quadratic(
      model,
      name: 'DXDH-PLF-fPLR',
      coeff: pl_coeff,
      min_x: 0, max_x: 1, min_y: 0.7, max_y: 1
    )

    # Calculate air flow rate by assuming 2.75 cfm/pint/day (based on experimental test data)
    air_flow_rate = 2.75 * total_capacity

    # Humidity Setpoint
    humidistat = OpenStudio::Model::ZoneControlHumidistat.new(model)
    humidistat.setName(obj_name + ' humidistat')
    humidistat.setHumidifyingRelativeHumiditySetpointSchedule(rh_setpoint_sch)
    humidistat.setDehumidifyingRelativeHumiditySetpointSchedule(rh_setpoint_sch)
    control_zone.setZoneControlHumidistat(humidistat)

    # Availability Schedule
    dehum_unavailable_periods = Schedule.get_unavailable_periods(runner, SchedulesFile::Columns[:Dehumidifier].name, hpxml_header.unavailable_periods)
    avail_sch = ScheduleConstant.new(model, obj_name + ' schedule', 1.0, EPlus::ScheduleTypeLimitsFraction, unavailable_periods: dehum_unavailable_periods)
    avail_sch = avail_sch.schedule

    # Dehumidifier
    zone_hvac = OpenStudio::Model::ZoneHVACDehumidifierDX.new(model, capacity_curve, energy_factor_curve, part_load_frac_curve)
    zone_hvac.setName(obj_name)
    zone_hvac.setAvailabilitySchedule(avail_sch)
    zone_hvac.setRatedWaterRemoval(UnitConversions.convert(total_capacity, 'pint', 'L'))
    zone_hvac.setRatedEnergyFactor(avg_energy_factor / total_fraction_served)
    zone_hvac.setRatedAirFlowRate(UnitConversions.convert(air_flow_rate, 'cfm', 'm^3/s'))
    zone_hvac.setMinimumDryBulbTemperatureforDehumidifierOperation(10)
    zone_hvac.setMaximumDryBulbTemperatureforDehumidifierOperation(40)
    zone_hvac.addToThermalZone(control_zone)
    zone_hvac.additionalProperties.setFeature('HPXML_ID', dehumidifier_id) # Used by reporting measure

    if total_fraction_served < 1.0
      add_dehumidifier_load_adjustment_ems_program(total_fraction_served, zone_hvac, model, conditioned_space)
    end
  end

  # Adds an HPXML Ceiling Fan to the OpenStudio model.
  #
  # @param runner [OpenStudio::Measure::OSRunner] Object typically used to display warnings
  # @param model [OpenStudio::Model::Model] OpenStudio Model object
  # @param spaces [Hash] Map of HPXML locations => OpenStudio Space objects
  # @param weather [WeatherFile] Weather object containing EPW information
  # @param hpxml_bldg [HPXML::Building] HPXML Building object representing an individual dwelling unit
  # @param hpxml_header [HPXML::Header] HPXML Header object (one per HPXML file)
  # @param schedules_file [SchedulesFile] SchedulesFile wrapper class instance of detailed schedule files
  # @return [nil]
  def self.apply_ceiling_fans(runner, model, spaces, weather, hpxml_bldg, hpxml_header, schedules_file)
    if hpxml_bldg.building_occupancy.number_of_residents == 0
      # Operational calculation w/ zero occupants, zero out energy use
      return
    end
    return if hpxml_bldg.ceiling_fans.size == 0

    ceiling_fan = hpxml_bldg.ceiling_fans[0]

    obj_name = Constants::ObjectTypeCeilingFan
    hrs_per_day = 10.5 # From ANSI/RESNET/ICC 301-2022
    cfm_per_w = ceiling_fan.efficiency
    label_energy_use = ceiling_fan.label_energy_use
    count = ceiling_fan.count
    if !label_energy_use.nil? # priority if both provided
      annual_kwh = UnitConversions.convert(count * label_energy_use * hrs_per_day * 365.0, 'Wh', 'kWh')
    elsif !cfm_per_w.nil?
      medium_cfm = 3000.0 # cfm, per ANSI/RESNET/ICC 301-2019
      annual_kwh = UnitConversions.convert(count * medium_cfm / cfm_per_w * hrs_per_day * 365.0, 'Wh', 'kWh')
    end

    # Create schedule
    ceiling_fan_sch = nil
    ceiling_fan_col_name = SchedulesFile::Columns[:CeilingFan].name
    if not schedules_file.nil?
      annual_kwh *= Defaults.get_ceiling_fan_months(weather).map(&:to_f).sum(0.0) / 12.0
      ceiling_fan_design_level = schedules_file.calc_design_level_from_annual_kwh(col_name: ceiling_fan_col_name, annual_kwh: annual_kwh)
      ceiling_fan_sch = schedules_file.create_schedule_file(model, col_name: ceiling_fan_col_name)
    end
    if ceiling_fan_sch.nil?
      ceiling_fan_unavailable_periods = Schedule.get_unavailable_periods(runner, ceiling_fan_col_name, hpxml_header.unavailable_periods)
      annual_kwh *= ceiling_fan.monthly_multipliers.split(',').map(&:to_f).sum(0.0) / 12.0
      weekday_sch = ceiling_fan.weekday_fractions
      weekend_sch = ceiling_fan.weekend_fractions
      monthly_sch = ceiling_fan.monthly_multipliers
      ceiling_fan_sch_obj = MonthWeekdayWeekendSchedule.new(model, obj_name + ' schedule', weekday_sch, weekend_sch, monthly_sch, EPlus::ScheduleTypeLimitsFraction, unavailable_periods: ceiling_fan_unavailable_periods)
      ceiling_fan_design_level = ceiling_fan_sch_obj.calc_design_level_from_daily_kwh(annual_kwh / 365.0)
      ceiling_fan_sch = ceiling_fan_sch_obj.schedule
    else
      runner.registerWarning("Both '#{ceiling_fan_col_name}' schedule file and weekday fractions provided; the latter will be ignored.") if !ceiling_fan.weekday_fractions.nil?
      runner.registerWarning("Both '#{ceiling_fan_col_name}' schedule file and weekend fractions provided; the latter will be ignored.") if !ceiling_fan.weekend_fractions.nil?
      runner.registerWarning("Both '#{ceiling_fan_col_name}' schedule file and monthly multipliers provided; the latter will be ignored.") if !ceiling_fan.monthly_multipliers.nil?
    end

    Model.add_electric_equipment(
      model,
      name: obj_name,
      end_use: obj_name,
      space: spaces[HPXML::LocationConditionedSpace],
      design_level: ceiling_fan_design_level,
      frac_radiant: 0.558,
      frac_latent: 0,
      frac_lost: 0,
      schedule: ceiling_fan_sch
    )
  end

  # Adds an HPXML HVAC Control to the OpenStudio model.
  #
  # @param runner [OpenStudio::Measure::OSRunner] Object typically used to display warnings
  # @param model [OpenStudio::Model::Model] OpenStudio Model object
  # @param weather [WeatherFile] Weather object containing EPW information
  # @param spaces [Hash] Map of HPXML locations => OpenStudio Space objects
  # @param hpxml_bldg [HPXML::Building] HPXML Building object representing an individual dwelling unit
  # @param hpxml_header [HPXML::Header] HPXML Header object (one per HPXML file)
  # @param schedules_file [SchedulesFile] SchedulesFile wrapper class instance of detailed schedule files
  # @return [Hash] Map of htg/clg => Array of 365 days with 1s during the heating/cooling season and 0s otherwise
  def self.apply_setpoints(runner, model, weather, spaces, hpxml_bldg, hpxml_header, schedules_file)
    return {} if hpxml_bldg.hvac_controls.size == 0

    hvac_control = hpxml_bldg.hvac_controls[0]
    conditioned_zone = spaces[HPXML::LocationConditionedSpace].thermalZone.get
    has_ceiling_fan = (hpxml_bldg.ceiling_fans.size > 0)

    # Set 365 (or 366 for a leap year) heating/cooling day arrays based on heating/cooling seasons.
    hvac_season_days = {}
    hvac_season_days[:htg] = Calendar.get_daily_season(hpxml_header.sim_calendar_year, hvac_control.seasons_heating_begin_month, hvac_control.seasons_heating_begin_day,
                                                       hvac_control.seasons_heating_end_month, hvac_control.seasons_heating_end_day)
    hvac_season_days[:clg] = Calendar.get_daily_season(hpxml_header.sim_calendar_year, hvac_control.seasons_cooling_begin_month, hvac_control.seasons_cooling_begin_day,
                                                       hvac_control.seasons_cooling_end_month, hvac_control.seasons_cooling_end_day)
    if hvac_season_days[:htg].include?(0) || hvac_season_days[:clg].include?(0)
      runner.registerWarning('It is not possible to eliminate all HVAC energy use (e.g. crankcase/defrost energy) in EnergyPlus outside of an HVAC season.')
    end

    heating_sch = nil
    cooling_sch = nil
    year = hpxml_header.sim_calendar_year
    onoff_thermostat_ddb = hpxml_header.hvac_onoff_thermostat_deadband.to_f
    if not schedules_file.nil?
      heating_sch = schedules_file.create_schedule_file(model, col_name: SchedulesFile::Columns[:HeatingSetpoint].name)
    end
    if not schedules_file.nil?
      cooling_sch = schedules_file.create_schedule_file(model, col_name: SchedulesFile::Columns[:CoolingSetpoint].name)
    end

    # permit mixing detailed schedules with simple schedules
    if heating_sch.nil?
      htg_wd_setpoints, htg_we_setpoints = get_heating_setpoints(hvac_control, year, onoff_thermostat_ddb)
    else
      runner.registerWarning("Both '#{SchedulesFile::Columns[:HeatingSetpoint].name}' schedule file and heating setpoint temperature provided; the latter will be ignored.") if !hvac_control.heating_setpoint_temp.nil?
    end

    if cooling_sch.nil?
      clg_wd_setpoints, clg_we_setpoints = get_cooling_setpoints(hpxml_bldg, hvac_control, has_ceiling_fan, year, weather, onoff_thermostat_ddb)
    else
      runner.registerWarning("Both '#{SchedulesFile::Columns[:CoolingSetpoint].name}' schedule file and cooling setpoint temperature provided; the latter will be ignored.") if !hvac_control.cooling_setpoint_temp.nil?
    end

    # only deal with deadband issue if both schedules are simple
    if heating_sch.nil? && cooling_sch.nil?
      htg_wd_setpoints, htg_we_setpoints, clg_wd_setpoints, clg_we_setpoints = create_setpoint_schedules(runner, htg_wd_setpoints, htg_we_setpoints, clg_wd_setpoints, clg_we_setpoints, year, hvac_season_days)
    end

    if heating_sch.nil?
      heating_setpoint = HourlyByDaySchedule.new(model, 'heating setpoint', htg_wd_setpoints, htg_we_setpoints, nil, false)
      heating_sch = heating_setpoint.schedule
    end

    if cooling_sch.nil?
      cooling_setpoint = HourlyByDaySchedule.new(model, 'cooling setpoint', clg_wd_setpoints, clg_we_setpoints, nil, false)
      cooling_sch = cooling_setpoint.schedule
    end

    # Set the setpoint schedules
    thermostat_setpoint = OpenStudio::Model::ThermostatSetpointDualSetpoint.new(model)
    thermostat_setpoint.setName("#{conditioned_zone.name} temperature setpoint")
    thermostat_setpoint.setHeatingSetpointTemperatureSchedule(heating_sch)
    thermostat_setpoint.setCoolingSetpointTemperatureSchedule(cooling_sch)
    thermostat_setpoint.setTemperatureDifferenceBetweenCutoutAndSetpoint(UnitConversions.convert(onoff_thermostat_ddb, 'deltaF', 'deltaC'))
    conditioned_zone.setThermostatSetpointDualSetpoint(thermostat_setpoint)

    return hvac_season_days
  end

  # Creates setpoint schedules.
  # This method ensures that we don't construct a setpoint schedule where the cooling setpoint
  # is less than the heating setpoint, which would result in an E+ error.
  #
  # Note: It's tempting to adjust the setpoints, e.g., outside of the heating/cooling seasons,
  # to prevent unmet hours being reported. This is a dangerous idea. These setpoints are used
  # by natural ventilation, Kiva initialization, and probably other things.
  #
  # @param runner [OpenStudio::Measure::OSRunner] Object typically used to display warnings
  # @param htg_wd_setpoints [TODO] TODO
  # @param htg_we_setpoints [TODO] TODO
  # @param clg_wd_setpoints [TODO] TODO
  # @param clg_we_setpoints [TODO] TODO
  # @param year [Integer] the calendar year
  # @param hvac_season_days [Hash] Map of htg/clg => Array of 365 days with 1s during the heating/cooling season and 0s otherwise
  # @return [TODO] TODO
  def self.create_setpoint_schedules(runner, htg_wd_setpoints, htg_we_setpoints, clg_wd_setpoints, clg_we_setpoints, year,
                                     hvac_season_days)
    warning = false
    for i in 0..(Calendar.num_days_in_year(year) - 1)
      if (hvac_season_days[:htg][i] == hvac_season_days[:clg][i]) # both (or neither) heating/cooling seasons
        htg_wkdy = htg_wd_setpoints[i].zip(clg_wd_setpoints[i]).map { |h, c| c < h ? (h + c) / 2.0 : h }
        htg_wked = htg_we_setpoints[i].zip(clg_we_setpoints[i]).map { |h, c| c < h ? (h + c) / 2.0 : h }
        clg_wkdy = htg_wd_setpoints[i].zip(clg_wd_setpoints[i]).map { |h, c| c < h ? (h + c) / 2.0 : c }
        clg_wked = htg_we_setpoints[i].zip(clg_we_setpoints[i]).map { |h, c| c < h ? (h + c) / 2.0 : c }
      elsif hvac_season_days[:htg][i] == 1 # heating only seasons; cooling has minimum of heating
        htg_wkdy = htg_wd_setpoints[i]
        htg_wked = htg_we_setpoints[i]
        clg_wkdy = htg_wd_setpoints[i].zip(clg_wd_setpoints[i]).map { |h, c| c < h ? h : c }
        clg_wked = htg_we_setpoints[i].zip(clg_we_setpoints[i]).map { |h, c| c < h ? h : c }
      elsif hvac_season_days[:clg][i] == 1 # cooling only seasons; heating has maximum of cooling
        htg_wkdy = clg_wd_setpoints[i].zip(htg_wd_setpoints[i]).map { |c, h| c < h ? c : h }
        htg_wked = clg_we_setpoints[i].zip(htg_we_setpoints[i]).map { |c, h| c < h ? c : h }
        clg_wkdy = clg_wd_setpoints[i]
        clg_wked = clg_we_setpoints[i]
      else
        fail 'HeatingSeason and CoolingSeason, when combined, must span the entire year.'
      end
      if (htg_wkdy != htg_wd_setpoints[i]) || (htg_wked != htg_we_setpoints[i]) || (clg_wkdy != clg_wd_setpoints[i]) || (clg_wked != clg_we_setpoints[i])
        warning = true
      end
      htg_wd_setpoints[i] = htg_wkdy
      htg_we_setpoints[i] = htg_wked
      clg_wd_setpoints[i] = clg_wkdy
      clg_we_setpoints[i] = clg_wked
    end

    if warning
      runner.registerWarning('HVAC setpoints have been automatically adjusted to prevent periods where the heating setpoint is greater than the cooling setpoint.')
    end

    return htg_wd_setpoints, htg_we_setpoints, clg_wd_setpoints, clg_we_setpoints
  end

  # TODO
  #
  # @param hvac_control [HPXML::HVACControl] The HPXML HVAC control of interest
  # @param year [Integer] the calendar year
  # @param offset_db [Double] On-off thermostat deadband (F)
  # @return [TODO] TODO
  def self.get_heating_setpoints(hvac_control, year, offset_db)
    num_days = Calendar.num_days_in_year(year)

    if hvac_control.weekday_heating_setpoints.nil? || hvac_control.weekend_heating_setpoints.nil?
      # Base heating setpoint
      htg_setpoint = hvac_control.heating_setpoint_temp
      htg_wd_setpoints = [[htg_setpoint] * 24] * num_days
      # Apply heating setback?
      htg_setback = hvac_control.heating_setback_temp
      if not htg_setback.nil?
        htg_setback_hrs_per_week = hvac_control.heating_setback_hours_per_week
        htg_setback_start_hr = hvac_control.heating_setback_start_hour
        for d in 1..num_days
          for hr in htg_setback_start_hr..htg_setback_start_hr + Integer(htg_setback_hrs_per_week / 7.0) - 1
            htg_wd_setpoints[d - 1][hr % 24] = htg_setback
          end
        end
      end
      htg_we_setpoints = htg_wd_setpoints.dup
    else
      # 24-hr weekday/weekend heating setpoint schedules
      htg_wd_setpoints = hvac_control.weekday_heating_setpoints.split(',').map { |i| Float(i) }
      htg_wd_setpoints = [htg_wd_setpoints] * num_days
      htg_we_setpoints = hvac_control.weekend_heating_setpoints.split(',').map { |i| Float(i) }
      htg_we_setpoints = [htg_we_setpoints] * num_days
    end
    # Apply thermostat offset due to onoff control
    htg_wd_setpoints = htg_wd_setpoints.map { |i| i.map { |j| j - offset_db / 2.0 } }
    htg_we_setpoints = htg_we_setpoints.map { |i| i.map { |j| j - offset_db / 2.0 } }

    htg_wd_setpoints = htg_wd_setpoints.map { |i| i.map { |j| UnitConversions.convert(j, 'F', 'C') } }
    htg_we_setpoints = htg_we_setpoints.map { |i| i.map { |j| UnitConversions.convert(j, 'F', 'C') } }

    return htg_wd_setpoints, htg_we_setpoints
  end

  # TODO
  #
  # @param hpxml_bldg [HPXML::Building] HPXML Building object representing an individual dwelling unit
  # @param [HPXML::HVACControl] The HPXML HVAC control of interest
  # @param has_ceiling_fan [TODO] TODO
  # @param year [Integer] the calendar year
  # @param weather [WeatherFile] Weather object containing EPW information
  # @param offset_db [Double] On-off thermostat deadband (F)
  # @return [TODO] TODO
  def self.get_cooling_setpoints(hpxml_bldg, hvac_control, has_ceiling_fan, year, weather, offset_db)
    num_days = Calendar.num_days_in_year(year)

    if hvac_control.weekday_cooling_setpoints.nil? || hvac_control.weekend_cooling_setpoints.nil?
      # Base cooling setpoint
      clg_setpoint = hvac_control.cooling_setpoint_temp
      clg_wd_setpoints = [[clg_setpoint] * 24] * num_days
      # Apply cooling setup?
      clg_setup = hvac_control.cooling_setup_temp
      if not clg_setup.nil?
        clg_setup_hrs_per_week = hvac_control.cooling_setup_hours_per_week
        clg_setup_start_hr = hvac_control.cooling_setup_start_hour
        for d in 1..num_days
          for hr in clg_setup_start_hr..clg_setup_start_hr + Integer(clg_setup_hrs_per_week / 7.0) - 1
            clg_wd_setpoints[d - 1][hr % 24] = clg_setup
          end
        end
      end
      clg_we_setpoints = clg_wd_setpoints.dup
    else
      # 24-hr weekday/weekend cooling setpoint schedules
      clg_wd_setpoints = hvac_control.weekday_cooling_setpoints.split(',').map { |i| Float(i) }
      clg_wd_setpoints = [clg_wd_setpoints] * num_days
      clg_we_setpoints = hvac_control.weekend_cooling_setpoints.split(',').map { |i| Float(i) }
      clg_we_setpoints = [clg_we_setpoints] * num_days
    end

    # Apply cooling setpoint offset due to ceiling fan?
    if has_ceiling_fan && hpxml_bldg.building_occupancy.number_of_residents != 0 # If operational calculation w/ zero occupants, exclude ceiling fan setpoint adjustment
      clg_ceiling_fan_offset = hvac_control.ceiling_fan_cooling_setpoint_temp_offset
      if not clg_ceiling_fan_offset.nil?
        months = Defaults.get_ceiling_fan_months(weather)
        Calendar.months_to_days(year, months).each_with_index do |operation, d|
          next if operation != 1

          clg_wd_setpoints[d] = [clg_wd_setpoints[d], Array.new(24, clg_ceiling_fan_offset)].transpose.map { |i| i.sum }
          clg_we_setpoints[d] = [clg_we_setpoints[d], Array.new(24, clg_ceiling_fan_offset)].transpose.map { |i| i.sum }
        end
      end
    end

    # Apply thermostat offset due to onoff control
    clg_wd_setpoints = clg_wd_setpoints.map { |i| i.map { |j| j + offset_db / 2.0 } }
    clg_we_setpoints = clg_we_setpoints.map { |i| i.map { |j| j + offset_db / 2.0 } }
    clg_wd_setpoints = clg_wd_setpoints.map { |i| i.map { |j| UnitConversions.convert(j, 'F', 'C') } }
    clg_we_setpoints = clg_we_setpoints.map { |i| i.map { |j| UnitConversions.convert(j, 'F', 'C') } }

    return clg_wd_setpoints, clg_we_setpoints
  end

  # TODO
  #
  # @param compressor_type [String] Type of compressor (HPXML::HVACCompressorTypeXXX)
  # @return [TODO] TODO
  def self.get_cool_cap_eir_ft_spec(compressor_type)
    case compressor_type
    when HPXML::HVACCompressorTypeSingleStage
      cap_ft_spec = [[3.68637657, -0.098352478, 0.000956357, 0.005838141, -0.0000127, -0.000131702]]
      eir_ft_spec = [[-3.437356399, 0.136656369, -0.001049231, -0.0079378, 0.000185435, -0.0001441]]
    when HPXML::HVACCompressorTypeTwoStage
      cap_ft_spec = [[3.998418659, -0.108728222, 0.001056818, 0.007512314, -0.0000139, -0.000164716],
                     [3.466810106, -0.091476056, 0.000901205, 0.004163355, -0.00000919, -0.000110829]]
      eir_ft_spec = [[-4.282911381, 0.181023691, -0.001357391, -0.026310378, 0.000333282, -0.000197405],
                     [-3.557757517, 0.112737397, -0.000731381, 0.013184877, 0.000132645, -0.000338716]]
    end
    return cap_ft_spec, eir_ft_spec
  end

  # TODO
  #
  # @param compressor_type [String] Type of compressor (HPXML::HVACCompressorTypeXXX)
  # @return [TODO] TODO
  def self.get_cool_cap_eir_fflow_spec(compressor_type)
    case compressor_type
    when HPXML::HVACCompressorTypeSingleStage
      # Single stage systems have PSC or constant torque ECM blowers, so the airflow rate is affected by the static pressure losses.
      cap_fflow_spec = [[0.718664047, 0.41797409, -0.136638137]]
      eir_fflow_spec = [[1.143487507, -0.13943972, -0.004047787]]
    when HPXML::HVACCompressorTypeTwoStage
      # Most two stage systems have PSC or constant torque ECM blowers, so the airflow rate is affected by the static pressure losses.
      cap_fflow_spec = [[0.655239515, 0.511655216, -0.166894731],
                        [0.618281092, 0.569060264, -0.187341356]]
      eir_fflow_spec = [[1.639108268, -0.998953996, 0.359845728],
                        [1.570774717, -0.914152018, 0.343377302]]
    when HPXML::HVACCompressorTypeVariableSpeed
      # Variable speed systems have constant flow ECM blowers, so the air handler can always achieve the design airflow rate by sacrificing blower power.
      # So we assume that there is only one corresponding airflow rate for each compressor speed.
      eir_fflow_spec = [[1, 0, 0]] * 2
      cap_fflow_spec = [[1, 0, 0]] * 2
    end
    return cap_fflow_spec, eir_fflow_spec
  end

  # TODO
  #
  # @param compressor_type [String] Type of compressor (HPXML::HVACCompressorTypeXXX)
  # @param heating_capacity_retention_temp [TODO] TODO
  # @param heating_capacity_retention_fraction [TODO] TODO
  # @return [TODO] TODO
  def self.get_heat_cap_eir_ft_spec(compressor_type, heating_capacity_retention_temp, heating_capacity_retention_fraction)
    cap_ft_spec = calc_heat_cap_ft_spec(compressor_type, heating_capacity_retention_temp, heating_capacity_retention_fraction)
    if compressor_type == HPXML::HVACCompressorTypeSingleStage
      # From "Improved Modeling of Residential Air Conditioners and Heat Pumps for Energy Calculations", Cutler et al
      # https://www.nrel.gov/docs/fy13osti/56354.pdf
      eir_ft_spec = [[0.718398423, 0.003498178, 0.000142202, -0.005724331, 0.00014085, -0.000215321]]
    elsif compressor_type == HPXML::HVACCompressorTypeTwoStage
      # From "Improved Modeling of Residential Air Conditioners and Heat Pumps for Energy Calculations", Cutler et al
      # https://www.nrel.gov/docs/fy13osti/56354.pdf
      eir_ft_spec = [[0.36338171, 0.013523725, 0.000258872, -0.009450269, 0.000439519, -0.000653723],
                     [0.981100941, -0.005158493, 0.000243416, -0.005274352, 0.000230742, -0.000336954]]
    end
    return cap_ft_spec, eir_ft_spec
  end

  # Return coefficients of capacity and eir as function of temperature curves,
  # used to adjust the NEEP performance data to account for variations in indoor conditions
  #
  # @param mode [Symbol] Heating (:htg) or cooling (:clg)
  # @return [Array<Double>, Array<Double>] Capacity as function of temperature coefficients, eir as function of temperature coefficients
  def self.get_resnet_cap_eir_ft_spec(mode)
    if mode == :htg
      eir_ft_spec = [0.722917608, 0.003520184, 0.000143097, -0.005760341, 0.000141736, -0.000216676]
      cap_ft_spec = [0.568706266, -0.000747282, -0.0000103432, 0.00945408, 0.000050812, -0.00000677828]
    elsif mode == :clg
      eir_ft_spec = [-3.400341169, 0.135184783, -0.001037932, -0.007852322, 0.000183438, -0.000142548]
      cap_ft_spec = [3.717717741, -0.09918866, 0.000964488, 0.005887776, -0.000012808, -0.000132822]
    end
    return cap_ft_spec, eir_ft_spec
  end

  # TODO
  #
  # @param compressor_type [String] Type of compressor (HPXML::HVACCompressorTypeXXX)
  # @return [TODO] TODO
  def self.get_heat_cap_eir_fflow_spec(compressor_type)
    case compressor_type
    when HPXML::HVACCompressorTypeSingleStage
      # Single stage systems have PSC or constant torque ECM blowers, so the airflow rate is affected by the static pressure losses.
      cap_fflow_spec = [[0.694045465, 0.474207981, -0.168253446]]
      eir_fflow_spec = [[2.185418751, -1.942827919, 0.757409168]]
    when HPXML::HVACCompressorTypeTwoStage
      # Most two stage systems have PSC or constant torque ECM blowers, so the airflow rate is affected by the static pressure losses.
      cap_fflow_spec = [[0.741466907, 0.378645444, -0.119754733],
                        [0.76634609, 0.32840943, -0.094701495]]
      eir_fflow_spec = [[2.153618211, -1.737190609, 0.584269478],
                        [2.001041353, -1.58869128, 0.587593517]]
    when HPXML::HVACCompressorTypeVariableSpeed
      # Variable speed systems have constant flow ECM blowers, so the air handler can always achieve the design airflow rate by sacrificing blower power.
      # So we assume that there is only one corresponding airflow rate for each compressor speed.
      cap_fflow_spec = [[1, 0, 0]] * 3
      eir_fflow_spec = [[1, 0, 0]] * 3
    end
    return cap_fflow_spec, eir_fflow_spec
  end

  # TODO
  #
  # @param cooling_system [HPXML::CoolingSystem or HPXML::HeatPump] The HPXML cooling system or heat pump of interest
  # @return [nil]
  def self.set_cool_curves_dx_air_source(cooling_system)
    clg_ap = cooling_system.additional_properties
    clg_ap.cool_capacity_ratios = get_cool_capacity_ratios(cooling_system)
    set_cool_c_d(cooling_system)

    case cooling_system.compressor_type
    when HPXML::HVACCompressorTypeSingleStage
      clg_ap.cool_cap_ft_spec, clg_ap.cool_eir_ft_spec = get_cool_cap_eir_ft_spec(cooling_system.compressor_type)
      if is_room_dx_hvac_system(cooling_system)
        clg_ap.cool_rated_cfm_per_ton = [312] # medium speed
        clg_ap.cool_fan_speed_ratios = [1.0]
        clg_ap.cool_cap_fflow_spec = [[1.0, 0.0, 0.0]]
        clg_ap.cool_eir_fflow_spec = [[1.0, 0.0, 0.0]]
        clg_ap.cool_rated_cops = [UnitConversions.convert(cooling_system.cooling_efficiency_ceer, 'Btu/hr', 'W')]
      else
        clg_ap.cool_rated_cfm_per_ton = get_cool_cfm_per_ton(cooling_system.compressor_type)
        clg_ap.cool_rated_airflow_rate = clg_ap.cool_rated_cfm_per_ton[0]
        clg_ap.cool_fan_speed_ratios = calc_fan_speed_ratios(clg_ap.cool_capacity_ratios, clg_ap.cool_rated_cfm_per_ton, clg_ap.cool_rated_airflow_rate)
        clg_ap.cool_cap_fflow_spec, clg_ap.cool_eir_fflow_spec = get_cool_cap_eir_fflow_spec(cooling_system.compressor_type)
        clg_ap.cool_rated_cops = [(0.2692 * cooling_system.cooling_efficiency_seer + 0.2706).round(2)] # Regression based on inverse model
      end

    when HPXML::HVACCompressorTypeTwoStage
      clg_ap.cool_rated_cfm_per_ton = get_cool_cfm_per_ton(cooling_system.compressor_type)
      clg_ap.cool_rated_airflow_rate = clg_ap.cool_rated_cfm_per_ton[-1]
      clg_ap.cool_fan_speed_ratios = calc_fan_speed_ratios(clg_ap.cool_capacity_ratios, clg_ap.cool_rated_cfm_per_ton, clg_ap.cool_rated_airflow_rate)
      clg_ap.cool_cap_ft_spec, clg_ap.cool_eir_ft_spec = get_cool_cap_eir_ft_spec(cooling_system.compressor_type)
      clg_ap.cool_cap_fflow_spec, clg_ap.cool_eir_fflow_spec = get_cool_cap_eir_fflow_spec(cooling_system.compressor_type)
      clg_ap.cool_rated_cops = [(0.2773 * cooling_system.cooling_efficiency_seer - 0.0018).round(2)] # Regression based on inverse model
      clg_ap.cool_rated_cops << clg_ap.cool_rated_cops[0] * 0.91 # COP ratio based on Dylan's data as seen in BEopt 2.8 options

    when HPXML::HVACCompressorTypeVariableSpeed
      clg_ap.cool_rated_cfm_per_ton = get_cool_cfm_per_ton(cooling_system.compressor_type)
      clg_ap.cooling_capacity_retention_temperature = 82.0
      clg_ap.cooling_capacity_retention_fraction = 1.033 # From NEEP data
      clg_ap.cool_rated_airflow_rate = clg_ap.cool_rated_cfm_per_ton[-1]
      clg_ap.cool_fan_speed_ratios = calc_fan_speed_ratios(clg_ap.cool_capacity_ratios, clg_ap.cool_rated_cfm_per_ton, clg_ap.cool_rated_airflow_rate)
      clg_ap.cool_cap_fflow_spec, clg_ap.cool_eir_fflow_spec = get_cool_cap_eir_fflow_spec(cooling_system.compressor_type)
    end

    set_cool_rated_shrs_gross(cooling_system)
  end

  # Returns the cooling capacity ratios for the HVAC system.
  #
  # @param cooling_system [HPXML::CoolingSystem or HPXML::HeatPump] The HPXML cooling system or heat pump of interest
  # @return [Array<Double>] Ratio of cooling capacity to nominal cooling capacity for each speed
  def self.get_cool_capacity_ratios(cooling_system)
    case cooling_system.compressor_type
    when HPXML::HVACCompressorTypeSingleStage
      return [1.0]
    when HPXML::HVACCompressorTypeTwoStage
      return [0.72, 1.0]
    when HPXML::HVACCompressorTypeVariableSpeed
      is_ducted = !cooling_system.distribution_system_idref.nil?
      if is_ducted
        return [0.394, 1.0]
      else
        return [0.255, 1.0]
      end
    end

    fail 'Unable to get cooling capacity ratios.'
  end

  # TODO
  #
  # @param heating_system [HPXML::HeatingSystem or HPXML::HeatPump] The HPXML heating system or heat pump of interest
  # @return [nil]
  def self.set_heat_curves_dx_air_source(heating_system)
    htg_ap = heating_system.additional_properties
    htg_ap.heat_cap_fflow_spec, htg_ap.heat_eir_fflow_spec = get_heat_cap_eir_fflow_spec(heating_system.compressor_type)
    htg_ap.heat_capacity_ratios = get_heat_capacity_ratios(heating_system)
    set_heat_c_d(heating_system)

    hspf = heating_system.heating_efficiency_hspf
    case heating_system.compressor_type
    when HPXML::HVACCompressorTypeSingleStage
      heating_capacity_retention_temp, heating_capacity_retention_fraction = get_heating_capacity_retention(heating_system)
      htg_ap.heat_cap_ft_spec, htg_ap.heat_eir_ft_spec = get_heat_cap_eir_ft_spec(heating_system.compressor_type, heating_capacity_retention_temp, heating_capacity_retention_fraction)
      if [HPXML::HVACTypeHeatPumpRoom, HPXML::HVACTypeHeatPumpPTHP].include? heating_system.heat_pump_type
        htg_ap.heat_rated_cfm_per_ton = get_heat_cfm_per_ton_simple()
        htg_ap.heat_fan_speed_ratios = [1.0]
      else
        htg_ap.heat_rated_cfm_per_ton = get_heat_cfm_per_ton(heating_system.compressor_type)
        htg_ap.heat_rated_cops = [0.0353 * hspf**2 + 0.0331 * hspf + 0.9447] # Regression based on inverse model
        htg_ap.heat_rated_airflow_rate = htg_ap.heat_rated_cfm_per_ton[0]
        htg_ap.heat_fan_speed_ratios = calc_fan_speed_ratios(htg_ap.heat_capacity_ratios, htg_ap.heat_rated_cfm_per_ton, htg_ap.heat_rated_airflow_rate)
      end

    when HPXML::HVACCompressorTypeTwoStage
      heating_capacity_retention_temp, heating_capacity_retention_fraction = get_heating_capacity_retention(heating_system)
      htg_ap.heat_rated_cfm_per_ton = get_heat_cfm_per_ton(heating_system.compressor_type)
      htg_ap.heat_cap_ft_spec, htg_ap.heat_eir_ft_spec = get_heat_cap_eir_ft_spec(heating_system.compressor_type, heating_capacity_retention_temp, heating_capacity_retention_fraction)
      htg_ap.heat_rated_airflow_rate = htg_ap.heat_rated_cfm_per_ton[-1]
      htg_ap.heat_fan_speed_ratios = calc_fan_speed_ratios(htg_ap.heat_capacity_ratios, htg_ap.heat_rated_cfm_per_ton, htg_ap.heat_rated_airflow_rate)
      htg_ap.heat_rated_cops = [0.0426 * hspf**2 - 0.0747 * hspf + 1.5374] # Regression based on inverse model
      htg_ap.heat_rated_cops << htg_ap.heat_rated_cops[0] * 0.87 # COP ratio based on Dylan's data as seen in BEopt 2.8 options

    when HPXML::HVACCompressorTypeVariableSpeed
      htg_ap.heat_rated_cfm_per_ton = get_heat_cfm_per_ton(heating_system.compressor_type)
      htg_ap.heat_rated_airflow_rate = htg_ap.heat_rated_cfm_per_ton[-1]
      htg_ap.heat_capacity_ratios = get_heat_capacity_ratios(heating_system)
      htg_ap.heat_fan_speed_ratios = calc_fan_speed_ratios(htg_ap.heat_capacity_ratios, htg_ap.heat_rated_cfm_per_ton, htg_ap.heat_rated_airflow_rate)
    end
  end

  # TODO
  #
  # @param heat_pump [HPXML::HeatPump] The HPXML heat pump of interest
  # @return [nil]
  def self.set_heat_detailed_performance_data(heat_pump)
    hp_ap = heat_pump.additional_properties
    is_ducted = !heat_pump.distribution_system_idref.nil?
    hspf = heat_pump.heating_efficiency_hspf

    # Default data inputs based on NEEP data
    detailed_performance_data = heat_pump.heating_detailed_performance_data
    heating_capacity_retention_temp, heating_capacity_retention_fraction = get_heating_capacity_retention(heat_pump)
    max_cap_maint_5 = 1.0 - (1.0 - heating_capacity_retention_fraction) * (HVAC::AirSourceHeatRatedODB - 5.0) /
                            (HVAC::AirSourceHeatRatedODB - heating_capacity_retention_temp)

    if is_ducted
      a, b, c, d, e = 0.4348, 0.008923, 1.090, -0.1861, -0.07564
    else
      a, b, c, d, e = 0.1914, -1.822, 1.364, -0.07783, 2.221
    end
    max_cop_47 = a * hspf + b * max_cap_maint_5 + c * max_cap_maint_5**2 + d * max_cap_maint_5 * hspf + e
    max_capacity_47 = heat_pump.heating_capacity * hp_ap.heat_capacity_ratios[-1]
    min_capacity_47 = heat_pump.heating_capacity * hp_ap.heat_capacity_ratios[0]
    min_cop_47 = is_ducted ? max_cop_47 * (-0.0306 * hspf + 1.5385) : max_cop_47 * (-0.01698 * hspf + 1.5907)
    max_capacity_5 = max_capacity_47 * max_cap_maint_5
    max_cop_5 = is_ducted ? max_cop_47 * 0.587 : max_cop_47 * 0.671
    min_capacity_5 = is_ducted ? min_capacity_47 * 1.106 : min_capacity_47 * 0.611
    min_cop_5 = is_ducted ? min_cop_47 * 0.502 : min_cop_47 * 0.538

    # performance data at 47F, maximum speed
    detailed_performance_data.add(capacity: max_capacity_47.round(1),
                                  efficiency_cop: max_cop_47.round(4),
                                  capacity_description: HPXML::CapacityDescriptionMaximum,
                                  outdoor_temperature: 47,
                                  isdefaulted: true)
    # performance data at 47F, minimum speed
    detailed_performance_data.add(capacity: min_capacity_47.round(1),
                                  efficiency_cop: min_cop_47.round(4),
                                  capacity_description: HPXML::CapacityDescriptionMinimum,
                                  outdoor_temperature: 47,
                                  isdefaulted: true)
    # performance data at 5F, maximum speed
    detailed_performance_data.add(capacity: max_capacity_5.round(1),
                                  efficiency_cop: max_cop_5.round(4),
                                  capacity_description: HPXML::CapacityDescriptionMaximum,
                                  outdoor_temperature: 5,
                                  isdefaulted: true)
    # performance data at 5F, minimum speed
    detailed_performance_data.add(capacity: min_capacity_5.round(1),
                                  efficiency_cop: min_cop_5.round(4),
                                  capacity_description: HPXML::CapacityDescriptionMinimum,
                                  outdoor_temperature: 5,
                                  isdefaulted: true)
  end

  # TODO
  #
  # @param cooling_system [HPXML::CoolingSystem or HPXML::HeatPump] The HPXML cooling system or heat pump of interest
  # @return [nil]
  def self.set_cool_detailed_performance_data(cooling_system)
    clg_ap = cooling_system.additional_properties
    is_ducted = !cooling_system.distribution_system_idref.nil?
    seer = cooling_system.cooling_efficiency_seer

    # Default data inputs based on NEEP data
    detailed_performance_data = cooling_system.cooling_detailed_performance_data
    max_cap_maint_82 = 1.0 - (1.0 - clg_ap.cooling_capacity_retention_fraction) * (HVAC::AirSourceCoolRatedODB - 82.0) /
                             (HVAC::AirSourceCoolRatedODB - clg_ap.cooling_capacity_retention_temperature)

    max_cop_95 = is_ducted ? 0.1953 * seer : 0.06635 * seer + 1.8707
    max_capacity_95 = cooling_system.cooling_capacity * clg_ap.cool_capacity_ratios[-1]
    min_capacity_95 = max_capacity_95 / clg_ap.cool_capacity_ratios[-1] * clg_ap.cool_capacity_ratios[0]
    min_cop_95 = is_ducted ? max_cop_95 * 1.231 : max_cop_95 * (0.01377 * seer + 1.13948)
    max_capacity_82 = max_capacity_95 * max_cap_maint_82
    max_cop_82 = is_ducted ? (1.297 * max_cop_95) : (1.300 * max_cop_95)
    min_capacity_82 = min_capacity_95 * 1.099
    min_cop_82 = is_ducted ? (1.402 * min_cop_95) : (1.333 * min_cop_95)

    # performance data at 95F, maximum speed
    detailed_performance_data.add(capacity: max_capacity_95.round(1),
                                  efficiency_cop: max_cop_95.round(4),
                                  capacity_description: HPXML::CapacityDescriptionMaximum,
                                  outdoor_temperature: 95,
                                  isdefaulted: true)
    # performance data at 95F, minimum speed
    detailed_performance_data.add(capacity: min_capacity_95.round(1),
                                  efficiency_cop: min_cop_95.round(4),
                                  capacity_description: HPXML::CapacityDescriptionMinimum,
                                  outdoor_temperature: 95,
                                  isdefaulted: true)
    # performance data at 82F, maximum speed
    detailed_performance_data.add(capacity: max_capacity_82.round(1),
                                  efficiency_cop: max_cop_82.round(4),
                                  capacity_description: HPXML::CapacityDescriptionMaximum,
                                  outdoor_temperature: 82,
                                  isdefaulted: true)
    # performance data at 82F, minimum speed
    detailed_performance_data.add(capacity: min_capacity_82.round(1),
                                  efficiency_cop: min_cop_82.round(4),
                                  capacity_description: HPXML::CapacityDescriptionMinimum,
                                  outdoor_temperature: 82,
                                  isdefaulted: true)
  end

  # Returns the heating capacity ratios for the HVAC system.
  #
  # @param heat_pump [HPXML::HeatPump] The HPXML heat pump of interest
  # @return [Array<Double>] Ratio of heating capacity to heating cooling capacity for each speed
  def self.get_heat_capacity_ratios(heat_pump)
    case heat_pump.compressor_type
    when HPXML::HVACCompressorTypeSingleStage
      return [1.0]
    when HPXML::HVACCompressorTypeTwoStage
      return [0.72, 1.0]
    when HPXML::HVACCompressorTypeVariableSpeed
      nominal_to_max_ratio = 0.908
      return [0.272 / nominal_to_max_ratio, 1.0, 1.0 / nominal_to_max_ratio]
    end

    fail 'Unable to get heating capacity ratios.'
  end

  # For variable-speed systems, we only want to model min/max speeds in E+.
  # Here we drop any intermediate speeds that we may have added for other purposes (e.g. hvac sizing).
  #
  # @param hvac_system [HPXML::HeatingSystem or HPXML::CoolingSystem or HPXML::HeatPump] The HPXML HVAC system of interest
  # @return [nil]
  def self.drop_intermediate_speeds(hvac_system)
    return unless hvac_system.compressor_type == HPXML::HVACCompressorTypeVariableSpeed

    hvac_ap = hvac_system.additional_properties

    while hvac_ap.cool_capacity_ratios.size > 2
      hvac_ap.cool_cap_fflow_spec.delete_at(1)
      hvac_ap.cool_eir_fflow_spec.delete_at(1)
      hvac_ap.cool_plf_fplr_spec.delete_at(1)
      hvac_ap.cool_rated_cfm_per_ton.delete_at(1)
      hvac_ap.cool_capacity_ratios.delete_at(1)
      hvac_ap.cool_fan_speed_ratios.delete_at(1)
    end
    if hvac_system.is_a? HPXML::HeatPump
      while hvac_ap.heat_capacity_ratios.size > 2
        hvac_ap.heat_cap_fflow_spec.delete_at(1)
        hvac_ap.heat_eir_fflow_spec.delete_at(1)
        hvac_ap.heat_plf_fplr_spec.delete_at(1)
        hvac_ap.heat_rated_cfm_per_ton.delete_at(1)
        hvac_ap.heat_capacity_ratios.delete_at(1)
        hvac_ap.heat_fan_speed_ratios.delete_at(1)
      end
    end
  end

  # Returns assumed rated cooling CFM/ton for central DX systems.
  #
  # @param compressor_type [String] Type of compressor (HPXML::HVACCompressorTypeXXX)
  # @return [Array<Double>] cooling cfm/ton of rated capacity for each speed
  def self.get_cool_cfm_per_ton(compressor_type)
    if compressor_type == HPXML::HVACCompressorTypeSingleStage
      return [394.2]
    elsif compressor_type == HPXML::HVACCompressorTypeTwoStage
      return [411.0083, 344.1]
    elsif compressor_type == HPXML::HVACCompressorTypeVariableSpeed
      return [400.0, 400.0]
    else
      fail 'Compressor type not supported.'
    end
  end

  # Returns assumed rated heating CFM/ton for central DX systems.
  #
  # @param compressor_type [String] Type of compressor (HPXML::HVACCompressorTypeXXX)
  # @return [Array<Double>] heating cfm/ton of rated capacity for each speed
  def self.get_heat_cfm_per_ton(compressor_type)
    case compressor_type
    when HPXML::HVACCompressorTypeSingleStage
      return [384.1]
    when HPXML::HVACCompressorTypeTwoStage
      return [391.3333, 352.2]
    when HPXML::HVACCompressorTypeVariableSpeed
      return [400.0, 400.0, 400.0]
    else
      fail 'Compressor type not supported.'
    end
  end

  # Returns assumed heating CFM/ton for HVAC systems that are not central DX systems (e.g. room heat pump, PTHP, stove, space heater, etc.)
  #
  # @return [Array<Double>] heating cfm/ton of rated capacity for one speed
  def self.get_heat_cfm_per_ton_simple()
    return [350.0]
  end

  # TODO
  #
  # @param heat_pump [HPXML::HeatPump] The HPXML heat pump of interest
  # @return [nil]
  def self.set_curves_gshp(heat_pump)
    hp_ap = heat_pump.additional_properties

    # E+ equation fit coil coefficients generated following approach in Tang's thesis:
    # See Appendix B of  https://shareok.org/bitstream/handle/11244/10075/Tang_okstate_0664M_1318.pdf?sequence=1&isAllowed=y
    # Coefficients generated by catalog data: https://files.climatemaster.com/Genesis-GS-Series-Product-Catalog.pdf, p180
    # Data point taken as rated condition:
    # EWT: 80F EAT:80/67F, AFR: 1200cfm, WFR: 4.5gpm

    # Cooling Curves
    hp_ap.cool_cap_curve_spec = [[-5.45013866666657, 7.42301402824225, -1.43760846638838, 0.249103937703341, 0.0378875477019811]]
    hp_ap.cool_power_curve_spec = [[-4.21572180554818, 0.322682268675807, 4.56870615863483, 0.154605773589744, -0.167531037948482]]
    hp_ap.cool_sh_curve_spec = [[0.56143829895505, 18.7079597251858, -19.1482655264078, -0.138154731772664, 0.4823357726442, -0.00164644360129174]]

    hp_ap.cool_rated_shrs_gross = [heat_pump.cooling_shr]

    # E+ equation fit coil coefficients following approach from Tang's thesis:
    # See Appendix B Figure B.3 of  https://shareok.org/bitstream/handle/11244/10075/Tang_okstate_0664M_1318.pdf?sequence=1&isAllowed=y
    # Coefficients generated by catalog data: https://www.climatemaster.com/download/18.274be999165850ccd5b5b73/1535543867815/lc377-climatemaster-commercial-tranquility-20-single-stage-ts-series-water-source-heat-pump-submittal-set.pdf
    # Data point taken as rated condition:
    # EWT: 60F EAT: 70F AFR: 1200 cfm, WFR: 4.5 gpm

    # Heating Curves
    hp_ap.heat_cap_curve_spec = [[-3.75031847962047, -2.18062040443483, 6.8363364819032, 0.188376814356582, 0.0869274802923634]]
    hp_ap.heat_power_curve_spec = [[-8.4754723813072, 8.10952801956388, 1.38771494628738, -0.33766445915032, 0.0223085217874051]]

    # Fan/pump adjustments calculations
    # Fan power to overcome the static pressure adjustment
    rated_fan_watts_per_cfm = 0.5 * heat_pump.fan_watts_per_cfm # Calculate rated fan power by assuming the power to overcome the ductwork is approximately 50% of the total fan power (ANSI/RESNET/ICC 301 says 0.2 W/cfm is the fan power associated with ductwork, but we don't know if that was a PSC or BPM fan)
    power_f = rated_fan_watts_per_cfm * 400.0 / UnitConversions.convert(1.0, 'ton', 'Btu/hr') # 400 cfm/ton, result is in W per Btu/hr of capacity
    rated_pump_watts_per_ton = 30.0 # ANSI/RESNET/ICC 301, estimated pump power required to overcome the internal resistance of the ground-water heat exchanger under AHRI test conditions for a closed loop system
    power_p = rated_pump_watts_per_ton / UnitConversions.convert(1.0, 'ton', 'Btu/hr') # result is in W per Btu/hr of capacity

    cool_eir = UnitConversions.convert(((1 - UnitConversions.convert(power_f, 'Wh', 'Btu')) / heat_pump.cooling_efficiency_eer - power_f - power_p), 'Wh', 'Btu')
    heat_eir = (1 + UnitConversions.convert(power_f, 'Wh', 'Btu')) / heat_pump.heating_efficiency_cop - UnitConversions.convert(power_f + power_p, 'Wh', 'Btu')

    hp_ap.cool_rated_cops = [1.0 / cool_eir]
    hp_ap.heat_rated_cops = [1.0 / heat_eir]
  end

  # Calculates heating/cooling seasons per the Building America House Simulation Protocols (BAHSP) definition.
  #
  # @param weather [WeatherFile] Weather object containing EPW information
  # @param latitude [TODO] TODO
  # @return [TODO] TODO
  def self.get_building_america_hvac_seasons(weather, latitude)
    monthly_temps = weather.data.MonthlyAvgDrybulbs
    heat_design_db = weather.design.HeatingDrybulb
    is_southern_hemisphere = (latitude < 0)

    # create basis lists with zero for every month
    cooling_season_temp_basis = Array.new(monthly_temps.length, 0.0)
    heating_season_temp_basis = Array.new(monthly_temps.length, 0.0)

    if is_southern_hemisphere
      override_heating_months = [6, 7] # July, August
      override_cooling_months = [0, 11] # December, January
    else
      override_heating_months = [0, 11] # December, January
      override_cooling_months = [6, 7] # July, August
    end

    monthly_temps.each_with_index do |temp, i|
      if temp < 66.0
        heating_season_temp_basis[i] = 1.0
      elsif temp >= 66.0
        cooling_season_temp_basis[i] = 1.0
      end

      if (override_heating_months.include? i) && (heat_design_db < 59.0)
        heating_season_temp_basis[i] = 1.0
      elsif override_cooling_months.include? i
        cooling_season_temp_basis[i] = 1.0
      end
    end

    cooling_season = Array.new(monthly_temps.length, 0.0)
    heating_season = Array.new(monthly_temps.length, 0.0)

    for i in 0..11
      # Heating overlaps with cooling at beginning of summer
      prevmonth = i - 1

      if ((heating_season_temp_basis[i] == 1.0) || ((cooling_season_temp_basis[prevmonth] == 0.0) && (cooling_season_temp_basis[i] == 1.0)))
        heating_season[i] = 1.0
      else
        heating_season[i] = 0.0
      end

      if ((cooling_season_temp_basis[i] == 1.0) || ((heating_season_temp_basis[prevmonth] == 0.0) && (heating_season_temp_basis[i] == 1.0)))
        cooling_season[i] = 1.0
      else
        cooling_season[i] = 0.0
      end
    end

    # Find the first month of cooling and add one month
    for i in 0..11
      if cooling_season[i] == 1.0
        cooling_season[i - 1] = 1.0
        break
      end
    end

    return heating_season, cooling_season
  end

  # Creates an EMS program to disable fan power below the heat pump's minimum compressor
  # operating temperature; the backup heating system will be operating instead.
  #
  # @param model [OpenStudio::Model::Model] OpenStudio Model object
  # @param fan [TODO] TODO
  # @param hp_min_temp [TODO] TODO
  # @return [nil]
  def self.add_fan_power_ems_program(model, fan, hp_min_temp)
    # Sensors
    tout_db_sensor = Model.add_ems_sensor(
      model,
      name: 'tout_db',
      output_var_or_meter_name: 'Site Outdoor Air Drybulb Temperature',
      key_name: 'Environment'
    )

    # Actuators
    fan_pressure_rise_act = Model.add_ems_actuator(
      name: "#{fan.name} pressure rise act",
      model_object: fan,
      comp_type_and_control: EPlus::EMSActuatorFanPressureRise
    )

    fan_total_efficiency_act = Model.add_ems_actuator(
      name: "#{fan.name} total efficiency act",
      model_object: fan,
      comp_type_and_control: EPlus::EMSActuatorFanTotalEfficiency
    )

    # Program
    fan_program = Model.add_ems_program(
      model,
      name: "#{fan.name} power program"
    )
    fan_program.addLine("If #{tout_db_sensor.name} < #{UnitConversions.convert(hp_min_temp, 'F', 'C').round(2)}")
    fan_program.addLine("  Set #{fan_pressure_rise_act.name} = 0")
    fan_program.addLine("  Set #{fan_total_efficiency_act.name} = 1")
    fan_program.addLine('Else')
    fan_program.addLine("  Set #{fan_pressure_rise_act.name} = NULL")
    fan_program.addLine("  Set #{fan_total_efficiency_act.name} = NULL")
    fan_program.addLine('EndIf')

    # Calling Point
    Model.add_ems_program_calling_manager(
      model,
      name: "#{fan_program.name} calling manager",
      calling_point: 'AfterPredictorBeforeHVACManagers',
      ems_programs: [fan_program]
    )
  end

  # Creates an EMS program to set the pump power.
  # Without EMS, the pump power will vary according to the plant loop part load ratio
  # (based on flow rate) rather than the boiler part load ratio (based on load).
  #
  # @param model [OpenStudio::Model::Model] OpenStudio Model object
  # @param pump_w [TODO] TODO
  # @param pump [TODO] TODO
  # @param heating_object [TODO] TODO
  # @return [nil]
  def self.add_pump_power_ems_program(model, pump_w, pump, heating_object)
    # Sensors
    if heating_object.is_a? OpenStudio::Model::BoilerHotWater
      heating_plr_sensor = Model.add_ems_sensor(
        model,
        name: "#{heating_object.name} plr s",
        output_var_or_meter_name: 'Boiler Part Load Ratio',
        key_name: heating_object.name
      )
    elsif heating_object.is_a? OpenStudio::Model::AirLoopHVACUnitarySystem
      heating_plr_sensor = Model.add_ems_sensor(
        model,
        name: "#{heating_object.name} plr s",
        output_var_or_meter_name: 'Unitary System Part Load Ratio',
        key_name: heating_object.name
      )
    end

    pump_mfr_sensor = Model.add_ems_sensor(
      model,
      name: "#{pump.name} mfr s",
      output_var_or_meter_name: 'Pump Mass Flow Rate',
      key_name: pump.name
    )

    # Internal variable
    pump_rated_mfr_var = Model.add_ems_internal_var(
      model,
      name: "#{pump.name} rated mfr",
      model_object: pump,
      type: EPlus::EMSIntVarPumpMFR
    )

    # Actuator
    pump_pressure_rise_act = Model.add_ems_actuator(
      name: "#{pump.name} pressure rise act",
      model_object: pump,
      comp_type_and_control: EPlus::EMSActuatorPumpPressureRise
    )

    # Program
    # See https://bigladdersoftware.com/epx/docs/9-3/ems-application-guide/hvac-systems-001.html#pump
    pump_program = Model.add_ems_program(
      model,
      name: "#{pump.name} power program"
    )
    pump_program.addLine("Set heating_plr = #{heating_plr_sensor.name}")
    pump_program.addLine("Set pump_total_eff = #{pump_rated_mfr_var.name} / 1000 * #{pump.ratedPumpHead} / #{pump.ratedPowerConsumption.get}")
    pump_program.addLine("Set pump_vfr = #{pump_mfr_sensor.name} / 1000")
    pump_program.addLine('If pump_vfr > 0')
    pump_program.addLine("  Set #{pump_pressure_rise_act.name} = #{pump_w} * heating_plr * pump_total_eff / pump_vfr")
    pump_program.addLine('Else')
    pump_program.addLine("  Set #{pump_pressure_rise_act.name} = 0")
    pump_program.addLine('EndIf')

    # Calling Point
    Model.add_ems_program_calling_manager(
      model,
      name: "#{pump_program.name} calling manager",
      calling_point: 'EndOfSystemTimestepBeforeHVACReporting',
      ems_programs: [pump_program]
    )
  end

  # Creates an EMS program to disaggregate the fan or pump energy use into heating
  # vs cooling energy.
  #
  # @param model [OpenStudio::Model::Model] OpenStudio Model object
  # @param fan_or_pump [TODO] TODO
  # @param htg_object [TODO] TODO
  # @param clg_object [TODO] TODO
  # @param backup_htg_object [TODO] TODO
  # @param hpxml_object [TODO] TODO
  # @return [nil]
  def self.add_fan_pump_disaggregation_ems_program(model, fan_or_pump, htg_object, clg_object, backup_htg_object, hpxml_object)
    sys_id = hpxml_object.id

    if fan_or_pump.is_a? OpenStudio::Model::FanSystemModel
      var = "Fan #{EPlus::FuelTypeElectricity} Energy"
    elsif fan_or_pump.is_a? OpenStudio::Model::PumpVariableSpeed
      var = "Pump #{EPlus::FuelTypeElectricity} Energy"
    elsif fan_or_pump.is_a? OpenStudio::Model::ElectricEquipment
      var = "Electric Equipment #{EPlus::FuelTypeElectricity} Energy"
    else
      fail "Unexpected fan/pump object '#{fan_or_pump.name}'."
    end
    fan_or_pump_sensor = Model.add_ems_sensor(
      model,
      name: "#{fan_or_pump.name} s",
      output_var_or_meter_name: var,
      key_name: fan_or_pump.name
    )

    fan_or_pump_var = Model.ems_friendly_name(fan_or_pump.name)

    if clg_object.nil?
      clg_object_sensor = nil
    else
      if clg_object.is_a? OpenStudio::Model::EvaporativeCoolerDirectResearchSpecial
        var = 'Evaporative Cooler Water Volume'
      else
        var = 'Cooling Coil Total Cooling Energy'
      end

      clg_object_sensor = Model.add_ems_sensor(
        model,
        name: "#{clg_object.name} s",
        output_var_or_meter_name: var,
        key_name: clg_object.name
      )
    end

    if htg_object.nil?
      htg_object_sensor = nil
    else
      if htg_object.is_a? OpenStudio::Model::ZoneHVACBaseboardConvectiveWater
        var = 'Baseboard Total Heating Energy'
      elsif htg_object.is_a? OpenStudio::Model::ZoneHVACFourPipeFanCoil
        var = 'Fan Coil Heating Energy'
      else
        var = 'Heating Coil Heating Energy'
      end

      htg_object_sensor = Model.add_ems_sensor(
        model,
        name: "#{htg_object.name} s",
        output_var_or_meter_name: var,
        key_name: htg_object.name
      )
    end

    if backup_htg_object.nil?
      backup_htg_object_sensor = nil
    else
      if backup_htg_object.is_a? OpenStudio::Model::ZoneHVACBaseboardConvectiveWater
        var = 'Baseboard Total Heating Energy'
      else
        var = 'Heating Coil Heating Energy'
      end

      backup_htg_object_sensor = Model.add_ems_sensor(
        model,
        name: "#{backup_htg_object.name} s",
        output_var_or_meter_name: var,
        key_name: backup_htg_object.name
      )
    end

    sensors = { 'clg' => clg_object_sensor,
                'primary_htg' => htg_object_sensor,
                'backup_htg' => backup_htg_object_sensor }
    sensors = sensors.select { |_m, s| !s.nil? }

    # Disaggregate electric fan/pump energy
    fan_or_pump_program = Model.add_ems_program(
      model,
      name: "#{fan_or_pump_var} disaggregate program"
    )

    if htg_object.is_a?(OpenStudio::Model::ZoneHVACBaseboardConvectiveWater) || htg_object.is_a?(OpenStudio::Model::ZoneHVACFourPipeFanCoil)
      # Pump may occasionally run when baseboard isn't, so just assign all pump energy here
      mode, _sensor = sensors.first
      if (sensors.size != 1) || (mode != 'primary_htg')
        fail 'Unexpected situation.'
      end

      fan_or_pump_program.addLine("  Set #{fan_or_pump_var}_#{mode} = #{fan_or_pump_sensor.name}")
    else
      sensors.keys.each do |mode|
        fan_or_pump_program.addLine("Set #{fan_or_pump_var}_#{mode} = 0")
      end
      sensors.each_with_index do |(mode, sensor), i|
        if i == 0
          if_else_str = "If #{sensor.name} > 0"
        elsif i == sensors.size - 1
          # Use else for last mode to make sure we don't miss any energy use
          # See https://github.com/NREL/OpenStudio-HPXML/issues/1424
          if_else_str = 'Else'
        else
          if_else_str = "ElseIf #{sensor.name} > 0"
        end
        if mode == 'primary_htg' && sensors.keys[i + 1] == 'backup_htg'
          # HP with both primary and backup heating
          # If both are operating, apportion energy use
          fan_or_pump_program.addLine("#{if_else_str} && (#{sensors.values[i + 1].name} > 0)")
          fan_or_pump_program.addLine("  Set #{fan_or_pump_var}_#{mode} = #{fan_or_pump_sensor.name} * #{sensor.name} / (#{sensor.name} + #{sensors.values[i + 1].name})")
          fan_or_pump_program.addLine("  Set #{fan_or_pump_var}_#{sensors.keys[i + 1]} = #{fan_or_pump_sensor.name} * #{sensors.values[i + 1].name} / (#{sensor.name} + #{sensors.values[i + 1].name})")
          if_else_str = if_else_str.gsub('If', 'ElseIf') if if_else_str.start_with?('If')
        end
        fan_or_pump_program.addLine(if_else_str)
        fan_or_pump_program.addLine("  Set #{fan_or_pump_var}_#{mode} = #{fan_or_pump_sensor.name}")
      end
      fan_or_pump_program.addLine('EndIf')
    end

    Model.add_ems_program_calling_manager(
      model,
      name: "#{fan_or_pump.name} disaggregate program calling manager",
      calling_point: 'EndOfSystemTimestepBeforeHVACReporting',
      ems_programs: [fan_or_pump_program]
    )

    sensors.each do |mode, sensor|
      next if sensor.nil?

      # TODO: Create Model.add_ems_output_var() method
      fan_or_pump_ems_output_var = OpenStudio::Model::EnergyManagementSystemOutputVariable.new(model, "#{fan_or_pump_var}_#{mode}")
      object_type = { 'clg' => Constants::ObjectTypeFanPumpDisaggregateCool,
                      'primary_htg' => Constants::ObjectTypeFanPumpDisaggregatePrimaryHeat,
                      'backup_htg' => Constants::ObjectTypeFanPumpDisaggregateBackupHeat }[mode]
      fan_or_pump_ems_output_var.setName("#{fan_or_pump.name} #{object_type}")
      fan_or_pump_ems_output_var.setTypeOfDataInVariable('Summed')
      fan_or_pump_ems_output_var.setUpdateFrequency('SystemTimestep')
      fan_or_pump_ems_output_var.setEMSProgramOrSubroutineName(fan_or_pump_program)
      fan_or_pump_ems_output_var.setUnits('J')
      fan_or_pump_ems_output_var.additionalProperties.setFeature('HPXML_ID', sys_id) # Used by reporting measure
      fan_or_pump_ems_output_var.additionalProperties.setFeature('ObjectType', object_type) # Used by reporting measure
    end
  end

  # Adjusts the HVAC load to the space when a dehumidifier serves less than 100% dehumidification load, since
  # the EnergyPlus dehumidifier object can only model 100% dehumidification.
  #
  # @param fraction_served [TODO] TODO
  # @param zone_hvac [TODO] TODO
  # @param model [OpenStudio::Model::Model] OpenStudio Model object
  # @param conditioned_space [TODO] TODO
  # @return [nil]
  def self.add_dehumidifier_load_adjustment_ems_program(fraction_served, zone_hvac, model, conditioned_space)
    # sensor
    dehumidifier_sens_htg = Model.add_ems_sensor(
      model,
      name: "#{zone_hvac.name} sens htg",
      output_var_or_meter_name: 'Zone Dehumidifier Sensible Heating Rate',
      key_name: zone_hvac.name
    )

    dehumidifier_power = Model.add_ems_sensor(
      model,
      name: "#{zone_hvac.name} power htg",
      output_var_or_meter_name: "Zone Dehumidifier #{EPlus::FuelTypeElectricity} Rate",
      key_name: zone_hvac.name
    )

    # actuator
    dehumidifier_load_adj = Model.add_other_equipment(
      model,
      name: "#{zone_hvac.name} sens htg adj",
      end_use: nil,
      space: conditioned_space,
      design_level: 0,
      frac_radiant: 0,
      frac_latent: 0,
      frac_lost: 0,
      schedule: model.alwaysOnDiscreteSchedule,
      fuel_type: nil
    )
    dehumidifier_load_adj_act = Model.add_ems_actuator(
      name: "#{zone_hvac.name} sens htg adj act",
      model_object: dehumidifier_load_adj,
      comp_type_and_control: EPlus::EMSActuatorOtherEquipmentPower
    )

    # EMS program
    program = Model.add_ems_program(
      model,
      name: "#{zone_hvac.name} load adj program"
    )
    program.addLine("If #{dehumidifier_sens_htg.name} > 0")
    program.addLine("  Set #{dehumidifier_load_adj_act.name} = - (#{dehumidifier_sens_htg.name} - #{dehumidifier_power.name}) * (1 - #{fraction_served})")
    program.addLine('Else')
    program.addLine("  Set #{dehumidifier_load_adj_act.name} = 0")
    program.addLine('EndIf')

    Model.add_ems_program_calling_manager(
      model,
      name: "#{program.name} calling manager",
      calling_point: 'BeginZoneTimestepAfterInitHeatBalance',
      ems_programs: [program]
    )
  end

  # TODO
  #
  # @param model [OpenStudio::Model::Model] OpenStudio Model object
  # @param obj_name [String] Name for the OpenStudio object
  # @param heat_pump [HPXML::HeatPump] The HPXML heat pump of interest
  # @param hpxml_header [HPXML::Header] HPXML Header object (one per HPXML file)
  # @param runner [OpenStudio::Measure::OSRunner] Object typically used to display warnings
  # @param hpxml_bldg [HPXML::Building] HPXML Building object representing an individual dwelling unit
  # @return [TODO] TODO
  def self.create_supp_heating_coil(model, obj_name, heat_pump, hpxml_header = nil, runner = nil, hpxml_bldg = nil)
    fuel = heat_pump.backup_heating_fuel
    capacity = heat_pump.backup_heating_capacity
    efficiency = heat_pump.backup_heating_efficiency_percent
    efficiency = heat_pump.backup_heating_efficiency_afue if efficiency.nil?

    if fuel.nil?
      return
    end

    backup_heating_capacity_increment = hpxml_header.heat_pump_backup_heating_capacity_increment unless hpxml_header.nil?
    backup_heating_capacity_increment = nil unless fuel == HPXML::FuelTypeElectricity
    if not backup_heating_capacity_increment.nil?
      if hpxml_bldg.building_construction.number_of_units > 1
        # Throw error and stop simulation
        runner.registerError('NumberofUnits greater than 1 is not supported for multi-staging backup coil.')
      end
      max_num_stages = 4

      num_stages = [(capacity / backup_heating_capacity_increment).ceil(), max_num_stages].min
      # OpenStudio only supports 4 stages for now
      runner.registerWarning("EnergyPlus only supports #{max_num_stages} stages for multi-stage electric backup coil. Combined the remaining capacities in the last stage.") if (capacity / backup_heating_capacity_increment).ceil() > 4

      htg_supp_coil = OpenStudio::Model::CoilHeatingElectricMultiStage.new(model)
      htg_supp_coil.setAvailabilitySchedule(model.alwaysOnDiscreteSchedule)
      htg_supp_coil.setName(obj_name + ' backup htg coil')
      stage_capacity = 0.0

      (1..num_stages).each do |stage_i|
        stage = OpenStudio::Model::CoilHeatingElectricMultiStageStageData.new(model)
        if stage_i == max_num_stages
          increment = (capacity - stage_capacity) # Model remaining capacity anyways
        else
          increment = backup_heating_capacity_increment
        end
        next if increment <= 5 # Tolerance to avoid modeling small capacity stage

        # There're two cases to throw this warning: 1. More stages are needed so that the remaining capacities are combined in last stage. 2. Total capacity is not able to be perfectly divided by increment.
        # For the first case, the above warning of num_stages has already thrown
        runner.registerWarning("Calculated multi-stage backup coil capacity increment for last stage is not equal to user input, actual capacity increment is #{increment} Btu/hr.") if (increment - backup_heating_capacity_increment).abs > 1
        stage_capacity += increment

        stage.setNominalCapacity(UnitConversions.convert(stage_capacity, 'Btu/hr', 'W'))
        stage.setEfficiency(efficiency)
        htg_supp_coil.addStage(stage)
      end
    else
      htg_supp_coil = Model.add_coil_heating(
        model,
        name: "#{obj_name} backup htg coil",
        efficiency: efficiency,
        capacity: UnitConversions.convert(capacity, 'Btu/hr', 'W'),
        fuel_type: fuel
      )
    end
    htg_supp_coil.additionalProperties.setFeature('HPXML_ID', heat_pump.id) # Used by reporting measure
    htg_supp_coil.additionalProperties.setFeature('IsHeatPumpBackup', true) # Used by reporting measure

    return htg_supp_coil
  end

  # Create OpenStudio FanSystemModel object for HVAC system supply fan
  # Note: fan_cfms should include all unique airflow rates (both heating and cooling, at all speeds)
  #
  # @param model [OpenStudio::Model::Model] OpenStudio Model object
  # @param obj_name [String] Name for the OpenStudio object
  # @param fan_watts_per_cfm [Double] Fan efficacy watts per cfm
  # @param fan_cfms [Array<Double>] Fan cfms
  # @param hvac_system [HPXML::HeatingSystem or HPXML::CoolingSystem or HPXML::HeatPump] The HPXML HVAC system of interest
  # @return [OpenStudio::Model::FanSystemModel] OpenStudio FanSystemModel object
  def self.create_supply_fan(model, obj_name, fan_watts_per_cfm, fan_cfms, hvac_system)
    max_fan_cfm = Float(fan_cfms.max) # Convert to float to prevent integer division below
    fan = Model.add_fan_system_model(
      model,
      name: "#{obj_name} supply fan",
      end_use: 'supply fan',
      power_per_flow: fan_watts_per_cfm / UnitConversions.convert(1.0, 'cfm', 'm^3/s'),
      max_flow_rate: UnitConversions.convert(max_fan_cfm, 'cfm', 'm^3/s')
    )

    fan_cfms.sort.each do |fan_cfm|
      fan_ratio = fan_cfm / max_fan_cfm
      power_fraction = calculate_fan_power_from_curve(1.0, fan_ratio, hvac_system)
      fan.addSpeed(fan_ratio.round(5), power_fraction.round(5))
    end

    return fan
  end

  # Calculate fan power at any speed or mode
  #
  # @param max_fan_power [Double] Rated fan power consumption
  # @param fan_ratio [Double] Fan cfm ratio to full speed
  # @param hvac_system [HPXML::HeatingSystem or HPXML::CoolingSystem or HPXML::HeatPump] The HPXML HVAC system of interest
  # @return [Double] Fan power at any speed or mode
  def self.calculate_fan_power_from_curve(max_fan_power, fan_ratio, hvac_system)
    if hvac_system.fan_motor_type.nil?
      # Cubic relationship fan power curve
      fan_power = max_fan_power * (fan_ratio**3)
    elsif hvac_system.fan_motor_type == HPXML::HVACFanMotorTypeBPM
      # BPM fan
      index = hvac_system.distribution_system_idref.nil? ? 3 : 2.75
      fan_power = max_fan_power * (fan_ratio**index)
    else
      # PSC fan
      fan_power = max_fan_power * fan_ratio * (0.3 * fan_ratio + 0.7)
    end
    return fan_power
  end

  # TODO
  #
  # @param model [OpenStudio::Model::Model] OpenStudio Model object
  # @param obj_name [String] Name for the OpenStudio object
  # @param fan [TODO] TODO
  # @param htg_coil [TODO] TODO
  # @param clg_coil [TODO] TODO
  # @param htg_supp_coil [TODO] TODO
  # @param htg_cfm [TODO] TODO
  # @param clg_cfm [TODO] TODO
  # @param supp_max_temp [TODO] TODO
  # @return [OpenStudio::Model::AirLoopHVACUnitarySystem] OpenStudio Air Loop HVAC Unitary System object
  def self.create_air_loop_unitary_system(model, obj_name, fan, htg_coil, clg_coil, htg_supp_coil, htg_cfm, clg_cfm, supp_max_temp = nil)
    cycle_fan_sch = Model.add_schedule_constant(
      model,
      name: "#{obj_name} auto fan schedule",
      value: 0, # 0 denotes that fan cycles on and off to meet the load (i.e., AUTO fan) as opposed to continuous operation
      limits: EPlus::ScheduleTypeLimitsOnOff
    )

    air_loop_unitary = OpenStudio::Model::AirLoopHVACUnitarySystem.new(model)
    air_loop_unitary.setName(obj_name + ' unitary system')
    air_loop_unitary.setAvailabilitySchedule(model.alwaysOnDiscreteSchedule)
    air_loop_unitary.setSupplyFan(fan)
    air_loop_unitary.setFanPlacement('BlowThrough')
    air_loop_unitary.setSupplyAirFanOperatingModeSchedule(cycle_fan_sch)
    if htg_coil.nil?
      air_loop_unitary.setSupplyAirFlowRateDuringHeatingOperation(0.0)
    else
      air_loop_unitary.setHeatingCoil(htg_coil)
      air_loop_unitary.setSupplyAirFlowRateDuringHeatingOperation(UnitConversions.convert(htg_cfm, 'cfm', 'm^3/s'))
    end
    if clg_coil.nil?
      air_loop_unitary.setSupplyAirFlowRateDuringCoolingOperation(0.0)
    else
      air_loop_unitary.setCoolingCoil(clg_coil)
      air_loop_unitary.setSupplyAirFlowRateDuringCoolingOperation(UnitConversions.convert(clg_cfm, 'cfm', 'm^3/s'))
    end
    if htg_supp_coil.nil?
      air_loop_unitary.setMaximumSupplyAirTemperature(UnitConversions.convert(120.0, 'F', 'C'))
    else
      air_loop_unitary.setSupplementalHeatingCoil(htg_supp_coil)
      air_loop_unitary.setMaximumSupplyAirTemperature(UnitConversions.convert(200.0, 'F', 'C')) # higher temp for supplemental heat as to not severely limit its use, resulting in unmet hours.
      if not supp_max_temp.nil?
        air_loop_unitary.setMaximumOutdoorDryBulbTemperatureforSupplementalHeaterOperation(UnitConversions.convert(supp_max_temp, 'F', 'C'))
      end
    end
    air_loop_unitary.setSupplyAirFlowRateWhenNoCoolingorHeatingisRequired(0)
    return air_loop_unitary
  end

  # TODO
  #
  # @param model [OpenStudio::Model::Model] OpenStudio Model object
  # @param obj_name [String] Name for the OpenStudio object
  # @param system [TODO] TODO
  # @param control_zone [OpenStudio::Model::ThermalZone] Conditioned space thermal zone
  # @param hvac_sequential_load_fracs [Array<Double>] Array of daily fractions of remaining heating/cooling load to bet met by the HVAC system
  # @param airflow_cfm [TODO] TODO
  # @param heating_system [HPXML::HeatingSystem or HPXML::HeatPump] The HPXML heating system or heat pump of interest
  # @param hvac_unavailable_periods [Hash] Map of htg/clg => HPXML::UnavailablePeriods for heating/cooling
  # @return [OpenStudio::Model::AirLoopHVAC] OpenStudio Air Loop HVAC object
  def self.create_air_loop(model, obj_name, system, control_zone, hvac_sequential_load_fracs, airflow_cfm, heating_system, hvac_unavailable_periods)
    air_loop = OpenStudio::Model::AirLoopHVAC.new(model)
    air_loop.setAvailabilitySchedule(model.alwaysOnDiscreteSchedule)
    air_loop.setName(obj_name + ' airloop')
    air_loop.zoneSplitter.setName(obj_name + ' zone splitter')
    air_loop.zoneMixer.setName(obj_name + ' zone mixer')
    air_loop.setDesignSupplyAirFlowRate(UnitConversions.convert(airflow_cfm, 'cfm', 'm^3/s'))
    system.addToNode(air_loop.supplyInletNode)

    if system.is_a? OpenStudio::Model::AirLoopHVACUnitarySystem
      air_terminal = OpenStudio::Model::AirTerminalSingleDuctUncontrolled.new(model, model.alwaysOnDiscreteSchedule)
      system.setControllingZoneorThermostatLocation(control_zone)
    else
      air_terminal = OpenStudio::Model::AirTerminalSingleDuctVAVNoReheat.new(model, model.alwaysOnDiscreteSchedule)
      air_terminal.setConstantMinimumAirFlowFraction(0)
      air_terminal.setFixedMinimumAirFlowRate(0)
    end
    air_terminal.setMaximumAirFlowRate(UnitConversions.convert(airflow_cfm, 'cfm', 'm^3/s'))
    air_terminal.setName(obj_name + ' terminal')
    air_loop.multiAddBranchForZone(control_zone, air_terminal)

    set_sequential_load_fractions(model, control_zone, air_terminal, hvac_sequential_load_fracs, hvac_unavailable_periods, heating_system)

    return air_loop
  end

  # TODO
  #
  # @param dh_type [TODO] TODO
  # @param w_coeff [TODO] TODO
  # @param ef_coeff [TODO] TODO
  # @param ief [TODO] TODO
  # @param water_removal_rate [TODO] TODO
  # @return [TODO] TODO
  def self.apply_dehumidifier_ief_to_ef_inputs(dh_type, w_coeff, ef_coeff, ief, water_removal_rate)
    # Shift inputs under IEF test conditions to E+ supported EF test conditions
    # test conditions
    if dh_type == HPXML::DehumidifierTypePortable
      ief_db = UnitConversions.convert(65.0, 'F', 'C') # degree C
    elsif dh_type == HPXML::DehumidifierTypeWholeHome
      ief_db = UnitConversions.convert(73.0, 'F', 'C') # degree C
    end
    rh = 60.0 # for both EF and IEF test conditions, %

    # Independent variables applied to curve equations
    var_array_ief = [1, ief_db, ief_db * ief_db, rh, rh * rh, ief_db * rh]

    # Curved values under EF test conditions
    curve_value_ef = 1 # Curves are normalized to 1.0 under EF test conditions, 80F, 60%
    # Curve values under IEF test conditions
    ef_curve_value_ief = var_array_ief.zip(ef_coeff).map { |var, coeff| var * coeff }.sum(0.0)
    water_removal_curve_value_ief = var_array_ief.zip(w_coeff).map { |var, coeff| var * coeff }.sum(0.0)

    # E+ inputs under EF test conditions
    ef_input = ief / ef_curve_value_ief * curve_value_ef
    water_removal_rate_input = water_removal_rate / water_removal_curve_value_ief * curve_value_ef

    return ef_input, water_removal_rate_input
  end

  # TODO
  #
  # @param compressor_type [String] Type of compressor (HPXML::HVACCompressorTypeXXX)
  # @param heating_capacity_retention_temp [TODO] TODO
  # @param heating_capacity_retention_fraction [TODO] TODO
  # @return [TODO] TODO
  def self.calc_heat_cap_ft_spec(compressor_type, heating_capacity_retention_temp, heating_capacity_retention_fraction)
    if compressor_type == HPXML::HVACCompressorTypeSingleStage
      iat_slope = -0.002303414
      iat_intercept = 0.18417308
      num_speeds = 1
    elsif compressor_type == HPXML::HVACCompressorTypeTwoStage
      iat_slope = -0.002947013
      iat_intercept = 0.23168251
      num_speeds = 2
    end

    # Biquadratic: capacity multiplier = a + b*IAT + c*IAT^2 + d*OAT + e*OAT^2 + f*IAT*OAT
    # Derive coefficients from user input for capacity retention at outdoor drybulb temperature X [C].
    x_A = heating_capacity_retention_temp
    y_A = heating_capacity_retention_fraction
    x_B = HVAC::AirSourceHeatRatedODB
    y_B = 1.0

    oat_slope = (y_B - y_A) / (x_B - x_A)
    oat_intercept = y_A - (x_A * oat_slope)

    return [[oat_intercept + iat_intercept, iat_slope, 0, oat_slope, 0, 0]] * num_speeds
  end

  # TODO
  #
  # @param heat_pump [HPXML::HeatPump] The HPXML heat pump of interest
  # @return [TODO] TODO
  def self.get_heating_capacity_retention(heat_pump)
    if not heat_pump.heating_capacity_17F.nil?
      heating_capacity_retention_temp = 17.0
      heating_capacity_retention_fraction = heat_pump.heating_capacity == 0.0 ? 0.0 : heat_pump.heating_capacity_17F / heat_pump.heating_capacity
    elsif not heat_pump.heating_capacity_retention_fraction.nil?
      heating_capacity_retention_temp = heat_pump.heating_capacity_retention_temp
      heating_capacity_retention_fraction = heat_pump.heating_capacity_retention_fraction
    else
      fail 'Missing heating capacity retention or 17F heating capacity.'
    end
    return heating_capacity_retention_temp, heating_capacity_retention_fraction
  end

  # TODO
  #
  # @param capacity_ratios [TODO] TODO
  # @param rated_cfm_per_tons [TODO] TODO
  # @param rated_airflow_rate [TODO] TODO
  # @return [TODO] TODO
  def self.calc_fan_speed_ratios(capacity_ratios, rated_cfm_per_tons, rated_airflow_rate)
    fan_speed_ratios = []
    capacity_ratios.each_with_index do |capacity_ratio, i|
      fan_speed_ratios << rated_cfm_per_tons[i] * capacity_ratio / rated_airflow_rate
    end
    return fan_speed_ratios
  end

  # TODO
  #
  # @param coeff [TODO] TODO
  # @return [TODO] TODO
  def self.convert_biquadratic_coeff_to_si(coeff)
    # Convert IP curves to SI curves
    si_coeff = []
    si_coeff << coeff[0] + 32.0 * (coeff[1] + coeff[3]) + 1024.0 * (coeff[2] + coeff[4] + coeff[5])
    si_coeff << 9.0 / 5.0 * coeff[1] + 576.0 / 5.0 * coeff[2] + 288.0 / 5.0 * coeff[5]
    si_coeff << 81.0 / 25.0 * coeff[2]
    si_coeff << 9.0 / 5.0 * coeff[3] + 576.0 / 5.0 * coeff[4] + 288.0 / 5.0 * coeff[5]
    si_coeff << 81.0 / 25.0 * coeff[4]
    si_coeff << 81.0 / 25.0 * coeff[5]
    return si_coeff
  end

  # TODO
  #
  # @param model [OpenStudio::Model::Model] OpenStudio Model object
  # @param name [TODO] TODO
  # @param independent_vars [TODO] TODO
  # @param output_values [TODO] TODO
  # @param output_min [TODO] TODO
  # @param output_max [TODO] TODO
  # @return [TODO] TODO
  def self.create_table_lookup(model, name, independent_vars, output_values, output_min = nil, output_max = nil)
    if (not output_min.nil?) && (output_values.min < output_min)
      fail "Minimum table lookup output value (#{output_values.min}) is less than #{output_min} for #{name}."
    end
    if (not output_max.nil?) && (output_values.max > output_max)
      fail "Maximum table lookup output value (#{output_values.max}) is greater than #{output_max} for #{name}."
    end

    table = OpenStudio::Model::TableLookup.new(model)
    table.setName(name)
    independent_vars.each do |var|
      ind_var = OpenStudio::Model::TableIndependentVariable.new(model)
      ind_var.setName(var[:name])
      ind_var.setMinimumValue(var[:min])
      ind_var.setMaximumValue(var[:max])
      ind_var.setExtrapolationMethod('Constant')
      ind_var.setValues(var[:values])
      table.addIndependentVariable(ind_var)
    end
    table.setMinimumOutput(output_min) unless output_min.nil?
    table.setMaximumOutput(output_max) unless output_max.nil?
    table.setOutputValues(output_values)
    return table
  end

  # TODO
  #
  # @param net_cap [TODO] TODO
  # @param fan_power [TODO] TODO
  # @param mode [Symbol] Heating (:htg) or cooling (:clg)
  # @param net_cop [TODO] TODO
  # @return [TODO] TODO
  def self.convert_net_to_gross_capacity_cop(net_cap, fan_power, mode, net_cop = nil)
    net_cap_watts = UnitConversions.convert(net_cap, 'Btu/hr', 'w')
    if mode == :clg
      gross_cap_watts = net_cap_watts + fan_power
    else
      gross_cap_watts = net_cap_watts - fan_power
    end
    if not net_cop.nil?
      net_power = net_cap_watts / net_cop
      gross_power = net_power - fan_power
      gross_cop = gross_cap_watts / gross_power
    end
    gross_cap_btu_hr = UnitConversions.convert(gross_cap_watts, 'w', 'Btu/hr')
    return gross_cap_btu_hr, gross_cop
  end

  # Pre-processes the detailed performance user inputs, extrapolate data for OS TableLookup object
  #
  # @param hvac_system [HPXML::HeatingSystem or HPXML::CoolingSystem or HPXML::HeatPump] The HPXML HVAC system of interest
  # @param mode [Symbol] Heating (:htg) or cooling (:clg)
  # @param max_rated_fan_cfm [Double] Maximum rated fan flow rate
  # @param weather_temp [Double] weather_minimum drybulb temperature
  # @param compressor_lockout_temp [Double] Compressor Lock-out temperature or minimum heat pump compressor operating temperature
  # @return [nil]
  def self.process_neep_detailed_performance(hvac_system, mode, max_rated_fan_cfm, weather_temp, compressor_lockout_temp = nil)
    detailed_performance_data_name = (mode == :clg) ? 'cooling_detailed_performance_data' : 'heating_detailed_performance_data'
    detailed_performance_data = hvac_system.send(detailed_performance_data_name)
    hvac_ap = hvac_system.additional_properties
    data_array = Array.new(2) { Array.new }
    detailed_performance_data.sort_by { |dp| dp.outdoor_temperature }.each do |data_point|
      # Only process min and max capacities at each outdoor drybulb
      next unless [HPXML::CapacityDescriptionMinimum, HPXML::CapacityDescriptionMaximum].include? data_point.capacity_description

      if data_point.capacity_description == HPXML::CapacityDescriptionMinimum
        data_array[0] << data_point
      elsif data_point.capacity_description == HPXML::CapacityDescriptionMaximum
        data_array[1] << data_point
      end
    end

    # convert net to gross, adds more data points for table lookup, etc.
    if mode == :clg
      cfm_per_ton = hvac_ap.cool_rated_cfm_per_ton
      hvac_ap.cooling_performance_data_array = data_array
      hvac_ap.cool_rated_capacities_gross = []
      hvac_ap.cool_rated_capacities_net = []
      hvac_ap.cool_rated_cops = []
    elsif mode == :htg
      cfm_per_ton = hvac_ap.heat_rated_cfm_per_ton
      hvac_ap.heating_performance_data_array = data_array
      hvac_ap.heat_rated_capacities_gross = []
      hvac_ap.heat_rated_capacities_net = []
      hvac_ap.heat_rated_cops = []
    end
    # convert net to gross
    data_array.each_with_index do |data, speed|
      data.each do |dp|
        this_cfm = UnitConversions.convert(dp.capacity, 'Btu/hr', 'ton') * cfm_per_ton[speed]
        fan_ratio = this_cfm / max_rated_fan_cfm
        fan_power = calculate_fan_power_from_curve(hvac_ap.fan_power_rated * max_rated_fan_cfm, fan_ratio, hvac_system)
        dp.gross_capacity, dp.gross_efficiency_cop = convert_net_to_gross_capacity_cop(dp.capacity, fan_power, mode, dp.efficiency_cop)
      end
    end
    extrapolate_data_points(data_array, mode, compressor_lockout_temp, weather_temp)
    add_data_point_adaptive_step_size(data_array, mode)
    correct_ft_cap_eir(data_array, mode)
  end

  # Adds additional detailed data points at the min/max outdoor temperatures that cover the
  # full range of equipment operation.
  #
  # @param data_array [TODO] TODO
  # @param mode [Symbol] Heating (:htg) or cooling (:clg)
  # @param compressor_lockout_temp [TODO] TODO
  # @param weather_temp [TODO] TODO
  # @return [nil]
  def self.extrapolate_data_points(data_array, mode, compressor_lockout_temp, weather_temp)
    # Set of data used for table lookup
    data_array.each do |data|
      user_odbs = data.map { |dp| dp.outdoor_temperature }
      # Determine min/max ODB temperatures to cover full range of equipment operation
      if mode == :clg
        outdoor_dry_bulbs = []
        # Calculate ODB temperature at which COP or capacity is zero
        high_odb_at_zero_cop = calculate_odb_at_zero_cop_or_capacity(data, user_odbs, :gross_efficiency_cop, true)
        high_odb_at_zero_capacity = calculate_odb_at_zero_cop_or_capacity(data, user_odbs, :gross_capacity, true)
        low_odb_at_zero_cop = calculate_odb_at_zero_cop_or_capacity(data, user_odbs, :gross_efficiency_cop, false)
        low_odb_at_zero_capacity = calculate_odb_at_zero_cop_or_capacity(data, user_odbs, :gross_capacity, false)
        outdoor_dry_bulbs << [low_odb_at_zero_cop, low_odb_at_zero_capacity, 55.0].max # Min cooling ODB
        outdoor_dry_bulbs << [high_odb_at_zero_cop, high_odb_at_zero_capacity, weather_temp].min # Max cooling ODB
      else
        outdoor_dry_bulbs = []
        # Calculate ODB temperature at which COP or capacity is zero
        low_odb_at_zero_cop = calculate_odb_at_zero_cop_or_capacity(data, user_odbs, :gross_efficiency_cop, false)
        low_odb_at_zero_capacity = calculate_odb_at_zero_cop_or_capacity(data, user_odbs, :gross_capacity, false)
        high_odb_at_zero_cop = calculate_odb_at_zero_cop_or_capacity(data, user_odbs, :gross_efficiency_cop, true)
        high_odb_at_zero_capacity = calculate_odb_at_zero_cop_or_capacity(data, user_odbs, :gross_capacity, true)
        outdoor_dry_bulbs << [low_odb_at_zero_cop, low_odb_at_zero_capacity, compressor_lockout_temp, weather_temp].max # Min heating ODB
        outdoor_dry_bulbs << [high_odb_at_zero_cop, high_odb_at_zero_capacity, 60.0].min # Max heating ODB
      end
      capacity_description = data[0].capacity_description
      outdoor_dry_bulbs.each do |target_odb|
        next if user_odbs.include? target_odb

        if mode == :clg
          new_dp = HPXML::CoolingPerformanceDataPoint.new(nil)
        else
          new_dp = HPXML::HeatingPerformanceDataPoint.new(nil)
        end
        new_dp.outdoor_temperature = target_odb
        new_dp.gross_capacity = interpolate_to_odb_table_point(data, capacity_description, target_odb, :gross_capacity)
        new_dp.gross_efficiency_cop = interpolate_to_odb_table_point(data, capacity_description, target_odb, :gross_efficiency_cop)
        data << new_dp
      end
    end
  end

  # TODO
  #
  # @param data [TODO] TODO
  # @param user_odbs [TODO] TODO
  # @param property [TODO] TODO
  # @param find_high [TODO] TODO
  # @return [TODO] TODO
  def self.calculate_odb_at_zero_cop_or_capacity(data, user_odbs, property, find_high)
    if find_high
      odb_dp1 = data.find { |dp| dp.outdoor_temperature == user_odbs[-1] }
      odb_dp2 = data.find { |dp| dp.outdoor_temperature == user_odbs[-2] }
    else
      odb_dp1 = data.find { |dp| dp.outdoor_temperature == user_odbs[0] }
      odb_dp2 = data.find { |dp| dp.outdoor_temperature == user_odbs[1] }
    end

    slope = (odb_dp1.send(property) - odb_dp2.send(property)) / (odb_dp1.outdoor_temperature - odb_dp2.outdoor_temperature)

    # Datapoints don't trend toward zero COP?
    if (find_high && slope >= 0)
      return 999999.0
    elsif (!find_high && slope <= 0)
      return -999999.0
    end

    intercept = odb_dp2.send(property) - (slope * odb_dp2.outdoor_temperature)
    target_odb = -intercept / slope

    # Return a slightly larger (or smaller, for cooling) ODB so things don't blow up
    delta_odb = 1.0
    if find_high
      return target_odb - delta_odb
    else
      return target_odb + delta_odb
    end
  end

  # TODO
  #
  # @param detailed_performance_data [TODO] TODO
  # @param capacity_description [TODO] TODO
  # @param target_odb [TODO] TODO
  # @param property [TODO] TODO
  # @return [TODO] TODO
  def self.interpolate_to_odb_table_point(detailed_performance_data, capacity_description, target_odb, property)
    data = detailed_performance_data.select { |dp| dp.capacity_description == capacity_description }

    target_dp = data.find { |dp| dp.outdoor_temperature == target_odb }
    if not target_dp.nil?
      return target_dp.send(property)
    end

    # Property can be :capacity, :efficiency_cop, etc.
    user_odbs = data.map { |dp| dp.outdoor_temperature }.uniq.sort

    right_odb = user_odbs.find { |e| e > target_odb }
    left_odb = user_odbs.reverse.find { |e| e < target_odb }
    if right_odb.nil?
      # extrapolation
      right_odb = user_odbs[-1]
      left_odb = user_odbs[-2]
    elsif left_odb.nil?
      # extrapolation
      right_odb = user_odbs[1]
      left_odb = user_odbs[0]
    end
    right_dp = data.find { |dp| dp.outdoor_temperature == right_odb }
    left_dp = data.find { |dp| dp.outdoor_temperature == left_odb }

    slope = (right_dp.send(property) - left_dp.send(property)) / (right_odb - left_odb)
    val = (target_odb - left_odb) * slope + left_dp.send(property)
    return val
  end

  # TODO
  #
  # @param data_array [TODO] TODO
  # @param mode [Symbol] Heating (:htg) or cooling (:clg)
  # @param tol [TODO] TODO
  # @return [nil]
  def self.add_data_point_adaptive_step_size(data_array, mode, tol = 0.1)
    data_array.each do |data|
      data_sorted = data.sort_by { |dp| dp.outdoor_temperature }
      data_sorted.each_with_index do |dp, i|
        next unless i < (data_sorted.size - 1)

        cap_diff = data_sorted[i + 1].gross_capacity - dp.gross_capacity
        odb_diff = data_sorted[i + 1].outdoor_temperature - dp.outdoor_temperature
        cop_diff = data_sorted[i + 1].gross_efficiency_cop - dp.gross_efficiency_cop
        if mode == :clg
          eir_rated = 1 / data_sorted.find { |dp| dp.outdoor_temperature == HVAC::AirSourceCoolRatedODB }.gross_efficiency_cop
        else
          eir_rated = 1 / data_sorted.find { |dp| dp.outdoor_temperature == HVAC::AirSourceHeatRatedODB }.gross_efficiency_cop
        end
        eir_diff = ((1 / data_sorted[i + 1].gross_efficiency_cop) / eir_rated) - ((1 / dp.gross_efficiency_cop) / eir_rated)
        n_pt = (eir_diff.abs / tol).ceil() - 1
        eir_interval = eir_diff / (n_pt + 1)
        next if n_pt < 1

        for i in 1..n_pt
          if mode == :clg
            new_dp = HPXML::CoolingPerformanceDataPoint.new(nil)
          else
            new_dp = HPXML::HeatingPerformanceDataPoint.new(nil)
          end
          new_eir_normalized = (1 / dp.gross_efficiency_cop) / eir_rated + eir_interval * i
          new_dp.gross_efficiency_cop = (1 / (new_eir_normalized * eir_rated))
          new_dp.outdoor_temperature = odb_diff / cop_diff * (new_dp.gross_efficiency_cop - dp.gross_efficiency_cop) + dp.outdoor_temperature
          new_dp.gross_capacity = cap_diff / odb_diff * (new_dp.outdoor_temperature - dp.outdoor_temperature) + dp.gross_capacity
          data << new_dp
        end
      end
    end
  end

  # TODO
  #
  # @param data_array [TODO] TODO
  # @param mode [Symbol] Heating (:htg) or cooling (:clg)
  # @return [nil]
  def self.correct_ft_cap_eir(data_array, mode)
    # Add sensitivity to indoor conditions
    # single speed cutler curve coefficients
    if mode == :clg
      rated_t_i = HVAC::AirSourceCoolRatedIWB
      # Added two data points to be held constant outside the range 57F to 72F
      indoor_t = [40.0, 57.0, rated_t_i, 72.0, 90.0]
    else
      rated_t_i = HVAC::AirSourceHeatRatedIDB
      indoor_t = [60.0, rated_t_i, 80.0]
    end
    cap_ft_spec_ss, eir_ft_spec_ss = get_resnet_cap_eir_ft_spec(mode)
    data_array.each do |data|
      data.each do |dp|
        if mode == :clg
          dp.indoor_wetbulb = rated_t_i
        else
          dp.indoor_temperature = rated_t_i
        end
      end
    end
    # table lookup output values
    data_array.each do |data|
      # create a new array to temporarily store expanded data points, to concat after the existing data loop
      array_tmp = Array.new
      indoor_t.each do |t_i|
        # introduce indoor conditions other than rated, expand to rated data points
        next if t_i == rated_t_i

        data_tmp = Array.new
        data.each do |dp|
          dp_new = dp.dup
          data_tmp << dp_new
          if mode == :clg
            dp_new.indoor_wetbulb = t_i
            # Cooling variations  shall be held constant for Tiwb less than 57°F and greater than 72°F, and for Todb less than 75°F
            curve_t_i = [[t_i, 57].max, 72].min
            curve_t_o = [dp_new.outdoor_temperature, 75].max
          else
            dp_new.indoor_temperature = t_i
            curve_t_i = t_i
            curve_t_o = dp_new.outdoor_temperature
          end
          # capacity FT curve output
          cap_ft_curve_output = MathTools.biquadratic(curve_t_i, curve_t_o, cap_ft_spec_ss)
          cap_ft_curve_output_rated = MathTools.biquadratic(rated_t_i, curve_t_o, cap_ft_spec_ss)
          cap_correction_factor = cap_ft_curve_output / cap_ft_curve_output_rated
          # corrected capacity hash, with two temperature independent variables
          dp_new.gross_capacity *= cap_correction_factor

          # eir FT curve output
          eir_ft_curve_output = MathTools.biquadratic(curve_t_i, curve_t_o, eir_ft_spec_ss)
          eir_ft_curve_output_rated = MathTools.biquadratic(rated_t_i, curve_t_o, eir_ft_spec_ss)
          eir_correction_factor = eir_ft_curve_output / eir_ft_curve_output_rated
          dp_new.gross_efficiency_cop /= eir_correction_factor
        end
        array_tmp << data_tmp
      end
      array_tmp.each do |new_data|
        data.concat(new_data)
      end
    end
  end

  # TODO
  #
  # @param model [OpenStudio::Model::Model] OpenStudio Model object
  # @param obj_name [String] Name for the OpenStudio object
  # @param cooling_system [HPXML::CoolingSystem or HPXML::HeatPump] The HPXML cooling system or heat pump of interest
  # @param max_rated_fan_cfm [TODO] TODO
  # @param weather_max_drybulb [TODO] TODO
  # @param has_deadband_control [Boolean] Whether to apply on off thermostat deadband
  # @return [TODO] TODO
  def self.create_dx_cooling_coil(model, obj_name, cooling_system, max_rated_fan_cfm, weather_max_drybulb, has_deadband_control = false)
    clg_ap = cooling_system.additional_properties

    if cooling_system.cooling_detailed_performance_data.empty?
      max_clg_cfm = UnitConversions.convert(cooling_system.cooling_capacity * clg_ap.cool_capacity_ratios[-1], 'Btu/hr', 'ton') * clg_ap.cool_rated_cfm_per_ton[-1]
      clg_ap.cool_rated_capacities_gross = []
      clg_ap.cool_rated_capacities_net = []
      clg_ap.cool_capacity_ratios.each_with_index do |capacity_ratio, speed|
        fan_ratio = clg_ap.cool_fan_speed_ratios[speed] * max_clg_cfm / max_rated_fan_cfm
        fan_power = calculate_fan_power_from_curve(clg_ap.fan_power_rated * max_rated_fan_cfm, fan_ratio, cooling_system)
        net_capacity = capacity_ratio * cooling_system.cooling_capacity
        clg_ap.cool_rated_capacities_net << net_capacity
        gross_capacity = convert_net_to_gross_capacity_cop(net_capacity, fan_power, :clg)[0]
        clg_ap.cool_rated_capacities_gross << gross_capacity
      end
    else
      process_neep_detailed_performance(cooling_system, :clg, max_rated_fan_cfm, weather_max_drybulb)
    end

    clg_coil = nil
    coil_name = obj_name + ' clg coil'
    num_speeds = clg_ap.cool_rated_cfm_per_ton.size
    for i in 0..(num_speeds - 1)
      if not cooling_system.cooling_detailed_performance_data.empty?
        speed_performance_data = clg_ap.cooling_performance_data_array[i].sort_by { |dp| [dp.indoor_wetbulb, dp.outdoor_temperature] }
        var_wb = { name: 'wet_bulb_temp_in', min: -100, max: 100, values: speed_performance_data.map { |dp| UnitConversions.convert(dp.indoor_wetbulb, 'F', 'C') }.uniq }
        var_db = { name: 'dry_bulb_temp_out', min: -100, max: 100, values: speed_performance_data.map { |dp| UnitConversions.convert(dp.outdoor_temperature, 'F', 'C') }.uniq }
        cap_ft_independent_vars = [var_wb, var_db]
        eir_ft_independent_vars = [var_wb, var_db]

        rate_dp = speed_performance_data.find { |dp| (dp.indoor_wetbulb == HVAC::AirSourceCoolRatedIWB) && (dp.outdoor_temperature == HVAC::AirSourceCoolRatedODB) }
        clg_ap.cool_rated_cops << rate_dp.gross_efficiency_cop
        clg_ap.cool_rated_capacities_gross << rate_dp.gross_capacity
        clg_ap.cool_rated_capacities_net << rate_dp.capacity
        cap_ft_output_values = speed_performance_data.map { |dp| dp.gross_capacity / rate_dp.gross_capacity }
        eir_ft_output_values = speed_performance_data.map { |dp| (1.0 / dp.gross_efficiency_cop) / (1.0 / rate_dp.gross_efficiency_cop) }
        cap_ft_curve = create_table_lookup(model, "Cool-CAP-fT#{i + 1}", cap_ft_independent_vars, cap_ft_output_values, 0.0)
        eir_ft_curve = create_table_lookup(model, "Cool-EIR-fT#{i + 1}", eir_ft_independent_vars, eir_ft_output_values, 0.0)
      else
        cap_ft_curve = Model.add_curve_biquadratic(
          model,
          name: "Cool-CAP-fT#{i + 1}",
          coeff: convert_biquadratic_coeff_to_si(clg_ap.cool_cap_ft_spec[i]),
          min_x: -100, max_x: 100, min_y: -100, max_y: 100
        )
        eir_ft_curve = Model.add_curve_biquadratic(
          model,
          name: "Cool-EIR-fT#{i + 1}",
          coeff: convert_biquadratic_coeff_to_si(clg_ap.cool_eir_ft_spec[i]),
          min_x: -100, max_x: 100, min_y: -100, max_y: 100
        )
      end
      cap_fff_curve = Model.add_curve_quadratic(
        model,
        name: "Cool-CAP-fFF#{i + 1}",
        coeff: clg_ap.cool_cap_fflow_spec[i],
        min_x: 0, max_x: 2, min_y: 0, max_y: 2
      )
      eir_fff_curve = Model.add_curve_quadratic(
        model,
        name: "Cool-EIR-fFF#{i + 1}",
        coeff: clg_ap.cool_eir_fflow_spec[i],
        min_x: 0, max_x: 2, min_y: 0, max_y: 2
      )
      if i == 0
        cap_fff_curve_0 = cap_fff_curve
        eir_fff_curve_0 = eir_fff_curve
      end
      if has_deadband_control
        # Zero out impact of part load ratio
        plf_fplr_curve = Model.add_curve_quadratic(
          model,
          name: "Cool-PLF-fPLR#{i + 1}",
          coeff: [1.0, 0.0, 0.0],
          min_x: 0, max_x: 1, min_y: 0.7, max_y: 1
        )
      else
        plf_fplr_curve = Model.add_curve_quadratic(
          model,
          name: "Cool-PLF-fPLR#{i + 1}",
          coeff: clg_ap.cool_plf_fplr_spec[i],
          min_x: 0, max_x: 1, min_y: 0.7, max_y: 1
        )
      end

      if num_speeds == 1
        clg_coil = OpenStudio::Model::CoilCoolingDXSingleSpeed.new(model, model.alwaysOnDiscreteSchedule, cap_ft_curve, cap_fff_curve, eir_ft_curve, eir_fff_curve, plf_fplr_curve)
        # Coil COP calculation based on system type
        clg_coil.setRatedCOP(clg_ap.cool_rated_cops[i])
        clg_coil.setMaximumOutdoorDryBulbTemperatureForCrankcaseHeaterOperation(UnitConversions.convert(CrankcaseHeaterTemp, 'F', 'C'))
        clg_coil.setRatedSensibleHeatRatio(clg_ap.cool_rated_shrs_gross[i])
        clg_coil.setNominalTimeForCondensateRemovalToBegin(1000.0)
        clg_coil.setRatioOfInitialMoistureEvaporationRateAndSteadyStateLatentCapacity(1.5)
        clg_coil.setMaximumCyclingRate(3.0)
        clg_coil.setLatentCapacityTimeConstant(45.0)
        clg_coil.setRatedTotalCoolingCapacity(UnitConversions.convert(clg_ap.cool_rated_capacities_gross[i], 'Btu/hr', 'W'))
        clg_coil.setRatedAirFlowRate(calc_rated_airflow(clg_ap.cool_rated_capacities_net[i], clg_ap.cool_rated_cfm_per_ton[0]))
      else
        if clg_coil.nil?
          clg_coil = OpenStudio::Model::CoilCoolingDXMultiSpeed.new(model)
          clg_coil.setApplyPartLoadFractiontoSpeedsGreaterthan1(false)
          clg_coil.setApplyLatentDegradationtoSpeedsGreaterthan1(false)
          clg_coil.setFuelType(EPlus::FuelTypeElectricity)
          clg_coil.setAvailabilitySchedule(model.alwaysOnDiscreteSchedule)
          clg_coil.setMaximumOutdoorDryBulbTemperatureforCrankcaseHeaterOperation(UnitConversions.convert(CrankcaseHeaterTemp, 'F', 'C'))
          constant_biquadratic = Model.add_curve_biquadratic(
            model,
            name: 'ConstantBiquadratic',
            coeff: [1, 0, 0, 0, 0, 0]
          )
        end
        stage = OpenStudio::Model::CoilCoolingDXMultiSpeedStageData.new(model, cap_ft_curve, cap_fff_curve, eir_ft_curve, eir_fff_curve, plf_fplr_curve, constant_biquadratic)
        stage.setGrossRatedCoolingCOP(clg_ap.cool_rated_cops[i])
        stage.setGrossRatedSensibleHeatRatio(clg_ap.cool_rated_shrs_gross[i])
        stage.setNominalTimeforCondensateRemovaltoBegin(1000)
        stage.setRatioofInitialMoistureEvaporationRateandSteadyStateLatentCapacity(1.5)
        stage.setRatedWasteHeatFractionofPowerInput(0.2)
        stage.setMaximumCyclingRate(3.0)
        stage.setLatentCapacityTimeConstant(45.0)
        stage.setGrossRatedTotalCoolingCapacity(UnitConversions.convert(clg_ap.cool_rated_capacities_gross[i], 'Btu/hr', 'W'))
        stage.setRatedAirFlowRate(calc_rated_airflow(clg_ap.cool_rated_capacities_net[i], clg_ap.cool_rated_cfm_per_ton[i]))
        clg_coil.addStage(stage)
      end
    end

    clg_coil.setName(coil_name)
    clg_coil.setCondenserType('AirCooled')
    clg_coil.setCrankcaseHeaterCapacity(cooling_system.crankcase_heater_watts)
    clg_coil.additionalProperties.setFeature('HPXML_ID', cooling_system.id) # Used by reporting measure
    if has_deadband_control
      # Apply startup capacity degradation
      add_capacity_degradation_ems_proram(model, clg_ap, clg_coil.name.get, true, cap_fff_curve_0, eir_fff_curve_0)
    end

    return clg_coil
  end

  # TODO
  #
  # @param model [OpenStudio::Model::Model] OpenStudio Model object
  # @param obj_name [String] Name for the OpenStudio object
  # @param heating_system [HPXML::HeatingSystem or HPXML::HeatPump] The HPXML heating system or heat pump of interest
  # @param max_rated_fan_cfm [TODO] TODO
  # @param weather_min_drybulb [TODO] TODO
  # @param defrost_model_type [TODO] TODO
  # @param p_dot_defrost [TODO] TODO
  # @param has_deadband_control [Boolean] Whether to apply on off thermostat deadband
  # @return [TODO] TODO
  def self.create_dx_heating_coil(model, obj_name, heating_system, max_rated_fan_cfm, weather_min_drybulb, defrost_model_type, p_dot_defrost, has_deadband_control = false)
    htg_ap = heating_system.additional_properties

    if heating_system.heating_detailed_performance_data.empty?
      max_htg_cfm = UnitConversions.convert(heating_system.heating_capacity * htg_ap.heat_capacity_ratios[-1], 'Btu/hr', 'ton') * htg_ap.heat_rated_cfm_per_ton[-1]
      htg_ap.heat_rated_capacities_gross = []
      htg_ap.heat_rated_capacities_net = []
      htg_ap.heat_capacity_ratios.each_with_index do |capacity_ratio, speed|
        fan_ratio = htg_ap.heat_fan_speed_ratios[speed] * max_htg_cfm / max_rated_fan_cfm
        fan_power = calculate_fan_power_from_curve(htg_ap.fan_power_rated * max_rated_fan_cfm, fan_ratio, heating_system)
        net_capacity = capacity_ratio * heating_system.heating_capacity
        htg_ap.heat_rated_capacities_net << net_capacity
        gross_capacity = convert_net_to_gross_capacity_cop(net_capacity, fan_power, :htg)[0]
        htg_ap.heat_rated_capacities_gross << gross_capacity
      end
    else
      process_neep_detailed_performance(heating_system, :htg, max_rated_fan_cfm, weather_min_drybulb, htg_ap.hp_min_temp)
    end

    htg_coil = nil
    coil_name = obj_name + ' htg coil'

    num_speeds = htg_ap.heat_rated_cfm_per_ton.size
    for i in 0..(num_speeds - 1)
      if not heating_system.heating_detailed_performance_data.empty?
        speed_performance_data = htg_ap.heating_performance_data_array[i].sort_by { |dp| [dp.indoor_temperature, dp.outdoor_temperature] }
        var_idb = { name: 'dry_bulb_temp_in', min: -100, max: 100, values: speed_performance_data.map { |dp| UnitConversions.convert(dp.indoor_temperature, 'F', 'C') }.uniq }
        var_odb = { name: 'dry_bulb_temp_out', min: -100, max: 100, values: speed_performance_data.map { |dp| UnitConversions.convert(dp.outdoor_temperature, 'F', 'C') }.uniq }
        cap_ft_independent_vars = [var_idb, var_odb]
        eir_ft_independent_vars = [var_idb, var_odb]

        rate_dp = speed_performance_data.find { |dp| (dp.indoor_temperature == HVAC::AirSourceHeatRatedIDB) && (dp.outdoor_temperature == HVAC::AirSourceHeatRatedODB) }
        htg_ap.heat_rated_cops << rate_dp.gross_efficiency_cop
        htg_ap.heat_rated_capacities_net << rate_dp.capacity
        htg_ap.heat_rated_capacities_gross << rate_dp.gross_capacity
        cap_ft_output_values = speed_performance_data.map { |dp| dp.gross_capacity / rate_dp.gross_capacity }
        eir_ft_output_values = speed_performance_data.map { |dp| (1.0 / dp.gross_efficiency_cop) / (1.0 / rate_dp.gross_efficiency_cop) }
        cap_ft_curve = create_table_lookup(model, "Heat-CAP-fT#{i + 1}", cap_ft_independent_vars, cap_ft_output_values, 0)
        eir_ft_curve = create_table_lookup(model, "Heat-EIR-fT#{i + 1}", eir_ft_independent_vars, eir_ft_output_values, 0)
      else
        cap_ft_curve = Model.add_curve_biquadratic(
          model,
          name: "Heat-CAP-fT#{i + 1}",
          coeff: convert_biquadratic_coeff_to_si(htg_ap.heat_cap_ft_spec[i]),
          min_x: -100, max_x: 100, min_y: -100, max_y: 100
        )
        eir_ft_curve = Model.add_curve_biquadratic(
          model,
          name: "Heat-EIR-fT#{i + 1}",
          coeff: convert_biquadratic_coeff_to_si(htg_ap.heat_eir_ft_spec[i]),
          min_x: -100, max_x: 100, min_y: -100, max_y: 100
        )
      end
      cap_fff_curve = Model.add_curve_quadratic(
        model,
        name: "Heat-CAP-fFF#{i + 1}",
        coeff: htg_ap.heat_cap_fflow_spec[i],
        min_x: 0, max_x: 2, min_y: 0, max_y: 2
      )
      eir_fff_curve = Model.add_curve_quadratic(
        model,
        name: "Heat-EIR-fFF#{i + 1}",
        coeff: htg_ap.heat_eir_fflow_spec[i],
        min_x: 0, max_x: 2, min_y: 0, max_y: 2
      )
      if i == 0
        cap_fff_curve_0 = cap_fff_curve
        eir_fff_curve_0 = eir_fff_curve
      end
      if has_deadband_control
        # Zero out impact of part load ratio
        plf_fplr_curve = Model.add_curve_quadratic(
          model,
          name: "Heat-PLF-fPLR#{i + 1}",
          coeff: [1.0, 0.0, 0.0],
          min_x: 0, max_x: 1, min_y: 0.7, max_y: 1
        )
      else
        plf_fplr_curve = Model.add_curve_quadratic(
          model,
          name: "Heat-PLF-fPLR#{i + 1}",
          coeff: htg_ap.heat_plf_fplr_spec[i],
          min_x: 0, max_x: 1, min_y: 0.7, max_y: 1
        )
      end

      if num_speeds == 1
        htg_coil = OpenStudio::Model::CoilHeatingDXSingleSpeed.new(model, model.alwaysOnDiscreteSchedule, cap_ft_curve, cap_fff_curve, eir_ft_curve, eir_fff_curve, plf_fplr_curve)
        if heating_system.heating_efficiency_cop.nil?
          htg_coil.setRatedCOP(htg_ap.heat_rated_cops[i])
        else # PTHP or room heat pump
          htg_coil.setRatedCOP(heating_system.heating_efficiency_cop)
        end
        htg_coil.setRatedTotalHeatingCapacity(UnitConversions.convert(htg_ap.heat_rated_capacities_gross[i], 'Btu/hr', 'W'))
        htg_coil.setRatedAirFlowRate(calc_rated_airflow(htg_ap.heat_rated_capacities_net[i], htg_ap.heat_rated_cfm_per_ton[0]))
        defrost_time_fraction = 0.1 if defrost_model_type == HPXML::AdvancedResearchDefrostModelTypeAdvanced # 6min/hr
      else
        if htg_coil.nil?
          htg_coil = OpenStudio::Model::CoilHeatingDXMultiSpeed.new(model)
          htg_coil.setFuelType(EPlus::FuelTypeElectricity)
          htg_coil.setApplyPartLoadFractiontoSpeedsGreaterthan1(false)
          htg_coil.setAvailabilitySchedule(model.alwaysOnDiscreteSchedule)
          constant_biquadratic = Model.add_curve_biquadratic(
            model,
            name: 'ConstantBiquadratic',
            coeff: [1, 0, 0, 0, 0, 0]
          )
        end
        stage = OpenStudio::Model::CoilHeatingDXMultiSpeedStageData.new(model, cap_ft_curve, cap_fff_curve, eir_ft_curve, eir_fff_curve, plf_fplr_curve, constant_biquadratic)
        stage.setGrossRatedHeatingCOP(htg_ap.heat_rated_cops[i])
        stage.setRatedWasteHeatFractionofPowerInput(0.2)
        stage.setGrossRatedHeatingCapacity(UnitConversions.convert(htg_ap.heat_rated_capacities_gross[i], 'Btu/hr', 'W'))
        stage.setRatedAirFlowRate(calc_rated_airflow(htg_ap.heat_rated_capacities_net[i], htg_ap.heat_rated_cfm_per_ton[i]))
        htg_coil.addStage(stage)
        defrost_time_fraction = 0.06667 if defrost_model_type == HPXML::AdvancedResearchDefrostModelTypeAdvanced # 4min/hr
      end
    end

    htg_coil.setName(coil_name)
    htg_coil.setMinimumOutdoorDryBulbTemperatureforCompressorOperation(UnitConversions.convert(htg_ap.hp_min_temp, 'F', 'C'))
    htg_coil.setMaximumOutdoorDryBulbTemperatureforDefrostOperation(UnitConversions.convert(40.0, 'F', 'C'))
    htg_coil.setDefrostControl('Timed')
    if defrost_model_type == HPXML::AdvancedResearchDefrostModelTypeAdvanced
      htg_coil.setDefrostStrategy('Resistive')
      htg_coil.setDefrostTimePeriodFraction(defrost_time_fraction)
      htg_coil.setResistiveDefrostHeaterCapacity(p_dot_defrost)
    elsif defrost_model_type == HPXML::AdvancedResearchDefrostModelTypeStandard

      # Heating defrost curve for reverse cycle
      defrost_eir_curve = Model.add_curve_biquadratic(
        model,
        name: 'Defrosteir',
        coeff: [0.1528, 0, 0, 0, 0, 0],
        min_x: -100, max_x: 100, min_y: -100, max_y: 100
      )

      htg_coil.setDefrostEnergyInputRatioFunctionofTemperatureCurve(defrost_eir_curve)
      htg_coil.setDefrostStrategy('ReverseCycle')
    else
      fail 'unknown defrost model type.'
    end
    if heating_system.fraction_heat_load_served == 0
      htg_coil.setResistiveDefrostHeaterCapacity(0)
    end
    # Per E+ documentation, if an air-to-air heat pump, the crankcase heater defined for the DX cooling coil is ignored and the crankcase heater power defined for the DX heating coil is used
    htg_coil.setMaximumOutdoorDryBulbTemperatureforCrankcaseHeaterOperation(UnitConversions.convert(CrankcaseHeaterTemp, 'F', 'C'))
    htg_coil.setCrankcaseHeaterCapacity(heating_system.crankcase_heater_watts)
    htg_coil.additionalProperties.setFeature('HPXML_ID', heating_system.id) # Used by reporting measure
    if has_deadband_control
      # Apply startup capacity degradation
      add_capacity_degradation_ems_proram(model, htg_ap, htg_coil.name.get, false, cap_fff_curve_0, eir_fff_curve_0)
    end

    return htg_coil
  end

  # TODO
  #
  # @param cooling_system [HPXML::CoolingSystem or HPXML::HeatPump] The HPXML cooling system or heat pump of interest
  # @return [nil]
  def self.set_cool_rated_shrs_gross(cooling_system)
    clg_ap = cooling_system.additional_properties

    if is_room_dx_hvac_system(cooling_system)
      clg_ap.cool_rated_shrs_gross = [cooling_system.cooling_shr] # We don't model the fan separately, so set gross == net
    else
      # rated shr gross and fan speed ratios
      dB_rated = HVAC::AirSourceCoolRatedIDB
      win = 0.01118470 # Humidity ratio corresponding to 80F dry bulb/67F wet bulb (from EnergyPlus)

      if cooling_system.compressor_type == HPXML::HVACCompressorTypeSingleStage
        cool_nominal_cfm_per_ton = clg_ap.cool_rated_cfm_per_ton[0]
      else
        cool_nominal_cfm_per_ton = (clg_ap.cool_rated_airflow_rate - clg_ap.cool_rated_cfm_per_ton[0] * clg_ap.cool_capacity_ratios[0]) / (clg_ap.cool_capacity_ratios[-1] - clg_ap.cool_capacity_ratios[0]) * (1.0 - clg_ap.cool_capacity_ratios[0]) + clg_ap.cool_rated_cfm_per_ton[0] * clg_ap.cool_capacity_ratios[0]
      end

      p_atm = UnitConversions.convert(1, 'atm', 'psi')

      ao = Psychrometrics.CoilAoFactor(dB_rated, p_atm, UnitConversions.convert(1, 'ton', 'kBtu/hr'), cool_nominal_cfm_per_ton, cooling_system.cooling_shr, win)

      clg_ap.cool_rated_shrs_gross = []
      clg_ap.cool_capacity_ratios.each_with_index do |capacity_ratio, i|
        # Calculate the SHR for each speed. Use maximum value of 0.98 to prevent E+ bypass factor calculation errors
        clg_ap.cool_rated_shrs_gross << [Psychrometrics.CalculateSHR(dB_rated, p_atm, UnitConversions.convert(capacity_ratio, 'ton', 'kBtu/hr'), clg_ap.cool_rated_cfm_per_ton[i] * capacity_ratio, ao, win), 0.98].min
      end
    end
  end

  # Return the time needed to reach full capacity based on c_d assumption, used for degradation EMS program.
  #
  # @param c_d [Double] Degradation coefficient
  # @return [Double] Time to reach full capacity (minutes)
  def self.calc_time_to_full_cap(c_d)
    # assuming a linear relationship between points we have data for: 2 minutes at 0.08 and 5 minutes at 0.23
    time = (20.0 * c_d + 0.4).round
    time = [time, get_time_to_full_cap_limits[0]].max
    time = [time, get_time_to_full_cap_limits[1]].min
    return time
  end

  # Return min and max limit to time needed to reach full capacity
  #
  # @return [Array<Integer, Integer>] Minimum and maximum time to reach full capacity (minutes)
  def self.get_time_to_full_cap_limits()
    return [2, 5]
  end

  # Return the EMS actuator and EMS global variable for backup coil availability schedule.
  # This is called every time EMS uses this actuator to avoid conflicts across different EMS programs.
  #
  # @param model [OpenStudio::Model::Model] OpenStudio Model object
  # @param htg_supp_coil [OpenStudio::Model::CoilHeatingElectric or OpenStudio::Model::CoilHeatingElectricMultiStage] OpenStudio Supplemental Heating Coil object
  # @return [Array<OpenStudio::Model::EnergyManagementSystemActuator, OpenStudio::Model::EnergyManagementSystemGlobalVariable>] OpenStudio EMS Actuator and Global Variable objects for supplemental coil availability schedule
  def self.get_supp_coil_avail_sch_actuator(model, htg_supp_coil)
    actuator = model.getEnergyManagementSystemActuators.find { |act| act.name.get.include? Model.ems_friendly_name(htg_supp_coil.availabilitySchedule.name) }
    global_var_supp_avail = model.getEnergyManagementSystemGlobalVariables.find { |var| var.name.get.include? Model.ems_friendly_name(htg_supp_coil.name) }

    return actuator, global_var_supp_avail unless actuator.nil?

    # No actuator for current backup coil availability schedule
    # Create a new schedule for supp availability
    # Make sure only being called once in case of multiple cloning
    supp_avail_sch = htg_supp_coil.availabilitySchedule.clone.to_ScheduleConstant.get
    supp_avail_sch.setName("#{htg_supp_coil.name} avail sch")
    htg_supp_coil.setAvailabilitySchedule(supp_avail_sch)

    supp_coil_avail_act = Model.add_ems_actuator(
      name: "#{htg_supp_coil.availabilitySchedule.name} act",
      model_object: htg_supp_coil.availabilitySchedule,
      comp_type_and_control: EPlus::EMSActuatorScheduleConstantValue
    )

    # global variable to integrate different EMS program actuating the same schedule
    global_var_supp_avail = Model.add_ems_global_var(
      model,
      var_name: "#{htg_supp_coil.name} avail global"
    )

    global_var_supp_avail_program = Model.add_ems_program(
      model,
      name: "#{global_var_supp_avail.name} init program"
    )
    global_var_supp_avail_program.addLine("Set #{global_var_supp_avail.name} = 1")

    Model.add_ems_program_calling_manager(
      model,
      name: "#{global_var_supp_avail_program.name} calling manager",
      calling_point: 'BeginZoneTimestepBeforeInitHeatBalance',
      ems_programs: [global_var_supp_avail_program]
    )
    return supp_coil_avail_act, global_var_supp_avail
  end

  # Apply EMS program to control back up coil behavior when single speed system is modeled with on-off thermostat feature.
  # Back up coil is turned on after 5 mins that heat pump is not able to maintain setpoints.
  #
  # @param model [OpenStudio::Model::Model] OpenStudio Model object
  # @param htg_supp_coil [OpenStudio::Model::CoilHeatingElectric or OpenStudio::Model::CoilHeatingElectricMultiStage] OpenStudio Supplemental Heating Coil object
  # @param control_zone [OpenStudio::Model::ThermalZone] Conditioned space thermal zone
  # @param htg_coil [OpenStudio::Model::CoilHeatingDXSingleSpeed or OpenStudio::Model::CoilHeatingDXMultiSpeed] OpenStudio Heating Coil object
  # @param is_onoff_thermostat_ddb [Boolean] Whether to apply on off thermostat deadband
  # @param cooling_system [HPXML::CoolingSystem or HPXML::HeatPump] The HPXML cooling system or heat pump of interest
  # @return [nil]
  def self.add_supplemental_coil_ems_program(model, htg_supp_coil, control_zone, htg_coil, is_onoff_thermostat_ddb, cooling_system)
    return if htg_supp_coil.nil?
    return unless cooling_system.compressor_type == HPXML::HVACCompressorTypeSingleStage
    return unless is_onoff_thermostat_ddb
    return if htg_supp_coil.is_a? OpenStudio::Model::CoilHeatingElectricMultiStage

    # Sensors
    tin_sensor = Model.add_ems_sensor(
      model,
      name: 'zone air temp',
      output_var_or_meter_name: 'Zone Mean Air Temperature',
      key_name: control_zone.name
    )

    htg_sch = control_zone.thermostatSetpointDualSetpoint.get.heatingSetpointTemperatureSchedule.get
    htg_sp_ss = Model.add_ems_sensor(
      model,
      name: 'htg_setpoint',
      output_var_or_meter_name: 'Schedule Value',
      key_name: htg_sch.name
    )

    supp_coil_energy = Model.add_ems_sensor(
      model,
      name: 'supp coil electric energy',
      output_var_or_meter_name: 'Heating Coil Electricity Energy',
      key_name: htg_supp_coil.name
    )

    htg_coil_energy = Model.add_ems_sensor(
      model,
      name: 'hp htg coil electric energy',
      output_var_or_meter_name: 'Heating Coil Electricity Energy',
      key_name: htg_coil.name
    )

    # Trend variables
    supp_energy_trend = Model.add_ems_trend_var(
      model,
      ems_object: supp_coil_energy,
      num_timesteps_logged: 1
    )

    htg_energy_trend = Model.add_ems_trend_var(
      model,
      ems_object: htg_coil_energy,
      num_timesteps_logged: 5
    )

    # Actuators
    supp_coil_avail_act, global_var_supp_avail = get_supp_coil_avail_sch_actuator(model, htg_supp_coil)

    ddb = model.getThermostatSetpointDualSetpoints[0].temperatureDifferenceBetweenCutoutAndSetpoint

    # Program
    supp_coil_avail_program = Model.add_ems_program(
      model,
      name: "#{htg_supp_coil.name} control program"
    )
    supp_coil_avail_program.addLine("If #{global_var_supp_avail.name} == 0") # Other EMS set it to be 0.0, keep the logic
    supp_coil_avail_program.addLine("  Set #{supp_coil_avail_act.name} = 0")
    supp_coil_avail_program.addLine('Else') # global variable = 1
    supp_coil_avail_program.addLine("  Set living_t = #{tin_sensor.name}")
    supp_coil_avail_program.addLine("  Set htg_sp_l = #{htg_sp_ss.name}")
    supp_coil_avail_program.addLine("  Set htg_sp_h = #{htg_sp_ss.name} + #{ddb}")
    supp_coil_avail_program.addLine("  If (@TRENDVALUE #{supp_energy_trend.name} 1) > 0") # backup coil is turned on, keep it on until reaching upper end of ddb in case of high frequency oscillations
    supp_coil_avail_program.addLine('    If living_t > htg_sp_h')
    supp_coil_avail_program.addLine("      Set #{global_var_supp_avail.name} = 0")
    supp_coil_avail_program.addLine("      Set #{supp_coil_avail_act.name} = 0")
    supp_coil_avail_program.addLine('    Else')
    supp_coil_avail_program.addLine("      Set #{supp_coil_avail_act.name} = 1")
    supp_coil_avail_program.addLine('    EndIf')
    supp_coil_avail_program.addLine('  Else') # Only turn on the backup coil when temperature is below lower end of ddb.
    r_s_a = ["#{htg_energy_trend.name} > 0"]
    # Observe 5 mins before turning on supp coil
    for t_i in 1..4
      r_s_a << "(@TrendValue #{htg_energy_trend.name} #{t_i}) > 0"
    end
    supp_coil_avail_program.addLine("    If #{r_s_a.join(' && ')}")
    supp_coil_avail_program.addLine('      If living_t > htg_sp_l')
    supp_coil_avail_program.addLine("        Set #{global_var_supp_avail.name} = 0")
    supp_coil_avail_program.addLine("        Set #{supp_coil_avail_act.name} = 0")
    supp_coil_avail_program.addLine('      Else')
    supp_coil_avail_program.addLine("        Set #{supp_coil_avail_act.name} = 1")
    supp_coil_avail_program.addLine('      EndIf')
    supp_coil_avail_program.addLine('    Else')
    supp_coil_avail_program.addLine("      Set #{global_var_supp_avail.name} = 0")
    supp_coil_avail_program.addLine("      Set #{supp_coil_avail_act.name} = 0")
    supp_coil_avail_program.addLine('    EndIf')
    supp_coil_avail_program.addLine('  EndIf')
    supp_coil_avail_program.addLine('EndIf')

    # ProgramCallingManagers
    Model.add_ems_program_calling_manager(
      model,
      name: "#{supp_coil_avail_program.name} calling manager",
      calling_point: 'InsideHVACSystemIterationLoop',
      ems_programs: [supp_coil_avail_program]
    )
  end

  # Apply capacity degradation EMS to account for realistic start-up losses.
  # Capacity function of airflow rate curve and EIR function of airflow rate curve are actuated to
  # capture the impact of start-up losses.
  #
  # @param model [OpenStudio::Model::Model] OpenStudio Model object
  # @param system_ap [HPXML::AdditionalProperties] HPXML Cooling System or HPXML Heating System Additional Properties
  # @param coil_name [String] Cooling or heating coil name
  # @param is_cooling [Boolean] True if apply to cooling system
  # @param cap_fff_curve [OpenStudio::Model::CurveQuadratic] OpenStudio CurveQuadratic object for heat pump capacity function of air flow rates
  # @param eir_fff_curve [OpenStudio::Model::CurveQuadratic] OpenStudio CurveQuadratic object for heat pump eir function of air flow rates
  # @return [nil]
  def self.add_capacity_degradation_ems_proram(model, system_ap, coil_name, is_cooling, cap_fff_curve, eir_fff_curve)
    # Note: Currently only available in 1 min time step
    if is_cooling
      c_d = system_ap.cool_c_d
      cap_fflow_spec = system_ap.cool_cap_fflow_spec[0]
      eir_fflow_spec = system_ap.cool_eir_fflow_spec[0]
      ss_var_name = 'Cooling Coil Electricity Energy'
    else
      c_d = system_ap.heat_c_d
      cap_fflow_spec = system_ap.heat_cap_fflow_spec[0]
      eir_fflow_spec = system_ap.heat_eir_fflow_spec[0]
      ss_var_name = 'Heating Coil Electricity Energy'
    end
    number_of_timestep_logged = calc_time_to_full_cap(c_d)

    # Sensors
    cap_curve_var_in = Model.add_ems_sensor(
      model,
      name: "#{cap_fff_curve.name.get.gsub('-', '_')} Var",
      output_var_or_meter_name: 'Performance Curve Input Variable 1 Value',
      key_name: cap_fff_curve.name
    )

    eir_curve_var_in = Model.add_ems_sensor(
      model,
      name: "#{eir_fff_curve.name.get.gsub('-', '_')} Var",
      output_var_or_meter_name: 'Performance Curve Input Variable 1 Value',
      key_name: eir_fff_curve.name
    )

    coil_power_ss = Model.add_ems_sensor(
      model,
      name: "#{coil_name} electric energy",
      output_var_or_meter_name: ss_var_name,
      key_name: coil_name
    )

    # Trend variable
    coil_power_ss_trend = Model.add_ems_trend_var(
      model,
      ems_object: coil_power_ss,
      num_timesteps_logged: number_of_timestep_logged
    )

    # Actuators
    cc_actuator = Model.add_ems_actuator(
      name: "#{cap_fff_curve.name} value",
      model_object: cap_fff_curve,
      comp_type_and_control: EPlus::EMSActuatorCurveResult
    )

    ec_actuator = Model.add_ems_actuator(
      name: "#{eir_fff_curve.name} value",
      model_object: eir_fff_curve,
      comp_type_and_control: EPlus::EMSActuatorCurveResult
    )

    # Program
    cycling_degrad_program = Model.add_ems_program(
      model,
      name: "#{coil_name} cycling degradation program"
    )

    # Check values within min/max limits
    cycling_degrad_program.addLine("If #{cap_curve_var_in.name} < #{cap_fff_curve.minimumValueofx}")
    cycling_degrad_program.addLine("  Set #{cap_curve_var_in.name} = #{cap_fff_curve.minimumValueofx}")
    cycling_degrad_program.addLine("ElseIf #{cap_curve_var_in.name} > #{cap_fff_curve.maximumValueofx}")
    cycling_degrad_program.addLine("  Set #{cap_curve_var_in.name} = #{cap_fff_curve.maximumValueofx}")
    cycling_degrad_program.addLine('EndIf')
    cycling_degrad_program.addLine("If #{eir_curve_var_in.name} < #{eir_fff_curve.minimumValueofx}")
    cycling_degrad_program.addLine("  Set #{eir_curve_var_in.name} = #{eir_fff_curve.minimumValueofx}")
    cycling_degrad_program.addLine("ElseIf #{eir_curve_var_in.name} > #{eir_fff_curve.maximumValueofx}")
    cycling_degrad_program.addLine("  Set #{eir_curve_var_in.name} = #{eir_fff_curve.maximumValueofx}")
    cycling_degrad_program.addLine('EndIf')
    cc_out_calc = []
    ec_out_calc = []
    cap_fflow_spec.each_with_index do |coeff, i|
      c_name = "c_#{i + 1}_cap"
      cycling_degrad_program.addLine("Set #{c_name} = #{coeff}")
      cc_out_calc << c_name + " * (#{cap_curve_var_in.name}^#{i})"
    end
    eir_fflow_spec.each_with_index do |coeff, i|
      c_name = "c_#{i + 1}_eir"
      cycling_degrad_program.addLine("Set #{c_name} = #{coeff}")
      ec_out_calc << c_name + " * (#{eir_curve_var_in.name}^#{i})"
    end
    cycling_degrad_program.addLine("Set cc_out = #{cc_out_calc.join(' + ')}")
    cycling_degrad_program.addLine("Set ec_out = #{ec_out_calc.join(' + ')}")
    (0..number_of_timestep_logged).each do |t_i|
      if t_i == 0
        cycling_degrad_program.addLine("Set cc_now = #{coil_power_ss_trend.name}")
      else
        cycling_degrad_program.addLine("Set cc_#{t_i}_ago = @TrendValue #{coil_power_ss_trend.name} #{t_i}")
      end
    end
    (1..number_of_timestep_logged).each do |t_i|
      if t_i == 1
        cycling_degrad_program.addLine("If cc_#{t_i}_ago == 0 && cc_now > 0") # Coil just turned on
      else
        r_s_a = ['cc_now > 0']
        for i in 1..t_i - 1
          r_s_a << "cc_#{i}_ago > 0"
        end
        r_s = r_s_a.join(' && ')
        cycling_degrad_program.addLine("ElseIf cc_#{t_i}_ago == 0 && #{r_s}")
      end
      # Curve fit from Winkler's thesis, page 200: https://drum.lib.umd.edu/bitstream/handle/1903/9493/Winkler_umd_0117E_10504.pdf?sequence=1&isAllowed=y
      # use average curve value ( ~ at 0.5 min).
      # This curve reached steady state in 2 mins, assume shape for high efficiency units, scale it down based on number_of_timestep_logged
      cycling_degrad_program.addLine("  Set exp = @Exp((-2.19722) * #{get_time_to_full_cap_limits[0]} / #{number_of_timestep_logged} * #{t_i - 0.5})")
      cycling_degrad_program.addLine('  Set cc_mult = (-1.0125 * exp + 1.0125)')
      cycling_degrad_program.addLine('  Set cc_mult = @Min cc_mult 1.0')
    end
    cycling_degrad_program.addLine('Else')
    cycling_degrad_program.addLine('  Set cc_mult = 1.0')
    cycling_degrad_program.addLine('EndIf')
    cycling_degrad_program.addLine("Set #{cc_actuator.name} = cc_mult * cc_out")
    # power is ramped up in less than 1 min, only second level simulation can capture power startup behavior
    cycling_degrad_program.addLine("Set #{ec_actuator.name} = ec_out / cc_mult")

    # ProgramCallingManagers
    Model.add_ems_program_calling_manager(
      model,
      name: "#{cycling_degrad_program.name} calling manager",
      calling_point: 'InsideHVACSystemIterationLoop',
      ems_programs: [cycling_degrad_program]
    )
  end

  # Apply time-based realistic staging EMS program for two speed system.
  # Observe 5 mins before ramping up the speed level, or enable the backup coil.
  #
  # @param model [OpenStudio::Model::Model] OpenStudio Model object
  # @param unitary_system [OpenStudio::Model::AirLoopHVACUnitarySystem] OpenStudio Air Loop HVAC Unitary System object
  # @param htg_supp_coil [OpenStudio::Model::CoilHeatingElectric or OpenStudio::Model::CoilHeatingElectricMultiStage] OpenStudio Supplemental Heating Coil object
  # @param control_zone [OpenStudio::Model::ThermalZone] Conditioned space thermal zone
  # @param is_onoff_thermostat_ddb [Boolean] Whether to apply on off thermostat deadband
  # @param cooling_system [HPXML::CoolingSystem or HPXML::HeatPump] The HPXML cooling system or heat pump of interest
  # @return [nil]
  def self.add_two_speed_staging_ems_program(model, unitary_system, htg_supp_coil, control_zone, is_onoff_thermostat_ddb, cooling_system)
    # Note: Currently only available in 1 min time step
    return unless is_onoff_thermostat_ddb
    return unless cooling_system.compressor_type == HPXML::HVACCompressorTypeTwoStage

    number_of_timestep_logged = 5 # wait 5 mins to check demand

    is_heatpump = cooling_system.is_a? HPXML::HeatPump

    # Sensors
    if not htg_supp_coil.nil?
      backup_coil_energy = Model.add_ems_sensor(
        model,
        name: "#{htg_supp_coil.name} heating energy",
        output_var_or_meter_name: 'Heating Coil Heating Energy',
        key_name: htg_supp_coil.name
      )

      # Trend variable
      backup_energy_trend = Model.add_ems_trend_var(
        model,
        ems_object: backup_coil_energy,
        num_timesteps_logged: 1
      )

      supp_coil_avail_act, global_var_supp_avail = get_supp_coil_avail_sch_actuator(model, htg_supp_coil)
    end
    # Sensors
    living_temp_ss = Model.add_ems_sensor(
      model,
      name: "#{control_zone.name} temp",
      output_var_or_meter_name: 'Zone Air Temperature',
      key_name: control_zone.name
    )

    htg_sch = control_zone.thermostatSetpointDualSetpoint.get.heatingSetpointTemperatureSchedule.get
    clg_sch = control_zone.thermostatSetpointDualSetpoint.get.coolingSetpointTemperatureSchedule.get

    htg_sp_ss = Model.add_ems_sensor(
      model,
      name: "#{control_zone.name} htg setpoint",
      output_var_or_meter_name: 'Schedule Value',
      key_name: htg_sch.name
    )

    clg_sp_ss = Model.add_ems_sensor(
      model,
      name: "#{control_zone.name} clg setpoint",
      output_var_or_meter_name: 'Schedule Value',
      key_name: clg_sch.name
    )

    unitary_var = Model.add_ems_sensor(
      model,
      name: "#{unitary_system.name}  speed level",
      output_var_or_meter_name: 'Unitary System DX Coil Speed Level',
      key_name: unitary_system.name
    )

    # Actuators
    unitary_actuator = Model.add_ems_actuator(
      name: "#{unitary_system.name} speed override",
      model_object: unitary_system,
      comp_type_and_control: EPlus::EMSActuatorUnitarySystemCoilSpeedLevel
    )

    # Trend variable
    unitary_speed_var_trend = Model.add_ems_trend_var(
      model,
      ems_object: unitary_var,
      num_timesteps_logged: number_of_timestep_logged
    )

    ddb = model.getThermostatSetpointDualSetpoints[0].temperatureDifferenceBetweenCutoutAndSetpoint

    # Program
    realistic_cycling_program = Model.add_ems_program(
      model,
      name: "#{unitary_system.name} realistic cycling"
    )

    # Check values within min/max limits
    realistic_cycling_program.addLine("Set living_t = #{living_temp_ss.name}")
    realistic_cycling_program.addLine("Set htg_sp_l = #{htg_sp_ss.name}")
    realistic_cycling_program.addLine("Set htg_sp_h = #{htg_sp_ss.name} + #{ddb}")
    realistic_cycling_program.addLine("Set clg_sp_l = #{clg_sp_ss.name} - #{ddb}")
    realistic_cycling_program.addLine("Set clg_sp_h = #{clg_sp_ss.name}")

    (1..number_of_timestep_logged).each do |t_i|
      realistic_cycling_program.addLine("Set unitary_var_#{t_i}_ago = @TrendValue #{unitary_speed_var_trend.name} #{t_i}")
    end
    s_trend_low = []
    s_trend_high = []
    (1..number_of_timestep_logged).each do |t_i|
      s_trend_low << "(unitary_var_#{t_i}_ago == 1)"
      s_trend_high << "(unitary_var_#{t_i}_ago == 2)"
    end
    # Cooling
    # Setpoint not met and low speed is on for 5 time steps
    realistic_cycling_program.addLine("If (living_t - clg_sp_h > 0.0) && (#{s_trend_low.join(' && ')})")
    # Enable high speed unitary system
    realistic_cycling_program.addLine("  Set #{unitary_actuator.name} = 2")
    # Keep high speed unitary on until setpoint +- deadband is met
    realistic_cycling_program.addLine('ElseIf (unitary_var_1_ago == 2) && ((living_t - clg_sp_l > 0.0))')
    realistic_cycling_program.addLine("  Set #{unitary_actuator.name} = 2")
    realistic_cycling_program.addLine('Else')
    realistic_cycling_program.addLine("  Set #{unitary_actuator.name} = 1")
    realistic_cycling_program.addLine('EndIf')
    if is_heatpump
      # Heating
      realistic_cycling_program.addLine("If (htg_sp_l - living_t > 0.0) && (#{s_trend_low.join(' && ')})")
      # Enable high speed unitary system
      realistic_cycling_program.addLine("  Set #{unitary_actuator.name} = 2")
      # Keep high speed unitary on until setpoint +- deadband is met
      realistic_cycling_program.addLine('ElseIf (unitary_var_1_ago == 2) && (htg_sp_h - living_t > 0.0)')
      realistic_cycling_program.addLine("  Set #{unitary_actuator.name} = 2")
      realistic_cycling_program.addLine('Else')
      realistic_cycling_program.addLine("  Set #{unitary_actuator.name} = 1")
      realistic_cycling_program.addLine('EndIf')
      if (not htg_supp_coil.nil?) && (not (htg_supp_coil.is_a? OpenStudio::Model::CoilHeatingElectricMultiStage))
        realistic_cycling_program.addLine("If #{global_var_supp_avail.name} == 0") # Other EMS set it to be 0.0, keep the logic
        realistic_cycling_program.addLine("  Set #{supp_coil_avail_act.name} = 0")
        realistic_cycling_program.addLine('Else') # global variable = 1
        realistic_cycling_program.addLine("  Set #{supp_coil_avail_act.name} = 1")
        realistic_cycling_program.addLine("  If (htg_sp_l - living_t > 0.0) && (#{s_trend_high.join(' && ')})")
        realistic_cycling_program.addLine("    Set #{supp_coil_avail_act.name} = 1")
        realistic_cycling_program.addLine("  ElseIf ((@TRENDVALUE #{backup_energy_trend.name} 1) > 0) && (htg_sp_h - living_t > 0.0)") # backup coil is turned on, keep it on until reaching upper end of ddb in case of high frequency oscillations
        realistic_cycling_program.addLine("    Set #{supp_coil_avail_act.name} = 1")
        realistic_cycling_program.addLine('  Else')
        realistic_cycling_program.addLine("    Set #{global_var_supp_avail.name} = 0")
        realistic_cycling_program.addLine("    Set #{supp_coil_avail_act.name} = 0")
        realistic_cycling_program.addLine('  EndIf')
        realistic_cycling_program.addLine('EndIf')
      end
    end

    # ProgramCallingManagers
    Model.add_ems_program_calling_manager(
      model,
      name: "#{realistic_cycling_program.name} Program Manager",
      calling_point: 'InsideHVACSystemIterationLoop',
      ems_programs: [realistic_cycling_program]
    )
  end

  # Apply maximum power ratio schedule for variable speed system.
  # Creates EMS program to determine and control the stage that can reach the maximum power constraint.
  #
  # @param runner [OpenStudio::Measure::OSRunner] Object typically used to display warnings
  # @param model [OpenStudio::Model::Model] OpenStudio Model object
  # @param air_loop_unitary [OpenStudio::Model::AirLoopHVACUnitarySystem] Air loop for the HVAC system
  # @param control_zone [OpenStudio::Model::ThermalZone] Conditioned space thermal zone
  # @param heating_system [HPXML::HeatingSystem or HPXML::HeatPump] The HPXML heating system or heat pump of interest
  # @param cooling_system [HPXML::CoolingSystem or HPXML::HeatPump] The HPXML cooling system or heat pump of interest
  # @param htg_supp_coil [OpenStudio::Model::CoilHeatingElectric or CoilHeatingElectricMultiStage] OpenStudio Supplemental Heating Coil object
  # @param clg_coil [OpenStudio::Model::CoilCoolingDXMultiSpeed] OpenStudio MultiStage Cooling Coil object
  # @param htg_coil [OpenStudio::Model::CoilHeatingDXMultiSpeed] OpenStudio MultiStage Heating Coil object
  # @param schedules_file [SchedulesFile] SchedulesFile wrapper class instance of detailed schedule files
  # @return [nil]
  def self.add_variable_speed_power_ems_program(runner, model, air_loop_unitary, control_zone, heating_system, cooling_system, htg_supp_coil, clg_coil, htg_coil, schedules_file)
    return if schedules_file.nil?
    return if clg_coil.nil? && htg_coil.nil?

    max_pow_ratio_sch = schedules_file.create_schedule_file(model, col_name: SchedulesFile::Columns[:HVACMaximumPowerRatio].name, schedule_type_limits_name: EPlus::ScheduleTypeLimitsFraction)
    return if max_pow_ratio_sch.nil?

    # Check maximum power ratio schedules only used in var speed systems,
    clg_coil = nil unless (cooling_system.compressor_type == HPXML::HVACCompressorTypeVariableSpeed)
    htg_coil = nil unless ((heating_system.is_a? HPXML::HeatPump) && heating_system.compressor_type == HPXML::HVACCompressorTypeVariableSpeed)
    htg_supp_coil = nil unless ((heating_system.is_a? HPXML::HeatPump) && heating_system.compressor_type == HPXML::HVACCompressorTypeVariableSpeed)
    # No variable speed coil
    if clg_coil.nil? && htg_coil.nil?
      runner.registerWarning('Maximum power ratio schedule is only supported for variable speed systems.')
    end

    if (htg_coil.is_a? OpenStudio::Model::CoilHeatingDXMultiSpeed) && (heating_system.backup_type != HPXML::HeatPumpBackupTypeIntegrated)
      htg_coil = nil
      htg_supp_coil = nil
      runner.registerWarning('Maximum power ratio schedule is only supported for integrated backup system. Schedule is ignored for heating.')
    end

    return if (clg_coil.nil? && htg_coil.nil?)

    # sensors
    pow_ratio_sensor = Model.add_ems_sensor(
      model,
      name: "#{air_loop_unitary.name} power_ratio",
      output_var_or_meter_name: 'Schedule Value',
      key_name: max_pow_ratio_sch.name
    )

    indoor_temp_sensor = Model.add_ems_sensor(
      model,
      name: "#{control_zone.name} indoor_temp",
      output_var_or_meter_name: 'Zone Air Temperature',
      key_name: control_zone.name
    )

    htg_spt_sensor = Model.add_ems_sensor(
      model,
      name: "#{control_zone.name} htg_spt_temp",
      output_var_or_meter_name: 'Zone Thermostat Heating Setpoint Temperature',
      key_name: control_zone.name
    )

    clg_spt_sensor = Model.add_ems_sensor(
      model,
      name: "#{control_zone.name} clg_spt_temp",
      output_var_or_meter_name: 'Zone Thermostat Cooling Setpoint Temperature',
      key_name: control_zone.name
    )

    load_sensor = Model.add_ems_sensor(
      model,
      name: "#{air_loop_unitary.name} sens load",
      output_var_or_meter_name: 'Unitary System Predicted Sensible Load to Setpoint Heat Transfer Rate',
      key_name: air_loop_unitary.name
    )

    # global variable
    temp_offset_signal = Model.add_ems_global_var(
      model,
      var_name: "#{air_loop_unitary.name} temp offset"
    )

    # Temp offset Initialization Program
    # Temperature offset signal used to see if the hvac is recovering temperature to setpoint.
    # If abs (indoor temperature - setpoint) > offset, then hvac and backup is allowed to operate without cap to recover temperature until it reaches setpoint
    temp_offset_program = Model.add_ems_program(
      model,
      name: "#{air_loop_unitary.name} temp offset init program"
    )
    temp_offset_program.addLine("Set #{temp_offset_signal.name} = 0")

    # calling managers
    Model.add_ems_program_calling_manager(
      model,
      name: "#{temp_offset_program.name} calling manager",
      calling_point: 'BeginNewEnvironment',
      ems_programs: [temp_offset_program]
    )

    Model.add_ems_program_calling_manager(
      model,
      name: "#{temp_offset_program.name} calling manager2",
      calling_point: 'AfterNewEnvironmentWarmUpIsComplete',
      ems_programs: [temp_offset_program]
    )

    # actuator
    coil_speed_act = Model.add_ems_actuator(
      name: "#{air_loop_unitary.name} coil speed level",
      model_object: air_loop_unitary,
      comp_type_and_control: EPlus::EMSActuatorUnitarySystemCoilSpeedLevel
    )
    if not htg_supp_coil.nil?
      supp_coil_avail_act, global_var_supp_avail = get_supp_coil_avail_sch_actuator(model, htg_supp_coil)
    end

    # EMS program
    program = Model.add_ems_program(
      model,
      name: "#{air_loop_unitary.name} max power ratio program"
    )
    program.addLine('Set clg_mode = 0')
    program.addLine('Set htg_mode = 0')
    program.addLine("If #{load_sensor.name} > 0")
    program.addLine('  Set htg_mode = 1')
    program.addLine("  Set setpoint = #{htg_spt_sensor.name}")
    program.addLine("ElseIf #{load_sensor.name} < 0")
    program.addLine('  Set clg_mode = 1')
    program.addLine("  Set setpoint = #{clg_spt_sensor.name}")
    program.addLine('EndIf')
    program.addLine("Set sens_load = @Abs #{load_sensor.name}")
    program.addLine('Set clg_mode = 0') if clg_coil.nil?
    program.addLine('Set htg_mode = 0') if htg_coil.nil?

    [htg_coil, clg_coil].each do |coil|
      next if coil.nil?

      coil_cap_stage_fff_sensors = []
      coil_cap_stage_ft_sensors = []
      coil_eir_stage_fff_sensors = []
      coil_eir_stage_ft_sensors = []
      coil_eir_stage_plf_sensors = []
      # Heating/Cooling specific calculations and names
      if coil.is_a? OpenStudio::Model::CoilHeatingDXMultiSpeed
        cap_fff_curve_name = 'heatingCapacityFunctionofFlowFractionCurve'
        cap_ft_curve_name = 'heatingCapacityFunctionofTemperatureCurve'
        capacity_name = 'grossRatedHeatingCapacity'
        cop_name = 'grossRatedHeatingCOP'
        cap_multiplier = 'htg_frost_multiplier_cap'
        pow_multiplier = 'htg_frost_multiplier_pow'
        mode_s = 'If htg_mode > 0'

        # Outdoor sensors added to calculate defrost adjustment for heating
        outdoor_db_sensor = Model.add_ems_sensor(
          model,
          name: 'outdoor_db',
          output_var_or_meter_name: 'Site Outdoor Air Drybulb Temperature',
          key_name: nil
        )

        outdoor_w_sensor = Model.add_ems_sensor(
          model,
          name: 'outdoor_w',
          output_var_or_meter_name: 'Site Outdoor Air Humidity Ratio',
          key_name: nil
        )

        outdoor_bp_sensor = Model.add_ems_sensor(
          model,
          name: 'outdoor_bp',
          output_var_or_meter_name: 'Site Outdoor Air Barometric Pressure',
          key_name: nil
        )

        # Calculate capacity and eirs for later use of full-load power calculations at each stage
        # Equations from E+ source code
        program.addLine('If htg_mode > 0')
        program.addLine("  If #{outdoor_db_sensor.name} < 4.444444,")
        program.addLine("    Set T_coil_out = 0.82 * #{outdoor_db_sensor.name} - 8.589")
        program.addLine("    Set delta_humidity_ratio = @MAX 0 (#{outdoor_w_sensor.name} - (@WFnTdbRhPb T_coil_out 1.0 #{outdoor_bp_sensor.name}))")
        program.addLine("    Set #{cap_multiplier} = 0.909 - 107.33 * delta_humidity_ratio")
        program.addLine("    Set #{pow_multiplier} = 0.90 - 36.45 * delta_humidity_ratio")
        program.addLine('  Else')
        program.addLine("    Set #{cap_multiplier} = 1.0")
        program.addLine("    Set #{pow_multiplier} = 1.0")
        program.addLine('  EndIf')
        program.addLine('EndIf')
      elsif coil.is_a? OpenStudio::Model::CoilCoolingDXMultiSpeed
        cap_fff_curve_name = 'totalCoolingCapacityFunctionofFlowFractionCurve'
        cap_ft_curve_name = 'totalCoolingCapacityFunctionofTemperatureCurve'
        capacity_name = 'grossRatedTotalCoolingCapacity'
        cop_name = 'grossRatedCoolingCOP'
        cap_multiplier = 'shr'
        pow_multiplier = '1.0'
        mode_s = 'If clg_mode > 0'

        # cooling coil cooling rate sensors to calculate real time SHR
        clg_tot_sensor = Model.add_ems_sensor(
          model,
          name: "#{coil.name} total cooling rate",
          output_var_or_meter_name: 'Cooling Coil Total Cooling Rate',
          key_name: coil.name
        )

        clg_sens_sensor = Model.add_ems_sensor(
          model,
          name: "#{coil.name} sens cooling rate",
          output_var_or_meter_name: 'Cooling Coil Sensible Cooling Rate',
          key_name: coil.name
        )

        program.addLine('If clg_mode > 0')
        program.addLine("  If #{clg_tot_sensor.name} > 0")
        program.addLine("    Set #{cap_multiplier} = #{clg_sens_sensor.name} / #{clg_tot_sensor.name}")
        program.addLine('  Else')
        program.addLine("    Set #{cap_multiplier} = 0.0")
        program.addLine('  EndIf')
        program.addLine('EndIf')
      end
      # Heating and cooling performance curve sensors that need to be added
      coil.stages.each_with_index do |stage, i|
        coil_cap_stage_fff_sensors << Model.add_ems_sensor(
          model,
          name: "#{coil.name} cap stage #{i} fff",
          output_var_or_meter_name: 'Performance Curve Output Value',
          key_name: stage.send(cap_fff_curve_name).name
        )

        coil_cap_stage_ft_sensors << Model.add_ems_sensor(
          model,
          name: "#{coil.name} cap stage #{i} ft",
          output_var_or_meter_name: 'Performance Curve Output Value',
          key_name: stage.send(cap_ft_curve_name).name
        )

        coil_eir_stage_fff_sensors << Model.add_ems_sensor(
          model,
          name: "#{coil.name} eir stage #{i} fff",
          output_var_or_meter_name: 'Performance Curve Output Value',
          key_name: stage.energyInputRatioFunctionofFlowFractionCurve.name
        )

        coil_eir_stage_ft_sensors << Model.add_ems_sensor(
          model,
          name: "#{coil.name} eir stage #{i} ft",
          output_var_or_meter_name: 'Performance Curve Output Value',
          key_name: stage.energyInputRatioFunctionofTemperatureCurve.name
        )

        coil_eir_stage_plf_sensors << Model.add_ems_sensor(
          model,
          name: "#{coil.name} eir stage #{i} fplr",
          output_var_or_meter_name: 'Performance Curve Output Value',
          key_name: stage.partLoadFractionCorrelationCurve.name
        )
      end
      # Calculate the target speed ratio that operates at the target power output
      program.addLine(mode_s)
      coil.stages.each_with_index do |stage, i|
        program.addLine("  Set rt_capacity_#{i} = #{stage.send(capacity_name)} * #{coil_cap_stage_fff_sensors[i].name} * #{coil_cap_stage_ft_sensors[i].name}")
        program.addLine("  Set rt_capacity_#{i}_adj = rt_capacity_#{i} * #{cap_multiplier}")
        program.addLine("  Set rated_eir_#{i} = 1 / #{stage.send(cop_name)}")
        program.addLine("  Set plf = #{coil_eir_stage_plf_sensors[i].name}")
        program.addLine("  If #{coil_eir_stage_plf_sensors[i].name} > 0.0")
        program.addLine("    Set rt_eir_#{i} = rated_eir_#{i} * #{coil_eir_stage_ft_sensors[i].name} * #{coil_eir_stage_fff_sensors[i].name} / #{coil_eir_stage_plf_sensors[i].name}")
        program.addLine('  Else')
        program.addLine("    Set rt_eir_#{i} = 0")
        program.addLine('  EndIf')
        program.addLine("  Set rt_power_#{i} = rt_eir_#{i} * rt_capacity_#{i} * #{pow_multiplier}") # use unadjusted capacity value in pow calculations
      end
      program.addLine("  Set target_power = #{coil.stages[-1].send(capacity_name)} * rated_eir_#{coil.stages.size - 1} * #{pow_ratio_sensor.name}")
      (0..coil.stages.size - 1).each do |i|
        if i == 0
          program.addLine("  If target_power < rt_power_#{i}")
          program.addLine("    Set target_speed_ratio = target_power / rt_power_#{i}")
        else
          program.addLine("  ElseIf target_power < rt_power_#{i}")
          program.addLine("    Set target_speed_ratio = (target_power - rt_power_#{i - 1}) / (rt_power_#{i} - rt_power_#{i - 1}) + #{i}")
        end
      end
      program.addLine('  Else')
      program.addLine("    Set target_speed_ratio = #{coil.stages.size}")
      program.addLine('  EndIf')

      # Calculate the current power that needs to meet zone loads
      (0..coil.stages.size - 1).each do |i|
        if i == 0
          program.addLine("  If sens_load <= rt_capacity_#{i}_adj")
          program.addLine("    Set current_power = sens_load / rt_capacity_#{i}_adj * rt_power_#{i}")
        else
          program.addLine("  ElseIf sens_load <= rt_capacity_#{i}_adj")
          program.addLine("    Set hs_speed_ratio = (sens_load - rt_capacity_#{i - 1}_adj) / (rt_capacity_#{i}_adj - rt_capacity_#{i - 1}_adj)")
          program.addLine('    Set ls_speed_ratio = 1 - hs_speed_ratio')
          program.addLine("    Set current_power = hs_speed_ratio * rt_power_#{i} + ls_speed_ratio * rt_power_#{i - 1}")
        end
      end
      program.addLine('  Else')
      program.addLine("    Set current_power = rt_power_#{coil.stages.size - 1}")
      program.addLine('  EndIf')
      program.addLine('EndIf')
    end

    program.addLine("Set #{supp_coil_avail_act.name} = #{global_var_supp_avail.name}") unless htg_supp_coil.nil?
    program.addLine('If htg_mode > 0 || clg_mode > 0')
    program.addLine("  If (#{pow_ratio_sensor.name} == 1) || ((@Abs (#{indoor_temp_sensor.name} - setpoint)) > #{UnitConversions.convert(4, 'deltaF', 'deltaC')}) || #{temp_offset_signal.name} == 1")
    program.addLine("    Set #{coil_speed_act.name} = NULL")
    program.addLine("    If ((@Abs (#{indoor_temp_sensor.name} - setpoint)) > #{UnitConversions.convert(4, 'deltaF', 'deltaC')})")
    program.addLine("      Set #{temp_offset_signal.name} = 1")
    program.addLine("    ElseIf (@Abs (#{indoor_temp_sensor.name} - setpoint)) < 0.001") # Temperature recovered
    program.addLine("      Set #{temp_offset_signal.name} = 0")
    program.addLine('    EndIf')
    program.addLine('  Else')
    # general & critical curtailment, operation refers to AHRI Standard 1380 2019
    program.addLine('    If current_power >= target_power')
    program.addLine("      Set #{coil_speed_act.name} = target_speed_ratio")
    if not htg_supp_coil.nil?
      program.addLine("      Set #{global_var_supp_avail.name} = 0")
      program.addLine("      Set #{supp_coil_avail_act.name} = 0")
    end
    program.addLine('    Else')
    program.addLine("      Set #{coil_speed_act.name} = NULL")
    program.addLine('    EndIf')
    program.addLine('  EndIf')
    program.addLine('EndIf')

    # calling manager
    Model.add_ems_program_calling_manager(
      model,
      name: "#{program.name} calling manager",
      calling_point: 'InsideHVACSystemIterationLoop',
      ems_programs: [program]
    )
  end

  # Apply time-based realistic staging EMS program for integrated multi-stage backup system.
  # Observe 5 mins before ramping up the speed level.
  #
  # @param model [OpenStudio::Model::Model] OpenStudio Model object
  # @param unitary_system [OpenStudio::Model::AirLoopHVACUnitarySystem] OpenStudio Air Loop HVAC Unitary System object
  # @param htg_supp_coil [OpenStudio::Model::CoilHeatingElectric or CoilHeatingElectricMultiStage] OpenStudio Supplemental Heating Coil object
  # @param control_zone [OpenStudio::Model::ThermalZone] Conditioned space thermal zone
  # @param htg_coil [OpenStudio::Model::CoilHeatingDXSingleSpeed or OpenStudio::Model::CoilHeatingDXMultiSpeed] OpenStudio Heating Coil object
  # @return [nil]
  def self.add_backup_staging_ems_program(model, unitary_system, htg_supp_coil, control_zone, htg_coil)
    return unless htg_supp_coil.is_a? OpenStudio::Model::CoilHeatingElectricMultiStage

    # Note: Currently only available in 1 min time step
    number_of_timestep_logged = 5 # wait 5 mins to check demand
    max_htg_coil_stage = (htg_coil.is_a? OpenStudio::Model::CoilHeatingDXSingleSpeed) ? 1 : htg_coil.stages.size
    ddb = model.getThermostatSetpointDualSetpoints[0].temperatureDifferenceBetweenCutoutAndSetpoint

    # Sensors
    living_temp_ss = Model.add_ems_sensor(
      model,
      name: 'living temp',
      output_var_or_meter_name: 'Zone Mean Air Temperature',
      key_name: control_zone.name
    )

    htg_sp_ss = Model.add_ems_sensor(
      model,
      name: 'htg_setpoint',
      output_var_or_meter_name: 'Zone Thermostat Heating Setpoint Temperature',
      key_name: control_zone.name
    )

    backup_coil_htg_rate = Model.add_ems_sensor(
      model,
      name: 'supp coil heating rate',
      output_var_or_meter_name: 'Heating Coil Heating Rate',
      key_name: htg_supp_coil.name
    )

    # Need to use availability actuator because there's a bug in E+ that didn't handle the speed level = 0 correctly.See: https://github.com/NREL/EnergyPlus/pull/9392#discussion_r1578624175
    supp_coil_avail_act, global_var_supp_avail = get_supp_coil_avail_sch_actuator(model, htg_supp_coil)

    # Trend variables
    zone_temp_trend = Model.add_ems_trend_var(
      model,
      ems_object: living_temp_ss,
      num_timesteps_logged: number_of_timestep_logged
    )

    setpoint_temp_trend = Model.add_ems_trend_var(
      model,
      ems_object: htg_sp_ss,
      num_timesteps_logged: number_of_timestep_logged
    )

    backup_coil_htg_rate_trend = Model.add_ems_trend_var(
      model,
      ems_object: backup_coil_htg_rate,
      num_timesteps_logged: number_of_timestep_logged
    )

    if max_htg_coil_stage > 1
      unitary_var = Model.add_ems_sensor(
        model,
        name: "#{unitary_system.name} speed level",
        output_var_or_meter_name: 'Unitary System DX Coil Speed Level',
        key_name: unitary_system.name
      )

      unitary_speed_var_trend = Model.add_ems_trend_var(
        model,
        ems_object: unitary_var,
        num_timesteps_logged: number_of_timestep_logged
      )
    end

    # Actuators
    supp_stage_act = Model.add_ems_actuator(
      name: "#{unitary_system.name} backup stage level",
      model_object: unitary_system,
      comp_type_and_control: EPlus::EMSActuatorUnitarySystemSuppCoilSpeedLevel
    )

    # Staging Program
    supp_staging_program = Model.add_ems_program(
      model,
      name: "#{unitary_system.name} backup staging"
    )

    # Check values within min/max limits

    s_trend = []
    (1..number_of_timestep_logged).each do |t_i|
      supp_staging_program.addLine("Set zone_temp_#{t_i}_ago = @TrendValue #{zone_temp_trend.name} #{t_i}")
      supp_staging_program.addLine("Set htg_spt_temp_#{t_i}_ago = @TrendValue #{setpoint_temp_trend.name} #{t_i}")
      supp_staging_program.addLine("Set supp_htg_rate_#{t_i}_ago = @TrendValue #{backup_coil_htg_rate_trend.name} #{t_i}")
      if max_htg_coil_stage > 1
        supp_staging_program.addLine("Set unitary_var_#{t_i}_ago = @TrendValue #{unitary_speed_var_trend.name} #{t_i}")
        s_trend << "((htg_spt_temp_#{t_i}_ago - zone_temp_#{t_i}_ago > 0.01) && (unitary_var_#{t_i}_ago == #{max_htg_coil_stage}))"
      else
        s_trend << "(htg_spt_temp_#{t_i}_ago - zone_temp_#{t_i}_ago > 0.01)"
      end
    end
    # Logic to determine whether to enable backup coil
    supp_staging_program.addLine("If #{global_var_supp_avail.name} == 0") # Other EMS set it to be 0.0, keep the logic
    supp_staging_program.addLine("  Set #{supp_coil_avail_act.name} = 0")
    supp_staging_program.addLine('Else') # global variable = 1
    supp_staging_program.addLine("  Set #{supp_coil_avail_act.name} = 1")
    supp_staging_program.addLine("  If (supp_htg_rate_1_ago > 0) && (#{htg_sp_ss.name} + #{living_temp_ss.name} > 0.01)")
    supp_staging_program.addLine("    Set #{supp_coil_avail_act.name} = 1") # Keep backup coil on until reaching setpoint
    supp_staging_program.addLine("  ElseIf (#{s_trend.join(' && ')})")
    if ddb > 0.0
      supp_staging_program.addLine("    If (#{living_temp_ss.name} >= #{htg_sp_ss.name} - #{ddb})")
      supp_staging_program.addLine("      Set #{global_var_supp_avail.name} = 0")
      supp_staging_program.addLine("      Set #{supp_coil_avail_act.name} = 0")
      supp_staging_program.addLine('    EndIf')
    end
    supp_staging_program.addLine('  Else')
    supp_staging_program.addLine("    Set #{global_var_supp_avail.name} = 0")
    supp_staging_program.addLine("    Set #{supp_coil_avail_act.name} = 0")
    supp_staging_program.addLine('  EndIf')
    supp_staging_program.addLine('EndIf')
    supp_staging_program.addLine("If #{supp_coil_avail_act.name} == 1")
    # Determine the stage
    for i in (1..htg_supp_coil.stages.size)
      s = []
      for t_i in (1..number_of_timestep_logged)
        if i == 1
          # stays at stage 0 for 5 mins
          s << "(supp_htg_rate_#{t_i}_ago < #{htg_supp_coil.stages[i - 1].nominalCapacity.get})"
        else
          # stays at stage i-1 for 5 mins
          s << "(supp_htg_rate_#{t_i}_ago < #{htg_supp_coil.stages[i - 1].nominalCapacity.get}) && (supp_htg_rate_#{t_i}_ago >= #{htg_supp_coil.stages[i - 2].nominalCapacity.get})"
        end
      end
      if i == 1
        supp_staging_program.addLine("  If #{s.join(' && ')}")
      else
        supp_staging_program.addLine("  ElseIf #{s.join(' && ')}")
      end
      supp_staging_program.addLine("    Set #{supp_stage_act.name} = #{i}")
    end
    supp_staging_program.addLine('  EndIf')
    supp_staging_program.addLine('EndIf')

    # ProgramCallingManagers
    Model.add_ems_program_calling_manager(
      model,
      name: "#{supp_staging_program.name} Program Manager",
      calling_point: 'InsideHVACSystemIterationLoop',
      ems_programs: [supp_staging_program]
    )
  end

  # TODO
  #
  # @param c_d [TODO] TODO
  # @return [TODO] TODO
  def self.calc_plr_coefficients(c_d)
    return [(1.0 - c_d), c_d, 0.0] # Linear part load model
  end

  # TODO
  #
  # @param cooling_system [HPXML::CoolingSystem or HPXML::HeatPump] The HPXML cooling system or heat pump of interest
  # @return [nil]
  def self.set_cool_c_d(cooling_system)
    clg_ap = cooling_system.additional_properties

    # Degradation coefficient for cooling
    if is_room_dx_hvac_system(cooling_system)
      clg_ap.cool_c_d = 0.22
    else
      case cooling_system.compressor_type
      when HPXML::HVACCompressorTypeSingleStage
        if cooling_system.cooling_efficiency_seer < 13.0
          clg_ap.cool_c_d = 0.20
        else
          clg_ap.cool_c_d = 0.07
        end
      when HPXML::HVACCompressorTypeTwoStage
        clg_ap.cool_c_d = 0.11
      when HPXML::HVACCompressorTypeVariableSpeed
        clg_ap.cool_c_d = 0.25
      end
    end

    # PLF curve
    num_speeds = clg_ap.cool_capacity_ratios.size
    clg_ap.cool_plf_fplr_spec = [calc_plr_coefficients(clg_ap.cool_c_d)] * num_speeds
  end

  # TODO
  #
  # @param heating_system [HPXML::HeatingSystem or HPXML::HeatPump] The HPXML heating system or heat pump of interest
  # @return [nil]
  def self.set_heat_c_d(heating_system)
    htg_ap = heating_system.additional_properties

    # Degradation coefficient for heating
    if (heating_system.is_a? HPXML::HeatPump) && ([HPXML::HVACTypeHeatPumpPTHP, HPXML::HVACTypeHeatPumpRoom].include? heating_system.heat_pump_type)
      htg_ap.heat_c_d = 0.22
    else
      case heating_system.compressor_type
      when HPXML::HVACCompressorTypeSingleStage
        if heating_system.heating_efficiency_hspf < 7.0
          htg_ap.heat_c_d =  0.20
        else
          htg_ap.heat_c_d =  0.11
        end
      when HPXML::HVACCompressorTypeTwoStage
        htg_ap.heat_c_d =  0.11
      when HPXML::HVACCompressorTypeVariableSpeed
        htg_ap.heat_c_d =  0.25
      end
    end

    # PLF curve
    num_speeds = htg_ap.heat_capacity_ratios.size
    htg_ap.heat_plf_fplr_spec = [calc_plr_coefficients(htg_ap.heat_c_d)] * num_speeds
  end

  # Calculates rated CEER (newer metric) from rated EER (older metric).
  #
  # Source: http://documents.dps.ny.gov/public/Common/ViewDoc.aspx?DocRefId=%7BB6A57FC0-6376-4401-92BD-D66EC1930DCF%7D
  #
  # @param cooling_efficiency_eer [Double] The HPXML cooling system or heat pump cooling efficiency EER
  # @return [Double] The CEER value (Btu/Wh)
  def self.calc_ceer_from_eer(cooling_efficiency_eer)
    return cooling_efficiency_eer / 1.01
  end

  # TODO
  #
  # @param hvac_system [HPXML::HeatingSystem or HPXML::CoolingSystem or HPXML::HeatPump] The HPXML HVAC system of interest
  # @return [nil]
  def self.set_fan_power_rated(hvac_system)
    hvac_ap = hvac_system.additional_properties

    # Based on RESNET DX Modeling Appendix
    psc_ducted_watts_per_cfm = 0.414 # W/cfm, PSC fan
    psc_ductless_watts_per_cfm = 0.414 # W/cfm, PSC fan
    bpm_ducted_watts_per_cfm = 0.281 # W/cfm, BPM fan
    bpm_ductless_watts_per_cfm = 0.171 # W/cfm, BPM fan
    if is_room_dx_hvac_system(hvac_system)
      # Fan not separately modeled
      hvac_ap.fan_power_rated = 0.0
    elsif hvac_system.distribution_system.nil?
      hvac_ap.fan_power_rated = (hvac_system.fan_motor_type == HPXML::HVACFanMotorTypePSC) ? psc_ductless_watts_per_cfm : bpm_ductless_watts_per_cfm
    else
      hvac_ap.fan_power_rated = (hvac_system.fan_motor_type == HPXML::HVACFanMotorTypePSC) ? psc_ducted_watts_per_cfm : bpm_ducted_watts_per_cfm
    end
  end

  # TODO
  #
  # @param air_loop [TODO] TODO
  # @return [TODO] TODO
  def self.get_unitary_system_from_air_loop_hvac(air_loop)
    # Returns the unitary system or nil
    air_loop.supplyComponents.each do |comp|
      next unless comp.to_AirLoopHVACUnitarySystem.is_initialized

      return comp.to_AirLoopHVACUnitarySystem.get
    end
    return
  end

  # TODO
  #
  # @param heat_pump [HPXML::HeatPump] The HPXML heat pump of interest
  # @param weather [WeatherFile] Weather object containing EPW information
  # @return [nil]
  def self.set_gshp_assumptions(heat_pump, weather)
    hp_ap = heat_pump.additional_properties
    geothermal_loop = heat_pump.geothermal_loop

    hp_ap.design_chw = [85.0, weather.design.CoolingDrybulb - 15.0, weather.data.DeepGroundAnnualTemp + 10.0].max # Temperature of water entering indoor coil, use 85F as lower bound
    hp_ap.design_delta_t = 10.0
    hp_ap.fluid_type = EPlus::FluidPropyleneGlycol
    hp_ap.frac_glycol = 0.2 # This was changed from 0.3 to 0.2 -- more typical based on experts/spec sheets
    if hp_ap.fluid_type == EPlus::FluidWater
      hp_ap.design_hw = [45.0, weather.design.HeatingDrybulb + 35.0, weather.data.DeepGroundAnnualTemp - 10.0].max # Temperature of fluid entering indoor coil, use 45F as lower bound for water
    else
      hp_ap.design_hw = [35.0, weather.design.HeatingDrybulb + 35.0, weather.data.DeepGroundAnnualTemp - 10.0].min # Temperature of fluid entering indoor coil, use 35F as upper bound
    end
    pipe_diameter = geothermal_loop.pipe_diameter
    # Pipe nominal size conversion to pipe outside diameter and inside diameter,
    # only pipe sizes <= 2" are used here with DR11 (dimension ratio)
    case pipe_diameter
    when 0.75 # 3/4" pipe
      hp_ap.pipe_od = 1.050 # in
      hp_ap.pipe_id = 0.859 # in
    when 1.0 # 1" pipe
      hp_ap.pipe_od = 1.315 # in
      hp_ap.pipe_id = 1.076 # in
    when 1.25 # 1-1/4" pipe
      hp_ap.pipe_od = 1.660 # in
      hp_ap.pipe_id = 1.358 # in
    else
      fail "Unexpected pipe size: #{pipe_diameter}"
    end
    hp_ap.u_tube_spacing_type = 'b'
    # Calculate distance between pipes
    case hp_ap.u_tube_spacing_type
    when 'as'
      # Two tubes, spaced 1/8” apart at the center of the borehole
      hp_ap.u_tube_spacing = 0.125
    when 'b'
      # Two tubes equally spaced between the borehole edges
      hp_ap.u_tube_spacing = 0.9661
    when 'c'
      # Both tubes placed against outer edge of borehole
      hp_ap.u_tube_spacing = geothermal_loop.bore_diameter - 2 * hp_ap.pipe_od
    end
  end

  # Returns the EnergyPlus sequential load fractions for every day of the year.
  #
  # @param load_frac [Double] Fraction of heating or cooling load served by this HVAC system
  # @param remaining_load_frac [Double] Fraction of heating (or cooling) load remaining prior to this HVAC system
  # @param availability_days [TODO] TODO
  # @return [Array<Double>] Array of daily fractions of remaining heating/cooling load to bet met by the HVAC system
  def self.calc_sequential_load_fractions(load_frac, remaining_load_frac, availability_days)
    if remaining_load_frac > 0
      sequential_load_frac = load_frac / remaining_load_frac
    else
      sequential_load_frac = 0.0
    end
    sequential_load_fracs = availability_days.map { |d| d * sequential_load_frac }

    return sequential_load_fracs
  end

  # TODO
  #
  # @param model [OpenStudio::Model::Model] OpenStudio Model object
  # @param fractions [TODO] TODO
  # @param unavailable_periods [HPXML::UnavailablePeriods] Object that defines periods for, e.g., power outages or vacancies
  # @return [TODO] TODO
  def self.get_sequential_load_schedule(model, fractions, unavailable_periods)
    if fractions.nil?
      fractions = [0]
      unavailable_periods = []
    end

    values = fractions.map { |f| f > 1 ? 1.0 : f.round(5) }

    sch_name = 'Sequential Fraction Schedule'
    if values.uniq.length == 1
      s = ScheduleConstant.new(model, sch_name, values[0], EPlus::ScheduleTypeLimitsFraction, unavailable_periods: unavailable_periods)
      s = s.schedule
    else
      s = Schedule.create_ruleset_from_daily_season(model, sch_name, values)
      Schedule.set_unavailable_periods(model, s, sch_name, unavailable_periods)
    end

    return s
  end

  # TODO
  #
  # @param model [OpenStudio::Model::Model] OpenStudio Model object
  # @param control_zone [OpenStudio::Model::ThermalZone] Conditioned space thermal zone
  # @param hvac_object [TODO] TODO
  # @param hvac_sequential_load_fracs [Array<Double>] Array of daily fractions of remaining heating/cooling load to bet met by the HVAC system
  # @param hvac_unavailable_periods [Hash] Map of htg/clg => HPXML::UnavailablePeriods for heating/cooling
  # @param heating_system [HPXML::HeatingSystem or HPXML::HeatPump] The HPXML heating system or heat pump of interest
  # @return [nil]
  def self.set_sequential_load_fractions(model, control_zone, hvac_object, hvac_sequential_load_fracs, hvac_unavailable_periods, heating_system = nil)
    heating_sch = get_sequential_load_schedule(model, hvac_sequential_load_fracs[:htg], hvac_unavailable_periods[:htg])
    cooling_sch = get_sequential_load_schedule(model, hvac_sequential_load_fracs[:clg], hvac_unavailable_periods[:clg])
    control_zone.setSequentialHeatingFractionSchedule(hvac_object, heating_sch)
    control_zone.setSequentialCoolingFractionSchedule(hvac_object, cooling_sch)

    if (not heating_system.nil?) && (heating_system.is_a? HPXML::HeatingSystem) && heating_system.is_heat_pump_backup_system
      max_heating_temp = heating_system.primary_heat_pump.additional_properties.supp_max_temp
      if max_heating_temp.nil?
        return
      end

      # Backup system for a heat pump, and heat pump has been set with
      # backup heating switchover temperature or backup heating lockout temperature.
      # Use EMS to prevent operation of this system above the specified temperature.

      # Sensor
      tout_db_sensor = Model.add_ems_sensor(
        model,
        name: 'tout db',
        output_var_or_meter_name: 'Site Outdoor Air Drybulb Temperature',
        key_name: 'Environment'
      )

      # Actuator
      if heating_sch.is_a? OpenStudio::Model::ScheduleConstant
        comp_type_and_control = EPlus::EMSActuatorScheduleConstantValue
      elsif heating_sch.is_a? OpenStudio::Model::ScheduleRuleset
        comp_type_and_control = EPlus::EMSActuatorScheduleYearValue
      else
        fail "Unexpected heating schedule type: #{heating_sch.class}."
      end
      actuator = Model.add_ems_actuator(
        name: "#{heating_sch.name} act",
        model_object: heating_sch,
        comp_type_and_control: comp_type_and_control
      )

      # Program
      temp_override_program = Model.add_ems_program(
        model,
        name: "#{heating_sch.name} program"
      )
      temp_override_program.addLine("If #{tout_db_sensor.name} > #{UnitConversions.convert(max_heating_temp, 'F', 'C')}")
      temp_override_program.addLine("  Set #{actuator.name} = 0")
      temp_override_program.addLine('Else')
      temp_override_program.addLine("  Set #{actuator.name} = NULL") # Allow normal operation
      temp_override_program.addLine('EndIf')

      Model.add_ems_program_calling_manager(
        model,
        name: "#{heating_sch.name} program manager",
        calling_point: 'BeginZoneTimestepAfterInitHeatBalance',
        ems_programs: [temp_override_program]
      )
    end
  end

  # TODO
  #
  # @param heat_pump [HPXML::HeatPump] The HPXML heat pump of interest
  # @param runner [OpenStudio::Measure::OSRunner] Object typically used to display warnings
  # @return [nil]
  def self.set_heat_pump_temperatures(heat_pump, runner = nil)
    hp_ap = heat_pump.additional_properties

    # Sets:
    # 1. Minimum temperature (F) for HP compressor operation
    # 2. Maximum temperature (F) for HP supplemental heating operation
    if not heat_pump.backup_heating_switchover_temp.nil?
      hp_ap.hp_min_temp = heat_pump.backup_heating_switchover_temp
      hp_ap.supp_max_temp = heat_pump.backup_heating_switchover_temp
    else
      hp_ap.hp_min_temp = heat_pump.compressor_lockout_temp
      hp_ap.supp_max_temp = heat_pump.backup_heating_lockout_temp
    end

    # Error-checking
    # Can't do this in Schematron because temperatures can be defaulted
    if heat_pump.backup_type == HPXML::HeatPumpBackupTypeIntegrated
      hp_backup_fuel = heat_pump.backup_heating_fuel
    elsif not heat_pump.backup_system.nil?
      hp_backup_fuel = heat_pump.backup_system.heating_system_fuel
    end
    if (hp_backup_fuel == HPXML::FuelTypeElectricity) && (not runner.nil?)
      if (not hp_ap.hp_min_temp.nil?) && (not hp_ap.supp_max_temp.nil?) && ((hp_ap.hp_min_temp - hp_ap.supp_max_temp).abs < 5)
        if not heat_pump.backup_heating_switchover_temp.nil?
          runner.registerError('Switchover temperature should only be used for a heat pump with fossil fuel backup; use compressor lockout temperature instead.')
        else
          runner.registerError('Similar compressor/backup lockout temperatures should only be used for a heat pump with fossil fuel backup.')
        end
      end
    end
  end

  # TODO
  #
  # @param f_chg [TODO] TODO
  # @return [TODO] TODO
  def self.get_charge_fault_cooling_coeff(f_chg)
    if f_chg <= 0
      qgr_values = [-9.46E-01, 4.93E-02, -1.18E-03, -1.15E+00]
      p_values = [-3.13E-01, 1.15E-02, 2.66E-03, -1.16E-01]
    else
      qgr_values = [-1.63E-01, 1.14E-02, -2.10E-04, -1.40E-01]
      p_values = [2.19E-01, -5.01E-03, 9.89E-04, 2.84E-01]
    end
    ff_chg_values = [26.67, 35.0]
    return qgr_values, p_values, ff_chg_values
  end

  # TODO
  #
  # @param f_chg [TODO] TODO
  # @return [TODO] TODO
  def self.get_charge_fault_heating_coeff(f_chg)
    if f_chg <= 0
      qgr_values = [-0.0338595, 0.0, 0.0202827, -2.6226343] # Add a zero term to combine cooling and heating calculation
      p_values = [0.0615649, 0.0, 0.0044554, -0.2598507] # Add a zero term to combine cooling and heating calculation
    else
      qgr_values = [-0.0029514, 0.0, 0.0007379, -0.0064112] # Add a zero term to combine cooling and heating calculation
      p_values = [-0.0594134, 0.0, 0.0159205, 1.8872153] # Add a zero term to combine cooling and heating calculation
    end
    ff_chg_values = [0.0, 8.33] # Add a zero term to combine cooling and heating calculation
    return qgr_values, p_values, ff_chg_values
  end

  # TODO
  #
  # @param fault_program [TODO] TODO
  # @param tin_sensor [TODO] TODO
  # @param tout_sensor [TODO] TODO
  # @param airflow_rated_defect_ratio [TODO] TODO
  # @param clg_or_htg_coil [TODO] TODO
  # @param model [OpenStudio::Model::Model] OpenStudio Model object
  # @param f_chg [TODO] TODO
  # @param obj_name [String] Name for the OpenStudio object
  # @param mode [Symbol] Heating (:htg) or cooling (:clg)
  # @param defect_ratio [TODO] TODO
  # @param hvac_ap [TODO] TODO
  # @return [nil]
  def self.add_installation_quality_program(fault_program, tin_sensor, tout_sensor, airflow_rated_defect_ratio, clg_or_htg_coil, model, f_chg, obj_name, mode, defect_ratio, hvac_ap)
    if mode == :clg
      if clg_or_htg_coil.is_a? OpenStudio::Model::CoilCoolingDXSingleSpeed
        num_speeds = 1
        cap_fff_curves = [clg_or_htg_coil.totalCoolingCapacityFunctionOfFlowFractionCurve.to_CurveQuadratic.get]
        eir_pow_fff_curves = [clg_or_htg_coil.energyInputRatioFunctionOfFlowFractionCurve.to_CurveQuadratic.get]
      elsif clg_or_htg_coil.is_a? OpenStudio::Model::CoilCoolingDXMultiSpeed
        num_speeds = clg_or_htg_coil.stages.size
        if clg_or_htg_coil.stages[0].totalCoolingCapacityFunctionofFlowFractionCurve.to_CurveQuadratic.is_initialized
          cap_fff_curves = clg_or_htg_coil.stages.map { |stage| stage.totalCoolingCapacityFunctionofFlowFractionCurve.to_CurveQuadratic.get }
          eir_pow_fff_curves = clg_or_htg_coil.stages.map { |stage| stage.energyInputRatioFunctionofFlowFractionCurve.to_CurveQuadratic.get }
        else
          cap_fff_curves = clg_or_htg_coil.stages.map { |stage| stage.totalCoolingCapacityFunctionofFlowFractionCurve.to_TableLookup.get }
          eir_pow_fff_curves = clg_or_htg_coil.stages.map { |stage| stage.energyInputRatioFunctionofFlowFractionCurve.to_TableLookup.get }
        end
      elsif clg_or_htg_coil.is_a? OpenStudio::Model::CoilCoolingWaterToAirHeatPumpEquationFit
        num_speeds = 1
        cap_fff_curves = [clg_or_htg_coil.totalCoolingCapacityCurve.to_CurveQuadLinear.get] # quadlinear curve, only forth term is for airflow
        eir_pow_fff_curves = [clg_or_htg_coil.coolingPowerConsumptionCurve.to_CurveQuadLinear.get] # quadlinear curve, only forth term is for airflow

        # variables are the same for eir and cap curve
        var1_sensor = Model.add_ems_sensor(
          model,
          name: 'Cool Cap Curve Var 1',
          output_var_or_meter_name: 'Performance Curve Input Variable 1 Value',
          key_name: cap_fff_curves[0].name
        )

        var2_sensor = Model.add_ems_sensor(
          model,
          name: 'Cool Cap Curve Var 2',
          output_var_or_meter_name: 'Performance Curve Input Variable 2 Value',
          key_name: cap_fff_curves[0].name
        )

        var4_sensor = Model.add_ems_sensor(
          model,
          name: 'Cool Cap Curve Var 4',
          output_var_or_meter_name: 'Performance Curve Input Variable 4 Value',
          key_name: cap_fff_curves[0].name
        )
      else
        fail 'cooling coil not supported'
      end
    elsif mode == :htg
      if clg_or_htg_coil.is_a? OpenStudio::Model::CoilHeatingDXSingleSpeed
        num_speeds = 1
        cap_fff_curves = [clg_or_htg_coil.totalHeatingCapacityFunctionofFlowFractionCurve.to_CurveQuadratic.get]
        eir_pow_fff_curves = [clg_or_htg_coil.energyInputRatioFunctionofFlowFractionCurve.to_CurveQuadratic.get]
      elsif clg_or_htg_coil.is_a? OpenStudio::Model::CoilHeatingDXMultiSpeed
        num_speeds = clg_or_htg_coil.stages.size
        if clg_or_htg_coil.stages[0].heatingCapacityFunctionofFlowFractionCurve.to_CurveQuadratic.is_initialized
          cap_fff_curves = clg_or_htg_coil.stages.map { |stage| stage.heatingCapacityFunctionofFlowFractionCurve.to_CurveQuadratic.get }
          eir_pow_fff_curves = clg_or_htg_coil.stages.map { |stage| stage.energyInputRatioFunctionofFlowFractionCurve.to_CurveQuadratic.get }
        else
          cap_fff_curves = clg_or_htg_coil.stages.map { |stage| stage.heatingCapacityFunctionofFlowFractionCurve.to_TableLookup.get }
          eir_pow_fff_curves = clg_or_htg_coil.stages.map { |stage| stage.energyInputRatioFunctionofFlowFractionCurve.to_TableLookup.get }
        end
      elsif clg_or_htg_coil.is_a? OpenStudio::Model::CoilHeatingWaterToAirHeatPumpEquationFit
        num_speeds = 1
        cap_fff_curves = [clg_or_htg_coil.heatingCapacityCurve.to_CurveQuadLinear.get] # quadlinear curve, only forth term is for airflow
        eir_pow_fff_curves = [clg_or_htg_coil.heatingPowerConsumptionCurve.to_CurveQuadLinear.get] # quadlinear curve, only forth term is for airflow

        # variables are the same for eir and cap curve
        var1_sensor = Model.add_ems_sensor(
          model,
          name: 'Heat Cap Curve Var 1',
          output_var_or_meter_name: 'Performance Curve Input Variable 1 Value',
          key_name: cap_fff_curves[0].name
        )

        var2_sensor = Model.add_ems_sensor(
          model,
          name: 'Heat Cap Curve Var 2',
          output_var_or_meter_name: 'Performance Curve Input Variable 2 Value',
          key_name: cap_fff_curves[0].name
        )

        var4_sensor = Model.add_ems_sensor(
          model,
          name: 'Heat Cap Curve Var 4',
          output_var_or_meter_name: 'Performance Curve Input Variable 4 Value',
          key_name: cap_fff_curves[0].name
        )
      else
        fail 'heating coil not supported'
      end
    end

    # Apply Cutler curve airflow coefficients to later equations
    if mode == :clg
      cap_fflow_spec, eir_fflow_spec = get_cool_cap_eir_fflow_spec(HPXML::HVACCompressorTypeSingleStage)
      qgr_values, p_values, ff_chg_values = get_charge_fault_cooling_coeff(f_chg)
      suffix = 'clg'
    elsif mode == :htg
      cap_fflow_spec, eir_fflow_spec = get_heat_cap_eir_fflow_spec(HPXML::HVACCompressorTypeSingleStage)
      qgr_values, p_values, ff_chg_values = get_charge_fault_heating_coeff(f_chg)
      suffix = 'htg'
    end
    fault_program.addLine("Set a1_AF_Qgr_#{suffix} = #{cap_fflow_spec[0][0]}")
    fault_program.addLine("Set a2_AF_Qgr_#{suffix} = #{cap_fflow_spec[0][1]}")
    fault_program.addLine("Set a3_AF_Qgr_#{suffix} = #{cap_fflow_spec[0][2]}")
    fault_program.addLine("Set a1_AF_EIR_#{suffix} = #{eir_fflow_spec[0][0]}")
    fault_program.addLine("Set a2_AF_EIR_#{suffix} = #{eir_fflow_spec[0][1]}")
    fault_program.addLine("Set a3_AF_EIR_#{suffix} = #{eir_fflow_spec[0][2]}")

    # charge fault coefficients
    fault_program.addLine("Set a1_CH_Qgr_#{suffix} = #{qgr_values[0]}")
    fault_program.addLine("Set a2_CH_Qgr_#{suffix} = #{qgr_values[1]}")
    fault_program.addLine("Set a3_CH_Qgr_#{suffix} = #{qgr_values[2]}")
    fault_program.addLine("Set a4_CH_Qgr_#{suffix} = #{qgr_values[3]}")

    fault_program.addLine("Set a1_CH_P_#{suffix} = #{p_values[0]}")
    fault_program.addLine("Set a2_CH_P_#{suffix} = #{p_values[1]}")
    fault_program.addLine("Set a3_CH_P_#{suffix} = #{p_values[2]}")
    fault_program.addLine("Set a4_CH_P_#{suffix} = #{p_values[3]}")

    fault_program.addLine("Set q0_CH_#{suffix} = a1_CH_Qgr_#{suffix}")
    fault_program.addLine("Set q1_CH_#{suffix} = a2_CH_Qgr_#{suffix}*#{tin_sensor.name}")
    fault_program.addLine("Set q2_CH_#{suffix} = a3_CH_Qgr_#{suffix}*#{tout_sensor.name}")
    fault_program.addLine("Set q3_CH_#{suffix} = a4_CH_Qgr_#{suffix}*F_CH")
    fault_program.addLine("Set Y_CH_Q_#{suffix} = 1 + ((q0_CH_#{suffix}+(q1_CH_#{suffix})+(q2_CH_#{suffix})+(q3_CH_#{suffix}))*F_CH)")

    fault_program.addLine("Set p1_CH_#{suffix} = a1_CH_P_#{suffix}")
    fault_program.addLine("Set p2_CH_#{suffix} = a2_CH_P_#{suffix}*#{tin_sensor.name}")
    fault_program.addLine("Set p3_CH_#{suffix} = a3_CH_P_#{suffix}*#{tout_sensor.name}")
    fault_program.addLine("Set p4_CH_#{suffix} = a4_CH_P_#{suffix}*F_CH")
    fault_program.addLine("Set Y_CH_COP_#{suffix} = Y_CH_Q_#{suffix}/(1 + (p1_CH_#{suffix}+(p2_CH_#{suffix})+(p3_CH_#{suffix})+(p4_CH_#{suffix}))*F_CH)")

    # air flow defect and charge defect combined to modify airflow curve output
    ff_ch = 1.0 / (1.0 + (qgr_values[0] + (qgr_values[1] * ff_chg_values[0]) + (qgr_values[2] * ff_chg_values[1]) + (qgr_values[3] * f_chg)) * f_chg)
    fault_program.addLine("Set FF_CH = #{ff_ch.round(3)}")

    for speed in 0..(num_speeds - 1)
      cap_fff_curve = cap_fff_curves[speed]
      cap_fff_act = Model.add_ems_actuator(
        name: "#{obj_name} cap act #{suffix}",
        model_object: cap_fff_curve,
        comp_type_and_control: EPlus::EMSActuatorCurveResult
      )

      eir_pow_fff_curve = eir_pow_fff_curves[speed]
      eir_pow_act = Model.add_ems_actuator(
        name: "#{obj_name} eir pow act #{suffix}",
        model_object: eir_pow_fff_curve,
        comp_type_and_control: EPlus::EMSActuatorCurveResult
      )

      fault_program.addLine("Set FF_AF_#{suffix} = 1.0 + (#{airflow_rated_defect_ratio[speed].round(3)})")
      fault_program.addLine("Set q_AF_CH_#{suffix} = (a1_AF_Qgr_#{suffix}) + ((a2_AF_Qgr_#{suffix})*FF_CH) + ((a3_AF_Qgr_#{suffix})*FF_CH*FF_CH)")
      fault_program.addLine("Set eir_AF_CH_#{suffix} = (a1_AF_EIR_#{suffix}) + ((a2_AF_EIR_#{suffix})*FF_CH) + ((a3_AF_EIR_#{suffix})*FF_CH*FF_CH)")
      fault_program.addLine("Set p_CH_Q_#{suffix} = Y_CH_Q_#{suffix}/q_AF_CH_#{suffix}")
      fault_program.addLine("Set p_CH_COP_#{suffix} = Y_CH_COP_#{suffix}*eir_AF_CH_#{suffix}")
      fault_program.addLine("Set FF_AF_comb_#{suffix} = FF_CH * FF_AF_#{suffix}")
      fault_program.addLine("Set p_AF_Q_#{suffix} = (a1_AF_Qgr_#{suffix}) + ((a2_AF_Qgr_#{suffix})*FF_AF_comb_#{suffix}) + ((a3_AF_Qgr_#{suffix})*FF_AF_comb_#{suffix}*FF_AF_comb_#{suffix})")
      fault_program.addLine("Set p_AF_COP_#{suffix} = 1.0 / ((a1_AF_EIR_#{suffix}) + ((a2_AF_EIR_#{suffix})*FF_AF_comb_#{suffix}) + ((a3_AF_EIR_#{suffix})*FF_AF_comb_#{suffix}*FF_AF_comb_#{suffix}))")
      fault_program.addLine("Set FF_AF_nodef_#{suffix} = FF_AF_#{suffix} / (1 + (#{defect_ratio.round(3)}))")
      fault_program.addLine("Set CAP_Cutler_Curve_Pre_#{suffix} = (a1_AF_Qgr_#{suffix}) + ((a2_AF_Qgr_#{suffix})*FF_AF_nodef_#{suffix}) + ((a3_AF_Qgr_#{suffix})*FF_AF_nodef_#{suffix}*FF_AF_nodef_#{suffix})")
      fault_program.addLine("Set EIR_Cutler_Curve_Pre_#{suffix} = (a1_AF_EIR_#{suffix}) + ((a2_AF_EIR_#{suffix})*FF_AF_nodef_#{suffix}) + ((a3_AF_EIR_#{suffix})*FF_AF_nodef_#{suffix}*FF_AF_nodef_#{suffix})")
      fault_program.addLine("Set CAP_Cutler_Curve_After_#{suffix} = p_CH_Q_#{suffix} * p_AF_Q_#{suffix}")
      fault_program.addLine("Set EIR_Cutler_Curve_After_#{suffix} = (1.0 / (p_CH_COP_#{suffix} * p_AF_COP_#{suffix}))")
      fault_program.addLine("Set CAP_IQ_adj_#{suffix} = CAP_Cutler_Curve_After_#{suffix} / CAP_Cutler_Curve_Pre_#{suffix}")
      fault_program.addLine("Set EIR_IQ_adj_#{suffix} = EIR_Cutler_Curve_After_#{suffix} / EIR_Cutler_Curve_Pre_#{suffix}")
      # NOTE: heat pump (cooling) curves don't exhibit expected trends at extreme faults;
      if (not clg_or_htg_coil.is_a? OpenStudio::Model::CoilCoolingWaterToAirHeatPumpEquationFit) && (not clg_or_htg_coil.is_a? OpenStudio::Model::CoilHeatingWaterToAirHeatPumpEquationFit)
        cap_fff_specs_coeff = (mode == :clg) ? hvac_ap.cool_cap_fflow_spec[speed] : hvac_ap.heat_cap_fflow_spec[speed]
        eir_fff_specs_coeff = (mode == :clg) ? hvac_ap.cool_eir_fflow_spec[speed] : hvac_ap.heat_eir_fflow_spec[speed]
        fault_program.addLine("Set CAP_c1_#{suffix} = #{cap_fff_specs_coeff[0]}")
        fault_program.addLine("Set CAP_c2_#{suffix} = #{cap_fff_specs_coeff[1]}")
        fault_program.addLine("Set CAP_c3_#{suffix} = #{cap_fff_specs_coeff[2]}")
        fault_program.addLine("Set EIR_c1_#{suffix} = #{eir_fff_specs_coeff[0]}")
        fault_program.addLine("Set EIR_c2_#{suffix} = #{eir_fff_specs_coeff[1]}")
        fault_program.addLine("Set EIR_c3_#{suffix} = #{eir_fff_specs_coeff[2]}")
        fault_program.addLine("Set cap_curve_v_pre_#{suffix} = (CAP_c1_#{suffix}) + ((CAP_c2_#{suffix})*FF_AF_nodef_#{suffix}) + ((CAP_c3_#{suffix})*FF_AF_nodef_#{suffix}*FF_AF_nodef_#{suffix})")
        fault_program.addLine("Set eir_curve_v_pre_#{suffix} = (EIR_c1_#{suffix}) + ((EIR_c2_#{suffix})*FF_AF_nodef_#{suffix}) + ((EIR_c3_#{suffix})*FF_AF_nodef_#{suffix}*FF_AF_nodef_#{suffix})")
        fault_program.addLine("Set #{cap_fff_act.name} = cap_curve_v_pre_#{suffix} * CAP_IQ_adj_#{suffix}")
        fault_program.addLine("Set #{eir_pow_act.name} = eir_curve_v_pre_#{suffix} * EIR_IQ_adj_#{suffix}")
      else
        fault_program.addLine("Set CAP_c1_#{suffix} = #{cap_fff_curve.coefficient1Constant}")
        fault_program.addLine("Set CAP_c2_#{suffix} = #{cap_fff_curve.coefficient2w}")
        fault_program.addLine("Set CAP_c3_#{suffix} = #{cap_fff_curve.coefficient3x}")
        fault_program.addLine("Set CAP_c4_#{suffix} = #{cap_fff_curve.coefficient4y}")
        fault_program.addLine("Set CAP_c5_#{suffix} = #{cap_fff_curve.coefficient5z}")
        fault_program.addLine("Set Pow_c1_#{suffix} = #{eir_pow_fff_curve.coefficient1Constant}")
        fault_program.addLine("Set Pow_c2_#{suffix} = #{eir_pow_fff_curve.coefficient2w}")
        fault_program.addLine("Set Pow_c3_#{suffix} = #{eir_pow_fff_curve.coefficient3x}")
        fault_program.addLine("Set Pow_c4_#{suffix} = #{eir_pow_fff_curve.coefficient4y}")
        fault_program.addLine("Set Pow_c5_#{suffix} = #{eir_pow_fff_curve.coefficient5z}")
        fault_program.addLine("Set cap_curve_v_pre_#{suffix} = CAP_c1_#{suffix} + ((CAP_c2_#{suffix})*#{var1_sensor.name}) + (CAP_c3_#{suffix}*#{var2_sensor.name}) + (CAP_c4_#{suffix}*FF_AF_nodef_#{suffix}) + (CAP_c5_#{suffix}*#{var4_sensor.name})")
        fault_program.addLine("Set pow_curve_v_pre_#{suffix} = Pow_c1_#{suffix} + ((Pow_c2_#{suffix})*#{var1_sensor.name}) + (Pow_c3_#{suffix}*#{var2_sensor.name}) + (Pow_c4_#{suffix}*FF_AF_nodef_#{suffix})+ (Pow_c5_#{suffix}*#{var4_sensor.name})")
        fault_program.addLine("Set #{cap_fff_act.name} = cap_curve_v_pre_#{suffix} * CAP_IQ_adj_#{suffix}")
        fault_program.addLine("Set #{eir_pow_act.name} = pow_curve_v_pre_#{suffix} * EIR_IQ_adj_#{suffix} * CAP_IQ_adj_#{suffix}") # equationfit power curve modifies power instead of cop/eir, should also multiply capacity adjustment
      end
      fault_program.addLine("If #{cap_fff_act.name} < 0.0")
      fault_program.addLine("  Set #{cap_fff_act.name} = 1.0")
      fault_program.addLine('EndIf')
      fault_program.addLine("If #{eir_pow_act.name} < 0.0")
      fault_program.addLine("  Set #{eir_pow_act.name} = 1.0")
      fault_program.addLine('EndIf')
    end
  end

  # TODO
  #
  # @param model [OpenStudio::Model::Model] OpenStudio Model object
  # @param heating_system [HPXML::HeatingSystem or HPXML::HeatPump] The HPXML heating system or heat pump of interest
  # @param cooling_system [HPXML::CoolingSystem or HPXML::HeatPump] The HPXML cooling system or heat pump of interest
  # @param unitary_system [TODO] TODO
  # @param htg_coil [TODO] TODO
  # @param clg_coil [TODO] TODO
  # @param control_zone [OpenStudio::Model::ThermalZone] Conditioned space thermal zone
  # @return [nil]
  def self.apply_installation_quality(model, heating_system, cooling_system, unitary_system, htg_coil, clg_coil, control_zone)
    if not cooling_system.nil?
      charge_defect_ratio = cooling_system.charge_defect_ratio
      cool_airflow_defect_ratio = cooling_system.airflow_defect_ratio
      clg_ap = cooling_system.additional_properties
    end
    if not heating_system.nil?
      heat_airflow_defect_ratio = heating_system.airflow_defect_ratio
      htg_ap = heating_system.additional_properties
    end
    return if (charge_defect_ratio.to_f.abs < 0.001) && (cool_airflow_defect_ratio.to_f.abs < 0.001) && (heat_airflow_defect_ratio.to_f.abs < 0.001)

    cool_airflow_rated_defect_ratio = []
    if (not clg_coil.nil?) && (cooling_system.fraction_cool_load_served > 0)
      clg_ap = cooling_system.additional_properties
      clg_cfm = cooling_system.cooling_airflow_cfm
      if clg_coil.to_CoilCoolingDXSingleSpeed.is_initialized || clg_coil.to_CoilCoolingWaterToAirHeatPumpEquationFit.is_initialized
        cool_airflow_rated_defect_ratio = [UnitConversions.convert(clg_cfm, 'cfm', 'm^3/s') / clg_coil.ratedAirFlowRate.get - 1.0]
      elsif clg_coil.to_CoilCoolingDXMultiSpeed.is_initialized
        cool_airflow_rated_defect_ratio = clg_coil.stages.zip(clg_ap.cool_fan_speed_ratios).map { |stage, speed_ratio| UnitConversions.convert(clg_cfm * speed_ratio, 'cfm', 'm^3/s') / stage.ratedAirFlowRate.get - 1.0 }
      end
    end

    heat_airflow_rated_defect_ratio = []
    if (not htg_coil.nil?) && (heating_system.fraction_heat_load_served > 0)
      htg_ap = heating_system.additional_properties
      htg_cfm = heating_system.heating_airflow_cfm
      if htg_coil.to_CoilHeatingDXSingleSpeed.is_initialized || htg_coil.to_CoilHeatingWaterToAirHeatPumpEquationFit.is_initialized
        heat_airflow_rated_defect_ratio = [UnitConversions.convert(htg_cfm, 'cfm', 'm^3/s') / htg_coil.ratedAirFlowRate.get - 1.0]
      elsif htg_coil.to_CoilHeatingDXMultiSpeed.is_initialized
        heat_airflow_rated_defect_ratio = htg_coil.stages.zip(htg_ap.heat_fan_speed_ratios).map { |stage, speed_ratio| UnitConversions.convert(htg_cfm * speed_ratio, 'cfm', 'm^3/s') / stage.ratedAirFlowRate.get - 1.0 }
      end
    end

    return if cool_airflow_rated_defect_ratio.empty? && heat_airflow_rated_defect_ratio.empty?

    obj_name = "#{unitary_system.name} IQ"

    tin_sensor = Model.add_ems_sensor(
      model,
      name: "#{obj_name} tin s",
      output_var_or_meter_name: 'Zone Mean Air Temperature',
      key_name: control_zone.name
    )

    tout_sensor = Model.add_ems_sensor(
      model,
      name: "#{obj_name} tt s",
      output_var_or_meter_name: 'Zone Outdoor Air Drybulb Temperature',
      key_name: control_zone.name
    )

    fault_program = Model.add_ems_program(
      model,
      name: "#{obj_name} program"
    )

    f_chg = charge_defect_ratio.to_f
    fault_program.addLine("Set F_CH = #{f_chg.round(3)}")

    if not cool_airflow_rated_defect_ratio.empty?
      add_installation_quality_program(fault_program, tin_sensor, tout_sensor, cool_airflow_rated_defect_ratio, clg_coil, model, f_chg, obj_name, :clg, cool_airflow_defect_ratio, clg_ap)
    end

    if not heat_airflow_rated_defect_ratio.empty?
      add_installation_quality_program(fault_program, tin_sensor, tout_sensor, heat_airflow_rated_defect_ratio, htg_coil, model, f_chg, obj_name, :htg, heat_airflow_defect_ratio, htg_ap)
    end

    Model.add_ems_program_calling_manager(
      model,
      name: "#{obj_name} program manager",
      calling_point: 'BeginZoneTimestepAfterInitHeatBalance',
      ems_programs: [fault_program]
    )
  end

  # Calculate delivered cooling load and compressor power during defrost when using
  # the advanced defrost model.
  #
  # @param heat_pump [HPXML::HeatPump] The HPXML heat pump of interest
  # @param unit_multiplier [Integer] Number of similar dwelling units
  # @param design_airflow [Double] Heat pump design air flow rate [cfm]
  # @param max_heating_airflow [Double] Maximum heat pump heating air flow rate [cfm]
  # @param fan_watts_per_cfm [Double] Heat pump watts per cfm [W/cfm]
  # @return [Array<Double, Double>] Calculated delivered cooling q_dot and compressor power p_dot [W]
  def self.calculate_heat_pump_defrost_load_power_watts(heat_pump, unit_multiplier, design_airflow, max_heating_airflow, fan_watts_per_cfm)
    # Calculate q_dot and p_dot
    # q_dot is used for EMS program to account for introduced cooling load and supp coil power consumption by actuating other equipment objects
    # p_dot is used for calculating coil defrost compressor power consumption
    is_ducted = !heat_pump.distribution_system_idref.nil?
    # determine defrost cooling rate and defrost cooling cop based on whether ducted
    if is_ducted
      # 0.45 is from Jon's lab and field data analysis, defrost is too short to reach steady state so using cutler curve is not correct
      # 1.0 is from Jon's lab and field data analysis, defrost is too short to reach steady state so using cutler curve is not correct
      # Transient effect already accounted
      capacity_defrost_multiplier = 0.45
      cop_defrost_multiplier = 1.0
    else
      capacity_defrost_multiplier = 0.1
      cop_defrost_multiplier = 0.08
    end
    # cooling capacity and airflow are already with unit multiplier, calculate the capacity w/o multiplier
    nominal_cooling_capacity = heat_pump.cooling_capacity / unit_multiplier
    defrost_power_fraction = calculate_fan_power_from_curve(1.0, max_heating_airflow / design_airflow, heat_pump)
    power_design = fan_watts_per_cfm * design_airflow / unit_multiplier
    p_dot_blower = power_design * defrost_power_fraction
    # Based on manufacturer data for ~70 systems ranging from 1.5 to 5 tons with varying efficiency levels
    if nominal_cooling_capacity > 18000.0 # > 1.5 tons
      p_dot_odu_fan = 44.348 * UnitConversions.convert(nominal_cooling_capacity, 'Btu/hr', 'ton') + 62.452
    else # < 1.5 tons, scale fan power to avoid negative p_dot_defrost
      # Use p_dot_odu_fan at 1.5 ton to scale down
      p_dot_odu_fan = 128.974 * (nominal_cooling_capacity / 18000.0)
    end
    q_dot_defrost = UnitConversions.convert(nominal_cooling_capacity, 'Btu/hr', 'W') * capacity_defrost_multiplier
    cop_defrost = heat_pump.additional_properties.cool_rated_cops[-1] * cop_defrost_multiplier
    p_dot_defrost = (q_dot_defrost / cop_defrost - p_dot_odu_fan + p_dot_blower) * unit_multiplier # p_dot_defrost is used in coil object, which needs to be scaled up for unit multiplier

    return q_dot_defrost, p_dot_defrost
  end

  # Create EMS program and Other equipment objects to account for delivered cooling load and supplemental heating energy during defrost
  # when using the advanced defrost model.
  #
  # @param model [OpenStudio::Model::Model] OpenStudio Model object
  # @param htg_coil [OpenStudio::Model::CoilHeatingDXSingleSpeed or OpenStudio::Model::CoilHeatingDXMultiSpeed]  OpenStudio Heating Coil object
  # @param air_loop_unitary [OpenStudio::Model::AirLoopHVACUnitarySystem] Air loop for the HVAC system
  # @param conditioned_space [OpenStudio::Model::Space]  OpenStudio Space object for conditioned zone
  # @param htg_supp_coil [OpenStudio::Model::CoilHeatingElectric or CoilHeatingElectricMultiStage] OpenStudio Supplemental Heating Coil object
  # @param heat_pump [HPXML::HeatPump] The HPXML heat pump of interest
  # @param q_dot_defrost [Double] Calculated delivered cooling q_dot [W]
  # @return [nil]
  def self.apply_advanced_defrost(model, htg_coil, air_loop_unitary, conditioned_space, htg_supp_coil, heat_pump, q_dot_defrost)
    if htg_supp_coil.nil?
      backup_system = heat_pump.backup_system
      if backup_system.nil?
        supp_sys_capacity = 0.0
        supp_sys_power_level = 0.0
        supp_sys_fuel = HPXML::FuelTypeElectricity
      else
        supp_sys_fuel = backup_system.heating_system_fuel
        supp_sys_capacity = UnitConversions.convert(backup_system.heating_capacity, 'Btu/hr', 'W')
        supp_sys_efficiency = backup_system.heating_efficiency_percent
        supp_sys_efficiency = backup_system.heating_efficiency_afue if supp_sys_efficiency.nil?
        supp_sys_power_level = [supp_sys_capacity, q_dot_defrost].min / supp_sys_efficiency # Assume perfect tempering
      end
    else
      supp_sys_fuel = heat_pump.backup_heating_fuel
      is_ducted = !heat_pump.distribution_system_idref.nil?
      if is_ducted
        supp_sys_capacity = UnitConversions.convert(heat_pump.backup_heating_capacity, 'Btu/hr', 'W')
        supp_sys_efficiency = heat_pump.backup_heating_efficiency_percent
        supp_sys_efficiency = heat_pump.backup_heating_efficiency_afue if supp_sys_efficiency.nil?
        supp_sys_power_level = [supp_sys_capacity, q_dot_defrost].min / supp_sys_efficiency # Assume perfect tempering
      else
        # Practically no integrated supplemental system for ductless
        # Sometimes integrated backup systems are added to ductless to avoid unmet loads, so it shouldn't count here to avoid overestimating backup system energy use
        supp_sys_capacity = 0.0
        supp_sys_power_level = 0.0
      end
    end
    # other equipment actuator

    defrost_heat_load_oe = Model.add_other_equipment(
      model,
      name: "#{air_loop_unitary.name} defrost heat load",
      end_use: nil,
      space: conditioned_space,
      design_level: 0,
      frac_radiant: 0,
      frac_latent: 0,
      frac_lost: 0,
      schedule: model.alwaysOnDiscreteSchedule,
      fuel_type: nil
    )
    defrost_heat_load_oe_act = Model.add_ems_actuator(
      name: "#{defrost_heat_load_oe.name} act",
      model_object: defrost_heat_load_oe,
      comp_type_and_control: EPlus::EMSActuatorOtherEquipmentPower
    )

    defrost_supp_heat_energy_oe = Model.add_other_equipment(
      model,
      name: "#{air_loop_unitary.name} defrost supp heat energy",
      end_use: Constants::ObjectTypeBackupSuppHeat,
      space: conditioned_space,
      design_level: 0,
      frac_radiant: 0,
      frac_latent: 0,
      frac_lost: 1,
      schedule: model.alwaysOnDiscreteSchedule,
      fuel_type: supp_sys_fuel
    )
    defrost_supp_heat_energy_oe.additionalProperties.setFeature('HPXML_ID', heat_pump.id) # Used by reporting measure
    defrost_supp_heat_energy_oe.additionalProperties.setFeature('IsHeatPumpBackup', true) # Used by reporting measure

    defrost_supp_heat_energy_oe_act = Model.add_ems_actuator(
      name: "#{defrost_supp_heat_energy_oe.name} act",
      model_object: defrost_supp_heat_energy_oe,
      comp_type_and_control: EPlus::EMSActuatorOtherEquipmentPower
    )

    # Sensors
    tout_db_sensor = Model.add_ems_sensor(
      model,
      name: "#{air_loop_unitary.name} tout s",
      output_var_or_meter_name: 'Site Outdoor Air Drybulb Temperature',
      key_name: 'Environment'
    )

    htg_coil_rtf_sensor = Model.add_ems_sensor(
      model,
      name: "#{htg_coil.name} rtf s",
      output_var_or_meter_name: 'Heating Coil Runtime Fraction',
      key_name: htg_coil.name
    )

    # EMS program
    max_oat_defrost = htg_coil.maximumOutdoorDryBulbTemperatureforDefrostOperation
    program = Model.add_ems_program(
      model,
      name: "#{air_loop_unitary.name} defrost program"
    )
    program.addLine("If #{tout_db_sensor.name} <= #{max_oat_defrost}")
    program.addLine("  Set hp_defrost_time_fraction = #{htg_coil.defrostTimePeriodFraction}")
    program.addLine("  Set supp_design_level = #{supp_sys_power_level}")
    program.addLine("  Set q_dot_defrost = #{q_dot_defrost}")
    program.addLine("  Set supp_delivered_htg = #{[supp_sys_capacity, q_dot_defrost].min}")
    program.addLine('  Set defrost_load_design_level = supp_delivered_htg - q_dot_defrost')
    program.addLine("  Set fraction_defrost = hp_defrost_time_fraction * #{htg_coil_rtf_sensor.name}")
    program.addLine("  Set #{defrost_heat_load_oe_act.name} = fraction_defrost * defrost_load_design_level")
    program.addLine("  Set #{defrost_supp_heat_energy_oe_act.name} = fraction_defrost * supp_design_level")
    program.addLine('Else')
    program.addLine("  Set #{defrost_heat_load_oe_act.name} = 0")
    program.addLine("  Set #{defrost_supp_heat_energy_oe_act.name} = 0")
    program.addLine('EndIf')

    Model.add_ems_program_calling_manager(
      model,
      name: "#{program.name} calling manager",
      calling_point: 'InsideHVACSystemIterationLoop',
      ems_programs: [program]
    )
  end

  # TODO
  #
  # @param hpxml_bldg [HPXML::Building] HPXML Building object representing an individual dwelling unit
  # @return [nil]
  def self.apply_shared_systems(hpxml_bldg)
    applied_clg = apply_shared_cooling_systems(hpxml_bldg)
    applied_htg = apply_shared_heating_systems(hpxml_bldg)
    return unless (applied_clg || applied_htg)

    # Remove WLHP if not serving heating nor cooling
    hpxml_bldg.heat_pumps.each do |hp|
      next unless hp.heat_pump_type == HPXML::HVACTypeHeatPumpWaterLoopToAir
      next if hp.fraction_heat_load_served > 0
      next if hp.fraction_cool_load_served > 0

      hp.delete
    end

    # Remove any orphaned HVAC distributions
    hpxml_bldg.hvac_distributions.each do |hvac_distribution|
      hvac_systems = []
      hpxml_bldg.hvac_systems.each do |hvac_system|
        next if hvac_system.distribution_system_idref.nil?
        next unless hvac_system.distribution_system_idref == hvac_distribution.id

        hvac_systems << hvac_system
      end
      next unless hvac_systems.empty?

      hvac_distribution.delete
    end
  end

  # TODO
  #
  # @param hpxml_bldg [HPXML::Building] HPXML Building object representing an individual dwelling unit
  # @return [TODO] TODO
  def self.apply_shared_cooling_systems(hpxml_bldg)
    applied = false
    hpxml_bldg.cooling_systems.each do |cooling_system|
      next unless cooling_system.is_shared_system

      applied = true
      wlhp = nil
      distribution_system = cooling_system.distribution_system
      distribution_type = distribution_system.distribution_system_type

      # Calculate air conditioner SEER equivalent
      n_dweq = cooling_system.number_of_units_served.to_f
      aux = cooling_system.shared_loop_watts

      if cooling_system.cooling_system_type == HPXML::HVACTypeChiller

        # Chiller w/ baseboard or fan coil or water loop heat pump
        cap = cooling_system.cooling_capacity
        chiller_input = UnitConversions.convert(cooling_system.cooling_efficiency_kw_per_ton * UnitConversions.convert(cap, 'Btu/hr', 'ton'), 'kW', 'W')
        if distribution_type == HPXML::HVACDistributionTypeHydronic
          if distribution_system.hydronic_type == HPXML::HydronicTypeWaterLoop
            wlhp = hpxml_bldg.heat_pumps.find { |hp| hp.heat_pump_type == HPXML::HVACTypeHeatPumpWaterLoopToAir }
            aux_dweq = wlhp.cooling_capacity / wlhp.cooling_efficiency_eer
          else
            aux_dweq = 0.0
          end
        elsif distribution_type == HPXML::HVACDistributionTypeAir
          if distribution_system.air_type == HPXML::AirTypeFanCoil
            aux_dweq = cooling_system.fan_coil_watts
          end
        end
        # ANSI/RESNET/ICC 301-2022 Equation 4.4-2
        seer_eq = (cap - 3.41 * aux - 3.41 * aux_dweq * n_dweq) / (chiller_input + aux + aux_dweq * n_dweq)

      elsif cooling_system.cooling_system_type == HPXML::HVACTypeCoolingTower

        # Cooling tower w/ water loop heat pump
        if distribution_type == HPXML::HVACDistributionTypeHydronic
          if distribution_system.hydronic_type == HPXML::HydronicTypeWaterLoop
            wlhp = hpxml_bldg.heat_pumps.find { |hp| hp.heat_pump_type == HPXML::HVACTypeHeatPumpWaterLoopToAir }
            wlhp_cap = wlhp.cooling_capacity
            wlhp_input = wlhp_cap / wlhp.cooling_efficiency_eer
          end
        end
        # ANSI/RESNET/ICC 301-2022 Equation 4.4-3
        seer_eq = (wlhp_cap - 3.41 * aux / n_dweq) / (wlhp_input + aux / n_dweq)

      else
        fail "Unexpected cooling system type '#{cooling_system.cooling_system_type}'."
      end

      if seer_eq <= 0
        fail "Negative SEER equivalent calculated for cooling system '#{cooling_system.id}', double-check inputs."
      end

      cooling_system.cooling_system_type = HPXML::HVACTypeCentralAirConditioner
      cooling_system.cooling_efficiency_seer = seer_eq.round(2)
      cooling_system.cooling_efficiency_kw_per_ton = nil
      cooling_system.cooling_capacity = nil # Autosize the equipment
      cooling_system.is_shared_system = false
      cooling_system.number_of_units_served = nil
      cooling_system.shared_loop_watts = nil
      cooling_system.shared_loop_motor_efficiency = nil
      cooling_system.fan_coil_watts = nil

      # Assign new distribution system to air conditioner
      if distribution_type == HPXML::HVACDistributionTypeHydronic
        if distribution_system.hydronic_type == HPXML::HydronicTypeWaterLoop
          # Assign WLHP air distribution
          cooling_system.distribution_system_idref = wlhp.distribution_system_idref
          wlhp.fraction_cool_load_served = 0.0
          wlhp.fraction_heat_load_served = 0.0
        else
          # Assign DSE=1
          hpxml_bldg.hvac_distributions.add(id: "#{cooling_system.id}AirDistributionSystem",
                                            distribution_system_type: HPXML::HVACDistributionTypeDSE,
                                            annual_cooling_dse: 1.0,
                                            annual_heating_dse: 1.0)
          cooling_system.distribution_system_idref = hpxml_bldg.hvac_distributions[-1].id
        end
      elsif (distribution_type == HPXML::HVACDistributionTypeAir) && (distribution_system.air_type == HPXML::AirTypeFanCoil)
        # Convert "fan coil" air distribution system to "regular velocity"
        if distribution_system.hvac_systems.size > 1
          # Has attached heating system, so create a copy specifically for the cooling system
          hpxml_bldg.hvac_distributions.add(id: "#{distribution_system.id}_#{cooling_system.id}",
                                            distribution_system_type: distribution_system.distribution_system_type,
                                            air_type: distribution_system.air_type,
                                            number_of_return_registers: distribution_system.number_of_return_registers,
                                            conditioned_floor_area_served: distribution_system.conditioned_floor_area_served)
          distribution_system.duct_leakage_measurements.each do |lm|
            hpxml_bldg.hvac_distributions[-1].duct_leakage_measurements << lm.dup
          end
          distribution_system.ducts.each do |d|
            hpxml_bldg.hvac_distributions[-1].ducts << d.dup
          end
          cooling_system.distribution_system_idref = hpxml_bldg.hvac_distributions[-1].id
        end
        hpxml_bldg.hvac_distributions[-1].air_type = HPXML::AirTypeRegularVelocity
        if hpxml_bldg.hvac_distributions[-1].duct_leakage_measurements.count { |lm| (lm.duct_type == HPXML::DuctTypeSupply) && (lm.duct_leakage_total_or_to_outside == HPXML::DuctLeakageToOutside) } == 0
          # Assign zero supply leakage
          hpxml_bldg.hvac_distributions[-1].duct_leakage_measurements.add(duct_type: HPXML::DuctTypeSupply,
                                                                          duct_leakage_units: HPXML::UnitsCFM25,
                                                                          duct_leakage_value: 0,
                                                                          duct_leakage_total_or_to_outside: HPXML::DuctLeakageToOutside)
        end
        if hpxml_bldg.hvac_distributions[-1].duct_leakage_measurements.count { |lm| (lm.duct_type == HPXML::DuctTypeReturn) && (lm.duct_leakage_total_or_to_outside == HPXML::DuctLeakageToOutside) } == 0
          # Assign zero return leakage
          hpxml_bldg.hvac_distributions[-1].duct_leakage_measurements.add(duct_type: HPXML::DuctTypeReturn,
                                                                          duct_leakage_units: HPXML::UnitsCFM25,
                                                                          duct_leakage_value: 0,
                                                                          duct_leakage_total_or_to_outside: HPXML::DuctLeakageToOutside)
        end
        hpxml_bldg.hvac_distributions[-1].ducts.each do |d|
          d.id = "#{d.id}_#{cooling_system.id}"
        end
      end
    end

    return applied
  end

  # TODO
  #
  # @param hpxml_bldg [HPXML::Building] HPXML Building object representing an individual dwelling unit
  # @return [TODO] TODO
  def self.apply_shared_heating_systems(hpxml_bldg)
    applied = false
    hpxml_bldg.heating_systems.each do |heating_system|
      next unless heating_system.is_shared_system

      applied = true
      distribution_system = heating_system.distribution_system
      hydronic_type = distribution_system.hydronic_type

      if heating_system.heating_system_type == HPXML::HVACTypeBoiler && hydronic_type.to_s == HPXML::HydronicTypeWaterLoop

        # Shared boiler w/ water loop heat pump
        # Per ANSI/RESNET/ICC 301-2022 Section 4.4.7.2, model as:
        # A) heat pump with constant efficiency and duct losses, fraction heat load served = 1/COP
        # B) boiler, fraction heat load served = 1-1/COP
        fraction_heat_load_served = heating_system.fraction_heat_load_served

        # Heat pump
        # If this approach is ever removed, also remove code in HVACSizing.apply_hvac_loads()
        wlhp = hpxml_bldg.heat_pumps.find { |hp| hp.heat_pump_type == HPXML::HVACTypeHeatPumpWaterLoopToAir }
        wlhp.fraction_heat_load_served = fraction_heat_load_served * (1.0 / wlhp.heating_efficiency_cop)
        wlhp.fraction_cool_load_served = 0.0

        # Boiler
        heating_system.fraction_heat_load_served = fraction_heat_load_served * (1.0 - 1.0 / wlhp.heating_efficiency_cop)
      end

      heating_system.heating_capacity = nil # Autosize the equipment
    end

    return applied
  end

  # TODO
  #
  # @param capacity [TODO] TODO
  # @param rated_cfm_per_ton [TODO] TODO
  # @return [TODO] TODO
  def self.calc_rated_airflow(capacity, rated_cfm_per_ton)
    return UnitConversions.convert(capacity, 'Btu/hr', 'ton') * UnitConversions.convert(rated_cfm_per_ton, 'cfm', 'm^3/s')
  end

  # TODO
  #
  # @param hpxml_bldg [HPXML::Building] HPXML Building object representing an individual dwelling unit
  # @param heating_system [HPXML::HeatingSystem or HPXML::HeatPump] The HPXML heating system or heat pump of interest
  # @param cooling_system [HPXML::CoolingSystem or HPXML::HeatPump] The HPXML cooling system or heat pump of interest
  # @return [TODO] TODO
  def self.is_attached_heating_and_cooling_systems(hpxml_bldg, heating_system, cooling_system)
    # Now only allows furnace+AC
    if not ((hpxml_bldg.heating_systems.include? heating_system) && (hpxml_bldg.cooling_systems.include? cooling_system))
      return false
    end
    if not (heating_system.heating_system_type == HPXML::HVACTypeFurnace && cooling_system.cooling_system_type == HPXML::HVACTypeCentralAirConditioner)
      return false
    end

    return true
  end

  # Returns a list of HPXML HVAC (heating/cooling) systems, incorporating whether multiple systems are
  # connected to the same distribution system (e.g., a furnace + central air conditioner w/ the same ducts).
  #
  # @param hpxml_bldg [HPXML::Building] HPXML Building object representing an individual dwelling unit
  # @return [Array<Hash>] List of HPXML HVAC (heating and/or cooling) systems
  def self.get_hpxml_hvac_systems(hpxml_bldg)
    hvac_systems = []

    hpxml_bldg.cooling_systems.each do |cooling_system|
      heating_system = nil
      if is_attached_heating_and_cooling_systems(hpxml_bldg, cooling_system.attached_heating_system, cooling_system)
        heating_system = cooling_system.attached_heating_system
      end
      hvac_systems << { cooling: cooling_system,
                        heating: heating_system }
    end

    hpxml_bldg.heating_systems.each do |heating_system|
      next if heating_system.is_heat_pump_backup_system # Will be processed later
      if is_attached_heating_and_cooling_systems(hpxml_bldg, heating_system, heating_system.attached_cooling_system)
        next # Already processed with cooling
      end

      hvac_systems << { cooling: nil,
                        heating: heating_system }
    end

    # Heat pump with backup system must be sorted last so that the last two
    # HVAC systems in the EnergyPlus EquipmentList are 1) the heat pump and
    # 2) the heat pump backup system.
    hpxml_bldg.heat_pumps.sort_by { |hp| hp.backup_system_idref.to_s }.each do |heat_pump|
      hvac_systems << { cooling: heat_pump,
                        heating: heat_pump }
    end

    hpxml_bldg.heating_systems.each do |heating_system|
      next unless heating_system.is_heat_pump_backup_system

      hvac_systems << { cooling: nil,
                        heating: heating_system }
    end

    return hvac_systems
  end

  # Ensure that no capacities/airflows are zero in order to prevent potential E+ errors.
  #
  # @param hpxml_bldg [HPXML::Building] HPXML Building object representing an individual dwelling unit
  # @return [nil]
  def self.ensure_nonzero_sizing_values(hpxml_bldg)
    min_capacity = 1.0 # Btuh
    min_airflow = 3.0 # cfm; E+ min airflow is 0.001 m3/s
    hpxml_bldg.heating_systems.each do |htg_sys|
      htg_sys.heating_capacity = [htg_sys.heating_capacity, min_capacity].max
      htg_sys.heating_airflow_cfm = [htg_sys.heating_airflow_cfm, min_airflow].max unless htg_sys.heating_airflow_cfm.nil?
    end
    hpxml_bldg.cooling_systems.each do |clg_sys|
      clg_sys.cooling_capacity = [clg_sys.cooling_capacity, min_capacity].max
      clg_sys.cooling_airflow_cfm = [clg_sys.cooling_airflow_cfm, min_airflow].max
      next unless not clg_sys.cooling_detailed_performance_data.empty?

      clg_sys.cooling_detailed_performance_data.each do |dp|
        speed = dp.capacity_description == HPXML::CapacityDescriptionMinimum ? 1 : 2
        dp.capacity = [dp.capacity, min_capacity * speed].max
      end
    end
    hpxml_bldg.heat_pumps.each do |hp_sys|
      hp_sys.cooling_capacity = [hp_sys.cooling_capacity, min_capacity].max
      hp_sys.cooling_airflow_cfm = [hp_sys.cooling_airflow_cfm, min_airflow].max
      hp_sys.additional_properties.cooling_capacity_sensible = [hp_sys.additional_properties.cooling_capacity_sensible, min_capacity].max
      hp_sys.heating_capacity = [hp_sys.heating_capacity, min_capacity].max
      hp_sys.heating_airflow_cfm = [hp_sys.heating_airflow_cfm, min_airflow].max
      hp_sys.heating_capacity_17F = [hp_sys.heating_capacity_17F, min_capacity].max unless hp_sys.heating_capacity_17F.nil?
      hp_sys.backup_heating_capacity = [hp_sys.backup_heating_capacity, min_capacity].max unless hp_sys.backup_heating_capacity.nil?
      if not hp_sys.heating_detailed_performance_data.empty?
        hp_sys.heating_detailed_performance_data.each do |dp|
          next if dp.capacity.nil?

          speed = dp.capacity_description == HPXML::CapacityDescriptionMinimum ? 1 : 2
          dp.capacity = [dp.capacity, min_capacity * speed].max
        end
      end
      next if hp_sys.cooling_detailed_performance_data.empty?

      hp_sys.cooling_detailed_performance_data.each do |dp|
        next if dp.capacity.nil?

        speed = dp.capacity_description == HPXML::CapacityDescriptionMinimum ? 1 : 2
        dp.capacity = [dp.capacity, min_capacity * speed].max
      end
    end
  end

  # Apply unit multiplier (E+ thermal zone multiplier) to HVAC systems; E+ sends the
  # multiplied thermal zone load to the HVAC system, so the HVAC system needs to be
  # sized to meet the entire multiplied zone load.
  #
  # @param hpxml_bldg [HPXML::Building] HPXML Building object representing an individual dwelling unit
  # @param hpxml_header [HPXML::Header] HPXML Header object (one per HPXML file)
  # @return [nil]
  def self.apply_unit_multiplier(hpxml_bldg, hpxml_header)
    unit_multiplier = hpxml_bldg.building_construction.number_of_units
    hpxml_bldg.heating_systems.each do |htg_sys|
      htg_sys.heating_capacity *= unit_multiplier
      htg_sys.heating_airflow_cfm *= unit_multiplier unless htg_sys.heating_airflow_cfm.nil?
      htg_sys.pilot_light_btuh *= unit_multiplier unless htg_sys.pilot_light_btuh.nil?
      htg_sys.electric_auxiliary_energy *= unit_multiplier unless htg_sys.electric_auxiliary_energy.nil?
      htg_sys.fan_watts *= unit_multiplier unless htg_sys.fan_watts.nil?
      htg_sys.heating_detailed_performance_data.each do |dp|
        dp.capacity *= unit_multiplier unless dp.capacity.nil?
      end
    end
    hpxml_bldg.cooling_systems.each do |clg_sys|
      clg_sys.cooling_capacity *= unit_multiplier
      clg_sys.cooling_airflow_cfm *= unit_multiplier
      clg_sys.crankcase_heater_watts *= unit_multiplier unless clg_sys.crankcase_heater_watts.nil?
      clg_sys.integrated_heating_system_capacity *= unit_multiplier unless clg_sys.integrated_heating_system_capacity.nil?
      clg_sys.integrated_heating_system_airflow_cfm *= unit_multiplier unless clg_sys.integrated_heating_system_airflow_cfm.nil?
      clg_sys.cooling_detailed_performance_data.each do |dp|
        dp.capacity *= unit_multiplier unless dp.capacity.nil?
      end
    end
    hpxml_bldg.heat_pumps.each do |hp_sys|
      hp_sys.cooling_capacity *= unit_multiplier
      hp_sys.cooling_airflow_cfm *= unit_multiplier
      hp_sys.additional_properties.cooling_capacity_sensible *= unit_multiplier
      hp_sys.heating_capacity *= unit_multiplier
      hp_sys.heating_airflow_cfm *= unit_multiplier
      hp_sys.heating_capacity_17F *= unit_multiplier unless hp_sys.heating_capacity_17F.nil?
      hp_sys.backup_heating_capacity *= unit_multiplier unless hp_sys.backup_heating_capacity.nil?
      hp_sys.crankcase_heater_watts *= unit_multiplier unless hp_sys.crankcase_heater_watts.nil?
      hpxml_header.heat_pump_backup_heating_capacity_increment *= unit_multiplier unless hpxml_header.heat_pump_backup_heating_capacity_increment.nil?
      hp_sys.heating_detailed_performance_data.each do |dp|
        dp.capacity *= unit_multiplier unless dp.capacity.nil?
      end
      hp_sys.cooling_detailed_performance_data.each do |dp|
        dp.capacity *= unit_multiplier unless dp.capacity.nil?
      end
    end
  end

  # Calculates rated SEER (older metric) from rated SEER2 (newer metric).
  #
  # Source: ANSI/RESNET/ICC 301 Table 4.4.4.1(1) SEER2/HSPF2 Conversion Factors
  # Note that this is a regression based on products on the market, not a conversion.
  #
  # @param seer2 [Double] Cooling efficiency (Btu/Wh)
  # @param is_ducted [Boolean] True if a ducted HVAC system
  # @return [Double] SEER value (Btu/Wh)
  def self.calc_seer_from_seer2(seer2, is_ducted)
    # Note: There are less common system types (packaged, small duct high velocity,
    # and space-constrained) that we don't handle here.
    if is_ducted # Ducted split system
      return seer2 / 0.95
    else # Ductless systems
      return seer2 / 1.00
    end
  end

  # Calculates rated EER2 (newer metric) from rated EER (older metric).
  #
  # Source: ANSI/RESNET/ICC 301 Table 4.4.4.1(1) SEER2/HSPF2 Conversion Factors
  # Note that this is a regression based on products on the market, not a conversion.
  #
  # @param eer [Double] Cooling efficiency (Btu/Wh)
  # @param is_ducted [Boolean] True if a ducted HVAC system
  # @return [Double] EER2 value (Btu/Wh)
  def self.calc_eer2_from_eer(eer, is_ducted)
    # Note: There are less common system types (packaged, small duct high velocity,
    # and space-constrained) that we don't handle here.
    if is_ducted # Ducted split system
      return eer * 0.95
    else # Ductless systems
      return eer * 1.00
    end
  end

  # Calculates rated HSPF (older metric) from rated HSPF2 (newer metric).
  #
  # Source: ANSI/RESNET/ICC 301 Table 4.4.4.1(1) SEER2/HSPF2 Conversion Factors
  # This is based on a regression of products, not a translation.
  #
  # @param hspf2 [Double] Heating efficiency (Btu/Wh)
  # @param is_ducted [Boolean] True if a ducted HVAC system
  # @return [Double] HSPF value (Btu/Wh)
  def self.calc_hspf_from_hspf2(hspf2, is_ducted)
    # Note: There are less common system types (packaged, small duct high velocity,
    # and space-constrained) that we don't handle here.
    if is_ducted # Ducted split system
      return hspf2 / 0.85
    else # Ductless system
      return hspf2 / 0.90
    end
  end

  # Check provided HVAC system and distribution types against what is allowed.
  #
  # @param hvac_system [HPXML::HeatingSystem or HPXML::CoolingSystem or HPXML::HeatPump] The HPXML HVAC system of interest
  # @param system_type [String] the HVAC system type of interest
  # @return [nil]
  def self.check_distribution_system(hvac_system, system_type)
    hvac_distribution = hvac_system.distribution_system
    return if hvac_distribution.nil?

    hvac_distribution_type_map = {
      HPXML::HVACTypeFurnace => [HPXML::HVACDistributionTypeAir, HPXML::HVACDistributionTypeDSE],
      HPXML::HVACTypeBoiler => [HPXML::HVACDistributionTypeHydronic, HPXML::HVACDistributionTypeAir, HPXML::HVACDistributionTypeDSE],
      HPXML::HVACTypeCentralAirConditioner => [HPXML::HVACDistributionTypeAir, HPXML::HVACDistributionTypeDSE],
      HPXML::HVACTypeEvaporativeCooler => [HPXML::HVACDistributionTypeAir, HPXML::HVACDistributionTypeDSE],
      HPXML::HVACTypeMiniSplitAirConditioner => [HPXML::HVACDistributionTypeAir, HPXML::HVACDistributionTypeDSE],
      HPXML::HVACTypeRoomAirConditioner => [HPXML::HVACDistributionTypeDSE],
      HPXML::HVACTypePTAC => [HPXML::HVACDistributionTypeDSE],
      HPXML::HVACTypeHeatPumpAirToAir => [HPXML::HVACDistributionTypeAir, HPXML::HVACDistributionTypeDSE],
      HPXML::HVACTypeHeatPumpMiniSplit => [HPXML::HVACDistributionTypeAir, HPXML::HVACDistributionTypeDSE],
      HPXML::HVACTypeHeatPumpGroundToAir => [HPXML::HVACDistributionTypeAir, HPXML::HVACDistributionTypeDSE],
      HPXML::HVACTypeHeatPumpWaterLoopToAir => [HPXML::HVACDistributionTypeAir, HPXML::HVACDistributionTypeDSE],
      HPXML::HVACTypeHeatPumpPTHP => [HPXML::HVACDistributionTypeDSE],
      HPXML::HVACTypeHeatPumpRoom => [HPXML::HVACDistributionTypeDSE],
    }

    if not hvac_distribution_type_map[system_type].include? hvac_distribution.distribution_system_type
      fail "Incorrect HVAC distribution system type for HVAC type: '#{system_type}'. Should be one of: #{hvac_distribution_type_map[system_type]}"
    end

    # Also check that DSE=1 if PTAC/PTHP/RoomAC/RoomHP, since it is only used to attach a CFIS system
    if is_room_dx_hvac_system(hvac_system)
      if ((not hvac_distribution.annual_cooling_dse.nil?) && (hvac_distribution.annual_cooling_dse != 1)) ||
         ((not hvac_distribution.annual_heating_dse.nil?) && (hvac_distribution.annual_heating_dse != 1))
        fail "HVAC type '#{system_type}' must have a heating and/or cooling DSE of 1."
      end
    end
  end

  # Returns whether the HVAC system is a DX system that serves a room (e.g., room/window air conditioner
  # or PTAC/PTHP).
  #
  # @param hvac_system [HPXML::HeatingSystem or HPXML::CoolingSystem or HPXML::HeatPump] The HPXML HVAC system of interest
  # @return [Boolean] True if a room DX system
  def self.is_room_dx_hvac_system(hvac_system)
    if hvac_system.is_a? HPXML::CoolingSystem
      return [HPXML::HVACTypePTAC,
              HPXML::HVACTypeRoomAirConditioner].include? hvac_system.cooling_system_type
    elsif hvac_system.is_a? HPXML::HeatPump
      return [HPXML::HVACTypeHeatPumpPTHP,
              HPXML::HVACTypeHeatPumpRoom].include? hvac_system.heat_pump_type
    end
    return false
  end
end<|MERGE_RESOLUTION|>--- conflicted
+++ resolved
@@ -815,12 +815,8 @@
   # TODO
   #
   # @param runner [OpenStudio::Measure::OSRunner] Object typically used to display warnings
-<<<<<<< HEAD
+  # @param model [OpenStudio::Model::Model] OpenStudio Model object
   # @param heating_system [HPXML::HeatingSystem or HPXML::HeatPump] The HPXML heating system or heat pump of interest
-=======
-  # @param model [OpenStudio::Model::Model] OpenStudio Model object
-  # @param heating_system [TODO] TODO
->>>>>>> 2efcd6b5
   # @param hvac_sequential_load_fracs [Array<Double>] Array of daily fractions of remaining heating/cooling load to bet met by the HVAC system
   # @param control_zone [OpenStudio::Model::ThermalZone] Conditioned space thermal zone
   # @param hvac_unavailable_periods [Hash] Map of htg/clg => HPXML::UnavailablePeriods for heating/cooling
