# frozen_string_literal: true

# Collection of methods related to HVAC systems.
module HVAC
  AirSourceHeatRatedODB = 47.0 # degF, Rated outdoor drybulb for air-source systems, heating
  AirSourceHeatRatedIDB = 70.0 # degF, Rated indoor drybulb for air-source systems, heating
  AirSourceCoolRatedODB = 95.0 # degF, Rated outdoor drybulb for air-source systems, cooling
  AirSourceCoolRatedOWB = 75.0 # degF, Rated outdoor wetbulb for air-source systems, cooling
  AirSourceCoolRatedIDB = 80.0 # degF, Rated indoor drybulb for air-source systems, cooling
  AirSourceCoolRatedIWB = 67.0 # degF, Rated indoor wetbulb for air-source systems, cooling
  RatedCFMPerTon = 400.0 # cfm/ton of rated capacity
  CrankcaseHeaterTemp = 50.0 # degF, RESNET MINHERS Addendum 82

  # Adds any HVAC Systems to the OpenStudio model.
  #
  # @param runner [OpenStudio::Measure::OSRunner] Object typically used to display warnings
  # @param model [OpenStudio::Model::Model] OpenStudio Model object
  # @param weather [WeatherFile] Weather object containing EPW information
  # @param spaces [Hash] Map of HPXML locations => OpenStudio Space objects
  # @param hpxml_bldg [HPXML::Building] HPXML Building object representing an individual dwelling unit
  # @param hpxml_header [HPXML::Header] HPXML Header object (one per HPXML file)
  # @param schedules_file [SchedulesFile] SchedulesFile wrapper class instance of detailed schedule files
  # @param hvac_season_days [Hash] Map of htg/clg => Array of 365 days with 1s during the heating/cooling season and 0s otherwise
  # @return [Hash] Map of HPXML System ID -> AirLoopHVAC (or ZoneHVACFourPipeFanCoil)
  def self.apply_hvac_systems(runner, model, weather, spaces, hpxml_bldg, hpxml_header, schedules_file, hvac_season_days)
    # Init
    hvac_remaining_load_fracs = { htg: 1.0, clg: 1.0 }
    airloop_map = {}

    if hpxml_bldg.hvac_controls.size == 0
      return airloop_map
    end

    hvac_unavailable_periods = { htg: Schedule.get_unavailable_periods(runner, SchedulesFile::Columns[:SpaceHeating].name, hpxml_header.unavailable_periods),
                                 clg: Schedule.get_unavailable_periods(runner, SchedulesFile::Columns[:SpaceCooling].name, hpxml_header.unavailable_periods) }

    apply_unit_multiplier(hpxml_bldg, hpxml_header)
    ensure_nonzero_sizing_values(hpxml_bldg)
    apply_ideal_air_system(model, weather, spaces, hpxml_bldg, hpxml_header, hvac_season_days, hvac_unavailable_periods, hvac_remaining_load_fracs)
    apply_cooling_system(runner, model, weather, spaces, hpxml_bldg, hpxml_header, schedules_file, airloop_map, hvac_season_days, hvac_unavailable_periods, hvac_remaining_load_fracs)
    hp_backup_obj = apply_heating_system(runner, model, weather, spaces, hpxml_bldg, hpxml_header, schedules_file, airloop_map, hvac_season_days, hvac_unavailable_periods, hvac_remaining_load_fracs)
    apply_heat_pump(runner, model, weather, spaces, hpxml_bldg, hpxml_header, schedules_file, airloop_map, hvac_season_days, hvac_unavailable_periods, hvac_remaining_load_fracs, hp_backup_obj)

    return airloop_map
  end

  # Adds any HPXML Cooling Systems to the OpenStudio model.
  # TODO for adding more description (e.g., around sequential load fractions)
  #
  # @param runner [OpenStudio::Measure::OSRunner] Object typically used to display warnings
  # @param model [OpenStudio::Model::Model] OpenStudio Model object
  # @param weather [WeatherFile] Weather object containing EPW information
  # @param spaces [Hash] Map of HPXML locations => OpenStudio Space objects
  # @param hpxml_bldg [HPXML::Building] HPXML Building object representing an individual dwelling unit
  # @param hpxml_header [HPXML::Header] HPXML Header object (one per HPXML file)
  # @param schedules_file [SchedulesFile] SchedulesFile wrapper class instance of detailed schedule files
  # @param airloop_map [Hash] Map of HPXML System ID => OpenStudio AirLoopHVAC (or ZoneHVACFourPipeFanCoil or ZoneHVACBaseboardConvectiveWater) objects
  # @param hvac_season_days [Hash] Map of htg/clg => Array of 365 days with 1s during the heating/cooling season and 0s otherwise
  # @param hvac_unavailable_periods [Hash] Map of htg/clg => HPXML::UnavailablePeriods for heating/cooling
  # @param hvac_remaining_load_fracs [Hash] Map of htg/clg => Fraction of heating/cooling load that has not yet been met
  # @return [nil]
  def self.apply_cooling_system(runner, model, weather, spaces, hpxml_bldg, hpxml_header, schedules_file, airloop_map,
                                hvac_season_days, hvac_unavailable_periods, hvac_remaining_load_fracs)
    conditioned_zone = spaces[HPXML::LocationConditionedSpace].thermalZone.get

    get_hpxml_hvac_systems(hpxml_bldg).each do |hvac_system|
      next if hvac_system[:cooling].nil?
      next unless hvac_system[:cooling].is_a? HPXML::CoolingSystem

      cooling_system = hvac_system[:cooling]
      heating_system = hvac_system[:heating]

      check_distribution_system(cooling_system, cooling_system.cooling_system_type)

      hvac_sequential_load_fracs = {}

      # Calculate cooling sequential load fractions
      hvac_sequential_load_fracs[:clg] = calc_sequential_load_fractions(cooling_system.fraction_cool_load_served.to_f, hvac_remaining_load_fracs[:clg], hvac_season_days[:clg])
      hvac_remaining_load_fracs[:clg] -= cooling_system.fraction_cool_load_served.to_f

      # Calculate heating sequential load fractions
      if not heating_system.nil?
        hvac_sequential_load_fracs[:htg] = calc_sequential_load_fractions(heating_system.fraction_heat_load_served, hvac_remaining_load_fracs[:htg], hvac_season_days[:htg])
        hvac_remaining_load_fracs[:htg] -= heating_system.fraction_heat_load_served
      elsif cooling_system.has_integrated_heating
        hvac_sequential_load_fracs[:htg] = calc_sequential_load_fractions(cooling_system.integrated_heating_system_fraction_heat_load_served, hvac_remaining_load_fracs[:htg], hvac_season_days[:htg])
        hvac_remaining_load_fracs[:htg] -= cooling_system.integrated_heating_system_fraction_heat_load_served
      else
        hvac_sequential_load_fracs[:htg] = [0]
      end

      sys_id = cooling_system.id
      case cooling_system.cooling_system_type
      when HPXML::HVACTypeCentralAirConditioner, HPXML::HVACTypeRoomAirConditioner,
           HPXML::HVACTypeMiniSplitAirConditioner, HPXML::HVACTypePTAC
        airloop_map[sys_id] = apply_air_source_hvac_systems(runner, model, weather, cooling_system, heating_system, hvac_sequential_load_fracs,
                                                            conditioned_zone, hvac_unavailable_periods, schedules_file, hpxml_bldg, hpxml_header)
      when HPXML::HVACTypeEvaporativeCooler
        airloop_map[sys_id] = apply_evaporative_cooler(model, cooling_system, hvac_sequential_load_fracs, conditioned_zone, hvac_unavailable_periods,
                                                       hpxml_bldg.building_construction.number_of_units)
      end
    end
  end

  # Adds any HPXML Heating Systems to the OpenStudio model.
  # TODO for adding more description (e.g., around sequential load fractions)
  #
  # @param runner [OpenStudio::Measure::OSRunner] Object typically used to display warnings
  # @param model [OpenStudio::Model::Model] OpenStudio Model object
  # @param weather [WeatherFile] Weather object containing EPW information
  # @param spaces [Hash] Map of HPXML locations => OpenStudio Space objects
  # @param hpxml_bldg [HPXML::Building] HPXML Building object representing an individual dwelling unit
  # @param hpxml_header [HPXML::Header] HPXML Header object (one per HPXML file)
  # @param schedules_file [SchedulesFile] SchedulesFile wrapper class instance of detailed schedule files
  # @param airloop_map [Hash] Map of HPXML System ID => OpenStudio AirLoopHVAC (or ZoneHVACFourPipeFanCoil or ZoneHVACBaseboardConvectiveWater) objects
  # @param hvac_season_days [Hash] Map of htg/clg => Array of 365 days with 1s during the heating/cooling season and 0s otherwise
  # @param hvac_unavailable_periods [Hash] Map of htg/clg => HPXML::UnavailablePeriods for heating/cooling
  # @param hvac_remaining_load_fracs [Hash] Map of htg/clg => Fraction of heating/cooling load that has not yet been met
  # @return [TODO] TODO
  def self.apply_heating_system(runner, model, weather, spaces, hpxml_bldg, hpxml_header, schedules_file, airloop_map,
                                hvac_season_days, hvac_unavailable_periods, hvac_remaining_load_fracs)
    conditioned_zone = spaces[HPXML::LocationConditionedSpace].thermalZone.get
    hp_backup_obj = nil

    get_hpxml_hvac_systems(hpxml_bldg).each do |hvac_system|
      next if hvac_system[:heating].nil?
      next unless hvac_system[:heating].is_a? HPXML::HeatingSystem

      cooling_system = hvac_system[:cooling]
      heating_system = hvac_system[:heating]

      check_distribution_system(heating_system, heating_system.heating_system_type)

      if (heating_system.heating_system_type == HPXML::HVACTypeFurnace) && (not cooling_system.nil?)
        next # Already processed combined AC+furnace
      end

      hvac_sequential_load_fracs = {}

      # Calculate heating sequential load fractions
      if heating_system.is_heat_pump_backup_system
        # Heating system will be last in the EquipmentList and should meet entirety of
        # remaining load during the heating season.
        hvac_sequential_load_fracs[:htg] = hvac_season_days[:htg].map(&:to_f)
        if not heating_system.fraction_heat_load_served.nil?
          fail 'Heat pump backup system cannot have a fraction heat load served specified.'
        end
      else
        hvac_sequential_load_fracs[:htg] = calc_sequential_load_fractions(heating_system.fraction_heat_load_served, hvac_remaining_load_fracs[:htg], hvac_season_days[:htg])
        hvac_remaining_load_fracs[:htg] -= heating_system.fraction_heat_load_served
      end

      sys_id = heating_system.id
      case heating_system.heating_system_type
      when HPXML::HVACTypeFurnace
        airloop_map[sys_id] = apply_air_source_hvac_systems(runner, model, weather, nil, heating_system, hvac_sequential_load_fracs,
                                                            conditioned_zone, hvac_unavailable_periods, schedules_file, hpxml_bldg, hpxml_header)
      when HPXML::HVACTypeBoiler
        airloop_map[sys_id] = apply_boiler(runner, model, heating_system, hvac_sequential_load_fracs, conditioned_zone, hvac_unavailable_periods)
      when HPXML::HVACTypeElectricResistance
        apply_electric_baseboard(model, heating_system, hvac_sequential_load_fracs, conditioned_zone, hvac_unavailable_periods)
      when HPXML::HVACTypeStove, HPXML::HVACTypeSpaceHeater, HPXML::HVACTypeWallFurnace,
           HPXML::HVACTypeFloorFurnace, HPXML::HVACTypeFireplace
        apply_unit_heater(model, heating_system, hvac_sequential_load_fracs, conditioned_zone, hvac_unavailable_periods)
      end

      next unless heating_system.is_heat_pump_backup_system

      # Store OS object for later use
      hp_backup_obj = model.getZoneHVACEquipmentLists.find { |el| el.thermalZone == conditioned_zone }.equipment[-1]
    end
    return hp_backup_obj
  end

  # Adds any HPXML Heat Pumps to the OpenStudio model.
  # TODO for adding more description (e.g., around sequential load fractions)
  #
  # @param runner [OpenStudio::Measure::OSRunner] Object typically used to display warnings
  # @param model [OpenStudio::Model::Model] OpenStudio Model object
  # @param weather [WeatherFile] Weather object containing EPW information
  # @param spaces [Hash] Map of HPXML locations => OpenStudio Space objects
  # @param hpxml_bldg [HPXML::Building] HPXML Building object representing an individual dwelling unit
  # @param hpxml_header [HPXML::Header] HPXML Header object (one per HPXML file)
  # @param schedules_file [SchedulesFile] SchedulesFile wrapper class instance of detailed schedule files
  # @param airloop_map [Hash] Map of HPXML System ID => OpenStudio AirLoopHVAC (or ZoneHVACFourPipeFanCoil or ZoneHVACBaseboardConvectiveWater) objects
  # @param hvac_season_days [Hash] Map of htg/clg => Array of 365 days with 1s during the heating/cooling season and 0s otherwise
  # @param hvac_unavailable_periods [Hash] Map of htg/clg => HPXML::UnavailablePeriods for heating/cooling
  # @param hvac_remaining_load_fracs [Hash] Map of htg/clg => Fraction of heating/cooling load that has not yet been met
  # @param hp_backup_obj [TODO] TODO
  # @return [nil]
  def self.apply_heat_pump(runner, model, weather, spaces, hpxml_bldg, hpxml_header, schedules_file, airloop_map,
                           hvac_season_days, hvac_unavailable_periods, hvac_remaining_load_fracs, hp_backup_obj)
    conditioned_zone = spaces[HPXML::LocationConditionedSpace].thermalZone.get

    get_hpxml_hvac_systems(hpxml_bldg).each do |hvac_system|
      next if hvac_system[:cooling].nil?
      next unless hvac_system[:cooling].is_a? HPXML::HeatPump

      heat_pump = hvac_system[:cooling]

      check_distribution_system(heat_pump, heat_pump.heat_pump_type)

      hvac_sequential_load_fracs = {}

      # Calculate heating sequential load fractions
      hvac_sequential_load_fracs[:htg] = calc_sequential_load_fractions(heat_pump.fraction_heat_load_served, hvac_remaining_load_fracs[:htg], hvac_season_days[:htg])
      hvac_remaining_load_fracs[:htg] -= heat_pump.fraction_heat_load_served

      # Calculate cooling sequential load fractions
      hvac_sequential_load_fracs[:clg] = calc_sequential_load_fractions(heat_pump.fraction_cool_load_served, hvac_remaining_load_fracs[:clg], hvac_season_days[:clg])
      hvac_remaining_load_fracs[:clg] -= heat_pump.fraction_cool_load_served

      sys_id = heat_pump.id
      case heat_pump.heat_pump_type
      when HPXML::HVACTypeHeatPumpWaterLoopToAir
        airloop_map[sys_id] = apply_water_loop_to_air_heat_pump(model, heat_pump, hvac_sequential_load_fracs, conditioned_zone, hvac_unavailable_periods)
      when HPXML::HVACTypeHeatPumpAirToAir, HPXML::HVACTypeHeatPumpMiniSplit,
           HPXML::HVACTypeHeatPumpPTHP, HPXML::HVACTypeHeatPumpRoom
        airloop_map[sys_id] = apply_air_source_hvac_systems(runner, model, weather, heat_pump, heat_pump, hvac_sequential_load_fracs,
                                                            conditioned_zone, hvac_unavailable_periods, schedules_file, hpxml_bldg, hpxml_header)
      when HPXML::HVACTypeHeatPumpGroundToAir
        airloop_map[sys_id] = apply_ground_to_air_heat_pump(runner, model, weather, heat_pump, hvac_sequential_load_fracs,
                                                            conditioned_zone, hpxml_bldg.site.ground_conductivity, hpxml_bldg.site.ground_diffusivity,
                                                            hvac_unavailable_periods, hpxml_bldg.building_construction.number_of_units)
      end

      next if heat_pump.backup_system.nil?

      equipment_list = model.getZoneHVACEquipmentLists.find { |el| el.thermalZone == conditioned_zone }

      # Set priority to be last (i.e., after the heat pump that it is backup for)
      equipment_list.setHeatingPriority(hp_backup_obj, 99)
      equipment_list.setCoolingPriority(hp_backup_obj, 99)
    end
  end

  # TODO
  #
  # @param runner [OpenStudio::Measure::OSRunner] Object typically used to display warnings
  # @param model [OpenStudio::Model::Model] OpenStudio Model object
  # @param weather [WeatherFile] Weather object containing EPW information
  # @param cooling_system [HPXML::CoolingSystem or HPXML::HeatPump] The HPXML cooling system or heat pump of interest
  # @param heating_system [HPXML::HeatingSystem or HPXML::HeatPump] The HPXML heating system or heat pump of interest
  # @param hvac_sequential_load_fracs [Array<Double>] Array of daily fractions of remaining heating/cooling load to bet met by the HVAC system
  # @param control_zone [OpenStudio::Model::ThermalZone] Conditioned space thermal zone
  # @param hvac_unavailable_periods [Hash] Map of htg/clg => HPXML::UnavailablePeriods for heating/cooling
  # @param schedules_file [SchedulesFile] SchedulesFile wrapper class instance of detailed schedule files
  # @param hpxml_bldg [HPXML::Building] HPXML Building object representing an individual dwelling unit
  # @param hpxml_header [HPXML::Header] HPXML Header object (one per HPXML file)
  # @return [OpenStudio::Model::AirLoopHVAC] The newly created air loop hvac object
  def self.apply_air_source_hvac_systems(runner, model, weather, cooling_system, heating_system, hvac_sequential_load_fracs,
                                         control_zone, hvac_unavailable_periods, schedules_file, hpxml_bldg, hpxml_header)
    is_heatpump = false

    if (not cooling_system.nil?)
      has_deadband_control = hpxml_header.hvac_onoff_thermostat_deadband.to_f > 0.0
      # Error-checking
      if has_deadband_control
        if not [HPXML::HVACCompressorTypeSingleStage, HPXML::HVACCompressorTypeTwoStage].include? cooling_system.compressor_type
          # Throw error and stop simulation, because the setpoint schedule is already shifted, user will get wrong results otherwise.
          runner.registerError('On-off thermostat deadband currently is only supported for single speed or two speed air source systems.')
        end
        if hpxml_bldg.building_construction.number_of_units > 1
          # Throw error and stop simulation
          runner.registerError('NumberofUnits greater than 1 is not supported for on-off thermostat deadband.')
        end
      end
    else
      has_deadband_control = false
    end

    if not cooling_system.nil?
      if cooling_system.is_a? HPXML::HeatPump
        is_heatpump = true
        case cooling_system.heat_pump_type
        when HPXML::HVACTypeHeatPumpAirToAir
          obj_name = Constants::ObjectTypeAirSourceHeatPump
        when HPXML::HVACTypeHeatPumpMiniSplit
          obj_name = Constants::ObjectTypeMiniSplitHeatPump
        when HPXML::HVACTypeHeatPumpPTHP
          obj_name = Constants::ObjectTypePTHP
          fan_watts_per_cfm = 0.0
        when HPXML::HVACTypeHeatPumpRoom
          obj_name = Constants::ObjectTypeRoomHP
          fan_watts_per_cfm = 0.0
        else
          fail "Unexpected heat pump type: #{cooling_system.heat_pump_type}."
        end
      elsif cooling_system.is_a? HPXML::CoolingSystem
        case cooling_system.cooling_system_type
        when HPXML::HVACTypeCentralAirConditioner
          if heating_system.nil?
            obj_name = Constants::ObjectTypeCentralAirConditioner
          else
            obj_name = Constants::ObjectTypeCentralAirConditionerAndFurnace
            # error checking for fan power
            if (cooling_system.fan_watts_per_cfm.to_f != heating_system.fan_watts_per_cfm.to_f)
              fail "Fan powers for heating system '#{heating_system.id}' and cooling system '#{cooling_system.id}' are attached to a single distribution system and therefore must be the same."
            end
          end
        when HPXML::HVACTypeRoomAirConditioner, HPXML::HVACTypePTAC
          fan_watts_per_cfm = 0.0
          if cooling_system.cooling_system_type == HPXML::HVACTypeRoomAirConditioner
            obj_name = Constants::ObjectTypeRoomAC
          else
            obj_name = Constants::ObjectTypePTAC
          end
        when HPXML::HVACTypeMiniSplitAirConditioner
          obj_name = Constants::ObjectTypeMiniSplitAirConditioner
        else
          fail "Unexpected cooling system type: #{cooling_system.cooling_system_type}."
        end
      end
    elsif (heating_system.is_a? HPXML::HeatingSystem) && (heating_system.heating_system_type == HPXML::HVACTypeFurnace)
      obj_name = Constants::ObjectTypeFurnace
    else
      fail "Unexpected heating system type: #{heating_system.heating_system_type}, expect central air source hvac systems."
    end
    if fan_watts_per_cfm.nil?
      if (not cooling_system.nil?) && (not cooling_system.fan_watts_per_cfm.nil?)
        fan_watts_per_cfm = cooling_system.fan_watts_per_cfm
      else
        fan_watts_per_cfm = heating_system.fan_watts_per_cfm
      end
    end

    # Calculate max rated cfm
    max_rated_fan_cfm = -9999
    if not cooling_system.nil?
      clg_ap = cooling_system.additional_properties
      if not cooling_system.cooling_detailed_performance_data.empty?
        cooling_system.cooling_detailed_performance_data.each do |dp|
          rated_fan_cfm = UnitConversions.convert(dp.capacity, 'Btu/hr', 'ton') * clg_ap.cool_rated_cfm_per_ton[-1]
          max_rated_fan_cfm = rated_fan_cfm if rated_fan_cfm > max_rated_fan_cfm
        end
      else
        rated_fan_cfm = UnitConversions.convert(cooling_system.cooling_capacity * clg_ap.cool_capacity_ratios[-1], 'Btu/hr', 'ton') * clg_ap.cool_rated_cfm_per_ton[-1]
        max_rated_fan_cfm = rated_fan_cfm if rated_fan_cfm > max_rated_fan_cfm
      end
    end
    if not heating_system.nil?
      htg_ap = heating_system.additional_properties
      if not heating_system.heating_detailed_performance_data.empty?
        heating_system.heating_detailed_performance_data.each do |dp|
          rated_fan_cfm = UnitConversions.convert(dp.capacity, 'Btu/hr', 'ton') * htg_ap.heat_rated_cfm_per_ton[-1]
          max_rated_fan_cfm = rated_fan_cfm if rated_fan_cfm > max_rated_fan_cfm
        end
      elsif is_heatpump
        rated_fan_cfm = UnitConversions.convert(heating_system.heating_capacity * htg_ap.heat_capacity_ratios[-1], 'Btu/hr', 'ton') * htg_ap.heat_rated_cfm_per_ton[-1]
        max_rated_fan_cfm = rated_fan_cfm if rated_fan_cfm > max_rated_fan_cfm
      end
    end

    fan_cfms = []
    if not cooling_system.nil?
      # Cooling Coil
      clg_coil = create_dx_cooling_coil(model, obj_name, cooling_system, max_rated_fan_cfm, weather.data.AnnualMaxDrybulb, has_deadband_control)

      clg_cfm = cooling_system.cooling_airflow_cfm
      clg_ap.cool_fan_speed_ratios.each do |r|
        fan_cfms << clg_cfm * r
      end
      if (cooling_system.is_a? HPXML::CoolingSystem) && cooling_system.has_integrated_heating
        htg_coil = Model.add_coil_heating(
          model,
          name: "#{obj_name} htg coil",
          efficiency: cooling_system.integrated_heating_system_efficiency_percent,
          capacity: UnitConversions.convert(cooling_system.integrated_heating_system_capacity, 'Btu/hr', 'W'),
          fuel_type: cooling_system.integrated_heating_system_fuel
        )
        htg_coil.additionalProperties.setFeature('HPXML_ID', cooling_system.id) # Used by reporting measure
        htg_cfm = cooling_system.integrated_heating_system_airflow_cfm
        fan_cfms << htg_cfm
      end
    end

    if not heating_system.nil?
      htg_cfm = heating_system.heating_airflow_cfm
      if is_heatpump
        supp_max_temp = htg_ap.supp_max_temp

        htg_ap.heat_fan_speed_ratios.each do |r|
          fan_cfms << htg_cfm * r
        end

        # Defrost calculations
        if hpxml_header.defrost_model_type == HPXML::AdvancedResearchDefrostModelTypeAdvanced
          q_dot_defrost, p_dot_defrost = calculate_heat_pump_defrost_load_power_watts(heating_system, hpxml_bldg.building_construction.number_of_units,
                                                                                      fan_cfms.max, htg_cfm * htg_ap.heat_fan_speed_ratios[-1],
                                                                                      fan_watts_per_cfm)
        elsif hpxml_header.defrost_model_type != HPXML::AdvancedResearchDefrostModelTypeStandard
          fail 'unknown defrost model type.'
        end

        # Heating Coil
        htg_coil = create_dx_heating_coil(model, obj_name, heating_system, max_rated_fan_cfm, weather.data.AnnualMinDrybulb, hpxml_header.defrost_model_type, p_dot_defrost, has_deadband_control)

        # Supplemental Heating Coil
        htg_supp_coil = create_supp_heating_coil(model, obj_name, heating_system, hpxml_header, runner, hpxml_bldg)
      else
        # Heating Coil
        fan_cfms << htg_cfm
        htg_coil = Model.add_coil_heating(
          model,
          name: "#{obj_name} htg coil",
          efficiency: heating_system.heating_efficiency_afue,
          capacity: UnitConversions.convert(heating_system.heating_capacity, 'Btu/hr', 'W'),
          fuel_type: heating_system.heating_system_fuel,
          off_cycle_gas_load: UnitConversions.convert(heating_system.pilot_light_btuh.to_f, 'Btu/hr', 'W')
        )
        htg_coil.additionalProperties.setFeature('HPXML_ID', heating_system.id) # Used by reporting measure
        htg_coil.additionalProperties.setFeature('IsHeatPumpBackup', heating_system.is_heat_pump_backup_system) # Used by reporting measure
      end
    end

    # Fan
    hvac_system = cooling_system.nil? ? heating_system : cooling_system
    fan = create_supply_fan(model, obj_name, fan_watts_per_cfm, fan_cfms, hvac_system)
    if heating_system.is_a?(HPXML::HeatPump) && (not heating_system.backup_system.nil?) && (not htg_ap.hp_min_temp.nil?)
      # Disable blower fan power below compressor lockout temperature if separate backup heating system
      add_fan_power_ems_program(model, fan, htg_ap.hp_min_temp)
    end
    if (not cooling_system.nil?) && (not heating_system.nil?) && (cooling_system == heating_system)
      add_fan_pump_disaggregation_ems_program(model, fan, htg_coil, clg_coil, htg_supp_coil, cooling_system)
    else
      if not cooling_system.nil?
        if cooling_system.has_integrated_heating
          add_fan_pump_disaggregation_ems_program(model, fan, htg_coil, clg_coil, nil, cooling_system)
        else
          add_fan_pump_disaggregation_ems_program(model, fan, nil, clg_coil, nil, cooling_system)
        end
      end
      if not heating_system.nil?
        if heating_system.is_heat_pump_backup_system
          add_fan_pump_disaggregation_ems_program(model, fan, nil, nil, htg_coil, heating_system)
        else
          add_fan_pump_disaggregation_ems_program(model, fan, htg_coil, nil, htg_supp_coil, heating_system)
        end
      end
    end

    # Unitary System
    air_loop_unitary = create_air_loop_unitary_system(model, obj_name, fan, htg_coil, clg_coil, htg_supp_coil, htg_cfm, clg_cfm, supp_max_temp)

    # Unitary System Performance
    if (not clg_ap.nil?) && (clg_ap.cool_fan_speed_ratios.size > 1)
      perf = OpenStudio::Model::UnitarySystemPerformanceMultispeed.new(model)
      perf.setSingleModeOperation(false)
      for speed in 1..clg_ap.cool_fan_speed_ratios.size
        if is_heatpump
          f = OpenStudio::Model::SupplyAirflowRatioField.new(htg_ap.heat_fan_speed_ratios[speed - 1], clg_ap.cool_fan_speed_ratios[speed - 1])
        else
          f = OpenStudio::Model::SupplyAirflowRatioField.fromCoolingRatio(clg_ap.cool_fan_speed_ratios[speed - 1])
        end
        perf.addSupplyAirflowRatioField(f)
      end
      air_loop_unitary.setDesignSpecificationMultispeedObject(perf)
    end

    # Air Loop
    air_loop = create_air_loop(model, obj_name, air_loop_unitary, control_zone, hvac_sequential_load_fracs, [htg_cfm.to_f, clg_cfm.to_f].max, heating_system, hvac_unavailable_periods)

    add_backup_staging_ems_program(model, air_loop_unitary, htg_supp_coil, control_zone, htg_coil)
    apply_installation_quality_ems_program(model, heating_system, cooling_system, air_loop_unitary, htg_coil, clg_coil, control_zone)

    # supp coil control in staging EMS
    add_two_speed_staging_ems_program(model, air_loop_unitary, htg_supp_coil, control_zone, has_deadband_control, cooling_system)

    add_supplemental_coil_ems_program(model, htg_supp_coil, control_zone, htg_coil, has_deadband_control, cooling_system)

    add_variable_speed_power_ems_program(runner, model, air_loop_unitary, control_zone, heating_system, cooling_system, htg_supp_coil, clg_coil, htg_coil, schedules_file)

    if is_heatpump && hpxml_header.defrost_model_type == HPXML::AdvancedResearchDefrostModelTypeAdvanced
      apply_advanced_defrost(model, htg_coil, air_loop_unitary, control_zone.spaces[0], htg_supp_coil, cooling_system, q_dot_defrost)
    end

    if is_heatpump && cooling_system.pan_heater_watts.to_f > 0
      apply_pan_heater_ems_program(model, htg_coil, air_loop_unitary, control_zone.spaces[0], cooling_system, hvac_unavailable_periods[:htg])
    end

    return air_loop
  end

  # TODO
  #
  # @param model [OpenStudio::Model::Model] OpenStudio Model object
  # @param cooling_system [HPXML::CoolingSystem or HPXML::HeatPump] The HPXML cooling system or heat pump of interest
  # @param hvac_sequential_load_fracs [Array<Double>] Array of daily fractions of remaining heating/cooling load to bet met by the HVAC system
  # @param control_zone [OpenStudio::Model::ThermalZone] Conditioned space thermal zone
  # @param hvac_unavailable_periods [Hash] Map of htg/clg => HPXML::UnavailablePeriods for heating/cooling
  # @param unit_multiplier [Integer] Number of similar dwelling units
  # @return [OpenStudio::Model::AirLoopHVAC] The newly created air loop hvac object
  def self.apply_evaporative_cooler(model, cooling_system, hvac_sequential_load_fracs, control_zone,
                                    hvac_unavailable_periods, unit_multiplier)

    obj_name = Constants::ObjectTypeEvaporativeCooler

    clg_ap = cooling_system.additional_properties
    clg_cfm = cooling_system.cooling_airflow_cfm

    # Evap Cooler
    evap_cooler = OpenStudio::Model::EvaporativeCoolerDirectResearchSpecial.new(model, model.alwaysOnDiscreteSchedule)
    evap_cooler.setName(obj_name)
    evap_cooler.setCoolerEffectiveness(clg_ap.effectiveness)
    evap_cooler.setEvaporativeOperationMinimumDrybulbTemperature(0) # relax limitation to open evap cooler for any potential cooling
    evap_cooler.setEvaporativeOperationMaximumLimitWetbulbTemperature(50) # relax limitation to open evap cooler for any potential cooling
    evap_cooler.setEvaporativeOperationMaximumLimitDrybulbTemperature(50) # relax limitation to open evap cooler for any potential cooling
    evap_cooler.setPrimaryAirDesignFlowRate(UnitConversions.convert(clg_cfm, 'cfm', 'm^3/s'))
    evap_cooler.additionalProperties.setFeature('HPXML_ID', cooling_system.id) # Used by reporting measure

    # Air Loop
    air_loop = create_air_loop(model, obj_name, evap_cooler, control_zone, hvac_sequential_load_fracs, clg_cfm, nil, hvac_unavailable_periods)

    # Fan
    fan_watts_per_cfm = [2.79 * (clg_cfm / unit_multiplier)**-0.29, 0.6].min # W/cfm; fit of efficacy to air flow from the CEC listed equipment
    fan = create_supply_fan(model, obj_name, fan_watts_per_cfm, [clg_cfm], cooling_system)
    fan.addToNode(air_loop.supplyInletNode)
    add_fan_pump_disaggregation_ems_program(model, fan, nil, evap_cooler, nil, cooling_system)

    # Outdoor air intake system
    oa_intake_controller = OpenStudio::Model::ControllerOutdoorAir.new(model)
    oa_intake_controller.setName("#{air_loop.name} OA Controller")
    oa_intake_controller.setMinimumLimitType('FixedMinimum')
    oa_intake_controller.resetEconomizerMinimumLimitDryBulbTemperature
    oa_intake_controller.setMinimumFractionofOutdoorAirSchedule(model.alwaysOnDiscreteSchedule)
    oa_intake_controller.setMaximumOutdoorAirFlowRate(UnitConversions.convert(clg_cfm, 'cfm', 'm^3/s'))

    oa_intake = OpenStudio::Model::AirLoopHVACOutdoorAirSystem.new(model, oa_intake_controller)
    oa_intake.setName("#{air_loop.name} OA System")
    oa_intake.addToNode(air_loop.supplyInletNode)

    # air handler controls
    # setpoint follows OAT WetBulb
    evap_stpt_manager = OpenStudio::Model::SetpointManagerFollowOutdoorAirTemperature.new(model)
    evap_stpt_manager.setName('Follow OATwb')
    evap_stpt_manager.setReferenceTemperatureType('OutdoorAirWetBulb')
    evap_stpt_manager.setOffsetTemperatureDifference(0.0)
    evap_stpt_manager.addToNode(air_loop.supplyOutletNode)

    return air_loop
  end

  # TODO
  #
  # @param runner [OpenStudio::Measure::OSRunner] Object typically used to display warnings
  # @param model [OpenStudio::Model::Model] OpenStudio Model object
  # @param weather [WeatherFile] Weather object containing EPW information
  # @param heat_pump [HPXML::HeatPump] The HPXML heat pump of interest
  # @param hvac_sequential_load_fracs [Array<Double>] Array of daily fractions of remaining heating/cooling load to bet met by the HVAC system
  # @param control_zone [OpenStudio::Model::ThermalZone] Conditioned space thermal zone
  # @param ground_conductivity [TODO] TODO
  # @param ground_diffusivity [TODO] TODO
  # @param hvac_unavailable_periods [Hash] Map of htg/clg => HPXML::UnavailablePeriods for heating/cooling
  # @param unit_multiplier [Integer] Number of similar dwelling units
  # @return [OpenStudio::Model::AirLoopHVAC] The newly created air loop hvac object
  def self.apply_ground_to_air_heat_pump(runner, model, weather, heat_pump, hvac_sequential_load_fracs,
                                         control_zone, ground_conductivity, ground_diffusivity,
                                         hvac_unavailable_periods, unit_multiplier)

    if unit_multiplier > 1
      # FUTURE: Figure out how to allow this. If we allow it, update docs and hpxml_translator_test.rb too.
      # https://github.com/NREL/OpenStudio-HPXML/issues/1499
      fail 'NumberofUnits greater than 1 is not supported for ground-to-air heat pumps.'
    end

    obj_name = Constants::ObjectTypeGroundSourceHeatPump

    geothermal_loop = heat_pump.geothermal_loop
    hp_ap = heat_pump.additional_properties

    htg_cfm = heat_pump.heating_airflow_cfm
    clg_cfm = heat_pump.cooling_airflow_cfm
    htg_cfm_rated = heat_pump.airflow_defect_ratio.nil? ? htg_cfm : (htg_cfm / (1.0 + heat_pump.airflow_defect_ratio))
    clg_cfm_rated = heat_pump.airflow_defect_ratio.nil? ? clg_cfm : (clg_cfm / (1.0 + heat_pump.airflow_defect_ratio))

    if hp_ap.frac_glycol == 0
      hp_ap.fluid_type = EPlus::FluidWater
      runner.registerWarning("Specified #{hp_ap.fluid_type} fluid type and 0 fraction of glycol, so assuming #{EPlus::FluidWater} fluid type.")
    end

    # Apply unit multiplier
    geothermal_loop.loop_flow *= unit_multiplier
    geothermal_loop.num_bore_holes *= unit_multiplier

    # Cooling Coil
    clg_total_cap_curve = Model.add_curve_quad_linear(
      model,
      name: "#{obj_name} clg total cap curve",
      coeff: hp_ap.cool_cap_curve_spec[0]
    )
    clg_sens_cap_curve = Model.add_curve_quint_linear(
      model,
      name: "#{obj_name} clg sens cap curve",
      coeff: hp_ap.cool_sh_curve_spec[0]
    )
    clg_power_curve = Model.add_curve_quad_linear(
      model,
      name: "#{obj_name} clg power curve",
      coeff: hp_ap.cool_power_curve_spec[0]
    )
    clg_coil = OpenStudio::Model::CoilCoolingWaterToAirHeatPumpEquationFit.new(model, clg_total_cap_curve, clg_sens_cap_curve, clg_power_curve)
    clg_coil.setName(obj_name + ' clg coil')
    clg_coil.setRatedCoolingCoefficientofPerformance(hp_ap.cool_rated_cops[0])
    clg_coil.setNominalTimeforCondensateRemovaltoBegin(1000)
    clg_coil.setRatioofInitialMoistureEvaporationRateandSteadyStateLatentCapacity(1.5)
    clg_coil.setRatedAirFlowRate(UnitConversions.convert(clg_cfm_rated, 'cfm', 'm^3/s'))
    clg_coil.setRatedWaterFlowRate(UnitConversions.convert(geothermal_loop.loop_flow, 'gal/min', 'm^3/s'))
    clg_coil.setRatedEnteringWaterTemperature(UnitConversions.convert(80, 'F', 'C'))
    clg_coil.setRatedEnteringAirDryBulbTemperature(UnitConversions.convert(80, 'F', 'C'))
    clg_coil.setRatedEnteringAirWetBulbTemperature(UnitConversions.convert(67, 'F', 'C'))
    clg_coil.setRatedTotalCoolingCapacity(UnitConversions.convert(heat_pump.cooling_capacity, 'Btu/hr', 'W'))
    clg_coil.setRatedSensibleCoolingCapacity(UnitConversions.convert(hp_ap.cooling_capacity_sensible, 'Btu/hr', 'W'))
    clg_coil.additionalProperties.setFeature('HPXML_ID', heat_pump.id) # Used by reporting measure

    # Heating Coil
    htg_cap_curve = Model.add_curve_quad_linear(
      model,
      name: "#{obj_name} htg cap curve",
      coeff: hp_ap.heat_cap_curve_spec[0]
    )
    htg_power_curve = Model.add_curve_quad_linear(
      model,
      name: "#{obj_name} htg power curve",
      coeff: hp_ap.heat_power_curve_spec[0]
    )
    htg_coil = OpenStudio::Model::CoilHeatingWaterToAirHeatPumpEquationFit.new(model, htg_cap_curve, htg_power_curve)
    htg_coil.setName(obj_name + ' htg coil')
    htg_coil.setRatedHeatingCoefficientofPerformance(hp_ap.heat_rated_cops[0])
    htg_coil.setRatedAirFlowRate(UnitConversions.convert(htg_cfm_rated, 'cfm', 'm^3/s'))
    htg_coil.setRatedWaterFlowRate(UnitConversions.convert(geothermal_loop.loop_flow, 'gal/min', 'm^3/s'))
    htg_coil.setRatedEnteringWaterTemperature(UnitConversions.convert(60, 'F', 'C'))
    htg_coil.setRatedEnteringAirDryBulbTemperature(UnitConversions.convert(70, 'F', 'C'))
    htg_coil.setRatedHeatingCapacity(UnitConversions.convert(heat_pump.heating_capacity, 'Btu/hr', 'W'))
    htg_coil.additionalProperties.setFeature('HPXML_ID', heat_pump.id) # Used by reporting measure

    # Supplemental Heating Coil
    htg_supp_coil = create_supp_heating_coil(model, obj_name, heat_pump)

    # Site Ground Temperature Undisturbed
    xing = OpenStudio::Model::SiteGroundTemperatureUndisturbedXing.new(model)
    xing.setSoilSurfaceTemperatureAmplitude1(UnitConversions.convert(weather.data.DeepGroundSurfTempAmp1, 'deltaf', 'deltac'))
    xing.setSoilSurfaceTemperatureAmplitude2(UnitConversions.convert(weather.data.DeepGroundSurfTempAmp2, 'deltaf', 'deltac'))
    xing.setPhaseShiftofTemperatureAmplitude1(weather.data.DeepGroundPhaseShiftTempAmp1)
    xing.setPhaseShiftofTemperatureAmplitude2(weather.data.DeepGroundPhaseShiftTempAmp2)

    # Ground Heat Exchanger
    ground_heat_exch_vert = OpenStudio::Model::GroundHeatExchangerVertical.new(model, xing)
    ground_heat_exch_vert.setName(obj_name + ' exchanger')
    ground_heat_exch_vert.setBoreHoleRadius(UnitConversions.convert(geothermal_loop.bore_diameter / 2.0, 'in', 'm'))
    ground_heat_exch_vert.setGroundThermalConductivity(UnitConversions.convert(ground_conductivity, 'Btu/(hr*ft*R)', 'W/(m*K)'))
    ground_heat_exch_vert.setGroundThermalHeatCapacity(UnitConversions.convert(ground_conductivity / ground_diffusivity, 'Btu/(ft^3*F)', 'J/(m^3*K)'))
    ground_heat_exch_vert.setGroundTemperature(UnitConversions.convert(weather.data.DeepGroundAnnualTemp, 'F', 'C'))
    ground_heat_exch_vert.setGroutThermalConductivity(UnitConversions.convert(geothermal_loop.grout_conductivity, 'Btu/(hr*ft*R)', 'W/(m*K)'))
    ground_heat_exch_vert.setPipeThermalConductivity(UnitConversions.convert(geothermal_loop.pipe_conductivity, 'Btu/(hr*ft*R)', 'W/(m*K)'))
    ground_heat_exch_vert.setPipeOutDiameter(UnitConversions.convert(hp_ap.pipe_od, 'in', 'm'))
    ground_heat_exch_vert.setUTubeDistance(UnitConversions.convert(geothermal_loop.shank_spacing, 'in', 'm'))
    ground_heat_exch_vert.setPipeThickness(UnitConversions.convert((hp_ap.pipe_od - hp_ap.pipe_id) / 2.0, 'in', 'm'))
    ground_heat_exch_vert.setMaximumLengthofSimulation(1)
    ground_heat_exch_vert.setDesignFlowRate(UnitConversions.convert(geothermal_loop.loop_flow, 'gal/min', 'm^3/s'))
    ground_heat_exch_vert.setNumberofBoreHoles(geothermal_loop.num_bore_holes)
    ground_heat_exch_vert.setBoreHoleLength(UnitConversions.convert(geothermal_loop.bore_length, 'ft', 'm'))
    ground_heat_exch_vert.setGFunctionReferenceRatio(ground_heat_exch_vert.boreHoleRadius.get / ground_heat_exch_vert.boreHoleLength.get) # ensure this ratio is consistent with rb/H so that g values will be taken as-is
    ground_heat_exch_vert.removeAllGFunctions
    for i in 0..(hp_ap.GSHP_G_Functions[0].size - 1)
      ground_heat_exch_vert.addGFunction(hp_ap.GSHP_G_Functions[0][i], hp_ap.GSHP_G_Functions[1][i])
    end
    xing = ground_heat_exch_vert.undisturbedGroundTemperatureModel.to_SiteGroundTemperatureUndisturbedXing.get
    xing.setSoilThermalConductivity(ground_heat_exch_vert.groundThermalConductivity.get)
    xing.setSoilSpecificHeat(ground_heat_exch_vert.groundThermalHeatCapacity.get / xing.soilDensity)
    xing.setAverageSoilSurfaceTemperature(ground_heat_exch_vert.groundTemperature.get)

    # Plant Loop
    plant_loop = Model.add_plant_loop(
      model,
      name: "#{obj_name} condenser loop",
      fluid_type: hp_ap.fluid_type,
      glycol_concentration: (hp_ap.frac_glycol * 100).to_i,
      min_temp: UnitConversions.convert(hp_ap.design_hw, 'F', 'C'),
      max_temp: 48.88889,
      max_flow_rate: UnitConversions.convert(geothermal_loop.loop_flow, 'gal/min', 'm^3/s')
    )

    plant_loop.addSupplyBranchForComponent(ground_heat_exch_vert)
    plant_loop.addDemandBranchForComponent(htg_coil)
    plant_loop.addDemandBranchForComponent(clg_coil)

    sizing_plant = plant_loop.sizingPlant
    sizing_plant.setLoopType('Condenser')
    sizing_plant.setDesignLoopExitTemperature(UnitConversions.convert(hp_ap.design_chw, 'F', 'C'))
    sizing_plant.setLoopDesignTemperatureDifference(UnitConversions.convert(hp_ap.design_delta_t, 'deltaF', 'deltaC'))

    setpoint_mgr_follow_ground_temp = OpenStudio::Model::SetpointManagerFollowGroundTemperature.new(model)
    setpoint_mgr_follow_ground_temp.setName(obj_name + ' condenser loop temp')
    setpoint_mgr_follow_ground_temp.setControlVariable('Temperature')
    setpoint_mgr_follow_ground_temp.setMaximumSetpointTemperature(48.88889)
    setpoint_mgr_follow_ground_temp.setMinimumSetpointTemperature(UnitConversions.convert(hp_ap.design_hw, 'F', 'C'))
    setpoint_mgr_follow_ground_temp.setReferenceGroundTemperatureObjectType('Site:GroundTemperature:Deep')
    setpoint_mgr_follow_ground_temp.addToNode(plant_loop.supplyOutletNode)

    # Pump
    if heat_pump.cooling_capacity > 1.0
      pump_w = heat_pump.pump_watts_per_ton * UnitConversions.convert(heat_pump.cooling_capacity, 'Btu/hr', 'ton')
    else
      pump_w = heat_pump.pump_watts_per_ton * UnitConversions.convert(heat_pump.heating_capacity, 'Btu/hr', 'ton')
    end
    pump_w = [pump_w, 1.0].max # prevent error if zero
    pump = Model.add_pump_variable_speed(
      model,
      name: "#{obj_name} pump",
      rated_power: pump_w
    )
    pump.addToNode(plant_loop.supplyInletNode)
    add_fan_pump_disaggregation_ems_program(model, pump, htg_coil, clg_coil, htg_supp_coil, heat_pump)

    # Pipes
    chiller_bypass_pipe = Model.add_pipe_adiabatic(model)
    plant_loop.addSupplyBranchForComponent(chiller_bypass_pipe)
    coil_bypass_pipe = Model.add_pipe_adiabatic(model)
    plant_loop.addDemandBranchForComponent(coil_bypass_pipe)
    supply_outlet_pipe = Model.add_pipe_adiabatic(model)
    supply_outlet_pipe.addToNode(plant_loop.supplyOutletNode)
    demand_inlet_pipe = Model.add_pipe_adiabatic(model)
    demand_inlet_pipe.addToNode(plant_loop.demandInletNode)
    demand_outlet_pipe = Model.add_pipe_adiabatic(model)
    demand_outlet_pipe.addToNode(plant_loop.demandOutletNode)

    # Fan
    fan = create_supply_fan(model, obj_name, heat_pump.fan_watts_per_cfm, [htg_cfm, clg_cfm], heat_pump)
    add_fan_pump_disaggregation_ems_program(model, fan, htg_coil, clg_coil, htg_supp_coil, heat_pump)

    # Unitary System
    air_loop_unitary = create_air_loop_unitary_system(model, obj_name, fan, htg_coil, clg_coil, htg_supp_coil, htg_cfm, clg_cfm, 40.0)
    add_pump_power_ems_program(model, pump_w, pump, air_loop_unitary)

    if heat_pump.is_shared_system
      # Shared pump power per ANSI/RESNET/ICC 301-2022 Section 4.4.5.1 (pump runs 8760)
      design_level = heat_pump.shared_loop_watts / heat_pump.number_of_units_served.to_f

      equip = Model.add_electric_equipment(
        model,
        name: Constants::ObjectTypeGSHPSharedPump,
        end_use: Constants::ObjectTypeGSHPSharedPump,
        space: control_zone.spaces[0], # no heat gain, so assign the equipment to an arbitrary space
        design_level: design_level,
        frac_radiant: 0,
        frac_latent: 0,
        frac_lost: 1,
        schedule: model.alwaysOnDiscreteSchedule
      )
      equip.additionalProperties.setFeature('HPXML_ID', heat_pump.id) # Used by reporting measure
    end

    # Air Loop
    air_loop = create_air_loop(model, obj_name, air_loop_unitary, control_zone, hvac_sequential_load_fracs, [htg_cfm, clg_cfm].max, heat_pump, hvac_unavailable_periods)

    # HVAC Installation Quality
    apply_installation_quality_ems_program(model, heat_pump, heat_pump, air_loop_unitary, htg_coil, clg_coil, control_zone)

    return air_loop
  end

  # TODO
  #
  # @param model [OpenStudio::Model::Model] OpenStudio Model object
  # @param heat_pump [HPXML::HeatPump] The HPXML heat pump of interest
  # @param hvac_sequential_load_fracs [Array<Double>] Array of daily fractions of remaining heating/cooling load to bet met by the HVAC system
  # @param control_zone [OpenStudio::Model::ThermalZone] Conditioned space thermal zone
  # @param hvac_unavailable_periods [Hash] Map of htg/clg => HPXML::UnavailablePeriods for heating/cooling
  # @return [OpenStudio::Model::AirLoopHVAC] The newly created air loop hvac object
  def self.apply_water_loop_to_air_heat_pump(model, heat_pump, hvac_sequential_load_fracs, control_zone, hvac_unavailable_periods)
    if heat_pump.fraction_cool_load_served > 0
      # WLHPs connected to chillers or cooling towers should have already been converted to
      # central air conditioners
      fail 'WLHP model should only be called for central boilers.'
    end

    obj_name = Constants::ObjectTypeWaterLoopHeatPump

    htg_cfm = heat_pump.heating_airflow_cfm

    # Cooling Coil (none)
    clg_coil = nil

    # Heating Coil (model w/ constant efficiency)
    constant_biquadratic = Model.add_curve_biquadratic(
      model,
      name: 'ConstantBiquadratic',
      coeff: [1, 0, 0, 0, 0, 0]
    )
    constant_quadratic = Model.add_curve_quadratic(
      model,
      name: 'ConstantQuadratic',
      coeff: [1, 0, 0]
    )
    htg_coil = OpenStudio::Model::CoilHeatingDXSingleSpeed.new(model, model.alwaysOnDiscreteSchedule, constant_biquadratic, constant_quadratic, constant_biquadratic, constant_quadratic, constant_quadratic)
    htg_coil.setName(obj_name + ' htg coil')
    htg_coil.setRatedCOP(heat_pump.heating_efficiency_cop)
    htg_coil.setDefrostTimePeriodFraction(0.00001) # Disable defrost; avoid E+ warning w/ value of zero
    htg_coil.setMinimumOutdoorDryBulbTemperatureforCompressorOperation(-40)
    htg_coil.setRatedTotalHeatingCapacity(UnitConversions.convert(heat_pump.heating_capacity, 'Btu/hr', 'W'))
    htg_coil.setRatedAirFlowRate(htg_cfm)
    htg_coil.additionalProperties.setFeature('HPXML_ID', heat_pump.id) # Used by reporting measure

    # Supplemental Heating Coil
    htg_supp_coil = create_supp_heating_coil(model, obj_name, heat_pump)

    # Fan
    fan_power_installed = 0.0 # Use provided net COP
    fan = create_supply_fan(model, obj_name, fan_power_installed, [htg_cfm], heat_pump)
    add_fan_pump_disaggregation_ems_program(model, fan, htg_coil, clg_coil, htg_supp_coil, heat_pump)

    # Unitary System
    air_loop_unitary = create_air_loop_unitary_system(model, obj_name, fan, htg_coil, clg_coil, htg_supp_coil, htg_cfm, nil)

    # Air Loop
    air_loop = create_air_loop(model, obj_name, air_loop_unitary, control_zone, hvac_sequential_load_fracs, htg_cfm, heat_pump, hvac_unavailable_periods)

    return air_loop
  end

  # TODO
  #
  # @param runner [OpenStudio::Measure::OSRunner] Object typically used to display warnings
  # @param model [OpenStudio::Model::Model] OpenStudio Model object
  # @param heating_system [HPXML::HeatingSystem or HPXML::HeatPump] The HPXML heating system or heat pump of interest
  # @param hvac_sequential_load_fracs [Array<Double>] Array of daily fractions of remaining heating/cooling load to bet met by the HVAC system
  # @param control_zone [OpenStudio::Model::ThermalZone] Conditioned space thermal zone
  # @param hvac_unavailable_periods [Hash] Map of htg/clg => HPXML::UnavailablePeriods for heating/cooling
  # @return [OpenStudio::Model::ZoneHVACFourPipeFanCoil or OpenStudio::Model::ZoneHVACBaseboardConvectiveWater] The newly created zone hvac object
  def self.apply_boiler(runner, model, heating_system, hvac_sequential_load_fracs, control_zone, hvac_unavailable_periods)
    obj_name = Constants::ObjectTypeBoiler
    is_condensing = false # FUTURE: Expose as input; default based on AFUE
    oat_reset_enabled = false
    oat_high = nil
    oat_low = nil
    oat_hwst_high = nil
    oat_hwst_low = nil
    design_temp = 180.0 # F

    if oat_reset_enabled
      if oat_high.nil? || oat_low.nil? || oat_hwst_low.nil? || oat_hwst_high.nil?
        runner.registerWarning('Boiler outdoor air temperature (OAT) reset is enabled but no setpoints were specified so OAT reset is being disabled.')
        oat_reset_enabled = false
      end
    end

    # Plant Loop
    plant_loop = Model.add_plant_loop(
      model,
      name: "#{obj_name} hydronic heat loop"
    )

    loop_sizing = plant_loop.sizingPlant
    loop_sizing.setLoopType('Heating')
    loop_sizing.setDesignLoopExitTemperature(UnitConversions.convert(design_temp, 'F', 'C'))
    loop_sizing.setLoopDesignTemperatureDifference(UnitConversions.convert(20.0, 'deltaF', 'deltaC'))

    # Pump
    pump_w = heating_system.electric_auxiliary_energy / 2.08
    pump_w = [pump_w, 1.0].max # prevent error if zero
    pump = Model.add_pump_variable_speed(
      model,
      name: "#{obj_name} hydronic pump",
      rated_power: pump_w
    )
    pump.addToNode(plant_loop.supplyInletNode)

    # Boiler
    boiler = OpenStudio::Model::BoilerHotWater.new(model)
    boiler.setName(obj_name)
    boiler.setFuelType(EPlus.fuel_type(heating_system.heating_system_fuel))
    if is_condensing
      # Convert Rated Efficiency at 80F and 1.0PLR where the performance curves are derived from to Design condition as input
      boiler_RatedHWRT = UnitConversions.convert(80.0, 'F', 'C')
      plr_Rated = 1.0
      plr_Design = 1.0
      boiler_DesignHWRT = UnitConversions.convert(design_temp - 20.0, 'F', 'C')
      # Efficiency curves are normalized using 80F return water temperature, at 0.254PLR
      condBlr_TE_Coeff = [1.058343061, 0.052650153, 0.0087272, 0.001742217, 0.00000333715, 0.000513723]
      boilerEff_Norm = heating_system.heating_efficiency_afue / (condBlr_TE_Coeff[0] - condBlr_TE_Coeff[1] * plr_Rated - condBlr_TE_Coeff[2] * plr_Rated**2 - condBlr_TE_Coeff[3] * boiler_RatedHWRT + condBlr_TE_Coeff[4] * boiler_RatedHWRT**2 + condBlr_TE_Coeff[5] * boiler_RatedHWRT * plr_Rated)
      boilerEff_Design = boilerEff_Norm * (condBlr_TE_Coeff[0] - condBlr_TE_Coeff[1] * plr_Design - condBlr_TE_Coeff[2] * plr_Design**2 - condBlr_TE_Coeff[3] * boiler_DesignHWRT + condBlr_TE_Coeff[4] * boiler_DesignHWRT**2 + condBlr_TE_Coeff[5] * boiler_DesignHWRT * plr_Design)
      boiler.setNominalThermalEfficiency(boilerEff_Design)
      boiler.setEfficiencyCurveTemperatureEvaluationVariable('EnteringBoiler')
      boiler_eff_curve = Model.add_curve_biquadratic(
        model,
        name: 'CondensingBoilerEff',
        coeff: [1.058343061, -0.052650153, -0.0087272, -0.001742217, 0.00000333715, 0.000513723],
        min_x: 0.2, max_x: 1.0, min_y: 30.0, max_y: 85.0
      )
    else
      boiler.setNominalThermalEfficiency(heating_system.heating_efficiency_afue)
      boiler.setEfficiencyCurveTemperatureEvaluationVariable('LeavingBoiler')
      boiler_eff_curve = Model.add_curve_bicubic(
        model,
        name: 'NonCondensingBoilerEff',
        coeff: [1.111720116, 0.078614078, -0.400425756, 0.0, -0.000156783, 0.009384599, 0.234257955, 1.32927e-06, -0.004446701, -1.22498e-05],
        min_x: 0.1, max_x: 1.0, min_y: 20.0, max_y: 80.0
      )
    end
    boiler.setNormalizedBoilerEfficiencyCurve(boiler_eff_curve)
    boiler.setMinimumPartLoadRatio(0.0)
    boiler.setMaximumPartLoadRatio(1.0)
    boiler.setBoilerFlowMode('LeavingSetpointModulated')
    boiler.setOptimumPartLoadRatio(1.0)
    boiler.setWaterOutletUpperTemperatureLimit(99.9)
    boiler.setOnCycleParasiticElectricLoad(0)
    boiler.setNominalCapacity(UnitConversions.convert(heating_system.heating_capacity, 'Btu/hr', 'W'))
    boiler.setOffCycleParasiticFuelLoad(UnitConversions.convert(heating_system.pilot_light_btuh.to_f, 'Btu/hr', 'W'))
    plant_loop.addSupplyBranchForComponent(boiler)
    boiler.additionalProperties.setFeature('HPXML_ID', heating_system.id) # Used by reporting measure
    boiler.additionalProperties.setFeature('IsHeatPumpBackup', heating_system.is_heat_pump_backup_system) # Used by reporting measure
    add_pump_power_ems_program(model, pump_w, pump, boiler)

    if is_condensing && oat_reset_enabled
      setpoint_manager_oar = OpenStudio::Model::SetpointManagerOutdoorAirReset.new(model)
      setpoint_manager_oar.setName(obj_name + ' outdoor reset')
      setpoint_manager_oar.setControlVariable('Temperature')
      setpoint_manager_oar.setSetpointatOutdoorLowTemperature(UnitConversions.convert(oat_hwst_low, 'F', 'C'))
      setpoint_manager_oar.setOutdoorLowTemperature(UnitConversions.convert(oat_low, 'F', 'C'))
      setpoint_manager_oar.setSetpointatOutdoorHighTemperature(UnitConversions.convert(oat_hwst_high, 'F', 'C'))
      setpoint_manager_oar.setOutdoorHighTemperature(UnitConversions.convert(oat_high, 'F', 'C'))
      setpoint_manager_oar.addToNode(plant_loop.supplyOutletNode)
    end

    supply_setpoint = Model.add_schedule_constant(
      model,
      name: "#{obj_name} hydronic heat supply setpoint",
      value: UnitConversions.convert(design_temp, 'F', 'C'),
      limits: EPlus::ScheduleTypeLimitsTemperature
    )

    setpoint_manager = OpenStudio::Model::SetpointManagerScheduled.new(model, supply_setpoint)
    setpoint_manager.setName(obj_name + ' hydronic heat loop setpoint manager')
    setpoint_manager.setControlVariable('Temperature')
    setpoint_manager.addToNode(plant_loop.supplyOutletNode)

    pipe_supply_bypass = Model.add_pipe_adiabatic(model)
    plant_loop.addSupplyBranchForComponent(pipe_supply_bypass)
    pipe_supply_outlet = Model.add_pipe_adiabatic(model)
    pipe_supply_outlet.addToNode(plant_loop.supplyOutletNode)
    pipe_demand_bypass = Model.add_pipe_adiabatic(model)
    plant_loop.addDemandBranchForComponent(pipe_demand_bypass)
    pipe_demand_inlet = Model.add_pipe_adiabatic(model)
    pipe_demand_inlet.addToNode(plant_loop.demandInletNode)
    pipe_demand_outlet = Model.add_pipe_adiabatic(model)
    pipe_demand_outlet.addToNode(plant_loop.demandOutletNode)

    bb_ua = UnitConversions.convert(heating_system.heating_capacity, 'Btu/hr', 'W') / UnitConversions.convert(UnitConversions.convert(loop_sizing.designLoopExitTemperature, 'C', 'F') - 10.0 - 95.0, 'deltaF', 'deltaC') * 3.0 # W/K
    max_water_flow = UnitConversions.convert(heating_system.heating_capacity, 'Btu/hr', 'W') / UnitConversions.convert(20.0, 'deltaF', 'deltaC') / 4.186 / 998.2 / 1000.0 * 2.0 # m^3/s

    if heating_system.distribution_system.air_type.to_s == HPXML::AirTypeFanCoil
      # Fan
      fan_cfm = RatedCFMPerTon * UnitConversions.convert(heating_system.heating_capacity, 'Btu/hr', 'ton') # CFM
      fan = create_supply_fan(model, obj_name, 0.0, [fan_cfm], heating_system) # fan energy included in above pump via Electric Auxiliary Energy (EAE)

      # Heating Coil
      htg_coil = OpenStudio::Model::CoilHeatingWater.new(model, model.alwaysOnDiscreteSchedule)
      htg_coil.setRatedCapacity(UnitConversions.convert(heating_system.heating_capacity, 'Btu/hr', 'W'))
      htg_coil.setUFactorTimesAreaValue(bb_ua)
      htg_coil.setMaximumWaterFlowRate(max_water_flow)
      htg_coil.setPerformanceInputMethod('NominalCapacity')
      htg_coil.setName(obj_name + ' htg coil')
      plant_loop.addDemandBranchForComponent(htg_coil)

      # Cooling Coil (always off)
      clg_coil = OpenStudio::Model::CoilCoolingWater.new(model, model.alwaysOffDiscreteSchedule)
      clg_coil.setName(obj_name + ' clg coil')
      clg_coil.setDesignWaterFlowRate(0.0022)
      clg_coil.setDesignAirFlowRate(1.45)
      clg_coil.setDesignInletWaterTemperature(6.1)
      clg_coil.setDesignInletAirTemperature(25.0)
      clg_coil.setDesignOutletAirTemperature(10.0)
      clg_coil.setDesignInletAirHumidityRatio(0.012)
      clg_coil.setDesignOutletAirHumidityRatio(0.008)
      plant_loop.addDemandBranchForComponent(clg_coil)

      # Fan Coil
      zone_hvac = OpenStudio::Model::ZoneHVACFourPipeFanCoil.new(model, model.alwaysOnDiscreteSchedule, fan, clg_coil, htg_coil)
      zone_hvac.setCapacityControlMethod('CyclingFan')
      zone_hvac.setName(obj_name + ' fan coil')
      zone_hvac.setMaximumSupplyAirTemperatureInHeatingMode(UnitConversions.convert(120.0, 'F', 'C'))
      zone_hvac.setHeatingConvergenceTolerance(0.001)
      zone_hvac.setMinimumSupplyAirTemperatureInCoolingMode(UnitConversions.convert(55.0, 'F', 'C'))
      zone_hvac.setMaximumColdWaterFlowRate(0.0)
      zone_hvac.setCoolingConvergenceTolerance(0.001)
      zone_hvac.setMaximumOutdoorAirFlowRate(0.0)
      zone_hvac.setMaximumSupplyAirFlowRate(UnitConversions.convert(fan_cfm, 'cfm', 'm^3/s'))
      zone_hvac.setMaximumHotWaterFlowRate(max_water_flow)
      zone_hvac.addToThermalZone(control_zone)
      add_fan_pump_disaggregation_ems_program(model, pump, zone_hvac, nil, nil, heating_system)
    else
      # Heating Coil
      htg_coil = OpenStudio::Model::CoilHeatingWaterBaseboard.new(model)
      htg_coil.setName(obj_name + ' htg coil')
      htg_coil.setConvergenceTolerance(0.001)
      htg_coil.setHeatingDesignCapacity(UnitConversions.convert(heating_system.heating_capacity, 'Btu/hr', 'W'))
      htg_coil.setUFactorTimesAreaValue(bb_ua)
      htg_coil.setMaximumWaterFlowRate(max_water_flow)
      htg_coil.setHeatingDesignCapacityMethod('HeatingDesignCapacity')
      plant_loop.addDemandBranchForComponent(htg_coil)

      # Baseboard
      zone_hvac = OpenStudio::Model::ZoneHVACBaseboardConvectiveWater.new(model, model.alwaysOnDiscreteSchedule, htg_coil)
      zone_hvac.setName(obj_name + ' baseboard')
      zone_hvac.addToThermalZone(control_zone)
      zone_hvac.additionalProperties.setFeature('IsHeatPumpBackup', heating_system.is_heat_pump_backup_system) # Used by reporting measure
      if heating_system.is_heat_pump_backup_system
        add_fan_pump_disaggregation_ems_program(model, pump, nil, nil, zone_hvac, heating_system)
      else
        add_fan_pump_disaggregation_ems_program(model, pump, zone_hvac, nil, nil, heating_system)
      end
    end

    set_sequential_load_fractions(model, control_zone, zone_hvac, hvac_sequential_load_fracs, hvac_unavailable_periods, heating_system)

    return zone_hvac
  end

  # TODO
  #
  # @param model [OpenStudio::Model::Model] OpenStudio Model object
  # @param heating_system [HPXML::HeatingSystem or HPXML::HeatPump] The HPXML heating system or heat pump of interest
  # @param hvac_sequential_load_fracs [Array<Double>] Array of daily fractions of remaining heating/cooling load to bet met by the HVAC system
  # @param control_zone [OpenStudio::Model::ThermalZone] Conditioned space thermal zone
  # @param hvac_unavailable_periods [Hash] Map of htg/clg => HPXML::UnavailablePeriods for heating/cooling
  # @return [nil]
  def self.apply_electric_baseboard(model, heating_system, hvac_sequential_load_fracs, control_zone, hvac_unavailable_periods)
    obj_name = Constants::ObjectTypeElectricBaseboard

    # Baseboard
    zone_hvac = OpenStudio::Model::ZoneHVACBaseboardConvectiveElectric.new(model)
    zone_hvac.setName(obj_name)
    zone_hvac.setEfficiency(heating_system.heating_efficiency_percent)
    zone_hvac.setNominalCapacity(UnitConversions.convert(heating_system.heating_capacity, 'Btu/hr', 'W'))
    zone_hvac.addToThermalZone(control_zone)
    zone_hvac.additionalProperties.setFeature('HPXML_ID', heating_system.id) # Used by reporting measure
    zone_hvac.additionalProperties.setFeature('IsHeatPumpBackup', heating_system.is_heat_pump_backup_system) # Used by reporting measure

    set_sequential_load_fractions(model, control_zone, zone_hvac, hvac_sequential_load_fracs, hvac_unavailable_periods, heating_system)
  end

  # TODO
  #
  # @param model [OpenStudio::Model::Model] OpenStudio Model object
  # @param heating_system [HPXML::HeatingSystem or HPXML::HeatPump] The HPXML heating system or heat pump of interest
  # @param hvac_sequential_load_fracs [Array<Double>] Array of daily fractions of remaining heating/cooling load to bet met by the HVAC system
  # @param control_zone [OpenStudio::Model::ThermalZone] Conditioned space thermal zone
  # @param hvac_unavailable_periods [Hash] Map of htg/clg => HPXML::UnavailablePeriods for heating/cooling
  # @return [nil]
  def self.apply_unit_heater(model, heating_system, hvac_sequential_load_fracs, control_zone, hvac_unavailable_periods)
    obj_name = Constants::ObjectTypeUnitHeater

    # Heating Coil
    efficiency = heating_system.heating_efficiency_afue
    efficiency = heating_system.heating_efficiency_percent if efficiency.nil?
    htg_coil = Model.add_coil_heating(
      model,
      name: "#{obj_name} htg coil",
      efficiency: efficiency,
      capacity: UnitConversions.convert(heating_system.heating_capacity, 'Btu/hr', 'W'),
      fuel_type: heating_system.heating_system_fuel,
      off_cycle_gas_load: UnitConversions.convert(heating_system.pilot_light_btuh.to_f, 'Btu/hr', 'W')
    )
    htg_coil.additionalProperties.setFeature('HPXML_ID', heating_system.id) # Used by reporting measure
    htg_coil.additionalProperties.setFeature('IsHeatPumpBackup', heating_system.is_heat_pump_backup_system) # Used by reporting measure

    # Fan
    htg_cfm = heating_system.heating_airflow_cfm
    fan_watts_per_cfm = heating_system.fan_watts / htg_cfm
    fan = create_supply_fan(model, obj_name, fan_watts_per_cfm, [htg_cfm], heating_system)
    add_fan_pump_disaggregation_ems_program(model, fan, htg_coil, nil, nil, heating_system)

    # Unitary System
    unitary_system = create_air_loop_unitary_system(model, obj_name, fan, htg_coil, nil, nil, htg_cfm, nil)
    unitary_system.setControllingZoneorThermostatLocation(control_zone)
    unitary_system.addToThermalZone(control_zone)

    set_sequential_load_fractions(model, control_zone, unitary_system, hvac_sequential_load_fracs, hvac_unavailable_periods, heating_system)
  end

  # Adds an ideal air system as needed to meet the load under certain circumstances:
  # 1. the sum of fractions load served is less than 1 and greater than 0 (e.g., room ACs serving a portion of the home's load),
  #    in which case we need the ideal system to help fully condition the thermal zone to prevent incorrect heat transfers, or
  # 2. ASHRAE 140 tests where we need heating/cooling loads.
  #
  # @param model [OpenStudio::Model::Model] OpenStudio Model object
  # @param weather [WeatherFile] Weather object containing EPW information
  # @param spaces [Hash] Map of HPXML locations => OpenStudio Space objects
  # @param hpxml_bldg [HPXML::Building] HPXML Building object representing an individual dwelling unit
  # @param hpxml_header [HPXML::Header] HPXML Header object (one per HPXML file)
  # @param hvac_season_days [Hash] Map of htg/clg => Array of 365 days with 1s during the heating/cooling season and 0s otherwise
  # @param hvac_unavailable_periods [Hash] Map of htg/clg => HPXML::UnavailablePeriods for heating/cooling
  # @param hvac_remaining_load_fracs [Hash] Map of htg/clg => Fraction of heating/cooling load that has not yet been met
  # @return [nil]
  def self.apply_ideal_air_system(model, weather, spaces, hpxml_bldg, hpxml_header, hvac_season_days,
                                  hvac_unavailable_periods, hvac_remaining_load_fracs)
    conditioned_zone = spaces[HPXML::LocationConditionedSpace].thermalZone.get

    if hpxml_header.apply_ashrae140_assumptions && (hpxml_bldg.total_fraction_heat_load_served + hpxml_bldg.total_fraction_heat_load_served == 0.0)
      cooling_load_frac = 1.0
      heating_load_frac = 1.0
      if hpxml_header.apply_ashrae140_assumptions
        if weather.header.StateProvinceRegion.downcase == 'co'
          cooling_load_frac = 0.0
        elsif weather.header.StateProvinceRegion.downcase == 'nv'
          heating_load_frac = 0.0
        else
          fail 'Unexpected location for ASHRAE 140 run.'
        end
      end
      hvac_sequential_load_fracs = { htg: [heating_load_frac],
                                     clg: [cooling_load_frac] }
      apply_ideal_air_loads(model, hvac_sequential_load_fracs, conditioned_zone, hvac_unavailable_periods)
      return
    end

    hvac_sequential_load_fracs = {}

    if (hpxml_bldg.total_fraction_heat_load_served < 1.0) && (hpxml_bldg.total_fraction_heat_load_served > 0.0)
      hvac_sequential_load_fracs[:htg] = calc_sequential_load_fractions(hvac_remaining_load_fracs[:htg] - hpxml_bldg.total_fraction_heat_load_served, hvac_remaining_load_fracs[:htg], hvac_season_days[:htg])
      hvac_remaining_load_fracs[:htg] -= (1.0 - hpxml_bldg.total_fraction_heat_load_served)
    else
      hvac_sequential_load_fracs[:htg] = [0.0]
    end

    if (hpxml_bldg.total_fraction_cool_load_served < 1.0) && (hpxml_bldg.total_fraction_cool_load_served > 0.0)
      hvac_sequential_load_fracs[:clg] = calc_sequential_load_fractions(hvac_remaining_load_fracs[:clg] - hpxml_bldg.total_fraction_cool_load_served, hvac_remaining_load_fracs[:clg], hvac_season_days[:clg])
      hvac_remaining_load_fracs[:clg] -= (1.0 - hpxml_bldg.total_fraction_cool_load_served)
    else
      hvac_sequential_load_fracs[:clg] = [0.0]
    end

    if (hvac_sequential_load_fracs[:htg].sum > 0.0) || (hvac_sequential_load_fracs[:clg].sum > 0.0)
      apply_ideal_air_loads(model, hvac_sequential_load_fracs, conditioned_zone, hvac_unavailable_periods)
    end
  end

  # TODO
  #
  # @param model [OpenStudio::Model::Model] OpenStudio Model object
  # @param hvac_sequential_load_fracs [Array<Double>] Array of daily fractions of remaining heating/cooling load to bet met by the HVAC system
  # @param control_zone [OpenStudio::Model::ThermalZone] Conditioned space thermal zone
  # @param hvac_unavailable_periods [Hash] Map of htg/clg => HPXML::UnavailablePeriods for heating/cooling
  # @return [nil]
  def self.apply_ideal_air_loads(model, hvac_sequential_load_fracs, control_zone, hvac_unavailable_periods)
    obj_name = Constants::ObjectTypeIdealAirSystem

    # Ideal Air System
    ideal_air = OpenStudio::Model::ZoneHVACIdealLoadsAirSystem.new(model)
    ideal_air.setName(obj_name)
    ideal_air.setMaximumHeatingSupplyAirTemperature(50)
    ideal_air.setMinimumCoolingSupplyAirTemperature(10)
    ideal_air.setMaximumHeatingSupplyAirHumidityRatio(0.015)
    ideal_air.setMinimumCoolingSupplyAirHumidityRatio(0.01)
    if hvac_sequential_load_fracs[:htg].sum > 0
      ideal_air.setHeatingLimit('NoLimit')
    else
      ideal_air.setHeatingLimit('LimitCapacity')
      ideal_air.setMaximumSensibleHeatingCapacity(0)
    end
    if hvac_sequential_load_fracs[:clg].sum > 0
      ideal_air.setCoolingLimit('NoLimit')
    else
      ideal_air.setCoolingLimit('LimitCapacity')
      ideal_air.setMaximumTotalCoolingCapacity(0)
    end
    ideal_air.setDehumidificationControlType('None')
    ideal_air.setHumidificationControlType('None')
    ideal_air.addToThermalZone(control_zone)

    set_sequential_load_fractions(model, control_zone, ideal_air, hvac_sequential_load_fracs, hvac_unavailable_periods)
  end

  # Adds any HPXML Dehumidifiers to the OpenStudio model.
  #
  # @param runner [OpenStudio::Measure::OSRunner] Object typically used to display warnings
  # @param model [OpenStudio::Model::Model] OpenStudio Model object
  # @param spaces [Hash] Map of HPXML locations => OpenStudio Space objects
  # @param hpxml_bldg [HPXML::Building] HPXML Building object representing an individual dwelling unit
  # @param hpxml_header [HPXML::Header] HPXML Header object (one per HPXML file)
  # @return [nil]
  def self.apply_dehumidifiers(runner, model, spaces, hpxml_bldg, hpxml_header)
    dehumidifiers = hpxml_bldg.dehumidifiers
    return if dehumidifiers.size == 0

    conditioned_space = spaces[HPXML::LocationConditionedSpace]
    unit_multiplier = hpxml_bldg.building_construction.number_of_units

    dehumidifier_id = dehumidifiers[0].id # Syncs with the ReportSimulationOutput measure, which only looks at first dehumidifier ID

    if dehumidifiers.map { |d| d.rh_setpoint }.uniq.size > 1
      fail 'All dehumidifiers must have the same setpoint but multiple setpoints were specified.'
    end

    if unit_multiplier > 1
      # FUTURE: Figure out how to allow this. If we allow it, update docs and hpxml_translator_test.rb too.
      # https://github.com/NREL/OpenStudio-HPXML/issues/1499
      fail 'NumberofUnits greater than 1 is not supported for dehumidifiers.'
    end

    # Dehumidifier coefficients
    # Generic model coefficients from Winkler, Christensen, and Tomerlin (2011)
    w_coeff = [-1.162525707, 0.02271469, -0.000113208, 0.021110538, -0.0000693034, 0.000378843]
    ef_coeff = [-1.902154518, 0.063466565, -0.000622839, 0.039540407, -0.000125637, -0.000176722]
    pl_coeff = [0.90, 0.10, 0.0]

    dehumidifiers.each do |d|
      next unless d.energy_factor.nil?

      # shift inputs tested under IEF test conditions to those under EF test conditions with performance curves
      d.energy_factor, d.capacity = apply_dehumidifier_ief_to_ef_inputs(d.type, w_coeff, ef_coeff, d.integrated_energy_factor, d.capacity)
    end

    # Combine HPXML dehumidifiers into a single EnergyPlus dehumidifier
    total_capacity = dehumidifiers.map { |d| d.capacity }.sum
    avg_energy_factor = dehumidifiers.map { |d| d.energy_factor * d.capacity }.sum / total_capacity
    total_fraction_served = dehumidifiers.map { |d| d.fraction_served }.sum

    # Apply unit multiplier
    total_capacity *= unit_multiplier

    control_zone = conditioned_space.thermalZone.get
    obj_name = Constants::ObjectTypeDehumidifier

    rh_setpoint = dehumidifiers[0].rh_setpoint * 100.0 # (EnergyPlus uses 60 for 60% RH)
    rh_setpoint_sch = Model.add_schedule_constant(
      model,
      name: "#{obj_name} rh setpoint",
      value: rh_setpoint
    )

    capacity_curve = Model.add_curve_biquadratic(
      model,
      name: 'DXDH-CAP-fT',
      coeff: w_coeff,
      min_x: -100, max_x: 100, min_y: -100, max_y: 100
    )
    energy_factor_curve = Model.add_curve_biquadratic(
      model,
      name: 'DXDH-EF-fT',
      coeff: ef_coeff,
      min_x: -100, max_x: 100, min_y: -100, max_y: 100
    )
    part_load_frac_curve = Model.add_curve_quadratic(
      model,
      name: 'DXDH-PLF-fPLR',
      coeff: pl_coeff,
      min_x: 0, max_x: 1, min_y: 0.7, max_y: 1
    )

    # Calculate air flow rate by assuming 2.75 cfm/pint/day (based on experimental test data)
    air_flow_rate = 2.75 * total_capacity

    # Humidity Setpoint
    humidistat = OpenStudio::Model::ZoneControlHumidistat.new(model)
    humidistat.setName(obj_name + ' humidistat')
    humidistat.setHumidifyingRelativeHumiditySetpointSchedule(rh_setpoint_sch)
    humidistat.setDehumidifyingRelativeHumiditySetpointSchedule(rh_setpoint_sch)
    control_zone.setZoneControlHumidistat(humidistat)

    # Availability Schedule
    dehum_unavailable_periods = Schedule.get_unavailable_periods(runner, SchedulesFile::Columns[:Dehumidifier].name, hpxml_header.unavailable_periods)
    avail_sch = ScheduleConstant.new(model, obj_name + ' schedule', 1.0, EPlus::ScheduleTypeLimitsFraction, unavailable_periods: dehum_unavailable_periods)
    avail_sch = avail_sch.schedule

    # Dehumidifier
    zone_hvac = OpenStudio::Model::ZoneHVACDehumidifierDX.new(model, capacity_curve, energy_factor_curve, part_load_frac_curve)
    zone_hvac.setName(obj_name)
    zone_hvac.setAvailabilitySchedule(avail_sch)
    zone_hvac.setRatedWaterRemoval(UnitConversions.convert(total_capacity, 'pint', 'L'))
    zone_hvac.setRatedEnergyFactor(avg_energy_factor / total_fraction_served)
    zone_hvac.setRatedAirFlowRate(UnitConversions.convert(air_flow_rate, 'cfm', 'm^3/s'))
    zone_hvac.setMinimumDryBulbTemperatureforDehumidifierOperation(10)
    zone_hvac.setMaximumDryBulbTemperatureforDehumidifierOperation(40)
    zone_hvac.addToThermalZone(control_zone)
    zone_hvac.additionalProperties.setFeature('HPXML_ID', dehumidifier_id) # Used by reporting measure

    if total_fraction_served < 1.0
      add_dehumidifier_load_adjustment_ems_program(total_fraction_served, zone_hvac, model, conditioned_space)
    end
  end

  # Adds an HPXML Ceiling Fan to the OpenStudio model.
  #
  # @param runner [OpenStudio::Measure::OSRunner] Object typically used to display warnings
  # @param model [OpenStudio::Model::Model] OpenStudio Model object
  # @param spaces [Hash] Map of HPXML locations => OpenStudio Space objects
  # @param weather [WeatherFile] Weather object containing EPW information
  # @param hpxml_bldg [HPXML::Building] HPXML Building object representing an individual dwelling unit
  # @param hpxml_header [HPXML::Header] HPXML Header object (one per HPXML file)
  # @param schedules_file [SchedulesFile] SchedulesFile wrapper class instance of detailed schedule files
  # @return [nil]
  def self.apply_ceiling_fans(runner, model, spaces, weather, hpxml_bldg, hpxml_header, schedules_file)
    if hpxml_bldg.building_occupancy.number_of_residents == 0
      # Operational calculation w/ zero occupants, zero out energy use
      return
    end
    return if hpxml_bldg.ceiling_fans.size == 0

    ceiling_fan = hpxml_bldg.ceiling_fans[0]

    obj_name = Constants::ObjectTypeCeilingFan
    hrs_per_day = 10.5 # From ANSI/RESNET/ICC 301-2022
    cfm_per_w = ceiling_fan.efficiency
    label_energy_use = ceiling_fan.label_energy_use
    count = ceiling_fan.count
    if !label_energy_use.nil? # priority if both provided
      annual_kwh = UnitConversions.convert(count * label_energy_use * hrs_per_day * 365.0, 'Wh', 'kWh')
    elsif !cfm_per_w.nil?
      medium_cfm = 3000.0 # cfm, per ANSI/RESNET/ICC 301-2019
      annual_kwh = UnitConversions.convert(count * medium_cfm / cfm_per_w * hrs_per_day * 365.0, 'Wh', 'kWh')
    end

    # Create schedule
    ceiling_fan_sch = nil
    ceiling_fan_col_name = SchedulesFile::Columns[:CeilingFan].name
    if not schedules_file.nil?
      annual_kwh *= Defaults.get_ceiling_fan_months(weather).map(&:to_f).sum(0.0) / 12.0
      ceiling_fan_design_level = schedules_file.calc_design_level_from_annual_kwh(col_name: ceiling_fan_col_name, annual_kwh: annual_kwh)
      ceiling_fan_sch = schedules_file.create_schedule_file(model, col_name: ceiling_fan_col_name)
    end
    if ceiling_fan_sch.nil?
      ceiling_fan_unavailable_periods = Schedule.get_unavailable_periods(runner, ceiling_fan_col_name, hpxml_header.unavailable_periods)
      annual_kwh *= ceiling_fan.monthly_multipliers.split(',').map(&:to_f).sum(0.0) / 12.0
      weekday_sch = ceiling_fan.weekday_fractions
      weekend_sch = ceiling_fan.weekend_fractions
      monthly_sch = ceiling_fan.monthly_multipliers
      ceiling_fan_sch_obj = MonthWeekdayWeekendSchedule.new(model, obj_name + ' schedule', weekday_sch, weekend_sch, monthly_sch, EPlus::ScheduleTypeLimitsFraction, unavailable_periods: ceiling_fan_unavailable_periods)
      ceiling_fan_design_level = ceiling_fan_sch_obj.calc_design_level_from_daily_kwh(annual_kwh / 365.0)
      ceiling_fan_sch = ceiling_fan_sch_obj.schedule
    else
      runner.registerWarning("Both '#{ceiling_fan_col_name}' schedule file and weekday fractions provided; the latter will be ignored.") if !ceiling_fan.weekday_fractions.nil?
      runner.registerWarning("Both '#{ceiling_fan_col_name}' schedule file and weekend fractions provided; the latter will be ignored.") if !ceiling_fan.weekend_fractions.nil?
      runner.registerWarning("Both '#{ceiling_fan_col_name}' schedule file and monthly multipliers provided; the latter will be ignored.") if !ceiling_fan.monthly_multipliers.nil?
    end

    Model.add_electric_equipment(
      model,
      name: obj_name,
      end_use: obj_name,
      space: spaces[HPXML::LocationConditionedSpace],
      design_level: ceiling_fan_design_level,
      frac_radiant: 0.558,
      frac_latent: 0,
      frac_lost: 0,
      schedule: ceiling_fan_sch
    )
  end

  # Adds an HPXML HVAC Control to the OpenStudio model.
  #
  # @param runner [OpenStudio::Measure::OSRunner] Object typically used to display warnings
  # @param model [OpenStudio::Model::Model] OpenStudio Model object
  # @param weather [WeatherFile] Weather object containing EPW information
  # @param spaces [Hash] Map of HPXML locations => OpenStudio Space objects
  # @param hpxml_bldg [HPXML::Building] HPXML Building object representing an individual dwelling unit
  # @param hpxml_header [HPXML::Header] HPXML Header object (one per HPXML file)
  # @param schedules_file [SchedulesFile] SchedulesFile wrapper class instance of detailed schedule files
  # @return [Hash] Map of htg/clg => Array of 365 days with 1s during the heating/cooling season and 0s otherwise
  def self.apply_setpoints(runner, model, weather, spaces, hpxml_bldg, hpxml_header, schedules_file)
    return {} if hpxml_bldg.hvac_controls.size == 0

    hvac_control = hpxml_bldg.hvac_controls[0]
    conditioned_zone = spaces[HPXML::LocationConditionedSpace].thermalZone.get
    has_ceiling_fan = (hpxml_bldg.ceiling_fans.size > 0)

    # Set 365 (or 366 for a leap year) heating/cooling day arrays based on heating/cooling seasons.
    hvac_season_days = {}
    hvac_season_days[:htg] = Calendar.get_daily_season(hpxml_header.sim_calendar_year, hvac_control.seasons_heating_begin_month, hvac_control.seasons_heating_begin_day,
                                                       hvac_control.seasons_heating_end_month, hvac_control.seasons_heating_end_day)
    hvac_season_days[:clg] = Calendar.get_daily_season(hpxml_header.sim_calendar_year, hvac_control.seasons_cooling_begin_month, hvac_control.seasons_cooling_begin_day,
                                                       hvac_control.seasons_cooling_end_month, hvac_control.seasons_cooling_end_day)
    if hvac_season_days[:htg].include?(0) || hvac_season_days[:clg].include?(0)
      runner.registerWarning('It is not possible to eliminate all HVAC energy use (e.g. crankcase/defrost energy) in EnergyPlus outside of an HVAC season.')
    end

    heating_sch = nil
    cooling_sch = nil
    year = hpxml_header.sim_calendar_year
    onoff_thermostat_ddb = hpxml_header.hvac_onoff_thermostat_deadband.to_f
    if not schedules_file.nil?
      heating_sch = schedules_file.create_schedule_file(model, col_name: SchedulesFile::Columns[:HeatingSetpoint].name)
    end
    if not schedules_file.nil?
      cooling_sch = schedules_file.create_schedule_file(model, col_name: SchedulesFile::Columns[:CoolingSetpoint].name)
    end

    # permit mixing detailed schedules with simple schedules
    if heating_sch.nil?
      htg_wd_setpoints, htg_we_setpoints = get_heating_setpoints(hvac_control, year, onoff_thermostat_ddb)
    else
      runner.registerWarning("Both '#{SchedulesFile::Columns[:HeatingSetpoint].name}' schedule file and heating setpoint temperature provided; the latter will be ignored.") if !hvac_control.heating_setpoint_temp.nil?
    end

    if cooling_sch.nil?
      clg_wd_setpoints, clg_we_setpoints = get_cooling_setpoints(hpxml_bldg, hvac_control, has_ceiling_fan, year, weather, onoff_thermostat_ddb)
    else
      runner.registerWarning("Both '#{SchedulesFile::Columns[:CoolingSetpoint].name}' schedule file and cooling setpoint temperature provided; the latter will be ignored.") if !hvac_control.cooling_setpoint_temp.nil?
    end

    # only deal with deadband issue if both schedules are simple
    if heating_sch.nil? && cooling_sch.nil?
      htg_wd_setpoints, htg_we_setpoints, clg_wd_setpoints, clg_we_setpoints = create_setpoint_schedules(runner, htg_wd_setpoints, htg_we_setpoints, clg_wd_setpoints, clg_we_setpoints, year, hvac_season_days)
    end

    if heating_sch.nil?
      heating_setpoint = HourlyByDaySchedule.new(model, 'heating setpoint', htg_wd_setpoints, htg_we_setpoints, nil, false)
      heating_sch = heating_setpoint.schedule
    end

    if cooling_sch.nil?
      cooling_setpoint = HourlyByDaySchedule.new(model, 'cooling setpoint', clg_wd_setpoints, clg_we_setpoints, nil, false)
      cooling_sch = cooling_setpoint.schedule
    end

    # Set the setpoint schedules
    thermostat_setpoint = OpenStudio::Model::ThermostatSetpointDualSetpoint.new(model)
    thermostat_setpoint.setName("#{conditioned_zone.name} temperature setpoint")
    thermostat_setpoint.setHeatingSetpointTemperatureSchedule(heating_sch)
    thermostat_setpoint.setCoolingSetpointTemperatureSchedule(cooling_sch)
    thermostat_setpoint.setTemperatureDifferenceBetweenCutoutAndSetpoint(UnitConversions.convert(onoff_thermostat_ddb, 'deltaF', 'deltaC'))
    conditioned_zone.setThermostatSetpointDualSetpoint(thermostat_setpoint)

    return hvac_season_days
  end

  # Creates setpoint schedules.
  # This method ensures that we don't construct a setpoint schedule where the cooling setpoint
  # is less than the heating setpoint, which would result in an E+ error.
  #
  # Note: It's tempting to adjust the setpoints, e.g., outside of the heating/cooling seasons,
  # to prevent unmet hours being reported. This is a dangerous idea. These setpoints are used
  # by natural ventilation, Kiva initialization, and probably other things.
  #
  # @param runner [OpenStudio::Measure::OSRunner] Object typically used to display warnings
  # @param htg_wd_setpoints [TODO] TODO
  # @param htg_we_setpoints [TODO] TODO
  # @param clg_wd_setpoints [TODO] TODO
  # @param clg_we_setpoints [TODO] TODO
  # @param year [Integer] the calendar year
  # @param hvac_season_days [Hash] Map of htg/clg => Array of 365 days with 1s during the heating/cooling season and 0s otherwise
  # @return [TODO] TODO
  def self.create_setpoint_schedules(runner, htg_wd_setpoints, htg_we_setpoints, clg_wd_setpoints, clg_we_setpoints, year,
                                     hvac_season_days)
    warning = false
    for i in 0..(Calendar.num_days_in_year(year) - 1)
      if (hvac_season_days[:htg][i] == hvac_season_days[:clg][i]) # both (or neither) heating/cooling seasons
        htg_wkdy = htg_wd_setpoints[i].zip(clg_wd_setpoints[i]).map { |h, c| c < h ? (h + c) / 2.0 : h }
        htg_wked = htg_we_setpoints[i].zip(clg_we_setpoints[i]).map { |h, c| c < h ? (h + c) / 2.0 : h }
        clg_wkdy = htg_wd_setpoints[i].zip(clg_wd_setpoints[i]).map { |h, c| c < h ? (h + c) / 2.0 : c }
        clg_wked = htg_we_setpoints[i].zip(clg_we_setpoints[i]).map { |h, c| c < h ? (h + c) / 2.0 : c }
      elsif hvac_season_days[:htg][i] == 1 # heating only seasons; cooling has minimum of heating
        htg_wkdy = htg_wd_setpoints[i]
        htg_wked = htg_we_setpoints[i]
        clg_wkdy = htg_wd_setpoints[i].zip(clg_wd_setpoints[i]).map { |h, c| c < h ? h : c }
        clg_wked = htg_we_setpoints[i].zip(clg_we_setpoints[i]).map { |h, c| c < h ? h : c }
      elsif hvac_season_days[:clg][i] == 1 # cooling only seasons; heating has maximum of cooling
        htg_wkdy = clg_wd_setpoints[i].zip(htg_wd_setpoints[i]).map { |c, h| c < h ? c : h }
        htg_wked = clg_we_setpoints[i].zip(htg_we_setpoints[i]).map { |c, h| c < h ? c : h }
        clg_wkdy = clg_wd_setpoints[i]
        clg_wked = clg_we_setpoints[i]
      else
        fail 'HeatingSeason and CoolingSeason, when combined, must span the entire year.'
      end
      if (htg_wkdy != htg_wd_setpoints[i]) || (htg_wked != htg_we_setpoints[i]) || (clg_wkdy != clg_wd_setpoints[i]) || (clg_wked != clg_we_setpoints[i])
        warning = true
      end
      htg_wd_setpoints[i] = htg_wkdy
      htg_we_setpoints[i] = htg_wked
      clg_wd_setpoints[i] = clg_wkdy
      clg_we_setpoints[i] = clg_wked
    end

    if warning
      runner.registerWarning('HVAC setpoints have been automatically adjusted to prevent periods where the heating setpoint is greater than the cooling setpoint.')
    end

    return htg_wd_setpoints, htg_we_setpoints, clg_wd_setpoints, clg_we_setpoints
  end

  # TODO
  #
  # @param hvac_control [HPXML::HVACControl] The HPXML HVAC control of interest
  # @param year [Integer] the calendar year
  # @param offset_db [Double] On-off thermostat deadband (F)
  # @return [TODO] TODO
  def self.get_heating_setpoints(hvac_control, year, offset_db)
    num_days = Calendar.num_days_in_year(year)

    if hvac_control.weekday_heating_setpoints.nil? || hvac_control.weekend_heating_setpoints.nil?
      # Base heating setpoint
      htg_setpoint = hvac_control.heating_setpoint_temp
      htg_wd_setpoints = [[htg_setpoint] * 24] * num_days
      # Apply heating setback?
      htg_setback = hvac_control.heating_setback_temp
      if not htg_setback.nil?
        htg_setback_hrs_per_week = hvac_control.heating_setback_hours_per_week
        htg_setback_start_hr = hvac_control.heating_setback_start_hour
        for d in 1..num_days
          for hr in htg_setback_start_hr..htg_setback_start_hr + Integer(htg_setback_hrs_per_week / 7.0) - 1
            htg_wd_setpoints[d - 1][hr % 24] = htg_setback
          end
        end
      end
      htg_we_setpoints = htg_wd_setpoints.dup
    else
      # 24-hr weekday/weekend heating setpoint schedules
      htg_wd_setpoints = hvac_control.weekday_heating_setpoints.split(',').map { |i| Float(i) }
      htg_wd_setpoints = [htg_wd_setpoints] * num_days
      htg_we_setpoints = hvac_control.weekend_heating_setpoints.split(',').map { |i| Float(i) }
      htg_we_setpoints = [htg_we_setpoints] * num_days
    end
    # Apply thermostat offset due to onoff control
    htg_wd_setpoints = htg_wd_setpoints.map { |i| i.map { |j| j - offset_db / 2.0 } }
    htg_we_setpoints = htg_we_setpoints.map { |i| i.map { |j| j - offset_db / 2.0 } }

    htg_wd_setpoints = htg_wd_setpoints.map { |i| i.map { |j| UnitConversions.convert(j, 'F', 'C') } }
    htg_we_setpoints = htg_we_setpoints.map { |i| i.map { |j| UnitConversions.convert(j, 'F', 'C') } }

    return htg_wd_setpoints, htg_we_setpoints
  end

  # TODO
  #
  # @param hpxml_bldg [HPXML::Building] HPXML Building object representing an individual dwelling unit
  # @param [HPXML::HVACControl] The HPXML HVAC control of interest
  # @param has_ceiling_fan [TODO] TODO
  # @param year [Integer] the calendar year
  # @param weather [WeatherFile] Weather object containing EPW information
  # @param offset_db [Double] On-off thermostat deadband (F)
  # @return [TODO] TODO
  def self.get_cooling_setpoints(hpxml_bldg, hvac_control, has_ceiling_fan, year, weather, offset_db)
    num_days = Calendar.num_days_in_year(year)

    if hvac_control.weekday_cooling_setpoints.nil? || hvac_control.weekend_cooling_setpoints.nil?
      # Base cooling setpoint
      clg_setpoint = hvac_control.cooling_setpoint_temp
      clg_wd_setpoints = [[clg_setpoint] * 24] * num_days
      # Apply cooling setup?
      clg_setup = hvac_control.cooling_setup_temp
      if not clg_setup.nil?
        clg_setup_hrs_per_week = hvac_control.cooling_setup_hours_per_week
        clg_setup_start_hr = hvac_control.cooling_setup_start_hour
        for d in 1..num_days
          for hr in clg_setup_start_hr..clg_setup_start_hr + Integer(clg_setup_hrs_per_week / 7.0) - 1
            clg_wd_setpoints[d - 1][hr % 24] = clg_setup
          end
        end
      end
      clg_we_setpoints = clg_wd_setpoints.dup
    else
      # 24-hr weekday/weekend cooling setpoint schedules
      clg_wd_setpoints = hvac_control.weekday_cooling_setpoints.split(',').map { |i| Float(i) }
      clg_wd_setpoints = [clg_wd_setpoints] * num_days
      clg_we_setpoints = hvac_control.weekend_cooling_setpoints.split(',').map { |i| Float(i) }
      clg_we_setpoints = [clg_we_setpoints] * num_days
    end

    # Apply cooling setpoint offset due to ceiling fan?
    if has_ceiling_fan && hpxml_bldg.building_occupancy.number_of_residents != 0 # If operational calculation w/ zero occupants, exclude ceiling fan setpoint adjustment
      clg_ceiling_fan_offset = hvac_control.ceiling_fan_cooling_setpoint_temp_offset
      if not clg_ceiling_fan_offset.nil?
        months = Defaults.get_ceiling_fan_months(weather)
        Calendar.months_to_days(year, months).each_with_index do |operation, d|
          next if operation != 1

          clg_wd_setpoints[d] = [clg_wd_setpoints[d], Array.new(24, clg_ceiling_fan_offset)].transpose.map { |i| i.sum }
          clg_we_setpoints[d] = [clg_we_setpoints[d], Array.new(24, clg_ceiling_fan_offset)].transpose.map { |i| i.sum }
        end
      end
    end

    # Apply thermostat offset due to onoff control
    clg_wd_setpoints = clg_wd_setpoints.map { |i| i.map { |j| j + offset_db / 2.0 } }
    clg_we_setpoints = clg_we_setpoints.map { |i| i.map { |j| j + offset_db / 2.0 } }
    clg_wd_setpoints = clg_wd_setpoints.map { |i| i.map { |j| UnitConversions.convert(j, 'F', 'C') } }
    clg_we_setpoints = clg_we_setpoints.map { |i| i.map { |j| UnitConversions.convert(j, 'F', 'C') } }

    return clg_wd_setpoints, clg_we_setpoints
  end

  # TODO
  #
  # @param compressor_type [String] Type of compressor (HPXML::HVACCompressorTypeXXX)
  # @return [TODO] TODO
  def self.get_cool_cap_eir_fflow_spec(compressor_type)
    # FIXME: Review this
    case compressor_type
    when HPXML::HVACCompressorTypeSingleStage
      # Single stage systems have PSC or constant torque ECM blowers, so the airflow rate is affected by the static pressure losses.
      cap_fflow_spec = [[0.718664047, 0.41797409, -0.136638137]]
      eir_fflow_spec = [[1.143487507, -0.13943972, -0.004047787]]
    when HPXML::HVACCompressorTypeTwoStage
      # Most two stage systems have PSC or constant torque ECM blowers, so the airflow rate is affected by the static pressure losses.
      cap_fflow_spec = [[0.655239515, 0.511655216, -0.166894731],
                        [0.618281092, 0.569060264, -0.187341356]]
      eir_fflow_spec = [[1.639108268, -0.998953996, 0.359845728],
                        [1.570774717, -0.914152018, 0.343377302]]
    when HPXML::HVACCompressorTypeVariableSpeed
      # Variable speed systems have constant flow ECM blowers, so the air handler can always achieve the design airflow rate by sacrificing blower power.
      # So we assume that there is only one corresponding airflow rate for each compressor speed.
      eir_fflow_spec = [[1, 0, 0]] * 3
      cap_fflow_spec = [[1, 0, 0]] * 3
    end
    return cap_fflow_spec, eir_fflow_spec
  end

  # Return coefficients of capacity and eir as function of temperature curves,
  # used to adjust the detailed performance data to account for variations in indoor conditions
  #
  # @param mode [Symbol] Heating (:htg) or cooling (:clg)
  # @return [Array<Double>, Array<Double>] Capacity as function of temperature coefficients, eir as function of temperature coefficients
  def self.get_resnet_cap_eir_ft_spec(mode)
    if mode == :htg
      eir_ft_spec = [0.722917608, 0.003520184, 0.000143097, -0.005760341, 0.000141736, -0.000216676]
      cap_ft_spec = [0.568706266, -0.000747282, -0.0000103432, 0.00945408, 0.000050812, -0.00000677828]
    elsif mode == :clg
      eir_ft_spec = [-3.400341169, 0.135184783, -0.001037932, -0.007852322, 0.000183438, -0.000142548]
      cap_ft_spec = [3.717717741, -0.09918866, 0.000964488, 0.005887776, -0.000012808, -0.000132822]
    end
    return cap_ft_spec, eir_ft_spec
  end

  # TODO
  #
  # @param compressor_type [String] Type of compressor (HPXML::HVACCompressorTypeXXX)
  # @return [TODO] TODO
  def self.get_heat_cap_eir_fflow_spec(compressor_type)
    # FIXME: Review this
    case compressor_type
    when HPXML::HVACCompressorTypeSingleStage
      # Single stage systems have PSC or constant torque ECM blowers, so the airflow rate is affected by the static pressure losses.
      cap_fflow_spec = [[0.694045465, 0.474207981, -0.168253446]]
      eir_fflow_spec = [[2.185418751, -1.942827919, 0.757409168]]
    when HPXML::HVACCompressorTypeTwoStage
      # Most two stage systems have PSC or constant torque ECM blowers, so the airflow rate is affected by the static pressure losses.
      cap_fflow_spec = [[0.741466907, 0.378645444, -0.119754733],
                        [0.76634609, 0.32840943, -0.094701495]]
      eir_fflow_spec = [[2.153618211, -1.737190609, 0.584269478],
                        [2.001041353, -1.58869128, 0.587593517]]
    when HPXML::HVACCompressorTypeVariableSpeed
      # Variable speed systems have constant flow ECM blowers, so the air handler can always achieve the design airflow rate by sacrificing blower power.
      # So we assume that there is only one corresponding airflow rate for each compressor speed.
      cap_fflow_spec = [[1, 0, 0]] * 3
      eir_fflow_spec = [[1, 0, 0]] * 3
    end
    return cap_fflow_spec, eir_fflow_spec
  end

  # TODO
  #
  # @param cooling_system [HPXML::CoolingSystem or HPXML::HeatPump] The HPXML cooling system or heat pump of interest
  # @return [nil]
  def self.set_cool_curves_dx_air_source(cooling_system)
    clg_ap = cooling_system.additional_properties
    clg_ap.cool_capacity_ratios = get_cool_capacity_ratios(cooling_system)
    set_hvac_degradation_coefficient(cooling_system)
    
    if is_room_dx_hvac_system(cooling_system)
      clg_ap.cool_cap_ft_spec = [[3.68637657, -0.098352478, 0.000956357, 0.005838141, -0.0000127, -0.000131702]]
      clg_ap.cool_eir_ft_spec = [[-3.437356399, 0.136656369, -0.001049231, -0.0079378, 0.000185435, -0.0001441]]
      clg_ap.cool_rated_cfm_per_ton = [312] # medium speed
      clg_ap.cool_fan_speed_ratios = [1.0]
      clg_ap.cool_cap_fflow_spec = [[1.0, 0.0, 0.0]]
      clg_ap.cool_eir_fflow_spec = [[1.0, 0.0, 0.0]]
      clg_ap.cool_rated_cops = [UnitConversions.convert(cooling_system.cooling_efficiency_ceer, 'Btu/hr', 'W')]
    else
      clg_ap.cool_rated_cfm_per_ton = [RatedCFMPerTon] * clg_ap.cool_capacity_ratios.size
      clg_ap.cool_rated_airflow_rate = clg_ap.cool_rated_cfm_per_ton[-1]
      clg_ap.cool_fan_speed_ratios = calc_fan_speed_ratios(clg_ap.cool_capacity_ratios, clg_ap.cool_rated_cfm_per_ton, clg_ap.cool_rated_airflow_rate)
      clg_ap.cool_cap_fflow_spec, clg_ap.cool_eir_fflow_spec = get_cool_cap_eir_fflow_spec(cooling_system.compressor_type)
    end
    
    set_cool_rated_shrs_gross(cooling_system)
  end

  # Returns the cooling capacity ratios for the HVAC system.
  #
  # @param cooling_system [HPXML::CoolingSystem or HPXML::HeatPump] The HPXML cooling system or heat pump of interest
  # @return [Array<Double>] Ratio of cooling capacity to nominal cooling capacity for each speed
  def self.get_cool_capacity_ratios(cooling_system)
    case cooling_system.compressor_type
    when HPXML::HVACCompressorTypeSingleStage
      return [1.0]
    when HPXML::HVACCompressorTypeTwoStage
      return [0.728, 1.0]
    when HPXML::HVACCompressorTypeVariableSpeed
      nominal_to_max_ratio = 0.934
      _cops_95, cops_82 = get_cool_cops_95F_82F(cooling_system)
      min_capacity_ratio = 1.0 / nominal_to_max_ratio * (0.029 + 0.369 * cops_82[:max] / cops_82[:min])
      return [min_capacity_ratio, 1.0, 1.0 / nominal_to_max_ratio]
    end

    fail 'Unable to get cooling capacity ratios.'
  end

  # Get net COP values at 95F and 82F for each speed based on RESNET MINHERS Addendum 82.
  #
  # @param cooling_system [HPXML::CoolingSystem or HPXML::HeatPump] The HPXML cooling system or heat pump of interest
  # @return [Array<Hash, Hash>] Map of min/max/nominal => COPs @ 95F, Map of min/max/nominal => COPs @ 82F
  def self.get_cool_cops_95F_82F(cooling_system)
    nom_cop_95 = UnitConversions.convert(cooling_system.cooling_efficiency_eer2, 'Btu/hr', 'W')

    case cooling_system.compressor_type
    when HPXML::HVACCompressorTypeSingleStage
      eer2b_82 = cooling_system.cooling_efficiency_seer2 / (1 - 0.5 * cooling_system.additional_properties.c_d)
      nom_cop_82 = UnitConversions.convert(eer2b_82, 'Btu/hr', 'W')
      return { nom: nom_cop_95 }, { nom: nom_cop_82 }
    when HPXML::HVACCompressorTypeTwoStage
      min_cop_82 = get_cop_82_min(cooling_system.compressor_type, cooling_system.cooling_efficiency_seer2, cooling_system.cooling_efficiency_eer2)
      min_cop_95 = min_cop_82 / 1.244
      nom_cop_82 = nom_cop_95 * 1.244
      return { min: min_cop_95, nom: nom_cop_95 }, { min: min_cop_82, nom: nom_cop_82 }
    when HPXML::HVACCompressorTypeVariableSpeed
      min_cop_82 = get_cop_82_min(cooling_system.compressor_type, cooling_system.cooling_efficiency_seer2, cooling_system.cooling_efficiency_eer2)
      max_cop_95 = nom_cop_95 * 0.928
      min_cop_95 = min_cop_82 / 1.315
      max_cop_82 = max_cop_95 * 1.326
      nom_cop_82 = MathTools.interp2(nom_cop_95, min_cop_95, max_cop_95, min_cop_82, max_cop_82)
      return { min: min_cop_95, nom: nom_cop_95, max: max_cop_95 }, { min: min_cop_82, nom: nom_cop_82, max: max_cop_82 }
    end
  end

  # TODO
  #
  # @param heating_system [HPXML::HeatingSystem or HPXML::HeatPump] The HPXML heating system or heat pump of interest
  # @return [nil]
  def self.set_heat_curves_dx_air_source(heating_system)
    htg_ap = heating_system.additional_properties
    htg_ap.heat_cap_fflow_spec, htg_ap.heat_eir_fflow_spec = get_heat_cap_eir_fflow_spec(heating_system.compressor_type)
    htg_ap.heat_capacity_ratios = get_heat_capacity_ratios_47F(heating_system)
    set_hvac_degradation_coefficient(heating_system)
    
    if is_room_dx_hvac_system(heating_system)
      heating_capacity_fraction_17F = get_heating_capacity_fraction_17F(heating_system)
      htg_ap.heat_cap_ft_spec  = calc_heat_cap_ft_spec(heating_capacity_fraction_17F)
      htg_ap.heat_eir_ft_spec = [[0.718398423, 0.003498178, 0.000142202, -0.005724331, 0.00014085, -0.000215321]]
      htg_ap.heat_rated_cfm_per_ton = [RatedCFMPerTon]
      htg_ap.heat_rated_airflow_rate = htg_ap.heat_rated_cfm_per_ton[0]
      htg_ap.heat_fan_speed_ratios = [1.0]
    else
      htg_ap.heat_rated_cfm_per_ton = [RatedCFMPerTon] * htg_ap.heat_capacity_ratios.size
      htg_ap.heat_rated_airflow_rate = htg_ap.heat_rated_cfm_per_ton[-1]
      htg_ap.heat_fan_speed_ratios = calc_fan_speed_ratios(htg_ap.heat_capacity_ratios, htg_ap.heat_rated_cfm_per_ton, htg_ap.heat_rated_airflow_rate)
    end
  end

  # Adds default heat pump detailed performance datapoints based on RESNET MINHERS Addendum 82.
  #
  # @param heat_pump [HPXML::HeatPump] The HPXML heat pump of interest
  # @return [nil]
  def self.set_heat_detailed_performance_data(heat_pump)
    # FIXME: Move this method to defaults.rb
    hp_ap = heat_pump.additional_properties

    nom_capacity_47 = heat_pump.heating_capacity
    nom_capacity_17 = heat_pump.heating_capacity_17F
    heat_capacity_ratios_17F = get_heat_capacity_ratios_17F(heat_pump)
    heat_capacity_ratios_5F = get_heat_capacity_ratios_5F(heat_pump)
    nom_cop_47 = get_cop_47_rated(heat_pump.compressor_type, heat_pump.heating_efficiency_hspf2, get_heating_capacity_fraction_17F(heat_pump))

    case heat_pump.compressor_type
    when HPXML::HVACCompressorTypeSingleStage
      # COPs @ 17F
      nom_cop_17 = nom_cop_47 / 1.356

    when HPXML::HVACCompressorTypeTwoStage
      # Capacities @ 47F
      min_capacity_47 = nom_capacity_47 * hp_ap.heat_capacity_ratios[0]

      # COPs @ 47F
      min_cop_47 = nom_cop_47 / 0.850

      # Capacities @ 17F
      min_capacity_17 = heat_pump.heating_capacity_17F * heat_capacity_ratios_17F[0]

      # COPs @ 17F
      nom_cop_17 = nom_cop_47 / 1.356
      min_cop_17 = nom_cop_17 / 0.850

    when HPXML::HVACCompressorTypeVariableSpeed
      # Capacities @ 47F
      max_capacity_47 = nom_capacity_47 * hp_ap.heat_capacity_ratios[-1]
      min_capacity_47 = nom_capacity_47 * hp_ap.heat_capacity_ratios[0]

      # COPs @ 47F
      max_cop_47 = nom_cop_47 * 0.939
      min_cop_47 = max_cop_47 / 0.730

      # Capacities @ 17F
      max_capacity_17 = heat_pump.heating_capacity_17F * heat_capacity_ratios_17F[-1]
      min_capacity_17 = heat_pump.heating_capacity_17F * heat_capacity_ratios_17F[0]

      # COPs @ 17F
      nom_cop_17 = nom_cop_47 / 1.351
      max_cop_17 = nom_cop_17 * 0.902
      min_cop_17 = max_cop_17 / 0.798

      # Capacities @ 5F
      max_capacity_5 = max_capacity_17 * 0.866
      nom_capacity_5 = max_capacity_5 / heat_capacity_ratios_5F[-1]
      min_capacity_5 = nom_capacity_5 * heat_capacity_ratios_5F[0]

      # COPs @ 5F
      max_cop_5 = max_cop_17 / 1.164
      nom_cop_5 = max_cop_5 / 1.000
      min_cop_5 = max_cop_5 / 0.866
    end

    # Add detailed performance data
    detailed_performance_data = heat_pump.heating_detailed_performance_data

    # 47F, maximum speed
    detailed_performance_data.add(capacity: max_capacity_47.round(1),
                                  efficiency_cop: max_cop_47.round(4),
                                  capacity_description: HPXML::CapacityDescriptionMaximum,
                                  outdoor_temperature: 47,
                                  isdefaulted: true) unless max_capacity_47.nil?
    # 47F, nominal speed
    detailed_performance_data.add(capacity: nom_capacity_47.round(1),
                                  efficiency_cop: nom_cop_47.round(4),
                                  capacity_description: HPXML::CapacityDescriptionNominal,
                                  outdoor_temperature: 47,
                                  isdefaulted: true)
    # 47F, minimum speed
    detailed_performance_data.add(capacity: min_capacity_47.round(1),
                                  efficiency_cop: min_cop_47.round(4),
                                  capacity_description: HPXML::CapacityDescriptionMinimum,
                                  outdoor_temperature: 47,
                                  isdefaulted: true) unless min_capacity_47.nil?
    # 17F, maximum speed
    detailed_performance_data.add(capacity: max_capacity_17.round(1),
                                  efficiency_cop: max_cop_17.round(4),
                                  capacity_description: HPXML::CapacityDescriptionMaximum,
                                  outdoor_temperature: 17,
                                  isdefaulted: true) unless max_capacity_17.nil?
    # 17F, nominal speed
    detailed_performance_data.add(capacity: nom_capacity_17.round(1),
                                  efficiency_cop: nom_cop_17.round(4),
                                  capacity_description: HPXML::CapacityDescriptionNominal,
                                  outdoor_temperature: 17,
                                  isdefaulted: true)
    # 17F, minimum speed
    detailed_performance_data.add(capacity: min_capacity_17.round(1),
                                  efficiency_cop: min_cop_17.round(4),
                                  capacity_description: HPXML::CapacityDescriptionMinimum,
                                  outdoor_temperature: 17,
                                  isdefaulted: true) unless min_capacity_17.nil?
    # 5F, maximum speed
    detailed_performance_data.add(capacity: max_capacity_5.round(1),
                                  efficiency_cop: max_cop_5.round(4),
                                  capacity_description: HPXML::CapacityDescriptionMaximum,
                                  outdoor_temperature: 5,
                                  isdefaulted: true) unless max_capacity_5.nil?
    # 5F, nominal speed
    detailed_performance_data.add(capacity: nom_capacity_5.round(1),
                                  efficiency_cop: nom_cop_5.round(4),
                                  capacity_description: HPXML::CapacityDescriptionNominal,
                                  outdoor_temperature: 5,
                                  isdefaulted: true) unless nom_capacity_5.nil?
    # 5F, minimum speed
    detailed_performance_data.add(capacity: min_capacity_5.round(1),
                                  efficiency_cop: min_cop_5.round(4),
                                  capacity_description: HPXML::CapacityDescriptionMinimum,
                                  outdoor_temperature: 5,
                                  isdefaulted: true) unless min_capacity_5.nil?
  end

  # Adds default heat pump or air conditioner detailed performance datapoints based on RESNET MINHERS Addendum 82.
  #
  # @param cooling_system [HPXML::CoolingSystem or HPXML::HeatPump] The HPXML cooling system or heat pump of interest
  # @return [nil]
  def self.set_cool_detailed_performance_data(cooling_system)
    # FIXME: Move this method to defaults.rb
    clg_ap = cooling_system.additional_properties

    nom_capacity_95 = cooling_system.cooling_capacity

    case cooling_system.compressor_type
    when HPXML::HVACCompressorTypeSingleStage
      # Capacity @ 82F
      nom_capacity_82 = nom_capacity_95 / 0.936

    when HPXML::HVACCompressorTypeTwoStage
      # Capacities @ 95F
      min_capacity_95 = nom_capacity_95 * clg_ap.cool_capacity_ratios[0]

      # Capacities @ 82F
      nom_capacity_82 = nom_capacity_95 / 0.936
      min_capacity_82 = nom_capacity_82 * clg_ap.cool_capacity_ratios[0]

    when HPXML::HVACCompressorTypeVariableSpeed
      # Capacities @ 95F
      max_capacity_95 = nom_capacity_95 * clg_ap.cool_capacity_ratios[-1]
      min_capacity_95 = nom_capacity_95 * clg_ap.cool_capacity_ratios[0]

      # Capacities @ 82F
      min_cap_maint_95, max_cap_maint_95 = get_cool_capacity_maint_95()
      max_capacity_82 = max_capacity_95 / max_cap_maint_95
      min_capacity_82 = min_capacity_95 / min_cap_maint_95
      if nom_capacity_95 > 0.0
        nom_capacity_82 = MathTools.interp2(nom_capacity_95, min_capacity_95, max_capacity_95, min_capacity_82, max_capacity_82)
      else
        nom_capacity_82 = 0.0
      end
    end

    # COPs @ 95F & 82F
    cops_95, cops_82 = get_cool_cops_95F_82F(cooling_system)

    # Add detailed performance data
    detailed_performance_data = cooling_system.cooling_detailed_performance_data

    # 95F, maximum speed
    detailed_performance_data.add(capacity: max_capacity_95.round(1),
                                  efficiency_cop: cops_95[:max].round(4),
                                  capacity_description: HPXML::CapacityDescriptionMaximum,
                                  outdoor_temperature: 95,
                                  isdefaulted: true) unless max_capacity_95.nil?
    # 95F, nominal speed
    detailed_performance_data.add(capacity: nom_capacity_95.round(1),
                                  efficiency_cop: cops_95[:nom].round(4),
                                  capacity_description: HPXML::CapacityDescriptionNominal,
                                  outdoor_temperature: 95,
                                  isdefaulted: true)
    # 95F, minimum speed
    detailed_performance_data.add(capacity: min_capacity_95.round(1),
                                  efficiency_cop: cops_95[:min].round(4),
                                  capacity_description: HPXML::CapacityDescriptionMinimum,
                                  outdoor_temperature: 95,
                                  isdefaulted: true) unless min_capacity_95.nil?
    # 82F, maximum speed
    detailed_performance_data.add(capacity: max_capacity_82.round(1),
                                  efficiency_cop: cops_82[:max].round(4),
                                  capacity_description: HPXML::CapacityDescriptionMaximum,
                                  outdoor_temperature: 82,
                                  isdefaulted: true) unless max_capacity_82.nil?
    # 82F, nominal speed
    detailed_performance_data.add(capacity: nom_capacity_82.round(1),
                                  efficiency_cop: cops_82[:nom].round(4),
                                  capacity_description: HPXML::CapacityDescriptionNominal,
                                  outdoor_temperature: 82,
                                  isdefaulted: true)
    # 82F, minimum speed
    detailed_performance_data.add(capacity: min_capacity_82.round(1),
                                  efficiency_cop: cops_82[:min].round(4),
                                  capacity_description: HPXML::CapacityDescriptionMinimum,
                                  outdoor_temperature: 82,
                                  isdefaulted: true) unless min_capacity_82.nil?
  end

  # Returns the rated speed net COP value for the HVAC system at 47F, using table interpolation(based on HSPF2, Capacity maintenance at 17F) from RESNET Addendum.
  #
  # @param compressor_type [String] Type of compressor (HPXML::HVACCompressorTypeXXX)
  # @param hspf2 [Double] The heating efficiency hspf2 of the hvac system
  # @param rated_cap_maint_17F_47F [Double] The rated heating capacity at 17F / rated heating capacity at 47F
  # @return [Double] Rated speed net COP value for the HVAC system at 47F
<<<<<<< HEAD
  def self.get_cop_47_rated(compressor_type, hspf2, rated_cap_maint_17F_47F)
    case compressor_type
    when HPXML::HVACCompressorTypeSingleStage
      hspf2_array = [5.0, 6.5, 8.0, 9.5, 11.0]
      rated_cap_maint_17F_47F_array = [0.5, 0.533, 0.6, 0.7333, 1.0]
      cop_47_array = [[1.971, 1.963, 1.946, 1.915, 1.904],
                      [2.844, 2.801, 2.720, 2.589, 2.498],
                      [3.933, 3.819, 3.622, 3.318, 3.102],
                      [5.327, 5.085, 4.683, 4.111, 3.718],
                      [7.178, 6.699, 5.951, 4.975, 4.345]]

    when HPXML::HVACCompressorTypeTwoStage
      hspf2_array = [5.0, 6.5, 8.0, 9.5, 11.0]
      rated_cap_maint_17F_47F_array = [0.5, 0.533, 0.6, 0.7333, 1.0]
      cop_47_array = [[1.791, 1.775, 1.753, 1.716, 1.654],
                      [2.587, 2.535, 2.451, 2.319, 2.169],
                      [3.576, 3.457, 3.262, 2.973, 2.694],
                      [4.843, 4.602, 4.218, 3.682, 3.229],
                      [6.523, 6.061, 5.359, 4.456, 3.773]]

    when HPXML::HVACCompressorTypeVariableSpeed
      hspf2_array = [7.0, 9.25, 11.5, 13.75, 16.0]
      rated_cap_maint_17F_47F_array = [0.5, 0.54, 0.62, 0.78, 1.10]
      cop_47_array = [[2.702, 2.620, 2.493, 2.364, 2.182],
                      [4.050, 3.832, 3.507, 3.168, 2.875],
                      [5.796, 5.341, 4.663, 3.995, 3.564],
                      [8.202, 7.265, 5.990, 4.845, 4.248],
                      [11.689, 9.800, 7.529, 5.720, 4.928]]
    end

=======
  def self.get_cop_47_rated(hspf2, rated_cap_maint_17F_47F)
    hspf2_array = [7.0, 9.25, 11.5, 13.75, 16]
    rated_cap_maint_17F_47F_array = [0.5, 0.54, 0.62, 0.78, 1.10]
    cop_47_array = [[2.702, 2.620, 2.493, 2.364, 2.182],
                    [4.050, 3.832, 3.507, 3.168, 2.875],
                    [5.796, 5.341, 4.663, 3.995, 3.564],
                    [8.202, 7.265, 5.990, 4.845, 4.248],
                    [11.689, 9.800, 7.529, 5.720, 4.928]]
>>>>>>> d91fac80
    x1, x2 = hspf2_array.min_by(2) { |x| (x - hspf2).abs }.sort
    y1, y2 = rated_cap_maint_17F_47F_array.min_by(2) { |x| (x - rated_cap_maint_17F_47F).abs }.sort
    x_indexes = [x1, x2].map { |x| hspf2_array.find_index(x) }.sort
    y_indexes = [y1, y2].map { |y| rated_cap_maint_17F_47F_array.find_index(y) }.sort
    fx1y1 = cop_47_array[x_indexes[0]][y_indexes[0]]
    fx1y2 = cop_47_array[x_indexes[0]][y_indexes[1]]
    fx2y1 = cop_47_array[x_indexes[1]][y_indexes[0]]
    fx2y2 = cop_47_array[x_indexes[1]][y_indexes[1]]
    return MathTools.interp4(hspf2, rated_cap_maint_17F_47F, x1, x2, y1, y2, fx1y1, fx1y2, fx2y1, fx2y2)
  end

  # Returns the minimum speed net COP value for the HVAC system at 82F, using table interpolation(based on SEER2, SEER2/EER2) from RESNET Addendum.
  #
  # @param compressor_type [String] Type of compressor (HPXML::HVACCompressorTypeXXX)
  # @param seer2 [Double] The cooling efficiency seer2 of the hvac system
  # @param eer2 [Double] The cooling efficiency eer2 of the hvac system
  # @return [Double] Minimum speed net COP value for the HVAC system at 82F
<<<<<<< HEAD
  def self.get_cop_82_min(compressor_type, seer2, eer2)
    case compressor_type
    when HPXML::HVACCompressorTypeTwoStage
      seer2_eer2_ratio = seer2 / eer2
      seer2_array = [6.0, 22.0]
      seer2_eer2_ratio_array = [1.000, 2.400]
      cop_82_array = [[1.777, 2.105],
                      [6.517, 7.717]]
    when HPXML::HVACCompressorTypeVariableSpeed
      seer2_eer2_ratio = seer2 / eer2
      seer2_array = [14.0, 24.5, 35.0]
      seer2_eer2_ratio_array = [1.000, 1.747, 2.120, 2.307, 2.400]
      cop_82_array = [[4.047, 6.175, 14.240, 19.508, 23.029],
                      [7.061, 10.289, 23.262, 31.842, 37.513],
                      [10.058, 14.053, 30.962, 42.388, 49.863]]
    end

=======
  def self.get_cop_82_min(seer2, eer2)
    seer2_eer2_ratio = seer2 / eer2
    seer2_array = [14.0, 24.5, 35.0]
    seer2_eer2_ratio_array = [1.000, 1.747, 2.120, 2.307, 2.400]
    cop_82_array = [[4.047, 6.175, 14.240, 19.508, 23.029],
                    [7.061, 10.289, 23.262, 31.842, 37.513],
                    [10.058, 14.053, 30.962, 42.388, 49.863]]
>>>>>>> d91fac80
    x1, x2 = seer2_array.min_by(2) { |x| (x - seer2).abs }.sort
    y1, y2 = seer2_eer2_ratio_array.min_by(2) { |x| (x - seer2_eer2_ratio).abs }.sort
    x_indexes = [x1, x2].map { |x| seer2_array.find_index(x) }.sort
    y_indexes = [y1, y2].map { |y| seer2_eer2_ratio_array.find_index(y) }.sort
    fx1y1 = cop_82_array[x_indexes[0]][y_indexes[0]]
    fx1y2 = cop_82_array[x_indexes[0]][y_indexes[1]]
    fx2y1 = cop_82_array[x_indexes[1]][y_indexes[0]]
    fx2y2 = cop_82_array[x_indexes[1]][y_indexes[1]]
    return MathTools.interp4(seer2, seer2_eer2_ratio, x1, x2, y1, y2, fx1y1, fx1y2, fx2y1, fx2y2)
  end

  # Returns the min and max speed capacity maintenance from 95F to 82F
  # Maintenance = capacity@95F / capacity@82F
  #
  # @return [Array<Double>] Min and max speed capacity maintenance from 95F to 82F
  def self.get_cool_capacity_maint_95()
    return [0.948, 0.940]
  end

  # Returns the heating capacity ratios for the HVAC system at rated temperature (47F).
  #
  # @param heat_pump [HPXML::HeatPump] The HPXML heat pump of interest
  # @return [Array<Double>] Ratio of heating capacity to rated heating capacity for each speed at 47F.
  def self.get_heat_capacity_ratios_47F(heat_pump)
    case heat_pump.compressor_type
    when HPXML::HVACCompressorTypeSingleStage
      return [1.0]
    when HPXML::HVACCompressorTypeTwoStage
      return [0.712, 1.0]
    when HPXML::HVACCompressorTypeVariableSpeed
      nominal_to_max_ratio = 0.908
      return [0.272 / nominal_to_max_ratio, 1.0, 1.0 / nominal_to_max_ratio]
    end

    fail 'Unable to get heating capacity ratios.'
  end

  # Returns the heating capacity ratios for the HVAC system at 17F.
  #
  # @param heat_pump [HPXML::HeatPump] The HPXML heat pump of interest
  # @return [Array<Double>] Ratio of heating capacity to rated heating capacity for each speed at 17F.
  def self.get_heat_capacity_ratios_17F(heat_pump)
    case heat_pump.compressor_type
    when HPXML::HVACCompressorTypeSingleStage
      return [1.0]
    when HPXML::HVACCompressorTypeTwoStage
      return [0.712, 1.0]
    when HPXML::HVACCompressorTypeVariableSpeed
      nominal_to_max_ratio = 0.817
      return [0.341 / nominal_to_max_ratio, 1.0, 1.0 / nominal_to_max_ratio]
    end

    fail 'Unable to get heating capacity ratios.'
  end

  # Returns the heating capacity ratios for the HVAC system at 5F.
  #
  # @param heat_pump [HPXML::HeatPump] The HPXML heat pump of interest
  # @return [Array<Double>] Ratio of heating capacity to rated heating rated capacity for each speed at 5F.
  def self.get_heat_capacity_ratios_5F(heat_pump)
    case heat_pump.compressor_type
    when HPXML::HVACCompressorTypeSingleStage
      return [1.0]
    when HPXML::HVACCompressorTypeTwoStage
      return [0.712, 1.0]
    when HPXML::HVACCompressorTypeVariableSpeed
      nominal_to_max_ratio = 0.988
      return [0.321 / nominal_to_max_ratio, 1.0, 1.0 / nominal_to_max_ratio]
    end

    fail 'Unable to get heating capacity ratios.'
  end

<<<<<<< HEAD
=======
  # Returns assumed rated cooling CFM/ton for central DX systems.
  #
  # @param compressor_type [String] Type of compressor (HPXML::HVACCompressorTypeXXX)
  # @return [Array<Double>] cooling cfm/ton of rated capacity for each speed
  def self.get_cool_cfm_per_ton(compressor_type)
    if compressor_type == HPXML::HVACCompressorTypeSingleStage
      return [400.0]
    elsif compressor_type == HPXML::HVACCompressorTypeTwoStage
      return [400.0] * 2
    elsif compressor_type == HPXML::HVACCompressorTypeVariableSpeed
      return [400.0] * 3
    else
      fail 'Compressor type not supported.'
    end
  end

  # Returns assumed rated heating CFM/ton for central DX systems.
  #
  # @param compressor_type [String] Type of compressor (HPXML::HVACCompressorTypeXXX)
  # @return [Array<Double>] heating cfm/ton of rated capacity for each speed
  def self.get_heat_cfm_per_ton(compressor_type)
    case compressor_type
    when HPXML::HVACCompressorTypeSingleStage
      return [400.0]
    when HPXML::HVACCompressorTypeTwoStage
      return [400.0] * 2
    when HPXML::HVACCompressorTypeVariableSpeed
      return [400.0] * 3
    else
      fail 'Compressor type not supported.'
    end
  end

  # Returns assumed heating CFM/ton for HVAC systems that are not central DX systems (e.g. room heat pump, PTHP, stove, space heater, etc.)
  #
  # @return [Array<Double>] heating cfm/ton of rated capacity for one speed
  def self.get_heat_cfm_per_ton_simple()
    return [400.0]
  end

>>>>>>> d91fac80
  # TODO
  #
  # @param heat_pump [HPXML::HeatPump] The HPXML heat pump of interest
  # @return [nil]
  def self.set_curves_gshp(heat_pump)
    hp_ap = heat_pump.additional_properties

    # E+ equation fit coil coefficients generated following approach in Tang's thesis:
    # See Appendix B of  https://shareok.org/bitstream/handle/11244/10075/Tang_okstate_0664M_1318.pdf?sequence=1&isAllowed=y
    # Coefficients generated by catalog data: https://files.climatemaster.com/Genesis-GS-Series-Product-Catalog.pdf, p180
    # Data point taken as rated condition:
    # EWT: 80F EAT:80/67F, AFR: 1200cfm, WFR: 4.5gpm

    # Cooling Curves
    hp_ap.cool_cap_curve_spec = [[-5.45013866666657, 7.42301402824225, -1.43760846638838, 0.249103937703341, 0.0378875477019811]]
    hp_ap.cool_power_curve_spec = [[-4.21572180554818, 0.322682268675807, 4.56870615863483, 0.154605773589744, -0.167531037948482]]
    hp_ap.cool_sh_curve_spec = [[0.56143829895505, 18.7079597251858, -19.1482655264078, -0.138154731772664, 0.4823357726442, -0.00164644360129174]]

    hp_ap.cool_rated_shrs_gross = [heat_pump.cooling_shr]

    # E+ equation fit coil coefficients following approach from Tang's thesis:
    # See Appendix B Figure B.3 of  https://shareok.org/bitstream/handle/11244/10075/Tang_okstate_0664M_1318.pdf?sequence=1&isAllowed=y
    # Coefficients generated by catalog data: https://www.climatemaster.com/download/18.274be999165850ccd5b5b73/1535543867815/lc377-climatemaster-commercial-tranquility-20-single-stage-ts-series-water-source-heat-pump-submittal-set.pdf
    # Data point taken as rated condition:
    # EWT: 60F EAT: 70F AFR: 1200 cfm, WFR: 4.5 gpm

    # Heating Curves
    hp_ap.heat_cap_curve_spec = [[-3.75031847962047, -2.18062040443483, 6.8363364819032, 0.188376814356582, 0.0869274802923634]]
    hp_ap.heat_power_curve_spec = [[-8.4754723813072, 8.10952801956388, 1.38771494628738, -0.33766445915032, 0.0223085217874051]]

    # Fan/pump adjustments calculations
    # Fan power to overcome the static pressure adjustment
    rated_fan_watts_per_cfm = 0.5 * heat_pump.fan_watts_per_cfm # Calculate rated fan power by assuming the power to overcome the ductwork is approximately 50% of the total fan power (ANSI/RESNET/ICC 301 says 0.2 W/cfm is the fan power associated with ductwork, but we don't know if that was a PSC or BPM fan)
    power_f = rated_fan_watts_per_cfm * RatedCFMPerTon / UnitConversions.convert(1.0, 'ton', 'Btu/hr') # W per Btu/hr of capacity
    rated_pump_watts_per_ton = 30.0 # ANSI/RESNET/ICC 301, estimated pump power required to overcome the internal resistance of the ground-water heat exchanger under AHRI test conditions for a closed loop system
    power_p = rated_pump_watts_per_ton / UnitConversions.convert(1.0, 'ton', 'Btu/hr') # result is in W per Btu/hr of capacity

    cool_eir = UnitConversions.convert(((1 - UnitConversions.convert(power_f, 'Wh', 'Btu')) / heat_pump.cooling_efficiency_eer - power_f - power_p), 'Wh', 'Btu')
    heat_eir = (1 + UnitConversions.convert(power_f, 'Wh', 'Btu')) / heat_pump.heating_efficiency_cop - UnitConversions.convert(power_f + power_p, 'Wh', 'Btu')

    hp_ap.cool_rated_cops = [1.0 / cool_eir]
    hp_ap.heat_rated_cops = [1.0 / heat_eir]
  end

  # Calculates heating/cooling seasons per the Building America House Simulation Protocols (BAHSP) definition.
  #
  # @param weather [WeatherFile] Weather object containing EPW information
  # @param latitude [TODO] TODO
  # @return [TODO] TODO
  def self.get_building_america_hvac_seasons(weather, latitude)
    monthly_temps = weather.data.MonthlyAvgDrybulbs
    heat_design_db = weather.design.HeatingDrybulb
    is_southern_hemisphere = (latitude < 0)

    # create basis lists with zero for every month
    cooling_season_temp_basis = Array.new(monthly_temps.length, 0.0)
    heating_season_temp_basis = Array.new(monthly_temps.length, 0.0)

    if is_southern_hemisphere
      override_heating_months = [6, 7] # July, August
      override_cooling_months = [0, 11] # December, January
    else
      override_heating_months = [0, 11] # December, January
      override_cooling_months = [6, 7] # July, August
    end

    monthly_temps.each_with_index do |temp, i|
      if temp < 66.0
        heating_season_temp_basis[i] = 1.0
      elsif temp >= 66.0
        cooling_season_temp_basis[i] = 1.0
      end

      if (override_heating_months.include? i) && (heat_design_db < 59.0)
        heating_season_temp_basis[i] = 1.0
      elsif override_cooling_months.include? i
        cooling_season_temp_basis[i] = 1.0
      end
    end

    cooling_season = Array.new(monthly_temps.length, 0.0)
    heating_season = Array.new(monthly_temps.length, 0.0)

    for i in 0..11
      # Heating overlaps with cooling at beginning of summer
      prevmonth = i - 1

      if ((heating_season_temp_basis[i] == 1.0) || ((cooling_season_temp_basis[prevmonth] == 0.0) && (cooling_season_temp_basis[i] == 1.0)))
        heating_season[i] = 1.0
      else
        heating_season[i] = 0.0
      end

      if ((cooling_season_temp_basis[i] == 1.0) || ((heating_season_temp_basis[prevmonth] == 0.0) && (heating_season_temp_basis[i] == 1.0)))
        cooling_season[i] = 1.0
      else
        cooling_season[i] = 0.0
      end
    end

    # Find the first month of cooling and add one month
    for i in 0..11
      if cooling_season[i] == 1.0
        cooling_season[i - 1] = 1.0
        break
      end
    end

    return heating_season, cooling_season
  end

  # Creates an EMS program to disable fan power below the heat pump's minimum compressor
  # operating temperature; the backup heating system will be operating instead.
  #
  # @param model [OpenStudio::Model::Model] OpenStudio Model object
  # @param fan [TODO] TODO
  # @param hp_min_temp [Double] Minimum heat pump compressor operating temperature for heating
  # @return [nil]
  def self.add_fan_power_ems_program(model, fan, hp_min_temp)
    # Sensors
    tout_db_sensor = Model.add_ems_sensor(
      model,
      name: 'tout_db',
      output_var_or_meter_name: 'Site Outdoor Air Drybulb Temperature',
      key_name: 'Environment'
    )

    # Actuators
    fan_pressure_rise_act = Model.add_ems_actuator(
      name: "#{fan.name} pressure rise act",
      model_object: fan,
      comp_type_and_control: EPlus::EMSActuatorFanPressureRise
    )

    fan_total_efficiency_act = Model.add_ems_actuator(
      name: "#{fan.name} total efficiency act",
      model_object: fan,
      comp_type_and_control: EPlus::EMSActuatorFanTotalEfficiency
    )

    # Program
    fan_program = Model.add_ems_program(
      model,
      name: "#{fan.name} power program"
    )
    fan_program.addLine("If #{tout_db_sensor.name} < #{UnitConversions.convert(hp_min_temp, 'F', 'C').round(2)}")
    fan_program.addLine("  Set #{fan_pressure_rise_act.name} = 0")
    fan_program.addLine("  Set #{fan_total_efficiency_act.name} = 1")
    fan_program.addLine('Else')
    fan_program.addLine("  Set #{fan_pressure_rise_act.name} = NULL")
    fan_program.addLine("  Set #{fan_total_efficiency_act.name} = NULL")
    fan_program.addLine('EndIf')

    # Calling Point
    Model.add_ems_program_calling_manager(
      model,
      name: "#{fan_program.name} calling manager",
      calling_point: 'AfterPredictorBeforeHVACManagers',
      ems_programs: [fan_program]
    )
  end

  # Creates an EMS program to set the pump power.
  # Without EMS, the pump power will vary according to the plant loop part load ratio
  # (based on flow rate) rather than the boiler part load ratio (based on load).
  #
  # @param model [OpenStudio::Model::Model] OpenStudio Model object
  # @param pump_w [TODO] TODO
  # @param pump [TODO] TODO
  # @param heating_object [TODO] TODO
  # @return [nil]
  def self.add_pump_power_ems_program(model, pump_w, pump, heating_object)
    # Sensors
    if heating_object.is_a? OpenStudio::Model::BoilerHotWater
      heating_plr_sensor = Model.add_ems_sensor(
        model,
        name: "#{heating_object.name} plr s",
        output_var_or_meter_name: 'Boiler Part Load Ratio',
        key_name: heating_object.name
      )
    elsif heating_object.is_a? OpenStudio::Model::AirLoopHVACUnitarySystem
      heating_plr_sensor = Model.add_ems_sensor(
        model,
        name: "#{heating_object.name} plr s",
        output_var_or_meter_name: 'Unitary System Part Load Ratio',
        key_name: heating_object.name
      )
    end

    pump_mfr_sensor = Model.add_ems_sensor(
      model,
      name: "#{pump.name} mfr s",
      output_var_or_meter_name: 'Pump Mass Flow Rate',
      key_name: pump.name
    )

    # Internal variable
    pump_rated_mfr_var = Model.add_ems_internal_var(
      model,
      name: "#{pump.name} rated mfr",
      model_object: pump,
      type: EPlus::EMSIntVarPumpMFR
    )

    # Actuator
    pump_pressure_rise_act = Model.add_ems_actuator(
      name: "#{pump.name} pressure rise act",
      model_object: pump,
      comp_type_and_control: EPlus::EMSActuatorPumpPressureRise
    )

    # Program
    # See https://bigladdersoftware.com/epx/docs/9-3/ems-application-guide/hvac-systems-001.html#pump
    pump_program = Model.add_ems_program(
      model,
      name: "#{pump.name} power program"
    )
    pump_program.addLine("Set heating_plr = #{heating_plr_sensor.name}")
    pump_program.addLine("Set pump_total_eff = #{pump_rated_mfr_var.name} / 1000 * #{pump.ratedPumpHead} / #{pump.ratedPowerConsumption.get}")
    pump_program.addLine("Set pump_vfr = #{pump_mfr_sensor.name} / 1000")
    pump_program.addLine('If pump_vfr > 0')
    pump_program.addLine("  Set #{pump_pressure_rise_act.name} = #{pump_w} * heating_plr * pump_total_eff / pump_vfr")
    pump_program.addLine('Else')
    pump_program.addLine("  Set #{pump_pressure_rise_act.name} = 0")
    pump_program.addLine('EndIf')

    # Calling Point
    Model.add_ems_program_calling_manager(
      model,
      name: "#{pump_program.name} calling manager",
      calling_point: 'EndOfSystemTimestepBeforeHVACReporting',
      ems_programs: [pump_program]
    )
  end

  # Creates an EMS program to disaggregate the fan or pump energy use into heating
  # vs cooling energy.
  #
  # @param model [OpenStudio::Model::Model] OpenStudio Model object
  # @param fan_or_pump [TODO] TODO
  # @param htg_object [TODO] TODO
  # @param clg_object [TODO] TODO
  # @param backup_htg_object [TODO] TODO
  # @param hpxml_object [TODO] TODO
  # @return [nil]
  def self.add_fan_pump_disaggregation_ems_program(model, fan_or_pump, htg_object, clg_object, backup_htg_object, hpxml_object)
    sys_id = hpxml_object.id

    if fan_or_pump.is_a? OpenStudio::Model::FanSystemModel
      var = "Fan #{EPlus::FuelTypeElectricity} Energy"
    elsif fan_or_pump.is_a? OpenStudio::Model::PumpVariableSpeed
      var = "Pump #{EPlus::FuelTypeElectricity} Energy"
    elsif fan_or_pump.is_a? OpenStudio::Model::ElectricEquipment
      var = "Electric Equipment #{EPlus::FuelTypeElectricity} Energy"
    else
      fail "Unexpected fan/pump object '#{fan_or_pump.name}'."
    end
    fan_or_pump_sensor = Model.add_ems_sensor(
      model,
      name: "#{fan_or_pump.name} s",
      output_var_or_meter_name: var,
      key_name: fan_or_pump.name
    )

    fan_or_pump_var = Model.ems_friendly_name(fan_or_pump.name)

    if clg_object.nil?
      clg_object_sensor = nil
    else
      if clg_object.is_a? OpenStudio::Model::EvaporativeCoolerDirectResearchSpecial
        var = 'Evaporative Cooler Water Volume'
      else
        var = 'Cooling Coil Total Cooling Energy'
      end

      clg_object_sensor = Model.add_ems_sensor(
        model,
        name: "#{clg_object.name} s",
        output_var_or_meter_name: var,
        key_name: clg_object.name
      )
    end

    if htg_object.nil?
      htg_object_sensor = nil
    else
      if htg_object.is_a? OpenStudio::Model::ZoneHVACBaseboardConvectiveWater
        var = 'Baseboard Total Heating Energy'
      elsif htg_object.is_a? OpenStudio::Model::ZoneHVACFourPipeFanCoil
        var = 'Fan Coil Heating Energy'
      else
        var = 'Heating Coil Heating Energy'
      end

      htg_object_sensor = Model.add_ems_sensor(
        model,
        name: "#{htg_object.name} s",
        output_var_or_meter_name: var,
        key_name: htg_object.name
      )
    end

    if backup_htg_object.nil?
      backup_htg_object_sensor = nil
    else
      if backup_htg_object.is_a? OpenStudio::Model::ZoneHVACBaseboardConvectiveWater
        var = 'Baseboard Total Heating Energy'
      else
        var = 'Heating Coil Heating Energy'
      end

      backup_htg_object_sensor = Model.add_ems_sensor(
        model,
        name: "#{backup_htg_object.name} s",
        output_var_or_meter_name: var,
        key_name: backup_htg_object.name
      )
    end

    sensors = { 'clg' => clg_object_sensor,
                'primary_htg' => htg_object_sensor,
                'backup_htg' => backup_htg_object_sensor }
    sensors = sensors.select { |_m, s| !s.nil? }

    # Disaggregate electric fan/pump energy
    fan_or_pump_program = Model.add_ems_program(
      model,
      name: "#{fan_or_pump_var} disaggregate program"
    )

    if htg_object.is_a?(OpenStudio::Model::ZoneHVACBaseboardConvectiveWater) || htg_object.is_a?(OpenStudio::Model::ZoneHVACFourPipeFanCoil)
      # Pump may occasionally run when baseboard isn't, so just assign all pump energy here
      mode, _sensor = sensors.first
      if (sensors.size != 1) || (mode != 'primary_htg')
        fail 'Unexpected situation.'
      end

      fan_or_pump_program.addLine("  Set #{fan_or_pump_var}_#{mode} = #{fan_or_pump_sensor.name}")
    else
      sensors.keys.each do |mode|
        fan_or_pump_program.addLine("Set #{fan_or_pump_var}_#{mode} = 0")
      end
      sensors.each_with_index do |(mode, sensor), i|
        if i == 0
          if_else_str = "If #{sensor.name} > 0"
        elsif i == sensors.size - 1
          # Use else for last mode to make sure we don't miss any energy use
          # See https://github.com/NREL/OpenStudio-HPXML/issues/1424
          if_else_str = 'Else'
        else
          if_else_str = "ElseIf #{sensor.name} > 0"
        end
        if mode == 'primary_htg' && sensors.keys[i + 1] == 'backup_htg'
          # HP with both primary and backup heating
          # If both are operating, apportion energy use
          fan_or_pump_program.addLine("#{if_else_str} && (#{sensors.values[i + 1].name} > 0)")
          fan_or_pump_program.addLine("  Set #{fan_or_pump_var}_#{mode} = #{fan_or_pump_sensor.name} * #{sensor.name} / (#{sensor.name} + #{sensors.values[i + 1].name})")
          fan_or_pump_program.addLine("  Set #{fan_or_pump_var}_#{sensors.keys[i + 1]} = #{fan_or_pump_sensor.name} * #{sensors.values[i + 1].name} / (#{sensor.name} + #{sensors.values[i + 1].name})")
          if_else_str = if_else_str.gsub('If', 'ElseIf') if if_else_str.start_with?('If')
        end
        fan_or_pump_program.addLine(if_else_str)
        fan_or_pump_program.addLine("  Set #{fan_or_pump_var}_#{mode} = #{fan_or_pump_sensor.name}")
      end
      fan_or_pump_program.addLine('EndIf')
    end

    Model.add_ems_program_calling_manager(
      model,
      name: "#{fan_or_pump.name} disaggregate program calling manager",
      calling_point: 'EndOfSystemTimestepBeforeHVACReporting',
      ems_programs: [fan_or_pump_program]
    )

    sensors.each do |mode, sensor|
      next if sensor.nil?

      # TODO: Create Model.add_ems_output_var() method
      fan_or_pump_ems_output_var = OpenStudio::Model::EnergyManagementSystemOutputVariable.new(model, "#{fan_or_pump_var}_#{mode}")
      object_type = { 'clg' => Constants::ObjectTypeFanPumpDisaggregateCool,
                      'primary_htg' => Constants::ObjectTypeFanPumpDisaggregatePrimaryHeat,
                      'backup_htg' => Constants::ObjectTypeFanPumpDisaggregateBackupHeat }[mode]
      fan_or_pump_ems_output_var.setName("#{fan_or_pump.name} #{object_type}")
      fan_or_pump_ems_output_var.setTypeOfDataInVariable('Summed')
      fan_or_pump_ems_output_var.setUpdateFrequency('SystemTimestep')
      fan_or_pump_ems_output_var.setEMSProgramOrSubroutineName(fan_or_pump_program)
      fan_or_pump_ems_output_var.setUnits('J')
      fan_or_pump_ems_output_var.additionalProperties.setFeature('HPXML_ID', sys_id) # Used by reporting measure
      fan_or_pump_ems_output_var.additionalProperties.setFeature('ObjectType', object_type) # Used by reporting measure
    end
  end

  # Adjusts the HVAC load to the space when a dehumidifier serves less than 100% dehumidification load, since
  # the EnergyPlus dehumidifier object can only model 100% dehumidification.
  #
  # @param fraction_served [TODO] TODO
  # @param zone_hvac [TODO] TODO
  # @param model [OpenStudio::Model::Model] OpenStudio Model object
  # @param conditioned_space [TODO] TODO
  # @return [nil]
  def self.add_dehumidifier_load_adjustment_ems_program(fraction_served, zone_hvac, model, conditioned_space)
    # sensor
    dehumidifier_sens_htg = Model.add_ems_sensor(
      model,
      name: "#{zone_hvac.name} sens htg",
      output_var_or_meter_name: 'Zone Dehumidifier Sensible Heating Rate',
      key_name: zone_hvac.name
    )

    dehumidifier_power = Model.add_ems_sensor(
      model,
      name: "#{zone_hvac.name} power htg",
      output_var_or_meter_name: "Zone Dehumidifier #{EPlus::FuelTypeElectricity} Rate",
      key_name: zone_hvac.name
    )

    # actuator
    dehumidifier_load_adj = Model.add_other_equipment(
      model,
      name: "#{zone_hvac.name} sens htg adj",
      end_use: nil,
      space: conditioned_space,
      design_level: 0,
      frac_radiant: 0,
      frac_latent: 0,
      frac_lost: 0,
      schedule: model.alwaysOnDiscreteSchedule,
      fuel_type: nil
    )
    dehumidifier_load_adj_act = Model.add_ems_actuator(
      name: "#{zone_hvac.name} sens htg adj act",
      model_object: dehumidifier_load_adj,
      comp_type_and_control: EPlus::EMSActuatorOtherEquipmentPower
    )

    # EMS program
    program = Model.add_ems_program(
      model,
      name: "#{zone_hvac.name} load adj program"
    )
    program.addLine("If #{dehumidifier_sens_htg.name} > 0")
    program.addLine("  Set #{dehumidifier_load_adj_act.name} = - (#{dehumidifier_sens_htg.name} - #{dehumidifier_power.name}) * (1 - #{fraction_served})")
    program.addLine('Else')
    program.addLine("  Set #{dehumidifier_load_adj_act.name} = 0")
    program.addLine('EndIf')

    Model.add_ems_program_calling_manager(
      model,
      name: "#{program.name} calling manager",
      calling_point: 'BeginZoneTimestepAfterInitHeatBalance',
      ems_programs: [program]
    )
  end

  # TODO
  #
  # @param model [OpenStudio::Model::Model] OpenStudio Model object
  # @param obj_name [String] Name for the OpenStudio object
  # @param heat_pump [HPXML::HeatPump] The HPXML heat pump of interest
  # @param hpxml_header [HPXML::Header] HPXML Header object (one per HPXML file)
  # @param runner [OpenStudio::Measure::OSRunner] Object typically used to display warnings
  # @param hpxml_bldg [HPXML::Building] HPXML Building object representing an individual dwelling unit
  # @return [TODO] TODO
  def self.create_supp_heating_coil(model, obj_name, heat_pump, hpxml_header = nil, runner = nil, hpxml_bldg = nil)
    fuel = heat_pump.backup_heating_fuel
    capacity = heat_pump.backup_heating_capacity
    efficiency = heat_pump.backup_heating_efficiency_percent
    efficiency = heat_pump.backup_heating_efficiency_afue if efficiency.nil?

    if fuel.nil?
      return
    end

    backup_heating_capacity_increment = hpxml_header.heat_pump_backup_heating_capacity_increment unless hpxml_header.nil?
    backup_heating_capacity_increment = nil unless fuel == HPXML::FuelTypeElectricity
    if not backup_heating_capacity_increment.nil?
      if hpxml_bldg.building_construction.number_of_units > 1
        # Throw error and stop simulation
        runner.registerError('NumberofUnits greater than 1 is not supported for multi-staging backup coil.')
      end
      max_num_stages = 4

      num_stages = [(capacity / backup_heating_capacity_increment).ceil(), max_num_stages].min
      # OpenStudio only supports 4 stages for now
      runner.registerWarning("EnergyPlus only supports #{max_num_stages} stages for multi-stage electric backup coil. Combined the remaining capacities in the last stage.") if (capacity / backup_heating_capacity_increment).ceil() > 4

      htg_supp_coil = OpenStudio::Model::CoilHeatingElectricMultiStage.new(model)
      htg_supp_coil.setAvailabilitySchedule(model.alwaysOnDiscreteSchedule)
      htg_supp_coil.setName(obj_name + ' backup htg coil')
      stage_capacity = 0.0

      (1..num_stages).each do |stage_i|
        stage = OpenStudio::Model::CoilHeatingElectricMultiStageStageData.new(model)
        if stage_i == max_num_stages
          increment = (capacity - stage_capacity) # Model remaining capacity anyways
        else
          increment = backup_heating_capacity_increment
        end
        next if increment <= 5 # Tolerance to avoid modeling small capacity stage

        # There're two cases to throw this warning: 1. More stages are needed so that the remaining capacities are combined in last stage. 2. Total capacity is not able to be perfectly divided by increment.
        # For the first case, the above warning of num_stages has already thrown
        runner.registerWarning("Calculated multi-stage backup coil capacity increment for last stage is not equal to user input, actual capacity increment is #{increment} Btu/hr.") if (increment - backup_heating_capacity_increment).abs > 1
        stage_capacity += increment

        stage.setNominalCapacity(UnitConversions.convert(stage_capacity, 'Btu/hr', 'W'))
        stage.setEfficiency(efficiency)
        htg_supp_coil.addStage(stage)
      end
    else
      htg_supp_coil = Model.add_coil_heating(
        model,
        name: "#{obj_name} backup htg coil",
        efficiency: efficiency,
        capacity: UnitConversions.convert(capacity, 'Btu/hr', 'W'),
        fuel_type: fuel
      )
    end
    htg_supp_coil.additionalProperties.setFeature('HPXML_ID', heat_pump.id) # Used by reporting measure
    htg_supp_coil.additionalProperties.setFeature('IsHeatPumpBackup', true) # Used by reporting measure

    return htg_supp_coil
  end

  # Create OpenStudio FanSystemModel object for HVAC system supply fan
  # Note: fan_cfms should include all unique airflow rates (both heating and cooling, at all speeds)
  #
  # @param model [OpenStudio::Model::Model] OpenStudio Model object
  # @param obj_name [String] Name for the OpenStudio object
  # @param fan_watts_per_cfm [Double] Fan efficacy watts per cfm
  # @param fan_cfms [Array<Double>] Fan cfms
  # @param hvac_system [HPXML::HeatingSystem or HPXML::CoolingSystem or HPXML::HeatPump] The HPXML HVAC system of interest
  # @return [OpenStudio::Model::FanSystemModel] OpenStudio FanSystemModel object
  def self.create_supply_fan(model, obj_name, fan_watts_per_cfm, fan_cfms, hvac_system)
    max_fan_cfm = Float(fan_cfms.max) # Convert to float to prevent integer division below
    fan = Model.add_fan_system_model(
      model,
      name: "#{obj_name} supply fan",
      end_use: 'supply fan',
      power_per_flow: fan_watts_per_cfm / UnitConversions.convert(1.0, 'cfm', 'm^3/s'),
      max_flow_rate: UnitConversions.convert(max_fan_cfm, 'cfm', 'm^3/s')
    )

    fan_cfms.sort.each do |fan_cfm|
      fan_ratio = fan_cfm / max_fan_cfm
      power_fraction = (fan_watts_per_cfm == 0) ? 1.0 : calculate_fan_power_from_curve(1.0, fan_ratio, hvac_system)
      fan.addSpeed(fan_ratio.round(5), power_fraction.round(5))
    end

    return fan
  end

  # Calculate fan power at any speed or mode
  #
  # @param max_fan_power [Double] Rated fan power consumption
  # @param fan_ratio [Double] Fan cfm ratio to full speed
  # @param hvac_system [HPXML::HeatingSystem or HPXML::CoolingSystem or HPXML::HeatPump] The HPXML HVAC system of interest
  # @return [Double] Fan power at any speed or mode
  def self.calculate_fan_power_from_curve(max_fan_power, fan_ratio, hvac_system)
    if hvac_system.fan_motor_type.nil?
      # For system types that fan_motor_type is not specified, the fan_ratio should be 1
      fail 'Missing fan motor type for systems where more than one speed is modeled' unless (fan_ratio == 1.0 || max_fan_power == 0.0)

      fan_power = max_fan_power
    elsif hvac_system.fan_motor_type == HPXML::HVACFanMotorTypeBPM
      # BPM fan
      pow = hvac_system.distribution_system_idref.nil? ? 3 : 2.75
      fan_power = max_fan_power * (fan_ratio**pow)
    elsif hvac_system.fan_motor_type == HPXML::HVACFanMotorTypePSC
      # PSC fan
      fan_power = max_fan_power * fan_ratio * (0.3 * fan_ratio + 0.7)
    end
    return fan_power
  end

  # TODO
  #
  # @param model [OpenStudio::Model::Model] OpenStudio Model object
  # @param obj_name [String] Name for the OpenStudio object
  # @param fan [TODO] TODO
  # @param htg_coil [TODO] TODO
  # @param clg_coil [TODO] TODO
  # @param htg_supp_coil [TODO] TODO
  # @param htg_cfm [TODO] TODO
  # @param clg_cfm [TODO] TODO
  # @param supp_max_temp [TODO] TODO
  # @return [OpenStudio::Model::AirLoopHVACUnitarySystem] OpenStudio Air Loop HVAC Unitary System object
  def self.create_air_loop_unitary_system(model, obj_name, fan, htg_coil, clg_coil, htg_supp_coil, htg_cfm, clg_cfm, supp_max_temp = nil)
    cycle_fan_sch = Model.add_schedule_constant(
      model,
      name: "#{obj_name} auto fan schedule",
      value: 0, # 0 denotes that fan cycles on and off to meet the load (i.e., AUTO fan) as opposed to continuous operation
      limits: EPlus::ScheduleTypeLimitsOnOff
    )

    air_loop_unitary = OpenStudio::Model::AirLoopHVACUnitarySystem.new(model)
    air_loop_unitary.setName(obj_name + ' unitary system')
    air_loop_unitary.setAvailabilitySchedule(model.alwaysOnDiscreteSchedule)
    air_loop_unitary.setSupplyFan(fan)
    air_loop_unitary.setFanPlacement('BlowThrough')
    air_loop_unitary.setSupplyAirFanOperatingModeSchedule(cycle_fan_sch)
    if htg_coil.nil?
      air_loop_unitary.setSupplyAirFlowRateDuringHeatingOperation(0.0)
    else
      air_loop_unitary.setHeatingCoil(htg_coil)
      air_loop_unitary.setSupplyAirFlowRateDuringHeatingOperation(UnitConversions.convert(htg_cfm, 'cfm', 'm^3/s'))
    end
    if clg_coil.nil?
      air_loop_unitary.setSupplyAirFlowRateDuringCoolingOperation(0.0)
    else
      air_loop_unitary.setCoolingCoil(clg_coil)
      air_loop_unitary.setSupplyAirFlowRateDuringCoolingOperation(UnitConversions.convert(clg_cfm, 'cfm', 'm^3/s'))
    end
    if htg_supp_coil.nil?
      air_loop_unitary.setMaximumSupplyAirTemperature(UnitConversions.convert(120.0, 'F', 'C'))
    else
      air_loop_unitary.setSupplementalHeatingCoil(htg_supp_coil)
      air_loop_unitary.setMaximumSupplyAirTemperature(UnitConversions.convert(200.0, 'F', 'C')) # higher temp for supplemental heat as to not severely limit its use, resulting in unmet hours.
      if not supp_max_temp.nil?
        air_loop_unitary.setMaximumOutdoorDryBulbTemperatureforSupplementalHeaterOperation(UnitConversions.convert(supp_max_temp, 'F', 'C'))
      end
    end
    air_loop_unitary.setSupplyAirFlowRateWhenNoCoolingorHeatingisRequired(0)
    return air_loop_unitary
  end

  # TODO
  #
  # @param model [OpenStudio::Model::Model] OpenStudio Model object
  # @param obj_name [String] Name for the OpenStudio object
  # @param system [TODO] TODO
  # @param control_zone [OpenStudio::Model::ThermalZone] Conditioned space thermal zone
  # @param hvac_sequential_load_fracs [Array<Double>] Array of daily fractions of remaining heating/cooling load to bet met by the HVAC system
  # @param airflow_cfm [TODO] TODO
  # @param heating_system [HPXML::HeatingSystem or HPXML::HeatPump] The HPXML heating system or heat pump of interest
  # @param hvac_unavailable_periods [Hash] Map of htg/clg => HPXML::UnavailablePeriods for heating/cooling
  # @return [OpenStudio::Model::AirLoopHVAC] OpenStudio Air Loop HVAC object
  def self.create_air_loop(model, obj_name, system, control_zone, hvac_sequential_load_fracs, airflow_cfm, heating_system, hvac_unavailable_periods)
    air_loop = OpenStudio::Model::AirLoopHVAC.new(model)
    air_loop.setAvailabilitySchedule(model.alwaysOnDiscreteSchedule)
    air_loop.setName(obj_name + ' airloop')
    air_loop.zoneSplitter.setName(obj_name + ' zone splitter')
    air_loop.zoneMixer.setName(obj_name + ' zone mixer')
    air_loop.setDesignSupplyAirFlowRate(UnitConversions.convert(airflow_cfm, 'cfm', 'm^3/s'))
    system.addToNode(air_loop.supplyInletNode)

    if system.is_a? OpenStudio::Model::AirLoopHVACUnitarySystem
      air_terminal = OpenStudio::Model::AirTerminalSingleDuctUncontrolled.new(model, model.alwaysOnDiscreteSchedule)
      system.setControllingZoneorThermostatLocation(control_zone)
    else
      air_terminal = OpenStudio::Model::AirTerminalSingleDuctVAVNoReheat.new(model, model.alwaysOnDiscreteSchedule)
      air_terminal.setConstantMinimumAirFlowFraction(0)
      air_terminal.setFixedMinimumAirFlowRate(0)
    end
    air_terminal.setMaximumAirFlowRate(UnitConversions.convert(airflow_cfm, 'cfm', 'm^3/s'))
    air_terminal.setName(obj_name + ' terminal')
    air_loop.multiAddBranchForZone(control_zone, air_terminal)

    set_sequential_load_fractions(model, control_zone, air_terminal, hvac_sequential_load_fracs, hvac_unavailable_periods, heating_system)

    return air_loop
  end

  # TODO
  #
  # @param dh_type [TODO] TODO
  # @param w_coeff [TODO] TODO
  # @param ef_coeff [TODO] TODO
  # @param ief [TODO] TODO
  # @param water_removal_rate [TODO] TODO
  # @return [TODO] TODO
  def self.apply_dehumidifier_ief_to_ef_inputs(dh_type, w_coeff, ef_coeff, ief, water_removal_rate)
    # Shift inputs under IEF test conditions to E+ supported EF test conditions
    # test conditions
    if dh_type == HPXML::DehumidifierTypePortable
      ief_db = UnitConversions.convert(65.0, 'F', 'C') # degree C
    elsif dh_type == HPXML::DehumidifierTypeWholeHome
      ief_db = UnitConversions.convert(73.0, 'F', 'C') # degree C
    end
    rh = 60.0 # for both EF and IEF test conditions, %

    # Independent variables applied to curve equations
    var_array_ief = [1, ief_db, ief_db * ief_db, rh, rh * rh, ief_db * rh]

    # Curved values under EF test conditions
    curve_value_ef = 1 # Curves are normalized to 1.0 under EF test conditions, 80F, 60%
    # Curve values under IEF test conditions
    ef_curve_value_ief = var_array_ief.zip(ef_coeff).map { |var, coeff| var * coeff }.sum(0.0)
    water_removal_curve_value_ief = var_array_ief.zip(w_coeff).map { |var, coeff| var * coeff }.sum(0.0)

    # E+ inputs under EF test conditions
    ef_input = ief / ef_curve_value_ief * curve_value_ef
    water_removal_rate_input = water_removal_rate / water_removal_curve_value_ief * curve_value_ef

    return ef_input, water_removal_rate_input
  end

  # TODO
  #
  # @param heating_capacity_fraction_17F [Double] Heating capacity fraction at 17F (Btuh)
  # @return [TODO] TODO
  def self.calc_heat_cap_ft_spec(heating_capacity_fraction_17F)
    iat_slope = -0.002303414
    iat_intercept = 0.18417308
    num_speeds = 1

    # Biquadratic: capacity multiplier = a + b*IAT + c*IAT^2 + d*OAT + e*OAT^2 + f*IAT*OAT
    # Derive coefficients from user input for capacity fraction at 17F.
    x_A = 17.0
    y_A = heating_capacity_fraction_17F
    x_B = HVAC::AirSourceHeatRatedODB
    y_B = 1.0

    oat_slope = (y_B - y_A) / (x_B - x_A)
    oat_intercept = y_A - (x_A * oat_slope)

    return [[oat_intercept + iat_intercept, iat_slope, 0, oat_slope, 0, 0]] * num_speeds
  end

  # Returns the capacity maintenance from 17F to 47F,
  # Default based on NEEP data for all var speed heat pump types, if neither capacity 17F nor capacity fraction 17F is not provided
  # Maintenance = capacity@17F / capacity@47F
  #
  # @param heat_pump [HPXML::HeatPump] The HPXML heat pump of interest
  # @return [Double] Heating capacity fraction at 17F (Btuh)
  def self.get_heating_capacity_fraction_17F(heat_pump)
    if (not heat_pump.heating_capacity_17F.nil?) && (heat_pump.heating_capacity > 0.0)
      return heat_pump.heating_capacity_17F / heat_pump.heating_capacity
    else
      if not heat_pump.heating_capacity_fraction_17F.nil?
        return heat_pump.heating_capacity_fraction_17F
      else
        case heat_pump.compressor_type
        when HPXML::HVACCompressorTypeSingleStage, HPXML::HVACCompressorTypeTwoStage
          return 0.59 # Approximately based on Cutler curves
        when HPXML::HVACCompressorTypeVariableSpeed
          # Default maximum capacity maintenance based on NEEP data for all var speed heat pump types, if not provided
          return (0.0329 * calc_hspf_from_hspf2(heat_pump) + 0.3996).round(4)
        end
      end
    end
  end

  # TODO
  #
  # @param capacity_ratios [TODO] TODO
  # @param rated_cfm_per_tons [TODO] TODO
  # @param rated_airflow_rate [TODO] TODO
  # @return [TODO] TODO
  def self.calc_fan_speed_ratios(capacity_ratios, rated_cfm_per_tons, rated_airflow_rate)
    fan_speed_ratios = []
    capacity_ratios.each_with_index do |capacity_ratio, i|
      fan_speed_ratios << rated_cfm_per_tons[i] * capacity_ratio / rated_airflow_rate
    end
    return fan_speed_ratios
  end

  # TODO
  #
  # @param coeff [TODO] TODO
  # @return [TODO] TODO
  def self.convert_biquadratic_coeff_to_si(coeff)
    # Convert IP curves to SI curves
    si_coeff = []
    si_coeff << coeff[0] + 32.0 * (coeff[1] + coeff[3]) + 1024.0 * (coeff[2] + coeff[4] + coeff[5])
    si_coeff << 9.0 / 5.0 * coeff[1] + 576.0 / 5.0 * coeff[2] + 288.0 / 5.0 * coeff[5]
    si_coeff << 81.0 / 25.0 * coeff[2]
    si_coeff << 9.0 / 5.0 * coeff[3] + 576.0 / 5.0 * coeff[4] + 288.0 / 5.0 * coeff[5]
    si_coeff << 81.0 / 25.0 * coeff[4]
    si_coeff << 81.0 / 25.0 * coeff[5]
    return si_coeff
  end

  # TODO
  #
  # @param model [OpenStudio::Model::Model] OpenStudio Model object
  # @param name [TODO] TODO
  # @param independent_vars [TODO] TODO
  # @param output_values [TODO] TODO
  # @param output_min [TODO] TODO
  # @param output_max [TODO] TODO
  # @return [TODO] TODO
  def self.create_table_lookup(model, name, independent_vars, output_values, output_min = nil, output_max = nil)
    if (not output_min.nil?) && (output_values.min < output_min)
      fail "Minimum table lookup output value (#{output_values.min}) is less than #{output_min} for #{name}."
    end
    if (not output_max.nil?) && (output_values.max > output_max)
      fail "Maximum table lookup output value (#{output_values.max}) is greater than #{output_max} for #{name}."
    end

    table = OpenStudio::Model::TableLookup.new(model)
    table.setName(name)
    independent_vars.each do |var|
      ind_var = OpenStudio::Model::TableIndependentVariable.new(model)
      ind_var.setName(var[:name])
      ind_var.setMinimumValue(var[:min])
      ind_var.setMaximumValue(var[:max])
      ind_var.setExtrapolationMethod('Constant')
      ind_var.setValues(var[:values])
      table.addIndependentVariable(ind_var)
    end
    table.setMinimumOutput(output_min) unless output_min.nil?
    table.setMaximumOutput(output_max) unless output_max.nil?
    table.setOutputValues(output_values)
    return table
  end

  # TODO
  #
  # @param net_cap [TODO] TODO
  # @param fan_power [TODO] TODO
  # @param mode [Symbol] Heating (:htg) or cooling (:clg)
  # @param net_cop [TODO] TODO
  # @return [TODO] TODO
  def self.convert_net_to_gross_capacity_cop(net_cap, fan_power, mode, net_cop = nil)
    net_cap_watts = UnitConversions.convert(net_cap, 'Btu/hr', 'W')
    if mode == :clg
      gross_cap_watts = net_cap_watts + fan_power
    else
      gross_cap_watts = net_cap_watts - fan_power
    end
    if not net_cop.nil?
      net_power = net_cap_watts / net_cop
      gross_power = net_power - fan_power
      gross_cop = gross_cap_watts / gross_power
    end
    gross_cap_btu_hr = UnitConversions.convert(gross_cap_watts, 'W', 'Btu/hr')
    return gross_cap_btu_hr, gross_cop
  end

  # Pre-processes the detailed performance user inputs, extrapolate data for OS TableLookup object
  #
  # @param hvac_system [HPXML::HeatingSystem or HPXML::CoolingSystem or HPXML::HeatPump] The HPXML HVAC system of interest
  # @param mode [Symbol] Heating (:htg) or cooling (:clg)
  # @param max_rated_fan_cfm [Double] Maximum rated fan flow rate
  # @param weather_temp [Double] Minimum (for heating) or maximum (for cooling) outdoor drybulb temperature
  # @param hp_min_temp [Double] Minimum heat pump compressor operating temperature for heating
  # @return [nil]
  def self.process_detailed_performance_data(hvac_system, mode, max_rated_fan_cfm, weather_temp, hp_min_temp = nil)
    detailed_performance_data_name = (mode == :clg) ? 'cooling_detailed_performance_data' : 'heating_detailed_performance_data'
    detailed_performance_data = hvac_system.send(detailed_performance_data_name)
    hvac_ap = hvac_system.additional_properties

    datapoints_by_speed = { HPXML::CapacityDescriptionMinimum => [],
                            HPXML::CapacityDescriptionNominal => [],
                            HPXML::CapacityDescriptionMaximum => [] }
    detailed_performance_data.sort_by { |dp| dp.outdoor_temperature }.each do |datapoint|
      next if datapoints_by_speed[datapoint.capacity_description].nil?

      datapoints_by_speed[datapoint.capacity_description] << datapoint
    end
    datapoints_by_speed.delete_if { |_k, v| v.empty? }

    if mode == :clg
      cfm_per_ton = hvac_ap.cool_rated_cfm_per_ton
      hvac_ap.cooling_datapoints_by_speed = datapoints_by_speed
      hvac_ap.cool_rated_capacities_gross = []
      hvac_ap.cool_rated_capacities_net = []
      hvac_ap.cool_rated_cops = []
    elsif mode == :htg
      cfm_per_ton = hvac_ap.heat_rated_cfm_per_ton
      hvac_ap.heating_datapoints_by_speed = datapoints_by_speed
      hvac_ap.heat_rated_capacities_gross = []
      hvac_ap.heat_rated_capacities_net = []
      hvac_ap.heat_rated_cops = []
    end
    extrapolate_datapoints(datapoints_by_speed, mode, hp_min_temp, weather_temp, hvac_system, cfm_per_ton, max_rated_fan_cfm)
    correct_ft_cap_eir(datapoints_by_speed, mode)
  end

  # Converts net (i.e., including fan power) capacities/COPs to gross values (i.e., excluding
  # fan power) for a HVAC performance datapoint.
  #
  # @param dp [HPXML::CoolingDetailedPerformanceData or HPXML::HeatingDetailedPerformanceData] The detailed performance data point of interest
  # @param mode [Symbol] Heating (:htg) or cooling (:clg)
  # @param hvac_system [HPXML::HeatingSystem or HPXML::CoolingSystem or HPXML::HeatPump] The HPXML HVAC system of interest
  # @param cfm_per_ton [Double] Rated CFM/ton
  # @param max_rated_fan_cfm [Double] Maximum rated fan flow rate
  # @return [nil]
  def self.convert_datapoint_net_to_gross(dp, mode, hvac_system, cfm_per_ton, max_rated_fan_cfm)
    hvac_ap = hvac_system.additional_properties
    this_cfm = UnitConversions.convert(dp.capacity, 'Btu/hr', 'ton') * cfm_per_ton
    fan_ratio = this_cfm / max_rated_fan_cfm
    fan_power = calculate_fan_power_from_curve(hvac_ap.fan_power_rated * max_rated_fan_cfm, fan_ratio, hvac_system)
    dp.gross_capacity, dp.gross_efficiency_cop = convert_net_to_gross_capacity_cop(dp.capacity, fan_power, mode, dp.efficiency_cop)
    dp.input_power = dp.capacity / dp.efficiency_cop # Btu/hr
    dp.gross_input_power = dp.gross_capacity / dp.gross_efficiency_cop # Btu/hr
  end

  # Extrapolate data points at the min/max outdoor drybulb temperatures to cover the full range of
  # equipment operation. Extrapolates net capacity and input power per RESNET MINHERS Addendum 82:
  # - Cooling, Min ODB: Linear from 82F and 95F, but no less than 50% power of the 82F value
  # - Cooling, Max ODB: Linear from 82F and 95F
  # - Heating, Min ODB: Linear from lowest two temperatures
  # - Heating, Max ODB: Constant (same values as 47F)
  #
  # @param datapoints_by_speed [Hash] Map of capacity description => array of detailed performance datapoints
  # @param mode [Symbol] Heating (:htg) or cooling (:clg)
  # @param hp_min_temp [Double] Minimum heat pump compressor operating temperature for heating
  # @param weather_temp [Double] Minimum (for heating) or maximum (for cooling) outdoor drybulb temperature
  # @param hvac_system [HPXML::HeatingSystem or HPXML::CoolingSystem or HPXML::HeatPump] The HPXML HVAC system of interest
  # @param cfm_per_ton [Array<Double>] Rated CFM/ton at each speed
  # @param max_rated_fan_cfm [Double] Maximum rated fan flow rate
  # @return [nil]
  def self.extrapolate_datapoints(datapoints_by_speed, mode, hp_min_temp, weather_temp, hvac_system, cfm_per_ton, max_rated_fan_cfm)
    # Set of data used for table lookup
    datapoints_by_speed.each_with_index do |(capacity_description, datapoints), speed|
      user_odbs = datapoints.map { |dp| dp.outdoor_temperature }

      # Calculate gross values for all datapoints
      datapoints.each do |dp|
        convert_datapoint_net_to_gross(dp, mode, hvac_system, cfm_per_ton[speed], max_rated_fan_cfm)
      end

      # Ensure we don't create datapoints at ODB temperatures with zero/negative gross capacities or powers
      delta_odb = 1.0 # Use a slightly larger (or smaller) ODB so things don't blow up
      high_odb_at_zero_power = extrapolate_datapoint(datapoints, capacity_description, :gross_input_power, 0.0, :outdoor_temperature, :negative) - delta_odb
      high_odb_at_zero_capacity = extrapolate_datapoint(datapoints, capacity_description, :gross_capacity, 0.0, :outdoor_temperature, :negative) - delta_odb
      low_odb_at_zero_power = extrapolate_datapoint(datapoints, capacity_description, :gross_input_power, 0.0, :outdoor_temperature, :positive) + delta_odb
      low_odb_at_zero_capacity = extrapolate_datapoint(datapoints, capacity_description, :gross_capacity, 0.0, :outdoor_temperature, :positive) + delta_odb

      # Determine min/max ODB temperatures to extrapolate to, to cover full range of equipment operation.
      # Note: Since we create the TableLookup object using ExtrapolationMethod='constant', we do not
      # need to create additional datapoints just to maintain constant performance.
      outdoor_dry_bulbs = []
      if mode == :clg
        # Max cooling ODB temperature
        max_odb = [high_odb_at_zero_power, high_odb_at_zero_capacity, weather_temp].min
        if max_odb > user_odbs.max
          outdoor_dry_bulbs << max_odb
        end

        # Min cooling ODB temperature
        dp82f = datapoints.find { |dp| dp.outdoor_temperature == 82.0 }
        dp95f = datapoints.find { |dp| dp.outdoor_temperature == 95.0 }
        min_power = 0.5 * dp82f.input_power
        odb_at_min_power = MathTools.interp2(min_power, dp82f.input_power, dp95f.input_power, 82.0, 95.0)
        odb_at_min_power = -999999.0 if dp82f.input_power >= dp95f.input_power # Exclude if power increasing at lower ODB temperatures
        min_odb = [odb_at_min_power, low_odb_at_zero_power, low_odb_at_zero_capacity, 50.0].max
        if min_odb < user_odbs.min
          outdoor_dry_bulbs << min_odb
        end
      else
        # Min heating ODB temperature
        min_odb = [low_odb_at_zero_power, low_odb_at_zero_capacity, hp_min_temp, weather_temp].max
        if min_odb < user_odbs.min
          outdoor_dry_bulbs << min_odb
        end

        # Max heating OBD temperature
        # No need to extrapolate since, per Addendum 82, performance is constant above 47F.
      end

      # Add new datapoint at min/max ODB temperatures
      outdoor_dry_bulbs.each do |target_odb|
        if mode == :clg
          new_dp = HPXML::CoolingPerformanceDataPoint.new(nil)
        else
          new_dp = HPXML::HeatingPerformanceDataPoint.new(nil)
        end
        new_dp.outdoor_temperature = target_odb

        new_dp.capacity = extrapolate_datapoint(datapoints, capacity_description, :outdoor_temperature, target_odb, :capacity)
        new_dp.input_power = extrapolate_datapoint(datapoints, capacity_description, :outdoor_temperature, target_odb, :input_power)
        new_dp.efficiency_cop = new_dp.capacity / new_dp.input_power
        convert_datapoint_net_to_gross(new_dp, mode, hvac_system, cfm_per_ton[speed], max_rated_fan_cfm)

        datapoints << new_dp
      end
    end

    add_datapoint_adaptive_step_size(datapoints_by_speed, mode, hvac_system, cfm_per_ton, max_rated_fan_cfm)
  end

  # Extrapolates the given performance property for the specified target value and property.
  #
  # @param datapoints [HPXML::CoolingDetailedPerformanceData or HPXML::HeatingDetailedPerformanceData] Array of detailed performance datapoints at a given speed
  # @param capacity_description [String] The capacity description (HPXML::CapacityDescriptionXXX)
  # @param target_property [Symbol] The datapoint property for the target value (e.g., :outdoor_temperature)
  # @param target_value [Double] The target value to extrapolate to (F)
  # @param property [Symbol] The datapoint property to extrapolate (e.g., :capacity, :efficiency_cop, etc.)
  # @param slope_requirement [Symbol] The slope requirement (:positive or :negative)
  # @return [Double] The extrapolated value (F)
  def self.extrapolate_datapoint(datapoints, capacity_description, target_property, target_value, property, slope_requirement = nil)
    datapoints = datapoints.select { |dp| dp.capacity_description == capacity_description }

    target_dp = datapoints.find { |dp| dp.send(target_property) == target_value }
    if not target_dp.nil?
      return target_dp.send(property)
    end

    user_vals = datapoints.map { |dp| dp.send(target_property) }.uniq.sort

    high_val = user_vals.find { |v| v > target_value }
    low_val = user_vals.reverse.find { |v| v < target_value }
    if user_vals.size == 1
      high_val = low_val if high_val.nil?
      low_val = high_val if low_val.nil?
    elsif high_val.nil?
      high_val = user_vals[-1]
      low_val = user_vals[-2]
    elsif low_val.nil?
      high_val = user_vals[1]
      low_val = user_vals[0]
    end
    high_dp = datapoints.find { |dp| dp.send(target_property) == high_val }
    low_dp = datapoints.find { |dp| dp.send(target_property) == low_val }

    val = MathTools.interp2(target_value, low_val, high_val, low_dp.send(property), high_dp.send(property))

    if not slope_requirement.nil?
      slope = (high_dp.send(property) - low_dp.send(property)) / (high_dp.send(target_property) - low_dp.send(target_property))
      if (slope_requirement == :negative) && (slope >= 0 || slope.nan?)
        return 999999.0
      elsif (slope_requirement == :positive) && (slope.to_f <= 0 || slope.nan?)
        return -999999.0
      end
    end

    if val.nan?
      fail 'Unexpected error'
    end

    return val
  end

  # Adds datapoints at intermediate outdoor drybulb temperatures to ensure EIR performance is appropriately
  # calculated over the full range of equipment operation. An adaptive step size is used to ensure we
  # reasonably reflect the extrapolation of net power/capacity curves without adding too many points and
  # incurring a runtime penalty.
  #
  # @param datapoints_by_speed [Hash] Map of capacity description => array of detailed performance datapoints
  # @param mode [Symbol] Heating (:htg) or cooling (:clg)
  # @param hvac_system [HPXML::HeatingSystem or HPXML::CoolingSystem or HPXML::HeatPump] The HPXML HVAC system of interest
  # @param cfm_per_ton [Array<Double>] Rated CFM/ton at each speed
  # @param max_rated_fan_cfm [Double] Maximum rated fan flow rate
  # @return [nil]
  def self.add_datapoint_adaptive_step_size(datapoints_by_speed, mode, hvac_system, cfm_per_ton, max_rated_fan_cfm)
    tol = 0.2 # Good balance between runtime performance and accuracy
    datapoints_by_speed.each_with_index do |(_capacity_description, datapoints), speed|
      datapoints_sorted = datapoints.sort_by { |dp| dp.outdoor_temperature }
      datapoints_sorted.each_with_index do |dp, i|
        next unless i < (datapoints_sorted.size - 1)

        dp2 = datapoints_sorted[i + 1]
        if mode == :clg
          eir_rated = 1 / datapoints_sorted.find { |dp| dp.outdoor_temperature == HVAC::AirSourceCoolRatedODB }.efficiency_cop
        else
          eir_rated = 1 / datapoints_sorted.find { |dp| dp.outdoor_temperature == HVAC::AirSourceHeatRatedODB }.efficiency_cop
        end
        eir_diff = ((1 / dp2.efficiency_cop) / eir_rated) - ((1 / dp.efficiency_cop) / eir_rated)
        n_pt = (eir_diff.abs / tol).ceil() - 1
        next if n_pt < 1

        for j in 1..n_pt
          if mode == :clg
            new_dp = HPXML::CoolingPerformanceDataPoint.new(nil)
          else
            new_dp = HPXML::HeatingPerformanceDataPoint.new(nil)
          end
          # Interpolate based on net power and capacity per RESNET MINHERS Addendum 82.
          new_dp.input_power = dp.input_power + Float(j) / (n_pt + 1) * (dp2.input_power - dp.input_power)
          new_dp.capacity = dp.capacity + Float(j) / (n_pt + 1) * (dp2.capacity - dp.capacity)
          new_dp.outdoor_temperature = dp.outdoor_temperature + Float(j) / (n_pt + 1) * (dp2.outdoor_temperature - dp.outdoor_temperature)
          new_dp.efficiency_cop = new_dp.capacity / new_dp.input_power
          new_dp.capacity_description = dp.capacity_description
          convert_datapoint_net_to_gross(new_dp, mode, hvac_system, cfm_per_ton[speed], max_rated_fan_cfm)
          datapoints << new_dp
        end
      end
    end
  end

  # TODO
  #
  # @param datapoints_by_speed [Hash] Map of capacity description => array of detailed performance datapoints
  # @param mode [Symbol] Heating (:htg) or cooling (:clg)
  # @return [nil]
  def self.correct_ft_cap_eir(datapoints_by_speed, mode)
    # Add sensitivity to indoor conditions
    # single speed cutler curve coefficients
    if mode == :clg
      rated_t_i = HVAC::AirSourceCoolRatedIWB
      indoor_t = [57.0, rated_t_i, 72.0]
    else
      rated_t_i = HVAC::AirSourceHeatRatedIDB
      indoor_t = [60.0, rated_t_i, 80.0]
    end

    cap_ft_spec_ss, eir_ft_spec_ss = get_resnet_cap_eir_ft_spec(mode)

    datapoints_by_speed.each do |_capacity_description, datapoints|
      datapoints.each do |dp|
        if mode == :clg
          dp.indoor_wetbulb = rated_t_i
        else
          dp.indoor_temperature = rated_t_i
        end
      end
    end

    # table lookup output values
    datapoints_by_speed.each do |_capacity_description, datapoints|
      # create a new array to temporarily store expanded data points, to concat after the existing data loop
      array_tmp = Array.new
      indoor_t.each do |t_i|
        # introduce indoor conditions other than rated, expand to rated data points
        next if t_i == rated_t_i

        data_tmp = Array.new
        datapoints.each do |dp|
          dp_new = dp.dup
          data_tmp << dp_new

          if mode == :clg
            dp_new.indoor_wetbulb = t_i
            # Cooling variations shall be held constant for Tiwb less than 57°F and greater than 72°F, and for Todb less than 75°F
            curve_t_o = [dp_new.outdoor_temperature, 75].max
          else
            dp_new.indoor_temperature = t_i
            curve_t_o = dp_new.outdoor_temperature
          end

          # capacity FT curve output
          cap_ft_curve_output = MathTools.biquadratic(t_i, curve_t_o, cap_ft_spec_ss)
          cap_ft_curve_output_rated = MathTools.biquadratic(rated_t_i, curve_t_o, cap_ft_spec_ss)
          cap_correction_factor = cap_ft_curve_output / cap_ft_curve_output_rated

          # corrected capacity hash, with two temperature independent variables
          dp_new.gross_capacity *= cap_correction_factor

          # eir FT curve output
          eir_ft_curve_output = MathTools.biquadratic(t_i, curve_t_o, eir_ft_spec_ss)
          eir_ft_curve_output_rated = MathTools.biquadratic(rated_t_i, curve_t_o, eir_ft_spec_ss)
          eir_correction_factor = eir_ft_curve_output / eir_ft_curve_output_rated
          dp_new.gross_efficiency_cop /= eir_correction_factor
        end
        array_tmp << data_tmp
      end
      array_tmp.each do |new_data|
        datapoints.concat(new_data)
      end
    end
  end

  # TODO
  #
  # @param model [OpenStudio::Model::Model] OpenStudio Model object
  # @param obj_name [String] Name for the OpenStudio object
  # @param cooling_system [HPXML::CoolingSystem or HPXML::HeatPump] The HPXML cooling system or heat pump of interest
  # @param max_rated_fan_cfm [Double] Maximum rated fan flow rate
  # @param weather_max_drybulb [Double] Maximum outdoor drybulb temperature
  # @param has_deadband_control [Boolean] Whether to apply on off thermostat deadband
  # @return [TODO] TODO
  def self.create_dx_cooling_coil(model, obj_name, cooling_system, max_rated_fan_cfm, weather_max_drybulb, has_deadband_control = false)
    clg_ap = cooling_system.additional_properties

    if cooling_system.cooling_detailed_performance_data.empty?
      max_clg_cfm = UnitConversions.convert(cooling_system.cooling_capacity * clg_ap.cool_capacity_ratios[-1], 'Btu/hr', 'ton') * clg_ap.cool_rated_cfm_per_ton[-1]
      clg_ap.cool_rated_capacities_gross = []
      clg_ap.cool_rated_capacities_net = []
      clg_ap.cool_capacity_ratios.each_with_index do |capacity_ratio, speed|
        fan_ratio = clg_ap.cool_fan_speed_ratios[speed] * max_clg_cfm / max_rated_fan_cfm
        fan_power = calculate_fan_power_from_curve(clg_ap.fan_power_rated * max_rated_fan_cfm, fan_ratio, cooling_system)
        net_capacity = capacity_ratio * cooling_system.cooling_capacity
        clg_ap.cool_rated_capacities_net << net_capacity
        gross_capacity = convert_net_to_gross_capacity_cop(net_capacity, fan_power, :clg)[0]
        clg_ap.cool_rated_capacities_gross << gross_capacity
      end
    else
      process_detailed_performance_data(cooling_system, :clg, max_rated_fan_cfm, weather_max_drybulb)
    end

    clg_coil = nil
    coil_name = obj_name + ' clg coil'
    num_speeds = clg_ap.cool_rated_cfm_per_ton.size
    for i in 0..(num_speeds - 1)
      if not cooling_system.cooling_detailed_performance_data.empty?
        capacity_description = clg_ap.cooling_datapoints_by_speed.keys[i]
        speed_performance_data = clg_ap.cooling_datapoints_by_speed[capacity_description].sort_by { |dp| [dp.indoor_wetbulb, dp.outdoor_temperature] }
        var_wb = { name: 'wet_bulb_temp_in', min: -100, max: 100, values: speed_performance_data.map { |dp| UnitConversions.convert(dp.indoor_wetbulb, 'F', 'C') }.uniq }
        var_db = { name: 'dry_bulb_temp_out', min: -100, max: 100, values: speed_performance_data.map { |dp| UnitConversions.convert(dp.outdoor_temperature, 'F', 'C') }.uniq }
        cap_ft_independent_vars = [var_wb, var_db]
        eir_ft_independent_vars = [var_wb, var_db]

        rate_dp = speed_performance_data.find { |dp| (dp.indoor_wetbulb == HVAC::AirSourceCoolRatedIWB) && (dp.outdoor_temperature == HVAC::AirSourceCoolRatedODB) }
        clg_ap.cool_rated_cops << rate_dp.gross_efficiency_cop
        clg_ap.cool_rated_capacities_gross << rate_dp.gross_capacity
        clg_ap.cool_rated_capacities_net << rate_dp.capacity
        cap_ft_output_values = speed_performance_data.map { |dp| dp.gross_capacity / rate_dp.gross_capacity }
        eir_ft_output_values = speed_performance_data.map { |dp| (1.0 / dp.gross_efficiency_cop) / (1.0 / rate_dp.gross_efficiency_cop) }
        cap_ft_curve = create_table_lookup(model, "Cool-CAP-fT#{i + 1}", cap_ft_independent_vars, cap_ft_output_values, 0.0)
        eir_ft_curve = create_table_lookup(model, "Cool-EIR-fT#{i + 1}", eir_ft_independent_vars, eir_ft_output_values, 0.0)
      else
        cap_ft_curve = Model.add_curve_biquadratic(
          model,
          name: "Cool-CAP-fT#{i + 1}",
          coeff: convert_biquadratic_coeff_to_si(clg_ap.cool_cap_ft_spec[i]),
          min_x: -100, max_x: 100, min_y: -100, max_y: 100
        )
        eir_ft_curve = Model.add_curve_biquadratic(
          model,
          name: "Cool-EIR-fT#{i + 1}",
          coeff: convert_biquadratic_coeff_to_si(clg_ap.cool_eir_ft_spec[i]),
          min_x: -100, max_x: 100, min_y: -100, max_y: 100
        )
      end
      cap_fff_curve = Model.add_curve_quadratic(
        model,
        name: "Cool-CAP-fFF#{i + 1}",
        coeff: clg_ap.cool_cap_fflow_spec[i],
        min_x: 0, max_x: 2, min_y: 0, max_y: 2
      )
      eir_fff_curve = Model.add_curve_quadratic(
        model,
        name: "Cool-EIR-fFF#{i + 1}",
        coeff: clg_ap.cool_eir_fflow_spec[i],
        min_x: 0, max_x: 2, min_y: 0, max_y: 2
      )
      if i == 0
        cap_fff_curve_0 = cap_fff_curve
        eir_fff_curve_0 = eir_fff_curve
      end
      if has_deadband_control
        # Zero out impact of part load ratio
        plf_fplr_curve = Model.add_curve_quadratic(
          model,
          name: "Cool-PLF-fPLR#{i + 1}",
          coeff: [1.0, 0.0, 0.0],
          min_x: 0, max_x: 1, min_y: 0.7, max_y: 1
        )
      else
        plf_fplr_curve = Model.add_curve_quadratic(
          model,
          name: "Cool-PLF-fPLR#{i + 1}",
          coeff: clg_ap.plf_fplr_spec[i],
          min_x: 0, max_x: 1, min_y: 0.7, max_y: 1
        )
      end

      if num_speeds == 1
        clg_coil = OpenStudio::Model::CoilCoolingDXSingleSpeed.new(model, model.alwaysOnDiscreteSchedule, cap_ft_curve, cap_fff_curve, eir_ft_curve, eir_fff_curve, plf_fplr_curve)
        # Coil COP calculation based on system type
        clg_coil.setRatedCOP(clg_ap.cool_rated_cops[i])
        clg_coil.setMaximumOutdoorDryBulbTemperatureForCrankcaseHeaterOperation(UnitConversions.convert(CrankcaseHeaterTemp, 'F', 'C'))
        clg_coil.setRatedSensibleHeatRatio(clg_ap.cool_rated_shrs_gross[i])
        clg_coil.setNominalTimeForCondensateRemovalToBegin(1000.0)
        clg_coil.setRatioOfInitialMoistureEvaporationRateAndSteadyStateLatentCapacity(1.5)
        clg_coil.setMaximumCyclingRate(3.0)
        clg_coil.setLatentCapacityTimeConstant(45.0)
        clg_coil.setRatedTotalCoolingCapacity(UnitConversions.convert(clg_ap.cool_rated_capacities_gross[i], 'Btu/hr', 'W'))
        clg_coil.setRatedAirFlowRate(calc_rated_airflow(clg_ap.cool_rated_capacities_net[i], clg_ap.cool_rated_cfm_per_ton[0]))
      else
        if clg_coil.nil?
          clg_coil = OpenStudio::Model::CoilCoolingDXMultiSpeed.new(model)
          clg_coil.setApplyPartLoadFractiontoSpeedsGreaterthan1(false)
          clg_coil.setApplyLatentDegradationtoSpeedsGreaterthan1(false)
          clg_coil.setFuelType(EPlus::FuelTypeElectricity)
          clg_coil.setAvailabilitySchedule(model.alwaysOnDiscreteSchedule)
          clg_coil.setMaximumOutdoorDryBulbTemperatureforCrankcaseHeaterOperation(UnitConversions.convert(CrankcaseHeaterTemp, 'F', 'C'))
          constant_biquadratic = Model.add_curve_biquadratic(
            model,
            name: 'ConstantBiquadratic',
            coeff: [1, 0, 0, 0, 0, 0]
          )
        end
        stage = OpenStudio::Model::CoilCoolingDXMultiSpeedStageData.new(model, cap_ft_curve, cap_fff_curve, eir_ft_curve, eir_fff_curve, plf_fplr_curve, constant_biquadratic)
        stage.setGrossRatedCoolingCOP(clg_ap.cool_rated_cops[i])
        stage.setGrossRatedSensibleHeatRatio(clg_ap.cool_rated_shrs_gross[i])
        stage.setNominalTimeforCondensateRemovaltoBegin(1000)
        stage.setRatioofInitialMoistureEvaporationRateandSteadyStateLatentCapacity(1.5)
        stage.setRatedWasteHeatFractionofPowerInput(0.2)
        stage.setMaximumCyclingRate(3.0)
        stage.setLatentCapacityTimeConstant(45.0)
        stage.setGrossRatedTotalCoolingCapacity(UnitConversions.convert(clg_ap.cool_rated_capacities_gross[i], 'Btu/hr', 'W'))
        stage.setRatedAirFlowRate(calc_rated_airflow(clg_ap.cool_rated_capacities_net[i], clg_ap.cool_rated_cfm_per_ton[i]))
        clg_coil.addStage(stage)
      end
    end

    clg_coil.setName(coil_name)
    clg_coil.setCondenserType('AirCooled')
    clg_coil.setCrankcaseHeaterCapacity(cooling_system.crankcase_heater_watts)
    clg_coil.additionalProperties.setFeature('HPXML_ID', cooling_system.id) # Used by reporting measure
    if has_deadband_control
      # Apply startup capacity degradation
      add_capacity_degradation_ems_proram(model, clg_ap, clg_coil.name.get, true, cap_fff_curve_0, eir_fff_curve_0)
    end

    return clg_coil
  end

  # TODO
  #
  # @param model [OpenStudio::Model::Model] OpenStudio Model object
  # @param obj_name [String] Name for the OpenStudio object
  # @param heating_system [HPXML::HeatingSystem or HPXML::HeatPump] The HPXML heating system or heat pump of interest
  # @param max_rated_fan_cfm [Double] Maximum rated fan flow rate
  # @param weather_min_drybulb [Double] Minimum outdoor drybulb temperature
  # @param defrost_model_type [String] Defrost model type (HPXML::AdvancedResearchDefrostModelTypeXXX)
  # @param p_dot_defrost [TODO] TODO
  # @param has_deadband_control [Boolean] Whether to apply on off thermostat deadband
  # @return [TODO] TODO
  def self.create_dx_heating_coil(model, obj_name, heating_system, max_rated_fan_cfm, weather_min_drybulb, defrost_model_type, p_dot_defrost, has_deadband_control = false)
    htg_ap = heating_system.additional_properties

    if heating_system.heating_detailed_performance_data.empty?
      max_htg_cfm = UnitConversions.convert(heating_system.heating_capacity * htg_ap.heat_capacity_ratios[-1], 'Btu/hr', 'ton') * htg_ap.heat_rated_cfm_per_ton[-1]
      htg_ap.heat_rated_capacities_gross = []
      htg_ap.heat_rated_capacities_net = []
      htg_ap.heat_capacity_ratios.each_with_index do |capacity_ratio, speed|
        fan_ratio = htg_ap.heat_fan_speed_ratios[speed] * max_htg_cfm / max_rated_fan_cfm
        fan_power = calculate_fan_power_from_curve(htg_ap.fan_power_rated * max_rated_fan_cfm, fan_ratio, heating_system)
        net_capacity = capacity_ratio * heating_system.heating_capacity
        htg_ap.heat_rated_capacities_net << net_capacity
        gross_capacity = convert_net_to_gross_capacity_cop(net_capacity, fan_power, :htg)[0]
        htg_ap.heat_rated_capacities_gross << gross_capacity
      end
    else
      process_detailed_performance_data(heating_system, :htg, max_rated_fan_cfm, weather_min_drybulb, htg_ap.hp_min_temp)
    end

    htg_coil = nil
    coil_name = obj_name + ' htg coil'

    num_speeds = htg_ap.heat_rated_cfm_per_ton.size
    for i in 0..(num_speeds - 1)
      if not heating_system.heating_detailed_performance_data.empty?
        capacity_description = htg_ap.heating_datapoints_by_speed.keys[i]
        speed_performance_data = htg_ap.heating_datapoints_by_speed[capacity_description].sort_by { |dp| [dp.indoor_temperature, dp.outdoor_temperature] }
        var_idb = { name: 'dry_bulb_temp_in', min: -100, max: 100, values: speed_performance_data.map { |dp| UnitConversions.convert(dp.indoor_temperature, 'F', 'C') }.uniq }
        var_odb = { name: 'dry_bulb_temp_out', min: -100, max: 100, values: speed_performance_data.map { |dp| UnitConversions.convert(dp.outdoor_temperature, 'F', 'C') }.uniq }
        cap_ft_independent_vars = [var_idb, var_odb]
        eir_ft_independent_vars = [var_idb, var_odb]

        rate_dp = speed_performance_data.find { |dp| (dp.indoor_temperature == HVAC::AirSourceHeatRatedIDB) && (dp.outdoor_temperature == HVAC::AirSourceHeatRatedODB) }
        htg_ap.heat_rated_cops << rate_dp.gross_efficiency_cop
        htg_ap.heat_rated_capacities_net << rate_dp.capacity
        htg_ap.heat_rated_capacities_gross << rate_dp.gross_capacity
        cap_ft_output_values = speed_performance_data.map { |dp| dp.gross_capacity / rate_dp.gross_capacity }
        eir_ft_output_values = speed_performance_data.map { |dp| (1.0 / dp.gross_efficiency_cop) / (1.0 / rate_dp.gross_efficiency_cop) }
        cap_ft_curve = create_table_lookup(model, "Heat-CAP-fT#{i + 1}", cap_ft_independent_vars, cap_ft_output_values, 0)
        eir_ft_curve = create_table_lookup(model, "Heat-EIR-fT#{i + 1}", eir_ft_independent_vars, eir_ft_output_values, 0)
      else
        cap_ft_curve = Model.add_curve_biquadratic(
          model,
          name: "Heat-CAP-fT#{i + 1}",
          coeff: convert_biquadratic_coeff_to_si(htg_ap.heat_cap_ft_spec[i]),
          min_x: -100, max_x: 100, min_y: -100, max_y: 100
        )
        eir_ft_curve = Model.add_curve_biquadratic(
          model,
          name: "Heat-EIR-fT#{i + 1}",
          coeff: convert_biquadratic_coeff_to_si(htg_ap.heat_eir_ft_spec[i]),
          min_x: -100, max_x: 100, min_y: -100, max_y: 100
        )
      end
      cap_fff_curve = Model.add_curve_quadratic(
        model,
        name: "Heat-CAP-fFF#{i + 1}",
        coeff: htg_ap.heat_cap_fflow_spec[i],
        min_x: 0, max_x: 2, min_y: 0, max_y: 2
      )
      eir_fff_curve = Model.add_curve_quadratic(
        model,
        name: "Heat-EIR-fFF#{i + 1}",
        coeff: htg_ap.heat_eir_fflow_spec[i],
        min_x: 0, max_x: 2, min_y: 0, max_y: 2
      )
      if i == 0
        cap_fff_curve_0 = cap_fff_curve
        eir_fff_curve_0 = eir_fff_curve
      end
      if has_deadband_control
        # Zero out impact of part load ratio
        plf_fplr_curve = Model.add_curve_quadratic(
          model,
          name: "Heat-PLF-fPLR#{i + 1}",
          coeff: [1.0, 0.0, 0.0],
          min_x: 0, max_x: 1, min_y: 0.7, max_y: 1
        )
      else
        plf_fplr_curve = Model.add_curve_quadratic(
          model,
          name: "Heat-PLF-fPLR#{i + 1}",
          coeff: htg_ap.plf_fplr_spec[i],
          min_x: 0, max_x: 1, min_y: 0.7, max_y: 1
        )
      end

      if num_speeds == 1
        htg_coil = OpenStudio::Model::CoilHeatingDXSingleSpeed.new(model, model.alwaysOnDiscreteSchedule, cap_ft_curve, cap_fff_curve, eir_ft_curve, eir_fff_curve, plf_fplr_curve)
        if heating_system.heating_efficiency_cop.nil?
          htg_coil.setRatedCOP(htg_ap.heat_rated_cops[i])
        else # PTHP or room heat pump
          htg_coil.setRatedCOP(heating_system.heating_efficiency_cop)
        end
        htg_coil.setRatedTotalHeatingCapacity(UnitConversions.convert(htg_ap.heat_rated_capacities_gross[i], 'Btu/hr', 'W'))
        htg_coil.setRatedAirFlowRate(calc_rated_airflow(htg_ap.heat_rated_capacities_net[i], htg_ap.heat_rated_cfm_per_ton[0]))
        defrost_time_fraction = 0.1 if defrost_model_type == HPXML::AdvancedResearchDefrostModelTypeAdvanced # 6 min/hr
      else
        if htg_coil.nil?
          htg_coil = OpenStudio::Model::CoilHeatingDXMultiSpeed.new(model)
          htg_coil.setFuelType(EPlus::FuelTypeElectricity)
          htg_coil.setApplyPartLoadFractiontoSpeedsGreaterthan1(false)
          htg_coil.setAvailabilitySchedule(model.alwaysOnDiscreteSchedule)
          constant_biquadratic = Model.add_curve_biquadratic(
            model,
            name: 'ConstantBiquadratic',
            coeff: [1, 0, 0, 0, 0, 0]
          )
        end
        stage = OpenStudio::Model::CoilHeatingDXMultiSpeedStageData.new(model, cap_ft_curve, cap_fff_curve, eir_ft_curve, eir_fff_curve, plf_fplr_curve, constant_biquadratic)
        stage.setGrossRatedHeatingCOP(htg_ap.heat_rated_cops[i])
        stage.setRatedWasteHeatFractionofPowerInput(0.2)
        stage.setGrossRatedHeatingCapacity(UnitConversions.convert(htg_ap.heat_rated_capacities_gross[i], 'Btu/hr', 'W'))
        stage.setRatedAirFlowRate(calc_rated_airflow(htg_ap.heat_rated_capacities_net[i], htg_ap.heat_rated_cfm_per_ton[i]))
        htg_coil.addStage(stage)
        defrost_time_fraction = 0.06667 if defrost_model_type == HPXML::AdvancedResearchDefrostModelTypeAdvanced # 4 min/hr
      end
    end

    htg_coil.setName(coil_name)
    htg_coil.setMinimumOutdoorDryBulbTemperatureforCompressorOperation(UnitConversions.convert(htg_ap.hp_min_temp, 'F', 'C'))
    htg_coil.setMaximumOutdoorDryBulbTemperatureforDefrostOperation(UnitConversions.convert(40.0, 'F', 'C'))
    htg_coil.setDefrostControl('Timed')
    if defrost_model_type == HPXML::AdvancedResearchDefrostModelTypeAdvanced
      htg_coil.setDefrostStrategy('Resistive')
      htg_coil.setDefrostTimePeriodFraction(defrost_time_fraction)
      htg_coil.setResistiveDefrostHeaterCapacity(p_dot_defrost)
    elsif defrost_model_type == HPXML::AdvancedResearchDefrostModelTypeStandard

      # Heating defrost curve for reverse cycle
      defrost_eir_curve = Model.add_curve_biquadratic(
        model,
        name: 'Defrosteir',
        coeff: [0.1528, 0, 0, 0, 0, 0],
        min_x: -100, max_x: 100, min_y: -100, max_y: 100
      )

      htg_coil.setDefrostEnergyInputRatioFunctionofTemperatureCurve(defrost_eir_curve)
      htg_coil.setDefrostStrategy('ReverseCycle')
    else
      fail 'unknown defrost model type.'
    end
    if heating_system.fraction_heat_load_served == 0
      htg_coil.setResistiveDefrostHeaterCapacity(0)
    end
    # Per E+ documentation, if an air-to-air heat pump, the crankcase heater defined for the DX cooling coil is ignored and the crankcase heater power defined for the DX heating coil is used
    htg_coil.setMaximumOutdoorDryBulbTemperatureforCrankcaseHeaterOperation(UnitConversions.convert(CrankcaseHeaterTemp, 'F', 'C'))
    htg_coil.setCrankcaseHeaterCapacity(heating_system.crankcase_heater_watts)
    htg_coil.additionalProperties.setFeature('HPXML_ID', heating_system.id) # Used by reporting measure
    if has_deadband_control
      # Apply startup capacity degradation
      add_capacity_degradation_ems_proram(model, htg_ap, htg_coil.name.get, false, cap_fff_curve_0, eir_fff_curve_0)
    end

    return htg_coil
  end

  # TODO
  #
  # @param cooling_system [HPXML::CoolingSystem or HPXML::HeatPump] The HPXML cooling system or heat pump of interest
  # @return [nil]
  def self.set_cool_rated_shrs_gross(cooling_system)
    clg_ap = cooling_system.additional_properties

    if is_room_dx_hvac_system(cooling_system)
      clg_ap.cool_rated_shrs_gross = [cooling_system.cooling_shr] # We don't model the fan separately, so set gross == net
    else
      # rated shr gross and fan speed ratios
      dB_rated = HVAC::AirSourceCoolRatedIDB
      win = 0.01118470 # Humidity ratio corresponding to 80F dry bulb/67F wet bulb (from EnergyPlus)

      if cooling_system.compressor_type == HPXML::HVACCompressorTypeSingleStage
        cool_nominal_cfm_per_ton = clg_ap.cool_rated_cfm_per_ton[0]
      else
        cool_nominal_cfm_per_ton = (clg_ap.cool_rated_airflow_rate - clg_ap.cool_rated_cfm_per_ton[0] * clg_ap.cool_capacity_ratios[0]) / (clg_ap.cool_capacity_ratios[-1] - clg_ap.cool_capacity_ratios[0]) * (1.0 - clg_ap.cool_capacity_ratios[0]) + clg_ap.cool_rated_cfm_per_ton[0] * clg_ap.cool_capacity_ratios[0]
      end

      p_atm = UnitConversions.convert(1, 'atm', 'psi')

      ao = Psychrometrics.CoilAoFactor(dB_rated, p_atm, UnitConversions.convert(1, 'ton', 'kBtu/hr'), cool_nominal_cfm_per_ton, cooling_system.cooling_shr, win)

      clg_ap.cool_rated_shrs_gross = []
      clg_ap.cool_capacity_ratios.each_with_index do |capacity_ratio, i|
        # Calculate the SHR for each speed. Use maximum value of 0.98 to prevent E+ bypass factor calculation errors
        clg_ap.cool_rated_shrs_gross << [Psychrometrics.CalculateSHR(dB_rated, p_atm, UnitConversions.convert(capacity_ratio, 'ton', 'kBtu/hr'), clg_ap.cool_rated_cfm_per_ton[i] * capacity_ratio, ao, win), 0.98].min
      end
    end
  end

  # Return the time needed to reach full capacity based on c_d assumption, used for degradation EMS program.
  #
  # @param c_d [Double] Degradation coefficient
  # @return [Double] Time to reach full capacity (minutes)
  def self.calc_time_to_full_cap(c_d)
    # assuming a linear relationship between points we have data for: 2 minutes at 0.08 and 5 minutes at 0.23
    time = (20.0 * c_d + 0.4).round
    time = [time, get_time_to_full_cap_limits[0]].max
    time = [time, get_time_to_full_cap_limits[1]].min
    return time
  end

  # Return min and max limit to time needed to reach full capacity
  #
  # @return [Array<Integer, Integer>] Minimum and maximum time to reach full capacity (minutes)
  def self.get_time_to_full_cap_limits()
    return [2, 5]
  end

  # Return the EMS actuator and EMS global variable for backup coil availability schedule.
  # This is called every time EMS uses this actuator to avoid conflicts across different EMS programs.
  #
  # @param model [OpenStudio::Model::Model] OpenStudio Model object
  # @param htg_supp_coil [OpenStudio::Model::CoilHeatingElectric or OpenStudio::Model::CoilHeatingElectricMultiStage] OpenStudio Supplemental Heating Coil object
  # @return [Array<OpenStudio::Model::EnergyManagementSystemActuator, OpenStudio::Model::EnergyManagementSystemGlobalVariable>] OpenStudio EMS Actuator and Global Variable objects for supplemental coil availability schedule
  def self.get_supp_coil_avail_sch_actuator(model, htg_supp_coil)
    actuator = model.getEnergyManagementSystemActuators.find { |act| act.name.get.include? Model.ems_friendly_name(htg_supp_coil.availabilitySchedule.name) }
    global_var_supp_avail = model.getEnergyManagementSystemGlobalVariables.find { |var| var.name.get.include? Model.ems_friendly_name(htg_supp_coil.name) }

    return actuator, global_var_supp_avail unless actuator.nil?

    # No actuator for current backup coil availability schedule
    # Create a new schedule for supp availability
    # Make sure only being called once in case of multiple cloning
    supp_avail_sch = htg_supp_coil.availabilitySchedule.clone.to_ScheduleConstant.get
    supp_avail_sch.setName("#{htg_supp_coil.name} avail sch")
    htg_supp_coil.setAvailabilitySchedule(supp_avail_sch)

    supp_coil_avail_act = Model.add_ems_actuator(
      name: "#{htg_supp_coil.availabilitySchedule.name} act",
      model_object: htg_supp_coil.availabilitySchedule,
      comp_type_and_control: EPlus::EMSActuatorScheduleConstantValue
    )

    # global variable to integrate different EMS program actuating the same schedule
    global_var_supp_avail = Model.add_ems_global_var(
      model,
      var_name: "#{htg_supp_coil.name} avail global"
    )

    global_var_supp_avail_program = Model.add_ems_program(
      model,
      name: "#{global_var_supp_avail.name} init program"
    )
    global_var_supp_avail_program.addLine("Set #{global_var_supp_avail.name} = 1")

    Model.add_ems_program_calling_manager(
      model,
      name: "#{global_var_supp_avail_program.name} calling manager",
      calling_point: 'BeginZoneTimestepBeforeInitHeatBalance',
      ems_programs: [global_var_supp_avail_program]
    )
    return supp_coil_avail_act, global_var_supp_avail
  end

  # Apply EMS program to control back up coil behavior when single speed system is modeled with on-off thermostat feature.
  # Back up coil is turned on after 5 mins that heat pump is not able to maintain setpoints.
  #
  # @param model [OpenStudio::Model::Model] OpenStudio Model object
  # @param htg_supp_coil [OpenStudio::Model::CoilHeatingElectric or OpenStudio::Model::CoilHeatingElectricMultiStage] OpenStudio Supplemental Heating Coil object
  # @param control_zone [OpenStudio::Model::ThermalZone] Conditioned space thermal zone
  # @param htg_coil [OpenStudio::Model::CoilHeatingDXSingleSpeed or OpenStudio::Model::CoilHeatingDXMultiSpeed] OpenStudio Heating Coil object
  # @param has_deadband_control [Boolean] Whether to apply on off thermostat deadband
  # @param cooling_system [HPXML::CoolingSystem or HPXML::HeatPump] The HPXML cooling system or heat pump of interest
  # @return [nil]
  def self.add_supplemental_coil_ems_program(model, htg_supp_coil, control_zone, htg_coil, has_deadband_control, cooling_system)
    return if htg_supp_coil.nil?
    return unless cooling_system.compressor_type == HPXML::HVACCompressorTypeSingleStage
    return unless has_deadband_control
    return if htg_supp_coil.is_a? OpenStudio::Model::CoilHeatingElectricMultiStage

    # Sensors
    tin_sensor = Model.add_ems_sensor(
      model,
      name: 'zone air temp',
      output_var_or_meter_name: 'Zone Mean Air Temperature',
      key_name: control_zone.name
    )

    htg_sch = control_zone.thermostatSetpointDualSetpoint.get.heatingSetpointTemperatureSchedule.get
    htg_sp_ss = Model.add_ems_sensor(
      model,
      name: 'htg_setpoint',
      output_var_or_meter_name: 'Schedule Value',
      key_name: htg_sch.name
    )

    supp_coil_energy = Model.add_ems_sensor(
      model,
      name: 'supp coil electric energy',
      output_var_or_meter_name: 'Heating Coil Electricity Energy',
      key_name: htg_supp_coil.name
    )

    htg_coil_energy = Model.add_ems_sensor(
      model,
      name: 'hp htg coil electric energy',
      output_var_or_meter_name: 'Heating Coil Electricity Energy',
      key_name: htg_coil.name
    )

    # Trend variables
    supp_energy_trend = Model.add_ems_trend_var(
      model,
      ems_object: supp_coil_energy,
      num_timesteps_logged: 1
    )

    htg_energy_trend = Model.add_ems_trend_var(
      model,
      ems_object: htg_coil_energy,
      num_timesteps_logged: 5
    )

    # Actuators
    supp_coil_avail_act, global_var_supp_avail = get_supp_coil_avail_sch_actuator(model, htg_supp_coil)

    ddb = model.getThermostatSetpointDualSetpoints[0].temperatureDifferenceBetweenCutoutAndSetpoint

    # Program
    supp_coil_avail_program = Model.add_ems_program(
      model,
      name: "#{htg_supp_coil.name} control program"
    )
    supp_coil_avail_program.addLine("If #{global_var_supp_avail.name} == 0") # Other EMS set it to be 0.0, keep the logic
    supp_coil_avail_program.addLine("  Set #{supp_coil_avail_act.name} = 0")
    supp_coil_avail_program.addLine('Else') # global variable = 1
    supp_coil_avail_program.addLine("  Set living_t = #{tin_sensor.name}")
    supp_coil_avail_program.addLine("  Set htg_sp_l = #{htg_sp_ss.name}")
    supp_coil_avail_program.addLine("  Set htg_sp_h = #{htg_sp_ss.name} + #{ddb}")
    supp_coil_avail_program.addLine("  If (@TRENDVALUE #{supp_energy_trend.name} 1) > 0") # backup coil is turned on, keep it on until reaching upper end of ddb in case of high frequency oscillations
    supp_coil_avail_program.addLine('    If living_t > htg_sp_h')
    supp_coil_avail_program.addLine("      Set #{global_var_supp_avail.name} = 0")
    supp_coil_avail_program.addLine("      Set #{supp_coil_avail_act.name} = 0")
    supp_coil_avail_program.addLine('    Else')
    supp_coil_avail_program.addLine("      Set #{supp_coil_avail_act.name} = 1")
    supp_coil_avail_program.addLine('    EndIf')
    supp_coil_avail_program.addLine('  Else') # Only turn on the backup coil when temperature is below lower end of ddb.
    r_s_a = ["#{htg_energy_trend.name} > 0"]
    # Observe 5 mins before turning on supp coil
    for t_i in 1..4
      r_s_a << "(@TrendValue #{htg_energy_trend.name} #{t_i}) > 0"
    end
    supp_coil_avail_program.addLine("    If #{r_s_a.join(' && ')}")
    supp_coil_avail_program.addLine('      If living_t > htg_sp_l')
    supp_coil_avail_program.addLine("        Set #{global_var_supp_avail.name} = 0")
    supp_coil_avail_program.addLine("        Set #{supp_coil_avail_act.name} = 0")
    supp_coil_avail_program.addLine('      Else')
    supp_coil_avail_program.addLine("        Set #{supp_coil_avail_act.name} = 1")
    supp_coil_avail_program.addLine('      EndIf')
    supp_coil_avail_program.addLine('    Else')
    supp_coil_avail_program.addLine("      Set #{global_var_supp_avail.name} = 0")
    supp_coil_avail_program.addLine("      Set #{supp_coil_avail_act.name} = 0")
    supp_coil_avail_program.addLine('    EndIf')
    supp_coil_avail_program.addLine('  EndIf')
    supp_coil_avail_program.addLine('EndIf')

    # ProgramCallingManagers
    Model.add_ems_program_calling_manager(
      model,
      name: "#{supp_coil_avail_program.name} calling manager",
      calling_point: 'InsideHVACSystemIterationLoop',
      ems_programs: [supp_coil_avail_program]
    )
  end

  # Apply capacity degradation EMS to account for realistic start-up losses.
  # Capacity function of airflow rate curve and EIR function of airflow rate curve are actuated to
  # capture the impact of start-up losses.
  #
  # @param model [OpenStudio::Model::Model] OpenStudio Model object
  # @param system_ap [HPXML::AdditionalProperties] HPXML Cooling System or HPXML Heating System Additional Properties
  # @param coil_name [String] Cooling or heating coil name
  # @param is_cooling [Boolean] True if apply to cooling system
  # @param cap_fff_curve [OpenStudio::Model::CurveQuadratic] OpenStudio CurveQuadratic object for heat pump capacity function of air flow rates
  # @param eir_fff_curve [OpenStudio::Model::CurveQuadratic] OpenStudio CurveQuadratic object for heat pump eir function of air flow rates
  # @return [nil]
  def self.add_capacity_degradation_ems_proram(model, system_ap, coil_name, is_cooling, cap_fff_curve, eir_fff_curve)
    # Note: Currently only available in 1 min time step
    if is_cooling
      cap_fflow_spec = system_ap.cool_cap_fflow_spec[0]
      eir_fflow_spec = system_ap.cool_eir_fflow_spec[0]
      ss_var_name = 'Cooling Coil Electricity Energy'
    else
      cap_fflow_spec = system_ap.heat_cap_fflow_spec[0]
      eir_fflow_spec = system_ap.heat_eir_fflow_spec[0]
      ss_var_name = 'Heating Coil Electricity Energy'
    end
    number_of_timestep_logged = calc_time_to_full_cap(system_ap.c_d)

    # Sensors
    cap_curve_var_in = Model.add_ems_sensor(
      model,
      name: "#{cap_fff_curve.name.get.gsub('-', '_')} Var",
      output_var_or_meter_name: 'Performance Curve Input Variable 1 Value',
      key_name: cap_fff_curve.name
    )

    eir_curve_var_in = Model.add_ems_sensor(
      model,
      name: "#{eir_fff_curve.name.get.gsub('-', '_')} Var",
      output_var_or_meter_name: 'Performance Curve Input Variable 1 Value',
      key_name: eir_fff_curve.name
    )

    coil_power_ss = Model.add_ems_sensor(
      model,
      name: "#{coil_name} electric energy",
      output_var_or_meter_name: ss_var_name,
      key_name: coil_name
    )

    # Trend variable
    coil_power_ss_trend = Model.add_ems_trend_var(
      model,
      ems_object: coil_power_ss,
      num_timesteps_logged: number_of_timestep_logged
    )

    # Actuators
    cc_actuator = Model.add_ems_actuator(
      name: "#{cap_fff_curve.name} value",
      model_object: cap_fff_curve,
      comp_type_and_control: EPlus::EMSActuatorCurveResult
    )

    ec_actuator = Model.add_ems_actuator(
      name: "#{eir_fff_curve.name} value",
      model_object: eir_fff_curve,
      comp_type_and_control: EPlus::EMSActuatorCurveResult
    )

    # Program
    cycling_degrad_program = Model.add_ems_program(
      model,
      name: "#{coil_name} cycling degradation program"
    )

    # Check values within min/max limits
    cycling_degrad_program.addLine("If #{cap_curve_var_in.name} < #{cap_fff_curve.minimumValueofx}")
    cycling_degrad_program.addLine("  Set #{cap_curve_var_in.name} = #{cap_fff_curve.minimumValueofx}")
    cycling_degrad_program.addLine("ElseIf #{cap_curve_var_in.name} > #{cap_fff_curve.maximumValueofx}")
    cycling_degrad_program.addLine("  Set #{cap_curve_var_in.name} = #{cap_fff_curve.maximumValueofx}")
    cycling_degrad_program.addLine('EndIf')
    cycling_degrad_program.addLine("If #{eir_curve_var_in.name} < #{eir_fff_curve.minimumValueofx}")
    cycling_degrad_program.addLine("  Set #{eir_curve_var_in.name} = #{eir_fff_curve.minimumValueofx}")
    cycling_degrad_program.addLine("ElseIf #{eir_curve_var_in.name} > #{eir_fff_curve.maximumValueofx}")
    cycling_degrad_program.addLine("  Set #{eir_curve_var_in.name} = #{eir_fff_curve.maximumValueofx}")
    cycling_degrad_program.addLine('EndIf')
    cc_out_calc = []
    ec_out_calc = []
    cap_fflow_spec.each_with_index do |coeff, i|
      c_name = "c_#{i + 1}_cap"
      cycling_degrad_program.addLine("Set #{c_name} = #{coeff}")
      cc_out_calc << c_name + " * (#{cap_curve_var_in.name}^#{i})"
    end
    eir_fflow_spec.each_with_index do |coeff, i|
      c_name = "c_#{i + 1}_eir"
      cycling_degrad_program.addLine("Set #{c_name} = #{coeff}")
      ec_out_calc << c_name + " * (#{eir_curve_var_in.name}^#{i})"
    end
    cycling_degrad_program.addLine("Set cc_out = #{cc_out_calc.join(' + ')}")
    cycling_degrad_program.addLine("Set ec_out = #{ec_out_calc.join(' + ')}")
    (0..number_of_timestep_logged).each do |t_i|
      if t_i == 0
        cycling_degrad_program.addLine("Set cc_now = #{coil_power_ss_trend.name}")
      else
        cycling_degrad_program.addLine("Set cc_#{t_i}_ago = @TrendValue #{coil_power_ss_trend.name} #{t_i}")
      end
    end
    (1..number_of_timestep_logged).each do |t_i|
      if t_i == 1
        cycling_degrad_program.addLine("If cc_#{t_i}_ago == 0 && cc_now > 0") # Coil just turned on
      else
        r_s_a = ['cc_now > 0']
        for i in 1..t_i - 1
          r_s_a << "cc_#{i}_ago > 0"
        end
        r_s = r_s_a.join(' && ')
        cycling_degrad_program.addLine("ElseIf cc_#{t_i}_ago == 0 && #{r_s}")
      end
      # Curve fit from Winkler's thesis, page 200: https://drum.lib.umd.edu/bitstream/handle/1903/9493/Winkler_umd_0117E_10504.pdf?sequence=1&isAllowed=y
      # use average curve value ( ~ at 0.5 min).
      # This curve reached steady state in 2 mins, assume shape for high efficiency units, scale it down based on number_of_timestep_logged
      cycling_degrad_program.addLine("  Set exp = @Exp((-2.19722) * #{get_time_to_full_cap_limits[0]} / #{number_of_timestep_logged} * #{t_i - 0.5})")
      cycling_degrad_program.addLine('  Set cc_mult = (-1.0125 * exp + 1.0125)')
      cycling_degrad_program.addLine('  Set cc_mult = @Min cc_mult 1.0')
    end
    cycling_degrad_program.addLine('Else')
    cycling_degrad_program.addLine('  Set cc_mult = 1.0')
    cycling_degrad_program.addLine('EndIf')
    cycling_degrad_program.addLine("Set #{cc_actuator.name} = cc_mult * cc_out")
    # power is ramped up in less than 1 min, only second level simulation can capture power startup behavior
    cycling_degrad_program.addLine("Set #{ec_actuator.name} = ec_out / cc_mult")

    # ProgramCallingManagers
    Model.add_ems_program_calling_manager(
      model,
      name: "#{cycling_degrad_program.name} calling manager",
      calling_point: 'InsideHVACSystemIterationLoop',
      ems_programs: [cycling_degrad_program]
    )
  end

  # Apply time-based realistic staging EMS program for two speed system.
  # Observe 5 mins before ramping up the speed level, or enable the backup coil.
  #
  # @param model [OpenStudio::Model::Model] OpenStudio Model object
  # @param unitary_system [OpenStudio::Model::AirLoopHVACUnitarySystem] OpenStudio Air Loop HVAC Unitary System object
  # @param htg_supp_coil [OpenStudio::Model::CoilHeatingElectric or OpenStudio::Model::CoilHeatingElectricMultiStage] OpenStudio Supplemental Heating Coil object
  # @param control_zone [OpenStudio::Model::ThermalZone] Conditioned space thermal zone
  # @param has_deadband_control [Boolean] Whether to apply on off thermostat deadband
  # @param cooling_system [HPXML::CoolingSystem or HPXML::HeatPump] The HPXML cooling system or heat pump of interest
  # @return [nil]
  def self.add_two_speed_staging_ems_program(model, unitary_system, htg_supp_coil, control_zone, has_deadband_control, cooling_system)
    # Note: Currently only available in 1 min time step
    return unless has_deadband_control
    return unless cooling_system.compressor_type == HPXML::HVACCompressorTypeTwoStage

    number_of_timestep_logged = 5 # wait 5 mins to check demand

    is_heatpump = cooling_system.is_a? HPXML::HeatPump

    # Sensors
    if not htg_supp_coil.nil?
      backup_coil_energy = Model.add_ems_sensor(
        model,
        name: "#{htg_supp_coil.name} heating energy",
        output_var_or_meter_name: 'Heating Coil Heating Energy',
        key_name: htg_supp_coil.name
      )

      # Trend variable
      backup_energy_trend = Model.add_ems_trend_var(
        model,
        ems_object: backup_coil_energy,
        num_timesteps_logged: 1
      )

      supp_coil_avail_act, global_var_supp_avail = get_supp_coil_avail_sch_actuator(model, htg_supp_coil)
    end
    # Sensors
    living_temp_ss = Model.add_ems_sensor(
      model,
      name: "#{control_zone.name} temp",
      output_var_or_meter_name: 'Zone Air Temperature',
      key_name: control_zone.name
    )

    htg_sch = control_zone.thermostatSetpointDualSetpoint.get.heatingSetpointTemperatureSchedule.get
    clg_sch = control_zone.thermostatSetpointDualSetpoint.get.coolingSetpointTemperatureSchedule.get

    htg_sp_ss = Model.add_ems_sensor(
      model,
      name: "#{control_zone.name} htg setpoint",
      output_var_or_meter_name: 'Schedule Value',
      key_name: htg_sch.name
    )

    clg_sp_ss = Model.add_ems_sensor(
      model,
      name: "#{control_zone.name} clg setpoint",
      output_var_or_meter_name: 'Schedule Value',
      key_name: clg_sch.name
    )

    unitary_var = Model.add_ems_sensor(
      model,
      name: "#{unitary_system.name}  speed level",
      output_var_or_meter_name: 'Unitary System DX Coil Speed Level',
      key_name: unitary_system.name
    )

    # Actuators
    unitary_actuator = Model.add_ems_actuator(
      name: "#{unitary_system.name} speed override",
      model_object: unitary_system,
      comp_type_and_control: EPlus::EMSActuatorUnitarySystemCoilSpeedLevel
    )

    # Trend variable
    unitary_speed_var_trend = Model.add_ems_trend_var(
      model,
      ems_object: unitary_var,
      num_timesteps_logged: number_of_timestep_logged
    )

    ddb = model.getThermostatSetpointDualSetpoints[0].temperatureDifferenceBetweenCutoutAndSetpoint

    # Program
    realistic_cycling_program = Model.add_ems_program(
      model,
      name: "#{unitary_system.name} realistic cycling"
    )

    # Check values within min/max limits
    realistic_cycling_program.addLine("Set living_t = #{living_temp_ss.name}")
    realistic_cycling_program.addLine("Set htg_sp_l = #{htg_sp_ss.name}")
    realistic_cycling_program.addLine("Set htg_sp_h = #{htg_sp_ss.name} + #{ddb}")
    realistic_cycling_program.addLine("Set clg_sp_l = #{clg_sp_ss.name} - #{ddb}")
    realistic_cycling_program.addLine("Set clg_sp_h = #{clg_sp_ss.name}")

    (1..number_of_timestep_logged).each do |t_i|
      realistic_cycling_program.addLine("Set unitary_var_#{t_i}_ago = @TrendValue #{unitary_speed_var_trend.name} #{t_i}")
    end
    s_trend_low = []
    s_trend_high = []
    (1..number_of_timestep_logged).each do |t_i|
      s_trend_low << "(unitary_var_#{t_i}_ago == 1)"
      s_trend_high << "(unitary_var_#{t_i}_ago == 2)"
    end
    # Cooling
    # Setpoint not met and low speed is on for 5 time steps
    realistic_cycling_program.addLine("If (living_t - clg_sp_h > 0.0) && (#{s_trend_low.join(' && ')})")
    # Enable high speed unitary system
    realistic_cycling_program.addLine("  Set #{unitary_actuator.name} = 2")
    # Keep high speed unitary on until setpoint +- deadband is met
    realistic_cycling_program.addLine('ElseIf (unitary_var_1_ago == 2) && ((living_t - clg_sp_l > 0.0))')
    realistic_cycling_program.addLine("  Set #{unitary_actuator.name} = 2")
    realistic_cycling_program.addLine('Else')
    realistic_cycling_program.addLine("  Set #{unitary_actuator.name} = 1")
    realistic_cycling_program.addLine('EndIf')
    if is_heatpump
      # Heating
      realistic_cycling_program.addLine("If (htg_sp_l - living_t > 0.0) && (#{s_trend_low.join(' && ')})")
      # Enable high speed unitary system
      realistic_cycling_program.addLine("  Set #{unitary_actuator.name} = 2")
      # Keep high speed unitary on until setpoint +- deadband is met
      realistic_cycling_program.addLine('ElseIf (unitary_var_1_ago == 2) && (htg_sp_h - living_t > 0.0)')
      realistic_cycling_program.addLine("  Set #{unitary_actuator.name} = 2")
      realistic_cycling_program.addLine('Else')
      realistic_cycling_program.addLine("  Set #{unitary_actuator.name} = 1")
      realistic_cycling_program.addLine('EndIf')
      if (not htg_supp_coil.nil?) && (not (htg_supp_coil.is_a? OpenStudio::Model::CoilHeatingElectricMultiStage))
        realistic_cycling_program.addLine("If #{global_var_supp_avail.name} == 0") # Other EMS set it to be 0.0, keep the logic
        realistic_cycling_program.addLine("  Set #{supp_coil_avail_act.name} = 0")
        realistic_cycling_program.addLine('Else') # global variable = 1
        realistic_cycling_program.addLine("  Set #{supp_coil_avail_act.name} = 1")
        realistic_cycling_program.addLine("  If (htg_sp_l - living_t > 0.0) && (#{s_trend_high.join(' && ')})")
        realistic_cycling_program.addLine("    Set #{supp_coil_avail_act.name} = 1")
        realistic_cycling_program.addLine("  ElseIf ((@TRENDVALUE #{backup_energy_trend.name} 1) > 0) && (htg_sp_h - living_t > 0.0)") # backup coil is turned on, keep it on until reaching upper end of ddb in case of high frequency oscillations
        realistic_cycling_program.addLine("    Set #{supp_coil_avail_act.name} = 1")
        realistic_cycling_program.addLine('  Else')
        realistic_cycling_program.addLine("    Set #{global_var_supp_avail.name} = 0")
        realistic_cycling_program.addLine("    Set #{supp_coil_avail_act.name} = 0")
        realistic_cycling_program.addLine('  EndIf')
        realistic_cycling_program.addLine('EndIf')
      end
    end

    # ProgramCallingManagers
    Model.add_ems_program_calling_manager(
      model,
      name: "#{realistic_cycling_program.name} Program Manager",
      calling_point: 'InsideHVACSystemIterationLoop',
      ems_programs: [realistic_cycling_program]
    )
  end

  # Apply maximum power ratio schedule for variable speed system.
  # Creates EMS program to determine and control the stage that can reach the maximum power constraint.
  #
  # @param runner [OpenStudio::Measure::OSRunner] Object typically used to display warnings
  # @param model [OpenStudio::Model::Model] OpenStudio Model object
  # @param air_loop_unitary [OpenStudio::Model::AirLoopHVACUnitarySystem] Air loop for the HVAC system
  # @param control_zone [OpenStudio::Model::ThermalZone] Conditioned space thermal zone
  # @param heating_system [HPXML::HeatingSystem or HPXML::HeatPump] The HPXML heating system or heat pump of interest
  # @param cooling_system [HPXML::CoolingSystem or HPXML::HeatPump] The HPXML cooling system or heat pump of interest
  # @param htg_supp_coil [OpenStudio::Model::CoilHeatingElectric or CoilHeatingElectricMultiStage] OpenStudio Supplemental Heating Coil object
  # @param clg_coil [OpenStudio::Model::CoilCoolingDXMultiSpeed] OpenStudio MultiStage Cooling Coil object
  # @param htg_coil [OpenStudio::Model::CoilHeatingDXMultiSpeed] OpenStudio MultiStage Heating Coil object
  # @param schedules_file [SchedulesFile] SchedulesFile wrapper class instance of detailed schedule files
  # @return [nil]
  def self.add_variable_speed_power_ems_program(runner, model, air_loop_unitary, control_zone, heating_system, cooling_system, htg_supp_coil, clg_coil, htg_coil, schedules_file)
    return if schedules_file.nil?
    return if clg_coil.nil? && htg_coil.nil?

    max_pow_ratio_sch = schedules_file.create_schedule_file(model, col_name: SchedulesFile::Columns[:HVACMaximumPowerRatio].name, schedule_type_limits_name: EPlus::ScheduleTypeLimitsFraction)
    return if max_pow_ratio_sch.nil?

    # Check maximum power ratio schedules only used in var speed systems,
    clg_coil = nil unless (cooling_system.compressor_type == HPXML::HVACCompressorTypeVariableSpeed)
    htg_coil = nil unless ((heating_system.is_a? HPXML::HeatPump) && heating_system.compressor_type == HPXML::HVACCompressorTypeVariableSpeed)
    htg_supp_coil = nil unless ((heating_system.is_a? HPXML::HeatPump) && heating_system.compressor_type == HPXML::HVACCompressorTypeVariableSpeed)
    # No variable speed coil
    if clg_coil.nil? && htg_coil.nil?
      runner.registerWarning('Maximum power ratio schedule is only supported for variable speed systems.')
    end

    if (htg_coil.is_a? OpenStudio::Model::CoilHeatingDXMultiSpeed) && (heating_system.backup_type != HPXML::HeatPumpBackupTypeIntegrated)
      htg_coil = nil
      htg_supp_coil = nil
      runner.registerWarning('Maximum power ratio schedule is only supported for integrated backup system. Schedule is ignored for heating.')
    end

    return if (clg_coil.nil? && htg_coil.nil?)

    # sensors
    pow_ratio_sensor = Model.add_ems_sensor(
      model,
      name: "#{air_loop_unitary.name} power_ratio",
      output_var_or_meter_name: 'Schedule Value',
      key_name: max_pow_ratio_sch.name
    )

    indoor_temp_sensor = Model.add_ems_sensor(
      model,
      name: "#{control_zone.name} indoor_temp",
      output_var_or_meter_name: 'Zone Air Temperature',
      key_name: control_zone.name
    )

    htg_spt_sensor = Model.add_ems_sensor(
      model,
      name: "#{control_zone.name} htg_spt_temp",
      output_var_or_meter_name: 'Zone Thermostat Heating Setpoint Temperature',
      key_name: control_zone.name
    )

    clg_spt_sensor = Model.add_ems_sensor(
      model,
      name: "#{control_zone.name} clg_spt_temp",
      output_var_or_meter_name: 'Zone Thermostat Cooling Setpoint Temperature',
      key_name: control_zone.name
    )

    load_sensor = Model.add_ems_sensor(
      model,
      name: "#{air_loop_unitary.name} sens load",
      output_var_or_meter_name: 'Unitary System Predicted Sensible Load to Setpoint Heat Transfer Rate',
      key_name: air_loop_unitary.name
    )

    # global variable
    temp_offset_signal = Model.add_ems_global_var(
      model,
      var_name: "#{air_loop_unitary.name} temp offset"
    )

    # Temp offset Initialization Program
    # Temperature offset signal used to see if the hvac is recovering temperature to setpoint.
    # If abs (indoor temperature - setpoint) > offset, then hvac and backup is allowed to operate without cap to recover temperature until it reaches setpoint
    temp_offset_program = Model.add_ems_program(
      model,
      name: "#{air_loop_unitary.name} temp offset init program"
    )
    temp_offset_program.addLine("Set #{temp_offset_signal.name} = 0")

    # calling managers
    Model.add_ems_program_calling_manager(
      model,
      name: "#{temp_offset_program.name} calling manager",
      calling_point: 'BeginNewEnvironment',
      ems_programs: [temp_offset_program]
    )

    Model.add_ems_program_calling_manager(
      model,
      name: "#{temp_offset_program.name} calling manager2",
      calling_point: 'AfterNewEnvironmentWarmUpIsComplete',
      ems_programs: [temp_offset_program]
    )

    # actuator
    coil_speed_act = Model.add_ems_actuator(
      name: "#{air_loop_unitary.name} coil speed level",
      model_object: air_loop_unitary,
      comp_type_and_control: EPlus::EMSActuatorUnitarySystemCoilSpeedLevel
    )
    if not htg_supp_coil.nil?
      supp_coil_avail_act, global_var_supp_avail = get_supp_coil_avail_sch_actuator(model, htg_supp_coil)
    end

    # EMS program
    program = Model.add_ems_program(
      model,
      name: "#{air_loop_unitary.name} max power ratio program"
    )
    program.addLine('Set clg_mode = 0')
    program.addLine('Set htg_mode = 0')
    program.addLine("If #{load_sensor.name} > 0")
    program.addLine('  Set htg_mode = 1')
    program.addLine("  Set setpoint = #{htg_spt_sensor.name}")
    program.addLine("ElseIf #{load_sensor.name} < 0")
    program.addLine('  Set clg_mode = 1')
    program.addLine("  Set setpoint = #{clg_spt_sensor.name}")
    program.addLine('EndIf')
    program.addLine("Set sens_load = @Abs #{load_sensor.name}")
    program.addLine('Set clg_mode = 0') if clg_coil.nil?
    program.addLine('Set htg_mode = 0') if htg_coil.nil?

    [htg_coil, clg_coil].each do |coil|
      next if coil.nil?

      coil_cap_stage_fff_sensors = []
      coil_cap_stage_ft_sensors = []
      coil_eir_stage_fff_sensors = []
      coil_eir_stage_ft_sensors = []
      coil_eir_stage_plf_sensors = []
      # Heating/Cooling specific calculations and names
      if coil.is_a? OpenStudio::Model::CoilHeatingDXMultiSpeed
        cap_fff_curve_name = 'heatingCapacityFunctionofFlowFractionCurve'
        cap_ft_curve_name = 'heatingCapacityFunctionofTemperatureCurve'
        capacity_name = 'grossRatedHeatingCapacity'
        cop_name = 'grossRatedHeatingCOP'
        cap_multiplier = 'htg_frost_multiplier_cap'
        pow_multiplier = 'htg_frost_multiplier_pow'
        mode_s = 'If htg_mode > 0'

        # Outdoor sensors added to calculate defrost adjustment for heating
        outdoor_db_sensor = Model.add_ems_sensor(
          model,
          name: 'outdoor_db',
          output_var_or_meter_name: 'Site Outdoor Air Drybulb Temperature',
          key_name: nil
        )

        outdoor_w_sensor = Model.add_ems_sensor(
          model,
          name: 'outdoor_w',
          output_var_or_meter_name: 'Site Outdoor Air Humidity Ratio',
          key_name: nil
        )

        outdoor_bp_sensor = Model.add_ems_sensor(
          model,
          name: 'outdoor_bp',
          output_var_or_meter_name: 'Site Outdoor Air Barometric Pressure',
          key_name: nil
        )

        # Calculate capacity and eirs for later use of full-load power calculations at each stage
        # Equations from E+ source code
        program.addLine('If htg_mode > 0')
        program.addLine("  If #{outdoor_db_sensor.name} < 4.444444,")
        program.addLine("    Set T_coil_out = 0.82 * #{outdoor_db_sensor.name} - 8.589")
        program.addLine("    Set delta_humidity_ratio = @MAX 0 (#{outdoor_w_sensor.name} - (@WFnTdbRhPb T_coil_out 1.0 #{outdoor_bp_sensor.name}))")
        program.addLine("    Set #{cap_multiplier} = 0.909 - 107.33 * delta_humidity_ratio")
        program.addLine("    Set #{pow_multiplier} = 0.90 - 36.45 * delta_humidity_ratio")
        program.addLine('  Else')
        program.addLine("    Set #{cap_multiplier} = 1.0")
        program.addLine("    Set #{pow_multiplier} = 1.0")
        program.addLine('  EndIf')
        program.addLine('EndIf')
      elsif coil.is_a? OpenStudio::Model::CoilCoolingDXMultiSpeed
        cap_fff_curve_name = 'totalCoolingCapacityFunctionofFlowFractionCurve'
        cap_ft_curve_name = 'totalCoolingCapacityFunctionofTemperatureCurve'
        capacity_name = 'grossRatedTotalCoolingCapacity'
        cop_name = 'grossRatedCoolingCOP'
        cap_multiplier = 'shr'
        pow_multiplier = '1.0'
        mode_s = 'If clg_mode > 0'

        # cooling coil cooling rate sensors to calculate real time SHR
        clg_tot_sensor = Model.add_ems_sensor(
          model,
          name: "#{coil.name} total cooling rate",
          output_var_or_meter_name: 'Cooling Coil Total Cooling Rate',
          key_name: coil.name
        )

        clg_sens_sensor = Model.add_ems_sensor(
          model,
          name: "#{coil.name} sens cooling rate",
          output_var_or_meter_name: 'Cooling Coil Sensible Cooling Rate',
          key_name: coil.name
        )

        program.addLine('If clg_mode > 0')
        program.addLine("  If #{clg_tot_sensor.name} > 0")
        program.addLine("    Set #{cap_multiplier} = #{clg_sens_sensor.name} / #{clg_tot_sensor.name}")
        program.addLine('  Else')
        # Missing dynamic SHR, set rated instead
        program.addLine("    Set #{cap_multiplier} = #{coil.stages[-1].grossRatedSensibleHeatRatio}")
        program.addLine('  EndIf')
        program.addLine('EndIf')
      end
      # Heating and cooling performance curve sensors that need to be added
      coil.stages.each_with_index do |stage, i|
        coil_cap_stage_fff_sensors << Model.add_ems_sensor(
          model,
          name: "#{coil.name} cap stage #{i} fff",
          output_var_or_meter_name: 'Performance Curve Output Value',
          key_name: stage.send(cap_fff_curve_name).name
        )

        coil_cap_stage_ft_sensors << Model.add_ems_sensor(
          model,
          name: "#{coil.name} cap stage #{i} ft",
          output_var_or_meter_name: 'Performance Curve Output Value',
          key_name: stage.send(cap_ft_curve_name).name
        )

        coil_eir_stage_fff_sensors << Model.add_ems_sensor(
          model,
          name: "#{coil.name} eir stage #{i} fff",
          output_var_or_meter_name: 'Performance Curve Output Value',
          key_name: stage.energyInputRatioFunctionofFlowFractionCurve.name
        )

        coil_eir_stage_ft_sensors << Model.add_ems_sensor(
          model,
          name: "#{coil.name} eir stage #{i} ft",
          output_var_or_meter_name: 'Performance Curve Output Value',
          key_name: stage.energyInputRatioFunctionofTemperatureCurve.name
        )

        coil_eir_stage_plf_sensors << Model.add_ems_sensor(
          model,
          name: "#{coil.name} eir stage #{i} fplr",
          output_var_or_meter_name: 'Performance Curve Output Value',
          key_name: stage.partLoadFractionCorrelationCurve.name
        )
      end
      # Calculate the target speed ratio that operates at the target power output
      program.addLine(mode_s)
      coil.stages.each_with_index do |stage, i|
        program.addLine("  Set rt_capacity_#{i} = #{stage.send(capacity_name)} * #{coil_cap_stage_fff_sensors[i].name} * #{coil_cap_stage_ft_sensors[i].name}")
        program.addLine("  Set rt_capacity_#{i}_adj = rt_capacity_#{i} * #{cap_multiplier}")
        program.addLine("  Set rated_eir_#{i} = 1 / #{stage.send(cop_name)}")
        program.addLine("  Set plf = #{coil_eir_stage_plf_sensors[i].name}")
        program.addLine("  If #{coil_eir_stage_plf_sensors[i].name} > 0.0")
        program.addLine("    Set rt_eir_#{i} = rated_eir_#{i} * #{coil_eir_stage_ft_sensors[i].name} * #{coil_eir_stage_fff_sensors[i].name} / #{coil_eir_stage_plf_sensors[i].name}")
        program.addLine('  Else')
        program.addLine("    Set rt_eir_#{i} = 0")
        program.addLine('  EndIf')
        program.addLine("  Set rt_power_#{i} = rt_eir_#{i} * rt_capacity_#{i} * #{pow_multiplier}") # use unadjusted capacity value in pow calculations
      end
      program.addLine("  Set target_power = #{coil.stages[-1].send(capacity_name)} * rated_eir_#{coil.stages.size - 1} * #{pow_ratio_sensor.name}")
      (0..coil.stages.size - 1).each do |i|
        if i == 0
          program.addLine("  If target_power < rt_power_#{i}")
          program.addLine("    Set target_speed_ratio = target_power / rt_power_#{i}")
        else
          program.addLine("  ElseIf target_power < rt_power_#{i}")
          program.addLine("    Set target_speed_ratio = (target_power - rt_power_#{i - 1}) / (rt_power_#{i} - rt_power_#{i - 1}) + #{i}")
        end
      end
      program.addLine('  Else')
      program.addLine("    Set target_speed_ratio = #{coil.stages.size}")
      program.addLine('  EndIf')

      # Calculate the current power that needs to meet zone loads
      (0..coil.stages.size - 1).each do |i|
        if i == 0
          program.addLine("  If sens_load <= rt_capacity_#{i}_adj")
          program.addLine("    Set current_power = sens_load / rt_capacity_#{i}_adj * rt_power_#{i}")
        else
          program.addLine("  ElseIf sens_load <= rt_capacity_#{i}_adj")
          program.addLine("    Set hs_speed_ratio = (sens_load - rt_capacity_#{i - 1}_adj) / (rt_capacity_#{i}_adj - rt_capacity_#{i - 1}_adj)")
          program.addLine('    Set ls_speed_ratio = 1 - hs_speed_ratio')
          program.addLine("    Set current_power = hs_speed_ratio * rt_power_#{i} + ls_speed_ratio * rt_power_#{i - 1}")
        end
      end
      program.addLine('  Else')
      program.addLine("    Set current_power = rt_power_#{coil.stages.size - 1}")
      program.addLine('  EndIf')
      program.addLine('EndIf')
    end

    program.addLine("Set #{supp_coil_avail_act.name} = #{global_var_supp_avail.name}") unless htg_supp_coil.nil?
    program.addLine('If htg_mode > 0 || clg_mode > 0')
    program.addLine("  If (#{pow_ratio_sensor.name} == 1) || ((@Abs (#{indoor_temp_sensor.name} - setpoint)) > #{UnitConversions.convert(4, 'deltaF', 'deltaC')}) || #{temp_offset_signal.name} == 1")
    program.addLine("    Set #{coil_speed_act.name} = NULL")
    program.addLine("    If ((@Abs (#{indoor_temp_sensor.name} - setpoint)) > #{UnitConversions.convert(4, 'deltaF', 'deltaC')})")
    program.addLine("      Set #{temp_offset_signal.name} = 1")
    program.addLine("    ElseIf (@Abs (#{indoor_temp_sensor.name} - setpoint)) < 0.001") # Temperature recovered
    program.addLine("      Set #{temp_offset_signal.name} = 0")
    program.addLine('    EndIf')
    program.addLine('  Else')
    # general & critical curtailment, operation refers to AHRI Standard 1380 2019
    program.addLine('    If current_power >= target_power')
    program.addLine("      Set #{coil_speed_act.name} = target_speed_ratio")
    if not htg_supp_coil.nil?
      program.addLine("      Set #{global_var_supp_avail.name} = 0")
      program.addLine("      Set #{supp_coil_avail_act.name} = 0")
    end
    program.addLine('    Else')
    program.addLine("      Set #{coil_speed_act.name} = NULL")
    program.addLine('    EndIf')
    program.addLine('  EndIf')
    program.addLine('EndIf')

    # calling manager
    Model.add_ems_program_calling_manager(
      model,
      name: "#{program.name} calling manager",
      calling_point: 'InsideHVACSystemIterationLoop',
      ems_programs: [program]
    )
  end

  # Apply time-based realistic staging EMS program for integrated multi-stage backup system.
  # Observe 5 mins before ramping up the speed level.
  #
  # @param model [OpenStudio::Model::Model] OpenStudio Model object
  # @param unitary_system [OpenStudio::Model::AirLoopHVACUnitarySystem] OpenStudio Air Loop HVAC Unitary System object
  # @param htg_supp_coil [OpenStudio::Model::CoilHeatingElectric or CoilHeatingElectricMultiStage] OpenStudio Supplemental Heating Coil object
  # @param control_zone [OpenStudio::Model::ThermalZone] Conditioned space thermal zone
  # @param htg_coil [OpenStudio::Model::CoilHeatingDXSingleSpeed or OpenStudio::Model::CoilHeatingDXMultiSpeed] OpenStudio Heating Coil object
  # @return [nil]
  def self.add_backup_staging_ems_program(model, unitary_system, htg_supp_coil, control_zone, htg_coil)
    return unless htg_supp_coil.is_a? OpenStudio::Model::CoilHeatingElectricMultiStage

    # Note: Currently only available in 1 min time step
    number_of_timestep_logged = 5 # wait 5 mins to check demand
    max_htg_coil_stage = (htg_coil.is_a? OpenStudio::Model::CoilHeatingDXSingleSpeed) ? 1 : htg_coil.stages.size
    ddb = model.getThermostatSetpointDualSetpoints[0].temperatureDifferenceBetweenCutoutAndSetpoint

    # Sensors
    living_temp_ss = Model.add_ems_sensor(
      model,
      name: 'living temp',
      output_var_or_meter_name: 'Zone Mean Air Temperature',
      key_name: control_zone.name
    )

    htg_sp_ss = Model.add_ems_sensor(
      model,
      name: 'htg_setpoint',
      output_var_or_meter_name: 'Zone Thermostat Heating Setpoint Temperature',
      key_name: control_zone.name
    )

    backup_coil_htg_rate = Model.add_ems_sensor(
      model,
      name: 'supp coil heating rate',
      output_var_or_meter_name: 'Heating Coil Heating Rate',
      key_name: htg_supp_coil.name
    )

    # Need to use availability actuator because there's a bug in E+ that didn't handle the speed level = 0 correctly.See: https://github.com/NREL/EnergyPlus/pull/9392#discussion_r1578624175
    supp_coil_avail_act, global_var_supp_avail = get_supp_coil_avail_sch_actuator(model, htg_supp_coil)

    # Trend variables
    zone_temp_trend = Model.add_ems_trend_var(
      model,
      ems_object: living_temp_ss,
      num_timesteps_logged: number_of_timestep_logged
    )

    setpoint_temp_trend = Model.add_ems_trend_var(
      model,
      ems_object: htg_sp_ss,
      num_timesteps_logged: number_of_timestep_logged
    )

    backup_coil_htg_rate_trend = Model.add_ems_trend_var(
      model,
      ems_object: backup_coil_htg_rate,
      num_timesteps_logged: number_of_timestep_logged
    )

    if max_htg_coil_stage > 1
      unitary_var = Model.add_ems_sensor(
        model,
        name: "#{unitary_system.name} speed level",
        output_var_or_meter_name: 'Unitary System DX Coil Speed Level',
        key_name: unitary_system.name
      )

      unitary_speed_var_trend = Model.add_ems_trend_var(
        model,
        ems_object: unitary_var,
        num_timesteps_logged: number_of_timestep_logged
      )
    end

    # Actuators
    supp_stage_act = Model.add_ems_actuator(
      name: "#{unitary_system.name} backup stage level",
      model_object: unitary_system,
      comp_type_and_control: EPlus::EMSActuatorUnitarySystemSuppCoilSpeedLevel
    )

    # Staging Program
    supp_staging_program = Model.add_ems_program(
      model,
      name: "#{unitary_system.name} backup staging"
    )

    # Check values within min/max limits

    s_trend = []
    (1..number_of_timestep_logged).each do |t_i|
      supp_staging_program.addLine("Set zone_temp_#{t_i}_ago = @TrendValue #{zone_temp_trend.name} #{t_i}")
      supp_staging_program.addLine("Set htg_spt_temp_#{t_i}_ago = @TrendValue #{setpoint_temp_trend.name} #{t_i}")
      supp_staging_program.addLine("Set supp_htg_rate_#{t_i}_ago = @TrendValue #{backup_coil_htg_rate_trend.name} #{t_i}")
      if max_htg_coil_stage > 1
        supp_staging_program.addLine("Set unitary_var_#{t_i}_ago = @TrendValue #{unitary_speed_var_trend.name} #{t_i}")
        s_trend << "((htg_spt_temp_#{t_i}_ago - zone_temp_#{t_i}_ago > 0.01) && (unitary_var_#{t_i}_ago == #{max_htg_coil_stage}))"
      else
        s_trend << "(htg_spt_temp_#{t_i}_ago - zone_temp_#{t_i}_ago > 0.01)"
      end
    end
    # Logic to determine whether to enable backup coil
    supp_staging_program.addLine("If #{global_var_supp_avail.name} == 0") # Other EMS set it to be 0.0, keep the logic
    supp_staging_program.addLine("  Set #{supp_coil_avail_act.name} = 0")
    supp_staging_program.addLine('Else') # global variable = 1
    supp_staging_program.addLine("  Set #{supp_coil_avail_act.name} = 1")
    supp_staging_program.addLine("  If (supp_htg_rate_1_ago > 0) && (#{htg_sp_ss.name} + #{living_temp_ss.name} > 0.01)")
    supp_staging_program.addLine("    Set #{supp_coil_avail_act.name} = 1") # Keep backup coil on until reaching setpoint
    supp_staging_program.addLine("  ElseIf (#{s_trend.join(' && ')})")
    if ddb > 0.0
      supp_staging_program.addLine("    If (#{living_temp_ss.name} >= #{htg_sp_ss.name} - #{ddb})")
      supp_staging_program.addLine("      Set #{global_var_supp_avail.name} = 0")
      supp_staging_program.addLine("      Set #{supp_coil_avail_act.name} = 0")
      supp_staging_program.addLine('    EndIf')
    end
    supp_staging_program.addLine('  Else')
    supp_staging_program.addLine("    Set #{global_var_supp_avail.name} = 0")
    supp_staging_program.addLine("    Set #{supp_coil_avail_act.name} = 0")
    supp_staging_program.addLine('  EndIf')
    supp_staging_program.addLine('EndIf')
    supp_staging_program.addLine("If #{supp_coil_avail_act.name} == 1")
    # Determine the stage
    for i in (1..htg_supp_coil.stages.size)
      s = []
      for t_i in (1..number_of_timestep_logged)
        if i == 1
          # stays at stage 0 for 5 mins
          s << "(supp_htg_rate_#{t_i}_ago < #{htg_supp_coil.stages[i - 1].nominalCapacity.get})"
        else
          # stays at stage i-1 for 5 mins
          s << "(supp_htg_rate_#{t_i}_ago < #{htg_supp_coil.stages[i - 1].nominalCapacity.get}) && (supp_htg_rate_#{t_i}_ago >= #{htg_supp_coil.stages[i - 2].nominalCapacity.get})"
        end
      end
      if i == 1
        supp_staging_program.addLine("  If #{s.join(' && ')}")
      else
        supp_staging_program.addLine("  ElseIf #{s.join(' && ')}")
      end
      supp_staging_program.addLine("    Set #{supp_stage_act.name} = #{i}")
    end
    supp_staging_program.addLine('  EndIf')
    supp_staging_program.addLine('EndIf')

    # ProgramCallingManagers
    Model.add_ems_program_calling_manager(
      model,
      name: "#{supp_staging_program.name} Program Manager",
      calling_point: 'InsideHVACSystemIterationLoop',
      ems_programs: [supp_staging_program]
    )
  end

  # TODO
  #
<<<<<<< HEAD
  # @param hvac_system [HPXML::HeatingSystem or HPXML::CoolingSystem or HPXML::HeatPump] The HPXML HVAC system of interest
=======
  # @param c_d [TODO] TODO
  # @return [TODO] TODO
  def self.calc_plr_coefficients(c_d)
    return [(1.0 - c_d), c_d, 0.0] # Linear part load model
  end

  # TODO
  #
  # @param cooling_system [HPXML::CoolingSystem or HPXML::HeatPump] The HPXML cooling system or heat pump of interest
  # @return [nil]
  def self.set_cool_c_d(cooling_system)
    clg_ap = cooling_system.additional_properties

    if is_room_dx_hvac_system(cooling_system)
      clg_ap.cool_c_d = 0.22
    else
      # Per RESNET MINHERS Addendum 82
      case cooling_system.compressor_type
      when HPXML::HVACCompressorTypeSingleStage, HPXML::HVACCompressorTypeTwoStage
        clg_ap.cool_c_d = 0.08
      when HPXML::HVACCompressorTypeVariableSpeed
        clg_ap.cool_c_d = 0.40
      end
    end

    # PLF curve
    num_speeds = clg_ap.cool_capacity_ratios.size
    clg_ap.cool_plf_fplr_spec = [calc_plr_coefficients(clg_ap.cool_c_d)] * num_speeds
  end

  # TODO
  #
  # @param heating_system [HPXML::HeatingSystem or HPXML::HeatPump] The HPXML heating system or heat pump of interest
>>>>>>> d91fac80
  # @return [nil]
  def self.set_hvac_degradation_coefficient(hvac_system)
    hvac_ap = hvac_system.additional_properties

<<<<<<< HEAD
    # Degradation coefficient
    if is_room_dx_hvac_system(hvac_system)
      hvac_ap.c_d = 0.22
    else
      # Per RESNET MINHERS Addendum 82
      case hvac_system.compressor_type
      when HPXML::HVACCompressorTypeSingleStage, HPXML::HVACCompressorTypeTwoStage
        hvac_ap.c_d = 0.08
      when HPXML::HVACCompressorTypeVariableSpeed
        hvac_ap.c_d = 0.40
=======
    if is_room_dx_hvac_system(heating_system)
      htg_ap.heat_c_d = 0.22
    else
      # Per RESNET MINHERS Addendum 82
      case heating_system.compressor_type
      when HPXML::HVACCompressorTypeSingleStage, HPXML::HVACCompressorTypeTwoStage
        htg_ap.heat_c_d = 0.08
      when HPXML::HVACCompressorTypeVariableSpeed
        htg_ap.heat_c_d = 0.40
>>>>>>> d91fac80
      end
    end

    # PLF curve (linear part load model)
    num_speeds = hvac_system.is_a?(HPXML::HeatingSystem) ? hvac_ap.heat_capacity_ratios.size : hvac_ap.cool_capacity_ratios.size
    hvac_ap.plf_fplr_spec = [[(1.0 - hvac_ap.c_d), hvac_ap.c_d, 0.0]] * num_speeds
  end

  # Calculates rated CEER (newer metric) from rated EER (older metric).
  #
  # Source: http://documents.dps.ny.gov/public/Common/ViewDoc.aspx?DocRefId=%7BB6A57FC0-6376-4401-92BD-D66EC1930DCF%7D
  #
  # @param cooling_efficiency_eer [Double] The HPXML cooling system or heat pump cooling efficiency EER
  # @return [Double] The CEER value (Btu/Wh)
  def self.calc_ceer_from_eer(cooling_efficiency_eer)
    return cooling_efficiency_eer / 1.01
  end

  # TODO
  #
  # @param hvac_system [HPXML::HeatingSystem or HPXML::CoolingSystem or HPXML::HeatPump] The HPXML HVAC system of interest
  # @return [nil]
  def self.set_fan_power_rated(hvac_system)
    hvac_ap = hvac_system.additional_properties

    # Based on RESNET DX Modeling Appendix
    psc_ducted_watts_per_cfm = 0.414 # W/cfm, PSC fan
    psc_ductless_watts_per_cfm = 0.414 # W/cfm, PSC fan
    bpm_ducted_watts_per_cfm = 0.281 # W/cfm, BPM fan
    bpm_ductless_watts_per_cfm = 0.171 # W/cfm, BPM fan
    if is_room_dx_hvac_system(hvac_system)
      # Fan not separately modeled
      hvac_ap.fan_power_rated = 0.0
    elsif hvac_system.distribution_system.nil?
      hvac_ap.fan_power_rated = (hvac_system.fan_motor_type == HPXML::HVACFanMotorTypePSC) ? psc_ductless_watts_per_cfm : bpm_ductless_watts_per_cfm
    else
      hvac_ap.fan_power_rated = (hvac_system.fan_motor_type == HPXML::HVACFanMotorTypePSC) ? psc_ducted_watts_per_cfm : bpm_ducted_watts_per_cfm
    end
  end

  # TODO
  #
  # @param air_loop [TODO] TODO
  # @return [TODO] TODO
  def self.get_unitary_system_from_air_loop_hvac(air_loop)
    # Returns the unitary system or nil
    air_loop.supplyComponents.each do |comp|
      next unless comp.to_AirLoopHVACUnitarySystem.is_initialized

      return comp.to_AirLoopHVACUnitarySystem.get
    end
    return
  end

  # TODO
  #
  # @param heat_pump [HPXML::HeatPump] The HPXML heat pump of interest
  # @param weather [WeatherFile] Weather object containing EPW information
  # @return [nil]
  def self.set_gshp_assumptions(heat_pump, weather)
    hp_ap = heat_pump.additional_properties
    geothermal_loop = heat_pump.geothermal_loop

    hp_ap.design_chw = [85.0, weather.design.CoolingDrybulb - 15.0, weather.data.DeepGroundAnnualTemp + 10.0].max # Temperature of water entering indoor coil, use 85F as lower bound
    hp_ap.design_delta_t = 10.0
    hp_ap.fluid_type = EPlus::FluidPropyleneGlycol
    hp_ap.frac_glycol = 0.2 # This was changed from 0.3 to 0.2 -- more typical based on experts/spec sheets
    if hp_ap.fluid_type == EPlus::FluidWater
      hp_ap.design_hw = [45.0, weather.design.HeatingDrybulb + 35.0, weather.data.DeepGroundAnnualTemp - 10.0].max # Temperature of fluid entering indoor coil, use 45F as lower bound for water
    else
      hp_ap.design_hw = [35.0, weather.design.HeatingDrybulb + 35.0, weather.data.DeepGroundAnnualTemp - 10.0].min # Temperature of fluid entering indoor coil, use 35F as upper bound
    end
    pipe_diameter = geothermal_loop.pipe_diameter
    # Pipe nominal size conversion to pipe outside diameter and inside diameter,
    # only pipe sizes <= 2" are used here with DR11 (dimension ratio)
    case pipe_diameter
    when 0.75 # 3/4" pipe
      hp_ap.pipe_od = 1.050 # in
      hp_ap.pipe_id = 0.859 # in
    when 1.0 # 1" pipe
      hp_ap.pipe_od = 1.315 # in
      hp_ap.pipe_id = 1.076 # in
    when 1.25 # 1-1/4" pipe
      hp_ap.pipe_od = 1.660 # in
      hp_ap.pipe_id = 1.358 # in
    else
      fail "Unexpected pipe size: #{pipe_diameter}"
    end
    hp_ap.u_tube_spacing_type = 'b'
    # Calculate distance between pipes
    case hp_ap.u_tube_spacing_type
    when 'as'
      # Two tubes, spaced 1/8” apart at the center of the borehole
      hp_ap.u_tube_spacing = 0.125
    when 'b'
      # Two tubes equally spaced between the borehole edges
      hp_ap.u_tube_spacing = 0.9661
    when 'c'
      # Both tubes placed against outer edge of borehole
      hp_ap.u_tube_spacing = geothermal_loop.bore_diameter - 2 * hp_ap.pipe_od
    end
  end

  # Returns the EnergyPlus sequential load fractions for every day of the year.
  #
  # @param load_frac [Double] Fraction of heating or cooling load served by this HVAC system
  # @param remaining_load_frac [Double] Fraction of heating (or cooling) load remaining prior to this HVAC system
  # @param availability_days [TODO] TODO
  # @return [Array<Double>] Array of daily fractions of remaining heating/cooling load to bet met by the HVAC system
  def self.calc_sequential_load_fractions(load_frac, remaining_load_frac, availability_days)
    if remaining_load_frac > 0
      sequential_load_frac = load_frac / remaining_load_frac
    else
      sequential_load_frac = 0.0
    end
    sequential_load_fracs = availability_days.map { |d| d * sequential_load_frac }

    return sequential_load_fracs
  end

  # TODO
  #
  # @param model [OpenStudio::Model::Model] OpenStudio Model object
  # @param fractions [TODO] TODO
  # @param unavailable_periods [HPXML::UnavailablePeriods] Object that defines periods for, e.g., power outages or vacancies
  # @return [TODO] TODO
  def self.get_sequential_load_schedule(model, fractions, unavailable_periods)
    if fractions.nil?
      fractions = [0]
      unavailable_periods = []
    end

    values = fractions.map { |f| f > 1 ? 1.0 : f.round(5) }

    sch_name = 'Sequential Fraction Schedule'
    if values.uniq.length == 1
      s = ScheduleConstant.new(model, sch_name, values[0], EPlus::ScheduleTypeLimitsFraction, unavailable_periods: unavailable_periods)
      s = s.schedule
    else
      s = Schedule.create_ruleset_from_daily_season(model, sch_name, values)
      Schedule.set_unavailable_periods(model, s, sch_name, unavailable_periods)
    end

    return s
  end

  # TODO
  #
  # @param model [OpenStudio::Model::Model] OpenStudio Model object
  # @param control_zone [OpenStudio::Model::ThermalZone] Conditioned space thermal zone
  # @param hvac_object [TODO] TODO
  # @param hvac_sequential_load_fracs [Array<Double>] Array of daily fractions of remaining heating/cooling load to bet met by the HVAC system
  # @param hvac_unavailable_periods [Hash] Map of htg/clg => HPXML::UnavailablePeriods for heating/cooling
  # @param heating_system [HPXML::HeatingSystem or HPXML::HeatPump] The HPXML heating system or heat pump of interest
  # @return [nil]
  def self.set_sequential_load_fractions(model, control_zone, hvac_object, hvac_sequential_load_fracs, hvac_unavailable_periods, heating_system = nil)
    heating_sch = get_sequential_load_schedule(model, hvac_sequential_load_fracs[:htg], hvac_unavailable_periods[:htg])
    cooling_sch = get_sequential_load_schedule(model, hvac_sequential_load_fracs[:clg], hvac_unavailable_periods[:clg])
    control_zone.setSequentialHeatingFractionSchedule(hvac_object, heating_sch)
    control_zone.setSequentialCoolingFractionSchedule(hvac_object, cooling_sch)

    if (not heating_system.nil?) && (heating_system.is_a? HPXML::HeatingSystem) && heating_system.is_heat_pump_backup_system
      max_heating_temp = heating_system.primary_heat_pump.additional_properties.supp_max_temp
      if max_heating_temp.nil?
        return
      end

      # Backup system for a heat pump, and heat pump has been set with
      # backup heating switchover temperature or backup heating lockout temperature.
      # Use EMS to prevent operation of this system above the specified temperature.

      # Sensor
      tout_db_sensor = Model.add_ems_sensor(
        model,
        name: 'tout db',
        output_var_or_meter_name: 'Site Outdoor Air Drybulb Temperature',
        key_name: 'Environment'
      )

      # Actuator
      if heating_sch.is_a? OpenStudio::Model::ScheduleConstant
        comp_type_and_control = EPlus::EMSActuatorScheduleConstantValue
      elsif heating_sch.is_a? OpenStudio::Model::ScheduleRuleset
        comp_type_and_control = EPlus::EMSActuatorScheduleYearValue
      else
        fail "Unexpected heating schedule type: #{heating_sch.class}."
      end
      actuator = Model.add_ems_actuator(
        name: "#{heating_sch.name} act",
        model_object: heating_sch,
        comp_type_and_control: comp_type_and_control
      )

      # Program
      temp_override_program = Model.add_ems_program(
        model,
        name: "#{heating_sch.name} program"
      )
      temp_override_program.addLine("If #{tout_db_sensor.name} > #{UnitConversions.convert(max_heating_temp, 'F', 'C')}")
      temp_override_program.addLine("  Set #{actuator.name} = 0")
      temp_override_program.addLine('Else')
      temp_override_program.addLine("  Set #{actuator.name} = NULL") # Allow normal operation
      temp_override_program.addLine('EndIf')

      Model.add_ems_program_calling_manager(
        model,
        name: "#{heating_sch.name} program manager",
        calling_point: 'BeginZoneTimestepAfterInitHeatBalance',
        ems_programs: [temp_override_program]
      )
    end
  end

  # TODO
  #
  # @param heat_pump [HPXML::HeatPump] The HPXML heat pump of interest
  # @param runner [OpenStudio::Measure::OSRunner] Object typically used to display warnings
  # @return [nil]
  def self.set_heat_pump_temperatures(heat_pump, runner = nil)
    hp_ap = heat_pump.additional_properties

    # Sets:
    # 1. Minimum temperature (F) for HP compressor operation
    # 2. Maximum temperature (F) for HP supplemental heating operation
    if not heat_pump.backup_heating_switchover_temp.nil?
      hp_ap.hp_min_temp = heat_pump.backup_heating_switchover_temp
      hp_ap.supp_max_temp = heat_pump.backup_heating_switchover_temp
    else
      hp_ap.hp_min_temp = heat_pump.compressor_lockout_temp
      hp_ap.supp_max_temp = heat_pump.backup_heating_lockout_temp
    end

    # Error-checking
    # Can't do this in Schematron because temperatures can be defaulted
    if heat_pump.backup_type == HPXML::HeatPumpBackupTypeIntegrated
      hp_backup_fuel = heat_pump.backup_heating_fuel
    elsif not heat_pump.backup_system.nil?
      hp_backup_fuel = heat_pump.backup_system.heating_system_fuel
    end
    if (hp_backup_fuel == HPXML::FuelTypeElectricity) && (not runner.nil?)
      if (not hp_ap.hp_min_temp.nil?) && (not hp_ap.supp_max_temp.nil?) && ((hp_ap.hp_min_temp - hp_ap.supp_max_temp).abs < 5)
        if not heat_pump.backup_heating_switchover_temp.nil?
          runner.registerError('Switchover temperature should only be used for a heat pump with fossil fuel backup; use compressor lockout temperature instead.')
        else
          runner.registerError('Similar compressor/backup lockout temperatures should only be used for a heat pump with fossil fuel backup.')
        end
      end
    end
  end

  # TODO
  #
  # @param f_chg [TODO] TODO
  # @return [TODO] TODO
  def self.get_charge_fault_cooling_coeff(f_chg)
    if f_chg <= 0
      qgr_values = [-9.46E-01, 4.93E-02, -1.18E-03, -1.15E+00]
      p_values = [-3.13E-01, 1.15E-02, 2.66E-03, -1.16E-01]
    else
      qgr_values = [-1.63E-01, 1.14E-02, -2.10E-04, -1.40E-01]
      p_values = [2.19E-01, -5.01E-03, 9.89E-04, 2.84E-01]
    end
    ff_chg_values = [26.67, 35.0]
    return qgr_values, p_values, ff_chg_values
  end

  # TODO
  #
  # @param f_chg [TODO] TODO
  # @return [TODO] TODO
  def self.get_charge_fault_heating_coeff(f_chg)
    if f_chg <= 0
      qgr_values = [-0.0338595, 0.0, 0.0202827, -2.6226343] # Add a zero term to combine cooling and heating calculation
      p_values = [0.0615649, 0.0, 0.0044554, -0.2598507] # Add a zero term to combine cooling and heating calculation
    else
      qgr_values = [-0.0029514, 0.0, 0.0007379, -0.0064112] # Add a zero term to combine cooling and heating calculation
      p_values = [-0.0594134, 0.0, 0.0159205, 1.8872153] # Add a zero term to combine cooling and heating calculation
    end
    ff_chg_values = [0.0, 8.33] # Add a zero term to combine cooling and heating calculation
    return qgr_values, p_values, ff_chg_values
  end

  # TODO
  #
  # @param fault_program [TODO] TODO
  # @param tin_sensor [TODO] TODO
  # @param tout_sensor [TODO] TODO
  # @param airflow_rated_defect_ratio [TODO] TODO
  # @param clg_or_htg_coil [TODO] TODO
  # @param model [OpenStudio::Model::Model] OpenStudio Model object
  # @param f_chg [TODO] TODO
  # @param obj_name [String] Name for the OpenStudio object
  # @param mode [Symbol] Heating (:htg) or cooling (:clg)
  # @param defect_ratio [TODO] TODO
  # @param hvac_ap [TODO] TODO
  # @return [nil]
  def self.add_installation_quality_ems_program(fault_program, tin_sensor, tout_sensor, airflow_rated_defect_ratio, clg_or_htg_coil, model, f_chg, obj_name, mode, defect_ratio, hvac_ap)
    if mode == :clg
      if clg_or_htg_coil.is_a? OpenStudio::Model::CoilCoolingDXSingleSpeed
        num_speeds = 1
        cap_fff_curves = [clg_or_htg_coil.totalCoolingCapacityFunctionOfFlowFractionCurve.to_CurveQuadratic.get]
        eir_pow_fff_curves = [clg_or_htg_coil.energyInputRatioFunctionOfFlowFractionCurve.to_CurveQuadratic.get]
      elsif clg_or_htg_coil.is_a? OpenStudio::Model::CoilCoolingDXMultiSpeed
        num_speeds = clg_or_htg_coil.stages.size
        if clg_or_htg_coil.stages[0].totalCoolingCapacityFunctionofFlowFractionCurve.to_CurveQuadratic.is_initialized
          cap_fff_curves = clg_or_htg_coil.stages.map { |stage| stage.totalCoolingCapacityFunctionofFlowFractionCurve.to_CurveQuadratic.get }
          eir_pow_fff_curves = clg_or_htg_coil.stages.map { |stage| stage.energyInputRatioFunctionofFlowFractionCurve.to_CurveQuadratic.get }
        else
          cap_fff_curves = clg_or_htg_coil.stages.map { |stage| stage.totalCoolingCapacityFunctionofFlowFractionCurve.to_TableLookup.get }
          eir_pow_fff_curves = clg_or_htg_coil.stages.map { |stage| stage.energyInputRatioFunctionofFlowFractionCurve.to_TableLookup.get }
        end
      elsif clg_or_htg_coil.is_a? OpenStudio::Model::CoilCoolingWaterToAirHeatPumpEquationFit
        num_speeds = 1
        cap_fff_curves = [clg_or_htg_coil.totalCoolingCapacityCurve.to_CurveQuadLinear.get] # quadlinear curve, only forth term is for airflow
        eir_pow_fff_curves = [clg_or_htg_coil.coolingPowerConsumptionCurve.to_CurveQuadLinear.get] # quadlinear curve, only forth term is for airflow

        # variables are the same for eir and cap curve
        var1_sensor = Model.add_ems_sensor(
          model,
          name: 'Cool Cap Curve Var 1',
          output_var_or_meter_name: 'Performance Curve Input Variable 1 Value',
          key_name: cap_fff_curves[0].name
        )

        var2_sensor = Model.add_ems_sensor(
          model,
          name: 'Cool Cap Curve Var 2',
          output_var_or_meter_name: 'Performance Curve Input Variable 2 Value',
          key_name: cap_fff_curves[0].name
        )

        var4_sensor = Model.add_ems_sensor(
          model,
          name: 'Cool Cap Curve Var 4',
          output_var_or_meter_name: 'Performance Curve Input Variable 4 Value',
          key_name: cap_fff_curves[0].name
        )
      else
        fail 'cooling coil not supported'
      end
    elsif mode == :htg
      if clg_or_htg_coil.is_a? OpenStudio::Model::CoilHeatingDXSingleSpeed
        num_speeds = 1
        cap_fff_curves = [clg_or_htg_coil.totalHeatingCapacityFunctionofFlowFractionCurve.to_CurveQuadratic.get]
        eir_pow_fff_curves = [clg_or_htg_coil.energyInputRatioFunctionofFlowFractionCurve.to_CurveQuadratic.get]
      elsif clg_or_htg_coil.is_a? OpenStudio::Model::CoilHeatingDXMultiSpeed
        num_speeds = clg_or_htg_coil.stages.size
        if clg_or_htg_coil.stages[0].heatingCapacityFunctionofFlowFractionCurve.to_CurveQuadratic.is_initialized
          cap_fff_curves = clg_or_htg_coil.stages.map { |stage| stage.heatingCapacityFunctionofFlowFractionCurve.to_CurveQuadratic.get }
          eir_pow_fff_curves = clg_or_htg_coil.stages.map { |stage| stage.energyInputRatioFunctionofFlowFractionCurve.to_CurveQuadratic.get }
        else
          cap_fff_curves = clg_or_htg_coil.stages.map { |stage| stage.heatingCapacityFunctionofFlowFractionCurve.to_TableLookup.get }
          eir_pow_fff_curves = clg_or_htg_coil.stages.map { |stage| stage.energyInputRatioFunctionofFlowFractionCurve.to_TableLookup.get }
        end
      elsif clg_or_htg_coil.is_a? OpenStudio::Model::CoilHeatingWaterToAirHeatPumpEquationFit
        num_speeds = 1
        cap_fff_curves = [clg_or_htg_coil.heatingCapacityCurve.to_CurveQuadLinear.get] # quadlinear curve, only forth term is for airflow
        eir_pow_fff_curves = [clg_or_htg_coil.heatingPowerConsumptionCurve.to_CurveQuadLinear.get] # quadlinear curve, only forth term is for airflow

        # variables are the same for eir and cap curve
        var1_sensor = Model.add_ems_sensor(
          model,
          name: 'Heat Cap Curve Var 1',
          output_var_or_meter_name: 'Performance Curve Input Variable 1 Value',
          key_name: cap_fff_curves[0].name
        )

        var2_sensor = Model.add_ems_sensor(
          model,
          name: 'Heat Cap Curve Var 2',
          output_var_or_meter_name: 'Performance Curve Input Variable 2 Value',
          key_name: cap_fff_curves[0].name
        )

        var4_sensor = Model.add_ems_sensor(
          model,
          name: 'Heat Cap Curve Var 4',
          output_var_or_meter_name: 'Performance Curve Input Variable 4 Value',
          key_name: cap_fff_curves[0].name
        )
      else
        fail 'heating coil not supported'
      end
    end

    # Apply Cutler curve airflow coefficients to later equations
    if mode == :clg
      cap_fflow_spec, eir_fflow_spec = get_cool_cap_eir_fflow_spec(HPXML::HVACCompressorTypeSingleStage)
      qgr_values, p_values, ff_chg_values = get_charge_fault_cooling_coeff(f_chg)
      suffix = 'clg'
    elsif mode == :htg
      cap_fflow_spec, eir_fflow_spec = get_heat_cap_eir_fflow_spec(HPXML::HVACCompressorTypeSingleStage)
      qgr_values, p_values, ff_chg_values = get_charge_fault_heating_coeff(f_chg)
      suffix = 'htg'
    end
    fault_program.addLine("Set a1_AF_Qgr_#{suffix} = #{cap_fflow_spec[0][0]}")
    fault_program.addLine("Set a2_AF_Qgr_#{suffix} = #{cap_fflow_spec[0][1]}")
    fault_program.addLine("Set a3_AF_Qgr_#{suffix} = #{cap_fflow_spec[0][2]}")
    fault_program.addLine("Set a1_AF_EIR_#{suffix} = #{eir_fflow_spec[0][0]}")
    fault_program.addLine("Set a2_AF_EIR_#{suffix} = #{eir_fflow_spec[0][1]}")
    fault_program.addLine("Set a3_AF_EIR_#{suffix} = #{eir_fflow_spec[0][2]}")

    # charge fault coefficients
    fault_program.addLine("Set a1_CH_Qgr_#{suffix} = #{qgr_values[0]}")
    fault_program.addLine("Set a2_CH_Qgr_#{suffix} = #{qgr_values[1]}")
    fault_program.addLine("Set a3_CH_Qgr_#{suffix} = #{qgr_values[2]}")
    fault_program.addLine("Set a4_CH_Qgr_#{suffix} = #{qgr_values[3]}")

    fault_program.addLine("Set a1_CH_P_#{suffix} = #{p_values[0]}")
    fault_program.addLine("Set a2_CH_P_#{suffix} = #{p_values[1]}")
    fault_program.addLine("Set a3_CH_P_#{suffix} = #{p_values[2]}")
    fault_program.addLine("Set a4_CH_P_#{suffix} = #{p_values[3]}")

    fault_program.addLine("Set q0_CH_#{suffix} = a1_CH_Qgr_#{suffix}")
    fault_program.addLine("Set q1_CH_#{suffix} = a2_CH_Qgr_#{suffix}*#{tin_sensor.name}")
    fault_program.addLine("Set q2_CH_#{suffix} = a3_CH_Qgr_#{suffix}*#{tout_sensor.name}")
    fault_program.addLine("Set q3_CH_#{suffix} = a4_CH_Qgr_#{suffix}*F_CH")
    fault_program.addLine("Set Y_CH_Q_#{suffix} = 1 + ((q0_CH_#{suffix}+(q1_CH_#{suffix})+(q2_CH_#{suffix})+(q3_CH_#{suffix}))*F_CH)")

    fault_program.addLine("Set p1_CH_#{suffix} = a1_CH_P_#{suffix}")
    fault_program.addLine("Set p2_CH_#{suffix} = a2_CH_P_#{suffix}*#{tin_sensor.name}")
    fault_program.addLine("Set p3_CH_#{suffix} = a3_CH_P_#{suffix}*#{tout_sensor.name}")
    fault_program.addLine("Set p4_CH_#{suffix} = a4_CH_P_#{suffix}*F_CH")
    fault_program.addLine("Set Y_CH_COP_#{suffix} = Y_CH_Q_#{suffix}/(1 + (p1_CH_#{suffix}+(p2_CH_#{suffix})+(p3_CH_#{suffix})+(p4_CH_#{suffix}))*F_CH)")

    # air flow defect and charge defect combined to modify airflow curve output
    ff_ch = 1.0 / (1.0 + (qgr_values[0] + (qgr_values[1] * ff_chg_values[0]) + (qgr_values[2] * ff_chg_values[1]) + (qgr_values[3] * f_chg)) * f_chg)
    fault_program.addLine("Set FF_CH = #{ff_ch.round(3)}")

    for speed in 0..(num_speeds - 1)
      cap_fff_curve = cap_fff_curves[speed]
      cap_fff_act = Model.add_ems_actuator(
        name: "#{obj_name} cap act #{suffix}",
        model_object: cap_fff_curve,
        comp_type_and_control: EPlus::EMSActuatorCurveResult
      )

      eir_pow_fff_curve = eir_pow_fff_curves[speed]
      eir_pow_act = Model.add_ems_actuator(
        name: "#{obj_name} eir pow act #{suffix}",
        model_object: eir_pow_fff_curve,
        comp_type_and_control: EPlus::EMSActuatorCurveResult
      )

      fault_program.addLine("Set FF_AF_#{suffix} = 1.0 + (#{airflow_rated_defect_ratio[speed].round(3)})")
      fault_program.addLine("Set q_AF_CH_#{suffix} = (a1_AF_Qgr_#{suffix}) + ((a2_AF_Qgr_#{suffix})*FF_CH) + ((a3_AF_Qgr_#{suffix})*FF_CH*FF_CH)")
      fault_program.addLine("Set eir_AF_CH_#{suffix} = (a1_AF_EIR_#{suffix}) + ((a2_AF_EIR_#{suffix})*FF_CH) + ((a3_AF_EIR_#{suffix})*FF_CH*FF_CH)")
      fault_program.addLine("Set p_CH_Q_#{suffix} = Y_CH_Q_#{suffix}/q_AF_CH_#{suffix}")
      fault_program.addLine("Set p_CH_COP_#{suffix} = Y_CH_COP_#{suffix}*eir_AF_CH_#{suffix}")
      fault_program.addLine("Set FF_AF_comb_#{suffix} = FF_CH * FF_AF_#{suffix}")
      fault_program.addLine("Set p_AF_Q_#{suffix} = (a1_AF_Qgr_#{suffix}) + ((a2_AF_Qgr_#{suffix})*FF_AF_comb_#{suffix}) + ((a3_AF_Qgr_#{suffix})*FF_AF_comb_#{suffix}*FF_AF_comb_#{suffix})")
      fault_program.addLine("Set p_AF_COP_#{suffix} = 1.0 / ((a1_AF_EIR_#{suffix}) + ((a2_AF_EIR_#{suffix})*FF_AF_comb_#{suffix}) + ((a3_AF_EIR_#{suffix})*FF_AF_comb_#{suffix}*FF_AF_comb_#{suffix}))")
      fault_program.addLine("Set FF_AF_nodef_#{suffix} = FF_AF_#{suffix} / (1 + (#{defect_ratio.round(3)}))")
      fault_program.addLine("Set CAP_Cutler_Curve_Pre_#{suffix} = (a1_AF_Qgr_#{suffix}) + ((a2_AF_Qgr_#{suffix})*FF_AF_nodef_#{suffix}) + ((a3_AF_Qgr_#{suffix})*FF_AF_nodef_#{suffix}*FF_AF_nodef_#{suffix})")
      fault_program.addLine("Set EIR_Cutler_Curve_Pre_#{suffix} = (a1_AF_EIR_#{suffix}) + ((a2_AF_EIR_#{suffix})*FF_AF_nodef_#{suffix}) + ((a3_AF_EIR_#{suffix})*FF_AF_nodef_#{suffix}*FF_AF_nodef_#{suffix})")
      fault_program.addLine("Set CAP_Cutler_Curve_After_#{suffix} = p_CH_Q_#{suffix} * p_AF_Q_#{suffix}")
      fault_program.addLine("Set EIR_Cutler_Curve_After_#{suffix} = (1.0 / (p_CH_COP_#{suffix} * p_AF_COP_#{suffix}))")
      fault_program.addLine("Set CAP_IQ_adj_#{suffix} = CAP_Cutler_Curve_After_#{suffix} / CAP_Cutler_Curve_Pre_#{suffix}")
      fault_program.addLine("Set EIR_IQ_adj_#{suffix} = EIR_Cutler_Curve_After_#{suffix} / EIR_Cutler_Curve_Pre_#{suffix}")
      # NOTE: heat pump (cooling) curves don't exhibit expected trends at extreme faults;
      if (not clg_or_htg_coil.is_a? OpenStudio::Model::CoilCoolingWaterToAirHeatPumpEquationFit) && (not clg_or_htg_coil.is_a? OpenStudio::Model::CoilHeatingWaterToAirHeatPumpEquationFit)
        cap_fff_specs_coeff = (mode == :clg) ? hvac_ap.cool_cap_fflow_spec[speed] : hvac_ap.heat_cap_fflow_spec[speed]
        eir_fff_specs_coeff = (mode == :clg) ? hvac_ap.cool_eir_fflow_spec[speed] : hvac_ap.heat_eir_fflow_spec[speed]
        fault_program.addLine("Set CAP_c1_#{suffix} = #{cap_fff_specs_coeff[0]}")
        fault_program.addLine("Set CAP_c2_#{suffix} = #{cap_fff_specs_coeff[1]}")
        fault_program.addLine("Set CAP_c3_#{suffix} = #{cap_fff_specs_coeff[2]}")
        fault_program.addLine("Set EIR_c1_#{suffix} = #{eir_fff_specs_coeff[0]}")
        fault_program.addLine("Set EIR_c2_#{suffix} = #{eir_fff_specs_coeff[1]}")
        fault_program.addLine("Set EIR_c3_#{suffix} = #{eir_fff_specs_coeff[2]}")
        fault_program.addLine("Set cap_curve_v_pre_#{suffix} = (CAP_c1_#{suffix}) + ((CAP_c2_#{suffix})*FF_AF_nodef_#{suffix}) + ((CAP_c3_#{suffix})*FF_AF_nodef_#{suffix}*FF_AF_nodef_#{suffix})")
        fault_program.addLine("Set eir_curve_v_pre_#{suffix} = (EIR_c1_#{suffix}) + ((EIR_c2_#{suffix})*FF_AF_nodef_#{suffix}) + ((EIR_c3_#{suffix})*FF_AF_nodef_#{suffix}*FF_AF_nodef_#{suffix})")
        fault_program.addLine("Set #{cap_fff_act.name} = cap_curve_v_pre_#{suffix} * CAP_IQ_adj_#{suffix}")
        fault_program.addLine("Set #{eir_pow_act.name} = eir_curve_v_pre_#{suffix} * EIR_IQ_adj_#{suffix}")
      else
        fault_program.addLine("Set CAP_c1_#{suffix} = #{cap_fff_curve.coefficient1Constant}")
        fault_program.addLine("Set CAP_c2_#{suffix} = #{cap_fff_curve.coefficient2w}")
        fault_program.addLine("Set CAP_c3_#{suffix} = #{cap_fff_curve.coefficient3x}")
        fault_program.addLine("Set CAP_c4_#{suffix} = #{cap_fff_curve.coefficient4y}")
        fault_program.addLine("Set CAP_c5_#{suffix} = #{cap_fff_curve.coefficient5z}")
        fault_program.addLine("Set Pow_c1_#{suffix} = #{eir_pow_fff_curve.coefficient1Constant}")
        fault_program.addLine("Set Pow_c2_#{suffix} = #{eir_pow_fff_curve.coefficient2w}")
        fault_program.addLine("Set Pow_c3_#{suffix} = #{eir_pow_fff_curve.coefficient3x}")
        fault_program.addLine("Set Pow_c4_#{suffix} = #{eir_pow_fff_curve.coefficient4y}")
        fault_program.addLine("Set Pow_c5_#{suffix} = #{eir_pow_fff_curve.coefficient5z}")
        fault_program.addLine("Set cap_curve_v_pre_#{suffix} = CAP_c1_#{suffix} + ((CAP_c2_#{suffix})*#{var1_sensor.name}) + (CAP_c3_#{suffix}*#{var2_sensor.name}) + (CAP_c4_#{suffix}*FF_AF_nodef_#{suffix}) + (CAP_c5_#{suffix}*#{var4_sensor.name})")
        fault_program.addLine("Set pow_curve_v_pre_#{suffix} = Pow_c1_#{suffix} + ((Pow_c2_#{suffix})*#{var1_sensor.name}) + (Pow_c3_#{suffix}*#{var2_sensor.name}) + (Pow_c4_#{suffix}*FF_AF_nodef_#{suffix})+ (Pow_c5_#{suffix}*#{var4_sensor.name})")
        fault_program.addLine("Set #{cap_fff_act.name} = cap_curve_v_pre_#{suffix} * CAP_IQ_adj_#{suffix}")
        fault_program.addLine("Set #{eir_pow_act.name} = pow_curve_v_pre_#{suffix} * EIR_IQ_adj_#{suffix} * CAP_IQ_adj_#{suffix}") # equationfit power curve modifies power instead of cop/eir, should also multiply capacity adjustment
      end
      fault_program.addLine("If #{cap_fff_act.name} < 0.0")
      fault_program.addLine("  Set #{cap_fff_act.name} = 1.0")
      fault_program.addLine('EndIf')
      fault_program.addLine("If #{eir_pow_act.name} < 0.0")
      fault_program.addLine("  Set #{eir_pow_act.name} = 1.0")
      fault_program.addLine('EndIf')
    end
  end

  # TODO
  #
  # @param model [OpenStudio::Model::Model] OpenStudio Model object
  # @param heating_system [HPXML::HeatingSystem or HPXML::HeatPump] The HPXML heating system or heat pump of interest
  # @param cooling_system [HPXML::CoolingSystem or HPXML::HeatPump] The HPXML cooling system or heat pump of interest
  # @param unitary_system [TODO] TODO
  # @param htg_coil [TODO] TODO
  # @param clg_coil [TODO] TODO
  # @param control_zone [OpenStudio::Model::ThermalZone] Conditioned space thermal zone
  # @return [nil]
  def self.apply_installation_quality_ems_program(model, heating_system, cooling_system, unitary_system, htg_coil, clg_coil, control_zone)
    if not cooling_system.nil?
      charge_defect_ratio = cooling_system.charge_defect_ratio
      cool_airflow_defect_ratio = cooling_system.airflow_defect_ratio
      clg_ap = cooling_system.additional_properties
    end
    if not heating_system.nil?
      heat_airflow_defect_ratio = heating_system.airflow_defect_ratio
      htg_ap = heating_system.additional_properties
    end
    return if (charge_defect_ratio.to_f.abs < 0.001) && (cool_airflow_defect_ratio.to_f.abs < 0.001) && (heat_airflow_defect_ratio.to_f.abs < 0.001)

    cool_airflow_rated_defect_ratio = []
    if (not clg_coil.nil?) && (cooling_system.fraction_cool_load_served > 0)
      clg_ap = cooling_system.additional_properties
      clg_cfm = cooling_system.cooling_airflow_cfm
      if clg_coil.to_CoilCoolingDXSingleSpeed.is_initialized || clg_coil.to_CoilCoolingWaterToAirHeatPumpEquationFit.is_initialized
        cool_airflow_rated_defect_ratio = [UnitConversions.convert(clg_cfm, 'cfm', 'm^3/s') / clg_coil.ratedAirFlowRate.get - 1.0]
      elsif clg_coil.to_CoilCoolingDXMultiSpeed.is_initialized
        cool_airflow_rated_defect_ratio = clg_coil.stages.zip(clg_ap.cool_fan_speed_ratios).map { |stage, speed_ratio| UnitConversions.convert(clg_cfm * speed_ratio, 'cfm', 'm^3/s') / stage.ratedAirFlowRate.get - 1.0 }
      end
    end

    heat_airflow_rated_defect_ratio = []
    if (not htg_coil.nil?) && (heating_system.fraction_heat_load_served > 0)
      htg_ap = heating_system.additional_properties
      htg_cfm = heating_system.heating_airflow_cfm
      if htg_coil.to_CoilHeatingDXSingleSpeed.is_initialized || htg_coil.to_CoilHeatingWaterToAirHeatPumpEquationFit.is_initialized
        heat_airflow_rated_defect_ratio = [UnitConversions.convert(htg_cfm, 'cfm', 'm^3/s') / htg_coil.ratedAirFlowRate.get - 1.0]
      elsif htg_coil.to_CoilHeatingDXMultiSpeed.is_initialized
        heat_airflow_rated_defect_ratio = htg_coil.stages.zip(htg_ap.heat_fan_speed_ratios).map { |stage, speed_ratio| UnitConversions.convert(htg_cfm * speed_ratio, 'cfm', 'm^3/s') / stage.ratedAirFlowRate.get - 1.0 }
      end
    end

    return if cool_airflow_rated_defect_ratio.empty? && heat_airflow_rated_defect_ratio.empty?

    obj_name = "#{unitary_system.name} install quality program"

    tin_sensor = Model.add_ems_sensor(
      model,
      name: "#{obj_name} tin s",
      output_var_or_meter_name: 'Zone Mean Air Temperature',
      key_name: control_zone.name
    )

    tout_sensor = Model.add_ems_sensor(
      model,
      name: "#{obj_name} tt s",
      output_var_or_meter_name: 'Zone Outdoor Air Drybulb Temperature',
      key_name: control_zone.name
    )

    fault_program = Model.add_ems_program(
      model,
      name: "#{obj_name} program"
    )

    f_chg = charge_defect_ratio.to_f
    fault_program.addLine("Set F_CH = #{f_chg.round(3)}")

    if not cool_airflow_rated_defect_ratio.empty?
      add_installation_quality_ems_program(fault_program, tin_sensor, tout_sensor, cool_airflow_rated_defect_ratio, clg_coil, model, f_chg, obj_name, :clg, cool_airflow_defect_ratio, clg_ap)
    end

    if not heat_airflow_rated_defect_ratio.empty?
      add_installation_quality_ems_program(fault_program, tin_sensor, tout_sensor, heat_airflow_rated_defect_ratio, htg_coil, model, f_chg, obj_name, :htg, heat_airflow_defect_ratio, htg_ap)
    end

    Model.add_ems_program_calling_manager(
      model,
      name: "#{obj_name} program manager",
      calling_point: 'BeginZoneTimestepAfterInitHeatBalance',
      ems_programs: [fault_program]
    )
  end

  # Calculate delivered cooling load and compressor power during defrost when using
  # the advanced defrost model.
  #
  # @param heat_pump [HPXML::HeatPump] The HPXML heat pump of interest
  # @param unit_multiplier [Integer] Number of similar dwelling units
  # @param design_airflow [Double] Heat pump design air flow rate [cfm]
  # @param max_heating_airflow [Double] Maximum heat pump heating air flow rate [cfm]
  # @param fan_watts_per_cfm [Double] Heat pump watts per cfm [W/cfm]
  # @return [Array<Double, Double>] Calculated delivered cooling q_dot and compressor power p_dot [W]
  def self.calculate_heat_pump_defrost_load_power_watts(heat_pump, unit_multiplier, design_airflow, max_heating_airflow, fan_watts_per_cfm)
    # Calculate q_dot and p_dot
    # q_dot is used for EMS program to account for introduced cooling load and supp coil power consumption by actuating other equipment objects
    # p_dot is used for calculating coil defrost compressor power consumption
    is_ducted = !heat_pump.distribution_system_idref.nil?
    # determine defrost cooling rate and defrost cooling cop based on whether ducted
    if is_ducted
      # 0.45 is from Jon's lab and field data analysis, defrost is too short to reach steady state so using cutler curve is not correct
      # 1.0 is from Jon's lab and field data analysis, defrost is too short to reach steady state so using cutler curve is not correct
      # Transient effect already accounted
      capacity_defrost_multiplier = 0.45
      cop_defrost_multiplier = 1.0
    else
      capacity_defrost_multiplier = 0.1
      cop_defrost_multiplier = 0.08
    end
    # cooling capacity and airflow are already with unit multiplier, calculate the capacity w/o multiplier
    nominal_cooling_capacity = heat_pump.cooling_capacity / unit_multiplier
    defrost_power_fraction = calculate_fan_power_from_curve(1.0, max_heating_airflow / design_airflow, heat_pump)
    power_design = fan_watts_per_cfm * design_airflow / unit_multiplier
    p_dot_blower = power_design * defrost_power_fraction
    # Based on manufacturer data for ~70 systems ranging from 1.5 to 5 tons with varying efficiency levels
    if nominal_cooling_capacity > 18000.0 # > 1.5 tons
      p_dot_odu_fan = 44.348 * UnitConversions.convert(nominal_cooling_capacity, 'Btu/hr', 'ton') + 62.452
    else # < 1.5 tons, scale fan power to avoid negative p_dot_defrost
      # Use p_dot_odu_fan at 1.5 ton to scale down
      p_dot_odu_fan = 128.974 * (nominal_cooling_capacity / 18000.0)
    end
    q_dot_defrost = UnitConversions.convert(nominal_cooling_capacity, 'Btu/hr', 'W') * capacity_defrost_multiplier
    cop_defrost = heat_pump.additional_properties.cool_rated_cops[-1] * cop_defrost_multiplier
    p_dot_defrost = (q_dot_defrost / cop_defrost - p_dot_odu_fan + p_dot_blower) * unit_multiplier # p_dot_defrost is used in coil object, which needs to be scaled up for unit multiplier

    return q_dot_defrost, p_dot_defrost
  end

  # Create EMS program and Other equipment objects to account for delivered cooling load and supplemental heating energy during defrost
  # when using the advanced defrost model.
  #
  # @param model [OpenStudio::Model::Model] OpenStudio Model object
  # @param htg_coil [OpenStudio::Model::CoilHeatingDXSingleSpeed or OpenStudio::Model::CoilHeatingDXMultiSpeed] OpenStudio Heating Coil object
  # @param air_loop_unitary [OpenStudio::Model::AirLoopHVACUnitarySystem] Air loop for the HVAC system
  # @param conditioned_space [OpenStudio::Model::Space] OpenStudio Space object for conditioned zone
  # @param htg_supp_coil [OpenStudio::Model::CoilHeatingElectric or CoilHeatingElectricMultiStage] OpenStudio Supplemental Heating Coil object
  # @param heat_pump [HPXML::HeatPump] The HPXML heat pump of interest
  # @param q_dot_defrost [Double] Calculated delivered cooling q_dot [W]
  # @return [nil]
  def self.apply_advanced_defrost(model, htg_coil, air_loop_unitary, conditioned_space, htg_supp_coil, heat_pump, q_dot_defrost)
    if htg_supp_coil.nil?
      backup_system = heat_pump.backup_system
      if backup_system.nil?
        supp_sys_capacity = 0.0
        supp_sys_power_level = 0.0
        supp_sys_fuel = HPXML::FuelTypeElectricity
      else
        supp_sys_fuel = backup_system.heating_system_fuel
        supp_sys_capacity = UnitConversions.convert(backup_system.heating_capacity, 'Btu/hr', 'W')
        supp_sys_efficiency = backup_system.heating_efficiency_percent
        supp_sys_efficiency = backup_system.heating_efficiency_afue if supp_sys_efficiency.nil?
        supp_sys_power_level = [supp_sys_capacity, q_dot_defrost].min / supp_sys_efficiency # Assume perfect tempering
      end
    else
      supp_sys_fuel = heat_pump.backup_heating_fuel
      is_ducted = !heat_pump.distribution_system_idref.nil?
      if is_ducted
        supp_sys_capacity = UnitConversions.convert(heat_pump.backup_heating_capacity, 'Btu/hr', 'W')
        supp_sys_efficiency = heat_pump.backup_heating_efficiency_percent
        supp_sys_efficiency = heat_pump.backup_heating_efficiency_afue if supp_sys_efficiency.nil?
        supp_sys_power_level = [supp_sys_capacity, q_dot_defrost].min / supp_sys_efficiency # Assume perfect tempering
      else
        # Practically no integrated supplemental system for ductless
        # Sometimes integrated backup systems are added to ductless to avoid unmet loads, so it shouldn't count here to avoid overestimating backup system energy use
        supp_sys_capacity = 0.0
        supp_sys_power_level = 0.0
      end
    end

    # Other equipment/actuator
    defrost_heat_load_oe = Model.add_other_equipment(
      model,
      name: "#{air_loop_unitary.name} defrost heat load",
      end_use: nil,
      space: conditioned_space,
      design_level: 0,
      frac_radiant: 0,
      frac_latent: 0,
      frac_lost: 0,
      schedule: model.alwaysOnDiscreteSchedule,
      fuel_type: nil
    )
    defrost_heat_load_oe_act = Model.add_ems_actuator(
      name: "#{defrost_heat_load_oe.name} act",
      model_object: defrost_heat_load_oe,
      comp_type_and_control: EPlus::EMSActuatorOtherEquipmentPower
    )

    cnt = model.getOtherEquipments.count { |e| e.endUseSubcategory.start_with? Constants::ObjectTypeBackupSuppHeat } # Ensure unique meter for each heat pump
    defrost_supp_heat_energy_oe = Model.add_other_equipment(
      model,
      name: "#{air_loop_unitary.name} defrost supp heat energy",
      end_use: "#{Constants::ObjectTypeBackupSuppHeat}#{cnt + 1}",
      space: conditioned_space,
      design_level: 0,
      frac_radiant: 0,
      frac_latent: 0,
      frac_lost: 1,
      schedule: model.alwaysOnDiscreteSchedule,
      fuel_type: supp_sys_fuel
    )
    defrost_supp_heat_energy_oe.additionalProperties.setFeature('HPXML_ID', heat_pump.id) # Used by reporting measure
    defrost_supp_heat_energy_oe.additionalProperties.setFeature('IsHeatPumpBackup', true) # Used by reporting measure

    defrost_supp_heat_energy_oe_act = Model.add_ems_actuator(
      name: "#{defrost_supp_heat_energy_oe.name} act",
      model_object: defrost_supp_heat_energy_oe,
      comp_type_and_control: EPlus::EMSActuatorOtherEquipmentPower
    )

    # Sensors
    tout_db_sensor = Model.add_ems_sensor(
      model,
      name: "#{air_loop_unitary.name} tout s",
      output_var_or_meter_name: 'Site Outdoor Air Drybulb Temperature',
      key_name: 'Environment'
    )

    htg_coil_rtf_sensor = Model.add_ems_sensor(
      model,
      name: "#{htg_coil.name} rtf s",
      output_var_or_meter_name: 'Heating Coil Runtime Fraction',
      key_name: htg_coil.name
    )

    # EMS program
    max_oat_defrost = htg_coil.maximumOutdoorDryBulbTemperatureforDefrostOperation
    program = Model.add_ems_program(
      model,
      name: "#{air_loop_unitary.name} defrost program"
    )
    program.addLine("If #{tout_db_sensor.name} <= #{max_oat_defrost}")
    program.addLine("  Set hp_defrost_time_fraction = #{htg_coil.defrostTimePeriodFraction}")
    program.addLine("  Set supp_design_level = #{supp_sys_power_level}")
    program.addLine("  Set q_dot_defrost = #{q_dot_defrost}")
    program.addLine("  Set supp_delivered_htg = #{[supp_sys_capacity, q_dot_defrost].min}")
    program.addLine('  Set defrost_load_design_level = supp_delivered_htg - q_dot_defrost')
    program.addLine("  Set fraction_defrost = hp_defrost_time_fraction * #{htg_coil_rtf_sensor.name}")
    program.addLine("  Set #{defrost_heat_load_oe_act.name} = fraction_defrost * defrost_load_design_level")
    program.addLine("  Set #{defrost_supp_heat_energy_oe_act.name} = fraction_defrost * supp_design_level")
    program.addLine('Else')
    program.addLine("  Set #{defrost_heat_load_oe_act.name} = 0")
    program.addLine("  Set #{defrost_supp_heat_energy_oe_act.name} = 0")
    program.addLine('EndIf')

    # EMS calling manager
    Model.add_ems_program_calling_manager(
      model,
      name: "#{program.name} calling manager",
      calling_point: 'InsideHVACSystemIterationLoop',
      ems_programs: [program]
    )
  end

  # Creates an EMS program to add pan heater energy use for a heat pump.
  # A pan heater ensures that water melted during the defrost cycle does not refreeze into ice and
  # result in fan obstruction or coil damage.
  #
  # @param model [OpenStudio::Model::Model] OpenStudio Model object
  # @param htg_coil [OpenStudio::Model::CoilHeatingDXSingleSpeed or OpenStudio::Model::CoilHeatingDXMultiSpeed] OpenStudio Heating Coil object
  # @param air_loop_unitary [OpenStudio::Model::AirLoopHVACUnitarySystem] Air loop for the HVAC system
  # @param conditioned_space [OpenStudio::Model::Space] OpenStudio Space object for conditioned zone
  # @param heat_pump [HPXML::HeatPump] The HPXML heat pump of interest
  # @param heating_unavailable_periods [HPXML::UnavailablePeriods] Unavailable periods for heating
  # @return [nil]
  def self.apply_pan_heater_ems_program(model, htg_coil, air_loop_unitary, conditioned_space, heat_pump, heating_unavailable_periods)
    # Other equipment/actuator
    cnt = model.getOtherEquipments.count { |e| e.endUseSubcategory.start_with? Constants::ObjectTypePanHeater } # Ensure unique meter for each heat pump
    pan_heater_energy_oe = Model.add_other_equipment(
      model,
      name: "#{air_loop_unitary.name} pan heater energy",
      end_use: "#{Constants::ObjectTypePanHeater}#{cnt + 1}",
      space: conditioned_space,
      design_level: 0,
      frac_radiant: 0,
      frac_latent: 0,
      frac_lost: 1,
      schedule: model.alwaysOnDiscreteSchedule,
      fuel_type: HPXML::FuelTypeElectricity
    )
    pan_heater_energy_oe.additionalProperties.setFeature('HPXML_ID', heat_pump.id) # Used by reporting measure

    pan_heater_energy_oe_act = Model.add_ems_actuator(
      name: "#{pan_heater_energy_oe.name} act",
      model_object: pan_heater_energy_oe,
      comp_type_and_control: EPlus::EMSActuatorOtherEquipmentPower
    )

    # Sensors
    tout_db_sensor = Model.add_ems_sensor(
      model,
      name: "#{air_loop_unitary.name} tout s",
      output_var_or_meter_name: 'Site Outdoor Air Drybulb Temperature',
      key_name: 'Environment'
    )

    if heat_pump.pan_heater_control_type == HPXML::HVACPanHeaterControlTypeDefrost
      htg_coil_rtf_sensor = Model.add_ems_sensor(
        model,
        name: "#{htg_coil.name} rtf s",
        output_var_or_meter_name: 'Heating Coil Runtime Fraction',
        key_name: htg_coil.name
      )
    end

    # Create HVAC availability sensor
    if not heating_unavailable_periods.empty?
      htg_avail_sch = ScheduleConstant.new(model, 'heating availability schedule', 1.0, EPlus::ScheduleTypeLimitsFraction, unavailable_periods: heating_unavailable_periods)

      htg_avail_sensor = Model.add_ems_sensor(
        model,
        name: "#{htg_avail_sch.schedule.name} s",
        output_var_or_meter_name: 'Schedule Value',
        key_name: htg_avail_sch.schedule.name
      )
    end

    # EMS program
    program = Model.add_ems_program(
      model,
      name: "#{air_loop_unitary.name} pan heater program"
    )
    if htg_avail_sensor.nil?
      program.addLine("If (#{tout_db_sensor.name} <= #{UnitConversions.convert(32.0, 'F', 'C')})")
    else # Don't run pan heater during heating unavailable period
      program.addLine("If (#{tout_db_sensor.name} <= #{UnitConversions.convert(32.0, 'F', 'C')}) && (#{htg_avail_sensor.name} == 1)")
    end
    if heat_pump.pan_heater_control_type == HPXML::HVACPanHeaterControlTypeContinuous
      program.addLine("  Set #{pan_heater_energy_oe_act.name} = #{heat_pump.pan_heater_watts}")
    elsif heat_pump.pan_heater_control_type == HPXML::HVACPanHeaterControlTypeDefrost
      # Set defrost fraction per RESNET MINHERS Addendum 82
      # FIXME: Reuse this code in the defrost model
      program.addLine("  Set F_defrost = 0.134 - (0.003 * ((#{tout_db_sensor.name} * 1.8) + 32))")
      program.addLine('  Set F_defrost = @Min F_defrost 0.08')
      program.addLine('  Set F_defrost = @Max F_defrost 0')
      program.addLine("  Set #{pan_heater_energy_oe_act.name} = F_defrost * #{htg_coil_rtf_sensor.name} * #{heat_pump.pan_heater_watts}")
    end
    program.addLine('Else')
    program.addLine("  Set #{pan_heater_energy_oe_act.name} = 0.0")
    program.addLine('EndIf')

    # EMS calling manager
    Model.add_ems_program_calling_manager(
      model,
      name: "#{program.name} calling manager",
      calling_point: 'BeginTimestepBeforePredictor',
      ems_programs: [program]
    )
  end

  # TODO
  #
  # @param hpxml_bldg [HPXML::Building] HPXML Building object representing an individual dwelling unit
  # @return [nil]
  def self.apply_shared_systems(hpxml_bldg)
    applied_clg = apply_shared_cooling_systems(hpxml_bldg)
    applied_htg = apply_shared_heating_systems(hpxml_bldg)
    return unless (applied_clg || applied_htg)

    # Remove WLHP if not serving heating nor cooling
    hpxml_bldg.heat_pumps.each do |hp|
      next unless hp.heat_pump_type == HPXML::HVACTypeHeatPumpWaterLoopToAir
      next if hp.fraction_heat_load_served > 0
      next if hp.fraction_cool_load_served > 0

      hp.delete
    end

    # Remove any orphaned HVAC distributions
    hpxml_bldg.hvac_distributions.each do |hvac_distribution|
      hvac_systems = []
      hpxml_bldg.hvac_systems.each do |hvac_system|
        next if hvac_system.distribution_system_idref.nil?
        next unless hvac_system.distribution_system_idref == hvac_distribution.id

        hvac_systems << hvac_system
      end
      next unless hvac_systems.empty?

      hvac_distribution.delete
    end
  end

  # TODO
  #
  # @param hpxml_bldg [HPXML::Building] HPXML Building object representing an individual dwelling unit
  # @return [TODO] TODO
  def self.apply_shared_cooling_systems(hpxml_bldg)
    applied = false
    hpxml_bldg.cooling_systems.each do |cooling_system|
      next unless cooling_system.is_shared_system

      applied = true
      wlhp = nil
      distribution_system = cooling_system.distribution_system
      distribution_type = distribution_system.distribution_system_type

      # Calculate air conditioner SEER equivalent
      n_dweq = cooling_system.number_of_units_served.to_f
      aux = cooling_system.shared_loop_watts

      if cooling_system.cooling_system_type == HPXML::HVACTypeChiller

        # Chiller w/ baseboard or fan coil or water loop heat pump
        cap = cooling_system.cooling_capacity
        chiller_input = UnitConversions.convert(cooling_system.cooling_efficiency_kw_per_ton * UnitConversions.convert(cap, 'Btu/hr', 'ton'), 'kW', 'W')
        if distribution_type == HPXML::HVACDistributionTypeHydronic
          if distribution_system.hydronic_type == HPXML::HydronicTypeWaterLoop
            wlhp = hpxml_bldg.heat_pumps.find { |hp| hp.heat_pump_type == HPXML::HVACTypeHeatPumpWaterLoopToAir }
            aux_dweq = wlhp.cooling_capacity / wlhp.cooling_efficiency_eer
          else
            aux_dweq = 0.0
          end
        elsif distribution_type == HPXML::HVACDistributionTypeAir
          if distribution_system.air_type == HPXML::AirTypeFanCoil
            aux_dweq = cooling_system.fan_coil_watts
          end
        end
        # ANSI/RESNET/ICC 301-2022 Equation 4.4-2
        seer_eq = (cap - 3.41 * aux - 3.41 * aux_dweq * n_dweq) / (chiller_input + aux + aux_dweq * n_dweq)

      elsif cooling_system.cooling_system_type == HPXML::HVACTypeCoolingTower

        # Cooling tower w/ water loop heat pump
        if distribution_type == HPXML::HVACDistributionTypeHydronic
          if distribution_system.hydronic_type == HPXML::HydronicTypeWaterLoop
            wlhp = hpxml_bldg.heat_pumps.find { |hp| hp.heat_pump_type == HPXML::HVACTypeHeatPumpWaterLoopToAir }
            wlhp_cap = wlhp.cooling_capacity
            wlhp_input = wlhp_cap / wlhp.cooling_efficiency_eer
          end
        end
        # ANSI/RESNET/ICC 301-2022 Equation 4.4-3
        seer_eq = (wlhp_cap - 3.41 * aux / n_dweq) / (wlhp_input + aux / n_dweq)

      else
        fail "Unexpected cooling system type '#{cooling_system.cooling_system_type}'."
      end

      if seer_eq <= 0
        fail "Negative SEER equivalent calculated for cooling system '#{cooling_system.id}', double-check inputs."
      end

      cooling_system.cooling_system_type = HPXML::HVACTypeCentralAirConditioner
      cooling_system.cooling_efficiency_seer = seer_eq.round(2)
      cooling_system.cooling_efficiency_kw_per_ton = nil
      cooling_system.cooling_capacity = nil # Autosize the equipment
      cooling_system.is_shared_system = false
      cooling_system.number_of_units_served = nil
      cooling_system.shared_loop_watts = nil
      cooling_system.shared_loop_motor_efficiency = nil
      cooling_system.fan_coil_watts = nil

      # Assign new distribution system to air conditioner
      if distribution_type == HPXML::HVACDistributionTypeHydronic
        if distribution_system.hydronic_type == HPXML::HydronicTypeWaterLoop
          # Assign WLHP air distribution
          cooling_system.distribution_system_idref = wlhp.distribution_system_idref
          wlhp.fraction_cool_load_served = 0.0
          wlhp.fraction_heat_load_served = 0.0
        else
          # Assign DSE=1
          hpxml_bldg.hvac_distributions.add(id: "#{cooling_system.id}AirDistributionSystem",
                                            distribution_system_type: HPXML::HVACDistributionTypeDSE,
                                            annual_cooling_dse: 1.0,
                                            annual_heating_dse: 1.0)
          cooling_system.distribution_system_idref = hpxml_bldg.hvac_distributions[-1].id
        end
      elsif (distribution_type == HPXML::HVACDistributionTypeAir) && (distribution_system.air_type == HPXML::AirTypeFanCoil)
        # Convert "fan coil" air distribution system to "regular velocity"
        if distribution_system.hvac_systems.size > 1
          # Has attached heating system, so create a copy specifically for the cooling system
          hpxml_bldg.hvac_distributions.add(id: "#{distribution_system.id}_#{cooling_system.id}",
                                            distribution_system_type: distribution_system.distribution_system_type,
                                            air_type: distribution_system.air_type,
                                            number_of_return_registers: distribution_system.number_of_return_registers,
                                            conditioned_floor_area_served: distribution_system.conditioned_floor_area_served)
          distribution_system.duct_leakage_measurements.each do |lm|
            hpxml_bldg.hvac_distributions[-1].duct_leakage_measurements << lm.dup
          end
          distribution_system.ducts.each do |d|
            hpxml_bldg.hvac_distributions[-1].ducts << d.dup
          end
          cooling_system.distribution_system_idref = hpxml_bldg.hvac_distributions[-1].id
        end
        hpxml_bldg.hvac_distributions[-1].air_type = HPXML::AirTypeRegularVelocity
        if hpxml_bldg.hvac_distributions[-1].duct_leakage_measurements.count { |lm| (lm.duct_type == HPXML::DuctTypeSupply) && (lm.duct_leakage_total_or_to_outside == HPXML::DuctLeakageToOutside) } == 0
          # Assign zero supply leakage
          hpxml_bldg.hvac_distributions[-1].duct_leakage_measurements.add(duct_type: HPXML::DuctTypeSupply,
                                                                          duct_leakage_units: HPXML::UnitsCFM25,
                                                                          duct_leakage_value: 0,
                                                                          duct_leakage_total_or_to_outside: HPXML::DuctLeakageToOutside)
        end
        if hpxml_bldg.hvac_distributions[-1].duct_leakage_measurements.count { |lm| (lm.duct_type == HPXML::DuctTypeReturn) && (lm.duct_leakage_total_or_to_outside == HPXML::DuctLeakageToOutside) } == 0
          # Assign zero return leakage
          hpxml_bldg.hvac_distributions[-1].duct_leakage_measurements.add(duct_type: HPXML::DuctTypeReturn,
                                                                          duct_leakage_units: HPXML::UnitsCFM25,
                                                                          duct_leakage_value: 0,
                                                                          duct_leakage_total_or_to_outside: HPXML::DuctLeakageToOutside)
        end
        hpxml_bldg.hvac_distributions[-1].ducts.each do |d|
          d.id = "#{d.id}_#{cooling_system.id}"
        end
      end
    end

    return applied
  end

  # TODO
  #
  # @param hpxml_bldg [HPXML::Building] HPXML Building object representing an individual dwelling unit
  # @return [TODO] TODO
  def self.apply_shared_heating_systems(hpxml_bldg)
    applied = false
    hpxml_bldg.heating_systems.each do |heating_system|
      next unless heating_system.is_shared_system

      applied = true
      distribution_system = heating_system.distribution_system
      hydronic_type = distribution_system.hydronic_type

      if heating_system.heating_system_type == HPXML::HVACTypeBoiler && hydronic_type.to_s == HPXML::HydronicTypeWaterLoop

        # Shared boiler w/ water loop heat pump
        # Per ANSI/RESNET/ICC 301-2022 Section 4.4.7.2, model as:
        # A) heat pump with constant efficiency and duct losses, fraction heat load served = 1/COP
        # B) boiler, fraction heat load served = 1-1/COP
        fraction_heat_load_served = heating_system.fraction_heat_load_served

        # Heat pump
        # If this approach is ever removed, also remove code in HVACSizing.apply_hvac_loads()
        wlhp = hpxml_bldg.heat_pumps.find { |hp| hp.heat_pump_type == HPXML::HVACTypeHeatPumpWaterLoopToAir }
        wlhp.fraction_heat_load_served = fraction_heat_load_served * (1.0 / wlhp.heating_efficiency_cop)
        wlhp.fraction_cool_load_served = 0.0

        # Boiler
        heating_system.fraction_heat_load_served = fraction_heat_load_served * (1.0 - 1.0 / wlhp.heating_efficiency_cop)
      end

      heating_system.heating_capacity = nil # Autosize the equipment
    end

    return applied
  end

  # TODO
  #
  # @param capacity [TODO] TODO
  # @param rated_cfm_per_ton [TODO] TODO
  # @return [TODO] TODO
  def self.calc_rated_airflow(capacity, rated_cfm_per_ton)
    return UnitConversions.convert(capacity, 'Btu/hr', 'ton') * UnitConversions.convert(rated_cfm_per_ton, 'cfm', 'm^3/s')
  end

  # TODO
  #
  # @param hpxml_bldg [HPXML::Building] HPXML Building object representing an individual dwelling unit
  # @param heating_system [HPXML::HeatingSystem or HPXML::HeatPump] The HPXML heating system or heat pump of interest
  # @param cooling_system [HPXML::CoolingSystem or HPXML::HeatPump] The HPXML cooling system or heat pump of interest
  # @return [TODO] TODO
  def self.is_attached_heating_and_cooling_systems(hpxml_bldg, heating_system, cooling_system)
    # Now only allows furnace+AC
    if not ((hpxml_bldg.heating_systems.include? heating_system) && (hpxml_bldg.cooling_systems.include? cooling_system))
      return false
    end
    if not (heating_system.heating_system_type == HPXML::HVACTypeFurnace && cooling_system.cooling_system_type == HPXML::HVACTypeCentralAirConditioner)
      return false
    end

    return true
  end

  # Returns a list of HPXML HVAC (heating/cooling) systems, incorporating whether multiple systems are
  # connected to the same distribution system (e.g., a furnace + central air conditioner w/ the same ducts).
  #
  # @param hpxml_bldg [HPXML::Building] HPXML Building object representing an individual dwelling unit
  # @return [Array<Hash>] List of HPXML HVAC (heating and/or cooling) systems
  def self.get_hpxml_hvac_systems(hpxml_bldg)
    hvac_systems = []

    hpxml_bldg.cooling_systems.each do |cooling_system|
      heating_system = nil
      if is_attached_heating_and_cooling_systems(hpxml_bldg, cooling_system.attached_heating_system, cooling_system)
        heating_system = cooling_system.attached_heating_system
      end
      hvac_systems << { cooling: cooling_system,
                        heating: heating_system }
    end

    hpxml_bldg.heating_systems.each do |heating_system|
      next if heating_system.is_heat_pump_backup_system # Will be processed later
      if is_attached_heating_and_cooling_systems(hpxml_bldg, heating_system, heating_system.attached_cooling_system)
        next # Already processed with cooling
      end

      hvac_systems << { cooling: nil,
                        heating: heating_system }
    end

    # Heat pump with backup system must be sorted last so that the last two
    # HVAC systems in the EnergyPlus EquipmentList are 1) the heat pump and
    # 2) the heat pump backup system.
    hpxml_bldg.heat_pumps.sort_by { |hp| hp.backup_system_idref.to_s }.each do |heat_pump|
      hvac_systems << { cooling: heat_pump,
                        heating: heat_pump }
    end

    hpxml_bldg.heating_systems.each do |heating_system|
      next unless heating_system.is_heat_pump_backup_system

      hvac_systems << { cooling: nil,
                        heating: heating_system }
    end

    return hvac_systems
  end

  # Ensure that no capacities/airflows are zero in order to prevent potential E+ errors.
  #
  # @param hpxml_bldg [HPXML::Building] HPXML Building object representing an individual dwelling unit
  # @return [nil]
  def self.ensure_nonzero_sizing_values(hpxml_bldg)
    min_capacity = 1.0 # Btuh
    min_airflow = 3.0 # cfm; E+ min airflow is 0.001 m3/s
    speed_descriptions = [HPXML::CapacityDescriptionMinimum, HPXML::CapacityDescriptionNominal, HPXML::CapacityDescriptionMaximum]
    hpxml_bldg.heating_systems.each do |htg_sys|
      htg_sys.heating_capacity = [htg_sys.heating_capacity, min_capacity].max
      htg_sys.heating_airflow_cfm = [htg_sys.heating_airflow_cfm, min_airflow].max unless htg_sys.heating_airflow_cfm.nil?
    end
    hpxml_bldg.cooling_systems.each do |clg_sys|
      clg_sys.cooling_capacity = [clg_sys.cooling_capacity, min_capacity].max
      clg_sys.cooling_airflow_cfm = [clg_sys.cooling_airflow_cfm, min_airflow].max
      next unless not clg_sys.cooling_detailed_performance_data.empty?

      clg_sys.cooling_detailed_performance_data.each do |dp|
        speed = speed_descriptions.index(dp.capacity_description) + 1
        dp.capacity = [dp.capacity, min_capacity * speed].max
      end
    end
    hpxml_bldg.heat_pumps.each do |hp_sys|
      hp_sys.cooling_capacity = [hp_sys.cooling_capacity, min_capacity].max
      hp_sys.cooling_airflow_cfm = [hp_sys.cooling_airflow_cfm, min_airflow].max
      hp_sys.additional_properties.cooling_capacity_sensible = [hp_sys.additional_properties.cooling_capacity_sensible, min_capacity].max
      hp_sys.heating_capacity = [hp_sys.heating_capacity, min_capacity].max
      hp_sys.heating_airflow_cfm = [hp_sys.heating_airflow_cfm, min_airflow].max
      hp_sys.heating_capacity_17F = [hp_sys.heating_capacity_17F, min_capacity].max unless hp_sys.heating_capacity_17F.nil?
      hp_sys.backup_heating_capacity = [hp_sys.backup_heating_capacity, min_capacity].max unless hp_sys.backup_heating_capacity.nil?
      if not hp_sys.heating_detailed_performance_data.empty?
        hp_sys.heating_detailed_performance_data.each do |dp|
          next if dp.capacity.nil?

          speed = speed_descriptions.index(dp.capacity_description) + 1
          dp.capacity = [dp.capacity, min_capacity * speed].max
        end
      end
      next if hp_sys.cooling_detailed_performance_data.empty?

      hp_sys.cooling_detailed_performance_data.each do |dp|
        next if dp.capacity.nil?

        speed = speed_descriptions.index(dp.capacity_description) + 1
        dp.capacity = [dp.capacity, min_capacity * speed].max
      end
    end
  end

  # Apply unit multiplier (E+ thermal zone multiplier) to HVAC systems; E+ sends the
  # multiplied thermal zone load to the HVAC system, so the HVAC system needs to be
  # sized to meet the entire multiplied zone load.
  #
  # @param hpxml_bldg [HPXML::Building] HPXML Building object representing an individual dwelling unit
  # @param hpxml_header [HPXML::Header] HPXML Header object (one per HPXML file)
  # @return [nil]
  def self.apply_unit_multiplier(hpxml_bldg, hpxml_header)
    unit_multiplier = hpxml_bldg.building_construction.number_of_units
    hpxml_bldg.heating_systems.each do |htg_sys|
      htg_sys.heating_capacity *= unit_multiplier
      htg_sys.heating_airflow_cfm *= unit_multiplier unless htg_sys.heating_airflow_cfm.nil?
      htg_sys.pilot_light_btuh *= unit_multiplier unless htg_sys.pilot_light_btuh.nil?
      htg_sys.electric_auxiliary_energy *= unit_multiplier unless htg_sys.electric_auxiliary_energy.nil?
      htg_sys.fan_watts *= unit_multiplier unless htg_sys.fan_watts.nil?
      htg_sys.heating_detailed_performance_data.each do |dp|
        dp.capacity *= unit_multiplier unless dp.capacity.nil?
      end
    end
    hpxml_bldg.cooling_systems.each do |clg_sys|
      clg_sys.cooling_capacity *= unit_multiplier
      clg_sys.cooling_airflow_cfm *= unit_multiplier
      clg_sys.crankcase_heater_watts *= unit_multiplier unless clg_sys.crankcase_heater_watts.nil?
      clg_sys.integrated_heating_system_capacity *= unit_multiplier unless clg_sys.integrated_heating_system_capacity.nil?
      clg_sys.integrated_heating_system_airflow_cfm *= unit_multiplier unless clg_sys.integrated_heating_system_airflow_cfm.nil?
      clg_sys.cooling_detailed_performance_data.each do |dp|
        dp.capacity *= unit_multiplier unless dp.capacity.nil?
      end
    end
    hpxml_bldg.heat_pumps.each do |hp_sys|
      hp_sys.cooling_capacity *= unit_multiplier
      hp_sys.cooling_airflow_cfm *= unit_multiplier
      hp_sys.additional_properties.cooling_capacity_sensible *= unit_multiplier
      hp_sys.heating_capacity *= unit_multiplier
      hp_sys.heating_airflow_cfm *= unit_multiplier
      hp_sys.heating_capacity_17F *= unit_multiplier unless hp_sys.heating_capacity_17F.nil?
      hp_sys.backup_heating_capacity *= unit_multiplier unless hp_sys.backup_heating_capacity.nil?
      hp_sys.crankcase_heater_watts *= unit_multiplier unless hp_sys.crankcase_heater_watts.nil?
      hpxml_header.heat_pump_backup_heating_capacity_increment *= unit_multiplier unless hpxml_header.heat_pump_backup_heating_capacity_increment.nil?
      hp_sys.heating_detailed_performance_data.each do |dp|
        dp.capacity *= unit_multiplier unless dp.capacity.nil?
      end
      hp_sys.cooling_detailed_performance_data.each do |dp|
        dp.capacity *= unit_multiplier unless dp.capacity.nil?
      end
    end
  end

  # Calculates rated SEER (older metric) from rated SEER2 (newer metric).
  #
  # Source: ANSI/RESNET/ICC 301 Table 4.4.4.1(1) SEER2/HSPF2 Conversion Factors
  # Note that this is a regression based on products on the market, not a conversion.
  #
  # @param hvac_system [HPXML::CoolingSystem or HPXML::HeatPump]  The HPXML HVAC system of interest
  # @return [Double] SEER value (Btu/Wh)
  def self.calc_seer_from_seer2(hvac_system)
    # Note: There are less common system types (packaged, small duct high velocity,
    # and space-constrained) that we don't handle here.
    is_ducted = !hvac_system.distribution_system_idref.nil?
    if is_ducted # Ducted split system
      return hvac_system.cooling_efficiency_seer2 / 0.95
    else # Ductless systems
      return hvac_system.cooling_efficiency_seer2 / 1.00
    end
  end

  # Calculates rated SEER2 (newer metric) from rated SEER (older metric).
  #
  # Source: ANSI/RESNET/ICC 301 Table 4.4.4.1(1) SEER2/HSPF2 Conversion Factors
  # Note that this is a regression based on products on the market, not a conversion.
  #
  # @param hvac_system [HPXML::CoolingSystem or HPXML::HeatPump]  The HPXML HVAC system of interest
  # @return [Double] SEER2 value (Btu/Wh)
  def self.calc_seer2_from_seer(hvac_system)
    # Note: There are less common system types (packaged, small duct high velocity,
    # and space-constrained) that we don't handle here.
    is_ducted = !hvac_system.distribution_system_idref.nil?
    if is_ducted # Ducted split system
      return hvac_system.cooling_efficiency_seer * 0.95
    else # Ductless systems
      return hvac_system.cooling_efficiency_seer * 1.00
    end
  end

  # Calculates rated EER2 (newer metric) from rated EER (older metric).
  #
  # Source: ANSI/RESNET/ICC 301 Table 4.4.4.1(1) SEER2/HSPF2 Conversion Factors
  # Note that this is a regression based on products on the market, not a conversion.
  #
  # @param hvac_system [HPXML::CoolingSystem or HPXML::HeatPump]  The HPXML HVAC system of interest
  # @return [Double] EER2 value (Btu/Wh)
  def self.calc_eer2_from_eer(hvac_system)
    # Note: There are less common system types (packaged, small duct high velocity,
    # and space-constrained) that we don't handle here.
    is_ducted = !hvac_system.distribution_system_idref.nil?
    if is_ducted # Ducted split system
      return hvac_system.cooling_efficiency_eer * 0.95
    else # Ductless systems
      return hvac_system.cooling_efficiency_eer * 1.00
    end
  end

  # Calculates rated HSPF (older metric) from rated HSPF2 (newer metric).
  #
  # Source: ANSI/RESNET/ICC 301 Table 4.4.4.1(1) SEER2/HSPF2 Conversion Factors
  # This is based on a regression of products, not a translation.
  #
  # @param heat_pump [HPXML::HeatPump]  The HPXML Heat Pump system of interest
  # @return [Double] HSPF value (Btu/Wh)
  def self.calc_hspf_from_hspf2(heat_pump)
    # Note: There are less common system types (packaged, small duct high velocity,
    # and space-constrained) that we don't handle here.
    is_ducted = !heat_pump.distribution_system_idref.nil?
    if is_ducted # Ducted split system
      return heat_pump.heating_efficiency_hspf2 / 0.85
    else # Ductless system
      return heat_pump.heating_efficiency_hspf2 / 0.90
    end
  end

  # Calculates rated HSPF2 (newer metric) from rated HSPF (older metric).
  #
  # Source: ANSI/RESNET/ICC 301 Table 4.4.4.1(1) SEER2/HSPF2 Conversion Factors
  # This is based on a regression of products, not a translation.
  #
  # @param heat_pump [HPXML::HeatPump]  The HPXML Heat Pump system of interest
  # @return [Double] HSPF2 value (Btu/Wh)
  def self.calc_hspf2_from_hspf(heat_pump)
    # Note: There are less common system types (packaged, small duct high velocity,
    # and space-constrained) that we don't handle here.
    is_ducted = !heat_pump.distribution_system_idref.nil?
    if is_ducted # Ducted split system
      return heat_pump.heating_efficiency_hspf * 0.85
    else # Ductless system
      return heat_pump.heating_efficiency_hspf * 0.90
    end
  end

  # Check provided HVAC system and distribution types against what is allowed.
  #
  # @param hvac_system [HPXML::HeatingSystem or HPXML::CoolingSystem or HPXML::HeatPump] The HPXML HVAC system of interest
  # @param system_type [String] the HVAC system type of interest
  # @return [nil]
  def self.check_distribution_system(hvac_system, system_type)
    hvac_distribution = hvac_system.distribution_system
    return if hvac_distribution.nil?

    hvac_distribution_type_map = {
      HPXML::HVACTypeFurnace => [HPXML::HVACDistributionTypeAir, HPXML::HVACDistributionTypeDSE],
      HPXML::HVACTypeBoiler => [HPXML::HVACDistributionTypeHydronic, HPXML::HVACDistributionTypeAir, HPXML::HVACDistributionTypeDSE],
      HPXML::HVACTypeCentralAirConditioner => [HPXML::HVACDistributionTypeAir, HPXML::HVACDistributionTypeDSE],
      HPXML::HVACTypeEvaporativeCooler => [HPXML::HVACDistributionTypeAir, HPXML::HVACDistributionTypeDSE],
      HPXML::HVACTypeMiniSplitAirConditioner => [HPXML::HVACDistributionTypeAir, HPXML::HVACDistributionTypeDSE],
      HPXML::HVACTypeRoomAirConditioner => [HPXML::HVACDistributionTypeDSE],
      HPXML::HVACTypePTAC => [HPXML::HVACDistributionTypeDSE],
      HPXML::HVACTypeHeatPumpAirToAir => [HPXML::HVACDistributionTypeAir, HPXML::HVACDistributionTypeDSE],
      HPXML::HVACTypeHeatPumpMiniSplit => [HPXML::HVACDistributionTypeAir, HPXML::HVACDistributionTypeDSE],
      HPXML::HVACTypeHeatPumpGroundToAir => [HPXML::HVACDistributionTypeAir, HPXML::HVACDistributionTypeDSE],
      HPXML::HVACTypeHeatPumpWaterLoopToAir => [HPXML::HVACDistributionTypeAir, HPXML::HVACDistributionTypeDSE],
      HPXML::HVACTypeHeatPumpPTHP => [HPXML::HVACDistributionTypeDSE],
      HPXML::HVACTypeHeatPumpRoom => [HPXML::HVACDistributionTypeDSE],
    }

    if not hvac_distribution_type_map[system_type].include? hvac_distribution.distribution_system_type
      fail "Incorrect HVAC distribution system type for HVAC type: '#{system_type}'. Should be one of: #{hvac_distribution_type_map[system_type]}"
    end

    # Also check that DSE=1 if PTAC/PTHP/RoomAC/RoomHP, since it is only used to attach a CFIS system
    if is_room_dx_hvac_system(hvac_system)
      if ((not hvac_distribution.annual_cooling_dse.nil?) && (hvac_distribution.annual_cooling_dse != 1)) ||
         ((not hvac_distribution.annual_heating_dse.nil?) && (hvac_distribution.annual_heating_dse != 1))
        fail "HVAC type '#{system_type}' must have a heating and/or cooling DSE of 1."
      end
    end
  end

  # Returns whether the HVAC system is a DX system that serves a room (e.g., room/window air conditioner
  # or PTAC/PTHP).
  #
  # @param hvac_system [HPXML::HeatingSystem or HPXML::CoolingSystem or HPXML::HeatPump] The HPXML HVAC system of interest
  # @return [Boolean] True if a room DX system
  def self.is_room_dx_hvac_system(hvac_system)
    if hvac_system.is_a? HPXML::CoolingSystem
      return [HPXML::HVACTypePTAC,
              HPXML::HVACTypeRoomAirConditioner].include? hvac_system.cooling_system_type
    elsif hvac_system.is_a? HPXML::HeatPump
      return [HPXML::HVACTypeHeatPumpPTHP,
              HPXML::HVACTypeHeatPumpRoom].include? hvac_system.heat_pump_type
    end
    return false
  end
end<|MERGE_RESOLUTION|>--- conflicted
+++ resolved
@@ -1655,7 +1655,7 @@
     clg_ap = cooling_system.additional_properties
     clg_ap.cool_capacity_ratios = get_cool_capacity_ratios(cooling_system)
     set_hvac_degradation_coefficient(cooling_system)
-    
+
     if is_room_dx_hvac_system(cooling_system)
       clg_ap.cool_cap_ft_spec = [[3.68637657, -0.098352478, 0.000956357, 0.005838141, -0.0000127, -0.000131702]]
       clg_ap.cool_eir_ft_spec = [[-3.437356399, 0.136656369, -0.001049231, -0.0079378, 0.000185435, -0.0001441]]
@@ -1670,7 +1670,7 @@
       clg_ap.cool_fan_speed_ratios = calc_fan_speed_ratios(clg_ap.cool_capacity_ratios, clg_ap.cool_rated_cfm_per_ton, clg_ap.cool_rated_airflow_rate)
       clg_ap.cool_cap_fflow_spec, clg_ap.cool_eir_fflow_spec = get_cool_cap_eir_fflow_spec(cooling_system.compressor_type)
     end
-    
+
     set_cool_rated_shrs_gross(cooling_system)
   end
 
@@ -1730,10 +1730,10 @@
     htg_ap.heat_cap_fflow_spec, htg_ap.heat_eir_fflow_spec = get_heat_cap_eir_fflow_spec(heating_system.compressor_type)
     htg_ap.heat_capacity_ratios = get_heat_capacity_ratios_47F(heating_system)
     set_hvac_degradation_coefficient(heating_system)
-    
+
     if is_room_dx_hvac_system(heating_system)
       heating_capacity_fraction_17F = get_heating_capacity_fraction_17F(heating_system)
-      htg_ap.heat_cap_ft_spec  = calc_heat_cap_ft_spec(heating_capacity_fraction_17F)
+      htg_ap.heat_cap_ft_spec = calc_heat_cap_ft_spec(heating_capacity_fraction_17F)
       htg_ap.heat_eir_ft_spec = [[0.718398423, 0.003498178, 0.000142202, -0.005724331, 0.00014085, -0.000215321]]
       htg_ap.heat_rated_cfm_per_ton = [RatedCFMPerTon]
       htg_ap.heat_rated_airflow_rate = htg_ap.heat_rated_cfm_per_ton[0]
@@ -1955,7 +1955,6 @@
   # @param hspf2 [Double] The heating efficiency hspf2 of the hvac system
   # @param rated_cap_maint_17F_47F [Double] The rated heating capacity at 17F / rated heating capacity at 47F
   # @return [Double] Rated speed net COP value for the HVAC system at 47F
-<<<<<<< HEAD
   def self.get_cop_47_rated(compressor_type, hspf2, rated_cap_maint_17F_47F)
     case compressor_type
     when HPXML::HVACCompressorTypeSingleStage
@@ -1986,16 +1985,6 @@
                       [11.689, 9.800, 7.529, 5.720, 4.928]]
     end
 
-=======
-  def self.get_cop_47_rated(hspf2, rated_cap_maint_17F_47F)
-    hspf2_array = [7.0, 9.25, 11.5, 13.75, 16]
-    rated_cap_maint_17F_47F_array = [0.5, 0.54, 0.62, 0.78, 1.10]
-    cop_47_array = [[2.702, 2.620, 2.493, 2.364, 2.182],
-                    [4.050, 3.832, 3.507, 3.168, 2.875],
-                    [5.796, 5.341, 4.663, 3.995, 3.564],
-                    [8.202, 7.265, 5.990, 4.845, 4.248],
-                    [11.689, 9.800, 7.529, 5.720, 4.928]]
->>>>>>> d91fac80
     x1, x2 = hspf2_array.min_by(2) { |x| (x - hspf2).abs }.sort
     y1, y2 = rated_cap_maint_17F_47F_array.min_by(2) { |x| (x - rated_cap_maint_17F_47F).abs }.sort
     x_indexes = [x1, x2].map { |x| hspf2_array.find_index(x) }.sort
@@ -2013,7 +2002,6 @@
   # @param seer2 [Double] The cooling efficiency seer2 of the hvac system
   # @param eer2 [Double] The cooling efficiency eer2 of the hvac system
   # @return [Double] Minimum speed net COP value for the HVAC system at 82F
-<<<<<<< HEAD
   def self.get_cop_82_min(compressor_type, seer2, eer2)
     case compressor_type
     when HPXML::HVACCompressorTypeTwoStage
@@ -2031,15 +2019,6 @@
                       [10.058, 14.053, 30.962, 42.388, 49.863]]
     end
 
-=======
-  def self.get_cop_82_min(seer2, eer2)
-    seer2_eer2_ratio = seer2 / eer2
-    seer2_array = [14.0, 24.5, 35.0]
-    seer2_eer2_ratio_array = [1.000, 1.747, 2.120, 2.307, 2.400]
-    cop_82_array = [[4.047, 6.175, 14.240, 19.508, 23.029],
-                    [7.061, 10.289, 23.262, 31.842, 37.513],
-                    [10.058, 14.053, 30.962, 42.388, 49.863]]
->>>>>>> d91fac80
     x1, x2 = seer2_array.min_by(2) { |x| (x - seer2).abs }.sort
     y1, y2 = seer2_eer2_ratio_array.min_by(2) { |x| (x - seer2_eer2_ratio).abs }.sort
     x_indexes = [x1, x2].map { |x| seer2_array.find_index(x) }.sort
@@ -2113,49 +2092,6 @@
     fail 'Unable to get heating capacity ratios.'
   end
 
-<<<<<<< HEAD
-=======
-  # Returns assumed rated cooling CFM/ton for central DX systems.
-  #
-  # @param compressor_type [String] Type of compressor (HPXML::HVACCompressorTypeXXX)
-  # @return [Array<Double>] cooling cfm/ton of rated capacity for each speed
-  def self.get_cool_cfm_per_ton(compressor_type)
-    if compressor_type == HPXML::HVACCompressorTypeSingleStage
-      return [400.0]
-    elsif compressor_type == HPXML::HVACCompressorTypeTwoStage
-      return [400.0] * 2
-    elsif compressor_type == HPXML::HVACCompressorTypeVariableSpeed
-      return [400.0] * 3
-    else
-      fail 'Compressor type not supported.'
-    end
-  end
-
-  # Returns assumed rated heating CFM/ton for central DX systems.
-  #
-  # @param compressor_type [String] Type of compressor (HPXML::HVACCompressorTypeXXX)
-  # @return [Array<Double>] heating cfm/ton of rated capacity for each speed
-  def self.get_heat_cfm_per_ton(compressor_type)
-    case compressor_type
-    when HPXML::HVACCompressorTypeSingleStage
-      return [400.0]
-    when HPXML::HVACCompressorTypeTwoStage
-      return [400.0] * 2
-    when HPXML::HVACCompressorTypeVariableSpeed
-      return [400.0] * 3
-    else
-      fail 'Compressor type not supported.'
-    end
-  end
-
-  # Returns assumed heating CFM/ton for HVAC systems that are not central DX systems (e.g. room heat pump, PTHP, stove, space heater, etc.)
-  #
-  # @return [Array<Double>] heating cfm/ton of rated capacity for one speed
-  def self.get_heat_cfm_per_ton_simple()
-    return [400.0]
-  end
-
->>>>>>> d91fac80
   # TODO
   #
   # @param heat_pump [HPXML::HeatPump] The HPXML heat pump of interest
@@ -4605,48 +4541,11 @@
 
   # TODO
   #
-<<<<<<< HEAD
   # @param hvac_system [HPXML::HeatingSystem or HPXML::CoolingSystem or HPXML::HeatPump] The HPXML HVAC system of interest
-=======
-  # @param c_d [TODO] TODO
-  # @return [TODO] TODO
-  def self.calc_plr_coefficients(c_d)
-    return [(1.0 - c_d), c_d, 0.0] # Linear part load model
-  end
-
-  # TODO
-  #
-  # @param cooling_system [HPXML::CoolingSystem or HPXML::HeatPump] The HPXML cooling system or heat pump of interest
-  # @return [nil]
-  def self.set_cool_c_d(cooling_system)
-    clg_ap = cooling_system.additional_properties
-
-    if is_room_dx_hvac_system(cooling_system)
-      clg_ap.cool_c_d = 0.22
-    else
-      # Per RESNET MINHERS Addendum 82
-      case cooling_system.compressor_type
-      when HPXML::HVACCompressorTypeSingleStage, HPXML::HVACCompressorTypeTwoStage
-        clg_ap.cool_c_d = 0.08
-      when HPXML::HVACCompressorTypeVariableSpeed
-        clg_ap.cool_c_d = 0.40
-      end
-    end
-
-    # PLF curve
-    num_speeds = clg_ap.cool_capacity_ratios.size
-    clg_ap.cool_plf_fplr_spec = [calc_plr_coefficients(clg_ap.cool_c_d)] * num_speeds
-  end
-
-  # TODO
-  #
-  # @param heating_system [HPXML::HeatingSystem or HPXML::HeatPump] The HPXML heating system or heat pump of interest
->>>>>>> d91fac80
   # @return [nil]
   def self.set_hvac_degradation_coefficient(hvac_system)
     hvac_ap = hvac_system.additional_properties
 
-<<<<<<< HEAD
     # Degradation coefficient
     if is_room_dx_hvac_system(hvac_system)
       hvac_ap.c_d = 0.22
@@ -4657,17 +4556,6 @@
         hvac_ap.c_d = 0.08
       when HPXML::HVACCompressorTypeVariableSpeed
         hvac_ap.c_d = 0.40
-=======
-    if is_room_dx_hvac_system(heating_system)
-      htg_ap.heat_c_d = 0.22
-    else
-      # Per RESNET MINHERS Addendum 82
-      case heating_system.compressor_type
-      when HPXML::HVACCompressorTypeSingleStage, HPXML::HVACCompressorTypeTwoStage
-        htg_ap.heat_c_d = 0.08
-      when HPXML::HVACCompressorTypeVariableSpeed
-        htg_ap.heat_c_d = 0.40
->>>>>>> d91fac80
       end
     end
 
