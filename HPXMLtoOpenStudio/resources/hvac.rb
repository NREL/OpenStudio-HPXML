# frozen_string_literal: true

# Collection of methods related to HVAC systems.
module HVAC
  AirSourceHeatRatedODB = 47.0 # degF, Rated outdoor drybulb for air-source systems, heating
  AirSourceHeatRatedIDB = 70.0 # degF, Rated indoor drybulb for air-source systems, heating
  AirSourceCoolRatedODB = 95.0 # degF, Rated outdoor drybulb for air-source systems, cooling
  AirSourceCoolRatedOWB = 75.0 # degF, Rated outdoor wetbulb for air-source systems, cooling
  AirSourceCoolRatedIDB = 80.0 # degF, Rated indoor drybulb for air-source systems, cooling
  AirSourceCoolRatedIWB = 67.0 # degF, Rated indoor wetbulb for air-source systems, cooling
  CrankcaseHeaterTemp = 50.0 # degF, RESNET MINHERS Addendum 82

  # Adds any HVAC Systems to the OpenStudio model.
  #
  # @param runner [OpenStudio::Measure::OSRunner] Object typically used to display warnings
  # @param model [OpenStudio::Model::Model] OpenStudio Model object
  # @param weather [WeatherFile] Weather object containing EPW information
  # @param spaces [Hash] Map of HPXML locations => OpenStudio Space objects
  # @param hpxml_bldg [HPXML::Building] HPXML Building object representing an individual dwelling unit
  # @param hpxml_header [HPXML::Header] HPXML Header object (one per HPXML file)
  # @param schedules_file [SchedulesFile] SchedulesFile wrapper class instance of detailed schedule files
  # @param hvac_season_days [Hash] Map of htg/clg => Array of 365 days with 1s during the heating/cooling season and 0s otherwise
  # @return [Hash] Map of HPXML System ID -> AirLoopHVAC (or ZoneHVACFourPipeFanCoil)
  def self.apply_hvac_systems(runner, model, weather, spaces, hpxml_bldg, hpxml_header, schedules_file, hvac_season_days)
    # Init
    hvac_remaining_load_fracs = { htg: 1.0, clg: 1.0 }
    airloop_map = {}

    if hpxml_bldg.hvac_controls.size == 0
      return airloop_map
    end

    hvac_unavailable_periods = { htg: Schedule.get_unavailable_periods(runner, SchedulesFile::Columns[:SpaceHeating].name, hpxml_header.unavailable_periods),
                                 clg: Schedule.get_unavailable_periods(runner, SchedulesFile::Columns[:SpaceCooling].name, hpxml_header.unavailable_periods) }

    apply_unit_multiplier(hpxml_bldg, hpxml_header)
    ensure_nonzero_sizing_values(hpxml_bldg)
    apply_ideal_air_system(model, weather, spaces, hpxml_bldg, hpxml_header, hvac_season_days, hvac_unavailable_periods, hvac_remaining_load_fracs)
    apply_cooling_system(runner, model, weather, spaces, hpxml_bldg, hpxml_header, schedules_file, airloop_map, hvac_season_days, hvac_unavailable_periods, hvac_remaining_load_fracs)
    hp_backup_obj = apply_heating_system(runner, model, weather, spaces, hpxml_bldg, hpxml_header, schedules_file, airloop_map, hvac_season_days, hvac_unavailable_periods, hvac_remaining_load_fracs)
    apply_heat_pump(runner, model, weather, spaces, hpxml_bldg, hpxml_header, schedules_file, airloop_map, hvac_season_days, hvac_unavailable_periods, hvac_remaining_load_fracs, hp_backup_obj)

    return airloop_map
  end

  # Adds any HPXML Cooling Systems to the OpenStudio model.
  # TODO for adding more description (e.g., around sequential load fractions)
  #
  # @param runner [OpenStudio::Measure::OSRunner] Object typically used to display warnings
  # @param model [OpenStudio::Model::Model] OpenStudio Model object
  # @param weather [WeatherFile] Weather object containing EPW information
  # @param spaces [Hash] Map of HPXML locations => OpenStudio Space objects
  # @param hpxml_bldg [HPXML::Building] HPXML Building object representing an individual dwelling unit
  # @param hpxml_header [HPXML::Header] HPXML Header object (one per HPXML file)
  # @param schedules_file [SchedulesFile] SchedulesFile wrapper class instance of detailed schedule files
  # @param airloop_map [Hash] Map of HPXML System ID => OpenStudio AirLoopHVAC (or ZoneHVACFourPipeFanCoil or ZoneHVACBaseboardConvectiveWater) objects
  # @param hvac_season_days [Hash] Map of htg/clg => Array of 365 days with 1s during the heating/cooling season and 0s otherwise
  # @param hvac_unavailable_periods [Hash] Map of htg/clg => HPXML::UnavailablePeriods for heating/cooling
  # @param hvac_remaining_load_fracs [Hash] Map of htg/clg => Fraction of heating/cooling load that has not yet been met
  # @return [nil]
  def self.apply_cooling_system(runner, model, weather, spaces, hpxml_bldg, hpxml_header, schedules_file, airloop_map,
                                hvac_season_days, hvac_unavailable_periods, hvac_remaining_load_fracs)
    conditioned_zone = spaces[HPXML::LocationConditionedSpace].thermalZone.get

    get_hpxml_hvac_systems(hpxml_bldg).each do |hvac_system|
      next if hvac_system[:cooling].nil?
      next unless hvac_system[:cooling].is_a? HPXML::CoolingSystem

      cooling_system = hvac_system[:cooling]
      heating_system = hvac_system[:heating]

      check_distribution_system(cooling_system, cooling_system.cooling_system_type)

      hvac_sequential_load_fracs = {}

      # Calculate cooling sequential load fractions
      hvac_sequential_load_fracs[:clg] = calc_sequential_load_fractions(cooling_system.fraction_cool_load_served.to_f, hvac_remaining_load_fracs[:clg], hvac_season_days[:clg])
      hvac_remaining_load_fracs[:clg] -= cooling_system.fraction_cool_load_served.to_f

      # Calculate heating sequential load fractions
      if not heating_system.nil?
        hvac_sequential_load_fracs[:htg] = calc_sequential_load_fractions(heating_system.fraction_heat_load_served, hvac_remaining_load_fracs[:htg], hvac_season_days[:htg])
        hvac_remaining_load_fracs[:htg] -= heating_system.fraction_heat_load_served
      elsif cooling_system.has_integrated_heating
        hvac_sequential_load_fracs[:htg] = calc_sequential_load_fractions(cooling_system.integrated_heating_system_fraction_heat_load_served, hvac_remaining_load_fracs[:htg], hvac_season_days[:htg])
        hvac_remaining_load_fracs[:htg] -= cooling_system.integrated_heating_system_fraction_heat_load_served
      else
        hvac_sequential_load_fracs[:htg] = [0]
      end

      sys_id = cooling_system.id
      case cooling_system.cooling_system_type
      when HPXML::HVACTypeCentralAirConditioner, HPXML::HVACTypeRoomAirConditioner,
           HPXML::HVACTypeMiniSplitAirConditioner, HPXML::HVACTypePTAC
        airloop_map[sys_id] = apply_air_source_hvac_systems(runner, model, weather, cooling_system, heating_system, hvac_sequential_load_fracs,
                                                            conditioned_zone, hvac_unavailable_periods, schedules_file, hpxml_bldg, hpxml_header)
      when HPXML::HVACTypeEvaporativeCooler
        airloop_map[sys_id] = apply_evaporative_cooler(model, cooling_system, hvac_sequential_load_fracs, conditioned_zone, hvac_unavailable_periods,
                                                       hpxml_bldg.building_construction.number_of_units)
      end
    end
  end

  # Adds any HPXML Heating Systems to the OpenStudio model.
  # TODO for adding more description (e.g., around sequential load fractions)
  #
  # @param runner [OpenStudio::Measure::OSRunner] Object typically used to display warnings
  # @param model [OpenStudio::Model::Model] OpenStudio Model object
  # @param weather [WeatherFile] Weather object containing EPW information
  # @param spaces [Hash] Map of HPXML locations => OpenStudio Space objects
  # @param hpxml_bldg [HPXML::Building] HPXML Building object representing an individual dwelling unit
  # @param hpxml_header [HPXML::Header] HPXML Header object (one per HPXML file)
  # @param schedules_file [SchedulesFile] SchedulesFile wrapper class instance of detailed schedule files
  # @param airloop_map [Hash] Map of HPXML System ID => OpenStudio AirLoopHVAC (or ZoneHVACFourPipeFanCoil or ZoneHVACBaseboardConvectiveWater) objects
  # @param hvac_season_days [Hash] Map of htg/clg => Array of 365 days with 1s during the heating/cooling season and 0s otherwise
  # @param hvac_unavailable_periods [Hash] Map of htg/clg => HPXML::UnavailablePeriods for heating/cooling
  # @param hvac_remaining_load_fracs [Hash] Map of htg/clg => Fraction of heating/cooling load that has not yet been met
  # @return [TODO] TODO
  def self.apply_heating_system(runner, model, weather, spaces, hpxml_bldg, hpxml_header, schedules_file, airloop_map,
                                hvac_season_days, hvac_unavailable_periods, hvac_remaining_load_fracs)
    conditioned_zone = spaces[HPXML::LocationConditionedSpace].thermalZone.get
    hp_backup_obj = nil

    get_hpxml_hvac_systems(hpxml_bldg).each do |hvac_system|
      next if hvac_system[:heating].nil?
      next unless hvac_system[:heating].is_a? HPXML::HeatingSystem

      cooling_system = hvac_system[:cooling]
      heating_system = hvac_system[:heating]

      check_distribution_system(heating_system, heating_system.heating_system_type)

      if (heating_system.heating_system_type == HPXML::HVACTypeFurnace) && (not cooling_system.nil?)
        next # Already processed combined AC+furnace
      end

      hvac_sequential_load_fracs = {}

      # Calculate heating sequential load fractions
      if heating_system.is_heat_pump_backup_system
        # Heating system will be last in the EquipmentList and should meet entirety of
        # remaining load during the heating season.
        hvac_sequential_load_fracs[:htg] = hvac_season_days[:htg].map(&:to_f)
        if not heating_system.fraction_heat_load_served.nil?
          fail 'Heat pump backup system cannot have a fraction heat load served specified.'
        end
      else
        hvac_sequential_load_fracs[:htg] = calc_sequential_load_fractions(heating_system.fraction_heat_load_served, hvac_remaining_load_fracs[:htg], hvac_season_days[:htg])
        hvac_remaining_load_fracs[:htg] -= heating_system.fraction_heat_load_served
      end

      sys_id = heating_system.id
      case heating_system.heating_system_type
      when HPXML::HVACTypeFurnace
        airloop_map[sys_id] = apply_air_source_hvac_systems(runner, model, weather, nil, heating_system, hvac_sequential_load_fracs,
                                                            conditioned_zone, hvac_unavailable_periods, schedules_file, hpxml_bldg, hpxml_header)
      when HPXML::HVACTypeBoiler
        airloop_map[sys_id] = apply_boiler(runner, model, heating_system, hvac_sequential_load_fracs, conditioned_zone, hvac_unavailable_periods)
      when HPXML::HVACTypeElectricResistance
        apply_electric_baseboard(model, heating_system, hvac_sequential_load_fracs, conditioned_zone, hvac_unavailable_periods)
      when HPXML::HVACTypeStove, HPXML::HVACTypeSpaceHeater, HPXML::HVACTypeWallFurnace,
           HPXML::HVACTypeFloorFurnace, HPXML::HVACTypeFireplace
        apply_unit_heater(model, heating_system, hvac_sequential_load_fracs, conditioned_zone, hvac_unavailable_periods)
      end

      next unless heating_system.is_heat_pump_backup_system

      # Store OS object for later use
      hp_backup_obj = model.getZoneHVACEquipmentLists.find { |el| el.thermalZone == conditioned_zone }.equipment[-1]
    end
    return hp_backup_obj
  end

  # Adds any HPXML Heat Pumps to the OpenStudio model.
  # TODO for adding more description (e.g., around sequential load fractions)
  #
  # @param runner [OpenStudio::Measure::OSRunner] Object typically used to display warnings
  # @param model [OpenStudio::Model::Model] OpenStudio Model object
  # @param weather [WeatherFile] Weather object containing EPW information
  # @param spaces [Hash] Map of HPXML locations => OpenStudio Space objects
  # @param hpxml_bldg [HPXML::Building] HPXML Building object representing an individual dwelling unit
  # @param hpxml_header [HPXML::Header] HPXML Header object (one per HPXML file)
  # @param schedules_file [SchedulesFile] SchedulesFile wrapper class instance of detailed schedule files
  # @param airloop_map [Hash] Map of HPXML System ID => OpenStudio AirLoopHVAC (or ZoneHVACFourPipeFanCoil or ZoneHVACBaseboardConvectiveWater) objects
  # @param hvac_season_days [Hash] Map of htg/clg => Array of 365 days with 1s during the heating/cooling season and 0s otherwise
  # @param hvac_unavailable_periods [Hash] Map of htg/clg => HPXML::UnavailablePeriods for heating/cooling
  # @param hvac_remaining_load_fracs [Hash] Map of htg/clg => Fraction of heating/cooling load that has not yet been met
  # @param hp_backup_obj [TODO] TODO
  # @return [nil]
  def self.apply_heat_pump(runner, model, weather, spaces, hpxml_bldg, hpxml_header, schedules_file, airloop_map,
                           hvac_season_days, hvac_unavailable_periods, hvac_remaining_load_fracs, hp_backup_obj)
    conditioned_zone = spaces[HPXML::LocationConditionedSpace].thermalZone.get

    get_hpxml_hvac_systems(hpxml_bldg).each do |hvac_system|
      next if hvac_system[:cooling].nil?
      next unless hvac_system[:cooling].is_a? HPXML::HeatPump

      heat_pump = hvac_system[:cooling]

      check_distribution_system(heat_pump, heat_pump.heat_pump_type)

      hvac_sequential_load_fracs = {}

      # Calculate heating sequential load fractions
      hvac_sequential_load_fracs[:htg] = calc_sequential_load_fractions(heat_pump.fraction_heat_load_served, hvac_remaining_load_fracs[:htg], hvac_season_days[:htg])
      hvac_remaining_load_fracs[:htg] -= heat_pump.fraction_heat_load_served

      # Calculate cooling sequential load fractions
      hvac_sequential_load_fracs[:clg] = calc_sequential_load_fractions(heat_pump.fraction_cool_load_served, hvac_remaining_load_fracs[:clg], hvac_season_days[:clg])
      hvac_remaining_load_fracs[:clg] -= heat_pump.fraction_cool_load_served

      sys_id = heat_pump.id
      case heat_pump.heat_pump_type
      when HPXML::HVACTypeHeatPumpWaterLoopToAir
        airloop_map[sys_id] = apply_water_loop_to_air_heat_pump(model, heat_pump, hvac_sequential_load_fracs, conditioned_zone, hvac_unavailable_periods)
      when HPXML::HVACTypeHeatPumpAirToAir, HPXML::HVACTypeHeatPumpMiniSplit,
           HPXML::HVACTypeHeatPumpPTHP, HPXML::HVACTypeHeatPumpRoom
        airloop_map[sys_id] = apply_air_source_hvac_systems(runner, model, weather, heat_pump, heat_pump, hvac_sequential_load_fracs,
                                                            conditioned_zone, hvac_unavailable_periods, schedules_file, hpxml_bldg, hpxml_header)
      when HPXML::HVACTypeHeatPumpGroundToAir
        airloop_map[sys_id] = apply_ground_to_air_heat_pump(runner, model, weather, heat_pump, hvac_sequential_load_fracs,
                                                            conditioned_zone, hpxml_bldg.site.ground_conductivity, hpxml_bldg.site.ground_diffusivity,
                                                            hvac_unavailable_periods, hpxml_bldg.building_construction.number_of_units)
      end

      next if heat_pump.backup_system.nil?

      equipment_list = model.getZoneHVACEquipmentLists.find { |el| el.thermalZone == conditioned_zone }

      # Set priority to be last (i.e., after the heat pump that it is backup for)
      equipment_list.setHeatingPriority(hp_backup_obj, 99)
      equipment_list.setCoolingPriority(hp_backup_obj, 99)
    end
  end

  # TODO
  #
  # @param runner [OpenStudio::Measure::OSRunner] Object typically used to display warnings
  # @param model [OpenStudio::Model::Model] OpenStudio Model object
  # @param weather [WeatherFile] Weather object containing EPW information
  # @param cooling_system [HPXML::CoolingSystem or HPXML::HeatPump] The HPXML cooling system or heat pump of interest
  # @param heating_system [HPXML::HeatingSystem or HPXML::HeatPump] The HPXML heating system or heat pump of interest
  # @param hvac_sequential_load_fracs [Array<Double>] Array of daily fractions of remaining heating/cooling load to bet met by the HVAC system
  # @param control_zone [OpenStudio::Model::ThermalZone] Conditioned space thermal zone
  # @param hvac_unavailable_periods [Hash] Map of htg/clg => HPXML::UnavailablePeriods for heating/cooling
  # @param schedules_file [SchedulesFile] SchedulesFile wrapper class instance of detailed schedule files
  # @param hpxml_bldg [HPXML::Building] HPXML Building object representing an individual dwelling unit
  # @param hpxml_header [HPXML::Header] HPXML Header object (one per HPXML file)
  # @return [OpenStudio::Model::AirLoopHVAC] The newly created air loop hvac object
  def self.apply_air_source_hvac_systems(runner, model, weather, cooling_system, heating_system, hvac_sequential_load_fracs,
                                         control_zone, hvac_unavailable_periods, schedules_file, hpxml_bldg, hpxml_header)
    is_heatpump = false

    if (not cooling_system.nil?)
      has_deadband_control = hpxml_header.hvac_onoff_thermostat_deadband.to_f > 0.0
      # Error-checking
      if has_deadband_control
        if not [HPXML::HVACCompressorTypeSingleStage, HPXML::HVACCompressorTypeTwoStage].include? cooling_system.compressor_type
          # Throw error and stop simulation, because the setpoint schedule is already shifted, user will get wrong results otherwise.
          runner.registerError('On-off thermostat deadband currently is only supported for single speed or two speed air source systems.')
        end
        if hpxml_bldg.building_construction.number_of_units > 1
          # Throw error and stop simulation
          runner.registerError('NumberofUnits greater than 1 is not supported for on-off thermostat deadband.')
        end
      end
    else
      has_deadband_control = false
    end

    if not cooling_system.nil?
      if cooling_system.is_a? HPXML::HeatPump
        is_heatpump = true
        case cooling_system.heat_pump_type
        when HPXML::HVACTypeHeatPumpAirToAir
          obj_name = Constants::ObjectTypeAirSourceHeatPump
        when HPXML::HVACTypeHeatPumpMiniSplit
          obj_name = Constants::ObjectTypeMiniSplitHeatPump
        when HPXML::HVACTypeHeatPumpPTHP
          obj_name = Constants::ObjectTypePTHP
          fan_watts_per_cfm = 0.0
        when HPXML::HVACTypeHeatPumpRoom
          obj_name = Constants::ObjectTypeRoomHP
          fan_watts_per_cfm = 0.0
        else
          fail "Unexpected heat pump type: #{cooling_system.heat_pump_type}."
        end
      elsif cooling_system.is_a? HPXML::CoolingSystem
        case cooling_system.cooling_system_type
        when HPXML::HVACTypeCentralAirConditioner
          if heating_system.nil?
            obj_name = Constants::ObjectTypeCentralAirConditioner
          else
            obj_name = Constants::ObjectTypeCentralAirConditionerAndFurnace
            # error checking for fan power
            if (cooling_system.fan_watts_per_cfm.to_f != heating_system.fan_watts_per_cfm.to_f)
              fail "Fan powers for heating system '#{heating_system.id}' and cooling system '#{cooling_system.id}' are attached to a single distribution system and therefore must be the same."
            end
          end
        when HPXML::HVACTypeRoomAirConditioner, HPXML::HVACTypePTAC
          fan_watts_per_cfm = 0.0
          if cooling_system.cooling_system_type == HPXML::HVACTypeRoomAirConditioner
            obj_name = Constants::ObjectTypeRoomAC
          else
            obj_name = Constants::ObjectTypePTAC
          end
        when HPXML::HVACTypeMiniSplitAirConditioner
          obj_name = Constants::ObjectTypeMiniSplitAirConditioner
        else
          fail "Unexpected cooling system type: #{cooling_system.cooling_system_type}."
        end
      end
    elsif (heating_system.is_a? HPXML::HeatingSystem) && (heating_system.heating_system_type == HPXML::HVACTypeFurnace)
      obj_name = Constants::ObjectTypeFurnace
    else
      fail "Unexpected heating system type: #{heating_system.heating_system_type}, expect central air source hvac systems."
    end
    if fan_watts_per_cfm.nil?
      if (not cooling_system.nil?) && (not cooling_system.fan_watts_per_cfm.nil?)
        fan_watts_per_cfm = cooling_system.fan_watts_per_cfm
      else
        fan_watts_per_cfm = heating_system.fan_watts_per_cfm
      end
    end

    # Calculate max rated cfm
    max_rated_fan_cfm = -9999
    if not cooling_system.nil?
      clg_ap = cooling_system.additional_properties
      if not cooling_system.cooling_detailed_performance_data.empty?
        cooling_system.cooling_detailed_performance_data.select { |dp| dp.capacity_description == HPXML::CapacityDescriptionMaximum }.each do |dp|
          rated_fan_cfm = UnitConversions.convert(dp.capacity, 'Btu/hr', 'ton') * clg_ap.cool_rated_cfm_per_ton[-1]
          max_rated_fan_cfm = rated_fan_cfm if rated_fan_cfm > max_rated_fan_cfm
        end
      else
        rated_fan_cfm = UnitConversions.convert(cooling_system.cooling_capacity * clg_ap.cool_capacity_ratios[-1], 'Btu/hr', 'ton') * clg_ap.cool_rated_cfm_per_ton[-1]
        max_rated_fan_cfm = rated_fan_cfm if rated_fan_cfm > max_rated_fan_cfm
      end
    end
    if not heating_system.nil?
      htg_ap = heating_system.additional_properties
      if not heating_system.heating_detailed_performance_data.empty?
        heating_system.heating_detailed_performance_data.select { |dp| dp.capacity_description == HPXML::CapacityDescriptionMaximum }.each do |dp|
          rated_fan_cfm = UnitConversions.convert(dp.capacity, 'Btu/hr', 'ton') * htg_ap.heat_rated_cfm_per_ton[-1]
          max_rated_fan_cfm = rated_fan_cfm if rated_fan_cfm > max_rated_fan_cfm
        end
      elsif is_heatpump
        rated_fan_cfm = UnitConversions.convert(heating_system.heating_capacity * htg_ap.heat_capacity_ratios[-1], 'Btu/hr', 'ton') * htg_ap.heat_rated_cfm_per_ton[-1]
        max_rated_fan_cfm = rated_fan_cfm if rated_fan_cfm > max_rated_fan_cfm
      end
    end

    fan_cfms = []
    if not cooling_system.nil?
      # Cooling Coil
      clg_coil = create_dx_cooling_coil(model, obj_name, cooling_system, max_rated_fan_cfm, weather.data.AnnualMaxDrybulb, has_deadband_control)

      clg_cfm = cooling_system.cooling_airflow_cfm
      clg_ap.cool_fan_speed_ratios.each do |r|
        fan_cfms << clg_cfm * r
      end
      if (cooling_system.is_a? HPXML::CoolingSystem) && cooling_system.has_integrated_heating
        htg_coil = Model.add_coil_heating(
          model,
          name: "#{obj_name} htg coil",
          efficiency: cooling_system.integrated_heating_system_efficiency_percent,
          capacity: UnitConversions.convert(cooling_system.integrated_heating_system_capacity, 'Btu/hr', 'W'),
          fuel_type: cooling_system.integrated_heating_system_fuel
        )
        htg_coil.additionalProperties.setFeature('HPXML_ID', cooling_system.id) # Used by reporting measure
        htg_cfm = cooling_system.integrated_heating_system_airflow_cfm
        fan_cfms << htg_cfm
      end
    end

    if not heating_system.nil?
      htg_cfm = heating_system.heating_airflow_cfm
      if is_heatpump
        supp_max_temp = htg_ap.supp_max_temp

        htg_ap.heat_fan_speed_ratios.each do |r|
          fan_cfms << htg_cfm * r
        end

        # Defrost calculations
        if hpxml_header.defrost_model_type == HPXML::AdvancedResearchDefrostModelTypeAdvanced
          q_dot_defrost, p_dot_defrost = calculate_heat_pump_defrost_load_power_watts(heating_system, hpxml_bldg.building_construction.number_of_units,
                                                                                      fan_cfms.max, htg_cfm * htg_ap.heat_fan_speed_ratios[-1],
                                                                                      fan_watts_per_cfm)
        elsif hpxml_header.defrost_model_type != HPXML::AdvancedResearchDefrostModelTypeStandard
          fail 'unknown defrost model type.'
        end

        # Heating Coil
        htg_coil = create_dx_heating_coil(model, obj_name, heating_system, max_rated_fan_cfm, weather.data.AnnualMinDrybulb, hpxml_header.defrost_model_type, p_dot_defrost, has_deadband_control)

        # Supplemental Heating Coil
        htg_supp_coil = create_supp_heating_coil(model, obj_name, heating_system, hpxml_header, runner, hpxml_bldg)
      else
        # Heating Coil
        fan_cfms << htg_cfm
        htg_coil = Model.add_coil_heating(
          model,
          name: "#{obj_name} htg coil",
          efficiency: heating_system.heating_efficiency_afue,
          capacity: UnitConversions.convert(heating_system.heating_capacity, 'Btu/hr', 'W'),
          fuel_type: heating_system.heating_system_fuel,
          off_cycle_gas_load: UnitConversions.convert(heating_system.pilot_light_btuh.to_f, 'Btu/hr', 'W')
        )
        htg_coil.additionalProperties.setFeature('HPXML_ID', heating_system.id) # Used by reporting measure
        htg_coil.additionalProperties.setFeature('IsHeatPumpBackup', heating_system.is_heat_pump_backup_system) # Used by reporting measure
      end
    end

    # Fan
    hvac_system = cooling_system.nil? ? heating_system : cooling_system
    fan = create_supply_fan(model, obj_name, fan_watts_per_cfm, fan_cfms, hvac_system)
    if heating_system.is_a?(HPXML::HeatPump) && (not heating_system.backup_system.nil?) && (not htg_ap.hp_min_temp.nil?)
      # Disable blower fan power below compressor lockout temperature if separate backup heating system
      add_fan_power_ems_program(model, fan, htg_ap.hp_min_temp)
    end
    if (not cooling_system.nil?) && (not heating_system.nil?) && (cooling_system == heating_system)
      add_fan_pump_disaggregation_ems_program(model, fan, htg_coil, clg_coil, htg_supp_coil, cooling_system)
    else
      if not cooling_system.nil?
        if cooling_system.has_integrated_heating
          add_fan_pump_disaggregation_ems_program(model, fan, htg_coil, clg_coil, nil, cooling_system)
        else
          add_fan_pump_disaggregation_ems_program(model, fan, nil, clg_coil, nil, cooling_system)
        end
      end
      if not heating_system.nil?
        if heating_system.is_heat_pump_backup_system
          add_fan_pump_disaggregation_ems_program(model, fan, nil, nil, htg_coil, heating_system)
        else
          add_fan_pump_disaggregation_ems_program(model, fan, htg_coil, nil, htg_supp_coil, heating_system)
        end
      end
    end

    # Unitary System
    air_loop_unitary = create_air_loop_unitary_system(model, obj_name, fan, htg_coil, clg_coil, htg_supp_coil, htg_cfm, clg_cfm, supp_max_temp)

    # Unitary System Performance
    if (not clg_ap.nil?) && (clg_ap.cool_fan_speed_ratios.size > 1)
      perf = OpenStudio::Model::UnitarySystemPerformanceMultispeed.new(model)
      perf.setSingleModeOperation(false)
      for speed in 1..clg_ap.cool_fan_speed_ratios.size
        if is_heatpump
          f = OpenStudio::Model::SupplyAirflowRatioField.new(htg_ap.heat_fan_speed_ratios[speed - 1], clg_ap.cool_fan_speed_ratios[speed - 1])
        else
          f = OpenStudio::Model::SupplyAirflowRatioField.fromCoolingRatio(clg_ap.cool_fan_speed_ratios[speed - 1])
        end
        perf.addSupplyAirflowRatioField(f)
      end
      air_loop_unitary.setDesignSpecificationMultispeedObject(perf)
    end

    # Air Loop
    air_loop = create_air_loop(model, obj_name, air_loop_unitary, control_zone, hvac_sequential_load_fracs, [htg_cfm.to_f, clg_cfm.to_f].max, heating_system, hvac_unavailable_periods)

    add_backup_staging_ems_program(model, air_loop_unitary, htg_supp_coil, control_zone, htg_coil)
    apply_installation_quality(model, heating_system, cooling_system, air_loop_unitary, htg_coil, clg_coil, control_zone)

    # supp coil control in staging EMS
    add_two_speed_staging_ems_program(model, air_loop_unitary, htg_supp_coil, control_zone, has_deadband_control, cooling_system)

    add_supplemental_coil_ems_program(model, htg_supp_coil, control_zone, htg_coil, has_deadband_control, cooling_system)

    add_variable_speed_power_ems_program(runner, model, air_loop_unitary, control_zone, heating_system, cooling_system, htg_supp_coil, clg_coil, htg_coil, schedules_file)

    if is_heatpump && hpxml_header.defrost_model_type == HPXML::AdvancedResearchDefrostModelTypeAdvanced
      apply_advanced_defrost(model, htg_coil, air_loop_unitary, control_zone.spaces[0], htg_supp_coil, cooling_system, q_dot_defrost)
    end

    return air_loop
  end

  # TODO
  #
  # @param model [OpenStudio::Model::Model] OpenStudio Model object
  # @param cooling_system [HPXML::CoolingSystem or HPXML::HeatPump] The HPXML cooling system or heat pump of interest
  # @param hvac_sequential_load_fracs [Array<Double>] Array of daily fractions of remaining heating/cooling load to bet met by the HVAC system
  # @param control_zone [OpenStudio::Model::ThermalZone] Conditioned space thermal zone
  # @param hvac_unavailable_periods [Hash] Map of htg/clg => HPXML::UnavailablePeriods for heating/cooling
  # @param unit_multiplier [Integer] Number of similar dwelling units
  # @return [OpenStudio::Model::AirLoopHVAC] The newly created air loop hvac object
  def self.apply_evaporative_cooler(model, cooling_system, hvac_sequential_load_fracs, control_zone,
                                    hvac_unavailable_periods, unit_multiplier)

    obj_name = Constants::ObjectTypeEvaporativeCooler

    clg_ap = cooling_system.additional_properties
    clg_cfm = cooling_system.cooling_airflow_cfm

    # Evap Cooler
    evap_cooler = OpenStudio::Model::EvaporativeCoolerDirectResearchSpecial.new(model, model.alwaysOnDiscreteSchedule)
    evap_cooler.setName(obj_name)
    evap_cooler.setCoolerEffectiveness(clg_ap.effectiveness)
    evap_cooler.setEvaporativeOperationMinimumDrybulbTemperature(0) # relax limitation to open evap cooler for any potential cooling
    evap_cooler.setEvaporativeOperationMaximumLimitWetbulbTemperature(50) # relax limitation to open evap cooler for any potential cooling
    evap_cooler.setEvaporativeOperationMaximumLimitDrybulbTemperature(50) # relax limitation to open evap cooler for any potential cooling
    evap_cooler.setPrimaryAirDesignFlowRate(UnitConversions.convert(clg_cfm, 'cfm', 'm^3/s'))
    evap_cooler.additionalProperties.setFeature('HPXML_ID', cooling_system.id) # Used by reporting measure

    # Air Loop
    air_loop = create_air_loop(model, obj_name, evap_cooler, control_zone, hvac_sequential_load_fracs, clg_cfm, nil, hvac_unavailable_periods)

    # Fan
    fan_watts_per_cfm = [2.79 * (clg_cfm / unit_multiplier)**-0.29, 0.6].min # W/cfm; fit of efficacy to air flow from the CEC listed equipment
    fan = create_supply_fan(model, obj_name, fan_watts_per_cfm, [clg_cfm], cooling_system)
    fan.addToNode(air_loop.supplyInletNode)
    add_fan_pump_disaggregation_ems_program(model, fan, nil, evap_cooler, nil, cooling_system)

    # Outdoor air intake system
    oa_intake_controller = OpenStudio::Model::ControllerOutdoorAir.new(model)
    oa_intake_controller.setName("#{air_loop.name} OA Controller")
    oa_intake_controller.setMinimumLimitType('FixedMinimum')
    oa_intake_controller.resetEconomizerMinimumLimitDryBulbTemperature
    oa_intake_controller.setMinimumFractionofOutdoorAirSchedule(model.alwaysOnDiscreteSchedule)
    oa_intake_controller.setMaximumOutdoorAirFlowRate(UnitConversions.convert(clg_cfm, 'cfm', 'm^3/s'))

    oa_intake = OpenStudio::Model::AirLoopHVACOutdoorAirSystem.new(model, oa_intake_controller)
    oa_intake.setName("#{air_loop.name} OA System")
    oa_intake.addToNode(air_loop.supplyInletNode)

    # air handler controls
    # setpoint follows OAT WetBulb
    evap_stpt_manager = OpenStudio::Model::SetpointManagerFollowOutdoorAirTemperature.new(model)
    evap_stpt_manager.setName('Follow OATwb')
    evap_stpt_manager.setReferenceTemperatureType('OutdoorAirWetBulb')
    evap_stpt_manager.setOffsetTemperatureDifference(0.0)
    evap_stpt_manager.addToNode(air_loop.supplyOutletNode)

    return air_loop
  end

  # TODO
  #
  # @param runner [OpenStudio::Measure::OSRunner] Object typically used to display warnings
  # @param model [OpenStudio::Model::Model] OpenStudio Model object
  # @param weather [WeatherFile] Weather object containing EPW information
  # @param heat_pump [HPXML::HeatPump] The HPXML heat pump of interest
  # @param hvac_sequential_load_fracs [Array<Double>] Array of daily fractions of remaining heating/cooling load to bet met by the HVAC system
  # @param control_zone [OpenStudio::Model::ThermalZone] Conditioned space thermal zone
  # @param ground_conductivity [TODO] TODO
  # @param ground_diffusivity [TODO] TODO
  # @param hvac_unavailable_periods [Hash] Map of htg/clg => HPXML::UnavailablePeriods for heating/cooling
  # @param unit_multiplier [Integer] Number of similar dwelling units
  # @return [OpenStudio::Model::AirLoopHVAC] The newly created air loop hvac object
  def self.apply_ground_to_air_heat_pump(runner, model, weather, heat_pump, hvac_sequential_load_fracs,
                                         control_zone, ground_conductivity, ground_diffusivity,
                                         hvac_unavailable_periods, unit_multiplier)

    if unit_multiplier > 1
      # FUTURE: Figure out how to allow this. If we allow it, update docs and hpxml_translator_test.rb too.
      # https://github.com/NREL/OpenStudio-HPXML/issues/1499
      fail 'NumberofUnits greater than 1 is not supported for ground-to-air heat pumps.'
    end

    obj_name = Constants::ObjectTypeGroundSourceHeatPump

    geothermal_loop = heat_pump.geothermal_loop
    hp_ap = heat_pump.additional_properties

    htg_cfm = heat_pump.heating_airflow_cfm
    clg_cfm = heat_pump.cooling_airflow_cfm
    htg_cfm_rated = heat_pump.airflow_defect_ratio.nil? ? htg_cfm : (htg_cfm / (1.0 + heat_pump.airflow_defect_ratio))
    clg_cfm_rated = heat_pump.airflow_defect_ratio.nil? ? clg_cfm : (clg_cfm / (1.0 + heat_pump.airflow_defect_ratio))

    if hp_ap.frac_glycol == 0
      hp_ap.fluid_type = EPlus::FluidWater
      runner.registerWarning("Specified #{hp_ap.fluid_type} fluid type and 0 fraction of glycol, so assuming #{EPlus::FluidWater} fluid type.")
    end

    # Apply unit multiplier
    geothermal_loop.loop_flow *= unit_multiplier
    geothermal_loop.num_bore_holes *= unit_multiplier

    # Cooling Coil
    clg_total_cap_curve = Model.add_curve_quad_linear(
      model,
      name: "#{obj_name} clg total cap curve",
      coeff: hp_ap.cool_cap_curve_spec[0]
    )
    clg_sens_cap_curve = Model.add_curve_quint_linear(
      model,
      name: "#{obj_name} clg sens cap curve",
      coeff: hp_ap.cool_sh_curve_spec[0]
    )
    clg_power_curve = Model.add_curve_quad_linear(
      model,
      name: "#{obj_name} clg power curve",
      coeff: hp_ap.cool_power_curve_spec[0]
    )
    clg_coil = OpenStudio::Model::CoilCoolingWaterToAirHeatPumpEquationFit.new(model, clg_total_cap_curve, clg_sens_cap_curve, clg_power_curve)
    clg_coil.setName(obj_name + ' clg coil')
    clg_coil.setRatedCoolingCoefficientofPerformance(hp_ap.cool_rated_cops[0])
    clg_coil.setNominalTimeforCondensateRemovaltoBegin(1000)
    clg_coil.setRatioofInitialMoistureEvaporationRateandSteadyStateLatentCapacity(1.5)
    clg_coil.setRatedAirFlowRate(UnitConversions.convert(clg_cfm_rated, 'cfm', 'm^3/s'))
    clg_coil.setRatedWaterFlowRate(UnitConversions.convert(geothermal_loop.loop_flow, 'gal/min', 'm^3/s'))
    clg_coil.setRatedEnteringWaterTemperature(UnitConversions.convert(80, 'F', 'C'))
    clg_coil.setRatedEnteringAirDryBulbTemperature(UnitConversions.convert(80, 'F', 'C'))
    clg_coil.setRatedEnteringAirWetBulbTemperature(UnitConversions.convert(67, 'F', 'C'))
    clg_coil.setRatedTotalCoolingCapacity(UnitConversions.convert(heat_pump.cooling_capacity, 'Btu/hr', 'W'))
    clg_coil.setRatedSensibleCoolingCapacity(UnitConversions.convert(hp_ap.cooling_capacity_sensible, 'Btu/hr', 'W'))
    clg_coil.additionalProperties.setFeature('HPXML_ID', heat_pump.id) # Used by reporting measure

    # Heating Coil
    htg_cap_curve = Model.add_curve_quad_linear(
      model,
      name: "#{obj_name} htg cap curve",
      coeff: hp_ap.heat_cap_curve_spec[0]
    )
    htg_power_curve = Model.add_curve_quad_linear(
      model,
      name: "#{obj_name} htg power curve",
      coeff: hp_ap.heat_power_curve_spec[0]
    )
    htg_coil = OpenStudio::Model::CoilHeatingWaterToAirHeatPumpEquationFit.new(model, htg_cap_curve, htg_power_curve)
    htg_coil.setName(obj_name + ' htg coil')
    htg_coil.setRatedHeatingCoefficientofPerformance(hp_ap.heat_rated_cops[0])
    htg_coil.setRatedAirFlowRate(UnitConversions.convert(htg_cfm_rated, 'cfm', 'm^3/s'))
    htg_coil.setRatedWaterFlowRate(UnitConversions.convert(geothermal_loop.loop_flow, 'gal/min', 'm^3/s'))
    htg_coil.setRatedEnteringWaterTemperature(UnitConversions.convert(60, 'F', 'C'))
    htg_coil.setRatedEnteringAirDryBulbTemperature(UnitConversions.convert(70, 'F', 'C'))
    htg_coil.setRatedHeatingCapacity(UnitConversions.convert(heat_pump.heating_capacity, 'Btu/hr', 'W'))
    htg_coil.additionalProperties.setFeature('HPXML_ID', heat_pump.id) # Used by reporting measure

    # Supplemental Heating Coil
    htg_supp_coil = create_supp_heating_coil(model, obj_name, heat_pump)

    # Site Ground Temperature Undisturbed
    xing = OpenStudio::Model::SiteGroundTemperatureUndisturbedXing.new(model)
    xing.setSoilSurfaceTemperatureAmplitude1(UnitConversions.convert(weather.data.DeepGroundSurfTempAmp1, 'deltaf', 'deltac'))
    xing.setSoilSurfaceTemperatureAmplitude2(UnitConversions.convert(weather.data.DeepGroundSurfTempAmp2, 'deltaf', 'deltac'))
    xing.setPhaseShiftofTemperatureAmplitude1(weather.data.DeepGroundPhaseShiftTempAmp1)
    xing.setPhaseShiftofTemperatureAmplitude2(weather.data.DeepGroundPhaseShiftTempAmp2)

    # Ground Heat Exchanger
    ground_heat_exch_vert = OpenStudio::Model::GroundHeatExchangerVertical.new(model, xing)
    ground_heat_exch_vert.setName(obj_name + ' exchanger')
    ground_heat_exch_vert.setBoreHoleRadius(UnitConversions.convert(geothermal_loop.bore_diameter / 2.0, 'in', 'm'))
    ground_heat_exch_vert.setGroundThermalConductivity(UnitConversions.convert(ground_conductivity, 'Btu/(hr*ft*R)', 'W/(m*K)'))
    ground_heat_exch_vert.setGroundThermalHeatCapacity(UnitConversions.convert(ground_conductivity / ground_diffusivity, 'Btu/(ft^3*F)', 'J/(m^3*K)'))
    ground_heat_exch_vert.setGroundTemperature(UnitConversions.convert(weather.data.DeepGroundAnnualTemp, 'F', 'C'))
    ground_heat_exch_vert.setGroutThermalConductivity(UnitConversions.convert(geothermal_loop.grout_conductivity, 'Btu/(hr*ft*R)', 'W/(m*K)'))
    ground_heat_exch_vert.setPipeThermalConductivity(UnitConversions.convert(geothermal_loop.pipe_conductivity, 'Btu/(hr*ft*R)', 'W/(m*K)'))
    ground_heat_exch_vert.setPipeOutDiameter(UnitConversions.convert(hp_ap.pipe_od, 'in', 'm'))
    ground_heat_exch_vert.setUTubeDistance(UnitConversions.convert(geothermal_loop.shank_spacing, 'in', 'm'))
    ground_heat_exch_vert.setPipeThickness(UnitConversions.convert((hp_ap.pipe_od - hp_ap.pipe_id) / 2.0, 'in', 'm'))
    ground_heat_exch_vert.setMaximumLengthofSimulation(1)
    ground_heat_exch_vert.setDesignFlowRate(UnitConversions.convert(geothermal_loop.loop_flow, 'gal/min', 'm^3/s'))
    ground_heat_exch_vert.setNumberofBoreHoles(geothermal_loop.num_bore_holes)
    ground_heat_exch_vert.setBoreHoleLength(UnitConversions.convert(geothermal_loop.bore_length, 'ft', 'm'))
    ground_heat_exch_vert.setGFunctionReferenceRatio(ground_heat_exch_vert.boreHoleRadius.get / ground_heat_exch_vert.boreHoleLength.get) # ensure this ratio is consistent with rb/H so that g values will be taken as-is
    ground_heat_exch_vert.removeAllGFunctions
    for i in 0..(hp_ap.GSHP_G_Functions[0].size - 1)
      ground_heat_exch_vert.addGFunction(hp_ap.GSHP_G_Functions[0][i], hp_ap.GSHP_G_Functions[1][i])
    end
    xing = ground_heat_exch_vert.undisturbedGroundTemperatureModel.to_SiteGroundTemperatureUndisturbedXing.get
    xing.setSoilThermalConductivity(ground_heat_exch_vert.groundThermalConductivity.get)
    xing.setSoilSpecificHeat(ground_heat_exch_vert.groundThermalHeatCapacity.get / xing.soilDensity)
    xing.setAverageSoilSurfaceTemperature(ground_heat_exch_vert.groundTemperature.get)

    # Plant Loop
    plant_loop = Model.add_plant_loop(
      model,
      name: "#{obj_name} condenser loop",
      fluid_type: hp_ap.fluid_type,
      glycol_concentration: (hp_ap.frac_glycol * 100).to_i,
      min_temp: UnitConversions.convert(hp_ap.design_hw, 'F', 'C'),
      max_temp: 48.88889,
      max_flow_rate: UnitConversions.convert(geothermal_loop.loop_flow, 'gal/min', 'm^3/s')
    )

    plant_loop.addSupplyBranchForComponent(ground_heat_exch_vert)
    plant_loop.addDemandBranchForComponent(htg_coil)
    plant_loop.addDemandBranchForComponent(clg_coil)

    sizing_plant = plant_loop.sizingPlant
    sizing_plant.setLoopType('Condenser')
    sizing_plant.setDesignLoopExitTemperature(UnitConversions.convert(hp_ap.design_chw, 'F', 'C'))
    sizing_plant.setLoopDesignTemperatureDifference(UnitConversions.convert(hp_ap.design_delta_t, 'deltaF', 'deltaC'))

    setpoint_mgr_follow_ground_temp = OpenStudio::Model::SetpointManagerFollowGroundTemperature.new(model)
    setpoint_mgr_follow_ground_temp.setName(obj_name + ' condenser loop temp')
    setpoint_mgr_follow_ground_temp.setControlVariable('Temperature')
    setpoint_mgr_follow_ground_temp.setMaximumSetpointTemperature(48.88889)
    setpoint_mgr_follow_ground_temp.setMinimumSetpointTemperature(UnitConversions.convert(hp_ap.design_hw, 'F', 'C'))
    setpoint_mgr_follow_ground_temp.setReferenceGroundTemperatureObjectType('Site:GroundTemperature:Deep')
    setpoint_mgr_follow_ground_temp.addToNode(plant_loop.supplyOutletNode)

    # Pump
    if heat_pump.cooling_capacity > 1.0
      pump_w = heat_pump.pump_watts_per_ton * UnitConversions.convert(heat_pump.cooling_capacity, 'Btu/hr', 'ton')
    else
      pump_w = heat_pump.pump_watts_per_ton * UnitConversions.convert(heat_pump.heating_capacity, 'Btu/hr', 'ton')
    end
    pump_w = [pump_w, 1.0].max # prevent error if zero
    pump = Model.add_pump_variable_speed(
      model,
      name: "#{obj_name} pump",
      rated_power: pump_w
    )
    pump.addToNode(plant_loop.supplyInletNode)
    add_fan_pump_disaggregation_ems_program(model, pump, htg_coil, clg_coil, htg_supp_coil, heat_pump)

    # Pipes
    chiller_bypass_pipe = Model.add_pipe_adiabatic(model)
    plant_loop.addSupplyBranchForComponent(chiller_bypass_pipe)
    coil_bypass_pipe = Model.add_pipe_adiabatic(model)
    plant_loop.addDemandBranchForComponent(coil_bypass_pipe)
    supply_outlet_pipe = Model.add_pipe_adiabatic(model)
    supply_outlet_pipe.addToNode(plant_loop.supplyOutletNode)
    demand_inlet_pipe = Model.add_pipe_adiabatic(model)
    demand_inlet_pipe.addToNode(plant_loop.demandInletNode)
    demand_outlet_pipe = Model.add_pipe_adiabatic(model)
    demand_outlet_pipe.addToNode(plant_loop.demandOutletNode)

    # Fan
    fan = create_supply_fan(model, obj_name, heat_pump.fan_watts_per_cfm, [htg_cfm, clg_cfm], heat_pump)
    add_fan_pump_disaggregation_ems_program(model, fan, htg_coil, clg_coil, htg_supp_coil, heat_pump)

    # Unitary System
    air_loop_unitary = create_air_loop_unitary_system(model, obj_name, fan, htg_coil, clg_coil, htg_supp_coil, htg_cfm, clg_cfm, 40.0)
    add_pump_power_ems_program(model, pump_w, pump, air_loop_unitary)

    if heat_pump.is_shared_system
      # Shared pump power per ANSI/RESNET/ICC 301-2022 Section 4.4.5.1 (pump runs 8760)
      design_level = heat_pump.shared_loop_watts / heat_pump.number_of_units_served.to_f

      equip = Model.add_electric_equipment(
        model,
        name: Constants::ObjectTypeGSHPSharedPump,
        end_use: Constants::ObjectTypeGSHPSharedPump,
        space: control_zone.spaces[0], # no heat gain, so assign the equipment to an arbitrary space
        design_level: design_level,
        frac_radiant: 0,
        frac_latent: 0,
        frac_lost: 1,
        schedule: model.alwaysOnDiscreteSchedule
      )
      equip.additionalProperties.setFeature('HPXML_ID', heat_pump.id) # Used by reporting measure
    end

    # Air Loop
    air_loop = create_air_loop(model, obj_name, air_loop_unitary, control_zone, hvac_sequential_load_fracs, [htg_cfm, clg_cfm].max, heat_pump, hvac_unavailable_periods)

    # HVAC Installation Quality
    apply_installation_quality(model, heat_pump, heat_pump, air_loop_unitary, htg_coil, clg_coil, control_zone)

    return air_loop
  end

  # TODO
  #
  # @param model [OpenStudio::Model::Model] OpenStudio Model object
  # @param heat_pump [HPXML::HeatPump] The HPXML heat pump of interest
  # @param hvac_sequential_load_fracs [Array<Double>] Array of daily fractions of remaining heating/cooling load to bet met by the HVAC system
  # @param control_zone [OpenStudio::Model::ThermalZone] Conditioned space thermal zone
  # @param hvac_unavailable_periods [Hash] Map of htg/clg => HPXML::UnavailablePeriods for heating/cooling
  # @return [OpenStudio::Model::AirLoopHVAC] The newly created air loop hvac object
  def self.apply_water_loop_to_air_heat_pump(model, heat_pump, hvac_sequential_load_fracs, control_zone, hvac_unavailable_periods)
    if heat_pump.fraction_cool_load_served > 0
      # WLHPs connected to chillers or cooling towers should have already been converted to
      # central air conditioners
      fail 'WLHP model should only be called for central boilers.'
    end

    obj_name = Constants::ObjectTypeWaterLoopHeatPump

    htg_cfm = heat_pump.heating_airflow_cfm

    # Cooling Coil (none)
    clg_coil = nil

    # Heating Coil (model w/ constant efficiency)
    constant_biquadratic = Model.add_curve_biquadratic(
      model,
      name: 'ConstantBiquadratic',
      coeff: [1, 0, 0, 0, 0, 0]
    )
    constant_quadratic = Model.add_curve_quadratic(
      model,
      name: 'ConstantQuadratic',
      coeff: [1, 0, 0]
    )
    htg_coil = OpenStudio::Model::CoilHeatingDXSingleSpeed.new(model, model.alwaysOnDiscreteSchedule, constant_biquadratic, constant_quadratic, constant_biquadratic, constant_quadratic, constant_quadratic)
    htg_coil.setName(obj_name + ' htg coil')
    htg_coil.setRatedCOP(heat_pump.heating_efficiency_cop)
    htg_coil.setDefrostTimePeriodFraction(0.00001) # Disable defrost; avoid E+ warning w/ value of zero
    htg_coil.setMinimumOutdoorDryBulbTemperatureforCompressorOperation(-40)
    htg_coil.setRatedTotalHeatingCapacity(UnitConversions.convert(heat_pump.heating_capacity, 'Btu/hr', 'W'))
    htg_coil.setRatedAirFlowRate(htg_cfm)
    htg_coil.additionalProperties.setFeature('HPXML_ID', heat_pump.id) # Used by reporting measure

    # Supplemental Heating Coil
    htg_supp_coil = create_supp_heating_coil(model, obj_name, heat_pump)

    # Fan
    fan_power_installed = 0.0 # Use provided net COP
    fan = create_supply_fan(model, obj_name, fan_power_installed, [htg_cfm], heat_pump)
    add_fan_pump_disaggregation_ems_program(model, fan, htg_coil, clg_coil, htg_supp_coil, heat_pump)

    # Unitary System
    air_loop_unitary = create_air_loop_unitary_system(model, obj_name, fan, htg_coil, clg_coil, htg_supp_coil, htg_cfm, nil)

    # Air Loop
    air_loop = create_air_loop(model, obj_name, air_loop_unitary, control_zone, hvac_sequential_load_fracs, htg_cfm, heat_pump, hvac_unavailable_periods)

    return air_loop
  end

  # TODO
  #
  # @param runner [OpenStudio::Measure::OSRunner] Object typically used to display warnings
  # @param model [OpenStudio::Model::Model] OpenStudio Model object
  # @param heating_system [HPXML::HeatingSystem or HPXML::HeatPump] The HPXML heating system or heat pump of interest
  # @param hvac_sequential_load_fracs [Array<Double>] Array of daily fractions of remaining heating/cooling load to bet met by the HVAC system
  # @param control_zone [OpenStudio::Model::ThermalZone] Conditioned space thermal zone
  # @param hvac_unavailable_periods [Hash] Map of htg/clg => HPXML::UnavailablePeriods for heating/cooling
  # @return [OpenStudio::Model::ZoneHVACFourPipeFanCoil or OpenStudio::Model::ZoneHVACBaseboardConvectiveWater] The newly created zone hvac object
  def self.apply_boiler(runner, model, heating_system, hvac_sequential_load_fracs, control_zone, hvac_unavailable_periods)
    obj_name = Constants::ObjectTypeBoiler
    is_condensing = false # FUTURE: Expose as input; default based on AFUE
    oat_reset_enabled = false
    oat_high = nil
    oat_low = nil
    oat_hwst_high = nil
    oat_hwst_low = nil
    design_temp = 180.0 # F

    if oat_reset_enabled
      if oat_high.nil? || oat_low.nil? || oat_hwst_low.nil? || oat_hwst_high.nil?
        runner.registerWarning('Boiler outdoor air temperature (OAT) reset is enabled but no setpoints were specified so OAT reset is being disabled.')
        oat_reset_enabled = false
      end
    end

    # Plant Loop
    plant_loop = Model.add_plant_loop(
      model,
      name: "#{obj_name} hydronic heat loop"
    )

    loop_sizing = plant_loop.sizingPlant
    loop_sizing.setLoopType('Heating')
    loop_sizing.setDesignLoopExitTemperature(UnitConversions.convert(design_temp, 'F', 'C'))
    loop_sizing.setLoopDesignTemperatureDifference(UnitConversions.convert(20.0, 'deltaF', 'deltaC'))

    # Pump
    pump_w = heating_system.electric_auxiliary_energy / 2.08
    pump_w = [pump_w, 1.0].max # prevent error if zero
    pump = Model.add_pump_variable_speed(
      model,
      name: "#{obj_name} hydronic pump",
      rated_power: pump_w
    )
    pump.addToNode(plant_loop.supplyInletNode)

    # Boiler
    boiler = OpenStudio::Model::BoilerHotWater.new(model)
    boiler.setName(obj_name)
    boiler.setFuelType(EPlus.fuel_type(heating_system.heating_system_fuel))
    if is_condensing
      # Convert Rated Efficiency at 80F and 1.0PLR where the performance curves are derived from to Design condition as input
      boiler_RatedHWRT = UnitConversions.convert(80.0, 'F', 'C')
      plr_Rated = 1.0
      plr_Design = 1.0
      boiler_DesignHWRT = UnitConversions.convert(design_temp - 20.0, 'F', 'C')
      # Efficiency curves are normalized using 80F return water temperature, at 0.254PLR
      condBlr_TE_Coeff = [1.058343061, 0.052650153, 0.0087272, 0.001742217, 0.00000333715, 0.000513723]
      boilerEff_Norm = heating_system.heating_efficiency_afue / (condBlr_TE_Coeff[0] - condBlr_TE_Coeff[1] * plr_Rated - condBlr_TE_Coeff[2] * plr_Rated**2 - condBlr_TE_Coeff[3] * boiler_RatedHWRT + condBlr_TE_Coeff[4] * boiler_RatedHWRT**2 + condBlr_TE_Coeff[5] * boiler_RatedHWRT * plr_Rated)
      boilerEff_Design = boilerEff_Norm * (condBlr_TE_Coeff[0] - condBlr_TE_Coeff[1] * plr_Design - condBlr_TE_Coeff[2] * plr_Design**2 - condBlr_TE_Coeff[3] * boiler_DesignHWRT + condBlr_TE_Coeff[4] * boiler_DesignHWRT**2 + condBlr_TE_Coeff[5] * boiler_DesignHWRT * plr_Design)
      boiler.setNominalThermalEfficiency(boilerEff_Design)
      boiler.setEfficiencyCurveTemperatureEvaluationVariable('EnteringBoiler')
      boiler_eff_curve = Model.add_curve_biquadratic(
        model,
        name: 'CondensingBoilerEff',
        coeff: [1.058343061, -0.052650153, -0.0087272, -0.001742217, 0.00000333715, 0.000513723],
        min_x: 0.2, max_x: 1.0, min_y: 30.0, max_y: 85.0
      )
    else
      boiler.setNominalThermalEfficiency(heating_system.heating_efficiency_afue)
      boiler.setEfficiencyCurveTemperatureEvaluationVariable('LeavingBoiler')
      boiler_eff_curve = Model.add_curve_bicubic(
        model,
        name: 'NonCondensingBoilerEff',
        coeff: [1.111720116, 0.078614078, -0.400425756, 0.0, -0.000156783, 0.009384599, 0.234257955, 1.32927e-06, -0.004446701, -1.22498e-05],
        min_x: 0.1, max_x: 1.0, min_y: 20.0, max_y: 80.0
      )
    end
    boiler.setNormalizedBoilerEfficiencyCurve(boiler_eff_curve)
    boiler.setMinimumPartLoadRatio(0.0)
    boiler.setMaximumPartLoadRatio(1.0)
    boiler.setBoilerFlowMode('LeavingSetpointModulated')
    boiler.setOptimumPartLoadRatio(1.0)
    boiler.setWaterOutletUpperTemperatureLimit(99.9)
    boiler.setOnCycleParasiticElectricLoad(0)
    boiler.setNominalCapacity(UnitConversions.convert(heating_system.heating_capacity, 'Btu/hr', 'W'))
    boiler.setOffCycleParasiticFuelLoad(UnitConversions.convert(heating_system.pilot_light_btuh.to_f, 'Btu/hr', 'W'))
    plant_loop.addSupplyBranchForComponent(boiler)
    boiler.additionalProperties.setFeature('HPXML_ID', heating_system.id) # Used by reporting measure
    boiler.additionalProperties.setFeature('IsHeatPumpBackup', heating_system.is_heat_pump_backup_system) # Used by reporting measure
    add_pump_power_ems_program(model, pump_w, pump, boiler)

    if is_condensing && oat_reset_enabled
      setpoint_manager_oar = OpenStudio::Model::SetpointManagerOutdoorAirReset.new(model)
      setpoint_manager_oar.setName(obj_name + ' outdoor reset')
      setpoint_manager_oar.setControlVariable('Temperature')
      setpoint_manager_oar.setSetpointatOutdoorLowTemperature(UnitConversions.convert(oat_hwst_low, 'F', 'C'))
      setpoint_manager_oar.setOutdoorLowTemperature(UnitConversions.convert(oat_low, 'F', 'C'))
      setpoint_manager_oar.setSetpointatOutdoorHighTemperature(UnitConversions.convert(oat_hwst_high, 'F', 'C'))
      setpoint_manager_oar.setOutdoorHighTemperature(UnitConversions.convert(oat_high, 'F', 'C'))
      setpoint_manager_oar.addToNode(plant_loop.supplyOutletNode)
    end

    supply_setpoint = Model.add_schedule_constant(
      model,
      name: "#{obj_name} hydronic heat supply setpoint",
      value: UnitConversions.convert(design_temp, 'F', 'C'),
      limits: EPlus::ScheduleTypeLimitsTemperature
    )

    setpoint_manager = OpenStudio::Model::SetpointManagerScheduled.new(model, supply_setpoint)
    setpoint_manager.setName(obj_name + ' hydronic heat loop setpoint manager')
    setpoint_manager.setControlVariable('Temperature')
    setpoint_manager.addToNode(plant_loop.supplyOutletNode)

    pipe_supply_bypass = Model.add_pipe_adiabatic(model)
    plant_loop.addSupplyBranchForComponent(pipe_supply_bypass)
    pipe_supply_outlet = Model.add_pipe_adiabatic(model)
    pipe_supply_outlet.addToNode(plant_loop.supplyOutletNode)
    pipe_demand_bypass = Model.add_pipe_adiabatic(model)
    plant_loop.addDemandBranchForComponent(pipe_demand_bypass)
    pipe_demand_inlet = Model.add_pipe_adiabatic(model)
    pipe_demand_inlet.addToNode(plant_loop.demandInletNode)
    pipe_demand_outlet = Model.add_pipe_adiabatic(model)
    pipe_demand_outlet.addToNode(plant_loop.demandOutletNode)

    bb_ua = UnitConversions.convert(heating_system.heating_capacity, 'Btu/hr', 'W') / UnitConversions.convert(UnitConversions.convert(loop_sizing.designLoopExitTemperature, 'C', 'F') - 10.0 - 95.0, 'deltaF', 'deltaC') * 3.0 # W/K
    max_water_flow = UnitConversions.convert(heating_system.heating_capacity, 'Btu/hr', 'W') / UnitConversions.convert(20.0, 'deltaF', 'deltaC') / 4.186 / 998.2 / 1000.0 * 2.0 # m^3/s
    fan_cfm = 400.0 * UnitConversions.convert(heating_system.heating_capacity, 'Btu/hr', 'ton') # CFM; assumes 400 cfm/ton

    if heating_system.distribution_system.air_type.to_s == HPXML::AirTypeFanCoil
      # Fan
      fan = create_supply_fan(model, obj_name, 0.0, [fan_cfm], heating_system) # fan energy included in above pump via Electric Auxiliary Energy (EAE)

      # Heating Coil
      htg_coil = OpenStudio::Model::CoilHeatingWater.new(model, model.alwaysOnDiscreteSchedule)
      htg_coil.setRatedCapacity(UnitConversions.convert(heating_system.heating_capacity, 'Btu/hr', 'W'))
      htg_coil.setUFactorTimesAreaValue(bb_ua)
      htg_coil.setMaximumWaterFlowRate(max_water_flow)
      htg_coil.setPerformanceInputMethod('NominalCapacity')
      htg_coil.setName(obj_name + ' htg coil')
      plant_loop.addDemandBranchForComponent(htg_coil)

      # Cooling Coil (always off)
      clg_coil = OpenStudio::Model::CoilCoolingWater.new(model, model.alwaysOffDiscreteSchedule)
      clg_coil.setName(obj_name + ' clg coil')
      clg_coil.setDesignWaterFlowRate(0.0022)
      clg_coil.setDesignAirFlowRate(1.45)
      clg_coil.setDesignInletWaterTemperature(6.1)
      clg_coil.setDesignInletAirTemperature(25.0)
      clg_coil.setDesignOutletAirTemperature(10.0)
      clg_coil.setDesignInletAirHumidityRatio(0.012)
      clg_coil.setDesignOutletAirHumidityRatio(0.008)
      plant_loop.addDemandBranchForComponent(clg_coil)

      # Fan Coil
      zone_hvac = OpenStudio::Model::ZoneHVACFourPipeFanCoil.new(model, model.alwaysOnDiscreteSchedule, fan, clg_coil, htg_coil)
      zone_hvac.setCapacityControlMethod('CyclingFan')
      zone_hvac.setName(obj_name + ' fan coil')
      zone_hvac.setMaximumSupplyAirTemperatureInHeatingMode(UnitConversions.convert(120.0, 'F', 'C'))
      zone_hvac.setHeatingConvergenceTolerance(0.001)
      zone_hvac.setMinimumSupplyAirTemperatureInCoolingMode(UnitConversions.convert(55.0, 'F', 'C'))
      zone_hvac.setMaximumColdWaterFlowRate(0.0)
      zone_hvac.setCoolingConvergenceTolerance(0.001)
      zone_hvac.setMaximumOutdoorAirFlowRate(0.0)
      zone_hvac.setMaximumSupplyAirFlowRate(UnitConversions.convert(fan_cfm, 'cfm', 'm^3/s'))
      zone_hvac.setMaximumHotWaterFlowRate(max_water_flow)
      zone_hvac.addToThermalZone(control_zone)
      add_fan_pump_disaggregation_ems_program(model, pump, zone_hvac, nil, nil, heating_system)
    else
      # Heating Coil
      htg_coil = OpenStudio::Model::CoilHeatingWaterBaseboard.new(model)
      htg_coil.setName(obj_name + ' htg coil')
      htg_coil.setConvergenceTolerance(0.001)
      htg_coil.setHeatingDesignCapacity(UnitConversions.convert(heating_system.heating_capacity, 'Btu/hr', 'W'))
      htg_coil.setUFactorTimesAreaValue(bb_ua)
      htg_coil.setMaximumWaterFlowRate(max_water_flow)
      htg_coil.setHeatingDesignCapacityMethod('HeatingDesignCapacity')
      plant_loop.addDemandBranchForComponent(htg_coil)

      # Baseboard
      zone_hvac = OpenStudio::Model::ZoneHVACBaseboardConvectiveWater.new(model, model.alwaysOnDiscreteSchedule, htg_coil)
      zone_hvac.setName(obj_name + ' baseboard')
      zone_hvac.addToThermalZone(control_zone)
      zone_hvac.additionalProperties.setFeature('IsHeatPumpBackup', heating_system.is_heat_pump_backup_system) # Used by reporting measure
      if heating_system.is_heat_pump_backup_system
        add_fan_pump_disaggregation_ems_program(model, pump, nil, nil, zone_hvac, heating_system)
      else
        add_fan_pump_disaggregation_ems_program(model, pump, zone_hvac, nil, nil, heating_system)
      end
    end

    set_sequential_load_fractions(model, control_zone, zone_hvac, hvac_sequential_load_fracs, hvac_unavailable_periods, heating_system)

    return zone_hvac
  end

  # TODO
  #
  # @param model [OpenStudio::Model::Model] OpenStudio Model object
  # @param heating_system [HPXML::HeatingSystem or HPXML::HeatPump] The HPXML heating system or heat pump of interest
  # @param hvac_sequential_load_fracs [Array<Double>] Array of daily fractions of remaining heating/cooling load to bet met by the HVAC system
  # @param control_zone [OpenStudio::Model::ThermalZone] Conditioned space thermal zone
  # @param hvac_unavailable_periods [Hash] Map of htg/clg => HPXML::UnavailablePeriods for heating/cooling
  # @return [nil]
  def self.apply_electric_baseboard(model, heating_system, hvac_sequential_load_fracs, control_zone, hvac_unavailable_periods)
    obj_name = Constants::ObjectTypeElectricBaseboard

    # Baseboard
    zone_hvac = OpenStudio::Model::ZoneHVACBaseboardConvectiveElectric.new(model)
    zone_hvac.setName(obj_name)
    zone_hvac.setEfficiency(heating_system.heating_efficiency_percent)
    zone_hvac.setNominalCapacity(UnitConversions.convert(heating_system.heating_capacity, 'Btu/hr', 'W'))
    zone_hvac.addToThermalZone(control_zone)
    zone_hvac.additionalProperties.setFeature('HPXML_ID', heating_system.id) # Used by reporting measure
    zone_hvac.additionalProperties.setFeature('IsHeatPumpBackup', heating_system.is_heat_pump_backup_system) # Used by reporting measure

    set_sequential_load_fractions(model, control_zone, zone_hvac, hvac_sequential_load_fracs, hvac_unavailable_periods, heating_system)
  end

  # TODO
  #
  # @param model [OpenStudio::Model::Model] OpenStudio Model object
  # @param heating_system [HPXML::HeatingSystem or HPXML::HeatPump] The HPXML heating system or heat pump of interest
  # @param hvac_sequential_load_fracs [Array<Double>] Array of daily fractions of remaining heating/cooling load to bet met by the HVAC system
  # @param control_zone [OpenStudio::Model::ThermalZone] Conditioned space thermal zone
  # @param hvac_unavailable_periods [Hash] Map of htg/clg => HPXML::UnavailablePeriods for heating/cooling
  # @return [nil]
  def self.apply_unit_heater(model, heating_system, hvac_sequential_load_fracs, control_zone, hvac_unavailable_periods)
    obj_name = Constants::ObjectTypeUnitHeater

    # Heating Coil
    efficiency = heating_system.heating_efficiency_afue
    efficiency = heating_system.heating_efficiency_percent if efficiency.nil?
    htg_coil = Model.add_coil_heating(
      model,
      name: "#{obj_name} htg coil",
      efficiency: efficiency,
      capacity: UnitConversions.convert(heating_system.heating_capacity, 'Btu/hr', 'W'),
      fuel_type: heating_system.heating_system_fuel,
      off_cycle_gas_load: UnitConversions.convert(heating_system.pilot_light_btuh.to_f, 'Btu/hr', 'W')
    )
    htg_coil.additionalProperties.setFeature('HPXML_ID', heating_system.id) # Used by reporting measure
    htg_coil.additionalProperties.setFeature('IsHeatPumpBackup', heating_system.is_heat_pump_backup_system) # Used by reporting measure

    # Fan
    htg_cfm = heating_system.heating_airflow_cfm
    fan_watts_per_cfm = heating_system.fan_watts / htg_cfm
    fan = create_supply_fan(model, obj_name, fan_watts_per_cfm, [htg_cfm], heating_system)
    add_fan_pump_disaggregation_ems_program(model, fan, htg_coil, nil, nil, heating_system)

    # Unitary System
    unitary_system = create_air_loop_unitary_system(model, obj_name, fan, htg_coil, nil, nil, htg_cfm, nil)
    unitary_system.setControllingZoneorThermostatLocation(control_zone)
    unitary_system.addToThermalZone(control_zone)

    set_sequential_load_fractions(model, control_zone, unitary_system, hvac_sequential_load_fracs, hvac_unavailable_periods, heating_system)
  end

  # Adds an ideal air system as needed to meet the load under certain circumstances:
  # 1. the sum of fractions load served is less than 1 and greater than 0 (e.g., room ACs serving a portion of the home's load),
  #    in which case we need the ideal system to help fully condition the thermal zone to prevent incorrect heat transfers, or
  # 2. ASHRAE 140 tests where we need heating/cooling loads.
  #
  # @param model [OpenStudio::Model::Model] OpenStudio Model object
  # @param weather [WeatherFile] Weather object containing EPW information
  # @param spaces [Hash] Map of HPXML locations => OpenStudio Space objects
  # @param hpxml_bldg [HPXML::Building] HPXML Building object representing an individual dwelling unit
  # @param hpxml_header [HPXML::Header] HPXML Header object (one per HPXML file)
  # @param hvac_season_days [Hash] Map of htg/clg => Array of 365 days with 1s during the heating/cooling season and 0s otherwise
  # @param hvac_unavailable_periods [Hash] Map of htg/clg => HPXML::UnavailablePeriods for heating/cooling
  # @param hvac_remaining_load_fracs [Hash] Map of htg/clg => Fraction of heating/cooling load that has not yet been met
  # @return [nil]
  def self.apply_ideal_air_system(model, weather, spaces, hpxml_bldg, hpxml_header, hvac_season_days,
                                  hvac_unavailable_periods, hvac_remaining_load_fracs)
    conditioned_zone = spaces[HPXML::LocationConditionedSpace].thermalZone.get

    if hpxml_header.apply_ashrae140_assumptions && (hpxml_bldg.total_fraction_heat_load_served + hpxml_bldg.total_fraction_heat_load_served == 0.0)
      cooling_load_frac = 1.0
      heating_load_frac = 1.0
      if hpxml_header.apply_ashrae140_assumptions
        if weather.header.StateProvinceRegion.downcase == 'co'
          cooling_load_frac = 0.0
        elsif weather.header.StateProvinceRegion.downcase == 'nv'
          heating_load_frac = 0.0
        else
          fail 'Unexpected location for ASHRAE 140 run.'
        end
      end
      hvac_sequential_load_fracs = { htg: [heating_load_frac],
                                     clg: [cooling_load_frac] }
      apply_ideal_air_loads(model, hvac_sequential_load_fracs, conditioned_zone, hvac_unavailable_periods)
      return
    end

    hvac_sequential_load_fracs = {}

    if (hpxml_bldg.total_fraction_heat_load_served < 1.0) && (hpxml_bldg.total_fraction_heat_load_served > 0.0)
      hvac_sequential_load_fracs[:htg] = calc_sequential_load_fractions(hvac_remaining_load_fracs[:htg] - hpxml_bldg.total_fraction_heat_load_served, hvac_remaining_load_fracs[:htg], hvac_season_days[:htg])
      hvac_remaining_load_fracs[:htg] -= (1.0 - hpxml_bldg.total_fraction_heat_load_served)
    else
      hvac_sequential_load_fracs[:htg] = [0.0]
    end

    if (hpxml_bldg.total_fraction_cool_load_served < 1.0) && (hpxml_bldg.total_fraction_cool_load_served > 0.0)
      hvac_sequential_load_fracs[:clg] = calc_sequential_load_fractions(hvac_remaining_load_fracs[:clg] - hpxml_bldg.total_fraction_cool_load_served, hvac_remaining_load_fracs[:clg], hvac_season_days[:clg])
      hvac_remaining_load_fracs[:clg] -= (1.0 - hpxml_bldg.total_fraction_cool_load_served)
    else
      hvac_sequential_load_fracs[:clg] = [0.0]
    end

    if (hvac_sequential_load_fracs[:htg].sum > 0.0) || (hvac_sequential_load_fracs[:clg].sum > 0.0)
      apply_ideal_air_loads(model, hvac_sequential_load_fracs, conditioned_zone, hvac_unavailable_periods)
    end
  end

  # TODO
  #
  # @param model [OpenStudio::Model::Model] OpenStudio Model object
  # @param hvac_sequential_load_fracs [Array<Double>] Array of daily fractions of remaining heating/cooling load to bet met by the HVAC system
  # @param control_zone [OpenStudio::Model::ThermalZone] Conditioned space thermal zone
  # @param hvac_unavailable_periods [Hash] Map of htg/clg => HPXML::UnavailablePeriods for heating/cooling
  # @return [nil]
  def self.apply_ideal_air_loads(model, hvac_sequential_load_fracs, control_zone, hvac_unavailable_periods)
    obj_name = Constants::ObjectTypeIdealAirSystem

    # Ideal Air System
    ideal_air = OpenStudio::Model::ZoneHVACIdealLoadsAirSystem.new(model)
    ideal_air.setName(obj_name)
    ideal_air.setMaximumHeatingSupplyAirTemperature(50)
    ideal_air.setMinimumCoolingSupplyAirTemperature(10)
    ideal_air.setMaximumHeatingSupplyAirHumidityRatio(0.015)
    ideal_air.setMinimumCoolingSupplyAirHumidityRatio(0.01)
    if hvac_sequential_load_fracs[:htg].sum > 0
      ideal_air.setHeatingLimit('NoLimit')
    else
      ideal_air.setHeatingLimit('LimitCapacity')
      ideal_air.setMaximumSensibleHeatingCapacity(0)
    end
    if hvac_sequential_load_fracs[:clg].sum > 0
      ideal_air.setCoolingLimit('NoLimit')
    else
      ideal_air.setCoolingLimit('LimitCapacity')
      ideal_air.setMaximumTotalCoolingCapacity(0)
    end
    ideal_air.setDehumidificationControlType('None')
    ideal_air.setHumidificationControlType('None')
    ideal_air.addToThermalZone(control_zone)

    set_sequential_load_fractions(model, control_zone, ideal_air, hvac_sequential_load_fracs, hvac_unavailable_periods)
  end

  # Adds any HPXML Dehumidifiers to the OpenStudio model.
  #
  # @param runner [OpenStudio::Measure::OSRunner] Object typically used to display warnings
  # @param model [OpenStudio::Model::Model] OpenStudio Model object
  # @param spaces [Hash] Map of HPXML locations => OpenStudio Space objects
  # @param hpxml_bldg [HPXML::Building] HPXML Building object representing an individual dwelling unit
  # @param hpxml_header [HPXML::Header] HPXML Header object (one per HPXML file)
  # @return [nil]
  def self.apply_dehumidifiers(runner, model, spaces, hpxml_bldg, hpxml_header)
    dehumidifiers = hpxml_bldg.dehumidifiers
    return if dehumidifiers.size == 0

    conditioned_space = spaces[HPXML::LocationConditionedSpace]
    unit_multiplier = hpxml_bldg.building_construction.number_of_units

    dehumidifier_id = dehumidifiers[0].id # Syncs with the ReportSimulationOutput measure, which only looks at first dehumidifier ID

    if dehumidifiers.map { |d| d.rh_setpoint }.uniq.size > 1
      fail 'All dehumidifiers must have the same setpoint but multiple setpoints were specified.'
    end

    if unit_multiplier > 1
      # FUTURE: Figure out how to allow this. If we allow it, update docs and hpxml_translator_test.rb too.
      # https://github.com/NREL/OpenStudio-HPXML/issues/1499
      fail 'NumberofUnits greater than 1 is not supported for dehumidifiers.'
    end

    # Dehumidifier coefficients
    # Generic model coefficients from Winkler, Christensen, and Tomerlin (2011)
    w_coeff = [-1.162525707, 0.02271469, -0.000113208, 0.021110538, -0.0000693034, 0.000378843]
    ef_coeff = [-1.902154518, 0.063466565, -0.000622839, 0.039540407, -0.000125637, -0.000176722]
    pl_coeff = [0.90, 0.10, 0.0]

    dehumidifiers.each do |d|
      next unless d.energy_factor.nil?

      # shift inputs tested under IEF test conditions to those under EF test conditions with performance curves
      d.energy_factor, d.capacity = apply_dehumidifier_ief_to_ef_inputs(d.type, w_coeff, ef_coeff, d.integrated_energy_factor, d.capacity)
    end

    # Combine HPXML dehumidifiers into a single EnergyPlus dehumidifier
    total_capacity = dehumidifiers.map { |d| d.capacity }.sum
    avg_energy_factor = dehumidifiers.map { |d| d.energy_factor * d.capacity }.sum / total_capacity
    total_fraction_served = dehumidifiers.map { |d| d.fraction_served }.sum

    # Apply unit multiplier
    total_capacity *= unit_multiplier

    control_zone = conditioned_space.thermalZone.get
    obj_name = Constants::ObjectTypeDehumidifier

    rh_setpoint = dehumidifiers[0].rh_setpoint * 100.0 # (EnergyPlus uses 60 for 60% RH)
    rh_setpoint_sch = Model.add_schedule_constant(
      model,
      name: "#{obj_name} rh setpoint",
      value: rh_setpoint
    )

    capacity_curve = Model.add_curve_biquadratic(
      model,
      name: 'DXDH-CAP-fT',
      coeff: w_coeff,
      min_x: -100, max_x: 100, min_y: -100, max_y: 100
    )
    energy_factor_curve = Model.add_curve_biquadratic(
      model,
      name: 'DXDH-EF-fT',
      coeff: ef_coeff,
      min_x: -100, max_x: 100, min_y: -100, max_y: 100
    )
    part_load_frac_curve = Model.add_curve_quadratic(
      model,
      name: 'DXDH-PLF-fPLR',
      coeff: pl_coeff,
      min_x: 0, max_x: 1, min_y: 0.7, max_y: 1
    )

    # Calculate air flow rate by assuming 2.75 cfm/pint/day (based on experimental test data)
    air_flow_rate = 2.75 * total_capacity

    # Humidity Setpoint
    humidistat = OpenStudio::Model::ZoneControlHumidistat.new(model)
    humidistat.setName(obj_name + ' humidistat')
    humidistat.setHumidifyingRelativeHumiditySetpointSchedule(rh_setpoint_sch)
    humidistat.setDehumidifyingRelativeHumiditySetpointSchedule(rh_setpoint_sch)
    control_zone.setZoneControlHumidistat(humidistat)

    # Availability Schedule
    dehum_unavailable_periods = Schedule.get_unavailable_periods(runner, SchedulesFile::Columns[:Dehumidifier].name, hpxml_header.unavailable_periods)
    avail_sch = ScheduleConstant.new(model, obj_name + ' schedule', 1.0, EPlus::ScheduleTypeLimitsFraction, unavailable_periods: dehum_unavailable_periods)
    avail_sch = avail_sch.schedule

    # Dehumidifier
    zone_hvac = OpenStudio::Model::ZoneHVACDehumidifierDX.new(model, capacity_curve, energy_factor_curve, part_load_frac_curve)
    zone_hvac.setName(obj_name)
    zone_hvac.setAvailabilitySchedule(avail_sch)
    zone_hvac.setRatedWaterRemoval(UnitConversions.convert(total_capacity, 'pint', 'L'))
    zone_hvac.setRatedEnergyFactor(avg_energy_factor / total_fraction_served)
    zone_hvac.setRatedAirFlowRate(UnitConversions.convert(air_flow_rate, 'cfm', 'm^3/s'))
    zone_hvac.setMinimumDryBulbTemperatureforDehumidifierOperation(10)
    zone_hvac.setMaximumDryBulbTemperatureforDehumidifierOperation(40)
    zone_hvac.addToThermalZone(control_zone)
    zone_hvac.additionalProperties.setFeature('HPXML_ID', dehumidifier_id) # Used by reporting measure

    if total_fraction_served < 1.0
      add_dehumidifier_load_adjustment_ems_program(total_fraction_served, zone_hvac, model, conditioned_space)
    end
  end

  # Adds an HPXML Ceiling Fan to the OpenStudio model.
  #
  # @param runner [OpenStudio::Measure::OSRunner] Object typically used to display warnings
  # @param model [OpenStudio::Model::Model] OpenStudio Model object
  # @param spaces [Hash] Map of HPXML locations => OpenStudio Space objects
  # @param weather [WeatherFile] Weather object containing EPW information
  # @param hpxml_bldg [HPXML::Building] HPXML Building object representing an individual dwelling unit
  # @param hpxml_header [HPXML::Header] HPXML Header object (one per HPXML file)
  # @param schedules_file [SchedulesFile] SchedulesFile wrapper class instance of detailed schedule files
  # @return [nil]
  def self.apply_ceiling_fans(runner, model, spaces, weather, hpxml_bldg, hpxml_header, schedules_file)
    if hpxml_bldg.building_occupancy.number_of_residents == 0
      # Operational calculation w/ zero occupants, zero out energy use
      return
    end
    return if hpxml_bldg.ceiling_fans.size == 0

    ceiling_fan = hpxml_bldg.ceiling_fans[0]

    obj_name = Constants::ObjectTypeCeilingFan
    hrs_per_day = 10.5 # From ANSI/RESNET/ICC 301-2022
    cfm_per_w = ceiling_fan.efficiency
    label_energy_use = ceiling_fan.label_energy_use
    count = ceiling_fan.count
    if !label_energy_use.nil? # priority if both provided
      annual_kwh = UnitConversions.convert(count * label_energy_use * hrs_per_day * 365.0, 'Wh', 'kWh')
    elsif !cfm_per_w.nil?
      medium_cfm = 3000.0 # cfm, per ANSI/RESNET/ICC 301-2019
      annual_kwh = UnitConversions.convert(count * medium_cfm / cfm_per_w * hrs_per_day * 365.0, 'Wh', 'kWh')
    end

    # Create schedule
    ceiling_fan_sch = nil
    ceiling_fan_col_name = SchedulesFile::Columns[:CeilingFan].name
    if not schedules_file.nil?
      annual_kwh *= Defaults.get_ceiling_fan_months(weather).map(&:to_f).sum(0.0) / 12.0
      ceiling_fan_design_level = schedules_file.calc_design_level_from_annual_kwh(col_name: ceiling_fan_col_name, annual_kwh: annual_kwh)
      ceiling_fan_sch = schedules_file.create_schedule_file(model, col_name: ceiling_fan_col_name)
    end
    if ceiling_fan_sch.nil?
      ceiling_fan_unavailable_periods = Schedule.get_unavailable_periods(runner, ceiling_fan_col_name, hpxml_header.unavailable_periods)
      annual_kwh *= ceiling_fan.monthly_multipliers.split(',').map(&:to_f).sum(0.0) / 12.0
      weekday_sch = ceiling_fan.weekday_fractions
      weekend_sch = ceiling_fan.weekend_fractions
      monthly_sch = ceiling_fan.monthly_multipliers
      ceiling_fan_sch_obj = MonthWeekdayWeekendSchedule.new(model, obj_name + ' schedule', weekday_sch, weekend_sch, monthly_sch, EPlus::ScheduleTypeLimitsFraction, unavailable_periods: ceiling_fan_unavailable_periods)
      ceiling_fan_design_level = ceiling_fan_sch_obj.calc_design_level_from_daily_kwh(annual_kwh / 365.0)
      ceiling_fan_sch = ceiling_fan_sch_obj.schedule
    else
      runner.registerWarning("Both '#{ceiling_fan_col_name}' schedule file and weekday fractions provided; the latter will be ignored.") if !ceiling_fan.weekday_fractions.nil?
      runner.registerWarning("Both '#{ceiling_fan_col_name}' schedule file and weekend fractions provided; the latter will be ignored.") if !ceiling_fan.weekend_fractions.nil?
      runner.registerWarning("Both '#{ceiling_fan_col_name}' schedule file and monthly multipliers provided; the latter will be ignored.") if !ceiling_fan.monthly_multipliers.nil?
    end

    Model.add_electric_equipment(
      model,
      name: obj_name,
      end_use: obj_name,
      space: spaces[HPXML::LocationConditionedSpace],
      design_level: ceiling_fan_design_level,
      frac_radiant: 0.558,
      frac_latent: 0,
      frac_lost: 0,
      schedule: ceiling_fan_sch
    )
  end

  # Adds an HPXML HVAC Control to the OpenStudio model.
  #
  # @param runner [OpenStudio::Measure::OSRunner] Object typically used to display warnings
  # @param model [OpenStudio::Model::Model] OpenStudio Model object
  # @param weather [WeatherFile] Weather object containing EPW information
  # @param spaces [Hash] Map of HPXML locations => OpenStudio Space objects
  # @param hpxml_bldg [HPXML::Building] HPXML Building object representing an individual dwelling unit
  # @param hpxml_header [HPXML::Header] HPXML Header object (one per HPXML file)
  # @param schedules_file [SchedulesFile] SchedulesFile wrapper class instance of detailed schedule files
  # @return [Hash] Map of htg/clg => Array of 365 days with 1s during the heating/cooling season and 0s otherwise
  def self.apply_setpoints(runner, model, weather, spaces, hpxml_bldg, hpxml_header, schedules_file)
    return {} if hpxml_bldg.hvac_controls.size == 0

    hvac_control = hpxml_bldg.hvac_controls[0]
    conditioned_zone = spaces[HPXML::LocationConditionedSpace].thermalZone.get
    has_ceiling_fan = (hpxml_bldg.ceiling_fans.size > 0)

    # Set 365 (or 366 for a leap year) heating/cooling day arrays based on heating/cooling seasons.
    hvac_season_days = {}
    hvac_season_days[:htg] = Calendar.get_daily_season(hpxml_header.sim_calendar_year, hvac_control.seasons_heating_begin_month, hvac_control.seasons_heating_begin_day,
                                                       hvac_control.seasons_heating_end_month, hvac_control.seasons_heating_end_day)
    hvac_season_days[:clg] = Calendar.get_daily_season(hpxml_header.sim_calendar_year, hvac_control.seasons_cooling_begin_month, hvac_control.seasons_cooling_begin_day,
                                                       hvac_control.seasons_cooling_end_month, hvac_control.seasons_cooling_end_day)
    if hvac_season_days[:htg].include?(0) || hvac_season_days[:clg].include?(0)
      runner.registerWarning('It is not possible to eliminate all HVAC energy use (e.g. crankcase/defrost energy) in EnergyPlus outside of an HVAC season.')
    end

    heating_sch = nil
    cooling_sch = nil
    year = hpxml_header.sim_calendar_year
    onoff_thermostat_ddb = hpxml_header.hvac_onoff_thermostat_deadband.to_f
    if not schedules_file.nil?
      heating_sch = schedules_file.create_schedule_file(model, col_name: SchedulesFile::Columns[:HeatingSetpoint].name)
    end
    if not schedules_file.nil?
      cooling_sch = schedules_file.create_schedule_file(model, col_name: SchedulesFile::Columns[:CoolingSetpoint].name)
    end

    # permit mixing detailed schedules with simple schedules
    if heating_sch.nil?
      htg_wd_setpoints, htg_we_setpoints = get_heating_setpoints(hvac_control, year, onoff_thermostat_ddb)
    else
      runner.registerWarning("Both '#{SchedulesFile::Columns[:HeatingSetpoint].name}' schedule file and heating setpoint temperature provided; the latter will be ignored.") if !hvac_control.heating_setpoint_temp.nil?
    end

    if cooling_sch.nil?
      clg_wd_setpoints, clg_we_setpoints = get_cooling_setpoints(hpxml_bldg, hvac_control, has_ceiling_fan, year, weather, onoff_thermostat_ddb)
    else
      runner.registerWarning("Both '#{SchedulesFile::Columns[:CoolingSetpoint].name}' schedule file and cooling setpoint temperature provided; the latter will be ignored.") if !hvac_control.cooling_setpoint_temp.nil?
    end

    # only deal with deadband issue if both schedules are simple
    if heating_sch.nil? && cooling_sch.nil?
      htg_wd_setpoints, htg_we_setpoints, clg_wd_setpoints, clg_we_setpoints = create_setpoint_schedules(runner, htg_wd_setpoints, htg_we_setpoints, clg_wd_setpoints, clg_we_setpoints, year, hvac_season_days)
    end

    if heating_sch.nil?
      heating_setpoint = HourlyByDaySchedule.new(model, 'heating setpoint', htg_wd_setpoints, htg_we_setpoints, nil, false)
      heating_sch = heating_setpoint.schedule
    end

    if cooling_sch.nil?
      cooling_setpoint = HourlyByDaySchedule.new(model, 'cooling setpoint', clg_wd_setpoints, clg_we_setpoints, nil, false)
      cooling_sch = cooling_setpoint.schedule
    end

    # Set the setpoint schedules
    thermostat_setpoint = OpenStudio::Model::ThermostatSetpointDualSetpoint.new(model)
    thermostat_setpoint.setName("#{conditioned_zone.name} temperature setpoint")
    thermostat_setpoint.setHeatingSetpointTemperatureSchedule(heating_sch)
    thermostat_setpoint.setCoolingSetpointTemperatureSchedule(cooling_sch)
    thermostat_setpoint.setTemperatureDifferenceBetweenCutoutAndSetpoint(UnitConversions.convert(onoff_thermostat_ddb, 'deltaF', 'deltaC'))
    conditioned_zone.setThermostatSetpointDualSetpoint(thermostat_setpoint)

    return hvac_season_days
  end

  # Creates setpoint schedules.
  # This method ensures that we don't construct a setpoint schedule where the cooling setpoint
  # is less than the heating setpoint, which would result in an E+ error.
  #
  # Note: It's tempting to adjust the setpoints, e.g., outside of the heating/cooling seasons,
  # to prevent unmet hours being reported. This is a dangerous idea. These setpoints are used
  # by natural ventilation, Kiva initialization, and probably other things.
  #
  # @param runner [OpenStudio::Measure::OSRunner] Object typically used to display warnings
  # @param htg_wd_setpoints [TODO] TODO
  # @param htg_we_setpoints [TODO] TODO
  # @param clg_wd_setpoints [TODO] TODO
  # @param clg_we_setpoints [TODO] TODO
  # @param year [Integer] the calendar year
  # @param hvac_season_days [Hash] Map of htg/clg => Array of 365 days with 1s during the heating/cooling season and 0s otherwise
  # @return [TODO] TODO
  def self.create_setpoint_schedules(runner, htg_wd_setpoints, htg_we_setpoints, clg_wd_setpoints, clg_we_setpoints, year,
                                     hvac_season_days)
    warning = false
    for i in 0..(Calendar.num_days_in_year(year) - 1)
      if (hvac_season_days[:htg][i] == hvac_season_days[:clg][i]) # both (or neither) heating/cooling seasons
        htg_wkdy = htg_wd_setpoints[i].zip(clg_wd_setpoints[i]).map { |h, c| c < h ? (h + c) / 2.0 : h }
        htg_wked = htg_we_setpoints[i].zip(clg_we_setpoints[i]).map { |h, c| c < h ? (h + c) / 2.0 : h }
        clg_wkdy = htg_wd_setpoints[i].zip(clg_wd_setpoints[i]).map { |h, c| c < h ? (h + c) / 2.0 : c }
        clg_wked = htg_we_setpoints[i].zip(clg_we_setpoints[i]).map { |h, c| c < h ? (h + c) / 2.0 : c }
      elsif hvac_season_days[:htg][i] == 1 # heating only seasons; cooling has minimum of heating
        htg_wkdy = htg_wd_setpoints[i]
        htg_wked = htg_we_setpoints[i]
        clg_wkdy = htg_wd_setpoints[i].zip(clg_wd_setpoints[i]).map { |h, c| c < h ? h : c }
        clg_wked = htg_we_setpoints[i].zip(clg_we_setpoints[i]).map { |h, c| c < h ? h : c }
      elsif hvac_season_days[:clg][i] == 1 # cooling only seasons; heating has maximum of cooling
        htg_wkdy = clg_wd_setpoints[i].zip(htg_wd_setpoints[i]).map { |c, h| c < h ? c : h }
        htg_wked = clg_we_setpoints[i].zip(htg_we_setpoints[i]).map { |c, h| c < h ? c : h }
        clg_wkdy = clg_wd_setpoints[i]
        clg_wked = clg_we_setpoints[i]
      else
        fail 'HeatingSeason and CoolingSeason, when combined, must span the entire year.'
      end
      if (htg_wkdy != htg_wd_setpoints[i]) || (htg_wked != htg_we_setpoints[i]) || (clg_wkdy != clg_wd_setpoints[i]) || (clg_wked != clg_we_setpoints[i])
        warning = true
      end
      htg_wd_setpoints[i] = htg_wkdy
      htg_we_setpoints[i] = htg_wked
      clg_wd_setpoints[i] = clg_wkdy
      clg_we_setpoints[i] = clg_wked
    end

    if warning
      runner.registerWarning('HVAC setpoints have been automatically adjusted to prevent periods where the heating setpoint is greater than the cooling setpoint.')
    end

    return htg_wd_setpoints, htg_we_setpoints, clg_wd_setpoints, clg_we_setpoints
  end

  # TODO
  #
  # @param hvac_control [HPXML::HVACControl] The HPXML HVAC control of interest
  # @param year [Integer] the calendar year
  # @param offset_db [Double] On-off thermostat deadband (F)
  # @return [TODO] TODO
  def self.get_heating_setpoints(hvac_control, year, offset_db)
    num_days = Calendar.num_days_in_year(year)

    if hvac_control.weekday_heating_setpoints.nil? || hvac_control.weekend_heating_setpoints.nil?
      # Base heating setpoint
      htg_setpoint = hvac_control.heating_setpoint_temp
      htg_wd_setpoints = [[htg_setpoint] * 24] * num_days
      # Apply heating setback?
      htg_setback = hvac_control.heating_setback_temp
      if not htg_setback.nil?
        htg_setback_hrs_per_week = hvac_control.heating_setback_hours_per_week
        htg_setback_start_hr = hvac_control.heating_setback_start_hour
        for d in 1..num_days
          for hr in htg_setback_start_hr..htg_setback_start_hr + Integer(htg_setback_hrs_per_week / 7.0) - 1
            htg_wd_setpoints[d - 1][hr % 24] = htg_setback
          end
        end
      end
      htg_we_setpoints = htg_wd_setpoints.dup
    else
      # 24-hr weekday/weekend heating setpoint schedules
      htg_wd_setpoints = hvac_control.weekday_heating_setpoints.split(',').map { |i| Float(i) }
      htg_wd_setpoints = [htg_wd_setpoints] * num_days
      htg_we_setpoints = hvac_control.weekend_heating_setpoints.split(',').map { |i| Float(i) }
      htg_we_setpoints = [htg_we_setpoints] * num_days
    end
    # Apply thermostat offset due to onoff control
    htg_wd_setpoints = htg_wd_setpoints.map { |i| i.map { |j| j - offset_db / 2.0 } }
    htg_we_setpoints = htg_we_setpoints.map { |i| i.map { |j| j - offset_db / 2.0 } }

    htg_wd_setpoints = htg_wd_setpoints.map { |i| i.map { |j| UnitConversions.convert(j, 'F', 'C') } }
    htg_we_setpoints = htg_we_setpoints.map { |i| i.map { |j| UnitConversions.convert(j, 'F', 'C') } }

    return htg_wd_setpoints, htg_we_setpoints
  end

  # TODO
  #
  # @param hpxml_bldg [HPXML::Building] HPXML Building object representing an individual dwelling unit
  # @param [HPXML::HVACControl] The HPXML HVAC control of interest
  # @param has_ceiling_fan [TODO] TODO
  # @param year [Integer] the calendar year
  # @param weather [WeatherFile] Weather object containing EPW information
  # @param offset_db [Double] On-off thermostat deadband (F)
  # @return [TODO] TODO
  def self.get_cooling_setpoints(hpxml_bldg, hvac_control, has_ceiling_fan, year, weather, offset_db)
    num_days = Calendar.num_days_in_year(year)

    if hvac_control.weekday_cooling_setpoints.nil? || hvac_control.weekend_cooling_setpoints.nil?
      # Base cooling setpoint
      clg_setpoint = hvac_control.cooling_setpoint_temp
      clg_wd_setpoints = [[clg_setpoint] * 24] * num_days
      # Apply cooling setup?
      clg_setup = hvac_control.cooling_setup_temp
      if not clg_setup.nil?
        clg_setup_hrs_per_week = hvac_control.cooling_setup_hours_per_week
        clg_setup_start_hr = hvac_control.cooling_setup_start_hour
        for d in 1..num_days
          for hr in clg_setup_start_hr..clg_setup_start_hr + Integer(clg_setup_hrs_per_week / 7.0) - 1
            clg_wd_setpoints[d - 1][hr % 24] = clg_setup
          end
        end
      end
      clg_we_setpoints = clg_wd_setpoints.dup
    else
      # 24-hr weekday/weekend cooling setpoint schedules
      clg_wd_setpoints = hvac_control.weekday_cooling_setpoints.split(',').map { |i| Float(i) }
      clg_wd_setpoints = [clg_wd_setpoints] * num_days
      clg_we_setpoints = hvac_control.weekend_cooling_setpoints.split(',').map { |i| Float(i) }
      clg_we_setpoints = [clg_we_setpoints] * num_days
    end

    # Apply cooling setpoint offset due to ceiling fan?
    if has_ceiling_fan && hpxml_bldg.building_occupancy.number_of_residents != 0 # If operational calculation w/ zero occupants, exclude ceiling fan setpoint adjustment
      clg_ceiling_fan_offset = hvac_control.ceiling_fan_cooling_setpoint_temp_offset
      if not clg_ceiling_fan_offset.nil?
        months = Defaults.get_ceiling_fan_months(weather)
        Calendar.months_to_days(year, months).each_with_index do |operation, d|
          next if operation != 1

          clg_wd_setpoints[d] = [clg_wd_setpoints[d], Array.new(24, clg_ceiling_fan_offset)].transpose.map { |i| i.sum }
          clg_we_setpoints[d] = [clg_we_setpoints[d], Array.new(24, clg_ceiling_fan_offset)].transpose.map { |i| i.sum }
        end
      end
    end

    # Apply thermostat offset due to onoff control
    clg_wd_setpoints = clg_wd_setpoints.map { |i| i.map { |j| j + offset_db / 2.0 } }
    clg_we_setpoints = clg_we_setpoints.map { |i| i.map { |j| j + offset_db / 2.0 } }
    clg_wd_setpoints = clg_wd_setpoints.map { |i| i.map { |j| UnitConversions.convert(j, 'F', 'C') } }
    clg_we_setpoints = clg_we_setpoints.map { |i| i.map { |j| UnitConversions.convert(j, 'F', 'C') } }

    return clg_wd_setpoints, clg_we_setpoints
  end

  # TODO
  #
  # @param compressor_type [String] Type of compressor (HPXML::HVACCompressorTypeXXX)
  # @return [TODO] TODO
  def self.get_cool_cap_eir_ft_spec(compressor_type)
    case compressor_type
    when HPXML::HVACCompressorTypeSingleStage
      cap_ft_spec = [[3.68637657, -0.098352478, 0.000956357, 0.005838141, -0.0000127, -0.000131702]]
      eir_ft_spec = [[-3.437356399, 0.136656369, -0.001049231, -0.0079378, 0.000185435, -0.0001441]]
    when HPXML::HVACCompressorTypeTwoStage
      cap_ft_spec = [[3.998418659, -0.108728222, 0.001056818, 0.007512314, -0.0000139, -0.000164716],
                     [3.466810106, -0.091476056, 0.000901205, 0.004163355, -0.00000919, -0.000110829]]
      eir_ft_spec = [[-4.282911381, 0.181023691, -0.001357391, -0.026310378, 0.000333282, -0.000197405],
                     [-3.557757517, 0.112737397, -0.000731381, 0.013184877, 0.000132645, -0.000338716]]
    end
    return cap_ft_spec, eir_ft_spec
  end

  # TODO
  #
  # @param compressor_type [String] Type of compressor (HPXML::HVACCompressorTypeXXX)
  # @return [TODO] TODO
  def self.get_cool_cap_eir_fflow_spec(compressor_type)
    case compressor_type
    when HPXML::HVACCompressorTypeSingleStage
      # Single stage systems have PSC or constant torque ECM blowers, so the airflow rate is affected by the static pressure losses.
      cap_fflow_spec = [[0.718664047, 0.41797409, -0.136638137]]
      eir_fflow_spec = [[1.143487507, -0.13943972, -0.004047787]]
    when HPXML::HVACCompressorTypeTwoStage
      # Most two stage systems have PSC or constant torque ECM blowers, so the airflow rate is affected by the static pressure losses.
      cap_fflow_spec = [[0.655239515, 0.511655216, -0.166894731],
                        [0.618281092, 0.569060264, -0.187341356]]
      eir_fflow_spec = [[1.639108268, -0.998953996, 0.359845728],
                        [1.570774717, -0.914152018, 0.343377302]]
    when HPXML::HVACCompressorTypeVariableSpeed
      # Variable speed systems have constant flow ECM blowers, so the air handler can always achieve the design airflow rate by sacrificing blower power.
      # So we assume that there is only one corresponding airflow rate for each compressor speed.
      eir_fflow_spec = [[1, 0, 0]] * 3
      cap_fflow_spec = [[1, 0, 0]] * 3
    end
    return cap_fflow_spec, eir_fflow_spec
  end

  # TODO
  #
  # @param compressor_type [String] Type of compressor (HPXML::HVACCompressorTypeXXX)
  # @param heating_capacity_retention_temp [TODO] TODO
  # @param heating_capacity_retention_fraction [TODO] TODO
  # @return [TODO] TODO
  def self.get_heat_cap_eir_ft_spec(compressor_type, heating_capacity_retention_temp, heating_capacity_retention_fraction)
    cap_ft_spec = calc_heat_cap_ft_spec(compressor_type, heating_capacity_retention_temp, heating_capacity_retention_fraction)
    if compressor_type == HPXML::HVACCompressorTypeSingleStage
      # From "Improved Modeling of Residential Air Conditioners and Heat Pumps for Energy Calculations", Cutler et al
      # https://www.nrel.gov/docs/fy13osti/56354.pdf
      eir_ft_spec = [[0.718398423, 0.003498178, 0.000142202, -0.005724331, 0.00014085, -0.000215321]]
    elsif compressor_type == HPXML::HVACCompressorTypeTwoStage
      # From "Improved Modeling of Residential Air Conditioners and Heat Pumps for Energy Calculations", Cutler et al
      # https://www.nrel.gov/docs/fy13osti/56354.pdf
      eir_ft_spec = [[0.36338171, 0.013523725, 0.000258872, -0.009450269, 0.000439519, -0.000653723],
                     [0.981100941, -0.005158493, 0.000243416, -0.005274352, 0.000230742, -0.000336954]]
    end
    return cap_ft_spec, eir_ft_spec
  end

  # Return coefficients of capacity and eir as function of temperature curves,
  # used to adjust the NEEP performance data to account for variations in indoor conditions
  #
  # @param mode [Symbol] Heating (:htg) or cooling (:clg)
  # @return [Array<Double>, Array<Double>] Capacity as function of temperature coefficients, eir as function of temperature coefficients
  def self.get_resnet_cap_eir_ft_spec(mode)
    if mode == :htg
      eir_ft_spec = [0.722917608, 0.003520184, 0.000143097, -0.005760341, 0.000141736, -0.000216676]
      cap_ft_spec = [0.568706266, -0.000747282, -0.0000103432, 0.00945408, 0.000050812, -0.00000677828]
    elsif mode == :clg
      eir_ft_spec = [-3.400341169, 0.135184783, -0.001037932, -0.007852322, 0.000183438, -0.000142548]
      cap_ft_spec = [3.717717741, -0.09918866, 0.000964488, 0.005887776, -0.000012808, -0.000132822]
    end
    return cap_ft_spec, eir_ft_spec
  end

  # TODO
  #
  # @param compressor_type [String] Type of compressor (HPXML::HVACCompressorTypeXXX)
  # @return [TODO] TODO
  def self.get_heat_cap_eir_fflow_spec(compressor_type)
    case compressor_type
    when HPXML::HVACCompressorTypeSingleStage
      # Single stage systems have PSC or constant torque ECM blowers, so the airflow rate is affected by the static pressure losses.
      cap_fflow_spec = [[0.694045465, 0.474207981, -0.168253446]]
      eir_fflow_spec = [[2.185418751, -1.942827919, 0.757409168]]
    when HPXML::HVACCompressorTypeTwoStage
      # Most two stage systems have PSC or constant torque ECM blowers, so the airflow rate is affected by the static pressure losses.
      cap_fflow_spec = [[0.741466907, 0.378645444, -0.119754733],
                        [0.76634609, 0.32840943, -0.094701495]]
      eir_fflow_spec = [[2.153618211, -1.737190609, 0.584269478],
                        [2.001041353, -1.58869128, 0.587593517]]
    when HPXML::HVACCompressorTypeVariableSpeed
      # Variable speed systems have constant flow ECM blowers, so the air handler can always achieve the design airflow rate by sacrificing blower power.
      # So we assume that there is only one corresponding airflow rate for each compressor speed.
      cap_fflow_spec = [[1, 0, 0]] * 3
      eir_fflow_spec = [[1, 0, 0]] * 3
    end
    return cap_fflow_spec, eir_fflow_spec
  end

  # TODO
  #
  # @param cooling_system [HPXML::CoolingSystem or HPXML::HeatPump] The HPXML cooling system or heat pump of interest
  # @return [nil]
  def self.set_cool_curves_dx_air_source(cooling_system)
    clg_ap = cooling_system.additional_properties
    clg_ap.cool_capacity_ratios = get_cool_capacity_ratios(cooling_system)
    set_cool_c_d(cooling_system)

    case cooling_system.compressor_type
    when HPXML::HVACCompressorTypeSingleStage
      clg_ap.cool_cap_ft_spec, clg_ap.cool_eir_ft_spec = get_cool_cap_eir_ft_spec(cooling_system.compressor_type)
      if is_room_dx_hvac_system(cooling_system)
        clg_ap.cool_rated_cfm_per_ton = [312] # medium speed
        clg_ap.cool_fan_speed_ratios = [1.0]
        clg_ap.cool_cap_fflow_spec = [[1.0, 0.0, 0.0]]
        clg_ap.cool_eir_fflow_spec = [[1.0, 0.0, 0.0]]
        clg_ap.cool_rated_cops = [UnitConversions.convert(cooling_system.cooling_efficiency_ceer, 'Btu/hr', 'W')]
      else
        clg_ap.cool_rated_cfm_per_ton = get_cool_cfm_per_ton(cooling_system.compressor_type)
        clg_ap.cool_rated_airflow_rate = clg_ap.cool_rated_cfm_per_ton[0]
        clg_ap.cool_fan_speed_ratios = calc_fan_speed_ratios(clg_ap.cool_capacity_ratios, clg_ap.cool_rated_cfm_per_ton, clg_ap.cool_rated_airflow_rate)
        clg_ap.cool_cap_fflow_spec, clg_ap.cool_eir_fflow_spec = get_cool_cap_eir_fflow_spec(cooling_system.compressor_type)
        clg_ap.cool_rated_cops = [(0.2692 * calc_seer_from_seer2(cooling_system) + 0.2706).round(2)] # Regression based on inverse model
      end

    when HPXML::HVACCompressorTypeTwoStage
      clg_ap.cool_rated_cfm_per_ton = get_cool_cfm_per_ton(cooling_system.compressor_type)
      clg_ap.cool_rated_airflow_rate = clg_ap.cool_rated_cfm_per_ton[-1]
      clg_ap.cool_fan_speed_ratios = calc_fan_speed_ratios(clg_ap.cool_capacity_ratios, clg_ap.cool_rated_cfm_per_ton, clg_ap.cool_rated_airflow_rate)
      clg_ap.cool_cap_ft_spec, clg_ap.cool_eir_ft_spec = get_cool_cap_eir_ft_spec(cooling_system.compressor_type)
      clg_ap.cool_cap_fflow_spec, clg_ap.cool_eir_fflow_spec = get_cool_cap_eir_fflow_spec(cooling_system.compressor_type)
      clg_ap.cool_rated_cops = [(0.2773 * calc_seer_from_seer2(cooling_system) - 0.0018).round(2)] # Regression based on inverse model
      clg_ap.cool_rated_cops << clg_ap.cool_rated_cops[0] * 0.91 # COP ratio based on Dylan's data as seen in BEopt 2.8 options

    when HPXML::HVACCompressorTypeVariableSpeed
      clg_ap.cool_rated_cfm_per_ton = get_cool_cfm_per_ton(cooling_system.compressor_type)
      clg_ap.cool_rated_airflow_rate = clg_ap.cool_rated_cfm_per_ton[-1]
      clg_ap.cool_fan_speed_ratios = calc_fan_speed_ratios(clg_ap.cool_capacity_ratios, clg_ap.cool_rated_cfm_per_ton, clg_ap.cool_rated_airflow_rate)
      clg_ap.cool_cap_fflow_spec, clg_ap.cool_eir_fflow_spec = get_cool_cap_eir_fflow_spec(cooling_system.compressor_type)
    end

    set_cool_rated_shrs_gross(cooling_system)
  end

  # Returns the cooling capacity ratios for the HVAC system.
  #
  # @param cooling_system [HPXML::CoolingSystem or HPXML::HeatPump] The HPXML cooling system or heat pump of interest
  # @return [Array<Double>] Ratio of cooling capacity to nominal cooling capacity for each speed
  def self.get_cool_capacity_ratios(cooling_system)
    case cooling_system.compressor_type
    when HPXML::HVACCompressorTypeSingleStage
      return [1.0]
    when HPXML::HVACCompressorTypeTwoStage
      return [0.728, 1.0]
    when HPXML::HVACCompressorTypeVariableSpeed
      nominal_to_max_ratio = 0.934
      _cops_95, cops_82 = get_var_speed_cool_cops_95F_82F(cooling_system)
      min_cop_82, _nominal_cop_82, max_cop_82 = cops_82
      min_capacity_ratio = 1.0 / nominal_to_max_ratio * (0.029 + 0.369 * max_cop_82 / min_cop_82)
      return [min_capacity_ratio, 1.0, 1.0 / nominal_to_max_ratio]
    end

    fail 'Unable to get cooling capacity ratios.'
  end

  # Get net COP values at 95F and 82F for each speed based on RESNET Addendum approach
  #
  # @param cooling_system [HPXML::CoolingSystem or HPXML::HeatPump] The HPXML cooling system or heat pump of interest
  # @return [nil]
  def self.get_var_speed_cool_cops_95F_82F(cooling_system)
    nominal_cop_95 = cooling_system.cooling_efficiency_eer2 / 3.41214
    min_cop_82 = get_cop_82_min(cooling_system.cooling_efficiency_seer2, cooling_system.cooling_efficiency_eer2)
    # rated EIR@95F / max EIR@95F = max COP@95F / rated COP@95F
    rated_eir_ratio_95 = 0.928
    max_cop_95 = nominal_cop_95 * rated_eir_ratio_95
    # min EIR@95F / min EIR@82F = min COP@82F / min COP@95F
    min_eir_maint_95 = 1.315
    min_cop_95 = min_cop_82 / min_eir_maint_95

    # max EIR@95F / max EIR@82F = max COP@82F / max COP@95F
    max_eir_maint_95 = 1.326
    max_cop_82 = max_cop_95 * max_eir_maint_95
    nominal_cop_82 = min_cop_82 + ((nominal_cop_95 - min_cop_95) / (max_cop_95 - min_cop_95) * (max_cop_82 - min_cop_82))
    return [[min_cop_95, nominal_cop_95, max_cop_95], [min_cop_82, nominal_cop_82, max_cop_82]]
  end

  # TODO
  #
  # @param heating_system [HPXML::HeatingSystem or HPXML::HeatPump] The HPXML heating system or heat pump of interest
  # @return [nil]
  def self.set_heat_curves_dx_air_source(heating_system)
    htg_ap = heating_system.additional_properties
    htg_ap.heat_cap_fflow_spec, htg_ap.heat_eir_fflow_spec = get_heat_cap_eir_fflow_spec(heating_system.compressor_type)
    htg_ap.heat_capacity_ratios = get_heat_capacity_ratios_47F(heating_system)
    set_heat_c_d(heating_system)

    case heating_system.compressor_type
    when HPXML::HVACCompressorTypeSingleStage
      heating_capacity_retention_temp, heating_capacity_retention_fraction = get_heating_capacity_retention_17F(heating_system)
      htg_ap.heat_cap_ft_spec, htg_ap.heat_eir_ft_spec = get_heat_cap_eir_ft_spec(heating_system.compressor_type, heating_capacity_retention_temp, heating_capacity_retention_fraction)
      if [HPXML::HVACTypeHeatPumpRoom, HPXML::HVACTypeHeatPumpPTHP].include? heating_system.heat_pump_type
        htg_ap.heat_rated_cfm_per_ton = get_heat_cfm_per_ton_simple()
        htg_ap.heat_fan_speed_ratios = [1.0]
      else
        hspf = calc_hspf_from_hspf2(heating_system)
        htg_ap.heat_rated_cfm_per_ton = get_heat_cfm_per_ton(heating_system.compressor_type)
        htg_ap.heat_rated_cops = [0.0353 * hspf**2 + 0.0331 * hspf + 0.9447] # Regression based on inverse model
        htg_ap.heat_rated_airflow_rate = htg_ap.heat_rated_cfm_per_ton[0]
        htg_ap.heat_fan_speed_ratios = calc_fan_speed_ratios(htg_ap.heat_capacity_ratios, htg_ap.heat_rated_cfm_per_ton, htg_ap.heat_rated_airflow_rate)
      end

    when HPXML::HVACCompressorTypeTwoStage
      hspf = calc_hspf_from_hspf2(heating_system)
      heating_capacity_retention_temp, heating_capacity_retention_fraction = get_heating_capacity_retention_17F(heating_system)
      htg_ap.heat_rated_cfm_per_ton = get_heat_cfm_per_ton(heating_system.compressor_type)
      htg_ap.heat_cap_ft_spec, htg_ap.heat_eir_ft_spec = get_heat_cap_eir_ft_spec(heating_system.compressor_type, heating_capacity_retention_temp, heating_capacity_retention_fraction)
      htg_ap.heat_rated_airflow_rate = htg_ap.heat_rated_cfm_per_ton[-1]
      htg_ap.heat_fan_speed_ratios = calc_fan_speed_ratios(htg_ap.heat_capacity_ratios, htg_ap.heat_rated_cfm_per_ton, htg_ap.heat_rated_airflow_rate)
      htg_ap.heat_rated_cops = [0.0426 * hspf**2 - 0.0747 * hspf + 1.5374] # Regression based on inverse model
      htg_ap.heat_rated_cops << htg_ap.heat_rated_cops[0] * 0.87 # COP ratio based on Dylan's data as seen in BEopt 2.8 options

    when HPXML::HVACCompressorTypeVariableSpeed
      htg_ap.heat_rated_cfm_per_ton = get_heat_cfm_per_ton(heating_system.compressor_type)
      htg_ap.heat_rated_airflow_rate = htg_ap.heat_rated_cfm_per_ton[-1]
      htg_ap.heat_capacity_ratios = get_heat_capacity_ratios_47F(heating_system)
      htg_ap.heat_fan_speed_ratios = calc_fan_speed_ratios(htg_ap.heat_capacity_ratios, htg_ap.heat_rated_cfm_per_ton, htg_ap.heat_rated_airflow_rate)
    end
  end

  # TODO
  #
  # @param heat_pump [HPXML::HeatPump] The HPXML heat pump of interest
  # @return [nil]
  def self.set_heat_detailed_performance_data(heat_pump)
    hp_ap = heat_pump.additional_properties

    # Default data inputs based on NEEP data
    detailed_performance_data = heat_pump.heating_detailed_performance_data

    # Capacities @ 47F
    max_capacity_47 = heat_pump.heating_capacity * hp_ap.heat_capacity_ratios[-1]
    nominal_capacity_47 = heat_pump.heating_capacity
    min_capacity_47 = heat_pump.heating_capacity * hp_ap.heat_capacity_ratios[0]

    # COPs @ 47F
    # COP@47F uses table interpolation from hspf2 and capacity retention of 17F
    nominal_cop_47 = get_cop_47_rated(heat_pump.heating_efficiency_hspf2, get_heating_capacity_retention_17F(heat_pump)[1])
    # rated EIR@47F / max EIR@47F =  max COP@47F / rated COP@47F
    rated_eir_ratio_47 = 0.939
    max_cop_47 = nominal_cop_47 * rated_eir_ratio_47
    # min EIR@47F / max EIR@47F =  max COP@47F / min COP@47F
    min_eir_ratio_47 = 0.730
    min_cop_47 = max_cop_47 / min_eir_ratio_47

    # Capacities @ 17F
    heat_capacity_ratios_17F = get_heat_capacity_ratios_17F(heat_pump)
    max_capacity_17 = heat_pump.heating_capacity_17F * heat_capacity_ratios_17F[-1]
    nominal_capacity_17 = heat_pump.heating_capacity_17F
    min_capacity_17 = heat_pump.heating_capacity_17F * heat_capacity_ratios_17F[0]

    # COPs @ 17F
    # rated EIR@17F / rated EIR@47F = rated COP@47F / rated COP@17F
    rated_eir_maint_17 = 1.351
    nominal_cop_17 = nominal_cop_47 / rated_eir_maint_17
    # rated EIR@17F / max EIR@17F = max COP@17F / rated COP@17F
    rated_eir_ratio_17 = 0.902
    max_cop_17 = nominal_cop_17 * rated_eir_ratio_17
    # min EIR@17F / max EIR@17F = max COP@17F / min COP@17F
    min_eir_ratio_17 = 0.798
    min_cop_17 = max_cop_17 / min_eir_ratio_17

    # Capacities @ 5F
    heat_capacity_ratios_5F = get_heat_capacity_ratios_5F(heat_pump)
    # max CAP@5F / max CAP@17F
    max_cap_maint_5 = 0.866
    max_capacity_5 = max_capacity_17 * max_cap_maint_5
    nominal_capacity_5 = max_capacity_5 / heat_capacity_ratios_5F[-1]
    min_capacity_5 = nominal_capacity_5 * heat_capacity_ratios_5F[0]

    # COPs @ 5F
    # max EIR@5F / max EIR@17F = max COP@17F / max COP@5F
    max_eir_maint_5 = 1.164
    max_cop_5 = max_cop_17 / max_eir_maint_5
    # rated EIR@5F / max EIR@5F = max COP@5F / rated COP@5F
    rated_eir_ratio_5 = 1.000
    nominal_cop_5 = max_cop_5 / rated_eir_ratio_5
    # min EIR@5F / max EIR@5F = max COP@5F / min COP@5F
    min_eir_ratio_5 = 0.866
    min_cop_5 = max_cop_5 / min_eir_ratio_5

    # performance data at 47F, maximum speed
    detailed_performance_data.add(capacity: max_capacity_47.round(1),
                                  efficiency_cop: max_cop_47.round(4),
                                  capacity_description: HPXML::CapacityDescriptionMaximum,
                                  outdoor_temperature: 47,
                                  isdefaulted: true)
    # performance data at 47F, nominal speed
    detailed_performance_data.add(capacity: nominal_capacity_47.round(1),
                                  efficiency_cop: nominal_cop_47.round(4),
                                  capacity_description: HPXML::CapacityDescriptionNominal,
                                  outdoor_temperature: 47,
                                  isdefaulted: true)
    # performance data at 47F, minimum speed
    detailed_performance_data.add(capacity: min_capacity_47.round(1),
                                  efficiency_cop: min_cop_47.round(4),
                                  capacity_description: HPXML::CapacityDescriptionMinimum,
                                  outdoor_temperature: 47,
                                  isdefaulted: true)

    # performance data at 17F, maximum speed
    detailed_performance_data.add(capacity: max_capacity_17.round(1),
                                  efficiency_cop: max_cop_17.round(4),
                                  capacity_description: HPXML::CapacityDescriptionMaximum,
                                  outdoor_temperature: 17,
                                  isdefaulted: true)
    # performance data at 17F, nominal speed
    detailed_performance_data.add(capacity: nominal_capacity_17.round(1),
                                  efficiency_cop: nominal_cop_17.round(4),
                                  capacity_description: HPXML::CapacityDescriptionNominal,
                                  outdoor_temperature: 17,
                                  isdefaulted: true)
    # performance data at 17F, minimum speed
    detailed_performance_data.add(capacity: min_capacity_17.round(1),
                                  efficiency_cop: min_cop_17.round(4),
                                  capacity_description: HPXML::CapacityDescriptionMinimum,
                                  outdoor_temperature: 17,
                                  isdefaulted: true)

    # performance data at 5F, maximum speed
    detailed_performance_data.add(capacity: max_capacity_5.round(1),
                                  efficiency_cop: max_cop_5.round(4),
                                  capacity_description: HPXML::CapacityDescriptionMaximum,
                                  outdoor_temperature: 5,
                                  isdefaulted: true)
    # performance data at 5F, nominal speed
    detailed_performance_data.add(capacity: nominal_capacity_5.round(1),
                                  efficiency_cop: nominal_cop_5.round(4),
                                  capacity_description: HPXML::CapacityDescriptionNominal,
                                  outdoor_temperature: 5,
                                  isdefaulted: true)
    # performance data at 5F, minimum speed
    detailed_performance_data.add(capacity: min_capacity_5.round(1),
                                  efficiency_cop: min_cop_5.round(4),
                                  capacity_description: HPXML::CapacityDescriptionMinimum,
                                  outdoor_temperature: 5,
                                  isdefaulted: true)
  end

  # TODO
  #
  # @param cooling_system [HPXML::CoolingSystem or HPXML::HeatPump] The HPXML cooling system or heat pump of interest
  # @return [nil]
  def self.set_cool_detailed_performance_data(cooling_system)
    clg_ap = cooling_system.additional_properties

    # Default data inputs based on NEEP data
    detailed_performance_data = cooling_system.cooling_detailed_performance_data

    # Capacities @ 95F
    max_capacity_95 = cooling_system.cooling_capacity * clg_ap.cool_capacity_ratios[-1]
    nominal_capacity_95 = cooling_system.cooling_capacity
    min_capacity_95 = cooling_system.cooling_capacity * clg_ap.cool_capacity_ratios[0]

    # Capacities @ 82F
    min_cap_maint_95, max_cap_maint_95 = get_cool_capacity_maint_95()
    max_capacity_82 = max_capacity_95 / max_cap_maint_95
    min_capacity_82 = min_capacity_95 / min_cap_maint_95
    if cooling_system.cooling_capacity > 0.0
      nominal_capacity_82 = min_capacity_82 + ((nominal_capacity_95 - min_capacity_95) / (max_capacity_95 - min_capacity_95) * (max_capacity_82 - min_capacity_82))
    else
      nominal_capacity_82 = 0.0
    end

    # COPs @ 95F
    cops_95, cops_82 = get_var_speed_cool_cops_95F_82F(cooling_system)

    # performance data at 95F, maximum speed
    detailed_performance_data.add(capacity: max_capacity_95.round(1),
                                  efficiency_cop: cops_95[-1].round(4),
                                  capacity_description: HPXML::CapacityDescriptionMaximum,
                                  outdoor_temperature: 95,
                                  isdefaulted: true)
    # performance data at 95F, nominal speed
    detailed_performance_data.add(capacity: nominal_capacity_95.round(1),
                                  efficiency_cop: cops_95[1].round(4),
                                  capacity_description: HPXML::CapacityDescriptionNominal,
                                  outdoor_temperature: 95,
                                  isdefaulted: true)
    # performance data at 95F, minimum speed
    detailed_performance_data.add(capacity: min_capacity_95.round(1),
                                  efficiency_cop: cops_95[0].round(4),
                                  capacity_description: HPXML::CapacityDescriptionMinimum,
                                  outdoor_temperature: 95,
                                  isdefaulted: true)
    # performance data at 82F, maximum speed
    detailed_performance_data.add(capacity: max_capacity_82.round(1),
                                  efficiency_cop: cops_82[-1].round(4),
                                  capacity_description: HPXML::CapacityDescriptionMaximum,
                                  outdoor_temperature: 82,
                                  isdefaulted: true)
    # performance data at 82F, nominal speed
    detailed_performance_data.add(capacity: nominal_capacity_82.round(1),
                                  efficiency_cop: cops_82[1].round(4),
                                  capacity_description: HPXML::CapacityDescriptionNominal,
                                  outdoor_temperature: 82,
                                  isdefaulted: true)
    # performance data at 82F, minimum speed
    detailed_performance_data.add(capacity: min_capacity_82.round(1),
                                  efficiency_cop: cops_82[0].round(4),
                                  capacity_description: HPXML::CapacityDescriptionMinimum,
                                  outdoor_temperature: 82,
                                  isdefaulted: true)
  end

  # Returns the rated speed net COP value for the HVAC system at 47F, using table interpolation(based on HSPF2, Capacity maintenance at 17F) from RESNET Addendum.
  #
  # @param hspf2 [Double] The heating efficiency hspf2 of the hvac system
  # @param rated_cap_maint_17F_47F [Double] The rated heating capacity at 17F / rated heating capacity at 47F
  # @return [Double] Rated speed net COP value for the HVAC system at 47F
  def self.get_cop_47_rated(hspf2, rated_cap_maint_17F_47F)
    hspf2_array = [7.0, 9.25, 11.5, 13.75, 16]
    rated_cap_maint_17F_47F_array = [0.5, 0.54, 0.62, 0.78, 1.10]
    cop_47_array = [[2.702, 2.620, 2.493, 2.364, 2.182],
                    [4.050, 3.832, 3.507, 3.168, 2.875],
                    [5.796, 5.341, 4.663, 3.995, 3.564],
                    [8.202, 7.265, 5.990, 4.845, 4.248],
                    [11.689, 9.800, 7.529, 5.720, 4.928]]
    x1, x2 = hspf2_array.min_by(2) { |x| (x - hspf2).abs }
    y1, y2 = rated_cap_maint_17F_47F_array.min_by(2) { |x| (x - rated_cap_maint_17F_47F).abs }
    x_indexes = [x1, x2].map { |x| hspf2_array.find_index(x) }.sort
    y_indexes = [y1, y2].map { |y| rated_cap_maint_17F_47F_array.find_index(y) }.sort
    fx1y1 = cop_47_array[x_indexes[0]][y_indexes[0]]
    fx1y2 = cop_47_array[x_indexes[0]][y_indexes[1]]
    fx2y1 = cop_47_array[x_indexes[1]][y_indexes[0]]
    fx2y2 = cop_47_array[x_indexes[1]][y_indexes[1]]
    return MathTools.interp4(hspf2, rated_cap_maint_17F_47F, x1, x2, y1, y2, fx1y1, fx1y2, fx2y1, fx2y2)
  end

  # Returns the minimum speed net COP value for the HVAC system at 82F, using table interpolation(based on SEER2, SEER2/EER2) from RESNET Addendum.
  #
  # @param seer2 [Double] The cooling efficiency seer2 of the hvac system
  # @param eer2 [Double] The cooling efficiency eer2 of the hvac system
  # @return [Double] Minimum speed net COP value for the HVAC system at 82F
  def self.get_cop_82_min(seer2, eer2)
    seer2_eer2_ratio = seer2 / eer2
    seer2_array = [14.0, 24.5, 35.0]
    seer2_eer2_ratio_array = [1.000, 1.747, 2.120, 2.307, 2.400]
    cop_82_array = [[4.047, 6.175, 14.240, 19.508, 23.029],
                    [7.061, 10.289, 23.262, 31.842, 37.513],
                    [10.058, 14.053, 30.962, 42.388, 49.863]]
    x1, x2 = seer2_array.min_by(2) { |x| (x - seer2).abs }
    y1, y2 = seer2_eer2_ratio_array.min_by(2) { |x| (x - seer2_eer2_ratio).abs }
    x_indexes = [x1, x2].map { |x| seer2_array.find_index(x) }.sort
    y_indexes = [y1, y2].map { |y| seer2_eer2_ratio_array.find_index(y) }.sort
    fx1y1 = cop_82_array[x_indexes[0]][y_indexes[0]]
    fx1y2 = cop_82_array[x_indexes[0]][y_indexes[1]]
    fx2y1 = cop_82_array[x_indexes[1]][y_indexes[0]]
    fx2y2 = cop_82_array[x_indexes[1]][y_indexes[1]]
    return MathTools.interp4(seer2, seer2_eer2_ratio, x1, x2, y1, y2, fx1y1, fx1y2, fx2y1, fx2y2)
  end

  # Returns the min and max speed capacity maintenance from 95F to 82F
  # Maintenance = capacity@95F / capacity@82F
  #
  # @return [Array<Double>] Min and max speed capacity maintenance from 95F to 82F
  def self.get_cool_capacity_maint_95()
    return [0.948, 0.940]
  end

  # Returns the heating capacity ratios for the HVAC system at rated temperature (47F).
  #
  # @param heat_pump [HPXML::HeatPump] The HPXML heat pump of interest
  # @return [Array<Double>] Ratio of heating capacity to rated heating capacity for each speed at 47F.
  def self.get_heat_capacity_ratios_47F(heat_pump)
    case heat_pump.compressor_type
    when HPXML::HVACCompressorTypeSingleStage
      return [1.0]
    when HPXML::HVACCompressorTypeTwoStage
      return [0.712, 1.0]
    when HPXML::HVACCompressorTypeVariableSpeed
      nominal_to_max_ratio = 0.908
      return [0.272 / nominal_to_max_ratio, 1.0, 1.0 / nominal_to_max_ratio]
    end

    fail 'Unable to get heating capacity ratios.'
  end

  # Returns the heating capacity ratios for the HVAC system at 17F.
  #
  # @param heat_pump [HPXML::HeatPump] The HPXML heat pump of interest
  # @return [Array<Double>] Ratio of heating capacity to rated heating capacity for each speed at 17F.
  def self.get_heat_capacity_ratios_17F(heat_pump)
    case heat_pump.compressor_type
    when HPXML::HVACCompressorTypeSingleStage
      return [1.0]
    when HPXML::HVACCompressorTypeTwoStage
      return [0.712, 1.0]
    when HPXML::HVACCompressorTypeVariableSpeed
      nominal_to_max_ratio = 0.817
      return [0.341 / nominal_to_max_ratio, 1.0, 1.0 / nominal_to_max_ratio]
    end

    fail 'Unable to get heating capacity ratios.'
  end

  # Returns the heating capacity ratios for the HVAC system at 5F.
  #
  # @param heat_pump [HPXML::HeatPump] The HPXML heat pump of interest
  # @return [Array<Double>] Ratio of heating capacity to rated heating rated capacity for each speed at 5F.
  def self.get_heat_capacity_ratios_5F(heat_pump)
    case heat_pump.compressor_type
    when HPXML::HVACCompressorTypeSingleStage
      return [1.0]
    when HPXML::HVACCompressorTypeTwoStage
      return [0.712, 1.0]
    when HPXML::HVACCompressorTypeVariableSpeed
      nominal_to_max_ratio = 0.988
      return [0.321 / nominal_to_max_ratio, 1.0, 1.0 / nominal_to_max_ratio]
    end

    fail 'Unable to get heating capacity ratios.'
  end

  # Returns assumed rated cooling CFM/ton for central DX systems.
  #
  # @param compressor_type [String] Type of compressor (HPXML::HVACCompressorTypeXXX)
  # @return [Array<Double>] cooling cfm/ton of rated capacity for each speed
  def self.get_cool_cfm_per_ton(compressor_type)
    if compressor_type == HPXML::HVACCompressorTypeSingleStage
      return [394.2]
    elsif compressor_type == HPXML::HVACCompressorTypeTwoStage
      return [411.0083, 344.1]
    elsif compressor_type == HPXML::HVACCompressorTypeVariableSpeed
      return [400.0, 400.0, 400.0]
    else
      fail 'Compressor type not supported.'
    end
  end

  # Returns assumed rated heating CFM/ton for central DX systems.
  #
  # @param compressor_type [String] Type of compressor (HPXML::HVACCompressorTypeXXX)
  # @return [Array<Double>] heating cfm/ton of rated capacity for each speed
  def self.get_heat_cfm_per_ton(compressor_type)
    case compressor_type
    when HPXML::HVACCompressorTypeSingleStage
      return [384.1]
    when HPXML::HVACCompressorTypeTwoStage
      return [391.3333, 352.2]
    when HPXML::HVACCompressorTypeVariableSpeed
      return [400.0, 400.0, 400.0]
    else
      fail 'Compressor type not supported.'
    end
  end

  # Returns assumed heating CFM/ton for HVAC systems that are not central DX systems (e.g. room heat pump, PTHP, stove, space heater, etc.)
  #
  # @return [Array<Double>] heating cfm/ton of rated capacity for one speed
  def self.get_heat_cfm_per_ton_simple()
    return [350.0]
  end

  # TODO
  #
  # @param heat_pump [HPXML::HeatPump] The HPXML heat pump of interest
  # @return [nil]
  def self.set_curves_gshp(heat_pump)
    hp_ap = heat_pump.additional_properties

    # E+ equation fit coil coefficients generated following approach in Tang's thesis:
    # See Appendix B of  https://shareok.org/bitstream/handle/11244/10075/Tang_okstate_0664M_1318.pdf?sequence=1&isAllowed=y
    # Coefficients generated by catalog data: https://files.climatemaster.com/Genesis-GS-Series-Product-Catalog.pdf, p180
    # Data point taken as rated condition:
    # EWT: 80F EAT:80/67F, AFR: 1200cfm, WFR: 4.5gpm

    # Cooling Curves
    hp_ap.cool_cap_curve_spec = [[-5.45013866666657, 7.42301402824225, -1.43760846638838, 0.249103937703341, 0.0378875477019811]]
    hp_ap.cool_power_curve_spec = [[-4.21572180554818, 0.322682268675807, 4.56870615863483, 0.154605773589744, -0.167531037948482]]
    hp_ap.cool_sh_curve_spec = [[0.56143829895505, 18.7079597251858, -19.1482655264078, -0.138154731772664, 0.4823357726442, -0.00164644360129174]]

    hp_ap.cool_rated_shrs_gross = [heat_pump.cooling_shr]

    # E+ equation fit coil coefficients following approach from Tang's thesis:
    # See Appendix B Figure B.3 of  https://shareok.org/bitstream/handle/11244/10075/Tang_okstate_0664M_1318.pdf?sequence=1&isAllowed=y
    # Coefficients generated by catalog data: https://www.climatemaster.com/download/18.274be999165850ccd5b5b73/1535543867815/lc377-climatemaster-commercial-tranquility-20-single-stage-ts-series-water-source-heat-pump-submittal-set.pdf
    # Data point taken as rated condition:
    # EWT: 60F EAT: 70F AFR: 1200 cfm, WFR: 4.5 gpm

    # Heating Curves
    hp_ap.heat_cap_curve_spec = [[-3.75031847962047, -2.18062040443483, 6.8363364819032, 0.188376814356582, 0.0869274802923634]]
    hp_ap.heat_power_curve_spec = [[-8.4754723813072, 8.10952801956388, 1.38771494628738, -0.33766445915032, 0.0223085217874051]]

    # Fan/pump adjustments calculations
    # Fan power to overcome the static pressure adjustment
    rated_fan_watts_per_cfm = 0.5 * heat_pump.fan_watts_per_cfm # Calculate rated fan power by assuming the power to overcome the ductwork is approximately 50% of the total fan power (ANSI/RESNET/ICC 301 says 0.2 W/cfm is the fan power associated with ductwork, but we don't know if that was a PSC or BPM fan)
    power_f = rated_fan_watts_per_cfm * 400.0 / UnitConversions.convert(1.0, 'ton', 'Btu/hr') # 400 cfm/ton, result is in W per Btu/hr of capacity
    rated_pump_watts_per_ton = 30.0 # ANSI/RESNET/ICC 301, estimated pump power required to overcome the internal resistance of the ground-water heat exchanger under AHRI test conditions for a closed loop system
    power_p = rated_pump_watts_per_ton / UnitConversions.convert(1.0, 'ton', 'Btu/hr') # result is in W per Btu/hr of capacity

    cool_eir = UnitConversions.convert(((1 - UnitConversions.convert(power_f, 'Wh', 'Btu')) / heat_pump.cooling_efficiency_eer - power_f - power_p), 'Wh', 'Btu')
    heat_eir = (1 + UnitConversions.convert(power_f, 'Wh', 'Btu')) / heat_pump.heating_efficiency_cop - UnitConversions.convert(power_f + power_p, 'Wh', 'Btu')

    hp_ap.cool_rated_cops = [1.0 / cool_eir]
    hp_ap.heat_rated_cops = [1.0 / heat_eir]
  end

  # Calculates heating/cooling seasons per the Building America House Simulation Protocols (BAHSP) definition.
  #
  # @param weather [WeatherFile] Weather object containing EPW information
  # @param latitude [TODO] TODO
  # @return [TODO] TODO
  def self.get_building_america_hvac_seasons(weather, latitude)
    monthly_temps = weather.data.MonthlyAvgDrybulbs
    heat_design_db = weather.design.HeatingDrybulb
    is_southern_hemisphere = (latitude < 0)

    # create basis lists with zero for every month
    cooling_season_temp_basis = Array.new(monthly_temps.length, 0.0)
    heating_season_temp_basis = Array.new(monthly_temps.length, 0.0)

    if is_southern_hemisphere
      override_heating_months = [6, 7] # July, August
      override_cooling_months = [0, 11] # December, January
    else
      override_heating_months = [0, 11] # December, January
      override_cooling_months = [6, 7] # July, August
    end

    monthly_temps.each_with_index do |temp, i|
      if temp < 66.0
        heating_season_temp_basis[i] = 1.0
      elsif temp >= 66.0
        cooling_season_temp_basis[i] = 1.0
      end

      if (override_heating_months.include? i) && (heat_design_db < 59.0)
        heating_season_temp_basis[i] = 1.0
      elsif override_cooling_months.include? i
        cooling_season_temp_basis[i] = 1.0
      end
    end

    cooling_season = Array.new(monthly_temps.length, 0.0)
    heating_season = Array.new(monthly_temps.length, 0.0)

    for i in 0..11
      # Heating overlaps with cooling at beginning of summer
      prevmonth = i - 1

      if ((heating_season_temp_basis[i] == 1.0) || ((cooling_season_temp_basis[prevmonth] == 0.0) && (cooling_season_temp_basis[i] == 1.0)))
        heating_season[i] = 1.0
      else
        heating_season[i] = 0.0
      end

      if ((cooling_season_temp_basis[i] == 1.0) || ((heating_season_temp_basis[prevmonth] == 0.0) && (heating_season_temp_basis[i] == 1.0)))
        cooling_season[i] = 1.0
      else
        cooling_season[i] = 0.0
      end
    end

    # Find the first month of cooling and add one month
    for i in 0..11
      if cooling_season[i] == 1.0
        cooling_season[i - 1] = 1.0
        break
      end
    end

    return heating_season, cooling_season
  end

  # Creates an EMS program to disable fan power below the heat pump's minimum compressor
  # operating temperature; the backup heating system will be operating instead.
  #
  # @param model [OpenStudio::Model::Model] OpenStudio Model object
  # @param fan [TODO] TODO
  # @param hp_min_temp [Double] Minimum heat pump compressor operating temperature for heating
  # @return [nil]
  def self.add_fan_power_ems_program(model, fan, hp_min_temp)
    # Sensors
    tout_db_sensor = Model.add_ems_sensor(
      model,
      name: 'tout_db',
      output_var_or_meter_name: 'Site Outdoor Air Drybulb Temperature',
      key_name: 'Environment'
    )

    # Actuators
    fan_pressure_rise_act = Model.add_ems_actuator(
      name: "#{fan.name} pressure rise act",
      model_object: fan,
      comp_type_and_control: EPlus::EMSActuatorFanPressureRise
    )

    fan_total_efficiency_act = Model.add_ems_actuator(
      name: "#{fan.name} total efficiency act",
      model_object: fan,
      comp_type_and_control: EPlus::EMSActuatorFanTotalEfficiency
    )

    # Program
    fan_program = Model.add_ems_program(
      model,
      name: "#{fan.name} power program"
    )
    fan_program.addLine("If #{tout_db_sensor.name} < #{UnitConversions.convert(hp_min_temp, 'F', 'C').round(2)}")
    fan_program.addLine("  Set #{fan_pressure_rise_act.name} = 0")
    fan_program.addLine("  Set #{fan_total_efficiency_act.name} = 1")
    fan_program.addLine('Else')
    fan_program.addLine("  Set #{fan_pressure_rise_act.name} = NULL")
    fan_program.addLine("  Set #{fan_total_efficiency_act.name} = NULL")
    fan_program.addLine('EndIf')

    # Calling Point
    Model.add_ems_program_calling_manager(
      model,
      name: "#{fan_program.name} calling manager",
      calling_point: 'AfterPredictorBeforeHVACManagers',
      ems_programs: [fan_program]
    )
  end

  # Creates an EMS program to set the pump power.
  # Without EMS, the pump power will vary according to the plant loop part load ratio
  # (based on flow rate) rather than the boiler part load ratio (based on load).
  #
  # @param model [OpenStudio::Model::Model] OpenStudio Model object
  # @param pump_w [TODO] TODO
  # @param pump [TODO] TODO
  # @param heating_object [TODO] TODO
  # @return [nil]
  def self.add_pump_power_ems_program(model, pump_w, pump, heating_object)
    # Sensors
    if heating_object.is_a? OpenStudio::Model::BoilerHotWater
      heating_plr_sensor = Model.add_ems_sensor(
        model,
        name: "#{heating_object.name} plr s",
        output_var_or_meter_name: 'Boiler Part Load Ratio',
        key_name: heating_object.name
      )
    elsif heating_object.is_a? OpenStudio::Model::AirLoopHVACUnitarySystem
      heating_plr_sensor = Model.add_ems_sensor(
        model,
        name: "#{heating_object.name} plr s",
        output_var_or_meter_name: 'Unitary System Part Load Ratio',
        key_name: heating_object.name
      )
    end

    pump_mfr_sensor = Model.add_ems_sensor(
      model,
      name: "#{pump.name} mfr s",
      output_var_or_meter_name: 'Pump Mass Flow Rate',
      key_name: pump.name
    )

    # Internal variable
    pump_rated_mfr_var = Model.add_ems_internal_var(
      model,
      name: "#{pump.name} rated mfr",
      model_object: pump,
      type: EPlus::EMSIntVarPumpMFR
    )

    # Actuator
    pump_pressure_rise_act = Model.add_ems_actuator(
      name: "#{pump.name} pressure rise act",
      model_object: pump,
      comp_type_and_control: EPlus::EMSActuatorPumpPressureRise
    )

    # Program
    # See https://bigladdersoftware.com/epx/docs/9-3/ems-application-guide/hvac-systems-001.html#pump
    pump_program = Model.add_ems_program(
      model,
      name: "#{pump.name} power program"
    )
    pump_program.addLine("Set heating_plr = #{heating_plr_sensor.name}")
    pump_program.addLine("Set pump_total_eff = #{pump_rated_mfr_var.name} / 1000 * #{pump.ratedPumpHead} / #{pump.ratedPowerConsumption.get}")
    pump_program.addLine("Set pump_vfr = #{pump_mfr_sensor.name} / 1000")
    pump_program.addLine('If pump_vfr > 0')
    pump_program.addLine("  Set #{pump_pressure_rise_act.name} = #{pump_w} * heating_plr * pump_total_eff / pump_vfr")
    pump_program.addLine('Else')
    pump_program.addLine("  Set #{pump_pressure_rise_act.name} = 0")
    pump_program.addLine('EndIf')

    # Calling Point
    Model.add_ems_program_calling_manager(
      model,
      name: "#{pump_program.name} calling manager",
      calling_point: 'EndOfSystemTimestepBeforeHVACReporting',
      ems_programs: [pump_program]
    )
  end

  # Creates an EMS program to disaggregate the fan or pump energy use into heating
  # vs cooling energy.
  #
  # @param model [OpenStudio::Model::Model] OpenStudio Model object
  # @param fan_or_pump [TODO] TODO
  # @param htg_object [TODO] TODO
  # @param clg_object [TODO] TODO
  # @param backup_htg_object [TODO] TODO
  # @param hpxml_object [TODO] TODO
  # @return [nil]
  def self.add_fan_pump_disaggregation_ems_program(model, fan_or_pump, htg_object, clg_object, backup_htg_object, hpxml_object)
    sys_id = hpxml_object.id

    if fan_or_pump.is_a? OpenStudio::Model::FanSystemModel
      var = "Fan #{EPlus::FuelTypeElectricity} Energy"
    elsif fan_or_pump.is_a? OpenStudio::Model::PumpVariableSpeed
      var = "Pump #{EPlus::FuelTypeElectricity} Energy"
    elsif fan_or_pump.is_a? OpenStudio::Model::ElectricEquipment
      var = "Electric Equipment #{EPlus::FuelTypeElectricity} Energy"
    else
      fail "Unexpected fan/pump object '#{fan_or_pump.name}'."
    end
    fan_or_pump_sensor = Model.add_ems_sensor(
      model,
      name: "#{fan_or_pump.name} s",
      output_var_or_meter_name: var,
      key_name: fan_or_pump.name
    )

    fan_or_pump_var = Model.ems_friendly_name(fan_or_pump.name)

    if clg_object.nil?
      clg_object_sensor = nil
    else
      if clg_object.is_a? OpenStudio::Model::EvaporativeCoolerDirectResearchSpecial
        var = 'Evaporative Cooler Water Volume'
      else
        var = 'Cooling Coil Total Cooling Energy'
      end

      clg_object_sensor = Model.add_ems_sensor(
        model,
        name: "#{clg_object.name} s",
        output_var_or_meter_name: var,
        key_name: clg_object.name
      )
    end

    if htg_object.nil?
      htg_object_sensor = nil
    else
      if htg_object.is_a? OpenStudio::Model::ZoneHVACBaseboardConvectiveWater
        var = 'Baseboard Total Heating Energy'
      elsif htg_object.is_a? OpenStudio::Model::ZoneHVACFourPipeFanCoil
        var = 'Fan Coil Heating Energy'
      else
        var = 'Heating Coil Heating Energy'
      end

      htg_object_sensor = Model.add_ems_sensor(
        model,
        name: "#{htg_object.name} s",
        output_var_or_meter_name: var,
        key_name: htg_object.name
      )
    end

    if backup_htg_object.nil?
      backup_htg_object_sensor = nil
    else
      if backup_htg_object.is_a? OpenStudio::Model::ZoneHVACBaseboardConvectiveWater
        var = 'Baseboard Total Heating Energy'
      else
        var = 'Heating Coil Heating Energy'
      end

      backup_htg_object_sensor = Model.add_ems_sensor(
        model,
        name: "#{backup_htg_object.name} s",
        output_var_or_meter_name: var,
        key_name: backup_htg_object.name
      )
    end

    sensors = { 'clg' => clg_object_sensor,
                'primary_htg' => htg_object_sensor,
                'backup_htg' => backup_htg_object_sensor }
    sensors = sensors.select { |_m, s| !s.nil? }

    # Disaggregate electric fan/pump energy
    fan_or_pump_program = Model.add_ems_program(
      model,
      name: "#{fan_or_pump_var} disaggregate program"
    )

    if htg_object.is_a?(OpenStudio::Model::ZoneHVACBaseboardConvectiveWater) || htg_object.is_a?(OpenStudio::Model::ZoneHVACFourPipeFanCoil)
      # Pump may occasionally run when baseboard isn't, so just assign all pump energy here
      mode, _sensor = sensors.first
      if (sensors.size != 1) || (mode != 'primary_htg')
        fail 'Unexpected situation.'
      end

      fan_or_pump_program.addLine("  Set #{fan_or_pump_var}_#{mode} = #{fan_or_pump_sensor.name}")
    else
      sensors.keys.each do |mode|
        fan_or_pump_program.addLine("Set #{fan_or_pump_var}_#{mode} = 0")
      end
      sensors.each_with_index do |(mode, sensor), i|
        if i == 0
          if_else_str = "If #{sensor.name} > 0"
        elsif i == sensors.size - 1
          # Use else for last mode to make sure we don't miss any energy use
          # See https://github.com/NREL/OpenStudio-HPXML/issues/1424
          if_else_str = 'Else'
        else
          if_else_str = "ElseIf #{sensor.name} > 0"
        end
        if mode == 'primary_htg' && sensors.keys[i + 1] == 'backup_htg'
          # HP with both primary and backup heating
          # If both are operating, apportion energy use
          fan_or_pump_program.addLine("#{if_else_str} && (#{sensors.values[i + 1].name} > 0)")
          fan_or_pump_program.addLine("  Set #{fan_or_pump_var}_#{mode} = #{fan_or_pump_sensor.name} * #{sensor.name} / (#{sensor.name} + #{sensors.values[i + 1].name})")
          fan_or_pump_program.addLine("  Set #{fan_or_pump_var}_#{sensors.keys[i + 1]} = #{fan_or_pump_sensor.name} * #{sensors.values[i + 1].name} / (#{sensor.name} + #{sensors.values[i + 1].name})")
          if_else_str = if_else_str.gsub('If', 'ElseIf') if if_else_str.start_with?('If')
        end
        fan_or_pump_program.addLine(if_else_str)
        fan_or_pump_program.addLine("  Set #{fan_or_pump_var}_#{mode} = #{fan_or_pump_sensor.name}")
      end
      fan_or_pump_program.addLine('EndIf')
    end

    Model.add_ems_program_calling_manager(
      model,
      name: "#{fan_or_pump.name} disaggregate program calling manager",
      calling_point: 'EndOfSystemTimestepBeforeHVACReporting',
      ems_programs: [fan_or_pump_program]
    )

    sensors.each do |mode, sensor|
      next if sensor.nil?

      # TODO: Create Model.add_ems_output_var() method
      fan_or_pump_ems_output_var = OpenStudio::Model::EnergyManagementSystemOutputVariable.new(model, "#{fan_or_pump_var}_#{mode}")
      object_type = { 'clg' => Constants::ObjectTypeFanPumpDisaggregateCool,
                      'primary_htg' => Constants::ObjectTypeFanPumpDisaggregatePrimaryHeat,
                      'backup_htg' => Constants::ObjectTypeFanPumpDisaggregateBackupHeat }[mode]
      fan_or_pump_ems_output_var.setName("#{fan_or_pump.name} #{object_type}")
      fan_or_pump_ems_output_var.setTypeOfDataInVariable('Summed')
      fan_or_pump_ems_output_var.setUpdateFrequency('SystemTimestep')
      fan_or_pump_ems_output_var.setEMSProgramOrSubroutineName(fan_or_pump_program)
      fan_or_pump_ems_output_var.setUnits('J')
      fan_or_pump_ems_output_var.additionalProperties.setFeature('HPXML_ID', sys_id) # Used by reporting measure
      fan_or_pump_ems_output_var.additionalProperties.setFeature('ObjectType', object_type) # Used by reporting measure
    end
  end

  # Adjusts the HVAC load to the space when a dehumidifier serves less than 100% dehumidification load, since
  # the EnergyPlus dehumidifier object can only model 100% dehumidification.
  #
  # @param fraction_served [TODO] TODO
  # @param zone_hvac [TODO] TODO
  # @param model [OpenStudio::Model::Model] OpenStudio Model object
  # @param conditioned_space [TODO] TODO
  # @return [nil]
  def self.add_dehumidifier_load_adjustment_ems_program(fraction_served, zone_hvac, model, conditioned_space)
    # sensor
    dehumidifier_sens_htg = Model.add_ems_sensor(
      model,
      name: "#{zone_hvac.name} sens htg",
      output_var_or_meter_name: 'Zone Dehumidifier Sensible Heating Rate',
      key_name: zone_hvac.name
    )

    dehumidifier_power = Model.add_ems_sensor(
      model,
      name: "#{zone_hvac.name} power htg",
      output_var_or_meter_name: "Zone Dehumidifier #{EPlus::FuelTypeElectricity} Rate",
      key_name: zone_hvac.name
    )

    # actuator
    dehumidifier_load_adj = Model.add_other_equipment(
      model,
      name: "#{zone_hvac.name} sens htg adj",
      end_use: nil,
      space: conditioned_space,
      design_level: 0,
      frac_radiant: 0,
      frac_latent: 0,
      frac_lost: 0,
      schedule: model.alwaysOnDiscreteSchedule,
      fuel_type: nil
    )
    dehumidifier_load_adj_act = Model.add_ems_actuator(
      name: "#{zone_hvac.name} sens htg adj act",
      model_object: dehumidifier_load_adj,
      comp_type_and_control: EPlus::EMSActuatorOtherEquipmentPower
    )

    # EMS program
    program = Model.add_ems_program(
      model,
      name: "#{zone_hvac.name} load adj program"
    )
    program.addLine("If #{dehumidifier_sens_htg.name} > 0")
    program.addLine("  Set #{dehumidifier_load_adj_act.name} = - (#{dehumidifier_sens_htg.name} - #{dehumidifier_power.name}) * (1 - #{fraction_served})")
    program.addLine('Else')
    program.addLine("  Set #{dehumidifier_load_adj_act.name} = 0")
    program.addLine('EndIf')

    Model.add_ems_program_calling_manager(
      model,
      name: "#{program.name} calling manager",
      calling_point: 'BeginZoneTimestepAfterInitHeatBalance',
      ems_programs: [program]
    )
  end

  # TODO
  #
  # @param model [OpenStudio::Model::Model] OpenStudio Model object
  # @param obj_name [String] Name for the OpenStudio object
  # @param heat_pump [HPXML::HeatPump] The HPXML heat pump of interest
  # @param hpxml_header [HPXML::Header] HPXML Header object (one per HPXML file)
  # @param runner [OpenStudio::Measure::OSRunner] Object typically used to display warnings
  # @param hpxml_bldg [HPXML::Building] HPXML Building object representing an individual dwelling unit
  # @return [TODO] TODO
  def self.create_supp_heating_coil(model, obj_name, heat_pump, hpxml_header = nil, runner = nil, hpxml_bldg = nil)
    fuel = heat_pump.backup_heating_fuel
    capacity = heat_pump.backup_heating_capacity
    efficiency = heat_pump.backup_heating_efficiency_percent
    efficiency = heat_pump.backup_heating_efficiency_afue if efficiency.nil?

    if fuel.nil?
      return
    end

    backup_heating_capacity_increment = hpxml_header.heat_pump_backup_heating_capacity_increment unless hpxml_header.nil?
    backup_heating_capacity_increment = nil unless fuel == HPXML::FuelTypeElectricity
    if not backup_heating_capacity_increment.nil?
      if hpxml_bldg.building_construction.number_of_units > 1
        # Throw error and stop simulation
        runner.registerError('NumberofUnits greater than 1 is not supported for multi-staging backup coil.')
      end
      max_num_stages = 4

      num_stages = [(capacity / backup_heating_capacity_increment).ceil(), max_num_stages].min
      # OpenStudio only supports 4 stages for now
      runner.registerWarning("EnergyPlus only supports #{max_num_stages} stages for multi-stage electric backup coil. Combined the remaining capacities in the last stage.") if (capacity / backup_heating_capacity_increment).ceil() > 4

      htg_supp_coil = OpenStudio::Model::CoilHeatingElectricMultiStage.new(model)
      htg_supp_coil.setAvailabilitySchedule(model.alwaysOnDiscreteSchedule)
      htg_supp_coil.setName(obj_name + ' backup htg coil')
      stage_capacity = 0.0

      (1..num_stages).each do |stage_i|
        stage = OpenStudio::Model::CoilHeatingElectricMultiStageStageData.new(model)
        if stage_i == max_num_stages
          increment = (capacity - stage_capacity) # Model remaining capacity anyways
        else
          increment = backup_heating_capacity_increment
        end
        next if increment <= 5 # Tolerance to avoid modeling small capacity stage

        # There're two cases to throw this warning: 1. More stages are needed so that the remaining capacities are combined in last stage. 2. Total capacity is not able to be perfectly divided by increment.
        # For the first case, the above warning of num_stages has already thrown
        runner.registerWarning("Calculated multi-stage backup coil capacity increment for last stage is not equal to user input, actual capacity increment is #{increment} Btu/hr.") if (increment - backup_heating_capacity_increment).abs > 1
        stage_capacity += increment

        stage.setNominalCapacity(UnitConversions.convert(stage_capacity, 'Btu/hr', 'W'))
        stage.setEfficiency(efficiency)
        htg_supp_coil.addStage(stage)
      end
    else
      htg_supp_coil = Model.add_coil_heating(
        model,
        name: "#{obj_name} backup htg coil",
        efficiency: efficiency,
        capacity: UnitConversions.convert(capacity, 'Btu/hr', 'W'),
        fuel_type: fuel
      )
    end
    htg_supp_coil.additionalProperties.setFeature('HPXML_ID', heat_pump.id) # Used by reporting measure
    htg_supp_coil.additionalProperties.setFeature('IsHeatPumpBackup', true) # Used by reporting measure

    return htg_supp_coil
  end

  # Create OpenStudio FanSystemModel object for HVAC system supply fan
  # Note: fan_cfms should include all unique airflow rates (both heating and cooling, at all speeds)
  #
  # @param model [OpenStudio::Model::Model] OpenStudio Model object
  # @param obj_name [String] Name for the OpenStudio object
  # @param fan_watts_per_cfm [Double] Fan efficacy watts per cfm
  # @param fan_cfms [Array<Double>] Fan cfms
  # @param hvac_system [HPXML::HeatingSystem or HPXML::CoolingSystem or HPXML::HeatPump] The HPXML HVAC system of interest
  # @return [OpenStudio::Model::FanSystemModel] OpenStudio FanSystemModel object
  def self.create_supply_fan(model, obj_name, fan_watts_per_cfm, fan_cfms, hvac_system)
    max_fan_cfm = Float(fan_cfms.max) # Convert to float to prevent integer division below
    fan = Model.add_fan_system_model(
      model,
      name: "#{obj_name} supply fan",
      end_use: 'supply fan',
      power_per_flow: fan_watts_per_cfm / UnitConversions.convert(1.0, 'cfm', 'm^3/s'),
      max_flow_rate: UnitConversions.convert(max_fan_cfm, 'cfm', 'm^3/s')
    )

    fan_cfms.sort.each do |fan_cfm|
      fan_ratio = fan_cfm / max_fan_cfm
      power_fraction = (fan_watts_per_cfm == 0) ? 1.0 : calculate_fan_power_from_curve(1.0, fan_ratio, hvac_system)
      fan.addSpeed(fan_ratio.round(5), power_fraction.round(5))
    end

    return fan
  end

  # Calculate fan power at any speed or mode
  #
  # @param max_fan_power [Double] Rated fan power consumption
  # @param fan_ratio [Double] Fan cfm ratio to full speed
  # @param hvac_system [HPXML::HeatingSystem or HPXML::CoolingSystem or HPXML::HeatPump] The HPXML HVAC system of interest
  # @return [Double] Fan power at any speed or mode
  def self.calculate_fan_power_from_curve(max_fan_power, fan_ratio, hvac_system)
    if hvac_system.fan_motor_type.nil?
      # For system types that fan_motor_type is not specified, the fan_ratio should be 1
      fail 'Missing fan motor type for systems where more than one speed is modeled' unless (fan_ratio == 1.0 || max_fan_power == 0.0)

      fan_power = max_fan_power
    elsif hvac_system.fan_motor_type == HPXML::HVACFanMotorTypeBPM
      # BPM fan
      pow = hvac_system.distribution_system_idref.nil? ? 3 : 2.75
      fan_power = max_fan_power * (fan_ratio**pow)
    elsif hvac_system.fan_motor_type == HPXML::HVACFanMotorTypePSC
      # PSC fan
      fan_power = max_fan_power * fan_ratio * (0.3 * fan_ratio + 0.7)
    end
    return fan_power
  end

  # TODO
  #
  # @param model [OpenStudio::Model::Model] OpenStudio Model object
  # @param obj_name [String] Name for the OpenStudio object
  # @param fan [TODO] TODO
  # @param htg_coil [TODO] TODO
  # @param clg_coil [TODO] TODO
  # @param htg_supp_coil [TODO] TODO
  # @param htg_cfm [TODO] TODO
  # @param clg_cfm [TODO] TODO
  # @param supp_max_temp [TODO] TODO
  # @return [OpenStudio::Model::AirLoopHVACUnitarySystem] OpenStudio Air Loop HVAC Unitary System object
  def self.create_air_loop_unitary_system(model, obj_name, fan, htg_coil, clg_coil, htg_supp_coil, htg_cfm, clg_cfm, supp_max_temp = nil)
    cycle_fan_sch = Model.add_schedule_constant(
      model,
      name: "#{obj_name} auto fan schedule",
      value: 0, # 0 denotes that fan cycles on and off to meet the load (i.e., AUTO fan) as opposed to continuous operation
      limits: EPlus::ScheduleTypeLimitsOnOff
    )

    air_loop_unitary = OpenStudio::Model::AirLoopHVACUnitarySystem.new(model)
    air_loop_unitary.setName(obj_name + ' unitary system')
    air_loop_unitary.setAvailabilitySchedule(model.alwaysOnDiscreteSchedule)
    air_loop_unitary.setSupplyFan(fan)
    air_loop_unitary.setFanPlacement('BlowThrough')
    air_loop_unitary.setSupplyAirFanOperatingModeSchedule(cycle_fan_sch)
    if htg_coil.nil?
      air_loop_unitary.setSupplyAirFlowRateDuringHeatingOperation(0.0)
    else
      air_loop_unitary.setHeatingCoil(htg_coil)
      air_loop_unitary.setSupplyAirFlowRateDuringHeatingOperation(UnitConversions.convert(htg_cfm, 'cfm', 'm^3/s'))
    end
    if clg_coil.nil?
      air_loop_unitary.setSupplyAirFlowRateDuringCoolingOperation(0.0)
    else
      air_loop_unitary.setCoolingCoil(clg_coil)
      air_loop_unitary.setSupplyAirFlowRateDuringCoolingOperation(UnitConversions.convert(clg_cfm, 'cfm', 'm^3/s'))
    end
    if htg_supp_coil.nil?
      air_loop_unitary.setMaximumSupplyAirTemperature(UnitConversions.convert(120.0, 'F', 'C'))
    else
      air_loop_unitary.setSupplementalHeatingCoil(htg_supp_coil)
      air_loop_unitary.setMaximumSupplyAirTemperature(UnitConversions.convert(200.0, 'F', 'C')) # higher temp for supplemental heat as to not severely limit its use, resulting in unmet hours.
      if not supp_max_temp.nil?
        air_loop_unitary.setMaximumOutdoorDryBulbTemperatureforSupplementalHeaterOperation(UnitConversions.convert(supp_max_temp, 'F', 'C'))
      end
    end
    air_loop_unitary.setSupplyAirFlowRateWhenNoCoolingorHeatingisRequired(0)
    return air_loop_unitary
  end

  # TODO
  #
  # @param model [OpenStudio::Model::Model] OpenStudio Model object
  # @param obj_name [String] Name for the OpenStudio object
  # @param system [TODO] TODO
  # @param control_zone [OpenStudio::Model::ThermalZone] Conditioned space thermal zone
  # @param hvac_sequential_load_fracs [Array<Double>] Array of daily fractions of remaining heating/cooling load to bet met by the HVAC system
  # @param airflow_cfm [TODO] TODO
  # @param heating_system [HPXML::HeatingSystem or HPXML::HeatPump] The HPXML heating system or heat pump of interest
  # @param hvac_unavailable_periods [Hash] Map of htg/clg => HPXML::UnavailablePeriods for heating/cooling
  # @return [OpenStudio::Model::AirLoopHVAC] OpenStudio Air Loop HVAC object
  def self.create_air_loop(model, obj_name, system, control_zone, hvac_sequential_load_fracs, airflow_cfm, heating_system, hvac_unavailable_periods)
    air_loop = OpenStudio::Model::AirLoopHVAC.new(model)
    air_loop.setAvailabilitySchedule(model.alwaysOnDiscreteSchedule)
    air_loop.setName(obj_name + ' airloop')
    air_loop.zoneSplitter.setName(obj_name + ' zone splitter')
    air_loop.zoneMixer.setName(obj_name + ' zone mixer')
    air_loop.setDesignSupplyAirFlowRate(UnitConversions.convert(airflow_cfm, 'cfm', 'm^3/s'))
    system.addToNode(air_loop.supplyInletNode)

    if system.is_a? OpenStudio::Model::AirLoopHVACUnitarySystem
      air_terminal = OpenStudio::Model::AirTerminalSingleDuctUncontrolled.new(model, model.alwaysOnDiscreteSchedule)
      system.setControllingZoneorThermostatLocation(control_zone)
    else
      air_terminal = OpenStudio::Model::AirTerminalSingleDuctVAVNoReheat.new(model, model.alwaysOnDiscreteSchedule)
      air_terminal.setConstantMinimumAirFlowFraction(0)
      air_terminal.setFixedMinimumAirFlowRate(0)
    end
    air_terminal.setMaximumAirFlowRate(UnitConversions.convert(airflow_cfm, 'cfm', 'm^3/s'))
    air_terminal.setName(obj_name + ' terminal')
    air_loop.multiAddBranchForZone(control_zone, air_terminal)

    set_sequential_load_fractions(model, control_zone, air_terminal, hvac_sequential_load_fracs, hvac_unavailable_periods, heating_system)

    return air_loop
  end

  # TODO
  #
  # @param dh_type [TODO] TODO
  # @param w_coeff [TODO] TODO
  # @param ef_coeff [TODO] TODO
  # @param ief [TODO] TODO
  # @param water_removal_rate [TODO] TODO
  # @return [TODO] TODO
  def self.apply_dehumidifier_ief_to_ef_inputs(dh_type, w_coeff, ef_coeff, ief, water_removal_rate)
    # Shift inputs under IEF test conditions to E+ supported EF test conditions
    # test conditions
    if dh_type == HPXML::DehumidifierTypePortable
      ief_db = UnitConversions.convert(65.0, 'F', 'C') # degree C
    elsif dh_type == HPXML::DehumidifierTypeWholeHome
      ief_db = UnitConversions.convert(73.0, 'F', 'C') # degree C
    end
    rh = 60.0 # for both EF and IEF test conditions, %

    # Independent variables applied to curve equations
    var_array_ief = [1, ief_db, ief_db * ief_db, rh, rh * rh, ief_db * rh]

    # Curved values under EF test conditions
    curve_value_ef = 1 # Curves are normalized to 1.0 under EF test conditions, 80F, 60%
    # Curve values under IEF test conditions
    ef_curve_value_ief = var_array_ief.zip(ef_coeff).map { |var, coeff| var * coeff }.sum(0.0)
    water_removal_curve_value_ief = var_array_ief.zip(w_coeff).map { |var, coeff| var * coeff }.sum(0.0)

    # E+ inputs under EF test conditions
    ef_input = ief / ef_curve_value_ief * curve_value_ef
    water_removal_rate_input = water_removal_rate / water_removal_curve_value_ief * curve_value_ef

    return ef_input, water_removal_rate_input
  end

  # TODO
  #
  # @param compressor_type [String] Type of compressor (HPXML::HVACCompressorTypeXXX)
  # @param heating_capacity_retention_temp [TODO] TODO
  # @param heating_capacity_retention_fraction [TODO] TODO
  # @return [TODO] TODO
  def self.calc_heat_cap_ft_spec(compressor_type, heating_capacity_retention_temp, heating_capacity_retention_fraction)
    if compressor_type == HPXML::HVACCompressorTypeSingleStage
      iat_slope = -0.002303414
      iat_intercept = 0.18417308
      num_speeds = 1
    elsif compressor_type == HPXML::HVACCompressorTypeTwoStage
      iat_slope = -0.002947013
      iat_intercept = 0.23168251
      num_speeds = 2
    end

    # Biquadratic: capacity multiplier = a + b*IAT + c*IAT^2 + d*OAT + e*OAT^2 + f*IAT*OAT
    # Derive coefficients from user input for capacity retention at outdoor drybulb temperature X [C].
    x_A = heating_capacity_retention_temp
    y_A = heating_capacity_retention_fraction
    x_B = HVAC::AirSourceHeatRatedODB
    y_B = 1.0

    oat_slope = (y_B - y_A) / (x_B - x_A)
    oat_intercept = y_A - (x_A * oat_slope)

    return [[oat_intercept + iat_intercept, iat_slope, 0, oat_slope, 0, 0]] * num_speeds
  end

  # Returns the capacity maintenance from 17F to 47F,
  # Default based on NEEP data for all var speed heat pump types, if neither capacity 17F nor capacity retention is not provided
  # Maintenance = capacity@17F / capacity@47F
  #
  # @param heat_pump [HPXML::HeatPump] The HPXML heat pump of interest
  # @return [TODO] TODO
  def self.get_heating_capacity_retention_17F(heat_pump)
    heating_capacity_retention_temp = 17.0
    if (not heat_pump.heating_capacity_17F.nil?) && (heat_pump.heating_capacity > 0.0)
      heating_capacity_retention_fraction = heat_pump.heating_capacity_17F / heat_pump.heating_capacity
    else
      if not heat_pump.heating_capacity_retention_fraction.nil?
        retention_fraction = heat_pump.heating_capacity_retention_fraction
        retention_temp = heat_pump.heating_capacity_retention_temp
      else
        retention_temp = 5.0
        case heat_pump.compressor_type
        when HPXML::HVACCompressorTypeSingleStage, HPXML::HVACCompressorTypeTwoStage
          retention_fraction = 0.425
        when HPXML::HVACCompressorTypeVariableSpeed
          # Default maximum capacity maintenance based on NEEP data for all var speed heat pump types, if not provided
          retention_fraction = (0.0461 * calc_hspf_from_hspf2(heat_pump) + 0.1594).round(4)
        end
      end
      heating_capacity_retention_fraction = 1.0 - (1.0 - retention_fraction) / (47.0 - retention_temp) * (47.0 - 17.0)
    end
    return heating_capacity_retention_temp, heating_capacity_retention_fraction
  end

  # TODO
  #
  # @param capacity_ratios [TODO] TODO
  # @param rated_cfm_per_tons [TODO] TODO
  # @param rated_airflow_rate [TODO] TODO
  # @return [TODO] TODO
  def self.calc_fan_speed_ratios(capacity_ratios, rated_cfm_per_tons, rated_airflow_rate)
    fan_speed_ratios = []
    capacity_ratios.each_with_index do |capacity_ratio, i|
      fan_speed_ratios << rated_cfm_per_tons[i] * capacity_ratio / rated_airflow_rate
    end
    return fan_speed_ratios
  end

  # TODO
  #
  # @param coeff [TODO] TODO
  # @return [TODO] TODO
  def self.convert_biquadratic_coeff_to_si(coeff)
    # Convert IP curves to SI curves
    si_coeff = []
    si_coeff << coeff[0] + 32.0 * (coeff[1] + coeff[3]) + 1024.0 * (coeff[2] + coeff[4] + coeff[5])
    si_coeff << 9.0 / 5.0 * coeff[1] + 576.0 / 5.0 * coeff[2] + 288.0 / 5.0 * coeff[5]
    si_coeff << 81.0 / 25.0 * coeff[2]
    si_coeff << 9.0 / 5.0 * coeff[3] + 576.0 / 5.0 * coeff[4] + 288.0 / 5.0 * coeff[5]
    si_coeff << 81.0 / 25.0 * coeff[4]
    si_coeff << 81.0 / 25.0 * coeff[5]
    return si_coeff
  end

  # TODO
  #
  # @param model [OpenStudio::Model::Model] OpenStudio Model object
  # @param name [TODO] TODO
  # @param independent_vars [TODO] TODO
  # @param output_values [TODO] TODO
  # @param output_min [TODO] TODO
  # @param output_max [TODO] TODO
  # @return [TODO] TODO
  def self.create_table_lookup(model, name, independent_vars, output_values, output_min = nil, output_max = nil)
    if (not output_min.nil?) && (output_values.min < output_min)
      fail "Minimum table lookup output value (#{output_values.min}) is less than #{output_min} for #{name}."
    end
    if (not output_max.nil?) && (output_values.max > output_max)
      fail "Maximum table lookup output value (#{output_values.max}) is greater than #{output_max} for #{name}."
    end

    table = OpenStudio::Model::TableLookup.new(model)
    table.setName(name)
    independent_vars.each do |var|
      ind_var = OpenStudio::Model::TableIndependentVariable.new(model)
      ind_var.setName(var[:name])
      ind_var.setMinimumValue(var[:min])
      ind_var.setMaximumValue(var[:max])
      ind_var.setExtrapolationMethod('Constant')
      ind_var.setValues(var[:values])
      table.addIndependentVariable(ind_var)
    end
    table.setMinimumOutput(output_min) unless output_min.nil?
    table.setMaximumOutput(output_max) unless output_max.nil?
    table.setOutputValues(output_values)
    return table
  end

  # TODO
  #
  # @param net_cap [TODO] TODO
  # @param fan_power [TODO] TODO
  # @param mode [Symbol] Heating (:htg) or cooling (:clg)
  # @param net_cop [TODO] TODO
  # @return [TODO] TODO
  def self.convert_net_to_gross_capacity_cop(net_cap, fan_power, mode, net_cop = nil)
    net_cap_watts = UnitConversions.convert(net_cap, 'Btu/hr', 'w')
    if mode == :clg
      gross_cap_watts = net_cap_watts + fan_power
    else
      gross_cap_watts = net_cap_watts - fan_power
    end
    if not net_cop.nil?
      net_power = net_cap_watts / net_cop
      gross_power = net_power - fan_power
      gross_cop = gross_cap_watts / gross_power
    end
    gross_cap_btu_hr = UnitConversions.convert(gross_cap_watts, 'w', 'Btu/hr')
    return gross_cap_btu_hr, gross_cop
  end

  # Pre-processes the detailed performance user inputs, extrapolate data for OS TableLookup object
  #
  # @param hvac_system [HPXML::HeatingSystem or HPXML::CoolingSystem or HPXML::HeatPump] The HPXML HVAC system of interest
  # @param mode [Symbol] Heating (:htg) or cooling (:clg)
  # @param max_rated_fan_cfm [Double] Maximum rated fan flow rate
  # @param weather_temp [Double] Minimum (for heating) or maximum (for cooling) outdoor drybulb temperature
  # @param hp_min_temp [Double] Minimum heat pump compressor operating temperature for heating
  # @return [nil]
  def self.process_neep_detailed_performance(hvac_system, mode, max_rated_fan_cfm, weather_temp, hp_min_temp = nil)
    detailed_performance_data_name = (mode == :clg) ? 'cooling_detailed_performance_data' : 'heating_detailed_performance_data'
    detailed_performance_data = hvac_system.send(detailed_performance_data_name)
    hvac_ap = hvac_system.additional_properties
<<<<<<< HEAD
    data_array = Array.new(3) { Array.new }
    detailed_performance_data.sort_by { |dp| dp.outdoor_temperature }.each do |data_point|
      # Only process min and max capacities at each outdoor drybulb
      next unless [HPXML::CapacityDescriptionMinimum, HPXML::CapacityDescriptionNominal, HPXML::CapacityDescriptionMaximum].include? data_point.capacity_description

      if data_point.capacity_description == HPXML::CapacityDescriptionMinimum
        data_array[0] << data_point
      elsif data_point.capacity_description == HPXML::CapacityDescriptionNominal
        data_array[1] << data_point
      elsif data_point.capacity_description == HPXML::CapacityDescriptionMaximum
        data_array[2] << data_point
      end
=======

    datapoints_by_speed = { HPXML::CapacityDescriptionMinimum => [],
                            HPXML::CapacityDescriptionNominal => [],
                            HPXML::CapacityDescriptionMaximum => [] }
    detailed_performance_data.sort_by { |dp| dp.outdoor_temperature }.each do |datapoint|
      next if datapoints_by_speed[datapoint.capacity_description].nil?

      datapoints_by_speed[datapoint.capacity_description] << datapoint
>>>>>>> 9a0de11e
    end

    if mode == :clg
      cfm_per_ton = hvac_ap.cool_rated_cfm_per_ton
      hvac_ap.cooling_datapoints_by_speed = datapoints_by_speed
      hvac_ap.cool_rated_capacities_gross = []
      hvac_ap.cool_rated_capacities_net = []
      hvac_ap.cool_rated_cops = []
    elsif mode == :htg
      cfm_per_ton = hvac_ap.heat_rated_cfm_per_ton
      hvac_ap.heating_datapoints_by_speed = datapoints_by_speed
      hvac_ap.heat_rated_capacities_gross = []
      hvac_ap.heat_rated_capacities_net = []
      hvac_ap.heat_rated_cops = []
    end

<<<<<<< HEAD
    extrapolate_data_points(data_array, mode, hp_min_temp, weather_temp, hvac_system, cfm_per_ton, max_rated_fan_cfm)
    correct_ft_cap_eir(data_array, mode)
=======
    extrapolate_datapoints(datapoints_by_speed, mode, hp_min_temp, weather_temp, hvac_system, cfm_per_ton, max_rated_fan_cfm)
    correct_ft_cap_eir(datapoints_by_speed, mode)
>>>>>>> 9a0de11e
  end

  # Converts net (i.e., including fan power) capacities/COPs to gross values (i.e., excluding
  # fan power) for a HVAC performance datapoint.
<<<<<<< HEAD
  #
  # @param dp [HPXML::CoolingDetailedPerformanceData or HPXML::HeatingDetailedPerformanceData] The detailed performance data point of interest
  # @param mode [Symbol] Heating (:htg) or cooling (:clg)
  # @param hvac_system [HPXML::HeatingSystem or HPXML::CoolingSystem or HPXML::HeatPump] The HPXML HVAC system of interest
  # @param cfm_per_ton [Double] Rated CFM/ton
  # @param max_rated_fan_cfm [Double] Maximum rated fan flow rate
  # @return [nil]
  def self.convert_data_point_net_to_gross(dp, mode, hvac_system, cfm_per_ton, max_rated_fan_cfm)
    hvac_ap = hvac_system.additional_properties
    this_cfm = UnitConversions.convert(dp.capacity, 'Btu/hr', 'ton') * cfm_per_ton
    fan_ratio = this_cfm / max_rated_fan_cfm
    fan_power = calculate_fan_power_from_curve(hvac_ap.fan_power_rated * max_rated_fan_cfm, fan_ratio, hvac_system)
    dp.gross_capacity, dp.gross_efficiency_cop = convert_net_to_gross_capacity_cop(dp.capacity, fan_power, mode, dp.efficiency_cop)
    dp.input_power = dp.capacity / dp.efficiency_cop # Btu/hr
    dp.gross_input_power = dp.gross_capacity / dp.gross_efficiency_cop # Btu/hr
  end

  # Extrapolate data points at the min/max outdoor drybulb temperatures to cover the full range of
  # equipment operation. Extrapolates net capacity and input power per RESNET MINHERS Addendum 82:
  # - Cooling, Min ODB: Linear from 82F and 95F, but no less than 50% power of the 82F value
  # - Cooling, Max ODB: Linear from 82F and 95F
  # - Heating, Min ODB: Linear from lowest two temperatures
  # - Heating, Max ODB: Constant (same values as 47F)

  #
  # @param data_array [TODO] TODO
  # @param mode [Symbol] Heating (:htg) or cooling (:clg)
  # @param hp_min_temp [Double] Minimum heat pump compressor operating temperature for heating
  # @param weather_temp [Double] Minimum (for heating) or maximum (for cooling) outdoor drybulb temperature
  # @param hvac_system [HPXML::HeatingSystem or HPXML::CoolingSystem or HPXML::HeatPump] The HPXML HVAC system of interest
  # @param cfm_per_ton [Array<Double>] Rated CFM/ton at each speed
  # @param max_rated_fan_cfm [Double] Maximum rated fan flow rate
  # @return [nil]
  def self.extrapolate_data_points(data_array, mode, hp_min_temp, weather_temp, hvac_system, cfm_per_ton, max_rated_fan_cfm)
    # Set of data used for table lookup
    data_array.each_with_index do |data, speed|
      capacity_description = data[0].capacity_description
      user_odbs = data.map { |dp| dp.outdoor_temperature }

      # Calculate gross values for all datapoints
      data.each do |dp|
        convert_data_point_net_to_gross(dp, mode, hvac_system, cfm_per_ton[speed], max_rated_fan_cfm)
=======
  #
  # @param dp [HPXML::CoolingDetailedPerformanceData or HPXML::HeatingDetailedPerformanceData] The detailed performance data point of interest
  # @param mode [Symbol] Heating (:htg) or cooling (:clg)
  # @param hvac_system [HPXML::HeatingSystem or HPXML::CoolingSystem or HPXML::HeatPump] The HPXML HVAC system of interest
  # @param cfm_per_ton [Double] Rated CFM/ton
  # @param max_rated_fan_cfm [Double] Maximum rated fan flow rate
  # @return [nil]
  def self.convert_datapoint_net_to_gross(dp, mode, hvac_system, cfm_per_ton, max_rated_fan_cfm)
    hvac_ap = hvac_system.additional_properties
    this_cfm = UnitConversions.convert(dp.capacity, 'Btu/hr', 'ton') * cfm_per_ton
    fan_ratio = this_cfm / max_rated_fan_cfm
    fan_power = calculate_fan_power_from_curve(hvac_ap.fan_power_rated * max_rated_fan_cfm, fan_ratio, hvac_system)
    dp.gross_capacity, dp.gross_efficiency_cop = convert_net_to_gross_capacity_cop(dp.capacity, fan_power, mode, dp.efficiency_cop)
    dp.input_power = dp.capacity / dp.efficiency_cop # Btu/hr
    dp.gross_input_power = dp.gross_capacity / dp.gross_efficiency_cop # Btu/hr
  end

  # Extrapolate data points at the min/max outdoor drybulb temperatures to cover the full range of
  # equipment operation. Extrapolates net capacity and input power per RESNET MINHERS Addendum 82:
  # - Cooling, Min ODB: Linear from 82F and 95F, but no less than 50% power of the 82F value
  # - Cooling, Max ODB: Linear from 82F and 95F
  # - Heating, Min ODB: Linear from lowest two temperatures
  # - Heating, Max ODB: Constant (same values as 47F)
  #
  # @param datapoints_by_speed [Hash] Map of capacity description => array of detailed performance datapoints
  # @param mode [Symbol] Heating (:htg) or cooling (:clg)
  # @param hp_min_temp [Double] Minimum heat pump compressor operating temperature for heating
  # @param weather_temp [Double] Minimum (for heating) or maximum (for cooling) outdoor drybulb temperature
  # @param hvac_system [HPXML::HeatingSystem or HPXML::CoolingSystem or HPXML::HeatPump] The HPXML HVAC system of interest
  # @param cfm_per_ton [Array<Double>] Rated CFM/ton at each speed
  # @param max_rated_fan_cfm [Double] Maximum rated fan flow rate
  # @return [nil]
  def self.extrapolate_datapoints(datapoints_by_speed, mode, hp_min_temp, weather_temp, hvac_system, cfm_per_ton, max_rated_fan_cfm)
    # Set of data used for table lookup
    datapoints_by_speed.each_with_index do |(capacity_description, datapoints), speed|
      user_odbs = datapoints.map { |dp| dp.outdoor_temperature }

      # Calculate gross values for all datapoints
      datapoints.each do |dp|
        convert_datapoint_net_to_gross(dp, mode, hvac_system, cfm_per_ton[speed], max_rated_fan_cfm)
>>>>>>> 9a0de11e
      end

      # Ensure we don't create datapoints at ODB temperatures with zero/negative gross capacities or powers
      delta_odb = 1.0 # Use a slightly larger (or smaller) ODB so things don't blow up
<<<<<<< HEAD
      high_odb_at_zero_power = extrapolate_data_point(data, capacity_description, :gross_input_power, 0.0, :outdoor_temperature, :negative) - delta_odb
      high_odb_at_zero_capacity = extrapolate_data_point(data, capacity_description, :gross_capacity, 0.0, :outdoor_temperature, :negative) - delta_odb
      low_odb_at_zero_power = extrapolate_data_point(data, capacity_description, :gross_input_power, 0.0, :outdoor_temperature, :positive) + delta_odb
      low_odb_at_zero_capacity = extrapolate_data_point(data, capacity_description, :gross_capacity, 0.0, :outdoor_temperature, :positive) + delta_odb
=======
      high_odb_at_zero_power = extrapolate_datapoint(datapoints, capacity_description, :gross_input_power, 0.0, :outdoor_temperature, :negative) - delta_odb
      high_odb_at_zero_capacity = extrapolate_datapoint(datapoints, capacity_description, :gross_capacity, 0.0, :outdoor_temperature, :negative) - delta_odb
      low_odb_at_zero_power = extrapolate_datapoint(datapoints, capacity_description, :gross_input_power, 0.0, :outdoor_temperature, :positive) + delta_odb
      low_odb_at_zero_capacity = extrapolate_datapoint(datapoints, capacity_description, :gross_capacity, 0.0, :outdoor_temperature, :positive) + delta_odb
>>>>>>> 9a0de11e

      # Determine min/max ODB temperatures to extrapolate to, to cover full range of equipment operation.
      # Note: Since we create the TableLookup object using ExtrapolationMethod='constant', we do not
      # need to create additional datapoints just to maintain constant performance.
      outdoor_dry_bulbs = []
      if mode == :clg
        # Max cooling ODB temperature
        max_odb = [high_odb_at_zero_power, high_odb_at_zero_capacity, weather_temp].min
        if max_odb > user_odbs.max
          outdoor_dry_bulbs << max_odb
        end

        # Min cooling ODB temperature
<<<<<<< HEAD
        dp82f = data.find { |dp| dp.outdoor_temperature == 82.0 }
        dp95f = data.find { |dp| dp.outdoor_temperature == 95.0 }
=======
        dp82f = datapoints.find { |dp| dp.outdoor_temperature == 82.0 }
        dp95f = datapoints.find { |dp| dp.outdoor_temperature == 95.0 }
>>>>>>> 9a0de11e
        min_power = 0.5 * dp82f.input_power
        odb_at_min_power = MathTools.interp2(min_power, dp82f.input_power, dp95f.input_power, 82.0, 95.0)
        odb_at_min_power = -999999.0 if dp82f.input_power >= dp95f.input_power # Exclude if power increasing at lower ODB temperatures
        min_odb = [odb_at_min_power, low_odb_at_zero_power, low_odb_at_zero_capacity, 50.0].max
        if min_odb < user_odbs.min
          outdoor_dry_bulbs << min_odb
        end
      else
        # Min heating ODB temperature
        min_odb = [low_odb_at_zero_power, low_odb_at_zero_capacity, hp_min_temp, weather_temp].max
        if min_odb < user_odbs.min
          outdoor_dry_bulbs << min_odb
        end

        # Max heating OBD temperature
        # No need to extrapolate since, per Addendum 82, performance is constant above 47F.
      end

      # Add new datapoint at min/max ODB temperatures
      outdoor_dry_bulbs.each do |target_odb|
        if mode == :clg
          new_dp = HPXML::CoolingPerformanceDataPoint.new(nil)
        else
          new_dp = HPXML::HeatingPerformanceDataPoint.new(nil)
        end
        new_dp.outdoor_temperature = target_odb
<<<<<<< HEAD

        new_dp.capacity = extrapolate_data_point(data, capacity_description, :outdoor_temperature, target_odb, :capacity)
        new_dp.input_power = extrapolate_data_point(data, capacity_description, :outdoor_temperature, target_odb, :input_power)
        new_dp.efficiency_cop = new_dp.capacity / new_dp.input_power
        convert_data_point_net_to_gross(new_dp, mode, hvac_system, cfm_per_ton[speed], max_rated_fan_cfm)

        data << new_dp
      end
    end

    add_data_point_adaptive_step_size(data_array, mode, hvac_system, cfm_per_ton, max_rated_fan_cfm)
  end

  # TODO
  #
  # @param data [TODO] TODO
  # @param user_odbs [TODO] TODO
  # @param property [TODO] TODO
  # @param find_high [TODO] TODO
  # @return [TODO] TODO
  def self.calculate_odb_at_zero_power_or_capacity(data, user_odbs, property, find_high)
    if find_high
      odb_dp1 = data.find { |dp| dp.outdoor_temperature == user_odbs[-1] }
      odb_dp2 = data.find { |dp| dp.outdoor_temperature == user_odbs[-2] }
    else
      odb_dp1 = data.find { |dp| dp.outdoor_temperature == user_odbs[0] }
      odb_dp2 = data.find { |dp| dp.outdoor_temperature == user_odbs[1] }
    end
=======
>>>>>>> 9a0de11e

        new_dp.capacity = extrapolate_datapoint(datapoints, capacity_description, :outdoor_temperature, target_odb, :capacity)
        new_dp.input_power = extrapolate_datapoint(datapoints, capacity_description, :outdoor_temperature, target_odb, :input_power)
        new_dp.efficiency_cop = new_dp.capacity / new_dp.input_power
        convert_datapoint_net_to_gross(new_dp, mode, hvac_system, cfm_per_ton[speed], max_rated_fan_cfm)

        datapoints << new_dp
      end
    end

    add_datapoint_adaptive_step_size(datapoints_by_speed, mode, hvac_system, cfm_per_ton, max_rated_fan_cfm)
  end

  # Extrapolates the given performance property for the specified target value and property.
  #
  # @param datapoints [HPXML::CoolingDetailedPerformanceData or HPXML::HeatingDetailedPerformanceData] Array of detailed performance datapoints at a given speed
  # @param capacity_description [String] The capacity description (HPXML::CapacityDescriptionXXX)
  # @param target_property [Symbol] The datapoint property for the target value (e.g., :outdoor_temperature)
  # @param target_value [Double] The target value to extrapolate to (F)
  # @param property [Symbol] The datapoint property to extrapolate (e.g., :capacity, :efficiency_cop, etc.)
  # @param slope_requirement [Symbol] The slope requirement (:positive or :negative)
  # @return [Double] The extrapolated value (F)
<<<<<<< HEAD
  def self.extrapolate_data_point(datapoints, capacity_description, target_property, target_value, property, slope_requirement = nil)
=======
  def self.extrapolate_datapoint(datapoints, capacity_description, target_property, target_value, property, slope_requirement = nil)
>>>>>>> 9a0de11e
    datapoints = datapoints.select { |dp| dp.capacity_description == capacity_description }

    target_dp = datapoints.find { |dp| dp.send(target_property) == target_value }
    if not target_dp.nil?
      return target_dp.send(property)
    end

    user_vals = datapoints.map { |dp| dp.send(target_property) }.uniq.sort

    high_val = user_vals.find { |v| v > target_value }
    low_val = user_vals.reverse.find { |v| v < target_value }
    if user_vals.size == 1
      high_val = low_val if high_val.nil?
      low_val = high_val if low_val.nil?
    elsif high_val.nil?
      high_val = user_vals[-1]
      low_val = user_vals[-2]
    elsif low_val.nil?
      high_val = user_vals[1]
      low_val = user_vals[0]
    end
    high_dp = datapoints.find { |dp| dp.send(target_property) == high_val }
    low_dp = datapoints.find { |dp| dp.send(target_property) == low_val }

    # puts "#{datapoints.map{ |dp| dp.send(target_property)}}, #{high_val}, #{low_val}"
    val = MathTools.interp2(target_value, low_val, high_val, low_dp.send(property), high_dp.send(property))

    if not slope_requirement.nil?
      slope = (high_dp.send(property) - low_dp.send(property)) / (high_dp.send(target_property) - low_dp.send(target_property))
      if (slope_requirement == :negative) && (slope >= 0 || slope.nan?)
        return 999999.0
      elsif (slope_requirement == :positive) && (slope.to_f <= 0 || slope.nan?)
        return -999999.0
      end
    end

    if val.nan?
      fail 'Unexpected error'
    end

    return val
  end

  # Adds datapoints at intermediate outdoor drybulb temperatures to ensure EIR performance is appropriately
  # calculated over the full range of equipment operation. An adaptive step size is used to ensure we
  # reasonably reflect the extrapolation of net power/capacity curves without adding too many points and
  # incurring a runtime penalty.
  #
<<<<<<< HEAD
  # @param data_array [TODO] TODO
=======
  # @param datapoints_by_speed [Hash] Map of capacity description => array of detailed performance datapoints
>>>>>>> 9a0de11e
  # @param mode [Symbol] Heating (:htg) or cooling (:clg)
  # @param hvac_system [HPXML::HeatingSystem or HPXML::CoolingSystem or HPXML::HeatPump] The HPXML HVAC system of interest
  # @param cfm_per_ton [Array<Double>] Rated CFM/ton at each speed
  # @param max_rated_fan_cfm [Double] Maximum rated fan flow rate
  # @return [nil]
<<<<<<< HEAD
  def self.add_data_point_adaptive_step_size(data_array, mode, hvac_system, cfm_per_ton, max_rated_fan_cfm)
    tol = 0.2 # Good balance between runtime performance and accuracy
    data_array.each_with_index do |data, speed|
      data_sorted = data.sort_by { |dp| dp.outdoor_temperature }
      data_sorted.each_with_index do |dp, i|
        next unless i < (data_sorted.size - 1)

        dp2 = data_sorted[i + 1]
        if mode == :clg
          eir_rated = 1 / data_sorted.find { |dp| dp.outdoor_temperature == HVAC::AirSourceCoolRatedODB }.efficiency_cop
        else
          eir_rated = 1 / data_sorted.find { |dp| dp.outdoor_temperature == HVAC::AirSourceHeatRatedODB }.efficiency_cop
=======
  def self.add_datapoint_adaptive_step_size(datapoints_by_speed, mode, hvac_system, cfm_per_ton, max_rated_fan_cfm)
    tol = 0.2 # Good balance between runtime performance and accuracy
    datapoints_by_speed.each_with_index do |(_capacity_description, datapoints), speed|
      datapoints_sorted = datapoints.sort_by { |dp| dp.outdoor_temperature }
      datapoints_sorted.each_with_index do |dp, i|
        next unless i < (datapoints_sorted.size - 1)

        dp2 = datapoints_sorted[i + 1]
        if mode == :clg
          eir_rated = 1 / datapoints_sorted.find { |dp| dp.outdoor_temperature == HVAC::AirSourceCoolRatedODB }.efficiency_cop
        else
          eir_rated = 1 / datapoints_sorted.find { |dp| dp.outdoor_temperature == HVAC::AirSourceHeatRatedODB }.efficiency_cop
>>>>>>> 9a0de11e
        end
        eir_diff = ((1 / dp2.efficiency_cop) / eir_rated) - ((1 / dp.efficiency_cop) / eir_rated)
        n_pt = (eir_diff.abs / tol).ceil() - 1
        next if n_pt < 1

        for j in 1..n_pt
          if mode == :clg
            new_dp = HPXML::CoolingPerformanceDataPoint.new(nil)
          else
            new_dp = HPXML::HeatingPerformanceDataPoint.new(nil)
          end
          # Interpolate based on net power and capacity per RESNET MINHERS Addendum 82.
          new_dp.input_power = dp.input_power + Float(j) / (n_pt + 1) * (dp2.input_power - dp.input_power)
          new_dp.capacity = dp.capacity + Float(j) / (n_pt + 1) * (dp2.capacity - dp.capacity)
          new_dp.outdoor_temperature = dp.outdoor_temperature + Float(j) / (n_pt + 1) * (dp2.outdoor_temperature - dp.outdoor_temperature)
          new_dp.efficiency_cop = new_dp.capacity / new_dp.input_power
          new_dp.capacity_description = dp.capacity_description
<<<<<<< HEAD
          convert_data_point_net_to_gross(new_dp, mode, hvac_system, cfm_per_ton[speed], max_rated_fan_cfm)
          data << new_dp
=======
          convert_datapoint_net_to_gross(new_dp, mode, hvac_system, cfm_per_ton[speed], max_rated_fan_cfm)
          datapoints << new_dp
>>>>>>> 9a0de11e
        end
      end
    end
  end

  # TODO
  #
<<<<<<< HEAD
  # @param data_array [TODO] TODO
=======
  # @param datapoints_by_speed [Hash] Map of capacity description => array of detailed performance datapoints
>>>>>>> 9a0de11e
  # @param mode [Symbol] Heating (:htg) or cooling (:clg)
  # @return [nil]
  def self.correct_ft_cap_eir(datapoints_by_speed, mode)
    # Add sensitivity to indoor conditions
    # single speed cutler curve coefficients
    if mode == :clg
      rated_t_i = HVAC::AirSourceCoolRatedIWB
      indoor_t = [57.0, rated_t_i, 72.0]
    else
      rated_t_i = HVAC::AirSourceHeatRatedIDB
      indoor_t = [60.0, rated_t_i, 80.0]
    end
<<<<<<< HEAD
    cap_ft_spec_ss, eir_ft_spec_ss = get_resnet_cap_eir_ft_spec(mode)
    data_array.each do |data|
      data.each do |dp|
=======

    cap_ft_spec_ss, eir_ft_spec_ss = get_resnet_cap_eir_ft_spec(mode)

    datapoints_by_speed.each do |_capacity_description, datapoints|
      datapoints.each do |dp|
>>>>>>> 9a0de11e
        if mode == :clg
          dp.indoor_wetbulb = rated_t_i
        else
          dp.indoor_temperature = rated_t_i
        end
      end
    end

    # table lookup output values
    datapoints_by_speed.each do |_capacity_description, datapoints|
      # create a new array to temporarily store expanded data points, to concat after the existing data loop
      array_tmp = Array.new
      indoor_t.each do |t_i|
        # introduce indoor conditions other than rated, expand to rated data points
        next if t_i == rated_t_i

        data_tmp = Array.new
        datapoints.each do |dp|
          dp_new = dp.dup
          data_tmp << dp_new

          if mode == :clg
            dp_new.indoor_wetbulb = t_i
            # Cooling variations shall be held constant for Tiwb less than 57°F and greater than 72°F, and for Todb less than 75°F
            curve_t_o = [dp_new.outdoor_temperature, 75].max
          else
            dp_new.indoor_temperature = t_i
            curve_t_o = dp_new.outdoor_temperature
          end

          # capacity FT curve output
          cap_ft_curve_output = MathTools.biquadratic(t_i, curve_t_o, cap_ft_spec_ss)
          cap_ft_curve_output_rated = MathTools.biquadratic(rated_t_i, curve_t_o, cap_ft_spec_ss)
          cap_correction_factor = cap_ft_curve_output / cap_ft_curve_output_rated

          # corrected capacity hash, with two temperature independent variables
          dp_new.gross_capacity *= cap_correction_factor

          # eir FT curve output
          eir_ft_curve_output = MathTools.biquadratic(t_i, curve_t_o, eir_ft_spec_ss)
          eir_ft_curve_output_rated = MathTools.biquadratic(rated_t_i, curve_t_o, eir_ft_spec_ss)
          eir_correction_factor = eir_ft_curve_output / eir_ft_curve_output_rated
          dp_new.gross_efficiency_cop /= eir_correction_factor
        end
        array_tmp << data_tmp
      end
      array_tmp.each do |new_data|
        datapoints.concat(new_data)
      end
    end
  end

  # TODO
  #
  # @param model [OpenStudio::Model::Model] OpenStudio Model object
  # @param obj_name [String] Name for the OpenStudio object
  # @param cooling_system [HPXML::CoolingSystem or HPXML::HeatPump] The HPXML cooling system or heat pump of interest
  # @param max_rated_fan_cfm [Double] Maximum rated fan flow rate
  # @param weather_max_drybulb [Double] Maximum outdoor drybulb temperature
  # @param has_deadband_control [Boolean] Whether to apply on off thermostat deadband
  # @return [TODO] TODO
  def self.create_dx_cooling_coil(model, obj_name, cooling_system, max_rated_fan_cfm, weather_max_drybulb, has_deadband_control = false)
    clg_ap = cooling_system.additional_properties

    if cooling_system.cooling_detailed_performance_data.empty?
      max_clg_cfm = UnitConversions.convert(cooling_system.cooling_capacity * clg_ap.cool_capacity_ratios[-1], 'Btu/hr', 'ton') * clg_ap.cool_rated_cfm_per_ton[-1]
      clg_ap.cool_rated_capacities_gross = []
      clg_ap.cool_rated_capacities_net = []
      clg_ap.cool_capacity_ratios.each_with_index do |capacity_ratio, speed|
        fan_ratio = clg_ap.cool_fan_speed_ratios[speed] * max_clg_cfm / max_rated_fan_cfm
        fan_power = calculate_fan_power_from_curve(clg_ap.fan_power_rated * max_rated_fan_cfm, fan_ratio, cooling_system)
        net_capacity = capacity_ratio * cooling_system.cooling_capacity
        clg_ap.cool_rated_capacities_net << net_capacity
        gross_capacity = convert_net_to_gross_capacity_cop(net_capacity, fan_power, :clg)[0]
        clg_ap.cool_rated_capacities_gross << gross_capacity
      end
    else
      process_neep_detailed_performance(cooling_system, :clg, max_rated_fan_cfm, weather_max_drybulb)
    end

    clg_coil = nil
    coil_name = obj_name + ' clg coil'
    num_speeds = clg_ap.cool_rated_cfm_per_ton.size
    for i in 0..(num_speeds - 1)
      if not cooling_system.cooling_detailed_performance_data.empty?
        capacity_description = clg_ap.cooling_datapoints_by_speed.keys[i]
        speed_performance_data = clg_ap.cooling_datapoints_by_speed[capacity_description].sort_by { |dp| [dp.indoor_wetbulb, dp.outdoor_temperature] }
        var_wb = { name: 'wet_bulb_temp_in', min: -100, max: 100, values: speed_performance_data.map { |dp| UnitConversions.convert(dp.indoor_wetbulb, 'F', 'C') }.uniq }
        var_db = { name: 'dry_bulb_temp_out', min: -100, max: 100, values: speed_performance_data.map { |dp| UnitConversions.convert(dp.outdoor_temperature, 'F', 'C') }.uniq }
        cap_ft_independent_vars = [var_wb, var_db]
        eir_ft_independent_vars = [var_wb, var_db]

        rate_dp = speed_performance_data.find { |dp| (dp.indoor_wetbulb == HVAC::AirSourceCoolRatedIWB) && (dp.outdoor_temperature == HVAC::AirSourceCoolRatedODB) }
        clg_ap.cool_rated_cops << rate_dp.gross_efficiency_cop
        clg_ap.cool_rated_capacities_gross << rate_dp.gross_capacity
        clg_ap.cool_rated_capacities_net << rate_dp.capacity
        cap_ft_output_values = speed_performance_data.map { |dp| dp.gross_capacity / rate_dp.gross_capacity }
        eir_ft_output_values = speed_performance_data.map { |dp| (1.0 / dp.gross_efficiency_cop) / (1.0 / rate_dp.gross_efficiency_cop) }
        cap_ft_curve = create_table_lookup(model, "Cool-CAP-fT#{i + 1}", cap_ft_independent_vars, cap_ft_output_values, 0.0)
        eir_ft_curve = create_table_lookup(model, "Cool-EIR-fT#{i + 1}", eir_ft_independent_vars, eir_ft_output_values, 0.0)
      else
        cap_ft_curve = Model.add_curve_biquadratic(
          model,
          name: "Cool-CAP-fT#{i + 1}",
          coeff: convert_biquadratic_coeff_to_si(clg_ap.cool_cap_ft_spec[i]),
          min_x: -100, max_x: 100, min_y: -100, max_y: 100
        )
        eir_ft_curve = Model.add_curve_biquadratic(
          model,
          name: "Cool-EIR-fT#{i + 1}",
          coeff: convert_biquadratic_coeff_to_si(clg_ap.cool_eir_ft_spec[i]),
          min_x: -100, max_x: 100, min_y: -100, max_y: 100
        )
      end
      cap_fff_curve = Model.add_curve_quadratic(
        model,
        name: "Cool-CAP-fFF#{i + 1}",
        coeff: clg_ap.cool_cap_fflow_spec[i],
        min_x: 0, max_x: 2, min_y: 0, max_y: 2
      )
      eir_fff_curve = Model.add_curve_quadratic(
        model,
        name: "Cool-EIR-fFF#{i + 1}",
        coeff: clg_ap.cool_eir_fflow_spec[i],
        min_x: 0, max_x: 2, min_y: 0, max_y: 2
      )
      if i == 0
        cap_fff_curve_0 = cap_fff_curve
        eir_fff_curve_0 = eir_fff_curve
      end
      if has_deadband_control
        # Zero out impact of part load ratio
        plf_fplr_curve = Model.add_curve_quadratic(
          model,
          name: "Cool-PLF-fPLR#{i + 1}",
          coeff: [1.0, 0.0, 0.0],
          min_x: 0, max_x: 1, min_y: 0.7, max_y: 1
        )
      else
        plf_fplr_curve = Model.add_curve_quadratic(
          model,
          name: "Cool-PLF-fPLR#{i + 1}",
          coeff: clg_ap.cool_plf_fplr_spec[i],
          min_x: 0, max_x: 1, min_y: 0.7, max_y: 1
        )
      end

      if num_speeds == 1
        clg_coil = OpenStudio::Model::CoilCoolingDXSingleSpeed.new(model, model.alwaysOnDiscreteSchedule, cap_ft_curve, cap_fff_curve, eir_ft_curve, eir_fff_curve, plf_fplr_curve)
        # Coil COP calculation based on system type
        clg_coil.setRatedCOP(clg_ap.cool_rated_cops[i])
        clg_coil.setMaximumOutdoorDryBulbTemperatureForCrankcaseHeaterOperation(UnitConversions.convert(CrankcaseHeaterTemp, 'F', 'C'))
        clg_coil.setRatedSensibleHeatRatio(clg_ap.cool_rated_shrs_gross[i])
        clg_coil.setNominalTimeForCondensateRemovalToBegin(1000.0)
        clg_coil.setRatioOfInitialMoistureEvaporationRateAndSteadyStateLatentCapacity(1.5)
        clg_coil.setMaximumCyclingRate(3.0)
        clg_coil.setLatentCapacityTimeConstant(45.0)
        clg_coil.setRatedTotalCoolingCapacity(UnitConversions.convert(clg_ap.cool_rated_capacities_gross[i], 'Btu/hr', 'W'))
        clg_coil.setRatedAirFlowRate(calc_rated_airflow(clg_ap.cool_rated_capacities_net[i], clg_ap.cool_rated_cfm_per_ton[0]))
      else
        if clg_coil.nil?
          clg_coil = OpenStudio::Model::CoilCoolingDXMultiSpeed.new(model)
          clg_coil.setApplyPartLoadFractiontoSpeedsGreaterthan1(false)
          clg_coil.setApplyLatentDegradationtoSpeedsGreaterthan1(false)
          clg_coil.setFuelType(EPlus::FuelTypeElectricity)
          clg_coil.setAvailabilitySchedule(model.alwaysOnDiscreteSchedule)
          clg_coil.setMaximumOutdoorDryBulbTemperatureforCrankcaseHeaterOperation(UnitConversions.convert(CrankcaseHeaterTemp, 'F', 'C'))
          constant_biquadratic = Model.add_curve_biquadratic(
            model,
            name: 'ConstantBiquadratic',
            coeff: [1, 0, 0, 0, 0, 0]
          )
        end
        stage = OpenStudio::Model::CoilCoolingDXMultiSpeedStageData.new(model, cap_ft_curve, cap_fff_curve, eir_ft_curve, eir_fff_curve, plf_fplr_curve, constant_biquadratic)
        stage.setGrossRatedCoolingCOP(clg_ap.cool_rated_cops[i])
        stage.setGrossRatedSensibleHeatRatio(clg_ap.cool_rated_shrs_gross[i])
        stage.setNominalTimeforCondensateRemovaltoBegin(1000)
        stage.setRatioofInitialMoistureEvaporationRateandSteadyStateLatentCapacity(1.5)
        stage.setRatedWasteHeatFractionofPowerInput(0.2)
        stage.setMaximumCyclingRate(3.0)
        stage.setLatentCapacityTimeConstant(45.0)
        stage.setGrossRatedTotalCoolingCapacity(UnitConversions.convert(clg_ap.cool_rated_capacities_gross[i], 'Btu/hr', 'W'))
        stage.setRatedAirFlowRate(calc_rated_airflow(clg_ap.cool_rated_capacities_net[i], clg_ap.cool_rated_cfm_per_ton[i]))
        clg_coil.addStage(stage)
      end
    end

    clg_coil.setName(coil_name)
    clg_coil.setCondenserType('AirCooled')
    clg_coil.setCrankcaseHeaterCapacity(cooling_system.crankcase_heater_watts)
    clg_coil.additionalProperties.setFeature('HPXML_ID', cooling_system.id) # Used by reporting measure
    if has_deadband_control
      # Apply startup capacity degradation
      add_capacity_degradation_ems_proram(model, clg_ap, clg_coil.name.get, true, cap_fff_curve_0, eir_fff_curve_0)
    end

    return clg_coil
  end

  # TODO
  #
  # @param model [OpenStudio::Model::Model] OpenStudio Model object
  # @param obj_name [String] Name for the OpenStudio object
  # @param heating_system [HPXML::HeatingSystem or HPXML::HeatPump] The HPXML heating system or heat pump of interest
  # @param max_rated_fan_cfm [Double] Maximum rated fan flow rate
  # @param weather_min_drybulb [Double] Minimum outdoor drybulb temperature
  # @param defrost_model_type [String] Defrost model type (HPXML::AdvancedResearchDefrostModelTypeXXX)
  # @param p_dot_defrost [TODO] TODO
  # @param has_deadband_control [Boolean] Whether to apply on off thermostat deadband
  # @return [TODO] TODO
  def self.create_dx_heating_coil(model, obj_name, heating_system, max_rated_fan_cfm, weather_min_drybulb, defrost_model_type, p_dot_defrost, has_deadband_control = false)
    htg_ap = heating_system.additional_properties

    if heating_system.heating_detailed_performance_data.empty?
      max_htg_cfm = UnitConversions.convert(heating_system.heating_capacity * htg_ap.heat_capacity_ratios[-1], 'Btu/hr', 'ton') * htg_ap.heat_rated_cfm_per_ton[-1]
      htg_ap.heat_rated_capacities_gross = []
      htg_ap.heat_rated_capacities_net = []
      htg_ap.heat_capacity_ratios.each_with_index do |capacity_ratio, speed|
        fan_ratio = htg_ap.heat_fan_speed_ratios[speed] * max_htg_cfm / max_rated_fan_cfm
        fan_power = calculate_fan_power_from_curve(htg_ap.fan_power_rated * max_rated_fan_cfm, fan_ratio, heating_system)
        net_capacity = capacity_ratio * heating_system.heating_capacity
        htg_ap.heat_rated_capacities_net << net_capacity
        gross_capacity = convert_net_to_gross_capacity_cop(net_capacity, fan_power, :htg)[0]
        htg_ap.heat_rated_capacities_gross << gross_capacity
      end
    else
      process_neep_detailed_performance(heating_system, :htg, max_rated_fan_cfm, weather_min_drybulb, htg_ap.hp_min_temp)
    end

    htg_coil = nil
    coil_name = obj_name + ' htg coil'

    num_speeds = htg_ap.heat_rated_cfm_per_ton.size
    for i in 0..(num_speeds - 1)
      if not heating_system.heating_detailed_performance_data.empty?
        capacity_description = htg_ap.heating_datapoints_by_speed.keys[i]
        speed_performance_data = htg_ap.heating_datapoints_by_speed[capacity_description].sort_by { |dp| [dp.indoor_temperature, dp.outdoor_temperature] }
        var_idb = { name: 'dry_bulb_temp_in', min: -100, max: 100, values: speed_performance_data.map { |dp| UnitConversions.convert(dp.indoor_temperature, 'F', 'C') }.uniq }
        var_odb = { name: 'dry_bulb_temp_out', min: -100, max: 100, values: speed_performance_data.map { |dp| UnitConversions.convert(dp.outdoor_temperature, 'F', 'C') }.uniq }
        cap_ft_independent_vars = [var_idb, var_odb]
        eir_ft_independent_vars = [var_idb, var_odb]

        rate_dp = speed_performance_data.find { |dp| (dp.indoor_temperature == HVAC::AirSourceHeatRatedIDB) && (dp.outdoor_temperature == HVAC::AirSourceHeatRatedODB) }
        htg_ap.heat_rated_cops << rate_dp.gross_efficiency_cop
        htg_ap.heat_rated_capacities_net << rate_dp.capacity
        htg_ap.heat_rated_capacities_gross << rate_dp.gross_capacity
        cap_ft_output_values = speed_performance_data.map { |dp| dp.gross_capacity / rate_dp.gross_capacity }
        eir_ft_output_values = speed_performance_data.map { |dp| (1.0 / dp.gross_efficiency_cop) / (1.0 / rate_dp.gross_efficiency_cop) }
        cap_ft_curve = create_table_lookup(model, "Heat-CAP-fT#{i + 1}", cap_ft_independent_vars, cap_ft_output_values, 0)
        eir_ft_curve = create_table_lookup(model, "Heat-EIR-fT#{i + 1}", eir_ft_independent_vars, eir_ft_output_values, 0)
      else
        cap_ft_curve = Model.add_curve_biquadratic(
          model,
          name: "Heat-CAP-fT#{i + 1}",
          coeff: convert_biquadratic_coeff_to_si(htg_ap.heat_cap_ft_spec[i]),
          min_x: -100, max_x: 100, min_y: -100, max_y: 100
        )
        eir_ft_curve = Model.add_curve_biquadratic(
          model,
          name: "Heat-EIR-fT#{i + 1}",
          coeff: convert_biquadratic_coeff_to_si(htg_ap.heat_eir_ft_spec[i]),
          min_x: -100, max_x: 100, min_y: -100, max_y: 100
        )
      end
      cap_fff_curve = Model.add_curve_quadratic(
        model,
        name: "Heat-CAP-fFF#{i + 1}",
        coeff: htg_ap.heat_cap_fflow_spec[i],
        min_x: 0, max_x: 2, min_y: 0, max_y: 2
      )
      eir_fff_curve = Model.add_curve_quadratic(
        model,
        name: "Heat-EIR-fFF#{i + 1}",
        coeff: htg_ap.heat_eir_fflow_spec[i],
        min_x: 0, max_x: 2, min_y: 0, max_y: 2
      )
      if i == 0
        cap_fff_curve_0 = cap_fff_curve
        eir_fff_curve_0 = eir_fff_curve
      end
      if has_deadband_control
        # Zero out impact of part load ratio
        plf_fplr_curve = Model.add_curve_quadratic(
          model,
          name: "Heat-PLF-fPLR#{i + 1}",
          coeff: [1.0, 0.0, 0.0],
          min_x: 0, max_x: 1, min_y: 0.7, max_y: 1
        )
      else
        plf_fplr_curve = Model.add_curve_quadratic(
          model,
          name: "Heat-PLF-fPLR#{i + 1}",
          coeff: htg_ap.heat_plf_fplr_spec[i],
          min_x: 0, max_x: 1, min_y: 0.7, max_y: 1
        )
      end

      if num_speeds == 1
        htg_coil = OpenStudio::Model::CoilHeatingDXSingleSpeed.new(model, model.alwaysOnDiscreteSchedule, cap_ft_curve, cap_fff_curve, eir_ft_curve, eir_fff_curve, plf_fplr_curve)
        if heating_system.heating_efficiency_cop.nil?
          htg_coil.setRatedCOP(htg_ap.heat_rated_cops[i])
        else # PTHP or room heat pump
          htg_coil.setRatedCOP(heating_system.heating_efficiency_cop)
        end
        htg_coil.setRatedTotalHeatingCapacity(UnitConversions.convert(htg_ap.heat_rated_capacities_gross[i], 'Btu/hr', 'W'))
        htg_coil.setRatedAirFlowRate(calc_rated_airflow(htg_ap.heat_rated_capacities_net[i], htg_ap.heat_rated_cfm_per_ton[0]))
        defrost_time_fraction = 0.1 if defrost_model_type == HPXML::AdvancedResearchDefrostModelTypeAdvanced # 6 min/hr
      else
        if htg_coil.nil?
          htg_coil = OpenStudio::Model::CoilHeatingDXMultiSpeed.new(model)
          htg_coil.setFuelType(EPlus::FuelTypeElectricity)
          htg_coil.setApplyPartLoadFractiontoSpeedsGreaterthan1(false)
          htg_coil.setAvailabilitySchedule(model.alwaysOnDiscreteSchedule)
          constant_biquadratic = Model.add_curve_biquadratic(
            model,
            name: 'ConstantBiquadratic',
            coeff: [1, 0, 0, 0, 0, 0]
          )
        end
        stage = OpenStudio::Model::CoilHeatingDXMultiSpeedStageData.new(model, cap_ft_curve, cap_fff_curve, eir_ft_curve, eir_fff_curve, plf_fplr_curve, constant_biquadratic)
        stage.setGrossRatedHeatingCOP(htg_ap.heat_rated_cops[i])
        stage.setRatedWasteHeatFractionofPowerInput(0.2)
        stage.setGrossRatedHeatingCapacity(UnitConversions.convert(htg_ap.heat_rated_capacities_gross[i], 'Btu/hr', 'W'))
        stage.setRatedAirFlowRate(calc_rated_airflow(htg_ap.heat_rated_capacities_net[i], htg_ap.heat_rated_cfm_per_ton[i]))
        htg_coil.addStage(stage)
        defrost_time_fraction = 0.06667 if defrost_model_type == HPXML::AdvancedResearchDefrostModelTypeAdvanced # 4 min/hr
      end
    end

    htg_coil.setName(coil_name)
    htg_coil.setMinimumOutdoorDryBulbTemperatureforCompressorOperation(UnitConversions.convert(htg_ap.hp_min_temp, 'F', 'C'))
    htg_coil.setMaximumOutdoorDryBulbTemperatureforDefrostOperation(UnitConversions.convert(40.0, 'F', 'C'))
    htg_coil.setDefrostControl('Timed')
    if defrost_model_type == HPXML::AdvancedResearchDefrostModelTypeAdvanced
      htg_coil.setDefrostStrategy('Resistive')
      htg_coil.setDefrostTimePeriodFraction(defrost_time_fraction)
      htg_coil.setResistiveDefrostHeaterCapacity(p_dot_defrost)
    elsif defrost_model_type == HPXML::AdvancedResearchDefrostModelTypeStandard

      # Heating defrost curve for reverse cycle
      defrost_eir_curve = Model.add_curve_biquadratic(
        model,
        name: 'Defrosteir',
        coeff: [0.1528, 0, 0, 0, 0, 0],
        min_x: -100, max_x: 100, min_y: -100, max_y: 100
      )

      htg_coil.setDefrostEnergyInputRatioFunctionofTemperatureCurve(defrost_eir_curve)
      htg_coil.setDefrostStrategy('ReverseCycle')
    else
      fail 'unknown defrost model type.'
    end
    if heating_system.fraction_heat_load_served == 0
      htg_coil.setResistiveDefrostHeaterCapacity(0)
    end
    # Per E+ documentation, if an air-to-air heat pump, the crankcase heater defined for the DX cooling coil is ignored and the crankcase heater power defined for the DX heating coil is used
    htg_coil.setMaximumOutdoorDryBulbTemperatureforCrankcaseHeaterOperation(UnitConversions.convert(CrankcaseHeaterTemp, 'F', 'C'))
    htg_coil.setCrankcaseHeaterCapacity(heating_system.crankcase_heater_watts)
    htg_coil.additionalProperties.setFeature('HPXML_ID', heating_system.id) # Used by reporting measure
    if has_deadband_control
      # Apply startup capacity degradation
      add_capacity_degradation_ems_proram(model, htg_ap, htg_coil.name.get, false, cap_fff_curve_0, eir_fff_curve_0)
    end

    return htg_coil
  end

  # TODO
  #
  # @param cooling_system [HPXML::CoolingSystem or HPXML::HeatPump] The HPXML cooling system or heat pump of interest
  # @return [nil]
  def self.set_cool_rated_shrs_gross(cooling_system)
    clg_ap = cooling_system.additional_properties

    if is_room_dx_hvac_system(cooling_system)
      clg_ap.cool_rated_shrs_gross = [cooling_system.cooling_shr] # We don't model the fan separately, so set gross == net
    else
      # rated shr gross and fan speed ratios
      dB_rated = HVAC::AirSourceCoolRatedIDB
      win = 0.01118470 # Humidity ratio corresponding to 80F dry bulb/67F wet bulb (from EnergyPlus)

      if cooling_system.compressor_type == HPXML::HVACCompressorTypeSingleStage
        cool_nominal_cfm_per_ton = clg_ap.cool_rated_cfm_per_ton[0]
      else
        cool_nominal_cfm_per_ton = (clg_ap.cool_rated_airflow_rate - clg_ap.cool_rated_cfm_per_ton[0] * clg_ap.cool_capacity_ratios[0]) / (clg_ap.cool_capacity_ratios[-1] - clg_ap.cool_capacity_ratios[0]) * (1.0 - clg_ap.cool_capacity_ratios[0]) + clg_ap.cool_rated_cfm_per_ton[0] * clg_ap.cool_capacity_ratios[0]
      end

      p_atm = UnitConversions.convert(1, 'atm', 'psi')

      ao = Psychrometrics.CoilAoFactor(dB_rated, p_atm, UnitConversions.convert(1, 'ton', 'kBtu/hr'), cool_nominal_cfm_per_ton, cooling_system.cooling_shr, win)

      clg_ap.cool_rated_shrs_gross = []
      clg_ap.cool_capacity_ratios.each_with_index do |capacity_ratio, i|
        # Calculate the SHR for each speed. Use maximum value of 0.98 to prevent E+ bypass factor calculation errors
        clg_ap.cool_rated_shrs_gross << [Psychrometrics.CalculateSHR(dB_rated, p_atm, UnitConversions.convert(capacity_ratio, 'ton', 'kBtu/hr'), clg_ap.cool_rated_cfm_per_ton[i] * capacity_ratio, ao, win), 0.98].min
      end
    end
  end

  # Return the time needed to reach full capacity based on c_d assumption, used for degradation EMS program.
  #
  # @param c_d [Double] Degradation coefficient
  # @return [Double] Time to reach full capacity (minutes)
  def self.calc_time_to_full_cap(c_d)
    # assuming a linear relationship between points we have data for: 2 minutes at 0.08 and 5 minutes at 0.23
    time = (20.0 * c_d + 0.4).round
    time = [time, get_time_to_full_cap_limits[0]].max
    time = [time, get_time_to_full_cap_limits[1]].min
    return time
  end

  # Return min and max limit to time needed to reach full capacity
  #
  # @return [Array<Integer, Integer>] Minimum and maximum time to reach full capacity (minutes)
  def self.get_time_to_full_cap_limits()
    return [2, 5]
  end

  # Return the EMS actuator and EMS global variable for backup coil availability schedule.
  # This is called every time EMS uses this actuator to avoid conflicts across different EMS programs.
  #
  # @param model [OpenStudio::Model::Model] OpenStudio Model object
  # @param htg_supp_coil [OpenStudio::Model::CoilHeatingElectric or OpenStudio::Model::CoilHeatingElectricMultiStage] OpenStudio Supplemental Heating Coil object
  # @return [Array<OpenStudio::Model::EnergyManagementSystemActuator, OpenStudio::Model::EnergyManagementSystemGlobalVariable>] OpenStudio EMS Actuator and Global Variable objects for supplemental coil availability schedule
  def self.get_supp_coil_avail_sch_actuator(model, htg_supp_coil)
    actuator = model.getEnergyManagementSystemActuators.find { |act| act.name.get.include? Model.ems_friendly_name(htg_supp_coil.availabilitySchedule.name) }
    global_var_supp_avail = model.getEnergyManagementSystemGlobalVariables.find { |var| var.name.get.include? Model.ems_friendly_name(htg_supp_coil.name) }

    return actuator, global_var_supp_avail unless actuator.nil?

    # No actuator for current backup coil availability schedule
    # Create a new schedule for supp availability
    # Make sure only being called once in case of multiple cloning
    supp_avail_sch = htg_supp_coil.availabilitySchedule.clone.to_ScheduleConstant.get
    supp_avail_sch.setName("#{htg_supp_coil.name} avail sch")
    htg_supp_coil.setAvailabilitySchedule(supp_avail_sch)

    supp_coil_avail_act = Model.add_ems_actuator(
      name: "#{htg_supp_coil.availabilitySchedule.name} act",
      model_object: htg_supp_coil.availabilitySchedule,
      comp_type_and_control: EPlus::EMSActuatorScheduleConstantValue
    )

    # global variable to integrate different EMS program actuating the same schedule
    global_var_supp_avail = Model.add_ems_global_var(
      model,
      var_name: "#{htg_supp_coil.name} avail global"
    )

    global_var_supp_avail_program = Model.add_ems_program(
      model,
      name: "#{global_var_supp_avail.name} init program"
    )
    global_var_supp_avail_program.addLine("Set #{global_var_supp_avail.name} = 1")

    Model.add_ems_program_calling_manager(
      model,
      name: "#{global_var_supp_avail_program.name} calling manager",
      calling_point: 'BeginZoneTimestepBeforeInitHeatBalance',
      ems_programs: [global_var_supp_avail_program]
    )
    return supp_coil_avail_act, global_var_supp_avail
  end

  # Apply EMS program to control back up coil behavior when single speed system is modeled with on-off thermostat feature.
  # Back up coil is turned on after 5 mins that heat pump is not able to maintain setpoints.
  #
  # @param model [OpenStudio::Model::Model] OpenStudio Model object
  # @param htg_supp_coil [OpenStudio::Model::CoilHeatingElectric or OpenStudio::Model::CoilHeatingElectricMultiStage] OpenStudio Supplemental Heating Coil object
  # @param control_zone [OpenStudio::Model::ThermalZone] Conditioned space thermal zone
  # @param htg_coil [OpenStudio::Model::CoilHeatingDXSingleSpeed or OpenStudio::Model::CoilHeatingDXMultiSpeed] OpenStudio Heating Coil object
  # @param has_deadband_control [Boolean] Whether to apply on off thermostat deadband
  # @param cooling_system [HPXML::CoolingSystem or HPXML::HeatPump] The HPXML cooling system or heat pump of interest
  # @return [nil]
  def self.add_supplemental_coil_ems_program(model, htg_supp_coil, control_zone, htg_coil, has_deadband_control, cooling_system)
    return if htg_supp_coil.nil?
    return unless cooling_system.compressor_type == HPXML::HVACCompressorTypeSingleStage
    return unless has_deadband_control
    return if htg_supp_coil.is_a? OpenStudio::Model::CoilHeatingElectricMultiStage

    # Sensors
    tin_sensor = Model.add_ems_sensor(
      model,
      name: 'zone air temp',
      output_var_or_meter_name: 'Zone Mean Air Temperature',
      key_name: control_zone.name
    )

    htg_sch = control_zone.thermostatSetpointDualSetpoint.get.heatingSetpointTemperatureSchedule.get
    htg_sp_ss = Model.add_ems_sensor(
      model,
      name: 'htg_setpoint',
      output_var_or_meter_name: 'Schedule Value',
      key_name: htg_sch.name
    )

    supp_coil_energy = Model.add_ems_sensor(
      model,
      name: 'supp coil electric energy',
      output_var_or_meter_name: 'Heating Coil Electricity Energy',
      key_name: htg_supp_coil.name
    )

    htg_coil_energy = Model.add_ems_sensor(
      model,
      name: 'hp htg coil electric energy',
      output_var_or_meter_name: 'Heating Coil Electricity Energy',
      key_name: htg_coil.name
    )

    # Trend variables
    supp_energy_trend = Model.add_ems_trend_var(
      model,
      ems_object: supp_coil_energy,
      num_timesteps_logged: 1
    )

    htg_energy_trend = Model.add_ems_trend_var(
      model,
      ems_object: htg_coil_energy,
      num_timesteps_logged: 5
    )

    # Actuators
    supp_coil_avail_act, global_var_supp_avail = get_supp_coil_avail_sch_actuator(model, htg_supp_coil)

    ddb = model.getThermostatSetpointDualSetpoints[0].temperatureDifferenceBetweenCutoutAndSetpoint

    # Program
    supp_coil_avail_program = Model.add_ems_program(
      model,
      name: "#{htg_supp_coil.name} control program"
    )
    supp_coil_avail_program.addLine("If #{global_var_supp_avail.name} == 0") # Other EMS set it to be 0.0, keep the logic
    supp_coil_avail_program.addLine("  Set #{supp_coil_avail_act.name} = 0")
    supp_coil_avail_program.addLine('Else') # global variable = 1
    supp_coil_avail_program.addLine("  Set living_t = #{tin_sensor.name}")
    supp_coil_avail_program.addLine("  Set htg_sp_l = #{htg_sp_ss.name}")
    supp_coil_avail_program.addLine("  Set htg_sp_h = #{htg_sp_ss.name} + #{ddb}")
    supp_coil_avail_program.addLine("  If (@TRENDVALUE #{supp_energy_trend.name} 1) > 0") # backup coil is turned on, keep it on until reaching upper end of ddb in case of high frequency oscillations
    supp_coil_avail_program.addLine('    If living_t > htg_sp_h')
    supp_coil_avail_program.addLine("      Set #{global_var_supp_avail.name} = 0")
    supp_coil_avail_program.addLine("      Set #{supp_coil_avail_act.name} = 0")
    supp_coil_avail_program.addLine('    Else')
    supp_coil_avail_program.addLine("      Set #{supp_coil_avail_act.name} = 1")
    supp_coil_avail_program.addLine('    EndIf')
    supp_coil_avail_program.addLine('  Else') # Only turn on the backup coil when temperature is below lower end of ddb.
    r_s_a = ["#{htg_energy_trend.name} > 0"]
    # Observe 5 mins before turning on supp coil
    for t_i in 1..4
      r_s_a << "(@TrendValue #{htg_energy_trend.name} #{t_i}) > 0"
    end
    supp_coil_avail_program.addLine("    If #{r_s_a.join(' && ')}")
    supp_coil_avail_program.addLine('      If living_t > htg_sp_l')
    supp_coil_avail_program.addLine("        Set #{global_var_supp_avail.name} = 0")
    supp_coil_avail_program.addLine("        Set #{supp_coil_avail_act.name} = 0")
    supp_coil_avail_program.addLine('      Else')
    supp_coil_avail_program.addLine("        Set #{supp_coil_avail_act.name} = 1")
    supp_coil_avail_program.addLine('      EndIf')
    supp_coil_avail_program.addLine('    Else')
    supp_coil_avail_program.addLine("      Set #{global_var_supp_avail.name} = 0")
    supp_coil_avail_program.addLine("      Set #{supp_coil_avail_act.name} = 0")
    supp_coil_avail_program.addLine('    EndIf')
    supp_coil_avail_program.addLine('  EndIf')
    supp_coil_avail_program.addLine('EndIf')

    # ProgramCallingManagers
    Model.add_ems_program_calling_manager(
      model,
      name: "#{supp_coil_avail_program.name} calling manager",
      calling_point: 'InsideHVACSystemIterationLoop',
      ems_programs: [supp_coil_avail_program]
    )
  end

  # Apply capacity degradation EMS to account for realistic start-up losses.
  # Capacity function of airflow rate curve and EIR function of airflow rate curve are actuated to
  # capture the impact of start-up losses.
  #
  # @param model [OpenStudio::Model::Model] OpenStudio Model object
  # @param system_ap [HPXML::AdditionalProperties] HPXML Cooling System or HPXML Heating System Additional Properties
  # @param coil_name [String] Cooling or heating coil name
  # @param is_cooling [Boolean] True if apply to cooling system
  # @param cap_fff_curve [OpenStudio::Model::CurveQuadratic] OpenStudio CurveQuadratic object for heat pump capacity function of air flow rates
  # @param eir_fff_curve [OpenStudio::Model::CurveQuadratic] OpenStudio CurveQuadratic object for heat pump eir function of air flow rates
  # @return [nil]
  def self.add_capacity_degradation_ems_proram(model, system_ap, coil_name, is_cooling, cap_fff_curve, eir_fff_curve)
    # Note: Currently only available in 1 min time step
    if is_cooling
      c_d = system_ap.cool_c_d
      cap_fflow_spec = system_ap.cool_cap_fflow_spec[0]
      eir_fflow_spec = system_ap.cool_eir_fflow_spec[0]
      ss_var_name = 'Cooling Coil Electricity Energy'
    else
      c_d = system_ap.heat_c_d
      cap_fflow_spec = system_ap.heat_cap_fflow_spec[0]
      eir_fflow_spec = system_ap.heat_eir_fflow_spec[0]
      ss_var_name = 'Heating Coil Electricity Energy'
    end
    number_of_timestep_logged = calc_time_to_full_cap(c_d)

    # Sensors
    cap_curve_var_in = Model.add_ems_sensor(
      model,
      name: "#{cap_fff_curve.name.get.gsub('-', '_')} Var",
      output_var_or_meter_name: 'Performance Curve Input Variable 1 Value',
      key_name: cap_fff_curve.name
    )

    eir_curve_var_in = Model.add_ems_sensor(
      model,
      name: "#{eir_fff_curve.name.get.gsub('-', '_')} Var",
      output_var_or_meter_name: 'Performance Curve Input Variable 1 Value',
      key_name: eir_fff_curve.name
    )

    coil_power_ss = Model.add_ems_sensor(
      model,
      name: "#{coil_name} electric energy",
      output_var_or_meter_name: ss_var_name,
      key_name: coil_name
    )

    # Trend variable
    coil_power_ss_trend = Model.add_ems_trend_var(
      model,
      ems_object: coil_power_ss,
      num_timesteps_logged: number_of_timestep_logged
    )

    # Actuators
    cc_actuator = Model.add_ems_actuator(
      name: "#{cap_fff_curve.name} value",
      model_object: cap_fff_curve,
      comp_type_and_control: EPlus::EMSActuatorCurveResult
    )

    ec_actuator = Model.add_ems_actuator(
      name: "#{eir_fff_curve.name} value",
      model_object: eir_fff_curve,
      comp_type_and_control: EPlus::EMSActuatorCurveResult
    )

    # Program
    cycling_degrad_program = Model.add_ems_program(
      model,
      name: "#{coil_name} cycling degradation program"
    )

    # Check values within min/max limits
    cycling_degrad_program.addLine("If #{cap_curve_var_in.name} < #{cap_fff_curve.minimumValueofx}")
    cycling_degrad_program.addLine("  Set #{cap_curve_var_in.name} = #{cap_fff_curve.minimumValueofx}")
    cycling_degrad_program.addLine("ElseIf #{cap_curve_var_in.name} > #{cap_fff_curve.maximumValueofx}")
    cycling_degrad_program.addLine("  Set #{cap_curve_var_in.name} = #{cap_fff_curve.maximumValueofx}")
    cycling_degrad_program.addLine('EndIf')
    cycling_degrad_program.addLine("If #{eir_curve_var_in.name} < #{eir_fff_curve.minimumValueofx}")
    cycling_degrad_program.addLine("  Set #{eir_curve_var_in.name} = #{eir_fff_curve.minimumValueofx}")
    cycling_degrad_program.addLine("ElseIf #{eir_curve_var_in.name} > #{eir_fff_curve.maximumValueofx}")
    cycling_degrad_program.addLine("  Set #{eir_curve_var_in.name} = #{eir_fff_curve.maximumValueofx}")
    cycling_degrad_program.addLine('EndIf')
    cc_out_calc = []
    ec_out_calc = []
    cap_fflow_spec.each_with_index do |coeff, i|
      c_name = "c_#{i + 1}_cap"
      cycling_degrad_program.addLine("Set #{c_name} = #{coeff}")
      cc_out_calc << c_name + " * (#{cap_curve_var_in.name}^#{i})"
    end
    eir_fflow_spec.each_with_index do |coeff, i|
      c_name = "c_#{i + 1}_eir"
      cycling_degrad_program.addLine("Set #{c_name} = #{coeff}")
      ec_out_calc << c_name + " * (#{eir_curve_var_in.name}^#{i})"
    end
    cycling_degrad_program.addLine("Set cc_out = #{cc_out_calc.join(' + ')}")
    cycling_degrad_program.addLine("Set ec_out = #{ec_out_calc.join(' + ')}")
    (0..number_of_timestep_logged).each do |t_i|
      if t_i == 0
        cycling_degrad_program.addLine("Set cc_now = #{coil_power_ss_trend.name}")
      else
        cycling_degrad_program.addLine("Set cc_#{t_i}_ago = @TrendValue #{coil_power_ss_trend.name} #{t_i}")
      end
    end
    (1..number_of_timestep_logged).each do |t_i|
      if t_i == 1
        cycling_degrad_program.addLine("If cc_#{t_i}_ago == 0 && cc_now > 0") # Coil just turned on
      else
        r_s_a = ['cc_now > 0']
        for i in 1..t_i - 1
          r_s_a << "cc_#{i}_ago > 0"
        end
        r_s = r_s_a.join(' && ')
        cycling_degrad_program.addLine("ElseIf cc_#{t_i}_ago == 0 && #{r_s}")
      end
      # Curve fit from Winkler's thesis, page 200: https://drum.lib.umd.edu/bitstream/handle/1903/9493/Winkler_umd_0117E_10504.pdf?sequence=1&isAllowed=y
      # use average curve value ( ~ at 0.5 min).
      # This curve reached steady state in 2 mins, assume shape for high efficiency units, scale it down based on number_of_timestep_logged
      cycling_degrad_program.addLine("  Set exp = @Exp((-2.19722) * #{get_time_to_full_cap_limits[0]} / #{number_of_timestep_logged} * #{t_i - 0.5})")
      cycling_degrad_program.addLine('  Set cc_mult = (-1.0125 * exp + 1.0125)')
      cycling_degrad_program.addLine('  Set cc_mult = @Min cc_mult 1.0')
    end
    cycling_degrad_program.addLine('Else')
    cycling_degrad_program.addLine('  Set cc_mult = 1.0')
    cycling_degrad_program.addLine('EndIf')
    cycling_degrad_program.addLine("Set #{cc_actuator.name} = cc_mult * cc_out")
    # power is ramped up in less than 1 min, only second level simulation can capture power startup behavior
    cycling_degrad_program.addLine("Set #{ec_actuator.name} = ec_out / cc_mult")

    # ProgramCallingManagers
    Model.add_ems_program_calling_manager(
      model,
      name: "#{cycling_degrad_program.name} calling manager",
      calling_point: 'InsideHVACSystemIterationLoop',
      ems_programs: [cycling_degrad_program]
    )
  end

  # Apply time-based realistic staging EMS program for two speed system.
  # Observe 5 mins before ramping up the speed level, or enable the backup coil.
  #
  # @param model [OpenStudio::Model::Model] OpenStudio Model object
  # @param unitary_system [OpenStudio::Model::AirLoopHVACUnitarySystem] OpenStudio Air Loop HVAC Unitary System object
  # @param htg_supp_coil [OpenStudio::Model::CoilHeatingElectric or OpenStudio::Model::CoilHeatingElectricMultiStage] OpenStudio Supplemental Heating Coil object
  # @param control_zone [OpenStudio::Model::ThermalZone] Conditioned space thermal zone
  # @param has_deadband_control [Boolean] Whether to apply on off thermostat deadband
  # @param cooling_system [HPXML::CoolingSystem or HPXML::HeatPump] The HPXML cooling system or heat pump of interest
  # @return [nil]
  def self.add_two_speed_staging_ems_program(model, unitary_system, htg_supp_coil, control_zone, has_deadband_control, cooling_system)
    # Note: Currently only available in 1 min time step
    return unless has_deadband_control
    return unless cooling_system.compressor_type == HPXML::HVACCompressorTypeTwoStage

    number_of_timestep_logged = 5 # wait 5 mins to check demand

    is_heatpump = cooling_system.is_a? HPXML::HeatPump

    # Sensors
    if not htg_supp_coil.nil?
      backup_coil_energy = Model.add_ems_sensor(
        model,
        name: "#{htg_supp_coil.name} heating energy",
        output_var_or_meter_name: 'Heating Coil Heating Energy',
        key_name: htg_supp_coil.name
      )

      # Trend variable
      backup_energy_trend = Model.add_ems_trend_var(
        model,
        ems_object: backup_coil_energy,
        num_timesteps_logged: 1
      )

      supp_coil_avail_act, global_var_supp_avail = get_supp_coil_avail_sch_actuator(model, htg_supp_coil)
    end
    # Sensors
    living_temp_ss = Model.add_ems_sensor(
      model,
      name: "#{control_zone.name} temp",
      output_var_or_meter_name: 'Zone Air Temperature',
      key_name: control_zone.name
    )

    htg_sch = control_zone.thermostatSetpointDualSetpoint.get.heatingSetpointTemperatureSchedule.get
    clg_sch = control_zone.thermostatSetpointDualSetpoint.get.coolingSetpointTemperatureSchedule.get

    htg_sp_ss = Model.add_ems_sensor(
      model,
      name: "#{control_zone.name} htg setpoint",
      output_var_or_meter_name: 'Schedule Value',
      key_name: htg_sch.name
    )

    clg_sp_ss = Model.add_ems_sensor(
      model,
      name: "#{control_zone.name} clg setpoint",
      output_var_or_meter_name: 'Schedule Value',
      key_name: clg_sch.name
    )

    unitary_var = Model.add_ems_sensor(
      model,
      name: "#{unitary_system.name}  speed level",
      output_var_or_meter_name: 'Unitary System DX Coil Speed Level',
      key_name: unitary_system.name
    )

    # Actuators
    unitary_actuator = Model.add_ems_actuator(
      name: "#{unitary_system.name} speed override",
      model_object: unitary_system,
      comp_type_and_control: EPlus::EMSActuatorUnitarySystemCoilSpeedLevel
    )

    # Trend variable
    unitary_speed_var_trend = Model.add_ems_trend_var(
      model,
      ems_object: unitary_var,
      num_timesteps_logged: number_of_timestep_logged
    )

    ddb = model.getThermostatSetpointDualSetpoints[0].temperatureDifferenceBetweenCutoutAndSetpoint

    # Program
    realistic_cycling_program = Model.add_ems_program(
      model,
      name: "#{unitary_system.name} realistic cycling"
    )

    # Check values within min/max limits
    realistic_cycling_program.addLine("Set living_t = #{living_temp_ss.name}")
    realistic_cycling_program.addLine("Set htg_sp_l = #{htg_sp_ss.name}")
    realistic_cycling_program.addLine("Set htg_sp_h = #{htg_sp_ss.name} + #{ddb}")
    realistic_cycling_program.addLine("Set clg_sp_l = #{clg_sp_ss.name} - #{ddb}")
    realistic_cycling_program.addLine("Set clg_sp_h = #{clg_sp_ss.name}")

    (1..number_of_timestep_logged).each do |t_i|
      realistic_cycling_program.addLine("Set unitary_var_#{t_i}_ago = @TrendValue #{unitary_speed_var_trend.name} #{t_i}")
    end
    s_trend_low = []
    s_trend_high = []
    (1..number_of_timestep_logged).each do |t_i|
      s_trend_low << "(unitary_var_#{t_i}_ago == 1)"
      s_trend_high << "(unitary_var_#{t_i}_ago == 2)"
    end
    # Cooling
    # Setpoint not met and low speed is on for 5 time steps
    realistic_cycling_program.addLine("If (living_t - clg_sp_h > 0.0) && (#{s_trend_low.join(' && ')})")
    # Enable high speed unitary system
    realistic_cycling_program.addLine("  Set #{unitary_actuator.name} = 2")
    # Keep high speed unitary on until setpoint +- deadband is met
    realistic_cycling_program.addLine('ElseIf (unitary_var_1_ago == 2) && ((living_t - clg_sp_l > 0.0))')
    realistic_cycling_program.addLine("  Set #{unitary_actuator.name} = 2")
    realistic_cycling_program.addLine('Else')
    realistic_cycling_program.addLine("  Set #{unitary_actuator.name} = 1")
    realistic_cycling_program.addLine('EndIf')
    if is_heatpump
      # Heating
      realistic_cycling_program.addLine("If (htg_sp_l - living_t > 0.0) && (#{s_trend_low.join(' && ')})")
      # Enable high speed unitary system
      realistic_cycling_program.addLine("  Set #{unitary_actuator.name} = 2")
      # Keep high speed unitary on until setpoint +- deadband is met
      realistic_cycling_program.addLine('ElseIf (unitary_var_1_ago == 2) && (htg_sp_h - living_t > 0.0)')
      realistic_cycling_program.addLine("  Set #{unitary_actuator.name} = 2")
      realistic_cycling_program.addLine('Else')
      realistic_cycling_program.addLine("  Set #{unitary_actuator.name} = 1")
      realistic_cycling_program.addLine('EndIf')
      if (not htg_supp_coil.nil?) && (not (htg_supp_coil.is_a? OpenStudio::Model::CoilHeatingElectricMultiStage))
        realistic_cycling_program.addLine("If #{global_var_supp_avail.name} == 0") # Other EMS set it to be 0.0, keep the logic
        realistic_cycling_program.addLine("  Set #{supp_coil_avail_act.name} = 0")
        realistic_cycling_program.addLine('Else') # global variable = 1
        realistic_cycling_program.addLine("  Set #{supp_coil_avail_act.name} = 1")
        realistic_cycling_program.addLine("  If (htg_sp_l - living_t > 0.0) && (#{s_trend_high.join(' && ')})")
        realistic_cycling_program.addLine("    Set #{supp_coil_avail_act.name} = 1")
        realistic_cycling_program.addLine("  ElseIf ((@TRENDVALUE #{backup_energy_trend.name} 1) > 0) && (htg_sp_h - living_t > 0.0)") # backup coil is turned on, keep it on until reaching upper end of ddb in case of high frequency oscillations
        realistic_cycling_program.addLine("    Set #{supp_coil_avail_act.name} = 1")
        realistic_cycling_program.addLine('  Else')
        realistic_cycling_program.addLine("    Set #{global_var_supp_avail.name} = 0")
        realistic_cycling_program.addLine("    Set #{supp_coil_avail_act.name} = 0")
        realistic_cycling_program.addLine('  EndIf')
        realistic_cycling_program.addLine('EndIf')
      end
    end

    # ProgramCallingManagers
    Model.add_ems_program_calling_manager(
      model,
      name: "#{realistic_cycling_program.name} Program Manager",
      calling_point: 'InsideHVACSystemIterationLoop',
      ems_programs: [realistic_cycling_program]
    )
  end

  # Apply maximum power ratio schedule for variable speed system.
  # Creates EMS program to determine and control the stage that can reach the maximum power constraint.
  #
  # @param runner [OpenStudio::Measure::OSRunner] Object typically used to display warnings
  # @param model [OpenStudio::Model::Model] OpenStudio Model object
  # @param air_loop_unitary [OpenStudio::Model::AirLoopHVACUnitarySystem] Air loop for the HVAC system
  # @param control_zone [OpenStudio::Model::ThermalZone] Conditioned space thermal zone
  # @param heating_system [HPXML::HeatingSystem or HPXML::HeatPump] The HPXML heating system or heat pump of interest
  # @param cooling_system [HPXML::CoolingSystem or HPXML::HeatPump] The HPXML cooling system or heat pump of interest
  # @param htg_supp_coil [OpenStudio::Model::CoilHeatingElectric or CoilHeatingElectricMultiStage] OpenStudio Supplemental Heating Coil object
  # @param clg_coil [OpenStudio::Model::CoilCoolingDXMultiSpeed] OpenStudio MultiStage Cooling Coil object
  # @param htg_coil [OpenStudio::Model::CoilHeatingDXMultiSpeed] OpenStudio MultiStage Heating Coil object
  # @param schedules_file [SchedulesFile] SchedulesFile wrapper class instance of detailed schedule files
  # @return [nil]
  def self.add_variable_speed_power_ems_program(runner, model, air_loop_unitary, control_zone, heating_system, cooling_system, htg_supp_coil, clg_coil, htg_coil, schedules_file)
    return if schedules_file.nil?
    return if clg_coil.nil? && htg_coil.nil?

    max_pow_ratio_sch = schedules_file.create_schedule_file(model, col_name: SchedulesFile::Columns[:HVACMaximumPowerRatio].name, schedule_type_limits_name: EPlus::ScheduleTypeLimitsFraction)
    return if max_pow_ratio_sch.nil?

    # Check maximum power ratio schedules only used in var speed systems,
    clg_coil = nil unless (cooling_system.compressor_type == HPXML::HVACCompressorTypeVariableSpeed)
    htg_coil = nil unless ((heating_system.is_a? HPXML::HeatPump) && heating_system.compressor_type == HPXML::HVACCompressorTypeVariableSpeed)
    htg_supp_coil = nil unless ((heating_system.is_a? HPXML::HeatPump) && heating_system.compressor_type == HPXML::HVACCompressorTypeVariableSpeed)
    # No variable speed coil
    if clg_coil.nil? && htg_coil.nil?
      runner.registerWarning('Maximum power ratio schedule is only supported for variable speed systems.')
    end

    if (htg_coil.is_a? OpenStudio::Model::CoilHeatingDXMultiSpeed) && (heating_system.backup_type != HPXML::HeatPumpBackupTypeIntegrated)
      htg_coil = nil
      htg_supp_coil = nil
      runner.registerWarning('Maximum power ratio schedule is only supported for integrated backup system. Schedule is ignored for heating.')
    end

    return if (clg_coil.nil? && htg_coil.nil?)

    # sensors
    pow_ratio_sensor = Model.add_ems_sensor(
      model,
      name: "#{air_loop_unitary.name} power_ratio",
      output_var_or_meter_name: 'Schedule Value',
      key_name: max_pow_ratio_sch.name
    )

    indoor_temp_sensor = Model.add_ems_sensor(
      model,
      name: "#{control_zone.name} indoor_temp",
      output_var_or_meter_name: 'Zone Air Temperature',
      key_name: control_zone.name
    )

    htg_spt_sensor = Model.add_ems_sensor(
      model,
      name: "#{control_zone.name} htg_spt_temp",
      output_var_or_meter_name: 'Zone Thermostat Heating Setpoint Temperature',
      key_name: control_zone.name
    )

    clg_spt_sensor = Model.add_ems_sensor(
      model,
      name: "#{control_zone.name} clg_spt_temp",
      output_var_or_meter_name: 'Zone Thermostat Cooling Setpoint Temperature',
      key_name: control_zone.name
    )

    load_sensor = Model.add_ems_sensor(
      model,
      name: "#{air_loop_unitary.name} sens load",
      output_var_or_meter_name: 'Unitary System Predicted Sensible Load to Setpoint Heat Transfer Rate',
      key_name: air_loop_unitary.name
    )

    # global variable
    temp_offset_signal = Model.add_ems_global_var(
      model,
      var_name: "#{air_loop_unitary.name} temp offset"
    )

    # Temp offset Initialization Program
    # Temperature offset signal used to see if the hvac is recovering temperature to setpoint.
    # If abs (indoor temperature - setpoint) > offset, then hvac and backup is allowed to operate without cap to recover temperature until it reaches setpoint
    temp_offset_program = Model.add_ems_program(
      model,
      name: "#{air_loop_unitary.name} temp offset init program"
    )
    temp_offset_program.addLine("Set #{temp_offset_signal.name} = 0")

    # calling managers
    Model.add_ems_program_calling_manager(
      model,
      name: "#{temp_offset_program.name} calling manager",
      calling_point: 'BeginNewEnvironment',
      ems_programs: [temp_offset_program]
    )

    Model.add_ems_program_calling_manager(
      model,
      name: "#{temp_offset_program.name} calling manager2",
      calling_point: 'AfterNewEnvironmentWarmUpIsComplete',
      ems_programs: [temp_offset_program]
    )

    # actuator
    coil_speed_act = Model.add_ems_actuator(
      name: "#{air_loop_unitary.name} coil speed level",
      model_object: air_loop_unitary,
      comp_type_and_control: EPlus::EMSActuatorUnitarySystemCoilSpeedLevel
    )
    if not htg_supp_coil.nil?
      supp_coil_avail_act, global_var_supp_avail = get_supp_coil_avail_sch_actuator(model, htg_supp_coil)
    end

    # EMS program
    program = Model.add_ems_program(
      model,
      name: "#{air_loop_unitary.name} max power ratio program"
    )
    program.addLine('Set clg_mode = 0')
    program.addLine('Set htg_mode = 0')
    program.addLine("If #{load_sensor.name} > 0")
    program.addLine('  Set htg_mode = 1')
    program.addLine("  Set setpoint = #{htg_spt_sensor.name}")
    program.addLine("ElseIf #{load_sensor.name} < 0")
    program.addLine('  Set clg_mode = 1')
    program.addLine("  Set setpoint = #{clg_spt_sensor.name}")
    program.addLine('EndIf')
    program.addLine("Set sens_load = @Abs #{load_sensor.name}")
    program.addLine('Set clg_mode = 0') if clg_coil.nil?
    program.addLine('Set htg_mode = 0') if htg_coil.nil?

    [htg_coil, clg_coil].each do |coil|
      next if coil.nil?

      coil_cap_stage_fff_sensors = []
      coil_cap_stage_ft_sensors = []
      coil_eir_stage_fff_sensors = []
      coil_eir_stage_ft_sensors = []
      coil_eir_stage_plf_sensors = []
      # Heating/Cooling specific calculations and names
      if coil.is_a? OpenStudio::Model::CoilHeatingDXMultiSpeed
        cap_fff_curve_name = 'heatingCapacityFunctionofFlowFractionCurve'
        cap_ft_curve_name = 'heatingCapacityFunctionofTemperatureCurve'
        capacity_name = 'grossRatedHeatingCapacity'
        cop_name = 'grossRatedHeatingCOP'
        cap_multiplier = 'htg_frost_multiplier_cap'
        pow_multiplier = 'htg_frost_multiplier_pow'
        mode_s = 'If htg_mode > 0'

        # Outdoor sensors added to calculate defrost adjustment for heating
        outdoor_db_sensor = Model.add_ems_sensor(
          model,
          name: 'outdoor_db',
          output_var_or_meter_name: 'Site Outdoor Air Drybulb Temperature',
          key_name: nil
        )

        outdoor_w_sensor = Model.add_ems_sensor(
          model,
          name: 'outdoor_w',
          output_var_or_meter_name: 'Site Outdoor Air Humidity Ratio',
          key_name: nil
        )

        outdoor_bp_sensor = Model.add_ems_sensor(
          model,
          name: 'outdoor_bp',
          output_var_or_meter_name: 'Site Outdoor Air Barometric Pressure',
          key_name: nil
        )

        # Calculate capacity and eirs for later use of full-load power calculations at each stage
        # Equations from E+ source code
        program.addLine('If htg_mode > 0')
        program.addLine("  If #{outdoor_db_sensor.name} < 4.444444,")
        program.addLine("    Set T_coil_out = 0.82 * #{outdoor_db_sensor.name} - 8.589")
        program.addLine("    Set delta_humidity_ratio = @MAX 0 (#{outdoor_w_sensor.name} - (@WFnTdbRhPb T_coil_out 1.0 #{outdoor_bp_sensor.name}))")
        program.addLine("    Set #{cap_multiplier} = 0.909 - 107.33 * delta_humidity_ratio")
        program.addLine("    Set #{pow_multiplier} = 0.90 - 36.45 * delta_humidity_ratio")
        program.addLine('  Else')
        program.addLine("    Set #{cap_multiplier} = 1.0")
        program.addLine("    Set #{pow_multiplier} = 1.0")
        program.addLine('  EndIf')
        program.addLine('EndIf')
      elsif coil.is_a? OpenStudio::Model::CoilCoolingDXMultiSpeed
        cap_fff_curve_name = 'totalCoolingCapacityFunctionofFlowFractionCurve'
        cap_ft_curve_name = 'totalCoolingCapacityFunctionofTemperatureCurve'
        capacity_name = 'grossRatedTotalCoolingCapacity'
        cop_name = 'grossRatedCoolingCOP'
        cap_multiplier = 'shr'
        pow_multiplier = '1.0'
        mode_s = 'If clg_mode > 0'

        # cooling coil cooling rate sensors to calculate real time SHR
        clg_tot_sensor = Model.add_ems_sensor(
          model,
          name: "#{coil.name} total cooling rate",
          output_var_or_meter_name: 'Cooling Coil Total Cooling Rate',
          key_name: coil.name
        )

        clg_sens_sensor = Model.add_ems_sensor(
          model,
          name: "#{coil.name} sens cooling rate",
          output_var_or_meter_name: 'Cooling Coil Sensible Cooling Rate',
          key_name: coil.name
        )

        program.addLine('If clg_mode > 0')
        program.addLine("  If #{clg_tot_sensor.name} > 0")
        program.addLine("    Set #{cap_multiplier} = #{clg_sens_sensor.name} / #{clg_tot_sensor.name}")
        program.addLine('  Else')
        # Missing dynamic SHR, set rated instead
        program.addLine("    Set #{cap_multiplier} = #{coil.stages[-1].grossRatedSensibleHeatRatio}")
        program.addLine('  EndIf')
        program.addLine('EndIf')
      end
      # Heating and cooling performance curve sensors that need to be added
      coil.stages.each_with_index do |stage, i|
        coil_cap_stage_fff_sensors << Model.add_ems_sensor(
          model,
          name: "#{coil.name} cap stage #{i} fff",
          output_var_or_meter_name: 'Performance Curve Output Value',
          key_name: stage.send(cap_fff_curve_name).name
        )

        coil_cap_stage_ft_sensors << Model.add_ems_sensor(
          model,
          name: "#{coil.name} cap stage #{i} ft",
          output_var_or_meter_name: 'Performance Curve Output Value',
          key_name: stage.send(cap_ft_curve_name).name
        )

        coil_eir_stage_fff_sensors << Model.add_ems_sensor(
          model,
          name: "#{coil.name} eir stage #{i} fff",
          output_var_or_meter_name: 'Performance Curve Output Value',
          key_name: stage.energyInputRatioFunctionofFlowFractionCurve.name
        )

        coil_eir_stage_ft_sensors << Model.add_ems_sensor(
          model,
          name: "#{coil.name} eir stage #{i} ft",
          output_var_or_meter_name: 'Performance Curve Output Value',
          key_name: stage.energyInputRatioFunctionofTemperatureCurve.name
        )

        coil_eir_stage_plf_sensors << Model.add_ems_sensor(
          model,
          name: "#{coil.name} eir stage #{i} fplr",
          output_var_or_meter_name: 'Performance Curve Output Value',
          key_name: stage.partLoadFractionCorrelationCurve.name
        )
      end
      # Calculate the target speed ratio that operates at the target power output
      program.addLine(mode_s)
      coil.stages.each_with_index do |stage, i|
        program.addLine("  Set rt_capacity_#{i} = #{stage.send(capacity_name)} * #{coil_cap_stage_fff_sensors[i].name} * #{coil_cap_stage_ft_sensors[i].name}")
        program.addLine("  Set rt_capacity_#{i}_adj = rt_capacity_#{i} * #{cap_multiplier}")
        program.addLine("  Set rated_eir_#{i} = 1 / #{stage.send(cop_name)}")
        program.addLine("  Set plf = #{coil_eir_stage_plf_sensors[i].name}")
        program.addLine("  If #{coil_eir_stage_plf_sensors[i].name} > 0.0")
        program.addLine("    Set rt_eir_#{i} = rated_eir_#{i} * #{coil_eir_stage_ft_sensors[i].name} * #{coil_eir_stage_fff_sensors[i].name} / #{coil_eir_stage_plf_sensors[i].name}")
        program.addLine('  Else')
        program.addLine("    Set rt_eir_#{i} = 0")
        program.addLine('  EndIf')
        program.addLine("  Set rt_power_#{i} = rt_eir_#{i} * rt_capacity_#{i} * #{pow_multiplier}") # use unadjusted capacity value in pow calculations
      end
      program.addLine("  Set target_power = #{coil.stages[-1].send(capacity_name)} * rated_eir_#{coil.stages.size - 1} * #{pow_ratio_sensor.name}")
      (0..coil.stages.size - 1).each do |i|
        if i == 0
          program.addLine("  If target_power < rt_power_#{i}")
          program.addLine("    Set target_speed_ratio = target_power / rt_power_#{i}")
        else
          program.addLine("  ElseIf target_power < rt_power_#{i}")
          program.addLine("    Set target_speed_ratio = (target_power - rt_power_#{i - 1}) / (rt_power_#{i} - rt_power_#{i - 1}) + #{i}")
        end
      end
      program.addLine('  Else')
      program.addLine("    Set target_speed_ratio = #{coil.stages.size}")
      program.addLine('  EndIf')

      # Calculate the current power that needs to meet zone loads
      (0..coil.stages.size - 1).each do |i|
        if i == 0
          program.addLine("  If sens_load <= rt_capacity_#{i}_adj")
          program.addLine("    Set current_power = sens_load / rt_capacity_#{i}_adj * rt_power_#{i}")
        else
          program.addLine("  ElseIf sens_load <= rt_capacity_#{i}_adj")
          program.addLine("    Set hs_speed_ratio = (sens_load - rt_capacity_#{i - 1}_adj) / (rt_capacity_#{i}_adj - rt_capacity_#{i - 1}_adj)")
          program.addLine('    Set ls_speed_ratio = 1 - hs_speed_ratio')
          program.addLine("    Set current_power = hs_speed_ratio * rt_power_#{i} + ls_speed_ratio * rt_power_#{i - 1}")
        end
      end
      program.addLine('  Else')
      program.addLine("    Set current_power = rt_power_#{coil.stages.size - 1}")
      program.addLine('  EndIf')
      program.addLine('EndIf')
    end

    program.addLine("Set #{supp_coil_avail_act.name} = #{global_var_supp_avail.name}") unless htg_supp_coil.nil?
    program.addLine('If htg_mode > 0 || clg_mode > 0')
    program.addLine("  If (#{pow_ratio_sensor.name} == 1) || ((@Abs (#{indoor_temp_sensor.name} - setpoint)) > #{UnitConversions.convert(4, 'deltaF', 'deltaC')}) || #{temp_offset_signal.name} == 1")
    program.addLine("    Set #{coil_speed_act.name} = NULL")
    program.addLine("    If ((@Abs (#{indoor_temp_sensor.name} - setpoint)) > #{UnitConversions.convert(4, 'deltaF', 'deltaC')})")
    program.addLine("      Set #{temp_offset_signal.name} = 1")
    program.addLine("    ElseIf (@Abs (#{indoor_temp_sensor.name} - setpoint)) < 0.001") # Temperature recovered
    program.addLine("      Set #{temp_offset_signal.name} = 0")
    program.addLine('    EndIf')
    program.addLine('  Else')
    # general & critical curtailment, operation refers to AHRI Standard 1380 2019
    program.addLine('    If current_power >= target_power')
    program.addLine("      Set #{coil_speed_act.name} = target_speed_ratio")
    if not htg_supp_coil.nil?
      program.addLine("      Set #{global_var_supp_avail.name} = 0")
      program.addLine("      Set #{supp_coil_avail_act.name} = 0")
    end
    program.addLine('    Else')
    program.addLine("      Set #{coil_speed_act.name} = NULL")
    program.addLine('    EndIf')
    program.addLine('  EndIf')
    program.addLine('EndIf')

    # calling manager
    Model.add_ems_program_calling_manager(
      model,
      name: "#{program.name} calling manager",
      calling_point: 'InsideHVACSystemIterationLoop',
      ems_programs: [program]
    )
  end

  # Apply time-based realistic staging EMS program for integrated multi-stage backup system.
  # Observe 5 mins before ramping up the speed level.
  #
  # @param model [OpenStudio::Model::Model] OpenStudio Model object
  # @param unitary_system [OpenStudio::Model::AirLoopHVACUnitarySystem] OpenStudio Air Loop HVAC Unitary System object
  # @param htg_supp_coil [OpenStudio::Model::CoilHeatingElectric or CoilHeatingElectricMultiStage] OpenStudio Supplemental Heating Coil object
  # @param control_zone [OpenStudio::Model::ThermalZone] Conditioned space thermal zone
  # @param htg_coil [OpenStudio::Model::CoilHeatingDXSingleSpeed or OpenStudio::Model::CoilHeatingDXMultiSpeed] OpenStudio Heating Coil object
  # @return [nil]
  def self.add_backup_staging_ems_program(model, unitary_system, htg_supp_coil, control_zone, htg_coil)
    return unless htg_supp_coil.is_a? OpenStudio::Model::CoilHeatingElectricMultiStage

    # Note: Currently only available in 1 min time step
    number_of_timestep_logged = 5 # wait 5 mins to check demand
    max_htg_coil_stage = (htg_coil.is_a? OpenStudio::Model::CoilHeatingDXSingleSpeed) ? 1 : htg_coil.stages.size
    ddb = model.getThermostatSetpointDualSetpoints[0].temperatureDifferenceBetweenCutoutAndSetpoint

    # Sensors
    living_temp_ss = Model.add_ems_sensor(
      model,
      name: 'living temp',
      output_var_or_meter_name: 'Zone Mean Air Temperature',
      key_name: control_zone.name
    )

    htg_sp_ss = Model.add_ems_sensor(
      model,
      name: 'htg_setpoint',
      output_var_or_meter_name: 'Zone Thermostat Heating Setpoint Temperature',
      key_name: control_zone.name
    )

    backup_coil_htg_rate = Model.add_ems_sensor(
      model,
      name: 'supp coil heating rate',
      output_var_or_meter_name: 'Heating Coil Heating Rate',
      key_name: htg_supp_coil.name
    )

    # Need to use availability actuator because there's a bug in E+ that didn't handle the speed level = 0 correctly.See: https://github.com/NREL/EnergyPlus/pull/9392#discussion_r1578624175
    supp_coil_avail_act, global_var_supp_avail = get_supp_coil_avail_sch_actuator(model, htg_supp_coil)

    # Trend variables
    zone_temp_trend = Model.add_ems_trend_var(
      model,
      ems_object: living_temp_ss,
      num_timesteps_logged: number_of_timestep_logged
    )

    setpoint_temp_trend = Model.add_ems_trend_var(
      model,
      ems_object: htg_sp_ss,
      num_timesteps_logged: number_of_timestep_logged
    )

    backup_coil_htg_rate_trend = Model.add_ems_trend_var(
      model,
      ems_object: backup_coil_htg_rate,
      num_timesteps_logged: number_of_timestep_logged
    )

    if max_htg_coil_stage > 1
      unitary_var = Model.add_ems_sensor(
        model,
        name: "#{unitary_system.name} speed level",
        output_var_or_meter_name: 'Unitary System DX Coil Speed Level',
        key_name: unitary_system.name
      )

      unitary_speed_var_trend = Model.add_ems_trend_var(
        model,
        ems_object: unitary_var,
        num_timesteps_logged: number_of_timestep_logged
      )
    end

    # Actuators
    supp_stage_act = Model.add_ems_actuator(
      name: "#{unitary_system.name} backup stage level",
      model_object: unitary_system,
      comp_type_and_control: EPlus::EMSActuatorUnitarySystemSuppCoilSpeedLevel
    )

    # Staging Program
    supp_staging_program = Model.add_ems_program(
      model,
      name: "#{unitary_system.name} backup staging"
    )

    # Check values within min/max limits

    s_trend = []
    (1..number_of_timestep_logged).each do |t_i|
      supp_staging_program.addLine("Set zone_temp_#{t_i}_ago = @TrendValue #{zone_temp_trend.name} #{t_i}")
      supp_staging_program.addLine("Set htg_spt_temp_#{t_i}_ago = @TrendValue #{setpoint_temp_trend.name} #{t_i}")
      supp_staging_program.addLine("Set supp_htg_rate_#{t_i}_ago = @TrendValue #{backup_coil_htg_rate_trend.name} #{t_i}")
      if max_htg_coil_stage > 1
        supp_staging_program.addLine("Set unitary_var_#{t_i}_ago = @TrendValue #{unitary_speed_var_trend.name} #{t_i}")
        s_trend << "((htg_spt_temp_#{t_i}_ago - zone_temp_#{t_i}_ago > 0.01) && (unitary_var_#{t_i}_ago == #{max_htg_coil_stage}))"
      else
        s_trend << "(htg_spt_temp_#{t_i}_ago - zone_temp_#{t_i}_ago > 0.01)"
      end
    end
    # Logic to determine whether to enable backup coil
    supp_staging_program.addLine("If #{global_var_supp_avail.name} == 0") # Other EMS set it to be 0.0, keep the logic
    supp_staging_program.addLine("  Set #{supp_coil_avail_act.name} = 0")
    supp_staging_program.addLine('Else') # global variable = 1
    supp_staging_program.addLine("  Set #{supp_coil_avail_act.name} = 1")
    supp_staging_program.addLine("  If (supp_htg_rate_1_ago > 0) && (#{htg_sp_ss.name} + #{living_temp_ss.name} > 0.01)")
    supp_staging_program.addLine("    Set #{supp_coil_avail_act.name} = 1") # Keep backup coil on until reaching setpoint
    supp_staging_program.addLine("  ElseIf (#{s_trend.join(' && ')})")
    if ddb > 0.0
      supp_staging_program.addLine("    If (#{living_temp_ss.name} >= #{htg_sp_ss.name} - #{ddb})")
      supp_staging_program.addLine("      Set #{global_var_supp_avail.name} = 0")
      supp_staging_program.addLine("      Set #{supp_coil_avail_act.name} = 0")
      supp_staging_program.addLine('    EndIf')
    end
    supp_staging_program.addLine('  Else')
    supp_staging_program.addLine("    Set #{global_var_supp_avail.name} = 0")
    supp_staging_program.addLine("    Set #{supp_coil_avail_act.name} = 0")
    supp_staging_program.addLine('  EndIf')
    supp_staging_program.addLine('EndIf')
    supp_staging_program.addLine("If #{supp_coil_avail_act.name} == 1")
    # Determine the stage
    for i in (1..htg_supp_coil.stages.size)
      s = []
      for t_i in (1..number_of_timestep_logged)
        if i == 1
          # stays at stage 0 for 5 mins
          s << "(supp_htg_rate_#{t_i}_ago < #{htg_supp_coil.stages[i - 1].nominalCapacity.get})"
        else
          # stays at stage i-1 for 5 mins
          s << "(supp_htg_rate_#{t_i}_ago < #{htg_supp_coil.stages[i - 1].nominalCapacity.get}) && (supp_htg_rate_#{t_i}_ago >= #{htg_supp_coil.stages[i - 2].nominalCapacity.get})"
        end
      end
      if i == 1
        supp_staging_program.addLine("  If #{s.join(' && ')}")
      else
        supp_staging_program.addLine("  ElseIf #{s.join(' && ')}")
      end
      supp_staging_program.addLine("    Set #{supp_stage_act.name} = #{i}")
    end
    supp_staging_program.addLine('  EndIf')
    supp_staging_program.addLine('EndIf')

    # ProgramCallingManagers
    Model.add_ems_program_calling_manager(
      model,
      name: "#{supp_staging_program.name} Program Manager",
      calling_point: 'InsideHVACSystemIterationLoop',
      ems_programs: [supp_staging_program]
    )
  end

  # TODO
  #
  # @param c_d [TODO] TODO
  # @return [TODO] TODO
  def self.calc_plr_coefficients(c_d)
    return [(1.0 - c_d), c_d, 0.0] # Linear part load model
  end

  # TODO
  #
  # @param cooling_system [HPXML::CoolingSystem or HPXML::HeatPump] The HPXML cooling system or heat pump of interest
  # @return [nil]
  def self.set_cool_c_d(cooling_system)
    clg_ap = cooling_system.additional_properties

    # Degradation coefficient for cooling
    if is_room_dx_hvac_system(cooling_system)
      clg_ap.cool_c_d = 0.22
    else
      case cooling_system.compressor_type
      when HPXML::HVACCompressorTypeSingleStage
        if calc_seer_from_seer2(cooling_system) < 13.0
          clg_ap.cool_c_d = 0.20
        else
          clg_ap.cool_c_d = 0.07
        end
      when HPXML::HVACCompressorTypeTwoStage
        clg_ap.cool_c_d = 0.11
      when HPXML::HVACCompressorTypeVariableSpeed
        clg_ap.cool_c_d = 0.25
      end
    end

    # PLF curve
    num_speeds = clg_ap.cool_capacity_ratios.size
    clg_ap.cool_plf_fplr_spec = [calc_plr_coefficients(clg_ap.cool_c_d)] * num_speeds
  end

  # TODO
  #
  # @param heating_system [HPXML::HeatingSystem or HPXML::HeatPump] The HPXML heating system or heat pump of interest
  # @return [nil]
  def self.set_heat_c_d(heating_system)
    htg_ap = heating_system.additional_properties

    # Degradation coefficient for heating
    if (heating_system.is_a? HPXML::HeatPump) && ([HPXML::HVACTypeHeatPumpPTHP, HPXML::HVACTypeHeatPumpRoom].include? heating_system.heat_pump_type)
      htg_ap.heat_c_d = 0.22
    else
      case heating_system.compressor_type
      when HPXML::HVACCompressorTypeSingleStage
        if calc_hspf_from_hspf2(heating_system) < 7.0
          htg_ap.heat_c_d =  0.20
        else
          htg_ap.heat_c_d =  0.11
        end
      when HPXML::HVACCompressorTypeTwoStage
        htg_ap.heat_c_d =  0.11
      when HPXML::HVACCompressorTypeVariableSpeed
        htg_ap.heat_c_d =  0.25
      end
    end

    # PLF curve
    num_speeds = htg_ap.heat_capacity_ratios.size
    htg_ap.heat_plf_fplr_spec = [calc_plr_coefficients(htg_ap.heat_c_d)] * num_speeds
  end

  # Calculates rated CEER (newer metric) from rated EER (older metric).
  #
  # Source: http://documents.dps.ny.gov/public/Common/ViewDoc.aspx?DocRefId=%7BB6A57FC0-6376-4401-92BD-D66EC1930DCF%7D
  #
  # @param cooling_efficiency_eer [Double] The HPXML cooling system or heat pump cooling efficiency EER
  # @return [Double] The CEER value (Btu/Wh)
  def self.calc_ceer_from_eer(cooling_efficiency_eer)
    return cooling_efficiency_eer / 1.01
  end

  # TODO
  #
  # @param hvac_system [HPXML::HeatingSystem or HPXML::CoolingSystem or HPXML::HeatPump] The HPXML HVAC system of interest
  # @return [nil]
  def self.set_fan_power_rated(hvac_system)
    hvac_ap = hvac_system.additional_properties

    # Based on RESNET DX Modeling Appendix
    psc_ducted_watts_per_cfm = 0.414 # W/cfm, PSC fan
    psc_ductless_watts_per_cfm = 0.414 # W/cfm, PSC fan
    bpm_ducted_watts_per_cfm = 0.281 # W/cfm, BPM fan
    bpm_ductless_watts_per_cfm = 0.171 # W/cfm, BPM fan
    if is_room_dx_hvac_system(hvac_system)
      # Fan not separately modeled
      hvac_ap.fan_power_rated = 0.0
    elsif hvac_system.distribution_system.nil?
      hvac_ap.fan_power_rated = (hvac_system.fan_motor_type == HPXML::HVACFanMotorTypePSC) ? psc_ductless_watts_per_cfm : bpm_ductless_watts_per_cfm
    else
      hvac_ap.fan_power_rated = (hvac_system.fan_motor_type == HPXML::HVACFanMotorTypePSC) ? psc_ducted_watts_per_cfm : bpm_ducted_watts_per_cfm
    end
  end

  # TODO
  #
  # @param air_loop [TODO] TODO
  # @return [TODO] TODO
  def self.get_unitary_system_from_air_loop_hvac(air_loop)
    # Returns the unitary system or nil
    air_loop.supplyComponents.each do |comp|
      next unless comp.to_AirLoopHVACUnitarySystem.is_initialized

      return comp.to_AirLoopHVACUnitarySystem.get
    end
    return
  end

  # TODO
  #
  # @param heat_pump [HPXML::HeatPump] The HPXML heat pump of interest
  # @param weather [WeatherFile] Weather object containing EPW information
  # @return [nil]
  def self.set_gshp_assumptions(heat_pump, weather)
    hp_ap = heat_pump.additional_properties
    geothermal_loop = heat_pump.geothermal_loop

    hp_ap.design_chw = [85.0, weather.design.CoolingDrybulb - 15.0, weather.data.DeepGroundAnnualTemp + 10.0].max # Temperature of water entering indoor coil, use 85F as lower bound
    hp_ap.design_delta_t = 10.0
    hp_ap.fluid_type = EPlus::FluidPropyleneGlycol
    hp_ap.frac_glycol = 0.2 # This was changed from 0.3 to 0.2 -- more typical based on experts/spec sheets
    if hp_ap.fluid_type == EPlus::FluidWater
      hp_ap.design_hw = [45.0, weather.design.HeatingDrybulb + 35.0, weather.data.DeepGroundAnnualTemp - 10.0].max # Temperature of fluid entering indoor coil, use 45F as lower bound for water
    else
      hp_ap.design_hw = [35.0, weather.design.HeatingDrybulb + 35.0, weather.data.DeepGroundAnnualTemp - 10.0].min # Temperature of fluid entering indoor coil, use 35F as upper bound
    end
    pipe_diameter = geothermal_loop.pipe_diameter
    # Pipe nominal size conversion to pipe outside diameter and inside diameter,
    # only pipe sizes <= 2" are used here with DR11 (dimension ratio)
    case pipe_diameter
    when 0.75 # 3/4" pipe
      hp_ap.pipe_od = 1.050 # in
      hp_ap.pipe_id = 0.859 # in
    when 1.0 # 1" pipe
      hp_ap.pipe_od = 1.315 # in
      hp_ap.pipe_id = 1.076 # in
    when 1.25 # 1-1/4" pipe
      hp_ap.pipe_od = 1.660 # in
      hp_ap.pipe_id = 1.358 # in
    else
      fail "Unexpected pipe size: #{pipe_diameter}"
    end
    hp_ap.u_tube_spacing_type = 'b'
    # Calculate distance between pipes
    case hp_ap.u_tube_spacing_type
    when 'as'
      # Two tubes, spaced 1/8” apart at the center of the borehole
      hp_ap.u_tube_spacing = 0.125
    when 'b'
      # Two tubes equally spaced between the borehole edges
      hp_ap.u_tube_spacing = 0.9661
    when 'c'
      # Both tubes placed against outer edge of borehole
      hp_ap.u_tube_spacing = geothermal_loop.bore_diameter - 2 * hp_ap.pipe_od
    end
  end

  # Returns the EnergyPlus sequential load fractions for every day of the year.
  #
  # @param load_frac [Double] Fraction of heating or cooling load served by this HVAC system
  # @param remaining_load_frac [Double] Fraction of heating (or cooling) load remaining prior to this HVAC system
  # @param availability_days [TODO] TODO
  # @return [Array<Double>] Array of daily fractions of remaining heating/cooling load to bet met by the HVAC system
  def self.calc_sequential_load_fractions(load_frac, remaining_load_frac, availability_days)
    if remaining_load_frac > 0
      sequential_load_frac = load_frac / remaining_load_frac
    else
      sequential_load_frac = 0.0
    end
    sequential_load_fracs = availability_days.map { |d| d * sequential_load_frac }

    return sequential_load_fracs
  end

  # TODO
  #
  # @param model [OpenStudio::Model::Model] OpenStudio Model object
  # @param fractions [TODO] TODO
  # @param unavailable_periods [HPXML::UnavailablePeriods] Object that defines periods for, e.g., power outages or vacancies
  # @return [TODO] TODO
  def self.get_sequential_load_schedule(model, fractions, unavailable_periods)
    if fractions.nil?
      fractions = [0]
      unavailable_periods = []
    end

    values = fractions.map { |f| f > 1 ? 1.0 : f.round(5) }

    sch_name = 'Sequential Fraction Schedule'
    if values.uniq.length == 1
      s = ScheduleConstant.new(model, sch_name, values[0], EPlus::ScheduleTypeLimitsFraction, unavailable_periods: unavailable_periods)
      s = s.schedule
    else
      s = Schedule.create_ruleset_from_daily_season(model, sch_name, values)
      Schedule.set_unavailable_periods(model, s, sch_name, unavailable_periods)
    end

    return s
  end

  # TODO
  #
  # @param model [OpenStudio::Model::Model] OpenStudio Model object
  # @param control_zone [OpenStudio::Model::ThermalZone] Conditioned space thermal zone
  # @param hvac_object [TODO] TODO
  # @param hvac_sequential_load_fracs [Array<Double>] Array of daily fractions of remaining heating/cooling load to bet met by the HVAC system
  # @param hvac_unavailable_periods [Hash] Map of htg/clg => HPXML::UnavailablePeriods for heating/cooling
  # @param heating_system [HPXML::HeatingSystem or HPXML::HeatPump] The HPXML heating system or heat pump of interest
  # @return [nil]
  def self.set_sequential_load_fractions(model, control_zone, hvac_object, hvac_sequential_load_fracs, hvac_unavailable_periods, heating_system = nil)
    heating_sch = get_sequential_load_schedule(model, hvac_sequential_load_fracs[:htg], hvac_unavailable_periods[:htg])
    cooling_sch = get_sequential_load_schedule(model, hvac_sequential_load_fracs[:clg], hvac_unavailable_periods[:clg])
    control_zone.setSequentialHeatingFractionSchedule(hvac_object, heating_sch)
    control_zone.setSequentialCoolingFractionSchedule(hvac_object, cooling_sch)

    if (not heating_system.nil?) && (heating_system.is_a? HPXML::HeatingSystem) && heating_system.is_heat_pump_backup_system
      max_heating_temp = heating_system.primary_heat_pump.additional_properties.supp_max_temp
      if max_heating_temp.nil?
        return
      end

      # Backup system for a heat pump, and heat pump has been set with
      # backup heating switchover temperature or backup heating lockout temperature.
      # Use EMS to prevent operation of this system above the specified temperature.

      # Sensor
      tout_db_sensor = Model.add_ems_sensor(
        model,
        name: 'tout db',
        output_var_or_meter_name: 'Site Outdoor Air Drybulb Temperature',
        key_name: 'Environment'
      )

      # Actuator
      if heating_sch.is_a? OpenStudio::Model::ScheduleConstant
        comp_type_and_control = EPlus::EMSActuatorScheduleConstantValue
      elsif heating_sch.is_a? OpenStudio::Model::ScheduleRuleset
        comp_type_and_control = EPlus::EMSActuatorScheduleYearValue
      else
        fail "Unexpected heating schedule type: #{heating_sch.class}."
      end
      actuator = Model.add_ems_actuator(
        name: "#{heating_sch.name} act",
        model_object: heating_sch,
        comp_type_and_control: comp_type_and_control
      )

      # Program
      temp_override_program = Model.add_ems_program(
        model,
        name: "#{heating_sch.name} program"
      )
      temp_override_program.addLine("If #{tout_db_sensor.name} > #{UnitConversions.convert(max_heating_temp, 'F', 'C')}")
      temp_override_program.addLine("  Set #{actuator.name} = 0")
      temp_override_program.addLine('Else')
      temp_override_program.addLine("  Set #{actuator.name} = NULL") # Allow normal operation
      temp_override_program.addLine('EndIf')

      Model.add_ems_program_calling_manager(
        model,
        name: "#{heating_sch.name} program manager",
        calling_point: 'BeginZoneTimestepAfterInitHeatBalance',
        ems_programs: [temp_override_program]
      )
    end
  end

  # TODO
  #
  # @param heat_pump [HPXML::HeatPump] The HPXML heat pump of interest
  # @param runner [OpenStudio::Measure::OSRunner] Object typically used to display warnings
  # @return [nil]
  def self.set_heat_pump_temperatures(heat_pump, runner = nil)
    hp_ap = heat_pump.additional_properties

    # Sets:
    # 1. Minimum temperature (F) for HP compressor operation
    # 2. Maximum temperature (F) for HP supplemental heating operation
    if not heat_pump.backup_heating_switchover_temp.nil?
      hp_ap.hp_min_temp = heat_pump.backup_heating_switchover_temp
      hp_ap.supp_max_temp = heat_pump.backup_heating_switchover_temp
    else
      hp_ap.hp_min_temp = heat_pump.compressor_lockout_temp
      hp_ap.supp_max_temp = heat_pump.backup_heating_lockout_temp
    end

    # Error-checking
    # Can't do this in Schematron because temperatures can be defaulted
    if heat_pump.backup_type == HPXML::HeatPumpBackupTypeIntegrated
      hp_backup_fuel = heat_pump.backup_heating_fuel
    elsif not heat_pump.backup_system.nil?
      hp_backup_fuel = heat_pump.backup_system.heating_system_fuel
    end
    if (hp_backup_fuel == HPXML::FuelTypeElectricity) && (not runner.nil?)
      if (not hp_ap.hp_min_temp.nil?) && (not hp_ap.supp_max_temp.nil?) && ((hp_ap.hp_min_temp - hp_ap.supp_max_temp).abs < 5)
        if not heat_pump.backup_heating_switchover_temp.nil?
          runner.registerError('Switchover temperature should only be used for a heat pump with fossil fuel backup; use compressor lockout temperature instead.')
        else
          runner.registerError('Similar compressor/backup lockout temperatures should only be used for a heat pump with fossil fuel backup.')
        end
      end
    end
  end

  # TODO
  #
  # @param f_chg [TODO] TODO
  # @return [TODO] TODO
  def self.get_charge_fault_cooling_coeff(f_chg)
    if f_chg <= 0
      qgr_values = [-9.46E-01, 4.93E-02, -1.18E-03, -1.15E+00]
      p_values = [-3.13E-01, 1.15E-02, 2.66E-03, -1.16E-01]
    else
      qgr_values = [-1.63E-01, 1.14E-02, -2.10E-04, -1.40E-01]
      p_values = [2.19E-01, -5.01E-03, 9.89E-04, 2.84E-01]
    end
    ff_chg_values = [26.67, 35.0]
    return qgr_values, p_values, ff_chg_values
  end

  # TODO
  #
  # @param f_chg [TODO] TODO
  # @return [TODO] TODO
  def self.get_charge_fault_heating_coeff(f_chg)
    if f_chg <= 0
      qgr_values = [-0.0338595, 0.0, 0.0202827, -2.6226343] # Add a zero term to combine cooling and heating calculation
      p_values = [0.0615649, 0.0, 0.0044554, -0.2598507] # Add a zero term to combine cooling and heating calculation
    else
      qgr_values = [-0.0029514, 0.0, 0.0007379, -0.0064112] # Add a zero term to combine cooling and heating calculation
      p_values = [-0.0594134, 0.0, 0.0159205, 1.8872153] # Add a zero term to combine cooling and heating calculation
    end
    ff_chg_values = [0.0, 8.33] # Add a zero term to combine cooling and heating calculation
    return qgr_values, p_values, ff_chg_values
  end

  # TODO
  #
  # @param fault_program [TODO] TODO
  # @param tin_sensor [TODO] TODO
  # @param tout_sensor [TODO] TODO
  # @param airflow_rated_defect_ratio [TODO] TODO
  # @param clg_or_htg_coil [TODO] TODO
  # @param model [OpenStudio::Model::Model] OpenStudio Model object
  # @param f_chg [TODO] TODO
  # @param obj_name [String] Name for the OpenStudio object
  # @param mode [Symbol] Heating (:htg) or cooling (:clg)
  # @param defect_ratio [TODO] TODO
  # @param hvac_ap [TODO] TODO
  # @return [nil]
  def self.add_installation_quality_program(fault_program, tin_sensor, tout_sensor, airflow_rated_defect_ratio, clg_or_htg_coil, model, f_chg, obj_name, mode, defect_ratio, hvac_ap)
    if mode == :clg
      if clg_or_htg_coil.is_a? OpenStudio::Model::CoilCoolingDXSingleSpeed
        num_speeds = 1
        cap_fff_curves = [clg_or_htg_coil.totalCoolingCapacityFunctionOfFlowFractionCurve.to_CurveQuadratic.get]
        eir_pow_fff_curves = [clg_or_htg_coil.energyInputRatioFunctionOfFlowFractionCurve.to_CurveQuadratic.get]
      elsif clg_or_htg_coil.is_a? OpenStudio::Model::CoilCoolingDXMultiSpeed
        num_speeds = clg_or_htg_coil.stages.size
        if clg_or_htg_coil.stages[0].totalCoolingCapacityFunctionofFlowFractionCurve.to_CurveQuadratic.is_initialized
          cap_fff_curves = clg_or_htg_coil.stages.map { |stage| stage.totalCoolingCapacityFunctionofFlowFractionCurve.to_CurveQuadratic.get }
          eir_pow_fff_curves = clg_or_htg_coil.stages.map { |stage| stage.energyInputRatioFunctionofFlowFractionCurve.to_CurveQuadratic.get }
        else
          cap_fff_curves = clg_or_htg_coil.stages.map { |stage| stage.totalCoolingCapacityFunctionofFlowFractionCurve.to_TableLookup.get }
          eir_pow_fff_curves = clg_or_htg_coil.stages.map { |stage| stage.energyInputRatioFunctionofFlowFractionCurve.to_TableLookup.get }
        end
      elsif clg_or_htg_coil.is_a? OpenStudio::Model::CoilCoolingWaterToAirHeatPumpEquationFit
        num_speeds = 1
        cap_fff_curves = [clg_or_htg_coil.totalCoolingCapacityCurve.to_CurveQuadLinear.get] # quadlinear curve, only forth term is for airflow
        eir_pow_fff_curves = [clg_or_htg_coil.coolingPowerConsumptionCurve.to_CurveQuadLinear.get] # quadlinear curve, only forth term is for airflow

        # variables are the same for eir and cap curve
        var1_sensor = Model.add_ems_sensor(
          model,
          name: 'Cool Cap Curve Var 1',
          output_var_or_meter_name: 'Performance Curve Input Variable 1 Value',
          key_name: cap_fff_curves[0].name
        )

        var2_sensor = Model.add_ems_sensor(
          model,
          name: 'Cool Cap Curve Var 2',
          output_var_or_meter_name: 'Performance Curve Input Variable 2 Value',
          key_name: cap_fff_curves[0].name
        )

        var4_sensor = Model.add_ems_sensor(
          model,
          name: 'Cool Cap Curve Var 4',
          output_var_or_meter_name: 'Performance Curve Input Variable 4 Value',
          key_name: cap_fff_curves[0].name
        )
      else
        fail 'cooling coil not supported'
      end
    elsif mode == :htg
      if clg_or_htg_coil.is_a? OpenStudio::Model::CoilHeatingDXSingleSpeed
        num_speeds = 1
        cap_fff_curves = [clg_or_htg_coil.totalHeatingCapacityFunctionofFlowFractionCurve.to_CurveQuadratic.get]
        eir_pow_fff_curves = [clg_or_htg_coil.energyInputRatioFunctionofFlowFractionCurve.to_CurveQuadratic.get]
      elsif clg_or_htg_coil.is_a? OpenStudio::Model::CoilHeatingDXMultiSpeed
        num_speeds = clg_or_htg_coil.stages.size
        if clg_or_htg_coil.stages[0].heatingCapacityFunctionofFlowFractionCurve.to_CurveQuadratic.is_initialized
          cap_fff_curves = clg_or_htg_coil.stages.map { |stage| stage.heatingCapacityFunctionofFlowFractionCurve.to_CurveQuadratic.get }
          eir_pow_fff_curves = clg_or_htg_coil.stages.map { |stage| stage.energyInputRatioFunctionofFlowFractionCurve.to_CurveQuadratic.get }
        else
          cap_fff_curves = clg_or_htg_coil.stages.map { |stage| stage.heatingCapacityFunctionofFlowFractionCurve.to_TableLookup.get }
          eir_pow_fff_curves = clg_or_htg_coil.stages.map { |stage| stage.energyInputRatioFunctionofFlowFractionCurve.to_TableLookup.get }
        end
      elsif clg_or_htg_coil.is_a? OpenStudio::Model::CoilHeatingWaterToAirHeatPumpEquationFit
        num_speeds = 1
        cap_fff_curves = [clg_or_htg_coil.heatingCapacityCurve.to_CurveQuadLinear.get] # quadlinear curve, only forth term is for airflow
        eir_pow_fff_curves = [clg_or_htg_coil.heatingPowerConsumptionCurve.to_CurveQuadLinear.get] # quadlinear curve, only forth term is for airflow

        # variables are the same for eir and cap curve
        var1_sensor = Model.add_ems_sensor(
          model,
          name: 'Heat Cap Curve Var 1',
          output_var_or_meter_name: 'Performance Curve Input Variable 1 Value',
          key_name: cap_fff_curves[0].name
        )

        var2_sensor = Model.add_ems_sensor(
          model,
          name: 'Heat Cap Curve Var 2',
          output_var_or_meter_name: 'Performance Curve Input Variable 2 Value',
          key_name: cap_fff_curves[0].name
        )

        var4_sensor = Model.add_ems_sensor(
          model,
          name: 'Heat Cap Curve Var 4',
          output_var_or_meter_name: 'Performance Curve Input Variable 4 Value',
          key_name: cap_fff_curves[0].name
        )
      else
        fail 'heating coil not supported'
      end
    end

    # Apply Cutler curve airflow coefficients to later equations
    if mode == :clg
      cap_fflow_spec, eir_fflow_spec = get_cool_cap_eir_fflow_spec(HPXML::HVACCompressorTypeSingleStage)
      qgr_values, p_values, ff_chg_values = get_charge_fault_cooling_coeff(f_chg)
      suffix = 'clg'
    elsif mode == :htg
      cap_fflow_spec, eir_fflow_spec = get_heat_cap_eir_fflow_spec(HPXML::HVACCompressorTypeSingleStage)
      qgr_values, p_values, ff_chg_values = get_charge_fault_heating_coeff(f_chg)
      suffix = 'htg'
    end
    fault_program.addLine("Set a1_AF_Qgr_#{suffix} = #{cap_fflow_spec[0][0]}")
    fault_program.addLine("Set a2_AF_Qgr_#{suffix} = #{cap_fflow_spec[0][1]}")
    fault_program.addLine("Set a3_AF_Qgr_#{suffix} = #{cap_fflow_spec[0][2]}")
    fault_program.addLine("Set a1_AF_EIR_#{suffix} = #{eir_fflow_spec[0][0]}")
    fault_program.addLine("Set a2_AF_EIR_#{suffix} = #{eir_fflow_spec[0][1]}")
    fault_program.addLine("Set a3_AF_EIR_#{suffix} = #{eir_fflow_spec[0][2]}")

    # charge fault coefficients
    fault_program.addLine("Set a1_CH_Qgr_#{suffix} = #{qgr_values[0]}")
    fault_program.addLine("Set a2_CH_Qgr_#{suffix} = #{qgr_values[1]}")
    fault_program.addLine("Set a3_CH_Qgr_#{suffix} = #{qgr_values[2]}")
    fault_program.addLine("Set a4_CH_Qgr_#{suffix} = #{qgr_values[3]}")

    fault_program.addLine("Set a1_CH_P_#{suffix} = #{p_values[0]}")
    fault_program.addLine("Set a2_CH_P_#{suffix} = #{p_values[1]}")
    fault_program.addLine("Set a3_CH_P_#{suffix} = #{p_values[2]}")
    fault_program.addLine("Set a4_CH_P_#{suffix} = #{p_values[3]}")

    fault_program.addLine("Set q0_CH_#{suffix} = a1_CH_Qgr_#{suffix}")
    fault_program.addLine("Set q1_CH_#{suffix} = a2_CH_Qgr_#{suffix}*#{tin_sensor.name}")
    fault_program.addLine("Set q2_CH_#{suffix} = a3_CH_Qgr_#{suffix}*#{tout_sensor.name}")
    fault_program.addLine("Set q3_CH_#{suffix} = a4_CH_Qgr_#{suffix}*F_CH")
    fault_program.addLine("Set Y_CH_Q_#{suffix} = 1 + ((q0_CH_#{suffix}+(q1_CH_#{suffix})+(q2_CH_#{suffix})+(q3_CH_#{suffix}))*F_CH)")

    fault_program.addLine("Set p1_CH_#{suffix} = a1_CH_P_#{suffix}")
    fault_program.addLine("Set p2_CH_#{suffix} = a2_CH_P_#{suffix}*#{tin_sensor.name}")
    fault_program.addLine("Set p3_CH_#{suffix} = a3_CH_P_#{suffix}*#{tout_sensor.name}")
    fault_program.addLine("Set p4_CH_#{suffix} = a4_CH_P_#{suffix}*F_CH")
    fault_program.addLine("Set Y_CH_COP_#{suffix} = Y_CH_Q_#{suffix}/(1 + (p1_CH_#{suffix}+(p2_CH_#{suffix})+(p3_CH_#{suffix})+(p4_CH_#{suffix}))*F_CH)")

    # air flow defect and charge defect combined to modify airflow curve output
    ff_ch = 1.0 / (1.0 + (qgr_values[0] + (qgr_values[1] * ff_chg_values[0]) + (qgr_values[2] * ff_chg_values[1]) + (qgr_values[3] * f_chg)) * f_chg)
    fault_program.addLine("Set FF_CH = #{ff_ch.round(3)}")

    for speed in 0..(num_speeds - 1)
      cap_fff_curve = cap_fff_curves[speed]
      cap_fff_act = Model.add_ems_actuator(
        name: "#{obj_name} cap act #{suffix}",
        model_object: cap_fff_curve,
        comp_type_and_control: EPlus::EMSActuatorCurveResult
      )

      eir_pow_fff_curve = eir_pow_fff_curves[speed]
      eir_pow_act = Model.add_ems_actuator(
        name: "#{obj_name} eir pow act #{suffix}",
        model_object: eir_pow_fff_curve,
        comp_type_and_control: EPlus::EMSActuatorCurveResult
      )

      fault_program.addLine("Set FF_AF_#{suffix} = 1.0 + (#{airflow_rated_defect_ratio[speed].round(3)})")
      fault_program.addLine("Set q_AF_CH_#{suffix} = (a1_AF_Qgr_#{suffix}) + ((a2_AF_Qgr_#{suffix})*FF_CH) + ((a3_AF_Qgr_#{suffix})*FF_CH*FF_CH)")
      fault_program.addLine("Set eir_AF_CH_#{suffix} = (a1_AF_EIR_#{suffix}) + ((a2_AF_EIR_#{suffix})*FF_CH) + ((a3_AF_EIR_#{suffix})*FF_CH*FF_CH)")
      fault_program.addLine("Set p_CH_Q_#{suffix} = Y_CH_Q_#{suffix}/q_AF_CH_#{suffix}")
      fault_program.addLine("Set p_CH_COP_#{suffix} = Y_CH_COP_#{suffix}*eir_AF_CH_#{suffix}")
      fault_program.addLine("Set FF_AF_comb_#{suffix} = FF_CH * FF_AF_#{suffix}")
      fault_program.addLine("Set p_AF_Q_#{suffix} = (a1_AF_Qgr_#{suffix}) + ((a2_AF_Qgr_#{suffix})*FF_AF_comb_#{suffix}) + ((a3_AF_Qgr_#{suffix})*FF_AF_comb_#{suffix}*FF_AF_comb_#{suffix})")
      fault_program.addLine("Set p_AF_COP_#{suffix} = 1.0 / ((a1_AF_EIR_#{suffix}) + ((a2_AF_EIR_#{suffix})*FF_AF_comb_#{suffix}) + ((a3_AF_EIR_#{suffix})*FF_AF_comb_#{suffix}*FF_AF_comb_#{suffix}))")
      fault_program.addLine("Set FF_AF_nodef_#{suffix} = FF_AF_#{suffix} / (1 + (#{defect_ratio.round(3)}))")
      fault_program.addLine("Set CAP_Cutler_Curve_Pre_#{suffix} = (a1_AF_Qgr_#{suffix}) + ((a2_AF_Qgr_#{suffix})*FF_AF_nodef_#{suffix}) + ((a3_AF_Qgr_#{suffix})*FF_AF_nodef_#{suffix}*FF_AF_nodef_#{suffix})")
      fault_program.addLine("Set EIR_Cutler_Curve_Pre_#{suffix} = (a1_AF_EIR_#{suffix}) + ((a2_AF_EIR_#{suffix})*FF_AF_nodef_#{suffix}) + ((a3_AF_EIR_#{suffix})*FF_AF_nodef_#{suffix}*FF_AF_nodef_#{suffix})")
      fault_program.addLine("Set CAP_Cutler_Curve_After_#{suffix} = p_CH_Q_#{suffix} * p_AF_Q_#{suffix}")
      fault_program.addLine("Set EIR_Cutler_Curve_After_#{suffix} = (1.0 / (p_CH_COP_#{suffix} * p_AF_COP_#{suffix}))")
      fault_program.addLine("Set CAP_IQ_adj_#{suffix} = CAP_Cutler_Curve_After_#{suffix} / CAP_Cutler_Curve_Pre_#{suffix}")
      fault_program.addLine("Set EIR_IQ_adj_#{suffix} = EIR_Cutler_Curve_After_#{suffix} / EIR_Cutler_Curve_Pre_#{suffix}")
      # NOTE: heat pump (cooling) curves don't exhibit expected trends at extreme faults;
      if (not clg_or_htg_coil.is_a? OpenStudio::Model::CoilCoolingWaterToAirHeatPumpEquationFit) && (not clg_or_htg_coil.is_a? OpenStudio::Model::CoilHeatingWaterToAirHeatPumpEquationFit)
        cap_fff_specs_coeff = (mode == :clg) ? hvac_ap.cool_cap_fflow_spec[speed] : hvac_ap.heat_cap_fflow_spec[speed]
        eir_fff_specs_coeff = (mode == :clg) ? hvac_ap.cool_eir_fflow_spec[speed] : hvac_ap.heat_eir_fflow_spec[speed]
        fault_program.addLine("Set CAP_c1_#{suffix} = #{cap_fff_specs_coeff[0]}")
        fault_program.addLine("Set CAP_c2_#{suffix} = #{cap_fff_specs_coeff[1]}")
        fault_program.addLine("Set CAP_c3_#{suffix} = #{cap_fff_specs_coeff[2]}")
        fault_program.addLine("Set EIR_c1_#{suffix} = #{eir_fff_specs_coeff[0]}")
        fault_program.addLine("Set EIR_c2_#{suffix} = #{eir_fff_specs_coeff[1]}")
        fault_program.addLine("Set EIR_c3_#{suffix} = #{eir_fff_specs_coeff[2]}")
        fault_program.addLine("Set cap_curve_v_pre_#{suffix} = (CAP_c1_#{suffix}) + ((CAP_c2_#{suffix})*FF_AF_nodef_#{suffix}) + ((CAP_c3_#{suffix})*FF_AF_nodef_#{suffix}*FF_AF_nodef_#{suffix})")
        fault_program.addLine("Set eir_curve_v_pre_#{suffix} = (EIR_c1_#{suffix}) + ((EIR_c2_#{suffix})*FF_AF_nodef_#{suffix}) + ((EIR_c3_#{suffix})*FF_AF_nodef_#{suffix}*FF_AF_nodef_#{suffix})")
        fault_program.addLine("Set #{cap_fff_act.name} = cap_curve_v_pre_#{suffix} * CAP_IQ_adj_#{suffix}")
        fault_program.addLine("Set #{eir_pow_act.name} = eir_curve_v_pre_#{suffix} * EIR_IQ_adj_#{suffix}")
      else
        fault_program.addLine("Set CAP_c1_#{suffix} = #{cap_fff_curve.coefficient1Constant}")
        fault_program.addLine("Set CAP_c2_#{suffix} = #{cap_fff_curve.coefficient2w}")
        fault_program.addLine("Set CAP_c3_#{suffix} = #{cap_fff_curve.coefficient3x}")
        fault_program.addLine("Set CAP_c4_#{suffix} = #{cap_fff_curve.coefficient4y}")
        fault_program.addLine("Set CAP_c5_#{suffix} = #{cap_fff_curve.coefficient5z}")
        fault_program.addLine("Set Pow_c1_#{suffix} = #{eir_pow_fff_curve.coefficient1Constant}")
        fault_program.addLine("Set Pow_c2_#{suffix} = #{eir_pow_fff_curve.coefficient2w}")
        fault_program.addLine("Set Pow_c3_#{suffix} = #{eir_pow_fff_curve.coefficient3x}")
        fault_program.addLine("Set Pow_c4_#{suffix} = #{eir_pow_fff_curve.coefficient4y}")
        fault_program.addLine("Set Pow_c5_#{suffix} = #{eir_pow_fff_curve.coefficient5z}")
        fault_program.addLine("Set cap_curve_v_pre_#{suffix} = CAP_c1_#{suffix} + ((CAP_c2_#{suffix})*#{var1_sensor.name}) + (CAP_c3_#{suffix}*#{var2_sensor.name}) + (CAP_c4_#{suffix}*FF_AF_nodef_#{suffix}) + (CAP_c5_#{suffix}*#{var4_sensor.name})")
        fault_program.addLine("Set pow_curve_v_pre_#{suffix} = Pow_c1_#{suffix} + ((Pow_c2_#{suffix})*#{var1_sensor.name}) + (Pow_c3_#{suffix}*#{var2_sensor.name}) + (Pow_c4_#{suffix}*FF_AF_nodef_#{suffix})+ (Pow_c5_#{suffix}*#{var4_sensor.name})")
        fault_program.addLine("Set #{cap_fff_act.name} = cap_curve_v_pre_#{suffix} * CAP_IQ_adj_#{suffix}")
        fault_program.addLine("Set #{eir_pow_act.name} = pow_curve_v_pre_#{suffix} * EIR_IQ_adj_#{suffix} * CAP_IQ_adj_#{suffix}") # equationfit power curve modifies power instead of cop/eir, should also multiply capacity adjustment
      end
      fault_program.addLine("If #{cap_fff_act.name} < 0.0")
      fault_program.addLine("  Set #{cap_fff_act.name} = 1.0")
      fault_program.addLine('EndIf')
      fault_program.addLine("If #{eir_pow_act.name} < 0.0")
      fault_program.addLine("  Set #{eir_pow_act.name} = 1.0")
      fault_program.addLine('EndIf')
    end
  end

  # TODO
  #
  # @param model [OpenStudio::Model::Model] OpenStudio Model object
  # @param heating_system [HPXML::HeatingSystem or HPXML::HeatPump] The HPXML heating system or heat pump of interest
  # @param cooling_system [HPXML::CoolingSystem or HPXML::HeatPump] The HPXML cooling system or heat pump of interest
  # @param unitary_system [TODO] TODO
  # @param htg_coil [TODO] TODO
  # @param clg_coil [TODO] TODO
  # @param control_zone [OpenStudio::Model::ThermalZone] Conditioned space thermal zone
  # @return [nil]
  def self.apply_installation_quality(model, heating_system, cooling_system, unitary_system, htg_coil, clg_coil, control_zone)
    if not cooling_system.nil?
      charge_defect_ratio = cooling_system.charge_defect_ratio
      cool_airflow_defect_ratio = cooling_system.airflow_defect_ratio
      clg_ap = cooling_system.additional_properties
    end
    if not heating_system.nil?
      heat_airflow_defect_ratio = heating_system.airflow_defect_ratio
      htg_ap = heating_system.additional_properties
    end
    return if (charge_defect_ratio.to_f.abs < 0.001) && (cool_airflow_defect_ratio.to_f.abs < 0.001) && (heat_airflow_defect_ratio.to_f.abs < 0.001)

    cool_airflow_rated_defect_ratio = []
    if (not clg_coil.nil?) && (cooling_system.fraction_cool_load_served > 0)
      clg_ap = cooling_system.additional_properties
      clg_cfm = cooling_system.cooling_airflow_cfm
      if clg_coil.to_CoilCoolingDXSingleSpeed.is_initialized || clg_coil.to_CoilCoolingWaterToAirHeatPumpEquationFit.is_initialized
        cool_airflow_rated_defect_ratio = [UnitConversions.convert(clg_cfm, 'cfm', 'm^3/s') / clg_coil.ratedAirFlowRate.get - 1.0]
      elsif clg_coil.to_CoilCoolingDXMultiSpeed.is_initialized
        cool_airflow_rated_defect_ratio = clg_coil.stages.zip(clg_ap.cool_fan_speed_ratios).map { |stage, speed_ratio| UnitConversions.convert(clg_cfm * speed_ratio, 'cfm', 'm^3/s') / stage.ratedAirFlowRate.get - 1.0 }
      end
    end

    heat_airflow_rated_defect_ratio = []
    if (not htg_coil.nil?) && (heating_system.fraction_heat_load_served > 0)
      htg_ap = heating_system.additional_properties
      htg_cfm = heating_system.heating_airflow_cfm
      if htg_coil.to_CoilHeatingDXSingleSpeed.is_initialized || htg_coil.to_CoilHeatingWaterToAirHeatPumpEquationFit.is_initialized
        heat_airflow_rated_defect_ratio = [UnitConversions.convert(htg_cfm, 'cfm', 'm^3/s') / htg_coil.ratedAirFlowRate.get - 1.0]
      elsif htg_coil.to_CoilHeatingDXMultiSpeed.is_initialized
        heat_airflow_rated_defect_ratio = htg_coil.stages.zip(htg_ap.heat_fan_speed_ratios).map { |stage, speed_ratio| UnitConversions.convert(htg_cfm * speed_ratio, 'cfm', 'm^3/s') / stage.ratedAirFlowRate.get - 1.0 }
      end
    end

    return if cool_airflow_rated_defect_ratio.empty? && heat_airflow_rated_defect_ratio.empty?

    obj_name = "#{unitary_system.name} IQ"

    tin_sensor = Model.add_ems_sensor(
      model,
      name: "#{obj_name} tin s",
      output_var_or_meter_name: 'Zone Mean Air Temperature',
      key_name: control_zone.name
    )

    tout_sensor = Model.add_ems_sensor(
      model,
      name: "#{obj_name} tt s",
      output_var_or_meter_name: 'Zone Outdoor Air Drybulb Temperature',
      key_name: control_zone.name
    )

    fault_program = Model.add_ems_program(
      model,
      name: "#{obj_name} program"
    )

    f_chg = charge_defect_ratio.to_f
    fault_program.addLine("Set F_CH = #{f_chg.round(3)}")

    if not cool_airflow_rated_defect_ratio.empty?
      add_installation_quality_program(fault_program, tin_sensor, tout_sensor, cool_airflow_rated_defect_ratio, clg_coil, model, f_chg, obj_name, :clg, cool_airflow_defect_ratio, clg_ap)
    end

    if not heat_airflow_rated_defect_ratio.empty?
      add_installation_quality_program(fault_program, tin_sensor, tout_sensor, heat_airflow_rated_defect_ratio, htg_coil, model, f_chg, obj_name, :htg, heat_airflow_defect_ratio, htg_ap)
    end

    Model.add_ems_program_calling_manager(
      model,
      name: "#{obj_name} program manager",
      calling_point: 'BeginZoneTimestepAfterInitHeatBalance',
      ems_programs: [fault_program]
    )
  end

  # Calculate delivered cooling load and compressor power during defrost when using
  # the advanced defrost model.
  #
  # @param heat_pump [HPXML::HeatPump] The HPXML heat pump of interest
  # @param unit_multiplier [Integer] Number of similar dwelling units
  # @param design_airflow [Double] Heat pump design air flow rate [cfm]
  # @param max_heating_airflow [Double] Maximum heat pump heating air flow rate [cfm]
  # @param fan_watts_per_cfm [Double] Heat pump watts per cfm [W/cfm]
  # @return [Array<Double, Double>] Calculated delivered cooling q_dot and compressor power p_dot [W]
  def self.calculate_heat_pump_defrost_load_power_watts(heat_pump, unit_multiplier, design_airflow, max_heating_airflow, fan_watts_per_cfm)
    # Calculate q_dot and p_dot
    # q_dot is used for EMS program to account for introduced cooling load and supp coil power consumption by actuating other equipment objects
    # p_dot is used for calculating coil defrost compressor power consumption
    is_ducted = !heat_pump.distribution_system_idref.nil?
    # determine defrost cooling rate and defrost cooling cop based on whether ducted
    if is_ducted
      # 0.45 is from Jon's lab and field data analysis, defrost is too short to reach steady state so using cutler curve is not correct
      # 1.0 is from Jon's lab and field data analysis, defrost is too short to reach steady state so using cutler curve is not correct
      # Transient effect already accounted
      capacity_defrost_multiplier = 0.45
      cop_defrost_multiplier = 1.0
    else
      capacity_defrost_multiplier = 0.1
      cop_defrost_multiplier = 0.08
    end
    # cooling capacity and airflow are already with unit multiplier, calculate the capacity w/o multiplier
    nominal_cooling_capacity = heat_pump.cooling_capacity / unit_multiplier
    defrost_power_fraction = calculate_fan_power_from_curve(1.0, max_heating_airflow / design_airflow, heat_pump)
    power_design = fan_watts_per_cfm * design_airflow / unit_multiplier
    p_dot_blower = power_design * defrost_power_fraction
    # Based on manufacturer data for ~70 systems ranging from 1.5 to 5 tons with varying efficiency levels
    if nominal_cooling_capacity > 18000.0 # > 1.5 tons
      p_dot_odu_fan = 44.348 * UnitConversions.convert(nominal_cooling_capacity, 'Btu/hr', 'ton') + 62.452
    else # < 1.5 tons, scale fan power to avoid negative p_dot_defrost
      # Use p_dot_odu_fan at 1.5 ton to scale down
      p_dot_odu_fan = 128.974 * (nominal_cooling_capacity / 18000.0)
    end
    q_dot_defrost = UnitConversions.convert(nominal_cooling_capacity, 'Btu/hr', 'W') * capacity_defrost_multiplier
    cop_defrost = heat_pump.additional_properties.cool_rated_cops[-1] * cop_defrost_multiplier
    p_dot_defrost = (q_dot_defrost / cop_defrost - p_dot_odu_fan + p_dot_blower) * unit_multiplier # p_dot_defrost is used in coil object, which needs to be scaled up for unit multiplier

    return q_dot_defrost, p_dot_defrost
  end

  # Create EMS program and Other equipment objects to account for delivered cooling load and supplemental heating energy during defrost
  # when using the advanced defrost model.
  #
  # @param model [OpenStudio::Model::Model] OpenStudio Model object
  # @param htg_coil [OpenStudio::Model::CoilHeatingDXSingleSpeed or OpenStudio::Model::CoilHeatingDXMultiSpeed]  OpenStudio Heating Coil object
  # @param air_loop_unitary [OpenStudio::Model::AirLoopHVACUnitarySystem] Air loop for the HVAC system
  # @param conditioned_space [OpenStudio::Model::Space]  OpenStudio Space object for conditioned zone
  # @param htg_supp_coil [OpenStudio::Model::CoilHeatingElectric or CoilHeatingElectricMultiStage] OpenStudio Supplemental Heating Coil object
  # @param heat_pump [HPXML::HeatPump] The HPXML heat pump of interest
  # @param q_dot_defrost [Double] Calculated delivered cooling q_dot [W]
  # @return [nil]
  def self.apply_advanced_defrost(model, htg_coil, air_loop_unitary, conditioned_space, htg_supp_coil, heat_pump, q_dot_defrost)
    if htg_supp_coil.nil?
      backup_system = heat_pump.backup_system
      if backup_system.nil?
        supp_sys_capacity = 0.0
        supp_sys_power_level = 0.0
        supp_sys_fuel = HPXML::FuelTypeElectricity
      else
        supp_sys_fuel = backup_system.heating_system_fuel
        supp_sys_capacity = UnitConversions.convert(backup_system.heating_capacity, 'Btu/hr', 'W')
        supp_sys_efficiency = backup_system.heating_efficiency_percent
        supp_sys_efficiency = backup_system.heating_efficiency_afue if supp_sys_efficiency.nil?
        supp_sys_power_level = [supp_sys_capacity, q_dot_defrost].min / supp_sys_efficiency # Assume perfect tempering
      end
    else
      supp_sys_fuel = heat_pump.backup_heating_fuel
      is_ducted = !heat_pump.distribution_system_idref.nil?
      if is_ducted
        supp_sys_capacity = UnitConversions.convert(heat_pump.backup_heating_capacity, 'Btu/hr', 'W')
        supp_sys_efficiency = heat_pump.backup_heating_efficiency_percent
        supp_sys_efficiency = heat_pump.backup_heating_efficiency_afue if supp_sys_efficiency.nil?
        supp_sys_power_level = [supp_sys_capacity, q_dot_defrost].min / supp_sys_efficiency # Assume perfect tempering
      else
        # Practically no integrated supplemental system for ductless
        # Sometimes integrated backup systems are added to ductless to avoid unmet loads, so it shouldn't count here to avoid overestimating backup system energy use
        supp_sys_capacity = 0.0
        supp_sys_power_level = 0.0
      end
    end
    # other equipment actuator

    defrost_heat_load_oe = Model.add_other_equipment(
      model,
      name: "#{air_loop_unitary.name} defrost heat load",
      end_use: nil,
      space: conditioned_space,
      design_level: 0,
      frac_radiant: 0,
      frac_latent: 0,
      frac_lost: 0,
      schedule: model.alwaysOnDiscreteSchedule,
      fuel_type: nil
    )
    defrost_heat_load_oe_act = Model.add_ems_actuator(
      name: "#{defrost_heat_load_oe.name} act",
      model_object: defrost_heat_load_oe,
      comp_type_and_control: EPlus::EMSActuatorOtherEquipmentPower
    )

    defrost_supp_heat_energy_oe = Model.add_other_equipment(
      model,
      name: "#{air_loop_unitary.name} defrost supp heat energy",
      end_use: Constants::ObjectTypeBackupSuppHeat,
      space: conditioned_space,
      design_level: 0,
      frac_radiant: 0,
      frac_latent: 0,
      frac_lost: 1,
      schedule: model.alwaysOnDiscreteSchedule,
      fuel_type: supp_sys_fuel
    )
    defrost_supp_heat_energy_oe.additionalProperties.setFeature('HPXML_ID', heat_pump.id) # Used by reporting measure
    defrost_supp_heat_energy_oe.additionalProperties.setFeature('IsHeatPumpBackup', true) # Used by reporting measure

    defrost_supp_heat_energy_oe_act = Model.add_ems_actuator(
      name: "#{defrost_supp_heat_energy_oe.name} act",
      model_object: defrost_supp_heat_energy_oe,
      comp_type_and_control: EPlus::EMSActuatorOtherEquipmentPower
    )

    # Sensors
    tout_db_sensor = Model.add_ems_sensor(
      model,
      name: "#{air_loop_unitary.name} tout s",
      output_var_or_meter_name: 'Site Outdoor Air Drybulb Temperature',
      key_name: 'Environment'
    )

    htg_coil_rtf_sensor = Model.add_ems_sensor(
      model,
      name: "#{htg_coil.name} rtf s",
      output_var_or_meter_name: 'Heating Coil Runtime Fraction',
      key_name: htg_coil.name
    )

    # EMS program
    max_oat_defrost = htg_coil.maximumOutdoorDryBulbTemperatureforDefrostOperation
    program = Model.add_ems_program(
      model,
      name: "#{air_loop_unitary.name} defrost program"
    )
    program.addLine("If #{tout_db_sensor.name} <= #{max_oat_defrost}")
    program.addLine("  Set hp_defrost_time_fraction = #{htg_coil.defrostTimePeriodFraction}")
    program.addLine("  Set supp_design_level = #{supp_sys_power_level}")
    program.addLine("  Set q_dot_defrost = #{q_dot_defrost}")
    program.addLine("  Set supp_delivered_htg = #{[supp_sys_capacity, q_dot_defrost].min}")
    program.addLine('  Set defrost_load_design_level = supp_delivered_htg - q_dot_defrost')
    program.addLine("  Set fraction_defrost = hp_defrost_time_fraction * #{htg_coil_rtf_sensor.name}")
    program.addLine("  Set #{defrost_heat_load_oe_act.name} = fraction_defrost * defrost_load_design_level")
    program.addLine("  Set #{defrost_supp_heat_energy_oe_act.name} = fraction_defrost * supp_design_level")
    program.addLine('Else')
    program.addLine("  Set #{defrost_heat_load_oe_act.name} = 0")
    program.addLine("  Set #{defrost_supp_heat_energy_oe_act.name} = 0")
    program.addLine('EndIf')

    Model.add_ems_program_calling_manager(
      model,
      name: "#{program.name} calling manager",
      calling_point: 'InsideHVACSystemIterationLoop',
      ems_programs: [program]
    )
  end

  # TODO
  #
  # @param hpxml_bldg [HPXML::Building] HPXML Building object representing an individual dwelling unit
  # @return [nil]
  def self.apply_shared_systems(hpxml_bldg)
    applied_clg = apply_shared_cooling_systems(hpxml_bldg)
    applied_htg = apply_shared_heating_systems(hpxml_bldg)
    return unless (applied_clg || applied_htg)

    # Remove WLHP if not serving heating nor cooling
    hpxml_bldg.heat_pumps.each do |hp|
      next unless hp.heat_pump_type == HPXML::HVACTypeHeatPumpWaterLoopToAir
      next if hp.fraction_heat_load_served > 0
      next if hp.fraction_cool_load_served > 0

      hp.delete
    end

    # Remove any orphaned HVAC distributions
    hpxml_bldg.hvac_distributions.each do |hvac_distribution|
      hvac_systems = []
      hpxml_bldg.hvac_systems.each do |hvac_system|
        next if hvac_system.distribution_system_idref.nil?
        next unless hvac_system.distribution_system_idref == hvac_distribution.id

        hvac_systems << hvac_system
      end
      next unless hvac_systems.empty?

      hvac_distribution.delete
    end
  end

  # TODO
  #
  # @param hpxml_bldg [HPXML::Building] HPXML Building object representing an individual dwelling unit
  # @return [TODO] TODO
  def self.apply_shared_cooling_systems(hpxml_bldg)
    applied = false
    hpxml_bldg.cooling_systems.each do |cooling_system|
      next unless cooling_system.is_shared_system

      applied = true
      wlhp = nil
      distribution_system = cooling_system.distribution_system
      distribution_type = distribution_system.distribution_system_type

      # Calculate air conditioner SEER equivalent
      n_dweq = cooling_system.number_of_units_served.to_f
      aux = cooling_system.shared_loop_watts

      if cooling_system.cooling_system_type == HPXML::HVACTypeChiller

        # Chiller w/ baseboard or fan coil or water loop heat pump
        cap = cooling_system.cooling_capacity
        chiller_input = UnitConversions.convert(cooling_system.cooling_efficiency_kw_per_ton * UnitConversions.convert(cap, 'Btu/hr', 'ton'), 'kW', 'W')
        if distribution_type == HPXML::HVACDistributionTypeHydronic
          if distribution_system.hydronic_type == HPXML::HydronicTypeWaterLoop
            wlhp = hpxml_bldg.heat_pumps.find { |hp| hp.heat_pump_type == HPXML::HVACTypeHeatPumpWaterLoopToAir }
            aux_dweq = wlhp.cooling_capacity / wlhp.cooling_efficiency_eer
          else
            aux_dweq = 0.0
          end
        elsif distribution_type == HPXML::HVACDistributionTypeAir
          if distribution_system.air_type == HPXML::AirTypeFanCoil
            aux_dweq = cooling_system.fan_coil_watts
          end
        end
        # ANSI/RESNET/ICC 301-2022 Equation 4.4-2
        seer_eq = (cap - 3.41 * aux - 3.41 * aux_dweq * n_dweq) / (chiller_input + aux + aux_dweq * n_dweq)

      elsif cooling_system.cooling_system_type == HPXML::HVACTypeCoolingTower

        # Cooling tower w/ water loop heat pump
        if distribution_type == HPXML::HVACDistributionTypeHydronic
          if distribution_system.hydronic_type == HPXML::HydronicTypeWaterLoop
            wlhp = hpxml_bldg.heat_pumps.find { |hp| hp.heat_pump_type == HPXML::HVACTypeHeatPumpWaterLoopToAir }
            wlhp_cap = wlhp.cooling_capacity
            wlhp_input = wlhp_cap / wlhp.cooling_efficiency_eer
          end
        end
        # ANSI/RESNET/ICC 301-2022 Equation 4.4-3
        seer_eq = (wlhp_cap - 3.41 * aux / n_dweq) / (wlhp_input + aux / n_dweq)

      else
        fail "Unexpected cooling system type '#{cooling_system.cooling_system_type}'."
      end

      if seer_eq <= 0
        fail "Negative SEER equivalent calculated for cooling system '#{cooling_system.id}', double-check inputs."
      end

      cooling_system.cooling_system_type = HPXML::HVACTypeCentralAirConditioner
      cooling_system.cooling_efficiency_seer = seer_eq.round(2)
      cooling_system.cooling_efficiency_kw_per_ton = nil
      cooling_system.cooling_capacity = nil # Autosize the equipment
      cooling_system.is_shared_system = false
      cooling_system.number_of_units_served = nil
      cooling_system.shared_loop_watts = nil
      cooling_system.shared_loop_motor_efficiency = nil
      cooling_system.fan_coil_watts = nil

      # Assign new distribution system to air conditioner
      if distribution_type == HPXML::HVACDistributionTypeHydronic
        if distribution_system.hydronic_type == HPXML::HydronicTypeWaterLoop
          # Assign WLHP air distribution
          cooling_system.distribution_system_idref = wlhp.distribution_system_idref
          wlhp.fraction_cool_load_served = 0.0
          wlhp.fraction_heat_load_served = 0.0
        else
          # Assign DSE=1
          hpxml_bldg.hvac_distributions.add(id: "#{cooling_system.id}AirDistributionSystem",
                                            distribution_system_type: HPXML::HVACDistributionTypeDSE,
                                            annual_cooling_dse: 1.0,
                                            annual_heating_dse: 1.0)
          cooling_system.distribution_system_idref = hpxml_bldg.hvac_distributions[-1].id
        end
      elsif (distribution_type == HPXML::HVACDistributionTypeAir) && (distribution_system.air_type == HPXML::AirTypeFanCoil)
        # Convert "fan coil" air distribution system to "regular velocity"
        if distribution_system.hvac_systems.size > 1
          # Has attached heating system, so create a copy specifically for the cooling system
          hpxml_bldg.hvac_distributions.add(id: "#{distribution_system.id}_#{cooling_system.id}",
                                            distribution_system_type: distribution_system.distribution_system_type,
                                            air_type: distribution_system.air_type,
                                            number_of_return_registers: distribution_system.number_of_return_registers,
                                            conditioned_floor_area_served: distribution_system.conditioned_floor_area_served)
          distribution_system.duct_leakage_measurements.each do |lm|
            hpxml_bldg.hvac_distributions[-1].duct_leakage_measurements << lm.dup
          end
          distribution_system.ducts.each do |d|
            hpxml_bldg.hvac_distributions[-1].ducts << d.dup
          end
          cooling_system.distribution_system_idref = hpxml_bldg.hvac_distributions[-1].id
        end
        hpxml_bldg.hvac_distributions[-1].air_type = HPXML::AirTypeRegularVelocity
        if hpxml_bldg.hvac_distributions[-1].duct_leakage_measurements.count { |lm| (lm.duct_type == HPXML::DuctTypeSupply) && (lm.duct_leakage_total_or_to_outside == HPXML::DuctLeakageToOutside) } == 0
          # Assign zero supply leakage
          hpxml_bldg.hvac_distributions[-1].duct_leakage_measurements.add(duct_type: HPXML::DuctTypeSupply,
                                                                          duct_leakage_units: HPXML::UnitsCFM25,
                                                                          duct_leakage_value: 0,
                                                                          duct_leakage_total_or_to_outside: HPXML::DuctLeakageToOutside)
        end
        if hpxml_bldg.hvac_distributions[-1].duct_leakage_measurements.count { |lm| (lm.duct_type == HPXML::DuctTypeReturn) && (lm.duct_leakage_total_or_to_outside == HPXML::DuctLeakageToOutside) } == 0
          # Assign zero return leakage
          hpxml_bldg.hvac_distributions[-1].duct_leakage_measurements.add(duct_type: HPXML::DuctTypeReturn,
                                                                          duct_leakage_units: HPXML::UnitsCFM25,
                                                                          duct_leakage_value: 0,
                                                                          duct_leakage_total_or_to_outside: HPXML::DuctLeakageToOutside)
        end
        hpxml_bldg.hvac_distributions[-1].ducts.each do |d|
          d.id = "#{d.id}_#{cooling_system.id}"
        end
      end
    end

    return applied
  end

  # TODO
  #
  # @param hpxml_bldg [HPXML::Building] HPXML Building object representing an individual dwelling unit
  # @return [TODO] TODO
  def self.apply_shared_heating_systems(hpxml_bldg)
    applied = false
    hpxml_bldg.heating_systems.each do |heating_system|
      next unless heating_system.is_shared_system

      applied = true
      distribution_system = heating_system.distribution_system
      hydronic_type = distribution_system.hydronic_type

      if heating_system.heating_system_type == HPXML::HVACTypeBoiler && hydronic_type.to_s == HPXML::HydronicTypeWaterLoop

        # Shared boiler w/ water loop heat pump
        # Per ANSI/RESNET/ICC 301-2022 Section 4.4.7.2, model as:
        # A) heat pump with constant efficiency and duct losses, fraction heat load served = 1/COP
        # B) boiler, fraction heat load served = 1-1/COP
        fraction_heat_load_served = heating_system.fraction_heat_load_served

        # Heat pump
        # If this approach is ever removed, also remove code in HVACSizing.apply_hvac_loads()
        wlhp = hpxml_bldg.heat_pumps.find { |hp| hp.heat_pump_type == HPXML::HVACTypeHeatPumpWaterLoopToAir }
        wlhp.fraction_heat_load_served = fraction_heat_load_served * (1.0 / wlhp.heating_efficiency_cop)
        wlhp.fraction_cool_load_served = 0.0

        # Boiler
        heating_system.fraction_heat_load_served = fraction_heat_load_served * (1.0 - 1.0 / wlhp.heating_efficiency_cop)
      end

      heating_system.heating_capacity = nil # Autosize the equipment
    end

    return applied
  end

  # TODO
  #
  # @param capacity [TODO] TODO
  # @param rated_cfm_per_ton [TODO] TODO
  # @return [TODO] TODO
  def self.calc_rated_airflow(capacity, rated_cfm_per_ton)
    return UnitConversions.convert(capacity, 'Btu/hr', 'ton') * UnitConversions.convert(rated_cfm_per_ton, 'cfm', 'm^3/s')
  end

  # TODO
  #
  # @param hpxml_bldg [HPXML::Building] HPXML Building object representing an individual dwelling unit
  # @param heating_system [HPXML::HeatingSystem or HPXML::HeatPump] The HPXML heating system or heat pump of interest
  # @param cooling_system [HPXML::CoolingSystem or HPXML::HeatPump] The HPXML cooling system or heat pump of interest
  # @return [TODO] TODO
  def self.is_attached_heating_and_cooling_systems(hpxml_bldg, heating_system, cooling_system)
    # Now only allows furnace+AC
    if not ((hpxml_bldg.heating_systems.include? heating_system) && (hpxml_bldg.cooling_systems.include? cooling_system))
      return false
    end
    if not (heating_system.heating_system_type == HPXML::HVACTypeFurnace && cooling_system.cooling_system_type == HPXML::HVACTypeCentralAirConditioner)
      return false
    end

    return true
  end

  # Returns a list of HPXML HVAC (heating/cooling) systems, incorporating whether multiple systems are
  # connected to the same distribution system (e.g., a furnace + central air conditioner w/ the same ducts).
  #
  # @param hpxml_bldg [HPXML::Building] HPXML Building object representing an individual dwelling unit
  # @return [Array<Hash>] List of HPXML HVAC (heating and/or cooling) systems
  def self.get_hpxml_hvac_systems(hpxml_bldg)
    hvac_systems = []

    hpxml_bldg.cooling_systems.each do |cooling_system|
      heating_system = nil
      if is_attached_heating_and_cooling_systems(hpxml_bldg, cooling_system.attached_heating_system, cooling_system)
        heating_system = cooling_system.attached_heating_system
      end
      hvac_systems << { cooling: cooling_system,
                        heating: heating_system }
    end

    hpxml_bldg.heating_systems.each do |heating_system|
      next if heating_system.is_heat_pump_backup_system # Will be processed later
      if is_attached_heating_and_cooling_systems(hpxml_bldg, heating_system, heating_system.attached_cooling_system)
        next # Already processed with cooling
      end

      hvac_systems << { cooling: nil,
                        heating: heating_system }
    end

    # Heat pump with backup system must be sorted last so that the last two
    # HVAC systems in the EnergyPlus EquipmentList are 1) the heat pump and
    # 2) the heat pump backup system.
    hpxml_bldg.heat_pumps.sort_by { |hp| hp.backup_system_idref.to_s }.each do |heat_pump|
      hvac_systems << { cooling: heat_pump,
                        heating: heat_pump }
    end

    hpxml_bldg.heating_systems.each do |heating_system|
      next unless heating_system.is_heat_pump_backup_system

      hvac_systems << { cooling: nil,
                        heating: heating_system }
    end

    return hvac_systems
  end

  # Ensure that no capacities/airflows are zero in order to prevent potential E+ errors.
  #
  # @param hpxml_bldg [HPXML::Building] HPXML Building object representing an individual dwelling unit
  # @return [nil]
  def self.ensure_nonzero_sizing_values(hpxml_bldg)
    min_capacity = 1.0 # Btuh
    min_airflow = 3.0 # cfm; E+ min airflow is 0.001 m3/s
    speed_descriptions = [HPXML::CapacityDescriptionMinimum, HPXML::CapacityDescriptionNominal, HPXML::CapacityDescriptionMaximum]
    hpxml_bldg.heating_systems.each do |htg_sys|
      htg_sys.heating_capacity = [htg_sys.heating_capacity, min_capacity].max
      htg_sys.heating_airflow_cfm = [htg_sys.heating_airflow_cfm, min_airflow].max unless htg_sys.heating_airflow_cfm.nil?
    end
    hpxml_bldg.cooling_systems.each do |clg_sys|
      clg_sys.cooling_capacity = [clg_sys.cooling_capacity, min_capacity].max
      clg_sys.cooling_airflow_cfm = [clg_sys.cooling_airflow_cfm, min_airflow].max
      next unless not clg_sys.cooling_detailed_performance_data.empty?

      clg_sys.cooling_detailed_performance_data.each do |dp|
        speed = speed_descriptions.index(dp.capacity_description) + 1
        dp.capacity = [dp.capacity, min_capacity * speed].max
      end
    end
    hpxml_bldg.heat_pumps.each do |hp_sys|
      hp_sys.cooling_capacity = [hp_sys.cooling_capacity, min_capacity].max
      hp_sys.cooling_airflow_cfm = [hp_sys.cooling_airflow_cfm, min_airflow].max
      hp_sys.additional_properties.cooling_capacity_sensible = [hp_sys.additional_properties.cooling_capacity_sensible, min_capacity].max
      hp_sys.heating_capacity = [hp_sys.heating_capacity, min_capacity].max
      hp_sys.heating_airflow_cfm = [hp_sys.heating_airflow_cfm, min_airflow].max
      hp_sys.heating_capacity_17F = [hp_sys.heating_capacity_17F, min_capacity].max unless hp_sys.heating_capacity_17F.nil?
      hp_sys.backup_heating_capacity = [hp_sys.backup_heating_capacity, min_capacity].max unless hp_sys.backup_heating_capacity.nil?
      if not hp_sys.heating_detailed_performance_data.empty?
        hp_sys.heating_detailed_performance_data.each do |dp|
          next if dp.capacity.nil?

          speed = speed_descriptions.index(dp.capacity_description) + 1
          dp.capacity = [dp.capacity, min_capacity * speed].max
        end
      end
      next if hp_sys.cooling_detailed_performance_data.empty?

      hp_sys.cooling_detailed_performance_data.each do |dp|
        next if dp.capacity.nil?

        speed = speed_descriptions.index(dp.capacity_description) + 1
        dp.capacity = [dp.capacity, min_capacity * speed].max
      end
    end
  end

  # Apply unit multiplier (E+ thermal zone multiplier) to HVAC systems; E+ sends the
  # multiplied thermal zone load to the HVAC system, so the HVAC system needs to be
  # sized to meet the entire multiplied zone load.
  #
  # @param hpxml_bldg [HPXML::Building] HPXML Building object representing an individual dwelling unit
  # @param hpxml_header [HPXML::Header] HPXML Header object (one per HPXML file)
  # @return [nil]
  def self.apply_unit_multiplier(hpxml_bldg, hpxml_header)
    unit_multiplier = hpxml_bldg.building_construction.number_of_units
    hpxml_bldg.heating_systems.each do |htg_sys|
      htg_sys.heating_capacity *= unit_multiplier
      htg_sys.heating_airflow_cfm *= unit_multiplier unless htg_sys.heating_airflow_cfm.nil?
      htg_sys.pilot_light_btuh *= unit_multiplier unless htg_sys.pilot_light_btuh.nil?
      htg_sys.electric_auxiliary_energy *= unit_multiplier unless htg_sys.electric_auxiliary_energy.nil?
      htg_sys.fan_watts *= unit_multiplier unless htg_sys.fan_watts.nil?
      htg_sys.heating_detailed_performance_data.each do |dp|
        dp.capacity *= unit_multiplier unless dp.capacity.nil?
      end
    end
    hpxml_bldg.cooling_systems.each do |clg_sys|
      clg_sys.cooling_capacity *= unit_multiplier
      clg_sys.cooling_airflow_cfm *= unit_multiplier
      clg_sys.crankcase_heater_watts *= unit_multiplier unless clg_sys.crankcase_heater_watts.nil?
      clg_sys.integrated_heating_system_capacity *= unit_multiplier unless clg_sys.integrated_heating_system_capacity.nil?
      clg_sys.integrated_heating_system_airflow_cfm *= unit_multiplier unless clg_sys.integrated_heating_system_airflow_cfm.nil?
      clg_sys.cooling_detailed_performance_data.each do |dp|
        dp.capacity *= unit_multiplier unless dp.capacity.nil?
      end
    end
    hpxml_bldg.heat_pumps.each do |hp_sys|
      hp_sys.cooling_capacity *= unit_multiplier
      hp_sys.cooling_airflow_cfm *= unit_multiplier
      hp_sys.additional_properties.cooling_capacity_sensible *= unit_multiplier
      hp_sys.heating_capacity *= unit_multiplier
      hp_sys.heating_airflow_cfm *= unit_multiplier
      hp_sys.heating_capacity_17F *= unit_multiplier unless hp_sys.heating_capacity_17F.nil?
      hp_sys.backup_heating_capacity *= unit_multiplier unless hp_sys.backup_heating_capacity.nil?
      hp_sys.crankcase_heater_watts *= unit_multiplier unless hp_sys.crankcase_heater_watts.nil?
      hpxml_header.heat_pump_backup_heating_capacity_increment *= unit_multiplier unless hpxml_header.heat_pump_backup_heating_capacity_increment.nil?
      hp_sys.heating_detailed_performance_data.each do |dp|
        dp.capacity *= unit_multiplier unless dp.capacity.nil?
      end
      hp_sys.cooling_detailed_performance_data.each do |dp|
        dp.capacity *= unit_multiplier unless dp.capacity.nil?
      end
    end
  end

  # Calculates rated SEER (older metric) from rated SEER2 (newer metric).
  #
  # Source: ANSI/RESNET/ICC 301 Table 4.4.4.1(1) SEER2/HSPF2 Conversion Factors
  # Note that this is a regression based on products on the market, not a conversion.
  #
  # @param hvac_system [HPXML::CoolingSystem or HPXML::HeatPump]  The HPXML HVAC system of interest
  # @return [Double] SEER value (Btu/Wh)
  def self.calc_seer_from_seer2(hvac_system)
<<<<<<< HEAD
=======
    # Note: There are less common system types (packaged, small duct high velocity,
    # and space-constrained) that we don't handle here.
    is_ducted = !hvac_system.distribution_system_idref.nil?
    if is_ducted # Ducted split system
      return hvac_system.cooling_efficiency_seer2 / 0.95
    else # Ductless systems
      return hvac_system.cooling_efficiency_seer2 / 1.00
    end
  end

  # Calculates rated SEER2 (newer metric) from rated SEER (older metric).
  #
  # Source: ANSI/RESNET/ICC 301 Table 4.4.4.1(1) SEER2/HSPF2 Conversion Factors
  # Note that this is a regression based on products on the market, not a conversion.
  #
  # @param hvac_system [HPXML::CoolingSystem or HPXML::HeatPump]  The HPXML HVAC system of interest
  # @return [Double] SEER2 value (Btu/Wh)
  def self.calc_seer2_from_seer(hvac_system)
>>>>>>> 9a0de11e
    # Note: There are less common system types (packaged, small duct high velocity,
    # and space-constrained) that we don't handle here.
    is_ducted = !hvac_system.distribution_system_idref.nil?
    if is_ducted # Ducted split system
<<<<<<< HEAD
      return hvac_system.cooling_efficiency_seer2 / 0.95
    else # Ductless systems
      return hvac_system.cooling_efficiency_seer2 / 1.00
    end
  end

  # Calculates rated SEER2 (newer metric) from rated SEER (older metric).
  #
  # Source: ANSI/RESNET/ICC 301 Table 4.4.4.1(1) SEER2/HSPF2 Conversion Factors
  # Note that this is a regression based on products on the market, not a conversion.
  #
  # @param hvac_system [HPXML::CoolingSystem or HPXML::HeatPump]  The HPXML HVAC system of interest
  # @return [Double] SEER2 value (Btu/Wh)
  def self.calc_seer2_from_seer(hvac_system)
    # Note: There are less common system types (packaged, small duct high velocity,
    # and space-constrained) that we don't handle here.
    is_ducted = !hvac_system.distribution_system_idref.nil?
    if is_ducted # Ducted split system
      return hvac_system.cooling_efficiency_seer * 0.95
    else # Ductless systems
=======
      return hvac_system.cooling_efficiency_seer * 0.95
    else # Ductless systems
>>>>>>> 9a0de11e
      return hvac_system.cooling_efficiency_seer * 1.00
    end
  end

  # Calculates rated EER2 (newer metric) from rated EER (older metric).
  #
  # Source: ANSI/RESNET/ICC 301 Table 4.4.4.1(1) SEER2/HSPF2 Conversion Factors
  # Note that this is a regression based on products on the market, not a conversion.
  #
  # @param hvac_system [HPXML::CoolingSystem or HPXML::HeatPump]  The HPXML HVAC system of interest
  # @return [Double] EER2 value (Btu/Wh)
  def self.calc_eer2_from_eer(hvac_system)
    # Note: There are less common system types (packaged, small duct high velocity,
    # and space-constrained) that we don't handle here.
    is_ducted = !hvac_system.distribution_system_idref.nil?
    if is_ducted # Ducted split system
      return hvac_system.cooling_efficiency_eer * 0.95
    else # Ductless systems
      return hvac_system.cooling_efficiency_eer * 1.00
    end
  end

  # Calculates rated HSPF (older metric) from rated HSPF2 (newer metric).
  #
  # Source: ANSI/RESNET/ICC 301 Table 4.4.4.1(1) SEER2/HSPF2 Conversion Factors
  # This is based on a regression of products, not a translation.
  #
  # @param heat_pump [HPXML::HeatPump]  The HPXML Heat Pump system of interest
  # @return [Double] HSPF value (Btu/Wh)
  def self.calc_hspf_from_hspf2(heat_pump)
<<<<<<< HEAD
=======
    # Note: There are less common system types (packaged, small duct high velocity,
    # and space-constrained) that we don't handle here.
    is_ducted = !heat_pump.distribution_system_idref.nil?
    if is_ducted # Ducted split system
      return heat_pump.heating_efficiency_hspf2 / 0.85
    else # Ductless system
      return heat_pump.heating_efficiency_hspf2 / 0.90
    end
  end

  # Calculates rated HSPF2 (newer metric) from rated HSPF (older metric).
  #
  # Source: ANSI/RESNET/ICC 301 Table 4.4.4.1(1) SEER2/HSPF2 Conversion Factors
  # This is based on a regression of products, not a translation.
  #
  # @param heat_pump [HPXML::HeatPump]  The HPXML Heat Pump system of interest
  # @return [Double] HSPF2 value (Btu/Wh)
  def self.calc_hspf2_from_hspf(heat_pump)
>>>>>>> 9a0de11e
    # Note: There are less common system types (packaged, small duct high velocity,
    # and space-constrained) that we don't handle here.
    is_ducted = !heat_pump.distribution_system_idref.nil?
    if is_ducted # Ducted split system
<<<<<<< HEAD
      return heat_pump.heating_efficiency_hspf2 / 0.85
    else # Ductless system
      return heat_pump.heating_efficiency_hspf2 / 0.90
    end
  end

  # Calculates rated HSPF2 (newer metric) from rated HSPF (older metric).
  #
  # Source: ANSI/RESNET/ICC 301 Table 4.4.4.1(1) SEER2/HSPF2 Conversion Factors
  # This is based on a regression of products, not a translation.
  #
  # @param heat_pump [HPXML::HeatPump]  The HPXML Heat Pump system of interest
  # @return [Double] HSPF2 value (Btu/Wh)
  def self.calc_hspf2_from_hspf(heat_pump)
    # Note: There are less common system types (packaged, small duct high velocity,
    # and space-constrained) that we don't handle here.
    is_ducted = !heat_pump.distribution_system_idref.nil?
    if is_ducted # Ducted split system
      return heat_pump.heating_efficiency_hspf * 0.85
    else # Ductless system
=======
      return heat_pump.heating_efficiency_hspf * 0.85
    else # Ductless system
>>>>>>> 9a0de11e
      return heat_pump.heating_efficiency_hspf * 0.90
    end
  end

  # Check provided HVAC system and distribution types against what is allowed.
  #
  # @param hvac_system [HPXML::HeatingSystem or HPXML::CoolingSystem or HPXML::HeatPump] The HPXML HVAC system of interest
  # @param system_type [String] the HVAC system type of interest
  # @return [nil]
  def self.check_distribution_system(hvac_system, system_type)
    hvac_distribution = hvac_system.distribution_system
    return if hvac_distribution.nil?

    hvac_distribution_type_map = {
      HPXML::HVACTypeFurnace => [HPXML::HVACDistributionTypeAir, HPXML::HVACDistributionTypeDSE],
      HPXML::HVACTypeBoiler => [HPXML::HVACDistributionTypeHydronic, HPXML::HVACDistributionTypeAir, HPXML::HVACDistributionTypeDSE],
      HPXML::HVACTypeCentralAirConditioner => [HPXML::HVACDistributionTypeAir, HPXML::HVACDistributionTypeDSE],
      HPXML::HVACTypeEvaporativeCooler => [HPXML::HVACDistributionTypeAir, HPXML::HVACDistributionTypeDSE],
      HPXML::HVACTypeMiniSplitAirConditioner => [HPXML::HVACDistributionTypeAir, HPXML::HVACDistributionTypeDSE],
      HPXML::HVACTypeRoomAirConditioner => [HPXML::HVACDistributionTypeDSE],
      HPXML::HVACTypePTAC => [HPXML::HVACDistributionTypeDSE],
      HPXML::HVACTypeHeatPumpAirToAir => [HPXML::HVACDistributionTypeAir, HPXML::HVACDistributionTypeDSE],
      HPXML::HVACTypeHeatPumpMiniSplit => [HPXML::HVACDistributionTypeAir, HPXML::HVACDistributionTypeDSE],
      HPXML::HVACTypeHeatPumpGroundToAir => [HPXML::HVACDistributionTypeAir, HPXML::HVACDistributionTypeDSE],
      HPXML::HVACTypeHeatPumpWaterLoopToAir => [HPXML::HVACDistributionTypeAir, HPXML::HVACDistributionTypeDSE],
      HPXML::HVACTypeHeatPumpPTHP => [HPXML::HVACDistributionTypeDSE],
      HPXML::HVACTypeHeatPumpRoom => [HPXML::HVACDistributionTypeDSE],
    }

    if not hvac_distribution_type_map[system_type].include? hvac_distribution.distribution_system_type
      fail "Incorrect HVAC distribution system type for HVAC type: '#{system_type}'. Should be one of: #{hvac_distribution_type_map[system_type]}"
    end

    # Also check that DSE=1 if PTAC/PTHP/RoomAC/RoomHP, since it is only used to attach a CFIS system
    if is_room_dx_hvac_system(hvac_system)
      if ((not hvac_distribution.annual_cooling_dse.nil?) && (hvac_distribution.annual_cooling_dse != 1)) ||
         ((not hvac_distribution.annual_heating_dse.nil?) && (hvac_distribution.annual_heating_dse != 1))
        fail "HVAC type '#{system_type}' must have a heating and/or cooling DSE of 1."
      end
    end
  end

  # Returns whether the HVAC system is a DX system that serves a room (e.g., room/window air conditioner
  # or PTAC/PTHP).
  #
  # @param hvac_system [HPXML::HeatingSystem or HPXML::CoolingSystem or HPXML::HeatPump] The HPXML HVAC system of interest
  # @return [Boolean] True if a room DX system
  def self.is_room_dx_hvac_system(hvac_system)
    if hvac_system.is_a? HPXML::CoolingSystem
      return [HPXML::HVACTypePTAC,
              HPXML::HVACTypeRoomAirConditioner].include? hvac_system.cooling_system_type
    elsif hvac_system.is_a? HPXML::HeatPump
      return [HPXML::HVACTypeHeatPumpPTHP,
              HPXML::HVACTypeHeatPumpRoom].include? hvac_system.heat_pump_type
    end
    return false
  end
end<|MERGE_RESOLUTION|>--- conflicted
+++ resolved
@@ -2997,20 +2997,6 @@
     detailed_performance_data_name = (mode == :clg) ? 'cooling_detailed_performance_data' : 'heating_detailed_performance_data'
     detailed_performance_data = hvac_system.send(detailed_performance_data_name)
     hvac_ap = hvac_system.additional_properties
-<<<<<<< HEAD
-    data_array = Array.new(3) { Array.new }
-    detailed_performance_data.sort_by { |dp| dp.outdoor_temperature }.each do |data_point|
-      # Only process min and max capacities at each outdoor drybulb
-      next unless [HPXML::CapacityDescriptionMinimum, HPXML::CapacityDescriptionNominal, HPXML::CapacityDescriptionMaximum].include? data_point.capacity_description
-
-      if data_point.capacity_description == HPXML::CapacityDescriptionMinimum
-        data_array[0] << data_point
-      elsif data_point.capacity_description == HPXML::CapacityDescriptionNominal
-        data_array[1] << data_point
-      elsif data_point.capacity_description == HPXML::CapacityDescriptionMaximum
-        data_array[2] << data_point
-      end
-=======
 
     datapoints_by_speed = { HPXML::CapacityDescriptionMinimum => [],
                             HPXML::CapacityDescriptionNominal => [],
@@ -3019,7 +3005,6 @@
       next if datapoints_by_speed[datapoint.capacity_description].nil?
 
       datapoints_by_speed[datapoint.capacity_description] << datapoint
->>>>>>> 9a0de11e
     end
 
     if mode == :clg
@@ -3036,61 +3021,12 @@
       hvac_ap.heat_rated_cops = []
     end
 
-<<<<<<< HEAD
-    extrapolate_data_points(data_array, mode, hp_min_temp, weather_temp, hvac_system, cfm_per_ton, max_rated_fan_cfm)
-    correct_ft_cap_eir(data_array, mode)
-=======
     extrapolate_datapoints(datapoints_by_speed, mode, hp_min_temp, weather_temp, hvac_system, cfm_per_ton, max_rated_fan_cfm)
     correct_ft_cap_eir(datapoints_by_speed, mode)
->>>>>>> 9a0de11e
   end
 
   # Converts net (i.e., including fan power) capacities/COPs to gross values (i.e., excluding
   # fan power) for a HVAC performance datapoint.
-<<<<<<< HEAD
-  #
-  # @param dp [HPXML::CoolingDetailedPerformanceData or HPXML::HeatingDetailedPerformanceData] The detailed performance data point of interest
-  # @param mode [Symbol] Heating (:htg) or cooling (:clg)
-  # @param hvac_system [HPXML::HeatingSystem or HPXML::CoolingSystem or HPXML::HeatPump] The HPXML HVAC system of interest
-  # @param cfm_per_ton [Double] Rated CFM/ton
-  # @param max_rated_fan_cfm [Double] Maximum rated fan flow rate
-  # @return [nil]
-  def self.convert_data_point_net_to_gross(dp, mode, hvac_system, cfm_per_ton, max_rated_fan_cfm)
-    hvac_ap = hvac_system.additional_properties
-    this_cfm = UnitConversions.convert(dp.capacity, 'Btu/hr', 'ton') * cfm_per_ton
-    fan_ratio = this_cfm / max_rated_fan_cfm
-    fan_power = calculate_fan_power_from_curve(hvac_ap.fan_power_rated * max_rated_fan_cfm, fan_ratio, hvac_system)
-    dp.gross_capacity, dp.gross_efficiency_cop = convert_net_to_gross_capacity_cop(dp.capacity, fan_power, mode, dp.efficiency_cop)
-    dp.input_power = dp.capacity / dp.efficiency_cop # Btu/hr
-    dp.gross_input_power = dp.gross_capacity / dp.gross_efficiency_cop # Btu/hr
-  end
-
-  # Extrapolate data points at the min/max outdoor drybulb temperatures to cover the full range of
-  # equipment operation. Extrapolates net capacity and input power per RESNET MINHERS Addendum 82:
-  # - Cooling, Min ODB: Linear from 82F and 95F, but no less than 50% power of the 82F value
-  # - Cooling, Max ODB: Linear from 82F and 95F
-  # - Heating, Min ODB: Linear from lowest two temperatures
-  # - Heating, Max ODB: Constant (same values as 47F)
-
-  #
-  # @param data_array [TODO] TODO
-  # @param mode [Symbol] Heating (:htg) or cooling (:clg)
-  # @param hp_min_temp [Double] Minimum heat pump compressor operating temperature for heating
-  # @param weather_temp [Double] Minimum (for heating) or maximum (for cooling) outdoor drybulb temperature
-  # @param hvac_system [HPXML::HeatingSystem or HPXML::CoolingSystem or HPXML::HeatPump] The HPXML HVAC system of interest
-  # @param cfm_per_ton [Array<Double>] Rated CFM/ton at each speed
-  # @param max_rated_fan_cfm [Double] Maximum rated fan flow rate
-  # @return [nil]
-  def self.extrapolate_data_points(data_array, mode, hp_min_temp, weather_temp, hvac_system, cfm_per_ton, max_rated_fan_cfm)
-    # Set of data used for table lookup
-    data_array.each_with_index do |data, speed|
-      capacity_description = data[0].capacity_description
-      user_odbs = data.map { |dp| dp.outdoor_temperature }
-
-      # Calculate gross values for all datapoints
-      data.each do |dp|
-        convert_data_point_net_to_gross(dp, mode, hvac_system, cfm_per_ton[speed], max_rated_fan_cfm)
-=======
   #
   # @param dp [HPXML::CoolingDetailedPerformanceData or HPXML::HeatingDetailedPerformanceData] The detailed performance data point of interest
   # @param mode [Symbol] Heating (:htg) or cooling (:clg)
@@ -3131,22 +3067,14 @@
       # Calculate gross values for all datapoints
       datapoints.each do |dp|
         convert_datapoint_net_to_gross(dp, mode, hvac_system, cfm_per_ton[speed], max_rated_fan_cfm)
->>>>>>> 9a0de11e
       end
 
       # Ensure we don't create datapoints at ODB temperatures with zero/negative gross capacities or powers
       delta_odb = 1.0 # Use a slightly larger (or smaller) ODB so things don't blow up
-<<<<<<< HEAD
-      high_odb_at_zero_power = extrapolate_data_point(data, capacity_description, :gross_input_power, 0.0, :outdoor_temperature, :negative) - delta_odb
-      high_odb_at_zero_capacity = extrapolate_data_point(data, capacity_description, :gross_capacity, 0.0, :outdoor_temperature, :negative) - delta_odb
-      low_odb_at_zero_power = extrapolate_data_point(data, capacity_description, :gross_input_power, 0.0, :outdoor_temperature, :positive) + delta_odb
-      low_odb_at_zero_capacity = extrapolate_data_point(data, capacity_description, :gross_capacity, 0.0, :outdoor_temperature, :positive) + delta_odb
-=======
       high_odb_at_zero_power = extrapolate_datapoint(datapoints, capacity_description, :gross_input_power, 0.0, :outdoor_temperature, :negative) - delta_odb
       high_odb_at_zero_capacity = extrapolate_datapoint(datapoints, capacity_description, :gross_capacity, 0.0, :outdoor_temperature, :negative) - delta_odb
       low_odb_at_zero_power = extrapolate_datapoint(datapoints, capacity_description, :gross_input_power, 0.0, :outdoor_temperature, :positive) + delta_odb
       low_odb_at_zero_capacity = extrapolate_datapoint(datapoints, capacity_description, :gross_capacity, 0.0, :outdoor_temperature, :positive) + delta_odb
->>>>>>> 9a0de11e
 
       # Determine min/max ODB temperatures to extrapolate to, to cover full range of equipment operation.
       # Note: Since we create the TableLookup object using ExtrapolationMethod='constant', we do not
@@ -3160,13 +3088,8 @@
         end
 
         # Min cooling ODB temperature
-<<<<<<< HEAD
-        dp82f = data.find { |dp| dp.outdoor_temperature == 82.0 }
-        dp95f = data.find { |dp| dp.outdoor_temperature == 95.0 }
-=======
         dp82f = datapoints.find { |dp| dp.outdoor_temperature == 82.0 }
         dp95f = datapoints.find { |dp| dp.outdoor_temperature == 95.0 }
->>>>>>> 9a0de11e
         min_power = 0.5 * dp82f.input_power
         odb_at_min_power = MathTools.interp2(min_power, dp82f.input_power, dp95f.input_power, 82.0, 95.0)
         odb_at_min_power = -999999.0 if dp82f.input_power >= dp95f.input_power # Exclude if power increasing at lower ODB temperatures
@@ -3193,37 +3116,6 @@
           new_dp = HPXML::HeatingPerformanceDataPoint.new(nil)
         end
         new_dp.outdoor_temperature = target_odb
-<<<<<<< HEAD
-
-        new_dp.capacity = extrapolate_data_point(data, capacity_description, :outdoor_temperature, target_odb, :capacity)
-        new_dp.input_power = extrapolate_data_point(data, capacity_description, :outdoor_temperature, target_odb, :input_power)
-        new_dp.efficiency_cop = new_dp.capacity / new_dp.input_power
-        convert_data_point_net_to_gross(new_dp, mode, hvac_system, cfm_per_ton[speed], max_rated_fan_cfm)
-
-        data << new_dp
-      end
-    end
-
-    add_data_point_adaptive_step_size(data_array, mode, hvac_system, cfm_per_ton, max_rated_fan_cfm)
-  end
-
-  # TODO
-  #
-  # @param data [TODO] TODO
-  # @param user_odbs [TODO] TODO
-  # @param property [TODO] TODO
-  # @param find_high [TODO] TODO
-  # @return [TODO] TODO
-  def self.calculate_odb_at_zero_power_or_capacity(data, user_odbs, property, find_high)
-    if find_high
-      odb_dp1 = data.find { |dp| dp.outdoor_temperature == user_odbs[-1] }
-      odb_dp2 = data.find { |dp| dp.outdoor_temperature == user_odbs[-2] }
-    else
-      odb_dp1 = data.find { |dp| dp.outdoor_temperature == user_odbs[0] }
-      odb_dp2 = data.find { |dp| dp.outdoor_temperature == user_odbs[1] }
-    end
-=======
->>>>>>> 9a0de11e
 
         new_dp.capacity = extrapolate_datapoint(datapoints, capacity_description, :outdoor_temperature, target_odb, :capacity)
         new_dp.input_power = extrapolate_datapoint(datapoints, capacity_description, :outdoor_temperature, target_odb, :input_power)
@@ -3246,11 +3138,7 @@
   # @param property [Symbol] The datapoint property to extrapolate (e.g., :capacity, :efficiency_cop, etc.)
   # @param slope_requirement [Symbol] The slope requirement (:positive or :negative)
   # @return [Double] The extrapolated value (F)
-<<<<<<< HEAD
-  def self.extrapolate_data_point(datapoints, capacity_description, target_property, target_value, property, slope_requirement = nil)
-=======
   def self.extrapolate_datapoint(datapoints, capacity_description, target_property, target_value, property, slope_requirement = nil)
->>>>>>> 9a0de11e
     datapoints = datapoints.select { |dp| dp.capacity_description == capacity_description }
 
     target_dp = datapoints.find { |dp| dp.send(target_property) == target_value }
@@ -3299,30 +3187,12 @@
   # reasonably reflect the extrapolation of net power/capacity curves without adding too many points and
   # incurring a runtime penalty.
   #
-<<<<<<< HEAD
-  # @param data_array [TODO] TODO
-=======
   # @param datapoints_by_speed [Hash] Map of capacity description => array of detailed performance datapoints
->>>>>>> 9a0de11e
   # @param mode [Symbol] Heating (:htg) or cooling (:clg)
   # @param hvac_system [HPXML::HeatingSystem or HPXML::CoolingSystem or HPXML::HeatPump] The HPXML HVAC system of interest
   # @param cfm_per_ton [Array<Double>] Rated CFM/ton at each speed
   # @param max_rated_fan_cfm [Double] Maximum rated fan flow rate
   # @return [nil]
-<<<<<<< HEAD
-  def self.add_data_point_adaptive_step_size(data_array, mode, hvac_system, cfm_per_ton, max_rated_fan_cfm)
-    tol = 0.2 # Good balance between runtime performance and accuracy
-    data_array.each_with_index do |data, speed|
-      data_sorted = data.sort_by { |dp| dp.outdoor_temperature }
-      data_sorted.each_with_index do |dp, i|
-        next unless i < (data_sorted.size - 1)
-
-        dp2 = data_sorted[i + 1]
-        if mode == :clg
-          eir_rated = 1 / data_sorted.find { |dp| dp.outdoor_temperature == HVAC::AirSourceCoolRatedODB }.efficiency_cop
-        else
-          eir_rated = 1 / data_sorted.find { |dp| dp.outdoor_temperature == HVAC::AirSourceHeatRatedODB }.efficiency_cop
-=======
   def self.add_datapoint_adaptive_step_size(datapoints_by_speed, mode, hvac_system, cfm_per_ton, max_rated_fan_cfm)
     tol = 0.2 # Good balance between runtime performance and accuracy
     datapoints_by_speed.each_with_index do |(_capacity_description, datapoints), speed|
@@ -3335,7 +3205,6 @@
           eir_rated = 1 / datapoints_sorted.find { |dp| dp.outdoor_temperature == HVAC::AirSourceCoolRatedODB }.efficiency_cop
         else
           eir_rated = 1 / datapoints_sorted.find { |dp| dp.outdoor_temperature == HVAC::AirSourceHeatRatedODB }.efficiency_cop
->>>>>>> 9a0de11e
         end
         eir_diff = ((1 / dp2.efficiency_cop) / eir_rated) - ((1 / dp.efficiency_cop) / eir_rated)
         n_pt = (eir_diff.abs / tol).ceil() - 1
@@ -3353,13 +3222,8 @@
           new_dp.outdoor_temperature = dp.outdoor_temperature + Float(j) / (n_pt + 1) * (dp2.outdoor_temperature - dp.outdoor_temperature)
           new_dp.efficiency_cop = new_dp.capacity / new_dp.input_power
           new_dp.capacity_description = dp.capacity_description
-<<<<<<< HEAD
-          convert_data_point_net_to_gross(new_dp, mode, hvac_system, cfm_per_ton[speed], max_rated_fan_cfm)
-          data << new_dp
-=======
           convert_datapoint_net_to_gross(new_dp, mode, hvac_system, cfm_per_ton[speed], max_rated_fan_cfm)
           datapoints << new_dp
->>>>>>> 9a0de11e
         end
       end
     end
@@ -3367,11 +3231,7 @@
 
   # TODO
   #
-<<<<<<< HEAD
-  # @param data_array [TODO] TODO
-=======
   # @param datapoints_by_speed [Hash] Map of capacity description => array of detailed performance datapoints
->>>>>>> 9a0de11e
   # @param mode [Symbol] Heating (:htg) or cooling (:clg)
   # @return [nil]
   def self.correct_ft_cap_eir(datapoints_by_speed, mode)
@@ -3384,17 +3244,11 @@
       rated_t_i = HVAC::AirSourceHeatRatedIDB
       indoor_t = [60.0, rated_t_i, 80.0]
     end
-<<<<<<< HEAD
-    cap_ft_spec_ss, eir_ft_spec_ss = get_resnet_cap_eir_ft_spec(mode)
-    data_array.each do |data|
-      data.each do |dp|
-=======
 
     cap_ft_spec_ss, eir_ft_spec_ss = get_resnet_cap_eir_ft_spec(mode)
 
     datapoints_by_speed.each do |_capacity_description, datapoints|
       datapoints.each do |dp|
->>>>>>> 9a0de11e
         if mode == :clg
           dp.indoor_wetbulb = rated_t_i
         else
@@ -5936,32 +5790,10 @@
   # @param hvac_system [HPXML::CoolingSystem or HPXML::HeatPump]  The HPXML HVAC system of interest
   # @return [Double] SEER value (Btu/Wh)
   def self.calc_seer_from_seer2(hvac_system)
-<<<<<<< HEAD
-=======
     # Note: There are less common system types (packaged, small duct high velocity,
     # and space-constrained) that we don't handle here.
     is_ducted = !hvac_system.distribution_system_idref.nil?
     if is_ducted # Ducted split system
-      return hvac_system.cooling_efficiency_seer2 / 0.95
-    else # Ductless systems
-      return hvac_system.cooling_efficiency_seer2 / 1.00
-    end
-  end
-
-  # Calculates rated SEER2 (newer metric) from rated SEER (older metric).
-  #
-  # Source: ANSI/RESNET/ICC 301 Table 4.4.4.1(1) SEER2/HSPF2 Conversion Factors
-  # Note that this is a regression based on products on the market, not a conversion.
-  #
-  # @param hvac_system [HPXML::CoolingSystem or HPXML::HeatPump]  The HPXML HVAC system of interest
-  # @return [Double] SEER2 value (Btu/Wh)
-  def self.calc_seer2_from_seer(hvac_system)
->>>>>>> 9a0de11e
-    # Note: There are less common system types (packaged, small duct high velocity,
-    # and space-constrained) that we don't handle here.
-    is_ducted = !hvac_system.distribution_system_idref.nil?
-    if is_ducted # Ducted split system
-<<<<<<< HEAD
       return hvac_system.cooling_efficiency_seer2 / 0.95
     else # Ductless systems
       return hvac_system.cooling_efficiency_seer2 / 1.00
@@ -5982,10 +5814,6 @@
     if is_ducted # Ducted split system
       return hvac_system.cooling_efficiency_seer * 0.95
     else # Ductless systems
-=======
-      return hvac_system.cooling_efficiency_seer * 0.95
-    else # Ductless systems
->>>>>>> 9a0de11e
       return hvac_system.cooling_efficiency_seer * 1.00
     end
   end
@@ -6016,32 +5844,10 @@
   # @param heat_pump [HPXML::HeatPump]  The HPXML Heat Pump system of interest
   # @return [Double] HSPF value (Btu/Wh)
   def self.calc_hspf_from_hspf2(heat_pump)
-<<<<<<< HEAD
-=======
     # Note: There are less common system types (packaged, small duct high velocity,
     # and space-constrained) that we don't handle here.
     is_ducted = !heat_pump.distribution_system_idref.nil?
     if is_ducted # Ducted split system
-      return heat_pump.heating_efficiency_hspf2 / 0.85
-    else # Ductless system
-      return heat_pump.heating_efficiency_hspf2 / 0.90
-    end
-  end
-
-  # Calculates rated HSPF2 (newer metric) from rated HSPF (older metric).
-  #
-  # Source: ANSI/RESNET/ICC 301 Table 4.4.4.1(1) SEER2/HSPF2 Conversion Factors
-  # This is based on a regression of products, not a translation.
-  #
-  # @param heat_pump [HPXML::HeatPump]  The HPXML Heat Pump system of interest
-  # @return [Double] HSPF2 value (Btu/Wh)
-  def self.calc_hspf2_from_hspf(heat_pump)
->>>>>>> 9a0de11e
-    # Note: There are less common system types (packaged, small duct high velocity,
-    # and space-constrained) that we don't handle here.
-    is_ducted = !heat_pump.distribution_system_idref.nil?
-    if is_ducted # Ducted split system
-<<<<<<< HEAD
       return heat_pump.heating_efficiency_hspf2 / 0.85
     else # Ductless system
       return heat_pump.heating_efficiency_hspf2 / 0.90
@@ -6062,10 +5868,6 @@
     if is_ducted # Ducted split system
       return heat_pump.heating_efficiency_hspf * 0.85
     else # Ductless system
-=======
-      return heat_pump.heating_efficiency_hspf * 0.85
-    else # Ductless system
->>>>>>> 9a0de11e
       return heat_pump.heating_efficiency_hspf * 0.90
     end
   end
