--- conflicted
+++ resolved
@@ -414,15 +414,9 @@
     end
 
     # Cooling Coil
-<<<<<<< HEAD
     clg_total_cap_curve = create_curve_quad_linear(model, hp_ap.cool_cap_curve_spec[0], obj_name + ' clg total cap curve')
     clg_sens_cap_curve = create_curve_quint_linear(model, hp_ap.cool_sh_curve_spec[0], obj_name + ' clg sens cap curve')
     clg_power_curve = create_curve_quad_linear(model, hp_ap.cool_power_curve_spec[0], obj_name + ' clg power curve')
-=======
-    clg_total_cap_curve = create_curve_quad_linear(model, hp_ap.cool_cap_ft_spec[0], obj_name + ' clg total cap curve')
-    clg_sens_cap_curve = create_curve_quint_linear(model, hp_ap.cool_sh_ft_spec[0], obj_name + ' clg sens cap curve')
-    clg_power_curve = create_curve_quad_linear(model, hp_ap.cool_power_ft_spec[0], obj_name + ' clg power curve')
->>>>>>> c9d240af
     clg_coil = OpenStudio::Model::CoilCoolingWaterToAirHeatPumpEquationFit.new(model, clg_total_cap_curve, clg_sens_cap_curve, clg_power_curve)
     clg_coil.setName(obj_name + ' clg coil')
     clg_coil.setRatedCoolingCoefficientofPerformance(1.0 / hp_ap.cool_rated_eirs[0])
@@ -435,13 +429,8 @@
     hvac_map[heat_pump.id] << clg_coil
 
     # Heating Coil
-<<<<<<< HEAD
     htg_cap_curve = create_curve_quad_linear(model, hp_ap.heat_cap_curve_spec[0], obj_name + ' htg cap curve')
     htg_power_curve = create_curve_quad_linear(model, hp_ap.heat_power_curve_spec[0], obj_name + ' htg power curve')
-=======
-    htg_cap_curve = create_curve_quad_linear(model, hp_ap.heat_cap_ft_spec[0], obj_name + ' htg cap curve')
-    htg_power_curve = create_curve_quad_linear(model, hp_ap.heat_power_ft_spec[0], obj_name + ' htg power curve')
->>>>>>> c9d240af
     htg_coil = OpenStudio::Model::CoilHeatingWaterToAirHeatPumpEquationFit.new(model, htg_cap_curve, htg_power_curve)
     htg_coil.setName(obj_name + ' htg coil')
     htg_coil.setRatedHeatingCoefficientofPerformance(1.0 / hp_ap.heat_rated_eirs[0])
