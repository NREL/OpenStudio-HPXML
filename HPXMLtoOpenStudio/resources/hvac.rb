# frozen_string_literal: true

class HVAC
  def self.apply_central_air_conditioner_furnace(model, runner, cooling_system, heating_system,
                                                 sequential_cool_load_fracs, sequential_heat_load_fracs,
<<<<<<< HEAD
                                                 control_zone, hvac_map, is_ddb_control = false)
=======
                                                 control_zone)
>>>>>>> 7b2f57b4

    if heating_system.nil?
      obj_name = Constants.ObjectNameCentralAirConditioner
    elsif cooling_system.nil?
      obj_name = Constants.ObjectNameFurnace
    else
      obj_name = Constants.ObjectNameCentralAirConditionerAndFurnace
    end

    if not heating_system.nil?
      htg_ap = heating_system.additional_properties
    end
    if not cooling_system.nil?
      clg_ap = cooling_system.additional_properties
    end

    # Cooling Coil
    if not cooling_system.nil?
<<<<<<< HEAD
      clg_coil = create_dx_cooling_coil(model, obj_name, cooling_system, is_ddb_control)
      hvac_map[cooling_system.id] << clg_coil
=======
      clg_coil = create_dx_cooling_coil(model, obj_name, cooling_system)
>>>>>>> 7b2f57b4
    end

    # Heating Coil
    if not heating_system.nil?
      if heating_system.heating_system_fuel == HPXML::FuelTypeElectricity
        htg_coil = OpenStudio::Model::CoilHeatingElectric.new(model)
        htg_coil.setEfficiency(heating_system.heating_efficiency_afue)
      else
        htg_coil = OpenStudio::Model::CoilHeatingGas.new(model)
        htg_coil.setGasBurnerEfficiency(heating_system.heating_efficiency_afue)
        htg_coil.setParasiticElectricLoad(0)
        htg_coil.setParasiticGasLoad(0)
        htg_coil.setFuelType(EPlus.fuel_type(heating_system.heating_system_fuel))
      end
      htg_coil.setNominalCapacity(UnitConversions.convert(heating_system.heating_capacity, 'Btu/hr', 'W'))
      htg_coil.setName(obj_name + ' htg coil')
      htg_coil.additionalProperties.setFeature('HPXML_ID', heating_system.id) # Used by reporting measure
    end

    # Fan
    if (not cooling_system.nil?) && (not heating_system.nil?) && (cooling_system.fan_watts_per_cfm.to_f != heating_system.fan_watts_per_cfm.to_f)
      fail "Fan powers for heating system '#{heating_system.id}' and cooling system '#{cooling_system.id}' are attached to a single distribution system and therefore must be the same."
    end

    if (not cooling_system.nil?) && (not cooling_system.fan_watts_per_cfm.nil?)
      fan_watts_per_cfm = cooling_system.fan_watts_per_cfm
    else
      fan_watts_per_cfm = heating_system.fan_watts_per_cfm
    end
    if not cooling_system.nil?
      num_speeds = clg_ap.num_speeds
    else
      num_speeds = 1
    end
    fan_cfms = []
    if not heating_system.nil?
      htg_cfm = heating_system.heating_airflow_cfm
      fan_cfms << htg_cfm
    end
    if not cooling_system.nil?
      clg_cfm = cooling_system.cooling_airflow_cfm
      clg_ap.cool_fan_speed_ratios.each do |r|
        fan_cfms << clg_cfm * r
      end
    end
    fan = create_supply_fan(model, obj_name, fan_watts_per_cfm, fan_cfms)
    if not cooling_system.nil?
      disaggregate_fan_or_pump(model, fan, nil, clg_coil, nil, cooling_system.id)
    end
    if not heating_system.nil?
      disaggregate_fan_or_pump(model, fan, htg_coil, nil, nil, heating_system.id)
    end

    # Unitary System
    air_loop_unitary = create_air_loop_unitary_system(model, obj_name, fan, htg_coil, clg_coil, nil, htg_cfm, clg_cfm)

    # Unitary System Performance
    if (not cooling_system.nil?) && (num_speeds > 1)
      perf = OpenStudio::Model::UnitarySystemPerformanceMultispeed.new(model)
      perf.setSingleModeOperation(false)
      for speed in 1..num_speeds
        f = OpenStudio::Model::SupplyAirflowRatioField.fromCoolingRatio(clg_ap.cool_fan_speed_ratios[speed - 1])
        perf.addSupplyAirflowRatioField(f)
      end
      air_loop_unitary.setDesignSpecificationMultispeedObject(perf)
    end

    # Air Loop
    air_loop = create_air_loop(model, obj_name, air_loop_unitary, control_zone, sequential_heat_load_fracs, sequential_cool_load_fracs, [htg_cfm.to_f, clg_cfm.to_f].max)

    # HVAC Installation Quality
    apply_installation_quality(model, heating_system, cooling_system, air_loop_unitary, htg_coil, clg_coil, control_zone)

    return air_loop
  end

  def self.apply_room_air_conditioner(model, runner, cooling_system,
<<<<<<< HEAD
                                      sequential_cool_load_fracs, control_zone,
                                      hvac_map, is_ddb_control = false)
=======
                                      sequential_cool_load_fracs, control_zone)
>>>>>>> 7b2f57b4

    obj_name = Constants.ObjectNameRoomAirConditioner

    clg_ap = cooling_system.additional_properties

    # Performance curves
    cool_cap_ft_spec_si = convert_curve_biquadratic(clg_ap.cool_cap_ft_spec[0])
    cool_eir_ft_spec_si = convert_curve_biquadratic(clg_ap.cool_eir_ft_spec[0])

    roomac_cap_ft_curve = create_curve_biquadratic(model, cool_cap_ft_spec_si, 'Cool-CAP-fT', 0, 100, 0, 100)
    roomac_cap_fff_curve = create_curve_quadratic(model, clg_ap.cool_cap_fflow_spec[0], 'Cool-CAP-fFF', 0, 2, 0, 2)
    roomac_eir_ft_curve = create_curve_biquadratic(model, cool_eir_ft_spec_si, 'Cool-EIR-fT', 0, 100, 0, 100)
    roomcac_eir_fff_curve = create_curve_quadratic(model, clg_ap.cool_eir_fflow_spec[0], 'Cool-EIR-fFF', 0, 2, 0, 2)

    # Cooling Coil
    coil_name = obj_name + ' clg coil'
    if is_ddb_control
      # Zero out impact of part load ratio
      roomac_plf_fplr_curve = create_curve_quadratic(model, [1.0, 0.0, 0.0], 'Cool-PLF-fPLR', 0, 1, 0, 1)
      clg_coil = OpenStudio::Model::CoilCoolingDXSingleSpeed.new(model, model.alwaysOnDiscreteSchedule, roomac_cap_ft_curve, roomac_cap_fff_curve, roomac_eir_ft_curve, roomcac_eir_fff_curve, roomac_plf_fplr_curve)
      # Apply startup degradation
      apply_capacity_degradation_EMS(model, clg_ap, coil_name, true, roomac_cap_fff_curve, roomcac_eir_fff_curve)
    else
      roomac_plf_fplr_curve = create_curve_quadratic(model, clg_ap.cool_plf_fplr_spec[0], 'Cool-PLF-fPLR', 0, 1, 0, 1)
      clg_coil = OpenStudio::Model::CoilCoolingDXSingleSpeed.new(model, model.alwaysOnDiscreteSchedule, roomac_cap_ft_curve, roomac_cap_fff_curve, roomac_eir_ft_curve, roomcac_eir_fff_curve, roomac_plf_fplr_curve)
    end
    clg_coil.setName(coil_name)
    clg_coil.setRatedSensibleHeatRatio(cooling_system.cooling_shr)
    if cooling_system.cooling_efficiency_ceer.nil?
      ceer = calc_ceer_from_eer(cooling_system)
    else
      ceer = cooling_system.cooling_efficiency_ceer
    end
    clg_coil.setRatedCOP(UnitConversions.convert(ceer, 'Btu/hr', 'W'))
    clg_coil.setRatedEvaporatorFanPowerPerVolumeFlowRate(773.3)
    clg_coil.setEvaporativeCondenserEffectiveness(0.9)
    clg_coil.setMaximumOutdoorDryBulbTemperatureForCrankcaseHeaterOperation(10)
    clg_coil.setBasinHeaterSetpointTemperature(2)
    clg_coil.setRatedTotalCoolingCapacity(UnitConversions.convert(cooling_system.cooling_capacity, 'Btu/hr', 'W'))
    clg_coil.setRatedAirFlowRate(calc_rated_airflow(cooling_system.cooling_capacity, clg_ap.cool_rated_cfm_per_ton[0], 1.0))
    clg_coil.additionalProperties.setFeature('HPXML_ID', cooling_system.id) # Used by reporting measure

    # Fan
    clg_cfm = cooling_system.cooling_airflow_cfm
    fan = create_supply_fan(model, obj_name, 0.0, [clg_cfm]) # Fan power included in EER (net COP) above
    disaggregate_fan_or_pump(model, fan, nil, clg_coil, nil, cooling_system.id)

    # Heating Coil (none)
    htg_coil = OpenStudio::Model::CoilHeatingElectric.new(model, model.alwaysOffDiscreteSchedule())
    htg_coil.setNominalCapacity(0.0)
    htg_coil.setName(obj_name + ' htg coil')

    # PTAC
    ptac = OpenStudio::Model::ZoneHVACPackagedTerminalAirConditioner.new(model, model.alwaysOnDiscreteSchedule, fan, htg_coil, clg_coil)
    ptac.setName(obj_name)
    ptac.setSupplyAirFanOperatingModeSchedule(model.alwaysOffDiscreteSchedule)
    ptac.setSupplyAirFlowRateDuringCoolingOperation(UnitConversions.convert(clg_cfm, 'cfm', 'm^3/s'))
    ptac.setSupplyAirFlowRateDuringHeatingOperation(0.00001)
    ptac.setSupplyAirFlowRateWhenNoCoolingorHeatingisNeeded(0.0)
    ptac.setOutdoorAirFlowRateDuringCoolingOperation(0.0)
    ptac.setOutdoorAirFlowRateDuringHeatingOperation(0.0)
    ptac.setOutdoorAirFlowRateWhenNoCoolingorHeatingisNeeded(0.0)
    ptac.addToThermalZone(control_zone)

    control_zone.setSequentialCoolingFractionSchedule(ptac, get_sequential_load_schedule(model, sequential_cool_load_fracs))
    control_zone.setSequentialHeatingFractionSchedule(ptac, get_sequential_load_schedule(model, [0]))
  end

  def self.apply_evaporative_cooler(model, runner, cooling_system,
                                    sequential_cool_load_fracs, control_zone)

    obj_name = Constants.ObjectNameEvaporativeCooler

    clg_ap = cooling_system.additional_properties
    clg_cfm = cooling_system.cooling_airflow_cfm

    # Evap Cooler
    evap_cooler = OpenStudio::Model::EvaporativeCoolerDirectResearchSpecial.new(model, model.alwaysOnDiscreteSchedule)
    evap_cooler.setName(obj_name)
    evap_cooler.setCoolerEffectiveness(clg_ap.effectiveness)
    evap_cooler.setEvaporativeOperationMinimumDrybulbTemperature(0) # relax limitation to open evap cooler for any potential cooling
    evap_cooler.setEvaporativeOperationMaximumLimitWetbulbTemperature(50) # relax limitation to open evap cooler for any potential cooling
    evap_cooler.setEvaporativeOperationMaximumLimitDrybulbTemperature(50) # relax limitation to open evap cooler for any potential cooling
    evap_cooler.setPrimaryAirDesignFlowRate(UnitConversions.convert(clg_cfm, 'cfm', 'm^3/s'))
    evap_cooler.additionalProperties.setFeature('HPXML_ID', cooling_system.id) # Used by reporting measure

    # Air Loop
    air_loop = create_air_loop(model, obj_name, evap_cooler, control_zone, [0], sequential_cool_load_fracs, clg_cfm)

    # Fan
    fan_watts_per_cfm = [2.79 * clg_cfm**-0.29, 0.6].min # W/cfm; fit of efficacy to air flow from the CEC listed equipment
    fan = create_supply_fan(model, obj_name, fan_watts_per_cfm, [clg_cfm])
    fan.addToNode(air_loop.supplyInletNode)
    disaggregate_fan_or_pump(model, fan, nil, evap_cooler, nil, cooling_system.id)

    # Outdoor air intake system
    oa_intake_controller = OpenStudio::Model::ControllerOutdoorAir.new(model)
    oa_intake_controller.setName("#{air_loop.name} OA Controller")
    oa_intake_controller.setMinimumLimitType('FixedMinimum')
    oa_intake_controller.resetEconomizerMinimumLimitDryBulbTemperature
    oa_intake_controller.setMinimumFractionofOutdoorAirSchedule(model.alwaysOnDiscreteSchedule)
    oa_intake_controller.setMaximumOutdoorAirFlowRate(UnitConversions.convert(clg_cfm, 'cfm', 'm^3/s'))

    oa_intake = OpenStudio::Model::AirLoopHVACOutdoorAirSystem.new(model, oa_intake_controller)
    oa_intake.setName("#{air_loop.name} OA System")
    oa_intake.addToNode(air_loop.supplyInletNode)

    # air handler controls
    # setpoint follows OAT WetBulb
    evap_stpt_manager = OpenStudio::Model::SetpointManagerFollowOutdoorAirTemperature.new(model)
    evap_stpt_manager.setName('Follow OATwb')
    evap_stpt_manager.setReferenceTemperatureType('OutdoorAirWetBulb')
    evap_stpt_manager.setOffsetTemperatureDifference(0.0)
    evap_stpt_manager.addToNode(air_loop.supplyOutletNode)

    return air_loop
  end

  def self.apply_central_air_to_air_heat_pump(model, runner, heat_pump,
                                              sequential_heat_load_fracs, sequential_cool_load_fracs,
<<<<<<< HEAD
                                              control_zone, hvac_map, is_ddb_control = false)
=======
                                              control_zone)
>>>>>>> 7b2f57b4

    obj_name = Constants.ObjectNameAirSourceHeatPump

    hp_ap = heat_pump.additional_properties

    # Cooling Coil
<<<<<<< HEAD
    clg_coil = create_dx_cooling_coil(model, obj_name, heat_pump, is_ddb_control)
    hvac_map[heat_pump.id] << clg_coil

    # Heating Coil
    htg_coil = create_dx_heating_coil(model, obj_name, heat_pump, is_ddb_control)
    hvac_map[heat_pump.id] << htg_coil

    # Supplemental Heating Coil
    htg_supp_coil = create_supp_heating_coil(model, obj_name, heat_pump, control_zone, is_ddb_control)
    hvac_map[heat_pump.id] << htg_supp_coil
=======
    clg_coil = create_dx_cooling_coil(model, obj_name, heat_pump)

    # Heating Coil
    htg_coil = create_dx_heating_coil(model, obj_name, heat_pump)

    # Supplemental Heating Coil
    htg_supp_coil = create_supp_heating_coil(model, obj_name, heat_pump)
>>>>>>> 7b2f57b4

    # Fan
    num_speeds = hp_ap.num_speeds
    htg_cfm = heat_pump.heating_airflow_cfm
    clg_cfm = heat_pump.cooling_airflow_cfm
    fan_cfms = []
    hp_ap.heat_fan_speed_ratios.each do |r|
      fan_cfms << htg_cfm * r
    end
    hp_ap.cool_fan_speed_ratios.each do |r|
      fan_cfms << clg_cfm * r
    end
    fan = create_supply_fan(model, obj_name, heat_pump.fan_watts_per_cfm, fan_cfms)
    disaggregate_fan_or_pump(model, fan, htg_coil, clg_coil, htg_supp_coil, heat_pump.id)

    # Unitary System
    air_loop_unitary = create_air_loop_unitary_system(model, obj_name, fan, htg_coil, clg_coil, htg_supp_coil, htg_cfm, clg_cfm, hp_ap.supp_max_temp)

    # Unitary System Performance
    if num_speeds > 1
      perf = OpenStudio::Model::UnitarySystemPerformanceMultispeed.new(model)
      perf.setSingleModeOperation(false)
      for speed in 1..num_speeds
        f = OpenStudio::Model::SupplyAirflowRatioField.new(hp_ap.heat_fan_speed_ratios[speed - 1], hp_ap.cool_fan_speed_ratios[speed - 1])
        perf.addSupplyAirflowRatioField(f)
      end
      air_loop_unitary.setDesignSpecificationMultispeedObject(perf)
    end

    # Air Loop
    air_loop = create_air_loop(model, obj_name, air_loop_unitary, control_zone, sequential_heat_load_fracs, sequential_cool_load_fracs, [htg_cfm, clg_cfm].max)

    # HVAC Installation Quality
    apply_installation_quality(model, heat_pump, heat_pump, air_loop_unitary, htg_coil, clg_coil, control_zone)

    return air_loop
  end

  def self.apply_mini_split_air_conditioner(model, runner, cooling_system,
                                            sequential_cool_load_fracs, control_zone)

    obj_name = Constants.ObjectNameMiniSplitAirConditioner

    clg_ap = cooling_system.additional_properties

    # Cooling Coil
    clg_coil = create_dx_cooling_coil(model, obj_name, cooling_system)

    # Fan
    num_speeds = clg_ap.num_speeds
    clg_cfm = cooling_system.cooling_airflow_cfm
    fan_cfms = []
    clg_ap.cool_fan_speed_ratios.each do |r|
      fan_cfms << clg_cfm * r
    end
    fan = create_supply_fan(model, obj_name, cooling_system.fan_watts_per_cfm, fan_cfms)
    disaggregate_fan_or_pump(model, fan, nil, clg_coil, nil, cooling_system.id)

    # Unitary System
    air_loop_unitary = create_air_loop_unitary_system(model, obj_name, fan, nil, clg_coil, nil, nil, clg_cfm)

    # Unitary System Performance
    perf = OpenStudio::Model::UnitarySystemPerformanceMultispeed.new(model)
    perf.setSingleModeOperation(false)
    for i in 0..(num_speeds - 1)
      f = OpenStudio::Model::SupplyAirflowRatioField.new(1.0, clg_ap.cool_fan_speed_ratios[i])
      perf.addSupplyAirflowRatioField(f)
    end
    air_loop_unitary.setDesignSpecificationMultispeedObject(perf)

    # Air Loop
    air_loop = create_air_loop(model, obj_name, air_loop_unitary, control_zone, [0], sequential_cool_load_fracs, clg_cfm)

    # HVAC Installation Quality
    apply_installation_quality(model, nil, cooling_system, air_loop_unitary, nil, clg_coil, control_zone)

    return air_loop
  end

  def self.apply_mini_split_heat_pump(model, runner, heat_pump,
                                      sequential_heat_load_fracs, sequential_cool_load_fracs,
                                      control_zone)

    obj_name = Constants.ObjectNameMiniSplitHeatPump

    hp_ap = heat_pump.additional_properties

    # Cooling Coil
    clg_coil = create_dx_cooling_coil(model, obj_name, heat_pump)

    # Heating Coil
    htg_coil = create_dx_heating_coil(model, obj_name, heat_pump)

    # Supplemental Heating Coil
    htg_supp_coil = create_supp_heating_coil(model, obj_name, heat_pump)

    # Fan
    num_speeds = hp_ap.num_speeds
    htg_cfm = heat_pump.heating_airflow_cfm
    clg_cfm = heat_pump.cooling_airflow_cfm
    fan_cfms = []
    hp_ap.heat_fan_speed_ratios.each do |r|
      fan_cfms << htg_cfm * r
    end
    hp_ap.cool_fan_speed_ratios.each do |r|
      fan_cfms << clg_cfm * r
    end
    fan = create_supply_fan(model, obj_name, heat_pump.fan_watts_per_cfm, fan_cfms)
    disaggregate_fan_or_pump(model, fan, htg_coil, clg_coil, htg_supp_coil, heat_pump.id)

    # Unitary System
    air_loop_unitary = create_air_loop_unitary_system(model, obj_name, fan, htg_coil, clg_coil, htg_supp_coil, htg_cfm, clg_cfm, hp_ap.supp_max_temp)

    # Unitary System Performance
    perf = OpenStudio::Model::UnitarySystemPerformanceMultispeed.new(model)
    perf.setSingleModeOperation(false)
    for i in 0..(num_speeds - 1)
      f = OpenStudio::Model::SupplyAirflowRatioField.new(hp_ap.heat_fan_speed_ratios[i], hp_ap.cool_fan_speed_ratios[i])
      perf.addSupplyAirflowRatioField(f)
    end
    air_loop_unitary.setDesignSpecificationMultispeedObject(perf)

    # Air Loop
    air_loop = create_air_loop(model, obj_name, air_loop_unitary, control_zone, sequential_heat_load_fracs, sequential_cool_load_fracs, [htg_cfm, clg_cfm].max)

    # HVAC Installation Quality
    apply_installation_quality(model, heat_pump, heat_pump, air_loop_unitary, htg_coil, clg_coil, control_zone)

    return air_loop
  end

  def self.apply_ground_to_air_heat_pump(model, runner, weather, heat_pump,
                                         sequential_heat_load_fracs, sequential_cool_load_fracs,
                                         control_zone)

    obj_name = Constants.ObjectNameGroundSourceHeatPump

    hp_ap = heat_pump.additional_properties
    htg_cfm = heat_pump.heating_airflow_cfm
    clg_cfm = heat_pump.cooling_airflow_cfm

    if hp_ap.frac_glycol == 0
      hp_ap.fluid_type = Constants.FluidWater
      runner.registerWarning("Specified #{hp_ap.fluid_type} fluid type and 0 fraction of glycol, so assuming #{Constants.FluidWater} fluid type.")
    end

    # Cooling Coil
    clg_total_cap_curve = create_curve_quad_linear(model, hp_ap.cool_cap_curve_spec[0], obj_name + ' clg total cap curve')
    clg_sens_cap_curve = create_curve_quint_linear(model, hp_ap.cool_sh_curve_spec[0], obj_name + ' clg sens cap curve')
    clg_power_curve = create_curve_quad_linear(model, hp_ap.cool_power_curve_spec[0], obj_name + ' clg power curve')
    clg_coil = OpenStudio::Model::CoilCoolingWaterToAirHeatPumpEquationFit.new(model, clg_total_cap_curve, clg_sens_cap_curve, clg_power_curve)
    clg_coil.setName(obj_name + ' clg coil')
    clg_coil.setRatedCoolingCoefficientofPerformance(1.0 / hp_ap.cool_rated_eirs[0])
    clg_coil.setNominalTimeforCondensateRemovaltoBegin(1000)
    clg_coil.setRatioofInitialMoistureEvaporationRateandSteadyStateLatentCapacity(1.5)
    clg_coil.setRatedAirFlowRate(UnitConversions.convert(clg_cfm, 'cfm', 'm^3/s'))
    clg_coil.setRatedWaterFlowRate(UnitConversions.convert(hp_ap.GSHP_Loop_flow, 'gal/min', 'm^3/s'))
    clg_coil.setRatedTotalCoolingCapacity(UnitConversions.convert(heat_pump.cooling_capacity, 'Btu/hr', 'W'))
    clg_coil.setRatedSensibleCoolingCapacity(UnitConversions.convert(hp_ap.cooling_capacity_sensible, 'Btu/hr', 'W'))
    clg_coil.additionalProperties.setFeature('HPXML_ID', heat_pump.id) # Used by reporting measure

    # Heating Coil
    htg_cap_curve = create_curve_quad_linear(model, hp_ap.heat_cap_curve_spec[0], obj_name + ' htg cap curve')
    htg_power_curve = create_curve_quad_linear(model, hp_ap.heat_power_curve_spec[0], obj_name + ' htg power curve')
    htg_coil = OpenStudio::Model::CoilHeatingWaterToAirHeatPumpEquationFit.new(model, htg_cap_curve, htg_power_curve)
    htg_coil.setName(obj_name + ' htg coil')
    htg_coil.setRatedHeatingCoefficientofPerformance(1.0 / hp_ap.heat_rated_eirs[0])
    htg_coil.setRatedAirFlowRate(UnitConversions.convert(htg_cfm, 'cfm', 'm^3/s'))
    htg_coil.setRatedWaterFlowRate(UnitConversions.convert(hp_ap.GSHP_Loop_flow, 'gal/min', 'm^3/s'))
    htg_coil.setRatedHeatingCapacity(UnitConversions.convert(heat_pump.heating_capacity, 'Btu/hr', 'W'))
    htg_coil.additionalProperties.setFeature('HPXML_ID', heat_pump.id) # Used by reporting measure

    # Supplemental Heating Coil
    htg_supp_coil = create_supp_heating_coil(model, obj_name, heat_pump)

    # Ground Heat Exchanger
    ground_heat_exch_vert = OpenStudio::Model::GroundHeatExchangerVertical.new(model)
    ground_heat_exch_vert.setName(obj_name + ' exchanger')
    ground_heat_exch_vert.setBoreHoleRadius(UnitConversions.convert(hp_ap.bore_diameter / 2.0, 'in', 'm'))
    ground_heat_exch_vert.setGroundThermalConductivity(UnitConversions.convert(hp_ap.ground_conductivity, 'Btu/(hr*ft*R)', 'W/(m*K)'))
    ground_heat_exch_vert.setGroundThermalHeatCapacity(UnitConversions.convert(hp_ap.ground_conductivity / hp_ap.ground_diffusivity, 'Btu/(ft^3*F)', 'J/(m^3*K)'))
    ground_heat_exch_vert.setGroundTemperature(UnitConversions.convert(weather.data.AnnualAvgDrybulb, 'F', 'C'))
    ground_heat_exch_vert.setGroutThermalConductivity(UnitConversions.convert(hp_ap.grout_conductivity, 'Btu/(hr*ft*R)', 'W/(m*K)'))
    ground_heat_exch_vert.setPipeThermalConductivity(UnitConversions.convert(hp_ap.pipe_cond, 'Btu/(hr*ft*R)', 'W/(m*K)'))
    ground_heat_exch_vert.setPipeOutDiameter(UnitConversions.convert(hp_ap.pipe_od, 'in', 'm'))
    ground_heat_exch_vert.setUTubeDistance(UnitConversions.convert(hp_ap.shank_spacing, 'in', 'm'))
    ground_heat_exch_vert.setPipeThickness(UnitConversions.convert((hp_ap.pipe_od - hp_ap.pipe_id) / 2.0, 'in', 'm'))
    ground_heat_exch_vert.setMaximumLengthofSimulation(1)
    ground_heat_exch_vert.setGFunctionReferenceRatio(0.0005)
    ground_heat_exch_vert.setDesignFlowRate(UnitConversions.convert(hp_ap.GSHP_Loop_flow, 'gal/min', 'm^3/s'))
    ground_heat_exch_vert.setNumberofBoreHoles(hp_ap.GSHP_Bore_Holes.to_i)
    ground_heat_exch_vert.setBoreHoleLength(UnitConversions.convert(hp_ap.GSHP_Bore_Depth, 'ft', 'm'))
    ground_heat_exch_vert.removeAllGFunctions
    for i in 0..(hp_ap.GSHP_G_Functions[0].size - 1)
      ground_heat_exch_vert.addGFunction(hp_ap.GSHP_G_Functions[0][i], hp_ap.GSHP_G_Functions[1][i])
    end

    # Plant Loop
    plant_loop = OpenStudio::Model::PlantLoop.new(model)
    plant_loop.setName(obj_name + ' condenser loop')
    if hp_ap.fluid_type == Constants.FluidWater
      plant_loop.setFluidType('Water')
    else
      plant_loop.setFluidType({ Constants.FluidPropyleneGlycol => 'PropyleneGlycol', Constants.FluidEthyleneGlycol => 'EthyleneGlycol' }[hp_ap.fluid_type])
      plant_loop.setGlycolConcentration((hp_ap.frac_glycol * 100).to_i)
    end
    plant_loop.setMaximumLoopTemperature(48.88889)
    plant_loop.setMinimumLoopTemperature(UnitConversions.convert(hp_ap.design_hw, 'F', 'C'))
    plant_loop.setMinimumLoopFlowRate(0)
    plant_loop.setLoadDistributionScheme('SequentialLoad')
    plant_loop.addSupplyBranchForComponent(ground_heat_exch_vert)
    plant_loop.addDemandBranchForComponent(htg_coil)
    plant_loop.addDemandBranchForComponent(clg_coil)
    plant_loop.setMaximumLoopFlowRate(UnitConversions.convert(hp_ap.GSHP_Loop_flow, 'gal/min', 'm^3/s'))

    sizing_plant = plant_loop.sizingPlant
    sizing_plant.setLoopType('Condenser')
    sizing_plant.setDesignLoopExitTemperature(UnitConversions.convert(hp_ap.design_chw, 'F', 'C'))
    sizing_plant.setLoopDesignTemperatureDifference(UnitConversions.convert(hp_ap.design_delta_t, 'R', 'K'))

    setpoint_mgr_follow_ground_temp = OpenStudio::Model::SetpointManagerFollowGroundTemperature.new(model)
    setpoint_mgr_follow_ground_temp.setName(obj_name + ' condenser loop temp')
    setpoint_mgr_follow_ground_temp.setControlVariable('Temperature')
    setpoint_mgr_follow_ground_temp.setMaximumSetpointTemperature(48.88889)
    setpoint_mgr_follow_ground_temp.setMinimumSetpointTemperature(UnitConversions.convert(hp_ap.design_hw, 'F', 'C'))
    setpoint_mgr_follow_ground_temp.setReferenceGroundTemperatureObjectType('Site:GroundTemperature:Deep')
    setpoint_mgr_follow_ground_temp.addToNode(plant_loop.supplyOutletNode)

    # Pump
    pump = OpenStudio::Model::PumpVariableSpeed.new(model)
    pump.setName(obj_name + ' pump')
    pump.setMotorEfficiency(0.85)
    pump.setRatedPumpHead(20000)
    pump.setFractionofMotorInefficienciestoFluidStream(0)
    pump.setCoefficient1ofthePartLoadPerformanceCurve(0)
    pump.setCoefficient2ofthePartLoadPerformanceCurve(1)
    pump.setCoefficient3ofthePartLoadPerformanceCurve(0)
    pump.setCoefficient4ofthePartLoadPerformanceCurve(0)
    pump.setMinimumFlowRate(0)
    pump.setPumpControlType('Intermittent')
    pump.addToNode(plant_loop.supplyInletNode)
    if heat_pump.cooling_capacity > 1.0
      pump_w = heat_pump.pump_watts_per_ton * UnitConversions.convert(heat_pump.cooling_capacity, 'Btu/hr', 'ton')
    else
      pump_w = heat_pump.pump_watts_per_ton * UnitConversions.convert(heat_pump.heating_capacity, 'Btu/hr', 'ton')
    end
    pump_w = [pump_w, 1.0].max # prevent error if zero
    pump.setRatedPowerConsumption(pump_w)
    pump.setRatedFlowRate(calc_pump_rated_flow_rate(0.75, pump_w, pump.ratedPumpHead))
    disaggregate_fan_or_pump(model, pump, htg_coil, clg_coil, htg_supp_coil, heat_pump.id)

    # Pipes
    chiller_bypass_pipe = OpenStudio::Model::PipeAdiabatic.new(model)
    plant_loop.addSupplyBranchForComponent(chiller_bypass_pipe)
    coil_bypass_pipe = OpenStudio::Model::PipeAdiabatic.new(model)
    plant_loop.addDemandBranchForComponent(coil_bypass_pipe)
    supply_outlet_pipe = OpenStudio::Model::PipeAdiabatic.new(model)
    supply_outlet_pipe.addToNode(plant_loop.supplyOutletNode)
    demand_inlet_pipe = OpenStudio::Model::PipeAdiabatic.new(model)
    demand_inlet_pipe.addToNode(plant_loop.demandInletNode)
    demand_outlet_pipe = OpenStudio::Model::PipeAdiabatic.new(model)
    demand_outlet_pipe.addToNode(plant_loop.demandOutletNode)

    # Fan
    fan = create_supply_fan(model, obj_name, heat_pump.fan_watts_per_cfm, [htg_cfm, clg_cfm])
    disaggregate_fan_or_pump(model, fan, htg_coil, clg_coil, htg_supp_coil, heat_pump.id)

    # Unitary System
    air_loop_unitary = create_air_loop_unitary_system(model, obj_name, fan, htg_coil, clg_coil, htg_supp_coil, htg_cfm, clg_cfm, 40.0)
    set_pump_power_ems_program(model, pump_w, pump, air_loop_unitary)

    if heat_pump.is_shared_system
      # Shared pump power per ANSI/RESNET/ICC 301-2019 Section 4.4.5.1 (pump runs 8760)
      # Ancillary fields do not correctly work so using ElectricEquipment object instead;
      # Revert when https://github.com/NREL/EnergyPlus/issues/8230 is fixed.
      shared_pump_w = heat_pump.shared_loop_watts / heat_pump.number_of_units_served.to_f
      # air_loop_unitary.setAncilliaryOffCycleElectricPower(shared_pump_w)
      # air_loop_unitary.setAncilliaryOnCycleElectricPower(shared_pump_w)
      equip_def = OpenStudio::Model::ElectricEquipmentDefinition.new(model)
      equip_def.setName(Constants.ObjectNameSharedPump(obj_name))
      equip = OpenStudio::Model::ElectricEquipment.new(equip_def)
      equip.setName(equip_def.name.to_s)
      equip.setSpace(control_zone.spaces[0])
      equip_def.setDesignLevel(shared_pump_w)
      equip_def.setFractionRadiant(0)
      equip_def.setFractionLatent(0)
      equip_def.setFractionLost(1)
      equip.setSchedule(model.alwaysOnDiscreteSchedule)
      equip.setEndUseSubcategory(equip_def.name.to_s)
      disaggregate_fan_or_pump(model, equip, htg_coil, clg_coil, htg_supp_coil, heat_pump.id)
    end

    # Air Loop
    air_loop = create_air_loop(model, obj_name, air_loop_unitary, control_zone, sequential_heat_load_fracs, sequential_cool_load_fracs, [htg_cfm, clg_cfm].max)

    # HVAC Installation Quality
    apply_installation_quality(model, heat_pump, heat_pump, air_loop_unitary, htg_coil, clg_coil, control_zone)

    return air_loop
  end

  def self.apply_water_loop_to_air_heat_pump(model, runner, heat_pump,
                                             sequential_heat_load_fracs, sequential_cool_load_fracs,
                                             control_zone)
    if heat_pump.fraction_cool_load_served > 0
      # WLHPs connected to chillers or cooling towers should have already been converted to
      # central air conditioners
      fail 'WLHP model should only be called for central boilers.'
    end

    obj_name = Constants.ObjectNameWaterLoopHeatPump

    hp_ap = heat_pump.additional_properties
    htg_cfm = heat_pump.heating_airflow_cfm

    # Cooling Coil (none)
    clg_coil = nil

    # Heating Coil (model w/ constant efficiency)
    constant_biquadratic = create_curve_biquadratic_constant(model)
    constant_quadratic = create_curve_quadratic_constant(model)
    htg_coil = OpenStudio::Model::CoilHeatingDXSingleSpeed.new(model, model.alwaysOnDiscreteSchedule, constant_biquadratic, constant_quadratic, constant_biquadratic, constant_quadratic, constant_quadratic)
    htg_coil.setName(obj_name + ' htg coil')
    htg_coil.setRatedCOP(heat_pump.heating_efficiency_cop)
    htg_coil.setDefrostTimePeriodFraction(0.00001) # Disable defrost; avoid E+ warning w/ value of zero
    htg_coil.setMinimumOutdoorDryBulbTemperatureforCompressorOperation(UnitConversions.convert(hp_ap.hp_min_temp, 'F', 'C'))
    htg_coil.setRatedTotalHeatingCapacity(UnitConversions.convert(heat_pump.heating_capacity, 'Btu/hr', 'W'))
    htg_coil.setRatedAirFlowRate(htg_cfm)
    htg_coil.additionalProperties.setFeature('HPXML_ID', heat_pump.id) # Used by reporting measure

    # Supplemental Heating Coil
    htg_supp_coil = create_supp_heating_coil(model, obj_name, heat_pump)

    # Fan
    fan_power_installed = 0.0 # Use provided net COP
    fan = create_supply_fan(model, obj_name, fan_power_installed, [htg_cfm])
    disaggregate_fan_or_pump(model, fan, htg_coil, clg_coil, htg_supp_coil, heat_pump.id)

    # Unitary System
    air_loop_unitary = create_air_loop_unitary_system(model, obj_name, fan, htg_coil, clg_coil, htg_supp_coil, htg_cfm, nil, hp_ap.supp_max_temp)

    # Air Loop
    air_loop = create_air_loop(model, obj_name, air_loop_unitary, control_zone, sequential_heat_load_fracs, sequential_cool_load_fracs, htg_cfm)

    return air_loop
  end

  def self.apply_boiler(model, runner, heating_system,
                        sequential_heat_load_fracs, control_zone)

    obj_name = Constants.ObjectNameBoiler
    is_condensing = false # FUTURE: Expose as input; default based on AFUE
    oat_reset_enabled = false
    oat_high = nil
    oat_low = nil
    oat_hwst_high = nil
    oat_hwst_low = nil
    design_temp = 180.0 # deg-F

    if oat_reset_enabled
      if oat_high.nil? || oat_low.nil? || oat_hwst_low.nil? || oat_hwst_high.nil?
        runner.registerWarning('Boiler outdoor air temperature (OAT) reset is enabled but no setpoints were specified so OAT reset is being disabled.')
        oat_reset_enabled = false
      end
    end

    # Plant Loop
    plant_loop = OpenStudio::Model::PlantLoop.new(model)
    plant_loop.setName(obj_name + ' hydronic heat loop')
    plant_loop.setFluidType('Water')
    plant_loop.setMaximumLoopTemperature(100)
    plant_loop.setMinimumLoopTemperature(0)
    plant_loop.setMinimumLoopFlowRate(0)
    plant_loop.autocalculatePlantLoopVolume()

    loop_sizing = plant_loop.sizingPlant
    loop_sizing.setLoopType('Heating')
    loop_sizing.setDesignLoopExitTemperature(UnitConversions.convert(design_temp - 32.0, 'R', 'K'))
    loop_sizing.setLoopDesignTemperatureDifference(UnitConversions.convert(20.0, 'R', 'K'))

    # Pump
    pump_w = heating_system.electric_auxiliary_energy / 2.08
    pump_w = [pump_w, 1.0].max # prevent error if zero
    pump = OpenStudio::Model::PumpVariableSpeed.new(model)
    pump.setName(obj_name + ' hydronic pump')
    pump.setRatedPowerConsumption(pump_w)
    pump.setMotorEfficiency(0.85)
    pump.setRatedPumpHead(20000)
    pump.setRatedFlowRate(calc_pump_rated_flow_rate(0.75, pump_w, pump.ratedPumpHead))
    pump.setFractionofMotorInefficienciestoFluidStream(0)
    pump.setCoefficient1ofthePartLoadPerformanceCurve(0)
    pump.setCoefficient2ofthePartLoadPerformanceCurve(1)
    pump.setCoefficient3ofthePartLoadPerformanceCurve(0)
    pump.setCoefficient4ofthePartLoadPerformanceCurve(0)
    pump.setPumpControlType('Intermittent')
    pump.addToNode(plant_loop.supplyInletNode)

    # Boiler
    boiler = OpenStudio::Model::BoilerHotWater.new(model)
    boiler.setName(obj_name)
    boiler.setFuelType(EPlus.fuel_type(heating_system.heating_system_fuel))
    if is_condensing
      # Convert Rated Efficiency at 80F and 1.0PLR where the performance curves are derived from to Design condition as input
      boiler_RatedHWRT = UnitConversions.convert(80.0 - 32.0, 'R', 'K')
      plr_Rated = 1.0
      plr_Design = 1.0
      boiler_DesignHWRT = UnitConversions.convert(design_temp - 20.0 - 32.0, 'R', 'K')
      # Efficiency curves are normalized using 80F return water temperature, at 0.254PLR
      condBlr_TE_Coeff = [1.058343061, 0.052650153, 0.0087272, 0.001742217, 0.00000333715, 0.000513723]
      boilerEff_Norm = heating_system.heating_efficiency_afue / (condBlr_TE_Coeff[0] - condBlr_TE_Coeff[1] * plr_Rated - condBlr_TE_Coeff[2] * plr_Rated**2 - condBlr_TE_Coeff[3] * boiler_RatedHWRT + condBlr_TE_Coeff[4] * boiler_RatedHWRT**2 + condBlr_TE_Coeff[5] * boiler_RatedHWRT * plr_Rated)
      boilerEff_Design = boilerEff_Norm * (condBlr_TE_Coeff[0] - condBlr_TE_Coeff[1] * plr_Design - condBlr_TE_Coeff[2] * plr_Design**2 - condBlr_TE_Coeff[3] * boiler_DesignHWRT + condBlr_TE_Coeff[4] * boiler_DesignHWRT**2 + condBlr_TE_Coeff[5] * boiler_DesignHWRT * plr_Design)
      boiler.setNominalThermalEfficiency(boilerEff_Design)
      boiler.setEfficiencyCurveTemperatureEvaluationVariable('EnteringBoiler')
      boiler_eff_curve = create_curve_biquadratic(model, [1.058343061, -0.052650153, -0.0087272, -0.001742217, 0.00000333715, 0.000513723], 'CondensingBoilerEff', 0.2, 1.0, 30.0, 85.0)
    else
      boiler.setNominalThermalEfficiency(heating_system.heating_efficiency_afue)
      boiler.setEfficiencyCurveTemperatureEvaluationVariable('LeavingBoiler')
      boiler_eff_curve = create_curve_bicubic(model, [1.111720116, 0.078614078, -0.400425756, 0.0, -0.000156783, 0.009384599, 0.234257955, 1.32927e-06, -0.004446701, -1.22498e-05], 'NonCondensingBoilerEff', 0.1, 1.0, 20.0, 80.0)
    end
    boiler.setNormalizedBoilerEfficiencyCurve(boiler_eff_curve)
    boiler.setMinimumPartLoadRatio(0.0)
    boiler.setMaximumPartLoadRatio(1.0)
    boiler.setBoilerFlowMode('LeavingSetpointModulated')
    boiler.setOptimumPartLoadRatio(1.0)
    boiler.setWaterOutletUpperTemperatureLimit(99.9)
    boiler.setParasiticElectricLoad(0)
    boiler.setNominalCapacity(UnitConversions.convert(heating_system.heating_capacity, 'Btu/hr', 'W'))
    plant_loop.addSupplyBranchForComponent(boiler)
    boiler.additionalProperties.setFeature('HPXML_ID', heating_system.id) # Used by reporting measure
    set_pump_power_ems_program(model, pump_w, pump, boiler)

    if is_condensing && oat_reset_enabled
      setpoint_manager_oar = OpenStudio::Model::SetpointManagerOutdoorAirReset.new(model)
      setpoint_manager_oar.setName(obj_name + ' outdoor reset')
      setpoint_manager_oar.setControlVariable('Temperature')
      setpoint_manager_oar.setSetpointatOutdoorLowTemperature(UnitConversions.convert(oat_hwst_low, 'F', 'C'))
      setpoint_manager_oar.setOutdoorLowTemperature(UnitConversions.convert(oat_low, 'F', 'C'))
      setpoint_manager_oar.setSetpointatOutdoorHighTemperature(UnitConversions.convert(oat_hwst_high, 'F', 'C'))
      setpoint_manager_oar.setOutdoorHighTemperature(UnitConversions.convert(oat_high, 'F', 'C'))
      setpoint_manager_oar.addToNode(plant_loop.supplyOutletNode)
    end

    hydronic_heat_supply_setpoint = OpenStudio::Model::ScheduleConstant.new(model)
    hydronic_heat_supply_setpoint.setName(obj_name + ' hydronic heat supply setpoint')
    hydronic_heat_supply_setpoint.setValue(UnitConversions.convert(design_temp, 'F', 'C'))

    setpoint_manager_scheduled = OpenStudio::Model::SetpointManagerScheduled.new(model, hydronic_heat_supply_setpoint)
    setpoint_manager_scheduled.setName(obj_name + ' hydronic heat loop setpoint manager')
    setpoint_manager_scheduled.setControlVariable('Temperature')
    setpoint_manager_scheduled.addToNode(plant_loop.supplyOutletNode)

    pipe_supply_bypass = OpenStudio::Model::PipeAdiabatic.new(model)
    plant_loop.addSupplyBranchForComponent(pipe_supply_bypass)
    pipe_supply_outlet = OpenStudio::Model::PipeAdiabatic.new(model)
    pipe_supply_outlet.addToNode(plant_loop.supplyOutletNode)
    pipe_demand_bypass = OpenStudio::Model::PipeAdiabatic.new(model)
    plant_loop.addDemandBranchForComponent(pipe_demand_bypass)
    pipe_demand_inlet = OpenStudio::Model::PipeAdiabatic.new(model)
    pipe_demand_inlet.addToNode(plant_loop.demandInletNode)
    pipe_demand_outlet = OpenStudio::Model::PipeAdiabatic.new(model)
    pipe_demand_outlet.addToNode(plant_loop.demandOutletNode)

    bb_ua = UnitConversions.convert(heating_system.heating_capacity, 'Btu/hr', 'W') / UnitConversions.convert(UnitConversions.convert(loop_sizing.designLoopExitTemperature, 'C', 'F') - 10.0 - 95.0, 'R', 'K') * 3.0 # W/K
    max_water_flow = UnitConversions.convert(heating_system.heating_capacity, 'Btu/hr', 'W') / UnitConversions.convert(20.0, 'R', 'K') / 4.186 / 998.2 / 1000.0 * 2.0 # m^3/s
    fan_cfm = 400.0 * UnitConversions.convert(heating_system.heating_capacity, 'Btu/hr', 'ton') # CFM; assumes 400 cfm/ton

    if heating_system.distribution_system.air_type.to_s == HPXML::AirTypeFanCoil
      # Fan
      fan = create_supply_fan(model, obj_name, 0.0, [fan_cfm]) # fan energy included in above pump via Electric Auxiliary Energy (EAE)

      # Heating Coil
      htg_coil = OpenStudio::Model::CoilHeatingWater.new(model, model.alwaysOnDiscreteSchedule)
      htg_coil.setRatedCapacity(UnitConversions.convert(heating_system.heating_capacity, 'Btu/hr', 'W'))
      htg_coil.setUFactorTimesAreaValue(bb_ua)
      htg_coil.setMaximumWaterFlowRate(max_water_flow)
      htg_coil.setPerformanceInputMethod('NominalCapacity')
      htg_coil.setName(obj_name + ' htg coil')
      plant_loop.addDemandBranchForComponent(htg_coil)

      # Cooling Coil (always off)
      clg_coil = OpenStudio::Model::CoilCoolingWater.new(model, model.alwaysOffDiscreteSchedule)
      clg_coil.setName(obj_name + ' clg coil')
      clg_coil.setDesignWaterFlowRate(0.0022)
      clg_coil.setDesignAirFlowRate(1.45)
      clg_coil.setDesignInletWaterTemperature(6.1)
      clg_coil.setDesignInletAirTemperature(25.0)
      clg_coil.setDesignOutletAirTemperature(10.0)
      clg_coil.setDesignInletAirHumidityRatio(0.012)
      clg_coil.setDesignOutletAirHumidityRatio(0.008)
      plant_loop.addDemandBranchForComponent(clg_coil)

      # Fan Coil
      zone_hvac = OpenStudio::Model::ZoneHVACFourPipeFanCoil.new(model, model.alwaysOnDiscreteSchedule, fan, clg_coil, htg_coil)
      zone_hvac.setCapacityControlMethod('CyclingFan')
      zone_hvac.setName(obj_name + ' fan coil')
      zone_hvac.setMaximumSupplyAirTemperatureInHeatingMode(UnitConversions.convert(120.0, 'F', 'C'))
      zone_hvac.setHeatingConvergenceTolerance(0.001)
      zone_hvac.setMinimumSupplyAirTemperatureInCoolingMode(UnitConversions.convert(55.0, 'F', 'C'))
      zone_hvac.setMaximumColdWaterFlowRate(0.0)
      zone_hvac.setCoolingConvergenceTolerance(0.001)
      zone_hvac.setMaximumOutdoorAirFlowRate(0.0)
      zone_hvac.setMaximumSupplyAirFlowRate(UnitConversions.convert(fan_cfm, 'cfm', 'm^3/s'))
      zone_hvac.setMaximumHotWaterFlowRate(max_water_flow)
      zone_hvac.addToThermalZone(control_zone)
      disaggregate_fan_or_pump(model, pump, zone_hvac, nil, nil, heating_system.id)
    else
      # Heating Coil
      htg_coil = OpenStudio::Model::CoilHeatingWaterBaseboard.new(model)
      htg_coil.setName(obj_name + ' htg coil')
      htg_coil.setConvergenceTolerance(0.001)
      htg_coil.setHeatingDesignCapacity(UnitConversions.convert(heating_system.heating_capacity, 'Btu/hr', 'W'))
      htg_coil.setUFactorTimesAreaValue(bb_ua)
      htg_coil.setMaximumWaterFlowRate(max_water_flow)
      htg_coil.setHeatingDesignCapacityMethod('HeatingDesignCapacity')
      plant_loop.addDemandBranchForComponent(htg_coil)

      # Baseboard
      zone_hvac = OpenStudio::Model::ZoneHVACBaseboardConvectiveWater.new(model, model.alwaysOnDiscreteSchedule, htg_coil)
      zone_hvac.setName(obj_name + ' baseboard')
      zone_hvac.addToThermalZone(control_zone)
      disaggregate_fan_or_pump(model, pump, zone_hvac, nil, nil, heating_system.id)
    end

    control_zone.setSequentialHeatingFractionSchedule(zone_hvac, get_sequential_load_schedule(model, sequential_heat_load_fracs))
    control_zone.setSequentialCoolingFractionSchedule(zone_hvac, get_sequential_load_schedule(model, [0]))

    return zone_hvac
  end

  def self.apply_electric_baseboard(model, runner, heating_system,
                                    sequential_heat_load_fracs, control_zone)

    obj_name = Constants.ObjectNameElectricBaseboard

    # Baseboard
    zone_hvac = OpenStudio::Model::ZoneHVACBaseboardConvectiveElectric.new(model)
    zone_hvac.setName(obj_name)
    zone_hvac.setEfficiency(heating_system.heating_efficiency_percent)
    zone_hvac.setNominalCapacity(UnitConversions.convert(heating_system.heating_capacity, 'Btu/hr', 'W'))
    zone_hvac.addToThermalZone(control_zone)
    zone_hvac.additionalProperties.setFeature('HPXML_ID', heating_system.id) # Used by reporting measure

    control_zone.setSequentialHeatingFractionSchedule(zone_hvac, get_sequential_load_schedule(model, sequential_heat_load_fracs))
    control_zone.setSequentialCoolingFractionSchedule(zone_hvac, get_sequential_load_schedule(model, [0]))
  end

  def self.apply_unit_heater(model, runner, heating_system,
                             sequential_heat_load_fracs, control_zone)

    obj_name = Constants.ObjectNameUnitHeater

    htg_ap = heating_system.additional_properties

    # Heating Coil
    efficiency = heating_system.heating_efficiency_afue
    efficiency = heating_system.heating_efficiency_percent if efficiency.nil?
    if heating_system.heating_system_fuel == HPXML::FuelTypeElectricity
      htg_coil = OpenStudio::Model::CoilHeatingElectric.new(model)
      htg_coil.setEfficiency(efficiency)
    else
      htg_coil = OpenStudio::Model::CoilHeatingGas.new(model)
      htg_coil.setGasBurnerEfficiency(efficiency)
      htg_coil.setParasiticElectricLoad(0.0)
      htg_coil.setParasiticGasLoad(0)
      htg_coil.setFuelType(EPlus.fuel_type(heating_system.heating_system_fuel))
    end
    htg_coil.setNominalCapacity(UnitConversions.convert(heating_system.heating_capacity, 'Btu/hr', 'W'))
    htg_coil.setName(obj_name + ' htg coil')
    htg_coil.additionalProperties.setFeature('HPXML_ID', heating_system.id) # Used by reporting measure

    # Fan
    htg_cfm = heating_system.heating_airflow_cfm
    fan_watts_per_cfm = heating_system.fan_watts / htg_cfm
    fan = create_supply_fan(model, obj_name, fan_watts_per_cfm, [htg_cfm])
    disaggregate_fan_or_pump(model, fan, htg_coil, nil, nil, heating_system.id)

    # Unitary System
    unitary_system = create_air_loop_unitary_system(model, obj_name, fan, htg_coil, nil, nil, htg_cfm, nil)
    unitary_system.setControllingZoneorThermostatLocation(control_zone)
    unitary_system.addToThermalZone(control_zone)

    control_zone.setSequentialHeatingFractionSchedule(unitary_system, get_sequential_load_schedule(model, sequential_heat_load_fracs))
    control_zone.setSequentialCoolingFractionSchedule(unitary_system, get_sequential_load_schedule(model, [0]))
  end

  def self.apply_ideal_air_loads(model, runner, obj_name, sequential_cool_load_fracs,
                                 sequential_heat_load_fracs, control_zone)

    # Ideal Air System
    ideal_air = OpenStudio::Model::ZoneHVACIdealLoadsAirSystem.new(model)
    ideal_air.setName(obj_name)
    ideal_air.setMaximumHeatingSupplyAirTemperature(50)
    ideal_air.setMinimumCoolingSupplyAirTemperature(10)
    ideal_air.setMaximumHeatingSupplyAirHumidityRatio(0.015)
    ideal_air.setMinimumCoolingSupplyAirHumidityRatio(0.01)
    if sequential_heat_load_fracs.sum > 0
      ideal_air.setHeatingLimit('NoLimit')
    else
      ideal_air.setHeatingLimit('LimitCapacity')
      ideal_air.setMaximumSensibleHeatingCapacity(0)
    end
    if sequential_cool_load_fracs.sum > 0
      ideal_air.setCoolingLimit('NoLimit')
    else
      ideal_air.setCoolingLimit('LimitCapacity')
      ideal_air.setMaximumTotalCoolingCapacity(0)
    end
    ideal_air.setDehumidificationControlType('None')
    ideal_air.setHumidificationControlType('None')
    ideal_air.addToThermalZone(control_zone)

    control_zone.setSequentialCoolingFractionSchedule(ideal_air, get_sequential_load_schedule(model, sequential_cool_load_fracs))
    control_zone.setSequentialHeatingFractionSchedule(ideal_air, get_sequential_load_schedule(model, sequential_heat_load_fracs))
  end

  def self.apply_dehumidifiers(model, runner, dehumidifiers, living_space)
    dehumidifier_id = dehumidifiers[0].id # Syncs with SimulationOutputReport, which only looks at first dehumidifier ID

    if dehumidifiers.map { |d| d.rh_setpoint }.uniq.size > 1
      fail 'All dehumidifiers must have the same setpoint but multiple setpoints were specified.'
    end

    # Dehumidifier coefficients
    # Generic model coefficients from Winkler, Christensen, and Tomerlin (2011)
    w_coeff = [-1.162525707, 0.02271469, -0.000113208, 0.021110538, -0.0000693034, 0.000378843]
    ef_coeff = [-1.902154518, 0.063466565, -0.000622839, 0.039540407, -0.000125637, -0.000176722]
    pl_coeff = [0.90, 0.10, 0.0]

    dehumidifiers.each do |d|
      next unless d.energy_factor.nil?

      # shift inputs tested under IEF test conditions to those under EF test conditions with performance curves
      d.energy_factor, d.capacity = apply_dehumidifier_ief_to_ef_inputs(d.type, w_coeff, ef_coeff, d.integrated_energy_factor, d.capacity)
    end

    total_capacity = dehumidifiers.map { |d| d.capacity }.sum
    avg_energy_factor = dehumidifiers.map { |d| d.energy_factor * d.capacity }.sum / total_capacity
    total_fraction_served = dehumidifiers.map { |d| d.fraction_served }.sum

    control_zone = living_space.thermalZone.get
    obj_name = Constants.ObjectNameDehumidifier

    rh_setpoint = dehumidifiers[0].rh_setpoint * 100.0 # (EnergyPlus uses 60 for 60% RH)
    relative_humidity_setpoint_sch = OpenStudio::Model::ScheduleConstant.new(model)
    relative_humidity_setpoint_sch.setName(Constants.ObjectNameRelativeHumiditySetpoint)
    relative_humidity_setpoint_sch.setValue(rh_setpoint)

    capacity_curve = create_curve_biquadratic(model, w_coeff, 'DXDH-CAP-fT', -100, 100, -100, 100)
    energy_factor_curve = create_curve_biquadratic(model, ef_coeff, 'DXDH-EF-fT', -100, 100, -100, 100)
    part_load_frac_curve = create_curve_quadratic(model, pl_coeff, 'DXDH-PLF-fPLR', 0, 1, 0.7, 1)

    # Calculate air flow rate by assuming 2.75 cfm/pint/day (based on experimental test data)
    air_flow_rate = 2.75 * total_capacity

    # Humidity Setpoint
    humidistat = OpenStudio::Model::ZoneControlHumidistat.new(model)
    humidistat.setName(obj_name + ' humidistat')
    humidistat.setHumidifyingRelativeHumiditySetpointSchedule(relative_humidity_setpoint_sch)
    humidistat.setDehumidifyingRelativeHumiditySetpointSchedule(relative_humidity_setpoint_sch)
    control_zone.setZoneControlHumidistat(humidistat)

    # Dehumidifier
    zone_hvac = OpenStudio::Model::ZoneHVACDehumidifierDX.new(model, capacity_curve, energy_factor_curve, part_load_frac_curve)
    zone_hvac.setName(obj_name)
    zone_hvac.setAvailabilitySchedule(model.alwaysOnDiscreteSchedule)
    zone_hvac.setRatedWaterRemoval(UnitConversions.convert(total_capacity, 'pint', 'L'))
    zone_hvac.setRatedEnergyFactor(avg_energy_factor / total_fraction_served)
    zone_hvac.setRatedAirFlowRate(UnitConversions.convert(air_flow_rate, 'cfm', 'm^3/s'))
    zone_hvac.setMinimumDryBulbTemperatureforDehumidifierOperation(10)
    zone_hvac.setMaximumDryBulbTemperatureforDehumidifierOperation(40)
    zone_hvac.addToThermalZone(control_zone)
    zone_hvac.additionalProperties.setFeature('HPXML_ID', dehumidifier_id) # Used by reporting measure

    if total_fraction_served < 1.0
      adjust_dehumidifier_load_EMS(total_fraction_served, zone_hvac, model, living_space)
    end
  end

  def self.apply_ceiling_fans(model, runner, weather, ceiling_fan, living_space, schedules_file)
    obj_name = Constants.ObjectNameCeilingFan
    medium_cfm = 3000.0 # From ANSI 301-2019
    hrs_per_day = 10.5 # From ANSI 301-2019
    cfm_per_w = ceiling_fan.efficiency
    quantity = ceiling_fan.quantity
    annual_kwh = UnitConversions.convert(quantity * medium_cfm / cfm_per_w * hrs_per_day * 365.0, 'Wh', 'kWh')
    annual_kwh *= ceiling_fan.monthly_multipliers.split(',').map(&:to_f).sum(0.0) / 12.0

    if not schedules_file.nil?
      ceiling_fan_design_level = schedules_file.calc_design_level_from_annual_kwh(col_name: 'ceiling_fan', annual_kwh: annual_kwh)
      ceiling_fan_sch = schedules_file.create_schedule_file(col_name: 'ceiling_fan')
    else
      weekday_sch = ceiling_fan.weekday_fractions
      weekend_sch = ceiling_fan.weekend_fractions
      monthly_sch = ceiling_fan.monthly_multipliers
      ceiling_fan_sch_obj = MonthWeekdayWeekendSchedule.new(model, obj_name + ' schedule', weekday_sch, weekend_sch, monthly_sch, Constants.ScheduleTypeLimitsFraction)
      ceiling_fan_design_level = ceiling_fan_sch_obj.calcDesignLevelFromDailykWh(annual_kwh / 365.0)
      ceiling_fan_sch = ceiling_fan_sch_obj.schedule
    end

    equip_def = OpenStudio::Model::ElectricEquipmentDefinition.new(model)
    equip_def.setName(obj_name)
    equip = OpenStudio::Model::ElectricEquipment.new(equip_def)
    equip.setName(equip_def.name.to_s)
    equip.setSpace(living_space)
    equip_def.setDesignLevel(ceiling_fan_design_level)
    equip_def.setFractionRadiant(0.558)
    equip_def.setFractionLatent(0)
    equip_def.setFractionLost(0)
    equip.setEndUseSubcategory(obj_name)
    equip.setSchedule(ceiling_fan_sch)
  end

  def self.apply_setpoints(model, runner, weather, hvac_control, living_zone, has_ceiling_fan, heating_days, cooling_days, year)
    num_days = Constants.NumDaysInYear(year)

    if hvac_control.weekday_heating_setpoints.nil? || hvac_control.weekend_heating_setpoints.nil?
      # Base heating setpoint
      htg_setpoint = hvac_control.heating_setpoint_temp
      htg_weekday_setpoints = [[htg_setpoint] * 24] * num_days

      # Apply heating setback?
      htg_setback = hvac_control.heating_setback_temp
      if not htg_setback.nil?
        htg_setback_hrs_per_week = hvac_control.heating_setback_hours_per_week
        htg_setback_start_hr = hvac_control.heating_setback_start_hour
        for d in 1..num_days
          for hr in htg_setback_start_hr..htg_setback_start_hr + Integer(htg_setback_hrs_per_week / 7.0) - 1
            htg_weekday_setpoints[d - 1][hr % 24] = htg_setback
          end
        end
      end
      htg_weekend_setpoints = htg_weekday_setpoints.dup
    else
      # 24-hr weekday/weekend heating setpoint schedules
      htg_weekday_setpoints = hvac_control.weekday_heating_setpoints.split(',').map { |i| Float(i) }
      htg_weekday_setpoints = [htg_weekday_setpoints] * num_days

      htg_weekend_setpoints = hvac_control.weekend_heating_setpoints.split(',').map { |i| Float(i) }
      htg_weekend_setpoints = [htg_weekend_setpoints] * num_days
    end

    if hvac_control.weekday_cooling_setpoints.nil? || hvac_control.weekend_cooling_setpoints.nil?
      # Base cooling setpoint
      clg_setpoint = hvac_control.cooling_setpoint_temp
      clg_weekday_setpoints = [[clg_setpoint] * 24] * num_days

      # Apply cooling setup?
      clg_setup = hvac_control.cooling_setup_temp
      if not clg_setup.nil?
        clg_setup_hrs_per_week = hvac_control.cooling_setup_hours_per_week
        clg_setup_start_hr = hvac_control.cooling_setup_start_hour
        for d in 1..num_days
          for hr in clg_setup_start_hr..clg_setup_start_hr + Integer(clg_setup_hrs_per_week / 7.0) - 1
            clg_weekday_setpoints[d - 1][hr % 24] = clg_setup
          end
        end
      end
      clg_weekend_setpoints = clg_weekday_setpoints.dup
    else
      # 24-hr weekday/weekend cooling setpoint schedules
      clg_weekday_setpoints = hvac_control.weekday_cooling_setpoints.split(',').map { |i| Float(i) }
      clg_weekday_setpoints = [clg_weekday_setpoints] * num_days

      clg_weekend_setpoints = hvac_control.weekend_cooling_setpoints.split(',').map { |i| Float(i) }
      clg_weekend_setpoints = [clg_weekend_setpoints] * num_days
    end

    # Apply cooling setpoint offset due to ceiling fan?
    if has_ceiling_fan
      clg_ceiling_fan_offset = hvac_control.ceiling_fan_cooling_setpoint_temp_offset
      if not clg_ceiling_fan_offset.nil?
        months = get_default_ceiling_fan_months(weather)
        Schedule.months_to_days(year, months).each_with_index do |operation, d|
          next if operation != 1

          clg_weekday_setpoints[d] = [clg_weekday_setpoints[d], Array.new(24, clg_ceiling_fan_offset)].transpose.map { |i| i.reduce(:+) }
          clg_weekend_setpoints[d] = [clg_weekend_setpoints[d], Array.new(24, clg_ceiling_fan_offset)].transpose.map { |i| i.reduce(:+) }
        end
      end
    end

    # Apply thermostat offset due to onoff control
    offset_db = hvac_control.onoff_thermostat_deadband
    if not offset_db.nil?
      for m in 1..12
        clg_weekday_setpoints[m - 1] = clg_weekday_setpoints[m - 1].map { |i| i + offset_db / 2.0 }
        htg_weekday_setpoints[m - 1] = htg_weekday_setpoints[m - 1].map { |i| i - offset_db / 2.0 }
        clg_weekend_setpoints[m - 1] = clg_weekend_setpoints[m - 1].map { |i| i + offset_db / 2.0 }
        htg_weekend_setpoints[m - 1] = htg_weekend_setpoints[m - 1].map { |i| i - offset_db / 2.0 }
      end
    end

    # Create setpoint schedules
    (0..(num_days - 1)).to_a.each do |i|
      if (heating_days[i] == 1) && (cooling_days[i] == 1) # overlap seasons
        htg_wkdy = htg_weekday_setpoints[i].zip(clg_weekday_setpoints[i]).map { |h, c| c < h ? (h + c) / 2.0 : h }
        htg_wked = htg_weekend_setpoints[i].zip(clg_weekend_setpoints[i]).map { |h, c| c < h ? (h + c) / 2.0 : h }
        clg_wkdy = htg_weekday_setpoints[i].zip(clg_weekday_setpoints[i]).map { |h, c| c < h ? (h + c) / 2.0 : c }
        clg_wked = htg_weekend_setpoints[i].zip(clg_weekend_setpoints[i]).map { |h, c| c < h ? (h + c) / 2.0 : c }
      elsif heating_days[i] == 1 # heating only seasons; cooling has minimum of heating
        htg_wkdy = htg_weekday_setpoints[i].zip(clg_weekday_setpoints[i]).map { |h, c| c < h ? h : h }
        htg_wked = htg_weekend_setpoints[i].zip(clg_weekend_setpoints[i]).map { |h, c| c < h ? h : h }
        clg_wkdy = htg_weekday_setpoints[i].zip(clg_weekday_setpoints[i]).map { |h, c| c < h ? h : c }
        clg_wked = htg_weekend_setpoints[i].zip(clg_weekend_setpoints[i]).map { |h, c| c < h ? h : c }
      elsif cooling_days[i] == 1 # cooling only seasons; heating has maximum of cooling
        htg_wkdy = htg_weekday_setpoints[i].zip(clg_weekday_setpoints[i]).map { |h, c| c < h ? c : h }
        htg_wked = htg_weekend_setpoints[i].zip(clg_weekend_setpoints[i]).map { |h, c| c < h ? c : h }
        clg_wkdy = htg_weekday_setpoints[i].zip(clg_weekday_setpoints[i]).map { |h, c| c < h ? c : c }
        clg_wked = htg_weekend_setpoints[i].zip(clg_weekend_setpoints[i]).map { |h, c| c < h ? c : c }
      else
        fail 'HeatingSeason and CoolingSeason, when combined, must span the entire year.'
      end
      htg_weekday_setpoints[i] = htg_wkdy
      htg_weekend_setpoints[i] = htg_wked
      clg_weekday_setpoints[i] = clg_wkdy
      clg_weekend_setpoints[i] = clg_wked
    end
    htg_weekday_setpoints = htg_weekday_setpoints.map { |i| i.map { |j| UnitConversions.convert(j, 'F', 'C') } }
    htg_weekend_setpoints = htg_weekend_setpoints.map { |i| i.map { |j| UnitConversions.convert(j, 'F', 'C') } }
    clg_weekday_setpoints = clg_weekday_setpoints.map { |i| i.map { |j| UnitConversions.convert(j, 'F', 'C') } }
    clg_weekend_setpoints = clg_weekend_setpoints.map { |i| i.map { |j| UnitConversions.convert(j, 'F', 'C') } }
    heating_setpoint = HourlyByDaySchedule.new(model, Constants.ObjectNameHeatingSetpoint, htg_weekday_setpoints, htg_weekend_setpoints, nil, false)
    cooling_setpoint = HourlyByDaySchedule.new(model, Constants.ObjectNameCoolingSetpoint, clg_weekday_setpoints, clg_weekend_setpoints, nil, false)

    # Set the setpoint schedules
    thermostat_setpoint = OpenStudio::Model::ThermostatSetpointDualSetpoint.new(model)
    thermostat_setpoint.setName("#{living_zone.name} temperature setpoint")
    thermostat_setpoint.setHeatingSetpointTemperatureSchedule(heating_setpoint.schedule)
    thermostat_setpoint.setCoolingSetpointTemperatureSchedule(cooling_setpoint.schedule)
    if not offset_db.nil?
      thermostat_setpoint.setTemperatureDifferenceBetweenCutoutAndSetpoint(UnitConversions.convert(offset_db, 'r', 'k'))
    end
    living_zone.setThermostatSetpointDualSetpoint(thermostat_setpoint)
  end

  def self.get_default_heating_setpoint(control_type)
    # Per ANSI/RESNET/ICC 301
    htg_sp = 68 # F
    htg_setback_sp = nil
    htg_setback_hrs_per_week = nil
    htg_setback_start_hr = nil
    if control_type == HPXML::HVACControlTypeProgrammable
      htg_setback_sp = 66 # F
      htg_setback_hrs_per_week = 7 * 7 # 11 p.m. to 5:59 a.m., 7 days a week
      htg_setback_start_hr = 23 # 11 p.m.
    elsif control_type != HPXML::HVACControlTypeManual
      fail "Unexpected control type #{control_type}."
    end
    return htg_sp, htg_setback_sp, htg_setback_hrs_per_week, htg_setback_start_hr
  end

  def self.get_default_cooling_setpoint(control_type)
    # Per ANSI/RESNET/ICC 301
    clg_sp = 78 # F
    clg_setup_sp = nil
    clg_setup_hrs_per_week = nil
    clg_setup_start_hr = nil
    if control_type == HPXML::HVACControlTypeProgrammable
      clg_setup_sp = 80 # F
      clg_setup_hrs_per_week = 6 * 7 # 9 a.m. to 2:59 p.m., 7 days a week
      clg_setup_start_hr = 9 # 9 a.m.
    elsif control_type != HPXML::HVACControlTypeManual
      fail "Unexpected control type #{control_type}."
    end
    return clg_sp, clg_setup_sp, clg_setup_hrs_per_week, clg_setup_start_hr
  end

  def self.set_cool_curves_ashp(heat_pump)
    hp_ap = heat_pump.additional_properties
    if hp_ap.num_speeds == 1
      # From "Improved Modeling of Residential Air Conditioners and Heat Pumps for Energy Calculations", Cutler at al
      # https://www.nrel.gov/docs/fy13osti/56354.pdf
      hp_ap.cool_rated_airflow_rate = 394.2 # cfm/ton of rated capacity
      hp_ap.cool_capacity_ratios = [1.0]
      hp_ap.cool_fan_speed_ratios = [1.0]
      hp_ap.cool_rated_shrs_net = [heat_pump.cooling_shr]
      hp_ap.cool_cap_ft_spec = [[3.68637657, -0.098352478, 0.000956357, 0.005838141, -0.0000127, -0.000131702]]
      hp_ap.cool_eir_ft_spec = [[-3.437356399, 0.136656369, -0.001049231, -0.0079378, 0.000185435, -0.0001441]]
      # Single stage systems have PSC or constant torque ECM blowers, so the airflow rate is affected by the static pressure losses.
      hp_ap.cool_cap_fflow_spec = [[0.718664047, 0.41797409, -0.136638137]]
      hp_ap.cool_eir_fflow_spec = [[1.143487507, -0.13943972, -0.004047787]]
      hp_ap.cool_eers = [calc_eer_cooling_1speed(heat_pump.cooling_efficiency_seer, hp_ap.cool_c_d, hp_ap.fan_power_rated, hp_ap.cool_eir_ft_spec)]
    elsif hp_ap.num_speeds == 2
      # From "Improved Modeling of Residential Air Conditioners and Heat Pumps for Energy Calculations", Cutler at al
      # https://www.nrel.gov/docs/fy13osti/56354.pdf
      hp_ap.cool_rated_airflow_rate = 344.1 # cfm/ton
      hp_ap.cool_capacity_ratios = [0.72, 1.0]
      hp_ap.cool_fan_speed_ratios = [0.86, 1.0]
      hp_ap.cool_rated_shrs_net = [heat_pump.cooling_shr - 0.014, heat_pump.cooling_shr]
      hp_ap.cool_cap_ft_spec = [[3.998418659, -0.108728222, 0.001056818, 0.007512314, -0.0000139, -0.000164716],
                                [3.466810106, -0.091476056, 0.000901205, 0.004163355, -0.00000919, -0.000110829]]
      hp_ap.cool_eir_ft_spec = [[-4.282911381, 0.181023691, -0.001357391, -0.026310378, 0.000333282, -0.000197405],
                                [-3.557757517, 0.112737397, -0.000731381, 0.013184877, 0.000132645, -0.000338716]]
      # Most two stage systems have PSC or constant torque ECM blowers, so the airflow rate is affected by the static pressure losses.
      hp_ap.cool_cap_fflow_spec = [[0.655239515, 0.511655216, -0.166894731],
                                   [0.618281092, 0.569060264, -0.187341356]]
      hp_ap.cool_eir_fflow_spec = [[1.639108268, -0.998953996, 0.359845728],
                                   [1.570774717, -0.914152018, 0.343377302]]
      hp_ap.cool_eers = calc_eers_cooling_2speed(heat_pump.cooling_efficiency_seer, hp_ap.cool_c_d, hp_ap.cool_capacity_ratios, hp_ap.cool_fan_speed_ratios, hp_ap.fan_power_rated, hp_ap.cool_eir_ft_spec, hp_ap.cool_cap_ft_spec)
    elsif hp_ap.num_speeds == 4
      # From Carrier heat pump lab testing
      hp_ap.cool_rated_airflow_rate = 411.0 # cfm/ton
      hp_ap.cool_capacity_ratios = [0.36, 0.51, 0.67, 1.0]
      hp_ap.cool_fan_speed_ratios = [0.42, 0.54, 0.68, 1.0]
      hp_ap.cool_rated_shrs_net = [1.115, 1.026, 1.013, 1.0].map { |mult| heat_pump.cooling_shr * mult }
      hp_ap.cool_cap_coeff_perf_map = [[1.6516044444444447, 0.0698916049382716, -0.0005546296296296296, -0.08870160493827162, 0.0004135802469135802, 0.00029077160493827157],
                                       [-6.84948049382716, 0.26946, -0.0019413580246913577, -0.03281469135802469, 0.00015694444444444442, 3.32716049382716e-05],
                                       [-4.53543086419753, 0.15358543209876546, -0.0009345679012345678, 0.002666913580246914, -7.993827160493826e-06, -0.00011617283950617283],
                                       [-3.500948395061729, 0.11738987654320988, -0.0006580246913580248, 0.007003148148148148, -2.8518518518518517e-05, -0.0001284259259259259],
                                       [1.8769221728395058, -0.04768641975308643, 0.0006885802469135801, 0.006643395061728395, 1.4209876543209876e-05, -0.00024043209876543206]]
      hp_ap.cool_cap_ft_spec = hp_ap.cool_cap_coeff_perf_map.select { |i| [0, 1, 2, 4].include? hp_ap.cool_cap_coeff_perf_map.index(i) }
      hp_ap.cool_cap_ft_spec_3 = hp_ap.cool_cap_coeff_perf_map.select { |i| [0, 1, 4].include? hp_ap.cool_cap_coeff_perf_map.index(i) }
      hp_ap.cool_eir_coeff_perf_map = [[2.896298765432099, -0.12487654320987657, 0.0012148148148148148, 0.04492037037037037, 8.734567901234567e-05, -0.0006348765432098764],
                                       [6.428076543209876, -0.20913209876543212, 0.0018521604938271604, 0.024392592592592594, 0.00019691358024691356, -0.0006012345679012346],
                                       [5.136356049382716, -0.1591530864197531, 0.0014151234567901232, 0.018665555555555557, 0.00020398148148148147, -0.0005407407407407407],
                                       [1.3823471604938273, -0.02875123456790123, 0.00038302469135802463, 0.006344814814814816, 0.00024836419753086417, -0.00047469135802469134],
                                       [-1.0411735802469133, 0.055261604938271605, -0.0004404320987654321, 0.0002154938271604939, 0.00017484567901234564, -0.0002017901234567901]]
      hp_ap.cool_eir_ft_spec = hp_ap.cool_eir_coeff_perf_map.select { |i| [0, 1, 2, 4].include? hp_ap.cool_eir_coeff_perf_map.index(i) }
      hp_ap.cool_eir_ft_spec_3 = hp_ap.cool_eir_coeff_perf_map.select { |i| [0, 1, 4].include? hp_ap.cool_eir_coeff_perf_map.index(i) }
      # Variable speed systems have constant flow ECM blowers, so the air handler can always achieve the design airflow rate by sacrificing blower power.
      # So we assume that there is only one corresponding airflow rate for each compressor speed.
      hp_ap.cool_eir_fflow_spec = [[1, 0, 0]] * 4
      hp_ap.cool_cap_fflow_spec = [[1, 0, 0]] * 4
      hp_ap.cap_ratio_seer_3 = hp_ap.cool_capacity_ratios.select { |i| [0, 1, 3].include? hp_ap.cool_capacity_ratios.index(i) }
      hp_ap.fan_speed_seer_3 = hp_ap.cool_fan_speed_ratios.select { |i| [0, 1, 3].include? hp_ap.cool_fan_speed_ratios.index(i) }
      hp_ap.cool_eers = calc_eers_cooling_4speed(heat_pump.cooling_efficiency_seer, hp_ap.cool_c_d, hp_ap.cap_ratio_seer_3, hp_ap.fan_speed_seer_3, hp_ap.fan_power_rated, hp_ap.cool_eir_ft_spec_3, hp_ap.cool_cap_ft_spec_3)
    end
  end

  def self.set_ashp_htg_curves(heat_pump)
    hp_ap = heat_pump.additional_properties
    if hp_ap.num_speeds == 1
      # From "Improved Modeling of Residential Air Conditioners and Heat Pumps for Energy Calculations", Cutler at al
      # https://www.nrel.gov/docs/fy13osti/56354.pdf
      hp_ap.heat_rated_airflow_rate = 384.1 # cfm/ton
      hp_ap.heat_capacity_ratios = [1.0]
      hp_ap.heat_fan_speed_ratios = [1.0]
      hp_ap.heat_eir_ft_spec = [[0.718398423, 0.003498178, 0.000142202, -0.005724331, 0.00014085, -0.000215321]]
      hp_ap.heat_cap_fflow_spec = [[0.694045465, 0.474207981, -0.168253446]]
      hp_ap.heat_eir_fflow_spec = [[2.185418751, -1.942827919, 0.757409168]]
      if heat_pump.heating_capacity_17F.nil?
        hp_ap.heat_cap_ft_spec = [[0.566333415, -0.000744164, -0.0000103, 0.009414634, 0.0000506, -0.00000675]]
      else
        hp_ap.heat_cap_ft_spec = calc_heat_cap_ft_spec_using_capacity_17F(heat_pump)
      end
      hp_ap.heat_cops = [calc_cop_heating_1speed(heat_pump.heating_efficiency_hspf, hp_ap.heat_c_d, hp_ap.fan_power_rated, hp_ap.heat_eir_ft_spec, hp_ap.heat_cap_ft_spec)]
    elsif hp_ap.num_speeds == 2
      # From "Improved Modeling of Residential Air Conditioners and Heat Pumps for Energy Calculations", Cutler at al
      # https://www.nrel.gov/docs/fy13osti/56354.pdf
      hp_ap.heat_rated_airflow_rate = 352.2 # cfm/ton
      hp_ap.heat_capacity_ratios = [0.72, 1.0]
      hp_ap.heat_fan_speed_ratios = [0.8, 1.0]
      hp_ap.heat_eir_ft_spec = [[0.36338171, 0.013523725, 0.000258872, -0.009450269, 0.000439519, -0.000653723],
                                [0.981100941, -0.005158493, 0.000243416, -0.005274352, 0.000230742, -0.000336954]]
      hp_ap.heat_cap_fflow_spec = [[0.741466907, 0.378645444, -0.119754733],
                                   [0.76634609, 0.32840943, -0.094701495]]
      hp_ap.heat_eir_fflow_spec = [[2.153618211, -1.737190609, 0.584269478],
                                   [2.001041353, -1.58869128, 0.587593517]]
      if heat_pump.heating_capacity_17F.nil?
        hp_ap.heat_cap_ft_spec = [[0.335690634, 0.002405123, -0.0000464, 0.013498735, 0.0000499, -0.00000725],
                                  [0.306358843, 0.005376987, -0.0000579, 0.011645092, 0.0000591, -0.0000203]]
      else
        hp_ap.heat_cap_ft_spec = calc_heat_cap_ft_spec_using_capacity_17F(heat_pump)
      end
      hp_ap.heat_cops = calc_cops_heating_2speed(heat_pump.heating_efficiency_hspf, hp_ap.heat_c_d, hp_ap.heat_capacity_ratios, hp_ap.heat_fan_speed_ratios, hp_ap.fan_power_rated, hp_ap.heat_eir_ft_spec, hp_ap.heat_cap_ft_spec)
    elsif hp_ap.num_speeds == 4
      # From Carrier heat pump lab testing
      hp_ap.heat_rated_airflow_rate = 296.9 # cfm/ton
      hp_ap.heat_capacity_ratios = [0.33, 0.56, 1.0, 1.17]
      hp_ap.heat_fan_speed_ratios = [0.63, 0.76, 1.0, 1.19]
      hp_ap.heat_eir_ft_spec = [[0.708311527, 0.020732093, 0.000391479, -0.037640031, 0.000979937, -0.001079042],
                                [0.025480155, 0.020169585, 0.000121341, -0.004429789, 0.000166472, -0.00036447],
                                [0.379003189, 0.014195012, 0.0000821046, -0.008894061, 0.000151519, -0.000210299],
                                [0.690404655, 0.00616619, 0.000137643, -0.009350199, 0.000153427, -0.000213258]]
      hp_ap.heat_cap_fflow_spec = [[1, 0, 0]] * 4
      hp_ap.heat_eir_fflow_spec = [[1, 0, 0]] * 4
      if heat_pump.heating_capacity_17F.nil?
        hp_ap.heat_cap_ft_spec = [[0.304192655, -0.003972566, 0.0000196432, 0.024471251, -0.000000774126, -0.0000841323],
                                  [0.496381324, -0.00144792, 0.0, 0.016020855, 0.0000203447, -0.0000584118],
                                  [0.697171186, -0.006189599, 0.0000337077, 0.014291981, 0.0000105633, -0.0000387956],
                                  [0.555513805, -0.001337363, -0.00000265117, 0.014328826, 0.0000163849, -0.0000480711]]
      else
        hp_ap.heat_cap_ft_spec = calc_heat_cap_ft_spec_using_capacity_17F(heat_pump)
      end
      hp_ap.heat_cops = calc_cops_heating_4speed(heat_pump.heating_efficiency_hspf, hp_ap.heat_c_d, hp_ap.heat_capacity_ratios, hp_ap.heat_fan_speed_ratios, hp_ap.fan_power_rated, hp_ap.heat_eir_ft_spec, hp_ap.heat_cap_ft_spec)
    end
  end

  def self.set_cool_curves_room_ac(cooling_system)
    clg_ap = cooling_system.additional_properties

    # From "Improved Modeling of Residential Air Conditioners and Heat Pumps for Energy Calculations", Cutler at al
    # https://www.nrel.gov/docs/fy13osti/56354.pdf
    clg_ap.cool_cap_ft_spec = [[3.68637657, -0.098352478, 0.000956357, 0.005838141, -0.0000127, -0.000131702]]
    clg_ap.cool_eir_ft_spec = [[-3.437356399, 0.136656369, -0.001049231, -0.0079378, 0.000185435, -0.0001441]]
    clg_ap.cool_cap_fflow_spec = [[1, 0, 0]]
    clg_ap.cool_eir_fflow_spec = [[1, 0, 0]]
  end

  def self.set_cool_curves_mshp(heat_pump, num_speeds)
    hp_ap = heat_pump.additional_properties

    # From Daikin mini-split lab testing
    hp_ap.cool_cap_ft_spec = [[0.7531983499655835, 0.003618193903031667, 0.0, 0.006574385031351544, -6.87181191015432e-05, 0.0]] * num_speeds
    hp_ap.cool_eir_ft_spec = [[-0.06376924779982301, -0.0013360593470367282, 1.413060577993827e-05, 0.019433076486584752, -4.91395947154321e-05, -4.909341249475308e-05]] * num_speeds
    hp_ap.cool_cap_fflow_spec = [[1, 0, 0]] * num_speeds
    hp_ap.cool_eir_fflow_spec = [[1, 0, 0]] * num_speeds

    hp_ap.cool_min_capacity_ratio = 0.4 # frac
    hp_ap.cool_max_capacity_ratio = 1.2 # frac
    hp_ap.cool_min_cfm_per_ton = 200.0 / hp_ap.cool_min_capacity_ratio # Convert cfm/ton of nominal rated capacity to cfm/ton of min capacity
    hp_ap.cool_max_cfm_per_ton = 425.0 / hp_ap.cool_max_capacity_ratio # Convert cfm/ton of nominal rated capacity to cfm/ton of max capacity
  end

  def self.set_heat_curves_mshp(heat_pump, num_speeds)
    hp_ap = heat_pump.additional_properties

    # From Daikin mini-split lab testing
    hp_ap.heat_eir_ft_spec = [[0.9999941697687026, 0.004684593830254383, 5.901286675833333e-05, -0.0028624467783091973, 1.3041120194135802e-05, -0.00016172918478765433]] * num_speeds
    hp_ap.heat_cap_fflow_spec = [[1, 0, 0]] * num_speeds
    hp_ap.heat_eir_fflow_spec = [[1, 0, 0]] * num_speeds

    # Derive coefficients from user input for capacity retention at outdoor drybulb temperature X [C].
    if heat_pump.heating_capacity_17F.nil? || ((heat_pump.heating_capacity_17F == 0) && (heat_pump.heating_capacity == 0))
      cap_retention_frac = 0.25 # frac
      cap_retention_temp = -5.0 # deg-F
    else
      cap_retention_frac = heat_pump.heating_capacity_17F / heat_pump.heating_capacity
      cap_retention_temp = 17.0 # deg-F
    end

    # Biquadratic: capacity multiplier = a + b*IAT + c*IAT^2 + d*OAT + e*OAT^2 + f*IAT*OAT
    x_A = UnitConversions.convert(cap_retention_temp, 'F', 'C')
    y_A = cap_retention_frac
    x_B = UnitConversions.convert(47.0, 'F', 'C') # 47F is the rating point
    y_B = 1.0 # Maximum capacity factor is 1 at the rating point, by definition (this is maximum capacity, not nominal capacity)
    oat_slope = (y_B - y_A) / (x_B - x_A)
    oat_intercept = y_A - (x_A * oat_slope)

    # Coefficients for the indoor temperature relationship are retained from the generic curve (Daikin lab data).
    iat_slope = -0.010386676170938
    iat_intercept = 0.219274275
    a = oat_intercept + iat_intercept
    b = iat_slope
    c = 0
    d = oat_slope
    e = 0
    f = 0
    hp_ap.heat_cap_ft_spec = [HVAC.convert_curve_biquadratic([a, b, c, d, e, f], false)] * num_speeds

    hp_ap.heat_min_capacity_ratio = 0.3 # frac
    hp_ap.heat_max_capacity_ratio = 1.2 # frac
    hp_ap.heat_min_cfm_per_ton = 200.0 / hp_ap.heat_min_capacity_ratio # Convert cfm/ton of nominal rated capacity to cfm/ton of min capacity
    hp_ap.heat_max_cfm_per_ton = 400.0 / hp_ap.heat_max_capacity_ratio # Convert cfm/ton of nominal rated capacity to cfm/ton of min capacity
  end

  def self.set_curves_gshp(heat_pump)
    hp_ap = heat_pump.additional_properties

    # E+ equation fit coil coefficients generated following approach in Tang's thesis:
    # See Appendix B of  https://hvac.okstate.edu/sites/default/files/pubs/theses/MS/27-Tang_Thesis_05.pdf
    # Coefficients generated by catalog data: https://files.climatemaster.com/Genesis-GS-Series-Product-Catalog.pdf, p180
    # Data point taken as rated condition:
    # EWT: 80F EAT:80/67F, AFR: 1200cfm, WFR: 4.5gpm
    hp_ap.cool_cap_curve_spec = [[-1.57177156131221, 4.60343712716819, -2.15976622898044, 0.0590964827802021, 0.0194696644460315]]
    hp_ap.cool_power_curve_spec = [[-4.42471086639888, 0.658017281046304, 4.37331801294626, 0.174096187531254, -0.0526514790164159]]
    hp_ap.cool_sh_curve_spec = [[4.54172823345154, 14.7653304889134, -18.3541272090485, -0.74401391092935, 0.545560799548833, 0.0182620032235494]]
    hp_ap.cool_rated_shrs_gross = [heat_pump.cooling_shr]
    # FUTURE: Reconcile these fan/pump adjustments with ANSI/RESNET/ICC 301-2019 Section 4.4.5
    fan_adjust_kw = UnitConversions.convert(400.0, 'Btu/hr', 'ton') * UnitConversions.convert(1.0, 'cfm', 'm^3/s') * 1000.0 * 0.35 * 249.0 / 300.0 # Adjustment per ISO 13256-1 Internal pressure drop across heat pump assumed to be 0.5 in. w.g.
    pump_adjust_kw = UnitConversions.convert(3.0, 'Btu/hr', 'ton') * UnitConversions.convert(1.0, 'gal/min', 'm^3/s') * 1000.0 * 6.0 * 2990.0 / 3000.0 # Adjustment per ISO 13256-1 Internal Pressure drop across heat pump coil assumed to be 11ft w.g.
    cool_eir = UnitConversions.convert((1.0 - heat_pump.cooling_efficiency_eer * (fan_adjust_kw + pump_adjust_kw)) / (heat_pump.cooling_efficiency_eer * (1.0 + UnitConversions.convert(fan_adjust_kw, 'Wh', 'Btu'))), 'Wh', 'Btu')
    hp_ap.cool_rated_eirs = [cool_eir]

    # E+ equation fit coil coefficients from Tang's thesis:
    # See Appendix B Figure B.3 of  https://hvac.okstate.edu/sites/default/files/pubs/theses/MS/27-Tang_Thesis_05.pdf
    # Coefficients generated by catalog data
    hp_ap.heat_cap_curve_spec = [[-5.12650150, -0.93997630, 7.21443206, 0.121065721, 0.051809805]]
    hp_ap.heat_power_curve_spec = [[-7.73235249, 6.43390775, 2.29152262, -0.175598629, 0.005888871]]
    heat_eir = (1.0 - heat_pump.heating_efficiency_cop * (fan_adjust_kw + pump_adjust_kw)) / (heat_pump.heating_efficiency_cop * (1.0 - fan_adjust_kw))
    hp_ap.heat_rated_eirs = [heat_eir]
  end

  def self.get_default_compressor_type(hvac_type, seer)
    if [HPXML::HVACTypeCentralAirConditioner,
        HPXML::HVACTypeHeatPumpAirToAir].include? hvac_type
      if seer <= 15
        return HPXML::HVACCompressorTypeSingleStage
      elsif seer <= 21
        return HPXML::HVACCompressorTypeTwoStage
      elsif seer > 21
        return HPXML::HVACCompressorTypeVariableSpeed
      end
    end
    return
  end

  def self.get_default_ceiling_fan_power()
    # Per ANSI/RESNET/ICC 301
    return 42.6 # W
  end

  def self.get_default_ceiling_fan_quantity(nbeds)
    # Per ANSI/RESNET/ICC 301
    return nbeds + 1
  end

  def self.get_default_ceiling_fan_months(weather)
    # Per ANSI/RESNET/ICC 301
    months = [0] * 12
    weather.data.MonthlyAvgDrybulbs.each_with_index do |val, m|
      next unless val > 63.0 # deg-F

      months[m] = 1
    end
    return months
  end

  def self.get_default_heating_and_cooling_seasons(weather)
    # Calculates heating/cooling seasons from BAHSP definition

    monthly_temps = weather.data.MonthlyAvgDrybulbs
    heat_design_db = weather.design.HeatingDrybulb

    # create basis lists with zero for every month
    cooling_season_temp_basis = Array.new(monthly_temps.length, 0.0)
    heating_season_temp_basis = Array.new(monthly_temps.length, 0.0)

    monthly_temps.each_with_index do |temp, i|
      if temp < 66.0
        heating_season_temp_basis[i] = 1.0
      elsif temp >= 66.0
        cooling_season_temp_basis[i] = 1.0
      end

      if ((i == 0) || (i == 11)) && (heat_design_db < 59.0)
        heating_season_temp_basis[i] = 1.0
      elsif (i == 6) || (i == 7)
        cooling_season_temp_basis[i] = 1.0
      end
    end

    cooling_season = Array.new(monthly_temps.length, 0.0)
    heating_season = Array.new(monthly_temps.length, 0.0)

    monthly_temps.each_with_index do |temp, i|
      # Heating overlaps with cooling at beginning of summer
      if i == 0 # January
        prevmonth = 11 # December
      else
        prevmonth = i - 1
      end

      if ((heating_season_temp_basis[i] == 1.0) || ((cooling_season_temp_basis[prevmonth] == 0.0) && (cooling_season_temp_basis[i] == 1.0)))
        heating_season[i] = 1.0
      else
        heating_season[i] = 0.0
      end

      if ((cooling_season_temp_basis[i] == 1.0) || ((heating_season_temp_basis[prevmonth] == 0.0) && (heating_season_temp_basis[i] == 1.0)))
        cooling_season[i] = 1.0
      else
        cooling_season[i] = 0.0
      end
    end

    # Find the first month of cooling and add one month
    (1...12).to_a.each do |i|
      if cooling_season[i] == 1.0
        cooling_season[i - 1] = 1.0
        break
      end
    end

    return heating_season, cooling_season
  end

  private

  def self.set_pump_power_ems_program(model, pump_w, pump, heating_object)
    # EMS is used to set the pump power.
    # Without EMS, the pump power will vary according to the plant loop part load ratio
    # (based on flow rate) rather than the boiler part load ratio (based on load).

    # Sensors
    if heating_object.is_a? OpenStudio::Model::BoilerHotWater
      heating_plr_sensor = OpenStudio::Model::EnergyManagementSystemSensor.new(model, 'Boiler Part Load Ratio')
      heating_plr_sensor.setName("#{heating_object.name} plr s")
      heating_plr_sensor.setKeyName(heating_object.name.to_s)
    elsif heating_object.is_a? OpenStudio::Model::AirLoopHVACUnitarySystem
      heating_plr_sensor = OpenStudio::Model::EnergyManagementSystemSensor.new(model, 'Unitary System Part Load Ratio')
      heating_plr_sensor.setName("#{heating_object.name} plr s")
      heating_plr_sensor.setKeyName(heating_object.name.to_s)
    end

    pump_mfr_sensor = OpenStudio::Model::EnergyManagementSystemSensor.new(model, 'Pump Mass Flow Rate')
    pump_mfr_sensor.setName("#{pump.name} mfr s")
    pump_mfr_sensor.setKeyName(pump.name.to_s)

    # Internal variable
    pump_rated_mfr_var = OpenStudio::Model::EnergyManagementSystemInternalVariable.new(model, EPlus::EMSIntVarPumpMFR)
    pump_rated_mfr_var.setName("#{pump.name} rated mfr")
    pump_rated_mfr_var.setInternalDataIndexKeyName(pump.name.to_s)

    # Actuator
    pump_pressure_rise_act = OpenStudio::Model::EnergyManagementSystemActuator.new(pump, *EPlus::EMSActuatorPumpPressureRise)
    pump_pressure_rise_act.setName("#{pump.name} pressure rise act")

    # Program
    # See https://bigladdersoftware.com/epx/docs/9-3/ems-application-guide/hvac-systems-001.html#pump
    pump_program = OpenStudio::Model::EnergyManagementSystemProgram.new(model)
    pump_program.setName("#{pump.name} power program")
    pump_program.addLine("Set heating_plr = #{heating_plr_sensor.name}")
    pump_program.addLine("Set pump_total_eff = #{pump_rated_mfr_var.name} / 1000 * #{pump.ratedPumpHead} / #{pump.ratedPowerConsumption.get}")
    pump_program.addLine("Set pump_vfr = #{pump_mfr_sensor.name} / 1000")
    pump_program.addLine('If pump_vfr > 0')
    pump_program.addLine("  Set #{pump_pressure_rise_act.name} = #{pump_w} * heating_plr * pump_total_eff / pump_vfr")
    pump_program.addLine('Else')
    pump_program.addLine("  Set #{pump_pressure_rise_act.name} = 0")
    pump_program.addLine('EndIf')

    # Calling Point
    pump_program_calling_manager = OpenStudio::Model::EnergyManagementSystemProgramCallingManager.new(model)
    pump_program_calling_manager.setName("#{pump.name} power program calling manager")
    pump_program_calling_manager.setCallingPoint('EndOfSystemTimestepBeforeHVACReporting')
    pump_program_calling_manager.addProgram(pump_program)
  end

  def self.disaggregate_fan_or_pump(model, fan_or_pump, htg_object, clg_object, backup_htg_object, sys_id)
    # Disaggregate into heating/cooling output energy use.

    if fan_or_pump.is_a? OpenStudio::Model::FanSystemModel
      fan_or_pump_sensor = OpenStudio::Model::EnergyManagementSystemSensor.new(model, "Fan #{EPlus::FuelTypeElectricity} Energy")
    elsif fan_or_pump.is_a? OpenStudio::Model::PumpVariableSpeed
      fan_or_pump_sensor = OpenStudio::Model::EnergyManagementSystemSensor.new(model, "Pump #{EPlus::FuelTypeElectricity} Energy")
    elsif fan_or_pump.is_a? OpenStudio::Model::ElectricEquipment
      fan_or_pump_sensor = OpenStudio::Model::EnergyManagementSystemSensor.new(model, "Electric Equipment #{EPlus::FuelTypeElectricity} Energy")
    else
      fail "Unexpected fan/pump object '#{fan_or_pump.name}'."
    end
    fan_or_pump_sensor.setName("#{fan_or_pump.name} s")
    fan_or_pump_sensor.setKeyName(fan_or_pump.name.to_s)

    if clg_object.nil?
      clg_object_sensor = nil
    else
      if clg_object.is_a? OpenStudio::Model::EvaporativeCoolerDirectResearchSpecial
        var = 'Evaporative Cooler Water Volume'
      else
        var = "Cooling Coil #{EPlus::FuelTypeElectricity} Energy"
      end
      clg_object_sensor = OpenStudio::Model::EnergyManagementSystemSensor.new(model, var)
      clg_object_sensor.setName("#{clg_object.name} s")
      clg_object_sensor.setKeyName(clg_object.name.to_s)
    end

    if htg_object.nil?
      htg_fuel = nil
      htg_object_sensor = nil
    else
      htg_fuel = EPlus::FuelTypeElectricity
      var = "Heating Coil #{htg_fuel} Energy"
      if htg_object.is_a? OpenStudio::Model::CoilHeatingGas
        htg_fuel = htg_object.fuelType
        var = "Heating Coil #{htg_fuel} Energy"
      elsif htg_object.is_a? OpenStudio::Model::ZoneHVACBaseboardConvectiveWater
        var = 'Baseboard Total Heating Energy'
      elsif htg_object.is_a? OpenStudio::Model::ZoneHVACFourPipeFanCoil
        var = 'Fan Coil Heating Energy'
      end

      htg_object_sensor = OpenStudio::Model::EnergyManagementSystemSensor.new(model, var)
      htg_object_sensor.setName("#{htg_object.name} s")
      htg_object_sensor.setKeyName(htg_object.name.to_s)
    end

    if backup_htg_object.nil?
      backup_htg_fuel = nil
      backup_htg_object_sensor = nil
    else
      backup_htg_fuel = EPlus::FuelTypeElectricity
      var = "Heating Coil #{backup_htg_fuel} Energy"
      if backup_htg_object.is_a? OpenStudio::Model::CoilHeatingGas
        backup_htg_fuel = backup_htg_object.fuelType
        var = "Heating Coil #{backup_htg_fuel} Energy"
      end

      backup_htg_object_sensor = OpenStudio::Model::EnergyManagementSystemSensor.new(model, var)
      backup_htg_object_sensor.setName("#{backup_htg_object.name} s")
      backup_htg_object_sensor.setKeyName(backup_htg_object.name.to_s)
    end

    sensors = { 'clg' => clg_object_sensor,
                'primary_htg' => htg_object_sensor,
                'backup_htg' => backup_htg_object_sensor }
    sensors = sensors.select { |m, s| !s.nil? }

    fan_or_pump_var = fan_or_pump.name.to_s.gsub(' ', '_')

    # Disaggregate electric fan/pump energy
    fan_or_pump_program = OpenStudio::Model::EnergyManagementSystemProgram.new(model)
    fan_or_pump_program.setName("#{fan_or_pump_var} disaggregate program")
    if htg_object.is_a?(OpenStudio::Model::ZoneHVACBaseboardConvectiveWater) || htg_object.is_a?(OpenStudio::Model::ZoneHVACFourPipeFanCoil)
      # Pump may occasionally run when baseboard isn't, so just assign all pump energy here
      mode, sensor = sensors.first
      if (sensors.size != 1) || (mode != 'primary_htg')
        fail 'Unexpected situation.'
      end

      fan_or_pump_program.addLine("  Set #{fan_or_pump_var}_#{mode} = #{fan_or_pump_sensor.name}")
    else
      sensors.each do |mode, sensor|
        fan_or_pump_program.addLine("Set #{fan_or_pump_var}_#{mode} = 0")
      end
      sensors.each_with_index do |(mode, sensor), i|
        if i == 0
          fan_or_pump_program.addLine("If #{sensor.name} > 0")
        elsif i == 2
          fan_or_pump_program.addLine('Else')
        else
          fan_or_pump_program.addLine("ElseIf #{sensor.name} > 0")
        end
        fan_or_pump_program.addLine("  Set #{fan_or_pump_var}_#{mode} = #{fan_or_pump_sensor.name}")
      end
      fan_or_pump_program.addLine('EndIf')
    end

    fan_or_pump_program_calling_manager = OpenStudio::Model::EnergyManagementSystemProgramCallingManager.new(model)
    fan_or_pump_program_calling_manager.setName("#{fan_or_pump.name} disaggregate program calling manager")
    fan_or_pump_program_calling_manager.setCallingPoint('EndOfSystemTimestepBeforeHVACReporting')
    fan_or_pump_program_calling_manager.addProgram(fan_or_pump_program)

    sensors.each do |mode, sensor|
      next if sensor.nil?

      fan_or_pump_ems_output_var = OpenStudio::Model::EnergyManagementSystemOutputVariable.new(model, "#{fan_or_pump_var}_#{mode}")
      name = { 'clg' => Constants.ObjectNameFanPumpDisaggregateCool(fan_or_pump.name.to_s),
               'primary_htg' => Constants.ObjectNameFanPumpDisaggregatePrimaryHeat(fan_or_pump.name.to_s),
               'backup_htg' => Constants.ObjectNameFanPumpDisaggregateBackupHeat(fan_or_pump.name.to_s) }[mode]
      fan_or_pump_ems_output_var.setName(name)
      fan_or_pump_ems_output_var.setTypeOfDataInVariable('Summed')
      fan_or_pump_ems_output_var.setUpdateFrequency('SystemTimestep')
      fan_or_pump_ems_output_var.setEMSProgramOrSubroutineName(fan_or_pump_program)
      fan_or_pump_ems_output_var.setUnits('J')
      if mode == 'backup_htg' && (not htg_fuel.nil?) && (not backup_htg_fuel.nil?) && (htg_fuel != backup_htg_fuel)
        fan_or_pump_ems_output_var.additionalProperties.setFeature('HPXML_ID', sys_id + '_DFHPBackup') # Used by reporting measure
      else
        fan_or_pump_ems_output_var.additionalProperties.setFeature('HPXML_ID', sys_id) # Used by reporting measure
      end
    end
  end

  def self.adjust_dehumidifier_load_EMS(fraction_served, zone_hvac, model, living_space)
    # adjust hvac load to space when dehumidifier serves less than 100% dehumidification load. (With E+ dehumidifier object, it can only model 100%)

    # sensor
    dehumidifier_sens_htg = OpenStudio::Model::EnergyManagementSystemSensor.new(model, 'Zone Dehumidifier Sensible Heating Rate')
    dehumidifier_sens_htg.setName("#{zone_hvac.name} sens htg")
    dehumidifier_sens_htg.setKeyName(zone_hvac.name.to_s)
    dehumidifier_power = OpenStudio::Model::EnergyManagementSystemSensor.new(model, "Zone Dehumidifier #{EPlus::FuelTypeElectricity} Rate")
    dehumidifier_power.setName("#{zone_hvac.name} power htg")
    dehumidifier_power.setKeyName(zone_hvac.name.to_s)

    # actuator
    dehumidifier_load_adj_def = OpenStudio::Model::OtherEquipmentDefinition.new(model)
    dehumidifier_load_adj_def.setName("#{zone_hvac.name} sens htg adj def")
    dehumidifier_load_adj_def.setDesignLevel(0)
    dehumidifier_load_adj_def.setFractionRadiant(0)
    dehumidifier_load_adj_def.setFractionLatent(0)
    dehumidifier_load_adj_def.setFractionLost(0)
    dehumidifier_load_adj = OpenStudio::Model::OtherEquipment.new(dehumidifier_load_adj_def)
    dehumidifier_load_adj.setName("#{zone_hvac.name} sens htg adj")
    dehumidifier_load_adj.setSpace(living_space)
    dehumidifier_load_adj.setSchedule(model.alwaysOnDiscreteSchedule)

    dehumidifier_load_adj_act = OpenStudio::Model::EnergyManagementSystemActuator.new(dehumidifier_load_adj, *EPlus::EMSActuatorOtherEquipmentPower)
    dehumidifier_load_adj_act.setName("#{zone_hvac.name} sens htg adj act")

    # EMS program
    program = OpenStudio::Model::EnergyManagementSystemProgram.new(model)
    program.setName("#{zone_hvac.name} load adj program")
    program.addLine("If #{dehumidifier_sens_htg.name} > 0")
    program.addLine("  Set #{dehumidifier_load_adj_act.name} = - (#{dehumidifier_sens_htg.name} - #{dehumidifier_power.name}) * (1 - #{fraction_served})")
    program.addLine('Else')
    program.addLine("  Set #{dehumidifier_load_adj_act.name} = 0")
    program.addLine('EndIf')

    program_calling_manager = OpenStudio::Model::EnergyManagementSystemProgramCallingManager.new(model)
    program_calling_manager.setName(program.name.to_s + 'calling manager')
    program_calling_manager.setCallingPoint('BeginTimestepBeforePredictor')
    program_calling_manager.addProgram(program)
  end

  def self.create_supp_heating_coil(model, obj_name, heat_pump, control_zone = nil, is_ddb_control = false)
    fuel = heat_pump.backup_heating_fuel
    capacity = heat_pump.backup_heating_capacity
    efficiency = heat_pump.backup_heating_efficiency_percent
    efficiency = heat_pump.backup_heating_efficiency_afue if efficiency.nil?

    if fuel.nil?
      fuel = HPXML::FuelTypeElectricity
      capacity = 0.0
      efficiency = 1.0
    end

    if fuel == HPXML::FuelTypeElectricity
      htg_supp_coil = OpenStudio::Model::CoilHeatingElectric.new(model, model.alwaysOnDiscreteSchedule)
      htg_supp_coil.setEfficiency(efficiency)
    else
      htg_supp_coil = OpenStudio::Model::CoilHeatingGas.new(model)
      htg_supp_coil.setGasBurnerEfficiency(efficiency)
      htg_supp_coil.setParasiticElectricLoad(0)
      htg_supp_coil.setParasiticGasLoad(0)
      htg_supp_coil.setFuelType(EPlus.fuel_type(fuel))
    end
    htg_supp_coil.setNominalCapacity(UnitConversions.convert(capacity, 'Btu/hr', 'W'))
    htg_supp_coil.setName(obj_name + ' ' + Constants.ObjectNameBackupHeatingCoil)
<<<<<<< HEAD
    if is_ddb_control
      apply_supp_control_for_ddb_thermostat(model, htg_supp_coil, control_zone)
    end
=======
    if heat_pump.is_dual_fuel
      htg_supp_coil.additionalProperties.setFeature('HPXML_ID', heat_pump.id + '_DFHPBackup') # Used by reporting measure
    else
      htg_supp_coil.additionalProperties.setFeature('HPXML_ID', heat_pump.id) # Used by reporting measure
    end

>>>>>>> 7b2f57b4
    return htg_supp_coil
  end

  def self.create_supply_fan(model, obj_name, fan_watts_per_cfm, fan_cfms)
    # Note: fan_cfms should include all unique airflow rates (both heating and cooling, at all speeds)
    fan = OpenStudio::Model::FanSystemModel.new(model)
    fan.setSpeedControlMethod('Discrete')
    fan.setDesignPowerSizingMethod('PowerPerFlow')
    fan.setElectricPowerPerUnitFlowRate([fan_watts_per_cfm / UnitConversions.convert(1.0, 'cfm', 'm^3/s'), 0.00001].max)
    fan.setAvailabilitySchedule(model.alwaysOnDiscreteSchedule)
    fan.setName(obj_name + ' supply fan')
    fan.setEndUseSubcategory('supply fan')
    fan.setMotorEfficiency(1.0)
    fan.setMotorInAirStreamFraction(1.0)
    max_fan_cfm = Float(fan_cfms.max) # Convert to float to prevent integer division below
    fan.setDesignMaximumAirFlowRate(UnitConversions.convert(max_fan_cfm, 'cfm', 'm^3/s'))

    # For each fan speed, we preserve the W/cfm instead of using the fan power law. This
    # ensures that, e.g., a standalone furnace has the same fan power as a furnace attached
    # to a central air conditioner. For multi-speed systems or systems with different
    # heating and cooling airflow rates, this essentially means that the W/cfm is treated
    # as an average value over the range of airflow rates, as opposed to the value at maximum
    # airflow rate.
    fan_cfms.sort.each do |fan_cfm|
      fan_ratio = fan_cfm / max_fan_cfm
      power_fraction = fan_ratio
      fan.addSpeed(fan_ratio.round(5), power_fraction.round(5))
    end

    return fan
  end

  def self.create_air_loop_unitary_system(model, obj_name, fan, htg_coil, clg_coil, htg_supp_coil, htg_cfm, clg_cfm, supp_max_temp = nil)
    air_loop_unitary = OpenStudio::Model::AirLoopHVACUnitarySystem.new(model)
    air_loop_unitary.setName(obj_name + ' unitary system')
    air_loop_unitary.setAvailabilitySchedule(model.alwaysOnDiscreteSchedule)
    air_loop_unitary.setSupplyFan(fan)
    air_loop_unitary.setFanPlacement('BlowThrough')
    air_loop_unitary.setSupplyAirFanOperatingModeSchedule(model.alwaysOffDiscreteSchedule)
    air_loop_unitary.setSupplyAirFlowRateMethodDuringHeatingOperation('SupplyAirFlowRate')
    if htg_coil.nil?
      air_loop_unitary.setSupplyAirFlowRateDuringHeatingOperation(0.0)
    else
      air_loop_unitary.setHeatingCoil(htg_coil)
      air_loop_unitary.setSupplyAirFlowRateDuringHeatingOperation(UnitConversions.convert(htg_cfm, 'cfm', 'm^3/s'))
    end
    air_loop_unitary.setSupplyAirFlowRateMethodDuringCoolingOperation('SupplyAirFlowRate')
    if clg_coil.nil?
      air_loop_unitary.setSupplyAirFlowRateDuringCoolingOperation(0.0)
    else
      air_loop_unitary.setCoolingCoil(clg_coil)
      air_loop_unitary.setSupplyAirFlowRateDuringCoolingOperation(UnitConversions.convert(clg_cfm, 'cfm', 'm^3/s'))
    end
    if htg_supp_coil.nil?
      air_loop_unitary.setMaximumSupplyAirTemperature(UnitConversions.convert(120.0, 'F', 'C'))
    else
      air_loop_unitary.setSupplementalHeatingCoil(htg_supp_coil)
      air_loop_unitary.setMaximumSupplyAirTemperature(UnitConversions.convert(200.0, 'F', 'C')) # higher temp for supplemental heat as to not severely limit its use, resulting in unmet hours.
      air_loop_unitary.setMaximumOutdoorDryBulbTemperatureforSupplementalHeaterOperation(UnitConversions.convert(supp_max_temp, 'F', 'C'))
    end
    air_loop_unitary.setSupplyAirFlowRateWhenNoCoolingorHeatingisRequired(0)
    return air_loop_unitary
  end

  def self.create_air_loop(model, obj_name, system, control_zone, sequential_heat_load_fracs, sequential_cool_load_fracs, airflow_cfm)
    air_loop = OpenStudio::Model::AirLoopHVAC.new(model)
    air_loop.setAvailabilitySchedule(model.alwaysOnDiscreteSchedule)
    air_loop.setName(obj_name + ' airloop')
    air_loop.zoneSplitter.setName(obj_name + ' zone splitter')
    air_loop.zoneMixer.setName(obj_name + ' zone mixer')
    air_loop.setDesignSupplyAirFlowRate(UnitConversions.convert(airflow_cfm, 'cfm', 'm^3/s'))
    system.addToNode(air_loop.supplyInletNode)

    if system.is_a? OpenStudio::Model::AirLoopHVACUnitarySystem
      air_terminal = OpenStudio::Model::AirTerminalSingleDuctUncontrolled.new(model, model.alwaysOnDiscreteSchedule)
      system.setControllingZoneorThermostatLocation(control_zone)
    else
      air_terminal = OpenStudio::Model::AirTerminalSingleDuctVAVNoReheat.new(model, model.alwaysOnDiscreteSchedule)
      air_terminal.setConstantMinimumAirFlowFraction(0)
      air_terminal.setFixedMinimumAirFlowRate(0)
    end
    air_terminal.setMaximumAirFlowRate(UnitConversions.convert(airflow_cfm, 'cfm', 'm^3/s'))
    air_terminal.setName(obj_name + ' terminal')
    air_loop.multiAddBranchForZone(control_zone, air_terminal)

    control_zone.setSequentialHeatingFractionSchedule(air_terminal, get_sequential_load_schedule(model, sequential_heat_load_fracs))
    control_zone.setSequentialCoolingFractionSchedule(air_terminal, get_sequential_load_schedule(model, sequential_cool_load_fracs))

    return air_loop
  end

  def self.apply_dehumidifier_ief_to_ef_inputs(dh_type, w_coeff, ef_coeff, ief, water_removal_rate)
    # Shift inputs under IEF test conditions to E+ supported EF test conditions
    # test conditions
    if dh_type == HPXML::DehumidifierTypePortable
      ief_db = UnitConversions.convert(65.0, 'F', 'C') # degree C
    elsif dh_type == HPXML::DehumidifierTypeWholeHome
      ief_db = UnitConversions.convert(73.0, 'F', 'C') # degree C
    end
    rh = 60.0 # for both EF and IEF test conditions, %

    # Independent variables applied to curve equations
    var_array_ief = [1, ief_db, ief_db * ief_db, rh, rh * rh, ief_db * rh]

    # Curved values under EF test conditions
    curve_value_ef = 1 # Curves are normalized to 1.0 under EF test conditions, 80F, 60%
    # Curve values under IEF test conditions
    ef_curve_value_ief = var_array_ief.zip(ef_coeff).map { |var, coeff| var * coeff }.sum(0.0)
    water_removal_curve_value_ief = var_array_ief.zip(w_coeff).map { |var, coeff| var * coeff }.sum(0.0)

    # E+ inputs under EF test conditions
    ef_input = ief / ef_curve_value_ief * curve_value_ef
    water_removal_rate_input = water_removal_rate / water_removal_curve_value_ief * curve_value_ef

    return ef_input, water_removal_rate_input
  end

  def self.get_default_boiler_eae(heating_system)
    if heating_system.heating_system_type != HPXML::HVACTypeBoiler
      return
    end
    if not heating_system.electric_auxiliary_energy.nil?
      return heating_system.electric_auxiliary_energy
    end

    # From ANSI/RESNET/ICC 301-2019 Standard
    fuel = heating_system.heating_system_fuel

    if heating_system.is_shared_system
      distribution_system = heating_system.distribution_system
      distribution_type = distribution_system.distribution_system_type

      if not heating_system.shared_loop_watts.nil?
        sp_kw = UnitConversions.convert(heating_system.shared_loop_watts, 'W', 'kW')
        n_dweq = heating_system.number_of_units_served.to_f
        if distribution_system.air_type == HPXML::AirTypeFanCoil
          aux_in = UnitConversions.convert(heating_system.fan_coil_watts, 'W', 'kW')
        else
          aux_in = 0.0 # ANSI/RESNET/ICC 301-2019 Section 4.4.7.2
        end
        # ANSI/RESNET/ICC 301-2019 Equation 4.4-5
        return (((sp_kw / n_dweq) + aux_in) * 2080.0).round(2) # kWh/yr
      elsif distribution_type == HPXML::HVACDistributionTypeHydronic
        # kWh/yr, per ANSI/RESNET/ICC 301-2019 Table 4.5.2(5)
        if distribution_system.hydronic_type == HPXML::HydronicTypeWaterLoop # Shared boiler w/ WLHP
          return 265.0
        else # Shared boiler w/ baseboard/radiators/etc
          return 220.0
        end
      elsif distribution_type == HPXML::HVACDistributionTypeAir
        if distribution_system.air_type == HPXML::AirTypeFanCoil # Shared boiler w/ fan coil
          return 438.0
        end
      end

    else # In-unit boilers

      if [HPXML::FuelTypeNaturalGas,
          HPXML::FuelTypePropane,
          HPXML::FuelTypeElectricity,
          HPXML::FuelTypeWoodCord,
          HPXML::FuelTypeWoodPellets].include? fuel
        return 170.0 # kWh/yr
      elsif [HPXML::FuelTypeOil,
             HPXML::FuelTypeOil1,
             HPXML::FuelTypeOil2,
             HPXML::FuelTypeOil4,
             HPXML::FuelTypeOil5or6,
             HPXML::FuelTypeDiesel,
             HPXML::FuelTypeKerosene,
             HPXML::FuelTypeCoal,
             HPXML::FuelTypeCoalAnthracite,
             HPXML::FuelTypeCoalBituminous,
             HPXML::FuelTypeCoke].include? fuel
        return 330.0 # kWh/yr
      end

    end
  end

  def self.calc_heat_cap_ft_spec_using_capacity_17F(heat_pump)
    num_speeds = heat_pump.additional_properties.num_speeds

    # Indoor temperature slope and intercept used if Q_17 is specified (derived using heat_cap_ft_spec)
    # NOTE: Using Q_17 assumes the same curve for all speeds
    if num_speeds == 1
      iat_slope = -0.002303414
      iat_intercept = 0.18417308
    elsif num_speeds == 2
      iat_slope = -0.002947013
      iat_intercept = 0.23168251
    elsif num_speeds == 4
      iat_slope = -0.002897048
      iat_intercept = 0.209319129
    end

    # Derive coefficients from user input for heating capacity at 47F and 17F
    # Biquadratic: capacity multiplier = a + b*IAT + c*IAT^2 + d*OAT + e*OAT^2 + f*IAT*OAT
    x_A = 17.0
    if heat_pump.heating_capacity > 0
      y_A = heat_pump.heating_capacity_17F / heat_pump.heating_capacity
    else
      y_A = 0.5 # Arbitrary
    end
    x_B = 47.0 # 47F is the rating point
    y_B = 1.0

    oat_slope = (y_B - y_A) / (x_B - x_A)
    oat_intercept = y_A - (x_A * oat_slope)

    heat_cap_ft_spec = []
    (1..num_speeds).to_a.each do |speed, i|
      heat_cap_ft_spec << [oat_intercept + iat_intercept, iat_slope, 0, oat_slope, 0, 0]
    end

    return heat_cap_ft_spec
  end

  def self.calc_eir_from_cop(cop, fan_power_rated)
    return UnitConversions.convert((UnitConversions.convert(1.0, 'Btu', 'Wh') + fan_power_rated * 0.03333) / cop - fan_power_rated * 0.03333, 'Wh', 'Btu')
  end

  def self.calc_eir_from_eer(eer, fan_power_rated)
    return UnitConversions.convert((1.0 - UnitConversions.convert(fan_power_rated * 0.03333, 'Wh', 'Btu')) / eer - fan_power_rated * 0.03333, 'Wh', 'Btu')
  end

  def self.calc_eer_from_eir(eir, fan_power_rated)
    cfm_per_ton = 400.0
    cfm_per_btuh = cfm_per_ton / 12000.0
    return ((1.0 - 3.412 * (fan_power_rated * cfm_per_btuh)) / (eir / 3.412 + (fan_power_rated * cfm_per_btuh)))
  end

  def self.calc_eers_from_eir_2speed(eer_2, fan_power_rated)
    # Returns low and high stage EER A given high stage EER A

    eir_2_a = calc_eir_from_eer(eer_2, fan_power_rated)

    eir_1_a = 0.8887 * eir_2_a + 0.0083 # Relationship derived using Dylan's data for two stage heat pumps

    return [calc_eer_from_eir(eir_1_a, fan_power_rated), eer_2]
  end

  def self.calc_eers_from_eir_4speed(eer_nom, fan_power_rated, calc_type = 'seer')
    # Returns EER A at minimum, intermediate, and nominal speed given EER A (and a fourth speed if calc_type != 'seer')

    eir_nom = calc_eir_from_eer(eer_nom, fan_power_rated)

    if calc_type.include? 'seer'
      indices = [0, 1, 4]
    else
      indices = [0, 1, 2, 4]
    end

    cop_ratios = [1.07, 1.11, 1.08, 1.05, 1.0] # Gross cop

    # Seer calculation is based on performance at three speeds
    cops = [cop_ratios[indices[0]], cop_ratios[indices[1]], cop_ratios[indices[2]]]

    unless calc_type.include? 'seer'
      cops << cop_ratios[indices[3]]
    end

    eers = []
    cops.each do |mult|
      eir = eir_nom / mult
      eers << calc_eer_from_eir(eir, fan_power_rated)
    end

    return eers
  end

  def self.calc_cop_from_eir(eir, fan_power_rated)
    cfm_per_ton = 400.0
    cfm_per_btuh = cfm_per_ton / 12000.0
    return (1.0 / 3.412 + fan_power_rated * cfm_per_btuh) / (eir / 3.412 + fan_power_rated * cfm_per_btuh)
  end

  def self.calc_cops_from_eir_2speed(cop_2, fan_power_rated)
    # Returns low and high stage rated cop given high stage cop

    eir_2 = calc_eir_from_cop(cop_2, fan_power_rated)

    eir_1 = 0.6241 * eir_2 + 0.0681 # Relationship derived using Dylan's data for Carrier two stage heat pumps

    return [calc_cop_from_eir(eir_1, fan_power_rated), cop_2]
  end

  def self.calc_cops_from_eir_4speed(cop_nom, fan_power_rated, calc_type = 'hspf')
    # Returns rated cop at minimum, intermediate, and nominal speed given rated cop

    eir_nom = calc_eir_from_cop(cop_nom, fan_power_rated)

    cop_ratios = [1.385171617, 1.183214059, 1.0, 0.95544453] # Updated based on Nordyne 3 ton heat pump

    # HSPF calculation is based on performance at three speeds
    if calc_type == 'hspf'
      indices = [0, 1, 2]
    elsif calc_type == 'model'
      indices = [0, 1, 2, 3]
    end

    cops_net = []
    indices.each do |i|
      eir = eir_nom / cop_ratios[i]
      cops_net << calc_cop_from_eir(eir, fan_power_rated)
    end

    return cops_net
  end

  def self.calc_eer_cooling_1speed(seer, c_d, fan_power_rated, coeff_eir)
    # Directly calculate cooling coil net EER at condition A (95/80/67) using SEER

    # 1. Calculate EER_b using SEER and c_d
    eer_b = seer / (1.0 - 0.5 * c_d)

    # 2. Calculate EIR_b
    eir_b = calc_eir_from_eer(eer_b, fan_power_rated)

    # 3. Calculate EIR_a using performance curves
    eir_a = eir_b / MathTools.biquadratic(67.0, 82.0, coeff_eir[0])
    eer_a = calc_eer_from_eir(eir_a, fan_power_rated)

    return eer_a
  end

  def self.calc_eers_cooling_2speed(seer, c_d, capacity_ratios, fanspeed_ratios, fan_power_rated, coeff_eir, coeff_q)
    # Iterate to find rated net EERs given SEER using simple bisection method for two stage heat pumps

    # Initial large bracket of EER (A condition) to span possible SEER range
    eer_a = 5.0
    eer_b = 20.0

    # Iterate
    iter_max = 100
    tol = 0.0001

    err = 1
    eer_c = (eer_a + eer_b) / 2.0
    (1..iter_max).each do |n|
      eers = calc_eers_from_eir_2speed(eer_a, fan_power_rated)
      f_a = calc_seer_2speed(eers, c_d, capacity_ratios, fanspeed_ratios, fan_power_rated, coeff_eir, coeff_q) - seer

      eers = calc_eers_from_eir_2speed(eer_c, fan_power_rated)
      f_c = calc_seer_2speed(eers, c_d, capacity_ratios, fanspeed_ratios, fan_power_rated, coeff_eir, coeff_q) - seer

      if f_c == 0
        return eer_c
      elsif f_a * f_c < 0
        eer_b = eer_c
      else
        eer_a = eer_c
      end

      eer_c = (eer_a + eer_b) / 2.0
      err = (eer_b - eer_a) / 2.0

      if err <= tol
        break
      end
    end

    if err > tol
      fail 'Two-speed cooling eers iteration failed to converge.'
    end

    return calc_eers_from_eir_2speed(eer_c, fan_power_rated)
  end

  def self.calc_eers_cooling_4speed(seer, c_d, capacity_ratios, fanspeed_ratios, fan_power_rated, coeff_eir, coeff_q)
    # Iterate to find rated net eers given Seer using simple bisection method for two stage and variable speed air conditioners

    # Initial large bracket of eer (A condition) to span possible seer range
    eer_a = 5.0
    eer_b = 30.0

    # Iterate
    iter_max = 100
    tol = 0.0001

    err = 1
    eer_c = (eer_a + eer_b) / 2.0
    (1..iter_max).each do |n|
      eers = calc_eers_from_eir_4speed(eer_a, fan_power_rated, calc_type = 'seer')
      f_a = calc_seer_4speed(eers, c_d, capacity_ratios, fanspeed_ratios, fan_power_rated, coeff_eir, coeff_q) - seer

      eers = calc_eers_from_eir_4speed(eer_c, fan_power_rated, calc_type = 'seer')
      f_c = calc_seer_4speed(eers, c_d, capacity_ratios, fanspeed_ratios, fan_power_rated, coeff_eir, coeff_q) - seer

      if f_c == 0
        return eer_c
      elsif f_a * f_c < 0
        eer_b = eer_c
      else
        eer_a = eer_c
      end

      eer_c = (eer_a + eer_b) / 2.0
      err = (eer_b - eer_a) / 2.0

      if err <= tol
        break
      end
    end

    if err > tol
      fail 'Variable-speed cooling eers iteration failed to converge.'
    end

    return calc_eers_from_eir_4speed(eer_c, fan_power_rated, calc_type = 'model')
  end

  def self.calc_seer_2speed(eers, c_d, capacity_ratios, fanspeed_ratios, fan_power_rated, coeff_eir, coeff_q)
    eir_A2 = calc_eir_from_eer(eers[1], fan_power_rated)
    eir_B2 = eir_A2 * MathTools.biquadratic(67.0, 82.0, coeff_eir[1])

    eir_A1 = calc_eir_from_eer(eers[0], fan_power_rated)
    eir_B1 = eir_A1 * MathTools.biquadratic(67.0, 82.0, coeff_eir[0])
    eir_F1 = eir_A1 * MathTools.biquadratic(67.0, 67.0, coeff_eir[0])

    q_A2 = 1.0
    q_B2 = q_A2 * MathTools.biquadratic(67.0, 82.0, coeff_q[1])

    q_B1 = q_A2 * capacity_ratios[0] * MathTools.biquadratic(67.0, 82.0, coeff_q[0])
    q_F1 = q_A2 * capacity_ratios[0] * MathTools.biquadratic(67.0, 67.0, coeff_q[0])

    cfm_Btu_h = 400.0 / 12000.0

    q_A2_net = q_A2 - fan_power_rated * 3.412 * cfm_Btu_h
    q_B2_net = q_B2 - fan_power_rated * 3.412 * cfm_Btu_h
    q_B1_net = q_B1 - fan_power_rated * 3.412 * cfm_Btu_h * fanspeed_ratios[0]
    q_F1_net = q_F1 - fan_power_rated * 3.412 * cfm_Btu_h * fanspeed_ratios[0]

    p_A2 = (q_A2 * eir_A2) / 3.412 + fan_power_rated * cfm_Btu_h
    p_B2 = (q_B2 * eir_B2) / 3.412 + fan_power_rated * cfm_Btu_h
    p_B1 = (q_B1 * eir_B1) / 3.412 + fan_power_rated * cfm_Btu_h * fanspeed_ratios[0]
    p_F1 = (q_F1 * eir_F1) / 3.412 + fan_power_rated * cfm_Btu_h * fanspeed_ratios[0]

    t_bins = [67.0, 72.0, 77.0, 82.0, 87.0, 92.0, 97.0, 102.0]
    frac_hours = [0.214, 0.231, 0.216, 0.161, 0.104, 0.052, 0.018, 0.004]

    e_tot = 0.0
    q_tot = 0.0
    (0..7).each do |i|
      bL_i = ((t_bins[i] - 65.0) / (95.0 - 65.0)) * (q_A2_net / 1.1)
      q_low_i = q_F1_net + ((q_B1_net - q_F1_net) / (82.0 - 67.0)) * (t_bins[i] - 67.0)
      e_low_i = p_F1 + ((p_B1 - p_F1) / (82.0 - 67.0)) * (t_bins[i] - 67.0)
      q_high_i = q_B2_net + ((q_A2_net - q_B2_net) / (95.0 - 82.0)) * (t_bins[i] - 82.0)
      e_high_i = p_B2 + ((p_A2 - p_B2) / (95.0 - 82.0)) * (t_bins[i] - 82.0)
      if q_low_i >= bL_i
        pLF_i = 1.0 - c_d * (1.0 - (bL_i / q_low_i))
        q_i = bL_i * frac_hours[i]
        e_i = (((bL_i / q_low_i) * e_low_i) / pLF_i) * frac_hours[i]
      elsif (q_low_i < bL_i) && (bL_i < q_high_i)
        x_i = (q_high_i - bL_i) / (q_high_i - q_low_i)
        q_i = (x_i * q_low_i + (1.0 - x_i) * q_high_i) * frac_hours[i]
        e_i = (x_i * e_low_i + (1.0 - x_i) * e_high_i) * frac_hours[i]
      elsif q_high_i <= bL_i
        q_i = q_high_i * frac_hours[i]
        e_i = e_high_i * frac_hours[i]
      end

      e_tot += e_i
      q_tot += q_i
    end

    seer = q_tot / e_tot
    return seer
  end

  def self.calc_seer_4speed(eers, c_d, capacity_ratios, fanspeed_ratios, fan_power_rated, coeff_eir, coeff_q)
    n_max = 2
    n_int = 1
    n_min = 0

    wBin = 67.0
    tout_B = 82.0
    tout_E = 87.0
    tout_F = 67.0

    eir_A2 = calc_eir_from_eer(eers[n_max], fan_power_rated)
    eir_B2 = eir_A2 * MathTools.biquadratic(wBin, tout_B, coeff_eir[n_max])

    eir_Av = calc_eir_from_eer(eers[n_int], fan_power_rated)
    eir_Ev = eir_Av * MathTools.biquadratic(wBin, tout_E, coeff_eir[n_int])

    eir_A1 = calc_eir_from_eer(eers[n_min], fan_power_rated)
    eir_B1 = eir_A1 * MathTools.biquadratic(wBin, tout_B, coeff_eir[n_min])
    eir_F1 = eir_A1 * MathTools.biquadratic(wBin, tout_F, coeff_eir[n_min])

    q_A2 = capacity_ratios[n_max]
    q_B2 = q_A2 * MathTools.biquadratic(wBin, tout_B, coeff_q[n_max])
    q_Ev = capacity_ratios[n_int] * MathTools.biquadratic(wBin, tout_E, coeff_q[n_int])
    q_B1 = capacity_ratios[n_min] * MathTools.biquadratic(wBin, tout_B, coeff_q[n_min])
    q_F1 = capacity_ratios[n_min] * MathTools.biquadratic(wBin, tout_F, coeff_q[n_min])

    cfm_Btu_h = 400.0 / 12000.0

    q_A2_net = q_A2 - fan_power_rated * 3.412 * cfm_Btu_h * fanspeed_ratios[n_max]
    q_B2_net = q_B2 - fan_power_rated * 3.412 * cfm_Btu_h * fanspeed_ratios[n_max]
    q_Ev_net = q_Ev - fan_power_rated * 3.412 * cfm_Btu_h * fanspeed_ratios[n_int]
    q_B1_net = q_B1 - fan_power_rated * 3.412 * cfm_Btu_h * fanspeed_ratios[n_min]
    q_F1_net = q_F1 - fan_power_rated * 3.412 * cfm_Btu_h * fanspeed_ratios[n_min]

    p_A2 = (q_A2 * eir_A2) / 3.412 + fan_power_rated * cfm_Btu_h * fanspeed_ratios[n_max]
    p_B2 = (q_B2 * eir_B2) / 3.412 + fan_power_rated * cfm_Btu_h * fanspeed_ratios[n_max]
    p_Ev = (q_Ev * eir_Ev) / 3.412 + fan_power_rated * cfm_Btu_h * fanspeed_ratios[n_int]
    p_B1 = (q_B1 * eir_B1) / 3.412 + fan_power_rated * cfm_Btu_h * fanspeed_ratios[n_min]
    p_F1 = (q_F1 * eir_F1) / 3.412 + fan_power_rated * cfm_Btu_h * fanspeed_ratios[n_min]

    q_k1_87 = q_F1_net + (q_B1_net - q_F1_net) / (82.0 - 67.0) * (87.0 - 67.0)
    q_k2_87 = q_B2_net + (q_A2_net - q_B2_net) / (95.0 - 82.0) * (87.0 - 82.0)
    n_Q = (q_Ev_net - q_k1_87) / (q_k2_87 - q_k1_87)
    m_Q = (q_B1_net - q_F1_net) / (82.0 - 67.0) * (1.0 - n_Q) + (q_A2_net - q_B2_net) / (95.0 - 82.0) * n_Q
    p_k1_87 = p_F1 + (p_B1 - p_F1) / (82.0 - 67.0) * (87.0 - 67.0)
    p_k2_87 = p_B2 + (p_A2 - p_B2) / (95.0 - 82.0) * (87.0 - 82.0)
    n_E = (p_Ev - p_k1_87) / (p_k2_87 - p_k1_87)
    m_E = (p_B1 - p_F1) / (82.0 - 67.0) * (1.0 - n_E) + (p_A2 - p_B2) / (95.0 - 82.0) * n_E

    c_T_1_1 = q_A2_net / (1.1 * (95.0 - 65.0))
    c_T_1_2 = q_F1_net
    c_T_1_3 = (q_B1_net - q_F1_net) / (82.0 - 67.0)
    t_1 = (c_T_1_2 - 67.0 * c_T_1_3 + 65.0 * c_T_1_1) / (c_T_1_1 - c_T_1_3)
    q_T_1 = q_F1_net + (q_B1_net - q_F1_net) / (82.0 - 67.0) * (t_1 - 67.0)
    p_T_1 = p_F1 + (p_B1 - p_F1) / (82.0 - 67.0) * (t_1 - 67.0)
    eer_T_1 = q_T_1 / p_T_1

    t_v = (q_Ev_net - 87.0 * m_Q + 65.0 * c_T_1_1) / (c_T_1_1 - m_Q)
    q_T_v = q_Ev_net + m_Q * (t_v - 87.0)
    p_T_v = p_Ev + m_E * (t_v - 87.0)
    eer_T_v = q_T_v / p_T_v

    c_T_2_1 = c_T_1_1
    c_T_2_2 = q_B2_net
    c_T_2_3 = (q_A2_net - q_B2_net) / (95.0 - 82.0)
    t_2 = (c_T_2_2 - 82.0 * c_T_2_3 + 65.0 * c_T_2_1) / (c_T_2_1 - c_T_2_3)
    q_T_2 = q_B2_net + (q_A2_net - q_B2_net) / (95.0 - 82.0) * (t_2 - 82.0)
    p_T_2 = p_B2 + (p_A2 - p_B2) / (95.0 - 82.0) * (t_2 - 82.0)
    eer_T_2 = q_T_2 / p_T_2

    d = (t_2**2.0 - t_1**2.0) / (t_v**2.0 - t_1**2.0)
    b = (eer_T_1 - eer_T_2 - d * (eer_T_1 - eer_T_v)) / (t_1 - t_2 - d * (t_1 - t_v))
    c = (eer_T_1 - eer_T_2 - b * (t_1 - t_2)) / (t_1**2.0 - t_2**2.0)
    a = eer_T_2 - b * t_2 - c * t_2**2.0

    t_bins = [67.0, 72.0, 77.0, 82.0, 87.0, 92.0, 97.0, 102.0]
    frac_hours = [0.214, 0.231, 0.216, 0.161, 0.104, 0.052, 0.018, 0.004]

    e_tot = 0.0
    q_tot = 0.0
    (0..7).each do |i|
      bL = ((t_bins[i] - 65.0) / (95.0 - 65.0)) * (q_A2_net / 1.1)
      q_k1 = q_F1_net + (q_B1_net - q_F1_net) / (82.0 - 67.0) * (t_bins[i] - 67.0)
      p_k1 = p_F1 + (p_B1 - p_F1) / (82.0 - 67.0) * (t_bins[i] - 67)
      q_k2 = q_B2_net + (q_A2_net - q_B2_net) / (95.0 - 82.0) * (t_bins[i] - 82.0)
      p_k2 = p_B2 + (p_A2 - p_B2) / (95.0 - 82.0) * (t_bins[i] - 82.0)

      if bL <= q_k1
        x_k1 = bL / q_k1
        q_Tj_N = x_k1 * q_k1 * frac_hours[i]
        e_Tj_N = x_k1 * p_k1 * frac_hours[i] / (1.0 - c_d * (1.0 - x_k1))
      elsif (q_k1 < bL) && (bL <= q_k2)
        q_Tj_N = bL * frac_hours[i]
        eer_T_j = a + b * t_bins[i] + c * t_bins[i]**2.0
        e_Tj_N = q_Tj_N / eer_T_j
      else
        q_Tj_N = frac_hours[i] * q_k2
        e_Tj_N = frac_hours[i] * p_k2
      end

      q_tot += q_Tj_N
      e_tot += e_Tj_N
    end

    seer = q_tot / e_tot
    return seer
  end

  def self.calc_cop_heating_1speed(hspf, c_d, fan_power_rated, coeff_eir, coeff_q)
    # Iterate to find rated net cop given HSPF using simple bisection method

    # Initial large bracket to span possible hspf range
    cop_a = 0.1
    cop_b = 10.0

    # Iterate
    iter_max = 100
    tol = 0.0001

    err = 1
    cop_c = (cop_a + cop_b) / 2.0
    (1..iter_max).each do |n|
      f_a = calc_hspf_1speed(cop_a, c_d, fan_power_rated, coeff_eir, coeff_q) - hspf
      f_c = calc_hspf_1speed(cop_c, c_d, fan_power_rated, coeff_eir, coeff_q) - hspf

      if f_c == 0
        return cop_c
      elsif f_a * f_c < 0
        cop_b = cop_c
      else
        cop_a = cop_c
      end

      cop_c = (cop_a + cop_b) / 2.0
      err = (cop_b - cop_a) / 2.0

      if err <= tol
        break
      end
    end

    if err > tol
      fail 'Single-speed heating cop iteration failed to converge.'
    end

    return cop_c
  end

  def self.calc_cops_heating_2speed(hspf, c_d, capacity_ratios, fanspeed_ratios, fan_power_rated, coeff_eir, coeff_q)
    # Iterate to find rated net eers given Seer using simple bisection method for two stage air conditioners

    # Initial large bracket of cop to span possible hspf range
    cop_a = 1.0
    cop_b = 10.0

    # Iterate
    iter_max = 100
    tol = 0.0001

    err = 1
    cop_c = (cop_a + cop_b) / 2.0
    (1..iter_max).each do |n|
      cops = calc_cops_from_eir_2speed(cop_a, fan_power_rated)
      f_a = calc_hspf_2speed(cops, c_d, capacity_ratios, fanspeed_ratios, fan_power_rated, coeff_eir, coeff_q) - hspf

      cops = calc_cops_from_eir_2speed(cop_c, fan_power_rated)
      f_c = calc_hspf_2speed(cops, c_d, capacity_ratios, fanspeed_ratios, fan_power_rated, coeff_eir, coeff_q) - hspf

      if f_c == 0
        return cop_c
      elsif f_a * f_c < 0
        cop_b = cop_c
      else
        cop_a = cop_c
      end

      cop_c = (cop_a + cop_b) / 2.0
      err = (cop_b - cop_a) / 2.0

      if err <= tol
        break
      end
    end

    if err > tol
      fail 'Two-speed heating cop iteration failed to converge.'
    end

    return calc_cops_from_eir_2speed(cop_c, fan_power_rated)
  end

  def self.calc_cops_heating_4speed(hspf, c_d, capacity_ratios, fanspeed_ratios, fan_power_rated, coeff_eir, coeff_q)
    # Iterate to find rated net cops given HSPF using simple bisection method for variable speed heat pumps

    # Initial large bracket of cop to span possible hspf range
    cop_a = 1.0
    cop_b = 15.0

    # Iterate
    iter_max = 100
    tol = 0.0001

    err = 1
    cop_c = (cop_a + cop_b) / 2.0
    (1..iter_max).each do |n|
      cops = calc_cops_from_eir_4speed(cop_a, fan_power_rated, calc_type = 'hspf')
      f_a = calc_hspf_4speed(cops, c_d, capacity_ratios, fanspeed_ratios, fan_power_rated, coeff_eir, coeff_q) - hspf

      cops = calc_cops_from_eir_4speed(cop_c, fan_power_rated, calc_type = 'hspf')
      f_c = calc_hspf_4speed(cops, c_d, capacity_ratios, fanspeed_ratios, fan_power_rated, coeff_eir, coeff_q) - hspf

      if f_c == 0
        return cop_c
      elsif f_a * f_c < 0
        cop_b = cop_c
      else
        cop_a = cop_c
      end

      cop_c = (cop_a + cop_b) / 2.0
      err = (cop_b - cop_a) / 2.0

      if err <= tol
        break
      end
    end

    if err > tol
      fail 'Variable-speed heating cops iteration failed to converge.'
    end

    return calc_cops_from_eir_4speed(cop_c, fan_power_rated, calc_type = 'model')
  end

  def self.calc_hspf_1speed(cop_47, c_d, fan_power_rated, coeff_eir, coeff_q)
    eir_47 = calc_eir_from_cop(cop_47, fan_power_rated)
    eir_35 = eir_47 * MathTools.biquadratic(70.0, 35.0, coeff_eir[0])
    eir_17 = eir_47 * MathTools.biquadratic(70.0, 17.0, coeff_eir[0])

    q_47 = 1.0
    q_35 = 0.7519
    q_17 = q_47 * MathTools.biquadratic(70.0, 17.0, coeff_q[0])

    cfm_Btu_h = 400.0 / 12000.0

    q_47_net = q_47 + fan_power_rated * 3.412 * cfm_Btu_h
    q_35_net = q_35 + fan_power_rated * 3.412 * cfm_Btu_h
    q_17_net = q_17 + fan_power_rated * 3.412 * cfm_Btu_h

    p_47 = (q_47 * eir_47) / 3.412 + fan_power_rated * cfm_Btu_h
    p_35 = (q_35 * eir_35) / 3.412 + fan_power_rated * cfm_Btu_h
    p_17 = (q_17 * eir_17) / 3.412 + fan_power_rated * cfm_Btu_h

    t_bins = [62.0, 57.0, 52.0, 47.0, 42.0, 37.0, 32.0, 27.0, 22.0, 17.0, 12.0, 7.0, 2.0, -3.0, -8.0]
    frac_hours = [0.132, 0.111, 0.103, 0.093, 0.100, 0.109, 0.126, 0.087, 0.055, 0.036, 0.026, 0.013, 0.006, 0.002, 0.001]

    designtemp = 5.0
    t_off = 10.0
    t_on = 14.0
    ptot = 0.0
    rHtot = 0.0
    bLtot = 0.0
    dHRmin = q_47
    (0..14).each do |i|
      bL = ((65.0 - t_bins[i]) / (65.0 - designtemp)) * 0.77 * dHRmin

      if (t_bins[i] > 17.0) && (t_bins[i] < 45.0)
        q_h = q_17_net + (((q_35_net - q_17_net) * (t_bins[i] - 17.0)) / (35.0 - 17.0))
        p_h = p_17 + (((p_35 - p_17) * (t_bins[i] - 17.0)) / (35.0 - 17.0))
      else
        q_h = q_17_net + (((q_47_net - q_17_net) * (t_bins[i] - 17.0)) / (47.0 - 17.0))
        p_h = p_17 + (((p_47 - p_17) * (t_bins[i] - 17.0)) / (47.0 - 17.0))
      end

      x_t = [bL / q_h, 1.0].min

      pLF = 1.0 - (c_d * (1.0 - x_t))
      if (t_bins[i] <= t_off) || (q_h / (3.412 * p_h) < 1.0)
        sigma_t = 0.0
      elsif (t_off < t_bins[i]) && (t_bins[i] <= t_on) && (q_h / (p_h * 3.412) >= 1.0)
        sigma_t = 0.5
      elsif (t_bins[i] > t_on) && (q_h / (3.412 * p_h) >= 1.0)
        sigma_t = 1.0
      end

      p_h_i = (x_t * p_h * sigma_t / pLF) * frac_hours[i]
      rH_i = ((bL - (x_t * q_h * sigma_t)) / 3.412) * frac_hours[i]
      bL_i = bL * frac_hours[i]
      ptot += p_h_i
      rHtot += rH_i
      bLtot += bL_i
    end

    hspf = bLtot / (ptot + rHtot)
    return hspf
  end

  def self.calc_hspf_2speed(cops, c_d, capacity_ratios, fanspeed_ratios, fan_power_rated, coeff_eir, coeff_q)
    eir_47_H = calc_eir_from_cop(cops[1], fan_power_rated)
    eir_35_H = eir_47_H * MathTools.biquadratic(70.0, 35.0, coeff_eir[1])
    eir_17_H = eir_47_H * MathTools.biquadratic(70.0, 17.0, coeff_eir[1])

    eir_47_L = calc_eir_from_cop(cops[0], fan_power_rated)
    eir_62_L = eir_47_L * MathTools.biquadratic(70.0, 62.0, coeff_eir[0])
    eir_35_L = eir_47_L * MathTools.biquadratic(70.0, 35.0, coeff_eir[0])
    eir_17_L = eir_47_L * MathTools.biquadratic(70.0, 17.0, coeff_eir[0])

    q_H47 = 1.0
    q_H35 = q_H47 * MathTools.biquadratic(70.0, 35.0, coeff_q[1])
    q_H17 = q_H47 * MathTools.biquadratic(70.0, 17.0, coeff_q[1])

    q_L47 = q_H47 * capacity_ratios[0]
    q_L62 = q_L47 * MathTools.biquadratic(70.0, 62.0, coeff_q[0])
    q_L35 = q_L47 * MathTools.biquadratic(70.0, 35.0, coeff_q[0])
    q_L17 = q_L47 * MathTools.biquadratic(70.0, 17.0, coeff_q[0])

    cfm_Btu_h = 400.0 / 12000.0

    q_H47_net = q_H47 + fan_power_rated * 3.412 * cfm_Btu_h
    q_H35_net = q_H35 + fan_power_rated * 3.412 * cfm_Btu_h
    q_H17_net = q_H17 + fan_power_rated * 3.412 * cfm_Btu_h
    q_L62_net = q_L62 + fan_power_rated * 3.412 * cfm_Btu_h * fanspeed_ratios[0]
    q_L47_net = q_L47 + fan_power_rated * 3.412 * cfm_Btu_h * fanspeed_ratios[0]
    q_L35_net = q_L35 + fan_power_rated * 3.412 * cfm_Btu_h * fanspeed_ratios[0]
    q_L17_net = q_L17 + fan_power_rated * 3.412 * cfm_Btu_h * fanspeed_ratios[0]

    p_H47 = (q_H47 * eir_47_H) / 3.412 + fan_power_rated * cfm_Btu_h
    p_H35 = (q_H35 * eir_35_H) / 3.412 + fan_power_rated * cfm_Btu_h
    p_H17 = (q_H17 * eir_17_H) / 3.412 + fan_power_rated * cfm_Btu_h
    p_L62 = (q_L62 * eir_62_L) / 3.412 + fan_power_rated * cfm_Btu_h * fanspeed_ratios[0]
    p_L47 = (q_L47 * eir_47_L) / 3.412 + fan_power_rated * cfm_Btu_h * fanspeed_ratios[0]
    p_L35 = (q_L35 * eir_35_L) / 3.412 + fan_power_rated * cfm_Btu_h * fanspeed_ratios[0]
    p_L17 = (q_L17 * eir_17_L) / 3.412 + fan_power_rated * cfm_Btu_h * fanspeed_ratios[0]

    t_bins = [62.0, 57.0, 52.0, 47.0, 42.0, 37.0, 32.0, 27.0, 22.0, 17.0, 12.0, 7.0, 2.0, -3.0, -8.0]
    frac_hours = [0.132, 0.111, 0.103, 0.093, 0.100, 0.109, 0.126, 0.087, 0.055, 0.036, 0.026, 0.013, 0.006, 0.002, 0.001]

    designtemp = 5.0
    t_off = 10.0
    t_on = 14.0
    ptot = 0.0
    rHtot = 0.0
    bLtot = 0.0
    dHRmin = q_H47
    (0..14).each do |i|
      bL = ((65.0 - t_bins[i]) / (65.0 - designtemp)) * 0.77 * dHRmin

      if (17.0 < t_bins[i]) && (t_bins[i] < 45.0)
        q_h = q_H17_net + (((q_H35_net - q_H17_net) * (t_bins[i] - 17.0)) / (35.0 - 17.0))
        p_h = p_H17 + (((p_H35 - p_H17) * (t_bins[i] - 17.0)) / (35.0 - 17.0))
      else
        q_h = q_H17_net + (((q_H47_net - q_H17_net) * (t_bins[i] - 17.0)) / (47.0 - 17.0))
        p_h = p_H17 + (((p_H47 - p_H17) * (t_bins[i] - 17.0)) / (47.0 - 17.0))
      end

      if t_bins[i] >= 40.0
        q_l = q_L47_net + (((q_L62_net - q_L47_net) * (t_bins[i] - 47.0)) / (62.0 - 47.0))
        p_l = p_L47 + (((p_L62 - p_L47) * (t_bins[i] - 47.0)) / (62.0 - 47.0))
      elsif (17.0 <= t_bins[i]) && (t_bins[i] < 40.0)
        q_l = q_L17_net + (((q_L35_net - q_L17_net) * (t_bins[i] - 17.0)) / (35.0 - 17.0))
        p_l = p_L17 + (((p_L35 - p_L17) * (t_bins[i] - 17.0)) / (35.0 - 17.0))
      else
        q_l = q_L17_net + (((q_L47_net - q_L17_net) * (t_bins[i] - 17.0)) / (47.0 - 17.0))
        p_l = p_L17 + (((p_L47 - p_L17) * (t_bins[i] - 17.0)) / (47.0 - 17.0))
      end

      x_t_h = [bL / q_h, 1.0].min
      x_t_l = [bL / q_l, 1.0].min
      pLF = 1.0 - (c_d * (1.0 - x_t_l))
      if (t_bins[i] <= t_off) || (q_h / (p_h * 3.412) < 1.0)
        sigma_t_h = 0.0
      elsif (t_off < t_bins[i]) && (t_bins[i] <= t_on) && (q_h / (p_h * 3.412) >= 1.0)
        sigma_t_h = 0.5
      elsif (t_bins[i] > t_on) && (q_h / (p_h * 3.412) >= 1.0)
        sigma_t_h = 1.0
      end

      if t_bins[i] <= t_off
        sigma_t_l = 0.0
      elsif (t_off < t_bins[i]) && (t_bins[i] <= t_on)
        sigma_t_l = 0.5
      elsif t_bins[i] > t_on
        sigma_t_l = 1.0
      end

      if q_l > bL
        p_h_i = (x_t_l * p_l * sigma_t_l / pLF) * frac_hours[i]
        rH_i = (bL * (1.0 - sigma_t_l)) / 3.412 * frac_hours[i]
      elsif (q_l < bL) && (q_h > bL)
        x_t_l = ((q_h - bL) / (q_h - q_l))
        x_t_h = 1.0 - x_t_l
        p_h_i = (x_t_l * p_l + x_t_h * p_h) * sigma_t_l * frac_hours[i]
        rH_i = (bL * (1.0 - sigma_t_l)) / 3.412 * frac_hours[i]
      elsif q_h <= bL
        p_h_i = p_h * sigma_t_h * frac_hours[i]
        rH_i = (bL - (q_h * sigma_t_l)) / 3.412 * frac_hours[i]
      end

      bL_i = bL * frac_hours[i]
      ptot += p_h_i
      rHtot += rH_i
      bLtot += bL_i
    end

    hspf = bLtot / (ptot + rHtot)
    return hspf
  end

  def self.calc_hspf_4speed(cop_47, c_d, capacity_ratios, fanspeed_ratios, fan_power_rated, coeff_eir, coeff_q)
    n_max = 2
    n_int = 1
    n_min = 0

    tin = 70.0
    tout_3 = 17.0
    tout_2 = 35.0
    tout_0 = 62.0

    eir_H1_2 = calc_eir_from_cop(cop_47[n_max], fan_power_rated)
    eir_H3_2 = eir_H1_2 * MathTools.biquadratic(tin, tout_3, coeff_eir[n_max])

    eir_adjv = calc_eir_from_cop(cop_47[n_int], fan_power_rated)
    eir_H2_v = eir_adjv * MathTools.biquadratic(tin, tout_2, coeff_eir[n_int])

    eir_H1_1 = calc_eir_from_cop(cop_47[n_min], fan_power_rated)
    eir_H0_1 = eir_H1_1 * MathTools.biquadratic(tin, tout_0, coeff_eir[n_min])

    q_H1_2 = capacity_ratios[n_max]
    q_H3_2 = q_H1_2 * MathTools.biquadratic(tin, tout_3, coeff_q[n_max])

    q_H2_v = capacity_ratios[n_int] * MathTools.biquadratic(tin, tout_2, coeff_q[n_int])

    q_H1_1 = capacity_ratios[n_min]
    q_H0_1 = q_H1_1 * MathTools.biquadratic(tin, tout_0, coeff_q[n_min])

    cfm_Btu_h = 400.0 / 12000.0

    q_H1_2_net = q_H1_2 + fan_power_rated * 3.412 * cfm_Btu_h * fanspeed_ratios[n_max]
    q_H3_2_net = q_H3_2 + fan_power_rated * 3.412 * cfm_Btu_h * fanspeed_ratios[n_max]
    q_H2_v_net = q_H2_v + fan_power_rated * 3.412 * cfm_Btu_h * fanspeed_ratios[n_int]
    q_H1_1_net = q_H1_1 + fan_power_rated * 3.412 * cfm_Btu_h * fanspeed_ratios[n_min]
    q_H0_1_net = q_H0_1 + fan_power_rated * 3.412 * cfm_Btu_h * fanspeed_ratios[n_min]

    p_H1_2 = q_H1_2 * eir_H1_2 + fan_power_rated * 3.412 * cfm_Btu_h * fanspeed_ratios[n_max]
    p_H3_2 = q_H3_2 * eir_H3_2 + fan_power_rated * 3.412 * cfm_Btu_h * fanspeed_ratios[n_max]
    p_H2_v = q_H2_v * eir_H2_v + fan_power_rated * 3.412 * cfm_Btu_h * fanspeed_ratios[n_int]
    p_H1_1 = q_H1_1 * eir_H1_1 + fan_power_rated * 3.412 * cfm_Btu_h * fanspeed_ratios[n_min]
    p_H0_1 = q_H0_1 * eir_H0_1 + fan_power_rated * 3.412 * cfm_Btu_h * fanspeed_ratios[n_min]

    q_H35_2 = 0.9 * (q_H3_2_net + 0.6 * (q_H1_2_net - q_H3_2_net))
    p_H35_2 = 0.985 * (p_H3_2 + 0.6 * (p_H1_2 - p_H3_2))
    q_H35_1 = q_H1_1_net + (q_H0_1_net - q_H1_1_net) / (62.0 - 47.0) * (35.0 - 47.0)
    p_H35_1 = p_H1_1 + (p_H0_1 - p_H1_1) / (62.0 - 47.0) * (35.0 - 47.0)
    n_Q = (q_H2_v_net - q_H35_1) / (q_H35_2 - q_H35_1)
    m_Q = (q_H0_1_net - q_H1_1_net) / (62.0 - 47.0) * (1.0 - n_Q) + n_Q * (q_H35_2 - q_H3_2_net) / (35.0 - 17.0)
    n_E = (p_H2_v - p_H35_1) / (p_H35_2 - p_H35_1)
    m_E = (p_H0_1 - p_H1_1) / (62.0 - 47.0) * (1.0 - n_E) + n_E * (p_H35_2 - p_H3_2) / (35.0 - 17.0)

    t_OD = 5.0
    dHR = q_H1_2_net * (65.0 - t_OD) / 60.0

    c_T_3_1 = q_H1_1_net
    c_T_3_2 = (q_H0_1_net - q_H1_1_net) / (62.0 - 47.0)
    c_T_3_3 = 0.77 * dHR / (65.0 - t_OD)
    t_3 = (47.0 * c_T_3_2 + 65.0 * c_T_3_3 - c_T_3_1) / (c_T_3_2 + c_T_3_3)
    q_HT3_1 = q_H1_1_net + (q_H0_1_net - q_H1_1_net) / (62.0 - 47.0) * (t_3 - 47.0)
    p_HT3_1 = p_H1_1 + (p_H0_1 - p_H1_1) / (62.0 - 47.0) * (t_3 - 47.0)
    cop_T3_1 = q_HT3_1 / p_HT3_1

    c_T_v_1 = q_H2_v_net
    c_T_v_3 = c_T_3_3
    t_v = (35.0 * m_Q + 65 * c_T_v_3 - c_T_v_1) / (m_Q + c_T_v_3)
    q_HTv_v = q_H2_v_net + m_Q * (t_v - 35.0)
    p_HTv_v = p_H2_v + m_E * (t_v - 35.0)
    cop_Tv_v = q_HTv_v / p_HTv_v

    c_T_4_1 = q_H3_2_net
    c_T_4_2 = (q_H35_2 - q_H3_2_net) / (35.0 - 17.0)
    c_T_4_3 = c_T_v_3
    t_4 = (17.0 * c_T_4_2 + 65.0 * c_T_4_3 - c_T_4_1) / (c_T_4_2 + c_T_4_3)
    q_HT4_2 = q_H3_2_net + (q_H35_2 - q_H3_2_net) / (35.0 - 17.0) * (t_4 - 17.0)
    p_HT4_2 = p_H3_2 + (p_H35_2 - p_H3_2) / (35.0 - 17.0) * (t_4 - 17.0)
    cop_T4_2 = q_HT4_2 / p_HT4_2

    d = (t_3**2.0 - t_4**2.0) / (t_v**2.0 - t_4**2.0)
    b = (cop_T4_2 - cop_T3_1 - d * (cop_T4_2 - cop_Tv_v)) / (t_4 - t_3 - d * (t_4 - t_v))
    c = (cop_T4_2 - cop_T3_1 - b * (t_4 - t_3)) / (t_4**2.0 - t_3**2.0)
    a = cop_T4_2 - b * t_4 - c * t_4**2.0

    t_bins = [62.0, 57.0, 52.0, 47.0, 42.0, 37.0, 32.0, 27.0, 22.0, 17.0, 12.0, 7.0, 2.0, -3.0, -8.0]
    frac_hours = [0.132, 0.111, 0.103, 0.093, 0.100, 0.109, 0.126, 0.087, 0.055, 0.036, 0.026, 0.013, 0.006, 0.002, 0.001]

    t_off = 10.0
    t_on = t_off + 4
    etot = 0.0
    bLtot = 0.0
    (0..14).each do |i|
      bL = ((65.0 - t_bins[i]) / (65.0 - t_OD)) * 0.77 * dHR

      q_1 = q_H1_1_net + (q_H0_1_net - q_H1_1_net) / (62.0 - 47.0) * (t_bins[i] - 47.0)
      p_1 = p_H1_1 + (p_H0_1 - p_H1_1) / (62.0 - 47.0) * (t_bins[i] - 47.0)

      if (t_bins[i] <= 17.0) || (t_bins[i] >= 45.0)
        q_2 = q_H3_2_net + (q_H1_2_net - q_H3_2_net) * (t_bins[i] - 17.0) / (47.0 - 17.0)
        p_2 = p_H3_2 + (p_H1_2 - p_H3_2) * (t_bins[i] - 17.0) / (47.0 - 17.0)
      else
        q_2 = q_H3_2_net + (q_H35_2 - q_H3_2_net) * (t_bins[i] - 17.0) / (35.0 - 17.0)
        p_2 = p_H3_2 + (p_H35_2 - p_H3_2) * (t_bins[i] - 17.0) / (35.0 - 17.0)
      end

      if t_bins[i] <= t_off
        delta = 0.0
      elsif t_bins[i] >= t_on
        delta = 1.0
      else
        delta = 0.5
      end

      if bL <= q_1
        x_1 = bL / q_1
        e_Tj_n = delta * x_1 * p_1 * frac_hours[i] / (1.0 - c_d * (1.0 - x_1))
      elsif (q_1 < bL) && (bL <= q_2)
        cop_T_j = a + b * t_bins[i] + c * t_bins[i]**2.0
        e_Tj_n = delta * frac_hours[i] * bL / cop_T_j + (1.0 - delta) * bL * (frac_hours[i])
      else
        e_Tj_n = delta * frac_hours[i] * p_2 + frac_hours[i] * (bL - delta * q_2)
      end

      bLtot += frac_hours[i] * bL
      etot += e_Tj_n
    end

    hspf = bLtot / (etot / 3.412)
    return hspf
  end

  def self.set_cool_rated_cfm_per_ton(cooling_system)
    clg_ap = cooling_system.additional_properties

    if cooling_system.is_a?(HPXML::CoolingSystem) && (cooling_system.cooling_system_type == HPXML::HVACTypeRoomAirConditioner)
      clg_ap.cool_rated_cfm_per_ton = [312.0] # medium speed
    else
      clg_ap.cool_rated_cfm_per_ton = []
      clg_ap.cool_fan_speed_ratios.each_with_index do |fanspeed_ratio, i|
        clg_ap.cool_rated_cfm_per_ton << fanspeed_ratio * clg_ap.cool_rated_airflow_rate / clg_ap.cool_capacity_ratios[i]
      end
    end
  end

  def self.set_heat_rated_cfm_per_ton(heating_system)
    htg_ap = heating_system.additional_properties

    if heating_system.is_a? HPXML::HeatingSystem
      htg_ap.heat_rated_cfm_per_ton = [350.0]
    else
      htg_ap.heat_rated_cfm_per_ton = []
      htg_ap.heat_fan_speed_ratios.each_with_index do |fanspeed_ratio, i|
        htg_ap.heat_rated_cfm_per_ton << fanspeed_ratio * htg_ap.heat_rated_airflow_rate / htg_ap.heat_capacity_ratios[i]
      end
    end
  end

  def self.create_curve_biquadratic_constant(model)
    curve = OpenStudio::Model::CurveBiquadratic.new(model)
    curve.setName('ConstantBiquadratic')
    curve.setCoefficient1Constant(1)
    curve.setCoefficient2x(0)
    curve.setCoefficient3xPOW2(0)
    curve.setCoefficient4y(0)
    curve.setCoefficient5yPOW2(0)
    curve.setCoefficient6xTIMESY(0)
    curve.setMinimumValueofx(-100)
    curve.setMaximumValueofx(100)
    curve.setMinimumValueofy(-100)
    curve.setMaximumValueofy(100)
    return curve
  end

  def self.create_curve_quadratic_constant(model)
    curve = OpenStudio::Model::CurveQuadratic.new(model)
    curve.setName('ConstantQuadratic')
    curve.setCoefficient1Constant(1)
    curve.setCoefficient2x(0)
    curve.setCoefficient3xPOW2(0)
    curve.setMinimumValueofx(-100)
    curve.setMaximumValueofx(100)
    curve.setMinimumCurveOutput(-100)
    curve.setMaximumCurveOutput(100)
    return curve
  end

  def self.create_curve_cubic_constant(model)
    curve = OpenStudio::Model::CurveCubic.new(model)
    curve.setName('ConstantCubic')
    curve.setCoefficient1Constant(1)
    curve.setCoefficient2x(0)
    curve.setCoefficient3xPOW2(0)
    curve.setCoefficient4xPOW3(0)
    curve.setMinimumValueofx(-100)
    curve.setMaximumValueofx(100)
    return curve
  end

  def self.convert_curve_biquadratic(coeff, ip_to_si = true)
    if ip_to_si
      # Convert IP curves to SI curves
      si_coeff = []
      si_coeff << coeff[0] + 32.0 * (coeff[1] + coeff[3]) + 1024.0 * (coeff[2] + coeff[4] + coeff[5])
      si_coeff << 9.0 / 5.0 * coeff[1] + 576.0 / 5.0 * coeff[2] + 288.0 / 5.0 * coeff[5]
      si_coeff << 81.0 / 25.0 * coeff[2]
      si_coeff << 9.0 / 5.0 * coeff[3] + 576.0 / 5.0 * coeff[4] + 288.0 / 5.0 * coeff[5]
      si_coeff << 81.0 / 25.0 * coeff[4]
      si_coeff << 81.0 / 25.0 * coeff[5]
      return si_coeff
    else
      # Convert SI curves to IP curves
      ip_coeff = []
      ip_coeff << coeff[0] - 160.0 / 9.0 * (coeff[1] + coeff[3]) + 25600.0 / 81.0 * (coeff[2] + coeff[4] + coeff[5])
      ip_coeff << 5.0 / 9.0 * (coeff[1] - 320.0 / 9.0 * coeff[2] - 160.0 / 9.0 * coeff[5])
      ip_coeff << 25.0 / 81.0 * coeff[2]
      ip_coeff << 5.0 / 9.0 * (coeff[3] - 320.0 / 9.0 * coeff[4] - 160.0 / 9.0 * coeff[5])
      ip_coeff << 25.0 / 81.0 * coeff[4]
      ip_coeff << 25.0 / 81.0 * coeff[5]
      return ip_coeff
    end
  end

  def self.create_curve_biquadratic(model, coeff, name, min_x, max_x, min_y, max_y)
    curve = OpenStudio::Model::CurveBiquadratic.new(model)
    curve.setName(name)
    curve.setCoefficient1Constant(coeff[0])
    curve.setCoefficient2x(coeff[1])
    curve.setCoefficient3xPOW2(coeff[2])
    curve.setCoefficient4y(coeff[3])
    curve.setCoefficient5yPOW2(coeff[4])
    curve.setCoefficient6xTIMESY(coeff[5])
    curve.setMinimumValueofx(min_x)
    curve.setMaximumValueofx(max_x)
    curve.setMinimumValueofy(min_y)
    curve.setMaximumValueofy(max_y)
    return curve
  end

  def self.create_curve_bicubic(model, coeff, name, min_x, max_x, min_y, max_y)
    curve = OpenStudio::Model::CurveBicubic.new(model)
    curve.setName(name)
    curve.setCoefficient1Constant(coeff[0])
    curve.setCoefficient2x(coeff[1])
    curve.setCoefficient3xPOW2(coeff[2])
    curve.setCoefficient4y(coeff[3])
    curve.setCoefficient5yPOW2(coeff[4])
    curve.setCoefficient6xTIMESY(coeff[5])
    curve.setCoefficient7xPOW3(coeff[6])
    curve.setCoefficient8yPOW3(coeff[7])
    curve.setCoefficient9xPOW2TIMESY(coeff[8])
    curve.setCoefficient10xTIMESYPOW2(coeff[9])
    curve.setMinimumValueofx(min_x)
    curve.setMaximumValueofx(max_x)
    curve.setMinimumValueofy(min_y)
    curve.setMaximumValueofy(max_y)
    return curve
  end

  def self.create_curve_quadratic(model, coeff, name, min_x, max_x, min_y, max_y, is_dimensionless = false)
    curve = OpenStudio::Model::CurveQuadratic.new(model)
    curve.setName(name)
    curve.setCoefficient1Constant(coeff[0])
    curve.setCoefficient2x(coeff[1])
    curve.setCoefficient3xPOW2(coeff[2])
    curve.setMinimumValueofx(min_x)
    curve.setMaximumValueofx(max_x)
    if not min_y.nil?
      curve.setMinimumCurveOutput(min_y)
    end
    if not max_y.nil?
      curve.setMaximumCurveOutput(max_y)
    end
    if is_dimensionless
      curve.setInputUnitTypeforX('Dimensionless')
      curve.setOutputUnitType('Dimensionless')
    end
    return curve
  end

  def self.create_curve_cubic(model, coeff, name, min_x, max_x, min_y, max_y)
    curve = OpenStudio::Model::CurveCubic.new(model)
    curve.setName(name)
    curve.setCoefficient1Constant(coeff[0])
    curve.setCoefficient2x(coeff[1])
    curve.setCoefficient3xPOW2(coeff[2])
    curve.setCoefficient4xPOW3(coeff[3])
    curve.setMinimumValueofx(min_x)
    curve.setMaximumValueofx(max_x)
    curve.setMinimumCurveOutput(min_y)
    curve.setMaximumCurveOutput(max_y)
    return curve
  end

  def self.create_curve_exponent(model, coeff, name, min_x, max_x)
    curve = OpenStudio::Model::CurveExponent.new(model)
    curve.setName(name)
    curve.setCoefficient1Constant(coeff[0])
    curve.setCoefficient2Constant(coeff[1])
    curve.setCoefficient3Constant(coeff[2])
    curve.setMinimumValueofx(min_x)
    curve.setMaximumValueofx(max_x)
    return curve
  end

  def self.create_curve_quad_linear(model, coeff, name)
    curve = OpenStudio::Model::CurveQuadLinear.new(model)
    curve.setName(name)
    curve.setCoefficient1Constant(coeff[0])
    curve.setCoefficient2w(coeff[1])
    curve.setCoefficient3x(coeff[2])
    curve.setCoefficient4y(coeff[3])
    curve.setCoefficient5z(coeff[4])
    return curve
  end

  def self.create_curve_quint_linear(model, coeff, name)
    curve = OpenStudio::Model::CurveQuintLinear.new(model)
    curve.setName(name)
    curve.setCoefficient1Constant(coeff[0])
    curve.setCoefficient2v(coeff[1])
    curve.setCoefficient3w(coeff[2])
    curve.setCoefficient4x(coeff[3])
    curve.setCoefficient5y(coeff[4])
    curve.setCoefficient6z(coeff[5])
    return curve
  end

  def self.create_dx_cooling_coil(model, obj_name, cooling_system, is_ddb_control = false)
    clg_ap = cooling_system.additional_properties

    if cooling_system.is_a? HPXML::CoolingSystem
      clg_type = cooling_system.cooling_system_type
    elsif cooling_system.is_a? HPXML::HeatPump
      clg_type = cooling_system.heat_pump_type
    end

    if clg_ap.num_speeds > 1
      constant_biquadratic = create_curve_biquadratic_constant(model)
    end

    clg_coil = nil
    coil_name = obj_name + ' clg coil'

    for i in 0..(clg_ap.num_speeds - 1)
      cap_ft_spec_si = convert_curve_biquadratic(clg_ap.cool_cap_ft_spec[i])
      eir_ft_spec_si = convert_curve_biquadratic(clg_ap.cool_eir_ft_spec[i])
      cap_ft_curve = create_curve_biquadratic(model, cap_ft_spec_si, "Cool-CAP-fT#{i + 1}", 13.88, 23.88, 18.33, 51.66)
      eir_ft_curve = create_curve_biquadratic(model, eir_ft_spec_si, "Cool-EIR-fT#{i + 1}", 13.88, 23.88, 18.33, 51.66)
      if is_ddb_control
        # Zero out impact of part load ratio
        plf_fplr_curve = create_curve_quadratic(model, [1.0, 0.0, 0.0], "Cool-PLF-fPLR#{i + 1}", 0, 1, 0.7, 1)
      else
        plf_fplr_curve = create_curve_quadratic(model, clg_ap.cool_plf_fplr_spec[i], "Cool-PLF-fPLR#{i + 1}", 0, 1, 0.7, 1)
      end
      cap_fff_curve = create_curve_quadratic(model, clg_ap.cool_cap_fflow_spec[i], "Cool-CAP-fFF#{i + 1}", 0, 2, 0, 2)
      eir_fff_curve = create_curve_quadratic(model, clg_ap.cool_eir_fflow_spec[i], "Cool-EIR-fFF#{i + 1}", 0, 2, 0, 2)

      if clg_ap.num_speeds == 1
        clg_coil = OpenStudio::Model::CoilCoolingDXSingleSpeed.new(model, model.alwaysOnDiscreteSchedule, cap_ft_curve, cap_fff_curve, eir_ft_curve, eir_fff_curve, plf_fplr_curve)
        clg_coil.setRatedEvaporatorFanPowerPerVolumeFlowRate(clg_ap.fan_power_rated / UnitConversions.convert(1.0, 'cfm', 'm^3/s'))
        if not clg_ap.crankcase_temp.nil?
          clg_coil.setMaximumOutdoorDryBulbTemperatureForCrankcaseHeaterOperation(UnitConversions.convert(clg_ap.crankcase_temp, 'F', 'C'))
        end
        clg_coil.setRatedCOP(1.0 / clg_ap.cool_rated_eirs[i])
        clg_coil.setRatedSensibleHeatRatio(clg_ap.cool_rated_shrs_gross[i])
        clg_coil.setNominalTimeForCondensateRemovalToBegin(1000.0)
        clg_coil.setRatioOfInitialMoistureEvaporationRateAndSteadyStateLatentCapacity(1.5)
        clg_coil.setMaximumCyclingRate(3.0)
        clg_coil.setLatentCapacityTimeConstant(45.0)
        clg_coil.setRatedTotalCoolingCapacity(UnitConversions.convert(cooling_system.cooling_capacity, 'Btu/hr', 'W'))
        clg_coil.setRatedAirFlowRate(calc_rated_airflow(cooling_system.cooling_capacity, clg_ap.cool_rated_cfm_per_ton[0], 1.0))
        if is_ddb_control
          # Apply startup capacity degradation
          apply_capacity_degradation_EMS(model, clg_ap, coil_name, true, cap_fff_curve, eir_fff_curve)
        end
      else
        if clg_coil.nil?
          clg_coil = OpenStudio::Model::CoilCoolingDXMultiSpeed.new(model)
          clg_coil.setApplyPartLoadFractiontoSpeedsGreaterthan1(false)
          clg_coil.setApplyLatentDegradationtoSpeedsGreaterthan1(false)
          clg_coil.setFuelType(EPlus::FuelTypeElectricity)
          clg_coil.setAvailabilitySchedule(model.alwaysOnDiscreteSchedule)
          if not clg_ap.crankcase_temp.nil?
            clg_coil.setMaximumOutdoorDryBulbTemperatureforCrankcaseHeaterOperation(UnitConversions.convert(clg_ap.crankcase_temp, 'F', 'C'))
          end
        end
        stage = OpenStudio::Model::CoilCoolingDXMultiSpeedStageData.new(model, cap_ft_curve, cap_fff_curve, eir_ft_curve, eir_fff_curve, plf_fplr_curve, constant_biquadratic)
        stage.setGrossRatedCoolingCOP(1.0 / clg_ap.cool_rated_eirs[i])
        stage.setGrossRatedSensibleHeatRatio(clg_ap.cool_rated_shrs_gross[i])
        stage.setNominalTimeforCondensateRemovaltoBegin(1000)
        stage.setRatioofInitialMoistureEvaporationRateandSteadyStateLatentCapacity(1.5)
        stage.setRatedWasteHeatFractionofPowerInput(0.2)
        stage.setMaximumCyclingRate(3.0)
        stage.setLatentCapacityTimeConstant(45.0)
        stage.setGrossRatedTotalCoolingCapacity(UnitConversions.convert(cooling_system.cooling_capacity, 'Btu/hr', 'W') * clg_ap.cool_capacity_ratios[i])
        stage.setRatedAirFlowRate(calc_rated_airflow(cooling_system.cooling_capacity, clg_ap.cool_rated_cfm_per_ton[i], clg_ap.cool_capacity_ratios[i]))
        clg_coil.addStage(stage)
      end
    end

    clg_coil.setName(coil_name)
    clg_coil.setCondenserType('AirCooled')
    clg_coil.setCrankcaseHeaterCapacity(UnitConversions.convert(clg_ap.crankcase_kw, 'kW', 'W'))
    clg_coil.additionalProperties.setFeature('HPXML_ID', cooling_system.id) # Used by reporting measure

    return clg_coil
  end

  def self.create_dx_heating_coil(model, obj_name, heating_system, is_ddb_control = false)
    htg_ap = heating_system.additional_properties

    if heating_system.is_a? HPXML::HeatingSystem
      htg_type = heating_system.heating_system_type
    elsif heating_system.is_a? HPXML::HeatPump
      htg_type = heating_system.heat_pump_type
    end

    if htg_ap.num_speeds > 1
      constant_biquadratic = create_curve_biquadratic_constant(model)
    end

    htg_coil = nil
    coil_name = obj_name + ' htg coil'

    for i in 0..(htg_ap.num_speeds - 1)
      cap_ft_spec_si = convert_curve_biquadratic(htg_ap.heat_cap_ft_spec[i])
      eir_ft_spec_si = convert_curve_biquadratic(htg_ap.heat_eir_ft_spec[i])
      cap_ft_curve = create_curve_biquadratic(model, cap_ft_spec_si, "Heat-CAP-fT#{i + 1}", -100, 100, -100, 100)
      eir_ft_curve = create_curve_biquadratic(model, eir_ft_spec_si, "Heat-EIR-fT#{i + 1}", -100, 100, -100, 100)
      if is_ddb_control
        # Zero out impact of part load ratio
        plf_fplr_curve = create_curve_quadratic(model, [1.0, 0.0, 0.0], "Heat-PLF-fPLR#{i + 1}", 0, 1, 0.7, 1)
      else
        plf_fplr_curve = create_curve_quadratic(model, htg_ap.heat_plf_fplr_spec[i], "Heat-PLF-fPLR#{i + 1}", 0, 1, 0.7, 1)
      end
      cap_fff_curve = create_curve_quadratic(model, htg_ap.heat_cap_fflow_spec[i], "Heat-CAP-fFF#{i + 1}", 0, 2, 0, 2)
      eir_fff_curve = create_curve_quadratic(model, htg_ap.heat_eir_fflow_spec[i], "Heat-EIR-fFF#{i + 1}", 0, 2, 0, 2)

      if htg_ap.num_speeds == 1
        htg_coil = OpenStudio::Model::CoilHeatingDXSingleSpeed.new(model, model.alwaysOnDiscreteSchedule, cap_ft_curve, cap_fff_curve, eir_ft_curve, eir_fff_curve, plf_fplr_curve)
        htg_coil.setRatedSupplyFanPowerPerVolumeFlowRate(htg_ap.fan_power_rated / UnitConversions.convert(1.0, 'cfm', 'm^3/s'))
        htg_coil.setRatedCOP(1.0 / htg_ap.heat_rated_eirs[i])
        if not htg_ap.crankcase_temp.nil?
          htg_coil.setMaximumOutdoorDryBulbTemperatureforCrankcaseHeaterOperation(UnitConversions.convert(htg_ap.crankcase_temp, 'F', 'C'))
        end
        htg_coil.setRatedTotalHeatingCapacity(UnitConversions.convert(heating_system.heating_capacity, 'Btu/hr', 'W'))
        htg_coil.setRatedAirFlowRate(calc_rated_airflow(heating_system.heating_capacity, htg_ap.heat_rated_cfm_per_ton[0], 1.0))
        if is_ddb_control
          # Apply startup capacity degradation
          apply_capacity_degradation_EMS(model, htg_ap, coil_name, false, cap_fff_curve, eir_fff_curve)
        end
      else
        if htg_coil.nil?
          htg_coil = OpenStudio::Model::CoilHeatingDXMultiSpeed.new(model)
          htg_coil.setFuelType(EPlus::FuelTypeElectricity)
          htg_coil.setApplyPartLoadFractiontoSpeedsGreaterthan1(false)
          htg_coil.setAvailabilitySchedule(model.alwaysOnDiscreteSchedule)
          if not htg_ap.crankcase_temp.nil?
            htg_coil.setMaximumOutdoorDryBulbTemperatureforCrankcaseHeaterOperation(UnitConversions.convert(htg_ap.crankcase_temp, 'F', 'C'))
          end
        end
        stage = OpenStudio::Model::CoilHeatingDXMultiSpeedStageData.new(model, cap_ft_curve, cap_fff_curve, eir_ft_curve, eir_fff_curve, plf_fplr_curve, constant_biquadratic)
        stage.setGrossRatedHeatingCOP(1.0 / htg_ap.heat_rated_eirs[i])
        stage.setRatedWasteHeatFractionofPowerInput(0.2)
        stage.setGrossRatedHeatingCapacity(UnitConversions.convert(heating_system.heating_capacity, 'Btu/hr', 'W') * htg_ap.heat_capacity_ratios[i])
        stage.setRatedAirFlowRate(calc_rated_airflow(heating_system.heating_capacity, htg_ap.heat_rated_cfm_per_ton[i], htg_ap.heat_capacity_ratios[i]))
        htg_coil.addStage(stage)
      end
    end

    htg_coil.setName(coil_name)
    htg_coil.setMinimumOutdoorDryBulbTemperatureforCompressorOperation(UnitConversions.convert(htg_ap.hp_min_temp, 'F', 'C'))
    htg_coil.setMaximumOutdoorDryBulbTemperatureforDefrostOperation(UnitConversions.convert(40.0, 'F', 'C'))
    defrost_eir_curve = create_curve_biquadratic(model, [0.1528, 0, 0, 0, 0, 0], 'Defrosteir', -100, 100, -100, 100) # Heating defrost curve for reverse cycle
    htg_coil.setDefrostEnergyInputRatioFunctionofTemperatureCurve(defrost_eir_curve)
    htg_coil.setDefrostStrategy('ReverseCycle')
    htg_coil.setDefrostControl('Timed')
    if heating_system.fraction_heat_load_served == 0
      htg_coil.setResistiveDefrostHeaterCapacity(0)
    end
    htg_coil.setCrankcaseHeaterCapacity(UnitConversions.convert(htg_ap.crankcase_kw, 'kW', 'W'))
    htg_coil.additionalProperties.setFeature('HPXML_ID', heating_system.id) # Used by reporting measure

    return htg_coil
  end

  def self.set_cool_rated_eirs(cooling_system)
    clg_ap = cooling_system.additional_properties

    clg_ap.cool_rated_eirs = []
    (0...clg_ap.num_speeds).to_a.each do |speed|
      clg_ap.cool_rated_eirs << calc_eir_from_eer(clg_ap.cool_eers[speed], clg_ap.fan_power_rated)
    end
  end

  def self.set_heat_rated_eirs(heating_system)
    htg_ap = heating_system.additional_properties

    htg_ap.heat_rated_eirs = []
    (0...htg_ap.num_speeds).to_a.each do |speed|
      htg_ap.heat_rated_eirs << calc_eir_from_cop(htg_ap.heat_cops[speed], htg_ap.fan_power_rated)
    end
  end

  def self.set_cool_rated_shrs_gross(cooling_system)
    clg_ap = cooling_system.additional_properties

    # Convert SHRs from net to gross.
    if cooling_system.is_a?(HPXML::CoolingSystem) && (cooling_system.cooling_system_type == HPXML::HVACTypeRoomAirConditioner)
      clg_ap.cool_rated_shrs_gross = [cooling_system.cooling_shr] # We don't model the fan separately, so set gross == net
    else
      clg_ap.cool_rated_shrs_gross = []
      (0...clg_ap.num_speeds).to_a.each do |speed|
        qtot_net_nominal = 12000.0
        qsens_net_nominal = qtot_net_nominal * clg_ap.cool_rated_shrs_net[speed]
        qtot_gross_nominal = qtot_net_nominal + UnitConversions.convert(clg_ap.cool_rated_cfm_per_ton[speed] * clg_ap.fan_power_rated, 'Wh', 'Btu')
        qsens_gross_nominal = qsens_net_nominal + UnitConversions.convert(clg_ap.cool_rated_cfm_per_ton[speed] * clg_ap.fan_power_rated, 'Wh', 'Btu')
        clg_ap.cool_rated_shrs_gross << (qsens_gross_nominal / qtot_gross_nominal)

        # Make sure SHR's are in valid range based on E+ model limits.
        # The following correlation was developed by Jon Winkler to test for maximum allowed SHR based on the 300 - 450 cfm/ton limits in E+
        max_shr = 0.3821066 + 0.001050652 * clg_ap.cool_rated_cfm_per_ton[speed] - 0.01
        clg_ap.cool_rated_shrs_gross[speed] = [clg_ap.cool_rated_shrs_gross[speed], max_shr].min
        min_shr = 0.60 # Approximate minimum SHR such that an ADP exists
        clg_ap.cool_rated_shrs_gross[speed] = [clg_ap.cool_rated_shrs_gross[speed], min_shr].max
      end
    end
  end

  def self.apply_supp_control_for_ddb_thermostat(model, supp_coil, control_zone)
    # Sensors
    tin_sensor = OpenStudio::Model::EnergyManagementSystemSensor.new(model, 'Zone Mean Air Temperature')
    tin_sensor.setName('zone air temp')
    tin_sensor.setKeyName(control_zone.name.to_s)

    htg_sp_ss = OpenStudio::Model::EnergyManagementSystemSensor.new(model, 'Schedule Value')
    htg_sp_ss.setName('htg_setpoint')
    htg_sp_ss.setKeyName(Constants.ObjectNameHeatingSetpoint)

    coil_energy = OpenStudio::Model::EnergyManagementSystemSensor.new(model, 'Heating Coil Electricity Energy')
    coil_energy.setName('supp coil electric energy')
    coil_energy.setKeyName(supp_coil.name.get)

    # Trend variable
    energy_trend = OpenStudio::Model::EnergyManagementSystemTrendVariable.new(model, coil_energy)
    energy_trend.setName("#{coil_energy.name} Trend")
    energy_trend.setNumberOfTimestepsToBeLogged(1)

    # Actuators
    # Create a new schedule for supp availability
    supp_avail_sch = supp_coil.availabilitySchedule.clone.to_ScheduleConstant.get
    supp_avail_sch.setName('supp coil avail sch')
    supp_coil.setAvailabilitySchedule(supp_avail_sch)
    supp_coil_avail_actuator = OpenStudio::Model::EnergyManagementSystemActuator.new(supp_avail_sch, *EPlus::EMSActuatorScheduleConstantValue)
    supp_coil_avail_actuator.setName(supp_coil.name.get.gsub('-', '_') + ' avail')

    ddb = model.getThermostatSetpointDualSetpoints[0].temperatureDifferenceBetweenCutoutAndSetpoint
    # Program
    supp_coil_avail_program = OpenStudio::Model::EnergyManagementSystemProgram.new(model)
    supp_coil_avail_program.setName("#{supp_coil.name.get} control program")
    supp_coil_avail_program.addLine("Set living_t = #{tin_sensor.name}")
    supp_coil_avail_program.addLine("Set htg_sp_l = #{htg_sp_ss.name}")
    supp_coil_avail_program.addLine("Set htg_sp_h = #{htg_sp_ss.name} + #{ddb}")
    supp_coil_avail_program.addLine("If (@TRENDVALUE #{energy_trend.name} 1) > 0") # backup coil is turned on, keep it on until reaching upper end of ddb in case of high frequency oscillations
    supp_coil_avail_program.addLine('  If living_t > htg_sp_h')
    supp_coil_avail_program.addLine("    Set #{supp_coil_avail_actuator.name} = 0")
    supp_coil_avail_program.addLine('  Else')
    supp_coil_avail_program.addLine("    Set #{supp_coil_avail_actuator.name} = 1")
    supp_coil_avail_program.addLine('  EndIf')
    supp_coil_avail_program.addLine('Else') # Only turn on the backup coil when temprature is below lower end of ddb.
    supp_coil_avail_program.addLine('  If living_t > htg_sp_l')
    supp_coil_avail_program.addLine("    Set #{supp_coil_avail_actuator.name} = 0")
    supp_coil_avail_program.addLine('  Else')
    supp_coil_avail_program.addLine("    Set #{supp_coil_avail_actuator.name} = 1")
    supp_coil_avail_program.addLine('  EndIf')
    supp_coil_avail_program.addLine('EndIf')

    # ProgramCallingManagers
    program_calling_manager = OpenStudio::Model::EnergyManagementSystemProgramCallingManager.new(model)
    program_calling_manager.setName("#{supp_coil_avail_program.name} ProgramManager")
    program_calling_manager.setCallingPoint('InsideHVACSystemIterationLoop')
    program_calling_manager.addProgram(supp_coil_avail_program)
  end

  def self.apply_capacity_degradation_EMS(model, system_ap, coil_name, is_cooling, cap_fff_curve, eir_fff_curve)
    # Note: Currently only available in 1 min time step
    cap_time = 2 # Assumed minutes to take to ramp up to full capacity
    power_time = 1 # Assumed minutes to take to ramp up to full power
    number_of_timestep_logged = [cap_time, power_time].max

    # Sensors
    cap_curve_var_in = OpenStudio::Model::EnergyManagementSystemSensor.new(model, 'Performance Curve Input Variable 1 Value')
    cap_curve_var_in.setName('CAP fFF Var')
    cap_curve_var_in.setKeyName(cap_fff_curve.name.get)

    eir_curve_var_in = OpenStudio::Model::EnergyManagementSystemSensor.new(model, 'Performance Curve Input Variable 1 Value')
    eir_curve_var_in.setName('EIR fFF Var')
    eir_curve_var_in.setKeyName(eir_fff_curve.name.get)

    if is_cooling
      coil_energy = OpenStudio::Model::EnergyManagementSystemSensor.new(model, 'Cooling Coil Electricity Energy')
      coil_energy.setName('clg coil electric energy')
      cap_fflow_spec = system_ap.cool_cap_fflow_spec[0]
      eir_fflow_spec = system_ap.cool_eir_fflow_spec[0]
    else
      coil_energy = OpenStudio::Model::EnergyManagementSystemSensor.new(model, 'Heating Coil Electricity Energy')
      coil_energy.setName('htg coil electric energy')
      cap_fflow_spec = system_ap.heat_cap_fflow_spec[0]
      eir_fflow_spec = system_ap.heat_eir_fflow_spec[0]
    end
    coil_energy.setKeyName(coil_name)
    # Trend variable
    energy_trend = OpenStudio::Model::EnergyManagementSystemTrendVariable.new(model, coil_energy)
    energy_trend.setName("#{coil_energy.name} Trend")
    energy_trend.setNumberOfTimestepsToBeLogged(number_of_timestep_logged)

    # Actuators
    cc_actuator = OpenStudio::Model::EnergyManagementSystemActuator.new(cap_fff_curve, *EPlus::EMSActuatorCurveResult)
    cc_actuator.setName(cap_fff_curve.name.get.gsub('-', '_') + ' value')
    ec_actuator = OpenStudio::Model::EnergyManagementSystemActuator.new(eir_fff_curve, *EPlus::EMSActuatorCurveResult)
    ec_actuator.setName(eir_fff_curve.name.get.gsub('-', '_') + ' value')

    # Program
    cycling_degrad_program = OpenStudio::Model::EnergyManagementSystemProgram.new(model)
    # Check values within min/max limits
    cycling_degrad_program.setName("#{coil_name} cycling degradation program")
    cycling_degrad_program.addLine("If #{cap_curve_var_in.name} < #{cap_fff_curve.minimumValueofx}")
    cycling_degrad_program.addLine("  Set #{cap_curve_var_in.name} = #{cap_fff_curve.minimumValueofx}")
    cycling_degrad_program.addLine("ElseIf #{cap_curve_var_in.name} > #{cap_fff_curve.maximumValueofx}")
    cycling_degrad_program.addLine("  Set #{cap_curve_var_in.name} = #{cap_fff_curve.maximumValueofx}")
    cycling_degrad_program.addLine('EndIf')
    cycling_degrad_program.addLine("If #{eir_curve_var_in.name} < #{eir_fff_curve.minimumValueofx}")
    cycling_degrad_program.addLine("  Set #{eir_curve_var_in.name} = #{eir_fff_curve.minimumValueofx}")
    cycling_degrad_program.addLine("ElseIf #{eir_curve_var_in.name} > #{eir_fff_curve.maximumValueofx}")
    cycling_degrad_program.addLine("  Set #{eir_curve_var_in.name} = #{eir_fff_curve.maximumValueofx}")
    cycling_degrad_program.addLine('EndIf')
    cc_out_calc = []
    ec_out_calc = []
    cap_fflow_spec.each_with_index do |coeff, i|
      c_name = "c_#{i + 1}_cap"
      cycling_degrad_program.addLine("Set #{c_name} = #{coeff}")
      cc_out_calc << c_name + " * (#{cap_curve_var_in.name}^#{i})"
    end
    eir_fflow_spec.each_with_index do |coeff, i|
      c_name = "c_#{i + 1}_eir"
      cycling_degrad_program.addLine("Set #{c_name} = #{coeff}")
      ec_out_calc << c_name + " * (#{eir_curve_var_in.name}^#{i})"
    end
    cycling_degrad_program.addLine("Set cc_out = #{cc_out_calc.join(' + ')}")
    cycling_degrad_program.addLine("Set ec_out = #{ec_out_calc.join(' + ')}")
    (0...number_of_timestep_logged + 1).each do |t_i|
      if t_i == 0
        cycling_degrad_program.addLine("Set cc_now = #{energy_trend.name}")
      else
        cycling_degrad_program.addLine("Set cc_#{t_i}_ago = @TrendValue #{energy_trend.name} #{t_i}")
      end
    end
    (1...(cap_time + 1)).each do |t_i|
      if t_i == 1
        cycling_degrad_program.addLine("If cc_#{t_i}_ago == 0 && cc_now > 0") # Coil just turned on
      else
        r_s_a = ['cc_now > 0']
        (1...t_i).each do |i|
          r_s_a << "cc_#{i}_ago > 0"
        end
        r_s = r_s_a.join(' && ')
        cycling_degrad_program.addLine("ElseIf cc_#{t_i}_ago == 0 && #{r_s}")
      end
      # Curve fit from Winkler's thesis, page 200: https://drum.lib.umd.edu/bitstream/handle/1903/9493/Winkler_umd_0117E_10504.pdf?sequence=1&isAllowed=y
      # use average curve value ( ~ at 0.5 min).
      cycling_degrad_program.addLine("  Set exp = @Exp((-2.19722) * #{t_i - 0.5})")
      cycling_degrad_program.addLine('  Set cc_mult = -1.0125 * exp + 1.0125')
      # power is ramped up in less than 1 min, only second level simulation can capture power startup behavior
      cycling_degrad_program.addLine('  Set ec_mult = 1.0')
    end
    cycling_degrad_program.addLine('Else')
    cycling_degrad_program.addLine('  Set cc_mult = 1.0')
    cycling_degrad_program.addLine('  Set ec_mult = 1.0')
    cycling_degrad_program.addLine('EndIf')
    cycling_degrad_program.addLine("Set #{cc_actuator.name} = cc_mult * cc_out")
    cycling_degrad_program.addLine("Set #{ec_actuator.name} = ec_mult * ec_out / cc_mult")

    # ProgramCallingManagers
    program_calling_manager = OpenStudio::Model::EnergyManagementSystemProgramCallingManager.new(model)
    program_calling_manager.setName("#{cycling_degrad_program.name} ProgramManager")
    program_calling_manager.setCallingPoint('InsideHVACSystemIterationLoop')
    program_calling_manager.addProgram(cycling_degrad_program)
  end

  def self.calc_plr_coefficients(c_d)
    return [(1.0 - c_d), c_d, 0.0] # Linear part load model
  end

  def self.set_cool_c_d(cooling_system, num_speeds)
    clg_ap = cooling_system.additional_properties

    # Degradation coefficient for cooling
    if cooling_system.is_a?(HPXML::CoolingSystem) && (cooling_system.cooling_system_type == HPXML::HVACTypeRoomAirConditioner)
      clg_ap.cool_c_d = 0.22
    elsif num_speeds == 1
      if cooling_system.cooling_efficiency_seer < 13.0
        clg_ap.cool_c_d = 0.20
      else
        clg_ap.cool_c_d = 0.07
      end
    elsif num_speeds == 2
      clg_ap.cool_c_d = 0.11
    elsif num_speeds >= 4
      clg_ap.cool_c_d = 0.25
    end

    # PLF curve
    clg_ap.cool_plf_fplr_spec = [calc_plr_coefficients(clg_ap.cool_c_d)] * num_speeds
  end

  def self.set_heat_c_d(heating_system, num_speeds)
    htg_ap = heating_system.additional_properties

    # Degradation coefficient for heating
    if num_speeds == 1
      if heating_system.heating_efficiency_hspf < 7.0
        htg_ap.heat_c_d =  0.20
      else
        htg_ap.heat_c_d =  0.11
      end
    elsif num_speeds == 2
      htg_ap.heat_c_d =  0.11
    elsif num_speeds == 4
      htg_ap.heat_c_d =  0.24
    elsif num_speeds == 10 # mini-split heat pump
      htg_ap.heat_c_d =  0.40
    end

    htg_ap.heat_plf_fplr_spec = [calc_plr_coefficients(htg_ap.heat_c_d)] * num_speeds
  end

  def self.calc_ceer_from_eer(cooling_system)
    return if cooling_system.cooling_system_type != HPXML::HVACTypeRoomAirConditioner

    # Reference: http://documents.dps.ny.gov/public/Common/ViewDoc.aspx?DocRefId=%7BB6A57FC0-6376-4401-92BD-D66EC1930DCF%7D
    return cooling_system.cooling_efficiency_eer / 1.01
  end

  def self.set_fan_power_rated(hvac_system)
    hvac_ap = hvac_system.additional_properties

    if hvac_system.distribution_system.nil?
      # Ductless, installed and rated value should be equal
      hvac_ap.fan_power_rated = hvac_system.fan_watts_per_cfm # W/cfm
    elsif (hvac_system.is_a?(HPXML::CoolingSystem) && (hvac_system.cooling_system_type == HPXML::HVACTypeMiniSplitAirConditioner)) ||
          (hvac_system.is_a?(HPXML::HeatPump) && (hvac_system.heat_pump_type == HPXML::HVACTypeHeatPumpMiniSplit))
      hvac_ap.fan_power_rated = 0.18 # W/cfm
    elsif hvac_system.cooling_efficiency_seer <= 15
      hvac_ap.fan_power_rated = 0.365 # W/cfm
    else
      hvac_ap.fan_power_rated = 0.14 # W/cfm
    end
  end

  def self.calc_pump_rated_flow_rate(pump_eff, pump_w, pump_head_pa)
    # Calculate needed pump rated flow rate to achieve a given pump power with an assumed
    # efficiency and pump head.
    return pump_eff * pump_w / pump_head_pa # m3/s
  end

  def self.get_unitary_system_from_air_loop_hvac(air_loop)
    # Returns the unitary system or nil
    air_loop.supplyComponents.each do |comp|
      next unless comp.to_AirLoopHVACUnitarySystem.is_initialized

      return comp.to_AirLoopHVACUnitarySystem.get
    end
    return
  end

  def self.set_cool_rated_cfm_per_ton_mshp(heat_pump, num_speeds)
    hp_ap = heat_pump.additional_properties

    dB_rated = 80.0 # deg-F
    wB_rated = 67.0 # deg-F

    cool_nominal_capacity_ratio = 1.0
    cool_nominal_cfm_per_ton = ((hp_ap.cool_max_cfm_per_ton * hp_ap.cool_max_capacity_ratio - hp_ap.cool_min_cfm_per_ton * hp_ap.cool_min_capacity_ratio) /
                                (hp_ap.cool_max_capacity_ratio - hp_ap.cool_min_capacity_ratio)) *
                               (cool_nominal_capacity_ratio - hp_ap.cool_min_capacity_ratio) + hp_ap.cool_min_cfm_per_ton * hp_ap.cool_min_capacity_ratio

    p_atm = 14.696 # standard atmospheric pressure (psia)

    ao = Psychrometrics.CoilAoFactor(dB_rated, wB_rated, p_atm, UnitConversions.convert(1, 'ton', 'kBtu/hr'), cool_nominal_cfm_per_ton, heat_pump.cooling_shr)

    hp_ap.cool_capacity_ratios = []
    hp_ap.cool_rated_cfm_per_ton = []
    hp_ap.cool_rated_shrs_gross = []

    (0...num_speeds).each do |i|
      hp_ap.cool_capacity_ratios << hp_ap.cool_min_capacity_ratio + i * (hp_ap.cool_max_capacity_ratio - hp_ap.cool_min_capacity_ratio) / (num_speeds - 1)
      hp_ap.cool_rated_cfm_per_ton << (hp_ap.cool_min_cfm_per_ton * hp_ap.cool_min_capacity_ratio + i * (hp_ap.cool_max_cfm_per_ton * hp_ap.cool_max_capacity_ratio - hp_ap.cool_min_cfm_per_ton * hp_ap.cool_min_capacity_ratio) / (num_speeds - 1)) / hp_ap.cool_capacity_ratios[-1]
      # Calculate the SHR for each speed. Use minimum value of 0.98 to prevent E+ bypass factor calculation errors
      hp_ap.cool_rated_shrs_gross[i] = [Psychrometrics.CalculateSHR(dB_rated, wB_rated, p_atm, UnitConversions.convert(hp_ap.cool_capacity_ratios[i], 'ton', 'kBtu/hr'), hp_ap.cool_rated_cfm_per_ton[i] * hp_ap.cool_capacity_ratios[i], ao), 0.98].min
    end
  end

  def self.set_cool_rated_eirs_mshp(cooling_system, num_speeds)
    clg_ap = cooling_system.additional_properties

    cops_norm = [1.901, 1.859, 1.746, 1.609, 1.474, 1.353, 1.247, 1.156, 1.079, 1.0]
    fan_powers_norm = [0.604, 0.634, 0.670, 0.711, 0.754, 0.800, 0.848, 0.898, 0.948, 1.0]

    cop_max_speed = 3.5 # 3.5 is an initial guess, final value solved for below

    fan_powers_rated = []
    eers_rated = []

    (0...num_speeds).each do |i|
      fan_powers_rated << clg_ap.fan_power_rated * fan_powers_norm[i]
      eers_rated << UnitConversions.convert(cop_max_speed, 'W', 'Btu/hr') * cops_norm[i]
    end

    cop_max_speed_1 = cop_max_speed
    cop_max_speed_2 = cop_max_speed
    error = cooling_system.cooling_efficiency_seer - calc_mshp_seer(eers_rated, clg_ap.cool_c_d, clg_ap.cool_capacity_ratios, clg_ap.cool_rated_cfm_per_ton, fan_powers_rated, clg_ap.cool_eir_ft_spec, clg_ap.cool_cap_ft_spec)
    error1 = error
    error2 = error

    itmax = 50 # maximum iterations
    cvg = false
    final_n = nil

    (1...itmax + 1).each do |n|
      final_n = n
      (0...num_speeds).each do |i|
        eers_rated[i] = UnitConversions.convert(cop_max_speed, 'W', 'Btu/hr') * cops_norm[i]
      end

      error = cooling_system.cooling_efficiency_seer - calc_mshp_seer(eers_rated, clg_ap.cool_c_d, clg_ap.cool_capacity_ratios, clg_ap.cool_rated_cfm_per_ton, fan_powers_rated, clg_ap.cool_eir_ft_spec, clg_ap.cool_cap_ft_spec)

      cop_max_speed, cvg, cop_max_speed_1, error1, cop_max_speed_2, error2 = MathTools.Iterate(cop_max_speed, error, cop_max_speed_1, error1, cop_max_speed_2, error2, n, cvg)

      if cvg
        break
      end
    end

    if (not cvg) || (final_n > itmax)
      cop_max_speed = UnitConversions.convert(0.547 * cooling_system.cooling_efficiency_seer - 0.104, 'Btu/hr', 'W') # Correlation developed from JonW's MatLab scripts. Only used if an eer cannot be found.
    end

    clg_ap.cool_rated_eirs = []

    (0...num_speeds).each do |i|
      clg_ap.cool_rated_eirs << calc_eir_from_eer(UnitConversions.convert(cop_max_speed, 'W', 'Btu/hr') * cops_norm[i], fan_powers_rated[i])
    end
  end

  def self.set_mshp_downselected_speed_indices(heat_pump)
    hp_ap = heat_pump.additional_properties

    # Down-select to speed indices

    # Cooling
    hp_ap.cool_cap_ft_spec = hp_ap.cool_cap_ft_spec.select.with_index { |x, i| hp_ap.speed_indices.include? i }
    hp_ap.cool_eir_ft_spec = hp_ap.cool_eir_ft_spec.select.with_index { |x, i| hp_ap.speed_indices.include? i }
    hp_ap.cool_cap_fflow_spec = hp_ap.cool_cap_fflow_spec.select.with_index { |x, i| hp_ap.speed_indices.include? i }
    hp_ap.cool_eir_fflow_spec = hp_ap.cool_eir_fflow_spec.select.with_index { |x, i| hp_ap.speed_indices.include? i }
    hp_ap.cool_plf_fplr_spec = hp_ap.cool_plf_fplr_spec.select.with_index { |x, i| hp_ap.speed_indices.include? i }
    hp_ap.cool_rated_cfm_per_ton = hp_ap.cool_rated_cfm_per_ton.select.with_index { |x, i| hp_ap.speed_indices.include? i }
    hp_ap.cool_capacity_ratios = hp_ap.cool_capacity_ratios.select.with_index { |x, i| hp_ap.speed_indices.include? i }
    hp_ap.cool_rated_shrs_gross = hp_ap.cool_rated_shrs_gross.select.with_index { |x, i| hp_ap.speed_indices.include? i }
    hp_ap.cool_rated_eirs = hp_ap.cool_rated_eirs.select.with_index { |x, i| hp_ap.speed_indices.include? i }
    hp_ap.cool_fan_speed_ratios = []
    for i in 0..(hp_ap.speed_indices.size - 1)
      hp_ap.cool_fan_speed_ratios << hp_ap.cool_rated_cfm_per_ton[i] * hp_ap.cool_capacity_ratios[i] / (hp_ap.cool_rated_cfm_per_ton[-1] * hp_ap.cool_capacity_ratios[-1])
    end

    if heat_pump.is_a? HPXML::HeatPump # Skip for mini-split air conditioner
      # Heating
      hp_ap.heat_eir_ft_spec = hp_ap.heat_eir_ft_spec.select.with_index { |x, i| hp_ap.speed_indices.include? i }
      hp_ap.heat_cap_fflow_spec = hp_ap.heat_cap_fflow_spec.select.with_index { |x, i| hp_ap.speed_indices.include? i }
      hp_ap.heat_eir_fflow_spec = hp_ap.heat_eir_fflow_spec.select.with_index { |x, i| hp_ap.speed_indices.include? i }
      hp_ap.heat_cap_ft_spec = hp_ap.heat_cap_ft_spec.select.with_index { |x, i| hp_ap.speed_indices.include? i }
      hp_ap.heat_plf_fplr_spec = hp_ap.heat_plf_fplr_spec.select.with_index { |x, i| hp_ap.speed_indices.include? i }
      hp_ap.heat_rated_cfm_per_ton = hp_ap.heat_rated_cfm_per_ton.select.with_index { |x, i| hp_ap.speed_indices.include? i }
      hp_ap.heat_capacity_ratios = hp_ap.heat_capacity_ratios.select.with_index { |x, i| hp_ap.speed_indices.include? i }
      hp_ap.heat_rated_eirs = hp_ap.heat_rated_eirs.select.with_index { |x, i| hp_ap.speed_indices.include? i }
      hp_ap.heat_fan_speed_ratios = []
      for i in 0..(hp_ap.speed_indices.size - 1)
        hp_ap.heat_fan_speed_ratios << hp_ap.heat_rated_cfm_per_ton[i] * hp_ap.heat_capacity_ratios[i] / (hp_ap.heat_rated_cfm_per_ton[-1] * hp_ap.heat_capacity_ratios[-1])
      end
    end
  end

  def self.calc_mshp_seer(eer_a, c_d, capacity_ratio, cfm_tons, fan_power_rated, cool_eir_ft_spec, cool_cap_ft_spec)
    n_max = (eer_a.length - 1.0) - 3.0 # Don't use max speed; FIXME: this is different than calc_mshp_hspf?
    n_min = 0
    n_int = (n_min + (n_max - n_min) / 3.0).ceil.to_i

    wBin = 67.0
    tout_B = 82.0
    tout_E = 87.0
    tout_F = 67.0

    eir_A2 = calc_eir_from_eer(eer_a[n_max], fan_power_rated[n_max])
    eir_B2 = eir_A2 * MathTools.biquadratic(wBin, tout_B, cool_eir_ft_spec[n_max])

    eir_Av = calc_eir_from_eer(eer_a[n_int], fan_power_rated[n_int])
    eir_Ev = eir_Av * MathTools.biquadratic(wBin, tout_E, cool_eir_ft_spec[n_int])

    eir_A1 = calc_eir_from_eer(eer_a[n_min], fan_power_rated[n_min])
    eir_B1 = eir_A1 * MathTools.biquadratic(wBin, tout_B, cool_eir_ft_spec[n_min])
    eir_F1 = eir_A1 * MathTools.biquadratic(wBin, tout_F, cool_eir_ft_spec[n_min])

    q_A2 = capacity_ratio[n_max]
    q_B2 = q_A2 * MathTools.biquadratic(wBin, tout_B, cool_cap_ft_spec[n_max])
    q_Ev = capacity_ratio[n_int] * MathTools.biquadratic(wBin, tout_E, cool_cap_ft_spec[n_int])
    q_B1 = capacity_ratio[n_min] * MathTools.biquadratic(wBin, tout_B, cool_cap_ft_spec[n_min])
    q_F1 = capacity_ratio[n_min] * MathTools.biquadratic(wBin, tout_F, cool_cap_ft_spec[n_min])

    q_A2_net = q_A2 - fan_power_rated[n_max] * UnitConversions.convert(1, 'W', 'Btu/hr') * (cfm_tons[n_max] * capacity_ratio[n_max]) / UnitConversions.convert(1, 'ton', 'Btu/hr')
    q_B2_net = q_B2 - fan_power_rated[n_max] * UnitConversions.convert(1, 'W', 'Btu/hr') * (cfm_tons[n_max] * capacity_ratio[n_max]) / UnitConversions.convert(1, 'ton', 'Btu/hr')
    q_Ev_net = q_Ev - fan_power_rated[n_int] * UnitConversions.convert(1, 'W', 'Btu/hr') * (cfm_tons[n_int] * capacity_ratio[n_int]) / UnitConversions.convert(1, 'ton', 'Btu/hr')
    q_B1_net = q_B1 - fan_power_rated[n_min] * UnitConversions.convert(1, 'W', 'Btu/hr') * (cfm_tons[n_min] * capacity_ratio[n_min]) / UnitConversions.convert(1, 'ton', 'Btu/hr')
    q_F1_net = q_F1 - fan_power_rated[n_min] * UnitConversions.convert(1, 'W', 'Btu/hr') * (cfm_tons[n_min] * capacity_ratio[n_min]) / UnitConversions.convert(1, 'ton', 'Btu/hr')

    p_A2 = UnitConversions.convert(q_A2 * eir_A2, 'Btu', 'Wh') + fan_power_rated[n_max] * (cfm_tons[n_max] * capacity_ratio[n_max]) / UnitConversions.convert(1, 'ton', 'Btu/hr')
    p_B2 = UnitConversions.convert(q_B2 * eir_B2, 'Btu', 'Wh') + fan_power_rated[n_max] * (cfm_tons[n_max] * capacity_ratio[n_max]) / UnitConversions.convert(1, 'ton', 'Btu/hr')
    p_Ev = UnitConversions.convert(q_Ev * eir_Ev, 'Btu', 'Wh') + fan_power_rated[n_int] * (cfm_tons[n_int] * capacity_ratio[n_int]) / UnitConversions.convert(1, 'ton', 'Btu/hr')
    p_B1 = UnitConversions.convert(q_B1 * eir_B1, 'Btu', 'Wh') + fan_power_rated[n_min] * (cfm_tons[n_min] * capacity_ratio[n_min]) / UnitConversions.convert(1, 'ton', 'Btu/hr')
    p_F1 = UnitConversions.convert(q_F1 * eir_F1, 'Btu', 'Wh') + fan_power_rated[n_min] * (cfm_tons[n_min] * capacity_ratio[n_min]) / UnitConversions.convert(1, 'ton', 'Btu/hr')

    q_k1_87 = q_F1_net + (q_B1_net - q_F1_net) / (82.0 - 67.0) * (87 - 67.0)
    q_k2_87 = q_B2_net + (q_A2_net - q_B2_net) / (95.0 - 82.0) * (87.0 - 82.0)
    n_Q = (q_Ev_net - q_k1_87) / (q_k2_87 - q_k1_87)
    m_Q = (q_B1_net - q_F1_net) / (82.0 - 67.0) * (1.0 - n_Q) + (q_A2_net - q_B2_net) / (95.0 - 82.0) * n_Q
    p_k1_87 = p_F1 + (p_B1 - p_F1) / (82.0 - 67.0) * (87.0 - 67.0)
    p_k2_87 = p_B2 + (p_A2 - p_B2) / (95.0 - 82.0) * (87.0 - 82.0)
    n_E = (p_Ev - p_k1_87) / (p_k2_87 - p_k1_87)
    m_E = (p_B1 - p_F1) / (82.0 - 67.0) * (1.0 - n_E) + (p_A2 - p_B2) / (95.0 - 82.0) * n_E

    c_T_1_1 = q_A2_net / (1.1 * (95.0 - 65.0))
    c_T_1_2 = q_F1_net
    c_T_1_3 = (q_B1_net - q_F1_net) / (82.0 - 67.0)
    t_1 = (c_T_1_2 - 67.0 * c_T_1_3 + 65.0 * c_T_1_1) / (c_T_1_1 - c_T_1_3)
    q_T_1 = q_F1_net + (q_B1_net - q_F1_net) / (82.0 - 67.0) * (t_1 - 67.0)
    p_T_1 = p_F1 + (p_B1 - p_F1) / (82.0 - 67.0) * (t_1 - 67.0)
    eer_T_1 = q_T_1 / p_T_1

    t_v = (q_Ev_net - 87.0 * m_Q + 65.0 * c_T_1_1) / (c_T_1_1 - m_Q)
    q_T_v = q_Ev_net + m_Q * (t_v - 87.0)
    p_T_v = p_Ev + m_E * (t_v - 87.0)
    eer_T_v = q_T_v / p_T_v

    c_T_2_1 = c_T_1_1
    c_T_2_2 = q_B2_net
    c_T_2_3 = (q_A2_net - q_B2_net) / (95.0 - 82.0)
    t_2 = (c_T_2_2 - 82.0 * c_T_2_3 + 65.0 * c_T_2_1) / (c_T_2_1 - c_T_2_3)
    q_T_2 = q_B2_net + (q_A2_net - q_B2_net) / (95.0 - 82.0) * (t_2 - 82.0)
    p_T_2 = p_B2 + (p_A2 - p_B2) / (95.0 - 82.0) * (t_2 - 82.0)
    eer_T_2 = q_T_2 / p_T_2

    d = (t_2**2 - t_1**2) / (t_v**2 - t_1**2)
    b = (eer_T_1 - eer_T_2 - d * (eer_T_1 - eer_T_v)) / (t_1 - t_2 - d * (t_1 - t_v))
    c = (eer_T_1 - eer_T_2 - b * (t_1 - t_2)) / (t_1**2 - t_2**2)
    a = eer_T_2 - b * t_2 - c * t_2**2

    e_tot = 0
    q_tot = 0
    t_bins = [67.0, 72.0, 77.0, 82.0, 87.0, 92.0, 97.0, 102.0]
    frac_hours = [0.214, 0.231, 0.216, 0.161, 0.104, 0.052, 0.018, 0.004]

    (0...8).each do |_i|
      bL = ((t_bins[_i] - 65.0) / (95.0 - 65.0)) * (q_A2_net / 1.1)
      q_k1 = q_F1_net + (q_B1_net - q_F1_net) / (82.0 - 67.0) * (t_bins[_i] - 67.0)
      p_k1 = p_F1 + (p_B1 - p_F1) / (82.0 - 67.0) * (t_bins[_i] - 67)
      q_k2 = q_B2_net + (q_A2_net - q_B2_net) / (95.0 - 82.0) * (t_bins[_i] - 82.0)
      p_k2 = p_B2 + (p_A2 - p_B2) / (95.0 - 82.0) * (t_bins[_i] - 82.0)

      if bL <= q_k1
        x_k1 = bL / q_k1
        q_Tj_N = x_k1 * q_k1 * frac_hours[_i]
        e_Tj_N = x_k1 * p_k1 * frac_hours[_i] / (1 - c_d * (1 - x_k1))
      elsif (q_k1 < bL) && (bL <= q_k2)
        q_Tj_N = bL * frac_hours[_i]
        eer_T_j = a + b * t_bins[_i] + c * t_bins[_i]**2
        e_Tj_N = q_Tj_N / eer_T_j
      else
        q_Tj_N = frac_hours[_i] * q_k2
        e_Tj_N = frac_hours[_i] * p_k2
      end

      q_tot += q_Tj_N
      e_tot += e_Tj_N
    end

    seer = q_tot / e_tot
    return seer
  end

  def self.set_heat_rated_cfm_per_ton_mshp(heat_pump, num_speeds)
    hp_ap = heat_pump.additional_properties

    hp_ap.heat_capacity_ratios = []
    hp_ap.heat_rated_cfm_per_ton = []

    (0...num_speeds).each do |i|
      hp_ap.heat_capacity_ratios << hp_ap.heat_min_capacity_ratio + i * (hp_ap.heat_max_capacity_ratio - hp_ap.heat_min_capacity_ratio) / (num_speeds - 1)
      hp_ap.heat_rated_cfm_per_ton << (hp_ap.heat_min_cfm_per_ton * hp_ap.heat_min_capacity_ratio + i * (hp_ap.heat_max_cfm_per_ton * hp_ap.heat_max_capacity_ratio - hp_ap.heat_min_cfm_per_ton * hp_ap.heat_min_capacity_ratio) / (num_speeds - 1)) / hp_ap.heat_capacity_ratios[-1]
    end
  end

  def self.set_heat_rated_eirs_mshp(heat_pump, num_speeds)
    hp_ap = heat_pump.additional_properties

    cops_norm = [1.792, 1.502, 1.308, 1.207, 1.145, 1.105, 1.077, 1.056, 1.041, 1.0]
    fan_powers_norm = [0.577, 0.625, 0.673, 0.720, 0.768, 0.814, 0.861, 0.907, 0.954, 1.0]

    cop_max_speed = 3.25 # 3.35 is an initial guess, final value solved for below

    fan_powers_rated = []
    cops_rated = []

    (0...num_speeds).each do |i|
      fan_powers_rated << hp_ap.fan_power_rated * fan_powers_norm[i]
      cops_rated << cop_max_speed * cops_norm[i]
    end

    cop_max_speed_1 = cop_max_speed
    cop_max_speed_2 = cop_max_speed
    error = heat_pump.heating_efficiency_hspf - calc_mshp_hspf(cops_rated, hp_ap.heat_c_d, hp_ap.heat_capacity_ratios, hp_ap.heat_rated_cfm_per_ton, fan_powers_rated, hp_ap.hp_min_temp, hp_ap.heat_eir_ft_spec, hp_ap.heat_cap_ft_spec)

    error1 = error
    error2 = error

    itmax = 50 # maximum iterations
    cvg = false
    final_n = nil

    (1...itmax + 1).each do |n|
      final_n = n
      (0...num_speeds).each do |i|
        cops_rated[i] = cop_max_speed * cops_norm[i]
      end

      error = heat_pump.heating_efficiency_hspf - calc_mshp_hspf(cops_rated, hp_ap.heat_c_d, hp_ap.heat_capacity_ratios, hp_ap.heat_rated_cfm_per_ton, fan_powers_rated, hp_ap.hp_min_temp, hp_ap.heat_eir_ft_spec, hp_ap.heat_cap_ft_spec)

      cop_max_speed, cvg, cop_max_speed_1, error1, cop_max_speed_2, error2 = MathTools.Iterate(cop_max_speed, error, cop_max_speed_1, error1, cop_max_speed_2, error2, n, cvg)

      if cvg
        break
      end
    end

    if (not cvg) || (final_n > itmax)
      cop_max_speed = UnitConversions.convert(0.4174 * hspf - 1.1134, 'Btu/hr', 'W') # Correlation developed from JonW's MatLab scripts. Only used if a cop cannot be found.
    end

    hp_ap.heat_rated_eirs = []
    (0...num_speeds).each do |i|
      hp_ap.heat_rated_eirs << calc_eir_from_cop(cop_max_speed * cops_norm[i], fan_powers_rated[i])
    end
  end

  def self.set_gshp_assumptions(heat_pump, weather)
    hp_ap = heat_pump.additional_properties

    hp_ap.design_chw = [85.0, weather.design.CoolingDrybulb - 15.0, weather.data.AnnualAvgDrybulb + 10.0].max # Temperature of water entering indoor coil,use 85F as lower bound
    hp_ap.design_delta_t = 10.0
    hp_ap.fluid_type = Constants.FluidPropyleneGlycol
    hp_ap.frac_glycol = 0.3
    if hp_ap.fluid_type == Constants.FluidWater
      hp_ap.design_hw = [45.0, weather.design.HeatingDrybulb + 35.0, weather.data.AnnualAvgDrybulb - 10.0].max # Temperature of fluid entering indoor coil, use 45F as lower bound for water
    else
      hp_ap.design_hw = [35.0, weather.design.HeatingDrybulb + 35.0, weather.data.AnnualAvgDrybulb - 10.0].min # Temperature of fluid entering indoor coil, use 35F as upper bound
    end
    hp_ap.ground_conductivity = 0.6 # Btu/h-ft-R
    hp_ap.ground_diffusivity = 0.0208
    hp_ap.grout_conductivity = 0.4 # Btu/h-ft-R
    hp_ap.bore_diameter = 5.0 # in
    hp_ap.pipe_size = 0.75 # in
    # Pipe nominal size conversion to pipe outside diameter and inside diameter,
    # only pipe sizes <= 2" are used here with DR11 (dimension ratio),
    if hp_ap.pipe_size == 0.75 # 3/4" pipe
      hp_ap.pipe_od = 1.050 # in
      hp_ap.pipe_id = 0.859 # in
    elsif hp_ap.pipe_size == 1.0 # 1" pipe
      hp_ap.pipe_od = 1.315 # in
      hp_ap.pipe_id = 1.076 # in
    elsif hp_ap.pipe_size == 1.25 # 1-1/4" pipe
      hp_ap.pipe_od = 1.660 # in
      hp_ap.pipe_id = 1.358 # in
    end
    hp_ap.pipe_cond = 0.23 # Btu/h-ft-R; Pipe thermal conductivity, default to high density polyethylene
    hp_ap.u_tube_spacing_type = 'b'
    # Calculate distance between pipes
    if hp_ap.u_tube_spacing_type == 'as'
      # Two tubes, spaced 1/8” apart at the center of the borehole
      hp_ap.u_tube_spacing = 0.125
    elsif hp_ap.u_tube_spacing_type == 'b'
      # Two tubes equally spaced between the borehole edges
      hp_ap.u_tube_spacing = 0.9661
    elsif hp_ap.u_tube_spacing_type == 'c'
      # Both tubes placed against outer edge of borehole
      hp_ap.u_tube_spacing = hp_ap.bore_diameter - 2 * hp_ap.pipe_od
    end
    hp_ap.shank_spacing = hp_ap.u_tube_spacing + hp_ap.pipe_od # Distance from center of pipe to center of pipe
  end

  def self.calc_mshp_hspf(cop_47, c_d, capacity_ratio, cfm_tons, fan_power_rated, hp_min_temp, heat_eir_ft_spec, heat_cap_ft_spec)
    n_max = (cop_47.length - 1.0) #-3 # Don't use max speed; FIXME: this is different than calc_mshp_seer?
    n_min = 0
    n_int = (n_min + (n_max - n_min) / 3.0).ceil.to_i

    tin = 70.0
    tout_3 = 17.0
    tout_2 = 35.0
    tout_0 = 62.0

    eir_H1_2 = calc_eir_from_cop(cop_47[n_max], fan_power_rated[n_max])
    eir_H3_2 = eir_H1_2 * MathTools.biquadratic(tin, tout_3, heat_eir_ft_spec[n_max])

    eir_adjv = calc_eir_from_cop(cop_47[n_int], fan_power_rated[n_int])
    eir_H2_v = eir_adjv * MathTools.biquadratic(tin, tout_2, heat_eir_ft_spec[n_int])

    eir_H1_1 = calc_eir_from_cop(cop_47[n_min], fan_power_rated[n_min])
    eir_H0_1 = eir_H1_1 * MathTools.biquadratic(tin, tout_0, heat_eir_ft_spec[n_min])

    q_H1_2 = capacity_ratio[n_max]
    q_H3_2 = q_H1_2 * MathTools.biquadratic(tin, tout_3, heat_cap_ft_spec[n_max])

    q_H2_v = capacity_ratio[n_int] * MathTools.biquadratic(tin, tout_2, heat_cap_ft_spec[n_int])

    q_H1_1 = capacity_ratio[n_min]
    q_H0_1 = q_H1_1 * MathTools.biquadratic(tin, tout_0, heat_cap_ft_spec[n_min])

    q_H1_2_net = q_H1_2 + fan_power_rated[n_max] * UnitConversions.convert(1, 'W', 'Btu/hr') * cfm_tons[n_max] * capacity_ratio[n_max] / UnitConversions.convert(1, 'ton', 'Btu/hr')
    q_H3_2_net = q_H3_2 + fan_power_rated[n_max] * UnitConversions.convert(1, 'W', 'Btu/hr') * cfm_tons[n_max] * capacity_ratio[n_max] / UnitConversions.convert(1, 'ton', 'Btu/hr')
    q_H2_v_net = q_H2_v + fan_power_rated[n_int] * UnitConversions.convert(1, 'W', 'Btu/hr') * cfm_tons[n_int] * capacity_ratio[n_int] / UnitConversions.convert(1, 'ton', 'Btu/hr')
    q_H1_1_net = q_H1_1 + fan_power_rated[n_min] * UnitConversions.convert(1, 'W', 'Btu/hr') * cfm_tons[n_min] * capacity_ratio[n_min] / UnitConversions.convert(1, 'ton', 'Btu/hr')
    q_H0_1_net = q_H0_1 + fan_power_rated[n_min] * UnitConversions.convert(1, 'W', 'Btu/hr') * cfm_tons[n_min] * capacity_ratio[n_min] / UnitConversions.convert(1, 'ton', 'Btu/hr')

    p_H1_2 = q_H1_2 * eir_H1_2 + fan_power_rated[n_max] * UnitConversions.convert(1, 'W', 'Btu/hr') * cfm_tons[n_max] * capacity_ratio[n_max] / UnitConversions.convert(1, 'ton', 'Btu/hr')
    p_H3_2 = q_H3_2 * eir_H3_2 + fan_power_rated[n_max] * UnitConversions.convert(1, 'W', 'Btu/hr') * cfm_tons[n_max] * capacity_ratio[n_max] / UnitConversions.convert(1, 'ton', 'Btu/hr')
    p_H2_v = q_H2_v * eir_H2_v + fan_power_rated[n_int] * UnitConversions.convert(1, 'W', 'Btu/hr') * cfm_tons[n_int] * capacity_ratio[n_int] / UnitConversions.convert(1, 'ton', 'Btu/hr')
    p_H1_1 = q_H1_1 * eir_H1_1 + fan_power_rated[n_min] * UnitConversions.convert(1, 'W', 'Btu/hr') * cfm_tons[n_min] * capacity_ratio[n_min] / UnitConversions.convert(1, 'ton', 'Btu/hr')
    p_H0_1 = q_H0_1 * eir_H0_1 + fan_power_rated[n_min] * UnitConversions.convert(1, 'W', 'Btu/hr') * cfm_tons[n_min] * capacity_ratio[n_min] / UnitConversions.convert(1, 'ton', 'Btu/hr')

    q_H35_2 = 0.9 * (q_H3_2_net + 0.6 * (q_H1_2_net - q_H3_2_net))
    p_H35_2 = 0.985 * (p_H3_2 + 0.6 * (p_H1_2 - p_H3_2))
    q_H35_1 = q_H1_1_net + (q_H0_1_net - q_H1_1_net) / (62.0 - 47.0) * (35.0 - 47.0)
    p_H35_1 = p_H1_1 + (p_H0_1 - p_H1_1) / (62.0 - 47.0) * (35.0 - 47.0)
    n_Q = (q_H2_v_net - q_H35_1) / (q_H35_2 - q_H35_1)
    m_Q = (q_H0_1_net - q_H1_1_net) / (62.0 - 47.0) * (1 - n_Q) + n_Q * (q_H35_2 - q_H3_2_net) / (35.0 - 17.0)
    n_E = (p_H2_v - p_H35_1) / (p_H35_2 - p_H35_1)
    m_E = (p_H0_1 - p_H1_1) / (62.0 - 47.0) * (1.0 - n_E) + n_E * (p_H35_2 - p_H3_2) / (35.0 - 17.0)

    t_OD = 5.0
    dHR = q_H1_2_net * (65.0 - t_OD) / 60.0

    c_T_3_1 = q_H1_1_net
    c_T_3_2 = (q_H0_1_net - q_H1_1_net) / (62.0 - 47.0)
    c_T_3_3 = 0.77 * dHR / (65.0 - t_OD)
    t_3 = (47.0 * c_T_3_2 + 65.0 * c_T_3_3 - c_T_3_1) / (c_T_3_2 + c_T_3_3)
    q_HT3_1 = q_H1_1_net + (q_H0_1_net - q_H1_1_net) / (62.0 - 47.0) * (t_3 - 47.0)
    p_HT3_1 = p_H1_1 + (p_H0_1 - p_H1_1) / (62.0 - 47.0) * (t_3 - 47.0)
    cop_T3_1 = q_HT3_1 / p_HT3_1

    c_T_v_1 = q_H2_v_net
    c_T_v_3 = c_T_3_3
    t_v = (35.0 * m_Q + 65.0 * c_T_v_3 - c_T_v_1) / (m_Q + c_T_v_3)
    q_HTv_v = q_H2_v_net + m_Q * (t_v - 35.0)
    p_HTv_v = p_H2_v + m_E * (t_v - 35.0)
    cop_Tv_v = q_HTv_v / p_HTv_v

    c_T_4_1 = q_H3_2_net
    c_T_4_2 = (q_H35_2 - q_H3_2_net) / (35.0 - 17.0)
    c_T_4_3 = c_T_v_3
    t_4 = (17.0 * c_T_4_2 + 65.0 * c_T_4_3 - c_T_4_1) / (c_T_4_2 + c_T_4_3)
    q_HT4_2 = q_H3_2_net + (q_H35_2 - q_H3_2_net) / (35.0 - 17.0) * (t_4 - 17.0)
    p_HT4_2 = p_H3_2 + (p_H35_2 - p_H3_2) / (35.0 - 17.0) * (t_4 - 17.0)
    cop_T4_2 = q_HT4_2 / p_HT4_2

    d = (t_3**2 - t_4**2) / (t_v**2 - t_4**2)
    b = (cop_T4_2 - cop_T3_1 - d * (cop_T4_2 - cop_Tv_v)) / (t_4 - t_3 - d * (t_4 - t_v))
    c = (cop_T4_2 - cop_T3_1 - b * (t_4 - t_3)) / (t_4**2 - t_3**2)
    a = cop_T4_2 - b * t_4 - c * t_4**2

    t_bins = [62.0, 57.0, 52.0, 47.0, 42.0, 37.0, 32.0, 27.0, 22.0, 17.0, 12.0, 7.0, 2.0, -3.0, -8.0]
    frac_hours = [0.132, 0.111, 0.103, 0.093, 0.100, 0.109, 0.126, 0.087, 0.055, 0.036, 0.026, 0.013, 0.006, 0.002, 0.001]

    # T_off = hp_min_temp
    t_off = 10.0
    t_on = t_off + 4.0
    etot = 0
    bLtot = 0

    (0...15).each do |_i|
      bL = ((65.0 - t_bins[_i]) / (65.0 - t_OD)) * 0.77 * dHR

      q_1 = q_H1_1_net + (q_H0_1_net - q_H1_1_net) / (62.0 - 47.0) * (t_bins[_i] - 47.0)
      p_1 = p_H1_1 + (p_H0_1 - p_H1_1) / (62.0 - 47.0) * (t_bins[_i] - 47.0)

      if (t_bins[_i] <= 17.0) || (t_bins[_i] >= 45.0)
        q_2 = q_H3_2_net + (q_H1_2_net - q_H3_2_net) * (t_bins[_i] - 17.0) / (47.0 - 17.0)
        p_2 = p_H3_2 + (p_H1_2 - p_H3_2) * (t_bins[_i] - 17.0) / (47.0 - 17.0)
      else
        q_2 = q_H3_2_net + (q_H35_2 - q_H3_2_net) * (t_bins[_i] - 17) / (35.0 - 17.0)
        p_2 = p_H3_2 + (p_H35_2 - p_H3_2) * (t_bins[_i] - 17.0) / (35.0 - 17.0)
      end

      if t_bins[_i] <= t_off
        delta = 0
      elsif t_bins[_i] >= t_on
        delta = 1.0
      else
        delta = 0.5
      end

      if bL <= q_1
        x_1 = bL / q_1
        e_Tj_n = delta * x_1 * p_1 * frac_hours[_i] / (1.0 - c_d * (1.0 - x_1))
      elsif (q_1 < bL) && (bL <= q_2)
        cop_T_j = a + b * t_bins[_i] + c * t_bins[_i]**2
        e_Tj_n = delta * frac_hours[_i] * bL / cop_T_j + (1.0 - delta) * bL * (frac_hours[_i])
      else
        e_Tj_n = delta * frac_hours[_i] * p_2 + frac_hours[_i] * (bL - delta * q_2)
      end

      bLtot += frac_hours[_i] * bL
      etot += e_Tj_n
    end

    hspf = bLtot / UnitConversions.convert(etot, 'Btu/hr', 'W')
    return hspf
  end

  def self.calc_sequential_load_fractions(load_fraction, remaining_fraction, availability_days)
    # Returns the EnergyPlus sequential load fractions for every day of the year
    if remaining_fraction > 0
      sequential_load_frac = load_fraction / remaining_fraction # Fraction of remaining load served by this system
    else
      sequential_load_frac = 0.0
    end
    sequential_load_fracs = availability_days.map { |d| d * sequential_load_frac }

    return sequential_load_fracs
  end

  def self.get_sequential_load_schedule(model, fractions)
    values = fractions.map { |f| f > 1 ? 1.0 : f.round(5) }

    if values.uniq.length == 1
      s = OpenStudio::Model::ScheduleConstant.new(model)
      s.setValue(values[0])
    else
      s = Schedule.create_ruleset_from_daily_season(model, values)
    end

    s.setName('Sequential Fraction Schedule')
    Schedule.set_schedule_type_limits(model, s, Constants.ScheduleTypeLimitsFraction)
    return s
  end

  def self.set_crankcase_assumptions(hvac_system)
    hvac_ap = hvac_system.additional_properties

    if hvac_system.is_a?(HPXML::HeatPump) && (hvac_system.fraction_heat_load_served <= 0)
      hvac_ap.crankcase_kw = 0.0
      hvac_ap.crankcase_temp = nil
    elsif hvac_system.is_a?(HPXML::HeatPump) && (hvac_system.heat_pump_type == HPXML::HVACTypeHeatPumpMiniSplit)
      hvac_ap.crankcase_kw = 0.0
      hvac_ap.crankcase_temp = nil
    elsif hvac_system.is_a?(HPXML::CoolingSystem) && (hvac_system.cooling_system_type == HPXML::HVACTypeMiniSplitAirConditioner)
      hvac_ap.crankcase_kw = 0.0
      hvac_ap.crankcase_temp = nil
    else
      hvac_ap.crankcase_kw = 0.05 * hvac_system.fraction_cool_load_served # From RESNET Publication No. 002-2017
      hvac_ap.crankcase_temp = 50.0 # From RESNET Publication No. 002-2017
    end
  end

  def self.set_heat_pump_temperatures(heat_pump)
    hp_ap = heat_pump.additional_properties

    # Sets:
    # 1. Minimum temperature (deg-F) for HP compressor operation
    # 2. Maximum temperature (deg-F) for HP supplemental heating operation
    if not heat_pump.backup_heating_switchover_temp.nil?
      hp_ap.hp_min_temp = heat_pump.backup_heating_switchover_temp
      hp_ap.supp_max_temp = heat_pump.backup_heating_switchover_temp
    else
      hp_ap.supp_max_temp = 40.0
      hp_ap.hp_min_temp = -40.0
    end
  end

  def self.get_default_duct_surface_area(duct_type, ncfl_ag, cfa_served, n_returns)
    # Fraction of primary ducts (ducts outside conditioned space)
    f_out = (ncfl_ag <= 1) ? 1.0 : 0.75

    if duct_type == HPXML::DuctTypeSupply
      primary_duct_area = 0.27 * cfa_served * f_out
      secondary_duct_area = 0.27 * cfa_served * (1.0 - f_out)
    elsif duct_type == HPXML::DuctTypeReturn
      b_r = (n_returns < 6) ? (0.05 * n_returns) : 0.25
      primary_duct_area = b_r * cfa_served * f_out
      secondary_duct_area = b_r * cfa_served * (1.0 - f_out)
    end

    return primary_duct_area, secondary_duct_area
  end

  def self.get_default_duct_locations(hpxml)
    primary_duct_location_hierarchy = [HPXML::LocationBasementConditioned,
                                       HPXML::LocationBasementUnconditioned,
                                       HPXML::LocationCrawlspaceVented,
                                       HPXML::LocationCrawlspaceUnvented,
                                       HPXML::LocationAtticVented,
                                       HPXML::LocationAtticUnvented,
                                       HPXML::LocationGarage]

    primary_duct_location = nil
    primary_duct_location_hierarchy.each do |location|
      if hpxml.has_location(location)
        primary_duct_location = location
        break
      end
    end
    secondary_duct_location = HPXML::LocationLivingSpace

    return primary_duct_location, secondary_duct_location
  end

  def self.get_installation_quality_cooling_coeff(f_chg)
    if f_chg <= 0
      qgr_values = [-9.46E-01, 4.93E-02, -1.18E-03, -1.15E+00]
      p_values = [-3.13E-01, 1.15E-02, 2.66E-03, -1.16E-01]
    else
      qgr_values = [-1.63E-01, 1.14E-02, -2.10E-04, -1.40E-01]
      p_values = [2.19E-01, -5.01E-03, 9.89E-04, 2.84E-01]
    end
    ff_chg_values = [26.67, 35.0]
    return qgr_values, p_values, ff_chg_values
  end

  def self.get_installation_quality_heating_coeff(f_chg)
    if f_chg <= 0
      qgr_values = [-0.0338595, 0.0202827, -2.6226343]
      p_values = [0.0615649, 0.0044554, -0.2598507]
    else
      qgr_values = [-0.0029514, 0.0007379, -0.0064112]
      p_values = [-0.0594134, 0.0159205, 1.8872153]
    end
    ff_chg_values = [8.33]
    return qgr_values, p_values, ff_chg_values
  end

  def self.apply_installation_quality(model, heating_system, cooling_system, unitary_system, htg_coil, clg_coil, control_zone)
    if not cooling_system.nil?
      charge_defect_ratio = cooling_system.charge_defect_ratio
      cool_airflow_defect_ratio = cooling_system.airflow_defect_ratio
    end
    if not heating_system.nil?
      heat_airflow_defect_ratio = heating_system.airflow_defect_ratio
    end
    return if (charge_defect_ratio.to_f.abs < 0.001) && (cool_airflow_defect_ratio.to_f.abs < 0.001) && (heat_airflow_defect_ratio.to_f.abs < 0.001)

    cool_airflow_rated_defect_ratio = []
    if (not clg_coil.nil?) && (cooling_system.fraction_cool_load_served > 0)
      clg_ap = cooling_system.additional_properties
      clg_cfm = cooling_system.cooling_airflow_cfm
      if clg_coil.to_CoilCoolingDXSingleSpeed.is_initialized || clg_coil.to_CoilCoolingWaterToAirHeatPumpEquationFit.is_initialized
        cool_airflow_rated_defect_ratio = [UnitConversions.convert(clg_cfm, 'cfm', 'm^3/s') / clg_coil.ratedAirFlowRate.get - 1.0]
      elsif clg_coil.to_CoilCoolingDXMultiSpeed.is_initialized
        cool_airflow_rated_defect_ratio = clg_coil.stages.zip(clg_ap.cool_fan_speed_ratios).map { |stage, speed_ratio| UnitConversions.convert(clg_cfm * speed_ratio, 'cfm', 'm^3/s') / stage.ratedAirFlowRate.get - 1.0 }
      end
    end

    heat_airflow_rated_defect_ratio = []
    if (not htg_coil.nil?) && (heating_system.fraction_heat_load_served > 0)
      htg_ap = heating_system.additional_properties
      htg_cfm = heating_system.heating_airflow_cfm
      if htg_coil.to_CoilHeatingDXSingleSpeed.is_initialized || htg_coil.to_CoilHeatingWaterToAirHeatPumpEquationFit.is_initialized
        heat_airflow_rated_defect_ratio = [UnitConversions.convert(htg_cfm, 'cfm', 'm^3/s') / htg_coil.ratedAirFlowRate.get - 1.0]
      elsif htg_coil.to_CoilHeatingDXMultiSpeed.is_initialized
        heat_airflow_rated_defect_ratio = htg_coil.stages.zip(htg_ap.heat_fan_speed_ratios).map { |stage, speed_ratio| UnitConversions.convert(htg_cfm * speed_ratio, 'cfm', 'm^3/s') / stage.ratedAirFlowRate.get - 1.0 }
      end
    end

    return if cool_airflow_rated_defect_ratio.empty? && heat_airflow_rated_defect_ratio.empty?

    obj_name = "#{unitary_system.name} install quality"

    tin_sensor = OpenStudio::Model::EnergyManagementSystemSensor.new(model, 'Zone Mean Air Temperature')
    tin_sensor.setName("#{obj_name} tin s")
    tin_sensor.setKeyName(control_zone.name.to_s)

    tout_sensor = OpenStudio::Model::EnergyManagementSystemSensor.new(model, 'Zone Outdoor Air Drybulb Temperature')
    tout_sensor.setName("#{obj_name} tt s")
    tout_sensor.setKeyName(control_zone.name.to_s)

    fault_program = OpenStudio::Model::EnergyManagementSystemProgram.new(model)
    fault_program.setName("#{obj_name} program")

    f_chg = charge_defect_ratio.to_f
    fault_program.addLine("Set F_CH = #{f_chg.round(3)}")

    if not cool_airflow_rated_defect_ratio.empty?
      if clg_coil.is_a? OpenStudio::Model::CoilCoolingDXSingleSpeed
        num_speeds = 1
        cool_cap_fff_curves = [clg_coil.totalCoolingCapacityFunctionOfFlowFractionCurve.to_CurveQuadratic.get]
        cool_eir_fff_curves = [clg_coil.energyInputRatioFunctionOfFlowFractionCurve.to_CurveQuadratic.get]
      elsif clg_coil.is_a? OpenStudio::Model::CoilCoolingDXMultiSpeed
        num_speeds = clg_coil.stages.size
        cool_cap_fff_curves = clg_coil.stages.map { |stage| stage.totalCoolingCapacityFunctionofFlowFractionCurve.to_CurveQuadratic.get }
        cool_eir_fff_curves = clg_coil.stages.map { |stage| stage.energyInputRatioFunctionofFlowFractionCurve.to_CurveQuadratic.get }
      elsif clg_coil.is_a? OpenStudio::Model::CoilCoolingWaterToAirHeatPumpEquationFit
        num_speeds = 1
        cool_cap_fff_curves = [clg_coil.totalCoolingCapacityCurve.to_CurveQuadLinear.get] # quadlinear curve, only forth term is for airflow
        cool_eir_fff_curves = [clg_coil.coolingPowerConsumptionCurve.to_CurveQuadLinear.get] # quadlinear curve, only forth term is for airflow
        # variables are the same for eir and cap curve
        var1_sensor = OpenStudio::Model::EnergyManagementSystemSensor.new(model, 'Performance Curve Input Variable 1 Value')
        var1_sensor.setName('Cool Cap Curve Var 1')
        var1_sensor.setKeyName(cool_cap_fff_curves[0].name.to_s)
        var2_sensor = OpenStudio::Model::EnergyManagementSystemSensor.new(model, 'Performance Curve Input Variable 2 Value')
        var2_sensor.setName('Cool Cap Curve Var 2')
        var2_sensor.setKeyName(cool_cap_fff_curves[0].name.to_s)
        var4_sensor = OpenStudio::Model::EnergyManagementSystemSensor.new(model, 'Performance Curve Input Variable 4 Value')
        var4_sensor.setName('Cool Cap Curve Var 4')
        var4_sensor.setKeyName(cool_cap_fff_curves[0].name.to_s)
      else
        fail 'cooling coil not supported'
      end

      for speed in 0..(num_speeds - 1)
        cool_cap_fff_curve = cool_cap_fff_curves[speed]
        cool_cap_fff_act = OpenStudio::Model::EnergyManagementSystemActuator.new(cool_cap_fff_curve, *EPlus::EMSActuatorCurveResult)
        cool_cap_fff_act.setName("#{obj_name} cap clg act")

        cool_eir_fff_curve = cool_eir_fff_curves[speed]
        cool_eir_fff_act = OpenStudio::Model::EnergyManagementSystemActuator.new(cool_eir_fff_curve, *EPlus::EMSActuatorCurveResult)
        cool_eir_fff_act.setName("#{obj_name} eir clg act")

        # NOTE: heat pump (cooling) curves don't exhibit expected trends at extreme faults;
        if not clg_coil.is_a? OpenStudio::Model::CoilCoolingWaterToAirHeatPumpEquationFit
          fault_program.addLine("Set a1_AF_Qgr_c = #{cool_cap_fff_curve.coefficient1Constant}")
          fault_program.addLine("Set a2_AF_Qgr_c = #{cool_cap_fff_curve.coefficient2x}")
          fault_program.addLine("Set a3_AF_Qgr_c = #{cool_cap_fff_curve.coefficient3xPOW2}")
          fault_program.addLine("Set a1_AF_EIR_c = #{cool_eir_fff_curve.coefficient1Constant}")
          fault_program.addLine("Set a2_AF_EIR_c = #{cool_eir_fff_curve.coefficient2x}")
          fault_program.addLine("Set a3_AF_EIR_c = #{cool_eir_fff_curve.coefficient3xPOW2}")
        else
          fault_program.addLine("Set a1_AF_Qgr_c = #{cool_cap_fff_curve.coefficient1Constant} + (#{cool_cap_fff_curve.coefficient2w}*#{var1_sensor.name}) + (#{cool_cap_fff_curve.coefficient3x}*#{var2_sensor.name}) + (#{cool_cap_fff_curve.coefficient5z}*#{var4_sensor.name})")
          fault_program.addLine("Set a2_AF_Qgr_c = #{cool_cap_fff_curve.coefficient4y}")
          fault_program.addLine('Set a3_AF_Qgr_c = 0')
          fault_program.addLine("Set a1_AF_EIR_c = #{cool_eir_fff_curve.coefficient1Constant} + (#{cool_eir_fff_curve.coefficient2w}*#{var1_sensor.name}) + (#{cool_eir_fff_curve.coefficient3x}*#{var2_sensor.name}) + (#{cool_eir_fff_curve.coefficient5z}*#{var4_sensor.name})")
          fault_program.addLine("Set a2_AF_EIR_c = #{cool_eir_fff_curve.coefficient4y}")
          fault_program.addLine('Set a3_AF_EIR_c = 0')
        end

        qgr_values, p_values, ff_chg_values = get_installation_quality_cooling_coeff(f_chg)

        # charge defect impact
        fault_program.addLine("Set a1_CH_Qgr_c = #{qgr_values[0]}")
        fault_program.addLine("Set a2_CH_Qgr_c = #{qgr_values[1]}")
        fault_program.addLine("Set a3_CH_Qgr_c = #{qgr_values[2]}")
        fault_program.addLine("Set a4_CH_Qgr_c = #{qgr_values[3]}")

        fault_program.addLine("Set a1_CH_P_c = #{p_values[0]}")
        fault_program.addLine("Set a2_CH_P_c = #{p_values[1]}")
        fault_program.addLine("Set a3_CH_P_c = #{p_values[2]}")
        fault_program.addLine("Set a4_CH_P_c = #{p_values[3]}")

        fault_program.addLine('Set q0_CH = a1_CH_Qgr_c')
        fault_program.addLine("Set q1_CH = a2_CH_Qgr_c*#{tin_sensor.name}")
        fault_program.addLine("Set q2_CH = a3_CH_Qgr_c*#{tout_sensor.name}")
        fault_program.addLine('Set q3_CH = a4_CH_Qgr_c*F_CH')
        fault_program.addLine('Set Y_CH_Q_c = 1 + ((q0_CH+(q1_CH)+(q2_CH)+(q3_CH))*F_CH)')

        fault_program.addLine('Set p1_CH = a1_CH_P_c')
        fault_program.addLine("Set p2_CH = a2_CH_P_c*#{tin_sensor.name}")
        fault_program.addLine("Set p3_CH = a3_CH_P_c*#{tout_sensor.name}")
        fault_program.addLine('Set p4_CH = a4_CH_P_c*F_CH')
        fault_program.addLine('Set Y_CH_COP_c = Y_CH_Q_c/(1 + (p1_CH+(p2_CH)+(p3_CH)+(p4_CH))*F_CH)')

        # air flow defect and charge defect combined to modify airflow curve output
        ff_ch_c = 1.0 / (1.0 + (qgr_values[0] + (qgr_values[1] * ff_chg_values[0]) + (qgr_values[2] * ff_chg_values[1]) + (qgr_values[3] * f_chg)) * f_chg)
        fault_program.addLine("Set FF_CH_c = #{ff_ch_c.round(3)}")
        fault_program.addLine("Set FF_AF_c = 1.0 + #{cool_airflow_rated_defect_ratio[speed].round(3)}")
        fault_program.addLine('Set FF_AF_comb_c = FF_CH_c * FF_AF_c')

        fault_program.addLine('Set q_AF_CH = (a1_AF_Qgr_c) + (a2_AF_Qgr_c*FF_CH_c) + (a3_AF_Qgr_c*FF_CH_c*FF_CH_c)')
        fault_program.addLine('Set eir_AF_CH = (a1_AF_EIR_c) + (a2_AF_EIR_c*FF_CH_c) + (a3_AF_EIR_c*FF_CH_c*FF_CH_c)')
        fault_program.addLine('Set p_CH_Q_c = Y_CH_Q_c/q_AF_CH')
        fault_program.addLine('Set p_CH_COP_c = Y_CH_COP_c*eir_AF_CH')

        fault_program.addLine('Set p_AF_Q_c = (a1_AF_Qgr_c) + (a2_AF_Qgr_c*FF_AF_comb_c) + (a3_AF_Qgr_c*FF_AF_comb_c*FF_AF_comb_c)')
        fault_program.addLine('Set p_AF_COP_c = 1.0 / ((a1_AF_EIR_c) + (a2_AF_EIR_c*FF_AF_comb_c) + (a3_AF_EIR_c*FF_AF_comb_c*FF_AF_comb_c))')

        fault_program.addLine("Set #{cool_cap_fff_act.name} = (p_CH_Q_c * p_AF_Q_c)")
        fault_program.addLine("Set #{cool_eir_fff_act.name} = (1.0 / (p_CH_COP_c * p_AF_COP_c))")
      end
    end

    if not heat_airflow_rated_defect_ratio.empty?

      if htg_coil.is_a? OpenStudio::Model::CoilHeatingDXSingleSpeed
        num_speeds = 1
        heat_cap_fff_curves = [htg_coil.totalHeatingCapacityFunctionofFlowFractionCurve.to_CurveQuadratic.get]
        heat_eir_fff_curves = [htg_coil.energyInputRatioFunctionofFlowFractionCurve.to_CurveQuadratic.get]
      elsif htg_coil.is_a? OpenStudio::Model::CoilHeatingDXMultiSpeed
        num_speeds = htg_coil.stages.size
        heat_cap_fff_curves = htg_coil.stages.map { |stage| stage.heatingCapacityFunctionofFlowFractionCurve.to_CurveQuadratic.get }
        heat_eir_fff_curves = htg_coil.stages.map { |stage| stage.energyInputRatioFunctionofFlowFractionCurve.to_CurveQuadratic.get }
      elsif htg_coil.is_a? OpenStudio::Model::CoilHeatingWaterToAirHeatPumpEquationFit
        num_speeds = 1
        heat_cap_fff_curves = [htg_coil.heatingCapacityCurve.to_CurveQuadLinear.get] # quadlinear curve, only forth term is for airflow
        heat_eir_fff_curves = [htg_coil.heatingPowerConsumptionCurve.to_CurveQuadLinear.get] # quadlinear curve, only forth term is for airflow
        # variables are the same for eir and cap curve
        var1_sensor = OpenStudio::Model::EnergyManagementSystemSensor.new(model, 'Performance Curve Input Variable 1 Value')
        var1_sensor.setName('Heat Cap Curve Var 1')
        var1_sensor.setKeyName(heat_cap_fff_curves[0].name.to_s)
        var2_sensor = OpenStudio::Model::EnergyManagementSystemSensor.new(model, 'Performance Curve Input Variable 2 Value')
        var2_sensor.setName('Heat Cap Curve Var 2')
        var2_sensor.setKeyName(heat_cap_fff_curves[0].name.to_s)
        var4_sensor = OpenStudio::Model::EnergyManagementSystemSensor.new(model, 'Performance Curve Input Variable 4 Value')
        var4_sensor.setName('Heat Cap Curve Var 4')
        var4_sensor.setKeyName(heat_cap_fff_curves[0].name.to_s)
      else
        fail 'heating coil not supported'
      end
      for speed in 0..(num_speeds - 1)
        heat_cap_fff_curve = heat_cap_fff_curves[speed]
        heat_cap_fff_act = OpenStudio::Model::EnergyManagementSystemActuator.new(heat_cap_fff_curve, *EPlus::EMSActuatorCurveResult)
        heat_cap_fff_act.setName("#{obj_name} cap htg act")

        heat_eir_fff_curve = heat_eir_fff_curves[speed]
        heat_eir_fff_act = OpenStudio::Model::EnergyManagementSystemActuator.new(heat_eir_fff_curve, *EPlus::EMSActuatorCurveResult)
        heat_eir_fff_act.setName("#{obj_name} eir htg act")

        # NOTE: heat pump (cooling) curves don't exhibit expected trends at extreme faults;
        if not htg_coil.is_a? OpenStudio::Model::CoilHeatingWaterToAirHeatPumpEquationFit
          fault_program.addLine("Set a1_AF_Qgr_h = #{heat_cap_fff_curve.coefficient1Constant}")
          fault_program.addLine("Set a2_AF_Qgr_h = #{heat_cap_fff_curve.coefficient2x}")
          fault_program.addLine("Set a3_AF_Qgr_h = #{heat_cap_fff_curve.coefficient3xPOW2}")
          fault_program.addLine("Set a1_AF_EIR_h = #{heat_eir_fff_curve.coefficient1Constant}")
          fault_program.addLine("Set a2_AF_EIR_h = #{heat_eir_fff_curve.coefficient2x}")
          fault_program.addLine("Set a3_AF_EIR_h = #{heat_eir_fff_curve.coefficient3xPOW2}")
        else
          fault_program.addLine("Set a1_AF_Qgr_h = #{heat_cap_fff_curve.coefficient1Constant} + (#{heat_cap_fff_curve.coefficient2w}*#{var1_sensor.name}) + (#{heat_cap_fff_curve.coefficient3x}*#{var2_sensor.name}) + (#{heat_cap_fff_curve.coefficient5z}*#{var4_sensor.name})")
          fault_program.addLine("Set a2_AF_Qgr_h = #{heat_cap_fff_curve.coefficient4y}")
          fault_program.addLine('Set a3_AF_Qgr_h = 0')
          fault_program.addLine("Set a1_AF_EIR_h = #{heat_eir_fff_curve.coefficient1Constant} + (#{heat_eir_fff_curve.coefficient2w}*#{var1_sensor.name}) + (#{heat_eir_fff_curve.coefficient3x}*#{var2_sensor.name}) + (#{heat_eir_fff_curve.coefficient5z}*#{var4_sensor.name})")
          fault_program.addLine("Set a2_AF_EIR_h = #{heat_eir_fff_curve.coefficient4y}")
          fault_program.addLine('Set a3_AF_EIR_h = 0')
        end

        qgr_values, p_values, ff_chg_values = get_installation_quality_heating_coeff(f_chg)

        # charge defect impact
        fault_program.addLine("Set a1_CH_Qgr_h = #{qgr_values[0]}")
        fault_program.addLine("Set a2_CH_Qgr_h = #{qgr_values[1]}")
        fault_program.addLine("Set a3_CH_Qgr_h = #{qgr_values[2]}")

        fault_program.addLine("Set a1_CH_P_h = #{p_values[0]}")
        fault_program.addLine("Set a2_CH_P_h = #{p_values[1]}")
        fault_program.addLine("Set a3_CH_P_h = #{p_values[2]}")

        fault_program.addLine('Set qh1_CH = a1_CH_Qgr_h')
        fault_program.addLine("Set qh2_CH = a2_CH_Qgr_h*#{tout_sensor.name}")
        fault_program.addLine('Set qh3_CH = a3_CH_Qgr_h*F_CH')
        fault_program.addLine('Set Y_CH_Q_h = 1 + ((qh1_CH+(qh2_CH)+(qh3_CH))*F_CH)')

        fault_program.addLine('Set ph1_CH = a1_CH_P_h')
        fault_program.addLine("Set ph2_CH = a2_CH_P_h*#{tout_sensor.name}")
        fault_program.addLine('Set ph3_CH = a3_CH_P_h*F_CH')
        fault_program.addLine('Set Y_CH_COP_h = Y_CH_Q_h/(1 + ((ph1_CH+(ph2_CH)+(ph3_CH))*F_CH))')

        # air flow defect and charge defect combined to modify airflow curve output
        ff_ch_h = 1 / (1 + (qgr_values[0] + qgr_values[1] * ff_chg_values[0] + qgr_values[2] * f_chg) * f_chg)
        fault_program.addLine("Set FF_CH_h = #{ff_ch_h.round(3)}")

        fault_program.addLine("Set FF_AF_h = 1.0 + #{heat_airflow_rated_defect_ratio[speed].round(3)}")
        fault_program.addLine('Set FF_AF_comb_h = FF_CH_h * FF_AF_h')

        fault_program.addLine('Set qh_AF_CH = a1_AF_Qgr_h + (a2_AF_Qgr_h*FF_CH_h) + (a3_AF_Qgr_h*FF_CH_h*FF_CH_h)')
        fault_program.addLine('Set eirh_AF_CH = a1_AF_EIR_h + (a2_AF_EIR_h*FF_CH_h) + (a3_AF_EIR_h*FF_CH_h*FF_CH_h)')
        fault_program.addLine('Set p_CH_Q_h = Y_CH_Q_h / qh_AF_CH')
        fault_program.addLine('Set p_CH_COP_h = Y_CH_COP_h * eirh_AF_CH')

        fault_program.addLine('Set p_AF_Q_h = a1_AF_Qgr_h + (a2_AF_Qgr_h*FF_AF_comb_h) + (a3_AF_Qgr_h*FF_AF_comb_h*FF_AF_comb_h)')
        fault_program.addLine('Set p_AF_COP_h = 1.0 / ((a1_AF_EIR_h)+(a2_AF_EIR_h*FF_AF_comb_h)+(a3_AF_EIR_h*FF_AF_comb_h*FF_AF_comb_h))')

        fault_program.addLine("Set #{heat_cap_fff_act.name} = (p_CH_Q_h * p_AF_Q_h)")
        fault_program.addLine("Set #{heat_eir_fff_act.name} = 1.0 / (p_CH_COP_h * p_AF_COP_h)")
      end
    end
    program_calling_manager = OpenStudio::Model::EnergyManagementSystemProgramCallingManager.new(model)
    program_calling_manager.setName("#{obj_name} program manager")
    program_calling_manager.setCallingPoint('BeginTimestepBeforePredictor')
    program_calling_manager.addProgram(fault_program)
  end

  def self.get_default_gshp_pump_power()
    return 30.0 # W/ton, per ANSI/RESNET/ICC 301-2019 Section 4.4.5 (closed loop)
  end

  def self.apply_shared_systems(hpxml)
    applied_clg = apply_shared_cooling_systems(hpxml)
    applied_htg = apply_shared_heating_systems(hpxml)
    return unless (applied_clg || applied_htg)

    # Remove WLHP if not serving heating nor cooling
    hpxml.heat_pumps.each do |hp|
      next unless hp.heat_pump_type == HPXML::HVACTypeHeatPumpWaterLoopToAir
      next if hp.fraction_heat_load_served > 0
      next if hp.fraction_cool_load_served > 0

      hp.delete
    end

    # Remove any orphaned HVAC distributions
    hpxml.hvac_distributions.each do |hvac_distribution|
      hvac_systems = []
      hpxml.hvac_systems.each do |hvac_system|
        next if hvac_system.distribution_system_idref.nil?
        next unless hvac_system.distribution_system_idref == hvac_distribution.id

        hvac_systems << hvac_system
      end
      next unless hvac_systems.empty?

      hvac_distribution.delete
    end
  end

  def self.apply_shared_cooling_systems(hpxml)
    applied = false
    hpxml.cooling_systems.each do |cooling_system|
      next unless cooling_system.is_shared_system

      applied = true
      wlhp = nil
      distribution_system = cooling_system.distribution_system
      distribution_type = distribution_system.distribution_system_type

      # Calculate air conditioner SEER equivalent
      n_dweq = cooling_system.number_of_units_served.to_f
      aux = cooling_system.shared_loop_watts

      if cooling_system.cooling_system_type == HPXML::HVACTypeChiller

        # Chiller w/ baseboard or fan coil or water loop heat pump
        cap = cooling_system.cooling_capacity
        chiller_input = UnitConversions.convert(cooling_system.cooling_efficiency_kw_per_ton * UnitConversions.convert(cap, 'Btu/hr', 'ton'), 'kW', 'W')
        if distribution_type == HPXML::HVACDistributionTypeHydronic
          if distribution_system.hydronic_type == HPXML::HydronicTypeWaterLoop
            wlhp = hpxml.heat_pumps.select { |hp| hp.heat_pump_type == HPXML::HVACTypeHeatPumpWaterLoopToAir }[0]
            aux_dweq = wlhp.cooling_capacity / wlhp.cooling_efficiency_eer
          else
            aux_dweq = 0.0
          end
        elsif distribution_type == HPXML::HVACDistributionTypeAir
          if distribution_system.air_type == HPXML::AirTypeFanCoil
            aux_dweq = cooling_system.fan_coil_watts
          end
        end
        # ANSI/RESNET/ICC 301-2019 Equation 4.4-2
        seer_eq = (cap - 3.41 * aux - 3.41 * aux_dweq * n_dweq) / (chiller_input + aux + aux_dweq * n_dweq)

      elsif cooling_system.cooling_system_type == HPXML::HVACTypeCoolingTower

        # Cooling tower w/ water loop heat pump
        if distribution_type == HPXML::HVACDistributionTypeHydronic
          if distribution_system.hydronic_type == HPXML::HydronicTypeWaterLoop
            wlhp = hpxml.heat_pumps.select { |hp| hp.heat_pump_type == HPXML::HVACTypeHeatPumpWaterLoopToAir }[0]
            wlhp_cap = wlhp.cooling_capacity
            wlhp_input = wlhp_cap / wlhp.cooling_efficiency_eer
          end
        end
        # ANSI/RESNET/ICC 301-2019 Equation 4.4-3
        seer_eq = (wlhp_cap - 3.41 * aux / n_dweq) / (wlhp_input + aux / n_dweq)

      else
        fail "Unexpected cooling system type '#{cooling_system.cooling_system_type}'."
      end

      if seer_eq <= 0
        fail "Negative SEER equivalent calculated for cooling system '#{cooling_system.id}', double check inputs."
      end

      cooling_system.cooling_system_type = HPXML::HVACTypeCentralAirConditioner
      cooling_system.cooling_efficiency_seer = seer_eq.round(2)
      cooling_system.cooling_efficiency_kw_per_ton = nil
      cooling_system.cooling_capacity = nil # Autosize the equipment
      cooling_system.is_shared_system = false
      cooling_system.number_of_units_served = nil
      cooling_system.shared_loop_watts = nil
      cooling_system.shared_loop_motor_efficiency = nil
      cooling_system.fan_coil_watts = nil

      # Assign new distribution system to air conditioner
      if distribution_type == HPXML::HVACDistributionTypeHydronic
        if distribution_system.hydronic_type == HPXML::HydronicTypeWaterLoop
          # Assign WLHP air distribution
          cooling_system.distribution_system_idref = wlhp.distribution_system_idref
          wlhp.fraction_cool_load_served = 0.0
          wlhp.fraction_heat_load_served = 0.0
        else
          # Assign DSE=1
          hpxml.hvac_distributions.add(id: "#{cooling_system.id}AirDistributionSystem",
                                       distribution_system_type: HPXML::HVACDistributionTypeDSE,
                                       annual_cooling_dse: 1.0,
                                       annual_heating_dse: 1.0)
          cooling_system.distribution_system_idref = hpxml.hvac_distributions[-1].id
        end
      elsif (distribution_type == HPXML::HVACDistributionTypeAir) && (distribution_system.air_type == HPXML::AirTypeFanCoil)
        # Convert "fan coil" air distribution system to "regular velocity"
        if distribution_system.hvac_systems.size > 1
          # Has attached heating system, so create a copy specifically for the cooling system
          hpxml.hvac_distributions << distribution_system.dup
          hpxml.hvac_distributions[-1].id += "#{cooling_system.id}AirDistributionSystem"
          cooling_system.distribution_system_idref = hpxml.hvac_distributions[-1].id
        end
        hpxml.hvac_distributions[-1].air_type = HPXML::AirTypeRegularVelocity
        if hpxml.hvac_distributions[-1].duct_leakage_measurements.select { |lm| (lm.duct_type == HPXML::DuctTypeSupply) && (lm.duct_leakage_total_or_to_outside == HPXML::DuctLeakageToOutside) }.size == 0
          # Assign zero supply leakage
          hpxml.hvac_distributions[-1].duct_leakage_measurements.add(duct_type: HPXML::DuctTypeSupply,
                                                                     duct_leakage_units: HPXML::UnitsCFM25,
                                                                     duct_leakage_value: 0,
                                                                     duct_leakage_total_or_to_outside: HPXML::DuctLeakageToOutside)
        end
        if hpxml.hvac_distributions[-1].duct_leakage_measurements.select { |lm| (lm.duct_type == HPXML::DuctTypeReturn) && (lm.duct_leakage_total_or_to_outside == HPXML::DuctLeakageToOutside) }.size == 0
          # Assign zero return leakage
          hpxml.hvac_distributions[-1].duct_leakage_measurements.add(duct_type: HPXML::DuctTypeReturn,
                                                                     duct_leakage_units: HPXML::UnitsCFM25,
                                                                     duct_leakage_value: 0,
                                                                     duct_leakage_total_or_to_outside: HPXML::DuctLeakageToOutside)
        end
      end
    end

    return applied
  end

  def self.apply_shared_heating_systems(hpxml)
    applied = false
    hpxml.heating_systems.each do |heating_system|
      next unless heating_system.is_shared_system

      applied = true
      distribution_system = heating_system.distribution_system
      distribution_type = distribution_system.distribution_system_type
      hydronic_type = distribution_system.hydronic_type

      if heating_system.heating_system_type == HPXML::HVACTypeBoiler && hydronic_type.to_s == HPXML::HydronicTypeWaterLoop

        # Shared boiler w/ water loop heat pump
        # Per ANSI/RESNET/ICC 301-2019 Section 4.4.7.2, model as:
        # A) heat pump with constant efficiency and duct losses, fraction heat load served = 1/COP
        # B) boiler, fraction heat load served = 1-1/COP
        fraction_heat_load_served = heating_system.fraction_heat_load_served

        # Heat pump
        # If this approach is ever removed, also remove code in HVACSizing.apply_hvac_loads()
        wlhp = hpxml.heat_pumps.select { |hp| hp.heat_pump_type == HPXML::HVACTypeHeatPumpWaterLoopToAir }[0]
        wlhp.fraction_heat_load_served = fraction_heat_load_served * (1.0 / wlhp.heating_efficiency_cop)
        wlhp.fraction_cool_load_served = 0.0

        # Boiler
        heating_system.fraction_heat_load_served = fraction_heat_load_served * (1.0 - 1.0 / wlhp.heating_efficiency_cop)
      end

      heating_system.heating_capacity = nil # Autosize the equipment
    end

    return applied
  end

  def self.set_num_speeds(hvac_system)
    hvac_ap = hvac_system.additional_properties

    if hvac_system.is_a?(HPXML::CoolingSystem) && (hvac_system.cooling_system_type == HPXML::HVACTypeRoomAirConditioner)
      hvac_ap.num_speeds = 1
    elsif (hvac_system.is_a?(HPXML::CoolingSystem) && (hvac_system.cooling_system_type == HPXML::HVACTypeMiniSplitAirConditioner)) ||
          (hvac_system.is_a?(HPXML::HeatPump) && (hvac_system.heat_pump_type == HPXML::HVACTypeHeatPumpMiniSplit))
      hvac_ap.speed_indices = [1, 3, 5, 9] # Speeds we model
      hvac_ap.num_speeds = hvac_ap.speed_indices.size
    elsif hvac_system.compressor_type == HPXML::HVACCompressorTypeSingleStage
      hvac_ap.num_speeds = 1
    elsif hvac_system.compressor_type == HPXML::HVACCompressorTypeTwoStage
      hvac_ap.num_speeds =  2
    elsif hvac_system.compressor_type == HPXML::HVACCompressorTypeVariableSpeed
      hvac_ap.num_speeds =  4
    end
  end

  def self.calc_rated_airflow(capacity, rated_cfm_per_ton, capacity_ratio)
    return UnitConversions.convert(capacity, 'Btu/hr', 'ton') * UnitConversions.convert(rated_cfm_per_ton, 'cfm', 'm^3/s') * capacity_ratio
  end

  def self.is_central_air_conditioner_and_furnace(hpxml, heating_system, cooling_system)
    if not (hpxml.heating_systems.include?(heating_system) && (heating_system.heating_system_type == HPXML::HVACTypeFurnace))
      return false
    end
    if not (hpxml.cooling_systems.include?(cooling_system) && (cooling_system.cooling_system_type == HPXML::HVACTypeCentralAirConditioner))
      return false
    end

    return true
  end

  def self.get_hpxml_hvac_systems(hpxml)
    # Returns a list of heating/cooling systems, incorporating whether
    # multiple systems are connected to the same distribution system
    # (e.g., a furnace + central air conditioner w/ the same ducts).
    hvac_systems = []

    hpxml.cooling_systems.each do |cooling_system|
      heating_system = nil
      if is_central_air_conditioner_and_furnace(hpxml, cooling_system.attached_heating_system, cooling_system)
        heating_system = cooling_system.attached_heating_system
      end
      hvac_systems << { cooling: cooling_system,
                        heating: heating_system }
    end

    hpxml.heating_systems.each do |heating_system|
      if is_central_air_conditioner_and_furnace(hpxml, heating_system, heating_system.attached_cooling_system)
        next # Already processed combined AC+furnace
      end

      hvac_systems << { cooling: nil,
                        heating: heating_system }
    end

    hpxml.heat_pumps.each do |heat_pump|
      hvac_systems << { cooling: heat_pump,
                        heating: heat_pump }
    end

    return hvac_systems
  end

  def self.ensure_nonzero_sizing_values(hpxml)
    min_capacity = 1.0 # Btuh
    min_airflow = 3.0 # cfm; E+ min airflow is 0.001 m3/s
    hpxml.heating_systems.each do |htg_sys|
      htg_sys.heating_capacity = [htg_sys.heating_capacity, min_capacity].max
      htg_sys.heating_airflow_cfm = [htg_sys.heating_airflow_cfm, min_airflow].max
    end
    hpxml.cooling_systems.each do |clg_sys|
      clg_sys.cooling_capacity = [clg_sys.cooling_capacity, min_capacity].max
      clg_sys.cooling_airflow_cfm = [clg_sys.cooling_airflow_cfm, min_airflow].max
    end
    hpxml.heat_pumps.each do |hp_sys|
      hp_sys.cooling_capacity = [hp_sys.cooling_capacity, min_capacity].max
      hp_sys.cooling_airflow_cfm = [hp_sys.cooling_airflow_cfm, min_airflow].max
      hp_sys.additional_properties.cooling_capacity_sensible = [hp_sys.additional_properties.cooling_capacity_sensible, min_capacity].max
      hp_sys.heating_capacity = [hp_sys.heating_capacity, min_capacity].max
      hp_sys.heating_airflow_cfm = [hp_sys.heating_airflow_cfm, min_airflow].max
      if not hp_sys.heating_capacity_17F.nil?
        hp_sys.heating_capacity_17F = [hp_sys.heating_capacity_17F, min_capacity].max
      end
      if not hp_sys.backup_heating_capacity.nil?
        hp_sys.backup_heating_capacity = [hp_sys.backup_heating_capacity, min_capacity].max
      end
    end
  end

  def self.get_dehumidifier_default_values(capacity)
    rh_setpoint = 0.6
    if capacity <= 25.0
      ief = 0.79
    elsif capacity <= 35.0
      ief = 0.95
    elsif capacity <= 54.0
      ief = 1.04
    elsif capacity < 75.0
      ief = 1.20
    else
      ief = 1.82
    end

    return { rh_setpoint: rh_setpoint, ief: ief }
  end

  def self.get_default_hvac_efficiency_by_year_installed(year, hvac_type, fuel_type, units)
    if [HPXML::HVACTypeWallFurnace, HPXML::HVACTypeFloorFurnace].include? hvac_type
      # For wall/floor furnaces, map other fuel types to natural gas because the lookup table only provides efficiencies for natural gas.
      fuel_type = HPXML::FuelTypeNaturalGas
    end

    type_id = { HPXML::HVACTypeCentralAirConditioner => 'split_dx',
                HPXML::HVACTypeRoomAirConditioner => 'packaged_dx',
                HPXML::HVACTypeHeatPumpAirToAir => 'heat_pump',
                HPXML::HVACTypeFurnace => 'central_furnace',
                HPXML::HVACTypeWallFurnace => 'wall_furnace',
                HPXML::HVACTypeFloorFurnace => 'wall_furnace', # floor furnaces mapped to wall furnaces
                HPXML::HVACTypeBoiler => 'boiler' }[hvac_type]

    fuel_primary_id = { EPlus::FuelTypeElectricity => 'electric',
                        EPlus::FuelTypeNaturalGas => 'natural_gas',
                        EPlus::FuelTypeOil => 'fuel_oil',
                        EPlus::FuelTypeCoal => 'fuel_oil', # assumption
                        EPlus::FuelTypeWoodCord => 'fuel_oil', # assumption
                        EPlus::FuelTypeWoodPellets => 'fuel_oil', # assumption
                        EPlus::FuelTypePropane => 'lpg' }[EPlus.fuel_type(fuel_type)]

    metric_id = units.downcase
    value = nil
    lookup_year = 0
    CSV.foreach(File.join(File.dirname(__FILE__), 'lu_hvac_equipment_efficiency.csv'), headers: true) do |row|
      next unless row['type_id'] == type_id
      next unless row['fuel_primary_id'] == fuel_primary_id
      next unless row['metric_id'] == metric_id

      row_year = Integer(row['year'])
      if (row_year - year).abs <= (lookup_year - year).abs
        lookup_year = row_year
        value = Float(row['value'])
      end
    end

    return value
  end
end<|MERGE_RESOLUTION|>--- conflicted
+++ resolved
@@ -3,12 +3,7 @@
 class HVAC
   def self.apply_central_air_conditioner_furnace(model, runner, cooling_system, heating_system,
                                                  sequential_cool_load_fracs, sequential_heat_load_fracs,
-<<<<<<< HEAD
-                                                 control_zone, hvac_map, is_ddb_control = false)
-=======
-                                                 control_zone)
->>>>>>> 7b2f57b4
-
+                                                 control_zone, is_ddb_control = false)
     if heating_system.nil?
       obj_name = Constants.ObjectNameCentralAirConditioner
     elsif cooling_system.nil?
@@ -26,12 +21,7 @@
 
     # Cooling Coil
     if not cooling_system.nil?
-<<<<<<< HEAD
       clg_coil = create_dx_cooling_coil(model, obj_name, cooling_system, is_ddb_control)
-      hvac_map[cooling_system.id] << clg_coil
-=======
-      clg_coil = create_dx_cooling_coil(model, obj_name, cooling_system)
->>>>>>> 7b2f57b4
     end
 
     # Heating Coil
@@ -109,12 +99,8 @@
   end
 
   def self.apply_room_air_conditioner(model, runner, cooling_system,
-<<<<<<< HEAD
                                       sequential_cool_load_fracs, control_zone,
-                                      hvac_map, is_ddb_control = false)
-=======
-                                      sequential_cool_load_fracs, control_zone)
->>>>>>> 7b2f57b4
+                                      is_ddb_control = false)
 
     obj_name = Constants.ObjectNameRoomAirConditioner
 
@@ -235,37 +221,20 @@
 
   def self.apply_central_air_to_air_heat_pump(model, runner, heat_pump,
                                               sequential_heat_load_fracs, sequential_cool_load_fracs,
-<<<<<<< HEAD
-                                              control_zone, hvac_map, is_ddb_control = false)
-=======
-                                              control_zone)
->>>>>>> 7b2f57b4
+                                              control_zone, is_ddb_control = false)
 
     obj_name = Constants.ObjectNameAirSourceHeatPump
 
     hp_ap = heat_pump.additional_properties
 
     # Cooling Coil
-<<<<<<< HEAD
     clg_coil = create_dx_cooling_coil(model, obj_name, heat_pump, is_ddb_control)
-    hvac_map[heat_pump.id] << clg_coil
 
     # Heating Coil
     htg_coil = create_dx_heating_coil(model, obj_name, heat_pump, is_ddb_control)
-    hvac_map[heat_pump.id] << htg_coil
 
     # Supplemental Heating Coil
     htg_supp_coil = create_supp_heating_coil(model, obj_name, heat_pump, control_zone, is_ddb_control)
-    hvac_map[heat_pump.id] << htg_supp_coil
-=======
-    clg_coil = create_dx_cooling_coil(model, obj_name, heat_pump)
-
-    # Heating Coil
-    htg_coil = create_dx_heating_coil(model, obj_name, heat_pump)
-
-    # Supplemental Heating Coil
-    htg_supp_coil = create_supp_heating_coil(model, obj_name, heat_pump)
->>>>>>> 7b2f57b4
 
     # Fan
     num_speeds = hp_ap.num_speeds
@@ -1683,18 +1652,15 @@
     end
     htg_supp_coil.setNominalCapacity(UnitConversions.convert(capacity, 'Btu/hr', 'W'))
     htg_supp_coil.setName(obj_name + ' ' + Constants.ObjectNameBackupHeatingCoil)
-<<<<<<< HEAD
     if is_ddb_control
       apply_supp_control_for_ddb_thermostat(model, htg_supp_coil, control_zone)
     end
-=======
     if heat_pump.is_dual_fuel
       htg_supp_coil.additionalProperties.setFeature('HPXML_ID', heat_pump.id + '_DFHPBackup') # Used by reporting measure
     else
       htg_supp_coil.additionalProperties.setFeature('HPXML_ID', heat_pump.id) # Used by reporting measure
     end
 
->>>>>>> 7b2f57b4
     return htg_supp_coil
   end
 
