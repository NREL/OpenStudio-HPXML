--- conflicted
+++ resolved
@@ -9,12 +9,8 @@
 
   def self.apply_air_source_hvac_systems(model, runner, cooling_system, heating_system,
                                          sequential_cool_load_fracs, sequential_heat_load_fracs,
-<<<<<<< HEAD
-                                         control_zone, hvac_unavailable_periods, is_ddb_control = false, is_realistic_staging = false)
-=======
                                          weather_max_drybulb, weather_min_drybulb,
                                          control_zone, hvac_unavailable_periods, schedules_file, hpxml_bldg)
->>>>>>> ff718623
     is_heatpump = false
 
     if not cooling_system.nil?
@@ -93,11 +89,7 @@
     fan_cfms = []
     if not cooling_system.nil?
       # Cooling Coil
-<<<<<<< HEAD
-      clg_coil = create_dx_cooling_coil(model, obj_name, cooling_system, is_ddb_control)
-=======
-      clg_coil = create_dx_cooling_coil(model, obj_name, cooling_system, max_rated_fan_cfm, weather_max_drybulb)
->>>>>>> ff718623
+      clg_coil = create_dx_cooling_coil(model, obj_name, cooling_system, max_rated_fan_cfm, weather_max_drybulb, hpxml_bldg.hvac_controls[0].onoff_thermostat_deadband > 0.0)
 
       clg_cfm = cooling_system.cooling_airflow_cfm
       clg_ap.cool_fan_speed_ratios.each do |r|
@@ -128,11 +120,7 @@
         supp_max_temp = htg_ap.supp_max_temp
 
         # Heating Coil
-<<<<<<< HEAD
-        htg_coil = create_dx_heating_coil(model, obj_name, heating_system, is_ddb_control)
-=======
-        htg_coil = create_dx_heating_coil(model, obj_name, heating_system, max_rated_fan_cfm, weather_min_drybulb)
->>>>>>> ff718623
+        htg_coil = create_dx_heating_coil(model, obj_name, heating_system, max_rated_fan_cfm, weather_min_drybulb, hpxml_bldg.hvac_controls[0].onoff_thermostat_deadband > 0.0)
 
         # Supplemental Heating Coil
         htg_supp_coil = create_supp_heating_coil(model, obj_name, heating_system)
@@ -215,16 +203,14 @@
 
     apply_installation_quality(model, heating_system, cooling_system, air_loop_unitary, htg_coil, clg_coil, control_zone)
 
-<<<<<<< HEAD
-    if is_realistic_staging
+    if hpxml_bldg.hvac_controls[0].realistic_staging
       # supp coil control in staing EMS
       apply_two_speed_realistic_staging_EMS(model, air_loop_unitary, htg_supp_coil, control_zone, is_heatpump)
-    elsif is_ddb_control && is_heatpump
+    elsif hpxml_bldg.hvac_controls[0].onoff_thermostat_deadband > 0.0 && is_heatpump
       apply_supp_coil_EMS_for_ddb_thermostat(model, htg_supp_coil, control_zone, htg_coil)
     end
-=======
+
     apply_max_power_EMS(model, runner, hpxml_bldg, air_loop_unitary, control_zone, heating_system, cooling_system, htg_supp_coil, clg_coil, htg_coil, schedules_file)
->>>>>>> ff718623
 
     return air_loop
   end
@@ -962,12 +948,8 @@
     thermostat_setpoint.setName("#{conditioned_zone.name} temperature setpoint")
     thermostat_setpoint.setHeatingSetpointTemperatureSchedule(heating_sch)
     thermostat_setpoint.setCoolingSetpointTemperatureSchedule(cooling_sch)
-<<<<<<< HEAD
     thermostat_setpoint.setTemperatureDifferenceBetweenCutoutAndSetpoint(UnitConversions.convert(hvac_control.onoff_thermostat_deadband, 'deltaF', 'deltaC'))
-    living_zone.setThermostatSetpointDualSetpoint(thermostat_setpoint)
-=======
     conditioned_zone.setThermostatSetpointDualSetpoint(thermostat_setpoint)
->>>>>>> ff718623
   end
 
   def self.create_setpoint_schedules(runner, heating_days, cooling_days, htg_weekday_setpoints, htg_weekend_setpoints, clg_weekday_setpoints, clg_weekend_setpoints, year)
@@ -2168,12 +2150,7 @@
       htg_supp_coil.setFuelType(EPlus.fuel_type(fuel))
     end
     htg_supp_coil.setNominalCapacity(UnitConversions.convert(capacity, 'Btu/hr', 'W'))
-<<<<<<< HEAD
-    htg_supp_coil.setName(obj_name + ' ' + Constants.ObjectNameBackupHeatingCoil)
-    
-=======
     htg_supp_coil.setName(obj_name + ' backup htg coil')
->>>>>>> ff718623
     htg_supp_coil.additionalProperties.setFeature('HPXML_ID', heat_pump.id) # Used by reporting measure
     htg_supp_coil.additionalProperties.setFeature('IsHeatPumpBackup', true) # Used by reporting measure
 
@@ -2817,45 +2794,7 @@
     end
   end
 
-<<<<<<< HEAD
-  def self.create_curve_exponent(model, coeff, name, min_x, max_x)
-    curve = OpenStudio::Model::CurveExponent.new(model)
-    curve.setName(name)
-    curve.setCoefficient1Constant(coeff[0])
-    curve.setCoefficient2Constant(coeff[1])
-    curve.setCoefficient3Constant(coeff[2])
-    curve.setMinimumValueofx(min_x)
-    curve.setMaximumValueofx(max_x)
-    return curve
-  end
-
-  def self.create_curve_quad_linear(model, coeff, name)
-    curve = OpenStudio::Model::CurveQuadLinear.new(model)
-    curve.setName(name)
-    curve.setCoefficient1Constant(coeff[0])
-    curve.setCoefficient2w(coeff[1])
-    curve.setCoefficient3x(coeff[2])
-    curve.setCoefficient4y(coeff[3])
-    curve.setCoefficient5z(coeff[4])
-    return curve
-  end
-
-  def self.create_curve_quint_linear(model, coeff, name)
-    curve = OpenStudio::Model::CurveQuintLinear.new(model)
-    curve.setName(name)
-    curve.setCoefficient1Constant(coeff[0])
-    curve.setCoefficient2v(coeff[1])
-    curve.setCoefficient3w(coeff[2])
-    curve.setCoefficient4x(coeff[3])
-    curve.setCoefficient5y(coeff[4])
-    curve.setCoefficient6z(coeff[5])
-    return curve
-  end
-
-  def self.create_dx_cooling_coil(model, obj_name, cooling_system, is_ddb_control = false)
-=======
-  def self.create_dx_cooling_coil(model, obj_name, cooling_system, max_rated_fan_cfm, weather_max_drybulb)
->>>>>>> ff718623
+  def self.create_dx_cooling_coil(model, obj_name, cooling_system, max_rated_fan_cfm, weather_max_drybulb, is_ddb_control = false)
     clg_ap = cooling_system.additional_properties
 
     if cooling_system.is_a? HPXML::CoolingSystem
@@ -2881,27 +2820,7 @@
     end
 
     clg_coil = nil
-<<<<<<< HEAD
     coil_name = obj_name + ' clg coil'
-
-    for i in 0..(clg_ap.num_speeds - 1)
-      cap_ft_spec_si = convert_curve_biquadratic(clg_ap.cool_cap_ft_spec[i])
-      eir_ft_spec_si = convert_curve_biquadratic(clg_ap.cool_eir_ft_spec[i])
-      cap_ft_curve = create_curve_biquadratic(model, cap_ft_spec_si, "Cool-CAP-fT#{i + 1}", -100, 100, -100, 100)
-      eir_ft_curve = create_curve_biquadratic(model, eir_ft_spec_si, "Cool-EIR-fT#{i + 1}", -100, 100, -100, 100)
-      if is_ddb_control
-        # Zero out impact of part load ratio
-        plf_fplr_curve = create_curve_quadratic(model, [1.0, 0.0, 0.0], "Cool-PLF-fPLR#{i + 1}", 0, 1, 0.7, 1)
-      else
-        plf_fplr_curve = create_curve_quadratic(model, clg_ap.cool_plf_fplr_spec[i], "Cool-PLF-fPLR#{i + 1}", 0, 1, 0.7, 1)
-      end
-      cap_fff_curve = create_curve_quadratic(model, clg_ap.cool_cap_fflow_spec[i], "Cool-CAP-fFF#{i + 1}", 0, 2, 0, 2)
-      eir_fff_curve = create_curve_quadratic(model, clg_ap.cool_eir_fflow_spec[i], "Cool-EIR-fFF#{i + 1}", 0, 2, 0, 2)
-      if i == 0
-        cap_fff_curve_0 = cap_fff_curve
-        eir_fff_curve_0 = eir_fff_curve
-      end
-=======
     num_speeds = clg_ap.cool_rated_cfm_per_ton.size
     for i in 0..(num_speeds - 1)
       if not cooling_system.cooling_detailed_performance_data.empty?
@@ -2927,8 +2846,16 @@
       end
       cap_fff_curve = create_curve_quadratic(model, clg_ap.cool_cap_fflow_spec[i], "Cool-CAP-fFF#{i + 1}", 0, 2, 0, 2)
       eir_fff_curve = create_curve_quadratic(model, clg_ap.cool_eir_fflow_spec[i], "Cool-EIR-fFF#{i + 1}", 0, 2, 0, 2)
-      plf_fplr_curve = create_curve_quadratic(model, clg_ap.cool_plf_fplr_spec[i], "Cool-PLF-fPLR#{i + 1}", 0, 1, 0.7, 1)
->>>>>>> ff718623
+      if i == 0
+        cap_fff_curve_0 = cap_fff_curve
+        eir_fff_curve_0 = eir_fff_curve
+      end
+      if is_ddb_control
+        # Zero out impact of part load ratio
+        plf_fplr_curve = create_curve_quadratic(model, [1.0, 0.0, 0.0], "Cool-PLF-fPLR#{i + 1}", 0, 1, 0.7, 1)
+      else
+        plf_fplr_curve = create_curve_quadratic(model, clg_ap.cool_plf_fplr_spec[i], "Cool-PLF-fPLR#{i + 1}", 0, 1, 0.7, 1)
+      end
 
       if num_speeds == 1
         clg_coil = OpenStudio::Model::CoilCoolingDXSingleSpeed.new(model, model.alwaysOnDiscreteSchedule, cap_ft_curve, cap_fff_curve, eir_ft_curve, eir_fff_curve, plf_fplr_curve)
@@ -2987,11 +2914,7 @@
     return clg_coil
   end
 
-<<<<<<< HEAD
-  def self.create_dx_heating_coil(model, obj_name, heating_system, is_ddb_control = false)
-=======
-  def self.create_dx_heating_coil(model, obj_name, heating_system, max_rated_fan_cfm, weather_min_drybulb)
->>>>>>> ff718623
+  def self.create_dx_heating_coil(model, obj_name, heating_system, max_rated_fan_cfm, weather_min_drybulb, is_ddb_control = false)
     htg_ap = heating_system.additional_properties
 
     if heating_system.heating_detailed_performance_data.empty?
@@ -3011,27 +2934,8 @@
     end
 
     htg_coil = nil
-<<<<<<< HEAD
     coil_name = obj_name + ' htg coil'
 
-    for i in 0..(htg_ap.num_speeds - 1)
-      cap_ft_spec_si = convert_curve_biquadratic(htg_ap.heat_cap_ft_spec[i])
-      eir_ft_spec_si = convert_curve_biquadratic(htg_ap.heat_eir_ft_spec[i])
-      cap_ft_curve = create_curve_biquadratic(model, cap_ft_spec_si, "Heat-CAP-fT#{i + 1}", -100, 100, -100, 100)
-      eir_ft_curve = create_curve_biquadratic(model, eir_ft_spec_si, "Heat-EIR-fT#{i + 1}", -100, 100, -100, 100)
-      if is_ddb_control
-        # Zero out impact of part load ratio
-        plf_fplr_curve = create_curve_quadratic(model, [1.0, 0.0, 0.0], "Heat-PLF-fPLR#{i + 1}", 0, 1, 0.7, 1)
-      else
-        plf_fplr_curve = create_curve_quadratic(model, htg_ap.heat_plf_fplr_spec[i], "Heat-PLF-fPLR#{i + 1}", 0, 1, 0.7, 1)
-      end
-      cap_fff_curve = create_curve_quadratic(model, htg_ap.heat_cap_fflow_spec[i], "Heat-CAP-fFF#{i + 1}", 0, 2, 0, 2)
-      eir_fff_curve = create_curve_quadratic(model, htg_ap.heat_eir_fflow_spec[i], "Heat-EIR-fFF#{i + 1}", 0, 2, 0, 2)
-      if i == 0
-        cap_fff_curve_0 = cap_fff_curve
-        eir_fff_curve_0 = eir_fff_curve
-      end
-=======
     num_speeds = htg_ap.heat_rated_cfm_per_ton.size
     for i in 0..(num_speeds - 1)
       if not heating_system.heating_detailed_performance_data.empty?
@@ -3057,8 +2961,16 @@
       end
       cap_fff_curve = create_curve_quadratic(model, htg_ap.heat_cap_fflow_spec[i], "Heat-CAP-fFF#{i + 1}", 0, 2, 0, 2)
       eir_fff_curve = create_curve_quadratic(model, htg_ap.heat_eir_fflow_spec[i], "Heat-EIR-fFF#{i + 1}", 0, 2, 0, 2)
-      plf_fplr_curve = create_curve_quadratic(model, htg_ap.heat_plf_fplr_spec[i], "Heat-PLF-fPLR#{i + 1}", 0, 1, 0.7, 1)
->>>>>>> ff718623
+      if i == 0
+        cap_fff_curve_0 = cap_fff_curve
+        eir_fff_curve_0 = eir_fff_curve
+      end
+      if is_ddb_control
+        # Zero out impact of part load ratio
+        plf_fplr_curve = create_curve_quadratic(model, [1.0, 0.0, 0.0], "Heat-PLF-fPLR#{i + 1}", 0, 1, 0.7, 1)
+      else
+        plf_fplr_curve = create_curve_quadratic(model, htg_ap.heat_plf_fplr_spec[i], "Heat-PLF-fPLR#{i + 1}", 0, 1, 0.7, 1)
+      end
 
       if num_speeds == 1
         htg_coil = OpenStudio::Model::CoilHeatingDXSingleSpeed.new(model, model.alwaysOnDiscreteSchedule, cap_ft_curve, cap_fff_curve, eir_ft_curve, eir_fff_curve, plf_fplr_curve)
@@ -4184,27 +4096,8 @@
     return applied
   end
 
-<<<<<<< HEAD
-  def self.set_num_speeds(hvac_system)
-    hvac_ap = hvac_system.additional_properties
-
-    if hvac_system.is_a?(HPXML::CoolingSystem) && ([HPXML::HVACTypeRoomAirConditioner, HPXML::HVACTypePTAC].include? hvac_system.cooling_system_type)
-      hvac_ap.num_speeds = 1
-    elsif (hvac_system.is_a?(HPXML::CoolingSystem) && (hvac_system.cooling_system_type == HPXML::HVACTypeMiniSplitAirConditioner)) ||
-          (hvac_system.is_a?(HPXML::HeatPump) && (hvac_system.heat_pump_type == HPXML::HVACTypeHeatPumpMiniSplit))
-      hvac_ap.speed_indices = [1, 3, 5, 9] # Speeds we model
-      hvac_ap.num_speeds = hvac_ap.speed_indices.size
-    elsif hvac_system.compressor_type == HPXML::HVACCompressorTypeSingleStage
-      hvac_ap.num_speeds = 1
-    elsif hvac_system.compressor_type == HPXML::HVACCompressorTypeTwoStage
-      hvac_ap.num_speeds = 2
-    elsif hvac_system.compressor_type == HPXML::HVACCompressorTypeVariableSpeed
-      hvac_ap.num_speeds = 4
-    end
-=======
   def self.calc_rated_airflow(capacity, rated_cfm_per_ton)
     return UnitConversions.convert(capacity, 'Btu/hr', 'ton') * UnitConversions.convert(rated_cfm_per_ton, 'cfm', 'm^3/s')
->>>>>>> ff718623
   end
 
   def self.is_attached_heating_and_cooling_systems(hpxml_bldg, heating_system, cooling_system)
