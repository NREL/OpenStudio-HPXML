# frozen_string_literal: true

# TODO
class HVAC
  AirSourceHeatRatedODB = 47.0 # degF, Rated outdoor drybulb for air-source systems, heating
  AirSourceHeatRatedIDB = 70.0 # degF, Rated indoor drybulb for air-source systems, heating
  AirSourceCoolRatedODB = 95.0 # degF, Rated outdoor drybulb for air-source systems, cooling
  AirSourceCoolRatedIWB = 67.0 # degF, Rated indoor wetbulb for air-source systems, cooling
  CrankcaseHeaterTemp = 50.0 # degF

  # TODO
  #
  # @param model [OpenStudio::Model::Model] model object
  # @param runner [OpenStudio::Measure::OSRunner] runner object
  # @param cooling_system [TODO] TODO
  # @param heating_system [TODO] TODO
  # @param sequential_cool_load_fracs [TODO] TODO
  # @param sequential_heat_load_fracs [TODO] TODO
  # @param weather_max_drybulb [TODO] TODO
  # @param weather_min_drybulb [TODO] TODO
  # @param control_zone [TODO] TODO
  # @param hvac_unavailable_periods [TODO] TODO
  # @param schedules_file [SchedulesFile] SchedulesFile wrapper class instance of detailed schedule files
  # @param hpxml_bldg [HPXML::Building] individual HPXML Building dwelling unit object
  # @return [TODO] TODO
  def self.apply_air_source_hvac_systems(model, runner, cooling_system, heating_system,
                                         sequential_cool_load_fracs, sequential_heat_load_fracs,
                                         weather_max_drybulb, weather_min_drybulb,
                                         control_zone, hvac_unavailable_periods, schedules_file, hpxml_bldg,
                                         hpxml_header)
    is_heatpump = false

    if not cooling_system.nil?
      if cooling_system.is_a? HPXML::HeatPump
        is_heatpump = true
        if cooling_system.heat_pump_type == HPXML::HVACTypeHeatPumpAirToAir
          obj_name = Constants.ObjectNameAirSourceHeatPump
        elsif cooling_system.heat_pump_type == HPXML::HVACTypeHeatPumpMiniSplit
          obj_name = Constants.ObjectNameMiniSplitHeatPump
        elsif cooling_system.heat_pump_type == HPXML::HVACTypeHeatPumpPTHP
          obj_name = Constants.ObjectNamePTHP
          fan_watts_per_cfm = 0.0
        elsif cooling_system.heat_pump_type == HPXML::HVACTypeHeatPumpRoom
          obj_name = Constants.ObjectNameRoomHP
          fan_watts_per_cfm = 0.0
        else
          fail "Unexpected heat pump type: #{cooling_system.heat_pump_type}."
        end
      elsif cooling_system.is_a? HPXML::CoolingSystem
        if cooling_system.cooling_system_type == HPXML::HVACTypeCentralAirConditioner
          if heating_system.nil?
            obj_name = Constants.ObjectNameCentralAirConditioner
          else
            obj_name = Constants.ObjectNameCentralAirConditionerAndFurnace
            # error checking for fan power
            if (cooling_system.fan_watts_per_cfm.to_f != heating_system.fan_watts_per_cfm.to_f)
              fail "Fan powers for heating system '#{heating_system.id}' and cooling system '#{cooling_system.id}' are attached to a single distribution system and therefore must be the same."
            end
          end
        elsif [HPXML::HVACTypeRoomAirConditioner, HPXML::HVACTypePTAC].include? cooling_system.cooling_system_type
          fan_watts_per_cfm = 0.0
          if cooling_system.cooling_system_type == HPXML::HVACTypeRoomAirConditioner
            obj_name = Constants.ObjectNameRoomAirConditioner
          else
            obj_name = Constants.ObjectNamePTAC
          end
        elsif cooling_system.cooling_system_type == HPXML::HVACTypeMiniSplitAirConditioner
          obj_name = Constants.ObjectNameMiniSplitAirConditioner
        else
          fail "Unexpected cooling system type: #{cooling_system.cooling_system_type}."
        end
      end
    elsif (heating_system.is_a? HPXML::HeatingSystem) && (heating_system.heating_system_type == HPXML::HVACTypeFurnace)
      obj_name = Constants.ObjectNameFurnace
    else
      fail "Unexpected heating system type: #{heating_system.heating_system_type}, expect central air source hvac systems."
    end
    if fan_watts_per_cfm.nil?
      if (not cooling_system.nil?) && (not cooling_system.fan_watts_per_cfm.nil?)
        fan_watts_per_cfm = cooling_system.fan_watts_per_cfm
      else
        fan_watts_per_cfm = heating_system.fan_watts_per_cfm
      end
    end

    # Calculate max rated cfm
    max_rated_fan_cfm = -9999
    if not cooling_system.nil?
      clg_ap = cooling_system.additional_properties
      if not cooling_system.cooling_detailed_performance_data.empty?
        cooling_system.cooling_detailed_performance_data.select { |dp| dp.capacity_description == HPXML::CapacityDescriptionMaximum }.each do |dp|
          rated_fan_cfm = UnitConversions.convert(dp.capacity, 'Btu/hr', 'ton') * clg_ap.cool_rated_cfm_per_ton[-1]
          max_rated_fan_cfm = rated_fan_cfm if rated_fan_cfm > max_rated_fan_cfm
        end
      else
        rated_fan_cfm = UnitConversions.convert(cooling_system.cooling_capacity * clg_ap.cool_capacity_ratios[-1], 'Btu/hr', 'ton') * clg_ap.cool_rated_cfm_per_ton[-1]
        max_rated_fan_cfm = rated_fan_cfm if rated_fan_cfm > max_rated_fan_cfm
      end
    end
    if not heating_system.nil?
      htg_ap = heating_system.additional_properties
      if not heating_system.heating_detailed_performance_data.empty?
        heating_system.heating_detailed_performance_data.select { |dp| dp.capacity_description == HPXML::CapacityDescriptionMaximum }.each do |dp|
          rated_fan_cfm = UnitConversions.convert(dp.capacity, 'Btu/hr', 'ton') * htg_ap.heat_rated_cfm_per_ton[-1]
          max_rated_fan_cfm = rated_fan_cfm if rated_fan_cfm > max_rated_fan_cfm
        end
      elsif is_heatpump
        rated_fan_cfm = UnitConversions.convert(heating_system.heating_capacity * htg_ap.heat_capacity_ratios[-1], 'Btu/hr', 'ton') * htg_ap.heat_rated_cfm_per_ton[-1]
        max_rated_fan_cfm = rated_fan_cfm if rated_fan_cfm > max_rated_fan_cfm
      end
    end

    fan_cfms = []
    if not cooling_system.nil?
      # Cooling Coil
      clg_coil = create_dx_cooling_coil(model, obj_name, cooling_system, max_rated_fan_cfm, weather_max_drybulb)

      clg_cfm = cooling_system.cooling_airflow_cfm
      clg_ap.cool_fan_speed_ratios.each do |r|
        fan_cfms << clg_cfm * r
      end
      if (cooling_system.is_a? HPXML::CoolingSystem) && cooling_system.has_integrated_heating
        if cooling_system.integrated_heating_system_fuel == HPXML::FuelTypeElectricity
          htg_coil = OpenStudio::Model::CoilHeatingElectric.new(model)
          htg_coil.setEfficiency(cooling_system.integrated_heating_system_efficiency_percent)
        else
          htg_coil = OpenStudio::Model::CoilHeatingGas.new(model)
          htg_coil.setGasBurnerEfficiency(cooling_system.integrated_heating_system_efficiency_percent)
          htg_coil.setOnCycleParasiticElectricLoad(0)
          htg_coil.setOffCycleParasiticGasLoad(0)
          htg_coil.setFuelType(EPlus.fuel_type(cooling_system.integrated_heating_system_fuel))
        end
        htg_coil.setNominalCapacity(UnitConversions.convert(cooling_system.integrated_heating_system_capacity, 'Btu/hr', 'W'))
        htg_coil.setName(obj_name + ' htg coil')
        htg_coil.additionalProperties.setFeature('HPXML_ID', cooling_system.id) # Used by reporting measure
        htg_cfm = cooling_system.integrated_heating_system_airflow_cfm
        fan_cfms << htg_cfm
      end
    end

    if not heating_system.nil?
      htg_cfm = heating_system.heating_airflow_cfm
      if is_heatpump
        supp_max_temp = htg_ap.supp_max_temp
        htg_ap.heat_fan_speed_ratios.each do |r|
          fan_cfms << htg_cfm * r
        end
        # Defrost calculations
        if hpxml_header.defrost_model_type == HPXML::AdvancedResearchDefrostModelTypeAdvanced
          q_dot_defrost, p_dot_defrost = calculate_heat_pump_defrost_load_power_watts(heating_system, hpxml_bldg.building_construction.number_of_units,
                                                                                      fan_cfms.max, htg_cfm * htg_ap.heat_fan_speed_ratios[-1],
                                                                                      fan_watts_per_cfm)
        elsif hpxml_header.defrost_model_type != HPXML::AdvancedResearchDefrostModelTypeStandard
          fail 'unknown defrost model type.'
        end

        # Heating Coil
        htg_coil = create_dx_heating_coil(model, obj_name, heating_system, max_rated_fan_cfm, weather_min_drybulb, hpxml_header.defrost_model_type, p_dot_defrost)

        # Supplemental Heating Coil
        htg_supp_coil = create_supp_heating_coil(model, obj_name, heating_system)
      else
        # Heating Coil
        fan_cfms << htg_cfm
        if heating_system.heating_system_fuel == HPXML::FuelTypeElectricity
          htg_coil = OpenStudio::Model::CoilHeatingElectric.new(model)
          htg_coil.setEfficiency(heating_system.heating_efficiency_afue)
        else
          htg_coil = OpenStudio::Model::CoilHeatingGas.new(model)
          htg_coil.setGasBurnerEfficiency(heating_system.heating_efficiency_afue)
          htg_coil.setOnCycleParasiticElectricLoad(0)
          htg_coil.setOffCycleParasiticGasLoad(UnitConversions.convert(heating_system.pilot_light_btuh.to_f, 'Btu/hr', 'W'))
          htg_coil.setFuelType(EPlus.fuel_type(heating_system.heating_system_fuel))
        end
        htg_coil.setNominalCapacity(UnitConversions.convert(heating_system.heating_capacity, 'Btu/hr', 'W'))
        htg_coil.setName(obj_name + ' htg coil')
        htg_coil.additionalProperties.setFeature('HPXML_ID', heating_system.id) # Used by reporting measure
        htg_coil.additionalProperties.setFeature('IsHeatPumpBackup', heating_system.is_heat_pump_backup_system) # Used by reporting measure
      end
    end

    # Fan
    fan = create_supply_fan(model, obj_name, fan_watts_per_cfm, fan_cfms)
    if heating_system.is_a?(HPXML::HeatPump) && (not heating_system.backup_system.nil?) && (not htg_ap.hp_min_temp.nil?)
      # Disable blower fan power below compressor lockout temperature if separate backup heating system
      set_fan_power_ems_program(model, fan, htg_ap.hp_min_temp)
    end
    if (not cooling_system.nil?) && (not heating_system.nil?) && (cooling_system == heating_system)
      disaggregate_fan_or_pump(model, fan, htg_coil, clg_coil, htg_supp_coil, cooling_system)
    else
      if not cooling_system.nil?
        if cooling_system.has_integrated_heating
          disaggregate_fan_or_pump(model, fan, htg_coil, clg_coil, nil, cooling_system)
        else
          disaggregate_fan_or_pump(model, fan, nil, clg_coil, nil, cooling_system)
        end
      end
      if not heating_system.nil?
        if heating_system.is_heat_pump_backup_system
          disaggregate_fan_or_pump(model, fan, nil, nil, htg_coil, heating_system)
        else
          disaggregate_fan_or_pump(model, fan, htg_coil, nil, htg_supp_coil, heating_system)
        end
      end
    end

    # Unitary System
    air_loop_unitary = create_air_loop_unitary_system(model, obj_name, fan, htg_coil, clg_coil, htg_supp_coil, htg_cfm, clg_cfm, supp_max_temp)

    # Unitary System Performance
    if (not clg_ap.nil?) && (clg_ap.cool_fan_speed_ratios.size > 1)
      perf = OpenStudio::Model::UnitarySystemPerformanceMultispeed.new(model)
      perf.setSingleModeOperation(false)
      for speed in 1..clg_ap.cool_fan_speed_ratios.size
        if is_heatpump
          f = OpenStudio::Model::SupplyAirflowRatioField.new(htg_ap.heat_fan_speed_ratios[speed - 1], clg_ap.cool_fan_speed_ratios[speed - 1])
        else
          f = OpenStudio::Model::SupplyAirflowRatioField.fromCoolingRatio(clg_ap.cool_fan_speed_ratios[speed - 1])
        end
        perf.addSupplyAirflowRatioField(f)
      end
      air_loop_unitary.setDesignSpecificationMultispeedObject(perf)
    end

    # Air Loop
    air_loop = create_air_loop(model, obj_name, air_loop_unitary, control_zone, sequential_heat_load_fracs, sequential_cool_load_fracs, [htg_cfm.to_f, clg_cfm.to_f].max, heating_system, hvac_unavailable_periods)

    apply_installation_quality(model, heating_system, cooling_system, air_loop_unitary, htg_coil, clg_coil, control_zone)

    apply_max_power_EMS(model, runner, hpxml_bldg, air_loop_unitary, control_zone, heating_system, cooling_system, htg_supp_coil, clg_coil, htg_coil, schedules_file)

    if is_heatpump && hpxml_header.defrost_model_type == HPXML::AdvancedResearchDefrostModelTypeAdvanced
      apply_advanced_defrost(model, htg_coil, air_loop_unitary, control_zone.spaces[0], htg_supp_coil, cooling_system, q_dot_defrost)
    end

    return air_loop
  end

  # TODO
  #
  # @param model [OpenStudio::Model::Model] model object
  # @param cooling_system [TODO] TODO
  # @param sequential_cool_load_fracs [TODO] TODO
  # @param control_zone [TODO] TODO
  # @param hvac_unavailable_periods [TODO] TODO
  # @param unit_multiplier [TODO] TODO
  # @return [TODO] TODO
  def self.apply_evaporative_cooler(model, cooling_system, sequential_cool_load_fracs, control_zone,
                                    hvac_unavailable_periods, unit_multiplier)

    obj_name = Constants.ObjectNameEvaporativeCooler

    clg_ap = cooling_system.additional_properties
    clg_cfm = cooling_system.cooling_airflow_cfm

    # Evap Cooler
    evap_cooler = OpenStudio::Model::EvaporativeCoolerDirectResearchSpecial.new(model, model.alwaysOnDiscreteSchedule)
    evap_cooler.setName(obj_name)
    evap_cooler.setCoolerEffectiveness(clg_ap.effectiveness)
    evap_cooler.setEvaporativeOperationMinimumDrybulbTemperature(0) # relax limitation to open evap cooler for any potential cooling
    evap_cooler.setEvaporativeOperationMaximumLimitWetbulbTemperature(50) # relax limitation to open evap cooler for any potential cooling
    evap_cooler.setEvaporativeOperationMaximumLimitDrybulbTemperature(50) # relax limitation to open evap cooler for any potential cooling
    evap_cooler.setPrimaryAirDesignFlowRate(UnitConversions.convert(clg_cfm, 'cfm', 'm^3/s'))
    evap_cooler.additionalProperties.setFeature('HPXML_ID', cooling_system.id) # Used by reporting measure

    # Air Loop
    air_loop = create_air_loop(model, obj_name, evap_cooler, control_zone, [0], sequential_cool_load_fracs, clg_cfm, nil, hvac_unavailable_periods)

    # Fan
    fan_watts_per_cfm = [2.79 * (clg_cfm / unit_multiplier)**-0.29, 0.6].min # W/cfm; fit of efficacy to air flow from the CEC listed equipment
    fan = create_supply_fan(model, obj_name, fan_watts_per_cfm, [clg_cfm])
    fan.addToNode(air_loop.supplyInletNode)
    disaggregate_fan_or_pump(model, fan, nil, evap_cooler, nil, cooling_system)

    # Outdoor air intake system
    oa_intake_controller = OpenStudio::Model::ControllerOutdoorAir.new(model)
    oa_intake_controller.setName("#{air_loop.name} OA Controller")
    oa_intake_controller.setMinimumLimitType('FixedMinimum')
    oa_intake_controller.resetEconomizerMinimumLimitDryBulbTemperature
    oa_intake_controller.setMinimumFractionofOutdoorAirSchedule(model.alwaysOnDiscreteSchedule)
    oa_intake_controller.setMaximumOutdoorAirFlowRate(UnitConversions.convert(clg_cfm, 'cfm', 'm^3/s'))

    oa_intake = OpenStudio::Model::AirLoopHVACOutdoorAirSystem.new(model, oa_intake_controller)
    oa_intake.setName("#{air_loop.name} OA System")
    oa_intake.addToNode(air_loop.supplyInletNode)

    # air handler controls
    # setpoint follows OAT WetBulb
    evap_stpt_manager = OpenStudio::Model::SetpointManagerFollowOutdoorAirTemperature.new(model)
    evap_stpt_manager.setName('Follow OATwb')
    evap_stpt_manager.setReferenceTemperatureType('OutdoorAirWetBulb')
    evap_stpt_manager.setOffsetTemperatureDifference(0.0)
    evap_stpt_manager.addToNode(air_loop.supplyOutletNode)

    return air_loop
  end

  # TODO
  #
  # @param model [OpenStudio::Model::Model] model object
  # @param runner [OpenStudio::Measure::OSRunner] runner object
  # @param weather [WeatherProcess] TODO
  # @param heat_pump [TODO] TODO
  # @param sequential_heat_load_fracs [TODO] TODO
  # @param sequential_cool_load_fracs [TODO] TODO
  # @param control_zone [TODO] TODO
  # @param ground_conductivity [TODO] TODO
  # @param ground_diffusivity [TODO] TODO
  # @param hvac_unavailable_periods [TODO] TODO
  # @param unit_multiplier [TODO] TODO
  # @return [TODO] TODO
  def self.apply_ground_to_air_heat_pump(model, runner, weather, heat_pump,
                                         sequential_heat_load_fracs, sequential_cool_load_fracs,
                                         control_zone, ground_conductivity, ground_diffusivity,
                                         hvac_unavailable_periods, unit_multiplier)

    if unit_multiplier > 1
      # FUTURE: Figure out how to allow this. If we allow it, update docs and hpxml_translator_test.rb too.
      # https://github.com/NREL/OpenStudio-HPXML/issues/1499
      fail 'NumberofUnits greater than 1 is not supported for ground-to-air heat pumps.'
    end

    obj_name = Constants.ObjectNameGroundSourceHeatPump

    geothermal_loop = heat_pump.geothermal_loop
    hp_ap = heat_pump.additional_properties

    htg_cfm = heat_pump.heating_airflow_cfm
    clg_cfm = heat_pump.cooling_airflow_cfm
    htg_cfm_rated = heat_pump.airflow_defect_ratio.nil? ? htg_cfm : (htg_cfm / (1.0 + heat_pump.airflow_defect_ratio))
    clg_cfm_rated = heat_pump.airflow_defect_ratio.nil? ? clg_cfm : (clg_cfm / (1.0 + heat_pump.airflow_defect_ratio))

    if hp_ap.frac_glycol == 0
      hp_ap.fluid_type = Constants.FluidWater
      runner.registerWarning("Specified #{hp_ap.fluid_type} fluid type and 0 fraction of glycol, so assuming #{Constants.FluidWater} fluid type.")
    end

    # Apply unit multiplier
    geothermal_loop.loop_flow *= unit_multiplier
    geothermal_loop.num_bore_holes *= unit_multiplier

    # Cooling Coil
    clg_total_cap_curve = create_curve_quad_linear(model, hp_ap.cool_cap_curve_spec[0], obj_name + ' clg total cap curve')
    clg_sens_cap_curve = create_curve_quint_linear(model, hp_ap.cool_sh_curve_spec[0], obj_name + ' clg sens cap curve')
    clg_power_curve = create_curve_quad_linear(model, hp_ap.cool_power_curve_spec[0], obj_name + ' clg power curve')
    clg_coil = OpenStudio::Model::CoilCoolingWaterToAirHeatPumpEquationFit.new(model, clg_total_cap_curve, clg_sens_cap_curve, clg_power_curve)
    clg_coil.setName(obj_name + ' clg coil')
    clg_coil.setRatedCoolingCoefficientofPerformance(hp_ap.cool_rated_cops[0])
    clg_coil.setNominalTimeforCondensateRemovaltoBegin(1000)
    clg_coil.setRatioofInitialMoistureEvaporationRateandSteadyStateLatentCapacity(1.5)
    clg_coil.setRatedAirFlowRate(UnitConversions.convert(clg_cfm_rated, 'cfm', 'm^3/s'))
    clg_coil.setRatedWaterFlowRate(UnitConversions.convert(geothermal_loop.loop_flow, 'gal/min', 'm^3/s'))
    clg_coil.setRatedEnteringWaterTemperature(UnitConversions.convert(80, 'F', 'C'))
    clg_coil.setRatedEnteringAirDryBulbTemperature(UnitConversions.convert(80, 'F', 'C'))
    clg_coil.setRatedEnteringAirWetBulbTemperature(UnitConversions.convert(67, 'F', 'C'))
    clg_coil.setRatedTotalCoolingCapacity(UnitConversions.convert(heat_pump.cooling_capacity, 'Btu/hr', 'W'))
    clg_coil.setRatedSensibleCoolingCapacity(UnitConversions.convert(hp_ap.cooling_capacity_sensible, 'Btu/hr', 'W'))
    clg_coil.additionalProperties.setFeature('HPXML_ID', heat_pump.id) # Used by reporting measure

    # Heating Coil
    htg_cap_curve = create_curve_quad_linear(model, hp_ap.heat_cap_curve_spec[0], obj_name + ' htg cap curve')
    htg_power_curve = create_curve_quad_linear(model, hp_ap.heat_power_curve_spec[0], obj_name + ' htg power curve')
    htg_coil = OpenStudio::Model::CoilHeatingWaterToAirHeatPumpEquationFit.new(model, htg_cap_curve, htg_power_curve)
    htg_coil.setName(obj_name + ' htg coil')
    htg_coil.setRatedHeatingCoefficientofPerformance(hp_ap.heat_rated_cops[0])
    htg_coil.setRatedAirFlowRate(UnitConversions.convert(htg_cfm_rated, 'cfm', 'm^3/s'))
    htg_coil.setRatedWaterFlowRate(UnitConversions.convert(geothermal_loop.loop_flow, 'gal/min', 'm^3/s'))
    htg_coil.setRatedEnteringWaterTemperature(UnitConversions.convert(60, 'F', 'C'))
    htg_coil.setRatedEnteringAirDryBulbTemperature(UnitConversions.convert(70, 'F', 'C'))
    htg_coil.setRatedHeatingCapacity(UnitConversions.convert(heat_pump.heating_capacity, 'Btu/hr', 'W'))
    htg_coil.additionalProperties.setFeature('HPXML_ID', heat_pump.id) # Used by reporting measure

    # Supplemental Heating Coil
    htg_supp_coil = create_supp_heating_coil(model, obj_name, heat_pump)

    # Site Ground Temperature Undisturbed
    xing = OpenStudio::Model::SiteGroundTemperatureUndisturbedXing.new(model)
    xing.setSoilSurfaceTemperatureAmplitude1(UnitConversions.convert(weather.data.DeepGroundSurfTempAmp1, 'deltaf', 'deltac'))
    xing.setSoilSurfaceTemperatureAmplitude2(UnitConversions.convert(weather.data.DeepGroundSurfTempAmp2, 'deltaf', 'deltac'))
    xing.setPhaseShiftofTemperatureAmplitude1(weather.data.DeepGroundPhaseShiftTempAmp1)
    xing.setPhaseShiftofTemperatureAmplitude2(weather.data.DeepGroundPhaseShiftTempAmp2)

    # Ground Heat Exchanger
    ground_heat_exch_vert = OpenStudio::Model::GroundHeatExchangerVertical.new(model, xing)
    ground_heat_exch_vert.setName(obj_name + ' exchanger')
    ground_heat_exch_vert.setBoreHoleRadius(UnitConversions.convert(geothermal_loop.bore_diameter / 2.0, 'in', 'm'))
    ground_heat_exch_vert.setGroundThermalConductivity(UnitConversions.convert(ground_conductivity, 'Btu/(hr*ft*R)', 'W/(m*K)'))
    ground_heat_exch_vert.setGroundThermalHeatCapacity(UnitConversions.convert(ground_conductivity / ground_diffusivity, 'Btu/(ft^3*F)', 'J/(m^3*K)'))
    ground_heat_exch_vert.setGroundTemperature(UnitConversions.convert(weather.data.DeepGroundAnnualTemp, 'F', 'C'))
    ground_heat_exch_vert.setGroutThermalConductivity(UnitConversions.convert(geothermal_loop.grout_conductivity, 'Btu/(hr*ft*R)', 'W/(m*K)'))
    ground_heat_exch_vert.setPipeThermalConductivity(UnitConversions.convert(geothermal_loop.pipe_conductivity, 'Btu/(hr*ft*R)', 'W/(m*K)'))
    ground_heat_exch_vert.setPipeOutDiameter(UnitConversions.convert(hp_ap.pipe_od, 'in', 'm'))
    ground_heat_exch_vert.setUTubeDistance(UnitConversions.convert(geothermal_loop.shank_spacing, 'in', 'm'))
    ground_heat_exch_vert.setPipeThickness(UnitConversions.convert((hp_ap.pipe_od - hp_ap.pipe_id) / 2.0, 'in', 'm'))
    ground_heat_exch_vert.setMaximumLengthofSimulation(1)
    ground_heat_exch_vert.setDesignFlowRate(UnitConversions.convert(geothermal_loop.loop_flow, 'gal/min', 'm^3/s'))
    ground_heat_exch_vert.setNumberofBoreHoles(geothermal_loop.num_bore_holes)
    ground_heat_exch_vert.setBoreHoleLength(UnitConversions.convert(geothermal_loop.bore_length, 'ft', 'm'))
    ground_heat_exch_vert.setGFunctionReferenceRatio(ground_heat_exch_vert.boreHoleRadius.get / ground_heat_exch_vert.boreHoleLength.get) # ensure this ratio is consistent with rb/H so that g values will be taken as-is
    ground_heat_exch_vert.removeAllGFunctions
    for i in 0..(hp_ap.GSHP_G_Functions[0].size - 1)
      ground_heat_exch_vert.addGFunction(hp_ap.GSHP_G_Functions[0][i], hp_ap.GSHP_G_Functions[1][i])
    end
    xing = ground_heat_exch_vert.undisturbedGroundTemperatureModel.to_SiteGroundTemperatureUndisturbedXing.get
    xing.setSoilThermalConductivity(ground_heat_exch_vert.groundThermalConductivity.get)
    xing.setSoilSpecificHeat(ground_heat_exch_vert.groundThermalHeatCapacity.get / xing.soilDensity)
    xing.setAverageSoilSurfaceTemperature(ground_heat_exch_vert.groundTemperature.get)

    # Plant Loop
    plant_loop = OpenStudio::Model::PlantLoop.new(model)
    plant_loop.setName(obj_name + ' condenser loop')
    if hp_ap.fluid_type == Constants.FluidWater
      plant_loop.setFluidType('Water')
    else
      plant_loop.setFluidType({ Constants.FluidPropyleneGlycol => 'PropyleneGlycol', Constants.FluidEthyleneGlycol => 'EthyleneGlycol' }[hp_ap.fluid_type])
      plant_loop.setGlycolConcentration((hp_ap.frac_glycol * 100).to_i)
    end
    plant_loop.setMaximumLoopTemperature(48.88889)
    plant_loop.setMinimumLoopTemperature(UnitConversions.convert(hp_ap.design_hw, 'F', 'C'))
    plant_loop.setMinimumLoopFlowRate(0)
    plant_loop.setLoadDistributionScheme('SequentialLoad')
    plant_loop.addSupplyBranchForComponent(ground_heat_exch_vert)
    plant_loop.addDemandBranchForComponent(htg_coil)
    plant_loop.addDemandBranchForComponent(clg_coil)
    plant_loop.setMaximumLoopFlowRate(UnitConversions.convert(geothermal_loop.loop_flow, 'gal/min', 'm^3/s'))

    sizing_plant = plant_loop.sizingPlant
    sizing_plant.setLoopType('Condenser')
    sizing_plant.setDesignLoopExitTemperature(UnitConversions.convert(hp_ap.design_chw, 'F', 'C'))
    sizing_plant.setLoopDesignTemperatureDifference(UnitConversions.convert(hp_ap.design_delta_t, 'deltaF', 'deltaC'))

    setpoint_mgr_follow_ground_temp = OpenStudio::Model::SetpointManagerFollowGroundTemperature.new(model)
    setpoint_mgr_follow_ground_temp.setName(obj_name + ' condenser loop temp')
    setpoint_mgr_follow_ground_temp.setControlVariable('Temperature')
    setpoint_mgr_follow_ground_temp.setMaximumSetpointTemperature(48.88889)
    setpoint_mgr_follow_ground_temp.setMinimumSetpointTemperature(UnitConversions.convert(hp_ap.design_hw, 'F', 'C'))
    setpoint_mgr_follow_ground_temp.setReferenceGroundTemperatureObjectType('Site:GroundTemperature:Deep')
    setpoint_mgr_follow_ground_temp.addToNode(plant_loop.supplyOutletNode)

    # Pump
    pump = OpenStudio::Model::PumpVariableSpeed.new(model)
    pump.setName(obj_name + ' pump')
    pump.setMotorEfficiency(0.85)
    pump.setRatedPumpHead(20000)
    pump.setFractionofMotorInefficienciestoFluidStream(0)
    pump.setCoefficient1ofthePartLoadPerformanceCurve(0)
    pump.setCoefficient2ofthePartLoadPerformanceCurve(1)
    pump.setCoefficient3ofthePartLoadPerformanceCurve(0)
    pump.setCoefficient4ofthePartLoadPerformanceCurve(0)
    pump.setMinimumFlowRate(0)
    pump.setPumpControlType('Intermittent')
    pump.addToNode(plant_loop.supplyInletNode)
    if heat_pump.cooling_capacity > 1.0
      pump_w = heat_pump.pump_watts_per_ton * UnitConversions.convert(heat_pump.cooling_capacity, 'Btu/hr', 'ton')
    else
      pump_w = heat_pump.pump_watts_per_ton * UnitConversions.convert(heat_pump.heating_capacity, 'Btu/hr', 'ton')
    end
    pump_w = [pump_w, 1.0].max # prevent error if zero
    pump.setRatedPowerConsumption(pump_w)
    pump.setRatedFlowRate(calc_pump_rated_flow_rate(0.75, pump_w, pump.ratedPumpHead))
    disaggregate_fan_or_pump(model, pump, htg_coil, clg_coil, htg_supp_coil, heat_pump)

    # Pipes
    chiller_bypass_pipe = OpenStudio::Model::PipeAdiabatic.new(model)
    plant_loop.addSupplyBranchForComponent(chiller_bypass_pipe)
    coil_bypass_pipe = OpenStudio::Model::PipeAdiabatic.new(model)
    plant_loop.addDemandBranchForComponent(coil_bypass_pipe)
    supply_outlet_pipe = OpenStudio::Model::PipeAdiabatic.new(model)
    supply_outlet_pipe.addToNode(plant_loop.supplyOutletNode)
    demand_inlet_pipe = OpenStudio::Model::PipeAdiabatic.new(model)
    demand_inlet_pipe.addToNode(plant_loop.demandInletNode)
    demand_outlet_pipe = OpenStudio::Model::PipeAdiabatic.new(model)
    demand_outlet_pipe.addToNode(plant_loop.demandOutletNode)

    # Fan
    fan = create_supply_fan(model, obj_name, heat_pump.fan_watts_per_cfm, [htg_cfm, clg_cfm])
    disaggregate_fan_or_pump(model, fan, htg_coil, clg_coil, htg_supp_coil, heat_pump)

    # Unitary System
    air_loop_unitary = create_air_loop_unitary_system(model, obj_name, fan, htg_coil, clg_coil, htg_supp_coil, htg_cfm, clg_cfm, 40.0)
    set_pump_power_ems_program(model, pump_w, pump, air_loop_unitary)

    if heat_pump.is_shared_system
      # Shared pump power per ANSI/RESNET/ICC 301-2019 Section 4.4.5.1 (pump runs 8760)
      shared_pump_w = heat_pump.shared_loop_watts / heat_pump.number_of_units_served.to_f
      equip_def = OpenStudio::Model::ElectricEquipmentDefinition.new(model)
      equip_def.setName(Constants.ObjectNameGSHPSharedPump)
      equip = OpenStudio::Model::ElectricEquipment.new(equip_def)
      equip.setName(equip_def.name.to_s)
      equip.setSpace(control_zone.spaces[0]) # no heat gain, so assign the equipment to an arbitrary space
      equip_def.setDesignLevel(shared_pump_w)
      equip_def.setFractionRadiant(0)
      equip_def.setFractionLatent(0)
      equip_def.setFractionLost(1)
      equip.setSchedule(model.alwaysOnDiscreteSchedule)
      equip.setEndUseSubcategory(Constants.ObjectNameGSHPSharedPump)
      equip.additionalProperties.setFeature('HPXML_ID', heat_pump.id) # Used by reporting measure
    end

    # Air Loop
    air_loop = create_air_loop(model, obj_name, air_loop_unitary, control_zone, sequential_heat_load_fracs, sequential_cool_load_fracs, [htg_cfm, clg_cfm].max, heat_pump, hvac_unavailable_periods)

    # HVAC Installation Quality
    apply_installation_quality(model, heat_pump, heat_pump, air_loop_unitary, htg_coil, clg_coil, control_zone)

    return air_loop
  end

  # TODO
  #
  # @param model [OpenStudio::Model::Model] model object
  # @param heat_pump [TODO] TODO
  # @param sequential_heat_load_fracs [TODO] TODO
  # @param sequential_cool_load_fracs [TODO] TODO
  # @param control_zone [TODO] TODO
  # @param hvac_unavailable_periods [TODO] TODO
  # @return [TODO] TODO
  def self.apply_water_loop_to_air_heat_pump(model, heat_pump,
                                             sequential_heat_load_fracs, sequential_cool_load_fracs,
                                             control_zone, hvac_unavailable_periods)
    if heat_pump.fraction_cool_load_served > 0
      # WLHPs connected to chillers or cooling towers should have already been converted to
      # central air conditioners
      fail 'WLHP model should only be called for central boilers.'
    end

    obj_name = Constants.ObjectNameWaterLoopHeatPump

    htg_cfm = heat_pump.heating_airflow_cfm

    # Cooling Coil (none)
    clg_coil = nil

    # Heating Coil (model w/ constant efficiency)
    constant_biquadratic = create_curve_biquadratic_constant(model)
    constant_quadratic = create_curve_quadratic_constant(model)
    htg_coil = OpenStudio::Model::CoilHeatingDXSingleSpeed.new(model, model.alwaysOnDiscreteSchedule, constant_biquadratic, constant_quadratic, constant_biquadratic, constant_quadratic, constant_quadratic)
    htg_coil.setName(obj_name + ' htg coil')
    htg_coil.setRatedCOP(heat_pump.heating_efficiency_cop)
    htg_coil.setDefrostTimePeriodFraction(0.00001) # Disable defrost; avoid E+ warning w/ value of zero
    htg_coil.setMinimumOutdoorDryBulbTemperatureforCompressorOperation(-40)
    htg_coil.setRatedTotalHeatingCapacity(UnitConversions.convert(heat_pump.heating_capacity, 'Btu/hr', 'W'))
    htg_coil.setRatedAirFlowRate(htg_cfm)
    htg_coil.additionalProperties.setFeature('HPXML_ID', heat_pump.id) # Used by reporting measure

    # Supplemental Heating Coil
    htg_supp_coil = create_supp_heating_coil(model, obj_name, heat_pump)

    # Fan
    fan_power_installed = 0.0 # Use provided net COP
    fan = create_supply_fan(model, obj_name, fan_power_installed, [htg_cfm])
    disaggregate_fan_or_pump(model, fan, htg_coil, clg_coil, htg_supp_coil, heat_pump)

    # Unitary System
    air_loop_unitary = create_air_loop_unitary_system(model, obj_name, fan, htg_coil, clg_coil, htg_supp_coil, htg_cfm, nil)

    # Air Loop
    air_loop = create_air_loop(model, obj_name, air_loop_unitary, control_zone, sequential_heat_load_fracs, sequential_cool_load_fracs, htg_cfm, heat_pump, hvac_unavailable_periods)

    return air_loop
  end

  # TODO
  #
  # @param model [OpenStudio::Model::Model] model object
  # @param runner [OpenStudio::Measure::OSRunner] runner object
  # @param heating_system [TODO] TODO
  # @param sequential_heat_load_fracs [TODO] TODO
  # @param control_zone [TODO] TODO
  # @param hvac_unavailable_periods [TODO] TODO
  # @return [TODO] TODO
  def self.apply_boiler(model, runner, heating_system, sequential_heat_load_fracs, control_zone, hvac_unavailable_periods)
    obj_name = Constants.ObjectNameBoiler
    is_condensing = false # FUTURE: Expose as input; default based on AFUE
    oat_reset_enabled = false
    oat_high = nil
    oat_low = nil
    oat_hwst_high = nil
    oat_hwst_low = nil
    design_temp = 180.0 # deg-F

    if oat_reset_enabled
      if oat_high.nil? || oat_low.nil? || oat_hwst_low.nil? || oat_hwst_high.nil?
        runner.registerWarning('Boiler outdoor air temperature (OAT) reset is enabled but no setpoints were specified so OAT reset is being disabled.')
        oat_reset_enabled = false
      end
    end

    # Plant Loop
    plant_loop = OpenStudio::Model::PlantLoop.new(model)
    plant_loop.setName(obj_name + ' hydronic heat loop')
    plant_loop.setFluidType('Water')
    plant_loop.setMaximumLoopTemperature(100)
    plant_loop.setMinimumLoopTemperature(0)
    plant_loop.setMinimumLoopFlowRate(0)
    plant_loop.autocalculatePlantLoopVolume()

    loop_sizing = plant_loop.sizingPlant
    loop_sizing.setLoopType('Heating')
    loop_sizing.setDesignLoopExitTemperature(UnitConversions.convert(design_temp, 'F', 'C'))
    loop_sizing.setLoopDesignTemperatureDifference(UnitConversions.convert(20.0, 'deltaF', 'deltaC'))

    # Pump
    pump_w = heating_system.electric_auxiliary_energy / 2.08
    pump_w = [pump_w, 1.0].max # prevent error if zero
    pump = OpenStudio::Model::PumpVariableSpeed.new(model)
    pump.setName(obj_name + ' hydronic pump')
    pump.setRatedPowerConsumption(pump_w)
    pump.setMotorEfficiency(0.85)
    pump.setRatedPumpHead(20000)
    pump.setRatedFlowRate(calc_pump_rated_flow_rate(0.75, pump_w, pump.ratedPumpHead))
    pump.setFractionofMotorInefficienciestoFluidStream(0)
    pump.setCoefficient1ofthePartLoadPerformanceCurve(0)
    pump.setCoefficient2ofthePartLoadPerformanceCurve(1)
    pump.setCoefficient3ofthePartLoadPerformanceCurve(0)
    pump.setCoefficient4ofthePartLoadPerformanceCurve(0)
    pump.setPumpControlType('Intermittent')
    pump.addToNode(plant_loop.supplyInletNode)

    # Boiler
    boiler = OpenStudio::Model::BoilerHotWater.new(model)
    boiler.setName(obj_name)
    boiler.setFuelType(EPlus.fuel_type(heating_system.heating_system_fuel))
    if is_condensing
      # Convert Rated Efficiency at 80F and 1.0PLR where the performance curves are derived from to Design condition as input
      boiler_RatedHWRT = UnitConversions.convert(80.0, 'F', 'C')
      plr_Rated = 1.0
      plr_Design = 1.0
      boiler_DesignHWRT = UnitConversions.convert(design_temp - 20.0, 'F', 'C')
      # Efficiency curves are normalized using 80F return water temperature, at 0.254PLR
      condBlr_TE_Coeff = [1.058343061, 0.052650153, 0.0087272, 0.001742217, 0.00000333715, 0.000513723]
      boilerEff_Norm = heating_system.heating_efficiency_afue / (condBlr_TE_Coeff[0] - condBlr_TE_Coeff[1] * plr_Rated - condBlr_TE_Coeff[2] * plr_Rated**2 - condBlr_TE_Coeff[3] * boiler_RatedHWRT + condBlr_TE_Coeff[4] * boiler_RatedHWRT**2 + condBlr_TE_Coeff[5] * boiler_RatedHWRT * plr_Rated)
      boilerEff_Design = boilerEff_Norm * (condBlr_TE_Coeff[0] - condBlr_TE_Coeff[1] * plr_Design - condBlr_TE_Coeff[2] * plr_Design**2 - condBlr_TE_Coeff[3] * boiler_DesignHWRT + condBlr_TE_Coeff[4] * boiler_DesignHWRT**2 + condBlr_TE_Coeff[5] * boiler_DesignHWRT * plr_Design)
      boiler.setNominalThermalEfficiency(boilerEff_Design)
      boiler.setEfficiencyCurveTemperatureEvaluationVariable('EnteringBoiler')
      boiler_eff_curve = create_curve_biquadratic(model, [1.058343061, -0.052650153, -0.0087272, -0.001742217, 0.00000333715, 0.000513723], 'CondensingBoilerEff', 0.2, 1.0, 30.0, 85.0)
    else
      boiler.setNominalThermalEfficiency(heating_system.heating_efficiency_afue)
      boiler.setEfficiencyCurveTemperatureEvaluationVariable('LeavingBoiler')
      boiler_eff_curve = create_curve_bicubic(model, [1.111720116, 0.078614078, -0.400425756, 0.0, -0.000156783, 0.009384599, 0.234257955, 1.32927e-06, -0.004446701, -1.22498e-05], 'NonCondensingBoilerEff', 0.1, 1.0, 20.0, 80.0)
    end
    boiler.setNormalizedBoilerEfficiencyCurve(boiler_eff_curve)
    boiler.setMinimumPartLoadRatio(0.0)
    boiler.setMaximumPartLoadRatio(1.0)
    boiler.setBoilerFlowMode('LeavingSetpointModulated')
    boiler.setOptimumPartLoadRatio(1.0)
    boiler.setWaterOutletUpperTemperatureLimit(99.9)
    boiler.setOnCycleParasiticElectricLoad(0)
    boiler.setNominalCapacity(UnitConversions.convert(heating_system.heating_capacity, 'Btu/hr', 'W'))
    boiler.setOffCycleParasiticFuelLoad(UnitConversions.convert(heating_system.pilot_light_btuh.to_f, 'Btu/hr', 'W'))
    plant_loop.addSupplyBranchForComponent(boiler)
    boiler.additionalProperties.setFeature('HPXML_ID', heating_system.id) # Used by reporting measure
    boiler.additionalProperties.setFeature('IsHeatPumpBackup', heating_system.is_heat_pump_backup_system) # Used by reporting measure
    set_pump_power_ems_program(model, pump_w, pump, boiler)

    if is_condensing && oat_reset_enabled
      setpoint_manager_oar = OpenStudio::Model::SetpointManagerOutdoorAirReset.new(model)
      setpoint_manager_oar.setName(obj_name + ' outdoor reset')
      setpoint_manager_oar.setControlVariable('Temperature')
      setpoint_manager_oar.setSetpointatOutdoorLowTemperature(UnitConversions.convert(oat_hwst_low, 'F', 'C'))
      setpoint_manager_oar.setOutdoorLowTemperature(UnitConversions.convert(oat_low, 'F', 'C'))
      setpoint_manager_oar.setSetpointatOutdoorHighTemperature(UnitConversions.convert(oat_hwst_high, 'F', 'C'))
      setpoint_manager_oar.setOutdoorHighTemperature(UnitConversions.convert(oat_high, 'F', 'C'))
      setpoint_manager_oar.addToNode(plant_loop.supplyOutletNode)
    end

    hydronic_heat_supply_setpoint = OpenStudio::Model::ScheduleConstant.new(model)
    hydronic_heat_supply_setpoint.setName(obj_name + ' hydronic heat supply setpoint')
    hydronic_heat_supply_setpoint.setValue(UnitConversions.convert(design_temp, 'F', 'C'))

    setpoint_manager_scheduled = OpenStudio::Model::SetpointManagerScheduled.new(model, hydronic_heat_supply_setpoint)
    setpoint_manager_scheduled.setName(obj_name + ' hydronic heat loop setpoint manager')
    setpoint_manager_scheduled.setControlVariable('Temperature')
    setpoint_manager_scheduled.addToNode(plant_loop.supplyOutletNode)

    pipe_supply_bypass = OpenStudio::Model::PipeAdiabatic.new(model)
    plant_loop.addSupplyBranchForComponent(pipe_supply_bypass)
    pipe_supply_outlet = OpenStudio::Model::PipeAdiabatic.new(model)
    pipe_supply_outlet.addToNode(plant_loop.supplyOutletNode)
    pipe_demand_bypass = OpenStudio::Model::PipeAdiabatic.new(model)
    plant_loop.addDemandBranchForComponent(pipe_demand_bypass)
    pipe_demand_inlet = OpenStudio::Model::PipeAdiabatic.new(model)
    pipe_demand_inlet.addToNode(plant_loop.demandInletNode)
    pipe_demand_outlet = OpenStudio::Model::PipeAdiabatic.new(model)
    pipe_demand_outlet.addToNode(plant_loop.demandOutletNode)

    bb_ua = UnitConversions.convert(heating_system.heating_capacity, 'Btu/hr', 'W') / UnitConversions.convert(UnitConversions.convert(loop_sizing.designLoopExitTemperature, 'C', 'F') - 10.0 - 95.0, 'deltaF', 'deltaC') * 3.0 # W/K
    max_water_flow = UnitConversions.convert(heating_system.heating_capacity, 'Btu/hr', 'W') / UnitConversions.convert(20.0, 'deltaF', 'deltaC') / 4.186 / 998.2 / 1000.0 * 2.0 # m^3/s
    fan_cfm = 400.0 * UnitConversions.convert(heating_system.heating_capacity, 'Btu/hr', 'ton') # CFM; assumes 400 cfm/ton

    if heating_system.distribution_system.air_type.to_s == HPXML::AirTypeFanCoil
      # Fan
      fan = create_supply_fan(model, obj_name, 0.0, [fan_cfm]) # fan energy included in above pump via Electric Auxiliary Energy (EAE)

      # Heating Coil
      htg_coil = OpenStudio::Model::CoilHeatingWater.new(model, model.alwaysOnDiscreteSchedule)
      htg_coil.setRatedCapacity(UnitConversions.convert(heating_system.heating_capacity, 'Btu/hr', 'W'))
      htg_coil.setUFactorTimesAreaValue(bb_ua)
      htg_coil.setMaximumWaterFlowRate(max_water_flow)
      htg_coil.setPerformanceInputMethod('NominalCapacity')
      htg_coil.setName(obj_name + ' htg coil')
      plant_loop.addDemandBranchForComponent(htg_coil)

      # Cooling Coil (always off)
      clg_coil = OpenStudio::Model::CoilCoolingWater.new(model, model.alwaysOffDiscreteSchedule)
      clg_coil.setName(obj_name + ' clg coil')
      clg_coil.setDesignWaterFlowRate(0.0022)
      clg_coil.setDesignAirFlowRate(1.45)
      clg_coil.setDesignInletWaterTemperature(6.1)
      clg_coil.setDesignInletAirTemperature(25.0)
      clg_coil.setDesignOutletAirTemperature(10.0)
      clg_coil.setDesignInletAirHumidityRatio(0.012)
      clg_coil.setDesignOutletAirHumidityRatio(0.008)
      plant_loop.addDemandBranchForComponent(clg_coil)

      # Fan Coil
      zone_hvac = OpenStudio::Model::ZoneHVACFourPipeFanCoil.new(model, model.alwaysOnDiscreteSchedule, fan, clg_coil, htg_coil)
      zone_hvac.setCapacityControlMethod('CyclingFan')
      zone_hvac.setName(obj_name + ' fan coil')
      zone_hvac.setMaximumSupplyAirTemperatureInHeatingMode(UnitConversions.convert(120.0, 'F', 'C'))
      zone_hvac.setHeatingConvergenceTolerance(0.001)
      zone_hvac.setMinimumSupplyAirTemperatureInCoolingMode(UnitConversions.convert(55.0, 'F', 'C'))
      zone_hvac.setMaximumColdWaterFlowRate(0.0)
      zone_hvac.setCoolingConvergenceTolerance(0.001)
      zone_hvac.setMaximumOutdoorAirFlowRate(0.0)
      zone_hvac.setMaximumSupplyAirFlowRate(UnitConversions.convert(fan_cfm, 'cfm', 'm^3/s'))
      zone_hvac.setMaximumHotWaterFlowRate(max_water_flow)
      zone_hvac.addToThermalZone(control_zone)
      disaggregate_fan_or_pump(model, pump, zone_hvac, nil, nil, heating_system)
    else
      # Heating Coil
      htg_coil = OpenStudio::Model::CoilHeatingWaterBaseboard.new(model)
      htg_coil.setName(obj_name + ' htg coil')
      htg_coil.setConvergenceTolerance(0.001)
      htg_coil.setHeatingDesignCapacity(UnitConversions.convert(heating_system.heating_capacity, 'Btu/hr', 'W'))
      htg_coil.setUFactorTimesAreaValue(bb_ua)
      htg_coil.setMaximumWaterFlowRate(max_water_flow)
      htg_coil.setHeatingDesignCapacityMethod('HeatingDesignCapacity')
      plant_loop.addDemandBranchForComponent(htg_coil)

      # Baseboard
      zone_hvac = OpenStudio::Model::ZoneHVACBaseboardConvectiveWater.new(model, model.alwaysOnDiscreteSchedule, htg_coil)
      zone_hvac.setName(obj_name + ' baseboard')
      zone_hvac.addToThermalZone(control_zone)
      zone_hvac.additionalProperties.setFeature('IsHeatPumpBackup', heating_system.is_heat_pump_backup_system) # Used by reporting measure
      if heating_system.is_heat_pump_backup_system
        disaggregate_fan_or_pump(model, pump, nil, nil, zone_hvac, heating_system)
      else
        disaggregate_fan_or_pump(model, pump, zone_hvac, nil, nil, heating_system)
      end
    end

    set_sequential_load_fractions(model, control_zone, zone_hvac, sequential_heat_load_fracs, nil, hvac_unavailable_periods, heating_system)

    return zone_hvac
  end

  # TODO
  #
  # @param model [OpenStudio::Model::Model] model object
  # @param heating_system [TODO] TODO
  # @param sequential_heat_load_fracs [TODO] TODO
  # @param control_zone [TODO] TODO
  # @param hvac_unavailable_periods [TODO] TODO
  # @return [TODO] TODO
  def self.apply_electric_baseboard(model, heating_system,
                                    sequential_heat_load_fracs, control_zone, hvac_unavailable_periods)

    obj_name = Constants.ObjectNameElectricBaseboard

    # Baseboard
    zone_hvac = OpenStudio::Model::ZoneHVACBaseboardConvectiveElectric.new(model)
    zone_hvac.setName(obj_name)
    zone_hvac.setEfficiency(heating_system.heating_efficiency_percent)
    zone_hvac.setNominalCapacity(UnitConversions.convert(heating_system.heating_capacity, 'Btu/hr', 'W'))
    zone_hvac.addToThermalZone(control_zone)
    zone_hvac.additionalProperties.setFeature('HPXML_ID', heating_system.id) # Used by reporting measure
    zone_hvac.additionalProperties.setFeature('IsHeatPumpBackup', heating_system.is_heat_pump_backup_system) # Used by reporting measure

    set_sequential_load_fractions(model, control_zone, zone_hvac, sequential_heat_load_fracs, nil, hvac_unavailable_periods, heating_system)
  end

  # TODO
  #
  # @param model [OpenStudio::Model::Model] model object
  # @param heating_system [TODO] TODO
  # @param sequential_heat_load_fracs [TODO] TODO
  # @param control_zone [TODO] TODO
  # @param hvac_unavailable_periods [TODO] TODO
  # @return [TODO] TODO
  def self.apply_unit_heater(model, heating_system,
                             sequential_heat_load_fracs, control_zone, hvac_unavailable_periods)

    obj_name = Constants.ObjectNameUnitHeater

    # Heating Coil
    efficiency = heating_system.heating_efficiency_afue
    efficiency = heating_system.heating_efficiency_percent if efficiency.nil?
    if heating_system.heating_system_fuel == HPXML::FuelTypeElectricity
      htg_coil = OpenStudio::Model::CoilHeatingElectric.new(model)
      htg_coil.setEfficiency(efficiency)
    else
      htg_coil = OpenStudio::Model::CoilHeatingGas.new(model)
      htg_coil.setGasBurnerEfficiency(efficiency)
      htg_coil.setOnCycleParasiticElectricLoad(0.0)
      htg_coil.setOffCycleParasiticGasLoad(UnitConversions.convert(heating_system.pilot_light_btuh.to_f, 'Btu/hr', 'W'))
      htg_coil.setFuelType(EPlus.fuel_type(heating_system.heating_system_fuel))
    end
    htg_coil.setNominalCapacity(UnitConversions.convert(heating_system.heating_capacity, 'Btu/hr', 'W'))
    htg_coil.setName(obj_name + ' htg coil')
    htg_coil.additionalProperties.setFeature('HPXML_ID', heating_system.id) # Used by reporting measure
    htg_coil.additionalProperties.setFeature('IsHeatPumpBackup', heating_system.is_heat_pump_backup_system) # Used by reporting measure

    # Fan
    htg_cfm = heating_system.heating_airflow_cfm
    fan_watts_per_cfm = heating_system.fan_watts / htg_cfm
    fan = create_supply_fan(model, obj_name, fan_watts_per_cfm, [htg_cfm])
    disaggregate_fan_or_pump(model, fan, htg_coil, nil, nil, heating_system)

    # Unitary System
    unitary_system = create_air_loop_unitary_system(model, obj_name, fan, htg_coil, nil, nil, htg_cfm, nil)
    unitary_system.setControllingZoneorThermostatLocation(control_zone)
    unitary_system.addToThermalZone(control_zone)

    set_sequential_load_fractions(model, control_zone, unitary_system, sequential_heat_load_fracs, nil, hvac_unavailable_periods, heating_system)
  end

  # TODO
  #
  # @param model [OpenStudio::Model::Model] model object
  # @param sequential_cool_load_fracs [TODO] TODO
  # @param sequential_heat_load_fracs [TODO] TODO
  # @param control_zone [TODO] TODO
  # @param hvac_unavailable_periods [TODO] TODO
  # @return [TODO] TODO
  def self.apply_ideal_air_loads(model, sequential_cool_load_fracs,
                                 sequential_heat_load_fracs, control_zone, hvac_unavailable_periods)

    obj_name = Constants.ObjectNameIdealAirSystem

    # Ideal Air System
    ideal_air = OpenStudio::Model::ZoneHVACIdealLoadsAirSystem.new(model)
    ideal_air.setName(obj_name)
    ideal_air.setMaximumHeatingSupplyAirTemperature(50)
    ideal_air.setMinimumCoolingSupplyAirTemperature(10)
    ideal_air.setMaximumHeatingSupplyAirHumidityRatio(0.015)
    ideal_air.setMinimumCoolingSupplyAirHumidityRatio(0.01)
    if sequential_heat_load_fracs.sum > 0
      ideal_air.setHeatingLimit('NoLimit')
    else
      ideal_air.setHeatingLimit('LimitCapacity')
      ideal_air.setMaximumSensibleHeatingCapacity(0)
    end
    if sequential_cool_load_fracs.sum > 0
      ideal_air.setCoolingLimit('NoLimit')
    else
      ideal_air.setCoolingLimit('LimitCapacity')
      ideal_air.setMaximumTotalCoolingCapacity(0)
    end
    ideal_air.setDehumidificationControlType('None')
    ideal_air.setHumidificationControlType('None')
    ideal_air.addToThermalZone(control_zone)

    set_sequential_load_fractions(model, control_zone, ideal_air, sequential_heat_load_fracs, sequential_cool_load_fracs, hvac_unavailable_periods)
  end

  # TODO
  #
  # @param runner [OpenStudio::Measure::OSRunner] runner object
  # @param model [OpenStudio::Model::Model] model object
  # @param dehumidifiers [TODO] TODO
  # @param conditioned_space [TODO] TODO
  # @param unavailable_periods [TODO] TODO
  # @param unit_multiplier [TODO] TODO
  # @return [TODO] TODO
  def self.apply_dehumidifiers(runner, model, dehumidifiers, conditioned_space, unavailable_periods, unit_multiplier)
    dehumidifier_id = dehumidifiers[0].id # Syncs with the ReportSimulationOutput measure, which only looks at first dehumidifier ID

    if dehumidifiers.map { |d| d.rh_setpoint }.uniq.size > 1
      fail 'All dehumidifiers must have the same setpoint but multiple setpoints were specified.'
    end

    if unit_multiplier > 1
      # FUTURE: Figure out how to allow this. If we allow it, update docs and hpxml_translator_test.rb too.
      # https://github.com/NREL/OpenStudio-HPXML/issues/1499
      fail 'NumberofUnits greater than 1 is not supported for dehumidifiers.'
    end

    # Dehumidifier coefficients
    # Generic model coefficients from Winkler, Christensen, and Tomerlin (2011)
    w_coeff = [-1.162525707, 0.02271469, -0.000113208, 0.021110538, -0.0000693034, 0.000378843]
    ef_coeff = [-1.902154518, 0.063466565, -0.000622839, 0.039540407, -0.000125637, -0.000176722]
    pl_coeff = [0.90, 0.10, 0.0]

    dehumidifiers.each do |d|
      next unless d.energy_factor.nil?

      # shift inputs tested under IEF test conditions to those under EF test conditions with performance curves
      d.energy_factor, d.capacity = apply_dehumidifier_ief_to_ef_inputs(d.type, w_coeff, ef_coeff, d.integrated_energy_factor, d.capacity)
    end

    total_capacity = dehumidifiers.map { |d| d.capacity }.sum
    avg_energy_factor = dehumidifiers.map { |d| d.energy_factor * d.capacity }.sum / total_capacity
    total_fraction_served = dehumidifiers.map { |d| d.fraction_served }.sum

    # Apply unit multiplier
    total_capacity *= unit_multiplier

    control_zone = conditioned_space.thermalZone.get
    obj_name = Constants.ObjectNameDehumidifier

    rh_setpoint = dehumidifiers[0].rh_setpoint * 100.0 # (EnergyPlus uses 60 for 60% RH)
    relative_humidity_setpoint_sch = OpenStudio::Model::ScheduleConstant.new(model)
    relative_humidity_setpoint_sch.setName("#{obj_name} rh setpoint")
    relative_humidity_setpoint_sch.setValue(rh_setpoint)

    capacity_curve = create_curve_biquadratic(model, w_coeff, 'DXDH-CAP-fT', -100, 100, -100, 100)
    energy_factor_curve = create_curve_biquadratic(model, ef_coeff, 'DXDH-EF-fT', -100, 100, -100, 100)
    part_load_frac_curve = create_curve_quadratic(model, pl_coeff, 'DXDH-PLF-fPLR', 0, 1, 0.7, 1)

    # Calculate air flow rate by assuming 2.75 cfm/pint/day (based on experimental test data)
    air_flow_rate = 2.75 * total_capacity

    # Humidity Setpoint
    humidistat = OpenStudio::Model::ZoneControlHumidistat.new(model)
    humidistat.setName(obj_name + ' humidistat')
    humidistat.setHumidifyingRelativeHumiditySetpointSchedule(relative_humidity_setpoint_sch)
    humidistat.setDehumidifyingRelativeHumiditySetpointSchedule(relative_humidity_setpoint_sch)
    control_zone.setZoneControlHumidistat(humidistat)

    # Availability Schedule
    dehum_unavailable_periods = Schedule.get_unavailable_periods(runner, SchedulesFile::Columns[:Dehumidifier].name, unavailable_periods)
    avail_sch = ScheduleConstant.new(model, obj_name + ' schedule', 1.0, Constants.ScheduleTypeLimitsFraction, unavailable_periods: dehum_unavailable_periods)
    avail_sch = avail_sch.schedule

    # Dehumidifier
    zone_hvac = OpenStudio::Model::ZoneHVACDehumidifierDX.new(model, capacity_curve, energy_factor_curve, part_load_frac_curve)
    zone_hvac.setName(obj_name)
    zone_hvac.setAvailabilitySchedule(avail_sch)
    zone_hvac.setRatedWaterRemoval(UnitConversions.convert(total_capacity, 'pint', 'L'))
    zone_hvac.setRatedEnergyFactor(avg_energy_factor / total_fraction_served)
    zone_hvac.setRatedAirFlowRate(UnitConversions.convert(air_flow_rate, 'cfm', 'm^3/s'))
    zone_hvac.setMinimumDryBulbTemperatureforDehumidifierOperation(10)
    zone_hvac.setMaximumDryBulbTemperatureforDehumidifierOperation(40)
    zone_hvac.addToThermalZone(control_zone)
    zone_hvac.additionalProperties.setFeature('HPXML_ID', dehumidifier_id) # Used by reporting measure

    if total_fraction_served < 1.0
      adjust_dehumidifier_load_EMS(total_fraction_served, zone_hvac, model, conditioned_space)
    end
  end

  # TODO
  #
  # @param model [OpenStudio::Model::Model] model object
  # @param runner [OpenStudio::Measure::OSRunner] runner object
  # @param weather [WeatherProcess] TODO
  # @param ceiling_fan [TODO] TODO
  # @param conditioned_space [TODO] TODO
  # @param schedules_file [SchedulesFile] SchedulesFile wrapper class instance of detailed schedule files
  # @param unavailable_periods [TODO] TODO
  # @return [TODO] TODO
  def self.apply_ceiling_fans(model, runner, weather, ceiling_fan, conditioned_space, schedules_file,
                              unavailable_periods)
    obj_name = Constants.ObjectNameCeilingFan
    hrs_per_day = 10.5 # From ANSI 301-2019
    cfm_per_w = ceiling_fan.efficiency
    label_energy_use = ceiling_fan.label_energy_use
    count = ceiling_fan.count
    if !label_energy_use.nil? # priority if both provided
      annual_kwh = UnitConversions.convert(count * label_energy_use * hrs_per_day * 365.0, 'Wh', 'kWh')
    elsif !cfm_per_w.nil?
      medium_cfm = get_default_ceiling_fan_medium_cfm()
      annual_kwh = UnitConversions.convert(count * medium_cfm / cfm_per_w * hrs_per_day * 365.0, 'Wh', 'kWh')
    end

    # Create schedule
    ceiling_fan_sch = nil
    ceiling_fan_col_name = SchedulesFile::Columns[:CeilingFan].name
    if not schedules_file.nil?
      annual_kwh *= Schedule.CeilingFanMonthlyMultipliers(weather: weather).split(',').map(&:to_f).sum(0.0) / 12.0
      ceiling_fan_design_level = schedules_file.calc_design_level_from_annual_kwh(col_name: ceiling_fan_col_name, annual_kwh: annual_kwh)
      ceiling_fan_sch = schedules_file.create_schedule_file(model, col_name: ceiling_fan_col_name)
    end
    if ceiling_fan_sch.nil?
      ceiling_fan_unavailable_periods = Schedule.get_unavailable_periods(runner, ceiling_fan_col_name, unavailable_periods)
      annual_kwh *= ceiling_fan.monthly_multipliers.split(',').map(&:to_f).sum(0.0) / 12.0
      weekday_sch = ceiling_fan.weekday_fractions
      weekend_sch = ceiling_fan.weekend_fractions
      monthly_sch = ceiling_fan.monthly_multipliers
      ceiling_fan_sch_obj = MonthWeekdayWeekendSchedule.new(model, obj_name + ' schedule', weekday_sch, weekend_sch, monthly_sch, Constants.ScheduleTypeLimitsFraction, unavailable_periods: ceiling_fan_unavailable_periods)
      ceiling_fan_design_level = ceiling_fan_sch_obj.calc_design_level_from_daily_kwh(annual_kwh / 365.0)
      ceiling_fan_sch = ceiling_fan_sch_obj.schedule
    else
      runner.registerWarning("Both '#{ceiling_fan_col_name}' schedule file and weekday fractions provided; the latter will be ignored.") if !ceiling_fan.weekday_fractions.nil?
      runner.registerWarning("Both '#{ceiling_fan_col_name}' schedule file and weekend fractions provided; the latter will be ignored.") if !ceiling_fan.weekend_fractions.nil?
      runner.registerWarning("Both '#{ceiling_fan_col_name}' schedule file and monthly multipliers provided; the latter will be ignored.") if !ceiling_fan.monthly_multipliers.nil?
    end

    equip_def = OpenStudio::Model::ElectricEquipmentDefinition.new(model)
    equip_def.setName(obj_name)
    equip = OpenStudio::Model::ElectricEquipment.new(equip_def)
    equip.setName(equip_def.name.to_s)
    equip.setSpace(conditioned_space)
    equip_def.setDesignLevel(ceiling_fan_design_level)
    equip_def.setFractionRadiant(0.558)
    equip_def.setFractionLatent(0)
    equip_def.setFractionLost(0)
    equip.setEndUseSubcategory(obj_name)
    equip.setSchedule(ceiling_fan_sch)
  end

  # TODO
  #
  # @param model [OpenStudio::Model::Model] model object
  # @param runner [OpenStudio::Measure::OSRunner] runner object
  # @param weather [WeatherProcess] TODO
  # @param hvac_control [TODO] TODO
  # @param conditioned_zone [TODO] TODO
  # @param has_ceiling_fan [TODO] TODO
  # @param heating_days [TODO] TODO
  # @param cooling_days [TODO] TODO
  # @param year [TODO] TODO
  # @param schedules_file [SchedulesFile] SchedulesFile wrapper class instance of detailed schedule files
  # @return [TODO] TODO
  def self.apply_setpoints(model, runner, weather, hvac_control, conditioned_zone, has_ceiling_fan, heating_days, cooling_days, year, schedules_file)
    heating_sch = nil
    cooling_sch = nil
    if not schedules_file.nil?
      heating_sch = schedules_file.create_schedule_file(model, col_name: SchedulesFile::Columns[:HeatingSetpoint].name)
    end
    if not schedules_file.nil?
      cooling_sch = schedules_file.create_schedule_file(model, col_name: SchedulesFile::Columns[:CoolingSetpoint].name)
    end

    # permit mixing detailed schedules with simple schedules
    if heating_sch.nil?
      htg_weekday_setpoints, htg_weekend_setpoints = get_heating_setpoints(hvac_control, year)
    else
      runner.registerWarning("Both '#{SchedulesFile::Columns[:HeatingSetpoint].name}' schedule file and heating setpoint temperature provided; the latter will be ignored.") if !hvac_control.heating_setpoint_temp.nil?
    end

    if cooling_sch.nil?
      clg_weekday_setpoints, clg_weekend_setpoints = get_cooling_setpoints(hvac_control, has_ceiling_fan, year, weather)
    else
      runner.registerWarning("Both '#{SchedulesFile::Columns[:CoolingSetpoint].name}' schedule file and cooling setpoint temperature provided; the latter will be ignored.") if !hvac_control.cooling_setpoint_temp.nil?
    end

    # only deal with deadband issue if both schedules are simple
    if heating_sch.nil? && cooling_sch.nil?
      htg_weekday_setpoints, htg_weekend_setpoints, clg_weekday_setpoints, clg_weekend_setpoints = create_setpoint_schedules(runner, heating_days, cooling_days, htg_weekday_setpoints, htg_weekend_setpoints, clg_weekday_setpoints, clg_weekend_setpoints, year)
    end

    if heating_sch.nil?
      heating_setpoint = HourlyByDaySchedule.new(model, 'heating setpoint', htg_weekday_setpoints, htg_weekend_setpoints, nil, false)
      heating_sch = heating_setpoint.schedule
    end

    if cooling_sch.nil?
      cooling_setpoint = HourlyByDaySchedule.new(model, 'cooling setpoint', clg_weekday_setpoints, clg_weekend_setpoints, nil, false)
      cooling_sch = cooling_setpoint.schedule
    end

    # Set the setpoint schedules
    thermostat_setpoint = OpenStudio::Model::ThermostatSetpointDualSetpoint.new(model)
    thermostat_setpoint.setName("#{conditioned_zone.name} temperature setpoint")
    thermostat_setpoint.setHeatingSetpointTemperatureSchedule(heating_sch)
    thermostat_setpoint.setCoolingSetpointTemperatureSchedule(cooling_sch)
    conditioned_zone.setThermostatSetpointDualSetpoint(thermostat_setpoint)
  end

  # TODO
  #
  # @param runner [OpenStudio::Measure::OSRunner] runner object
  # @param heating_days [TODO] TODO
  # @param cooling_days [TODO] TODO
  # @param htg_weekday_setpoints [TODO] TODO
  # @param htg_weekend_setpoints [TODO] TODO
  # @param clg_weekday_setpoints [TODO] TODO
  # @param clg_weekend_setpoints [TODO] TODO
  # @param year [TODO] TODO
  # @return [TODO] TODO
  def self.create_setpoint_schedules(runner, heating_days, cooling_days, htg_weekday_setpoints, htg_weekend_setpoints, clg_weekday_setpoints, clg_weekend_setpoints, year)
    # Create setpoint schedules
    # This method ensures that we don't construct a setpoint schedule where the cooling setpoint
    # is less than the heating setpoint, which would result in an E+ error.

    # Note: It's tempting to adjust the setpoints, e.g., outside of the heating/cooling seasons,
    # to prevent unmet hours being reported. This is a dangerous idea. These setpoints are used
    # by natural ventilation, Kiva initialization, and probably other things.

    warning = false
    for i in 0..(Constants.NumDaysInYear(year) - 1)
      if (heating_days[i] == cooling_days[i]) # both (or neither) heating/cooling seasons
        htg_wkdy = htg_weekday_setpoints[i].zip(clg_weekday_setpoints[i]).map { |h, c| c < h ? (h + c) / 2.0 : h }
        htg_wked = htg_weekend_setpoints[i].zip(clg_weekend_setpoints[i]).map { |h, c| c < h ? (h + c) / 2.0 : h }
        clg_wkdy = htg_weekday_setpoints[i].zip(clg_weekday_setpoints[i]).map { |h, c| c < h ? (h + c) / 2.0 : c }
        clg_wked = htg_weekend_setpoints[i].zip(clg_weekend_setpoints[i]).map { |h, c| c < h ? (h + c) / 2.0 : c }
      elsif heating_days[i] == 1 # heating only seasons; cooling has minimum of heating
        htg_wkdy = htg_weekday_setpoints[i]
        htg_wked = htg_weekend_setpoints[i]
        clg_wkdy = htg_weekday_setpoints[i].zip(clg_weekday_setpoints[i]).map { |h, c| c < h ? h : c }
        clg_wked = htg_weekend_setpoints[i].zip(clg_weekend_setpoints[i]).map { |h, c| c < h ? h : c }
      elsif cooling_days[i] == 1 # cooling only seasons; heating has maximum of cooling
        htg_wkdy = clg_weekday_setpoints[i].zip(htg_weekday_setpoints[i]).map { |c, h| c < h ? c : h }
        htg_wked = clg_weekend_setpoints[i].zip(htg_weekend_setpoints[i]).map { |c, h| c < h ? c : h }
        clg_wkdy = clg_weekday_setpoints[i]
        clg_wked = clg_weekend_setpoints[i]
      else
        fail 'HeatingSeason and CoolingSeason, when combined, must span the entire year.'
      end
      if (htg_wkdy != htg_weekday_setpoints[i]) || (htg_wked != htg_weekend_setpoints[i]) || (clg_wkdy != clg_weekday_setpoints[i]) || (clg_wked != clg_weekend_setpoints[i])
        warning = true
      end
      htg_weekday_setpoints[i] = htg_wkdy
      htg_weekend_setpoints[i] = htg_wked
      clg_weekday_setpoints[i] = clg_wkdy
      clg_weekend_setpoints[i] = clg_wked
    end

    if warning
      runner.registerWarning('HVAC setpoints have been automatically adjusted to prevent periods where the heating setpoint is greater than the cooling setpoint.')
    end

    return htg_weekday_setpoints, htg_weekend_setpoints, clg_weekday_setpoints, clg_weekend_setpoints
  end

  # TODO
  #
  # @param hvac_control [TODO] TODO
  # @param year [TODO] TODO
  # @return [TODO] TODO
  def self.get_heating_setpoints(hvac_control, year)
    num_days = Constants.NumDaysInYear(year)

    if hvac_control.weekday_heating_setpoints.nil? || hvac_control.weekend_heating_setpoints.nil?
      # Base heating setpoint
      htg_setpoint = hvac_control.heating_setpoint_temp
      htg_weekday_setpoints = [[htg_setpoint] * 24] * num_days
      # Apply heating setback?
      htg_setback = hvac_control.heating_setback_temp
      if not htg_setback.nil?
        htg_setback_hrs_per_week = hvac_control.heating_setback_hours_per_week
        htg_setback_start_hr = hvac_control.heating_setback_start_hour
        for d in 1..num_days
          for hr in htg_setback_start_hr..htg_setback_start_hr + Integer(htg_setback_hrs_per_week / 7.0) - 1
            htg_weekday_setpoints[d - 1][hr % 24] = htg_setback
          end
        end
      end
      htg_weekend_setpoints = htg_weekday_setpoints.dup
    else
      # 24-hr weekday/weekend heating setpoint schedules
      htg_weekday_setpoints = hvac_control.weekday_heating_setpoints.split(',').map { |i| Float(i) }
      htg_weekday_setpoints = [htg_weekday_setpoints] * num_days
      htg_weekend_setpoints = hvac_control.weekend_heating_setpoints.split(',').map { |i| Float(i) }
      htg_weekend_setpoints = [htg_weekend_setpoints] * num_days
    end

    htg_weekday_setpoints = htg_weekday_setpoints.map { |i| i.map { |j| UnitConversions.convert(j, 'F', 'C') } }
    htg_weekend_setpoints = htg_weekend_setpoints.map { |i| i.map { |j| UnitConversions.convert(j, 'F', 'C') } }

    return htg_weekday_setpoints, htg_weekend_setpoints
  end

  # TODO
  #
  # @param hvac_control [TODO] TODO
  # @param has_ceiling_fan [TODO] TODO
  # @param year [TODO] TODO
  # @param weather [WeatherProcess] TODO
  # @return [TODO] TODO
  def self.get_cooling_setpoints(hvac_control, has_ceiling_fan, year, weather)
    num_days = Constants.NumDaysInYear(year)

    if hvac_control.weekday_cooling_setpoints.nil? || hvac_control.weekend_cooling_setpoints.nil?
      # Base cooling setpoint
      clg_setpoint = hvac_control.cooling_setpoint_temp
      clg_weekday_setpoints = [[clg_setpoint] * 24] * num_days
      # Apply cooling setup?
      clg_setup = hvac_control.cooling_setup_temp
      if not clg_setup.nil?
        clg_setup_hrs_per_week = hvac_control.cooling_setup_hours_per_week
        clg_setup_start_hr = hvac_control.cooling_setup_start_hour
        for d in 1..num_days
          for hr in clg_setup_start_hr..clg_setup_start_hr + Integer(clg_setup_hrs_per_week / 7.0) - 1
            clg_weekday_setpoints[d - 1][hr % 24] = clg_setup
          end
        end
      end
      clg_weekend_setpoints = clg_weekday_setpoints.dup
    else
      # 24-hr weekday/weekend cooling setpoint schedules
      clg_weekday_setpoints = hvac_control.weekday_cooling_setpoints.split(',').map { |i| Float(i) }
      clg_weekday_setpoints = [clg_weekday_setpoints] * num_days
      clg_weekend_setpoints = hvac_control.weekend_cooling_setpoints.split(',').map { |i| Float(i) }
      clg_weekend_setpoints = [clg_weekend_setpoints] * num_days
    end
    # Apply cooling setpoint offset due to ceiling fan?
    if has_ceiling_fan
      clg_ceiling_fan_offset = hvac_control.ceiling_fan_cooling_setpoint_temp_offset
      if not clg_ceiling_fan_offset.nil?
        months = get_default_ceiling_fan_months(weather)
        Schedule.months_to_days(year, months).each_with_index do |operation, d|
          next if operation != 1

          clg_weekday_setpoints[d] = [clg_weekday_setpoints[d], Array.new(24, clg_ceiling_fan_offset)].transpose.map { |i| i.reduce(:+) }
          clg_weekend_setpoints[d] = [clg_weekend_setpoints[d], Array.new(24, clg_ceiling_fan_offset)].transpose.map { |i| i.reduce(:+) }
        end
      end
    end

    clg_weekday_setpoints = clg_weekday_setpoints.map { |i| i.map { |j| UnitConversions.convert(j, 'F', 'C') } }
    clg_weekend_setpoints = clg_weekend_setpoints.map { |i| i.map { |j| UnitConversions.convert(j, 'F', 'C') } }

    return clg_weekday_setpoints, clg_weekend_setpoints
  end

  # TODO
  #
  # @param control_type [TODO] TODO
  # @param eri_version [TODO] TODO
  # @return [TODO] TODO
  def self.get_default_heating_setpoint(control_type, eri_version)
    # Per ANSI/RESNET/ICC 301
    htg_weekday_setpoints = '68, 68, 68, 68, 68, 68, 68, 68, 68, 68, 68, 68, 68, 68, 68, 68, 68, 68, 68, 68, 68, 68, 68, 68'
    htg_weekend_setpoints = '68, 68, 68, 68, 68, 68, 68, 68, 68, 68, 68, 68, 68, 68, 68, 68, 68, 68, 68, 68, 68, 68, 68, 68'
    if control_type == HPXML::HVACControlTypeProgrammable
      if Constants.ERIVersions.index(eri_version) >= Constants.ERIVersions.index('2022')
        htg_weekday_setpoints = '66, 66, 66, 66, 66, 67, 68, 68, 68, 68, 68, 68, 68, 68, 68, 68, 68, 68, 68, 68, 68, 68, 68, 66'
        htg_weekend_setpoints = '66, 66, 66, 66, 66, 67, 68, 68, 68, 68, 68, 68, 68, 68, 68, 68, 68, 68, 68, 68, 68, 68, 68, 66'
      else
        htg_weekday_setpoints = '66, 66, 66, 66, 66, 66, 68, 68, 68, 68, 68, 68, 68, 68, 68, 68, 68, 68, 68, 68, 68, 68, 68, 66'
        htg_weekend_setpoints = '66, 66, 66, 66, 66, 66, 68, 68, 68, 68, 68, 68, 68, 68, 68, 68, 68, 68, 68, 68, 68, 68, 68, 66'
      end
    elsif control_type != HPXML::HVACControlTypeManual
      fail "Unexpected control type #{control_type}."
    end
    return htg_weekday_setpoints, htg_weekend_setpoints
  end

  # TODO
  #
  # @param control_type [TODO] TODO
  # @param eri_version [TODO] TODO
  # @return [TODO] TODO
  def self.get_default_cooling_setpoint(control_type, eri_version)
    # Per ANSI/RESNET/ICC 301
    clg_weekday_setpoints = '78, 78, 78, 78, 78, 78, 78, 78, 78, 78, 78, 78, 78, 78, 78, 78, 78, 78, 78, 78, 78, 78, 78, 78'
    clg_weekend_setpoints = '78, 78, 78, 78, 78, 78, 78, 78, 78, 78, 78, 78, 78, 78, 78, 78, 78, 78, 78, 78, 78, 78, 78, 78'
    if control_type == HPXML::HVACControlTypeProgrammable
      if Constants.ERIVersions.index(eri_version) >= Constants.ERIVersions.index('2022')
        clg_weekday_setpoints = '78, 78, 78, 78, 78, 78, 78, 78, 78, 80, 80, 80, 80, 80, 79, 78, 78, 78, 78, 78, 78, 78, 78, 78'
        clg_weekend_setpoints = '78, 78, 78, 78, 78, 78, 78, 78, 78, 80, 80, 80, 80, 80, 79, 78, 78, 78, 78, 78, 78, 78, 78, 78'
      else
        clg_weekday_setpoints = '78, 78, 78, 78, 78, 78, 78, 78, 78, 80, 80, 80, 80, 80, 80, 78, 78, 78, 78, 78, 78, 78, 78, 78'
        clg_weekend_setpoints = '78, 78, 78, 78, 78, 78, 78, 78, 78, 80, 80, 80, 80, 80, 80, 78, 78, 78, 78, 78, 78, 78, 78, 78'
      end
    elsif control_type != HPXML::HVACControlTypeManual
      fail "Unexpected control type #{control_type}."
    end
    return clg_weekday_setpoints, clg_weekend_setpoints
  end

  # TODO
  #
  # @param compressor_type [TODO] TODO
  # @param hspf [TODO] TODO
  # @return [TODO] TODO
  def self.get_default_heating_capacity_retention(compressor_type, hspf = nil)
    retention_temp = 5.0
    if [HPXML::HVACCompressorTypeSingleStage, HPXML::HVACCompressorTypeTwoStage].include? compressor_type
      retention_fraction = 0.425
    elsif [HPXML::HVACCompressorTypeVariableSpeed].include? compressor_type
      # Default maximum capacity maintenance based on NEEP data for all var speed heat pump types, if not provided
      retention_fraction = (0.0461 * hspf + 0.1594).round(4)
    end
    return retention_temp, retention_fraction
  end

  # TODO
  #
  # @param compressor_type [TODO] TODO
  # @return [TODO] TODO
  def self.get_cool_cap_eir_ft_spec(compressor_type)
    if compressor_type == HPXML::HVACCompressorTypeSingleStage
      cap_ft_spec = [[3.68637657, -0.098352478, 0.000956357, 0.005838141, -0.0000127, -0.000131702]]
      eir_ft_spec = [[-3.437356399, 0.136656369, -0.001049231, -0.0079378, 0.000185435, -0.0001441]]
    elsif compressor_type == HPXML::HVACCompressorTypeTwoStage
      cap_ft_spec = [[3.998418659, -0.108728222, 0.001056818, 0.007512314, -0.0000139, -0.000164716],
                     [3.466810106, -0.091476056, 0.000901205, 0.004163355, -0.00000919, -0.000110829]]
      eir_ft_spec = [[-4.282911381, 0.181023691, -0.001357391, -0.026310378, 0.000333282, -0.000197405],
                     [-3.557757517, 0.112737397, -0.000731381, 0.013184877, 0.000132645, -0.000338716]]
    end
    return cap_ft_spec, eir_ft_spec
  end

  # TODO
  #
  # @param compressor_type [TODO] TODO
  # @return [TODO] TODO
  def self.get_cool_cap_eir_fflow_spec(compressor_type)
    if compressor_type == HPXML::HVACCompressorTypeSingleStage
      # Single stage systems have PSC or constant torque ECM blowers, so the airflow rate is affected by the static pressure losses.
      cap_fflow_spec = [[0.718664047, 0.41797409, -0.136638137]]
      eir_fflow_spec = [[1.143487507, -0.13943972, -0.004047787]]
    elsif compressor_type == HPXML::HVACCompressorTypeTwoStage
      # Most two stage systems have PSC or constant torque ECM blowers, so the airflow rate is affected by the static pressure losses.
      cap_fflow_spec = [[0.655239515, 0.511655216, -0.166894731],
                        [0.618281092, 0.569060264, -0.187341356]]
      eir_fflow_spec = [[1.639108268, -0.998953996, 0.359845728],
                        [1.570774717, -0.914152018, 0.343377302]]
    elsif compressor_type == HPXML::HVACCompressorTypeVariableSpeed
      # Variable speed systems have constant flow ECM blowers, so the air handler can always achieve the design airflow rate by sacrificing blower power.
      # So we assume that there is only one corresponding airflow rate for each compressor speed.
      eir_fflow_spec = [[1, 0, 0]] * 2
      cap_fflow_spec = [[1, 0, 0]] * 2
    end
    return cap_fflow_spec, eir_fflow_spec
  end

  # TODO
  #
  # @param compressor_type [TODO] TODO
  # @param heating_capacity_retention_temp [TODO] TODO
  # @param heating_capacity_retention_fraction [TODO] TODO
  # @return [TODO] TODO
  def self.get_heat_cap_eir_ft_spec(compressor_type, heating_capacity_retention_temp, heating_capacity_retention_fraction)
    cap_ft_spec = calc_heat_cap_ft_spec(compressor_type, heating_capacity_retention_temp, heating_capacity_retention_fraction)
    if compressor_type == HPXML::HVACCompressorTypeSingleStage
      # From "Improved Modeling of Residential Air Conditioners and Heat Pumps for Energy Calculations", Cutler et al
      # https://www.nrel.gov/docs/fy13osti/56354.pdf
      eir_ft_spec = [[0.718398423, 0.003498178, 0.000142202, -0.005724331, 0.00014085, -0.000215321]]
    elsif compressor_type == HPXML::HVACCompressorTypeTwoStage
      # From "Improved Modeling of Residential Air Conditioners and Heat Pumps for Energy Calculations", Cutler et al
      # https://www.nrel.gov/docs/fy13osti/56354.pdf
      eir_ft_spec = [[0.36338171, 0.013523725, 0.000258872, -0.009450269, 0.000439519, -0.000653723],
                     [0.981100941, -0.005158493, 0.000243416, -0.005274352, 0.000230742, -0.000336954]]
    end
    return cap_ft_spec, eir_ft_spec
  end

  # TODO
  #
  # @param compressor_type [TODO] TODO
  # @return [TODO] TODO
  def self.get_heat_cap_eir_fflow_spec(compressor_type)
    if compressor_type == HPXML::HVACCompressorTypeSingleStage
      # Single stage systems have PSC or constant torque ECM blowers, so the airflow rate is affected by the static pressure losses.
      cap_fflow_spec = [[0.694045465, 0.474207981, -0.168253446]]
      eir_fflow_spec = [[2.185418751, -1.942827919, 0.757409168]]
    elsif compressor_type == HPXML::HVACCompressorTypeTwoStage
      # Most two stage systems have PSC or constant torque ECM blowers, so the airflow rate is affected by the static pressure losses.
      cap_fflow_spec = [[0.741466907, 0.378645444, -0.119754733],
                        [0.76634609, 0.32840943, -0.094701495]]
      eir_fflow_spec = [[2.153618211, -1.737190609, 0.584269478],
                        [2.001041353, -1.58869128, 0.587593517]]
    elsif compressor_type == HPXML::HVACCompressorTypeVariableSpeed
      # Variable speed systems have constant flow ECM blowers, so the air handler can always achieve the design airflow rate by sacrificing blower power.
      # So we assume that there is only one corresponding airflow rate for each compressor speed.
      cap_fflow_spec = [[1, 0, 0]] * 3
      eir_fflow_spec = [[1, 0, 0]] * 3
    end
    return cap_fflow_spec, eir_fflow_spec
  end

  # TODO
  #
  # @param runner [OpenStudio::Measure::OSRunner] runner object
  # @param cooling_system [TODO] TODO
  # @param use_eer [TODO] TODO
  # @return [TODO] TODO
  def self.set_cool_curves_central_air_source(runner, cooling_system, use_eer = false)
    clg_ap = cooling_system.additional_properties
    clg_ap.cool_rated_cfm_per_ton = get_default_cool_cfm_per_ton(cooling_system.compressor_type, use_eer)
    clg_ap.cool_capacity_ratios = get_cool_capacity_ratios(cooling_system)
    set_cool_c_d(cooling_system)

    seer = cooling_system.cooling_efficiency_seer
    if cooling_system.compressor_type == HPXML::HVACCompressorTypeSingleStage
      clg_ap.cool_cap_ft_spec, clg_ap.cool_eir_ft_spec = get_cool_cap_eir_ft_spec(cooling_system.compressor_type)
      if not use_eer
        clg_ap.cool_rated_airflow_rate = clg_ap.cool_rated_cfm_per_ton[0]
        clg_ap.cool_fan_speed_ratios = calc_fan_speed_ratios(clg_ap.cool_capacity_ratios, clg_ap.cool_rated_cfm_per_ton, clg_ap.cool_rated_airflow_rate)
        clg_ap.cool_cap_fflow_spec, clg_ap.cool_eir_fflow_spec = get_cool_cap_eir_fflow_spec(cooling_system.compressor_type)
        clg_ap.cool_rated_cops = [0.2692 * seer + 0.2706] # Regression based on inverse model
      else
        clg_ap.cool_fan_speed_ratios = [1.0]
        clg_ap.cool_cap_fflow_spec = [[1.0, 0.0, 0.0]]
        clg_ap.cool_eir_fflow_spec = [[1.0, 0.0, 0.0]]
      end

    elsif cooling_system.compressor_type == HPXML::HVACCompressorTypeTwoStage
      clg_ap.cool_rated_airflow_rate = clg_ap.cool_rated_cfm_per_ton[-1]
      clg_ap.cool_fan_speed_ratios = calc_fan_speed_ratios(clg_ap.cool_capacity_ratios, clg_ap.cool_rated_cfm_per_ton, clg_ap.cool_rated_airflow_rate)
      clg_ap.cool_cap_ft_spec, clg_ap.cool_eir_ft_spec = get_cool_cap_eir_ft_spec(cooling_system.compressor_type)
      clg_ap.cool_cap_fflow_spec, clg_ap.cool_eir_fflow_spec = get_cool_cap_eir_fflow_spec(cooling_system.compressor_type)
      clg_ap.cool_rated_cops = [0.2773 * seer - 0.0018] # Regression based on inverse model
      clg_ap.cool_rated_cops << clg_ap.cool_rated_cops[0] * 0.91 # COP ratio based on Dylan's data as seen in BEopt 2.8 options

    elsif cooling_system.compressor_type == HPXML::HVACCompressorTypeVariableSpeed
      clg_ap.cooling_capacity_retention_temperature = 82.0
      clg_ap.cooling_capacity_retention_fraction = 1.033 # From NEEP data
      clg_ap.cool_rated_airflow_rate = clg_ap.cool_rated_cfm_per_ton[-1]
      clg_ap.cool_fan_speed_ratios = calc_fan_speed_ratios(clg_ap.cool_capacity_ratios, clg_ap.cool_rated_cfm_per_ton, clg_ap.cool_rated_airflow_rate)
      clg_ap.cool_cap_fflow_spec, clg_ap.cool_eir_fflow_spec = get_cool_cap_eir_fflow_spec(cooling_system.compressor_type)
    end

    set_cool_rated_shrs_gross(runner, cooling_system)
  end

  # TODO
  #
  # @param hvac_system [TODO] TODO
  # @return [TODO] TODO
  def self.get_cool_capacity_ratios(hvac_system)
    # For each speed, ratio of capacity to nominal capacity
    if hvac_system.compressor_type == HPXML::HVACCompressorTypeSingleStage
      return [1.0]
    elsif hvac_system.compressor_type == HPXML::HVACCompressorTypeTwoStage
      return [0.72, 1.0]
    elsif hvac_system.compressor_type == HPXML::HVACCompressorTypeVariableSpeed
      is_ducted = !hvac_system.distribution_system_idref.nil?
      if is_ducted
        return [0.394, 1.0]
      else
        return [0.255, 1.0]
      end
    end

    fail 'Unable to get cooling capacity ratios.'
  end

  # TODO
  #
  # @param heating_system [TODO] TODO
  # @param use_cop [TODO] TODO
  # @return [TODO] TODO
  def self.set_heat_curves_central_air_source(heating_system, use_cop = false)
    htg_ap = heating_system.additional_properties
    htg_ap.heat_rated_cfm_per_ton = get_default_heat_cfm_per_ton(heating_system.compressor_type, use_cop)
    htg_ap.heat_cap_fflow_spec, htg_ap.heat_eir_fflow_spec = get_heat_cap_eir_fflow_spec(heating_system.compressor_type)
    htg_ap.heat_capacity_ratios = get_heat_capacity_ratios(heating_system)
    set_heat_c_d(heating_system)

    hspf = heating_system.heating_efficiency_hspf
    if heating_system.compressor_type == HPXML::HVACCompressorTypeSingleStage
      heating_capacity_retention_temp, heating_capacity_retention_fraction = get_heating_capacity_retention(heating_system)
      htg_ap.heat_cap_ft_spec, htg_ap.heat_eir_ft_spec = get_heat_cap_eir_ft_spec(heating_system.compressor_type, heating_capacity_retention_temp, heating_capacity_retention_fraction)
      if not use_cop
        htg_ap.heat_rated_cops = [0.0353 * hspf**2 + 0.0331 * hspf + 0.9447] # Regression based on inverse model
        htg_ap.heat_rated_airflow_rate = htg_ap.heat_rated_cfm_per_ton[0]
        htg_ap.heat_fan_speed_ratios = calc_fan_speed_ratios(htg_ap.heat_capacity_ratios, htg_ap.heat_rated_cfm_per_ton, htg_ap.heat_rated_airflow_rate)
      else
        htg_ap.heat_fan_speed_ratios = [1.0]
      end

    elsif heating_system.compressor_type == HPXML::HVACCompressorTypeTwoStage
      heating_capacity_retention_temp, heating_capacity_retention_fraction = get_heating_capacity_retention(heating_system)
      htg_ap.heat_cap_ft_spec, htg_ap.heat_eir_ft_spec = get_heat_cap_eir_ft_spec(heating_system.compressor_type, heating_capacity_retention_temp, heating_capacity_retention_fraction)
      htg_ap.heat_rated_airflow_rate = htg_ap.heat_rated_cfm_per_ton[-1]
      htg_ap.heat_fan_speed_ratios = calc_fan_speed_ratios(htg_ap.heat_capacity_ratios, htg_ap.heat_rated_cfm_per_ton, htg_ap.heat_rated_airflow_rate)
      htg_ap.heat_rated_cops = [0.0426 * hspf**2 - 0.0747 * hspf + 1.5374] # Regression based on inverse model
      htg_ap.heat_rated_cops << htg_ap.heat_rated_cops[0] * 0.87 # COP ratio based on Dylan's data as seen in BEopt 2.8 options

    elsif heating_system.compressor_type == HPXML::HVACCompressorTypeVariableSpeed
      htg_ap.heat_rated_airflow_rate = htg_ap.heat_rated_cfm_per_ton[-1]
      htg_ap.heat_capacity_ratios = get_heat_capacity_ratios(heating_system)
      htg_ap.heat_fan_speed_ratios = calc_fan_speed_ratios(htg_ap.heat_capacity_ratios, htg_ap.heat_rated_cfm_per_ton, htg_ap.heat_rated_airflow_rate)
    end
  end

  # TODO
  #
  # @param heat_pump [TODO] TODO
  # @return [TODO] TODO
  def self.set_heat_detailed_performance_data(heat_pump)
    hp_ap = heat_pump.additional_properties
    is_ducted = !heat_pump.distribution_system_idref.nil?
    hspf = heat_pump.heating_efficiency_hspf

    # Default data inputs based on NEEP data
    detailed_performance_data = heat_pump.heating_detailed_performance_data
    heating_capacity_retention_temp, heating_capacity_retention_fraction = get_heating_capacity_retention(heat_pump)
    max_cap_maint_5 = 1.0 - (1.0 - heating_capacity_retention_fraction) * (HVAC::AirSourceHeatRatedODB - 5.0) /
                            (HVAC::AirSourceHeatRatedODB - heating_capacity_retention_temp)

    if is_ducted
      a, b, c, d, e = 0.4348, 0.008923, 1.090, -0.1861, -0.07564
    else
      a, b, c, d, e = 0.1914, -1.822, 1.364, -0.07783, 2.221
    end
    max_cop_47 = a * hspf + b * max_cap_maint_5 + c * max_cap_maint_5**2 + d * max_cap_maint_5 * hspf + e
    max_capacity_47 = heat_pump.heating_capacity * hp_ap.heat_capacity_ratios[-1]
    min_capacity_47 = max_capacity_47 / hp_ap.heat_capacity_ratios[-1] * hp_ap.heat_capacity_ratios[0]
    min_cop_47 = is_ducted ? max_cop_47 * (-0.0306 * hspf + 1.5385) : max_cop_47 * (-0.01698 * hspf + 1.5907)
    max_capacity_5 = max_capacity_47 * max_cap_maint_5
    max_cop_5 = is_ducted ? max_cop_47 * 0.587 : max_cop_47 * 0.671
    min_capacity_5 = is_ducted ? min_capacity_47 * 1.106 : min_capacity_47 * 0.611
    min_cop_5 = is_ducted ? min_cop_47 * 0.502 : min_cop_47 * 0.538

    # performance data at 47F, maximum speed
    detailed_performance_data.add(capacity: max_capacity_47.round(1),
                                  efficiency_cop: max_cop_47.round(4),
                                  capacity_description: HPXML::CapacityDescriptionMaximum,
                                  outdoor_temperature: 47,
                                  isdefaulted: true)
    # performance data at 47F, minimum speed
    detailed_performance_data.add(capacity: min_capacity_47.round(1),
                                  efficiency_cop: min_cop_47.round(4),
                                  capacity_description: HPXML::CapacityDescriptionMinimum,
                                  outdoor_temperature: 47,
                                  isdefaulted: true)
    # performance data at 5F, maximum speed
    detailed_performance_data.add(capacity: max_capacity_5.round(1),
                                  efficiency_cop: max_cop_5.round(4),
                                  capacity_description: HPXML::CapacityDescriptionMaximum,
                                  outdoor_temperature: 5,
                                  isdefaulted: true)
    # performance data at 5F, minimum speed
    detailed_performance_data.add(capacity: min_capacity_5.round(1),
                                  efficiency_cop: min_cop_5.round(4),
                                  capacity_description: HPXML::CapacityDescriptionMinimum,
                                  outdoor_temperature: 5,
                                  isdefaulted: true)
  end

  # TODO
  #
  # @param heat_pump [TODO] TODO
  # @return [TODO] TODO
  def self.set_cool_detailed_performance_data(heat_pump)
    hp_ap = heat_pump.additional_properties
    is_ducted = !heat_pump.distribution_system_idref.nil?
    seer = heat_pump.cooling_efficiency_seer

    # Default data inputs based on NEEP data
    detailed_performance_data = heat_pump.cooling_detailed_performance_data
    max_cap_maint_82 = 1.0 - (1.0 - hp_ap.cooling_capacity_retention_fraction) * (HVAC::AirSourceCoolRatedODB - 82.0) /
                             (HVAC::AirSourceCoolRatedODB - hp_ap.cooling_capacity_retention_temperature)

    max_cop_95 = is_ducted ? 0.1953 * seer : 0.06635 * seer + 1.8707
    max_capacity_95 = heat_pump.cooling_capacity * hp_ap.cool_capacity_ratios[-1]
    min_capacity_95 = max_capacity_95 / hp_ap.cool_capacity_ratios[-1] * hp_ap.cool_capacity_ratios[0]
    min_cop_95 = is_ducted ? max_cop_95 * 1.231 : max_cop_95 * (0.01377 * seer + 1.13948)
    max_capacity_82 = max_capacity_95 * max_cap_maint_82
    max_cop_82 = is_ducted ? (1.297 * max_cop_95) : (1.300 * max_cop_95)
    min_capacity_82 = min_capacity_95 * 1.099
    min_cop_82 = is_ducted ? (1.402 * min_cop_95) : (1.333 * min_cop_95)

    # performance data at 95F, maximum speed
    detailed_performance_data.add(capacity: max_capacity_95.round(1),
                                  efficiency_cop: max_cop_95.round(4),
                                  capacity_description: HPXML::CapacityDescriptionMaximum,
                                  outdoor_temperature: 95,
                                  isdefaulted: true)
    # performance data at 95F, minimum speed
    detailed_performance_data.add(capacity: min_capacity_95.round(1),
                                  efficiency_cop: min_cop_95.round(4),
                                  capacity_description: HPXML::CapacityDescriptionMinimum,
                                  outdoor_temperature: 95,
                                  isdefaulted: true)
    # performance data at 82F, maximum speed
    detailed_performance_data.add(capacity: max_capacity_82.round(1),
                                  efficiency_cop: max_cop_82.round(4),
                                  capacity_description: HPXML::CapacityDescriptionMaximum,
                                  outdoor_temperature: 82,
                                  isdefaulted: true)
    # performance data at 82F, minimum speed
    detailed_performance_data.add(capacity: min_capacity_82.round(1),
                                  efficiency_cop: min_cop_82.round(4),
                                  capacity_description: HPXML::CapacityDescriptionMinimum,
                                  outdoor_temperature: 82,
                                  isdefaulted: true)
  end

  # TODO
  #
  # @param heat_pump [TODO] TODO
  # @return [TODO] TODO
  def self.get_heat_capacity_ratios(heat_pump)
    # For each speed, ratio of capacity to nominal capacity
    if heat_pump.compressor_type == HPXML::HVACCompressorTypeSingleStage
      return [1.0]
    elsif heat_pump.compressor_type == HPXML::HVACCompressorTypeTwoStage
      return [0.72, 1.0]
    elsif heat_pump.compressor_type == HPXML::HVACCompressorTypeVariableSpeed
      is_ducted = !heat_pump.distribution_system_idref.nil?
      if is_ducted
        nominal_to_max_ratio = 0.972
      else
        nominal_to_max_ratio = 0.812
      end
      if is_ducted && heat_pump.heat_pump_type == HPXML::HVACTypeHeatPumpAirToAir
        # central ducted
        return [0.358 / nominal_to_max_ratio, 1.0, 1.0 / nominal_to_max_ratio]
      elsif !is_ducted
        # wall placement
        return [0.252 / nominal_to_max_ratio, 1.0, 1.0 / nominal_to_max_ratio]
      else
        # ducted minisplit
        return [0.305 / nominal_to_max_ratio, 1.0, 1.0 / nominal_to_max_ratio]
      end
    end

    fail 'Unable to get heating capacity ratios.'
  end

  # TODO
  #
  # @param hvac_system [TODO] TODO
  # @return [TODO] TODO
  def self.drop_intermediate_speeds(hvac_system)
    # For variable-speed systems, we only want to model min/max speeds in E+.
    # Here we drop any intermediate speeds that we may have added for other purposes (e.g. hvac sizing).
    return unless hvac_system.compressor_type == HPXML::HVACCompressorTypeVariableSpeed

    hvac_ap = hvac_system.additional_properties

    while hvac_ap.cool_capacity_ratios.size > 2
      hvac_ap.cool_cap_fflow_spec.delete_at(1)
      hvac_ap.cool_eir_fflow_spec.delete_at(1)
      hvac_ap.cool_plf_fplr_spec.delete_at(1)
      hvac_ap.cool_rated_cfm_per_ton.delete_at(1)
      hvac_ap.cool_capacity_ratios.delete_at(1)
      hvac_ap.cool_fan_speed_ratios.delete_at(1)
    end
    if hvac_system.is_a? HPXML::HeatPump
      while hvac_ap.heat_capacity_ratios.size > 2
        hvac_ap.heat_cap_fflow_spec.delete_at(1)
        hvac_ap.heat_eir_fflow_spec.delete_at(1)
        hvac_ap.heat_plf_fplr_spec.delete_at(1)
        hvac_ap.heat_rated_cfm_per_ton.delete_at(1)
        hvac_ap.heat_capacity_ratios.delete_at(1)
        hvac_ap.heat_fan_speed_ratios.delete_at(1)
      end
    end
  end

  # TODO
  #
  # @param compressor_type [TODO] TODO
  # @param use_eer [TODO] TODO
  # @return [TODO] TODO
  def self.get_default_cool_cfm_per_ton(compressor_type, use_eer = false)
    # cfm/ton of rated capacity
    if compressor_type == HPXML::HVACCompressorTypeSingleStage
      if not use_eer
        return [394.2]
      else
        return [312] # medium speed
      end
    elsif compressor_type == HPXML::HVACCompressorTypeTwoStage
      return [411.0083, 344.1]
    elsif compressor_type == HPXML::HVACCompressorTypeVariableSpeed
      return [400.0, 400.0]
    else
      fail 'Compressor type not supported.'
    end
  end

  # TODO
  #
  # @param compressor_type [TODO] TODO
  # @param use_cop_or_htg_sys [TODO] TODO
  # @return [TODO] TODO
  def self.get_default_heat_cfm_per_ton(compressor_type, use_cop_or_htg_sys = false)
    # cfm/ton of rated capacity
    if compressor_type == HPXML::HVACCompressorTypeSingleStage
      if not use_cop_or_htg_sys
        return [384.1]
      else
        return [350]
      end
    elsif compressor_type == HPXML::HVACCompressorTypeTwoStage
      return [391.3333, 352.2]
    elsif compressor_type == HPXML::HVACCompressorTypeVariableSpeed
      return [400.0, 400.0, 400.0]
    else
      fail 'Compressor type not supported.'
    end
  end

  # TODO
  #
  # @param heat_pump [TODO] TODO
  # @return [TODO] TODO
  def self.set_curves_gshp(heat_pump)
    hp_ap = heat_pump.additional_properties

    # E+ equation fit coil coefficients generated following approach in Tang's thesis:
    # See Appendix B of  https://shareok.org/bitstream/handle/11244/10075/Tang_okstate_0664M_1318.pdf?sequence=1&isAllowed=y
    # Coefficients generated by catalog data: https://files.climatemaster.com/Genesis-GS-Series-Product-Catalog.pdf, p180
    # Data point taken as rated condition:
    # EWT: 80F EAT:80/67F, AFR: 1200cfm, WFR: 4.5gpm

    # Cooling Curves
    hp_ap.cool_cap_curve_spec = [[-5.45013866666657, 7.42301402824225, -1.43760846638838, 0.249103937703341, 0.0378875477019811]]
    hp_ap.cool_power_curve_spec = [[-4.21572180554818, 0.322682268675807, 4.56870615863483, 0.154605773589744, -0.167531037948482]]
    hp_ap.cool_sh_curve_spec = [[0.56143829895505, 18.7079597251858, -19.1482655264078, -0.138154731772664, 0.4823357726442, -0.00164644360129174]]

    hp_ap.cool_rated_shrs_gross = [heat_pump.cooling_shr]

    # E+ equation fit coil coefficients following approach from Tang's thesis:
    # See Appendix B Figure B.3 of  https://shareok.org/bitstream/handle/11244/10075/Tang_okstate_0664M_1318.pdf?sequence=1&isAllowed=y
    # Coefficients generated by catalog data: https://www.climatemaster.com/download/18.274be999165850ccd5b5b73/1535543867815/lc377-climatemaster-commercial-tranquility-20-single-stage-ts-series-water-source-heat-pump-submittal-set.pdf
    # Data point taken as rated condition:
    # EWT: 60F EAT: 70F AFR: 1200 cfm, WFR: 4.5 gpm

    # Heating Curves
    hp_ap.heat_cap_curve_spec = [[-3.75031847962047, -2.18062040443483, 6.8363364819032, 0.188376814356582, 0.0869274802923634]]
    hp_ap.heat_power_curve_spec = [[-8.4754723813072, 8.10952801956388, 1.38771494628738, -0.33766445915032, 0.0223085217874051]]

    # Fan/pump adjustments calculations
    power_f = heat_pump.fan_watts_per_cfm * 400.0 / UnitConversions.convert(1.0, 'ton', 'Btu/hr') * UnitConversions.convert(1.0, 'W', 'kW') # 400 cfm/ton, result is in kW per Btu/hr of capacity
    power_p = heat_pump.pump_watts_per_ton / UnitConversions.convert(1.0, 'ton', 'Btu/hr') * UnitConversions.convert(1.0, 'W', 'kW') # result is in kW per Btu/hr of capacity

    cool_eir = (1 - UnitConversions.convert(power_f, 'Wh', 'Btu')) / UnitConversions.convert(heat_pump.cooling_efficiency_eer, 'Btu', 'Wh') - power_f - power_p
    heat_eir = (1 + UnitConversions.convert(power_f, 'Wh', 'Btu')) / heat_pump.heating_efficiency_cop - power_f - power_p

    hp_ap.cool_rated_cops = [1.0 / cool_eir]
    hp_ap.heat_rated_cops = [1.0 / heat_eir]
  end

  # TODO
  #
  # @param hvac_type [TODO] TODO
  # @param seer [TODO] TODO
  # @return [TODO] TODO
  def self.get_default_compressor_type(hvac_type, seer)
    if [HPXML::HVACTypeCentralAirConditioner,
        HPXML::HVACTypeHeatPumpAirToAir].include? hvac_type
      if seer <= 15
        return HPXML::HVACCompressorTypeSingleStage
      elsif seer <= 21
        return HPXML::HVACCompressorTypeTwoStage
      elsif seer > 21
        return HPXML::HVACCompressorTypeVariableSpeed
      end
    elsif [HPXML::HVACTypeMiniSplitAirConditioner,
           HPXML::HVACTypeHeatPumpMiniSplit].include? hvac_type
      return HPXML::HVACCompressorTypeVariableSpeed
    elsif [HPXML::HVACTypePTAC,
           HPXML::HVACTypeHeatPumpPTHP,
           HPXML::HVACTypeHeatPumpRoom,
           HPXML::HVACTypeRoomAirConditioner].include? hvac_type
      return HPXML::HVACCompressorTypeSingleStage
    end
    return
  end

  # TODO
  #
  # @return [TODO] TODO
  def self.get_default_ceiling_fan_power()
    # Per ANSI/RESNET/ICC 301
    return 42.6 # W
  end

  # TODO
  #
  # @return [TODO] TODO
  def self.get_default_ceiling_fan_medium_cfm()
    # From ANSI 301-2019
    return 3000.0 # cfm
  end

  # TODO
  #
  # @param nbeds [TODO] TODO
  # @return [TODO] TODO
  def self.get_default_ceiling_fan_quantity(nbeds)
    # Per ANSI/RESNET/ICC 301
    return nbeds + 1
  end

  # TODO
  #
  # @param weather [WeatherProcess] TODO
  # @return [TODO] TODO
  def self.get_default_ceiling_fan_months(weather)
    # Per ANSI/RESNET/ICC 301
    months = [0] * 12
    weather.data.MonthlyAvgDrybulbs.each_with_index do |val, m|
      next unless val > 63.0 # deg-F

      months[m] = 1
    end
    return months
  end

  # TODO
  #
  # @param weather [WeatherProcess] TODO
  # @param latitude [TODO] TODO
  # @return [TODO] TODO
  def self.get_default_heating_and_cooling_seasons(weather, latitude)
    # Calculates heating/cooling seasons from BAHSP definition

    monthly_temps = weather.data.MonthlyAvgDrybulbs
    heat_design_db = weather.design.HeatingDrybulb
    is_southern_hemisphere = (latitude < 0)

    # create basis lists with zero for every month
    cooling_season_temp_basis = Array.new(monthly_temps.length, 0.0)
    heating_season_temp_basis = Array.new(monthly_temps.length, 0.0)

    if is_southern_hemisphere
      override_heating_months = [6, 7] # July, August
      override_cooling_months = [0, 11] # December, January
    else
      override_heating_months = [0, 11] # December, January
      override_cooling_months = [6, 7] # July, August
    end

    monthly_temps.each_with_index do |temp, i|
      if temp < 66.0
        heating_season_temp_basis[i] = 1.0
      elsif temp >= 66.0
        cooling_season_temp_basis[i] = 1.0
      end

      if (override_heating_months.include? i) && (heat_design_db < 59.0)
        heating_season_temp_basis[i] = 1.0
      elsif override_cooling_months.include? i
        cooling_season_temp_basis[i] = 1.0
      end
    end

    cooling_season = Array.new(monthly_temps.length, 0.0)
    heating_season = Array.new(monthly_temps.length, 0.0)

    for i in 0..11
      # Heating overlaps with cooling at beginning of summer
      prevmonth = i - 1

      if ((heating_season_temp_basis[i] == 1.0) || ((cooling_season_temp_basis[prevmonth] == 0.0) && (cooling_season_temp_basis[i] == 1.0)))
        heating_season[i] = 1.0
      else
        heating_season[i] = 0.0
      end

      if ((cooling_season_temp_basis[i] == 1.0) || ((heating_season_temp_basis[prevmonth] == 0.0) && (heating_season_temp_basis[i] == 1.0)))
        cooling_season[i] = 1.0
      else
        cooling_season[i] = 0.0
      end
    end

    # Find the first month of cooling and add one month
    for i in 0..11
      if cooling_season[i] == 1.0
        cooling_season[i - 1] = 1.0
        break
      end
    end

    return heating_season, cooling_season
  end

  # FIXME: The following class methods are meant to be private.

  # TODO
  #
  # @param model [OpenStudio::Model::Model] model object
  # @param fan [TODO] TODO
  # @param hp_min_temp [TODO] TODO
  # @return [TODO] TODO
  def self.set_fan_power_ems_program(model, fan, hp_min_temp)
    # EMS is used to disable the fan power below the hp_min_temp; the backup heating
    # system will be operating instead.

    # Sensors
    tout_db_sensor = OpenStudio::Model::EnergyManagementSystemSensor.new(model, 'Site Outdoor Air Drybulb Temperature')
    tout_db_sensor.setKeyName('Environment')

    # Actuators
    fan_pressure_rise_act = OpenStudio::Model::EnergyManagementSystemActuator.new(fan, *EPlus::EMSActuatorFanPressureRise)
    fan_pressure_rise_act.setName("#{fan.name} pressure rise act")

    fan_total_efficiency_act = OpenStudio::Model::EnergyManagementSystemActuator.new(fan, *EPlus::EMSActuatorFanTotalEfficiency)
    fan_total_efficiency_act.setName("#{fan.name} total efficiency act")

    # Program
    fan_program = OpenStudio::Model::EnergyManagementSystemProgram.new(model)
    fan_program.setName("#{fan.name} power program")
    fan_program.addLine("If #{tout_db_sensor.name} < #{UnitConversions.convert(hp_min_temp, 'F', 'C').round(2)}")
    fan_program.addLine("  Set #{fan_pressure_rise_act.name} = 0")
    fan_program.addLine("  Set #{fan_total_efficiency_act.name} = 1")
    fan_program.addLine('Else')
    fan_program.addLine("  Set #{fan_pressure_rise_act.name} = NULL")
    fan_program.addLine("  Set #{fan_total_efficiency_act.name} = NULL")
    fan_program.addLine('EndIf')

    # Calling Point
    fan_program_calling_manager = OpenStudio::Model::EnergyManagementSystemProgramCallingManager.new(model)
    fan_program_calling_manager.setName("#{fan.name} power program calling manager")
    fan_program_calling_manager.setCallingPoint('AfterPredictorBeforeHVACManagers')
    fan_program_calling_manager.addProgram(fan_program)
  end

  # TODO
  #
  # @param model [OpenStudio::Model::Model] model object
  # @param pump_w [TODO] TODO
  # @param pump [TODO] TODO
  # @param heating_object [TODO] TODO
  # @return [TODO] TODO
  def self.set_pump_power_ems_program(model, pump_w, pump, heating_object)
    # EMS is used to set the pump power.
    # Without EMS, the pump power will vary according to the plant loop part load ratio
    # (based on flow rate) rather than the boiler part load ratio (based on load).

    # Sensors
    if heating_object.is_a? OpenStudio::Model::BoilerHotWater
      heating_plr_sensor = OpenStudio::Model::EnergyManagementSystemSensor.new(model, 'Boiler Part Load Ratio')
      heating_plr_sensor.setName("#{heating_object.name} plr s")
      heating_plr_sensor.setKeyName(heating_object.name.to_s)
    elsif heating_object.is_a? OpenStudio::Model::AirLoopHVACUnitarySystem
      heating_plr_sensor = OpenStudio::Model::EnergyManagementSystemSensor.new(model, 'Unitary System Part Load Ratio')
      heating_plr_sensor.setName("#{heating_object.name} plr s")
      heating_plr_sensor.setKeyName(heating_object.name.to_s)
    end

    pump_mfr_sensor = OpenStudio::Model::EnergyManagementSystemSensor.new(model, 'Pump Mass Flow Rate')
    pump_mfr_sensor.setName("#{pump.name} mfr s")
    pump_mfr_sensor.setKeyName(pump.name.to_s)

    # Internal variable
    pump_rated_mfr_var = OpenStudio::Model::EnergyManagementSystemInternalVariable.new(model, EPlus::EMSIntVarPumpMFR)
    pump_rated_mfr_var.setName("#{pump.name} rated mfr")
    pump_rated_mfr_var.setInternalDataIndexKeyName(pump.name.to_s)

    # Actuator
    pump_pressure_rise_act = OpenStudio::Model::EnergyManagementSystemActuator.new(pump, *EPlus::EMSActuatorPumpPressureRise)
    pump_pressure_rise_act.setName("#{pump.name} pressure rise act")

    # Program
    # See https://bigladdersoftware.com/epx/docs/9-3/ems-application-guide/hvac-systems-001.html#pump
    pump_program = OpenStudio::Model::EnergyManagementSystemProgram.new(model)
    pump_program.setName("#{pump.name} power program")
    pump_program.addLine("Set heating_plr = #{heating_plr_sensor.name}")
    pump_program.addLine("Set pump_total_eff = #{pump_rated_mfr_var.name} / 1000 * #{pump.ratedPumpHead} / #{pump.ratedPowerConsumption.get}")
    pump_program.addLine("Set pump_vfr = #{pump_mfr_sensor.name} / 1000")
    pump_program.addLine('If pump_vfr > 0')
    pump_program.addLine("  Set #{pump_pressure_rise_act.name} = #{pump_w} * heating_plr * pump_total_eff / pump_vfr")
    pump_program.addLine('Else')
    pump_program.addLine("  Set #{pump_pressure_rise_act.name} = 0")
    pump_program.addLine('EndIf')

    # Calling Point
    pump_program_calling_manager = OpenStudio::Model::EnergyManagementSystemProgramCallingManager.new(model)
    pump_program_calling_manager.setName("#{pump.name} power program calling manager")
    pump_program_calling_manager.setCallingPoint('EndOfSystemTimestepBeforeHVACReporting')
    pump_program_calling_manager.addProgram(pump_program)
  end

  # TODO
  #
  # @param model [OpenStudio::Model::Model] model object
  # @param fan_or_pump [TODO] TODO
  # @param htg_object [TODO] TODO
  # @param clg_object [TODO] TODO
  # @param backup_htg_object [TODO] TODO
  # @param hpxml_object [TODO] TODO
  # @return [TODO] TODO
  def self.disaggregate_fan_or_pump(model, fan_or_pump, htg_object, clg_object, backup_htg_object, hpxml_object)
    # Disaggregate into heating/cooling output energy use.

    sys_id = hpxml_object.id

    if fan_or_pump.is_a? OpenStudio::Model::FanSystemModel
      fan_or_pump_sensor = OpenStudio::Model::EnergyManagementSystemSensor.new(model, "Fan #{EPlus::FuelTypeElectricity} Energy")
    elsif fan_or_pump.is_a? OpenStudio::Model::PumpVariableSpeed
      fan_or_pump_sensor = OpenStudio::Model::EnergyManagementSystemSensor.new(model, "Pump #{EPlus::FuelTypeElectricity} Energy")
    elsif fan_or_pump.is_a? OpenStudio::Model::ElectricEquipment
      fan_or_pump_sensor = OpenStudio::Model::EnergyManagementSystemSensor.new(model, "Electric Equipment #{EPlus::FuelTypeElectricity} Energy")
    else
      fail "Unexpected fan/pump object '#{fan_or_pump.name}'."
    end
    fan_or_pump_sensor.setName("#{fan_or_pump.name} s")
    fan_or_pump_sensor.setKeyName(fan_or_pump.name.to_s)
    fan_or_pump_var = fan_or_pump.name.to_s.gsub(' ', '_')

    if clg_object.nil?
      clg_object_sensor = nil
    else
      if clg_object.is_a? OpenStudio::Model::EvaporativeCoolerDirectResearchSpecial
        var = 'Evaporative Cooler Water Volume'
      else
        var = 'Cooling Coil Total Cooling Energy'
      end
      clg_object_sensor = OpenStudio::Model::EnergyManagementSystemSensor.new(model, var)
      clg_object_sensor.setName("#{clg_object.name} s")
      clg_object_sensor.setKeyName(clg_object.name.to_s)
    end

    if htg_object.nil?
      htg_object_sensor = nil
    else
      if htg_object.is_a? OpenStudio::Model::ZoneHVACBaseboardConvectiveWater
        var = 'Baseboard Total Heating Energy'
      elsif htg_object.is_a? OpenStudio::Model::ZoneHVACFourPipeFanCoil
        var = 'Fan Coil Heating Energy'
      else
        var = 'Heating Coil Heating Energy'
      end

      htg_object_sensor = OpenStudio::Model::EnergyManagementSystemSensor.new(model, var)
      htg_object_sensor.setName("#{htg_object.name} s")
      htg_object_sensor.setKeyName(htg_object.name.to_s)
    end

    if backup_htg_object.nil?
      backup_htg_object_sensor = nil
    else
      if backup_htg_object.is_a? OpenStudio::Model::ZoneHVACBaseboardConvectiveWater
        var = 'Baseboard Total Heating Energy'
      else
        var = 'Heating Coil Heating Energy'
      end

      backup_htg_object_sensor = OpenStudio::Model::EnergyManagementSystemSensor.new(model, var)
      backup_htg_object_sensor.setName("#{backup_htg_object.name} s")
      backup_htg_object_sensor.setKeyName(backup_htg_object.name.to_s)
    end

    sensors = { 'clg' => clg_object_sensor,
                'primary_htg' => htg_object_sensor,
                'backup_htg' => backup_htg_object_sensor }
    sensors = sensors.select { |_m, s| !s.nil? }

    # Disaggregate electric fan/pump energy
    fan_or_pump_program = OpenStudio::Model::EnergyManagementSystemProgram.new(model)
    fan_or_pump_program.setName("#{fan_or_pump_var} disaggregate program")
    if htg_object.is_a?(OpenStudio::Model::ZoneHVACBaseboardConvectiveWater) || htg_object.is_a?(OpenStudio::Model::ZoneHVACFourPipeFanCoil)
      # Pump may occasionally run when baseboard isn't, so just assign all pump energy here
      mode, _sensor = sensors.first
      if (sensors.size != 1) || (mode != 'primary_htg')
        fail 'Unexpected situation.'
      end

      fan_or_pump_program.addLine("  Set #{fan_or_pump_var}_#{mode} = #{fan_or_pump_sensor.name}")
    else
      sensors.keys.each do |mode|
        fan_or_pump_program.addLine("Set #{fan_or_pump_var}_#{mode} = 0")
      end
      sensors.each_with_index do |(mode, sensor), i|
        if i == 0
          if_else_str = "If #{sensor.name} > 0"
        elsif i == sensors.size - 1
          # Use else for last mode to make sure we don't miss any energy use
          # See https://github.com/NREL/OpenStudio-HPXML/issues/1424
          if_else_str = 'Else'
        else
          if_else_str = "ElseIf #{sensor.name} > 0"
        end
        if mode == 'primary_htg' && sensors.keys[i + 1] == 'backup_htg'
          # HP with both primary and backup heating
          # If both are operating, apportion energy use
          fan_or_pump_program.addLine("#{if_else_str} && (#{sensors.values[i + 1].name} > 0)")
          fan_or_pump_program.addLine("  Set #{fan_or_pump_var}_#{mode} = #{fan_or_pump_sensor.name} * #{sensor.name} / (#{sensor.name} + #{sensors.values[i + 1].name})")
          fan_or_pump_program.addLine("  Set #{fan_or_pump_var}_#{sensors.keys[i + 1]} = #{fan_or_pump_sensor.name} * #{sensors.values[i + 1].name} / (#{sensor.name} + #{sensors.values[i + 1].name})")
        end
        fan_or_pump_program.addLine(if_else_str)
        fan_or_pump_program.addLine("  Set #{fan_or_pump_var}_#{mode} = #{fan_or_pump_sensor.name}")
      end
      fan_or_pump_program.addLine('EndIf')
    end

    fan_or_pump_program_calling_manager = OpenStudio::Model::EnergyManagementSystemProgramCallingManager.new(model)
    fan_or_pump_program_calling_manager.setName("#{fan_or_pump.name} disaggregate program calling manager")
    fan_or_pump_program_calling_manager.setCallingPoint('EndOfSystemTimestepBeforeHVACReporting')
    fan_or_pump_program_calling_manager.addProgram(fan_or_pump_program)

    sensors.each do |mode, sensor|
      next if sensor.nil?

      fan_or_pump_ems_output_var = OpenStudio::Model::EnergyManagementSystemOutputVariable.new(model, "#{fan_or_pump_var}_#{mode}")
      object_type = { 'clg' => Constants.ObjectNameFanPumpDisaggregateCool,
                      'primary_htg' => Constants.ObjectNameFanPumpDisaggregatePrimaryHeat,
                      'backup_htg' => Constants.ObjectNameFanPumpDisaggregateBackupHeat }[mode]
      fan_or_pump_ems_output_var.setName("#{fan_or_pump.name} #{object_type}")
      fan_or_pump_ems_output_var.setTypeOfDataInVariable('Summed')
      fan_or_pump_ems_output_var.setUpdateFrequency('SystemTimestep')
      fan_or_pump_ems_output_var.setEMSProgramOrSubroutineName(fan_or_pump_program)
      fan_or_pump_ems_output_var.setUnits('J')
      fan_or_pump_ems_output_var.additionalProperties.setFeature('HPXML_ID', sys_id) # Used by reporting measure
      fan_or_pump_ems_output_var.additionalProperties.setFeature('ObjectType', object_type) # Used by reporting measure
    end
  end

  # TODO
  #
  # @param model [OpenStudio::Model::Model] model object
  # @param runner [OpenStudio::Measure::OSRunner] runner object
  # @param hpxml_bldg [HPXML::Building] individual HPXML Building dwelling unit object
  # @param air_loop_unitary [TODO] TODO
  # @param control_zone [TODO] TODO
  # @param heating_system [TODO] TODO
  # @param cooling_system [TODO] TODO
  # @param htg_supp_coil [TODO] TODO
  # @param clg_coil [TODO] TODO
  # @param htg_coil [TODO] TODO
  # @param schedules_file [SchedulesFile] SchedulesFile wrapper class instance of detailed schedule files
  # @return [TODO] TODO
  def self.apply_max_power_EMS(model, runner, hpxml_bldg, air_loop_unitary, control_zone, heating_system, cooling_system, htg_supp_coil, clg_coil, htg_coil, schedules_file)
    return if schedules_file.nil?
    return if clg_coil.nil? && htg_coil.nil?

    max_pow_ratio_sch = schedules_file.create_schedule_file(model, col_name: SchedulesFile::Columns[:HVACMaximumPowerRatio].name, schedule_type_limits_name: Constants.ScheduleTypeLimitsFraction)
    # Not allowed with unit multiplier for now
    if not max_pow_ratio_sch.nil?
      fail 'NumberofUnits greater than 1 is not supported for maximum power ratio schedules of variable speed hvac systems.' if hpxml_bldg.building_construction.number_of_units > 1
    end
    return if max_pow_ratio_sch.nil?

    # Check maximum power ratio schedules only used in var speed systems,
    clg_coil = nil unless (cooling_system.compressor_type == HPXML::HVACCompressorTypeVariableSpeed)
    htg_coil = nil unless ((heating_system.is_a? HPXML::HeatPump) && heating_system.compressor_type == HPXML::HVACCompressorTypeVariableSpeed)
    htg_supp_coil = nil unless ((heating_system.is_a? HPXML::HeatPump) && heating_system.compressor_type == HPXML::HVACCompressorTypeVariableSpeed)
    # No variable speed coil
    if clg_coil.nil? && htg_coil.nil?
      runner.registerWarning('Maximum power ratio schedule is only supported for variable speed systems.')
    end

    if (htg_coil.is_a? OpenStudio::Model::CoilHeatingDXMultiSpeed) && (heating_system.backup_type != HPXML::HeatPumpBackupTypeIntegrated)
      htg_coil = nil
      htg_supp_coil = nil
      runner.registerWarning('Maximum power ratio schedule is only supported for integrated backup system. Schedule is ignored for heating.')
    end

    return if (clg_coil.nil? && htg_coil.nil?)

    # sensors
    pow_ratio_sensor = OpenStudio::Model::EnergyManagementSystemSensor.new(model, 'Schedule Value')
    pow_ratio_sensor.setName("#{air_loop_unitary.name} power_ratio")
    pow_ratio_sensor.setKeyName(max_pow_ratio_sch.name.to_s)
    indoor_temp_sensor = OpenStudio::Model::EnergyManagementSystemSensor.new(model, 'Zone Air Temperature')
    indoor_temp_sensor.setName("#{control_zone.name} indoor_temp")
    indoor_temp_sensor.setKeyName(control_zone.name.to_s)
    htg_spt_sensor = OpenStudio::Model::EnergyManagementSystemSensor.new(model, 'Zone Thermostat Heating Setpoint Temperature')
    htg_spt_sensor.setName("#{control_zone.name} htg_spt_temp")
    htg_spt_sensor.setKeyName(control_zone.name.to_s)
    clg_spt_sensor = OpenStudio::Model::EnergyManagementSystemSensor.new(model, 'Zone Thermostat Cooling Setpoint Temperature')
    clg_spt_sensor.setName("#{control_zone.name} clg_spt_temp")
    clg_spt_sensor.setKeyName(control_zone.name.to_s)
    load_sensor = OpenStudio::Model::EnergyManagementSystemSensor.new(model, 'Unitary System Predicted Sensible Load to Setpoint Heat Transfer Rate')
    load_sensor.setName("#{air_loop_unitary.name} sens load")
    load_sensor.setKeyName(air_loop_unitary.name.to_s)

    # global variable
    temp_offset_signal = OpenStudio::Model::EnergyManagementSystemGlobalVariable.new(model, "#{air_loop_unitary.name.to_s.gsub(' ', '_')}_temp_offset")

    # Temp offset Initialization Program
    # Temperature offset signal used to see if the hvac is recovering temperature to setpoint.
    # If abs (indoor temperature - setpoint) > offset, then hvac and backup is allowed to operate without cap to recover temperature until it reaches setpoint
    temp_offset_program = OpenStudio::Model::EnergyManagementSystemProgram.new(model)
    temp_offset_program.setName("#{air_loop_unitary.name} temp offset init program")
    temp_offset_program.addLine("Set #{temp_offset_signal.name} = 0")

    # calling managers
    manager = OpenStudio::Model::EnergyManagementSystemProgramCallingManager.new(model)
    manager.setName("#{temp_offset_program.name} calling manager")
    manager.setCallingPoint('BeginNewEnvironment')
    manager.addProgram(temp_offset_program)
    manager = OpenStudio::Model::EnergyManagementSystemProgramCallingManager.new(model)
    manager.setName("#{temp_offset_program.name} calling manager2")
    manager.setCallingPoint('AfterNewEnvironmentWarmUpIsComplete')
    manager.addProgram(temp_offset_program)

    # actuator
    coil_speed_act = OpenStudio::Model::EnergyManagementSystemActuator.new(air_loop_unitary, *EPlus::EMSActuatorUnitarySystemCoilSpeedLevel)
    coil_speed_act.setName("#{air_loop_unitary.name} coil speed level")
    if not htg_supp_coil.nil?
      # create a clone of availability schedule to actuate
      avail_sch = htg_supp_coil.availabilitySchedule.to_ScheduleConstant.get
      new_avail_sch = avail_sch.clone(model).to_ScheduleConstant.get
      htg_supp_coil.setAvailabilitySchedule(new_avail_sch)
      supp_coil_avail_act = OpenStudio::Model::EnergyManagementSystemActuator.new(htg_supp_coil.availabilitySchedule, *EPlus::EMSActuatorScheduleConstantValue)
      supp_coil_avail_act.setName("#{htg_supp_coil.name} coil avail sch")
    end

    # EMS program
    program = OpenStudio::Model::EnergyManagementSystemProgram.new(model)
    program.setName("#{air_loop_unitary.name} max power ratio program")
    program.addLine('Set clg_mode = 0')
    program.addLine('Set htg_mode = 0')
    program.addLine("If #{load_sensor.name} > 0")
    program.addLine('  Set htg_mode = 1')
    program.addLine("  Set setpoint = #{htg_spt_sensor.name}")
    program.addLine("ElseIf #{load_sensor.name} < 0")
    program.addLine('  Set clg_mode = 1')
    program.addLine("  Set setpoint = #{clg_spt_sensor.name}")
    program.addLine('EndIf')
    program.addLine("Set sens_load = @Abs #{load_sensor.name}")
    program.addLine('Set clg_mode = 0') if clg_coil.nil?
    program.addLine('Set htg_mode = 0') if htg_coil.nil?

    [htg_coil, clg_coil].each do |coil|
      next if coil.nil?

      coil_cap_stage_fff_sensors = []
      coil_cap_stage_ft_sensors = []
      coil_eir_stage_fff_sensors = []
      coil_eir_stage_ft_sensors = []
      coil_eir_stage_plf_sensors = []
      # Heating/Cooling specific calculations and names
      if coil.is_a? OpenStudio::Model::CoilHeatingDXMultiSpeed
        cap_fff_curve_name = 'heatingCapacityFunctionofFlowFractionCurve'
        cap_ft_curve_name = 'heatingCapacityFunctionofTemperatureCurve'
        capacity_name = 'grossRatedHeatingCapacity'
        cop_name = 'grossRatedHeatingCOP'
        cap_multiplier = 'htg_frost_multiplier_cap'
        pow_multiplier = 'htg_frost_multiplier_pow'
        mode_s = 'If htg_mode > 0'

        # Outdoor sensors added to calculate defrost adjustment for heating
        outdoor_db_sensor = OpenStudio::Model::EnergyManagementSystemSensor.new(model, 'Site Outdoor Air Drybulb Temperature')
        outdoor_db_sensor.setName('outdoor_db')
        outdoor_w_sensor = OpenStudio::Model::EnergyManagementSystemSensor.new(model, 'Site Outdoor Air Humidity Ratio')
        outdoor_w_sensor.setName('outdoor_w')
        outdoor_bp_sensor = OpenStudio::Model::EnergyManagementSystemSensor.new(model, 'Site Outdoor Air Barometric Pressure')
        outdoor_bp_sensor.setName('outdoor_bp')

        # Calculate capacity and eirs for later use of full-load power calculations at each stage
        # Equations from E+ source code
        program.addLine('If htg_mode > 0')
        program.addLine("  If #{outdoor_db_sensor.name} < 4.444444,")
        program.addLine("    Set T_coil_out = 0.82 * #{outdoor_db_sensor.name} - 8.589")
        program.addLine("    Set delta_humidity_ratio = @MAX 0 (#{outdoor_w_sensor.name} - (@WFnTdbRhPb T_coil_out 1.0 #{outdoor_bp_sensor.name}))")
        program.addLine("    Set #{cap_multiplier} = 0.909 - 107.33 * delta_humidity_ratio")
        program.addLine("    Set #{pow_multiplier} = 0.90 - 36.45 * delta_humidity_ratio")
        program.addLine('  Else')
        program.addLine("    Set #{cap_multiplier} = 1.0")
        program.addLine("    Set #{pow_multiplier} = 1.0")
        program.addLine('  EndIf')
        program.addLine('EndIf')
      elsif coil.is_a? OpenStudio::Model::CoilCoolingDXMultiSpeed
        cap_fff_curve_name = 'totalCoolingCapacityFunctionofFlowFractionCurve'
        cap_ft_curve_name = 'totalCoolingCapacityFunctionofTemperatureCurve'
        capacity_name = 'grossRatedTotalCoolingCapacity'
        cop_name = 'grossRatedCoolingCOP'
        cap_multiplier = 'shr'
        pow_multiplier = '1.0'
        mode_s = 'If clg_mode > 0'

        # cooling coil cooling rate sensors to calculate real time SHR
        clg_tot_sensor = OpenStudio::Model::EnergyManagementSystemSensor.new(model, 'Cooling Coil Total Cooling Rate')
        clg_tot_sensor.setName("#{coil.name} total cooling rate")
        clg_tot_sensor.setKeyName(coil.name.to_s)
        clg_sens_sensor = OpenStudio::Model::EnergyManagementSystemSensor.new(model, 'Cooling Coil Sensible Cooling Rate')
        clg_sens_sensor.setName("#{coil.name} sens cooling rate")
        clg_sens_sensor.setKeyName(coil.name.to_s)

        program.addLine('If clg_mode > 0')
        program.addLine("  If #{clg_tot_sensor.name} > 0")
        program.addLine("    Set #{cap_multiplier} = #{clg_sens_sensor.name} / #{clg_tot_sensor.name}")
        program.addLine('  Else')
        program.addLine("    Set #{cap_multiplier} = 0.0")
        program.addLine('  EndIf')
        program.addLine('EndIf')
      end
      # Heating and cooling performance curve sensors that need to be added
      coil.stages.each_with_index do |stage, i|
        stage_cap_fff_sensor = OpenStudio::Model::EnergyManagementSystemSensor.new(model, 'Performance Curve Output Value')
        stage_cap_fff_sensor.setName("#{coil.name} cap stage #{i} fff")
        stage_cap_fff_sensor.setKeyName(stage.send(cap_fff_curve_name).name.to_s)
        coil_cap_stage_fff_sensors << stage_cap_fff_sensor
        stage_cap_ft_sensor = OpenStudio::Model::EnergyManagementSystemSensor.new(model, 'Performance Curve Output Value')
        stage_cap_ft_sensor.setName("#{coil.name} cap stage #{i} ft")
        stage_cap_ft_sensor.setKeyName(stage.send(cap_ft_curve_name).name.to_s)
        coil_cap_stage_ft_sensors << stage_cap_ft_sensor
        stage_eir_fff_sensor = OpenStudio::Model::EnergyManagementSystemSensor.new(model, 'Performance Curve Output Value')
        stage_eir_fff_sensor.setName("#{coil.name} eir stage #{i} fff")
        stage_eir_fff_sensor.setKeyName(stage.energyInputRatioFunctionofFlowFractionCurve.name.to_s)
        coil_eir_stage_fff_sensors << stage_eir_fff_sensor
        stage_eir_ft_sensor = OpenStudio::Model::EnergyManagementSystemSensor.new(model, 'Performance Curve Output Value')
        stage_eir_ft_sensor.setName("#{coil.name} eir stage #{i} ft")
        stage_eir_ft_sensor.setKeyName(stage.energyInputRatioFunctionofTemperatureCurve.name.to_s)
        coil_eir_stage_ft_sensors << stage_eir_ft_sensor
        stage_eir_plf_sensor = OpenStudio::Model::EnergyManagementSystemSensor.new(model, 'Performance Curve Output Value')
        stage_eir_plf_sensor.setName("#{coil.name} eir stage #{i} fplr")
        stage_eir_plf_sensor.setKeyName(stage.partLoadFractionCorrelationCurve.name.to_s)
        coil_eir_stage_plf_sensors << stage_eir_plf_sensor
      end
      # Calculate the target speed ratio that operates at the target power output
      program.addLine(mode_s)
      coil.stages.each_with_index do |stage, i|
        program.addLine("  Set rt_capacity_#{i} = #{stage.send(capacity_name)} * #{coil_cap_stage_fff_sensors[i].name} * #{coil_cap_stage_ft_sensors[i].name}")
        program.addLine("  Set rt_capacity_#{i}_adj = rt_capacity_#{i} * #{cap_multiplier}")
        program.addLine("  Set rated_eir_#{i} = 1 / #{stage.send(cop_name)}")
        program.addLine("  Set plf = #{coil_eir_stage_plf_sensors[i].name}")
        program.addLine("  If #{coil_eir_stage_plf_sensors[i].name} > 0.0")
        program.addLine("    Set rt_eir_#{i} = rated_eir_#{i} * #{coil_eir_stage_ft_sensors[i].name} * #{coil_eir_stage_fff_sensors[i].name} / #{coil_eir_stage_plf_sensors[i].name}")
        program.addLine('  Else')
        program.addLine("    Set rt_eir_#{i} = 0")
        program.addLine('  EndIf')
        program.addLine("  Set rt_power_#{i} = rt_eir_#{i} * rt_capacity_#{i} * #{pow_multiplier}") # use unadjusted capacity value in pow calculations
      end
      program.addLine("  Set target_power = #{coil.stages[-1].send(capacity_name)} * rated_eir_#{coil.stages.size - 1} * #{pow_ratio_sensor.name}")
      (0..coil.stages.size - 1).each do |i|
        if i == 0
          program.addLine("  If target_power < rt_power_#{i}")
          program.addLine("    Set target_speed_ratio = target_power / rt_power_#{i}")
        else
          program.addLine("  ElseIf target_power < rt_power_#{i}")
          program.addLine("    Set target_speed_ratio = (target_power - rt_power_#{i - 1}) / (rt_power_#{i} - rt_power_#{i - 1}) + #{i}")
        end
      end
      program.addLine('  Else')
      program.addLine("    Set target_speed_ratio = #{coil.stages.size}")
      program.addLine('  EndIf')

      # Calculate the current power that needs to meet zone loads
      (0..coil.stages.size - 1).each do |i|
        if i == 0
          program.addLine("  If sens_load <= rt_capacity_#{i}_adj")
          program.addLine("    Set current_power = sens_load / rt_capacity_#{i}_adj * rt_power_#{i}")
        else
          program.addLine("  ElseIf sens_load <= rt_capacity_#{i}_adj")
          program.addLine("    Set hs_speed_ratio = (sens_load - rt_capacity_#{i - 1}_adj) / (rt_capacity_#{i}_adj - rt_capacity_#{i - 1}_adj)")
          program.addLine('    Set ls_speed_ratio = 1 - hs_speed_ratio')
          program.addLine("    Set current_power = hs_speed_ratio * rt_power_#{i} + ls_speed_ratio * rt_power_#{i - 1}")
        end
      end
      program.addLine('  Else')
      program.addLine("    Set current_power = rt_power_#{coil.stages.size - 1}")
      program.addLine('  EndIf')
      program.addLine('EndIf')
    end

    program.addLine('If htg_mode > 0 || clg_mode > 0')
    program.addLine("  If (#{pow_ratio_sensor.name} == 1) || ((@Abs (#{indoor_temp_sensor.name} - setpoint)) > #{UnitConversions.convert(4, 'deltaF', 'deltaC')}) || #{temp_offset_signal.name} == 1")
    program.addLine("    Set #{coil_speed_act.name} = NULL")
    program.addLine("    Set #{supp_coil_avail_act.name} = 1") unless htg_supp_coil.nil?
    program.addLine("    If ((@Abs (#{indoor_temp_sensor.name} - setpoint)) > #{UnitConversions.convert(4, 'deltaF', 'deltaC')})")
    program.addLine("      Set #{temp_offset_signal.name} = 1")
    program.addLine("    ElseIf (@Abs (#{indoor_temp_sensor.name} - setpoint)) < 0.001") # Temperature recovered
    program.addLine("      Set #{temp_offset_signal.name} = 0")
    program.addLine('    EndIf')
    program.addLine('  Else')
    # general & critical curtailment, operation refers to AHRI Standard 1380 2019
    program.addLine('    If current_power >= target_power')
    program.addLine("      Set #{coil_speed_act.name} = target_speed_ratio")
    program.addLine("      Set #{supp_coil_avail_act.name} = 0") unless htg_supp_coil.nil?
    program.addLine('    Else')
    program.addLine("      Set #{coil_speed_act.name} = NULL")
    program.addLine("      Set #{supp_coil_avail_act.name} = 1") unless htg_supp_coil.nil?
    program.addLine('    EndIf')
    program.addLine('  EndIf')
    program.addLine('EndIf')

    # calling manager
    program_calling_manager = OpenStudio::Model::EnergyManagementSystemProgramCallingManager.new(model)
    program_calling_manager.setName(program.name.to_s + ' calling manager')
    program_calling_manager.setCallingPoint('InsideHVACSystemIterationLoop')
    program_calling_manager.addProgram(program)
  end

  # TODO
  #
  # @param fraction_served [TODO] TODO
  # @param zone_hvac [TODO] TODO
  # @param model [OpenStudio::Model::Model] model object
  # @param conditioned_space [TODO] TODO
  # @return [TODO] TODO
  def self.adjust_dehumidifier_load_EMS(fraction_served, zone_hvac, model, conditioned_space)
    # adjust hvac load to space when dehumidifier serves less than 100% dehumidification load. (With E+ dehumidifier object, it can only model 100%)

    # sensor
    dehumidifier_sens_htg = OpenStudio::Model::EnergyManagementSystemSensor.new(model, 'Zone Dehumidifier Sensible Heating Rate')
    dehumidifier_sens_htg.setName("#{zone_hvac.name} sens htg")
    dehumidifier_sens_htg.setKeyName(zone_hvac.name.to_s)
    dehumidifier_power = OpenStudio::Model::EnergyManagementSystemSensor.new(model, "Zone Dehumidifier #{EPlus::FuelTypeElectricity} Rate")
    dehumidifier_power.setName("#{zone_hvac.name} power htg")
    dehumidifier_power.setKeyName(zone_hvac.name.to_s)

    # actuator
    dehumidifier_load_adj_def = OpenStudio::Model::OtherEquipmentDefinition.new(model)
    dehumidifier_load_adj_def.setName("#{zone_hvac.name} sens htg adj def")
    dehumidifier_load_adj_def.setDesignLevel(0)
    dehumidifier_load_adj_def.setFractionRadiant(0)
    dehumidifier_load_adj_def.setFractionLatent(0)
    dehumidifier_load_adj_def.setFractionLost(0)
    dehumidifier_load_adj = OpenStudio::Model::OtherEquipment.new(dehumidifier_load_adj_def)
    dehumidifier_load_adj.setName("#{zone_hvac.name} sens htg adj")
    dehumidifier_load_adj.setSpace(conditioned_space)
    dehumidifier_load_adj.setSchedule(model.alwaysOnDiscreteSchedule)

    dehumidifier_load_adj_act = OpenStudio::Model::EnergyManagementSystemActuator.new(dehumidifier_load_adj, *EPlus::EMSActuatorOtherEquipmentPower, dehumidifier_load_adj.space.get)
    dehumidifier_load_adj_act.setName("#{zone_hvac.name} sens htg adj act")

    # EMS program
    program = OpenStudio::Model::EnergyManagementSystemProgram.new(model)
    program.setName("#{zone_hvac.name} load adj program")
    program.addLine("If #{dehumidifier_sens_htg.name} > 0")
    program.addLine("  Set #{dehumidifier_load_adj_act.name} = - (#{dehumidifier_sens_htg.name} - #{dehumidifier_power.name}) * (1 - #{fraction_served})")
    program.addLine('Else')
    program.addLine("  Set #{dehumidifier_load_adj_act.name} = 0")
    program.addLine('EndIf')

    program_calling_manager = OpenStudio::Model::EnergyManagementSystemProgramCallingManager.new(model)
    program_calling_manager.setName(program.name.to_s + 'calling manager')
    program_calling_manager.setCallingPoint('BeginZoneTimestepAfterInitHeatBalance')
    program_calling_manager.addProgram(program)
  end

  # TODO
  #
  # @param model [OpenStudio::Model::Model] model object
  # @param obj_name [TODO] TODO
  # @param heat_pump [TODO] TODO
  # @return [TODO] TODO
  def self.create_supp_heating_coil(model, obj_name, heat_pump)
    fuel = heat_pump.backup_heating_fuel
    capacity = heat_pump.backup_heating_capacity
    efficiency = heat_pump.backup_heating_efficiency_percent
    efficiency = heat_pump.backup_heating_efficiency_afue if efficiency.nil?

    if fuel.nil?
      return
    end

    if fuel == HPXML::FuelTypeElectricity
      htg_supp_coil = OpenStudio::Model::CoilHeatingElectric.new(model, model.alwaysOnDiscreteSchedule)
      htg_supp_coil.setEfficiency(efficiency)
    else
      htg_supp_coil = OpenStudio::Model::CoilHeatingGas.new(model)
      htg_supp_coil.setGasBurnerEfficiency(efficiency)
      htg_supp_coil.setOnCycleParasiticElectricLoad(0)
      htg_supp_coil.setOffCycleParasiticGasLoad(0)
      htg_supp_coil.setFuelType(EPlus.fuel_type(fuel))
    end
    htg_supp_coil.setNominalCapacity(UnitConversions.convert(capacity, 'Btu/hr', 'W'))
    htg_supp_coil.setName(obj_name + ' backup htg coil')
    htg_supp_coil.additionalProperties.setFeature('HPXML_ID', heat_pump.id) # Used by reporting measure
    htg_supp_coil.additionalProperties.setFeature('IsHeatPumpBackup', true) # Used by reporting measure

    return htg_supp_coil
  end

  # TODO
  #
  # @param model [OpenStudio::Model::Model] model object
  # @param obj_name [TODO] TODO
  # @param fan_watts_per_cfm [TODO] TODO
  # @param fan_cfms [TODO] TODO
  # @return [TODO] TODO
  def self.create_supply_fan(model, obj_name, fan_watts_per_cfm, fan_cfms)
    # Note: fan_cfms should include all unique airflow rates (both heating and cooling, at all speeds)
    fan = OpenStudio::Model::FanSystemModel.new(model)
    fan.setSpeedControlMethod('Discrete')
    fan.setDesignPowerSizingMethod('TotalEfficiencyAndPressure')
    fan.setAvailabilitySchedule(model.alwaysOnDiscreteSchedule)
    set_fan_power(fan, fan_watts_per_cfm)
    fan.setName(obj_name + ' supply fan')
    fan.setEndUseSubcategory('supply fan')
    fan.setMotorEfficiency(1.0)
    fan.setMotorInAirStreamFraction(1.0)
    max_fan_cfm = Float(fan_cfms.max) # Convert to float to prevent integer division below
    fan.setDesignMaximumAirFlowRate(UnitConversions.convert(max_fan_cfm, 'cfm', 'm^3/s'))

    fan_cfms.sort.each do |fan_cfm|
      fan_ratio = fan_cfm / max_fan_cfm
      power_fraction = calculate_fan_power_from_curve(1.0, fan_ratio)
      fan.addSpeed(fan_ratio.round(5), power_fraction.round(5))
    end

    return fan
  end

  # TODO
  #
  # @param max_fan_power [TODO] TODO
  # @param fan_ratio [TODO] TODO
  # @return [TODO] TODO
  def self.calculate_fan_power_from_curve(max_fan_power, fan_ratio)
    # Cubic relationship fan power curve
    return max_fan_power * (fan_ratio**3)
  end

  # TODO
  #
  # @param fan [TODO] TODO
  # @param fan_watts_per_cfm [TODO] TODO
  # @return [TODO] TODO
  def self.set_fan_power(fan, fan_watts_per_cfm)
    if fan_watts_per_cfm > 0
      fan_eff = 0.75 # Overall Efficiency of the Fan, Motor and Drive
      pressure_rise = fan_eff * fan_watts_per_cfm / UnitConversions.convert(1.0, 'cfm', 'm^3/s') # Pa
    else
      fan_eff = 1
      pressure_rise = 0.000001
    end
    fan.setFanTotalEfficiency(fan_eff)
    fan.setDesignPressureRise(pressure_rise)
  end

  # TODO
  #
  # @param model [OpenStudio::Model::Model] model object
  # @param obj_name [TODO] TODO
  # @param fan [TODO] TODO
  # @param htg_coil [TODO] TODO
  # @param clg_coil [TODO] TODO
  # @param htg_supp_coil [TODO] TODO
  # @param htg_cfm [TODO] TODO
  # @param clg_cfm [TODO] TODO
  # @param supp_max_temp [TODO] TODO
  # @return [TODO] TODO
  def self.create_air_loop_unitary_system(model, obj_name, fan, htg_coil, clg_coil, htg_supp_coil, htg_cfm, clg_cfm, supp_max_temp = nil)
    cycle_fan_sch = OpenStudio::Model::ScheduleConstant.new(model)
    cycle_fan_sch.setName(obj_name + ' auto fan schedule')
    Schedule.set_schedule_type_limits(model, cycle_fan_sch, Constants.ScheduleTypeLimitsOnOff)
    cycle_fan_sch.setValue(0) # 0 denotes that fan cycles on and off to meet the load (i.e., AUTO fan) as opposed to continuous operation

    air_loop_unitary = OpenStudio::Model::AirLoopHVACUnitarySystem.new(model)
    air_loop_unitary.setName(obj_name + ' unitary system')
    air_loop_unitary.setAvailabilitySchedule(model.alwaysOnDiscreteSchedule)
    air_loop_unitary.setSupplyFan(fan)
    air_loop_unitary.setFanPlacement('BlowThrough')
    air_loop_unitary.setSupplyAirFanOperatingModeSchedule(cycle_fan_sch)
    if htg_coil.nil?
      air_loop_unitary.setSupplyAirFlowRateDuringHeatingOperation(0.0)
    else
      air_loop_unitary.setHeatingCoil(htg_coil)
      air_loop_unitary.setSupplyAirFlowRateDuringHeatingOperation(UnitConversions.convert(htg_cfm, 'cfm', 'm^3/s'))
    end
    if clg_coil.nil?
      air_loop_unitary.setSupplyAirFlowRateDuringCoolingOperation(0.0)
    else
      air_loop_unitary.setCoolingCoil(clg_coil)
      air_loop_unitary.setSupplyAirFlowRateDuringCoolingOperation(UnitConversions.convert(clg_cfm, 'cfm', 'm^3/s'))
    end
    if htg_supp_coil.nil?
      air_loop_unitary.setMaximumSupplyAirTemperature(UnitConversions.convert(120.0, 'F', 'C'))
    else
      air_loop_unitary.setSupplementalHeatingCoil(htg_supp_coil)
      air_loop_unitary.setMaximumSupplyAirTemperature(UnitConversions.convert(200.0, 'F', 'C')) # higher temp for supplemental heat as to not severely limit its use, resulting in unmet hours.
      if not supp_max_temp.nil?
        air_loop_unitary.setMaximumOutdoorDryBulbTemperatureforSupplementalHeaterOperation(UnitConversions.convert(supp_max_temp, 'F', 'C'))
      end
    end
    air_loop_unitary.setSupplyAirFlowRateWhenNoCoolingorHeatingisRequired(0)
    return air_loop_unitary
  end

  # TODO
  #
  # @param model [OpenStudio::Model::Model] model object
  # @param obj_name [TODO] TODO
  # @param system [TODO] TODO
  # @param control_zone [TODO] TODO
  # @param sequential_heat_load_fracs [TODO] TODO
  # @param sequential_cool_load_fracs [TODO] TODO
  # @param airflow_cfm [TODO] TODO
  # @param heating_system [TODO] TODO
  # @param hvac_unavailable_periods [TODO] TODO
  # @return [TODO] TODO
  def self.create_air_loop(model, obj_name, system, control_zone, sequential_heat_load_fracs, sequential_cool_load_fracs, airflow_cfm, heating_system, hvac_unavailable_periods)
    air_loop = OpenStudio::Model::AirLoopHVAC.new(model)
    air_loop.setAvailabilitySchedule(model.alwaysOnDiscreteSchedule)
    air_loop.setName(obj_name + ' airloop')
    air_loop.zoneSplitter.setName(obj_name + ' zone splitter')
    air_loop.zoneMixer.setName(obj_name + ' zone mixer')
    air_loop.setDesignSupplyAirFlowRate(UnitConversions.convert(airflow_cfm, 'cfm', 'm^3/s'))
    system.addToNode(air_loop.supplyInletNode)

    if system.is_a? OpenStudio::Model::AirLoopHVACUnitarySystem
      air_terminal = OpenStudio::Model::AirTerminalSingleDuctUncontrolled.new(model, model.alwaysOnDiscreteSchedule)
      system.setControllingZoneorThermostatLocation(control_zone)
    else
      air_terminal = OpenStudio::Model::AirTerminalSingleDuctVAVNoReheat.new(model, model.alwaysOnDiscreteSchedule)
      air_terminal.setConstantMinimumAirFlowFraction(0)
      air_terminal.setFixedMinimumAirFlowRate(0)
    end
    air_terminal.setMaximumAirFlowRate(UnitConversions.convert(airflow_cfm, 'cfm', 'm^3/s'))
    air_terminal.setName(obj_name + ' terminal')
    air_loop.multiAddBranchForZone(control_zone, air_terminal)

    set_sequential_load_fractions(model, control_zone, air_terminal, sequential_heat_load_fracs, sequential_cool_load_fracs, hvac_unavailable_periods, heating_system)

    return air_loop
  end

  # TODO
  #
  # @param dh_type [TODO] TODO
  # @param w_coeff [TODO] TODO
  # @param ef_coeff [TODO] TODO
  # @param ief [TODO] TODO
  # @param water_removal_rate [TODO] TODO
  # @return [TODO] TODO
  def self.apply_dehumidifier_ief_to_ef_inputs(dh_type, w_coeff, ef_coeff, ief, water_removal_rate)
    # Shift inputs under IEF test conditions to E+ supported EF test conditions
    # test conditions
    if dh_type == HPXML::DehumidifierTypePortable
      ief_db = UnitConversions.convert(65.0, 'F', 'C') # degree C
    elsif dh_type == HPXML::DehumidifierTypeWholeHome
      ief_db = UnitConversions.convert(73.0, 'F', 'C') # degree C
    end
    rh = 60.0 # for both EF and IEF test conditions, %

    # Independent variables applied to curve equations
    var_array_ief = [1, ief_db, ief_db * ief_db, rh, rh * rh, ief_db * rh]

    # Curved values under EF test conditions
    curve_value_ef = 1 # Curves are normalized to 1.0 under EF test conditions, 80F, 60%
    # Curve values under IEF test conditions
    ef_curve_value_ief = var_array_ief.zip(ef_coeff).map { |var, coeff| var * coeff }.sum(0.0)
    water_removal_curve_value_ief = var_array_ief.zip(w_coeff).map { |var, coeff| var * coeff }.sum(0.0)

    # E+ inputs under EF test conditions
    ef_input = ief / ef_curve_value_ief * curve_value_ef
    water_removal_rate_input = water_removal_rate / water_removal_curve_value_ief * curve_value_ef

    return ef_input, water_removal_rate_input
  end

  # TODO
  #
  # @param heating_system [TODO] TODO
  # @return [TODO] TODO
  def self.get_default_boiler_eae(heating_system)
    if heating_system.heating_system_type != HPXML::HVACTypeBoiler
      return
    end
    if not heating_system.electric_auxiliary_energy.nil?
      return heating_system.electric_auxiliary_energy
    end

    # From ANSI/RESNET/ICC 301-2019 Standard
    fuel = heating_system.heating_system_fuel

    if heating_system.is_shared_system
      distribution_system = heating_system.distribution_system
      distribution_type = distribution_system.distribution_system_type

      if not heating_system.shared_loop_watts.nil?
        sp_kw = UnitConversions.convert(heating_system.shared_loop_watts, 'W', 'kW')
        n_dweq = heating_system.number_of_units_served.to_f
        if distribution_system.air_type == HPXML::AirTypeFanCoil
          aux_in = UnitConversions.convert(heating_system.fan_coil_watts, 'W', 'kW')
        else
          aux_in = 0.0 # ANSI/RESNET/ICC 301-2019 Section 4.4.7.2
        end
        # ANSI/RESNET/ICC 301-2019 Equation 4.4-5
        return (((sp_kw / n_dweq) + aux_in) * 2080.0).round(2) # kWh/yr
      elsif distribution_type == HPXML::HVACDistributionTypeHydronic
        # kWh/yr, per ANSI/RESNET/ICC 301-2019 Table 4.5.2(5)
        if distribution_system.hydronic_type == HPXML::HydronicTypeWaterLoop # Shared boiler w/ WLHP
          return 265.0
        else # Shared boiler w/ baseboard/radiators/etc
          return 220.0
        end
      elsif distribution_type == HPXML::HVACDistributionTypeAir
        if distribution_system.air_type == HPXML::AirTypeFanCoil # Shared boiler w/ fan coil
          return 438.0
        end
      end

    else # In-unit boilers

      if [HPXML::FuelTypeNaturalGas,
          HPXML::FuelTypePropane,
          HPXML::FuelTypeElectricity,
          HPXML::FuelTypeWoodCord,
          HPXML::FuelTypeWoodPellets].include? fuel
        return 170.0 # kWh/yr
      elsif [HPXML::FuelTypeOil,
             HPXML::FuelTypeOil1,
             HPXML::FuelTypeOil2,
             HPXML::FuelTypeOil4,
             HPXML::FuelTypeOil5or6,
             HPXML::FuelTypeDiesel,
             HPXML::FuelTypeKerosene,
             HPXML::FuelTypeCoal,
             HPXML::FuelTypeCoalAnthracite,
             HPXML::FuelTypeCoalBituminous,
             HPXML::FuelTypeCoke].include? fuel
        return 330.0 # kWh/yr
      end
    end
  end

  # TODO
  #
  # @param compressor_type [TODO] TODO
  # @param heating_capacity_retention_temp [TODO] TODO
  # @param heating_capacity_retention_fraction [TODO] TODO
  # @return [TODO] TODO
  def self.calc_heat_cap_ft_spec(compressor_type, heating_capacity_retention_temp, heating_capacity_retention_fraction)
    if compressor_type == HPXML::HVACCompressorTypeSingleStage
      iat_slope = -0.002303414
      iat_intercept = 0.18417308
      num_speeds = 1
    elsif compressor_type == HPXML::HVACCompressorTypeTwoStage
      iat_slope = -0.002947013
      iat_intercept = 0.23168251
      num_speeds = 2
    end

    # Biquadratic: capacity multiplier = a + b*IAT + c*IAT^2 + d*OAT + e*OAT^2 + f*IAT*OAT
    # Derive coefficients from user input for capacity retention at outdoor drybulb temperature X [C].
    x_A = heating_capacity_retention_temp
    y_A = heating_capacity_retention_fraction
    x_B = HVAC::AirSourceHeatRatedODB
    y_B = 1.0

    oat_slope = (y_B - y_A) / (x_B - x_A)
    oat_intercept = y_A - (x_A * oat_slope)

    return [[oat_intercept + iat_intercept, iat_slope, 0, oat_slope, 0, 0]] * num_speeds
  end

  # TODO
  #
  # @param heat_pump [TODO] TODO
  # @return [TODO] TODO
  def self.get_heating_capacity_retention(heat_pump)
    if not heat_pump.heating_capacity_17F.nil?
      heating_capacity_retention_temp = 17.0
      heating_capacity_retention_fraction = heat_pump.heating_capacity == 0.0 ? 0.0 : heat_pump.heating_capacity_17F / heat_pump.heating_capacity
    elsif not heat_pump.heating_capacity_retention_fraction.nil?
      heating_capacity_retention_temp = heat_pump.heating_capacity_retention_temp
      heating_capacity_retention_fraction = heat_pump.heating_capacity_retention_fraction
    else
      fail 'Missing heating capacity retention or 17F heating capacity.'
    end
    return heating_capacity_retention_temp, heating_capacity_retention_fraction
  end

  # TODO
  #
  # @param capacity_ratios [TODO] TODO
  # @param rated_cfm_per_tons [TODO] TODO
  # @param rated_airflow_rate [TODO] TODO
  # @return [TODO] TODO
  def self.calc_fan_speed_ratios(capacity_ratios, rated_cfm_per_tons, rated_airflow_rate)
    fan_speed_ratios = []
    capacity_ratios.each_with_index do |capacity_ratio, i|
      fan_speed_ratios << rated_cfm_per_tons[i] * capacity_ratio / rated_airflow_rate
    end
    return fan_speed_ratios
  end

  # TODO
  #
  # @param coeff [TODO] TODO
  # @return [TODO] TODO
  def self.convert_curve_biquadratic(coeff)
    # Convert IP curves to SI curves
    si_coeff = []
    si_coeff << coeff[0] + 32.0 * (coeff[1] + coeff[3]) + 1024.0 * (coeff[2] + coeff[4] + coeff[5])
    si_coeff << 9.0 / 5.0 * coeff[1] + 576.0 / 5.0 * coeff[2] + 288.0 / 5.0 * coeff[5]
    si_coeff << 81.0 / 25.0 * coeff[2]
    si_coeff << 9.0 / 5.0 * coeff[3] + 576.0 / 5.0 * coeff[4] + 288.0 / 5.0 * coeff[5]
    si_coeff << 81.0 / 25.0 * coeff[4]
    si_coeff << 81.0 / 25.0 * coeff[5]
    return si_coeff
  end

  # TODO
  #
  # @param model [OpenStudio::Model::Model] model object
  # @param name [TODO] TODO
  # @param independent_vars [TODO] TODO
  # @param output_values [TODO] TODO
  # @param output_min [TODO] TODO
  # @param output_max [TODO] TODO
  # @return [TODO] TODO
  def self.create_table_lookup(model, name, independent_vars, output_values, output_min = nil, output_max = nil)
    if (not output_min.nil?) && (output_values.min < output_min)
      fail "Minimum table lookup output value (#{output_values.min}) is less than #{output_min} for #{name}."
    end
    if (not output_max.nil?) && (output_values.max > output_max)
      fail "Maximum table lookup output value (#{output_values.max}) is greater than #{output_max} for #{name}."
    end

    table = OpenStudio::Model::TableLookup.new(model)
    table.setName(name)
    independent_vars.each do |var|
      ind_var = OpenStudio::Model::TableIndependentVariable.new(model)
      ind_var.setName(var[:name])
      ind_var.setMinimumValue(var[:min])
      ind_var.setMaximumValue(var[:max])
      ind_var.setExtrapolationMethod('Constant')
      ind_var.setValues(var[:values])
      table.addIndependentVariable(ind_var)
    end
    table.setMinimumOutput(output_min) unless output_min.nil?
    table.setMaximumOutput(output_max) unless output_max.nil?
    table.setOutputValues(output_values)
    return table
  end

  # TODO
  #
  # @param model [OpenStudio::Model::Model] model object
  # @return [TODO] TODO
  def self.create_curve_biquadratic_constant(model)
    curve = OpenStudio::Model::CurveBiquadratic.new(model)
    curve.setName('ConstantBiquadratic')
    curve.setCoefficient1Constant(1)
    curve.setCoefficient2x(0)
    curve.setCoefficient3xPOW2(0)
    curve.setCoefficient4y(0)
    curve.setCoefficient5yPOW2(0)
    curve.setCoefficient6xTIMESY(0)
    curve.setMinimumValueofx(-100)
    curve.setMaximumValueofx(100)
    curve.setMinimumValueofy(-100)
    curve.setMaximumValueofy(100)
    return curve
  end

  # TODO
  #
  # @param model [OpenStudio::Model::Model] model object
  # @return [TODO] TODO
  def self.create_curve_quadratic_constant(model)
    curve = OpenStudio::Model::CurveQuadratic.new(model)
    curve.setName('ConstantQuadratic')
    curve.setCoefficient1Constant(1)
    curve.setCoefficient2x(0)
    curve.setCoefficient3xPOW2(0)
    curve.setMinimumValueofx(-100)
    curve.setMaximumValueofx(100)
    curve.setMinimumCurveOutput(-100)
    curve.setMaximumCurveOutput(100)
    return curve
  end

  # TODO
  #
  # @param model [OpenStudio::Model::Model] model object
  # @param coeff [TODO] TODO
  # @param name [TODO] TODO
  # @param min_x [TODO] TODO
  # @param max_x [TODO] TODO
  # @param min_y [TODO] TODO
  # @param max_y [TODO] TODO
  # @return [TODO] TODO
  def self.create_curve_biquadratic(model, coeff, name, min_x, max_x, min_y, max_y)
    curve = OpenStudio::Model::CurveBiquadratic.new(model)
    curve.setName(name)
    curve.setCoefficient1Constant(coeff[0])
    curve.setCoefficient2x(coeff[1])
    curve.setCoefficient3xPOW2(coeff[2])
    curve.setCoefficient4y(coeff[3])
    curve.setCoefficient5yPOW2(coeff[4])
    curve.setCoefficient6xTIMESY(coeff[5])
    curve.setMinimumValueofx(min_x)
    curve.setMaximumValueofx(max_x)
    curve.setMinimumValueofy(min_y)
    curve.setMaximumValueofy(max_y)
    return curve
  end

  # TODO
  #
  # @param model [OpenStudio::Model::Model] model object
  # @param coeff [TODO] TODO
  # @param name [TODO] TODO
  # @param min_x [TODO] TODO
  # @param max_x [TODO] TODO
  # @param min_y [TODO] TODO
  # @param max_y [TODO] TODO
  # @return [TODO] TODO
  def self.create_curve_bicubic(model, coeff, name, min_x, max_x, min_y, max_y)
    curve = OpenStudio::Model::CurveBicubic.new(model)
    curve.setName(name)
    curve.setCoefficient1Constant(coeff[0])
    curve.setCoefficient2x(coeff[1])
    curve.setCoefficient3xPOW2(coeff[2])
    curve.setCoefficient4y(coeff[3])
    curve.setCoefficient5yPOW2(coeff[4])
    curve.setCoefficient6xTIMESY(coeff[5])
    curve.setCoefficient7xPOW3(coeff[6])
    curve.setCoefficient8yPOW3(coeff[7])
    curve.setCoefficient9xPOW2TIMESY(coeff[8])
    curve.setCoefficient10xTIMESYPOW2(coeff[9])
    curve.setMinimumValueofx(min_x)
    curve.setMaximumValueofx(max_x)
    curve.setMinimumValueofy(min_y)
    curve.setMaximumValueofy(max_y)
    return curve
  end

  # TODO
  #
  # @param model [OpenStudio::Model::Model] model object
  # @param coeff [TODO] TODO
  # @param name [TODO] TODO
  # @param min_x [TODO] TODO
  # @param max_x [TODO] TODO
  # @param min_y [TODO] TODO
  # @param max_y [TODO] TODO
  # @param is_dimensionless [TODO] TODO
  # @return [TODO] TODO
  def self.create_curve_quadratic(model, coeff, name, min_x, max_x, min_y, max_y, is_dimensionless = false)
    curve = OpenStudio::Model::CurveQuadratic.new(model)
    curve.setName(name)
    curve.setCoefficient1Constant(coeff[0])
    curve.setCoefficient2x(coeff[1])
    curve.setCoefficient3xPOW2(coeff[2])
    curve.setMinimumValueofx(min_x)
    curve.setMaximumValueofx(max_x)
    if not min_y.nil?
      curve.setMinimumCurveOutput(min_y)
    end
    if not max_y.nil?
      curve.setMaximumCurveOutput(max_y)
    end
    if is_dimensionless
      curve.setInputUnitTypeforX('Dimensionless')
      curve.setOutputUnitType('Dimensionless')
    end
    return curve
  end

  # TODO
  #
  # @param model [OpenStudio::Model::Model] model object
  # @param coeff [TODO] TODO
  # @param name [TODO] TODO
  # @return [TODO] TODO
  def self.create_curve_quad_linear(model, coeff, name)
    curve = OpenStudio::Model::CurveQuadLinear.new(model)
    curve.setName(name)
    curve.setCoefficient1Constant(coeff[0])
    curve.setCoefficient2w(coeff[1])
    curve.setCoefficient3x(coeff[2])
    curve.setCoefficient4y(coeff[3])
    curve.setCoefficient5z(coeff[4])
    return curve
  end

  # TODO
  #
  # @param model [OpenStudio::Model::Model] model object
  # @param coeff [TODO] TODO
  # @param name [TODO] TODO
  # @return [TODO] TODO
  def self.create_curve_quint_linear(model, coeff, name)
    curve = OpenStudio::Model::CurveQuintLinear.new(model)
    curve.setName(name)
    curve.setCoefficient1Constant(coeff[0])
    curve.setCoefficient2v(coeff[1])
    curve.setCoefficient3w(coeff[2])
    curve.setCoefficient4x(coeff[3])
    curve.setCoefficient5y(coeff[4])
    curve.setCoefficient6z(coeff[5])
    return curve
  end

  # TODO
  #
  # @param net_cap [TODO] TODO
  # @param fan_power [TODO] TODO
  # @param mode [TODO] TODO
  # @param net_cop [TODO] TODO
  # @return [TODO] TODO
  def self.convert_net_to_gross_capacity_cop(net_cap, fan_power, mode, net_cop = nil)
    net_cap_watts = UnitConversions.convert(net_cap, 'Btu/hr', 'w')
    if mode == :clg
      gross_cap_watts = net_cap_watts + fan_power
    else
      gross_cap_watts = net_cap_watts - fan_power
    end
    if not net_cop.nil?
      net_power = net_cap_watts / net_cop
      gross_power = net_power - fan_power
      gross_cop = gross_cap_watts / gross_power
    end
    gross_cap_btu_hr = UnitConversions.convert(gross_cap_watts, 'w', 'Btu/hr')
    return gross_cap_btu_hr, gross_cop
  end

  # TODO
  #
  # @param detailed_performance_data [TODO] TODO
  # @param hvac_ap [TODO] TODO
  # @param mode [TODO] TODO
  # @param max_rated_fan_cfm [TODO] TODO
  # @param weather_temp [TODO] TODO
  # @param compressor_lockout_temp [TODO] TODO
  # @return [TODO] TODO
  def self.process_neep_detailed_performance(detailed_performance_data, hvac_ap, mode, max_rated_fan_cfm, weather_temp, compressor_lockout_temp = nil)
    data_array = Array.new(2) { Array.new }
    detailed_performance_data.sort_by { |dp| dp.outdoor_temperature }.each do |data_point|
      # Only process min and max capacities at each outdoor drybulb
      next unless [HPXML::CapacityDescriptionMinimum, HPXML::CapacityDescriptionMaximum].include? data_point.capacity_description

      if data_point.capacity_description == HPXML::CapacityDescriptionMinimum
        data_array[0] << data_point
      elsif data_point.capacity_description == HPXML::CapacityDescriptionMaximum
        data_array[1] << data_point
      end
    end

    # convert net to gross, adds more data points for table lookup, etc.
    if mode == :clg
      cfm_per_ton = hvac_ap.cool_rated_cfm_per_ton
      hvac_ap.cooling_performance_data_array = data_array
      hvac_ap.cool_rated_capacities_gross = []
      hvac_ap.cool_rated_capacities_net = []
      hvac_ap.cool_rated_cops = []
    elsif mode == :htg
      cfm_per_ton = hvac_ap.heat_rated_cfm_per_ton
      hvac_ap.heating_performance_data_array = data_array
      hvac_ap.heat_rated_capacities_gross = []
      hvac_ap.heat_rated_capacities_net = []
      hvac_ap.heat_rated_cops = []
    end
    # convert net to gross
    data_array.each_with_index do |data, speed|
      data.each do |dp|
        this_cfm = UnitConversions.convert(dp.capacity, 'Btu/hr', 'ton') * cfm_per_ton[speed]
        fan_ratio = this_cfm / max_rated_fan_cfm
        fan_power = calculate_fan_power_from_curve(hvac_ap.fan_power_rated * max_rated_fan_cfm, fan_ratio)
        dp.gross_capacity, dp.gross_efficiency_cop = convert_net_to_gross_capacity_cop(dp.capacity, fan_power, mode, dp.efficiency_cop)
      end
    end
    # convert to table lookup data
    interpolate_to_odb_table_points(data_array, mode, compressor_lockout_temp, weather_temp)
    add_data_point_adaptive_step_size(data_array, mode)
    correct_ft_cap_eir(data_array, mode)
  end

  # TODO
  #
  # @param data_array [TODO] TODO
  # @param mode [TODO] TODO
  # @param compressor_lockout_temp [TODO] TODO
  # @param weather_temp [TODO] TODO
  # @return [TODO] TODO
  def self.interpolate_to_odb_table_points(data_array, mode, compressor_lockout_temp, weather_temp)
    # Set of data used for table lookup
    data_array.each do |data|
      user_odbs = data.map { |dp| dp.outdoor_temperature }
      # Determine min/max ODB temperatures to cover full range of heat pump operation
      if mode == :clg
        outdoor_dry_bulbs = []
        # Calculate ODB temperature at which COP or capacity is zero
        high_odb_at_zero_cop = calculate_odb_at_zero_cop_or_capacity(data, mode, user_odbs, :gross_efficiency_cop, true)
        high_odb_at_zero_capacity = calculate_odb_at_zero_cop_or_capacity(data, mode, user_odbs, :gross_capacity, true)
        low_odb_at_zero_cop = calculate_odb_at_zero_cop_or_capacity(data, mode, user_odbs, :gross_efficiency_cop, false)
        low_odb_at_zero_capacity = calculate_odb_at_zero_cop_or_capacity(data, mode, user_odbs, :gross_capacity, false)
        outdoor_dry_bulbs << [low_odb_at_zero_cop, low_odb_at_zero_capacity, 55.0].max # Min cooling ODB
        outdoor_dry_bulbs << [high_odb_at_zero_cop, high_odb_at_zero_capacity, weather_temp].min # Max cooling ODB
      else
        outdoor_dry_bulbs = []
        # Calculate ODB temperature at which COP or capacity is zero
        low_odb_at_zero_cop = calculate_odb_at_zero_cop_or_capacity(data, mode, user_odbs, :gross_efficiency_cop, false)
        low_odb_at_zero_capacity = calculate_odb_at_zero_cop_or_capacity(data, mode, user_odbs, :gross_capacity, false)
        high_odb_at_zero_cop = calculate_odb_at_zero_cop_or_capacity(data, mode, user_odbs, :gross_efficiency_cop, true)
        high_odb_at_zero_capacity = calculate_odb_at_zero_cop_or_capacity(data, mode, user_odbs, :gross_capacity, true)
        outdoor_dry_bulbs << [low_odb_at_zero_cop, low_odb_at_zero_capacity, compressor_lockout_temp, weather_temp].max # Min heating ODB
        outdoor_dry_bulbs << [high_odb_at_zero_cop, high_odb_at_zero_capacity, 60.0].min # Max heating ODB
      end
      capacity_description = data[0].capacity_description
      outdoor_dry_bulbs.each do |target_odb|
        next if user_odbs.include? target_odb

        if mode == :clg
          new_dp = HPXML::CoolingPerformanceDataPoint.new(nil)
        else
          new_dp = HPXML::HeatingPerformanceDataPoint.new(nil)
        end
        new_dp.outdoor_temperature = target_odb
        new_dp.gross_capacity = interpolate_to_odb_table_point(data, capacity_description, target_odb, :gross_capacity)
        new_dp.gross_efficiency_cop = interpolate_to_odb_table_point(data, capacity_description, target_odb, :gross_efficiency_cop)
        data << new_dp
      end
    end
  end

  # TODO
  #
  # @param data [TODO] TODO
  # @param _mode [TODO] TODO
  # @param user_odbs [TODO] TODO
  # @param property [TODO] TODO
  # @param find_high [TODO] TODO
  # @return [TODO] TODO
  def self.calculate_odb_at_zero_cop_or_capacity(data, _mode, user_odbs, property, find_high)
    if find_high
      odb_dp1 = data.find { |dp| dp.outdoor_temperature == user_odbs[-1] }
      odb_dp2 = data.find { |dp| dp.outdoor_temperature == user_odbs[-2] }
    else
      odb_dp1 = data.find { |dp| dp.outdoor_temperature == user_odbs[0] }
      odb_dp2 = data.find { |dp| dp.outdoor_temperature == user_odbs[1] }
    end

    slope = (odb_dp1.send(property) - odb_dp2.send(property)) / (odb_dp1.outdoor_temperature - odb_dp2.outdoor_temperature)

    # Datapoints don't trend toward zero COP?
    if (find_high && slope >= 0)
      return 999999.0
    elsif (!find_high && slope <= 0)
      return -999999.0
    end

    intercept = odb_dp2.send(property) - (slope * odb_dp2.outdoor_temperature)
    target_odb = -intercept / slope

    # Return a slightly larger (or smaller, for cooling) ODB so things don't blow up
    delta_odb = 1.0
    if find_high
      return target_odb - delta_odb
    else
      return target_odb + delta_odb
    end
  end

  # TODO
  #
  # @param detailed_performance_data [TODO] TODO
  # @param capacity_description [TODO] TODO
  # @param target_odb [TODO] TODO
  # @param property [TODO] TODO
  # @return [TODO] TODO
  def self.interpolate_to_odb_table_point(detailed_performance_data, capacity_description, target_odb, property)
    data = detailed_performance_data.select { |dp| dp.capacity_description == capacity_description }

    target_dp = data.find { |dp| dp.outdoor_temperature == target_odb }
    if not target_dp.nil?
      return target_dp.send(property)
    end

    # Property can be :capacity, :efficiency_cop, etc.
    user_odbs = data.map { |dp| dp.outdoor_temperature }.uniq.sort

    right_odb = user_odbs.find { |e| e > target_odb }
    left_odb = user_odbs.reverse.find { |e| e < target_odb }
    if right_odb.nil?
      # extrapolation
      right_odb = user_odbs[-1]
      left_odb = user_odbs[-2]
    elsif left_odb.nil?
      # extrapolation
      right_odb = user_odbs[1]
      left_odb = user_odbs[0]
    end
    right_dp = data.find { |dp| dp.outdoor_temperature == right_odb }
    left_dp = data.find { |dp| dp.outdoor_temperature == left_odb }

    slope = (right_dp.send(property) - left_dp.send(property)) / (right_odb - left_odb)
    val = (target_odb - left_odb) * slope + left_dp.send(property)
    return val
  end

  # TODO
  #
  # @param data_array [TODO] TODO
  # @param mode [TODO] TODO
  # @param tol [TODO] TODO
  # @return [TODO] TODO
  def self.add_data_point_adaptive_step_size(data_array, mode, tol = 0.1)
    data_array.each do |data|
      data_sorted = data.sort_by { |dp| dp.outdoor_temperature }
      data_sorted.each_with_index do |dp, i|
        next unless i < (data_sorted.size - 1)

        cap_diff = data_sorted[i + 1].gross_capacity - dp.gross_capacity
        odb_diff = data_sorted[i + 1].outdoor_temperature - dp.outdoor_temperature
        cop_diff = data_sorted[i + 1].gross_efficiency_cop - dp.gross_efficiency_cop
        if mode == :clg
          eir_rated = 1 / data_sorted.find { |dp| dp.outdoor_temperature == HVAC::AirSourceCoolRatedODB }.gross_efficiency_cop
        else
          eir_rated = 1 / data_sorted.find { |dp| dp.outdoor_temperature == HVAC::AirSourceHeatRatedODB }.gross_efficiency_cop
        end
        eir_diff = ((1 / data_sorted[i + 1].gross_efficiency_cop) / eir_rated) - ((1 / dp.gross_efficiency_cop) / eir_rated)
        n_pt = (eir_diff.abs / tol).ceil() - 1
        eir_interval = eir_diff / (n_pt + 1)
        next if n_pt < 1

        for i in 1..n_pt
          if mode == :clg
            new_dp = HPXML::CoolingPerformanceDataPoint.new(nil)
          else
            new_dp = HPXML::HeatingPerformanceDataPoint.new(nil)
          end
          new_eir_normalized = (1 / dp.gross_efficiency_cop) / eir_rated + eir_interval * i
          new_dp.gross_efficiency_cop = (1 / (new_eir_normalized * eir_rated))
          new_dp.outdoor_temperature = odb_diff / cop_diff * (new_dp.gross_efficiency_cop - dp.gross_efficiency_cop) + dp.outdoor_temperature
          new_dp.gross_capacity = cap_diff / odb_diff * (new_dp.outdoor_temperature - dp.outdoor_temperature) + dp.gross_capacity
          data << new_dp
        end
      end
    end
  end

  # TODO
  #
  # @param data_array [TODO] TODO
  # @param mode [TODO] TODO
  # @return [TODO] TODO
  def self.correct_ft_cap_eir(data_array, mode)
    # Add sensitivity to indoor conditions
    # single speed cutler curve coefficients
    if mode == :clg
      cap_ft_spec_ss, eir_ft_spec_ss = get_cool_cap_eir_ft_spec(HPXML::HVACCompressorTypeSingleStage)
      rated_t_i = HVAC::AirSourceCoolRatedIWB
      indoor_t = [50.0, rated_t_i, 80.0]
    else
      # default capacity retention for single speed
      retention_temp, retention_fraction = get_default_heating_capacity_retention(HPXML::HVACCompressorTypeSingleStage)
      cap_ft_spec_ss, eir_ft_spec_ss = get_heat_cap_eir_ft_spec(HPXML::HVACCompressorTypeSingleStage, retention_temp, retention_fraction)
      rated_t_i = HVAC::AirSourceHeatRatedIDB
      indoor_t = [60.0, rated_t_i, 80.0]
    end
    data_array.each do |data|
      data.each do |dp|
        if mode == :clg
          dp.indoor_wetbulb = rated_t_i
        else
          dp.indoor_temperature = rated_t_i
        end
      end
    end
    # table lookup output values
    data_array.each do |data|
      # create a new array to temporarily store expanded data points, to concat after the existing data loop
      array_tmp = Array.new
      indoor_t.each do |t_i|
        # introduce indoor conditions other than rated, expand to rated data points
        next if t_i == rated_t_i

        data_tmp = Array.new
        data.each do |dp|
          dp_new = dp.dup
          data_tmp << dp_new
          if mode == :clg
            dp_new.indoor_wetbulb = t_i
          else
            dp_new.indoor_temperature = t_i
          end
          # capacity FT curve output
          cap_ft_curve_output = MathTools.biquadratic(t_i, dp_new.outdoor_temperature, cap_ft_spec_ss[0])
          cap_ft_curve_output_rated = MathTools.biquadratic(rated_t_i, dp_new.outdoor_temperature, cap_ft_spec_ss[0])
          cap_correction_factor = cap_ft_curve_output / cap_ft_curve_output_rated
          # corrected capacity hash, with two temperature independent variables
          dp_new.gross_capacity *= cap_correction_factor

          # eir FT curve output
          eir_ft_curve_output = MathTools.biquadratic(t_i, dp_new.outdoor_temperature, eir_ft_spec_ss[0])
          eir_ft_curve_output_rated = MathTools.biquadratic(rated_t_i, dp_new.outdoor_temperature, eir_ft_spec_ss[0])
          eir_correction_factor = eir_ft_curve_output / eir_ft_curve_output_rated
          dp_new.gross_efficiency_cop /= eir_correction_factor
        end
        array_tmp << data_tmp
      end
      array_tmp.each do |new_data|
        data.concat(new_data)
      end
    end
  end

  # TODO
  #
  # @param model [OpenStudio::Model::Model] model object
  # @param obj_name [TODO] TODO
  # @param cooling_system [TODO] TODO
  # @param max_rated_fan_cfm [TODO] TODO
  # @param weather_max_drybulb [TODO] TODO
  # @return [TODO] TODO
  def self.create_dx_cooling_coil(model, obj_name, cooling_system, max_rated_fan_cfm, weather_max_drybulb)
    clg_ap = cooling_system.additional_properties

    if cooling_system.is_a? HPXML::CoolingSystem
      clg_type = cooling_system.cooling_system_type
    elsif cooling_system.is_a? HPXML::HeatPump
      clg_type = cooling_system.heat_pump_type
    end

    if cooling_system.cooling_detailed_performance_data.empty?
      max_clg_cfm = UnitConversions.convert(cooling_system.cooling_capacity * clg_ap.cool_capacity_ratios[-1], 'Btu/hr', 'ton') * clg_ap.cool_rated_cfm_per_ton[-1]
      clg_ap.cool_rated_capacities_gross = []
      clg_ap.cool_rated_capacities_net = []
      clg_ap.cool_capacity_ratios.each_with_index do |capacity_ratio, speed|
        fan_ratio = clg_ap.cool_fan_speed_ratios[speed] * max_clg_cfm / max_rated_fan_cfm
        fan_power = calculate_fan_power_from_curve(clg_ap.fan_power_rated * max_rated_fan_cfm, fan_ratio)
        net_capacity = capacity_ratio * cooling_system.cooling_capacity
        clg_ap.cool_rated_capacities_net << net_capacity
        gross_capacity = convert_net_to_gross_capacity_cop(net_capacity, fan_power, :clg)[0]
        clg_ap.cool_rated_capacities_gross << gross_capacity
      end
    else
      process_neep_detailed_performance(cooling_system.cooling_detailed_performance_data, clg_ap, :clg, max_rated_fan_cfm, weather_max_drybulb)
    end

    clg_coil = nil
    num_speeds = clg_ap.cool_rated_cfm_per_ton.size
    for i in 0..(num_speeds - 1)
      if not cooling_system.cooling_detailed_performance_data.empty?
        speed_performance_data = clg_ap.cooling_performance_data_array[i].sort_by { |dp| [dp.indoor_wetbulb, dp.outdoor_temperature] }
        var_wb = { name: 'wet_bulb_temp_in', min: -100, max: 100, values: speed_performance_data.map { |dp| UnitConversions.convert(dp.indoor_wetbulb, 'F', 'C') }.uniq }
        var_db = { name: 'dry_bulb_temp_out', min: -100, max: 100, values: speed_performance_data.map { |dp| UnitConversions.convert(dp.outdoor_temperature, 'F', 'C') }.uniq }
        cap_ft_independent_vars = [var_wb, var_db]
        eir_ft_independent_vars = [var_wb, var_db]

        rate_dp = speed_performance_data.find { |dp| (dp.indoor_wetbulb == HVAC::AirSourceCoolRatedIWB) && (dp.outdoor_temperature == HVAC::AirSourceCoolRatedODB) }
        clg_ap.cool_rated_cops << rate_dp.gross_efficiency_cop
        clg_ap.cool_rated_capacities_gross << rate_dp.gross_capacity
        clg_ap.cool_rated_capacities_net << rate_dp.capacity
        cap_ft_output_values = speed_performance_data.map { |dp| dp.gross_capacity / rate_dp.gross_capacity }
        eir_ft_output_values = speed_performance_data.map { |dp| (1.0 / dp.gross_efficiency_cop) / (1.0 / rate_dp.gross_efficiency_cop) }
        cap_ft_curve = create_table_lookup(model, "Cool-CAP-fT#{i + 1}", cap_ft_independent_vars, cap_ft_output_values, 0.0)
        eir_ft_curve = create_table_lookup(model, "Cool-EIR-fT#{i + 1}", eir_ft_independent_vars, eir_ft_output_values, 0.0)
      else
        cap_ft_spec_si = convert_curve_biquadratic(clg_ap.cool_cap_ft_spec[i])
        eir_ft_spec_si = convert_curve_biquadratic(clg_ap.cool_eir_ft_spec[i])
        cap_ft_curve = create_curve_biquadratic(model, cap_ft_spec_si, "Cool-CAP-fT#{i + 1}", -100, 100, -100, 100)
        eir_ft_curve = create_curve_biquadratic(model, eir_ft_spec_si, "Cool-EIR-fT#{i + 1}", -100, 100, -100, 100)
      end
      cap_fff_curve = create_curve_quadratic(model, clg_ap.cool_cap_fflow_spec[i], "Cool-CAP-fFF#{i + 1}", 0, 2, 0, 2)
      eir_fff_curve = create_curve_quadratic(model, clg_ap.cool_eir_fflow_spec[i], "Cool-EIR-fFF#{i + 1}", 0, 2, 0, 2)
      plf_fplr_curve = create_curve_quadratic(model, clg_ap.cool_plf_fplr_spec[i], "Cool-PLF-fPLR#{i + 1}", 0, 1, 0.7, 1)

      if num_speeds == 1
        clg_coil = OpenStudio::Model::CoilCoolingDXSingleSpeed.new(model, model.alwaysOnDiscreteSchedule, cap_ft_curve, cap_fff_curve, eir_ft_curve, eir_fff_curve, plf_fplr_curve)
        # Coil COP calculation based on system type
        if [HPXML::HVACTypeRoomAirConditioner, HPXML::HVACTypePTAC, HPXML::HVACTypeHeatPumpPTHP, HPXML::HVACTypeHeatPumpRoom].include? clg_type
          if cooling_system.cooling_efficiency_ceer.nil?
            ceer = calc_ceer_from_eer(cooling_system)
          else
            ceer = cooling_system.cooling_efficiency_ceer
          end
          clg_coil.setRatedCOP(UnitConversions.convert(ceer, 'Btu/hr', 'W'))
        else
          clg_coil.setRatedCOP(clg_ap.cool_rated_cops[i])
        end
        clg_coil.setMaximumOutdoorDryBulbTemperatureForCrankcaseHeaterOperation(UnitConversions.convert(CrankcaseHeaterTemp, 'F', 'C')) if cooling_system.crankcase_heater_watts.to_f > 0.0 # From RESNET Publication No. 002-2017
        clg_coil.setRatedSensibleHeatRatio(clg_ap.cool_rated_shrs_gross[i])
        clg_coil.setNominalTimeForCondensateRemovalToBegin(1000.0)
        clg_coil.setRatioOfInitialMoistureEvaporationRateAndSteadyStateLatentCapacity(1.5)
        clg_coil.setMaximumCyclingRate(3.0)
        clg_coil.setLatentCapacityTimeConstant(45.0)
        clg_coil.setRatedTotalCoolingCapacity(UnitConversions.convert(clg_ap.cool_rated_capacities_gross[i], 'Btu/hr', 'W'))
        clg_coil.setRatedAirFlowRate(calc_rated_airflow(clg_ap.cool_rated_capacities_net[i], clg_ap.cool_rated_cfm_per_ton[0]))
      else
        if clg_coil.nil?
          clg_coil = OpenStudio::Model::CoilCoolingDXMultiSpeed.new(model)
          clg_coil.setApplyPartLoadFractiontoSpeedsGreaterthan1(false)
          clg_coil.setApplyLatentDegradationtoSpeedsGreaterthan1(false)
          clg_coil.setFuelType(EPlus::FuelTypeElectricity)
          clg_coil.setAvailabilitySchedule(model.alwaysOnDiscreteSchedule)
          clg_coil.setMaximumOutdoorDryBulbTemperatureforCrankcaseHeaterOperation(UnitConversions.convert(CrankcaseHeaterTemp, 'F', 'C')) if cooling_system.crankcase_heater_watts.to_f > 0.0 # From RESNET Publication No. 002-2017
          constant_biquadratic = create_curve_biquadratic_constant(model)
        end
        stage = OpenStudio::Model::CoilCoolingDXMultiSpeedStageData.new(model, cap_ft_curve, cap_fff_curve, eir_ft_curve, eir_fff_curve, plf_fplr_curve, constant_biquadratic)
        stage.setGrossRatedCoolingCOP(clg_ap.cool_rated_cops[i])
        stage.setGrossRatedSensibleHeatRatio(clg_ap.cool_rated_shrs_gross[i])
        stage.setNominalTimeforCondensateRemovaltoBegin(1000)
        stage.setRatioofInitialMoistureEvaporationRateandSteadyStateLatentCapacity(1.5)
        stage.setRatedWasteHeatFractionofPowerInput(0.2)
        stage.setMaximumCyclingRate(3.0)
        stage.setLatentCapacityTimeConstant(45.0)
        stage.setGrossRatedTotalCoolingCapacity(UnitConversions.convert(clg_ap.cool_rated_capacities_gross[i], 'Btu/hr', 'W'))
        stage.setRatedAirFlowRate(calc_rated_airflow(clg_ap.cool_rated_capacities_net[i], clg_ap.cool_rated_cfm_per_ton[i]))
        clg_coil.addStage(stage)
      end
    end

    clg_coil.setName(obj_name + ' clg coil')
    clg_coil.setCondenserType('AirCooled')
    clg_coil.setCrankcaseHeaterCapacity(cooling_system.crankcase_heater_watts)
    clg_coil.additionalProperties.setFeature('HPXML_ID', cooling_system.id) # Used by reporting measure

    return clg_coil
  end

<<<<<<< HEAD
  # TODO
  #
  # @param model [OpenStudio::Model::Model] model object
  # @param obj_name [TODO] TODO
  # @param heating_system [TODO] TODO
  # @param max_rated_fan_cfm [TODO] TODO
  # @param weather_min_drybulb [TODO] TODO
  # @return [TODO] TODO
  def self.create_dx_heating_coil(model, obj_name, heating_system, max_rated_fan_cfm, weather_min_drybulb)
=======
  def self.create_dx_heating_coil(model, obj_name, heating_system, max_rated_fan_cfm, weather_min_drybulb, defrost_model_type, p_dot_defrost)
>>>>>>> f5b5c0ea
    htg_ap = heating_system.additional_properties

    if heating_system.heating_detailed_performance_data.empty?
      max_htg_cfm = UnitConversions.convert(heating_system.heating_capacity * htg_ap.heat_capacity_ratios[-1], 'Btu/hr', 'ton') * htg_ap.heat_rated_cfm_per_ton[-1]
      htg_ap.heat_rated_capacities_gross = []
      htg_ap.heat_rated_capacities_net = []
      htg_ap.heat_capacity_ratios.each_with_index do |capacity_ratio, speed|
        fan_ratio = htg_ap.heat_fan_speed_ratios[speed] * max_htg_cfm / max_rated_fan_cfm
        fan_power = calculate_fan_power_from_curve(htg_ap.fan_power_rated * max_rated_fan_cfm, fan_ratio)
        net_capacity = capacity_ratio * heating_system.heating_capacity
        htg_ap.heat_rated_capacities_net << net_capacity
        gross_capacity = convert_net_to_gross_capacity_cop(net_capacity, fan_power, :htg)[0]
        htg_ap.heat_rated_capacities_gross << gross_capacity
      end
    else
      process_neep_detailed_performance(heating_system.heating_detailed_performance_data, htg_ap, :htg, max_rated_fan_cfm, weather_min_drybulb, htg_ap.hp_min_temp)
    end

    htg_coil = nil
    num_speeds = htg_ap.heat_rated_cfm_per_ton.size
    for i in 0..(num_speeds - 1)
      if not heating_system.heating_detailed_performance_data.empty?
        speed_performance_data = htg_ap.heating_performance_data_array[i].sort_by { |dp| [dp.indoor_temperature, dp.outdoor_temperature] }
        var_idb = { name: 'dry_bulb_temp_in', min: -100, max: 100, values: speed_performance_data.map { |dp| UnitConversions.convert(dp.indoor_temperature, 'F', 'C') }.uniq }
        var_odb = { name: 'dry_bulb_temp_out', min: -100, max: 100, values: speed_performance_data.map { |dp| UnitConversions.convert(dp.outdoor_temperature, 'F', 'C') }.uniq }
        cap_ft_independent_vars = [var_idb, var_odb]
        eir_ft_independent_vars = [var_idb, var_odb]

        rate_dp = speed_performance_data.find { |dp| (dp.indoor_temperature == HVAC::AirSourceHeatRatedIDB) && (dp.outdoor_temperature == HVAC::AirSourceHeatRatedODB) }
        htg_ap.heat_rated_cops << rate_dp.gross_efficiency_cop
        htg_ap.heat_rated_capacities_net << rate_dp.capacity
        htg_ap.heat_rated_capacities_gross << rate_dp.gross_capacity
        cap_ft_output_values = speed_performance_data.map { |dp| dp.gross_capacity / rate_dp.gross_capacity }
        eir_ft_output_values = speed_performance_data.map { |dp| (1.0 / dp.gross_efficiency_cop) / (1.0 / rate_dp.gross_efficiency_cop) }
        cap_ft_curve = create_table_lookup(model, "Heat-CAP-fT#{i + 1}", cap_ft_independent_vars, cap_ft_output_values, 0)
        eir_ft_curve = create_table_lookup(model, "Heat-EIR-fT#{i + 1}", eir_ft_independent_vars, eir_ft_output_values, 0)
      else
        cap_ft_spec_si = convert_curve_biquadratic(htg_ap.heat_cap_ft_spec[i])
        eir_ft_spec_si = convert_curve_biquadratic(htg_ap.heat_eir_ft_spec[i])
        cap_ft_curve = create_curve_biquadratic(model, cap_ft_spec_si, "Heat-CAP-fT#{i + 1}", -100, 100, -100, 100)
        eir_ft_curve = create_curve_biquadratic(model, eir_ft_spec_si, "Heat-EIR-fT#{i + 1}", -100, 100, -100, 100)
      end
      cap_fff_curve = create_curve_quadratic(model, htg_ap.heat_cap_fflow_spec[i], "Heat-CAP-fFF#{i + 1}", 0, 2, 0, 2)
      eir_fff_curve = create_curve_quadratic(model, htg_ap.heat_eir_fflow_spec[i], "Heat-EIR-fFF#{i + 1}", 0, 2, 0, 2)
      plf_fplr_curve = create_curve_quadratic(model, htg_ap.heat_plf_fplr_spec[i], "Heat-PLF-fPLR#{i + 1}", 0, 1, 0.7, 1)

      if num_speeds == 1
        htg_coil = OpenStudio::Model::CoilHeatingDXSingleSpeed.new(model, model.alwaysOnDiscreteSchedule, cap_ft_curve, cap_fff_curve, eir_ft_curve, eir_fff_curve, plf_fplr_curve)
        if heating_system.heating_efficiency_cop.nil?
          htg_coil.setRatedCOP(htg_ap.heat_rated_cops[i])
        else # PTHP or room heat pump
          htg_coil.setRatedCOP(heating_system.heating_efficiency_cop)
        end
        htg_coil.setRatedTotalHeatingCapacity(UnitConversions.convert(htg_ap.heat_rated_capacities_gross[i], 'Btu/hr', 'W'))
        htg_coil.setRatedAirFlowRate(calc_rated_airflow(htg_ap.heat_rated_capacities_net[i], htg_ap.heat_rated_cfm_per_ton[0]))
        defrost_time_fraction = 0.1 if defrost_model_type == HPXML::AdvancedResearchDefrostModelTypeAdvanced # 6min/hr
      else
        if htg_coil.nil?
          htg_coil = OpenStudio::Model::CoilHeatingDXMultiSpeed.new(model)
          htg_coil.setFuelType(EPlus::FuelTypeElectricity)
          htg_coil.setApplyPartLoadFractiontoSpeedsGreaterthan1(false)
          htg_coil.setAvailabilitySchedule(model.alwaysOnDiscreteSchedule)
          constant_biquadratic = create_curve_biquadratic_constant(model)
        end
        stage = OpenStudio::Model::CoilHeatingDXMultiSpeedStageData.new(model, cap_ft_curve, cap_fff_curve, eir_ft_curve, eir_fff_curve, plf_fplr_curve, constant_biquadratic)
        stage.setGrossRatedHeatingCOP(htg_ap.heat_rated_cops[i])
        stage.setRatedWasteHeatFractionofPowerInput(0.2)
        stage.setGrossRatedHeatingCapacity(UnitConversions.convert(htg_ap.heat_rated_capacities_gross[i], 'Btu/hr', 'W'))
        stage.setRatedAirFlowRate(calc_rated_airflow(htg_ap.heat_rated_capacities_net[i], htg_ap.heat_rated_cfm_per_ton[i]))
        htg_coil.addStage(stage)
        defrost_time_fraction = 0.06667 if defrost_model_type == HPXML::AdvancedResearchDefrostModelTypeAdvanced # 4min/hr
      end
    end

    htg_coil.setName(obj_name + ' htg coil')
    htg_coil.setMinimumOutdoorDryBulbTemperatureforCompressorOperation(UnitConversions.convert(htg_ap.hp_min_temp, 'F', 'C'))
    htg_coil.setMaximumOutdoorDryBulbTemperatureforDefrostOperation(UnitConversions.convert(40.0, 'F', 'C'))
    htg_coil.setDefrostControl('Timed')
    if defrost_model_type == HPXML::AdvancedResearchDefrostModelTypeAdvanced
      htg_coil.setDefrostStrategy('Resistive')
      htg_coil.setDefrostTimePeriodFraction(defrost_time_fraction)
      htg_coil.setResistiveDefrostHeaterCapacity(p_dot_defrost)
    elsif defrost_model_type == HPXML::AdvancedResearchDefrostModelTypeStandard
      defrost_eir_curve = create_curve_biquadratic(model, [0.1528, 0, 0, 0, 0, 0], 'Defrosteir', -100, 100, -100, 100) # Heating defrost curve for reverse cycle
      htg_coil.setDefrostEnergyInputRatioFunctionofTemperatureCurve(defrost_eir_curve)
      htg_coil.setDefrostStrategy('ReverseCycle')
    else
      fail 'unknown defrost model type.'
    end
    if heating_system.fraction_heat_load_served == 0
      htg_coil.setResistiveDefrostHeaterCapacity(0)
    end
    htg_coil.setMaximumOutdoorDryBulbTemperatureforCrankcaseHeaterOperation(UnitConversions.convert(CrankcaseHeaterTemp, 'F', 'C')) if heating_system.crankcase_heater_watts.to_f > 0.0 # From RESNET Publication No. 002-2017
    htg_coil.setCrankcaseHeaterCapacity(heating_system.crankcase_heater_watts)
    htg_coil.additionalProperties.setFeature('HPXML_ID', heating_system.id) # Used by reporting measure

    return htg_coil
  end

  # TODO
  #
  # @param runner [OpenStudio::Measure::OSRunner] runner object
  # @param cooling_system [TODO] TODO
  # @return [TODO] TODO
  def self.set_cool_rated_shrs_gross(runner, cooling_system)
    clg_ap = cooling_system.additional_properties

    if ((cooling_system.is_a? HPXML::CoolingSystem) && ([HPXML::HVACTypeRoomAirConditioner, HPXML::HVACTypePTAC].include? cooling_system.cooling_system_type)) ||
       ((cooling_system.is_a? HPXML::HeatPump) && ([HPXML::HVACTypeHeatPumpPTHP, HPXML::HVACTypeHeatPumpRoom].include? cooling_system.heat_pump_type))
      clg_ap.cool_rated_shrs_gross = [cooling_system.cooling_shr] # We don't model the fan separately, so set gross == net
    else
      # rated shr gross and fan speed ratios
      dB_rated = 80.0 # deg-F
      win = 0.01118470 # Humidity ratio corresponding to 80F dry bulb/67F wet bulb (from EnergyPlus)

      if cooling_system.compressor_type == HPXML::HVACCompressorTypeSingleStage
        cool_nominal_cfm_per_ton = clg_ap.cool_rated_cfm_per_ton[0]
      else
        cool_nominal_cfm_per_ton = (clg_ap.cool_rated_airflow_rate - clg_ap.cool_rated_cfm_per_ton[0] * clg_ap.cool_capacity_ratios[0]) / (clg_ap.cool_capacity_ratios[-1] - clg_ap.cool_capacity_ratios[0]) * (1.0 - clg_ap.cool_capacity_ratios[0]) + clg_ap.cool_rated_cfm_per_ton[0] * clg_ap.cool_capacity_ratios[0]
      end

      p_atm = UnitConversions.convert(1, 'atm', 'psi')

      ao = Psychrometrics.CoilAoFactor(runner, dB_rated, p_atm, UnitConversions.convert(1, 'ton', 'kBtu/hr'), cool_nominal_cfm_per_ton, cooling_system.cooling_shr, win)

      clg_ap.cool_rated_shrs_gross = []
      clg_ap.cool_capacity_ratios.each_with_index do |capacity_ratio, i|
        # Calculate the SHR for each speed. Use minimum value of 0.98 to prevent E+ bypass factor calculation errors
        clg_ap.cool_rated_shrs_gross << [Psychrometrics.CalculateSHR(runner, dB_rated, p_atm, UnitConversions.convert(capacity_ratio, 'ton', 'kBtu/hr'), clg_ap.cool_rated_cfm_per_ton[i] * capacity_ratio, ao, win), 0.98].min
      end
    end
  end

  # TODO
  #
  # @param c_d [TODO] TODO
  # @return [TODO] TODO
  def self.calc_plr_coefficients(c_d)
    return [(1.0 - c_d), c_d, 0.0] # Linear part load model
  end

  # TODO
  #
  # @param cooling_system [TODO] TODO
  # @return [TODO] TODO
  def self.set_cool_c_d(cooling_system)
    clg_ap = cooling_system.additional_properties

    # Degradation coefficient for cooling
    if ((cooling_system.is_a? HPXML::CoolingSystem) && ([HPXML::HVACTypeRoomAirConditioner, HPXML::HVACTypePTAC].include? cooling_system.cooling_system_type)) ||
       ((cooling_system.is_a? HPXML::HeatPump) && ([HPXML::HVACTypeHeatPumpPTHP, HPXML::HVACTypeHeatPumpRoom].include? cooling_system.heat_pump_type))
      clg_ap.cool_c_d = 0.22
    elsif cooling_system.compressor_type == HPXML::HVACCompressorTypeSingleStage
      if cooling_system.cooling_efficiency_seer < 13.0
        clg_ap.cool_c_d = 0.20
      else
        clg_ap.cool_c_d = 0.07
      end
    elsif cooling_system.compressor_type == HPXML::HVACCompressorTypeTwoStage
      clg_ap.cool_c_d = 0.11
    elsif cooling_system.compressor_type == HPXML::HVACCompressorTypeVariableSpeed
      clg_ap.cool_c_d = 0.25
    end

    # PLF curve
    num_speeds = clg_ap.cool_capacity_ratios.size
    clg_ap.cool_plf_fplr_spec = [calc_plr_coefficients(clg_ap.cool_c_d)] * num_speeds
  end

  # TODO
  #
  # @param heating_system [TODO] TODO
  # @return [TODO] TODO
  def self.set_heat_c_d(heating_system)
    htg_ap = heating_system.additional_properties

    # Degradation coefficient for heating
    if (heating_system.is_a? HPXML::HeatPump) && ([HPXML::HVACTypeHeatPumpPTHP, HPXML::HVACTypeHeatPumpRoom].include? heating_system.heat_pump_type)
      htg_ap.heat_c_d = 0.22
    elsif heating_system.compressor_type == HPXML::HVACCompressorTypeSingleStage
      if heating_system.heating_efficiency_hspf < 7.0
        htg_ap.heat_c_d =  0.20
      else
        htg_ap.heat_c_d =  0.11
      end
    elsif heating_system.compressor_type == HPXML::HVACCompressorTypeTwoStage
      htg_ap.heat_c_d =  0.11
    elsif heating_system.compressor_type == HPXML::HVACCompressorTypeVariableSpeed
      htg_ap.heat_c_d =  0.25
    end

    # PLF curve
    num_speeds = htg_ap.heat_capacity_ratios.size
    htg_ap.heat_plf_fplr_spec = [calc_plr_coefficients(htg_ap.heat_c_d)] * num_speeds
  end

  # TODO
  #
  # @param cooling_system [TODO] TODO
  # @return [TODO] TODO
  def self.calc_ceer_from_eer(cooling_system)
    # Reference: http://documents.dps.ny.gov/public/Common/ViewDoc.aspx?DocRefId=%7BB6A57FC0-6376-4401-92BD-D66EC1930DCF%7D
    return cooling_system.cooling_efficiency_eer / 1.01
  end

  # TODO
  #
  # @param hvac_system [TODO] TODO
  # @param use_eer_cop [TODO] TODO
  # @return [TODO] TODO
  def self.set_fan_power_rated(hvac_system, use_eer_cop)
    hvac_ap = hvac_system.additional_properties

    if use_eer_cop
      # Fan not separately modeled
      hvac_ap.fan_power_rated = 0.0
    elsif hvac_system.distribution_system.nil?
      # Ductless, installed and rated value should be equal
      hvac_ap.fan_power_rated = hvac_system.fan_watts_per_cfm # W/cfm
    else
      # Based on ASHRAE 1449-RP and recommended by Hugh Henderson
      if hvac_system.cooling_efficiency_seer <= 14
        hvac_ap.fan_power_rated = 0.25 # W/cfm
      elsif hvac_system.cooling_efficiency_seer >= 16
        hvac_ap.fan_power_rated = 0.18 # W/cfm
      else
        hvac_ap.fan_power_rated = 0.25 + (0.18 - 0.25) * (hvac_system.cooling_efficiency_seer - 14.0) / 2.0 # W/cfm
      end
    end
  end

  # TODO
  #
  # @param pump_eff [TODO] TODO
  # @param pump_w [TODO] TODO
  # @param pump_head_pa [TODO] TODO
  # @return [TODO] TODO
  def self.calc_pump_rated_flow_rate(pump_eff, pump_w, pump_head_pa)
    # Calculate needed pump rated flow rate to achieve a given pump power with an assumed
    # efficiency and pump head.
    return pump_eff * pump_w / pump_head_pa # m3/s
  end

  # TODO
  #
  # @param air_loop [TODO] TODO
  # @return [TODO] TODO
  def self.get_unitary_system_from_air_loop_hvac(air_loop)
    # Returns the unitary system or nil
    air_loop.supplyComponents.each do |comp|
      next unless comp.to_AirLoopHVACUnitarySystem.is_initialized

      return comp.to_AirLoopHVACUnitarySystem.get
    end
    return
  end

  # TODO
  #
  # @param heat_pump [TODO] TODO
  # @param weather [WeatherProcess] TODO
  # @return [TODO] TODO
  def self.set_gshp_assumptions(heat_pump, weather)
    hp_ap = heat_pump.additional_properties
    geothermal_loop = heat_pump.geothermal_loop

    hp_ap.design_chw = [85.0, weather.design.CoolingDrybulb - 15.0, weather.data.DeepGroundAnnualTemp + 10.0].max # Temperature of water entering indoor coil,use 85F as lower bound
    hp_ap.design_delta_t = 10.0
    hp_ap.fluid_type = Constants.FluidPropyleneGlycol
    hp_ap.frac_glycol = 0.2 # This was changed from 0.3 to 0.2 -- more typical based on experts/spec sheets
    if hp_ap.fluid_type == Constants.FluidWater
      hp_ap.design_hw = [45.0, weather.design.HeatingDrybulb + 35.0, weather.data.DeepGroundAnnualTemp - 10.0].max # Temperature of fluid entering indoor coil, use 45F as lower bound for water
    else
      hp_ap.design_hw = [35.0, weather.design.HeatingDrybulb + 35.0, weather.data.DeepGroundAnnualTemp - 10.0].min # Temperature of fluid entering indoor coil, use 35F as upper bound
    end
    pipe_diameter = geothermal_loop.pipe_diameter
    # Pipe nominal size conversion to pipe outside diameter and inside diameter,
    # only pipe sizes <= 2" are used here with DR11 (dimension ratio),
    if pipe_diameter == 0.75 # 3/4" pipe
      hp_ap.pipe_od = 1.050 # in
      hp_ap.pipe_id = 0.859 # in
    elsif pipe_diameter == 1.0 # 1" pipe
      hp_ap.pipe_od = 1.315 # in
      hp_ap.pipe_id = 1.076 # in
    elsif pipe_diameter == 1.25 # 1-1/4" pipe
      hp_ap.pipe_od = 1.660 # in
      hp_ap.pipe_id = 1.358 # in
    else
      fail "Unexpected pipe size: #{pipe_diameter}"
    end
    hp_ap.u_tube_spacing_type = 'b'
    # Calculate distance between pipes
    if hp_ap.u_tube_spacing_type == 'as'
      # Two tubes, spaced 1/8” apart at the center of the borehole
      hp_ap.u_tube_spacing = 0.125
    elsif hp_ap.u_tube_spacing_type == 'b'
      # Two tubes equally spaced between the borehole edges
      hp_ap.u_tube_spacing = 0.9661
    elsif hp_ap.u_tube_spacing_type == 'c'
      # Both tubes placed against outer edge of borehole
      hp_ap.u_tube_spacing = geothermal_loop.bore_diameter - 2 * hp_ap.pipe_od
    end
  end

  # TODO
  #
  # @param load_fraction [TODO] TODO
  # @param remaining_fraction [TODO] TODO
  # @param availability_days [TODO] TODO
  # @return [TODO] TODO
  def self.calc_sequential_load_fractions(load_fraction, remaining_fraction, availability_days)
    # Returns the EnergyPlus sequential load fractions for every day of the year
    if remaining_fraction > 0
      sequential_load_frac = load_fraction / remaining_fraction # Fraction of remaining load served by this system
    else
      sequential_load_frac = 0.0
    end
    sequential_load_fracs = availability_days.map { |d| d * sequential_load_frac }

    return sequential_load_fracs
  end

  # TODO
  #
  # @param model [OpenStudio::Model::Model] model object
  # @param fractions [TODO] TODO
  # @param unavailable_periods [TODO] TODO
  # @return [TODO] TODO
  def self.get_sequential_load_schedule(model, fractions, unavailable_periods)
    if fractions.nil?
      fractions = [0]
      unavailable_periods = []
    end

    values = fractions.map { |f| f > 1 ? 1.0 : f.round(5) }

    sch_name = 'Sequential Fraction Schedule'
    if values.uniq.length == 1
      s = ScheduleConstant.new(model, sch_name, values[0], Constants.ScheduleTypeLimitsFraction, unavailable_periods: unavailable_periods)
      s = s.schedule
    else
      s = Schedule.create_ruleset_from_daily_season(model, values)
      s.setName(sch_name)
      Schedule.set_unavailable_periods(s, sch_name, unavailable_periods, model.getYearDescription.assumedYear)
      Schedule.set_schedule_type_limits(model, s, Constants.ScheduleTypeLimitsFraction)
    end

    return s
  end

  # TODO
  #
  # @param model [OpenStudio::Model::Model] model object
  # @param control_zone [TODO] TODO
  # @param hvac_object [TODO] TODO
  # @param sequential_heat_load_fracs [TODO] TODO
  # @param sequential_cool_load_fracs [TODO] TODO
  # @param hvac_unavailable_periods [TODO] TODO
  # @param heating_system [TODO] TODO
  # @return [TODO] TODO
  def self.set_sequential_load_fractions(model, control_zone, hvac_object, sequential_heat_load_fracs, sequential_cool_load_fracs, hvac_unavailable_periods, heating_system = nil)
    heating_sch = get_sequential_load_schedule(model, sequential_heat_load_fracs, hvac_unavailable_periods)
    cooling_sch = get_sequential_load_schedule(model, sequential_cool_load_fracs, hvac_unavailable_periods)
    control_zone.setSequentialHeatingFractionSchedule(hvac_object, heating_sch)
    control_zone.setSequentialCoolingFractionSchedule(hvac_object, cooling_sch)

    if (not heating_system.nil?) && (heating_system.is_a? HPXML::HeatingSystem) && heating_system.is_heat_pump_backup_system
      # Backup system for a heat pump, and heat pump has been set with
      # backup heating switchover temperature or backup heating lockout temperature.
      # Use EMS to prevent operation of this system above the specified temperature.

      max_heating_temp = heating_system.primary_heat_pump.additional_properties.supp_max_temp

      # Sensor
      tout_db_sensor = OpenStudio::Model::EnergyManagementSystemSensor.new(model, 'Site Outdoor Air Drybulb Temperature')
      tout_db_sensor.setKeyName('Environment')

      # Actuator
      if heating_sch.is_a? OpenStudio::Model::ScheduleConstant
        actuator = OpenStudio::Model::EnergyManagementSystemActuator.new(heating_sch, *EPlus::EMSActuatorScheduleConstantValue)
      elsif heating_sch.is_a? OpenStudio::Model::ScheduleRuleset
        actuator = OpenStudio::Model::EnergyManagementSystemActuator.new(heating_sch, *EPlus::EMSActuatorScheduleYearValue)
      else
        fail "Unexpected heating schedule type: #{heating_sch.class}."
      end
      actuator.setName("#{heating_sch.name.to_s.gsub(' ', '_')}_act")

      # Program
      temp_override_program = OpenStudio::Model::EnergyManagementSystemProgram.new(model)
      temp_override_program.setName("#{heating_sch.name} program")
      temp_override_program.addLine("If #{tout_db_sensor.name} > #{UnitConversions.convert(max_heating_temp, 'F', 'C')}")
      temp_override_program.addLine("  Set #{actuator.name} = 0")
      temp_override_program.addLine('Else')
      temp_override_program.addLine("  Set #{actuator.name} = NULL") # Allow normal operation
      temp_override_program.addLine('EndIf')

      program_calling_manager = OpenStudio::Model::EnergyManagementSystemProgramCallingManager.new(model)
      program_calling_manager.setName("#{heating_sch.name} program manager")
      program_calling_manager.setCallingPoint('BeginZoneTimestepAfterInitHeatBalance')
      program_calling_manager.addProgram(temp_override_program)
    end
  end

  # TODO
  #
  # @param heat_pump [TODO] TODO
  # @param runner [OpenStudio::Measure::OSRunner] runner object
  # @return [TODO] TODO
  def self.set_heat_pump_temperatures(heat_pump, runner = nil)
    hp_ap = heat_pump.additional_properties

    # Sets:
    # 1. Minimum temperature (deg-F) for HP compressor operation
    # 2. Maximum temperature (deg-F) for HP supplemental heating operation
    if not heat_pump.backup_heating_switchover_temp.nil?
      hp_ap.hp_min_temp = heat_pump.backup_heating_switchover_temp
      hp_ap.supp_max_temp = heat_pump.backup_heating_switchover_temp
    else
      hp_ap.hp_min_temp = heat_pump.compressor_lockout_temp
      hp_ap.supp_max_temp = heat_pump.backup_heating_lockout_temp
    end

    # Error-checking
    # Can't do this in Schematron because temperatures can be defaulted
    if heat_pump.backup_type == HPXML::HeatPumpBackupTypeIntegrated
      hp_backup_fuel = heat_pump.backup_heating_fuel
    elsif not heat_pump.backup_system.nil?
      hp_backup_fuel = heat_pump.backup_system.heating_system_fuel
    end
    if (hp_backup_fuel == HPXML::FuelTypeElectricity) && (not runner.nil?)
      if (not hp_ap.hp_min_temp.nil?) && (not hp_ap.supp_max_temp.nil?) && ((hp_ap.hp_min_temp - hp_ap.supp_max_temp).abs < 5)
        if not heat_pump.backup_heating_switchover_temp.nil?
          runner.registerError('Switchover temperature should only be used for a heat pump with fossil fuel backup; use compressor lockout temperature instead.')
        else
          runner.registerError('Similar compressor/backup lockout temperatures should only be used for a heat pump with fossil fuel backup.')
        end
      end
    end
  end

  # TODO
  #
  # @param ncfl_ag [TODO] TODO
  # @return [TODO] TODO
  def self.get_default_duct_fraction_outside_conditioned_space(ncfl_ag)
    # Equation based on ASHRAE 152
    # https://www.energy.gov/eere/buildings/downloads/ashrae-standard-152-spreadsheet
    f_out = (ncfl_ag <= 1) ? 1.0 : 0.75
    return f_out
  end

  # TODO
  #
  # @param duct_type [TODO] TODO
  # @param ncfl_ag [TODO] TODO
  # @param cfa_served [TODO] TODO
  # @param n_returns [TODO] TODO
  # @return [TODO] TODO
  def self.get_default_duct_surface_area(duct_type, ncfl_ag, cfa_served, n_returns)
    # Equations based on ASHRAE 152
    # https://www.energy.gov/eere/buildings/downloads/ashrae-standard-152-spreadsheet

    # Fraction of primary ducts (ducts outside conditioned space)
    f_out = get_default_duct_fraction_outside_conditioned_space(ncfl_ag)

    if duct_type == HPXML::DuctTypeSupply
      primary_duct_area = 0.27 * cfa_served * f_out
      secondary_duct_area = 0.27 * cfa_served * (1.0 - f_out)
    elsif duct_type == HPXML::DuctTypeReturn
      b_r = (n_returns < 6) ? (0.05 * n_returns) : 0.25
      primary_duct_area = b_r * cfa_served * f_out
      secondary_duct_area = b_r * cfa_served * (1.0 - f_out)
    end

    return primary_duct_area, secondary_duct_area
  end

  # TODO
  #
  # @param hpxml_bldg [HPXML::Building] individual HPXML Building dwelling unit object
  # @return [TODO] TODO
  def self.get_default_duct_locations(hpxml_bldg)
    primary_duct_location_hierarchy = [HPXML::LocationBasementConditioned,
                                       HPXML::LocationBasementUnconditioned,
                                       HPXML::LocationCrawlspaceConditioned,
                                       HPXML::LocationCrawlspaceVented,
                                       HPXML::LocationCrawlspaceUnvented,
                                       HPXML::LocationAtticVented,
                                       HPXML::LocationAtticUnvented,
                                       HPXML::LocationGarage]

    primary_duct_location = nil
    primary_duct_location_hierarchy.each do |location|
      if hpxml_bldg.has_location(location)
        primary_duct_location = location
        break
      end
    end
    secondary_duct_location = HPXML::LocationConditionedSpace

    return primary_duct_location, secondary_duct_location
  end

  # TODO
  #
  # @param f_chg [TODO] TODO
  # @return [TODO] TODO
  def self.get_charge_fault_cooling_coeff(f_chg)
    if f_chg <= 0
      qgr_values = [-9.46E-01, 4.93E-02, -1.18E-03, -1.15E+00]
      p_values = [-3.13E-01, 1.15E-02, 2.66E-03, -1.16E-01]
    else
      qgr_values = [-1.63E-01, 1.14E-02, -2.10E-04, -1.40E-01]
      p_values = [2.19E-01, -5.01E-03, 9.89E-04, 2.84E-01]
    end
    ff_chg_values = [26.67, 35.0]
    return qgr_values, p_values, ff_chg_values
  end

  # TODO
  #
  # @param f_chg [TODO] TODO
  # @return [TODO] TODO
  def self.get_charge_fault_heating_coeff(f_chg)
    if f_chg <= 0
      qgr_values = [-0.0338595, 0.0, 0.0202827, -2.6226343] # Add a zero term to combine cooling and heating calculation
      p_values = [0.0615649, 0.0, 0.0044554, -0.2598507] # Add a zero term to combine cooling and heating calculation
    else
      qgr_values = [-0.0029514, 0.0, 0.0007379, -0.0064112] # Add a zero term to combine cooling and heating calculation
      p_values = [-0.0594134, 0.0, 0.0159205, 1.8872153] # Add a zero term to combine cooling and heating calculation
    end
    ff_chg_values = [0.0, 8.33] # Add a zero term to combine cooling and heating calculation
    return qgr_values, p_values, ff_chg_values
  end

  # TODO
  #
  # @param fault_program [TODO] TODO
  # @param tin_sensor [TODO] TODO
  # @param tout_sensor [TODO] TODO
  # @param airflow_rated_defect_ratio [TODO] TODO
  # @param clg_or_htg_coil [TODO] TODO
  # @param model [OpenStudio::Model::Model] model object
  # @param f_chg [TODO] TODO
  # @param obj_name [TODO] TODO
  # @param mode [TODO] TODO
  # @param defect_ratio [TODO] TODO
  # @param hvac_ap [TODO] TODO
  # @return [TODO] TODO
  def self.add_install_quality_calculations(fault_program, tin_sensor, tout_sensor, airflow_rated_defect_ratio, clg_or_htg_coil, model, f_chg, obj_name, mode, defect_ratio, hvac_ap)
    if mode == :clg
      if clg_or_htg_coil.is_a? OpenStudio::Model::CoilCoolingDXSingleSpeed
        num_speeds = 1
        cap_fff_curves = [clg_or_htg_coil.totalCoolingCapacityFunctionOfFlowFractionCurve.to_CurveQuadratic.get]
        eir_pow_fff_curves = [clg_or_htg_coil.energyInputRatioFunctionOfFlowFractionCurve.to_CurveQuadratic.get]
      elsif clg_or_htg_coil.is_a? OpenStudio::Model::CoilCoolingDXMultiSpeed
        num_speeds = clg_or_htg_coil.stages.size
        if clg_or_htg_coil.stages[0].totalCoolingCapacityFunctionofFlowFractionCurve.to_CurveQuadratic.is_initialized
          cap_fff_curves = clg_or_htg_coil.stages.map { |stage| stage.totalCoolingCapacityFunctionofFlowFractionCurve.to_CurveQuadratic.get }
          eir_pow_fff_curves = clg_or_htg_coil.stages.map { |stage| stage.energyInputRatioFunctionofFlowFractionCurve.to_CurveQuadratic.get }
        else
          cap_fff_curves = clg_or_htg_coil.stages.map { |stage| stage.totalCoolingCapacityFunctionofFlowFractionCurve.to_TableLookup.get }
          eir_pow_fff_curves = clg_or_htg_coil.stages.map { |stage| stage.energyInputRatioFunctionofFlowFractionCurve.to_TableLookup.get }
        end
      elsif clg_or_htg_coil.is_a? OpenStudio::Model::CoilCoolingWaterToAirHeatPumpEquationFit
        num_speeds = 1
        cap_fff_curves = [clg_or_htg_coil.totalCoolingCapacityCurve.to_CurveQuadLinear.get] # quadlinear curve, only forth term is for airflow
        eir_pow_fff_curves = [clg_or_htg_coil.coolingPowerConsumptionCurve.to_CurveQuadLinear.get] # quadlinear curve, only forth term is for airflow
        # variables are the same for eir and cap curve
        var1_sensor = OpenStudio::Model::EnergyManagementSystemSensor.new(model, 'Performance Curve Input Variable 1 Value')
        var1_sensor.setName('Cool Cap Curve Var 1')
        var1_sensor.setKeyName(cap_fff_curves[0].name.to_s)
        var2_sensor = OpenStudio::Model::EnergyManagementSystemSensor.new(model, 'Performance Curve Input Variable 2 Value')
        var2_sensor.setName('Cool Cap Curve Var 2')
        var2_sensor.setKeyName(cap_fff_curves[0].name.to_s)
        var4_sensor = OpenStudio::Model::EnergyManagementSystemSensor.new(model, 'Performance Curve Input Variable 4 Value')
        var4_sensor.setName('Cool Cap Curve Var 4')
        var4_sensor.setKeyName(cap_fff_curves[0].name.to_s)
      else
        fail 'cooling coil not supported'
      end
    elsif mode == :htg
      if clg_or_htg_coil.is_a? OpenStudio::Model::CoilHeatingDXSingleSpeed
        num_speeds = 1
        cap_fff_curves = [clg_or_htg_coil.totalHeatingCapacityFunctionofFlowFractionCurve.to_CurveQuadratic.get]
        eir_pow_fff_curves = [clg_or_htg_coil.energyInputRatioFunctionofFlowFractionCurve.to_CurveQuadratic.get]
      elsif clg_or_htg_coil.is_a? OpenStudio::Model::CoilHeatingDXMultiSpeed
        num_speeds = clg_or_htg_coil.stages.size
        if clg_or_htg_coil.stages[0].heatingCapacityFunctionofFlowFractionCurve.to_CurveQuadratic.is_initialized
          cap_fff_curves = clg_or_htg_coil.stages.map { |stage| stage.heatingCapacityFunctionofFlowFractionCurve.to_CurveQuadratic.get }
          eir_pow_fff_curves = clg_or_htg_coil.stages.map { |stage| stage.energyInputRatioFunctionofFlowFractionCurve.to_CurveQuadratic.get }
        else
          cap_fff_curves = clg_or_htg_coil.stages.map { |stage| stage.heatingCapacityFunctionofFlowFractionCurve.to_TableLookup.get }
          eir_pow_fff_curves = clg_or_htg_coil.stages.map { |stage| stage.energyInputRatioFunctionofFlowFractionCurve.to_TableLookup.get }
        end
      elsif clg_or_htg_coil.is_a? OpenStudio::Model::CoilHeatingWaterToAirHeatPumpEquationFit
        num_speeds = 1
        cap_fff_curves = [clg_or_htg_coil.heatingCapacityCurve.to_CurveQuadLinear.get] # quadlinear curve, only forth term is for airflow
        eir_pow_fff_curves = [clg_or_htg_coil.heatingPowerConsumptionCurve.to_CurveQuadLinear.get] # quadlinear curve, only forth term is for airflow
        # variables are the same for eir and cap curve
        var1_sensor = OpenStudio::Model::EnergyManagementSystemSensor.new(model, 'Performance Curve Input Variable 1 Value')
        var1_sensor.setName('Heat Cap Curve Var 1')
        var1_sensor.setKeyName(cap_fff_curves[0].name.to_s)
        var2_sensor = OpenStudio::Model::EnergyManagementSystemSensor.new(model, 'Performance Curve Input Variable 2 Value')
        var2_sensor.setName('Heat Cap Curve Var 2')
        var2_sensor.setKeyName(cap_fff_curves[0].name.to_s)
        var4_sensor = OpenStudio::Model::EnergyManagementSystemSensor.new(model, 'Performance Curve Input Variable 4 Value')
        var4_sensor.setName('Heat Cap Curve Var 4')
        var4_sensor.setKeyName(cap_fff_curves[0].name.to_s)
      else
        fail 'heating coil not supported'
      end
    end

    # Apply Cutler curve airflow coefficients to later equations
    if mode == :clg
      cap_fflow_spec, eir_fflow_spec = get_cool_cap_eir_fflow_spec(HPXML::HVACCompressorTypeSingleStage)
      qgr_values, p_values, ff_chg_values = get_charge_fault_cooling_coeff(f_chg)
      suffix = 'clg'
    elsif mode == :htg
      cap_fflow_spec, eir_fflow_spec = get_heat_cap_eir_fflow_spec(HPXML::HVACCompressorTypeSingleStage)
      qgr_values, p_values, ff_chg_values = get_charge_fault_heating_coeff(f_chg)
      suffix = 'htg'
    end
    fault_program.addLine("Set a1_AF_Qgr_#{suffix} = #{cap_fflow_spec[0][0]}")
    fault_program.addLine("Set a2_AF_Qgr_#{suffix} = #{cap_fflow_spec[0][1]}")
    fault_program.addLine("Set a3_AF_Qgr_#{suffix} = #{cap_fflow_spec[0][2]}")
    fault_program.addLine("Set a1_AF_EIR_#{suffix} = #{eir_fflow_spec[0][0]}")
    fault_program.addLine("Set a2_AF_EIR_#{suffix} = #{eir_fflow_spec[0][1]}")
    fault_program.addLine("Set a3_AF_EIR_#{suffix} = #{eir_fflow_spec[0][2]}")

    # charge fault coefficients
    fault_program.addLine("Set a1_CH_Qgr_#{suffix} = #{qgr_values[0]}")
    fault_program.addLine("Set a2_CH_Qgr_#{suffix} = #{qgr_values[1]}")
    fault_program.addLine("Set a3_CH_Qgr_#{suffix} = #{qgr_values[2]}")
    fault_program.addLine("Set a4_CH_Qgr_#{suffix} = #{qgr_values[3]}")

    fault_program.addLine("Set a1_CH_P_#{suffix} = #{p_values[0]}")
    fault_program.addLine("Set a2_CH_P_#{suffix} = #{p_values[1]}")
    fault_program.addLine("Set a3_CH_P_#{suffix} = #{p_values[2]}")
    fault_program.addLine("Set a4_CH_P_#{suffix} = #{p_values[3]}")

    fault_program.addLine("Set q0_CH_#{suffix} = a1_CH_Qgr_#{suffix}")
    fault_program.addLine("Set q1_CH_#{suffix} = a2_CH_Qgr_#{suffix}*#{tin_sensor.name}")
    fault_program.addLine("Set q2_CH_#{suffix} = a3_CH_Qgr_#{suffix}*#{tout_sensor.name}")
    fault_program.addLine("Set q3_CH_#{suffix} = a4_CH_Qgr_#{suffix}*F_CH")
    fault_program.addLine("Set Y_CH_Q_#{suffix} = 1 + ((q0_CH_#{suffix}+(q1_CH_#{suffix})+(q2_CH_#{suffix})+(q3_CH_#{suffix}))*F_CH)")

    fault_program.addLine("Set p1_CH_#{suffix} = a1_CH_P_#{suffix}")
    fault_program.addLine("Set p2_CH_#{suffix} = a2_CH_P_#{suffix}*#{tin_sensor.name}")
    fault_program.addLine("Set p3_CH_#{suffix} = a3_CH_P_#{suffix}*#{tout_sensor.name}")
    fault_program.addLine("Set p4_CH_#{suffix} = a4_CH_P_#{suffix}*F_CH")
    fault_program.addLine("Set Y_CH_COP_#{suffix} = Y_CH_Q_#{suffix}/(1 + (p1_CH_#{suffix}+(p2_CH_#{suffix})+(p3_CH_#{suffix})+(p4_CH_#{suffix}))*F_CH)")

    # air flow defect and charge defect combined to modify airflow curve output
    ff_ch = 1.0 / (1.0 + (qgr_values[0] + (qgr_values[1] * ff_chg_values[0]) + (qgr_values[2] * ff_chg_values[1]) + (qgr_values[3] * f_chg)) * f_chg)
    fault_program.addLine("Set FF_CH = #{ff_ch.round(3)}")

    for speed in 0..(num_speeds - 1)
      cap_fff_curve = cap_fff_curves[speed]
      cap_fff_act = OpenStudio::Model::EnergyManagementSystemActuator.new(cap_fff_curve, 'Curve', 'Curve Result')
      cap_fff_act.setName("#{obj_name} cap act #{suffix}")

      eir_pow_fff_curve = eir_pow_fff_curves[speed]
      eir_pow_act = OpenStudio::Model::EnergyManagementSystemActuator.new(eir_pow_fff_curve, 'Curve', 'Curve Result')
      eir_pow_act.setName("#{obj_name} eir pow act #{suffix}")

      fault_program.addLine("Set FF_AF_#{suffix} = 1.0 + (#{airflow_rated_defect_ratio[speed].round(3)})")
      fault_program.addLine("Set q_AF_CH_#{suffix} = (a1_AF_Qgr_#{suffix}) + ((a2_AF_Qgr_#{suffix})*FF_CH) + ((a3_AF_Qgr_#{suffix})*FF_CH*FF_CH)")
      fault_program.addLine("Set eir_AF_CH_#{suffix} = (a1_AF_EIR_#{suffix}) + ((a2_AF_EIR_#{suffix})*FF_CH) + ((a3_AF_EIR_#{suffix})*FF_CH*FF_CH)")
      fault_program.addLine("Set p_CH_Q_#{suffix} = Y_CH_Q_#{suffix}/q_AF_CH_#{suffix}")
      fault_program.addLine("Set p_CH_COP_#{suffix} = Y_CH_COP_#{suffix}*eir_AF_CH_#{suffix}")
      fault_program.addLine("Set FF_AF_comb_#{suffix} = FF_CH * FF_AF_#{suffix}")
      fault_program.addLine("Set p_AF_Q_#{suffix} = (a1_AF_Qgr_#{suffix}) + ((a2_AF_Qgr_#{suffix})*FF_AF_comb_#{suffix}) + ((a3_AF_Qgr_#{suffix})*FF_AF_comb_#{suffix}*FF_AF_comb_#{suffix})")
      fault_program.addLine("Set p_AF_COP_#{suffix} = 1.0 / ((a1_AF_EIR_#{suffix}) + ((a2_AF_EIR_#{suffix})*FF_AF_comb_#{suffix}) + ((a3_AF_EIR_#{suffix})*FF_AF_comb_#{suffix}*FF_AF_comb_#{suffix}))")
      fault_program.addLine("Set FF_AF_nodef_#{suffix} = FF_AF_#{suffix} / (1 + (#{defect_ratio.round(3)}))")
      fault_program.addLine("Set CAP_Cutler_Curve_Pre_#{suffix} = (a1_AF_Qgr_#{suffix}) + ((a2_AF_Qgr_#{suffix})*FF_AF_nodef_#{suffix}) + ((a3_AF_Qgr_#{suffix})*FF_AF_nodef_#{suffix}*FF_AF_nodef_#{suffix})")
      fault_program.addLine("Set EIR_Cutler_Curve_Pre_#{suffix} = (a1_AF_EIR_#{suffix}) + ((a2_AF_EIR_#{suffix})*FF_AF_nodef_#{suffix}) + ((a3_AF_EIR_#{suffix})*FF_AF_nodef_#{suffix}*FF_AF_nodef_#{suffix})")
      fault_program.addLine("Set CAP_Cutler_Curve_After_#{suffix} = p_CH_Q_#{suffix} * p_AF_Q_#{suffix}")
      fault_program.addLine("Set EIR_Cutler_Curve_After_#{suffix} = (1.0 / (p_CH_COP_#{suffix} * p_AF_COP_#{suffix}))")
      fault_program.addLine("Set CAP_IQ_adj_#{suffix} = CAP_Cutler_Curve_After_#{suffix} / CAP_Cutler_Curve_Pre_#{suffix}")
      fault_program.addLine("Set EIR_IQ_adj_#{suffix} = EIR_Cutler_Curve_After_#{suffix} / EIR_Cutler_Curve_Pre_#{suffix}")
      # NOTE: heat pump (cooling) curves don't exhibit expected trends at extreme faults;
      if (not clg_or_htg_coil.is_a? OpenStudio::Model::CoilCoolingWaterToAirHeatPumpEquationFit) && (not clg_or_htg_coil.is_a? OpenStudio::Model::CoilHeatingWaterToAirHeatPumpEquationFit)
        cap_fff_specs_coeff = (mode == :clg) ? hvac_ap.cool_cap_fflow_spec[speed] : hvac_ap.heat_cap_fflow_spec[speed]
        eir_fff_specs_coeff = (mode == :clg) ? hvac_ap.cool_eir_fflow_spec[speed] : hvac_ap.heat_eir_fflow_spec[speed]
        fault_program.addLine("Set CAP_c1_#{suffix} = #{cap_fff_specs_coeff[0]}")
        fault_program.addLine("Set CAP_c2_#{suffix} = #{cap_fff_specs_coeff[1]}")
        fault_program.addLine("Set CAP_c3_#{suffix} = #{cap_fff_specs_coeff[2]}")
        fault_program.addLine("Set EIR_c1_#{suffix} = #{eir_fff_specs_coeff[0]}")
        fault_program.addLine("Set EIR_c2_#{suffix} = #{eir_fff_specs_coeff[1]}")
        fault_program.addLine("Set EIR_c3_#{suffix} = #{eir_fff_specs_coeff[2]}")
        fault_program.addLine("Set cap_curve_v_pre_#{suffix} = (CAP_c1_#{suffix}) + ((CAP_c2_#{suffix})*FF_AF_nodef_#{suffix}) + ((CAP_c3_#{suffix})*FF_AF_nodef_#{suffix}*FF_AF_nodef_#{suffix})")
        fault_program.addLine("Set eir_curve_v_pre_#{suffix} = (EIR_c1_#{suffix}) + ((EIR_c2_#{suffix})*FF_AF_nodef_#{suffix}) + ((EIR_c3_#{suffix})*FF_AF_nodef_#{suffix}*FF_AF_nodef_#{suffix})")
        fault_program.addLine("Set #{cap_fff_act.name} = cap_curve_v_pre_#{suffix} * CAP_IQ_adj_#{suffix}")
        fault_program.addLine("Set #{eir_pow_act.name} = eir_curve_v_pre_#{suffix} * EIR_IQ_adj_#{suffix}")
      else
        fault_program.addLine("Set CAP_c1_#{suffix} = #{cap_fff_curve.coefficient1Constant}")
        fault_program.addLine("Set CAP_c2_#{suffix} = #{cap_fff_curve.coefficient2w}")
        fault_program.addLine("Set CAP_c3_#{suffix} = #{cap_fff_curve.coefficient3x}")
        fault_program.addLine("Set CAP_c4_#{suffix} = #{cap_fff_curve.coefficient4y}")
        fault_program.addLine("Set CAP_c5_#{suffix} = #{cap_fff_curve.coefficient5z}")
        fault_program.addLine("Set Pow_c1_#{suffix} = #{eir_pow_fff_curve.coefficient1Constant}")
        fault_program.addLine("Set Pow_c2_#{suffix} = #{eir_pow_fff_curve.coefficient2w}")
        fault_program.addLine("Set Pow_c3_#{suffix} = #{eir_pow_fff_curve.coefficient3x}")
        fault_program.addLine("Set Pow_c4_#{suffix} = #{eir_pow_fff_curve.coefficient4y}")
        fault_program.addLine("Set Pow_c5_#{suffix} = #{eir_pow_fff_curve.coefficient5z}")
        fault_program.addLine("Set cap_curve_v_pre_#{suffix} = CAP_c1_#{suffix} + ((CAP_c2_#{suffix})*#{var1_sensor.name}) + (CAP_c3_#{suffix}*#{var2_sensor.name}) + (CAP_c4_#{suffix}*FF_AF_nodef_#{suffix}) + (CAP_c5_#{suffix}*#{var4_sensor.name})")
        fault_program.addLine("Set pow_curve_v_pre_#{suffix} = Pow_c1_#{suffix} + ((Pow_c2_#{suffix})*#{var1_sensor.name}) + (Pow_c3_#{suffix}*#{var2_sensor.name}) + (Pow_c4_#{suffix}*FF_AF_nodef_#{suffix})+ (Pow_c5_#{suffix}*#{var4_sensor.name})")
        fault_program.addLine("Set #{cap_fff_act.name} = cap_curve_v_pre_#{suffix} * CAP_IQ_adj_#{suffix}")
        fault_program.addLine("Set #{eir_pow_act.name} = pow_curve_v_pre_#{suffix} * EIR_IQ_adj_#{suffix} * CAP_IQ_adj_#{suffix}") # equationfit power curve modifies power instead of cop/eir, should also multiply capacity adjustment
      end
      fault_program.addLine("If #{cap_fff_act.name} < 0.0")
      fault_program.addLine("  Set #{cap_fff_act.name} = 1.0")
      fault_program.addLine('EndIf')
      fault_program.addLine("If #{eir_pow_act.name} < 0.0")
      fault_program.addLine("  Set #{eir_pow_act.name} = 1.0")
      fault_program.addLine('EndIf')
    end
  end

  # TODO
  #
  # @param model [OpenStudio::Model::Model] model object
  # @param heating_system [TODO] TODO
  # @param cooling_system [TODO] TODO
  # @param unitary_system [TODO] TODO
  # @param htg_coil [TODO] TODO
  # @param clg_coil [TODO] TODO
  # @param control_zone [TODO] TODO
  # @return [TODO] TODO
  def self.apply_installation_quality(model, heating_system, cooling_system, unitary_system, htg_coil, clg_coil, control_zone)
    if not cooling_system.nil?
      charge_defect_ratio = cooling_system.charge_defect_ratio
      cool_airflow_defect_ratio = cooling_system.airflow_defect_ratio
      clg_ap = cooling_system.additional_properties
    end
    if not heating_system.nil?
      heat_airflow_defect_ratio = heating_system.airflow_defect_ratio
      htg_ap = heating_system.additional_properties
    end
    return if (charge_defect_ratio.to_f.abs < 0.001) && (cool_airflow_defect_ratio.to_f.abs < 0.001) && (heat_airflow_defect_ratio.to_f.abs < 0.001)

    cool_airflow_rated_defect_ratio = []
    if (not clg_coil.nil?) && (cooling_system.fraction_cool_load_served > 0)
      clg_ap = cooling_system.additional_properties
      clg_cfm = cooling_system.cooling_airflow_cfm
      if clg_coil.to_CoilCoolingDXSingleSpeed.is_initialized || clg_coil.to_CoilCoolingWaterToAirHeatPumpEquationFit.is_initialized
        cool_airflow_rated_defect_ratio = [UnitConversions.convert(clg_cfm, 'cfm', 'm^3/s') / clg_coil.ratedAirFlowRate.get - 1.0]
      elsif clg_coil.to_CoilCoolingDXMultiSpeed.is_initialized
        cool_airflow_rated_defect_ratio = clg_coil.stages.zip(clg_ap.cool_fan_speed_ratios).map { |stage, speed_ratio| UnitConversions.convert(clg_cfm * speed_ratio, 'cfm', 'm^3/s') / stage.ratedAirFlowRate.get - 1.0 }
      end
    end

    heat_airflow_rated_defect_ratio = []
    if (not htg_coil.nil?) && (heating_system.fraction_heat_load_served > 0)
      htg_ap = heating_system.additional_properties
      htg_cfm = heating_system.heating_airflow_cfm
      if htg_coil.to_CoilHeatingDXSingleSpeed.is_initialized || htg_coil.to_CoilHeatingWaterToAirHeatPumpEquationFit.is_initialized
        heat_airflow_rated_defect_ratio = [UnitConversions.convert(htg_cfm, 'cfm', 'm^3/s') / htg_coil.ratedAirFlowRate.get - 1.0]
      elsif htg_coil.to_CoilHeatingDXMultiSpeed.is_initialized
        heat_airflow_rated_defect_ratio = htg_coil.stages.zip(htg_ap.heat_fan_speed_ratios).map { |stage, speed_ratio| UnitConversions.convert(htg_cfm * speed_ratio, 'cfm', 'm^3/s') / stage.ratedAirFlowRate.get - 1.0 }
      end
    end

    return if cool_airflow_rated_defect_ratio.empty? && heat_airflow_rated_defect_ratio.empty?

    obj_name = "#{unitary_system.name} IQ"

    tin_sensor = OpenStudio::Model::EnergyManagementSystemSensor.new(model, 'Zone Mean Air Temperature')
    tin_sensor.setName("#{obj_name} tin s")
    tin_sensor.setKeyName(control_zone.name.to_s)

    tout_sensor = OpenStudio::Model::EnergyManagementSystemSensor.new(model, 'Zone Outdoor Air Drybulb Temperature')
    tout_sensor.setName("#{obj_name} tt s")
    tout_sensor.setKeyName(control_zone.name.to_s)

    fault_program = OpenStudio::Model::EnergyManagementSystemProgram.new(model)
    fault_program.setName("#{obj_name} program")

    f_chg = charge_defect_ratio.to_f
    fault_program.addLine("Set F_CH = #{f_chg.round(3)}")

    if not cool_airflow_rated_defect_ratio.empty?
      add_install_quality_calculations(fault_program, tin_sensor, tout_sensor, cool_airflow_rated_defect_ratio, clg_coil, model, f_chg, obj_name, :clg, cool_airflow_defect_ratio, clg_ap)
    end

    if not heat_airflow_rated_defect_ratio.empty?
      add_install_quality_calculations(fault_program, tin_sensor, tout_sensor, heat_airflow_rated_defect_ratio, htg_coil, model, f_chg, obj_name, :htg, heat_airflow_defect_ratio, htg_ap)
    end
    program_calling_manager = OpenStudio::Model::EnergyManagementSystemProgramCallingManager.new(model)
    program_calling_manager.setName("#{obj_name} program manager")
    program_calling_manager.setCallingPoint('BeginZoneTimestepAfterInitHeatBalance')
    program_calling_manager.addProgram(fault_program)
  end

<<<<<<< HEAD
  # TODO
  #
  # @return [TODO] TODO
=======
  def self.calculate_heat_pump_defrost_load_power_watts(heat_pump, unit_multiplier, design_airflow, max_heating_airflow, fan_watts_per_cfm)
    # Calculate q_dot and p_dot
    # q_dot is used for EMS program to account for introduced cooling load and supp coil power consumption by actuating other equipment objects
    # p_dot is used for calculating coil defrost compressor power consumption
    is_ducted = !heat_pump.distribution_system_idref.nil?
    # determine defrost cooling rate and defrost cooling cop based on whether ducted
    if is_ducted
      # 0.45 is from Jon's lab and field data analysis, defrost is too short to reach steady state so using cutler curve is not correct
      # 1.0 is from Jon's lab and field data analysis, defrost is too short to reach steady state so using cutler curve is not correct
      # Transient effect already accounted
      capacity_defrost_multiplier = 0.45
      cop_defrost_multiplier = 1.0
    else
      capacity_defrost_multiplier = 0.1
      cop_defrost_multiplier = 0.08
    end
    nominal_cooling_capacity_1x = heat_pump.cooling_capacity / unit_multiplier
    max_heating_airflow_1x = max_heating_airflow / unit_multiplier
    design_airflow_1x = design_airflow / unit_multiplier
    defrost_flow_fraction = max_heating_airflow_1x / design_airflow_1x
    defrost_power_fraction = defrost_flow_fraction**3
    power_design = fan_watts_per_cfm * design_airflow_1x
    p_dot_blower = power_design * defrost_power_fraction
    # Based on manufacturer data for ~70 systems ranging from 1.5 to 5 tons with varying efficiency levels
    p_dot_odu_fan = 44.348 * UnitConversions.convert(nominal_cooling_capacity_1x, 'Btu/hr', 'ton') + 62.452
    rated_clg_cop = heat_pump.additional_properties.cool_rated_cops[-1]
    q_dot_defrost = UnitConversions.convert(nominal_cooling_capacity_1x, 'Btu/hr', 'W') * capacity_defrost_multiplier
    cop_defrost = rated_clg_cop * cop_defrost_multiplier
    p_dot_defrost = (q_dot_defrost / cop_defrost - p_dot_odu_fan + p_dot_blower) * unit_multiplier # p_dot_defrost is used in coil object, which needs to be scaled up for unit multiplier
    return q_dot_defrost, p_dot_defrost
  end

  def self.apply_advanced_defrost(model, htg_coil, air_loop_unitary, conditioned_space, htg_supp_coil, heat_pump, q_dot_defrost)
    if htg_supp_coil.nil?
      backup_system = heat_pump.backup_system
      if backup_system.nil?
        supp_sys_capacity = 0.0
        supp_sys_power_level = 0.0
        supp_sys_fuel = HPXML::FuelTypeElectricity
      else
        supp_sys_fuel = backup_system.heating_system_fuel
        supp_sys_capacity = UnitConversions.convert(backup_system.heating_capacity, 'Btu/hr', 'W')
        supp_sys_efficiency = backup_system.heating_efficiency_percent
        supp_sys_efficiency = backup_system.heating_efficiency_afue if supp_sys_efficiency.nil?
        supp_sys_power_level = [supp_sys_capacity, q_dot_defrost].min / supp_sys_efficiency # Assume perfect tempering
      end
    else
      is_ducted = !heat_pump.distribution_system_idref.nil?
      if is_ducted
        supp_sys_fuel = heat_pump.backup_heating_fuel
        supp_sys_capacity = UnitConversions.convert(heat_pump.backup_heating_capacity, 'Btu/hr', 'W')
        supp_sys_efficiency = heat_pump.backup_heating_efficiency_percent
        supp_sys_efficiency = heat_pump.backup_heating_efficiency_afue if supp_sys_efficiency.nil?
        supp_sys_power_level = [supp_sys_capacity, q_dot_defrost].min / supp_sys_efficiency # Assume perfect tempering
      else
        # Practically no integrated supplemental system for ductless
        # Sometimes integrated backup systems are added to ductless to avoid unmet loads, so it shouldn't count here to avoid overestimating backup system energy use
        supp_sys_capacity = 0.0
        supp_sys_power_level = 0.0
      end
    end
    # other equipment actuator
    defrost_heat_load_oed = OpenStudio::Model::OtherEquipmentDefinition.new(model)
    defrost_heat_load_oed.setName("#{air_loop_unitary.name} defrost heat load def")
    defrost_heat_load_oed.setDesignLevel(0)
    defrost_heat_load_oed.setFractionRadiant(0)
    defrost_heat_load_oed.setFractionLatent(0)
    defrost_heat_load_oed.setFractionLost(0)
    defrost_heat_load_oe = OpenStudio::Model::OtherEquipment.new(defrost_heat_load_oed)
    defrost_heat_load_oe.setName("#{air_loop_unitary.name} defrost heat load")
    defrost_heat_load_oe.setSpace(conditioned_space)
    defrost_heat_load_oe.setSchedule(model.alwaysOnDiscreteSchedule)

    defrost_heat_load_oe_act = OpenStudio::Model::EnergyManagementSystemActuator.new(defrost_heat_load_oe, *EPlus::EMSActuatorOtherEquipmentPower, defrost_heat_load_oe.space.get)
    defrost_heat_load_oe_act.setName("#{defrost_heat_load_oe.name} act")

    energyplus_fuel = EPlus.fuel_type(supp_sys_fuel)
    defrost_supp_heat_energy_oed = OpenStudio::Model::OtherEquipmentDefinition.new(model)
    defrost_supp_heat_energy_oed.setName("#{air_loop_unitary.name} supp heat energy def")
    defrost_supp_heat_energy_oed.setDesignLevel(0)
    defrost_supp_heat_energy_oed.setFractionRadiant(0)
    defrost_supp_heat_energy_oed.setFractionLatent(0)
    defrost_supp_heat_energy_oed.setFractionLost(1)
    defrost_supp_heat_energy_oe = OpenStudio::Model::OtherEquipment.new(defrost_supp_heat_energy_oed)
    defrost_supp_heat_energy_oe.setName("#{air_loop_unitary.name} defrost supp heat energy")
    defrost_supp_heat_energy_oe.setSpace(conditioned_space)
    defrost_supp_heat_energy_oe.setFuelType(energyplus_fuel)
    defrost_supp_heat_energy_oe.setSchedule(model.alwaysOnDiscreteSchedule)
    defrost_supp_heat_energy_oe.setEndUseSubcategory(Constants.ObjectNameBackupSuppHeat)
    defrost_supp_heat_energy_oe.additionalProperties.setFeature('HPXML_ID', heat_pump.id) # Used by reporting measure
    defrost_supp_heat_energy_oe.additionalProperties.setFeature('IsHeatPumpBackup', true) # Used by reporting measure

    defrost_supp_heat_energy_oe_act = OpenStudio::Model::EnergyManagementSystemActuator.new(defrost_supp_heat_energy_oe, *EPlus::EMSActuatorOtherEquipmentPower, defrost_supp_heat_energy_oe.space.get)
    defrost_supp_heat_energy_oe_act.setName("#{defrost_supp_heat_energy_oe.name} act")

    # Sensors
    tout_db_sensor = OpenStudio::Model::EnergyManagementSystemSensor.new(model, 'Site Outdoor Air Drybulb Temperature')
    tout_db_sensor.setName("#{air_loop_unitary.name} tout s")
    tout_db_sensor.setKeyName('Environment')
    htg_coil_rtf_sensor = OpenStudio::Model::EnergyManagementSystemSensor.new(model, 'Heating Coil Runtime Fraction')
    htg_coil_rtf_sensor.setName("#{htg_coil.name} rtf s")
    htg_coil_rtf_sensor.setKeyName("#{htg_coil.name}")

    # EMS program
    max_oat_defrost = htg_coil.maximumOutdoorDryBulbTemperatureforDefrostOperation
    program = OpenStudio::Model::EnergyManagementSystemProgram.new(model)
    program.setName("#{air_loop_unitary.name} defrost program")
    program.addLine("If #{tout_db_sensor.name} <= #{max_oat_defrost}")
    program.addLine("  Set hp_defrost_time_fraction = #{htg_coil.defrostTimePeriodFraction}")
    program.addLine("  Set supp_design_level = #{supp_sys_power_level}")
    program.addLine("  Set q_dot_defrost = #{q_dot_defrost}")
    program.addLine("  Set supp_delivered_htg = #{[supp_sys_capacity, q_dot_defrost].min}")
    program.addLine('  Set defrost_load_design_level = supp_delivered_htg - q_dot_defrost')
    program.addLine("  Set fraction_defrost = hp_defrost_time_fraction * #{htg_coil_rtf_sensor.name}")
    program.addLine("  Set #{defrost_heat_load_oe_act.name} = fraction_defrost * defrost_load_design_level")
    program.addLine("  Set #{defrost_supp_heat_energy_oe_act.name} = fraction_defrost * supp_design_level")
    program.addLine('Else')
    program.addLine("  Set #{defrost_heat_load_oe_act.name} = 0")
    program.addLine("  Set #{defrost_supp_heat_energy_oe_act.name} = 0")
    program.addLine('EndIf')

    program_calling_manager = OpenStudio::Model::EnergyManagementSystemProgramCallingManager.new(model)
    program_calling_manager.setName(program.name.to_s + 'calling manager')
    program_calling_manager.setCallingPoint('InsideHVACSystemIterationLoop')
    program_calling_manager.addProgram(program)
  end

>>>>>>> f5b5c0ea
  def self.get_default_gshp_pump_power()
    return 30.0 # W/ton, per ANSI/RESNET/ICC 301-2019 Section 4.4.5 (closed loop)
  end

  # TODO
  #
  # @param hpxml_bldg [HPXML::Building] individual HPXML Building dwelling unit object
  # @return [TODO] TODO
  def self.apply_shared_systems(hpxml_bldg)
    applied_clg = apply_shared_cooling_systems(hpxml_bldg)
    applied_htg = apply_shared_heating_systems(hpxml_bldg)
    return unless (applied_clg || applied_htg)

    # Remove WLHP if not serving heating nor cooling
    hpxml_bldg.heat_pumps.each do |hp|
      next unless hp.heat_pump_type == HPXML::HVACTypeHeatPumpWaterLoopToAir
      next if hp.fraction_heat_load_served > 0
      next if hp.fraction_cool_load_served > 0

      hp.delete
    end

    # Remove any orphaned HVAC distributions
    hpxml_bldg.hvac_distributions.each do |hvac_distribution|
      hvac_systems = []
      hpxml_bldg.hvac_systems.each do |hvac_system|
        next if hvac_system.distribution_system_idref.nil?
        next unless hvac_system.distribution_system_idref == hvac_distribution.id

        hvac_systems << hvac_system
      end
      next unless hvac_systems.empty?

      hvac_distribution.delete
    end
  end

  # TODO
  #
  # @param hpxml_bldg [HPXML::Building] individual HPXML Building dwelling unit object
  # @return [TODO] TODO
  def self.apply_shared_cooling_systems(hpxml_bldg)
    applied = false
    hpxml_bldg.cooling_systems.each do |cooling_system|
      next unless cooling_system.is_shared_system

      applied = true
      wlhp = nil
      distribution_system = cooling_system.distribution_system
      distribution_type = distribution_system.distribution_system_type

      # Calculate air conditioner SEER equivalent
      n_dweq = cooling_system.number_of_units_served.to_f
      aux = cooling_system.shared_loop_watts

      if cooling_system.cooling_system_type == HPXML::HVACTypeChiller

        # Chiller w/ baseboard or fan coil or water loop heat pump
        cap = cooling_system.cooling_capacity
        chiller_input = UnitConversions.convert(cooling_system.cooling_efficiency_kw_per_ton * UnitConversions.convert(cap, 'Btu/hr', 'ton'), 'kW', 'W')
        if distribution_type == HPXML::HVACDistributionTypeHydronic
          if distribution_system.hydronic_type == HPXML::HydronicTypeWaterLoop
            wlhp = hpxml_bldg.heat_pumps.find { |hp| hp.heat_pump_type == HPXML::HVACTypeHeatPumpWaterLoopToAir }
            aux_dweq = wlhp.cooling_capacity / wlhp.cooling_efficiency_eer
          else
            aux_dweq = 0.0
          end
        elsif distribution_type == HPXML::HVACDistributionTypeAir
          if distribution_system.air_type == HPXML::AirTypeFanCoil
            aux_dweq = cooling_system.fan_coil_watts
          end
        end
        # ANSI/RESNET/ICC 301-2019 Equation 4.4-2
        seer_eq = (cap - 3.41 * aux - 3.41 * aux_dweq * n_dweq) / (chiller_input + aux + aux_dweq * n_dweq)

      elsif cooling_system.cooling_system_type == HPXML::HVACTypeCoolingTower

        # Cooling tower w/ water loop heat pump
        if distribution_type == HPXML::HVACDistributionTypeHydronic
          if distribution_system.hydronic_type == HPXML::HydronicTypeWaterLoop
            wlhp = hpxml_bldg.heat_pumps.find { |hp| hp.heat_pump_type == HPXML::HVACTypeHeatPumpWaterLoopToAir }
            wlhp_cap = wlhp.cooling_capacity
            wlhp_input = wlhp_cap / wlhp.cooling_efficiency_eer
          end
        end
        # ANSI/RESNET/ICC 301-2019 Equation 4.4-3
        seer_eq = (wlhp_cap - 3.41 * aux / n_dweq) / (wlhp_input + aux / n_dweq)

      else
        fail "Unexpected cooling system type '#{cooling_system.cooling_system_type}'."
      end

      if seer_eq <= 0
        fail "Negative SEER equivalent calculated for cooling system '#{cooling_system.id}', double check inputs."
      end

      cooling_system.cooling_system_type = HPXML::HVACTypeCentralAirConditioner
      cooling_system.cooling_efficiency_seer = seer_eq.round(2)
      cooling_system.cooling_efficiency_kw_per_ton = nil
      cooling_system.cooling_capacity = nil # Autosize the equipment
      cooling_system.is_shared_system = false
      cooling_system.number_of_units_served = nil
      cooling_system.shared_loop_watts = nil
      cooling_system.shared_loop_motor_efficiency = nil
      cooling_system.fan_coil_watts = nil

      # Assign new distribution system to air conditioner
      if distribution_type == HPXML::HVACDistributionTypeHydronic
        if distribution_system.hydronic_type == HPXML::HydronicTypeWaterLoop
          # Assign WLHP air distribution
          cooling_system.distribution_system_idref = wlhp.distribution_system_idref
          wlhp.fraction_cool_load_served = 0.0
          wlhp.fraction_heat_load_served = 0.0
        else
          # Assign DSE=1
          hpxml_bldg.hvac_distributions.add(id: "#{cooling_system.id}AirDistributionSystem",
                                            distribution_system_type: HPXML::HVACDistributionTypeDSE,
                                            annual_cooling_dse: 1.0,
                                            annual_heating_dse: 1.0)
          cooling_system.distribution_system_idref = hpxml_bldg.hvac_distributions[-1].id
        end
      elsif (distribution_type == HPXML::HVACDistributionTypeAir) && (distribution_system.air_type == HPXML::AirTypeFanCoil)
        # Convert "fan coil" air distribution system to "regular velocity"
        if distribution_system.hvac_systems.size > 1
          # Has attached heating system, so create a copy specifically for the cooling system
          hpxml_bldg.hvac_distributions.add(id: "#{distribution_system.id}_#{cooling_system.id}",
                                            distribution_system_type: distribution_system.distribution_system_type,
                                            air_type: distribution_system.air_type,
                                            number_of_return_registers: distribution_system.number_of_return_registers,
                                            conditioned_floor_area_served: distribution_system.conditioned_floor_area_served)
          distribution_system.duct_leakage_measurements.each do |lm|
            hpxml_bldg.hvac_distributions[-1].duct_leakage_measurements << lm.dup
          end
          distribution_system.ducts.each do |d|
            hpxml_bldg.hvac_distributions[-1].ducts << d.dup
          end
          cooling_system.distribution_system_idref = hpxml_bldg.hvac_distributions[-1].id
        end
        hpxml_bldg.hvac_distributions[-1].air_type = HPXML::AirTypeRegularVelocity
        if hpxml_bldg.hvac_distributions[-1].duct_leakage_measurements.select { |lm| (lm.duct_type == HPXML::DuctTypeSupply) && (lm.duct_leakage_total_or_to_outside == HPXML::DuctLeakageToOutside) }.size == 0
          # Assign zero supply leakage
          hpxml_bldg.hvac_distributions[-1].duct_leakage_measurements.add(duct_type: HPXML::DuctTypeSupply,
                                                                          duct_leakage_units: HPXML::UnitsCFM25,
                                                                          duct_leakage_value: 0,
                                                                          duct_leakage_total_or_to_outside: HPXML::DuctLeakageToOutside)
        end
        if hpxml_bldg.hvac_distributions[-1].duct_leakage_measurements.select { |lm| (lm.duct_type == HPXML::DuctTypeReturn) && (lm.duct_leakage_total_or_to_outside == HPXML::DuctLeakageToOutside) }.size == 0
          # Assign zero return leakage
          hpxml_bldg.hvac_distributions[-1].duct_leakage_measurements.add(duct_type: HPXML::DuctTypeReturn,
                                                                          duct_leakage_units: HPXML::UnitsCFM25,
                                                                          duct_leakage_value: 0,
                                                                          duct_leakage_total_or_to_outside: HPXML::DuctLeakageToOutside)
        end
        hpxml_bldg.hvac_distributions[-1].ducts.each do |d|
          d.id = "#{d.id}_#{cooling_system.id}"
        end
      end
    end

    return applied
  end

  # TODO
  #
  # @param hpxml_bldg [HPXML::Building] individual HPXML Building dwelling unit object
  # @return [TODO] TODO
  def self.apply_shared_heating_systems(hpxml_bldg)
    applied = false
    hpxml_bldg.heating_systems.each do |heating_system|
      next unless heating_system.is_shared_system

      applied = true
      distribution_system = heating_system.distribution_system
      hydronic_type = distribution_system.hydronic_type

      if heating_system.heating_system_type == HPXML::HVACTypeBoiler && hydronic_type.to_s == HPXML::HydronicTypeWaterLoop

        # Shared boiler w/ water loop heat pump
        # Per ANSI/RESNET/ICC 301-2019 Section 4.4.7.2, model as:
        # A) heat pump with constant efficiency and duct losses, fraction heat load served = 1/COP
        # B) boiler, fraction heat load served = 1-1/COP
        fraction_heat_load_served = heating_system.fraction_heat_load_served

        # Heat pump
        # If this approach is ever removed, also remove code in HVACSizing.apply_hvac_loads()
        wlhp = hpxml_bldg.heat_pumps.find { |hp| hp.heat_pump_type == HPXML::HVACTypeHeatPumpWaterLoopToAir }
        wlhp.fraction_heat_load_served = fraction_heat_load_served * (1.0 / wlhp.heating_efficiency_cop)
        wlhp.fraction_cool_load_served = 0.0

        # Boiler
        heating_system.fraction_heat_load_served = fraction_heat_load_served * (1.0 - 1.0 / wlhp.heating_efficiency_cop)
      end

      heating_system.heating_capacity = nil # Autosize the equipment
    end

    return applied
  end

  # TODO
  #
  # @param capacity [TODO] TODO
  # @param rated_cfm_per_ton [TODO] TODO
  # @return [TODO] TODO
  def self.calc_rated_airflow(capacity, rated_cfm_per_ton)
    return UnitConversions.convert(capacity, 'Btu/hr', 'ton') * UnitConversions.convert(rated_cfm_per_ton, 'cfm', 'm^3/s')
  end

  # TODO
  #
  # @param hpxml_bldg [HPXML::Building] individual HPXML Building dwelling unit object
  # @param heating_system [TODO] TODO
  # @param cooling_system [TODO] TODO
  # @return [TODO] TODO
  def self.is_attached_heating_and_cooling_systems(hpxml_bldg, heating_system, cooling_system)
    # Now only allows furnace+AC
    if not ((hpxml_bldg.heating_systems.include? heating_system) && (hpxml_bldg.cooling_systems.include? cooling_system))
      return false
    end
    if not (heating_system.heating_system_type == HPXML::HVACTypeFurnace && cooling_system.cooling_system_type == HPXML::HVACTypeCentralAirConditioner)
      return false
    end

    return true
  end

  # TODO
  #
  # @param hpxml_bldg [HPXML::Building] individual HPXML Building dwelling unit object
  # @return [TODO] TODO
  def self.get_hpxml_hvac_systems(hpxml_bldg)
    # Returns a list of heating/cooling systems, incorporating whether
    # multiple systems are connected to the same distribution system
    # (e.g., a furnace + central air conditioner w/ the same ducts).
    hvac_systems = []

    hpxml_bldg.cooling_systems.each do |cooling_system|
      heating_system = nil
      if is_attached_heating_and_cooling_systems(hpxml_bldg, cooling_system.attached_heating_system, cooling_system)
        heating_system = cooling_system.attached_heating_system
      end
      hvac_systems << { cooling: cooling_system,
                        heating: heating_system }
    end

    hpxml_bldg.heating_systems.each do |heating_system|
      next if heating_system.is_heat_pump_backup_system # Will be processed later
      if is_attached_heating_and_cooling_systems(hpxml_bldg, heating_system, heating_system.attached_cooling_system)
        next # Already processed with cooling
      end

      hvac_systems << { cooling: nil,
                        heating: heating_system }
    end

    # Heat pump with backup system must be sorted last so that the last two
    # HVAC systems in the EnergyPlus EquipmentList are 1) the heat pump and
    # 2) the heat pump backup system.
    hpxml_bldg.heat_pumps.sort_by { |hp| hp.backup_system_idref.to_s }.each do |heat_pump|
      hvac_systems << { cooling: heat_pump,
                        heating: heat_pump }
    end

    hpxml_bldg.heating_systems.each do |heating_system|
      next unless heating_system.is_heat_pump_backup_system

      hvac_systems << { cooling: nil,
                        heating: heating_system }
    end

    return hvac_systems
  end

  # TODO
  #
  # @param hpxml_bldg [HPXML::Building] individual HPXML Building dwelling unit object
  # @return [TODO] TODO
  def self.ensure_nonzero_sizing_values(hpxml_bldg)
    min_capacity = 1.0 # Btuh
    min_airflow = 3.0 # cfm; E+ min airflow is 0.001 m3/s
    hpxml_bldg.heating_systems.each do |htg_sys|
      htg_sys.heating_capacity = [htg_sys.heating_capacity, min_capacity].max
      htg_sys.heating_airflow_cfm = [htg_sys.heating_airflow_cfm, min_airflow].max unless htg_sys.heating_airflow_cfm.nil?
    end
    hpxml_bldg.cooling_systems.each do |clg_sys|
      clg_sys.cooling_capacity = [clg_sys.cooling_capacity, min_capacity].max
      clg_sys.cooling_airflow_cfm = [clg_sys.cooling_airflow_cfm, min_airflow].max
      next unless not clg_sys.cooling_detailed_performance_data.empty?

      clg_sys.cooling_detailed_performance_data.each do |dp|
        speed = dp.capacity_description == HPXML::CapacityDescriptionMinimum ? 1 : 2
        dp.capacity = [dp.capacity, min_capacity * speed].max
      end
    end
    hpxml_bldg.heat_pumps.each do |hp_sys|
      hp_sys.cooling_capacity = [hp_sys.cooling_capacity, min_capacity].max
      hp_sys.cooling_airflow_cfm = [hp_sys.cooling_airflow_cfm, min_airflow].max
      hp_sys.additional_properties.cooling_capacity_sensible = [hp_sys.additional_properties.cooling_capacity_sensible, min_capacity].max
      hp_sys.heating_capacity = [hp_sys.heating_capacity, min_capacity].max
      hp_sys.heating_airflow_cfm = [hp_sys.heating_airflow_cfm, min_airflow].max
      hp_sys.heating_capacity_17F = [hp_sys.heating_capacity_17F, min_capacity].max unless hp_sys.heating_capacity_17F.nil?
      hp_sys.backup_heating_capacity = [hp_sys.backup_heating_capacity, min_capacity].max unless hp_sys.backup_heating_capacity.nil?
      if not hp_sys.heating_detailed_performance_data.empty?
        hp_sys.heating_detailed_performance_data.each do |dp|
          next if dp.capacity.nil?

          speed = dp.capacity_description == HPXML::CapacityDescriptionMinimum ? 1 : 2
          dp.capacity = [dp.capacity, min_capacity * speed].max
        end
      end
      next if hp_sys.cooling_detailed_performance_data.empty?

      hp_sys.cooling_detailed_performance_data.each do |dp|
        next if dp.capacity.nil?

        speed = dp.capacity_description == HPXML::CapacityDescriptionMinimum ? 1 : 2
        dp.capacity = [dp.capacity, min_capacity * speed].max
      end
    end
  end

  # TODO
  #
  # @param hpxml_bldg [HPXML::Building] individual HPXML Building dwelling unit object
  # @return [TODO] TODO
  def self.apply_unit_multiplier(hpxml_bldg)
    # Apply unit multiplier (E+ thermal zone multiplier); E+ sends the
    # multiplied thermal zone load to the HVAC system, so the HVAC system
    # needs to be sized to meet the entire multiplied zone load.
    unit_multiplier = hpxml_bldg.building_construction.number_of_units
    hpxml_bldg.heating_systems.each do |htg_sys|
      htg_sys.heating_capacity *= unit_multiplier
      htg_sys.heating_airflow_cfm *= unit_multiplier unless htg_sys.heating_airflow_cfm.nil?
      htg_sys.pilot_light_btuh *= unit_multiplier unless htg_sys.pilot_light_btuh.nil?
      htg_sys.electric_auxiliary_energy *= unit_multiplier unless htg_sys.electric_auxiliary_energy.nil?
      htg_sys.fan_watts *= unit_multiplier unless htg_sys.fan_watts.nil?
      htg_sys.heating_detailed_performance_data.each do |dp|
        dp.capacity *= unit_multiplier unless dp.capacity.nil?
      end
    end
    hpxml_bldg.cooling_systems.each do |clg_sys|
      clg_sys.cooling_capacity *= unit_multiplier
      clg_sys.cooling_airflow_cfm *= unit_multiplier
      clg_sys.crankcase_heater_watts *= unit_multiplier unless clg_sys.crankcase_heater_watts.nil?
      clg_sys.integrated_heating_system_capacity *= unit_multiplier unless clg_sys.integrated_heating_system_capacity.nil?
      clg_sys.integrated_heating_system_airflow_cfm *= unit_multiplier unless clg_sys.integrated_heating_system_airflow_cfm.nil?
      clg_sys.cooling_detailed_performance_data.each do |dp|
        dp.capacity *= unit_multiplier unless dp.capacity.nil?
      end
    end
    hpxml_bldg.heat_pumps.each do |hp_sys|
      hp_sys.cooling_capacity *= unit_multiplier
      hp_sys.cooling_airflow_cfm *= unit_multiplier
      hp_sys.additional_properties.cooling_capacity_sensible *= unit_multiplier
      hp_sys.heating_capacity *= unit_multiplier
      hp_sys.heating_airflow_cfm *= unit_multiplier
      hp_sys.heating_capacity_17F *= unit_multiplier unless hp_sys.heating_capacity_17F.nil?
      hp_sys.backup_heating_capacity *= unit_multiplier unless hp_sys.backup_heating_capacity.nil?
      hp_sys.crankcase_heater_watts *= unit_multiplier unless hp_sys.crankcase_heater_watts.nil?
      hp_sys.heating_detailed_performance_data.each do |dp|
        dp.capacity *= unit_multiplier unless dp.capacity.nil?
      end
      hp_sys.cooling_detailed_performance_data.each do |dp|
        dp.capacity *= unit_multiplier unless dp.capacity.nil?
      end
    end
  end

  # TODO
  #
  # @param capacity [TODO] TODO
  # @return [TODO] TODO
  def self.get_dehumidifier_default_values(capacity)
    rh_setpoint = 0.6
    if capacity <= 25.0
      ief = 0.79
    elsif capacity <= 35.0
      ief = 0.95
    elsif capacity <= 54.0
      ief = 1.04
    elsif capacity < 75.0
      ief = 1.20
    else
      ief = 1.82
    end

    return { rh_setpoint: rh_setpoint, ief: ief }
  end

  # TODO
  #
  # @param seer2 [TODO] TODO
  # @param is_ducted [TODO] TODO
  # @return [TODO] TODO
  def self.calc_seer_from_seer2(seer2, is_ducted)
    # ANSI/RESNET/ICC 301 Table 4.4.4.1(1) SEER2/HSPF2 Conversion Factors
    # Note: There are less common system types (packaged, small duct high velocity,
    # and space-constrained) that we don't handle here.
    if is_ducted # Ducted split system
      return seer2 / 0.95
    else # Ductless systems
      return seer2 / 1.00
    end
  end

  # TODO
  #
  # @param hspf2 [TODO] TODO
  # @param is_ducted [TODO] TODO
  # @return [TODO] TODO
  def self.calc_hspf_from_hspf2(hspf2, is_ducted)
    # ANSI/RESNET/ICC 301 Table 4.4.4.1(1) SEER2/HSPF2 Conversion Factors
    # Note: There are less common system types (packaged, small duct high velocity,
    # and space-constrained) that we don't handle here.
    if is_ducted # Ducted split system
      return hspf2 / 0.85
    else # Ductless system
      return hspf2 / 0.90
    end
  end
end<|MERGE_RESOLUTION|>--- conflicted
+++ resolved
@@ -3373,7 +3373,6 @@
     return clg_coil
   end
 
-<<<<<<< HEAD
   # TODO
   #
   # @param model [OpenStudio::Model::Model] model object
@@ -3381,11 +3380,10 @@
   # @param heating_system [TODO] TODO
   # @param max_rated_fan_cfm [TODO] TODO
   # @param weather_min_drybulb [TODO] TODO
-  # @return [TODO] TODO
-  def self.create_dx_heating_coil(model, obj_name, heating_system, max_rated_fan_cfm, weather_min_drybulb)
-=======
+  # @param defrost_model_type [TODO] TODO
+  # @param p_dot_defrost [TODO] TODO
+  # @return [TODO] TODO
   def self.create_dx_heating_coil(model, obj_name, heating_system, max_rated_fan_cfm, weather_min_drybulb, defrost_model_type, p_dot_defrost)
->>>>>>> f5b5c0ea
     htg_ap = heating_system.additional_properties
 
     if heating_system.heating_detailed_performance_data.empty?
@@ -4182,11 +4180,14 @@
     program_calling_manager.addProgram(fault_program)
   end
 
-<<<<<<< HEAD
-  # TODO
-  #
-  # @return [TODO] TODO
-=======
+  # TODO
+  #
+  # @param heat_pump [TODO] TODO
+  # @param unit_multiplier [TODO] TODO
+  # @param design_airflow [TODO] TODO
+  # @param max_heating_airflow [TODO] TODO
+  # @param fan_watts_per_cfm [TODO] TODO
+  # @return [TODO] TODO
   def self.calculate_heat_pump_defrost_load_power_watts(heat_pump, unit_multiplier, design_airflow, max_heating_airflow, fan_watts_per_cfm)
     # Calculate q_dot and p_dot
     # q_dot is used for EMS program to account for introduced cooling load and supp coil power consumption by actuating other equipment objects
@@ -4219,6 +4220,16 @@
     return q_dot_defrost, p_dot_defrost
   end
 
+  # TODO
+  #
+  # @param model [OpenStudio::Model::Model] model object
+  # @param htg_coil [TODO] TODO
+  # @param air_loop_unitary [TODO] TODO
+  # @param conditioned_space [TODO] TODO
+  # @param htg_supp_coil [TODO] TODO
+  # @param heat_pump [TODO] TODO
+  # @param q_dot_defrost [TODO] TODO
+  # @return [TODO] TODO
   def self.apply_advanced_defrost(model, htg_coil, air_loop_unitary, conditioned_space, htg_supp_coil, heat_pump, q_dot_defrost)
     if htg_supp_coil.nil?
       backup_system = heat_pump.backup_system
@@ -4314,7 +4325,9 @@
     program_calling_manager.addProgram(program)
   end
 
->>>>>>> f5b5c0ea
+  # TODO
+  #
+  # @return [TODO] TODO
   def self.get_default_gshp_pump_power()
     return 30.0 # W/ton, per ANSI/RESNET/ICC 301-2019 Section 4.4.5 (closed loop)
   end
