# frozen_string_literal: true

# Collection of methods related to HVAC systems.
module HVAC
  AirSourceHeatRatedODB = 47.0 # degF, Rated outdoor drybulb for air-source systems, heating
  AirSourceHeatRatedIDB = 70.0 # degF, Rated indoor drybulb for air-source systems, heating
  AirSourceCoolRatedODB = 95.0 # degF, Rated outdoor drybulb for air-source systems, cooling
  AirSourceCoolRatedOWB = 75.0 # degF, Rated outdoor wetbulb for air-source systems, cooling
  AirSourceCoolRatedIDB = 80.0 # degF, Rated indoor drybulb for air-source systems, cooling
  AirSourceCoolRatedIWB = 67.0 # degF, Rated indoor wetbulb for air-source systems, cooling
  CrankcaseHeaterTemp = 50.0 # degF

  # TODO
  #
  # @param runner [OpenStudio::Measure::OSRunner] Object typically used to display warnings
  # @param model [OpenStudio::Model::Model] OpenStudio Model object
  # @param weather [WeatherFile] Weather object containing EPW information
  # @param spaces [Hash] Map of HPXML locations => OpenStudio Space objects
  # @param hpxml_bldg [HPXML::Building] HPXML Building object representing an individual dwelling unit
  # @param hpxml_header [HPXML::Header] HPXML Header object (one per HPXML file)
  # @param schedules_file [SchedulesFile] SchedulesFile wrapper class instance of detailed schedule files
  # @param hvac_season_days [Hash] Map of htg/clg => Array of 365 days with 1s during the heating/cooling season and 0s otherwise
  # @return [Hash] Map of HPXML System ID -> AirLoopHVAC (or ZoneHVACFourPipeFanCoil)
  def self.apply_hvac_systems(runner, model, weather, spaces, hpxml_bldg, hpxml_header, schedules_file, hvac_season_days)
    # Init
    hvac_remaining_load_fracs = { htg: 1.0, clg: 1.0 }
    airloop_map = {}

    if hpxml_bldg.hvac_controls.size == 0
      return airloop_map
    end

    hvac_unavailable_periods = { htg: Schedule.get_unavailable_periods(runner, SchedulesFile::Columns[:SpaceHeating].name, hpxml_header.unavailable_periods),
                                 clg: Schedule.get_unavailable_periods(runner, SchedulesFile::Columns[:SpaceCooling].name, hpxml_header.unavailable_periods) }

    apply_unit_multiplier(hpxml_bldg, hpxml_header)
    ensure_nonzero_sizing_values(hpxml_bldg)
    apply_ideal_air_system(model, weather, spaces, hpxml_bldg, hpxml_header, hvac_season_days, hvac_unavailable_periods, hvac_remaining_load_fracs)
    apply_cooling_system(runner, model, weather, spaces, hpxml_bldg, hpxml_header, schedules_file, airloop_map, hvac_season_days, hvac_unavailable_periods, hvac_remaining_load_fracs)
    hp_backup_obj = apply_heating_system(runner, model, weather, spaces, hpxml_bldg, hpxml_header, schedules_file, airloop_map, hvac_season_days, hvac_unavailable_periods, hvac_remaining_load_fracs)
    apply_heat_pump(runner, model, weather, spaces, hpxml_bldg, hpxml_header, schedules_file, airloop_map, hvac_season_days, hvac_unavailable_periods, hvac_remaining_load_fracs, hp_backup_obj)

    return airloop_map
  end

  # Adds any HPXML Cooling Systems to the OpenStudio model.
  # TODO for adding more description (e.g., around sequential load fractions)
  #
  # @param runner [OpenStudio::Measure::OSRunner] Object typically used to display warnings
  # @param model [OpenStudio::Model::Model] OpenStudio Model object
  # @param weather [WeatherFile] Weather object containing EPW information
  # @param spaces [Hash] Map of HPXML locations => OpenStudio Space objects
  # @param hpxml_bldg [HPXML::Building] HPXML Building object representing an individual dwelling unit
  # @param hpxml_header [HPXML::Header] HPXML Header object (one per HPXML file)
  # @param schedules_file [SchedulesFile] SchedulesFile wrapper class instance of detailed schedule files
  # @param airloop_map [Hash] Map of HPXML System ID => OpenStudio AirLoopHVAC (or ZoneHVACFourPipeFanCoil or ZoneHVACBaseboardConvectiveWater) objects
  # @param hvac_season_days [Hash] Map of htg/clg => Array of 365 days with 1s during the heating/cooling season and 0s otherwise
  # @param hvac_unavailable_periods [Hash] Map of htg/clg => HPXML::UnavailablePeriods for heating/cooling
  # @param hvac_remaining_load_fracs [Hash] Map of htg/clg => Fraction of heating/cooling load that has not yet been met
  # @return [nil]
  def self.apply_cooling_system(runner, model, weather, spaces, hpxml_bldg, hpxml_header, schedules_file, airloop_map,
                                hvac_season_days, hvac_unavailable_periods, hvac_remaining_load_fracs)
    conditioned_zone = spaces[HPXML::LocationConditionedSpace].thermalZone.get

    get_hpxml_hvac_systems(hpxml_bldg).each do |hvac_system|
      next if hvac_system[:cooling].nil?
      next unless hvac_system[:cooling].is_a? HPXML::CoolingSystem

      cooling_system = hvac_system[:cooling]
      heating_system = hvac_system[:heating]

      check_distribution_system(cooling_system.distribution_system, cooling_system.cooling_system_type)

      hvac_sequential_load_fracs = {}

      # Calculate cooling sequential load fractions
      hvac_sequential_load_fracs[:clg] = calc_sequential_load_fractions(cooling_system.fraction_cool_load_served.to_f, hvac_remaining_load_fracs[:clg], hvac_season_days[:clg])
      hvac_remaining_load_fracs[:clg] -= cooling_system.fraction_cool_load_served.to_f

      # Calculate heating sequential load fractions
      if not heating_system.nil?
        hvac_sequential_load_fracs[:htg] = calc_sequential_load_fractions(heating_system.fraction_heat_load_served, hvac_remaining_load_fracs[:htg], hvac_season_days[:htg])
        hvac_remaining_load_fracs[:htg] -= heating_system.fraction_heat_load_served
      elsif cooling_system.has_integrated_heating
        hvac_sequential_load_fracs[:htg] = calc_sequential_load_fractions(cooling_system.integrated_heating_system_fraction_heat_load_served, hvac_remaining_load_fracs[:htg], hvac_season_days[:htg])
        hvac_remaining_load_fracs[:htg] -= cooling_system.integrated_heating_system_fraction_heat_load_served
      else
        hvac_sequential_load_fracs[:htg] = [0]
      end

      sys_id = cooling_system.id
      if [HPXML::HVACTypeCentralAirConditioner,
          HPXML::HVACTypeRoomAirConditioner,
          HPXML::HVACTypeMiniSplitAirConditioner,
          HPXML::HVACTypePTAC].include? cooling_system.cooling_system_type

        airloop_map[sys_id] = apply_air_source_hvac_systems(model, runner, weather, cooling_system, heating_system, hvac_sequential_load_fracs,
                                                            conditioned_zone, hvac_unavailable_periods, schedules_file, hpxml_bldg, hpxml_header)

      elsif [HPXML::HVACTypeEvaporativeCooler].include? cooling_system.cooling_system_type

        airloop_map[sys_id] = apply_evaporative_cooler(model, cooling_system, hvac_sequential_load_fracs, conditioned_zone, hvac_unavailable_periods,
                                                       hpxml_bldg.building_construction.number_of_units)
      end
    end
  end

  # Adds any HPXML Heating Systems to the OpenStudio model.
  # TODO for adding more description (e.g., around sequential load fractions)
  #
  # @param runner [OpenStudio::Measure::OSRunner] Object typically used to display warnings
  # @param model [OpenStudio::Model::Model] OpenStudio Model object
  # @param weather [WeatherFile] Weather object containing EPW information
  # @param spaces [Hash] Map of HPXML locations => OpenStudio Space objects
  # @param hpxml_bldg [HPXML::Building] HPXML Building object representing an individual dwelling unit
  # @param hpxml_header [HPXML::Header] HPXML Header object (one per HPXML file)
  # @param schedules_file [SchedulesFile] SchedulesFile wrapper class instance of detailed schedule files
  # @param airloop_map [Hash] Map of HPXML System ID => OpenStudio AirLoopHVAC (or ZoneHVACFourPipeFanCoil or ZoneHVACBaseboardConvectiveWater) objects
  # @param hvac_season_days [Hash] Map of htg/clg => Array of 365 days with 1s during the heating/cooling season and 0s otherwise
  # @param hvac_unavailable_periods [Hash] Map of htg/clg => HPXML::UnavailablePeriods for heating/cooling
  # @param hvac_remaining_load_fracs [Hash] Map of htg/clg => Fraction of heating/cooling load that has not yet been met
  # @return [TODO] TODO
  def self.apply_heating_system(runner, model, weather, spaces, hpxml_bldg, hpxml_header, schedules_file, airloop_map,
                                hvac_season_days, hvac_unavailable_periods, hvac_remaining_load_fracs)
    conditioned_zone = spaces[HPXML::LocationConditionedSpace].thermalZone.get
    hp_backup_obj = nil

    get_hpxml_hvac_systems(hpxml_bldg).each do |hvac_system|
      next if hvac_system[:heating].nil?
      next unless hvac_system[:heating].is_a? HPXML::HeatingSystem

      cooling_system = hvac_system[:cooling]
      heating_system = hvac_system[:heating]

      check_distribution_system(heating_system.distribution_system, heating_system.heating_system_type)

      if (heating_system.heating_system_type == HPXML::HVACTypeFurnace) && (not cooling_system.nil?)
        next # Already processed combined AC+furnace
      end

      hvac_sequential_load_fracs = {}

      # Calculate heating sequential load fractions
      if heating_system.is_heat_pump_backup_system
        # Heating system will be last in the EquipmentList and should meet entirety of
        # remaining load during the heating season.
        hvac_sequential_load_fracs[:htg] = hvac_season_days[:htg].map(&:to_f)
        if not heating_system.fraction_heat_load_served.nil?
          fail 'Heat pump backup system cannot have a fraction heat load served specified.'
        end
      else
        hvac_sequential_load_fracs[:htg] = calc_sequential_load_fractions(heating_system.fraction_heat_load_served, hvac_remaining_load_fracs[:htg], hvac_season_days[:htg])
        hvac_remaining_load_fracs[:htg] -= heating_system.fraction_heat_load_served
      end

      sys_id = heating_system.id
      if [HPXML::HVACTypeFurnace].include? heating_system.heating_system_type

        airloop_map[sys_id] = apply_air_source_hvac_systems(model, runner, weather, nil, heating_system, hvac_sequential_load_fracs,
                                                            conditioned_zone, hvac_unavailable_periods, schedules_file, hpxml_bldg, hpxml_header)

      elsif [HPXML::HVACTypeBoiler].include? heating_system.heating_system_type

        airloop_map[sys_id] = apply_boiler(model, runner, heating_system, hvac_sequential_load_fracs, conditioned_zone, hvac_unavailable_periods)

      elsif [HPXML::HVACTypeElectricResistance].include? heating_system.heating_system_type

        apply_electric_baseboard(model, heating_system, hvac_sequential_load_fracs, conditioned_zone, hvac_unavailable_periods)

      elsif [HPXML::HVACTypeStove,
             HPXML::HVACTypeSpaceHeater,
             HPXML::HVACTypeWallFurnace,
             HPXML::HVACTypeFloorFurnace,
             HPXML::HVACTypeFireplace].include? heating_system.heating_system_type

        apply_unit_heater(model, heating_system, hvac_sequential_load_fracs, conditioned_zone, hvac_unavailable_periods)
      end

      next unless heating_system.is_heat_pump_backup_system

      # Store OS object for later use
      hp_backup_obj = model.getZoneHVACEquipmentLists.find { |el| el.thermalZone == conditioned_zone }.equipment[-1]
    end
    return hp_backup_obj
  end

  # Adds any HPXML Heat Pumps to the OpenStudio model.
  # TODO for adding more description (e.g., around sequential load fractions)
  #
  # @param runner [OpenStudio::Measure::OSRunner] Object typically used to display warnings
  # @param model [OpenStudio::Model::Model] OpenStudio Model object
  # @param weather [WeatherFile] Weather object containing EPW information
  # @param spaces [Hash] Map of HPXML locations => OpenStudio Space objects
  # @param hpxml_bldg [HPXML::Building] HPXML Building object representing an individual dwelling unit
  # @param hpxml_header [HPXML::Header] HPXML Header object (one per HPXML file)
  # @param schedules_file [SchedulesFile] SchedulesFile wrapper class instance of detailed schedule files
  # @param airloop_map [Hash] Map of HPXML System ID => OpenStudio AirLoopHVAC (or ZoneHVACFourPipeFanCoil or ZoneHVACBaseboardConvectiveWater) objects
  # @param hvac_season_days [Hash] Map of htg/clg => Array of 365 days with 1s during the heating/cooling season and 0s otherwise
  # @param hvac_unavailable_periods [Hash] Map of htg/clg => HPXML::UnavailablePeriods for heating/cooling
  # @param hvac_remaining_load_fracs [Hash] Map of htg/clg => Fraction of heating/cooling load that has not yet been met
  # @param hp_backup_obj [TODO] TODO
  # @return [nil]
  def self.apply_heat_pump(runner, model, weather, spaces, hpxml_bldg, hpxml_header, schedules_file, airloop_map,
                           hvac_season_days, hvac_unavailable_periods, hvac_remaining_load_fracs, hp_backup_obj)
    conditioned_zone = spaces[HPXML::LocationConditionedSpace].thermalZone.get

    get_hpxml_hvac_systems(hpxml_bldg).each do |hvac_system|
      next if hvac_system[:cooling].nil?
      next unless hvac_system[:cooling].is_a? HPXML::HeatPump

      heat_pump = hvac_system[:cooling]

      check_distribution_system(heat_pump.distribution_system, heat_pump.heat_pump_type)

      hvac_sequential_load_fracs = {}

      # Calculate heating sequential load fractions
      hvac_sequential_load_fracs[:htg] = calc_sequential_load_fractions(heat_pump.fraction_heat_load_served, hvac_remaining_load_fracs[:htg], hvac_season_days[:htg])
      hvac_remaining_load_fracs[:htg] -= heat_pump.fraction_heat_load_served

      # Calculate cooling sequential load fractions
      hvac_sequential_load_fracs[:clg] = calc_sequential_load_fractions(heat_pump.fraction_cool_load_served, hvac_remaining_load_fracs[:clg], hvac_season_days[:clg])
      hvac_remaining_load_fracs[:clg] -= heat_pump.fraction_cool_load_served

      sys_id = heat_pump.id
      if [HPXML::HVACTypeHeatPumpWaterLoopToAir].include? heat_pump.heat_pump_type

        airloop_map[sys_id] = apply_water_loop_to_air_heat_pump(model, heat_pump, hvac_sequential_load_fracs, conditioned_zone, hvac_unavailable_periods)

      elsif [HPXML::HVACTypeHeatPumpAirToAir,
             HPXML::HVACTypeHeatPumpMiniSplit,
             HPXML::HVACTypeHeatPumpPTHP,
             HPXML::HVACTypeHeatPumpRoom].include? heat_pump.heat_pump_type

        airloop_map[sys_id] = apply_air_source_hvac_systems(model, runner, weather, heat_pump, heat_pump, hvac_sequential_load_fracs,
                                                            conditioned_zone, hvac_unavailable_periods, schedules_file, hpxml_bldg, hpxml_header)

      elsif [HPXML::HVACTypeHeatPumpGroundToAir].include? heat_pump.heat_pump_type

        airloop_map[sys_id] = apply_ground_to_air_heat_pump(model, runner, weather, heat_pump, hvac_sequential_load_fracs,
                                                            conditioned_zone, hpxml_bldg.site.ground_conductivity, hpxml_bldg.site.ground_diffusivity,
                                                            hvac_unavailable_periods, hpxml_bldg.building_construction.number_of_units)

      end

      next if heat_pump.backup_system.nil?

      equipment_list = model.getZoneHVACEquipmentLists.find { |el| el.thermalZone == conditioned_zone }

      # Set priority to be last (i.e., after the heat pump that it is backup for)
      equipment_list.setHeatingPriority(hp_backup_obj, 99)
      equipment_list.setCoolingPriority(hp_backup_obj, 99)
    end
  end

  # TODO
  #
  # @param model [OpenStudio::Model::Model] OpenStudio Model object
  # @param runner [OpenStudio::Measure::OSRunner] Object typically used to display warnings
  # @param weather [WeatherFile] Weather object containing EPW information
  # @param cooling_system [TODO] TODO
  # @param heating_system [TODO] TODO
  # @param hvac_sequential_load_fracs [Array<Double>] Array of daily fractions of remaining heating/cooling load to bet met by the HVAC system
  # @param control_zone [OpenStudio::Model::ThermalZone] Conditioned space thermal zone
  # @param hvac_unavailable_periods [Hash] Map of htg/clg => HPXML::UnavailablePeriods for heating/cooling
  # @param schedules_file [SchedulesFile] SchedulesFile wrapper class instance of detailed schedule files
  # @param hpxml_bldg [HPXML::Building] HPXML Building object representing an individual dwelling unit
  # @param hpxml_header [HPXML::Header] HPXML Header object (one per HPXML file)
  # @return [OpenStudio::Model::AirLoopHVAC] The newly created air loop hvac object
  def self.apply_air_source_hvac_systems(model, runner, weather, cooling_system, heating_system, hvac_sequential_load_fracs,
                                         control_zone, hvac_unavailable_periods, schedules_file, hpxml_bldg, hpxml_header)
    is_heatpump = false

    if (not cooling_system.nil?)
      is_onoff_thermostat_ddb = hpxml_header.hvac_onoff_thermostat_deadband.to_f > 0.0
      # Error-checking
      if is_onoff_thermostat_ddb
        if not [HPXML::HVACCompressorTypeSingleStage, HPXML::HVACCompressorTypeTwoStage].include? cooling_system.compressor_type
          # Throw error and stop simulation, because the setpoint schedule is already shifted, user will get wrong results otherwise.
          runner.registerError('On-off thermostat deadband currently is only supported for single speed or two speed air source systems.')
        end
        if hpxml_bldg.building_construction.number_of_units > 1
          # Throw error and stop simulation
          runner.registerError('NumberofUnits greater than 1 is not supported for on-off thermostat deadband.')
        end
      end
    else
      is_onoff_thermostat_ddb = false
    end

    if not cooling_system.nil?
      if cooling_system.is_a? HPXML::HeatPump
        is_heatpump = true
        if cooling_system.heat_pump_type == HPXML::HVACTypeHeatPumpAirToAir
          obj_name = Constants::ObjectTypeAirSourceHeatPump
        elsif cooling_system.heat_pump_type == HPXML::HVACTypeHeatPumpMiniSplit
          obj_name = Constants::ObjectTypeMiniSplitHeatPump
        elsif cooling_system.heat_pump_type == HPXML::HVACTypeHeatPumpPTHP
          obj_name = Constants::ObjectTypePTHP
          fan_watts_per_cfm = 0.0
        elsif cooling_system.heat_pump_type == HPXML::HVACTypeHeatPumpRoom
          obj_name = Constants::ObjectTypeRoomHP
          fan_watts_per_cfm = 0.0
        else
          fail "Unexpected heat pump type: #{cooling_system.heat_pump_type}."
        end
      elsif cooling_system.is_a? HPXML::CoolingSystem
        if cooling_system.cooling_system_type == HPXML::HVACTypeCentralAirConditioner
          if heating_system.nil?
            obj_name = Constants::ObjectTypeCentralAirConditioner
          else
            obj_name = Constants::ObjectTypeCentralAirConditionerAndFurnace
            # error checking for fan power
            if (cooling_system.fan_watts_per_cfm.to_f != heating_system.fan_watts_per_cfm.to_f)
              fail "Fan powers for heating system '#{heating_system.id}' and cooling system '#{cooling_system.id}' are attached to a single distribution system and therefore must be the same."
            end
          end
        elsif [HPXML::HVACTypeRoomAirConditioner, HPXML::HVACTypePTAC].include? cooling_system.cooling_system_type
          fan_watts_per_cfm = 0.0
          if cooling_system.cooling_system_type == HPXML::HVACTypeRoomAirConditioner
            obj_name = Constants::ObjectTypeRoomAC
          else
            obj_name = Constants::ObjectTypePTAC
          end
        elsif cooling_system.cooling_system_type == HPXML::HVACTypeMiniSplitAirConditioner
          obj_name = Constants::ObjectTypeMiniSplitAirConditioner
        else
          fail "Unexpected cooling system type: #{cooling_system.cooling_system_type}."
        end
      end
    elsif (heating_system.is_a? HPXML::HeatingSystem) && (heating_system.heating_system_type == HPXML::HVACTypeFurnace)
      obj_name = Constants::ObjectTypeFurnace
    else
      fail "Unexpected heating system type: #{heating_system.heating_system_type}, expect central air source hvac systems."
    end
    if fan_watts_per_cfm.nil?
      if (not cooling_system.nil?) && (not cooling_system.fan_watts_per_cfm.nil?)
        fan_watts_per_cfm = cooling_system.fan_watts_per_cfm
      else
        fan_watts_per_cfm = heating_system.fan_watts_per_cfm
      end
    end

    # Calculate max rated cfm
    max_rated_fan_cfm = -9999
    if not cooling_system.nil?
      clg_ap = cooling_system.additional_properties
      if not cooling_system.cooling_detailed_performance_data.empty?
        cooling_system.cooling_detailed_performance_data.select { |dp| dp.capacity_description == HPXML::CapacityDescriptionMaximum }.each do |dp|
          rated_fan_cfm = UnitConversions.convert(dp.capacity, 'Btu/hr', 'ton') * clg_ap.cool_rated_cfm_per_ton[-1]
          max_rated_fan_cfm = rated_fan_cfm if rated_fan_cfm > max_rated_fan_cfm
        end
      else
        rated_fan_cfm = UnitConversions.convert(cooling_system.cooling_capacity * clg_ap.cool_capacity_ratios[-1], 'Btu/hr', 'ton') * clg_ap.cool_rated_cfm_per_ton[-1]
        max_rated_fan_cfm = rated_fan_cfm if rated_fan_cfm > max_rated_fan_cfm
      end
    end
    if not heating_system.nil?
      htg_ap = heating_system.additional_properties
      if not heating_system.heating_detailed_performance_data.empty?
        heating_system.heating_detailed_performance_data.select { |dp| dp.capacity_description == HPXML::CapacityDescriptionMaximum }.each do |dp|
          rated_fan_cfm = UnitConversions.convert(dp.capacity, 'Btu/hr', 'ton') * htg_ap.heat_rated_cfm_per_ton[-1]
          max_rated_fan_cfm = rated_fan_cfm if rated_fan_cfm > max_rated_fan_cfm
        end
      elsif is_heatpump
        rated_fan_cfm = UnitConversions.convert(heating_system.heating_capacity * htg_ap.heat_capacity_ratios[-1], 'Btu/hr', 'ton') * htg_ap.heat_rated_cfm_per_ton[-1]
        max_rated_fan_cfm = rated_fan_cfm if rated_fan_cfm > max_rated_fan_cfm
      end
    end

    fan_cfms = []
    if not cooling_system.nil?
      # Cooling Coil
      clg_coil = create_dx_cooling_coil(model, obj_name, cooling_system, max_rated_fan_cfm, weather.data.AnnualMaxDrybulb, is_onoff_thermostat_ddb)

      clg_cfm = cooling_system.cooling_airflow_cfm
      clg_ap.cool_fan_speed_ratios.each do |r|
        fan_cfms << clg_cfm * r
      end
      if (cooling_system.is_a? HPXML::CoolingSystem) && cooling_system.has_integrated_heating
        htg_coil = Model.add_coil_heating(
          model,
          name: "#{obj_name} htg coil",
          efficiency: cooling_system.integrated_heating_system_efficiency_percent,
          capacity: UnitConversions.convert(cooling_system.integrated_heating_system_capacity, 'Btu/hr', 'W'),
          fuel_type: cooling_system.integrated_heating_system_fuel
        )
        htg_coil.additionalProperties.setFeature('HPXML_ID', cooling_system.id) # Used by reporting measure
        htg_cfm = cooling_system.integrated_heating_system_airflow_cfm
        fan_cfms << htg_cfm
      end
    end

    if not heating_system.nil?
      htg_cfm = heating_system.heating_airflow_cfm
      if is_heatpump
        supp_max_temp = htg_ap.supp_max_temp

        htg_ap.heat_fan_speed_ratios.each do |r|
          fan_cfms << htg_cfm * r
        end
        # Defrost calculations
        if hpxml_header.defrost_model_type == HPXML::AdvancedResearchDefrostModelTypeAdvanced
          q_dot_defrost, p_dot_defrost = calculate_heat_pump_defrost_load_power_watts(heating_system, hpxml_bldg.building_construction.number_of_units,
                                                                                      fan_cfms.max, htg_cfm * htg_ap.heat_fan_speed_ratios[-1],
                                                                                      fan_watts_per_cfm)
        elsif hpxml_header.defrost_model_type != HPXML::AdvancedResearchDefrostModelTypeStandard
          fail 'unknown defrost model type.'
        end

        # Heating Coil
        htg_coil = create_dx_heating_coil(model, obj_name, heating_system, max_rated_fan_cfm, weather.data.AnnualMinDrybulb, hpxml_header.defrost_model_type, p_dot_defrost, is_onoff_thermostat_ddb)

        # Supplemental Heating Coil
        htg_supp_coil = create_supp_heating_coil(model, obj_name, heating_system, hpxml_header, runner, hpxml_bldg)
      else
        # Heating Coil
        fan_cfms << htg_cfm
        htg_coil = Model.add_coil_heating(
          model,
          name: "#{obj_name} htg coil",
          efficiency: heating_system.heating_efficiency_afue,
          capacity: UnitConversions.convert(heating_system.heating_capacity, 'Btu/hr', 'W'),
          fuel_type: heating_system.heating_system_fuel,
          off_cycle_gas_load: UnitConversions.convert(heating_system.pilot_light_btuh.to_f, 'Btu/hr', 'W')
        )
        htg_coil.additionalProperties.setFeature('HPXML_ID', heating_system.id) # Used by reporting measure
        htg_coil.additionalProperties.setFeature('IsHeatPumpBackup', heating_system.is_heat_pump_backup_system) # Used by reporting measure
      end
    end

    # Fan
    fan = create_supply_fan(model, obj_name, fan_watts_per_cfm, fan_cfms)
    if heating_system.is_a?(HPXML::HeatPump) && (not heating_system.backup_system.nil?) && (not htg_ap.hp_min_temp.nil?)
      # Disable blower fan power below compressor lockout temperature if separate backup heating system
      add_fan_power_ems_program(model, fan, htg_ap.hp_min_temp)
    end
    if (not cooling_system.nil?) && (not heating_system.nil?) && (cooling_system == heating_system)
      add_fan_pump_disaggregation_ems_program(model, fan, htg_coil, clg_coil, htg_supp_coil, cooling_system)
    else
      if not cooling_system.nil?
        if cooling_system.has_integrated_heating
          add_fan_pump_disaggregation_ems_program(model, fan, htg_coil, clg_coil, nil, cooling_system)
        else
          add_fan_pump_disaggregation_ems_program(model, fan, nil, clg_coil, nil, cooling_system)
        end
      end
      if not heating_system.nil?
        if heating_system.is_heat_pump_backup_system
          add_fan_pump_disaggregation_ems_program(model, fan, nil, nil, htg_coil, heating_system)
        else
          add_fan_pump_disaggregation_ems_program(model, fan, htg_coil, nil, htg_supp_coil, heating_system)
        end
      end
    end

    # Unitary System
    air_loop_unitary = create_air_loop_unitary_system(model, obj_name, fan, htg_coil, clg_coil, htg_supp_coil, htg_cfm, clg_cfm, supp_max_temp)

    # Unitary System Performance
    if (not clg_ap.nil?) && (clg_ap.cool_fan_speed_ratios.size > 1)
      perf = OpenStudio::Model::UnitarySystemPerformanceMultispeed.new(model)
      perf.setSingleModeOperation(false)
      for speed in 1..clg_ap.cool_fan_speed_ratios.size
        if is_heatpump
          f = OpenStudio::Model::SupplyAirflowRatioField.new(htg_ap.heat_fan_speed_ratios[speed - 1], clg_ap.cool_fan_speed_ratios[speed - 1])
        else
          f = OpenStudio::Model::SupplyAirflowRatioField.fromCoolingRatio(clg_ap.cool_fan_speed_ratios[speed - 1])
        end
        perf.addSupplyAirflowRatioField(f)
      end
      air_loop_unitary.setDesignSpecificationMultispeedObject(perf)
    end

    # Air Loop
    air_loop = create_air_loop(model, obj_name, air_loop_unitary, control_zone, hvac_sequential_load_fracs, [htg_cfm.to_f, clg_cfm.to_f].max, heating_system, hvac_unavailable_periods)

    add_backup_staging_ems_program(model, air_loop_unitary, htg_supp_coil, control_zone, htg_coil)
    apply_installation_quality(model, heating_system, cooling_system, air_loop_unitary, htg_coil, clg_coil, control_zone)

    # supp coil control in staging EMS
    add_two_speed_staging_ems_program(model, air_loop_unitary, htg_supp_coil, control_zone, is_onoff_thermostat_ddb, cooling_system)

    add_supplemental_coil_ems_program(model, htg_supp_coil, control_zone, htg_coil, is_onoff_thermostat_ddb, cooling_system)

    add_variable_speed_power_ems_program(model, runner, air_loop_unitary, control_zone, heating_system, cooling_system, htg_supp_coil, clg_coil, htg_coil, schedules_file)

    if is_heatpump && hpxml_header.defrost_model_type == HPXML::AdvancedResearchDefrostModelTypeAdvanced
      apply_advanced_defrost(model, htg_coil, air_loop_unitary, control_zone.spaces[0], htg_supp_coil, cooling_system, q_dot_defrost)
    end

    return air_loop
  end

  # TODO
  #
  # @param model [OpenStudio::Model::Model] OpenStudio Model object
  # @param cooling_system [TODO] TODO
  # @param hvac_sequential_load_fracs [Array<Double>] Array of daily fractions of remaining heating/cooling load to bet met by the HVAC system
  # @param control_zone [OpenStudio::Model::ThermalZone] Conditioned space thermal zone
  # @param hvac_unavailable_periods [Hash] Map of htg/clg => HPXML::UnavailablePeriods for heating/cooling
  # @param unit_multiplier [Integer] Number of similar dwelling units
  # @return [OpenStudio::Model::AirLoopHVAC] The newly created air loop hvac object
  def self.apply_evaporative_cooler(model, cooling_system, hvac_sequential_load_fracs, control_zone,
                                    hvac_unavailable_periods, unit_multiplier)

    obj_name = Constants::ObjectTypeEvaporativeCooler

    clg_ap = cooling_system.additional_properties
    clg_cfm = cooling_system.cooling_airflow_cfm

    # Evap Cooler
    evap_cooler = OpenStudio::Model::EvaporativeCoolerDirectResearchSpecial.new(model, model.alwaysOnDiscreteSchedule)
    evap_cooler.setName(obj_name)
    evap_cooler.setCoolerEffectiveness(clg_ap.effectiveness)
    evap_cooler.setEvaporativeOperationMinimumDrybulbTemperature(0) # relax limitation to open evap cooler for any potential cooling
    evap_cooler.setEvaporativeOperationMaximumLimitWetbulbTemperature(50) # relax limitation to open evap cooler for any potential cooling
    evap_cooler.setEvaporativeOperationMaximumLimitDrybulbTemperature(50) # relax limitation to open evap cooler for any potential cooling
    evap_cooler.setPrimaryAirDesignFlowRate(UnitConversions.convert(clg_cfm, 'cfm', 'm^3/s'))
    evap_cooler.additionalProperties.setFeature('HPXML_ID', cooling_system.id) # Used by reporting measure

    # Air Loop
    air_loop = create_air_loop(model, obj_name, evap_cooler, control_zone, hvac_sequential_load_fracs, clg_cfm, nil, hvac_unavailable_periods)

    # Fan
    fan_watts_per_cfm = [2.79 * (clg_cfm / unit_multiplier)**-0.29, 0.6].min # W/cfm; fit of efficacy to air flow from the CEC listed equipment
    fan = create_supply_fan(model, obj_name, fan_watts_per_cfm, [clg_cfm])
    fan.addToNode(air_loop.supplyInletNode)
    add_fan_pump_disaggregation_ems_program(model, fan, nil, evap_cooler, nil, cooling_system)

    # Outdoor air intake system
    oa_intake_controller = OpenStudio::Model::ControllerOutdoorAir.new(model)
    oa_intake_controller.setName("#{air_loop.name} OA Controller")
    oa_intake_controller.setMinimumLimitType('FixedMinimum')
    oa_intake_controller.resetEconomizerMinimumLimitDryBulbTemperature
    oa_intake_controller.setMinimumFractionofOutdoorAirSchedule(model.alwaysOnDiscreteSchedule)
    oa_intake_controller.setMaximumOutdoorAirFlowRate(UnitConversions.convert(clg_cfm, 'cfm', 'm^3/s'))

    oa_intake = OpenStudio::Model::AirLoopHVACOutdoorAirSystem.new(model, oa_intake_controller)
    oa_intake.setName("#{air_loop.name} OA System")
    oa_intake.addToNode(air_loop.supplyInletNode)

    # air handler controls
    # setpoint follows OAT WetBulb
    evap_stpt_manager = OpenStudio::Model::SetpointManagerFollowOutdoorAirTemperature.new(model)
    evap_stpt_manager.setName('Follow OATwb')
    evap_stpt_manager.setReferenceTemperatureType('OutdoorAirWetBulb')
    evap_stpt_manager.setOffsetTemperatureDifference(0.0)
    evap_stpt_manager.addToNode(air_loop.supplyOutletNode)

    return air_loop
  end

  # TODO
  #
  # @param model [OpenStudio::Model::Model] OpenStudio Model object
  # @param runner [OpenStudio::Measure::OSRunner] Object typically used to display warnings
  # @param weather [WeatherFile] Weather object containing EPW information
  # @param heat_pump [TODO] TODO
  # @param hvac_sequential_load_fracs [Array<Double>] Array of daily fractions of remaining heating/cooling load to bet met by the HVAC system
  # @param control_zone [OpenStudio::Model::ThermalZone] Conditioned space thermal zone
  # @param ground_conductivity [TODO] TODO
  # @param ground_diffusivity [TODO] TODO
  # @param hvac_unavailable_periods [Hash] Map of htg/clg => HPXML::UnavailablePeriods for heating/cooling
  # @param unit_multiplier [Integer] Number of similar dwelling units
  # @return [OpenStudio::Model::AirLoopHVAC] The newly created air loop hvac object
  def self.apply_ground_to_air_heat_pump(model, runner, weather, heat_pump, hvac_sequential_load_fracs,
                                         control_zone, ground_conductivity, ground_diffusivity,
                                         hvac_unavailable_periods, unit_multiplier)

    if unit_multiplier > 1
      # FUTURE: Figure out how to allow this. If we allow it, update docs and hpxml_translator_test.rb too.
      # https://github.com/NREL/OpenStudio-HPXML/issues/1499
      fail 'NumberofUnits greater than 1 is not supported for ground-to-air heat pumps.'
    end

    obj_name = Constants::ObjectTypeGroundSourceHeatPump

    geothermal_loop = heat_pump.geothermal_loop
    hp_ap = heat_pump.additional_properties

    htg_cfm = heat_pump.heating_airflow_cfm
    clg_cfm = heat_pump.cooling_airflow_cfm
    htg_cfm_rated = heat_pump.airflow_defect_ratio.nil? ? htg_cfm : (htg_cfm / (1.0 + heat_pump.airflow_defect_ratio))
    clg_cfm_rated = heat_pump.airflow_defect_ratio.nil? ? clg_cfm : (clg_cfm / (1.0 + heat_pump.airflow_defect_ratio))

    if hp_ap.frac_glycol == 0
      hp_ap.fluid_type = EPlus::FluidWater
      runner.registerWarning("Specified #{hp_ap.fluid_type} fluid type and 0 fraction of glycol, so assuming #{EPlus::FluidWater} fluid type.")
    end

    # Apply unit multiplier
    geothermal_loop.loop_flow *= unit_multiplier
    geothermal_loop.num_bore_holes *= unit_multiplier

    # Cooling Coil
    clg_total_cap_curve = Model.add_curve_quad_linear(
      model,
      name: "#{obj_name} clg total cap curve",
      coeff: hp_ap.cool_cap_curve_spec[0]
    )
    clg_sens_cap_curve = Model.add_curve_quint_linear(
      model,
      name: "#{obj_name} clg sens cap curve",
      coeff: hp_ap.cool_sh_curve_spec[0]
    )
    clg_power_curve = Model.add_curve_quad_linear(
      model,
      name: "#{obj_name} clg power curve",
      coeff: hp_ap.cool_power_curve_spec[0]
    )
    clg_coil = OpenStudio::Model::CoilCoolingWaterToAirHeatPumpEquationFit.new(model, clg_total_cap_curve, clg_sens_cap_curve, clg_power_curve)
    clg_coil.setName(obj_name + ' clg coil')
    clg_coil.setRatedCoolingCoefficientofPerformance(hp_ap.cool_rated_cops[0])
    clg_coil.setNominalTimeforCondensateRemovaltoBegin(1000)
    clg_coil.setRatioofInitialMoistureEvaporationRateandSteadyStateLatentCapacity(1.5)
    clg_coil.setRatedAirFlowRate(UnitConversions.convert(clg_cfm_rated, 'cfm', 'm^3/s'))
    clg_coil.setRatedWaterFlowRate(UnitConversions.convert(geothermal_loop.loop_flow, 'gal/min', 'm^3/s'))
    clg_coil.setRatedEnteringWaterTemperature(UnitConversions.convert(80, 'F', 'C'))
    clg_coil.setRatedEnteringAirDryBulbTemperature(UnitConversions.convert(80, 'F', 'C'))
    clg_coil.setRatedEnteringAirWetBulbTemperature(UnitConversions.convert(67, 'F', 'C'))
    clg_coil.setRatedTotalCoolingCapacity(UnitConversions.convert(heat_pump.cooling_capacity, 'Btu/hr', 'W'))
    clg_coil.setRatedSensibleCoolingCapacity(UnitConversions.convert(hp_ap.cooling_capacity_sensible, 'Btu/hr', 'W'))
    clg_coil.additionalProperties.setFeature('HPXML_ID', heat_pump.id) # Used by reporting measure

    # Heating Coil
    htg_cap_curve = Model.add_curve_quad_linear(
      model,
      name: "#{obj_name} htg cap curve",
      coeff: hp_ap.heat_cap_curve_spec[0]
    )
    htg_power_curve = Model.add_curve_quad_linear(
      model,
      name: "#{obj_name} htg power curve",
      coeff: hp_ap.heat_power_curve_spec[0]
    )
    htg_coil = OpenStudio::Model::CoilHeatingWaterToAirHeatPumpEquationFit.new(model, htg_cap_curve, htg_power_curve)
    htg_coil.setName(obj_name + ' htg coil')
    htg_coil.setRatedHeatingCoefficientofPerformance(hp_ap.heat_rated_cops[0])
    htg_coil.setRatedAirFlowRate(UnitConversions.convert(htg_cfm_rated, 'cfm', 'm^3/s'))
    htg_coil.setRatedWaterFlowRate(UnitConversions.convert(geothermal_loop.loop_flow, 'gal/min', 'm^3/s'))
    htg_coil.setRatedEnteringWaterTemperature(UnitConversions.convert(60, 'F', 'C'))
    htg_coil.setRatedEnteringAirDryBulbTemperature(UnitConversions.convert(70, 'F', 'C'))
    htg_coil.setRatedHeatingCapacity(UnitConversions.convert(heat_pump.heating_capacity, 'Btu/hr', 'W'))
    htg_coil.additionalProperties.setFeature('HPXML_ID', heat_pump.id) # Used by reporting measure

    # Supplemental Heating Coil
    htg_supp_coil = create_supp_heating_coil(model, obj_name, heat_pump)

    # Site Ground Temperature Undisturbed
    xing = OpenStudio::Model::SiteGroundTemperatureUndisturbedXing.new(model)
    xing.setSoilSurfaceTemperatureAmplitude1(UnitConversions.convert(weather.data.DeepGroundSurfTempAmp1, 'deltaf', 'deltac'))
    xing.setSoilSurfaceTemperatureAmplitude2(UnitConversions.convert(weather.data.DeepGroundSurfTempAmp2, 'deltaf', 'deltac'))
    xing.setPhaseShiftofTemperatureAmplitude1(weather.data.DeepGroundPhaseShiftTempAmp1)
    xing.setPhaseShiftofTemperatureAmplitude2(weather.data.DeepGroundPhaseShiftTempAmp2)

    # Ground Heat Exchanger
    ground_heat_exch_vert = OpenStudio::Model::GroundHeatExchangerVertical.new(model, xing)
    ground_heat_exch_vert.setName(obj_name + ' exchanger')
    ground_heat_exch_vert.setBoreHoleRadius(UnitConversions.convert(geothermal_loop.bore_diameter / 2.0, 'in', 'm'))
    ground_heat_exch_vert.setGroundThermalConductivity(UnitConversions.convert(ground_conductivity, 'Btu/(hr*ft*R)', 'W/(m*K)'))
    ground_heat_exch_vert.setGroundThermalHeatCapacity(UnitConversions.convert(ground_conductivity / ground_diffusivity, 'Btu/(ft^3*F)', 'J/(m^3*K)'))
    ground_heat_exch_vert.setGroundTemperature(UnitConversions.convert(weather.data.DeepGroundAnnualTemp, 'F', 'C'))
    ground_heat_exch_vert.setGroutThermalConductivity(UnitConversions.convert(geothermal_loop.grout_conductivity, 'Btu/(hr*ft*R)', 'W/(m*K)'))
    ground_heat_exch_vert.setPipeThermalConductivity(UnitConversions.convert(geothermal_loop.pipe_conductivity, 'Btu/(hr*ft*R)', 'W/(m*K)'))
    ground_heat_exch_vert.setPipeOutDiameter(UnitConversions.convert(hp_ap.pipe_od, 'in', 'm'))
    ground_heat_exch_vert.setUTubeDistance(UnitConversions.convert(geothermal_loop.shank_spacing, 'in', 'm'))
    ground_heat_exch_vert.setPipeThickness(UnitConversions.convert((hp_ap.pipe_od - hp_ap.pipe_id) / 2.0, 'in', 'm'))
    ground_heat_exch_vert.setMaximumLengthofSimulation(1)
    ground_heat_exch_vert.setDesignFlowRate(UnitConversions.convert(geothermal_loop.loop_flow, 'gal/min', 'm^3/s'))
    ground_heat_exch_vert.setNumberofBoreHoles(geothermal_loop.num_bore_holes)
    ground_heat_exch_vert.setBoreHoleLength(UnitConversions.convert(geothermal_loop.bore_length, 'ft', 'm'))
    ground_heat_exch_vert.setGFunctionReferenceRatio(ground_heat_exch_vert.boreHoleRadius.get / ground_heat_exch_vert.boreHoleLength.get) # ensure this ratio is consistent with rb/H so that g values will be taken as-is
    ground_heat_exch_vert.removeAllGFunctions
    for i in 0..(hp_ap.GSHP_G_Functions[0].size - 1)
      ground_heat_exch_vert.addGFunction(hp_ap.GSHP_G_Functions[0][i], hp_ap.GSHP_G_Functions[1][i])
    end
    xing = ground_heat_exch_vert.undisturbedGroundTemperatureModel.to_SiteGroundTemperatureUndisturbedXing.get
    xing.setSoilThermalConductivity(ground_heat_exch_vert.groundThermalConductivity.get)
    xing.setSoilSpecificHeat(ground_heat_exch_vert.groundThermalHeatCapacity.get / xing.soilDensity)
    xing.setAverageSoilSurfaceTemperature(ground_heat_exch_vert.groundTemperature.get)

    # Plant Loop
    plant_loop = OpenStudio::Model::PlantLoop.new(model)
    plant_loop.setName(obj_name + ' condenser loop')
    plant_loop.setFluidType(hp_ap.fluid_type)
    if hp_ap.fluid_type != EPlus::FluidWater
      plant_loop.setGlycolConcentration((hp_ap.frac_glycol * 100).to_i)
    end
    plant_loop.setMaximumLoopTemperature(48.88889)
    plant_loop.setMinimumLoopTemperature(UnitConversions.convert(hp_ap.design_hw, 'F', 'C'))
    plant_loop.setMinimumLoopFlowRate(0)
    plant_loop.setLoadDistributionScheme('SequentialLoad')
    plant_loop.addSupplyBranchForComponent(ground_heat_exch_vert)
    plant_loop.addDemandBranchForComponent(htg_coil)
    plant_loop.addDemandBranchForComponent(clg_coil)
    plant_loop.setMaximumLoopFlowRate(UnitConversions.convert(geothermal_loop.loop_flow, 'gal/min', 'm^3/s'))

    sizing_plant = plant_loop.sizingPlant
    sizing_plant.setLoopType('Condenser')
    sizing_plant.setDesignLoopExitTemperature(UnitConversions.convert(hp_ap.design_chw, 'F', 'C'))
    sizing_plant.setLoopDesignTemperatureDifference(UnitConversions.convert(hp_ap.design_delta_t, 'deltaF', 'deltaC'))

    setpoint_mgr_follow_ground_temp = OpenStudio::Model::SetpointManagerFollowGroundTemperature.new(model)
    setpoint_mgr_follow_ground_temp.setName(obj_name + ' condenser loop temp')
    setpoint_mgr_follow_ground_temp.setControlVariable('Temperature')
    setpoint_mgr_follow_ground_temp.setMaximumSetpointTemperature(48.88889)
    setpoint_mgr_follow_ground_temp.setMinimumSetpointTemperature(UnitConversions.convert(hp_ap.design_hw, 'F', 'C'))
    setpoint_mgr_follow_ground_temp.setReferenceGroundTemperatureObjectType('Site:GroundTemperature:Deep')
    setpoint_mgr_follow_ground_temp.addToNode(plant_loop.supplyOutletNode)

    # Pump
    if heat_pump.cooling_capacity > 1.0
      pump_w = heat_pump.pump_watts_per_ton * UnitConversions.convert(heat_pump.cooling_capacity, 'Btu/hr', 'ton')
    else
      pump_w = heat_pump.pump_watts_per_ton * UnitConversions.convert(heat_pump.heating_capacity, 'Btu/hr', 'ton')
    end
    pump_w = [pump_w, 1.0].max # prevent error if zero
    pump = Model.add_pump_variable_speed(
      model,
      name: "#{obj_name} pump",
      rated_power: pump_w
    )
    pump.addToNode(plant_loop.supplyInletNode)
    add_fan_pump_disaggregation_ems_program(model, pump, htg_coil, clg_coil, htg_supp_coil, heat_pump)

    # Pipes
    chiller_bypass_pipe = Model.add_pipe_adiabatic(model)
    plant_loop.addSupplyBranchForComponent(chiller_bypass_pipe)
    coil_bypass_pipe = Model.add_pipe_adiabatic(model)
    plant_loop.addDemandBranchForComponent(coil_bypass_pipe)
    supply_outlet_pipe = Model.add_pipe_adiabatic(model)
    supply_outlet_pipe.addToNode(plant_loop.supplyOutletNode)
    demand_inlet_pipe = Model.add_pipe_adiabatic(model)
    demand_inlet_pipe.addToNode(plant_loop.demandInletNode)
    demand_outlet_pipe = Model.add_pipe_adiabatic(model)
    demand_outlet_pipe.addToNode(plant_loop.demandOutletNode)

    # Fan
    fan = create_supply_fan(model, obj_name, heat_pump.fan_watts_per_cfm, [htg_cfm, clg_cfm])
    add_fan_pump_disaggregation_ems_program(model, fan, htg_coil, clg_coil, htg_supp_coil, heat_pump)

    # Unitary System
    air_loop_unitary = create_air_loop_unitary_system(model, obj_name, fan, htg_coil, clg_coil, htg_supp_coil, htg_cfm, clg_cfm, 40.0)
    add_pump_power_ems_program(model, pump_w, pump, air_loop_unitary)

    if heat_pump.is_shared_system
      # Shared pump power per ANSI/RESNET/ICC 301-2019 Section 4.4.5.1 (pump runs 8760)
      design_level = heat_pump.shared_loop_watts / heat_pump.number_of_units_served.to_f

      equip = Model.add_electric_equipment(
        model,
        name: Constants::ObjectTypeGSHPSharedPump,
        end_use: Constants::ObjectTypeGSHPSharedPump,
        space: control_zone.spaces[0], # no heat gain, so assign the equipment to an arbitrary space
        design_level: design_level,
        frac_radiant: 0,
        frac_latent: 0,
        frac_lost: 1,
        schedule: model.alwaysOnDiscreteSchedule
      )
      equip.additionalProperties.setFeature('HPXML_ID', heat_pump.id) # Used by reporting measure
    end

    # Air Loop
    air_loop = create_air_loop(model, obj_name, air_loop_unitary, control_zone, hvac_sequential_load_fracs, [htg_cfm, clg_cfm].max, heat_pump, hvac_unavailable_periods)

    # HVAC Installation Quality
    apply_installation_quality(model, heat_pump, heat_pump, air_loop_unitary, htg_coil, clg_coil, control_zone)

    return air_loop
  end

  # TODO
  #
  # @param model [OpenStudio::Model::Model] OpenStudio Model object
  # @param heat_pump [TODO] TODO
  # @param hvac_sequential_load_fracs [Array<Double>] Array of daily fractions of remaining heating/cooling load to bet met by the HVAC system
  # @param control_zone [OpenStudio::Model::ThermalZone] Conditioned space thermal zone
  # @param hvac_unavailable_periods [Hash] Map of htg/clg => HPXML::UnavailablePeriods for heating/cooling
  # @return [OpenStudio::Model::AirLoopHVAC] The newly created air loop hvac object
  def self.apply_water_loop_to_air_heat_pump(model, heat_pump, hvac_sequential_load_fracs, control_zone, hvac_unavailable_periods)
    if heat_pump.fraction_cool_load_served > 0
      # WLHPs connected to chillers or cooling towers should have already been converted to
      # central air conditioners
      fail 'WLHP model should only be called for central boilers.'
    end

    obj_name = Constants::ObjectTypeWaterLoopHeatPump

    htg_cfm = heat_pump.heating_airflow_cfm

    # Cooling Coil (none)
    clg_coil = nil

    # Heating Coil (model w/ constant efficiency)
    constant_biquadratic = Model.add_curve_biquadratic(
      model,
      name: 'ConstantBiquadratic',
      coeff: [1, 0, 0, 0, 0, 0]
    )
    constant_quadratic = Model.add_curve_quadratic(
      model,
      name: 'ConstantQuadratic',
      coeff: [1, 0, 0]
    )
    htg_coil = OpenStudio::Model::CoilHeatingDXSingleSpeed.new(model, model.alwaysOnDiscreteSchedule, constant_biquadratic, constant_quadratic, constant_biquadratic, constant_quadratic, constant_quadratic)
    htg_coil.setName(obj_name + ' htg coil')
    htg_coil.setRatedCOP(heat_pump.heating_efficiency_cop)
    htg_coil.setDefrostTimePeriodFraction(0.00001) # Disable defrost; avoid E+ warning w/ value of zero
    htg_coil.setMinimumOutdoorDryBulbTemperatureforCompressorOperation(-40)
    htg_coil.setRatedTotalHeatingCapacity(UnitConversions.convert(heat_pump.heating_capacity, 'Btu/hr', 'W'))
    htg_coil.setRatedAirFlowRate(htg_cfm)
    htg_coil.additionalProperties.setFeature('HPXML_ID', heat_pump.id) # Used by reporting measure

    # Supplemental Heating Coil
    htg_supp_coil = create_supp_heating_coil(model, obj_name, heat_pump)

    # Fan
    fan_power_installed = 0.0 # Use provided net COP
    fan = create_supply_fan(model, obj_name, fan_power_installed, [htg_cfm])
    add_fan_pump_disaggregation_ems_program(model, fan, htg_coil, clg_coil, htg_supp_coil, heat_pump)

    # Unitary System
    air_loop_unitary = create_air_loop_unitary_system(model, obj_name, fan, htg_coil, clg_coil, htg_supp_coil, htg_cfm, nil)

    # Air Loop
    air_loop = create_air_loop(model, obj_name, air_loop_unitary, control_zone, hvac_sequential_load_fracs, htg_cfm, heat_pump, hvac_unavailable_periods)

    return air_loop
  end

  # TODO
  #
  # @param model [OpenStudio::Model::Model] OpenStudio Model object
  # @param runner [OpenStudio::Measure::OSRunner] Object typically used to display warnings
  # @param heating_system [TODO] TODO
  # @param hvac_sequential_load_fracs [Array<Double>] Array of daily fractions of remaining heating/cooling load to bet met by the HVAC system
  # @param control_zone [OpenStudio::Model::ThermalZone] Conditioned space thermal zone
  # @param hvac_unavailable_periods [Hash] Map of htg/clg => HPXML::UnavailablePeriods for heating/cooling
  # @return [OpenStudio::Model::ZoneHVACFourPipeFanCoil or OpenStudio::Model::ZoneHVACBaseboardConvectiveWater] The newly created zone hvac object
  def self.apply_boiler(model, runner, heating_system, hvac_sequential_load_fracs, control_zone, hvac_unavailable_periods)
    obj_name = Constants::ObjectTypeBoiler
    is_condensing = false # FUTURE: Expose as input; default based on AFUE
    oat_reset_enabled = false
    oat_high = nil
    oat_low = nil
    oat_hwst_high = nil
    oat_hwst_low = nil
    design_temp = 180.0 # F

    if oat_reset_enabled
      if oat_high.nil? || oat_low.nil? || oat_hwst_low.nil? || oat_hwst_high.nil?
        runner.registerWarning('Boiler outdoor air temperature (OAT) reset is enabled but no setpoints were specified so OAT reset is being disabled.')
        oat_reset_enabled = false
      end
    end

    # Plant Loop
    plant_loop = OpenStudio::Model::PlantLoop.new(model)
    plant_loop.setName(obj_name + ' hydronic heat loop')
    plant_loop.setFluidType(EPlus::FluidWater)
    plant_loop.setMaximumLoopTemperature(100)
    plant_loop.setMinimumLoopTemperature(0)
    plant_loop.setMinimumLoopFlowRate(0)
    plant_loop.autocalculatePlantLoopVolume()

    loop_sizing = plant_loop.sizingPlant
    loop_sizing.setLoopType('Heating')
    loop_sizing.setDesignLoopExitTemperature(UnitConversions.convert(design_temp, 'F', 'C'))
    loop_sizing.setLoopDesignTemperatureDifference(UnitConversions.convert(20.0, 'deltaF', 'deltaC'))

    # Pump
    pump_w = heating_system.electric_auxiliary_energy / 2.08
    pump_w = [pump_w, 1.0].max # prevent error if zero
    pump = Model.add_pump_variable_speed(
      model,
      name: "#{obj_name} hydronic pump",
      rated_power: pump_w
    )
    pump.addToNode(plant_loop.supplyInletNode)

    # Boiler
    boiler = OpenStudio::Model::BoilerHotWater.new(model)
    boiler.setName(obj_name)
    boiler.setFuelType(EPlus.fuel_type(heating_system.heating_system_fuel))
    if is_condensing
      # Convert Rated Efficiency at 80F and 1.0PLR where the performance curves are derived from to Design condition as input
      boiler_RatedHWRT = UnitConversions.convert(80.0, 'F', 'C')
      plr_Rated = 1.0
      plr_Design = 1.0
      boiler_DesignHWRT = UnitConversions.convert(design_temp - 20.0, 'F', 'C')
      # Efficiency curves are normalized using 80F return water temperature, at 0.254PLR
      condBlr_TE_Coeff = [1.058343061, 0.052650153, 0.0087272, 0.001742217, 0.00000333715, 0.000513723]
      boilerEff_Norm = heating_system.heating_efficiency_afue / (condBlr_TE_Coeff[0] - condBlr_TE_Coeff[1] * plr_Rated - condBlr_TE_Coeff[2] * plr_Rated**2 - condBlr_TE_Coeff[3] * boiler_RatedHWRT + condBlr_TE_Coeff[4] * boiler_RatedHWRT**2 + condBlr_TE_Coeff[5] * boiler_RatedHWRT * plr_Rated)
      boilerEff_Design = boilerEff_Norm * (condBlr_TE_Coeff[0] - condBlr_TE_Coeff[1] * plr_Design - condBlr_TE_Coeff[2] * plr_Design**2 - condBlr_TE_Coeff[3] * boiler_DesignHWRT + condBlr_TE_Coeff[4] * boiler_DesignHWRT**2 + condBlr_TE_Coeff[5] * boiler_DesignHWRT * plr_Design)
      boiler.setNominalThermalEfficiency(boilerEff_Design)
      boiler.setEfficiencyCurveTemperatureEvaluationVariable('EnteringBoiler')
      boiler_eff_curve = Model.add_curve_biquadratic(
        model,
        name: 'CondensingBoilerEff',
        coeff: [1.058343061, -0.052650153, -0.0087272, -0.001742217, 0.00000333715, 0.000513723],
        min_x: 0.2, max_x: 1.0, min_y: 30.0, max_y: 85.0
      )
    else
      boiler.setNominalThermalEfficiency(heating_system.heating_efficiency_afue)
      boiler.setEfficiencyCurveTemperatureEvaluationVariable('LeavingBoiler')
      boiler_eff_curve = Model.add_curve_bicubic(
        model,
        name: 'NonCondensingBoilerEff',
        coeff: [1.111720116, 0.078614078, -0.400425756, 0.0, -0.000156783, 0.009384599, 0.234257955, 1.32927e-06, -0.004446701, -1.22498e-05],
        min_x: 0.1, max_x: 1.0, min_y: 20.0, max_y: 80.0
      )
    end
    boiler.setNormalizedBoilerEfficiencyCurve(boiler_eff_curve)
    boiler.setMinimumPartLoadRatio(0.0)
    boiler.setMaximumPartLoadRatio(1.0)
    boiler.setBoilerFlowMode('LeavingSetpointModulated')
    boiler.setOptimumPartLoadRatio(1.0)
    boiler.setWaterOutletUpperTemperatureLimit(99.9)
    boiler.setOnCycleParasiticElectricLoad(0)
    boiler.setNominalCapacity(UnitConversions.convert(heating_system.heating_capacity, 'Btu/hr', 'W'))
    boiler.setOffCycleParasiticFuelLoad(UnitConversions.convert(heating_system.pilot_light_btuh.to_f, 'Btu/hr', 'W'))
    plant_loop.addSupplyBranchForComponent(boiler)
    boiler.additionalProperties.setFeature('HPXML_ID', heating_system.id) # Used by reporting measure
    boiler.additionalProperties.setFeature('IsHeatPumpBackup', heating_system.is_heat_pump_backup_system) # Used by reporting measure
    add_pump_power_ems_program(model, pump_w, pump, boiler)

    if is_condensing && oat_reset_enabled
      setpoint_manager_oar = OpenStudio::Model::SetpointManagerOutdoorAirReset.new(model)
      setpoint_manager_oar.setName(obj_name + ' outdoor reset')
      setpoint_manager_oar.setControlVariable('Temperature')
      setpoint_manager_oar.setSetpointatOutdoorLowTemperature(UnitConversions.convert(oat_hwst_low, 'F', 'C'))
      setpoint_manager_oar.setOutdoorLowTemperature(UnitConversions.convert(oat_low, 'F', 'C'))
      setpoint_manager_oar.setSetpointatOutdoorHighTemperature(UnitConversions.convert(oat_hwst_high, 'F', 'C'))
      setpoint_manager_oar.setOutdoorHighTemperature(UnitConversions.convert(oat_high, 'F', 'C'))
      setpoint_manager_oar.addToNode(plant_loop.supplyOutletNode)
    end

    supply_setpoint = Model.add_schedule_constant(
      model,
      name: "#{obj_name} hydronic heat supply setpoint",
      value: UnitConversions.convert(design_temp, 'F', 'C'),
      limits: EPlus::ScheduleTypeLimitsTemperature
    )

    setpoint_manager = OpenStudio::Model::SetpointManagerScheduled.new(model, supply_setpoint)
    setpoint_manager.setName(obj_name + ' hydronic heat loop setpoint manager')
    setpoint_manager.setControlVariable('Temperature')
    setpoint_manager.addToNode(plant_loop.supplyOutletNode)

    pipe_supply_bypass = Model.add_pipe_adiabatic(model)
    plant_loop.addSupplyBranchForComponent(pipe_supply_bypass)
    pipe_supply_outlet = Model.add_pipe_adiabatic(model)
    pipe_supply_outlet.addToNode(plant_loop.supplyOutletNode)
    pipe_demand_bypass = Model.add_pipe_adiabatic(model)
    plant_loop.addDemandBranchForComponent(pipe_demand_bypass)
    pipe_demand_inlet = Model.add_pipe_adiabatic(model)
    pipe_demand_inlet.addToNode(plant_loop.demandInletNode)
    pipe_demand_outlet = Model.add_pipe_adiabatic(model)
    pipe_demand_outlet.addToNode(plant_loop.demandOutletNode)

    bb_ua = UnitConversions.convert(heating_system.heating_capacity, 'Btu/hr', 'W') / UnitConversions.convert(UnitConversions.convert(loop_sizing.designLoopExitTemperature, 'C', 'F') - 10.0 - 95.0, 'deltaF', 'deltaC') * 3.0 # W/K
    max_water_flow = UnitConversions.convert(heating_system.heating_capacity, 'Btu/hr', 'W') / UnitConversions.convert(20.0, 'deltaF', 'deltaC') / 4.186 / 998.2 / 1000.0 * 2.0 # m^3/s
    fan_cfm = 400.0 * UnitConversions.convert(heating_system.heating_capacity, 'Btu/hr', 'ton') # CFM; assumes 400 cfm/ton

    if heating_system.distribution_system.air_type.to_s == HPXML::AirTypeFanCoil
      # Fan
      fan = create_supply_fan(model, obj_name, 0.0, [fan_cfm]) # fan energy included in above pump via Electric Auxiliary Energy (EAE)

      # Heating Coil
      htg_coil = OpenStudio::Model::CoilHeatingWater.new(model, model.alwaysOnDiscreteSchedule)
      htg_coil.setRatedCapacity(UnitConversions.convert(heating_system.heating_capacity, 'Btu/hr', 'W'))
      htg_coil.setUFactorTimesAreaValue(bb_ua)
      htg_coil.setMaximumWaterFlowRate(max_water_flow)
      htg_coil.setPerformanceInputMethod('NominalCapacity')
      htg_coil.setName(obj_name + ' htg coil')
      plant_loop.addDemandBranchForComponent(htg_coil)

      # Cooling Coil (always off)
      clg_coil = OpenStudio::Model::CoilCoolingWater.new(model, model.alwaysOffDiscreteSchedule)
      clg_coil.setName(obj_name + ' clg coil')
      clg_coil.setDesignWaterFlowRate(0.0022)
      clg_coil.setDesignAirFlowRate(1.45)
      clg_coil.setDesignInletWaterTemperature(6.1)
      clg_coil.setDesignInletAirTemperature(25.0)
      clg_coil.setDesignOutletAirTemperature(10.0)
      clg_coil.setDesignInletAirHumidityRatio(0.012)
      clg_coil.setDesignOutletAirHumidityRatio(0.008)
      plant_loop.addDemandBranchForComponent(clg_coil)

      # Fan Coil
      zone_hvac = OpenStudio::Model::ZoneHVACFourPipeFanCoil.new(model, model.alwaysOnDiscreteSchedule, fan, clg_coil, htg_coil)
      zone_hvac.setCapacityControlMethod('CyclingFan')
      zone_hvac.setName(obj_name + ' fan coil')
      zone_hvac.setMaximumSupplyAirTemperatureInHeatingMode(UnitConversions.convert(120.0, 'F', 'C'))
      zone_hvac.setHeatingConvergenceTolerance(0.001)
      zone_hvac.setMinimumSupplyAirTemperatureInCoolingMode(UnitConversions.convert(55.0, 'F', 'C'))
      zone_hvac.setMaximumColdWaterFlowRate(0.0)
      zone_hvac.setCoolingConvergenceTolerance(0.001)
      zone_hvac.setMaximumOutdoorAirFlowRate(0.0)
      zone_hvac.setMaximumSupplyAirFlowRate(UnitConversions.convert(fan_cfm, 'cfm', 'm^3/s'))
      zone_hvac.setMaximumHotWaterFlowRate(max_water_flow)
      zone_hvac.addToThermalZone(control_zone)
      add_fan_pump_disaggregation_ems_program(model, pump, zone_hvac, nil, nil, heating_system)
    else
      # Heating Coil
      htg_coil = OpenStudio::Model::CoilHeatingWaterBaseboard.new(model)
      htg_coil.setName(obj_name + ' htg coil')
      htg_coil.setConvergenceTolerance(0.001)
      htg_coil.setHeatingDesignCapacity(UnitConversions.convert(heating_system.heating_capacity, 'Btu/hr', 'W'))
      htg_coil.setUFactorTimesAreaValue(bb_ua)
      htg_coil.setMaximumWaterFlowRate(max_water_flow)
      htg_coil.setHeatingDesignCapacityMethod('HeatingDesignCapacity')
      plant_loop.addDemandBranchForComponent(htg_coil)

      # Baseboard
      zone_hvac = OpenStudio::Model::ZoneHVACBaseboardConvectiveWater.new(model, model.alwaysOnDiscreteSchedule, htg_coil)
      zone_hvac.setName(obj_name + ' baseboard')
      zone_hvac.addToThermalZone(control_zone)
      zone_hvac.additionalProperties.setFeature('IsHeatPumpBackup', heating_system.is_heat_pump_backup_system) # Used by reporting measure
      if heating_system.is_heat_pump_backup_system
        add_fan_pump_disaggregation_ems_program(model, pump, nil, nil, zone_hvac, heating_system)
      else
        add_fan_pump_disaggregation_ems_program(model, pump, zone_hvac, nil, nil, heating_system)
      end
    end

    set_sequential_load_fractions(model, control_zone, zone_hvac, hvac_sequential_load_fracs, hvac_unavailable_periods, heating_system)

    return zone_hvac
  end

  # TODO
  #
  # @param model [OpenStudio::Model::Model] OpenStudio Model object
  # @param heating_system [TODO] TODO
  # @param hvac_sequential_load_fracs [Array<Double>] Array of daily fractions of remaining heating/cooling load to bet met by the HVAC system
  # @param control_zone [OpenStudio::Model::ThermalZone] Conditioned space thermal zone
  # @param hvac_unavailable_periods [Hash] Map of htg/clg => HPXML::UnavailablePeriods for heating/cooling
  # @return [nil]
  def self.apply_electric_baseboard(model, heating_system, hvac_sequential_load_fracs, control_zone, hvac_unavailable_periods)
    obj_name = Constants::ObjectTypeElectricBaseboard

    # Baseboard
    zone_hvac = OpenStudio::Model::ZoneHVACBaseboardConvectiveElectric.new(model)
    zone_hvac.setName(obj_name)
    zone_hvac.setEfficiency(heating_system.heating_efficiency_percent)
    zone_hvac.setNominalCapacity(UnitConversions.convert(heating_system.heating_capacity, 'Btu/hr', 'W'))
    zone_hvac.addToThermalZone(control_zone)
    zone_hvac.additionalProperties.setFeature('HPXML_ID', heating_system.id) # Used by reporting measure
    zone_hvac.additionalProperties.setFeature('IsHeatPumpBackup', heating_system.is_heat_pump_backup_system) # Used by reporting measure

    set_sequential_load_fractions(model, control_zone, zone_hvac, hvac_sequential_load_fracs, hvac_unavailable_periods, heating_system)
  end

  # TODO
  #
  # @param model [OpenStudio::Model::Model] OpenStudio Model object
  # @param heating_system [TODO] TODO
  # @param hvac_sequential_load_fracs [Array<Double>] Array of daily fractions of remaining heating/cooling load to bet met by the HVAC system
  # @param control_zone [OpenStudio::Model::ThermalZone] Conditioned space thermal zone
  # @param hvac_unavailable_periods [Hash] Map of htg/clg => HPXML::UnavailablePeriods for heating/cooling
  # @return [nil]
  def self.apply_unit_heater(model, heating_system, hvac_sequential_load_fracs, control_zone, hvac_unavailable_periods)
    obj_name = Constants::ObjectTypeUnitHeater

    # Heating Coil
    efficiency = heating_system.heating_efficiency_afue
    efficiency = heating_system.heating_efficiency_percent if efficiency.nil?
    htg_coil = Model.add_coil_heating(
      model,
      name: "#{obj_name} htg coil",
      efficiency: efficiency,
      capacity: UnitConversions.convert(heating_system.heating_capacity, 'Btu/hr', 'W'),
      fuel_type: heating_system.heating_system_fuel,
      off_cycle_gas_load: UnitConversions.convert(heating_system.pilot_light_btuh.to_f, 'Btu/hr', 'W')
    )
    htg_coil.additionalProperties.setFeature('HPXML_ID', heating_system.id) # Used by reporting measure
    htg_coil.additionalProperties.setFeature('IsHeatPumpBackup', heating_system.is_heat_pump_backup_system) # Used by reporting measure

    # Fan
    htg_cfm = heating_system.heating_airflow_cfm
    fan_watts_per_cfm = heating_system.fan_watts / htg_cfm
    fan = create_supply_fan(model, obj_name, fan_watts_per_cfm, [htg_cfm])
    add_fan_pump_disaggregation_ems_program(model, fan, htg_coil, nil, nil, heating_system)

    # Unitary System
    unitary_system = create_air_loop_unitary_system(model, obj_name, fan, htg_coil, nil, nil, htg_cfm, nil)
    unitary_system.setControllingZoneorThermostatLocation(control_zone)
    unitary_system.addToThermalZone(control_zone)

    set_sequential_load_fractions(model, control_zone, unitary_system, hvac_sequential_load_fracs, hvac_unavailable_periods, heating_system)
  end

  # Adds an ideal air system as needed to meet the load under certain circumstances:
  # 1. the sum of fractions load served is less than 1 and greater than 0 (e.g., room ACs serving a portion of the home's load),
  #    in which case we need the ideal system to help fully condition the thermal zone to prevent incorrect heat transfers, or
  # 2. ASHRAE 140 tests where we need heating/cooling loads.
  #
  # @param model [OpenStudio::Model::Model] OpenStudio Model object
  # @param weather [WeatherFile] Weather object containing EPW information
  # @param spaces [Hash] Map of HPXML locations => OpenStudio Space objects
  # @param hpxml_bldg [HPXML::Building] HPXML Building object representing an individual dwelling unit
  # @param hpxml_header [HPXML::Header] HPXML Header object (one per HPXML file)
  # @param hvac_season_days [Hash] Map of htg/clg => Array of 365 days with 1s during the heating/cooling season and 0s otherwise
  # @param hvac_unavailable_periods [Hash] Map of htg/clg => HPXML::UnavailablePeriods for heating/cooling
  # @param hvac_remaining_load_fracs [Hash] Map of htg/clg => Fraction of heating/cooling load that has not yet been met
  # @return [nil]
  def self.apply_ideal_air_system(model, weather, spaces, hpxml_bldg, hpxml_header, hvac_season_days,
                                  hvac_unavailable_periods, hvac_remaining_load_fracs)
    conditioned_zone = spaces[HPXML::LocationConditionedSpace].thermalZone.get

    if hpxml_header.apply_ashrae140_assumptions && (hpxml_bldg.total_fraction_heat_load_served + hpxml_bldg.total_fraction_heat_load_served == 0.0)
      cooling_load_frac = 1.0
      heating_load_frac = 1.0
      if hpxml_header.apply_ashrae140_assumptions
        if weather.header.StateProvinceRegion.downcase == 'co'
          cooling_load_frac = 0.0
        elsif weather.header.StateProvinceRegion.downcase == 'nv'
          heating_load_frac = 0.0
        else
          fail 'Unexpected weather file for ASHRAE 140 run.'
        end
      end
      hvac_sequential_load_fracs = { htg: [heating_load_frac],
                                     clg: [cooling_load_frac] }
      apply_ideal_air_loads(model, hvac_sequential_load_fracs, conditioned_zone, hvac_unavailable_periods)
      return
    end

    hvac_sequential_load_fracs = {}

    if (hpxml_bldg.total_fraction_heat_load_served < 1.0) && (hpxml_bldg.total_fraction_heat_load_served > 0.0)
      hvac_sequential_load_fracs[:htg] = calc_sequential_load_fractions(hvac_remaining_load_fracs[:htg] - hpxml_bldg.total_fraction_heat_load_served, hvac_remaining_load_fracs[:htg], hvac_season_days[:htg])
      hvac_remaining_load_fracs[:htg] -= (1.0 - hpxml_bldg.total_fraction_heat_load_served)
    else
      hvac_sequential_load_fracs[:htg] = [0.0]
    end

    if (hpxml_bldg.total_fraction_cool_load_served < 1.0) && (hpxml_bldg.total_fraction_cool_load_served > 0.0)
      hvac_sequential_load_fracs[:clg] = calc_sequential_load_fractions(hvac_remaining_load_fracs[:clg] - hpxml_bldg.total_fraction_cool_load_served, hvac_remaining_load_fracs[:clg], hvac_season_days[:clg])
      hvac_remaining_load_fracs[:clg] -= (1.0 - hpxml_bldg.total_fraction_cool_load_served)
    else
      hvac_sequential_load_fracs[:clg] = [0.0]
    end

    if (hvac_sequential_load_fracs[:htg].sum > 0.0) || (hvac_sequential_load_fracs[:clg].sum > 0.0)
      apply_ideal_air_loads(model, hvac_sequential_load_fracs, conditioned_zone, hvac_unavailable_periods)
    end
  end

  # TODO
  #
  # @param model [OpenStudio::Model::Model] OpenStudio Model object
  # @param hvac_sequential_load_fracs [Array<Double>] Array of daily fractions of remaining heating/cooling load to bet met by the HVAC system
  # @param control_zone [OpenStudio::Model::ThermalZone] Conditioned space thermal zone
  # @param hvac_unavailable_periods [Hash] Map of htg/clg => HPXML::UnavailablePeriods for heating/cooling
  # @return [nil]
  def self.apply_ideal_air_loads(model, hvac_sequential_load_fracs, control_zone, hvac_unavailable_periods)
    obj_name = Constants::ObjectTypeIdealAirSystem

    # Ideal Air System
    ideal_air = OpenStudio::Model::ZoneHVACIdealLoadsAirSystem.new(model)
    ideal_air.setName(obj_name)
    ideal_air.setMaximumHeatingSupplyAirTemperature(50)
    ideal_air.setMinimumCoolingSupplyAirTemperature(10)
    ideal_air.setMaximumHeatingSupplyAirHumidityRatio(0.015)
    ideal_air.setMinimumCoolingSupplyAirHumidityRatio(0.01)
    if hvac_sequential_load_fracs[:htg].sum > 0
      ideal_air.setHeatingLimit('NoLimit')
    else
      ideal_air.setHeatingLimit('LimitCapacity')
      ideal_air.setMaximumSensibleHeatingCapacity(0)
    end
    if hvac_sequential_load_fracs[:clg].sum > 0
      ideal_air.setCoolingLimit('NoLimit')
    else
      ideal_air.setCoolingLimit('LimitCapacity')
      ideal_air.setMaximumTotalCoolingCapacity(0)
    end
    ideal_air.setDehumidificationControlType('None')
    ideal_air.setHumidificationControlType('None')
    ideal_air.addToThermalZone(control_zone)

    set_sequential_load_fractions(model, control_zone, ideal_air, hvac_sequential_load_fracs, hvac_unavailable_periods)
  end

  # Adds any HPXML Dehumidifiers to the OpenStudio model.
  #
  # @param runner [OpenStudio::Measure::OSRunner] Object typically used to display warnings
  # @param model [OpenStudio::Model::Model] OpenStudio Model object
  # @param spaces [Hash] Map of HPXML locations => OpenStudio Space objects
  # @param hpxml_bldg [HPXML::Building] HPXML Building object representing an individual dwelling unit
  # @param hpxml_header [HPXML::Header] HPXML Header object (one per HPXML file)
  # @return [nil]
  def self.apply_dehumidifiers(runner, model, spaces, hpxml_bldg, hpxml_header)
    dehumidifiers = hpxml_bldg.dehumidifiers
    return if dehumidifiers.size == 0

    conditioned_space = spaces[HPXML::LocationConditionedSpace]
    unit_multiplier = hpxml_bldg.building_construction.number_of_units

    dehumidifier_id = dehumidifiers[0].id # Syncs with the ReportSimulationOutput measure, which only looks at first dehumidifier ID

    if dehumidifiers.map { |d| d.rh_setpoint }.uniq.size > 1
      fail 'All dehumidifiers must have the same setpoint but multiple setpoints were specified.'
    end

    if unit_multiplier > 1
      # FUTURE: Figure out how to allow this. If we allow it, update docs and hpxml_translator_test.rb too.
      # https://github.com/NREL/OpenStudio-HPXML/issues/1499
      fail 'NumberofUnits greater than 1 is not supported for dehumidifiers.'
    end

    # Dehumidifier coefficients
    # Generic model coefficients from Winkler, Christensen, and Tomerlin (2011)
    w_coeff = [-1.162525707, 0.02271469, -0.000113208, 0.021110538, -0.0000693034, 0.000378843]
    ef_coeff = [-1.902154518, 0.063466565, -0.000622839, 0.039540407, -0.000125637, -0.000176722]
    pl_coeff = [0.90, 0.10, 0.0]

    dehumidifiers.each do |d|
      next unless d.energy_factor.nil?

      # shift inputs tested under IEF test conditions to those under EF test conditions with performance curves
      d.energy_factor, d.capacity = apply_dehumidifier_ief_to_ef_inputs(d.type, w_coeff, ef_coeff, d.integrated_energy_factor, d.capacity)
    end

    # Combine HPXML dehumidifiers into a single EnergyPlus dehumidifier
    total_capacity = dehumidifiers.map { |d| d.capacity }.sum
    avg_energy_factor = dehumidifiers.map { |d| d.energy_factor * d.capacity }.sum / total_capacity
    total_fraction_served = dehumidifiers.map { |d| d.fraction_served }.sum

    # Apply unit multiplier
    total_capacity *= unit_multiplier

    control_zone = conditioned_space.thermalZone.get
    obj_name = Constants::ObjectTypeDehumidifier

    rh_setpoint = dehumidifiers[0].rh_setpoint * 100.0 # (EnergyPlus uses 60 for 60% RH)
    rh_setpoint_sch = Model.add_schedule_constant(
      model,
      name: "#{obj_name} rh setpoint",
      value: rh_setpoint
    )

    capacity_curve = Model.add_curve_biquadratic(
      model,
      name: 'DXDH-CAP-fT',
      coeff: w_coeff,
      min_x: -100, max_x: 100, min_y: -100, max_y: 100
    )
    energy_factor_curve = Model.add_curve_biquadratic(
      model,
      name: 'DXDH-EF-fT',
      coeff: ef_coeff,
      min_x: -100, max_x: 100, min_y: -100, max_y: 100
    )
    part_load_frac_curve = Model.add_curve_quadratic(
      model,
      name: 'DXDH-PLF-fPLR',
      coeff: pl_coeff,
      min_x: 0, max_x: 1, min_y: 0.7, max_y: 1
    )

    # Calculate air flow rate by assuming 2.75 cfm/pint/day (based on experimental test data)
    air_flow_rate = 2.75 * total_capacity

    # Humidity Setpoint
    humidistat = OpenStudio::Model::ZoneControlHumidistat.new(model)
    humidistat.setName(obj_name + ' humidistat')
    humidistat.setHumidifyingRelativeHumiditySetpointSchedule(rh_setpoint_sch)
    humidistat.setDehumidifyingRelativeHumiditySetpointSchedule(rh_setpoint_sch)
    control_zone.setZoneControlHumidistat(humidistat)

    # Availability Schedule
    dehum_unavailable_periods = Schedule.get_unavailable_periods(runner, SchedulesFile::Columns[:Dehumidifier].name, hpxml_header.unavailable_periods)
    avail_sch = ScheduleConstant.new(model, obj_name + ' schedule', 1.0, EPlus::ScheduleTypeLimitsFraction, unavailable_periods: dehum_unavailable_periods)
    avail_sch = avail_sch.schedule

    # Dehumidifier
    zone_hvac = OpenStudio::Model::ZoneHVACDehumidifierDX.new(model, capacity_curve, energy_factor_curve, part_load_frac_curve)
    zone_hvac.setName(obj_name)
    zone_hvac.setAvailabilitySchedule(avail_sch)
    zone_hvac.setRatedWaterRemoval(UnitConversions.convert(total_capacity, 'pint', 'L'))
    zone_hvac.setRatedEnergyFactor(avg_energy_factor / total_fraction_served)
    zone_hvac.setRatedAirFlowRate(UnitConversions.convert(air_flow_rate, 'cfm', 'm^3/s'))
    zone_hvac.setMinimumDryBulbTemperatureforDehumidifierOperation(10)
    zone_hvac.setMaximumDryBulbTemperatureforDehumidifierOperation(40)
    zone_hvac.addToThermalZone(control_zone)
    zone_hvac.additionalProperties.setFeature('HPXML_ID', dehumidifier_id) # Used by reporting measure

    if total_fraction_served < 1.0
      add_dehumidifier_load_adjustment_ems_program(total_fraction_served, zone_hvac, model, conditioned_space)
    end
  end

  # Adds an HPXML Ceiling Fan to the OpenStudio model.
  #
  # @param runner [OpenStudio::Measure::OSRunner] Object typically used to display warnings
  # @param model [OpenStudio::Model::Model] OpenStudio Model object
  # @param spaces [Hash] Map of HPXML locations => OpenStudio Space objects
  # @param weather [WeatherFile] Weather object containing EPW information
  # @param hpxml_bldg [HPXML::Building] HPXML Building object representing an individual dwelling unit
  # @param hpxml_header [HPXML::Header] HPXML Header object (one per HPXML file)
  # @param schedules_file [SchedulesFile] SchedulesFile wrapper class instance of detailed schedule files
  # @return [nil]
  def self.apply_ceiling_fans(runner, model, spaces, weather, hpxml_bldg, hpxml_header, schedules_file)
    return if hpxml_bldg.ceiling_fans.size == 0

    ceiling_fan = hpxml_bldg.ceiling_fans[0]

    obj_name = Constants::ObjectTypeCeilingFan
    hrs_per_day = 10.5 # From ANSI 301-2019
    cfm_per_w = ceiling_fan.efficiency
    label_energy_use = ceiling_fan.label_energy_use
    count = ceiling_fan.count
    if !label_energy_use.nil? # priority if both provided
      annual_kwh = UnitConversions.convert(count * label_energy_use * hrs_per_day * 365.0, 'Wh', 'kWh')
    elsif !cfm_per_w.nil?
      medium_cfm = 3000.0 # cfm, per ANSI 301-2019
      annual_kwh = UnitConversions.convert(count * medium_cfm / cfm_per_w * hrs_per_day * 365.0, 'Wh', 'kWh')
    end

    # Create schedule
    ceiling_fan_sch = nil
    ceiling_fan_col_name = SchedulesFile::Columns[:CeilingFan].name
    if not schedules_file.nil?
      annual_kwh *= Defaults.get_ceiling_fan_months(weather).map(&:to_f).sum(0.0) / 12.0
      ceiling_fan_design_level = schedules_file.calc_design_level_from_annual_kwh(col_name: ceiling_fan_col_name, annual_kwh: annual_kwh)
      ceiling_fan_sch = schedules_file.create_schedule_file(model, col_name: ceiling_fan_col_name)
    end
    if ceiling_fan_sch.nil?
      ceiling_fan_unavailable_periods = Schedule.get_unavailable_periods(runner, ceiling_fan_col_name, hpxml_header.unavailable_periods)
      annual_kwh *= ceiling_fan.monthly_multipliers.split(',').map(&:to_f).sum(0.0) / 12.0
      weekday_sch = ceiling_fan.weekday_fractions
      weekend_sch = ceiling_fan.weekend_fractions
      monthly_sch = ceiling_fan.monthly_multipliers
      ceiling_fan_sch_obj = MonthWeekdayWeekendSchedule.new(model, obj_name + ' schedule', weekday_sch, weekend_sch, monthly_sch, EPlus::ScheduleTypeLimitsFraction, unavailable_periods: ceiling_fan_unavailable_periods)
      ceiling_fan_design_level = ceiling_fan_sch_obj.calc_design_level_from_daily_kwh(annual_kwh / 365.0)
      ceiling_fan_sch = ceiling_fan_sch_obj.schedule
    else
      runner.registerWarning("Both '#{ceiling_fan_col_name}' schedule file and weekday fractions provided; the latter will be ignored.") if !ceiling_fan.weekday_fractions.nil?
      runner.registerWarning("Both '#{ceiling_fan_col_name}' schedule file and weekend fractions provided; the latter will be ignored.") if !ceiling_fan.weekend_fractions.nil?
      runner.registerWarning("Both '#{ceiling_fan_col_name}' schedule file and monthly multipliers provided; the latter will be ignored.") if !ceiling_fan.monthly_multipliers.nil?
    end

    Model.add_electric_equipment(
      model,
      name: obj_name,
      end_use: obj_name,
      space: spaces[HPXML::LocationConditionedSpace],
      design_level: ceiling_fan_design_level,
      frac_radiant: 0.558,
      frac_latent: 0,
      frac_lost: 0,
      schedule: ceiling_fan_sch
    )
  end

  # Adds an HPXML HVAC Control to the OpenStudio model.
  #
  # @param model [OpenStudio::Model::Model] OpenStudio Model object
  # @param runner [OpenStudio::Measure::OSRunner] Object typically used to display warnings
  # @param weather [WeatherFile] Weather object containing EPW information
  # @param spaces [Hash] Map of HPXML locations => OpenStudio Space objects
  # @param hpxml_bldg [HPXML::Building] HPXML Building object representing an individual dwelling unit
  # @param hpxml_header [HPXML::Header] HPXML Header object (one per HPXML file)
  # @param schedules_file [SchedulesFile] SchedulesFile wrapper class instance of detailed schedule files
  # @return [Hash] Map of htg/clg => Array of 365 days with 1s during the heating/cooling season and 0s otherwise
  def self.apply_setpoints(model, runner, weather, spaces, hpxml_bldg, hpxml_header, schedules_file)
    return {} if hpxml_bldg.hvac_controls.size == 0

    hvac_control = hpxml_bldg.hvac_controls[0]
    conditioned_zone = spaces[HPXML::LocationConditionedSpace].thermalZone.get
    has_ceiling_fan = (hpxml_bldg.ceiling_fans.size > 0)

    # Set 365 (or 366 for a leap year) heating/cooling day arrays based on heating/cooling seasons.
    hvac_season_days = {}
    hvac_season_days[:htg] = Calendar.get_daily_season(hpxml_header.sim_calendar_year, hvac_control.seasons_heating_begin_month, hvac_control.seasons_heating_begin_day,
                                                       hvac_control.seasons_heating_end_month, hvac_control.seasons_heating_end_day)
    hvac_season_days[:clg] = Calendar.get_daily_season(hpxml_header.sim_calendar_year, hvac_control.seasons_cooling_begin_month, hvac_control.seasons_cooling_begin_day,
                                                       hvac_control.seasons_cooling_end_month, hvac_control.seasons_cooling_end_day)
    if hvac_season_days[:htg].include?(0) || hvac_season_days[:clg].include?(0)
      runner.registerWarning('It is not possible to eliminate all HVAC energy use (e.g. crankcase/defrost energy) in EnergyPlus outside of an HVAC season.')
    end

    heating_sch = nil
    cooling_sch = nil
    year = hpxml_header.sim_calendar_year
    onoff_thermostat_ddb = hpxml_header.hvac_onoff_thermostat_deadband.to_f
    if not schedules_file.nil?
      heating_sch = schedules_file.create_schedule_file(model, col_name: SchedulesFile::Columns[:HeatingSetpoint].name)
    end
    if not schedules_file.nil?
      cooling_sch = schedules_file.create_schedule_file(model, col_name: SchedulesFile::Columns[:CoolingSetpoint].name)
    end

    # permit mixing detailed schedules with simple schedules
    if heating_sch.nil?
      htg_wd_setpoints, htg_we_setpoints = get_heating_setpoints(hvac_control, year, onoff_thermostat_ddb)
    else
      runner.registerWarning("Both '#{SchedulesFile::Columns[:HeatingSetpoint].name}' schedule file and heating setpoint temperature provided; the latter will be ignored.") if !hvac_control.heating_setpoint_temp.nil?
    end

    if cooling_sch.nil?
      clg_wd_setpoints, clg_we_setpoints = get_cooling_setpoints(hvac_control, has_ceiling_fan, year, weather, onoff_thermostat_ddb)
    else
      runner.registerWarning("Both '#{SchedulesFile::Columns[:CoolingSetpoint].name}' schedule file and cooling setpoint temperature provided; the latter will be ignored.") if !hvac_control.cooling_setpoint_temp.nil?
    end

    # only deal with deadband issue if both schedules are simple
    if heating_sch.nil? && cooling_sch.nil?
      htg_wd_setpoints, htg_we_setpoints, clg_wd_setpoints, clg_we_setpoints = create_setpoint_schedules(runner, htg_wd_setpoints, htg_we_setpoints, clg_wd_setpoints, clg_we_setpoints, year, hvac_season_days)
    end

    if heating_sch.nil?
      heating_setpoint = HourlyByDaySchedule.new(model, 'heating setpoint', htg_wd_setpoints, htg_we_setpoints, nil, false)
      heating_sch = heating_setpoint.schedule
    end

    if cooling_sch.nil?
      cooling_setpoint = HourlyByDaySchedule.new(model, 'cooling setpoint', clg_wd_setpoints, clg_we_setpoints, nil, false)
      cooling_sch = cooling_setpoint.schedule
    end

    # Set the setpoint schedules
    thermostat_setpoint = OpenStudio::Model::ThermostatSetpointDualSetpoint.new(model)
    thermostat_setpoint.setName("#{conditioned_zone.name} temperature setpoint")
    thermostat_setpoint.setHeatingSetpointTemperatureSchedule(heating_sch)
    thermostat_setpoint.setCoolingSetpointTemperatureSchedule(cooling_sch)
    thermostat_setpoint.setTemperatureDifferenceBetweenCutoutAndSetpoint(UnitConversions.convert(onoff_thermostat_ddb, 'deltaF', 'deltaC'))
    conditioned_zone.setThermostatSetpointDualSetpoint(thermostat_setpoint)

    return hvac_season_days
  end

  # Creates setpoint schedules.
  # This method ensures that we don't construct a setpoint schedule where the cooling setpoint
  # is less than the heating setpoint, which would result in an E+ error.
  #
  # Note: It's tempting to adjust the setpoints, e.g., outside of the heating/cooling seasons,
  # to prevent unmet hours being reported. This is a dangerous idea. These setpoints are used
  # by natural ventilation, Kiva initialization, and probably other things.
  #
  # @param runner [OpenStudio::Measure::OSRunner] Object typically used to display warnings
  # @param htg_wd_setpoints [TODO] TODO
  # @param htg_we_setpoints [TODO] TODO
  # @param clg_wd_setpoints [TODO] TODO
  # @param clg_we_setpoints [TODO] TODO
  # @param year [Integer] the calendar year
  # @param hvac_season_days [Hash] Map of htg/clg => Array of 365 days with 1s during the heating/cooling season and 0s otherwise
  # @return [TODO] TODO
  def self.create_setpoint_schedules(runner, htg_wd_setpoints, htg_we_setpoints, clg_wd_setpoints, clg_we_setpoints, year,
                                     hvac_season_days)
    warning = false
    for i in 0..(Calendar.num_days_in_year(year) - 1)
      if (hvac_season_days[:htg][i] == hvac_season_days[:clg][i]) # both (or neither) heating/cooling seasons
        htg_wkdy = htg_wd_setpoints[i].zip(clg_wd_setpoints[i]).map { |h, c| c < h ? (h + c) / 2.0 : h }
        htg_wked = htg_we_setpoints[i].zip(clg_we_setpoints[i]).map { |h, c| c < h ? (h + c) / 2.0 : h }
        clg_wkdy = htg_wd_setpoints[i].zip(clg_wd_setpoints[i]).map { |h, c| c < h ? (h + c) / 2.0 : c }
        clg_wked = htg_we_setpoints[i].zip(clg_we_setpoints[i]).map { |h, c| c < h ? (h + c) / 2.0 : c }
      elsif hvac_season_days[:htg][i] == 1 # heating only seasons; cooling has minimum of heating
        htg_wkdy = htg_wd_setpoints[i]
        htg_wked = htg_we_setpoints[i]
        clg_wkdy = htg_wd_setpoints[i].zip(clg_wd_setpoints[i]).map { |h, c| c < h ? h : c }
        clg_wked = htg_we_setpoints[i].zip(clg_we_setpoints[i]).map { |h, c| c < h ? h : c }
      elsif hvac_season_days[:clg][i] == 1 # cooling only seasons; heating has maximum of cooling
        htg_wkdy = clg_wd_setpoints[i].zip(htg_wd_setpoints[i]).map { |c, h| c < h ? c : h }
        htg_wked = clg_we_setpoints[i].zip(htg_we_setpoints[i]).map { |c, h| c < h ? c : h }
        clg_wkdy = clg_wd_setpoints[i]
        clg_wked = clg_we_setpoints[i]
      else
        fail 'HeatingSeason and CoolingSeason, when combined, must span the entire year.'
      end
      if (htg_wkdy != htg_wd_setpoints[i]) || (htg_wked != htg_we_setpoints[i]) || (clg_wkdy != clg_wd_setpoints[i]) || (clg_wked != clg_we_setpoints[i])
        warning = true
      end
      htg_wd_setpoints[i] = htg_wkdy
      htg_we_setpoints[i] = htg_wked
      clg_wd_setpoints[i] = clg_wkdy
      clg_we_setpoints[i] = clg_wked
    end

    if warning
      runner.registerWarning('HVAC setpoints have been automatically adjusted to prevent periods where the heating setpoint is greater than the cooling setpoint.')
    end

    return htg_wd_setpoints, htg_we_setpoints, clg_wd_setpoints, clg_we_setpoints
  end

  # TODO
  #
  # @param hvac_control [HPXML::HVACControl] The HPXML HVAC control of interest
  # @param year [Integer] the calendar year
  # @param offset_db [Double] On-off thermostat deadband (F)
  # @return [TODO] TODO
  def self.get_heating_setpoints(hvac_control, year, offset_db)
    num_days = Calendar.num_days_in_year(year)

    if hvac_control.weekday_heating_setpoints.nil? || hvac_control.weekend_heating_setpoints.nil?
      # Base heating setpoint
      htg_setpoint = hvac_control.heating_setpoint_temp
      htg_wd_setpoints = [[htg_setpoint] * 24] * num_days
      # Apply heating setback?
      htg_setback = hvac_control.heating_setback_temp
      if not htg_setback.nil?
        htg_setback_hrs_per_week = hvac_control.heating_setback_hours_per_week
        htg_setback_start_hr = hvac_control.heating_setback_start_hour
        for d in 1..num_days
          for hr in htg_setback_start_hr..htg_setback_start_hr + Integer(htg_setback_hrs_per_week / 7.0) - 1
            htg_wd_setpoints[d - 1][hr % 24] = htg_setback
          end
        end
      end
      htg_we_setpoints = htg_wd_setpoints.dup
    else
      # 24-hr weekday/weekend heating setpoint schedules
      htg_wd_setpoints = hvac_control.weekday_heating_setpoints.split(',').map { |i| Float(i) }
      htg_wd_setpoints = [htg_wd_setpoints] * num_days
      htg_we_setpoints = hvac_control.weekend_heating_setpoints.split(',').map { |i| Float(i) }
      htg_we_setpoints = [htg_we_setpoints] * num_days
    end
    # Apply thermostat offset due to onoff control
    htg_wd_setpoints = htg_wd_setpoints.map { |i| i.map { |j| j - offset_db / 2.0 } }
    htg_we_setpoints = htg_we_setpoints.map { |i| i.map { |j| j - offset_db / 2.0 } }

    htg_wd_setpoints = htg_wd_setpoints.map { |i| i.map { |j| UnitConversions.convert(j, 'F', 'C') } }
    htg_we_setpoints = htg_we_setpoints.map { |i| i.map { |j| UnitConversions.convert(j, 'F', 'C') } }

    return htg_wd_setpoints, htg_we_setpoints
  end

  # TODO
  #
  # @param [HPXML::HVACControl] The HPXML HVAC control of interest
  # @param has_ceiling_fan [TODO] TODO
  # @param year [Integer] the calendar year
  # @param weather [WeatherFile] Weather object containing EPW information
  # @param offset_db [Double] On-off thermostat deadband (F)
  # @return [TODO] TODO
  def self.get_cooling_setpoints(hvac_control, has_ceiling_fan, year, weather, offset_db)
    num_days = Calendar.num_days_in_year(year)

    if hvac_control.weekday_cooling_setpoints.nil? || hvac_control.weekend_cooling_setpoints.nil?
      # Base cooling setpoint
      clg_setpoint = hvac_control.cooling_setpoint_temp
      clg_wd_setpoints = [[clg_setpoint] * 24] * num_days
      # Apply cooling setup?
      clg_setup = hvac_control.cooling_setup_temp
      if not clg_setup.nil?
        clg_setup_hrs_per_week = hvac_control.cooling_setup_hours_per_week
        clg_setup_start_hr = hvac_control.cooling_setup_start_hour
        for d in 1..num_days
          for hr in clg_setup_start_hr..clg_setup_start_hr + Integer(clg_setup_hrs_per_week / 7.0) - 1
            clg_wd_setpoints[d - 1][hr % 24] = clg_setup
          end
        end
      end
      clg_we_setpoints = clg_wd_setpoints.dup
    else
      # 24-hr weekday/weekend cooling setpoint schedules
      clg_wd_setpoints = hvac_control.weekday_cooling_setpoints.split(',').map { |i| Float(i) }
      clg_wd_setpoints = [clg_wd_setpoints] * num_days
      clg_we_setpoints = hvac_control.weekend_cooling_setpoints.split(',').map { |i| Float(i) }
      clg_we_setpoints = [clg_we_setpoints] * num_days
    end
    # Apply cooling setpoint offset due to ceiling fan?
    if has_ceiling_fan
      clg_ceiling_fan_offset = hvac_control.ceiling_fan_cooling_setpoint_temp_offset
      if not clg_ceiling_fan_offset.nil?
        months = Defaults.get_ceiling_fan_months(weather)
        Calendar.months_to_days(year, months).each_with_index do |operation, d|
          next if operation != 1

          clg_wd_setpoints[d] = [clg_wd_setpoints[d], Array.new(24, clg_ceiling_fan_offset)].transpose.map { |i| i.sum }
          clg_we_setpoints[d] = [clg_we_setpoints[d], Array.new(24, clg_ceiling_fan_offset)].transpose.map { |i| i.sum }
        end
      end
    end

    # Apply thermostat offset due to onoff control
    clg_wd_setpoints = clg_wd_setpoints.map { |i| i.map { |j| j + offset_db / 2.0 } }
    clg_we_setpoints = clg_we_setpoints.map { |i| i.map { |j| j + offset_db / 2.0 } }
    clg_wd_setpoints = clg_wd_setpoints.map { |i| i.map { |j| UnitConversions.convert(j, 'F', 'C') } }
    clg_we_setpoints = clg_we_setpoints.map { |i| i.map { |j| UnitConversions.convert(j, 'F', 'C') } }

    return clg_wd_setpoints, clg_we_setpoints
  end

  # TODO
  #
  # @param compressor_type [TODO] TODO
  # @return [TODO] TODO
  def self.get_cool_cap_eir_ft_spec(compressor_type)
    if compressor_type == HPXML::HVACCompressorTypeSingleStage
      cap_ft_spec = [[3.68637657, -0.098352478, 0.000956357, 0.005838141, -0.0000127, -0.000131702]]
      eir_ft_spec = [[-3.437356399, 0.136656369, -0.001049231, -0.0079378, 0.000185435, -0.0001441]]
    elsif compressor_type == HPXML::HVACCompressorTypeTwoStage
      cap_ft_spec = [[3.998418659, -0.108728222, 0.001056818, 0.007512314, -0.0000139, -0.000164716],
                     [3.466810106, -0.091476056, 0.000901205, 0.004163355, -0.00000919, -0.000110829]]
      eir_ft_spec = [[-4.282911381, 0.181023691, -0.001357391, -0.026310378, 0.000333282, -0.000197405],
                     [-3.557757517, 0.112737397, -0.000731381, 0.013184877, 0.000132645, -0.000338716]]
    end
    return cap_ft_spec, eir_ft_spec
  end

  # TODO
  #
  # @param compressor_type [TODO] TODO
  # @return [TODO] TODO
  def self.get_cool_cap_eir_fflow_spec(compressor_type)
    if compressor_type == HPXML::HVACCompressorTypeSingleStage
      # Single stage systems have PSC or constant torque ECM blowers, so the airflow rate is affected by the static pressure losses.
      cap_fflow_spec = [[0.718664047, 0.41797409, -0.136638137]]
      eir_fflow_spec = [[1.143487507, -0.13943972, -0.004047787]]
    elsif compressor_type == HPXML::HVACCompressorTypeTwoStage
      # Most two stage systems have PSC or constant torque ECM blowers, so the airflow rate is affected by the static pressure losses.
      cap_fflow_spec = [[0.655239515, 0.511655216, -0.166894731],
                        [0.618281092, 0.569060264, -0.187341356]]
      eir_fflow_spec = [[1.639108268, -0.998953996, 0.359845728],
                        [1.570774717, -0.914152018, 0.343377302]]
    elsif compressor_type == HPXML::HVACCompressorTypeVariableSpeed
      # Variable speed systems have constant flow ECM blowers, so the air handler can always achieve the design airflow rate by sacrificing blower power.
      # So we assume that there is only one corresponding airflow rate for each compressor speed.
      eir_fflow_spec = [[1, 0, 0]] * 2
      cap_fflow_spec = [[1, 0, 0]] * 2
    end
    return cap_fflow_spec, eir_fflow_spec
  end

  # TODO
  #
  # @param compressor_type [TODO] TODO
  # @param heating_capacity_retention_temp [TODO] TODO
  # @param heating_capacity_retention_fraction [TODO] TODO
  # @return [TODO] TODO
  def self.get_heat_cap_eir_ft_spec(compressor_type, heating_capacity_retention_temp, heating_capacity_retention_fraction)
    cap_ft_spec = calc_heat_cap_ft_spec(compressor_type, heating_capacity_retention_temp, heating_capacity_retention_fraction)
    if compressor_type == HPXML::HVACCompressorTypeSingleStage
      # From "Improved Modeling of Residential Air Conditioners and Heat Pumps for Energy Calculations", Cutler et al
      # https://www.nrel.gov/docs/fy13osti/56354.pdf
      eir_ft_spec = [[0.718398423, 0.003498178, 0.000142202, -0.005724331, 0.00014085, -0.000215321]]
    elsif compressor_type == HPXML::HVACCompressorTypeTwoStage
      # From "Improved Modeling of Residential Air Conditioners and Heat Pumps for Energy Calculations", Cutler et al
      # https://www.nrel.gov/docs/fy13osti/56354.pdf
      eir_ft_spec = [[0.36338171, 0.013523725, 0.000258872, -0.009450269, 0.000439519, -0.000653723],
                     [0.981100941, -0.005158493, 0.000243416, -0.005274352, 0.000230742, -0.000336954]]
    end
    return cap_ft_spec, eir_ft_spec
  end

  # TODO
  #
  # @param compressor_type [TODO] TODO
  # @return [TODO] TODO
  def self.get_heat_cap_eir_fflow_spec(compressor_type)
    if compressor_type == HPXML::HVACCompressorTypeSingleStage
      # Single stage systems have PSC or constant torque ECM blowers, so the airflow rate is affected by the static pressure losses.
      cap_fflow_spec = [[0.694045465, 0.474207981, -0.168253446]]
      eir_fflow_spec = [[2.185418751, -1.942827919, 0.757409168]]
    elsif compressor_type == HPXML::HVACCompressorTypeTwoStage
      # Most two stage systems have PSC or constant torque ECM blowers, so the airflow rate is affected by the static pressure losses.
      cap_fflow_spec = [[0.741466907, 0.378645444, -0.119754733],
                        [0.76634609, 0.32840943, -0.094701495]]
      eir_fflow_spec = [[2.153618211, -1.737190609, 0.584269478],
                        [2.001041353, -1.58869128, 0.587593517]]
    elsif compressor_type == HPXML::HVACCompressorTypeVariableSpeed
      # Variable speed systems have constant flow ECM blowers, so the air handler can always achieve the design airflow rate by sacrificing blower power.
      # So we assume that there is only one corresponding airflow rate for each compressor speed.
      cap_fflow_spec = [[1, 0, 0]] * 3
      eir_fflow_spec = [[1, 0, 0]] * 3
    end
    return cap_fflow_spec, eir_fflow_spec
  end

  # TODO
  #
  # @param cooling_system [TODO] TODO
  # @param use_eer [TODO] TODO
  # @return [nil]
  def self.set_cool_curves_central_air_source(cooling_system, use_eer = false)
    clg_ap = cooling_system.additional_properties
    clg_ap.cool_rated_cfm_per_ton = get_cool_cfm_per_ton(cooling_system.compressor_type, use_eer)
    clg_ap.cool_capacity_ratios = get_cool_capacity_ratios(cooling_system)
    set_cool_c_d(cooling_system)

    seer = cooling_system.cooling_efficiency_seer
    if cooling_system.compressor_type == HPXML::HVACCompressorTypeSingleStage
      clg_ap.cool_cap_ft_spec, clg_ap.cool_eir_ft_spec = get_cool_cap_eir_ft_spec(cooling_system.compressor_type)
      if not use_eer
        clg_ap.cool_rated_airflow_rate = clg_ap.cool_rated_cfm_per_ton[0]
        clg_ap.cool_fan_speed_ratios = calc_fan_speed_ratios(clg_ap.cool_capacity_ratios, clg_ap.cool_rated_cfm_per_ton, clg_ap.cool_rated_airflow_rate)
        clg_ap.cool_cap_fflow_spec, clg_ap.cool_eir_fflow_spec = get_cool_cap_eir_fflow_spec(cooling_system.compressor_type)
        clg_ap.cool_rated_cops = [0.2692 * seer + 0.2706] # Regression based on inverse model
      else
        clg_ap.cool_fan_speed_ratios = [1.0]
        clg_ap.cool_cap_fflow_spec = [[1.0, 0.0, 0.0]]
        clg_ap.cool_eir_fflow_spec = [[1.0, 0.0, 0.0]]
      end

    elsif cooling_system.compressor_type == HPXML::HVACCompressorTypeTwoStage
      clg_ap.cool_rated_airflow_rate = clg_ap.cool_rated_cfm_per_ton[-1]
      clg_ap.cool_fan_speed_ratios = calc_fan_speed_ratios(clg_ap.cool_capacity_ratios, clg_ap.cool_rated_cfm_per_ton, clg_ap.cool_rated_airflow_rate)
      clg_ap.cool_cap_ft_spec, clg_ap.cool_eir_ft_spec = get_cool_cap_eir_ft_spec(cooling_system.compressor_type)
      clg_ap.cool_cap_fflow_spec, clg_ap.cool_eir_fflow_spec = get_cool_cap_eir_fflow_spec(cooling_system.compressor_type)
      clg_ap.cool_rated_cops = [0.2773 * seer - 0.0018] # Regression based on inverse model
      clg_ap.cool_rated_cops << clg_ap.cool_rated_cops[0] * 0.91 # COP ratio based on Dylan's data as seen in BEopt 2.8 options

    elsif cooling_system.compressor_type == HPXML::HVACCompressorTypeVariableSpeed
      clg_ap.cooling_capacity_retention_temperature = 82.0
      clg_ap.cooling_capacity_retention_fraction = 1.033 # From NEEP data
      clg_ap.cool_rated_airflow_rate = clg_ap.cool_rated_cfm_per_ton[-1]
      clg_ap.cool_fan_speed_ratios = calc_fan_speed_ratios(clg_ap.cool_capacity_ratios, clg_ap.cool_rated_cfm_per_ton, clg_ap.cool_rated_airflow_rate)
      clg_ap.cool_cap_fflow_spec, clg_ap.cool_eir_fflow_spec = get_cool_cap_eir_fflow_spec(cooling_system.compressor_type)
    end

    set_cool_rated_shrs_gross(cooling_system)
  end

  # TODO
  #
  # @param hvac_system [TODO] TODO
  # @return [TODO] TODO
  def self.get_cool_capacity_ratios(hvac_system)
    # For each speed, ratio of capacity to nominal capacity
    if hvac_system.compressor_type == HPXML::HVACCompressorTypeSingleStage
      return [1.0]
    elsif hvac_system.compressor_type == HPXML::HVACCompressorTypeTwoStage
      return [0.72, 1.0]
    elsif hvac_system.compressor_type == HPXML::HVACCompressorTypeVariableSpeed
      is_ducted = !hvac_system.distribution_system_idref.nil?
      if is_ducted
        return [0.394, 1.0]
      else
        return [0.255, 1.0]
      end
    end

    fail 'Unable to get cooling capacity ratios.'
  end

  # TODO
  #
  # @param heating_system [TODO] TODO
  # @param use_cop [TODO] TODO
  # @return [nil]
  def self.set_heat_curves_central_air_source(heating_system, use_cop = false)
    htg_ap = heating_system.additional_properties
    htg_ap.heat_rated_cfm_per_ton = get_heat_cfm_per_ton(heating_system.compressor_type, use_cop)
    htg_ap.heat_cap_fflow_spec, htg_ap.heat_eir_fflow_spec = get_heat_cap_eir_fflow_spec(heating_system.compressor_type)
    htg_ap.heat_capacity_ratios = get_heat_capacity_ratios(heating_system)
    set_heat_c_d(heating_system)

    hspf = heating_system.heating_efficiency_hspf
    if heating_system.compressor_type == HPXML::HVACCompressorTypeSingleStage
      heating_capacity_retention_temp, heating_capacity_retention_fraction = get_heating_capacity_retention(heating_system)
      htg_ap.heat_cap_ft_spec, htg_ap.heat_eir_ft_spec = get_heat_cap_eir_ft_spec(heating_system.compressor_type, heating_capacity_retention_temp, heating_capacity_retention_fraction)
      if not use_cop
        htg_ap.heat_rated_cops = [0.0353 * hspf**2 + 0.0331 * hspf + 0.9447] # Regression based on inverse model
        htg_ap.heat_rated_airflow_rate = htg_ap.heat_rated_cfm_per_ton[0]
        htg_ap.heat_fan_speed_ratios = calc_fan_speed_ratios(htg_ap.heat_capacity_ratios, htg_ap.heat_rated_cfm_per_ton, htg_ap.heat_rated_airflow_rate)
      else
        htg_ap.heat_fan_speed_ratios = [1.0]
      end

    elsif heating_system.compressor_type == HPXML::HVACCompressorTypeTwoStage
      heating_capacity_retention_temp, heating_capacity_retention_fraction = get_heating_capacity_retention(heating_system)
      htg_ap.heat_cap_ft_spec, htg_ap.heat_eir_ft_spec = get_heat_cap_eir_ft_spec(heating_system.compressor_type, heating_capacity_retention_temp, heating_capacity_retention_fraction)
      htg_ap.heat_rated_airflow_rate = htg_ap.heat_rated_cfm_per_ton[-1]
      htg_ap.heat_fan_speed_ratios = calc_fan_speed_ratios(htg_ap.heat_capacity_ratios, htg_ap.heat_rated_cfm_per_ton, htg_ap.heat_rated_airflow_rate)
      htg_ap.heat_rated_cops = [0.0426 * hspf**2 - 0.0747 * hspf + 1.5374] # Regression based on inverse model
      htg_ap.heat_rated_cops << htg_ap.heat_rated_cops[0] * 0.87 # COP ratio based on Dylan's data as seen in BEopt 2.8 options

    elsif heating_system.compressor_type == HPXML::HVACCompressorTypeVariableSpeed
      htg_ap.heat_rated_airflow_rate = htg_ap.heat_rated_cfm_per_ton[-1]
      htg_ap.heat_capacity_ratios = get_heat_capacity_ratios(heating_system)
      htg_ap.heat_fan_speed_ratios = calc_fan_speed_ratios(htg_ap.heat_capacity_ratios, htg_ap.heat_rated_cfm_per_ton, htg_ap.heat_rated_airflow_rate)
    end
  end

  # TODO
  #
  # @param heat_pump [TODO] TODO
  # @return [nil]
  def self.set_heat_detailed_performance_data(heat_pump)
    hp_ap = heat_pump.additional_properties
    is_ducted = !heat_pump.distribution_system_idref.nil?
    hspf = heat_pump.heating_efficiency_hspf

    # Default data inputs based on NEEP data
    detailed_performance_data = heat_pump.heating_detailed_performance_data
    heating_capacity_retention_temp, heating_capacity_retention_fraction = get_heating_capacity_retention(heat_pump)
    max_cap_maint_5 = 1.0 - (1.0 - heating_capacity_retention_fraction) * (HVAC::AirSourceHeatRatedODB - 5.0) /
                            (HVAC::AirSourceHeatRatedODB - heating_capacity_retention_temp)

    if is_ducted
      a, b, c, d, e = 0.4348, 0.008923, 1.090, -0.1861, -0.07564
    else
      a, b, c, d, e = 0.1914, -1.822, 1.364, -0.07783, 2.221
    end
    max_cop_47 = a * hspf + b * max_cap_maint_5 + c * max_cap_maint_5**2 + d * max_cap_maint_5 * hspf + e
    max_capacity_47 = heat_pump.heating_capacity * hp_ap.heat_capacity_ratios[-1]
    min_capacity_47 = max_capacity_47 / hp_ap.heat_capacity_ratios[-1] * hp_ap.heat_capacity_ratios[0]
    min_cop_47 = is_ducted ? max_cop_47 * (-0.0306 * hspf + 1.5385) : max_cop_47 * (-0.01698 * hspf + 1.5907)
    max_capacity_5 = max_capacity_47 * max_cap_maint_5
    max_cop_5 = is_ducted ? max_cop_47 * 0.587 : max_cop_47 * 0.671
    min_capacity_5 = is_ducted ? min_capacity_47 * 1.106 : min_capacity_47 * 0.611
    min_cop_5 = is_ducted ? min_cop_47 * 0.502 : min_cop_47 * 0.538

    # performance data at 47F, maximum speed
    detailed_performance_data.add(capacity: max_capacity_47.round(1),
                                  efficiency_cop: max_cop_47.round(4),
                                  capacity_description: HPXML::CapacityDescriptionMaximum,
                                  outdoor_temperature: 47,
                                  isdefaulted: true)
    # performance data at 47F, minimum speed
    detailed_performance_data.add(capacity: min_capacity_47.round(1),
                                  efficiency_cop: min_cop_47.round(4),
                                  capacity_description: HPXML::CapacityDescriptionMinimum,
                                  outdoor_temperature: 47,
                                  isdefaulted: true)
    # performance data at 5F, maximum speed
    detailed_performance_data.add(capacity: max_capacity_5.round(1),
                                  efficiency_cop: max_cop_5.round(4),
                                  capacity_description: HPXML::CapacityDescriptionMaximum,
                                  outdoor_temperature: 5,
                                  isdefaulted: true)
    # performance data at 5F, minimum speed
    detailed_performance_data.add(capacity: min_capacity_5.round(1),
                                  efficiency_cop: min_cop_5.round(4),
                                  capacity_description: HPXML::CapacityDescriptionMinimum,
                                  outdoor_temperature: 5,
                                  isdefaulted: true)
  end

  # TODO
  #
  # @param heat_pump [TODO] TODO
  # @return [nil]
  def self.set_cool_detailed_performance_data(heat_pump)
    hp_ap = heat_pump.additional_properties
    is_ducted = !heat_pump.distribution_system_idref.nil?
    seer = heat_pump.cooling_efficiency_seer

    # Default data inputs based on NEEP data
    detailed_performance_data = heat_pump.cooling_detailed_performance_data
    max_cap_maint_82 = 1.0 - (1.0 - hp_ap.cooling_capacity_retention_fraction) * (HVAC::AirSourceCoolRatedODB - 82.0) /
                             (HVAC::AirSourceCoolRatedODB - hp_ap.cooling_capacity_retention_temperature)

    max_cop_95 = is_ducted ? 0.1953 * seer : 0.06635 * seer + 1.8707
    max_capacity_95 = heat_pump.cooling_capacity * hp_ap.cool_capacity_ratios[-1]
    min_capacity_95 = max_capacity_95 / hp_ap.cool_capacity_ratios[-1] * hp_ap.cool_capacity_ratios[0]
    min_cop_95 = is_ducted ? max_cop_95 * 1.231 : max_cop_95 * (0.01377 * seer + 1.13948)
    max_capacity_82 = max_capacity_95 * max_cap_maint_82
    max_cop_82 = is_ducted ? (1.297 * max_cop_95) : (1.300 * max_cop_95)
    min_capacity_82 = min_capacity_95 * 1.099
    min_cop_82 = is_ducted ? (1.402 * min_cop_95) : (1.333 * min_cop_95)

    # performance data at 95F, maximum speed
    detailed_performance_data.add(capacity: max_capacity_95.round(1),
                                  efficiency_cop: max_cop_95.round(4),
                                  capacity_description: HPXML::CapacityDescriptionMaximum,
                                  outdoor_temperature: 95,
                                  isdefaulted: true)
    # performance data at 95F, minimum speed
    detailed_performance_data.add(capacity: min_capacity_95.round(1),
                                  efficiency_cop: min_cop_95.round(4),
                                  capacity_description: HPXML::CapacityDescriptionMinimum,
                                  outdoor_temperature: 95,
                                  isdefaulted: true)
    # performance data at 82F, maximum speed
    detailed_performance_data.add(capacity: max_capacity_82.round(1),
                                  efficiency_cop: max_cop_82.round(4),
                                  capacity_description: HPXML::CapacityDescriptionMaximum,
                                  outdoor_temperature: 82,
                                  isdefaulted: true)
    # performance data at 82F, minimum speed
    detailed_performance_data.add(capacity: min_capacity_82.round(1),
                                  efficiency_cop: min_cop_82.round(4),
                                  capacity_description: HPXML::CapacityDescriptionMinimum,
                                  outdoor_temperature: 82,
                                  isdefaulted: true)
  end

  # TODO
  #
  # @param heat_pump [TODO] TODO
  # @return [TODO] TODO
  def self.get_heat_capacity_ratios(heat_pump)
    # For each speed, ratio of capacity to nominal capacity
    if heat_pump.compressor_type == HPXML::HVACCompressorTypeSingleStage
      return [1.0]
    elsif heat_pump.compressor_type == HPXML::HVACCompressorTypeTwoStage
      return [0.72, 1.0]
    elsif heat_pump.compressor_type == HPXML::HVACCompressorTypeVariableSpeed
      is_ducted = !heat_pump.distribution_system_idref.nil?
      if is_ducted
        nominal_to_max_ratio = 0.972
      else
        nominal_to_max_ratio = 0.812
      end
      if is_ducted && heat_pump.heat_pump_type == HPXML::HVACTypeHeatPumpAirToAir
        # central ducted
        return [0.358 / nominal_to_max_ratio, 1.0, 1.0 / nominal_to_max_ratio]
      elsif !is_ducted
        # wall placement
        return [0.252 / nominal_to_max_ratio, 1.0, 1.0 / nominal_to_max_ratio]
      else
        # ducted minisplit
        return [0.305 / nominal_to_max_ratio, 1.0, 1.0 / nominal_to_max_ratio]
      end
    end

    fail 'Unable to get heating capacity ratios.'
  end

  # TODO
  #
  # @param hvac_system [TODO] TODO
  # @return [nil]
  def self.drop_intermediate_speeds(hvac_system)
    # For variable-speed systems, we only want to model min/max speeds in E+.
    # Here we drop any intermediate speeds that we may have added for other purposes (e.g. hvac sizing).
    return unless hvac_system.compressor_type == HPXML::HVACCompressorTypeVariableSpeed

    hvac_ap = hvac_system.additional_properties

    while hvac_ap.cool_capacity_ratios.size > 2
      hvac_ap.cool_cap_fflow_spec.delete_at(1)
      hvac_ap.cool_eir_fflow_spec.delete_at(1)
      hvac_ap.cool_plf_fplr_spec.delete_at(1)
      hvac_ap.cool_rated_cfm_per_ton.delete_at(1)
      hvac_ap.cool_capacity_ratios.delete_at(1)
      hvac_ap.cool_fan_speed_ratios.delete_at(1)
    end
    if hvac_system.is_a? HPXML::HeatPump
      while hvac_ap.heat_capacity_ratios.size > 2
        hvac_ap.heat_cap_fflow_spec.delete_at(1)
        hvac_ap.heat_eir_fflow_spec.delete_at(1)
        hvac_ap.heat_plf_fplr_spec.delete_at(1)
        hvac_ap.heat_rated_cfm_per_ton.delete_at(1)
        hvac_ap.heat_capacity_ratios.delete_at(1)
        hvac_ap.heat_fan_speed_ratios.delete_at(1)
      end
    end
  end

  # TODO
  #
  # @param compressor_type [TODO] TODO
  # @param use_eer [TODO] TODO
  # @return [TODO] TODO
  def self.get_cool_cfm_per_ton(compressor_type, use_eer = false)
    # cfm/ton of rated capacity
    if compressor_type == HPXML::HVACCompressorTypeSingleStage
      if not use_eer
        return [394.2]
      else
        return [312] # medium speed
      end
    elsif compressor_type == HPXML::HVACCompressorTypeTwoStage
      return [411.0083, 344.1]
    elsif compressor_type == HPXML::HVACCompressorTypeVariableSpeed
      return [400.0, 400.0]
    else
      fail 'Compressor type not supported.'
    end
  end

  # TODO
  #
  # @param compressor_type [TODO] TODO
  # @param use_cop_or_htg_sys [TODO] TODO
  # @return [TODO] TODO
  def self.get_heat_cfm_per_ton(compressor_type, use_cop_or_htg_sys = false)
    # cfm/ton of rated capacity
    if compressor_type == HPXML::HVACCompressorTypeSingleStage
      if not use_cop_or_htg_sys
        return [384.1]
      else
        return [350]
      end
    elsif compressor_type == HPXML::HVACCompressorTypeTwoStage
      return [391.3333, 352.2]
    elsif compressor_type == HPXML::HVACCompressorTypeVariableSpeed
      return [400.0, 400.0, 400.0]
    else
      fail 'Compressor type not supported.'
    end
  end

  # TODO
  #
  # @param heat_pump [TODO] TODO
  # @return [nil]
  def self.set_curves_gshp(heat_pump)
    hp_ap = heat_pump.additional_properties

    # E+ equation fit coil coefficients generated following approach in Tang's thesis:
    # See Appendix B of  https://shareok.org/bitstream/handle/11244/10075/Tang_okstate_0664M_1318.pdf?sequence=1&isAllowed=y
    # Coefficients generated by catalog data: https://files.climatemaster.com/Genesis-GS-Series-Product-Catalog.pdf, p180
    # Data point taken as rated condition:
    # EWT: 80F EAT:80/67F, AFR: 1200cfm, WFR: 4.5gpm

    # Cooling Curves
    hp_ap.cool_cap_curve_spec = [[-5.45013866666657, 7.42301402824225, -1.43760846638838, 0.249103937703341, 0.0378875477019811]]
    hp_ap.cool_power_curve_spec = [[-4.21572180554818, 0.322682268675807, 4.56870615863483, 0.154605773589744, -0.167531037948482]]
    hp_ap.cool_sh_curve_spec = [[0.56143829895505, 18.7079597251858, -19.1482655264078, -0.138154731772664, 0.4823357726442, -0.00164644360129174]]

    hp_ap.cool_rated_shrs_gross = [heat_pump.cooling_shr]

    # E+ equation fit coil coefficients following approach from Tang's thesis:
    # See Appendix B Figure B.3 of  https://shareok.org/bitstream/handle/11244/10075/Tang_okstate_0664M_1318.pdf?sequence=1&isAllowed=y
    # Coefficients generated by catalog data: https://www.climatemaster.com/download/18.274be999165850ccd5b5b73/1535543867815/lc377-climatemaster-commercial-tranquility-20-single-stage-ts-series-water-source-heat-pump-submittal-set.pdf
    # Data point taken as rated condition:
    # EWT: 60F EAT: 70F AFR: 1200 cfm, WFR: 4.5 gpm

    # Heating Curves
    hp_ap.heat_cap_curve_spec = [[-3.75031847962047, -2.18062040443483, 6.8363364819032, 0.188376814356582, 0.0869274802923634]]
    hp_ap.heat_power_curve_spec = [[-8.4754723813072, 8.10952801956388, 1.38771494628738, -0.33766445915032, 0.0223085217874051]]

    # Fan/pump adjustments calculations
    # Fan power to overcome the static pressure adjustment
<<<<<<< HEAD
    fan_duct_reduction_watts_per_cfm = 0.5 * heat_pump.fan_watts_per_cfm # Assume the power to overcome the ductwork is 50 % of the fan power
    power_f = fan_duct_reduction_watts_per_cfm * 400.0 / UnitConversions.convert(1.0, 'ton', 'Btu/hr') # 400 cfm/ton, result is in W per Btu/hr of capacity
    pump_watts_per_ton = 30.0 # ANSI/RESNET/ICC 301, estimated pump power required to overcome the internal resistance of the ground-water heat exchanger under AHRI test conditions for a closed loop system
    power_p = pump_watts_per_ton / UnitConversions.convert(1.0, 'ton', 'Btu/hr') # result is in W per Btu/hr of capacity
=======
    rated_fan_watts_per_cfm = 0.5 * heat_pump.fan_watts_per_cfm # Calculate rated fan power by assuming the power to overcome the ductwork is approximately 50% of the total fan power (ANSI 301 says 0.2 W/cfm is the fan power associated with ductwork, but we don't know if that was a PSC or BPM fan)
    power_f = rated_fan_watts_per_cfm * 400.0 / UnitConversions.convert(1.0, 'ton', 'Btu/hr') # 400 cfm/ton, result is in W per Btu/hr of capacity
    power_p = heat_pump.pump_watts_per_ton / UnitConversions.convert(1.0, 'ton', 'Btu/hr') # result is in W per Btu/hr of capacity
>>>>>>> 855115bd

    cool_eir = UnitConversions.convert(((1 - UnitConversions.convert(power_f, 'Wh', 'Btu')) / heat_pump.cooling_efficiency_eer - power_f - power_p), 'Wh', 'Btu')
    heat_eir = (1 + UnitConversions.convert(power_f, 'Wh', 'Btu')) / heat_pump.heating_efficiency_cop - UnitConversions.convert(power_f + power_p, 'Wh', 'Btu')

    hp_ap.cool_rated_cops = [1.0 / cool_eir]
    hp_ap.heat_rated_cops = [1.0 / heat_eir]
  end

  # TODO
  #
  # @param weather [WeatherFile] Weather object containing EPW information
  # @param latitude [TODO] TODO
  # @return [TODO] TODO
  def self.get_building_america_hvac_seasons(weather, latitude)
    # Calculates heating/cooling seasons from BAHSP definition

    monthly_temps = weather.data.MonthlyAvgDrybulbs
    heat_design_db = weather.design.HeatingDrybulb
    is_southern_hemisphere = (latitude < 0)

    # create basis lists with zero for every month
    cooling_season_temp_basis = Array.new(monthly_temps.length, 0.0)
    heating_season_temp_basis = Array.new(monthly_temps.length, 0.0)

    if is_southern_hemisphere
      override_heating_months = [6, 7] # July, August
      override_cooling_months = [0, 11] # December, January
    else
      override_heating_months = [0, 11] # December, January
      override_cooling_months = [6, 7] # July, August
    end

    monthly_temps.each_with_index do |temp, i|
      if temp < 66.0
        heating_season_temp_basis[i] = 1.0
      elsif temp >= 66.0
        cooling_season_temp_basis[i] = 1.0
      end

      if (override_heating_months.include? i) && (heat_design_db < 59.0)
        heating_season_temp_basis[i] = 1.0
      elsif override_cooling_months.include? i
        cooling_season_temp_basis[i] = 1.0
      end
    end

    cooling_season = Array.new(monthly_temps.length, 0.0)
    heating_season = Array.new(monthly_temps.length, 0.0)

    for i in 0..11
      # Heating overlaps with cooling at beginning of summer
      prevmonth = i - 1

      if ((heating_season_temp_basis[i] == 1.0) || ((cooling_season_temp_basis[prevmonth] == 0.0) && (cooling_season_temp_basis[i] == 1.0)))
        heating_season[i] = 1.0
      else
        heating_season[i] = 0.0
      end

      if ((cooling_season_temp_basis[i] == 1.0) || ((heating_season_temp_basis[prevmonth] == 0.0) && (heating_season_temp_basis[i] == 1.0)))
        cooling_season[i] = 1.0
      else
        cooling_season[i] = 0.0
      end
    end

    # Find the first month of cooling and add one month
    for i in 0..11
      if cooling_season[i] == 1.0
        cooling_season[i - 1] = 1.0
        break
      end
    end

    return heating_season, cooling_season
  end

  # TODO
  #
  # @param model [OpenStudio::Model::Model] OpenStudio Model object
  # @param fan [TODO] TODO
  # @param hp_min_temp [TODO] TODO
  # @return [nil]
  def self.add_fan_power_ems_program(model, fan, hp_min_temp)
    # EMS is used to disable the fan power below the hp_min_temp; the backup heating
    # system will be operating instead.

    # Sensors
    tout_db_sensor = Model.add_ems_sensor(
      model,
      name: 'tout_db',
      output_var_or_meter_name: 'Site Outdoor Air Drybulb Temperature',
      key_name: 'Environment'
    )

    # Actuators
    fan_pressure_rise_act = Model.add_ems_actuator(
      name: "#{fan.name} pressure rise act",
      model_object: fan,
      comp_type_and_control: EPlus::EMSActuatorFanPressureRise
    )

    fan_total_efficiency_act = Model.add_ems_actuator(
      name: "#{fan.name} total efficiency act",
      model_object: fan,
      comp_type_and_control: EPlus::EMSActuatorFanTotalEfficiency
    )

    # Program
    fan_program = Model.add_ems_program(
      model,
      name: "#{fan.name} power program"
    )
    fan_program.addLine("If #{tout_db_sensor.name} < #{UnitConversions.convert(hp_min_temp, 'F', 'C').round(2)}")
    fan_program.addLine("  Set #{fan_pressure_rise_act.name} = 0")
    fan_program.addLine("  Set #{fan_total_efficiency_act.name} = 1")
    fan_program.addLine('Else')
    fan_program.addLine("  Set #{fan_pressure_rise_act.name} = NULL")
    fan_program.addLine("  Set #{fan_total_efficiency_act.name} = NULL")
    fan_program.addLine('EndIf')

    # Calling Point
    Model.add_ems_program_calling_manager(
      model,
      name: "#{fan_program.name} calling manager",
      calling_point: 'AfterPredictorBeforeHVACManagers',
      ems_programs: [fan_program]
    )
  end

  # TODO
  #
  # @param model [OpenStudio::Model::Model] OpenStudio Model object
  # @param pump_w [TODO] TODO
  # @param pump [TODO] TODO
  # @param heating_object [TODO] TODO
  # @return [nil]
  def self.add_pump_power_ems_program(model, pump_w, pump, heating_object)
    # EMS is used to set the pump power.
    # Without EMS, the pump power will vary according to the plant loop part load ratio
    # (based on flow rate) rather than the boiler part load ratio (based on load).

    # Sensors
    if heating_object.is_a? OpenStudio::Model::BoilerHotWater
      heating_plr_sensor = Model.add_ems_sensor(
        model,
        name: "#{heating_object.name} plr s",
        output_var_or_meter_name: 'Boiler Part Load Ratio',
        key_name: heating_object.name
      )
    elsif heating_object.is_a? OpenStudio::Model::AirLoopHVACUnitarySystem
      heating_plr_sensor = Model.add_ems_sensor(
        model,
        name: "#{heating_object.name} plr s",
        output_var_or_meter_name: 'Unitary System Part Load Ratio',
        key_name: heating_object.name
      )
    end

    pump_mfr_sensor = Model.add_ems_sensor(
      model,
      name: "#{pump.name} mfr s",
      output_var_or_meter_name: 'Pump Mass Flow Rate',
      key_name: pump.name
    )

    # Internal variable
    pump_rated_mfr_var = Model.add_ems_internal_var(
      model,
      name: "#{pump.name} rated mfr",
      model_object: pump,
      type: EPlus::EMSIntVarPumpMFR
    )

    # Actuator
    pump_pressure_rise_act = Model.add_ems_actuator(
      name: "#{pump.name} pressure rise act",
      model_object: pump,
      comp_type_and_control: EPlus::EMSActuatorPumpPressureRise
    )

    # Program
    # See https://bigladdersoftware.com/epx/docs/9-3/ems-application-guide/hvac-systems-001.html#pump
    pump_program = Model.add_ems_program(
      model,
      name: "#{pump.name} power program"
    )
    pump_program.addLine("Set heating_plr = #{heating_plr_sensor.name}")
    pump_program.addLine("Set pump_total_eff = #{pump_rated_mfr_var.name} / 1000 * #{pump.ratedPumpHead} / #{pump.ratedPowerConsumption.get}")
    pump_program.addLine("Set pump_vfr = #{pump_mfr_sensor.name} / 1000")
    pump_program.addLine('If pump_vfr > 0')
    pump_program.addLine("  Set #{pump_pressure_rise_act.name} = #{pump_w} * heating_plr * pump_total_eff / pump_vfr")
    pump_program.addLine('Else')
    pump_program.addLine("  Set #{pump_pressure_rise_act.name} = 0")
    pump_program.addLine('EndIf')

    # Calling Point
    Model.add_ems_program_calling_manager(
      model,
      name: "#{pump_program.name} calling manager",
      calling_point: 'EndOfSystemTimestepBeforeHVACReporting',
      ems_programs: [pump_program]
    )
  end

  # TODO
  #
  # @param model [OpenStudio::Model::Model] OpenStudio Model object
  # @param fan_or_pump [TODO] TODO
  # @param htg_object [TODO] TODO
  # @param clg_object [TODO] TODO
  # @param backup_htg_object [TODO] TODO
  # @param hpxml_object [TODO] TODO
  # @return [nil]
  def self.add_fan_pump_disaggregation_ems_program(model, fan_or_pump, htg_object, clg_object, backup_htg_object, hpxml_object)
    # Disaggregate into heating/cooling output energy use.

    sys_id = hpxml_object.id

    if fan_or_pump.is_a? OpenStudio::Model::FanSystemModel
      var = "Fan #{EPlus::FuelTypeElectricity} Energy"
    elsif fan_or_pump.is_a? OpenStudio::Model::PumpVariableSpeed
      var = "Pump #{EPlus::FuelTypeElectricity} Energy"
    elsif fan_or_pump.is_a? OpenStudio::Model::ElectricEquipment
      var = "Electric Equipment #{EPlus::FuelTypeElectricity} Energy"
    else
      fail "Unexpected fan/pump object '#{fan_or_pump.name}'."
    end
    fan_or_pump_sensor = Model.add_ems_sensor(
      model,
      name: "#{fan_or_pump.name} s",
      output_var_or_meter_name: var,
      key_name: fan_or_pump.name
    )

    fan_or_pump_var = Model.ems_friendly_name(fan_or_pump.name)

    if clg_object.nil?
      clg_object_sensor = nil
    else
      if clg_object.is_a? OpenStudio::Model::EvaporativeCoolerDirectResearchSpecial
        var = 'Evaporative Cooler Water Volume'
      else
        var = 'Cooling Coil Total Cooling Energy'
      end

      clg_object_sensor = Model.add_ems_sensor(
        model,
        name: "#{clg_object.name} s",
        output_var_or_meter_name: var,
        key_name: clg_object.name
      )
    end

    if htg_object.nil?
      htg_object_sensor = nil
    else
      if htg_object.is_a? OpenStudio::Model::ZoneHVACBaseboardConvectiveWater
        var = 'Baseboard Total Heating Energy'
      elsif htg_object.is_a? OpenStudio::Model::ZoneHVACFourPipeFanCoil
        var = 'Fan Coil Heating Energy'
      else
        var = 'Heating Coil Heating Energy'
      end

      htg_object_sensor = Model.add_ems_sensor(
        model,
        name: "#{htg_object.name} s",
        output_var_or_meter_name: var,
        key_name: htg_object.name
      )
    end

    if backup_htg_object.nil?
      backup_htg_object_sensor = nil
    else
      if backup_htg_object.is_a? OpenStudio::Model::ZoneHVACBaseboardConvectiveWater
        var = 'Baseboard Total Heating Energy'
      else
        var = 'Heating Coil Heating Energy'
      end

      backup_htg_object_sensor = Model.add_ems_sensor(
        model,
        name: "#{backup_htg_object.name} s",
        output_var_or_meter_name: var,
        key_name: backup_htg_object.name
      )
    end

    sensors = { 'clg' => clg_object_sensor,
                'primary_htg' => htg_object_sensor,
                'backup_htg' => backup_htg_object_sensor }
    sensors = sensors.select { |_m, s| !s.nil? }

    # Disaggregate electric fan/pump energy
    fan_or_pump_program = Model.add_ems_program(
      model,
      name: "#{fan_or_pump_var} disaggregate program"
    )

    if htg_object.is_a?(OpenStudio::Model::ZoneHVACBaseboardConvectiveWater) || htg_object.is_a?(OpenStudio::Model::ZoneHVACFourPipeFanCoil)
      # Pump may occasionally run when baseboard isn't, so just assign all pump energy here
      mode, _sensor = sensors.first
      if (sensors.size != 1) || (mode != 'primary_htg')
        fail 'Unexpected situation.'
      end

      fan_or_pump_program.addLine("  Set #{fan_or_pump_var}_#{mode} = #{fan_or_pump_sensor.name}")
    else
      sensors.keys.each do |mode|
        fan_or_pump_program.addLine("Set #{fan_or_pump_var}_#{mode} = 0")
      end
      sensors.each_with_index do |(mode, sensor), i|
        if i == 0
          if_else_str = "If #{sensor.name} > 0"
        elsif i == sensors.size - 1
          # Use else for last mode to make sure we don't miss any energy use
          # See https://github.com/NREL/OpenStudio-HPXML/issues/1424
          if_else_str = 'Else'
        else
          if_else_str = "ElseIf #{sensor.name} > 0"
        end
        if mode == 'primary_htg' && sensors.keys[i + 1] == 'backup_htg'
          # HP with both primary and backup heating
          # If both are operating, apportion energy use
          fan_or_pump_program.addLine("#{if_else_str} && (#{sensors.values[i + 1].name} > 0)")
          fan_or_pump_program.addLine("  Set #{fan_or_pump_var}_#{mode} = #{fan_or_pump_sensor.name} * #{sensor.name} / (#{sensor.name} + #{sensors.values[i + 1].name})")
          fan_or_pump_program.addLine("  Set #{fan_or_pump_var}_#{sensors.keys[i + 1]} = #{fan_or_pump_sensor.name} * #{sensors.values[i + 1].name} / (#{sensor.name} + #{sensors.values[i + 1].name})")
          if_else_str = if_else_str.gsub('If', 'ElseIf') if if_else_str.start_with?('If')
        end
        fan_or_pump_program.addLine(if_else_str)
        fan_or_pump_program.addLine("  Set #{fan_or_pump_var}_#{mode} = #{fan_or_pump_sensor.name}")
      end
      fan_or_pump_program.addLine('EndIf')
    end

    Model.add_ems_program_calling_manager(
      model,
      name: "#{fan_or_pump.name} disaggregate program calling manager",
      calling_point: 'EndOfSystemTimestepBeforeHVACReporting',
      ems_programs: [fan_or_pump_program]
    )

    sensors.each do |mode, sensor|
      next if sensor.nil?

      # TODO: Create Model.add_ems_output_var() method
      fan_or_pump_ems_output_var = OpenStudio::Model::EnergyManagementSystemOutputVariable.new(model, "#{fan_or_pump_var}_#{mode}")
      object_type = { 'clg' => Constants::ObjectTypeFanPumpDisaggregateCool,
                      'primary_htg' => Constants::ObjectTypeFanPumpDisaggregatePrimaryHeat,
                      'backup_htg' => Constants::ObjectTypeFanPumpDisaggregateBackupHeat }[mode]
      fan_or_pump_ems_output_var.setName("#{fan_or_pump.name} #{object_type}")
      fan_or_pump_ems_output_var.setTypeOfDataInVariable('Summed')
      fan_or_pump_ems_output_var.setUpdateFrequency('SystemTimestep')
      fan_or_pump_ems_output_var.setEMSProgramOrSubroutineName(fan_or_pump_program)
      fan_or_pump_ems_output_var.setUnits('J')
      fan_or_pump_ems_output_var.additionalProperties.setFeature('HPXML_ID', sys_id) # Used by reporting measure
      fan_or_pump_ems_output_var.additionalProperties.setFeature('ObjectType', object_type) # Used by reporting measure
    end
  end

  # Adjusts the HVAC load to the space when a dehumidifier serves less than 100% dehumidification load, since
  # the EnergyPlus dehumidifier object can only model 100% dehumidification.
  #
  # @param fraction_served [TODO] TODO
  # @param zone_hvac [TODO] TODO
  # @param model [OpenStudio::Model::Model] OpenStudio Model object
  # @param conditioned_space [TODO] TODO
  # @return [nil]
  def self.add_dehumidifier_load_adjustment_ems_program(fraction_served, zone_hvac, model, conditioned_space)
    # sensor
    dehumidifier_sens_htg = Model.add_ems_sensor(
      model,
      name: "#{zone_hvac.name} sens htg",
      output_var_or_meter_name: 'Zone Dehumidifier Sensible Heating Rate',
      key_name: zone_hvac.name
    )

    dehumidifier_power = Model.add_ems_sensor(
      model,
      name: "#{zone_hvac.name} power htg",
      output_var_or_meter_name: "Zone Dehumidifier #{EPlus::FuelTypeElectricity} Rate",
      key_name: zone_hvac.name
    )

    # actuator
    dehumidifier_load_adj = Model.add_other_equipment(
      model,
      name: "#{zone_hvac.name} sens htg adj",
      end_use: nil,
      space: conditioned_space,
      design_level: 0,
      frac_radiant: 0,
      frac_latent: 0,
      frac_lost: 0,
      schedule: model.alwaysOnDiscreteSchedule,
      fuel_type: nil
    )
    dehumidifier_load_adj_act = Model.add_ems_actuator(
      name: "#{zone_hvac.name} sens htg adj act",
      model_object: dehumidifier_load_adj,
      comp_type_and_control: EPlus::EMSActuatorOtherEquipmentPower
    )

    # EMS program
    program = Model.add_ems_program(
      model,
      name: "#{zone_hvac.name} load adj program"
    )
    program.addLine("If #{dehumidifier_sens_htg.name} > 0")
    program.addLine("  Set #{dehumidifier_load_adj_act.name} = - (#{dehumidifier_sens_htg.name} - #{dehumidifier_power.name}) * (1 - #{fraction_served})")
    program.addLine('Else')
    program.addLine("  Set #{dehumidifier_load_adj_act.name} = 0")
    program.addLine('EndIf')

    Model.add_ems_program_calling_manager(
      model,
      name: "#{program.name} calling manager",
      calling_point: 'BeginZoneTimestepAfterInitHeatBalance',
      ems_programs: [program]
    )
  end

  # TODO
  #
  # @param model [OpenStudio::Model::Model] OpenStudio Model object
  # @param obj_name [String] Name for the OpenStudio object
  # @param heat_pump [TODO] TODO
  # @param hpxml_header [HPXML::Header] HPXML Header object (one per HPXML file)
  # @param runner [OpenStudio::Measure::OSRunner] Object typically used to display warnings
  # @param hpxml_bldg [HPXML::Building] HPXML Building object representing an individual dwelling unit
  # @return [TODO] TODO
  def self.create_supp_heating_coil(model, obj_name, heat_pump, hpxml_header = nil, runner = nil, hpxml_bldg = nil)
    fuel = heat_pump.backup_heating_fuel
    capacity = heat_pump.backup_heating_capacity
    efficiency = heat_pump.backup_heating_efficiency_percent
    efficiency = heat_pump.backup_heating_efficiency_afue if efficiency.nil?

    if fuel.nil?
      return
    end

    backup_heating_capacity_increment = hpxml_header.heat_pump_backup_heating_capacity_increment unless hpxml_header.nil?
    backup_heating_capacity_increment = nil unless fuel == HPXML::FuelTypeElectricity
    if not backup_heating_capacity_increment.nil?
      if hpxml_bldg.building_construction.number_of_units > 1
        # Throw error and stop simulation
        runner.registerError('NumberofUnits greater than 1 is not supported for multi-staging backup coil.')
      end
      max_num_stages = 4

      num_stages = [(capacity / backup_heating_capacity_increment).ceil(), max_num_stages].min
      # OpenStudio only supports 4 stages for now
      runner.registerWarning("EnergyPlus only supports #{max_num_stages} stages for multi-stage electric backup coil. Combined the remaining capacities in the last stage.") if (capacity / backup_heating_capacity_increment).ceil() > 4

      htg_supp_coil = OpenStudio::Model::CoilHeatingElectricMultiStage.new(model)
      htg_supp_coil.setAvailabilitySchedule(model.alwaysOnDiscreteSchedule)
      htg_supp_coil.setName(obj_name + ' backup htg coil')
      stage_capacity = 0.0

      (1..num_stages).each do |stage_i|
        stage = OpenStudio::Model::CoilHeatingElectricMultiStageStageData.new(model)
        if stage_i == max_num_stages
          increment = (capacity - stage_capacity) # Model remaining capacity anyways
        else
          increment = backup_heating_capacity_increment
        end
        next if increment <= 5 # Tolerance to avoid modeling small capacity stage

        # There're two cases to throw this warning: 1. More stages are needed so that the remaining capacities are combined in last stage. 2. Total capacity is not able to be perfectly divided by increment.
        # For the first case, the above warning of num_stages has already thrown
        runner.registerWarning("Calculated multi-stage backup coil capacity increment for last stage is not equal to user input, actual capacity increment is #{increment} Btu/hr.") if (increment - backup_heating_capacity_increment).abs > 1
        stage_capacity += increment

        stage.setNominalCapacity(UnitConversions.convert(stage_capacity, 'Btu/hr', 'W'))
        stage.setEfficiency(efficiency)
        htg_supp_coil.addStage(stage)
      end
    else
      htg_supp_coil = Model.add_coil_heating(
        model,
        name: "#{obj_name} backup htg coil",
        efficiency: efficiency,
        capacity: UnitConversions.convert(capacity, 'Btu/hr', 'W'),
        fuel_type: fuel
      )
    end
    htg_supp_coil.additionalProperties.setFeature('HPXML_ID', heat_pump.id) # Used by reporting measure
    htg_supp_coil.additionalProperties.setFeature('IsHeatPumpBackup', true) # Used by reporting measure

    return htg_supp_coil
  end

  # TODO
  #
  # @param model [OpenStudio::Model::Model] OpenStudio Model object
  # @param obj_name [String] Name for the OpenStudio object
  # @param fan_watts_per_cfm [TODO] TODO
  # @param fan_cfms [TODO] TODO
  # @return [TODO] TODO
  def self.create_supply_fan(model, obj_name, fan_watts_per_cfm, fan_cfms)
    # Note: fan_cfms should include all unique airflow rates (both heating and cooling, at all speeds)
    max_fan_cfm = Float(fan_cfms.max) # Convert to float to prevent integer division below
    fan = Model.add_fan_system_model(
      model,
      name: "#{obj_name} supply fan",
      end_use: 'supply fan',
      power_per_flow: fan_watts_per_cfm / UnitConversions.convert(1.0, 'cfm', 'm^3/s'),
      max_flow_rate: UnitConversions.convert(max_fan_cfm, 'cfm', 'm^3/s')
    )

    fan_cfms.sort.each do |fan_cfm|
      fan_ratio = fan_cfm / max_fan_cfm
      power_fraction = calculate_fan_power_from_curve(1.0, fan_ratio)
      fan.addSpeed(fan_ratio.round(5), power_fraction.round(5))
    end

    return fan
  end

  # TODO
  #
  # @param max_fan_power [TODO] TODO
  # @param fan_ratio [TODO] TODO
  # @return [TODO] TODO
  def self.calculate_fan_power_from_curve(max_fan_power, fan_ratio)
    # Cubic relationship fan power curve
    return max_fan_power * (fan_ratio**3)
  end

  # TODO
  #
  # @param model [OpenStudio::Model::Model] OpenStudio Model object
  # @param obj_name [String] Name for the OpenStudio object
  # @param fan [TODO] TODO
  # @param htg_coil [TODO] TODO
  # @param clg_coil [TODO] TODO
  # @param htg_supp_coil [TODO] TODO
  # @param htg_cfm [TODO] TODO
  # @param clg_cfm [TODO] TODO
  # @param supp_max_temp [TODO] TODO
  # @return [OpenStudio::Model::AirLoopHVACUnitarySystem] OpenStudio Air Loop HVAC Unitary System object
  def self.create_air_loop_unitary_system(model, obj_name, fan, htg_coil, clg_coil, htg_supp_coil, htg_cfm, clg_cfm, supp_max_temp = nil)
    cycle_fan_sch = Model.add_schedule_constant(
      model,
      name: "#{obj_name} auto fan schedule",
      value: 0, # 0 denotes that fan cycles on and off to meet the load (i.e., AUTO fan) as opposed to continuous operation
      limits: EPlus::ScheduleTypeLimitsOnOff
    )

    air_loop_unitary = OpenStudio::Model::AirLoopHVACUnitarySystem.new(model)
    air_loop_unitary.setName(obj_name + ' unitary system')
    air_loop_unitary.setAvailabilitySchedule(model.alwaysOnDiscreteSchedule)
    air_loop_unitary.setSupplyFan(fan)
    air_loop_unitary.setFanPlacement('BlowThrough')
    air_loop_unitary.setSupplyAirFanOperatingModeSchedule(cycle_fan_sch)
    if htg_coil.nil?
      air_loop_unitary.setSupplyAirFlowRateDuringHeatingOperation(0.0)
    else
      air_loop_unitary.setHeatingCoil(htg_coil)
      air_loop_unitary.setSupplyAirFlowRateDuringHeatingOperation(UnitConversions.convert(htg_cfm, 'cfm', 'm^3/s'))
    end
    if clg_coil.nil?
      air_loop_unitary.setSupplyAirFlowRateDuringCoolingOperation(0.0)
    else
      air_loop_unitary.setCoolingCoil(clg_coil)
      air_loop_unitary.setSupplyAirFlowRateDuringCoolingOperation(UnitConversions.convert(clg_cfm, 'cfm', 'm^3/s'))
    end
    if htg_supp_coil.nil?
      air_loop_unitary.setMaximumSupplyAirTemperature(UnitConversions.convert(120.0, 'F', 'C'))
    else
      air_loop_unitary.setSupplementalHeatingCoil(htg_supp_coil)
      air_loop_unitary.setMaximumSupplyAirTemperature(UnitConversions.convert(200.0, 'F', 'C')) # higher temp for supplemental heat as to not severely limit its use, resulting in unmet hours.
      if not supp_max_temp.nil?
        air_loop_unitary.setMaximumOutdoorDryBulbTemperatureforSupplementalHeaterOperation(UnitConversions.convert(supp_max_temp, 'F', 'C'))
      end
    end
    air_loop_unitary.setSupplyAirFlowRateWhenNoCoolingorHeatingisRequired(0)
    return air_loop_unitary
  end

  # TODO
  #
  # @param model [OpenStudio::Model::Model] OpenStudio Model object
  # @param obj_name [String] Name for the OpenStudio object
  # @param system [TODO] TODO
  # @param control_zone [OpenStudio::Model::ThermalZone] Conditioned space thermal zone
  # @param hvac_sequential_load_fracs [Array<Double>] Array of daily fractions of remaining heating/cooling load to bet met by the HVAC system
  # @param airflow_cfm [TODO] TODO
  # @param heating_system [TODO] TODO
  # @param hvac_unavailable_periods [Hash] Map of htg/clg => HPXML::UnavailablePeriods for heating/cooling
  # @return [OpenStudio::Model::AirLoopHVAC] OpenStudio Air Loop HVAC object
  def self.create_air_loop(model, obj_name, system, control_zone, hvac_sequential_load_fracs, airflow_cfm, heating_system, hvac_unavailable_periods)
    air_loop = OpenStudio::Model::AirLoopHVAC.new(model)
    air_loop.setAvailabilitySchedule(model.alwaysOnDiscreteSchedule)
    air_loop.setName(obj_name + ' airloop')
    air_loop.zoneSplitter.setName(obj_name + ' zone splitter')
    air_loop.zoneMixer.setName(obj_name + ' zone mixer')
    air_loop.setDesignSupplyAirFlowRate(UnitConversions.convert(airflow_cfm, 'cfm', 'm^3/s'))
    system.addToNode(air_loop.supplyInletNode)

    if system.is_a? OpenStudio::Model::AirLoopHVACUnitarySystem
      air_terminal = OpenStudio::Model::AirTerminalSingleDuctUncontrolled.new(model, model.alwaysOnDiscreteSchedule)
      system.setControllingZoneorThermostatLocation(control_zone)
    else
      air_terminal = OpenStudio::Model::AirTerminalSingleDuctVAVNoReheat.new(model, model.alwaysOnDiscreteSchedule)
      air_terminal.setConstantMinimumAirFlowFraction(0)
      air_terminal.setFixedMinimumAirFlowRate(0)
    end
    air_terminal.setMaximumAirFlowRate(UnitConversions.convert(airflow_cfm, 'cfm', 'm^3/s'))
    air_terminal.setName(obj_name + ' terminal')
    air_loop.multiAddBranchForZone(control_zone, air_terminal)

    set_sequential_load_fractions(model, control_zone, air_terminal, hvac_sequential_load_fracs, hvac_unavailable_periods, heating_system)

    return air_loop
  end

  # TODO
  #
  # @param dh_type [TODO] TODO
  # @param w_coeff [TODO] TODO
  # @param ef_coeff [TODO] TODO
  # @param ief [TODO] TODO
  # @param water_removal_rate [TODO] TODO
  # @return [TODO] TODO
  def self.apply_dehumidifier_ief_to_ef_inputs(dh_type, w_coeff, ef_coeff, ief, water_removal_rate)
    # Shift inputs under IEF test conditions to E+ supported EF test conditions
    # test conditions
    if dh_type == HPXML::DehumidifierTypePortable
      ief_db = UnitConversions.convert(65.0, 'F', 'C') # degree C
    elsif dh_type == HPXML::DehumidifierTypeWholeHome
      ief_db = UnitConversions.convert(73.0, 'F', 'C') # degree C
    end
    rh = 60.0 # for both EF and IEF test conditions, %

    # Independent variables applied to curve equations
    var_array_ief = [1, ief_db, ief_db * ief_db, rh, rh * rh, ief_db * rh]

    # Curved values under EF test conditions
    curve_value_ef = 1 # Curves are normalized to 1.0 under EF test conditions, 80F, 60%
    # Curve values under IEF test conditions
    ef_curve_value_ief = var_array_ief.zip(ef_coeff).map { |var, coeff| var * coeff }.sum(0.0)
    water_removal_curve_value_ief = var_array_ief.zip(w_coeff).map { |var, coeff| var * coeff }.sum(0.0)

    # E+ inputs under EF test conditions
    ef_input = ief / ef_curve_value_ief * curve_value_ef
    water_removal_rate_input = water_removal_rate / water_removal_curve_value_ief * curve_value_ef

    return ef_input, water_removal_rate_input
  end

  # TODO
  #
  # @param compressor_type [TODO] TODO
  # @param heating_capacity_retention_temp [TODO] TODO
  # @param heating_capacity_retention_fraction [TODO] TODO
  # @return [TODO] TODO
  def self.calc_heat_cap_ft_spec(compressor_type, heating_capacity_retention_temp, heating_capacity_retention_fraction)
    if compressor_type == HPXML::HVACCompressorTypeSingleStage
      iat_slope = -0.002303414
      iat_intercept = 0.18417308
      num_speeds = 1
    elsif compressor_type == HPXML::HVACCompressorTypeTwoStage
      iat_slope = -0.002947013
      iat_intercept = 0.23168251
      num_speeds = 2
    end

    # Biquadratic: capacity multiplier = a + b*IAT + c*IAT^2 + d*OAT + e*OAT^2 + f*IAT*OAT
    # Derive coefficients from user input for capacity retention at outdoor drybulb temperature X [C].
    x_A = heating_capacity_retention_temp
    y_A = heating_capacity_retention_fraction
    x_B = HVAC::AirSourceHeatRatedODB
    y_B = 1.0

    oat_slope = (y_B - y_A) / (x_B - x_A)
    oat_intercept = y_A - (x_A * oat_slope)

    return [[oat_intercept + iat_intercept, iat_slope, 0, oat_slope, 0, 0]] * num_speeds
  end

  # TODO
  #
  # @param heat_pump [TODO] TODO
  # @return [TODO] TODO
  def self.get_heating_capacity_retention(heat_pump)
    if not heat_pump.heating_capacity_17F.nil?
      heating_capacity_retention_temp = 17.0
      heating_capacity_retention_fraction = heat_pump.heating_capacity == 0.0 ? 0.0 : heat_pump.heating_capacity_17F / heat_pump.heating_capacity
    elsif not heat_pump.heating_capacity_retention_fraction.nil?
      heating_capacity_retention_temp = heat_pump.heating_capacity_retention_temp
      heating_capacity_retention_fraction = heat_pump.heating_capacity_retention_fraction
    else
      fail 'Missing heating capacity retention or 17F heating capacity.'
    end
    return heating_capacity_retention_temp, heating_capacity_retention_fraction
  end

  # TODO
  #
  # @param capacity_ratios [TODO] TODO
  # @param rated_cfm_per_tons [TODO] TODO
  # @param rated_airflow_rate [TODO] TODO
  # @return [TODO] TODO
  def self.calc_fan_speed_ratios(capacity_ratios, rated_cfm_per_tons, rated_airflow_rate)
    fan_speed_ratios = []
    capacity_ratios.each_with_index do |capacity_ratio, i|
      fan_speed_ratios << rated_cfm_per_tons[i] * capacity_ratio / rated_airflow_rate
    end
    return fan_speed_ratios
  end

  # TODO
  #
  # @param coeff [TODO] TODO
  # @return [TODO] TODO
  def self.convert_biquadratic_coeff_to_si(coeff)
    # Convert IP curves to SI curves
    si_coeff = []
    si_coeff << coeff[0] + 32.0 * (coeff[1] + coeff[3]) + 1024.0 * (coeff[2] + coeff[4] + coeff[5])
    si_coeff << 9.0 / 5.0 * coeff[1] + 576.0 / 5.0 * coeff[2] + 288.0 / 5.0 * coeff[5]
    si_coeff << 81.0 / 25.0 * coeff[2]
    si_coeff << 9.0 / 5.0 * coeff[3] + 576.0 / 5.0 * coeff[4] + 288.0 / 5.0 * coeff[5]
    si_coeff << 81.0 / 25.0 * coeff[4]
    si_coeff << 81.0 / 25.0 * coeff[5]
    return si_coeff
  end

  # TODO
  #
  # @param model [OpenStudio::Model::Model] OpenStudio Model object
  # @param name [TODO] TODO
  # @param independent_vars [TODO] TODO
  # @param output_values [TODO] TODO
  # @param output_min [TODO] TODO
  # @param output_max [TODO] TODO
  # @return [TODO] TODO
  def self.create_table_lookup(model, name, independent_vars, output_values, output_min = nil, output_max = nil)
    if (not output_min.nil?) && (output_values.min < output_min)
      fail "Minimum table lookup output value (#{output_values.min}) is less than #{output_min} for #{name}."
    end
    if (not output_max.nil?) && (output_values.max > output_max)
      fail "Maximum table lookup output value (#{output_values.max}) is greater than #{output_max} for #{name}."
    end

    table = OpenStudio::Model::TableLookup.new(model)
    table.setName(name)
    independent_vars.each do |var|
      ind_var = OpenStudio::Model::TableIndependentVariable.new(model)
      ind_var.setName(var[:name])
      ind_var.setMinimumValue(var[:min])
      ind_var.setMaximumValue(var[:max])
      ind_var.setExtrapolationMethod('Constant')
      ind_var.setValues(var[:values])
      table.addIndependentVariable(ind_var)
    end
    table.setMinimumOutput(output_min) unless output_min.nil?
    table.setMaximumOutput(output_max) unless output_max.nil?
    table.setOutputValues(output_values)
    return table
  end

  # TODO
  #
  # @param net_cap [TODO] TODO
  # @param fan_power [TODO] TODO
  # @param mode [TODO] TODO
  # @param net_cop [TODO] TODO
  # @return [TODO] TODO
  def self.convert_net_to_gross_capacity_cop(net_cap, fan_power, mode, net_cop = nil)
    net_cap_watts = UnitConversions.convert(net_cap, 'Btu/hr', 'w')
    if mode == :clg
      gross_cap_watts = net_cap_watts + fan_power
    else
      gross_cap_watts = net_cap_watts - fan_power
    end
    if not net_cop.nil?
      net_power = net_cap_watts / net_cop
      gross_power = net_power - fan_power
      gross_cop = gross_cap_watts / gross_power
    end
    gross_cap_btu_hr = UnitConversions.convert(gross_cap_watts, 'w', 'Btu/hr')
    return gross_cap_btu_hr, gross_cop
  end

  # TODO
  #
  # @param detailed_performance_data [TODO] TODO
  # @param hvac_ap [TODO] TODO
  # @param mode [TODO] TODO
  # @param max_rated_fan_cfm [TODO] TODO
  # @param weather_temp [TODO] TODO
  # @param compressor_lockout_temp [TODO] TODO
  # @return [nil]
  def self.process_neep_detailed_performance(detailed_performance_data, hvac_ap, mode, max_rated_fan_cfm, weather_temp, compressor_lockout_temp = nil)
    data_array = Array.new(2) { Array.new }
    detailed_performance_data.sort_by { |dp| dp.outdoor_temperature }.each do |data_point|
      # Only process min and max capacities at each outdoor drybulb
      next unless [HPXML::CapacityDescriptionMinimum, HPXML::CapacityDescriptionMaximum].include? data_point.capacity_description

      if data_point.capacity_description == HPXML::CapacityDescriptionMinimum
        data_array[0] << data_point
      elsif data_point.capacity_description == HPXML::CapacityDescriptionMaximum
        data_array[1] << data_point
      end
    end

    # convert net to gross, adds more data points for table lookup, etc.
    if mode == :clg
      cfm_per_ton = hvac_ap.cool_rated_cfm_per_ton
      hvac_ap.cooling_performance_data_array = data_array
      hvac_ap.cool_rated_capacities_gross = []
      hvac_ap.cool_rated_capacities_net = []
      hvac_ap.cool_rated_cops = []
    elsif mode == :htg
      cfm_per_ton = hvac_ap.heat_rated_cfm_per_ton
      hvac_ap.heating_performance_data_array = data_array
      hvac_ap.heat_rated_capacities_gross = []
      hvac_ap.heat_rated_capacities_net = []
      hvac_ap.heat_rated_cops = []
    end
    # convert net to gross
    data_array.each_with_index do |data, speed|
      data.each do |dp|
        this_cfm = UnitConversions.convert(dp.capacity, 'Btu/hr', 'ton') * cfm_per_ton[speed]
        fan_ratio = this_cfm / max_rated_fan_cfm
        fan_power = calculate_fan_power_from_curve(hvac_ap.fan_power_rated * max_rated_fan_cfm, fan_ratio)
        dp.gross_capacity, dp.gross_efficiency_cop = convert_net_to_gross_capacity_cop(dp.capacity, fan_power, mode, dp.efficiency_cop)
      end
    end
    # convert to table lookup data
    interpolate_to_odb_table_points(data_array, mode, compressor_lockout_temp, weather_temp)
    add_data_point_adaptive_step_size(data_array, mode)
    correct_ft_cap_eir(data_array, mode)
  end

  # TODO
  #
  # @param data_array [TODO] TODO
  # @param mode [TODO] TODO
  # @param compressor_lockout_temp [TODO] TODO
  # @param weather_temp [TODO] TODO
  # @return [nil]
  def self.interpolate_to_odb_table_points(data_array, mode, compressor_lockout_temp, weather_temp)
    # Set of data used for table lookup
    data_array.each do |data|
      user_odbs = data.map { |dp| dp.outdoor_temperature }
      # Determine min/max ODB temperatures to cover full range of heat pump operation
      if mode == :clg
        outdoor_dry_bulbs = []
        # Calculate ODB temperature at which COP or capacity is zero
        high_odb_at_zero_cop = calculate_odb_at_zero_cop_or_capacity(data, mode, user_odbs, :gross_efficiency_cop, true)
        high_odb_at_zero_capacity = calculate_odb_at_zero_cop_or_capacity(data, mode, user_odbs, :gross_capacity, true)
        low_odb_at_zero_cop = calculate_odb_at_zero_cop_or_capacity(data, mode, user_odbs, :gross_efficiency_cop, false)
        low_odb_at_zero_capacity = calculate_odb_at_zero_cop_or_capacity(data, mode, user_odbs, :gross_capacity, false)
        outdoor_dry_bulbs << [low_odb_at_zero_cop, low_odb_at_zero_capacity, 55.0].max # Min cooling ODB
        outdoor_dry_bulbs << [high_odb_at_zero_cop, high_odb_at_zero_capacity, weather_temp].min # Max cooling ODB
      else
        outdoor_dry_bulbs = []
        # Calculate ODB temperature at which COP or capacity is zero
        low_odb_at_zero_cop = calculate_odb_at_zero_cop_or_capacity(data, mode, user_odbs, :gross_efficiency_cop, false)
        low_odb_at_zero_capacity = calculate_odb_at_zero_cop_or_capacity(data, mode, user_odbs, :gross_capacity, false)
        high_odb_at_zero_cop = calculate_odb_at_zero_cop_or_capacity(data, mode, user_odbs, :gross_efficiency_cop, true)
        high_odb_at_zero_capacity = calculate_odb_at_zero_cop_or_capacity(data, mode, user_odbs, :gross_capacity, true)
        outdoor_dry_bulbs << [low_odb_at_zero_cop, low_odb_at_zero_capacity, compressor_lockout_temp, weather_temp].max # Min heating ODB
        outdoor_dry_bulbs << [high_odb_at_zero_cop, high_odb_at_zero_capacity, 60.0].min # Max heating ODB
      end
      capacity_description = data[0].capacity_description
      outdoor_dry_bulbs.each do |target_odb|
        next if user_odbs.include? target_odb

        if mode == :clg
          new_dp = HPXML::CoolingPerformanceDataPoint.new(nil)
        else
          new_dp = HPXML::HeatingPerformanceDataPoint.new(nil)
        end
        new_dp.outdoor_temperature = target_odb
        new_dp.gross_capacity = interpolate_to_odb_table_point(data, capacity_description, target_odb, :gross_capacity)
        new_dp.gross_efficiency_cop = interpolate_to_odb_table_point(data, capacity_description, target_odb, :gross_efficiency_cop)
        data << new_dp
      end
    end
  end

  # TODO
  #
  # @param data [TODO] TODO
  # @param _mode [TODO] TODO
  # @param user_odbs [TODO] TODO
  # @param property [TODO] TODO
  # @param find_high [TODO] TODO
  # @return [TODO] TODO
  def self.calculate_odb_at_zero_cop_or_capacity(data, _mode, user_odbs, property, find_high)
    if find_high
      odb_dp1 = data.find { |dp| dp.outdoor_temperature == user_odbs[-1] }
      odb_dp2 = data.find { |dp| dp.outdoor_temperature == user_odbs[-2] }
    else
      odb_dp1 = data.find { |dp| dp.outdoor_temperature == user_odbs[0] }
      odb_dp2 = data.find { |dp| dp.outdoor_temperature == user_odbs[1] }
    end

    slope = (odb_dp1.send(property) - odb_dp2.send(property)) / (odb_dp1.outdoor_temperature - odb_dp2.outdoor_temperature)

    # Datapoints don't trend toward zero COP?
    if (find_high && slope >= 0)
      return 999999.0
    elsif (!find_high && slope <= 0)
      return -999999.0
    end

    intercept = odb_dp2.send(property) - (slope * odb_dp2.outdoor_temperature)
    target_odb = -intercept / slope

    # Return a slightly larger (or smaller, for cooling) ODB so things don't blow up
    delta_odb = 1.0
    if find_high
      return target_odb - delta_odb
    else
      return target_odb + delta_odb
    end
  end

  # TODO
  #
  # @param detailed_performance_data [TODO] TODO
  # @param capacity_description [TODO] TODO
  # @param target_odb [TODO] TODO
  # @param property [TODO] TODO
  # @return [TODO] TODO
  def self.interpolate_to_odb_table_point(detailed_performance_data, capacity_description, target_odb, property)
    data = detailed_performance_data.select { |dp| dp.capacity_description == capacity_description }

    target_dp = data.find { |dp| dp.outdoor_temperature == target_odb }
    if not target_dp.nil?
      return target_dp.send(property)
    end

    # Property can be :capacity, :efficiency_cop, etc.
    user_odbs = data.map { |dp| dp.outdoor_temperature }.uniq.sort

    right_odb = user_odbs.find { |e| e > target_odb }
    left_odb = user_odbs.reverse.find { |e| e < target_odb }
    if right_odb.nil?
      # extrapolation
      right_odb = user_odbs[-1]
      left_odb = user_odbs[-2]
    elsif left_odb.nil?
      # extrapolation
      right_odb = user_odbs[1]
      left_odb = user_odbs[0]
    end
    right_dp = data.find { |dp| dp.outdoor_temperature == right_odb }
    left_dp = data.find { |dp| dp.outdoor_temperature == left_odb }

    slope = (right_dp.send(property) - left_dp.send(property)) / (right_odb - left_odb)
    val = (target_odb - left_odb) * slope + left_dp.send(property)
    return val
  end

  # TODO
  #
  # @param data_array [TODO] TODO
  # @param mode [TODO] TODO
  # @param tol [TODO] TODO
  # @return [nil]
  def self.add_data_point_adaptive_step_size(data_array, mode, tol = 0.1)
    data_array.each do |data|
      data_sorted = data.sort_by { |dp| dp.outdoor_temperature }
      data_sorted.each_with_index do |dp, i|
        next unless i < (data_sorted.size - 1)

        cap_diff = data_sorted[i + 1].gross_capacity - dp.gross_capacity
        odb_diff = data_sorted[i + 1].outdoor_temperature - dp.outdoor_temperature
        cop_diff = data_sorted[i + 1].gross_efficiency_cop - dp.gross_efficiency_cop
        if mode == :clg
          eir_rated = 1 / data_sorted.find { |dp| dp.outdoor_temperature == HVAC::AirSourceCoolRatedODB }.gross_efficiency_cop
        else
          eir_rated = 1 / data_sorted.find { |dp| dp.outdoor_temperature == HVAC::AirSourceHeatRatedODB }.gross_efficiency_cop
        end
        eir_diff = ((1 / data_sorted[i + 1].gross_efficiency_cop) / eir_rated) - ((1 / dp.gross_efficiency_cop) / eir_rated)
        n_pt = (eir_diff.abs / tol).ceil() - 1
        eir_interval = eir_diff / (n_pt + 1)
        next if n_pt < 1

        for i in 1..n_pt
          if mode == :clg
            new_dp = HPXML::CoolingPerformanceDataPoint.new(nil)
          else
            new_dp = HPXML::HeatingPerformanceDataPoint.new(nil)
          end
          new_eir_normalized = (1 / dp.gross_efficiency_cop) / eir_rated + eir_interval * i
          new_dp.gross_efficiency_cop = (1 / (new_eir_normalized * eir_rated))
          new_dp.outdoor_temperature = odb_diff / cop_diff * (new_dp.gross_efficiency_cop - dp.gross_efficiency_cop) + dp.outdoor_temperature
          new_dp.gross_capacity = cap_diff / odb_diff * (new_dp.outdoor_temperature - dp.outdoor_temperature) + dp.gross_capacity
          data << new_dp
        end
      end
    end
  end

  # TODO
  #
  # @param data_array [TODO] TODO
  # @param mode [TODO] TODO
  # @return [nil]
  def self.correct_ft_cap_eir(data_array, mode)
    # Add sensitivity to indoor conditions
    # single speed cutler curve coefficients
    if mode == :clg
      cap_ft_spec_ss, eir_ft_spec_ss = get_cool_cap_eir_ft_spec(HPXML::HVACCompressorTypeSingleStage)
      rated_t_i = HVAC::AirSourceCoolRatedIWB
      indoor_t = [50.0, rated_t_i, 80.0]
    else
      # default capacity retention for single speed
      retention_temp, retention_fraction = Defaults.get_heating_capacity_retention(HPXML::HVACCompressorTypeSingleStage)
      cap_ft_spec_ss, eir_ft_spec_ss = get_heat_cap_eir_ft_spec(HPXML::HVACCompressorTypeSingleStage, retention_temp, retention_fraction)
      rated_t_i = HVAC::AirSourceHeatRatedIDB
      indoor_t = [60.0, rated_t_i, 80.0]
    end
    data_array.each do |data|
      data.each do |dp|
        if mode == :clg
          dp.indoor_wetbulb = rated_t_i
        else
          dp.indoor_temperature = rated_t_i
        end
      end
    end
    # table lookup output values
    data_array.each do |data|
      # create a new array to temporarily store expanded data points, to concat after the existing data loop
      array_tmp = Array.new
      indoor_t.each do |t_i|
        # introduce indoor conditions other than rated, expand to rated data points
        next if t_i == rated_t_i

        data_tmp = Array.new
        data.each do |dp|
          dp_new = dp.dup
          data_tmp << dp_new
          if mode == :clg
            dp_new.indoor_wetbulb = t_i
          else
            dp_new.indoor_temperature = t_i
          end
          # capacity FT curve output
          cap_ft_curve_output = MathTools.biquadratic(t_i, dp_new.outdoor_temperature, cap_ft_spec_ss[0])
          cap_ft_curve_output_rated = MathTools.biquadratic(rated_t_i, dp_new.outdoor_temperature, cap_ft_spec_ss[0])
          cap_correction_factor = cap_ft_curve_output / cap_ft_curve_output_rated
          # corrected capacity hash, with two temperature independent variables
          dp_new.gross_capacity *= cap_correction_factor

          # eir FT curve output
          eir_ft_curve_output = MathTools.biquadratic(t_i, dp_new.outdoor_temperature, eir_ft_spec_ss[0])
          eir_ft_curve_output_rated = MathTools.biquadratic(rated_t_i, dp_new.outdoor_temperature, eir_ft_spec_ss[0])
          eir_correction_factor = eir_ft_curve_output / eir_ft_curve_output_rated
          dp_new.gross_efficiency_cop /= eir_correction_factor
        end
        array_tmp << data_tmp
      end
      array_tmp.each do |new_data|
        data.concat(new_data)
      end
    end
  end

  # TODO
  #
  # @param model [OpenStudio::Model::Model] OpenStudio Model object
  # @param obj_name [String] Name for the OpenStudio object
  # @param cooling_system [TODO] TODO
  # @param max_rated_fan_cfm [TODO] TODO
  # @param weather_max_drybulb [TODO] TODO
  # @param has_deadband_control [Boolean] Whether to apply on off thermostat deadband
  # @return [TODO] TODO
  def self.create_dx_cooling_coil(model, obj_name, cooling_system, max_rated_fan_cfm, weather_max_drybulb, has_deadband_control = false)
    clg_ap = cooling_system.additional_properties

    if cooling_system.is_a? HPXML::CoolingSystem
      clg_type = cooling_system.cooling_system_type
    elsif cooling_system.is_a? HPXML::HeatPump
      clg_type = cooling_system.heat_pump_type
    end

    if cooling_system.cooling_detailed_performance_data.empty?
      max_clg_cfm = UnitConversions.convert(cooling_system.cooling_capacity * clg_ap.cool_capacity_ratios[-1], 'Btu/hr', 'ton') * clg_ap.cool_rated_cfm_per_ton[-1]
      clg_ap.cool_rated_capacities_gross = []
      clg_ap.cool_rated_capacities_net = []
      clg_ap.cool_capacity_ratios.each_with_index do |capacity_ratio, speed|
        fan_ratio = clg_ap.cool_fan_speed_ratios[speed] * max_clg_cfm / max_rated_fan_cfm
        fan_power = calculate_fan_power_from_curve(clg_ap.fan_power_rated * max_rated_fan_cfm, fan_ratio)
        net_capacity = capacity_ratio * cooling_system.cooling_capacity
        clg_ap.cool_rated_capacities_net << net_capacity
        gross_capacity = convert_net_to_gross_capacity_cop(net_capacity, fan_power, :clg)[0]
        clg_ap.cool_rated_capacities_gross << gross_capacity
      end
    else
      process_neep_detailed_performance(cooling_system.cooling_detailed_performance_data, clg_ap, :clg, max_rated_fan_cfm, weather_max_drybulb)
    end

    clg_coil = nil
    coil_name = obj_name + ' clg coil'
    num_speeds = clg_ap.cool_rated_cfm_per_ton.size
    for i in 0..(num_speeds - 1)
      if not cooling_system.cooling_detailed_performance_data.empty?
        speed_performance_data = clg_ap.cooling_performance_data_array[i].sort_by { |dp| [dp.indoor_wetbulb, dp.outdoor_temperature] }
        var_wb = { name: 'wet_bulb_temp_in', min: -100, max: 100, values: speed_performance_data.map { |dp| UnitConversions.convert(dp.indoor_wetbulb, 'F', 'C') }.uniq }
        var_db = { name: 'dry_bulb_temp_out', min: -100, max: 100, values: speed_performance_data.map { |dp| UnitConversions.convert(dp.outdoor_temperature, 'F', 'C') }.uniq }
        cap_ft_independent_vars = [var_wb, var_db]
        eir_ft_independent_vars = [var_wb, var_db]

        rate_dp = speed_performance_data.find { |dp| (dp.indoor_wetbulb == HVAC::AirSourceCoolRatedIWB) && (dp.outdoor_temperature == HVAC::AirSourceCoolRatedODB) }
        clg_ap.cool_rated_cops << rate_dp.gross_efficiency_cop
        clg_ap.cool_rated_capacities_gross << rate_dp.gross_capacity
        clg_ap.cool_rated_capacities_net << rate_dp.capacity
        cap_ft_output_values = speed_performance_data.map { |dp| dp.gross_capacity / rate_dp.gross_capacity }
        eir_ft_output_values = speed_performance_data.map { |dp| (1.0 / dp.gross_efficiency_cop) / (1.0 / rate_dp.gross_efficiency_cop) }
        cap_ft_curve = create_table_lookup(model, "Cool-CAP-fT#{i + 1}", cap_ft_independent_vars, cap_ft_output_values, 0.0)
        eir_ft_curve = create_table_lookup(model, "Cool-EIR-fT#{i + 1}", eir_ft_independent_vars, eir_ft_output_values, 0.0)
      else
        cap_ft_curve = Model.add_curve_biquadratic(
          model,
          name: "Cool-CAP-fT#{i + 1}",
          coeff: convert_biquadratic_coeff_to_si(clg_ap.cool_cap_ft_spec[i]),
          min_x: -100, max_x: 100, min_y: -100, max_y: 100
        )
        eir_ft_curve = Model.add_curve_biquadratic(
          model,
          name: "Cool-EIR-fT#{i + 1}",
          coeff: convert_biquadratic_coeff_to_si(clg_ap.cool_eir_ft_spec[i]),
          min_x: -100, max_x: 100, min_y: -100, max_y: 100
        )
      end
      cap_fff_curve = Model.add_curve_quadratic(
        model,
        name: "Cool-CAP-fFF#{i + 1}",
        coeff: clg_ap.cool_cap_fflow_spec[i],
        min_x: 0, max_x: 2, min_y: 0, max_y: 2
      )
      eir_fff_curve = Model.add_curve_quadratic(
        model,
        name: "Cool-EIR-fFF#{i + 1}",
        coeff: clg_ap.cool_eir_fflow_spec[i],
        min_x: 0, max_x: 2, min_y: 0, max_y: 2
      )
      if i == 0
        cap_fff_curve_0 = cap_fff_curve
        eir_fff_curve_0 = eir_fff_curve
      end
      if has_deadband_control
        # Zero out impact of part load ratio
        plf_fplr_curve = Model.add_curve_quadratic(
          model,
          name: "Cool-PLF-fPLR#{i + 1}",
          coeff: [1.0, 0.0, 0.0],
          min_x: 0, max_x: 1, min_y: 0.7, max_y: 1
        )
      else
        plf_fplr_curve = Model.add_curve_quadratic(
          model,
          name: "Cool-PLF-fPLR#{i + 1}",
          coeff: clg_ap.cool_plf_fplr_spec[i],
          min_x: 0, max_x: 1, min_y: 0.7, max_y: 1
        )
      end

      if num_speeds == 1
        clg_coil = OpenStudio::Model::CoilCoolingDXSingleSpeed.new(model, model.alwaysOnDiscreteSchedule, cap_ft_curve, cap_fff_curve, eir_ft_curve, eir_fff_curve, plf_fplr_curve)
        # Coil COP calculation based on system type
        if [HPXML::HVACTypeRoomAirConditioner, HPXML::HVACTypePTAC, HPXML::HVACTypeHeatPumpPTHP, HPXML::HVACTypeHeatPumpRoom].include? clg_type
          if cooling_system.cooling_efficiency_ceer.nil?
            ceer = calc_ceer_from_eer(cooling_system)
          else
            ceer = cooling_system.cooling_efficiency_ceer
          end
          clg_coil.setRatedCOP(UnitConversions.convert(ceer, 'Btu/hr', 'W'))
        else
          clg_coil.setRatedCOP(clg_ap.cool_rated_cops[i])
        end
        clg_coil.setMaximumOutdoorDryBulbTemperatureForCrankcaseHeaterOperation(UnitConversions.convert(CrankcaseHeaterTemp, 'F', 'C')) if cooling_system.crankcase_heater_watts.to_f > 0.0 # From RESNET Publication No. 002-2017
        clg_coil.setRatedSensibleHeatRatio(clg_ap.cool_rated_shrs_gross[i])
        clg_coil.setNominalTimeForCondensateRemovalToBegin(1000.0)
        clg_coil.setRatioOfInitialMoistureEvaporationRateAndSteadyStateLatentCapacity(1.5)
        clg_coil.setMaximumCyclingRate(3.0)
        clg_coil.setLatentCapacityTimeConstant(45.0)
        clg_coil.setRatedTotalCoolingCapacity(UnitConversions.convert(clg_ap.cool_rated_capacities_gross[i], 'Btu/hr', 'W'))
        clg_coil.setRatedAirFlowRate(calc_rated_airflow(clg_ap.cool_rated_capacities_net[i], clg_ap.cool_rated_cfm_per_ton[0]))
      else
        if clg_coil.nil?
          clg_coil = OpenStudio::Model::CoilCoolingDXMultiSpeed.new(model)
          clg_coil.setApplyPartLoadFractiontoSpeedsGreaterthan1(false)
          clg_coil.setApplyLatentDegradationtoSpeedsGreaterthan1(false)
          clg_coil.setFuelType(EPlus::FuelTypeElectricity)
          clg_coil.setAvailabilitySchedule(model.alwaysOnDiscreteSchedule)
          clg_coil.setMaximumOutdoorDryBulbTemperatureforCrankcaseHeaterOperation(UnitConversions.convert(CrankcaseHeaterTemp, 'F', 'C')) if cooling_system.crankcase_heater_watts.to_f > 0.0 # From RESNET Publication No. 002-2017
          constant_biquadratic = Model.add_curve_biquadratic(
            model,
            name: 'ConstantBiquadratic',
            coeff: [1, 0, 0, 0, 0, 0]
          )
        end
        stage = OpenStudio::Model::CoilCoolingDXMultiSpeedStageData.new(model, cap_ft_curve, cap_fff_curve, eir_ft_curve, eir_fff_curve, plf_fplr_curve, constant_biquadratic)
        stage.setGrossRatedCoolingCOP(clg_ap.cool_rated_cops[i])
        stage.setGrossRatedSensibleHeatRatio(clg_ap.cool_rated_shrs_gross[i])
        stage.setNominalTimeforCondensateRemovaltoBegin(1000)
        stage.setRatioofInitialMoistureEvaporationRateandSteadyStateLatentCapacity(1.5)
        stage.setRatedWasteHeatFractionofPowerInput(0.2)
        stage.setMaximumCyclingRate(3.0)
        stage.setLatentCapacityTimeConstant(45.0)
        stage.setGrossRatedTotalCoolingCapacity(UnitConversions.convert(clg_ap.cool_rated_capacities_gross[i], 'Btu/hr', 'W'))
        stage.setRatedAirFlowRate(calc_rated_airflow(clg_ap.cool_rated_capacities_net[i], clg_ap.cool_rated_cfm_per_ton[i]))
        clg_coil.addStage(stage)
      end
    end

    clg_coil.setName(coil_name)
    clg_coil.setCondenserType('AirCooled')
    clg_coil.setCrankcaseHeaterCapacity(cooling_system.crankcase_heater_watts)
    clg_coil.additionalProperties.setFeature('HPXML_ID', cooling_system.id) # Used by reporting measure
    if has_deadband_control
      # Apply startup capacity degradation
      add_capacity_degradation_ems_proram(model, clg_ap, clg_coil.name.get, true, cap_fff_curve_0, eir_fff_curve_0)
    end

    return clg_coil
  end

  # TODO
  #
  # @param model [OpenStudio::Model::Model] OpenStudio Model object
  # @param obj_name [String] Name for the OpenStudio object
  # @param heating_system [TODO] TODO
  # @param max_rated_fan_cfm [TODO] TODO
  # @param weather_min_drybulb [TODO] TODO
  # @param defrost_model_type [TODO] TODO
  # @param p_dot_defrost [TODO] TODO
  # @param has_deadband_control [Boolean] Whether to apply on off thermostat deadband
  # @return [TODO] TODO
  def self.create_dx_heating_coil(model, obj_name, heating_system, max_rated_fan_cfm, weather_min_drybulb, defrost_model_type, p_dot_defrost, has_deadband_control = false)
    htg_ap = heating_system.additional_properties

    if heating_system.heating_detailed_performance_data.empty?
      max_htg_cfm = UnitConversions.convert(heating_system.heating_capacity * htg_ap.heat_capacity_ratios[-1], 'Btu/hr', 'ton') * htg_ap.heat_rated_cfm_per_ton[-1]
      htg_ap.heat_rated_capacities_gross = []
      htg_ap.heat_rated_capacities_net = []
      htg_ap.heat_capacity_ratios.each_with_index do |capacity_ratio, speed|
        fan_ratio = htg_ap.heat_fan_speed_ratios[speed] * max_htg_cfm / max_rated_fan_cfm
        fan_power = calculate_fan_power_from_curve(htg_ap.fan_power_rated * max_rated_fan_cfm, fan_ratio)
        net_capacity = capacity_ratio * heating_system.heating_capacity
        htg_ap.heat_rated_capacities_net << net_capacity
        gross_capacity = convert_net_to_gross_capacity_cop(net_capacity, fan_power, :htg)[0]
        htg_ap.heat_rated_capacities_gross << gross_capacity
      end
    else
      process_neep_detailed_performance(heating_system.heating_detailed_performance_data, htg_ap, :htg, max_rated_fan_cfm, weather_min_drybulb, htg_ap.hp_min_temp)
    end

    htg_coil = nil
    coil_name = obj_name + ' htg coil'

    num_speeds = htg_ap.heat_rated_cfm_per_ton.size
    for i in 0..(num_speeds - 1)
      if not heating_system.heating_detailed_performance_data.empty?
        speed_performance_data = htg_ap.heating_performance_data_array[i].sort_by { |dp| [dp.indoor_temperature, dp.outdoor_temperature] }
        var_idb = { name: 'dry_bulb_temp_in', min: -100, max: 100, values: speed_performance_data.map { |dp| UnitConversions.convert(dp.indoor_temperature, 'F', 'C') }.uniq }
        var_odb = { name: 'dry_bulb_temp_out', min: -100, max: 100, values: speed_performance_data.map { |dp| UnitConversions.convert(dp.outdoor_temperature, 'F', 'C') }.uniq }
        cap_ft_independent_vars = [var_idb, var_odb]
        eir_ft_independent_vars = [var_idb, var_odb]

        rate_dp = speed_performance_data.find { |dp| (dp.indoor_temperature == HVAC::AirSourceHeatRatedIDB) && (dp.outdoor_temperature == HVAC::AirSourceHeatRatedODB) }
        htg_ap.heat_rated_cops << rate_dp.gross_efficiency_cop
        htg_ap.heat_rated_capacities_net << rate_dp.capacity
        htg_ap.heat_rated_capacities_gross << rate_dp.gross_capacity
        cap_ft_output_values = speed_performance_data.map { |dp| dp.gross_capacity / rate_dp.gross_capacity }
        eir_ft_output_values = speed_performance_data.map { |dp| (1.0 / dp.gross_efficiency_cop) / (1.0 / rate_dp.gross_efficiency_cop) }
        cap_ft_curve = create_table_lookup(model, "Heat-CAP-fT#{i + 1}", cap_ft_independent_vars, cap_ft_output_values, 0)
        eir_ft_curve = create_table_lookup(model, "Heat-EIR-fT#{i + 1}", eir_ft_independent_vars, eir_ft_output_values, 0)
      else
        cap_ft_curve = Model.add_curve_biquadratic(
          model,
          name: "Heat-CAP-fT#{i + 1}",
          coeff: convert_biquadratic_coeff_to_si(htg_ap.heat_cap_ft_spec[i]),
          min_x: -100, max_x: 100, min_y: -100, max_y: 100
        )
        eir_ft_curve = Model.add_curve_biquadratic(
          model,
          name: "Heat-EIR-fT#{i + 1}",
          coeff: convert_biquadratic_coeff_to_si(htg_ap.heat_eir_ft_spec[i]),
          min_x: -100, max_x: 100, min_y: -100, max_y: 100
        )
      end
      cap_fff_curve = Model.add_curve_quadratic(
        model,
        name: "Heat-CAP-fFF#{i + 1}",
        coeff: htg_ap.heat_cap_fflow_spec[i],
        min_x: 0, max_x: 2, min_y: 0, max_y: 2
      )
      eir_fff_curve = Model.add_curve_quadratic(
        model,
        name: "Heat-EIR-fFF#{i + 1}",
        coeff: htg_ap.heat_eir_fflow_spec[i],
        min_x: 0, max_x: 2, min_y: 0, max_y: 2
      )
      if i == 0
        cap_fff_curve_0 = cap_fff_curve
        eir_fff_curve_0 = eir_fff_curve
      end
      if has_deadband_control
        # Zero out impact of part load ratio
        plf_fplr_curve = Model.add_curve_quadratic(
          model,
          name: "Heat-PLF-fPLR#{i + 1}",
          coeff: [1.0, 0.0, 0.0],
          min_x: 0, max_x: 1, min_y: 0.7, max_y: 1
        )
      else
        plf_fplr_curve = Model.add_curve_quadratic(
          model,
          name: "Heat-PLF-fPLR#{i + 1}",
          coeff: htg_ap.heat_plf_fplr_spec[i],
          min_x: 0, max_x: 1, min_y: 0.7, max_y: 1
        )
      end

      if num_speeds == 1
        htg_coil = OpenStudio::Model::CoilHeatingDXSingleSpeed.new(model, model.alwaysOnDiscreteSchedule, cap_ft_curve, cap_fff_curve, eir_ft_curve, eir_fff_curve, plf_fplr_curve)
        if heating_system.heating_efficiency_cop.nil?
          htg_coil.setRatedCOP(htg_ap.heat_rated_cops[i])
        else # PTHP or room heat pump
          htg_coil.setRatedCOP(heating_system.heating_efficiency_cop)
        end
        htg_coil.setRatedTotalHeatingCapacity(UnitConversions.convert(htg_ap.heat_rated_capacities_gross[i], 'Btu/hr', 'W'))
        htg_coil.setRatedAirFlowRate(calc_rated_airflow(htg_ap.heat_rated_capacities_net[i], htg_ap.heat_rated_cfm_per_ton[0]))
        defrost_time_fraction = 0.1 if defrost_model_type == HPXML::AdvancedResearchDefrostModelTypeAdvanced # 6min/hr
      else
        if htg_coil.nil?
          htg_coil = OpenStudio::Model::CoilHeatingDXMultiSpeed.new(model)
          htg_coil.setFuelType(EPlus::FuelTypeElectricity)
          htg_coil.setApplyPartLoadFractiontoSpeedsGreaterthan1(false)
          htg_coil.setAvailabilitySchedule(model.alwaysOnDiscreteSchedule)
          constant_biquadratic = Model.add_curve_biquadratic(
            model,
            name: 'ConstantBiquadratic',
            coeff: [1, 0, 0, 0, 0, 0]
          )
        end
        stage = OpenStudio::Model::CoilHeatingDXMultiSpeedStageData.new(model, cap_ft_curve, cap_fff_curve, eir_ft_curve, eir_fff_curve, plf_fplr_curve, constant_biquadratic)
        stage.setGrossRatedHeatingCOP(htg_ap.heat_rated_cops[i])
        stage.setRatedWasteHeatFractionofPowerInput(0.2)
        stage.setGrossRatedHeatingCapacity(UnitConversions.convert(htg_ap.heat_rated_capacities_gross[i], 'Btu/hr', 'W'))
        stage.setRatedAirFlowRate(calc_rated_airflow(htg_ap.heat_rated_capacities_net[i], htg_ap.heat_rated_cfm_per_ton[i]))
        htg_coil.addStage(stage)
        defrost_time_fraction = 0.06667 if defrost_model_type == HPXML::AdvancedResearchDefrostModelTypeAdvanced # 4min/hr
      end
    end

    htg_coil.setName(coil_name)
    htg_coil.setMinimumOutdoorDryBulbTemperatureforCompressorOperation(UnitConversions.convert(htg_ap.hp_min_temp, 'F', 'C'))
    htg_coil.setMaximumOutdoorDryBulbTemperatureforDefrostOperation(UnitConversions.convert(40.0, 'F', 'C'))
    htg_coil.setDefrostControl('Timed')
    if defrost_model_type == HPXML::AdvancedResearchDefrostModelTypeAdvanced
      htg_coil.setDefrostStrategy('Resistive')
      htg_coil.setDefrostTimePeriodFraction(defrost_time_fraction)
      htg_coil.setResistiveDefrostHeaterCapacity(p_dot_defrost)
    elsif defrost_model_type == HPXML::AdvancedResearchDefrostModelTypeStandard

      # Heating defrost curve for reverse cycle
      defrost_eir_curve = Model.add_curve_biquadratic(
        model,
        name: 'Defrosteir',
        coeff: [0.1528, 0, 0, 0, 0, 0],
        min_x: -100, max_x: 100, min_y: -100, max_y: 100
      )

      htg_coil.setDefrostEnergyInputRatioFunctionofTemperatureCurve(defrost_eir_curve)
      htg_coil.setDefrostStrategy('ReverseCycle')
    else
      fail 'unknown defrost model type.'
    end
    if heating_system.fraction_heat_load_served == 0
      htg_coil.setResistiveDefrostHeaterCapacity(0)
    end
    htg_coil.setMaximumOutdoorDryBulbTemperatureforCrankcaseHeaterOperation(UnitConversions.convert(CrankcaseHeaterTemp, 'F', 'C')) if heating_system.crankcase_heater_watts.to_f > 0.0 # From RESNET Publication No. 002-2017
    htg_coil.setCrankcaseHeaterCapacity(heating_system.crankcase_heater_watts)
    htg_coil.additionalProperties.setFeature('HPXML_ID', heating_system.id) # Used by reporting measure
    if has_deadband_control
      # Apply startup capacity degradation
      add_capacity_degradation_ems_proram(model, htg_ap, htg_coil.name.get, false, cap_fff_curve_0, eir_fff_curve_0)
    end

    return htg_coil
  end

  # TODO
  #
  # @param cooling_system [TODO] TODO
  # @return [nil]
  def self.set_cool_rated_shrs_gross(cooling_system)
    clg_ap = cooling_system.additional_properties

    if ((cooling_system.is_a? HPXML::CoolingSystem) && ([HPXML::HVACTypeRoomAirConditioner, HPXML::HVACTypePTAC].include? cooling_system.cooling_system_type)) ||
       ((cooling_system.is_a? HPXML::HeatPump) && ([HPXML::HVACTypeHeatPumpPTHP, HPXML::HVACTypeHeatPumpRoom].include? cooling_system.heat_pump_type))
      clg_ap.cool_rated_shrs_gross = [cooling_system.cooling_shr] # We don't model the fan separately, so set gross == net
    else
      # rated shr gross and fan speed ratios
      dB_rated = HVAC::AirSourceCoolRatedIDB
      win = 0.01118470 # Humidity ratio corresponding to 80F dry bulb/67F wet bulb (from EnergyPlus)

      if cooling_system.compressor_type == HPXML::HVACCompressorTypeSingleStage
        cool_nominal_cfm_per_ton = clg_ap.cool_rated_cfm_per_ton[0]
      else
        cool_nominal_cfm_per_ton = (clg_ap.cool_rated_airflow_rate - clg_ap.cool_rated_cfm_per_ton[0] * clg_ap.cool_capacity_ratios[0]) / (clg_ap.cool_capacity_ratios[-1] - clg_ap.cool_capacity_ratios[0]) * (1.0 - clg_ap.cool_capacity_ratios[0]) + clg_ap.cool_rated_cfm_per_ton[0] * clg_ap.cool_capacity_ratios[0]
      end

      p_atm = UnitConversions.convert(1, 'atm', 'psi')

      ao = Psychrometrics.CoilAoFactor(dB_rated, p_atm, UnitConversions.convert(1, 'ton', 'kBtu/hr'), cool_nominal_cfm_per_ton, cooling_system.cooling_shr, win)

      clg_ap.cool_rated_shrs_gross = []
      clg_ap.cool_capacity_ratios.each_with_index do |capacity_ratio, i|
        # Calculate the SHR for each speed. Use maximum value of 0.98 to prevent E+ bypass factor calculation errors
        clg_ap.cool_rated_shrs_gross << [Psychrometrics.CalculateSHR(dB_rated, p_atm, UnitConversions.convert(capacity_ratio, 'ton', 'kBtu/hr'), clg_ap.cool_rated_cfm_per_ton[i] * capacity_ratio, ao, win), 0.98].min
      end
    end
  end

  # Return the time needed to reach full capacity based on c_d assumption, used for degradation EMS program.
  #
  # @param c_d [Double] Degradation coefficient
  # @return [Double] Time to reach full capacity (minutes)
  def self.calc_time_to_full_cap(c_d)
    # assuming a linear relationship between points we have data for: 2 minutes at 0.08 and 5 minutes at 0.23
    time = (20.0 * c_d + 0.4).round
    time = [time, get_time_to_full_cap_limits[0]].max
    time = [time, get_time_to_full_cap_limits[1]].min
    return time
  end

  # Return min and max limit to time needed to reach full capacity
  #
  # @return [Array<Integer, Integer>] Minimum and maximum time to reach full capacity (minutes)
  def self.get_time_to_full_cap_limits()
    return [2, 5]
  end

  # Return the EMS actuator and EMS global variable for backup coil availability schedule.
  # This is called every time EMS uses this actuator to avoid conflicts across different EMS programs.
  #
  # @param model [OpenStudio::Model::Model] OpenStudio Model object
  # @param htg_supp_coil [OpenStudio::Model::CoilHeatingElectric or OpenStudio::Model::CoilHeatingElectricMultiStage] OpenStudio Supplemental Heating Coil object
  # @return [Array<OpenStudio::Model::EnergyManagementSystemActuator, OpenStudio::Model::EnergyManagementSystemGlobalVariable>] OpenStudio EMS Actuator and Global Variable objects for supplemental coil availability schedule
  def self.get_supp_coil_avail_sch_actuator(model, htg_supp_coil)
    actuator = model.getEnergyManagementSystemActuators.find { |act| act.name.get.include? Model.ems_friendly_name(htg_supp_coil.availabilitySchedule.name) }
    global_var_supp_avail = model.getEnergyManagementSystemGlobalVariables.find { |var| var.name.get.include? Model.ems_friendly_name(htg_supp_coil.name) }

    return actuator, global_var_supp_avail unless actuator.nil?

    # No actuator for current backup coil availability schedule
    # Create a new schedule for supp availability
    # Make sure only being called once in case of multiple cloning
    supp_avail_sch = htg_supp_coil.availabilitySchedule.clone.to_ScheduleConstant.get
    supp_avail_sch.setName("#{htg_supp_coil.name} avail sch")
    htg_supp_coil.setAvailabilitySchedule(supp_avail_sch)

    supp_coil_avail_act = Model.add_ems_actuator(
      name: "#{htg_supp_coil.availabilitySchedule.name} act",
      model_object: htg_supp_coil.availabilitySchedule,
      comp_type_and_control: EPlus::EMSActuatorScheduleConstantValue
    )

    # global variable to integrate different EMS program actuating the same schedule
    global_var_supp_avail = Model.add_ems_global_var(
      model,
      var_name: "#{htg_supp_coil.name} avail global"
    )

    global_var_supp_avail_program = Model.add_ems_program(
      model,
      name: "#{global_var_supp_avail.name} init program"
    )
    global_var_supp_avail_program.addLine("Set #{global_var_supp_avail.name} = 1")

    Model.add_ems_program_calling_manager(
      model,
      name: "#{global_var_supp_avail_program.name} calling manager",
      calling_point: 'BeginZoneTimestepBeforeInitHeatBalance',
      ems_programs: [global_var_supp_avail_program]
    )
    return supp_coil_avail_act, global_var_supp_avail
  end

  # Apply EMS program to control back up coil behavior when single speed system is modeled with on-off thermostat feature.
  # Back up coil is turned on after 5 mins that heat pump is not able to maintain setpoints.
  #
  # @param model [OpenStudio::Model::Model] OpenStudio Model object
  # @param htg_supp_coil [OpenStudio::Model::CoilHeatingElectric or OpenStudio::Model::CoilHeatingElectricMultiStage] OpenStudio Supplemental Heating Coil object
  # @param control_zone [OpenStudio::Model::ThermalZone] Conditioned space thermal zone
  # @param htg_coil [OpenStudio::Model::CoilHeatingDXSingleSpeed or OpenStudio::Model::CoilHeatingDXMultiSpeed] OpenStudio Heating Coil object
  # @param is_onoff_thermostat_ddb [Boolean] Whether to apply on off thermostat deadband
  # @param cooling_system [HPXML::CoolingSystem or HPXML::HeatPump] The HPXML cooling system or heat pump of interest
  # @return [nil]
  def self.add_supplemental_coil_ems_program(model, htg_supp_coil, control_zone, htg_coil, is_onoff_thermostat_ddb, cooling_system)
    return if htg_supp_coil.nil?
    return unless cooling_system.compressor_type == HPXML::HVACCompressorTypeSingleStage
    return unless is_onoff_thermostat_ddb
    return if htg_supp_coil.is_a? OpenStudio::Model::CoilHeatingElectricMultiStage

    # Sensors
    tin_sensor = Model.add_ems_sensor(
      model,
      name: 'zone air temp',
      output_var_or_meter_name: 'Zone Mean Air Temperature',
      key_name: control_zone.name
    )

    htg_sch = control_zone.thermostatSetpointDualSetpoint.get.heatingSetpointTemperatureSchedule.get
    htg_sp_ss = Model.add_ems_sensor(
      model,
      name: 'htg_setpoint',
      output_var_or_meter_name: 'Schedule Value',
      key_name: htg_sch.name
    )

    supp_coil_energy = Model.add_ems_sensor(
      model,
      name: 'supp coil electric energy',
      output_var_or_meter_name: 'Heating Coil Electricity Energy',
      key_name: htg_supp_coil.name
    )

    htg_coil_energy = Model.add_ems_sensor(
      model,
      name: 'hp htg coil electric energy',
      output_var_or_meter_name: 'Heating Coil Electricity Energy',
      key_name: htg_coil.name
    )

    # Trend variables
    supp_energy_trend = Model.add_ems_trend_var(
      model,
      ems_object: supp_coil_energy,
      num_timesteps_logged: 1
    )

    htg_energy_trend = Model.add_ems_trend_var(
      model,
      ems_object: htg_coil_energy,
      num_timesteps_logged: 5
    )

    # Actuators
    supp_coil_avail_act, global_var_supp_avail = get_supp_coil_avail_sch_actuator(model, htg_supp_coil)

    ddb = model.getThermostatSetpointDualSetpoints[0].temperatureDifferenceBetweenCutoutAndSetpoint

    # Program
    supp_coil_avail_program = Model.add_ems_program(
      model,
      name: "#{htg_supp_coil.name} control program"
    )
    supp_coil_avail_program.addLine("If #{global_var_supp_avail.name} == 0") # Other EMS set it to be 0.0, keep the logic
    supp_coil_avail_program.addLine("  Set #{supp_coil_avail_act.name} = 0")
    supp_coil_avail_program.addLine('Else') # global variable = 1
    supp_coil_avail_program.addLine("  Set living_t = #{tin_sensor.name}")
    supp_coil_avail_program.addLine("  Set htg_sp_l = #{htg_sp_ss.name}")
    supp_coil_avail_program.addLine("  Set htg_sp_h = #{htg_sp_ss.name} + #{ddb}")
    supp_coil_avail_program.addLine("  If (@TRENDVALUE #{supp_energy_trend.name} 1) > 0") # backup coil is turned on, keep it on until reaching upper end of ddb in case of high frequency oscillations
    supp_coil_avail_program.addLine('    If living_t > htg_sp_h')
    supp_coil_avail_program.addLine("      Set #{global_var_supp_avail.name} = 0")
    supp_coil_avail_program.addLine("      Set #{supp_coil_avail_act.name} = 0")
    supp_coil_avail_program.addLine('    Else')
    supp_coil_avail_program.addLine("      Set #{supp_coil_avail_act.name} = 1")
    supp_coil_avail_program.addLine('    EndIf')
    supp_coil_avail_program.addLine('  Else') # Only turn on the backup coil when temperature is below lower end of ddb.
    r_s_a = ["#{htg_energy_trend.name} > 0"]
    # Observe 5 mins before turning on supp coil
    for t_i in 1..4
      r_s_a << "(@TrendValue #{htg_energy_trend.name} #{t_i}) > 0"
    end
    supp_coil_avail_program.addLine("    If #{r_s_a.join(' && ')}")
    supp_coil_avail_program.addLine('      If living_t > htg_sp_l')
    supp_coil_avail_program.addLine("        Set #{global_var_supp_avail.name} = 0")
    supp_coil_avail_program.addLine("        Set #{supp_coil_avail_act.name} = 0")
    supp_coil_avail_program.addLine('      Else')
    supp_coil_avail_program.addLine("        Set #{supp_coil_avail_act.name} = 1")
    supp_coil_avail_program.addLine('      EndIf')
    supp_coil_avail_program.addLine('    Else')
    supp_coil_avail_program.addLine("      Set #{global_var_supp_avail.name} = 0")
    supp_coil_avail_program.addLine("      Set #{supp_coil_avail_act.name} = 0")
    supp_coil_avail_program.addLine('    EndIf')
    supp_coil_avail_program.addLine('  EndIf')
    supp_coil_avail_program.addLine('EndIf')

    # ProgramCallingManagers
    Model.add_ems_program_calling_manager(
      model,
      name: "#{supp_coil_avail_program.name} calling manager",
      calling_point: 'InsideHVACSystemIterationLoop',
      ems_programs: [supp_coil_avail_program]
    )
  end

  # Apply capacity degradation EMS to account for realistic start-up losses.
  # Capacity function of airflow rate curve and EIR function of airflow rate curve are actuated to
  # capture the impact of start-up losses.
  #
  # @param model [OpenStudio::Model::Model] OpenStudio Model object
  # @param system_ap [HPXML::AdditionalProperties] HPXML Cooling System or HPXML Heating System Additional Properties
  # @param coil_name [String] Cooling or heating coil name
  # @param is_cooling [Boolean] True if apply to cooling system
  # @param cap_fff_curve [OpenStudio::Model::CurveQuadratic] OpenStudio CurveQuadratic object for heat pump capacity function of air flow rates
  # @param eir_fff_curve [OpenStudio::Model::CurveQuadratic] OpenStudio CurveQuadratic object for heat pump eir function of air flow rates
  # @return [nil]
  def self.add_capacity_degradation_ems_proram(model, system_ap, coil_name, is_cooling, cap_fff_curve, eir_fff_curve)
    # Note: Currently only available in 1 min time step
    if is_cooling
      c_d = system_ap.cool_c_d
      cap_fflow_spec = system_ap.cool_cap_fflow_spec[0]
      eir_fflow_spec = system_ap.cool_eir_fflow_spec[0]
      ss_var_name = 'Cooling Coil Electricity Energy'
    else
      c_d = system_ap.heat_c_d
      cap_fflow_spec = system_ap.heat_cap_fflow_spec[0]
      eir_fflow_spec = system_ap.heat_eir_fflow_spec[0]
      ss_var_name = 'Heating Coil Electricity Energy'
    end
    number_of_timestep_logged = calc_time_to_full_cap(c_d)

    # Sensors
    cap_curve_var_in = Model.add_ems_sensor(
      model,
      name: "#{cap_fff_curve.name.get.gsub('-', '_')} Var",
      output_var_or_meter_name: 'Performance Curve Input Variable 1 Value',
      key_name: cap_fff_curve.name
    )

    eir_curve_var_in = Model.add_ems_sensor(
      model,
      name: "#{eir_fff_curve.name.get.gsub('-', '_')} Var",
      output_var_or_meter_name: 'Performance Curve Input Variable 1 Value',
      key_name: eir_fff_curve.name
    )

    coil_power_ss = Model.add_ems_sensor(
      model,
      name: "#{coil_name} electric energy",
      output_var_or_meter_name: ss_var_name,
      key_name: coil_name
    )

    # Trend variable
    coil_power_ss_trend = Model.add_ems_trend_var(
      model,
      ems_object: coil_power_ss,
      num_timesteps_logged: number_of_timestep_logged
    )

    # Actuators
    cc_actuator = Model.add_ems_actuator(
      name: "#{cap_fff_curve.name} value",
      model_object: cap_fff_curve,
      comp_type_and_control: EPlus::EMSActuatorCurveResult
    )

    ec_actuator = Model.add_ems_actuator(
      name: "#{eir_fff_curve.name} value",
      model_object: eir_fff_curve,
      comp_type_and_control: EPlus::EMSActuatorCurveResult
    )

    # Program
    cycling_degrad_program = Model.add_ems_program(
      model,
      name: "#{coil_name} cycling degradation program"
    )

    # Check values within min/max limits
    cycling_degrad_program.addLine("If #{cap_curve_var_in.name} < #{cap_fff_curve.minimumValueofx}")
    cycling_degrad_program.addLine("  Set #{cap_curve_var_in.name} = #{cap_fff_curve.minimumValueofx}")
    cycling_degrad_program.addLine("ElseIf #{cap_curve_var_in.name} > #{cap_fff_curve.maximumValueofx}")
    cycling_degrad_program.addLine("  Set #{cap_curve_var_in.name} = #{cap_fff_curve.maximumValueofx}")
    cycling_degrad_program.addLine('EndIf')
    cycling_degrad_program.addLine("If #{eir_curve_var_in.name} < #{eir_fff_curve.minimumValueofx}")
    cycling_degrad_program.addLine("  Set #{eir_curve_var_in.name} = #{eir_fff_curve.minimumValueofx}")
    cycling_degrad_program.addLine("ElseIf #{eir_curve_var_in.name} > #{eir_fff_curve.maximumValueofx}")
    cycling_degrad_program.addLine("  Set #{eir_curve_var_in.name} = #{eir_fff_curve.maximumValueofx}")
    cycling_degrad_program.addLine('EndIf')
    cc_out_calc = []
    ec_out_calc = []
    cap_fflow_spec.each_with_index do |coeff, i|
      c_name = "c_#{i + 1}_cap"
      cycling_degrad_program.addLine("Set #{c_name} = #{coeff}")
      cc_out_calc << c_name + " * (#{cap_curve_var_in.name}^#{i})"
    end
    eir_fflow_spec.each_with_index do |coeff, i|
      c_name = "c_#{i + 1}_eir"
      cycling_degrad_program.addLine("Set #{c_name} = #{coeff}")
      ec_out_calc << c_name + " * (#{eir_curve_var_in.name}^#{i})"
    end
    cycling_degrad_program.addLine("Set cc_out = #{cc_out_calc.join(' + ')}")
    cycling_degrad_program.addLine("Set ec_out = #{ec_out_calc.join(' + ')}")
    (0..number_of_timestep_logged).each do |t_i|
      if t_i == 0
        cycling_degrad_program.addLine("Set cc_now = #{coil_power_ss_trend.name}")
      else
        cycling_degrad_program.addLine("Set cc_#{t_i}_ago = @TrendValue #{coil_power_ss_trend.name} #{t_i}")
      end
    end
    (1..number_of_timestep_logged).each do |t_i|
      if t_i == 1
        cycling_degrad_program.addLine("If cc_#{t_i}_ago == 0 && cc_now > 0") # Coil just turned on
      else
        r_s_a = ['cc_now > 0']
        for i in 1..t_i - 1
          r_s_a << "cc_#{i}_ago > 0"
        end
        r_s = r_s_a.join(' && ')
        cycling_degrad_program.addLine("ElseIf cc_#{t_i}_ago == 0 && #{r_s}")
      end
      # Curve fit from Winkler's thesis, page 200: https://drum.lib.umd.edu/bitstream/handle/1903/9493/Winkler_umd_0117E_10504.pdf?sequence=1&isAllowed=y
      # use average curve value ( ~ at 0.5 min).
      # This curve reached steady state in 2 mins, assume shape for high efficiency units, scale it down based on number_of_timestep_logged
      cycling_degrad_program.addLine("  Set exp = @Exp((-2.19722) * #{get_time_to_full_cap_limits[0]} / #{number_of_timestep_logged} * #{t_i - 0.5})")
      cycling_degrad_program.addLine('  Set cc_mult = (-1.0125 * exp + 1.0125)')
      cycling_degrad_program.addLine('  Set cc_mult = @Min cc_mult 1.0')
    end
    cycling_degrad_program.addLine('Else')
    cycling_degrad_program.addLine('  Set cc_mult = 1.0')
    cycling_degrad_program.addLine('EndIf')
    cycling_degrad_program.addLine("Set #{cc_actuator.name} = cc_mult * cc_out")
    # power is ramped up in less than 1 min, only second level simulation can capture power startup behavior
    cycling_degrad_program.addLine("Set #{ec_actuator.name} = ec_out / cc_mult")

    # ProgramCallingManagers
    Model.add_ems_program_calling_manager(
      model,
      name: "#{cycling_degrad_program.name} calling manager",
      calling_point: 'InsideHVACSystemIterationLoop',
      ems_programs: [cycling_degrad_program]
    )
  end

  # Apply time-based realistic staging EMS program for two speed system.
  # Observe 5 mins before ramping up the speed level, or enable the backup coil.
  #
  # @param model [OpenStudio::Model::Model] OpenStudio Model object
  # @param unitary_system [OpenStudio::Model::AirLoopHVACUnitarySystem] OpenStudio Air Loop HVAC Unitary System object
  # @param htg_supp_coil [OpenStudio::Model::CoilHeatingElectric or OpenStudio::Model::CoilHeatingElectricMultiStage] OpenStudio Supplemental Heating Coil object
  # @param control_zone [OpenStudio::Model::ThermalZone] Conditioned space thermal zone
  # @param is_onoff_thermostat_ddb [Boolean] Whether to apply on off thermostat deadband
  # @param cooling_system [HPXML::CoolingSystem or HPXML::HeatPump] The HPXML cooling system or heat pump of interest
  # @return [nil]
  def self.add_two_speed_staging_ems_program(model, unitary_system, htg_supp_coil, control_zone, is_onoff_thermostat_ddb, cooling_system)
    # Note: Currently only available in 1 min time step
    return unless is_onoff_thermostat_ddb
    return unless cooling_system.compressor_type == HPXML::HVACCompressorTypeTwoStage

    number_of_timestep_logged = 5 # wait 5 mins to check demand

    is_heatpump = cooling_system.is_a? HPXML::HeatPump

    # Sensors
    if not htg_supp_coil.nil?
      backup_coil_energy = Model.add_ems_sensor(
        model,
        name: "#{htg_supp_coil.name} heating energy",
        output_var_or_meter_name: 'Heating Coil Heating Energy',
        key_name: htg_supp_coil.name
      )

      # Trend variable
      backup_energy_trend = Model.add_ems_trend_var(
        model,
        ems_object: backup_coil_energy,
        num_timesteps_logged: 1
      )

      supp_coil_avail_act, global_var_supp_avail = get_supp_coil_avail_sch_actuator(model, htg_supp_coil)
    end
    # Sensors
    living_temp_ss = Model.add_ems_sensor(
      model,
      name: "#{control_zone.name} temp",
      output_var_or_meter_name: 'Zone Air Temperature',
      key_name: control_zone.name
    )

    htg_sch = control_zone.thermostatSetpointDualSetpoint.get.heatingSetpointTemperatureSchedule.get
    clg_sch = control_zone.thermostatSetpointDualSetpoint.get.coolingSetpointTemperatureSchedule.get

    htg_sp_ss = Model.add_ems_sensor(
      model,
      name: "#{control_zone.name} htg setpoint",
      output_var_or_meter_name: 'Schedule Value',
      key_name: htg_sch.name
    )

    clg_sp_ss = Model.add_ems_sensor(
      model,
      name: "#{control_zone.name} clg setpoint",
      output_var_or_meter_name: 'Schedule Value',
      key_name: clg_sch.name
    )

    unitary_var = Model.add_ems_sensor(
      model,
      name: "#{unitary_system.name}  speed level",
      output_var_or_meter_name: 'Unitary System DX Coil Speed Level',
      key_name: unitary_system.name
    )

    # Actuators
    unitary_actuator = Model.add_ems_actuator(
      name: "#{unitary_system.name} speed override",
      model_object: unitary_system,
      comp_type_and_control: EPlus::EMSActuatorUnitarySystemCoilSpeedLevel
    )

    # Trend variable
    unitary_speed_var_trend = Model.add_ems_trend_var(
      model,
      ems_object: unitary_var,
      num_timesteps_logged: number_of_timestep_logged
    )

    ddb = model.getThermostatSetpointDualSetpoints[0].temperatureDifferenceBetweenCutoutAndSetpoint

    # Program
    realistic_cycling_program = Model.add_ems_program(
      model,
      name: "#{unitary_system.name} realistic cycling"
    )

    # Check values within min/max limits
    realistic_cycling_program.addLine("Set living_t = #{living_temp_ss.name}")
    realistic_cycling_program.addLine("Set htg_sp_l = #{htg_sp_ss.name}")
    realistic_cycling_program.addLine("Set htg_sp_h = #{htg_sp_ss.name} + #{ddb}")
    realistic_cycling_program.addLine("Set clg_sp_l = #{clg_sp_ss.name} - #{ddb}")
    realistic_cycling_program.addLine("Set clg_sp_h = #{clg_sp_ss.name}")

    (1..number_of_timestep_logged).each do |t_i|
      realistic_cycling_program.addLine("Set unitary_var_#{t_i}_ago = @TrendValue #{unitary_speed_var_trend.name} #{t_i}")
    end
    s_trend_low = []
    s_trend_high = []
    (1..number_of_timestep_logged).each do |t_i|
      s_trend_low << "(unitary_var_#{t_i}_ago == 1)"
      s_trend_high << "(unitary_var_#{t_i}_ago == 2)"
    end
    # Cooling
    # Setpoint not met and low speed is on for 5 time steps
    realistic_cycling_program.addLine("If (living_t - clg_sp_h > 0.0) && (#{s_trend_low.join(' && ')})")
    # Enable high speed unitary system
    realistic_cycling_program.addLine("  Set #{unitary_actuator.name} = 2")
    # Keep high speed unitary on until setpoint +- deadband is met
    realistic_cycling_program.addLine('ElseIf (unitary_var_1_ago == 2) && ((living_t - clg_sp_l > 0.0))')
    realistic_cycling_program.addLine("  Set #{unitary_actuator.name} = 2")
    realistic_cycling_program.addLine('Else')
    realistic_cycling_program.addLine("  Set #{unitary_actuator.name} = 1")
    realistic_cycling_program.addLine('EndIf')
    if is_heatpump
      # Heating
      realistic_cycling_program.addLine("If (htg_sp_l - living_t > 0.0) && (#{s_trend_low.join(' && ')})")
      # Enable high speed unitary system
      realistic_cycling_program.addLine("  Set #{unitary_actuator.name} = 2")
      # Keep high speed unitary on until setpoint +- deadband is met
      realistic_cycling_program.addLine('ElseIf (unitary_var_1_ago == 2) && (htg_sp_h - living_t > 0.0)')
      realistic_cycling_program.addLine("  Set #{unitary_actuator.name} = 2")
      realistic_cycling_program.addLine('Else')
      realistic_cycling_program.addLine("  Set #{unitary_actuator.name} = 1")
      realistic_cycling_program.addLine('EndIf')
      if (not htg_supp_coil.nil?) && (not (htg_supp_coil.is_a? OpenStudio::Model::CoilHeatingElectricMultiStage))
        realistic_cycling_program.addLine("If #{global_var_supp_avail.name} == 0") # Other EMS set it to be 0.0, keep the logic
        realistic_cycling_program.addLine("  Set #{supp_coil_avail_act.name} = 0")
        realistic_cycling_program.addLine('Else') # global variable = 1
        realistic_cycling_program.addLine("  Set #{supp_coil_avail_act.name} = 1")
        realistic_cycling_program.addLine("  If (htg_sp_l - living_t > 0.0) && (#{s_trend_high.join(' && ')})")
        realistic_cycling_program.addLine("    Set #{supp_coil_avail_act.name} = 1")
        realistic_cycling_program.addLine("  ElseIf ((@TRENDVALUE #{backup_energy_trend.name} 1) > 0) && (htg_sp_h - living_t > 0.0)") # backup coil is turned on, keep it on until reaching upper end of ddb in case of high frequency oscillations
        realistic_cycling_program.addLine("    Set #{supp_coil_avail_act.name} = 1")
        realistic_cycling_program.addLine('  Else')
        realistic_cycling_program.addLine("    Set #{global_var_supp_avail.name} = 0")
        realistic_cycling_program.addLine("    Set #{supp_coil_avail_act.name} = 0")
        realistic_cycling_program.addLine('  EndIf')
        realistic_cycling_program.addLine('EndIf')
      end
    end

    # ProgramCallingManagers
    Model.add_ems_program_calling_manager(
      model,
      name: "#{realistic_cycling_program.name} Program Manager",
      calling_point: 'InsideHVACSystemIterationLoop',
      ems_programs: [realistic_cycling_program]
    )
  end

  # Apply maximum power ratio schedule for variable speed system.
  # Creates EMS program to determine and control the stage that can reach the maximum power constraint.
  #
  # @param model [OpenStudio::Model::Model] OpenStudio Model object
  # @param runner [OpenStudio::Measure::OSRunner] Object typically used to display warnings
  # @param air_loop_unitary [OpenStudio::Model::AirLoopHVACUnitarySystem] Air loop for the HVAC system
  # @param control_zone [OpenStudio::Model::ThermalZone] Conditioned space thermal zone
  # @param heating_system [HPXML::HeatingSystem or HPXML::HeatPump] The HPXML heating system or heat pump of interest
  # @param cooling_system [HPXML::CoolingSystem or HPXML::HeatPump] The HPXML cooling system or heat pump of interest
  # @param htg_supp_coil [OpenStudio::Model::CoilHeatingElectric or CoilHeatingElectricMultiStage] OpenStudio Supplemental Heating Coil object
  # @param clg_coil [OpenStudio::Model::CoilCoolingDXMultiSpeed] OpenStudio MultiStage Cooling Coil object
  # @param htg_coil [OpenStudio::Model::CoilHeatingDXMultiSpeed] OpenStudio MultiStage Heating Coil object
  # @param schedules_file [SchedulesFile] SchedulesFile wrapper class instance of detailed schedule files
  # @return [nil]
  def self.add_variable_speed_power_ems_program(model, runner, air_loop_unitary, control_zone, heating_system, cooling_system, htg_supp_coil, clg_coil, htg_coil, schedules_file)
    return if schedules_file.nil?
    return if clg_coil.nil? && htg_coil.nil?

    max_pow_ratio_sch = schedules_file.create_schedule_file(model, col_name: SchedulesFile::Columns[:HVACMaximumPowerRatio].name, schedule_type_limits_name: EPlus::ScheduleTypeLimitsFraction)
    return if max_pow_ratio_sch.nil?

    # Check maximum power ratio schedules only used in var speed systems,
    clg_coil = nil unless (cooling_system.compressor_type == HPXML::HVACCompressorTypeVariableSpeed)
    htg_coil = nil unless ((heating_system.is_a? HPXML::HeatPump) && heating_system.compressor_type == HPXML::HVACCompressorTypeVariableSpeed)
    htg_supp_coil = nil unless ((heating_system.is_a? HPXML::HeatPump) && heating_system.compressor_type == HPXML::HVACCompressorTypeVariableSpeed)
    # No variable speed coil
    if clg_coil.nil? && htg_coil.nil?
      runner.registerWarning('Maximum power ratio schedule is only supported for variable speed systems.')
    end

    if (htg_coil.is_a? OpenStudio::Model::CoilHeatingDXMultiSpeed) && (heating_system.backup_type != HPXML::HeatPumpBackupTypeIntegrated)
      htg_coil = nil
      htg_supp_coil = nil
      runner.registerWarning('Maximum power ratio schedule is only supported for integrated backup system. Schedule is ignored for heating.')
    end

    return if (clg_coil.nil? && htg_coil.nil?)

    # sensors
    pow_ratio_sensor = Model.add_ems_sensor(
      model,
      name: "#{air_loop_unitary.name} power_ratio",
      output_var_or_meter_name: 'Schedule Value',
      key_name: max_pow_ratio_sch.name
    )

    indoor_temp_sensor = Model.add_ems_sensor(
      model,
      name: "#{control_zone.name} indoor_temp",
      output_var_or_meter_name: 'Zone Air Temperature',
      key_name: control_zone.name
    )

    htg_spt_sensor = Model.add_ems_sensor(
      model,
      name: "#{control_zone.name} htg_spt_temp",
      output_var_or_meter_name: 'Zone Thermostat Heating Setpoint Temperature',
      key_name: control_zone.name
    )

    clg_spt_sensor = Model.add_ems_sensor(
      model,
      name: "#{control_zone.name} clg_spt_temp",
      output_var_or_meter_name: 'Zone Thermostat Cooling Setpoint Temperature',
      key_name: control_zone.name
    )

    load_sensor = Model.add_ems_sensor(
      model,
      name: "#{air_loop_unitary.name} sens load",
      output_var_or_meter_name: 'Unitary System Predicted Sensible Load to Setpoint Heat Transfer Rate',
      key_name: air_loop_unitary.name
    )

    # global variable
    temp_offset_signal = Model.add_ems_global_var(
      model,
      var_name: "#{air_loop_unitary.name} temp offset"
    )

    # Temp offset Initialization Program
    # Temperature offset signal used to see if the hvac is recovering temperature to setpoint.
    # If abs (indoor temperature - setpoint) > offset, then hvac and backup is allowed to operate without cap to recover temperature until it reaches setpoint
    temp_offset_program = Model.add_ems_program(
      model,
      name: "#{air_loop_unitary.name} temp offset init program"
    )
    temp_offset_program.addLine("Set #{temp_offset_signal.name} = 0")

    # calling managers
    Model.add_ems_program_calling_manager(
      model,
      name: "#{temp_offset_program.name} calling manager",
      calling_point: 'BeginNewEnvironment',
      ems_programs: [temp_offset_program]
    )

    Model.add_ems_program_calling_manager(
      model,
      name: "#{temp_offset_program.name} calling manager2",
      calling_point: 'AfterNewEnvironmentWarmUpIsComplete',
      ems_programs: [temp_offset_program]
    )

    # actuator
    coil_speed_act = Model.add_ems_actuator(
      name: "#{air_loop_unitary.name} coil speed level",
      model_object: air_loop_unitary,
      comp_type_and_control: EPlus::EMSActuatorUnitarySystemCoilSpeedLevel
    )
    if not htg_supp_coil.nil?
      supp_coil_avail_act, global_var_supp_avail = get_supp_coil_avail_sch_actuator(model, htg_supp_coil)
    end

    # EMS program
    program = Model.add_ems_program(
      model,
      name: "#{air_loop_unitary.name} max power ratio program"
    )
    program.addLine('Set clg_mode = 0')
    program.addLine('Set htg_mode = 0')
    program.addLine("If #{load_sensor.name} > 0")
    program.addLine('  Set htg_mode = 1')
    program.addLine("  Set setpoint = #{htg_spt_sensor.name}")
    program.addLine("ElseIf #{load_sensor.name} < 0")
    program.addLine('  Set clg_mode = 1')
    program.addLine("  Set setpoint = #{clg_spt_sensor.name}")
    program.addLine('EndIf')
    program.addLine("Set sens_load = @Abs #{load_sensor.name}")
    program.addLine('Set clg_mode = 0') if clg_coil.nil?
    program.addLine('Set htg_mode = 0') if htg_coil.nil?

    [htg_coil, clg_coil].each do |coil|
      next if coil.nil?

      coil_cap_stage_fff_sensors = []
      coil_cap_stage_ft_sensors = []
      coil_eir_stage_fff_sensors = []
      coil_eir_stage_ft_sensors = []
      coil_eir_stage_plf_sensors = []
      # Heating/Cooling specific calculations and names
      if coil.is_a? OpenStudio::Model::CoilHeatingDXMultiSpeed
        cap_fff_curve_name = 'heatingCapacityFunctionofFlowFractionCurve'
        cap_ft_curve_name = 'heatingCapacityFunctionofTemperatureCurve'
        capacity_name = 'grossRatedHeatingCapacity'
        cop_name = 'grossRatedHeatingCOP'
        cap_multiplier = 'htg_frost_multiplier_cap'
        pow_multiplier = 'htg_frost_multiplier_pow'
        mode_s = 'If htg_mode > 0'

        # Outdoor sensors added to calculate defrost adjustment for heating
        outdoor_db_sensor = Model.add_ems_sensor(
          model,
          name: 'outdoor_db',
          output_var_or_meter_name: 'Site Outdoor Air Drybulb Temperature',
          key_name: nil
        )

        outdoor_w_sensor = Model.add_ems_sensor(
          model,
          name: 'outdoor_w',
          output_var_or_meter_name: 'Site Outdoor Air Humidity Ratio',
          key_name: nil
        )

        outdoor_bp_sensor = Model.add_ems_sensor(
          model,
          name: 'outdoor_bp',
          output_var_or_meter_name: 'Site Outdoor Air Barometric Pressure',
          key_name: nil
        )

        # Calculate capacity and eirs for later use of full-load power calculations at each stage
        # Equations from E+ source code
        program.addLine('If htg_mode > 0')
        program.addLine("  If #{outdoor_db_sensor.name} < 4.444444,")
        program.addLine("    Set T_coil_out = 0.82 * #{outdoor_db_sensor.name} - 8.589")
        program.addLine("    Set delta_humidity_ratio = @MAX 0 (#{outdoor_w_sensor.name} - (@WFnTdbRhPb T_coil_out 1.0 #{outdoor_bp_sensor.name}))")
        program.addLine("    Set #{cap_multiplier} = 0.909 - 107.33 * delta_humidity_ratio")
        program.addLine("    Set #{pow_multiplier} = 0.90 - 36.45 * delta_humidity_ratio")
        program.addLine('  Else')
        program.addLine("    Set #{cap_multiplier} = 1.0")
        program.addLine("    Set #{pow_multiplier} = 1.0")
        program.addLine('  EndIf')
        program.addLine('EndIf')
      elsif coil.is_a? OpenStudio::Model::CoilCoolingDXMultiSpeed
        cap_fff_curve_name = 'totalCoolingCapacityFunctionofFlowFractionCurve'
        cap_ft_curve_name = 'totalCoolingCapacityFunctionofTemperatureCurve'
        capacity_name = 'grossRatedTotalCoolingCapacity'
        cop_name = 'grossRatedCoolingCOP'
        cap_multiplier = 'shr'
        pow_multiplier = '1.0'
        mode_s = 'If clg_mode > 0'

        # cooling coil cooling rate sensors to calculate real time SHR
        clg_tot_sensor = Model.add_ems_sensor(
          model,
          name: "#{coil.name} total cooling rate",
          output_var_or_meter_name: 'Cooling Coil Total Cooling Rate',
          key_name: coil.name
        )

        clg_sens_sensor = Model.add_ems_sensor(
          model,
          name: "#{coil.name} sens cooling rate",
          output_var_or_meter_name: 'Cooling Coil Sensible Cooling Rate',
          key_name: coil.name
        )

        program.addLine('If clg_mode > 0')
        program.addLine("  If #{clg_tot_sensor.name} > 0")
        program.addLine("    Set #{cap_multiplier} = #{clg_sens_sensor.name} / #{clg_tot_sensor.name}")
        program.addLine('  Else')
        program.addLine("    Set #{cap_multiplier} = 0.0")
        program.addLine('  EndIf')
        program.addLine('EndIf')
      end
      # Heating and cooling performance curve sensors that need to be added
      coil.stages.each_with_index do |stage, i|
        coil_cap_stage_fff_sensors << Model.add_ems_sensor(
          model,
          name: "#{coil.name} cap stage #{i} fff",
          output_var_or_meter_name: 'Performance Curve Output Value',
          key_name: stage.send(cap_fff_curve_name).name
        )

        coil_cap_stage_ft_sensors << Model.add_ems_sensor(
          model,
          name: "#{coil.name} cap stage #{i} ft",
          output_var_or_meter_name: 'Performance Curve Output Value',
          key_name: stage.send(cap_ft_curve_name).name
        )

        coil_eir_stage_fff_sensors << Model.add_ems_sensor(
          model,
          name: "#{coil.name} eir stage #{i} fff",
          output_var_or_meter_name: 'Performance Curve Output Value',
          key_name: stage.energyInputRatioFunctionofFlowFractionCurve.name
        )

        coil_eir_stage_ft_sensors << Model.add_ems_sensor(
          model,
          name: "#{coil.name} eir stage #{i} ft",
          output_var_or_meter_name: 'Performance Curve Output Value',
          key_name: stage.energyInputRatioFunctionofTemperatureCurve.name
        )

        coil_eir_stage_plf_sensors << Model.add_ems_sensor(
          model,
          name: "#{coil.name} eir stage #{i} fplr",
          output_var_or_meter_name: 'Performance Curve Output Value',
          key_name: stage.partLoadFractionCorrelationCurve.name
        )
      end
      # Calculate the target speed ratio that operates at the target power output
      program.addLine(mode_s)
      coil.stages.each_with_index do |stage, i|
        program.addLine("  Set rt_capacity_#{i} = #{stage.send(capacity_name)} * #{coil_cap_stage_fff_sensors[i].name} * #{coil_cap_stage_ft_sensors[i].name}")
        program.addLine("  Set rt_capacity_#{i}_adj = rt_capacity_#{i} * #{cap_multiplier}")
        program.addLine("  Set rated_eir_#{i} = 1 / #{stage.send(cop_name)}")
        program.addLine("  Set plf = #{coil_eir_stage_plf_sensors[i].name}")
        program.addLine("  If #{coil_eir_stage_plf_sensors[i].name} > 0.0")
        program.addLine("    Set rt_eir_#{i} = rated_eir_#{i} * #{coil_eir_stage_ft_sensors[i].name} * #{coil_eir_stage_fff_sensors[i].name} / #{coil_eir_stage_plf_sensors[i].name}")
        program.addLine('  Else')
        program.addLine("    Set rt_eir_#{i} = 0")
        program.addLine('  EndIf')
        program.addLine("  Set rt_power_#{i} = rt_eir_#{i} * rt_capacity_#{i} * #{pow_multiplier}") # use unadjusted capacity value in pow calculations
      end
      program.addLine("  Set target_power = #{coil.stages[-1].send(capacity_name)} * rated_eir_#{coil.stages.size - 1} * #{pow_ratio_sensor.name}")
      (0..coil.stages.size - 1).each do |i|
        if i == 0
          program.addLine("  If target_power < rt_power_#{i}")
          program.addLine("    Set target_speed_ratio = target_power / rt_power_#{i}")
        else
          program.addLine("  ElseIf target_power < rt_power_#{i}")
          program.addLine("    Set target_speed_ratio = (target_power - rt_power_#{i - 1}) / (rt_power_#{i} - rt_power_#{i - 1}) + #{i}")
        end
      end
      program.addLine('  Else')
      program.addLine("    Set target_speed_ratio = #{coil.stages.size}")
      program.addLine('  EndIf')

      # Calculate the current power that needs to meet zone loads
      (0..coil.stages.size - 1).each do |i|
        if i == 0
          program.addLine("  If sens_load <= rt_capacity_#{i}_adj")
          program.addLine("    Set current_power = sens_load / rt_capacity_#{i}_adj * rt_power_#{i}")
        else
          program.addLine("  ElseIf sens_load <= rt_capacity_#{i}_adj")
          program.addLine("    Set hs_speed_ratio = (sens_load - rt_capacity_#{i - 1}_adj) / (rt_capacity_#{i}_adj - rt_capacity_#{i - 1}_adj)")
          program.addLine('    Set ls_speed_ratio = 1 - hs_speed_ratio')
          program.addLine("    Set current_power = hs_speed_ratio * rt_power_#{i} + ls_speed_ratio * rt_power_#{i - 1}")
        end
      end
      program.addLine('  Else')
      program.addLine("    Set current_power = rt_power_#{coil.stages.size - 1}")
      program.addLine('  EndIf')
      program.addLine('EndIf')
    end

    program.addLine("Set #{supp_coil_avail_act.name} = #{global_var_supp_avail.name}") unless htg_supp_coil.nil?
    program.addLine('If htg_mode > 0 || clg_mode > 0')
    program.addLine("  If (#{pow_ratio_sensor.name} == 1) || ((@Abs (#{indoor_temp_sensor.name} - setpoint)) > #{UnitConversions.convert(4, 'deltaF', 'deltaC')}) || #{temp_offset_signal.name} == 1")
    program.addLine("    Set #{coil_speed_act.name} = NULL")
    program.addLine("    If ((@Abs (#{indoor_temp_sensor.name} - setpoint)) > #{UnitConversions.convert(4, 'deltaF', 'deltaC')})")
    program.addLine("      Set #{temp_offset_signal.name} = 1")
    program.addLine("    ElseIf (@Abs (#{indoor_temp_sensor.name} - setpoint)) < 0.001") # Temperature recovered
    program.addLine("      Set #{temp_offset_signal.name} = 0")
    program.addLine('    EndIf')
    program.addLine('  Else')
    # general & critical curtailment, operation refers to AHRI Standard 1380 2019
    program.addLine('    If current_power >= target_power')
    program.addLine("      Set #{coil_speed_act.name} = target_speed_ratio")
    if not htg_supp_coil.nil?
      program.addLine("      Set #{global_var_supp_avail.name} = 0")
      program.addLine("      Set #{supp_coil_avail_act.name} = 0")
    end
    program.addLine('    Else')
    program.addLine("      Set #{coil_speed_act.name} = NULL")
    program.addLine('    EndIf')
    program.addLine('  EndIf')
    program.addLine('EndIf')

    # calling manager
    Model.add_ems_program_calling_manager(
      model,
      name: "#{program.name} calling manager",
      calling_point: 'InsideHVACSystemIterationLoop',
      ems_programs: [program]
    )
  end

  # Apply time-based realistic staging EMS program for integrated multi-stage backup system.
  # Observe 5 mins before ramping up the speed level.
  #
  # @param model [OpenStudio::Model::Model] OpenStudio Model object
  # @param unitary_system [OpenStudio::Model::AirLoopHVACUnitarySystem] OpenStudio Air Loop HVAC Unitary System object
  # @param htg_supp_coil [OpenStudio::Model::CoilHeatingElectric or CoilHeatingElectricMultiStage] OpenStudio Supplemental Heating Coil object
  # @param control_zone [OpenStudio::Model::ThermalZone] Conditioned space thermal zone
  # @param htg_coil [OpenStudio::Model::CoilHeatingDXSingleSpeed or OpenStudio::Model::CoilHeatingDXMultiSpeed] OpenStudio Heating Coil object
  # @return [nil]
  def self.add_backup_staging_ems_program(model, unitary_system, htg_supp_coil, control_zone, htg_coil)
    return unless htg_supp_coil.is_a? OpenStudio::Model::CoilHeatingElectricMultiStage

    # Note: Currently only available in 1 min time step
    number_of_timestep_logged = 5 # wait 5 mins to check demand
    max_htg_coil_stage = (htg_coil.is_a? OpenStudio::Model::CoilHeatingDXSingleSpeed) ? 1 : htg_coil.stages.size
    ddb = model.getThermostatSetpointDualSetpoints[0].temperatureDifferenceBetweenCutoutAndSetpoint

    # Sensors
    living_temp_ss = Model.add_ems_sensor(
      model,
      name: 'living temp',
      output_var_or_meter_name: 'Zone Mean Air Temperature',
      key_name: control_zone.name
    )

    htg_sp_ss = Model.add_ems_sensor(
      model,
      name: 'htg_setpoint',
      output_var_or_meter_name: 'Zone Thermostat Heating Setpoint Temperature',
      key_name: control_zone.name
    )

    backup_coil_htg_rate = Model.add_ems_sensor(
      model,
      name: 'supp coil heating rate',
      output_var_or_meter_name: 'Heating Coil Heating Rate',
      key_name: htg_supp_coil.name
    )

    # Need to use availability actuator because there's a bug in E+ that didn't handle the speed level = 0 correctly.See: https://github.com/NREL/EnergyPlus/pull/9392#discussion_r1578624175
    supp_coil_avail_act, global_var_supp_avail = get_supp_coil_avail_sch_actuator(model, htg_supp_coil)

    # Trend variables
    zone_temp_trend = Model.add_ems_trend_var(
      model,
      ems_object: living_temp_ss,
      num_timesteps_logged: number_of_timestep_logged
    )

    setpoint_temp_trend = Model.add_ems_trend_var(
      model,
      ems_object: htg_sp_ss,
      num_timesteps_logged: number_of_timestep_logged
    )

    backup_coil_htg_rate_trend = Model.add_ems_trend_var(
      model,
      ems_object: backup_coil_htg_rate,
      num_timesteps_logged: number_of_timestep_logged
    )

    if max_htg_coil_stage > 1
      unitary_var = Model.add_ems_sensor(
        model,
        name: "#{unitary_system.name} speed level",
        output_var_or_meter_name: 'Unitary System DX Coil Speed Level',
        key_name: unitary_system.name
      )

      unitary_speed_var_trend = Model.add_ems_trend_var(
        model,
        ems_object: unitary_var,
        num_timesteps_logged: number_of_timestep_logged
      )
    end

    # Actuators
    supp_stage_act = Model.add_ems_actuator(
      name: "#{unitary_system.name} backup stage level",
      model_object: unitary_system,
      comp_type_and_control: EPlus::EMSActuatorUnitarySystemSuppCoilSpeedLevel
    )

    # Staging Program
    supp_staging_program = Model.add_ems_program(
      model,
      name: "#{unitary_system.name} backup staging"
    )

    # Check values within min/max limits

    s_trend = []
    (1..number_of_timestep_logged).each do |t_i|
      supp_staging_program.addLine("Set zone_temp_#{t_i}_ago = @TrendValue #{zone_temp_trend.name} #{t_i}")
      supp_staging_program.addLine("Set htg_spt_temp_#{t_i}_ago = @TrendValue #{setpoint_temp_trend.name} #{t_i}")
      supp_staging_program.addLine("Set supp_htg_rate_#{t_i}_ago = @TrendValue #{backup_coil_htg_rate_trend.name} #{t_i}")
      if max_htg_coil_stage > 1
        supp_staging_program.addLine("Set unitary_var_#{t_i}_ago = @TrendValue #{unitary_speed_var_trend.name} #{t_i}")
        s_trend << "((htg_spt_temp_#{t_i}_ago - zone_temp_#{t_i}_ago > 0.01) && (unitary_var_#{t_i}_ago == #{max_htg_coil_stage}))"
      else
        s_trend << "(htg_spt_temp_#{t_i}_ago - zone_temp_#{t_i}_ago > 0.01)"
      end
    end
    # Logic to determine whether to enable backup coil
    supp_staging_program.addLine("If #{global_var_supp_avail.name} == 0") # Other EMS set it to be 0.0, keep the logic
    supp_staging_program.addLine("  Set #{supp_coil_avail_act.name} = 0")
    supp_staging_program.addLine('Else') # global variable = 1
    supp_staging_program.addLine("  Set #{supp_coil_avail_act.name} = 1")
    supp_staging_program.addLine("  If (supp_htg_rate_1_ago > 0) && (#{htg_sp_ss.name} + #{living_temp_ss.name} > 0.01)")
    supp_staging_program.addLine("    Set #{supp_coil_avail_act.name} = 1") # Keep backup coil on until reaching setpoint
    supp_staging_program.addLine("  ElseIf (#{s_trend.join(' && ')})")
    if ddb > 0.0
      supp_staging_program.addLine("    If (#{living_temp_ss.name} >= #{htg_sp_ss.name} - #{ddb})")
      supp_staging_program.addLine("      Set #{global_var_supp_avail.name} = 0")
      supp_staging_program.addLine("      Set #{supp_coil_avail_act.name} = 0")
      supp_staging_program.addLine('    EndIf')
    end
    supp_staging_program.addLine('  Else')
    supp_staging_program.addLine("    Set #{global_var_supp_avail.name} = 0")
    supp_staging_program.addLine("    Set #{supp_coil_avail_act.name} = 0")
    supp_staging_program.addLine('  EndIf')
    supp_staging_program.addLine('EndIf')
    supp_staging_program.addLine("If #{supp_coil_avail_act.name} == 1")
    # Determine the stage
    for i in (1..htg_supp_coil.stages.size)
      s = []
      for t_i in (1..number_of_timestep_logged)
        if i == 1
          # stays at stage 0 for 5 mins
          s << "(supp_htg_rate_#{t_i}_ago < #{htg_supp_coil.stages[i - 1].nominalCapacity.get})"
        else
          # stays at stage i-1 for 5 mins
          s << "(supp_htg_rate_#{t_i}_ago < #{htg_supp_coil.stages[i - 1].nominalCapacity.get}) && (supp_htg_rate_#{t_i}_ago >= #{htg_supp_coil.stages[i - 2].nominalCapacity.get})"
        end
      end
      if i == 1
        supp_staging_program.addLine("  If #{s.join(' && ')}")
      else
        supp_staging_program.addLine("  ElseIf #{s.join(' && ')}")
      end
      supp_staging_program.addLine("    Set #{supp_stage_act.name} = #{i}")
    end
    supp_staging_program.addLine('  EndIf')
    supp_staging_program.addLine('EndIf')

    # ProgramCallingManagers
    Model.add_ems_program_calling_manager(
      model,
      name: "#{supp_staging_program.name} Program Manager",
      calling_point: 'InsideHVACSystemIterationLoop',
      ems_programs: [supp_staging_program]
    )
  end

  # TODO
  #
  # @param c_d [TODO] TODO
  # @return [TODO] TODO
  def self.calc_plr_coefficients(c_d)
    return [(1.0 - c_d), c_d, 0.0] # Linear part load model
  end

  # TODO
  #
  # @param cooling_system [TODO] TODO
  # @return [nil]
  def self.set_cool_c_d(cooling_system)
    clg_ap = cooling_system.additional_properties

    # Degradation coefficient for cooling
    if ((cooling_system.is_a? HPXML::CoolingSystem) && ([HPXML::HVACTypeRoomAirConditioner, HPXML::HVACTypePTAC].include? cooling_system.cooling_system_type)) ||
       ((cooling_system.is_a? HPXML::HeatPump) && ([HPXML::HVACTypeHeatPumpPTHP, HPXML::HVACTypeHeatPumpRoom].include? cooling_system.heat_pump_type))
      clg_ap.cool_c_d = 0.22
    elsif cooling_system.compressor_type == HPXML::HVACCompressorTypeSingleStage
      if cooling_system.cooling_efficiency_seer < 13.0
        clg_ap.cool_c_d = 0.20
      else
        clg_ap.cool_c_d = 0.07
      end
    elsif cooling_system.compressor_type == HPXML::HVACCompressorTypeTwoStage
      clg_ap.cool_c_d = 0.11
    elsif cooling_system.compressor_type == HPXML::HVACCompressorTypeVariableSpeed
      clg_ap.cool_c_d = 0.25
    end

    # PLF curve
    num_speeds = clg_ap.cool_capacity_ratios.size
    clg_ap.cool_plf_fplr_spec = [calc_plr_coefficients(clg_ap.cool_c_d)] * num_speeds
  end

  # TODO
  #
  # @param heating_system [TODO] TODO
  # @return [nil]
  def self.set_heat_c_d(heating_system)
    htg_ap = heating_system.additional_properties

    # Degradation coefficient for heating
    if (heating_system.is_a? HPXML::HeatPump) && ([HPXML::HVACTypeHeatPumpPTHP, HPXML::HVACTypeHeatPumpRoom].include? heating_system.heat_pump_type)
      htg_ap.heat_c_d = 0.22
    elsif heating_system.compressor_type == HPXML::HVACCompressorTypeSingleStage
      if heating_system.heating_efficiency_hspf < 7.0
        htg_ap.heat_c_d =  0.20
      else
        htg_ap.heat_c_d =  0.11
      end
    elsif heating_system.compressor_type == HPXML::HVACCompressorTypeTwoStage
      htg_ap.heat_c_d =  0.11
    elsif heating_system.compressor_type == HPXML::HVACCompressorTypeVariableSpeed
      htg_ap.heat_c_d =  0.25
    end

    # PLF curve
    num_speeds = htg_ap.heat_capacity_ratios.size
    htg_ap.heat_plf_fplr_spec = [calc_plr_coefficients(htg_ap.heat_c_d)] * num_speeds
  end

  # Calculates rated CEER (newer metric) from rated EER (older metric).
  #
  # Source: http://documents.dps.ny.gov/public/Common/ViewDoc.aspx?DocRefId=%7BB6A57FC0-6376-4401-92BD-D66EC1930DCF%7D
  #
  # @param cooling_system [HPXML::CoolingSystem or HPXML::HeatPump] The HPXML cooling system or heat pump of interest
  # @return [Double] The CEER value (Btu/Wh)
  def self.calc_ceer_from_eer(cooling_system)
    return cooling_system.cooling_efficiency_eer / 1.01
  end

  # TODO
  #
  # @param hvac_system [TODO] TODO
  # @param use_eer_cop [TODO] TODO
  # @return [nil]
  def self.set_fan_power_rated(hvac_system, use_eer_cop)
    hvac_ap = hvac_system.additional_properties

    if use_eer_cop
      # Fan not separately modeled
      hvac_ap.fan_power_rated = 0.0
    elsif hvac_system.distribution_system.nil?
      # Ductless, installed and rated value should be equal
      hvac_ap.fan_power_rated = hvac_system.fan_watts_per_cfm # W/cfm
    else
      # Based on ASHRAE 1449-RP and recommended by Hugh Henderson
      if hvac_system.cooling_efficiency_seer <= 14
        hvac_ap.fan_power_rated = 0.25 # W/cfm
      elsif hvac_system.cooling_efficiency_seer >= 16
        hvac_ap.fan_power_rated = 0.18 # W/cfm
      else
        hvac_ap.fan_power_rated = 0.25 + (0.18 - 0.25) * (hvac_system.cooling_efficiency_seer - 14.0) / 2.0 # W/cfm
      end
    end
  end

  # TODO
  #
  # @param air_loop [TODO] TODO
  # @return [TODO] TODO
  def self.get_unitary_system_from_air_loop_hvac(air_loop)
    # Returns the unitary system or nil
    air_loop.supplyComponents.each do |comp|
      next unless comp.to_AirLoopHVACUnitarySystem.is_initialized

      return comp.to_AirLoopHVACUnitarySystem.get
    end
    return
  end

  # TODO
  #
  # @param heat_pump [TODO] TODO
  # @param weather [WeatherFile] Weather object containing EPW information
  # @return [nil]
  def self.set_gshp_assumptions(heat_pump, weather)
    hp_ap = heat_pump.additional_properties
    geothermal_loop = heat_pump.geothermal_loop

    hp_ap.design_chw = [85.0, weather.design.CoolingDrybulb - 15.0, weather.data.DeepGroundAnnualTemp + 10.0].max # Temperature of water entering indoor coil, use 85F as lower bound
    hp_ap.design_delta_t = 10.0
    hp_ap.fluid_type = EPlus::FluidPropyleneGlycol
    hp_ap.frac_glycol = 0.2 # This was changed from 0.3 to 0.2 -- more typical based on experts/spec sheets
    if hp_ap.fluid_type == EPlus::FluidWater
      hp_ap.design_hw = [45.0, weather.design.HeatingDrybulb + 35.0, weather.data.DeepGroundAnnualTemp - 10.0].max # Temperature of fluid entering indoor coil, use 45F as lower bound for water
    else
      hp_ap.design_hw = [35.0, weather.design.HeatingDrybulb + 35.0, weather.data.DeepGroundAnnualTemp - 10.0].min # Temperature of fluid entering indoor coil, use 35F as upper bound
    end
    pipe_diameter = geothermal_loop.pipe_diameter
    # Pipe nominal size conversion to pipe outside diameter and inside diameter,
    # only pipe sizes <= 2" are used here with DR11 (dimension ratio),
    if pipe_diameter == 0.75 # 3/4" pipe
      hp_ap.pipe_od = 1.050 # in
      hp_ap.pipe_id = 0.859 # in
    elsif pipe_diameter == 1.0 # 1" pipe
      hp_ap.pipe_od = 1.315 # in
      hp_ap.pipe_id = 1.076 # in
    elsif pipe_diameter == 1.25 # 1-1/4" pipe
      hp_ap.pipe_od = 1.660 # in
      hp_ap.pipe_id = 1.358 # in
    else
      fail "Unexpected pipe size: #{pipe_diameter}"
    end
    hp_ap.u_tube_spacing_type = 'b'
    # Calculate distance between pipes
    if hp_ap.u_tube_spacing_type == 'as'
      # Two tubes, spaced 1/8” apart at the center of the borehole
      hp_ap.u_tube_spacing = 0.125
    elsif hp_ap.u_tube_spacing_type == 'b'
      # Two tubes equally spaced between the borehole edges
      hp_ap.u_tube_spacing = 0.9661
    elsif hp_ap.u_tube_spacing_type == 'c'
      # Both tubes placed against outer edge of borehole
      hp_ap.u_tube_spacing = geothermal_loop.bore_diameter - 2 * hp_ap.pipe_od
    end
  end

  # Returns the EnergyPlus sequential load fractions for every day of the year.
  #
  # @param load_frac [Double] Fraction of heating or cooling load served by this HVAC system
  # @param remaining_load_frac [Double] Fraction of heating (or cooling) load remaining prior to this HVAC system
  # @param availability_days [TODO] TODO
  # @return [Array<Double>] Array of daily fractions of remaining heating/cooling load to bet met by the HVAC system
  def self.calc_sequential_load_fractions(load_frac, remaining_load_frac, availability_days)
    if remaining_load_frac > 0
      sequential_load_frac = load_frac / remaining_load_frac
    else
      sequential_load_frac = 0.0
    end
    sequential_load_fracs = availability_days.map { |d| d * sequential_load_frac }

    return sequential_load_fracs
  end

  # TODO
  #
  # @param model [OpenStudio::Model::Model] OpenStudio Model object
  # @param fractions [TODO] TODO
  # @param unavailable_periods [HPXML::UnavailablePeriods] Object that defines periods for, e.g., power outages or vacancies
  # @return [TODO] TODO
  def self.get_sequential_load_schedule(model, fractions, unavailable_periods)
    if fractions.nil?
      fractions = [0]
      unavailable_periods = []
    end

    values = fractions.map { |f| f > 1 ? 1.0 : f.round(5) }

    sch_name = 'Sequential Fraction Schedule'
    if values.uniq.length == 1
      s = ScheduleConstant.new(model, sch_name, values[0], EPlus::ScheduleTypeLimitsFraction, unavailable_periods: unavailable_periods)
      s = s.schedule
    else
      s = Schedule.create_ruleset_from_daily_season(model, sch_name, values)
      Schedule.set_unavailable_periods(model, s, sch_name, unavailable_periods)
    end

    return s
  end

  # TODO
  #
  # @param model [OpenStudio::Model::Model] OpenStudio Model object
  # @param control_zone [OpenStudio::Model::ThermalZone] Conditioned space thermal zone
  # @param hvac_object [TODO] TODO
  # @param hvac_sequential_load_fracs [Array<Double>] Array of daily fractions of remaining heating/cooling load to bet met by the HVAC system
  # @param hvac_unavailable_periods [Hash] Map of htg/clg => HPXML::UnavailablePeriods for heating/cooling
  # @param heating_system [TODO] TODO
  # @return [nil]
  def self.set_sequential_load_fractions(model, control_zone, hvac_object, hvac_sequential_load_fracs, hvac_unavailable_periods, heating_system = nil)
    heating_sch = get_sequential_load_schedule(model, hvac_sequential_load_fracs[:htg], hvac_unavailable_periods[:htg])
    cooling_sch = get_sequential_load_schedule(model, hvac_sequential_load_fracs[:clg], hvac_unavailable_periods[:clg])
    control_zone.setSequentialHeatingFractionSchedule(hvac_object, heating_sch)
    control_zone.setSequentialCoolingFractionSchedule(hvac_object, cooling_sch)

    if (not heating_system.nil?) && (heating_system.is_a? HPXML::HeatingSystem) && heating_system.is_heat_pump_backup_system
      max_heating_temp = heating_system.primary_heat_pump.additional_properties.supp_max_temp
      if max_heating_temp.nil?
        return
      end

      # Backup system for a heat pump, and heat pump has been set with
      # backup heating switchover temperature or backup heating lockout temperature.
      # Use EMS to prevent operation of this system above the specified temperature.

      # Sensor
      tout_db_sensor = Model.add_ems_sensor(
        model,
        name: 'tout db',
        output_var_or_meter_name: 'Site Outdoor Air Drybulb Temperature',
        key_name: 'Environment'
      )

      # Actuator
      if heating_sch.is_a? OpenStudio::Model::ScheduleConstant
        comp_type_and_control = EPlus::EMSActuatorScheduleConstantValue
      elsif heating_sch.is_a? OpenStudio::Model::ScheduleRuleset
        comp_type_and_control = EPlus::EMSActuatorScheduleYearValue
      else
        fail "Unexpected heating schedule type: #{heating_sch.class}."
      end
      actuator = Model.add_ems_actuator(
        name: "#{heating_sch.name} act",
        model_object: heating_sch,
        comp_type_and_control: comp_type_and_control
      )

      # Program
      temp_override_program = Model.add_ems_program(
        model,
        name: "#{heating_sch.name} program"
      )
      temp_override_program.addLine("If #{tout_db_sensor.name} > #{UnitConversions.convert(max_heating_temp, 'F', 'C')}")
      temp_override_program.addLine("  Set #{actuator.name} = 0")
      temp_override_program.addLine('Else')
      temp_override_program.addLine("  Set #{actuator.name} = NULL") # Allow normal operation
      temp_override_program.addLine('EndIf')

      Model.add_ems_program_calling_manager(
        model,
        name: "#{heating_sch.name} program manager",
        calling_point: 'BeginZoneTimestepAfterInitHeatBalance',
        ems_programs: [temp_override_program]
      )
    end
  end

  # TODO
  #
  # @param heat_pump [TODO] TODO
  # @param runner [OpenStudio::Measure::OSRunner] Object typically used to display warnings
  # @return [nil]
  def self.set_heat_pump_temperatures(heat_pump, runner = nil)
    hp_ap = heat_pump.additional_properties

    # Sets:
    # 1. Minimum temperature (F) for HP compressor operation
    # 2. Maximum temperature (F) for HP supplemental heating operation
    if not heat_pump.backup_heating_switchover_temp.nil?
      hp_ap.hp_min_temp = heat_pump.backup_heating_switchover_temp
      hp_ap.supp_max_temp = heat_pump.backup_heating_switchover_temp
    else
      hp_ap.hp_min_temp = heat_pump.compressor_lockout_temp
      hp_ap.supp_max_temp = heat_pump.backup_heating_lockout_temp
    end

    # Error-checking
    # Can't do this in Schematron because temperatures can be defaulted
    if heat_pump.backup_type == HPXML::HeatPumpBackupTypeIntegrated
      hp_backup_fuel = heat_pump.backup_heating_fuel
    elsif not heat_pump.backup_system.nil?
      hp_backup_fuel = heat_pump.backup_system.heating_system_fuel
    end
    if (hp_backup_fuel == HPXML::FuelTypeElectricity) && (not runner.nil?)
      if (not hp_ap.hp_min_temp.nil?) && (not hp_ap.supp_max_temp.nil?) && ((hp_ap.hp_min_temp - hp_ap.supp_max_temp).abs < 5)
        if not heat_pump.backup_heating_switchover_temp.nil?
          runner.registerError('Switchover temperature should only be used for a heat pump with fossil fuel backup; use compressor lockout temperature instead.')
        else
          runner.registerError('Similar compressor/backup lockout temperatures should only be used for a heat pump with fossil fuel backup.')
        end
      end
    end
  end

  # TODO
  #
  # @param f_chg [TODO] TODO
  # @return [TODO] TODO
  def self.get_charge_fault_cooling_coeff(f_chg)
    if f_chg <= 0
      qgr_values = [-9.46E-01, 4.93E-02, -1.18E-03, -1.15E+00]
      p_values = [-3.13E-01, 1.15E-02, 2.66E-03, -1.16E-01]
    else
      qgr_values = [-1.63E-01, 1.14E-02, -2.10E-04, -1.40E-01]
      p_values = [2.19E-01, -5.01E-03, 9.89E-04, 2.84E-01]
    end
    ff_chg_values = [26.67, 35.0]
    return qgr_values, p_values, ff_chg_values
  end

  # TODO
  #
  # @param f_chg [TODO] TODO
  # @return [TODO] TODO
  def self.get_charge_fault_heating_coeff(f_chg)
    if f_chg <= 0
      qgr_values = [-0.0338595, 0.0, 0.0202827, -2.6226343] # Add a zero term to combine cooling and heating calculation
      p_values = [0.0615649, 0.0, 0.0044554, -0.2598507] # Add a zero term to combine cooling and heating calculation
    else
      qgr_values = [-0.0029514, 0.0, 0.0007379, -0.0064112] # Add a zero term to combine cooling and heating calculation
      p_values = [-0.0594134, 0.0, 0.0159205, 1.8872153] # Add a zero term to combine cooling and heating calculation
    end
    ff_chg_values = [0.0, 8.33] # Add a zero term to combine cooling and heating calculation
    return qgr_values, p_values, ff_chg_values
  end

  # TODO
  #
  # @param fault_program [TODO] TODO
  # @param tin_sensor [TODO] TODO
  # @param tout_sensor [TODO] TODO
  # @param airflow_rated_defect_ratio [TODO] TODO
  # @param clg_or_htg_coil [TODO] TODO
  # @param model [OpenStudio::Model::Model] OpenStudio Model object
  # @param f_chg [TODO] TODO
  # @param obj_name [String] Name for the OpenStudio object
  # @param mode [TODO] TODO
  # @param defect_ratio [TODO] TODO
  # @param hvac_ap [TODO] TODO
  # @return [nil]
  def self.add_installation_quality_program(fault_program, tin_sensor, tout_sensor, airflow_rated_defect_ratio, clg_or_htg_coil, model, f_chg, obj_name, mode, defect_ratio, hvac_ap)
    if mode == :clg
      if clg_or_htg_coil.is_a? OpenStudio::Model::CoilCoolingDXSingleSpeed
        num_speeds = 1
        cap_fff_curves = [clg_or_htg_coil.totalCoolingCapacityFunctionOfFlowFractionCurve.to_CurveQuadratic.get]
        eir_pow_fff_curves = [clg_or_htg_coil.energyInputRatioFunctionOfFlowFractionCurve.to_CurveQuadratic.get]
      elsif clg_or_htg_coil.is_a? OpenStudio::Model::CoilCoolingDXMultiSpeed
        num_speeds = clg_or_htg_coil.stages.size
        if clg_or_htg_coil.stages[0].totalCoolingCapacityFunctionofFlowFractionCurve.to_CurveQuadratic.is_initialized
          cap_fff_curves = clg_or_htg_coil.stages.map { |stage| stage.totalCoolingCapacityFunctionofFlowFractionCurve.to_CurveQuadratic.get }
          eir_pow_fff_curves = clg_or_htg_coil.stages.map { |stage| stage.energyInputRatioFunctionofFlowFractionCurve.to_CurveQuadratic.get }
        else
          cap_fff_curves = clg_or_htg_coil.stages.map { |stage| stage.totalCoolingCapacityFunctionofFlowFractionCurve.to_TableLookup.get }
          eir_pow_fff_curves = clg_or_htg_coil.stages.map { |stage| stage.energyInputRatioFunctionofFlowFractionCurve.to_TableLookup.get }
        end
      elsif clg_or_htg_coil.is_a? OpenStudio::Model::CoilCoolingWaterToAirHeatPumpEquationFit
        num_speeds = 1
        cap_fff_curves = [clg_or_htg_coil.totalCoolingCapacityCurve.to_CurveQuadLinear.get] # quadlinear curve, only forth term is for airflow
        eir_pow_fff_curves = [clg_or_htg_coil.coolingPowerConsumptionCurve.to_CurveQuadLinear.get] # quadlinear curve, only forth term is for airflow

        # variables are the same for eir and cap curve
        var1_sensor = Model.add_ems_sensor(
          model,
          name: 'Cool Cap Curve Var 1',
          output_var_or_meter_name: 'Performance Curve Input Variable 1 Value',
          key_name: cap_fff_curves[0].name
        )

        var2_sensor = Model.add_ems_sensor(
          model,
          name: 'Cool Cap Curve Var 2',
          output_var_or_meter_name: 'Performance Curve Input Variable 2 Value',
          key_name: cap_fff_curves[0].name
        )

        var4_sensor = Model.add_ems_sensor(
          model,
          name: 'Cool Cap Curve Var 4',
          output_var_or_meter_name: 'Performance Curve Input Variable 4 Value',
          key_name: cap_fff_curves[0].name
        )
      else
        fail 'cooling coil not supported'
      end
    elsif mode == :htg
      if clg_or_htg_coil.is_a? OpenStudio::Model::CoilHeatingDXSingleSpeed
        num_speeds = 1
        cap_fff_curves = [clg_or_htg_coil.totalHeatingCapacityFunctionofFlowFractionCurve.to_CurveQuadratic.get]
        eir_pow_fff_curves = [clg_or_htg_coil.energyInputRatioFunctionofFlowFractionCurve.to_CurveQuadratic.get]
      elsif clg_or_htg_coil.is_a? OpenStudio::Model::CoilHeatingDXMultiSpeed
        num_speeds = clg_or_htg_coil.stages.size
        if clg_or_htg_coil.stages[0].heatingCapacityFunctionofFlowFractionCurve.to_CurveQuadratic.is_initialized
          cap_fff_curves = clg_or_htg_coil.stages.map { |stage| stage.heatingCapacityFunctionofFlowFractionCurve.to_CurveQuadratic.get }
          eir_pow_fff_curves = clg_or_htg_coil.stages.map { |stage| stage.energyInputRatioFunctionofFlowFractionCurve.to_CurveQuadratic.get }
        else
          cap_fff_curves = clg_or_htg_coil.stages.map { |stage| stage.heatingCapacityFunctionofFlowFractionCurve.to_TableLookup.get }
          eir_pow_fff_curves = clg_or_htg_coil.stages.map { |stage| stage.energyInputRatioFunctionofFlowFractionCurve.to_TableLookup.get }
        end
      elsif clg_or_htg_coil.is_a? OpenStudio::Model::CoilHeatingWaterToAirHeatPumpEquationFit
        num_speeds = 1
        cap_fff_curves = [clg_or_htg_coil.heatingCapacityCurve.to_CurveQuadLinear.get] # quadlinear curve, only forth term is for airflow
        eir_pow_fff_curves = [clg_or_htg_coil.heatingPowerConsumptionCurve.to_CurveQuadLinear.get] # quadlinear curve, only forth term is for airflow

        # variables are the same for eir and cap curve
        var1_sensor = Model.add_ems_sensor(
          model,
          name: 'Heat Cap Curve Var 1',
          output_var_or_meter_name: 'Performance Curve Input Variable 1 Value',
          key_name: cap_fff_curves[0].name
        )

        var2_sensor = Model.add_ems_sensor(
          model,
          name: 'Heat Cap Curve Var 2',
          output_var_or_meter_name: 'Performance Curve Input Variable 2 Value',
          key_name: cap_fff_curves[0].name
        )

        var4_sensor = Model.add_ems_sensor(
          model,
          name: 'Heat Cap Curve Var 4',
          output_var_or_meter_name: 'Performance Curve Input Variable 4 Value',
          key_name: cap_fff_curves[0].name
        )
      else
        fail 'heating coil not supported'
      end
    end

    # Apply Cutler curve airflow coefficients to later equations
    if mode == :clg
      cap_fflow_spec, eir_fflow_spec = get_cool_cap_eir_fflow_spec(HPXML::HVACCompressorTypeSingleStage)
      qgr_values, p_values, ff_chg_values = get_charge_fault_cooling_coeff(f_chg)
      suffix = 'clg'
    elsif mode == :htg
      cap_fflow_spec, eir_fflow_spec = get_heat_cap_eir_fflow_spec(HPXML::HVACCompressorTypeSingleStage)
      qgr_values, p_values, ff_chg_values = get_charge_fault_heating_coeff(f_chg)
      suffix = 'htg'
    end
    fault_program.addLine("Set a1_AF_Qgr_#{suffix} = #{cap_fflow_spec[0][0]}")
    fault_program.addLine("Set a2_AF_Qgr_#{suffix} = #{cap_fflow_spec[0][1]}")
    fault_program.addLine("Set a3_AF_Qgr_#{suffix} = #{cap_fflow_spec[0][2]}")
    fault_program.addLine("Set a1_AF_EIR_#{suffix} = #{eir_fflow_spec[0][0]}")
    fault_program.addLine("Set a2_AF_EIR_#{suffix} = #{eir_fflow_spec[0][1]}")
    fault_program.addLine("Set a3_AF_EIR_#{suffix} = #{eir_fflow_spec[0][2]}")

    # charge fault coefficients
    fault_program.addLine("Set a1_CH_Qgr_#{suffix} = #{qgr_values[0]}")
    fault_program.addLine("Set a2_CH_Qgr_#{suffix} = #{qgr_values[1]}")
    fault_program.addLine("Set a3_CH_Qgr_#{suffix} = #{qgr_values[2]}")
    fault_program.addLine("Set a4_CH_Qgr_#{suffix} = #{qgr_values[3]}")

    fault_program.addLine("Set a1_CH_P_#{suffix} = #{p_values[0]}")
    fault_program.addLine("Set a2_CH_P_#{suffix} = #{p_values[1]}")
    fault_program.addLine("Set a3_CH_P_#{suffix} = #{p_values[2]}")
    fault_program.addLine("Set a4_CH_P_#{suffix} = #{p_values[3]}")

    fault_program.addLine("Set q0_CH_#{suffix} = a1_CH_Qgr_#{suffix}")
    fault_program.addLine("Set q1_CH_#{suffix} = a2_CH_Qgr_#{suffix}*#{tin_sensor.name}")
    fault_program.addLine("Set q2_CH_#{suffix} = a3_CH_Qgr_#{suffix}*#{tout_sensor.name}")
    fault_program.addLine("Set q3_CH_#{suffix} = a4_CH_Qgr_#{suffix}*F_CH")
    fault_program.addLine("Set Y_CH_Q_#{suffix} = 1 + ((q0_CH_#{suffix}+(q1_CH_#{suffix})+(q2_CH_#{suffix})+(q3_CH_#{suffix}))*F_CH)")

    fault_program.addLine("Set p1_CH_#{suffix} = a1_CH_P_#{suffix}")
    fault_program.addLine("Set p2_CH_#{suffix} = a2_CH_P_#{suffix}*#{tin_sensor.name}")
    fault_program.addLine("Set p3_CH_#{suffix} = a3_CH_P_#{suffix}*#{tout_sensor.name}")
    fault_program.addLine("Set p4_CH_#{suffix} = a4_CH_P_#{suffix}*F_CH")
    fault_program.addLine("Set Y_CH_COP_#{suffix} = Y_CH_Q_#{suffix}/(1 + (p1_CH_#{suffix}+(p2_CH_#{suffix})+(p3_CH_#{suffix})+(p4_CH_#{suffix}))*F_CH)")

    # air flow defect and charge defect combined to modify airflow curve output
    ff_ch = 1.0 / (1.0 + (qgr_values[0] + (qgr_values[1] * ff_chg_values[0]) + (qgr_values[2] * ff_chg_values[1]) + (qgr_values[3] * f_chg)) * f_chg)
    fault_program.addLine("Set FF_CH = #{ff_ch.round(3)}")

    for speed in 0..(num_speeds - 1)
      cap_fff_curve = cap_fff_curves[speed]
      cap_fff_act = Model.add_ems_actuator(
        name: "#{obj_name} cap act #{suffix}",
        model_object: cap_fff_curve,
        comp_type_and_control: EPlus::EMSActuatorCurveResult
      )

      eir_pow_fff_curve = eir_pow_fff_curves[speed]
      eir_pow_act = Model.add_ems_actuator(
        name: "#{obj_name} eir pow act #{suffix}",
        model_object: eir_pow_fff_curve,
        comp_type_and_control: EPlus::EMSActuatorCurveResult
      )

      fault_program.addLine("Set FF_AF_#{suffix} = 1.0 + (#{airflow_rated_defect_ratio[speed].round(3)})")
      fault_program.addLine("Set q_AF_CH_#{suffix} = (a1_AF_Qgr_#{suffix}) + ((a2_AF_Qgr_#{suffix})*FF_CH) + ((a3_AF_Qgr_#{suffix})*FF_CH*FF_CH)")
      fault_program.addLine("Set eir_AF_CH_#{suffix} = (a1_AF_EIR_#{suffix}) + ((a2_AF_EIR_#{suffix})*FF_CH) + ((a3_AF_EIR_#{suffix})*FF_CH*FF_CH)")
      fault_program.addLine("Set p_CH_Q_#{suffix} = Y_CH_Q_#{suffix}/q_AF_CH_#{suffix}")
      fault_program.addLine("Set p_CH_COP_#{suffix} = Y_CH_COP_#{suffix}*eir_AF_CH_#{suffix}")
      fault_program.addLine("Set FF_AF_comb_#{suffix} = FF_CH * FF_AF_#{suffix}")
      fault_program.addLine("Set p_AF_Q_#{suffix} = (a1_AF_Qgr_#{suffix}) + ((a2_AF_Qgr_#{suffix})*FF_AF_comb_#{suffix}) + ((a3_AF_Qgr_#{suffix})*FF_AF_comb_#{suffix}*FF_AF_comb_#{suffix})")
      fault_program.addLine("Set p_AF_COP_#{suffix} = 1.0 / ((a1_AF_EIR_#{suffix}) + ((a2_AF_EIR_#{suffix})*FF_AF_comb_#{suffix}) + ((a3_AF_EIR_#{suffix})*FF_AF_comb_#{suffix}*FF_AF_comb_#{suffix}))")
      fault_program.addLine("Set FF_AF_nodef_#{suffix} = FF_AF_#{suffix} / (1 + (#{defect_ratio.round(3)}))")
      fault_program.addLine("Set CAP_Cutler_Curve_Pre_#{suffix} = (a1_AF_Qgr_#{suffix}) + ((a2_AF_Qgr_#{suffix})*FF_AF_nodef_#{suffix}) + ((a3_AF_Qgr_#{suffix})*FF_AF_nodef_#{suffix}*FF_AF_nodef_#{suffix})")
      fault_program.addLine("Set EIR_Cutler_Curve_Pre_#{suffix} = (a1_AF_EIR_#{suffix}) + ((a2_AF_EIR_#{suffix})*FF_AF_nodef_#{suffix}) + ((a3_AF_EIR_#{suffix})*FF_AF_nodef_#{suffix}*FF_AF_nodef_#{suffix})")
      fault_program.addLine("Set CAP_Cutler_Curve_After_#{suffix} = p_CH_Q_#{suffix} * p_AF_Q_#{suffix}")
      fault_program.addLine("Set EIR_Cutler_Curve_After_#{suffix} = (1.0 / (p_CH_COP_#{suffix} * p_AF_COP_#{suffix}))")
      fault_program.addLine("Set CAP_IQ_adj_#{suffix} = CAP_Cutler_Curve_After_#{suffix} / CAP_Cutler_Curve_Pre_#{suffix}")
      fault_program.addLine("Set EIR_IQ_adj_#{suffix} = EIR_Cutler_Curve_After_#{suffix} / EIR_Cutler_Curve_Pre_#{suffix}")
      # NOTE: heat pump (cooling) curves don't exhibit expected trends at extreme faults;
      if (not clg_or_htg_coil.is_a? OpenStudio::Model::CoilCoolingWaterToAirHeatPumpEquationFit) && (not clg_or_htg_coil.is_a? OpenStudio::Model::CoilHeatingWaterToAirHeatPumpEquationFit)
        cap_fff_specs_coeff = (mode == :clg) ? hvac_ap.cool_cap_fflow_spec[speed] : hvac_ap.heat_cap_fflow_spec[speed]
        eir_fff_specs_coeff = (mode == :clg) ? hvac_ap.cool_eir_fflow_spec[speed] : hvac_ap.heat_eir_fflow_spec[speed]
        fault_program.addLine("Set CAP_c1_#{suffix} = #{cap_fff_specs_coeff[0]}")
        fault_program.addLine("Set CAP_c2_#{suffix} = #{cap_fff_specs_coeff[1]}")
        fault_program.addLine("Set CAP_c3_#{suffix} = #{cap_fff_specs_coeff[2]}")
        fault_program.addLine("Set EIR_c1_#{suffix} = #{eir_fff_specs_coeff[0]}")
        fault_program.addLine("Set EIR_c2_#{suffix} = #{eir_fff_specs_coeff[1]}")
        fault_program.addLine("Set EIR_c3_#{suffix} = #{eir_fff_specs_coeff[2]}")
        fault_program.addLine("Set cap_curve_v_pre_#{suffix} = (CAP_c1_#{suffix}) + ((CAP_c2_#{suffix})*FF_AF_nodef_#{suffix}) + ((CAP_c3_#{suffix})*FF_AF_nodef_#{suffix}*FF_AF_nodef_#{suffix})")
        fault_program.addLine("Set eir_curve_v_pre_#{suffix} = (EIR_c1_#{suffix}) + ((EIR_c2_#{suffix})*FF_AF_nodef_#{suffix}) + ((EIR_c3_#{suffix})*FF_AF_nodef_#{suffix}*FF_AF_nodef_#{suffix})")
        fault_program.addLine("Set #{cap_fff_act.name} = cap_curve_v_pre_#{suffix} * CAP_IQ_adj_#{suffix}")
        fault_program.addLine("Set #{eir_pow_act.name} = eir_curve_v_pre_#{suffix} * EIR_IQ_adj_#{suffix}")
      else
        fault_program.addLine("Set CAP_c1_#{suffix} = #{cap_fff_curve.coefficient1Constant}")
        fault_program.addLine("Set CAP_c2_#{suffix} = #{cap_fff_curve.coefficient2w}")
        fault_program.addLine("Set CAP_c3_#{suffix} = #{cap_fff_curve.coefficient3x}")
        fault_program.addLine("Set CAP_c4_#{suffix} = #{cap_fff_curve.coefficient4y}")
        fault_program.addLine("Set CAP_c5_#{suffix} = #{cap_fff_curve.coefficient5z}")
        fault_program.addLine("Set Pow_c1_#{suffix} = #{eir_pow_fff_curve.coefficient1Constant}")
        fault_program.addLine("Set Pow_c2_#{suffix} = #{eir_pow_fff_curve.coefficient2w}")
        fault_program.addLine("Set Pow_c3_#{suffix} = #{eir_pow_fff_curve.coefficient3x}")
        fault_program.addLine("Set Pow_c4_#{suffix} = #{eir_pow_fff_curve.coefficient4y}")
        fault_program.addLine("Set Pow_c5_#{suffix} = #{eir_pow_fff_curve.coefficient5z}")
        fault_program.addLine("Set cap_curve_v_pre_#{suffix} = CAP_c1_#{suffix} + ((CAP_c2_#{suffix})*#{var1_sensor.name}) + (CAP_c3_#{suffix}*#{var2_sensor.name}) + (CAP_c4_#{suffix}*FF_AF_nodef_#{suffix}) + (CAP_c5_#{suffix}*#{var4_sensor.name})")
        fault_program.addLine("Set pow_curve_v_pre_#{suffix} = Pow_c1_#{suffix} + ((Pow_c2_#{suffix})*#{var1_sensor.name}) + (Pow_c3_#{suffix}*#{var2_sensor.name}) + (Pow_c4_#{suffix}*FF_AF_nodef_#{suffix})+ (Pow_c5_#{suffix}*#{var4_sensor.name})")
        fault_program.addLine("Set #{cap_fff_act.name} = cap_curve_v_pre_#{suffix} * CAP_IQ_adj_#{suffix}")
        fault_program.addLine("Set #{eir_pow_act.name} = pow_curve_v_pre_#{suffix} * EIR_IQ_adj_#{suffix} * CAP_IQ_adj_#{suffix}") # equationfit power curve modifies power instead of cop/eir, should also multiply capacity adjustment
      end
      fault_program.addLine("If #{cap_fff_act.name} < 0.0")
      fault_program.addLine("  Set #{cap_fff_act.name} = 1.0")
      fault_program.addLine('EndIf')
      fault_program.addLine("If #{eir_pow_act.name} < 0.0")
      fault_program.addLine("  Set #{eir_pow_act.name} = 1.0")
      fault_program.addLine('EndIf')
    end
  end

  # TODO
  #
  # @param model [OpenStudio::Model::Model] OpenStudio Model object
  # @param heating_system [TODO] TODO
  # @param cooling_system [TODO] TODO
  # @param unitary_system [TODO] TODO
  # @param htg_coil [TODO] TODO
  # @param clg_coil [TODO] TODO
  # @param control_zone [OpenStudio::Model::ThermalZone] Conditioned space thermal zone
  # @return [nil]
  def self.apply_installation_quality(model, heating_system, cooling_system, unitary_system, htg_coil, clg_coil, control_zone)
    if not cooling_system.nil?
      charge_defect_ratio = cooling_system.charge_defect_ratio
      cool_airflow_defect_ratio = cooling_system.airflow_defect_ratio
      clg_ap = cooling_system.additional_properties
    end
    if not heating_system.nil?
      heat_airflow_defect_ratio = heating_system.airflow_defect_ratio
      htg_ap = heating_system.additional_properties
    end
    return if (charge_defect_ratio.to_f.abs < 0.001) && (cool_airflow_defect_ratio.to_f.abs < 0.001) && (heat_airflow_defect_ratio.to_f.abs < 0.001)

    cool_airflow_rated_defect_ratio = []
    if (not clg_coil.nil?) && (cooling_system.fraction_cool_load_served > 0)
      clg_ap = cooling_system.additional_properties
      clg_cfm = cooling_system.cooling_airflow_cfm
      if clg_coil.to_CoilCoolingDXSingleSpeed.is_initialized || clg_coil.to_CoilCoolingWaterToAirHeatPumpEquationFit.is_initialized
        cool_airflow_rated_defect_ratio = [UnitConversions.convert(clg_cfm, 'cfm', 'm^3/s') / clg_coil.ratedAirFlowRate.get - 1.0]
      elsif clg_coil.to_CoilCoolingDXMultiSpeed.is_initialized
        cool_airflow_rated_defect_ratio = clg_coil.stages.zip(clg_ap.cool_fan_speed_ratios).map { |stage, speed_ratio| UnitConversions.convert(clg_cfm * speed_ratio, 'cfm', 'm^3/s') / stage.ratedAirFlowRate.get - 1.0 }
      end
    end

    heat_airflow_rated_defect_ratio = []
    if (not htg_coil.nil?) && (heating_system.fraction_heat_load_served > 0)
      htg_ap = heating_system.additional_properties
      htg_cfm = heating_system.heating_airflow_cfm
      if htg_coil.to_CoilHeatingDXSingleSpeed.is_initialized || htg_coil.to_CoilHeatingWaterToAirHeatPumpEquationFit.is_initialized
        heat_airflow_rated_defect_ratio = [UnitConversions.convert(htg_cfm, 'cfm', 'm^3/s') / htg_coil.ratedAirFlowRate.get - 1.0]
      elsif htg_coil.to_CoilHeatingDXMultiSpeed.is_initialized
        heat_airflow_rated_defect_ratio = htg_coil.stages.zip(htg_ap.heat_fan_speed_ratios).map { |stage, speed_ratio| UnitConversions.convert(htg_cfm * speed_ratio, 'cfm', 'm^3/s') / stage.ratedAirFlowRate.get - 1.0 }
      end
    end

    return if cool_airflow_rated_defect_ratio.empty? && heat_airflow_rated_defect_ratio.empty?

    obj_name = "#{unitary_system.name} IQ"

    tin_sensor = Model.add_ems_sensor(
      model,
      name: "#{obj_name} tin s",
      output_var_or_meter_name: 'Zone Mean Air Temperature',
      key_name: control_zone.name
    )

    tout_sensor = Model.add_ems_sensor(
      model,
      name: "#{obj_name} tt s",
      output_var_or_meter_name: 'Zone Outdoor Air Drybulb Temperature',
      key_name: control_zone.name
    )

    fault_program = Model.add_ems_program(
      model,
      name: "#{obj_name} program"
    )

    f_chg = charge_defect_ratio.to_f
    fault_program.addLine("Set F_CH = #{f_chg.round(3)}")

    if not cool_airflow_rated_defect_ratio.empty?
      add_installation_quality_program(fault_program, tin_sensor, tout_sensor, cool_airflow_rated_defect_ratio, clg_coil, model, f_chg, obj_name, :clg, cool_airflow_defect_ratio, clg_ap)
    end

    if not heat_airflow_rated_defect_ratio.empty?
      add_installation_quality_program(fault_program, tin_sensor, tout_sensor, heat_airflow_rated_defect_ratio, htg_coil, model, f_chg, obj_name, :htg, heat_airflow_defect_ratio, htg_ap)
    end

    Model.add_ems_program_calling_manager(
      model,
      name: "#{obj_name} program manager",
      calling_point: 'BeginZoneTimestepAfterInitHeatBalance',
      ems_programs: [fault_program]
    )
  end

  # Calculate delivered cooling load and compressor power during defrost when using
  # the advanced defrost model.
  #
  # @param heat_pump [HPXML::HeatPump] HPXML Heat Pump object
  # @param unit_multiplier [Integer] Number of similar dwelling units
  # @param design_airflow [Double] Heat pump design air flow rate [cfm]
  # @param max_heating_airflow [Double] Maximum heat pump heating air flow rate [cfm]
  # @param fan_watts_per_cfm [Double] Heat pump watts per cfm [W/cfm]
  # @return [Array<Double, Double>] Calculated delivered cooling q_dot and compressor power p_dot [W]
  def self.calculate_heat_pump_defrost_load_power_watts(heat_pump, unit_multiplier, design_airflow, max_heating_airflow, fan_watts_per_cfm)
    # Calculate q_dot and p_dot
    # q_dot is used for EMS program to account for introduced cooling load and supp coil power consumption by actuating other equipment objects
    # p_dot is used for calculating coil defrost compressor power consumption
    is_ducted = !heat_pump.distribution_system_idref.nil?
    # determine defrost cooling rate and defrost cooling cop based on whether ducted
    if is_ducted
      # 0.45 is from Jon's lab and field data analysis, defrost is too short to reach steady state so using cutler curve is not correct
      # 1.0 is from Jon's lab and field data analysis, defrost is too short to reach steady state so using cutler curve is not correct
      # Transient effect already accounted
      capacity_defrost_multiplier = 0.45
      cop_defrost_multiplier = 1.0
    else
      capacity_defrost_multiplier = 0.1
      cop_defrost_multiplier = 0.08
    end
    # cooling capacity and airflow are already with unit multiplier, calculate the capacity w/o multiplier
    nominal_cooling_capacity = heat_pump.cooling_capacity / unit_multiplier
    defrost_power_fraction = (max_heating_airflow / design_airflow)**3
    power_design = fan_watts_per_cfm * design_airflow / unit_multiplier
    p_dot_blower = power_design * defrost_power_fraction
    # Based on manufacturer data for ~70 systems ranging from 1.5 to 5 tons with varying efficiency levels
    if nominal_cooling_capacity > 18000.0 # > 1.5 tons
      p_dot_odu_fan = 44.348 * UnitConversions.convert(nominal_cooling_capacity, 'Btu/hr', 'ton') + 62.452
    else # < 1.5 tons, scale fan power to avoid negative p_dot_defrost
      # Use p_dot_odu_fan at 1.5 ton to scale down
      p_dot_odu_fan = 128.974 * (nominal_cooling_capacity / 18000.0)
    end
    q_dot_defrost = UnitConversions.convert(nominal_cooling_capacity, 'Btu/hr', 'W') * capacity_defrost_multiplier
    cop_defrost = heat_pump.additional_properties.cool_rated_cops[-1] * cop_defrost_multiplier
    p_dot_defrost = (q_dot_defrost / cop_defrost - p_dot_odu_fan + p_dot_blower) * unit_multiplier # p_dot_defrost is used in coil object, which needs to be scaled up for unit multiplier

    return q_dot_defrost, p_dot_defrost
  end

  # Create EMS program and Other equipment objects to account for delivered cooling load and supplemental heating energy during defrost
  # when using the advanced defrost model.
  #
  # @param model [OpenStudio::Model::Model] OpenStudio Model object
  # @param htg_coil [OpenStudio::Model::CoilHeatingDXSingleSpeed or OpenStudio::Model::CoilHeatingDXMultiSpeed]  OpenStudio Heating Coil object
  # @param air_loop_unitary [OpenStudio::Model::AirLoopHVACUnitarySystem] Air loop for the HVAC system
  # @param conditioned_space [OpenStudio::Model::Space]  OpenStudio Space object for conditioned zone
  # @param htg_supp_coil [OpenStudio::Model::CoilHeatingElectric or CoilHeatingElectricMultiStage] OpenStudio Supplemental Heating Coil object
  # @param heat_pump [HPXML::HeatPump] HPXML Heat Pump object
  # @param q_dot_defrost [Double] Calculated delivered cooling q_dot [W]
  # @return [nil]
  def self.apply_advanced_defrost(model, htg_coil, air_loop_unitary, conditioned_space, htg_supp_coil, heat_pump, q_dot_defrost)
    if htg_supp_coil.nil?
      backup_system = heat_pump.backup_system
      if backup_system.nil?
        supp_sys_capacity = 0.0
        supp_sys_power_level = 0.0
        supp_sys_fuel = HPXML::FuelTypeElectricity
      else
        supp_sys_fuel = backup_system.heating_system_fuel
        supp_sys_capacity = UnitConversions.convert(backup_system.heating_capacity, 'Btu/hr', 'W')
        supp_sys_efficiency = backup_system.heating_efficiency_percent
        supp_sys_efficiency = backup_system.heating_efficiency_afue if supp_sys_efficiency.nil?
        supp_sys_power_level = [supp_sys_capacity, q_dot_defrost].min / supp_sys_efficiency # Assume perfect tempering
      end
    else
      supp_sys_fuel = heat_pump.backup_heating_fuel
      is_ducted = !heat_pump.distribution_system_idref.nil?
      if is_ducted
        supp_sys_capacity = UnitConversions.convert(heat_pump.backup_heating_capacity, 'Btu/hr', 'W')
        supp_sys_efficiency = heat_pump.backup_heating_efficiency_percent
        supp_sys_efficiency = heat_pump.backup_heating_efficiency_afue if supp_sys_efficiency.nil?
        supp_sys_power_level = [supp_sys_capacity, q_dot_defrost].min / supp_sys_efficiency # Assume perfect tempering
      else
        # Practically no integrated supplemental system for ductless
        # Sometimes integrated backup systems are added to ductless to avoid unmet loads, so it shouldn't count here to avoid overestimating backup system energy use
        supp_sys_capacity = 0.0
        supp_sys_power_level = 0.0
      end
    end
    # other equipment actuator

    defrost_heat_load_oe = Model.add_other_equipment(
      model,
      name: "#{air_loop_unitary.name} defrost heat load",
      end_use: nil,
      space: conditioned_space,
      design_level: 0,
      frac_radiant: 0,
      frac_latent: 0,
      frac_lost: 0,
      schedule: model.alwaysOnDiscreteSchedule,
      fuel_type: nil
    )
    defrost_heat_load_oe_act = Model.add_ems_actuator(
      name: "#{defrost_heat_load_oe.name} act",
      model_object: defrost_heat_load_oe,
      comp_type_and_control: EPlus::EMSActuatorOtherEquipmentPower
    )

    defrost_supp_heat_energy_oe = Model.add_other_equipment(
      model,
      name: "#{air_loop_unitary.name} defrost supp heat energy",
      end_use: Constants::ObjectTypeBackupSuppHeat,
      space: conditioned_space,
      design_level: 0,
      frac_radiant: 0,
      frac_latent: 0,
      frac_lost: 1,
      schedule: model.alwaysOnDiscreteSchedule,
      fuel_type: supp_sys_fuel
    )
    defrost_supp_heat_energy_oe.additionalProperties.setFeature('HPXML_ID', heat_pump.id) # Used by reporting measure
    defrost_supp_heat_energy_oe.additionalProperties.setFeature('IsHeatPumpBackup', true) # Used by reporting measure

    defrost_supp_heat_energy_oe_act = Model.add_ems_actuator(
      name: "#{defrost_supp_heat_energy_oe.name} act",
      model_object: defrost_supp_heat_energy_oe,
      comp_type_and_control: EPlus::EMSActuatorOtherEquipmentPower
    )

    # Sensors
    tout_db_sensor = Model.add_ems_sensor(
      model,
      name: "#{air_loop_unitary.name} tout s",
      output_var_or_meter_name: 'Site Outdoor Air Drybulb Temperature',
      key_name: 'Environment'
    )

    htg_coil_rtf_sensor = Model.add_ems_sensor(
      model,
      name: "#{htg_coil.name} rtf s",
      output_var_or_meter_name: 'Heating Coil Runtime Fraction',
      key_name: htg_coil.name
    )

    # EMS program
    max_oat_defrost = htg_coil.maximumOutdoorDryBulbTemperatureforDefrostOperation
    program = Model.add_ems_program(
      model,
      name: "#{air_loop_unitary.name} defrost program"
    )
    program.addLine("If #{tout_db_sensor.name} <= #{max_oat_defrost}")
    program.addLine("  Set hp_defrost_time_fraction = #{htg_coil.defrostTimePeriodFraction}")
    program.addLine("  Set supp_design_level = #{supp_sys_power_level}")
    program.addLine("  Set q_dot_defrost = #{q_dot_defrost}")
    program.addLine("  Set supp_delivered_htg = #{[supp_sys_capacity, q_dot_defrost].min}")
    program.addLine('  Set defrost_load_design_level = supp_delivered_htg - q_dot_defrost')
    program.addLine("  Set fraction_defrost = hp_defrost_time_fraction * #{htg_coil_rtf_sensor.name}")
    program.addLine("  Set #{defrost_heat_load_oe_act.name} = fraction_defrost * defrost_load_design_level")
    program.addLine("  Set #{defrost_supp_heat_energy_oe_act.name} = fraction_defrost * supp_design_level")
    program.addLine('Else')
    program.addLine("  Set #{defrost_heat_load_oe_act.name} = 0")
    program.addLine("  Set #{defrost_supp_heat_energy_oe_act.name} = 0")
    program.addLine('EndIf')

    Model.add_ems_program_calling_manager(
      model,
      name: "#{program.name} calling manager",
      calling_point: 'InsideHVACSystemIterationLoop',
      ems_programs: [program]
    )
  end

  # TODO
  #
  # @param hpxml_bldg [HPXML::Building] HPXML Building object representing an individual dwelling unit
  # @return [nil]
  def self.apply_shared_systems(hpxml_bldg)
    applied_clg = apply_shared_cooling_systems(hpxml_bldg)
    applied_htg = apply_shared_heating_systems(hpxml_bldg)
    return unless (applied_clg || applied_htg)

    # Remove WLHP if not serving heating nor cooling
    hpxml_bldg.heat_pumps.each do |hp|
      next unless hp.heat_pump_type == HPXML::HVACTypeHeatPumpWaterLoopToAir
      next if hp.fraction_heat_load_served > 0
      next if hp.fraction_cool_load_served > 0

      hp.delete
    end

    # Remove any orphaned HVAC distributions
    hpxml_bldg.hvac_distributions.each do |hvac_distribution|
      hvac_systems = []
      hpxml_bldg.hvac_systems.each do |hvac_system|
        next if hvac_system.distribution_system_idref.nil?
        next unless hvac_system.distribution_system_idref == hvac_distribution.id

        hvac_systems << hvac_system
      end
      next unless hvac_systems.empty?

      hvac_distribution.delete
    end
  end

  # TODO
  #
  # @param hpxml_bldg [HPXML::Building] HPXML Building object representing an individual dwelling unit
  # @return [TODO] TODO
  def self.apply_shared_cooling_systems(hpxml_bldg)
    applied = false
    hpxml_bldg.cooling_systems.each do |cooling_system|
      next unless cooling_system.is_shared_system

      applied = true
      wlhp = nil
      distribution_system = cooling_system.distribution_system
      distribution_type = distribution_system.distribution_system_type

      # Calculate air conditioner SEER equivalent
      n_dweq = cooling_system.number_of_units_served.to_f
      aux = cooling_system.shared_loop_watts

      if cooling_system.cooling_system_type == HPXML::HVACTypeChiller

        # Chiller w/ baseboard or fan coil or water loop heat pump
        cap = cooling_system.cooling_capacity
        chiller_input = UnitConversions.convert(cooling_system.cooling_efficiency_kw_per_ton * UnitConversions.convert(cap, 'Btu/hr', 'ton'), 'kW', 'W')
        if distribution_type == HPXML::HVACDistributionTypeHydronic
          if distribution_system.hydronic_type == HPXML::HydronicTypeWaterLoop
            wlhp = hpxml_bldg.heat_pumps.find { |hp| hp.heat_pump_type == HPXML::HVACTypeHeatPumpWaterLoopToAir }
            aux_dweq = wlhp.cooling_capacity / wlhp.cooling_efficiency_eer
          else
            aux_dweq = 0.0
          end
        elsif distribution_type == HPXML::HVACDistributionTypeAir
          if distribution_system.air_type == HPXML::AirTypeFanCoil
            aux_dweq = cooling_system.fan_coil_watts
          end
        end
        # ANSI/RESNET/ICC 301-2019 Equation 4.4-2
        seer_eq = (cap - 3.41 * aux - 3.41 * aux_dweq * n_dweq) / (chiller_input + aux + aux_dweq * n_dweq)

      elsif cooling_system.cooling_system_type == HPXML::HVACTypeCoolingTower

        # Cooling tower w/ water loop heat pump
        if distribution_type == HPXML::HVACDistributionTypeHydronic
          if distribution_system.hydronic_type == HPXML::HydronicTypeWaterLoop
            wlhp = hpxml_bldg.heat_pumps.find { |hp| hp.heat_pump_type == HPXML::HVACTypeHeatPumpWaterLoopToAir }
            wlhp_cap = wlhp.cooling_capacity
            wlhp_input = wlhp_cap / wlhp.cooling_efficiency_eer
          end
        end
        # ANSI/RESNET/ICC 301-2019 Equation 4.4-3
        seer_eq = (wlhp_cap - 3.41 * aux / n_dweq) / (wlhp_input + aux / n_dweq)

      else
        fail "Unexpected cooling system type '#{cooling_system.cooling_system_type}'."
      end

      if seer_eq <= 0
        fail "Negative SEER equivalent calculated for cooling system '#{cooling_system.id}', double-check inputs."
      end

      cooling_system.cooling_system_type = HPXML::HVACTypeCentralAirConditioner
      cooling_system.cooling_efficiency_seer = seer_eq.round(2)
      cooling_system.cooling_efficiency_kw_per_ton = nil
      cooling_system.cooling_capacity = nil # Autosize the equipment
      cooling_system.is_shared_system = false
      cooling_system.number_of_units_served = nil
      cooling_system.shared_loop_watts = nil
      cooling_system.shared_loop_motor_efficiency = nil
      cooling_system.fan_coil_watts = nil

      # Assign new distribution system to air conditioner
      if distribution_type == HPXML::HVACDistributionTypeHydronic
        if distribution_system.hydronic_type == HPXML::HydronicTypeWaterLoop
          # Assign WLHP air distribution
          cooling_system.distribution_system_idref = wlhp.distribution_system_idref
          wlhp.fraction_cool_load_served = 0.0
          wlhp.fraction_heat_load_served = 0.0
        else
          # Assign DSE=1
          hpxml_bldg.hvac_distributions.add(id: "#{cooling_system.id}AirDistributionSystem",
                                            distribution_system_type: HPXML::HVACDistributionTypeDSE,
                                            annual_cooling_dse: 1.0,
                                            annual_heating_dse: 1.0)
          cooling_system.distribution_system_idref = hpxml_bldg.hvac_distributions[-1].id
        end
      elsif (distribution_type == HPXML::HVACDistributionTypeAir) && (distribution_system.air_type == HPXML::AirTypeFanCoil)
        # Convert "fan coil" air distribution system to "regular velocity"
        if distribution_system.hvac_systems.size > 1
          # Has attached heating system, so create a copy specifically for the cooling system
          hpxml_bldg.hvac_distributions.add(id: "#{distribution_system.id}_#{cooling_system.id}",
                                            distribution_system_type: distribution_system.distribution_system_type,
                                            air_type: distribution_system.air_type,
                                            number_of_return_registers: distribution_system.number_of_return_registers,
                                            conditioned_floor_area_served: distribution_system.conditioned_floor_area_served)
          distribution_system.duct_leakage_measurements.each do |lm|
            hpxml_bldg.hvac_distributions[-1].duct_leakage_measurements << lm.dup
          end
          distribution_system.ducts.each do |d|
            hpxml_bldg.hvac_distributions[-1].ducts << d.dup
          end
          cooling_system.distribution_system_idref = hpxml_bldg.hvac_distributions[-1].id
        end
        hpxml_bldg.hvac_distributions[-1].air_type = HPXML::AirTypeRegularVelocity
        if hpxml_bldg.hvac_distributions[-1].duct_leakage_measurements.count { |lm| (lm.duct_type == HPXML::DuctTypeSupply) && (lm.duct_leakage_total_or_to_outside == HPXML::DuctLeakageToOutside) } == 0
          # Assign zero supply leakage
          hpxml_bldg.hvac_distributions[-1].duct_leakage_measurements.add(duct_type: HPXML::DuctTypeSupply,
                                                                          duct_leakage_units: HPXML::UnitsCFM25,
                                                                          duct_leakage_value: 0,
                                                                          duct_leakage_total_or_to_outside: HPXML::DuctLeakageToOutside)
        end
        if hpxml_bldg.hvac_distributions[-1].duct_leakage_measurements.count { |lm| (lm.duct_type == HPXML::DuctTypeReturn) && (lm.duct_leakage_total_or_to_outside == HPXML::DuctLeakageToOutside) } == 0
          # Assign zero return leakage
          hpxml_bldg.hvac_distributions[-1].duct_leakage_measurements.add(duct_type: HPXML::DuctTypeReturn,
                                                                          duct_leakage_units: HPXML::UnitsCFM25,
                                                                          duct_leakage_value: 0,
                                                                          duct_leakage_total_or_to_outside: HPXML::DuctLeakageToOutside)
        end
        hpxml_bldg.hvac_distributions[-1].ducts.each do |d|
          d.id = "#{d.id}_#{cooling_system.id}"
        end
      end
    end

    return applied
  end

  # TODO
  #
  # @param hpxml_bldg [HPXML::Building] HPXML Building object representing an individual dwelling unit
  # @return [TODO] TODO
  def self.apply_shared_heating_systems(hpxml_bldg)
    applied = false
    hpxml_bldg.heating_systems.each do |heating_system|
      next unless heating_system.is_shared_system

      applied = true
      distribution_system = heating_system.distribution_system
      hydronic_type = distribution_system.hydronic_type

      if heating_system.heating_system_type == HPXML::HVACTypeBoiler && hydronic_type.to_s == HPXML::HydronicTypeWaterLoop

        # Shared boiler w/ water loop heat pump
        # Per ANSI/RESNET/ICC 301-2019 Section 4.4.7.2, model as:
        # A) heat pump with constant efficiency and duct losses, fraction heat load served = 1/COP
        # B) boiler, fraction heat load served = 1-1/COP
        fraction_heat_load_served = heating_system.fraction_heat_load_served

        # Heat pump
        # If this approach is ever removed, also remove code in HVACSizing.apply_hvac_loads()
        wlhp = hpxml_bldg.heat_pumps.find { |hp| hp.heat_pump_type == HPXML::HVACTypeHeatPumpWaterLoopToAir }
        wlhp.fraction_heat_load_served = fraction_heat_load_served * (1.0 / wlhp.heating_efficiency_cop)
        wlhp.fraction_cool_load_served = 0.0

        # Boiler
        heating_system.fraction_heat_load_served = fraction_heat_load_served * (1.0 - 1.0 / wlhp.heating_efficiency_cop)
      end

      heating_system.heating_capacity = nil # Autosize the equipment
    end

    return applied
  end

  # TODO
  #
  # @param capacity [TODO] TODO
  # @param rated_cfm_per_ton [TODO] TODO
  # @return [TODO] TODO
  def self.calc_rated_airflow(capacity, rated_cfm_per_ton)
    return UnitConversions.convert(capacity, 'Btu/hr', 'ton') * UnitConversions.convert(rated_cfm_per_ton, 'cfm', 'm^3/s')
  end

  # TODO
  #
  # @param hpxml_bldg [HPXML::Building] HPXML Building object representing an individual dwelling unit
  # @param heating_system [TODO] TODO
  # @param cooling_system [TODO] TODO
  # @return [TODO] TODO
  def self.is_attached_heating_and_cooling_systems(hpxml_bldg, heating_system, cooling_system)
    # Now only allows furnace+AC
    if not ((hpxml_bldg.heating_systems.include? heating_system) && (hpxml_bldg.cooling_systems.include? cooling_system))
      return false
    end
    if not (heating_system.heating_system_type == HPXML::HVACTypeFurnace && cooling_system.cooling_system_type == HPXML::HVACTypeCentralAirConditioner)
      return false
    end

    return true
  end

  # Returns a list of HPXML HVAC (heating/cooling) systems, incorporating whether multiple systems are
  # connected to the same distribution system (e.g., a furnace + central air conditioner w/ the same ducts).
  #
  # @param hpxml_bldg [HPXML::Building] HPXML Building object representing an individual dwelling unit
  # @return [Array<Hash>] List of HPXML HVAC (heating and/or cooling) systems
  def self.get_hpxml_hvac_systems(hpxml_bldg)
    hvac_systems = []

    hpxml_bldg.cooling_systems.each do |cooling_system|
      heating_system = nil
      if is_attached_heating_and_cooling_systems(hpxml_bldg, cooling_system.attached_heating_system, cooling_system)
        heating_system = cooling_system.attached_heating_system
      end
      hvac_systems << { cooling: cooling_system,
                        heating: heating_system }
    end

    hpxml_bldg.heating_systems.each do |heating_system|
      next if heating_system.is_heat_pump_backup_system # Will be processed later
      if is_attached_heating_and_cooling_systems(hpxml_bldg, heating_system, heating_system.attached_cooling_system)
        next # Already processed with cooling
      end

      hvac_systems << { cooling: nil,
                        heating: heating_system }
    end

    # Heat pump with backup system must be sorted last so that the last two
    # HVAC systems in the EnergyPlus EquipmentList are 1) the heat pump and
    # 2) the heat pump backup system.
    hpxml_bldg.heat_pumps.sort_by { |hp| hp.backup_system_idref.to_s }.each do |heat_pump|
      hvac_systems << { cooling: heat_pump,
                        heating: heat_pump }
    end

    hpxml_bldg.heating_systems.each do |heating_system|
      next unless heating_system.is_heat_pump_backup_system

      hvac_systems << { cooling: nil,
                        heating: heating_system }
    end

    return hvac_systems
  end

  # Ensure that no capacities/airflows are zero in order to prevent potential E+ errors.
  #
  # @param hpxml_bldg [HPXML::Building] HPXML Building object representing an individual dwelling unit
  # @return [nil]
  def self.ensure_nonzero_sizing_values(hpxml_bldg)
    min_capacity = 1.0 # Btuh
    min_airflow = 3.0 # cfm; E+ min airflow is 0.001 m3/s
    hpxml_bldg.heating_systems.each do |htg_sys|
      htg_sys.heating_capacity = [htg_sys.heating_capacity, min_capacity].max
      htg_sys.heating_airflow_cfm = [htg_sys.heating_airflow_cfm, min_airflow].max unless htg_sys.heating_airflow_cfm.nil?
    end
    hpxml_bldg.cooling_systems.each do |clg_sys|
      clg_sys.cooling_capacity = [clg_sys.cooling_capacity, min_capacity].max
      clg_sys.cooling_airflow_cfm = [clg_sys.cooling_airflow_cfm, min_airflow].max
      next unless not clg_sys.cooling_detailed_performance_data.empty?

      clg_sys.cooling_detailed_performance_data.each do |dp|
        speed = dp.capacity_description == HPXML::CapacityDescriptionMinimum ? 1 : 2
        dp.capacity = [dp.capacity, min_capacity * speed].max
      end
    end
    hpxml_bldg.heat_pumps.each do |hp_sys|
      hp_sys.cooling_capacity = [hp_sys.cooling_capacity, min_capacity].max
      hp_sys.cooling_airflow_cfm = [hp_sys.cooling_airflow_cfm, min_airflow].max
      hp_sys.additional_properties.cooling_capacity_sensible = [hp_sys.additional_properties.cooling_capacity_sensible, min_capacity].max
      hp_sys.heating_capacity = [hp_sys.heating_capacity, min_capacity].max
      hp_sys.heating_airflow_cfm = [hp_sys.heating_airflow_cfm, min_airflow].max
      hp_sys.heating_capacity_17F = [hp_sys.heating_capacity_17F, min_capacity].max unless hp_sys.heating_capacity_17F.nil?
      hp_sys.backup_heating_capacity = [hp_sys.backup_heating_capacity, min_capacity].max unless hp_sys.backup_heating_capacity.nil?
      if not hp_sys.heating_detailed_performance_data.empty?
        hp_sys.heating_detailed_performance_data.each do |dp|
          next if dp.capacity.nil?

          speed = dp.capacity_description == HPXML::CapacityDescriptionMinimum ? 1 : 2
          dp.capacity = [dp.capacity, min_capacity * speed].max
        end
      end
      next if hp_sys.cooling_detailed_performance_data.empty?

      hp_sys.cooling_detailed_performance_data.each do |dp|
        next if dp.capacity.nil?

        speed = dp.capacity_description == HPXML::CapacityDescriptionMinimum ? 1 : 2
        dp.capacity = [dp.capacity, min_capacity * speed].max
      end
    end
  end

  # Apply unit multiplier (E+ thermal zone multiplier) to HVAC systems; E+ sends the
  # multiplied thermal zone load to the HVAC system, so the HVAC system needs to be
  # sized to meet the entire multiplied zone load.
  #
  # @param hpxml_bldg [HPXML::Building] HPXML Building object representing an individual dwelling unit
  # @param hpxml_header [HPXML::Header] HPXML Header object (one per HPXML file)
  # @return [nil]
  def self.apply_unit_multiplier(hpxml_bldg, hpxml_header)
    unit_multiplier = hpxml_bldg.building_construction.number_of_units
    hpxml_bldg.heating_systems.each do |htg_sys|
      htg_sys.heating_capacity *= unit_multiplier
      htg_sys.heating_airflow_cfm *= unit_multiplier unless htg_sys.heating_airflow_cfm.nil?
      htg_sys.pilot_light_btuh *= unit_multiplier unless htg_sys.pilot_light_btuh.nil?
      htg_sys.electric_auxiliary_energy *= unit_multiplier unless htg_sys.electric_auxiliary_energy.nil?
      htg_sys.fan_watts *= unit_multiplier unless htg_sys.fan_watts.nil?
      htg_sys.heating_detailed_performance_data.each do |dp|
        dp.capacity *= unit_multiplier unless dp.capacity.nil?
      end
    end
    hpxml_bldg.cooling_systems.each do |clg_sys|
      clg_sys.cooling_capacity *= unit_multiplier
      clg_sys.cooling_airflow_cfm *= unit_multiplier
      clg_sys.crankcase_heater_watts *= unit_multiplier unless clg_sys.crankcase_heater_watts.nil?
      clg_sys.integrated_heating_system_capacity *= unit_multiplier unless clg_sys.integrated_heating_system_capacity.nil?
      clg_sys.integrated_heating_system_airflow_cfm *= unit_multiplier unless clg_sys.integrated_heating_system_airflow_cfm.nil?
      clg_sys.cooling_detailed_performance_data.each do |dp|
        dp.capacity *= unit_multiplier unless dp.capacity.nil?
      end
    end
    hpxml_bldg.heat_pumps.each do |hp_sys|
      hp_sys.cooling_capacity *= unit_multiplier
      hp_sys.cooling_airflow_cfm *= unit_multiplier
      hp_sys.additional_properties.cooling_capacity_sensible *= unit_multiplier
      hp_sys.heating_capacity *= unit_multiplier
      hp_sys.heating_airflow_cfm *= unit_multiplier
      hp_sys.heating_capacity_17F *= unit_multiplier unless hp_sys.heating_capacity_17F.nil?
      hp_sys.backup_heating_capacity *= unit_multiplier unless hp_sys.backup_heating_capacity.nil?
      hp_sys.crankcase_heater_watts *= unit_multiplier unless hp_sys.crankcase_heater_watts.nil?
      hpxml_header.heat_pump_backup_heating_capacity_increment *= unit_multiplier unless hpxml_header.heat_pump_backup_heating_capacity_increment.nil?
      hp_sys.heating_detailed_performance_data.each do |dp|
        dp.capacity *= unit_multiplier unless dp.capacity.nil?
      end
      hp_sys.cooling_detailed_performance_data.each do |dp|
        dp.capacity *= unit_multiplier unless dp.capacity.nil?
      end
    end
  end

  # Calculates rated SEER (older metric) from rated SEER2 (newer metric).
  #
  # Source: ANSI/RESNET/ICC 301 Table 4.4.4.1(1) SEER2/HSPF2 Conversion Factors
  # This is based on a regression of products, not a translation.
  #
  # @param seer2 [Double] Cooling efficiency (Btu/Wh)
  # @param is_ducted [Boolean] True if a ducted HVAC system
  # @return [Double] SEER value (Btu/Wh)
  def self.calc_seer_from_seer2(seer2, is_ducted)
    # Note: There are less common system types (packaged, small duct high velocity,
    # and space-constrained) that we don't handle here.
    if is_ducted # Ducted split system
      return seer2 / 0.95
    else # Ductless systems
      return seer2 / 1.00
    end
  end

  # Calculates rated HSPF (older metric) from rated HSPF2 (newer metric).
  #
  # Source: ANSI/RESNET/ICC 301 Table 4.4.4.1(1) SEER2/HSPF2 Conversion Factors
  # This is based on a regression of products, not a translation.
  #
  # @param hspf2 [Double] Heating efficiency (Btu/Wh)
  # @param is_ducted [Boolean] True if a ducted HVAC system
  # @return [Double] HSPF value (Btu/Wh)
  def self.calc_hspf_from_hspf2(hspf2, is_ducted)
    # Note: There are less common system types (packaged, small duct high velocity,
    # and space-constrained) that we don't handle here.
    if is_ducted # Ducted split system
      return hspf2 / 0.85
    else # Ductless system
      return hspf2 / 0.90
    end
  end

  # Check provided HVAC system and distribution types against what is allowed.
  #
  # @param hvac_distribution [HPXML::HVACDistribution] HPXML HVAC Distribution object
  # @param system_type [String] the HVAC system type of interest
  # @return [nil]
  def self.check_distribution_system(hvac_distribution, system_type)
    return if hvac_distribution.nil?

    hvac_distribution_type_map = {
      HPXML::HVACTypeFurnace => [HPXML::HVACDistributionTypeAir, HPXML::HVACDistributionTypeDSE],
      HPXML::HVACTypeBoiler => [HPXML::HVACDistributionTypeHydronic, HPXML::HVACDistributionTypeAir, HPXML::HVACDistributionTypeDSE],
      HPXML::HVACTypeCentralAirConditioner => [HPXML::HVACDistributionTypeAir, HPXML::HVACDistributionTypeDSE],
      HPXML::HVACTypeEvaporativeCooler => [HPXML::HVACDistributionTypeAir, HPXML::HVACDistributionTypeDSE],
      HPXML::HVACTypeMiniSplitAirConditioner => [HPXML::HVACDistributionTypeAir, HPXML::HVACDistributionTypeDSE],
      HPXML::HVACTypeRoomAirConditioner => [HPXML::HVACDistributionTypeDSE],
      HPXML::HVACTypePTAC => [HPXML::HVACDistributionTypeDSE],
      HPXML::HVACTypeHeatPumpAirToAir => [HPXML::HVACDistributionTypeAir, HPXML::HVACDistributionTypeDSE],
      HPXML::HVACTypeHeatPumpMiniSplit => [HPXML::HVACDistributionTypeAir, HPXML::HVACDistributionTypeDSE],
      HPXML::HVACTypeHeatPumpGroundToAir => [HPXML::HVACDistributionTypeAir, HPXML::HVACDistributionTypeDSE],
      HPXML::HVACTypeHeatPumpWaterLoopToAir => [HPXML::HVACDistributionTypeAir, HPXML::HVACDistributionTypeDSE],
      HPXML::HVACTypeHeatPumpPTHP => [HPXML::HVACDistributionTypeDSE],
      HPXML::HVACTypeHeatPumpRoom => [HPXML::HVACDistributionTypeDSE],
    }

    if not hvac_distribution_type_map[system_type].include? hvac_distribution.distribution_system_type
      fail "Incorrect HVAC distribution system type for HVAC type: '#{system_type}'. Should be one of: #{hvac_distribution_type_map[system_type]}"
    end

    # Also check that DSE=1 if PTAC/PTHP/RoomAC/RoomHP, since it is only used to attach a CFIS system
    if [HPXML::HVACTypePTAC, HPXML::HVACTypeHeatPumpPTHP, HPXML::HVACTypeRoomAirConditioner, HPXML::HVACTypeHeatPumpRoom].include? system_type
      if ((not hvac_distribution.annual_cooling_dse.nil?) && (hvac_distribution.annual_cooling_dse != 1)) ||
         ((not hvac_distribution.annual_heating_dse.nil?) && (hvac_distribution.annual_heating_dse != 1))
        fail "HVAC type '#{system_type}' must have a heating and/or cooling DSE of 1."
      end
    end
  end
end<|MERGE_RESOLUTION|>--- conflicted
+++ resolved
@@ -2022,16 +2022,10 @@
 
     # Fan/pump adjustments calculations
     # Fan power to overcome the static pressure adjustment
-<<<<<<< HEAD
-    fan_duct_reduction_watts_per_cfm = 0.5 * heat_pump.fan_watts_per_cfm # Assume the power to overcome the ductwork is 50 % of the fan power
-    power_f = fan_duct_reduction_watts_per_cfm * 400.0 / UnitConversions.convert(1.0, 'ton', 'Btu/hr') # 400 cfm/ton, result is in W per Btu/hr of capacity
-    pump_watts_per_ton = 30.0 # ANSI/RESNET/ICC 301, estimated pump power required to overcome the internal resistance of the ground-water heat exchanger under AHRI test conditions for a closed loop system
-    power_p = pump_watts_per_ton / UnitConversions.convert(1.0, 'ton', 'Btu/hr') # result is in W per Btu/hr of capacity
-=======
-    rated_fan_watts_per_cfm = 0.5 * heat_pump.fan_watts_per_cfm # Calculate rated fan power by assuming the power to overcome the ductwork is approximately 50% of the total fan power (ANSI 301 says 0.2 W/cfm is the fan power associated with ductwork, but we don't know if that was a PSC or BPM fan)
+    rated_fan_watts_per_cfm = 0.5 * heat_pump.fan_watts_per_cfm # Calculate rated fan power by assuming the power to overcome the ductwork is approximately 50% of the total fan power (ANSI/RESNET/ICC 301 says 0.2 W/cfm is the fan power associated with ductwork, but we don't know if that was a PSC or BPM fan)
     power_f = rated_fan_watts_per_cfm * 400.0 / UnitConversions.convert(1.0, 'ton', 'Btu/hr') # 400 cfm/ton, result is in W per Btu/hr of capacity
-    power_p = heat_pump.pump_watts_per_ton / UnitConversions.convert(1.0, 'ton', 'Btu/hr') # result is in W per Btu/hr of capacity
->>>>>>> 855115bd
+    rated_pump_watts_per_ton = 30.0 # ANSI/RESNET/ICC 301, estimated pump power required to overcome the internal resistance of the ground-water heat exchanger under AHRI test conditions for a closed loop system
+    power_p = rated_pump_watts_per_ton / UnitConversions.convert(1.0, 'ton', 'Btu/hr') # result is in W per Btu/hr of capacity
 
     cool_eir = UnitConversions.convert(((1 - UnitConversions.convert(power_f, 'Wh', 'Btu')) / heat_pump.cooling_efficiency_eer - power_f - power_p), 'Wh', 'Btu')
     heat_eir = (1 + UnitConversions.convert(power_f, 'Wh', 'Btu')) / heat_pump.heating_efficiency_cop - UnitConversions.convert(power_f + power_p, 'Wh', 'Btu')
