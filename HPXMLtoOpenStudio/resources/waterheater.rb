# frozen_string_literal: true

# TODO
class Waterheater
  # TODO
  #
  # @param model [OpenStudio::Model::Model] model object
  # @param runner [OpenStudio::Measure::OSRunner] runner object
  # @param loc_space [TODO] TODO
  # @param loc_schedule [TODO] TODO
  # @param water_heating_system [TODO] TODO
  # @param ec_adj [TODO] TODO
  # @param solar_thermal_system [TODO] TODO
  # @param eri_version [TODO] TODO
  # @param schedules_file [SchedulesFile] SchedulesFile wrapper class instance of detailed schedule files
  # @param unavailable_periods [TODO] TODO
  # @param unit_multiplier [TODO] TODO
  # @param nbeds [TODO] TODO
  # @return [TODO] TODO
  def self.apply_tank(model, runner, loc_space, loc_schedule, water_heating_system, ec_adj, solar_thermal_system, eri_version, schedules_file, unavailable_periods, unit_multiplier, nbeds)
    solar_fraction = get_water_heater_solar_fraction(water_heating_system, solar_thermal_system)
    t_set_c = get_t_set_c(water_heating_system.temperature, water_heating_system.water_heater_type)
    loop = create_new_loop(model, t_set_c, eri_version, unit_multiplier)

    act_vol = calc_storage_tank_actual_vol(water_heating_system.tank_volume, water_heating_system.fuel_type)
    u, ua, eta_c = calc_tank_UA(act_vol, water_heating_system, solar_fraction, nbeds)
    new_heater = create_new_heater(name: Constants.ObjectNameWaterHeater,
                                   water_heating_system: water_heating_system,
                                   act_vol: act_vol,
                                   t_set_c: t_set_c,
                                   loc_space: loc_space,
                                   loc_schedule: loc_schedule,
                                   model: model,
                                   runner: runner,
                                   u: u,
                                   ua: ua,
                                   eta_c: eta_c,
                                   schedules_file: schedules_file,
                                   unavailable_periods: unavailable_periods,
                                   unit_multiplier: unit_multiplier)
    loop.addSupplyBranchForComponent(new_heater)

    add_ec_adj(model, new_heater, ec_adj, loc_space, water_heating_system, unit_multiplier)
    add_desuperheater(model, runner, water_heating_system, new_heater, loc_space, loc_schedule, loop, unit_multiplier)

    return loop
  end

  # TODO
  #
  # @param model [OpenStudio::Model::Model] model object
  # @param runner [OpenStudio::Measure::OSRunner] runner object
  # @param loc_space [TODO] TODO
  # @param loc_schedule [TODO] TODO
  # @param water_heating_system [TODO] TODO
  # @param ec_adj [TODO] TODO
  # @param solar_thermal_system [TODO] TODO
  # @param eri_version [TODO] TODO
  # @param schedules_file [SchedulesFile] SchedulesFile wrapper class instance of detailed schedule files
  # @param unavailable_periods [TODO] TODO
  # @param unit_multiplier [TODO] TODO
  # @param nbeds [TODO] TODO
  # @return [TODO] TODO
  def self.apply_tankless(model, runner, loc_space, loc_schedule, water_heating_system, ec_adj, solar_thermal_system, eri_version, schedules_file, unavailable_periods, unit_multiplier, nbeds)
    water_heating_system.heating_capacity = 100000000000.0 * unit_multiplier
    solar_fraction = get_water_heater_solar_fraction(water_heating_system, solar_thermal_system)
    t_set_c = get_t_set_c(water_heating_system.temperature, water_heating_system.water_heater_type)
    loop = create_new_loop(model, t_set_c, eri_version, unit_multiplier)

    act_vol = 1.0 * unit_multiplier
    _u, ua, eta_c = calc_tank_UA(act_vol, water_heating_system, solar_fraction, nbeds)
    new_heater = create_new_heater(name: Constants.ObjectNameWaterHeater,
                                   water_heating_system: water_heating_system,
                                   act_vol: act_vol,
                                   t_set_c: t_set_c,
                                   loc_space: loc_space,
                                   loc_schedule: loc_schedule,
                                   model: model,
                                   runner: runner,
                                   ua: ua,
                                   eta_c: eta_c,
                                   schedules_file: schedules_file,
                                   unavailable_periods: unavailable_periods,
                                   unit_multiplier: unit_multiplier)

    loop.addSupplyBranchForComponent(new_heater)

    add_ec_adj(model, new_heater, ec_adj, loc_space, water_heating_system, unit_multiplier)
    add_desuperheater(model, runner, water_heating_system, new_heater, loc_space, loc_schedule, loop, unit_multiplier)

    return loop
  end

  # TODO
  #
  # @param model [OpenStudio::Model::Model] model object
  # @param runner [OpenStudio::Measure::OSRunner] runner object
  # @param loc_space [TODO] TODO
  # @param loc_schedule [TODO] TODO
  # @param elevation [TODO] TODO
  # @param water_heating_system [TODO] TODO
  # @param ec_adj [TODO] TODO
  # @param solar_thermal_system [TODO] TODO
  # @param conditioned_zone [TODO] TODO
  # @param eri_version [TODO] TODO
  # @param schedules_file [SchedulesFile] SchedulesFile wrapper class instance of detailed schedule files
  # @param unavailable_periods [TODO] TODO
  # @param unit_multiplier [TODO] TODO
  # @param nbeds [TODO] TODO
  # @return [TODO] TODO
  def self.apply_heatpump(model, runner, loc_space, loc_schedule, elevation, water_heating_system, ec_adj, solar_thermal_system, conditioned_zone, eri_version, schedules_file, unavailable_periods, unit_multiplier, nbeds)
    obj_name_hpwh = Constants.ObjectNameWaterHeater
    solar_fraction = get_water_heater_solar_fraction(water_heating_system, solar_thermal_system)
    t_set_c = get_t_set_c(water_heating_system.temperature, water_heating_system.water_heater_type)
    loop = create_new_loop(model, t_set_c, eri_version, unit_multiplier)

    h_tank = 0.0188 * water_heating_system.tank_volume + 0.0935 # Linear relationship that gets GE height at 50 gal and AO Smith height at 80 gal

    # Add in schedules for Tamb, RHamb, and the compressor
    hpwh_tamb = OpenStudio::Model::ScheduleConstant.new(model)
    hpwh_tamb.setName("#{obj_name_hpwh} Tamb act")
    hpwh_tamb.setValue(23)

    hpwh_rhamb = OpenStudio::Model::ScheduleConstant.new(model)
    hpwh_rhamb.setName("#{obj_name_hpwh} RHamb act")
    hpwh_rhamb.setValue(0.5)

    # Note: These get overwritten by EMS later, see HPWH Control program
    top_element_setpoint_schedule = OpenStudio::Model::ScheduleConstant.new(model)
    top_element_setpoint_schedule.setName("#{obj_name_hpwh} TopElementSetpoint")
    bottom_element_setpoint_schedule = OpenStudio::Model::ScheduleConstant.new(model)
    bottom_element_setpoint_schedule.setName("#{obj_name_hpwh} BottomElementSetpoint")

    setpoint_schedule = nil
    if not schedules_file.nil?
      # To handle variable setpoints, need one schedule that gets sensed and a new schedule that gets actuated
      # Sensed schedule
      setpoint_schedule = schedules_file.create_schedule_file(model, col_name: SchedulesFile::Columns[:WaterHeaterSetpoint].name)
      if not setpoint_schedule.nil?
        Schedule.set_schedule_type_limits(model, setpoint_schedule, Constants.ScheduleTypeLimitsTemperature)

        # Actuated schedule
        control_setpoint_schedule = ScheduleConstant.new(model, "#{obj_name_hpwh} ControlSetpoint", 0.0, Constants.ScheduleTypeLimitsTemperature, unavailable_periods: unavailable_periods)
        control_setpoint_schedule = control_setpoint_schedule.schedule
      end
    end
    if setpoint_schedule.nil?
      setpoint_schedule = ScheduleConstant.new(model, Constants.ObjectNameWaterHeaterSetpoint, t_set_c, Constants.ScheduleTypeLimitsTemperature, unavailable_periods: unavailable_periods)
      setpoint_schedule = setpoint_schedule.schedule

      control_setpoint_schedule = setpoint_schedule
    else
      runner.registerWarning("Both '#{SchedulesFile::Columns[:WaterHeaterSetpoint].name}' schedule file and setpoint temperature provided; the latter will be ignored.") if !t_set_c.nil?
    end

    airflow_rate = 181.0 # cfm
    min_temp = 42.0 # F
    max_temp = 120.0 # F

    # Coil:WaterHeating:AirToWaterHeatPump:Wrapped
    coil = setup_hpwh_dxcoil(model, runner, water_heating_system, elevation, obj_name_hpwh, airflow_rate, unit_multiplier)

    # WaterHeater:Stratified
    tank = setup_hpwh_stratified_tank(model, water_heating_system, obj_name_hpwh, h_tank, solar_fraction, hpwh_tamb, bottom_element_setpoint_schedule, top_element_setpoint_schedule, unit_multiplier, nbeds)
    loop.addSupplyBranchForComponent(tank)

    add_desuperheater(model, runner, water_heating_system, tank, loc_space, loc_schedule, loop, unit_multiplier)

    # Fan:SystemModel
    fan = setup_hpwh_fan(model, water_heating_system, obj_name_hpwh, airflow_rate, unit_multiplier)

    # WaterHeater:HeatPump:WrappedCondenser
    hpwh = setup_hpwh_wrapped_condenser(model, obj_name_hpwh, coil, tank, fan, h_tank, airflow_rate, hpwh_tamb, hpwh_rhamb, min_temp, max_temp, control_setpoint_schedule, unit_multiplier)

    # Amb temp & RH sensors, temp sensor shared across programs
    amb_temp_sensor, amb_rh_sensors = get_loc_temp_rh_sensors(model, obj_name_hpwh, loc_schedule, loc_space, conditioned_zone)
    hpwh_inlet_air_program = add_hpwh_inlet_air_and_zone_heat_gain_program(model, obj_name_hpwh, loc_space, hpwh_tamb, hpwh_rhamb, tank, coil, fan, amb_temp_sensor, amb_rh_sensors, unit_multiplier)

    # EMS for the HPWH control logic
    op_mode = water_heating_system.operating_mode
    hpwh_ctrl_program = add_hpwh_control_program(model, runner, obj_name_hpwh, amb_temp_sensor, top_element_setpoint_schedule, bottom_element_setpoint_schedule, min_temp, max_temp, op_mode, setpoint_schedule, control_setpoint_schedule, schedules_file)

    # ProgramCallingManagers
    program_calling_manager = OpenStudio::Model::EnergyManagementSystemProgramCallingManager.new(model)
    program_calling_manager.setName("#{obj_name_hpwh} ProgramManager")
    program_calling_manager.setCallingPoint('InsideHVACSystemIterationLoop')
    program_calling_manager.addProgram(hpwh_ctrl_program)
    program_calling_manager.addProgram(hpwh_inlet_air_program)

    add_ec_adj(model, hpwh, ec_adj, loc_space, water_heating_system, unit_multiplier)

    return loop
  end

  # TODO
  #
  # @param model [OpenStudio::Model::Model] model object
  # @param runner [OpenStudio::Measure::OSRunner] runner object
  # @param loc_space [TODO] TODO
  # @param loc_schedule [TODO] TODO
  # @param water_heating_system [TODO] TODO
  # @param ec_adj [TODO] TODO
  # @param solar_thermal_system [TODO] TODO
  # @param eri_version [TODO] TODO
  # @param schedules_file [SchedulesFile] SchedulesFile wrapper class instance of detailed schedule files
  # @param unavailable_periods [TODO] TODO
  # @param unit_multiplier [TODO] TODO
  # @param nbeds [TODO] TODO
  # @return [TODO] TODO
  def self.apply_combi(model, runner, loc_space, loc_schedule, water_heating_system, ec_adj, solar_thermal_system, eri_version, schedules_file, unavailable_periods, unit_multiplier, nbeds)
    solar_fraction = get_water_heater_solar_fraction(water_heating_system, solar_thermal_system)

    boiler, boiler_plant_loop = get_combi_boiler_and_plant_loop(model, water_heating_system.related_hvac_idref)
    boiler.setName('combi boiler')
    boiler.additionalProperties.setFeature('HPXML_ID', water_heating_system.id) # Used by reporting measure
    boiler.additionalProperties.setFeature('IsCombiBoiler', true) # Used by reporting measure

    obj_name_combi = Constants.ObjectNameWaterHeater

    if water_heating_system.water_heater_type == HPXML::WaterHeaterTypeCombiStorage
      if water_heating_system.standby_loss_value <= 0
        fail 'A negative indirect water heater standby loss was calculated, double check water heater inputs.'
      end

      act_vol = calc_storage_tank_actual_vol(water_heating_system.tank_volume, nil)
      a_side = calc_tank_areas(act_vol)[1]
      ua = calc_indirect_ua_with_standbyloss(act_vol, water_heating_system, a_side, solar_fraction, nbeds)
    else
      ua = 0.0
      act_vol = 1.0
    end

    t_set_c = get_t_set_c(water_heating_system.temperature, water_heating_system.water_heater_type)
    loop = create_new_loop(model, t_set_c, eri_version, unit_multiplier)

    # Create water heater
    new_heater = create_new_heater(name: obj_name_combi,
                                   water_heating_system: water_heating_system,
                                   act_vol: act_vol,
                                   t_set_c: t_set_c,
                                   loc_space: loc_space,
                                   loc_schedule: loc_schedule,
                                   model: model,
                                   runner: runner,
                                   ua: ua,
                                   is_combi: true,
                                   schedules_file: schedules_file,
                                   unavailable_periods: unavailable_periods,
                                   unit_multiplier: unit_multiplier)
    new_heater.setSourceSideDesignFlowRate(100 * unit_multiplier) # set one large number, override by EMS

    # Create alternate setpoint schedule for source side flow request
    alternate_stp_sch = new_heater.setpointTemperatureSchedule.get.clone(model).to_Schedule.get
    alternate_stp_sch.setName("#{obj_name_combi} Alt Spt")
    new_heater.setIndirectAlternateSetpointTemperatureSchedule(alternate_stp_sch)

    # Create setpoint schedule to specify source side temperature
    source_stp_sch = OpenStudio::Model::ScheduleConstant.new(model)
    source_stp_sch.setName("#{obj_name_combi} Source Spt")
    boiler_spt_mngr = model.getSetpointManagerScheduleds.find { |spt_mngr| spt_mngr.setpointNode.get == boiler_plant_loop.loopTemperatureSetpointNode }
    boiler_heating_spt = boiler_spt_mngr.to_SetpointManagerScheduled.get.schedule.to_ScheduleConstant.get.value
    # tank source side inlet temperature, degree C
    source_stp_sch.setValue(boiler_heating_spt)
    # reset dhw boiler setpoint
    boiler_spt_mngr.to_SetpointManagerScheduled.get.setSchedule(source_stp_sch)
    boiler_plant_loop.autosizeMaximumLoopFlowRate()

    # change loop equipment operation scheme to heating load
    scheme_dhw = OpenStudio::Model::PlantEquipmentOperationHeatingLoad.new(model)
    scheme_dhw.addEquipment(1000000000, new_heater)
    loop.setPrimaryPlantEquipmentOperationScheme(scheme_dhw)

    # Add dhw boiler to the load distribution scheme
    scheme = OpenStudio::Model::PlantEquipmentOperationHeatingLoad.new(model)
    scheme.addEquipment(1000000000, boiler)
    boiler_plant_loop.setPrimaryPlantEquipmentOperationScheme(scheme)
    boiler_plant_loop.addDemandBranchForComponent(new_heater)
    boiler_plant_loop.setPlantLoopVolume(0.001 * unit_multiplier) # Cannot be auto-calculated because of large default tank source side mfr(set to be overwritten by EMS)

    loop.addSupplyBranchForComponent(new_heater)

    add_ec_adj(model, new_heater, ec_adj, loc_space, water_heating_system, unit_multiplier, boiler)

    return loop
  end

  # TODO
  #
  # @param model [OpenStudio::Model::Model] model object
  # @param water_heating_systems [TODO] TODO
  # @param plantloop_map [TODO] TODO
  # @return [TODO] TODO
  def self.apply_combi_system_EMS(model, water_heating_systems, plantloop_map)
    water_heating_systems.select { |wh|
      [HPXML::WaterHeaterTypeCombiStorage,
       HPXML::WaterHeaterTypeCombiTankless].include? wh.water_heater_type
    }.each do |water_heating_system|
      combi_sys_id = water_heating_system.id

      # EMS for modulate source side mass flow rate
      # Initialization
      equipment_peaks = {}
      equipment_sch_sensors = {}
      equipment_target_temp_sensors = {}
      tank_volume, deadband, tank_source_temp = 0.0, 0.0, 0.0
      alt_spt_sch = nil
      tank_temp_sensor, tank_spt_sensor, tank_loss_energy_sensor = nil, nil, nil
      altsch_actuator, pump_actuator = nil, nil
      water_heater = nil

      # Create sensors and actuators
      plant_loop = plantloop_map[combi_sys_id]
      plant_loop.components.each do |c|
        next unless c.to_WaterHeaterMixed.is_initialized

        water_heater = c.to_WaterHeaterMixed.get
        tank_volume = water_heater.tankVolume.get
        deadband = water_heater.deadbandTemperatureDifference
        # Sensors and actuators related to OS water heater object
        tank_temp_sensor = OpenStudio::Model::EnergyManagementSystemSensor.new(model, 'Water Heater Tank Temperature')
        tank_temp_sensor.setName("#{combi_sys_id} Tank Temp")
        tank_temp_sensor.setKeyName(water_heater.name.to_s)
        tank_loss_energy_sensor = OpenStudio::Model::EnergyManagementSystemSensor.new(model, 'Water Heater Heat Loss Energy')
        tank_loss_energy_sensor.setName("#{combi_sys_id} Tank Loss Energy")
        tank_loss_energy_sensor.setKeyName(water_heater.name.to_s)
        tank_spt_sensor = OpenStudio::Model::EnergyManagementSystemSensor.new(model, 'Schedule Value')
        tank_spt_sensor.setName("#{combi_sys_id} Setpoint Temperature")
        tank_spt_sensor.setKeyName(water_heater.setpointTemperatureSchedule.get.name.to_s)
        alt_spt_sch = water_heater.indirectAlternateSetpointTemperatureSchedule.get
        if alt_spt_sch.to_ScheduleConstant.is_initialized
          altsch_actuator = OpenStudio::Model::EnergyManagementSystemActuator.new(alt_spt_sch, *EPlus::EMSActuatorScheduleConstantValue)
        elsif alt_spt_sch.to_ScheduleRuleset.is_initialized
          altsch_actuator = OpenStudio::Model::EnergyManagementSystemActuator.new(alt_spt_sch, *EPlus::EMSActuatorScheduleYearValue)
        else
          altsch_actuator = OpenStudio::Model::EnergyManagementSystemActuator.new(alt_spt_sch, *EPlus::EMSActuatorScheduleFileValue)
        end
        altsch_actuator.setName("#{combi_sys_id} AltSchedOverride")
      end
      plant_loop.components.each do |c|
        next unless c.to_WaterUseConnections.is_initialized

        wuc = c.to_WaterUseConnections.get
        wuc.waterUseEquipment.each do |wu|
          # water use equipment peak mass flow rate
          wu_peak = wu.waterUseEquipmentDefinition.peakFlowRate
          equipment_peaks[wu.name.to_s] = wu_peak
          # mfr fraction schedule sensors
          wu_sch_sensor = OpenStudio::Model::EnergyManagementSystemSensor.new(model, 'Schedule Value')
          wu_sch_sensor.setName("#{wu.name} sch value")
          wu_sch_sensor.setKeyName(wu.flowRateFractionSchedule.get.name.to_s)
          equipment_sch_sensors[wu.name.to_s] = wu_sch_sensor
          # water use equipment target temperature schedule sensors
          if wu.waterUseEquipmentDefinition.targetTemperatureSchedule.is_initialized
            target_temp_sch = wu.waterUseEquipmentDefinition.targetTemperatureSchedule.get
          else
            target_temp_sch = water_heater.setpointTemperatureSchedule.get
          end
          target_temp_sensor = OpenStudio::Model::EnergyManagementSystemSensor.new(model, 'Schedule Value')
          target_temp_sensor.setName("#{wu.name} target temp")
          target_temp_sensor.setKeyName(target_temp_sch.name.to_s)
          equipment_target_temp_sensors[wu.name.to_s] = target_temp_sensor
        end
      end
      dhw_source_loop = model.getPlantLoops.find { |l| l.demandComponents.include? water_heater }
      dhw_source_loop.components.each do |c|
        next unless c.to_PumpVariableSpeed.is_initialized

        pump = c.to_PumpVariableSpeed.get
        pump_actuator = OpenStudio::Model::EnergyManagementSystemActuator.new(pump, *EPlus::EMSActuatorPumpMassFlowRate)
        pump_actuator.setName("#{combi_sys_id} Pump MFR")
      end
      dhw_source_loop.supplyOutletNode.setpointManagers.each do |setpoint_manager|
        if setpoint_manager.to_SetpointManagerScheduled.is_initialized
          tank_source_temp = setpoint_manager.to_SetpointManagerScheduled.get.schedule.to_ScheduleConstant.get.value
        end
      end

      mains_temp_sensor = OpenStudio::Model::EnergyManagementSystemSensor.new(model, 'Site Mains Water Temperature')
      mains_temp_sensor.setName('Mains Temperature')
      mains_temp_sensor.setKeyName('Environment')

      # Program
      combi_ctrl_program = OpenStudio::Model::EnergyManagementSystemProgram.new(model)
      combi_ctrl_program.setName("#{combi_sys_id} Source MFR Control")
      combi_ctrl_program.addLine("Set Rho = @RhoH2O #{tank_temp_sensor.name}")
      combi_ctrl_program.addLine("Set Cp = @CpHW #{tank_temp_sensor.name}")
      combi_ctrl_program.addLine("Set Tank_Water_Mass = #{tank_volume} * Rho")
      combi_ctrl_program.addLine("Set DeltaT = #{tank_source_temp} - #{tank_spt_sensor.name}")
      combi_ctrl_program.addLine("Set WU_Hot_Temp = #{tank_temp_sensor.name}")
      combi_ctrl_program.addLine("Set WU_Cold_Temp = #{mains_temp_sensor.name}")
      combi_ctrl_program.addLine('Set Tank_Use_Total_MFR = 0.0')
      equipment_peaks.each do |wu_name, peak|
        wu_id = wu_name.gsub(' ', '_')
        combi_ctrl_program.addLine("Set #{wu_id}_Peak = #{peak}")
        combi_ctrl_program.addLine("Set #{wu_id}_MFR_Total = #{wu_id}_Peak * #{equipment_sch_sensors[wu_name].name} * Rho")
        combi_ctrl_program.addLine("If #{equipment_target_temp_sensors[wu_name].name} > WU_Hot_Temp")
        combi_ctrl_program.addLine("Set #{wu_id}_MFR_Hot = #{wu_id}_MFR_Total")
        combi_ctrl_program.addLine('Else')
        combi_ctrl_program.addLine("Set #{wu_id}_MFR_Hot = #{wu_id}_MFR_Total * (#{equipment_target_temp_sensors[wu_name].name} - WU_Cold_Temp)/(WU_Hot_Temp - WU_Cold_Temp)")
        combi_ctrl_program.addLine('EndIf')
        combi_ctrl_program.addLine("Set Tank_Use_Total_MFR = Tank_Use_Total_MFR + #{wu_id}_MFR_Hot")
      end
      combi_ctrl_program.addLine("Set WH_Loss = - #{tank_loss_energy_sensor.name}")
      combi_ctrl_program.addLine("Set WH_Use = Tank_Use_Total_MFR * Cp * (#{tank_temp_sensor.name} - #{mains_temp_sensor.name}) * ZoneTimeStep * 3600")
      combi_ctrl_program.addLine("Set WH_HeatToLowSetpoint = Tank_Water_Mass * Cp * (#{tank_temp_sensor.name} - #{tank_spt_sensor.name} + #{deadband})")
      combi_ctrl_program.addLine("Set WH_HeatToHighSetpoint = Tank_Water_Mass * Cp * (#{tank_temp_sensor.name} - #{tank_spt_sensor.name})")
      combi_ctrl_program.addLine('Set WH_Energy_Demand = WH_Use + WH_Loss - WH_HeatToLowSetpoint')
      combi_ctrl_program.addLine('Set WH_Energy_Heat = WH_Use + WH_Loss - WH_HeatToHighSetpoint')
      combi_ctrl_program.addLine('If WH_Energy_Demand > 0')
      combi_ctrl_program.addLine("Set #{pump_actuator.name} = WH_Energy_Heat / (Cp * DeltaT * 3600 * ZoneTimeStep)")
      combi_ctrl_program.addLine("Set #{altsch_actuator.name} = 100") # Set the alternate setpoint temperature to highest level to ensure maximum source side flow rate
      combi_ctrl_program.addLine('Else')
      combi_ctrl_program.addLine("Set #{pump_actuator.name} = 0")
      combi_ctrl_program.addLine("Set #{altsch_actuator.name} = NULL")
      combi_ctrl_program.addLine('EndIf')

      # ProgramCallingManagers
      program_calling_manager = OpenStudio::Model::EnergyManagementSystemProgramCallingManager.new(model)
      program_calling_manager.setName("#{combi_sys_id} ProgramManager")
      program_calling_manager.setCallingPoint('BeginZoneTimestepAfterInitHeatBalance')
      program_calling_manager.addProgram(combi_ctrl_program)
    end
  end

  # TODO
  #
  # @param model [OpenStudio::Model::Model] model object
  # @param loc_space [TODO] TODO
  # @param loc_schedule [TODO] TODO
  # @param solar_thermal_system [TODO] TODO
  # @param plantloop_map [TODO] TODO
  # @param unit_multiplier [TODO] TODO
  # @return [TODO] TODO
  def self.apply_solar_thermal(model, loc_space, loc_schedule, solar_thermal_system, plantloop_map, unit_multiplier)
    if [HPXML::WaterHeaterTypeCombiStorage, HPXML::WaterHeaterTypeCombiTankless].include? solar_thermal_system.water_heating_system.water_heater_type
      fail "Water heating system '#{solar_thermal_system.water_heating_system.id}' connected to solar thermal system '#{solar_thermal_system.id}' cannot be a space-heating boiler."
    end
    if solar_thermal_system.water_heating_system.uses_desuperheater
      fail "Water heating system '#{solar_thermal_system.water_heating_system.id}' connected to solar thermal system '#{solar_thermal_system.id}' cannot be attached to a desuperheater."
    end

    dhw_loop = plantloop_map[solar_thermal_system.water_heating_system.id]

    obj_name = Constants.ObjectNameSolarHotWater

    if [HPXML::SolarThermalTypeEvacuatedTube].include? solar_thermal_system.collector_type
      iam_coeff2 = 0.3023 # IAM coeff1=1 by definition, values based on a system listed by SRCC with values close to the average
      iam_coeff3 = -0.3057
    elsif [HPXML::SolarThermalTypeSingleGlazing, HPXML::SolarThermalTypeDoubleGlazing].include? solar_thermal_system.collector_type
      iam_coeff2 = 0.1
      iam_coeff3 = 0
    elsif [HPXML::SolarThermalTypeICS].include? solar_thermal_system.collector_type
      iam_coeff2 = 0.1
      iam_coeff3 = 0
    end

    if [HPXML::SolarThermalLoopTypeIndirect].include? solar_thermal_system.collector_loop_type
      fluid_type = Constants.FluidPropyleneGlycol
      heat_ex_eff = 0.7
    elsif [HPXML::SolarThermalLoopTypeDirect, HPXML::SolarThermalLoopTypeThermosyphon].include? solar_thermal_system.collector_loop_type
      fluid_type = Constants.FluidWater
      heat_ex_eff = 1.0
    end

    collector_area = solar_thermal_system.collector_area * unit_multiplier
    storage_volume = solar_thermal_system.storage_volume * unit_multiplier

    if solar_thermal_system.collector_loop_type == HPXML::SolarThermalLoopTypeThermosyphon
      pump_power = 0.0
    else
      pump_power = 0.8 * collector_area
    end

    test_flow = 55.0 / UnitConversions.convert(1.0, 'lbm/min', 'kg/hr') / Liquid.H2O_l.rho * UnitConversions.convert(1.0, 'ft^2', 'm^2') # cfm/ft^2
    coll_flow = test_flow * collector_area # cfm
    if fluid_type == Constants.FluidWater # Direct, make the storage tank a dummy tank with 0 tank losses
      u_tank = 0.0
    else
      r_tank = 10.0 # Btu/(hr-ft2-F)
      u_tank = UnitConversions.convert(1.0 / r_tank, 'Btu/(hr*ft^2*F)', 'W/(m^2*K)') # W/m2-K
    end

    # Get water heater and setpoint temperature schedules from loop
    water_heater = nil
    setpoint_schedule_one = nil
    setpoint_schedule_two = nil
    dhw_loop.supplyComponents.each do |supply_component|
      if supply_component.to_WaterHeaterMixed.is_initialized
        water_heater = supply_component.to_WaterHeaterMixed.get
        setpoint_schedule_one = water_heater.setpointTemperatureSchedule.get
        setpoint_schedule_two = water_heater.setpointTemperatureSchedule.get
      elsif supply_component.to_WaterHeaterStratified.is_initialized
        water_heater = supply_component.to_WaterHeaterStratified.get
        setpoint_schedule_one = water_heater.heater1SetpointTemperatureSchedule
        setpoint_schedule_two = water_heater.heater2SetpointTemperatureSchedule
      end
    end

    dhw_setpoint_manager = nil
    dhw_loop.supplyOutletNode.setpointManagers.each do |setpoint_manager|
      if setpoint_manager.to_SetpointManagerScheduled.is_initialized
        dhw_setpoint_manager = setpoint_manager.to_SetpointManagerScheduled.get
      end
    end

    plant_loop = OpenStudio::Model::PlantLoop.new(model)
    plant_loop.setName('solar hot water loop')
    if fluid_type == Constants.FluidWater
      plant_loop.setFluidType('Water')
    else
      plant_loop.setFluidType('PropyleneGlycol')
      plant_loop.setGlycolConcentration(50)
    end
    plant_loop.setMaximumLoopTemperature(100)
    plant_loop.setMinimumLoopTemperature(0)
    plant_loop.setMinimumLoopFlowRate(0)
    plant_loop.setLoadDistributionScheme('Optimal')
    plant_loop.setPlantEquipmentOperationHeatingLoadSchedule(model.alwaysOnDiscreteSchedule)

    sizing_plant = plant_loop.sizingPlant
    sizing_plant.setLoopType('Heating')
    sizing_plant.setDesignLoopExitTemperature(dhw_loop.sizingPlant.designLoopExitTemperature)
    sizing_plant.setLoopDesignTemperatureDifference(UnitConversions.convert(10.0, 'deltaF', 'deltaC'))

    setpoint_manager = OpenStudio::Model::SetpointManagerScheduled.new(model, dhw_setpoint_manager.schedule)
    setpoint_manager.setName(obj_name + ' setpoint mgr')
    setpoint_manager.setControlVariable('Temperature')

    pump = OpenStudio::Model::PumpConstantSpeed.new(model)
    pump.setName(obj_name + ' pump')
    pump.setRatedPumpHead(90000)
    pump.setRatedPowerConsumption(pump_power)
    pump.setMotorEfficiency(0.3)
    pump.setFractionofMotorInefficienciestoFluidStream(0.2)
    pump.setPumpControlType('Intermittent')
    pump.setRatedFlowRate(UnitConversions.convert(coll_flow, 'cfm', 'm^3/s'))
    pump.addToNode(plant_loop.supplyInletNode)
    pump.additionalProperties.setFeature('HPXML_ID', solar_thermal_system.water_heating_system.id) # Used by reporting measure
    pump.additionalProperties.setFeature('ObjectType', Constants.ObjectNameSolarHotWater) # Used by reporting measure

    panel_length = UnitConversions.convert(collector_area, 'ft^2', 'm^2')**0.5
    run = Math::cos(solar_thermal_system.collector_tilt * Math::PI / 180) * panel_length

    offset = 1000.0 # prevent shading

    vertices = OpenStudio::Point3dVector.new
    vertices << OpenStudio::Point3d.new(offset, offset, 0)
    vertices << OpenStudio::Point3d.new(offset + panel_length, offset, 0)
    vertices << OpenStudio::Point3d.new(offset + panel_length, offset + run, (panel_length**2 - run**2)**0.5)
    vertices << OpenStudio::Point3d.new(offset, offset + run, (panel_length**2 - run**2)**0.5)

    m = OpenStudio::Matrix.new(4, 4, 0)
    azimuth = Float(solar_thermal_system.collector_azimuth)
    m[0, 0] = Math::cos((180 - azimuth) * Math::PI / 180)
    m[1, 1] = Math::cos((180 - azimuth) * Math::PI / 180)
    m[0, 1] = -Math::sin((180 - azimuth) * Math::PI / 180)
    m[1, 0] = Math::sin((180 - azimuth) * Math::PI / 180)
    m[2, 2] = 1
    m[3, 3] = 1
    transformation = OpenStudio::Transformation.new(m)
    vertices = transformation * vertices

    shading_surface_group = OpenStudio::Model::ShadingSurfaceGroup.new(model)
    shading_surface_group.setName(obj_name + ' shading group')

    shading_surface = OpenStudio::Model::ShadingSurface.new(vertices, model)
    shading_surface.setName(obj_name + ' shading surface')
    shading_surface.setShadingSurfaceGroup(shading_surface_group)

    if solar_thermal_system.collector_type == HPXML::SolarThermalTypeICS
      collector_plate = OpenStudio::Model::SolarCollectorIntegralCollectorStorage.new(model)
      collector_plate.setName(obj_name + ' coll plate')
      collector_plate.setSurface(shading_surface)
      collector_plate.setMaximumFlowRate(UnitConversions.convert(coll_flow, 'cfm', 'm^3/s'))

      ics_performance = collector_plate.solarCollectorPerformance
      # Values are based on spec sheet + OG-100 listing for Solarheart ICS collectors
      ics_performance.setName(obj_name + ' coll perf')
      ics_performance.setGrossArea(UnitConversions.convert(collector_area, 'ft^2', 'm^2'))
      ics_performance.setCollectorWaterVolume(UnitConversions.convert(storage_volume, 'gal', 'm^3'))
      ics_performance.setBottomHeatLossConductance(1.902) # Spec sheet
      ics_performance.setSideHeatLossConductance(1.268)
      ics_performance.setAspectRatio(0.721)
      ics_performance.setCollectorSideHeight(0.17272)
      ics_performance.setNumberOfCovers(1)
      ics_performance.setAbsorptanceOfAbsorberPlate(0.94)
      ics_performance.setEmissivityOfAbsorberPlate(0.56)
      collector_plate.setSolarCollectorPerformance(ics_performance)

    else
      collector_plate = OpenStudio::Model::SolarCollectorFlatPlateWater.new(model)
      collector_plate.setName(obj_name + ' coll plate')
      collector_plate.setSurface(shading_surface)
      collector_plate.setMaximumFlowRate(UnitConversions.convert(coll_flow, 'cfm', 'm^3/s'))
      collector_performance = collector_plate.solarCollectorPerformance
      collector_performance.setName(obj_name + ' coll perf')
      collector_performance.setGrossArea(UnitConversions.convert(collector_area, 'ft^2', 'm^2'))
      collector_performance.setTestFluid('Water')
      collector_performance.setTestFlowRate(UnitConversions.convert(coll_flow, 'cfm', 'm^3/s'))
      collector_performance.setTestCorrelationType('Inlet')
      collector_performance.setCoefficient1ofEfficiencyEquation(solar_thermal_system.collector_frta)
      collector_performance.setCoefficient2ofEfficiencyEquation(-UnitConversions.convert(solar_thermal_system.collector_frul, 'Btu/(hr*ft^2*F)', 'W/(m^2*K)'))
      collector_performance.setCoefficient2ofIncidentAngleModifier(-iam_coeff2)
      collector_performance.setCoefficient3ofIncidentAngleModifier(iam_coeff3)

    end

    plant_loop.addSupplyBranchForComponent(collector_plate)

    pipe_supply_bypass = OpenStudio::Model::PipeAdiabatic.new(model)
    pipe_supply_outlet = OpenStudio::Model::PipeAdiabatic.new(model)
    pipe_demand_bypass = OpenStudio::Model::PipeAdiabatic.new(model)
    pipe_demand_inlet = OpenStudio::Model::PipeAdiabatic.new(model)
    pipe_demand_outlet = OpenStudio::Model::PipeAdiabatic.new(model)

    plant_loop.addSupplyBranchForComponent(pipe_supply_bypass)
    pump.addToNode(plant_loop.supplyInletNode)
    pipe_supply_outlet.addToNode(plant_loop.supplyOutletNode)
    setpoint_manager.addToNode(plant_loop.supplyOutletNode)
    plant_loop.addDemandBranchForComponent(pipe_demand_bypass)
    pipe_demand_inlet.addToNode(plant_loop.demandInletNode)
    pipe_demand_outlet.addToNode(plant_loop.demandOutletNode)

    storage_tank = OpenStudio::Model::WaterHeaterStratified.new(model)
    storage_tank.setName(obj_name + ' storage tank')
    storage_tank.setSourceSideEffectiveness(heat_ex_eff)
    storage_tank.setTankShape('VerticalCylinder')
    if (solar_thermal_system.collector_type == HPXML::SolarThermalTypeICS) || (fluid_type == Constants.FluidWater) # Use a 60 gal tank dummy tank for direct systems, storage volume for ICS is assumed to be collector volume
      tank_volume = UnitConversions.convert(60 * unit_multiplier, 'gal', 'm^3')
    else
      tank_volume = UnitConversions.convert(storage_volume, 'gal', 'm^3')
    end
    tank_height = UnitConversions.convert(4.5, 'ft', 'm')
    storage_tank.setTankVolume(tank_volume)
    storage_tank.setTankHeight(tank_height)
    storage_tank.setUseSideOutletHeight(tank_height)
    storage_tank.setSourceSideInletHeight(tank_height / 3.0)
    storage_tank.setMaximumTemperatureLimit(99)
    storage_tank.heater1SetpointTemperatureSchedule.remove
    storage_tank.setHeater1SetpointTemperatureSchedule(setpoint_schedule_one)
    storage_tank.setHeater1Capacity(0)
    storage_tank.setHeater1Height(0)
    storage_tank.heater2SetpointTemperatureSchedule.remove
    storage_tank.setHeater2SetpointTemperatureSchedule(setpoint_schedule_two)
    storage_tank.setHeater2Capacity(0)
    storage_tank.setHeater2Height(0)
    storage_tank.setHeaterFuelType(EPlus::FuelTypeElectricity)
    storage_tank.setHeaterThermalEfficiency(1)
    storage_tank.ambientTemperatureSchedule.get.remove
    set_wh_ambient(loc_space, loc_schedule, storage_tank)
    storage_tank.setSkinLossFractiontoZone(1.0 / unit_multiplier) # Tank losses are multiplied by E+ zone multiplier, so need to compensate here
    storage_tank.setOffCycleFlueLossFractiontoZone(1.0 / unit_multiplier)
    storage_tank.setUseSideEffectiveness(1)
    storage_tank.setUseSideInletHeight(0)
    storage_tank.setSourceSideOutletHeight(0)
    storage_tank.setInletMode('Fixed')
    storage_tank.setIndirectWaterHeatingRecoveryTime(1.5)
    storage_tank.setNumberofNodes(8)
    storage_tank.setAdditionalDestratificationConductivity(0)
    storage_tank.setSourceSideDesignFlowRate(UnitConversions.convert(coll_flow, 'cfm', 'm^3/s'))
    storage_tank.setOnCycleParasiticFuelConsumptionRate(0)
    storage_tank.setOffCycleParasiticFuelConsumptionRate(0)
    storage_tank.setUseSideDesignFlowRate(UnitConversions.convert(storage_volume, 'gal', 'm^3') / 60.1) # Sized to ensure that E+ never autosizes the design flow rate to be larger than the tank volume getting drawn out in a hour (60 minutes)
    set_stratified_tank_ua(storage_tank, u_tank, unit_multiplier)
    storage_tank.additionalProperties.setFeature('HPXML_ID', solar_thermal_system.water_heating_system.id) # Used by reporting measure
    storage_tank.additionalProperties.setFeature('ObjectType', Constants.ObjectNameSolarHotWater) # Used by reporting measure

    plant_loop.addDemandBranchForComponent(storage_tank)
    dhw_loop.addSupplyBranchForComponent(storage_tank)
    water_heater.addToNode(storage_tank.supplyOutletModelObject.get.to_Node.get)

    availability_manager = OpenStudio::Model::AvailabilityManagerDifferentialThermostat.new(model)
    availability_manager.setName(obj_name + ' useful energy')
    availability_manager.setHotNode(collector_plate.outletModelObject.get.to_Node.get)
    availability_manager.setColdNode(storage_tank.demandOutletModelObject.get.to_Node.get)
    availability_manager.setTemperatureDifferenceOnLimit(0)
    availability_manager.setTemperatureDifferenceOffLimit(0)
    plant_loop.addAvailabilityManager(availability_manager)

    # Add EMS code for SWH control (keeps the WH for the last hour if there's useful energy that can be delivered, E+ wouldn't always do this by default)
    # Sensors
    coll_sensor = OpenStudio::Model::EnergyManagementSystemSensor.new(model, 'System Node Temperature')
    coll_sensor.setName("#{obj_name} Collector Outlet")
    coll_sensor.setKeyName("#{collector_plate.outletModelObject.get.to_Node.get.name}")

    tank_source_sensor = OpenStudio::Model::EnergyManagementSystemSensor.new(model, 'System Node Temperature')
    tank_source_sensor.setName("#{obj_name} Tank Source Inlet")
    tank_source_sensor.setKeyName("#{storage_tank.demandOutletModelObject.get.to_Node.get.name}")

    # Actuators
    swh_pump_actuator = OpenStudio::Model::EnergyManagementSystemActuator.new(pump, *EPlus::EMSActuatorPumpMassFlowRate)
    swh_pump_actuator.setName("#{obj_name}_pump")

    # Program
    swh_program = OpenStudio::Model::EnergyManagementSystemProgram.new(model)
    swh_program.setName("#{obj_name} Controller")
    swh_program.addLine("If #{coll_sensor.name} > #{tank_source_sensor.name}")
    swh_program.addLine("Set #{swh_pump_actuator.name} = 100 * #{unit_multiplier}")
    swh_program.addLine('Else')
    swh_program.addLine("Set #{swh_pump_actuator.name} = 0")
    swh_program.addLine('EndIf')

    # ProgramCallingManager
    program_calling_manager = OpenStudio::Model::EnergyManagementSystemProgramCallingManager.new(model)
    program_calling_manager.setName("#{obj_name} Control")
    program_calling_manager.setCallingPoint('InsideHVACSystemIterationLoop')
    program_calling_manager.addProgram(swh_program)
  end

<<<<<<< HEAD
  # FIXME: The following class methods are meant to be private.

  # TODO
  #
  # @param model [OpenStudio::Model::Model] model object
  # @param obj_name_hpwh [TODO] TODO
  # @param coil [TODO] TODO
  # @param tank [TODO] TODO
  # @param fan [TODO] TODO
  # @param h_tank [TODO] TODO
  # @param airflow_rate [TODO] TODO
  # @param hpwh_tamb [TODO] TODO
  # @param hpwh_rhamb [TODO] TODO
  # @param min_temp [TODO] TODO
  # @param max_temp [TODO] TODO
  # @param setpoint_schedule [TODO] TODO
  # @param unit_multiplier [TODO] TODO
  # @param ec_adj [TODO] TODO
  # @return [TODO] TODO
  def self.setup_hpwh_wrapped_condenser(model, obj_name_hpwh, coil, tank, fan, h_tank, airflow_rate, hpwh_tamb, hpwh_rhamb, min_temp, max_temp, setpoint_schedule, unit_multiplier, ec_adj)
=======
  private

  def self.setup_hpwh_wrapped_condenser(model, obj_name_hpwh, coil, tank, fan, h_tank, airflow_rate, hpwh_tamb, hpwh_rhamb, min_temp, max_temp, setpoint_schedule, unit_multiplier)
>>>>>>> 53ba621d
    h_condtop = (1.0 - (5.5 / 12.0)) * h_tank # in the 6th node of the tank (counting from top)
    h_condbot = 0.01 * unit_multiplier # bottom node
    h_hpctrl_up = (1.0 - (2.5 / 12.0)) * h_tank # in the 3rd node of the tank
    h_hpctrl_low = (1.0 - (8.5 / 12.0)) * h_tank # in the 9th node of the tank

    hpwh = OpenStudio::Model::WaterHeaterHeatPumpWrappedCondenser.new(model, coil, tank, fan, setpoint_schedule, model.alwaysOnDiscreteSchedule)
    hpwh.setName("#{obj_name_hpwh} hpwh")
    hpwh.setDeadBandTemperatureDifference(3.89)
    hpwh.setCondenserBottomLocation(h_condbot)
    hpwh.setCondenserTopLocation(h_condtop)
    hpwh.setEvaporatorAirFlowRate(UnitConversions.convert(airflow_rate * unit_multiplier, 'ft^3/min', 'm^3/s'))
    hpwh.setInletAirConfiguration('Schedule')
    hpwh.setInletAirTemperatureSchedule(hpwh_tamb)
    hpwh.setInletAirHumiditySchedule(hpwh_rhamb)
    hpwh.setMinimumInletAirTemperatureforCompressorOperation(UnitConversions.convert(min_temp, 'F', 'C'))
    hpwh.setMaximumInletAirTemperatureforCompressorOperation(UnitConversions.convert(max_temp, 'F', 'C'))
    hpwh.setCompressorLocation('Schedule')
    hpwh.setCompressorAmbientTemperatureSchedule(hpwh_tamb)
    hpwh.setFanPlacement('DrawThrough')
    hpwh.setOnCycleParasiticElectricLoad(0)
    hpwh.setOffCycleParasiticElectricLoad(0)
    hpwh.setParasiticHeatRejectionLocation('Outdoors')
    hpwh.setTankElementControlLogic('MutuallyExclusive')
    hpwh.setControlSensor1HeightInStratifiedTank(h_hpctrl_up)
    hpwh.setControlSensor1Weight(0.75)
    hpwh.setControlSensor2HeightInStratifiedTank(h_hpctrl_low)

    return hpwh
  end

<<<<<<< HEAD
  # TODO
  #
  # @param model [OpenStudio::Model::Model] model object
  # @param runner [OpenStudio::Measure::OSRunner] runner object
  # @param water_heating_system [TODO] TODO
  # @param elevation [TODO] TODO
  # @param obj_name_hpwh [TODO] TODO
  # @param airflow_rate [TODO] TODO
  # @param unit_multiplier [TODO] TODO
  # @param ec_adj [TODO] TODO
  # @return [TODO] TODO
  def self.setup_hpwh_dxcoil(model, runner, water_heating_system, elevation, obj_name_hpwh, airflow_rate, unit_multiplier, ec_adj)
=======
  def self.setup_hpwh_dxcoil(model, runner, water_heating_system, elevation, obj_name_hpwh, airflow_rate, unit_multiplier)
>>>>>>> 53ba621d
    # Curves
    hpwh_cap = OpenStudio::Model::CurveBiquadratic.new(model)
    hpwh_cap.setName('HPWH-Cap-fT')
    hpwh_cap.setCoefficient1Constant(0.563)
    hpwh_cap.setCoefficient2x(0.0437)
    hpwh_cap.setCoefficient3xPOW2(0.000039)
    hpwh_cap.setCoefficient4y(0.0055)
    hpwh_cap.setCoefficient5yPOW2(-0.000148)
    hpwh_cap.setCoefficient6xTIMESY(-0.000145)
    hpwh_cap.setMinimumValueofx(0)
    hpwh_cap.setMaximumValueofx(100)
    hpwh_cap.setMinimumValueofy(0)
    hpwh_cap.setMaximumValueofy(100)

    hpwh_cop = OpenStudio::Model::CurveBiquadratic.new(model)
    hpwh_cop.setName('HPWH-COP-fT')
    hpwh_cop.setCoefficient1Constant(1.1332)
    hpwh_cop.setCoefficient2x(0.063)
    hpwh_cop.setCoefficient3xPOW2(-0.0000979)
    hpwh_cop.setCoefficient4y(-0.00972)
    hpwh_cop.setCoefficient5yPOW2(-0.0000214)
    hpwh_cop.setCoefficient6xTIMESY(-0.000686)
    hpwh_cop.setMinimumValueofx(0)
    hpwh_cop.setMaximumValueofx(100)
    hpwh_cop.setMinimumValueofy(0)
    hpwh_cop.setMaximumValueofy(100)

    # Assumptions and values
    cap = 0.5 * unit_multiplier # kW
    shr = 0.88 # unitless

    # Calculate an altitude adjusted rated evaporator wetbulb temperature
    rated_ewb_F = 56.4
    rated_edb_F = 67.5
    p_atm = UnitConversions.convert(1.0, 'atm', 'psi')
    rated_edb = UnitConversions.convert(rated_edb_F, 'F', 'C')
    w_rated = Psychrometrics.w_fT_Twb_P(rated_edb_F, rated_ewb_F, p_atm)
    dp_rated = Psychrometrics.Tdp_fP_w(runner, p_atm, w_rated)
    p_atm = Psychrometrics.Pstd_fZ(elevation)
    w_adj = Psychrometrics.w_fT_Twb_P(dp_rated, dp_rated, p_atm)
    twb_adj = Psychrometrics.Twb_fT_w_P(runner, rated_edb_F, w_adj, p_atm)

    # Calculate the COP based on EF
    if not water_heating_system.energy_factor.nil?
      uef = (0.60522 + water_heating_system.energy_factor) / 1.2101
      cop = 1.174536058 * uef # Based on simulation of the UEF test procedure at varying COPs
    elsif not water_heating_system.uniform_energy_factor.nil?
      uef = water_heating_system.uniform_energy_factor
      if water_heating_system.usage_bin == HPXML::WaterHeaterUsageBinVerySmall
        fail 'It is unlikely that a heat pump water heater falls into the very small bin of the First Hour Rating (FHR) test. Double check input.'
      elsif water_heating_system.usage_bin == HPXML::WaterHeaterUsageBinLow
        cop = 1.0005 * uef - 0.0789
      elsif water_heating_system.usage_bin == HPXML::WaterHeaterUsageBinMedium
        cop = 1.0909 * uef - 0.0868
      elsif water_heating_system.usage_bin == HPXML::WaterHeaterUsageBinHigh
        cop = 1.1022 * uef - 0.0877
      end
    end

    coil = OpenStudio::Model::CoilWaterHeatingAirToWaterHeatPumpWrapped.new(model)
    coil.setName("#{obj_name_hpwh} coil")
    coil.setRatedHeatingCapacity(UnitConversions.convert(cap, 'kW', 'W') * cop)
    coil.setRatedCOP(cop)
    coil.setRatedSensibleHeatRatio(shr)
    coil.setRatedEvaporatorInletAirDryBulbTemperature(rated_edb)
    coil.setRatedEvaporatorInletAirWetBulbTemperature(UnitConversions.convert(twb_adj, 'F', 'C'))
    coil.setRatedCondenserWaterTemperature(48.89)
    coil.setRatedEvaporatorAirFlowRate(UnitConversions.convert(airflow_rate * unit_multiplier, 'ft^3/min', 'm^3/s'))
    coil.setEvaporatorFanPowerIncludedinRatedCOP(true)
    coil.setEvaporatorAirTemperatureTypeforCurveObjects('WetBulbTemperature')
    coil.setHeatingCapacityFunctionofTemperatureCurve(hpwh_cap)
    coil.setHeatingCOPFunctionofTemperatureCurve(hpwh_cop)
    coil.setMaximumAmbientTemperatureforCrankcaseHeaterOperation(0)
    coil.additionalProperties.setFeature('HPXML_ID', water_heating_system.id) # Used by reporting measure

    return coil
  end

<<<<<<< HEAD
  # TODO
  #
  # @param model [OpenStudio::Model::Model] model object
  # @param water_heating_system [TODO] TODO
  # @param obj_name_hpwh [TODO] TODO
  # @param h_tank [TODO] TODO
  # @param solar_fraction [TODO] TODO
  # @param hpwh_tamb [TODO] TODO
  # @param hpwh_bottom_element_sp [TODO] TODO
  # @param hpwh_top_element_sp [TODO] TODO
  # @param unit_multiplier [TODO] TODO
  # @param nbeds [TODO] TODO
  # @param ec_adj [TODO] TODO
  # @return [TODO] TODO
  def self.setup_hpwh_stratified_tank(model, water_heating_system, obj_name_hpwh, h_tank, solar_fraction, hpwh_tamb, hpwh_bottom_element_sp, hpwh_top_element_sp, unit_multiplier, nbeds, ec_adj)
=======
  def self.setup_hpwh_stratified_tank(model, water_heating_system, obj_name_hpwh, h_tank, solar_fraction, hpwh_tamb, hpwh_bottom_element_sp, hpwh_top_element_sp, unit_multiplier, nbeds)
>>>>>>> 53ba621d
    # Calculate some geometry parameters for UA, the location of sensors and heat sources in the tank
    v_actual = calc_storage_tank_actual_vol(water_heating_system.tank_volume, water_heating_system.fuel_type) # gal
    a_tank, a_side = calc_tank_areas(v_actual, UnitConversions.convert(h_tank, 'm', 'ft')) # sqft

    e_cap = 4.5 # kW
    parasitics = 3.0 # W
    # Based on Ecotope lab testing of most recent AO Smith HPWHs (series HPTU)
    if water_heating_system.tank_volume <= 58.0
      tank_ua = 3.6 # Btu/h-R
    elsif water_heating_system.tank_volume <= 73.0
      tank_ua = 4.0 # Btu/h-R
    else
      tank_ua = 4.7 # Btu/h-R
    end
    tank_ua = apply_tank_jacket(water_heating_system, tank_ua, a_side)
    tank_ua = apply_shared_adjustment(water_heating_system, tank_ua, nbeds) # shared losses
    u_tank = ((5.678 * tank_ua) / a_tank) * (1.0 - solar_fraction)

    v_actual *= unit_multiplier
    e_cap *= unit_multiplier
    parasitics *= unit_multiplier

    h_UE = (1.0 - (3.5 / 12.0)) * h_tank # in the 3rd node of the tank (counting from top)
    h_LE = (1.0 - (9.5 / 12.0)) * h_tank # in the 10th node of the tank (counting from top)

    tank = OpenStudio::Model::WaterHeaterStratified.new(model)
    tank.setName("#{obj_name_hpwh} tank")
    tank.setEndUseSubcategory('Domestic Hot Water')
    tank.setTankVolume(UnitConversions.convert(v_actual, 'gal', 'm^3'))
    tank.setTankHeight(h_tank)
    tank.setMaximumTemperatureLimit(90)
    tank.setHeaterPriorityControl('MasterSlave')
    tank.heater1SetpointTemperatureSchedule.remove
    tank.setHeater1SetpointTemperatureSchedule(hpwh_top_element_sp)
    tank.setHeater1Capacity(UnitConversions.convert(e_cap, 'kW', 'W'))
    tank.setHeater1Height(h_UE)
    tank.setHeater1DeadbandTemperatureDifference(18.5)
    tank.heater2SetpointTemperatureSchedule.remove
    tank.setHeater2SetpointTemperatureSchedule(hpwh_bottom_element_sp)
    tank.setHeater2Capacity(UnitConversions.convert(e_cap, 'kW', 'W'))
    tank.setHeater2Height(h_LE)
    tank.setHeater2DeadbandTemperatureDifference(3.89)
    tank.setHeaterFuelType(EPlus::FuelTypeElectricity)
    tank.setHeaterThermalEfficiency(1.0)
    tank.setOffCycleParasiticFuelConsumptionRate(parasitics)
    tank.setOffCycleParasiticFuelType(EPlus::FuelTypeElectricity)
    tank.setOnCycleParasiticFuelConsumptionRate(parasitics)
    tank.setOnCycleParasiticFuelType(EPlus::FuelTypeElectricity)
    tank.ambientTemperatureSchedule.get.remove
    tank.setAmbientTemperatureSchedule(hpwh_tamb)
    tank.setNumberofNodes(6)
    tank.setAdditionalDestratificationConductivity(0)
    tank.setUseSideDesignFlowRate(UnitConversions.convert(v_actual, 'gal', 'm^3') / 60.1) # Sized to ensure that E+ never autosizes the design flow rate to be larger than the tank volume getting drawn out in a hour (60 minutes)
    tank.setSourceSideDesignFlowRate(0)
    tank.setSourceSideFlowControlMode('')
    tank.setSourceSideInletHeight(0)
    tank.setSourceSideOutletHeight(0)
    tank.setSkinLossFractiontoZone(1.0 / unit_multiplier) # Tank losses are multiplied by E+ zone multiplier, so need to compensate here
    tank.setOffCycleFlueLossFractiontoZone(1.0 / unit_multiplier)
    set_stratified_tank_ua(tank, u_tank, unit_multiplier)
    tank.additionalProperties.setFeature('HPXML_ID', water_heating_system.id) # Used by reporting measure

    return tank
  end

<<<<<<< HEAD
  # TODO
  #
  # @param model [OpenStudio::Model::Model] model object
  # @param water_heating_system [TODO] TODO
  # @param obj_name_hpwh [TODO] TODO
  # @param airflow_rate [TODO] TODO
  # @param unit_multiplier [TODO] TODO
  # @param ec_adj [TODO] TODO
  # @return [TODO] TODO
  def self.setup_hpwh_fan(model, water_heating_system, obj_name_hpwh, airflow_rate, unit_multiplier, ec_adj)
    fan_power = 0.0462 * ec_adj # W/cfm, Based on 1st gen AO Smith HPWH, could be updated but pretty minor impact
=======
  def self.setup_hpwh_fan(model, water_heating_system, obj_name_hpwh, airflow_rate, unit_multiplier)
    fan_power = 0.0462 # W/cfm, Based on 1st gen AO Smith HPWH, could be updated but pretty minor impact
>>>>>>> 53ba621d
    fan = OpenStudio::Model::FanSystemModel.new(model)
    fan.setSpeedControlMethod('Discrete')
    fan.setDesignPowerSizingMethod('PowerPerFlow')
    fan.setElectricPowerPerUnitFlowRate(fan_power / UnitConversions.convert(1.0, 'cfm', 'm^3/s'))
    fan.setAvailabilitySchedule(model.alwaysOnDiscreteSchedule)
    fan.setName(obj_name_hpwh + ' fan')
    fan.setEndUseSubcategory('Domestic Hot Water')
    fan.setMotorEfficiency(1.0)
    fan.setMotorInAirStreamFraction(1.0)
    fan.setDesignMaximumAirFlowRate(UnitConversions.convert(airflow_rate * unit_multiplier, 'ft^3/min', 'm^3/s'))
    fan.additionalProperties.setFeature('HPXML_ID', water_heating_system.id) # Used by reporting measure
    fan.additionalProperties.setFeature('ObjectType', Constants.ObjectNameWaterHeater) # Used by reporting measure

    return fan
  end

  # TODO
  #
  # @param model [OpenStudio::Model::Model] model object
  # @param obj_name_hpwh [TODO] TODO
  # @param loc_schedule [TODO] TODO
  # @param loc_space [TODO] TODO
  # @param conditioned_zone [TODO] TODO
  # @return [TODO] TODO
  def self.get_loc_temp_rh_sensors(model, obj_name_hpwh, loc_schedule, loc_space, conditioned_zone)
    rh_sensors = []
    if not loc_schedule.nil?
      amb_temp_sensor = OpenStudio::Model::EnergyManagementSystemSensor.new(model, 'Schedule Value')
      amb_temp_sensor.setName("#{obj_name_hpwh} amb temp")
      amb_temp_sensor.setKeyName(loc_schedule.name.to_s)

      if loc_schedule.name.get == HPXML::LocationOtherNonFreezingSpace
        amb_rh_sensor = OpenStudio::Model::EnergyManagementSystemSensor.new(model, 'Site Outdoor Air Relative Humidity')
        amb_rh_sensor.setName("#{obj_name_hpwh} amb rh")
        amb_rh_sensor.setKeyName('Environment')
        rh_sensors << amb_rh_sensor
      elsif loc_schedule.name.get == HPXML::LocationOtherHousingUnit
        amb_rh_sensor = OpenStudio::Model::EnergyManagementSystemSensor.new(model, 'Zone Air Relative Humidity')
        amb_rh_sensor.setName("#{obj_name_hpwh} amb rh")
        amb_rh_sensor.setKeyName(conditioned_zone.name.to_s)
        rh_sensors << amb_rh_sensor
      else
        amb_rh_sensor1 = OpenStudio::Model::EnergyManagementSystemSensor.new(model, 'Site Outdoor Air Relative Humidity')
        amb_rh_sensor1.setName("#{obj_name_hpwh} amb1 rh")
        amb_rh_sensor1.setKeyName('Environment')
        amb_rh_sensor2 = OpenStudio::Model::EnergyManagementSystemSensor.new(model, 'Zone Air Relative Humidity')
        amb_rh_sensor2.setName("#{obj_name_hpwh} amb2 rh")
        amb_rh_sensor2.setKeyName(conditioned_zone.name.to_s)
        rh_sensors << amb_rh_sensor1
        rh_sensors << amb_rh_sensor2
      end
    elsif not loc_space.nil?
      amb_temp_sensor = OpenStudio::Model::EnergyManagementSystemSensor.new(model, 'Zone Mean Air Temperature')
      amb_temp_sensor.setName("#{obj_name_hpwh} amb temp")
      amb_temp_sensor.setKeyName(loc_space.thermalZone.get.name.to_s)

      amb_rh_sensor = OpenStudio::Model::EnergyManagementSystemSensor.new(model, 'Zone Air Relative Humidity')
      amb_rh_sensor.setName("#{obj_name_hpwh} amb rh")
      amb_rh_sensor.setKeyName(loc_space.thermalZone.get.name.to_s)
      rh_sensors << amb_rh_sensor
    else # Located outside
      amb_temp_sensor = OpenStudio::Model::EnergyManagementSystemSensor.new(model, 'Site Outdoor Air Drybulb Temperature')
      amb_temp_sensor.setName("#{obj_name_hpwh} amb temp")
      amb_temp_sensor.setKeyName('Environment')

      amb_rh_sensor = OpenStudio::Model::EnergyManagementSystemSensor.new(model, 'Site Outdoor Air Relative Humidity')
      amb_rh_sensor.setName("#{obj_name_hpwh} amb rh")
      amb_rh_sensor.setKeyName('Environment')
      rh_sensors << amb_rh_sensor
    end
    return amb_temp_sensor, rh_sensors
  end

  # TODO
  #
  # @param model [OpenStudio::Model::Model] model object
  # @param obj_name_hpwh [TODO] TODO
  # @param loc_space [TODO] TODO
  # @param hpwh_tamb [TODO] TODO
  # @param hpwh_rhamb [TODO] TODO
  # @param tank [TODO] TODO
  # @param coil [TODO] TODO
  # @param fan [TODO] TODO
  # @param amb_temp_sensor [TODO] TODO
  # @param amb_rh_sensors [TODO] TODO
  # @param unit_multiplier [TODO] TODO
  # @return [TODO] TODO
  def self.add_hpwh_inlet_air_and_zone_heat_gain_program(model, obj_name_hpwh, loc_space, hpwh_tamb, hpwh_rhamb, tank, coil, fan, amb_temp_sensor, amb_rh_sensors, unit_multiplier)
    # EMS Actuators: Inlet T & RH, sensible and latent gains to the space
    tamb_act_actuator = OpenStudio::Model::EnergyManagementSystemActuator.new(hpwh_tamb, *EPlus::EMSActuatorScheduleConstantValue)
    tamb_act_actuator.setName("#{obj_name_hpwh} Tamb act")

    rhamb_act_actuator = OpenStudio::Model::EnergyManagementSystemActuator.new(hpwh_rhamb, *EPlus::EMSActuatorScheduleConstantValue)
    rhamb_act_actuator.setName("#{obj_name_hpwh} RHamb act")

    if not loc_space.nil? # If located in space
      # Add in other equipment objects for sensible/latent gains
      hpwh_sens_def = OpenStudio::Model::OtherEquipmentDefinition.new(model)
      hpwh_sens_def.setName("#{obj_name_hpwh} sens")
      hpwh_sens = OpenStudio::Model::OtherEquipment.new(hpwh_sens_def)
      hpwh_sens.setName(hpwh_sens_def.name.to_s)
      hpwh_sens.setSpace(loc_space)
      hpwh_sens_def.setDesignLevel(0)
      hpwh_sens_def.setFractionRadiant(0)
      hpwh_sens_def.setFractionLatent(0)
      hpwh_sens_def.setFractionLost(0)
      hpwh_sens.setSchedule(model.alwaysOnDiscreteSchedule)

      hpwh_lat_def = OpenStudio::Model::OtherEquipmentDefinition.new(model)
      hpwh_lat_def.setName("#{obj_name_hpwh} lat")
      hpwh_lat = OpenStudio::Model::OtherEquipment.new(hpwh_lat_def)
      hpwh_lat.setName(hpwh_lat_def.name.to_s)
      hpwh_lat.setSpace(loc_space)
      hpwh_lat_def.setDesignLevel(0)
      hpwh_lat_def.setFractionRadiant(0)
      hpwh_lat_def.setFractionLatent(1)
      hpwh_lat_def.setFractionLost(0)
      hpwh_lat.setSchedule(model.alwaysOnDiscreteSchedule)

      sens_act_actuator = OpenStudio::Model::EnergyManagementSystemActuator.new(hpwh_sens, *EPlus::EMSActuatorOtherEquipmentPower, hpwh_sens.space.get)
      sens_act_actuator.setName("#{hpwh_sens.name} act")

      lat_act_actuator = OpenStudio::Model::EnergyManagementSystemActuator.new(hpwh_lat, *EPlus::EMSActuatorOtherEquipmentPower, hpwh_lat.space.get)
      lat_act_actuator.setName("#{hpwh_lat.name} act")
    end

    # EMS Sensors: HP sens and latent loads, tank losses, fan power
    tl_sensor = OpenStudio::Model::EnergyManagementSystemSensor.new(model, 'Water Heater Heat Loss Rate')
    tl_sensor.setName("#{obj_name_hpwh} tl")
    tl_sensor.setKeyName(tank.name.to_s)

    sens_cool_sensor = OpenStudio::Model::EnergyManagementSystemSensor.new(model, 'Cooling Coil Sensible Cooling Rate')
    sens_cool_sensor.setName("#{obj_name_hpwh} sens cool")
    sens_cool_sensor.setKeyName(coil.name.to_s)

    lat_cool_sensor = OpenStudio::Model::EnergyManagementSystemSensor.new(model, 'Cooling Coil Latent Cooling Rate')
    lat_cool_sensor.setName("#{obj_name_hpwh} lat cool")
    lat_cool_sensor.setKeyName(coil.name.to_s)

    fan_power_sensor = OpenStudio::Model::EnergyManagementSystemSensor.new(model, "Fan #{EPlus::FuelTypeElectricity} Rate")
    fan_power_sensor.setName("#{obj_name_hpwh} fan pwr")
    fan_power_sensor.setKeyName(fan.name.to_s)

    hpwh_inlet_air_program = OpenStudio::Model::EnergyManagementSystemProgram.new(model)
    hpwh_inlet_air_program.setName("#{obj_name_hpwh} InletAir")
    hpwh_inlet_air_program.addLine("Set #{tamb_act_actuator.name} = #{amb_temp_sensor.name}")
    # Average relative humidity for mf spaces: other multifamily buffer space & other heated space
    hpwh_inlet_air_program.addLine("Set #{rhamb_act_actuator.name} = 0")
    amb_rh_sensors.each do |amb_rh_sensor|
      hpwh_inlet_air_program.addLine("Set #{rhamb_act_actuator.name} = #{rhamb_act_actuator.name} + (#{amb_rh_sensor.name} / 100) / #{amb_rh_sensors.size}")
    end
    if not loc_space.nil?
      # Sensible/latent heat gain to the space
      # Tank losses are multiplied by E+ zone multiplier, so need to compensate here
      hpwh_inlet_air_program.addLine("Set #{sens_act_actuator.name} = (0 - #{sens_cool_sensor.name} - (#{tl_sensor.name} + #{fan_power_sensor.name})) / #{unit_multiplier}")
      hpwh_inlet_air_program.addLine("Set #{lat_act_actuator.name} = (0 - #{lat_cool_sensor.name}) / #{unit_multiplier}")
    end
    return hpwh_inlet_air_program
  end

  # TODO
  #
  # @param model [OpenStudio::Model::Model] model object
  # @param runner [OpenStudio::Measure::OSRunner] runner object
  # @param obj_name_hpwh [TODO] TODO
  # @param amb_temp_sensor [TODO] TODO
  # @param hpwh_top_element_sp [TODO] TODO
  # @param hpwh_bottom_element_sp [TODO] TODO
  # @param min_temp [TODO] TODO
  # @param max_temp [TODO] TODO
  # @param op_mode [TODO] TODO
  # @param setpoint_schedule [TODO] TODO
  # @param control_setpoint_schedule [TODO] TODO
  # @param schedules_file [SchedulesFile] SchedulesFile wrapper class instance of detailed schedule files
  # @return [TODO] TODO
  def self.add_hpwh_control_program(model, runner, obj_name_hpwh, amb_temp_sensor, hpwh_top_element_sp, hpwh_bottom_element_sp, min_temp, max_temp, op_mode, setpoint_schedule, control_setpoint_schedule, schedules_file)
    # Lower element is enabled if the ambient air temperature prevents the HP from running
    leschedoverride_actuator = OpenStudio::Model::EnergyManagementSystemActuator.new(hpwh_bottom_element_sp, *EPlus::EMSActuatorScheduleConstantValue)
    leschedoverride_actuator.setName("#{obj_name_hpwh} LESchedOverride")

    # Upper element is enabled unless mode is HP_only
    ueschedoverride_actuator = OpenStudio::Model::EnergyManagementSystemActuator.new(hpwh_top_element_sp, *EPlus::EMSActuatorScheduleConstantValue)
    ueschedoverride_actuator.setName("#{obj_name_hpwh} UESchedOverride")

    # Actuator for setpoint schedule
    if control_setpoint_schedule.to_ScheduleConstant.is_initialized
      hpwhschedoverride_actuator = OpenStudio::Model::EnergyManagementSystemActuator.new(control_setpoint_schedule, *EPlus::EMSActuatorScheduleConstantValue)
    elsif control_setpoint_schedule.to_ScheduleRuleset.is_initialized
      hpwhschedoverride_actuator = OpenStudio::Model::EnergyManagementSystemActuator.new(control_setpoint_schedule, *EPlus::EMSActuatorScheduleYearValue)
    end
    hpwhschedoverride_actuator.setName("#{obj_name_hpwh} HPWHSchedOverride")

    # EMS for the HPWH control logic
    t_set_sensor = OpenStudio::Model::EnergyManagementSystemSensor.new(model, 'Schedule Value')
    t_set_sensor.setName("#{obj_name_hpwh} T_set")
    t_set_sensor.setKeyName(setpoint_schedule.name.to_s)

    op_mode_schedule = nil
    if not schedules_file.nil?
      op_mode_schedule = schedules_file.create_schedule_file(model, col_name: SchedulesFile::Columns[:WaterHeaterOperatingMode].name)
    end

    # Sensor on op_mode_schedule
    if not op_mode_schedule.nil?
      Schedule.set_schedule_type_limits(model, op_mode_schedule, Constants.ScheduleTypeLimitsFraction)

      op_mode_sensor = OpenStudio::Model::EnergyManagementSystemSensor.new(model, 'Schedule Value')
      op_mode_sensor.setName("#{obj_name_hpwh} op_mode")
      op_mode_sensor.setKeyName(op_mode_schedule.name.to_s)

      runner.registerWarning("Both '#{SchedulesFile::Columns[:WaterHeaterOperatingMode].name}' schedule file and operating mode provided; the latter will be ignored.") if !op_mode.nil?
    end

    t_offset = 9.0 # deg-C
    min_temp_c = UnitConversions.convert(min_temp, 'F', 'C').round(2)
    max_temp_c = UnitConversions.convert(max_temp, 'F', 'C').round(2)

    hpwh_ctrl_program = OpenStudio::Model::EnergyManagementSystemProgram.new(model)
    hpwh_ctrl_program.setName("#{obj_name_hpwh} Control")
    hpwh_ctrl_program.addLine("Set #{hpwhschedoverride_actuator.name} = #{t_set_sensor.name}")
    # If in HP only mode: still enable elements if ambient temperature is out of bounds, otherwise disable elements
    if op_mode == HPXML::WaterHeaterOperatingModeHeatPumpOnly
      hpwh_ctrl_program.addLine("If (#{amb_temp_sensor.name}<#{min_temp_c}) || (#{amb_temp_sensor.name}>#{max_temp_c})")
      hpwh_ctrl_program.addLine("Set #{leschedoverride_actuator.name} = #{t_set_sensor.name}")
      hpwh_ctrl_program.addLine("Set #{ueschedoverride_actuator.name} = #{t_set_sensor.name}")
      hpwh_ctrl_program.addLine('Else')
      hpwh_ctrl_program.addLine("Set #{leschedoverride_actuator.name} = 0")
      hpwh_ctrl_program.addLine("Set #{ueschedoverride_actuator.name} = 0")
      hpwh_ctrl_program.addLine('EndIf')
    else
      # First, check if ambient temperature is out of bounds for HP operation, if so enable lower element
      hpwh_ctrl_program.addLine("If (#{amb_temp_sensor.name}<#{min_temp_c}) || (#{amb_temp_sensor.name}>#{max_temp_c})")
      hpwh_ctrl_program.addLine("Set #{ueschedoverride_actuator.name} = #{t_set_sensor.name}")
      hpwh_ctrl_program.addLine("Set #{leschedoverride_actuator.name} = #{t_set_sensor.name}")
      hpwh_ctrl_program.addLine('Else')
      hpwh_ctrl_program.addLine("Set #{ueschedoverride_actuator.name} = #{t_set_sensor.name} - #{t_offset}")
      hpwh_ctrl_program.addLine("Set #{leschedoverride_actuator.name} = 0")
      hpwh_ctrl_program.addLine('EndIf')
      # Scheduled operating mode: if in HP only mode, disable both elements (this will override prior logic)
      if not op_mode_schedule.nil?
        hpwh_ctrl_program.addLine("If #{op_mode_sensor.name} == 1")
        hpwh_ctrl_program.addLine("Set #{ueschedoverride_actuator.name} = 0")
        hpwh_ctrl_program.addLine('Else')
        hpwh_ctrl_program.addLine("Set #{ueschedoverride_actuator.name} = #{t_set_sensor.name} - #{t_offset}")
        hpwh_ctrl_program.addLine('EndIf')
      end
    end
    return hpwh_ctrl_program
  end

  # TODO
  #
  # @param tank [TODO] TODO
  # @param u_tank [TODO] TODO
  # @param unit_multiplier [TODO] TODO
  # @return [TODO] TODO
  def self.set_stratified_tank_ua(tank, u_tank, unit_multiplier)
    node_ua = [0] * 12 # Max number of nodes in E+ stratified tank model
    if unit_multiplier == 1
      tank.setUniformSkinLossCoefficientperUnitAreatoAmbientTemperature(u_tank)
    else
      tank.setUniformSkinLossCoefficientperUnitAreatoAmbientTemperature(0)

      # Calculate UA for each node; this is needed to accommodate unit multipliers where
      # the surface area for each node is not scaled proportionally.
      vol_tank = UnitConversions.convert(tank.tankVolume.get, 'm^3', 'gal')
      h_tank = UnitConversions.convert(tank.tankHeight.get, 'm', 'ft')

      # Calculate areas for tank w/o unit multiplier
      a_tank, a_side = calc_tank_areas(vol_tank / unit_multiplier, h_tank)
      a_top = (a_tank - a_side) / 2.0
      num_nodes = tank.numberofNodes

      # Calculate desired UA for each node
      for node_num in 0..num_nodes - 1
        # These node area calculations are based on the E+ WaterThermalTankData::SetupStratifiedNodes() method
        a_node = a_side / num_nodes
        if (node_num == 0) || (node_num == num_nodes - 1) # Top or bottom node
          a_node += a_top
        end
        node_ua[node_num] = u_tank.to_f * UnitConversions.convert(a_node, 'ft^2', 'm^2') * unit_multiplier
      end
    end

    tank.setNode1AdditionalLossCoefficient(node_ua[0])
    tank.setNode2AdditionalLossCoefficient(node_ua[1])
    tank.setNode3AdditionalLossCoefficient(node_ua[2])
    tank.setNode4AdditionalLossCoefficient(node_ua[3])
    tank.setNode5AdditionalLossCoefficient(node_ua[4])
    tank.setNode6AdditionalLossCoefficient(node_ua[5])
    tank.setNode7AdditionalLossCoefficient(node_ua[6])
    tank.setNode8AdditionalLossCoefficient(node_ua[7])
    tank.setNode9AdditionalLossCoefficient(node_ua[8])
    tank.setNode10AdditionalLossCoefficient(node_ua[9])
    tank.setNode11AdditionalLossCoefficient(node_ua[10])
    tank.setNode12AdditionalLossCoefficient(node_ua[11])
  end

  # TODO
  #
  # @param model [OpenStudio::Model::Model] model object
  # @param heating_source_id [TODO] TODO
  # @return [TODO] TODO
  def self.get_combi_boiler_and_plant_loop(model, heating_source_id)
    # Search for the right boiler OS object
    boiler_hw = nil
    plant_loop_hw = nil
    model.getBoilerHotWaters.each do |bhw|
      sys_id = bhw.additionalProperties.getFeatureAsString('HPXML_ID')
      next unless sys_id.is_initialized && sys_id.get == heating_source_id

      plant_loop = bhw.plantLoop.get
      plant_loop_hw = plant_loop.clone(model).to_PlantLoop.get

      # set pump power for water heating to zero
      plant_loop_hw.supplyComponents.each do |comp|
        if comp.to_BoilerHotWater.is_initialized
          boiler_hw = comp.to_BoilerHotWater.get
        end
        next unless comp.to_PumpVariableSpeed.is_initialized

        pump_hw = comp.to_PumpVariableSpeed.get
        pump_hw.setRatedPowerConsumption(0.0)
      end
    end
    return boiler_hw, plant_loop_hw
  end

  # TODO
  #
  # @param water_heating_system [TODO] TODO
  # @param model [OpenStudio::Model::Model] model object
  # @return [TODO] TODO
  def self.get_desuperheatercoil(water_heating_system, model)
    (model.getCoilCoolingDXSingleSpeeds +
     model.getCoilCoolingDXMultiSpeeds +
     model.getCoilCoolingWaterToAirHeatPumpEquationFits).each do |clg_coil|
      sys_id = clg_coil.additionalProperties.getFeatureAsString('HPXML_ID')
      if sys_id.is_initialized && sys_id.get == water_heating_system.related_hvac_idref
        return clg_coil
      end
    end
    fail "RelatedHVACSystem '#{water_heating_system.related_hvac_idref}' for water heating system '#{water_heating_system.id}' is not currently supported for desuperheaters."
  end

  # TODO
  #
  # @param model [OpenStudio::Model::Model] model object
  # @param runner [OpenStudio::Measure::OSRunner] runner object
  # @param water_heating_system [TODO] TODO
  # @param tank [TODO] TODO
  # @param loc_space [TODO] TODO
  # @param loc_schedule [TODO] TODO
  # @param loop [TODO] TODO
  # @param unit_multiplier [TODO] TODO
  # @return [TODO] TODO
  def self.add_desuperheater(model, runner, water_heating_system, tank, loc_space, loc_schedule, loop, unit_multiplier)
    return unless water_heating_system.uses_desuperheater

    desuperheater_clg_coil = get_desuperheatercoil(water_heating_system, model)
    reclaimed_efficiency = 0.25 # default
    desuperheater_name = "#{tank.name} desuperheater"

    # create a storage tank
    vol = 50.0
    storage_vol_actual = calc_storage_tank_actual_vol(vol, nil)
    assumed_ua = 6.0 # Btu/hr-F, tank ua calculated based on 1.0 standby_loss and 50gal nominal vol
    storage_tank_name = "#{tank.name} storage tank"
    # reduce tank setpoint to enable desuperheater setpoint at t_set
    if water_heating_system.temperature.nil?
      fail "Detailed setpoints for water heating system '#{water_heating_system.id}' is not currently supported for desuperheaters."
    else
      tank_setpoint = get_t_set_c(water_heating_system.temperature - 5.0, HPXML::WaterHeaterTypeStorage)
    end

    storage_tank = create_new_heater(name: storage_tank_name,
                                     act_vol: storage_vol_actual,
                                     t_set_c: tank_setpoint,
                                     loc_space: loc_space,
                                     loc_schedule: loc_schedule,
                                     model: model,
                                     runner: runner,
                                     ua: assumed_ua,
                                     is_dsh_storage: true,
                                     unit_multiplier: unit_multiplier)

    loop.addSupplyBranchForComponent(storage_tank)
    tank.addToNode(storage_tank.supplyOutletModelObject.get.to_Node.get)

    # Create a schedule for desuperheater
    new_schedule = OpenStudio::Model::ScheduleConstant.new(model)
    new_schedule.setName("#{desuperheater_name} setpoint schedule")
    # Preheat tank desuperheater setpoint set to be the same as main water heater
    dsh_setpoint = get_t_set_c(water_heating_system.temperature, HPXML::WaterHeaterTypeStorage)
    new_schedule.setValue(dsh_setpoint)

    # create a desuperheater object
    desuperheater = OpenStudio::Model::CoilWaterHeatingDesuperheater.new(model, new_schedule)
    desuperheater.setName(desuperheater_name)
    desuperheater.setMaximumInletWaterTemperatureforHeatReclaim(100)
    desuperheater.setDeadBandTemperatureDifference(0.2)
    desuperheater.setRatedHeatReclaimRecoveryEfficiency(reclaimed_efficiency)
    desuperheater.addToHeatRejectionTarget(storage_tank)
    # FUTURE: Desuperheater pump power?
    desuperheater.setWaterPumpPower(0)
    # attach to the clg coil source
    desuperheater.setHeatingSource(desuperheater_clg_coil)
    desuperheater.setWaterFlowRate(0.0001 * unit_multiplier)
    desuperheater.additionalProperties.setFeature('HPXML_ID', water_heating_system.id) # Used by reporting measure
  end

  # TODO
  #
  # @param model [OpenStudio::Model::Model] model object
  # @param name [TODO] TODO
  # @return [TODO] TODO
  def self.create_new_hx(model, name)
    hx = OpenStudio::Model::HeatExchangerFluidToFluid.new(model)
    hx.setName(name)
    hx.setControlType('OperationSchemeModulated')

    return hx
  end

  # TODO
  #
  # @param fuel [TODO] TODO
  # @param num_beds [TODO] TODO
  # @param num_water_heaters [TODO] TODO
  # @param num_baths [TODO] TODO
  # @return [TODO] TODO
  def self.get_default_heating_capacity(fuel, num_beds, num_water_heaters, num_baths = nil)
    # Returns the capacity of the water heater based on the fuel type and number
    # of bedrooms and bathrooms in a home. Returns the capacity in kBtu/hr.
    # Source: Table 8. Benchmark DHW Storage and Burner Capacity in 2014 BA HSP

    if num_baths.nil?
      num_baths = get_default_num_bathrooms(num_beds)
    end

    # Adjust the heating capacity if there are multiple water heaters in the home
    num_baths /= num_water_heaters.to_f

    if fuel != HPXML::FuelTypeElectricity
      if num_beds <= 3
        cap_kbtuh = 36.0
      elsif num_beds == 4
        cap_kbtuh = 38.0
      elsif num_beds == 5
        cap_kbtuh = 48.0
      else
        cap_kbtuh = 50.0
      end
      return cap_kbtuh
    else
      if num_beds == 1
        cap_kw = 2.5
      elsif num_beds == 2
        if num_baths <= 1.5
          cap_kw = 3.5
        else
          cap_kw = 4.5
        end
      elsif num_beds == 3
        if num_baths <= 1.5
          cap_kw = 4.5
        else
          cap_kw = 5.5
        end
      else
        cap_kw = 5.5
      end
      return UnitConversions.convert(cap_kw, 'kW', 'kBtu/hr')
    end
  end

  # TODO
  #
  # @param fuel [TODO] TODO
  # @param num_beds [TODO] TODO
  # @param num_baths [TODO] TODO
  # @return [TODO] TODO
  def self.get_default_tank_volume(fuel, num_beds, num_baths)
    # Returns the volume of a water heater based on the BA HSP
    # Source: Table 8. Benchmark DHW Storage and Burner Capacity in 2014 BA HSP
    if fuel != HPXML::FuelTypeElectricity # Non-electric tank WHs
      if num_beds <= 2
        return 30.0
      elsif num_beds == 3
        if num_baths <= 1.5
          return 30.0
        else
          return 40.0
        end
      elsif num_beds == 4
        if num_baths <= 2.5
          return 40.0
        else
          return 50.0
        end
      else
        return 50.0
      end
    else
      if num_beds == 1
        return 30.0
      elsif num_beds == 2
        if num_baths <= 1.5
          return 30.0
        else
          return 40.0
        end
      elsif num_beds == 3
        if num_baths <= 1.5
          return 40.0
        else
          return 50.0
        end
      elsif num_beds == 4
        if num_baths <= 2.5
          return 50.0
        else
          return 66.0
        end
      elsif num_beds == 5
        return 66.0
      else
        return 80.0
      end
    end
  end

  # TODO
  #
  # @param water_heating_system [TODO] TODO
  # @return [TODO] TODO
  def self.get_default_recovery_efficiency(water_heating_system)
    # Water Heater Recovery Efficiency by fuel and energy factor
    if water_heating_system.fuel_type == HPXML::FuelTypeElectricity
      return 0.98
    else
      # FUTURE: Develop a separate algorithm specific to UEF.
      ef = water_heating_system.energy_factor
      if ef.nil?
        ef = calc_ef_from_uef(water_heating_system)
      end
      if ef >= 0.75
        re = 0.561 * ef + 0.439
      else
        re = 0.252 * ef + 0.608
      end
      return re
    end
  end

  # TODO
  #
  # @param water_heating_system [TODO] TODO
  # @return [TODO] TODO
  def self.calc_ef_from_uef(water_heating_system)
    # Interpretation on Water Heater UEF
    if water_heating_system.fuel_type == HPXML::FuelTypeElectricity
      if water_heating_system.water_heater_type == HPXML::WaterHeaterTypeStorage
        return [2.4029 * water_heating_system.uniform_energy_factor - 1.2844, 0.96].min
      elsif water_heating_system.water_heater_type == HPXML::WaterHeaterTypeTankless
        return water_heating_system.uniform_energy_factor
      elsif water_heating_system.water_heater_type == HPXML::WaterHeaterTypeHeatPump
        return 1.2101 * water_heating_system.uniform_energy_factor - 0.6052
      end
    else # Fuel
      if water_heating_system.water_heater_type == HPXML::WaterHeaterTypeStorage
        return 0.9066 * water_heating_system.uniform_energy_factor + 0.0711
      elsif water_heating_system.water_heater_type == HPXML::WaterHeaterTypeTankless
        return water_heating_system.uniform_energy_factor
      end
    end
    fail 'Unexpected water heater.'
  end

  # TODO
  #
  # @param act_vol [TODO] TODO
  # @param height [TODO] TODO
  # @return [TODO] TODO
  def self.calc_tank_areas(act_vol, height = nil)
    if height.nil?
      height = get_tank_height()
    end
    diameter = 2.0 * (UnitConversions.convert(act_vol, 'gal', 'ft^3') / (height * Math::PI))**0.5 # feet
    a_top = Math::PI * diameter**2.0 / 4.0 # sqft
    a_side = Math::PI * diameter * height # sqft
    surface_area = 2.0 * a_top + a_side # sqft

    return surface_area, a_side
  end

  # TODO
  #
  # @return [TODO] TODO
  def self.get_tank_height()
    return 4.0 # feet, assumption from BEopt
  end

  # TODO
  #
  # @param act_vol [TODO] TODO
  # @param water_heating_system [TODO] TODO
  # @param a_side [TODO] TODO
  # @param solar_fraction [TODO] TODO
  # @param nbeds [TODO] TODO
  # @return [TODO] TODO
  def self.calc_indirect_ua_with_standbyloss(act_vol, water_heating_system, a_side, solar_fraction, nbeds = nil)
    standby_loss_units = water_heating_system.standby_loss_units
    standby_loss_value = water_heating_system.standby_loss_value

    if not [HPXML::UnitsDegFPerHour].include? standby_loss_units
      fail "Unexpected standby loss units '#{standby_loss_units}' for indirect water heater. Should be '#{HPXML::UnitsDegFPerHour}'."
    end

    # Test conditions
    cp = 0.999 # Btu/lb-F
    rho = 8.216 # lb/gal
    t_amb = 70.0 # F
    t_tank_avg = 135.0 # F, Test begins at 137-138F stop at 133F

    # UA calculation
    q = standby_loss_value * cp * act_vol * rho # Btu/hr
    ua = q / (t_tank_avg - t_amb) # Btu/hr-F

    # jacket
    ua = apply_tank_jacket(water_heating_system, ua, a_side)

    # shared losses
    ua = apply_shared_adjustment(water_heating_system, ua, nbeds) if !nbeds.nil?

    ua *= (1.0 - solar_fraction)
    return ua
  end

  # TODO
  #
  # @param num_beds [TODO] TODO
  # @return [TODO] TODO
  def self.get_default_num_bathrooms(num_beds)
    # From BA HSP
    num_baths = num_beds / 2.0 + 0.5
    return num_baths
  end

<<<<<<< HEAD
  # TODO
  #
  # @param eri_version [TODO] TODO
  # @return [TODO] TODO
=======
  def self.add_ec_adj(model, heater, ec_adj, loc_space, water_heating_system, unit_multiplier, combi_boiler = nil)
    adjustment = ec_adj - 1.0

    if loc_space.nil? # WH is not in a zone, set the other equipment to be in a random space
      loc_space = model.getSpaces[0]
    end

    if water_heating_system.water_heater_type == HPXML::WaterHeaterTypeHeatPump
      tank = heater.tank
    else
      tank = heater
    end
    if [HPXML::WaterHeaterTypeCombiStorage, HPXML::WaterHeaterTypeCombiTankless].include? water_heating_system.water_heater_type
      fuel_type = water_heating_system.related_hvac_system.heating_system_fuel
    else
      fuel_type = water_heating_system.fuel_type
    end

    # Add an other equipment object for water heating that will get actuated, has a small initial load but gets overwritten by EMS
    cnt = model.getOtherEquipments.select { |e| e.endUseSubcategory.start_with? Constants.ObjectNameWaterHeaterAdjustment }.size # Ensure unique meter for each water heater
    ec_adj_object = HotWaterAndAppliances.add_other_equipment(model, "#{Constants.ObjectNameWaterHeaterAdjustment}#{cnt + 1}", loc_space, 0.01, 0, 0, model.alwaysOnDiscreteSchedule, fuel_type)
    ec_adj_object.additionalProperties.setFeature('HPXML_ID', water_heating_system.id) # Used by reporting measure

    # EMS for calculating the EC_adj

    # Sensors
    if [HPXML::WaterHeaterTypeCombiStorage, HPXML::WaterHeaterTypeCombiTankless].include? water_heating_system.water_heater_type
      ec_adj_sensor_boiler = OpenStudio::Model::EnergyManagementSystemSensor.new(model, "Boiler #{EPlus.fuel_type(fuel_type)} Rate")
      ec_adj_sensor_boiler.setName("#{combi_boiler.name} energy")
      ec_adj_sensor_boiler.setKeyName(combi_boiler.name.to_s)
    else
      ec_adj_sensor = OpenStudio::Model::EnergyManagementSystemSensor.new(model, "Water Heater #{EPlus.fuel_type(fuel_type)} Rate")
      ec_adj_sensor.setName("#{tank.name} energy")
      ec_adj_sensor.setKeyName(tank.name.to_s)
      if water_heating_system.water_heater_type == HPXML::WaterHeaterTypeHeatPump
        ec_adj_hp_sensor = OpenStudio::Model::EnergyManagementSystemSensor.new(model, "Cooling Coil Water Heating #{EPlus::FuelTypeElectricity} Rate")
        ec_adj_hp_sensor.setName("#{heater.dXCoil.name} energy")
        ec_adj_hp_sensor.setKeyName(heater.dXCoil.name.to_s)
        ec_adj_fan_sensor = OpenStudio::Model::EnergyManagementSystemSensor.new(model, "Fan #{EPlus::FuelTypeElectricity} Rate")
        ec_adj_fan_sensor.setName("#{heater.fan.name} energy")
        ec_adj_fan_sensor.setKeyName(heater.fan.name.to_s)
      end
    end

    ec_adj_oncyc_sensor = OpenStudio::Model::EnergyManagementSystemSensor.new(model, "Water Heater On Cycle Parasitic #{EPlus::FuelTypeElectricity} Rate")
    ec_adj_oncyc_sensor.setName("#{tank.name} on cycle parasitic")
    ec_adj_oncyc_sensor.setKeyName(tank.name.to_s)
    ec_adj_offcyc_sensor = OpenStudio::Model::EnergyManagementSystemSensor.new(model, "Water Heater Off Cycle Parasitic #{EPlus::FuelTypeElectricity} Rate")
    ec_adj_offcyc_sensor.setName("#{tank.name} off cycle parasitic")
    ec_adj_offcyc_sensor.setKeyName(tank.name.to_s)

    # Actuators
    ec_adj_actuator = OpenStudio::Model::EnergyManagementSystemActuator.new(ec_adj_object, *EPlus::EMSActuatorOtherEquipmentPower, loc_space)
    ec_adj_actuator.setName("#{heater.name} ec_adj_act")

    # Program
    ec_adj_program = OpenStudio::Model::EnergyManagementSystemProgram.new(model)
    ec_adj_program.setName("#{heater.name} EC_adj")
    if [HPXML::WaterHeaterTypeCombiStorage, HPXML::WaterHeaterTypeCombiTankless].include? water_heating_system.water_heater_type
      ec_adj_program.addLine("Set dhw_e_cons = #{ec_adj_oncyc_sensor.name} + #{ec_adj_offcyc_sensor.name}")
      ec_adj_program.addLine("If #{ec_adj_sensor_boiler.name} > 0")
      ec_adj_program.addLine("  Set dhw_e_cons = dhw_e_cons + #{ec_adj_sensor_boiler.name}")
      ec_adj_program.addLine('EndIf')
    elsif water_heating_system.water_heater_type == HPXML::WaterHeaterTypeHeatPump
      ec_adj_program.addLine("Set dhw_e_cons = #{ec_adj_sensor.name} + #{ec_adj_oncyc_sensor.name} + #{ec_adj_offcyc_sensor.name} + #{ec_adj_hp_sensor.name} + #{ec_adj_fan_sensor.name}")
    else
      ec_adj_program.addLine("Set dhw_e_cons = #{ec_adj_sensor.name} + #{ec_adj_oncyc_sensor.name} + #{ec_adj_offcyc_sensor.name}")
    end
    # Since the water heater has been multiplied by the unit_multiplier, and this OtherEquipment object will be adding
    # load to a thermal zone with an E+ multiplier, we would double-count the multiplier if we didn't divide by it here.
    ec_adj_program.addLine("Set #{ec_adj_actuator.name} = #{adjustment} * dhw_e_cons / #{unit_multiplier}")

    # Program Calling Manager
    program_calling_manager = OpenStudio::Model::EnergyManagementSystemProgramCallingManager.new(model)
    program_calling_manager.setName("#{heater.name} EC_adj ProgramManager")
    program_calling_manager.setCallingPoint('EndOfSystemTimestepBeforeHVACReporting')
    program_calling_manager.addProgram(ec_adj_program)
  end

>>>>>>> 53ba621d
  def self.get_default_hot_water_temperature(eri_version)
    # Returns hot water temperature in deg-F
    if Constants.ERIVersions.index(eri_version) >= Constants.ERIVersions.index('2014A')
      # 2014 w/ Addendum A or newer
      return 125.0
    else
      return 120.0
    end
  end

  # TODO
  #
  # @param water_heating_system [TODO] TODO
  # @return [TODO] TODO
  def self.get_default_performance_adjustment(water_heating_system)
    return unless water_heating_system.water_heater_type == HPXML::WaterHeaterTypeTankless
    if not water_heating_system.energy_factor.nil?
      return 0.92 # Applies EF, updated per 301-2019
    elsif not water_heating_system.uniform_energy_factor.nil?
      return 0.94 # Applies UEF, updated per 301-2019
    end
  end

  # TODO
  #
  # @param hpxml_bldg [HPXML::Building] individual HPXML Building dwelling unit object
  # @param climate_zone_iecc [TODO] TODO
  # @return [TODO] TODO
  def self.get_default_location(hpxml_bldg, climate_zone_iecc)
    iecc_zone = (climate_zone_iecc.nil? ? nil : climate_zone_iecc.zone)
    if ['1A', '1B', '1C', '2A', '2B', '2C', '3A', '3B', '3C'].include? iecc_zone
      location_hierarchy = [HPXML::LocationGarage,
                            HPXML::LocationConditionedSpace]
    elsif ['4A', '4B', '4C', '5A', '5B', '5C', '6A', '6B', '6C', '7', '8'].include? iecc_zone
      location_hierarchy = [HPXML::LocationBasementUnconditioned,
                            HPXML::LocationBasementConditioned,
                            HPXML::LocationConditionedSpace]
    elsif iecc_zone.nil?
      location_hierarchy = [HPXML::LocationBasementConditioned,
                            HPXML::LocationBasementUnconditioned,
                            HPXML::LocationConditionedSpace]
    end
    location_hierarchy.each do |location|
      if hpxml_bldg.has_location(location)
        return location
      end
    end
  end

  # TODO
  #
  # @param collector_area [TODO] TODO
  # @return [TODO] TODO
  def self.calc_default_solar_thermal_system_storage_volume(collector_area)
    return 1.5 * collector_area # 1.5 gal for every sqft of collector area
  end

  # TODO
  #
  # @param wh_type [TODO] TODO
  # @return [TODO] TODO
  def self.deadband(wh_type)
    if [HPXML::WaterHeaterTypeStorage, HPXML::WaterHeaterTypeCombiStorage].include? wh_type
      return 2.0 # deg-C
    else
      return 0.0 # deg-C
    end
  end

  # TODO
  #
  # @param vol [TODO] TODO
  # @param fuel [TODO] TODO
  # @return [TODO] TODO
  def self.calc_storage_tank_actual_vol(vol, fuel)
    # Convert the nominal tank volume to an actual volume
    if fuel.nil?
      act_vol = 0.95 * vol # indirect tank
    else
      if fuel == HPXML::FuelTypeElectricity
        act_vol = 0.9 * vol
      else
        act_vol = 0.95 * vol
      end
    end
    return act_vol
  end

  # TODO
  #
  # @param act_vol [TODO] TODO
  # @param water_heating_system [TODO] TODO
  # @param solar_fraction [TODO] TODO
  # @param nbeds [TODO] TODO
  # @return [TODO] TODO
  def self.calc_tank_UA(act_vol, water_heating_system, solar_fraction, nbeds)
    # If using EF:
    #   Calculates the U value, UA of the tank and conversion efficiency (eta_c)
    #   based on the Energy Factor and recovery efficiency of the tank
    #   Source: Burch and Erickson 2004 - http://www.nrel.gov/docs/gen/fy04/36035.pdf
    # IF using UEF:
    #   Calculates the U value, UA of the tank and conversion efficiency (eta_c)
    #   based on the Uniform Energy Factor, First Hour Rating, and Recovery Efficiency of the tank
    #   Source: Maguire and Roberts 2020 - https://www.ashrae.org/file%20library/conferences/specialty%20conferences/2020%20building%20performance/papers/d-bsc20-c039.pdf
    if water_heating_system.water_heater_type == HPXML::WaterHeaterTypeTankless
      if not water_heating_system.energy_factor.nil?
        eta_c = water_heating_system.energy_factor * water_heating_system.performance_adjustment
      elsif not water_heating_system.uniform_energy_factor.nil?
        eta_c = water_heating_system.uniform_energy_factor * water_heating_system.performance_adjustment
      end
      ua = 0.0
      surface_area = 1.0
    else
      density = 8.2938 # lb/gal
      cp = 1.0007 # Btu/lb-F
      t_in = 58.0 # F
      t_env = 67.5 # F

      if not water_heating_system.energy_factor.nil?
        t = 135.0 # F
        volume_drawn = 64.3 # gal/day
      elsif not water_heating_system.uniform_energy_factor.nil?
        t = 125.0 # F
        if water_heating_system.usage_bin == HPXML::WaterHeaterUsageBinVerySmall
          volume_drawn = 10.0 # gal
        elsif water_heating_system.usage_bin == HPXML::WaterHeaterUsageBinLow
          volume_drawn = 38.0 # gal
        elsif water_heating_system.usage_bin == HPXML::WaterHeaterUsageBinMedium
          volume_drawn = 55.0 # gal
        elsif water_heating_system.usage_bin == HPXML::WaterHeaterUsageBinHigh
          volume_drawn = 84.0 # gal
        end
      end

      draw_mass = volume_drawn * density # lb
      q_load = draw_mass * cp * (t - t_in) # Btu/day
      pow = water_heating_system.heating_capacity # Btu/h
      surface_area, a_side = calc_tank_areas(act_vol)
      if water_heating_system.fuel_type != HPXML::FuelTypeElectricity
        if not water_heating_system.energy_factor.nil?
          ua = (water_heating_system.recovery_efficiency / water_heating_system.energy_factor - 1.0) / ((t - t_env) * (24.0 / q_load - 1.0 / (pow * water_heating_system.energy_factor))) # Btu/hr-F
          eta_c = (water_heating_system.recovery_efficiency + ua * (t - t_env) / pow) # conversion efficiency is supposed to be calculated with initial tank ua
        elsif not water_heating_system.uniform_energy_factor.nil?
          ua = ((water_heating_system.recovery_efficiency / water_heating_system.uniform_energy_factor) - 1.0) / ((t - t_env) * (24.0 / q_load) - ((t - t_env) / (pow * water_heating_system.uniform_energy_factor))) # Btu/hr-F
          eta_c = water_heating_system.recovery_efficiency + ((ua * (t - t_env)) / pow) # conversion efficiency is slightly larger than recovery efficiency
        end
      else # is Electric
        if not water_heating_system.energy_factor.nil?
          ua = q_load * (1.0 / water_heating_system.energy_factor - 1.0) / ((t - t_env) * 24.0)
        elsif not water_heating_system.uniform_energy_factor.nil?
          ua = q_load * (1.0 / water_heating_system.uniform_energy_factor - 1.0) / ((24.0 * (t - t_env)) * (0.8 + 0.2 * ((t_in - t_env) / (t - t_env))))
        end
        eta_c = 1.0
      end
      ua = apply_tank_jacket(water_heating_system, ua, a_side)
    end
    ua *= (1.0 - solar_fraction)
    ua = apply_shared_adjustment(water_heating_system, ua, nbeds) # shared losses
    u = ua / surface_area # Btu/hr-ft^2-F
    if eta_c > 1.0
      fail 'A water heater heat source (either burner or element) efficiency of > 1 has been calculated, double check water heater inputs.'
    end
    if ua < 0.0
      fail 'A negative water heater standby loss coefficient (UA) was calculated, double check water heater inputs.'
    end

    return u, ua, eta_c
  end

  # TODO
  #
  # @param water_heating_system [TODO] TODO
  # @param ua_pre [TODO] TODO
  # @param a_side [TODO] TODO
  # @return [TODO] TODO
  def self.apply_tank_jacket(water_heating_system, ua_pre, a_side)
    if not water_heating_system.jacket_r_value.nil?
      skin_insulation_R = 5.0 # R5
      if water_heating_system.fuel_type.nil? # indirect water heater, etc. Assume 2 inch skin insulation
        skin_insulation_t = 2.0 # inch
      elsif water_heating_system.fuel_type != HPXML::FuelTypeElectricity
        ef = water_heating_system.energy_factor
        if ef.nil?
          ef = calc_ef_from_uef(water_heating_system)
        end
        if ef < 0.7
          skin_insulation_t = 1.0 # inch
        else
          skin_insulation_t = 2.0 # inch
        end
      else # electric
        skin_insulation_t = 2.0 # inch
      end
      # water heater wrap calculation based on:
      # Modeling Water Heat Wraps in BEopt DRAFT Technical Note
      # Authors:  Ben Polly and Jay Burch (NREL)
      u_pre_skin = 1.0 / (skin_insulation_t * skin_insulation_R + 1.0 / 1.3 + 1.0 / 52.8) # Btu/hr-ft^2-F = (1 / hout + kins / tins + t / hin)^-1
      ua = ua_pre - water_heating_system.jacket_r_value / (1.0 / u_pre_skin + water_heating_system.jacket_r_value) * u_pre_skin * a_side
    else
      ua = ua_pre
    end
    return ua
  end

  # TODO
  #
  # @param water_heating_system [TODO] TODO
  # @param ua [TODO] TODO
  # @param nbeds [TODO] TODO
  # @return [TODO] TODO
  def self.apply_shared_adjustment(water_heating_system, ua, nbeds)
    if water_heating_system.is_shared_system
      # Apportion shared water heater energy use due to tank losses to the dwelling unit
      ua = ua * [nbeds.to_f, 1.0].max / water_heating_system.number_of_bedrooms_served.to_f
    end
    return ua
  end

  # TODO
  #
  # @param model [OpenStudio::Model::Model] model object
  # @return [TODO] TODO
  def self.create_new_pump(model)
    # Add a pump to the new DHW loop
    pump = OpenStudio::Model::PumpVariableSpeed.new(model)
    pump.setRatedFlowRate(0.01)
    pump.setFractionofMotorInefficienciestoFluidStream(0)
    pump.setMotorEfficiency(1)
    pump.setRatedPowerConsumption(0)
    pump.setRatedPumpHead(1)
    pump.setCoefficient1ofthePartLoadPerformanceCurve(0)
    pump.setCoefficient2ofthePartLoadPerformanceCurve(1)
    pump.setCoefficient3ofthePartLoadPerformanceCurve(0)
    pump.setCoefficient4ofthePartLoadPerformanceCurve(0)
    pump.setPumpControlType('Intermittent')
    return pump
  end

  # TODO
  #
  # @param model [OpenStudio::Model::Model] model object
  # @param t_set_c [TODO] TODO
  # @return [TODO] TODO
  def self.create_new_schedule_manager(model, t_set_c)
    new_schedule = OpenStudio::Model::ScheduleConstant.new(model)
    new_schedule.setName('dhw temp')
    new_schedule.setValue(t_set_c)
    OpenStudio::Model::SetpointManagerScheduled.new(model, new_schedule)
  end

<<<<<<< HEAD
  # TODO
  #
  # @param name [TODO] TODO
  # @param act_vol [TODO] TODO
  # @param loc_space [TODO] TODO
  # @param model [OpenStudio::Model::Model] model object
  # @param runner [OpenStudio::Measure::OSRunner] runner object
  # @param ua [TODO] TODO
  # @param water_heating_system [TODO] TODO
  # @param t_set_c [TODO] TODO
  # @param loc_schedule [TODO] TODO
  # @param u [TODO] TODO
  # @param eta_c [TODO] TODO
  # @param is_dsh_storage [TODO] TODO
  # @param is_combi [TODO] TODO
  # @param schedules_file [SchedulesFile] SchedulesFile wrapper class instance of detailed schedule files
  # @param unavailable_periods [TODO] TODO
  # @param unit_multiplier [TODO] TODO
  # @param ec_adj [TODO] TODO
  # @return [TODO] TODO
  def self.create_new_heater(name:, water_heating_system: nil, act_vol:, t_set_c: nil, loc_space:, loc_schedule: nil, model:, runner:, u: nil, ua:, eta_c: nil, is_dsh_storage: false, is_combi: false, schedules_file: nil, unavailable_periods: [], unit_multiplier: 1.0, ec_adj: 1.0)
=======
  def self.create_new_heater(name:, water_heating_system: nil, act_vol:, t_set_c: nil, loc_space:, loc_schedule: nil, model:, runner:, u: nil, ua:, eta_c: nil, is_dsh_storage: false, is_combi: false, schedules_file: nil, unavailable_periods: [], unit_multiplier: 1.0)
>>>>>>> 53ba621d
    # storage tank doesn't require water_heating_system class argument being passed
    if is_dsh_storage || is_combi
      fuel = nil
      cap = 0.0
      if is_dsh_storage
        tank_type = HPXML::WaterHeaterTypeStorage
      else
        tank_type = water_heating_system.water_heater_type
      end
    else
      fuel = water_heating_system.fuel_type
      tank_type = water_heating_system.water_heater_type
      cap = water_heating_system.heating_capacity / 1000.0
      tank_model_type = water_heating_system.tank_model_type
    end

    ua *= unit_multiplier
    cap *= unit_multiplier
    act_vol *= unit_multiplier

    if tank_model_type == HPXML::WaterHeaterTankModelTypeStratified
      h_tank = get_tank_height() # ft

      # Add a WaterHeater:Stratified to the model
      new_heater = OpenStudio::Model::WaterHeaterStratified.new(model)
      new_heater.setEndUseSubcategory('Domestic Hot Water')
      new_heater.setTankVolume(UnitConversions.convert(act_vol, 'gal', 'm^3'))
      new_heater.setTankHeight(UnitConversions.convert(h_tank, 'ft', 'm'))
      new_heater.setMaximumTemperatureLimit(90)
      new_heater.setHeaterPriorityControl('MasterSlave')
      configure_stratified_tank_setpoint_schedules(new_heater, schedules_file, t_set_c, model, runner, unavailable_periods)
      new_heater.setHeater1Capacity(UnitConversions.convert(cap, 'kBtu/hr', 'W'))
      new_heater.setHeater1Height(UnitConversions.convert(h_tank * 0.733333333, 'ft', 'm')) # node 4; height of upper element based on TRNSYS assumptions for an ERWH
      new_heater.setHeater1DeadbandTemperatureDifference(5.556)
      new_heater.setHeater2Capacity(UnitConversions.convert(cap, 'kBtu/hr', 'W'))
      new_heater.setHeater2Height(UnitConversions.convert(h_tank * 0.733333333, 'ft', 'm')) # node 13; height of upper element based on TRNSYS assumptions for an ERWH
      new_heater.setHeater2DeadbandTemperatureDifference(5.556)
      new_heater.setHeaterThermalEfficiency(1.0)
      new_heater.setNumberofNodes(12)
      new_heater.setAdditionalDestratificationConductivity(0)
      new_heater.setUseSideDesignFlowRate(UnitConversions.convert(act_vol, 'gal', 'm^3') / 60.1)
      new_heater.setSourceSideDesignFlowRate(0)
      new_heater.setSourceSideFlowControlMode('')
      new_heater.setSourceSideInletHeight(0)
      new_heater.setSourceSideOutletHeight(0)
      new_heater.setSkinLossFractiontoZone(1.0 / unit_multiplier) # Tank losses are multiplied by E+ zone multiplier, so need to compensate here
      new_heater.setOffCycleFlueLossFractiontoZone(1.0 / unit_multiplier)
      set_stratified_tank_ua(new_heater, u, unit_multiplier)
    else
      new_heater = OpenStudio::Model::WaterHeaterMixed.new(model)
      new_heater.setTankVolume(UnitConversions.convert(act_vol, 'gal', 'm^3'))
      new_heater.setHeaterThermalEfficiency(eta_c) unless eta_c.nil?
      configure_mixed_tank_setpoint_schedule(new_heater, schedules_file, t_set_c, model, runner, unavailable_periods)
      new_heater.setMaximumTemperatureLimit(99.0)
      if [HPXML::WaterHeaterTypeTankless, HPXML::WaterHeaterTypeCombiTankless].include? tank_type
        new_heater.setHeaterControlType('Modulate')
      else
        new_heater.setHeaterControlType('Cycle')
      end
      new_heater.setDeadbandTemperatureDifference(deadband(tank_type))

      # Capacity, storage tank to be 0
      new_heater.setHeaterMaximumCapacity(UnitConversions.convert(cap, 'kBtu/hr', 'W'))
      new_heater.setHeaterMinimumCapacity(0.0)

      # Set fraction of heat loss from tank to ambient (vs out flue)
      # Based on lab testing done by LBNL
      skinlossfrac = 1.0
      if (not is_dsh_storage) && (water_heating_system.fuel_type != HPXML::FuelTypeElectricity) && (water_heating_system.water_heater_type == HPXML::WaterHeaterTypeStorage)
        # Fuel storage water heater
        # EF cutoffs derived from Figure 2 of http://title24stakeholders.com/wp-content/uploads/2017/10/2013_CASE-Report_High-efficiency-Water-Heater-Ready.pdf
        # FUTURE: Add an optional HPXML input for water heater type for a user to specify this (and default based on EF as below)
        ef = water_heating_system.energy_factor
        if ef.nil?
          ef = calc_ef_from_uef(water_heating_system)
        end
        if ef < 0.64
          skinlossfrac = 0.64 # Natural draft
        elsif ef < 0.77
          skinlossfrac = 0.91 # Power vent
        else
          skinlossfrac = 0.96 # Condensing
        end
      end
      new_heater.setOffCycleLossFractiontoThermalZone(skinlossfrac / unit_multiplier) # Tank losses are multiplied by E+ zone multiplier, so need to compensate here
      new_heater.setOnCycleLossFractiontoThermalZone(1.0 / unit_multiplier) # Tank losses are multiplied by E+ zone multiplier, so need to compensate here

      ua_w_k = UnitConversions.convert(ua, 'Btu/(hr*F)', 'W/K')
      new_heater.setOnCycleLossCoefficienttoAmbientTemperature(ua_w_k)
      new_heater.setOffCycleLossCoefficienttoAmbientTemperature(ua_w_k)
    end

    if not water_heating_system.nil?
      new_heater.additionalProperties.setFeature('HPXML_ID', water_heating_system.id) # Used by reporting measure
    end
    if is_combi
      new_heater.additionalProperties.setFeature('IsCombiBoiler', true) # Used by reporting measure
    end

    new_heater.setName(name)
    new_heater.setHeaterFuelType(EPlus.fuel_type(fuel)) unless fuel.nil?
    set_wh_ambient(loc_space, loc_schedule, new_heater)

    # FUTURE: These are always zero right now; develop smart defaults.
    new_heater.setOffCycleParasiticFuelType(EPlus::FuelTypeElectricity)
    new_heater.setOffCycleParasiticFuelConsumptionRate(0.0)
    new_heater.setOffCycleParasiticHeatFractiontoTank(0)
    new_heater.setOnCycleParasiticFuelType(EPlus::FuelTypeElectricity)
    new_heater.setOnCycleParasiticFuelConsumptionRate(0.0)
    new_heater.setOnCycleParasiticHeatFractiontoTank(0)

    return new_heater
  end

  # TODO
  #
  # @param loc_space [TODO] TODO
  # @param loc_schedule [TODO] TODO
  # @param wh_obj [TODO] TODO
  # @return [TODO] TODO
  def self.set_wh_ambient(loc_space, loc_schedule, wh_obj)
    if wh_obj.ambientTemperatureSchedule.is_initialized
      wh_obj.ambientTemperatureSchedule.get.remove
    end
    if not loc_schedule.nil? # Temperature schedule indicator
      wh_obj.setAmbientTemperatureSchedule(loc_schedule)
    elsif not loc_space.nil?
      wh_obj.setAmbientTemperatureIndicator('ThermalZone')
      wh_obj.setAmbientTemperatureThermalZone(loc_space.thermalZone.get)
    else # Located outside
      wh_obj.setAmbientTemperatureIndicator('Outdoors')
    end
  end

  # TODO
  #
  # @param new_heater [TODO] TODO
  # @param schedules_file [SchedulesFile] SchedulesFile wrapper class instance of detailed schedule files
  # @param t_set_c [TODO] TODO
  # @param model [OpenStudio::Model::Model] model object
  # @param runner [OpenStudio::Measure::OSRunner] runner object
  # @param unavailable_periods [TODO] TODO
  # @return [TODO] TODO
  def self.configure_mixed_tank_setpoint_schedule(new_heater, schedules_file, t_set_c, model, runner, unavailable_periods)
    new_schedule = nil
    if not schedules_file.nil?
      new_schedule = schedules_file.create_schedule_file(model, col_name: SchedulesFile::Columns[:WaterHeaterSetpoint].name)
    end
    if new_schedule.nil? # constant
      new_schedule = ScheduleConstant.new(model, Constants.ObjectNameWaterHeaterSetpoint, t_set_c, Constants.ScheduleTypeLimitsTemperature, unavailable_periods: unavailable_periods)
      new_schedule = new_schedule.schedule
    else
      runner.registerWarning("Both '#{SchedulesFile::Columns[:WaterHeaterSetpoint].name}' schedule file and setpoint temperature provided; the latter will be ignored.") if !t_set_c.nil?
    end
    if new_heater.setpointTemperatureSchedule.is_initialized
      new_heater.setpointTemperatureSchedule.get.remove
    end
    new_heater.setSetpointTemperatureSchedule(new_schedule)
  end

  # TODO
  #
  # @param new_heater [TODO] TODO
  # @param schedules_file [SchedulesFile] SchedulesFile wrapper class instance of detailed schedule files
  # @param t_set_c [TODO] TODO
  # @param model [OpenStudio::Model::Model] model object
  # @param runner [OpenStudio::Measure::OSRunner] runner object
  # @param unavailable_periods [TODO] TODO
  # @return [TODO] TODO
  def self.configure_stratified_tank_setpoint_schedules(new_heater, schedules_file, t_set_c, model, runner, unavailable_periods)
    new_schedule = nil
    if not schedules_file.nil?
      new_schedule = schedules_file.create_schedule_file(model, col_name: SchedulesFile::Columns[:WaterHeaterSetpoint].name)
    end
    if new_schedule.nil? # constant
      new_schedule = ScheduleConstant.new(model, Constants.ObjectNameWaterHeaterSetpoint, t_set_c, Constants.ScheduleTypeLimitsTemperature, unavailable_periods: unavailable_periods)
      new_schedule = new_schedule.schedule
    else
      runner.registerWarning("Both '#{SchedulesFile::Columns[:WaterHeaterSetpoint].name}' schedule file and setpoint temperature provided; the latter will be ignored.") if !t_set_c.nil?
    end
    new_heater.heater1SetpointTemperatureSchedule.remove
    new_heater.heater2SetpointTemperatureSchedule.remove
    new_heater.setHeater1SetpointTemperatureSchedule(new_schedule)
    new_heater.setHeater2SetpointTemperatureSchedule(new_schedule)
  end

  # TODO
  #
  # @param t_set [TODO] TODO
  # @param wh_type [TODO] TODO
  # @return [TODO] TODO
  def self.get_t_set_c(t_set, wh_type)
    return if t_set.nil?

    return UnitConversions.convert(t_set, 'F', 'C') + deadband(wh_type) / 2.0 # Half the deadband to account for E+ deadband
  end

  # TODO
  #
  # @param model [OpenStudio::Model::Model] model object
  # @param t_set_c [TODO] TODO
  # @param eri_version [TODO] TODO
  # @param unit_multiplier [TODO] TODO
  # @return [TODO] TODO
  def self.create_new_loop(model, t_set_c, eri_version, unit_multiplier)
    # Create a new plant loop for the water heater
    name = 'dhw loop'

    if t_set_c.nil?
      t_set_c = UnitConversions.convert(get_default_hot_water_temperature(eri_version), 'F', 'C')
    end

    loop = OpenStudio::Model::PlantLoop.new(model)
    loop.setName(name)
    loop.sizingPlant.setDesignLoopExitTemperature(t_set_c)
    loop.sizingPlant.setLoopDesignTemperatureDifference(UnitConversions.convert(10.0, 'deltaF', 'deltaC'))
    loop.setPlantLoopVolume(0.003 * unit_multiplier) # ~1 gal
    loop.setMaximumLoopFlowRate(0.01 * unit_multiplier) # This size represents the physical limitations to flow due to losses in the piping system. We assume that the pipes are always adequately sized.

    bypass_pipe = OpenStudio::Model::PipeAdiabatic.new(model)
    out_pipe = OpenStudio::Model::PipeAdiabatic.new(model)

    loop.addSupplyBranchForComponent(bypass_pipe)
    out_pipe.addToNode(loop.supplyOutletNode)

    new_pump = create_new_pump(model)
    new_pump.addToNode(loop.supplyInletNode)

    new_manager = create_new_schedule_manager(model, t_set_c)
    new_manager.addToNode(loop.supplyOutletNode)

    return loop
  end

  # TODO
  #
  # @param water_heating_system [TODO] TODO
  # @param solar_thermal_system [TODO] TODO
  # @return [TODO] TODO
  def self.get_water_heater_solar_fraction(water_heating_system, solar_thermal_system)
    if (not solar_thermal_system.nil?) && (solar_thermal_system.water_heating_system.nil? || (solar_thermal_system.water_heating_system.id == water_heating_system.id))
      solar_fraction = solar_thermal_system.solar_fraction
    end
    return solar_fraction.to_f
  end

  # TODO
  #
  # @param fhr [TODO] TODO
  # @return [TODO] TODO
  def self.get_usage_bin_from_first_hour_rating(fhr)
    if fhr < 18.0
      return HPXML::WaterHeaterUsageBinVerySmall
    elsif fhr < 51.0
      return HPXML::WaterHeaterUsageBinLow
    elsif fhr < 75.0
      return HPXML::WaterHeaterUsageBinMedium
    else
      return HPXML::WaterHeaterUsageBinHigh
    end
  end
end<|MERGE_RESOLUTION|>--- conflicted
+++ resolved
@@ -707,7 +707,6 @@
     program_calling_manager.addProgram(swh_program)
   end
 
-<<<<<<< HEAD
   # FIXME: The following class methods are meant to be private.
 
   # TODO
@@ -725,14 +724,8 @@
   # @param max_temp [TODO] TODO
   # @param setpoint_schedule [TODO] TODO
   # @param unit_multiplier [TODO] TODO
-  # @param ec_adj [TODO] TODO
-  # @return [TODO] TODO
-  def self.setup_hpwh_wrapped_condenser(model, obj_name_hpwh, coil, tank, fan, h_tank, airflow_rate, hpwh_tamb, hpwh_rhamb, min_temp, max_temp, setpoint_schedule, unit_multiplier, ec_adj)
-=======
-  private
-
+  # @return [TODO] TODO
   def self.setup_hpwh_wrapped_condenser(model, obj_name_hpwh, coil, tank, fan, h_tank, airflow_rate, hpwh_tamb, hpwh_rhamb, min_temp, max_temp, setpoint_schedule, unit_multiplier)
->>>>>>> 53ba621d
     h_condtop = (1.0 - (5.5 / 12.0)) * h_tank # in the 6th node of the tank (counting from top)
     h_condbot = 0.01 * unit_multiplier # bottom node
     h_hpctrl_up = (1.0 - (2.5 / 12.0)) * h_tank # in the 3rd node of the tank
@@ -763,7 +756,6 @@
     return hpwh
   end
 
-<<<<<<< HEAD
   # TODO
   #
   # @param model [OpenStudio::Model::Model] model object
@@ -773,12 +765,8 @@
   # @param obj_name_hpwh [TODO] TODO
   # @param airflow_rate [TODO] TODO
   # @param unit_multiplier [TODO] TODO
-  # @param ec_adj [TODO] TODO
-  # @return [TODO] TODO
-  def self.setup_hpwh_dxcoil(model, runner, water_heating_system, elevation, obj_name_hpwh, airflow_rate, unit_multiplier, ec_adj)
-=======
+  # @return [TODO] TODO
   def self.setup_hpwh_dxcoil(model, runner, water_heating_system, elevation, obj_name_hpwh, airflow_rate, unit_multiplier)
->>>>>>> 53ba621d
     # Curves
     hpwh_cap = OpenStudio::Model::CurveBiquadratic.new(model)
     hpwh_cap.setName('HPWH-Cap-fT')
@@ -857,7 +845,6 @@
     return coil
   end
 
-<<<<<<< HEAD
   # TODO
   #
   # @param model [OpenStudio::Model::Model] model object
@@ -870,12 +857,8 @@
   # @param hpwh_top_element_sp [TODO] TODO
   # @param unit_multiplier [TODO] TODO
   # @param nbeds [TODO] TODO
-  # @param ec_adj [TODO] TODO
-  # @return [TODO] TODO
-  def self.setup_hpwh_stratified_tank(model, water_heating_system, obj_name_hpwh, h_tank, solar_fraction, hpwh_tamb, hpwh_bottom_element_sp, hpwh_top_element_sp, unit_multiplier, nbeds, ec_adj)
-=======
+  # @return [TODO] TODO
   def self.setup_hpwh_stratified_tank(model, water_heating_system, obj_name_hpwh, h_tank, solar_fraction, hpwh_tamb, hpwh_bottom_element_sp, hpwh_top_element_sp, unit_multiplier, nbeds)
->>>>>>> 53ba621d
     # Calculate some geometry parameters for UA, the location of sensors and heat sources in the tank
     v_actual = calc_storage_tank_actual_vol(water_heating_system.tank_volume, water_heating_system.fuel_type) # gal
     a_tank, a_side = calc_tank_areas(v_actual, UnitConversions.convert(h_tank, 'm', 'ft')) # sqft
@@ -941,7 +924,6 @@
     return tank
   end
 
-<<<<<<< HEAD
   # TODO
   #
   # @param model [OpenStudio::Model::Model] model object
@@ -949,14 +931,9 @@
   # @param obj_name_hpwh [TODO] TODO
   # @param airflow_rate [TODO] TODO
   # @param unit_multiplier [TODO] TODO
-  # @param ec_adj [TODO] TODO
-  # @return [TODO] TODO
-  def self.setup_hpwh_fan(model, water_heating_system, obj_name_hpwh, airflow_rate, unit_multiplier, ec_adj)
-    fan_power = 0.0462 * ec_adj # W/cfm, Based on 1st gen AO Smith HPWH, could be updated but pretty minor impact
-=======
+  # @return [TODO] TODO
   def self.setup_hpwh_fan(model, water_heating_system, obj_name_hpwh, airflow_rate, unit_multiplier)
     fan_power = 0.0462 # W/cfm, Based on 1st gen AO Smith HPWH, could be updated but pretty minor impact
->>>>>>> 53ba621d
     fan = OpenStudio::Model::FanSystemModel.new(model)
     fan.setSpeedControlMethod('Discrete')
     fan.setDesignPowerSizingMethod('PowerPerFlow')
@@ -1606,12 +1583,15 @@
     return num_baths
   end
 
-<<<<<<< HEAD
-  # TODO
-  #
-  # @param eri_version [TODO] TODO
-  # @return [TODO] TODO
-=======
+  # TODO
+  #
+  # @param model [OpenStudio::Model::Model] model object
+  # @param heater [TODO] TODO
+  # @param loc_space [TODO] TODO
+  # @param water_heating_system [TODO] TODO
+  # @param unit_multiplier [TODO] TODO
+  # @param combi_boiler [TODO] TODO
+  # @return [TODO] TODO
   def self.add_ec_adj(model, heater, ec_adj, loc_space, water_heating_system, unit_multiplier, combi_boiler = nil)
     adjustment = ec_adj - 1.0
 
@@ -1691,7 +1671,10 @@
     program_calling_manager.addProgram(ec_adj_program)
   end
 
->>>>>>> 53ba621d
+  # TODO
+  #
+  # @param eri_version [TODO] TODO
+  # @return [TODO] TODO
   def self.get_default_hot_water_temperature(eri_version)
     # Returns hot water temperature in deg-F
     if Constants.ERIVersions.index(eri_version) >= Constants.ERIVersions.index('2014A')
@@ -1942,7 +1925,6 @@
     OpenStudio::Model::SetpointManagerScheduled.new(model, new_schedule)
   end
 
-<<<<<<< HEAD
   # TODO
   #
   # @param name [TODO] TODO
@@ -1961,12 +1943,8 @@
   # @param schedules_file [SchedulesFile] SchedulesFile wrapper class instance of detailed schedule files
   # @param unavailable_periods [TODO] TODO
   # @param unit_multiplier [TODO] TODO
-  # @param ec_adj [TODO] TODO
-  # @return [TODO] TODO
-  def self.create_new_heater(name:, water_heating_system: nil, act_vol:, t_set_c: nil, loc_space:, loc_schedule: nil, model:, runner:, u: nil, ua:, eta_c: nil, is_dsh_storage: false, is_combi: false, schedules_file: nil, unavailable_periods: [], unit_multiplier: 1.0, ec_adj: 1.0)
-=======
+  # @return [TODO] TODO
   def self.create_new_heater(name:, water_heating_system: nil, act_vol:, t_set_c: nil, loc_space:, loc_schedule: nil, model:, runner:, u: nil, ua:, eta_c: nil, is_dsh_storage: false, is_combi: false, schedules_file: nil, unavailable_periods: [], unit_multiplier: 1.0)
->>>>>>> 53ba621d
     # storage tank doesn't require water_heating_system class argument being passed
     if is_dsh_storage || is_combi
       fuel = nil
