--- conflicted
+++ resolved
@@ -1792,13 +1792,8 @@
 
     loop = OpenStudio::Model::PlantLoop.new(model)
     loop.setName(name)
-<<<<<<< HEAD
-    loop.sizingPlant.setDesignLoopExitTemperature(t_set)
+    loop.sizingPlant.setDesignLoopExitTemperature(t_set_c)
     loop.sizingPlant.setLoopDesignTemperatureDifference(UnitConversions.convert(10.0, 'deltaF', 'deltaC'))
-=======
-    loop.sizingPlant.setDesignLoopExitTemperature(t_set_c)
-    loop.sizingPlant.setLoopDesignTemperatureDifference(UnitConversions.convert(10.0, 'R', 'K'))
->>>>>>> fe7b5c63
     loop.setPlantLoopVolume(0.003) # ~1 gal
     loop.setMaximumLoopFlowRate(0.01) # This size represents the physical limitations to flow due to losses in the piping system. We assume that the pipes are always adequately sized.
 
