--- conflicted
+++ resolved
@@ -1281,17 +1281,8 @@
     ec_adj_program.setName("#{heater.name} EC_adj")
     if [HPXML::WaterHeaterTypeCombiStorage, HPXML::WaterHeaterTypeCombiTankless].include? water_heating_system.water_heater_type
       ec_adj_program.addLine("Set dhw_e_cons = #{ec_adj_oncyc_sensor.name} + #{ec_adj_offcyc_sensor.name}")
-<<<<<<< HEAD
       ec_adj_program.addLine("If #{ec_adj_sensor_boiler.name} > 0")
       ec_adj_program.addLine("  Set dhw_e_cons = dhw_e_cons + #{ec_adj_sensor_boiler.name}")
-=======
-      ec_adj_program.addLine('Set htg_e_cons = dhw_e_cons')
-      ec_adj_program.addLine("If #{ec_adj_sensor_boiler_heating.name} > 0")
-      ec_adj_program.addLine("  Set dhw_frac = (@Abs #{ec_adj_sensor_hx.name} / #{ec_adj_sensor_boiler_heating.name})")
-      ec_adj_program.addLine('  Set dhw_frac = (@Min dhw_frac 1)')
-      ec_adj_program.addLine("  Set dhw_e_cons = dhw_e_cons + dhw_frac * #{ec_adj_sensor_boiler.name}")
-      ec_adj_program.addLine("  Set htg_e_cons = htg_e_cons + (1.0 - dhw_frac) * #{ec_adj_sensor_boiler.name}")
->>>>>>> 5c0bd9b5
       ec_adj_program.addLine('EndIf')
     elsif water_heating_system.water_heater_type == HPXML::WaterHeaterTypeHeatPump
       ec_adj_program.addLine("Set dhw_e_cons = #{ec_adj_sensor.name} + #{ec_adj_oncyc_sensor.name} + #{ec_adj_offcyc_sensor.name} + #{ec_adj_hp_sensor.name} + #{ec_adj_fan_sensor.name}")
