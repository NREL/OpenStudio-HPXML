--- conflicted
+++ resolved
@@ -1640,14 +1640,7 @@
     act_vol *= unit_multiplier
 
     if tank_model_type == HPXML::WaterHeaterTankModelTypeStratified
-<<<<<<< HEAD
-      h_tank = 1.2192 # 4 feet in m, using the relationship currently assumed in BEopt
-      # height of upper and lower element based on TRNSYS assumptions for an ERWH
-      h_UE = 0.733333333 * h_tank # node 4/15
-      h_LE = 0.133333333 * h_tank # node 13/15
-=======
       h_tank = get_tank_height() # ft
->>>>>>> b0f18ace
 
       # Add a WaterHeater:Stratified to the model
       new_heater = OpenStudio::Model::WaterHeaterStratified.new(model)
