# frozen_string_literal: true

class Waterheater
  def self.apply_tank(model, runner, loc_space, loc_schedule, water_heating_system, ec_adj, solar_thermal_system, eri_version, schedules_file, unavailable_periods, unit_multiplier, nbeds)
    solar_fraction = get_water_heater_solar_fraction(water_heating_system, solar_thermal_system)
    t_set_c = get_t_set_c(water_heating_system.temperature, water_heating_system.water_heater_type)
    loop = create_new_loop(model, t_set_c, eri_version, unit_multiplier)

    act_vol = calc_storage_tank_actual_vol(water_heating_system.tank_volume, water_heating_system.fuel_type)
    u, ua, eta_c = calc_tank_UA(act_vol, water_heating_system, solar_fraction, nbeds)
    new_heater = create_new_heater(name: Constants.ObjectNameWaterHeater,
                                   water_heating_system: water_heating_system,
                                   act_vol: act_vol,
                                   t_set_c: t_set_c,
                                   loc_space: loc_space,
                                   loc_schedule: loc_schedule,
                                   model: model,
                                   runner: runner,
                                   u: u,
                                   ua: ua,
                                   eta_c: eta_c,
                                   schedules_file: schedules_file,
                                   unavailable_periods: unavailable_periods,
                                   unit_multiplier: unit_multiplier)
    loop.addSupplyBranchForComponent(new_heater)

    add_ec_adj(model, new_heater, ec_adj, loc_space, water_heating_system, unit_multiplier)
    add_desuperheater(model, runner, water_heating_system, new_heater, loc_space, loc_schedule, loop, unit_multiplier)

    return loop
  end

  def self.apply_tankless(model, runner, loc_space, loc_schedule, water_heating_system, ec_adj, solar_thermal_system, eri_version, schedules_file, unavailable_periods, unit_multiplier, nbeds)
    water_heating_system.heating_capacity = 100000000000.0 * unit_multiplier
    solar_fraction = get_water_heater_solar_fraction(water_heating_system, solar_thermal_system)
    t_set_c = get_t_set_c(water_heating_system.temperature, water_heating_system.water_heater_type)
    loop = create_new_loop(model, t_set_c, eri_version, unit_multiplier)

    act_vol = 1.0 * unit_multiplier
    _u, ua, eta_c = calc_tank_UA(act_vol, water_heating_system, solar_fraction, nbeds)
    new_heater = create_new_heater(name: Constants.ObjectNameWaterHeater,
                                   water_heating_system: water_heating_system,
                                   act_vol: act_vol,
                                   t_set_c: t_set_c,
                                   loc_space: loc_space,
                                   loc_schedule: loc_schedule,
                                   model: model,
                                   runner: runner,
                                   ua: ua,
                                   eta_c: eta_c,
                                   schedules_file: schedules_file,
                                   unavailable_periods: unavailable_periods,
                                   unit_multiplier: unit_multiplier)

    loop.addSupplyBranchForComponent(new_heater)

    add_ec_adj(model, new_heater, ec_adj, loc_space, water_heating_system, unit_multiplier)
    add_desuperheater(model, runner, water_heating_system, new_heater, loc_space, loc_schedule, loop, unit_multiplier)

    return loop
  end

  def self.apply_heatpump(model, runner, loc_space, loc_schedule, elevation, water_heating_system, ec_adj, solar_thermal_system, conditioned_zone, eri_version, schedules_file, unavailable_periods, unit_multiplier, nbeds)
    obj_name_hpwh = Constants.ObjectNameWaterHeater
    solar_fraction = get_water_heater_solar_fraction(water_heating_system, solar_thermal_system)
    t_set_c = get_t_set_c(water_heating_system.temperature, water_heating_system.water_heater_type)
    loop = create_new_loop(model, t_set_c, eri_version, unit_multiplier)

    h_tank = 0.0188 * water_heating_system.tank_volume + 0.0935 # Linear relationship that gets GE height at 50 gal and AO Smith height at 80 gal

    # Add in schedules for Tamb, RHamb, and the compressor
    hpwh_tamb = OpenStudio::Model::ScheduleConstant.new(model)
    hpwh_tamb.setName("#{obj_name_hpwh} Tamb act")
    hpwh_tamb.setValue(23)

    hpwh_rhamb = OpenStudio::Model::ScheduleConstant.new(model)
    hpwh_rhamb.setName("#{obj_name_hpwh} RHamb act")
    hpwh_rhamb.setValue(0.5)

    # Note: These get overwritten by EMS later, see HPWH Control program
    top_element_setpoint_schedule = OpenStudio::Model::ScheduleConstant.new(model)
    top_element_setpoint_schedule.setName("#{obj_name_hpwh} TopElementSetpoint")
    bottom_element_setpoint_schedule = OpenStudio::Model::ScheduleConstant.new(model)
    bottom_element_setpoint_schedule.setName("#{obj_name_hpwh} BottomElementSetpoint")

    setpoint_schedule = nil
    if not schedules_file.nil?
      # To handle variable setpoints, need one schedule that gets sensed and a new schedule that gets actuated
      # Sensed schedule
      setpoint_schedule = schedules_file.create_schedule_file(model, col_name: SchedulesFile::Columns[:WaterHeaterSetpoint].name)
      if not setpoint_schedule.nil?
        Schedule.set_schedule_type_limits(model, setpoint_schedule, Constants.ScheduleTypeLimitsTemperature)

        # Actuated schedule
        control_setpoint_schedule = ScheduleConstant.new(model, "#{obj_name_hpwh} ControlSetpoint", 0.0, Constants.ScheduleTypeLimitsTemperature, unavailable_periods: unavailable_periods)
        control_setpoint_schedule = control_setpoint_schedule.schedule
      end
    end
    if setpoint_schedule.nil?
      setpoint_schedule = ScheduleConstant.new(model, Constants.ObjectNameWaterHeaterSetpoint, t_set_c, Constants.ScheduleTypeLimitsTemperature, unavailable_periods: unavailable_periods)
      setpoint_schedule = setpoint_schedule.schedule

      control_setpoint_schedule = setpoint_schedule
    else
      runner.registerWarning("Both '#{SchedulesFile::Columns[:WaterHeaterSetpoint].name}' schedule file and setpoint temperature provided; the latter will be ignored.") if !t_set_c.nil?
    end

    airflow_rate = 181.0 # cfm
    min_temp = 42.0 # F
    max_temp = 120.0 # F

    # Coil:WaterHeating:AirToWaterHeatPump:Wrapped
    coil = setup_hpwh_dxcoil(model, runner, water_heating_system, elevation, obj_name_hpwh, airflow_rate, unit_multiplier)

    # WaterHeater:Stratified
    tank = setup_hpwh_stratified_tank(model, water_heating_system, obj_name_hpwh, h_tank, solar_fraction, hpwh_tamb, bottom_element_setpoint_schedule, top_element_setpoint_schedule, unit_multiplier, nbeds)
    loop.addSupplyBranchForComponent(tank)

    add_desuperheater(model, runner, water_heating_system, tank, loc_space, loc_schedule, loop, unit_multiplier)

    # Fan:SystemModel
    fan = setup_hpwh_fan(model, water_heating_system, obj_name_hpwh, airflow_rate, unit_multiplier)

    # WaterHeater:HeatPump:WrappedCondenser
    hpwh = setup_hpwh_wrapped_condenser(model, obj_name_hpwh, coil, tank, fan, h_tank, airflow_rate, hpwh_tamb, hpwh_rhamb, min_temp, max_temp, control_setpoint_schedule, unit_multiplier)

    # Amb temp & RH sensors, temp sensor shared across programs
    amb_temp_sensor, amb_rh_sensors = get_loc_temp_rh_sensors(model, obj_name_hpwh, loc_schedule, loc_space, conditioned_zone)
    hpwh_inlet_air_program = add_hpwh_inlet_air_and_zone_heat_gain_program(model, obj_name_hpwh, loc_space, hpwh_tamb, hpwh_rhamb, tank, coil, fan, amb_temp_sensor, amb_rh_sensors, unit_multiplier)

    # EMS for the HPWH control logic
    op_mode = water_heating_system.operating_mode
    hpwh_ctrl_program = add_hpwh_control_program(model, runner, obj_name_hpwh, amb_temp_sensor, top_element_setpoint_schedule, bottom_element_setpoint_schedule, min_temp, max_temp, op_mode, setpoint_schedule, control_setpoint_schedule, schedules_file)

    # ProgramCallingManagers
    program_calling_manager = OpenStudio::Model::EnergyManagementSystemProgramCallingManager.new(model)
    program_calling_manager.setName("#{obj_name_hpwh} ProgramManager")
    program_calling_manager.setCallingPoint('InsideHVACSystemIterationLoop')
    program_calling_manager.addProgram(hpwh_ctrl_program)
    program_calling_manager.addProgram(hpwh_inlet_air_program)

    add_ec_adj(model, hpwh, ec_adj, loc_space, water_heating_system, unit_multiplier)

    return loop
  end

  def self.apply_combi(model, runner, loc_space, loc_schedule, water_heating_system, ec_adj, solar_thermal_system, eri_version, schedules_file, unavailable_periods, unit_multiplier, nbeds)
    solar_fraction = get_water_heater_solar_fraction(water_heating_system, solar_thermal_system)

    boiler, boiler_plant_loop = get_combi_boiler_and_plant_loop(model, water_heating_system.related_hvac_idref)
    boiler.setName('combi boiler')
    boiler.additionalProperties.setFeature('HPXML_ID', water_heating_system.id) # Used by reporting measure
    boiler.additionalProperties.setFeature('IsCombiBoiler', true) # Used by reporting measure

    obj_name_combi = Constants.ObjectNameWaterHeater

    if water_heating_system.water_heater_type == HPXML::WaterHeaterTypeCombiStorage
      if water_heating_system.standby_loss_value <= 0
        fail 'A negative indirect water heater standby loss was calculated, double check water heater inputs.'
      end

      act_vol = calc_storage_tank_actual_vol(water_heating_system.tank_volume, nil)
      a_side = calc_tank_areas(act_vol)[1]
      ua = calc_indirect_ua_with_standbyloss(act_vol, water_heating_system, a_side, solar_fraction, nbeds)
    else
      ua = 0.0
      act_vol = 1.0
    end

    t_set_c = get_t_set_c(water_heating_system.temperature, water_heating_system.water_heater_type)
    loop = create_new_loop(model, t_set_c, eri_version, unit_multiplier)

    # Create water heater
    new_heater = create_new_heater(name: obj_name_combi,
                                   water_heating_system: water_heating_system,
                                   act_vol: act_vol,
                                   t_set_c: t_set_c,
                                   loc_space: loc_space,
                                   loc_schedule: loc_schedule,
                                   model: model,
                                   runner: runner,
                                   ua: ua,
                                   is_combi: true,
                                   schedules_file: schedules_file,
                                   unavailable_periods: unavailable_periods,
                                   unit_multiplier: unit_multiplier)
    new_heater.setSourceSideDesignFlowRate(100 * unit_multiplier) # set one large number, override by EMS

    # Create alternate setpoint schedule for source side flow request
    alternate_stp_sch = new_heater.setpointTemperatureSchedule.get.clone(model).to_Schedule.get
    alternate_stp_sch.setName("#{obj_name_combi} Alt Spt")
    new_heater.setIndirectAlternateSetpointTemperatureSchedule(alternate_stp_sch)

    # Create setpoint schedule to specify source side temperature
    source_stp_sch = OpenStudio::Model::ScheduleConstant.new(model)
    source_stp_sch.setName("#{obj_name_combi} Source Spt")
    boiler_spt_mngr = model.getSetpointManagerScheduleds.find { |spt_mngr| spt_mngr.setpointNode.get == boiler_plant_loop.loopTemperatureSetpointNode }
    boiler_heating_spt = boiler_spt_mngr.to_SetpointManagerScheduled.get.schedule.to_ScheduleConstant.get.value
    # tank source side inlet temperature, degree C
    source_stp_sch.setValue(boiler_heating_spt)
    # reset dhw boiler setpoint
    boiler_spt_mngr.to_SetpointManagerScheduled.get.setSchedule(source_stp_sch)
    boiler_plant_loop.autosizeMaximumLoopFlowRate()

    # change loop equipment operation scheme to heating load
    scheme_dhw = OpenStudio::Model::PlantEquipmentOperationHeatingLoad.new(model)
    scheme_dhw.addEquipment(1000000000, new_heater)
    loop.setPrimaryPlantEquipmentOperationScheme(scheme_dhw)

    # Add dhw boiler to the load distribution scheme
    scheme = OpenStudio::Model::PlantEquipmentOperationHeatingLoad.new(model)
    scheme.addEquipment(1000000000, boiler)
    boiler_plant_loop.setPrimaryPlantEquipmentOperationScheme(scheme)
    boiler_plant_loop.addDemandBranchForComponent(new_heater)
    boiler_plant_loop.setPlantLoopVolume(0.001 * unit_multiplier) # Cannot be auto-calculated because of large default tank source side mfr(set to be overwritten by EMS)

    loop.addSupplyBranchForComponent(new_heater)

    add_ec_adj(model, new_heater, ec_adj, loc_space, water_heating_system, unit_multiplier, boiler)

    return loop
  end

  def self.apply_combi_system_EMS(model, water_heating_systems, plantloop_map)
    water_heating_systems.select { |wh|
      [HPXML::WaterHeaterTypeCombiStorage,
       HPXML::WaterHeaterTypeCombiTankless].include? wh.water_heater_type
    }.each do |water_heating_system|
      combi_sys_id = water_heating_system.id

      # EMS for modulate source side mass flow rate
      # Initialization
      equipment_peaks = {}
      equipment_sch_sensors = {}
      equipment_target_temp_sensors = {}
      tank_volume, deadband, tank_source_temp = 0.0, 0.0, 0.0
      alt_spt_sch = nil
      tank_temp_sensor, tank_spt_sensor, tank_loss_energy_sensor = nil, nil, nil
      altsch_actuator, pump_actuator = nil, nil
      water_heater = nil

      # Create sensors and actuators
      plant_loop = plantloop_map[combi_sys_id]
      plant_loop.components.each do |c|
        next unless c.to_WaterHeaterMixed.is_initialized

        water_heater = c.to_WaterHeaterMixed.get
        tank_volume = water_heater.tankVolume.get
        deadband = water_heater.deadbandTemperatureDifference
        # Sensors and actuators related to OS water heater object
        tank_temp_sensor = OpenStudio::Model::EnergyManagementSystemSensor.new(model, 'Water Heater Tank Temperature')
        tank_temp_sensor.setName("#{combi_sys_id} Tank Temp")
        tank_temp_sensor.setKeyName(water_heater.name.to_s)
        tank_loss_energy_sensor = OpenStudio::Model::EnergyManagementSystemSensor.new(model, 'Water Heater Heat Loss Energy')
        tank_loss_energy_sensor.setName("#{combi_sys_id} Tank Loss Energy")
        tank_loss_energy_sensor.setKeyName(water_heater.name.to_s)
        tank_spt_sensor = OpenStudio::Model::EnergyManagementSystemSensor.new(model, 'Schedule Value')
        tank_spt_sensor.setName("#{combi_sys_id} Setpoint Temperature")
        tank_spt_sensor.setKeyName(water_heater.setpointTemperatureSchedule.get.name.to_s)
        alt_spt_sch = water_heater.indirectAlternateSetpointTemperatureSchedule.get
        if alt_spt_sch.to_ScheduleConstant.is_initialized
          altsch_actuator = OpenStudio::Model::EnergyManagementSystemActuator.new(alt_spt_sch, *EPlus::EMSActuatorScheduleConstantValue)
        elsif alt_spt_sch.to_ScheduleRuleset.is_initialized
          altsch_actuator = OpenStudio::Model::EnergyManagementSystemActuator.new(alt_spt_sch, *EPlus::EMSActuatorScheduleYearValue)
        else
          altsch_actuator = OpenStudio::Model::EnergyManagementSystemActuator.new(alt_spt_sch, *EPlus::EMSActuatorScheduleFileValue)
        end
        altsch_actuator.setName("#{combi_sys_id} AltSchedOverride")
      end
      plant_loop.components.each do |c|
        next unless c.to_WaterUseConnections.is_initialized

        wuc = c.to_WaterUseConnections.get
        wuc.waterUseEquipment.each do |wu|
          # water use equipment peak mass flow rate
          wu_peak = wu.waterUseEquipmentDefinition.peakFlowRate
          equipment_peaks[wu.name.to_s] = wu_peak
          # mfr fraction schedule sensors
          wu_sch_sensor = OpenStudio::Model::EnergyManagementSystemSensor.new(model, 'Schedule Value')
          wu_sch_sensor.setName("#{wu.name} sch value")
          wu_sch_sensor.setKeyName(wu.flowRateFractionSchedule.get.name.to_s)
          equipment_sch_sensors[wu.name.to_s] = wu_sch_sensor
          # water use equipment target temperature schedule sensors
          if wu.waterUseEquipmentDefinition.targetTemperatureSchedule.is_initialized
            target_temp_sch = wu.waterUseEquipmentDefinition.targetTemperatureSchedule.get
          else
            target_temp_sch = water_heater.setpointTemperatureSchedule.get
          end
          target_temp_sensor = OpenStudio::Model::EnergyManagementSystemSensor.new(model, 'Schedule Value')
          target_temp_sensor.setName("#{wu.name} target temp")
          target_temp_sensor.setKeyName(target_temp_sch.name.to_s)
          equipment_target_temp_sensors[wu.name.to_s] = target_temp_sensor
        end
      end
      dhw_source_loop = model.getPlantLoops.find { |l| l.demandComponents.include? water_heater }
      dhw_source_loop.components.each do |c|
        next unless c.to_PumpVariableSpeed.is_initialized

        pump = c.to_PumpVariableSpeed.get
        pump_actuator = OpenStudio::Model::EnergyManagementSystemActuator.new(pump, *EPlus::EMSActuatorPumpMassFlowRate)
        pump_actuator.setName("#{combi_sys_id} Pump MFR")
      end
      dhw_source_loop.supplyOutletNode.setpointManagers.each do |setpoint_manager|
        if setpoint_manager.to_SetpointManagerScheduled.is_initialized
          tank_source_temp = setpoint_manager.to_SetpointManagerScheduled.get.schedule.to_ScheduleConstant.get.value
        end
      end

      mains_temp_sensor = OpenStudio::Model::EnergyManagementSystemSensor.new(model, 'Site Mains Water Temperature')
      mains_temp_sensor.setName('Mains Temperature')
      mains_temp_sensor.setKeyName('Environment')

      # Program
      combi_ctrl_program = OpenStudio::Model::EnergyManagementSystemProgram.new(model)
      combi_ctrl_program.setName("#{combi_sys_id} Source MFR Control")
      combi_ctrl_program.addLine("Set Rho = @RhoH2O #{tank_temp_sensor.name}")
      combi_ctrl_program.addLine("Set Cp = @CpHW #{tank_temp_sensor.name}")
      combi_ctrl_program.addLine("Set Tank_Water_Mass = #{tank_volume} * Rho")
      combi_ctrl_program.addLine("Set DeltaT = #{tank_source_temp} - #{tank_spt_sensor.name}")
      combi_ctrl_program.addLine("Set WU_Hot_Temp = #{tank_temp_sensor.name}")
      combi_ctrl_program.addLine("Set WU_Cold_Temp = #{mains_temp_sensor.name}")
      combi_ctrl_program.addLine('Set Tank_Use_Total_MFR = 0.0')
      equipment_peaks.each do |wu_name, peak|
        wu_id = wu_name.gsub(' ', '_')
        combi_ctrl_program.addLine("Set #{wu_id}_Peak = #{peak}")
        combi_ctrl_program.addLine("Set #{wu_id}_MFR_Total = #{wu_id}_Peak * #{equipment_sch_sensors[wu_name].name} * Rho")
        combi_ctrl_program.addLine("If #{equipment_target_temp_sensors[wu_name].name} > WU_Hot_Temp")
        combi_ctrl_program.addLine("Set #{wu_id}_MFR_Hot = #{wu_id}_MFR_Total")
        combi_ctrl_program.addLine('Else')
        combi_ctrl_program.addLine("Set #{wu_id}_MFR_Hot = #{wu_id}_MFR_Total * (#{equipment_target_temp_sensors[wu_name].name} - WU_Cold_Temp)/(WU_Hot_Temp - WU_Cold_Temp)")
        combi_ctrl_program.addLine('EndIf')
        combi_ctrl_program.addLine("Set Tank_Use_Total_MFR = Tank_Use_Total_MFR + #{wu_id}_MFR_Hot")
      end
      combi_ctrl_program.addLine("Set WH_Loss = - #{tank_loss_energy_sensor.name}")
      combi_ctrl_program.addLine("Set WH_Use = Tank_Use_Total_MFR * Cp * (#{tank_temp_sensor.name} - #{mains_temp_sensor.name}) * ZoneTimeStep * 3600")
      combi_ctrl_program.addLine("Set WH_HeatToLowSetpoint = Tank_Water_Mass * Cp * (#{tank_temp_sensor.name} - #{tank_spt_sensor.name} + #{deadband})")
      combi_ctrl_program.addLine("Set WH_HeatToHighSetpoint = Tank_Water_Mass * Cp * (#{tank_temp_sensor.name} - #{tank_spt_sensor.name})")
      combi_ctrl_program.addLine('Set WH_Energy_Demand = WH_Use + WH_Loss - WH_HeatToLowSetpoint')
      combi_ctrl_program.addLine('Set WH_Energy_Heat = WH_Use + WH_Loss - WH_HeatToHighSetpoint')
      combi_ctrl_program.addLine('If WH_Energy_Demand > 0')
      combi_ctrl_program.addLine("Set #{pump_actuator.name} = WH_Energy_Heat / (Cp * DeltaT * 3600 * ZoneTimeStep)")
      combi_ctrl_program.addLine("Set #{altsch_actuator.name} = 100") # Set the alternate setpoint temperature to highest level to ensure maximum source side flow rate
      combi_ctrl_program.addLine('Else')
      combi_ctrl_program.addLine("Set #{pump_actuator.name} = 0")
      combi_ctrl_program.addLine("Set #{altsch_actuator.name} = NULL")
      combi_ctrl_program.addLine('EndIf')

      # ProgramCallingManagers
      program_calling_manager = OpenStudio::Model::EnergyManagementSystemProgramCallingManager.new(model)
      program_calling_manager.setName("#{combi_sys_id} ProgramManager")
      program_calling_manager.setCallingPoint('BeginZoneTimestepAfterInitHeatBalance')
      program_calling_manager.addProgram(combi_ctrl_program)
    end
  end

  def self.apply_solar_thermal(model, loc_space, loc_schedule, solar_thermal_system, plantloop_map, unit_multiplier)
    if [HPXML::WaterHeaterTypeCombiStorage, HPXML::WaterHeaterTypeCombiTankless].include? solar_thermal_system.water_heating_system.water_heater_type
      fail "Water heating system '#{solar_thermal_system.water_heating_system.id}' connected to solar thermal system '#{solar_thermal_system.id}' cannot be a space-heating boiler."
    end
    if solar_thermal_system.water_heating_system.uses_desuperheater
      fail "Water heating system '#{solar_thermal_system.water_heating_system.id}' connected to solar thermal system '#{solar_thermal_system.id}' cannot be attached to a desuperheater."
    end

    dhw_loop = plantloop_map[solar_thermal_system.water_heating_system.id]

    obj_name = Constants.ObjectNameSolarHotWater

    if [HPXML::SolarThermalTypeEvacuatedTube].include? solar_thermal_system.collector_type
      iam_coeff2 = 0.3023 # IAM coeff1=1 by definition, values based on a system listed by SRCC with values close to the average
      iam_coeff3 = -0.3057
    elsif [HPXML::SolarThermalTypeSingleGlazing, HPXML::SolarThermalTypeDoubleGlazing].include? solar_thermal_system.collector_type
      iam_coeff2 = 0.1
      iam_coeff3 = 0
    elsif [HPXML::SolarThermalTypeICS].include? solar_thermal_system.collector_type
      iam_coeff2 = 0.1
      iam_coeff3 = 0
    end

    if [HPXML::SolarThermalLoopTypeIndirect].include? solar_thermal_system.collector_loop_type
      fluid_type = Constants.FluidPropyleneGlycol
      heat_ex_eff = 0.7
    elsif [HPXML::SolarThermalLoopTypeDirect, HPXML::SolarThermalLoopTypeThermosyphon].include? solar_thermal_system.collector_loop_type
      fluid_type = Constants.FluidWater
      heat_ex_eff = 1.0
    end

    collector_area = solar_thermal_system.collector_area * unit_multiplier
    storage_volume = solar_thermal_system.storage_volume * unit_multiplier

    if solar_thermal_system.collector_loop_type == HPXML::SolarThermalLoopTypeThermosyphon
      pump_power = 0.0
    else
      pump_power = 0.8 * collector_area
    end

    test_flow = 55.0 / UnitConversions.convert(1.0, 'lbm/min', 'kg/hr') / Liquid.H2O_l.rho * UnitConversions.convert(1.0, 'ft^2', 'm^2') # cfm/ft^2
    coll_flow = test_flow * collector_area # cfm
    if fluid_type == Constants.FluidWater # Direct, make the storage tank a dummy tank with 0 tank losses
      u_tank = 0.0
    else
      r_tank = 10.0 # Btu/(hr-ft2-F)
      u_tank = UnitConversions.convert(1.0 / r_tank, 'Btu/(hr*ft^2*F)', 'W/(m^2*K)') # W/m2-K
    end

    # Get water heater and setpoint temperature schedules from loop
    water_heater = nil
    setpoint_schedule_one = nil
    setpoint_schedule_two = nil
    dhw_loop.supplyComponents.each do |supply_component|
      if supply_component.to_WaterHeaterMixed.is_initialized
        water_heater = supply_component.to_WaterHeaterMixed.get
        setpoint_schedule_one = water_heater.setpointTemperatureSchedule.get
        setpoint_schedule_two = water_heater.setpointTemperatureSchedule.get
      elsif supply_component.to_WaterHeaterStratified.is_initialized
        water_heater = supply_component.to_WaterHeaterStratified.get
        setpoint_schedule_one = water_heater.heater1SetpointTemperatureSchedule
        setpoint_schedule_two = water_heater.heater2SetpointTemperatureSchedule
      end
    end

    dhw_setpoint_manager = nil
    dhw_loop.supplyOutletNode.setpointManagers.each do |setpoint_manager|
      if setpoint_manager.to_SetpointManagerScheduled.is_initialized
        dhw_setpoint_manager = setpoint_manager.to_SetpointManagerScheduled.get
      end
    end

    plant_loop = OpenStudio::Model::PlantLoop.new(model)
    plant_loop.setName('solar hot water loop')
    if fluid_type == Constants.FluidWater
      plant_loop.setFluidType('Water')
    else
      plant_loop.setFluidType('PropyleneGlycol')
      plant_loop.setGlycolConcentration(50)
    end
    plant_loop.setMaximumLoopTemperature(100)
    plant_loop.setMinimumLoopTemperature(0)
    plant_loop.setMinimumLoopFlowRate(0)
    plant_loop.setLoadDistributionScheme('Optimal')
    plant_loop.setPlantEquipmentOperationHeatingLoadSchedule(model.alwaysOnDiscreteSchedule)

    sizing_plant = plant_loop.sizingPlant
    sizing_plant.setLoopType('Heating')
    sizing_plant.setDesignLoopExitTemperature(dhw_loop.sizingPlant.designLoopExitTemperature)
    sizing_plant.setLoopDesignTemperatureDifference(UnitConversions.convert(10.0, 'deltaF', 'deltaC'))

    setpoint_manager = OpenStudio::Model::SetpointManagerScheduled.new(model, dhw_setpoint_manager.schedule)
    setpoint_manager.setName(obj_name + ' setpoint mgr')
    setpoint_manager.setControlVariable('Temperature')

    pump = OpenStudio::Model::PumpConstantSpeed.new(model)
    pump.setName(obj_name + ' pump')
    pump.setRatedPumpHead(90000)
    pump.setRatedPowerConsumption(pump_power)
    pump.setMotorEfficiency(0.3)
    pump.setFractionofMotorInefficienciestoFluidStream(0.2)
    pump.setPumpControlType('Intermittent')
    pump.setRatedFlowRate(UnitConversions.convert(coll_flow, 'cfm', 'm^3/s'))
    pump.addToNode(plant_loop.supplyInletNode)
    pump.additionalProperties.setFeature('HPXML_ID', solar_thermal_system.water_heating_system.id) # Used by reporting measure
    pump.additionalProperties.setFeature('ObjectType', Constants.ObjectNameSolarHotWater) # Used by reporting measure

    panel_length = UnitConversions.convert(collector_area, 'ft^2', 'm^2')**0.5
    run = Math::cos(solar_thermal_system.collector_tilt * Math::PI / 180) * panel_length

    offset = 1000.0 # prevent shading

    vertices = OpenStudio::Point3dVector.new
    vertices << OpenStudio::Point3d.new(offset, offset, 0)
    vertices << OpenStudio::Point3d.new(offset + panel_length, offset, 0)
    vertices << OpenStudio::Point3d.new(offset + panel_length, offset + run, (panel_length**2 - run**2)**0.5)
    vertices << OpenStudio::Point3d.new(offset, offset + run, (panel_length**2 - run**2)**0.5)

    m = OpenStudio::Matrix.new(4, 4, 0)
    azimuth = Float(solar_thermal_system.collector_azimuth)
    m[0, 0] = Math::cos((180 - azimuth) * Math::PI / 180)
    m[1, 1] = Math::cos((180 - azimuth) * Math::PI / 180)
    m[0, 1] = -Math::sin((180 - azimuth) * Math::PI / 180)
    m[1, 0] = Math::sin((180 - azimuth) * Math::PI / 180)
    m[2, 2] = 1
    m[3, 3] = 1
    transformation = OpenStudio::Transformation.new(m)
    vertices = transformation * vertices

    shading_surface_group = OpenStudio::Model::ShadingSurfaceGroup.new(model)
    shading_surface_group.setName(obj_name + ' shading group')

    shading_surface = OpenStudio::Model::ShadingSurface.new(vertices, model)
    shading_surface.setName(obj_name + ' shading surface')
    shading_surface.setShadingSurfaceGroup(shading_surface_group)

    if solar_thermal_system.collector_type == HPXML::SolarThermalTypeICS
      collector_plate = OpenStudio::Model::SolarCollectorIntegralCollectorStorage.new(model)
      collector_plate.setName(obj_name + ' coll plate')
      collector_plate.setSurface(shading_surface)
      collector_plate.setMaximumFlowRate(UnitConversions.convert(coll_flow, 'cfm', 'm^3/s'))

      ics_performance = collector_plate.solarCollectorPerformance
      # Values are based on spec sheet + OG-100 listing for Solarheart ICS collectors
      ics_performance.setName(obj_name + ' coll perf')
      ics_performance.setGrossArea(UnitConversions.convert(collector_area, 'ft^2', 'm^2'))
      ics_performance.setCollectorWaterVolume(UnitConversions.convert(storage_volume, 'gal', 'm^3'))
      ics_performance.setBottomHeatLossConductance(1.902) # Spec sheet
      ics_performance.setSideHeatLossConductance(1.268)
      ics_performance.setAspectRatio(0.721)
      ics_performance.setCollectorSideHeight(0.17272)
      ics_performance.setNumberOfCovers(1)
      ics_performance.setAbsorptanceOfAbsorberPlate(0.94)
      ics_performance.setEmissivityOfAbsorberPlate(0.56)
      collector_plate.setSolarCollectorPerformance(ics_performance)

    else
      collector_plate = OpenStudio::Model::SolarCollectorFlatPlateWater.new(model)
      collector_plate.setName(obj_name + ' coll plate')
      collector_plate.setSurface(shading_surface)
      collector_plate.setMaximumFlowRate(UnitConversions.convert(coll_flow, 'cfm', 'm^3/s'))
      collector_performance = collector_plate.solarCollectorPerformance
      collector_performance.setName(obj_name + ' coll perf')
      collector_performance.setGrossArea(UnitConversions.convert(collector_area, 'ft^2', 'm^2'))
      collector_performance.setTestFluid('Water')
      collector_performance.setTestFlowRate(UnitConversions.convert(coll_flow, 'cfm', 'm^3/s'))
      collector_performance.setTestCorrelationType('Inlet')
      collector_performance.setCoefficient1ofEfficiencyEquation(solar_thermal_system.collector_frta)
      collector_performance.setCoefficient2ofEfficiencyEquation(-UnitConversions.convert(solar_thermal_system.collector_frul, 'Btu/(hr*ft^2*F)', 'W/(m^2*K)'))
      collector_performance.setCoefficient2ofIncidentAngleModifier(-iam_coeff2)
      collector_performance.setCoefficient3ofIncidentAngleModifier(iam_coeff3)

    end

    plant_loop.addSupplyBranchForComponent(collector_plate)

    pipe_supply_bypass = OpenStudio::Model::PipeAdiabatic.new(model)
    pipe_supply_outlet = OpenStudio::Model::PipeAdiabatic.new(model)
    pipe_demand_bypass = OpenStudio::Model::PipeAdiabatic.new(model)
    pipe_demand_inlet = OpenStudio::Model::PipeAdiabatic.new(model)
    pipe_demand_outlet = OpenStudio::Model::PipeAdiabatic.new(model)

    plant_loop.addSupplyBranchForComponent(pipe_supply_bypass)
    pump.addToNode(plant_loop.supplyInletNode)
    pipe_supply_outlet.addToNode(plant_loop.supplyOutletNode)
    setpoint_manager.addToNode(plant_loop.supplyOutletNode)
    plant_loop.addDemandBranchForComponent(pipe_demand_bypass)
    pipe_demand_inlet.addToNode(plant_loop.demandInletNode)
    pipe_demand_outlet.addToNode(plant_loop.demandOutletNode)

    storage_tank = OpenStudio::Model::WaterHeaterStratified.new(model)
    storage_tank.setName(obj_name + ' storage tank')
    storage_tank.setSourceSideEffectiveness(heat_ex_eff)
    storage_tank.setTankShape('VerticalCylinder')
    if (solar_thermal_system.collector_type == HPXML::SolarThermalTypeICS) || (fluid_type == Constants.FluidWater) # Use a 60 gal tank dummy tank for direct systems, storage volume for ICS is assumed to be collector volume
      tank_volume = UnitConversions.convert(60 * unit_multiplier, 'gal', 'm^3')
    else
      tank_volume = UnitConversions.convert(storage_volume, 'gal', 'm^3')
    end
    tank_height = UnitConversions.convert(4.5, 'ft', 'm')
    storage_tank.setTankVolume(tank_volume)
    storage_tank.setTankHeight(tank_height)
    storage_tank.setUseSideOutletHeight(tank_height)
    storage_tank.setSourceSideInletHeight(tank_height / 3.0)
    storage_tank.setMaximumTemperatureLimit(99)
    storage_tank.heater1SetpointTemperatureSchedule.remove
    storage_tank.setHeater1SetpointTemperatureSchedule(setpoint_schedule_one)
    storage_tank.setHeater1Capacity(0)
    storage_tank.setHeater1Height(0)
    storage_tank.heater2SetpointTemperatureSchedule.remove
    storage_tank.setHeater2SetpointTemperatureSchedule(setpoint_schedule_two)
    storage_tank.setHeater2Capacity(0)
    storage_tank.setHeater2Height(0)
    storage_tank.setHeaterFuelType(EPlus::FuelTypeElectricity)
    storage_tank.setHeaterThermalEfficiency(1)
    storage_tank.ambientTemperatureSchedule.get.remove
    set_wh_ambient(loc_space, loc_schedule, storage_tank)
    storage_tank.setSkinLossFractiontoZone(1.0 / unit_multiplier) # Tank losses are multiplied by E+ zone multiplier, so need to compensate here
    storage_tank.setOffCycleFlueLossFractiontoZone(1.0 / unit_multiplier)
    storage_tank.setUseSideEffectiveness(1)
    storage_tank.setUseSideInletHeight(0)
    storage_tank.setSourceSideOutletHeight(0)
    storage_tank.setInletMode('Fixed')
    storage_tank.setIndirectWaterHeatingRecoveryTime(1.5)
    storage_tank.setNumberofNodes(8)
    storage_tank.setAdditionalDestratificationConductivity(0)
    storage_tank.setSourceSideDesignFlowRate(UnitConversions.convert(coll_flow, 'cfm', 'm^3/s'))
    storage_tank.setOnCycleParasiticFuelConsumptionRate(0)
    storage_tank.setOffCycleParasiticFuelConsumptionRate(0)
    storage_tank.setUseSideDesignFlowRate(UnitConversions.convert(storage_volume, 'gal', 'm^3') / 60.1) # Sized to ensure that E+ never autosizes the design flow rate to be larger than the tank volume getting drawn out in a hour (60 minutes)
    set_stratified_tank_ua(storage_tank, u_tank, unit_multiplier)
    storage_tank.additionalProperties.setFeature('HPXML_ID', solar_thermal_system.water_heating_system.id) # Used by reporting measure
    storage_tank.additionalProperties.setFeature('ObjectType', Constants.ObjectNameSolarHotWater) # Used by reporting measure

    plant_loop.addDemandBranchForComponent(storage_tank)
    dhw_loop.addSupplyBranchForComponent(storage_tank)
    water_heater.addToNode(storage_tank.supplyOutletModelObject.get.to_Node.get)

    availability_manager = OpenStudio::Model::AvailabilityManagerDifferentialThermostat.new(model)
    availability_manager.setName(obj_name + ' useful energy')
    availability_manager.setHotNode(collector_plate.outletModelObject.get.to_Node.get)
    availability_manager.setColdNode(storage_tank.demandOutletModelObject.get.to_Node.get)
    availability_manager.setTemperatureDifferenceOnLimit(0)
    availability_manager.setTemperatureDifferenceOffLimit(0)
    plant_loop.addAvailabilityManager(availability_manager)

    # Add EMS code for SWH control (keeps the WH for the last hour if there's useful energy that can be delivered, E+ wouldn't always do this by default)
    # Sensors
    coll_sensor = OpenStudio::Model::EnergyManagementSystemSensor.new(model, 'System Node Temperature')
    coll_sensor.setName("#{obj_name} Collector Outlet")
    coll_sensor.setKeyName("#{collector_plate.outletModelObject.get.to_Node.get.name}")

    tank_source_sensor = OpenStudio::Model::EnergyManagementSystemSensor.new(model, 'System Node Temperature')
    tank_source_sensor.setName("#{obj_name} Tank Source Inlet")
    tank_source_sensor.setKeyName("#{storage_tank.demandOutletModelObject.get.to_Node.get.name}")

    # Actuators
    swh_pump_actuator = OpenStudio::Model::EnergyManagementSystemActuator.new(pump, *EPlus::EMSActuatorPumpMassFlowRate)
    swh_pump_actuator.setName("#{obj_name}_pump")

    # Program
    swh_program = OpenStudio::Model::EnergyManagementSystemProgram.new(model)
    swh_program.setName("#{obj_name} Controller")
    swh_program.addLine("If #{coll_sensor.name} > #{tank_source_sensor.name}")
    swh_program.addLine("Set #{swh_pump_actuator.name} = 100 * #{unit_multiplier}")
    swh_program.addLine('Else')
    swh_program.addLine("Set #{swh_pump_actuator.name} = 0")
    swh_program.addLine('EndIf')

    # ProgramCallingManager
    program_calling_manager = OpenStudio::Model::EnergyManagementSystemProgramCallingManager.new(model)
    program_calling_manager.setName("#{obj_name} Control")
    program_calling_manager.setCallingPoint('InsideHVACSystemIterationLoop')
    program_calling_manager.addProgram(swh_program)
  end

  private

  def self.setup_hpwh_wrapped_condenser(model, obj_name_hpwh, coil, tank, fan, h_tank, airflow_rate, hpwh_tamb, hpwh_rhamb, min_temp, max_temp, setpoint_schedule, unit_multiplier)
    h_condtop = (1.0 - (5.5 / 12.0)) * h_tank # in the 6th node of the tank (counting from top)
    h_condbot = 0.01 * unit_multiplier # bottom node
    h_hpctrl_up = (1.0 - (2.5 / 12.0)) * h_tank # in the 3rd node of the tank
    h_hpctrl_low = (1.0 - (8.5 / 12.0)) * h_tank # in the 9th node of the tank

    hpwh = OpenStudio::Model::WaterHeaterHeatPumpWrappedCondenser.new(model, coil, tank, fan, setpoint_schedule, model.alwaysOnDiscreteSchedule)
    hpwh.setName("#{obj_name_hpwh} hpwh")
    hpwh.setDeadBandTemperatureDifference(3.89)
    hpwh.setCondenserBottomLocation(h_condbot)
    hpwh.setCondenserTopLocation(h_condtop)
    hpwh.setEvaporatorAirFlowRate(UnitConversions.convert(airflow_rate * unit_multiplier, 'ft^3/min', 'm^3/s'))
    hpwh.setInletAirConfiguration('Schedule')
    hpwh.setInletAirTemperatureSchedule(hpwh_tamb)
    hpwh.setInletAirHumiditySchedule(hpwh_rhamb)
    hpwh.setMinimumInletAirTemperatureforCompressorOperation(UnitConversions.convert(min_temp, 'F', 'C'))
    hpwh.setMaximumInletAirTemperatureforCompressorOperation(UnitConversions.convert(max_temp, 'F', 'C'))
    hpwh.setCompressorLocation('Schedule')
    hpwh.setCompressorAmbientTemperatureSchedule(hpwh_tamb)
    hpwh.setFanPlacement('DrawThrough')
    hpwh.setOnCycleParasiticElectricLoad(0)
    hpwh.setOffCycleParasiticElectricLoad(0)
    hpwh.setParasiticHeatRejectionLocation('Outdoors')
    hpwh.setTankElementControlLogic('MutuallyExclusive')
    hpwh.setControlSensor1HeightInStratifiedTank(h_hpctrl_up)
    hpwh.setControlSensor1Weight(0.75)
    hpwh.setControlSensor2HeightInStratifiedTank(h_hpctrl_low)

    return hpwh
  end

  def self.setup_hpwh_dxcoil(model, runner, water_heating_system, elevation, obj_name_hpwh, airflow_rate, unit_multiplier)
    # Curves
    hpwh_cap = OpenStudio::Model::CurveBiquadratic.new(model)
    hpwh_cap.setName('HPWH-Cap-fT')
    hpwh_cap.setCoefficient1Constant(0.563)
    hpwh_cap.setCoefficient2x(0.0437)
    hpwh_cap.setCoefficient3xPOW2(0.000039)
    hpwh_cap.setCoefficient4y(0.0055)
    hpwh_cap.setCoefficient5yPOW2(-0.000148)
    hpwh_cap.setCoefficient6xTIMESY(-0.000145)
    hpwh_cap.setMinimumValueofx(0)
    hpwh_cap.setMaximumValueofx(100)
    hpwh_cap.setMinimumValueofy(0)
    hpwh_cap.setMaximumValueofy(100)

    hpwh_cop = OpenStudio::Model::CurveBiquadratic.new(model)
    hpwh_cop.setName('HPWH-COP-fT')
    hpwh_cop.setCoefficient1Constant(1.1332)
    hpwh_cop.setCoefficient2x(0.063)
    hpwh_cop.setCoefficient3xPOW2(-0.0000979)
    hpwh_cop.setCoefficient4y(-0.00972)
    hpwh_cop.setCoefficient5yPOW2(-0.0000214)
    hpwh_cop.setCoefficient6xTIMESY(-0.000686)
    hpwh_cop.setMinimumValueofx(0)
    hpwh_cop.setMaximumValueofx(100)
    hpwh_cop.setMinimumValueofy(0)
    hpwh_cop.setMaximumValueofy(100)

    # Assumptions and values
    cap = 0.5 * unit_multiplier # kW
    shr = 0.88 # unitless

    # Calculate an altitude adjusted rated evaporator wetbulb temperature
    rated_ewb_F = 56.4
    rated_edb_F = 67.5
    p_atm = UnitConversions.convert(1.0, 'atm', 'psi')
    rated_edb = UnitConversions.convert(rated_edb_F, 'F', 'C')
    w_rated = Psychrometrics.w_fT_Twb_P(rated_edb_F, rated_ewb_F, p_atm)
    dp_rated = Psychrometrics.Tdp_fP_w(runner, p_atm, w_rated)
    p_atm = Psychrometrics.Pstd_fZ(elevation)
    w_adj = Psychrometrics.w_fT_Twb_P(dp_rated, dp_rated, p_atm)
    twb_adj = Psychrometrics.Twb_fT_w_P(runner, rated_edb_F, w_adj, p_atm)

    # Calculate the COP based on EF
    if not water_heating_system.energy_factor.nil?
      uef = (0.60522 + water_heating_system.energy_factor) / 1.2101
      cop = 1.174536058 * uef # Based on simulation of the UEF test procedure at varying COPs
    elsif not water_heating_system.uniform_energy_factor.nil?
      uef = water_heating_system.uniform_energy_factor
      if water_heating_system.usage_bin == HPXML::WaterHeaterUsageBinVerySmall
        fail 'It is unlikely that a heat pump water heater falls into the very small bin of the First Hour Rating (FHR) test. Double check input.'
      elsif water_heating_system.usage_bin == HPXML::WaterHeaterUsageBinLow
        cop = 1.0005 * uef - 0.0789
      elsif water_heating_system.usage_bin == HPXML::WaterHeaterUsageBinMedium
        cop = 1.0909 * uef - 0.0868
      elsif water_heating_system.usage_bin == HPXML::WaterHeaterUsageBinHigh
        cop = 1.1022 * uef - 0.0877
      end
    end

    coil = OpenStudio::Model::CoilWaterHeatingAirToWaterHeatPumpWrapped.new(model)
    coil.setName("#{obj_name_hpwh} coil")
    coil.setRatedHeatingCapacity(UnitConversions.convert(cap, 'kW', 'W') * cop)
    coil.setRatedCOP(cop)
    coil.setRatedSensibleHeatRatio(shr)
    coil.setRatedEvaporatorInletAirDryBulbTemperature(rated_edb)
    coil.setRatedEvaporatorInletAirWetBulbTemperature(UnitConversions.convert(twb_adj, 'F', 'C'))
    coil.setRatedCondenserWaterTemperature(48.89)
    coil.setRatedEvaporatorAirFlowRate(UnitConversions.convert(airflow_rate * unit_multiplier, 'ft^3/min', 'm^3/s'))
    coil.setEvaporatorFanPowerIncludedinRatedCOP(true)
    coil.setEvaporatorAirTemperatureTypeforCurveObjects('WetBulbTemperature')
    coil.setHeatingCapacityFunctionofTemperatureCurve(hpwh_cap)
    coil.setHeatingCOPFunctionofTemperatureCurve(hpwh_cop)
    coil.setMaximumAmbientTemperatureforCrankcaseHeaterOperation(0)
    coil.additionalProperties.setFeature('HPXML_ID', water_heating_system.id) # Used by reporting measure

    return coil
  end

  def self.setup_hpwh_stratified_tank(model, water_heating_system, obj_name_hpwh, h_tank, solar_fraction, hpwh_tamb, hpwh_bottom_element_sp, hpwh_top_element_sp, unit_multiplier, nbeds)
    # Calculate some geometry parameters for UA, the location of sensors and heat sources in the tank
    v_actual = calc_storage_tank_actual_vol(water_heating_system.tank_volume, water_heating_system.fuel_type) # gal
    a_tank, a_side = calc_tank_areas(v_actual, UnitConversions.convert(h_tank, 'm', 'ft')) # sqft

    e_cap = 4.5 # kW
    parasitics = 3.0 # W
    # Based on Ecotope lab testing of most recent AO Smith HPWHs (series HPTU)
    if water_heating_system.tank_volume <= 58.0
      tank_ua = 3.6 # Btu/h-R
    elsif water_heating_system.tank_volume <= 73.0
      tank_ua = 4.0 # Btu/h-R
    else
      tank_ua = 4.7 # Btu/h-R
    end
    tank_ua = apply_tank_jacket(water_heating_system, tank_ua, a_side)
    tank_ua = apply_shared_adjustment(water_heating_system, tank_ua, nbeds) # shared losses
    u_tank = ((5.678 * tank_ua) / a_tank) * (1.0 - solar_fraction)

    v_actual *= unit_multiplier
    e_cap *= unit_multiplier
    parasitics *= unit_multiplier

    h_UE = (1.0 - (3.5 / 12.0)) * h_tank # in the 3rd node of the tank (counting from top)
    h_LE = (1.0 - (9.5 / 12.0)) * h_tank # in the 10th node of the tank (counting from top)

    tank = OpenStudio::Model::WaterHeaterStratified.new(model)
    tank.setName("#{obj_name_hpwh} tank")
    tank.setEndUseSubcategory('Domestic Hot Water')
    tank.setTankVolume(UnitConversions.convert(v_actual, 'gal', 'm^3'))
    tank.setTankHeight(h_tank)
    tank.setMaximumTemperatureLimit(90)
    tank.setHeaterPriorityControl('MasterSlave')
    tank.heater1SetpointTemperatureSchedule.remove
    tank.setHeater1SetpointTemperatureSchedule(hpwh_top_element_sp)
    tank.setHeater1Capacity(UnitConversions.convert(e_cap, 'kW', 'W'))
    tank.setHeater1Height(h_UE)
    tank.setHeater1DeadbandTemperatureDifference(18.5)
    tank.heater2SetpointTemperatureSchedule.remove
    tank.setHeater2SetpointTemperatureSchedule(hpwh_bottom_element_sp)
    tank.setHeater2Capacity(UnitConversions.convert(e_cap, 'kW', 'W'))
    tank.setHeater2Height(h_LE)
    tank.setHeater2DeadbandTemperatureDifference(3.89)
    tank.setHeaterFuelType(EPlus::FuelTypeElectricity)
    tank.setHeaterThermalEfficiency(1)
    tank.setOffCycleParasiticFuelConsumptionRate(parasitics)
    tank.setOffCycleParasiticFuelType(EPlus::FuelTypeElectricity)
    tank.setOnCycleParasiticFuelConsumptionRate(parasitics)
    tank.setOnCycleParasiticFuelType(EPlus::FuelTypeElectricity)
    tank.ambientTemperatureSchedule.get.remove
    tank.setAmbientTemperatureSchedule(hpwh_tamb)
    tank.setNumberofNodes(6)
    tank.setAdditionalDestratificationConductivity(0)
    tank.setUseSideDesignFlowRate(UnitConversions.convert(v_actual, 'gal', 'm^3') / 60.1) # Sized to ensure that E+ never autosizes the design flow rate to be larger than the tank volume getting drawn out in a hour (60 minutes)
    tank.setSourceSideDesignFlowRate(0)
    tank.setSourceSideFlowControlMode('')
    tank.setSourceSideInletHeight(0)
    tank.setSourceSideOutletHeight(0)
    tank.setSkinLossFractiontoZone(1.0 / unit_multiplier) # Tank losses are multiplied by E+ zone multiplier, so need to compensate here
    tank.setOffCycleFlueLossFractiontoZone(1.0 / unit_multiplier)
    set_stratified_tank_ua(tank, u_tank, unit_multiplier)
    tank.additionalProperties.setFeature('HPXML_ID', water_heating_system.id) # Used by reporting measure

    return tank
  end

  def self.setup_hpwh_fan(model, water_heating_system, obj_name_hpwh, airflow_rate, unit_multiplier)
    fan_power = 0.0462 # W/cfm, Based on 1st gen AO Smith HPWH, could be updated but pretty minor impact
    fan = OpenStudio::Model::FanSystemModel.new(model)
    fan.setSpeedControlMethod('Discrete')
    fan.setDesignPowerSizingMethod('PowerPerFlow')
    fan.setElectricPowerPerUnitFlowRate(fan_power / UnitConversions.convert(1.0, 'cfm', 'm^3/s'))
    fan.setAvailabilitySchedule(model.alwaysOnDiscreteSchedule)
    fan.setName(obj_name_hpwh + ' fan')
    fan.setEndUseSubcategory('Domestic Hot Water')
    fan.setMotorEfficiency(1.0)
    fan.setMotorInAirStreamFraction(1.0)
    fan.setDesignMaximumAirFlowRate(UnitConversions.convert(airflow_rate * unit_multiplier, 'ft^3/min', 'm^3/s'))
    fan.additionalProperties.setFeature('HPXML_ID', water_heating_system.id) # Used by reporting measure
    fan.additionalProperties.setFeature('ObjectType', Constants.ObjectNameWaterHeater) # Used by reporting measure

    return fan
  end

  def self.get_loc_temp_rh_sensors(model, obj_name_hpwh, loc_schedule, loc_space, conditioned_zone)
    rh_sensors = []
    if not loc_schedule.nil?
      amb_temp_sensor = OpenStudio::Model::EnergyManagementSystemSensor.new(model, 'Schedule Value')
      amb_temp_sensor.setName("#{obj_name_hpwh} amb temp")
      amb_temp_sensor.setKeyName(loc_schedule.name.to_s)

      if loc_schedule.name.get == HPXML::LocationOtherNonFreezingSpace
        amb_rh_sensor = OpenStudio::Model::EnergyManagementSystemSensor.new(model, 'Site Outdoor Air Relative Humidity')
        amb_rh_sensor.setName("#{obj_name_hpwh} amb rh")
        amb_rh_sensor.setKeyName('Environment')
        rh_sensors << amb_rh_sensor
      elsif loc_schedule.name.get == HPXML::LocationOtherHousingUnit
        amb_rh_sensor = OpenStudio::Model::EnergyManagementSystemSensor.new(model, 'Zone Air Relative Humidity')
        amb_rh_sensor.setName("#{obj_name_hpwh} amb rh")
        amb_rh_sensor.setKeyName(conditioned_zone.name.to_s)
        rh_sensors << amb_rh_sensor
      else
        amb_rh_sensor1 = OpenStudio::Model::EnergyManagementSystemSensor.new(model, 'Site Outdoor Air Relative Humidity')
        amb_rh_sensor1.setName("#{obj_name_hpwh} amb1 rh")
        amb_rh_sensor1.setKeyName('Environment')
        amb_rh_sensor2 = OpenStudio::Model::EnergyManagementSystemSensor.new(model, 'Zone Air Relative Humidity')
        amb_rh_sensor2.setName("#{obj_name_hpwh} amb2 rh")
        amb_rh_sensor2.setKeyName(conditioned_zone.name.to_s)
        rh_sensors << amb_rh_sensor1
        rh_sensors << amb_rh_sensor2
      end
    elsif not loc_space.nil?
      amb_temp_sensor = OpenStudio::Model::EnergyManagementSystemSensor.new(model, 'Zone Mean Air Temperature')
      amb_temp_sensor.setName("#{obj_name_hpwh} amb temp")
      amb_temp_sensor.setKeyName(loc_space.thermalZone.get.name.to_s)

      amb_rh_sensor = OpenStudio::Model::EnergyManagementSystemSensor.new(model, 'Zone Air Relative Humidity')
      amb_rh_sensor.setName("#{obj_name_hpwh} amb rh")
      amb_rh_sensor.setKeyName(loc_space.thermalZone.get.name.to_s)
      rh_sensors << amb_rh_sensor
    else # Located outside
      amb_temp_sensor = OpenStudio::Model::EnergyManagementSystemSensor.new(model, 'Site Outdoor Air Drybulb Temperature')
      amb_temp_sensor.setName("#{obj_name_hpwh} amb temp")
      amb_temp_sensor.setKeyName('Environment')

      amb_rh_sensor = OpenStudio::Model::EnergyManagementSystemSensor.new(model, 'Site Outdoor Air Relative Humidity')
      amb_rh_sensor.setName("#{obj_name_hpwh} amb rh")
      amb_rh_sensor.setKeyName('Environment')
      rh_sensors << amb_rh_sensor
    end
    return amb_temp_sensor, rh_sensors
  end

  def self.add_hpwh_inlet_air_and_zone_heat_gain_program(model, obj_name_hpwh, loc_space, hpwh_tamb, hpwh_rhamb, tank, coil, fan, amb_temp_sensor, amb_rh_sensors, unit_multiplier)
    # EMS Actuators: Inlet T & RH, sensible and latent gains to the space
    tamb_act_actuator = OpenStudio::Model::EnergyManagementSystemActuator.new(hpwh_tamb, *EPlus::EMSActuatorScheduleConstantValue)
    tamb_act_actuator.setName("#{obj_name_hpwh} Tamb act")

    rhamb_act_actuator = OpenStudio::Model::EnergyManagementSystemActuator.new(hpwh_rhamb, *EPlus::EMSActuatorScheduleConstantValue)
    rhamb_act_actuator.setName("#{obj_name_hpwh} RHamb act")

    if not loc_space.nil? # If located in space
      # Add in other equipment objects for sensible/latent gains
      hpwh_sens_def = OpenStudio::Model::OtherEquipmentDefinition.new(model)
      hpwh_sens_def.setName("#{obj_name_hpwh} sens")
      hpwh_sens = OpenStudio::Model::OtherEquipment.new(hpwh_sens_def)
      hpwh_sens.setName(hpwh_sens_def.name.to_s)
      hpwh_sens.setSpace(loc_space)
      hpwh_sens_def.setDesignLevel(0)
      hpwh_sens_def.setFractionRadiant(0)
      hpwh_sens_def.setFractionLatent(0)
      hpwh_sens_def.setFractionLost(0)
      hpwh_sens.setSchedule(model.alwaysOnDiscreteSchedule)

      hpwh_lat_def = OpenStudio::Model::OtherEquipmentDefinition.new(model)
      hpwh_lat_def.setName("#{obj_name_hpwh} lat")
      hpwh_lat = OpenStudio::Model::OtherEquipment.new(hpwh_lat_def)
      hpwh_lat.setName(hpwh_lat_def.name.to_s)
      hpwh_lat.setSpace(loc_space)
      hpwh_lat_def.setDesignLevel(0)
      hpwh_lat_def.setFractionRadiant(0)
      hpwh_lat_def.setFractionLatent(1)
      hpwh_lat_def.setFractionLost(0)
      hpwh_lat.setSchedule(model.alwaysOnDiscreteSchedule)

      sens_act_actuator = OpenStudio::Model::EnergyManagementSystemActuator.new(hpwh_sens, *EPlus::EMSActuatorOtherEquipmentPower, hpwh_sens.space.get)
      sens_act_actuator.setName("#{hpwh_sens.name} act")

      lat_act_actuator = OpenStudio::Model::EnergyManagementSystemActuator.new(hpwh_lat, *EPlus::EMSActuatorOtherEquipmentPower, hpwh_lat.space.get)
      lat_act_actuator.setName("#{hpwh_lat.name} act")
    end

    # EMS Sensors: HP sens and latent loads, tank losses, fan power
    tl_sensor = OpenStudio::Model::EnergyManagementSystemSensor.new(model, 'Water Heater Heat Loss Rate')
    tl_sensor.setName("#{obj_name_hpwh} tl")
    tl_sensor.setKeyName(tank.name.to_s)

    sens_cool_sensor = OpenStudio::Model::EnergyManagementSystemSensor.new(model, 'Cooling Coil Sensible Cooling Rate')
    sens_cool_sensor.setName("#{obj_name_hpwh} sens cool")
    sens_cool_sensor.setKeyName(coil.name.to_s)

    lat_cool_sensor = OpenStudio::Model::EnergyManagementSystemSensor.new(model, 'Cooling Coil Latent Cooling Rate')
    lat_cool_sensor.setName("#{obj_name_hpwh} lat cool")
    lat_cool_sensor.setKeyName(coil.name.to_s)

    fan_power_sensor = OpenStudio::Model::EnergyManagementSystemSensor.new(model, "Fan #{EPlus::FuelTypeElectricity} Rate")
    fan_power_sensor.setName("#{obj_name_hpwh} fan pwr")
    fan_power_sensor.setKeyName(fan.name.to_s)

    hpwh_inlet_air_program = OpenStudio::Model::EnergyManagementSystemProgram.new(model)
    hpwh_inlet_air_program.setName("#{obj_name_hpwh} InletAir")
    hpwh_inlet_air_program.addLine("Set #{tamb_act_actuator.name} = #{amb_temp_sensor.name}")
    # Average relative humidity for mf spaces: other multifamily buffer space & other heated space
    hpwh_inlet_air_program.addLine("Set #{rhamb_act_actuator.name} = 0")
    amb_rh_sensors.each do |amb_rh_sensor|
      hpwh_inlet_air_program.addLine("Set #{rhamb_act_actuator.name} = #{rhamb_act_actuator.name} + (#{amb_rh_sensor.name} / 100) / #{amb_rh_sensors.size}")
    end
    if not loc_space.nil?
      # Sensible/latent heat gain to the space
      # Tank losses are multiplied by E+ zone multiplier, so need to compensate here
      hpwh_inlet_air_program.addLine("Set #{sens_act_actuator.name} = (0 - #{sens_cool_sensor.name} - (#{tl_sensor.name} + #{fan_power_sensor.name})) / #{unit_multiplier}")
      hpwh_inlet_air_program.addLine("Set #{lat_act_actuator.name} = (0 - #{lat_cool_sensor.name}) / #{unit_multiplier}")
    end
    return hpwh_inlet_air_program
  end

  def self.add_hpwh_control_program(model, runner, obj_name_hpwh, amb_temp_sensor, hpwh_top_element_sp, hpwh_bottom_element_sp, min_temp, max_temp, op_mode, setpoint_schedule, control_setpoint_schedule, schedules_file)
    # Lower element is enabled if the ambient air temperature prevents the HP from running
    leschedoverride_actuator = OpenStudio::Model::EnergyManagementSystemActuator.new(hpwh_bottom_element_sp, *EPlus::EMSActuatorScheduleConstantValue)
    leschedoverride_actuator.setName("#{obj_name_hpwh} LESchedOverride")

    # Upper element is enabled unless mode is HP_only
    ueschedoverride_actuator = OpenStudio::Model::EnergyManagementSystemActuator.new(hpwh_top_element_sp, *EPlus::EMSActuatorScheduleConstantValue)
    ueschedoverride_actuator.setName("#{obj_name_hpwh} UESchedOverride")

    # Actuator for setpoint schedule
    if control_setpoint_schedule.to_ScheduleConstant.is_initialized
      hpwhschedoverride_actuator = OpenStudio::Model::EnergyManagementSystemActuator.new(control_setpoint_schedule, *EPlus::EMSActuatorScheduleConstantValue)
    elsif control_setpoint_schedule.to_ScheduleRuleset.is_initialized
      hpwhschedoverride_actuator = OpenStudio::Model::EnergyManagementSystemActuator.new(control_setpoint_schedule, *EPlus::EMSActuatorScheduleYearValue)
    end
    hpwhschedoverride_actuator.setName("#{obj_name_hpwh} HPWHSchedOverride")

    # EMS for the HPWH control logic
    t_set_sensor = OpenStudio::Model::EnergyManagementSystemSensor.new(model, 'Schedule Value')
    t_set_sensor.setName("#{obj_name_hpwh} T_set")
    t_set_sensor.setKeyName(setpoint_schedule.name.to_s)

    op_mode_schedule = nil
    if not schedules_file.nil?
      op_mode_schedule = schedules_file.create_schedule_file(model, col_name: SchedulesFile::Columns[:WaterHeaterOperatingMode].name)
    end

    # Sensor on op_mode_schedule
    if not op_mode_schedule.nil?
      Schedule.set_schedule_type_limits(model, op_mode_schedule, Constants.ScheduleTypeLimitsFraction)

      op_mode_sensor = OpenStudio::Model::EnergyManagementSystemSensor.new(model, 'Schedule Value')
      op_mode_sensor.setName("#{obj_name_hpwh} op_mode")
      op_mode_sensor.setKeyName(op_mode_schedule.name.to_s)

      runner.registerWarning("Both '#{SchedulesFile::Columns[:WaterHeaterOperatingMode].name}' schedule file and operating mode provided; the latter will be ignored.") if !op_mode.nil?
    end

    t_offset = 9.0 # deg-C
    min_temp_c = UnitConversions.convert(min_temp, 'F', 'C').round(2)
    max_temp_c = UnitConversions.convert(max_temp, 'F', 'C').round(2)

    hpwh_ctrl_program = OpenStudio::Model::EnergyManagementSystemProgram.new(model)
    hpwh_ctrl_program.setName("#{obj_name_hpwh} Control")
    hpwh_ctrl_program.addLine("Set #{hpwhschedoverride_actuator.name} = #{t_set_sensor.name}")
    # If in HP only mode: still enable elements if ambient temperature is out of bounds, otherwise disable elements
    if op_mode == HPXML::WaterHeaterOperatingModeHeatPumpOnly
      hpwh_ctrl_program.addLine("If (#{amb_temp_sensor.name}<#{min_temp_c}) || (#{amb_temp_sensor.name}>#{max_temp_c})")
      hpwh_ctrl_program.addLine("Set #{leschedoverride_actuator.name} = #{t_set_sensor.name}")
      hpwh_ctrl_program.addLine("Set #{ueschedoverride_actuator.name} = #{t_set_sensor.name}")
      hpwh_ctrl_program.addLine('Else')
      hpwh_ctrl_program.addLine("Set #{leschedoverride_actuator.name} = 0")
      hpwh_ctrl_program.addLine("Set #{ueschedoverride_actuator.name} = 0")
      hpwh_ctrl_program.addLine('EndIf')
    else
      # First, check if ambient temperature is out of bounds for HP operation, if so enable lower element
      hpwh_ctrl_program.addLine("If (#{amb_temp_sensor.name}<#{min_temp_c}) || (#{amb_temp_sensor.name}>#{max_temp_c})")
      hpwh_ctrl_program.addLine("Set #{ueschedoverride_actuator.name} = #{t_set_sensor.name}")
      hpwh_ctrl_program.addLine("Set #{leschedoverride_actuator.name} = #{t_set_sensor.name}")
      hpwh_ctrl_program.addLine('Else')
      hpwh_ctrl_program.addLine("Set #{ueschedoverride_actuator.name} = #{t_set_sensor.name} - #{t_offset}")
      hpwh_ctrl_program.addLine("Set #{leschedoverride_actuator.name} = 0")
      hpwh_ctrl_program.addLine('EndIf')
      # Scheduled operating mode: if in HP only mode, disable both elements (this will override prior logic)
      if not op_mode_schedule.nil?
        hpwh_ctrl_program.addLine("If #{op_mode_sensor.name} == 1")
        hpwh_ctrl_program.addLine("Set #{ueschedoverride_actuator.name} = 0")
        hpwh_ctrl_program.addLine('Else')
        hpwh_ctrl_program.addLine("Set #{ueschedoverride_actuator.name} = #{t_set_sensor.name} - #{t_offset}")
        hpwh_ctrl_program.addLine('EndIf')
      end
    end
    return hpwh_ctrl_program
  end

  def self.set_stratified_tank_ua(tank, u_tank, unit_multiplier)
    node_ua = [0] * 12 # Max number of nodes in E+ stratified tank model
    if unit_multiplier == 1
      tank.setUniformSkinLossCoefficientperUnitAreatoAmbientTemperature(u_tank)
    else
      tank.setUniformSkinLossCoefficientperUnitAreatoAmbientTemperature(0)

      # Calculate UA for each node; this is needed to accommodate unit multipliers where
      # the surface area for each node is not scaled proportionally.
      vol_tank = UnitConversions.convert(tank.tankVolume.get, 'm^3', 'gal')
      h_tank = UnitConversions.convert(tank.tankHeight.get, 'm', 'ft')

      # Calculate areas for tank w/o unit multiplier
      a_tank, a_side = calc_tank_areas(vol_tank / unit_multiplier, h_tank)
      a_top = (a_tank - a_side) / 2.0
      num_nodes = tank.numberofNodes

      # Calculate desired UA for each node
      for node_num in 0..num_nodes - 1
        # These node area calculations are based on the E+ WaterThermalTankData::SetupStratifiedNodes() method
        a_node = a_side / num_nodes
        if (node_num == 0) || (node_num == num_nodes - 1) # Top or bottom node
          a_node += a_top
        end
        node_ua[node_num] = u_tank.to_f * UnitConversions.convert(a_node, 'ft^2', 'm^2') * unit_multiplier
      end
    end

    tank.setNode1AdditionalLossCoefficient(node_ua[0])
    tank.setNode2AdditionalLossCoefficient(node_ua[1])
    tank.setNode3AdditionalLossCoefficient(node_ua[2])
    tank.setNode4AdditionalLossCoefficient(node_ua[3])
    tank.setNode5AdditionalLossCoefficient(node_ua[4])
    tank.setNode6AdditionalLossCoefficient(node_ua[5])
    tank.setNode7AdditionalLossCoefficient(node_ua[6])
    tank.setNode8AdditionalLossCoefficient(node_ua[7])
    tank.setNode9AdditionalLossCoefficient(node_ua[8])
    tank.setNode10AdditionalLossCoefficient(node_ua[9])
    tank.setNode11AdditionalLossCoefficient(node_ua[10])
    tank.setNode12AdditionalLossCoefficient(node_ua[11])
  end

  def self.get_combi_boiler_and_plant_loop(model, heating_source_id)
    # Search for the right boiler OS object
    boiler_hw = nil
    plant_loop_hw = nil
    model.getBoilerHotWaters.each do |bhw|
      sys_id = bhw.additionalProperties.getFeatureAsString('HPXML_ID')
      next unless sys_id.is_initialized && sys_id.get == heating_source_id

      plant_loop = bhw.plantLoop.get
      plant_loop_hw = plant_loop.clone(model).to_PlantLoop.get

      # set pump power for water heating to zero
      plant_loop_hw.supplyComponents.each do |comp|
        if comp.to_BoilerHotWater.is_initialized
          boiler_hw = comp.to_BoilerHotWater.get
        end
        next unless comp.to_PumpVariableSpeed.is_initialized

        pump_hw = comp.to_PumpVariableSpeed.get
        pump_hw.setRatedPowerConsumption(0.0)
      end
    end
    return boiler_hw, plant_loop_hw
  end

  def self.get_desuperheatercoil(water_heating_system, model)
    (model.getCoilCoolingDXSingleSpeeds +
     model.getCoilCoolingDXMultiSpeeds +
     model.getCoilCoolingWaterToAirHeatPumpEquationFits).each do |clg_coil|
      sys_id = clg_coil.additionalProperties.getFeatureAsString('HPXML_ID')
      if sys_id.is_initialized && sys_id.get == water_heating_system.related_hvac_idref
        return clg_coil
      end
    end
    fail "RelatedHVACSystem '#{water_heating_system.related_hvac_idref}' for water heating system '#{water_heating_system.id}' is not currently supported for desuperheaters."
  end

  def self.add_desuperheater(model, runner, water_heating_system, tank, loc_space, loc_schedule, loop, unit_multiplier)
    return unless water_heating_system.uses_desuperheater

    desuperheater_clg_coil = get_desuperheatercoil(water_heating_system, model)
    reclaimed_efficiency = 0.25 # default
    desuperheater_name = "#{tank.name} desuperheater"

    # create a storage tank
    vol = 50.0
    storage_vol_actual = calc_storage_tank_actual_vol(vol, nil)
    assumed_ua = 6.0 # Btu/hr-F, tank ua calculated based on 1.0 standby_loss and 50gal nominal vol
    storage_tank_name = "#{tank.name} storage tank"
    # reduce tank setpoint to enable desuperheater setpoint at t_set
    if water_heating_system.temperature.nil?
      fail "Detailed setpoints for water heating system '#{water_heating_system.id}' is not currently supported for desuperheaters."
    else
      tank_setpoint = get_t_set_c(water_heating_system.temperature - 5.0, HPXML::WaterHeaterTypeStorage)
    end

    storage_tank = create_new_heater(name: storage_tank_name,
                                     act_vol: storage_vol_actual,
                                     t_set_c: tank_setpoint,
                                     loc_space: loc_space,
                                     loc_schedule: loc_schedule,
                                     model: model,
                                     runner: runner,
                                     ua: assumed_ua,
                                     is_dsh_storage: true,
                                     unit_multiplier: unit_multiplier)

    loop.addSupplyBranchForComponent(storage_tank)
    tank.addToNode(storage_tank.supplyOutletModelObject.get.to_Node.get)

    # Create a schedule for desuperheater
    new_schedule = OpenStudio::Model::ScheduleConstant.new(model)
    new_schedule.setName("#{desuperheater_name} setpoint schedule")
    # Preheat tank desuperheater setpoint set to be the same as main water heater
    dsh_setpoint = get_t_set_c(water_heating_system.temperature, HPXML::WaterHeaterTypeStorage)
    new_schedule.setValue(dsh_setpoint)

    # create a desuperheater object
    desuperheater = OpenStudio::Model::CoilWaterHeatingDesuperheater.new(model, new_schedule)
    desuperheater.setName(desuperheater_name)
    desuperheater.setMaximumInletWaterTemperatureforHeatReclaim(100)
    desuperheater.setDeadBandTemperatureDifference(0.2)
    desuperheater.setRatedHeatReclaimRecoveryEfficiency(reclaimed_efficiency)
    desuperheater.addToHeatRejectionTarget(storage_tank)
    # FUTURE: Desuperheater pump power?
    desuperheater.setWaterPumpPower(0)
    # attach to the clg coil source
    desuperheater.setHeatingSource(desuperheater_clg_coil)
    desuperheater.setWaterFlowRate(0.0001 * unit_multiplier)
    desuperheater.additionalProperties.setFeature('HPXML_ID', water_heating_system.id) # Used by reporting measure
  end

  def self.create_new_hx(model, name)
    hx = OpenStudio::Model::HeatExchangerFluidToFluid.new(model)
    hx.setName(name)
    hx.setControlType('OperationSchemeModulated')

    return hx
  end

  def self.get_default_heating_capacity(fuel, num_beds, num_water_heaters, num_baths = nil)
    # Returns the capacity of the water heater based on the fuel type and number
    # of bedrooms and bathrooms in a home. Returns the capacity in kBtu/hr.
    # Source: Table 8. Benchmark DHW Storage and Burner Capacity in 2014 BA HSP

    if num_baths.nil?
      num_baths = get_default_num_bathrooms(num_beds)
    end

    # Adjust the heating capacity if there are multiple water heaters in the home
    num_baths /= num_water_heaters.to_f

    if fuel != HPXML::FuelTypeElectricity
      if num_beds <= 3
        cap_kbtuh = 36.0
      elsif num_beds == 4
        cap_kbtuh = 38.0
      elsif num_beds == 5
        cap_kbtuh = 48.0
      else
        cap_kbtuh = 50.0
      end
      return cap_kbtuh
    else
      if num_beds == 1
        cap_kw = 2.5
      elsif num_beds == 2
        if num_baths <= 1.5
          cap_kw = 3.5
        else
          cap_kw = 4.5
        end
      elsif num_beds == 3
        if num_baths <= 1.5
          cap_kw = 4.5
        else
          cap_kw = 5.5
        end
      else
        cap_kw = 5.5
      end
      return UnitConversions.convert(cap_kw, 'kW', 'kBtu/hr')
    end
  end

  def self.get_default_tank_volume(fuel, num_beds, num_baths)
    # Returns the volume of a water heater based on the BA HSP
    # Source: Table 8. Benchmark DHW Storage and Burner Capacity in 2014 BA HSP
    if fuel != HPXML::FuelTypeElectricity # Non-electric tank WHs
      if num_beds <= 2
        return 30.0
      elsif num_beds == 3
        if num_baths <= 1.5
          return 30.0
        else
          return 40.0
        end
      elsif num_beds == 4
        if num_baths <= 2.5
          return 40.0
        else
          return 50.0
        end
      else
        return 50.0
      end
    else
      if num_beds == 1
        return 30.0
      elsif num_beds == 2
        if num_baths <= 1.5
          return 30.0
        else
          return 40.0
        end
      elsif num_beds == 3
        if num_baths <= 1.5
          return 40.0
        else
          return 50.0
        end
      elsif num_beds == 4
        if num_baths <= 2.5
          return 50.0
        else
          return 66.0
        end
      elsif num_beds == 5
        return 66.0
      else
        return 80.0
      end
    end
  end

  def self.get_default_recovery_efficiency(water_heating_system)
    # Water Heater Recovery Efficiency by fuel and energy factor
    if water_heating_system.fuel_type == HPXML::FuelTypeElectricity
      return 0.98
    else
      # FUTURE: Develop a separate algorithm specific to UEF.
      ef = water_heating_system.energy_factor
      if ef.nil?
        ef = calc_ef_from_uef(water_heating_system)
      end
      if ef >= 0.75
        re = 0.561 * ef + 0.439
      else
        re = 0.252 * ef + 0.608
      end
      return re
    end
  end

  def self.calc_ef_from_uef(water_heating_system)
    # Interpretation on Water Heater UEF
    if water_heating_system.fuel_type == HPXML::FuelTypeElectricity
      if water_heating_system.water_heater_type == HPXML::WaterHeaterTypeStorage
        return [2.4029 * water_heating_system.uniform_energy_factor - 1.2844, 0.96].min
      elsif water_heating_system.water_heater_type == HPXML::WaterHeaterTypeTankless
        return water_heating_system.uniform_energy_factor
      elsif water_heating_system.water_heater_type == HPXML::WaterHeaterTypeHeatPump
        return 1.2101 * water_heating_system.uniform_energy_factor - 0.6052
      end
    else # Fuel
      if water_heating_system.water_heater_type == HPXML::WaterHeaterTypeStorage
        return 0.9066 * water_heating_system.uniform_energy_factor + 0.0711
      elsif water_heating_system.water_heater_type == HPXML::WaterHeaterTypeTankless
        return water_heating_system.uniform_energy_factor
      end
    end
    fail 'Unexpected water heater.'
  end

  def self.calc_tank_areas(act_vol, height = nil)
    if height.nil?
      height = get_tank_height()
    end
    diameter = 2.0 * (UnitConversions.convert(act_vol, 'gal', 'ft^3') / (height * Math::PI))**0.5 # feet
    a_top = Math::PI * diameter**2.0 / 4.0 # sqft
    a_side = Math::PI * diameter * height # sqft
    surface_area = 2.0 * a_top + a_side # sqft

    return surface_area, a_side
  end

  def self.get_tank_height()
    return 4.0 # feet, assumption from BEopt
  end

  def self.calc_indirect_ua_with_standbyloss(act_vol, water_heating_system, a_side, solar_fraction, nbeds = nil)
    standby_loss_units = water_heating_system.standby_loss_units
    standby_loss_value = water_heating_system.standby_loss_value

    if not [HPXML::UnitsDegFPerHour].include? standby_loss_units
      fail "Unexpected standby loss units '#{standby_loss_units}' for indirect water heater. Should be '#{HPXML::UnitsDegFPerHour}'."
    end

    # Test conditions
    cp = 0.999 # Btu/lb-F
    rho = 8.216 # lb/gal
    t_amb = 70.0 # F
    t_tank_avg = 135.0 # F, Test begins at 137-138F stop at 133F

    # UA calculation
    q = standby_loss_value * cp * act_vol * rho # Btu/hr
    ua = q / (t_tank_avg - t_amb) # Btu/hr-F

    # jacket
    ua = apply_tank_jacket(water_heating_system, ua, a_side)

    # shared losses
    ua = apply_shared_adjustment(water_heating_system, ua, nbeds) if !nbeds.nil?

    ua *= (1.0 - solar_fraction)
    return ua
  end

  def self.get_default_num_bathrooms(num_beds)
    # From BA HSP
    num_baths = num_beds / 2.0 + 0.5
    return num_baths
  end

  def self.add_ec_adj(model, heater, ec_adj, loc_space, water_heating_system, unit_multiplier, combi_boiler = nil)
    adjustment = ec_adj - 1.0

    if loc_space.nil? # WH is not in a zone, set the other equipment to be in a random space
      loc_space = model.getSpaces[0]
    end

    if water_heating_system.water_heater_type == HPXML::WaterHeaterTypeHeatPump
      tank = heater.tank
    else
      tank = heater
    end
    if [HPXML::WaterHeaterTypeCombiStorage, HPXML::WaterHeaterTypeCombiTankless].include? water_heating_system.water_heater_type
      fuel_type = water_heating_system.related_hvac_system.heating_system_fuel
    else
      fuel_type = water_heating_system.fuel_type
    end

    # Add an other equipment object for water heating that will get actuated, has a small initial load but gets overwritten by EMS
    cnt = model.getOtherEquipments.select { |e| e.endUseSubcategory.start_with? Constants.ObjectNameWaterHeaterAdjustment }.size # Ensure unique meter for each water heater
    ec_adj_object = HotWaterAndAppliances.add_other_equipment(model, "#{Constants.ObjectNameWaterHeaterAdjustment}#{cnt + 1}", loc_space, 0.01, 0, 0, model.alwaysOnDiscreteSchedule, fuel_type)
    ec_adj_object.additionalProperties.setFeature('HPXML_ID', water_heating_system.id) # Used by reporting measure

    # EMS for calculating the EC_adj

    # Sensors
    if [HPXML::WaterHeaterTypeCombiStorage, HPXML::WaterHeaterTypeCombiTankless].include? water_heating_system.water_heater_type
      ec_adj_sensor_boiler = OpenStudio::Model::EnergyManagementSystemSensor.new(model, "Boiler #{EPlus.fuel_type(fuel_type)} Rate")
      ec_adj_sensor_boiler.setName("#{combi_boiler.name} energy")
      ec_adj_sensor_boiler.setKeyName(combi_boiler.name.to_s)
    else
      ec_adj_sensor = OpenStudio::Model::EnergyManagementSystemSensor.new(model, "Water Heater #{EPlus.fuel_type(fuel_type)} Rate")
      ec_adj_sensor.setName("#{tank.name} energy")
      ec_adj_sensor.setKeyName(tank.name.to_s)
      if water_heating_system.water_heater_type == HPXML::WaterHeaterTypeHeatPump
        ec_adj_hp_sensor = OpenStudio::Model::EnergyManagementSystemSensor.new(model, "Cooling Coil Water Heating #{EPlus::FuelTypeElectricity} Rate")
        ec_adj_hp_sensor.setName("#{heater.dXCoil.name} energy")
        ec_adj_hp_sensor.setKeyName(heater.dXCoil.name.to_s)
        ec_adj_fan_sensor = OpenStudio::Model::EnergyManagementSystemSensor.new(model, "Fan #{EPlus::FuelTypeElectricity} Rate")
        ec_adj_fan_sensor.setName("#{heater.fan.name} energy")
        ec_adj_fan_sensor.setKeyName(heater.fan.name.to_s)
      end
    end

    ec_adj_oncyc_sensor = OpenStudio::Model::EnergyManagementSystemSensor.new(model, "Water Heater On Cycle Parasitic #{EPlus::FuelTypeElectricity} Rate")
    ec_adj_oncyc_sensor.setName("#{tank.name} on cycle parasitic")
    ec_adj_oncyc_sensor.setKeyName(tank.name.to_s)
    ec_adj_offcyc_sensor = OpenStudio::Model::EnergyManagementSystemSensor.new(model, "Water Heater Off Cycle Parasitic #{EPlus::FuelTypeElectricity} Rate")
    ec_adj_offcyc_sensor.setName("#{tank.name} off cycle parasitic")
    ec_adj_offcyc_sensor.setKeyName(tank.name.to_s)

    # Actuators
    ec_adj_actuator = OpenStudio::Model::EnergyManagementSystemActuator.new(ec_adj_object, *EPlus::EMSActuatorOtherEquipmentPower, loc_space)
    ec_adj_actuator.setName("#{heater.name} ec_adj_act")

    # Program
    ec_adj_program = OpenStudio::Model::EnergyManagementSystemProgram.new(model)
    ec_adj_program.setName("#{heater.name} EC_adj")
    if [HPXML::WaterHeaterTypeCombiStorage, HPXML::WaterHeaterTypeCombiTankless].include? water_heating_system.water_heater_type
      ec_adj_program.addLine("Set dhw_e_cons = #{ec_adj_oncyc_sensor.name} + #{ec_adj_offcyc_sensor.name}")
      ec_adj_program.addLine("If #{ec_adj_sensor_boiler.name} > 0")
      ec_adj_program.addLine("  Set dhw_e_cons = dhw_e_cons + #{ec_adj_sensor_boiler.name}")
      ec_adj_program.addLine('EndIf')
    elsif water_heating_system.water_heater_type == HPXML::WaterHeaterTypeHeatPump
      ec_adj_program.addLine("Set dhw_e_cons = #{ec_adj_sensor.name} + #{ec_adj_oncyc_sensor.name} + #{ec_adj_offcyc_sensor.name} + #{ec_adj_hp_sensor.name} + #{ec_adj_fan_sensor.name}")
    else
      ec_adj_program.addLine("Set dhw_e_cons = #{ec_adj_sensor.name} + #{ec_adj_oncyc_sensor.name} + #{ec_adj_offcyc_sensor.name}")
    end
    # Since the water heater has been multiplied by the unit_multiplier, and this OtherEquipment object will be adding
    # load to a thermal zone with an E+ multiplier, we would double-count the multiplier if we didn't divide by it here.
    ec_adj_program.addLine("Set #{ec_adj_actuator.name} = #{adjustment} * dhw_e_cons / #{unit_multiplier}")

    # Program Calling Manager
    program_calling_manager = OpenStudio::Model::EnergyManagementSystemProgramCallingManager.new(model)
    program_calling_manager.setName("#{heater.name} EC_adj ProgramManager")
    program_calling_manager.setCallingPoint('EndOfSystemTimestepBeforeHVACReporting')
    program_calling_manager.addProgram(ec_adj_program)
  end

  def self.get_default_hot_water_temperature(eri_version)
    # Returns hot water temperature in deg-F
    if Constants.ERIVersions.index(eri_version) >= Constants.ERIVersions.index('2014A')
      # 2014 w/ Addendum A or newer
      return 125.0
    else
      return 120.0
    end
  end

  def self.get_default_performance_adjustment(water_heating_system)
    return unless water_heating_system.water_heater_type == HPXML::WaterHeaterTypeTankless
    if not water_heating_system.energy_factor.nil?
      return 0.92 # Applies EF, updated per 301-2019
    elsif not water_heating_system.uniform_energy_factor.nil?
      return 0.94 # Applies UEF, updated per 301-2019
    end
  end

  def self.get_default_location(hpxml_bldg, climate_zone_iecc)
    iecc_zone = (climate_zone_iecc.nil? ? nil : climate_zone_iecc.zone)
    if ['1A', '1B', '1C', '2A', '2B', '2C', '3A', '3B', '3C'].include? iecc_zone
      location_hierarchy = [HPXML::LocationGarage,
                            HPXML::LocationConditionedSpace]
    elsif ['4A', '4B', '4C', '5A', '5B', '5C', '6A', '6B', '6C', '7', '8'].include? iecc_zone
      location_hierarchy = [HPXML::LocationBasementUnconditioned,
                            HPXML::LocationBasementConditioned,
                            HPXML::LocationConditionedSpace]
    elsif iecc_zone.nil?
      location_hierarchy = [HPXML::LocationBasementConditioned,
                            HPXML::LocationBasementUnconditioned,
                            HPXML::LocationConditionedSpace]
    end
    location_hierarchy.each do |location|
      if hpxml_bldg.has_location(location)
        return location
      end
    end
  end

  def self.calc_default_solar_thermal_system_storage_volume(collector_area)
    return 1.5 * collector_area # 1.5 gal for every sqft of collector area
  end

  def self.deadband(wh_type)
    if [HPXML::WaterHeaterTypeStorage, HPXML::WaterHeaterTypeCombiStorage].include? wh_type
      return 2.0 # deg-C
    else
      return 0.0 # deg-C
    end
  end

  def self.calc_storage_tank_actual_vol(vol, fuel)
    # Convert the nominal tank volume to an actual volume
    if fuel.nil?
      act_vol = 0.95 * vol # indirect tank
    else
      if fuel == HPXML::FuelTypeElectricity
        act_vol = 0.9 * vol
      else
        act_vol = 0.95 * vol
      end
    end
    return act_vol
  end

  def self.calc_tank_UA(act_vol, water_heating_system, solar_fraction, nbeds)
    # If using EF:
    #   Calculates the U value, UA of the tank and conversion efficiency (eta_c)
    #   based on the Energy Factor and recovery efficiency of the tank
    #   Source: Burch and Erickson 2004 - http://www.nrel.gov/docs/gen/fy04/36035.pdf
    # IF using UEF:
    #   Calculates the U value, UA of the tank and conversion efficiency (eta_c)
    #   based on the Uniform Energy Factor, First Hour Rating, and Recovery Efficiency of the tank
    #   Source: Maguire and Roberts 2020 - https://www.ashrae.org/file%20library/conferences/specialty%20conferences/2020%20building%20performance/papers/d-bsc20-c039.pdf
    if water_heating_system.water_heater_type == HPXML::WaterHeaterTypeTankless
      if not water_heating_system.energy_factor.nil?
        eta_c = water_heating_system.energy_factor * water_heating_system.performance_adjustment
      elsif not water_heating_system.uniform_energy_factor.nil?
        eta_c = water_heating_system.uniform_energy_factor * water_heating_system.performance_adjustment
      end
      ua = 0.0
      surface_area = 1.0
    else
      density = 8.2938 # lb/gal
      cp = 1.0007 # Btu/lb-F
      t_in = 58.0 # F
      t_env = 67.5 # F

      if not water_heating_system.energy_factor.nil?
        t = 135.0 # F
        volume_drawn = 64.3 # gal/day
      elsif not water_heating_system.uniform_energy_factor.nil?
        t = 125.0 # F
        if water_heating_system.usage_bin == HPXML::WaterHeaterUsageBinVerySmall
          volume_drawn = 10.0 # gal
        elsif water_heating_system.usage_bin == HPXML::WaterHeaterUsageBinLow
          volume_drawn = 38.0 # gal
        elsif water_heating_system.usage_bin == HPXML::WaterHeaterUsageBinMedium
          volume_drawn = 55.0 # gal
        elsif water_heating_system.usage_bin == HPXML::WaterHeaterUsageBinHigh
          volume_drawn = 84.0 # gal
        end
      end

      draw_mass = volume_drawn * density # lb
      q_load = draw_mass * cp * (t - t_in) # Btu/day
      pow = water_heating_system.heating_capacity # Btu/h
      surface_area, a_side = calc_tank_areas(act_vol)
      if water_heating_system.fuel_type != HPXML::FuelTypeElectricity
        if not water_heating_system.energy_factor.nil?
          ua = (water_heating_system.recovery_efficiency / water_heating_system.energy_factor - 1.0) / ((t - t_env) * (24.0 / q_load - 1.0 / (pow * water_heating_system.energy_factor))) # Btu/hr-F
          eta_c = (water_heating_system.recovery_efficiency + ua * (t - t_env) / pow) # conversion efficiency is supposed to be calculated with initial tank ua
        elsif not water_heating_system.uniform_energy_factor.nil?
          ua = ((water_heating_system.recovery_efficiency / water_heating_system.uniform_energy_factor) - 1.0) / ((t - t_env) * (24.0 / q_load) - ((t - t_env) / (pow * water_heating_system.uniform_energy_factor))) # Btu/hr-F
          eta_c = water_heating_system.recovery_efficiency + ((ua * (t - t_env)) / pow) # conversion efficiency is slightly larger than recovery efficiency
        end
      else # is Electric
        if not water_heating_system.energy_factor.nil?
          ua = q_load * (1.0 / water_heating_system.energy_factor - 1.0) / ((t - t_env) * 24.0)
        elsif not water_heating_system.uniform_energy_factor.nil?
          ua = q_load * (1.0 / water_heating_system.uniform_energy_factor - 1.0) / ((24.0 * (t - t_env)) * (0.8 + 0.2 * ((t_in - t_env) / (t - t_env))))
        end
        eta_c = 1.0
      end
      ua = apply_tank_jacket(water_heating_system, ua, a_side)
    end
    ua *= (1.0 - solar_fraction)
<<<<<<< HEAD
    if water_heating_system.is_shared_system
      # Apportion shared water heater energy use due to tank losses to the dwelling unit
      ua = ua * [nbeds.to_f, 1.0].max / water_heating_system.number_of_bedrooms_served.to_f
    end
=======
    ua = apply_shared_adjustment(water_heating_system, ua, nbeds) # shared losses
>>>>>>> da6c0005
    u = ua / surface_area # Btu/hr-ft^2-F
    if eta_c > 1.0
      fail 'A water heater heat source (either burner or element) efficiency of > 1 has been calculated, double check water heater inputs.'
    end
    if ua < 0.0
      fail 'A negative water heater standby loss coefficient (UA) was calculated, double check water heater inputs.'
    end

    return u, ua, eta_c
  end

  def self.apply_tank_jacket(water_heating_system, ua_pre, a_side)
    if not water_heating_system.jacket_r_value.nil?
      skin_insulation_R = 5.0 # R5
      if water_heating_system.fuel_type.nil? # indirect water heater, etc. Assume 2 inch skin insulation
        skin_insulation_t = 2.0 # inch
      elsif water_heating_system.fuel_type != HPXML::FuelTypeElectricity
        ef = water_heating_system.energy_factor
        if ef.nil?
          ef = calc_ef_from_uef(water_heating_system)
        end
        if ef < 0.7
          skin_insulation_t = 1.0 # inch
        else
          skin_insulation_t = 2.0 # inch
        end
      else # electric
        skin_insulation_t = 2.0 # inch
      end
      # water heater wrap calculation based on:
      # Modeling Water Heat Wraps in BEopt DRAFT Technical Note
      # Authors:  Ben Polly and Jay Burch (NREL)
      u_pre_skin = 1.0 / (skin_insulation_t * skin_insulation_R + 1.0 / 1.3 + 1.0 / 52.8) # Btu/hr-ft^2-F = (1 / hout + kins / tins + t / hin)^-1
      ua = ua_pre - water_heating_system.jacket_r_value / (1.0 / u_pre_skin + water_heating_system.jacket_r_value) * u_pre_skin * a_side
    else
      ua = ua_pre
    end
    return ua
  end

  def self.apply_shared_adjustment(water_heating_system, ua, nbeds)
    if water_heating_system.is_shared_system
      # Apportion shared water heater energy use due to tank losses to the dwelling unit
      ua = ua * nbeds.to_f / water_heating_system.number_of_bedrooms_served.to_f
    end
    return ua
  end

  def self.create_new_pump(model)
    # Add a pump to the new DHW loop
    pump = OpenStudio::Model::PumpVariableSpeed.new(model)
    pump.setRatedFlowRate(0.01)
    pump.setFractionofMotorInefficienciestoFluidStream(0)
    pump.setMotorEfficiency(1)
    pump.setRatedPowerConsumption(0)
    pump.setRatedPumpHead(1)
    pump.setCoefficient1ofthePartLoadPerformanceCurve(0)
    pump.setCoefficient2ofthePartLoadPerformanceCurve(1)
    pump.setCoefficient3ofthePartLoadPerformanceCurve(0)
    pump.setCoefficient4ofthePartLoadPerformanceCurve(0)
    pump.setPumpControlType('Intermittent')
    return pump
  end

  def self.create_new_schedule_manager(model, t_set_c)
    new_schedule = OpenStudio::Model::ScheduleConstant.new(model)
    new_schedule.setName('dhw temp')
    new_schedule.setValue(t_set_c)
    OpenStudio::Model::SetpointManagerScheduled.new(model, new_schedule)
  end

  def self.create_new_heater(name:, water_heating_system: nil, act_vol:, t_set_c: nil, loc_space:, loc_schedule: nil, model:, runner:, u: nil, ua:, eta_c: nil, is_dsh_storage: false, is_combi: false, schedules_file: nil, unavailable_periods: [], unit_multiplier: 1.0)
    # storage tank doesn't require water_heating_system class argument being passed
    if is_dsh_storage || is_combi
      fuel = nil
      cap = 0.0
      if is_dsh_storage
        tank_type = HPXML::WaterHeaterTypeStorage
      else
        tank_type = water_heating_system.water_heater_type
      end
    else
      fuel = water_heating_system.fuel_type
      tank_type = water_heating_system.water_heater_type
      cap = water_heating_system.heating_capacity / 1000.0
      tank_model_type = water_heating_system.tank_model_type
    end

    ua *= unit_multiplier
    cap *= unit_multiplier
    act_vol *= unit_multiplier

    if tank_model_type == HPXML::WaterHeaterTankModelTypeStratified
      h_tank = get_tank_height() # ft

      # Add a WaterHeater:Stratified to the model
      new_heater = OpenStudio::Model::WaterHeaterStratified.new(model)
      new_heater.setEndUseSubcategory('Domestic Hot Water')
      new_heater.setTankVolume(UnitConversions.convert(act_vol, 'gal', 'm^3'))
      new_heater.setTankHeight(UnitConversions.convert(h_tank, 'ft', 'm'))
      new_heater.setMaximumTemperatureLimit(90)
      new_heater.setHeaterPriorityControl('MasterSlave')
      configure_stratified_tank_setpoint_schedules(new_heater, schedules_file, t_set_c, model, runner, unavailable_periods)
      new_heater.setHeater1Capacity(UnitConversions.convert(cap, 'kBtu/hr', 'W'))
      new_heater.setHeater1Height(UnitConversions.convert(h_tank * 0.733333333, 'ft', 'm')) # node 4; height of upper element based on TRNSYS assumptions for an ERWH
      new_heater.setHeater1DeadbandTemperatureDifference(5.556)
      new_heater.setHeater2Capacity(UnitConversions.convert(cap, 'kBtu/hr', 'W'))
      new_heater.setHeater2Height(UnitConversions.convert(h_tank * 0.733333333, 'ft', 'm')) # node 13; height of upper element based on TRNSYS assumptions for an ERWH
      new_heater.setHeater2DeadbandTemperatureDifference(5.556)
      new_heater.setHeaterThermalEfficiency(1)
      new_heater.setNumberofNodes(12)
      new_heater.setAdditionalDestratificationConductivity(0)
      new_heater.setUseSideDesignFlowRate(UnitConversions.convert(act_vol, 'gal', 'm^3') / 60.1)
      new_heater.setSourceSideDesignFlowRate(0)
      new_heater.setSourceSideFlowControlMode('')
      new_heater.setSourceSideInletHeight(0)
      new_heater.setSourceSideOutletHeight(0)
      new_heater.setSkinLossFractiontoZone(1.0 / unit_multiplier) # Tank losses are multiplied by E+ zone multiplier, so need to compensate here
      new_heater.setOffCycleFlueLossFractiontoZone(1.0 / unit_multiplier)
      set_stratified_tank_ua(new_heater, u, unit_multiplier)
    else
      new_heater = OpenStudio::Model::WaterHeaterMixed.new(model)
      new_heater.setTankVolume(UnitConversions.convert(act_vol, 'gal', 'm^3'))
      new_heater.setHeaterThermalEfficiency(eta_c) unless eta_c.nil?
      configure_mixed_tank_setpoint_schedule(new_heater, schedules_file, t_set_c, model, runner, unavailable_periods)
      new_heater.setMaximumTemperatureLimit(99.0)
      if [HPXML::WaterHeaterTypeTankless, HPXML::WaterHeaterTypeCombiTankless].include? tank_type
        new_heater.setHeaterControlType('Modulate')
      else
        new_heater.setHeaterControlType('Cycle')
      end
      new_heater.setDeadbandTemperatureDifference(deadband(tank_type))

      # Capacity, storage tank to be 0
      new_heater.setHeaterMaximumCapacity(UnitConversions.convert(cap, 'kBtu/hr', 'W'))
      new_heater.setHeaterMinimumCapacity(0.0)

      # Set fraction of heat loss from tank to ambient (vs out flue)
      # Based on lab testing done by LBNL
      skinlossfrac = 1.0
      if (not is_dsh_storage) && (water_heating_system.fuel_type != HPXML::FuelTypeElectricity) && (water_heating_system.water_heater_type == HPXML::WaterHeaterTypeStorage)
        # Fuel storage water heater
        # EF cutoffs derived from Figure 2 of http://title24stakeholders.com/wp-content/uploads/2017/10/2013_CASE-Report_High-efficiency-Water-Heater-Ready.pdf
        # FUTURE: Add an optional HPXML input for water heater type for a user to specify this (and default based on EF as below)
        ef = water_heating_system.energy_factor
        if ef.nil?
          ef = calc_ef_from_uef(water_heating_system)
        end
        if ef < 0.64
          skinlossfrac = 0.64 # Natural draft
        elsif ef < 0.77
          skinlossfrac = 0.91 # Power vent
        else
          skinlossfrac = 0.96 # Condensing
        end
      end
      new_heater.setOffCycleLossFractiontoThermalZone(skinlossfrac / unit_multiplier) # Tank losses are multiplied by E+ zone multiplier, so need to compensate here
      new_heater.setOnCycleLossFractiontoThermalZone(1.0 / unit_multiplier) # Tank losses are multiplied by E+ zone multiplier, so need to compensate here

      ua_w_k = UnitConversions.convert(ua, 'Btu/(hr*F)', 'W/K')
      new_heater.setOnCycleLossCoefficienttoAmbientTemperature(ua_w_k)
      new_heater.setOffCycleLossCoefficienttoAmbientTemperature(ua_w_k)
    end

    if not water_heating_system.nil?
      new_heater.additionalProperties.setFeature('HPXML_ID', water_heating_system.id) # Used by reporting measure
    end
    if is_combi
      new_heater.additionalProperties.setFeature('IsCombiBoiler', true) # Used by reporting measure
    end

    new_heater.setName(name)
    new_heater.setHeaterFuelType(EPlus.fuel_type(fuel)) unless fuel.nil?
    set_wh_ambient(loc_space, loc_schedule, new_heater)

    # FUTURE: These are always zero right now; develop smart defaults.
    new_heater.setOffCycleParasiticFuelType(EPlus::FuelTypeElectricity)
    new_heater.setOffCycleParasiticFuelConsumptionRate(0.0)
    new_heater.setOffCycleParasiticHeatFractiontoTank(0)
    new_heater.setOnCycleParasiticFuelType(EPlus::FuelTypeElectricity)
    new_heater.setOnCycleParasiticFuelConsumptionRate(0.0)
    new_heater.setOnCycleParasiticHeatFractiontoTank(0)

    return new_heater
  end

  def self.set_wh_parasitic_parameters(water_heating_system, water_heater, is_dsh_storage)
  end

  def self.set_wh_ambient(loc_space, loc_schedule, wh_obj)
    if wh_obj.ambientTemperatureSchedule.is_initialized
      wh_obj.ambientTemperatureSchedule.get.remove
    end
    if not loc_schedule.nil? # Temperature schedule indicator
      wh_obj.setAmbientTemperatureSchedule(loc_schedule)
    elsif not loc_space.nil?
      wh_obj.setAmbientTemperatureIndicator('ThermalZone')
      wh_obj.setAmbientTemperatureThermalZone(loc_space.thermalZone.get)
    else # Located outside
      wh_obj.setAmbientTemperatureIndicator('Outdoors')
    end
  end

  def self.configure_mixed_tank_setpoint_schedule(new_heater, schedules_file, t_set_c, model, runner, unavailable_periods)
    new_schedule = nil
    if not schedules_file.nil?
      new_schedule = schedules_file.create_schedule_file(model, col_name: SchedulesFile::Columns[:WaterHeaterSetpoint].name)
    end
    if new_schedule.nil? # constant
      new_schedule = ScheduleConstant.new(model, Constants.ObjectNameWaterHeaterSetpoint, t_set_c, Constants.ScheduleTypeLimitsTemperature, unavailable_periods: unavailable_periods)
      new_schedule = new_schedule.schedule
    else
      runner.registerWarning("Both '#{SchedulesFile::Columns[:WaterHeaterSetpoint].name}' schedule file and setpoint temperature provided; the latter will be ignored.") if !t_set_c.nil?
    end
    if new_heater.setpointTemperatureSchedule.is_initialized
      new_heater.setpointTemperatureSchedule.get.remove
    end
    new_heater.setSetpointTemperatureSchedule(new_schedule)
  end

  def self.configure_stratified_tank_setpoint_schedules(new_heater, schedules_file, t_set_c, model, runner, unavailable_periods)
    new_schedule = nil
    if not schedules_file.nil?
      new_schedule = schedules_file.create_schedule_file(model, col_name: SchedulesFile::Columns[:WaterHeaterSetpoint].name)
    end
    if new_schedule.nil? # constant
      new_schedule = ScheduleConstant.new(model, Constants.ObjectNameWaterHeaterSetpoint, t_set_c, Constants.ScheduleTypeLimitsTemperature, unavailable_periods: unavailable_periods)
      new_schedule = new_schedule.schedule
    else
      runner.registerWarning("Both '#{SchedulesFile::Columns[:WaterHeaterSetpoint].name}' schedule file and setpoint temperature provided; the latter will be ignored.") if !t_set_c.nil?
    end
    new_heater.heater1SetpointTemperatureSchedule.remove
    new_heater.heater2SetpointTemperatureSchedule.remove
    new_heater.setHeater1SetpointTemperatureSchedule(new_schedule)
    new_heater.setHeater2SetpointTemperatureSchedule(new_schedule)
  end

  def self.get_t_set_c(t_set, wh_type)
    return if t_set.nil?

    return UnitConversions.convert(t_set, 'F', 'C') + deadband(wh_type) / 2.0 # Half the deadband to account for E+ deadband
  end

  def self.create_new_loop(model, t_set_c, eri_version, unit_multiplier)
    # Create a new plant loop for the water heater
    name = 'dhw loop'

    if t_set_c.nil?
      t_set_c = UnitConversions.convert(get_default_hot_water_temperature(eri_version), 'F', 'C')
    end

    loop = OpenStudio::Model::PlantLoop.new(model)
    loop.setName(name)
    loop.sizingPlant.setDesignLoopExitTemperature(t_set_c)
    loop.sizingPlant.setLoopDesignTemperatureDifference(UnitConversions.convert(10.0, 'deltaF', 'deltaC'))
    loop.setPlantLoopVolume(0.003 * unit_multiplier) # ~1 gal
    loop.setMaximumLoopFlowRate(0.01 * unit_multiplier) # This size represents the physical limitations to flow due to losses in the piping system. We assume that the pipes are always adequately sized.

    bypass_pipe = OpenStudio::Model::PipeAdiabatic.new(model)
    out_pipe = OpenStudio::Model::PipeAdiabatic.new(model)

    loop.addSupplyBranchForComponent(bypass_pipe)
    out_pipe.addToNode(loop.supplyOutletNode)

    new_pump = create_new_pump(model)
    new_pump.addToNode(loop.supplyInletNode)

    new_manager = create_new_schedule_manager(model, t_set_c)
    new_manager.addToNode(loop.supplyOutletNode)

    return loop
  end

  def self.get_water_heater_solar_fraction(water_heating_system, solar_thermal_system)
    if (not solar_thermal_system.nil?) && (solar_thermal_system.water_heating_system.nil? || (solar_thermal_system.water_heating_system.id == water_heating_system.id))
      solar_fraction = solar_thermal_system.solar_fraction
    end
    return solar_fraction.to_f
  end

  def self.get_usage_bin_from_first_hour_rating(fhr)
    if fhr < 18.0
      return HPXML::WaterHeaterUsageBinVerySmall
    elsif fhr < 51.0
      return HPXML::WaterHeaterUsageBinLow
    elsif fhr < 75.0
      return HPXML::WaterHeaterUsageBinMedium
    else
      return HPXML::WaterHeaterUsageBinHigh
    end
  end
end<|MERGE_RESOLUTION|>--- conflicted
+++ resolved
@@ -1555,14 +1555,7 @@
       ua = apply_tank_jacket(water_heating_system, ua, a_side)
     end
     ua *= (1.0 - solar_fraction)
-<<<<<<< HEAD
-    if water_heating_system.is_shared_system
-      # Apportion shared water heater energy use due to tank losses to the dwelling unit
-      ua = ua * [nbeds.to_f, 1.0].max / water_heating_system.number_of_bedrooms_served.to_f
-    end
-=======
     ua = apply_shared_adjustment(water_heating_system, ua, nbeds) # shared losses
->>>>>>> da6c0005
     u = ua / surface_area # Btu/hr-ft^2-F
     if eta_c > 1.0
       fail 'A water heater heat source (either burner or element) efficiency of > 1 has been calculated, double check water heater inputs.'
@@ -1606,7 +1599,7 @@
   def self.apply_shared_adjustment(water_heating_system, ua, nbeds)
     if water_heating_system.is_shared_system
       # Apportion shared water heater energy use due to tank losses to the dwelling unit
-      ua = ua * nbeds.to_f / water_heating_system.number_of_bedrooms_served.to_f
+      ua = ua * [nbeds.to_f, 1.0].max / water_heating_system.number_of_bedrooms_served.to_f
     end
     return ua
   end
