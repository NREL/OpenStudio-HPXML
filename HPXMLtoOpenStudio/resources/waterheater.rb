--- conflicted
+++ resolved
@@ -60,15 +60,11 @@
     return loop
   end
 
-<<<<<<< HEAD
-  def self.apply_heatpump(model, runner, loc_space, loc_schedule, weather, water_heating_system, ec_adj, solar_thermal_system, conditioned_zone, eri_version, schedules_file, unavailable_periods, unit_multiplier)
+  def self.apply_heatpump(model, runner, loc_space, loc_schedule, elevation, water_heating_system, ec_adj, solar_thermal_system, conditioned_zone, eri_version, schedules_file, unavailable_periods, unit_multiplier, nbeds)
     #TODO: flag for testing, need to add whether this is 120 V or 240 V, shared or dedicated circuit, to the HPXML files. Extension elements?
     hpwh_120V = true
     hpwh_120V_type = 'dedicated' #'shared'
-    
-=======
-  def self.apply_heatpump(model, runner, loc_space, loc_schedule, elevation, water_heating_system, ec_adj, solar_thermal_system, conditioned_zone, eri_version, schedules_file, unavailable_periods, unit_multiplier, nbeds)
->>>>>>> 6421080f
+	
     obj_name_hpwh = Constants.ObjectNameWaterHeater
     solar_fraction = get_water_heater_solar_fraction(water_heating_system, solar_thermal_system)
     t_set_c = get_t_set_c(water_heating_system.temperature, water_heating_system.water_heater_type)
@@ -128,18 +124,10 @@
     airflow_rate = 181.0 # cfm
 
     # Coil:WaterHeating:AirToWaterHeatPump:Wrapped
-<<<<<<< HEAD
-    coil = setup_hpwh_dxcoil(model, runner, water_heating_system, weather, obj_name_hpwh, airflow_rate, unit_multiplier, hpwh_120V, hpwh_120V_type)
+    coil = setup_hpwh_dxcoil(model, runner, water_heating_system, elevation, obj_name_hpwh, airflow_rate, unit_multiplier, hpwh_120V, hpwh_120V_type)
 
     # WaterHeater:Stratified
-    tank = setup_hpwh_stratified_tank(model, water_heating_system, obj_name_hpwh, h_tank, solar_fraction, hpwh_tamb, bottom_element_setpoint_schedule, top_element_setpoint_schedule, unit_multiplier, hpwh_120V, hpwh_120V_type)
-
-=======
-    coil = setup_hpwh_dxcoil(model, runner, water_heating_system, elevation, obj_name_hpwh, airflow_rate, unit_multiplier)
-
-    # WaterHeater:Stratified
-    tank = setup_hpwh_stratified_tank(model, water_heating_system, obj_name_hpwh, h_tank, solar_fraction, hpwh_tamb, bottom_element_setpoint_schedule, top_element_setpoint_schedule, unit_multiplier, nbeds)
->>>>>>> 6421080f
+    tank = setup_hpwh_stratified_tank(model, water_heating_system, obj_name_hpwh, h_tank, solar_fraction, hpwh_tamb, bottom_element_setpoint_schedule, top_element_setpoint_schedule, unit_multiplier, nbeds, hpwh_120V, hpwh_120V_type)
     loop.addSupplyBranchForComponent(tank)
 
     add_desuperheater(model, runner, water_heating_system, tank, loc_space, loc_schedule, loop, unit_multiplier)
@@ -700,11 +688,7 @@
     return hpwh
   end
 
-<<<<<<< HEAD
-  def self.setup_hpwh_dxcoil(model, runner, water_heating_system, weather, obj_name_hpwh, airflow_rate, unit_multiplier, hpwh_120V, hpwh_120V_type)
-=======
-  def self.setup_hpwh_dxcoil(model, runner, water_heating_system, elevation, obj_name_hpwh, airflow_rate, unit_multiplier)
->>>>>>> 6421080f
+  def self.setup_hpwh_dxcoil(model, runner, water_heating_system, elevation, obj_name_hpwh, airflow_rate, unit_multiplier, hpwh_120V, hpwh_120V_type)
     # Curves
     if hpwh_120V
       if hpwh_120V_type == 'dedicated'
@@ -852,11 +836,7 @@
     return coil
   end
 
-<<<<<<< HEAD
-  def self.setup_hpwh_stratified_tank(model, water_heating_system, obj_name_hpwh, h_tank, solar_fraction, hpwh_tamb, hpwh_bottom_element_sp, hpwh_top_element_sp, unit_multiplier, hpwh_120V, hpwh_120V_type)
-=======
-  def self.setup_hpwh_stratified_tank(model, water_heating_system, obj_name_hpwh, h_tank, solar_fraction, hpwh_tamb, hpwh_bottom_element_sp, hpwh_top_element_sp, unit_multiplier, nbeds)
->>>>>>> 6421080f
+  def self.setup_hpwh_stratified_tank(model, water_heating_system, obj_name_hpwh, h_tank, solar_fraction, hpwh_tamb, hpwh_bottom_element_sp, hpwh_top_element_sp, unit_multiplier, nbeds, hpwh_120V, hpwh_120V_type)
     # Calculate some geometry parameters for UA, the location of sensors and heat sources in the tank
     v_actual = calc_storage_tank_actual_vol(water_heating_system.tank_volume, water_heating_system.fuel_type) # gal
     a_tank, a_side = calc_tank_areas(v_actual, UnitConversions.convert(h_tank, 'm', 'ft')) # sqft
@@ -1771,9 +1751,6 @@
 
     if tank_model_type == HPXML::WaterHeaterTankModelTypeStratified
       h_tank = get_tank_height() # ft
-      # height of upper and lower element based on TRNSYS assumptions for an ERWH
-      h_UE = 0.733333333 * h_tank # node 4/15
-      h_LE = 0.133333333 * h_tank # node 13/15
 
       # Add a WaterHeater:Stratified to the model
       new_heater = OpenStudio::Model::WaterHeaterStratified.new(model)
@@ -1972,12 +1949,7 @@
     end
   end
 
-<<<<<<< HEAD
-  def self.unmet_wh_loads_program(model, water_heating_systems, plantloop_map, showers_peak_flow)
-   
-=======
   def self.unmet_wh_loads_program(model, water_heating_systems, plantloop_map, showers_peak_flows)
->>>>>>> 6421080f
     water_heating_systems.each do |water_heating_system|
       # Get the water storage tanks for the outlet temp sensor
       num_tanks = 0
@@ -2008,11 +1980,7 @@
 
       shower_flow_sensor = OpenStudio::Model::EnergyManagementSystemSensor.new(model, 'Schedule Value')
       shower_flow_sensor.setName('Shower Volume')
-<<<<<<< HEAD
-      shower_flow_sensor.setKeyName('hot_water_showers')
-=======
       shower_flow_sensor.setKeyName('hot_water_showers') # FIXME: use constant name here
->>>>>>> 6421080f
 
       # We'll only need these if we want to calculate unmet WH loads for all end uses, not just showers
       # cw_flow_sensor = OpenStudio::Model::EnergyManagementSystemSensor.new(model, 'Water Use Equipment Hot Water Volume')
@@ -2028,10 +1996,7 @@
       # fx_flow_sensor.setKeyName('dhw fixtures')
 
       # EMS program
-<<<<<<< HEAD
-=======
       # FIXME: we want one program where the lines are extensible based on number of water heaters?
->>>>>>> 6421080f
       unmet_wh_loads_program = OpenStudio::Model::EnergyManagementSystemProgram.new(model)
       unmet_wh_loads_program.setName(Constants.ObjectNameUnmetLoadsProgram)
       unmet_wh_loads_program.addLine("If #{shower_flow_sensor.name} > 0")
@@ -2039,15 +2004,9 @@
       unmet_wh_loads_program.addLine('Else')
       unmet_wh_loads_program.addLine('Set ShowerTime=0')
       unmet_wh_loads_program.addLine('EndIf')
-<<<<<<< HEAD
       unmet_wh_loads_program.addLine("If (#{shower_flow_sensor.name} > 0) && (#{wh_temp_sensor.name} < #{mixed_setpoint_sensor.name})")      
       unmet_wh_loads_program.addLine('Set ShowerSagTime=SystemTimeStep')
       unmet_wh_loads_program.addLine("Set ShowerE=#{shower_flow_sensor.name} * #{showers_peak_flow[water_heating_system.id]} * 990.0 * 4183.0 * (SystemTimeStep * 3600) * (#{mixed_setpoint_sensor.name} - #{wh_temp_sensor.name})")
-=======
-      unmet_wh_loads_program.addLine("If (#{shower_flow_sensor.name} > 0) && (#{wh_temp_sensor.name} < #{mixed_setpoint_sensor.name})")
-      unmet_wh_loads_program.addLine('Set ShowerSagTime=SystemTimeStep')
-      unmet_wh_loads_program.addLine("Set ShowerE=#{shower_flow_sensor.name} * #{showers_peak_flows[water_heating_system.id]} * 4141170 * (#{wh_temp_sensor.name} - #{mixed_setpoint_sensor.name})")
->>>>>>> 6421080f
       unmet_wh_loads_program.addLine('Else')
       unmet_wh_loads_program.addLine('Set ShowerSagTime=0')
       unmet_wh_loads_program.addLine('Set ShowerE=0')
@@ -2082,13 +2041,6 @@
       # shower_unmet_time_output_var.setUpdateFrequency('SystemTimestep')
       # shower_unmet_time_output_var.setEMSProgramOrSubroutineName(unmet_wh_loads_program)
       # shower_unmet_time_output_var.setUnits('hr')
-<<<<<<< HEAD
-
-    end
-  end
-
-=======
-    end
-  end
->>>>>>> 6421080f
+    end
+  end
 end