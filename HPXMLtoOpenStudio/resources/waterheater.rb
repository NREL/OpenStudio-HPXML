--- conflicted
+++ resolved
@@ -243,7 +243,9 @@
     # Create hx setpoint schedule to specify source side temperature
     hx_stp_sch = OpenStudio::Model::ScheduleConstant.new(model)
     hx_stp_sch.setName("#{obj_name_combi} HX Spt")
-    hx_temp = 55 # tank source side inlet temperature, degree C
+    boiler_spt_mngr = model.getSetpointManagerScheduleds.select { |spt_mngr| spt_mngr.setpointNode.get == boiler_plant_loop.loopTemperatureSetpointNode }[0]
+    boiler_spt = boiler_spt_mngr.to_SetpointManagerScheduled.get.schedule.to_ScheduleConstant.get.value
+    hx_temp = (UnitConversions.convert(t_set, 'F', 'C') + deadband(tank_type) / 2.0 + boiler_spt) / 2.0 # tank source side inlet temperature, degree C
     hx_stp_sch.setValue(hx_temp)
 
     # change loop equipment operation scheme to heating load
@@ -253,8 +255,7 @@
     dhw_map[water_heating_system.id] << loop
 
     # Create loop for source side
-    set_temp_c = get_set_temp_c(UnitConversions.convert(hx_temp, 'C', 'F'), water_heating_system.water_heater_type)
-    source_loop = create_new_loop(model, 'dhw source loop', set_temp_c)
+    source_loop = create_new_loop(model, 'dhw source loop', hx_temp)
     source_loop.autosizeMaximumLoopFlowRate()
 
     # Create heat exchanger
@@ -378,9 +379,11 @@
       combi_ctrl_program.addLine("Set WH_Loss = - #{tank_loss_energy_sensor.name}")
       combi_ctrl_program.addLine("Set WH_Use = Tank_Use_Total_MFR * Cp * (#{tank_temp_sensor.name} - #{mains_temp_sensor.name}) * ZoneTimeStep * 3600")
       combi_ctrl_program.addLine("Set WH_HeatToLowSetpoint = Tank_Water_Mass * Cp * (#{tank_temp_sensor.name} - #{tank_spt_sensor.name} + #{deadband})")
+      combi_ctrl_program.addLine("Set WH_HeatToHighSetpoint = Tank_Water_Mass * Cp * (#{tank_temp_sensor.name} - #{tank_spt_sensor.name})")
       combi_ctrl_program.addLine('Set WH_Energy_Demand = WH_Use + WH_Loss - WH_HeatToLowSetpoint')
+      combi_ctrl_program.addLine('Set WH_Energy_Heat = WH_Use + WH_Loss - WH_HeatToHighSetpoint')
       combi_ctrl_program.addLine('If WH_Energy_Demand > 0')
-      combi_ctrl_program.addLine("Set #{pump_actuator.name} = WH_Energy_Demand / (Cp * DeltaT * 3600 * ZoneTimeStep)")
+      combi_ctrl_program.addLine("Set #{pump_actuator.name} = WH_Energy_Heat / (Cp * DeltaT * 3600 * ZoneTimeStep)")
       combi_ctrl_program.addLine("Set #{altsch_actuator.name} = 100") # Set the alternate setpoint temperature to highest level to ensure maximum source side flow rate
       combi_ctrl_program.addLine('Else')
       combi_ctrl_program.addLine("Set #{pump_actuator.name} = 0")
@@ -893,15 +896,6 @@
       amb_temp_sensor.setName("#{obj_name_hpwh} amb temp")
       amb_temp_sensor.setKeyName(loc_space.thermalZone.get.name.to_s)
 
-<<<<<<< HEAD
-    # Create hx setpoint schedule to specify source side temperature
-    hx_stp_sch = OpenStudio::Model::ScheduleConstant.new(model)
-    hx_stp_sch.setName("#{obj_name_combi} HX Spt")
-    boiler_spt_mngr = model.getSetpointManagerScheduleds.select { |spt_mngr| spt_mngr.setpointNode.get == boiler_plant_loop.loopTemperatureSetpointNode }[0]
-    boiler_spt = boiler_spt_mngr.to_SetpointManagerScheduled.get.schedule.to_ScheduleConstant.get.value
-    hx_temp = (UnitConversions.convert(t_set, 'F', 'C') + deadband(tank_type) / 2.0 + boiler_spt) / 2.0 # tank source side inlet temperature, degree C
-    hx_stp_sch.setValue(hx_temp)
-=======
       amb_rh_sensor = OpenStudio::Model::EnergyManagementSystemSensor.new(model, 'Zone Air Relative Humidity')
       amb_rh_sensor.setName("#{obj_name_hpwh} amb rh")
       amb_rh_sensor.setKeyName(loc_space.thermalZone.get.name.to_s)
@@ -910,7 +904,6 @@
       amb_temp_sensor = OpenStudio::Model::EnergyManagementSystemSensor.new(model, 'Site Outdoor Air Drybulb Temperature')
       amb_temp_sensor.setName("#{obj_name_hpwh} amb temp")
       amb_temp_sensor.setKeyName('Environment')
->>>>>>> 671fc5b4
 
       amb_rh_sensor = OpenStudio::Model::EnergyManagementSystemSensor.new(model, 'Site Outdoor Air Relative Humidity')
       amb_rh_sensor.setName("#{obj_name_hpwh} amb rh")
@@ -920,17 +913,10 @@
     return amb_temp_sensor, rh_sensors
   end
 
-<<<<<<< HEAD
-    # Create loop for source side
-    # deadband will be added later inside create_new_loop, need to resolve later with wh refactoring
-    source_loop = create_new_loop(model, 'dhw source loop', UnitConversions.convert(hx_temp - deadband(tank_type) / 2.0, 'C', 'F'), tank_type)
-    source_loop.autosizeMaximumLoopFlowRate()
-=======
   def self.add_hpwh_inlet_air_and_zone_heat_gain_program(model, obj_name_hpwh, loc_space, loc_schedule, hpwh_tamb, hpwh_rhamb, tank, coil, fan, amb_temp_sensor, amb_rh_sensors)
     # EMS Actuators: Inlet T & RH, sensible and latent gains to the space
     tamb_act_actuator = OpenStudio::Model::EnergyManagementSystemActuator.new(hpwh_tamb, 'Schedule:Constant', 'Schedule Value')
     tamb_act_actuator.setName("#{obj_name_hpwh} Tamb act")
->>>>>>> 671fc5b4
 
     rhamb_act_actuator = OpenStudio::Model::EnergyManagementSystemActuator.new(hpwh_rhamb, 'Schedule:Constant', 'Schedule Value')
     rhamb_act_actuator.setName("#{obj_name_hpwh} RHamb act")
@@ -1045,28 +1031,6 @@
       end
       fail "RelatedHVACSystem '#{water_heating_system.related_hvac_idref}' for water heating system '#{water_heating_system.id}' is not currently supported for desuperheaters."
     end
-<<<<<<< HEAD
-    combi_ctrl_program.addLine("Set WH_Loss = - #{tank_loss_energy_sensor.name}")
-    combi_ctrl_program.addLine("Set WH_Use = Tank_Use_Total_MFR * Cp * (#{tank_temp_sensor.name} - #{mains_temp_sensor.name}) * ZoneTimeStep * 3600")
-    combi_ctrl_program.addLine("Set WH_HeatToLowSetpoint = Tank_Water_Mass * Cp * (#{tank_temp_sensor.name} - #{tank_spt_sensor.name} + #{deadband})")
-    combi_ctrl_program.addLine("Set WH_HeatToHighSetpoint = Tank_Water_Mass * Cp * (#{tank_temp_sensor.name} - #{tank_spt_sensor.name})")
-    combi_ctrl_program.addLine('Set WH_Energy_Demand = WH_Use + WH_Loss - WH_HeatToLowSetpoint')
-    combi_ctrl_program.addLine('Set WH_Energy_Heat = WH_Use + WH_Loss - WH_HeatToHighSetpoint')
-    combi_ctrl_program.addLine('If WH_Energy_Demand > 0')
-    combi_ctrl_program.addLine("Set #{pump_actuator.name} = WH_Energy_Heat / (Cp * DeltaT * 3600 * ZoneTimeStep)")
-    combi_ctrl_program.addLine("Set #{altsch_actuator.name} = 100") # Set the alternate setpoint temperature to highest level to ensure maximum source side flow rate
-    combi_ctrl_program.addLine('Else')
-    combi_ctrl_program.addLine("Set #{pump_actuator.name} = 0")
-    combi_ctrl_program.addLine("Set #{altsch_actuator.name} = #{alt_spt_sch.to_ScheduleConstant.get.value}")
-    combi_ctrl_program.addLine('EndIf')
-
-    # ProgramCallingManagers
-    program_calling_manager = OpenStudio::Model::EnergyManagementSystemProgramCallingManager.new(model)
-    program_calling_manager.setName("#{combi_sys_id} ProgramManager")
-    program_calling_manager.setCallingPoint('BeginTimestepBeforePredictor')
-    program_calling_manager.addProgram(combi_ctrl_program)
-=======
->>>>>>> 671fc5b4
   end
 
   def self.add_desuperheater(model, water_heating_system, hvac_map, tank, loc_space, loc_schedule, loop)
