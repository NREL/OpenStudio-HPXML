--- conflicted
+++ resolved
@@ -1451,55 +1451,44 @@
       hvac_sizing_values.Cool_Airflow = calc_airflow_rate_manual_s(cool_load_sens_cap_design, (@cool_setpoint - @leaving_air_temp), hvac_sizing_values.Cool_Capacity)
 
     elsif [HPXML::HVACTypeHeatPumpMiniSplit,
-<<<<<<< HEAD
            HPXML::HVACTypeMiniSplitAirConditioner].include? @cooling_type
 
-      entering_temp = @hpxml.header.manualj_cooling_design_temp
-      idb_adj = adjust_indoor_condition_var_speed(entering_temp, @wetbulb_indoor_cooling, :clg)
-      odb_adj = adjust_outdoor_condition_var_speed(hvac_cooling.cooling_detailed_performance_data, entering_temp, hvac_cooling, :clg)
-      total_cap_curve_value = odb_adj * idb_adj
-
       hvac_cooling_shr = hvac_cooling_ap.cool_rated_shrs_gross[-1]
 
-      hvac_sizing_values.Cool_Capacity = (hvac_sizing_values.Cool_Load_Tot / total_cap_curve_value)
-      hvac_sizing_values.Cool_Capacity_Sens = hvac_sizing_values.Cool_Capacity * hvac_cooling_shr
+      if hvac_cooling.is_a?(HPXML::HeatPump) && (@hpxml.header.heat_pump_sizing_methodology == HPXML::HeatPumpSizingHERS)
+        hvac_sizing_values.Cool_Capacity = hvac_sizing_values.Cool_Load_Tot
+        hvac_sizing_values.Cool_Capacity_Sens = hvac_sizing_values.Cool_Capacity * hvac_cooling_shr
+      else
+        entering_temp = @hpxml.header.manualj_cooling_design_temp
+        idb_adj = adjust_indoor_condition_var_speed(entering_temp, @wetbulb_indoor_cooling, :clg)
+        odb_adj = adjust_outdoor_condition_var_speed(hvac_cooling.cooling_detailed_performance_data, entering_temp, hvac_cooling, :clg)
+        total_cap_curve_value = odb_adj * idb_adj
+
+        hvac_sizing_values.Cool_Capacity = (hvac_sizing_values.Cool_Load_Tot / total_cap_curve_value)
+        hvac_sizing_values.Cool_Capacity_Sens = hvac_sizing_values.Cool_Capacity * hvac_cooling_shr
+      end
+
       hvac_sizing_values.Cool_Airflow = calc_airflow_rate_user(hvac_sizing_values.Cool_Capacity, hvac_cooling_ap.cool_rated_cfm_per_ton[-1], hvac_cooling_ap.cool_capacity_ratios[-1])
 
     elsif [HPXML::HVACTypeRoomAirConditioner,
-=======
-           HPXML::HVACTypeMiniSplitAirConditioner,
-           HPXML::HVACTypeRoomAirConditioner,
->>>>>>> dd8a2ce3
            HPXML::HVACTypePTAC,
            HPXML::HVACTypeHeatPumpPTHP,
            HPXML::HVACTypeHeatPumpRoom].include? @cooling_type
 
-<<<<<<< HEAD
-      entering_temp = @hpxml.header.manualj_cooling_design_temp
-      total_cap_curve_value = MathTools.biquadratic(@wetbulb_indoor_cooling, entering_temp, hvac_cooling_ap.cool_cap_ft_spec[0])
       hvac_cooling_shr = hvac_cooling_ap.cool_rated_shrs_gross[0]
-
-      hvac_sizing_values.Cool_Capacity = hvac_sizing_values.Cool_Load_Tot / total_cap_curve_value
-      hvac_sizing_values.Cool_Capacity_Sens = hvac_sizing_values.Cool_Capacity * hvac_cooling_shr
-      hvac_sizing_values.Cool_Airflow = calc_airflow_rate_user(hvac_sizing_values.Cool_Capacity, hvac_cooling_ap.cool_rated_cfm_per_ton[0], 1.0)
-=======
-      hvac_cooling_speed = get_sizing_speed(hvac_cooling_ap)
-      hvac_cooling_shr = hvac_cooling_ap.cool_rated_shrs_gross[hvac_cooling_speed]
 
       if hvac_cooling.is_a?(HPXML::HeatPump) && (@hpxml.header.heat_pump_sizing_methodology == HPXML::HeatPumpSizingHERS)
         hvac_sizing_values.Cool_Capacity = hvac_sizing_values.Cool_Load_Tot
         hvac_sizing_values.Cool_Capacity_Sens = hvac_sizing_values.Cool_Capacity * hvac_cooling_shr
       else
         entering_temp = @hpxml.header.manualj_cooling_design_temp
-        coefficients = hvac_cooling_ap.cool_cap_ft_spec[hvac_cooling_speed]
-        total_cap_curve_value = MathTools.biquadratic(@wetbulb_indoor_cooling, entering_temp, coefficients)
+        total_cap_curve_value = MathTools.biquadratic(@wetbulb_indoor_cooling, entering_temp, hvac_cooling_ap.cool_cap_ft_spec[0])
 
         hvac_sizing_values.Cool_Capacity = hvac_sizing_values.Cool_Load_Tot / total_cap_curve_value
         hvac_sizing_values.Cool_Capacity_Sens = hvac_sizing_values.Cool_Capacity * hvac_cooling_shr
       end
 
-      hvac_sizing_values.Cool_Airflow = calc_airflow_rate_user(hvac_sizing_values.Cool_Capacity, hvac_cooling_ap.cool_rated_cfm_per_ton[-1], hvac_cooling_ap.cool_capacity_ratios[-1])
->>>>>>> dd8a2ce3
+      hvac_sizing_values.Cool_Airflow = calc_airflow_rate_user(hvac_sizing_values.Cool_Capacity, hvac_cooling_ap.cool_rated_cfm_per_ton[0], 1.0)
 
     elsif HPXML::HVACTypeHeatPumpGroundToAir == @cooling_type
 
