--- conflicted
+++ resolved
@@ -55,9 +55,6 @@
 
       # Set OpenStudio object values
       set_object_values(model, hvac, hvac_final_values)
-
-      # Create installation quality EMS program
-      set_installation_quality(model, hvac, hvac_final_values)
 
       # Display debug info
       display_hvac_final_values_results(hvac_final_values, hvac) if debug
@@ -1565,11 +1562,6 @@
         hvac_final_values.Heat_Airflow = hvac.FixedHeatingCFMPerTon * UnitConversions.convert(hvac_final_values.Heat_Capacity, 'Btu/hr', 'ton')
       end
     end
-<<<<<<< HEAD
-
-    return hvac_final_values
-=======
->>>>>>> 0f0f39bf
   end
 
   def self.process_ground_loop(hvac_final_values, weather, hvac)
@@ -1697,19 +1689,12 @@
     # Prevent errors of "has no air flow"
     min_air_flow = 3.0 # cfm; E+ minimum is 0.001 m^3/s"
     if hvac_final_values.Heat_Airflow > 0
-<<<<<<< HEAD
-      hvac_final_values.Heat_Airflow = [hvac_final_values.Heat_Airflow, min_air_flow].max * (1.0 + hvac.AirflowDefectRatioHeating.to_f)
-    end
-    if hvac_final_values.Cool_Airflow > 0
-      hvac_final_values.Cool_Airflow = [hvac_final_values.Cool_Airflow, min_air_flow].max * (1.0 + hvac.AirflowDefectRatioCooling.to_f)
-=======
       hvac_final_values.Heat_Airflow *= (1.0 + hvac.AirflowDefectRatioHeating.to_f)
       hvac_final_values.Heat_Airflow = [hvac_final_values.Heat_Airflow, min_air_flow].max
     end
     if hvac_final_values.Cool_Airflow > 0
       hvac_final_values.Cool_Airflow *= (1.0 + hvac.AirflowDefectRatioCooling.to_f)
       hvac_final_values.Cool_Airflow = [hvac_final_values.Cool_Airflow, min_air_flow].max
->>>>>>> 0f0f39bf
     end
   end
 
@@ -3317,40 +3302,6 @@
     end
   end
 
-  def self.set_installation_quality(model, hvac, hvac_final_values)
-    return if hvac.has_type(Constants.ObjectNameWaterLoopHeatPump)
-
-    hvac.Objects.each do |object|
-      next unless object.is_a?(OpenStudio::Model::AirLoopHVACUnitarySystem) && object.airLoopHVAC.is_initialized
-
-      clg_coil, htg_coil, supp_htg_coil = HVAC.get_coils_from_hvac_equip(model, object)
-
-      airflow_rated_defect_ratio_cool = []
-      if not clg_coil.nil?
-        if clg_coil.to_CoilCoolingDXSingleSpeed.is_initialized
-          airflow_rated_defect_ratio_cool = [UnitConversions.convert(hvac_final_values.Cool_Airflow, 'cfm', 'm^3/s') / clg_coil.ratedAirFlowRate.get - 1.0]
-        elsif clg_coil.to_CoilCoolingDXMultiSpeed.is_initialized
-          airflow_rated_defect_ratio_cool = clg_coil.stages.zip(hvac.FanspeedRatioCooling).map { |stage, speed_ratio| UnitConversions.convert(hvac_final_values.Cool_Airflow * speed_ratio, 'cfm', 'm^3/s') / stage.ratedAirFlowRate.get - 1.0 }
-        else
-          # puts clg_coil.stages
-        end
-      end
-
-      airflow_rated_defect_ratio_heat = []
-      if not htg_coil.nil?
-        if htg_coil.to_CoilHeatingDXSingleSpeed.is_initialized
-          airflow_rated_defect_ratio_heat = [UnitConversions.convert(hvac_final_values.Heat_Airflow, 'cfm', 'm^3/s') / htg_coil.ratedAirFlowRate.get - 1.0]
-        elsif htg_coil.to_CoilHeatingDXMultiSpeed.is_initialized
-          airflow_rated_defect_ratio_heat = htg_coil.stages.zip(hvac.FanspeedRatioHeating).map { |stage, speed_ratio| UnitConversions.convert(hvac_final_values.Heat_Airflow * speed_ratio, 'cfm', 'm^3/s') / stage.ratedAirFlowRate.get - 1.0 }
-        else
-          # puts htg_coil
-        end
-      end
-
-      HVAC.apply_installation_quality_EMS(model, object, clg_coil, htg_coil, @cond_zone, hvac.ChargeDefectRatio, airflow_rated_defect_ratio_cool, airflow_rated_defect_ratio_heat)
-    end
-  end
-
   def self.setCoilsObjectValues(model, hvac, equip, hvac_final_values)
     clg_coil, htg_coil, supp_htg_coil = HVAC.get_coils_from_hvac_equip(model, equip)
 
