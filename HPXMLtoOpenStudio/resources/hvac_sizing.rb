# frozen_string_literal: true

class HVACSizing
  def self.calculate(weather, hpxml_bldg, cfa, hvac_systems)
    # Calculates heating/cooling design loads, and selects equipment
    # values (e.g., capacities, airflows) specific to each HVAC system.
    # Calculations generally follow ACCA Manual J/S.

    @hpxml_bldg = hpxml_bldg
    @cfa = cfa

    process_site_calcs_and_design_temps(weather)

    # Calculate loads for the conditioned thermal zone
    bldg_design_loads = DesignLoads.new
    process_load_windows_skylights(bldg_design_loads, weather)
    process_load_doors(bldg_design_loads)
    process_load_walls(bldg_design_loads)
    process_load_roofs(bldg_design_loads)
    process_load_ceilings(bldg_design_loads)
    process_load_floors(bldg_design_loads)
    process_load_slabs(bldg_design_loads)
    process_load_infiltration_ventilation(bldg_design_loads, weather)
    process_load_internal_gains(bldg_design_loads)

    # Aggregate zone loads into initial loads
    aggregate_loads(bldg_design_loads)

    # Loop through each HVAC system and calculate equipment values.
    all_hvac_sizing_values = {}
    system_design_loads = bldg_design_loads.dup
    hvac_systems.each do |hvac_system|
      hvac_heating, hvac_cooling = hvac_system[:heating], hvac_system[:cooling]
      set_hvac_types(hvac_heating, hvac_cooling)
      next if is_system_to_skip(hvac_heating)

      # Apply duct loads as needed
      set_fractions_load_served(hvac_heating, hvac_cooling)
      apply_hvac_temperatures(system_design_loads, hvac_heating, hvac_cooling)
      ducts_heat_load = calculate_load_ducts_heating(system_design_loads, hvac_heating)
      ducts_cool_load_sens, ducts_cool_load_lat = calculate_load_ducts_cooling(system_design_loads, weather, hvac_cooling)
      apply_load_ducts(bldg_design_loads, ducts_heat_load, ducts_cool_load_sens, ducts_cool_load_lat) # Update duct loads in reported building design loads

      hvac_sizing_values = HVACSizingValues.new
      apply_hvac_loads(hvac_heating, hvac_sizing_values, system_design_loads, ducts_heat_load, ducts_cool_load_sens, ducts_cool_load_lat)
      apply_hvac_size_limits(hvac_cooling)
      apply_hvac_heat_pump_logic(hvac_sizing_values, hvac_cooling)
      apply_hvac_equipment_adjustments(hvac_sizing_values, weather, hvac_heating, hvac_cooling, hvac_system)
      apply_hvac_installation_quality(hvac_sizing_values, hvac_heating, hvac_cooling)
      apply_hvac_fixed_capacities(hvac_sizing_values, hvac_heating, hvac_cooling)
      apply_hvac_ground_loop(hvac_sizing_values, weather, hvac_cooling)
      apply_hvac_finalize_airflows(hvac_sizing_values, hvac_heating, hvac_cooling)

      all_hvac_sizing_values[hvac_system] = hvac_sizing_values
    end

    return bldg_design_loads, all_hvac_sizing_values
  end

  private

  def self.is_system_to_skip(hvac_heating)
    # These shared systems should be converted to other equivalent
    # systems before being autosized
    if [HPXML::HVACTypeChiller,
        HPXML::HVACTypeCoolingTower].include?(@cooling_type)
      return true
    end
    if (@heating_type == HPXML::HVACTypeHeatPumpWaterLoopToAir) &&
       hvac_heating.fraction_heat_load_served.nil?
      return true
    end

    return false
  end

  def self.process_site_calcs_and_design_temps(weather)
    '''
    Site Calculations and Design Temperatures
    '''

    # CLTD adjustments based on daily temperature range
    @daily_range_temp_adjust = [4, 0, -5]

    # Manual J inside conditions
    @cool_setpoint = @hpxml_bldg.header.manualj_cooling_setpoint
    @heat_setpoint = @hpxml_bldg.header.manualj_heating_setpoint

    @cool_design_grains = UnitConversions.convert(weather.design.CoolingHumidityRatio, 'lbm/lbm', 'grains')

    # Calculate the design temperature differences
    @ctd = [@hpxml_bldg.header.manualj_cooling_design_temp - @cool_setpoint, 0.0].max
    @htd = [@heat_setpoint - @hpxml_bldg.header.manualj_heating_design_temp, 0.0].max

    # Calculate the average Daily Temperature Range (DTR) to determine the class (low, medium, high)
    dtr = weather.design.DailyTemperatureRange

    if dtr < 16.0
      @daily_range_num = 0.0   # Low
    elsif dtr > 25.0
      @daily_range_num = 2.0   # High
    else
      @daily_range_num = 1.0   # Medium
    end

    # Altitude Correction Factors (ACF) taken from Table 10A (sea level - 12,000 ft)
    acfs = [1.0, 0.97, 0.93, 0.89, 0.87, 0.84, 0.80, 0.77, 0.75, 0.72, 0.69, 0.66, 0.63]

    # Calculate the altitude correction factor (ACF) for the site
    alt_cnt = (weather.header.Altitude / 1000.0).to_i
    @acf = MathTools.interp2(weather.header.Altitude, alt_cnt * 1000.0, (alt_cnt + 1.0) * 1000.0, acfs[alt_cnt], acfs[alt_cnt + 1])

    # Calculate the interior humidity in Grains and enthalpy in Btu/lb for cooling
    cool_setpoint_c = UnitConversions.convert(@cool_setpoint, 'F', 'C')
    pwsat = 6.11 * 10**(7.5 * cool_setpoint_c / (237.3 + cool_setpoint_c)) / 10.0 # kPa, using https://www.weather.gov/media/epz/wxcalc/vaporPressure.pdf
    rh_indoor_cooling = 0.5 # Manual J is vague on the indoor RH but uses 50% in its examples
    hr_indoor_cooling = (0.62198 * rh_indoor_cooling * pwsat) / (UnitConversions.convert(weather.header.LocalPressure, 'atm', 'kPa') - rh_indoor_cooling * pwsat)
    @cool_indoor_grains = UnitConversions.convert(hr_indoor_cooling, 'lbm/lbm', 'grains')
    @wetbulb_indoor_cooling = Psychrometrics.Twb_fT_R_P(nil, @cool_setpoint, rh_indoor_cooling, UnitConversions.convert(weather.header.LocalPressure, 'atm', 'psi'))

    db_indoor_degC = UnitConversions.convert(@cool_setpoint, 'F', 'C')
    @enthalpy_indoor_cooling = (1.006 * db_indoor_degC + hr_indoor_cooling * (2501.0 + 1.86 * db_indoor_degC)) * UnitConversions.convert(1.0, 'kJ', 'Btu') * UnitConversions.convert(1.0, 'lbm', 'kg')
    @wetbulb_outdoor_cooling = weather.design.CoolingWetbulb

    # Inside air density
    avg_setpoint = (@cool_setpoint + @heat_setpoint) / 2.0
    @inside_air_dens = UnitConversions.convert(weather.header.LocalPressure, 'atm', 'Btu/ft^3') / (Gas.Air.r * (avg_setpoint + 460.0))

    # Design Temperatures

    @cool_design_temps = {}
    @heat_design_temps = {}

    locations = []
    (@hpxml_bldg.roofs + @hpxml_bldg.rim_joists + @hpxml_bldg.walls + @hpxml_bldg.foundation_walls + @hpxml_bldg.floors + @hpxml_bldg.slabs).each do |surface|
      locations << surface.interior_adjacent_to
      locations << surface.exterior_adjacent_to
    end
    @hpxml_bldg.hvac_distributions.each do |hvac_dist|
      hvac_dist.ducts.each do |duct|
        locations << duct.duct_location
      end
    end

    locations.uniq.each do |location|
      next if [HPXML::LocationGround].include? location

      if [HPXML::LocationOtherHousingUnit, HPXML::LocationOtherHeatedSpace, HPXML::LocationOtherMultifamilyBufferSpace,
          HPXML::LocationOtherNonFreezingSpace, HPXML::LocationExteriorWall, HPXML::LocationUnderSlab,
          HPXML::LocationManufacturedHomeBelly].include? location
        @cool_design_temps[location] = calculate_scheduled_space_design_temps(location, @cool_setpoint, @hpxml_bldg.header.manualj_cooling_design_temp, weather.data.GroundMonthlyTemps.max)
        @heat_design_temps[location] = calculate_scheduled_space_design_temps(location, @heat_setpoint, @hpxml_bldg.header.manualj_heating_design_temp, weather.data.GroundMonthlyTemps.min)
      elsif [HPXML::LocationOutside, HPXML::LocationRoofDeck, HPXML::LocationManufacturedHomeUnderBelly].include? location
        @cool_design_temps[location] = @hpxml_bldg.header.manualj_cooling_design_temp
        @heat_design_temps[location] = @hpxml_bldg.header.manualj_heating_design_temp
      elsif HPXML::conditioned_locations.include? location
        @cool_design_temps[location] = process_design_temp_cooling(weather, HPXML::LocationConditionedSpace)
        @heat_design_temps[location] = process_design_temp_heating(weather, HPXML::LocationConditionedSpace)
      else
        @cool_design_temps[location] = process_design_temp_cooling(weather, location)
        @heat_design_temps[location] = process_design_temp_heating(weather, location)
      end
    end
  end

  def self.process_design_temp_heating(weather, location)
    if location == HPXML::LocationConditionedSpace
      heat_temp = @heat_setpoint

    elsif location == HPXML::LocationGarage
      heat_temp = @hpxml_bldg.header.manualj_heating_design_temp + 13.0

    elsif (location == HPXML::LocationAtticUnvented) || (location == HPXML::LocationAtticVented)

      attic_floors = @hpxml_bldg.floors.select { |f| f.is_ceiling && [f.interior_adjacent_to, f.exterior_adjacent_to].include?(location) }
      avg_floor_rvalue = calculate_average_r_value(attic_floors)

      attic_roofs = @hpxml_bldg.roofs.select { |r| r.interior_adjacent_to == location }
      avg_roof_rvalue = calculate_average_r_value(attic_roofs)

      if avg_floor_rvalue < avg_roof_rvalue
        # Attic is considered to be encapsulated. MJ8 says to use an attic
        # temperature of 95F, however alternative approaches are permissible
        if location == HPXML::LocationAtticVented
          heat_temp = @hpxml_bldg.header.manualj_heating_design_temp
        else
          heat_temp = calculate_space_design_temps(location, weather, @heat_setpoint, @hpxml_bldg.header.manualj_heating_design_temp, weather.data.GroundMonthlyTemps.min)
        end
      else
        heat_temp = @hpxml_bldg.header.manualj_heating_design_temp
      end

    elsif [HPXML::LocationBasementUnconditioned, HPXML::LocationCrawlspaceUnvented, HPXML::LocationCrawlspaceVented].include? location
      heat_temp = calculate_space_design_temps(location, weather, @heat_setpoint, @hpxml_bldg.header.manualj_heating_design_temp, weather.data.GroundMonthlyTemps.min)

    end

    fail "Design temp heating not calculated for #{location}." if heat_temp.nil?

    return heat_temp
  end

  def self.process_design_temp_cooling(weather, location)
    if location == HPXML::LocationConditionedSpace
      cool_temp = @cool_setpoint

    elsif location == HPXML::LocationGarage
      # Calculate fraction of garage under conditioned space
      area_total = 0.0
      area_conditioned = 0.0
      @hpxml_bldg.roofs.each do |roof|
        next unless roof.interior_adjacent_to == location

        area_total += roof.area
      end
      @hpxml_bldg.floors.each do |floor|
        next unless [floor.interior_adjacent_to, floor.exterior_adjacent_to].include? location

        area_total += floor.area
        area_conditioned += floor.area if floor.is_thermal_boundary
      end
      if area_total == 0
        garage_frac_under_conditioned = 0.5
      else
        garage_frac_under_conditioned = area_conditioned / area_total
      end

      # Calculate the garage cooling design temperature based on Table 4C
      # Linearly interpolate between having conditioned space over the garage and not having conditioned space above the garage
      if @daily_range_num == 0.0
        cool_temp = (@hpxml_bldg.header.manualj_cooling_design_temp +
                     (11.0 * garage_frac_under_conditioned) +
                     (22.0 * (1.0 - garage_frac_under_conditioned)))
      elsif @daily_range_num == 1.0
        cool_temp = (@hpxml_bldg.header.manualj_cooling_design_temp +
                     (6.0 * garage_frac_under_conditioned) +
                     (17.0 * (1.0 - garage_frac_under_conditioned)))
      elsif @daily_range_num == 2.0
        cool_temp = (@hpxml_bldg.header.manualj_cooling_design_temp +
                     (1.0 * garage_frac_under_conditioned) +
                     (12.0 * (1.0 - garage_frac_under_conditioned)))
      end

    elsif (location == HPXML::LocationAtticUnvented) || (location == HPXML::LocationAtticVented)

      attic_floors = @hpxml_bldg.floors.select { |f| f.is_ceiling && [f.interior_adjacent_to, f.exterior_adjacent_to].include?(location) }
      avg_floor_rvalue = calculate_average_r_value(attic_floors)

      attic_roofs = @hpxml_bldg.roofs.select { |r| r.interior_adjacent_to == location }
      avg_roof_rvalue = calculate_average_r_value(attic_roofs)

      if avg_floor_rvalue < avg_roof_rvalue
        # Attic is considered to be encapsulated. MJ8 says to use an attic
        # temperature of 95F, however alternative approaches are permissible
        if location == HPXML::LocationAtticVented
          cool_temp = @hpxml_bldg.header.manualj_cooling_design_temp + 40.0 # This is the number from a California study with dark shingle roof and similar ventilation.
        else
          cool_temp = calculate_space_design_temps(location, weather, @cool_setpoint, @hpxml_bldg.header.manualj_cooling_design_temp, weather.data.GroundMonthlyTemps.max, true)
        end

      else
        # Calculate the cooling design temperature for the unconditioned attic based on Figure A12-14
        # Use an area-weighted temperature in case roof surfaces are different
        tot_roof_area = 0.0
        cool_temp = 0.0

        @hpxml_bldg.roofs.each do |roof|
          next unless roof.interior_adjacent_to == location

          tot_roof_area += roof.net_area

          if location == HPXML::LocationAtticUnvented
            if not roof.radiant_barrier
              cool_temp += (150.0 + (@hpxml_bldg.header.manualj_cooling_design_temp - 95.0) + @daily_range_temp_adjust[@daily_range_num]) * roof.net_area
            else
              cool_temp += (130.0 + (@hpxml_bldg.header.manualj_cooling_design_temp - 95.0) + @daily_range_temp_adjust[@daily_range_num]) * roof.net_area
            end
          else
            if not roof.radiant_barrier
              if roof.roof_type == HPXML::RoofTypeAsphaltShingles
                if [HPXML::ColorDark, HPXML::ColorMediumDark].include? roof.roof_color
                  cool_temp += 130.0 * roof.net_area
                else
                  cool_temp += 120.0 * roof.net_area
                end
              elsif roof.roof_type == HPXML::RoofTypeWoodShingles
                cool_temp += 120.0 * roof.net_area
              elsif roof.roof_type == HPXML::RoofTypeMetal
                if [HPXML::ColorDark, HPXML::ColorMediumDark].include? roof.roof_color
                  cool_temp += 130.0 * roof.net_area
                elsif [HPXML::ColorMedium, HPXML::ColorLight].include? roof.roof_color
                  cool_temp += 120.0 * roof.net_area
                elsif [HPXML::ColorReflective].include? roof.roof_color
                  cool_temp += 95.0 * roof.net_area
                end
              elsif roof.roof_type == HPXML::RoofTypeClayTile
                if [HPXML::ColorDark, HPXML::ColorMediumDark].include? roof.roof_color
                  cool_temp += 110.0 * roof.net_area
                elsif [HPXML::ColorMedium, HPXML::ColorLight].include? roof.roof_color
                  cool_temp += 105.0 * roof.net_area
                elsif [HPXML::ColorReflective].include? roof.roof_color
                  cool_temp += 95.0 * roof.net_area
                end
              end
            else # with a radiant barrier
              if roof.roof_type == HPXML::RoofTypeAsphaltShingles
                if [HPXML::ColorDark, HPXML::ColorMediumDark].include? roof.roof_color
                  cool_temp += 120.0 * roof.net_area
                else
                  cool_temp += 110.0 * roof.net_area
                end
              elsif roof.roof_type == HPXML::RoofTypeWoodShingles
                cool_temp += 110.0 * roof.net_area
              elsif roof.roof_type == HPXML::RoofTypeMetal
                if [HPXML::ColorDark, HPXML::ColorMediumDark].include? roof.roof_color
                  cool_temp += 120.0 * roof.net_area
                elsif [HPXML::ColorMedium, HPXML::ColorLight].include? roof.roof_color
                  cool_temp += 110.0 * roof.net_area
                elsif [HPXML::ColorReflective].include? roof.roof_color
                  cool_temp += 95.0 * roof.net_area
                end
              elsif roof.roof_type == HPXML::RoofTypeClayTile
                if [HPXML::ColorDark, HPXML::ColorMediumDark].include? roof.roof_color
                  cool_temp += 105.0 * roof.net_area
                elsif [HPXML::ColorMedium, HPXML::ColorLight].include? roof.roof_color
                  cool_temp += 100.0 * roof.net_area
                elsif [HPXML::ColorReflective].include? roof.roof_color
                  cool_temp += 95.0 * roof.net_area
                end
              end
            end
          end # vented/unvented
        end # each roof surface

        cool_temp /= tot_roof_area

        # Adjust base CLTD for cooling design temperature and daily range
        cool_temp += (@hpxml_bldg.header.manualj_cooling_design_temp - 95.0) + @daily_range_temp_adjust[@daily_range_num]
      end

    elsif [HPXML::LocationBasementUnconditioned, HPXML::LocationCrawlspaceUnvented, HPXML::LocationCrawlspaceVented].include? location
      cool_temp = calculate_space_design_temps(location, weather, @cool_setpoint, @hpxml_bldg.header.manualj_cooling_design_temp, weather.data.GroundMonthlyTemps.max)

    end

    fail "Design temp cooling not calculated for #{location}." if cool_temp.nil?

    return cool_temp
  end

  def self.process_load_windows_skylights(bldg_design_loads, weather)
    '''
    Heating and Cooling Loads: Windows & Skylights
    '''

    # Average cooling load factors for windows/skylights WITHOUT internal shading for surface
    # azimuths of 0,22.5,45, ... ,337.5,360
    # Additional values (compared to values in MJ8 Table 3D-3) have been determined by
    # linear interpolation to avoid interpolating
    clf_avg_nois = [0.24, 0.295, 0.35, 0.365, 0.38, 0.39, 0.4, 0.44, 0.48, 0.44, 0.4, 0.39, 0.38, 0.365, 0.35, 0.295, 0.24]
    clf_avg_nois_horiz = 0.68

    # Average cooling load factors for windows/skylights WITH internal shading for surface
    # azimuths of 0,22.5,45, ... ,337.5,360
    # Additional values (compared to values in MJ8 Table 3D-3) have been determined
    # by linear interpolation to avoid interpolating in BMI
    clf_avg_is = [0.18, 0.235, 0.29, 0.305, 0.32, 0.32, 0.32, 0.305, 0.29, 0.305, 0.32, 0.32, 0.32, 0.305, 0.29, 0.235, 0.18]
    clf_avg_is_horiz = 0.52

    # Hourly cooling load factor (CLF) for windows/skylights WITHOUT an internal shade taken from
    # ASHRAE HOF Ch.26 Table 36 (subset of data in MJ8 Table A11-5)
    # Surface Azimuth = 0 (South), 22.5, 45.0, ... ,337.5,360 and Hour = 8,9, ... ,19,20
    clf_hr_nois = [[0.14, 0.22, 0.34, 0.48, 0.59, 0.65, 0.65, 0.59, 0.50, 0.43, 0.36, 0.28, 0.22],
                   [0.11, 0.15, 0.19, 0.27, 0.39, 0.52, 0.62, 0.67, 0.65, 0.58, 0.46, 0.36, 0.28],
                   [0.10, 0.12, 0.14, 0.16, 0.24, 0.36, 0.49, 0.60, 0.66, 0.66, 0.58, 0.43, 0.33],
                   [0.09, 0.10, 0.12, 0.13, 0.17, 0.26, 0.40, 0.52, 0.62, 0.66, 0.61, 0.44, 0.34],
                   [0.08, 0.10, 0.11, 0.12, 0.14, 0.20, 0.32, 0.45, 0.57, 0.64, 0.61, 0.44, 0.34],
                   [0.09, 0.10, 0.12, 0.13, 0.15, 0.17, 0.26, 0.40, 0.53, 0.63, 0.62, 0.44, 0.34],
                   [0.10, 0.12, 0.14, 0.16, 0.17, 0.19, 0.23, 0.33, 0.47, 0.59, 0.60, 0.43, 0.33],
                   [0.14, 0.18, 0.22, 0.25, 0.27, 0.29, 0.30, 0.33, 0.44, 0.57, 0.62, 0.44, 0.33],
                   [0.48, 0.56, 0.63, 0.71, 0.76, 0.80, 0.82, 0.82, 0.79, 0.75, 0.69, 0.61, 0.48],
                   [0.47, 0.44, 0.41, 0.40, 0.39, 0.39, 0.38, 0.36, 0.33, 0.30, 0.26, 0.20, 0.16],
                   [0.51, 0.51, 0.45, 0.39, 0.36, 0.33, 0.31, 0.28, 0.26, 0.23, 0.19, 0.15, 0.12],
                   [0.52, 0.57, 0.50, 0.45, 0.39, 0.34, 0.31, 0.28, 0.25, 0.22, 0.18, 0.14, 0.12],
                   [0.51, 0.57, 0.57, 0.50, 0.42, 0.37, 0.32, 0.29, 0.25, 0.22, 0.19, 0.15, 0.12],
                   [0.49, 0.58, 0.61, 0.57, 0.48, 0.41, 0.36, 0.32, 0.28, 0.24, 0.20, 0.16, 0.13],
                   [0.43, 0.55, 0.62, 0.63, 0.57, 0.48, 0.42, 0.37, 0.33, 0.28, 0.24, 0.19, 0.15],
                   [0.27, 0.43, 0.55, 0.63, 0.64, 0.60, 0.52, 0.45, 0.40, 0.35, 0.29, 0.23, 0.18],
                   [0.14, 0.22, 0.34, 0.48, 0.59, 0.65, 0.65, 0.59, 0.50, 0.43, 0.36, 0.28, 0.22]]
    clf_hr_nois_horiz = [0.24, 0.36, 0.48, 0.58, 0.66, 0.72, 0.74, 0.73, 0.67, 0.59, 0.47, 0.37, 0.29]

    # Hourly cooling load factor (CLF) for windows/skylights WITH an internal shade taken from
    # ASHRAE HOF Ch.26 Table 39 (subset of data in MJ8 Table A11-6)
    # Surface Azimuth = 0 (South), 22.5, 45.0, ... ,337.5,360 and Hour = 8,9, ... ,19,20
    clf_hr_is = [[0.23, 0.38, 0.58, 0.75, 0.83, 0.80, 0.68, 0.50, 0.35, 0.27, 0.19, 0.11, 0.09],
                 [0.18, 0.22, 0.27, 0.43, 0.63, 0.78, 0.84, 0.80, 0.66, 0.46, 0.25, 0.13, 0.11],
                 [0.14, 0.16, 0.19, 0.22, 0.38, 0.59, 0.75, 0.83, 0.81, 0.69, 0.45, 0.16, 0.12],
                 [0.12, 0.14, 0.16, 0.17, 0.23, 0.44, 0.64, 0.78, 0.84, 0.78, 0.55, 0.16, 0.12],
                 [0.11, 0.13, 0.15, 0.16, 0.17, 0.31, 0.53, 0.72, 0.82, 0.81, 0.61, 0.16, 0.12],
                 [0.12, 0.14, 0.16, 0.17, 0.18, 0.22, 0.43, 0.65, 0.80, 0.84, 0.66, 0.16, 0.12],
                 [0.14, 0.17, 0.19, 0.20, 0.21, 0.22, 0.30, 0.52, 0.73, 0.82, 0.69, 0.16, 0.12],
                 [0.22, 0.26, 0.30, 0.32, 0.33, 0.34, 0.34, 0.39, 0.61, 0.82, 0.76, 0.17, 0.12],
                 [0.65, 0.73, 0.80, 0.86, 0.89, 0.89, 0.86, 0.82, 0.75, 0.78, 0.91, 0.24, 0.18],
                 [0.62, 0.42, 0.37, 0.37, 0.37, 0.36, 0.35, 0.32, 0.28, 0.23, 0.17, 0.08, 0.07],
                 [0.74, 0.58, 0.37, 0.29, 0.27, 0.26, 0.24, 0.22, 0.20, 0.16, 0.12, 0.06, 0.05],
                 [0.80, 0.71, 0.52, 0.31, 0.26, 0.24, 0.22, 0.20, 0.18, 0.15, 0.11, 0.06, 0.05],
                 [0.80, 0.76, 0.62, 0.41, 0.27, 0.24, 0.22, 0.20, 0.17, 0.14, 0.11, 0.06, 0.05],
                 [0.79, 0.80, 0.72, 0.54, 0.34, 0.27, 0.24, 0.21, 0.19, 0.15, 0.12, 0.07, 0.06],
                 [0.74, 0.81, 0.79, 0.68, 0.49, 0.33, 0.28, 0.25, 0.22, 0.18, 0.13, 0.08, 0.07],
                 [0.54, 0.72, 0.81, 0.81, 0.71, 0.54, 0.38, 0.32, 0.27, 0.22, 0.16, 0.09, 0.08],
                 [0.23, 0.38, 0.58, 0.75, 0.83, 0.80, 0.68, 0.50, 0.35, 0.27, 0.19, 0.11, 0.09]]
    clf_hr_is_horiz = [0.44, 0.59, 0.72, 0.81, 0.85, 0.85, 0.81, 0.71, 0.58, 0.42, 0.25, 0.14, 0.12]

    # Shade Line Multipliers (SLM) for shaded windows will be calculated using the procedure
    # described in ASHRAE HOF 1997 instead of using the SLM's from MJ8 Table 3E-1

    # The time of day (assuming 24 hr clock) to calculate the SLM for the ALP for azimuths
    # starting at 0 (South) in increments of 22.5 to 360
    # Nil denotes directions not used in the shading calculation (Note: south direction is symmetrical around noon)
    slm_alp_hr = [15.5, 14.75, 14.0, 14.75, 15.5, nil, nil, nil, nil, nil, nil, nil, 8.5, 9.75, 10.0, 9.75, 8.5]

    # Mid summer declination angle used for shading calculations
    declination_angle = 12.1 # Mid August

    # Peak solar factor (PSF) (aka solar heat gain factor) taken from ASHRAE HOF 1989 Ch.26 Table 34
    # (subset of data in MJ8 Table 3D-2)
    # Surface Azimuth = 0 (South), 22.5, 45.0, ... ,337.5,360 and Latitude = 20,24,28, ... ,60,64
    psf = [[57.0,  72.0,  91.0,  111.0, 131.0, 149.0, 165.0, 180.0, 193.0, 203.0, 211.0, 217.0],
           [88.0,  103.0, 120.0, 136.0, 151.0, 165.0, 177.0, 188.0, 197.0, 206.0, 213.0, 217.0],
           [152.0, 162.0, 172.0, 181.0, 189.0, 196.0, 202.0, 208.0, 212.0, 215.0, 217.0, 217.0],
           [200.0, 204.0, 207.0, 210.0, 212.0, 214.0, 215.0, 216.0, 216.0, 216.0, 214.0, 211.0],
           [220.0, 220.0, 220.0, 219.0, 218.0, 216.0, 214.0, 211.0, 208.0, 203.0, 199.0, 193.0],
           [206.0, 203.0, 199.0, 195.0, 190.0, 185.0, 180.0, 174.0, 169.0, 165.0, 161.0, 157.0],
           [162.0, 156.0, 149.0, 141.0, 138.0, 135.0, 132.0, 128.0, 124.0, 119.0, 114.0, 109.0],
           [91.0,  87.0,  83.0,  79.0,  75.0,  71.0,  66.0,  61.0,  56.0,  56.0,  57.0,  58.0],
           [40.0,  38.0,  38.0,  37.0,  36.0,  35.0,  34.0,  33.0,  32.0,  30.0,  28.0,  27.0],
           [91.0,  87.0,  83.0,  79.0,  75.0,  71.0,  66.0,  61.0,  56.0,  56.0,  57.0,  58.0],
           [162.0, 156.0, 149.0, 141.0, 138.0, 135.0, 132.0, 128.0, 124.0, 119.0, 114.0, 109.0],
           [206.0, 203.0, 199.0, 195.0, 190.0, 185.0, 180.0, 174.0, 169.0, 165.0, 161.0, 157.0],
           [220.0, 220.0, 220.0, 219.0, 218.0, 216.0, 214.0, 211.0, 208.0, 203.0, 199.0, 193.0],
           [200.0, 204.0, 207.0, 210.0, 212.0, 214.0, 215.0, 216.0, 216.0, 216.0, 214.0, 211.0],
           [152.0, 162.0, 172.0, 181.0, 189.0, 196.0, 202.0, 208.0, 212.0, 215.0, 217.0, 217.0],
           [88.0,  103.0, 120.0, 136.0, 151.0, 165.0, 177.0, 188.0, 197.0, 206.0, 213.0, 217.0],
           [57.0,  72.0,  91.0,  111.0, 131.0, 149.0, 165.0, 180.0, 193.0, 203.0, 211.0, 217.0]]
    psf_horiz = [280.0, 277.0, 272.0, 265.0, 257.0, 247.0, 236.0, 223.0, 208.0, 193.0, 176.0, 159.0]

    # Hourly Temperature Adjustment Values (HTA_DR) (MJ8 Table A11-3)
    # Low DR, Medium DR, High DR and Hour = 8,9, ... ,19,20
    hta = [[-6.3,  -5.0,  -3.7,  -2.5, -1.5, -0.7, -0.2, 0.0, -0.2, -0.7, -1.5, -2.5, -3.7], # Low DR
           [-12.6, -10.0, -7.4,  -5.0, -2.9, -1.3, -0.3, 0.0, -0.3, -1.3, -2.9, -5.0, -7.4], # Medium DR
           [-18.9, -15.0, -11.1, -7.5, -4.4, -2.0, -0.5, 0.0, -0.5, -2.0, -4.4, -7.5, -11.1]] # High DR

    # Determine the PSF's for the building latitude
    psf_lat = []
    psf_lat_horiz = nil
    latitude = weather.header.Latitude.to_f
    for cnt in 0..16
      if latitude < 20.0
        psf_lat << psf[cnt][0]
        if cnt == 0
          psf_lat_horiz = psf_horiz[0]
        end
      elsif latitude >= 64.0
        psf_lat << psf[cnt][11]
        if cnt == 0
          psf_lat_horiz = psf_horiz[11]
        end
      else
        cnt_lat_s = ((latitude - 20.0) / 4.0).to_i
        cnt_lat_n = cnt_lat_s + 1.0
        lat_s = 20.0 + 4.0 * cnt_lat_s
        lat_n = lat_s + 4.0
        psf_lat << MathTools.interp2(latitude, lat_s, lat_n, psf[cnt][cnt_lat_s], psf[cnt][cnt_lat_n])
        if cnt == 0
          psf_lat_horiz = MathTools.interp2(latitude, lat_s, lat_n, psf_horiz[cnt_lat_s], psf_horiz[cnt_lat_n])
        end
      end
    end

    # Windows
    bldg_design_loads.Heat_Windows = 0.0
    alp_load = 0.0 # Average Load Procedure (ALP) Load
    afl_hr = [0.0] * 12 # Initialize Hourly Aggregate Fenestration Load (AFL)

    @hpxml_bldg.windows.each do |window|
      next unless window.wall.is_exterior_thermal_boundary

      window_summer_sf = window.interior_shading_factor_summer * window.exterior_shading_factor_summer
      window_true_azimuth = get_true_azimuth(window.azimuth)
      cnt225 = (window_true_azimuth / 22.5).round.to_i

      window_ufactor, window_shgc = Constructions.get_ufactor_shgc_adjusted_by_storms(window.storm_type, window.ufactor, window.shgc)

      bldg_design_loads.Heat_Windows += window_ufactor * window.area * @htd

      for hr in -1..11

        # If hr == -1: Calculate the Average Load Procedure (ALP) Load
        # Else: Calculate the hourly Aggregate Fenestration Load (AFL)

        # clf_d: Average Cooling Load Factor for the given window direction
        # clf_n: Average Cooling Load Factor for a window facing North (fully shaded)
        if hr == -1
          if window_summer_sf < 1
            clf_d = clf_avg_is[cnt225]
            clf_n = clf_avg_is[8]
          else
            clf_d = clf_avg_nois[cnt225]
            clf_n = clf_avg_nois[8]
          end
        else
          if window_summer_sf < 1
            clf_d = clf_hr_is[cnt225][hr]
            clf_n = clf_hr_is[8][hr]
          else
            clf_d = clf_hr_nois[cnt225][hr]
            clf_n = clf_hr_nois[8][hr]
          end
        end

        ctd_adj = @ctd
        if hr > -1
          # Calculate hourly CTD adjusted value for mid-summer
          ctd_adj += hta[@daily_range_num][hr]
        end

        # Hourly Heat Transfer Multiplier for the given window Direction
        htm_d = psf_lat[cnt225] * clf_d * window_shgc * window_summer_sf / 0.87 + window_ufactor * ctd_adj

        # Hourly Heat Transfer Multiplier for a window facing North (fully shaded)
        htm_n = psf_lat[8] * clf_n * window_shgc * window_summer_sf / 0.87 + window_ufactor * ctd_adj

        if window_true_azimuth < 180
          surf_azimuth = window_true_azimuth
        else
          surf_azimuth = window_true_azimuth - 360.0
        end

        if (not window.overhangs_depth.nil?) && (window.overhangs_depth > 0)
          if ((hr == -1) && (surf_azimuth.abs < 90.1)) || (hr > -1)
            if hr == -1
              actual_hr = slm_alp_hr[cnt225]
            else
              actual_hr = hr + 8 # start at hour 8
            end
            hour_angle = 0.25 * (actual_hr - 12.0) * 60.0 # ASHRAE HOF 1997 pg 29.19
            altitude_angle = Math::asin((Math::cos(weather.header.Latitude.deg2rad) *
                                          Math::cos(declination_angle.deg2rad) *
                                          Math::cos(hour_angle.deg2rad) +
                                          Math::sin(weather.header.Latitude.deg2rad) *
                                          Math::sin(declination_angle.deg2rad))).rad2deg
            temp_arg = [(Math::sin(altitude_angle.deg2rad) *
                         Math::sin(weather.header.Latitude.deg2rad) -
                         Math::sin(declination_angle.deg2rad)) /
              (Math::cos(altitude_angle.deg2rad) *
                 Math::cos(weather.header.Latitude.deg2rad)), 1.0].min
            temp_arg = [temp_arg, -1.0].max
            solar_azimuth = Math::acos(temp_arg).rad2deg
            if actual_hr < 12
              solar_azimuth = -1.0 * solar_azimuth
            end

            sol_surf_azimuth = solar_azimuth - surf_azimuth
            if (sol_surf_azimuth.abs >= 90) && (sol_surf_azimuth.abs <= 270)
              # Window is entirely in the shade if the solar surface azimuth is greater than 90 and less than 270
              htm = htm_n
            else
              slm = Math::tan(altitude_angle.deg2rad) / Math::cos(sol_surf_azimuth.deg2rad)
              z_sl = slm * window.overhangs_depth

              window_height = window.overhangs_distance_to_bottom_of_window - window.overhangs_distance_to_top_of_window
              if z_sl < window.overhangs_distance_to_top_of_window
                # Overhang is too short to provide shade
                htm = htm_d
              elsif z_sl < window.overhangs_distance_to_bottom_of_window
                percent_shaded = (z_sl - window.overhangs_distance_to_top_of_window) / window_height
                htm = percent_shaded * htm_n + (1.0 - percent_shaded) * htm_d
              else
                # Window is entirely in the shade since the shade line is below the windowsill
                htm = htm_n
              end
            end
          else
            # Window is north of East and West azimuths. Shading calculations do not apply.
            htm = htm_d
          end
        else
          htm = htm_d
        end

        if hr == -1
          alp_load += htm * window.area
        else
          afl_hr[hr] += htm * window.area
        end
      end
    end # window

    # Daily Average Load (DAL)
    dal = afl_hr.sum(0.0) / afl_hr.size

    # Excursion Limit line (ELL)
    ell = 1.3 * dal

    # Peak Fenestration Load (PFL)
    pfl = afl_hr.max

    # Excursion Adjustment Load (EAL)
    eal = [0.0, pfl - ell].max

    # Window Cooling Load
    bldg_design_loads.Cool_Windows = alp_load + eal

    # Skylights
    bldg_design_loads.Heat_Skylights = 0.0
    alp_load = 0.0 # Average Load Procedure (ALP) Load
    afl_hr = [0.0] * 12 # Initialize Hourly Aggregate Fenestration Load (AFL)

    @hpxml_bldg.skylights.each do |skylight|
      skylight_summer_sf = skylight.interior_shading_factor_summer * skylight.exterior_shading_factor_summer
      skylight_true_azimuth = get_true_azimuth(skylight.azimuth)
      cnt225 = (skylight_true_azimuth / 22.5).round.to_i
      inclination_angle = UnitConversions.convert(Math.atan(skylight.roof.pitch / 12.0), 'rad', 'deg')

      skylight_ufactor, skylight_shgc = Constructions.get_ufactor_shgc_adjusted_by_storms(skylight.storm_type, skylight.ufactor, skylight.shgc)

      bldg_design_loads.Heat_Skylights += skylight_ufactor * skylight.area * @htd

      for hr in -1..11

        # If hr == -1: Calculate the Average Load Procedure (ALP) Load
        # Else: Calculate the hourly Aggregate Fenestration Load (AFL)

        # clf_d: Average Cooling Load Factor for the given skylight direction
        # clf_d: Average Cooling Load Factor for horizontal
        if hr == -1
          if skylight_summer_sf < 1
            clf_d = clf_avg_is[cnt225]
            clf_horiz = clf_avg_is_horiz
          else
            clf_d = clf_avg_nois[cnt225]
            clf_horiz = clf_avg_nois_horiz
          end
        else
          if skylight_summer_sf < 1
            clf_d = clf_hr_is[cnt225][hr]
            clf_horiz = clf_hr_is_horiz[hr]
          else
            clf_d = clf_hr_nois[cnt225][hr]
            clf_horiz = clf_hr_nois_horiz[hr]
          end
        end

        sol_h = Math::cos(inclination_angle.deg2rad) * (psf_lat_horiz * clf_horiz)
        sol_v = Math::sin(inclination_angle.deg2rad) * (psf_lat[cnt225] * clf_d)

        ctd_adj = @ctd
        if hr > -1
          # Calculate hourly CTD adjusted value for mid-summer
          ctd_adj += hta[@daily_range_num][hr]
        end

        # Hourly Heat Transfer Multiplier for the given skylight Direction
        u_curb = 0.51 # default to wood (Table 2B-3)
        ar_curb = 0.35 # default to small (Table 2B-3)
        u_eff_skylight = skylight_ufactor + u_curb * ar_curb
        htm = (sol_h + sol_v) * (skylight_shgc * skylight_summer_sf / 0.87) + u_eff_skylight * (ctd_adj + 15.0)

        if hr == -1
          alp_load += htm * skylight.area
        else
          afl_hr[hr] += htm * skylight.area
        end
      end
    end # skylight

    # Daily Average Load (DAL)
    dal = afl_hr.sum(0.0) / afl_hr.size

    # Excursion Limit line (ELL)
    ell = 1.3 * dal

    # Peak Fenestration Load (PFL)
    pfl = afl_hr.max

    # Excursion Adjustment Load (EAL)
    eal = [0.0, pfl - ell].max

    # Skylight Cooling Load
    bldg_design_loads.Cool_Skylights = alp_load + eal
  end

  def self.process_load_doors(bldg_design_loads)
    '''
    Heating and Cooling Loads: Doors
    '''

    if @daily_range_num == 0.0
      cltd = @ctd + 15.0
    elsif @daily_range_num == 1.0
      cltd = @ctd + 11.0
    elsif @daily_range_num == 2.0
      cltd = @ctd + 6.0
    end

    bldg_design_loads.Heat_Doors = 0.0
    bldg_design_loads.Cool_Doors = 0.0

    @hpxml_bldg.doors.each do |door|
      next unless door.is_thermal_boundary

      if door.wall.is_exterior
        bldg_design_loads.Heat_Doors += (1.0 / door.r_value) * door.area * @htd
        bldg_design_loads.Cool_Doors += (1.0 / door.r_value) * door.area * cltd
      else # Partition door
        adjacent_space = door.wall.exterior_adjacent_to
        bldg_design_loads.Cool_Doors += (1.0 / door.r_value) * door.area * (@cool_design_temps[adjacent_space] - @cool_setpoint)
        bldg_design_loads.Heat_Doors += (1.0 / door.r_value) * door.area * (@heat_setpoint - @heat_design_temps[adjacent_space])
      end
    end
  end

  def self.process_load_walls(bldg_design_loads)
    '''
    Heating and Cooling Loads: Walls
    '''

    bldg_design_loads.Heat_Walls = 0.0
    bldg_design_loads.Cool_Walls = 0.0

    # Above-Grade Walls
    (@hpxml_bldg.walls + @hpxml_bldg.rim_joists).each do |wall|
      next unless wall.is_thermal_boundary

      wall_group = get_wall_group(wall)

      if wall.azimuth.nil?
        azimuths = [0.0, 90.0, 180.0, 270.0] # Assume 4 equal surfaces facing every direction
      else
        azimuths = [wall.azimuth]
      end

      if wall.is_a? HPXML::RimJoist
        wall_area = wall.area
      else
        wall_area = wall.net_area
      end

      azimuths.each do |azimuth|
        if wall.is_exterior

          # Adjust base Cooling Load Temperature Difference (CLTD)
          # Assume absorptivity for light walls < 0.5, medium walls <= 0.75, dark walls > 0.75 (based on MJ8 Table 4B Notes)
          if wall.solar_absorptance <= 0.5
            colorMultiplier = 0.65      # MJ8 Table 4B Notes, pg 348
          elsif wall.solar_absorptance <= 0.75
            colorMultiplier = 0.83      # MJ8 Appendix 12, pg 519
          else
            colorMultiplier = 1.0
          end

          true_azimuth = get_true_azimuth(azimuth)

          # Base Cooling Load Temperature Differences (CLTD's) for dark colored sunlit and shaded walls
          # with 95 degF outside temperature taken from MJ8 Figure A12-8 (intermediate wall groups were
          # determined using linear interpolation). Shaded walls apply to north facing and partition walls only.
          cltd_base_sun = [38.0, 34.95, 31.9, 29.45, 27.0, 24.5, 22.0, 21.25, 20.5, 19.65, 18.8]
          cltd_base_shade = [25.0, 22.5, 20.0, 18.45, 16.9, 15.45, 14.0, 13.55, 13.1, 12.85, 12.6]

          if (true_azimuth >= 157.5) && (true_azimuth <= 202.5)
            cltd = cltd_base_shade[wall_group - 1] * colorMultiplier
          else
            cltd = cltd_base_sun[wall_group - 1] * colorMultiplier
          end

          if @ctd >= 10.0
            # Adjust the CLTD for different cooling design temperatures
            cltd += (@hpxml_bldg.header.manualj_cooling_design_temp - 95.0)
            # Adjust the CLTD for daily temperature range
            cltd += @daily_range_temp_adjust[@daily_range_num]
          else
            # Handling cases ctd < 10 is based on A12-18 in MJ8
            cltd_corr = @ctd - 20.0 - @daily_range_temp_adjust[@daily_range_num]
            cltd = [cltd + cltd_corr, 0.0].max # Assume zero cooling load for negative CLTD's
          end

          bldg_design_loads.Cool_Walls += (1.0 / wall.insulation_assembly_r_value) * wall_area / azimuths.size * cltd
          bldg_design_loads.Heat_Walls += (1.0 / wall.insulation_assembly_r_value) * wall_area / azimuths.size * @htd
        else # Partition wall
          adjacent_space = wall.exterior_adjacent_to
          bldg_design_loads.Cool_Walls += (1.0 / wall.insulation_assembly_r_value) * wall_area / azimuths.size * (@cool_design_temps[adjacent_space] - @cool_setpoint)
          bldg_design_loads.Heat_Walls += (1.0 / wall.insulation_assembly_r_value) * wall_area / azimuths.size * (@heat_setpoint - @heat_design_temps[adjacent_space])
        end
      end
    end

    # Foundation walls
    @hpxml_bldg.foundation_walls.each do |foundation_wall|
      next unless foundation_wall.is_exterior_thermal_boundary

      u_wall_with_soil, _u_wall_without_soil = get_foundation_wall_properties(foundation_wall)
      bldg_design_loads.Heat_Walls += u_wall_with_soil * foundation_wall.net_area * @htd
    end
  end

  def self.process_load_roofs(bldg_design_loads)
    '''
    Heating and Cooling Loads: Roofs
    '''

    bldg_design_loads.Heat_Roofs = 0.0
    bldg_design_loads.Cool_Roofs = 0.0

    # Roofs
    @hpxml_bldg.roofs.each do |roof|
      next unless roof.is_thermal_boundary

      # Base CLTD for conditioned roofs (Roof-Joist-Ceiling Sandwiches) taken from MJ8 Figure A12-16
      if roof.insulation_assembly_r_value <= 6
        cltd = 50.0
      elsif roof.insulation_assembly_r_value <= 13
        cltd = 45.0
      elsif roof.insulation_assembly_r_value <= 15
        cltd = 38.0
      elsif roof.insulation_assembly_r_value <= 21
        cltd = 31.0
      elsif roof.insulation_assembly_r_value <= 30
        cltd = 30.0
      else
        cltd = 27.0
      end

      # Base CLTD color adjustment based on notes in MJ8 Figure A12-16
      if [HPXML::ColorDark, HPXML::ColorMediumDark].include? roof.roof_color
        if [HPXML::RoofTypeClayTile, HPXML::RoofTypeWoodShingles].include? roof.roof_type
          cltd *= 0.83
        end
      elsif [HPXML::ColorMedium, HPXML::ColorLight].include? roof.roof_color
        if [HPXML::RoofTypeClayTile].include? roof.roof_type
          cltd *= 0.65
        else
          cltd *= 0.83
        end
      elsif [HPXML::ColorReflective].include? roof.roof_color
        if [HPXML::RoofTypeAsphaltShingles, HPXML::RoofTypeWoodShingles].include? roof.roof_type
          cltd *= 0.83
        else
          cltd *= 0.65
        end
      end

      # Adjust base CLTD for different CTD or DR
      cltd += (@hpxml_bldg.header.manualj_cooling_design_temp - 95.0) + @daily_range_temp_adjust[@daily_range_num]

      bldg_design_loads.Cool_Roofs += (1.0 / roof.insulation_assembly_r_value) * roof.net_area * cltd
      bldg_design_loads.Heat_Roofs += (1.0 / roof.insulation_assembly_r_value) * roof.net_area * @htd
    end
  end

  def self.process_load_ceilings(bldg_design_loads)
    '''
    Heating and Cooling Loads: Ceilings
    '''

    bldg_design_loads.Heat_Ceilings = 0.0
    bldg_design_loads.Cool_Ceilings = 0.0

    @hpxml_bldg.floors.each do |floor|
      next unless floor.is_ceiling
      next unless floor.is_thermal_boundary

      if floor.is_exterior
        bldg_design_loads.Cool_Ceilings += (1.0 / floor.insulation_assembly_r_value) * floor.area * (@ctd - 5.0 + @daily_range_temp_adjust[@daily_range_num])
        bldg_design_loads.Heat_Ceilings += (1.0 / floor.insulation_assembly_r_value) * floor.area * @htd
      else
        adjacent_space = floor.exterior_adjacent_to
        bldg_design_loads.Cool_Ceilings += (1.0 / floor.insulation_assembly_r_value) * floor.area * (@cool_design_temps[adjacent_space] - @cool_setpoint)
        bldg_design_loads.Heat_Ceilings += (1.0 / floor.insulation_assembly_r_value) * floor.area * (@heat_setpoint - @heat_design_temps[adjacent_space])
      end
    end
  end

  def self.process_load_floors(bldg_design_loads)
    '''
    Heating and Cooling Loads: Floors
    '''

    bldg_design_loads.Heat_Floors = 0.0
    bldg_design_loads.Cool_Floors = 0.0

    @hpxml_bldg.floors.each do |floor|
      next unless floor.is_floor
      next unless floor.is_thermal_boundary

      if floor.is_exterior
        bldg_design_loads.Cool_Floors += (1.0 / floor.insulation_assembly_r_value) * floor.area * (@ctd - 5.0 + @daily_range_temp_adjust[@daily_range_num])
        bldg_design_loads.Heat_Floors += (1.0 / floor.insulation_assembly_r_value) * floor.area * @htd
      else # Partition floor
        adjacent_space = floor.exterior_adjacent_to
        if floor.is_floor && [HPXML::LocationCrawlspaceVented, HPXML::LocationCrawlspaceUnvented, HPXML::LocationBasementUnconditioned].include?(adjacent_space)
          u_floor = 1.0 / floor.insulation_assembly_r_value

          sum_ua_wall = 0.0
          sum_a_wall = 0.0
          @hpxml_bldg.foundation_walls.each do |foundation_wall|
            next unless foundation_wall.is_exterior && foundation_wall.interior_adjacent_to == adjacent_space

            _u_wall_with_soil, u_wall_without_soil = get_foundation_wall_properties(foundation_wall)

            sum_a_wall += foundation_wall.net_area
            sum_ua_wall += (u_wall_without_soil * foundation_wall.net_area)
          end
          @hpxml_bldg.walls.each do |wall|
            next unless wall.is_exterior && wall.interior_adjacent_to == adjacent_space

            sum_a_wall += wall.net_area
            sum_ua_wall += (1.0 / wall.insulation_assembly_r_value * wall.net_area)
          end
          fail 'Could not find connected walls.' if sum_a_wall <= 0

          u_wall = sum_ua_wall / sum_a_wall

          # Calculate partition temperature different cooling (PTDC) per Manual J Figure A12-17
          # Calculate partition temperature different heating (PTDH) per Manual J Figure A12-6
          if [HPXML::LocationCrawlspaceVented].include? adjacent_space
            # Vented or Leaky
            ptdc_floor = @ctd / (1.0 + (4.0 * u_floor) / (u_wall + 0.11))
            ptdh_floor = @htd / (1.0 + (4.0 * u_floor) / (u_wall + 0.11))
          elsif [HPXML::LocationCrawlspaceUnvented, HPXML::LocationBasementUnconditioned].include? adjacent_space
            # Sealed Tight
            ptdc_floor = u_wall * @ctd / (4.0 * u_floor + u_wall)
            ptdh_floor = u_wall * @htd / (4.0 * u_floor + u_wall)
          end

          bldg_design_loads.Cool_Floors += (1.0 / floor.insulation_assembly_r_value) * floor.area * ptdc_floor
          bldg_design_loads.Heat_Floors += (1.0 / floor.insulation_assembly_r_value) * floor.area * ptdh_floor
        else # E.g., floor over garage
          bldg_design_loads.Cool_Floors += (1.0 / floor.insulation_assembly_r_value) * floor.area * (@cool_design_temps[adjacent_space] - @cool_setpoint)
          bldg_design_loads.Heat_Floors += (1.0 / floor.insulation_assembly_r_value) * floor.area * (@heat_setpoint - @heat_design_temps[adjacent_space])
        end
      end
    end
  end

  def self.process_load_slabs(bldg_design_loads)
    '''
    Heating and Cooling Loads: Floors
    '''

    bldg_design_loads.Heat_Slabs = 0.0

    @hpxml_bldg.slabs.each do |slab|
      next unless slab.is_thermal_boundary

<<<<<<< HEAD
      if slab.interior_adjacent_to == HPXML::LocationLivingSpace # Slab-on-grade
        f_value = calc_slab_f_value(slab, @hpxml_bldg.site.ground_conductivity)
=======
      if slab.interior_adjacent_to == HPXML::LocationConditionedSpace # Slab-on-grade
        f_value = calc_slab_f_value(slab, @hpxml.site.ground_conductivity)
>>>>>>> ed024c39
        bldg_design_loads.Heat_Slabs += f_value * slab.exposed_perimeter * @htd
      elsif HPXML::conditioned_below_grade_locations.include? slab.interior_adjacent_to
        # Based on MJ 8th Ed. A12-7 and ASHRAE HoF 2013 pg 18.31 Eq 40
        slab_is_insulated = false
        if slab.under_slab_insulation_width.to_f > 0 && slab.under_slab_insulation_r_value > 0
          slab_is_insulated = true
        elsif slab.perimeter_insulation_depth > 0 && slab.perimeter_insulation_r_value > 0
          slab_is_insulated = true
        elsif slab.under_slab_insulation_spans_entire_slab && slab.under_slab_insulation_r_value > 0
          slab_is_insulated = true
        end
        k_soil = 0.8 # Value from ASHRAE HoF, probably used by Manual J
        r_other = 1.47 # Value from ASHRAE HoF, probably used by Manual J
        ext_fnd_walls = @hpxml_bldg.foundation_walls.select { |fw| fw.is_exterior }
        z_f = ext_fnd_walls.map { |fw| fw.depth_below_grade * (fw.area / fw.height) }.sum(0.0) / ext_fnd_walls.map { |fw| fw.area / fw.height }.sum # Weighted-average (by length) below-grade depth
        sqrt_term = [slab.exposed_perimeter**2 - 16.0 * slab.area, 0.0].max
        length = slab.exposed_perimeter / 4.0 + Math.sqrt(sqrt_term) / 4.0
        width = slab.exposed_perimeter / 4.0 - Math.sqrt(sqrt_term) / 4.0
        w_b = [length, width].min
        w_b = [w_b, 1.0].max # handle zero exposed perimeter
        u_avg_bf = (2.0 * k_soil / (Math::PI * w_b)) * (Math::log(w_b / 2.0 + z_f / 2.0 + (k_soil * r_other) / Math::PI) - Math::log(z_f / 2.0 + (k_soil * r_other) / Math::PI))
        u_value = 0.85 * u_avg_bf # To account for the storage effect of soil, multiply by 0.85
        if slab_is_insulated
          u_value *= 0.7 # U-values are multiplied y 0.70 to produce U-values for insulated floors
        end
        bldg_design_loads.Heat_Slabs += u_value * slab.area * @htd
      end
    end
  end

  def self.process_load_infiltration_ventilation(bldg_design_loads, weather)
    '''
    Heating and Cooling Loads: Infiltration & Ventilation
    '''

    sla, _ach50, _nach, _volume, _height, a_ext = Airflow.get_values_from_air_infiltration_measurements(@hpxml_bldg, @cfa, weather)
    sla *= a_ext
    ela = sla * @cfa

    ncfl_ag = @hpxml_bldg.building_construction.number_of_conditioned_floors_above_grade

    # Set stack/wind coefficients from Tables 5D/5E
    c_s = 0.015 * ncfl_ag
    c_w_base = [0.0133 * @hpxml_bldg.site.additional_properties.aim2_shelter_coeff - 0.0027, 0.0].max # Linear relationship between shelter coefficient and c_w coefficients by shielding class
    c_w = c_w_base * ncfl_ag**0.4

    ela_in2 = UnitConversions.convert(ela, 'ft^2', 'in^2')
    windspeed_cooling_mph = 7.5 # Table 5D/5E Wind Velocity Value footnote
    windspeed_heating_mph = 15.0 # Table 5D/5E Wind Velocity Value footnote

    icfm_Cooling = ela_in2 * (c_s * @ctd + c_w * windspeed_cooling_mph**2)**0.5
    icfm_Heating = ela_in2 * (c_s * @htd + c_w * windspeed_heating_mph**2)**0.5

    q_unb_cfm, q_preheat, q_precool, q_recirc, q_bal_Sens, q_bal_Lat = get_ventilation_rates()

    cfm_Heating = q_bal_Sens + (icfm_Heating**2.0 + q_unb_cfm**2.0)**0.5 - q_preheat - q_recirc

    cfm_cool_load_sens = q_bal_Sens + (icfm_Cooling**2.0 + q_unb_cfm**2.0)**0.5 - q_precool - q_recirc
    cfm_cool_load_lat = q_bal_Lat + (icfm_Cooling**2.0 + q_unb_cfm**2.0)**0.5 - q_recirc

    bldg_design_loads.Heat_InfilVent = 1.1 * @acf * cfm_Heating * @htd

    bldg_design_loads.Cool_InfilVent_Sens = 1.1 * @acf * cfm_cool_load_sens * @ctd
    bldg_design_loads.Cool_InfilVent_Lat = 0.68 * @acf * cfm_cool_load_lat * (@cool_design_grains - @cool_indoor_grains)
  end

  def self.process_load_internal_gains(bldg_design_loads)
    '''
    Cooling Load: Internal Gains
    '''

    bldg_design_loads.Cool_IntGains_Sens = @hpxml_bldg.header.manualj_internal_loads_sensible + 230.0 * @hpxml_bldg.header.manualj_num_occupants
    bldg_design_loads.Cool_IntGains_Lat = @hpxml_bldg.header.manualj_internal_loads_latent + 200.0 * @hpxml_bldg.header.manualj_num_occupants
  end

  def self.aggregate_loads(bldg_design_loads)
    '''
    Building Loads (excluding ducts)
    '''

    # Heating
    bldg_design_loads.Heat_Tot = [bldg_design_loads.Heat_Windows + bldg_design_loads.Heat_Skylights +
      bldg_design_loads.Heat_Doors + bldg_design_loads.Heat_Walls +
      bldg_design_loads.Heat_Floors + bldg_design_loads.Heat_Slabs +
      bldg_design_loads.Heat_Ceilings + bldg_design_loads.Heat_Roofs, 0.0].max +
                                 bldg_design_loads.Heat_InfilVent

    # Cooling
    bldg_design_loads.Cool_Sens = bldg_design_loads.Cool_Windows + bldg_design_loads.Cool_Skylights +
                                  bldg_design_loads.Cool_Doors + bldg_design_loads.Cool_Walls +
                                  bldg_design_loads.Cool_Floors + bldg_design_loads.Cool_Ceilings +
                                  bldg_design_loads.Cool_Roofs + bldg_design_loads.Cool_InfilVent_Sens +
                                  bldg_design_loads.Cool_IntGains_Sens
    bldg_design_loads.Cool_Lat = bldg_design_loads.Cool_InfilVent_Lat + bldg_design_loads.Cool_IntGains_Lat
    if bldg_design_loads.Cool_Lat < 0 # No latent loads; also zero out individual components
      bldg_design_loads.Cool_Lat = 0.0
      bldg_design_loads.Cool_InfilVent_Lat = 0.0
      bldg_design_loads.Cool_IntGains_Lat = 0.0
    end
    bldg_design_loads.Cool_Tot = bldg_design_loads.Cool_Sens + bldg_design_loads.Cool_Lat

    # Initialize ducts
    bldg_design_loads.Heat_Ducts = 0.0
    bldg_design_loads.Cool_Ducts_Sens = 0.0
    bldg_design_loads.Cool_Ducts_Lat = 0.0
  end

  def self.apply_hvac_temperatures(system_design_loads, hvac_heating, hvac_cooling)
    '''
    HVAC Temperatures
    '''
    # Evaporative cooler temperature calculation based on Manual S Figure 4-7
    if @cooling_type == HPXML::HVACTypeEvaporativeCooler
      td_potential = @cool_design_temps[HPXML::LocationOutside] - @wetbulb_outdoor_cooling
      td = td_potential * hvac_cooling.additional_properties.effectiveness
      @leaving_air_temp = @cool_design_temps[HPXML::LocationOutside] - td
    else
      # Calculate Leaving Air Temperature
      shr = [system_design_loads.Cool_Sens / system_design_loads.Cool_Tot, 1.0].min
      # Determine the Leaving Air Temperature (LAT) based on Manual S Table 1-4
      if shr < 0.80
        @leaving_air_temp = 54.0 # F
      elsif shr < 0.85
        # MJ8 says to use 56 degF in this SHR range. Linear interpolation provides a more
        # continuous supply air flow rate across building efficiency levels.
        @leaving_air_temp = ((58.0 - 54.0) / (0.85 - 0.80)) * (shr - 0.8) + 54.0 # F
      else
        @leaving_air_temp = 58.0 # F
      end
    end

    # Calculate Supply Air Temperature
    if hvac_heating.is_a? HPXML::HeatPump
      @supply_air_temp = 105.0 # F
      @backup_supply_air_temp = 120.0 # F
    else
      @supply_air_temp = 120.0 # F
    end
  end

  def self.apply_hvac_loads(hvac_heating, system_design_loads, bldg_design_loads, ducts_heat_load, ducts_cool_load_sens, ducts_cool_load_lat)
    # Calculate design loads that this HVAC system serves

    # Heating
    system_design_loads.Heat_Load = bldg_design_loads.Heat_Tot * @fraction_heat_load_served
    if @heating_type == HPXML::HVACTypeHeatPumpWaterLoopToAir
      # Size to meet original fraction load served (not adjusted value from HVAC.apply_shared_heating_systems()
      # This ensures, e.g., that an appropriate heating airflow is used for duct losses.
      system_design_loads.Heat_Load = system_design_loads.Heat_Load / (1.0 / hvac_heating.heating_efficiency_cop)
    end
    system_design_loads.Heat_Load_Supp = system_design_loads.Heat_Load

    # Cooling
    system_design_loads.Cool_Load_Tot = bldg_design_loads.Cool_Tot * @fraction_cool_load_served
    system_design_loads.Cool_Load_Sens = bldg_design_loads.Cool_Sens * @fraction_cool_load_served
    system_design_loads.Cool_Load_Lat = bldg_design_loads.Cool_Lat * @fraction_cool_load_served

    # After applying load fraction to building design loads (w/o ducts), add duct load specific to this HVAC system
    system_design_loads.Heat_Load += ducts_heat_load.to_f
    system_design_loads.Heat_Load_Supp += ducts_heat_load.to_f
    system_design_loads.Cool_Load_Sens += ducts_cool_load_sens.to_f
    system_design_loads.Cool_Load_Lat += ducts_cool_load_lat.to_f
    system_design_loads.Cool_Load_Tot += ducts_cool_load_sens.to_f + ducts_cool_load_lat.to_f
  end

  def self.apply_hvac_size_limits(hvac_cooling)
    @oversize_limit = 1.15
    @oversize_delta = 15000.0
    @undersize_limit = 0.9

    if not hvac_cooling.nil?
      if hvac_cooling.compressor_type == HPXML::HVACCompressorTypeTwoStage
        @oversize_limit = 1.2
      elsif hvac_cooling.compressor_type == HPXML::HVACCompressorTypeVariableSpeed
        @oversize_limit = 1.3
      end
    end
  end

  def self.apply_hvac_heat_pump_logic(hvac_sizing_values, hvac_cooling)
    # If HERS/MaxLoad methodology, uses at least the larger of heating and cooling loads for heat pump sizing (required for ERI).
    return unless hvac_cooling.is_a? HPXML::HeatPump
    return if @fraction_cool_load_served == 0
    return if @fraction_heat_load_served == 0

    if (@hpxml_bldg.header.heat_pump_sizing_methodology != HPXML::HeatPumpSizingACCA)
      # Note: Heat_Load_Supp should NOT be adjusted; we only want to adjust the HP capacity, not the HP backup heating capacity.
      max_load = [hvac_sizing_values.Heat_Load, hvac_sizing_values.Cool_Load_Tot].max
      hvac_sizing_values.Heat_Load = max_load
      hvac_sizing_values.Cool_Load_Sens *= max_load / hvac_sizing_values.Cool_Load_Tot
      hvac_sizing_values.Cool_Load_Lat *= max_load / hvac_sizing_values.Cool_Load_Tot
      hvac_sizing_values.Cool_Load_Tot = max_load

      # Override Manual S oversize allowances:
      @oversize_limit = 1.0
      @oversize_delta = 0.0
    end
  end

  def self.get_duct_regain_factor(duct)
    # dse_Fregain values comes from MJ8 pg 204 and Walker (1998) "Technical background for default
    # values used for forced air systems in proposed ASHRAE Std. 152"

    dse_Fregain = nil

    if [HPXML::LocationOutside, HPXML::LocationRoofDeck].include? duct.duct_location
      dse_Fregain = 0.0

    elsif [HPXML::LocationOtherHousingUnit, HPXML::LocationOtherHeatedSpace, HPXML::LocationOtherMultifamilyBufferSpace,
           HPXML::LocationOtherNonFreezingSpace, HPXML::LocationExteriorWall, HPXML::LocationUnderSlab,
           HPXML::LocationManufacturedHomeBelly].include? duct.duct_location
      space_values = Geometry.get_temperature_scheduled_space_values(duct.duct_location)
      dse_Fregain = space_values[:f_regain]

    elsif [HPXML::LocationBasementUnconditioned, HPXML::LocationCrawlspaceVented, HPXML::LocationCrawlspaceUnvented].include? duct.duct_location

      ceilings = @hpxml_bldg.floors.select { |f| f.is_floor && [f.interior_adjacent_to, f.exterior_adjacent_to].include?(duct.duct_location) }
      avg_ceiling_rvalue = calculate_average_r_value(ceilings)
      ceiling_insulated = (avg_ceiling_rvalue > 4)

      walls = @hpxml_bldg.foundation_walls.select { |f| [f.interior_adjacent_to, f.exterior_adjacent_to].include? duct.duct_location }
      avg_wall_rvalue = calculate_average_r_value(walls)
      walls_insulated = (avg_wall_rvalue > 4)

      if duct.duct_location == HPXML::LocationBasementUnconditioned
        if not ceiling_insulated
          if not walls_insulated
            dse_Fregain = 0.50 # Uninsulated ceiling, uninsulated walls
          else
            dse_Fregain = 0.75 # Uninsulated ceiling, insulated walls
          end
        else
          dse_Fregain = 0.30 # Insulated ceiling
        end
      elsif duct.duct_location == HPXML::LocationCrawlspaceVented
        if ceiling_insulated && walls_insulated
          dse_Fregain = 0.17 # Insulated ceiling, insulated walls
        elsif ceiling_insulated && (not walls_insulated)
          dse_Fregain = 0.12 # Insulated ceiling, uninsulated walls
        elsif (not ceiling_insulated) && walls_insulated
          dse_Fregain = 0.66 # Uninsulated ceiling, insulated walls
        elsif (not ceiling_insulated) && (not walls_insulated)
          dse_Fregain = 0.50 # Uninsulated ceiling, uninsulated walls
        end
      elsif duct.duct_location == HPXML::LocationCrawlspaceUnvented
        if ceiling_insulated && walls_insulated
          dse_Fregain = 0.30 # Insulated ceiling, insulated walls
        elsif ceiling_insulated && (not walls_insulated)
          dse_Fregain = 0.16 # Insulated ceiling, uninsulated walls
        elsif (not ceiling_insulated) && walls_insulated
          dse_Fregain = 0.76 # Uninsulated ceiling, insulated walls
        elsif (not ceiling_insulated) && (not walls_insulated)
          dse_Fregain = 0.60 # Uninsulated ceiling, uninsulated walls
        end
      end

    elsif [HPXML::LocationAtticVented, HPXML::LocationAtticUnvented].include? duct.duct_location
      dse_Fregain = 0.10 # This would likely be higher for unvented attics with roof insulation

    elsif [HPXML::LocationGarage].include? duct.duct_location
      dse_Fregain = 0.05

    elsif HPXML::conditioned_locations.include? duct.duct_location
      dse_Fregain = 1.0

    end

    return dse_Fregain
  end

  def self.calculate_load_ducts_heating(system_design_loads, hvac_heating)
    '''
    Heating Duct Loads
    '''

    return if hvac_heating.nil? || (system_design_loads.Heat_Tot == 0) || hvac_heating.distribution_system.nil? || hvac_heating.distribution_system.ducts.empty?
    return if @fraction_heat_load_served == 0

    init_heat_load = system_design_loads.Heat_Tot * @fraction_heat_load_served

    # Distribution system efficiency (DSE) calculations based on ASHRAE Standard 152

    duct_values = calc_duct_conduction_values(hvac_heating.distribution_system, @heat_design_temps)
    dse_As, dse_Ar, supply_r, return_r, dse_Tamb_s, dse_Tamb_r, dse_Fregain_s, dse_Fregain_r = duct_values

    # Initialize for the iteration
    delta = 1
    heat_load_next = init_heat_load

    for _iter in 0..19
      break if delta.abs <= 0.001

      heat_load_prev = heat_load_next

      # Calculate the new heating air flow rate
      heat_cfm = calc_airflow_rate_manual_s(heat_load_next, (@supply_air_temp - @heat_setpoint))

      dse_Qs, dse_Qr = calc_duct_leakages_cfm25(hvac_heating.distribution_system, heat_cfm)

      dse_DE = calc_delivery_effectiveness_heating(dse_Qs, dse_Qr, heat_cfm, heat_load_next, dse_Tamb_s, dse_Tamb_r, dse_As, dse_Ar, @heat_setpoint, dse_Fregain_s, dse_Fregain_r, supply_r, return_r)

      # Calculate the increase in heating load due to ducts (Approach: DE = Qload/Qequip -> Qducts = Qequip-Qload)
      heat_load_next = init_heat_load / dse_DE

      # Calculate the change since the last iteration
      delta = (heat_load_next - heat_load_prev) / heat_load_prev
    end

    ducts_heat_load = heat_load_next - init_heat_load
    return ducts_heat_load
  end

  def self.calculate_load_ducts_cooling(system_design_loads, weather, hvac_cooling)
    '''
    Cooling Duct Loads
    '''

    return if hvac_cooling.nil? || (system_design_loads.Cool_Sens == 0) || hvac_cooling.distribution_system.nil? || hvac_cooling.distribution_system.ducts.empty?
    return if @fraction_cool_load_served == 0

    init_cool_load_sens = system_design_loads.Cool_Sens * @fraction_cool_load_served
    init_cool_load_lat = system_design_loads.Cool_Lat * @fraction_cool_load_served

    # Distribution system efficiency (DSE) calculations based on ASHRAE Standard 152

    duct_values = calc_duct_conduction_values(hvac_cooling.distribution_system, @cool_design_temps)
    dse_As, dse_Ar, supply_r, return_r, dse_Tamb_s, dse_Tamb_r, dse_Fregain_s, dse_Fregain_r = duct_values

    # Calculate the air enthalpy in the return duct location for DSE calculations
    dse_h_r = (1.006 * UnitConversions.convert(dse_Tamb_r, 'F', 'C') + weather.design.CoolingHumidityRatio * (2501.0 + 1.86 * UnitConversions.convert(dse_Tamb_r, 'F', 'C'))) * UnitConversions.convert(1.0, 'kJ', 'Btu') * UnitConversions.convert(1.0, 'lbm', 'kg')

    # Initialize for the iteration
    delta = 1
    cool_load_tot_next = init_cool_load_sens + init_cool_load_lat

    cool_cfm = calc_airflow_rate_manual_s(init_cool_load_sens, (@cool_setpoint - @leaving_air_temp))
    _dse_Qs, dse_Qr = calc_duct_leakages_cfm25(hvac_cooling.distribution_system, cool_cfm)

    for _iter in 1..50
      break if delta.abs <= 0.001

      cool_load_tot_prev = cool_load_tot_next

      cool_load_lat, cool_load_sens = calculate_sensible_latent_split(dse_Qr, cool_load_tot_next, init_cool_load_lat)
      cool_load_tot = cool_load_lat + cool_load_sens

      # Calculate the new cooling air flow rate
      cool_cfm = calc_airflow_rate_manual_s(cool_load_sens, (@cool_setpoint - @leaving_air_temp))

      dse_Qs, dse_Qr = calc_duct_leakages_cfm25(hvac_cooling.distribution_system, cool_cfm)

      dse_DE, _dse_dTe_cooling, _cool_duct_sens = calc_delivery_effectiveness_cooling(dse_Qs, dse_Qr, @leaving_air_temp, cool_cfm, cool_load_sens, dse_Tamb_s, dse_Tamb_r, dse_As, dse_Ar, @cool_setpoint, dse_Fregain_s, dse_Fregain_r, cool_load_tot, dse_h_r, supply_r, return_r)

      cool_load_tot_next = (init_cool_load_sens + init_cool_load_lat) / dse_DE

      # Calculate the change since the last iteration
      delta = (cool_load_tot_next - cool_load_tot_prev) / cool_load_tot_prev
    end

    ducts_cool_load_sens = cool_load_sens - init_cool_load_sens
    ducts_cool_load_lat = cool_load_lat - init_cool_load_lat
    return ducts_cool_load_sens, ducts_cool_load_lat
  end

  def self.apply_load_ducts(bldg_design_loads, total_ducts_heat_load, total_ducts_cool_load_sens, total_ducts_cool_load_lat)
    bldg_design_loads.Heat_Ducts += total_ducts_heat_load.to_f
    bldg_design_loads.Heat_Tot += total_ducts_heat_load.to_f
    bldg_design_loads.Cool_Ducts_Sens += total_ducts_cool_load_sens.to_f
    bldg_design_loads.Cool_Sens += total_ducts_cool_load_sens.to_f
    bldg_design_loads.Cool_Ducts_Lat += total_ducts_cool_load_lat.to_f
    bldg_design_loads.Cool_Lat += total_ducts_cool_load_lat.to_f
    bldg_design_loads.Cool_Tot += total_ducts_cool_load_sens.to_f + total_ducts_cool_load_lat.to_f
  end

  def self.apply_hvac_equipment_adjustments(hvac_sizing_values, weather, hvac_heating, hvac_cooling, hvac_system)
    '''
    Equipment Adjustments
    '''

    # Cooling

    if not hvac_cooling.nil?
      hvac_cooling_ap = hvac_cooling.additional_properties
    end

    # Calculate the air flow rate required for design conditions
    hvac_sizing_values.Cool_Airflow = calc_airflow_rate_manual_s(hvac_sizing_values.Cool_Load_Sens, (@cool_setpoint - @leaving_air_temp))

    if hvac_sizing_values.Cool_Load_Tot <= 0

      hvac_sizing_values.Cool_Capacity = 0.0
      hvac_sizing_values.Cool_Capacity_Sens = 0.0
      hvac_sizing_values.Cool_Airflow = 0.0

    elsif [HPXML::HVACTypeCentralAirConditioner,
           HPXML::HVACTypeHeatPumpAirToAir].include? @cooling_type

      entering_temp = @hpxml_bldg.header.manualj_cooling_design_temp
      hvac_cooling_speed = get_sizing_speed(hvac_cooling_ap)
      coefficients = hvac_cooling_ap.cool_cap_ft_spec[hvac_cooling_speed]

      total_cap_curve_value = MathTools.biquadratic(@wetbulb_indoor_cooling, entering_temp, coefficients)
      cool_cap_rated = hvac_sizing_values.Cool_Load_Tot / total_cap_curve_value

      hvac_cooling_shr = hvac_cooling_ap.cool_rated_shrs_gross[hvac_cooling_speed]
      sens_cap_rated = cool_cap_rated * hvac_cooling_shr

      sensible_cap_curve_value = process_curve_fit(hvac_sizing_values.Cool_Airflow, hvac_sizing_values.Cool_Load_Tot, entering_temp)
      sens_cap_design = sens_cap_rated * sensible_cap_curve_value
      lat_cap_design = [hvac_sizing_values.Cool_Load_Tot - sens_cap_design, 1.0].max

      shr_biquadratic = get_shr_biquadratic
      a_sens = shr_biquadratic[0]
      b_sens = shr_biquadratic[1]
      c_sens = shr_biquadratic[3]
      d_sens = shr_biquadratic[5]

      # Adjust Sizing
      if lat_cap_design < hvac_sizing_values.Cool_Load_Lat
        # Size by MJ8 Latent load, return to rated conditions

        # Solve for the new sensible and total capacity at design conditions:
        # CoolingLoad_Lat = cool_cap_design - cool_load_sens_cap_design
        # solve the following for cool_cap_design: sens_cap_design = SHRRated * cool_cap_design / total_cap_curve_value * function(CFM/cool_cap_design, ODB)
        # substituting in CFM = cool_load_sens_cap_design / (1.1 * ACF * (cool_setpoint - LAT))

        cool_load_sens_cap_design = hvac_sizing_values.Cool_Load_Lat / ((total_cap_curve_value / hvac_cooling_shr - \
                                  (UnitConversions.convert(b_sens, 'ton', 'Btu/hr') + UnitConversions.convert(d_sens, 'ton', 'Btu/hr') * entering_temp) / \
                                  (1.1 * @acf * (@cool_setpoint - @leaving_air_temp))) / \
                                  (a_sens + c_sens * entering_temp) - 1.0)

        cool_cap_design = cool_load_sens_cap_design + hvac_sizing_values.Cool_Load_Lat

        # The SHR of the equipment at the design condition
        shr_design = cool_load_sens_cap_design / cool_cap_design

        # If the adjusted equipment size is negative (occurs at altitude), use oversize limit (the adjustment
        # almost always hits the oversize limit in this case, making this a safe assumption)
        if (cool_cap_design < 0) || (cool_load_sens_cap_design < 0)
          cool_cap_design = @oversize_limit * hvac_sizing_values.Cool_Load_Tot
        end

        # Limit total capacity to oversize limit
        cool_cap_design = [cool_cap_design, @oversize_limit * hvac_sizing_values.Cool_Load_Tot].min

        # Determine the final sensible capacity at design using the SHR
        cool_load_sens_cap_design = shr_design * cool_cap_design

        # Calculate the final air flow rate using final sensible capacity at design
        hvac_sizing_values.Cool_Airflow = calc_airflow_rate_manual_s(cool_load_sens_cap_design, (@cool_setpoint - @leaving_air_temp))

        # Determine rated capacities
        hvac_sizing_values.Cool_Capacity = cool_cap_design / total_cap_curve_value
        hvac_sizing_values.Cool_Capacity_Sens = hvac_sizing_values.Cool_Capacity * hvac_cooling_shr

      elsif sens_cap_design < @undersize_limit * hvac_sizing_values.Cool_Load_Sens
        # Size by MJ8 Sensible load, return to rated conditions, find Sens with SHRRated. Limit total
        # capacity to oversizing limit

        sens_cap_design = @undersize_limit * hvac_sizing_values.Cool_Load_Sens

        # Solve for the new total system capacity at design conditions:
        # sens_cap_design   = sens_cap_rated * sensible_cap_curve_value
        #                  = SHRRated * cool_cap_design / total_cap_curve_value * sensible_cap_curve_value
        #                  = SHRRated * cool_cap_design / total_cap_curve_value * function(CFM/cool_cap_design, ODB)

        cool_cap_design = (sens_cap_design / (hvac_cooling_shr / total_cap_curve_value) - \
                                           (b_sens * UnitConversions.convert(hvac_sizing_values.Cool_Airflow, 'ton', 'Btu/hr') + \
                                           d_sens * UnitConversions.convert(hvac_sizing_values.Cool_Airflow, 'ton', 'Btu/hr') * entering_temp)) / \
                          (a_sens + c_sens * entering_temp)

        # Limit total capacity to oversize limit
        cool_cap_design = [cool_cap_design, @oversize_limit * hvac_sizing_values.Cool_Load_Tot].min

        hvac_sizing_values.Cool_Capacity = cool_cap_design / total_cap_curve_value
        hvac_sizing_values.Cool_Capacity_Sens = hvac_sizing_values.Cool_Capacity * hvac_cooling_shr

        # Recalculate the air flow rate in case the oversizing limit has been used
        cool_load_sens_cap_design = hvac_sizing_values.Cool_Capacity_Sens * sensible_cap_curve_value
        hvac_sizing_values.Cool_Airflow = calc_airflow_rate_manual_s(cool_load_sens_cap_design, (@cool_setpoint - @leaving_air_temp))

      else
        hvac_sizing_values.Cool_Capacity = hvac_sizing_values.Cool_Load_Tot / total_cap_curve_value
        hvac_sizing_values.Cool_Capacity_Sens = hvac_sizing_values.Cool_Capacity * hvac_cooling_shr

        cool_load_sens_cap_design = hvac_sizing_values.Cool_Capacity_Sens * sensible_cap_curve_value
        hvac_sizing_values.Cool_Airflow = calc_airflow_rate_manual_s(cool_load_sens_cap_design, (@cool_setpoint - @leaving_air_temp))
      end

      # Ensure the air flow rate is in between 200 and 500 cfm/ton.
      # Reset the air flow rate (with a safety margin), if required.
      if hvac_sizing_values.Cool_Airflow / UnitConversions.convert(hvac_sizing_values.Cool_Capacity, 'Btu/hr', 'ton') > 500
        hvac_sizing_values.Cool_Airflow = 499.0 * UnitConversions.convert(hvac_sizing_values.Cool_Capacity, 'Btu/hr', 'ton')      # CFM
      elsif hvac_sizing_values.Cool_Airflow / UnitConversions.convert(hvac_sizing_values.Cool_Capacity, 'Btu/hr', 'ton') < 200
        hvac_sizing_values.Cool_Airflow = 201.0 * UnitConversions.convert(hvac_sizing_values.Cool_Capacity, 'Btu/hr', 'ton')      # CFM
      end

    elsif [HPXML::HVACTypeHeatPumpMiniSplit,
           HPXML::HVACTypeMiniSplitAirConditioner].include? @cooling_type

      entering_temp = @hpxml_bldg.header.manualj_cooling_design_temp
      hvac_cooling_speed = get_sizing_speed(hvac_cooling_ap)
      coefficients = hvac_cooling_ap.cool_cap_ft_spec[hvac_cooling_speed]

      total_cap_curve_value = MathTools.biquadratic(@wetbulb_indoor_cooling, entering_temp, coefficients)
      hvac_cooling_shr = hvac_cooling_ap.cool_rated_shrs_gross[hvac_cooling_speed]

      hvac_sizing_values.Cool_Capacity = (hvac_sizing_values.Cool_Load_Tot / total_cap_curve_value)
      hvac_sizing_values.Cool_Capacity_Sens = hvac_sizing_values.Cool_Capacity * hvac_cooling_shr
      hvac_sizing_values.Cool_Airflow = calc_airflow_rate_user(hvac_sizing_values.Cool_Capacity, hvac_cooling_ap.cool_rated_cfm_per_ton[-1], hvac_cooling_ap.cool_capacity_ratios[-1])

    elsif [HPXML::HVACTypeRoomAirConditioner,
           HPXML::HVACTypePTAC,
           HPXML::HVACTypeHeatPumpPTHP,
           HPXML::HVACTypeHeatPumpRoom].include? @cooling_type

      entering_temp = @hpxml_bldg.header.manualj_cooling_design_temp
      hvac_cooling_speed = get_sizing_speed(hvac_cooling_ap)
      total_cap_curve_value = MathTools.biquadratic(@wetbulb_indoor_cooling, entering_temp, hvac_cooling_ap.cool_cap_ft_spec[hvac_cooling_speed])
      hvac_cooling_shr = hvac_cooling_ap.cool_rated_shrs_gross[hvac_cooling_speed]

      hvac_sizing_values.Cool_Capacity = hvac_sizing_values.Cool_Load_Tot / total_cap_curve_value
      hvac_sizing_values.Cool_Capacity_Sens = hvac_sizing_values.Cool_Capacity * hvac_cooling_shr
      hvac_sizing_values.Cool_Airflow = calc_airflow_rate_user(hvac_sizing_values.Cool_Capacity, hvac_cooling_ap.cool_rated_cfm_per_ton[hvac_cooling_speed], 1.0)

    elsif HPXML::HVACTypeHeatPumpGroundToAir == @cooling_type
      coil_bf = gshp_coil_bf
      entering_temp = hvac_cooling_ap.design_chw
      hvac_cooling_speed = get_sizing_speed(hvac_cooling_ap)

      # Neglecting the water flow rate for now because it's not available yet. Air flow rate is pre-adjusted values.
      design_wb_temp = UnitConversions.convert(@wetbulb_indoor_cooling, 'f', 'k')
      design_db_temp = UnitConversions.convert(@cool_setpoint, 'f', 'k')
      design_w_temp = UnitConversions.convert(entering_temp, 'f', 'k')
      design_vfr_air = UnitConversions.convert(hvac_sizing_values.Cool_Airflow, 'cfm', 'm^3/s')

      cool_cap_curve_spec = hvac_cooling_ap.cool_cap_curve_spec[hvac_cooling_speed]
      cool_sh_curve_spec = hvac_cooling_ap.cool_sh_curve_spec[hvac_cooling_speed]
      total_cap_curve_value, sensible_cap_curve_value = calc_gshp_clg_curve_value(cool_cap_curve_spec, cool_sh_curve_spec, design_wb_temp, design_db_temp, design_w_temp, design_vfr_air, nil)

      bypass_factor_curve_value = MathTools.biquadratic(@wetbulb_indoor_cooling, @cool_setpoint, gshp_coil_bf_ft_spec)
      hvac_cooling_shr = hvac_cooling_ap.cool_rated_shrs_gross[hvac_cooling_speed]

      hvac_sizing_values.Cool_Capacity = hvac_sizing_values.Cool_Load_Tot / total_cap_curve_value # Note: cool_cap_design = hvac_sizing_values.Cool_Load_Tot
      hvac_sizing_values.Cool_Capacity_Sens = hvac_sizing_values.Cool_Capacity * hvac_cooling_shr

      cool_load_sens_cap_design = (hvac_sizing_values.Cool_Capacity_Sens * sensible_cap_curve_value /
                                 (1.0 + (1.0 - coil_bf * bypass_factor_curve_value) *
                                 (80.0 - @cool_setpoint) / (@cool_setpoint - @leaving_air_temp)))
      cool_load_lat_cap_design = hvac_sizing_values.Cool_Load_Tot - cool_load_sens_cap_design

      # Adjust Sizing so that coil sensible at design >= CoolingLoad_Sens, and coil latent at design >= CoolingLoad_Lat, and equipment SHRRated is maintained.
      cool_load_sens_cap_design = [cool_load_sens_cap_design, hvac_sizing_values.Cool_Load_Sens].max
      cool_load_lat_cap_design = [cool_load_lat_cap_design, hvac_sizing_values.Cool_Load_Lat].max
      cool_cap_design = cool_load_sens_cap_design + cool_load_lat_cap_design

      # Limit total capacity via oversizing limit
      cool_cap_design = [cool_cap_design, @oversize_limit * hvac_sizing_values.Cool_Load_Tot].min
      hvac_sizing_values.Cool_Capacity = cool_cap_design / total_cap_curve_value
      hvac_sizing_values.Cool_Capacity_Sens = hvac_sizing_values.Cool_Capacity * hvac_cooling_shr

      # Recalculate the air flow rate in case the oversizing limit has been used
      cool_load_sens_cap_design = (hvac_sizing_values.Cool_Capacity_Sens * sensible_cap_curve_value /
                                 (1.0 + (1.0 - coil_bf * bypass_factor_curve_value) *
                                 (80.0 - @cool_setpoint) / (@cool_setpoint - @leaving_air_temp)))
      hvac_sizing_values.Cool_Airflow = calc_airflow_rate_manual_s(cool_load_sens_cap_design, (@cool_setpoint - @leaving_air_temp))

    elsif HPXML::HVACTypeEvaporativeCooler == @cooling_type

      hvac_sizing_values.Cool_Capacity = hvac_sizing_values.Cool_Load_Tot
      hvac_sizing_values.Cool_Capacity_Sens = hvac_sizing_values.Cool_Load_Sens
      if @cool_setpoint - @leaving_air_temp > 0
        hvac_sizing_values.Cool_Airflow = calc_airflow_rate_manual_s(hvac_sizing_values.Cool_Load_Sens, (@cool_setpoint - @leaving_air_temp))
      else
        hvac_sizing_values.Cool_Airflow = @cfa * 2.0 # Use industry rule of thumb sizing method adopted by HEScore
      end

    elsif HPXML::HVACTypeHeatPumpWaterLoopToAir == @cooling_type

      # Model only currently used for heating
      hvac_sizing_values.Cool_Capacity = 0.0
      hvac_sizing_values.Cool_Capacity_Sens = 0.0
      hvac_sizing_values.Cool_Airflow = 0.0

    elsif @cooling_type.nil?

      hvac_sizing_values.Cool_Capacity = 0.0
      hvac_sizing_values.Cool_Capacity_Sens = 0.0
      hvac_sizing_values.Cool_Airflow = 0.0

    else

      fail "Unexpected cooling type: #{@cooling_type}."

    end

    # Heating

    if not hvac_heating.nil?
      hvac_heating_ap = hvac_heating.additional_properties
    end

    if hvac_sizing_values.Heat_Load <= 0

      hvac_sizing_values.Heat_Capacity = 0.0
      hvac_sizing_values.Heat_Capacity_Supp = 0.0
      hvac_sizing_values.Heat_Airflow = 0.0
      hvac_sizing_values.Heat_Airflow_Supp = 0.0

    elsif [HPXML::HVACTypeHeatPumpAirToAir,
           HPXML::HVACTypeHeatPumpMiniSplit,
           HPXML::HVACTypeHeatPumpPTHP,
           HPXML::HVACTypeHeatPumpRoom].include? @heating_type
      process_heat_pump_adjustment(hvac_sizing_values, weather, hvac_heating, total_cap_curve_value, hvac_system)
      hvac_sizing_values.Heat_Capacity_Supp = hvac_sizing_values.Heat_Load_Supp
      if @heating_type == HPXML::HVACTypeHeatPumpAirToAir
        hvac_sizing_values.Heat_Airflow = calc_airflow_rate_manual_s(hvac_sizing_values.Heat_Capacity, (@supply_air_temp - @heat_setpoint))
      else
        hvac_sizing_values.Heat_Airflow = calc_airflow_rate_user(hvac_sizing_values.Heat_Capacity, hvac_heating_ap.heat_rated_cfm_per_ton[-1], hvac_heating_ap.heat_capacity_ratios[-1])
      end
      hvac_sizing_values.Heat_Airflow_Supp = calc_airflow_rate_manual_s(hvac_sizing_values.Heat_Capacity_Supp, (@backup_supply_air_temp - @heat_setpoint))

    elsif [HPXML::HVACTypeHeatPumpGroundToAir].include? @heating_type

      if hvac_sizing_values.Cool_Capacity > 0
        hvac_sizing_values.Heat_Capacity = hvac_sizing_values.Heat_Load
        hvac_sizing_values.Heat_Capacity_Supp = hvac_sizing_values.Heat_Load_Supp

        # For single stage compressor, when heating capacity is much larger than cooling capacity,
        # in order to avoid frequent cycling in cooling mode, heating capacity is derated to 75%.
        if hvac_sizing_values.Heat_Capacity >= 1.5 * hvac_sizing_values.Cool_Capacity
          hvac_sizing_values.Heat_Capacity = hvac_sizing_values.Heat_Load * 0.75
        end

        hvac_sizing_values.Cool_Capacity = [hvac_sizing_values.Cool_Capacity, hvac_sizing_values.Heat_Capacity].max
        hvac_sizing_values.Heat_Capacity = hvac_sizing_values.Cool_Capacity

        hvac_sizing_values.Cool_Capacity_Sens = hvac_sizing_values.Cool_Capacity * hvac_cooling_shr
        cool_load_sens_cap_design = (hvac_sizing_values.Cool_Capacity_Sens * sensible_cap_curve_value /
                                   (1.0 + (1.0 - gshp_coil_bf * bypass_factor_curve_value) *
                                   (80.0 - @cool_setpoint) / (@cool_setpoint - @leaving_air_temp)))
        hvac_sizing_values.Cool_Airflow = calc_airflow_rate_manual_s(cool_load_sens_cap_design, (@cool_setpoint - @leaving_air_temp))
      else
        hvac_sizing_values.Heat_Capacity = hvac_sizing_values.Heat_Load
        hvac_sizing_values.Heat_Capacity_Supp = hvac_sizing_values.Heat_Load_Supp
      end
      hvac_sizing_values.Heat_Airflow = calc_airflow_rate_manual_s(hvac_sizing_values.Heat_Capacity, (@supply_air_temp - @heat_setpoint))
      hvac_sizing_values.Heat_Airflow_Supp = calc_airflow_rate_manual_s(hvac_sizing_values.Heat_Capacity_Supp, (@backup_supply_air_temp - @heat_setpoint))

    elsif [HPXML::HVACTypeHeatPumpWaterLoopToAir].include? @heating_type

      hvac_sizing_values.Heat_Capacity = hvac_sizing_values.Heat_Load
      hvac_sizing_values.Heat_Capacity_Supp = hvac_sizing_values.Heat_Load_Supp

      hvac_sizing_values.Heat_Airflow = calc_airflow_rate_manual_s(hvac_sizing_values.Heat_Capacity, (@supply_air_temp - @heat_setpoint))
      hvac_sizing_values.Heat_Airflow_Supp = calc_airflow_rate_manual_s(hvac_sizing_values.Heat_Capacity_Supp, (@backup_supply_air_temp - @heat_setpoint))

    elsif (@heating_type == HPXML::HVACTypeFurnace) || ((not hvac_cooling.nil?) && hvac_cooling.has_integrated_heating)

      hvac_sizing_values.Heat_Capacity = hvac_sizing_values.Heat_Load
      hvac_sizing_values.Heat_Capacity_Supp = 0.0

      hvac_sizing_values.Heat_Airflow = calc_airflow_rate_manual_s(hvac_sizing_values.Heat_Capacity, (@supply_air_temp - @heat_setpoint))
      hvac_sizing_values.Heat_Airflow_Supp = 0.0

    elsif [HPXML::HVACTypeStove,
           HPXML::HVACTypeSpaceHeater,
           HPXML::HVACTypeWallFurnace,
           HPXML::HVACTypeFloorFurnace,
           HPXML::HVACTypeFireplace].include? @heating_type

      hvac_sizing_values.Heat_Capacity = hvac_sizing_values.Heat_Load
      hvac_sizing_values.Heat_Capacity_Supp = 0.0

      if hvac_heating_ap.heat_rated_cfm_per_ton[0] > 0
        # Fixed airflow rate
        hvac_sizing_values.Heat_Airflow = UnitConversions.convert(hvac_sizing_values.Heat_Capacity, 'Btu/hr', 'ton') * hvac_heating_ap.heat_rated_cfm_per_ton[0]
      else
        # Autosized airflow rate
        hvac_sizing_values.Heat_Airflow = calc_airflow_rate_manual_s(hvac_sizing_values.Heat_Capacity, (@supply_air_temp - @heat_setpoint))
      end
      hvac_sizing_values.Heat_Airflow_Supp = 0.0

    elsif [HPXML::HVACTypeBoiler,
           HPXML::HVACTypeElectricResistance].include? @heating_type

      hvac_sizing_values.Heat_Capacity = hvac_sizing_values.Heat_Load
      hvac_sizing_values.Heat_Capacity_Supp = 0.0
      hvac_sizing_values.Heat_Airflow = 0.0
      hvac_sizing_values.Heat_Airflow_Supp = 0.0

    elsif @heating_type.nil?

      hvac_sizing_values.Heat_Capacity = 0.0
      hvac_sizing_values.Heat_Capacity_Supp = 0.0
      hvac_sizing_values.Heat_Airflow = 0.0
      hvac_sizing_values.Heat_Airflow_Supp = 0.0

    else

      fail "Unexpected heating type: #{@heating_type}."

    end
  end

  def self.apply_hvac_installation_quality(hvac_sizing_values, hvac_heating, hvac_cooling)
    # Increases the autosized heating/cooling capacities to account for any reduction
    # in capacity due to HVAC installation quality. This is done to prevent causing
    # unmet loads.

    cool_charge_defect_ratio = 0.0
    cool_airflow_defect_ratio = 0.0
    heat_airflow_defect_ratio = 0.0

    if not hvac_cooling.nil?
      if hvac_cooling.respond_to? :charge_defect_ratio
        cool_charge_defect_ratio = hvac_cooling.charge_defect_ratio.to_f
      end
      if hvac_cooling.respond_to? :airflow_defect_ratio
        cool_airflow_defect_ratio = hvac_cooling.airflow_defect_ratio.to_f
      end
    end
    if (not hvac_heating.nil?)
      if hvac_heating.respond_to? :airflow_defect_ratio
        heat_airflow_defect_ratio = hvac_heating.airflow_defect_ratio.to_f
      end
    end

    return if (cool_charge_defect_ratio.abs < 0.001) && (cool_airflow_defect_ratio.abs < 0.001) && (heat_airflow_defect_ratio.abs < 0.001)

    # Cooling

    f_ch = cool_charge_defect_ratio.round(3)

    if [HPXML::HVACTypeHeatPumpAirToAir,
        HPXML::HVACTypeCentralAirConditioner,
        HPXML::HVACTypeHeatPumpMiniSplit,
        HPXML::HVACTypeMiniSplitAirConditioner,
        HPXML::HVACTypeHeatPumpGroundToAir].include?(@cooling_type) && @fraction_cool_load_served > 0

      hvac_cooling_ap = hvac_cooling.additional_properties

      cool_airflow_rated_defect_ratio = []
      cool_airflow_rated_ratio = []
      if @cooling_type != HPXML::HVACTypeHeatPumpGroundToAir
        cool_cfm_m3s = UnitConversions.convert(hvac_sizing_values.Cool_Airflow, 'cfm', 'm^3/s')
        for speed in 0..(hvac_cooling_ap.cool_rated_cfm_per_ton.size - 1)
          cool_airflow_rated_ratio << cool_cfm_m3s / HVAC.calc_rated_airflow(hvac_sizing_values.Cool_Capacity, hvac_cooling_ap.cool_rated_cfm_per_ton[speed], hvac_cooling_ap.cool_capacity_ratios[speed])
          cool_airflow_rated_defect_ratio << cool_cfm_m3s * (1 + cool_airflow_defect_ratio) / HVAC.calc_rated_airflow(hvac_sizing_values.Cool_Capacity, hvac_cooling_ap.cool_rated_cfm_per_ton[speed], hvac_cooling_ap.cool_capacity_ratios[speed])
        end
      else
        cool_airflow_rated_ratio = [1.0] # actual air flow is equal to rated (before applying defect ratio) in current methodology
        cool_airflow_rated_defect_ratio = [1 + cool_airflow_defect_ratio]
      end

      if not cool_airflow_rated_defect_ratio.empty?
        cap_clg_ratios = []
        for speed in 0..(cool_airflow_rated_defect_ratio.size - 1)
          # NOTE: heat pump (cooling) curves don't exhibit expected trends at extreme faults;
          clg_fff_cap_coeff, _clg_fff_eir_coeff = HVAC.get_airflow_fault_cooling_coeff()
          a1_AF_Qgr_c = clg_fff_cap_coeff[0]
          a2_AF_Qgr_c = clg_fff_cap_coeff[1]
          a3_AF_Qgr_c = clg_fff_cap_coeff[2]

          qgr_values, _p_values, ff_chg_values = HVAC.get_charge_fault_cooling_coeff(f_ch)

          a1_CH_Qgr_c = qgr_values[0]
          a2_CH_Qgr_c = qgr_values[1]
          a3_CH_Qgr_c = qgr_values[2]
          a4_CH_Qgr_c = qgr_values[3]

          q0_CH = a1_CH_Qgr_c
          q1_CH = a2_CH_Qgr_c * UnitConversions.convert(@cool_setpoint, 'F', 'C')
          q2_CH = a3_CH_Qgr_c * UnitConversions.convert(@hpxml_bldg.header.manualj_cooling_design_temp, 'F', 'C')
          q3_CH = a4_CH_Qgr_c * f_ch
          y_CH_Q_c = 1 + ((q0_CH + q1_CH + q2_CH + q3_CH) * f_ch)

          ff_ch_c = (1.0 / (1.0 + (qgr_values[0] + (qgr_values[1] * ff_chg_values[0]) + (qgr_values[2] * ff_chg_values[1]) + (qgr_values[3] * f_ch)) * f_ch)).round(3)
          ff_AF_c = cool_airflow_rated_defect_ratio[speed].round(3)
          ff_AF_comb_c = ff_ch_c * ff_AF_c

          q_AF_CH = a1_AF_Qgr_c + (a2_AF_Qgr_c * ff_ch_c) + (a3_AF_Qgr_c * ff_ch_c * ff_ch_c)
          p_CH_Q_c = y_CH_Q_c / q_AF_CH

          p_AF_Q_c = a1_AF_Qgr_c + (a2_AF_Qgr_c * ff_AF_comb_c) + (a3_AF_Qgr_c * ff_AF_comb_c * ff_AF_comb_c)

          cool_cap_fff = (p_CH_Q_c * p_AF_Q_c)

          # calculate the capacity impact by defects
          ff_AF_c_nodefect = cool_airflow_rated_ratio[speed].round(3)
          cool_cap_fff_nodefect = a1_AF_Qgr_c + a2_AF_Qgr_c * ff_AF_c_nodefect + a3_AF_Qgr_c * ff_AF_c_nodefect * ff_AF_c_nodefect
          cap_clg_ratio = 1 / (cool_cap_fff / cool_cap_fff_nodefect)
          cap_clg_ratios << cap_clg_ratio
        end

        prev_capacity = hvac_sizing_values.Cool_Capacity
        hvac_sizing_values.Cool_Capacity *= cap_clg_ratios.max
        hvac_sizing_values.Cool_Capacity_Sens = hvac_sizing_values.Cool_Capacity * hvac_cooling_ap.cool_rated_shrs_gross[get_sizing_speed(hvac_cooling_ap)]
        if prev_capacity > 0 # Preserve cfm/ton
          hvac_sizing_values.Cool_Airflow = hvac_sizing_values.Cool_Airflow * hvac_sizing_values.Cool_Capacity / prev_capacity
        else
          hvac_sizing_values.Cool_Airflow = 0.0
        end
      end
    end

    # Heating

    if [HPXML::HVACTypeHeatPumpAirToAir,
        HPXML::HVACTypeHeatPumpMiniSplit,
        HPXML::HVACTypeHeatPumpGroundToAir].include?(@heating_type) && @fraction_heat_load_served > 0

      hvac_heating_ap = hvac_heating.additional_properties

      heat_airflow_rated_defect_ratio = []
      heat_airflow_rated_ratio = []
      if @heating_type != HPXML::HVACTypeHeatPumpGroundToAir
        heat_cfm_m3s = UnitConversions.convert(hvac_sizing_values.Heat_Airflow, 'cfm', 'm^3/s')
        for speed in 0..(hvac_heating_ap.heat_rated_cfm_per_ton.size - 1)
          heat_airflow_rated_ratio << heat_cfm_m3s / HVAC.calc_rated_airflow(hvac_sizing_values.Heat_Capacity, hvac_heating_ap.heat_rated_cfm_per_ton[speed], hvac_heating_ap.heat_capacity_ratios[speed])
          heat_airflow_rated_defect_ratio << heat_cfm_m3s * (1 + heat_airflow_defect_ratio) / HVAC.calc_rated_airflow(hvac_sizing_values.Heat_Capacity, hvac_heating_ap.heat_rated_cfm_per_ton[speed], hvac_heating_ap.heat_capacity_ratios[speed])
        end
      else
        heat_airflow_rated_ratio = [1.0] # actual air flow is equal to rated (before applying defect ratio) in current methodology
        heat_airflow_rated_defect_ratio = [1 + heat_airflow_defect_ratio]
      end

      if not heat_airflow_rated_defect_ratio.empty?
        cap_htg_ratios = []
        for speed in 0..(heat_airflow_rated_defect_ratio.size - 1)
          htg_fff_cap_coeff, _htg_fff_eir_coeff = HVAC.get_airflow_fault_heating_coeff()
          a1_AF_Qgr_h = htg_fff_cap_coeff[0]
          a2_AF_Qgr_h = htg_fff_cap_coeff[1]
          a3_AF_Qgr_h = htg_fff_cap_coeff[2]

          qgr_values, _p_values, ff_chg_values = HVAC.get_charge_fault_heating_coeff(f_ch)

          a1_CH_Qgr_h = qgr_values[0]
          a2_CH_Qgr_h = qgr_values[2]
          a3_CH_Qgr_h = qgr_values[3]

          qh1_CH = a1_CH_Qgr_h
          qh2_CH = a2_CH_Qgr_h * UnitConversions.convert(@hpxml_bldg.header.manualj_heating_design_temp, 'F', 'C')
          qh3_CH = a3_CH_Qgr_h * f_ch
          y_CH_Q_h = 1 + ((qh1_CH + qh2_CH + qh3_CH) * f_ch)

          ff_ch_h = (1 / (1 + (qgr_values[0] + qgr_values[2] * ff_chg_values[1] + qgr_values[3] * f_ch) * f_ch)).round(3)
          ff_AF_h = heat_airflow_rated_defect_ratio[speed].round(3)
          ff_AF_comb_h = ff_ch_h * ff_AF_h

          qh_AF_CH = a1_AF_Qgr_h + (a2_AF_Qgr_h * ff_ch_h) + (a3_AF_Qgr_h * ff_ch_h * ff_ch_h)
          p_CH_Q_h = y_CH_Q_h / qh_AF_CH

          p_AF_Q_h = a1_AF_Qgr_h + (a2_AF_Qgr_h * ff_AF_comb_h) + (a3_AF_Qgr_h * ff_AF_comb_h * ff_AF_comb_h)

          heat_cap_fff = (p_CH_Q_h * p_AF_Q_h)

          # calculate the capacity impact by defects
          ff_AF_h_nodefect = heat_airflow_rated_ratio[speed].round(3)
          heat_cap_fff_nodefect = a1_AF_Qgr_h + a2_AF_Qgr_h * ff_AF_h_nodefect + a3_AF_Qgr_h * ff_AF_h_nodefect * ff_AF_h_nodefect
          cap_htg_ratio = 1 / (heat_cap_fff / heat_cap_fff_nodefect)
          cap_htg_ratios << cap_htg_ratio
        end

        prev_capacity = hvac_sizing_values.Heat_Capacity
        hvac_sizing_values.Heat_Capacity *= cap_htg_ratios.max
        if prev_capacity > 0 # Preserve cfm/ton
          hvac_sizing_values.Heat_Airflow = hvac_sizing_values.Heat_Airflow * hvac_sizing_values.Heat_Capacity / prev_capacity
        else
          hvac_sizing_values.Heat_Airflow = 0.0
        end
      end
    end
  end

  def self.apply_hvac_fixed_capacities(hvac_sizing_values, hvac_heating, hvac_cooling)
    '''
    Fixed Sizing Equipment
    '''

    # Override HVAC capacities if values are provided
    if not hvac_cooling.nil?
      fixed_cooling_capacity = hvac_cooling.cooling_capacity
    end
    if (not fixed_cooling_capacity.nil?) && (hvac_sizing_values.Cool_Capacity > 0)
      prev_capacity = hvac_sizing_values.Cool_Capacity
      hvac_sizing_values.Cool_Capacity = fixed_cooling_capacity
      if @hpxml_bldg.header.allow_increased_fixed_capacities
        hvac_sizing_values.Cool_Capacity = [hvac_sizing_values.Cool_Capacity, prev_capacity].max
      end
      hvac_sizing_values.Cool_Capacity_Sens = hvac_sizing_values.Cool_Capacity_Sens * hvac_sizing_values.Cool_Capacity / prev_capacity
      hvac_sizing_values.Cool_Airflow = hvac_sizing_values.Cool_Airflow * hvac_sizing_values.Cool_Capacity / prev_capacity
    end
    if not hvac_heating.nil?
      fixed_heating_capacity = hvac_heating.heating_capacity
    elsif (not hvac_cooling.nil?) && hvac_cooling.has_integrated_heating
      fixed_heating_capacity = hvac_cooling.integrated_heating_system_capacity
    end
    if (not fixed_heating_capacity.nil?) && (hvac_sizing_values.Heat_Capacity > 0)
      prev_capacity = hvac_sizing_values.Heat_Capacity
      hvac_sizing_values.Heat_Capacity = fixed_heating_capacity
      if @hpxml_bldg.header.allow_increased_fixed_capacities
        hvac_sizing_values.Heat_Capacity = [hvac_sizing_values.Heat_Capacity, prev_capacity].max
      end
      hvac_sizing_values.Heat_Airflow = hvac_sizing_values.Heat_Airflow * hvac_sizing_values.Heat_Capacity / prev_capacity
    end
    if hvac_heating.is_a? HPXML::HeatPump
      if not hvac_heating.backup_heating_capacity.nil?
        fixed_supp_heating_capacity = hvac_heating.backup_heating_capacity
      elsif not hvac_heating.backup_system.nil?
        fixed_supp_heating_capacity = hvac_heating.backup_system.heating_capacity
      end
    end
    if (not fixed_supp_heating_capacity.nil?) && (hvac_sizing_values.Heat_Capacity_Supp > 0)
      prev_capacity = hvac_sizing_values.Heat_Capacity_Supp
      hvac_sizing_values.Heat_Capacity_Supp = fixed_supp_heating_capacity
      if @hpxml_bldg.header.allow_increased_fixed_capacities
        hvac_sizing_values.Heat_Capacity_Supp = [hvac_sizing_values.Heat_Capacity_Supp, prev_capacity].max
      end
      hvac_sizing_values.Heat_Airflow_Supp = hvac_sizing_values.Heat_Airflow_Supp * hvac_sizing_values.Heat_Capacity_Supp / prev_capacity
    end
  end

  def self.apply_hvac_ground_loop(hvac_sizing_values, weather, hvac_cooling)
    '''
    GSHP Ground Loop Sizing Calculations
    '''
    return if @cooling_type != HPXML::HVACTypeHeatPumpGroundToAir

    hvac_cooling_ap = hvac_cooling.additional_properties

    # Autosize ground loop heat exchanger length
    bore_spacing = 20.0 # ft, distance between bores
    pipe_r_value = gshp_hx_pipe_rvalue(hvac_cooling_ap)
    nom_length_heat, nom_length_cool = gshp_hxbore_ft_per_ton(weather, hvac_cooling_ap, bore_spacing, pipe_r_value)

    bore_length_heat = nom_length_heat * hvac_sizing_values.Heat_Capacity / UnitConversions.convert(1.0, 'ton', 'Btu/hr')
    bore_length_cool = nom_length_cool * hvac_sizing_values.Cool_Capacity / UnitConversions.convert(1.0, 'ton', 'Btu/hr')
    bore_length = [bore_length_heat, bore_length_cool].max

    loop_flow = [1.0, UnitConversions.convert([hvac_sizing_values.Heat_Capacity, hvac_sizing_values.Cool_Capacity].max, 'Btu/hr', 'ton')].max.floor * 3.0

    num_bore_holes = [1, (UnitConversions.convert(hvac_sizing_values.Cool_Capacity, 'Btu/hr', 'ton') + 0.5).floor].max
    bore_depth = (bore_length / num_bore_holes).floor # ft
    min_bore_depth = 0.15 * bore_spacing # 0.15 is the maximum Spacing2DepthRatio defined for the G-function

    for _i in 0..4
      if (bore_depth < min_bore_depth) && (num_bore_holes > 1)
        num_bore_holes -= 1
        bore_depth = (bore_length / num_bore_holes).floor
      elsif bore_depth > 345
        num_bore_holes += 1
        bore_depth = (bore_length / num_bore_holes).floor
      end
    end

    bore_depth = (bore_length / num_bore_holes).floor + 5

    if num_bore_holes == 1
      bore_config = 'single'
    elsif num_bore_holes == 2
      bore_config = 'line'
    elsif num_bore_holes == 3
      bore_config = 'line'
    elsif num_bore_holes == 4
      bore_config = 'rectangle'
    elsif num_bore_holes == 5
      bore_config = 'u-config'
    elsif num_bore_holes > 5
      bore_config = 'line'
    end

    # Test for valid GSHP bore field configurations
    valid_configs = { 'single' => [1],
                      'line' => [2, 3, 4, 5, 6, 7, 8, 9, 10],
                      'l-config' => [3, 4, 5, 6],
                      'rectangle' => [2, 4, 6, 8],
                      'u-config' => [5, 7, 9],
                      'l2-config' => [8],
                      'open-rectangle' => [8] }
    valid_num_bores = valid_configs[bore_config]
    max_valid_configs = { 'line' => 10, 'l-config' => 6 }
    unless valid_num_bores.include? num_bore_holes
      # Any configuration with a max_valid_configs value can accept any number of bores up to the maximum
      if max_valid_configs.keys.include? bore_config
        max_num_bore_holes = max_valid_configs[bore_config]
        num_bore_holes = max_num_bore_holes
      else
        # Search for first valid bore field
        new_bore_config = nil
        valid_configs.keys.each do |bore_config|
          next unless valid_configs[bore_config].include? num_bore_holes

          new_bore_config = bore_config
          break
        end
        if not new_bore_config.nil?
          bore_config = new_bore_config
        else
          fail 'Could not construct a valid GSHP bore field configuration.'
        end
      end
    end

    spacing_to_depth_ratio = bore_spacing / bore_depth

    lntts = [-8.5, -7.8, -7.2, -6.5, -5.9, -5.2, -4.5, -3.963, -3.27, -2.864, -2.577, -2.171, -1.884, -1.191, -0.497, -0.274, -0.051, 0.196, 0.419, 0.642, 0.873, 1.112, 1.335, 1.679, 2.028, 2.275, 3.003]
    gfnc_coeff = gshp_gfnc_coeff(bore_config, num_bore_holes, spacing_to_depth_ratio)

    hvac_sizing_values.GSHP_Loop_flow = loop_flow
    hvac_sizing_values.GSHP_Bore_Depth = bore_depth
    hvac_sizing_values.GSHP_Bore_Holes = num_bore_holes
    hvac_sizing_values.GSHP_G_Functions = [lntts, gfnc_coeff]
  end

  def self.apply_hvac_finalize_airflows(hvac_sizing_values, hvac_heating, hvac_cooling)
    '''
    Finalize Sizing Calculations
    '''

    if (not hvac_heating.nil?) && hvac_heating.respond_to?(:airflow_defect_ratio)
      if hvac_sizing_values.Heat_Airflow > 0
        hvac_sizing_values.Heat_Airflow *= (1.0 + hvac_heating.airflow_defect_ratio.to_f)
      end
    end

    if (not hvac_cooling.nil?) && hvac_cooling.respond_to?(:airflow_defect_ratio)
      if hvac_sizing_values.Cool_Airflow > 0
        hvac_sizing_values.Cool_Airflow *= (1.0 + hvac_cooling.airflow_defect_ratio.to_f)
      end
    end
  end

  def self.process_heat_pump_adjustment(hvac_sizing_values, weather, hvac_heating, total_cap_curve_value, hvac_system)
    '''
    Adjust heat pump sizing
    '''

    hvac_heating_ap = hvac_heating.additional_properties

    if hvac_heating_ap.heat_cap_ft_spec.size > 1
      coefficients = hvac_heating_ap.heat_cap_ft_spec[-1]
      capacity_ratio = hvac_heating_ap.heat_capacity_ratios[-1]
    else
      coefficients = hvac_heating_ap.heat_cap_ft_spec[0]
      capacity_ratio = 1.0
    end

    if hvac_heating.is_a? HPXML::HeatPump
      if not hvac_heating.backup_heating_switchover_temp.nil?
        min_compressor_temp = hvac_heating.backup_heating_switchover_temp
      elsif not hvac_heating.compressor_lockout_temp.nil?
        min_compressor_temp = hvac_heating.compressor_lockout_temp
      end
    end
    if (not min_compressor_temp.nil?) && (min_compressor_temp > @hpxml_bldg.header.manualj_heating_design_temp)
      # Calculate the heating load at the switchover temperature to limit unutilized capacity
      temp_heat_design_temp = @hpxml_bldg.header.manualj_heating_design_temp
      @hpxml_bldg.header.manualj_heating_design_temp = min_compressor_temp
      _alternate_bldg_design_loads, alternate_all_hvac_sizing_values = calculate(weather, @hpxml_bldg, @cfa, [hvac_system])
      heating_load = alternate_all_hvac_sizing_values[hvac_system].Heat_Load
      heating_db = min_compressor_temp
      @hpxml_bldg.header.manualj_heating_design_temp = temp_heat_design_temp
    else
      heating_load = hvac_sizing_values.Heat_Load
      heating_db = @hpxml_bldg.header.manualj_heating_design_temp
    end

    heat_cap_rated = (heating_load / MathTools.biquadratic(@heat_setpoint, heating_db, coefficients)) / capacity_ratio

    if total_cap_curve_value.nil? # Heat pump has no cooling
      if @hpxml_bldg.header.heat_pump_sizing_methodology == HPXML::HeatPumpSizingMaxLoad
        # Size based on heating, taking into account reduced heat pump capacity at the design temperature
        hvac_sizing_values.Heat_Capacity = heat_cap_rated
      else
        # Size equal to heating design load
        hvac_sizing_values.Heat_Capacity = hvac_sizing_values.Heat_Load
      end
    elsif heat_cap_rated < hvac_sizing_values.Cool_Capacity
      # Size based on cooling
      hvac_sizing_values.Heat_Capacity = hvac_sizing_values.Cool_Capacity
    else
      cfm_per_btuh = hvac_sizing_values.Cool_Airflow / hvac_sizing_values.Cool_Capacity
      if @hpxml_bldg.header.heat_pump_sizing_methodology == HPXML::HeatPumpSizingMaxLoad
        # Size based on heating, taking into account reduced heat pump capacity at the design temperature
        hvac_sizing_values.Cool_Capacity = heat_cap_rated
      else
        # Size based on cooling, but with ACCA oversizing allowances for heating
        load_shr = hvac_sizing_values.Cool_Load_Sens / hvac_sizing_values.Cool_Load_Tot
        if ((weather.data.HDD65F / weather.data.CDD50F) < 2.0) || (load_shr < 0.95)
          # Mild winter or has a latent cooling load
          hvac_sizing_values.Cool_Capacity = [(@oversize_limit * hvac_sizing_values.Cool_Load_Tot) / total_cap_curve_value, heat_cap_rated].min
        else
          # Cold winter and no latent cooling load (add a ton rule applies)
          hvac_sizing_values.Cool_Capacity = [(hvac_sizing_values.Cool_Load_Tot + @oversize_delta) / total_cap_curve_value, heat_cap_rated].min
        end
      end
      hvac_sizing_values.Cool_Airflow = cfm_per_btuh * hvac_sizing_values.Cool_Capacity
      hvac_sizing_values.Heat_Capacity = hvac_sizing_values.Cool_Capacity
    end
  end

  def self.get_ventilation_rates()
    # If CFIS w/ supplemental fan, assume air handler is running most of the hour and can provide
    # all ventilation needs (i.e., supplemental fan does not need to run), so skip supplement fan
    vent_fans_mech = @hpxml_bldg.ventilation_fans.select { |f| f.used_for_whole_building_ventilation && !f.is_cfis_supplemental_fan? && f.flow_rate > 0 && f.hours_in_operation > 0 }
    if vent_fans_mech.empty?
      return [0.0, 0.0, 0.0, 0.0, 0.0, 0.0]
    end

    # Categorize fans into different types
    vent_mech_preheat = vent_fans_mech.select { |vent_mech| (not vent_mech.preheating_efficiency_cop.nil?) }
    vent_mech_precool = vent_fans_mech.select { |vent_mech| (not vent_mech.precooling_efficiency_cop.nil?) }
    vent_mech_shared = vent_fans_mech.select { |vent_mech| vent_mech.is_shared_system }

    vent_mech_sup_tot = vent_fans_mech.select { |vent_mech| vent_mech.fan_type == HPXML::MechVentTypeSupply }
    vent_mech_exh_tot = vent_fans_mech.select { |vent_mech| vent_mech.fan_type == HPXML::MechVentTypeExhaust }
    vent_mech_cfis_tot = vent_fans_mech.select { |vent_mech| vent_mech.fan_type == HPXML::MechVentTypeCFIS }
    vent_mech_bal_tot = vent_fans_mech.select { |vent_mech| vent_mech.fan_type == HPXML::MechVentTypeBalanced }
    vent_mech_erv_hrv_tot = vent_fans_mech.select { |vent_mech| [HPXML::MechVentTypeERV, HPXML::MechVentTypeHRV].include? vent_mech.fan_type }

    # Average in-unit CFMs (include recirculation from in unit CFMs for shared systems)
    sup_cfm_tot = vent_mech_sup_tot.map { |vent_mech| vent_mech.average_total_unit_flow_rate }.sum(0.0)
    exh_cfm_tot = vent_mech_exh_tot.map { |vent_mech| vent_mech.average_total_unit_flow_rate }.sum(0.0)
    bal_cfm_tot = vent_mech_bal_tot.map { |vent_mech| vent_mech.average_total_unit_flow_rate }.sum(0.0)
    erv_hrv_cfm_tot = vent_mech_erv_hrv_tot.map { |vent_mech| vent_mech.average_total_unit_flow_rate }.sum(0.0)
    cfis_cfm_tot = vent_mech_cfis_tot.map { |vent_mech| vent_mech.average_total_unit_flow_rate }.sum(0.0)

    # Average preconditioned OA air CFMs (only OA, recirculation will be addressed below for all shared systems)
    oa_cfm_preheat = vent_mech_preheat.map { |vent_mech| vent_mech.average_oa_unit_flow_rate * vent_mech.preheating_fraction_load_served }.sum(0.0)
    oa_cfm_precool = vent_mech_precool.map { |vent_mech| vent_mech.average_oa_unit_flow_rate * vent_mech.precooling_fraction_load_served }.sum(0.0)
    recirc_cfm_shared = vent_mech_shared.map { |vent_mech| vent_mech.average_total_unit_flow_rate - vent_mech.average_oa_unit_flow_rate }.sum(0.0)

    # Total CFMS
    tot_sup_cfm = sup_cfm_tot + bal_cfm_tot + erv_hrv_cfm_tot + cfis_cfm_tot
    tot_exh_cfm = exh_cfm_tot + bal_cfm_tot + erv_hrv_cfm_tot
    tot_unbal_cfm = (tot_sup_cfm - tot_exh_cfm).abs
    tot_bal_cfm = [tot_exh_cfm, tot_sup_cfm].min

    # Calculate effectiveness for all ERV/HRV and store results in a hash
    hrv_erv_effectiveness_map = Airflow.calc_hrv_erv_effectiveness(vent_mech_erv_hrv_tot)

    # Calculate cfm weighted average effectiveness for the combined balanced airflow
    weighted_vent_mech_lat_eff = 0.0
    weighted_vent_mech_apparent_sens_eff = 0.0
    vent_mech_erv_hrv_unprecond = vent_mech_erv_hrv_tot.select { |vent_mech| vent_mech.preheating_efficiency_cop.nil? && vent_mech.precooling_efficiency_cop.nil? }
    vent_mech_erv_hrv_unprecond.each do |vent_mech|
      weighted_vent_mech_lat_eff += vent_mech.average_oa_unit_flow_rate / tot_bal_cfm * hrv_erv_effectiveness_map[vent_mech][:vent_mech_lat_eff]
      weighted_vent_mech_apparent_sens_eff += vent_mech.average_oa_unit_flow_rate / tot_bal_cfm * hrv_erv_effectiveness_map[vent_mech][:vent_mech_apparent_sens_eff]
    end

    tot_bal_cfm_sens = tot_bal_cfm * (1.0 - weighted_vent_mech_apparent_sens_eff)
    tot_bal_cfm_lat = tot_bal_cfm * (1.0 - weighted_vent_mech_lat_eff)

    return [tot_unbal_cfm, oa_cfm_preheat, oa_cfm_precool, recirc_cfm_shared, tot_bal_cfm_sens, tot_bal_cfm_lat]
  end

  def self.calc_airflow_rate_manual_s(sens_load_or_capacity, deltaT)
    # Airflow sizing following Manual S based on design calculation
    return sens_load_or_capacity / (1.1 * @acf * deltaT)
  end

  def self.calc_airflow_rate_user(capacity, rated_cfm_per_ton, capacity_ratio)
    # Airflow determined by user setting, not based on design
    return rated_cfm_per_ton * capacity_ratio * UnitConversions.convert(capacity, 'Btu/hr', 'ton') # Maximum air flow under heating operation
  end

  def self.calc_gshp_clg_curve_value(cool_cap_curve_spec, cool_sh_curve_spec, wb_temp, db_temp, w_temp, vfr_air, loop_flow = nil, rated_vfr_air = nil)
    # Reference conditions in thesis with largest capacity:
    # See Appendix B Figure B.3 of  https://hvac.okstate.edu/sites/default/files/pubs/theses/MS/27-Tang_Thesis_05.pdf
    ref_temp = 283 # K
    if rated_vfr_air.nil?
      # rated volume flow rate used to fit the curve
      ref_vfr_air = UnitConversions.convert(1200, 'cfm', 'm^3/s')
    else
      ref_vfr_air = UnitConversions.convert(rated_vfr_air, 'cfm', 'm^3/s')
    end
    ref_vfr_water = 0.000284

    a_1 = cool_cap_curve_spec[0]
    a_2 = cool_cap_curve_spec[1]
    a_3 = cool_cap_curve_spec[2]
    a_4 = cool_cap_curve_spec[3]
    a_5 = cool_cap_curve_spec[4]
    b_1 = cool_sh_curve_spec[0]
    b_2 = cool_sh_curve_spec[1]
    b_3 = cool_sh_curve_spec[2]
    b_4 = cool_sh_curve_spec[3]
    b_5 = cool_sh_curve_spec[4]
    b_6 = cool_sh_curve_spec[5]

    loop_flow = 0.0 if loop_flow.nil?

    total_cap_curve_value = a_1 + wb_temp / ref_temp * a_2 + w_temp / ref_temp * a_3 + vfr_air / ref_vfr_air * a_4 + loop_flow / ref_vfr_water * a_5
    sensible_cap_curve_value = b_1 + db_temp / ref_temp * b_2 + wb_temp / ref_temp * b_3 + w_temp / ref_temp * b_4 + vfr_air / ref_vfr_air * b_5 + loop_flow / ref_vfr_water * b_6

    return total_cap_curve_value, sensible_cap_curve_value
  end

  def self.calc_delivery_effectiveness_heating(dse_Qs, dse_Qr, system_cfm, load_sens, dse_Tamb_s, dse_Tamb_r, dse_As, dse_Ar, t_setpoint, dse_Fregain_s, dse_Fregain_r, supply_r, return_r, air_dens = @inside_air_dens, air_cp = Gas.Air.cp)
    '''
    Calculate the Delivery Effectiveness for heating (using the method of ASHRAE Standard 152).
    '''
    dse_Bs, dse_Br, dse_As, dse_Ar, dse_dTe, dse_dT_s, dse_dT_r = _calc_dse_init(system_cfm, load_sens, dse_Tamb_s, dse_Tamb_r, dse_As, dse_Ar, t_setpoint, dse_Qs, dse_Qr, supply_r, return_r, air_dens, air_cp)
    dse_DE = _calc_dse_DE_heating(dse_As, dse_Bs, dse_Ar, dse_Br, dse_dT_s, dse_dT_r, dse_dTe)
    dse_DEcorr = _calc_dse_DEcorr(dse_DE, dse_Fregain_s, dse_Fregain_r, dse_Br, dse_Ar, dse_dT_r, dse_dTe)

    return dse_DEcorr
  end

  def self.calc_delivery_effectiveness_cooling(dse_Qs, dse_Qr, leaving_air_temp, system_cfm, load_sens, dse_Tamb_s, dse_Tamb_r, dse_As, dse_Ar, t_setpoint, dse_Fregain_s, dse_Fregain_r, load_total, dse_h_r, supply_r, return_r, air_dens = @inside_air_dens, air_cp = Gas.Air.cp, h_in = @enthalpy_indoor_cooling)
    '''
    Calculate the Delivery Effectiveness for cooling (using the method of ASHRAE Standard 152).
    '''
    dse_Bs, dse_Br, dse_As, dse_Ar, dse_dTe, _dse_dT_s, dse_dT_r = _calc_dse_init(system_cfm, load_sens, dse_Tamb_s, dse_Tamb_r, dse_As, dse_Ar, t_setpoint, dse_Qs, dse_Qr, supply_r, return_r, air_dens, air_cp)
    dse_dTe *= -1.0
    dse_DE, cooling_load_ducts_sens = _calc_dse_DE_cooling(dse_As, system_cfm, load_total, dse_Ar, dse_h_r, dse_Br, dse_dT_r, dse_Bs, leaving_air_temp, dse_Tamb_s, load_sens, air_dens, air_cp, h_in)
    dse_DEcorr = _calc_dse_DEcorr(dse_DE, dse_Fregain_s, dse_Fregain_r, dse_Br, dse_Ar, dse_dT_r, dse_dTe)

    return dse_DEcorr, dse_dTe, cooling_load_ducts_sens
  end

  def self._calc_dse_init(system_cfm, load_sens, dse_Tamb_s, dse_Tamb_r, dse_As, dse_Ar, t_setpoint, dse_Qs, dse_Qr, supply_r, return_r, air_dens, air_cp)
    # Supply and return conduction functions, Bs and Br
    dse_Bs = Math.exp((-1.0 * dse_As) / (60.0 * system_cfm * air_dens * air_cp * supply_r))
    dse_Br = Math.exp((-1.0 * dse_Ar) / (60.0 * system_cfm * air_dens * air_cp * return_r))

    dse_As = (system_cfm - dse_Qs) / system_cfm
    dse_Ar = (system_cfm - dse_Qr) / system_cfm

    dse_dTe = load_sens / (60.0 * system_cfm * air_dens * air_cp)
    dse_dT_s = t_setpoint - dse_Tamb_s
    dse_dT_r = t_setpoint - dse_Tamb_r

    return dse_Bs, dse_Br, dse_As, dse_Ar, dse_dTe, dse_dT_s, dse_dT_r
  end

  def self._calc_dse_DE_cooling(dse_As, system_cfm, load_total, dse_Ar, dse_h_r, dse_Br, dse_dT_r, dse_Bs, leaving_air_temp, dse_Tamb_s, load_sens, air_dens, air_cp, h_in)
    # Calculate the delivery effectiveness (Equation 6-25)
    dse_DE = ((dse_As * 60.0 * system_cfm * air_dens) / (-1.0 * load_total)) * \
             (((-1.0 * load_total) / (60.0 * system_cfm * air_dens)) + \
              (1.0 - dse_Ar) * (dse_h_r - h_in) + \
              dse_Ar * air_cp * (dse_Br - 1.0) * dse_dT_r + \
              air_cp * (dse_Bs - 1.0) * (leaving_air_temp - dse_Tamb_s))

    # Calculate the sensible heat transfer from surroundings
    cooling_load_ducts_sens = (1.0 - [dse_DE, 0.0].max) * load_sens

    return dse_DE, cooling_load_ducts_sens
  end

  def self._calc_dse_DE_heating(dse_As, dse_Bs, dse_Ar, dse_Br, dse_dT_s, dse_dT_r, dse_dTe)
    # Calculate the delivery effectiveness (Equation 6-23)
    dse_DE = (dse_As * dse_Bs -
              dse_As * dse_Bs * (1.0 - dse_Ar * dse_Br) * (dse_dT_r / dse_dTe) -
              dse_As * (1.0 - dse_Bs) * (dse_dT_s / dse_dTe))

    return dse_DE
  end

  def self._calc_dse_DEcorr(dse_DE, dse_Fregain_s, dse_Fregain_r, dse_Br, dse_Ar, dse_dT_r, dse_dTe)
    # Calculate the delivery effectiveness corrector for regain (Equation 6-40)
    dse_DEcorr = (dse_DE + dse_Fregain_s * (1.0 - dse_DE) - (dse_Fregain_s - dse_Fregain_r -
                  dse_Br * (dse_Ar * dse_Fregain_s - dse_Fregain_r)) * dse_dT_r / dse_dTe)

    # Limit the DE to a reasonable value to prevent negative values and huge equipment
    dse_DEcorr = [dse_DEcorr, 0.25].max
    dse_DEcorr = [dse_DEcorr, 1.00].min

    return dse_DEcorr
  end

  def self.calculate_sensible_latent_split(return_leakage_cfm, cool_load_tot, cool_load_lat)
    # Calculate the latent duct leakage load (Manual J accounts only for return duct leakage)
    dse_cool_load_latent = [0.0, 0.68 * @acf * return_leakage_cfm * (@cool_design_grains - @cool_indoor_grains)].max

    # Calculate final latent and load
    cool_load_lat += dse_cool_load_latent
    cool_load_sens = cool_load_tot - cool_load_lat

    return cool_load_lat, cool_load_sens
  end

  def self.calc_duct_conduction_values(distribution_system, design_temps)
    dse_A = { HPXML::DuctTypeSupply => 0.0, HPXML::DuctTypeReturn => 0.0 }
    dse_Ufactor = { HPXML::DuctTypeSupply => 0.0, HPXML::DuctTypeReturn => 0.0 }
    dse_Tamb = { HPXML::DuctTypeSupply => 0.0, HPXML::DuctTypeReturn => 0.0 }
    dse_Fregain = { HPXML::DuctTypeSupply => 0.0, HPXML::DuctTypeReturn => 0.0 }

    [HPXML::DuctTypeSupply, HPXML::DuctTypeReturn].each do |duct_type|
      # Calculate total area outside this unit's conditioned space
      total_area = 0.0
      distribution_system.ducts.each do |duct|
        next if duct.duct_type != duct_type
        next if HPXML::conditioned_locations_this_unit.include? duct.duct_location

        total_area += duct.duct_surface_area * duct.duct_surface_area_multiplier
      end

      if total_area == 0
        # There still may be leakage to the outside, so set Tamb to outside environment
        dse_Tamb[duct_type] = design_temps[HPXML::LocationOutside]
      else
        distribution_system.ducts.each do |duct|
          next if duct.duct_type != duct_type
          next if HPXML::conditioned_locations_this_unit.include? duct.duct_location

          duct_area = duct.duct_surface_area * duct.duct_surface_area_multiplier
          dse_A[duct_type] += duct_area

          # Calculate area-weighted values:

          duct_area_fraction = duct_area / total_area

          dse_Ufactor[duct_type] += 1.0 / duct.duct_effective_r_value * duct_area_fraction

          dse_Tamb[duct_type] += design_temps[duct.duct_location] * duct_area_fraction

          dse_Fregain[duct_type] += get_duct_regain_factor(duct) * duct_area_fraction
        end
      end
    end

    return dse_A[HPXML::DuctTypeSupply], dse_A[HPXML::DuctTypeReturn],
           1.0 / dse_Ufactor[HPXML::DuctTypeSupply], 1.0 / dse_Ufactor[HPXML::DuctTypeReturn],
           dse_Tamb[HPXML::DuctTypeSupply], dse_Tamb[HPXML::DuctTypeReturn],
           dse_Fregain[HPXML::DuctTypeSupply], dse_Fregain[HPXML::DuctTypeReturn]
  end

  def self.calc_duct_leakages_cfm25(distribution_system, system_cfm)
    '''
    Calculate supply & return duct leakage in cfm25.
    '''

    cfms = { HPXML::DuctTypeSupply => 0.0, HPXML::DuctTypeReturn => 0.0 }

    distribution_system.duct_leakage_measurements.each do |m|
      next if m.duct_leakage_total_or_to_outside != HPXML::DuctLeakageToOutside
      next unless [HPXML::DuctTypeSupply, HPXML::DuctTypeReturn].include? m.duct_type

      if m.duct_leakage_units == HPXML::UnitsPercent
        cfms[m.duct_type] += m.duct_leakage_value * system_cfm
      elsif m.duct_leakage_units == HPXML::UnitsCFM25
        cfms[m.duct_type] += m.duct_leakage_value
      elsif m.duct_leakage_units == HPXML::UnitsCFM50
        cfms[m.duct_type] += Airflow.calc_air_leakage_at_diff_pressure(0.65, m.duct_leakage_value, 50.0, 25.0)
      end
    end

    return cfms[HPXML::DuctTypeSupply], cfms[HPXML::DuctTypeReturn]
  end

  def self.process_curve_fit(airflow_rate, capacity, temp)
    # TODO: Get rid of this curve by using ADP/BF calculations
    return 0 if capacity == 0

    capacity_tons = UnitConversions.convert(capacity, 'Btu/hr', 'ton')
    return MathTools.biquadratic(airflow_rate / capacity_tons, temp, get_shr_biquadratic)
  end

  def self.get_shr_biquadratic
    # Based on EnergyPlus's model for calculating SHR at off-rated conditions. This curve fit
    # avoids the iterations in the actual model. It does not account for altitude or variations
    # in the SHRRated. It is a function of ODB (MJ design temp) and CFM/Ton (from MJ)
    return [1.08464364, 0.002096954, 0, -0.005766327, 0, -0.000011147]
  end

  def self.get_sizing_speed(hvac_cooling_ap)
    if hvac_cooling_ap.respond_to?(:cool_capacity_ratios) && (hvac_cooling_ap.cool_capacity_ratios.size > 1)
      sizing_speed = hvac_cooling_ap.cool_capacity_ratios.size # Default
      sizing_speed_delta = 10 # Initialize
      for speed in 0..(hvac_cooling_ap.cool_capacity_ratios.size - 1)
        # Select curves for sizing using the speed with the capacity ratio closest to 1
        delta = (hvac_cooling_ap.cool_capacity_ratios[speed] - 1).abs
        if delta <= sizing_speed_delta
          sizing_speed = speed
          sizing_speed_delta = delta
        end
      end
      return sizing_speed
    end
    return 0
  end

  def self.get_true_azimuth(azimuth)
    true_az = azimuth - 180.0
    if true_az < 0
      true_az += 360.0
    end
    return true_az
  end

  def self.get_space_ua_values(location, weather)
    if HPXML::conditioned_locations.include? location
      fail 'Method should not be called for a conditioned space.'
    end

    space_UAs = { HPXML::LocationOutside => 0.0,
                  HPXML::LocationGround => 0.0,
                  HPXML::LocationConditionedSpace => 0.0 }

    # Surface UAs
    (@hpxml_bldg.roofs + @hpxml_bldg.floors + @hpxml_bldg.walls + @hpxml_bldg.foundation_walls).each do |surface|
      next unless ((location == surface.interior_adjacent_to && space_UAs.keys.include?(surface.exterior_adjacent_to)) ||
                   (location == surface.exterior_adjacent_to && space_UAs.keys.include?(surface.interior_adjacent_to)))

      if [surface.interior_adjacent_to, surface.exterior_adjacent_to].include? HPXML::LocationOutside
        space_UAs[HPXML::LocationOutside] += (1.0 / surface.insulation_assembly_r_value) * surface.area
      elsif HPXML::conditioned_locations.include?(surface.interior_adjacent_to) || HPXML::conditioned_locations.include?(surface.exterior_adjacent_to)
        space_UAs[HPXML::LocationConditionedSpace] += (1.0 / surface.insulation_assembly_r_value) * surface.area
      elsif [surface.interior_adjacent_to, surface.exterior_adjacent_to].include? HPXML::LocationGround
        if surface.is_a? HPXML::FoundationWall
          _u_wall_with_soil, u_wall_without_soil = get_foundation_wall_properties(surface)
          space_UAs[HPXML::LocationGround] += u_wall_without_soil * surface.area
        end
      end
    end

    # Infiltration UA
    ach = nil
    if [HPXML::LocationCrawlspaceVented, HPXML::LocationAtticVented].include? location
      # Vented space
      if location == HPXML::LocationCrawlspaceVented
        vented_crawl = @hpxml_bldg.foundations.find { |f| f.foundation_type == HPXML::FoundationTypeCrawlspaceVented }
        sla = vented_crawl.vented_crawlspace_sla
      else
        vented_attic = @hpxml_bldg.attics.find { |f| f.attic_type == HPXML::AtticTypeVented }
        if not vented_attic.vented_attic_sla.nil?
          sla = vented_attic.vented_attic_sla
        else
          ach = vented_attic.vented_attic_ach
        end
      end
      ach = Airflow.get_infiltration_ACH_from_SLA(sla, 8.202, weather) if ach.nil?
    else # Unvented space
      ach = Airflow.get_default_unvented_space_ach()
    end
    volume = Geometry.calculate_zone_volume(@hpxml_bldg, location)
    infiltration_cfm = ach / UnitConversions.convert(1.0, 'hr', 'min') * volume
    outside_air_density = UnitConversions.convert(weather.header.LocalPressure, 'atm', 'Btu/ft^3') / (Gas.Air.r * (weather.data.AnnualAvgDrybulb + 460.0))
    space_UAs['infil'] = infiltration_cfm * outside_air_density * Gas.Air.cp * UnitConversions.convert(1.0, 'hr', 'min')

    # Total UA
    total_UA = 0.0
    space_UAs.values.each do |ua|
      total_UA += ua
    end
    space_UAs['total'] = total_UA
    return space_UAs
  end

  def self.calculate_space_design_temps(location, weather, conditioned_design_temp, design_db, ground_db, is_cooling_for_unvented_attic_roof_insulation = false)
    space_UAs = get_space_ua_values(location, weather)

    # Calculate space design temp from space UAs
    design_temp = nil
    if not is_cooling_for_unvented_attic_roof_insulation

      sum_uat = 0.0
      space_UAs.each do |ua_type, ua|
        if ua_type == HPXML::LocationGround
          sum_uat += ua * ground_db
        elsif (ua_type == HPXML::LocationOutside) || (ua_type == 'infil')
          sum_uat += ua * design_db
        elsif ua_type == HPXML::LocationConditionedSpace
          sum_uat += ua * conditioned_design_temp
        elsif ua_type == 'total'
        # skip
        else
          fail "Unexpected space ua type: '#{ua_type}'."
        end
      end
      design_temp = sum_uat / space_UAs['total']

    else

      # Special case due to effect of solar

      # This number comes from the number from the Vented Attic
      # assumption, but assuming an unvented attic will be hotter
      # during the summer when insulation is at the ceiling level
      max_temp_rise = 50.0

      # Estimate from running a few cases in E+ and DOE2 since the
      # attic will always be a little warmer than the conditioned space
      # when the roof is insulated
      min_temp_rise = 5.0

      max_cooling_temp = @cool_setpoint + max_temp_rise
      min_cooling_temp = @cool_setpoint + min_temp_rise

      ua_conditioned = 0.0
      ua_outside = 0.0
      space_UAs.each do |ua_type, ua|
        if (ua_type == HPXML::LocationOutside) || (ua_type == 'infil')
          ua_outside += ua
        elsif ua_type == HPXML::LocationConditionedSpace
          ua_conditioned += ua
        elsif not ((ua_type == 'total') || (ua_type == HPXML::LocationGround))
          fail "Unexpected space ua type: '#{ua_type}'."
        end
      end
      percent_ua_conditioned = ua_conditioned / (ua_conditioned + ua_outside)
      design_temp = max_cooling_temp - percent_ua_conditioned * (max_cooling_temp - min_cooling_temp)

    end

    return design_temp
  end

  def self.calculate_scheduled_space_design_temps(location, setpoint, oa_db, gnd_db)
    space_values = Geometry.get_temperature_scheduled_space_values(location)
    design_temp = setpoint * space_values[:indoor_weight] + oa_db * space_values[:outdoor_weight] + gnd_db * space_values[:ground_weight]
    if not space_values[:temp_min].nil?
      design_temp = [design_temp, space_values[:temp_min]].max
    end
    return design_temp
  end

  def self.get_wall_group(wall)
    # Determine the wall Group Number (A - K = 1 - 11) for above-grade walls

    if wall.is_a? HPXML::RimJoist
      wall_type = HPXML::WallTypeWoodStud
    else
      wall_type = wall.wall_type
    end

    wall_ufactor = 1.0 / wall.insulation_assembly_r_value

    # The following correlations were estimated by analyzing MJ8 construction tables.
    if wall_type == HPXML::WallTypeWoodStud
      if wall.siding == HPXML::SidingTypeBrick
        if wall_ufactor <= 0.070
          wall_group = 11 # K
        elsif wall_ufactor <= 0.083
          wall_group = 10 # J
        elsif wall_ufactor <= 0.095
          wall_group = 9 # I
        elsif wall_ufactor <= 0.100
          wall_group = 8 # H
        elsif wall_ufactor <= 0.130
          wall_group = 7 # G
        elsif wall_ufactor <= 0.175
          wall_group = 6 # F
        else
          wall_group = 5 # E
        end
      else
        if wall_ufactor <= 0.048
          wall_group = 10 # J
        elsif wall_ufactor <= 0.051
          wall_group = 9 # I
        elsif wall_ufactor <= 0.059
          wall_group = 8 # H
        elsif wall_ufactor <= 0.063
          wall_group = 7 # G
        elsif wall_ufactor <= 0.067
          wall_group = 6 # F
        elsif wall_ufactor <= 0.075
          wall_group = 5 # E
        elsif wall_ufactor <= 0.086
          wall_group = 4 # D
        elsif wall_ufactor <= 0.110
          wall_group = 3 # C
        elsif wall_ufactor <= 0.170
          wall_group = 2 # B
        else
          wall_group = 1 # A
        end
      end

    elsif wall_type == HPXML::WallTypeSteelStud
      if wall.siding == HPXML::SidingTypeBrick
        if wall_ufactor <= 0.090
          wall_group = 11 # K
        elsif wall_ufactor <= 0.105
          wall_group = 10 # J
        elsif wall_ufactor <= 0.118
          wall_group = 9 # I
        elsif wall_ufactor <= 0.125
          wall_group = 8 # H
        elsif wall_ufactor <= 0.145
          wall_group = 7 # G
        elsif wall_ufactor <= 0.200
          wall_group = 6 # F
        else
          wall_group = 5 # E
        end
      else
        if wall_ufactor <= 0.066
          wall_group = 10 # J
        elsif wall_ufactor <= 0.070
          wall_group = 9 # I
        elsif wall_ufactor <= 0.075
          wall_group = 8 # H
        elsif wall_ufactor <= 0.081
          wall_group = 7 # G
        elsif wall_ufactor <= 0.088
          wall_group = 6 # F
        elsif wall_ufactor <= 0.100
          wall_group = 5 # E
        elsif wall_ufactor <= 0.105
          wall_group = 4 # D
        elsif wall_ufactor <= 0.120
          wall_group = 3 # C
        elsif wall_ufactor <= 0.200
          wall_group = 2 # B
        else
          wall_group = 1 # A
        end
      end

    elsif wall_type == HPXML::WallTypeDoubleWoodStud
      wall_group = 10 # J (assumed since MJ8 does not include double stud constructions)
      if wall.siding == HPXML::SidingTypeBrick
        wall_group = 11 # K
      end

    elsif wall_type == HPXML::WallTypeSIP
      # Manual J refers to SIPs as Structural Foam Panel (SFP)
      if wall_ufactor >= (0.072 + 0.050) / 2
        if wall.siding == HPXML::SidingTypeBrick
          wall_group = 10 # J
        else
          wall_group = 7 # G
        end
      elsif wall_ufactor >= 0.050
        if wall.siding == HPXML::SidingTypeBrick
          wall_group = 11 # K
        else
          wall_group = 9 # I
        end
      else
        wall_group = 11 # K
      end

    elsif wall_type == HPXML::WallTypeCMU
      # Table 4A - Construction Number 13
      if wall_ufactor <= 0.0575
        wall_group = 10 # J
      elsif wall_ufactor <= 0.067
        wall_group = 9 # I
      elsif wall_ufactor <= 0.080
        wall_group = 8 # H
      elsif wall_ufactor <= 0.108
        wall_group = 7 # G
      elsif wall_ufactor <= 0.148
        wall_group = 6 # F
      else
        wall_group = 5 # E
      end

    elsif [HPXML::WallTypeBrick, HPXML::WallTypeAdobe].include? wall_type
      # Two Courses Brick
      if wall_ufactor >= (0.218 + 0.179) / 2
        wall_group = 7  # G
      elsif wall_ufactor >= (0.152 + 0.132) / 2
        wall_group = 8  # H
      elsif wall_ufactor >= (0.117 + 0.079) / 2
        wall_group = 9  # I
      elsif wall_ufactor >= 0.079
        wall_group = 10 # J
      else
        wall_group = 11 # K
      end

    elsif wall_type == HPXML::WallTypeLog
      # Stacked Logs
      if wall_ufactor >= (0.103 + 0.091) / 2
        wall_group = 7  # G
      elsif wall_ufactor >= (0.091 + 0.082) / 2
        wall_group = 8  # H
      elsif wall_ufactor >= (0.074 + 0.068) / 2
        wall_group = 9  # I
      elsif wall_ufactor >= (0.068 + 0.063) / 2
        wall_group = 10 # J
      else
        wall_group = 11 # K
      end

    elsif [HPXML::WallTypeICF, HPXML::WallTypeConcrete, HPXML::WallTypeStrawBale, HPXML::WallTypeStone].include? wall_type
      wall_group = 11 # K

    end

    # Maximum wall group is K
    wall_group = [wall_group, 11].min

    return wall_group
  end

  def self.gshp_coil_bf
    return 0.0806
  end

  def self.gshp_coil_bf_ft_spec
    return [1.21005458, -0.00664200, 0.00000000, 0.00348246, 0.00000000, 0.00000000]
  end

  def self.gshp_hx_pipe_rvalue(hvac_cooling_ap)
    # Thermal Resistance of Pipe
    return Math.log(hvac_cooling_ap.pipe_od / hvac_cooling_ap.pipe_id) / 2.0 / Math::PI / hvac_cooling_ap.pipe_cond
  end

  def self.gshp_hxbore_ft_per_ton(weather, hvac_cooling_ap, bore_spacing, pipe_r_value)
    if hvac_cooling_ap.u_tube_spacing_type == 'b'
      beta_0 = 17.4427
      beta_1 = -0.6052
    elsif hvac_cooling_ap.u_tube_spacing_type == 'c'
      beta_0 = 21.9059
      beta_1 = -0.3796
    elsif hvac_cooling_ap.u_tube_spacing_type == 'as'
      beta_0 = 20.1004
      beta_1 = -0.94467
    end

    r_value_ground = Math.log(bore_spacing / hvac_cooling_ap.bore_diameter * 12.0) / 2.0 / Math::PI / @hpxml_bldg.site.ground_conductivity
    r_value_grout = 1.0 / hvac_cooling_ap.grout_conductivity / beta_0 / ((hvac_cooling_ap.bore_diameter / hvac_cooling_ap.pipe_od)**beta_1)
    r_value_bore = r_value_grout + pipe_r_value / 2.0 # Note: Convection resistance is negligible when calculated against Glhepro (Jeffrey D. Spitler, 2000)

    rtf_DesignMon_Heat = [0.25, (71.0 - weather.data.MonthlyAvgDrybulbs[0]) / @htd].max
    rtf_DesignMon_Cool = [0.25, (weather.data.MonthlyAvgDrybulbs[6] - 76.0) / @ctd].max

    nom_length_heat = (1.0 - hvac_cooling_ap.heat_rated_eirs[0]) * (r_value_bore + r_value_ground * rtf_DesignMon_Heat) / (weather.data.AnnualAvgDrybulb - (2.0 * hvac_cooling_ap.design_hw - hvac_cooling_ap.design_delta_t) / 2.0) * UnitConversions.convert(1.0, 'ton', 'Btu/hr')
    nom_length_cool = (1.0 + hvac_cooling_ap.cool_rated_eirs[0]) * (r_value_bore + r_value_ground * rtf_DesignMon_Cool) / ((2.0 * hvac_cooling_ap.design_chw + hvac_cooling_ap.design_delta_t) / 2.0 - weather.data.AnnualAvgDrybulb) * UnitConversions.convert(1.0, 'ton', 'Btu/hr')

    return nom_length_heat, nom_length_cool
  end

  def self.gshp_gfnc_coeff(bore_config, num_bore_holes, spacing_to_depth_ratio)
    # Set GFNC coefficients
    gfnc_coeff = nil
    if bore_config == 'single'
      gfnc_coeff = 2.681, 3.024, 3.320, 3.666, 3.963, 4.306, 4.645, 4.899, 5.222, 5.405, 5.531, 5.704, 5.821, 6.082, 6.304, 6.366, 6.422, 6.477, 6.520, 6.558, 6.591, 6.619, 6.640, 6.665, 6.893, 6.694, 6.715
    elsif bore_config == 'line'
      if num_bore_holes == 2
        if spacing_to_depth_ratio <= 0.02
          gfnc_coeff = 2.681, 3.043, 3.397, 3.9, 4.387, 5.005, 5.644, 6.137, 6.77, 7.131, 7.381, 7.722, 7.953, 8.462, 8.9, 9.022, 9.13, 9.238, 9.323, 9.396, 9.46, 9.515, 9.556, 9.604, 9.636, 9.652, 9.678
        elsif spacing_to_depth_ratio <= 0.03
          gfnc_coeff = 2.679, 3.024, 3.332, 3.734, 4.143, 4.691, 5.29, 5.756, 6.383, 6.741, 6.988, 7.326, 7.557, 8.058, 8.5, 8.622, 8.731, 8.839, 8.923, 8.997, 9.061, 9.115, 9.156, 9.203, 9.236, 9.252, 9.277
        elsif spacing_to_depth_ratio <= 0.05
          gfnc_coeff = 2.679, 3.023, 3.319, 3.668, 3.988, 4.416, 4.921, 5.323, 5.925, 6.27, 6.512, 6.844, 7.073, 7.574, 8.015, 8.137, 8.247, 8.354, 8.439, 8.511, 8.575, 8.629, 8.67, 8.718, 8.75, 8.765, 8.791
        elsif spacing_to_depth_ratio <= 0.1
          gfnc_coeff = 2.679, 3.023, 3.318, 3.664, 3.961, 4.31, 4.672, 4.919, 5.406, 5.711, 5.932, 6.246, 6.465, 6.945, 7.396, 7.52, 7.636, 7.746, 7.831, 7.905, 7.969, 8.024, 8.066, 8.113, 8.146, 8.161, 8.187
        else
          gfnc_coeff = 2.679, 3.023, 3.318, 3.664, 3.961, 4.306, 4.648, 4.835, 5.232, 5.489, 5.682, 5.964, 6.166, 6.65, 7.087, 7.208, 7.32, 7.433, 7.52, 7.595, 7.661, 7.717, 7.758, 7.806, 7.839, 7.855, 7.88
        end
      elsif num_bore_holes == 3
        if spacing_to_depth_ratio <= 0.02
          gfnc_coeff = 2.682, 3.05, 3.425, 3.992, 4.575, 5.366, 6.24, 6.939, 7.86, 8.39, 8.759, 9.263, 9.605, 10.358, 11.006, 11.185, 11.345, 11.503, 11.628, 11.736, 11.831, 11.911, 11.971, 12.041, 12.089, 12.112, 12.151
        elsif spacing_to_depth_ratio <= 0.03
          gfnc_coeff = 2.679, 3.025, 3.336, 3.758, 4.21, 4.855, 5.616, 6.243, 7.124, 7.639, 7.999, 8.493, 8.833, 9.568, 10.22, 10.399, 10.56, 10.718, 10.841, 10.949, 11.043, 11.122, 11.182, 11.252, 11.299, 11.322, 11.36
        elsif spacing_to_depth_ratio <= 0.05
          gfnc_coeff = 2.679, 3.023, 3.319, 3.67, 3.997, 4.454, 5.029, 5.517, 6.298, 6.768, 7.106, 7.578, 7.907, 8.629, 9.274, 9.452, 9.612, 9.769, 9.893, 9.999, 10.092, 10.171, 10.231, 10.3, 10.347, 10.37, 10.407
        elsif spacing_to_depth_ratio <= 0.1
          gfnc_coeff = 2.679, 3.023, 3.318, 3.664, 3.962, 4.311, 4.681, 4.942, 5.484, 5.844, 6.116, 6.518, 6.807, 7.453, 8.091, 8.269, 8.435, 8.595, 8.719, 8.826, 8.919, 8.999, 9.06, 9.128, 9.175, 9.198, 9.235
        else
          gfnc_coeff = 2.679, 3.023, 3.318, 3.664, 3.961, 4.306, 4.649, 4.836, 5.25, 5.53, 5.746, 6.076, 6.321, 6.924, 7.509, 7.678, 7.836, 7.997, 8.121, 8.229, 8.325, 8.405, 8.465, 8.535, 8.582, 8.605, 8.642
        end
      elsif num_bore_holes == 4
        if spacing_to_depth_ratio <= 0.02
          gfnc_coeff = 2.682, 3.054, 3.438, 4.039, 4.676, 5.575, 6.619, 7.487, 8.662, 9.35, 9.832, 10.492, 10.943, 11.935, 12.787, 13.022, 13.232, 13.44, 13.604, 13.745, 13.869, 13.975, 14.054, 14.145, 14.208, 14.238, 14.289
        elsif spacing_to_depth_ratio <= 0.03
          gfnc_coeff = 2.679, 3.025, 3.339, 3.77, 4.244, 4.941, 5.798, 6.539, 7.622, 8.273, 8.734, 9.373, 9.814, 10.777, 11.63, 11.864, 12.074, 12.282, 12.443, 12.584, 12.706, 12.81, 12.888, 12.979, 13.041, 13.071, 13.12
        elsif spacing_to_depth_ratio <= 0.05
          gfnc_coeff = 2.679, 3.023, 3.319, 3.671, 4.001, 4.474, 5.086, 5.62, 6.514, 7.075, 7.487, 8.075, 8.49, 9.418, 10.253, 10.484, 10.692, 10.897, 11.057, 11.195, 11.316, 11.419, 11.497, 11.587, 11.647, 11.677, 11.726
        elsif spacing_to_depth_ratio <= 0.1
          gfnc_coeff = 2.679, 3.023, 3.318, 3.664, 3.962, 4.311, 4.686, 4.953, 5.523, 5.913, 6.214, 6.67, 7.005, 7.78, 8.574, 8.798, 9.011, 9.215, 9.373, 9.512, 9.632, 9.735, 9.814, 9.903, 9.963, 9.993, 10.041
        else
          gfnc_coeff = 2.679, 3.023, 3.318, 3.664, 3.961, 4.306, 4.649, 4.837, 5.259, 5.55, 5.779, 6.133, 6.402, 7.084, 7.777, 7.983, 8.178, 8.379, 8.536, 8.672, 8.795, 8.898, 8.975, 9.064, 9.125, 9.155, 9.203
        end
      elsif num_bore_holes == 5
        if spacing_to_depth_ratio <= 0.02
          gfnc_coeff = 2.683, 3.056, 3.446, 4.067, 4.737, 5.709, 6.877, 7.879, 9.272, 10.103, 10.69, 11.499, 12.053, 13.278, 14.329, 14.618, 14.878, 15.134, 15.336, 15.51, 15.663, 15.792, 15.89, 16.002, 16.079, 16.117, 16.179
        elsif spacing_to_depth_ratio <= 0.03
          gfnc_coeff = 2.679, 3.025, 3.34, 3.777, 4.265, 4.993, 5.913, 6.735, 7.974, 8.737, 9.285, 10.054, 10.591, 11.768, 12.815, 13.103, 13.361, 13.616, 13.814, 13.987, 14.137, 14.264, 14.36, 14.471, 14.548, 14.584, 14.645
        elsif spacing_to_depth_ratio <= 0.05
          gfnc_coeff = 2.679, 3.023, 3.319, 3.671, 4.004, 4.485, 5.12, 5.683, 6.653, 7.279, 7.747, 8.427, 8.914, 10.024, 11.035, 11.316, 11.571, 11.82, 12.016, 12.185, 12.332, 12.458, 12.553, 12.663, 12.737, 12.773, 12.833
        elsif spacing_to_depth_ratio <= 0.1
          gfnc_coeff = 2.679, 3.023, 3.318, 3.664, 3.962, 4.312, 4.688, 4.96, 5.547, 5.955, 6.274, 6.764, 7.132, 8.002, 8.921, 9.186, 9.439, 9.683, 9.873, 10.041, 10.186, 10.311, 10.406, 10.514, 10.588, 10.624, 10.683
        else
          gfnc_coeff = 2.679, 3.023, 3.318, 3.664, 3.961, 4.306, 4.65, 4.837, 5.264, 5.562, 5.798, 6.168, 6.452, 7.186, 7.956, 8.191, 8.415, 8.649, 8.834, 8.995, 9.141, 9.265, 9.357, 9.465, 9.539, 9.575, 9.634
        end
      elsif num_bore_holes == 6
        if spacing_to_depth_ratio <= 0.02
          gfnc_coeff = 2.683, 3.057, 3.452, 4.086, 4.779, 5.8, 7.06, 8.162, 9.74, 10.701, 11.385, 12.334, 12.987, 14.439, 15.684, 16.027, 16.335, 16.638, 16.877, 17.083, 17.264, 17.417, 17.532, 17.665, 17.756, 17.801, 17.874
        elsif spacing_to_depth_ratio <= 0.03
          gfnc_coeff = 2.679, 3.025, 3.341, 3.782, 4.278, 5.029, 5.992, 6.87, 8.226, 9.081, 9.704, 10.59, 11.212, 12.596, 13.828, 14.168, 14.473, 14.773, 15.007, 15.211, 15.388, 15.538, 15.652, 15.783, 15.872, 15.916, 15.987
        elsif spacing_to_depth_ratio <= 0.05
          gfnc_coeff = 2.679, 3.023, 3.319, 3.671, 4.005, 4.493, 5.143, 5.726, 6.747, 7.42, 7.93, 8.681, 9.227, 10.5, 11.672, 12.001, 12.299, 12.591, 12.821, 13.019, 13.192, 13.34, 13.452, 13.581, 13.668, 13.71, 13.78
        elsif spacing_to_depth_ratio <= 0.1
          gfnc_coeff = 2.679, 3.023, 3.318, 3.664, 3.962, 4.312, 4.69, 4.964, 5.563, 5.983, 6.314, 6.828, 7.218, 8.159, 9.179, 9.479, 9.766, 10.045, 10.265, 10.458, 10.627, 10.773, 10.883, 11.01, 11.096, 11.138, 11.207
        else
          gfnc_coeff = 2.679, 3.023, 3.318, 3.664, 3.961, 4.306, 4.65, 4.838, 5.268, 5.57, 5.811, 6.191, 6.485, 7.256, 8.082, 8.339, 8.586, 8.848, 9.055, 9.238, 9.404, 9.546, 9.653, 9.778, 9.864, 9.907, 9.976
        end
      elsif num_bore_holes == 7
        if spacing_to_depth_ratio <= 0.02
          gfnc_coeff = 2.683, 3.058, 3.456, 4.1, 4.809, 5.867, 7.195, 8.38, 10.114, 11.189, 11.961, 13.04, 13.786, 15.456, 16.89, 17.286, 17.64, 17.989, 18.264, 18.501, 18.709, 18.886, 19.019, 19.172, 19.276, 19.328, 19.412
        elsif spacing_to_depth_ratio <= 0.03
          gfnc_coeff = 2.679, 3.025, 3.342, 3.785, 4.288, 5.054, 6.05, 6.969, 8.418, 9.349, 10.036, 11.023, 11.724, 13.296, 14.706, 15.096, 15.446, 15.791, 16.059, 16.293, 16.497, 16.668, 16.799, 16.949, 17.052, 17.102, 17.183
        elsif spacing_to_depth_ratio <= 0.05
          gfnc_coeff = 2.679, 3.023, 3.319, 3.672, 4.007, 4.499, 5.159, 5.756, 6.816, 7.524, 8.066, 8.874, 9.469, 10.881, 12.2, 12.573, 12.912, 13.245, 13.508, 13.734, 13.932, 14.1, 14.228, 14.376, 14.475, 14.524, 14.604
        elsif spacing_to_depth_ratio <= 0.1
          gfnc_coeff = 2.679, 3.023, 3.318, 3.664, 3.962, 4.312, 4.691, 4.967, 5.574, 6.003, 6.343, 6.874, 7.28, 8.276, 9.377, 9.706, 10.022, 10.333, 10.578, 10.795, 10.985, 11.15, 11.276, 11.419, 11.518, 11.565, 11.644
        else
          gfnc_coeff = 2.679, 3.023, 3.318, 3.664, 3.961, 4.306, 4.65, 4.838, 5.27, 5.576, 5.821, 6.208, 6.509, 7.307, 8.175, 8.449, 8.715, 8.998, 9.224, 9.426, 9.61, 9.768, 9.887, 10.028, 10.126, 10.174, 10.252
        end
      elsif num_bore_holes == 8
        if spacing_to_depth_ratio <= 0.02
          gfnc_coeff = 2.683, 3.059, 3.459, 4.11, 4.832, 5.918, 7.3, 8.55, 10.416, 11.59, 12.442, 13.641, 14.475, 16.351, 17.97, 18.417, 18.817, 19.211, 19.522, 19.789, 20.024, 20.223, 20.373, 20.546, 20.664, 20.721, 20.816
        elsif spacing_to_depth_ratio <= 0.03
          gfnc_coeff = 2.679, 3.025, 3.342, 3.788, 4.295, 5.073, 6.093, 7.045, 8.567, 9.56, 10.301, 11.376, 12.147, 13.892, 15.472, 15.911, 16.304, 16.692, 16.993, 17.257, 17.486, 17.679, 17.826, 17.995, 18.111, 18.167, 18.259
        elsif spacing_to_depth_ratio <= 0.05
          gfnc_coeff = 2.679, 3.023, 3.319, 3.672, 4.008, 4.503, 5.171, 5.779, 6.868, 7.603, 8.17, 9.024, 9.659, 11.187, 12.64, 13.055, 13.432, 13.804, 14.098, 14.351, 14.573, 14.762, 14.905, 15.07, 15.182, 15.237, 15.326
        elsif spacing_to_depth_ratio <= 0.1
          gfnc_coeff = 2.679, 3.023, 3.318, 3.664, 3.962, 4.312, 4.692, 4.97, 5.583, 6.018, 6.364, 6.909, 7.327, 8.366, 9.531, 9.883, 10.225, 10.562, 10.83, 11.069, 11.28, 11.463, 11.602, 11.762, 11.872, 11.925, 12.013
        else
          gfnc_coeff = 2.679, 3.023, 3.318, 3.664, 3.961, 4.306, 4.65, 4.838, 5.272, 5.58, 5.828, 6.22, 6.527, 7.345, 8.246, 8.533, 8.814, 9.114, 9.356, 9.573, 9.772, 9.944, 10.076, 10.231, 10.34, 10.393, 10.481
        end
      elsif num_bore_holes == 9
        if spacing_to_depth_ratio <= 0.02
          gfnc_coeff = 2.683, 3.06, 3.461, 4.118, 4.849, 5.958, 7.383, 8.687, 10.665, 11.927, 12.851, 14.159, 15.075, 17.149, 18.947, 19.443, 19.888, 20.326, 20.672, 20.969, 21.23, 21.452, 21.618, 21.81, 21.941, 22.005, 22.11
        elsif spacing_to_depth_ratio <= 0.03
          gfnc_coeff = 2.679, 3.025, 3.342, 3.79, 4.301, 5.088, 6.127, 7.105, 8.686, 9.732, 10.519, 11.671, 12.504, 14.408, 16.149, 16.633, 17.069, 17.499, 17.833, 18.125, 18.379, 18.593, 18.756, 18.943, 19.071, 19.133, 19.235
        elsif spacing_to_depth_ratio <= 0.05
          gfnc_coeff = 2.679, 3.023, 3.319, 3.672, 4.008, 4.506, 5.181, 5.797, 6.909, 7.665, 8.253, 9.144, 9.813, 11.441, 13.015, 13.468, 13.881, 14.29, 14.613, 14.892, 15.136, 15.345, 15.503, 15.686, 15.809, 15.87, 15.969
        elsif spacing_to_depth_ratio <= 0.1
          gfnc_coeff = 2.679, 3.023, 3.318, 3.664, 3.962, 4.312, 4.693, 4.972, 5.589, 6.03, 6.381, 6.936, 7.364, 8.436, 9.655, 10.027, 10.391, 10.751, 11.04, 11.298, 11.527, 11.726, 11.879, 12.054, 12.175, 12.234, 12.331
        else
          gfnc_coeff = 2.679, 3.023, 3.318, 3.664, 3.961, 4.306, 4.65, 4.838, 5.273, 5.584, 5.833, 6.23, 6.541, 7.375, 8.302, 8.6, 8.892, 9.208, 9.463, 9.692, 9.905, 10.089, 10.231, 10.4, 10.518, 10.576, 10.673
        end
      elsif num_bore_holes == 10
        if spacing_to_depth_ratio <= 0.02
          gfnc_coeff = 2.683, 3.06, 3.463, 4.125, 4.863, 5.99, 7.45, 8.799, 10.872, 12.211, 13.197, 14.605, 15.598, 17.863, 19.834, 20.379, 20.867, 21.348, 21.728, 22.055, 22.342, 22.585, 22.767, 22.978, 23.122, 23.192, 23.307
        elsif spacing_to_depth_ratio <= 0.03
          gfnc_coeff = 2.679, 3.026, 3.343, 3.792, 4.306, 5.1, 6.154, 7.153, 8.784, 9.873, 10.699, 11.918, 12.805, 14.857, 16.749, 17.278, 17.755, 18.225, 18.591, 18.91, 19.189, 19.423, 19.601, 19.807, 19.947, 20.015, 20.126
        elsif spacing_to_depth_ratio <= 0.05
          gfnc_coeff = 2.679, 3.023, 3.319, 3.672, 4.009, 4.509, 5.189, 5.812, 6.942, 7.716, 8.32, 9.242, 9.939, 11.654, 13.336, 13.824, 14.271, 14.714, 15.065, 15.368, 15.635, 15.863, 16.036, 16.235, 16.37, 16.435, 16.544
        elsif spacing_to_depth_ratio <= 0.1
          gfnc_coeff = 2.679, 3.023, 3.318, 3.664, 3.962, 4.312, 4.694, 4.973, 5.595, 6.039, 6.395, 6.958, 7.394, 8.493, 9.757, 10.146, 10.528, 10.909, 11.215, 11.491, 11.736, 11.951, 12.116, 12.306, 12.437, 12.501, 12.607
        else
          gfnc_coeff = 2.679, 3.023, 3.318, 3.664, 3.961, 4.306, 4.65, 4.838, 5.275, 5.587, 5.837, 6.238, 6.552, 7.399, 8.347, 8.654, 8.956, 9.283, 9.549, 9.79, 10.014, 10.209, 10.36, 10.541, 10.669, 10.732, 10.837
        end
      end
    elsif bore_config == 'l-config'
      if num_bore_holes == 3
        if spacing_to_depth_ratio <= 0.02
          gfnc_coeff = 2.682, 3.052, 3.435, 4.036, 4.668, 5.519, 6.435, 7.155, 8.091, 8.626, 8.997, 9.504, 9.847, 10.605, 11.256, 11.434, 11.596, 11.755, 11.88, 11.988, 12.083, 12.163, 12.224, 12.294, 12.342, 12.365, 12.405
        elsif spacing_to_depth_ratio <= 0.03
          gfnc_coeff = 2.679, 3.025, 3.337, 3.767, 4.242, 4.937, 5.754, 6.419, 7.33, 7.856, 8.221, 8.721, 9.063, 9.818, 10.463, 10.641, 10.801, 10.959, 11.084, 11.191, 11.285, 11.365, 11.425, 11.495, 11.542, 11.565, 11.603
        elsif spacing_to_depth_ratio <= 0.05
          gfnc_coeff = 2.679, 3.023, 3.319, 3.67, 3.999, 4.472, 5.089, 5.615, 6.449, 6.942, 7.292, 7.777, 8.111, 8.847, 9.497, 9.674, 9.836, 9.993, 10.117, 10.224, 10.317, 10.397, 10.457, 10.525, 10.573, 10.595, 10.633
        elsif spacing_to_depth_ratio <= 0.1
          gfnc_coeff = 2.679, 3.023, 3.318, 3.664, 3.962, 4.311, 4.684, 4.95, 5.525, 5.915, 6.209, 6.64, 6.946, 7.645, 8.289, 8.466, 8.63, 8.787, 8.912, 9.018, 9.112, 9.192, 9.251, 9.32, 9.367, 9.39, 9.427
        else
          gfnc_coeff = 2.679, 3.023, 3.318, 3.664, 3.961, 4.306, 4.649, 4.836, 5.255, 5.547, 5.777, 6.132, 6.397, 7.069, 7.673, 7.848, 8.005, 8.161, 8.29, 8.397, 8.492, 8.571, 8.631, 8.7, 8.748, 8.771, 8.808
        end
      elsif num_bore_holes == 4
        if spacing_to_depth_ratio <= 0.02
          gfnc_coeff = 2.683, 3.055, 3.446, 4.075, 4.759, 5.729, 6.841, 7.753, 8.96, 9.659, 10.147, 10.813, 11.266, 12.265, 13.122, 13.356, 13.569, 13.778, 13.942, 14.084, 14.208, 14.314, 14.393, 14.485, 14.548, 14.579, 14.63
        elsif spacing_to_depth_ratio <= 0.03
          gfnc_coeff = 2.679, 3.025, 3.339, 3.777, 4.27, 5.015, 5.945, 6.739, 7.875, 8.547, 9.018, 9.668, 10.116, 11.107, 11.953, 12.186, 12.395, 12.603, 12.766, 12.906, 13.029, 13.133, 13.212, 13.303, 13.365, 13.395, 13.445
        elsif spacing_to_depth_ratio <= 0.05
          gfnc_coeff = 2.679, 3.023, 3.319, 3.671, 4.003, 4.488, 5.137, 5.713, 6.678, 7.274, 7.707, 8.319, 8.747, 9.698, 10.543, 10.774, 10.984, 11.19, 11.351, 11.49, 11.612, 11.715, 11.793, 11.882, 11.944, 11.974, 12.022
        elsif spacing_to_depth_ratio <= 0.1
          gfnc_coeff = 2.679, 3.023, 3.318, 3.664, 3.962, 4.311, 4.688, 4.959, 5.558, 5.976, 6.302, 6.794, 7.155, 8.008, 8.819, 9.044, 9.255, 9.456, 9.618, 9.755, 9.877, 9.98, 10.057, 10.146, 10.207, 10.236, 10.285
        else
          gfnc_coeff = 2.679, 3.023, 3.318, 3.664, 3.961, 4.306, 4.649, 4.837, 5.263, 5.563, 5.804, 6.183, 6.473, 7.243, 7.969, 8.185, 8.382, 8.58, 8.743, 8.88, 9.001, 9.104, 9.181, 9.27, 9.332, 9.361, 9.409
        end
      elsif num_bore_holes == 5
        if spacing_to_depth_ratio <= 0.02
          gfnc_coeff = 2.683, 3.057, 3.453, 4.097, 4.806, 5.842, 7.083, 8.14, 9.579, 10.427, 11.023, 11.841, 12.399, 13.633, 14.691, 14.98, 15.242, 15.499, 15.701, 15.877, 16.03, 16.159, 16.257, 16.37, 16.448, 16.485, 16.549
        elsif spacing_to_depth_ratio <= 0.03
          gfnc_coeff = 2.679, 3.025, 3.34, 3.783, 4.285, 5.054, 6.038, 6.915, 8.219, 9.012, 9.576, 10.362, 10.907, 12.121, 13.161, 13.448, 13.705, 13.96, 14.16, 14.332, 14.483, 14.61, 14.707, 14.819, 14.895, 14.932, 14.993
        elsif spacing_to_depth_ratio <= 0.05
          gfnc_coeff = 2.679, 3.023, 3.319, 3.671, 4.005, 4.497, 5.162, 5.76, 6.796, 7.461, 7.954, 8.665, 9.17, 10.31, 11.338, 11.62, 11.877, 12.127, 12.324, 12.494, 12.643, 12.77, 12.865, 12.974, 13.049, 13.085, 13.145
        elsif spacing_to_depth_ratio <= 0.1
          gfnc_coeff = 2.679, 3.023, 3.318, 3.664, 3.962, 4.312, 4.69, 4.964, 5.575, 6.006, 6.347, 6.871, 7.263, 8.219, 9.164, 9.432, 9.684, 9.926, 10.121, 10.287, 10.434, 10.56, 10.654, 10.762, 10.836, 10.872, 10.93
        else
          gfnc_coeff = 2.679, 3.023, 3.318, 3.664, 3.961, 4.306, 4.65, 4.837, 5.267, 5.573, 5.819, 6.208, 6.51, 7.33, 8.136, 8.384, 8.613, 8.844, 9.037, 9.2, 9.345, 9.468, 9.562, 9.67, 9.744, 9.78, 9.839
        end
      elsif num_bore_holes == 6
        if spacing_to_depth_ratio <= 0.02
          gfnc_coeff = 2.683, 3.058, 3.457, 4.111, 4.837, 5.916, 7.247, 8.41, 10.042, 11.024, 11.72, 12.681, 13.339, 14.799, 16.054, 16.396, 16.706, 17.011, 17.25, 17.458, 17.639, 17.792, 17.907, 18.041, 18.133, 18.177, 18.253
        elsif spacing_to_depth_ratio <= 0.03
          gfnc_coeff = 2.679, 3.025, 3.341, 3.786, 4.296, 5.08, 6.099, 7.031, 8.456, 9.346, 9.988, 10.894, 11.528, 12.951, 14.177, 14.516, 14.819, 15.12, 15.357, 15.56, 15.737, 15.888, 16.002, 16.134, 16.223, 16.267, 16.338
        elsif spacing_to_depth_ratio <= 0.05
          gfnc_coeff = 2.679, 3.023, 3.319, 3.671, 4.007, 4.503, 5.178, 5.791, 6.872, 7.583, 8.119, 8.905, 9.472, 10.774, 11.969, 12.3, 12.6, 12.895, 13.126, 13.326, 13.501, 13.649, 13.761, 13.89, 13.977, 14.02, 14.09
        elsif spacing_to_depth_ratio <= 0.1
          gfnc_coeff = 2.679, 3.023, 3.318, 3.664, 3.962, 4.312, 4.691, 4.968, 5.586, 6.026, 6.375, 6.919, 7.331, 8.357, 9.407, 9.71, 9.997, 10.275, 10.501, 10.694, 10.865, 11.011, 11.121, 11.247, 11.334, 11.376, 11.445
        else
          gfnc_coeff = 2.679, 3.023, 3.318, 3.664, 3.961, 4.306, 4.65, 4.838, 5.27, 5.579, 5.828, 6.225, 6.535, 7.384, 8.244, 8.515, 8.768, 9.026, 9.244, 9.428, 9.595, 9.737, 9.845, 9.97, 10.057, 10.099, 10.168
        end
      end
    elsif bore_config == 'l2-config'
      if num_bore_holes == 8
        if spacing_to_depth_ratio <= 0.02
          gfnc_coeff = 2.685, 3.078, 3.547, 4.438, 5.521, 7.194, 9.237, 10.973, 13.311, 14.677, 15.634, 16.942, 17.831, 19.791, 21.462, 21.917, 22.329, 22.734, 23.052, 23.328, 23.568, 23.772, 23.925, 24.102, 24.224, 24.283, 24.384
        elsif spacing_to_depth_ratio <= 0.03
          gfnc_coeff = 2.679, 3.027, 3.354, 3.866, 4.534, 5.682, 7.271, 8.709, 10.845, 12.134, 13.046, 14.308, 15.177, 17.106, 18.741, 19.19, 19.592, 19.989, 20.303, 20.57, 20.805, 21.004, 21.155, 21.328, 21.446, 21.504, 21.598
        elsif spacing_to_depth_ratio <= 0.05
          gfnc_coeff = 2.679, 3.023, 3.319, 3.676, 4.034, 4.639, 5.587, 6.514, 8.195, 9.283, 10.09, 11.244, 12.058, 13.88, 15.491, 15.931, 16.328, 16.716, 17.02, 17.282, 17.511, 17.706, 17.852, 18.019, 18.134, 18.19, 18.281
        elsif spacing_to_depth_ratio <= 0.1
          gfnc_coeff = 2.679, 3.023, 3.318, 3.664, 3.962, 4.315, 4.72, 5.041, 5.874, 6.525, 7.06, 7.904, 8.541, 10.093, 11.598, 12.018, 12.41, 12.784, 13.084, 13.338, 13.562, 13.753, 13.895, 14.058, 14.169, 14.223, 14.312
        else
          gfnc_coeff = 2.679, 3.023, 3.318, 3.664, 3.961, 4.307, 4.653, 4.842, 5.325, 5.717, 6.058, 6.635, 7.104, 8.419, 9.714, 10.108, 10.471, 10.834, 11.135, 11.387, 11.61, 11.798, 11.94, 12.103, 12.215, 12.268, 12.356
        end
      elsif num_bore_holes == 10
        if spacing_to_depth_ratio <= 0.02
          gfnc_coeff = 2.685, 3.08, 3.556, 4.475, 5.611, 7.422, 9.726, 11.745, 14.538, 16.199, 17.369, 18.975, 20.071, 22.489, 24.551, 25.111, 25.619, 26.118, 26.509, 26.848, 27.143, 27.393, 27.582, 27.8, 27.949, 28.022, 28.146
        elsif spacing_to_depth_ratio <= 0.03
          gfnc_coeff = 2.679, 3.027, 3.356, 3.874, 4.559, 5.758, 7.466, 9.07, 11.535, 13.06, 14.153, 15.679, 16.739, 19.101, 21.106, 21.657, 22.15, 22.637, 23.021, 23.348, 23.635, 23.879, 24.063, 24.275, 24.42, 24.49, 24.605
        elsif spacing_to_depth_ratio <= 0.05
          gfnc_coeff = 2.679, 3.023, 3.319, 3.676, 4.037, 4.653, 5.634, 6.61, 8.44, 9.664, 10.589, 11.936, 12.899, 15.086, 17.041, 17.575, 18.058, 18.53, 18.9, 19.218, 19.496, 19.733, 19.91, 20.113, 20.252, 20.32, 20.431
        elsif spacing_to_depth_ratio <= 0.1
          gfnc_coeff = 2.679, 3.023, 3.318, 3.664, 3.962, 4.315, 4.723, 5.048, 5.904, 6.584, 7.151, 8.062, 8.764, 10.521, 12.281, 12.779, 13.246, 13.694, 14.054, 14.36, 14.629, 14.859, 15.03, 15.226, 15.36, 15.425, 15.531
        else
          gfnc_coeff = 2.679, 3.023, 3.318, 3.664, 3.961, 4.307, 4.653, 4.842, 5.331, 5.731, 6.083, 6.683, 7.178, 8.6, 10.054, 10.508, 10.929, 11.356, 11.711, 12.009, 12.275, 12.5, 12.671, 12.866, 13, 13.064, 13.17
        end
      end
    elsif bore_config == 'u-config'
      if num_bore_holes == 5
        if spacing_to_depth_ratio <= 0.02
          gfnc_coeff = 2.683, 3.057, 3.46, 4.134, 4.902, 6.038, 7.383, 8.503, 9.995, 10.861, 11.467, 12.294, 12.857, 14.098, 15.16, 15.449, 15.712, 15.97, 16.173, 16.349, 16.503, 16.633, 16.731, 16.844, 16.922, 16.96, 17.024
        elsif spacing_to_depth_ratio <= 0.03
          gfnc_coeff = 2.679, 3.025, 3.341, 3.789, 4.31, 5.136, 6.219, 7.172, 8.56, 9.387, 9.97, 10.774, 11.328, 12.556, 13.601, 13.889, 14.147, 14.403, 14.604, 14.777, 14.927, 15.056, 15.153, 15.265, 15.341, 15.378, 15.439
        elsif spacing_to_depth_ratio <= 0.05
          gfnc_coeff = 2.679, 3.023, 3.319, 3.671, 4.007, 4.51, 5.213, 5.864, 6.998, 7.717, 8.244, 8.993, 9.518, 10.69, 11.73, 12.015, 12.273, 12.525, 12.723, 12.893, 13.043, 13.17, 13.265, 13.374, 13.449, 13.486, 13.546
        elsif spacing_to_depth_ratio <= 0.1
          gfnc_coeff = 2.679, 3.023, 3.318, 3.664, 3.962, 4.312, 4.692, 4.969, 5.607, 6.072, 6.444, 7.018, 7.446, 8.474, 9.462, 9.737, 9.995, 10.241, 10.438, 10.606, 10.754, 10.88, 10.975, 11.083, 11.157, 11.193, 11.252
        else
          gfnc_coeff = 2.679, 3.023, 3.318, 3.664, 3.961, 4.306, 4.65, 4.838, 5.27, 5.585, 5.843, 6.26, 6.588, 7.486, 8.353, 8.614, 8.854, 9.095, 9.294, 9.46, 9.608, 9.733, 9.828, 9.936, 10.011, 10.047, 10.106
        end
      elsif num_bore_holes == 7
        if spacing_to_depth_ratio <= 0.02
          gfnc_coeff = 2.683, 3.059, 3.467, 4.164, 4.994, 6.319, 8.011, 9.482, 11.494, 12.679, 13.511, 14.651, 15.427, 17.139, 18.601, 18.999, 19.359, 19.714, 19.992, 20.233, 20.443, 20.621, 20.755, 20.91, 21.017, 21.069, 21.156
        elsif spacing_to_depth_ratio <= 0.03
          gfnc_coeff = 2.679, 3.025, 3.342, 3.795, 4.329, 5.214, 6.465, 7.635, 9.435, 10.54, 11.327, 12.421, 13.178, 14.861, 16.292, 16.685, 17.038, 17.386, 17.661, 17.896, 18.101, 18.276, 18.408, 18.56, 18.663, 18.714, 18.797
        elsif spacing_to_depth_ratio <= 0.05
          gfnc_coeff = 2.679, 3.023, 3.319, 3.672, 4.009, 4.519, 5.253, 5.965, 7.304, 8.204, 8.882, 9.866, 10.566, 12.145, 13.555, 13.941, 14.29, 14.631, 14.899, 15.129, 15.331, 15.502, 15.631, 15.778, 15.879, 15.928, 16.009
        elsif spacing_to_depth_ratio <= 0.1
          gfnc_coeff = 2.679, 3.023, 3.318, 3.664, 3.962, 4.312, 4.694, 4.975, 5.629, 6.127, 6.54, 7.207, 7.723, 9.019, 10.314, 10.68, 11.023, 11.352, 11.617, 11.842, 12.04, 12.209, 12.335, 12.48, 12.579, 12.627, 12.705
        else
          gfnc_coeff = 2.679, 3.023, 3.318, 3.664, 3.961, 4.306, 4.65, 4.838, 5.275, 5.595, 5.861, 6.304, 6.665, 7.709, 8.785, 9.121, 9.434, 9.749, 10.013, 10.233, 10.43, 10.597, 10.723, 10.868, 10.967, 11.015, 11.094
        end
      elsif num_bore_holes == 9
        if spacing_to_depth_ratio <= 0.02
          gfnc_coeff = 2.683, 3.061, 3.47, 4.178, 5.039, 6.472, 8.405, 10.147, 12.609, 14.086, 15.131, 16.568, 17.55, 19.72, 21.571, 22.073, 22.529, 22.976, 23.327, 23.632, 23.896, 24.121, 24.29, 24.485, 24.619, 24.684, 24.795
        elsif spacing_to_depth_ratio <= 0.03
          gfnc_coeff = 2.679, 3.025, 3.343, 3.798, 4.338, 5.248, 6.588, 7.902, 10.018, 11.355, 12.321, 13.679, 14.625, 16.74, 18.541, 19.036, 19.478, 19.916, 20.261, 20.555, 20.812, 21.031, 21.197, 21.387, 21.517, 21.58, 21.683
        elsif spacing_to_depth_ratio <= 0.05
          gfnc_coeff = 2.679, 3.023, 3.319, 3.672, 4.01, 4.524, 5.27, 6.01, 7.467, 8.489, 9.281, 10.452, 11.299, 13.241, 14.995, 15.476, 15.912, 16.337, 16.67, 16.957, 17.208, 17.421, 17.581, 17.764, 17.889, 17.95, 18.05
        elsif spacing_to_depth_ratio <= 0.1
          gfnc_coeff = 2.679, 3.023, 3.318, 3.664, 3.962, 4.312, 4.695, 4.977, 5.639, 6.15, 6.583, 7.298, 7.869, 9.356, 10.902, 11.347, 11.766, 12.169, 12.495, 12.772, 13.017, 13.225, 13.381, 13.559, 13.681, 13.74, 13.837
        else
          gfnc_coeff = 2.679, 3.023, 3.318, 3.664, 3.961, 4.306, 4.65, 4.838, 5.277, 5.6, 5.87, 6.322, 6.698, 7.823, 9.044, 9.438, 9.809, 10.188, 10.506, 10.774, 11.015, 11.219, 11.374, 11.552, 11.674, 11.733, 11.83
        end
      end
    elsif bore_config == 'open-rectangle'
      if num_bore_holes == 8
        if spacing_to_depth_ratio <= 0.02
          gfnc_coeff = 2.684, 3.066, 3.497, 4.275, 5.229, 6.767, 8.724, 10.417, 12.723, 14.079, 15.03, 16.332, 17.217, 19.17, 20.835, 21.288, 21.698, 22.101, 22.417, 22.692, 22.931, 23.133, 23.286, 23.462, 23.583, 23.642, 23.742
        elsif spacing_to_depth_ratio <= 0.03
          gfnc_coeff = 2.679, 3.026, 3.347, 3.821, 4.409, 5.418, 6.87, 8.226, 10.299, 11.565, 12.466, 13.716, 14.58, 16.498, 18.125, 18.572, 18.972, 19.368, 19.679, 19.946, 20.179, 20.376, 20.527, 20.699, 20.816, 20.874, 20.967
        elsif spacing_to_depth_ratio <= 0.05
          gfnc_coeff = 2.679, 3.023, 3.319, 3.673, 4.018, 4.564, 5.389, 6.21, 7.763, 8.801, 9.582, 10.709, 11.51, 13.311, 14.912, 15.349, 15.744, 16.13, 16.432, 16.693, 16.921, 17.114, 17.259, 17.426, 17.54, 17.595, 17.686
        elsif spacing_to_depth_ratio <= 0.1
          gfnc_coeff = 2.679, 3.023, 3.318, 3.664, 3.962, 4.313, 4.704, 4.999, 5.725, 6.294, 6.771, 7.543, 8.14, 9.629, 11.105, 11.52, 11.908, 12.28, 12.578, 12.831, 13.054, 13.244, 13.386, 13.548, 13.659, 13.712, 13.8
        else
          gfnc_coeff = 2.679, 3.023, 3.318, 3.664, 3.961, 4.306, 4.651, 4.839, 5.293, 5.641, 5.938, 6.44, 6.856, 8.062, 9.297, 9.681, 10.036, 10.394, 10.692, 10.941, 11.163, 11.35, 11.492, 11.654, 11.766, 11.819, 11.907
        end
      elsif num_bore_holes == 10
        if spacing_to_depth_ratio <= 0.02
          gfnc_coeff = 2.684, 3.066, 3.494, 4.262, 5.213, 6.81, 8.965, 10.906, 13.643, 15.283, 16.443, 18.038, 19.126, 21.532, 23.581, 24.138, 24.642, 25.137, 25.525, 25.862, 26.155, 26.403, 26.59, 26.806, 26.955, 27.027, 27.149
        elsif spacing_to_depth_ratio <= 0.03
          gfnc_coeff = 2.679, 3.026, 3.346, 3.818, 4.399, 5.4, 6.889, 8.358, 10.713, 12.198, 13.27, 14.776, 15.824, 18.167, 20.158, 20.704, 21.194, 21.677, 22.057, 22.382, 22.666, 22.907, 23.09, 23.3, 23.443, 23.513, 23.627
        elsif spacing_to_depth_ratio <= 0.05
          gfnc_coeff = 2.679, 3.023, 3.319, 3.673, 4.018, 4.559, 5.374, 6.193, 7.814, 8.951, 9.831, 11.13, 12.069, 14.219, 16.154, 16.684, 17.164, 17.631, 17.998, 18.314, 18.59, 18.824, 19, 19.201, 19.338, 19.405, 19.515
        elsif spacing_to_depth_ratio <= 0.1
          gfnc_coeff = 2.679, 3.023, 3.318, 3.664, 3.962, 4.313, 4.703, 4.996, 5.712, 6.275, 6.755, 7.549, 8.183, 9.832, 11.54, 12.029, 12.49, 12.933, 13.29, 13.594, 13.862, 14.09, 14.26, 14.455, 14.588, 14.652, 14.758
        else
          gfnc_coeff = 2.679, 3.023, 3.318, 3.664, 3.961, 4.306, 4.651, 4.839, 5.292, 5.636, 5.928, 6.425, 6.841, 8.089, 9.44, 9.875, 10.284, 10.7, 11.05, 11.344, 11.608, 11.831, 12.001, 12.196, 12.329, 12.393, 12.499
        end
      end
    elsif bore_config == 'rectangle'
      if num_bore_holes == 4
        if spacing_to_depth_ratio <= 0.02
          gfnc_coeff = 2.684, 3.066, 3.493, 4.223, 5.025, 6.131, 7.338, 8.291, 9.533, 10.244, 10.737, 11.409, 11.865, 12.869, 13.73, 13.965, 14.178, 14.388, 14.553, 14.696, 14.821, 14.927, 15.007, 15.099, 15.162, 15.193, 15.245
        elsif spacing_to_depth_ratio <= 0.03
          gfnc_coeff = 2.679, 3.026, 3.347, 3.818, 4.383, 5.255, 6.314, 7.188, 8.392, 9.087, 9.571, 10.233, 10.686, 11.685, 12.536, 12.77, 12.98, 13.189, 13.353, 13.494, 13.617, 13.721, 13.801, 13.892, 13.955, 13.985, 14.035
        elsif spacing_to_depth_ratio <= 0.05
          gfnc_coeff = 2.679, 3.023, 3.319, 3.673, 4.018, 4.555, 5.313, 5.984, 7.069, 7.717, 8.177, 8.817, 9.258, 10.229, 11.083, 11.316, 11.527, 11.733, 11.895, 12.035, 12.157, 12.261, 12.339, 12.429, 12.491, 12.521, 12.57
        elsif spacing_to_depth_ratio <= 0.1
          gfnc_coeff = 2.679, 3.023, 3.318, 3.664, 3.962, 4.313, 4.703, 4.998, 5.69, 6.18, 6.557, 7.115, 7.514, 8.428, 9.27, 9.501, 9.715, 9.92, 10.083, 10.221, 10.343, 10.447, 10.525, 10.614, 10.675, 10.704, 10.753
        else
          gfnc_coeff = 2.679, 3.023, 3.318, 3.664, 3.961, 4.306, 4.651, 4.839, 5.293, 5.633, 5.913, 6.355, 6.693, 7.559, 8.343, 8.57, 8.776, 8.979, 9.147, 9.286, 9.409, 9.512, 9.59, 9.68, 9.741, 9.771, 9.819
        end
      elsif num_bore_holes == 6
        if spacing_to_depth_ratio <= 0.02
          gfnc_coeff = 2.684, 3.074, 3.526, 4.349, 5.308, 6.719, 8.363, 9.72, 11.52, 12.562, 13.289, 14.282, 14.956, 16.441, 17.711, 18.057, 18.371, 18.679, 18.921, 19.132, 19.315, 19.47, 19.587, 19.722, 19.815, 19.861, 19.937
        elsif spacing_to_depth_ratio <= 0.03
          gfnc_coeff = 2.679, 3.026, 3.351, 3.847, 4.472, 5.499, 6.844, 8.016, 9.702, 10.701, 11.403, 12.369, 13.032, 14.502, 15.749, 16.093, 16.4, 16.705, 16.945, 17.15, 17.329, 17.482, 17.598, 17.731, 17.822, 17.866, 17.938
        elsif spacing_to_depth_ratio <= 0.05
          gfnc_coeff = 2.679, 3.023, 3.319, 3.675, 4.028, 4.605, 5.471, 6.283, 7.688, 8.567, 9.207, 10.112, 10.744, 12.149, 13.389, 13.727, 14.033, 14.332, 14.567, 14.769, 14.946, 15.096, 15.21, 15.339, 15.428, 15.471, 15.542
        elsif spacing_to_depth_ratio <= 0.1
          gfnc_coeff = 2.679, 3.023, 3.318, 3.664, 3.962, 4.314, 4.714, 5.024, 5.798, 6.378, 6.841, 7.553, 8.079, 9.327, 10.512, 10.84, 11.145, 11.437, 11.671, 11.869, 12.044, 12.192, 12.303, 12.431, 12.518, 12.56, 12.629
        else
          gfnc_coeff = 2.679, 3.023, 3.318, 3.664, 3.961, 4.307, 4.652, 4.841, 5.313, 5.684, 5.999, 6.517, 6.927, 8.034, 9.087, 9.401, 9.688, 9.974, 10.21, 10.408, 10.583, 10.73, 10.841, 10.969, 11.056, 11.098, 11.167
        end
      elsif num_bore_holes == 8
        if spacing_to_depth_ratio <= 0.02
          gfnc_coeff = 2.685, 3.078, 3.543, 4.414, 5.459, 7.06, 9.021, 10.701, 12.991, 14.34, 15.287, 16.586, 17.471, 19.423, 21.091, 21.545, 21.956, 22.36, 22.677, 22.953, 23.192, 23.395, 23.548, 23.725, 23.847, 23.906, 24.006
        elsif spacing_to_depth_ratio <= 0.03
          gfnc_coeff = 2.679, 3.027, 3.354, 3.862, 4.517, 5.627, 7.142, 8.525, 10.589, 11.846, 12.741, 13.986, 14.847, 16.762, 18.391, 18.839, 19.24, 19.637, 19.95, 20.217, 20.45, 20.649, 20.8, 20.973, 21.091, 21.148, 21.242
        elsif spacing_to_depth_ratio <= 0.05
          gfnc_coeff = 2.679, 3.023, 3.319, 3.675, 4.033, 4.63, 5.553, 6.444, 8.051, 9.096, 9.874, 10.995, 11.79, 13.583, 15.182, 15.619, 16.016, 16.402, 16.705, 16.967, 17.195, 17.389, 17.535, 17.702, 17.817, 17.873, 17.964
        elsif spacing_to_depth_ratio <= 0.1
          gfnc_coeff = 2.679, 3.023, 3.318, 3.664, 3.962, 4.315, 4.719, 5.038, 5.852, 6.48, 6.993, 7.799, 8.409, 9.902, 11.371, 11.784, 12.17, 12.541, 12.839, 13.092, 13.315, 13.505, 13.647, 13.81, 13.921, 13.975, 14.063
        else
          gfnc_coeff = 2.679, 3.023, 3.318, 3.664, 3.961, 4.307, 4.653, 4.842, 5.323, 5.71, 6.042, 6.6, 7.05, 8.306, 9.552, 9.935, 10.288, 10.644, 10.94, 11.188, 11.409, 11.596, 11.738, 11.9, 12.011, 12.065, 12.153
        end
      elsif num_bore_holes == 9
        if spacing_to_depth_ratio <= 0.02
          gfnc_coeff = 2.685, 3.082, 3.561, 4.49, 5.635, 7.436, 9.672, 11.59, 14.193, 15.721, 16.791, 18.256, 19.252, 21.447, 23.318, 23.826, 24.287, 24.74, 25.095, 25.404, 25.672, 25.899, 26.071, 26.269, 26.405, 26.471, 26.583
        elsif spacing_to_depth_ratio <= 0.03
          gfnc_coeff = 2.679, 3.027, 3.357, 3.879, 4.57, 5.781, 7.488, 9.052, 11.408, 12.84, 13.855, 15.263, 16.235, 18.39, 20.216, 20.717, 21.166, 21.61, 21.959, 22.257, 22.519, 22.74, 22.909, 23.102, 23.234, 23.298, 23.403
        elsif spacing_to_depth_ratio <= 0.05
          gfnc_coeff = 2.679, 3.023, 3.319, 3.676, 4.039, 4.659, 5.65, 6.633, 8.447, 9.638, 10.525, 11.802, 12.705, 14.731, 16.525, 17.014, 17.456, 17.887, 18.225, 18.516, 18.77, 18.986, 19.148, 19.334, 19.461, 19.523, 19.625
        elsif spacing_to_depth_ratio <= 0.1
          gfnc_coeff = 2.679, 3.023, 3.318, 3.664, 3.962, 4.316, 4.725, 5.052, 5.917, 6.603, 7.173, 8.08, 8.772, 10.47, 12.131, 12.596, 13.029, 13.443, 13.775, 14.057, 14.304, 14.515, 14.673, 14.852, 14.975, 15.035, 15.132
        else
          gfnc_coeff = 2.679, 3.023, 3.318, 3.664, 3.961, 4.307, 4.653, 4.842, 5.334, 5.739, 6.094, 6.7, 7.198, 8.611, 10.023, 10.456, 10.855, 11.256, 11.588, 11.866, 12.112, 12.32, 12.477, 12.656, 12.779, 12.839, 12.935
        end
      elsif num_bore_holes == 10
        if spacing_to_depth_ratio <= 0.02
          gfnc_coeff = 2.685, 3.08, 3.553, 4.453, 5.552, 7.282, 9.472, 11.405, 14.111, 15.737, 16.888, 18.476, 19.562, 21.966, 24.021, 24.579, 25.086, 25.583, 25.973, 26.311, 26.606, 26.855, 27.043, 27.26, 27.409, 27.482, 27.605
        elsif spacing_to_depth_ratio <= 0.03
          gfnc_coeff = 2.679, 3.027, 3.355, 3.871, 4.545, 5.706, 7.332, 8.863, 11.218, 12.688, 13.749, 15.242, 16.284, 18.618, 20.613, 21.161, 21.652, 22.138, 22.521, 22.847, 23.133, 23.376, 23.56, 23.771, 23.915, 23.985, 24.1
        elsif spacing_to_depth_ratio <= 0.05
          gfnc_coeff = 2.679, 3.023, 3.319, 3.676, 4.036, 4.645, 5.603, 6.543, 8.285, 9.449, 10.332, 11.623, 12.553, 14.682, 16.613, 17.143, 17.624, 18.094, 18.462, 18.78, 19.057, 19.293, 19.47, 19.673, 19.811, 19.879, 19.989
        elsif spacing_to_depth_ratio <= 0.1
          gfnc_coeff = 2.679, 3.023, 3.318, 3.664, 3.962, 4.315, 4.722, 5.045, 5.885, 6.543, 7.086, 7.954, 8.621, 10.291, 11.988, 12.473, 12.931, 13.371, 13.727, 14.03, 14.299, 14.527, 14.698, 14.894, 15.027, 15.092, 15.199
        else
          gfnc_coeff = 2.679, 3.023, 3.318, 3.664, 3.961, 4.307, 4.653, 4.842, 5.329, 5.725, 6.069, 6.651, 7.126, 8.478, 9.863, 10.298, 10.704, 11.117, 11.463, 11.755, 12.016, 12.239, 12.407, 12.602, 12.735, 12.8, 12.906
        end
      end
    end
    return gfnc_coeff
  end

  def self.calculate_average_r_value(surfaces)
    # Crude approximation of average R-value
    surfaces_a = 0.0
    surfaces_ua = 0.0
    surfaces.each do |surface|
      surfaces_a += surface.area
      if not surface.insulation_assembly_r_value.nil?
        surfaces_ua += (1.0 / surface.insulation_assembly_r_value) * surface.area
      else
        surfaces_ua += (1.0 / (surface.insulation_interior_r_value + surface.insulation_exterior_r_value)) * surface.area
      end
    end
    return surfaces_a / surfaces_ua
  end

  def self.get_foundation_wall_properties(foundation_wall)
    # Calculate effective U-factor

    if not foundation_wall.insulation_assembly_r_value.nil?
      wall_constr_rvalue = foundation_wall.insulation_assembly_r_value - Material.AirFilmVertical.rvalue
      wall_ins_rvalue_int, wall_ins_rvalue_ext = 0, 0
      wall_ins_dist_to_top_int, wall_ins_dist_to_top_ext = 0, 0
      wall_ins_dist_to_bottom_int, wall_ins_dist_to_bottom_ext = 0, 0
    else
      wall_constr_rvalue = Material.Concrete(foundation_wall.thickness).rvalue
      wall_ins_rvalue_int = foundation_wall.insulation_interior_r_value
      wall_ins_rvalue_ext = foundation_wall.insulation_exterior_r_value
      wall_ins_dist_to_top_int = foundation_wall.insulation_interior_distance_to_top
      wall_ins_dist_to_top_ext = foundation_wall.insulation_exterior_distance_to_top
      wall_ins_dist_to_bottom_int = foundation_wall.insulation_interior_distance_to_bottom
      wall_ins_dist_to_bottom_ext = foundation_wall.insulation_exterior_distance_to_bottom
    end
    k_soil = @hpxml_bldg.site.ground_conductivity

    # Calculated based on Manual J 8th Ed. procedure in section A12-4 (15% decrease due to soil thermal storage)
    u_wall_with_soil = 0.0
    u_wall_without_soil = 0.0
    wall_height = foundation_wall.height.ceil
    wall_depth_above_grade = foundation_wall.height - foundation_wall.depth_below_grade
    for distance_to_top in 1..wall_height
      # Calculate R-wall at this depth
      r_wall = wall_constr_rvalue + Material.AirFilmVertical.rvalue # Base wall construction + interior film
      if distance_to_top <= wall_depth_above_grade
        # Above-grade: no soil, add exterior film
        r_soil = 0.0
        r_wall += Material.AirFilmOutside.rvalue
      else
        # Below-grade: add soil, no exterior film
        distance_to_grade = distance_to_top - wall_depth_above_grade
        r_soil = (Math::PI * distance_to_grade / 2.0) / k_soil
      end
      if (distance_to_top > wall_ins_dist_to_top_int) && (distance_to_top <= wall_ins_dist_to_bottom_int)
        r_wall += wall_ins_rvalue_int # Interior insulation at this depth, add R-value
      end
      if (distance_to_top > wall_ins_dist_to_top_ext) && (distance_to_top <= wall_ins_dist_to_bottom_ext)
        r_wall += wall_ins_rvalue_ext # Interior insulation at this depth, add R-value
      end
      u_wall_with_soil += 1.0 / (r_soil + r_wall)
      u_wall_without_soil += 1.0 / r_wall
    end
    u_wall_with_soil = (u_wall_with_soil / wall_height) * 0.85
    u_wall_without_soil = (u_wall_without_soil / wall_height)

    return u_wall_with_soil, u_wall_without_soil
  end

  def self.calc_slab_f_value(slab, ground_conductivity)
    # Calculation for the F-values in Table 4A for slab foundations.
    # Important pages are the Table values (pg. 344-345) and the software protocols
    # in Appendix 12 (pg. 517-518).
    ins_rvalue = slab.under_slab_insulation_r_value + slab.perimeter_insulation_r_value
    ins_rvalue_edge = slab.perimeter_insulation_r_value
    if slab.under_slab_insulation_spans_entire_slab
      ins_length = 1000.0
    else
      ins_length = 0
      if slab.under_slab_insulation_r_value > 0
        ins_length += slab.under_slab_insulation_width
      end
      if slab.perimeter_insulation_r_value > 0
        ins_length += slab.perimeter_insulation_depth
      end
    end

    soil_r_per_foot = ground_conductivity
    slab_r_gravel_per_inch = 0.65 # Based on calibration by Tony Fontanini

    # Because of uncertainty pertaining to the effective path radius, F-values are calculated
    # for six radii (8, 9, 10, 11, 12, and 13 feet) and averaged.
    f_values = []
    for path_radius in 8..13
      u_effective = []
      for radius in 0..path_radius
        spl = [Math::PI * radius - 1, 0].max # soil path length (SPL)

        # Concrete, gravel, and insulation
        if radius == 0
          r_concrete = 0.0
          r_gravel = 0.0 # No gravel on edge
          r_ins = ins_rvalue_edge
        else
          r_concrete = Material.Concrete(slab.thickness).rvalue
          r_gravel = [slab_r_gravel_per_inch * (12.0 - slab.thickness), 0].max
          if radius <= ins_length
            r_ins = ins_rvalue
          else
            r_ins = 0.0
          end
        end

        # Air Films = Indoor Finish + Indoor Air Film + Exposed Air Film (Figure A12-6 pg. 517)
        r_air_film = 0.05 + 0.92 + 0.17

        # Soil
        r_soil = soil_r_per_foot * spl # (h-F-ft2/BTU)

        # Effective R-Value
        r_air_to_air = r_concrete + r_gravel + r_ins + r_air_film + r_soil

        # Effective U-Factor
        u_effective << 1.0 / r_air_to_air
      end

      f_values << u_effective.inject(0, :+) # sum array
    end

    return f_values.sum() / f_values.size
  end

  def self.set_hvac_types(hvac_heating, hvac_cooling)
    if hvac_heating.nil?
      @heating_type = nil
    elsif hvac_heating.is_a? HPXML::HeatingSystem
      @heating_type = hvac_heating.heating_system_type
    else
      @heating_type = hvac_heating.heat_pump_type
    end
    if hvac_cooling.nil?
      @cooling_type = nil
    elsif hvac_cooling.is_a? HPXML::CoolingSystem
      @cooling_type = hvac_cooling.cooling_system_type
    else
      @cooling_type = hvac_cooling.heat_pump_type
    end
  end

  def self.set_fractions_load_served(hvac_heating, hvac_cooling)
    if hvac_cooling.is_a?(HPXML::CoolingSystem) && hvac_cooling.has_integrated_heating
      @fraction_heat_load_served = hvac_cooling.integrated_heating_system_fraction_heat_load_served
    elsif hvac_heating.nil?
      @fraction_heat_load_served = 0
    elsif hvac_heating.is_a?(HPXML::HeatingSystem) && hvac_heating.is_heat_pump_backup_system
      # Use the same load fractions as the heat pump
      heat_pump = @hpxml_bldg.heat_pumps.find { |hp| hp.backup_system_idref == hvac_heating.id }
      @fraction_heat_load_served = heat_pump.fraction_heat_load_served
    else
      @fraction_heat_load_served = hvac_heating.fraction_heat_load_served
    end
    if hvac_cooling.nil?
      @fraction_cool_load_served = 0
    else
      @fraction_cool_load_served = hvac_cooling.fraction_cool_load_served
    end
  end
end

class DesignLoads
  def initialize
  end
  attr_accessor(:Cool_Sens, :Cool_Lat, :Cool_Tot, :Heat_Tot, :Heat_Ducts, :Cool_Ducts_Sens, :Cool_Ducts_Lat,
                :Cool_Windows, :Cool_Skylights, :Cool_Doors, :Cool_Walls, :Cool_Roofs, :Cool_Floors,
                :Cool_Ceilings, :Cool_InfilVent_Sens, :Cool_InfilVent_Lat, :Cool_IntGains_Sens, :Cool_IntGains_Lat,
                :Heat_Windows, :Heat_Skylights, :Heat_Doors, :Heat_Walls, :Heat_Roofs, :Heat_Floors,
                :Heat_Slabs, :Heat_Ceilings, :Heat_InfilVent)
end

class HVACSizingValues
  def initialize
  end
  attr_accessor(:Cool_Load_Sens, :Cool_Load_Lat, :Cool_Load_Tot,
                :Cool_Capacity, :Cool_Capacity_Sens, :Cool_Airflow,
                :Heat_Load, :Heat_Load_Supp, :Heat_Capacity, :Heat_Capacity_Supp,
                :Heat_Airflow, :Heat_Airflow_Supp,
                :GSHP_Loop_flow, :GSHP_Bore_Holes, :GSHP_Bore_Depth, :GSHP_G_Functions)
end

class Numeric
  def deg2rad
    self * Math::PI / 180
  end

  def rad2deg
    self * 180 / Math::PI
  end
end<|MERGE_RESOLUTION|>--- conflicted
+++ resolved
@@ -952,13 +952,8 @@
     @hpxml_bldg.slabs.each do |slab|
       next unless slab.is_thermal_boundary
 
-<<<<<<< HEAD
-      if slab.interior_adjacent_to == HPXML::LocationLivingSpace # Slab-on-grade
+      if slab.interior_adjacent_to == HPXML::LocationConditionedSpace # Slab-on-grade
         f_value = calc_slab_f_value(slab, @hpxml_bldg.site.ground_conductivity)
-=======
-      if slab.interior_adjacent_to == HPXML::LocationConditionedSpace # Slab-on-grade
-        f_value = calc_slab_f_value(slab, @hpxml.site.ground_conductivity)
->>>>>>> ed024c39
         bldg_design_loads.Heat_Slabs += f_value * slab.exposed_perimeter * @htd
       elsif HPXML::conditioned_below_grade_locations.include? slab.interior_adjacent_to
         # Based on MJ 8th Ed. A12-7 and ASHRAE HoF 2013 pg 18.31 Eq 40
