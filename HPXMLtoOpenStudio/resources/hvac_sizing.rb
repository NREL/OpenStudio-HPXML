# frozen_string_literal: true

class HVACSizing
  def self.calculate(weather, hpxml_bldg, cfa, hvac_systems)
    # Calculates heating/cooling design loads, and selects equipment
    # values (e.g., capacities, airflows) specific to each HVAC system.
    # Calculations generally follow ACCA Manual J/S.

    @hpxml_bldg = hpxml_bldg
    @cfa = cfa

    process_site_calcs_and_design_temps(weather)

    # Calculate loads for the conditioned thermal zone
    bldg_design_loads = DesignLoads.new
    process_load_windows_skylights(bldg_design_loads, weather)
    process_load_doors(bldg_design_loads)
    process_load_walls(bldg_design_loads)
    process_load_roofs(bldg_design_loads)
    process_load_ceilings(bldg_design_loads)
    process_load_floors(bldg_design_loads)
    process_load_slabs(bldg_design_loads)
    process_load_infiltration_ventilation(bldg_design_loads, weather)
    process_load_internal_gains(bldg_design_loads)

    # Aggregate zone loads into initial loads
    aggregate_loads(bldg_design_loads)

    # Loop through each HVAC system and calculate equipment values.
    all_hvac_sizing_values = {}
    system_design_loads = bldg_design_loads.dup
    hvac_systems.each do |hvac_system|
      hvac_heating, hvac_cooling = hvac_system[:heating], hvac_system[:cooling]
      set_hvac_types(hvac_heating, hvac_cooling)
      next if is_system_to_skip(hvac_heating)

      # Apply duct loads as needed
      set_fractions_load_served(hvac_heating, hvac_cooling)
      apply_hvac_temperatures(system_design_loads, hvac_heating, hvac_cooling)
      ducts_heat_load = calculate_load_ducts_heating(system_design_loads, hvac_heating)
      ducts_cool_load_sens, ducts_cool_load_lat = calculate_load_ducts_cooling(system_design_loads, weather, hvac_cooling)
      apply_load_ducts(bldg_design_loads, ducts_heat_load, ducts_cool_load_sens, ducts_cool_load_lat) # Update duct loads in reported building design loads

      hvac_sizing_values = HVACSizingValues.new
      apply_hvac_loads(hvac_heating, hvac_sizing_values, system_design_loads, ducts_heat_load, ducts_cool_load_sens, ducts_cool_load_lat)
      apply_hvac_size_limits(hvac_cooling)
      apply_hvac_heat_pump_logic(hvac_sizing_values, hvac_cooling)
      apply_hvac_equipment_adjustments(hvac_sizing_values, weather, hvac_heating, hvac_cooling, hvac_system)
      apply_hvac_installation_quality(hvac_sizing_values, hvac_heating, hvac_cooling)
      apply_hvac_fixed_capacities(hvac_sizing_values, hvac_heating, hvac_cooling)
      apply_hvac_ground_loop(hvac_sizing_values, weather, hvac_cooling)
      apply_hvac_finalize_airflows(hvac_sizing_values, hvac_heating, hvac_cooling)

      all_hvac_sizing_values[hvac_system] = hvac_sizing_values
    end

    return bldg_design_loads, all_hvac_sizing_values
  end

  private

  def self.is_system_to_skip(hvac_heating)
    # These shared systems should be converted to other equivalent
    # systems before being autosized
    if [HPXML::HVACTypeChiller,
        HPXML::HVACTypeCoolingTower].include?(@cooling_type)
      return true
    end
    if (@heating_type == HPXML::HVACTypeHeatPumpWaterLoopToAir) &&
       hvac_heating.fraction_heat_load_served.nil?
      return true
    end

    return false
  end

  def self.process_site_calcs_and_design_temps(weather)
    '''
    Site Calculations and Design Temperatures
    '''

    # CLTD adjustments based on daily temperature range
    @daily_range_temp_adjust = [4, 0, -5]

    # Manual J inside conditions
    @cool_setpoint = @hpxml_bldg.header.manualj_cooling_setpoint
    @heat_setpoint = @hpxml_bldg.header.manualj_heating_setpoint

    @cool_design_grains = UnitConversions.convert(weather.design.CoolingHumidityRatio, 'lbm/lbm', 'grains')

    # Calculate the design temperature differences
    @ctd = [@hpxml_bldg.header.manualj_cooling_design_temp - @cool_setpoint, 0.0].max
    @htd = [@heat_setpoint - @hpxml_bldg.header.manualj_heating_design_temp, 0.0].max

    # Calculate the average Daily Temperature Range (DTR) to determine the class (low, medium, high)
    dtr = weather.design.DailyTemperatureRange

    if dtr < 16.0
      @daily_range_num = 0.0   # Low
    elsif dtr > 25.0
      @daily_range_num = 2.0   # High
    else
      @daily_range_num = 1.0   # Medium
    end

    # Altitude Correction Factors (ACF) taken from Table 10A (sea level - 12,000 ft)
    acfs = [1.0, 0.97, 0.93, 0.89, 0.87, 0.84, 0.80, 0.77, 0.75, 0.72, 0.69, 0.66, 0.63]

    # Calculate the altitude correction factor (ACF) for the site
    alt_cnt = (weather.header.Altitude / 1000.0).to_i
    @acf = MathTools.interp2(weather.header.Altitude, alt_cnt * 1000.0, (alt_cnt + 1.0) * 1000.0, acfs[alt_cnt], acfs[alt_cnt + 1])

    # Calculate the interior humidity in Grains and enthalpy in Btu/lb for cooling
    cool_setpoint_c = UnitConversions.convert(@cool_setpoint, 'F', 'C')
    pwsat = 6.11 * 10**(7.5 * cool_setpoint_c / (237.3 + cool_setpoint_c)) / 10.0 # kPa, using https://www.weather.gov/media/epz/wxcalc/vaporPressure.pdf
    rh_indoor_cooling = 0.5 # Manual J is vague on the indoor RH but uses 50% in its examples
    hr_indoor_cooling = (0.62198 * rh_indoor_cooling * pwsat) / (UnitConversions.convert(weather.header.LocalPressure, 'atm', 'kPa') - rh_indoor_cooling * pwsat)
    @cool_indoor_grains = UnitConversions.convert(hr_indoor_cooling, 'lbm/lbm', 'grains')
    @wetbulb_indoor_cooling = Psychrometrics.Twb_fT_R_P(nil, @cool_setpoint, rh_indoor_cooling, UnitConversions.convert(weather.header.LocalPressure, 'atm', 'psi'))

    db_indoor_degC = UnitConversions.convert(@cool_setpoint, 'F', 'C')
    @enthalpy_indoor_cooling = (1.006 * db_indoor_degC + hr_indoor_cooling * (2501.0 + 1.86 * db_indoor_degC)) * UnitConversions.convert(1.0, 'kJ', 'Btu') * UnitConversions.convert(1.0, 'lbm', 'kg')
    @wetbulb_outdoor_cooling = weather.design.CoolingWetbulb

    # Inside air density
    avg_setpoint = (@cool_setpoint + @heat_setpoint) / 2.0
    @inside_air_dens = UnitConversions.convert(weather.header.LocalPressure, 'atm', 'Btu/ft^3') / (Gas.Air.r * UnitConversions.convert(avg_setpoint, 'F', 'R'))

    # Design Temperatures

    @cool_design_temps = {}
    @heat_design_temps = {}

    locations = []
    (@hpxml_bldg.roofs + @hpxml_bldg.rim_joists + @hpxml_bldg.walls + @hpxml_bldg.foundation_walls + @hpxml_bldg.floors + @hpxml_bldg.slabs).each do |surface|
      locations << surface.interior_adjacent_to
      locations << surface.exterior_adjacent_to
    end
    @hpxml_bldg.hvac_distributions.each do |hvac_dist|
      hvac_dist.ducts.each do |duct|
        locations << duct.duct_location
      end
    end

    locations.uniq.each do |location|
      next if [HPXML::LocationGround].include? location

      if [HPXML::LocationOtherHousingUnit, HPXML::LocationOtherHeatedSpace, HPXML::LocationOtherMultifamilyBufferSpace,
          HPXML::LocationOtherNonFreezingSpace, HPXML::LocationExteriorWall, HPXML::LocationUnderSlab,
          HPXML::LocationManufacturedHomeBelly].include? location
        @cool_design_temps[location] = calculate_scheduled_space_design_temps(location, @cool_setpoint, @hpxml_bldg.header.manualj_cooling_design_temp, weather.data.GroundMonthlyTemps.max)
        @heat_design_temps[location] = calculate_scheduled_space_design_temps(location, @heat_setpoint, @hpxml_bldg.header.manualj_heating_design_temp, weather.data.GroundMonthlyTemps.min)
      elsif [HPXML::LocationOutside, HPXML::LocationRoofDeck, HPXML::LocationManufacturedHomeUnderBelly].include? location
        @cool_design_temps[location] = @hpxml_bldg.header.manualj_cooling_design_temp
        @heat_design_temps[location] = @hpxml_bldg.header.manualj_heating_design_temp
      elsif HPXML::conditioned_locations.include? location
        @cool_design_temps[location] = process_design_temp_cooling(weather, HPXML::LocationConditionedSpace)
        @heat_design_temps[location] = process_design_temp_heating(weather, HPXML::LocationConditionedSpace)
      else
        @cool_design_temps[location] = process_design_temp_cooling(weather, location)
        @heat_design_temps[location] = process_design_temp_heating(weather, location)
      end
    end
  end

  def self.process_design_temp_heating(weather, location)
    if location == HPXML::LocationConditionedSpace
      heat_temp = @heat_setpoint

    elsif location == HPXML::LocationGarage
      heat_temp = @hpxml_bldg.header.manualj_heating_design_temp + 13.0

    elsif (location == HPXML::LocationAtticUnvented) || (location == HPXML::LocationAtticVented)

      attic_floors = @hpxml_bldg.floors.select { |f| f.is_ceiling && [f.interior_adjacent_to, f.exterior_adjacent_to].include?(location) }
      avg_floor_rvalue = calculate_average_r_value(attic_floors)

      attic_roofs = @hpxml_bldg.roofs.select { |r| r.interior_adjacent_to == location }
      avg_roof_rvalue = calculate_average_r_value(attic_roofs)

      if avg_floor_rvalue < avg_roof_rvalue
        # Attic is considered to be encapsulated. MJ8 says to use an attic
        # temperature of 95F, however alternative approaches are permissible
        if location == HPXML::LocationAtticVented
          heat_temp = @hpxml_bldg.header.manualj_heating_design_temp
        else
          heat_temp = calculate_space_design_temps(location, weather, @heat_setpoint, @hpxml_bldg.header.manualj_heating_design_temp, weather.data.GroundMonthlyTemps.min)
        end
      else
        heat_temp = @hpxml_bldg.header.manualj_heating_design_temp
      end

    elsif [HPXML::LocationBasementUnconditioned, HPXML::LocationCrawlspaceUnvented, HPXML::LocationCrawlspaceVented].include? location
      heat_temp = calculate_space_design_temps(location, weather, @heat_setpoint, @hpxml_bldg.header.manualj_heating_design_temp, weather.data.GroundMonthlyTemps.min)

    end

    fail "Design temp heating not calculated for #{location}." if heat_temp.nil?

    return heat_temp
  end

  def self.process_design_temp_cooling(weather, location)
    if location == HPXML::LocationConditionedSpace
      cool_temp = @cool_setpoint

    elsif location == HPXML::LocationGarage
      # Calculate fraction of garage under conditioned space
      area_total = 0.0
      area_conditioned = 0.0
      @hpxml_bldg.roofs.each do |roof|
        next unless roof.interior_adjacent_to == location

        area_total += roof.area
      end
      @hpxml_bldg.floors.each do |floor|
        next unless [floor.interior_adjacent_to, floor.exterior_adjacent_to].include? location

        area_total += floor.area
        area_conditioned += floor.area if floor.is_thermal_boundary
      end
      if area_total == 0
        garage_frac_under_conditioned = 0.5
      else
        garage_frac_under_conditioned = area_conditioned / area_total
      end

      # Calculate the garage cooling design temperature based on Table 4C
      # Linearly interpolate between having conditioned space over the garage and not having conditioned space above the garage
      if @daily_range_num == 0.0
        cool_temp = (@hpxml_bldg.header.manualj_cooling_design_temp +
                     (11.0 * garage_frac_under_conditioned) +
                     (22.0 * (1.0 - garage_frac_under_conditioned)))
      elsif @daily_range_num == 1.0
        cool_temp = (@hpxml_bldg.header.manualj_cooling_design_temp +
                     (6.0 * garage_frac_under_conditioned) +
                     (17.0 * (1.0 - garage_frac_under_conditioned)))
      elsif @daily_range_num == 2.0
        cool_temp = (@hpxml_bldg.header.manualj_cooling_design_temp +
                     (1.0 * garage_frac_under_conditioned) +
                     (12.0 * (1.0 - garage_frac_under_conditioned)))
      end

    elsif (location == HPXML::LocationAtticUnvented) || (location == HPXML::LocationAtticVented)

      attic_floors = @hpxml_bldg.floors.select { |f| f.is_ceiling && [f.interior_adjacent_to, f.exterior_adjacent_to].include?(location) }
      avg_floor_rvalue = calculate_average_r_value(attic_floors)

      attic_roofs = @hpxml_bldg.roofs.select { |r| r.interior_adjacent_to == location }
      avg_roof_rvalue = calculate_average_r_value(attic_roofs)

      if avg_floor_rvalue < avg_roof_rvalue
        # Attic is considered to be encapsulated. MJ8 says to use an attic
        # temperature of 95F, however alternative approaches are permissible
        if location == HPXML::LocationAtticVented
          cool_temp = @hpxml_bldg.header.manualj_cooling_design_temp + 40.0 # This is the number from a California study with dark shingle roof and similar ventilation.
        else
          cool_temp = calculate_space_design_temps(location, weather, @cool_setpoint, @hpxml_bldg.header.manualj_cooling_design_temp, weather.data.GroundMonthlyTemps.max, true)
        end

      else
        # Calculate the cooling design temperature for the unconditioned attic based on Figure A12-14
        # Use an area-weighted temperature in case roof surfaces are different
        tot_roof_area = 0.0
        cool_temp = 0.0

        @hpxml_bldg.roofs.each do |roof|
          next unless roof.interior_adjacent_to == location

          tot_roof_area += roof.net_area

          if location == HPXML::LocationAtticUnvented
            if not roof.radiant_barrier
              cool_temp += (150.0 + (@hpxml_bldg.header.manualj_cooling_design_temp - 95.0) + @daily_range_temp_adjust[@daily_range_num]) * roof.net_area
            else
              cool_temp += (130.0 + (@hpxml_bldg.header.manualj_cooling_design_temp - 95.0) + @daily_range_temp_adjust[@daily_range_num]) * roof.net_area
            end
          else
            if not roof.radiant_barrier
              if roof.roof_type == HPXML::RoofTypeAsphaltShingles
                if [HPXML::ColorDark, HPXML::ColorMediumDark].include? roof.roof_color
                  cool_temp += 130.0 * roof.net_area
                else
                  cool_temp += 120.0 * roof.net_area
                end
              elsif roof.roof_type == HPXML::RoofTypeWoodShingles
                cool_temp += 120.0 * roof.net_area
              elsif roof.roof_type == HPXML::RoofTypeMetal
                if [HPXML::ColorDark, HPXML::ColorMediumDark].include? roof.roof_color
                  cool_temp += 130.0 * roof.net_area
                elsif [HPXML::ColorMedium, HPXML::ColorLight].include? roof.roof_color
                  cool_temp += 120.0 * roof.net_area
                elsif [HPXML::ColorReflective].include? roof.roof_color
                  cool_temp += 95.0 * roof.net_area
                end
              elsif roof.roof_type == HPXML::RoofTypeClayTile
                if [HPXML::ColorDark, HPXML::ColorMediumDark].include? roof.roof_color
                  cool_temp += 110.0 * roof.net_area
                elsif [HPXML::ColorMedium, HPXML::ColorLight].include? roof.roof_color
                  cool_temp += 105.0 * roof.net_area
                elsif [HPXML::ColorReflective].include? roof.roof_color
                  cool_temp += 95.0 * roof.net_area
                end
              end
            else # with a radiant barrier
              if roof.roof_type == HPXML::RoofTypeAsphaltShingles
                if [HPXML::ColorDark, HPXML::ColorMediumDark].include? roof.roof_color
                  cool_temp += 120.0 * roof.net_area
                else
                  cool_temp += 110.0 * roof.net_area
                end
              elsif roof.roof_type == HPXML::RoofTypeWoodShingles
                cool_temp += 110.0 * roof.net_area
              elsif roof.roof_type == HPXML::RoofTypeMetal
                if [HPXML::ColorDark, HPXML::ColorMediumDark].include? roof.roof_color
                  cool_temp += 120.0 * roof.net_area
                elsif [HPXML::ColorMedium, HPXML::ColorLight].include? roof.roof_color
                  cool_temp += 110.0 * roof.net_area
                elsif [HPXML::ColorReflective].include? roof.roof_color
                  cool_temp += 95.0 * roof.net_area
                end
              elsif roof.roof_type == HPXML::RoofTypeClayTile
                if [HPXML::ColorDark, HPXML::ColorMediumDark].include? roof.roof_color
                  cool_temp += 105.0 * roof.net_area
                elsif [HPXML::ColorMedium, HPXML::ColorLight].include? roof.roof_color
                  cool_temp += 100.0 * roof.net_area
                elsif [HPXML::ColorReflective].include? roof.roof_color
                  cool_temp += 95.0 * roof.net_area
                end
              end
            end
          end # vented/unvented
        end # each roof surface

        cool_temp /= tot_roof_area

        # Adjust base CLTD for cooling design temperature and daily range
        cool_temp += (@hpxml_bldg.header.manualj_cooling_design_temp - 95.0) + @daily_range_temp_adjust[@daily_range_num]
      end

    elsif [HPXML::LocationBasementUnconditioned, HPXML::LocationCrawlspaceUnvented, HPXML::LocationCrawlspaceVented].include? location
      cool_temp = calculate_space_design_temps(location, weather, @cool_setpoint, @hpxml_bldg.header.manualj_cooling_design_temp, weather.data.GroundMonthlyTemps.max)

    end

    fail "Design temp cooling not calculated for #{location}." if cool_temp.nil?

    return cool_temp
  end

  def self.process_load_windows_skylights(bldg_design_loads, weather)
    '''
    Heating and Cooling Loads: Windows & Skylights
    '''

    # Average cooling load factors for windows/skylights WITHOUT internal shading for surface
    # azimuths of 0,22.5,45, ... ,337.5,360
    # Additional values (compared to values in MJ8 Table 3D-3) have been determined by
    # linear interpolation to avoid interpolating
    clf_avg_nois = [0.24, 0.295, 0.35, 0.365, 0.38, 0.39, 0.4, 0.44, 0.48, 0.44, 0.4, 0.39, 0.38, 0.365, 0.35, 0.295, 0.24]
    clf_avg_nois_horiz = 0.68

    # Average cooling load factors for windows/skylights WITH internal shading for surface
    # azimuths of 0,22.5,45, ... ,337.5,360
    # Additional values (compared to values in MJ8 Table 3D-3) have been determined
    # by linear interpolation to avoid interpolating in BMI
    clf_avg_is = [0.18, 0.235, 0.29, 0.305, 0.32, 0.32, 0.32, 0.305, 0.29, 0.305, 0.32, 0.32, 0.32, 0.305, 0.29, 0.235, 0.18]
    clf_avg_is_horiz = 0.52

    # Hourly cooling load factor (CLF) for windows/skylights WITHOUT an internal shade taken from
    # ASHRAE HOF Ch.26 Table 36 (subset of data in MJ8 Table A11-5)
    # Surface Azimuth = 0 (South), 22.5, 45.0, ... ,337.5,360 and Hour = 8,9, ... ,19,20
    clf_hr_nois = [[0.14, 0.22, 0.34, 0.48, 0.59, 0.65, 0.65, 0.59, 0.50, 0.43, 0.36, 0.28, 0.22],
                   [0.11, 0.15, 0.19, 0.27, 0.39, 0.52, 0.62, 0.67, 0.65, 0.58, 0.46, 0.36, 0.28],
                   [0.10, 0.12, 0.14, 0.16, 0.24, 0.36, 0.49, 0.60, 0.66, 0.66, 0.58, 0.43, 0.33],
                   [0.09, 0.10, 0.12, 0.13, 0.17, 0.26, 0.40, 0.52, 0.62, 0.66, 0.61, 0.44, 0.34],
                   [0.08, 0.10, 0.11, 0.12, 0.14, 0.20, 0.32, 0.45, 0.57, 0.64, 0.61, 0.44, 0.34],
                   [0.09, 0.10, 0.12, 0.13, 0.15, 0.17, 0.26, 0.40, 0.53, 0.63, 0.62, 0.44, 0.34],
                   [0.10, 0.12, 0.14, 0.16, 0.17, 0.19, 0.23, 0.33, 0.47, 0.59, 0.60, 0.43, 0.33],
                   [0.14, 0.18, 0.22, 0.25, 0.27, 0.29, 0.30, 0.33, 0.44, 0.57, 0.62, 0.44, 0.33],
                   [0.48, 0.56, 0.63, 0.71, 0.76, 0.80, 0.82, 0.82, 0.79, 0.75, 0.69, 0.61, 0.48],
                   [0.47, 0.44, 0.41, 0.40, 0.39, 0.39, 0.38, 0.36, 0.33, 0.30, 0.26, 0.20, 0.16],
                   [0.51, 0.51, 0.45, 0.39, 0.36, 0.33, 0.31, 0.28, 0.26, 0.23, 0.19, 0.15, 0.12],
                   [0.52, 0.57, 0.50, 0.45, 0.39, 0.34, 0.31, 0.28, 0.25, 0.22, 0.18, 0.14, 0.12],
                   [0.51, 0.57, 0.57, 0.50, 0.42, 0.37, 0.32, 0.29, 0.25, 0.22, 0.19, 0.15, 0.12],
                   [0.49, 0.58, 0.61, 0.57, 0.48, 0.41, 0.36, 0.32, 0.28, 0.24, 0.20, 0.16, 0.13],
                   [0.43, 0.55, 0.62, 0.63, 0.57, 0.48, 0.42, 0.37, 0.33, 0.28, 0.24, 0.19, 0.15],
                   [0.27, 0.43, 0.55, 0.63, 0.64, 0.60, 0.52, 0.45, 0.40, 0.35, 0.29, 0.23, 0.18],
                   [0.14, 0.22, 0.34, 0.48, 0.59, 0.65, 0.65, 0.59, 0.50, 0.43, 0.36, 0.28, 0.22]]
    clf_hr_nois_horiz = [0.24, 0.36, 0.48, 0.58, 0.66, 0.72, 0.74, 0.73, 0.67, 0.59, 0.47, 0.37, 0.29]

    # Hourly cooling load factor (CLF) for windows/skylights WITH an internal shade taken from
    # ASHRAE HOF Ch.26 Table 39 (subset of data in MJ8 Table A11-6)
    # Surface Azimuth = 0 (South), 22.5, 45.0, ... ,337.5,360 and Hour = 8,9, ... ,19,20
    clf_hr_is = [[0.23, 0.38, 0.58, 0.75, 0.83, 0.80, 0.68, 0.50, 0.35, 0.27, 0.19, 0.11, 0.09],
                 [0.18, 0.22, 0.27, 0.43, 0.63, 0.78, 0.84, 0.80, 0.66, 0.46, 0.25, 0.13, 0.11],
                 [0.14, 0.16, 0.19, 0.22, 0.38, 0.59, 0.75, 0.83, 0.81, 0.69, 0.45, 0.16, 0.12],
                 [0.12, 0.14, 0.16, 0.17, 0.23, 0.44, 0.64, 0.78, 0.84, 0.78, 0.55, 0.16, 0.12],
                 [0.11, 0.13, 0.15, 0.16, 0.17, 0.31, 0.53, 0.72, 0.82, 0.81, 0.61, 0.16, 0.12],
                 [0.12, 0.14, 0.16, 0.17, 0.18, 0.22, 0.43, 0.65, 0.80, 0.84, 0.66, 0.16, 0.12],
                 [0.14, 0.17, 0.19, 0.20, 0.21, 0.22, 0.30, 0.52, 0.73, 0.82, 0.69, 0.16, 0.12],
                 [0.22, 0.26, 0.30, 0.32, 0.33, 0.34, 0.34, 0.39, 0.61, 0.82, 0.76, 0.17, 0.12],
                 [0.65, 0.73, 0.80, 0.86, 0.89, 0.89, 0.86, 0.82, 0.75, 0.78, 0.91, 0.24, 0.18],
                 [0.62, 0.42, 0.37, 0.37, 0.37, 0.36, 0.35, 0.32, 0.28, 0.23, 0.17, 0.08, 0.07],
                 [0.74, 0.58, 0.37, 0.29, 0.27, 0.26, 0.24, 0.22, 0.20, 0.16, 0.12, 0.06, 0.05],
                 [0.80, 0.71, 0.52, 0.31, 0.26, 0.24, 0.22, 0.20, 0.18, 0.15, 0.11, 0.06, 0.05],
                 [0.80, 0.76, 0.62, 0.41, 0.27, 0.24, 0.22, 0.20, 0.17, 0.14, 0.11, 0.06, 0.05],
                 [0.79, 0.80, 0.72, 0.54, 0.34, 0.27, 0.24, 0.21, 0.19, 0.15, 0.12, 0.07, 0.06],
                 [0.74, 0.81, 0.79, 0.68, 0.49, 0.33, 0.28, 0.25, 0.22, 0.18, 0.13, 0.08, 0.07],
                 [0.54, 0.72, 0.81, 0.81, 0.71, 0.54, 0.38, 0.32, 0.27, 0.22, 0.16, 0.09, 0.08],
                 [0.23, 0.38, 0.58, 0.75, 0.83, 0.80, 0.68, 0.50, 0.35, 0.27, 0.19, 0.11, 0.09]]
    clf_hr_is_horiz = [0.44, 0.59, 0.72, 0.81, 0.85, 0.85, 0.81, 0.71, 0.58, 0.42, 0.25, 0.14, 0.12]

    # Shade Line Multipliers (SLM) for shaded windows will be calculated using the procedure
    # described in ASHRAE HOF 1997 instead of using the SLM's from MJ8 Table 3E-1

    # The time of day (assuming 24 hr clock) to calculate the SLM for the ALP for azimuths
    # starting at 0 (South) in increments of 22.5 to 360
    # Nil denotes directions not used in the shading calculation (Note: south direction is symmetrical around noon)
    slm_alp_hr = [15.5, 14.75, 14.0, 14.75, 15.5, nil, nil, nil, nil, nil, nil, nil, 8.5, 9.75, 10.0, 9.75, 8.5]

    # Mid summer declination angle used for shading calculations
    declination_angle = 12.1 # Mid August

    # Peak solar factor (PSF) (aka solar heat gain factor) taken from ASHRAE HOF 1989 Ch.26 Table 34
    # (subset of data in MJ8 Table 3D-2)
    # Surface Azimuth = 0 (South), 22.5, 45.0, ... ,337.5,360 and Latitude = 20,24,28, ... ,60,64
    psf = [[57.0,  72.0,  91.0,  111.0, 131.0, 149.0, 165.0, 180.0, 193.0, 203.0, 211.0, 217.0],
           [88.0,  103.0, 120.0, 136.0, 151.0, 165.0, 177.0, 188.0, 197.0, 206.0, 213.0, 217.0],
           [152.0, 162.0, 172.0, 181.0, 189.0, 196.0, 202.0, 208.0, 212.0, 215.0, 217.0, 217.0],
           [200.0, 204.0, 207.0, 210.0, 212.0, 214.0, 215.0, 216.0, 216.0, 216.0, 214.0, 211.0],
           [220.0, 220.0, 220.0, 219.0, 218.0, 216.0, 214.0, 211.0, 208.0, 203.0, 199.0, 193.0],
           [206.0, 203.0, 199.0, 195.0, 190.0, 185.0, 180.0, 174.0, 169.0, 165.0, 161.0, 157.0],
           [162.0, 156.0, 149.0, 141.0, 138.0, 135.0, 132.0, 128.0, 124.0, 119.0, 114.0, 109.0],
           [91.0,  87.0,  83.0,  79.0,  75.0,  71.0,  66.0,  61.0,  56.0,  56.0,  57.0,  58.0],
           [40.0,  38.0,  38.0,  37.0,  36.0,  35.0,  34.0,  33.0,  32.0,  30.0,  28.0,  27.0],
           [91.0,  87.0,  83.0,  79.0,  75.0,  71.0,  66.0,  61.0,  56.0,  56.0,  57.0,  58.0],
           [162.0, 156.0, 149.0, 141.0, 138.0, 135.0, 132.0, 128.0, 124.0, 119.0, 114.0, 109.0],
           [206.0, 203.0, 199.0, 195.0, 190.0, 185.0, 180.0, 174.0, 169.0, 165.0, 161.0, 157.0],
           [220.0, 220.0, 220.0, 219.0, 218.0, 216.0, 214.0, 211.0, 208.0, 203.0, 199.0, 193.0],
           [200.0, 204.0, 207.0, 210.0, 212.0, 214.0, 215.0, 216.0, 216.0, 216.0, 214.0, 211.0],
           [152.0, 162.0, 172.0, 181.0, 189.0, 196.0, 202.0, 208.0, 212.0, 215.0, 217.0, 217.0],
           [88.0,  103.0, 120.0, 136.0, 151.0, 165.0, 177.0, 188.0, 197.0, 206.0, 213.0, 217.0],
           [57.0,  72.0,  91.0,  111.0, 131.0, 149.0, 165.0, 180.0, 193.0, 203.0, 211.0, 217.0]]
    psf_horiz = [280.0, 277.0, 272.0, 265.0, 257.0, 247.0, 236.0, 223.0, 208.0, 193.0, 176.0, 159.0]

    # Hourly Temperature Adjustment Values (HTA_DR) (MJ8 Table A11-3)
    # Low DR, Medium DR, High DR and Hour = 8,9, ... ,19,20
    hta = [[-6.3,  -5.0,  -3.7,  -2.5, -1.5, -0.7, -0.2, 0.0, -0.2, -0.7, -1.5, -2.5, -3.7], # Low DR
           [-12.6, -10.0, -7.4,  -5.0, -2.9, -1.3, -0.3, 0.0, -0.3, -1.3, -2.9, -5.0, -7.4], # Medium DR
           [-18.9, -15.0, -11.1, -7.5, -4.4, -2.0, -0.5, 0.0, -0.5, -2.0, -4.4, -7.5, -11.1]] # High DR

    # Determine the PSF's for the building latitude
    psf_lat = []
    psf_lat_horiz = nil
    latitude = weather.header.Latitude.to_f
    for cnt in 0..16
      if latitude < 20.0
        psf_lat << psf[cnt][0]
        if cnt == 0
          psf_lat_horiz = psf_horiz[0]
        end
      elsif latitude >= 64.0
        psf_lat << psf[cnt][11]
        if cnt == 0
          psf_lat_horiz = psf_horiz[11]
        end
      else
        cnt_lat_s = ((latitude - 20.0) / 4.0).to_i
        cnt_lat_n = cnt_lat_s + 1.0
        lat_s = 20.0 + 4.0 * cnt_lat_s
        lat_n = lat_s + 4.0
        psf_lat << MathTools.interp2(latitude, lat_s, lat_n, psf[cnt][cnt_lat_s], psf[cnt][cnt_lat_n])
        if cnt == 0
          psf_lat_horiz = MathTools.interp2(latitude, lat_s, lat_n, psf_horiz[cnt_lat_s], psf_horiz[cnt_lat_n])
        end
      end
    end

    # Windows
    bldg_design_loads.Heat_Windows = 0.0
    alp_load = 0.0 # Average Load Procedure (ALP) Load
    afl_hr = [0.0] * 12 # Initialize Hourly Aggregate Fenestration Load (AFL)

    @hpxml_bldg.windows.each do |window|
      next unless window.wall.is_exterior_thermal_boundary

      window_summer_sf = window.interior_shading_factor_summer * window.exterior_shading_factor_summer
      window_true_azimuth = get_true_azimuth(window.azimuth)
      cnt225 = (window_true_azimuth / 22.5).round.to_i

      window_ufactor, window_shgc = Constructions.get_ufactor_shgc_adjusted_by_storms(window.storm_type, window.ufactor, window.shgc)

      bldg_design_loads.Heat_Windows += window_ufactor * window.area * @htd

      for hr in -1..11

        # If hr == -1: Calculate the Average Load Procedure (ALP) Load
        # Else: Calculate the hourly Aggregate Fenestration Load (AFL)

        # clf_d: Average Cooling Load Factor for the given window direction
        # clf_n: Average Cooling Load Factor for a window facing North (fully shaded)
        if hr == -1
          if window_summer_sf < 1
            clf_d = clf_avg_is[cnt225]
            clf_n = clf_avg_is[8]
          else
            clf_d = clf_avg_nois[cnt225]
            clf_n = clf_avg_nois[8]
          end
        else
          if window_summer_sf < 1
            clf_d = clf_hr_is[cnt225][hr]
            clf_n = clf_hr_is[8][hr]
          else
            clf_d = clf_hr_nois[cnt225][hr]
            clf_n = clf_hr_nois[8][hr]
          end
        end

        ctd_adj = @ctd
        if hr > -1
          # Calculate hourly CTD adjusted value for mid-summer
          ctd_adj += hta[@daily_range_num][hr]
        end

        # Hourly Heat Transfer Multiplier for the given window Direction
        htm_d = psf_lat[cnt225] * clf_d * window_shgc * window_summer_sf / 0.87 + window_ufactor * ctd_adj

        # Hourly Heat Transfer Multiplier for a window facing North (fully shaded)
        htm_n = psf_lat[8] * clf_n * window_shgc * window_summer_sf / 0.87 + window_ufactor * ctd_adj

        if window_true_azimuth < 180
          surf_azimuth = window_true_azimuth
        else
          surf_azimuth = window_true_azimuth - 360.0
        end

        if (not window.overhangs_depth.nil?) && (window.overhangs_depth > 0)
          if ((hr == -1) && (surf_azimuth.abs < 90.1)) || (hr > -1)
            if hr == -1
              actual_hr = slm_alp_hr[cnt225]
            else
              actual_hr = hr + 8 # start at hour 8
            end
            hour_angle = 0.25 * (actual_hr - 12.0) * 60.0 # ASHRAE HOF 1997 pg 29.19
            altitude_angle = Math::asin((Math::cos(weather.header.Latitude.deg2rad) *
                                          Math::cos(declination_angle.deg2rad) *
                                          Math::cos(hour_angle.deg2rad) +
                                          Math::sin(weather.header.Latitude.deg2rad) *
                                          Math::sin(declination_angle.deg2rad))).rad2deg
            temp_arg = [(Math::sin(altitude_angle.deg2rad) *
                         Math::sin(weather.header.Latitude.deg2rad) -
                         Math::sin(declination_angle.deg2rad)) /
              (Math::cos(altitude_angle.deg2rad) *
                 Math::cos(weather.header.Latitude.deg2rad)), 1.0].min
            temp_arg = [temp_arg, -1.0].max
            solar_azimuth = Math::acos(temp_arg).rad2deg
            if actual_hr < 12
              solar_azimuth = -1.0 * solar_azimuth
            end

            sol_surf_azimuth = solar_azimuth - surf_azimuth
            if (sol_surf_azimuth.abs >= 90) && (sol_surf_azimuth.abs <= 270)
              # Window is entirely in the shade if the solar surface azimuth is greater than 90 and less than 270
              htm = htm_n
            else
              slm = Math::tan(altitude_angle.deg2rad) / Math::cos(sol_surf_azimuth.deg2rad)
              z_sl = slm * window.overhangs_depth

              window_height = window.overhangs_distance_to_bottom_of_window - window.overhangs_distance_to_top_of_window
              if z_sl < window.overhangs_distance_to_top_of_window
                # Overhang is too short to provide shade
                htm = htm_d
              elsif z_sl < window.overhangs_distance_to_bottom_of_window
                percent_shaded = (z_sl - window.overhangs_distance_to_top_of_window) / window_height
                htm = percent_shaded * htm_n + (1.0 - percent_shaded) * htm_d
              else
                # Window is entirely in the shade since the shade line is below the windowsill
                htm = htm_n
              end
            end
          else
            # Window is north of East and West azimuths. Shading calculations do not apply.
            htm = htm_d
          end
        else
          htm = htm_d
        end

        if hr == -1
          alp_load += htm * window.area
        else
          afl_hr[hr] += htm * window.area
        end
      end
    end # window

    # Daily Average Load (DAL)
    dal = afl_hr.sum(0.0) / afl_hr.size

    # Excursion Limit line (ELL)
    ell = 1.3 * dal

    # Peak Fenestration Load (PFL)
    pfl = afl_hr.max

    # Excursion Adjustment Load (EAL)
    eal = [0.0, pfl - ell].max

    # Window Cooling Load
    bldg_design_loads.Cool_Windows = alp_load + eal

    # Skylights
    bldg_design_loads.Heat_Skylights = 0.0
    alp_load = 0.0 # Average Load Procedure (ALP) Load
    afl_hr = [0.0] * 12 # Initialize Hourly Aggregate Fenestration Load (AFL)

    @hpxml_bldg.skylights.each do |skylight|
      skylight_summer_sf = skylight.interior_shading_factor_summer * skylight.exterior_shading_factor_summer
      skylight_true_azimuth = get_true_azimuth(skylight.azimuth)
      cnt225 = (skylight_true_azimuth / 22.5).round.to_i
      inclination_angle = UnitConversions.convert(Math.atan(skylight.roof.pitch / 12.0), 'rad', 'deg')

      skylight_ufactor, skylight_shgc = Constructions.get_ufactor_shgc_adjusted_by_storms(skylight.storm_type, skylight.ufactor, skylight.shgc)

      bldg_design_loads.Heat_Skylights += skylight_ufactor * skylight.area * @htd

      for hr in -1..11

        # If hr == -1: Calculate the Average Load Procedure (ALP) Load
        # Else: Calculate the hourly Aggregate Fenestration Load (AFL)

        # clf_d: Average Cooling Load Factor for the given skylight direction
        # clf_d: Average Cooling Load Factor for horizontal
        if hr == -1
          if skylight_summer_sf < 1
            clf_d = clf_avg_is[cnt225]
            clf_horiz = clf_avg_is_horiz
          else
            clf_d = clf_avg_nois[cnt225]
            clf_horiz = clf_avg_nois_horiz
          end
        else
          if skylight_summer_sf < 1
            clf_d = clf_hr_is[cnt225][hr]
            clf_horiz = clf_hr_is_horiz[hr]
          else
            clf_d = clf_hr_nois[cnt225][hr]
            clf_horiz = clf_hr_nois_horiz[hr]
          end
        end

        sol_h = Math::cos(inclination_angle.deg2rad) * (psf_lat_horiz * clf_horiz)
        sol_v = Math::sin(inclination_angle.deg2rad) * (psf_lat[cnt225] * clf_d)

        ctd_adj = @ctd
        if hr > -1
          # Calculate hourly CTD adjusted value for mid-summer
          ctd_adj += hta[@daily_range_num][hr]
        end

        # Hourly Heat Transfer Multiplier for the given skylight Direction
        u_curb = 0.51 # default to wood (Table 2B-3)
        ar_curb = 0.35 # default to small (Table 2B-3)
        u_eff_skylight = skylight_ufactor + u_curb * ar_curb
        htm = (sol_h + sol_v) * (skylight_shgc * skylight_summer_sf / 0.87) + u_eff_skylight * (ctd_adj + 15.0)

        if hr == -1
          alp_load += htm * skylight.area
        else
          afl_hr[hr] += htm * skylight.area
        end
      end
    end # skylight

    # Daily Average Load (DAL)
    dal = afl_hr.sum(0.0) / afl_hr.size

    # Excursion Limit line (ELL)
    ell = 1.3 * dal

    # Peak Fenestration Load (PFL)
    pfl = afl_hr.max

    # Excursion Adjustment Load (EAL)
    eal = [0.0, pfl - ell].max

    # Skylight Cooling Load
    bldg_design_loads.Cool_Skylights = alp_load + eal
  end

  def self.process_load_doors(bldg_design_loads)
    '''
    Heating and Cooling Loads: Doors
    '''

    if @daily_range_num == 0.0
      cltd = @ctd + 15.0
    elsif @daily_range_num == 1.0
      cltd = @ctd + 11.0
    elsif @daily_range_num == 2.0
      cltd = @ctd + 6.0
    end

    bldg_design_loads.Heat_Doors = 0.0
    bldg_design_loads.Cool_Doors = 0.0

    @hpxml_bldg.doors.each do |door|
      next unless door.is_thermal_boundary

      if door.wall.is_exterior
        bldg_design_loads.Heat_Doors += (1.0 / door.r_value) * door.area * @htd
        bldg_design_loads.Cool_Doors += (1.0 / door.r_value) * door.area * cltd
      else # Partition door
        adjacent_space = door.wall.exterior_adjacent_to
        bldg_design_loads.Cool_Doors += (1.0 / door.r_value) * door.area * (@cool_design_temps[adjacent_space] - @cool_setpoint)
        bldg_design_loads.Heat_Doors += (1.0 / door.r_value) * door.area * (@heat_setpoint - @heat_design_temps[adjacent_space])
      end
    end
  end

  def self.process_load_walls(bldg_design_loads)
    '''
    Heating and Cooling Loads: Walls
    '''

    bldg_design_loads.Heat_Walls = 0.0
    bldg_design_loads.Cool_Walls = 0.0

    # Above-Grade Walls
    (@hpxml_bldg.walls + @hpxml_bldg.rim_joists).each do |wall|
      next unless wall.is_thermal_boundary

      wall_group = get_wall_group(wall)

      if wall.azimuth.nil?
        azimuths = [0.0, 90.0, 180.0, 270.0] # Assume 4 equal surfaces facing every direction
      else
        azimuths = [wall.azimuth]
      end

      if wall.is_a? HPXML::RimJoist
        wall_area = wall.area
      else
        wall_area = wall.net_area
      end

      azimuths.each do |azimuth|
        if wall.is_exterior

          # Adjust base Cooling Load Temperature Difference (CLTD)
          # Assume absorptivity for light walls < 0.5, medium walls <= 0.75, dark walls > 0.75 (based on MJ8 Table 4B Notes)
          if wall.solar_absorptance <= 0.5
            colorMultiplier = 0.65      # MJ8 Table 4B Notes, pg 348
          elsif wall.solar_absorptance <= 0.75
            colorMultiplier = 0.83      # MJ8 Appendix 12, pg 519
          else
            colorMultiplier = 1.0
          end

          true_azimuth = get_true_azimuth(azimuth)

          # Base Cooling Load Temperature Differences (CLTD's) for dark colored sunlit and shaded walls
          # with 95 degF outside temperature taken from MJ8 Figure A12-8 (intermediate wall groups were
          # determined using linear interpolation). Shaded walls apply to north facing and partition walls only.
          cltd_base_sun = [38.0, 34.95, 31.9, 29.45, 27.0, 24.5, 22.0, 21.25, 20.5, 19.65, 18.8]
          cltd_base_shade = [25.0, 22.5, 20.0, 18.45, 16.9, 15.45, 14.0, 13.55, 13.1, 12.85, 12.6]

          if (true_azimuth >= 157.5) && (true_azimuth <= 202.5)
            cltd = cltd_base_shade[wall_group - 1] * colorMultiplier
          else
            cltd = cltd_base_sun[wall_group - 1] * colorMultiplier
          end

          if @ctd >= 10.0
            # Adjust the CLTD for different cooling design temperatures
            cltd += (@hpxml_bldg.header.manualj_cooling_design_temp - 95.0)
            # Adjust the CLTD for daily temperature range
            cltd += @daily_range_temp_adjust[@daily_range_num]
          else
            # Handling cases ctd < 10 is based on A12-18 in MJ8
            cltd_corr = @ctd - 20.0 - @daily_range_temp_adjust[@daily_range_num]
            cltd = [cltd + cltd_corr, 0.0].max # Assume zero cooling load for negative CLTD's
          end

          bldg_design_loads.Cool_Walls += (1.0 / wall.insulation_assembly_r_value) * wall_area / azimuths.size * cltd
          bldg_design_loads.Heat_Walls += (1.0 / wall.insulation_assembly_r_value) * wall_area / azimuths.size * @htd
        else # Partition wall
          adjacent_space = wall.exterior_adjacent_to
          bldg_design_loads.Cool_Walls += (1.0 / wall.insulation_assembly_r_value) * wall_area / azimuths.size * (@cool_design_temps[adjacent_space] - @cool_setpoint)
          bldg_design_loads.Heat_Walls += (1.0 / wall.insulation_assembly_r_value) * wall_area / azimuths.size * (@heat_setpoint - @heat_design_temps[adjacent_space])
        end
      end
    end

    # Foundation walls
    @hpxml_bldg.foundation_walls.each do |foundation_wall|
      next unless foundation_wall.is_exterior_thermal_boundary

      u_wall_with_soil, _u_wall_without_soil = get_foundation_wall_properties(foundation_wall)
      bldg_design_loads.Heat_Walls += u_wall_with_soil * foundation_wall.net_area * @htd
    end
  end

  def self.process_load_roofs(bldg_design_loads)
    '''
    Heating and Cooling Loads: Roofs
    '''

    bldg_design_loads.Heat_Roofs = 0.0
    bldg_design_loads.Cool_Roofs = 0.0

    # Roofs
    @hpxml_bldg.roofs.each do |roof|
      next unless roof.is_thermal_boundary

      # Base CLTD for conditioned roofs (Roof-Joist-Ceiling Sandwiches) taken from MJ8 Figure A12-16
      if roof.insulation_assembly_r_value <= 6
        cltd = 50.0
      elsif roof.insulation_assembly_r_value <= 13
        cltd = 45.0
      elsif roof.insulation_assembly_r_value <= 15
        cltd = 38.0
      elsif roof.insulation_assembly_r_value <= 21
        cltd = 31.0
      elsif roof.insulation_assembly_r_value <= 30
        cltd = 30.0
      else
        cltd = 27.0
      end

      # Base CLTD color adjustment based on notes in MJ8 Figure A12-16
      if [HPXML::ColorDark, HPXML::ColorMediumDark].include? roof.roof_color
        if [HPXML::RoofTypeClayTile, HPXML::RoofTypeWoodShingles].include? roof.roof_type
          cltd *= 0.83
        end
      elsif [HPXML::ColorMedium, HPXML::ColorLight].include? roof.roof_color
        if [HPXML::RoofTypeClayTile].include? roof.roof_type
          cltd *= 0.65
        else
          cltd *= 0.83
        end
      elsif [HPXML::ColorReflective].include? roof.roof_color
        if [HPXML::RoofTypeAsphaltShingles, HPXML::RoofTypeWoodShingles].include? roof.roof_type
          cltd *= 0.83
        else
          cltd *= 0.65
        end
      end

      # Adjust base CLTD for different CTD or DR
      cltd += (@hpxml_bldg.header.manualj_cooling_design_temp - 95.0) + @daily_range_temp_adjust[@daily_range_num]

      bldg_design_loads.Cool_Roofs += (1.0 / roof.insulation_assembly_r_value) * roof.net_area * cltd
      bldg_design_loads.Heat_Roofs += (1.0 / roof.insulation_assembly_r_value) * roof.net_area * @htd
    end
  end

  def self.process_load_ceilings(bldg_design_loads)
    '''
    Heating and Cooling Loads: Ceilings
    '''

    bldg_design_loads.Heat_Ceilings = 0.0
    bldg_design_loads.Cool_Ceilings = 0.0

    @hpxml_bldg.floors.each do |floor|
      next unless floor.is_ceiling
      next unless floor.is_thermal_boundary

      if floor.is_exterior
        bldg_design_loads.Cool_Ceilings += (1.0 / floor.insulation_assembly_r_value) * floor.area * (@ctd - 5.0 + @daily_range_temp_adjust[@daily_range_num])
        bldg_design_loads.Heat_Ceilings += (1.0 / floor.insulation_assembly_r_value) * floor.area * @htd
      else
        adjacent_space = floor.exterior_adjacent_to
        bldg_design_loads.Cool_Ceilings += (1.0 / floor.insulation_assembly_r_value) * floor.area * (@cool_design_temps[adjacent_space] - @cool_setpoint)
        bldg_design_loads.Heat_Ceilings += (1.0 / floor.insulation_assembly_r_value) * floor.area * (@heat_setpoint - @heat_design_temps[adjacent_space])
      end
    end
  end

  def self.process_load_floors(bldg_design_loads)
    '''
    Heating and Cooling Loads: Floors
    '''

    bldg_design_loads.Heat_Floors = 0.0
    bldg_design_loads.Cool_Floors = 0.0

    @hpxml_bldg.floors.each do |floor|
      next unless floor.is_floor
      next unless floor.is_thermal_boundary

      if floor.is_exterior
        bldg_design_loads.Cool_Floors += (1.0 / floor.insulation_assembly_r_value) * floor.area * (@ctd - 5.0 + @daily_range_temp_adjust[@daily_range_num])
        bldg_design_loads.Heat_Floors += (1.0 / floor.insulation_assembly_r_value) * floor.area * @htd
      else # Partition floor
        adjacent_space = floor.exterior_adjacent_to
        if floor.is_floor && [HPXML::LocationCrawlspaceVented, HPXML::LocationCrawlspaceUnvented, HPXML::LocationBasementUnconditioned].include?(adjacent_space)
          u_floor = 1.0 / floor.insulation_assembly_r_value

          sum_ua_wall = 0.0
          sum_a_wall = 0.0
          @hpxml_bldg.foundation_walls.each do |foundation_wall|
            next unless foundation_wall.is_exterior && foundation_wall.interior_adjacent_to == adjacent_space

            _u_wall_with_soil, u_wall_without_soil = get_foundation_wall_properties(foundation_wall)

            sum_a_wall += foundation_wall.net_area
            sum_ua_wall += (u_wall_without_soil * foundation_wall.net_area)
          end
          @hpxml_bldg.walls.each do |wall|
            next unless wall.is_exterior && wall.interior_adjacent_to == adjacent_space

            sum_a_wall += wall.net_area
            sum_ua_wall += (1.0 / wall.insulation_assembly_r_value * wall.net_area)
          end
          fail 'Could not find connected walls.' if sum_a_wall <= 0

          u_wall = sum_ua_wall / sum_a_wall

          # Calculate partition temperature different cooling (PTDC) per Manual J Figure A12-17
          # Calculate partition temperature different heating (PTDH) per Manual J Figure A12-6
          if [HPXML::LocationCrawlspaceVented].include? adjacent_space
            # Vented or Leaky
            ptdc_floor = @ctd / (1.0 + (4.0 * u_floor) / (u_wall + 0.11))
            ptdh_floor = @htd / (1.0 + (4.0 * u_floor) / (u_wall + 0.11))
          elsif [HPXML::LocationCrawlspaceUnvented, HPXML::LocationBasementUnconditioned].include? adjacent_space
            # Sealed Tight
            ptdc_floor = u_wall * @ctd / (4.0 * u_floor + u_wall)
            ptdh_floor = u_wall * @htd / (4.0 * u_floor + u_wall)
          end

          bldg_design_loads.Cool_Floors += (1.0 / floor.insulation_assembly_r_value) * floor.area * ptdc_floor
          bldg_design_loads.Heat_Floors += (1.0 / floor.insulation_assembly_r_value) * floor.area * ptdh_floor
        else # E.g., floor over garage
          bldg_design_loads.Cool_Floors += (1.0 / floor.insulation_assembly_r_value) * floor.area * (@cool_design_temps[adjacent_space] - @cool_setpoint)
          bldg_design_loads.Heat_Floors += (1.0 / floor.insulation_assembly_r_value) * floor.area * (@heat_setpoint - @heat_design_temps[adjacent_space])
        end
      end
    end
  end

  def self.process_load_slabs(bldg_design_loads)
    '''
    Heating and Cooling Loads: Floors
    '''

    bldg_design_loads.Heat_Slabs = 0.0

    @hpxml_bldg.slabs.each do |slab|
      next unless slab.is_thermal_boundary

      if slab.interior_adjacent_to == HPXML::LocationConditionedSpace # Slab-on-grade
        f_value = calc_slab_f_value(slab, @hpxml_bldg.site.ground_conductivity)
        bldg_design_loads.Heat_Slabs += f_value * slab.exposed_perimeter * @htd
      elsif HPXML::conditioned_below_grade_locations.include? slab.interior_adjacent_to
        # Based on MJ 8th Ed. A12-7 and ASHRAE HoF 2013 pg 18.31 Eq 40
        slab_is_insulated = false
        if slab.under_slab_insulation_width.to_f > 0 && slab.under_slab_insulation_r_value > 0
          slab_is_insulated = true
        elsif slab.perimeter_insulation_depth > 0 && slab.perimeter_insulation_r_value > 0
          slab_is_insulated = true
        elsif slab.under_slab_insulation_spans_entire_slab && slab.under_slab_insulation_r_value > 0
          slab_is_insulated = true
        end
        k_soil = 0.8 # Value from ASHRAE HoF, probably used by Manual J
        r_other = 1.47 # Value from ASHRAE HoF, probably used by Manual J
        ext_fnd_walls = @hpxml_bldg.foundation_walls.select { |fw| fw.is_exterior }
        z_f = ext_fnd_walls.map { |fw| fw.depth_below_grade * (fw.area / fw.height) }.sum(0.0) / ext_fnd_walls.map { |fw| fw.area / fw.height }.sum # Weighted-average (by length) below-grade depth
        sqrt_term = [slab.exposed_perimeter**2 - 16.0 * slab.area, 0.0].max
        length = slab.exposed_perimeter / 4.0 + Math.sqrt(sqrt_term) / 4.0
        width = slab.exposed_perimeter / 4.0 - Math.sqrt(sqrt_term) / 4.0
        w_b = [length, width].min
        w_b = [w_b, 1.0].max # handle zero exposed perimeter
        u_avg_bf = (2.0 * k_soil / (Math::PI * w_b)) * (Math::log(w_b / 2.0 + z_f / 2.0 + (k_soil * r_other) / Math::PI) - Math::log(z_f / 2.0 + (k_soil * r_other) / Math::PI))
        u_value = 0.85 * u_avg_bf # To account for the storage effect of soil, multiply by 0.85
        if slab_is_insulated
          u_value *= 0.7 # U-values are multiplied y 0.70 to produce U-values for insulated floors
        end
        bldg_design_loads.Heat_Slabs += u_value * slab.area * @htd
      end
    end
  end

  def self.process_load_infiltration_ventilation(bldg_design_loads, weather)
    '''
    Heating and Cooling Loads: Infiltration & Ventilation
    '''

    sla, _ach50, _nach, _volume, _height, a_ext = Airflow.get_values_from_air_infiltration_measurements(@hpxml_bldg, @cfa, weather)
    sla *= a_ext
    ela = sla * @cfa

    ncfl_ag = @hpxml_bldg.building_construction.number_of_conditioned_floors_above_grade

    # Set stack/wind coefficients from Tables 5D/5E
    c_s = 0.015 * ncfl_ag
    c_w_base = [0.0133 * @hpxml_bldg.site.additional_properties.aim2_shelter_coeff - 0.0027, 0.0].max # Linear relationship between shelter coefficient and c_w coefficients by shielding class
    c_w = c_w_base * ncfl_ag**0.4

    ela_in2 = UnitConversions.convert(ela, 'ft^2', 'in^2')
    windspeed_cooling_mph = 7.5 # Table 5D/5E Wind Velocity Value footnote
    windspeed_heating_mph = 15.0 # Table 5D/5E Wind Velocity Value footnote

    icfm_Cooling = ela_in2 * (c_s * @ctd + c_w * windspeed_cooling_mph**2)**0.5
    icfm_Heating = ela_in2 * (c_s * @htd + c_w * windspeed_heating_mph**2)**0.5

    q_unb_cfm, q_preheat, q_precool, q_recirc, q_bal_Sens, q_bal_Lat = get_ventilation_rates()

    cfm_Heating = q_bal_Sens + (icfm_Heating**2.0 + q_unb_cfm**2.0)**0.5 - q_preheat - q_recirc

    cfm_cool_load_sens = q_bal_Sens + (icfm_Cooling**2.0 + q_unb_cfm**2.0)**0.5 - q_precool - q_recirc
    cfm_cool_load_lat = q_bal_Lat + (icfm_Cooling**2.0 + q_unb_cfm**2.0)**0.5 - q_recirc

    bldg_design_loads.Heat_InfilVent = 1.1 * @acf * cfm_Heating * @htd

    bldg_design_loads.Cool_InfilVent_Sens = 1.1 * @acf * cfm_cool_load_sens * @ctd
    bldg_design_loads.Cool_InfilVent_Lat = 0.68 * @acf * cfm_cool_load_lat * (@cool_design_grains - @cool_indoor_grains)
  end

  def self.process_load_internal_gains(bldg_design_loads)
    '''
    Cooling Load: Internal Gains
    '''

    bldg_design_loads.Cool_IntGains_Sens = @hpxml_bldg.header.manualj_internal_loads_sensible + 230.0 * @hpxml_bldg.header.manualj_num_occupants
    bldg_design_loads.Cool_IntGains_Lat = @hpxml_bldg.header.manualj_internal_loads_latent + 200.0 * @hpxml_bldg.header.manualj_num_occupants
  end

  def self.aggregate_loads(bldg_design_loads)
    '''
    Building Loads (excluding ducts)
    '''

    # Heating
    bldg_design_loads.Heat_Tot = [bldg_design_loads.Heat_Windows + bldg_design_loads.Heat_Skylights +
      bldg_design_loads.Heat_Doors + bldg_design_loads.Heat_Walls +
      bldg_design_loads.Heat_Floors + bldg_design_loads.Heat_Slabs +
      bldg_design_loads.Heat_Ceilings + bldg_design_loads.Heat_Roofs, 0.0].max +
                                 bldg_design_loads.Heat_InfilVent

    # Cooling
    bldg_design_loads.Cool_Sens = bldg_design_loads.Cool_Windows + bldg_design_loads.Cool_Skylights +
                                  bldg_design_loads.Cool_Doors + bldg_design_loads.Cool_Walls +
                                  bldg_design_loads.Cool_Floors + bldg_design_loads.Cool_Ceilings +
                                  bldg_design_loads.Cool_Roofs + bldg_design_loads.Cool_InfilVent_Sens +
                                  bldg_design_loads.Cool_IntGains_Sens
    bldg_design_loads.Cool_Lat = bldg_design_loads.Cool_InfilVent_Lat + bldg_design_loads.Cool_IntGains_Lat
    if bldg_design_loads.Cool_Lat < 0 # No latent loads; also zero out individual components
      bldg_design_loads.Cool_Lat = 0.0
      bldg_design_loads.Cool_InfilVent_Lat = 0.0
      bldg_design_loads.Cool_IntGains_Lat = 0.0
    end
    bldg_design_loads.Cool_Tot = bldg_design_loads.Cool_Sens + bldg_design_loads.Cool_Lat

    # Initialize ducts
    bldg_design_loads.Heat_Ducts = 0.0
    bldg_design_loads.Cool_Ducts_Sens = 0.0
    bldg_design_loads.Cool_Ducts_Lat = 0.0
  end

  def self.apply_hvac_temperatures(system_design_loads, hvac_heating, hvac_cooling)
    '''
    HVAC Temperatures
    '''
    # Evaporative cooler temperature calculation based on Manual S Figure 4-7
    if @cooling_type == HPXML::HVACTypeEvaporativeCooler
      td_potential = @cool_design_temps[HPXML::LocationOutside] - @wetbulb_outdoor_cooling
      td = td_potential * hvac_cooling.additional_properties.effectiveness
      @leaving_air_temp = @cool_design_temps[HPXML::LocationOutside] - td
    else
      # Calculate Leaving Air Temperature
      shr = [system_design_loads.Cool_Sens / system_design_loads.Cool_Tot, 1.0].min
      # Determine the Leaving Air Temperature (LAT) based on Manual S Table 1-4
      if shr < 0.80
        @leaving_air_temp = 54.0 # F
      elsif shr < 0.85
        # MJ8 says to use 56 degF in this SHR range. Linear interpolation provides a more
        # continuous supply air flow rate across building efficiency levels.
        @leaving_air_temp = ((58.0 - 54.0) / (0.85 - 0.80)) * (shr - 0.8) + 54.0 # F
      else
        @leaving_air_temp = 58.0 # F
      end
    end

    # Calculate Supply Air Temperature
    if hvac_heating.is_a? HPXML::HeatPump
      @supply_air_temp = 105.0 # F
      @backup_supply_air_temp = 120.0 # F
    else
      @supply_air_temp = 120.0 # F
    end
  end

  def self.apply_hvac_loads(hvac_heating, system_design_loads, bldg_design_loads, ducts_heat_load, ducts_cool_load_sens, ducts_cool_load_lat)
    # Calculate design loads that this HVAC system serves

    # Heating
    system_design_loads.Heat_Load = bldg_design_loads.Heat_Tot * @fraction_heat_load_served
    if @heating_type == HPXML::HVACTypeHeatPumpWaterLoopToAir
      # Size to meet original fraction load served (not adjusted value from HVAC.apply_shared_heating_systems()
      # This ensures, e.g., that an appropriate heating airflow is used for duct losses.
      system_design_loads.Heat_Load = system_design_loads.Heat_Load / (1.0 / hvac_heating.heating_efficiency_cop)
    end
    system_design_loads.Heat_Load_Supp = system_design_loads.Heat_Load

    # Cooling
    system_design_loads.Cool_Load_Tot = bldg_design_loads.Cool_Tot * @fraction_cool_load_served
    system_design_loads.Cool_Load_Sens = bldg_design_loads.Cool_Sens * @fraction_cool_load_served
    system_design_loads.Cool_Load_Lat = bldg_design_loads.Cool_Lat * @fraction_cool_load_served

    # After applying load fraction to building design loads (w/o ducts), add duct load specific to this HVAC system
    system_design_loads.Heat_Load += ducts_heat_load.to_f
    system_design_loads.Heat_Load_Supp += ducts_heat_load.to_f
    system_design_loads.Cool_Load_Sens += ducts_cool_load_sens.to_f
    system_design_loads.Cool_Load_Lat += ducts_cool_load_lat.to_f
    system_design_loads.Cool_Load_Tot += ducts_cool_load_sens.to_f + ducts_cool_load_lat.to_f
  end

  def self.apply_hvac_size_limits(hvac_cooling)
    @oversize_limit = 1.15
    @oversize_delta = 15000.0
    @undersize_limit = 0.9

    if not hvac_cooling.nil?
      if hvac_cooling.compressor_type == HPXML::HVACCompressorTypeTwoStage
        @oversize_limit = 1.2
      elsif hvac_cooling.compressor_type == HPXML::HVACCompressorTypeVariableSpeed
        @oversize_limit = 1.3
      end
    end
  end

  def self.apply_hvac_heat_pump_logic(hvac_sizing_values, hvac_cooling)
    return unless hvac_cooling.is_a? HPXML::HeatPump
    return if @fraction_cool_load_served == 0
    return if @fraction_heat_load_served == 0

    if @hpxml_bldg.header.heat_pump_sizing_methodology != HPXML::HeatPumpSizingACCA
      # If HERS/MaxLoad methodology, use at least the larger of heating/cooling loads for heat pump sizing.
      # Note: Heat_Load_Supp should NOT be adjusted; we only want to adjust the HP capacity, not the HP backup heating capacity.
      max_load = [hvac_sizing_values.Heat_Load, hvac_sizing_values.Cool_Load_Tot].max
      hvac_sizing_values.Heat_Load = max_load
      hvac_sizing_values.Cool_Load_Sens *= max_load / hvac_sizing_values.Cool_Load_Tot
      hvac_sizing_values.Cool_Load_Lat *= max_load / hvac_sizing_values.Cool_Load_Tot
      hvac_sizing_values.Cool_Load_Tot = max_load
    end
  end

  def self.get_duct_regain_factor(duct)
    # dse_Fregain values comes from MJ8 pg 204 and Walker (1998) "Technical background for default
    # values used for forced air systems in proposed ASHRAE Std. 152"

    dse_Fregain = nil

    if [HPXML::LocationOutside, HPXML::LocationRoofDeck].include? duct.duct_location
      dse_Fregain = 0.0

    elsif [HPXML::LocationOtherHousingUnit, HPXML::LocationOtherHeatedSpace, HPXML::LocationOtherMultifamilyBufferSpace,
           HPXML::LocationOtherNonFreezingSpace, HPXML::LocationExteriorWall, HPXML::LocationUnderSlab,
           HPXML::LocationManufacturedHomeBelly].include? duct.duct_location
      space_values = Geometry.get_temperature_scheduled_space_values(duct.duct_location)
      dse_Fregain = space_values[:f_regain]

    elsif [HPXML::LocationBasementUnconditioned, HPXML::LocationCrawlspaceVented, HPXML::LocationCrawlspaceUnvented].include? duct.duct_location

      ceilings = @hpxml_bldg.floors.select { |f| f.is_floor && [f.interior_adjacent_to, f.exterior_adjacent_to].include?(duct.duct_location) }
      avg_ceiling_rvalue = calculate_average_r_value(ceilings)
      ceiling_insulated = (avg_ceiling_rvalue > 4)

      walls = @hpxml_bldg.foundation_walls.select { |f| [f.interior_adjacent_to, f.exterior_adjacent_to].include? duct.duct_location }
      avg_wall_rvalue = calculate_average_r_value(walls)
      walls_insulated = (avg_wall_rvalue > 4)

      if duct.duct_location == HPXML::LocationBasementUnconditioned
        if not ceiling_insulated
          if not walls_insulated
            dse_Fregain = 0.50 # Uninsulated ceiling, uninsulated walls
          else
            dse_Fregain = 0.75 # Uninsulated ceiling, insulated walls
          end
        else
          dse_Fregain = 0.30 # Insulated ceiling
        end
      elsif duct.duct_location == HPXML::LocationCrawlspaceVented
        if ceiling_insulated && walls_insulated
          dse_Fregain = 0.17 # Insulated ceiling, insulated walls
        elsif ceiling_insulated && (not walls_insulated)
          dse_Fregain = 0.12 # Insulated ceiling, uninsulated walls
        elsif (not ceiling_insulated) && walls_insulated
          dse_Fregain = 0.66 # Uninsulated ceiling, insulated walls
        elsif (not ceiling_insulated) && (not walls_insulated)
          dse_Fregain = 0.50 # Uninsulated ceiling, uninsulated walls
        end
      elsif duct.duct_location == HPXML::LocationCrawlspaceUnvented
        if ceiling_insulated && walls_insulated
          dse_Fregain = 0.30 # Insulated ceiling, insulated walls
        elsif ceiling_insulated && (not walls_insulated)
          dse_Fregain = 0.16 # Insulated ceiling, uninsulated walls
        elsif (not ceiling_insulated) && walls_insulated
          dse_Fregain = 0.76 # Uninsulated ceiling, insulated walls
        elsif (not ceiling_insulated) && (not walls_insulated)
          dse_Fregain = 0.60 # Uninsulated ceiling, uninsulated walls
        end
      end

    elsif [HPXML::LocationAtticVented, HPXML::LocationAtticUnvented].include? duct.duct_location
      dse_Fregain = 0.10 # This would likely be higher for unvented attics with roof insulation

    elsif [HPXML::LocationGarage].include? duct.duct_location
      dse_Fregain = 0.05

    elsif HPXML::conditioned_locations.include? duct.duct_location
      dse_Fregain = 1.0

    end

    return dse_Fregain
  end

  def self.calculate_load_ducts_heating(system_design_loads, hvac_heating)
    '''
    Heating Duct Loads
    '''

    return if hvac_heating.nil? || (system_design_loads.Heat_Tot == 0) || hvac_heating.distribution_system.nil? || hvac_heating.distribution_system.ducts.empty?
    return if @fraction_heat_load_served == 0

    init_heat_load = system_design_loads.Heat_Tot * @fraction_heat_load_served

    # Distribution system efficiency (DSE) calculations based on ASHRAE Standard 152

    duct_values = calc_duct_conduction_values(hvac_heating.distribution_system, @heat_design_temps)
    dse_As, dse_Ar, supply_r, return_r, dse_Tamb_s, dse_Tamb_r, dse_Fregain_s, dse_Fregain_r = duct_values

    # Initialize for the iteration
    delta = 1
    heat_load_next = init_heat_load

    for _iter in 0..19
      break if delta.abs <= 0.001

      heat_load_prev = heat_load_next

      # Calculate the new heating air flow rate
      heat_cfm = calc_airflow_rate_manual_s(heat_load_next, (@supply_air_temp - @heat_setpoint))

      dse_Qs, dse_Qr = calc_duct_leakages_cfm25(hvac_heating.distribution_system, heat_cfm)

      dse_DE = calc_delivery_effectiveness_heating(dse_Qs, dse_Qr, heat_cfm, heat_load_next, dse_Tamb_s, dse_Tamb_r, dse_As, dse_Ar, @heat_setpoint, dse_Fregain_s, dse_Fregain_r, supply_r, return_r)

      # Calculate the increase in heating load due to ducts (Approach: DE = Qload/Qequip -> Qducts = Qequip-Qload)
      heat_load_next = init_heat_load / dse_DE

      # Calculate the change since the last iteration
      delta = (heat_load_next - heat_load_prev) / heat_load_prev
    end

    ducts_heat_load = heat_load_next - init_heat_load
    return ducts_heat_load
  end

  def self.calculate_load_ducts_cooling(system_design_loads, weather, hvac_cooling)
    '''
    Cooling Duct Loads
    '''

    return if hvac_cooling.nil? || (system_design_loads.Cool_Sens == 0) || hvac_cooling.distribution_system.nil? || hvac_cooling.distribution_system.ducts.empty?
    return if @fraction_cool_load_served == 0

    init_cool_load_sens = system_design_loads.Cool_Sens * @fraction_cool_load_served
    init_cool_load_lat = system_design_loads.Cool_Lat * @fraction_cool_load_served

    # Distribution system efficiency (DSE) calculations based on ASHRAE Standard 152

    duct_values = calc_duct_conduction_values(hvac_cooling.distribution_system, @cool_design_temps)
    dse_As, dse_Ar, supply_r, return_r, dse_Tamb_s, dse_Tamb_r, dse_Fregain_s, dse_Fregain_r = duct_values

    # Calculate the air enthalpy in the return duct location for DSE calculations
    dse_h_r = (1.006 * UnitConversions.convert(dse_Tamb_r, 'F', 'C') + weather.design.CoolingHumidityRatio * (2501.0 + 1.86 * UnitConversions.convert(dse_Tamb_r, 'F', 'C'))) * UnitConversions.convert(1.0, 'kJ', 'Btu') * UnitConversions.convert(1.0, 'lbm', 'kg')

    # Initialize for the iteration
    delta = 1
    cool_load_tot_next = init_cool_load_sens + init_cool_load_lat

    cool_cfm = calc_airflow_rate_manual_s(init_cool_load_sens, (@cool_setpoint - @leaving_air_temp))
    _dse_Qs, dse_Qr = calc_duct_leakages_cfm25(hvac_cooling.distribution_system, cool_cfm)

    for _iter in 1..50
      break if delta.abs <= 0.001

      cool_load_tot_prev = cool_load_tot_next

      cool_load_lat, cool_load_sens = calculate_sensible_latent_split(dse_Qr, cool_load_tot_next, init_cool_load_lat)
      cool_load_tot = cool_load_lat + cool_load_sens

      # Calculate the new cooling air flow rate
      cool_cfm = calc_airflow_rate_manual_s(cool_load_sens, (@cool_setpoint - @leaving_air_temp))

      dse_Qs, dse_Qr = calc_duct_leakages_cfm25(hvac_cooling.distribution_system, cool_cfm)

      dse_DE, _dse_dTe_cooling, _cool_duct_sens = calc_delivery_effectiveness_cooling(dse_Qs, dse_Qr, @leaving_air_temp, cool_cfm, cool_load_sens, dse_Tamb_s, dse_Tamb_r, dse_As, dse_Ar, @cool_setpoint, dse_Fregain_s, dse_Fregain_r, cool_load_tot, dse_h_r, supply_r, return_r)

      cool_load_tot_next = (init_cool_load_sens + init_cool_load_lat) / dse_DE

      # Calculate the change since the last iteration
      delta = (cool_load_tot_next - cool_load_tot_prev) / cool_load_tot_prev
    end

    ducts_cool_load_sens = cool_load_sens - init_cool_load_sens
    ducts_cool_load_lat = cool_load_lat - init_cool_load_lat
    return ducts_cool_load_sens, ducts_cool_load_lat
  end

  def self.apply_load_ducts(bldg_design_loads, total_ducts_heat_load, total_ducts_cool_load_sens, total_ducts_cool_load_lat)
    bldg_design_loads.Heat_Ducts += total_ducts_heat_load.to_f
    bldg_design_loads.Heat_Tot += total_ducts_heat_load.to_f
    bldg_design_loads.Cool_Ducts_Sens += total_ducts_cool_load_sens.to_f
    bldg_design_loads.Cool_Sens += total_ducts_cool_load_sens.to_f
    bldg_design_loads.Cool_Ducts_Lat += total_ducts_cool_load_lat.to_f
    bldg_design_loads.Cool_Lat += total_ducts_cool_load_lat.to_f
    bldg_design_loads.Cool_Tot += total_ducts_cool_load_sens.to_f + total_ducts_cool_load_lat.to_f
  end

  def self.apply_hvac_equipment_adjustments(hvac_sizing_values, weather, hvac_heating, hvac_cooling, hvac_system)
    '''
    Equipment Adjustments
    '''

    # Cooling

    if not hvac_cooling.nil?
      hvac_cooling_ap = hvac_cooling.additional_properties
    end

    if hvac_sizing_values.Cool_Load_Tot <= 0

      hvac_sizing_values.Cool_Capacity = 0.0
      hvac_sizing_values.Cool_Capacity_Sens = 0.0
      hvac_sizing_values.Cool_Airflow = 0.0

    elsif [HPXML::HVACTypeCentralAirConditioner,
           HPXML::HVACTypeHeatPumpAirToAir].include? @cooling_type

<<<<<<< HEAD
      entering_temp = @hpxml.header.manualj_cooling_design_temp
      hvac_cooling_speed = get_sizing_speed(hvac_cooling_ap, true)
      if hvac_cooling.compressor_type == HPXML::HVACCompressorTypeVariableSpeed
        idb_adj = adjust_indoor_condition_var_speed(entering_temp, @wetbulb_indoor_cooling, :clg)
        odb_adj = adjust_outdoor_condition_var_speed(hvac_cooling.cooling_detailed_performance_data, entering_temp, hvac_cooling, :clg)
        total_cap_curve_value = odb_adj * idb_adj
      else
        coefficients = hvac_cooling_ap.cool_cap_ft_spec[hvac_cooling_speed]
        total_cap_curve_value = MathTools.biquadratic(@wetbulb_indoor_cooling, entering_temp, coefficients)
      end
=======
      entering_temp = @hpxml_bldg.header.manualj_cooling_design_temp
      hvac_cooling_speed = get_sizing_speed(hvac_cooling_ap)
      coefficients = hvac_cooling_ap.cool_cap_ft_spec[hvac_cooling_speed]

      total_cap_curve_value = MathTools.biquadratic(@wetbulb_indoor_cooling, entering_temp, coefficients)
>>>>>>> 4d634565
      cool_cap_rated = hvac_sizing_values.Cool_Load_Tot / total_cap_curve_value

      hvac_cooling_shr = hvac_cooling_ap.cool_rated_shrs_gross[hvac_cooling_speed]
      sens_cap_rated = cool_cap_rated * hvac_cooling_shr

      # Calculate the air flow rate required for design conditions
      hvac_sizing_values.Cool_Airflow = calc_airflow_rate_manual_s(hvac_sizing_values.Cool_Load_Sens, (@cool_setpoint - @leaving_air_temp), cool_cap_rated)

      sensible_cap_curve_value = process_curve_fit(hvac_sizing_values.Cool_Airflow, hvac_sizing_values.Cool_Load_Tot, entering_temp)
      sens_cap_design = sens_cap_rated * sensible_cap_curve_value
      lat_cap_design = [hvac_sizing_values.Cool_Load_Tot - sens_cap_design, 1.0].max

      shr_biquadratic = get_shr_biquadratic
      a_sens = shr_biquadratic[0]
      b_sens = shr_biquadratic[1]
      c_sens = shr_biquadratic[3]
      d_sens = shr_biquadratic[5]

      # Adjust Sizing
      if hvac_cooling.is_a?(HPXML::HeatPump) && (@hpxml_bldg.header.heat_pump_sizing_methodology == HPXML::HeatPumpSizingHERS)
        hvac_sizing_values.Cool_Capacity = hvac_sizing_values.Cool_Load_Tot
        hvac_sizing_values.Cool_Capacity_Sens = hvac_sizing_values.Cool_Capacity * hvac_cooling_shr

        cool_load_sens_cap_design = hvac_sizing_values.Cool_Capacity_Sens * sensible_cap_curve_value

      elsif lat_cap_design < hvac_sizing_values.Cool_Load_Lat
        # Size by MJ8 Latent load, return to rated conditions

        # Solve for the new sensible and total capacity at design conditions:
        # CoolingLoad_Lat = cool_cap_design - cool_load_sens_cap_design
        # solve the following for cool_cap_design: sens_cap_design = SHRRated * cool_cap_design / total_cap_curve_value * function(CFM/cool_cap_design, ODB)
        # substituting in CFM = cool_load_sens_cap_design / (1.1 * ACF * (cool_setpoint - LAT))

        cool_load_sens_cap_design = hvac_sizing_values.Cool_Load_Lat / ((total_cap_curve_value / hvac_cooling_shr - \
                                  (b_sens + d_sens * entering_temp) / \
                                  (1.1 * @acf * (@cool_setpoint - @leaving_air_temp))) / \
                                  (a_sens + c_sens * entering_temp) - 1.0)

        # Ensure equipment is not being undersized
        cool_load_sens_cap_design = [cool_load_sens_cap_design, @undersize_limit * hvac_sizing_values.Cool_Load_Sens].max

        cool_cap_design = cool_load_sens_cap_design + hvac_sizing_values.Cool_Load_Lat

        # The SHR of the equipment at the design condition
        shr_design = cool_load_sens_cap_design / cool_cap_design

        # If the adjusted equipment size is negative (occurs at altitude), use oversize limit (the adjustment
        # almost always hits the oversize limit in this case, making this a safe assumption)
        if (cool_cap_design < 0) || (cool_load_sens_cap_design < 0)
          cool_cap_design = @oversize_limit * hvac_sizing_values.Cool_Load_Tot
        end

        # Limit total capacity to oversize limit
        cool_cap_design = [cool_cap_design, @oversize_limit * hvac_sizing_values.Cool_Load_Tot].min

        # Determine rated capacities
        hvac_sizing_values.Cool_Capacity = cool_cap_design / total_cap_curve_value
        hvac_sizing_values.Cool_Capacity_Sens = hvac_sizing_values.Cool_Capacity * hvac_cooling_shr

        # Determine the final sensible capacity at design using the SHR
        cool_load_sens_cap_design = shr_design * cool_cap_design

      elsif sens_cap_design < @undersize_limit * hvac_sizing_values.Cool_Load_Sens
        # Size by MJ8 Sensible load, return to rated conditions, find Sens with SHRRated. Limit total
        # capacity to oversizing limit

        sens_cap_design = @undersize_limit * hvac_sizing_values.Cool_Load_Sens

        # Solve for the new total system capacity at design conditions:
        # sens_cap_design   = sens_cap_rated * sensible_cap_curve_value
        #                  = SHRRated * cool_cap_design / total_cap_curve_value * sensible_cap_curve_value
        #                  = SHRRated * cool_cap_design / total_cap_curve_value * function(CFM/cool_cap_design, ODB)

        cool_cap_design = (sens_cap_design / (hvac_cooling_shr / total_cap_curve_value) - \
                                           (b_sens * UnitConversions.convert(hvac_sizing_values.Cool_Airflow, 'ton', 'Btu/hr') + \
                                           d_sens * UnitConversions.convert(hvac_sizing_values.Cool_Airflow, 'ton', 'Btu/hr') * entering_temp)) / \
                          (a_sens + c_sens * entering_temp)

        # Limit total capacity to oversize limit
        cool_cap_design = [cool_cap_design, @oversize_limit * hvac_sizing_values.Cool_Load_Tot].min

        hvac_sizing_values.Cool_Capacity = cool_cap_design / total_cap_curve_value
        hvac_sizing_values.Cool_Capacity_Sens = hvac_sizing_values.Cool_Capacity * hvac_cooling_shr

        # Recalculate the air flow rate in case the oversizing limit has been used
        cool_load_sens_cap_design = hvac_sizing_values.Cool_Capacity_Sens * sensible_cap_curve_value

      else
        hvac_sizing_values.Cool_Capacity = hvac_sizing_values.Cool_Load_Tot / total_cap_curve_value
        hvac_sizing_values.Cool_Capacity_Sens = hvac_sizing_values.Cool_Capacity * hvac_cooling_shr

        cool_load_sens_cap_design = hvac_sizing_values.Cool_Capacity_Sens * sensible_cap_curve_value
      end

      # Calculate the final air flow rate using final sensible capacity at design
      hvac_sizing_values.Cool_Airflow = calc_airflow_rate_manual_s(cool_load_sens_cap_design, (@cool_setpoint - @leaving_air_temp), hvac_sizing_values.Cool_Capacity)

    elsif [HPXML::HVACTypeHeatPumpMiniSplit,
           HPXML::HVACTypeMiniSplitAirConditioner].include? @cooling_type

      hvac_cooling_speed = get_sizing_speed(hvac_cooling_ap, true)
      hvac_cooling_shr = hvac_cooling_ap.cool_rated_shrs_gross[hvac_cooling_speed]

      if hvac_cooling.is_a?(HPXML::HeatPump) && (@hpxml.header.heat_pump_sizing_methodology == HPXML::HeatPumpSizingHERS)
        hvac_sizing_values.Cool_Capacity = hvac_sizing_values.Cool_Load_Tot
        hvac_sizing_values.Cool_Capacity_Sens = hvac_sizing_values.Cool_Capacity * hvac_cooling_shr
      else
        entering_temp = @hpxml.header.manualj_cooling_design_temp
        idb_adj = adjust_indoor_condition_var_speed(entering_temp, @wetbulb_indoor_cooling, :clg)
        odb_adj = adjust_outdoor_condition_var_speed(hvac_cooling.cooling_detailed_performance_data, entering_temp, hvac_cooling, :clg)
        total_cap_curve_value = odb_adj * idb_adj

        hvac_sizing_values.Cool_Capacity = (hvac_sizing_values.Cool_Load_Tot / total_cap_curve_value)
        hvac_sizing_values.Cool_Capacity_Sens = hvac_sizing_values.Cool_Capacity * hvac_cooling_shr
      end

      hvac_sizing_values.Cool_Airflow = calc_airflow_rate_user(hvac_sizing_values.Cool_Capacity, hvac_cooling_ap.cool_rated_cfm_per_ton[-1], hvac_cooling_ap.cool_capacity_ratios[-1])

    elsif [HPXML::HVACTypeRoomAirConditioner,
           HPXML::HVACTypePTAC,
           HPXML::HVACTypeHeatPumpPTHP,
           HPXML::HVACTypeHeatPumpRoom].include? @cooling_type

      hvac_cooling_speed = get_sizing_speed(hvac_cooling_ap, true)
      hvac_cooling_shr = hvac_cooling_ap.cool_rated_shrs_gross[hvac_cooling_speed]

      if hvac_cooling.is_a?(HPXML::HeatPump) && (@hpxml_bldg.header.heat_pump_sizing_methodology == HPXML::HeatPumpSizingHERS)
        hvac_sizing_values.Cool_Capacity = hvac_sizing_values.Cool_Load_Tot
        hvac_sizing_values.Cool_Capacity_Sens = hvac_sizing_values.Cool_Capacity * hvac_cooling_shr
      else
<<<<<<< HEAD
        entering_temp = @hpxml.header.manualj_cooling_design_temp
        total_cap_curve_value = MathTools.biquadratic(@wetbulb_indoor_cooling, entering_temp, hvac_cooling_ap.cool_cap_ft_spec[hvac_cooling_speed])
=======
        entering_temp = @hpxml_bldg.header.manualj_cooling_design_temp
        coefficients = hvac_cooling_ap.cool_cap_ft_spec[hvac_cooling_speed]
        total_cap_curve_value = MathTools.biquadratic(@wetbulb_indoor_cooling, entering_temp, coefficients)
>>>>>>> 4d634565

        hvac_sizing_values.Cool_Capacity = hvac_sizing_values.Cool_Load_Tot / total_cap_curve_value
        hvac_sizing_values.Cool_Capacity_Sens = hvac_sizing_values.Cool_Capacity * hvac_cooling_shr
      end

      hvac_sizing_values.Cool_Airflow = calc_airflow_rate_user(hvac_sizing_values.Cool_Capacity, hvac_cooling_ap.cool_rated_cfm_per_ton[0], 1.0)

    elsif HPXML::HVACTypeHeatPumpGroundToAir == @cooling_type

      coil_bf = gshp_coil_bf
      entering_temp = hvac_cooling_ap.design_chw
      hvac_cooling_speed = get_sizing_speed(hvac_cooling_ap, true)

      # Calculate the air flow rate required for design conditions
      hvac_sizing_values.Cool_Airflow = calc_airflow_rate_manual_s(hvac_sizing_values.Cool_Load_Sens, (@cool_setpoint - @leaving_air_temp))

      # Neglecting the water flow rate for now because it's not available yet. Air flow rate is pre-adjusted values.
      design_wb_temp = UnitConversions.convert(@wetbulb_indoor_cooling, 'f', 'k')
      design_db_temp = UnitConversions.convert(@cool_setpoint, 'f', 'k')
      design_w_temp = UnitConversions.convert(entering_temp, 'f', 'k')
      design_vfr_air = UnitConversions.convert(hvac_sizing_values.Cool_Airflow, 'cfm', 'm^3/s')

      cool_cap_curve_spec = hvac_cooling_ap.cool_cap_curve_spec[hvac_cooling_speed]
      cool_sh_curve_spec = hvac_cooling_ap.cool_sh_curve_spec[hvac_cooling_speed]
      total_cap_curve_value, sensible_cap_curve_value = calc_gshp_clg_curve_value(cool_cap_curve_spec, cool_sh_curve_spec, design_wb_temp, design_db_temp, design_w_temp, design_vfr_air, nil)

      bypass_factor_curve_value = MathTools.biquadratic(@wetbulb_indoor_cooling, @cool_setpoint, gshp_coil_bf_ft_spec)
      hvac_cooling_shr = hvac_cooling_ap.cool_rated_shrs_gross[hvac_cooling_speed]

      if @hpxml_bldg.header.heat_pump_sizing_methodology == HPXML::HeatPumpSizingHERS
        hvac_sizing_values.Cool_Capacity = hvac_sizing_values.Cool_Load_Tot
        hvac_sizing_values.Cool_Capacity_Sens = hvac_sizing_values.Cool_Capacity * hvac_cooling_shr
      else
        hvac_sizing_values.Cool_Capacity = hvac_sizing_values.Cool_Load_Tot / total_cap_curve_value # Note: cool_cap_design = hvac_sizing_values.Cool_Load_Tot
        hvac_sizing_values.Cool_Capacity_Sens = hvac_sizing_values.Cool_Capacity * hvac_cooling_shr

        cool_load_sens_cap_design = (hvac_sizing_values.Cool_Capacity_Sens * sensible_cap_curve_value /
                                   (1.0 + (1.0 - coil_bf * bypass_factor_curve_value) *
                                   (80.0 - @cool_setpoint) / (@cool_setpoint - @leaving_air_temp)))
        cool_load_lat_cap_design = hvac_sizing_values.Cool_Load_Tot - cool_load_sens_cap_design

        # Adjust Sizing so that coil sensible at design >= CoolingLoad_Sens, and coil latent at design >= CoolingLoad_Lat, and equipment SHRRated is maintained.
        cool_load_sens_cap_design = [cool_load_sens_cap_design, hvac_sizing_values.Cool_Load_Sens].max
        cool_load_lat_cap_design = [cool_load_lat_cap_design, hvac_sizing_values.Cool_Load_Lat].max
        cool_cap_design = cool_load_sens_cap_design + cool_load_lat_cap_design

        # Limit total capacity via oversizing limit
        cool_cap_design = [cool_cap_design, @oversize_limit * hvac_sizing_values.Cool_Load_Tot].min
        hvac_sizing_values.Cool_Capacity = cool_cap_design / total_cap_curve_value
        hvac_sizing_values.Cool_Capacity_Sens = hvac_sizing_values.Cool_Capacity * hvac_cooling_shr
      end

      # Recalculate the air flow rate in case the oversizing limit has been used
      cool_load_sens_cap_design = (hvac_sizing_values.Cool_Capacity_Sens * sensible_cap_curve_value /
                                 (1.0 + (1.0 - coil_bf * bypass_factor_curve_value) *
                                 (80.0 - @cool_setpoint) / (@cool_setpoint - @leaving_air_temp)))
      hvac_sizing_values.Cool_Airflow = calc_airflow_rate_manual_s(cool_load_sens_cap_design, (@cool_setpoint - @leaving_air_temp), hvac_sizing_values.Cool_Capacity)

    elsif HPXML::HVACTypeEvaporativeCooler == @cooling_type

      hvac_sizing_values.Cool_Capacity = hvac_sizing_values.Cool_Load_Tot
      hvac_sizing_values.Cool_Capacity_Sens = hvac_sizing_values.Cool_Load_Sens
      if @cool_setpoint - @leaving_air_temp > 0
        hvac_sizing_values.Cool_Airflow = calc_airflow_rate_manual_s(hvac_sizing_values.Cool_Load_Sens, (@cool_setpoint - @leaving_air_temp))
      else
        hvac_sizing_values.Cool_Airflow = @cfa * 2.0 # Use industry rule of thumb sizing method adopted by HEScore
      end

    elsif HPXML::HVACTypeHeatPumpWaterLoopToAir == @cooling_type

      # Model only currently used for heating
      hvac_sizing_values.Cool_Capacity = 0.0
      hvac_sizing_values.Cool_Capacity_Sens = 0.0
      hvac_sizing_values.Cool_Airflow = 0.0

    elsif @cooling_type.nil?

      hvac_sizing_values.Cool_Capacity = 0.0
      hvac_sizing_values.Cool_Capacity_Sens = 0.0
      hvac_sizing_values.Cool_Airflow = 0.0

    else

      fail "Unexpected cooling type: #{@cooling_type}."

    end

    # Heating

    if not hvac_heating.nil?
      hvac_heating_ap = hvac_heating.additional_properties
    end

    if hvac_sizing_values.Heat_Load <= 0

      hvac_sizing_values.Heat_Capacity = 0.0
      hvac_sizing_values.Heat_Capacity_Supp = 0.0
      hvac_sizing_values.Heat_Airflow = 0.0

    elsif [HPXML::HVACTypeHeatPumpAirToAir,
           HPXML::HVACTypeHeatPumpMiniSplit,
           HPXML::HVACTypeHeatPumpPTHP,
           HPXML::HVACTypeHeatPumpRoom].include? @heating_type

<<<<<<< HEAD
      hvac_heating_speed = get_sizing_speed(hvac_heating_ap, false)
      if hvac_heating.is_a?(HPXML::HeatPump) && (@hpxml.header.heat_pump_sizing_methodology == HPXML::HeatPumpSizingHERS)
=======
      if hvac_heating.is_a?(HPXML::HeatPump) && (@hpxml_bldg.header.heat_pump_sizing_methodology == HPXML::HeatPumpSizingHERS)
>>>>>>> 4d634565
        hvac_sizing_values.Heat_Capacity = hvac_sizing_values.Heat_Load
      else
        process_heat_pump_adjustment(hvac_sizing_values, weather, hvac_heating, total_cap_curve_value, hvac_system)
      end

      hvac_sizing_values.Heat_Capacity_Supp = hvac_sizing_values.Heat_Load_Supp
      if @heating_type == HPXML::HVACTypeHeatPumpAirToAir
        hvac_sizing_values.Heat_Airflow = calc_airflow_rate_manual_s(hvac_sizing_values.Heat_Capacity, (@supply_air_temp - @heat_setpoint), hvac_sizing_values.Heat_Capacity)
      else
        hvac_sizing_values.Heat_Airflow = calc_airflow_rate_user(hvac_sizing_values.Heat_Capacity, hvac_heating_ap.heat_rated_cfm_per_ton[hvac_heating_speed], hvac_heating_ap.heat_capacity_ratios[hvac_heating_speed])
      end

    elsif [HPXML::HVACTypeHeatPumpGroundToAir].include? @heating_type

      if @hpxml_bldg.header.heat_pump_sizing_methodology == HPXML::HeatPumpSizingHERS
        hvac_sizing_values.Heat_Capacity = hvac_sizing_values.Heat_Load
        hvac_sizing_values.Heat_Capacity_Supp = hvac_sizing_values.Heat_Load_Supp
      elsif hvac_sizing_values.Cool_Capacity > 0
        hvac_sizing_values.Heat_Capacity = hvac_sizing_values.Heat_Load
        hvac_sizing_values.Heat_Capacity_Supp = hvac_sizing_values.Heat_Load_Supp

        # For single stage compressor, when heating capacity is much larger than cooling capacity,
        # in order to avoid frequent cycling in cooling mode, heating capacity is derated to 75%.
        if hvac_sizing_values.Heat_Capacity >= 1.5 * hvac_sizing_values.Cool_Capacity
          hvac_sizing_values.Heat_Capacity = hvac_sizing_values.Heat_Load * 0.75
        end

        hvac_sizing_values.Cool_Capacity = [hvac_sizing_values.Cool_Capacity, hvac_sizing_values.Heat_Capacity].max
        hvac_sizing_values.Heat_Capacity = hvac_sizing_values.Cool_Capacity

        hvac_sizing_values.Cool_Capacity_Sens = hvac_sizing_values.Cool_Capacity * hvac_cooling_shr
        cool_load_sens_cap_design = (hvac_sizing_values.Cool_Capacity_Sens * sensible_cap_curve_value /
                                   (1.0 + (1.0 - gshp_coil_bf * bypass_factor_curve_value) *
                                   (80.0 - @cool_setpoint) / (@cool_setpoint - @leaving_air_temp)))
        hvac_sizing_values.Cool_Airflow = calc_airflow_rate_manual_s(cool_load_sens_cap_design, (@cool_setpoint - @leaving_air_temp), hvac_sizing_values.Cool_Capacity)
      else
        hvac_sizing_values.Heat_Capacity = hvac_sizing_values.Heat_Load
        hvac_sizing_values.Heat_Capacity_Supp = hvac_sizing_values.Heat_Load_Supp
      end
      hvac_sizing_values.Heat_Airflow = calc_airflow_rate_manual_s(hvac_sizing_values.Heat_Capacity, (@supply_air_temp - @heat_setpoint))

    elsif [HPXML::HVACTypeHeatPumpWaterLoopToAir].include? @heating_type

      hvac_sizing_values.Heat_Capacity = hvac_sizing_values.Heat_Load
      hvac_sizing_values.Heat_Capacity_Supp = hvac_sizing_values.Heat_Load_Supp

      hvac_sizing_values.Heat_Airflow = calc_airflow_rate_manual_s(hvac_sizing_values.Heat_Capacity, (@supply_air_temp - @heat_setpoint), hvac_sizing_values.Heat_Capacity)

    elsif (@heating_type == HPXML::HVACTypeFurnace) || ((not hvac_cooling.nil?) && hvac_cooling.has_integrated_heating)

      hvac_sizing_values.Heat_Capacity = hvac_sizing_values.Heat_Load
      hvac_sizing_values.Heat_Capacity_Supp = 0.0

      hvac_sizing_values.Heat_Airflow = calc_airflow_rate_manual_s(hvac_sizing_values.Heat_Capacity, (@supply_air_temp - @heat_setpoint), hvac_sizing_values.Heat_Capacity)

    elsif [HPXML::HVACTypeStove,
           HPXML::HVACTypeSpaceHeater,
           HPXML::HVACTypeWallFurnace,
           HPXML::HVACTypeFloorFurnace,
           HPXML::HVACTypeFireplace].include? @heating_type

      hvac_sizing_values.Heat_Capacity = hvac_sizing_values.Heat_Load
      hvac_sizing_values.Heat_Capacity_Supp = 0.0

      if hvac_heating_ap.heat_rated_cfm_per_ton[0] > 0
        # Fixed airflow rate
        hvac_sizing_values.Heat_Airflow = UnitConversions.convert(hvac_sizing_values.Heat_Capacity, 'Btu/hr', 'ton') * hvac_heating_ap.heat_rated_cfm_per_ton[0]
      else
        # Autosized airflow rate
        hvac_sizing_values.Heat_Airflow = calc_airflow_rate_manual_s(hvac_sizing_values.Heat_Capacity, (@supply_air_temp - @heat_setpoint), hvac_sizing_values.Heat_Capacity)
      end

    elsif [HPXML::HVACTypeBoiler,
           HPXML::HVACTypeElectricResistance].include? @heating_type

      hvac_sizing_values.Heat_Capacity = hvac_sizing_values.Heat_Load
      hvac_sizing_values.Heat_Capacity_Supp = 0.0
      hvac_sizing_values.Heat_Airflow = 0.0

    elsif @heating_type.nil?

      hvac_sizing_values.Heat_Capacity = 0.0
      hvac_sizing_values.Heat_Capacity_Supp = 0.0
      hvac_sizing_values.Heat_Airflow = 0.0

    else

      fail "Unexpected heating type: #{@heating_type}."

    end
  end

  def self.adjust_indoor_condition_var_speed(adjusted_outdoor_temp, adjusted_indoor_temp, mode)
    if mode == :clg
      rated_indoor_temp = HVAC::AirSourceCoolRatedIWB
      coefficients_1speed = HVAC.get_cool_cap_eir_ft_spec(HPXML::HVACCompressorTypeSingleStage)[0][0]
    elsif mode == :htg
      rated_indoor_temp = HVAC::AirSourceHeatRatedIDB
      capacity_retention_temp_1speed, capacity_retention_fraction_1speed = HVAC.get_default_heating_capacity_retention(HPXML::HVACCompressorTypeSingleStage)
      coefficients_1speed = HVAC.get_heat_cap_eir_ft_spec(HPXML::HVACCompressorTypeSingleStage, capacity_retention_temp_1speed, capacity_retention_fraction_1speed)[0][0]
    end
    return MathTools.biquadratic(adjusted_indoor_temp, adjusted_outdoor_temp, coefficients_1speed) / MathTools.biquadratic(rated_indoor_temp, adjusted_outdoor_temp, coefficients_1speed)
  end

  def self.adjust_outdoor_condition_var_speed(detailed_performance_data, adjusted_outdoor_temp, hvac_sys, mode)
    rated_odb = (mode == :clg) ? HVAC::AirSourceCoolRatedODB : HVAC::AirSourceHeatRatedODB
    if detailed_performance_data.empty?
      # Based on retention fraction and retention temperature
      if mode == :clg
        capacity_retention_temperature = hvac_sys.additional_properties.cooling_capacity_retention_temperature
        capacity_retention_fraction = hvac_sys.additional_properties.cooling_capacity_retention_fraction
      elsif mode == :htg
        capacity_retention_temperature, capacity_retention_fraction = HVAC.get_heating_capacity_retention(hvac_sys)
      end
      odb_adj = (1.0 - capacity_retention_fraction) / (rated_odb - capacity_retention_temperature) * (adjusted_outdoor_temp - rated_odb) + 1.0
    else
      # Based on detailed performance data
      capacity_max = detailed_performance_data.find { |dp| dp.outdoor_temperature == rated_odb && dp.capacity_description == HPXML::CapacityDescriptionMaximum }.capacity
      odb_adj = HVAC.interpolate_to_odb_table_point(detailed_performance_data, HPXML::CapacityDescriptionMaximum, adjusted_outdoor_temp, :capacity) / capacity_max
    end
    return odb_adj
  end

  def self.apply_hvac_installation_quality(hvac_sizing_values, hvac_heating, hvac_cooling)
    # Increases the autosized heating/cooling capacities to account for any reduction
    # in capacity due to HVAC installation quality. This is done to prevent causing
    # unmet loads.

    cool_charge_defect_ratio = 0.0
    cool_airflow_defect_ratio = 0.0
    heat_airflow_defect_ratio = 0.0

    if not hvac_cooling.nil?
      if hvac_cooling.respond_to? :charge_defect_ratio
        cool_charge_defect_ratio = hvac_cooling.charge_defect_ratio.to_f
      end
      if hvac_cooling.respond_to? :airflow_defect_ratio
        cool_airflow_defect_ratio = hvac_cooling.airflow_defect_ratio.to_f
      end
    end
    if (not hvac_heating.nil?)
      if hvac_heating.respond_to? :airflow_defect_ratio
        heat_airflow_defect_ratio = hvac_heating.airflow_defect_ratio.to_f
      end
    end

    return if (cool_charge_defect_ratio.abs < 0.001) && (cool_airflow_defect_ratio.abs < 0.001) && (heat_airflow_defect_ratio.abs < 0.001)

    # Cooling

    f_ch = cool_charge_defect_ratio.round(3)

    if [HPXML::HVACTypeHeatPumpAirToAir,
        HPXML::HVACTypeCentralAirConditioner,
        HPXML::HVACTypeHeatPumpMiniSplit,
        HPXML::HVACTypeMiniSplitAirConditioner,
        HPXML::HVACTypeHeatPumpGroundToAir].include?(@cooling_type) && @fraction_cool_load_served > 0

      hvac_cooling_ap = hvac_cooling.additional_properties

      cool_airflow_rated_defect_ratio = []
      cool_airflow_rated_ratio = []
      if @cooling_type != HPXML::HVACTypeHeatPumpGroundToAir
        cool_cfm_m3s = UnitConversions.convert(hvac_sizing_values.Cool_Airflow, 'cfm', 'm^3/s')
        for speed in 0..(hvac_cooling_ap.cool_rated_cfm_per_ton.size - 1)
          cool_airflow_rated_ratio << cool_cfm_m3s / HVAC.calc_rated_airflow(hvac_sizing_values.Cool_Capacity * hvac_cooling_ap.cool_capacity_ratios[speed], hvac_cooling_ap.cool_rated_cfm_per_ton[speed])
          cool_airflow_rated_defect_ratio << cool_cfm_m3s * (1 + cool_airflow_defect_ratio) / HVAC.calc_rated_airflow(hvac_sizing_values.Cool_Capacity * hvac_cooling_ap.cool_capacity_ratios[speed], hvac_cooling_ap.cool_rated_cfm_per_ton[speed])
        end
      else
        cool_airflow_rated_ratio = [1.0] # actual air flow is equal to rated (before applying defect ratio) in current methodology
        cool_airflow_rated_defect_ratio = [1 + cool_airflow_defect_ratio]
      end

      if not cool_airflow_rated_defect_ratio.empty?
        # NOTE: heat pump (cooling) curves don't exhibit expected trends at extreme faults;
        clg_fff_cap_coeff, _clg_fff_eir_coeff = HVAC.get_airflow_fault_cooling_coeff()
        a1_AF_Qgr_c = clg_fff_cap_coeff[0]
        a2_AF_Qgr_c = clg_fff_cap_coeff[1]
        a3_AF_Qgr_c = clg_fff_cap_coeff[2]

        qgr_values, _p_values, ff_chg_values = HVAC.get_charge_fault_cooling_coeff(f_ch)

        a1_CH_Qgr_c = qgr_values[0]
        a2_CH_Qgr_c = qgr_values[1]
        a3_CH_Qgr_c = qgr_values[2]
        a4_CH_Qgr_c = qgr_values[3]

<<<<<<< HEAD
        q0_CH = a1_CH_Qgr_c
        q1_CH = a2_CH_Qgr_c * UnitConversions.convert(@cool_setpoint, 'F', 'C')
        q2_CH = a3_CH_Qgr_c * UnitConversions.convert(@hpxml.header.manualj_cooling_design_temp, 'F', 'C')
        q3_CH = a4_CH_Qgr_c * f_ch
        y_CH_Q_c = 1 + ((q0_CH + q1_CH + q2_CH + q3_CH) * f_ch)
=======
          q0_CH = a1_CH_Qgr_c
          q1_CH = a2_CH_Qgr_c * UnitConversions.convert(@cool_setpoint, 'F', 'C')
          q2_CH = a3_CH_Qgr_c * UnitConversions.convert(@hpxml_bldg.header.manualj_cooling_design_temp, 'F', 'C')
          q3_CH = a4_CH_Qgr_c * f_ch
          y_CH_Q_c = 1 + ((q0_CH + q1_CH + q2_CH + q3_CH) * f_ch)
>>>>>>> 4d634565

        ff_ch_c = (1.0 / (1.0 + (qgr_values[0] + (qgr_values[1] * ff_chg_values[0]) + (qgr_values[2] * ff_chg_values[1]) + (qgr_values[3] * f_ch)) * f_ch)).round(3)
        ff_AF_c = cool_airflow_rated_defect_ratio[-1].round(3)
        ff_AF_comb_c = ff_ch_c * ff_AF_c

        q_AF_CH = a1_AF_Qgr_c + (a2_AF_Qgr_c * ff_ch_c) + (a3_AF_Qgr_c * ff_ch_c * ff_ch_c)
        p_CH_Q_c = y_CH_Q_c / q_AF_CH

        p_AF_Q_c = a1_AF_Qgr_c + (a2_AF_Qgr_c * ff_AF_comb_c) + (a3_AF_Qgr_c * ff_AF_comb_c * ff_AF_comb_c)

        cool_cap_fff = (p_CH_Q_c * p_AF_Q_c)

        # calculate the capacity impact by defects
        ff_AF_c_nodefect = cool_airflow_rated_ratio[-1].round(3)
        cool_cap_fff_nodefect = a1_AF_Qgr_c + a2_AF_Qgr_c * ff_AF_c_nodefect + a3_AF_Qgr_c * ff_AF_c_nodefect * ff_AF_c_nodefect
        cap_clg_ratio = 1 / (cool_cap_fff / cool_cap_fff_nodefect)

        prev_capacity = hvac_sizing_values.Cool_Capacity
        hvac_sizing_values.Cool_Capacity *= cap_clg_ratio
        hvac_sizing_values.Cool_Capacity_Sens = hvac_sizing_values.Cool_Capacity * hvac_cooling_ap.cool_rated_shrs_gross[-1]
        if prev_capacity > 0 # Preserve cfm/ton
          hvac_sizing_values.Cool_Airflow = hvac_sizing_values.Cool_Airflow * hvac_sizing_values.Cool_Capacity / prev_capacity
        else
          hvac_sizing_values.Cool_Airflow = 0.0
        end
      end
    end

    # Heating

    if [HPXML::HVACTypeHeatPumpAirToAir,
        HPXML::HVACTypeHeatPumpMiniSplit,
        HPXML::HVACTypeHeatPumpGroundToAir].include?(@heating_type) && @fraction_heat_load_served > 0

      hvac_heating_ap = hvac_heating.additional_properties

      heat_airflow_rated_defect_ratio = []
      heat_airflow_rated_ratio = []
      if @heating_type != HPXML::HVACTypeHeatPumpGroundToAir
        heat_cfm_m3s = UnitConversions.convert(hvac_sizing_values.Heat_Airflow, 'cfm', 'm^3/s')
        for speed in 0..(hvac_heating_ap.heat_rated_cfm_per_ton.size - 1)
          heat_airflow_rated_ratio << heat_cfm_m3s / HVAC.calc_rated_airflow(hvac_sizing_values.Heat_Capacity * hvac_heating_ap.heat_capacity_ratios[speed], hvac_heating_ap.heat_rated_cfm_per_ton[speed])
          heat_airflow_rated_defect_ratio << heat_cfm_m3s * (1 + heat_airflow_defect_ratio) / HVAC.calc_rated_airflow(hvac_sizing_values.Heat_Capacity * hvac_heating_ap.heat_capacity_ratios[speed], hvac_heating_ap.heat_rated_cfm_per_ton[speed])
        end
      else
        heat_airflow_rated_ratio = [1.0] # actual air flow is equal to rated (before applying defect ratio) in current methodology
        heat_airflow_rated_defect_ratio = [1 + heat_airflow_defect_ratio]
      end

      if not heat_airflow_rated_defect_ratio.empty?
        htg_fff_cap_coeff, _htg_fff_eir_coeff = HVAC.get_airflow_fault_heating_coeff()
        a1_AF_Qgr_h = htg_fff_cap_coeff[0]
        a2_AF_Qgr_h = htg_fff_cap_coeff[1]
        a3_AF_Qgr_h = htg_fff_cap_coeff[2]

        qgr_values, _p_values, ff_chg_values = HVAC.get_charge_fault_heating_coeff(f_ch)

        a1_CH_Qgr_h = qgr_values[0]
        a2_CH_Qgr_h = qgr_values[2]
        a3_CH_Qgr_h = qgr_values[3]

<<<<<<< HEAD
        qh1_CH = a1_CH_Qgr_h
        qh2_CH = a2_CH_Qgr_h * UnitConversions.convert(@hpxml.header.manualj_heating_design_temp, 'F', 'C')
        qh3_CH = a3_CH_Qgr_h * f_ch
        y_CH_Q_h = 1 + ((qh1_CH + qh2_CH + qh3_CH) * f_ch)
=======
          qh1_CH = a1_CH_Qgr_h
          qh2_CH = a2_CH_Qgr_h * UnitConversions.convert(@hpxml_bldg.header.manualj_heating_design_temp, 'F', 'C')
          qh3_CH = a3_CH_Qgr_h * f_ch
          y_CH_Q_h = 1 + ((qh1_CH + qh2_CH + qh3_CH) * f_ch)
>>>>>>> 4d634565

        ff_ch_h = (1 / (1 + (qgr_values[0] + qgr_values[2] * ff_chg_values[1] + qgr_values[3] * f_ch) * f_ch)).round(3)
        ff_AF_h = heat_airflow_rated_defect_ratio[-1].round(3)
        ff_AF_comb_h = ff_ch_h * ff_AF_h

        qh_AF_CH = a1_AF_Qgr_h + (a2_AF_Qgr_h * ff_ch_h) + (a3_AF_Qgr_h * ff_ch_h * ff_ch_h)
        p_CH_Q_h = y_CH_Q_h / qh_AF_CH

        p_AF_Q_h = a1_AF_Qgr_h + (a2_AF_Qgr_h * ff_AF_comb_h) + (a3_AF_Qgr_h * ff_AF_comb_h * ff_AF_comb_h)

        heat_cap_fff = (p_CH_Q_h * p_AF_Q_h)

        # calculate the capacity impact by defects
        ff_AF_h_nodefect = heat_airflow_rated_ratio[-1].round(3)
        heat_cap_fff_nodefect = a1_AF_Qgr_h + a2_AF_Qgr_h * ff_AF_h_nodefect + a3_AF_Qgr_h * ff_AF_h_nodefect * ff_AF_h_nodefect
        cap_htg_ratio = 1 / (heat_cap_fff / heat_cap_fff_nodefect)

        prev_capacity = hvac_sizing_values.Heat_Capacity
        hvac_sizing_values.Heat_Capacity *= cap_htg_ratio
        if prev_capacity > 0 # Preserve cfm/ton
          hvac_sizing_values.Heat_Airflow = hvac_sizing_values.Heat_Airflow * hvac_sizing_values.Heat_Capacity / prev_capacity
        else
          hvac_sizing_values.Heat_Airflow = 0.0
        end
      end
    end
  end

  def self.apply_hvac_fixed_capacities(hvac_sizing_values, hvac_heating, hvac_cooling)
    '''
    Fixed Sizing Equipment
    '''

    # Override HVAC capacities if values are provided
    if not hvac_cooling.nil?
      fixed_cooling_capacity = hvac_cooling.cooling_capacity
    end
    if (not fixed_cooling_capacity.nil?) && (hvac_sizing_values.Cool_Capacity > 0)
<<<<<<< HEAD
      if not (@hpxml.header.allow_increased_fixed_capacities && hvac_sizing_values.Cool_Capacity > fixed_cooling_capacity)
        # Use fixed size; proportionally adjust autosized airflow & sensible capacity
        prev_capacity = hvac_sizing_values.Cool_Capacity
        hvac_sizing_values.Cool_Capacity = fixed_cooling_capacity
        hvac_sizing_values.Cool_Airflow *= hvac_sizing_values.Cool_Capacity / prev_capacity
        hvac_sizing_values.Cool_Capacity_Sens *= hvac_sizing_values.Cool_Capacity / prev_capacity
=======
      prev_capacity = hvac_sizing_values.Cool_Capacity
      hvac_sizing_values.Cool_Capacity = fixed_cooling_capacity
      if @hpxml_bldg.header.allow_increased_fixed_capacities
        hvac_sizing_values.Cool_Capacity = [hvac_sizing_values.Cool_Capacity, prev_capacity].max
>>>>>>> 4d634565
      end
    end
    if not hvac_heating.nil?
      fixed_heating_capacity = hvac_heating.heating_capacity
    elsif (not hvac_cooling.nil?) && hvac_cooling.has_integrated_heating
      fixed_heating_capacity = hvac_cooling.integrated_heating_system_capacity
    end
    if (not fixed_heating_capacity.nil?) && (hvac_sizing_values.Heat_Capacity > 0)
<<<<<<< HEAD
      if not (@hpxml.header.allow_increased_fixed_capacities && hvac_sizing_values.Heat_Capacity > fixed_heating_capacity)
        # Use fixed size; proportionally adjust autosized airflow & sensible capacity
        prev_capacity = hvac_sizing_values.Heat_Capacity
        hvac_sizing_values.Heat_Capacity = fixed_heating_capacity
        hvac_sizing_values.Heat_Airflow *= hvac_sizing_values.Heat_Capacity / prev_capacity
=======
      prev_capacity = hvac_sizing_values.Heat_Capacity
      hvac_sizing_values.Heat_Capacity = fixed_heating_capacity
      if @hpxml_bldg.header.allow_increased_fixed_capacities
        hvac_sizing_values.Heat_Capacity = [hvac_sizing_values.Heat_Capacity, prev_capacity].max
>>>>>>> 4d634565
      end
    end
    if hvac_heating.is_a? HPXML::HeatPump
      if not hvac_heating.backup_heating_capacity.nil?
        fixed_supp_heating_capacity = hvac_heating.backup_heating_capacity
      elsif not hvac_heating.backup_system.nil?
        fixed_supp_heating_capacity = hvac_heating.backup_system.heating_capacity
      end
    end
    if (not fixed_supp_heating_capacity.nil?) && (hvac_sizing_values.Heat_Capacity_Supp > 0)
      prev_capacity = hvac_sizing_values.Heat_Capacity_Supp
      hvac_sizing_values.Heat_Capacity_Supp = fixed_supp_heating_capacity
      if @hpxml_bldg.header.allow_increased_fixed_capacities
        hvac_sizing_values.Heat_Capacity_Supp = [hvac_sizing_values.Heat_Capacity_Supp, prev_capacity].max
      end
    end
  end

  def self.scale_detailed_performance_data_capacities(detailed_performance_data, scaling_factor)
    detailed_performance_data.each do |dp|
      dp.capacity *= scaling_factor
    end
  end

  def self.apply_hvac_ground_loop(hvac_sizing_values, weather, hvac_cooling)
    '''
    GSHP Ground Loop Sizing Calculations
    '''
    return if @cooling_type != HPXML::HVACTypeHeatPumpGroundToAir

    hvac_cooling_ap = hvac_cooling.additional_properties

    # Autosize ground loop heat exchanger length
    bore_spacing = 20.0 # ft, distance between bores
    pipe_r_value = gshp_hx_pipe_rvalue(hvac_cooling_ap)
    nom_length_heat, nom_length_cool = gshp_hxbore_ft_per_ton(weather, hvac_cooling_ap, bore_spacing, pipe_r_value)

    bore_length_heat = nom_length_heat * hvac_sizing_values.Heat_Capacity / UnitConversions.convert(1.0, 'ton', 'Btu/hr')
    bore_length_cool = nom_length_cool * hvac_sizing_values.Cool_Capacity / UnitConversions.convert(1.0, 'ton', 'Btu/hr')
    bore_length = [bore_length_heat, bore_length_cool].max

    loop_flow = [1.0, UnitConversions.convert([hvac_sizing_values.Heat_Capacity, hvac_sizing_values.Cool_Capacity].max, 'Btu/hr', 'ton')].max.floor * 3.0

    num_bore_holes = [1, (UnitConversions.convert(hvac_sizing_values.Cool_Capacity, 'Btu/hr', 'ton') + 0.5).floor].max
    bore_depth = (bore_length / num_bore_holes).floor # ft
    min_bore_depth = 0.15 * bore_spacing # 0.15 is the maximum Spacing2DepthRatio defined for the G-function

    for _i in 0..4
      if (bore_depth < min_bore_depth) && (num_bore_holes > 1)
        num_bore_holes -= 1
        bore_depth = (bore_length / num_bore_holes).floor
      elsif bore_depth > 345
        num_bore_holes += 1
        bore_depth = (bore_length / num_bore_holes).floor
      end
    end

    bore_depth = (bore_length / num_bore_holes).floor + 5

    if num_bore_holes == 1
      bore_config = 'single'
    elsif num_bore_holes == 2
      bore_config = 'line'
    elsif num_bore_holes == 3
      bore_config = 'line'
    elsif num_bore_holes == 4
      bore_config = 'rectangle'
    elsif num_bore_holes == 5
      bore_config = 'u-config'
    elsif num_bore_holes > 5
      bore_config = 'line'
    end

    # Test for valid GSHP bore field configurations
    valid_configs = { 'single' => [1],
                      'line' => [2, 3, 4, 5, 6, 7, 8, 9, 10],
                      'l-config' => [3, 4, 5, 6],
                      'rectangle' => [2, 4, 6, 8],
                      'u-config' => [5, 7, 9],
                      'l2-config' => [8],
                      'open-rectangle' => [8] }
    valid_num_bores = valid_configs[bore_config]
    max_valid_configs = { 'line' => 10, 'l-config' => 6 }
    unless valid_num_bores.include? num_bore_holes
      # Any configuration with a max_valid_configs value can accept any number of bores up to the maximum
      if max_valid_configs.keys.include? bore_config
        max_num_bore_holes = max_valid_configs[bore_config]
        num_bore_holes = max_num_bore_holes
      else
        # Search for first valid bore field
        new_bore_config = nil
        valid_configs.keys.each do |bore_config|
          next unless valid_configs[bore_config].include? num_bore_holes

          new_bore_config = bore_config
          break
        end
        if not new_bore_config.nil?
          bore_config = new_bore_config
        else
          fail 'Could not construct a valid GSHP bore field configuration.'
        end
      end
    end

    spacing_to_depth_ratio = bore_spacing / bore_depth

    lntts = [-8.5, -7.8, -7.2, -6.5, -5.9, -5.2, -4.5, -3.963, -3.27, -2.864, -2.577, -2.171, -1.884, -1.191, -0.497, -0.274, -0.051, 0.196, 0.419, 0.642, 0.873, 1.112, 1.335, 1.679, 2.028, 2.275, 3.003]
    gfnc_coeff = gshp_gfnc_coeff(bore_config, num_bore_holes, spacing_to_depth_ratio)

    hvac_sizing_values.GSHP_Loop_flow = loop_flow
    hvac_sizing_values.GSHP_Bore_Depth = bore_depth
    hvac_sizing_values.GSHP_Bore_Holes = num_bore_holes
    hvac_sizing_values.GSHP_G_Functions = [lntts, gfnc_coeff]
  end

  def self.apply_hvac_finalize_airflows(hvac_sizing_values, hvac_heating, hvac_cooling)
    '''
    Finalize Sizing Calculations
    '''

    if (not hvac_heating.nil?) && hvac_heating.respond_to?(:airflow_defect_ratio)
      if hvac_sizing_values.Heat_Airflow > 0
        hvac_sizing_values.Heat_Airflow *= (1.0 + hvac_heating.airflow_defect_ratio.to_f)
      end
    end

    if (not hvac_cooling.nil?) && hvac_cooling.respond_to?(:airflow_defect_ratio)
      if hvac_sizing_values.Cool_Airflow > 0
        hvac_sizing_values.Cool_Airflow *= (1.0 + hvac_cooling.airflow_defect_ratio.to_f)
      end
    end
  end

  def self.process_heat_pump_adjustment(hvac_sizing_values, weather, hvac_heating, total_cap_curve_value, hvac_system)
    '''
    Adjust heat pump sizing
    '''

    hvac_heating_ap = hvac_heating.additional_properties

    capacity_ratio = hvac_heating_ap.heat_capacity_ratios[-1]

    if hvac_heating.is_a? HPXML::HeatPump
      if not hvac_heating.backup_heating_switchover_temp.nil?
        min_compressor_temp = hvac_heating.backup_heating_switchover_temp
      elsif not hvac_heating.compressor_lockout_temp.nil?
        min_compressor_temp = hvac_heating.compressor_lockout_temp
      end
    end
    if (not min_compressor_temp.nil?) && (min_compressor_temp > @hpxml_bldg.header.manualj_heating_design_temp)
      # Calculate the heating load at the switchover temperature to limit unutilized capacity
      temp_heat_design_temp = @hpxml_bldg.header.manualj_heating_design_temp
      @hpxml_bldg.header.manualj_heating_design_temp = min_compressor_temp
      _alternate_bldg_design_loads, alternate_all_hvac_sizing_values = calculate(weather, @hpxml_bldg, @cfa, [hvac_system])
      heating_load = alternate_all_hvac_sizing_values[hvac_system].Heat_Load
      heating_db = min_compressor_temp
      @hpxml_bldg.header.manualj_heating_design_temp = temp_heat_design_temp
    else
      heating_load = hvac_sizing_values.Heat_Load
      heating_db = @hpxml_bldg.header.manualj_heating_design_temp
    end

    if hvac_heating.compressor_type == HPXML::HVACCompressorTypeVariableSpeed
      idb_adj = adjust_indoor_condition_var_speed(heating_db, @heat_setpoint, :htg)
      odb_adj = adjust_outdoor_condition_var_speed(hvac_heating.heating_detailed_performance_data, heating_db, hvac_heating, :htg)
      adj_factor = odb_adj * idb_adj
    else
      coefficients = hvac_heating_ap.heat_cap_ft_spec[-1]
      adj_factor = MathTools.biquadratic(@heat_setpoint, heating_db, coefficients)
    end
    heat_cap_rated = (heating_load / adj_factor) / capacity_ratio

    if total_cap_curve_value.nil? # Heat pump has no cooling
      if @hpxml_bldg.header.heat_pump_sizing_methodology == HPXML::HeatPumpSizingMaxLoad
        # Size based on heating, taking into account reduced heat pump capacity at the design temperature
        hvac_sizing_values.Heat_Capacity = heat_cap_rated
      else
        # Size equal to heating design load
        hvac_sizing_values.Heat_Capacity = hvac_sizing_values.Heat_Load
      end
    elsif heat_cap_rated < hvac_sizing_values.Cool_Capacity
      # Size based on cooling
      hvac_sizing_values.Heat_Capacity = hvac_sizing_values.Cool_Capacity
    else
      cfm_per_btuh = hvac_sizing_values.Cool_Airflow / hvac_sizing_values.Cool_Capacity
      if @hpxml_bldg.header.heat_pump_sizing_methodology == HPXML::HeatPumpSizingMaxLoad
        # Size based on heating, taking into account reduced heat pump capacity at the design temperature
        hvac_sizing_values.Cool_Capacity = heat_cap_rated
      else
        # Size based on cooling, but with ACCA oversizing allowances for heating
        load_shr = hvac_sizing_values.Cool_Load_Sens / hvac_sizing_values.Cool_Load_Tot
        if ((weather.data.HDD65F / weather.data.CDD50F) < 2.0) || (load_shr < 0.95)
          # Mild winter or has a latent cooling load
          hvac_sizing_values.Cool_Capacity = [(@oversize_limit * hvac_sizing_values.Cool_Load_Tot) / total_cap_curve_value, heat_cap_rated].min
        else
          # Cold winter and no latent cooling load (add a ton rule applies)
          hvac_sizing_values.Cool_Capacity = [(hvac_sizing_values.Cool_Load_Tot + @oversize_delta) / total_cap_curve_value, heat_cap_rated].min
        end
      end
      hvac_sizing_values.Cool_Airflow = cfm_per_btuh * hvac_sizing_values.Cool_Capacity
      hvac_sizing_values.Heat_Capacity = hvac_sizing_values.Cool_Capacity
    end
  end

  def self.get_ventilation_rates()
    # If CFIS w/ supplemental fan, assume air handler is running most of the hour and can provide
    # all ventilation needs (i.e., supplemental fan does not need to run), so skip supplement fan
    vent_fans_mech = @hpxml_bldg.ventilation_fans.select { |f| f.used_for_whole_building_ventilation && !f.is_cfis_supplemental_fan? && f.flow_rate > 0 && f.hours_in_operation > 0 }
    if vent_fans_mech.empty?
      return [0.0, 0.0, 0.0, 0.0, 0.0, 0.0]
    end

    # Categorize fans into different types
    vent_mech_preheat = vent_fans_mech.select { |vent_mech| (not vent_mech.preheating_efficiency_cop.nil?) }
    vent_mech_precool = vent_fans_mech.select { |vent_mech| (not vent_mech.precooling_efficiency_cop.nil?) }
    vent_mech_shared = vent_fans_mech.select { |vent_mech| vent_mech.is_shared_system }

    vent_mech_sup_tot = vent_fans_mech.select { |vent_mech| vent_mech.fan_type == HPXML::MechVentTypeSupply }
    vent_mech_exh_tot = vent_fans_mech.select { |vent_mech| vent_mech.fan_type == HPXML::MechVentTypeExhaust }
    vent_mech_cfis_tot = vent_fans_mech.select { |vent_mech| vent_mech.fan_type == HPXML::MechVentTypeCFIS }
    vent_mech_bal_tot = vent_fans_mech.select { |vent_mech| vent_mech.fan_type == HPXML::MechVentTypeBalanced }
    vent_mech_erv_hrv_tot = vent_fans_mech.select { |vent_mech| [HPXML::MechVentTypeERV, HPXML::MechVentTypeHRV].include? vent_mech.fan_type }

    # Average in-unit CFMs (include recirculation from in unit CFMs for shared systems)
    sup_cfm_tot = vent_mech_sup_tot.map { |vent_mech| vent_mech.average_total_unit_flow_rate }.sum(0.0)
    exh_cfm_tot = vent_mech_exh_tot.map { |vent_mech| vent_mech.average_total_unit_flow_rate }.sum(0.0)
    bal_cfm_tot = vent_mech_bal_tot.map { |vent_mech| vent_mech.average_total_unit_flow_rate }.sum(0.0)
    erv_hrv_cfm_tot = vent_mech_erv_hrv_tot.map { |vent_mech| vent_mech.average_total_unit_flow_rate }.sum(0.0)
    cfis_cfm_tot = vent_mech_cfis_tot.map { |vent_mech| vent_mech.average_total_unit_flow_rate }.sum(0.0)

    # Average preconditioned OA air CFMs (only OA, recirculation will be addressed below for all shared systems)
    oa_cfm_preheat = vent_mech_preheat.map { |vent_mech| vent_mech.average_oa_unit_flow_rate * vent_mech.preheating_fraction_load_served }.sum(0.0)
    oa_cfm_precool = vent_mech_precool.map { |vent_mech| vent_mech.average_oa_unit_flow_rate * vent_mech.precooling_fraction_load_served }.sum(0.0)
    recirc_cfm_shared = vent_mech_shared.map { |vent_mech| vent_mech.average_total_unit_flow_rate - vent_mech.average_oa_unit_flow_rate }.sum(0.0)

    # Total CFMS
    tot_sup_cfm = sup_cfm_tot + bal_cfm_tot + erv_hrv_cfm_tot + cfis_cfm_tot
    tot_exh_cfm = exh_cfm_tot + bal_cfm_tot + erv_hrv_cfm_tot
    tot_unbal_cfm = (tot_sup_cfm - tot_exh_cfm).abs
    tot_bal_cfm = [tot_exh_cfm, tot_sup_cfm].min

    # Calculate effectiveness for all ERV/HRV and store results in a hash
    hrv_erv_effectiveness_map = Airflow.calc_hrv_erv_effectiveness(vent_mech_erv_hrv_tot)

    # Calculate cfm weighted average effectiveness for the combined balanced airflow
    weighted_vent_mech_lat_eff = 0.0
    weighted_vent_mech_apparent_sens_eff = 0.0
    vent_mech_erv_hrv_unprecond = vent_mech_erv_hrv_tot.select { |vent_mech| vent_mech.preheating_efficiency_cop.nil? && vent_mech.precooling_efficiency_cop.nil? }
    vent_mech_erv_hrv_unprecond.each do |vent_mech|
      weighted_vent_mech_lat_eff += vent_mech.average_oa_unit_flow_rate / tot_bal_cfm * hrv_erv_effectiveness_map[vent_mech][:vent_mech_lat_eff]
      weighted_vent_mech_apparent_sens_eff += vent_mech.average_oa_unit_flow_rate / tot_bal_cfm * hrv_erv_effectiveness_map[vent_mech][:vent_mech_apparent_sens_eff]
    end

    tot_bal_cfm_sens = tot_bal_cfm * (1.0 - weighted_vent_mech_apparent_sens_eff)
    tot_bal_cfm_lat = tot_bal_cfm * (1.0 - weighted_vent_mech_lat_eff)

    return [tot_unbal_cfm, oa_cfm_preheat, oa_cfm_precool, recirc_cfm_shared, tot_bal_cfm_sens, tot_bal_cfm_lat]
  end

  def self.calc_airflow_rate_manual_s(sens_load_or_capacity, deltaT, rated_capacity_for_cfm_per_ton_limits = nil)
    # Airflow sizing following Manual S based on design calculation
    airflow_rate = sens_load_or_capacity / (1.1 * @acf * deltaT)

    if not rated_capacity_for_cfm_per_ton_limits.nil?
      rated_capacity_tons = UnitConversions.convert(rated_capacity_for_cfm_per_ton_limits, 'Btu/hr', 'ton')
      # Ensure the air flow rate is in between 200 and 500 cfm/ton.
      # Reset the air flow rate (with a safety margin), if required.
      if airflow_rate / rated_capacity_tons > 500
        airflow_rate = 499.0 * rated_capacity_tons
      elsif airflow_rate / rated_capacity_tons < 200
        airflow_rate = 201.0 * rated_capacity_tons
      end
    end

    return airflow_rate
  end

  def self.calc_airflow_rate_user(capacity, rated_cfm_per_ton, capacity_ratio)
    # Airflow determined by user setting, not based on design
    return rated_cfm_per_ton * capacity_ratio * UnitConversions.convert(capacity, 'Btu/hr', 'ton') # Maximum air flow under heating operation
  end

  def self.calc_gshp_clg_curve_value(cool_cap_curve_spec, cool_sh_curve_spec, wb_temp, db_temp, w_temp, vfr_air, loop_flow = nil, rated_vfr_air = nil)
    # Reference conditions in thesis with largest capacity:
    # See Appendix B Figure B.3 of  https://hvac.okstate.edu/sites/default/files/pubs/theses/MS/27-Tang_Thesis_05.pdf
    ref_temp = 283 # K
    if rated_vfr_air.nil?
      # rated volume flow rate used to fit the curve
      ref_vfr_air = UnitConversions.convert(1200, 'cfm', 'm^3/s')
    else
      ref_vfr_air = UnitConversions.convert(rated_vfr_air, 'cfm', 'm^3/s')
    end
    ref_vfr_water = 0.000284

    a_1 = cool_cap_curve_spec[0]
    a_2 = cool_cap_curve_spec[1]
    a_3 = cool_cap_curve_spec[2]
    a_4 = cool_cap_curve_spec[3]
    a_5 = cool_cap_curve_spec[4]
    b_1 = cool_sh_curve_spec[0]
    b_2 = cool_sh_curve_spec[1]
    b_3 = cool_sh_curve_spec[2]
    b_4 = cool_sh_curve_spec[3]
    b_5 = cool_sh_curve_spec[4]
    b_6 = cool_sh_curve_spec[5]

    loop_flow = 0.0 if loop_flow.nil?

    total_cap_curve_value = a_1 + wb_temp / ref_temp * a_2 + w_temp / ref_temp * a_3 + vfr_air / ref_vfr_air * a_4 + loop_flow / ref_vfr_water * a_5
    sensible_cap_curve_value = b_1 + db_temp / ref_temp * b_2 + wb_temp / ref_temp * b_3 + w_temp / ref_temp * b_4 + vfr_air / ref_vfr_air * b_5 + loop_flow / ref_vfr_water * b_6

    return total_cap_curve_value, sensible_cap_curve_value
  end

  def self.calc_delivery_effectiveness_heating(dse_Qs, dse_Qr, system_cfm, load_sens, dse_Tamb_s, dse_Tamb_r, dse_As, dse_Ar, t_setpoint, dse_Fregain_s, dse_Fregain_r, supply_r, return_r, air_dens = @inside_air_dens, air_cp = Gas.Air.cp)
    '''
    Calculate the Delivery Effectiveness for heating (using the method of ASHRAE Standard 152).
    '''
    dse_Bs, dse_Br, dse_As, dse_Ar, dse_dTe, dse_dT_s, dse_dT_r = _calc_dse_init(system_cfm, load_sens, dse_Tamb_s, dse_Tamb_r, dse_As, dse_Ar, t_setpoint, dse_Qs, dse_Qr, supply_r, return_r, air_dens, air_cp)
    dse_DE = _calc_dse_DE_heating(dse_As, dse_Bs, dse_Ar, dse_Br, dse_dT_s, dse_dT_r, dse_dTe)
    dse_DEcorr = _calc_dse_DEcorr(dse_DE, dse_Fregain_s, dse_Fregain_r, dse_Br, dse_Ar, dse_dT_r, dse_dTe)

    return dse_DEcorr
  end

  def self.calc_delivery_effectiveness_cooling(dse_Qs, dse_Qr, leaving_air_temp, system_cfm, load_sens, dse_Tamb_s, dse_Tamb_r, dse_As, dse_Ar, t_setpoint, dse_Fregain_s, dse_Fregain_r, load_total, dse_h_r, supply_r, return_r, air_dens = @inside_air_dens, air_cp = Gas.Air.cp, h_in = @enthalpy_indoor_cooling)
    '''
    Calculate the Delivery Effectiveness for cooling (using the method of ASHRAE Standard 152).
    '''
    dse_Bs, dse_Br, dse_As, dse_Ar, dse_dTe, _dse_dT_s, dse_dT_r = _calc_dse_init(system_cfm, load_sens, dse_Tamb_s, dse_Tamb_r, dse_As, dse_Ar, t_setpoint, dse_Qs, dse_Qr, supply_r, return_r, air_dens, air_cp)
    dse_dTe *= -1.0
    dse_DE, cooling_load_ducts_sens = _calc_dse_DE_cooling(dse_As, system_cfm, load_total, dse_Ar, dse_h_r, dse_Br, dse_dT_r, dse_Bs, leaving_air_temp, dse_Tamb_s, load_sens, air_dens, air_cp, h_in)
    dse_DEcorr = _calc_dse_DEcorr(dse_DE, dse_Fregain_s, dse_Fregain_r, dse_Br, dse_Ar, dse_dT_r, dse_dTe)

    return dse_DEcorr, dse_dTe, cooling_load_ducts_sens
  end

  def self._calc_dse_init(system_cfm, load_sens, dse_Tamb_s, dse_Tamb_r, dse_As, dse_Ar, t_setpoint, dse_Qs, dse_Qr, supply_r, return_r, air_dens, air_cp)
    # Supply and return conduction functions, Bs and Br
    dse_Bs = Math.exp((-1.0 * dse_As) / (60.0 * system_cfm * air_dens * air_cp * supply_r))
    dse_Br = Math.exp((-1.0 * dse_Ar) / (60.0 * system_cfm * air_dens * air_cp * return_r))

    dse_As = (system_cfm - dse_Qs) / system_cfm
    dse_Ar = (system_cfm - dse_Qr) / system_cfm

    dse_dTe = load_sens / (60.0 * system_cfm * air_dens * air_cp)
    dse_dT_s = t_setpoint - dse_Tamb_s
    dse_dT_r = t_setpoint - dse_Tamb_r

    return dse_Bs, dse_Br, dse_As, dse_Ar, dse_dTe, dse_dT_s, dse_dT_r
  end

  def self._calc_dse_DE_cooling(dse_As, system_cfm, load_total, dse_Ar, dse_h_r, dse_Br, dse_dT_r, dse_Bs, leaving_air_temp, dse_Tamb_s, load_sens, air_dens, air_cp, h_in)
    # Calculate the delivery effectiveness (Equation 6-25)
    dse_DE = ((dse_As * 60.0 * system_cfm * air_dens) / (-1.0 * load_total)) * \
             (((-1.0 * load_total) / (60.0 * system_cfm * air_dens)) + \
              (1.0 - dse_Ar) * (dse_h_r - h_in) + \
              dse_Ar * air_cp * (dse_Br - 1.0) * dse_dT_r + \
              air_cp * (dse_Bs - 1.0) * (leaving_air_temp - dse_Tamb_s))

    # Calculate the sensible heat transfer from surroundings
    cooling_load_ducts_sens = (1.0 - [dse_DE, 0.0].max) * load_sens

    return dse_DE, cooling_load_ducts_sens
  end

  def self._calc_dse_DE_heating(dse_As, dse_Bs, dse_Ar, dse_Br, dse_dT_s, dse_dT_r, dse_dTe)
    # Calculate the delivery effectiveness (Equation 6-23)
    dse_DE = (dse_As * dse_Bs -
              dse_As * dse_Bs * (1.0 - dse_Ar * dse_Br) * (dse_dT_r / dse_dTe) -
              dse_As * (1.0 - dse_Bs) * (dse_dT_s / dse_dTe))

    return dse_DE
  end

  def self._calc_dse_DEcorr(dse_DE, dse_Fregain_s, dse_Fregain_r, dse_Br, dse_Ar, dse_dT_r, dse_dTe)
    # Calculate the delivery effectiveness corrector for regain (Equation 6-40)
    dse_DEcorr = (dse_DE + dse_Fregain_s * (1.0 - dse_DE) - (dse_Fregain_s - dse_Fregain_r -
                  dse_Br * (dse_Ar * dse_Fregain_s - dse_Fregain_r)) * dse_dT_r / dse_dTe)

    # Limit the DE to a reasonable value to prevent negative values and huge equipment
    dse_DEcorr = [dse_DEcorr, 0.25].max
    dse_DEcorr = [dse_DEcorr, 1.00].min

    return dse_DEcorr
  end

  def self.calculate_sensible_latent_split(return_leakage_cfm, cool_load_tot, cool_load_lat)
    # Calculate the latent duct leakage load (Manual J accounts only for return duct leakage)
    dse_cool_load_latent = [0.0, 0.68 * @acf * return_leakage_cfm * (@cool_design_grains - @cool_indoor_grains)].max

    # Calculate final latent and load
    cool_load_lat += dse_cool_load_latent
    cool_load_sens = cool_load_tot - cool_load_lat

    return cool_load_lat, cool_load_sens
  end

  def self.calc_duct_conduction_values(distribution_system, design_temps)
    dse_A = { HPXML::DuctTypeSupply => 0.0, HPXML::DuctTypeReturn => 0.0 }
    dse_Ufactor = { HPXML::DuctTypeSupply => 0.0, HPXML::DuctTypeReturn => 0.0 }
    dse_Tamb = { HPXML::DuctTypeSupply => 0.0, HPXML::DuctTypeReturn => 0.0 }
    dse_Fregain = { HPXML::DuctTypeSupply => 0.0, HPXML::DuctTypeReturn => 0.0 }

    [HPXML::DuctTypeSupply, HPXML::DuctTypeReturn].each do |duct_type|
      # Calculate total area outside this unit's conditioned space
      total_area = 0.0
      distribution_system.ducts.each do |duct|
        next if duct.duct_type != duct_type
        next if HPXML::conditioned_locations_this_unit.include? duct.duct_location

        total_area += duct.duct_surface_area * duct.duct_surface_area_multiplier
      end

      if total_area == 0
        # There still may be leakage to the outside, so set Tamb to outside environment
        dse_Tamb[duct_type] = design_temps[HPXML::LocationOutside]
      else
        distribution_system.ducts.each do |duct|
          next if duct.duct_type != duct_type
          next if HPXML::conditioned_locations_this_unit.include? duct.duct_location

          duct_area = duct.duct_surface_area * duct.duct_surface_area_multiplier
          dse_A[duct_type] += duct_area

          # Calculate area-weighted values:

          duct_area_fraction = duct_area / total_area

          dse_Ufactor[duct_type] += 1.0 / duct.duct_effective_r_value * duct_area_fraction

          dse_Tamb[duct_type] += design_temps[duct.duct_location] * duct_area_fraction

          dse_Fregain[duct_type] += get_duct_regain_factor(duct) * duct_area_fraction
        end
      end
    end

    return dse_A[HPXML::DuctTypeSupply], dse_A[HPXML::DuctTypeReturn],
           1.0 / dse_Ufactor[HPXML::DuctTypeSupply], 1.0 / dse_Ufactor[HPXML::DuctTypeReturn],
           dse_Tamb[HPXML::DuctTypeSupply], dse_Tamb[HPXML::DuctTypeReturn],
           dse_Fregain[HPXML::DuctTypeSupply], dse_Fregain[HPXML::DuctTypeReturn]
  end

  def self.calc_duct_leakages_cfm25(distribution_system, system_cfm)
    '''
    Calculate supply & return duct leakage in cfm25.
    '''

    cfms = { HPXML::DuctTypeSupply => 0.0, HPXML::DuctTypeReturn => 0.0 }

    distribution_system.duct_leakage_measurements.each do |m|
      next if m.duct_leakage_total_or_to_outside != HPXML::DuctLeakageToOutside
      next unless [HPXML::DuctTypeSupply, HPXML::DuctTypeReturn].include? m.duct_type

      if m.duct_leakage_units == HPXML::UnitsPercent
        cfms[m.duct_type] += m.duct_leakage_value * system_cfm
      elsif m.duct_leakage_units == HPXML::UnitsCFM25
        cfms[m.duct_type] += m.duct_leakage_value
      elsif m.duct_leakage_units == HPXML::UnitsCFM50
        cfms[m.duct_type] += Airflow.calc_air_leakage_at_diff_pressure(0.65, m.duct_leakage_value, 50.0, 25.0)
      end
    end

    return cfms[HPXML::DuctTypeSupply], cfms[HPXML::DuctTypeReturn]
  end

  def self.process_curve_fit(airflow_rate, capacity, temp)
    # TODO: Get rid of this curve by using ADP/BF calculations
    return 0 if capacity == 0

    capacity_tons = UnitConversions.convert(capacity, 'Btu/hr', 'ton')
    return MathTools.biquadratic(airflow_rate / capacity_tons, temp, get_shr_biquadratic)
  end

  def self.get_shr_biquadratic
    # Based on EnergyPlus's model for calculating SHR at off-rated conditions. This curve fit
    # avoids the iterations in the actual model. It does not account for altitude or variations
    # in the SHRRated. It is a function of ODB (MJ design temp) and CFM/Ton (from MJ)
    return [1.08464364, 0.002096954, 0, -0.005766327, 0, -0.000011147]
  end

  def self.get_sizing_speed(hvac_ap, is_cooling)
    if is_cooling && hvac_ap.respond_to?(:cool_capacity_ratios)
      capacity_ratios = hvac_ap.cool_capacity_ratios
    elsif (not is_cooling) && hvac_ap.respond_to?(:heat_capacity_ratios)
      capacity_ratios = hvac_ap.heat_capacity_ratios
    end
    if not capacity_ratios.nil?
      for speed in 0..(capacity_ratios.size - 1)
        # Select curves for sizing using the speed with the capacity ratio of 1
        next if capacity_ratios[speed] != 1

        return speed
      end
      fail 'No speed with capacity ratio of 1.0 found.'
    end
    return 0
  end

  def self.get_true_azimuth(azimuth)
    true_az = azimuth - 180.0
    if true_az < 0
      true_az += 360.0
    end
    return true_az
  end

  def self.get_space_ua_values(location, weather)
    if HPXML::conditioned_locations.include? location
      fail 'Method should not be called for a conditioned space.'
    end

    space_UAs = { HPXML::LocationOutside => 0.0,
                  HPXML::LocationGround => 0.0,
                  HPXML::LocationConditionedSpace => 0.0 }

    # Surface UAs
    (@hpxml_bldg.roofs + @hpxml_bldg.floors + @hpxml_bldg.walls + @hpxml_bldg.foundation_walls).each do |surface|
      next unless ((location == surface.interior_adjacent_to && space_UAs.keys.include?(surface.exterior_adjacent_to)) ||
                   (location == surface.exterior_adjacent_to && space_UAs.keys.include?(surface.interior_adjacent_to)))

      if [surface.interior_adjacent_to, surface.exterior_adjacent_to].include? HPXML::LocationOutside
        space_UAs[HPXML::LocationOutside] += (1.0 / surface.insulation_assembly_r_value) * surface.area
      elsif HPXML::conditioned_locations.include?(surface.interior_adjacent_to) || HPXML::conditioned_locations.include?(surface.exterior_adjacent_to)
        space_UAs[HPXML::LocationConditionedSpace] += (1.0 / surface.insulation_assembly_r_value) * surface.area
      elsif [surface.interior_adjacent_to, surface.exterior_adjacent_to].include? HPXML::LocationGround
        if surface.is_a? HPXML::FoundationWall
          _u_wall_with_soil, u_wall_without_soil = get_foundation_wall_properties(surface)
          space_UAs[HPXML::LocationGround] += u_wall_without_soil * surface.area
        end
      end
    end

    # Infiltration UA
    ach = nil
    if [HPXML::LocationCrawlspaceVented, HPXML::LocationAtticVented].include? location
      # Vented space
      if location == HPXML::LocationCrawlspaceVented
        vented_crawl = @hpxml_bldg.foundations.find { |f| f.foundation_type == HPXML::FoundationTypeCrawlspaceVented }
        sla = vented_crawl.vented_crawlspace_sla
      else
        vented_attic = @hpxml_bldg.attics.find { |f| f.attic_type == HPXML::AtticTypeVented }
        if not vented_attic.vented_attic_sla.nil?
          sla = vented_attic.vented_attic_sla
        else
          ach = vented_attic.vented_attic_ach
        end
      end
      ach = Airflow.get_infiltration_ACH_from_SLA(sla, 8.202, weather) if ach.nil?
    else # Unvented space
      ach = Airflow.get_default_unvented_space_ach()
    end
    volume = Geometry.calculate_zone_volume(@hpxml_bldg, location)
    infiltration_cfm = ach / UnitConversions.convert(1.0, 'hr', 'min') * volume
    outside_air_density = UnitConversions.convert(weather.header.LocalPressure, 'atm', 'Btu/ft^3') / (Gas.Air.r * UnitConversions.convert(weather.data.AnnualAvgDrybulb, 'F', 'R'))
    space_UAs['infil'] = infiltration_cfm * outside_air_density * Gas.Air.cp * UnitConversions.convert(1.0, 'hr', 'min')

    # Total UA
    total_UA = 0.0
    space_UAs.values.each do |ua|
      total_UA += ua
    end
    space_UAs['total'] = total_UA
    return space_UAs
  end

  def self.calculate_space_design_temps(location, weather, conditioned_design_temp, design_db, ground_db, is_cooling_for_unvented_attic_roof_insulation = false)
    space_UAs = get_space_ua_values(location, weather)

    # Calculate space design temp from space UAs
    design_temp = nil
    if not is_cooling_for_unvented_attic_roof_insulation

      sum_uat = 0.0
      space_UAs.each do |ua_type, ua|
        if ua_type == HPXML::LocationGround
          sum_uat += ua * ground_db
        elsif (ua_type == HPXML::LocationOutside) || (ua_type == 'infil')
          sum_uat += ua * design_db
        elsif ua_type == HPXML::LocationConditionedSpace
          sum_uat += ua * conditioned_design_temp
        elsif ua_type == 'total'
        # skip
        else
          fail "Unexpected space ua type: '#{ua_type}'."
        end
      end
      design_temp = sum_uat / space_UAs['total']

    else

      # Special case due to effect of solar

      # This number comes from the number from the Vented Attic
      # assumption, but assuming an unvented attic will be hotter
      # during the summer when insulation is at the ceiling level
      max_temp_rise = 50.0

      # Estimate from running a few cases in E+ and DOE2 since the
      # attic will always be a little warmer than the conditioned space
      # when the roof is insulated
      min_temp_rise = 5.0

      max_cooling_temp = @cool_setpoint + max_temp_rise
      min_cooling_temp = @cool_setpoint + min_temp_rise

      ua_conditioned = 0.0
      ua_outside = 0.0
      space_UAs.each do |ua_type, ua|
        if (ua_type == HPXML::LocationOutside) || (ua_type == 'infil')
          ua_outside += ua
        elsif ua_type == HPXML::LocationConditionedSpace
          ua_conditioned += ua
        elsif not ((ua_type == 'total') || (ua_type == HPXML::LocationGround))
          fail "Unexpected space ua type: '#{ua_type}'."
        end
      end
      percent_ua_conditioned = ua_conditioned / (ua_conditioned + ua_outside)
      design_temp = max_cooling_temp - percent_ua_conditioned * (max_cooling_temp - min_cooling_temp)

    end

    return design_temp
  end

  def self.calculate_scheduled_space_design_temps(location, setpoint, oa_db, gnd_db)
    space_values = Geometry.get_temperature_scheduled_space_values(location)
    design_temp = setpoint * space_values[:indoor_weight] + oa_db * space_values[:outdoor_weight] + gnd_db * space_values[:ground_weight]
    if not space_values[:temp_min].nil?
      design_temp = [design_temp, space_values[:temp_min]].max
    end
    return design_temp
  end

  def self.get_wall_group(wall)
    # Determine the wall Group Number (A - K = 1 - 11) for above-grade walls

    if wall.is_a? HPXML::RimJoist
      wall_type = HPXML::WallTypeWoodStud
    else
      wall_type = wall.wall_type
    end

    wall_ufactor = 1.0 / wall.insulation_assembly_r_value

    # The following correlations were estimated by analyzing MJ8 construction tables.
    if wall_type == HPXML::WallTypeWoodStud
      if wall.siding == HPXML::SidingTypeBrick
        if wall_ufactor <= 0.070
          wall_group = 11 # K
        elsif wall_ufactor <= 0.083
          wall_group = 10 # J
        elsif wall_ufactor <= 0.095
          wall_group = 9 # I
        elsif wall_ufactor <= 0.100
          wall_group = 8 # H
        elsif wall_ufactor <= 0.130
          wall_group = 7 # G
        elsif wall_ufactor <= 0.175
          wall_group = 6 # F
        else
          wall_group = 5 # E
        end
      else
        if wall_ufactor <= 0.048
          wall_group = 10 # J
        elsif wall_ufactor <= 0.051
          wall_group = 9 # I
        elsif wall_ufactor <= 0.059
          wall_group = 8 # H
        elsif wall_ufactor <= 0.063
          wall_group = 7 # G
        elsif wall_ufactor <= 0.067
          wall_group = 6 # F
        elsif wall_ufactor <= 0.075
          wall_group = 5 # E
        elsif wall_ufactor <= 0.086
          wall_group = 4 # D
        elsif wall_ufactor <= 0.110
          wall_group = 3 # C
        elsif wall_ufactor <= 0.170
          wall_group = 2 # B
        else
          wall_group = 1 # A
        end
      end

    elsif wall_type == HPXML::WallTypeSteelStud
      if wall.siding == HPXML::SidingTypeBrick
        if wall_ufactor <= 0.090
          wall_group = 11 # K
        elsif wall_ufactor <= 0.105
          wall_group = 10 # J
        elsif wall_ufactor <= 0.118
          wall_group = 9 # I
        elsif wall_ufactor <= 0.125
          wall_group = 8 # H
        elsif wall_ufactor <= 0.145
          wall_group = 7 # G
        elsif wall_ufactor <= 0.200
          wall_group = 6 # F
        else
          wall_group = 5 # E
        end
      else
        if wall_ufactor <= 0.066
          wall_group = 10 # J
        elsif wall_ufactor <= 0.070
          wall_group = 9 # I
        elsif wall_ufactor <= 0.075
          wall_group = 8 # H
        elsif wall_ufactor <= 0.081
          wall_group = 7 # G
        elsif wall_ufactor <= 0.088
          wall_group = 6 # F
        elsif wall_ufactor <= 0.100
          wall_group = 5 # E
        elsif wall_ufactor <= 0.105
          wall_group = 4 # D
        elsif wall_ufactor <= 0.120
          wall_group = 3 # C
        elsif wall_ufactor <= 0.200
          wall_group = 2 # B
        else
          wall_group = 1 # A
        end
      end

    elsif wall_type == HPXML::WallTypeDoubleWoodStud
      wall_group = 10 # J (assumed since MJ8 does not include double stud constructions)
      if wall.siding == HPXML::SidingTypeBrick
        wall_group = 11 # K
      end

    elsif wall_type == HPXML::WallTypeSIP
      # Manual J refers to SIPs as Structural Foam Panel (SFP)
      if wall_ufactor >= (0.072 + 0.050) / 2
        if wall.siding == HPXML::SidingTypeBrick
          wall_group = 10 # J
        else
          wall_group = 7 # G
        end
      elsif wall_ufactor >= 0.050
        if wall.siding == HPXML::SidingTypeBrick
          wall_group = 11 # K
        else
          wall_group = 9 # I
        end
      else
        wall_group = 11 # K
      end

    elsif wall_type == HPXML::WallTypeCMU
      # Table 4A - Construction Number 13
      if wall_ufactor <= 0.0575
        wall_group = 10 # J
      elsif wall_ufactor <= 0.067
        wall_group = 9 # I
      elsif wall_ufactor <= 0.080
        wall_group = 8 # H
      elsif wall_ufactor <= 0.108
        wall_group = 7 # G
      elsif wall_ufactor <= 0.148
        wall_group = 6 # F
      else
        wall_group = 5 # E
      end

    elsif [HPXML::WallTypeBrick, HPXML::WallTypeAdobe].include? wall_type
      # Two Courses Brick
      if wall_ufactor >= (0.218 + 0.179) / 2
        wall_group = 7  # G
      elsif wall_ufactor >= (0.152 + 0.132) / 2
        wall_group = 8  # H
      elsif wall_ufactor >= (0.117 + 0.079) / 2
        wall_group = 9  # I
      elsif wall_ufactor >= 0.079
        wall_group = 10 # J
      else
        wall_group = 11 # K
      end

    elsif wall_type == HPXML::WallTypeLog
      # Stacked Logs
      if wall_ufactor >= (0.103 + 0.091) / 2
        wall_group = 7  # G
      elsif wall_ufactor >= (0.091 + 0.082) / 2
        wall_group = 8  # H
      elsif wall_ufactor >= (0.074 + 0.068) / 2
        wall_group = 9  # I
      elsif wall_ufactor >= (0.068 + 0.063) / 2
        wall_group = 10 # J
      else
        wall_group = 11 # K
      end

    elsif [HPXML::WallTypeICF, HPXML::WallTypeConcrete, HPXML::WallTypeStrawBale, HPXML::WallTypeStone].include? wall_type
      wall_group = 11 # K

    end

    # Maximum wall group is K
    wall_group = [wall_group, 11].min

    return wall_group
  end

  def self.gshp_coil_bf
    return 0.0806
  end

  def self.gshp_coil_bf_ft_spec
    return [1.21005458, -0.00664200, 0.00000000, 0.00348246, 0.00000000, 0.00000000]
  end

  def self.gshp_hx_pipe_rvalue(hvac_cooling_ap)
    # Thermal Resistance of Pipe
    return Math.log(hvac_cooling_ap.pipe_od / hvac_cooling_ap.pipe_id) / 2.0 / Math::PI / hvac_cooling_ap.pipe_cond
  end

  def self.gshp_hxbore_ft_per_ton(weather, hvac_cooling_ap, bore_spacing, pipe_r_value)
    if hvac_cooling_ap.u_tube_spacing_type == 'b'
      beta_0 = 17.4427
      beta_1 = -0.6052
    elsif hvac_cooling_ap.u_tube_spacing_type == 'c'
      beta_0 = 21.9059
      beta_1 = -0.3796
    elsif hvac_cooling_ap.u_tube_spacing_type == 'as'
      beta_0 = 20.1004
      beta_1 = -0.94467
    end

    r_value_ground = Math.log(bore_spacing / hvac_cooling_ap.bore_diameter * 12.0) / 2.0 / Math::PI / @hpxml_bldg.site.ground_conductivity
    r_value_grout = 1.0 / hvac_cooling_ap.grout_conductivity / beta_0 / ((hvac_cooling_ap.bore_diameter / hvac_cooling_ap.pipe_od)**beta_1)
    r_value_bore = r_value_grout + pipe_r_value / 2.0 # Note: Convection resistance is negligible when calculated against Glhepro (Jeffrey D. Spitler, 2000)

    is_southern_hemisphere = (weather.header.Latitude < 0)

    if is_southern_hemisphere
      heating_month = 6 # July
      cooling_month = 0 # January
    else
      heating_month = 0 # January
      cooling_month = 6 # July
    end

    rtf_DesignMon_Heat = [0.25, (71.0 - weather.data.MonthlyAvgDrybulbs[heating_month]) / @htd].max
    rtf_DesignMon_Cool = [0.25, (weather.data.MonthlyAvgDrybulbs[cooling_month] - 76.0) / @ctd].max

    nom_length_heat = (1.0 - hvac_cooling_ap.heat_rated_eirs[0]) * (r_value_bore + r_value_ground * rtf_DesignMon_Heat) / (weather.data.GroundAnnualTemp - (2.0 * hvac_cooling_ap.design_hw - hvac_cooling_ap.design_delta_t) / 2.0) * UnitConversions.convert(1.0, 'ton', 'Btu/hr')
    nom_length_cool = (1.0 + hvac_cooling_ap.cool_rated_eirs[0]) * (r_value_bore + r_value_ground * rtf_DesignMon_Cool) / ((2.0 * hvac_cooling_ap.design_chw + hvac_cooling_ap.design_delta_t) / 2.0 - weather.data.GroundAnnualTemp) * UnitConversions.convert(1.0, 'ton', 'Btu/hr')

    return nom_length_heat, nom_length_cool
  end

  def self.gshp_gfnc_coeff(bore_config, num_bore_holes, spacing_to_depth_ratio)
    # Set GFNC coefficients
    gfnc_coeff = nil
    if bore_config == 'single'
      gfnc_coeff = 2.681, 3.024, 3.320, 3.666, 3.963, 4.306, 4.645, 4.899, 5.222, 5.405, 5.531, 5.704, 5.821, 6.082, 6.304, 6.366, 6.422, 6.477, 6.520, 6.558, 6.591, 6.619, 6.640, 6.665, 6.893, 6.694, 6.715
    elsif bore_config == 'line'
      if num_bore_holes == 2
        if spacing_to_depth_ratio <= 0.02
          gfnc_coeff = 2.681, 3.043, 3.397, 3.9, 4.387, 5.005, 5.644, 6.137, 6.77, 7.131, 7.381, 7.722, 7.953, 8.462, 8.9, 9.022, 9.13, 9.238, 9.323, 9.396, 9.46, 9.515, 9.556, 9.604, 9.636, 9.652, 9.678
        elsif spacing_to_depth_ratio <= 0.03
          gfnc_coeff = 2.679, 3.024, 3.332, 3.734, 4.143, 4.691, 5.29, 5.756, 6.383, 6.741, 6.988, 7.326, 7.557, 8.058, 8.5, 8.622, 8.731, 8.839, 8.923, 8.997, 9.061, 9.115, 9.156, 9.203, 9.236, 9.252, 9.277
        elsif spacing_to_depth_ratio <= 0.05
          gfnc_coeff = 2.679, 3.023, 3.319, 3.668, 3.988, 4.416, 4.921, 5.323, 5.925, 6.27, 6.512, 6.844, 7.073, 7.574, 8.015, 8.137, 8.247, 8.354, 8.439, 8.511, 8.575, 8.629, 8.67, 8.718, 8.75, 8.765, 8.791
        elsif spacing_to_depth_ratio <= 0.1
          gfnc_coeff = 2.679, 3.023, 3.318, 3.664, 3.961, 4.31, 4.672, 4.919, 5.406, 5.711, 5.932, 6.246, 6.465, 6.945, 7.396, 7.52, 7.636, 7.746, 7.831, 7.905, 7.969, 8.024, 8.066, 8.113, 8.146, 8.161, 8.187
        else
          gfnc_coeff = 2.679, 3.023, 3.318, 3.664, 3.961, 4.306, 4.648, 4.835, 5.232, 5.489, 5.682, 5.964, 6.166, 6.65, 7.087, 7.208, 7.32, 7.433, 7.52, 7.595, 7.661, 7.717, 7.758, 7.806, 7.839, 7.855, 7.88
        end
      elsif num_bore_holes == 3
        if spacing_to_depth_ratio <= 0.02
          gfnc_coeff = 2.682, 3.05, 3.425, 3.992, 4.575, 5.366, 6.24, 6.939, 7.86, 8.39, 8.759, 9.263, 9.605, 10.358, 11.006, 11.185, 11.345, 11.503, 11.628, 11.736, 11.831, 11.911, 11.971, 12.041, 12.089, 12.112, 12.151
        elsif spacing_to_depth_ratio <= 0.03
          gfnc_coeff = 2.679, 3.025, 3.336, 3.758, 4.21, 4.855, 5.616, 6.243, 7.124, 7.639, 7.999, 8.493, 8.833, 9.568, 10.22, 10.399, 10.56, 10.718, 10.841, 10.949, 11.043, 11.122, 11.182, 11.252, 11.299, 11.322, 11.36
        elsif spacing_to_depth_ratio <= 0.05
          gfnc_coeff = 2.679, 3.023, 3.319, 3.67, 3.997, 4.454, 5.029, 5.517, 6.298, 6.768, 7.106, 7.578, 7.907, 8.629, 9.274, 9.452, 9.612, 9.769, 9.893, 9.999, 10.092, 10.171, 10.231, 10.3, 10.347, 10.37, 10.407
        elsif spacing_to_depth_ratio <= 0.1
          gfnc_coeff = 2.679, 3.023, 3.318, 3.664, 3.962, 4.311, 4.681, 4.942, 5.484, 5.844, 6.116, 6.518, 6.807, 7.453, 8.091, 8.269, 8.435, 8.595, 8.719, 8.826, 8.919, 8.999, 9.06, 9.128, 9.175, 9.198, 9.235
        else
          gfnc_coeff = 2.679, 3.023, 3.318, 3.664, 3.961, 4.306, 4.649, 4.836, 5.25, 5.53, 5.746, 6.076, 6.321, 6.924, 7.509, 7.678, 7.836, 7.997, 8.121, 8.229, 8.325, 8.405, 8.465, 8.535, 8.582, 8.605, 8.642
        end
      elsif num_bore_holes == 4
        if spacing_to_depth_ratio <= 0.02
          gfnc_coeff = 2.682, 3.054, 3.438, 4.039, 4.676, 5.575, 6.619, 7.487, 8.662, 9.35, 9.832, 10.492, 10.943, 11.935, 12.787, 13.022, 13.232, 13.44, 13.604, 13.745, 13.869, 13.975, 14.054, 14.145, 14.208, 14.238, 14.289
        elsif spacing_to_depth_ratio <= 0.03
          gfnc_coeff = 2.679, 3.025, 3.339, 3.77, 4.244, 4.941, 5.798, 6.539, 7.622, 8.273, 8.734, 9.373, 9.814, 10.777, 11.63, 11.864, 12.074, 12.282, 12.443, 12.584, 12.706, 12.81, 12.888, 12.979, 13.041, 13.071, 13.12
        elsif spacing_to_depth_ratio <= 0.05
          gfnc_coeff = 2.679, 3.023, 3.319, 3.671, 4.001, 4.474, 5.086, 5.62, 6.514, 7.075, 7.487, 8.075, 8.49, 9.418, 10.253, 10.484, 10.692, 10.897, 11.057, 11.195, 11.316, 11.419, 11.497, 11.587, 11.647, 11.677, 11.726
        elsif spacing_to_depth_ratio <= 0.1
          gfnc_coeff = 2.679, 3.023, 3.318, 3.664, 3.962, 4.311, 4.686, 4.953, 5.523, 5.913, 6.214, 6.67, 7.005, 7.78, 8.574, 8.798, 9.011, 9.215, 9.373, 9.512, 9.632, 9.735, 9.814, 9.903, 9.963, 9.993, 10.041
        else
          gfnc_coeff = 2.679, 3.023, 3.318, 3.664, 3.961, 4.306, 4.649, 4.837, 5.259, 5.55, 5.779, 6.133, 6.402, 7.084, 7.777, 7.983, 8.178, 8.379, 8.536, 8.672, 8.795, 8.898, 8.975, 9.064, 9.125, 9.155, 9.203
        end
      elsif num_bore_holes == 5
        if spacing_to_depth_ratio <= 0.02
          gfnc_coeff = 2.683, 3.056, 3.446, 4.067, 4.737, 5.709, 6.877, 7.879, 9.272, 10.103, 10.69, 11.499, 12.053, 13.278, 14.329, 14.618, 14.878, 15.134, 15.336, 15.51, 15.663, 15.792, 15.89, 16.002, 16.079, 16.117, 16.179
        elsif spacing_to_depth_ratio <= 0.03
          gfnc_coeff = 2.679, 3.025, 3.34, 3.777, 4.265, 4.993, 5.913, 6.735, 7.974, 8.737, 9.285, 10.054, 10.591, 11.768, 12.815, 13.103, 13.361, 13.616, 13.814, 13.987, 14.137, 14.264, 14.36, 14.471, 14.548, 14.584, 14.645
        elsif spacing_to_depth_ratio <= 0.05
          gfnc_coeff = 2.679, 3.023, 3.319, 3.671, 4.004, 4.485, 5.12, 5.683, 6.653, 7.279, 7.747, 8.427, 8.914, 10.024, 11.035, 11.316, 11.571, 11.82, 12.016, 12.185, 12.332, 12.458, 12.553, 12.663, 12.737, 12.773, 12.833
        elsif spacing_to_depth_ratio <= 0.1
          gfnc_coeff = 2.679, 3.023, 3.318, 3.664, 3.962, 4.312, 4.688, 4.96, 5.547, 5.955, 6.274, 6.764, 7.132, 8.002, 8.921, 9.186, 9.439, 9.683, 9.873, 10.041, 10.186, 10.311, 10.406, 10.514, 10.588, 10.624, 10.683
        else
          gfnc_coeff = 2.679, 3.023, 3.318, 3.664, 3.961, 4.306, 4.65, 4.837, 5.264, 5.562, 5.798, 6.168, 6.452, 7.186, 7.956, 8.191, 8.415, 8.649, 8.834, 8.995, 9.141, 9.265, 9.357, 9.465, 9.539, 9.575, 9.634
        end
      elsif num_bore_holes == 6
        if spacing_to_depth_ratio <= 0.02
          gfnc_coeff = 2.683, 3.057, 3.452, 4.086, 4.779, 5.8, 7.06, 8.162, 9.74, 10.701, 11.385, 12.334, 12.987, 14.439, 15.684, 16.027, 16.335, 16.638, 16.877, 17.083, 17.264, 17.417, 17.532, 17.665, 17.756, 17.801, 17.874
        elsif spacing_to_depth_ratio <= 0.03
          gfnc_coeff = 2.679, 3.025, 3.341, 3.782, 4.278, 5.029, 5.992, 6.87, 8.226, 9.081, 9.704, 10.59, 11.212, 12.596, 13.828, 14.168, 14.473, 14.773, 15.007, 15.211, 15.388, 15.538, 15.652, 15.783, 15.872, 15.916, 15.987
        elsif spacing_to_depth_ratio <= 0.05
          gfnc_coeff = 2.679, 3.023, 3.319, 3.671, 4.005, 4.493, 5.143, 5.726, 6.747, 7.42, 7.93, 8.681, 9.227, 10.5, 11.672, 12.001, 12.299, 12.591, 12.821, 13.019, 13.192, 13.34, 13.452, 13.581, 13.668, 13.71, 13.78
        elsif spacing_to_depth_ratio <= 0.1
          gfnc_coeff = 2.679, 3.023, 3.318, 3.664, 3.962, 4.312, 4.69, 4.964, 5.563, 5.983, 6.314, 6.828, 7.218, 8.159, 9.179, 9.479, 9.766, 10.045, 10.265, 10.458, 10.627, 10.773, 10.883, 11.01, 11.096, 11.138, 11.207
        else
          gfnc_coeff = 2.679, 3.023, 3.318, 3.664, 3.961, 4.306, 4.65, 4.838, 5.268, 5.57, 5.811, 6.191, 6.485, 7.256, 8.082, 8.339, 8.586, 8.848, 9.055, 9.238, 9.404, 9.546, 9.653, 9.778, 9.864, 9.907, 9.976
        end
      elsif num_bore_holes == 7
        if spacing_to_depth_ratio <= 0.02
          gfnc_coeff = 2.683, 3.058, 3.456, 4.1, 4.809, 5.867, 7.195, 8.38, 10.114, 11.189, 11.961, 13.04, 13.786, 15.456, 16.89, 17.286, 17.64, 17.989, 18.264, 18.501, 18.709, 18.886, 19.019, 19.172, 19.276, 19.328, 19.412
        elsif spacing_to_depth_ratio <= 0.03
          gfnc_coeff = 2.679, 3.025, 3.342, 3.785, 4.288, 5.054, 6.05, 6.969, 8.418, 9.349, 10.036, 11.023, 11.724, 13.296, 14.706, 15.096, 15.446, 15.791, 16.059, 16.293, 16.497, 16.668, 16.799, 16.949, 17.052, 17.102, 17.183
        elsif spacing_to_depth_ratio <= 0.05
          gfnc_coeff = 2.679, 3.023, 3.319, 3.672, 4.007, 4.499, 5.159, 5.756, 6.816, 7.524, 8.066, 8.874, 9.469, 10.881, 12.2, 12.573, 12.912, 13.245, 13.508, 13.734, 13.932, 14.1, 14.228, 14.376, 14.475, 14.524, 14.604
        elsif spacing_to_depth_ratio <= 0.1
          gfnc_coeff = 2.679, 3.023, 3.318, 3.664, 3.962, 4.312, 4.691, 4.967, 5.574, 6.003, 6.343, 6.874, 7.28, 8.276, 9.377, 9.706, 10.022, 10.333, 10.578, 10.795, 10.985, 11.15, 11.276, 11.419, 11.518, 11.565, 11.644
        else
          gfnc_coeff = 2.679, 3.023, 3.318, 3.664, 3.961, 4.306, 4.65, 4.838, 5.27, 5.576, 5.821, 6.208, 6.509, 7.307, 8.175, 8.449, 8.715, 8.998, 9.224, 9.426, 9.61, 9.768, 9.887, 10.028, 10.126, 10.174, 10.252
        end
      elsif num_bore_holes == 8
        if spacing_to_depth_ratio <= 0.02
          gfnc_coeff = 2.683, 3.059, 3.459, 4.11, 4.832, 5.918, 7.3, 8.55, 10.416, 11.59, 12.442, 13.641, 14.475, 16.351, 17.97, 18.417, 18.817, 19.211, 19.522, 19.789, 20.024, 20.223, 20.373, 20.546, 20.664, 20.721, 20.816
        elsif spacing_to_depth_ratio <= 0.03
          gfnc_coeff = 2.679, 3.025, 3.342, 3.788, 4.295, 5.073, 6.093, 7.045, 8.567, 9.56, 10.301, 11.376, 12.147, 13.892, 15.472, 15.911, 16.304, 16.692, 16.993, 17.257, 17.486, 17.679, 17.826, 17.995, 18.111, 18.167, 18.259
        elsif spacing_to_depth_ratio <= 0.05
          gfnc_coeff = 2.679, 3.023, 3.319, 3.672, 4.008, 4.503, 5.171, 5.779, 6.868, 7.603, 8.17, 9.024, 9.659, 11.187, 12.64, 13.055, 13.432, 13.804, 14.098, 14.351, 14.573, 14.762, 14.905, 15.07, 15.182, 15.237, 15.326
        elsif spacing_to_depth_ratio <= 0.1
          gfnc_coeff = 2.679, 3.023, 3.318, 3.664, 3.962, 4.312, 4.692, 4.97, 5.583, 6.018, 6.364, 6.909, 7.327, 8.366, 9.531, 9.883, 10.225, 10.562, 10.83, 11.069, 11.28, 11.463, 11.602, 11.762, 11.872, 11.925, 12.013
        else
          gfnc_coeff = 2.679, 3.023, 3.318, 3.664, 3.961, 4.306, 4.65, 4.838, 5.272, 5.58, 5.828, 6.22, 6.527, 7.345, 8.246, 8.533, 8.814, 9.114, 9.356, 9.573, 9.772, 9.944, 10.076, 10.231, 10.34, 10.393, 10.481
        end
      elsif num_bore_holes == 9
        if spacing_to_depth_ratio <= 0.02
          gfnc_coeff = 2.683, 3.06, 3.461, 4.118, 4.849, 5.958, 7.383, 8.687, 10.665, 11.927, 12.851, 14.159, 15.075, 17.149, 18.947, 19.443, 19.888, 20.326, 20.672, 20.969, 21.23, 21.452, 21.618, 21.81, 21.941, 22.005, 22.11
        elsif spacing_to_depth_ratio <= 0.03
          gfnc_coeff = 2.679, 3.025, 3.342, 3.79, 4.301, 5.088, 6.127, 7.105, 8.686, 9.732, 10.519, 11.671, 12.504, 14.408, 16.149, 16.633, 17.069, 17.499, 17.833, 18.125, 18.379, 18.593, 18.756, 18.943, 19.071, 19.133, 19.235
        elsif spacing_to_depth_ratio <= 0.05
          gfnc_coeff = 2.679, 3.023, 3.319, 3.672, 4.008, 4.506, 5.181, 5.797, 6.909, 7.665, 8.253, 9.144, 9.813, 11.441, 13.015, 13.468, 13.881, 14.29, 14.613, 14.892, 15.136, 15.345, 15.503, 15.686, 15.809, 15.87, 15.969
        elsif spacing_to_depth_ratio <= 0.1
          gfnc_coeff = 2.679, 3.023, 3.318, 3.664, 3.962, 4.312, 4.693, 4.972, 5.589, 6.03, 6.381, 6.936, 7.364, 8.436, 9.655, 10.027, 10.391, 10.751, 11.04, 11.298, 11.527, 11.726, 11.879, 12.054, 12.175, 12.234, 12.331
        else
          gfnc_coeff = 2.679, 3.023, 3.318, 3.664, 3.961, 4.306, 4.65, 4.838, 5.273, 5.584, 5.833, 6.23, 6.541, 7.375, 8.302, 8.6, 8.892, 9.208, 9.463, 9.692, 9.905, 10.089, 10.231, 10.4, 10.518, 10.576, 10.673
        end
      elsif num_bore_holes == 10
        if spacing_to_depth_ratio <= 0.02
          gfnc_coeff = 2.683, 3.06, 3.463, 4.125, 4.863, 5.99, 7.45, 8.799, 10.872, 12.211, 13.197, 14.605, 15.598, 17.863, 19.834, 20.379, 20.867, 21.348, 21.728, 22.055, 22.342, 22.585, 22.767, 22.978, 23.122, 23.192, 23.307
        elsif spacing_to_depth_ratio <= 0.03
          gfnc_coeff = 2.679, 3.026, 3.343, 3.792, 4.306, 5.1, 6.154, 7.153, 8.784, 9.873, 10.699, 11.918, 12.805, 14.857, 16.749, 17.278, 17.755, 18.225, 18.591, 18.91, 19.189, 19.423, 19.601, 19.807, 19.947, 20.015, 20.126
        elsif spacing_to_depth_ratio <= 0.05
          gfnc_coeff = 2.679, 3.023, 3.319, 3.672, 4.009, 4.509, 5.189, 5.812, 6.942, 7.716, 8.32, 9.242, 9.939, 11.654, 13.336, 13.824, 14.271, 14.714, 15.065, 15.368, 15.635, 15.863, 16.036, 16.235, 16.37, 16.435, 16.544
        elsif spacing_to_depth_ratio <= 0.1
          gfnc_coeff = 2.679, 3.023, 3.318, 3.664, 3.962, 4.312, 4.694, 4.973, 5.595, 6.039, 6.395, 6.958, 7.394, 8.493, 9.757, 10.146, 10.528, 10.909, 11.215, 11.491, 11.736, 11.951, 12.116, 12.306, 12.437, 12.501, 12.607
        else
          gfnc_coeff = 2.679, 3.023, 3.318, 3.664, 3.961, 4.306, 4.65, 4.838, 5.275, 5.587, 5.837, 6.238, 6.552, 7.399, 8.347, 8.654, 8.956, 9.283, 9.549, 9.79, 10.014, 10.209, 10.36, 10.541, 10.669, 10.732, 10.837
        end
      end
    elsif bore_config == 'l-config'
      if num_bore_holes == 3
        if spacing_to_depth_ratio <= 0.02
          gfnc_coeff = 2.682, 3.052, 3.435, 4.036, 4.668, 5.519, 6.435, 7.155, 8.091, 8.626, 8.997, 9.504, 9.847, 10.605, 11.256, 11.434, 11.596, 11.755, 11.88, 11.988, 12.083, 12.163, 12.224, 12.294, 12.342, 12.365, 12.405
        elsif spacing_to_depth_ratio <= 0.03
          gfnc_coeff = 2.679, 3.025, 3.337, 3.767, 4.242, 4.937, 5.754, 6.419, 7.33, 7.856, 8.221, 8.721, 9.063, 9.818, 10.463, 10.641, 10.801, 10.959, 11.084, 11.191, 11.285, 11.365, 11.425, 11.495, 11.542, 11.565, 11.603
        elsif spacing_to_depth_ratio <= 0.05
          gfnc_coeff = 2.679, 3.023, 3.319, 3.67, 3.999, 4.472, 5.089, 5.615, 6.449, 6.942, 7.292, 7.777, 8.111, 8.847, 9.497, 9.674, 9.836, 9.993, 10.117, 10.224, 10.317, 10.397, 10.457, 10.525, 10.573, 10.595, 10.633
        elsif spacing_to_depth_ratio <= 0.1
          gfnc_coeff = 2.679, 3.023, 3.318, 3.664, 3.962, 4.311, 4.684, 4.95, 5.525, 5.915, 6.209, 6.64, 6.946, 7.645, 8.289, 8.466, 8.63, 8.787, 8.912, 9.018, 9.112, 9.192, 9.251, 9.32, 9.367, 9.39, 9.427
        else
          gfnc_coeff = 2.679, 3.023, 3.318, 3.664, 3.961, 4.306, 4.649, 4.836, 5.255, 5.547, 5.777, 6.132, 6.397, 7.069, 7.673, 7.848, 8.005, 8.161, 8.29, 8.397, 8.492, 8.571, 8.631, 8.7, 8.748, 8.771, 8.808
        end
      elsif num_bore_holes == 4
        if spacing_to_depth_ratio <= 0.02
          gfnc_coeff = 2.683, 3.055, 3.446, 4.075, 4.759, 5.729, 6.841, 7.753, 8.96, 9.659, 10.147, 10.813, 11.266, 12.265, 13.122, 13.356, 13.569, 13.778, 13.942, 14.084, 14.208, 14.314, 14.393, 14.485, 14.548, 14.579, 14.63
        elsif spacing_to_depth_ratio <= 0.03
          gfnc_coeff = 2.679, 3.025, 3.339, 3.777, 4.27, 5.015, 5.945, 6.739, 7.875, 8.547, 9.018, 9.668, 10.116, 11.107, 11.953, 12.186, 12.395, 12.603, 12.766, 12.906, 13.029, 13.133, 13.212, 13.303, 13.365, 13.395, 13.445
        elsif spacing_to_depth_ratio <= 0.05
          gfnc_coeff = 2.679, 3.023, 3.319, 3.671, 4.003, 4.488, 5.137, 5.713, 6.678, 7.274, 7.707, 8.319, 8.747, 9.698, 10.543, 10.774, 10.984, 11.19, 11.351, 11.49, 11.612, 11.715, 11.793, 11.882, 11.944, 11.974, 12.022
        elsif spacing_to_depth_ratio <= 0.1
          gfnc_coeff = 2.679, 3.023, 3.318, 3.664, 3.962, 4.311, 4.688, 4.959, 5.558, 5.976, 6.302, 6.794, 7.155, 8.008, 8.819, 9.044, 9.255, 9.456, 9.618, 9.755, 9.877, 9.98, 10.057, 10.146, 10.207, 10.236, 10.285
        else
          gfnc_coeff = 2.679, 3.023, 3.318, 3.664, 3.961, 4.306, 4.649, 4.837, 5.263, 5.563, 5.804, 6.183, 6.473, 7.243, 7.969, 8.185, 8.382, 8.58, 8.743, 8.88, 9.001, 9.104, 9.181, 9.27, 9.332, 9.361, 9.409
        end
      elsif num_bore_holes == 5
        if spacing_to_depth_ratio <= 0.02
          gfnc_coeff = 2.683, 3.057, 3.453, 4.097, 4.806, 5.842, 7.083, 8.14, 9.579, 10.427, 11.023, 11.841, 12.399, 13.633, 14.691, 14.98, 15.242, 15.499, 15.701, 15.877, 16.03, 16.159, 16.257, 16.37, 16.448, 16.485, 16.549
        elsif spacing_to_depth_ratio <= 0.03
          gfnc_coeff = 2.679, 3.025, 3.34, 3.783, 4.285, 5.054, 6.038, 6.915, 8.219, 9.012, 9.576, 10.362, 10.907, 12.121, 13.161, 13.448, 13.705, 13.96, 14.16, 14.332, 14.483, 14.61, 14.707, 14.819, 14.895, 14.932, 14.993
        elsif spacing_to_depth_ratio <= 0.05
          gfnc_coeff = 2.679, 3.023, 3.319, 3.671, 4.005, 4.497, 5.162, 5.76, 6.796, 7.461, 7.954, 8.665, 9.17, 10.31, 11.338, 11.62, 11.877, 12.127, 12.324, 12.494, 12.643, 12.77, 12.865, 12.974, 13.049, 13.085, 13.145
        elsif spacing_to_depth_ratio <= 0.1
          gfnc_coeff = 2.679, 3.023, 3.318, 3.664, 3.962, 4.312, 4.69, 4.964, 5.575, 6.006, 6.347, 6.871, 7.263, 8.219, 9.164, 9.432, 9.684, 9.926, 10.121, 10.287, 10.434, 10.56, 10.654, 10.762, 10.836, 10.872, 10.93
        else
          gfnc_coeff = 2.679, 3.023, 3.318, 3.664, 3.961, 4.306, 4.65, 4.837, 5.267, 5.573, 5.819, 6.208, 6.51, 7.33, 8.136, 8.384, 8.613, 8.844, 9.037, 9.2, 9.345, 9.468, 9.562, 9.67, 9.744, 9.78, 9.839
        end
      elsif num_bore_holes == 6
        if spacing_to_depth_ratio <= 0.02
          gfnc_coeff = 2.683, 3.058, 3.457, 4.111, 4.837, 5.916, 7.247, 8.41, 10.042, 11.024, 11.72, 12.681, 13.339, 14.799, 16.054, 16.396, 16.706, 17.011, 17.25, 17.458, 17.639, 17.792, 17.907, 18.041, 18.133, 18.177, 18.253
        elsif spacing_to_depth_ratio <= 0.03
          gfnc_coeff = 2.679, 3.025, 3.341, 3.786, 4.296, 5.08, 6.099, 7.031, 8.456, 9.346, 9.988, 10.894, 11.528, 12.951, 14.177, 14.516, 14.819, 15.12, 15.357, 15.56, 15.737, 15.888, 16.002, 16.134, 16.223, 16.267, 16.338
        elsif spacing_to_depth_ratio <= 0.05
          gfnc_coeff = 2.679, 3.023, 3.319, 3.671, 4.007, 4.503, 5.178, 5.791, 6.872, 7.583, 8.119, 8.905, 9.472, 10.774, 11.969, 12.3, 12.6, 12.895, 13.126, 13.326, 13.501, 13.649, 13.761, 13.89, 13.977, 14.02, 14.09
        elsif spacing_to_depth_ratio <= 0.1
          gfnc_coeff = 2.679, 3.023, 3.318, 3.664, 3.962, 4.312, 4.691, 4.968, 5.586, 6.026, 6.375, 6.919, 7.331, 8.357, 9.407, 9.71, 9.997, 10.275, 10.501, 10.694, 10.865, 11.011, 11.121, 11.247, 11.334, 11.376, 11.445
        else
          gfnc_coeff = 2.679, 3.023, 3.318, 3.664, 3.961, 4.306, 4.65, 4.838, 5.27, 5.579, 5.828, 6.225, 6.535, 7.384, 8.244, 8.515, 8.768, 9.026, 9.244, 9.428, 9.595, 9.737, 9.845, 9.97, 10.057, 10.099, 10.168
        end
      end
    elsif bore_config == 'l2-config'
      if num_bore_holes == 8
        if spacing_to_depth_ratio <= 0.02
          gfnc_coeff = 2.685, 3.078, 3.547, 4.438, 5.521, 7.194, 9.237, 10.973, 13.311, 14.677, 15.634, 16.942, 17.831, 19.791, 21.462, 21.917, 22.329, 22.734, 23.052, 23.328, 23.568, 23.772, 23.925, 24.102, 24.224, 24.283, 24.384
        elsif spacing_to_depth_ratio <= 0.03
          gfnc_coeff = 2.679, 3.027, 3.354, 3.866, 4.534, 5.682, 7.271, 8.709, 10.845, 12.134, 13.046, 14.308, 15.177, 17.106, 18.741, 19.19, 19.592, 19.989, 20.303, 20.57, 20.805, 21.004, 21.155, 21.328, 21.446, 21.504, 21.598
        elsif spacing_to_depth_ratio <= 0.05
          gfnc_coeff = 2.679, 3.023, 3.319, 3.676, 4.034, 4.639, 5.587, 6.514, 8.195, 9.283, 10.09, 11.244, 12.058, 13.88, 15.491, 15.931, 16.328, 16.716, 17.02, 17.282, 17.511, 17.706, 17.852, 18.019, 18.134, 18.19, 18.281
        elsif spacing_to_depth_ratio <= 0.1
          gfnc_coeff = 2.679, 3.023, 3.318, 3.664, 3.962, 4.315, 4.72, 5.041, 5.874, 6.525, 7.06, 7.904, 8.541, 10.093, 11.598, 12.018, 12.41, 12.784, 13.084, 13.338, 13.562, 13.753, 13.895, 14.058, 14.169, 14.223, 14.312
        else
          gfnc_coeff = 2.679, 3.023, 3.318, 3.664, 3.961, 4.307, 4.653, 4.842, 5.325, 5.717, 6.058, 6.635, 7.104, 8.419, 9.714, 10.108, 10.471, 10.834, 11.135, 11.387, 11.61, 11.798, 11.94, 12.103, 12.215, 12.268, 12.356
        end
      elsif num_bore_holes == 10
        if spacing_to_depth_ratio <= 0.02
          gfnc_coeff = 2.685, 3.08, 3.556, 4.475, 5.611, 7.422, 9.726, 11.745, 14.538, 16.199, 17.369, 18.975, 20.071, 22.489, 24.551, 25.111, 25.619, 26.118, 26.509, 26.848, 27.143, 27.393, 27.582, 27.8, 27.949, 28.022, 28.146
        elsif spacing_to_depth_ratio <= 0.03
          gfnc_coeff = 2.679, 3.027, 3.356, 3.874, 4.559, 5.758, 7.466, 9.07, 11.535, 13.06, 14.153, 15.679, 16.739, 19.101, 21.106, 21.657, 22.15, 22.637, 23.021, 23.348, 23.635, 23.879, 24.063, 24.275, 24.42, 24.49, 24.605
        elsif spacing_to_depth_ratio <= 0.05
          gfnc_coeff = 2.679, 3.023, 3.319, 3.676, 4.037, 4.653, 5.634, 6.61, 8.44, 9.664, 10.589, 11.936, 12.899, 15.086, 17.041, 17.575, 18.058, 18.53, 18.9, 19.218, 19.496, 19.733, 19.91, 20.113, 20.252, 20.32, 20.431
        elsif spacing_to_depth_ratio <= 0.1
          gfnc_coeff = 2.679, 3.023, 3.318, 3.664, 3.962, 4.315, 4.723, 5.048, 5.904, 6.584, 7.151, 8.062, 8.764, 10.521, 12.281, 12.779, 13.246, 13.694, 14.054, 14.36, 14.629, 14.859, 15.03, 15.226, 15.36, 15.425, 15.531
        else
          gfnc_coeff = 2.679, 3.023, 3.318, 3.664, 3.961, 4.307, 4.653, 4.842, 5.331, 5.731, 6.083, 6.683, 7.178, 8.6, 10.054, 10.508, 10.929, 11.356, 11.711, 12.009, 12.275, 12.5, 12.671, 12.866, 13, 13.064, 13.17
        end
      end
    elsif bore_config == 'u-config'
      if num_bore_holes == 5
        if spacing_to_depth_ratio <= 0.02
          gfnc_coeff = 2.683, 3.057, 3.46, 4.134, 4.902, 6.038, 7.383, 8.503, 9.995, 10.861, 11.467, 12.294, 12.857, 14.098, 15.16, 15.449, 15.712, 15.97, 16.173, 16.349, 16.503, 16.633, 16.731, 16.844, 16.922, 16.96, 17.024
        elsif spacing_to_depth_ratio <= 0.03
          gfnc_coeff = 2.679, 3.025, 3.341, 3.789, 4.31, 5.136, 6.219, 7.172, 8.56, 9.387, 9.97, 10.774, 11.328, 12.556, 13.601, 13.889, 14.147, 14.403, 14.604, 14.777, 14.927, 15.056, 15.153, 15.265, 15.341, 15.378, 15.439
        elsif spacing_to_depth_ratio <= 0.05
          gfnc_coeff = 2.679, 3.023, 3.319, 3.671, 4.007, 4.51, 5.213, 5.864, 6.998, 7.717, 8.244, 8.993, 9.518, 10.69, 11.73, 12.015, 12.273, 12.525, 12.723, 12.893, 13.043, 13.17, 13.265, 13.374, 13.449, 13.486, 13.546
        elsif spacing_to_depth_ratio <= 0.1
          gfnc_coeff = 2.679, 3.023, 3.318, 3.664, 3.962, 4.312, 4.692, 4.969, 5.607, 6.072, 6.444, 7.018, 7.446, 8.474, 9.462, 9.737, 9.995, 10.241, 10.438, 10.606, 10.754, 10.88, 10.975, 11.083, 11.157, 11.193, 11.252
        else
          gfnc_coeff = 2.679, 3.023, 3.318, 3.664, 3.961, 4.306, 4.65, 4.838, 5.27, 5.585, 5.843, 6.26, 6.588, 7.486, 8.353, 8.614, 8.854, 9.095, 9.294, 9.46, 9.608, 9.733, 9.828, 9.936, 10.011, 10.047, 10.106
        end
      elsif num_bore_holes == 7
        if spacing_to_depth_ratio <= 0.02
          gfnc_coeff = 2.683, 3.059, 3.467, 4.164, 4.994, 6.319, 8.011, 9.482, 11.494, 12.679, 13.511, 14.651, 15.427, 17.139, 18.601, 18.999, 19.359, 19.714, 19.992, 20.233, 20.443, 20.621, 20.755, 20.91, 21.017, 21.069, 21.156
        elsif spacing_to_depth_ratio <= 0.03
          gfnc_coeff = 2.679, 3.025, 3.342, 3.795, 4.329, 5.214, 6.465, 7.635, 9.435, 10.54, 11.327, 12.421, 13.178, 14.861, 16.292, 16.685, 17.038, 17.386, 17.661, 17.896, 18.101, 18.276, 18.408, 18.56, 18.663, 18.714, 18.797
        elsif spacing_to_depth_ratio <= 0.05
          gfnc_coeff = 2.679, 3.023, 3.319, 3.672, 4.009, 4.519, 5.253, 5.965, 7.304, 8.204, 8.882, 9.866, 10.566, 12.145, 13.555, 13.941, 14.29, 14.631, 14.899, 15.129, 15.331, 15.502, 15.631, 15.778, 15.879, 15.928, 16.009
        elsif spacing_to_depth_ratio <= 0.1
          gfnc_coeff = 2.679, 3.023, 3.318, 3.664, 3.962, 4.312, 4.694, 4.975, 5.629, 6.127, 6.54, 7.207, 7.723, 9.019, 10.314, 10.68, 11.023, 11.352, 11.617, 11.842, 12.04, 12.209, 12.335, 12.48, 12.579, 12.627, 12.705
        else
          gfnc_coeff = 2.679, 3.023, 3.318, 3.664, 3.961, 4.306, 4.65, 4.838, 5.275, 5.595, 5.861, 6.304, 6.665, 7.709, 8.785, 9.121, 9.434, 9.749, 10.013, 10.233, 10.43, 10.597, 10.723, 10.868, 10.967, 11.015, 11.094
        end
      elsif num_bore_holes == 9
        if spacing_to_depth_ratio <= 0.02
          gfnc_coeff = 2.683, 3.061, 3.47, 4.178, 5.039, 6.472, 8.405, 10.147, 12.609, 14.086, 15.131, 16.568, 17.55, 19.72, 21.571, 22.073, 22.529, 22.976, 23.327, 23.632, 23.896, 24.121, 24.29, 24.485, 24.619, 24.684, 24.795
        elsif spacing_to_depth_ratio <= 0.03
          gfnc_coeff = 2.679, 3.025, 3.343, 3.798, 4.338, 5.248, 6.588, 7.902, 10.018, 11.355, 12.321, 13.679, 14.625, 16.74, 18.541, 19.036, 19.478, 19.916, 20.261, 20.555, 20.812, 21.031, 21.197, 21.387, 21.517, 21.58, 21.683
        elsif spacing_to_depth_ratio <= 0.05
          gfnc_coeff = 2.679, 3.023, 3.319, 3.672, 4.01, 4.524, 5.27, 6.01, 7.467, 8.489, 9.281, 10.452, 11.299, 13.241, 14.995, 15.476, 15.912, 16.337, 16.67, 16.957, 17.208, 17.421, 17.581, 17.764, 17.889, 17.95, 18.05
        elsif spacing_to_depth_ratio <= 0.1
          gfnc_coeff = 2.679, 3.023, 3.318, 3.664, 3.962, 4.312, 4.695, 4.977, 5.639, 6.15, 6.583, 7.298, 7.869, 9.356, 10.902, 11.347, 11.766, 12.169, 12.495, 12.772, 13.017, 13.225, 13.381, 13.559, 13.681, 13.74, 13.837
        else
          gfnc_coeff = 2.679, 3.023, 3.318, 3.664, 3.961, 4.306, 4.65, 4.838, 5.277, 5.6, 5.87, 6.322, 6.698, 7.823, 9.044, 9.438, 9.809, 10.188, 10.506, 10.774, 11.015, 11.219, 11.374, 11.552, 11.674, 11.733, 11.83
        end
      end
    elsif bore_config == 'open-rectangle'
      if num_bore_holes == 8
        if spacing_to_depth_ratio <= 0.02
          gfnc_coeff = 2.684, 3.066, 3.497, 4.275, 5.229, 6.767, 8.724, 10.417, 12.723, 14.079, 15.03, 16.332, 17.217, 19.17, 20.835, 21.288, 21.698, 22.101, 22.417, 22.692, 22.931, 23.133, 23.286, 23.462, 23.583, 23.642, 23.742
        elsif spacing_to_depth_ratio <= 0.03
          gfnc_coeff = 2.679, 3.026, 3.347, 3.821, 4.409, 5.418, 6.87, 8.226, 10.299, 11.565, 12.466, 13.716, 14.58, 16.498, 18.125, 18.572, 18.972, 19.368, 19.679, 19.946, 20.179, 20.376, 20.527, 20.699, 20.816, 20.874, 20.967
        elsif spacing_to_depth_ratio <= 0.05
          gfnc_coeff = 2.679, 3.023, 3.319, 3.673, 4.018, 4.564, 5.389, 6.21, 7.763, 8.801, 9.582, 10.709, 11.51, 13.311, 14.912, 15.349, 15.744, 16.13, 16.432, 16.693, 16.921, 17.114, 17.259, 17.426, 17.54, 17.595, 17.686
        elsif spacing_to_depth_ratio <= 0.1
          gfnc_coeff = 2.679, 3.023, 3.318, 3.664, 3.962, 4.313, 4.704, 4.999, 5.725, 6.294, 6.771, 7.543, 8.14, 9.629, 11.105, 11.52, 11.908, 12.28, 12.578, 12.831, 13.054, 13.244, 13.386, 13.548, 13.659, 13.712, 13.8
        else
          gfnc_coeff = 2.679, 3.023, 3.318, 3.664, 3.961, 4.306, 4.651, 4.839, 5.293, 5.641, 5.938, 6.44, 6.856, 8.062, 9.297, 9.681, 10.036, 10.394, 10.692, 10.941, 11.163, 11.35, 11.492, 11.654, 11.766, 11.819, 11.907
        end
      elsif num_bore_holes == 10
        if spacing_to_depth_ratio <= 0.02
          gfnc_coeff = 2.684, 3.066, 3.494, 4.262, 5.213, 6.81, 8.965, 10.906, 13.643, 15.283, 16.443, 18.038, 19.126, 21.532, 23.581, 24.138, 24.642, 25.137, 25.525, 25.862, 26.155, 26.403, 26.59, 26.806, 26.955, 27.027, 27.149
        elsif spacing_to_depth_ratio <= 0.03
          gfnc_coeff = 2.679, 3.026, 3.346, 3.818, 4.399, 5.4, 6.889, 8.358, 10.713, 12.198, 13.27, 14.776, 15.824, 18.167, 20.158, 20.704, 21.194, 21.677, 22.057, 22.382, 22.666, 22.907, 23.09, 23.3, 23.443, 23.513, 23.627
        elsif spacing_to_depth_ratio <= 0.05
          gfnc_coeff = 2.679, 3.023, 3.319, 3.673, 4.018, 4.559, 5.374, 6.193, 7.814, 8.951, 9.831, 11.13, 12.069, 14.219, 16.154, 16.684, 17.164, 17.631, 17.998, 18.314, 18.59, 18.824, 19, 19.201, 19.338, 19.405, 19.515
        elsif spacing_to_depth_ratio <= 0.1
          gfnc_coeff = 2.679, 3.023, 3.318, 3.664, 3.962, 4.313, 4.703, 4.996, 5.712, 6.275, 6.755, 7.549, 8.183, 9.832, 11.54, 12.029, 12.49, 12.933, 13.29, 13.594, 13.862, 14.09, 14.26, 14.455, 14.588, 14.652, 14.758
        else
          gfnc_coeff = 2.679, 3.023, 3.318, 3.664, 3.961, 4.306, 4.651, 4.839, 5.292, 5.636, 5.928, 6.425, 6.841, 8.089, 9.44, 9.875, 10.284, 10.7, 11.05, 11.344, 11.608, 11.831, 12.001, 12.196, 12.329, 12.393, 12.499
        end
      end
    elsif bore_config == 'rectangle'
      if num_bore_holes == 4
        if spacing_to_depth_ratio <= 0.02
          gfnc_coeff = 2.684, 3.066, 3.493, 4.223, 5.025, 6.131, 7.338, 8.291, 9.533, 10.244, 10.737, 11.409, 11.865, 12.869, 13.73, 13.965, 14.178, 14.388, 14.553, 14.696, 14.821, 14.927, 15.007, 15.099, 15.162, 15.193, 15.245
        elsif spacing_to_depth_ratio <= 0.03
          gfnc_coeff = 2.679, 3.026, 3.347, 3.818, 4.383, 5.255, 6.314, 7.188, 8.392, 9.087, 9.571, 10.233, 10.686, 11.685, 12.536, 12.77, 12.98, 13.189, 13.353, 13.494, 13.617, 13.721, 13.801, 13.892, 13.955, 13.985, 14.035
        elsif spacing_to_depth_ratio <= 0.05
          gfnc_coeff = 2.679, 3.023, 3.319, 3.673, 4.018, 4.555, 5.313, 5.984, 7.069, 7.717, 8.177, 8.817, 9.258, 10.229, 11.083, 11.316, 11.527, 11.733, 11.895, 12.035, 12.157, 12.261, 12.339, 12.429, 12.491, 12.521, 12.57
        elsif spacing_to_depth_ratio <= 0.1
          gfnc_coeff = 2.679, 3.023, 3.318, 3.664, 3.962, 4.313, 4.703, 4.998, 5.69, 6.18, 6.557, 7.115, 7.514, 8.428, 9.27, 9.501, 9.715, 9.92, 10.083, 10.221, 10.343, 10.447, 10.525, 10.614, 10.675, 10.704, 10.753
        else
          gfnc_coeff = 2.679, 3.023, 3.318, 3.664, 3.961, 4.306, 4.651, 4.839, 5.293, 5.633, 5.913, 6.355, 6.693, 7.559, 8.343, 8.57, 8.776, 8.979, 9.147, 9.286, 9.409, 9.512, 9.59, 9.68, 9.741, 9.771, 9.819
        end
      elsif num_bore_holes == 6
        if spacing_to_depth_ratio <= 0.02
          gfnc_coeff = 2.684, 3.074, 3.526, 4.349, 5.308, 6.719, 8.363, 9.72, 11.52, 12.562, 13.289, 14.282, 14.956, 16.441, 17.711, 18.057, 18.371, 18.679, 18.921, 19.132, 19.315, 19.47, 19.587, 19.722, 19.815, 19.861, 19.937
        elsif spacing_to_depth_ratio <= 0.03
          gfnc_coeff = 2.679, 3.026, 3.351, 3.847, 4.472, 5.499, 6.844, 8.016, 9.702, 10.701, 11.403, 12.369, 13.032, 14.502, 15.749, 16.093, 16.4, 16.705, 16.945, 17.15, 17.329, 17.482, 17.598, 17.731, 17.822, 17.866, 17.938
        elsif spacing_to_depth_ratio <= 0.05
          gfnc_coeff = 2.679, 3.023, 3.319, 3.675, 4.028, 4.605, 5.471, 6.283, 7.688, 8.567, 9.207, 10.112, 10.744, 12.149, 13.389, 13.727, 14.033, 14.332, 14.567, 14.769, 14.946, 15.096, 15.21, 15.339, 15.428, 15.471, 15.542
        elsif spacing_to_depth_ratio <= 0.1
          gfnc_coeff = 2.679, 3.023, 3.318, 3.664, 3.962, 4.314, 4.714, 5.024, 5.798, 6.378, 6.841, 7.553, 8.079, 9.327, 10.512, 10.84, 11.145, 11.437, 11.671, 11.869, 12.044, 12.192, 12.303, 12.431, 12.518, 12.56, 12.629
        else
          gfnc_coeff = 2.679, 3.023, 3.318, 3.664, 3.961, 4.307, 4.652, 4.841, 5.313, 5.684, 5.999, 6.517, 6.927, 8.034, 9.087, 9.401, 9.688, 9.974, 10.21, 10.408, 10.583, 10.73, 10.841, 10.969, 11.056, 11.098, 11.167
        end
      elsif num_bore_holes == 8
        if spacing_to_depth_ratio <= 0.02
          gfnc_coeff = 2.685, 3.078, 3.543, 4.414, 5.459, 7.06, 9.021, 10.701, 12.991, 14.34, 15.287, 16.586, 17.471, 19.423, 21.091, 21.545, 21.956, 22.36, 22.677, 22.953, 23.192, 23.395, 23.548, 23.725, 23.847, 23.906, 24.006
        elsif spacing_to_depth_ratio <= 0.03
          gfnc_coeff = 2.679, 3.027, 3.354, 3.862, 4.517, 5.627, 7.142, 8.525, 10.589, 11.846, 12.741, 13.986, 14.847, 16.762, 18.391, 18.839, 19.24, 19.637, 19.95, 20.217, 20.45, 20.649, 20.8, 20.973, 21.091, 21.148, 21.242
        elsif spacing_to_depth_ratio <= 0.05
          gfnc_coeff = 2.679, 3.023, 3.319, 3.675, 4.033, 4.63, 5.553, 6.444, 8.051, 9.096, 9.874, 10.995, 11.79, 13.583, 15.182, 15.619, 16.016, 16.402, 16.705, 16.967, 17.195, 17.389, 17.535, 17.702, 17.817, 17.873, 17.964
        elsif spacing_to_depth_ratio <= 0.1
          gfnc_coeff = 2.679, 3.023, 3.318, 3.664, 3.962, 4.315, 4.719, 5.038, 5.852, 6.48, 6.993, 7.799, 8.409, 9.902, 11.371, 11.784, 12.17, 12.541, 12.839, 13.092, 13.315, 13.505, 13.647, 13.81, 13.921, 13.975, 14.063
        else
          gfnc_coeff = 2.679, 3.023, 3.318, 3.664, 3.961, 4.307, 4.653, 4.842, 5.323, 5.71, 6.042, 6.6, 7.05, 8.306, 9.552, 9.935, 10.288, 10.644, 10.94, 11.188, 11.409, 11.596, 11.738, 11.9, 12.011, 12.065, 12.153
        end
      elsif num_bore_holes == 9
        if spacing_to_depth_ratio <= 0.02
          gfnc_coeff = 2.685, 3.082, 3.561, 4.49, 5.635, 7.436, 9.672, 11.59, 14.193, 15.721, 16.791, 18.256, 19.252, 21.447, 23.318, 23.826, 24.287, 24.74, 25.095, 25.404, 25.672, 25.899, 26.071, 26.269, 26.405, 26.471, 26.583
        elsif spacing_to_depth_ratio <= 0.03
          gfnc_coeff = 2.679, 3.027, 3.357, 3.879, 4.57, 5.781, 7.488, 9.052, 11.408, 12.84, 13.855, 15.263, 16.235, 18.39, 20.216, 20.717, 21.166, 21.61, 21.959, 22.257, 22.519, 22.74, 22.909, 23.102, 23.234, 23.298, 23.403
        elsif spacing_to_depth_ratio <= 0.05
          gfnc_coeff = 2.679, 3.023, 3.319, 3.676, 4.039, 4.659, 5.65, 6.633, 8.447, 9.638, 10.525, 11.802, 12.705, 14.731, 16.525, 17.014, 17.456, 17.887, 18.225, 18.516, 18.77, 18.986, 19.148, 19.334, 19.461, 19.523, 19.625
        elsif spacing_to_depth_ratio <= 0.1
          gfnc_coeff = 2.679, 3.023, 3.318, 3.664, 3.962, 4.316, 4.725, 5.052, 5.917, 6.603, 7.173, 8.08, 8.772, 10.47, 12.131, 12.596, 13.029, 13.443, 13.775, 14.057, 14.304, 14.515, 14.673, 14.852, 14.975, 15.035, 15.132
        else
          gfnc_coeff = 2.679, 3.023, 3.318, 3.664, 3.961, 4.307, 4.653, 4.842, 5.334, 5.739, 6.094, 6.7, 7.198, 8.611, 10.023, 10.456, 10.855, 11.256, 11.588, 11.866, 12.112, 12.32, 12.477, 12.656, 12.779, 12.839, 12.935
        end
      elsif num_bore_holes == 10
        if spacing_to_depth_ratio <= 0.02
          gfnc_coeff = 2.685, 3.08, 3.553, 4.453, 5.552, 7.282, 9.472, 11.405, 14.111, 15.737, 16.888, 18.476, 19.562, 21.966, 24.021, 24.579, 25.086, 25.583, 25.973, 26.311, 26.606, 26.855, 27.043, 27.26, 27.409, 27.482, 27.605
        elsif spacing_to_depth_ratio <= 0.03
          gfnc_coeff = 2.679, 3.027, 3.355, 3.871, 4.545, 5.706, 7.332, 8.863, 11.218, 12.688, 13.749, 15.242, 16.284, 18.618, 20.613, 21.161, 21.652, 22.138, 22.521, 22.847, 23.133, 23.376, 23.56, 23.771, 23.915, 23.985, 24.1
        elsif spacing_to_depth_ratio <= 0.05
          gfnc_coeff = 2.679, 3.023, 3.319, 3.676, 4.036, 4.645, 5.603, 6.543, 8.285, 9.449, 10.332, 11.623, 12.553, 14.682, 16.613, 17.143, 17.624, 18.094, 18.462, 18.78, 19.057, 19.293, 19.47, 19.673, 19.811, 19.879, 19.989
        elsif spacing_to_depth_ratio <= 0.1
          gfnc_coeff = 2.679, 3.023, 3.318, 3.664, 3.962, 4.315, 4.722, 5.045, 5.885, 6.543, 7.086, 7.954, 8.621, 10.291, 11.988, 12.473, 12.931, 13.371, 13.727, 14.03, 14.299, 14.527, 14.698, 14.894, 15.027, 15.092, 15.199
        else
          gfnc_coeff = 2.679, 3.023, 3.318, 3.664, 3.961, 4.307, 4.653, 4.842, 5.329, 5.725, 6.069, 6.651, 7.126, 8.478, 9.863, 10.298, 10.704, 11.117, 11.463, 11.755, 12.016, 12.239, 12.407, 12.602, 12.735, 12.8, 12.906
        end
      end
    end
    return gfnc_coeff
  end

  def self.calculate_average_r_value(surfaces)
    # Crude approximation of average R-value
    surfaces_a = 0.0
    surfaces_ua = 0.0
    surfaces.each do |surface|
      surfaces_a += surface.area
      if not surface.insulation_assembly_r_value.nil?
        surfaces_ua += (1.0 / surface.insulation_assembly_r_value) * surface.area
      else
        surfaces_ua += (1.0 / (surface.insulation_interior_r_value + surface.insulation_exterior_r_value)) * surface.area
      end
    end
    return surfaces_a / surfaces_ua
  end

  def self.get_foundation_wall_properties(foundation_wall)
    # Calculate effective U-factor

    if not foundation_wall.insulation_assembly_r_value.nil?
      wall_constr_rvalue = foundation_wall.insulation_assembly_r_value - Material.AirFilmVertical.rvalue
      wall_ins_rvalue_int, wall_ins_rvalue_ext = 0, 0
      wall_ins_dist_to_top_int, wall_ins_dist_to_top_ext = 0, 0
      wall_ins_dist_to_bottom_int, wall_ins_dist_to_bottom_ext = 0, 0
    else
      wall_constr_rvalue = Material.Concrete(foundation_wall.thickness).rvalue
      wall_ins_rvalue_int = foundation_wall.insulation_interior_r_value
      wall_ins_rvalue_ext = foundation_wall.insulation_exterior_r_value
      wall_ins_dist_to_top_int = foundation_wall.insulation_interior_distance_to_top
      wall_ins_dist_to_top_ext = foundation_wall.insulation_exterior_distance_to_top
      wall_ins_dist_to_bottom_int = foundation_wall.insulation_interior_distance_to_bottom
      wall_ins_dist_to_bottom_ext = foundation_wall.insulation_exterior_distance_to_bottom
    end
    k_soil = @hpxml_bldg.site.ground_conductivity

    # Calculated based on Manual J 8th Ed. procedure in section A12-4 (15% decrease due to soil thermal storage)
    u_wall_with_soil = 0.0
    u_wall_without_soil = 0.0
    wall_height = foundation_wall.height.ceil
    wall_depth_above_grade = foundation_wall.height - foundation_wall.depth_below_grade
    for distance_to_top in 1..wall_height
      # Calculate R-wall at this depth
      r_wall = wall_constr_rvalue + Material.AirFilmVertical.rvalue # Base wall construction + interior film
      if distance_to_top <= wall_depth_above_grade
        # Above-grade: no soil, add exterior film
        r_soil = 0.0
        r_wall += Material.AirFilmOutside.rvalue
      else
        # Below-grade: add soil, no exterior film
        distance_to_grade = distance_to_top - wall_depth_above_grade
        r_soil = (Math::PI * distance_to_grade / 2.0) / k_soil
      end
      if (distance_to_top > wall_ins_dist_to_top_int) && (distance_to_top <= wall_ins_dist_to_bottom_int)
        r_wall += wall_ins_rvalue_int # Interior insulation at this depth, add R-value
      end
      if (distance_to_top > wall_ins_dist_to_top_ext) && (distance_to_top <= wall_ins_dist_to_bottom_ext)
        r_wall += wall_ins_rvalue_ext # Interior insulation at this depth, add R-value
      end
      u_wall_with_soil += 1.0 / (r_soil + r_wall)
      u_wall_without_soil += 1.0 / r_wall
    end
    u_wall_with_soil = (u_wall_with_soil / wall_height) * 0.85
    u_wall_without_soil = (u_wall_without_soil / wall_height)

    return u_wall_with_soil, u_wall_without_soil
  end

  def self.calc_slab_f_value(slab, ground_conductivity)
    # Calculation for the F-values in Table 4A for slab foundations.
    # Important pages are the Table values (pg. 344-345) and the software protocols
    # in Appendix 12 (pg. 517-518).
    ins_rvalue = slab.under_slab_insulation_r_value + slab.perimeter_insulation_r_value
    ins_rvalue_edge = slab.perimeter_insulation_r_value
    if slab.under_slab_insulation_spans_entire_slab
      ins_length = 1000.0
    else
      ins_length = 0
      if slab.under_slab_insulation_r_value > 0
        ins_length += slab.under_slab_insulation_width
      end
      if slab.perimeter_insulation_r_value > 0
        ins_length += slab.perimeter_insulation_depth
      end
    end

    soil_r_per_foot = ground_conductivity
    slab_r_gravel_per_inch = 0.65 # Based on calibration by Tony Fontanini

    # Because of uncertainty pertaining to the effective path radius, F-values are calculated
    # for six radii (8, 9, 10, 11, 12, and 13 feet) and averaged.
    f_values = []
    for path_radius in 8..13
      u_effective = []
      for radius in 0..path_radius
        spl = [Math::PI * radius - 1, 0].max # soil path length (SPL)

        # Concrete, gravel, and insulation
        if radius == 0
          r_concrete = 0.0
          r_gravel = 0.0 # No gravel on edge
          r_ins = ins_rvalue_edge
        else
          r_concrete = Material.Concrete(slab.thickness).rvalue
          r_gravel = [slab_r_gravel_per_inch * (12.0 - slab.thickness), 0].max
          if radius <= ins_length
            r_ins = ins_rvalue
          else
            r_ins = 0.0
          end
        end

        # Air Films = Indoor Finish + Indoor Air Film + Exposed Air Film (Figure A12-6 pg. 517)
        r_air_film = 0.05 + 0.92 + 0.17

        # Soil
        r_soil = soil_r_per_foot * spl # (h-F-ft2/BTU)

        # Effective R-Value
        r_air_to_air = r_concrete + r_gravel + r_ins + r_air_film + r_soil

        # Effective U-Factor
        u_effective << 1.0 / r_air_to_air
      end

      f_values << u_effective.inject(0, :+) # sum array
    end

    return f_values.sum() / f_values.size
  end

  def self.set_hvac_types(hvac_heating, hvac_cooling)
    if hvac_heating.nil?
      @heating_type = nil
    elsif hvac_heating.is_a? HPXML::HeatingSystem
      @heating_type = hvac_heating.heating_system_type
    else
      @heating_type = hvac_heating.heat_pump_type
    end
    if hvac_cooling.nil?
      @cooling_type = nil
    elsif hvac_cooling.is_a? HPXML::CoolingSystem
      @cooling_type = hvac_cooling.cooling_system_type
    else
      @cooling_type = hvac_cooling.heat_pump_type
    end
  end

  def self.set_fractions_load_served(hvac_heating, hvac_cooling)
    if hvac_cooling.is_a?(HPXML::CoolingSystem) && hvac_cooling.has_integrated_heating
      @fraction_heat_load_served = hvac_cooling.integrated_heating_system_fraction_heat_load_served
    elsif hvac_heating.nil?
      @fraction_heat_load_served = 0
    elsif hvac_heating.is_a?(HPXML::HeatingSystem) && hvac_heating.is_heat_pump_backup_system
      # Use the same load fractions as the heat pump
      heat_pump = @hpxml_bldg.heat_pumps.find { |hp| hp.backup_system_idref == hvac_heating.id }
      @fraction_heat_load_served = heat_pump.fraction_heat_load_served
    else
      @fraction_heat_load_served = hvac_heating.fraction_heat_load_served
    end
    if hvac_cooling.nil?
      @fraction_cool_load_served = 0
    else
      @fraction_cool_load_served = hvac_cooling.fraction_cool_load_served
    end
  end
end

class DesignLoads
  def initialize
  end
  attr_accessor(:Cool_Sens, :Cool_Lat, :Cool_Tot, :Heat_Tot, :Heat_Ducts, :Cool_Ducts_Sens, :Cool_Ducts_Lat,
                :Cool_Windows, :Cool_Skylights, :Cool_Doors, :Cool_Walls, :Cool_Roofs, :Cool_Floors,
                :Cool_Ceilings, :Cool_InfilVent_Sens, :Cool_InfilVent_Lat, :Cool_IntGains_Sens, :Cool_IntGains_Lat,
                :Heat_Windows, :Heat_Skylights, :Heat_Doors, :Heat_Walls, :Heat_Roofs, :Heat_Floors,
                :Heat_Slabs, :Heat_Ceilings, :Heat_InfilVent)
end

class HVACSizingValues
  def initialize
  end
   attr_accessor(:Cool_Load_Sens, :Cool_Load_Lat, :Cool_Load_Tot, :Cool_Capacity, :Cool_Capacity_Sens, :Cool_Airflow,
                :Heat_Load, :Heat_Load_Supp, :Heat_Capacity, :Heat_Capacity_Supp, :Heat_Airflow,
                :GSHP_Loop_flow, :GSHP_Bore_Holes, :GSHP_Bore_Depth, :GSHP_G_Functions)
end

class Numeric
  def deg2rad
    self * Math::PI / 180
  end

  def rad2deg
    self * 180 / Math::PI
  end
end<|MERGE_RESOLUTION|>--- conflicted
+++ resolved
@@ -1344,8 +1344,7 @@
     elsif [HPXML::HVACTypeCentralAirConditioner,
            HPXML::HVACTypeHeatPumpAirToAir].include? @cooling_type
 
-<<<<<<< HEAD
-      entering_temp = @hpxml.header.manualj_cooling_design_temp
+      entering_temp = @hpxml_bldg.header.manualj_cooling_design_temp
       hvac_cooling_speed = get_sizing_speed(hvac_cooling_ap, true)
       if hvac_cooling.compressor_type == HPXML::HVACCompressorTypeVariableSpeed
         idb_adj = adjust_indoor_condition_var_speed(entering_temp, @wetbulb_indoor_cooling, :clg)
@@ -1355,13 +1354,7 @@
         coefficients = hvac_cooling_ap.cool_cap_ft_spec[hvac_cooling_speed]
         total_cap_curve_value = MathTools.biquadratic(@wetbulb_indoor_cooling, entering_temp, coefficients)
       end
-=======
-      entering_temp = @hpxml_bldg.header.manualj_cooling_design_temp
-      hvac_cooling_speed = get_sizing_speed(hvac_cooling_ap)
-      coefficients = hvac_cooling_ap.cool_cap_ft_spec[hvac_cooling_speed]
-
-      total_cap_curve_value = MathTools.biquadratic(@wetbulb_indoor_cooling, entering_temp, coefficients)
->>>>>>> 4d634565
+
       cool_cap_rated = hvac_sizing_values.Cool_Load_Tot / total_cap_curve_value
 
       hvac_cooling_shr = hvac_cooling_ap.cool_rated_shrs_gross[hvac_cooling_speed]
@@ -1465,11 +1458,11 @@
       hvac_cooling_speed = get_sizing_speed(hvac_cooling_ap, true)
       hvac_cooling_shr = hvac_cooling_ap.cool_rated_shrs_gross[hvac_cooling_speed]
 
-      if hvac_cooling.is_a?(HPXML::HeatPump) && (@hpxml.header.heat_pump_sizing_methodology == HPXML::HeatPumpSizingHERS)
+      if hvac_cooling.is_a?(HPXML::HeatPump) && (@hpxml_bldg.header.heat_pump_sizing_methodology == HPXML::HeatPumpSizingHERS)
         hvac_sizing_values.Cool_Capacity = hvac_sizing_values.Cool_Load_Tot
         hvac_sizing_values.Cool_Capacity_Sens = hvac_sizing_values.Cool_Capacity * hvac_cooling_shr
       else
-        entering_temp = @hpxml.header.manualj_cooling_design_temp
+        entering_temp = @hpxml_bldg.header.manualj_cooling_design_temp
         idb_adj = adjust_indoor_condition_var_speed(entering_temp, @wetbulb_indoor_cooling, :clg)
         odb_adj = adjust_outdoor_condition_var_speed(hvac_cooling.cooling_detailed_performance_data, entering_temp, hvac_cooling, :clg)
         total_cap_curve_value = odb_adj * idb_adj
@@ -1492,14 +1485,8 @@
         hvac_sizing_values.Cool_Capacity = hvac_sizing_values.Cool_Load_Tot
         hvac_sizing_values.Cool_Capacity_Sens = hvac_sizing_values.Cool_Capacity * hvac_cooling_shr
       else
-<<<<<<< HEAD
-        entering_temp = @hpxml.header.manualj_cooling_design_temp
+        entering_temp = @hpxml_bldg.header.manualj_cooling_design_temp
         total_cap_curve_value = MathTools.biquadratic(@wetbulb_indoor_cooling, entering_temp, hvac_cooling_ap.cool_cap_ft_spec[hvac_cooling_speed])
-=======
-        entering_temp = @hpxml_bldg.header.manualj_cooling_design_temp
-        coefficients = hvac_cooling_ap.cool_cap_ft_spec[hvac_cooling_speed]
-        total_cap_curve_value = MathTools.biquadratic(@wetbulb_indoor_cooling, entering_temp, coefficients)
->>>>>>> 4d634565
 
         hvac_sizing_values.Cool_Capacity = hvac_sizing_values.Cool_Load_Tot / total_cap_curve_value
         hvac_sizing_values.Cool_Capacity_Sens = hvac_sizing_values.Cool_Capacity * hvac_cooling_shr
@@ -1604,12 +1591,8 @@
            HPXML::HVACTypeHeatPumpPTHP,
            HPXML::HVACTypeHeatPumpRoom].include? @heating_type
 
-<<<<<<< HEAD
       hvac_heating_speed = get_sizing_speed(hvac_heating_ap, false)
-      if hvac_heating.is_a?(HPXML::HeatPump) && (@hpxml.header.heat_pump_sizing_methodology == HPXML::HeatPumpSizingHERS)
-=======
       if hvac_heating.is_a?(HPXML::HeatPump) && (@hpxml_bldg.header.heat_pump_sizing_methodology == HPXML::HeatPumpSizingHERS)
->>>>>>> 4d634565
         hvac_sizing_values.Heat_Capacity = hvac_sizing_values.Heat_Load
       else
         process_heat_pump_adjustment(hvac_sizing_values, weather, hvac_heating, total_cap_curve_value, hvac_system)
@@ -1797,19 +1780,11 @@
         a3_CH_Qgr_c = qgr_values[2]
         a4_CH_Qgr_c = qgr_values[3]
 
-<<<<<<< HEAD
         q0_CH = a1_CH_Qgr_c
         q1_CH = a2_CH_Qgr_c * UnitConversions.convert(@cool_setpoint, 'F', 'C')
-        q2_CH = a3_CH_Qgr_c * UnitConversions.convert(@hpxml.header.manualj_cooling_design_temp, 'F', 'C')
+        q2_CH = a3_CH_Qgr_c * UnitConversions.convert(@hpxml_bldg.header.manualj_cooling_design_temp, 'F', 'C')
         q3_CH = a4_CH_Qgr_c * f_ch
         y_CH_Q_c = 1 + ((q0_CH + q1_CH + q2_CH + q3_CH) * f_ch)
-=======
-          q0_CH = a1_CH_Qgr_c
-          q1_CH = a2_CH_Qgr_c * UnitConversions.convert(@cool_setpoint, 'F', 'C')
-          q2_CH = a3_CH_Qgr_c * UnitConversions.convert(@hpxml_bldg.header.manualj_cooling_design_temp, 'F', 'C')
-          q3_CH = a4_CH_Qgr_c * f_ch
-          y_CH_Q_c = 1 + ((q0_CH + q1_CH + q2_CH + q3_CH) * f_ch)
->>>>>>> 4d634565
 
         ff_ch_c = (1.0 / (1.0 + (qgr_values[0] + (qgr_values[1] * ff_chg_values[0]) + (qgr_values[2] * ff_chg_values[1]) + (qgr_values[3] * f_ch)) * f_ch)).round(3)
         ff_AF_c = cool_airflow_rated_defect_ratio[-1].round(3)
@@ -1871,17 +1846,10 @@
         a2_CH_Qgr_h = qgr_values[2]
         a3_CH_Qgr_h = qgr_values[3]
 
-<<<<<<< HEAD
         qh1_CH = a1_CH_Qgr_h
-        qh2_CH = a2_CH_Qgr_h * UnitConversions.convert(@hpxml.header.manualj_heating_design_temp, 'F', 'C')
+        qh2_CH = a2_CH_Qgr_h * UnitConversions.convert(@hpxml_bldg.header.manualj_heating_design_temp, 'F', 'C')
         qh3_CH = a3_CH_Qgr_h * f_ch
         y_CH_Q_h = 1 + ((qh1_CH + qh2_CH + qh3_CH) * f_ch)
-=======
-          qh1_CH = a1_CH_Qgr_h
-          qh2_CH = a2_CH_Qgr_h * UnitConversions.convert(@hpxml_bldg.header.manualj_heating_design_temp, 'F', 'C')
-          qh3_CH = a3_CH_Qgr_h * f_ch
-          y_CH_Q_h = 1 + ((qh1_CH + qh2_CH + qh3_CH) * f_ch)
->>>>>>> 4d634565
 
         ff_ch_h = (1 / (1 + (qgr_values[0] + qgr_values[2] * ff_chg_values[1] + qgr_values[3] * f_ch) * f_ch)).round(3)
         ff_AF_h = heat_airflow_rated_defect_ratio[-1].round(3)
@@ -1920,19 +1888,12 @@
       fixed_cooling_capacity = hvac_cooling.cooling_capacity
     end
     if (not fixed_cooling_capacity.nil?) && (hvac_sizing_values.Cool_Capacity > 0)
-<<<<<<< HEAD
-      if not (@hpxml.header.allow_increased_fixed_capacities && hvac_sizing_values.Cool_Capacity > fixed_cooling_capacity)
+      if not (@hpxml_bldg.header.allow_increased_fixed_capacities && hvac_sizing_values.Cool_Capacity > fixed_cooling_capacity)
         # Use fixed size; proportionally adjust autosized airflow & sensible capacity
         prev_capacity = hvac_sizing_values.Cool_Capacity
         hvac_sizing_values.Cool_Capacity = fixed_cooling_capacity
         hvac_sizing_values.Cool_Airflow *= hvac_sizing_values.Cool_Capacity / prev_capacity
         hvac_sizing_values.Cool_Capacity_Sens *= hvac_sizing_values.Cool_Capacity / prev_capacity
-=======
-      prev_capacity = hvac_sizing_values.Cool_Capacity
-      hvac_sizing_values.Cool_Capacity = fixed_cooling_capacity
-      if @hpxml_bldg.header.allow_increased_fixed_capacities
-        hvac_sizing_values.Cool_Capacity = [hvac_sizing_values.Cool_Capacity, prev_capacity].max
->>>>>>> 4d634565
       end
     end
     if not hvac_heating.nil?
@@ -1941,18 +1902,11 @@
       fixed_heating_capacity = hvac_cooling.integrated_heating_system_capacity
     end
     if (not fixed_heating_capacity.nil?) && (hvac_sizing_values.Heat_Capacity > 0)
-<<<<<<< HEAD
-      if not (@hpxml.header.allow_increased_fixed_capacities && hvac_sizing_values.Heat_Capacity > fixed_heating_capacity)
+      if not (@hpxml_bldg.header.allow_increased_fixed_capacities && hvac_sizing_values.Heat_Capacity > fixed_heating_capacity)
         # Use fixed size; proportionally adjust autosized airflow & sensible capacity
         prev_capacity = hvac_sizing_values.Heat_Capacity
         hvac_sizing_values.Heat_Capacity = fixed_heating_capacity
         hvac_sizing_values.Heat_Airflow *= hvac_sizing_values.Heat_Capacity / prev_capacity
-=======
-      prev_capacity = hvac_sizing_values.Heat_Capacity
-      hvac_sizing_values.Heat_Capacity = fixed_heating_capacity
-      if @hpxml_bldg.header.allow_increased_fixed_capacities
-        hvac_sizing_values.Heat_Capacity = [hvac_sizing_values.Heat_Capacity, prev_capacity].max
->>>>>>> 4d634565
       end
     end
     if hvac_heating.is_a? HPXML::HeatPump
@@ -3310,7 +3264,7 @@
 class HVACSizingValues
   def initialize
   end
-   attr_accessor(:Cool_Load_Sens, :Cool_Load_Lat, :Cool_Load_Tot, :Cool_Capacity, :Cool_Capacity_Sens, :Cool_Airflow,
+  attr_accessor(:Cool_Load_Sens, :Cool_Load_Lat, :Cool_Load_Tot, :Cool_Capacity, :Cool_Capacity_Sens, :Cool_Airflow,
                 :Heat_Load, :Heat_Load_Supp, :Heat_Capacity, :Heat_Capacity_Supp, :Heat_Airflow,
                 :GSHP_Loop_flow, :GSHP_Bore_Holes, :GSHP_Bore_Depth, :GSHP_G_Functions)
 end
