--- conflicted
+++ resolved
@@ -3273,11 +3273,7 @@
         if clg_coil.to_CoilCoolingDXSingleSpeed.is_initialized
           airflow_rated_defect_ratio_cool = [UnitConversions.convert(hvac_final_values.Cool_Airflow, 'cfm', 'm^3/s') / clg_coil.ratedAirFlowRate.get - 1.0]
         elsif clg_coil.to_CoilCoolingDXMultiSpeed.is_initialized
-<<<<<<< HEAD
-          airflow_rated_defect_ratio_cool = clg_coil.stages.zip(hvac.FanspeedRatioCooling).map{ |stage, speed_ratio| UnitConversions.convert(hvac_final_values.Cool_Airflow * speed_ratio, 'cfm', 'm^3/s') / stage.ratedAirFlowRate.get - 1.0}
-=======
-          airflow_rated_defect_ratio_cool = clg_coil.stages.map { |stage| UnitConversions.convert(hvac_final_values.Cool_Airflow, 'cfm', 'm^3/s') / stage.ratedAirFlowRate.get - 1.0 }
->>>>>>> df42423e
+          airflow_rated_defect_ratio_cool = clg_coil.stages.zip(hvac.FanspeedRatioCooling).map{ |stage, speed_ratio| UnitConversions.convert(hvac_final_values.Cool_Airflow * speed_ratio, 'cfm', 'm^3/s') / stage.ratedAirFlowRate.get - 1.0 }
         else
           # puts clg_coil.stages
         end
@@ -3288,11 +3284,7 @@
         if htg_coil.to_CoilHeatingDXSingleSpeed.is_initialized
           airflow_rated_defect_ratio_heat = [UnitConversions.convert(hvac_final_values.Heat_Airflow, 'cfm', 'm^3/s') / htg_coil.ratedAirFlowRate.get - 1.0]
         elsif htg_coil.to_CoilHeatingDXMultiSpeed.is_initialized
-<<<<<<< HEAD
-          airflow_rated_defect_ratio_heat = htg_coil.stages.zip(hvac.FanspeedRatioHeating).map{ |stage, speed_ratio| UnitConversions.convert(hvac_final_values.Heat_Airflow * speed_ratio, 'cfm', 'm^3/s') / stage.ratedAirFlowRate.get - 1.0}
-=======
-          airflow_rated_defect_ratio_heat = htg_coil.stages.map { |stage| UnitConversions.convert(hvac_final_values.Heat_Airflow, 'cfm', 'm^3/s') / stage.ratedAirFlowRate.get - 1.0 }
->>>>>>> df42423e
+          airflow_rated_defect_ratio_heat = htg_coil.stages.zip(hvac.FanspeedRatioHeating).map{ |stage, speed_ratio| UnitConversions.convert(hvac_final_values.Heat_Airflow * speed_ratio, 'cfm', 'm^3/s') / stage.ratedAirFlowRate.get - 1.0 }
         else
           # puts htg_coil
         end
