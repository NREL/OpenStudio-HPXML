# frozen_string_literal: true

class HVACSizing
  def self.calculate(weather, hpxml, cfa, hvac_systems)
    # Calculates heating/cooling design loads, and selects equipment
    # values (e.g., capacities, airflows) specific to each HVAC system.
    # Calculations generally follow ACCA Manual J/S.

    @hpxml = hpxml
    @cfa = cfa

    process_site_calcs_and_design_temps(weather)

    # Calculate loads for the conditioned thermal zone
    bldg_design_loads = DesignLoads.new
    process_load_windows_skylights(bldg_design_loads, weather)
    process_load_doors(bldg_design_loads)
    process_load_walls(bldg_design_loads)
    process_load_roofs(bldg_design_loads)
    process_load_ceilings(bldg_design_loads)
    process_load_floors(bldg_design_loads)
    process_load_slabs(bldg_design_loads)
    process_load_infiltration_ventilation(bldg_design_loads, weather)
    process_load_internal_gains(bldg_design_loads)

    # Aggregate zone loads into initial loads
    aggregate_loads(bldg_design_loads)

    # Loop through each HVAC system and calculate equipment values.
    all_hvac_sizing_values = {}
    system_design_loads = bldg_design_loads.dup
    hvac_systems.each do |hvac_system|
      hvac_heating, hvac_cooling = hvac_system[:heating], hvac_system[:cooling]
      set_hvac_types(hvac_heating, hvac_cooling)
      next if is_system_to_skip(hvac_heating)

      # Apply duct loads as needed
      set_fractions_load_served(hvac_heating, hvac_cooling)
      apply_hvac_temperatures(system_design_loads, hvac_heating, hvac_cooling)
      ducts_heat_load = calculate_load_ducts_heating(system_design_loads, hvac_heating)
      ducts_cool_load_sens, ducts_cool_load_lat = calculate_load_ducts_cooling(system_design_loads, weather, hvac_cooling)
      apply_load_ducts(bldg_design_loads, ducts_heat_load, ducts_cool_load_sens, ducts_cool_load_lat) # Update duct loads in reported building design loads

      hvac_sizing_values = HVACSizingValues.new
      apply_hvac_loads(hvac_heating, hvac_sizing_values, system_design_loads, ducts_heat_load, ducts_cool_load_sens, ducts_cool_load_lat)
      apply_hvac_size_limits(hvac_cooling)
      apply_hvac_heat_pump_logic(hvac_sizing_values, hvac_cooling)
      apply_hvac_equipment_adjustments(hvac_sizing_values, weather, hvac_heating, hvac_cooling, hvac_system)
      apply_hvac_installation_quality(hvac_sizing_values, hvac_heating, hvac_cooling)
      apply_hvac_fixed_capacities(hvac_sizing_values, hvac_heating, hvac_cooling)
      apply_hvac_ground_loop(hvac_sizing_values, weather, hvac_cooling)
      apply_hvac_finalize_airflows(hvac_sizing_values, hvac_heating, hvac_cooling)

      all_hvac_sizing_values[hvac_system] = hvac_sizing_values
    end

    return bldg_design_loads, all_hvac_sizing_values
  end

  private

  def self.is_system_to_skip(hvac_heating)
    # These shared systems should be converted to other equivalent
    # systems before being autosized
    if [HPXML::HVACTypeChiller,
        HPXML::HVACTypeCoolingTower].include?(@cooling_type)
      return true
    end
    if (@heating_type == HPXML::HVACTypeHeatPumpWaterLoopToAir) &&
       hvac_heating.fraction_heat_load_served.nil?
      return true
    end

    return false
  end

  def self.process_site_calcs_and_design_temps(weather)
    '''
    Site Calculations and Design Temperatures
    '''

    # CLTD adjustments based on daily temperature range
    @daily_range_temp_adjust = [4, 0, -5]

    # Manual J inside conditions
    @cool_setpoint = @hpxml.header.manualj_cooling_setpoint
    @heat_setpoint = @hpxml.header.manualj_heating_setpoint

    @cool_design_grains = UnitConversions.convert(weather.design.CoolingHumidityRatio, 'lbm/lbm', 'grains')

    # Calculate the design temperature differences
    @ctd = [@hpxml.header.manualj_cooling_design_temp - @cool_setpoint, 0.0].max
    @htd = [@heat_setpoint - @hpxml.header.manualj_heating_design_temp, 0.0].max

    # Calculate the average Daily Temperature Range (DTR) to determine the class (low, medium, high)
    dtr = weather.design.DailyTemperatureRange

    if dtr < 16.0
      @daily_range_num = 0.0   # Low
    elsif dtr > 25.0
      @daily_range_num = 2.0   # High
    else
      @daily_range_num = 1.0   # Medium
    end

    # Altitude Correction Factors (ACF) taken from Table 10A (sea level - 12,000 ft)
    acfs = [1.0, 0.97, 0.93, 0.89, 0.87, 0.84, 0.80, 0.77, 0.75, 0.72, 0.69, 0.66, 0.63]

    # Calculate the altitude correction factor (ACF) for the site
    alt_cnt = (weather.header.Altitude / 1000.0).to_i
    @acf = MathTools.interp2(weather.header.Altitude, alt_cnt * 1000.0, (alt_cnt + 1.0) * 1000.0, acfs[alt_cnt], acfs[alt_cnt + 1])

    # Calculate the interior humidity in Grains and enthalpy in Btu/lb for cooling
    cool_setpoint_c = UnitConversions.convert(@cool_setpoint, 'F', 'C')
    pwsat = 6.11 * 10**(7.5 * cool_setpoint_c / (237.3 + cool_setpoint_c)) / 10.0 # kPa, using https://www.weather.gov/media/epz/wxcalc/vaporPressure.pdf
    rh_indoor_cooling = 0.5 # Manual J is vague on the indoor RH but uses 50% in its examples
    hr_indoor_cooling = (0.62198 * rh_indoor_cooling * pwsat) / (UnitConversions.convert(weather.header.LocalPressure, 'atm', 'kPa') - rh_indoor_cooling * pwsat)
    @cool_indoor_grains = UnitConversions.convert(hr_indoor_cooling, 'lbm/lbm', 'grains')
    @wetbulb_indoor_cooling = Psychrometrics.Twb_fT_R_P(nil, @cool_setpoint, rh_indoor_cooling, UnitConversions.convert(weather.header.LocalPressure, 'atm', 'psi'))

    db_indoor_degC = UnitConversions.convert(@cool_setpoint, 'F', 'C')
    @enthalpy_indoor_cooling = (1.006 * db_indoor_degC + hr_indoor_cooling * (2501.0 + 1.86 * db_indoor_degC)) * UnitConversions.convert(1.0, 'kJ', 'Btu') * UnitConversions.convert(1.0, 'lbm', 'kg')
    @wetbulb_outdoor_cooling = weather.design.CoolingWetbulb

    # Inside air density
    avg_setpoint = (@cool_setpoint + @heat_setpoint) / 2.0
    @inside_air_dens = UnitConversions.convert(weather.header.LocalPressure, 'atm', 'Btu/ft^3') / (Gas.Air.r * (avg_setpoint + 460.0))

    # Design Temperatures

    @cool_design_temps = {}
    @heat_design_temps = {}

    locations = []
    (@hpxml.roofs + @hpxml.rim_joists + @hpxml.walls + @hpxml.foundation_walls + @hpxml.floors + @hpxml.slabs).each do |surface|
      locations << surface.interior_adjacent_to
      locations << surface.exterior_adjacent_to
    end
    @hpxml.hvac_distributions.each do |hvac_dist|
      hvac_dist.ducts.each do |duct|
        locations << duct.duct_location
      end
    end

    locations.uniq.each do |location|
      next if [HPXML::LocationGround].include? location

      if [HPXML::LocationOtherHousingUnit, HPXML::LocationOtherHeatedSpace, HPXML::LocationOtherMultifamilyBufferSpace,
          HPXML::LocationOtherNonFreezingSpace, HPXML::LocationExteriorWall, HPXML::LocationUnderSlab].include? location
        @cool_design_temps[location] = calculate_scheduled_space_design_temps(location, @cool_setpoint, @hpxml.header.manualj_cooling_design_temp, weather.data.GroundMonthlyTemps.max)
        @heat_design_temps[location] = calculate_scheduled_space_design_temps(location, @heat_setpoint, @hpxml.header.manualj_heating_design_temp, weather.data.GroundMonthlyTemps.min)
      elsif [HPXML::LocationOutside, HPXML::LocationRoofDeck].include? location
        @cool_design_temps[location] = @hpxml.header.manualj_cooling_design_temp
        @heat_design_temps[location] = @hpxml.header.manualj_heating_design_temp
      elsif HPXML::conditioned_locations.include? location
        @cool_design_temps[location] = process_design_temp_cooling(weather, HPXML::LocationLivingSpace)
        @heat_design_temps[location] = process_design_temp_heating(weather, HPXML::LocationLivingSpace)
      else
        @cool_design_temps[location] = process_design_temp_cooling(weather, location)
        @heat_design_temps[location] = process_design_temp_heating(weather, location)
      end
    end
  end

  def self.process_design_temp_heating(weather, location)
    if location == HPXML::LocationLivingSpace
      heat_temp = @heat_setpoint

    elsif location == HPXML::LocationGarage
      heat_temp = @hpxml.header.manualj_heating_design_temp + 13.0

    elsif (location == HPXML::LocationAtticUnvented) || (location == HPXML::LocationAtticVented)

      attic_floors = @hpxml.floors.select { |f| f.is_ceiling && [f.interior_adjacent_to, f.exterior_adjacent_to].include?(location) }
      avg_floor_rvalue = calculate_average_r_value(attic_floors)

      attic_roofs = @hpxml.roofs.select { |r| r.interior_adjacent_to == location }
      avg_roof_rvalue = calculate_average_r_value(attic_roofs)

      if avg_floor_rvalue < avg_roof_rvalue
        # Attic is considered to be encapsulated. MJ8 says to use an attic
        # temperature of 95F, however alternative approaches are permissible
        if location == HPXML::LocationAtticVented
          heat_temp = @hpxml.header.manualj_heating_design_temp
        else
          heat_temp = calculate_space_design_temps(location, weather, @heat_setpoint, @hpxml.header.manualj_heating_design_temp, weather.data.GroundMonthlyTemps.min)
        end
      else
        heat_temp = @hpxml.header.manualj_heating_design_temp
      end

    elsif [HPXML::LocationBasementUnconditioned, HPXML::LocationCrawlspaceUnvented, HPXML::LocationCrawlspaceVented].include? location
      heat_temp = calculate_space_design_temps(location, weather, @heat_setpoint, @hpxml.header.manualj_heating_design_temp, weather.data.GroundMonthlyTemps.min)

    end

    fail "Design temp heating not calculated for #{location}." if heat_temp.nil?

    return heat_temp
  end

  def self.process_design_temp_cooling(weather, location)
    if location == HPXML::LocationLivingSpace
      cool_temp = @cool_setpoint

    elsif location == HPXML::LocationGarage
      # Calculate fraction of garage under conditioned space
      area_total = 0.0
      area_conditioned = 0.0
      @hpxml.roofs.each do |roof|
        next unless roof.interior_adjacent_to == location

        area_total += roof.area
      end
      @hpxml.floors.each do |floor|
        next unless [floor.interior_adjacent_to, floor.exterior_adjacent_to].include? location

        area_total += floor.area
        area_conditioned += floor.area if floor.is_thermal_boundary
      end
      if area_total == 0
        garage_frac_under_conditioned = 0.5
      else
        garage_frac_under_conditioned = area_conditioned / area_total
      end

      # Calculate the garage cooling design temperature based on Table 4C
      # Linearly interpolate between having living space over the garage and not having living space above the garage
      if @daily_range_num == 0.0
        cool_temp = (@hpxml.header.manualj_cooling_design_temp +
                     (11.0 * garage_frac_under_conditioned) +
                     (22.0 * (1.0 - garage_frac_under_conditioned)))
      elsif @daily_range_num == 1.0
        cool_temp = (@hpxml.header.manualj_cooling_design_temp +
                     (6.0 * garage_frac_under_conditioned) +
                     (17.0 * (1.0 - garage_frac_under_conditioned)))
      elsif @daily_range_num == 2.0
        cool_temp = (@hpxml.header.manualj_cooling_design_temp +
                     (1.0 * garage_frac_under_conditioned) +
                     (12.0 * (1.0 - garage_frac_under_conditioned)))
      end

    elsif (location == HPXML::LocationAtticUnvented) || (location == HPXML::LocationAtticVented)

      attic_floors = @hpxml.floors.select { |f| f.is_ceiling && [f.interior_adjacent_to, f.exterior_adjacent_to].include?(location) }
      avg_floor_rvalue = calculate_average_r_value(attic_floors)

      attic_roofs = @hpxml.roofs.select { |r| r.interior_adjacent_to == location }
      avg_roof_rvalue = calculate_average_r_value(attic_roofs)

      if avg_floor_rvalue < avg_roof_rvalue
        # Attic is considered to be encapsulated. MJ8 says to use an attic
        # temperature of 95F, however alternative approaches are permissible
        if location == HPXML::LocationAtticVented
          cool_temp = @hpxml.header.manualj_cooling_design_temp + 40.0 # This is the number from a California study with dark shingle roof and similar ventilation.
        else
          cool_temp = calculate_space_design_temps(location, weather, @cool_setpoint, @hpxml.header.manualj_cooling_design_temp, weather.data.GroundMonthlyTemps.max, true)
        end

      else
        # Calculate the cooling design temperature for the unconditioned attic based on Figure A12-14
        # Use an area-weighted temperature in case roof surfaces are different
        tot_roof_area = 0.0
        cool_temp = 0.0

        @hpxml.roofs.each do |roof|
          next unless roof.interior_adjacent_to == location

          tot_roof_area += roof.net_area

          if location == HPXML::LocationAtticUnvented
            if not roof.radiant_barrier
              cool_temp += (150.0 + (@hpxml.header.manualj_cooling_design_temp - 95.0) + @daily_range_temp_adjust[@daily_range_num]) * roof.net_area
            else
              cool_temp += (130.0 + (@hpxml.header.manualj_cooling_design_temp - 95.0) + @daily_range_temp_adjust[@daily_range_num]) * roof.net_area
            end
          else
            if not roof.radiant_barrier
              if roof.roof_type == HPXML::RoofTypeAsphaltShingles
                if [HPXML::ColorDark, HPXML::ColorMediumDark].include? roof.roof_color
                  cool_temp += 130.0 * roof.net_area
                else
                  cool_temp += 120.0 * roof.net_area
                end
              elsif roof.roof_type == HPXML::RoofTypeWoodShingles
                cool_temp += 120.0 * roof.net_area
              elsif roof.roof_type == HPXML::RoofTypeMetal
                if [HPXML::ColorDark, HPXML::ColorMediumDark].include? roof.roof_color
                  cool_temp += 130.0 * roof.net_area
                elsif [HPXML::ColorMedium, HPXML::ColorLight].include? roof.roof_color
                  cool_temp += 120.0 * roof.net_area
                elsif [HPXML::ColorReflective].include? roof.roof_color
                  cool_temp += 95.0 * roof.net_area
                end
              elsif roof.roof_type == HPXML::RoofTypeClayTile
                if [HPXML::ColorDark, HPXML::ColorMediumDark].include? roof.roof_color
                  cool_temp += 110.0 * roof.net_area
                elsif [HPXML::ColorMedium, HPXML::ColorLight].include? roof.roof_color
                  cool_temp += 105.0 * roof.net_area
                elsif [HPXML::ColorReflective].include? roof.roof_color
                  cool_temp += 95.0 * roof.net_area
                end
              end
            else # with a radiant barrier
              if roof.roof_type == HPXML::RoofTypeAsphaltShingles
                if [HPXML::ColorDark, HPXML::ColorMediumDark].include? roof.roof_color
                  cool_temp += 120.0 * roof.net_area
                else
                  cool_temp += 110.0 * roof.net_area
                end
              elsif roof.roof_type == HPXML::RoofTypeWoodShingles
                cool_temp += 110.0 * roof.net_area
              elsif roof.roof_type == HPXML::RoofTypeMetal
                if [HPXML::ColorDark, HPXML::ColorMediumDark].include? roof.roof_color
                  cool_temp += 120.0 * roof.net_area
                elsif [HPXML::ColorMedium, HPXML::ColorLight].include? roof.roof_color
                  cool_temp += 110.0 * roof.net_area
                elsif [HPXML::ColorReflective].include? roof.roof_color
                  cool_temp += 95.0 * roof.net_area
                end
              elsif roof.roof_type == HPXML::RoofTypeClayTile
                if [HPXML::ColorDark, HPXML::ColorMediumDark].include? roof.roof_color
                  cool_temp += 105.0 * roof.net_area
                elsif [HPXML::ColorMedium, HPXML::ColorLight].include? roof.roof_color
                  cool_temp += 100.0 * roof.net_area
                elsif [HPXML::ColorReflective].include? roof.roof_color
                  cool_temp += 95.0 * roof.net_area
                end
              end
            end
          end # vented/unvented
        end # each roof surface

        cool_temp /= tot_roof_area

        # Adjust base CLTD for cooling design temperature and daily range
        cool_temp += (@hpxml.header.manualj_cooling_design_temp - 95.0) + @daily_range_temp_adjust[@daily_range_num]
      end

    elsif [HPXML::LocationBasementUnconditioned, HPXML::LocationCrawlspaceUnvented, HPXML::LocationCrawlspaceVented].include? location
      cool_temp = calculate_space_design_temps(location, weather, @cool_setpoint, @hpxml.header.manualj_cooling_design_temp, weather.data.GroundMonthlyTemps.max)

    end

    fail "Design temp cooling not calculated for #{location}." if cool_temp.nil?

    return cool_temp
  end

  def self.process_load_windows_skylights(bldg_design_loads, weather)
    '''
    Heating and Cooling Loads: Windows & Skylights
    '''

    # Average cooling load factors for windows/skylights WITHOUT internal shading for surface
    # azimuths of 0,22.5,45, ... ,337.5,360
    # Additional values (compared to values in MJ8 Table 3D-3) have been determined by
    # linear interpolation to avoid interpolating
    clf_avg_nois = [0.24, 0.295, 0.35, 0.365, 0.38, 0.39, 0.4, 0.44, 0.48, 0.44, 0.4, 0.39, 0.38, 0.365, 0.35, 0.295, 0.24]
    clf_avg_nois_horiz = 0.68

    # Average cooling load factors for windows/skylights WITH internal shading for surface
    # azimuths of 0,22.5,45, ... ,337.5,360
    # Additional values (compared to values in MJ8 Table 3D-3) have been determined
    # by linear interpolation to avoid interpolating in BMI
    clf_avg_is = [0.18, 0.235, 0.29, 0.305, 0.32, 0.32, 0.32, 0.305, 0.29, 0.305, 0.32, 0.32, 0.32, 0.305, 0.29, 0.235, 0.18]
    clf_avg_is_horiz = 0.52

    # Hourly cooling load factor (CLF) for windows/skylights WITHOUT an internal shade taken from
    # ASHRAE HOF Ch.26 Table 36 (subset of data in MJ8 Table A11-5)
    # Surface Azimuth = 0 (South), 22.5, 45.0, ... ,337.5,360 and Hour = 8,9, ... ,19,20
    clf_hr_nois = [[0.14, 0.22, 0.34, 0.48, 0.59, 0.65, 0.65, 0.59, 0.50, 0.43, 0.36, 0.28, 0.22],
                   [0.11, 0.15, 0.19, 0.27, 0.39, 0.52, 0.62, 0.67, 0.65, 0.58, 0.46, 0.36, 0.28],
                   [0.10, 0.12, 0.14, 0.16, 0.24, 0.36, 0.49, 0.60, 0.66, 0.66, 0.58, 0.43, 0.33],
                   [0.09, 0.10, 0.12, 0.13, 0.17, 0.26, 0.40, 0.52, 0.62, 0.66, 0.61, 0.44, 0.34],
                   [0.08, 0.10, 0.11, 0.12, 0.14, 0.20, 0.32, 0.45, 0.57, 0.64, 0.61, 0.44, 0.34],
                   [0.09, 0.10, 0.12, 0.13, 0.15, 0.17, 0.26, 0.40, 0.53, 0.63, 0.62, 0.44, 0.34],
                   [0.10, 0.12, 0.14, 0.16, 0.17, 0.19, 0.23, 0.33, 0.47, 0.59, 0.60, 0.43, 0.33],
                   [0.14, 0.18, 0.22, 0.25, 0.27, 0.29, 0.30, 0.33, 0.44, 0.57, 0.62, 0.44, 0.33],
                   [0.48, 0.56, 0.63, 0.71, 0.76, 0.80, 0.82, 0.82, 0.79, 0.75, 0.69, 0.61, 0.48],
                   [0.47, 0.44, 0.41, 0.40, 0.39, 0.39, 0.38, 0.36, 0.33, 0.30, 0.26, 0.20, 0.16],
                   [0.51, 0.51, 0.45, 0.39, 0.36, 0.33, 0.31, 0.28, 0.26, 0.23, 0.19, 0.15, 0.12],
                   [0.52, 0.57, 0.50, 0.45, 0.39, 0.34, 0.31, 0.28, 0.25, 0.22, 0.18, 0.14, 0.12],
                   [0.51, 0.57, 0.57, 0.50, 0.42, 0.37, 0.32, 0.29, 0.25, 0.22, 0.19, 0.15, 0.12],
                   [0.49, 0.58, 0.61, 0.57, 0.48, 0.41, 0.36, 0.32, 0.28, 0.24, 0.20, 0.16, 0.13],
                   [0.43, 0.55, 0.62, 0.63, 0.57, 0.48, 0.42, 0.37, 0.33, 0.28, 0.24, 0.19, 0.15],
                   [0.27, 0.43, 0.55, 0.63, 0.64, 0.60, 0.52, 0.45, 0.40, 0.35, 0.29, 0.23, 0.18],
                   [0.14, 0.22, 0.34, 0.48, 0.59, 0.65, 0.65, 0.59, 0.50, 0.43, 0.36, 0.28, 0.22]]
    clf_hr_nois_horiz = [0.24, 0.36, 0.48, 0.58, 0.66, 0.72, 0.74, 0.73, 0.67, 0.59, 0.47, 0.37, 0.29]

    # Hourly cooling load factor (CLF) for windows/skylights WITH an internal shade taken from
    # ASHRAE HOF Ch.26 Table 39 (subset of data in MJ8 Table A11-6)
    # Surface Azimuth = 0 (South), 22.5, 45.0, ... ,337.5,360 and Hour = 8,9, ... ,19,20
    clf_hr_is = [[0.23, 0.38, 0.58, 0.75, 0.83, 0.80, 0.68, 0.50, 0.35, 0.27, 0.19, 0.11, 0.09],
                 [0.18, 0.22, 0.27, 0.43, 0.63, 0.78, 0.84, 0.80, 0.66, 0.46, 0.25, 0.13, 0.11],
                 [0.14, 0.16, 0.19, 0.22, 0.38, 0.59, 0.75, 0.83, 0.81, 0.69, 0.45, 0.16, 0.12],
                 [0.12, 0.14, 0.16, 0.17, 0.23, 0.44, 0.64, 0.78, 0.84, 0.78, 0.55, 0.16, 0.12],
                 [0.11, 0.13, 0.15, 0.16, 0.17, 0.31, 0.53, 0.72, 0.82, 0.81, 0.61, 0.16, 0.12],
                 [0.12, 0.14, 0.16, 0.17, 0.18, 0.22, 0.43, 0.65, 0.80, 0.84, 0.66, 0.16, 0.12],
                 [0.14, 0.17, 0.19, 0.20, 0.21, 0.22, 0.30, 0.52, 0.73, 0.82, 0.69, 0.16, 0.12],
                 [0.22, 0.26, 0.30, 0.32, 0.33, 0.34, 0.34, 0.39, 0.61, 0.82, 0.76, 0.17, 0.12],
                 [0.65, 0.73, 0.80, 0.86, 0.89, 0.89, 0.86, 0.82, 0.75, 0.78, 0.91, 0.24, 0.18],
                 [0.62, 0.42, 0.37, 0.37, 0.37, 0.36, 0.35, 0.32, 0.28, 0.23, 0.17, 0.08, 0.07],
                 [0.74, 0.58, 0.37, 0.29, 0.27, 0.26, 0.24, 0.22, 0.20, 0.16, 0.12, 0.06, 0.05],
                 [0.80, 0.71, 0.52, 0.31, 0.26, 0.24, 0.22, 0.20, 0.18, 0.15, 0.11, 0.06, 0.05],
                 [0.80, 0.76, 0.62, 0.41, 0.27, 0.24, 0.22, 0.20, 0.17, 0.14, 0.11, 0.06, 0.05],
                 [0.79, 0.80, 0.72, 0.54, 0.34, 0.27, 0.24, 0.21, 0.19, 0.15, 0.12, 0.07, 0.06],
                 [0.74, 0.81, 0.79, 0.68, 0.49, 0.33, 0.28, 0.25, 0.22, 0.18, 0.13, 0.08, 0.07],
                 [0.54, 0.72, 0.81, 0.81, 0.71, 0.54, 0.38, 0.32, 0.27, 0.22, 0.16, 0.09, 0.08],
                 [0.23, 0.38, 0.58, 0.75, 0.83, 0.80, 0.68, 0.50, 0.35, 0.27, 0.19, 0.11, 0.09]]
    clf_hr_is_horiz = [0.44, 0.59, 0.72, 0.81, 0.85, 0.85, 0.81, 0.71, 0.58, 0.42, 0.25, 0.14, 0.12]

    # Shade Line Multipliers (SLM) for shaded windows will be calculated using the procedure
    # described in ASHRAE HOF 1997 instead of using the SLM's from MJ8 Table 3E-1

    # The time of day (assuming 24 hr clock) to calculate the SLM for the ALP for azimuths
    # starting at 0 (South) in increments of 22.5 to 360
    # Nil denotes directions not used in the shading calculation (Note: south direction is symmetrical around noon)
    slm_alp_hr = [15.5, 14.75, 14.0, 14.75, 15.5, nil, nil, nil, nil, nil, nil, nil, 8.5, 9.75, 10.0, 9.75, 8.5]

    # Mid summer declination angle used for shading calculations
    declination_angle = 12.1 # Mid August

    # Peak solar factor (PSF) (aka solar heat gain factor) taken from ASHRAE HOF 1989 Ch.26 Table 34
    # (subset of data in MJ8 Table 3D-2)
    # Surface Azimuth = 0 (South), 22.5, 45.0, ... ,337.5,360 and Latitude = 20,24,28, ... ,60,64
    psf = [[57.0,  72.0,  91.0,  111.0, 131.0, 149.0, 165.0, 180.0, 193.0, 203.0, 211.0, 217.0],
           [88.0,  103.0, 120.0, 136.0, 151.0, 165.0, 177.0, 188.0, 197.0, 206.0, 213.0, 217.0],
           [152.0, 162.0, 172.0, 181.0, 189.0, 196.0, 202.0, 208.0, 212.0, 215.0, 217.0, 217.0],
           [200.0, 204.0, 207.0, 210.0, 212.0, 214.0, 215.0, 216.0, 216.0, 216.0, 214.0, 211.0],
           [220.0, 220.0, 220.0, 219.0, 218.0, 216.0, 214.0, 211.0, 208.0, 203.0, 199.0, 193.0],
           [206.0, 203.0, 199.0, 195.0, 190.0, 185.0, 180.0, 174.0, 169.0, 165.0, 161.0, 157.0],
           [162.0, 156.0, 149.0, 141.0, 138.0, 135.0, 132.0, 128.0, 124.0, 119.0, 114.0, 109.0],
           [91.0,  87.0,  83.0,  79.0,  75.0,  71.0,  66.0,  61.0,  56.0,  56.0,  57.0,  58.0],
           [40.0,  38.0,  38.0,  37.0,  36.0,  35.0,  34.0,  33.0,  32.0,  30.0,  28.0,  27.0],
           [91.0,  87.0,  83.0,  79.0,  75.0,  71.0,  66.0,  61.0,  56.0,  56.0,  57.0,  58.0],
           [162.0, 156.0, 149.0, 141.0, 138.0, 135.0, 132.0, 128.0, 124.0, 119.0, 114.0, 109.0],
           [206.0, 203.0, 199.0, 195.0, 190.0, 185.0, 180.0, 174.0, 169.0, 165.0, 161.0, 157.0],
           [220.0, 220.0, 220.0, 219.0, 218.0, 216.0, 214.0, 211.0, 208.0, 203.0, 199.0, 193.0],
           [200.0, 204.0, 207.0, 210.0, 212.0, 214.0, 215.0, 216.0, 216.0, 216.0, 214.0, 211.0],
           [152.0, 162.0, 172.0, 181.0, 189.0, 196.0, 202.0, 208.0, 212.0, 215.0, 217.0, 217.0],
           [88.0,  103.0, 120.0, 136.0, 151.0, 165.0, 177.0, 188.0, 197.0, 206.0, 213.0, 217.0],
           [57.0,  72.0,  91.0,  111.0, 131.0, 149.0, 165.0, 180.0, 193.0, 203.0, 211.0, 217.0]]
    psf_horiz = [280.0, 277.0, 272.0, 265.0, 257.0, 247.0, 236.0, 223.0, 208.0, 193.0, 176.0, 159.0]

    # Hourly Temperature Adjustment Values (HTA_DR) (MJ8 Table A11-3)
    # Low DR, Medium DR, High DR and Hour = 8,9, ... ,19,20
    hta = [[-6.3,  -5.0,  -3.7,  -2.5, -1.5, -0.7, -0.2, 0.0, -0.2, -0.7, -1.5, -2.5, -3.7], # Low DR
           [-12.6, -10.0, -7.4,  -5.0, -2.9, -1.3, -0.3, 0.0, -0.3, -1.3, -2.9, -5.0, -7.4], # Medium DR
           [-18.9, -15.0, -11.1, -7.5, -4.4, -2.0, -0.5, 0.0, -0.5, -2.0, -4.4, -7.5, -11.1]] # High DR

    # Determine the PSF's for the building latitude
    psf_lat = []
    psf_lat_horiz = nil
    latitude = weather.header.Latitude.to_f
    for cnt in 0..16
      if latitude < 20.0
        psf_lat << psf[cnt][0]
        if cnt == 0
          psf_lat_horiz = psf_horiz[0]
        end
      elsif latitude >= 64.0
        psf_lat << psf[cnt][11]
        if cnt == 0
          psf_lat_horiz = psf_horiz[11]
        end
      else
        cnt_lat_s = ((latitude - 20.0) / 4.0).to_i
        cnt_lat_n = cnt_lat_s + 1.0
        lat_s = 20.0 + 4.0 * cnt_lat_s
        lat_n = lat_s + 4.0
        psf_lat << MathTools.interp2(latitude, lat_s, lat_n, psf[cnt][cnt_lat_s], psf[cnt][cnt_lat_n])
        if cnt == 0
          psf_lat_horiz = MathTools.interp2(latitude, lat_s, lat_n, psf_horiz[cnt_lat_s], psf_horiz[cnt_lat_n])
        end
      end
    end

    # Windows
    bldg_design_loads.Heat_Windows = 0.0
    alp_load = 0.0 # Average Load Procedure (ALP) Load
    afl_hr = [0.0] * 12 # Initialize Hourly Aggregate Fenestration Load (AFL)

    @hpxml.windows.each do |window|
      next unless window.wall.is_exterior_thermal_boundary

      window_summer_sf = window.interior_shading_factor_summer * window.exterior_shading_factor_summer
      window_true_azimuth = get_true_azimuth(window.azimuth)
      cnt225 = (window_true_azimuth / 22.5).round.to_i

      window_ufactor, window_shgc = Constructions.get_ufactor_shgc_adjusted_by_storms(window.storm_type, window.ufactor, window.shgc)

      bldg_design_loads.Heat_Windows += window_ufactor * window.area * @htd

      for hr in -1..11

        # If hr == -1: Calculate the Average Load Procedure (ALP) Load
        # Else: Calculate the hourly Aggregate Fenestration Load (AFL)

        # clf_d: Average Cooling Load Factor for the given window direction
        # clf_n: Average Cooling Load Factor for a window facing North (fully shaded)
        if hr == -1
          if window_summer_sf < 1
            clf_d = clf_avg_is[cnt225]
            clf_n = clf_avg_is[8]
          else
            clf_d = clf_avg_nois[cnt225]
            clf_n = clf_avg_nois[8]
          end
        else
          if window_summer_sf < 1
            clf_d = clf_hr_is[cnt225][hr]
            clf_n = clf_hr_is[8][hr]
          else
            clf_d = clf_hr_nois[cnt225][hr]
            clf_n = clf_hr_nois[8][hr]
          end
        end

        ctd_adj = @ctd
        if hr > -1
          # Calculate hourly CTD adjusted value for mid-summer
          ctd_adj += hta[@daily_range_num][hr]
        end

        # Hourly Heat Transfer Multiplier for the given window Direction
        htm_d = psf_lat[cnt225] * clf_d * window_shgc * window_summer_sf / 0.87 + window_ufactor * ctd_adj

        # Hourly Heat Transfer Multiplier for a window facing North (fully shaded)
        htm_n = psf_lat[8] * clf_n * window_shgc * window_summer_sf / 0.87 + window_ufactor * ctd_adj

        if window_true_azimuth < 180
          surf_azimuth = window_true_azimuth
        else
          surf_azimuth = window_true_azimuth - 360.0
        end

        if (not window.overhangs_depth.nil?) && (window.overhangs_depth > 0)
          if ((hr == -1) && (surf_azimuth.abs < 90.1)) || (hr > -1)
            if hr == -1
              actual_hr = slm_alp_hr[cnt225]
            else
              actual_hr = hr + 8 # start at hour 8
            end
            hour_angle = 0.25 * (actual_hr - 12.0) * 60.0 # ASHRAE HOF 1997 pg 29.19
            altitude_angle = Math::asin((Math::cos(weather.header.Latitude.deg2rad) *
                                          Math::cos(declination_angle.deg2rad) *
                                          Math::cos(hour_angle.deg2rad) +
                                          Math::sin(weather.header.Latitude.deg2rad) *
                                          Math::sin(declination_angle.deg2rad))).rad2deg
            temp_arg = [(Math::sin(altitude_angle.deg2rad) *
                         Math::sin(weather.header.Latitude.deg2rad) -
                         Math::sin(declination_angle.deg2rad)) /
              (Math::cos(altitude_angle.deg2rad) *
                 Math::cos(weather.header.Latitude.deg2rad)), 1.0].min
            temp_arg = [temp_arg, -1.0].max
            solar_azimuth = Math::acos(temp_arg).rad2deg
            if actual_hr < 12
              solar_azimuth = -1.0 * solar_azimuth
            end

            sol_surf_azimuth = solar_azimuth - surf_azimuth
            if (sol_surf_azimuth.abs >= 90) && (sol_surf_azimuth.abs <= 270)
              # Window is entirely in the shade if the solar surface azimuth is greater than 90 and less than 270
              htm = htm_n
            else
              slm = Math::tan(altitude_angle.deg2rad) / Math::cos(sol_surf_azimuth.deg2rad)
              z_sl = slm * window.overhangs_depth

              window_height = window.overhangs_distance_to_bottom_of_window - window.overhangs_distance_to_top_of_window
              if z_sl < window.overhangs_distance_to_top_of_window
                # Overhang is too short to provide shade
                htm = htm_d
              elsif z_sl < window.overhangs_distance_to_bottom_of_window
                percent_shaded = (z_sl - window.overhangs_distance_to_top_of_window) / window_height
                htm = percent_shaded * htm_n + (1.0 - percent_shaded) * htm_d
              else
                # Window is entirely in the shade since the shade line is below the windowsill
                htm = htm_n
              end
            end
          else
            # Window is north of East and West azimuths. Shading calculations do not apply.
            htm = htm_d
          end
        else
          htm = htm_d
        end

        if hr == -1
          alp_load += htm * window.area
        else
          afl_hr[hr] += htm * window.area
        end
      end
    end # window

    # Daily Average Load (DAL)
    dal = afl_hr.sum(0.0) / afl_hr.size

    # Excursion Limit line (ELL)
    ell = 1.3 * dal

    # Peak Fenestration Load (PFL)
    pfl = afl_hr.max

    # Excursion Adjustment Load (EAL)
    eal = [0.0, pfl - ell].max

    # Window Cooling Load
    bldg_design_loads.Cool_Windows = alp_load + eal

    # Skylights
    bldg_design_loads.Heat_Skylights = 0.0
    alp_load = 0.0 # Average Load Procedure (ALP) Load
    afl_hr = [0.0] * 12 # Initialize Hourly Aggregate Fenestration Load (AFL)

    @hpxml.skylights.each do |skylight|
      skylight_summer_sf = skylight.interior_shading_factor_summer * skylight.exterior_shading_factor_summer
      skylight_true_azimuth = get_true_azimuth(skylight.azimuth)
      cnt225 = (skylight_true_azimuth / 22.5).round.to_i
      inclination_angle = UnitConversions.convert(Math.atan(skylight.roof.pitch / 12.0), 'rad', 'deg')

      skylight_ufactor, skylight_shgc = Constructions.get_ufactor_shgc_adjusted_by_storms(skylight.storm_type, skylight.ufactor, skylight.shgc)

      bldg_design_loads.Heat_Skylights += skylight_ufactor * skylight.area * @htd

      for hr in -1..11

        # If hr == -1: Calculate the Average Load Procedure (ALP) Load
        # Else: Calculate the hourly Aggregate Fenestration Load (AFL)

        # clf_d: Average Cooling Load Factor for the given skylight direction
        # clf_d: Average Cooling Load Factor for horizontal
        if hr == -1
          if skylight_summer_sf < 1
            clf_d = clf_avg_is[cnt225]
            clf_horiz = clf_avg_is_horiz
          else
            clf_d = clf_avg_nois[cnt225]
            clf_horiz = clf_avg_nois_horiz
          end
        else
          if skylight_summer_sf < 1
            clf_d = clf_hr_is[cnt225][hr]
            clf_horiz = clf_hr_is_horiz[hr]
          else
            clf_d = clf_hr_nois[cnt225][hr]
            clf_horiz = clf_hr_nois_horiz[hr]
          end
        end

        sol_h = Math::cos(inclination_angle.deg2rad) * (psf_lat_horiz * clf_horiz)
        sol_v = Math::sin(inclination_angle.deg2rad) * (psf_lat[cnt225] * clf_d)

        ctd_adj = @ctd
        if hr > -1
          # Calculate hourly CTD adjusted value for mid-summer
          ctd_adj += hta[@daily_range_num][hr]
        end

        # Hourly Heat Transfer Multiplier for the given skylight Direction
        u_curb = 0.51 # default to wood (Table 2B-3)
        ar_curb = 0.35 # default to small (Table 2B-3)
        u_eff_skylight = skylight_ufactor + u_curb * ar_curb
        htm = (sol_h + sol_v) * (skylight_shgc * skylight_summer_sf / 0.87) + u_eff_skylight * (ctd_adj + 15.0)

        if hr == -1
          alp_load += htm * skylight.area
        else
          afl_hr[hr] += htm * skylight.area
        end
      end
    end # skylight

    # Daily Average Load (DAL)
    dal = afl_hr.sum(0.0) / afl_hr.size

    # Excursion Limit line (ELL)
    ell = 1.3 * dal

    # Peak Fenestration Load (PFL)
    pfl = afl_hr.max

    # Excursion Adjustment Load (EAL)
    eal = [0.0, pfl - ell].max

    # Skylight Cooling Load
    bldg_design_loads.Cool_Skylights = alp_load + eal
  end

  def self.process_load_doors(bldg_design_loads)
    '''
    Heating and Cooling Loads: Doors
    '''

    if @daily_range_num == 0.0
      cltd = @ctd + 15.0
    elsif @daily_range_num == 1.0
      cltd = @ctd + 11.0
    elsif @daily_range_num == 2.0
      cltd = @ctd + 6.0
    end

    bldg_design_loads.Heat_Doors = 0.0
    bldg_design_loads.Cool_Doors = 0.0

    @hpxml.doors.each do |door|
      next unless door.is_thermal_boundary

      if door.wall.is_exterior
        bldg_design_loads.Heat_Doors += (1.0 / door.r_value) * door.area * @htd
        bldg_design_loads.Cool_Doors += (1.0 / door.r_value) * door.area * cltd
      else # Partition door
        adjacent_space = door.wall.exterior_adjacent_to
        bldg_design_loads.Cool_Doors += (1.0 / door.r_value) * door.area * (@cool_design_temps[adjacent_space] - @cool_setpoint)
        bldg_design_loads.Heat_Doors += (1.0 / door.r_value) * door.area * (@heat_setpoint - @heat_design_temps[adjacent_space])
      end
    end
  end

  def self.process_load_walls(bldg_design_loads)
    '''
    Heating and Cooling Loads: Walls
    '''

    bldg_design_loads.Heat_Walls = 0.0
    bldg_design_loads.Cool_Walls = 0.0

    # Above-Grade Walls
    (@hpxml.walls + @hpxml.rim_joists).each do |wall|
      next unless wall.is_thermal_boundary

      wall_group = get_wall_group(wall)

      if wall.azimuth.nil?
        azimuths = [0.0, 90.0, 180.0, 270.0] # Assume 4 equal surfaces facing every direction
      else
        azimuths = [wall.azimuth]
      end

      if wall.is_a? HPXML::RimJoist
        wall_area = wall.area
      else
        wall_area = wall.net_area
      end

      azimuths.each do |azimuth|
        if wall.is_exterior

          # Adjust base Cooling Load Temperature Difference (CLTD)
          # Assume absorptivity for light walls < 0.5, medium walls <= 0.75, dark walls > 0.75 (based on MJ8 Table 4B Notes)
          if wall.solar_absorptance <= 0.5
            colorMultiplier = 0.65      # MJ8 Table 4B Notes, pg 348
          elsif wall.solar_absorptance <= 0.75
            colorMultiplier = 0.83      # MJ8 Appendix 12, pg 519
          else
            colorMultiplier = 1.0
          end

          true_azimuth = get_true_azimuth(azimuth)

          # Base Cooling Load Temperature Differences (CLTD's) for dark colored sunlit and shaded walls
          # with 95 degF outside temperature taken from MJ8 Figure A12-8 (intermediate wall groups were
          # determined using linear interpolation). Shaded walls apply to north facing and partition walls only.
          cltd_base_sun = [38.0, 34.95, 31.9, 29.45, 27.0, 24.5, 22.0, 21.25, 20.5, 19.65, 18.8]
          cltd_base_shade = [25.0, 22.5, 20.0, 18.45, 16.9, 15.45, 14.0, 13.55, 13.1, 12.85, 12.6]

          if (true_azimuth >= 157.5) && (true_azimuth <= 202.5)
            cltd = cltd_base_shade[wall_group - 1] * colorMultiplier
          else
            cltd = cltd_base_sun[wall_group - 1] * colorMultiplier
          end

          if @ctd >= 10.0
            # Adjust the CLTD for different cooling design temperatures
            cltd += (@hpxml.header.manualj_cooling_design_temp - 95.0)
            # Adjust the CLTD for daily temperature range
            cltd += @daily_range_temp_adjust[@daily_range_num]
          else
            # Handling cases ctd < 10 is based on A12-18 in MJ8
            cltd_corr = @ctd - 20.0 - @daily_range_temp_adjust[@daily_range_num]
            cltd = [cltd + cltd_corr, 0.0].max # Assume zero cooling load for negative CLTD's
          end

          bldg_design_loads.Cool_Walls += (1.0 / wall.insulation_assembly_r_value) * wall_area / azimuths.size * cltd
          bldg_design_loads.Heat_Walls += (1.0 / wall.insulation_assembly_r_value) * wall_area / azimuths.size * @htd
        else # Partition wall
          adjacent_space = wall.exterior_adjacent_to
          bldg_design_loads.Cool_Walls += (1.0 / wall.insulation_assembly_r_value) * wall_area / azimuths.size * (@cool_design_temps[adjacent_space] - @cool_setpoint)
          bldg_design_loads.Heat_Walls += (1.0 / wall.insulation_assembly_r_value) * wall_area / azimuths.size * (@heat_setpoint - @heat_design_temps[adjacent_space])
        end
      end
    end

    # Foundation walls
    @hpxml.foundation_walls.each do |foundation_wall|
      next unless foundation_wall.is_exterior_thermal_boundary

      u_wall_with_soil, _u_wall_without_soil = get_foundation_wall_properties(foundation_wall)
      bldg_design_loads.Heat_Walls += u_wall_with_soil * foundation_wall.net_area * @htd
    end
  end

  def self.process_load_roofs(bldg_design_loads)
    '''
    Heating and Cooling Loads: Roofs
    '''

    bldg_design_loads.Heat_Roofs = 0.0
    bldg_design_loads.Cool_Roofs = 0.0

    # Roofs
    @hpxml.roofs.each do |roof|
      next unless roof.is_thermal_boundary

      # Base CLTD for conditioned roofs (Roof-Joist-Ceiling Sandwiches) taken from MJ8 Figure A12-16
      if roof.insulation_assembly_r_value <= 6
        cltd = 50.0
      elsif roof.insulation_assembly_r_value <= 13
        cltd = 45.0
      elsif roof.insulation_assembly_r_value <= 15
        cltd = 38.0
      elsif roof.insulation_assembly_r_value <= 21
        cltd = 31.0
      elsif roof.insulation_assembly_r_value <= 30
        cltd = 30.0
      else
        cltd = 27.0
      end

      # Base CLTD color adjustment based on notes in MJ8 Figure A12-16
      if [HPXML::ColorDark, HPXML::ColorMediumDark].include? roof.roof_color
        if [HPXML::RoofTypeClayTile, HPXML::RoofTypeWoodShingles].include? roof.roof_type
          cltd *= 0.83
        end
      elsif [HPXML::ColorMedium, HPXML::ColorLight].include? roof.roof_color
        if [HPXML::RoofTypeClayTile].include? roof.roof_type
          cltd *= 0.65
        else
          cltd *= 0.83
        end
      elsif [HPXML::ColorReflective].include? roof.roof_color
        if [HPXML::RoofTypeAsphaltShingles, HPXML::RoofTypeWoodShingles].include? roof.roof_type
          cltd *= 0.83
        else
          cltd *= 0.65
        end
      end

      # Adjust base CLTD for different CTD or DR
      cltd += (@hpxml.header.manualj_cooling_design_temp - 95.0) + @daily_range_temp_adjust[@daily_range_num]

      bldg_design_loads.Cool_Roofs += (1.0 / roof.insulation_assembly_r_value) * roof.net_area * cltd
      bldg_design_loads.Heat_Roofs += (1.0 / roof.insulation_assembly_r_value) * roof.net_area * @htd
    end
  end

  def self.process_load_ceilings(bldg_design_loads)
    '''
    Heating and Cooling Loads: Ceilings
    '''

    bldg_design_loads.Heat_Ceilings = 0.0
    bldg_design_loads.Cool_Ceilings = 0.0

    @hpxml.floors.each do |floor|
      next unless floor.is_ceiling
      next unless floor.is_thermal_boundary

      if floor.is_exterior
        bldg_design_loads.Cool_Ceilings += (1.0 / floor.insulation_assembly_r_value) * floor.area * (@ctd - 5.0 + @daily_range_temp_adjust[@daily_range_num])
        bldg_design_loads.Heat_Ceilings += (1.0 / floor.insulation_assembly_r_value) * floor.area * @htd
      else
        adjacent_space = floor.exterior_adjacent_to
        bldg_design_loads.Cool_Ceilings += (1.0 / floor.insulation_assembly_r_value) * floor.area * (@cool_design_temps[adjacent_space] - @cool_setpoint)
        bldg_design_loads.Heat_Ceilings += (1.0 / floor.insulation_assembly_r_value) * floor.area * (@heat_setpoint - @heat_design_temps[adjacent_space])
      end
    end
  end

  def self.process_load_floors(bldg_design_loads)
    '''
    Heating and Cooling Loads: Floors
    '''

    bldg_design_loads.Heat_Floors = 0.0
    bldg_design_loads.Cool_Floors = 0.0

    @hpxml.floors.each do |floor|
      next unless floor.is_floor
      next unless floor.is_thermal_boundary

      if floor.is_exterior
        bldg_design_loads.Cool_Floors += (1.0 / floor.insulation_assembly_r_value) * floor.area * (@ctd - 5.0 + @daily_range_temp_adjust[@daily_range_num])
        bldg_design_loads.Heat_Floors += (1.0 / floor.insulation_assembly_r_value) * floor.area * @htd
      else # Partition floor
        adjacent_space = floor.exterior_adjacent_to
        if floor.is_floor && [HPXML::LocationCrawlspaceVented, HPXML::LocationCrawlspaceUnvented, HPXML::LocationBasementUnconditioned].include?(adjacent_space)
          u_floor = 1.0 / floor.insulation_assembly_r_value

          sum_ua_wall = 0.0
          sum_a_wall = 0.0
          @hpxml.foundation_walls.each do |foundation_wall|
            next unless foundation_wall.is_exterior && foundation_wall.interior_adjacent_to == adjacent_space

            _u_wall_with_soil, u_wall_without_soil = get_foundation_wall_properties(foundation_wall)

            sum_a_wall += foundation_wall.net_area
            sum_ua_wall += (u_wall_without_soil * foundation_wall.net_area)
          end
          @hpxml.walls.each do |wall|
            next unless wall.is_exterior && wall.interior_adjacent_to == adjacent_space

            sum_a_wall += wall.net_area
            sum_ua_wall += (1.0 / wall.insulation_assembly_r_value * wall.net_area)
          end
          fail 'Could not find connected walls.' if sum_a_wall <= 0

          u_wall = sum_ua_wall / sum_a_wall

          # Calculate partition temperature different cooling (PTDC) per Manual J Figure A12-17
          # Calculate partition temperature different heating (PTDH) per Manual J Figure A12-6
          if [HPXML::LocationCrawlspaceVented].include? adjacent_space
            # Vented or Leaky
            ptdc_floor = @ctd / (1.0 + (4.0 * u_floor) / (u_wall + 0.11))
            ptdh_floor = @htd / (1.0 + (4.0 * u_floor) / (u_wall + 0.11))
          elsif [HPXML::LocationCrawlspaceUnvented, HPXML::LocationBasementUnconditioned].include? adjacent_space
            # Sealed Tight
            ptdc_floor = u_wall * @ctd / (4.0 * u_floor + u_wall)
            ptdh_floor = u_wall * @htd / (4.0 * u_floor + u_wall)
          end

          bldg_design_loads.Cool_Floors += (1.0 / floor.insulation_assembly_r_value) * floor.area * ptdc_floor
          bldg_design_loads.Heat_Floors += (1.0 / floor.insulation_assembly_r_value) * floor.area * ptdh_floor
        else # E.g., floor over garage
          bldg_design_loads.Cool_Floors += (1.0 / floor.insulation_assembly_r_value) * floor.area * (@cool_design_temps[adjacent_space] - @cool_setpoint)
          bldg_design_loads.Heat_Floors += (1.0 / floor.insulation_assembly_r_value) * floor.area * (@heat_setpoint - @heat_design_temps[adjacent_space])
        end
      end
    end
  end

  def self.process_load_slabs(bldg_design_loads)
    '''
    Heating and Cooling Loads: Floors
    '''

    bldg_design_loads.Heat_Slabs = 0.0

    @hpxml.slabs.each do |slab|
      next unless slab.is_thermal_boundary

      if slab.interior_adjacent_to == HPXML::LocationLivingSpace # Slab-on-grade
        f_value = calc_slab_f_value(slab, @hpxml.site.ground_conductivity)
        bldg_design_loads.Heat_Slabs += f_value * slab.exposed_perimeter * @htd
      elsif HPXML::conditioned_below_grade_locations.include? slab.interior_adjacent_to
        # Based on MJ 8th Ed. A12-7 and ASHRAE HoF 2013 pg 18.31 Eq 40
        slab_is_insulated = false
        if slab.under_slab_insulation_width > 0 && slab.under_slab_insulation_r_value > 0
          slab_is_insulated = true
        elsif slab.perimeter_insulation_depth > 0 && slab.perimeter_insulation_r_value > 0
          slab_is_insulated = true
        elsif slab.under_slab_insulation_spans_entire_slab && slab.under_slab_insulation_r_value > 0
          slab_is_insulated = true
        end
        k_soil = 0.8 # Value from ASHRAE HoF, probably used by Manual J
        r_other = 1.47 # Value from ASHRAE HoF, probably used by Manual J
        ext_fnd_walls = @hpxml.foundation_walls.select { |fw| fw.is_exterior }
        z_f = ext_fnd_walls.map { |fw| fw.depth_below_grade * (fw.area / fw.height) }.sum(0.0) / ext_fnd_walls.map { |fw| fw.area / fw.height }.sum # Weighted-average (by length) below-grade depth
        sqrt_term = [slab.exposed_perimeter**2 - 16.0 * slab.area, 0.0].max
        length = slab.exposed_perimeter / 4.0 + Math.sqrt(sqrt_term) / 4.0
        width = slab.exposed_perimeter / 4.0 - Math.sqrt(sqrt_term) / 4.0
        w_b = [length, width].min
        w_b = [w_b, 1.0].max # handle zero exposed perimeter
        u_avg_bf = (2.0 * k_soil / (Math::PI * w_b)) * (Math::log(w_b / 2.0 + z_f / 2.0 + (k_soil * r_other) / Math::PI) - Math::log(z_f / 2.0 + (k_soil * r_other) / Math::PI))
        u_value = 0.85 * u_avg_bf # To account for the storage effect of soil, multiply by 0.85
        if slab_is_insulated
          u_value *= 0.7 # U-values are multiplied y 0.70 to produce U-values for insulated floors
        end
        bldg_design_loads.Heat_Slabs += u_value * slab.area * @htd
      end
    end
  end

  def self.process_load_infiltration_ventilation(bldg_design_loads, weather)
    '''
    Heating and Cooling Loads: Infiltration & Ventilation
    '''

    sla, _ach50, _nach, _volume, _height, a_ext = Airflow.get_values_from_air_infiltration_measurements(@hpxml, @cfa, weather)
    sla *= a_ext
    ela = sla * @cfa

    ncfl_ag = @hpxml.building_construction.number_of_conditioned_floors_above_grade

    # Set stack/wind coefficients from Tables 5D/5E
    c_s = 0.015 * ncfl_ag
    c_w_base = [0.0133 * @hpxml.site.additional_properties.aim2_shelter_coeff - 0.0027, 0.0].max # Linear relationship between shelter coefficient and c_w coefficients by shielding class
    c_w = c_w_base * ncfl_ag**0.4

    ela_in2 = UnitConversions.convert(ela, 'ft^2', 'in^2')
    windspeed_cooling_mph = 7.5 # Table 5D/5E Wind Velocity Value footnote
    windspeed_heating_mph = 15.0 # Table 5D/5E Wind Velocity Value footnote

    icfm_Cooling = ela_in2 * (c_s * @ctd + c_w * windspeed_cooling_mph**2)**0.5
    icfm_Heating = ela_in2 * (c_s * @htd + c_w * windspeed_heating_mph**2)**0.5

    q_unb_cfm, q_preheat, q_precool, q_recirc, q_bal_Sens, q_bal_Lat = get_ventilation_rates()

    cfm_Heating = q_bal_Sens + (icfm_Heating**2.0 + q_unb_cfm**2.0)**0.5 - q_preheat - q_recirc

    cfm_cool_load_sens = q_bal_Sens + (icfm_Cooling**2.0 + q_unb_cfm**2.0)**0.5 - q_precool - q_recirc
    cfm_cool_load_lat = q_bal_Lat + (icfm_Cooling**2.0 + q_unb_cfm**2.0)**0.5 - q_recirc

    bldg_design_loads.Heat_InfilVent = 1.1 * @acf * cfm_Heating * @htd

    bldg_design_loads.Cool_InfilVent_Sens = 1.1 * @acf * cfm_cool_load_sens * @ctd
    bldg_design_loads.Cool_InfilVent_Lat = 0.68 * @acf * cfm_cool_load_lat * (@cool_design_grains - @cool_indoor_grains)
  end

  def self.process_load_internal_gains(bldg_design_loads)
    '''
    Cooling Load: Internal Gains
    '''

    bldg_design_loads.Cool_IntGains_Sens = @hpxml.header.manualj_internal_loads_sensible + 230.0 * @hpxml.header.manualj_num_occupants
    bldg_design_loads.Cool_IntGains_Lat = @hpxml.header.manualj_internal_loads_latent + 200.0 * @hpxml.header.manualj_num_occupants
  end

  def self.aggregate_loads(bldg_design_loads)
    '''
    Building Loads (excluding ducts)
    '''

    # Heating
    bldg_design_loads.Heat_Tot = [bldg_design_loads.Heat_Windows + bldg_design_loads.Heat_Skylights +
      bldg_design_loads.Heat_Doors + bldg_design_loads.Heat_Walls +
      bldg_design_loads.Heat_Floors + bldg_design_loads.Heat_Slabs +
      bldg_design_loads.Heat_Ceilings + bldg_design_loads.Heat_Roofs, 0.0].max +
                                 bldg_design_loads.Heat_InfilVent

    # Cooling
    bldg_design_loads.Cool_Sens = bldg_design_loads.Cool_Windows + bldg_design_loads.Cool_Skylights +
                                  bldg_design_loads.Cool_Doors + bldg_design_loads.Cool_Walls +
                                  bldg_design_loads.Cool_Floors + bldg_design_loads.Cool_Ceilings +
                                  bldg_design_loads.Cool_Roofs + bldg_design_loads.Cool_InfilVent_Sens +
                                  bldg_design_loads.Cool_IntGains_Sens
    bldg_design_loads.Cool_Lat = bldg_design_loads.Cool_InfilVent_Lat + bldg_design_loads.Cool_IntGains_Lat
    if bldg_design_loads.Cool_Lat < 0 # No latent loads; also zero out individual components
      bldg_design_loads.Cool_Lat = 0.0
      bldg_design_loads.Cool_InfilVent_Lat = 0.0
      bldg_design_loads.Cool_IntGains_Lat = 0.0
    end
    bldg_design_loads.Cool_Tot = bldg_design_loads.Cool_Sens + bldg_design_loads.Cool_Lat

    # Initialize ducts
    bldg_design_loads.Heat_Ducts = 0.0
    bldg_design_loads.Cool_Ducts_Sens = 0.0
    bldg_design_loads.Cool_Ducts_Lat = 0.0
  end

  def self.apply_hvac_temperatures(system_design_loads, hvac_heating, hvac_cooling)
    '''
    HVAC Temperatures
    '''
    # Evaporative cooler temperature calculation based on Manual S Figure 4-7
    if @cooling_type == HPXML::HVACTypeEvaporativeCooler
      td_potential = @cool_design_temps[HPXML::LocationOutside] - @wetbulb_outdoor_cooling
      td = td_potential * hvac_cooling.additional_properties.effectiveness
      @leaving_air_temp = @cool_design_temps[HPXML::LocationOutside] - td
    else
      # Calculate Leaving Air Temperature
      shr = [system_design_loads.Cool_Sens / system_design_loads.Cool_Tot, 1.0].min
      # Determine the Leaving Air Temperature (LAT) based on Manual S Table 1-4
      if shr < 0.80
        @leaving_air_temp = 54.0 # F
      elsif shr < 0.85
        # MJ8 says to use 56 degF in this SHR range. Linear interpolation provides a more
        # continuous supply air flow rate across building efficiency levels.
        @leaving_air_temp = ((58.0 - 54.0) / (0.85 - 0.80)) * (shr - 0.8) + 54.0 # F
      else
        @leaving_air_temp = 58.0 # F
      end
    end

    # Calculate Supply Air Temperature
    if hvac_heating.is_a? HPXML::HeatPump
      @supply_air_temp = 105.0 # F
      @backup_supply_air_temp = 120.0 # F
    else
      @supply_air_temp = 120.0 # F
    end
  end

  def self.apply_hvac_loads(hvac_heating, system_design_loads, bldg_design_loads, ducts_heat_load, ducts_cool_load_sens, ducts_cool_load_lat)
    # Calculate design loads that this HVAC system serves

    # Heating
    system_design_loads.Heat_Load = bldg_design_loads.Heat_Tot * @fraction_heat_load_served
    if @heating_type == HPXML::HVACTypeHeatPumpWaterLoopToAir
      # Size to meet original fraction load served (not adjusted value from HVAC.apply_shared_heating_systems()
      # This ensures, e.g., that an appropriate heating airflow is used for duct losses.
      system_design_loads.Heat_Load = system_design_loads.Heat_Load / (1.0 / hvac_heating.heating_efficiency_cop)
    end
    system_design_loads.Heat_Load_Supp = system_design_loads.Heat_Load

    # Cooling
    system_design_loads.Cool_Load_Tot = bldg_design_loads.Cool_Tot * @fraction_cool_load_served
    system_design_loads.Cool_Load_Sens = bldg_design_loads.Cool_Sens * @fraction_cool_load_served
    system_design_loads.Cool_Load_Lat = bldg_design_loads.Cool_Lat * @fraction_cool_load_served

    # After applying load fraction to building design loads (w/o ducts), add duct load specific to this HVAC system
    system_design_loads.Heat_Load += ducts_heat_load.to_f
    system_design_loads.Heat_Load_Supp += ducts_heat_load.to_f
    system_design_loads.Cool_Load_Sens += ducts_cool_load_sens.to_f
    system_design_loads.Cool_Load_Lat += ducts_cool_load_lat.to_f
    system_design_loads.Cool_Load_Tot += ducts_cool_load_sens.to_f + ducts_cool_load_lat.to_f
  end

  def self.apply_hvac_size_limits(hvac_cooling)
    @oversize_limit = 1.15
    @oversize_delta = 15000.0
    @undersize_limit = 0.9

    if not hvac_cooling.nil?
      if hvac_cooling.compressor_type == HPXML::HVACCompressorTypeTwoStage
        @oversize_limit = 1.2
      elsif hvac_cooling.compressor_type == HPXML::HVACCompressorTypeVariableSpeed
        @oversize_limit = 1.3
      end
    end
  end

  def self.apply_hvac_heat_pump_logic(hvac_sizing_values, hvac_cooling)
    # If HERS/MaxLoad methodology, uses at least the larger of heating and cooling loads for heat pump sizing (required for ERI).
    return unless hvac_cooling.is_a? HPXML::HeatPump
    return if @fraction_cool_load_served == 0
    return if @fraction_heat_load_served == 0

    if (@hpxml.header.heat_pump_sizing_methodology != HPXML::HeatPumpSizingACCA)
      # Note: Heat_Load_Supp should NOT be adjusted; we only want to adjust the HP capacity, not the HP backup heating capacity.
      max_load = [hvac_sizing_values.Heat_Load, hvac_sizing_values.Cool_Load_Tot].max
      hvac_sizing_values.Heat_Load = max_load
      hvac_sizing_values.Cool_Load_Sens *= max_load / hvac_sizing_values.Cool_Load_Tot
      hvac_sizing_values.Cool_Load_Lat *= max_load / hvac_sizing_values.Cool_Load_Tot
      hvac_sizing_values.Cool_Load_Tot = max_load

      # Override Manual S oversize allowances:
      @oversize_limit = 1.0
      @oversize_delta = 0.0
    end
  end

  def self.get_duct_regain_factor(duct)
    # dse_Fregain values comes from MJ8 pg 204 and Walker (1998) "Technical background for default
    # values used for forced air systems in proposed ASHRAE Std. 152"

    dse_Fregain = nil

    if [HPXML::LocationOutside, HPXML::LocationRoofDeck].include? duct.duct_location
      dse_Fregain = 0.0

    elsif [HPXML::LocationOtherHousingUnit, HPXML::LocationOtherHeatedSpace, HPXML::LocationOtherMultifamilyBufferSpace,
           HPXML::LocationOtherNonFreezingSpace, HPXML::LocationExteriorWall, HPXML::LocationUnderSlab].include? duct.duct_location
      space_values = Geometry.get_temperature_scheduled_space_values(duct.duct_location)
      dse_Fregain = space_values[:f_regain]

    elsif [HPXML::LocationBasementUnconditioned, HPXML::LocationCrawlspaceVented, HPXML::LocationCrawlspaceUnvented].include? duct.duct_location

      ceilings = @hpxml.floors.select { |f| f.is_floor && [f.interior_adjacent_to, f.exterior_adjacent_to].include?(duct.duct_location) }
      avg_ceiling_rvalue = calculate_average_r_value(ceilings)
      ceiling_insulated = (avg_ceiling_rvalue > 4)

      walls = @hpxml.foundation_walls.select { |f| [f.interior_adjacent_to, f.exterior_adjacent_to].include? duct.duct_location }
      avg_wall_rvalue = calculate_average_r_value(walls)
      walls_insulated = (avg_wall_rvalue > 4)

      if duct.duct_location == HPXML::LocationBasementUnconditioned
        if not ceiling_insulated
          if not walls_insulated
            dse_Fregain = 0.50 # Uninsulated ceiling, uninsulated walls
          else
            dse_Fregain = 0.75 # Uninsulated ceiling, insulated walls
          end
        else
          dse_Fregain = 0.30 # Insulated ceiling
        end
      elsif duct.duct_location == HPXML::LocationCrawlspaceVented
        if ceiling_insulated && walls_insulated
          dse_Fregain = 0.17 # Insulated ceiling, insulated walls
        elsif ceiling_insulated && (not walls_insulated)
          dse_Fregain = 0.12 # Insulated ceiling, uninsulated walls
        elsif (not ceiling_insulated) && walls_insulated
          dse_Fregain = 0.66 # Uninsulated ceiling, insulated walls
        elsif (not ceiling_insulated) && (not walls_insulated)
          dse_Fregain = 0.50 # Uninsulated ceiling, uninsulated walls
        end
      elsif duct.duct_location == HPXML::LocationCrawlspaceUnvented
        if ceiling_insulated && walls_insulated
          dse_Fregain = 0.30 # Insulated ceiling, insulated walls
        elsif ceiling_insulated && (not walls_insulated)
          dse_Fregain = 0.16 # Insulated ceiling, uninsulated walls
        elsif (not ceiling_insulated) && walls_insulated
          dse_Fregain = 0.76 # Uninsulated ceiling, insulated walls
        elsif (not ceiling_insulated) && (not walls_insulated)
          dse_Fregain = 0.60 # Uninsulated ceiling, uninsulated walls
        end
      end

    elsif [HPXML::LocationAtticVented, HPXML::LocationAtticUnvented].include? duct.duct_location
      dse_Fregain = 0.10 # This would likely be higher for unvented attics with roof insulation

    elsif [HPXML::LocationGarage].include? duct.duct_location
      dse_Fregain = 0.05

    elsif HPXML::conditioned_locations.include? duct.duct_location
      dse_Fregain = 1.0

    end

    return dse_Fregain
  end

  def self.calculate_load_ducts_heating(system_design_loads, hvac_heating)
    '''
    Heating Duct Loads
    '''

    return if hvac_heating.nil? || (system_design_loads.Heat_Tot == 0) || hvac_heating.distribution_system.nil? || hvac_heating.distribution_system.ducts.empty?
    return if @fraction_heat_load_served == 0

    init_heat_load = system_design_loads.Heat_Tot * @fraction_heat_load_served

    # Distribution system efficiency (DSE) calculations based on ASHRAE Standard 152

    duct_values = calc_duct_conduction_values(hvac_heating.distribution_system, @heat_design_temps)
    dse_As, dse_Ar, supply_r, return_r, dse_Tamb_s, dse_Tamb_r, dse_Fregain_s, dse_Fregain_r = duct_values

    # Initialize for the iteration
    delta = 1
    heat_load_next = init_heat_load

    for _iter in 0..19
      break if delta.abs <= 0.001

      heat_load_prev = heat_load_next

      # Calculate the new heating air flow rate
      heat_cfm = calc_airflow_rate_manual_s(heat_load_next, (@supply_air_temp - @heat_setpoint))

      dse_Qs, dse_Qr = calc_duct_leakages_cfm25(hvac_heating.distribution_system, heat_cfm)

      dse_DE = calc_delivery_effectiveness_heating(dse_Qs, dse_Qr, heat_cfm, heat_load_next, dse_Tamb_s, dse_Tamb_r, dse_As, dse_Ar, @heat_setpoint, dse_Fregain_s, dse_Fregain_r, supply_r, return_r)

      # Calculate the increase in heating load due to ducts (Approach: DE = Qload/Qequip -> Qducts = Qequip-Qload)
      heat_load_next = init_heat_load / dse_DE

      # Calculate the change since the last iteration
      delta = (heat_load_next - heat_load_prev) / heat_load_prev
    end

    ducts_heat_load = heat_load_next - init_heat_load
    return ducts_heat_load
  end

  def self.calculate_load_ducts_cooling(system_design_loads, weather, hvac_cooling)
    '''
    Cooling Duct Loads
    '''

    return if hvac_cooling.nil? || (system_design_loads.Cool_Sens == 0) || hvac_cooling.distribution_system.nil? || hvac_cooling.distribution_system.ducts.empty?
    return if @fraction_cool_load_served == 0

    init_cool_load_sens = system_design_loads.Cool_Sens * @fraction_cool_load_served
    init_cool_load_lat = system_design_loads.Cool_Lat * @fraction_cool_load_served

    # Distribution system efficiency (DSE) calculations based on ASHRAE Standard 152

    duct_values = calc_duct_conduction_values(hvac_cooling.distribution_system, @cool_design_temps)
    dse_As, dse_Ar, supply_r, return_r, dse_Tamb_s, dse_Tamb_r, dse_Fregain_s, dse_Fregain_r = duct_values

    # Calculate the air enthalpy in the return duct location for DSE calculations
    dse_h_r = (1.006 * UnitConversions.convert(dse_Tamb_r, 'F', 'C') + weather.design.CoolingHumidityRatio * (2501.0 + 1.86 * UnitConversions.convert(dse_Tamb_r, 'F', 'C'))) * UnitConversions.convert(1.0, 'kJ', 'Btu') * UnitConversions.convert(1.0, 'lbm', 'kg')

    # Initialize for the iteration
    delta = 1
    cool_load_tot_next = init_cool_load_sens + init_cool_load_lat

    cool_cfm = calc_airflow_rate_manual_s(init_cool_load_sens, (@cool_setpoint - @leaving_air_temp))
    _dse_Qs, dse_Qr = calc_duct_leakages_cfm25(hvac_cooling.distribution_system, cool_cfm)

    for _iter in 1..50
      break if delta.abs <= 0.001

      cool_load_tot_prev = cool_load_tot_next

      cool_load_lat, cool_load_sens = calculate_sensible_latent_split(dse_Qr, cool_load_tot_next, init_cool_load_lat)
      cool_load_tot = cool_load_lat + cool_load_sens

      # Calculate the new cooling air flow rate
      cool_cfm = calc_airflow_rate_manual_s(cool_load_sens, (@cool_setpoint - @leaving_air_temp))

      dse_Qs, dse_Qr = calc_duct_leakages_cfm25(hvac_cooling.distribution_system, cool_cfm)

      dse_DE, _dse_dTe_cooling, _cool_duct_sens = calc_delivery_effectiveness_cooling(dse_Qs, dse_Qr, @leaving_air_temp, cool_cfm, cool_load_sens, dse_Tamb_s, dse_Tamb_r, dse_As, dse_Ar, @cool_setpoint, dse_Fregain_s, dse_Fregain_r, cool_load_tot, dse_h_r, supply_r, return_r)

      cool_load_tot_next = (init_cool_load_sens + init_cool_load_lat) / dse_DE

      # Calculate the change since the last iteration
      delta = (cool_load_tot_next - cool_load_tot_prev) / cool_load_tot_prev
    end

    ducts_cool_load_sens = cool_load_sens - init_cool_load_sens
    ducts_cool_load_lat = cool_load_lat - init_cool_load_lat
    return ducts_cool_load_sens, ducts_cool_load_lat
  end

  def self.apply_load_ducts(bldg_design_loads, total_ducts_heat_load, total_ducts_cool_load_sens, total_ducts_cool_load_lat)
    bldg_design_loads.Heat_Ducts += total_ducts_heat_load.to_f
    bldg_design_loads.Heat_Tot += total_ducts_heat_load.to_f
    bldg_design_loads.Cool_Ducts_Sens += total_ducts_cool_load_sens.to_f
    bldg_design_loads.Cool_Sens += total_ducts_cool_load_sens.to_f
    bldg_design_loads.Cool_Ducts_Lat += total_ducts_cool_load_lat.to_f
    bldg_design_loads.Cool_Lat += total_ducts_cool_load_lat.to_f
    bldg_design_loads.Cool_Tot += total_ducts_cool_load_sens.to_f + total_ducts_cool_load_lat.to_f
  end

  def self.apply_hvac_equipment_adjustments(hvac_sizing_values, weather, hvac_heating, hvac_cooling, hvac_system)
    '''
    Equipment Adjustments
    '''

    # Cooling

    if not hvac_cooling.nil?
      hvac_cooling_ap = hvac_cooling.additional_properties
    end

    # Calculate the air flow rate required for design conditions
    hvac_sizing_values.Cool_Airflow = calc_airflow_rate_manual_s(hvac_sizing_values.Cool_Load_Sens, (@cool_setpoint - @leaving_air_temp))

    if hvac_sizing_values.Cool_Load_Tot <= 0

      hvac_sizing_values.Cool_Capacity = 0.0
      hvac_sizing_values.Cool_Capacity_Sens = 0.0
      hvac_sizing_values.Cool_Airflow = 0.0

    elsif [HPXML::HVACTypeCentralAirConditioner,
           HPXML::HVACTypeHeatPumpAirToAir].include? @cooling_type

      entering_temp = @hpxml.header.manualj_cooling_design_temp
      hvac_cooling_speed = get_sizing_speed(hvac_cooling_ap)
      coefficients = hvac_cooling_ap.cool_cap_ft_spec[hvac_cooling_speed]

      total_cap_curve_value = MathTools.biquadratic(@wetbulb_indoor_cooling, entering_temp, coefficients)
      cool_cap_rated = hvac_sizing_values.Cool_Load_Tot / total_cap_curve_value

      hvac_cooling_shr = hvac_cooling_ap.cool_rated_shrs_gross[hvac_cooling_speed]
      sens_cap_rated = cool_cap_rated * hvac_cooling_shr

      sensible_cap_curve_value = process_curve_fit(hvac_sizing_values.Cool_Airflow, hvac_sizing_values.Cool_Load_Tot, entering_temp)
      sens_cap_design = sens_cap_rated * sensible_cap_curve_value
      lat_cap_design = [hvac_sizing_values.Cool_Load_Tot - sens_cap_design, 1.0].max

      shr_biquadratic = get_shr_biquadratic
      a_sens = shr_biquadratic[0]
      b_sens = shr_biquadratic[1]
      c_sens = shr_biquadratic[3]
      d_sens = shr_biquadratic[5]

      # Adjust Sizing
      if lat_cap_design < hvac_sizing_values.Cool_Load_Lat
        # Size by MJ8 Latent load, return to rated conditions

        # Solve for the new sensible and total capacity at design conditions:
        # CoolingLoad_Lat = cool_cap_design - cool_load_sens_cap_design
        # solve the following for cool_cap_design: sens_cap_design = SHRRated * cool_cap_design / total_cap_curve_value * function(CFM/cool_cap_design, ODB)
        # substituting in CFM = cool_load_sens_cap_design / (1.1 * ACF * (cool_setpoint - LAT))

        cool_load_sens_cap_design = hvac_sizing_values.Cool_Load_Lat / ((total_cap_curve_value / hvac_cooling_shr - \
                                  (UnitConversions.convert(b_sens, 'ton', 'Btu/hr') + UnitConversions.convert(d_sens, 'ton', 'Btu/hr') * entering_temp) / \
                                  (1.1 * @acf * (@cool_setpoint - @leaving_air_temp))) / \
                                  (a_sens + c_sens * entering_temp) - 1.0)

        cool_cap_design = cool_load_sens_cap_design + hvac_sizing_values.Cool_Load_Lat

        # The SHR of the equipment at the design condition
        shr_design = cool_load_sens_cap_design / cool_cap_design

        # If the adjusted equipment size is negative (occurs at altitude), use oversize limit (the adjustment
        # almost always hits the oversize limit in this case, making this a safe assumption)
        if (cool_cap_design < 0) || (cool_load_sens_cap_design < 0)
          cool_cap_design = @oversize_limit * hvac_sizing_values.Cool_Load_Tot
        end

        # Limit total capacity to oversize limit
        cool_cap_design = [cool_cap_design, @oversize_limit * hvac_sizing_values.Cool_Load_Tot].min

        # Determine the final sensible capacity at design using the SHR
        cool_load_sens_cap_design = shr_design * cool_cap_design

        # Calculate the final air flow rate using final sensible capacity at design
        hvac_sizing_values.Cool_Airflow = calc_airflow_rate_manual_s(cool_load_sens_cap_design, (@cool_setpoint - @leaving_air_temp))

        # Determine rated capacities
        hvac_sizing_values.Cool_Capacity = cool_cap_design / total_cap_curve_value
        hvac_sizing_values.Cool_Capacity_Sens = hvac_sizing_values.Cool_Capacity * hvac_cooling_shr

      elsif sens_cap_design < @undersize_limit * hvac_sizing_values.Cool_Load_Sens
        # Size by MJ8 Sensible load, return to rated conditions, find Sens with SHRRated. Limit total
        # capacity to oversizing limit

        sens_cap_design = @undersize_limit * hvac_sizing_values.Cool_Load_Sens

        # Solve for the new total system capacity at design conditions:
        # sens_cap_design   = sens_cap_rated * sensible_cap_curve_value
        #                  = SHRRated * cool_cap_design / total_cap_curve_value * sensible_cap_curve_value
        #                  = SHRRated * cool_cap_design / total_cap_curve_value * function(CFM/cool_cap_design, ODB)

        cool_cap_design = (sens_cap_design / (hvac_cooling_shr / total_cap_curve_value) - \
                                           (b_sens * UnitConversions.convert(hvac_sizing_values.Cool_Airflow, 'ton', 'Btu/hr') + \
                                           d_sens * UnitConversions.convert(hvac_sizing_values.Cool_Airflow, 'ton', 'Btu/hr') * entering_temp)) / \
                          (a_sens + c_sens * entering_temp)

        # Limit total capacity to oversize limit
        cool_cap_design = [cool_cap_design, @oversize_limit * hvac_sizing_values.Cool_Load_Tot].min

        hvac_sizing_values.Cool_Capacity = cool_cap_design / total_cap_curve_value
        hvac_sizing_values.Cool_Capacity_Sens = hvac_sizing_values.Cool_Capacity * hvac_cooling_shr

        # Recalculate the air flow rate in case the oversizing limit has been used
        cool_load_sens_cap_design = hvac_sizing_values.Cool_Capacity_Sens * sensible_cap_curve_value
        hvac_sizing_values.Cool_Airflow = calc_airflow_rate_manual_s(cool_load_sens_cap_design, (@cool_setpoint - @leaving_air_temp))

      else
        hvac_sizing_values.Cool_Capacity = hvac_sizing_values.Cool_Load_Tot / total_cap_curve_value
        hvac_sizing_values.Cool_Capacity_Sens = hvac_sizing_values.Cool_Capacity * hvac_cooling_shr

        cool_load_sens_cap_design = hvac_sizing_values.Cool_Capacity_Sens * sensible_cap_curve_value
        hvac_sizing_values.Cool_Airflow = calc_airflow_rate_manual_s(cool_load_sens_cap_design, (@cool_setpoint - @leaving_air_temp))
      end

      # Ensure the air flow rate is in between 200 and 500 cfm/ton.
      # Reset the air flow rate (with a safety margin), if required.
      if hvac_sizing_values.Cool_Airflow / UnitConversions.convert(hvac_sizing_values.Cool_Capacity, 'Btu/hr', 'ton') > 500
        hvac_sizing_values.Cool_Airflow = 499.0 * UnitConversions.convert(hvac_sizing_values.Cool_Capacity, 'Btu/hr', 'ton')      # CFM
      elsif hvac_sizing_values.Cool_Airflow / UnitConversions.convert(hvac_sizing_values.Cool_Capacity, 'Btu/hr', 'ton') < 200
        hvac_sizing_values.Cool_Airflow = 201.0 * UnitConversions.convert(hvac_sizing_values.Cool_Capacity, 'Btu/hr', 'ton')      # CFM
      end

    elsif [HPXML::HVACTypeHeatPumpMiniSplit,
           HPXML::HVACTypeMiniSplitAirConditioner].include? @cooling_type

      entering_temp = @hpxml.header.manualj_cooling_design_temp
      hvac_cooling_speed = get_sizing_speed(hvac_cooling_ap)
      coefficients = hvac_cooling_ap.cool_cap_ft_spec[hvac_cooling_speed]

      total_cap_curve_value = MathTools.biquadratic(@wetbulb_indoor_cooling, entering_temp, coefficients)
      hvac_cooling_shr = hvac_cooling_ap.cool_rated_shrs_gross[hvac_cooling_speed]

      hvac_sizing_values.Cool_Capacity = (hvac_sizing_values.Cool_Load_Tot / total_cap_curve_value)
      hvac_sizing_values.Cool_Capacity_Sens = hvac_sizing_values.Cool_Capacity * hvac_cooling_shr
      hvac_sizing_values.Cool_Airflow = calc_airflow_rate_user(hvac_sizing_values.Cool_Capacity, hvac_cooling_ap.cool_rated_cfm_per_ton[-1], hvac_cooling_ap.cool_capacity_ratios[-1])

    elsif [HPXML::HVACTypeRoomAirConditioner,
           HPXML::HVACTypePTAC,
           HPXML::HVACTypeHeatPumpPTHP,
           HPXML::HVACTypeHeatPumpRoom].include? @cooling_type

      entering_temp = @hpxml.header.manualj_cooling_design_temp
      hvac_cooling_speed = get_sizing_speed(hvac_cooling_ap)
      total_cap_curve_value = MathTools.biquadratic(@wetbulb_indoor_cooling, entering_temp, hvac_cooling_ap.cool_cap_ft_spec[hvac_cooling_speed])
      hvac_cooling_shr = hvac_cooling_ap.cool_rated_shrs_gross[hvac_cooling_speed]

      hvac_sizing_values.Cool_Capacity = hvac_sizing_values.Cool_Load_Tot / total_cap_curve_value
      hvac_sizing_values.Cool_Capacity_Sens = hvac_sizing_values.Cool_Capacity * hvac_cooling_shr
      hvac_sizing_values.Cool_Airflow = calc_airflow_rate_user(hvac_sizing_values.Cool_Capacity, hvac_cooling_ap.cool_rated_cfm_per_ton[hvac_cooling_speed], 1.0)

    elsif HPXML::HVACTypeHeatPumpGroundToAir == @cooling_type
      coil_bf = gshp_coil_bf
      entering_temp = hvac_cooling_ap.design_chw
      hvac_cooling_speed = get_sizing_speed(hvac_cooling_ap)

      # Neglecting the water flow rate for now because it's not available yet. Air flow rate is pre-adjusted values.
      design_wb_temp = UnitConversions.convert(@wetbulb_indoor_cooling, 'f', 'k')
      design_db_temp = UnitConversions.convert(@cool_setpoint, 'f', 'k')
      design_w_temp = UnitConversions.convert(entering_temp, 'f', 'k')
      design_vfr_air = UnitConversions.convert(hvac_sizing_values.Cool_Airflow, 'cfm', 'm^3/s')

      cool_cap_curve_spec = hvac_cooling_ap.cool_cap_curve_spec[hvac_cooling_speed]
      cool_sh_curve_spec = hvac_cooling_ap.cool_sh_curve_spec[hvac_cooling_speed]
      total_cap_curve_value, sensible_cap_curve_value = calc_gshp_clg_curve_value(cool_cap_curve_spec, cool_sh_curve_spec, design_wb_temp, design_db_temp, design_w_temp, design_vfr_air, nil)

      bypass_factor_curve_value = MathTools.biquadratic(@wetbulb_indoor_cooling, @cool_setpoint, gshp_coil_bf_ft_spec)
      hvac_cooling_shr = hvac_cooling_ap.cool_rated_shrs_gross[hvac_cooling_speed]

      hvac_sizing_values.Cool_Capacity = hvac_sizing_values.Cool_Load_Tot / total_cap_curve_value # Note: cool_cap_design = hvac_sizing_values.Cool_Load_Tot
      hvac_sizing_values.Cool_Capacity_Sens = hvac_sizing_values.Cool_Capacity * hvac_cooling_shr

      cool_load_sens_cap_design = (hvac_sizing_values.Cool_Capacity_Sens * sensible_cap_curve_value /
                                 (1.0 + (1.0 - coil_bf * bypass_factor_curve_value) *
                                 (80.0 - @cool_setpoint) / (@cool_setpoint - @leaving_air_temp)))
      cool_load_lat_cap_design = hvac_sizing_values.Cool_Load_Tot - cool_load_sens_cap_design

      # Adjust Sizing so that coil sensible at design >= CoolingLoad_Sens, and coil latent at design >= CoolingLoad_Lat, and equipment SHRRated is maintained.
      cool_load_sens_cap_design = [cool_load_sens_cap_design, hvac_sizing_values.Cool_Load_Sens].max
      cool_load_lat_cap_design = [cool_load_lat_cap_design, hvac_sizing_values.Cool_Load_Lat].max
      cool_cap_design = cool_load_sens_cap_design + cool_load_lat_cap_design

      # Limit total capacity via oversizing limit
      cool_cap_design = [cool_cap_design, @oversize_limit * hvac_sizing_values.Cool_Load_Tot].min
      hvac_sizing_values.Cool_Capacity = cool_cap_design / total_cap_curve_value
      hvac_sizing_values.Cool_Capacity_Sens = hvac_sizing_values.Cool_Capacity * hvac_cooling_shr

      # Recalculate the air flow rate in case the oversizing limit has been used
      cool_load_sens_cap_design = (hvac_sizing_values.Cool_Capacity_Sens * sensible_cap_curve_value /
                                 (1.0 + (1.0 - coil_bf * bypass_factor_curve_value) *
                                 (80.0 - @cool_setpoint) / (@cool_setpoint - @leaving_air_temp)))
      hvac_sizing_values.Cool_Airflow = calc_airflow_rate_manual_s(cool_load_sens_cap_design, (@cool_setpoint - @leaving_air_temp))

    elsif HPXML::HVACTypeEvaporativeCooler == @cooling_type

      hvac_sizing_values.Cool_Capacity = hvac_sizing_values.Cool_Load_Tot
      hvac_sizing_values.Cool_Capacity_Sens = hvac_sizing_values.Cool_Load_Sens
      if @cool_setpoint - @leaving_air_temp > 0
        hvac_sizing_values.Cool_Airflow = calc_airflow_rate_manual_s(hvac_sizing_values.Cool_Load_Sens, (@cool_setpoint - @leaving_air_temp))
      else
        hvac_sizing_values.Cool_Airflow = @cfa * 2.0 # Use industry rule of thumb sizing method adopted by HEScore
      end

    elsif HPXML::HVACTypeHeatPumpWaterLoopToAir == @cooling_type

      # Model only currently used for heating
      hvac_sizing_values.Cool_Capacity = 0.0
      hvac_sizing_values.Cool_Capacity_Sens = 0.0
      hvac_sizing_values.Cool_Airflow = 0.0

    elsif @cooling_type.nil?

      hvac_sizing_values.Cool_Capacity = 0.0
      hvac_sizing_values.Cool_Capacity_Sens = 0.0
      hvac_sizing_values.Cool_Airflow = 0.0

    else

      fail "Unexpected cooling type: #{@cooling_type}."

    end

    # Heating

    if not hvac_heating.nil?
      hvac_heating_ap = hvac_heating.additional_properties
    end

    if hvac_sizing_values.Heat_Load <= 0

      hvac_sizing_values.Heat_Capacity = 0.0
      hvac_sizing_values.Heat_Capacity_Supp = 0.0
      hvac_sizing_values.Heat_Airflow = 0.0
      hvac_sizing_values.Heat_Airflow_Supp = 0.0

    elsif [HPXML::HVACTypeHeatPumpAirToAir,
           HPXML::HVACTypeHeatPumpMiniSplit,
           HPXML::HVACTypeHeatPumpPTHP,
           HPXML::HVACTypeHeatPumpRoom].include? @heating_type
      process_heat_pump_adjustment(hvac_sizing_values, weather, hvac_heating, total_cap_curve_value, hvac_system)
      hvac_sizing_values.Heat_Capacity_Supp = hvac_sizing_values.Heat_Load_Supp
      if @heating_type == HPXML::HVACTypeHeatPumpAirToAir
        hvac_sizing_values.Heat_Airflow = calc_airflow_rate_manual_s(hvac_sizing_values.Heat_Capacity, (@supply_air_temp - @heat_setpoint))
      else
        hvac_sizing_values.Heat_Airflow = calc_airflow_rate_user(hvac_sizing_values.Heat_Capacity, hvac_heating_ap.heat_rated_cfm_per_ton[-1], hvac_heating_ap.heat_capacity_ratios[-1])
      end
      hvac_sizing_values.Heat_Airflow_Supp = calc_airflow_rate_manual_s(hvac_sizing_values.Heat_Capacity_Supp, (@backup_supply_air_temp - @heat_setpoint))

    elsif [HPXML::HVACTypeHeatPumpGroundToAir].include? @heating_type

      if hvac_sizing_values.Cool_Capacity > 0
        hvac_sizing_values.Heat_Capacity = hvac_sizing_values.Heat_Load
        hvac_sizing_values.Heat_Capacity_Supp = hvac_sizing_values.Heat_Load_Supp

        # For single stage compressor, when heating capacity is much larger than cooling capacity,
        # in order to avoid frequent cycling in cooling mode, heating capacity is derated to 75%.
        if hvac_sizing_values.Heat_Capacity >= 1.5 * hvac_sizing_values.Cool_Capacity
          hvac_sizing_values.Heat_Capacity = hvac_sizing_values.Heat_Load * 0.75
        end

        hvac_sizing_values.Cool_Capacity = [hvac_sizing_values.Cool_Capacity, hvac_sizing_values.Heat_Capacity].max
        hvac_sizing_values.Heat_Capacity = hvac_sizing_values.Cool_Capacity

        hvac_sizing_values.Cool_Capacity_Sens = hvac_sizing_values.Cool_Capacity * hvac_cooling_shr
        cool_load_sens_cap_design = (hvac_sizing_values.Cool_Capacity_Sens * sensible_cap_curve_value /
                                   (1.0 + (1.0 - gshp_coil_bf * bypass_factor_curve_value) *
                                   (80.0 - @cool_setpoint) / (@cool_setpoint - @leaving_air_temp)))
        hvac_sizing_values.Cool_Airflow = calc_airflow_rate_manual_s(cool_load_sens_cap_design, (@cool_setpoint - @leaving_air_temp))
      else
        hvac_sizing_values.Heat_Capacity = hvac_sizing_values.Heat_Load
        hvac_sizing_values.Heat_Capacity_Supp = hvac_sizing_values.Heat_Load_Supp
      end
      hvac_sizing_values.Heat_Airflow = calc_airflow_rate_manual_s(hvac_sizing_values.Heat_Capacity, (@supply_air_temp - @heat_setpoint))
      hvac_sizing_values.Heat_Airflow_Supp = calc_airflow_rate_manual_s(hvac_sizing_values.Heat_Capacity_Supp, (@backup_supply_air_temp - @heat_setpoint))

    elsif [HPXML::HVACTypeHeatPumpWaterLoopToAir].include? @heating_type

      hvac_sizing_values.Heat_Capacity = hvac_sizing_values.Heat_Load
      hvac_sizing_values.Heat_Capacity_Supp = hvac_sizing_values.Heat_Load_Supp

      hvac_sizing_values.Heat_Airflow = calc_airflow_rate_manual_s(hvac_sizing_values.Heat_Capacity, (@supply_air_temp - @heat_setpoint))
      hvac_sizing_values.Heat_Airflow_Supp = calc_airflow_rate_manual_s(hvac_sizing_values.Heat_Capacity_Supp, (@backup_supply_air_temp - @heat_setpoint))

    elsif (@heating_type == HPXML::HVACTypeFurnace) || ((not hvac_cooling.nil?) && hvac_cooling.has_integrated_heating)

      hvac_sizing_values.Heat_Capacity = hvac_sizing_values.Heat_Load
      hvac_sizing_values.Heat_Capacity_Supp = 0.0

      hvac_sizing_values.Heat_Airflow = calc_airflow_rate_manual_s(hvac_sizing_values.Heat_Capacity, (@supply_air_temp - @heat_setpoint))
      hvac_sizing_values.Heat_Airflow_Supp = 0.0

    elsif [HPXML::HVACTypeStove,
           HPXML::HVACTypePortableHeater,
           HPXML::HVACTypeFixedHeater,
           HPXML::HVACTypeWallFurnace,
           HPXML::HVACTypeFloorFurnace,
           HPXML::HVACTypeFireplace].include? @heating_type

      hvac_sizing_values.Heat_Capacity = hvac_sizing_values.Heat_Load
      hvac_sizing_values.Heat_Capacity_Supp = 0.0

      if hvac_heating_ap.heat_rated_cfm_per_ton[0] > 0
        # Fixed airflow rate
        hvac_sizing_values.Heat_Airflow = UnitConversions.convert(hvac_sizing_values.Heat_Capacity, 'Btu/hr', 'ton') * hvac_heating_ap.heat_rated_cfm_per_ton[0]
      else
        # Autosized airflow rate
        hvac_sizing_values.Heat_Airflow = calc_airflow_rate_manual_s(hvac_sizing_values.Heat_Capacity, (@supply_air_temp - @heat_setpoint))
      end
      hvac_sizing_values.Heat_Airflow_Supp = 0.0

    elsif [HPXML::HVACTypeBoiler,
           HPXML::HVACTypeElectricResistance].include? @heating_type

      hvac_sizing_values.Heat_Capacity = hvac_sizing_values.Heat_Load
      hvac_sizing_values.Heat_Capacity_Supp = 0.0
      hvac_sizing_values.Heat_Airflow = 0.0
      hvac_sizing_values.Heat_Airflow_Supp = 0.0

    elsif @heating_type.nil?

      hvac_sizing_values.Heat_Capacity = 0.0
      hvac_sizing_values.Heat_Capacity_Supp = 0.0
      hvac_sizing_values.Heat_Airflow = 0.0
      hvac_sizing_values.Heat_Airflow_Supp = 0.0

    else

      fail "Unexpected heating type: #{@heating_type}."

    end
  end

  def self.apply_hvac_installation_quality(hvac_sizing_values, hvac_heating, hvac_cooling)
    # Increases the autosized heating/cooling capacities to account for any reduction
    # in capacity due to HVAC installation quality. This is done to prevent causing
    # unmet loads.

    cool_charge_defect_ratio = 0.0
    cool_airflow_defect_ratio = 0.0
    heat_airflow_defect_ratio = 0.0

    if not hvac_cooling.nil?
      if hvac_cooling.respond_to? :charge_defect_ratio
        cool_charge_defect_ratio = hvac_cooling.charge_defect_ratio.to_f
      end
      if hvac_cooling.respond_to? :airflow_defect_ratio
        cool_airflow_defect_ratio = hvac_cooling.airflow_defect_ratio.to_f
      end
    end
    if (not hvac_heating.nil?)
      if hvac_heating.respond_to? :airflow_defect_ratio
        heat_airflow_defect_ratio = hvac_heating.airflow_defect_ratio.to_f
      end
    end

    return if (cool_charge_defect_ratio.abs < 0.001) && (cool_airflow_defect_ratio.abs < 0.001) && (heat_airflow_defect_ratio.abs < 0.001)

    # Cooling

    f_ch = cool_charge_defect_ratio.round(3)

    if [HPXML::HVACTypeHeatPumpAirToAir,
        HPXML::HVACTypeCentralAirConditioner,
        HPXML::HVACTypeHeatPumpMiniSplit,
        HPXML::HVACTypeMiniSplitAirConditioner,
        HPXML::HVACTypeHeatPumpGroundToAir].include?(@cooling_type) && @fraction_cool_load_served > 0

      hvac_cooling_ap = hvac_cooling.additional_properties

      cool_airflow_rated_defect_ratio = []
      cool_airflow_rated_ratio = []
      if @cooling_type != HPXML::HVACTypeHeatPumpGroundToAir
        cool_cfm_m3s = UnitConversions.convert(hvac_sizing_values.Cool_Airflow, 'cfm', 'm^3/s')
        for speed in 0..(hvac_cooling_ap.cool_rated_cfm_per_ton.size - 1)
          cool_airflow_rated_ratio << cool_cfm_m3s / HVAC.calc_rated_airflow(hvac_sizing_values.Cool_Capacity, hvac_cooling_ap.cool_rated_cfm_per_ton[speed], hvac_cooling_ap.cool_capacity_ratios[speed])
          cool_airflow_rated_defect_ratio << cool_cfm_m3s * (1 + cool_airflow_defect_ratio) / HVAC.calc_rated_airflow(hvac_sizing_values.Cool_Capacity, hvac_cooling_ap.cool_rated_cfm_per_ton[speed], hvac_cooling_ap.cool_capacity_ratios[speed])
        end
      else
        cool_airflow_rated_ratio = [1.0] # actual air flow is equal to rated (before applying defect ratio) in current methodology
        cool_airflow_rated_defect_ratio = [1 + cool_airflow_defect_ratio]
      end

      if not cool_airflow_rated_defect_ratio.empty?
        cap_clg_ratios = []
        for speed in 0..(cool_airflow_rated_defect_ratio.size - 1)
          # NOTE: heat pump (cooling) curves don't exhibit expected trends at extreme faults;
          clg_fff_cap_coeff, _clg_fff_eir_coeff = HVAC.get_airflow_fault_cooling_coeff()
          a1_AF_Qgr_c = clg_fff_cap_coeff[0]
          a2_AF_Qgr_c = clg_fff_cap_coeff[1]
          a3_AF_Qgr_c = clg_fff_cap_coeff[2]

          qgr_values, _p_values, ff_chg_values = HVAC.get_charge_fault_cooling_coeff(f_ch)

          a1_CH_Qgr_c = qgr_values[0]
          a2_CH_Qgr_c = qgr_values[1]
          a3_CH_Qgr_c = qgr_values[2]
          a4_CH_Qgr_c = qgr_values[3]

          q0_CH = a1_CH_Qgr_c
          q1_CH = a2_CH_Qgr_c * UnitConversions.convert(@cool_setpoint, 'F', 'C')
          q2_CH = a3_CH_Qgr_c * UnitConversions.convert(@hpxml.header.manualj_cooling_design_temp, 'F', 'C')
          q3_CH = a4_CH_Qgr_c * f_ch
          y_CH_Q_c = 1 + ((q0_CH + q1_CH + q2_CH + q3_CH) * f_ch)

          ff_ch_c = (1.0 / (1.0 + (qgr_values[0] + (qgr_values[1] * ff_chg_values[0]) + (qgr_values[2] * ff_chg_values[1]) + (qgr_values[3] * f_ch)) * f_ch)).round(3)
          ff_AF_c = cool_airflow_rated_defect_ratio[speed].round(3)
          ff_AF_comb_c = ff_ch_c * ff_AF_c

          q_AF_CH = a1_AF_Qgr_c + (a2_AF_Qgr_c * ff_ch_c) + (a3_AF_Qgr_c * ff_ch_c * ff_ch_c)
          p_CH_Q_c = y_CH_Q_c / q_AF_CH

          p_AF_Q_c = a1_AF_Qgr_c + (a2_AF_Qgr_c * ff_AF_comb_c) + (a3_AF_Qgr_c * ff_AF_comb_c * ff_AF_comb_c)

          cool_cap_fff = (p_CH_Q_c * p_AF_Q_c)

          # calculate the capacity impact by defects
          ff_AF_c_nodefect = cool_airflow_rated_ratio[speed].round(3)
          cool_cap_fff_nodefect = a1_AF_Qgr_c + a2_AF_Qgr_c * ff_AF_c_nodefect + a3_AF_Qgr_c * ff_AF_c_nodefect * ff_AF_c_nodefect
          cap_clg_ratio = 1 / (cool_cap_fff / cool_cap_fff_nodefect)
          cap_clg_ratios << cap_clg_ratio
        end

        prev_capacity = hvac_sizing_values.Cool_Capacity
        hvac_sizing_values.Cool_Capacity *= cap_clg_ratios.max
        hvac_sizing_values.Cool_Capacity_Sens = hvac_sizing_values.Cool_Capacity * hvac_cooling_ap.cool_rated_shrs_gross[get_sizing_speed(hvac_cooling_ap)]
        if prev_capacity > 0 # Preserve cfm/ton
          hvac_sizing_values.Cool_Airflow = hvac_sizing_values.Cool_Airflow * hvac_sizing_values.Cool_Capacity / prev_capacity
        else
          hvac_sizing_values.Cool_Airflow = 0.0
        end
      end
    end

    # Heating

    if [HPXML::HVACTypeHeatPumpAirToAir,
        HPXML::HVACTypeHeatPumpMiniSplit,
        HPXML::HVACTypeHeatPumpGroundToAir].include?(@heating_type) && @fraction_heat_load_served > 0

      hvac_heating_ap = hvac_heating.additional_properties

      heat_airflow_rated_defect_ratio = []
      heat_airflow_rated_ratio = []
      if @heating_type != HPXML::HVACTypeHeatPumpGroundToAir
        heat_cfm_m3s = UnitConversions.convert(hvac_sizing_values.Heat_Airflow, 'cfm', 'm^3/s')
        for speed in 0..(hvac_heating_ap.heat_rated_cfm_per_ton.size - 1)
          heat_airflow_rated_ratio << heat_cfm_m3s / HVAC.calc_rated_airflow(hvac_sizing_values.Heat_Capacity, hvac_heating_ap.heat_rated_cfm_per_ton[speed], hvac_heating_ap.heat_capacity_ratios[speed])
          heat_airflow_rated_defect_ratio << heat_cfm_m3s * (1 + heat_airflow_defect_ratio) / HVAC.calc_rated_airflow(hvac_sizing_values.Heat_Capacity, hvac_heating_ap.heat_rated_cfm_per_ton[speed], hvac_heating_ap.heat_capacity_ratios[speed])
        end
      else
        heat_airflow_rated_ratio = [1.0] # actual air flow is equal to rated (before applying defect ratio) in current methodology
        heat_airflow_rated_defect_ratio = [1 + heat_airflow_defect_ratio]
      end

      if not heat_airflow_rated_defect_ratio.empty?
        cap_htg_ratios = []
        for speed in 0..(heat_airflow_rated_defect_ratio.size - 1)
          htg_fff_cap_coeff, _htg_fff_eir_coeff = HVAC.get_airflow_fault_heating_coeff()
          a1_AF_Qgr_h = htg_fff_cap_coeff[0]
          a2_AF_Qgr_h = htg_fff_cap_coeff[1]
          a3_AF_Qgr_h = htg_fff_cap_coeff[2]

          qgr_values, _p_values, ff_chg_values = HVAC.get_charge_fault_heating_coeff(f_ch)

          a1_CH_Qgr_h = qgr_values[0]
          a2_CH_Qgr_h = qgr_values[2]
          a3_CH_Qgr_h = qgr_values[3]

          qh1_CH = a1_CH_Qgr_h
          qh2_CH = a2_CH_Qgr_h * UnitConversions.convert(@hpxml.header.manualj_heating_design_temp, 'F', 'C')
          qh3_CH = a3_CH_Qgr_h * f_ch
          y_CH_Q_h = 1 + ((qh1_CH + qh2_CH + qh3_CH) * f_ch)

          ff_ch_h = (1 / (1 + (qgr_values[0] + qgr_values[2] * ff_chg_values[1] + qgr_values[3] * f_ch) * f_ch)).round(3)
          ff_AF_h = heat_airflow_rated_defect_ratio[speed].round(3)
          ff_AF_comb_h = ff_ch_h * ff_AF_h

          qh_AF_CH = a1_AF_Qgr_h + (a2_AF_Qgr_h * ff_ch_h) + (a3_AF_Qgr_h * ff_ch_h * ff_ch_h)
          p_CH_Q_h = y_CH_Q_h / qh_AF_CH

          p_AF_Q_h = a1_AF_Qgr_h + (a2_AF_Qgr_h * ff_AF_comb_h) + (a3_AF_Qgr_h * ff_AF_comb_h * ff_AF_comb_h)

          heat_cap_fff = (p_CH_Q_h * p_AF_Q_h)

          # calculate the capacity impact by defects
          ff_AF_h_nodefect = heat_airflow_rated_ratio[speed].round(3)
          heat_cap_fff_nodefect = a1_AF_Qgr_h + a2_AF_Qgr_h * ff_AF_h_nodefect + a3_AF_Qgr_h * ff_AF_h_nodefect * ff_AF_h_nodefect
          cap_htg_ratio = 1 / (heat_cap_fff / heat_cap_fff_nodefect)
          cap_htg_ratios << cap_htg_ratio
        end

        prev_capacity = hvac_sizing_values.Heat_Capacity
        hvac_sizing_values.Heat_Capacity *= cap_htg_ratios.max
        if prev_capacity > 0 # Preserve cfm/ton
          hvac_sizing_values.Heat_Airflow = hvac_sizing_values.Heat_Airflow * hvac_sizing_values.Heat_Capacity / prev_capacity
        else
          hvac_sizing_values.Heat_Airflow = 0.0
        end
      end
    end
  end

  def self.apply_hvac_fixed_capacities(hvac_sizing_values, hvac_heating, hvac_cooling)
    '''
    Fixed Sizing Equipment
    '''

    # Override HVAC capacities if values are provided
    if not hvac_cooling.nil?
      fixed_cooling_capacity = hvac_cooling.cooling_capacity
    end
    if (not fixed_cooling_capacity.nil?) && (hvac_sizing_values.Cool_Capacity > 0)
      prev_capacity = hvac_sizing_values.Cool_Capacity
      hvac_sizing_values.Cool_Capacity = fixed_cooling_capacity
      if @hpxml.header.allow_increased_fixed_capacities
        hvac_sizing_values.Cool_Capacity = [hvac_sizing_values.Cool_Capacity, prev_capacity].max
      end
      hvac_sizing_values.Cool_Capacity_Sens = hvac_sizing_values.Cool_Capacity_Sens * hvac_sizing_values.Cool_Capacity / prev_capacity
      hvac_sizing_values.Cool_Airflow = hvac_sizing_values.Cool_Airflow * hvac_sizing_values.Cool_Capacity / prev_capacity
    end
    if not hvac_heating.nil?
      fixed_heating_capacity = hvac_heating.heating_capacity
    elsif (not hvac_cooling.nil?) && hvac_cooling.has_integrated_heating
      fixed_heating_capacity = hvac_cooling.integrated_heating_system_capacity
    end
    if (not fixed_heating_capacity.nil?) && (hvac_sizing_values.Heat_Capacity > 0)
      prev_capacity = hvac_sizing_values.Heat_Capacity
      hvac_sizing_values.Heat_Capacity = fixed_heating_capacity
      if @hpxml.header.allow_increased_fixed_capacities
        hvac_sizing_values.Heat_Capacity = [hvac_sizing_values.Heat_Capacity, prev_capacity].max
      end
      hvac_sizing_values.Heat_Airflow = hvac_sizing_values.Heat_Airflow * hvac_sizing_values.Heat_Capacity / prev_capacity
    end
    if hvac_heating.is_a? HPXML::HeatPump
      if not hvac_heating.backup_heating_capacity.nil?
        fixed_supp_heating_capacity = hvac_heating.backup_heating_capacity
      elsif not hvac_heating.backup_system.nil?
        fixed_supp_heating_capacity = hvac_heating.backup_system.heating_capacity
      end
    end
    if (not fixed_supp_heating_capacity.nil?) && (hvac_sizing_values.Heat_Capacity_Supp > 0)
      prev_capacity = hvac_sizing_values.Heat_Capacity_Supp
      hvac_sizing_values.Heat_Capacity_Supp = fixed_supp_heating_capacity
      if @hpxml.header.allow_increased_fixed_capacities
        hvac_sizing_values.Heat_Capacity_Supp = [hvac_sizing_values.Heat_Capacity_Supp, prev_capacity].max
      end
      hvac_sizing_values.Heat_Airflow_Supp = hvac_sizing_values.Heat_Airflow_Supp * hvac_sizing_values.Heat_Capacity_Supp / prev_capacity
    end
  end

  def self.apply_hvac_ground_loop(hvac_sizing_values, weather, hvac_cooling)
    '''
    GSHP Ground Loop Sizing Calculations
    '''
    return if @cooling_type != HPXML::HVACTypeHeatPumpGroundToAir

    hvac_cooling_ap = hvac_cooling.additional_properties

    # Autosize ground loop heat exchanger length
    geothermal_loop = hvac_cooling.geothermal_loop
    bore_spacing = geothermal_loop.bore_spacing
    bore_diameter = geothermal_loop.bore_diameter
    grout_conductivity = geothermal_loop.grout_conductivity
    pipe_r_value = gshp_hx_pipe_rvalue(hvac_cooling)
    nom_length_heat, nom_length_cool = gshp_hxbore_ft_per_ton(weather, hvac_cooling_ap, bore_spacing, bore_diameter, grout_conductivity, pipe_r_value)
<<<<<<< HEAD

    bore_depth = geothermal_loop.bore_length
    if bore_depth.nil?
      bore_length_heat = nom_length_heat * hvac_sizing_values.Heat_Capacity / UnitConversions.convert(1.0, 'ton', 'Btu/hr')
      bore_length_cool = nom_length_cool * hvac_sizing_values.Cool_Capacity / UnitConversions.convert(1.0, 'ton', 'Btu/hr')
      bore_length = [bore_length_heat, bore_length_cool].max
    end

    loop_flow = geothermal_loop.loop_flow
    if loop_flow.nil?
      loop_flow = [1.0, UnitConversions.convert([hvac_sizing_values.Heat_Capacity, hvac_sizing_values.Cool_Capacity].max, 'Btu/hr', 'ton')].max.floor * 3.0
    end

=======

    bore_depth = geothermal_loop.bore_length
    if bore_depth.nil?
      bore_length_heat = nom_length_heat * hvac_sizing_values.Heat_Capacity / UnitConversions.convert(1.0, 'ton', 'Btu/hr')
      bore_length_cool = nom_length_cool * hvac_sizing_values.Cool_Capacity / UnitConversions.convert(1.0, 'ton', 'Btu/hr')
      bore_length = [bore_length_heat, bore_length_cool].max
    end

    loop_flow = geothermal_loop.loop_flow
    if loop_flow.nil?
      loop_flow = [1.0, UnitConversions.convert([hvac_sizing_values.Heat_Capacity, hvac_sizing_values.Cool_Capacity].max, 'Btu/hr', 'ton')].max.floor * 3.0
    end

>>>>>>> ea5f5421
    num_bore_holes = geothermal_loop.num_bore_holes
    if num_bore_holes.nil?
      num_bore_holes = [1, (UnitConversions.convert(hvac_sizing_values.Cool_Capacity, 'Btu/hr', 'ton') + 0.5).floor].max
    end

    if bore_depth.nil?
      bore_depth = (bore_length / num_bore_holes).floor # ft
      min_bore_depth = 0.15 * bore_spacing # 0.15 is the maximum Spacing2DepthRatio defined for the G-function

      for _i in 0..4
        if (bore_depth < min_bore_depth) && (num_bore_holes > 1)
          num_bore_holes -= 1
          bore_depth = (bore_length / num_bore_holes).floor
        elsif bore_depth > 345
          num_bore_holes += 1
          bore_depth = (bore_length / num_bore_holes).floor
<<<<<<< HEAD
=======
        end
      end
      bore_depth = (bore_length / num_bore_holes).floor + 5
    end

    valid_configs = HVAC.valid_borefield_configs
    bore_config = geothermal_loop.bore_config
    if bore_config.nil?
      if num_bore_holes == 1
        bore_config = HPXML::GeothermalLoopBorefieldConfigurationSingle
      elsif num_bore_holes == 2
        bore_config = HPXML::GeothermalLoopBorefieldConfigurationLine
      elsif num_bore_holes == 3
        bore_config = HPXML::GeothermalLoopBorefieldConfigurationLine
      elsif num_bore_holes == 4
        bore_config = HPXML::GeothermalLoopBorefieldConfigurationRectangle
      elsif num_bore_holes == 5
        bore_config = HPXML::GeothermalLoopBorefieldConfigurationUConfig
      elsif num_bore_holes > 5
        bore_config = HPXML::GeothermalLoopBorefieldConfigurationLine
      end

      # Test for valid GSHP bore field configurations
      valid_num_bores = valid_configs[bore_config]
      max_valid_configs = { HPXML::GeothermalLoopBorefieldConfigurationLine => 10,
                            HPXML::GeothermalLoopBorefieldConfigurationLConfig => 6 }
      unless valid_num_bores.include? num_bore_holes
        # Any configuration with a max_valid_configs value can accept any number of bores up to the maximum
        if max_valid_configs.keys.include? bore_config
          max_num_bore_holes = max_valid_configs[bore_config]
          num_bore_holes = max_num_bore_holes
        else
          # Search for first valid bore field
          new_bore_config = nil
          valid_configs.keys.each do |bore_config|
            next unless valid_configs[bore_config].include? num_bore_holes

            new_bore_config = bore_config
            break
          end
          if not new_bore_config.nil?
            bore_config = new_bore_config
          else
            fail 'Could not construct a valid GSHP bore field configuration.'
          end
>>>>>>> ea5f5421
        end
      end
      bore_depth = (bore_length / num_bore_holes).floor + 5
    end

<<<<<<< HEAD
    bore_config = geothermal_loop.bore_config
    if bore_config.nil?
      bore_config = HPXML::GeothermalLoopBorefieldConfigurationRectangle
      num_bore_holes = [num_bore_holes, 10].min
    end

    valid_configs = HVAC.valid_borefield_configs
=======
>>>>>>> ea5f5421
    valid_num_bores = valid_configs[bore_config]
    unless valid_num_bores.include? num_bore_holes
      fail "Number of bore holes (#{num_bore_holes}) with borefield configuration '#{bore_config}' not supported."
    end
<<<<<<< HEAD
=======

    spacing_to_depth_ratio = bore_spacing / bore_depth
>>>>>>> ea5f5421

    lntts, gfnc_coeff = gshp_gfnc_coeff(bore_config, num_bore_holes, bore_spacing, bore_depth, bore_diameter)

    hvac_sizing_values.GSHP_Loop_flow = loop_flow
    hvac_sizing_values.GSHP_Bore_Depth = bore_depth
    hvac_sizing_values.GSHP_Bore_Holes = num_bore_holes
    hvac_sizing_values.GSHP_G_Functions = [lntts, gfnc_coeff]
    hvac_sizing_values.GSHP_Bore_Config = bore_config
  end

  def self.apply_hvac_finalize_airflows(hvac_sizing_values, hvac_heating, hvac_cooling)
    '''
    Finalize Sizing Calculations
    '''

    if (not hvac_heating.nil?) && hvac_heating.respond_to?(:airflow_defect_ratio)
      if hvac_sizing_values.Heat_Airflow > 0
        hvac_sizing_values.Heat_Airflow *= (1.0 + hvac_heating.airflow_defect_ratio.to_f)
      end
    end

    if (not hvac_cooling.nil?) && hvac_cooling.respond_to?(:airflow_defect_ratio)
      if hvac_sizing_values.Cool_Airflow > 0
        hvac_sizing_values.Cool_Airflow *= (1.0 + hvac_cooling.airflow_defect_ratio.to_f)
      end
    end
  end

  def self.process_heat_pump_adjustment(hvac_sizing_values, weather, hvac_heating, total_cap_curve_value, hvac_system)
    '''
    Adjust heat pump sizing
    '''

    hvac_heating_ap = hvac_heating.additional_properties

    if hvac_heating_ap.heat_cap_ft_spec.size > 1
      coefficients = hvac_heating_ap.heat_cap_ft_spec[-1]
      capacity_ratio = hvac_heating_ap.heat_capacity_ratios[-1]
    else
      coefficients = hvac_heating_ap.heat_cap_ft_spec[0]
      capacity_ratio = 1.0
    end

    if hvac_heating.is_a? HPXML::HeatPump
      if not hvac_heating.backup_heating_switchover_temp.nil?
        min_compressor_temp = hvac_heating.backup_heating_switchover_temp
      elsif not hvac_heating.compressor_lockout_temp.nil?
        min_compressor_temp = hvac_heating.compressor_lockout_temp
      end
    end
    if (not min_compressor_temp.nil?) && (min_compressor_temp > @hpxml.header.manualj_heating_design_temp)
      # Calculate the heating load at the switchover temperature to limit uninitialized capacity
      temp_heat_design_temp = @hpxml.header.manualj_heating_design_temp
      @hpxml.header.manualj_heating_design_temp = min_compressor_temp
      _alternate_bldg_design_loads, alternate_all_hvac_sizing_values = calculate(weather, @hpxml, @cfa, [hvac_system])
      heating_load = alternate_all_hvac_sizing_values[hvac_system].Heat_Load
      heating_db = min_compressor_temp
      @hpxml.header.manualj_heating_design_temp = temp_heat_design_temp
    else
      heating_load = hvac_sizing_values.Heat_Load
      heating_db = @hpxml.header.manualj_heating_design_temp
    end

    heat_cap_rated = (heating_load / MathTools.biquadratic(@heat_setpoint, heating_db, coefficients)) / capacity_ratio

    if total_cap_curve_value.nil? # Heat pump has no cooling
      if @hpxml.header.heat_pump_sizing_methodology == HPXML::HeatPumpSizingMaxLoad
        # Size based on heating, taking into account reduced heat pump capacity at the design temperature
        hvac_sizing_values.Heat_Capacity = heat_cap_rated
      else
        # Size equal to heating design load
        hvac_sizing_values.Heat_Capacity = hvac_sizing_values.Heat_Load
      end
    elsif heat_cap_rated < hvac_sizing_values.Cool_Capacity
      # Size based on cooling
      hvac_sizing_values.Heat_Capacity = hvac_sizing_values.Cool_Capacity
    else
      cfm_per_btuh = hvac_sizing_values.Cool_Airflow / hvac_sizing_values.Cool_Capacity
      if @hpxml.header.heat_pump_sizing_methodology == HPXML::HeatPumpSizingMaxLoad
        # Size based on heating, taking into account reduced heat pump capacity at the design temperature
        hvac_sizing_values.Cool_Capacity = heat_cap_rated
      else
        # Size based on cooling, but with ACCA oversizing allowances for heating
        load_shr = hvac_sizing_values.Cool_Load_Sens / hvac_sizing_values.Cool_Load_Tot
        if ((weather.data.HDD65F / weather.data.CDD50F) < 2.0) || (load_shr < 0.95)
          # Mild winter or has a latent cooling load
          hvac_sizing_values.Cool_Capacity = [(@oversize_limit * hvac_sizing_values.Cool_Load_Tot) / total_cap_curve_value, heat_cap_rated].min
        else
          # Cold winter and no latent cooling load (add a ton rule applies)
          hvac_sizing_values.Cool_Capacity = [(hvac_sizing_values.Cool_Load_Tot + @oversize_delta) / total_cap_curve_value, heat_cap_rated].min
        end
      end
      hvac_sizing_values.Cool_Airflow = cfm_per_btuh * hvac_sizing_values.Cool_Capacity
      hvac_sizing_values.Heat_Capacity = hvac_sizing_values.Cool_Capacity
    end
  end

  def self.get_ventilation_rates()
    # If CFIS w/ supplemental fan, assume air handler is running most of the hour and can provide
    # all ventilation needs (i.e., supplemental fan does not need to run), so skip supplement fan
    vent_fans_mech = @hpxml.ventilation_fans.select { |f| f.used_for_whole_building_ventilation && !f.is_cfis_supplemental_fan? && f.flow_rate > 0 && f.hours_in_operation > 0 }
    if vent_fans_mech.empty?
      return [0.0, 0.0, 0.0, 0.0, 0.0, 0.0]
    end

    # Categorize fans into different types
    vent_mech_preheat = vent_fans_mech.select { |vent_mech| (not vent_mech.preheating_efficiency_cop.nil?) }
    vent_mech_precool = vent_fans_mech.select { |vent_mech| (not vent_mech.precooling_efficiency_cop.nil?) }
    vent_mech_shared = vent_fans_mech.select { |vent_mech| vent_mech.is_shared_system }

    vent_mech_sup_tot = vent_fans_mech.select { |vent_mech| vent_mech.fan_type == HPXML::MechVentTypeSupply }
    vent_mech_exh_tot = vent_fans_mech.select { |vent_mech| vent_mech.fan_type == HPXML::MechVentTypeExhaust }
    vent_mech_cfis_tot = vent_fans_mech.select { |vent_mech| vent_mech.fan_type == HPXML::MechVentTypeCFIS }
    vent_mech_bal_tot = vent_fans_mech.select { |vent_mech| vent_mech.fan_type == HPXML::MechVentTypeBalanced }
    vent_mech_erv_hrv_tot = vent_fans_mech.select { |vent_mech| [HPXML::MechVentTypeERV, HPXML::MechVentTypeHRV].include? vent_mech.fan_type }

    # Average in-unit CFMs (include recirculation from in unit CFMs for shared systems)
    sup_cfm_tot = vent_mech_sup_tot.map { |vent_mech| vent_mech.average_total_unit_flow_rate }.sum(0.0)
    exh_cfm_tot = vent_mech_exh_tot.map { |vent_mech| vent_mech.average_total_unit_flow_rate }.sum(0.0)
    bal_cfm_tot = vent_mech_bal_tot.map { |vent_mech| vent_mech.average_total_unit_flow_rate }.sum(0.0)
    erv_hrv_cfm_tot = vent_mech_erv_hrv_tot.map { |vent_mech| vent_mech.average_total_unit_flow_rate }.sum(0.0)
    cfis_cfm_tot = vent_mech_cfis_tot.map { |vent_mech| vent_mech.average_total_unit_flow_rate }.sum(0.0)

    # Average preconditioned OA air CFMs (only OA, recirculation will be addressed below for all shared systems)
    oa_cfm_preheat = vent_mech_preheat.map { |vent_mech| vent_mech.average_oa_unit_flow_rate * vent_mech.preheating_fraction_load_served }.sum(0.0)
    oa_cfm_precool = vent_mech_precool.map { |vent_mech| vent_mech.average_oa_unit_flow_rate * vent_mech.precooling_fraction_load_served }.sum(0.0)
    recirc_cfm_shared = vent_mech_shared.map { |vent_mech| vent_mech.average_total_unit_flow_rate - vent_mech.average_oa_unit_flow_rate }.sum(0.0)

    # Total CFMS
    tot_sup_cfm = sup_cfm_tot + bal_cfm_tot + erv_hrv_cfm_tot + cfis_cfm_tot
    tot_exh_cfm = exh_cfm_tot + bal_cfm_tot + erv_hrv_cfm_tot
    tot_unbal_cfm = (tot_sup_cfm - tot_exh_cfm).abs
    tot_bal_cfm = [tot_exh_cfm, tot_sup_cfm].min

    # Calculate effectiveness for all ERV/HRV and store results in a hash
    hrv_erv_effectiveness_map = Airflow.calc_hrv_erv_effectiveness(vent_mech_erv_hrv_tot)

    # Calculate cfm weighted average effectiveness for the combined balanced airflow
    weighted_vent_mech_lat_eff = 0.0
    weighted_vent_mech_apparent_sens_eff = 0.0
    vent_mech_erv_hrv_unprecond = vent_mech_erv_hrv_tot.select { |vent_mech| vent_mech.preheating_efficiency_cop.nil? && vent_mech.precooling_efficiency_cop.nil? }
    vent_mech_erv_hrv_unprecond.each do |vent_mech|
      weighted_vent_mech_lat_eff += vent_mech.average_oa_unit_flow_rate / tot_bal_cfm * hrv_erv_effectiveness_map[vent_mech][:vent_mech_lat_eff]
      weighted_vent_mech_apparent_sens_eff += vent_mech.average_oa_unit_flow_rate / tot_bal_cfm * hrv_erv_effectiveness_map[vent_mech][:vent_mech_apparent_sens_eff]
    end

    tot_bal_cfm_sens = tot_bal_cfm * (1.0 - weighted_vent_mech_apparent_sens_eff)
    tot_bal_cfm_lat = tot_bal_cfm * (1.0 - weighted_vent_mech_lat_eff)

    return [tot_unbal_cfm, oa_cfm_preheat, oa_cfm_precool, recirc_cfm_shared, tot_bal_cfm_sens, tot_bal_cfm_lat]
  end

  def self.calc_airflow_rate_manual_s(sens_load_or_capacity, deltaT)
    # Airflow sizing following Manual S based on design calculation
    return sens_load_or_capacity / (1.1 * @acf * deltaT)
  end

  def self.calc_airflow_rate_user(capacity, rated_cfm_per_ton, capacity_ratio)
    # Airflow determined by user setting, not based on design
    return rated_cfm_per_ton * capacity_ratio * UnitConversions.convert(capacity, 'Btu/hr', 'ton') # Maximum air flow under heating operation
  end

  def self.calc_gshp_clg_curve_value(cool_cap_curve_spec, cool_sh_curve_spec, wb_temp, db_temp, w_temp, vfr_air, loop_flow = nil, rated_vfr_air = nil)
    # Reference conditions in thesis with largest capacity:
    # See Appendix B Figure B.3 of  https://hvac.okstate.edu/sites/default/files/pubs/theses/MS/27-Tang_Thesis_05.pdf
    ref_temp = 283 # K
    if rated_vfr_air.nil?
      # rated volume flow rate used to fit the curve
      ref_vfr_air = UnitConversions.convert(1200, 'cfm', 'm^3/s')
    else
      ref_vfr_air = UnitConversions.convert(rated_vfr_air, 'cfm', 'm^3/s')
    end
    ref_vfr_water = 0.000284

    a_1 = cool_cap_curve_spec[0]
    a_2 = cool_cap_curve_spec[1]
    a_3 = cool_cap_curve_spec[2]
    a_4 = cool_cap_curve_spec[3]
    a_5 = cool_cap_curve_spec[4]
    b_1 = cool_sh_curve_spec[0]
    b_2 = cool_sh_curve_spec[1]
    b_3 = cool_sh_curve_spec[2]
    b_4 = cool_sh_curve_spec[3]
    b_5 = cool_sh_curve_spec[4]
    b_6 = cool_sh_curve_spec[5]

    loop_flow = 0.0 if loop_flow.nil?

    total_cap_curve_value = a_1 + wb_temp / ref_temp * a_2 + w_temp / ref_temp * a_3 + vfr_air / ref_vfr_air * a_4 + loop_flow / ref_vfr_water * a_5
    sensible_cap_curve_value = b_1 + db_temp / ref_temp * b_2 + wb_temp / ref_temp * b_3 + w_temp / ref_temp * b_4 + vfr_air / ref_vfr_air * b_5 + loop_flow / ref_vfr_water * b_6

    return total_cap_curve_value, sensible_cap_curve_value
  end

  def self.calc_delivery_effectiveness_heating(dse_Qs, dse_Qr, system_cfm, load_sens, dse_Tamb_s, dse_Tamb_r, dse_As, dse_Ar, t_setpoint, dse_Fregain_s, dse_Fregain_r, supply_r, return_r, air_dens = @inside_air_dens, air_cp = Gas.Air.cp)
    '''
    Calculate the Delivery Effectiveness for heating (using the method of ASHRAE Standard 152).
    '''
    dse_Bs, dse_Br, dse_As, dse_Ar, dse_dTe, dse_dT_s, dse_dT_r = _calc_dse_init(system_cfm, load_sens, dse_Tamb_s, dse_Tamb_r, dse_As, dse_Ar, t_setpoint, dse_Qs, dse_Qr, supply_r, return_r, air_dens, air_cp)
    dse_DE = _calc_dse_DE_heating(dse_As, dse_Bs, dse_Ar, dse_Br, dse_dT_s, dse_dT_r, dse_dTe)
    dse_DEcorr = _calc_dse_DEcorr(dse_DE, dse_Fregain_s, dse_Fregain_r, dse_Br, dse_Ar, dse_dT_r, dse_dTe)

    return dse_DEcorr
  end

  def self.calc_delivery_effectiveness_cooling(dse_Qs, dse_Qr, leaving_air_temp, system_cfm, load_sens, dse_Tamb_s, dse_Tamb_r, dse_As, dse_Ar, t_setpoint, dse_Fregain_s, dse_Fregain_r, load_total, dse_h_r, supply_r, return_r, air_dens = @inside_air_dens, air_cp = Gas.Air.cp, h_in = @enthalpy_indoor_cooling)
    '''
    Calculate the Delivery Effectiveness for cooling (using the method of ASHRAE Standard 152).
    '''
    dse_Bs, dse_Br, dse_As, dse_Ar, dse_dTe, _dse_dT_s, dse_dT_r = _calc_dse_init(system_cfm, load_sens, dse_Tamb_s, dse_Tamb_r, dse_As, dse_Ar, t_setpoint, dse_Qs, dse_Qr, supply_r, return_r, air_dens, air_cp)
    dse_dTe *= -1.0
    dse_DE, cooling_load_ducts_sens = _calc_dse_DE_cooling(dse_As, system_cfm, load_total, dse_Ar, dse_h_r, dse_Br, dse_dT_r, dse_Bs, leaving_air_temp, dse_Tamb_s, load_sens, air_dens, air_cp, h_in)
    dse_DEcorr = _calc_dse_DEcorr(dse_DE, dse_Fregain_s, dse_Fregain_r, dse_Br, dse_Ar, dse_dT_r, dse_dTe)

    return dse_DEcorr, dse_dTe, cooling_load_ducts_sens
  end

  def self._calc_dse_init(system_cfm, load_sens, dse_Tamb_s, dse_Tamb_r, dse_As, dse_Ar, t_setpoint, dse_Qs, dse_Qr, supply_r, return_r, air_dens, air_cp)
    # Supply and return conduction functions, Bs and Br
    dse_Bs = Math.exp((-1.0 * dse_As) / (60.0 * system_cfm * air_dens * air_cp * supply_r))
    dse_Br = Math.exp((-1.0 * dse_Ar) / (60.0 * system_cfm * air_dens * air_cp * return_r))

    dse_As = (system_cfm - dse_Qs) / system_cfm
    dse_Ar = (system_cfm - dse_Qr) / system_cfm

    dse_dTe = load_sens / (60.0 * system_cfm * air_dens * air_cp)
    dse_dT_s = t_setpoint - dse_Tamb_s
    dse_dT_r = t_setpoint - dse_Tamb_r

    return dse_Bs, dse_Br, dse_As, dse_Ar, dse_dTe, dse_dT_s, dse_dT_r
  end

  def self._calc_dse_DE_cooling(dse_As, system_cfm, load_total, dse_Ar, dse_h_r, dse_Br, dse_dT_r, dse_Bs, leaving_air_temp, dse_Tamb_s, load_sens, air_dens, air_cp, h_in)
    # Calculate the delivery effectiveness (Equation 6-25)
    dse_DE = ((dse_As * 60.0 * system_cfm * air_dens) / (-1.0 * load_total)) * \
             (((-1.0 * load_total) / (60.0 * system_cfm * air_dens)) + \
              (1.0 - dse_Ar) * (dse_h_r - h_in) + \
              dse_Ar * air_cp * (dse_Br - 1.0) * dse_dT_r + \
              air_cp * (dse_Bs - 1.0) * (leaving_air_temp - dse_Tamb_s))

    # Calculate the sensible heat transfer from surroundings
    cooling_load_ducts_sens = (1.0 - [dse_DE, 0.0].max) * load_sens

    return dse_DE, cooling_load_ducts_sens
  end

  def self._calc_dse_DE_heating(dse_As, dse_Bs, dse_Ar, dse_Br, dse_dT_s, dse_dT_r, dse_dTe)
    # Calculate the delivery effectiveness (Equation 6-23)
    dse_DE = (dse_As * dse_Bs -
              dse_As * dse_Bs * (1.0 - dse_Ar * dse_Br) * (dse_dT_r / dse_dTe) -
              dse_As * (1.0 - dse_Bs) * (dse_dT_s / dse_dTe))

    return dse_DE
  end

  def self._calc_dse_DEcorr(dse_DE, dse_Fregain_s, dse_Fregain_r, dse_Br, dse_Ar, dse_dT_r, dse_dTe)
    # Calculate the delivery effectiveness corrector for regain (Equation 6-40)
    dse_DEcorr = (dse_DE + dse_Fregain_s * (1.0 - dse_DE) - (dse_Fregain_s - dse_Fregain_r -
                  dse_Br * (dse_Ar * dse_Fregain_s - dse_Fregain_r)) * dse_dT_r / dse_dTe)

    # Limit the DE to a reasonable value to prevent negative values and huge equipment
    dse_DEcorr = [dse_DEcorr, 0.25].max
    dse_DEcorr = [dse_DEcorr, 1.00].min

    return dse_DEcorr
  end

  def self.calculate_sensible_latent_split(return_leakage_cfm, cool_load_tot, cool_load_lat)
    # Calculate the latent duct leakage load (Manual J accounts only for return duct leakage)
    dse_cool_load_latent = [0.0, 0.68 * @acf * return_leakage_cfm * (@cool_design_grains - @cool_indoor_grains)].max

    # Calculate final latent and load
    cool_load_lat += dse_cool_load_latent
    cool_load_sens = cool_load_tot - cool_load_lat

    return cool_load_lat, cool_load_sens
  end

  def self.calc_duct_conduction_values(distribution_system, design_temps)
    dse_A = { HPXML::DuctTypeSupply => 0.0, HPXML::DuctTypeReturn => 0.0 }
    dse_Ufactor = { HPXML::DuctTypeSupply => 0.0, HPXML::DuctTypeReturn => 0.0 }
    dse_Tamb = { HPXML::DuctTypeSupply => 0.0, HPXML::DuctTypeReturn => 0.0 }
    dse_Fregain = { HPXML::DuctTypeSupply => 0.0, HPXML::DuctTypeReturn => 0.0 }

    [HPXML::DuctTypeSupply, HPXML::DuctTypeReturn].each do |duct_type|
      # Calculate total area outside this unit's conditioned space
      total_area = 0.0
      distribution_system.ducts.each do |duct|
        next if duct.duct_type != duct_type
        next if HPXML::conditioned_locations_this_unit.include? duct.duct_location

        total_area += duct.duct_surface_area * duct.duct_surface_area_multiplier
      end

      if total_area == 0
        # There still may be leakage to the outside, so set Tamb to outside environment
        dse_Tamb[duct_type] = design_temps[HPXML::LocationOutside]
      else
        distribution_system.ducts.each do |duct|
          next if duct.duct_type != duct_type
          next if HPXML::conditioned_locations_this_unit.include? duct.duct_location

          duct_area = duct.duct_surface_area * duct.duct_surface_area_multiplier
          dse_A[duct_type] += duct_area

          # Calculate area-weighted values:

          duct_area_fraction = duct_area / total_area

          dse_Ufactor[duct_type] += 1.0 / duct.duct_effective_r_value * duct_area_fraction

          dse_Tamb[duct_type] += design_temps[duct.duct_location] * duct_area_fraction

          dse_Fregain[duct_type] += get_duct_regain_factor(duct) * duct_area_fraction
        end
      end
    end

    return dse_A[HPXML::DuctTypeSupply], dse_A[HPXML::DuctTypeReturn],
           1.0 / dse_Ufactor[HPXML::DuctTypeSupply], 1.0 / dse_Ufactor[HPXML::DuctTypeReturn],
           dse_Tamb[HPXML::DuctTypeSupply], dse_Tamb[HPXML::DuctTypeReturn],
           dse_Fregain[HPXML::DuctTypeSupply], dse_Fregain[HPXML::DuctTypeReturn]
  end

  def self.calc_duct_leakages_cfm25(distribution_system, system_cfm)
    '''
    Calculate supply & return duct leakage in cfm25.
    '''

    cfms = { HPXML::DuctTypeSupply => 0.0, HPXML::DuctTypeReturn => 0.0 }

    distribution_system.duct_leakage_measurements.each do |m|
      next if m.duct_leakage_total_or_to_outside != HPXML::DuctLeakageToOutside
      next unless [HPXML::DuctTypeSupply, HPXML::DuctTypeReturn].include? m.duct_type

      if m.duct_leakage_units == HPXML::UnitsPercent
        cfms[m.duct_type] += m.duct_leakage_value * system_cfm
      elsif m.duct_leakage_units == HPXML::UnitsCFM25
        cfms[m.duct_type] += m.duct_leakage_value
      elsif m.duct_leakage_units == HPXML::UnitsCFM50
        cfms[m.duct_type] += Airflow.calc_air_leakage_at_diff_pressure(0.65, m.duct_leakage_value, 50.0, 25.0)
      end
    end

    return cfms[HPXML::DuctTypeSupply], cfms[HPXML::DuctTypeReturn]
  end

  def self.process_curve_fit(airflow_rate, capacity, temp)
    # TODO: Get rid of this curve by using ADP/BF calculations
    return 0 if capacity == 0

    capacity_tons = UnitConversions.convert(capacity, 'Btu/hr', 'ton')
    return MathTools.biquadratic(airflow_rate / capacity_tons, temp, get_shr_biquadratic)
  end

  def self.get_shr_biquadratic
    # Based on EnergyPlus's model for calculating SHR at off-rated conditions. This curve fit
    # avoids the iterations in the actual model. It does not account for altitude or variations
    # in the SHRRated. It is a function of ODB (MJ design temp) and CFM/Ton (from MJ)
    return [1.08464364, 0.002096954, 0, -0.005766327, 0, -0.000011147]
  end

  def self.get_sizing_speed(hvac_cooling_ap)
    if hvac_cooling_ap.respond_to?(:cool_capacity_ratios) && (hvac_cooling_ap.cool_capacity_ratios.size > 1)
      sizing_speed = hvac_cooling_ap.cool_capacity_ratios.size # Default
      sizing_speed_delta = 10 # Initialize
      for speed in 0..(hvac_cooling_ap.cool_capacity_ratios.size - 1)
        # Select curves for sizing using the speed with the capacity ratio closest to 1
        delta = (hvac_cooling_ap.cool_capacity_ratios[speed] - 1).abs
        if delta <= sizing_speed_delta
          sizing_speed = speed
          sizing_speed_delta = delta
        end
      end
      return sizing_speed
    end
    return 0
  end

  def self.get_true_azimuth(azimuth)
    true_az = azimuth - 180.0
    if true_az < 0
      true_az += 360.0
    end
    return true_az
  end

  def self.get_space_ua_values(location, weather)
    if HPXML::conditioned_locations.include? location
      fail 'Method should not be called for a conditioned space.'
    end

    space_UAs = { HPXML::LocationOutside => 0.0,
                  HPXML::LocationGround => 0.0,
                  HPXML::LocationLivingSpace => 0.0 }

    # Surface UAs
    (@hpxml.roofs + @hpxml.floors + @hpxml.walls + @hpxml.foundation_walls).each do |surface|
      next unless ((location == surface.interior_adjacent_to && space_UAs.keys.include?(surface.exterior_adjacent_to)) ||
                   (location == surface.exterior_adjacent_to && space_UAs.keys.include?(surface.interior_adjacent_to)))

      if [surface.interior_adjacent_to, surface.exterior_adjacent_to].include? HPXML::LocationOutside
        space_UAs[HPXML::LocationOutside] += (1.0 / surface.insulation_assembly_r_value) * surface.area
      elsif HPXML::conditioned_locations.include?(surface.interior_adjacent_to) || HPXML::conditioned_locations.include?(surface.exterior_adjacent_to)
        space_UAs[HPXML::LocationLivingSpace] += (1.0 / surface.insulation_assembly_r_value) * surface.area
      elsif [surface.interior_adjacent_to, surface.exterior_adjacent_to].include? HPXML::LocationGround
        if surface.is_a? HPXML::FoundationWall
          _u_wall_with_soil, u_wall_without_soil = get_foundation_wall_properties(surface)
          space_UAs[HPXML::LocationGround] += u_wall_without_soil * surface.area
        end
      end
    end

    # Infiltration UA
    ach = nil
    if [HPXML::LocationCrawlspaceVented, HPXML::LocationAtticVented].include? location
      # Vented space
      if location == HPXML::LocationCrawlspaceVented
        vented_crawl = @hpxml.foundations.find { |f| f.foundation_type == HPXML::FoundationTypeCrawlspaceVented }
        sla = vented_crawl.vented_crawlspace_sla
      else
        vented_attic = @hpxml.attics.find { |f| f.attic_type == HPXML::AtticTypeVented }
        if not vented_attic.vented_attic_sla.nil?
          sla = vented_attic.vented_attic_sla
        else
          ach = vented_attic.vented_attic_ach
        end
      end
      ach = Airflow.get_infiltration_ACH_from_SLA(sla, 8.202, weather) if ach.nil?
    else # Unvented space
      ach = Airflow.get_default_unvented_space_ach()
    end
    volume = Geometry.calculate_zone_volume(@hpxml, location)
    infiltration_cfm = ach / UnitConversions.convert(1.0, 'hr', 'min') * volume
    outside_air_density = UnitConversions.convert(weather.header.LocalPressure, 'atm', 'Btu/ft^3') / (Gas.Air.r * (weather.data.AnnualAvgDrybulb + 460.0))
    space_UAs['infil'] = infiltration_cfm * outside_air_density * Gas.Air.cp * UnitConversions.convert(1.0, 'hr', 'min')

    # Total UA
    total_UA = 0.0
    space_UAs.values.each do |ua|
      total_UA += ua
    end
    space_UAs['total'] = total_UA
    return space_UAs
  end

  def self.calculate_space_design_temps(location, weather, conditioned_design_temp, design_db, ground_db, is_cooling_for_unvented_attic_roof_insulation = false)
    space_UAs = get_space_ua_values(location, weather)

    # Calculate space design temp from space UAs
    design_temp = nil
    if not is_cooling_for_unvented_attic_roof_insulation

      sum_uat = 0.0
      space_UAs.each do |ua_type, ua|
        if ua_type == HPXML::LocationGround
          sum_uat += ua * ground_db
        elsif (ua_type == HPXML::LocationOutside) || (ua_type == 'infil')
          sum_uat += ua * design_db
        elsif ua_type == HPXML::LocationLivingSpace
          sum_uat += ua * conditioned_design_temp
        elsif ua_type == 'total'
        # skip
        else
          fail "Unexpected space ua type: '#{ua_type}'."
        end
      end
      design_temp = sum_uat / space_UAs['total']

    else

      # Special case due to effect of solar

      # This number comes from the number from the Vented Attic
      # assumption, but assuming an unvented attic will be hotter
      # during the summer when insulation is at the ceiling level
      max_temp_rise = 50.0

      # Estimate from running a few cases in E+ and DOE2 since the
      # attic will always be a little warmer than the living space
      # when the roof is insulated
      min_temp_rise = 5.0

      max_cooling_temp = @cool_setpoint + max_temp_rise
      min_cooling_temp = @cool_setpoint + min_temp_rise

      ua_conditioned = 0.0
      ua_outside = 0.0
      space_UAs.each do |ua_type, ua|
        if (ua_type == HPXML::LocationOutside) || (ua_type == 'infil')
          ua_outside += ua
        elsif ua_type == HPXML::LocationLivingSpace
          ua_conditioned += ua
        elsif not ((ua_type == 'total') || (ua_type == HPXML::LocationGround))
          fail "Unexpected space ua type: '#{ua_type}'."
        end
      end
      percent_ua_conditioned = ua_conditioned / (ua_conditioned + ua_outside)
      design_temp = max_cooling_temp - percent_ua_conditioned * (max_cooling_temp - min_cooling_temp)

    end

    return design_temp
  end

  def self.calculate_scheduled_space_design_temps(location, setpoint, oa_db, gnd_db)
    space_values = Geometry.get_temperature_scheduled_space_values(location)
    design_temp = setpoint * space_values[:indoor_weight] + oa_db * space_values[:outdoor_weight] + gnd_db * space_values[:ground_weight]
    if not space_values[:temp_min].nil?
      design_temp = [design_temp, space_values[:temp_min]].max
    end
    return design_temp
  end

  def self.get_wall_group(wall)
    # Determine the wall Group Number (A - K = 1 - 11) for above-grade walls

    if wall.is_a? HPXML::RimJoist
      wall_type = HPXML::WallTypeWoodStud
    else
      wall_type = wall.wall_type
    end

    wall_ufactor = 1.0 / wall.insulation_assembly_r_value

    # The following correlations were estimated by analyzing MJ8 construction tables.
    if wall_type == HPXML::WallTypeWoodStud
      if wall.siding == HPXML::SidingTypeBrick
        if wall_ufactor <= 0.070
          wall_group = 11 # K
        elsif wall_ufactor <= 0.083
          wall_group = 10 # J
        elsif wall_ufactor <= 0.095
          wall_group = 9 # I
        elsif wall_ufactor <= 0.100
          wall_group = 8 # H
        elsif wall_ufactor <= 0.130
          wall_group = 7 # G
        elsif wall_ufactor <= 0.175
          wall_group = 6 # F
        else
          wall_group = 5 # E
        end
      else
        if wall_ufactor <= 0.048
          wall_group = 10 # J
        elsif wall_ufactor <= 0.051
          wall_group = 9 # I
        elsif wall_ufactor <= 0.059
          wall_group = 8 # H
        elsif wall_ufactor <= 0.063
          wall_group = 7 # G
        elsif wall_ufactor <= 0.067
          wall_group = 6 # F
        elsif wall_ufactor <= 0.075
          wall_group = 5 # E
        elsif wall_ufactor <= 0.086
          wall_group = 4 # D
        elsif wall_ufactor <= 0.110
          wall_group = 3 # C
        elsif wall_ufactor <= 0.170
          wall_group = 2 # B
        else
          wall_group = 1 # A
        end
      end

    elsif wall_type == HPXML::WallTypeSteelStud
      if wall.siding == HPXML::SidingTypeBrick
        if wall_ufactor <= 0.090
          wall_group = 11 # K
        elsif wall_ufactor <= 0.105
          wall_group = 10 # J
        elsif wall_ufactor <= 0.118
          wall_group = 9 # I
        elsif wall_ufactor <= 0.125
          wall_group = 8 # H
        elsif wall_ufactor <= 0.145
          wall_group = 7 # G
        elsif wall_ufactor <= 0.200
          wall_group = 6 # F
        else
          wall_group = 5 # E
        end
      else
        if wall_ufactor <= 0.066
          wall_group = 10 # J
        elsif wall_ufactor <= 0.070
          wall_group = 9 # I
        elsif wall_ufactor <= 0.075
          wall_group = 8 # H
        elsif wall_ufactor <= 0.081
          wall_group = 7 # G
        elsif wall_ufactor <= 0.088
          wall_group = 6 # F
        elsif wall_ufactor <= 0.100
          wall_group = 5 # E
        elsif wall_ufactor <= 0.105
          wall_group = 4 # D
        elsif wall_ufactor <= 0.120
          wall_group = 3 # C
        elsif wall_ufactor <= 0.200
          wall_group = 2 # B
        else
          wall_group = 1 # A
        end
      end

    elsif wall_type == HPXML::WallTypeDoubleWoodStud
      wall_group = 10 # J (assumed since MJ8 does not include double stud constructions)
      if wall.siding == HPXML::SidingTypeBrick
        wall_group = 11 # K
      end

    elsif wall_type == HPXML::WallTypeSIP
      # Manual J refers to SIPs as Structural Foam Panel (SFP)
      if wall_ufactor >= (0.072 + 0.050) / 2
        if wall.siding == HPXML::SidingTypeBrick
          wall_group = 10 # J
        else
          wall_group = 7 # G
        end
      elsif wall_ufactor >= 0.050
        if wall.siding == HPXML::SidingTypeBrick
          wall_group = 11 # K
        else
          wall_group = 9 # I
        end
      else
        wall_group = 11 # K
      end

    elsif wall_type == HPXML::WallTypeCMU
      # Table 4A - Construction Number 13
      if wall_ufactor <= 0.0575
        wall_group = 10 # J
      elsif wall_ufactor <= 0.067
        wall_group = 9 # I
      elsif wall_ufactor <= 0.080
        wall_group = 8 # H
      elsif wall_ufactor <= 0.108
        wall_group = 7 # G
      elsif wall_ufactor <= 0.148
        wall_group = 6 # F
      else
        wall_group = 5 # E
      end

    elsif [HPXML::WallTypeBrick, HPXML::WallTypeAdobe].include? wall_type
      # Two Courses Brick
      if wall_ufactor >= (0.218 + 0.179) / 2
        wall_group = 7  # G
      elsif wall_ufactor >= (0.152 + 0.132) / 2
        wall_group = 8  # H
      elsif wall_ufactor >= (0.117 + 0.079) / 2
        wall_group = 9  # I
      elsif wall_ufactor >= 0.079
        wall_group = 10 # J
      else
        wall_group = 11 # K
      end

    elsif wall_type == HPXML::WallTypeLog
      # Stacked Logs
      if wall_ufactor >= (0.103 + 0.091) / 2
        wall_group = 7  # G
      elsif wall_ufactor >= (0.091 + 0.082) / 2
        wall_group = 8  # H
      elsif wall_ufactor >= (0.074 + 0.068) / 2
        wall_group = 9  # I
      elsif wall_ufactor >= (0.068 + 0.063) / 2
        wall_group = 10 # J
      else
        wall_group = 11 # K
      end

    elsif [HPXML::WallTypeICF, HPXML::WallTypeConcrete, HPXML::WallTypeStrawBale, HPXML::WallTypeStone].include? wall_type
      wall_group = 11 # K

    end

    # Maximum wall group is K
    wall_group = [wall_group, 11].min

    return wall_group
  end

  def self.gshp_coil_bf
    return 0.0806
  end

  def self.gshp_coil_bf_ft_spec
    return [1.21005458, -0.00664200, 0.00000000, 0.00348246, 0.00000000, 0.00000000]
  end

  def self.gshp_hx_pipe_rvalue(hvac_cooling)
    hvac_cooling_ap = hvac_cooling.additional_properties

    # Thermal Resistance of Pipe
    return Math.log(hvac_cooling_ap.pipe_od / hvac_cooling_ap.pipe_id) / 2.0 / Math::PI / hvac_cooling.geothermal_loop.pipe_cond
  end

  def self.gshp_hxbore_ft_per_ton(weather, hvac_cooling_ap, bore_spacing, bore_diameter, grout_conductivity, pipe_r_value)
    if hvac_cooling_ap.u_tube_spacing_type == 'b'
      beta_0 = 17.4427
      beta_1 = -0.6052
    elsif hvac_cooling_ap.u_tube_spacing_type == 'c'
      beta_0 = 21.9059
      beta_1 = -0.3796
    elsif hvac_cooling_ap.u_tube_spacing_type == 'as'
      beta_0 = 20.1004
      beta_1 = -0.94467
    end

    r_value_ground = Math.log(bore_spacing / bore_diameter * 12.0) / 2.0 / Math::PI / @hpxml.site.ground_conductivity
    r_value_grout = 1.0 / grout_conductivity / beta_0 / ((bore_diameter / hvac_cooling_ap.pipe_od)**beta_1)
    r_value_bore = r_value_grout + pipe_r_value / 2.0 # Note: Convection resistance is negligible when calculated against Glhepro (Jeffrey D. Spitler, 2000)

    rtf_DesignMon_Heat = [0.25, (71.0 - weather.data.MonthlyAvgDrybulbs[0]) / @htd].max
    rtf_DesignMon_Cool = [0.25, (weather.data.MonthlyAvgDrybulbs[6] - 76.0) / @ctd].max

    nom_length_heat = (1.0 - hvac_cooling_ap.heat_rated_eirs[0]) * (r_value_bore + r_value_ground * rtf_DesignMon_Heat) / (weather.data.AnnualAvgDrybulb - (2.0 * hvac_cooling_ap.design_hw - hvac_cooling_ap.design_delta_t) / 2.0) * UnitConversions.convert(1.0, 'ton', 'Btu/hr')
    nom_length_cool = (1.0 + hvac_cooling_ap.cool_rated_eirs[0]) * (r_value_bore + r_value_ground * rtf_DesignMon_Cool) / ((2.0 * hvac_cooling_ap.design_chw + hvac_cooling_ap.design_delta_t) / 2.0 - weather.data.AnnualAvgDrybulb) * UnitConversions.convert(1.0, 'ton', 'Btu/hr')

    return nom_length_heat, nom_length_cool
  end

  def self.gshp_gfnc_coeff(bore_config, num_bore_holes, bore_spacing, bore_depth, bore_diameter)
    require 'json'

    g_functions_filename = { HPXML::GeothermalLoopBorefieldConfigurationRectangle => 'rectangle_5m_v1.0.json',
                             HPXML::GeothermalLoopBorefieldConfigurationOpenRectangle => 'Open_configurations_5m_v1.0.json',
                             HPXML::GeothermalLoopBorefieldConfigurationL => 'L_configurations_5m_v1.0.json',
                             HPXML::GeothermalLoopBorefieldConfigurationU => 'U_configurations_5m_v1.0.json',
                             HPXML::GeothermalLoopBorefieldConfigurationLopsidedU => 'LopU_configurations_5m_v1.0.json' }[bore_config]
    g_functions_filepath = File.join(File.dirname(__FILE__), 'g_functions', g_functions_filename)
    g_functions_json = JSON.parse(File.read(g_functions_filepath), symbolize_names: true)

    actuals = { 'b' => UnitConversions.convert(bore_spacing, 'ft', 'm'),
                'h' => UnitConversions.convert(bore_depth, 'ft', 'm'),
                'rb' => UnitConversions.convert(bore_diameter / 2.0, 'in', 'm') }
    actuals['b_over_h'] = actuals['b'] / actuals['h']

    g_library = { 24 => { 'b' => 5, 'd' => 2, 'rb' => 0.075 },
                  48 => { 'b' => 5, 'd' => 2, 'rb' => 0.075 },
                  96 => { 'b' => 5, 'd' => 2, 'rb' => 0.075 },
                  192 => { 'b' => 5, 'd' => 2, 'rb' => 0.08 },
                  384 => { 'b' => 5, 'd' => 2, 'rb' => 0.0875 } }
    g_library.each do |h, b_d_rb|
      g_library[h]['b_over_h'] = Float(b_d_rb['b']) / h
      g_library[h]['rb_over_h'] = Float(b_d_rb['rb']) / h
    end

    [[24, 48], [48, 96], [96, 192], [192, 384]].each do |h1, h2|
      next unless actuals['h'] >= h1 && actuals['h'] < h2

      pt1 = g_library[h1]
      pt2 = g_library[h2]

      # linear interpolation on "g" values
      logtimes = []
      gs = []
      [h1, h2].each do |h|
        b_d_rb = g_library[h]
        b = b_d_rb['b']
        rb = b_d_rb['rb']
        b_h_rb = "#{b}._#{h}._#{rb}"

        logtime, g = get_g_functions(g_functions_json, bore_config, num_bore_holes, b_h_rb)
        logtimes << logtime
        gs << g
      end
      x = actuals['b_over_h']
      x0 = pt1['b_over_h']
      x1 = pt2['b_over_h']
      g_functions = gs[0].zip(gs[1]).map { |v| MathTools.interp2(x, x0, x1, v[0], v[1]) }

      # linear interpolation on rb/h for correction factor
      x = actuals['b_over_h']
      x0 = pt1['b_over_h']
      x1 = pt2['b_over_h']
      f0 = pt1['rb_over_h']
      f1 = pt2['rb_over_h']
      actuals['rb_over_h'] = MathTools.interp2(x, x0, x1, f0, f1)
      rb = actuals['rb_over_h'] * actuals['h']
      rb_actual_over_rb = actuals['rb'] / rb
      correction_factor = Math.log(rb_actual_over_rb)
      g_functions = g_functions.map { |v| v - correction_factor }

      fail "Found different logtimes for '#{bore_config}' with H=#{h1} and H=#{h2}." if logtimes[0] != logtimes[1]

      return logtimes[0], g_functions
    end

    fail "Could not find gfnc_coeff from '#{g_functions_filename}'."
  end

  def self.get_g_functions(g_functions_json, bore_config, num_bore_holes, b_h_rb)
    g_functions_json.each do |_key_1, values_1|
      if [HPXML::GeothermalLoopBorefieldConfigurationRectangle,
          HPXML::GeothermalLoopBorefieldConfigurationL].include?(bore_config)
        bore_locations = values_1[:bore_locations]
        next if bore_locations.size != num_bore_holes

        logtime = values_1[:logtime].map { |v| Float(v) }
        g = values_1[:g][b_h_rb.to_sym].map { |v| Float(v) }

        return logtime, g
      elsif [HPXML::GeothermalLoopBorefieldConfigurationOpenRectangle,
             HPXML::GeothermalLoopBorefieldConfigurationLopsidedU,
             HPXML::GeothermalLoopBorefieldConfigurationU].include?(bore_config)
        values_1.each do |_key_2, values_2|
          bore_locations = values_2[:bore_locations]
          next if bore_locations.size != num_bore_holes

          logtime = values_2[:logtime].map { |v| Float(v) }
          g = values_2[:g][b_h_rb.to_sym].map { |v| Float(v) }

          return logtime, g
        end
      end
    end

    fail "Could not find g-values for '#{bore_config}' with '#{num_bore_holes}' boreholes."
  end

  def self.calculate_average_r_value(surfaces)
    # Crude approximation of average R-value
    surfaces_a = 0.0
    surfaces_ua = 0.0
    surfaces.each do |surface|
      surfaces_a += surface.area
      if not surface.insulation_assembly_r_value.nil?
        surfaces_ua += (1.0 / surface.insulation_assembly_r_value) * surface.area
      else
        surfaces_ua += (1.0 / (surface.insulation_interior_r_value + surface.insulation_exterior_r_value)) * surface.area
      end
    end
    return surfaces_a / surfaces_ua
  end

  def self.get_foundation_wall_properties(foundation_wall)
    # Calculate effective U-factor

    if not foundation_wall.insulation_assembly_r_value.nil?
      wall_constr_rvalue = foundation_wall.insulation_assembly_r_value - Material.AirFilmVertical.rvalue
      wall_ins_rvalue_int, wall_ins_rvalue_ext = 0, 0
      wall_ins_dist_to_top_int, wall_ins_dist_to_top_ext = 0, 0
      wall_ins_dist_to_bottom_int, wall_ins_dist_to_bottom_ext = 0, 0
    else
      wall_constr_rvalue = Material.Concrete(foundation_wall.thickness).rvalue
      wall_ins_rvalue_int = foundation_wall.insulation_interior_r_value
      wall_ins_rvalue_ext = foundation_wall.insulation_exterior_r_value
      wall_ins_dist_to_top_int = foundation_wall.insulation_interior_distance_to_top
      wall_ins_dist_to_top_ext = foundation_wall.insulation_exterior_distance_to_top
      wall_ins_dist_to_bottom_int = foundation_wall.insulation_interior_distance_to_bottom
      wall_ins_dist_to_bottom_ext = foundation_wall.insulation_exterior_distance_to_bottom
    end
    k_soil = @hpxml.site.ground_conductivity

    # Calculated based on Manual J 8th Ed. procedure in section A12-4 (15% decrease due to soil thermal storage)
    u_wall_with_soil = 0.0
    u_wall_without_soil = 0.0
    wall_height = foundation_wall.height.ceil
    wall_depth_above_grade = foundation_wall.height - foundation_wall.depth_below_grade
    for distance_to_top in 1..wall_height
      # Calculate R-wall at this depth
      r_wall = wall_constr_rvalue + Material.AirFilmVertical.rvalue # Base wall construction + interior film
      if distance_to_top <= wall_depth_above_grade
        # Above-grade: no soil, add exterior film
        r_soil = 0.0
        r_wall += Material.AirFilmOutside.rvalue
      else
        # Below-grade: add soil, no exterior film
        distance_to_grade = distance_to_top - wall_depth_above_grade
        r_soil = (Math::PI * distance_to_grade / 2.0) / k_soil
      end
      if (distance_to_top > wall_ins_dist_to_top_int) && (distance_to_top <= wall_ins_dist_to_bottom_int)
        r_wall += wall_ins_rvalue_int # Interior insulation at this depth, add R-value
      end
      if (distance_to_top > wall_ins_dist_to_top_ext) && (distance_to_top <= wall_ins_dist_to_bottom_ext)
        r_wall += wall_ins_rvalue_ext # Interior insulation at this depth, add R-value
      end
      u_wall_with_soil += 1.0 / (r_soil + r_wall)
      u_wall_without_soil += 1.0 / r_wall
    end
    u_wall_with_soil = (u_wall_with_soil / wall_height) * 0.85
    u_wall_without_soil = (u_wall_without_soil / wall_height)

    return u_wall_with_soil, u_wall_without_soil
  end

  def self.calc_slab_f_value(slab, ground_conductivity)
    # Calculation for the F-values in Table 4A for slab foundations.
    # Important pages are the Table values (pg. 344-345) and the software protocols
    # in Appendix 12 (pg. 517-518).
    ins_rvalue = slab.under_slab_insulation_r_value + slab.perimeter_insulation_r_value
    ins_rvalue_edge = slab.perimeter_insulation_r_value
    if slab.under_slab_insulation_spans_entire_slab
      ins_length = 1000.0
    else
      ins_length = 0
      if slab.under_slab_insulation_r_value > 0
        ins_length += slab.under_slab_insulation_width
      end
      if slab.perimeter_insulation_r_value > 0
        ins_length += slab.perimeter_insulation_depth
      end
    end

    soil_r_per_foot = ground_conductivity
    slab_r_gravel_per_inch = 0.65 # Based on calibration by Tony Fontanini

    # Because of uncertainty pertaining to the effective path radius, F-values are calculated
    # for six radii (8, 9, 10, 11, 12, and 13 feet) and averaged.
    f_values = []
    for path_radius in 8..13
      u_effective = []
      for radius in 0..path_radius
        spl = [Math::PI * radius - 1, 0].max # soil path length (SPL)

        # Concrete, gravel, and insulation
        if radius == 0
          r_concrete = 0.0
          r_gravel = 0.0 # No gravel on edge
          r_ins = ins_rvalue_edge
        else
          r_concrete = Material.Concrete(slab.thickness).rvalue
          r_gravel = [slab_r_gravel_per_inch * (12.0 - slab.thickness), 0].max
          if radius <= ins_length
            r_ins = ins_rvalue
          else
            r_ins = 0.0
          end
        end

        # Air Films = Indoor Finish + Indoor Air Film + Exposed Air Film (Figure A12-6 pg. 517)
        r_air_film = 0.05 + 0.92 + 0.17

        # Soil
        r_soil = soil_r_per_foot * spl # (h-F-ft2/BTU)

        # Effective R-Value
        r_air_to_air = r_concrete + r_gravel + r_ins + r_air_film + r_soil

        # Effective U-Factor
        u_effective << 1.0 / r_air_to_air
      end

      f_values << u_effective.inject(0, :+) # sum array
    end

    return f_values.sum() / f_values.size
  end

  def self.set_hvac_types(hvac_heating, hvac_cooling)
    if hvac_heating.nil?
      @heating_type = nil
    elsif hvac_heating.is_a? HPXML::HeatingSystem
      @heating_type = hvac_heating.heating_system_type
    else
      @heating_type = hvac_heating.heat_pump_type
    end
    if hvac_cooling.nil?
      @cooling_type = nil
    elsif hvac_cooling.is_a? HPXML::CoolingSystem
      @cooling_type = hvac_cooling.cooling_system_type
    else
      @cooling_type = hvac_cooling.heat_pump_type
    end
  end

  def self.set_fractions_load_served(hvac_heating, hvac_cooling)
    if hvac_cooling.is_a?(HPXML::CoolingSystem) && hvac_cooling.has_integrated_heating
      @fraction_heat_load_served = hvac_cooling.integrated_heating_system_fraction_heat_load_served
    elsif hvac_heating.nil?
      @fraction_heat_load_served = 0
    elsif hvac_heating.is_a?(HPXML::HeatingSystem) && hvac_heating.is_heat_pump_backup_system
      # Use the same load fractions as the heat pump
      heat_pump = @hpxml.heat_pumps.find { |hp| hp.backup_system_idref == hvac_heating.id }
      @fraction_heat_load_served = heat_pump.fraction_heat_load_served
    else
      @fraction_heat_load_served = hvac_heating.fraction_heat_load_served
    end
    if hvac_cooling.nil?
      @fraction_cool_load_served = 0
    else
      @fraction_cool_load_served = hvac_cooling.fraction_cool_load_served
    end
  end
end

class DesignLoads
  def initialize
  end
  attr_accessor(:Cool_Sens, :Cool_Lat, :Cool_Tot, :Heat_Tot, :Heat_Ducts, :Cool_Ducts_Sens, :Cool_Ducts_Lat,
                :Cool_Windows, :Cool_Skylights, :Cool_Doors, :Cool_Walls, :Cool_Roofs, :Cool_Floors,
                :Cool_Ceilings, :Cool_InfilVent_Sens, :Cool_InfilVent_Lat, :Cool_IntGains_Sens, :Cool_IntGains_Lat,
                :Heat_Windows, :Heat_Skylights, :Heat_Doors, :Heat_Walls, :Heat_Roofs, :Heat_Floors,
                :Heat_Slabs, :Heat_Ceilings, :Heat_InfilVent)
end

class HVACSizingValues
  def initialize
  end
  attr_accessor(:Cool_Load_Sens, :Cool_Load_Lat, :Cool_Load_Tot,
                :Cool_Capacity, :Cool_Capacity_Sens, :Cool_Airflow,
                :Heat_Load, :Heat_Load_Supp, :Heat_Capacity, :Heat_Capacity_Supp,
                :Heat_Airflow, :Heat_Airflow_Supp,
                :GSHP_Loop_flow, :GSHP_Bore_Holes, :GSHP_Bore_Depth, :GSHP_G_Functions, :GSHP_Bore_Config)
end

class Numeric
  def deg2rad
    self * Math::PI / 180
  end

  def rad2deg
    self * 180 / Math::PI
  end
end<|MERGE_RESOLUTION|>--- conflicted
+++ resolved
@@ -1891,7 +1891,6 @@
     grout_conductivity = geothermal_loop.grout_conductivity
     pipe_r_value = gshp_hx_pipe_rvalue(hvac_cooling)
     nom_length_heat, nom_length_cool = gshp_hxbore_ft_per_ton(weather, hvac_cooling_ap, bore_spacing, bore_diameter, grout_conductivity, pipe_r_value)
-<<<<<<< HEAD
 
     bore_depth = geothermal_loop.bore_length
     if bore_depth.nil?
@@ -1905,21 +1904,6 @@
       loop_flow = [1.0, UnitConversions.convert([hvac_sizing_values.Heat_Capacity, hvac_sizing_values.Cool_Capacity].max, 'Btu/hr', 'ton')].max.floor * 3.0
     end
 
-=======
-
-    bore_depth = geothermal_loop.bore_length
-    if bore_depth.nil?
-      bore_length_heat = nom_length_heat * hvac_sizing_values.Heat_Capacity / UnitConversions.convert(1.0, 'ton', 'Btu/hr')
-      bore_length_cool = nom_length_cool * hvac_sizing_values.Cool_Capacity / UnitConversions.convert(1.0, 'ton', 'Btu/hr')
-      bore_length = [bore_length_heat, bore_length_cool].max
-    end
-
-    loop_flow = geothermal_loop.loop_flow
-    if loop_flow.nil?
-      loop_flow = [1.0, UnitConversions.convert([hvac_sizing_values.Heat_Capacity, hvac_sizing_values.Cool_Capacity].max, 'Btu/hr', 'ton')].max.floor * 3.0
-    end
-
->>>>>>> ea5f5421
     num_bore_holes = geothermal_loop.num_bore_holes
     if num_bore_holes.nil?
       num_bore_holes = [1, (UnitConversions.convert(hvac_sizing_values.Cool_Capacity, 'Btu/hr', 'ton') + 0.5).floor].max
@@ -1936,60 +1920,11 @@
         elsif bore_depth > 345
           num_bore_holes += 1
           bore_depth = (bore_length / num_bore_holes).floor
-<<<<<<< HEAD
-=======
         end
       end
       bore_depth = (bore_length / num_bore_holes).floor + 5
     end
 
-    valid_configs = HVAC.valid_borefield_configs
-    bore_config = geothermal_loop.bore_config
-    if bore_config.nil?
-      if num_bore_holes == 1
-        bore_config = HPXML::GeothermalLoopBorefieldConfigurationSingle
-      elsif num_bore_holes == 2
-        bore_config = HPXML::GeothermalLoopBorefieldConfigurationLine
-      elsif num_bore_holes == 3
-        bore_config = HPXML::GeothermalLoopBorefieldConfigurationLine
-      elsif num_bore_holes == 4
-        bore_config = HPXML::GeothermalLoopBorefieldConfigurationRectangle
-      elsif num_bore_holes == 5
-        bore_config = HPXML::GeothermalLoopBorefieldConfigurationUConfig
-      elsif num_bore_holes > 5
-        bore_config = HPXML::GeothermalLoopBorefieldConfigurationLine
-      end
-
-      # Test for valid GSHP bore field configurations
-      valid_num_bores = valid_configs[bore_config]
-      max_valid_configs = { HPXML::GeothermalLoopBorefieldConfigurationLine => 10,
-                            HPXML::GeothermalLoopBorefieldConfigurationLConfig => 6 }
-      unless valid_num_bores.include? num_bore_holes
-        # Any configuration with a max_valid_configs value can accept any number of bores up to the maximum
-        if max_valid_configs.keys.include? bore_config
-          max_num_bore_holes = max_valid_configs[bore_config]
-          num_bore_holes = max_num_bore_holes
-        else
-          # Search for first valid bore field
-          new_bore_config = nil
-          valid_configs.keys.each do |bore_config|
-            next unless valid_configs[bore_config].include? num_bore_holes
-
-            new_bore_config = bore_config
-            break
-          end
-          if not new_bore_config.nil?
-            bore_config = new_bore_config
-          else
-            fail 'Could not construct a valid GSHP bore field configuration.'
-          end
->>>>>>> ea5f5421
-        end
-      end
-      bore_depth = (bore_length / num_bore_holes).floor + 5
-    end
-
-<<<<<<< HEAD
     bore_config = geothermal_loop.bore_config
     if bore_config.nil?
       bore_config = HPXML::GeothermalLoopBorefieldConfigurationRectangle
@@ -1997,17 +1932,10 @@
     end
 
     valid_configs = HVAC.valid_borefield_configs
-=======
->>>>>>> ea5f5421
     valid_num_bores = valid_configs[bore_config]
     unless valid_num_bores.include? num_bore_holes
       fail "Number of bore holes (#{num_bore_holes}) with borefield configuration '#{bore_config}' not supported."
     end
-<<<<<<< HEAD
-=======
-
-    spacing_to_depth_ratio = bore_spacing / bore_depth
->>>>>>> ea5f5421
 
     lntts, gfnc_coeff = gshp_gfnc_coeff(bore_config, num_bore_holes, bore_spacing, bore_depth, bore_diameter)
 
