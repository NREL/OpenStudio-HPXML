--- conflicted
+++ resolved
@@ -586,14 +586,10 @@
 
         if hr == -1
           # Average Load Procedure (ALP) load
-<<<<<<< HEAD
           clg_htm = htm
           clg_loads = htm * window.area
           bldg_design_loads.Cool_Windows += clg_loads
-=======
-          bldg_design_loads.Cool_Windows += htm * window.area
-          space_design_loads.Cool_Windows += htm * window.area unless space_design_loads.nil?
->>>>>>> a0c1dfe0
+          space_design_loads.Cool_Windows += clg_loads unless space_design_loads.nil?
         else
           afl_hr[hr] += htm * window.area
           wall.space.additional_properties.afl_hr[hr] += htm * window.area unless wall.space.nil?
@@ -663,14 +659,10 @@
 
         if hr == -1
           # Average Load Procedure (ALP) load
-<<<<<<< HEAD
           clg_htm = htm
           clg_loads = clg_htm * skylight.area
           bldg_design_loads.Cool_Skylights += clg_loads
-=======
-          bldg_design_loads.Cool_Skylights += htm * skylight.area
-          space_design_loads.Cool_Skylights += htm * skylight.area unless space_design_loads.nil?
->>>>>>> a0c1dfe0
+          space_design_loads.Cool_Skylights += clg_loads unless space_design_loads.nil?
         else
           afl_hr[hr] += htm * skylight.area
           roof.space.additional_properties.afl_hr[hr] += htm * skylight.area unless roof.space.nil?
@@ -1146,19 +1138,11 @@
 
     spaces_total_exposed_wall_area = @spaces.map { |space| space.additional_properties.total_exposed_wall_area }.sum
 
-<<<<<<< HEAD
-    @space_loads.each do |space_id, space_design_loads|
-      space_exposed_wall_area = @zone.spaces.find { |space| space.id == space_id }.additional_properties.total_exposed_wall_area
-      space_design_loads.WindowAreaRatio = space_exposed_wall_area / spaces_total_exposed_wall_area
-      space_design_loads.Heat_InfilVent = space_design_loads.WindowAreaRatio * htg_infil_vent_loads
-      space_design_loads.Cool_InfilVent_Sens = space_design_loads.WindowAreaRatio * clg_infil_vent_sens_loads
-=======
     @spaces.each do |space|
       space_exposed_wall_area = space.additional_properties.total_exposed_wall_area
-      war = space_exposed_wall_area / spaces_total_exposed_wall_area
-      @space_loads[space.id].Heat_InfilVent = war * htg_infil_vent_loads
-      @space_loads[space.id].Cool_InfilVent_Sens = war * clg_infil_vent_sens_loads
->>>>>>> a0c1dfe0
+      @space_loads[space.id].WindowAreaRatio = space_exposed_wall_area / spaces_total_exposed_wall_area
+      @space_loads[space.id].Heat_InfilVent = @space_loads[space.id].WindowAreaRatio * htg_infil_vent_loads
+      @space_loads[space.id].Cool_InfilVent_Sens = @space_loads[space.id].WindowAreaRatio * clg_infil_vent_sens_loads
     end
   end
 
