# frozen_string_literal: true

class HVACSizing
  def self.calculate(weather, hpxml, cfa, nbeds, hvac_systems)
    # Calculates heating/cooling design loads, and selects equipment
    # values (e.g., capacities, airflows) specific to each HVAC system.
    # Calculations generally follow ACCA Manual J/S.

    @hpxml = hpxml
    @cfa = cfa
    @nbeds = nbeds

    def self.is_system_to_skip(hvac)
      # These shared systems should be converted to other equivalent
      # systems before being autosized
      if [HPXML::HVACTypeChiller,
          HPXML::HVACTypeCoolingTower].include?(hvac.CoolType)
        return true
      end
      if [HPXML::HVACTypeHeatPumpWaterLoopToAir].include?(hvac.HeatType) &&
         hvac.HeatingLoadFraction.nil?
        return true
      end

      return false
    end

    process_site_calcs_and_design_temps(weather)

    # Calculate loads for the conditioned thermal zone
    bldg_design_loads = DesignLoads.new
    process_load_windows_skylights(bldg_design_loads, weather)
    process_load_doors(bldg_design_loads, weather)
    process_load_walls(bldg_design_loads, weather)
    process_load_roofs(bldg_design_loads, weather)
    process_load_ceilings(bldg_design_loads, weather)
    process_load_floors(bldg_design_loads, weather)
    process_load_slabs(bldg_design_loads, weather)
    process_load_infiltration_ventilation(bldg_design_loads, weather)
    process_load_internal_gains(bldg_design_loads)

    # Aggregate zone loads into initial loads
    aggregate_loads(bldg_design_loads)

    # Get HVAC information for each HVAC system.
    hvac_infos = {}
    hvac_systems.each do |hvac_system|
      hvac_infos[hvac_system] = get_hvac_information(hvac_system)
    end

    # Loop through each HVAC system and apply duct loads
    # to calculate total building design loads.
    total_ducts_heat_load = 0.0
    total_ducts_cool_load_sens = 0.0
    total_ducts_cool_load_lat = 0.0
    hvac_systems.each do |hvac_system|
      hvac = hvac_infos[hvac_system]
      next if is_system_to_skip(hvac)

      apply_hvac_temperatures(hvac, bldg_design_loads)
      ducts_heat_load = calculate_load_ducts_heating(bldg_design_loads, weather, hvac)
      ducts_cool_load_sens, ducts_cool_load_lat = calculate_load_ducts_cooling(bldg_design_loads, weather, hvac)

      total_ducts_heat_load += ducts_heat_load.to_f
      total_ducts_cool_load_sens += ducts_cool_load_sens.to_f
      total_ducts_cool_load_lat += ducts_cool_load_lat.to_f
    end
    apply_load_ducts(bldg_design_loads, total_ducts_heat_load, total_ducts_cool_load_sens, total_ducts_cool_load_lat)

    # Loop through each HVAC system and calculate equipment values.
    all_hvac_sizing_values = {}
    hvac_systems.each do |hvac_system|
      hvac = hvac_infos[hvac_system]
      next if is_system_to_skip(hvac)

      hvac_sizing_values = HVACSizingValues.new
      apply_hvac_loads(hvac, hvac_sizing_values, bldg_design_loads)
<<<<<<< HEAD
      apply_hvac_equipment_adjustments(hvac_sizing_values, weather, hvac)
=======
      apply_hvac_heat_pump_logic(hvac_sizing_values, hvac)
      apply_hvac_equipment_adjustments(hvac_sizing_values, weather, hvac, cfa)
>>>>>>> 593c35ca
      apply_hvac_installation_quality(hvac_sizing_values, weather, hvac)
      apply_hvac_fixed_capacities(hvac_sizing_values, hvac)
      apply_hvac_ground_loop(hvac_sizing_values, weather, hvac)
      apply_hvac_finalize_airflows(hvac_sizing_values, weather, hvac)

      all_hvac_sizing_values[hvac_system] = hvac_sizing_values
    end

    return bldg_design_loads, all_hvac_sizing_values
  end

  private

  def self.process_site_calcs_and_design_temps(weather)
    '''
    Site Calculations and Design Temperatures
    '''

    # CLTD adjustments based on daily temperature range
    @daily_range_temp_adjust = [4, 0, -5]

    # Manual J inside conditions
    @cool_setpoint = 75.0
    @heat_setpoint = 70.0

    @cool_design_grains = UnitConversions.convert(weather.design.CoolingHumidityRatio, 'lbm/lbm', 'grains')

    # Calculate the design temperature differences
    @ctd = [weather.design.CoolingDrybulb - @cool_setpoint, 0.0].max
    @htd = [@heat_setpoint - weather.design.HeatingDrybulb, 0.0].max

    # Calculate the average Daily Temperature Range (DTR) to determine the class (low, medium, high)
    dtr = weather.design.DailyTemperatureRange

    if dtr < 16.0
      @daily_range_num = 0.0   # Low
    elsif dtr > 25.0
      @daily_range_num = 2.0   # High
    else
      @daily_range_num = 1.0   # Medium
    end

    # Altitude Correction Factors (ACF) taken from Table 10A (sea level - 12,000 ft)
    acfs = [1.0, 0.97, 0.93, 0.89, 0.87, 0.84, 0.80, 0.77, 0.75, 0.72, 0.69, 0.66, 0.63]

    # Calculate the altitude correction factor (ACF) for the site
    alt_cnt = (weather.header.Altitude / 1000.0).to_i
    @acf = MathTools.interp2(weather.header.Altitude, alt_cnt * 1000.0, (alt_cnt + 1.0) * 1000.0, acfs[alt_cnt], acfs[alt_cnt + 1])

    # Calculate the interior humidity in Grains and enthalpy in Btu/lb for cooling
    pwsat = UnitConversions.convert(0.430075, 'psi', 'kPa') # Calculated for 75degF indoor temperature
    rh_indoor_cooling = 0.55 # Manual J is vague on the indoor RH. 55% corresponds to BA goals
    hr_indoor_cooling = (0.62198 * rh_indoor_cooling * pwsat) / (UnitConversions.convert(weather.header.LocalPressure, 'atm', 'kPa') - rh_indoor_cooling * pwsat)
    @cool_indoor_grains = UnitConversions.convert(hr_indoor_cooling, 'lbm/lbm', 'grains')
    @wetbulb_indoor_cooling = Psychrometrics.Twb_fT_R_P(@cool_setpoint, rh_indoor_cooling, UnitConversions.convert(weather.header.LocalPressure, 'atm', 'psi'))

    db_indoor_degC = UnitConversions.convert(@cool_setpoint, 'F', 'C')
    @enthalpy_indoor_cooling = (1.006 * db_indoor_degC + hr_indoor_cooling * (2501.0 + 1.86 * db_indoor_degC)) * UnitConversions.convert(1.0, 'kJ', 'Btu') * UnitConversions.convert(1.0, 'lbm', 'kg')
    @wetbulb_outdoor_cooling = weather.design.CoolingWetbulb

    # Inside air density
    avg_setpoint = (@cool_setpoint + @heat_setpoint) / 2.0
    @inside_air_dens = UnitConversions.convert(weather.header.LocalPressure, 'atm', 'Btu/ft^3') / (Gas.Air.r * (avg_setpoint + 460.0))

    # Design Temperatures

    @cool_design_temps = {}
    @heat_design_temps = {}

    locations = []
    (@hpxml.roofs + @hpxml.rim_joists + @hpxml.walls + @hpxml.foundation_walls + @hpxml.frame_floors + @hpxml.slabs).each do |surface|
      locations << surface.interior_adjacent_to
      locations << surface.exterior_adjacent_to
    end
    @hpxml.hvac_distributions.each do |hvac_dist|
      hvac_dist.ducts.each do |duct|
        locations << duct.duct_location
      end
    end

    locations.uniq.each do |location|
      next if [HPXML::LocationGround].include? location

      if [HPXML::LocationOtherHousingUnit, HPXML::LocationOtherHeatedSpace, HPXML::LocationOtherMultifamilyBufferSpace,
          HPXML::LocationOtherNonFreezingSpace, HPXML::LocationExteriorWall, HPXML::LocationUnderSlab].include? location
        @cool_design_temps[location] = calculate_scheduled_space_design_temps(location, @cool_setpoint, weather.design.CoolingDrybulb, weather.data.GroundMonthlyTemps.max)
        @heat_design_temps[location] = calculate_scheduled_space_design_temps(location, @heat_setpoint, weather.design.HeatingDrybulb, weather.data.GroundMonthlyTemps.min)
      elsif [HPXML::LocationOutside, HPXML::LocationRoofDeck].include? location
        @cool_design_temps[location] = weather.design.CoolingDrybulb
        @heat_design_temps[location] = weather.design.HeatingDrybulb
      elsif HPXML::conditioned_locations.include? location
        @cool_design_temps[location] = process_design_temp_cooling(weather, HPXML::LocationLivingSpace)
        @heat_design_temps[location] = process_design_temp_heating(weather, HPXML::LocationLivingSpace)
      else
        @cool_design_temps[location] = process_design_temp_cooling(weather, location)
        @heat_design_temps[location] = process_design_temp_heating(weather, location)
      end
    end
  end

  def self.process_design_temp_heating(weather, location)
    if location == HPXML::LocationLivingSpace
      heat_temp = @heat_setpoint

    elsif location == HPXML::LocationGarage
      heat_temp = weather.design.HeatingDrybulb + 13.0

    elsif (location == HPXML::LocationAtticUnvented) || (location == HPXML::LocationAtticVented)

      attic_floors = @hpxml.frame_floors.select { |f| f.is_ceiling && [f.interior_adjacent_to, f.exterior_adjacent_to].include?(location) }
      avg_floor_rvalue = calculate_average_r_value(attic_floors)

      attic_roofs = @hpxml.roofs.select { |r| r.interior_adjacent_to == location }
      avg_roof_rvalue = calculate_average_r_value(attic_roofs)

      if avg_floor_rvalue < avg_roof_rvalue
        # Attic is considered to be encapsulated. MJ8 says to use an attic
        # temperature of 95F, however alternative approaches are permissible
        if location == HPXML::LocationAtticVented
          heat_temp = weather.design.HeatingDrybulb
        else
          heat_temp = calculate_space_design_temps(location, weather, @heat_setpoint, weather.design.HeatingDrybulb, weather.data.GroundMonthlyTemps.min)
        end
      else
        heat_temp = weather.design.HeatingDrybulb
      end

    elsif [HPXML::LocationBasementUnconditioned, HPXML::LocationCrawlspaceUnvented, HPXML::LocationCrawlspaceVented].include? location
      heat_temp = calculate_space_design_temps(location, weather, @heat_setpoint, weather.design.HeatingDrybulb, weather.data.GroundMonthlyTemps.min)

    end

    fail "Design temp heating not calculated for #{location}." if heat_temp.nil?

    return heat_temp
  end

  def self.process_design_temp_cooling(weather, location)
    if location == HPXML::LocationLivingSpace
      cool_temp = @cool_setpoint

    elsif location == HPXML::LocationGarage
      # Calculate fraction of garage under conditioned space
      area_total = 0.0
      area_conditioned = 0.0
      @hpxml.roofs.each do |roof|
        next unless roof.interior_adjacent_to == location

        area_total += roof.area
      end
      @hpxml.frame_floors.each do |frame_floor|
        next unless [frame_floor.interior_adjacent_to, frame_floor.exterior_adjacent_to].include? location

        area_total += frame_floor.area
        area_conditioned += frame_floor.area if frame_floor.is_thermal_boundary
      end
      if area_total == 0
        garage_frac_under_conditioned = 0.5
      else
        garage_frac_under_conditioned = area_conditioned / area_total
      end

      # Calculate the garage cooling design temperature based on Table 4C
      # Linearly interpolate between having living space over the garage and not having living space above the garage
      if @daily_range_num == 0.0
        cool_temp = (weather.design.CoolingDrybulb +
                     (11.0 * garage_frac_under_conditioned) +
                     (22.0 * (1.0 - garage_frac_under_conditioned)))
      elsif @daily_range_num == 1.0
        cool_temp = (weather.design.CoolingDrybulb +
                     (6.0 * garage_frac_under_conditioned) +
                     (17.0 * (1.0 - garage_frac_under_conditioned)))
      elsif @daily_range_num == 2.0
        cool_temp = (weather.design.CoolingDrybulb +
                     (1.0 * garage_frac_under_conditioned) +
                     (12.0 * (1.0 - garage_frac_under_conditioned)))
      end

    elsif (location == HPXML::LocationAtticUnvented) || (location == HPXML::LocationAtticVented)

      attic_floors = @hpxml.frame_floors.select { |f| f.is_ceiling && [f.interior_adjacent_to, f.exterior_adjacent_to].include?(location) }
      avg_floor_rvalue = calculate_average_r_value(attic_floors)

      attic_roofs = @hpxml.roofs.select { |r| r.interior_adjacent_to == location }
      avg_roof_rvalue = calculate_average_r_value(attic_roofs)

      if avg_floor_rvalue < avg_roof_rvalue
        # Attic is considered to be encapsulated. MJ8 says to use an attic
        # temperature of 95F, however alternative approaches are permissible
        if location == HPXML::LocationAtticVented
          cool_temp = weather.design.CoolingDrybulb + 40.0 # This is the number from a California study with dark shingle roof and similar ventilation.
        else
          cool_temp = calculate_space_design_temps(location, weather, @cool_setpoint, weather.design.CoolingDrybulb, weather.data.GroundMonthlyTemps.max, true)
        end

      else
        # Calculate the cooling design temperature for the unconditioned attic based on Figure A12-14
        # Use an area-weighted temperature in case roof surfaces are different
        tot_roof_area = 0.0
        cool_temp = 0.0

        @hpxml.roofs.each do |roof|
          next unless roof.interior_adjacent_to == location

          tot_roof_area += roof.net_area

          if location == HPXML::LocationAtticUnvented
            if not roof.radiant_barrier
              cool_temp += (150.0 + (weather.design.CoolingDrybulb - 95.0) + @daily_range_temp_adjust[@daily_range_num]) * roof.net_area
            else
              cool_temp += (130.0 + (weather.design.CoolingDrybulb - 95.0) + @daily_range_temp_adjust[@daily_range_num]) * roof.net_area
            end
          else
            if not roof.radiant_barrier
              if roof.roof_type == HPXML::RoofTypeAsphaltShingles
                if [HPXML::ColorDark, HPXML::ColorMediumDark].include? roof.roof_color
                  cool_temp += 130.0 * roof.net_area
                else
                  cool_temp += 120.0 * roof.net_area
                end
              elsif roof.roof_type == HPXML::RoofTypeWoodShingles
                cool_temp += 120.0 * roof.net_area
              elsif roof.roof_type == HPXML::RoofTypeMetal
                if [HPXML::ColorDark, HPXML::ColorMediumDark].include? roof.roof_color
                  cool_temp += 130.0 * roof.net_area
                elsif [HPXML::ColorMedium, HPXML::ColorLight].include? roof.roof_color
                  cool_temp += 120.0 * roof.net_area
                elsif [HPXML::ColorReflective].include? roof.roof_color
                  cool_temp += 95.0 * roof.net_area
                end
              elsif roof.roof_type == HPXML::RoofTypeClayTile
                if [HPXML::ColorDark, HPXML::ColorMediumDark].include? roof.roof_color
                  cool_temp += 110.0 * roof.net_area
                elsif [HPXML::ColorMedium, HPXML::ColorLight].include? roof.roof_color
                  cool_temp += 105.0 * roof.net_area
                elsif [HPXML::ColorReflective].include? roof.roof_color
                  cool_temp += 95.0 * roof.net_area
                end
              end
            else # with a radiant barrier
              if roof.roof_type == HPXML::RoofTypeAsphaltShingles
                if [HPXML::ColorDark, HPXML::ColorMediumDark].include? roof.roof_color
                  cool_temp += 120.0 * roof.net_area
                else
                  cool_temp += 110.0 * roof.net_area
                end
              elsif roof.roof_type == HPXML::RoofTypeWoodShingles
                cool_temp += 110.0 * roof.net_area
              elsif roof.roof_type == HPXML::RoofTypeMetal
                if [HPXML::ColorDark, HPXML::ColorMediumDark].include? roof.roof_color
                  cool_temp += 120.0 * roof.net_area
                elsif [HPXML::ColorMedium, HPXML::ColorLight].include? roof.roof_color
                  cool_temp += 110.0 * roof.net_area
                elsif [HPXML::ColorReflective].include? roof.roof_color
                  cool_temp += 95.0 * roof.net_area
                end
              elsif roof.roof_type == HPXML::RoofTypeClayTile
                if [HPXML::ColorDark, HPXML::ColorMediumDark].include? roof.roof_color
                  cool_temp += 105.0 * roof.net_area
                elsif [HPXML::ColorMedium, HPXML::ColorLight].include? roof.roof_color
                  cool_temp += 100.0 * roof.net_area
                elsif [HPXML::ColorReflective].include? roof.roof_color
                  cool_temp += 95.0 * roof.net_area
                end
              end
            end
          end # vented/unvented
        end # each roof surface

        cool_temp /= tot_roof_area

        # Adjust base CLTD for cooling design temperature and daily range
        cool_temp += (weather.design.CoolingDrybulb - 95.0) + @daily_range_temp_adjust[@daily_range_num]
      end

    elsif [HPXML::LocationBasementUnconditioned, HPXML::LocationCrawlspaceUnvented, HPXML::LocationCrawlspaceVented].include? location
      cool_temp = calculate_space_design_temps(location, weather, @cool_setpoint, weather.design.CoolingDrybulb, weather.data.GroundMonthlyTemps.max)

    end

    fail "Design temp cooling not calculated for #{location}." if cool_temp.nil?

    return cool_temp
  end

  def self.process_load_windows_skylights(bldg_design_loads, weather)
    '''
    Heating and Cooling Loads: Windows & Skylights
    '''

    # Average cooling load factors for windows/skylights WITHOUT internal shading for surface
    # azimuths of 0,22.5,45, ... ,337.5,360
    # Additional values (compared to values in MJ8 Table 3D-3) have been determined by
    # linear interpolation to avoid interpolating
    clf_avg_nois = [0.24, 0.295, 0.35, 0.365, 0.38, 0.39, 0.4, 0.44, 0.48, 0.44, 0.4, 0.39, 0.38, 0.365, 0.35, 0.295, 0.24]
    clf_avg_nois_horiz = 0.68

    # Average cooling load factors for windows/skylights WITH internal shading for surface
    # azimuths of 0,22.5,45, ... ,337.5,360
    # Additional values (compared to values in MJ8 Table 3D-3) have been determined
    # by linear interpolation to avoid interpolating in BMI
    clf_avg_is = [0.18, 0.235, 0.29, 0.305, 0.32, 0.32, 0.32, 0.305, 0.29, 0.305, 0.32, 0.32, 0.32, 0.305, 0.29, 0.235, 0.18]
    clf_avg_is_horiz = 0.52

    # Hourly cooling load factor (CLF) for windows/skylights WITHOUT an internal shade taken from
    # ASHRAE HOF Ch.26 Table 36 (subset of data in MJ8 Table A11-5)
    # Surface Azimuth = 0 (South), 22.5, 45.0, ... ,337.5,360 and Hour = 8,9, ... ,19,20
    clf_hr_nois = [[0.14, 0.22, 0.34, 0.48, 0.59, 0.65, 0.65, 0.59, 0.50, 0.43, 0.36, 0.28, 0.22],
                   [0.11, 0.15, 0.19, 0.27, 0.39, 0.52, 0.62, 0.67, 0.65, 0.58, 0.46, 0.36, 0.28],
                   [0.10, 0.12, 0.14, 0.16, 0.24, 0.36, 0.49, 0.60, 0.66, 0.66, 0.58, 0.43, 0.33],
                   [0.09, 0.10, 0.12, 0.13, 0.17, 0.26, 0.40, 0.52, 0.62, 0.66, 0.61, 0.44, 0.34],
                   [0.08, 0.10, 0.11, 0.12, 0.14, 0.20, 0.32, 0.45, 0.57, 0.64, 0.61, 0.44, 0.34],
                   [0.09, 0.10, 0.12, 0.13, 0.15, 0.17, 0.26, 0.40, 0.53, 0.63, 0.62, 0.44, 0.34],
                   [0.10, 0.12, 0.14, 0.16, 0.17, 0.19, 0.23, 0.33, 0.47, 0.59, 0.60, 0.43, 0.33],
                   [0.14, 0.18, 0.22, 0.25, 0.27, 0.29, 0.30, 0.33, 0.44, 0.57, 0.62, 0.44, 0.33],
                   [0.48, 0.56, 0.63, 0.71, 0.76, 0.80, 0.82, 0.82, 0.79, 0.75, 0.69, 0.61, 0.48],
                   [0.47, 0.44, 0.41, 0.40, 0.39, 0.39, 0.38, 0.36, 0.33, 0.30, 0.26, 0.20, 0.16],
                   [0.51, 0.51, 0.45, 0.39, 0.36, 0.33, 0.31, 0.28, 0.26, 0.23, 0.19, 0.15, 0.12],
                   [0.52, 0.57, 0.50, 0.45, 0.39, 0.34, 0.31, 0.28, 0.25, 0.22, 0.18, 0.14, 0.12],
                   [0.51, 0.57, 0.57, 0.50, 0.42, 0.37, 0.32, 0.29, 0.25, 0.22, 0.19, 0.15, 0.12],
                   [0.49, 0.58, 0.61, 0.57, 0.48, 0.41, 0.36, 0.32, 0.28, 0.24, 0.20, 0.16, 0.13],
                   [0.43, 0.55, 0.62, 0.63, 0.57, 0.48, 0.42, 0.37, 0.33, 0.28, 0.24, 0.19, 0.15],
                   [0.27, 0.43, 0.55, 0.63, 0.64, 0.60, 0.52, 0.45, 0.40, 0.35, 0.29, 0.23, 0.18],
                   [0.14, 0.22, 0.34, 0.48, 0.59, 0.65, 0.65, 0.59, 0.50, 0.43, 0.36, 0.28, 0.22]]
    clf_hr_nois_horiz = [0.24, 0.36, 0.48, 0.58, 0.66, 0.72, 0.74, 0.73, 0.67, 0.59, 0.47, 0.37, 0.29]

    # Hourly cooling load factor (CLF) for windows/skylights WITH an internal shade taken from
    # ASHRAE HOF Ch.26 Table 39 (subset of data in MJ8 Table A11-6)
    # Surface Azimuth = 0 (South), 22.5, 45.0, ... ,337.5,360 and Hour = 8,9, ... ,19,20
    clf_hr_is = [[0.23, 0.38, 0.58, 0.75, 0.83, 0.80, 0.68, 0.50, 0.35, 0.27, 0.19, 0.11, 0.09],
                 [0.18, 0.22, 0.27, 0.43, 0.63, 0.78, 0.84, 0.80, 0.66, 0.46, 0.25, 0.13, 0.11],
                 [0.14, 0.16, 0.19, 0.22, 0.38, 0.59, 0.75, 0.83, 0.81, 0.69, 0.45, 0.16, 0.12],
                 [0.12, 0.14, 0.16, 0.17, 0.23, 0.44, 0.64, 0.78, 0.84, 0.78, 0.55, 0.16, 0.12],
                 [0.11, 0.13, 0.15, 0.16, 0.17, 0.31, 0.53, 0.72, 0.82, 0.81, 0.61, 0.16, 0.12],
                 [0.12, 0.14, 0.16, 0.17, 0.18, 0.22, 0.43, 0.65, 0.80, 0.84, 0.66, 0.16, 0.12],
                 [0.14, 0.17, 0.19, 0.20, 0.21, 0.22, 0.30, 0.52, 0.73, 0.82, 0.69, 0.16, 0.12],
                 [0.22, 0.26, 0.30, 0.32, 0.33, 0.34, 0.34, 0.39, 0.61, 0.82, 0.76, 0.17, 0.12],
                 [0.65, 0.73, 0.80, 0.86, 0.89, 0.89, 0.86, 0.82, 0.75, 0.78, 0.91, 0.24, 0.18],
                 [0.62, 0.42, 0.37, 0.37, 0.37, 0.36, 0.35, 0.32, 0.28, 0.23, 0.17, 0.08, 0.07],
                 [0.74, 0.58, 0.37, 0.29, 0.27, 0.26, 0.24, 0.22, 0.20, 0.16, 0.12, 0.06, 0.05],
                 [0.80, 0.71, 0.52, 0.31, 0.26, 0.24, 0.22, 0.20, 0.18, 0.15, 0.11, 0.06, 0.05],
                 [0.80, 0.76, 0.62, 0.41, 0.27, 0.24, 0.22, 0.20, 0.17, 0.14, 0.11, 0.06, 0.05],
                 [0.79, 0.80, 0.72, 0.54, 0.34, 0.27, 0.24, 0.21, 0.19, 0.15, 0.12, 0.07, 0.06],
                 [0.74, 0.81, 0.79, 0.68, 0.49, 0.33, 0.28, 0.25, 0.22, 0.18, 0.13, 0.08, 0.07],
                 [0.54, 0.72, 0.81, 0.81, 0.71, 0.54, 0.38, 0.32, 0.27, 0.22, 0.16, 0.09, 0.08],
                 [0.23, 0.38, 0.58, 0.75, 0.83, 0.80, 0.68, 0.50, 0.35, 0.27, 0.19, 0.11, 0.09]]
    clf_hr_is_horiz = [0.44, 0.59, 0.72, 0.81, 0.85, 0.85, 0.81, 0.71, 0.58, 0.42, 0.25, 0.14, 0.12]

    # Shade Line Multipliers (SLM) for shaded windows will be calculated using the procedure
    # described in ASHRAE HOF 1997 instead of using the SLM's from MJ8 Table 3E-1

    # The time of day (assuming 24 hr clock) to calculate the SLM for the ALP for azimuths
    # starting at 0 (South) in increments of 22.5 to 360
    # Nil denotes directions not used in the shading calculation (Note: south direction is symmetrical around noon)
    slm_alp_hr = [15.5, 14.75, 14.0, 14.75, 15.5, nil, nil, nil, nil, nil, nil, nil, 8.5, 9.75, 10.0, 9.75, 8.5]

    # Mid summer declination angle used for shading calculations
    declination_angle = 12.1 # Mid August

    # Peak solar factor (PSF) (aka solar heat gain factor) taken from ASHRAE HOF 1989 Ch.26 Table 34
    # (subset of data in MJ8 Table 3D-2)
    # Surface Azimuth = 0 (South), 22.5, 45.0, ... ,337.5,360 and Latitude = 20,24,28, ... ,60,64
    psf = [[57.0,  72.0,  91.0,  111.0, 131.0, 149.0, 165.0, 180.0, 193.0, 203.0, 211.0, 217.0],
           [88.0,  103.0, 120.0, 136.0, 151.0, 165.0, 177.0, 188.0, 197.0, 206.0, 213.0, 217.0],
           [152.0, 162.0, 172.0, 181.0, 189.0, 196.0, 202.0, 208.0, 212.0, 215.0, 217.0, 217.0],
           [200.0, 204.0, 207.0, 210.0, 212.0, 214.0, 215.0, 216.0, 216.0, 216.0, 214.0, 211.0],
           [220.0, 220.0, 220.0, 219.0, 218.0, 216.0, 214.0, 211.0, 208.0, 203.0, 199.0, 193.0],
           [206.0, 203.0, 199.0, 195.0, 190.0, 185.0, 180.0, 174.0, 169.0, 165.0, 161.0, 157.0],
           [162.0, 156.0, 149.0, 141.0, 138.0, 135.0, 132.0, 128.0, 124.0, 119.0, 114.0, 109.0],
           [91.0,  87.0,  83.0,  79.0,  75.0,  71.0,  66.0,  61.0,  56.0,  56.0,  57.0,  58.0],
           [40.0,  38.0,  38.0,  37.0,  36.0,  35.0,  34.0,  33.0,  32.0,  30.0,  28.0,  27.0],
           [91.0,  87.0,  83.0,  79.0,  75.0,  71.0,  66.0,  61.0,  56.0,  56.0,  57.0,  58.0],
           [162.0, 156.0, 149.0, 141.0, 138.0, 135.0, 132.0, 128.0, 124.0, 119.0, 114.0, 109.0],
           [206.0, 203.0, 199.0, 195.0, 190.0, 185.0, 180.0, 174.0, 169.0, 165.0, 161.0, 157.0],
           [220.0, 220.0, 220.0, 219.0, 218.0, 216.0, 214.0, 211.0, 208.0, 203.0, 199.0, 193.0],
           [200.0, 204.0, 207.0, 210.0, 212.0, 214.0, 215.0, 216.0, 216.0, 216.0, 214.0, 211.0],
           [152.0, 162.0, 172.0, 181.0, 189.0, 196.0, 202.0, 208.0, 212.0, 215.0, 217.0, 217.0],
           [88.0,  103.0, 120.0, 136.0, 151.0, 165.0, 177.0, 188.0, 197.0, 206.0, 213.0, 217.0],
           [57.0,  72.0,  91.0,  111.0, 131.0, 149.0, 165.0, 180.0, 193.0, 203.0, 211.0, 217.0]]
    psf_horiz = [280.0, 277.0, 272.0, 265.0, 257.0, 247.0, 236.0, 223.0, 208.0, 193.0, 176.0, 159.0]

    # Hourly Temperature Adjustment Values (HTA_DR) (MJ8 Table A11-3)
    # Low DR, Medium DR, High DR and Hour = 8,9, ... ,19,20
    hta = [[-6.3,  -5.0,  -3.7,  -2.5, -1.5, -0.7, -0.2, 0.0, -0.2, -0.7, -1.5, -2.5, -3.7], # Low DR
           [-12.6, -10.0, -7.4,  -5.0, -2.9, -1.3, -0.3, 0.0, -0.3, -1.3, -2.9, -5.0, -7.4], # Medium DR
           [-18.9, -15.0, -11.1, -7.5, -4.4, -2.0, -0.5, 0.0, -0.5, -2.0, -4.4, -7.5, -11.1]] # High DR

    # Determine the PSF's for the building latitude
    psf_lat = []
    psf_lat_horiz = nil
    latitude = weather.header.Latitude.to_f
    for cnt in 0..16
      if latitude < 20.0
        psf_lat << psf[cnt][0]
        if cnt == 0
          psf_lat_horiz = psf_horiz[0]
        end
      elsif latitude >= 64.0
        psf_lat << psf[cnt][11]
        if cnt == 0
          psf_lat_horiz = psf_horiz[11]
        end
      else
        cnt_lat_s = ((latitude - 20.0) / 4.0).to_i
        cnt_lat_n = cnt_lat_s + 1.0
        lat_s = 20.0 + 4.0 * cnt_lat_s
        lat_n = lat_s + 4.0
        psf_lat << MathTools.interp2(latitude, lat_s, lat_n, psf[cnt][cnt_lat_s], psf[cnt][cnt_lat_n])
        if cnt == 0
          psf_lat_horiz = MathTools.interp2(latitude, lat_s, lat_n, psf_horiz[cnt_lat_s], psf_horiz[cnt_lat_n])
        end
      end
    end

    # Windows
    bldg_design_loads.Heat_Windows = 0.0
    alp_load = 0.0 # Average Load Procedure (ALP) Load
    afl_hr = [0.0, 0.0, 0.0, 0.0, 0.0, 0.0, 0.0, 0.0, 0.0, 0.0, 0.0, 0.0, 0.0] # Initialize Hourly Aggregate Fenestration Load (AFL)

    @hpxml.windows.each do |window|
      next unless window.wall.is_exterior_thermal_boundary

      window_summer_sf = window.interior_shading_factor_summer * window.exterior_shading_factor_summer
      window_true_azimuth = get_true_azimuth(window.azimuth)
      cnt225 = (window_true_azimuth / 22.5).round.to_i

      window_ufactor, window_shgc = Constructions.get_ufactor_shgc_adjusted_by_storms(window.storm_type, window.ufactor, window.shgc)

      bldg_design_loads.Heat_Windows += window_ufactor * window.area * @htd

      for hr in -1..12

        # If hr == -1: Calculate the Average Load Procedure (ALP) Load
        # Else: Calculate the hourly Aggregate Fenestration Load (AFL)

        # clf_d: Average Cooling Load Factor for the given window direction
        # clf_n: Average Cooling Load Factor for a window facing North (fully shaded)
        if hr == -1
          if window_summer_sf < 1
            clf_d = clf_avg_is[cnt225]
            clf_n = clf_avg_is[8]
          else
            clf_d = clf_avg_nois[cnt225]
            clf_n = clf_avg_nois[8]
          end
        else
          if window_summer_sf < 1
            clf_d = clf_hr_is[cnt225][hr]
            clf_n = clf_hr_is[8][hr]
          else
            clf_d = clf_hr_nois[cnt225][hr]
            clf_n = clf_hr_nois[8][hr]
          end
        end

        ctd_adj = @ctd
        if hr > -1
          # Calculate hourly CTD adjusted value for mid-summer
          ctd_adj += hta[@daily_range_num][hr]
        end

        # Hourly Heat Transfer Multiplier for the given window Direction
        htm_d = psf_lat[cnt225] * clf_d * window_shgc * window_summer_sf / 0.87 + window_ufactor * ctd_adj

        # Hourly Heat Transfer Multiplier for a window facing North (fully shaded)
        htm_n = psf_lat[8] * clf_n * window_shgc * window_summer_sf / 0.87 + window_ufactor * ctd_adj

        if window_true_azimuth < 180
          surf_azimuth = window_true_azimuth
        else
          surf_azimuth = window_true_azimuth - 360.0
        end

        if (not window.overhangs_depth.nil?) && (window.overhangs_depth > 0)
          if ((hr == -1) && (surf_azimuth.abs < 90.1)) || (hr > -1)
            if hr == -1
              actual_hr = slm_alp_hr[cnt225]
            else
              actual_hr = hr + 8 # start at hour 8
            end
            hour_angle = 0.25 * (actual_hr - 12.0) * 60.0 # ASHRAE HOF 1997 pg 29.19
            altitude_angle = Math::asin((Math::cos(weather.header.Latitude.deg2rad) *
                                          Math::cos(declination_angle.deg2rad) *
                                          Math::cos(hour_angle.deg2rad) +
                                          Math::sin(weather.header.Latitude.deg2rad) *
                                          Math::sin(declination_angle.deg2rad))).rad2deg
            temp_arg = [(Math::sin(altitude_angle.deg2rad) *
                         Math::sin(weather.header.Latitude.deg2rad) -
                         Math::sin(declination_angle.deg2rad)) /
              (Math::cos(altitude_angle.deg2rad) *
                 Math::cos(weather.header.Latitude.deg2rad)), 1.0].min
            temp_arg = [temp_arg, -1.0].max
            solar_azimuth = Math::acos(temp_arg).rad2deg
            if actual_hr < 12
              solar_azimuth = -1.0 * solar_azimuth
            end

            sol_surf_azimuth = solar_azimuth - surf_azimuth
            if (sol_surf_azimuth.abs >= 90) && (sol_surf_azimuth.abs <= 270)
              # Window is entirely in the shade if the solar surface azimuth is greater than 90 and less than 270
              htm = htm_n
            else
              slm = Math::tan(altitude_angle.deg2rad) / Math::cos(sol_surf_azimuth.deg2rad)
              z_sl = slm * window.overhangs_depth

              window_height = window.overhangs_distance_to_bottom_of_window - window.overhangs_distance_to_top_of_window
              if z_sl < window.overhangs_distance_to_top_of_window
                # Overhang is too short to provide shade
                htm = htm_d
              elsif z_sl < window.overhangs_distance_to_bottom_of_window
                percent_shaded = (z_sl - window.overhangs_distance_to_top_of_window) / window_height
                htm = percent_shaded * htm_n + (1.0 - percent_shaded) * htm_d
              else
                # Window is entirely in the shade since the shade line is below the windowsill
                htm = htm_n
              end
            end
          else
            # Window is north of East and West azimuths. Shading calculations do not apply.
            htm = htm_d
          end
        else
          htm = htm_d
        end

        if hr == -1
          alp_load += htm * window.area
        else
          afl_hr[hr] += htm * window.area
        end
      end
    end # window

    # Daily Average Load (DAL)
    dal = afl_hr.sum(0.0) / afl_hr.size

    # Excursion Limit line (ELL)
    ell = 1.3 * dal

    # Peak Fenestration Load (PFL)
    pfl = afl_hr.max

    # Excursion Adjustment Load (EAL)
    eal = [0.0, pfl - ell].max

    # Window Cooling Load
    bldg_design_loads.Cool_Windows = alp_load + eal

    # Skylights
    bldg_design_loads.Heat_Skylights = 0.0
    alp_load = 0.0 # Average Load Procedure (ALP) Load
    afl_hr = [0.0, 0.0, 0.0, 0.0, 0.0, 0.0, 0.0, 0.0, 0.0, 0.0, 0.0, 0.0, 0.0] # Initialize Hourly Aggregate Fenestration Load (AFL)

    @hpxml.skylights.each do |skylight|
      skylight_summer_sf = skylight.interior_shading_factor_summer * skylight.exterior_shading_factor_summer
      skylight_true_azimuth = get_true_azimuth(skylight.azimuth)
      cnt225 = (skylight_true_azimuth / 22.5).round.to_i
      inclination_angle = UnitConversions.convert(Math.atan(skylight.roof.pitch / 12.0), 'rad', 'deg')

      skylight_ufactor, skylight_shgc = Constructions.get_ufactor_shgc_adjusted_by_storms(skylight.storm_type, skylight.ufactor, skylight.shgc)

      bldg_design_loads.Heat_Skylights += skylight_ufactor * skylight.area * @htd

      for hr in -1..12

        # If hr == -1: Calculate the Average Load Procedure (ALP) Load
        # Else: Calculate the hourly Aggregate Fenestration Load (AFL)

        # clf_d: Average Cooling Load Factor for the given skylight direction
        # clf_d: Average Cooling Load Factor for horizontal
        if hr == -1
          if skylight_summer_sf < 1
            clf_d = clf_avg_is[cnt225]
            clf_horiz = clf_avg_is_horiz
          else
            clf_d = clf_avg_nois[cnt225]
            clf_horiz = clf_avg_nois_horiz
          end
        else
          if skylight_summer_sf < 1
            clf_d = clf_hr_is[cnt225][hr]
            clf_horiz = clf_hr_is_horiz[hr]
          else
            clf_d = clf_hr_nois[cnt225][hr]
            clf_horiz = clf_hr_nois_horiz[hr]
          end
        end

        sol_h = Math::cos(inclination_angle.deg2rad) * (psf_lat_horiz * clf_horiz)
        sol_v = Math::sin(inclination_angle.deg2rad) * (psf_lat[cnt225] * clf_d)

        ctd_adj = @ctd
        if hr > -1
          # Calculate hourly CTD adjusted value for mid-summer
          ctd_adj += hta[@daily_range_num][hr]
        end

        # Hourly Heat Transfer Multiplier for the given skylight Direction
        u_curb = 0.51 # default to wood (Table 2B-3)
        ar_curb = 0.35 # default to small (Table 2B-3)
        u_eff_skylight = skylight_ufactor + u_curb * ar_curb
        htm = (sol_h + sol_v) * (skylight_shgc * skylight_summer_sf / 0.87) + u_eff_skylight * (ctd_adj + 15.0)

        if hr == -1
          alp_load += htm * skylight.area
        else
          afl_hr[hr] += htm * skylight.area
        end
      end
    end # skylight

    # Daily Average Load (DAL)
    dal = afl_hr.sum(0.0) / afl_hr.size

    # Excursion Limit line (ELL)
    ell = 1.3 * dal

    # Peak Fenestration Load (PFL)
    pfl = afl_hr.max

    # Excursion Adjustment Load (EAL)
    eal = [0.0, pfl - ell].max

    # Skylight Cooling Load
    bldg_design_loads.Cool_Skylights = alp_load + eal
  end

  def self.process_load_doors(bldg_design_loads, weather)
    '''
    Heating and Cooling Loads: Doors
    '''

    if @daily_range_num == 0.0
      cltd = @ctd + 15.0
    elsif @daily_range_num == 1.0
      cltd = @ctd + 11.0
    elsif @daily_range_num == 2.0
      cltd = @ctd + 6.0
    end

    bldg_design_loads.Heat_Doors = 0.0
    bldg_design_loads.Cool_Doors = 0.0

    @hpxml.doors.each do |door|
      next unless door.is_thermal_boundary

      if door.wall.is_exterior
        bldg_design_loads.Heat_Doors += (1.0 / door.r_value) * door.area * @htd
        bldg_design_loads.Cool_Doors += (1.0 / door.r_value) * door.area * cltd
      else # Partition door
        adjacent_space = door.wall.exterior_adjacent_to
        bldg_design_loads.Cool_Doors += (1.0 / door.r_value) * door.area * (@cool_design_temps[adjacent_space] - @cool_setpoint)
        bldg_design_loads.Heat_Doors += (1.0 / door.r_value) * door.area * (@heat_setpoint - @heat_design_temps[adjacent_space])
      end
    end
  end

  def self.process_load_walls(bldg_design_loads, weather)
    '''
    Heating and Cooling Loads: Walls
    '''

    bldg_design_loads.Heat_Walls = 0.0
    bldg_design_loads.Cool_Walls = 0.0

    # Above-Grade Walls
    (@hpxml.walls + @hpxml.rim_joists).each do |wall|
      next unless wall.is_thermal_boundary

      wall_group = get_wall_group(wall)

      if wall.azimuth.nil?
        azimuths = [0.0, 90.0, 180.0, 270.0] # Assume 4 equal surfaces facing every direction
      else
        azimuths = [wall.azimuth]
      end

      if wall.is_a? HPXML::RimJoist
        wall_area = wall.area
      else
        wall_area = wall.net_area
      end

      azimuths.each do |azimuth|
        if wall.is_exterior

          # Adjust base Cooling Load Temperature Difference (CLTD)
          # Assume absorptivity for light walls < 0.5, medium walls <= 0.75, dark walls > 0.75 (based on MJ8 Table 4B Notes)
          if wall.solar_absorptance <= 0.5
            colorMultiplier = 0.65      # MJ8 Table 4B Notes, pg 348
          elsif wall.solar_absorptance <= 0.75
            colorMultiplier = 0.83      # MJ8 Appendix 12, pg 519
          else
            colorMultiplier = 1.0
          end

          true_azimuth = get_true_azimuth(azimuth)

          # Base Cooling Load Temperature Differences (CLTD's) for dark colored sunlit and shaded walls
          # with 95 degF outside temperature taken from MJ8 Figure A12-8 (intermediate wall groups were
          # determined using linear interpolation). Shaded walls apply to north facing and partition walls only.
          cltd_base_sun = [38.0, 34.95, 31.9, 29.45, 27.0, 24.5, 22.0, 21.25, 20.5, 19.65, 18.8]
          cltd_base_shade = [25.0, 22.5, 20.0, 18.45, 16.9, 15.45, 14.0, 13.55, 13.1, 12.85, 12.6]

          if (true_azimuth >= 157.5) && (true_azimuth <= 202.5)
            cltd = cltd_base_shade[wall_group - 1] * colorMultiplier
          else
            cltd = cltd_base_sun[wall_group - 1] * colorMultiplier
          end

          if @ctd >= 10.0
            # Adjust the CLTD for different cooling design temperatures
            cltd += (weather.design.CoolingDrybulb - 95.0)
            # Adjust the CLTD for daily temperature range
            cltd += @daily_range_temp_adjust[@daily_range_num]
          else
            # Handling cases ctd < 10 is based on A12-18 in MJ8
            cltd_corr = @ctd - 20.0 - @daily_range_temp_adjust[@daily_range_num]
            cltd = [cltd + cltd_corr, 0.0].max # Assume zero cooling load for negative CLTD's
          end

          bldg_design_loads.Cool_Walls += (1.0 / wall.insulation_assembly_r_value) * wall_area / azimuths.size * cltd
          bldg_design_loads.Heat_Walls += (1.0 / wall.insulation_assembly_r_value) * wall_area / azimuths.size * @htd
        else # Partition wall
          adjacent_space = wall.exterior_adjacent_to
          bldg_design_loads.Cool_Walls += (1.0 / wall.insulation_assembly_r_value) * wall_area / azimuths.size * (@cool_design_temps[adjacent_space] - @cool_setpoint)
          bldg_design_loads.Heat_Walls += (1.0 / wall.insulation_assembly_r_value) * wall_area / azimuths.size * (@heat_setpoint - @heat_design_temps[adjacent_space])
        end
      end
    end

    # Foundation walls
    @hpxml.foundation_walls.each do |foundation_wall|
      next unless foundation_wall.is_exterior_thermal_boundary

      u_wall_with_soil, u_wall_without_soil = get_foundation_wall_properties(foundation_wall)
      bldg_design_loads.Heat_Walls += u_wall_with_soil * foundation_wall.net_area * @htd
    end
  end

  def self.process_load_roofs(bldg_design_loads, weather)
    '''
    Heating and Cooling Loads: Roofs
    '''

    bldg_design_loads.Heat_Roofs = 0.0
    bldg_design_loads.Cool_Roofs = 0.0

    # Roofs
    @hpxml.roofs.each do |roof|
      next unless roof.is_thermal_boundary

      # Base CLTD for conditioned roofs (Roof-Joist-Ceiling Sandwiches) taken from MJ8 Figure A12-16
      if roof.insulation_assembly_r_value <= 6
        cltd = 50.0
      elsif roof.insulation_assembly_r_value <= 13
        cltd = 45.0
      elsif roof.insulation_assembly_r_value <= 15
        cltd = 38.0
      elsif roof.insulation_assembly_r_value <= 21
        cltd = 31.0
      elsif roof.insulation_assembly_r_value <= 30
        cltd = 30.0
      else
        cltd = 27.0
      end

      # Base CLTD color adjustment based on notes in MJ8 Figure A12-16
      if [HPXML::ColorDark, HPXML::ColorMediumDark].include? roof.roof_color
        if [HPXML::RoofTypeClayTile, HPXML::RoofTypeWoodShingles].include? roof.roof_type
          cltd *= 0.83
        end
      elsif [HPXML::ColorMedium, HPXML::ColorLight].include? roof.roof_color
        if [HPXML::RoofTypeClayTile].include? roof.roof_type
          cltd *= 0.65
        else
          cltd *= 0.83
        end
      elsif [HPXML::ColorReflective].include? roof.roof_color
        if [HPXML::RoofTypeAsphaltShingles, HPXML::RoofTypeWoodShingles].include? roof.roof_type
          cltd *= 0.83
        else
          cltd *= 0.65
        end
      end

      # Adjust base CLTD for different CTD or DR
      cltd += (weather.design.CoolingDrybulb - 95.0) + @daily_range_temp_adjust[@daily_range_num]

      bldg_design_loads.Cool_Roofs += (1.0 / roof.insulation_assembly_r_value) * roof.net_area * cltd
      bldg_design_loads.Heat_Roofs += (1.0 / roof.insulation_assembly_r_value) * roof.net_area * @htd
    end
  end

  def self.process_load_ceilings(bldg_design_loads, weather)
    '''
    Heating and Cooling Loads: Ceilings
    '''

    bldg_design_loads.Heat_Ceilings = 0.0
    bldg_design_loads.Cool_Ceilings = 0.0

    @hpxml.frame_floors.each do |frame_floor|
      next unless frame_floor.is_ceiling
      next unless frame_floor.is_thermal_boundary

      if frame_floor.is_exterior
        bldg_design_loads.Cool_Ceilings += (1.0 / frame_floor.insulation_assembly_r_value) * frame_floor.area * (@ctd - 5.0 + @daily_range_temp_adjust[@daily_range_num])
        bldg_design_loads.Heat_Ceilings += (1.0 / frame_floor.insulation_assembly_r_value) * frame_floor.area * @htd
      else
        adjacent_space = frame_floor.exterior_adjacent_to
        bldg_design_loads.Cool_Ceilings += (1.0 / frame_floor.insulation_assembly_r_value) * frame_floor.area * (@cool_design_temps[adjacent_space] - @cool_setpoint)
        bldg_design_loads.Heat_Ceilings += (1.0 / frame_floor.insulation_assembly_r_value) * frame_floor.area * (@heat_setpoint - @heat_design_temps[adjacent_space])
      end
    end
  end

  def self.process_load_floors(bldg_design_loads, weather)
    '''
    Heating and Cooling Loads: Floors
    '''

    bldg_design_loads.Heat_Floors = 0.0
    bldg_design_loads.Cool_Floors = 0.0

    @hpxml.frame_floors.each do |frame_floor|
      next unless frame_floor.is_floor
      next unless frame_floor.is_thermal_boundary

      if frame_floor.is_exterior
        bldg_design_loads.Cool_Floors += (1.0 / frame_floor.insulation_assembly_r_value) * frame_floor.area * (@ctd - 5.0 + @daily_range_temp_adjust[@daily_range_num])
        bldg_design_loads.Heat_Floors += (1.0 / frame_floor.insulation_assembly_r_value) * frame_floor.area * @htd
      else # Partition floor
        adjacent_space = frame_floor.exterior_adjacent_to
        if frame_floor.is_floor && [HPXML::LocationCrawlspaceVented, HPXML::LocationCrawlspaceUnvented, HPXML::LocationBasementUnconditioned].include?(adjacent_space)
          u_floor = 1.0 / frame_floor.insulation_assembly_r_value

          sum_ua_wall = 0.0
          sum_a_wall = 0.0
          @hpxml.foundation_walls.each do |foundation_wall|
            next unless foundation_wall.is_exterior && foundation_wall.interior_adjacent_to == adjacent_space

            u_wall_with_soil, u_wall_without_soil = get_foundation_wall_properties(foundation_wall)

            sum_a_wall += foundation_wall.net_area
            sum_ua_wall += (u_wall_without_soil * foundation_wall.net_area)
          end
          @hpxml.walls.each do |wall|
            next unless wall.is_exterior && wall.interior_adjacent_to == adjacent_space

            sum_a_wall += wall.net_area
            sum_ua_wall += (1.0 / wall.insulation_assembly_r_value * wall.net_area)
          end
          fail 'Could not find connected walls.' if sum_a_wall <= 0

          u_wall = sum_ua_wall / sum_a_wall

          # Calculate partition temperature different cooling (PTDC) per Manual J Figure A12-17
          # Calculate partition temperature different heating (PTDH) per Manual J Figure A12-6
          if [HPXML::LocationCrawlspaceVented].include? adjacent_space
            # Vented or Leaky
            ptdc_floor = @ctd / (1.0 + (4.0 * u_floor) / (u_wall + 0.11))
            ptdh_floor = @htd / (1.0 + (4.0 * u_floor) / (u_wall + 0.11))
          elsif [HPXML::LocationCrawlspaceUnvented, HPXML::LocationBasementUnconditioned].include? adjacent_space
            # Sealed Tight
            ptdc_floor = u_wall * @ctd / (4.0 * u_floor + u_wall)
            ptdh_floor = u_wall * @htd / (4.0 * u_floor + u_wall)
          end

          bldg_design_loads.Cool_Floors += (1.0 / frame_floor.insulation_assembly_r_value) * frame_floor.area * ptdc_floor
          bldg_design_loads.Heat_Floors += (1.0 / frame_floor.insulation_assembly_r_value) * frame_floor.area * ptdh_floor
        else # E.g., floor over garage
          bldg_design_loads.Cool_Floors += (1.0 / frame_floor.insulation_assembly_r_value) * frame_floor.area * (@cool_design_temps[adjacent_space] - @cool_setpoint)
          bldg_design_loads.Heat_Floors += (1.0 / frame_floor.insulation_assembly_r_value) * frame_floor.area * (@heat_setpoint - @heat_design_temps[adjacent_space])
        end
      end
    end
  end

  def self.process_load_slabs(bldg_design_loads, weather)
    '''
    Heating and Cooling Loads: Floors
    '''

    bldg_design_loads.Heat_Slabs = 0.0

    @hpxml.slabs.each do |slab|
      next unless slab.is_thermal_boundary

      if slab.interior_adjacent_to == HPXML::LocationLivingSpace # Slab-on-grade
        f_value = calc_slab_f_value(slab)
        bldg_design_loads.Heat_Slabs += f_value * slab.exposed_perimeter * @htd
      elsif HPXML::conditioned_below_grade_locations.include? slab.interior_adjacent_to
        # Based on MJ 8th Ed. A12-7 and ASHRAE HoF 2013 pg 18.31 Eq 40
        # FIXME: Assumes slab is uninsulated?
        k_soil = UnitConversions.convert(BaseMaterial.Soil.k_in, 'in', 'ft')
        r_other = Material.Concrete(4.0).rvalue + Material.AirFilmFloorAverage.rvalue
        foundation_walls = @hpxml.foundation_walls.select { |fw| fw.is_thermal_boundary }
        z_f = foundation_walls.map { |fw| fw.depth_below_grade }.sum(0.0) / foundation_walls.size # Average below-grade depth
        sqrt_term = [slab.exposed_perimeter**2 - 16.0 * slab.area, 0.0].max
        length = slab.exposed_perimeter / 4.0 + Math.sqrt(sqrt_term) / 4.0
        width = slab.exposed_perimeter / 4.0 - Math.sqrt(sqrt_term) / 4.0
        w_b = [length, width].min
        w_b = [w_b, 1.0].max # handle zero exposed perimeter
        u_avg_bf = (2.0 * k_soil / (Math::PI * w_b)) * (Math::log(w_b / 2.0 + z_f / 2.0 + (k_soil * r_other) / Math::PI) - Math::log(z_f / 2.0 + (k_soil * r_other) / Math::PI))
        u_value_mj8 = 0.85 * u_avg_bf
        bldg_design_loads.Heat_Slabs += u_value_mj8 * slab.area * @htd
      end
    end
  end

  def self.process_load_infiltration_ventilation(bldg_design_loads, weather)
    '''
    Heating and Cooling Loads: Infiltration & Ventilation
    '''

    # FUTURE: Consolidate code w/ airflow.rb
    infil_volume = @hpxml.air_infiltration_measurements.select { |i| !i.infiltration_volume.nil? }[0].infiltration_volume
    infil_height = @hpxml.air_infiltration_measurements.select { |i| !i.infiltration_height.nil? }[0].infiltration_height
    sla = nil
    @hpxml.air_infiltration_measurements.each do |measurement|
      if [HPXML::UnitsACH, HPXML::UnitsCFM].include?(measurement.unit_of_measure) && !measurement.house_pressure.nil?
        if measurement.unit_of_measure == HPXML::UnitsACH
          ach50 = Airflow.calc_air_leakage_at_diff_pressure(0.65, measurement.air_leakage, measurement.house_pressure, 50.0)
        elsif measurement.unit_of_measure == HPXML::UnitsCFM
          achXX = measurement.air_leakage * 60.0 / infil_volume # Convert CFM to ACH
          ach50 = Airflow.calc_air_leakage_at_diff_pressure(0.65, achXX, measurement.house_pressure, 50.0)
        end
        sla = Airflow.get_infiltration_SLA_from_ACH50(ach50, 0.65, @cfa, infil_volume)
      elsif measurement.unit_of_measure == HPXML::UnitsACHNatural
        sla = Airflow.get_infiltration_SLA_from_ACH(measurement.air_leakage, infil_height, weather)
      end
    end
    ela = sla * @cfa

    ncfl_ag = @hpxml.building_construction.number_of_conditioned_floors_above_grade

    # Set stack/wind coefficients from Tables 5D/5E
    c_s = 0.015 * ncfl_ag
    c_w_base = [0.0133 * @hpxml.site.additional_properties.aim2_shelter_coeff - 0.0027, 0.0].max # Linear relationship between shelter coefficient and c_w coefficients by shielding class
    c_w = c_w_base * ncfl_ag**0.4

    ela_in2 = UnitConversions.convert(ela, 'ft^2', 'in^2')
    windspeed_cooling_mph = 7.5 # Table 5D/5E Wind Velocity Value footnote
    windspeed_heating_mph = 15.0 # Table 5D/5E Wind Velocity Value footnote

    icfm_Cooling = ela_in2 * (c_s * @ctd + c_w * windspeed_cooling_mph**2)**0.5
    icfm_Heating = ela_in2 * (c_s * @htd + c_w * windspeed_heating_mph**2)**0.5

    q_unb_cfm, q_preheat, q_precool, q_recirc, q_bal_Sens, q_bal_Lat = get_ventilation_rates()

    cfm_Heating = q_bal_Sens + (icfm_Heating**2.0 + q_unb_cfm**2.0)**0.5 - q_preheat - q_recirc

    cfm_Cool_Load_Sens = q_bal_Sens + (icfm_Cooling**2.0 + q_unb_cfm**2.0)**0.5 - q_precool - q_recirc
    cfm_Cool_Load_Lat = q_bal_Lat + (icfm_Cooling**2.0 + q_unb_cfm**2.0)**0.5 - q_recirc

    bldg_design_loads.Heat_InfilVent = 1.1 * @acf * cfm_Heating * @htd

    bldg_design_loads.Cool_Infil_Sens = 1.1 * @acf * cfm_Cool_Load_Sens * @ctd
    bldg_design_loads.Cool_Infil_Lat = 0.68 * @acf * cfm_Cool_Load_Lat * (@cool_design_grains - @cool_indoor_grains)
  end

  def self.process_load_internal_gains(bldg_design_loads)
    '''
    Cooling Load: Internal Gains
    '''

    # Per ANSI/RESNET/ICC 301
    n_occupants = @nbeds + 1
    bldg_design_loads.Cool_IntGains_Sens = 1600.0 + 230.0 * n_occupants
    bldg_design_loads.Cool_IntGains_Lat = 200.0 * n_occupants
  end

  def self.aggregate_loads(bldg_design_loads)
    '''
    Building Loads (excluding ducts)
    '''

    # Heating
    bldg_design_loads.Heat_Tot = [bldg_design_loads.Heat_Windows + bldg_design_loads.Heat_Skylights +
      bldg_design_loads.Heat_Doors + bldg_design_loads.Heat_Walls +
      bldg_design_loads.Heat_Floors + bldg_design_loads.Heat_Slabs +
      bldg_design_loads.Heat_Ceilings + bldg_design_loads.Heat_Roofs, 0.0].max +
                                 bldg_design_loads.Heat_InfilVent

    # Cooling
    bldg_design_loads.Cool_Sens = bldg_design_loads.Cool_Windows + bldg_design_loads.Cool_Skylights +
                                  bldg_design_loads.Cool_Doors + bldg_design_loads.Cool_Walls +
                                  bldg_design_loads.Cool_Floors + bldg_design_loads.Cool_Ceilings +
                                  bldg_design_loads.Cool_Roofs + bldg_design_loads.Cool_Infil_Sens +
                                  bldg_design_loads.Cool_IntGains_Sens
    bldg_design_loads.Cool_Lat = bldg_design_loads.Cool_Infil_Lat + bldg_design_loads.Cool_IntGains_Lat
    if bldg_design_loads.Cool_Lat < 0 # No latent loads; also zero out individual components
      bldg_design_loads.Cool_Lat = 0.0
      bldg_design_loads.Cool_Infil_Lat = 0.0
      bldg_design_loads.Cool_IntGains_Lat = 0.0
    end
    bldg_design_loads.Cool_Tot = bldg_design_loads.Cool_Sens + bldg_design_loads.Cool_Lat

    # Initialize ducts
    bldg_design_loads.Heat_Ducts = 0.0
    bldg_design_loads.Cool_Ducts_Sens = 0.0
    bldg_design_loads.Cool_Ducts_Lat = 0.0
  end

  def self.apply_hvac_temperatures(hvac, bldg_design_loads)
    '''
    HVAC Temperatures
    '''
    # Evaporative cooler temperature calculation based on Manual S Figure 4-7
    if hvac.CoolType == HPXML::HVACTypeEvaporativeCooler
      td_potential = @cool_design_temps[HPXML::LocationOutside] - @wetbulb_outdoor_cooling
      td = td_potential * hvac.EvapCoolerEffectiveness
      hvac.LeavingAirTemp = @cool_design_temps[HPXML::LocationOutside] - td
    else
      # Calculate Leaving Air Temperature
      shr = [bldg_design_loads.Cool_Sens / bldg_design_loads.Cool_Tot, 1.0].min
      # Determine the Leaving Air Temperature (LAT) based on Manual S Table 1-4
      if shr < 0.80
        hvac.LeavingAirTemp = 54.0 # F
      elsif shr < 0.85
        # MJ8 says to use 56 degF in this SHR range. Linear interpolation provides a more
        # continuous supply air flow rate across building efficiency levels.
        hvac.LeavingAirTemp = ((58.0 - 54.0) / (0.85 - 0.80)) * (shr - 0.8) + 54.0 # F
      else
        hvac.LeavingAirTemp = 58.0 # F
      end
    end

    # Calculate Supply Air Temperature
    if [HPXML::HVACTypeHeatPumpAirToAir,
        HPXML::HVACTypeHeatPumpMiniSplit,
        HPXML::HVACTypeHeatPumpGroundToAir,
        HPXML::HVACTypeHeatPumpWaterLoopToAir,
        HPXML::HVACTypeHeatPumpPTHP].include? hvac.HeatType
      hvac.SupplyAirTemp = 105.0 # F
    else
      hvac.SupplyAirTemp = 120.0 # F
    end
  end

  def self.apply_hvac_loads(hvac, hvac_sizing_values, bldg_design_loads)
    # Calculate design loads that this HVAC system serves

    # Heating
    hvac_sizing_values.Heat_Load = bldg_design_loads.Heat_Tot * hvac.HeatingLoadFraction
    if hvac.HeatType == HPXML::HVACTypeHeatPumpWaterLoopToAir
      # Size to meet original fraction load served (not adjusted value from HVAC.apply_shared_heating_systems()
      # This ensures, e.g., that an appropriate heating airflow is used for duct losses.
      hvac_sizing_values.Heat_Load = hvac_sizing_values.Heat_Load / (1.0 / hvac.HeatingCOP)
    end

    # Cooling
    hvac_sizing_values.Cool_Load_Tot = bldg_design_loads.Cool_Tot * hvac.CoolingLoadFraction
    hvac_sizing_values.Cool_Load_Sens = bldg_design_loads.Cool_Sens * hvac.CoolingLoadFraction
    hvac_sizing_values.Cool_Load_Lat = bldg_design_loads.Cool_Lat * hvac.CoolingLoadFraction
  end

  def self.apply_hvac_heat_pump_logic(hvac_sizing_values, hvac)
    # If HERS/MaxLoad methodology, uses at least the larger of heating and cooling loads for heat pump sizing (required for ERI).
    if [HPXML::HVACTypeHeatPumpAirToAir,
        HPXML::HVACTypeHeatPumpMiniSplit,
        HPXML::HVACTypeHeatPumpGroundToAir,
        HPXML::HVACTypeHeatPumpWaterLoopToAir,
        HPXML::HVACTypeHeatPumpPTHP].include? hvac.CoolType
      if (@hpxml.header.heat_pump_sizing_methodology != HPXML::HeatPumpSizingACCA) && (hvac.CoolingLoadFraction > 0) && (hvac.HeatingLoadFraction > 0)
        max_load = [hvac_sizing_values.Heat_Load, hvac_sizing_values.Cool_Load_Tot].max
        hvac_sizing_values.Heat_Load = max_load
        hvac_sizing_values.Cool_Load_Sens *= max_load / hvac_sizing_values.Cool_Load_Tot
        hvac_sizing_values.Cool_Load_Lat *= max_load / hvac_sizing_values.Cool_Load_Tot
        hvac_sizing_values.Cool_Load_Tot = max_load

        # Override Manual S oversize allowances:
        hvac.OverSizeLimit = 1.0
        hvac.OverSizeDelta = 0.0
      end
    end
  end

  def self.get_duct_regain_factor(duct)
    # dse_Fregain values comes from MJ8 pg 204 and Walker (1998) "Technical background for default
    # values used for forced air systems in proposed ASHRAE Std. 152"

    dse_Fregain = nil

    if [HPXML::LocationOutside, HPXML::LocationRoofDeck].include? duct.Location
      dse_Fregain = 0.0

    elsif [HPXML::LocationOtherHousingUnit, HPXML::LocationOtherHeatedSpace, HPXML::LocationOtherMultifamilyBufferSpace,
           HPXML::LocationOtherNonFreezingSpace, HPXML::LocationExteriorWall, HPXML::LocationUnderSlab].include? duct.Location
      space_values = Geometry.get_temperature_scheduled_space_values(duct.Location)
      dse_Fregain = space_values[:f_regain]

    elsif [HPXML::LocationBasementUnconditioned, HPXML::LocationCrawlspaceVented, HPXML::LocationCrawlspaceUnvented].include? duct.Location

      ceilings = @hpxml.frame_floors.select { |f| f.is_floor && [f.interior_adjacent_to, f.exterior_adjacent_to].include?(duct.Location) }
      avg_ceiling_rvalue = calculate_average_r_value(ceilings)
      ceiling_insulated = (avg_ceiling_rvalue > 4)

      walls = @hpxml.foundation_walls.select { |f| [f.interior_adjacent_to, f.exterior_adjacent_to].include? duct.Location }
      avg_wall_rvalue = calculate_average_r_value(walls)
      walls_insulated = (avg_wall_rvalue > 4)

      if duct.Location == HPXML::LocationBasementUnconditioned
        if not ceiling_insulated
          if not walls_insulated
            dse_Fregain = 0.50 # Uninsulated ceiling, uninsulated walls
          else
            dse_Fregain = 0.75 # Uninsulated ceiling, insulated walls
          end
        else
          dse_Fregain = 0.30 # Insulated ceiling
        end
      elsif duct.Location == HPXML::LocationCrawlspaceVented
        if ceiling_insulated && walls_insulated
          dse_Fregain = 0.17 # Insulated ceiling, insulated walls
        elsif ceiling_insulated && (not walls_insulated)
          dse_Fregain = 0.12 # Insulated ceiling, uninsulated walls
        elsif (not ceiling_insulated) && walls_insulated
          dse_Fregain = 0.66 # Uninsulated ceiling, insulated walls
        elsif (not ceiling_insulated) && (not walls_insulated)
          dse_Fregain = 0.50 # Uninsulated ceiling, uninsulated walls
        end
      elsif duct.Location == HPXML::LocationCrawlspaceUnvented
        if ceiling_insulated && walls_insulated
          dse_Fregain = 0.30 # Insulated ceiling, insulated walls
        elsif ceiling_insulated && (not walls_insulated)
          dse_Fregain = 0.16 # Insulated ceiling, uninsulated walls
        elsif (not ceiling_insulated) && walls_insulated
          dse_Fregain = 0.76 # Uninsulated ceiling, insulated walls
        elsif (not ceiling_insulated) && (not walls_insulated)
          dse_Fregain = 0.60 # Uninsulated ceiling, uninsulated walls
        end
      end

    elsif [HPXML::LocationAtticVented, HPXML::LocationAtticUnvented].include? duct.Location
      dse_Fregain = 0.10 # This would likely be higher for unvented attics with roof insulation

    elsif [HPXML::LocationGarage].include? duct.Location
      dse_Fregain = 0.05

    elsif HPXML::conditioned_locations.include? duct.Location
      dse_Fregain = 1.0

    end

    return dse_Fregain
  end

  def self.calculate_load_ducts_heating(bldg_design_loads, weather, hvac)
    '''
    Heating Duct Loads
    '''

    return if (bldg_design_loads.Heat_Tot == 0) || (hvac.HeatingLoadFraction == 0) || hvac.Ducts.empty?

    init_heat_load = bldg_design_loads.Heat_Tot * hvac.HeatingLoadFraction

    # Distribution system efficiency (DSE) calculations based on ASHRAE Standard 152
    dse_As, dse_Ar = calc_ducts_areas(hvac.Ducts)
    supply_r, return_r = calc_ducts_rvalues(hvac.Ducts)

    design_temp_values = { HPXML::DuctTypeSupply => @heat_design_temps, HPXML::DuctTypeReturn => @heat_design_temps }
    dse_Tamb_heating_s, dse_Tamb_heating_r = calc_ducts_area_weighted_average(hvac.Ducts, design_temp_values)

    # ASHRAE 152 6.5.2
    # For systems with ducts in several locations, F_regain shall be weighted by the fraction of exposed duct area
    # in each space. F_regain shall be calculated separately for supply and return locations.
    dse_Fregains = {}
    hvac.Ducts.each do |duct|
      dse_Fregains[duct.Location] = get_duct_regain_factor(duct)
    end
    fregain_values = { HPXML::DuctTypeSupply => dse_Fregains, HPXML::DuctTypeReturn => dse_Fregains }
    dse_Fregain_s, dse_Fregain_r = calc_ducts_area_weighted_average(hvac.Ducts, fregain_values)

    # Initialize for the iteration
    delta = 1
    heat_load_next = init_heat_load

    for _iter in 0..19
      break if delta.abs <= 0.001

      heat_load_prev = heat_load_next

      # Calculate the new heating air flow rate
      heat_cfm = calc_airflow_rate_manual_s(heat_load_next, (hvac.SupplyAirTemp - @heat_setpoint))

      dse_Qs, dse_Qr = calc_ducts_leakages(hvac.Ducts, heat_cfm)

      dse_DE = calc_delivery_effectiveness_heating(dse_Qs, dse_Qr, heat_cfm, heat_load_next, dse_Tamb_heating_s, dse_Tamb_heating_r, dse_As, dse_Ar, @heat_setpoint, dse_Fregain_s, dse_Fregain_r, supply_r, return_r)

      # Calculate the increase in heating load due to ducts (Approach: DE = Qload/Qequip -> Qducts = Qequip-Qload)
      heat_load_next = init_heat_load / dse_DE

      # Calculate the change since the last iteration
      delta = (heat_load_next - heat_load_prev) / heat_load_prev
    end

    ducts_heat_load = heat_load_next - init_heat_load
    return ducts_heat_load
  end

  def self.calculate_load_ducts_cooling(bldg_design_loads, weather, hvac)
    '''
    Cooling Duct Loads
    '''
    return if (bldg_design_loads.Cool_Sens == 0) || (hvac.CoolingLoadFraction == 0) || hvac.Ducts.empty?

    init_cool_load_sens = bldg_design_loads.Cool_Sens * hvac.CoolingLoadFraction
    init_cool_load_lat = bldg_design_loads.Cool_Lat * hvac.CoolingLoadFraction

    # Distribution system efficiency (DSE) calculations based on ASHRAE Standard 152
    dse_As, dse_Ar = calc_ducts_areas(hvac.Ducts)
    supply_r, return_r = calc_ducts_rvalues(hvac.Ducts)

    design_temp_values = { HPXML::DuctTypeSupply => @cool_design_temps, HPXML::DuctTypeReturn => @cool_design_temps }
    dse_Tamb_cooling_s, dse_Tamb_cooling_r = calc_ducts_area_weighted_average(hvac.Ducts, design_temp_values)

    # ASHRAE 152 6.5.2
    # For systems with ducts in several locations, F_regain shall be weighted by the fraction of exposed duct area
    # in each space. F_regain shall be calculated separately for supply and return locations.
    dse_Fregains = {}
    hvac.Ducts.each do |duct|
      dse_Fregains[duct.Location] = get_duct_regain_factor(duct)
    end
    fregain_values = { HPXML::DuctTypeSupply => dse_Fregains, HPXML::DuctTypeReturn => dse_Fregains }
    dse_Fregain_s, dse_Fregain_r = calc_ducts_area_weighted_average(hvac.Ducts, fregain_values)

    # Calculate the air enthalpy in the return duct location for DSE calculations
    dse_h_r = (1.006 * UnitConversions.convert(dse_Tamb_cooling_r, 'F', 'C') + weather.design.CoolingHumidityRatio * (2501.0 + 1.86 * UnitConversions.convert(dse_Tamb_cooling_r, 'F', 'C'))) * UnitConversions.convert(1.0, 'kJ', 'Btu') * UnitConversions.convert(1.0, 'lbm', 'kg')

    # Initialize for the iteration
    delta = 1
    cool_load_tot_next = init_cool_load_sens + init_cool_load_lat

    cool_cfm = calc_airflow_rate_manual_s(init_cool_load_sens, (@cool_setpoint - hvac.LeavingAirTemp))
    dse_Qs, dse_Qr = calc_ducts_leakages(hvac.Ducts, cool_cfm)

    for _iter in 1..50
      break if delta.abs <= 0.001

      cool_load_tot_prev = cool_load_tot_next

      cool_load_lat, cool_load_sens = calculate_sensible_latent_split(dse_Qr, cool_load_tot_next, init_cool_load_lat)
      cool_load_tot = cool_load_lat + cool_load_sens

      # Calculate the new cooling air flow rate
      cool_cfm = calc_airflow_rate_manual_s(cool_load_sens, (@cool_setpoint - hvac.LeavingAirTemp))

      dse_Qs, dse_Qr = calc_ducts_leakages(hvac.Ducts, cool_cfm)

      dse_DE, dse_dTe_cooling, cool_duct_sens = calc_delivery_effectiveness_cooling(dse_Qs, dse_Qr, hvac.LeavingAirTemp, cool_cfm, cool_load_sens, dse_Tamb_cooling_s, dse_Tamb_cooling_r, dse_As, dse_Ar, @cool_setpoint, dse_Fregain_s, dse_Fregain_r, cool_load_tot, dse_h_r, supply_r, return_r)

      cool_load_tot_next = (init_cool_load_sens + init_cool_load_lat) / dse_DE

      # Calculate the change since the last iteration
      delta = (cool_load_tot_next - cool_load_tot_prev) / cool_load_tot_prev
    end

    ducts_cool_load_sens = cool_load_sens - init_cool_load_sens
    ducts_cool_load_lat = cool_load_lat - init_cool_load_lat
    return ducts_cool_load_sens, ducts_cool_load_lat
  end

  def self.apply_load_ducts(bldg_design_loads, total_ducts_heat_load, total_ducts_cool_load_sens, total_ducts_cool_load_lat)
    bldg_design_loads.Heat_Ducts += total_ducts_heat_load
    bldg_design_loads.Heat_Tot += total_ducts_heat_load
    bldg_design_loads.Cool_Ducts_Sens += total_ducts_cool_load_sens
    bldg_design_loads.Cool_Sens += total_ducts_cool_load_sens
    bldg_design_loads.Cool_Ducts_Lat += total_ducts_cool_load_lat
    bldg_design_loads.Cool_Lat += total_ducts_cool_load_lat
    bldg_design_loads.Cool_Tot += total_ducts_cool_load_sens + total_ducts_cool_load_lat
  end

  def self.apply_hvac_equipment_adjustments(hvac_sizing_values, weather, hvac)
    '''
    Equipment Adjustments
    '''

    underSizeLimit = 0.9

    # Cooling

    # Calculate the air flow rate required for design conditions
    hvac_sizing_values.Cool_Airflow = calc_airflow_rate_manual_s(hvac_sizing_values.Cool_Load_Sens, (@cool_setpoint - hvac.LeavingAirTemp))

    if hvac_sizing_values.Cool_Load_Tot <= 0

      hvac_sizing_values.Cool_Capacity = 0.0
      hvac_sizing_values.Cool_Capacity_Sens = 0.0
      hvac_sizing_values.Cool_Airflow = 0.0

    elsif [HPXML::HVACTypeCentralAirConditioner,
           HPXML::HVACTypeHeatPumpAirToAir].include? hvac.CoolType

      enteringTemp = weather.design.CoolingDrybulb
      coefficients = hvac.COOL_CAP_FT_SPEC[hvac.SizingSpeed]

      totalCap_CurveValue = MathTools.biquadratic(@wetbulb_indoor_cooling, enteringTemp, coefficients)
      coolCap_Rated = hvac_sizing_values.Cool_Load_Tot / totalCap_CurveValue

      sensCap_Rated = coolCap_Rated * hvac.SHRRated[hvac.SizingSpeed]

      sensibleCap_CurveValue = process_curve_fit(hvac_sizing_values.Cool_Airflow, hvac_sizing_values.Cool_Load_Tot, enteringTemp)
      sensCap_Design = sensCap_Rated * sensibleCap_CurveValue
      latCap_Design = [hvac_sizing_values.Cool_Load_Tot - sensCap_Design, 1.0].max

      shr_biquadratic = get_shr_biquadratic
      a_sens = shr_biquadratic[0]
      b_sens = shr_biquadratic[1]
      c_sens = shr_biquadratic[3]
      d_sens = shr_biquadratic[5]

      # Adjust Sizing
      if latCap_Design < hvac_sizing_values.Cool_Load_Lat
        # Size by MJ8 Latent load, return to rated conditions

        # Solve for the new sensible and total capacity at design conditions:
        # CoolingLoad_Lat = cool_Capacity_Design - cool_Load_SensCap_Design
        # solve the following for cool_Capacity_Design: SensCap_Design = SHRRated * cool_Capacity_Design / TotalCap_CurveValue * function(CFM/cool_Capacity_Design, ODB)
        # substituting in CFM = cool_Load_SensCap_Design / (1.1 * ACF * (cool_setpoint - LAT))

        cool_Load_SensCap_Design = hvac_sizing_values.Cool_Load_Lat / ((totalCap_CurveValue / hvac.SHRRated[hvac.SizingSpeed] - \
                                  (UnitConversions.convert(b_sens, 'ton', 'Btu/hr') + UnitConversions.convert(d_sens, 'ton', 'Btu/hr') * enteringTemp) / \
                                  (1.1 * @acf * (@cool_setpoint - hvac.LeavingAirTemp))) / \
                                  (a_sens + c_sens * enteringTemp) - 1.0)

        cool_Capacity_Design = cool_Load_SensCap_Design + hvac_sizing_values.Cool_Load_Lat

        # The SHR of the equipment at the design condition
        sHR_design = cool_Load_SensCap_Design / cool_Capacity_Design

        # If the adjusted equipment size is negative (occurs at altitude), use oversize limit (the adjustment
        # almost always hits the oversize limit in this case, making this a safe assumption)
        if (cool_Capacity_Design < 0) || (cool_Load_SensCap_Design < 0)
          cool_Capacity_Design = hvac.OverSizeLimit * hvac_sizing_values.Cool_Load_Tot
        end

        # Limit total capacity to oversize limit
        cool_Capacity_Design = [cool_Capacity_Design, hvac.OverSizeLimit * hvac_sizing_values.Cool_Load_Tot].min

        # Determine the final sensible capacity at design using the SHR
        cool_Load_SensCap_Design = sHR_design * cool_Capacity_Design

        # Calculate the final air flow rate using final sensible capacity at design
        hvac_sizing_values.Cool_Airflow = calc_airflow_rate_manual_s(cool_Load_SensCap_Design, (@cool_setpoint - hvac.LeavingAirTemp))

        # Determine rated capacities
        hvac_sizing_values.Cool_Capacity = cool_Capacity_Design / totalCap_CurveValue
        hvac_sizing_values.Cool_Capacity_Sens = hvac_sizing_values.Cool_Capacity * hvac.SHRRated[hvac.SizingSpeed]

      elsif sensCap_Design < underSizeLimit * hvac_sizing_values.Cool_Load_Sens
        # Size by MJ8 Sensible load, return to rated conditions, find Sens with SHRRated. Limit total
        # capacity to oversizing limit

        sensCap_Design = underSizeLimit * hvac_sizing_values.Cool_Load_Sens

        # Solve for the new total system capacity at design conditions:
        # SensCap_Design   = SensCap_Rated * SensibleCap_CurveValue
        #                  = SHRRated * cool_Capacity_Design / TotalCap_CurveValue * SensibleCap_CurveValue
        #                  = SHRRated * cool_Capacity_Design / TotalCap_CurveValue * function(CFM/cool_Capacity_Design, ODB)

        cool_Capacity_Design = (sensCap_Design / (hvac.SHRRated[hvac.SizingSpeed] / totalCap_CurveValue) - \
                                           (b_sens * UnitConversions.convert(hvac_sizing_values.Cool_Airflow, 'ton', 'Btu/hr') + \
                                           d_sens * UnitConversions.convert(hvac_sizing_values.Cool_Airflow, 'ton', 'Btu/hr') * enteringTemp)) / \
                               (a_sens + c_sens * enteringTemp)

        # Limit total capacity to oversize limit
        cool_Capacity_Design = [cool_Capacity_Design, hvac.OverSizeLimit * hvac_sizing_values.Cool_Load_Tot].min

        hvac_sizing_values.Cool_Capacity = cool_Capacity_Design / totalCap_CurveValue
        hvac_sizing_values.Cool_Capacity_Sens = hvac_sizing_values.Cool_Capacity * hvac.SHRRated[hvac.SizingSpeed]

        # Recalculate the air flow rate in case the oversizing limit has been used
        cool_Load_SensCap_Design = hvac_sizing_values.Cool_Capacity_Sens * sensibleCap_CurveValue
        hvac_sizing_values.Cool_Airflow = calc_airflow_rate_manual_s(cool_Load_SensCap_Design, (@cool_setpoint - hvac.LeavingAirTemp))

      else
        hvac_sizing_values.Cool_Capacity = hvac_sizing_values.Cool_Load_Tot / totalCap_CurveValue
        hvac_sizing_values.Cool_Capacity_Sens = hvac_sizing_values.Cool_Capacity * hvac.SHRRated[hvac.SizingSpeed]

        cool_Load_SensCap_Design = hvac_sizing_values.Cool_Capacity_Sens * sensibleCap_CurveValue
        hvac_sizing_values.Cool_Airflow = calc_airflow_rate_manual_s(cool_Load_SensCap_Design, (@cool_setpoint - hvac.LeavingAirTemp))
      end

      # Ensure the air flow rate is in between 200 and 500 cfm/ton.
      # Reset the air flow rate (with a safety margin), if required.
      if hvac_sizing_values.Cool_Airflow / UnitConversions.convert(hvac_sizing_values.Cool_Capacity, 'Btu/hr', 'ton') > 500
        hvac_sizing_values.Cool_Airflow = 499.0 * UnitConversions.convert(hvac_sizing_values.Cool_Capacity, 'Btu/hr', 'ton')      # CFM
      elsif hvac_sizing_values.Cool_Airflow / UnitConversions.convert(hvac_sizing_values.Cool_Capacity, 'Btu/hr', 'ton') < 200
        hvac_sizing_values.Cool_Airflow = 201.0 * UnitConversions.convert(hvac_sizing_values.Cool_Capacity, 'Btu/hr', 'ton')      # CFM
      end

    elsif [HPXML::HVACTypeHeatPumpMiniSplit,
           HPXML::HVACTypeMiniSplitAirConditioner].include? hvac.CoolType

      enteringTemp = weather.design.CoolingDrybulb
      coefficients = hvac.COOL_CAP_FT_SPEC[hvac.SizingSpeed]

      totalCap_CurveValue = MathTools.biquadratic(@wetbulb_indoor_cooling, enteringTemp, coefficients)

      hvac_sizing_values.Cool_Capacity = (hvac_sizing_values.Cool_Load_Tot / totalCap_CurveValue)
      hvac_sizing_values.Cool_Capacity_Sens = hvac_sizing_values.Cool_Capacity * hvac.SHRRated[hvac.SizingSpeed]
      hvac_sizing_values.Cool_Airflow = calc_airflow_rate_user(hvac_sizing_values.Cool_Capacity, hvac.RatedCFMperTonCooling[-1], hvac.CapacityRatioCooling[-1])

    elsif [HPXML::HVACTypeRoomAirConditioner,
           HPXML::HVACTypePTAC,
           HPXML::HVACTypeHeatPumpPTHP].include? hvac.CoolType

      enteringTemp = weather.design.CoolingDrybulb
      totalCap_CurveValue = MathTools.biquadratic(@wetbulb_indoor_cooling, enteringTemp, hvac.COOL_CAP_FT_SPEC[hvac.SizingSpeed])

      hvac_sizing_values.Cool_Capacity = hvac_sizing_values.Cool_Load_Tot / totalCap_CurveValue
      hvac_sizing_values.Cool_Capacity_Sens = hvac_sizing_values.Cool_Capacity * hvac.SHRRated[hvac.SizingSpeed]
      hvac_sizing_values.Cool_Airflow = calc_airflow_rate_user(hvac_sizing_values.Cool_Capacity, hvac.RatedCFMperTonCooling[hvac.SizingSpeed], 1.0)

    elsif hvac.CoolType == HPXML::HVACTypeHeatPumpGroundToAir
      coil_bf = gshp_coil_bf
      enteringTemp = hvac.GSHP_design_chw

      # Neglecting the water flow rate for now because it's not available yet. Air flow rate is pre-adjusted values.
      design_wb_temp = UnitConversions.convert(@wetbulb_indoor_cooling, 'f', 'k')
      design_db_temp = UnitConversions.convert(@cool_setpoint, 'f', 'k')
      design_w_temp = UnitConversions.convert(enteringTemp, 'f', 'k')
      design_vfr_air = UnitConversions.convert(hvac_sizing_values.Cool_Airflow, 'cfm', 'm^3/s')

      totalCap_CurveValue, sensibleCap_CurveValue = calc_gshp_clg_curve_value(hvac, design_wb_temp, design_db_temp, design_w_temp, design_vfr_air, nil)

      bypassFactor_CurveValue = MathTools.biquadratic(@wetbulb_indoor_cooling, @cool_setpoint, gshp_coil_bf_ft_spec)

      hvac_sizing_values.Cool_Capacity = hvac_sizing_values.Cool_Load_Tot / totalCap_CurveValue # Note: cool_Capacity_Design = hvac_sizing_values.Cool_Load_Tot
      hvac_sizing_values.Cool_Capacity_Sens = hvac_sizing_values.Cool_Capacity * hvac.SHRRated[hvac.SizingSpeed]

      cool_Load_SensCap_Design = (hvac_sizing_values.Cool_Capacity_Sens * sensibleCap_CurveValue /
                                 (1.0 + (1.0 - coil_bf * bypassFactor_CurveValue) *
                                 (80.0 - @cool_setpoint) / (@cool_setpoint - hvac.LeavingAirTemp)))
      cool_Load_LatCap_Design = hvac_sizing_values.Cool_Load_Tot - cool_Load_SensCap_Design

      # Adjust Sizing so that coil sensible at design >= CoolingLoad_MJ8_Sens, and coil latent at design >= CoolingLoad_MJ8_Lat, and equipment SHRRated is maintained.
      cool_Load_SensCap_Design = [cool_Load_SensCap_Design, hvac_sizing_values.Cool_Load_Sens].max
      cool_Load_LatCap_Design = [cool_Load_LatCap_Design, hvac_sizing_values.Cool_Load_Lat].max
      cool_Capacity_Design = cool_Load_SensCap_Design + cool_Load_LatCap_Design

      # Limit total capacity via oversizing limit
      cool_Capacity_Design = [cool_Capacity_Design, hvac.OverSizeLimit * hvac_sizing_values.Cool_Load_Tot].min
      hvac_sizing_values.Cool_Capacity = cool_Capacity_Design / totalCap_CurveValue
      hvac_sizing_values.Cool_Capacity_Sens = hvac_sizing_values.Cool_Capacity * hvac.SHRRated[hvac.SizingSpeed]

      # Recalculate the air flow rate in case the oversizing limit has been used
      cool_Load_SensCap_Design = (hvac_sizing_values.Cool_Capacity_Sens * sensibleCap_CurveValue /
                                 (1.0 + (1.0 - coil_bf * bypassFactor_CurveValue) *
                                 (80.0 - @cool_setpoint) / (@cool_setpoint - hvac.LeavingAirTemp)))
      hvac_sizing_values.Cool_Airflow = calc_airflow_rate_manual_s(cool_Load_SensCap_Design, (@cool_setpoint - hvac.LeavingAirTemp))

    elsif hvac.CoolType == HPXML::HVACTypeEvaporativeCooler

      hvac_sizing_values.Cool_Capacity = hvac_sizing_values.Cool_Load_Tot
      hvac_sizing_values.Cool_Capacity_Sens = hvac_sizing_values.Cool_Load_Sens
      if @cool_setpoint - hvac.LeavingAirTemp > 0
        hvac_sizing_values.Cool_Airflow = calc_airflow_rate_manual_s(hvac_sizing_values.Cool_Load_Sens, (@cool_setpoint - hvac.LeavingAirTemp))
      else
        hvac_sizing_values.Cool_Airflow = @cfa * 2.0 # Use industry rule of thumb sizing method adopted by HEScore
      end

    elsif hvac.CoolType == HPXML::HVACTypeHeatPumpWaterLoopToAir

      # Model only currently used for heating
      hvac_sizing_values.Cool_Capacity = 0.0
      hvac_sizing_values.Cool_Capacity_Sens = 0.0
      hvac_sizing_values.Cool_Airflow = 0.0

    elsif hvac.CoolType.nil?

      hvac_sizing_values.Cool_Capacity = 0.0
      hvac_sizing_values.Cool_Capacity_Sens = 0.0
      hvac_sizing_values.Cool_Airflow = 0.0

    else

      fail "Unexpected cooling type: #{hvac.CoolType}."

    end

    # Heating
    if hvac_sizing_values.Heat_Load <= 0

      hvac_sizing_values.Heat_Capacity = 0.0
      hvac_sizing_values.Heat_Capacity_Supp = 0.0
      hvac_sizing_values.Heat_Airflow = 0.0
      hvac_sizing_values.Heat_Airflow_Supp = 0.0

    elsif [HPXML::HVACTypeHeatPumpAirToAir,
           HPXML::HVACTypeHeatPumpMiniSplit,
           HPXML::HVACTypeHeatPumpPTHP].include? hvac.HeatType
      process_heat_pump_adjustment(hvac_sizing_values, weather, hvac, totalCap_CurveValue)
      hvac_sizing_values.Heat_Capacity_Supp = hvac_sizing_values.Heat_Load
      if hvac.HeatType == HPXML::HVACTypeHeatPumpAirToAir
        hvac_sizing_values.Heat_Airflow = calc_airflow_rate_manual_s(hvac_sizing_values.Heat_Capacity, (hvac.SupplyAirTemp - @heat_setpoint))
      else
        hvac_sizing_values.Heat_Airflow = calc_airflow_rate_user(hvac_sizing_values.Heat_Capacity, hvac.RatedCFMperTonHeating[-1], hvac.CapacityRatioHeating[-1])
      end
      hvac_sizing_values.Heat_Airflow_Supp = calc_airflow_rate_manual_s(hvac_sizing_values.Heat_Capacity_Supp, (120.0 - @heat_setpoint))

    elsif [HPXML::HVACTypeHeatPumpGroundToAir].include? hvac.HeatType

      if hvac_sizing_values.Cool_Capacity > 0
        hvac_sizing_values.Heat_Capacity = hvac_sizing_values.Heat_Load
        hvac_sizing_values.Heat_Capacity_Supp = hvac_sizing_values.Heat_Load

        # For single stage compressor, when heating capacity is much larger than cooling capacity,
        # in order to avoid frequent cycling in cooling mode, heating capacity is derated to 75%.
        if hvac_sizing_values.Heat_Capacity >= 1.5 * hvac_sizing_values.Cool_Capacity
          hvac_sizing_values.Heat_Capacity = hvac_sizing_values.Heat_Load * 0.75
        elsif hvac_sizing_values.Heat_Capacity < hvac_sizing_values.Cool_Capacity
          hvac_sizing_values.Heat_Capacity_Supp = hvac_sizing_values.Heat_Capacity
        end

        hvac_sizing_values.Cool_Capacity = [hvac_sizing_values.Cool_Capacity, hvac_sizing_values.Heat_Capacity].max
        hvac_sizing_values.Heat_Capacity = hvac_sizing_values.Cool_Capacity

        hvac_sizing_values.Cool_Capacity_Sens = hvac_sizing_values.Cool_Capacity * hvac.SHRRated[hvac.SizingSpeed]
        cool_Load_SensCap_Design = (hvac_sizing_values.Cool_Capacity_Sens * sensibleCap_CurveValue /
                                   (1.0 + (1.0 - gshp_coil_bf * bypassFactor_CurveValue) *
                                   (80.0 - @cool_setpoint) / (@cool_setpoint - hvac.LeavingAirTemp)))
        hvac_sizing_values.Cool_Airflow = calc_airflow_rate_manual_s(cool_Load_SensCap_Design, (@cool_setpoint - hvac.LeavingAirTemp))
      else
        hvac_sizing_values.Heat_Capacity = hvac_sizing_values.Heat_Load
        hvac_sizing_values.Heat_Capacity_Supp = hvac_sizing_values.Heat_Load
      end
      hvac_sizing_values.Heat_Airflow = calc_airflow_rate_manual_s(hvac_sizing_values.Heat_Capacity, (hvac.SupplyAirTemp - @heat_setpoint))
      hvac_sizing_values.Heat_Airflow_Supp = calc_airflow_rate_manual_s(hvac_sizing_values.Heat_Capacity_Supp, (120.0 - @heat_setpoint))

    elsif [HPXML::HVACTypeHeatPumpWaterLoopToAir].include? hvac.HeatType

      hvac_sizing_values.Heat_Capacity = hvac_sizing_values.Heat_Load
      hvac_sizing_values.Heat_Capacity_Supp = hvac_sizing_values.Heat_Load

      hvac_sizing_values.Heat_Airflow = calc_airflow_rate_manual_s(hvac_sizing_values.Heat_Capacity, (hvac.SupplyAirTemp - @heat_setpoint))
      hvac_sizing_values.Heat_Airflow_Supp = calc_airflow_rate_manual_s(hvac_sizing_values.Heat_Capacity_Supp, (120.0 - @heat_setpoint))

    elsif [HPXML::HVACTypeFurnace, HPXML::HVACTypePTACHeating].include? hvac.HeatType

      hvac_sizing_values.Heat_Capacity = hvac_sizing_values.Heat_Load
      hvac_sizing_values.Heat_Capacity_Supp = 0.0

      hvac_sizing_values.Heat_Airflow = calc_airflow_rate_manual_s(hvac_sizing_values.Heat_Capacity, (hvac.SupplyAirTemp - @heat_setpoint))
      hvac_sizing_values.Heat_Airflow_Supp = 0.0

    elsif [HPXML::HVACTypeStove,
           HPXML::HVACTypePortableHeater,
           HPXML::HVACTypeFixedHeater,
           HPXML::HVACTypeWallFurnace,
           HPXML::HVACTypeFloorFurnace,
           HPXML::HVACTypeFireplace].include? hvac.HeatType

      hvac_sizing_values.Heat_Capacity = hvac_sizing_values.Heat_Load
      hvac_sizing_values.Heat_Capacity_Supp = 0.0

      if hvac.RatedCFMperTonHeating[0] > 0
        # Fixed airflow rate
        hvac_sizing_values.Heat_Airflow = UnitConversions.convert(hvac_sizing_values.Heat_Capacity, 'Btu/hr', 'ton') * hvac.RatedCFMperTonHeating[0]
      else
        # Autosized airflow rate
        hvac_sizing_values.Heat_Airflow = calc_airflow_rate_manual_s(hvac_sizing_values.Heat_Capacity, (hvac.SupplyAirTemp - @heat_setpoint))
      end
      hvac_sizing_values.Heat_Airflow_Supp = 0.0

    elsif [HPXML::HVACTypeBoiler,
           HPXML::HVACTypeElectricResistance].include? hvac.HeatType

      hvac_sizing_values.Heat_Capacity = hvac_sizing_values.Heat_Load
      hvac_sizing_values.Heat_Capacity_Supp = 0.0
      hvac_sizing_values.Heat_Airflow = 0.0
      hvac_sizing_values.Heat_Airflow_Supp = 0.0

    elsif hvac.HeatType.nil?

      hvac_sizing_values.Heat_Capacity = 0.0
      hvac_sizing_values.Heat_Capacity_Supp = 0.0
      hvac_sizing_values.Heat_Airflow = 0.0
      hvac_sizing_values.Heat_Airflow_Supp = 0.0

    else

      fail "Unexpected heating type: #{hvac.HeatType}."

    end
  end

  def self.apply_hvac_installation_quality(hvac_sizing_values, weather, hvac)
    # Increases the autosized heating/cooling capacities to account for any reduction
    # in capacity due to HVAC installation quality. This is done to prevent causing
    # unmet loads.

    return unless [HPXML::HVACTypeCentralAirConditioner,
                   HPXML::HVACTypeHeatPumpAirToAir,
                   HPXML::HVACTypeHeatPumpMiniSplit,
                   HPXML::HVACTypeMiniSplitAirConditioner,
                   HPXML::HVACTypeHeatPumpGroundToAir].include? hvac.CoolType
    return if (hvac.ChargeDefectRatio.to_f.abs < 0.001) && (hvac.AirflowDefectRatioCooling.to_f.abs < 0.001) && (hvac.AirflowDefectRatioHeating.to_f.abs < 0.001)

    tin_cool = UnitConversions.convert(@cool_setpoint, 'F', 'C')
    tin_heat = UnitConversions.convert(@heat_setpoint, 'F', 'C')

    tout_cool = UnitConversions.convert(weather.design.CoolingDrybulb, 'F', 'C')
    tout_heat = UnitConversions.convert(weather.design.HeatingDrybulb, 'F', 'C')

    f_ch = hvac.ChargeDefectRatio.round(3)

    # Cooling
    if [HPXML::HVACTypeHeatPumpAirToAir,
        HPXML::HVACTypeCentralAirConditioner,
        HPXML::HVACTypeHeatPumpMiniSplit,
        HPXML::HVACTypeMiniSplitAirConditioner,
        HPXML::HVACTypeHeatPumpGroundToAir].include?(hvac.CoolType) && hvac.CoolingLoadFraction > 0

      cool_airflow_rated_defect_ratio = []
      cool_airflow_rated_ratio = []
      cool_cfm_m3s = UnitConversions.convert(hvac_sizing_values.Cool_Airflow, 'cfm', 'm^3/s')
      if hvac.CoolType != HPXML::HVACTypeHeatPumpGroundToAir
        for speed in 0..(hvac.NumSpeedsCooling - 1)
          cool_airflow_rated_ratio << cool_cfm_m3s / HVAC.calc_rated_airflow(hvac_sizing_values.Cool_Capacity, hvac.RatedCFMperTonCooling[speed], hvac.CapacityRatioCooling[speed])
          cool_airflow_rated_defect_ratio << cool_cfm_m3s * (1 + hvac.AirflowDefectRatioCooling) / HVAC.calc_rated_airflow(hvac_sizing_values.Cool_Capacity, hvac.RatedCFMperTonCooling[speed], hvac.CapacityRatioCooling[speed])
        end
      else
        cool_airflow_rated_ratio = [1.0] # actual air flow is equal to rated (before applying defect ratio) in current methodology
        cool_airflow_rated_defect_ratio = [1 + hvac.AirflowDefectRatioCooling]
      end
      if not cool_airflow_rated_defect_ratio.empty?
        cap_clg_ratios = []
        for speed in 0..(hvac.NumSpeedsCooling - 1)
          # NOTE: heat pump (cooling) curves don't exhibit expected trends at extreme faults;
          clg_fff_cap_coeff, clg_fff_eir_coeff = HVAC.get_airflow_fault_cooling_coeff()
          a1_AF_Qgr_c = clg_fff_cap_coeff[0]
          a2_AF_Qgr_c = clg_fff_cap_coeff[1]
          a3_AF_Qgr_c = clg_fff_cap_coeff[2]

          p_values, qgr_values, ff_chg_values = HVAC.get_charge_fault_cooling_coeff(f_ch)

          a1_CH_Qgr_c = qgr_values[0]
          a2_CH_Qgr_c = qgr_values[1]
          a3_CH_Qgr_c = qgr_values[2]
          a4_CH_Qgr_c = qgr_values[3]

          q0_CH = a1_CH_Qgr_c
          q1_CH = a2_CH_Qgr_c * tin_cool
          q2_CH = a3_CH_Qgr_c * tout_cool
          q3_CH = a4_CH_Qgr_c * f_ch
          y_CH_Q_c = 1 + ((q0_CH + q1_CH + q2_CH + q3_CH) * f_ch)

          ff_ch_c = (1.0 / (1.0 + (qgr_values[0] + (qgr_values[1] * ff_chg_values[0]) + (qgr_values[2] * ff_chg_values[1]) + (qgr_values[3] * f_ch)) * f_ch)).round(3)
          ff_AF_c = cool_airflow_rated_defect_ratio[speed].round(3)
          ff_AF_comb_c = ff_ch_c * ff_AF_c

          q_AF_CH = a1_AF_Qgr_c + (a2_AF_Qgr_c * ff_ch_c) + (a3_AF_Qgr_c * ff_ch_c * ff_ch_c)
          p_CH_Q_c = y_CH_Q_c / q_AF_CH

          p_AF_Q_c = a1_AF_Qgr_c + (a2_AF_Qgr_c * ff_AF_comb_c) + (a3_AF_Qgr_c * ff_AF_comb_c * ff_AF_comb_c)

          cool_cap_fff = (p_CH_Q_c * p_AF_Q_c)

          # calculate the capacity impact by defects
          ff_AF_c_nodefect = cool_airflow_rated_ratio[speed].round(3)
          cool_cap_fff_nodefect = a1_AF_Qgr_c + a2_AF_Qgr_c * ff_AF_c_nodefect + a3_AF_Qgr_c * ff_AF_c_nodefect * ff_AF_c_nodefect
          cap_clg_ratio = 1 / (cool_cap_fff / cool_cap_fff_nodefect)
          cap_clg_ratios << cap_clg_ratio
        end

        prev_capacity = hvac_sizing_values.Cool_Capacity
        hvac_sizing_values.Cool_Capacity *= cap_clg_ratios.max
        hvac_sizing_values.Cool_Capacity_Sens = hvac_sizing_values.Cool_Capacity * hvac.SHRRated[hvac.SizingSpeed]
        if prev_capacity > 0 # Preserve cfm/ton
          hvac_sizing_values.Cool_Airflow = hvac_sizing_values.Cool_Airflow * hvac_sizing_values.Cool_Capacity / prev_capacity
        else
          hvac_sizing_values.Cool_Airflow = 0.0
        end
      end
    end

    # Heating
    if [HPXML::HVACTypeHeatPumpAirToAir,
        HPXML::HVACTypeHeatPumpMiniSplit,
        HPXML::HVACTypeHeatPumpGroundToAir].include?(hvac.HeatType) && hvac.HeatingLoadFraction > 0
      heat_airflow_rated_defect_ratio = []
      heat_airflow_rated_ratio = []
      heat_cfm_m3s = UnitConversions.convert(hvac_sizing_values.Heat_Airflow, 'cfm', 'm^3/s')
      if hvac.HeatType != HPXML::HVACTypeHeatPumpGroundToAir
        for speed in 0..(hvac.NumSpeedsHeating - 1)
          heat_airflow_rated_ratio << heat_cfm_m3s / HVAC.calc_rated_airflow(hvac_sizing_values.Heat_Capacity, hvac.RatedCFMperTonHeating[speed], hvac.CapacityRatioHeating[speed])
          heat_airflow_rated_defect_ratio << heat_cfm_m3s * (1 + hvac.AirflowDefectRatioHeating) / HVAC.calc_rated_airflow(hvac_sizing_values.Heat_Capacity, hvac.RatedCFMperTonHeating[speed], hvac.CapacityRatioHeating[speed])
        end
      else
        heat_airflow_rated_ratio = [1.0] # actual air flow is equal to rated (before applying defect ratio) in current methodology
        heat_airflow_rated_defect_ratio = [1 + hvac.AirflowDefectRatioHeating]
      end
      if not heat_airflow_rated_defect_ratio.empty?
        cap_htg_ratios = []
        for speed in 0..(hvac.NumSpeedsHeating - 1)
          htg_fff_cap_coeff, htg_fff_eir_coeff = HVAC.get_airflow_fault_heating_coeff()
          a1_AF_Qgr_h = htg_fff_cap_coeff[0]
          a2_AF_Qgr_h = htg_fff_cap_coeff[1]
          a3_AF_Qgr_h = htg_fff_cap_coeff[2]

          p_values, qgr_values, ff_chg_values = HVAC.get_charge_fault_heating_coeff(f_ch)

          a1_CH_Qgr_h = qgr_values[0]
          a2_CH_Qgr_h = qgr_values[2]
          a3_CH_Qgr_h = qgr_values[3]

          qh1_CH = a1_CH_Qgr_h
          qh2_CH = a2_CH_Qgr_h * tout_heat
          qh3_CH = a3_CH_Qgr_h * f_ch
          y_CH_Q_h = 1 + ((qh1_CH + qh2_CH + qh3_CH) * f_ch)

          ff_ch_h = (1 / (1 + (qgr_values[0] + qgr_values[2] * ff_chg_values[1] + qgr_values[3] * f_ch) * f_ch)).round(3)
          ff_AF_h = heat_airflow_rated_defect_ratio[speed].round(3)
          ff_AF_comb_h = ff_ch_h * ff_AF_h

          qh_AF_CH = a1_AF_Qgr_h + (a2_AF_Qgr_h * ff_ch_h) + (a3_AF_Qgr_h * ff_ch_h * ff_ch_h)
          p_CH_Q_h = y_CH_Q_h / qh_AF_CH

          p_AF_Q_h = a1_AF_Qgr_h + (a2_AF_Qgr_h * ff_AF_comb_h) + (a3_AF_Qgr_h * ff_AF_comb_h * ff_AF_comb_h)

          heat_cap_fff = (p_CH_Q_h * p_AF_Q_h)

          # calculate the capacity impact by defects
          ff_AF_h_nodefect = heat_airflow_rated_ratio[speed].round(3)
          heat_cap_fff_nodefect = a1_AF_Qgr_h + a2_AF_Qgr_h * ff_AF_h_nodefect + a3_AF_Qgr_h * ff_AF_h_nodefect * ff_AF_h_nodefect
          cap_htg_ratio = 1 / (heat_cap_fff / heat_cap_fff_nodefect)
          cap_htg_ratios << cap_htg_ratio
        end
        prev_capacity = hvac_sizing_values.Heat_Capacity
        hvac_sizing_values.Heat_Capacity *= cap_htg_ratios.max
        if prev_capacity > 0 # Preserve cfm/ton
          hvac_sizing_values.Heat_Airflow = hvac_sizing_values.Heat_Airflow * hvac_sizing_values.Heat_Capacity / prev_capacity
        else
          hvac_sizing_values.Heat_Airflow = 0.0
        end
      end
    end
  end

  def self.apply_hvac_fixed_capacities(hvac_sizing_values, hvac)
    '''
    Fixed Sizing Equipment
    '''

    # Override HVAC capacities if values are provided
    if (not hvac.FixedCoolingCapacity.nil?) && (hvac_sizing_values.Cool_Capacity > 0)
      prev_capacity = hvac_sizing_values.Cool_Capacity
      hvac_sizing_values.Cool_Capacity = hvac.FixedCoolingCapacity
      if @hpxml.header.allow_increased_fixed_capacities
        hvac_sizing_values.Cool_Capacity = [hvac_sizing_values.Cool_Capacity, prev_capacity].max
      end
      hvac_sizing_values.Cool_Capacity_Sens = hvac_sizing_values.Cool_Capacity_Sens * hvac_sizing_values.Cool_Capacity / prev_capacity
      hvac_sizing_values.Cool_Airflow = hvac_sizing_values.Cool_Airflow * hvac_sizing_values.Cool_Capacity / prev_capacity
    end
    if (not hvac.FixedHeatingCapacity.nil?) && (hvac_sizing_values.Heat_Capacity > 0)
      prev_capacity = hvac_sizing_values.Heat_Capacity
      hvac_sizing_values.Heat_Capacity = hvac.FixedHeatingCapacity
      if @hpxml.header.allow_increased_fixed_capacities
        hvac_sizing_values.Heat_Capacity = [hvac_sizing_values.Heat_Capacity, prev_capacity].max
      end
      hvac_sizing_values.Heat_Airflow = hvac_sizing_values.Heat_Airflow * hvac_sizing_values.Heat_Capacity / prev_capacity
    end
    if (not hvac.FixedSuppHeatingCapacity.nil?) && (hvac_sizing_values.Heat_Capacity_Supp > 0)
      prev_capacity = hvac_sizing_values.Heat_Capacity_Supp
      hvac_sizing_values.Heat_Capacity_Supp = hvac.FixedSuppHeatingCapacity
      if @hpxml.header.allow_increased_fixed_capacities
        hvac_sizing_values.Heat_Capacity_Supp = [hvac_sizing_values.Heat_Capacity_Supp, prev_capacity].max
      end
      hvac_sizing_values.Heat_Airflow_Supp = hvac_sizing_values.Heat_Airflow_Supp * hvac_sizing_values.Heat_Capacity_Supp / prev_capacity
    end
  end

  def self.apply_hvac_ground_loop(hvac_sizing_values, weather, hvac)
    '''
    GSHP Ground Loop Sizing Calculations
    '''
    return unless hvac.CoolType == HPXML::HVACTypeHeatPumpGroundToAir

    # Autosize ground loop heat exchanger length
    bore_spacing = 20.0 # ft, distance between bores
    pipe_r_value = gshp_hx_pipe_rvalue(hvac)
    nom_length_heat, nom_length_cool = gshp_hxbore_ft_per_ton(weather, hvac, bore_spacing, pipe_r_value)

    bore_length_heat = nom_length_heat * hvac_sizing_values.Heat_Capacity / UnitConversions.convert(1.0, 'ton', 'Btu/hr')
    bore_length_cool = nom_length_cool * hvac_sizing_values.Cool_Capacity / UnitConversions.convert(1.0, 'ton', 'Btu/hr')
    bore_length = [bore_length_heat, bore_length_cool].max

    loop_flow = [1.0, UnitConversions.convert([hvac_sizing_values.Heat_Capacity, hvac_sizing_values.Cool_Capacity].max, 'Btu/hr', 'ton')].max.floor * 3.0

    num_bore_holes = [1, (UnitConversions.convert(hvac_sizing_values.Cool_Capacity, 'Btu/hr', 'ton') + 0.5).floor].max
    bore_depth = (bore_length / num_bore_holes).floor # ft
    min_bore_depth = 0.15 * bore_spacing # 0.15 is the maximum Spacing2DepthRatio defined for the G-function

    (0..4).to_a.each do |tmp|
      if (bore_depth < min_bore_depth) && (num_bore_holes > 1)
        num_bore_holes -= 1
        bore_depth = (bore_length / num_bore_holes).floor
      elsif bore_depth > 345
        num_bore_holes += 1
        bore_depth = (bore_length / num_bore_holes).floor
      end
    end

    bore_depth = (bore_length / num_bore_holes).floor + 5

    bore_length = bore_depth * num_bore_holes

    if num_bore_holes == 1
      bore_config = 'single'
    elsif num_bore_holes == 2
      bore_config = 'line'
    elsif num_bore_holes == 3
      bore_config = 'line'
    elsif num_bore_holes == 4
      bore_config = 'rectangle'
    elsif num_bore_holes == 5
      bore_config = 'u-config'
    elsif num_bore_holes > 5
      bore_config = 'line'
    end

    # Test for valid GSHP bore field configurations
    valid_configs = { 'single' => [1],
                      'line' => [2, 3, 4, 5, 6, 7, 8, 9, 10],
                      'l-config' => [3, 4, 5, 6],
                      'rectangle' => [2, 4, 6, 8],
                      'u-config' => [5, 7, 9],
                      'l2-config' => [8],
                      'open-rectangle' => [8] }
    valid_num_bores = valid_configs[bore_config]
    max_valid_configs = { 'line' => 10, 'l-config' => 6 }
    unless valid_num_bores.include? num_bore_holes
      # Any configuration with a max_valid_configs value can accept any number of bores up to the maximum
      if max_valid_configs.keys.include? bore_config
        max_num_bore_holes = max_valid_configs[bore_config]
        num_bore_holes = max_num_bore_holes
      else
        # Search for first valid bore field
        new_bore_config = nil
        valid_field_found = false
        valid_configs.keys.each do |bore_config|
          next unless valid_configs[bore_config].include? num_bore_holes

          valid_field_found = true
          new_bore_config = bore_config
          break
        end
        if valid_field_found
          bore_config = new_bore_config
        else
          fail 'Could not construct a valid GSHP bore field configuration.'
        end
      end
    end

    spacing_to_depth_ratio = bore_spacing / bore_depth

    lntts = [-8.5, -7.8, -7.2, -6.5, -5.9, -5.2, -4.5, -3.963, -3.27, -2.864, -2.577, -2.171, -1.884, -1.191, -0.497, -0.274, -0.051, 0.196, 0.419, 0.642, 0.873, 1.112, 1.335, 1.679, 2.028, 2.275, 3.003]
    gfnc_coeff = gshp_gfnc_coeff(bore_config, num_bore_holes, spacing_to_depth_ratio)

    hvac_sizing_values.GSHP_Loop_flow = loop_flow
    hvac_sizing_values.GSHP_Bore_Depth = bore_depth
    hvac_sizing_values.GSHP_Bore_Holes = num_bore_holes
    hvac_sizing_values.GSHP_G_Functions = [lntts, gfnc_coeff]
  end

  def self.apply_hvac_finalize_airflows(hvac_sizing_values, weather, hvac)
    '''
    Finalize Sizing Calculations
    '''

    if hvac_sizing_values.Heat_Airflow > 0
      hvac_sizing_values.Heat_Airflow *= (1.0 + hvac.AirflowDefectRatioHeating)
    end

    if hvac_sizing_values.Cool_Airflow > 0
      hvac_sizing_values.Cool_Airflow *= (1.0 + hvac.AirflowDefectRatioCooling)
    end
  end

  def self.process_heat_pump_adjustment(hvac_sizing_values, weather, hvac, totalCap_CurveValue)
    '''
    Adjust heat pump sizing
    '''
    if hvac.NumSpeedsHeating > 1
      coefficients = hvac.HEAT_CAP_FT_SPEC[hvac.NumSpeedsHeating - 1]
      capacity_ratio = hvac.CapacityRatioHeating[hvac.NumSpeedsHeating - 1]
    else
      coefficients = hvac.HEAT_CAP_FT_SPEC[0]
      capacity_ratio = 1.0
    end

    if (not hvac.SwitchoverTemperature.nil?) && (hvac.SwitchoverTemperature > weather.design.HeatingDrybulb)
      # Calculate the heating load at the switchover temperature to limit unitilized capacity
      switchover_weather = weather.dup
      switchover_weather.design.HeatingDrybulb = hvac.SwitchoverTemperature
      switchover_bldg_design_loads, switchover_all_hvac_sizing_values = calculate(switchover_weather, @hpxml, @cfa, @nbeds, [hvac.hvac_system])
      heating_load = switchover_all_hvac_sizing_values[hvac.hvac_system].Heat_Load
      heating_db = switchover_weather.design.HeatingDrybulb
    else
      heating_load = hvac_sizing_values.Heat_Load
      heating_db = weather.design.HeatingDrybulb
    end

    heat_cap_rated = (heating_load / MathTools.biquadratic(@heat_setpoint, heating_db, coefficients)) / capacity_ratio

    if totalCap_CurveValue.nil? # Heat pump has no cooling
      if @hpxml.header.heat_pump_sizing_methodology == HPXML::HeatPumpSizingMaxLoad
        # Size based on heating, taking into account reduced heat pump capacity at the design temperature
        hvac_sizing_values.Heat_Capacity = heat_cap_rated
      else
        # Size equal to heating design load
        hvac_sizing_values.Heat_Capacity = hvac_sizing_values.Heat_Load
      end
    elsif heat_cap_rated < hvac_sizing_values.Cool_Capacity
      # Size based on cooling
      hvac_sizing_values.Heat_Capacity = hvac_sizing_values.Cool_Capacity
    else
      cfm_per_btuh = hvac_sizing_values.Cool_Airflow / hvac_sizing_values.Cool_Capacity
      if @hpxml.header.heat_pump_sizing_methodology == HPXML::HeatPumpSizingMaxLoad
        # Size based on heating, taking into account reduced heat pump capacity at the design temperature
        hvac_sizing_values.Cool_Capacity = heat_cap_rated
      else
        # Size based on cooling, but with ACCA oversizing allowances for heating
        load_shr = hvac_sizing_values.Cool_Load_Sens / hvac_sizing_values.Cool_Load_Tot
        if ((weather.data.HDD65F / weather.data.CDD50F) < 2.0) || (load_shr < 0.95)
          # Mild winter or has a latent cooling load
          hvac_sizing_values.Cool_Capacity = [(hvac.OverSizeLimit * hvac_sizing_values.Cool_Load_Tot) / totalCap_CurveValue, heat_cap_rated].min
        else
          # Cold winter and no latent cooling load (add a ton rule applies)
          hvac_sizing_values.Cool_Capacity = [(hvac_sizing_values.Cool_Load_Tot + hvac.OverSizeDelta) / totalCap_CurveValue, heat_cap_rated].min
        end
      end
      if [HPXML::HVACTypeHeatPumpAirToAir].include? hvac.HeatType
        # Use cfm/ton to calculate new airflow; easier than calculating sensible cooling capacity and calling calc_airflow_rate_manual_s()
        hvac_sizing_values.Cool_Airflow = cfm_per_btuh * hvac_sizing_values.Cool_Capacity
      elsif [HPXML::HVACTypeHeatPumpMiniSplit, HPXML::HVACTypeHeatPumpPTHP].include? hvac.HeatType
        hvac_sizing_values.Cool_Airflow = calc_airflow_rate_user(hvac_sizing_values.Cool_Capacity, hvac.RatedCFMperTonCooling[-1], hvac.CapacityRatioCooling[-1])
      end
      hvac_sizing_values.Heat_Capacity = hvac_sizing_values.Cool_Capacity
    end
  end

  def self.get_ventilation_rates()
    vent_fans_mech = @hpxml.ventilation_fans.select { |f| f.used_for_whole_building_ventilation && f.flow_rate > 0 && f.hours_in_operation > 0 }
    if vent_fans_mech.empty?
      return [0.0, 0.0, 0.0, 0.0, 0.0, 0.0]
    end

    # Categorize fans into different types
    vent_mech_preheat = vent_fans_mech.select { |vent_mech| (not vent_mech.preheating_efficiency_cop.nil?) }
    vent_mech_precool = vent_fans_mech.select { |vent_mech| (not vent_mech.precooling_efficiency_cop.nil?) }
    vent_mech_shared = vent_fans_mech.select { |vent_mech| vent_mech.is_shared_system }

    vent_mech_sup_tot = vent_fans_mech.select { |vent_mech| vent_mech.fan_type == HPXML::MechVentTypeSupply }
    vent_mech_exh_tot = vent_fans_mech.select { |vent_mech| vent_mech.fan_type == HPXML::MechVentTypeExhaust }
    vent_mech_cfis_tot = vent_fans_mech.select { |vent_mech| vent_mech.fan_type == HPXML::MechVentTypeCFIS }
    vent_mech_bal_tot = vent_fans_mech.select { |vent_mech| vent_mech.fan_type == HPXML::MechVentTypeBalanced }
    vent_mech_erv_hrv_tot = vent_fans_mech.select { |vent_mech| [HPXML::MechVentTypeERV, HPXML::MechVentTypeHRV].include? vent_mech.fan_type }

    # Average in-unit CFMs (include recirculation from in unit CFMs for shared systems)
    sup_cfm_tot = vent_mech_sup_tot.map { |vent_mech| vent_mech.average_total_unit_flow_rate }.sum(0.0)
    exh_cfm_tot = vent_mech_exh_tot.map { |vent_mech| vent_mech.average_total_unit_flow_rate }.sum(0.0)
    bal_cfm_tot = vent_mech_bal_tot.map { |vent_mech| vent_mech.average_total_unit_flow_rate }.sum(0.0)
    erv_hrv_cfm_tot = vent_mech_erv_hrv_tot.map { |vent_mech| vent_mech.average_total_unit_flow_rate }.sum(0.0)
    cfis_cfm_tot = vent_mech_cfis_tot.map { |vent_mech| vent_mech.average_total_unit_flow_rate }.sum(0.0)

    # Average preconditioned OA air CFMs (only OA, recirculation will be addressed below for all shared systems)
    oa_cfm_preheat = vent_mech_preheat.map { |vent_mech| vent_mech.average_oa_unit_flow_rate * vent_mech.preheating_fraction_load_served }.sum(0.0)
    oa_cfm_precool = vent_mech_precool.map { |vent_mech| vent_mech.average_oa_unit_flow_rate * vent_mech.precooling_fraction_load_served }.sum(0.0)
    recirc_cfm_shared = vent_mech_shared.map { |vent_mech| vent_mech.average_total_unit_flow_rate - vent_mech.average_oa_unit_flow_rate }.sum(0.0)

    # Total CFMS
    tot_sup_cfm = sup_cfm_tot + bal_cfm_tot + erv_hrv_cfm_tot + cfis_cfm_tot
    tot_exh_cfm = exh_cfm_tot + bal_cfm_tot + erv_hrv_cfm_tot
    tot_unbal_cfm = (tot_sup_cfm - tot_exh_cfm).abs
    tot_bal_cfm = [tot_exh_cfm, tot_sup_cfm].min

    # Calculate effectivenesses for all ERV/HRV and store results in a hash
    hrv_erv_effectiveness_map = Airflow.calc_hrv_erv_effectiveness(vent_mech_erv_hrv_tot)

    # Calculate cfm weighted average effectivenesses for the combined balanced airflow
    weighted_vent_mech_lat_eff = 0.0
    weighted_vent_mech_apparent_sens_eff = 0.0
    vent_mech_erv_hrv_unprecond = vent_mech_erv_hrv_tot.select { |vent_mech| vent_mech.preheating_efficiency_cop.nil? && vent_mech.precooling_efficiency_cop.nil? }
    vent_mech_erv_hrv_unprecond.each do |vent_mech|
      weighted_vent_mech_lat_eff += vent_mech.average_oa_unit_flow_rate / tot_bal_cfm * hrv_erv_effectiveness_map[vent_mech][:vent_mech_lat_eff]
      weighted_vent_mech_apparent_sens_eff += vent_mech.average_oa_unit_flow_rate / tot_bal_cfm * hrv_erv_effectiveness_map[vent_mech][:vent_mech_apparent_sens_eff]
    end

    tot_bal_cfm_sens = tot_bal_cfm * (1.0 - weighted_vent_mech_apparent_sens_eff)
    tot_bal_cfm_lat = tot_bal_cfm * (1.0 - weighted_vent_mech_lat_eff)

    return [tot_unbal_cfm, oa_cfm_preheat, oa_cfm_precool, recirc_cfm_shared, tot_bal_cfm_sens, tot_bal_cfm_lat]
  end

  def self.calc_airflow_rate_manual_s(sens_load_or_capacity, deltaT)
    # Airflow sizing following Manual S based on design calculation
    return sens_load_or_capacity / (1.1 * @acf * deltaT)
  end

  def self.calc_airflow_rate_user(capacity, rated_cfm_per_ton, capacity_ratio)
    # Airflow determined by user setting, not based on design
    return rated_cfm_per_ton * capacity_ratio * UnitConversions.convert(capacity, 'Btu/hr', 'ton') # Maximum air flow under heating operation
  end

  def self.calc_gshp_clg_curve_value(hvac, wb_temp, db_temp, w_temp, vfr_air, loop_flow = nil, rated_vfr_air = nil)
    # Reference conditions in thesis with largest capacity:
    # See Appendix B Figure B.3 of  https://hvac.okstate.edu/sites/default/files/pubs/theses/MS/27-Tang_Thesis_05.pdf
    ref_temp = 283 # K
    if rated_vfr_air.nil?
      # rated volume flow rate used to fit the curve
      ref_vfr_air = UnitConversions.convert(1200, 'cfm', 'm^3/s')
    else
      ref_vfr_air = UnitConversions.convert(rated_vfr_air, 'cfm', 'm^3/s')
    end
    ref_vfr_water = 0.000284

    a_1 = hvac.COOL_CAP_CURVE_SPEC[hvac.SizingSpeed][0]
    a_2 = hvac.COOL_CAP_CURVE_SPEC[hvac.SizingSpeed][1]
    a_3 = hvac.COOL_CAP_CURVE_SPEC[hvac.SizingSpeed][2]
    a_4 = hvac.COOL_CAP_CURVE_SPEC[hvac.SizingSpeed][3]
    a_5 = hvac.COOL_CAP_CURVE_SPEC[hvac.SizingSpeed][4]
    b_1 = hvac.COOL_SH_CURVE_SPEC[hvac.SizingSpeed][0]
    b_2 = hvac.COOL_SH_CURVE_SPEC[hvac.SizingSpeed][1]
    b_3 = hvac.COOL_SH_CURVE_SPEC[hvac.SizingSpeed][2]
    b_4 = hvac.COOL_SH_CURVE_SPEC[hvac.SizingSpeed][3]
    b_5 = hvac.COOL_SH_CURVE_SPEC[hvac.SizingSpeed][4]
    b_6 = hvac.COOL_SH_CURVE_SPEC[hvac.SizingSpeed][5]

    if not loop_flow.nil?
      totalCap_CurveValue = a_1 + wb_temp / ref_temp * a_2 + w_temp / ref_temp * a_3 + vfr_air / ref_vfr_air * a_4 + loop_flow / ref_vfr_water * a_5
      sensibleCap_CurveValue = b_1 + db_temp / ref_temp * b_2 + wb_temp / ref_temp * b_3 + w_temp / ref_temp * b_4 + vfr_air / ref_vfr_air * b_5 + loop_flow / ref_vfr_water * b_6
    else
      totalCap_CurveValue = a_1 + wb_temp / ref_temp * a_2 + w_temp / ref_temp * a_3 + vfr_air / ref_vfr_air * a_4
      sensibleCap_CurveValue = b_1 + db_temp / ref_temp * b_2 + wb_temp / ref_temp * b_3 + w_temp / ref_temp * b_4 + vfr_air / ref_vfr_air * b_5
    end
    return totalCap_CurveValue, sensibleCap_CurveValue
  end

  def self.calc_gshp_htg_curve_value(hvac, db_temp, w_temp, vfr_air, loop_flow)
    # Reference conditions in thesis with largest capacity:
    # See Appendix B Figure B.3 of  https://hvac.okstate.edu/sites/default/files/pubs/theses/MS/27-Tang_Thesis_05.pdf
    ref_temp = 283 # K
    ref_vfr_air = UnitConversions.convert(1200, 'cfm', 'm^3/s')
    ref_vfr_water = 0.000284

    a_1 = hvac.HEAT_CAP_FT_SPEC[hvac.SizingSpeed][0]
    a_2 = hvac.HEAT_CAP_FT_SPEC[hvac.SizingSpeed][1]
    a_3 = hvac.HEAT_CAP_FT_SPEC[hvac.SizingSpeed][2]
    a_4 = hvac.HEAT_CAP_FT_SPEC[hvac.SizingSpeed][3]
    a_5 = hvac.HEAT_CAP_FT_SPEC[hvac.SizingSpeed][4]

    cap_CurveValue = a_1 + db_temp / ref_temp * a_2 + w_temp / ref_temp * a_3 + vfr_air / ref_vfr_air * a_4 + loop_flow / ref_vfr_water * a_5
    return cap_CurveValue
  end

  def self.calc_delivery_effectiveness_heating(dse_Qs, dse_Qr, system_cfm, load_sens, dse_Tamb_s, dse_Tamb_r, dse_As, dse_Ar, t_setpoint, dse_Fregain_s, dse_Fregain_r, supply_r, return_r, air_dens = @inside_air_dens, air_cp = Gas.Air.cp)
    '''
    Calculate the Delivery Effectiveness for heating (using the method of ASHRAE Standard 152).
    '''
    dse_Bs, dse_Br, dse_a_s, dse_a_r, dse_dTe, dse_dT_s, dse_dT_r = _calc_dse_init(system_cfm, load_sens, dse_Tamb_s, dse_Tamb_r, dse_As, dse_Ar, t_setpoint, dse_Qs, dse_Qr, supply_r, return_r, air_dens, air_cp)
    dse_DE = _calc_dse_DE_heating(dse_a_s, dse_Bs, dse_a_r, dse_Br, dse_dT_s, dse_dT_r, dse_dTe)
    dse_DEcorr = _calc_dse_DEcorr(dse_DE, dse_Fregain_s, dse_Fregain_r, dse_Br, dse_a_r, dse_dT_r, dse_dTe)

    return dse_DEcorr
  end

  def self.calc_delivery_effectiveness_cooling(dse_Qs, dse_Qr, leavingAirTemp, system_cfm, load_sens, dse_Tamb_s, dse_Tamb_r, dse_As, dse_Ar, t_setpoint, dse_Fregain_s, dse_Fregain_r, load_total, dse_h_r, supply_r, return_r, air_dens = @inside_air_dens, air_cp = Gas.Air.cp, h_in = @enthalpy_indoor_cooling)
    '''
    Calculate the Delivery Effectiveness for cooling (using the method of ASHRAE Standard 152).
    '''
    dse_Bs, dse_Br, dse_a_s, dse_a_r, dse_dTe, dse_dT_s, dse_dT_r = _calc_dse_init(system_cfm, load_sens, dse_Tamb_s, dse_Tamb_r, dse_As, dse_Ar, t_setpoint, dse_Qs, dse_Qr, supply_r, return_r, air_dens, air_cp)
    dse_dTe *= -1.0
    dse_DE, coolingLoad_Ducts_Sens = _calc_dse_DE_cooling(dse_a_s, system_cfm, load_total, dse_a_r, dse_h_r, dse_Br, dse_dT_r, dse_Bs, leavingAirTemp, dse_Tamb_s, load_sens, air_dens, air_cp, h_in)
    dse_DEcorr = _calc_dse_DEcorr(dse_DE, dse_Fregain_s, dse_Fregain_r, dse_Br, dse_a_r, dse_dT_r, dse_dTe)

    return dse_DEcorr, dse_dTe, coolingLoad_Ducts_Sens
  end

  def self._calc_dse_init(system_cfm, load_sens, dse_Tamb_s, dse_Tamb_r, dse_As, dse_Ar, t_setpoint, dse_Qs, dse_Qr, supply_r, return_r, air_dens, air_cp)
    # Supply and return conduction functions, Bs and Br
    dse_Bs = Math.exp((-1.0 * dse_As) / (60.0 * system_cfm * air_dens * air_cp * supply_r))
    dse_Br = Math.exp((-1.0 * dse_Ar) / (60.0 * system_cfm * air_dens * air_cp * return_r))

    dse_a_s = (system_cfm - dse_Qs) / system_cfm
    dse_a_r = (system_cfm - dse_Qr) / system_cfm

    dse_dTe = load_sens / (60.0 * system_cfm * air_dens * air_cp)
    dse_dT_s = t_setpoint - dse_Tamb_s
    dse_dT_r = t_setpoint - dse_Tamb_r

    return dse_Bs, dse_Br, dse_a_s, dse_a_r, dse_dTe, dse_dT_s, dse_dT_r
  end

  def self._calc_dse_DE_cooling(dse_a_s, system_cfm, load_total, dse_a_r, dse_h_r, dse_Br, dse_dT_r, dse_Bs, leavingAirTemp, dse_Tamb_s, load_sens, air_dens, air_cp, h_in)
    # Calculate the delivery effectiveness (Equation 6-25)
    dse_DE = ((dse_a_s * 60.0 * system_cfm * air_dens) / (-1.0 * load_total)) * \
             (((-1.0 * load_total) / (60.0 * system_cfm * air_dens)) + \
              (1.0 - dse_a_r) * (dse_h_r - h_in) + \
              dse_a_r * air_cp * (dse_Br - 1.0) * dse_dT_r + \
              air_cp * (dse_Bs - 1.0) * (leavingAirTemp - dse_Tamb_s))

    # Calculate the sensible heat transfer from surroundings
    coolingLoad_Ducts_Sens = (1.0 - [dse_DE, 0.0].max) * load_sens

    return dse_DE, coolingLoad_Ducts_Sens
  end

  def self._calc_dse_DE_heating(dse_a_s, dse_Bs, dse_a_r, dse_Br, dse_dT_s, dse_dT_r, dse_dTe)
    # Calculate the delivery effectiveness (Equation 6-23)
    dse_DE = (dse_a_s * dse_Bs -
              dse_a_s * dse_Bs * (1.0 - dse_a_r * dse_Br) * (dse_dT_r / dse_dTe) -
              dse_a_s * (1.0 - dse_Bs) * (dse_dT_s / dse_dTe))

    return dse_DE
  end

  def self._calc_dse_DEcorr(dse_DE, dse_Fregain_s, dse_Fregain_r, dse_Br, dse_a_r, dse_dT_r, dse_dTe)
    # Calculate the delivery effectiveness corrector for regain (Equation 6-40)
    dse_DEcorr = (dse_DE + dse_Fregain_s * (1.0 - dse_DE) - (dse_Fregain_s - dse_Fregain_r -
                  dse_Br * (dse_a_r * dse_Fregain_s - dse_Fregain_r)) * dse_dT_r / dse_dTe)

    # Limit the DE to a reasonable value to prevent negative values and huge equipment
    dse_DEcorr = [dse_DEcorr, 0.25].max
    dse_DEcorr = [dse_DEcorr, 1.00].min

    return dse_DEcorr
  end

  def self.calculate_sensible_latent_split(return_leakage_cfm, cool_load_tot, coolingLoadLat)
    # Calculate the latent duct leakage load (Manual J accounts only for return duct leakage)
    dse_Cool_Load_Latent = [0.0, 0.68 * @acf * return_leakage_cfm * (@cool_design_grains - @cool_indoor_grains)].max

    # Calculate final latent and load
    cool_Load_Lat = coolingLoadLat + dse_Cool_Load_Latent
    cool_Load_Sens = cool_load_tot - cool_Load_Lat

    return cool_Load_Lat, cool_Load_Sens
  end

  def self.calc_ducts_area_weighted_average(ducts, values)
    '''
    Calculate area-weighted average values for unconditioned duct(s)
    '''
    uncond_area = { HPXML::DuctTypeSupply => 0.0, HPXML::DuctTypeReturn => 0.0 }
    ducts.each do |duct|
      next if HPXML::conditioned_locations_this_unit.include? duct.Location

      uncond_area[duct.Side] += duct.Area
    end

    value = { HPXML::DuctTypeSupply => 0.0, HPXML::DuctTypeReturn => 0.0 }
    ducts.each do |duct|
      next if HPXML::conditioned_locations_this_unit.include? duct.Location

      if uncond_area[duct.Side] > 0
        value[duct.Side] += values[duct.Side][duct.Location] * duct.Area / uncond_area[duct.Side]
      else
        value[duct.Side] += values[duct.Side][duct.Location]
      end
    end

    return value[HPXML::DuctTypeSupply], value[HPXML::DuctTypeReturn]
  end

  def self.calc_ducts_areas(ducts)
    '''
    Calculate total supply & return duct areas in unconditioned space
    '''

    areas = { HPXML::DuctTypeSupply => 0.0, HPXML::DuctTypeReturn => 0.0 }
    ducts.each do |duct|
      next if HPXML::conditioned_locations_this_unit.include? duct.Location

      areas[duct.Side] += duct.Area
    end

    return areas[HPXML::DuctTypeSupply], areas[HPXML::DuctTypeReturn]
  end

  def self.calc_ducts_leakages(ducts, system_cfm)
    '''
    Calculate total supply & return duct leakage in cfm.
    '''

    cfms = { HPXML::DuctTypeSupply => 0.0, HPXML::DuctTypeReturn => 0.0 }
    ducts.each do |duct|
      next if HPXML::conditioned_locations_this_unit.include? duct.Location

      if duct.LeakageFrac.to_f > 0
        cfms[duct.Side] += duct.LeakageFrac * system_cfm
      elsif duct.LeakageCFM25.to_f > 0
        cfms[duct.Side] += duct.LeakageCFM25
      elsif duct.LeakageCFM50.to_f > 0
        cfms[duct.Side] += Airflow.calc_air_leakage_at_diff_pressure(0.65, duct.LeakageCFM50, 50.0, 25.0)
      end
    end

    return cfms[HPXML::DuctTypeSupply], cfms[HPXML::DuctTypeReturn]
  end

  def self.calc_ducts_rvalues(ducts)
    '''
    Calculate UA-weighted average R-value for supply & return ducts.
    '''

    u_factors = { HPXML::DuctTypeSupply => {}, HPXML::DuctTypeReturn => {} }
    ducts.each do |duct|
      next if HPXML::conditioned_locations_this_unit.include? duct.Location

      u_factors[duct.Side][duct.Location] = 1.0 / duct.Rvalue
    end

    supply_u, return_u = calc_ducts_area_weighted_average(ducts, u_factors)

    return 1.0 / supply_u, 1.0 / return_u
  end

  def self.get_hvac_information(hvac_system)
    # FUTURE: Remove this method and use hvac_system objects directly.
    hvac = HVACInfo.new

    hpxml_hvacs = []
    if not hvac_system[:heating].nil?
      hpxml_hvacs << hvac_system[:heating]
    end
    if not hvac_system[:cooling].nil?
      hpxml_hvacs << hvac_system[:cooling]
    end

    # Get heating/cooling system info from HPXML objects
    hpxml_hvacs.uniq.each do |hpxml_hvac|
      hpxml_hvac_ap = hpxml_hvac.additional_properties

      hvac.hvac_system = hvac_system

      # System type
      if hpxml_hvac.respond_to? :heating_system_type
        hvac.HeatType = hpxml_hvac.heating_system_type
      elsif hpxml_hvac.respond_to? :cooling_system_type
        hvac.CoolType = hpxml_hvac.cooling_system_type
      elsif hpxml_hvac.respond_to? :heat_pump_type
        hvac.HeatType = hpxml_hvac.heat_pump_type
        hvac.CoolType = hpxml_hvac.heat_pump_type
      end

      # Load fractions
      if hpxml_hvac.respond_to? :fraction_heat_load_served
        hvac.HeatingLoadFraction = hpxml_hvac.fraction_heat_load_served
      end
      if hpxml_hvac.respond_to? :fraction_cool_load_served
        hvac.CoolingLoadFraction = hpxml_hvac.fraction_cool_load_served
      end
      if hpxml_hvac.is_a?(HPXML::HeatingSystem) && hpxml_hvac.is_heat_pump_backup_system
        # Use the same load fractions as the heat pump
        heat_pump = @hpxml.heat_pumps.select { |hp| hp.backup_system_idref == hpxml_hvac.id }[0]
        hvac.HeatingLoadFraction = heat_pump.fraction_heat_load_served
        hvac.CoolingLoadFraction = heat_pump.fraction_cool_load_served
      end

      # Capacities
      if hpxml_hvac.is_a?(HPXML::HeatingSystem) || hpxml_hvac.is_a?(HPXML::HeatPump)
        hvac.FixedHeatingCapacity = hpxml_hvac.heating_capacity
      end
      if hpxml_hvac.is_a?(HPXML::CoolingSystem) || hpxml_hvac.is_a?(HPXML::HeatPump)
        hvac.FixedCoolingCapacity = hpxml_hvac.cooling_capacity
      end
      if hpxml_hvac.is_a?(HPXML::HeatPump)
        if not hpxml_hvac.backup_heating_capacity.nil?
          hvac.FixedSuppHeatingCapacity = hpxml_hvac.backup_heating_capacity
        elsif not hpxml_hvac.backup_system.nil?
          hvac.FixedSuppHeatingCapacity = hpxml_hvac.backup_system.heating_capacity
        end
      end

      # HP Switchover Temperature
      if hpxml_hvac.is_a?(HPXML::HeatPump)
        hvac.SwitchoverTemperature = hpxml_hvac.backup_heating_switchover_temp
      end

      # Number of speeds
      if hpxml_hvac.is_a?(HPXML::CoolingSystem) || hpxml_hvac.is_a?(HPXML::HeatPump)
        # Cooling
        if hpxml_hvac_ap.respond_to? :num_speeds
          num_speeds = hpxml_hvac_ap.num_speeds
        end
        num_speeds = 1 if num_speeds.nil?
        hvac.NumSpeedsCooling = num_speeds
        if hvac.NumSpeedsCooling == 2
          hvac.OverSizeLimit = 1.2
        elsif hvac.NumSpeedsCooling > 2
          hvac.OverSizeLimit = 1.3
        end
      end
      if hpxml_hvac.is_a?(HPXML::HeatingSystem) || hpxml_hvac.is_a?(HPXML::HeatPump)
        # Heating
        if hpxml_hvac_ap.respond_to? :num_speeds
          num_speeds = hpxml_hvac_ap.num_speeds
        end
        num_speeds = 1 if num_speeds.nil?
        hvac.NumSpeedsHeating = num_speeds
      end

      # HVAC installation quality
      if hpxml_hvac.respond_to? :charge_defect_ratio
        if [HPXML::HVACTypeCentralAirConditioner,
            HPXML::HVACTypeMiniSplitAirConditioner,
            HPXML::HVACTypeHeatPumpAirToAir,
            HPXML::HVACTypeHeatPumpMiniSplit,
            HPXML::HVACTypeHeatPumpGroundToAir].include? hvac.CoolType
          hvac.ChargeDefectRatio = hpxml_hvac.charge_defect_ratio
        end
      end
      if hpxml_hvac.respond_to? :airflow_defect_ratio
        # Cooling
        if [HPXML::HVACTypeCentralAirConditioner,
            HPXML::HVACTypeMiniSplitAirConditioner,
            HPXML::HVACTypeHeatPumpAirToAir,
            HPXML::HVACTypeHeatPumpMiniSplit,
            HPXML::HVACTypeHeatPumpGroundToAir].include? hvac.CoolType
          if not hpxml_hvac.distribution_system.nil? # Exclude ductless
            hvac.AirflowDefectRatioCooling = hpxml_hvac.airflow_defect_ratio
          end
        end
        # Heating
        if [HPXML::HVACTypeFurnace,
            HPXML::HVACTypeHeatPumpAirToAir,
            HPXML::HVACTypeHeatPumpMiniSplit,
            HPXML::HVACTypeHeatPumpGroundToAir].include? hvac.HeatType
          if not hpxml_hvac.distribution_system.nil? # Exclude ductless
            hvac.AirflowDefectRatioHeating = hpxml_hvac.airflow_defect_ratio
          end
        end
      end

      # Rated airflow rates
      if hpxml_hvac_ap.respond_to? :cool_rated_cfm_per_ton
        hvac.RatedCFMperTonCooling = hpxml_hvac_ap.cool_rated_cfm_per_ton
      end
      if hpxml_hvac_ap.respond_to? :heat_rated_cfm_per_ton
        hvac.RatedCFMperTonHeating = hpxml_hvac_ap.heat_rated_cfm_per_ton
      end

      # Capacity ratios
      if hpxml_hvac_ap.respond_to? :cool_capacity_ratios
        hvac.CapacityRatioCooling = hpxml_hvac_ap.cool_capacity_ratios
      end
      if hpxml_hvac_ap.respond_to? :heat_capacity_ratios
        hvac.CapacityRatioHeating = hpxml_hvac_ap.heat_capacity_ratios
      end

      # Sizing speed
      hvac.SizingSpeed = get_sizing_speed(hvac.NumSpeedsCooling, hvac.CapacityRatioCooling)

      # Rated SHRs
      if hpxml_hvac_ap.respond_to? :cool_rated_shrs_gross
        hvac.SHRRated = hpxml_hvac_ap.cool_rated_shrs_gross
      end

      # Performance curves
      if hpxml_hvac_ap.respond_to? :cool_cap_ft_spec
        hvac.COOL_CAP_FT_SPEC = hpxml_hvac_ap.cool_cap_ft_spec
      end
      if hpxml_hvac_ap.respond_to? :cool_sh_ft_spec
        hvac.COOL_SH_FT_SPEC = hpxml_hvac_ap.cool_sh_ft_spec
      end
      if hpxml_hvac_ap.respond_to? :heat_cap_ft_spec
        hvac.HEAT_CAP_FT_SPEC = hpxml_hvac_ap.heat_cap_ft_spec
      end
      if hpxml_hvac_ap.respond_to? :cool_cap_fflow_spec
        hvac.COOL_CAP_FFLOW_SPEC = hpxml_hvac_ap.cool_cap_fflow_spec
      end
      if hpxml_hvac_ap.respond_to? :heat_cap_fflow_spec
        hvac.HEAT_CAP_FFLOW_SPEC = hpxml_hvac_ap.heat_cap_fflow_spec
      end
      if hpxml_hvac_ap.respond_to? :cool_cap_curve_spec
        hvac.COOL_CAP_CURVE_SPEC = hpxml_hvac_ap.cool_cap_curve_spec
      end
      if hpxml_hvac_ap.respond_to? :cool_sh_curve_spec
        hvac.COOL_SH_CURVE_SPEC = hpxml_hvac_ap.cool_sh_curve_spec
      end
      if hpxml_hvac_ap.respond_to? :heat_cap_curve_spec
        hvac.HEAT_CAP_CURVE_SPEC = hpxml_hvac_ap.heat_cap_curve_spec
      end

      # WLHP
      if hpxml_hvac.respond_to? :heating_efficiency_cop
        hvac.HeatingCOP = hpxml_hvac.heating_efficiency_cop
      end

      # GSHP
      if hpxml_hvac_ap.respond_to? :u_tube_spacing_type
        hvac.GSHP_SpacingType = hpxml_hvac_ap.u_tube_spacing_type
      end
      if hpxml_hvac_ap.respond_to? :cool_rated_eirs
        hvac.CoolingEIR = hpxml_hvac_ap.cool_rated_eirs[0]
      end
      if hpxml_hvac_ap.respond_to? :heat_rated_eirs
        hvac.HeatingEIR = hpxml_hvac_ap.heat_rated_eirs[0]
      end
      if hvac.HeatType == HPXML::HVACTypeHeatPumpGroundToAir
        hvac.GSHP_design_chw = hpxml_hvac_ap.design_chw
        hvac.GSHP_design_delta_t = hpxml_hvac_ap.design_delta_t
        hvac.GSHP_design_hw = hpxml_hvac_ap.design_hw
        hvac.GSHP_bore_d = hpxml_hvac_ap.bore_diameter
        hvac.GSHP_pipe_od = hpxml_hvac_ap.pipe_od
        hvac.GSHP_pipe_id = hpxml_hvac_ap.pipe_id
        hvac.GSHP_pipe_cond = hpxml_hvac_ap.pipe_cond
        hvac.GSHP_ground_k = hpxml_hvac_ap.ground_conductivity
        hvac.GSHP_grout_k = hpxml_hvac_ap.grout_conductivity
      end

      # Evaporative cooler
      if hpxml_hvac_ap.respond_to? :effectiveness
        hvac.EvapCoolerEffectiveness = hpxml_hvac_ap.effectiveness
      end

      # Ducts
      # FUTURE: Consolidate w/ ducts code in measure.rb
      hvac.Ducts = []
      next unless not hpxml_hvac.distribution_system.nil?

      lto = { supply_percent: nil, supply_cfm25: nil, return_percent: nil, return_cfm25: nil }
      hpxml_hvac.distribution_system.duct_leakage_measurements.each do |m|
        next unless m.duct_leakage_total_or_to_outside == 'to outside'

        if m.duct_leakage_units == HPXML::UnitsPercent && m.duct_type == HPXML::DuctTypeSupply
          lto[:supply_percent] = m.duct_leakage_value
        elsif m.duct_leakage_units == HPXML::UnitsCFM25 && m.duct_type == HPXML::DuctTypeSupply
          lto[:supply_cfm25] = m.duct_leakage_value
        elsif m.duct_leakage_units == HPXML::UnitsCFM50 && m.duct_type == HPXML::DuctTypeSupply
          lto[:supply_cfm50] = m.duct_leakage_value
        elsif m.duct_leakage_units == HPXML::UnitsPercent && m.duct_type == HPXML::DuctTypeReturn
          lto[:return_percent] = m.duct_leakage_value
        elsif m.duct_leakage_units == HPXML::UnitsCFM25 && m.duct_type == HPXML::DuctTypeReturn
          lto[:return_cfm25] = m.duct_leakage_value
        elsif m.duct_leakage_units == HPXML::UnitsCFM50 && m.duct_type == HPXML::DuctTypeReturn
          lto[:return_cfm50] = m.duct_leakage_value
        end
      end
      total_uncond_supply_area = hpxml_hvac.distribution_system.total_unconditioned_duct_areas[HPXML::DuctTypeSupply]
      total_uncond_return_area = hpxml_hvac.distribution_system.total_unconditioned_duct_areas[HPXML::DuctTypeReturn]
      hpxml_hvac.distribution_system.ducts.each do |duct|
        next if HPXML::conditioned_locations_this_unit.include? duct.duct_location

        d = DuctInfo.new
        d.Side = duct.duct_type
        d.Location = duct.duct_location
        d.Area = duct.duct_surface_area

        # Calculate R-value w/ air film
        d.Rvalue = Airflow.get_duct_insulation_rvalue(duct.duct_insulation_r_value, d.Side)

        # Leakage to Outside apportioned to this duct
        if d.Side == HPXML::DuctTypeSupply
          d.LeakageFrac = lto[:supply_percent].to_f * d.Area / total_uncond_supply_area
          d.LeakageCFM25 = lto[:supply_cfm25].to_f * d.Area / total_uncond_supply_area
          d.LeakageCFM50 = lto[:supply_cfm50].to_f * d.Area / total_uncond_supply_area
        elsif d.Side == HPXML::DuctTypeReturn
          d.LeakageFrac = lto[:return_percent].to_f * d.Area / total_uncond_return_area
          d.LeakageCFM25 = lto[:return_cfm25].to_f * d.Area / total_uncond_return_area
          d.LeakageCFM50 = lto[:return_cfm50].to_f * d.Area / total_uncond_return_area
        end
        hvac.Ducts << d
      end
      # If all ducts are in conditioned space, treat leakage as going to outside
      if (lto[:supply_percent].to_f + lto[:supply_cfm25].to_f + lto[:supply_cfm50].to_f) > 0 && total_uncond_supply_area == 0
        d = DuctInfo.new
        d.Side = HPXML::DuctTypeSupply
        d.Location = HPXML::LocationOutside
        d.Area = 0.0
        d.Rvalue = Airflow.get_duct_insulation_rvalue(0.0, d.Side)
        d.LeakageFrac = lto[:supply_percent]
        d.LeakageCFM25 = lto[:supply_cfm25]
        d.LeakageCFM50 = lto[:supply_cfm50]
        hvac.Ducts << d
      end
      next unless (lto[:return_percent].to_f + lto[:return_cfm25].to_f + lto[:return_cfm50].to_f) > 0 && total_uncond_return_area == 0

      d = DuctInfo.new
      d.Side = HPXML::DuctTypeReturn
      d.Location = HPXML::LocationOutside
      d.Area = 0.0
      d.Rvalue = Airflow.get_duct_insulation_rvalue(0.0, d.Side)
      d.LeakageFrac = lto[:return_percent]
      d.LeakageCFM25 = lto[:return_cfm25]
      d.LeakageCFM50 = lto[:return_cfm50]
      hvac.Ducts << d
    end

    return hvac
  end

  def self.process_curve_fit(airFlowRate, capacity, temp)
    # TODO: Get rid of this curve by using ADP/BF calculations
    return 0 if capacity == 0

    capacity_tons = UnitConversions.convert(capacity, 'Btu/hr', 'ton')
    return MathTools.biquadratic(airFlowRate / capacity_tons, temp, get_shr_biquadratic)
  end

  def self.get_shr_biquadratic
    # Based on EnergyPlus's model for calculating SHR at off-rated conditions. This curve fit
    # avoids the iterations in the actual model. It does not account for altitude or variations
    # in the SHRRated. It is a function of ODB (MJ design temp) and CFM/Ton (from MJ)
    return [1.08464364, 0.002096954, 0, -0.005766327, 0, -0.000011147]
  end

  def self.get_sizing_speed(num_speeds_cooling, capacity_ratios_cooling)
    if num_speeds_cooling > 1
      sizingSpeed = num_speeds_cooling # Default
      sizingSpeed_Test = 10 # Initialize
      for speed in 0..(num_speeds_cooling - 1)
        # Select curves for sizing using the speed with the capacity ratio closest to 1
        temp = (capacity_ratios_cooling[speed] - 1).abs
        if temp <= sizingSpeed_Test
          sizingSpeed = speed
          sizingSpeed_Test = temp
        end
      end
      return sizingSpeed
    end
    return 0
  end

  def self.get_true_azimuth(azimuth)
    true_az = azimuth - 180.0
    if true_az < 0
      true_az += 360.0
    end
    return true_az
  end

  def self.get_space_ua_values(location, weather)
    if HPXML::conditioned_locations.include? location
      fail 'Method should not be called for a conditioned space.'
    end

    space_UAs = { HPXML::LocationOutside => 0.0,
                  HPXML::LocationGround => 0.0,
                  HPXML::LocationLivingSpace => 0.0 }

    # Surface UAs
    (@hpxml.roofs + @hpxml.frame_floors + @hpxml.walls + @hpxml.foundation_walls).each do |surface|
      next unless ((location == surface.interior_adjacent_to && space_UAs.keys.include?(surface.exterior_adjacent_to)) ||
                   (location == surface.exterior_adjacent_to && space_UAs.keys.include?(surface.interior_adjacent_to)))

      if [surface.interior_adjacent_to, surface.exterior_adjacent_to].include? HPXML::LocationOutside
        space_UAs[HPXML::LocationOutside] += (1.0 / surface.insulation_assembly_r_value) * surface.area
      elsif HPXML::conditioned_locations.include?(surface.interior_adjacent_to) || HPXML::conditioned_locations.include?(surface.exterior_adjacent_to)
        space_UAs[HPXML::LocationLivingSpace] += (1.0 / surface.insulation_assembly_r_value) * surface.area
      elsif [surface.interior_adjacent_to, surface.exterior_adjacent_to].include? HPXML::LocationGround
        if surface.is_a? HPXML::FoundationWall
          u_wall_with_soil, u_wall_without_soil = get_foundation_wall_properties(surface)
          space_UAs[HPXML::LocationGround] += u_wall_without_soil * surface.area
        end
      end
    end

    # Infiltration UA
    infiltration_cfm = nil
    ach = nil
    if [HPXML::LocationCrawlspaceVented, HPXML::LocationAtticVented].include? location
      # Vented space
      if location == HPXML::LocationCrawlspaceVented
        vented_crawl = @hpxml.foundations.select { |f| f.foundation_type == HPXML::FoundationTypeCrawlspaceVented }[0]
        sla = vented_crawl.vented_crawlspace_sla
      else
        vented_attic = @hpxml.attics.select { |f| f.attic_type == HPXML::AtticTypeVented }[0]
        if not vented_attic.vented_attic_sla.nil?
          sla = vented_attic.vented_attic_sla
        else
          ach = vented_attic.vented_attic_ach
        end
      end
      ach = Airflow.get_infiltration_ACH_from_SLA(sla, 8.202, weather) if ach.nil?
    else # Unvented space
      ach = Airflow.get_default_unvented_space_ach()
    end
    volume = Geometry.calculate_zone_volume(@hpxml, location)
    infiltration_cfm = ach / UnitConversions.convert(1.0, 'hr', 'min') * volume
    outside_air_density = UnitConversions.convert(weather.header.LocalPressure, 'atm', 'Btu/ft^3') / (Gas.Air.r * (weather.data.AnnualAvgDrybulb + 460.0))
    space_UAs['infil'] = infiltration_cfm * outside_air_density * Gas.Air.cp * UnitConversions.convert(1.0, 'hr', 'min')

    # Total UA
    total_UA = 0.0
    space_UAs.each do |ua_type, ua|
      total_UA += ua
    end
    space_UAs['total'] = total_UA
    return space_UAs
  end

  def self.calculate_space_design_temps(location, weather, conditioned_design_temp, design_db, ground_db, is_cooling_for_unvented_attic_roof_insulation = false)
    space_UAs = get_space_ua_values(location, weather)

    # Calculate space design temp from space UAs
    design_temp = nil
    if not is_cooling_for_unvented_attic_roof_insulation

      sum_uat = 0.0
      space_UAs.each do |ua_type, ua|
        if ua_type == HPXML::LocationGround
          sum_uat += ua * ground_db
        elsif (ua_type == HPXML::LocationOutside) || (ua_type == 'infil')
          sum_uat += ua * design_db
        elsif ua_type == HPXML::LocationLivingSpace
          sum_uat += ua * conditioned_design_temp
        elsif ua_type == 'total'
        # skip
        else
          fail "Unexpected space ua type: '#{ua_type}'."
        end
      end
      design_temp = sum_uat / space_UAs['total']

    else

      # Special case due to effect of solar

      # This number comes from the number from the Vented Attic
      # assumption, but assuming an unvented attic will be hotter
      # during the summer when insulation is at the ceiling level
      max_temp_rise = 50.0

      # Estimate from running a few cases in E+ and DOE2 since the
      # attic will always be a little warmer than the living space
      # when the roof is insulated
      min_temp_rise = 5.0

      max_cooling_temp = @cool_setpoint + max_temp_rise
      min_cooling_temp = @cool_setpoint + min_temp_rise

      ua_conditioned = 0.0
      ua_outside = 0.0
      space_UAs.each do |ua_type, ua|
        if (ua_type == HPXML::LocationOutside) || (ua_type == 'infil')
          ua_outside += ua
        elsif ua_type == HPXML::LocationLivingSpace
          ua_conditioned += ua
        elsif not ((ua_type == 'total') || (ua_type == HPXML::LocationGround))
          fail "Unexpected space ua type: '#{ua_type}'."
        end
      end
      percent_ua_conditioned = ua_conditioned / (ua_conditioned + ua_outside)
      design_temp = max_cooling_temp - percent_ua_conditioned * (max_cooling_temp - min_cooling_temp)

    end

    return design_temp
  end

  def self.calculate_scheduled_space_design_temps(location, setpoint, oa_db, gnd_db)
    space_values = Geometry.get_temperature_scheduled_space_values(location)
    design_temp = setpoint * space_values[:indoor_weight] + oa_db * space_values[:outdoor_weight] + gnd_db * space_values[:ground_weight]
    if not space_values[:temp_min].nil?
      design_temp = [design_temp, space_values[:temp_min]].max
    end
    return design_temp
  end

  def self.get_wall_group(wall)
    # Determine the wall Group Number (A - K = 1 - 11) for above-grade walls

    if wall.is_a? HPXML::RimJoist
      wall_type = HPXML::WallTypeWoodStud
    else
      wall_type = wall.wall_type
    end

    wall_ufactor = 1.0 / wall.insulation_assembly_r_value

    # The following correlations were estimated by analyzing MJ8 construction tables.
    if wall_type == HPXML::WallTypeWoodStud
      if wall.siding == HPXML::SidingTypeBrick
        if wall_ufactor <= 0.070
          wall_group = 11 # K
        elsif wall_ufactor <= 0.083
          wall_group = 10 # J
        elsif wall_ufactor <= 0.095
          wall_group = 9 # I
        elsif wall_ufactor <= 0.100
          wall_group = 8 # H
        elsif wall_ufactor <= 0.130
          wall_group = 7 # G
        elsif wall_ufactor <= 0.175
          wall_group = 6 # F
        else
          wall_group = 5 # E
        end
      else
        if wall_ufactor <= 0.048
          wall_group = 10 # J
        elsif wall_ufactor <= 0.051
          wall_group = 9 # I
        elsif wall_ufactor <= 0.059
          wall_group = 8 # H
        elsif wall_ufactor <= 0.063
          wall_group = 7 # G
        elsif wall_ufactor <= 0.067
          wall_group = 6 # F
        elsif wall_ufactor <= 0.075
          wall_group = 5 # E
        elsif wall_ufactor <= 0.086
          wall_group = 4 # D
        elsif wall_ufactor <= 0.110
          wall_group = 3 # C
        elsif wall_ufactor <= 0.170
          wall_group = 2 # B
        else
          wall_group = 1 # A
        end
      end

    elsif wall_type == HPXML::WallTypeSteelStud
      if wall.siding == HPXML::SidingTypeBrick
        if wall_ufactor <= 0.090
          wall_group = 11 # K
        elsif wall_ufactor <= 0.105
          wall_group = 10 # J
        elsif wall_ufactor <= 0.118
          wall_group = 9 # I
        elsif wall_ufactor <= 0.125
          wall_group = 8 # H
        elsif wall_ufactor <= 0.145
          wall_group = 7 # G
        elsif wall_ufactor <= 0.200
          wall_group = 6 # F
        else
          wall_group = 5 # E
        end
      else
        if wall_ufactor <= 0.066
          wall_group = 10 # J
        elsif wall_ufactor <= 0.070
          wall_group = 9 # I
        elsif wall_ufactor <= 0.075
          wall_group = 8 # H
        elsif wall_ufactor <= 0.081
          wall_group = 7 # G
        elsif wall_ufactor <= 0.088
          wall_group = 6 # F
        elsif wall_ufactor <= 0.100
          wall_group = 5 # E
        elsif wall_ufactor <= 0.105
          wall_group = 4 # D
        elsif wall_ufactor <= 0.120
          wall_group = 3 # C
        elsif wall_ufactor <= 0.200
          wall_group = 2 # B
        else
          wall_group = 1 # A
        end
      end

    elsif wall_type == HPXML::WallTypeDoubleWoodStud
      wall_group = 10 # J (assumed since MJ8 does not include double stud constructions)
      if wall.siding == HPXML::SidingTypeBrick
        wall_group = 11 # K
      end

    elsif wall_type == HPXML::WallTypeSIP
      # Manual J refers to SIPs as Structural Foam Panel (SFP)
      if wall_ufactor >= (0.072 + 0.050) / 2
        if wall.siding == HPXML::SidingTypeBrick
          wall_group = 10 # J
        else
          wall_group = 7 # G
        end
      elsif wall_ufactor >= 0.050
        if wall.siding == HPXML::SidingTypeBrick
          wall_group = 11 # K
        else
          wall_group = 9 # I
        end
      else
        wall_group = 11 # K
      end

    elsif wall_type == HPXML::WallTypeCMU
      # Table 4A - Construction Number 13
      if wall_ufactor <= 0.0575
        wall_group = 10 # J
      elsif wall_ufactor <= 0.067
        wall_group = 9 # I
      elsif wall_ufactor <= 0.080
        wall_group = 8 # H
      elsif wall_ufactor <= 0.108
        wall_group = 7 # G
      elsif wall_ufactor <= 0.148
        wall_group = 6 # F
      else
        wall_group = 5 # E
      end

    elsif [HPXML::WallTypeBrick, HPXML::WallTypeAdobe].include? wall_type
      # Two Courses Brick
      if wall_ufactor >= (0.218 + 0.179) / 2
        wall_group = 7  # G
      elsif wall_ufactor >= (0.152 + 0.132) / 2
        wall_group = 8  # H
      elsif wall_ufactor >= (0.117 + 0.079) / 2
        wall_group = 9  # I
      elsif wall_ufactor >= 0.079
        wall_group = 10 # J
      else
        wall_group = 11 # K
      end

    elsif wall_type == HPXML::WallTypeLog
      # Stacked Logs
      if wall_ufactor >= (0.103 + 0.091) / 2
        wall_group = 7  # G
      elsif wall_ufactor >= (0.091 + 0.082) / 2
        wall_group = 8  # H
      elsif wall_ufactor >= (0.074 + 0.068) / 2
        wall_group = 9  # I
      elsif wall_ufactor >= (0.068 + 0.063) / 2
        wall_group = 10 # J
      else
        wall_group = 11 # K
      end

    elsif [HPXML::WallTypeICF, HPXML::WallTypeConcrete, HPXML::WallTypeStrawBale, HPXML::WallTypeStone].include? wall_type
      wall_group = 11 # K

    end

    # Maximum wall group is K
    wall_group = [wall_group, 11].min

    return wall_group
  end

  def self.gshp_coil_bf
    return 0.0806
  end

  def self.gshp_coil_bf_ft_spec
    return [1.21005458, -0.00664200, 0.00000000, 0.00348246, 0.00000000, 0.00000000]
  end

  def self.gshp_hx_pipe_rvalue(hvac)
    # Thermal Resistance of Pipe
    return Math.log(hvac.GSHP_pipe_od / hvac.GSHP_pipe_id) / 2.0 / Math::PI / hvac.GSHP_pipe_cond
  end

  def self.gshp_hxbore_ft_per_ton(weather, hvac, bore_spacing, pipe_r_value)
    if hvac.GSHP_SpacingType == 'b'
      beta_0 = 17.4427
      beta_1 = -0.6052
    elsif hvac.GSHP_SpacingType == 'c'
      beta_0 = 21.9059
      beta_1 = -0.3796
    elsif hvac.GSHP_SpacingType == 'as'
      beta_0 = 20.1004
      beta_1 = -0.94467
    end

    r_value_ground = Math.log(bore_spacing / hvac.GSHP_bore_d * 12.0) / 2.0 / Math::PI / hvac.GSHP_ground_k
    r_value_grout = 1.0 / hvac.GSHP_grout_k / beta_0 / ((hvac.GSHP_bore_d / hvac.GSHP_pipe_od)**beta_1)
    r_value_bore = r_value_grout + pipe_r_value / 2.0 # Note: Convection resistance is negligible when calculated against Glhepro (Jeffrey D. Spitler, 2000)

    rtf_DesignMon_Heat = [0.25, (71.0 - weather.data.MonthlyAvgDrybulbs[0]) / @htd].max
    rtf_DesignMon_Cool = [0.25, (weather.data.MonthlyAvgDrybulbs[6] - 76.0) / @ctd].max

    nom_length_heat = (1.0 - hvac.HeatingEIR) * (r_value_bore + r_value_ground * rtf_DesignMon_Heat) / (weather.data.AnnualAvgDrybulb - (2.0 * hvac.GSHP_design_hw - hvac.GSHP_design_delta_t) / 2.0) * UnitConversions.convert(1.0, 'ton', 'Btu/hr')
    nom_length_cool = (1.0 + hvac.CoolingEIR) * (r_value_bore + r_value_ground * rtf_DesignMon_Cool) / ((2.0 * hvac.GSHP_design_chw + hvac.GSHP_design_delta_t) / 2.0 - weather.data.AnnualAvgDrybulb) * UnitConversions.convert(1.0, 'ton', 'Btu/hr')

    return nom_length_heat, nom_length_cool
  end

  def self.gshp_gfnc_coeff(bore_config, num_bore_holes, spacing_to_depth_ratio)
    # Set GFNC coefficients
    gfnc_coeff = nil
    if bore_config == 'single'
      gfnc_coeff = 2.681, 3.024, 3.320, 3.666, 3.963, 4.306, 4.645, 4.899, 5.222, 5.405, 5.531, 5.704, 5.821, 6.082, 6.304, 6.366, 6.422, 6.477, 6.520, 6.558, 6.591, 6.619, 6.640, 6.665, 6.893, 6.694, 6.715
    elsif bore_config == 'line'
      if num_bore_holes == 2
        if spacing_to_depth_ratio <= 0.02
          gfnc_coeff = 2.681, 3.043, 3.397, 3.9, 4.387, 5.005, 5.644, 6.137, 6.77, 7.131, 7.381, 7.722, 7.953, 8.462, 8.9, 9.022, 9.13, 9.238, 9.323, 9.396, 9.46, 9.515, 9.556, 9.604, 9.636, 9.652, 9.678
        elsif spacing_to_depth_ratio <= 0.03
          gfnc_coeff = 2.679, 3.024, 3.332, 3.734, 4.143, 4.691, 5.29, 5.756, 6.383, 6.741, 6.988, 7.326, 7.557, 8.058, 8.5, 8.622, 8.731, 8.839, 8.923, 8.997, 9.061, 9.115, 9.156, 9.203, 9.236, 9.252, 9.277
        elsif spacing_to_depth_ratio <= 0.05
          gfnc_coeff = 2.679, 3.023, 3.319, 3.668, 3.988, 4.416, 4.921, 5.323, 5.925, 6.27, 6.512, 6.844, 7.073, 7.574, 8.015, 8.137, 8.247, 8.354, 8.439, 8.511, 8.575, 8.629, 8.67, 8.718, 8.75, 8.765, 8.791
        elsif spacing_to_depth_ratio <= 0.1
          gfnc_coeff = 2.679, 3.023, 3.318, 3.664, 3.961, 4.31, 4.672, 4.919, 5.406, 5.711, 5.932, 6.246, 6.465, 6.945, 7.396, 7.52, 7.636, 7.746, 7.831, 7.905, 7.969, 8.024, 8.066, 8.113, 8.146, 8.161, 8.187
        else
          gfnc_coeff = 2.679, 3.023, 3.318, 3.664, 3.961, 4.306, 4.648, 4.835, 5.232, 5.489, 5.682, 5.964, 6.166, 6.65, 7.087, 7.208, 7.32, 7.433, 7.52, 7.595, 7.661, 7.717, 7.758, 7.806, 7.839, 7.855, 7.88
        end
      elsif num_bore_holes == 3
        if spacing_to_depth_ratio <= 0.02
          gfnc_coeff = 2.682, 3.05, 3.425, 3.992, 4.575, 5.366, 6.24, 6.939, 7.86, 8.39, 8.759, 9.263, 9.605, 10.358, 11.006, 11.185, 11.345, 11.503, 11.628, 11.736, 11.831, 11.911, 11.971, 12.041, 12.089, 12.112, 12.151
        elsif spacing_to_depth_ratio <= 0.03
          gfnc_coeff = 2.679, 3.025, 3.336, 3.758, 4.21, 4.855, 5.616, 6.243, 7.124, 7.639, 7.999, 8.493, 8.833, 9.568, 10.22, 10.399, 10.56, 10.718, 10.841, 10.949, 11.043, 11.122, 11.182, 11.252, 11.299, 11.322, 11.36
        elsif spacing_to_depth_ratio <= 0.05
          gfnc_coeff = 2.679, 3.023, 3.319, 3.67, 3.997, 4.454, 5.029, 5.517, 6.298, 6.768, 7.106, 7.578, 7.907, 8.629, 9.274, 9.452, 9.612, 9.769, 9.893, 9.999, 10.092, 10.171, 10.231, 10.3, 10.347, 10.37, 10.407
        elsif spacing_to_depth_ratio <= 0.1
          gfnc_coeff = 2.679, 3.023, 3.318, 3.664, 3.962, 4.311, 4.681, 4.942, 5.484, 5.844, 6.116, 6.518, 6.807, 7.453, 8.091, 8.269, 8.435, 8.595, 8.719, 8.826, 8.919, 8.999, 9.06, 9.128, 9.175, 9.198, 9.235
        else
          gfnc_coeff = 2.679, 3.023, 3.318, 3.664, 3.961, 4.306, 4.649, 4.836, 5.25, 5.53, 5.746, 6.076, 6.321, 6.924, 7.509, 7.678, 7.836, 7.997, 8.121, 8.229, 8.325, 8.405, 8.465, 8.535, 8.582, 8.605, 8.642
        end
      elsif num_bore_holes == 4
        if spacing_to_depth_ratio <= 0.02
          gfnc_coeff = 2.682, 3.054, 3.438, 4.039, 4.676, 5.575, 6.619, 7.487, 8.662, 9.35, 9.832, 10.492, 10.943, 11.935, 12.787, 13.022, 13.232, 13.44, 13.604, 13.745, 13.869, 13.975, 14.054, 14.145, 14.208, 14.238, 14.289
        elsif spacing_to_depth_ratio <= 0.03
          gfnc_coeff = 2.679, 3.025, 3.339, 3.77, 4.244, 4.941, 5.798, 6.539, 7.622, 8.273, 8.734, 9.373, 9.814, 10.777, 11.63, 11.864, 12.074, 12.282, 12.443, 12.584, 12.706, 12.81, 12.888, 12.979, 13.041, 13.071, 13.12
        elsif spacing_to_depth_ratio <= 0.05
          gfnc_coeff = 2.679, 3.023, 3.319, 3.671, 4.001, 4.474, 5.086, 5.62, 6.514, 7.075, 7.487, 8.075, 8.49, 9.418, 10.253, 10.484, 10.692, 10.897, 11.057, 11.195, 11.316, 11.419, 11.497, 11.587, 11.647, 11.677, 11.726
        elsif spacing_to_depth_ratio <= 0.1
          gfnc_coeff = 2.679, 3.023, 3.318, 3.664, 3.962, 4.311, 4.686, 4.953, 5.523, 5.913, 6.214, 6.67, 7.005, 7.78, 8.574, 8.798, 9.011, 9.215, 9.373, 9.512, 9.632, 9.735, 9.814, 9.903, 9.963, 9.993, 10.041
        else
          gfnc_coeff = 2.679, 3.023, 3.318, 3.664, 3.961, 4.306, 4.649, 4.837, 5.259, 5.55, 5.779, 6.133, 6.402, 7.084, 7.777, 7.983, 8.178, 8.379, 8.536, 8.672, 8.795, 8.898, 8.975, 9.064, 9.125, 9.155, 9.203
        end
      elsif num_bore_holes == 5
        if spacing_to_depth_ratio <= 0.02
          gfnc_coeff = 2.683, 3.056, 3.446, 4.067, 4.737, 5.709, 6.877, 7.879, 9.272, 10.103, 10.69, 11.499, 12.053, 13.278, 14.329, 14.618, 14.878, 15.134, 15.336, 15.51, 15.663, 15.792, 15.89, 16.002, 16.079, 16.117, 16.179
        elsif spacing_to_depth_ratio <= 0.03
          gfnc_coeff = 2.679, 3.025, 3.34, 3.777, 4.265, 4.993, 5.913, 6.735, 7.974, 8.737, 9.285, 10.054, 10.591, 11.768, 12.815, 13.103, 13.361, 13.616, 13.814, 13.987, 14.137, 14.264, 14.36, 14.471, 14.548, 14.584, 14.645
        elsif spacing_to_depth_ratio <= 0.05
          gfnc_coeff = 2.679, 3.023, 3.319, 3.671, 4.004, 4.485, 5.12, 5.683, 6.653, 7.279, 7.747, 8.427, 8.914, 10.024, 11.035, 11.316, 11.571, 11.82, 12.016, 12.185, 12.332, 12.458, 12.553, 12.663, 12.737, 12.773, 12.833
        elsif spacing_to_depth_ratio <= 0.1
          gfnc_coeff = 2.679, 3.023, 3.318, 3.664, 3.962, 4.312, 4.688, 4.96, 5.547, 5.955, 6.274, 6.764, 7.132, 8.002, 8.921, 9.186, 9.439, 9.683, 9.873, 10.041, 10.186, 10.311, 10.406, 10.514, 10.588, 10.624, 10.683
        else
          gfnc_coeff = 2.679, 3.023, 3.318, 3.664, 3.961, 4.306, 4.65, 4.837, 5.264, 5.562, 5.798, 6.168, 6.452, 7.186, 7.956, 8.191, 8.415, 8.649, 8.834, 8.995, 9.141, 9.265, 9.357, 9.465, 9.539, 9.575, 9.634
        end
      elsif num_bore_holes == 6
        if spacing_to_depth_ratio <= 0.02
          gfnc_coeff = 2.683, 3.057, 3.452, 4.086, 4.779, 5.8, 7.06, 8.162, 9.74, 10.701, 11.385, 12.334, 12.987, 14.439, 15.684, 16.027, 16.335, 16.638, 16.877, 17.083, 17.264, 17.417, 17.532, 17.665, 17.756, 17.801, 17.874
        elsif spacing_to_depth_ratio <= 0.03
          gfnc_coeff = 2.679, 3.025, 3.341, 3.782, 4.278, 5.029, 5.992, 6.87, 8.226, 9.081, 9.704, 10.59, 11.212, 12.596, 13.828, 14.168, 14.473, 14.773, 15.007, 15.211, 15.388, 15.538, 15.652, 15.783, 15.872, 15.916, 15.987
        elsif spacing_to_depth_ratio <= 0.05
          gfnc_coeff = 2.679, 3.023, 3.319, 3.671, 4.005, 4.493, 5.143, 5.726, 6.747, 7.42, 7.93, 8.681, 9.227, 10.5, 11.672, 12.001, 12.299, 12.591, 12.821, 13.019, 13.192, 13.34, 13.452, 13.581, 13.668, 13.71, 13.78
        elsif spacing_to_depth_ratio <= 0.1
          gfnc_coeff = 2.679, 3.023, 3.318, 3.664, 3.962, 4.312, 4.69, 4.964, 5.563, 5.983, 6.314, 6.828, 7.218, 8.159, 9.179, 9.479, 9.766, 10.045, 10.265, 10.458, 10.627, 10.773, 10.883, 11.01, 11.096, 11.138, 11.207
        else
          gfnc_coeff = 2.679, 3.023, 3.318, 3.664, 3.961, 4.306, 4.65, 4.838, 5.268, 5.57, 5.811, 6.191, 6.485, 7.256, 8.082, 8.339, 8.586, 8.848, 9.055, 9.238, 9.404, 9.546, 9.653, 9.778, 9.864, 9.907, 9.976
        end
      elsif num_bore_holes == 7
        if spacing_to_depth_ratio <= 0.02
          gfnc_coeff = 2.683, 3.058, 3.456, 4.1, 4.809, 5.867, 7.195, 8.38, 10.114, 11.189, 11.961, 13.04, 13.786, 15.456, 16.89, 17.286, 17.64, 17.989, 18.264, 18.501, 18.709, 18.886, 19.019, 19.172, 19.276, 19.328, 19.412
        elsif spacing_to_depth_ratio <= 0.03
          gfnc_coeff = 2.679, 3.025, 3.342, 3.785, 4.288, 5.054, 6.05, 6.969, 8.418, 9.349, 10.036, 11.023, 11.724, 13.296, 14.706, 15.096, 15.446, 15.791, 16.059, 16.293, 16.497, 16.668, 16.799, 16.949, 17.052, 17.102, 17.183
        elsif spacing_to_depth_ratio <= 0.05
          gfnc_coeff = 2.679, 3.023, 3.319, 3.672, 4.007, 4.499, 5.159, 5.756, 6.816, 7.524, 8.066, 8.874, 9.469, 10.881, 12.2, 12.573, 12.912, 13.245, 13.508, 13.734, 13.932, 14.1, 14.228, 14.376, 14.475, 14.524, 14.604
        elsif spacing_to_depth_ratio <= 0.1
          gfnc_coeff = 2.679, 3.023, 3.318, 3.664, 3.962, 4.312, 4.691, 4.967, 5.574, 6.003, 6.343, 6.874, 7.28, 8.276, 9.377, 9.706, 10.022, 10.333, 10.578, 10.795, 10.985, 11.15, 11.276, 11.419, 11.518, 11.565, 11.644
        else
          gfnc_coeff = 2.679, 3.023, 3.318, 3.664, 3.961, 4.306, 4.65, 4.838, 5.27, 5.576, 5.821, 6.208, 6.509, 7.307, 8.175, 8.449, 8.715, 8.998, 9.224, 9.426, 9.61, 9.768, 9.887, 10.028, 10.126, 10.174, 10.252
        end
      elsif num_bore_holes == 8
        if spacing_to_depth_ratio <= 0.02
          gfnc_coeff = 2.683, 3.059, 3.459, 4.11, 4.832, 5.918, 7.3, 8.55, 10.416, 11.59, 12.442, 13.641, 14.475, 16.351, 17.97, 18.417, 18.817, 19.211, 19.522, 19.789, 20.024, 20.223, 20.373, 20.546, 20.664, 20.721, 20.816
        elsif spacing_to_depth_ratio <= 0.03
          gfnc_coeff = 2.679, 3.025, 3.342, 3.788, 4.295, 5.073, 6.093, 7.045, 8.567, 9.56, 10.301, 11.376, 12.147, 13.892, 15.472, 15.911, 16.304, 16.692, 16.993, 17.257, 17.486, 17.679, 17.826, 17.995, 18.111, 18.167, 18.259
        elsif spacing_to_depth_ratio <= 0.05
          gfnc_coeff = 2.679, 3.023, 3.319, 3.672, 4.008, 4.503, 5.171, 5.779, 6.868, 7.603, 8.17, 9.024, 9.659, 11.187, 12.64, 13.055, 13.432, 13.804, 14.098, 14.351, 14.573, 14.762, 14.905, 15.07, 15.182, 15.237, 15.326
        elsif spacing_to_depth_ratio <= 0.1
          gfnc_coeff = 2.679, 3.023, 3.318, 3.664, 3.962, 4.312, 4.692, 4.97, 5.583, 6.018, 6.364, 6.909, 7.327, 8.366, 9.531, 9.883, 10.225, 10.562, 10.83, 11.069, 11.28, 11.463, 11.602, 11.762, 11.872, 11.925, 12.013
        else
          gfnc_coeff = 2.679, 3.023, 3.318, 3.664, 3.961, 4.306, 4.65, 4.838, 5.272, 5.58, 5.828, 6.22, 6.527, 7.345, 8.246, 8.533, 8.814, 9.114, 9.356, 9.573, 9.772, 9.944, 10.076, 10.231, 10.34, 10.393, 10.481
        end
      elsif num_bore_holes == 9
        if spacing_to_depth_ratio <= 0.02
          gfnc_coeff = 2.683, 3.06, 3.461, 4.118, 4.849, 5.958, 7.383, 8.687, 10.665, 11.927, 12.851, 14.159, 15.075, 17.149, 18.947, 19.443, 19.888, 20.326, 20.672, 20.969, 21.23, 21.452, 21.618, 21.81, 21.941, 22.005, 22.11
        elsif spacing_to_depth_ratio <= 0.03
          gfnc_coeff = 2.679, 3.025, 3.342, 3.79, 4.301, 5.088, 6.127, 7.105, 8.686, 9.732, 10.519, 11.671, 12.504, 14.408, 16.149, 16.633, 17.069, 17.499, 17.833, 18.125, 18.379, 18.593, 18.756, 18.943, 19.071, 19.133, 19.235
        elsif spacing_to_depth_ratio <= 0.05
          gfnc_coeff = 2.679, 3.023, 3.319, 3.672, 4.008, 4.506, 5.181, 5.797, 6.909, 7.665, 8.253, 9.144, 9.813, 11.441, 13.015, 13.468, 13.881, 14.29, 14.613, 14.892, 15.136, 15.345, 15.503, 15.686, 15.809, 15.87, 15.969
        elsif spacing_to_depth_ratio <= 0.1
          gfnc_coeff = 2.679, 3.023, 3.318, 3.664, 3.962, 4.312, 4.693, 4.972, 5.589, 6.03, 6.381, 6.936, 7.364, 8.436, 9.655, 10.027, 10.391, 10.751, 11.04, 11.298, 11.527, 11.726, 11.879, 12.054, 12.175, 12.234, 12.331
        else
          gfnc_coeff = 2.679, 3.023, 3.318, 3.664, 3.961, 4.306, 4.65, 4.838, 5.273, 5.584, 5.833, 6.23, 6.541, 7.375, 8.302, 8.6, 8.892, 9.208, 9.463, 9.692, 9.905, 10.089, 10.231, 10.4, 10.518, 10.576, 10.673
        end
      elsif num_bore_holes == 10
        if spacing_to_depth_ratio <= 0.02
          gfnc_coeff = 2.683, 3.06, 3.463, 4.125, 4.863, 5.99, 7.45, 8.799, 10.872, 12.211, 13.197, 14.605, 15.598, 17.863, 19.834, 20.379, 20.867, 21.348, 21.728, 22.055, 22.342, 22.585, 22.767, 22.978, 23.122, 23.192, 23.307
        elsif spacing_to_depth_ratio <= 0.03
          gfnc_coeff = 2.679, 3.026, 3.343, 3.792, 4.306, 5.1, 6.154, 7.153, 8.784, 9.873, 10.699, 11.918, 12.805, 14.857, 16.749, 17.278, 17.755, 18.225, 18.591, 18.91, 19.189, 19.423, 19.601, 19.807, 19.947, 20.015, 20.126
        elsif spacing_to_depth_ratio <= 0.05
          gfnc_coeff = 2.679, 3.023, 3.319, 3.672, 4.009, 4.509, 5.189, 5.812, 6.942, 7.716, 8.32, 9.242, 9.939, 11.654, 13.336, 13.824, 14.271, 14.714, 15.065, 15.368, 15.635, 15.863, 16.036, 16.235, 16.37, 16.435, 16.544
        elsif spacing_to_depth_ratio <= 0.1
          gfnc_coeff = 2.679, 3.023, 3.318, 3.664, 3.962, 4.312, 4.694, 4.973, 5.595, 6.039, 6.395, 6.958, 7.394, 8.493, 9.757, 10.146, 10.528, 10.909, 11.215, 11.491, 11.736, 11.951, 12.116, 12.306, 12.437, 12.501, 12.607
        else
          gfnc_coeff = 2.679, 3.023, 3.318, 3.664, 3.961, 4.306, 4.65, 4.838, 5.275, 5.587, 5.837, 6.238, 6.552, 7.399, 8.347, 8.654, 8.956, 9.283, 9.549, 9.79, 10.014, 10.209, 10.36, 10.541, 10.669, 10.732, 10.837
        end
      end
    elsif bore_config == 'l-config'
      if num_bore_holes == 3
        if spacing_to_depth_ratio <= 0.02
          gfnc_coeff = 2.682, 3.052, 3.435, 4.036, 4.668, 5.519, 6.435, 7.155, 8.091, 8.626, 8.997, 9.504, 9.847, 10.605, 11.256, 11.434, 11.596, 11.755, 11.88, 11.988, 12.083, 12.163, 12.224, 12.294, 12.342, 12.365, 12.405
        elsif spacing_to_depth_ratio <= 0.03
          gfnc_coeff = 2.679, 3.025, 3.337, 3.767, 4.242, 4.937, 5.754, 6.419, 7.33, 7.856, 8.221, 8.721, 9.063, 9.818, 10.463, 10.641, 10.801, 10.959, 11.084, 11.191, 11.285, 11.365, 11.425, 11.495, 11.542, 11.565, 11.603
        elsif spacing_to_depth_ratio <= 0.05
          gfnc_coeff = 2.679, 3.023, 3.319, 3.67, 3.999, 4.472, 5.089, 5.615, 6.449, 6.942, 7.292, 7.777, 8.111, 8.847, 9.497, 9.674, 9.836, 9.993, 10.117, 10.224, 10.317, 10.397, 10.457, 10.525, 10.573, 10.595, 10.633
        elsif spacing_to_depth_ratio <= 0.1
          gfnc_coeff = 2.679, 3.023, 3.318, 3.664, 3.962, 4.311, 4.684, 4.95, 5.525, 5.915, 6.209, 6.64, 6.946, 7.645, 8.289, 8.466, 8.63, 8.787, 8.912, 9.018, 9.112, 9.192, 9.251, 9.32, 9.367, 9.39, 9.427
        else
          gfnc_coeff = 2.679, 3.023, 3.318, 3.664, 3.961, 4.306, 4.649, 4.836, 5.255, 5.547, 5.777, 6.132, 6.397, 7.069, 7.673, 7.848, 8.005, 8.161, 8.29, 8.397, 8.492, 8.571, 8.631, 8.7, 8.748, 8.771, 8.808
        end
      elsif num_bore_holes == 4
        if spacing_to_depth_ratio <= 0.02
          gfnc_coeff = 2.683, 3.055, 3.446, 4.075, 4.759, 5.729, 6.841, 7.753, 8.96, 9.659, 10.147, 10.813, 11.266, 12.265, 13.122, 13.356, 13.569, 13.778, 13.942, 14.084, 14.208, 14.314, 14.393, 14.485, 14.548, 14.579, 14.63
        elsif spacing_to_depth_ratio <= 0.03
          gfnc_coeff = 2.679, 3.025, 3.339, 3.777, 4.27, 5.015, 5.945, 6.739, 7.875, 8.547, 9.018, 9.668, 10.116, 11.107, 11.953, 12.186, 12.395, 12.603, 12.766, 12.906, 13.029, 13.133, 13.212, 13.303, 13.365, 13.395, 13.445
        elsif spacing_to_depth_ratio <= 0.05
          gfnc_coeff = 2.679, 3.023, 3.319, 3.671, 4.003, 4.488, 5.137, 5.713, 6.678, 7.274, 7.707, 8.319, 8.747, 9.698, 10.543, 10.774, 10.984, 11.19, 11.351, 11.49, 11.612, 11.715, 11.793, 11.882, 11.944, 11.974, 12.022
        elsif spacing_to_depth_ratio <= 0.1
          gfnc_coeff = 2.679, 3.023, 3.318, 3.664, 3.962, 4.311, 4.688, 4.959, 5.558, 5.976, 6.302, 6.794, 7.155, 8.008, 8.819, 9.044, 9.255, 9.456, 9.618, 9.755, 9.877, 9.98, 10.057, 10.146, 10.207, 10.236, 10.285
        else
          gfnc_coeff = 2.679, 3.023, 3.318, 3.664, 3.961, 4.306, 4.649, 4.837, 5.263, 5.563, 5.804, 6.183, 6.473, 7.243, 7.969, 8.185, 8.382, 8.58, 8.743, 8.88, 9.001, 9.104, 9.181, 9.27, 9.332, 9.361, 9.409
        end
      elsif num_bore_holes == 5
        if spacing_to_depth_ratio <= 0.02
          gfnc_coeff = 2.683, 3.057, 3.453, 4.097, 4.806, 5.842, 7.083, 8.14, 9.579, 10.427, 11.023, 11.841, 12.399, 13.633, 14.691, 14.98, 15.242, 15.499, 15.701, 15.877, 16.03, 16.159, 16.257, 16.37, 16.448, 16.485, 16.549
        elsif spacing_to_depth_ratio <= 0.03
          gfnc_coeff = 2.679, 3.025, 3.34, 3.783, 4.285, 5.054, 6.038, 6.915, 8.219, 9.012, 9.576, 10.362, 10.907, 12.121, 13.161, 13.448, 13.705, 13.96, 14.16, 14.332, 14.483, 14.61, 14.707, 14.819, 14.895, 14.932, 14.993
        elsif spacing_to_depth_ratio <= 0.05
          gfnc_coeff = 2.679, 3.023, 3.319, 3.671, 4.005, 4.497, 5.162, 5.76, 6.796, 7.461, 7.954, 8.665, 9.17, 10.31, 11.338, 11.62, 11.877, 12.127, 12.324, 12.494, 12.643, 12.77, 12.865, 12.974, 13.049, 13.085, 13.145
        elsif spacing_to_depth_ratio <= 0.1
          gfnc_coeff = 2.679, 3.023, 3.318, 3.664, 3.962, 4.312, 4.69, 4.964, 5.575, 6.006, 6.347, 6.871, 7.263, 8.219, 9.164, 9.432, 9.684, 9.926, 10.121, 10.287, 10.434, 10.56, 10.654, 10.762, 10.836, 10.872, 10.93
        else
          gfnc_coeff = 2.679, 3.023, 3.318, 3.664, 3.961, 4.306, 4.65, 4.837, 5.267, 5.573, 5.819, 6.208, 6.51, 7.33, 8.136, 8.384, 8.613, 8.844, 9.037, 9.2, 9.345, 9.468, 9.562, 9.67, 9.744, 9.78, 9.839
        end
      elsif num_bore_holes == 6
        if spacing_to_depth_ratio <= 0.02
          gfnc_coeff = 2.683, 3.058, 3.457, 4.111, 4.837, 5.916, 7.247, 8.41, 10.042, 11.024, 11.72, 12.681, 13.339, 14.799, 16.054, 16.396, 16.706, 17.011, 17.25, 17.458, 17.639, 17.792, 17.907, 18.041, 18.133, 18.177, 18.253
        elsif spacing_to_depth_ratio <= 0.03
          gfnc_coeff = 2.679, 3.025, 3.341, 3.786, 4.296, 5.08, 6.099, 7.031, 8.456, 9.346, 9.988, 10.894, 11.528, 12.951, 14.177, 14.516, 14.819, 15.12, 15.357, 15.56, 15.737, 15.888, 16.002, 16.134, 16.223, 16.267, 16.338
        elsif spacing_to_depth_ratio <= 0.05
          gfnc_coeff = 2.679, 3.023, 3.319, 3.671, 4.007, 4.503, 5.178, 5.791, 6.872, 7.583, 8.119, 8.905, 9.472, 10.774, 11.969, 12.3, 12.6, 12.895, 13.126, 13.326, 13.501, 13.649, 13.761, 13.89, 13.977, 14.02, 14.09
        elsif spacing_to_depth_ratio <= 0.1
          gfnc_coeff = 2.679, 3.023, 3.318, 3.664, 3.962, 4.312, 4.691, 4.968, 5.586, 6.026, 6.375, 6.919, 7.331, 8.357, 9.407, 9.71, 9.997, 10.275, 10.501, 10.694, 10.865, 11.011, 11.121, 11.247, 11.334, 11.376, 11.445
        else
          gfnc_coeff = 2.679, 3.023, 3.318, 3.664, 3.961, 4.306, 4.65, 4.838, 5.27, 5.579, 5.828, 6.225, 6.535, 7.384, 8.244, 8.515, 8.768, 9.026, 9.244, 9.428, 9.595, 9.737, 9.845, 9.97, 10.057, 10.099, 10.168
        end
      end
    elsif bore_config == 'l2-config'
      if num_bore_holes == 8
        if spacing_to_depth_ratio <= 0.02
          gfnc_coeff = 2.685, 3.078, 3.547, 4.438, 5.521, 7.194, 9.237, 10.973, 13.311, 14.677, 15.634, 16.942, 17.831, 19.791, 21.462, 21.917, 22.329, 22.734, 23.052, 23.328, 23.568, 23.772, 23.925, 24.102, 24.224, 24.283, 24.384
        elsif spacing_to_depth_ratio <= 0.03
          gfnc_coeff = 2.679, 3.027, 3.354, 3.866, 4.534, 5.682, 7.271, 8.709, 10.845, 12.134, 13.046, 14.308, 15.177, 17.106, 18.741, 19.19, 19.592, 19.989, 20.303, 20.57, 20.805, 21.004, 21.155, 21.328, 21.446, 21.504, 21.598
        elsif spacing_to_depth_ratio <= 0.05
          gfnc_coeff = 2.679, 3.023, 3.319, 3.676, 4.034, 4.639, 5.587, 6.514, 8.195, 9.283, 10.09, 11.244, 12.058, 13.88, 15.491, 15.931, 16.328, 16.716, 17.02, 17.282, 17.511, 17.706, 17.852, 18.019, 18.134, 18.19, 18.281
        elsif spacing_to_depth_ratio <= 0.1
          gfnc_coeff = 2.679, 3.023, 3.318, 3.664, 3.962, 4.315, 4.72, 5.041, 5.874, 6.525, 7.06, 7.904, 8.541, 10.093, 11.598, 12.018, 12.41, 12.784, 13.084, 13.338, 13.562, 13.753, 13.895, 14.058, 14.169, 14.223, 14.312
        else
          gfnc_coeff = 2.679, 3.023, 3.318, 3.664, 3.961, 4.307, 4.653, 4.842, 5.325, 5.717, 6.058, 6.635, 7.104, 8.419, 9.714, 10.108, 10.471, 10.834, 11.135, 11.387, 11.61, 11.798, 11.94, 12.103, 12.215, 12.268, 12.356
        end
      elsif num_bore_holes == 10
        if spacing_to_depth_ratio <= 0.02
          gfnc_coeff = 2.685, 3.08, 3.556, 4.475, 5.611, 7.422, 9.726, 11.745, 14.538, 16.199, 17.369, 18.975, 20.071, 22.489, 24.551, 25.111, 25.619, 26.118, 26.509, 26.848, 27.143, 27.393, 27.582, 27.8, 27.949, 28.022, 28.146
        elsif spacing_to_depth_ratio <= 0.03
          gfnc_coeff = 2.679, 3.027, 3.356, 3.874, 4.559, 5.758, 7.466, 9.07, 11.535, 13.06, 14.153, 15.679, 16.739, 19.101, 21.106, 21.657, 22.15, 22.637, 23.021, 23.348, 23.635, 23.879, 24.063, 24.275, 24.42, 24.49, 24.605
        elsif spacing_to_depth_ratio <= 0.05
          gfnc_coeff = 2.679, 3.023, 3.319, 3.676, 4.037, 4.653, 5.634, 6.61, 8.44, 9.664, 10.589, 11.936, 12.899, 15.086, 17.041, 17.575, 18.058, 18.53, 18.9, 19.218, 19.496, 19.733, 19.91, 20.113, 20.252, 20.32, 20.431
        elsif spacing_to_depth_ratio <= 0.1
          gfnc_coeff = 2.679, 3.023, 3.318, 3.664, 3.962, 4.315, 4.723, 5.048, 5.904, 6.584, 7.151, 8.062, 8.764, 10.521, 12.281, 12.779, 13.246, 13.694, 14.054, 14.36, 14.629, 14.859, 15.03, 15.226, 15.36, 15.425, 15.531
        else
          gfnc_coeff = 2.679, 3.023, 3.318, 3.664, 3.961, 4.307, 4.653, 4.842, 5.331, 5.731, 6.083, 6.683, 7.178, 8.6, 10.054, 10.508, 10.929, 11.356, 11.711, 12.009, 12.275, 12.5, 12.671, 12.866, 13, 13.064, 13.17
        end
      end
    elsif bore_config == 'u-config'
      if num_bore_holes == 5
        if spacing_to_depth_ratio <= 0.02
          gfnc_coeff = 2.683, 3.057, 3.46, 4.134, 4.902, 6.038, 7.383, 8.503, 9.995, 10.861, 11.467, 12.294, 12.857, 14.098, 15.16, 15.449, 15.712, 15.97, 16.173, 16.349, 16.503, 16.633, 16.731, 16.844, 16.922, 16.96, 17.024
        elsif spacing_to_depth_ratio <= 0.03
          gfnc_coeff = 2.679, 3.025, 3.341, 3.789, 4.31, 5.136, 6.219, 7.172, 8.56, 9.387, 9.97, 10.774, 11.328, 12.556, 13.601, 13.889, 14.147, 14.403, 14.604, 14.777, 14.927, 15.056, 15.153, 15.265, 15.341, 15.378, 15.439
        elsif spacing_to_depth_ratio <= 0.05
          gfnc_coeff = 2.679, 3.023, 3.319, 3.671, 4.007, 4.51, 5.213, 5.864, 6.998, 7.717, 8.244, 8.993, 9.518, 10.69, 11.73, 12.015, 12.273, 12.525, 12.723, 12.893, 13.043, 13.17, 13.265, 13.374, 13.449, 13.486, 13.546
        elsif spacing_to_depth_ratio <= 0.1
          gfnc_coeff = 2.679, 3.023, 3.318, 3.664, 3.962, 4.312, 4.692, 4.969, 5.607, 6.072, 6.444, 7.018, 7.446, 8.474, 9.462, 9.737, 9.995, 10.241, 10.438, 10.606, 10.754, 10.88, 10.975, 11.083, 11.157, 11.193, 11.252
        else
          gfnc_coeff = 2.679, 3.023, 3.318, 3.664, 3.961, 4.306, 4.65, 4.838, 5.27, 5.585, 5.843, 6.26, 6.588, 7.486, 8.353, 8.614, 8.854, 9.095, 9.294, 9.46, 9.608, 9.733, 9.828, 9.936, 10.011, 10.047, 10.106
        end
      elsif num_bore_holes == 7
        if spacing_to_depth_ratio <= 0.02
          gfnc_coeff = 2.683, 3.059, 3.467, 4.164, 4.994, 6.319, 8.011, 9.482, 11.494, 12.679, 13.511, 14.651, 15.427, 17.139, 18.601, 18.999, 19.359, 19.714, 19.992, 20.233, 20.443, 20.621, 20.755, 20.91, 21.017, 21.069, 21.156
        elsif spacing_to_depth_ratio <= 0.03
          gfnc_coeff = 2.679, 3.025, 3.342, 3.795, 4.329, 5.214, 6.465, 7.635, 9.435, 10.54, 11.327, 12.421, 13.178, 14.861, 16.292, 16.685, 17.038, 17.386, 17.661, 17.896, 18.101, 18.276, 18.408, 18.56, 18.663, 18.714, 18.797
        elsif spacing_to_depth_ratio <= 0.05
          gfnc_coeff = 2.679, 3.023, 3.319, 3.672, 4.009, 4.519, 5.253, 5.965, 7.304, 8.204, 8.882, 9.866, 10.566, 12.145, 13.555, 13.941, 14.29, 14.631, 14.899, 15.129, 15.331, 15.502, 15.631, 15.778, 15.879, 15.928, 16.009
        elsif spacing_to_depth_ratio <= 0.1
          gfnc_coeff = 2.679, 3.023, 3.318, 3.664, 3.962, 4.312, 4.694, 4.975, 5.629, 6.127, 6.54, 7.207, 7.723, 9.019, 10.314, 10.68, 11.023, 11.352, 11.617, 11.842, 12.04, 12.209, 12.335, 12.48, 12.579, 12.627, 12.705
        else
          gfnc_coeff = 2.679, 3.023, 3.318, 3.664, 3.961, 4.306, 4.65, 4.838, 5.275, 5.595, 5.861, 6.304, 6.665, 7.709, 8.785, 9.121, 9.434, 9.749, 10.013, 10.233, 10.43, 10.597, 10.723, 10.868, 10.967, 11.015, 11.094
        end
      elsif num_bore_holes == 9
        if spacing_to_depth_ratio <= 0.02
          gfnc_coeff = 2.683, 3.061, 3.47, 4.178, 5.039, 6.472, 8.405, 10.147, 12.609, 14.086, 15.131, 16.568, 17.55, 19.72, 21.571, 22.073, 22.529, 22.976, 23.327, 23.632, 23.896, 24.121, 24.29, 24.485, 24.619, 24.684, 24.795
        elsif spacing_to_depth_ratio <= 0.03
          gfnc_coeff = 2.679, 3.025, 3.343, 3.798, 4.338, 5.248, 6.588, 7.902, 10.018, 11.355, 12.321, 13.679, 14.625, 16.74, 18.541, 19.036, 19.478, 19.916, 20.261, 20.555, 20.812, 21.031, 21.197, 21.387, 21.517, 21.58, 21.683
        elsif spacing_to_depth_ratio <= 0.05
          gfnc_coeff = 2.679, 3.023, 3.319, 3.672, 4.01, 4.524, 5.27, 6.01, 7.467, 8.489, 9.281, 10.452, 11.299, 13.241, 14.995, 15.476, 15.912, 16.337, 16.67, 16.957, 17.208, 17.421, 17.581, 17.764, 17.889, 17.95, 18.05
        elsif spacing_to_depth_ratio <= 0.1
          gfnc_coeff = 2.679, 3.023, 3.318, 3.664, 3.962, 4.312, 4.695, 4.977, 5.639, 6.15, 6.583, 7.298, 7.869, 9.356, 10.902, 11.347, 11.766, 12.169, 12.495, 12.772, 13.017, 13.225, 13.381, 13.559, 13.681, 13.74, 13.837
        else
          gfnc_coeff = 2.679, 3.023, 3.318, 3.664, 3.961, 4.306, 4.65, 4.838, 5.277, 5.6, 5.87, 6.322, 6.698, 7.823, 9.044, 9.438, 9.809, 10.188, 10.506, 10.774, 11.015, 11.219, 11.374, 11.552, 11.674, 11.733, 11.83
        end
      end
    elsif bore_config == 'open-rectangle'
      if num_bore_holes == 8
        if spacing_to_depth_ratio <= 0.02
          gfnc_coeff = 2.684, 3.066, 3.497, 4.275, 5.229, 6.767, 8.724, 10.417, 12.723, 14.079, 15.03, 16.332, 17.217, 19.17, 20.835, 21.288, 21.698, 22.101, 22.417, 22.692, 22.931, 23.133, 23.286, 23.462, 23.583, 23.642, 23.742
        elsif spacing_to_depth_ratio <= 0.03
          gfnc_coeff = 2.679, 3.026, 3.347, 3.821, 4.409, 5.418, 6.87, 8.226, 10.299, 11.565, 12.466, 13.716, 14.58, 16.498, 18.125, 18.572, 18.972, 19.368, 19.679, 19.946, 20.179, 20.376, 20.527, 20.699, 20.816, 20.874, 20.967
        elsif spacing_to_depth_ratio <= 0.05
          gfnc_coeff = 2.679, 3.023, 3.319, 3.673, 4.018, 4.564, 5.389, 6.21, 7.763, 8.801, 9.582, 10.709, 11.51, 13.311, 14.912, 15.349, 15.744, 16.13, 16.432, 16.693, 16.921, 17.114, 17.259, 17.426, 17.54, 17.595, 17.686
        elsif spacing_to_depth_ratio <= 0.1
          gfnc_coeff = 2.679, 3.023, 3.318, 3.664, 3.962, 4.313, 4.704, 4.999, 5.725, 6.294, 6.771, 7.543, 8.14, 9.629, 11.105, 11.52, 11.908, 12.28, 12.578, 12.831, 13.054, 13.244, 13.386, 13.548, 13.659, 13.712, 13.8
        else
          gfnc_coeff = 2.679, 3.023, 3.318, 3.664, 3.961, 4.306, 4.651, 4.839, 5.293, 5.641, 5.938, 6.44, 6.856, 8.062, 9.297, 9.681, 10.036, 10.394, 10.692, 10.941, 11.163, 11.35, 11.492, 11.654, 11.766, 11.819, 11.907
        end
      elsif num_bore_holes == 10
        if spacing_to_depth_ratio <= 0.02
          gfnc_coeff = 2.684, 3.066, 3.494, 4.262, 5.213, 6.81, 8.965, 10.906, 13.643, 15.283, 16.443, 18.038, 19.126, 21.532, 23.581, 24.138, 24.642, 25.137, 25.525, 25.862, 26.155, 26.403, 26.59, 26.806, 26.955, 27.027, 27.149
        elsif spacing_to_depth_ratio <= 0.03
          gfnc_coeff = 2.679, 3.026, 3.346, 3.818, 4.399, 5.4, 6.889, 8.358, 10.713, 12.198, 13.27, 14.776, 15.824, 18.167, 20.158, 20.704, 21.194, 21.677, 22.057, 22.382, 22.666, 22.907, 23.09, 23.3, 23.443, 23.513, 23.627
        elsif spacing_to_depth_ratio <= 0.05
          gfnc_coeff = 2.679, 3.023, 3.319, 3.673, 4.018, 4.559, 5.374, 6.193, 7.814, 8.951, 9.831, 11.13, 12.069, 14.219, 16.154, 16.684, 17.164, 17.631, 17.998, 18.314, 18.59, 18.824, 19, 19.201, 19.338, 19.405, 19.515
        elsif spacing_to_depth_ratio <= 0.1
          gfnc_coeff = 2.679, 3.023, 3.318, 3.664, 3.962, 4.313, 4.703, 4.996, 5.712, 6.275, 6.755, 7.549, 8.183, 9.832, 11.54, 12.029, 12.49, 12.933, 13.29, 13.594, 13.862, 14.09, 14.26, 14.455, 14.588, 14.652, 14.758
        else
          gfnc_coeff = 2.679, 3.023, 3.318, 3.664, 3.961, 4.306, 4.651, 4.839, 5.292, 5.636, 5.928, 6.425, 6.841, 8.089, 9.44, 9.875, 10.284, 10.7, 11.05, 11.344, 11.608, 11.831, 12.001, 12.196, 12.329, 12.393, 12.499
        end
      end
    elsif bore_config == 'rectangle'
      if num_bore_holes == 4
        if spacing_to_depth_ratio <= 0.02
          gfnc_coeff = 2.684, 3.066, 3.493, 4.223, 5.025, 6.131, 7.338, 8.291, 9.533, 10.244, 10.737, 11.409, 11.865, 12.869, 13.73, 13.965, 14.178, 14.388, 14.553, 14.696, 14.821, 14.927, 15.007, 15.099, 15.162, 15.193, 15.245
        elsif spacing_to_depth_ratio <= 0.03
          gfnc_coeff = 2.679, 3.026, 3.347, 3.818, 4.383, 5.255, 6.314, 7.188, 8.392, 9.087, 9.571, 10.233, 10.686, 11.685, 12.536, 12.77, 12.98, 13.189, 13.353, 13.494, 13.617, 13.721, 13.801, 13.892, 13.955, 13.985, 14.035
        elsif spacing_to_depth_ratio <= 0.05
          gfnc_coeff = 2.679, 3.023, 3.319, 3.673, 4.018, 4.555, 5.313, 5.984, 7.069, 7.717, 8.177, 8.817, 9.258, 10.229, 11.083, 11.316, 11.527, 11.733, 11.895, 12.035, 12.157, 12.261, 12.339, 12.429, 12.491, 12.521, 12.57
        elsif spacing_to_depth_ratio <= 0.1
          gfnc_coeff = 2.679, 3.023, 3.318, 3.664, 3.962, 4.313, 4.703, 4.998, 5.69, 6.18, 6.557, 7.115, 7.514, 8.428, 9.27, 9.501, 9.715, 9.92, 10.083, 10.221, 10.343, 10.447, 10.525, 10.614, 10.675, 10.704, 10.753
        else
          gfnc_coeff = 2.679, 3.023, 3.318, 3.664, 3.961, 4.306, 4.651, 4.839, 5.293, 5.633, 5.913, 6.355, 6.693, 7.559, 8.343, 8.57, 8.776, 8.979, 9.147, 9.286, 9.409, 9.512, 9.59, 9.68, 9.741, 9.771, 9.819
        end
      elsif num_bore_holes == 6
        if spacing_to_depth_ratio <= 0.02
          gfnc_coeff = 2.684, 3.074, 3.526, 4.349, 5.308, 6.719, 8.363, 9.72, 11.52, 12.562, 13.289, 14.282, 14.956, 16.441, 17.711, 18.057, 18.371, 18.679, 18.921, 19.132, 19.315, 19.47, 19.587, 19.722, 19.815, 19.861, 19.937
        elsif spacing_to_depth_ratio <= 0.03
          gfnc_coeff = 2.679, 3.026, 3.351, 3.847, 4.472, 5.499, 6.844, 8.016, 9.702, 10.701, 11.403, 12.369, 13.032, 14.502, 15.749, 16.093, 16.4, 16.705, 16.945, 17.15, 17.329, 17.482, 17.598, 17.731, 17.822, 17.866, 17.938
        elsif spacing_to_depth_ratio <= 0.05
          gfnc_coeff = 2.679, 3.023, 3.319, 3.675, 4.028, 4.605, 5.471, 6.283, 7.688, 8.567, 9.207, 10.112, 10.744, 12.149, 13.389, 13.727, 14.033, 14.332, 14.567, 14.769, 14.946, 15.096, 15.21, 15.339, 15.428, 15.471, 15.542
        elsif spacing_to_depth_ratio <= 0.1
          gfnc_coeff = 2.679, 3.023, 3.318, 3.664, 3.962, 4.314, 4.714, 5.024, 5.798, 6.378, 6.841, 7.553, 8.079, 9.327, 10.512, 10.84, 11.145, 11.437, 11.671, 11.869, 12.044, 12.192, 12.303, 12.431, 12.518, 12.56, 12.629
        else
          gfnc_coeff = 2.679, 3.023, 3.318, 3.664, 3.961, 4.307, 4.652, 4.841, 5.313, 5.684, 5.999, 6.517, 6.927, 8.034, 9.087, 9.401, 9.688, 9.974, 10.21, 10.408, 10.583, 10.73, 10.841, 10.969, 11.056, 11.098, 11.167
        end
      elsif num_bore_holes == 8
        if spacing_to_depth_ratio <= 0.02
          gfnc_coeff = 2.685, 3.078, 3.543, 4.414, 5.459, 7.06, 9.021, 10.701, 12.991, 14.34, 15.287, 16.586, 17.471, 19.423, 21.091, 21.545, 21.956, 22.36, 22.677, 22.953, 23.192, 23.395, 23.548, 23.725, 23.847, 23.906, 24.006
        elsif spacing_to_depth_ratio <= 0.03
          gfnc_coeff = 2.679, 3.027, 3.354, 3.862, 4.517, 5.627, 7.142, 8.525, 10.589, 11.846, 12.741, 13.986, 14.847, 16.762, 18.391, 18.839, 19.24, 19.637, 19.95, 20.217, 20.45, 20.649, 20.8, 20.973, 21.091, 21.148, 21.242
        elsif spacing_to_depth_ratio <= 0.05
          gfnc_coeff = 2.679, 3.023, 3.319, 3.675, 4.033, 4.63, 5.553, 6.444, 8.051, 9.096, 9.874, 10.995, 11.79, 13.583, 15.182, 15.619, 16.016, 16.402, 16.705, 16.967, 17.195, 17.389, 17.535, 17.702, 17.817, 17.873, 17.964
        elsif spacing_to_depth_ratio <= 0.1
          gfnc_coeff = 2.679, 3.023, 3.318, 3.664, 3.962, 4.315, 4.719, 5.038, 5.852, 6.48, 6.993, 7.799, 8.409, 9.902, 11.371, 11.784, 12.17, 12.541, 12.839, 13.092, 13.315, 13.505, 13.647, 13.81, 13.921, 13.975, 14.063
        else
          gfnc_coeff = 2.679, 3.023, 3.318, 3.664, 3.961, 4.307, 4.653, 4.842, 5.323, 5.71, 6.042, 6.6, 7.05, 8.306, 9.552, 9.935, 10.288, 10.644, 10.94, 11.188, 11.409, 11.596, 11.738, 11.9, 12.011, 12.065, 12.153
        end
      elsif num_bore_holes == 9
        if spacing_to_depth_ratio <= 0.02
          gfnc_coeff = 2.685, 3.082, 3.561, 4.49, 5.635, 7.436, 9.672, 11.59, 14.193, 15.721, 16.791, 18.256, 19.252, 21.447, 23.318, 23.826, 24.287, 24.74, 25.095, 25.404, 25.672, 25.899, 26.071, 26.269, 26.405, 26.471, 26.583
        elsif spacing_to_depth_ratio <= 0.03
          gfnc_coeff = 2.679, 3.027, 3.357, 3.879, 4.57, 5.781, 7.488, 9.052, 11.408, 12.84, 13.855, 15.263, 16.235, 18.39, 20.216, 20.717, 21.166, 21.61, 21.959, 22.257, 22.519, 22.74, 22.909, 23.102, 23.234, 23.298, 23.403
        elsif spacing_to_depth_ratio <= 0.05
          gfnc_coeff = 2.679, 3.023, 3.319, 3.676, 4.039, 4.659, 5.65, 6.633, 8.447, 9.638, 10.525, 11.802, 12.705, 14.731, 16.525, 17.014, 17.456, 17.887, 18.225, 18.516, 18.77, 18.986, 19.148, 19.334, 19.461, 19.523, 19.625
        elsif spacing_to_depth_ratio <= 0.1
          gfnc_coeff = 2.679, 3.023, 3.318, 3.664, 3.962, 4.316, 4.725, 5.052, 5.917, 6.603, 7.173, 8.08, 8.772, 10.47, 12.131, 12.596, 13.029, 13.443, 13.775, 14.057, 14.304, 14.515, 14.673, 14.852, 14.975, 15.035, 15.132
        else
          gfnc_coeff = 2.679, 3.023, 3.318, 3.664, 3.961, 4.307, 4.653, 4.842, 5.334, 5.739, 6.094, 6.7, 7.198, 8.611, 10.023, 10.456, 10.855, 11.256, 11.588, 11.866, 12.112, 12.32, 12.477, 12.656, 12.779, 12.839, 12.935
        end
      elsif num_bore_holes == 10
        if spacing_to_depth_ratio <= 0.02
          gfnc_coeff = 2.685, 3.08, 3.553, 4.453, 5.552, 7.282, 9.472, 11.405, 14.111, 15.737, 16.888, 18.476, 19.562, 21.966, 24.021, 24.579, 25.086, 25.583, 25.973, 26.311, 26.606, 26.855, 27.043, 27.26, 27.409, 27.482, 27.605
        elsif spacing_to_depth_ratio <= 0.03
          gfnc_coeff = 2.679, 3.027, 3.355, 3.871, 4.545, 5.706, 7.332, 8.863, 11.218, 12.688, 13.749, 15.242, 16.284, 18.618, 20.613, 21.161, 21.652, 22.138, 22.521, 22.847, 23.133, 23.376, 23.56, 23.771, 23.915, 23.985, 24.1
        elsif spacing_to_depth_ratio <= 0.05
          gfnc_coeff = 2.679, 3.023, 3.319, 3.676, 4.036, 4.645, 5.603, 6.543, 8.285, 9.449, 10.332, 11.623, 12.553, 14.682, 16.613, 17.143, 17.624, 18.094, 18.462, 18.78, 19.057, 19.293, 19.47, 19.673, 19.811, 19.879, 19.989
        elsif spacing_to_depth_ratio <= 0.1
          gfnc_coeff = 2.679, 3.023, 3.318, 3.664, 3.962, 4.315, 4.722, 5.045, 5.885, 6.543, 7.086, 7.954, 8.621, 10.291, 11.988, 12.473, 12.931, 13.371, 13.727, 14.03, 14.299, 14.527, 14.698, 14.894, 15.027, 15.092, 15.199
        else
          gfnc_coeff = 2.679, 3.023, 3.318, 3.664, 3.961, 4.307, 4.653, 4.842, 5.329, 5.725, 6.069, 6.651, 7.126, 8.478, 9.863, 10.298, 10.704, 11.117, 11.463, 11.755, 12.016, 12.239, 12.407, 12.602, 12.735, 12.8, 12.906
        end
      end
    end
    return gfnc_coeff
  end

  def self.calculate_average_r_value(surfaces)
    # Crude approximation of average R-value
    surfaces_a = 0.0
    surfaces_ua = 0.0
    surfaces.each do |surface|
      surfaces_a += surface.area
      if not surface.insulation_assembly_r_value.nil?
        surfaces_ua += (1.0 / surface.insulation_assembly_r_value) * surface.area
      else
        surfaces_ua += (1.0 / (surface.insulation_interior_r_value + surface.insulation_exterior_r_value)) * surface.area
      end
    end
    return surfaces_a / surfaces_ua
  end

  def self.get_foundation_wall_properties(foundation_wall)
    # Calculate effective U-factor

    if not foundation_wall.insulation_assembly_r_value.nil?
      wall_constr_rvalue = foundation_wall.insulation_assembly_r_value - Material.AirFilmVertical.rvalue
      wall_ins_rvalues = []
      wall_ins_offsets = []
      wall_ins_heights = []
    else
      wall_constr_rvalue = Material.Concrete(foundation_wall.thickness).rvalue
      wall_ins_rvalues = [foundation_wall.insulation_interior_r_value,
                          foundation_wall.insulation_exterior_r_value]
      wall_ins_offsets = [foundation_wall.insulation_interior_distance_to_top,
                          foundation_wall.insulation_exterior_distance_to_top]
      wall_ins_heights = [foundation_wall.insulation_interior_distance_to_bottom - foundation_wall.insulation_interior_distance_to_top,
                          foundation_wall.insulation_exterior_distance_to_bottom - foundation_wall.insulation_exterior_distance_to_top]
    end
    k_soil = UnitConversions.convert(BaseMaterial.Soil.k_in, 'in', 'ft')

    # Calculated based on Manual J 8th Ed. procedure in section A12-4 (15% decrease due to soil thermal storage)
    u_wall_with_soil = 0.0
    u_wall_without_soil = 0.0
    wall_height = foundation_wall.height.ceil
    for d in 1..wall_height
      r_soil = (Math::PI * d / 2.0) / k_soil

      # Calculate R-wall at this depth
      r_wall = wall_constr_rvalue + Material.AirFilmVertical.rvalue # Base wall construction + interior film
      if d <= (foundation_wall.height - foundation_wall.depth_below_grade)
        r_wall += Material.AirFilmOutside.rvalue # Above-grade, add exterior film
      end
      for i in 0..wall_ins_rvalues.size - 1
        if (d > wall_ins_offsets[i]) && (d <= wall_ins_offsets[i] + wall_ins_heights[i])
          r_wall += wall_ins_rvalues[i] # Insulation at this depth, add R-value
        end
      end
      u_wall_with_soil += 1.0 / (r_soil + r_wall)
      u_wall_without_soil += 1.0 / r_wall
    end
    u_wall_with_soil = (u_wall_with_soil / wall_height) * 0.85
    u_wall_without_soil = (u_wall_without_soil / wall_height)

    return u_wall_with_soil, u_wall_without_soil
  end

  def self.calc_slab_f_value(slab)
    # Calculation for the F-values in Table 4A for slab foundations.
    # Important pages are the Table values (pg. 344-345) and the software protocols
    # in Appendix 12 (pg. 517-518).
    ins_rvalue = slab.under_slab_insulation_r_value + slab.perimeter_insulation_r_value
    ins_rvalue_edge = slab.perimeter_insulation_r_value
    edge_ins_rvalue =
      if slab.under_slab_insulation_spans_entire_slab
        ins_length = 1000.0
      else
        ins_length = 0
        if slab.under_slab_insulation_r_value > 0
          ins_length += slab.under_slab_insulation_width
        end
        if slab.perimeter_insulation_r_value > 0
          ins_length += slab.perimeter_insulation_depth
        end
      end

    soil_r_per_foot = Material.Soil(12.0).rvalue
    slab_r_gravel_per_inch = 0.65 # Based on calibration by Tony Fontanini

    # Because of uncertainty pertaining to the effective path radius, F-values are calculated
    # for six radii (8, 9, 10, 11, 12, and 13 feet) and averaged.
    f_values = []
    for path_radius in 8..13
      u_effective = []
      for radius in 0..path_radius
        spl = [Math::PI * radius - 1, 0].max # soil path length (SPL)

        # Concrete, gravel, and insulation
        if radius == 0
          r_concrete = 0.0
          r_gravel = 0.0 # No gravel on edge
          r_ins = ins_rvalue_edge
        else
          r_concrete = Material.Concrete(slab.thickness).rvalue
          r_gravel = [slab_r_gravel_per_inch * (12.0 - slab.thickness), 0].max
          if radius <= ins_length
            r_ins = ins_rvalue
          else
            r_ins = 0.0
          end
        end

        # Air Films = Indoor Finish + Indoor Air Film + Exposed Air Film (Figure A12-6 pg. 517)
        r_air_film = 0.05 + 0.92 + 0.17

        # Soil
        r_soil = soil_r_per_foot * spl # (h-F-ft2/BTU)

        # Effective R-Value
        r_air_to_air = r_concrete + r_gravel + r_ins + r_air_film + r_soil

        # Effective U-Factor
        u_effective << 1.0 / r_air_to_air
      end

      f_values << u_effective.inject(0, :+) # sum array
    end

    return f_values.sum() / f_values.size
  end
end

class DesignLoads
  def initialize
  end
  attr_accessor(:Cool_Sens, :Cool_Lat, :Cool_Tot, :Heat_Tot, :Heat_Ducts, :Cool_Ducts_Sens, :Cool_Ducts_Lat,
                :Cool_Windows, :Cool_Skylights, :Cool_Doors, :Cool_Walls, :Cool_Roofs, :Cool_Floors,
                :Cool_Ceilings, :Cool_Infil_Sens, :Cool_Infil_Lat, :Cool_IntGains_Sens, :Cool_IntGains_Lat,
                :Heat_Windows, :Heat_Skylights, :Heat_Doors, :Heat_Walls, :Heat_Roofs, :Heat_Floors,
                :Heat_Slabs, :Heat_Ceilings, :Heat_InfilVent)
end

class HVACSizingValues
  def initialize
  end
  attr_accessor(:Cool_Load_Sens, :Cool_Load_Lat, :Cool_Load_Tot,
                :Cool_Capacity, :Cool_Capacity_Sens, :Cool_Airflow,
                :Heat_Load, :Heat_Capacity, :Heat_Capacity_Supp,
                :Heat_Airflow, :Heat_Airflow_Supp,
                :GSHP_Loop_flow, :GSHP_Bore_Holes, :GSHP_Bore_Depth, :GSHP_G_Functions)
end

class HVACInfo
  # Model info for HVAC
  def initialize
    self.NumSpeedsCooling = 0
    self.NumSpeedsHeating = 0
    self.HeatingLoadFraction = 0.0
    self.CoolingLoadFraction = 0.0
    self.CapacityRatioCooling = [1.0]
    self.CapacityRatioHeating = [1.0]
    self.OverSizeLimit = 1.15
    self.OverSizeDelta = 15000.0
    self.Ducts = []
    self.AirflowDefectRatioCooling = 0.0
    self.AirflowDefectRatioHeating = 0.0
  end

  attr_accessor(:HeatType, :CoolType, :Ducts, :NumSpeedsCooling, :NumSpeedsHeating,
                :FixedCoolingCapacity, :FixedHeatingCapacity, :FixedSuppHeatingCapacity,
                :AirflowDefectRatioCooling, :AirflowDefectRatioHeating,
                :RatedCFMperTonCooling, :RatedCFMperTonHeating, :ChargeDefectRatio,
                :COOL_CAP_FT_SPEC, :HEAT_CAP_FT_SPEC, :COOL_SH_FT_SPEC,
                :COOL_CAP_FFLOW_SPEC, :HEAT_CAP_FFLOW_SPEC,
                :COOL_CAP_CURVE_SPEC, :COOL_SH_CURVE_SPEC, :HEAT_CAP_CURVE_SPEC,
                :SHRRated, :CapacityRatioCooling, :CapacityRatioHeating,
                :OverSizeLimit, :OverSizeDelta, :hvac_system,
                :HeatingEIR, :CoolingEIR, :SizingSpeed, :HeatingCOP,
                :GSHP_SpacingType, :EvapCoolerEffectiveness, :SwitchoverTemperature,
                :HeatingLoadFraction, :CoolingLoadFraction, :SupplyAirTemp, :LeavingAirTemp,
                :GSHP_design_chw, :GSHP_design_delta_t, :GSHP_design_hw, :GSHP_bore_d,
                :GSHP_pipe_od, :GSHP_pipe_id, :GSHP_pipe_cond, :GSHP_ground_k, :GSHP_grout_k)
end

class DuctInfo
  # Model info for a duct
  # FUTURE: Remove class; use either airflow.rb Duct class or HPXML Ducts class directly
  def initial
  end
  attr_accessor(:LeakageFrac, :LeakageCFM25, :LeakageCFM50, :Area, :Rvalue, :Location, :Side)
end

class Numeric
  def deg2rad
    self * Math::PI / 180
  end

  def rad2deg
    self * 180 / Math::PI
  end
end<|MERGE_RESOLUTION|>--- conflicted
+++ resolved
@@ -75,12 +75,8 @@
 
       hvac_sizing_values = HVACSizingValues.new
       apply_hvac_loads(hvac, hvac_sizing_values, bldg_design_loads)
-<<<<<<< HEAD
+      apply_hvac_heat_pump_logic(hvac_sizing_values, hvac)
       apply_hvac_equipment_adjustments(hvac_sizing_values, weather, hvac)
-=======
-      apply_hvac_heat_pump_logic(hvac_sizing_values, hvac)
-      apply_hvac_equipment_adjustments(hvac_sizing_values, weather, hvac, cfa)
->>>>>>> 593c35ca
       apply_hvac_installation_quality(hvac_sizing_values, weather, hvac)
       apply_hvac_fixed_capacities(hvac_sizing_values, hvac)
       apply_hvac_ground_loop(hvac_sizing_values, weather, hvac)
