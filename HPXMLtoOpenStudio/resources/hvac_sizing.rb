# frozen_string_literal: true

class HVACSizing
  def self.calculate(runner, weather, hpxml_bldg, hvac_systems, update_hpxml: true,
                     output_format: 'csv', output_file_path: nil)
    # Calculates heating/cooling design loads, and selects equipment
    # values (e.g., capacities, airflows) specific to each HVAC system.
    # Calculations generally follow ACCA Manual J/S.

    check_for_errors(hpxml_bldg, hvac_systems)

    mj = MJValues.new
    process_site_calcs_and_design_temps(mj, weather, hpxml_bldg)

    # Calculate individual design load components
    all_zone_loads, all_space_loads = init_loads(hpxml_bldg)
    process_load_windows_skylights(mj, hpxml_bldg, all_zone_loads, all_space_loads)
    process_load_doors(mj, hpxml_bldg, all_zone_loads, all_space_loads)
    process_load_walls(mj, hpxml_bldg, all_zone_loads, all_space_loads)
    process_load_roofs(mj, hpxml_bldg, all_zone_loads, all_space_loads)
    process_load_ceilings(mj, hpxml_bldg, all_zone_loads, all_space_loads)
    process_load_floors(mj, hpxml_bldg, all_zone_loads, all_space_loads)
    process_load_slabs(mj, hpxml_bldg, all_zone_loads, all_space_loads)
    process_load_infiltration_ventilation(mj, hpxml_bldg, all_zone_loads, all_space_loads, weather)
    process_load_internal_gains(hpxml_bldg, all_zone_loads, all_space_loads)

    # Calculate heating/cooling totals
    hpxml_bldg.conditioned_zones.each do |zone|
      aggregate_loads_to_totals(all_zone_loads[zone])
      zone.spaces.each do |space|
        aggregate_loads_to_totals(all_space_loads[space])
      end
    end

    # Assign initial loads for each HVAC system (before duct loads)
    all_hvac_loads = {}
    hvac_systems.each do |hvac_system|
      hvac_heating, hvac_cooling = hvac_system[:heating], hvac_system[:cooling]
      zone = hvac_heating.nil? ? hvac_cooling.zone : hvac_heating.zone
      next if is_system_to_skip(hvac_heating, hvac_cooling, zone)

      all_hvac_loads[hvac_system] = all_zone_loads[zone].dup
    end

    # Calculate final loads and capacities for each HVAC system
    @all_hvac_sizings = {}
    hvac_systems.each do |hvac_system|
      hvac_heating, hvac_cooling = hvac_system[:heating], hvac_system[:cooling]
      zone = hvac_heating.nil? ? hvac_cooling.zone : hvac_heating.zone
      next if is_system_to_skip(hvac_heating, hvac_cooling, zone)

      # Calculate fraction of zone load served by this HVAC system
      frac_zone_heat_load_served, frac_zone_cool_load_served = get_fractions_load_served(hvac_heating, hvac_cooling, hpxml_bldg, hvac_systems, zone)

      # Calculate system loads (zone load served by this system plus duct loads)
      hvac_loads = all_hvac_loads[hvac_system]
      apply_hvac_air_temperatures(mj, hvac_loads, hvac_heating, hvac_cooling)
      apply_fractions_load_served(hvac_heating, hvac_loads, frac_zone_heat_load_served, frac_zone_cool_load_served)
      apply_hvac_duct_loads_heating(mj, zone, hvac_loads, all_zone_loads[zone], all_space_loads, hvac_heating, hpxml_bldg)
      apply_hvac_duct_loads_cooling(mj, zone, hvac_loads, all_zone_loads[zone], all_space_loads, hvac_cooling, hpxml_bldg, weather)

      # Calculate HVAC equipment sizes
      hvac_sizings = HVACSizingValues.new
      apply_hvac_loads_to_hvac_sizings(hvac_sizings, hvac_loads)
      apply_hvac_heat_pump_logic(hvac_sizings, hvac_cooling, frac_zone_heat_load_served, frac_zone_cool_load_served, hpxml_bldg)
      apply_hvac_equipment_adjustments(mj, runner, hvac_sizings, weather, hvac_heating, hvac_cooling, hvac_system, hpxml_bldg)
      apply_hvac_installation_quality(mj, hvac_sizings, hvac_heating, hvac_cooling, frac_zone_heat_load_served, frac_zone_cool_load_served, hpxml_bldg)
      apply_hvac_autosizing_factors_and_limits(hvac_sizings, hvac_heating, hvac_cooling)
      apply_hvac_fixed_capacities(hvac_sizings, hvac_heating, hvac_cooling, hpxml_bldg)
      apply_hvac_ground_loop(mj, runner, hvac_sizings, weather, hvac_cooling)
      apply_hvac_finalize_airflows(hvac_sizings, hvac_heating, hvac_cooling)
      @all_hvac_sizings[hvac_system] = hvac_sizings

      if update_hpxml
        # Assign capacities, airflows, etc. to HPXML systems
        assign_to_hpxml_system(hvac_heating, hvac_cooling, hvac_sizings)
      end
    end

    # Calculate building loads (sum of all zone loads)
    bldg_loads = aggregate_zone_loads_to_bldg(all_zone_loads)

    # Remove any automatically created spaces from output files
    auto_space = all_space_loads.keys.find { |space| space.id.start_with? Constants.AutomaticallyAdded }
    all_space_loads.delete(auto_space) if not auto_space.nil?

    # Assign design loads to HPXML objects for output
    if update_hpxml
      # HPXML Building
      assign_to_hpxml_obj(hpxml_bldg.hvac_plant, bldg_loads)

      # HPXML Zones
      all_zone_loads.each do |zone, zone_loads|
        next if zone.id.start_with? Constants.AutomaticallyAdded

        assign_to_hpxml_obj(zone, zone_loads)
      end

      # HPXML Spaces
      all_space_loads.each do |space, space_loads|
        assign_to_hpxml_obj(space, space_loads)
      end
    end

    # Write detailed outputs (useful for Form J1)
    if not output_file_path.nil?
      write_detailed_output(output_format, output_file_path, hpxml_bldg, all_zone_loads, all_space_loads)
    end

    return @all_hvac_sizings
  end

  private

  def self.is_system_to_skip(hvac_heating, hvac_cooling, zone)
    # Skip systems not attached to this zone
    if (not hvac_heating.nil?) && (hvac_heating.zone != zone)
      return true
    end
    if (not hvac_cooling.nil?) && (hvac_cooling.zone != zone)
      return true
    end

    # Shared systems below should be converted to other equivalent
    # systems before being autosized.

    cooling_type = get_hvac_cooling_type(hvac_cooling)
    if [HPXML::HVACTypeChiller,
        HPXML::HVACTypeCoolingTower].include?(cooling_type)
      return true
    end

    heating_type = get_hvac_heating_type(hvac_heating)
    if (heating_type == HPXML::HVACTypeHeatPumpWaterLoopToAir) &&
       hvac_heating.fraction_heat_load_served.nil?
      return true
    end

    return false
  end

  def self.check_for_errors(hpxml_bldg, hvac_systems)
    # Check all surfaces adjacent to conditioned space (and not adiabatic) are
    # not attached to spaces of unconditioned zones.
    hpxml_bldg.surfaces.each do |surface|
      next unless HPXML::conditioned_locations_this_unit.include?(surface.interior_adjacent_to)
      next if surface.exterior_adjacent_to == HPXML::LocationOtherHousingUnit

      if surface.space.zone.zone_type != HPXML::ZoneTypeConditioned
        fail "Surface '#{surface.id}' is attached to the space of an unconditioned zone."
      end
    end

    # Check all HVAC systems are not attached to unconditioned zones.
    hvac_systems.each do |hvac_system|
      hvac_heating, hvac_cooling = hvac_system[:heating], hvac_system[:cooling]
      zone = hvac_heating.nil? ? hvac_cooling.zone : hvac_heating.zone
      next if is_system_to_skip(hvac_heating, hvac_cooling, zone)

      if (not hvac_heating.nil?) && (hvac_heating.zone.zone_type != HPXML::ZoneTypeConditioned)
        fail "HVAC system '#{hvac_heating.id}' is attached to an unconditioned zone."
      end
      if (not hvac_cooling.nil?) && (hvac_cooling.zone.zone_type != HPXML::ZoneTypeConditioned)
        fail "HVAC system '#{hvac_cooling.id}' is attached to an unconditioned zone."
      end
    end
  end

  def self.process_site_calcs_and_design_temps(mj, weather, hpxml_bldg)
    '''
    Site Calculations and Design Temperatures
    '''

    # CLTD adjustments based on daily temperature range
    mj.daily_range_temp_adjust = [4, 0, -5]

    # Manual J inside conditions
    mj.cool_setpoint = hpxml_bldg.header.manualj_cooling_setpoint
    mj.heat_setpoint = hpxml_bldg.header.manualj_heating_setpoint

    # Calculate the design temperature differences
    mj.ctd = [hpxml_bldg.header.manualj_cooling_design_temp - mj.cool_setpoint, 0.0].max
    mj.htd = [mj.heat_setpoint - hpxml_bldg.header.manualj_heating_design_temp, 0.0].max

    # Determine class (low, medium, high) based on average Daily Temperature Range (DTR)
    mj.daily_range_num = { HPXML::ManualJDailyTempRangeLow => 0,
                           HPXML::ManualJDailyTempRangeMedium => 1,
                           HPXML::ManualJDailyTempRangeHigh => 2 }[hpxml_bldg.header.manualj_daily_temp_range]

    # Altitude Correction Factors (ACF) taken from Table 10A (sea level - 12,000 ft)
    acfs = [1.0, 0.97, 0.93, 0.89, 0.87, 0.84, 0.80, 0.77, 0.75, 0.72, 0.69, 0.66, 0.63]

    # Calculate the altitude correction factor (ACF) for the site
    alt_cnt = (hpxml_bldg.elevation / 1000.0).to_i
    mj.acf = MathTools.interp2(hpxml_bldg.elevation, alt_cnt * 1000.0, (alt_cnt + 1.0) * 1000.0, acfs[alt_cnt], acfs[alt_cnt + 1])

    mj.p_atm = UnitConversions.convert(Psychrometrics.Pstd_fZ(hpxml_bldg.elevation), 'psi', 'atm')

    # Calculate interior/outdoor wetbulb temperature for cooling
    mj.cool_indoor_wetbulb = Psychrometrics.Twb_fT_R_P(nil, mj.cool_setpoint, hpxml_bldg.header.manualj_humidity_setpoint, UnitConversions.convert(mj.p_atm, 'atm', 'psi'))
    mj.cool_outdoor_wetbulb = Psychrometrics.Twb_fT_w_P(nil, hpxml_bldg.header.manualj_cooling_design_temp, weather.design.CoolingHumidityRatio, UnitConversions.convert(mj.p_atm, 'atm', 'psi'))

    # Design Grains (DG), difference between absolute humidity of the outdoor air and outdoor humidity of the indoor air
    mj.cool_design_grains = hpxml_bldg.header.manualj_humidity_difference

    # Calculate indoor enthalpy in Btu/lb for cooling
    hr_indoor_cooling = calculate_indoor_hr(hpxml_bldg.header.manualj_humidity_setpoint, mj.cool_setpoint, mj.p_atm)
    mj.cool_indoor_enthalpy = Psychrometrics.h_fT_w(mj.cool_setpoint, hr_indoor_cooling)

    # Inside air density
    avg_setpoint = (mj.cool_setpoint + mj.heat_setpoint) / 2.0
    mj.inside_air_dens = UnitConversions.convert(mj.p_atm, 'atm', 'Btu/ft^3') / (Gas.Air.r * UnitConversions.convert(avg_setpoint, 'F', 'R'))

    # Other
    mj.latitude = hpxml_bldg.latitude
    mj.ground_conductivity = hpxml_bldg.site.ground_conductivity

    # Design Temperatures

    mj.cool_design_temps = {}
    mj.heat_design_temps = {}

    locations = []
    hpxml_bldg.surfaces.each do |surface|
      locations << surface.interior_adjacent_to
      locations << surface.exterior_adjacent_to
    end
    hpxml_bldg.hvac_distributions.each do |hvac_dist|
      hvac_dist.ducts.each do |duct|
        locations << duct.duct_location
      end
    end

    locations.uniq.each do |location|
      next if [HPXML::LocationGround].include? location

      if [HPXML::LocationOtherHousingUnit, HPXML::LocationOtherHeatedSpace, HPXML::LocationOtherMultifamilyBufferSpace,
          HPXML::LocationOtherNonFreezingSpace, HPXML::LocationExteriorWall, HPXML::LocationUnderSlab,
          HPXML::LocationManufacturedHomeBelly].include? location
        mj.cool_design_temps[location] = calculate_scheduled_space_design_temps(location, mj.cool_setpoint, hpxml_bldg.header.manualj_cooling_design_temp, weather.data.ShallowGroundMonthlyTemps.max)
        mj.heat_design_temps[location] = calculate_scheduled_space_design_temps(location, mj.heat_setpoint, hpxml_bldg.header.manualj_heating_design_temp, weather.data.ShallowGroundMonthlyTemps.min)
      elsif [HPXML::LocationOutside, HPXML::LocationRoofDeck, HPXML::LocationManufacturedHomeUnderBelly].include? location
        mj.cool_design_temps[location] = hpxml_bldg.header.manualj_cooling_design_temp
        mj.heat_design_temps[location] = hpxml_bldg.header.manualj_heating_design_temp
      elsif HPXML::conditioned_locations.include? location
        mj.cool_design_temps[location] = process_design_temp_cooling(mj, weather, HPXML::LocationConditionedSpace, hpxml_bldg)
        mj.heat_design_temps[location] = process_design_temp_heating(mj, weather, HPXML::LocationConditionedSpace, hpxml_bldg)
      else
        mj.cool_design_temps[location] = process_design_temp_cooling(mj, weather, location, hpxml_bldg)
        mj.heat_design_temps[location] = process_design_temp_heating(mj, weather, location, hpxml_bldg)
      end
    end
  end

  def self.calculate_indoor_hr(cool_indoor_rh, cool_indoor_setpoint, p_atm)
    cool_setpoint_c = UnitConversions.convert(cool_indoor_setpoint, 'F', 'C')
    pwsat = 6.11 * 10**(7.5 * cool_setpoint_c / (237.3 + cool_setpoint_c)) / 10.0 # kPa, using https://www.weather.gov/media/epz/wxcalc/vaporPressure.pdf
    hr_indoor_cooling = (0.62198 * cool_indoor_rh * pwsat) / (UnitConversions.convert(p_atm, 'atm', 'kPa') - cool_indoor_rh * pwsat)
    return hr_indoor_cooling
  end

  def self.calculate_design_grains(hr_outdoor_cooling, hr_indoor_cooling)
    cool_outdoor_grains = UnitConversions.convert(hr_outdoor_cooling, 'lbm/lbm', 'grains')
    cool_indoor_grains = UnitConversions.convert(hr_indoor_cooling, 'lbm/lbm', 'grains')
    cool_design_grains = cool_outdoor_grains - cool_indoor_grains
    return cool_design_grains
  end

  def self.determine_daily_temperature_range_class(daily_temperature_range)
    if daily_temperature_range < 16.0
      return HPXML::ManualJDailyTempRangeLow
    elsif daily_temperature_range > 25.0
      return HPXML::ManualJDailyTempRangeHigh
    else
      return HPXML::ManualJDailyTempRangeMedium
    end
  end

  def self.process_design_temp_heating(mj, weather, location, hpxml_bldg)
    if location == HPXML::LocationConditionedSpace
      heat_temp = mj.heat_setpoint

    elsif (location == HPXML::LocationAtticUnvented) || (location == HPXML::LocationAtticVented)

      attic_floors = hpxml_bldg.floors.select { |f| f.is_ceiling && [f.interior_adjacent_to, f.exterior_adjacent_to].include?(location) }
      avg_floor_rvalue = calculate_average_r_value(attic_floors)

      attic_roofs = hpxml_bldg.roofs.select { |r| r.interior_adjacent_to == location }
      avg_roof_rvalue = calculate_average_r_value(attic_roofs)

      if avg_floor_rvalue < avg_roof_rvalue
        # Attic is considered to be encapsulated. MJ8 says to use an attic
        # temperature of 95F, however alternative approaches are permissible
        if location == HPXML::LocationAtticVented
          heat_temp = hpxml_bldg.header.manualj_heating_design_temp
        else
          heat_temp = calculate_space_design_temps(mj, location, weather, hpxml_bldg, mj.heat_setpoint, hpxml_bldg.header.manualj_heating_design_temp, weather.data.ShallowGroundMonthlyTemps.min)
        end
      else
        heat_temp = hpxml_bldg.header.manualj_heating_design_temp
      end

    elsif [HPXML::LocationGarage, HPXML::LocationBasementUnconditioned,
           HPXML::LocationCrawlspaceUnvented, HPXML::LocationCrawlspaceVented].include? location
      # Note: We use this approach for garages in case they are partially below grade,
      # in which case the ASHRAE 152/MJ8 typical assumption will be quite wrong.
      heat_temp = calculate_space_design_temps(mj, location, weather, hpxml_bldg, mj.heat_setpoint, hpxml_bldg.header.manualj_heating_design_temp, weather.data.ShallowGroundMonthlyTemps.min)

    end

    fail "Design temp heating not calculated for #{location}." if heat_temp.nil?

    return heat_temp
  end

  def self.process_design_temp_cooling(mj, weather, location, hpxml_bldg)
    if location == HPXML::LocationConditionedSpace
      cool_temp = mj.cool_setpoint

    elsif (location == HPXML::LocationAtticUnvented) || (location == HPXML::LocationAtticVented)

      attic_floors = hpxml_bldg.floors.select { |f| f.is_ceiling && [f.interior_adjacent_to, f.exterior_adjacent_to].include?(location) }
      avg_floor_rvalue = calculate_average_r_value(attic_floors)

      attic_roofs = hpxml_bldg.roofs.select { |r| r.interior_adjacent_to == location }
      avg_roof_rvalue = calculate_average_r_value(attic_roofs)

      if avg_floor_rvalue < avg_roof_rvalue
        # Attic is considered to be encapsulated. MJ8 says to use an attic
        # temperature of 95F, however alternative approaches are permissible
        if location == HPXML::LocationAtticVented
          cool_temp = hpxml_bldg.header.manualj_cooling_design_temp + 40.0 # This is the number from a California study with dark shingle roof and similar ventilation.
        else
          cool_temp = calculate_space_design_temps(mj, location, weather, hpxml_bldg, mj.cool_setpoint, hpxml_bldg.header.manualj_cooling_design_temp, weather.data.ShallowGroundMonthlyTemps.max, true)
        end

      else
        # Calculate the cooling design temperature for the unconditioned attic based on Figure A12-14
        # Use an area-weighted temperature in case roof surfaces are different
        tot_roof_area = 0.0
        cool_temp = 0.0

        hpxml_bldg.roofs.each do |roof|
          next unless roof.interior_adjacent_to == location

          tot_roof_area += roof.net_area

          if location == HPXML::LocationAtticUnvented
            if not roof.radiant_barrier
              cool_temp += 150.0 * roof.net_area
            else
              cool_temp += 130.0 * roof.net_area
            end
          else
            if not roof.radiant_barrier
              if roof.roof_type == HPXML::RoofTypeAsphaltShingles
                if [HPXML::ColorDark, HPXML::ColorMediumDark].include? roof.roof_color
                  cool_temp += 130.0 * roof.net_area
                else
                  cool_temp += 120.0 * roof.net_area
                end
              elsif roof.roof_type == HPXML::RoofTypeWoodShingles
                cool_temp += 120.0 * roof.net_area
              elsif roof.roof_type == HPXML::RoofTypeMetal
                if [HPXML::ColorDark, HPXML::ColorMediumDark].include? roof.roof_color
                  cool_temp += 130.0 * roof.net_area
                elsif [HPXML::ColorMedium, HPXML::ColorLight].include? roof.roof_color
                  cool_temp += 120.0 * roof.net_area
                elsif [HPXML::ColorReflective].include? roof.roof_color
                  cool_temp += 95.0 * roof.net_area
                end
              elsif roof.roof_type == HPXML::RoofTypeClayTile
                if [HPXML::ColorDark, HPXML::ColorMediumDark].include? roof.roof_color
                  cool_temp += 110.0 * roof.net_area
                elsif [HPXML::ColorMedium, HPXML::ColorLight].include? roof.roof_color
                  cool_temp += 105.0 * roof.net_area
                elsif [HPXML::ColorReflective].include? roof.roof_color
                  cool_temp += 95.0 * roof.net_area
                end
              end
            else # with a radiant barrier
              if roof.roof_type == HPXML::RoofTypeAsphaltShingles
                if [HPXML::ColorDark, HPXML::ColorMediumDark].include? roof.roof_color
                  cool_temp += 120.0 * roof.net_area
                else
                  cool_temp += 110.0 * roof.net_area
                end
              elsif roof.roof_type == HPXML::RoofTypeWoodShingles
                cool_temp += 110.0 * roof.net_area
              elsif roof.roof_type == HPXML::RoofTypeMetal
                if [HPXML::ColorDark, HPXML::ColorMediumDark].include? roof.roof_color
                  cool_temp += 120.0 * roof.net_area
                elsif [HPXML::ColorMedium, HPXML::ColorLight].include? roof.roof_color
                  cool_temp += 110.0 * roof.net_area
                elsif [HPXML::ColorReflective].include? roof.roof_color
                  cool_temp += 95.0 * roof.net_area
                end
              elsif roof.roof_type == HPXML::RoofTypeClayTile
                if [HPXML::ColorDark, HPXML::ColorMediumDark].include? roof.roof_color
                  cool_temp += 105.0 * roof.net_area
                elsif [HPXML::ColorMedium, HPXML::ColorLight].include? roof.roof_color
                  cool_temp += 100.0 * roof.net_area
                elsif [HPXML::ColorReflective].include? roof.roof_color
                  cool_temp += 95.0 * roof.net_area
                end
              end
            end
          end # vented/unvented
        end # each roof surface

        cool_temp /= tot_roof_area

        # Adjust base CLTD for different CTD or DR
        cool_temp += (hpxml_bldg.header.manualj_cooling_design_temp - 95.0) + mj.daily_range_temp_adjust[mj.daily_range_num]
      end

    elsif [HPXML::LocationGarage, HPXML::LocationBasementUnconditioned,
           HPXML::LocationCrawlspaceUnvented, HPXML::LocationCrawlspaceVented].include? location
      # Note: We use this approach for garages in case they are partially below grade,
      # in which case the ASHRAE 152/MJ8 typical assumption will be quite wrong.
      cool_temp = calculate_space_design_temps(mj, location, weather, hpxml_bldg, mj.cool_setpoint, hpxml_bldg.header.manualj_cooling_design_temp, weather.data.ShallowGroundMonthlyTemps.max)

    end

    fail "Design temp cooling not calculated for #{location}." if cool_temp.nil?

    return cool_temp
  end

  def self.init_loads(hpxml_bldg)
    '''
    Initial Zone/Space design loads
    '''
    all_zone_loads = {}
    all_space_loads = {}

    hpxml_bldg.conditioned_zones.each do |zone|
      all_zone_loads[zone] = DesignLoadValues.new
      zone.spaces.each do |space|
        all_space_loads[space] = DesignLoadValues.new
        space.additional_properties.total_exposed_wall_area = 0.0
        space.additional_properties.afl_hr = [0.0] * 12 # Data saved for aed curve
        space.additional_properties.afl_hr_windows = [0.0] * 12 # Data saved for peak load
        space.additional_properties.afl_hr_skylights = [0.0] * 12 # Data saved for peak load
      end
    end

    return all_zone_loads, all_space_loads
  end

  def self.process_load_windows_skylights(mj, hpxml_bldg, all_zone_loads, all_space_loads)
    '''
    Heating and Cooling Loads: Windows & Skylights
    '''

    # Average cooling load factors (CLF) for windows/skylights WITHOUT internal shading (MJ8 Table 3D-3)
    clf_avg_nois = [0.24, 0.35, 0.38, 0.4, 0.48, 0.4, 0.38, 0.35, 0.24]
    clf_avg_nois_horiz = 0.68

    # Average cooling load factors (CLF) for windows/skylights WITH internal shading (MJ8 Table 3D-3)
    clf_avg_is = [0.18, 0.29, 0.32, 0.32, 0.29, 0.32, 0.32, 0.29, 0.18]
    clf_avg_is_horiz = 0.52

    # Hourly cooling load factor (CLF) for windows/skylights WITHOUT internal shading (MJ8 Table A11-5)
    # Applies to both mid-summer and October calculations
    clf_hr_nois = [[0.14, 0.22, 0.34, 0.48, 0.59, 0.65, 0.65, 0.59, 0.50, 0.43, 0.36, 0.28, 0.22], # S
                   [0.10, 0.12, 0.14, 0.16, 0.24, 0.36, 0.49, 0.60, 0.66, 0.66, 0.58, 0.43, 0.33], # SW
                   [0.08, 0.10, 0.11, 0.12, 0.14, 0.20, 0.32, 0.45, 0.57, 0.64, 0.61, 0.44, 0.34], # W
                   [0.10, 0.12, 0.14, 0.16, 0.17, 0.19, 0.23, 0.33, 0.47, 0.59, 0.60, 0.43, 0.33], # NW
                   [0.48, 0.56, 0.63, 0.71, 0.76, 0.80, 0.82, 0.82, 0.79, 0.75, 0.69, 0.61, 0.48], # N
                   [0.51, 0.51, 0.45, 0.39, 0.36, 0.33, 0.31, 0.28, 0.26, 0.23, 0.19, 0.15, 0.12], # NE
                   [0.51, 0.57, 0.57, 0.50, 0.42, 0.37, 0.32, 0.29, 0.25, 0.22, 0.19, 0.15, 0.12], # E
                   [0.43, 0.55, 0.62, 0.63, 0.57, 0.48, 0.42, 0.37, 0.33, 0.28, 0.24, 0.19, 0.15], # SE
                   [0.14, 0.22, 0.34, 0.48, 0.59, 0.65, 0.65, 0.59, 0.50, 0.43, 0.36, 0.28, 0.22]] # S
    clf_hr_nois_horiz = [0.24, 0.36, 0.48, 0.58, 0.66, 0.72, 0.74, 0.73, 0.67, 0.59, 0.47, 0.37, 0.29]

    # Hourly cooling load factor (CLF) for windows/skylights WITH internal shading (MJ8 Table A11-6)
    # Applies to both mid-summer and October calculations
    clf_hr_is = [[0.23, 0.38, 0.58, 0.75, 0.83, 0.80, 0.68, 0.50, 0.35, 0.27, 0.19, 0.11, 0.09], # S
                 [0.14, 0.16, 0.19, 0.22, 0.38, 0.59, 0.75, 0.83, 0.81, 0.69, 0.45, 0.16, 0.12], # SW
                 [0.11, 0.13, 0.15, 0.16, 0.17, 0.31, 0.53, 0.72, 0.82, 0.81, 0.61, 0.16, 0.12], # W
                 [0.14, 0.17, 0.19, 0.20, 0.21, 0.22, 0.30, 0.52, 0.73, 0.82, 0.69, 0.16, 0.12], # NW
                 [0.65, 0.73, 0.80, 0.86, 0.89, 0.89, 0.86, 0.82, 0.75, 0.78, 0.91, 0.24, 0.18], # N
                 [0.74, 0.58, 0.37, 0.29, 0.27, 0.26, 0.24, 0.22, 0.20, 0.16, 0.12, 0.06, 0.05], # NE
                 [0.80, 0.76, 0.62, 0.41, 0.27, 0.24, 0.22, 0.20, 0.17, 0.14, 0.11, 0.06, 0.05], # E
                 [0.74, 0.81, 0.79, 0.68, 0.49, 0.33, 0.28, 0.25, 0.22, 0.18, 0.13, 0.08, 0.07], # SE
                 [0.23, 0.38, 0.58, 0.75, 0.83, 0.80, 0.68, 0.50, 0.35, 0.27, 0.19, 0.11, 0.09]] # S
    clf_hr_is_horiz = [0.44, 0.59, 0.72, 0.81, 0.85, 0.85, 0.81, 0.71, 0.58, 0.42, 0.25, 0.14, 0.12]

    # Mid summer Hourly Shade Line Multipliers (SLM) (MJ8 Table A11-7)
    slm_hr_lats = [28.0, 34.0, 40.0, 46.0, 52.0, 60.0] # degrees
    slm_hr = [[[5.3, 3.7, 5.3, 0.0], [3.2, 2.5, 3.2, 0.0], [2.2, 1.9, 2.2, 0.2], [1.8, 1.5, 1.8, 0.0], [1.4, 1.2, 1.4, 0.0], [1.1, 0.9, 1.1, 0.0]], # S
              [[0.0, 5.0, 1.2, 0.2], [0.0, 3.4, 1.1, 0.2], [0.0, 2.6, 0.9, 0.1], [0.0, 2.1, 0.8, 0.2], [0.0, 1.7, 0.8, 0.3], [0.0, 1.3, 0.7, 0.3]], # SW
              [[0.0, 0.0, 1.0, 0.1], [0.0, 0.0, 1.0, 0.1], [0.0, 0.0, 1.0, 0.1], [0.0, 0.0, 0.9, 0.2], [0.0, 0.0, 0.9, 0.2], [0.0, 0.0, 0.8, 0.2]], # W
              [[0.0, 0.0, 1.9, 0.1], [0.0, 0.0, 2.1, 0.1], [0.0, 0.0, 2.4, 0.0], [0.0, 0.0, 2.6, 0.2], [0.0, 0.0, 3.1, 0.2], [0.0, 0.0, 3.9, 0.2]], # NW
              [[0.0, 0.0, 0.0, 0.5], [0.0, 0.0, 0.0, 0.7], [0.0, 0.0, 0.0, 0.8], [0.0, 0.0, 0.0, 1.0], [0.0, 0.0, 0.0, 1.3], [0.0, 0.0, 0.0, 1.8]], # N
              [[1.9, 0.0, 0.0, 0.0], [2.1, 0.0, 0.0, 0.0], [2.4, 0.0, 0.0, 0.0], [2.6, 0.0, 0.0, 0.0], [3.1, 0.0, 0.0, 0.0], [3.9, 0.0, 0.0, 0.0]], # NE
              [[1.0, 0.0, 0.0, 0.0], [1.0, 0.0, 0.0, 0.0], [1.0, 0.0, 0.0, 0.0], [0.9, 0.0, 0.0, 0.0], [0.9, 0.0, 0.0, 0.0], [0.8, 0.0, 0.0, 0.0]], # E
              [[1.2, 5.0, 0.0, 0.0], [1.1, 3.4, 0.0, 0.0], [0.9, 2.6, 0.0, 0.0], [0.8, 2.1, 0.0, 0.0], [0.8, 1.7, 0.0, 0.0], [0.7, 1.3, 0.0, 0.0]], # SE
              [[5.3, 3.7, 5.3, 0.0], [3.2, 2.5, 3.2, 0.0], [2.2, 1.9, 2.2, 0.2], [1.8, 1.5, 1.8, 0.0], [1.4, 1.2, 1.4, 0.0], [1.1, 0.9, 1.1, 0.0]]] # S

    # Mid summer Shade Line Multiplier (SLM) Values (MJ8 Table 3E-1)
    alm_avg_lats = [25.0, 30.0, 35.0, 40.0, 45.0, 50.0]
    slm_avg = [[10.1, 5.40, 3.53, 2.60, 2.05, 1.70], # S
               [1.89, 1.63, 1.41, 1.25, 1.13, 1.01], # SW
               [0.83, 0.83, 0.82, 0.81, 0.80, 0.79], # W
               [0.0,  0.0,  0.0,  0.0,  0.0,  0.0], # NW
               [0.0,  0.0,  0.0,  0.0,  0.0,  0.0], # N
               [0.0,  0.0,  0.0,  0.0,  0.0,  0.0], # NE
               [0.83, 0.83, 0.82, 0.81, 0.80, 0.79], # E
               [1.89, 1.63, 1.41, 1.25, 1.13, 1.01], # SE
               [10.1, 5.40, 3.53, 2.60, 2.05, 1.70]] # S

    # Mid summer Peak solar factor (PSF) (MJ8 Table 3D-2)
    psf_lats = [28.0, 34.0, 40.0, 46.0, 52.0, 60.0] # degrees
    psf = [[91.0, 121.0, 149.0, 173.0, 193.0, 211.0], # S
           [172.0, 185.0, 196.0, 205.0, 212.0, 217.0], # SW
           [220.0, 219.0, 216.0, 213.0, 208.0, 199.0], # W
           [149.0, 140.0, 135.0, 130.0, 124.0, 114.0], # NW
           [38.0,  37.0,  35.0,  34.0,  32.0,  28.0], # N
           [149.0, 140.0, 135.0, 130.0, 124.0, 114.0], # NE
           [220.0, 219.0, 216.0, 213.0, 208.0, 199.0], # E
           [172.0, 185.0, 196.0, 205.0, 212.0, 217.0], # SE
           [91.0,  121.0, 149.0, 173.0, 193.0, 211.0]] # S
    psf_horiz = [272.0, 261.0, 247.0, 230.0, 208.0, 176.0]

    # Hourly Temperature Adjustment Values (HTA_DR) (MJ8 Table A11-3)
    # Low DR, Medium DR, High DR and Hour = 8,9, ... ,19,20
    hta = [[-6.3,  -5.0,  -3.7,  -2.5, -1.5, -0.7, -0.2, 0.0, -0.2, -0.7, -1.5, -2.5, -3.7], # Low DR
           [-12.6, -10.0, -7.4,  -5.0, -2.9, -1.3, -0.3, 0.0, -0.3, -1.3, -2.9, -5.0, -7.4], # Medium DR
           [-18.9, -15.0, -11.1, -7.5, -4.4, -2.0, -0.5, 0.0, -0.5, -2.0, -4.4, -7.5, -11.1]] # High DR

    # Determine latitude-specific values (PSF, SLM)
    psf_lat = []
    psf_lat_horiz = nil
    slm_hr_lat = []
    slm_avg_lat = []
    for cnt in 0..8 # S/SW/W/NW/N/NE/E/SE/S
      # psf/psf_horiz
      if mj.latitude <= psf_lats[0]
        psf_lat << psf[cnt][0]
        psf_lat_horiz = psf_horiz[0]
      elsif mj.latitude >= psf_lats[-1]
        psf_lat << psf[cnt][-1]
        psf_lat_horiz = psf_horiz[-1]
      else
        cnt_lat_s = psf_lats.bsearch_index { |i| mj.latitude < i } - 1
        psf_lat << MathTools.interp2(mj.latitude, psf_lats[cnt_lat_s], psf_lats[cnt_lat_s + 1], psf[cnt][cnt_lat_s], psf[cnt][cnt_lat_s + 1])
        psf_lat_horiz = MathTools.interp2(mj.latitude, psf_lats[cnt_lat_s], psf_lats[cnt_lat_s + 1], psf_horiz[cnt_lat_s], psf_horiz[cnt_lat_s + 1])
      end

      # slm_hr
      if mj.latitude <= slm_hr_lats[0]
        slm_hr_lat << slm_hr[cnt][0]
      elsif mj.latitude >= slm_hr_lats[-1]
        slm_hr_lat << slm_hr[cnt][-1]
      else
        cnt_lat_s = slm_hr_lats.bsearch_index { |i| mj.latitude < i } - 1
        inner_array = []
        for i in 0..slm_hr[0][0].size - 1
          inner_array << MathTools.interp2(mj.latitude, slm_hr_lats[cnt_lat_s], slm_hr_lats[cnt_lat_s + 1], slm_hr[cnt][cnt_lat_s][i], slm_hr[cnt][cnt_lat_s + 1][i])
        end
        slm_hr_lat << inner_array
      end

      # slm_avg
      if mj.latitude <= alm_avg_lats[0]
        slm_avg_lat << slm_avg[cnt][0]
      elsif mj.latitude >= alm_avg_lats[-1]
        slm_avg_lat << slm_avg[cnt][-1]
      else
        cnt_lat_s = alm_avg_lats.bsearch_index { |i| mj.latitude < i } - 1
        slm_avg_lat << MathTools.interp2(mj.latitude, alm_avg_lats[cnt_lat_s], alm_avg_lats[cnt_lat_s + 1], slm_avg[cnt][cnt_lat_s], slm_avg[cnt][cnt_lat_s + 1])
      end
    end

    # Initialize Hourly Aggregate Fenestration Load (AFL)
    afl_hr = [0.0] * 12

    # Windows
    hpxml_bldg.windows.each do |window|
      wall = window.wall
      next unless wall.is_exterior_thermal_boundary

      space = wall.space
      zone = space.zone

      window_isc = window.interior_shading_factor_summer
      window_esc = window.exterior_shading_factor_summer
      cnt45 = (get_true_azimuth(window.azimuth) / 45.0).round.to_i

      window_ufactor, window_shgc = Constructions.get_ufactor_shgc_adjusted_by_storms(window.storm_type, window.ufactor, window.shgc)

      htg_htm = window_ufactor * mj.htd
      htg_loads = htg_htm * window.area
      all_zone_loads[zone].Heat_Windows += htg_loads
      all_space_loads[space].Heat_Windows += htg_loads

      for hr in [nil, 0, 1, 2, 3, 4, 5, 6, 7, 8, 9, 10, 11]
        # If hr == nil: Calculate the Average Load Procedure (ALP) Load
        # Else: Calculate the hourly Aggregate Fenestration Load (AFL)

        # clf_d: Average Cooling Load Factor for the given window direction
        # clf_n: Average Cooling Load Factor for a window facing North (fully shaded)
        if hr.nil?
          if window_isc < 1
            clf_d = clf_avg_is[cnt45]
            clf_n = clf_avg_is[4]
          else
            clf_d = clf_avg_nois[cnt45]
            clf_n = clf_avg_nois[4]
          end
        else
          if window_isc < 1
            clf_d = clf_hr_is[cnt45][hr]
            clf_n = clf_hr_is[4][hr]
          else
            clf_d = clf_hr_nois[cnt45][hr]
            clf_n = clf_hr_nois[4][hr]
          end
        end

        ctd_adj = mj.ctd
        if not hr.nil?
          # Calculate hourly CTD adjusted value for mid-summer
          ctd_adj += hta[mj.daily_range_num][hr]
        end

        # Hourly Heat Transfer Multiplier for the given window Direction
        htm_d = psf_lat[cnt45] * clf_d * window_shgc * window_isc / 0.87 + window_ufactor * ctd_adj
        htm_d *= window_esc

        # Hourly Heat Transfer Multiplier for a window facing North (fully shaded)
        htm_n = psf_lat[4] * clf_n * window_shgc * window_isc / 0.87 + window_ufactor * ctd_adj
        htm_n *= window_esc

        if window.overhangs_depth.to_f > 0
          if hr.nil?
            slm = slm_avg_lat[cnt45]
          elsif [0, 1, 2].include? hr # 8, 9, and 10 am: use 09:00 hours
            slm = slm_hr_lat[cnt45][0]
          elsif [3, 4, 5].include? hr # 11, 12, and 1 pm: use Noon
            slm = slm_hr_lat[cnt45][1]
          elsif [6, 7, 8].include? hr # 2, 3, and 4 pm: use 15:00 hours
            slm = slm_hr_lat[cnt45][2]
          elsif [9, 10, 11].include? hr # 2, 3, and 4 pm: use 15:00 hours
            slm = slm_hr_lat[cnt45][3]
          end

          z_sl = slm * window.overhangs_depth
          window_height = window.overhangs_distance_to_bottom_of_window - window.overhangs_distance_to_top_of_window
          if z_sl < window.overhangs_distance_to_top_of_window
            # Overhang is too short to provide shade or no adjustment for overhang shade required
            htm = htm_d
          elsif z_sl < window.overhangs_distance_to_bottom_of_window
            percent_shaded = (z_sl - window.overhangs_distance_to_top_of_window) / window_height
            htm = percent_shaded * htm_n + (1.0 - percent_shaded) * htm_d
          else
            # Window is entirely in the shade since the shade line is below the windowsill
            htm = htm_n
          end
        else
          htm = htm_d
        end

        # Block/space loads
        clg_loads = htm * window.area
        if hr.nil?
          # Average Load Procedure (ALP) load
          clg_htm = htm
          all_zone_loads[zone].Cool_Windows += clg_loads
          window.additional_properties.formj1_values = FormJ1Values.new(area: window.area,
                                                                        heat_htm: htg_htm,
                                                                        cool_htm: clg_htm,
                                                                        heat_load: htg_loads,
                                                                        cool_load_sens: clg_loads,
                                                                        cool_load_lat: 0)
          if space.fenestration_load_procedure == HPXML::SpaceFenestrationLoadProcedureStandard
            all_space_loads[space].Cool_Windows += clg_loads
          end
        else
          afl_hr[hr] += clg_loads
          if space.fenestration_load_procedure == HPXML::SpaceFenestrationLoadProcedureStandard
            space.additional_properties.afl_hr[hr] += clg_loads
          elsif space.fenestration_load_procedure == HPXML::SpaceFenestrationLoadProcedurePeak
            space.additional_properties.afl_hr[hr] += clg_loads # aed curve, skylight and windows combined, store for reporting aed curve
            space.additional_properties.afl_hr_windows[hr] += clg_loads
          end
        end
      end
    end # window

    # Skylights
    hpxml_bldg.skylights.each do |skylight|
      roof = skylight.roof
      floor = skylight.floor # For skylights with attic shafts
      next unless roof.is_exterior_thermal_boundary || (!floor.nil? && floor.is_thermal_boundary)

      space = floor.nil? ? roof.space : floor.space
      zone = space.zone

      skylight_isc = skylight.interior_shading_factor_summer
      skylight_esc = skylight.exterior_shading_factor_summer
      cnt45 = (get_true_azimuth(skylight.azimuth) / 45.0).round.to_i
      inclination_angle = UnitConversions.convert(Math.atan(roof.pitch / 12.0), 'rad', 'deg')

      skylight_ufactor, skylight_shgc = Constructions.get_ufactor_shgc_adjusted_by_storms(skylight.storm_type, skylight.ufactor, skylight.shgc)
      u_curb = 0.51 # default to wood (Table 2B-3)
      ar_curb = 0.35 # default to small (Table 2B-3)
      u_eff_skylight = skylight_ufactor + u_curb * ar_curb

      htg_htm = skylight_ufactor * mj.htd
      htg_loads = htg_htm * skylight.area
      all_zone_loads[zone].Heat_Skylights += htg_loads
      all_space_loads[space].Heat_Skylights += htg_loads

      for hr in [nil, 0, 1, 2, 3, 4, 5, 6, 7, 8, 9, 10, 11]
        # If hr == nil: Calculate the Average Load Procedure (ALP) Load
        # Else: Calculate the hourly Aggregate Fenestration Load (AFL)

        # clf_d: Average Cooling Load Factor for the given skylight direction
        # clf_horiz: Average Cooling Load Factor for horizontal
        if hr.nil?
          if skylight_isc < 1
            clf_d = clf_avg_is[cnt45]
            clf_horiz = clf_avg_is_horiz
          else
            clf_d = clf_avg_nois[cnt45]
            clf_horiz = clf_avg_nois_horiz
          end
        else
          if skylight_isc < 1
            clf_d = clf_hr_is[cnt45][hr]
            clf_horiz = clf_hr_is_horiz[hr]
          else
            clf_d = clf_hr_nois[cnt45][hr]
            clf_horiz = clf_hr_nois_horiz[hr]
          end
        end

        sol_h = Math::cos(UnitConversions.convert(inclination_angle, 'deg', 'rad')) * (psf_lat_horiz * clf_horiz)
        sol_v = Math::sin(UnitConversions.convert(inclination_angle, 'deg', 'rad')) * (psf_lat[cnt45] * clf_d)

        ctd_adj = mj.ctd
        if not hr.nil?
          # Calculate hourly CTD adjusted value for mid-summer
          ctd_adj += hta[mj.daily_range_num][hr]
        end

        # Hourly Heat Transfer Multiplier for the given skylight Direction
        htm = (sol_h + sol_v) * (skylight_shgc * skylight_isc / 0.87) + u_eff_skylight * (ctd_adj + 15.0)
        htm *= skylight_esc

        # Block/space loads
        clg_loads = htm * skylight.area
        if hr.nil?
          # Average Load Procedure (ALP) load
          clg_htm = htm
          all_zone_loads[zone].Cool_Skylights += clg_loads
          skylight.additional_properties.formj1_values = FormJ1Values.new(area: skylight.area,
                                                                          heat_htm: htg_htm,
                                                                          cool_htm: clg_htm,
                                                                          heat_load: htg_loads,
                                                                          cool_load_sens: clg_loads,
                                                                          cool_load_lat: 0)
          if space.fenestration_load_procedure == HPXML::SpaceFenestrationLoadProcedureStandard
            all_space_loads[space].Cool_Skylights += clg_loads
          end
        else
          afl_hr[hr] += clg_loads
          if space.fenestration_load_procedure == HPXML::SpaceFenestrationLoadProcedureStandard
            space.additional_properties.afl_hr[hr] += clg_loads
          elsif space.fenestration_load_procedure == HPXML::SpaceFenestrationLoadProcedurePeak
            space.additional_properties.afl_hr[hr] += clg_loads # aed curve, skylight and windows combined, store for reporting aed curve
            space.additional_properties.afl_hr_skylights[hr] += clg_loads
          end
        end
      end
    end # skylight

    # Check for Adequate Exposure Diversity (AED)
    # If not adequate, add AED Excursion to windows cooling load

    hpxml_bldg.conditioned_zones.each do |zone|
      # Loop spaces to calculate adjustment for each space
      zone.spaces.each do |space|
        all_space_loads[space].HourlyFenestrationLoads = space.additional_properties.afl_hr
        if space.fenestration_load_procedure == HPXML::SpaceFenestrationLoadProcedureStandard
          all_space_loads[space].Cool_AEDExcursion = calculate_aed_excursion(space.additional_properties.afl_hr)
        else
          all_space_loads[space].Cool_AEDExcursion = 0.0
          all_space_loads[space].Cool_Windows = space.additional_properties.afl_hr_windows.max
          all_space_loads[space].Cool_Skylights = space.additional_properties.afl_hr_skylights.max
        end
      end

      all_zone_loads[zone].HourlyFenestrationLoads = afl_hr
      all_zone_loads[zone].Cool_AEDExcursion = calculate_aed_excursion(afl_hr)
    end
  end

  def self.calculate_aed_excursion(afl_hr)
    # Daily Average Load (DAL)
    dal = afl_hr.sum(0.0) / afl_hr.size

    # Excursion Limit line (ELL)
    ell = 1.3 * dal

    # Peak Fenestration Load (PFL)
    pfl = afl_hr.max

    # Excursion Adjustment Load (EAL)
    return [0.0, pfl - ell].max
  end

  def self.process_load_doors(mj, hpxml_bldg, all_zone_loads, all_space_loads)
    '''
    Heating and Cooling Loads: Doors
    '''

    if mj.daily_range_num == 0
      cltd = mj.ctd + 15.0
    elsif mj.daily_range_num == 1
      cltd = mj.ctd + 11.0
    elsif mj.daily_range_num == 2
      cltd = mj.ctd + 6.0
    end

    hpxml_bldg.doors.each do |door|
      next unless door.is_thermal_boundary

      wall = door.wall
      space = wall.space
      zone = space.zone

      if door.wall.is_exterior
        htg_htm = (1.0 / door.r_value) * mj.htd
        clg_htm = (1.0 / door.r_value) * cltd
      else # Partition door
        adjacent_space = door.wall.exterior_adjacent_to
        htg_htm = (1.0 / door.r_value) * (mj.heat_setpoint - mj.heat_design_temps[adjacent_space])
        clg_htm = (1.0 / door.r_value) * (mj.cool_design_temps[adjacent_space] - mj.cool_setpoint)
      end
      htg_loads = htg_htm * door.area
      clg_loads = clg_htm * door.area
      all_zone_loads[zone].Heat_Doors += htg_loads
      all_zone_loads[zone].Cool_Doors += clg_loads
      all_space_loads[space].Heat_Doors += htg_loads
      all_space_loads[space].Cool_Doors += clg_loads
      door.additional_properties.formj1_values = FormJ1Values.new(area: door.area,
                                                                  heat_htm: htg_htm,
                                                                  cool_htm: clg_htm,
                                                                  heat_load: htg_loads,
                                                                  cool_load_sens: clg_loads,
                                                                  cool_load_lat: 0)
    end
  end

  def self.process_load_walls(mj, hpxml_bldg, all_zone_loads, all_space_loads)
    '''
    Heating and Cooling Loads: Walls
    '''

    # Above-Grade Walls
    (hpxml_bldg.walls + hpxml_bldg.rim_joists).each do |wall|
      next unless wall.is_thermal_boundary

      space = wall.space
      zone = space.zone

      ashrae_wall_group = get_ashrae_wall_group(wall)

      if wall.azimuth.nil?
        azimuths = [0.0, 90.0, 180.0, 270.0] # Assume 4 equal surfaces facing every direction
      else
        azimuths = [wall.azimuth]
      end

      if wall.is_a? HPXML::RimJoist
        wall_area = wall.area
      else
        wall_area = wall.net_area
      end
<<<<<<< HEAD
=======
      if not wall.attached_to_space_idref.nil?
        space_design_loads = all_space_design_loads[wall.attached_to_space_idref]
        if wall.is_exposed
          # Store exposed wall gross area for infiltration calculation
          wall.space.additional_properties.total_exposed_wall_area += wall.area
        end
      end
>>>>>>> 520cb582

      htg_htm = 0.0
      clg_htm = 0.0
      azimuths.each do |_azimuth|
        if wall.is_exterior

          # Adjust base Cooling Load Temperature Difference (CLTD)
          # Assume absorptivity for light walls < 0.5, medium walls <= 0.75, dark walls > 0.75 (based on MJ8 Table 4B Notes)
          if wall.solar_absorptance <= 0.5
            color_multiplier = 0.65      # MJ8 Table 4B Notes, pg 348
          elsif wall.solar_absorptance <= 0.75
            color_multiplier = 0.83      # MJ8 Appendix 12, pg 519
          else
            color_multiplier = 1.0
          end

          # Base Cooling Load Temperature Differences (CLTD's) for dark colored sunlit and shaded walls
          # with 95 degF outside temperature taken from MJ8 Figure A12-8 (intermediate wall groups were
          # determined using linear interpolation). Shaded walls apply to partition walls only.
          cltd_base_sun = { 'G' => 38.0, 'F-G' => 34.95, 'F' => 31.9, 'E-F' => 29.45, 'E' => 27.0, 'D-E' => 24.5, 'D' => 22.0, 'C-D' => 21.25, 'C' => 20.5, 'B-C' => 19.65, 'B' => 18.8 }
          # cltd_base_shade = { 'G' => 25.0, 'F-G' => 22.5, 'F' => 20.0, 'E-F' => 18.45, 'E' => 16.9, 'D-E' => 15.45, 'D' => 14.0, 'C-D' => 13.55, 'C' => 13.1, 'B-C' => 12.85, 'B' => 12.6 }

          # Non-directional exterior walls
          # TODO: need to investigate when to apply cltd_base_shade to partitions
          cltd_base = cltd_base_sun
          cltd = cltd_base[ashrae_wall_group] * color_multiplier

          if mj.ctd >= 10.0
            # Adjust base CLTD for different CTD or DR
            cltd += (hpxml_bldg.header.manualj_cooling_design_temp - 95.0) + mj.daily_range_temp_adjust[mj.daily_range_num]
          else
            # Handling cases ctd < 10 is based on A12-18 in MJ8
            cltd_corr = mj.ctd - 20.0 - mj.daily_range_temp_adjust[mj.daily_range_num]
            cltd = [cltd + cltd_corr, 0.0].max # NOTE: The CLTD_Alt equation in A12-18 part 5 suggests CLTD - CLTD_corr, but A12-19 suggests it should be CLTD + CLTD_corr (where CLTD_corr is negative)
          end

          clg_htm += (1.0 / wall.insulation_assembly_r_value) / azimuths.size * cltd
          htg_htm += (1.0 / wall.insulation_assembly_r_value) / azimuths.size * mj.htd

          # Store exposed wall gross area for infiltration calculation
          space.additional_properties.total_exposed_wall_area += wall_area / azimuths.size
        else # Partition wall
          adjacent_space = wall.exterior_adjacent_to
          clg_htm += (1.0 / wall.insulation_assembly_r_value) / azimuths.size * (mj.cool_design_temps[adjacent_space] - mj.cool_setpoint)
          htg_htm += (1.0 / wall.insulation_assembly_r_value) / azimuths.size * (mj.heat_setpoint - mj.heat_design_temps[adjacent_space])
        end
      end
      clg_loads = clg_htm * wall_area
      htg_loads = htg_htm * wall_area
      all_zone_loads[zone].Cool_Walls += clg_loads
      all_zone_loads[zone].Heat_Walls += htg_loads
      all_space_loads[space].Cool_Walls += clg_loads
      all_space_loads[space].Heat_Walls += htg_loads
      wall.additional_properties.formj1_values = FormJ1Values.new(area: wall_area,
                                                                  heat_htm: htg_htm,
                                                                  cool_htm: clg_htm,
                                                                  heat_load: htg_loads,
                                                                  cool_load_sens: clg_loads,
                                                                  cool_load_lat: 0)
    end

    # Foundation walls
    hpxml_bldg.foundation_walls.each do |foundation_wall|
      next unless foundation_wall.is_thermal_boundary

<<<<<<< HEAD
      space = foundation_wall.space
      zone = space.zone
=======
      if not foundation_wall.attached_to_space_idref.nil?
        space_design_loads = all_space_design_loads[foundation_wall.attached_to_space_idref]
        if foundation_wall.is_exposed
          # Store exposed wall gross area for infiltration calculation
          ag_frac = (foundation_wall.height - foundation_wall.depth_below_grade) / foundation_wall.height
          foundation_wall.space.additional_properties.total_exposed_wall_area += foundation_wall.area * ag_frac
        end
      end
>>>>>>> 520cb582

      if foundation_wall.is_exterior
        u_wall_with_soil = get_foundation_wall_ufactor(foundation_wall, true, mj.ground_conductivity)
        htg_htm = u_wall_with_soil * mj.htd

        # Store exposed wall gross area for infiltration calculation
        ag_frac = (foundation_wall.height - foundation_wall.depth_below_grade) / foundation_wall.height
        space.additional_properties.total_exposed_wall_area += foundation_wall.area * ag_frac
      else # Partition wall
        adjacent_space = foundation_wall.exterior_adjacent_to
        u_wall_without_soil = get_foundation_wall_ufactor(foundation_wall, false, mj.ground_conductivity)
        htg_htm = u_wall_without_soil * (mj.heat_setpoint - mj.heat_design_temps[adjacent_space])
      end
      htg_loads = htg_htm * foundation_wall.net_area
      all_zone_loads[zone].Heat_Walls += htg_loads
      all_space_loads[space].Heat_Walls += htg_loads
      foundation_wall.additional_properties.formj1_values = FormJ1Values.new(area: foundation_wall.net_area,
                                                                             heat_htm: htg_htm,
                                                                             cool_htm: 0,
                                                                             heat_load: htg_loads,
                                                                             cool_load_sens: 0,
                                                                             cool_load_lat: 0)
    end
  end

  def self.process_load_roofs(mj, hpxml_bldg, all_zone_loads, all_space_loads)
    '''
    Heating and Cooling Loads: Roofs
    '''

    # Roofs
    hpxml_bldg.roofs.each do |roof|
      next unless roof.is_thermal_boundary

      space = roof.space
      zone = space.zone

      # Base CLTD for conditioned roofs (Roof-Joist-Ceiling Sandwiches) taken from MJ8 Figure A12-16
      if roof.insulation_assembly_r_value <= 6
        cltd = 50.0
      elsif roof.insulation_assembly_r_value <= 13
        cltd = 45.0
      elsif roof.insulation_assembly_r_value <= 15
        cltd = 38.0
      elsif roof.insulation_assembly_r_value <= 21
        cltd = 31.0
      elsif roof.insulation_assembly_r_value <= 30
        cltd = 30.0
      else
        cltd = 27.0
      end

      # Base CLTD color adjustment based on notes in MJ8 Figure A12-16
      if [HPXML::ColorDark, HPXML::ColorMediumDark].include? roof.roof_color
        if [HPXML::RoofTypeClayTile, HPXML::RoofTypeWoodShingles].include? roof.roof_type
          cltd *= 0.83
        end
      elsif [HPXML::ColorMedium, HPXML::ColorLight].include? roof.roof_color
        if [HPXML::RoofTypeClayTile].include? roof.roof_type
          cltd *= 0.65
        else
          cltd *= 0.83
        end
      elsif [HPXML::ColorReflective].include? roof.roof_color
        if [HPXML::RoofTypeAsphaltShingles, HPXML::RoofTypeWoodShingles].include? roof.roof_type
          cltd *= 0.83
        else
          cltd *= 0.65
        end
      end

      # Adjust base CLTD for different CTD or DR
      cltd += (hpxml_bldg.header.manualj_cooling_design_temp - 95.0) + mj.daily_range_temp_adjust[mj.daily_range_num]

      clg_htm = (1.0 / roof.insulation_assembly_r_value) * cltd
      htg_htm = (1.0 / roof.insulation_assembly_r_value) * mj.htd
      clg_loads = clg_htm * roof.net_area
      htg_loads = htg_htm * roof.net_area
      all_zone_loads[zone].Cool_Roofs += clg_loads
      all_zone_loads[zone].Heat_Roofs += htg_loads
      all_space_loads[space].Cool_Roofs += clg_loads
      all_space_loads[space].Heat_Roofs += htg_loads
      roof.additional_properties.formj1_values = FormJ1Values.new(area: roof.net_area,
                                                                  heat_htm: htg_htm,
                                                                  cool_htm: clg_htm,
                                                                  heat_load: htg_loads,
                                                                  cool_load_sens: clg_loads,
                                                                  cool_load_lat: 0)
    end
  end

  def self.process_load_ceilings(mj, hpxml_bldg, all_zone_loads, all_space_loads)
    '''
    Heating and Cooling Loads: Ceilings
    '''

    hpxml_bldg.floors.each do |floor|
      next unless floor.is_ceiling
      next unless floor.is_thermal_boundary

      space = floor.space
      zone = space.zone

      if floor.is_exterior
        clg_htm = (1.0 / floor.insulation_assembly_r_value) * (mj.ctd - 5.0 + mj.daily_range_temp_adjust[mj.daily_range_num])
        htg_htm = (1.0 / floor.insulation_assembly_r_value) * mj.htd
      else
        adjacent_space = floor.exterior_adjacent_to
        clg_htm = (1.0 / floor.insulation_assembly_r_value) * (mj.cool_design_temps[adjacent_space] - mj.cool_setpoint)
        htg_htm = (1.0 / floor.insulation_assembly_r_value) * (mj.heat_setpoint - mj.heat_design_temps[adjacent_space])
      end
      clg_loads = clg_htm * floor.net_area
      htg_loads = htg_htm * floor.net_area
      all_zone_loads[zone].Cool_Ceilings += clg_loads
      all_zone_loads[zone].Heat_Ceilings += htg_loads
      all_space_loads[space].Cool_Ceilings += clg_loads
      all_space_loads[space].Heat_Ceilings += htg_loads
      floor.additional_properties.formj1_values = FormJ1Values.new(area: floor.net_area,
                                                                   heat_htm: htg_htm,
                                                                   cool_htm: clg_htm,
                                                                   heat_load: htg_loads,
                                                                   cool_load_sens: clg_loads,
                                                                   cool_load_lat: 0)
    end
  end

  def self.process_load_floors(mj, hpxml_bldg, all_zone_loads, all_space_loads)
    '''
    Heating and Cooling Loads: Floors
    '''

    hpxml_bldg.floors.each do |floor|
      next unless floor.is_floor
      next unless floor.is_thermal_boundary

      space = floor.space
      zone = space.zone

      has_radiant_floor = get_has_radiant_floor(zone)

      if floor.is_exterior
        htd_adj = mj.htd
        htd_adj += 25.0 if has_radiant_floor # Table 4A: Radiant floor over open crawlspace: HTM = U-Value × (HTD + 25)

        clg_htm = (1.0 / floor.insulation_assembly_r_value) * (mj.ctd - 5.0 + mj.daily_range_temp_adjust[mj.daily_range_num])
        htg_htm = (1.0 / floor.insulation_assembly_r_value) * htd_adj
      else # Partition floor
        adjacent_space = floor.exterior_adjacent_to
        if floor.is_floor && [HPXML::LocationCrawlspaceVented, HPXML::LocationCrawlspaceUnvented, HPXML::LocationBasementUnconditioned].include?(adjacent_space)
          u_floor = 1.0 / floor.insulation_assembly_r_value

          sum_ua_wall = 0.0
          sum_a_wall = 0.0
          hpxml_bldg.foundation_walls.each do |foundation_wall|
            next unless foundation_wall.is_exterior && foundation_wall.interior_adjacent_to == adjacent_space

            u_wall_without_soil = get_foundation_wall_ufactor(foundation_wall, false, mj.ground_conductivity)
            sum_a_wall += foundation_wall.net_area
            sum_ua_wall += (u_wall_without_soil * foundation_wall.net_area)
          end
          hpxml_bldg.walls.each do |wall|
            next unless wall.is_exterior && wall.interior_adjacent_to == adjacent_space

            sum_a_wall += wall.net_area
            sum_ua_wall += (1.0 / wall.insulation_assembly_r_value * wall.net_area)
          end
          fail 'Could not find connected walls.' if sum_a_wall <= 0

          u_wall = sum_ua_wall / sum_a_wall

          htd_adj = mj.htd
          htd_adj += 25.0 if has_radiant_floor && HPXML::LocationCrawlspaceVented # Table 4A: Radiant floor over open crawlspace: HTM = U-Value × (HTD + 25)

          # Calculate partition temperature different cooling (PTDC) per Manual J Figure A12-17
          # Calculate partition temperature different heating (PTDH) per Manual J Figure A12-6
          if [HPXML::LocationCrawlspaceVented].include? adjacent_space
            # Vented or Leaky
            ptdc_floor = mj.ctd / (1.0 + (4.0 * u_floor) / (u_wall + 0.11))
            ptdh_floor = htd_adj / (1.0 + (4.0 * u_floor) / (u_wall + 0.11))
          elsif [HPXML::LocationCrawlspaceUnvented, HPXML::LocationBasementUnconditioned].include? adjacent_space
            # Sealed Tight
            ptdc_floor = u_wall * mj.ctd / (4.0 * u_floor + u_wall)
            ptdh_floor = u_wall * htd_adj / (4.0 * u_floor + u_wall)
          end

          clg_htm = (1.0 / floor.insulation_assembly_r_value) * ptdc_floor
          htg_htm = (1.0 / floor.insulation_assembly_r_value) * ptdh_floor
        else # E.g., floor over garage
          clg_htm = (1.0 / floor.insulation_assembly_r_value) * (mj.cool_design_temps[adjacent_space] - mj.cool_setpoint)
          htg_htm = (1.0 / floor.insulation_assembly_r_value) * (mj.heat_setpoint - mj.heat_design_temps[adjacent_space])
        end
      end
      clg_loads = clg_htm * floor.net_area
      htg_loads = htg_htm * floor.net_area
      all_zone_loads[zone].Cool_Floors += clg_loads
      all_zone_loads[zone].Heat_Floors += htg_loads
      all_space_loads[space].Cool_Roofs += clg_loads
      all_space_loads[space].Heat_Roofs += htg_loads
      floor.additional_properties.formj1_values = FormJ1Values.new(area: floor.net_area,
                                                                   heat_htm: htg_htm,
                                                                   cool_htm: clg_htm,
                                                                   heat_load: htg_loads,
                                                                   cool_load_sens: clg_loads,
                                                                   cool_load_lat: 0)
    end
  end

  def self.process_load_slabs(mj, hpxml_bldg, all_zone_loads, all_space_loads)
    '''
    Heating and Cooling Loads: Floors
    '''

    hpxml_bldg.slabs.each do |slab|
      next unless slab.is_thermal_boundary

      space = slab.space
      zone = space.zone

      has_radiant_floor = get_has_radiant_floor(zone)

      htd_adj = mj.htd
      htd_adj += 25.0 if has_radiant_floor # Table 4A: Radiant slab floor: HTM = F-Value × (HTD + 25)

      if slab.interior_adjacent_to == HPXML::LocationConditionedSpace # Slab-on-grade
        f_value = calc_slab_f_value(slab, mj.ground_conductivity)
        htg_htm = f_value * htd_adj
        htg_loads = htg_htm * slab.exposed_perimeter
        slab_length = slab.exposed_perimeter
      elsif HPXML::conditioned_below_grade_locations.include? slab.interior_adjacent_to
        ext_fnd_walls = hpxml_bldg.foundation_walls.select { |fw| fw.interior_adjacent_to == slab.interior_adjacent_to && fw.is_exterior }

        # Calculate weighted-average (by length) below-grade depth
        z_f = ext_fnd_walls.map { |fw| fw.depth_below_grade * (fw.area / fw.height) }.sum(0.0) / ext_fnd_walls.map { |fw| fw.area / fw.height }.sum

        # Calculate width of shortest side
        lengths_by_azimuth = {}
        ext_fnd_walls.each do |fnd_wall|
          if fnd_wall.azimuth.nil?
            azimuths = [0, 90, 180, 270]
          else
            azimuths = [fnd_wall.azimuth]
          end
          azimuths.each do |azimuth|
            lengths_by_azimuth[azimuth] = 0 if lengths_by_azimuth[azimuth].nil?
            if not fnd_wall.length.nil?
              length = fnd_wall.length
            else
              length = fnd_wall.area / fnd_wall.height
            end
            lengths_by_azimuth[azimuth] += length / azimuths.size
          end
        end
        w_b = lengths_by_azimuth.values.min

        slab_is_insulated = false
        if slab.under_slab_insulation_width.to_f > 0 && slab.under_slab_insulation_r_value > 0
          slab_is_insulated = true
        elsif slab.perimeter_insulation_depth > 0 && slab.perimeter_insulation_r_value > 0
          slab_is_insulated = true
        elsif slab.under_slab_insulation_spans_entire_slab && slab.under_slab_insulation_r_value > 0
          slab_is_insulated = true
        end

        u_value = calc_basement_effective_uvalue(slab_is_insulated, z_f, w_b, mj.ground_conductivity)
        htg_htm = u_value * htd_adj
        htg_loads = htg_htm * slab.area
        slab_area = slab.area
      end
      all_zone_loads[zone].Heat_Slabs += htg_loads
      all_space_loads[space].Heat_Slabs += htg_loads
      slab.additional_properties.formj1_values = FormJ1Values.new(area: slab_area,
                                                                  length: slab_length,
                                                                  heat_htm: htg_htm,
                                                                  cool_htm: 0,
                                                                  heat_load: htg_loads,
                                                                  cool_load_sens: 0,
                                                                  cool_load_lat: 0)
    end
  end

  def self.process_load_infiltration_ventilation(mj, hpxml_bldg, all_zone_loads, all_space_loads, weather)
    '''
    Heating and Cooling Loads: Infiltration & Ventilation
    '''

    cfa = hpxml_bldg.building_construction.conditioned_floor_area
    infil_values = Airflow.get_values_from_air_infiltration_measurements(hpxml_bldg, cfa, weather)
    sla = infil_values[:sla] * infil_values[:a_ext]
    ela = sla * cfa

    ncfl_ag = hpxml_bldg.building_construction.number_of_conditioned_floors_above_grade

    # Check for fireplace (for heating infiltration adjustment)
    has_fireplace = false
    if hpxml_bldg.fuel_loads.count { |fl| fl.fuel_load_type == HPXML::FuelLoadTypeFireplace } > 0
      has_fireplace = true
    end
    if hpxml_bldg.heating_systems.count { |htg| htg.heating_system_type == HPXML::HVACTypeFireplace } > 0
      has_fireplace = true
    end
    q_fireplace = 0.0
    if has_fireplace
      q_fireplace = 20.0 # Assume 1 fireplace, average leakiness
    end

    # Set stack/wind coefficients from Tables 5D/5E
    c_s = 0.015 * ncfl_ag
    c_w_base = [0.0133 * hpxml_bldg.site.additional_properties.aim2_shelter_coeff - 0.0027, 0.0].max # Linear relationship between shelter coefficient and c_w coefficients by shielding class
    c_w = c_w_base * ncfl_ag**0.4

    ela_in2 = UnitConversions.convert(ela, 'ft^2', 'in^2')
    windspeed_cooling_mph = 7.5 # Table 5D/5E Wind Velocity Value footnote
    windspeed_heating_mph = 15.0 # Table 5D/5E Wind Velocity Value footnote

    # Calculate infiltration airflow rates
    icfm_cool = ela_in2 * (c_s * mj.ctd + c_w * windspeed_cooling_mph**2)**0.5
    icfm_heat = ela_in2 * (c_s * mj.htd + c_w * windspeed_heating_mph**2)**0.5
    icfm_heat += q_fireplace

    # Calculate ventilation airflow rates
    q_unb_cfm, q_bal_cfm, q_preheat, q_precool, q_recirc, bal_sens_eff, bal_lat_eff = get_ventilation_data(hpxml_bldg)

    # Calculate adjusted infiltration cfm (combined with ventilation)
    infil_cfm_heat = (icfm_heat**1.5 + q_unb_cfm**1.5)**0.67 - q_unb_cfm
    infil_cfm_cool = (icfm_cool**1.5 + q_unb_cfm**1.5)**0.67 - q_unb_cfm

    hpxml_bldg.additional_properties.infil_heat_cfm = infil_cfm_heat
    hpxml_bldg.additional_properties.infil_cool_cfm = infil_cfm_cool

    # Infiltration load
    bldg_Heat_Infil = 1.1 * mj.acf * infil_cfm_heat * mj.htd
    bldg_Cool_Infil_Sens = 1.1 * mj.acf * infil_cfm_cool * mj.ctd
    bldg_Cool_Infil_Lat = 0.68 * mj.acf * infil_cfm_cool * mj.cool_design_grains

    # Calculate vent cfm
    vent_cfm_heat = q_unb_cfm + q_bal_cfm
    vent_cfm_cool = vent_cfm_heat

    hpxml_bldg.additional_properties.vent_heat_cfm = vent_cfm_heat
    hpxml_bldg.additional_properties.vent_cool_cfm = vent_cfm_cool

    # Calculate vent cfm incorporating sens/lat effectiveness, preheat/precool, and recirc
    vent_cfm_heat = q_unb_cfm + q_bal_cfm * (1.0 - bal_sens_eff) - q_preheat - q_recirc
    vent_cfm_cool_sens = q_unb_cfm + q_bal_cfm * (1.0 - bal_sens_eff) - q_precool - q_recirc
    vent_cfm_cool_lat = q_unb_cfm + q_bal_cfm * (1.0 - bal_lat_eff) - q_recirc

    bldg_Heat_Vent = 1.1 * mj.acf * vent_cfm_heat * mj.htd
    bldg_Cool_Vent_Sens = 1.1 * mj.acf * vent_cfm_cool_sens * mj.ctd
    bldg_Cool_Vent_Lat = 0.68 * mj.acf * vent_cfm_cool_lat * mj.cool_design_grains

    # Apportion to zones/spaces
    bldg_exposed_wall_area = hpxml_bldg.conditioned_zones.map { |zone| zone.spaces.map { |space| space.additional_properties.total_exposed_wall_area } }.flatten.sum
    hpxml_bldg.conditioned_zones.each do |zone|
      zone_exposed_wall_area = zone.spaces.map { |space| space.additional_properties.total_exposed_wall_area }.sum

      # Infiltration assignment by exterior wall area
      all_zone_loads[zone].Heat_Infil = bldg_Heat_Infil * zone_exposed_wall_area / bldg_exposed_wall_area
      all_zone_loads[zone].Cool_Infil_Sens = bldg_Cool_Infil_Sens * zone_exposed_wall_area / bldg_exposed_wall_area
      all_zone_loads[zone].Cool_Infil_Lat = bldg_Cool_Infil_Lat * zone_exposed_wall_area / bldg_exposed_wall_area

      # Ventilation assignment by floor area
      all_zone_loads[zone].Heat_Vent = bldg_Heat_Vent * zone.floor_area / cfa
      all_zone_loads[zone].Cool_Vent_Sens = bldg_Cool_Vent_Sens * zone.floor_area / cfa
      all_zone_loads[zone].Cool_Vent_Lat = bldg_Cool_Vent_Lat * zone.floor_area / cfa

      zone.spaces.each do |space|
        # Infiltration assignment by exterior wall area
        space_exposed_wall_area = space.additional_properties.total_exposed_wall_area
        if zone_exposed_wall_area > 0
          space.additional_properties.wall_area_ratio = space_exposed_wall_area / zone_exposed_wall_area
        else
          space.additional_properties.wall_area_ratio = 0.0
        end
        all_space_loads[space].Heat_Infil = space.additional_properties.wall_area_ratio * all_zone_loads[zone].Heat_Infil
        all_space_loads[space].Cool_Infil_Sens = space.additional_properties.wall_area_ratio * all_zone_loads[zone].Cool_Infil_Sens
      end
    end
  end

  def self.process_load_internal_gains(hpxml_bldg, all_zone_loads, all_space_loads)
    '''
    Cooling Load: Internal Gains
    '''
    hpxml_bldg.conditioned_zones.each do |zone|
      zone_manualj_num_occupants = zone.spaces.map { |space| space.manualj_num_occupants }.sum
      zone_manualj_internal_loads_sensible = zone.spaces.map { |space| space.manualj_internal_loads_sensible }.sum
      zone_manualj_internal_loads_latent = zone.spaces.map { |space| space.manualj_internal_loads_latent }.sum

      all_zone_loads[zone].Cool_IntGains_Sens = zone_manualj_internal_loads_sensible + 230.0 * zone_manualj_num_occupants
      all_zone_loads[zone].Cool_IntGains_Lat = zone_manualj_internal_loads_latent + 200.0 * zone_manualj_num_occupants

      zone.spaces.each do |space|
        all_space_loads[space].Cool_IntGains_Sens = space.manualj_internal_loads_sensible + 230.0 * space.manualj_num_occupants
      end
    end
  end

  def self.aggregate_loads_to_totals(loads)
    '''
    Aggregate Loads to Totals
    '''

    # Heating
    loads.Heat_Tot = [loads.Heat_Windows + loads.Heat_Skylights +
      loads.Heat_Doors + loads.Heat_Walls +
      loads.Heat_Floors + loads.Heat_Slabs +
      loads.Heat_Ceilings + loads.Heat_Roofs, 0.0].max +
                     loads.Heat_Infil + loads.Heat_Vent

    # Cooling
    loads.Cool_Sens = loads.Cool_Windows + loads.Cool_Skylights +
                      loads.Cool_Doors + loads.Cool_Walls +
                      loads.Cool_Floors + loads.Cool_Ceilings +
                      loads.Cool_Roofs + loads.Cool_Infil_Sens +
                      loads.Cool_IntGains_Sens + loads.Cool_Slabs +
                      loads.Cool_AEDExcursion + loads.Cool_Vent_Sens
    loads.Cool_Lat = loads.Cool_Infil_Lat + loads.Cool_Vent_Lat +
                     loads.Cool_IntGains_Lat
    if loads.Cool_Lat < 0 # No latent loads; also zero out individual components
      loads.Cool_Lat = 0.0
      loads.Cool_Infil_Lat = 0.0
      loads.Cool_Vent_Lat = 0.0
      loads.Cool_IntGains_Lat = 0.0
    end
    loads.Cool_Tot = loads.Cool_Sens + loads.Cool_Lat
  end

  def self.apply_hvac_air_temperatures(mj, zone_loads, hvac_heating, hvac_cooling)
    '''
    HVAC Temperatures
    '''
    if not hvac_cooling.nil?
      cooling_type = get_hvac_cooling_type(hvac_cooling)

      # Calculate Leaving Air Temperature
      if cooling_type == HPXML::HVACTypeEvaporativeCooler
        # Evaporative cooler temperature calculation based on Manual S Figure 4-7
        td_potential = mj.cool_design_temps[HPXML::LocationOutside] - mj.cool_outdoor_wetbulb
        td = td_potential * hvac_cooling.additional_properties.effectiveness
        hvac_cooling.additional_properties.leaving_air_temp = mj.cool_design_temps[HPXML::LocationOutside] - td
      else
        # Determine the Leaving Air Temperature (LAT) based on Manual S Table 1-4
        shr = [zone_loads.Cool_Sens / zone_loads.Cool_Tot, 1.0].min
        if shr < 0.80
          hvac_cooling.additional_properties.leaving_air_temp = 54.0 # F
        elsif shr < 0.85
          # MJ8 says to use 56 degF in this SHR range. Linear interpolation provides a more
          # continuous supply air flow rate across building efficiency levels.
          hvac_cooling.additional_properties.leaving_air_temp = ((58.0 - 54.0) / (0.85 - 0.80)) * (shr - 0.8) + 54.0 # F
        else
          hvac_cooling.additional_properties.leaving_air_temp = 58.0 # F
        end
      end
    end

    if not hvac_heating.nil?
      # Calculate Supply Air Temperature
      if hvac_heating.is_a? HPXML::HeatPump
        hvac_heating.additional_properties.supply_air_temp = 105.0 # F
      else
        hvac_heating.additional_properties.supply_air_temp = 120.0 # F
      end
    elsif not hvac_cooling.nil? && hvac_cooling.has_integrated_heating
      hvac_cooling.additional_properties.supply_air_temp = 120.0 # F
    end
  end

  def self.apply_fractions_load_served(hvac_heating, hvac_loads, frac_zone_heat_load_served, frac_zone_cool_load_served)
    # Calculate design loads that this HVAC system serves

    # Heating Loads
    if get_hvac_heating_type(hvac_heating) == HPXML::HVACTypeHeatPumpWaterLoopToAir
      # Size to meet original fraction load served (not adjusted value from HVAC.apply_shared_heating_systems()
      # This ensures, e.g., that an appropriate heating airflow is used for duct losses.
      frac_zone_heat_load_served /= (1.0 / hvac_heating.heating_efficiency_cop)
    end
    hvac_loads.Heat_Tot *= frac_zone_heat_load_served
    hvac_loads.Heat_Walls *= frac_zone_heat_load_served
    hvac_loads.Heat_Ceilings *= frac_zone_heat_load_served
    hvac_loads.Heat_Roofs *= frac_zone_heat_load_served
    hvac_loads.Heat_Floors *= frac_zone_heat_load_served
    hvac_loads.Heat_Slabs *= frac_zone_heat_load_served
    hvac_loads.Heat_Windows *= frac_zone_heat_load_served
    hvac_loads.Heat_Skylights *= frac_zone_heat_load_served
    hvac_loads.Heat_Doors *= frac_zone_heat_load_served
    hvac_loads.Heat_Infil *= frac_zone_heat_load_served
    hvac_loads.Heat_Vent *= frac_zone_heat_load_served
    hvac_loads.Heat_Ducts *= frac_zone_heat_load_served

    # Cooling Loads
    hvac_loads.Cool_Tot *= frac_zone_cool_load_served
    hvac_loads.Cool_Sens *= frac_zone_cool_load_served
    hvac_loads.Cool_Lat *= frac_zone_cool_load_served
    hvac_loads.Cool_Walls *= frac_zone_cool_load_served
    hvac_loads.Cool_Ceilings *= frac_zone_cool_load_served
    hvac_loads.Cool_Roofs *= frac_zone_cool_load_served
    hvac_loads.Cool_Floors *= frac_zone_cool_load_served
    hvac_loads.Cool_Slabs *= frac_zone_cool_load_served
    hvac_loads.Cool_Windows *= frac_zone_cool_load_served
    hvac_loads.Cool_Skylights *= frac_zone_cool_load_served
    hvac_loads.Cool_AEDExcursion *= frac_zone_cool_load_served
    hvac_loads.Cool_Doors *= frac_zone_cool_load_served
    hvac_loads.Cool_Infil_Sens *= frac_zone_cool_load_served
    hvac_loads.Cool_Vent_Sens *= frac_zone_cool_load_served
    hvac_loads.Cool_Ducts_Sens *= frac_zone_cool_load_served
    hvac_loads.Cool_IntGains_Sens *= frac_zone_cool_load_served
    hvac_loads.Cool_Ducts_Lat *= frac_zone_cool_load_served
    hvac_loads.Cool_Infil_Lat *= frac_zone_cool_load_served
    hvac_loads.Cool_Vent_Lat *= frac_zone_cool_load_served
    hvac_loads.Cool_IntGains_Lat *= frac_zone_cool_load_served
  end

  def self.get_hvac_size_limits(hvac_cooling)
    oversize_limit = 1.15
    oversize_delta = 15000.0
    undersize_limit = 0.9

    if not hvac_cooling.nil?
      if hvac_cooling.compressor_type == HPXML::HVACCompressorTypeTwoStage
        oversize_limit = 1.2
      elsif hvac_cooling.compressor_type == HPXML::HVACCompressorTypeVariableSpeed
        oversize_limit = 1.3
      end
    end

    return oversize_limit, oversize_delta, undersize_limit
  end

  def self.apply_hvac_loads_to_hvac_sizings(hvac_sizings, hvac_loads)
    hvac_sizings.Cool_Load_Sens = hvac_loads.Cool_Sens
    hvac_sizings.Cool_Load_Lat = hvac_loads.Cool_Lat
    hvac_sizings.Cool_Load_Tot = hvac_loads.Cool_Tot
    hvac_sizings.Heat_Load = hvac_loads.Heat_Tot
    hvac_sizings.Heat_Load_Supp = hvac_loads.Heat_Tot
  end

  def self.apply_hvac_heat_pump_logic(hvac_sizings, hvac_cooling, frac_zone_heat_load_served, frac_zone_cool_load_served, hpxml_bldg)
    return unless hvac_cooling.is_a? HPXML::HeatPump
    return if frac_zone_heat_load_served == 0
    return if frac_zone_cool_load_served == 0

    if hpxml_bldg.header.heat_pump_sizing_methodology != HPXML::HeatPumpSizingACCA
      # If HERS/MaxLoad methodology, use at least the larger of heating/cooling loads for heat pump sizing.
      # Note: Heat_Load_Supp should NOT be adjusted; we only want to adjust the HP capacity, not the HP backup heating capacity.
      max_load = [hvac_sizings.Heat_Load, hvac_sizings.Cool_Load_Tot].max
      hvac_sizings.Heat_Load = max_load
      hvac_sizings.Cool_Load_Sens *= max_load / hvac_sizings.Cool_Load_Tot
      hvac_sizings.Cool_Load_Lat *= max_load / hvac_sizings.Cool_Load_Tot
      hvac_sizings.Cool_Load_Tot = max_load
    end
  end

  def self.get_duct_regain_factor(duct, hpxml_bldg)
    # dse_Fregain values comes from MJ8 pg 204 and Walker (1998) "Technical background for default
    # values used for forced air systems in proposed ASHRAE Std. 152"

    dse_Fregain = nil

    if [HPXML::LocationOutside, HPXML::LocationRoofDeck].include? duct.duct_location
      dse_Fregain = 0.0

    elsif [HPXML::LocationOtherHousingUnit, HPXML::LocationOtherHeatedSpace, HPXML::LocationOtherMultifamilyBufferSpace,
           HPXML::LocationOtherNonFreezingSpace, HPXML::LocationExteriorWall, HPXML::LocationUnderSlab,
           HPXML::LocationManufacturedHomeBelly].include? duct.duct_location
      space_values = Geometry.get_temperature_scheduled_space_values(duct.duct_location)
      dse_Fregain = space_values[:f_regain]

    elsif [HPXML::LocationBasementUnconditioned, HPXML::LocationCrawlspaceVented, HPXML::LocationCrawlspaceUnvented].include? duct.duct_location

      ceilings = hpxml_bldg.floors.select { |f| f.is_floor && [f.interior_adjacent_to, f.exterior_adjacent_to].include?(duct.duct_location) }
      avg_ceiling_rvalue = calculate_average_r_value(ceilings)
      ceiling_insulated = (avg_ceiling_rvalue > 4)

      walls = hpxml_bldg.foundation_walls.select { |f| [f.interior_adjacent_to, f.exterior_adjacent_to].include? duct.duct_location }
      avg_wall_rvalue = calculate_average_r_value(walls)
      walls_insulated = (avg_wall_rvalue > 4)

      if duct.duct_location == HPXML::LocationBasementUnconditioned
        if not ceiling_insulated
          if not walls_insulated
            dse_Fregain = 0.50 # Uninsulated ceiling, uninsulated walls
          else
            dse_Fregain = 0.75 # Uninsulated ceiling, insulated walls
          end
        else
          dse_Fregain = 0.30 # Insulated ceiling
        end
      elsif duct.duct_location == HPXML::LocationCrawlspaceVented
        if ceiling_insulated && walls_insulated
          dse_Fregain = 0.17 # Insulated ceiling, insulated walls
        elsif ceiling_insulated && (not walls_insulated)
          dse_Fregain = 0.12 # Insulated ceiling, uninsulated walls
        elsif (not ceiling_insulated) && walls_insulated
          dse_Fregain = 0.66 # Uninsulated ceiling, insulated walls
        elsif (not ceiling_insulated) && (not walls_insulated)
          dse_Fregain = 0.50 # Uninsulated ceiling, uninsulated walls
        end
      elsif duct.duct_location == HPXML::LocationCrawlspaceUnvented
        if ceiling_insulated && walls_insulated
          dse_Fregain = 0.30 # Insulated ceiling, insulated walls
        elsif ceiling_insulated && (not walls_insulated)
          dse_Fregain = 0.16 # Insulated ceiling, uninsulated walls
        elsif (not ceiling_insulated) && walls_insulated
          dse_Fregain = 0.76 # Uninsulated ceiling, insulated walls
        elsif (not ceiling_insulated) && (not walls_insulated)
          dse_Fregain = 0.60 # Uninsulated ceiling, uninsulated walls
        end
      end

    elsif [HPXML::LocationAtticVented, HPXML::LocationAtticUnvented].include? duct.duct_location
      dse_Fregain = 0.10 # This would likely be higher for unvented attics with roof insulation

    elsif [HPXML::LocationGarage].include? duct.duct_location
      dse_Fregain = 0.05

    elsif HPXML::conditioned_locations.include? duct.duct_location
      dse_Fregain = 1.0

    end

    return dse_Fregain
  end

  def self.apply_hvac_duct_loads_heating(mj, zone, hvac_loads, zone_loads, all_space_loads, hvac_heating, hpxml_bldg)
    '''
    Heating Duct Loads
    '''
    return if hvac_heating.nil? || (hvac_loads.Heat_Tot == 0) || hvac_heating.distribution_system.nil? || hvac_heating.distribution_system.ducts.empty?

    supply_air_temp = hvac_heating.additional_properties.supply_air_temp

    init_heat_load = hvac_loads.Heat_Tot

    # Distribution system efficiency (DSE) calculations based on ASHRAE Standard 152

    duct_values = calc_duct_conduction_values(hvac_heating.distribution_system, mj.heat_design_temps, hpxml_bldg)
    dse_As, dse_Ar, supply_r, return_r, dse_Tamb_s, dse_Tamb_r, dse_Fregain_s, dse_Fregain_r = duct_values

    # Initialize for the iteration
    delta = 1
    heat_load_next = init_heat_load

    for _iter in 0..19
      break if delta.abs <= 0.001

      heat_load_prev = heat_load_next

      # Calculate the new heating air flow rate
      heat_cfm = calc_airflow_rate_manual_s(mj, heat_load_next, (supply_air_temp - mj.heat_setpoint), nil)

      dse_Qs, dse_Qr = calc_duct_leakages_cfm25(hvac_heating.distribution_system, heat_cfm)

      dse_DE = calc_delivery_effectiveness_heating(mj, dse_Qs, dse_Qr, heat_cfm, heat_load_next, dse_Tamb_s, dse_Tamb_r, dse_As, dse_Ar, mj.heat_setpoint, dse_Fregain_s, dse_Fregain_r, supply_r, return_r)

      # Calculate the increase in heating load due to ducts (Approach: DE = Qload/Qequip -> Qducts = Qequip-Qload)
      heat_load_next = init_heat_load / dse_DE

      # Calculate the change since the last iteration
      delta = (heat_load_next - heat_load_prev) / heat_load_prev
    end

    ducts_heat_load = heat_load_next - init_heat_load

    hvac_loads.Heat_Ducts += ducts_heat_load
    hvac_loads.Heat_Tot += ducts_heat_load

    # Don't assign HP backup system duct loads to the zone/spaces; we already have the HP
    # duct loads assigned and don't want to double-count.
    return if hvac_heating.is_a?(HPXML::HeatingSystem) && hvac_heating.is_heat_pump_backup_system

    zone_loads.Heat_Ducts += ducts_heat_load
    zone_loads.Heat_Tot += ducts_heat_load

    zone.spaces.each do |space|
      space_loads = all_space_loads[space]
      zone_htg_load = zone.spaces.map { |space| all_space_loads[space].Heat_Tot }.sum
      space_htg_duct_load = ducts_heat_load * space_loads.Heat_Tot / zone_htg_load
      space_loads.Heat_Ducts += space_htg_duct_load
      space_loads.Heat_Tot += space_htg_duct_load
    end
  end

  def self.apply_hvac_duct_loads_cooling(mj, zone, hvac_loads, zone_loads, all_space_loads, hvac_cooling, hpxml_bldg, weather)
    '''
    Cooling Duct Loads
    '''

    return if hvac_cooling.nil? || (hvac_loads.Cool_Sens == 0) || hvac_cooling.distribution_system.nil? || hvac_cooling.distribution_system.ducts.empty?

    leaving_air_temp = hvac_cooling.additional_properties.leaving_air_temp

    init_cool_load_sens = hvac_loads.Cool_Sens
    init_cool_load_lat = hvac_loads.Cool_Lat

    # Distribution system efficiency (DSE) calculations based on ASHRAE Standard 152

    duct_values = calc_duct_conduction_values(hvac_cooling.distribution_system, mj.cool_design_temps, hpxml_bldg)
    dse_As, dse_Ar, supply_r, return_r, dse_Tamb_s, dse_Tamb_r, dse_Fregain_s, dse_Fregain_r = duct_values

    # Calculate the air enthalpy in the return duct location for DSE calculations
    dse_h_r = Psychrometrics.h_fT_w(dse_Tamb_r, weather.design.CoolingHumidityRatio)

    # Initialize for the iteration
    delta = 1
    cool_load_tot_next = init_cool_load_sens + init_cool_load_lat

    cool_cfm = calc_airflow_rate_manual_s(mj, init_cool_load_sens, (mj.cool_setpoint - leaving_air_temp), nil)
    _dse_Qs, dse_Qr = calc_duct_leakages_cfm25(hvac_cooling.distribution_system, cool_cfm)

    for _iter in 1..50
      break if delta.abs <= 0.001

      cool_load_tot_prev = cool_load_tot_next

      cool_load_lat, cool_load_sens = calculate_sensible_latent_split(mj, dse_Qr, cool_load_tot_next, init_cool_load_lat)
      cool_load_tot = cool_load_lat + cool_load_sens

      # Calculate the new cooling air flow rate
      cool_cfm = calc_airflow_rate_manual_s(mj, cool_load_sens, (mj.cool_setpoint - leaving_air_temp), nil)

      dse_Qs, dse_Qr = calc_duct_leakages_cfm25(hvac_cooling.distribution_system, cool_cfm)

      dse_DE, _dse_dTe_cooling, _cool_duct_sens = calc_delivery_effectiveness_cooling(mj, dse_Qs, dse_Qr, leaving_air_temp, cool_cfm, cool_load_sens, dse_Tamb_s, dse_Tamb_r, dse_As, dse_Ar, mj.cool_setpoint, dse_Fregain_s, dse_Fregain_r, cool_load_tot, dse_h_r, supply_r, return_r)

      cool_load_tot_next = (init_cool_load_sens + init_cool_load_lat) / dse_DE

      # Calculate the change since the last iteration
      delta = (cool_load_tot_next - cool_load_tot_prev) / cool_load_tot_prev
    end

    ducts_cool_load_sens = cool_load_sens - init_cool_load_sens
    ducts_cool_load_lat = cool_load_lat - init_cool_load_lat

    hvac_loads.Cool_Ducts_Sens += ducts_cool_load_sens
    hvac_loads.Cool_Sens += ducts_cool_load_sens
    hvac_loads.Cool_Ducts_Lat += ducts_cool_load_lat
    hvac_loads.Cool_Lat += ducts_cool_load_lat
    hvac_loads.Cool_Tot += ducts_cool_load_sens + ducts_cool_load_lat

    zone_loads.Cool_Ducts_Sens += ducts_cool_load_sens
    zone_loads.Cool_Sens += ducts_cool_load_sens
    zone_loads.Cool_Ducts_Lat += ducts_cool_load_lat
    zone_loads.Cool_Lat += ducts_cool_load_lat
    zone_loads.Cool_Tot += ducts_cool_load_sens + ducts_cool_load_lat

    zone.spaces.each do |space|
      space_loads = all_space_loads[space]
      zone_clg_load_sens = zone.spaces.map { |space| all_space_loads[space].Cool_Sens }.sum
      space_clg_duct_load = ducts_cool_load_sens * space_loads.Cool_Sens / zone_clg_load_sens
      space_loads.Cool_Ducts_Sens += space_clg_duct_load
      space_loads.Cool_Sens += space_clg_duct_load
    end
  end

  def self.apply_hvac_equipment_adjustments(mj, runner, hvac_sizings, weather, hvac_heating, hvac_cooling, hvac_system, hpxml_bldg)
    '''
    Equipment Adjustments
    '''

    # Cooling

    cooling_type = get_hvac_cooling_type(hvac_cooling)

    if not cooling_type.nil?
      hvac_cooling_ap = hvac_cooling.additional_properties
      is_ducted = !hvac_cooling.distribution_system.nil?
      leaving_air_temp = hvac_cooling.additional_properties.leaving_air_temp
      oversize_limit, oversize_delta, undersize_limit = get_hvac_size_limits(hvac_cooling)
    end

    if hvac_sizings.Cool_Load_Tot <= 0

      hvac_sizings.Cool_Capacity = 0.0
      hvac_sizings.Cool_Capacity_Sens = 0.0
      hvac_sizings.Cool_Airflow = 0.0

    elsif [HPXML::HVACTypeCentralAirConditioner,
           HPXML::HVACTypeHeatPumpAirToAir].include?(cooling_type) ||
          ([HPXML::HVACTypeMiniSplitAirConditioner,
            HPXML::HVACTypeHeatPumpMiniSplit].include?(cooling_type) && is_ducted)
      # For central systems, the installer can take steps to try to meet both sensible and latent loads,
      # such as different indoor/outdoor coil combinations and different blower settings.
      # Ductless systems don't offer this flexibility.

      entering_temp = hpxml_bldg.header.manualj_cooling_design_temp
      hvac_cooling_speed = get_sizing_speed(hvac_cooling_ap, true)
      if hvac_cooling.compressor_type == HPXML::HVACCompressorTypeVariableSpeed
        idb_adj = adjust_indoor_condition_var_speed(entering_temp, mj.cool_indoor_wetbulb, :clg)
        odb_adj = adjust_outdoor_condition_var_speed(hvac_cooling.cooling_detailed_performance_data, entering_temp, hvac_cooling, :clg)
        total_cap_curve_value = odb_adj * idb_adj
      else
        coefficients = hvac_cooling_ap.cool_cap_ft_spec[hvac_cooling_speed]
        total_cap_curve_value = MathTools.biquadratic(mj.cool_indoor_wetbulb, entering_temp, coefficients)
      end

      cool_cap_rated = hvac_sizings.Cool_Load_Tot / total_cap_curve_value

      hvac_cooling_shr = hvac_cooling_ap.cool_rated_shrs_gross[hvac_cooling_speed]
      sens_cap_rated = cool_cap_rated * hvac_cooling_shr

      # Calculate the air flow rate required for design conditions
      hvac_sizings.Cool_Airflow = calc_airflow_rate_manual_s(mj, hvac_sizings.Cool_Load_Sens, (mj.cool_setpoint - leaving_air_temp), cool_cap_rated)

      sensible_cap_curve_value = process_curve_fit(hvac_sizings.Cool_Airflow, hvac_sizings.Cool_Load_Tot, entering_temp)
      sens_cap_design = sens_cap_rated * sensible_cap_curve_value
      lat_cap_design = [hvac_sizings.Cool_Load_Tot - sens_cap_design, 1.0].max

      shr_biquadratic = get_shr_biquadratic
      a_sens = shr_biquadratic[0]
      b_sens = shr_biquadratic[1]
      c_sens = shr_biquadratic[3]
      d_sens = shr_biquadratic[5]

      # Adjust Sizing
      if hvac_cooling.is_a?(HPXML::HeatPump) && (hpxml_bldg.header.heat_pump_sizing_methodology == HPXML::HeatPumpSizingHERS)
        hvac_sizings.Cool_Capacity = hvac_sizings.Cool_Load_Tot
        hvac_sizings.Cool_Capacity_Sens = hvac_sizings.Cool_Capacity * hvac_cooling_shr

        cool_load_sens_cap_design = hvac_sizings.Cool_Capacity_Sens * sensible_cap_curve_value

      elsif lat_cap_design < hvac_sizings.Cool_Load_Lat
        # Size by MJ8 Latent load, return to rated conditions

        # Solve for the new sensible and total capacity at design conditions:
        # CoolingLoad_Lat = cool_cap_design - cool_load_sens_cap_design
        # solve the following for cool_cap_design: sens_cap_design = SHRRated * cool_cap_design / total_cap_curve_value * function(CFM/cool_cap_design, ODB)
        # substituting in CFM = cool_load_sens_cap_design / (1.1 * ACF * (cool_setpoint - LAT))

        cool_load_sens_cap_design = hvac_sizings.Cool_Load_Lat / ((total_cap_curve_value / hvac_cooling_shr - \
                                  (b_sens + d_sens * entering_temp) / \
                                  (1.1 * mj.acf * (mj.cool_setpoint - leaving_air_temp))) / \
                                  (a_sens + c_sens * entering_temp) - 1.0)

        # Ensure equipment is not being undersized
        cool_load_sens_cap_design = [cool_load_sens_cap_design, undersize_limit * hvac_sizings.Cool_Load_Sens].max

        cool_cap_design = cool_load_sens_cap_design + hvac_sizings.Cool_Load_Lat

        # The SHR of the equipment at the design condition
        shr_design = cool_load_sens_cap_design / cool_cap_design

        # If the adjusted equipment size is negative (occurs at altitude), use oversize limit (the adjustment
        # almost always hits the oversize limit in this case, making this a safe assumption)
        if (cool_cap_design < 0) || (cool_load_sens_cap_design < 0)
          cool_cap_design = oversize_limit * hvac_sizings.Cool_Load_Tot
        end

        # Limit total capacity to oversize limit
        cool_cap_design = [cool_cap_design, oversize_limit * hvac_sizings.Cool_Load_Tot].min

        # Determine rated capacities
        hvac_sizings.Cool_Capacity = cool_cap_design / total_cap_curve_value
        hvac_sizings.Cool_Capacity_Sens = hvac_sizings.Cool_Capacity * hvac_cooling_shr

        # Determine the final sensible capacity at design using the SHR
        cool_load_sens_cap_design = shr_design * cool_cap_design

      elsif sens_cap_design < undersize_limit * hvac_sizings.Cool_Load_Sens
        # Size by MJ8 Sensible load, return to rated conditions, find Sens with SHRRated. Limit total
        # capacity to oversizing limit

        sens_cap_design = undersize_limit * hvac_sizings.Cool_Load_Sens

        # Solve for the new total system capacity at design conditions:
        # sens_cap_design   = sens_cap_rated * sensible_cap_curve_value
        #                  = SHRRated * cool_cap_design / total_cap_curve_value * sensible_cap_curve_value
        #                  = SHRRated * cool_cap_design / total_cap_curve_value * function(CFM/cool_cap_design, ODB)

        cool_cap_design = (sens_cap_design / (hvac_cooling_shr / total_cap_curve_value) - \
                                           (b_sens * UnitConversions.convert(hvac_sizings.Cool_Airflow, 'ton', 'Btu/hr') + \
                                           d_sens * UnitConversions.convert(hvac_sizings.Cool_Airflow, 'ton', 'Btu/hr') * entering_temp)) / \
                          (a_sens + c_sens * entering_temp)

        # Limit total capacity to oversize limit
        cool_cap_design = [cool_cap_design, oversize_limit * hvac_sizings.Cool_Load_Tot].min

        hvac_sizings.Cool_Capacity = cool_cap_design / total_cap_curve_value
        hvac_sizings.Cool_Capacity_Sens = hvac_sizings.Cool_Capacity * hvac_cooling_shr

        # Recalculate the air flow rate in case the oversizing limit has been used
        cool_load_sens_cap_design = hvac_sizings.Cool_Capacity_Sens * sensible_cap_curve_value

      else
        hvac_sizings.Cool_Capacity = hvac_sizings.Cool_Load_Tot / total_cap_curve_value
        hvac_sizings.Cool_Capacity_Sens = hvac_sizings.Cool_Capacity * hvac_cooling_shr

        cool_load_sens_cap_design = hvac_sizings.Cool_Capacity_Sens * sensible_cap_curve_value
      end

      # Calculate the final air flow rate using final sensible capacity at design
      hvac_sizings.Cool_Airflow = calc_airflow_rate_manual_s(mj, cool_load_sens_cap_design, (mj.cool_setpoint - leaving_air_temp), hvac_sizings.Cool_Capacity)

    elsif [HPXML::HVACTypeHeatPumpMiniSplit,
           HPXML::HVACTypeMiniSplitAirConditioner].include?(cooling_type) && !is_ducted

      hvac_cooling_speed = get_sizing_speed(hvac_cooling_ap, true)
      hvac_cooling_shr = hvac_cooling_ap.cool_rated_shrs_gross[hvac_cooling_speed]

      if hvac_cooling.is_a?(HPXML::HeatPump) && (hpxml_bldg.header.heat_pump_sizing_methodology == HPXML::HeatPumpSizingHERS)
        hvac_sizings.Cool_Capacity = hvac_sizings.Cool_Load_Tot
        hvac_sizings.Cool_Capacity_Sens = hvac_sizings.Cool_Capacity * hvac_cooling_shr
      else
        entering_temp = hpxml_bldg.header.manualj_cooling_design_temp
        idb_adj = adjust_indoor_condition_var_speed(entering_temp, mj.cool_indoor_wetbulb, :clg)
        odb_adj = adjust_outdoor_condition_var_speed(hvac_cooling.cooling_detailed_performance_data, entering_temp, hvac_cooling, :clg)
        total_cap_curve_value = odb_adj * idb_adj

        hvac_sizings.Cool_Capacity = (hvac_sizings.Cool_Load_Tot / total_cap_curve_value)
        hvac_sizings.Cool_Capacity_Sens = hvac_sizings.Cool_Capacity * hvac_cooling_shr
      end

      hvac_sizings.Cool_Airflow = calc_airflow_rate_user(hvac_sizings.Cool_Capacity, hvac_cooling_ap.cool_rated_cfm_per_ton[hvac_cooling_speed], hvac_cooling_ap.cool_capacity_ratios[hvac_cooling_speed])

    elsif [HPXML::HVACTypeRoomAirConditioner,
           HPXML::HVACTypePTAC,
           HPXML::HVACTypeHeatPumpPTHP,
           HPXML::HVACTypeHeatPumpRoom].include? cooling_type

      hvac_cooling_speed = get_sizing_speed(hvac_cooling_ap, true)
      hvac_cooling_shr = hvac_cooling_ap.cool_rated_shrs_gross[hvac_cooling_speed]

      if hvac_cooling.is_a?(HPXML::HeatPump) && (hpxml_bldg.header.heat_pump_sizing_methodology == HPXML::HeatPumpSizingHERS)
        hvac_sizings.Cool_Capacity = hvac_sizings.Cool_Load_Tot
        hvac_sizings.Cool_Capacity_Sens = hvac_sizings.Cool_Capacity * hvac_cooling_shr
      else
        entering_temp = hpxml_bldg.header.manualj_cooling_design_temp
        total_cap_curve_value = MathTools.biquadratic(mj.cool_indoor_wetbulb, entering_temp, hvac_cooling_ap.cool_cap_ft_spec[hvac_cooling_speed])

        hvac_sizings.Cool_Capacity = hvac_sizings.Cool_Load_Tot / total_cap_curve_value
        hvac_sizings.Cool_Capacity_Sens = hvac_sizings.Cool_Capacity * hvac_cooling_shr
      end

      hvac_sizings.Cool_Airflow = calc_airflow_rate_user(hvac_sizings.Cool_Capacity, hvac_cooling_ap.cool_rated_cfm_per_ton[0], 1.0)

    elsif HPXML::HVACTypeHeatPumpGroundToAir == cooling_type

      coil_bf = gshp_coil_bf
      entering_temp = hvac_cooling_ap.design_chw
      hvac_cooling_speed = get_sizing_speed(hvac_cooling_ap, true)

      # Calculate an initial air flow rate assuming 400 cfm/ton
      hvac_sizings.Cool_Airflow = 400.0 * UnitConversions.convert(hvac_sizings.Cool_Load_Sens, 'Btu/hr', 'ton')

      # Neglecting the water flow rate for now because it's not available yet. Air flow rate is pre-adjusted values.
      design_wb_temp = UnitConversions.convert(mj.cool_indoor_wetbulb, 'f', 'k')
      design_db_temp = UnitConversions.convert(mj.cool_setpoint, 'f', 'k')
      design_w_temp = UnitConversions.convert(entering_temp, 'f', 'k')
      design_vfr_air = UnitConversions.convert(hvac_sizings.Cool_Airflow, 'cfm', 'm^3/s')

      cool_cap_curve_spec = hvac_cooling_ap.cool_cap_curve_spec[hvac_cooling_speed]
      cool_sh_curve_spec = hvac_cooling_ap.cool_sh_curve_spec[hvac_cooling_speed]
      total_cap_curve_value, sensible_cap_curve_value = calc_gshp_clg_curve_value(cool_cap_curve_spec, cool_sh_curve_spec, design_wb_temp, design_db_temp, design_w_temp, design_vfr_air, nil)

      bypass_factor_curve_value = MathTools.biquadratic(mj.cool_indoor_wetbulb, mj.cool_setpoint, gshp_coil_bf_ft_spec)
      hvac_cooling_shr = hvac_cooling_ap.cool_rated_shrs_gross[hvac_cooling_speed]

      if hpxml_bldg.header.heat_pump_sizing_methodology == HPXML::HeatPumpSizingHERS
        hvac_sizings.Cool_Capacity = hvac_sizings.Cool_Load_Tot
        hvac_sizings.Cool_Capacity_Sens = hvac_sizings.Cool_Capacity * hvac_cooling_shr
      else
        hvac_sizings.Cool_Capacity = hvac_sizings.Cool_Load_Tot / total_cap_curve_value # Note: cool_cap_design = hvac_sizings.Cool_Load_Tot
        hvac_sizings.Cool_Capacity_Sens = hvac_sizings.Cool_Capacity * hvac_cooling_shr

        cool_load_sens_cap_design = (hvac_sizings.Cool_Capacity_Sens * sensible_cap_curve_value /
                                   (1.0 + (1.0 - coil_bf * bypass_factor_curve_value) *
                                   (80.0 - mj.cool_setpoint) / (mj.cool_setpoint - leaving_air_temp)))
        cool_load_lat_cap_design = hvac_sizings.Cool_Load_Tot - cool_load_sens_cap_design

        # Adjust Sizing so that coil sensible at design >= CoolingLoad_Sens, and coil latent at design >= CoolingLoad_Lat, and equipment SHRRated is maintained.
        cool_load_sens_cap_design = [cool_load_sens_cap_design, hvac_sizings.Cool_Load_Sens].max
        cool_load_lat_cap_design = [cool_load_lat_cap_design, hvac_sizings.Cool_Load_Lat].max
        cool_cap_design = cool_load_sens_cap_design + cool_load_lat_cap_design

        # Limit total capacity via oversizing limit
        cool_cap_design = [cool_cap_design, oversize_limit * hvac_sizings.Cool_Load_Tot].min
        hvac_sizings.Cool_Capacity = cool_cap_design / total_cap_curve_value
        hvac_sizings.Cool_Capacity_Sens = hvac_sizings.Cool_Capacity * hvac_cooling_shr
      end

      # Recalculate the air flow rate in case the oversizing limit has been used
      cool_load_sens_cap_design = (hvac_sizings.Cool_Capacity_Sens * sensible_cap_curve_value /
                                 (1.0 + (1.0 - coil_bf * bypass_factor_curve_value) *
                                 (80.0 - mj.cool_setpoint) / (mj.cool_setpoint - leaving_air_temp)))
      hvac_sizings.Cool_Airflow = calc_airflow_rate_manual_s(mj, cool_load_sens_cap_design, (mj.cool_setpoint - leaving_air_temp), hvac_sizings.Cool_Capacity)

    elsif HPXML::HVACTypeEvaporativeCooler == cooling_type

      hvac_sizings.Cool_Capacity = hvac_sizings.Cool_Load_Tot
      hvac_sizings.Cool_Capacity_Sens = hvac_sizings.Cool_Load_Sens
      if mj.cool_setpoint - leaving_air_temp > 0
        # See Manual S Section 4-4 Direct Evaporative Cooling: Blower Cfm
        hvac_sizings.Cool_Airflow = calc_airflow_rate_manual_s(mj, hvac_sizings.Cool_Load_Sens, (mj.cool_setpoint - leaving_air_temp), nil)
      else
        hvac_sizings.Cool_Airflow = hpxml_bldg.building_construction.conditioned_floor_area * 2.0 # Use industry rule of thumb sizing method adopted by HEScore
      end

    elsif HPXML::HVACTypeHeatPumpWaterLoopToAir == cooling_type

      # Model only currently used for heating
      hvac_sizings.Cool_Capacity = 0.0
      hvac_sizings.Cool_Capacity_Sens = 0.0
      hvac_sizings.Cool_Airflow = 0.0

    elsif cooling_type.nil?

      hvac_sizings.Cool_Capacity = 0.0
      hvac_sizings.Cool_Capacity_Sens = 0.0
      hvac_sizings.Cool_Airflow = 0.0

    else

      fail "Unexpected cooling type: #{cooling_type}."

    end

    # Heating

    heating_type = get_hvac_heating_type(hvac_heating)

    if not heating_type.nil?
      hvac_heating_ap = hvac_heating.additional_properties
      is_ducted = !hvac_heating.distribution_system.nil?
      supply_air_temp = hvac_heating.additional_properties.supply_air_temp

      if hvac_heating.is_a?(HPXML::HeatingSystem) && hvac_heating.is_heat_pump_backup_system
        # Adjust heating load using the HP backup calculation
        hvac_hp = hvac_heating.primary_heat_pump
        hp_sizing_values = @all_hvac_sizings[{ heating: hvac_hp, cooling: hvac_hp }]
        if hp_sizing_values.nil?
          fail 'Primary heat pump should have been sized already.'
        end

        hp_heating_speed = get_sizing_speed(hvac_hp.additional_properties, false)
        hvac_sizings.Heat_Load = calculate_heat_pump_backup_load(mj, hvac_hp, hvac_sizings.Heat_Load, hp_sizing_values.Heat_Capacity, hp_heating_speed, hpxml_bldg)
      end
    elsif not hvac_cooling.nil? && hvac_cooling.has_integrated_heating
      supply_air_temp = hvac_cooling.additional_properties.supply_air_temp
    end

    if hvac_sizings.Heat_Load <= 0

      hvac_sizings.Heat_Capacity = 0.0
      hvac_sizings.Heat_Capacity_Supp = 0.0
      hvac_sizings.Heat_Airflow = 0.0

    elsif [HPXML::HVACTypeHeatPumpAirToAir,
           HPXML::HVACTypeHeatPumpMiniSplit,
           HPXML::HVACTypeHeatPumpPTHP,
           HPXML::HVACTypeHeatPumpRoom].include? heating_type

      hvac_heating_speed = get_sizing_speed(hvac_heating_ap, false)
      if hvac_heating.is_a?(HPXML::HeatPump) && (hpxml_bldg.header.heat_pump_sizing_methodology == HPXML::HeatPumpSizingHERS)
        hvac_sizings.Heat_Capacity = hvac_sizings.Heat_Load
      else
        process_heat_pump_adjustment(mj, runner, hvac_sizings, weather, hvac_heating, total_cap_curve_value, hvac_system, hvac_heating_speed, oversize_limit, oversize_delta, hpxml_bldg)
      end

      hvac_sizings.Heat_Capacity_Supp = calculate_heat_pump_backup_load(mj, hvac_heating, hvac_sizings.Heat_Load_Supp, hvac_sizings.Heat_Capacity, hvac_heating_speed, hpxml_bldg)
      if (heating_type == HPXML::HVACTypeHeatPumpAirToAir) || (heating_type == HPXML::HVACTypeHeatPumpMiniSplit && is_ducted)
        hvac_sizings.Heat_Airflow = calc_airflow_rate_manual_s(mj, hvac_sizings.Heat_Capacity, (supply_air_temp - mj.heat_setpoint), hvac_sizings.Heat_Capacity, hvac_sizings.Cool_Airflow)
      else
        hvac_sizings.Heat_Airflow = calc_airflow_rate_user(hvac_sizings.Heat_Capacity, hvac_heating_ap.heat_rated_cfm_per_ton[hvac_heating_speed], hvac_heating_ap.heat_capacity_ratios[hvac_heating_speed])
      end

    elsif [HPXML::HVACTypeHeatPumpGroundToAir].include? heating_type

      if hpxml_bldg.header.heat_pump_sizing_methodology == HPXML::HeatPumpSizingHERS
        hvac_sizings.Heat_Capacity = hvac_sizings.Heat_Load
        hvac_sizings.Heat_Capacity_Supp = hvac_sizings.Heat_Load_Supp
      elsif hvac_sizings.Cool_Capacity > 0
        hvac_sizings.Heat_Capacity = hvac_sizings.Heat_Load
        hvac_sizings.Heat_Capacity_Supp = hvac_sizings.Heat_Load_Supp

        # For single stage compressor, when heating capacity is much larger than cooling capacity,
        # in order to avoid frequent cycling in cooling mode, heating capacity is derated to 75%.
        if hvac_sizings.Heat_Capacity >= 1.5 * hvac_sizings.Cool_Capacity
          hvac_sizings.Heat_Capacity = hvac_sizings.Heat_Load * 0.75
        end

        hvac_sizings.Cool_Capacity = [hvac_sizings.Cool_Capacity, hvac_sizings.Heat_Capacity].max
        hvac_sizings.Heat_Capacity = hvac_sizings.Cool_Capacity

        hvac_sizings.Cool_Capacity_Sens = hvac_sizings.Cool_Capacity * hvac_cooling_shr
        cool_load_sens_cap_design = (hvac_sizings.Cool_Capacity_Sens * sensible_cap_curve_value /
                                   (1.0 + (1.0 - gshp_coil_bf * bypass_factor_curve_value) *
                                   (80.0 - mj.cool_setpoint) / (mj.cool_setpoint - leaving_air_temp)))
        hvac_sizings.Cool_Airflow = calc_airflow_rate_manual_s(mj, cool_load_sens_cap_design, (mj.cool_setpoint - leaving_air_temp), hvac_sizings.Cool_Capacity)
      else
        hvac_sizings.Heat_Capacity = hvac_sizings.Heat_Load
        hvac_sizings.Heat_Capacity_Supp = hvac_sizings.Heat_Load_Supp
      end
      hvac_sizings.Heat_Airflow = calc_airflow_rate_manual_s(mj, hvac_sizings.Heat_Capacity, (supply_air_temp - mj.heat_setpoint), hvac_sizings.Heat_Capacity, hvac_sizings.Cool_Airflow)

    elsif [HPXML::HVACTypeHeatPumpWaterLoopToAir].include? heating_type

      hvac_sizings.Heat_Capacity = hvac_sizings.Heat_Load
      hvac_sizings.Heat_Capacity_Supp = hvac_sizings.Heat_Load_Supp

      hvac_sizings.Heat_Airflow = calc_airflow_rate_manual_s(mj, hvac_sizings.Heat_Capacity, (supply_air_temp - mj.heat_setpoint), hvac_sizings.Heat_Capacity)

    elsif (heating_type == HPXML::HVACTypeFurnace) || ((not hvac_cooling.nil?) && hvac_cooling.has_integrated_heating)

      hvac_sizings.Heat_Capacity = hvac_sizings.Heat_Load
      hvac_sizings.Heat_Capacity_Supp = 0.0

      hvac_sizings.Heat_Airflow = calc_airflow_rate_manual_s(mj, hvac_sizings.Heat_Capacity, (supply_air_temp - mj.heat_setpoint), hvac_sizings.Heat_Capacity)

    elsif [HPXML::HVACTypeStove,
           HPXML::HVACTypeSpaceHeater,
           HPXML::HVACTypeWallFurnace,
           HPXML::HVACTypeFloorFurnace,
           HPXML::HVACTypeFireplace].include? heating_type

      hvac_sizings.Heat_Capacity = hvac_sizings.Heat_Load
      hvac_sizings.Heat_Capacity_Supp = 0.0

      if hvac_heating_ap.heat_rated_cfm_per_ton[0] > 0
        # Fixed airflow rate
        hvac_sizings.Heat_Airflow = UnitConversions.convert(hvac_sizings.Heat_Capacity, 'Btu/hr', 'ton') * hvac_heating_ap.heat_rated_cfm_per_ton[0]
      else
        # Autosized airflow rate
        hvac_sizings.Heat_Airflow = calc_airflow_rate_manual_s(mj, hvac_sizings.Heat_Capacity, (supply_air_temp - mj.heat_setpoint), hvac_sizings.Heat_Capacity)
      end

    elsif [HPXML::HVACTypeBoiler,
           HPXML::HVACTypeElectricResistance].include? heating_type

      hvac_sizings.Heat_Capacity = hvac_sizings.Heat_Load
      hvac_sizings.Heat_Capacity_Supp = 0.0
      hvac_sizings.Heat_Airflow = 0.0

    elsif heating_type.nil?

      hvac_sizings.Heat_Capacity = 0.0
      hvac_sizings.Heat_Capacity_Supp = 0.0
      hvac_sizings.Heat_Airflow = 0.0

    else

      fail "Unexpected heating type: #{heating_type}."

    end
  end

  def self.adjust_indoor_condition_var_speed(adjusted_outdoor_temp, adjusted_indoor_temp, mode)
    if mode == :clg
      rated_indoor_temp = HVAC::AirSourceCoolRatedIWB
      coefficients_1speed = HVAC.get_cool_cap_eir_ft_spec(HPXML::HVACCompressorTypeSingleStage)[0][0]
    elsif mode == :htg
      rated_indoor_temp = HVAC::AirSourceHeatRatedIDB
      capacity_retention_temp_1speed, capacity_retention_fraction_1speed = HVAC.get_default_heating_capacity_retention(HPXML::HVACCompressorTypeSingleStage)
      coefficients_1speed = HVAC.get_heat_cap_eir_ft_spec(HPXML::HVACCompressorTypeSingleStage, capacity_retention_temp_1speed, capacity_retention_fraction_1speed)[0][0]
    end
    return MathTools.biquadratic(adjusted_indoor_temp, adjusted_outdoor_temp, coefficients_1speed) / MathTools.biquadratic(rated_indoor_temp, adjusted_outdoor_temp, coefficients_1speed)
  end

  def self.adjust_outdoor_condition_var_speed(detailed_performance_data, adjusted_outdoor_temp, hvac_sys, mode)
    rated_odb = (mode == :clg) ? HVAC::AirSourceCoolRatedODB : HVAC::AirSourceHeatRatedODB
    if detailed_performance_data.empty?
      # Based on retention fraction and retention temperature
      if mode == :clg
        capacity_retention_temperature = hvac_sys.additional_properties.cooling_capacity_retention_temperature
        capacity_retention_fraction = hvac_sys.additional_properties.cooling_capacity_retention_fraction
      elsif mode == :htg
        capacity_retention_temperature, capacity_retention_fraction = HVAC.get_heating_capacity_retention(hvac_sys)
      end
      odb_adj = (1.0 - capacity_retention_fraction) / (rated_odb - capacity_retention_temperature) * (adjusted_outdoor_temp - rated_odb) + 1.0
    else # there are detailed performance data
      # Based on detailed performance data
      max_rated_dp = detailed_performance_data.find { |dp| dp.outdoor_temperature == rated_odb && dp.capacity_description == HPXML::CapacityDescriptionMaximum }
      if max_rated_dp.capacity.nil?
        property = :capacity_fraction_of_nominal
      else
        property = :capacity
      end
      capacity_max = detailed_performance_data.find { |dp| dp.outdoor_temperature == rated_odb && dp.capacity_description == HPXML::CapacityDescriptionMaximum }.send(property)
      odb_adj = HVAC.interpolate_to_odb_table_point(detailed_performance_data, HPXML::CapacityDescriptionMaximum, adjusted_outdoor_temp, property) / capacity_max
    end
    return odb_adj
  end

  def self.apply_hvac_installation_quality(mj, hvac_sizings, hvac_heating, hvac_cooling, frac_zone_heat_load_served, frac_zone_cool_load_served, hpxml_bldg)
    # Increases the autosized heating/cooling capacities to account for any reduction
    # in capacity due to HVAC installation quality. This is done to prevent causing
    # unmet loads.

    cool_charge_defect_ratio = 0.0
    cool_airflow_defect_ratio = 0.0
    heat_airflow_defect_ratio = 0.0

    if not hvac_cooling.nil?
      if hvac_cooling.respond_to? :charge_defect_ratio
        cool_charge_defect_ratio = hvac_cooling.charge_defect_ratio.to_f
      end
      if hvac_cooling.respond_to? :airflow_defect_ratio
        cool_airflow_defect_ratio = hvac_cooling.airflow_defect_ratio.to_f
      end
    end
    if (not hvac_heating.nil?)
      if hvac_heating.respond_to? :airflow_defect_ratio
        heat_airflow_defect_ratio = hvac_heating.airflow_defect_ratio.to_f
      end
    end

    return if (cool_charge_defect_ratio.abs < 0.001) && (cool_airflow_defect_ratio.abs < 0.001) && (heat_airflow_defect_ratio.abs < 0.001)

    # Cooling

    cooling_type = get_hvac_cooling_type(hvac_cooling)
    f_ch = cool_charge_defect_ratio.round(3)

    if [HPXML::HVACTypeHeatPumpAirToAir,
        HPXML::HVACTypeCentralAirConditioner,
        HPXML::HVACTypeHeatPumpMiniSplit,
        HPXML::HVACTypeMiniSplitAirConditioner,
        HPXML::HVACTypeHeatPumpGroundToAir].include?(cooling_type) && frac_zone_cool_load_served > 0

      hvac_cooling_ap = hvac_cooling.additional_properties
      hvac_cooling_speed = get_sizing_speed(hvac_cooling_ap, true)

      if cooling_type != HPXML::HVACTypeHeatPumpGroundToAir
        cool_cfm_m3s = UnitConversions.convert(hvac_sizings.Cool_Airflow, 'cfm', 'm^3/s')
        cool_airflow_rated_ratio = cool_cfm_m3s / HVAC.calc_rated_airflow(hvac_sizings.Cool_Capacity * hvac_cooling_ap.cool_capacity_ratios[hvac_cooling_speed], hvac_cooling_ap.cool_rated_cfm_per_ton[hvac_cooling_speed])
        cool_airflow_rated_defect_ratio = cool_cfm_m3s * (1 + cool_airflow_defect_ratio) / HVAC.calc_rated_airflow(hvac_sizings.Cool_Capacity * hvac_cooling_ap.cool_capacity_ratios[hvac_cooling_speed], hvac_cooling_ap.cool_rated_cfm_per_ton[hvac_cooling_speed])
      else
        cool_airflow_rated_ratio = 1.0 # actual air flow is equal to rated (before applying defect ratio) in current methodology
        cool_airflow_rated_defect_ratio = 1 + cool_airflow_defect_ratio
      end

      # NOTE: heat pump (cooling) curves don't exhibit expected trends at extreme faults;
      clg_fff_cap_coeff, _clg_fff_eir_coeff = HVAC.get_cool_cap_eir_fflow_spec(HPXML::HVACCompressorTypeSingleStage)[0]
      a1_AF_Qgr_c = clg_fff_cap_coeff[0]
      a2_AF_Qgr_c = clg_fff_cap_coeff[1]
      a3_AF_Qgr_c = clg_fff_cap_coeff[2]

      qgr_values, _p_values, ff_chg_values = HVAC.get_charge_fault_cooling_coeff(f_ch)

      a1_CH_Qgr_c = qgr_values[0]
      a2_CH_Qgr_c = qgr_values[1]
      a3_CH_Qgr_c = qgr_values[2]
      a4_CH_Qgr_c = qgr_values[3]

      q0_CH = a1_CH_Qgr_c
      q1_CH = a2_CH_Qgr_c * UnitConversions.convert(mj.cool_setpoint, 'F', 'C')
      q2_CH = a3_CH_Qgr_c * UnitConversions.convert(hpxml_bldg.header.manualj_cooling_design_temp, 'F', 'C')
      q3_CH = a4_CH_Qgr_c * f_ch
      y_CH_Q_c = 1 + ((q0_CH + q1_CH + q2_CH + q3_CH) * f_ch)

      ff_ch_c = (1.0 / (1.0 + (qgr_values[0] + (qgr_values[1] * ff_chg_values[0]) + (qgr_values[2] * ff_chg_values[1]) + (qgr_values[3] * f_ch)) * f_ch)).round(3)
      ff_AF_c = cool_airflow_rated_defect_ratio.round(3)
      ff_AF_comb_c = ff_ch_c * ff_AF_c

      q_AF_CH = a1_AF_Qgr_c + (a2_AF_Qgr_c * ff_ch_c) + (a3_AF_Qgr_c * ff_ch_c * ff_ch_c)
      p_CH_Q_c = y_CH_Q_c / q_AF_CH

      p_AF_Q_c = a1_AF_Qgr_c + (a2_AF_Qgr_c * ff_AF_comb_c) + (a3_AF_Qgr_c * ff_AF_comb_c * ff_AF_comb_c)

      cool_cap_fff = (p_CH_Q_c * p_AF_Q_c)

      # calculate the capacity impact by defects
      ff_AF_c_nodefect = cool_airflow_rated_ratio.round(3)
      cool_cap_fff_nodefect = a1_AF_Qgr_c + a2_AF_Qgr_c * ff_AF_c_nodefect + a3_AF_Qgr_c * ff_AF_c_nodefect * ff_AF_c_nodefect
      cap_clg_ratio = 1 / (cool_cap_fff / cool_cap_fff_nodefect)

      prev_capacity = hvac_sizings.Cool_Capacity
      hvac_sizings.Cool_Capacity *= cap_clg_ratio
      hvac_sizings.Cool_Capacity_Sens = hvac_sizings.Cool_Capacity * hvac_cooling_ap.cool_rated_shrs_gross[hvac_cooling_speed]
      if prev_capacity > 0 # Preserve cfm/ton
        hvac_sizings.Cool_Airflow = hvac_sizings.Cool_Airflow * hvac_sizings.Cool_Capacity / prev_capacity
      else
        hvac_sizings.Cool_Airflow = 0.0
      end
    end

    # Heating

    heating_type = get_hvac_heating_type(hvac_heating)

    if [HPXML::HVACTypeHeatPumpAirToAir,
        HPXML::HVACTypeHeatPumpMiniSplit,
        HPXML::HVACTypeHeatPumpGroundToAir].include?(heating_type) && frac_zone_heat_load_served > 0

      hvac_heating_ap = hvac_heating.additional_properties
      hvac_heating_speed = get_sizing_speed(hvac_heating_ap, false)

      if heating_type != HPXML::HVACTypeHeatPumpGroundToAir
        heat_cfm_m3s = UnitConversions.convert(hvac_sizings.Heat_Airflow, 'cfm', 'm^3/s')
        heat_airflow_rated_ratio = heat_cfm_m3s / HVAC.calc_rated_airflow(hvac_sizings.Heat_Capacity * hvac_heating_ap.heat_capacity_ratios[hvac_heating_speed], hvac_heating_ap.heat_rated_cfm_per_ton[hvac_heating_speed])
        heat_airflow_rated_defect_ratio = heat_cfm_m3s * (1 + heat_airflow_defect_ratio) / HVAC.calc_rated_airflow(hvac_sizings.Heat_Capacity * hvac_heating_ap.heat_capacity_ratios[hvac_heating_speed], hvac_heating_ap.heat_rated_cfm_per_ton[hvac_heating_speed])
      else
        heat_airflow_rated_ratio = 1.0 # actual air flow is equal to rated (before applying defect ratio) in current methodology
        heat_airflow_rated_defect_ratio = 1 + heat_airflow_defect_ratio
      end

      htg_fff_cap_coeff, _htg_fff_eir_coeff = HVAC.get_heat_cap_eir_fflow_spec(HPXML::HVACCompressorTypeSingleStage)[0]
      a1_AF_Qgr_h = htg_fff_cap_coeff[0]
      a2_AF_Qgr_h = htg_fff_cap_coeff[1]
      a3_AF_Qgr_h = htg_fff_cap_coeff[2]

      qgr_values, _p_values, ff_chg_values = HVAC.get_charge_fault_heating_coeff(f_ch)

      a1_CH_Qgr_h = qgr_values[0]
      a2_CH_Qgr_h = qgr_values[2]
      a3_CH_Qgr_h = qgr_values[3]

      qh1_CH = a1_CH_Qgr_h
      qh2_CH = a2_CH_Qgr_h * UnitConversions.convert(hpxml_bldg.header.manualj_heating_design_temp, 'F', 'C')
      qh3_CH = a3_CH_Qgr_h * f_ch
      y_CH_Q_h = 1 + ((qh1_CH + qh2_CH + qh3_CH) * f_ch)

      ff_ch_h = (1 / (1 + (qgr_values[0] + qgr_values[2] * ff_chg_values[1] + qgr_values[3] * f_ch) * f_ch)).round(3)
      ff_AF_h = heat_airflow_rated_defect_ratio.round(3)
      ff_AF_comb_h = ff_ch_h * ff_AF_h

      qh_AF_CH = a1_AF_Qgr_h + (a2_AF_Qgr_h * ff_ch_h) + (a3_AF_Qgr_h * ff_ch_h * ff_ch_h)
      p_CH_Q_h = y_CH_Q_h / qh_AF_CH

      p_AF_Q_h = a1_AF_Qgr_h + (a2_AF_Qgr_h * ff_AF_comb_h) + (a3_AF_Qgr_h * ff_AF_comb_h * ff_AF_comb_h)

      heat_cap_fff = (p_CH_Q_h * p_AF_Q_h)

      # calculate the capacity impact by defects
      ff_AF_h_nodefect = heat_airflow_rated_ratio.round(3)
      heat_cap_fff_nodefect = a1_AF_Qgr_h + a2_AF_Qgr_h * ff_AF_h_nodefect + a3_AF_Qgr_h * ff_AF_h_nodefect * ff_AF_h_nodefect
      cap_htg_ratio = 1 / (heat_cap_fff / heat_cap_fff_nodefect)

      prev_capacity = hvac_sizings.Heat_Capacity
      hvac_sizings.Heat_Capacity *= cap_htg_ratio
      if prev_capacity > 0 # Preserve cfm/ton
        hvac_sizings.Heat_Airflow = hvac_sizings.Heat_Airflow * hvac_sizings.Heat_Capacity / prev_capacity
      else
        hvac_sizings.Heat_Airflow = 0.0
      end
    end
  end

  def self.apply_hvac_autosizing_factors_and_limits(hvac_sizings, hvac_heating, hvac_cooling)
    if not hvac_cooling.nil?
      cooling_autosizing_limit = hvac_cooling.cooling_autosizing_limit
      if cooling_autosizing_limit.nil?
        cooling_autosizing_limit = 1 / Constants.small
      end

      cooling_autosizing_factor = [hvac_cooling.cooling_autosizing_factor, cooling_autosizing_limit / hvac_sizings.Cool_Capacity].min

      hvac_sizings.Cool_Capacity *= cooling_autosizing_factor
      hvac_sizings.Cool_Airflow *= cooling_autosizing_factor
      hvac_sizings.Cool_Capacity_Sens *= cooling_autosizing_factor
    end
    if not hvac_heating.nil?
      heating_autosizing_limit = hvac_heating.heating_autosizing_limit
      if heating_autosizing_limit.nil?
        heating_autosizing_limit = 1 / Constants.small
      end

      heating_autosizing_factor = [hvac_heating.heating_autosizing_factor, heating_autosizing_limit / hvac_sizings.Heat_Capacity].min

      hvac_sizings.Heat_Capacity *= heating_autosizing_factor
      hvac_sizings.Heat_Airflow *= heating_autosizing_factor
    end
    if (hvac_cooling.is_a? HPXML::HeatPump) && (hvac_cooling.backup_type == HPXML::HeatPumpBackupTypeIntegrated)
      backup_heating_autosizing_limit = hvac_cooling.backup_heating_autosizing_limit
      if backup_heating_autosizing_limit.nil?
        backup_heating_autosizing_limit = 1 / Constants.small
      end

      backup_heating_autosizing_factor = [hvac_cooling.backup_heating_autosizing_factor, backup_heating_autosizing_limit / hvac_sizings.Heat_Capacity_Supp].min

      hvac_sizings.Heat_Capacity_Supp *= backup_heating_autosizing_factor
    end
  end

  def self.apply_hvac_fixed_capacities(hvac_sizings, hvac_heating, hvac_cooling, hpxml_bldg)
    '''
    Fixed Sizing Equipment
    '''

    # Override HVAC capacities if values are provided
    if not hvac_cooling.nil?
      fixed_cooling_capacity = hvac_cooling.cooling_capacity
    end
    autosized_cooling_capacity = hvac_sizings.Cool_Capacity
    if (not fixed_cooling_capacity.nil?) && (autosized_cooling_capacity > 0)
      if not (hpxml_bldg.header.allow_increased_fixed_capacities && autosized_cooling_capacity > fixed_cooling_capacity)
        # Use fixed size; proportionally adjust autosized airflow & sensible capacity
        hvac_sizings.Cool_Capacity = fixed_cooling_capacity
        hvac_sizings.Cool_Airflow *= fixed_cooling_capacity / autosized_cooling_capacity
        hvac_sizings.Cool_Capacity_Sens *= fixed_cooling_capacity / autosized_cooling_capacity
      end
    end
    if not hvac_heating.nil?
      fixed_heating_capacity = hvac_heating.heating_capacity
    elsif (not hvac_cooling.nil?) && hvac_cooling.has_integrated_heating
      fixed_heating_capacity = hvac_cooling.integrated_heating_system_capacity
    end
    autosized_heating_capacity = hvac_sizings.Heat_Capacity
    if (not fixed_heating_capacity.nil?) && (autosized_heating_capacity > 0)
      if not (hpxml_bldg.header.allow_increased_fixed_capacities && autosized_heating_capacity > fixed_heating_capacity)
        # Use fixed size; proportionally adjust autosized airflow
        hvac_sizings.Heat_Capacity = fixed_heating_capacity
        hvac_sizings.Heat_Airflow *= fixed_heating_capacity / autosized_heating_capacity
      end
    end
    if hvac_heating.is_a? HPXML::HeatPump
      if not hvac_heating.backup_heating_capacity.nil?
        fixed_supp_heating_capacity = hvac_heating.backup_heating_capacity
      elsif not hvac_heating.backup_system.nil?
        fixed_supp_heating_capacity = hvac_heating.backup_system.heating_capacity
      end
    end
    autosized_supp_heating_capacity = hvac_sizings.Heat_Capacity_Supp
    if not fixed_supp_heating_capacity.nil?
      if not (hpxml_bldg.header.allow_increased_fixed_capacities && autosized_supp_heating_capacity > fixed_supp_heating_capacity)
        # Use fixed size
        hvac_sizings.Heat_Capacity_Supp = fixed_supp_heating_capacity
      end
    end
  end

  def self.apply_hvac_ground_loop(mj, runner, hvac_sizings, weather, hvac_cooling)
    '''
    GSHP Ground Loop Sizing Calculations
    '''
    cooling_type = get_hvac_cooling_type(hvac_cooling)

    return if cooling_type != HPXML::HVACTypeHeatPumpGroundToAir

    geothermal_loop = hvac_cooling.geothermal_loop
    bore_spacing = geothermal_loop.bore_spacing
    bore_diameter = geothermal_loop.bore_diameter

    loop_flow = geothermal_loop.loop_flow
    if loop_flow.nil?
      loop_flow = [1.0, UnitConversions.convert([hvac_sizings.Heat_Capacity, hvac_sizings.Cool_Capacity].max, 'Btu/hr', 'ton')].max.floor * 3.0
    end

    num_bore_holes = geothermal_loop.num_bore_holes
    bore_depth = geothermal_loop.bore_length

    min_bore_depth = UnitConversions.convert(24.0, 'm', 'ft').round # based on g-function library
    # In NY the following is the depth that requires a mining permit, which has been a barrier for Dandelion Energy with installing GSHPs.
    # Sounds like people are pushing ever deeper but for now we can apply this limit and add a note about where it came from.
    max_bore_depth = 500 # ft
    min_num_boreholes = 1
    max_num_boreholes = 10

    if num_bore_holes.nil? || bore_depth.nil?
      # Autosize ground loop heat exchanger length
      hvac_cooling_ap = hvac_cooling.additional_properties
      grout_conductivity = geothermal_loop.grout_conductivity
      pipe_r_value = gshp_hx_pipe_rvalue(hvac_cooling)
      nom_length_heat, nom_length_cool = gshp_hxbore_ft_per_ton(mj, weather, hvac_cooling_ap, bore_spacing, bore_diameter, grout_conductivity, pipe_r_value)
      bore_length_heat = nom_length_heat * hvac_sizings.Heat_Capacity / UnitConversions.convert(1.0, 'ton', 'Btu/hr')
      bore_length_cool = nom_length_cool * hvac_sizings.Cool_Capacity / UnitConversions.convert(1.0, 'ton', 'Btu/hr')
      bore_length = [bore_length_heat, bore_length_cool].max

      if num_bore_holes.nil? && bore_depth.nil?
        num_bore_holes = [min_num_boreholes, (UnitConversions.convert(hvac_sizings.Cool_Capacity, 'Btu/hr', 'ton') + 0.5).floor].max

        # Divide length by number of boreholes for average bore depth
        bore_depth = (bore_length / num_bore_holes).floor # ft

        # Adjust number of boreholes and bore depth to get within min/max constraints
        for _i in 0..50
          if ((bore_depth < min_bore_depth) || (num_bore_holes > max_num_boreholes)) && (num_bore_holes > min_num_boreholes)
            num_bore_holes -= 1
            bore_depth = (bore_length / num_bore_holes).floor
          elsif ((bore_depth > max_bore_depth) || (num_bore_holes < min_num_boreholes)) && (num_bore_holes < max_num_boreholes)
            num_bore_holes += 1
            bore_depth = (bore_length / num_bore_holes).floor
          end

          if ((num_bore_holes == min_num_boreholes) && (bore_depth < min_bore_depth)) || ((num_bore_holes == max_num_boreholes) && (bore_depth > max_bore_depth))
            break # we can't do any better
          end
        end
      elsif num_bore_holes.nil?
        # Calculate number of boreholes to achieve total autosized length
        num_bore_holes = (bore_length / bore_depth).floor
        num_bore_holes = [num_bore_holes, max_num_boreholes].min
        num_bore_holes = [num_bore_holes, min_num_boreholes].max
      elsif bore_depth.nil?
        # Calculate bore depth to achieve total autosized length
        bore_depth = (bore_length / num_bore_holes).floor # ft
      end
    end

    if bore_depth < min_bore_depth
      bore_depth = min_bore_depth
      runner.registerWarning("Reached a minimum of #{min_num_boreholes} borehole; setting bore depth to the minimum (#{min_bore_depth} ft).")
    end

    if bore_depth > max_bore_depth
      bore_depth = max_bore_depth
      runner.registerWarning("Reached a maximum of #{max_num_boreholes} boreholes; setting bore depth to the maximum (#{max_bore_depth} ft).")
    end

    bore_config = geothermal_loop.bore_config
    if bore_config.nil?
      bore_config = HPXML::GeothermalLoopBorefieldConfigurationRectangle
    end

    valid_configs = valid_bore_configs
    g_functions_filename = valid_configs[bore_config]
    g_functions_json = get_g_functions_json(g_functions_filename)
    valid_num_bores = get_valid_num_bores(g_functions_json)

    unless valid_num_bores.include? num_bore_holes
      fail "Number of bore holes (#{num_bore_holes}) with borefield configuration '#{bore_config}' not supported."
    end

    lntts, gfnc_coeff = gshp_gfnc_coeff(bore_config, g_functions_json, num_bore_holes, bore_spacing, bore_depth, bore_diameter)

    hvac_sizings.GSHP_Loop_flow = loop_flow
    hvac_sizings.GSHP_Bore_Depth = bore_depth
    hvac_sizings.GSHP_Bore_Holes = num_bore_holes
    hvac_sizings.GSHP_G_Functions = [lntts, gfnc_coeff]
    hvac_sizings.GSHP_Bore_Config = bore_config
  end

  def self.valid_bore_configs
    valid_configs = { HPXML::GeothermalLoopBorefieldConfigurationRectangle => 'rectangle_5m_v1.0.json',
                      HPXML::GeothermalLoopBorefieldConfigurationOpenRectangle => 'Open_configurations_5m_v1.0.json',
                      HPXML::GeothermalLoopBorefieldConfigurationC => 'C_configurations_5m_v1.0.json',
                      HPXML::GeothermalLoopBorefieldConfigurationL => 'L_configurations_5m_v1.0.json',
                      HPXML::GeothermalLoopBorefieldConfigurationU => 'U_configurations_5m_v1.0.json',
                      HPXML::GeothermalLoopBorefieldConfigurationLopsidedU => 'LopU_configurations_5m_v1.0.json' }
    return valid_configs
  end

  def self.get_g_functions_json(g_functions_filename)
    require 'json'

    g_functions_filepath = File.join(File.dirname(__FILE__), 'data/g_functions', g_functions_filename)
    g_functions_json = JSON.parse(File.read(g_functions_filepath), symbolize_names: true)
    return g_functions_json
  end

  def self.get_valid_num_bores(g_functions_json)
    valid_num_bores = []
    g_functions_json.each do |_key_1, values_1|
      if values_1.keys.include?(:bore_locations)
        valid_num_bores << values_1[:bore_locations].size
      else
        values_1.each do |_key_2, values_2|
          if values_2.keys.include?(:bore_locations)
            valid_num_bores << values_2[:bore_locations].size
          end
        end
      end
    end

    return valid_num_bores
  end

  def self.apply_hvac_finalize_airflows(hvac_sizings, hvac_heating, hvac_cooling)
    '''
    Finalize Sizing Calculations
    '''

    if (not hvac_heating.nil?) && hvac_heating.respond_to?(:airflow_defect_ratio)
      if hvac_sizings.Heat_Airflow > 0
        hvac_sizings.Heat_Airflow *= (1.0 + hvac_heating.airflow_defect_ratio.to_f)
      end
    end

    if (not hvac_cooling.nil?) && hvac_cooling.respond_to?(:airflow_defect_ratio)
      if hvac_sizings.Cool_Airflow > 0
        hvac_sizings.Cool_Airflow *= (1.0 + hvac_cooling.airflow_defect_ratio.to_f)
      end
    end
  end

  def self.calculate_heat_pump_adj_factor_at_outdoor_temperature(mj, hvac_heating, heating_db, hvac_heating_speed)
    if hvac_heating.compressor_type == HPXML::HVACCompressorTypeVariableSpeed
      idb_adj = adjust_indoor_condition_var_speed(heating_db, mj.heat_setpoint, :htg)
      odb_adj = adjust_outdoor_condition_var_speed(hvac_heating.heating_detailed_performance_data, heating_db, hvac_heating, :htg)
      return odb_adj * idb_adj
    else
      coefficients = hvac_heating.additional_properties.heat_cap_ft_spec[hvac_heating_speed]
      return MathTools.biquadratic(mj.heat_setpoint, heating_db, coefficients)
    end
  end

  def self.calculate_heat_pump_backup_load(mj, hvac_heating, heating_load, hp_nominal_heating_capacity, hvac_heating_speed, hpxml_bldg)
    if hpxml_bldg.header.heat_pump_backup_sizing_methodology == HPXML::HeatPumpBackupSizingEmergency
      # Size backup to meet full design load in case heat pump fails
      return heating_load
    elsif hpxml_bldg.header.heat_pump_backup_sizing_methodology == HPXML::HeatPumpBackupSizingSupplemental
      if not hvac_heating.backup_heating_switchover_temp.nil?
        min_compressor_temp = hvac_heating.backup_heating_switchover_temp
      elsif not hvac_heating.compressor_lockout_temp.nil?
        min_compressor_temp = hvac_heating.compressor_lockout_temp
      end

      if min_compressor_temp > hpxml_bldg.header.manualj_heating_design_temp
        # Heat pump not running at design temperature, size backup to meet full design load
        return heating_load
      end

      # Heat pump operating at design temperature, size backup to meet remaining design load
      adj_factor = calculate_heat_pump_adj_factor_at_outdoor_temperature(mj, hvac_heating, hpxml_bldg.header.manualj_heating_design_temp, hvac_heating_speed)
      hp_output_at_outdoor_temperature = hp_nominal_heating_capacity * adj_factor
      return [heating_load - hp_output_at_outdoor_temperature, 0.0].max
    else
      fail "Unexpected HP backup methodology: #{hpxml_bldg.header.heat_pump_backup_sizing_methodology}"
    end
  end

  def self.process_heat_pump_adjustment(mj, runner, hvac_sizings, weather, hvac_heating, total_cap_curve_value, hvac_system, hvac_heating_speed,
                                        oversize_limit, oversize_delta, hpxml_bldg)
    '''
    Adjust heat pump sizing
    '''

    capacity_ratio = hvac_heating.additional_properties.heat_capacity_ratios[hvac_heating_speed]

    if not hvac_heating.backup_heating_switchover_temp.nil?
      min_compressor_temp = hvac_heating.backup_heating_switchover_temp
    elsif not hvac_heating.compressor_lockout_temp.nil?
      min_compressor_temp = hvac_heating.compressor_lockout_temp
    end

    if (not min_compressor_temp.nil?) && (min_compressor_temp > hpxml_bldg.header.manualj_heating_design_temp)
      # Calculate the heating load at the switchover temperature to limit unutilized capacity
      temp_heat_design_temp = hpxml_bldg.header.manualj_heating_design_temp
      hpxml_bldg.header.manualj_heating_design_temp = min_compressor_temp
      alternate_all_hvac_sizings = calculate(runner, weather, hpxml_bldg, [hvac_system], update_hpxml: false)
      heating_load = alternate_all_hvac_sizings[hvac_system].Heat_Load
      heating_db = min_compressor_temp
      hpxml_bldg.header.manualj_heating_design_temp = temp_heat_design_temp
    else
      heating_load = hvac_sizings.Heat_Load
      heating_db = hpxml_bldg.header.manualj_heating_design_temp
    end

    adj_factor = calculate_heat_pump_adj_factor_at_outdoor_temperature(mj, hvac_heating, heating_db, hvac_heating_speed)
    heat_cap_rated = (heating_load / adj_factor) / capacity_ratio

    if total_cap_curve_value.nil? # Heat pump has no cooling
      if hpxml_bldg.header.heat_pump_sizing_methodology == HPXML::HeatPumpSizingMaxLoad
        # Size based on heating, taking into account reduced heat pump capacity at the design temperature
        hvac_sizings.Heat_Capacity = heat_cap_rated
      else
        # Size equal to heating design load
        hvac_sizings.Heat_Capacity = hvac_sizings.Heat_Load
      end
    elsif heat_cap_rated < hvac_sizings.Cool_Capacity
      # Size based on cooling
      hvac_sizings.Heat_Capacity = hvac_sizings.Cool_Capacity
    else
      cfm_per_btuh = hvac_sizings.Cool_Airflow / hvac_sizings.Cool_Capacity
      if hpxml_bldg.header.heat_pump_sizing_methodology == HPXML::HeatPumpSizingMaxLoad
        # Size based on heating, taking into account reduced heat pump capacity at the design temperature
        hvac_sizings.Cool_Capacity = heat_cap_rated
      else
        # Size based on cooling, but with ACCA oversizing allowances for heating
        load_shr = hvac_sizings.Cool_Load_Sens / hvac_sizings.Cool_Load_Tot
        if ((weather.data.HDD65F / weather.data.CDD50F) < 2.0) || (load_shr < 0.95)
          # Mild winter or has a latent cooling load
          hvac_sizings.Cool_Capacity = [(oversize_limit * hvac_sizings.Cool_Load_Tot) / total_cap_curve_value, heat_cap_rated].min
        else
          # Cold winter and no latent cooling load (add a ton rule applies)
          hvac_sizings.Cool_Capacity = [(hvac_sizings.Cool_Load_Tot + oversize_delta) / total_cap_curve_value, heat_cap_rated].min
        end
      end
      hvac_sizings.Cool_Airflow = cfm_per_btuh * hvac_sizings.Cool_Capacity
      hvac_sizings.Heat_Capacity = hvac_sizings.Cool_Capacity
    end
  end

  def self.get_ventilation_data(hpxml_bldg)
    # If CFIS w/ supplemental fan, assume air handler is running most of the hour and can provide
    # all ventilation needs (i.e., supplemental fan does not need to run), so skip supplement fan
    vent_fans_mech = hpxml_bldg.ventilation_fans.select { |f| f.used_for_whole_building_ventilation && !f.is_cfis_supplemental_fan? && f.flow_rate > 0 && f.hours_in_operation > 0 }
    if vent_fans_mech.empty?
      return [0.0, 0.0, 0.0, 0.0, 0.0, 0.0, 0.0]
    end

    # Categorize fans into different types
    vent_mech_preheat = vent_fans_mech.select { |vent_mech| (not vent_mech.preheating_efficiency_cop.nil?) }
    vent_mech_precool = vent_fans_mech.select { |vent_mech| (not vent_mech.precooling_efficiency_cop.nil?) }
    vent_mech_shared = vent_fans_mech.select { |vent_mech| vent_mech.is_shared_system }

    vent_mech_sup_tot = vent_fans_mech.select { |vent_mech| vent_mech.fan_type == HPXML::MechVentTypeSupply }
    vent_mech_exh_tot = vent_fans_mech.select { |vent_mech| vent_mech.fan_type == HPXML::MechVentTypeExhaust }
    vent_mech_cfis_tot = vent_fans_mech.select { |vent_mech| vent_mech.fan_type == HPXML::MechVentTypeCFIS }
    vent_mech_bal_tot = vent_fans_mech.select { |vent_mech| vent_mech.fan_type == HPXML::MechVentTypeBalanced }
    vent_mech_erv_hrv_tot = vent_fans_mech.select { |vent_mech| [HPXML::MechVentTypeERV, HPXML::MechVentTypeHRV].include? vent_mech.fan_type }

    # Average in-unit CFMs (include recirculation from in unit CFMs for shared systems)
    q_sup_tot = vent_mech_sup_tot.map { |vent_mech| vent_mech.average_total_unit_flow_rate }.sum(0.0)
    q_exh_tot = vent_mech_exh_tot.map { |vent_mech| vent_mech.average_total_unit_flow_rate }.sum(0.0)
    q_bal_tot = vent_mech_bal_tot.map { |vent_mech| vent_mech.average_total_unit_flow_rate }.sum(0.0)
    q_erv_hrv_tot = vent_mech_erv_hrv_tot.map { |vent_mech| vent_mech.average_total_unit_flow_rate }.sum(0.0)
    q_cfis_tot = vent_mech_cfis_tot.map { |vent_mech| vent_mech.average_total_unit_flow_rate }.sum(0.0)

    # Average preconditioned OA air CFMs (only OA, recirculation will be addressed below for all shared systems)
    q_preheat = vent_mech_preheat.map { |vent_mech| vent_mech.average_oa_unit_flow_rate * vent_mech.preheating_fraction_load_served }.sum(0.0)
    q_precool = vent_mech_precool.map { |vent_mech| vent_mech.average_oa_unit_flow_rate * vent_mech.precooling_fraction_load_served }.sum(0.0)
    q_recirc = vent_mech_shared.map { |vent_mech| vent_mech.average_total_unit_flow_rate - vent_mech.average_oa_unit_flow_rate }.sum(0.0)

    # Total CFMS
    a_tot_sup = q_sup_tot + q_bal_tot + q_erv_hrv_tot + q_cfis_tot
    q_tot_exh = q_exh_tot + q_bal_tot + q_erv_hrv_tot
    q_unbal = (a_tot_sup - q_tot_exh).abs
    q_bal = [q_tot_exh, a_tot_sup].min

    # Calculate effectiveness for all ERV/HRV and store results in a hash
    hrv_erv_effectiveness_map = Airflow.calc_hrv_erv_effectiveness(vent_mech_erv_hrv_tot)

    # Calculate cfm weighted average effectiveness for the combined balanced airflow
    bal_lat_eff = 0.0
    bal_sens_eff = 0.0
    vent_mech_erv_hrv_unprecond = vent_mech_erv_hrv_tot.select { |vent_mech| vent_mech.preheating_efficiency_cop.nil? && vent_mech.precooling_efficiency_cop.nil? }
    vent_mech_erv_hrv_unprecond.each do |vent_mech|
      bal_lat_eff += vent_mech.average_oa_unit_flow_rate / q_bal * hrv_erv_effectiveness_map[vent_mech][:vent_mech_lat_eff]
      bal_sens_eff += vent_mech.average_oa_unit_flow_rate / q_bal * hrv_erv_effectiveness_map[vent_mech][:vent_mech_apparent_sens_eff]
    end

    return [q_unbal, q_bal, q_preheat, q_precool, q_recirc, bal_sens_eff, bal_lat_eff]
  end

  def self.calc_airflow_rate_manual_s(mj, sens_load_or_capacity, deltaT, rated_capacity, corresponding_cooling_airflow_rate = nil)
    # Airflow sizing following Manual S based on design calculation
    airflow_rate = sens_load_or_capacity / (1.1 * mj.acf * deltaT)

    if not rated_capacity.nil?
      # Ensure the air flow rate is between 300 and 400 cfm/ton for typical DX equipment.
      # Recommendation by Hugh Henderson.
      rated_capacity_tons = UnitConversions.convert(rated_capacity, 'Btu/hr', 'ton')
      if airflow_rate / rated_capacity_tons > 400
        airflow_rate = 400.0 * rated_capacity_tons
      elsif airflow_rate / rated_capacity_tons < 300
        airflow_rate = 300.0 * rated_capacity_tons
      end
    end

    if corresponding_cooling_airflow_rate.to_f > 0
      # For a heat pump, ensure the heating airflow rate is within 30% of the cooling airflow rate.
      # Recommendation by Hugh Henderson.
      airflow_rate = [airflow_rate, 0.7 * corresponding_cooling_airflow_rate].max
      airflow_rate = [airflow_rate, 1.3 * corresponding_cooling_airflow_rate].min
    end

    return airflow_rate
  end

  def self.calc_airflow_rate_user(capacity, rated_cfm_per_ton, capacity_ratio)
    # Airflow determined by user setting, not based on design
    return rated_cfm_per_ton * capacity_ratio * UnitConversions.convert(capacity, 'Btu/hr', 'ton') # Maximum air flow under heating operation
  end

  def self.calc_gshp_clg_curve_value(cool_cap_curve_spec, cool_sh_curve_spec, wb_temp, db_temp, w_temp, vfr_air, loop_flow = nil, rated_vfr_air = nil)
    # Reference conditions in thesis with largest capacity:
    # See Appendix B Figure B.3 of  https://hvac.okstate.edu/sites/default/files/pubs/theses/MS/27-Tang_Thesis_05.pdf
    ref_temp = 283 # K
    if rated_vfr_air.nil?
      # rated volume flow rate used to fit the curve
      ref_vfr_air = UnitConversions.convert(1200, 'cfm', 'm^3/s')
    else
      ref_vfr_air = UnitConversions.convert(rated_vfr_air, 'cfm', 'm^3/s')
    end
    ref_vfr_water = 0.000284

    a_1 = cool_cap_curve_spec[0]
    a_2 = cool_cap_curve_spec[1]
    a_3 = cool_cap_curve_spec[2]
    a_4 = cool_cap_curve_spec[3]
    a_5 = cool_cap_curve_spec[4]
    b_1 = cool_sh_curve_spec[0]
    b_2 = cool_sh_curve_spec[1]
    b_3 = cool_sh_curve_spec[2]
    b_4 = cool_sh_curve_spec[3]
    b_5 = cool_sh_curve_spec[4]
    b_6 = cool_sh_curve_spec[5]

    loop_flow = 0.0 if loop_flow.nil?

    total_cap_curve_value = a_1 + wb_temp / ref_temp * a_2 + w_temp / ref_temp * a_3 + vfr_air / ref_vfr_air * a_4 + loop_flow / ref_vfr_water * a_5
    sensible_cap_curve_value = b_1 + db_temp / ref_temp * b_2 + wb_temp / ref_temp * b_3 + w_temp / ref_temp * b_4 + vfr_air / ref_vfr_air * b_5 + loop_flow / ref_vfr_water * b_6

    return total_cap_curve_value, sensible_cap_curve_value
  end

  def self.calc_delivery_effectiveness_heating(mj, dse_Qs, dse_Qr, system_cfm, load_sens, dse_Tamb_s, dse_Tamb_r, dse_As, dse_Ar, t_setpoint, dse_Fregain_s, dse_Fregain_r, supply_r, return_r)
    '''
    Calculate the Delivery Effectiveness for heating (using the method of ASHRAE Standard 152).
    '''
    dse_Bs, dse_Br, dse_As, dse_Ar, dse_dTe, dse_dT_s, dse_dT_r = _calc_dse_init(system_cfm, load_sens, dse_Tamb_s, dse_Tamb_r, dse_As, dse_Ar, t_setpoint, dse_Qs, dse_Qr, supply_r, return_r, mj.inside_air_dens, Gas.Air.cp)
    dse_DE = _calc_dse_DE_heating(dse_As, dse_Bs, dse_Ar, dse_Br, dse_dT_s, dse_dT_r, dse_dTe)
    dse_DEcorr = _calc_dse_DEcorr(dse_DE, dse_Fregain_s, dse_Fregain_r, dse_Br, dse_Ar, dse_dT_r, dse_dTe)

    return dse_DEcorr
  end

  def self.calc_delivery_effectiveness_cooling(mj, dse_Qs, dse_Qr, leaving_air_temp, system_cfm, load_sens, dse_Tamb_s, dse_Tamb_r, dse_As, dse_Ar, t_setpoint, dse_Fregain_s, dse_Fregain_r, load_total, dse_h_r, supply_r, return_r)
    '''
    Calculate the Delivery Effectiveness for cooling (using the method of ASHRAE Standard 152).
    '''
    dse_Bs, dse_Br, dse_As, dse_Ar, dse_dTe, _dse_dT_s, dse_dT_r = _calc_dse_init(system_cfm, load_sens, dse_Tamb_s, dse_Tamb_r, dse_As, dse_Ar, t_setpoint, dse_Qs, dse_Qr, supply_r, return_r, mj.inside_air_dens, Gas.Air.cp)
    dse_dTe *= -1.0
    dse_DE, cooling_load_ducts_sens = _calc_dse_DE_cooling(dse_As, system_cfm, load_total, dse_Ar, dse_h_r, dse_Br, dse_dT_r, dse_Bs, leaving_air_temp, dse_Tamb_s, load_sens, mj.inside_air_dens, Gas.Air.cp, mj.cool_indoor_enthalpy)
    dse_DEcorr = _calc_dse_DEcorr(dse_DE, dse_Fregain_s, dse_Fregain_r, dse_Br, dse_Ar, dse_dT_r, dse_dTe)

    return dse_DEcorr, dse_dTe, cooling_load_ducts_sens
  end

  def self._calc_dse_init(system_cfm, load_sens, dse_Tamb_s, dse_Tamb_r, dse_As, dse_Ar, t_setpoint, dse_Qs, dse_Qr, supply_r, return_r, air_dens, air_cp)
    # Supply and return conduction functions, Bs and Br
    dse_Bs = Math.exp((-1.0 * dse_As) / (60.0 * system_cfm * air_dens * air_cp * supply_r))
    dse_Br = Math.exp((-1.0 * dse_Ar) / (60.0 * system_cfm * air_dens * air_cp * return_r))

    dse_As = (system_cfm - dse_Qs) / system_cfm
    dse_Ar = (system_cfm - dse_Qr) / system_cfm

    dse_dTe = load_sens / (60.0 * system_cfm * air_dens * air_cp)
    dse_dT_s = t_setpoint - dse_Tamb_s
    dse_dT_r = t_setpoint - dse_Tamb_r

    return dse_Bs, dse_Br, dse_As, dse_Ar, dse_dTe, dse_dT_s, dse_dT_r
  end

  def self._calc_dse_DE_cooling(dse_As, system_cfm, load_total, dse_Ar, dse_h_r, dse_Br, dse_dT_r, dse_Bs, leaving_air_temp, dse_Tamb_s, load_sens, air_dens, air_cp, h_in)
    # Calculate the delivery effectiveness (Equation 6-25)
    dse_DE = ((dse_As * 60.0 * system_cfm * air_dens) / (-1.0 * load_total)) * \
             (((-1.0 * load_total) / (60.0 * system_cfm * air_dens)) + \
              (1.0 - dse_Ar) * (dse_h_r - h_in) + \
              dse_Ar * air_cp * (dse_Br - 1.0) * dse_dT_r + \
              air_cp * (dse_Bs - 1.0) * (leaving_air_temp - dse_Tamb_s))

    # Calculate the sensible heat transfer from surroundings
    cooling_load_ducts_sens = (1.0 - [dse_DE, 0.0].max) * load_sens

    return dse_DE, cooling_load_ducts_sens
  end

  def self._calc_dse_DE_heating(dse_As, dse_Bs, dse_Ar, dse_Br, dse_dT_s, dse_dT_r, dse_dTe)
    # Calculate the delivery effectiveness (Equation 6-23)
    dse_DE = (dse_As * dse_Bs -
              dse_As * dse_Bs * (1.0 - dse_Ar * dse_Br) * (dse_dT_r / dse_dTe) -
              dse_As * (1.0 - dse_Bs) * (dse_dT_s / dse_dTe))

    return dse_DE
  end

  def self._calc_dse_DEcorr(dse_DE, dse_Fregain_s, dse_Fregain_r, dse_Br, dse_Ar, dse_dT_r, dse_dTe)
    # Calculate the delivery effectiveness corrector for regain (Equation 6-40)
    dse_DEcorr = (dse_DE + dse_Fregain_s * (1.0 - dse_DE) - (dse_Fregain_s - dse_Fregain_r -
                  dse_Br * (dse_Ar * dse_Fregain_s - dse_Fregain_r)) * dse_dT_r / dse_dTe)

    # Limit the DE to a reasonable value to prevent negative values and huge equipment
    dse_DEcorr = [dse_DEcorr, 0.25].max
    dse_DEcorr = [dse_DEcorr, 1.00].min

    return dse_DEcorr
  end

  def self.calculate_sensible_latent_split(mj, return_leakage_cfm, cool_load_tot, cool_load_lat)
    # Calculate the latent duct leakage load (Manual J accounts only for return duct leakage)
    dse_cool_load_latent = [0.0, 0.68 * mj.acf * return_leakage_cfm * mj.cool_design_grains].max

    # Calculate final latent and load
    cool_load_lat += dse_cool_load_latent
    cool_load_sens = cool_load_tot - cool_load_lat

    return cool_load_lat, cool_load_sens
  end

  def self.calc_duct_conduction_values(distribution_system, design_temps, hpxml_bldg)
    dse_A = { HPXML::DuctTypeSupply => 0.0, HPXML::DuctTypeReturn => 0.0 }
    dse_Ufactor = { HPXML::DuctTypeSupply => 0.0, HPXML::DuctTypeReturn => 0.0 }
    dse_Tamb = { HPXML::DuctTypeSupply => 0.0, HPXML::DuctTypeReturn => 0.0 }
    dse_Fregain = { HPXML::DuctTypeSupply => 0.0, HPXML::DuctTypeReturn => 0.0 }

    [HPXML::DuctTypeSupply, HPXML::DuctTypeReturn].each do |duct_type|
      # Calculate total area outside this unit's conditioned space
      total_area = 0.0
      distribution_system.ducts.each do |duct|
        next if duct.duct_type != duct_type
        next if HPXML::conditioned_locations_this_unit.include? duct.duct_location

        total_area += duct.duct_surface_area * duct.duct_surface_area_multiplier
      end

      if total_area == 0
        # There still may be leakage to the outside, so set Tamb to outside environment
        dse_Tamb[duct_type] = design_temps[HPXML::LocationOutside]
      else
        distribution_system.ducts.each do |duct|
          next if duct.duct_type != duct_type
          next if HPXML::conditioned_locations_this_unit.include? duct.duct_location

          duct_area = duct.duct_surface_area * duct.duct_surface_area_multiplier
          dse_A[duct_type] += duct_area

          # Calculate area-weighted values:
          duct_area_fraction = duct_area / total_area
          dse_Ufactor[duct_type] += 1.0 / duct.duct_effective_r_value * duct_area_fraction
          dse_Tamb[duct_type] += design_temps[duct.duct_location] * duct_area_fraction
          dse_Fregain[duct_type] += get_duct_regain_factor(duct, hpxml_bldg) * duct_area_fraction
        end
      end
    end

    return dse_A[HPXML::DuctTypeSupply], dse_A[HPXML::DuctTypeReturn],
           1.0 / dse_Ufactor[HPXML::DuctTypeSupply], 1.0 / dse_Ufactor[HPXML::DuctTypeReturn],
           dse_Tamb[HPXML::DuctTypeSupply], dse_Tamb[HPXML::DuctTypeReturn],
           dse_Fregain[HPXML::DuctTypeSupply], dse_Fregain[HPXML::DuctTypeReturn]
  end

  def self.calc_duct_leakages_cfm25(distribution_system, system_cfm)
    '''
    Calculate supply & return duct leakage in cfm25.
    '''

    cfms = { HPXML::DuctTypeSupply => 0.0, HPXML::DuctTypeReturn => 0.0 }

    distribution_system.duct_leakage_measurements.each do |m|
      next if m.duct_leakage_total_or_to_outside != HPXML::DuctLeakageToOutside
      next unless [HPXML::DuctTypeSupply, HPXML::DuctTypeReturn].include? m.duct_type

      if m.duct_leakage_units == HPXML::UnitsPercent
        cfms[m.duct_type] += m.duct_leakage_value * system_cfm
      elsif m.duct_leakage_units == HPXML::UnitsCFM25
        cfms[m.duct_type] += m.duct_leakage_value
      elsif m.duct_leakage_units == HPXML::UnitsCFM50
        cfms[m.duct_type] += Airflow.calc_air_leakage_at_diff_pressure(0.65, m.duct_leakage_value, 50.0, 25.0)
      end
    end

    return cfms[HPXML::DuctTypeSupply], cfms[HPXML::DuctTypeReturn]
  end

  def self.process_curve_fit(airflow_rate, capacity, temp)
    # TODO: Get rid of this curve by using ADP/BF calculations
    return 0 if capacity == 0

    capacity_tons = UnitConversions.convert(capacity, 'Btu/hr', 'ton')
    return MathTools.biquadratic(airflow_rate / capacity_tons, temp, get_shr_biquadratic)
  end

  def self.get_shr_biquadratic
    # Based on EnergyPlus's model for calculating SHR at off-rated conditions. This curve fit
    # avoids the iterations in the actual model. It does not account for altitude or variations
    # in the SHRRated. It is a function of ODB (MJ design temp) and CFM/Ton (from MJ)
    return [1.08464364, 0.002096954, 0, -0.005766327, 0, -0.000011147]
  end

  def self.get_sizing_speed(hvac_ap, is_cooling)
    if is_cooling && hvac_ap.respond_to?(:cool_capacity_ratios)
      capacity_ratios = hvac_ap.cool_capacity_ratios
    elsif (not is_cooling) && hvac_ap.respond_to?(:heat_capacity_ratios)
      capacity_ratios = hvac_ap.heat_capacity_ratios
    end
    if not capacity_ratios.nil?
      for speed in 0..(capacity_ratios.size - 1)
        # Select curves for sizing using the speed with the capacity ratio of 1
        next if capacity_ratios[speed] != 1

        return speed
      end
      fail 'No speed with capacity ratio of 1.0 found.'
    end
    return 0
  end

  def self.get_true_azimuth(azimuth)
    true_az = azimuth - 180.0
    if true_az < 0
      true_az += 360.0
    end
    return true_az
  end

  def self.get_space_ua_values(mj, location, weather, hpxml_bldg)
    if HPXML::conditioned_locations.include? location
      fail 'Method should not be called for a conditioned space.'
    end

    space_UAs = { HPXML::LocationOutside => 0.0,
                  HPXML::LocationGround => 0.0,
                  HPXML::LocationConditionedSpace => 0.0 }

    # Surface UAs
    hpxml_bldg.surfaces.each do |surface|
      next unless (surface.is_a? HPXML::Slab
                   (location == surface.interior_adjacent_to && space_UAs.keys.include?(surface.exterior_adjacent_to)) ||
                   (location == surface.exterior_adjacent_to && space_UAs.keys.include?(surface.interior_adjacent_to)))

      if [surface.interior_adjacent_to, surface.exterior_adjacent_to].include? HPXML::LocationOutside
        space_UAs[HPXML::LocationOutside] += (1.0 / surface.insulation_assembly_r_value) * surface.area
      elsif HPXML::conditioned_locations.include?(surface.interior_adjacent_to) || HPXML::conditioned_locations.include?(surface.exterior_adjacent_to)
        space_UAs[HPXML::LocationConditionedSpace] += (1.0 / surface.insulation_assembly_r_value) * surface.area
      elsif [surface.interior_adjacent_to, surface.exterior_adjacent_to].include? HPXML::LocationGround
        # Ground temperature is used for basements, not crawlspaces, per Walker (1998)
        # "Technical background for default values used for forced air systems in proposed ASHRAE Std. 152"
        if [HPXML::LocationCrawlspaceVented, HPXML::LocationCrawlspaceUnvented].include? location
          ua_location = HPXML::LocationOutside
        else
          ua_location = HPXML::LocationGround
        end
        if surface.is_a? HPXML::FoundationWall
          u_wall_without_soil = get_foundation_wall_ufactor(surface, false, mj.ground_conductivity)
          space_UAs[ua_location] += u_wall_without_soil * surface.area
        elsif surface.is_a? HPXML::Slab
          if surface.thickness == 0
            # Dirt floor, assume U-value=0.1 per Walker (1998) "Technical background for default
            # values used for forced air systems in proposed ASHRAE Std. 152"
            space_UAs[ua_location] += 0.1 * surface.area
          else
            concrete_r = Material.Concrete(surface.thickness).rvalue
            # Under Slab Insulation UA
            horiz_insul_u = 1.0 / (concrete_r + surface.under_slab_insulation_r_value)
            if surface.under_slab_insulation_spans_entire_slab
              horiz_insul_a = surface.area
            else
              horiz_insul_a = surface.under_slab_insulation_width * surface.exposed_perimeter
            end
            space_UAs[ua_location] += horiz_insul_u * horiz_insul_a
            # Perimeter Insulation UA (approximate as similar to under slab insulation)
            vert_insul_u = 1.0 / (concrete_r + surface.perimeter_insulation_r_value)
            vert_insul_a = surface.perimeter_insulation_depth * surface.exposed_perimeter
            space_UAs[ua_location] += vert_insul_u * vert_insul_a
            # Uninsulated slab UA
            slab_u = 1.0 / concrete_r
            slab_a = [surface.area - horiz_insul_a - vert_insul_a, 0.0].max
            space_UAs[ua_location] += slab_u * slab_a
          end
        end
      end
    end

    # Infiltration UA
    ach = nil
    if HPXML::vented_locations.include? location
      # Vented space
      if location == HPXML::LocationCrawlspaceVented
        vented_crawl = hpxml_bldg.foundations.find { |f| f.foundation_type == HPXML::FoundationTypeCrawlspaceVented }
        sla = vented_crawl.vented_crawlspace_sla
      else
        vented_attic = hpxml_bldg.attics.find { |f| f.attic_type == HPXML::AtticTypeVented }
        if not vented_attic.vented_attic_sla.nil?
          sla = vented_attic.vented_attic_sla
        else
          ach = vented_attic.vented_attic_ach
        end
      end
      ach = Airflow.get_infiltration_ACH_from_SLA(sla, 8.202, weather) if ach.nil?
    else # Unvented space
      ach = Airflow.get_default_unvented_space_ach()
    end
    volume = Geometry.calculate_zone_volume(hpxml_bldg, location)
    infiltration_cfm = ach / UnitConversions.convert(1.0, 'hr', 'min') * volume
    outside_air_density = UnitConversions.convert(mj.p_atm, 'atm', 'Btu/ft^3') / (Gas.Air.r * UnitConversions.convert(weather.data.AnnualAvgDrybulb, 'F', 'R'))
    space_UAs[HPXML::LocationOutside] += infiltration_cfm * outside_air_density * Gas.Air.cp * UnitConversions.convert(1.0, 'hr', 'min')

    return space_UAs
  end

  def self.calculate_space_design_temps(mj, location, weather, hpxml_bldg, conditioned_design_temp, design_db, ground_db, is_cooling_for_unvented_attic_roof_insulation = false)
    space_UAs = get_space_ua_values(mj, location, weather, hpxml_bldg)

    # Calculate space design temp from space UAs
    design_temp = nil
    if not is_cooling_for_unvented_attic_roof_insulation

      sum_uat, sum_ua = 0.0, 0.0
      space_UAs.each do |ua_type, ua|
        if ua_type == HPXML::LocationGround
          sum_uat += ua * ground_db
          sum_ua += ua
        elsif ua_type == HPXML::LocationOutside
          sum_uat += ua * design_db
          sum_ua += ua
        elsif ua_type == HPXML::LocationConditionedSpace
          sum_uat += ua * conditioned_design_temp
          sum_ua += ua
        else
          fail "Unexpected space ua type: '#{ua_type}'."
        end
      end
      design_temp = sum_uat / sum_ua

    else

      # Special case due to effect of solar

      # This number comes from the number from the Vented Attic
      # assumption, but assuming an unvented attic will be hotter
      # during the summer when insulation is at the ceiling level
      max_temp_rise = 50.0

      # Estimate from running a few cases in E+ and DOE2 since the
      # attic will always be a little warmer than the conditioned space
      # when the roof is insulated
      min_temp_rise = 5.0

      max_cooling_temp = mj.cool_setpoint + max_temp_rise
      min_cooling_temp = mj.cool_setpoint + min_temp_rise

      ua_conditioned = 0.0
      ua_outside = 0.0
      space_UAs.each do |ua_type, ua|
        if ua_type == HPXML::LocationOutside
          ua_outside += ua
        elsif ua_type == HPXML::LocationConditionedSpace
          ua_conditioned += ua
        elsif ua_type != HPXML::LocationGround
          fail "Unexpected space ua type: '#{ua_type}'."
        end
      end
      percent_ua_conditioned = ua_conditioned / (ua_conditioned + ua_outside)
      design_temp = max_cooling_temp - percent_ua_conditioned * (max_cooling_temp - min_cooling_temp)

    end

    return design_temp
  end

  def self.calculate_scheduled_space_design_temps(location, setpoint, oa_db, gnd_db)
    space_values = Geometry.get_temperature_scheduled_space_values(location)
    design_temp = setpoint * space_values[:indoor_weight] + oa_db * space_values[:outdoor_weight] + gnd_db * space_values[:ground_weight]
    if not space_values[:temp_min].nil?
      design_temp = [design_temp, space_values[:temp_min]].max
    end
    return design_temp
  end

  def self.get_ashrae_wall_group(wall)
    # Determine the ASHRAE Group Number G-B (based on the Table 4A Group Number A-K) for above-grade walls

    if wall.is_a? HPXML::RimJoist
      wall_type = HPXML::WallTypeWoodStud
    else
      wall_type = wall.wall_type
    end

    wall_ufactor = 1.0 / wall.insulation_assembly_r_value

    # The following correlations were estimated by analyzing MJ8 construction tables.
    if wall_type == HPXML::WallTypeWoodStud
      if wall.siding == HPXML::SidingTypeBrick
        if wall_ufactor <= 0.070
          table_4a_wall_group = 'K'
        elsif wall_ufactor <= 0.083
          table_4a_wall_group = 'J'
        elsif wall_ufactor <= 0.095
          table_4a_wall_group = 'I'
        elsif wall_ufactor <= 0.100
          table_4a_wall_group = 'H'
        elsif wall_ufactor <= 0.130
          table_4a_wall_group = 'G'
        elsif wall_ufactor <= 0.175
          table_4a_wall_group = 'F'
        else
          table_4a_wall_group = 'E'
        end
      else
        if wall_ufactor <= 0.048
          table_4a_wall_group = 'J'
        elsif wall_ufactor <= 0.051
          table_4a_wall_group = 'I'
        elsif wall_ufactor <= 0.059
          table_4a_wall_group = 'H'
        elsif wall_ufactor <= 0.063
          table_4a_wall_group = 'G'
        elsif wall_ufactor <= 0.067
          table_4a_wall_group = 'F'
        elsif wall_ufactor <= 0.075
          table_4a_wall_group = 'E'
        elsif wall_ufactor <= 0.086
          table_4a_wall_group = 'D'
        elsif wall_ufactor <= 0.110
          table_4a_wall_group = 'C'
        elsif wall_ufactor <= 0.170
          table_4a_wall_group = 'B'
        else
          table_4a_wall_group = 'A'
        end
      end

    elsif wall_type == HPXML::WallTypeSteelStud
      if wall.siding == HPXML::SidingTypeBrick
        if wall_ufactor <= 0.090
          table_4a_wall_group = 'K'
        elsif wall_ufactor <= 0.105
          table_4a_wall_group = 'J'
        elsif wall_ufactor <= 0.118
          table_4a_wall_group = 'I'
        elsif wall_ufactor <= 0.125
          table_4a_wall_group = 'H'
        elsif wall_ufactor <= 0.145
          table_4a_wall_group = 'G'
        elsif wall_ufactor <= 0.200
          table_4a_wall_group = 'F'
        else
          table_4a_wall_group = 'E'
        end
      else
        if wall_ufactor <= 0.066
          table_4a_wall_group = 'J'
        elsif wall_ufactor <= 0.070
          table_4a_wall_group = 'I'
        elsif wall_ufactor <= 0.075
          table_4a_wall_group = 'H'
        elsif wall_ufactor <= 0.081
          table_4a_wall_group = 'G'
        elsif wall_ufactor <= 0.088
          table_4a_wall_group = 'F'
        elsif wall_ufactor <= 0.100
          table_4a_wall_group = 'E'
        elsif wall_ufactor <= 0.105
          table_4a_wall_group = 'D'
        elsif wall_ufactor <= 0.120
          table_4a_wall_group = 'C'
        elsif wall_ufactor <= 0.200
          table_4a_wall_group = 'B'
        else
          table_4a_wall_group = 'A'
        end
      end

    elsif wall_type == HPXML::WallTypeDoubleWoodStud
      table_4a_wall_group = 'J' # assumed since MJ8 does not include double stud constructions
      if wall.siding == HPXML::SidingTypeBrick
        table_4a_wall_group = 'K'
      end

    elsif wall_type == HPXML::WallTypeSIP
      # Manual J refers to SIPs as Structural Foam Panel (SFP)
      if wall_ufactor >= (0.072 + 0.050) / 2
        if wall.siding == HPXML::SidingTypeBrick
          table_4a_wall_group = 'J'
        else
          table_4a_wall_group = 'G'
        end
      elsif wall_ufactor >= 0.050
        if wall.siding == HPXML::SidingTypeBrick
          table_4a_wall_group = 'K'
        else
          table_4a_wall_group = 'I'
        end
      else
        table_4a_wall_group = 'K'
      end

    elsif wall_type == HPXML::WallTypeCMU
      # Table 4A - Construction Number 13
      if wall_ufactor <= 0.0575
        table_4a_wall_group = 'J'
      elsif wall_ufactor <= 0.067
        table_4a_wall_group = 'I'
      elsif wall_ufactor <= 0.080
        table_4a_wall_group = 'H'
      elsif wall_ufactor <= 0.108
        table_4a_wall_group = 'G'
      elsif wall_ufactor <= 0.148
        table_4a_wall_group = 'F'
      else
        table_4a_wall_group = 'E'
      end

    elsif [HPXML::WallTypeBrick, HPXML::WallTypeAdobe, HPXML::WallTypeConcrete].include? wall_type
      # Two Courses Brick or 8 Inches Concrete
      if wall_ufactor >= (0.218 + 0.179) / 2
        table_4a_wall_group = 'G'
      elsif wall_ufactor >= (0.152 + 0.132) / 2
        table_4a_wall_group = 'H'
      elsif wall_ufactor >= (0.117 + 0.079) / 2
        table_4a_wall_group = 'I'
      elsif wall_ufactor >= 0.079
        table_4a_wall_group = 'J'
      else
        table_4a_wall_group = 'K'
      end

    elsif wall_type == HPXML::WallTypeLog
      # Stacked Logs
      if wall_ufactor >= (0.103 + 0.091) / 2
        table_4a_wall_group = 'G'
      elsif wall_ufactor >= (0.091 + 0.082) / 2
        table_4a_wall_group = 'H'
      elsif wall_ufactor >= (0.074 + 0.068) / 2
        table_4a_wall_group = 'I'
      elsif wall_ufactor >= (0.068 + 0.063) / 2
        table_4a_wall_group = 'J'
      else
        table_4a_wall_group = 'K'
      end

    elsif [HPXML::WallTypeICF, HPXML::WallTypeStrawBale, HPXML::WallTypeStone].include? wall_type
      table_4a_wall_group = 'K'

    end

    # Mapping from Figure A12-12
    ashrae_wall_group = { 'A' => 'G', 'B' => 'F-G', 'C' => 'F', 'D' => 'E-F',
                          'E' => 'E', 'F' => 'D-E', 'G' => 'D', 'H' => 'C-D',
                          'I' => 'C', 'J' => 'B-C', 'K' => 'B' }[table_4a_wall_group]
    fail "Unexpected Table 4A wall group: #{table_4a_wall_group}" if ashrae_wall_group.nil?

    return ashrae_wall_group
  end

  def self.gshp_coil_bf
    return 0.0806
  end

  def self.gshp_coil_bf_ft_spec
    return [1.21005458, -0.00664200, 0.00000000, 0.00348246, 0.00000000, 0.00000000]
  end

  def self.gshp_hx_pipe_rvalue(hvac_cooling)
    hvac_cooling_ap = hvac_cooling.additional_properties

    # Thermal Resistance of Pipe
    return Math.log(hvac_cooling_ap.pipe_od / hvac_cooling_ap.pipe_id) / 2.0 / Math::PI / hvac_cooling.geothermal_loop.pipe_conductivity
  end

  def self.gshp_hxbore_ft_per_ton(mj, weather, hvac_cooling_ap, bore_spacing, bore_diameter, grout_conductivity, pipe_r_value)
    if hvac_cooling_ap.u_tube_spacing_type == 'b'
      beta_0 = 17.4427
      beta_1 = -0.6052
    elsif hvac_cooling_ap.u_tube_spacing_type == 'c'
      beta_0 = 21.9059
      beta_1 = -0.3796
    elsif hvac_cooling_ap.u_tube_spacing_type == 'as'
      beta_0 = 20.1004
      beta_1 = -0.94467
    end

    r_value_ground = Math.log(bore_spacing / bore_diameter * 12.0) / 2.0 / Math::PI / mj.ground_conductivity
    r_value_grout = 1.0 / grout_conductivity / beta_0 / ((bore_diameter / hvac_cooling_ap.pipe_od)**beta_1)
    r_value_bore = r_value_grout + pipe_r_value / 2.0 # Note: Convection resistance is negligible when calculated against Glhepro (Jeffrey D. Spitler, 2000)

    is_southern_hemisphere = (mj.latitude < 0)

    if is_southern_hemisphere
      heating_month = 6 # July
      cooling_month = 0 # January
    else
      heating_month = 0 # January
      cooling_month = 6 # July
    end

    rtf_DesignMon_Heat = [0.25, (71.0 - weather.data.MonthlyAvgDrybulbs[heating_month]) / mj.htd].max
    rtf_DesignMon_Cool = [0.25, (weather.data.MonthlyAvgDrybulbs[cooling_month] - 76.0) / mj.ctd].max

    nom_length_heat = (1.0 - 1.0 / hvac_cooling_ap.heat_rated_cops[0]) * (r_value_bore + r_value_ground * rtf_DesignMon_Heat) / (weather.data.DeepGroundAnnualTemp - (2.0 * hvac_cooling_ap.design_hw - hvac_cooling_ap.design_delta_t) / 2.0) * UnitConversions.convert(1.0, 'ton', 'Btu/hr')
    nom_length_cool = (1.0 + 1.0 / hvac_cooling_ap.cool_rated_cops[0]) * (r_value_bore + r_value_ground * rtf_DesignMon_Cool) / ((2.0 * hvac_cooling_ap.design_chw + hvac_cooling_ap.design_delta_t) / 2.0 - weather.data.DeepGroundAnnualTemp) * UnitConversions.convert(1.0, 'ton', 'Btu/hr')

    return nom_length_heat, nom_length_cool
  end

  def self.gshp_gfnc_coeff(bore_config, g_functions_json, num_bore_holes, bore_spacing, bore_depth, bore_diameter)
    actuals = { 'b' => UnitConversions.convert(bore_spacing, 'ft', 'm'),
                'h' => UnitConversions.convert(bore_depth, 'ft', 'm'),
                'rb' => UnitConversions.convert(bore_diameter / 2.0, 'in', 'm') }
    actuals['b_over_h'] = actuals['b'] / actuals['h']

    g_library = { 24 => { 'b' => 5, 'd' => 2, 'rb' => 0.075 },
                  48 => { 'b' => 5, 'd' => 2, 'rb' => 0.075 },
                  96 => { 'b' => 5, 'd' => 2, 'rb' => 0.075 },
                  192 => { 'b' => 5, 'd' => 2, 'rb' => 0.08 },
                  384 => { 'b' => 5, 'd' => 2, 'rb' => 0.0875 } }
    g_library.each do |h, b_d_rb|
      g_library[h]['b_over_h'] = Float(b_d_rb['b']) / h
      g_library[h]['rb_over_h'] = Float(b_d_rb['rb']) / h
    end

    [[24, 48], [48, 96], [96, 192], [192, 384]].each do |h1, h2|
      next unless actuals['h'] >= h1 && actuals['h'] < h2

      pt1 = g_library[h1]
      pt2 = g_library[h2]

      # linear interpolation on "g" values
      logtimes = []
      gs = []
      [h1, h2].each do |h|
        b_d_rb = g_library[h]
        b = b_d_rb['b']
        rb = b_d_rb['rb']
        b_h_rb = "#{b}._#{h}._#{rb}"

        logtime, g = get_g_functions(g_functions_json, bore_config, num_bore_holes, b_h_rb)
        logtimes << logtime
        gs << g
      end
      x = actuals['b_over_h']
      x0 = pt1['b_over_h']
      x1 = pt2['b_over_h']
      g_functions = gs[0].zip(gs[1]).map { |v| MathTools.interp2(x, x0, x1, v[0], v[1]) }

      # linear interpolation on rb/h for correction factor
      x = actuals['b_over_h']
      x0 = pt1['b_over_h']
      x1 = pt2['b_over_h']
      f0 = pt1['rb_over_h']
      f1 = pt2['rb_over_h']
      actuals['rb_over_h'] = MathTools.interp2(x, x0, x1, f0, f1)
      rb = actuals['rb_over_h'] * actuals['h']
      rb_actual_over_rb = actuals['rb'] / rb
      correction_factor = Math.log(rb_actual_over_rb)
      g_functions = g_functions.map { |v| v - correction_factor }

      return logtimes[0], g_functions
    end
  end

  def self.get_g_functions(g_functions_json, bore_config, num_bore_holes, b_h_rb)
    g_functions_json.each do |_key_1, values_1|
      if [HPXML::GeothermalLoopBorefieldConfigurationRectangle,
          HPXML::GeothermalLoopBorefieldConfigurationL].include?(bore_config)
        bore_locations = values_1[:bore_locations]
        next if bore_locations.size != num_bore_holes

        logtime = values_1[:logtime].map { |v| Float(v) }
        g = values_1[:g][b_h_rb.to_sym].map { |v| Float(v) }

        return logtime, g
      elsif [HPXML::GeothermalLoopBorefieldConfigurationOpenRectangle,
             HPXML::GeothermalLoopBorefieldConfigurationC,
             HPXML::GeothermalLoopBorefieldConfigurationLopsidedU,
             HPXML::GeothermalLoopBorefieldConfigurationU].include?(bore_config)
        values_1.each do |_key_2, values_2|
          bore_locations = values_2[:bore_locations]
          next if bore_locations.size != num_bore_holes

          logtime = values_2[:logtime].map { |v| Float(v) }
          g = values_2[:g][b_h_rb.to_sym].map { |v| Float(v) }

          return logtime, g
        end
      end
    end
  end

  def self.calculate_average_r_value(surfaces)
    # Crude approximation of average R-value
    surfaces_a = 0.0
    surfaces_ua = 0.0
    surfaces.each do |surface|
      surfaces_a += surface.area
      if not surface.insulation_assembly_r_value.nil?
        surfaces_ua += (1.0 / surface.insulation_assembly_r_value) * surface.area
      else
        surfaces_ua += (1.0 / (surface.insulation_interior_r_value + surface.insulation_exterior_r_value)) * surface.area
      end
    end
    return surfaces_a / surfaces_ua
  end

  def self.get_foundation_wall_ufactor(foundation_wall, include_soil, ground_conductivity)
    # Calculate effective U-factor

    if not foundation_wall.insulation_assembly_r_value.nil?
      wall_constr_rvalue = foundation_wall.insulation_assembly_r_value - Material.AirFilmVertical.rvalue
      wall_ins_rvalue_int, wall_ins_rvalue_ext = 0, 0
      wall_ins_dist_to_top_int, wall_ins_dist_to_top_ext = 0, 0
      wall_ins_dist_to_bottom_int, wall_ins_dist_to_bottom_ext = 0, 0
    else
      wall_constr_rvalue = Material.Concrete(foundation_wall.thickness).rvalue
      wall_ins_rvalue_int = foundation_wall.insulation_interior_r_value
      wall_ins_rvalue_ext = foundation_wall.insulation_exterior_r_value
      wall_ins_dist_to_top_int = foundation_wall.insulation_interior_distance_to_top
      wall_ins_dist_to_top_ext = foundation_wall.insulation_exterior_distance_to_top
      wall_ins_dist_to_bottom_int = foundation_wall.insulation_interior_distance_to_bottom
      wall_ins_dist_to_bottom_ext = foundation_wall.insulation_exterior_distance_to_bottom
    end

    # Calculated based on Manual J 8th Ed. procedure in section A12-4 (15% decrease due to soil thermal storage)
    u_wall = 0.0
    wall_height = foundation_wall.height.ceil
    wall_depth_above_grade = foundation_wall.height - foundation_wall.depth_below_grade
    for distance_to_top in 1..wall_height
      # Calculate R-wall at this depth
      r_wall = wall_constr_rvalue + Material.AirFilmVertical.rvalue # Base wall construction + interior film
      if distance_to_top <= wall_depth_above_grade
        # Above-grade: no soil, add exterior film
        r_soil = 0.0
        r_wall += Material.AirFilmOutside.rvalue
      else
        # Below-grade: add soil, no exterior film
        distance_to_grade = distance_to_top - wall_depth_above_grade
        r_soil = (Math::PI * distance_to_grade / 2.0) / ground_conductivity
      end
      if (distance_to_top > wall_ins_dist_to_top_int) && (distance_to_top <= wall_ins_dist_to_bottom_int)
        r_wall += wall_ins_rvalue_int # Interior insulation at this depth, add R-value
      end
      if (distance_to_top > wall_ins_dist_to_top_ext) && (distance_to_top <= wall_ins_dist_to_bottom_ext)
        r_wall += wall_ins_rvalue_ext # Exterior insulation at this depth, add R-value
      end
      if include_soil
        u_wall += 1.0 / (r_soil + r_wall)
      else
        u_wall += 1.0 / r_wall
      end
    end
    u_wall /= wall_height
    if include_soil
      u_wall *= 0.85
    end

    return u_wall
  end

  def self.calc_slab_f_value(slab, ground_conductivity)
    # Calculation for the F-values in Table 4A for slab foundations.
    # Important pages are the Table values (pg. 344-345) and the software protocols
    # in Appendix 12 (pg. 517-518).
    soil_r_per_foot = 1.0 / ground_conductivity

    slab_r_gravel_per_inch = 0.65 # Based on calibration by Tony Fontanini

    # Because of uncertainty pertaining to the effective path radius, F-values are calculated
    # for six radii (8, 9, 10, 11, 12, and 13 feet) and averaged.
    f_values = []
    for path_radius in 8..13
      u_effective = []
      for radius in 0..path_radius
        spl = [Math::PI * radius - 1, 0].max # soil path length (SPL)

        # Concrete, gravel, and insulation
        if radius == 0
          r_concrete = 0.0
          r_gravel = 0.0 # No gravel on edge
          if slab.perimeter_insulation_depth > 0
            r_ins = slab.perimeter_insulation_r_value # Insulation on edge
          else
            r_ins = 0.0
          end
        else
          r_concrete = Material.Concrete(slab.thickness).rvalue
          r_gravel = [slab_r_gravel_per_inch * (12.0 - slab.thickness), 0].max
          if slab.under_slab_insulation_spans_entire_slab
            r_ins = slab.under_slab_insulation_r_value
          elsif radius <= slab.under_slab_insulation_width && radius <= slab.perimeter_insulation_depth
            r_ins = slab.under_slab_insulation_r_value + slab.perimeter_insulation_r_value
          elsif radius <= slab.under_slab_insulation_width
            r_ins = slab.under_slab_insulation_r_value
          elsif radius <= slab.perimeter_insulation_depth
            r_ins = slab.perimeter_insulation_r_value
          else
            r_ins = 0.0
          end
        end

        # Air Films = Indoor Finish + Indoor Air Film + Exposed Air Film (Figure A12-6 pg. 517)
        r_air_film = 0.05 + 0.92 + 0.17

        # Soil
        r_soil = soil_r_per_foot * spl # (h-F-ft2/BTU)

        # Effective R-Value
        r_air_to_air = r_concrete + r_gravel + r_ins + r_air_film + r_soil

        # Effective U-Factor
        u_effective << 1.0 / r_air_to_air
      end

      f_values << u_effective.sum
    end

    return f_values.sum() / f_values.size
  end

  def self.calc_basement_effective_uvalue(slab_is_insulated, depth_below_grade, width_of_shortest_side, ground_conductivity)
    # Based on MJ 8th Ed. A12-7 and ASHRAE HoF 2013 pg 18.31 Eq 40
    r_other = 1.47 # Value from ASHRAE HoF, probably used by Manual J
    z_f = depth_below_grade
    w_b = width_of_shortest_side
    u_avg_bf = (2.0 * ground_conductivity / (Math::PI * w_b)) * (Math::log(w_b / 2.0 + z_f / 2.0 + (ground_conductivity * r_other) / Math::PI) - Math::log(z_f / 2.0 + (ground_conductivity * r_other) / Math::PI))
    u_value = 0.85 * u_avg_bf # To account for the storage effect of soil, multiply by 0.85
    if slab_is_insulated
      u_value *= 0.7 # U-values are multiplied by 0.70 to produce U-values for insulated floors
    end
    return u_value
  end

  def self.get_hvac_heating_type(hvac_heating)
    if hvac_heating.nil?
      return
    elsif hvac_heating.is_a? HPXML::HeatingSystem
      return hvac_heating.heating_system_type
    else
      return hvac_heating.heat_pump_type
    end
  end

  def self.get_hvac_cooling_type(hvac_cooling)
    if hvac_cooling.nil?
      return
    elsif hvac_cooling.is_a? HPXML::CoolingSystem
      return hvac_cooling.cooling_system_type
    else
      return hvac_cooling.heat_pump_type
    end
  end

  def self.get_fractions_load_served(hvac_heating, hvac_cooling, hpxml_bldg, hvac_systems, zone)
    if hvac_cooling.is_a?(HPXML::CoolingSystem) && hvac_cooling.has_integrated_heating
      frac_heat_load_served = hvac_cooling.integrated_heating_system_fraction_heat_load_served
    elsif hvac_heating.nil?
      frac_heat_load_served = 0
    elsif hvac_heating.is_a?(HPXML::HeatingSystem) && hvac_heating.is_heat_pump_backup_system
      if not hvac_systems.nil?
        # Use the same load fractions as the heat pump
        heat_pump = hvac_heating.primary_heat_pump
        frac_heat_load_served = heat_pump.fraction_heat_load_served
      else
        frac_heat_load_served = 0 # Don't double count the HP and HP backup when calculating the fraction for the zone
      end
    else
      frac_heat_load_served = hvac_heating.fraction_heat_load_served
    end

    if hvac_cooling.nil?
      frac_cool_load_served = 0
    else
      frac_cool_load_served = hvac_cooling.fraction_cool_load_served
    end

    if hpxml_bldg.conditioned_zones.size == 1
      # One conditioned zone, use the heating/cooling fractions as provided.
    else
      # There are multiple conditioned zones, so assume the HVAC systems attached to
      # the zone fully conditions it. Determine the fraction of the zone load each
      # HVAC system serves by dividing (fraction load served by this system) by
      # (fraction load served by all the zone's systems).
      if not hvac_systems.nil?
        sum_frac_heat_load_served = 0.0
        sum_frac_cool_load_served = 0.0
        hvac_systems.each do |hvac_system2|
          hvac_heating2, hvac_cooling2 = hvac_system2[:heating], hvac_system2[:cooling]
          zone2 = hvac_heating2.nil? ? hvac_cooling2.zone : hvac_heating2.zone
          next if is_system_to_skip(hvac_heating2, hvac_cooling2, zone)
          next if zone2 != zone

          fracs = get_fractions_load_served(hvac_heating2, hvac_cooling2, hpxml_bldg, nil, nil)
          sum_frac_heat_load_served += fracs[0]
          sum_frac_cool_load_served += fracs[1]
        end

        if sum_frac_heat_load_served > 0
          frac_heat_load_served /= sum_frac_heat_load_served
        end
        if sum_frac_cool_load_served > 0
          frac_cool_load_served /= sum_frac_cool_load_served
        end
      end
    end

    return frac_heat_load_served, frac_cool_load_served
  end

  def self.get_has_radiant_floor(zone)
    # FUTURE: Allow specifying presence of radiant floors on a floor-by-floor basis?
    if zone.heating_systems.count { |htg| htg.electric_resistance_distribution == HPXML::ElectricResistanceDistributionRadiantFloor } > 0
      return true
    end
    if zone.hvac_distributions.count { |hvac_dist| hvac_dist.hydronic_type == HPXML::HydronicTypeRadiantFloor } > 0
      return true
    end

    return false
  end

  def self.assign_to_hpxml_system(htg_sys, clg_sys, hvac_sizings)
    if not htg_sys.nil?

      # Heating capacity
      if htg_sys.heating_capacity.nil? || ((htg_sys.heating_capacity - hvac_sizings.Heat_Capacity).abs >= 1.0)
        scaling_factor = Float(hvac_sizings.Heat_Capacity.round) / htg_sys.heating_capacity unless htg_sys.heating_capacity.nil?
        # Heating capacity @ 17F
        if htg_sys.is_a? HPXML::HeatPump
          if (not htg_sys.heating_capacity.nil?) && (not htg_sys.heating_capacity_17F.nil?)
            # Fixed value entered; scale w/ heating_capacity in case allow_increased_fixed_capacities=true
            htg_cap_17f = htg_sys.heating_capacity_17F * scaling_factor
            if (htg_sys.heating_capacity_17F - htg_cap_17f).abs >= 1.0
              htg_sys.heating_capacity_17F = Float(htg_cap_17f.round)
              htg_sys.heating_capacity_17F_isdefaulted = true
            end
          end
        end
        if not htg_sys.heating_detailed_performance_data.empty?
          # Fixed values entered; Scale w/ heating_capacity in case allow_increased_fixed_capacities=true
          htg_sys.heating_detailed_performance_data.each do |dp|
            next if dp.capacity.nil? # using autosized values, process later

            htg_cap_dp = dp.capacity * scaling_factor
            if (dp.capacity - htg_cap_dp).abs >= 1.0
              dp.capacity = Float(htg_cap_dp.round)
              dp.capacity_isdefaulted = true
            end
          end
        end
        htg_sys.heating_capacity = Float(hvac_sizings.Heat_Capacity.round)
        htg_sys.heating_capacity_isdefaulted = true
      end

      # Heating backup capacity
      if htg_sys.is_a? HPXML::HeatPump
        if htg_sys.backup_type.nil?
          if htg_sys.backup_heating_capacity.nil?
            htg_sys.backup_heating_capacity = 0.0
            htg_sys.backup_heating_capacity_isdefaulted = true
          end
        elsif htg_sys.backup_type == HPXML::HeatPumpBackupTypeIntegrated
          if htg_sys.backup_heating_capacity.nil? || ((htg_sys.backup_heating_capacity - hvac_sizings.Heat_Capacity_Supp).abs >= 1.0)
            htg_sys.backup_heating_capacity = Float(hvac_sizings.Heat_Capacity_Supp.round)
            htg_sys.backup_heating_capacity_isdefaulted = true
          end
        end
      end

      # Heating airflow
      if not (htg_sys.is_a?(HPXML::HeatingSystem) &&
              [HPXML::HVACTypeBoiler,
               HPXML::HVACTypeElectricResistance].include?(htg_sys.heating_system_type))
        htg_sys.heating_airflow_cfm = Float(hvac_sizings.Heat_Airflow.round)
        htg_sys.heating_airflow_cfm_isdefaulted = true
      end

      # Heating geothermal loop
      if htg_sys.is_a? HPXML::HeatPump
        htg_sys.additional_properties.GSHP_G_Functions = hvac_sizings.GSHP_G_Functions

        geothermal_loop = htg_sys.geothermal_loop
        if not geothermal_loop.nil?
          if geothermal_loop.loop_flow.nil?
            geothermal_loop.loop_flow = hvac_sizings.GSHP_Loop_flow
            geothermal_loop.loop_flow_isdefaulted = true
          end
          if geothermal_loop.num_bore_holes.nil?
            geothermal_loop.num_bore_holes = hvac_sizings.GSHP_Bore_Holes
            geothermal_loop.num_bore_holes_isdefaulted = true
          end
          if geothermal_loop.bore_length.nil?
            geothermal_loop.bore_length = hvac_sizings.GSHP_Bore_Depth
            geothermal_loop.bore_length_isdefaulted = true
          end
          if geothermal_loop.bore_config.nil?
            geothermal_loop.bore_config = hvac_sizings.GSHP_Bore_Config
            geothermal_loop.bore_config_isdefaulted = true
          end
        end
      end

    end

    if not clg_sys.nil?

      # Cooling capacity
      if clg_sys.cooling_capacity.nil? || ((clg_sys.cooling_capacity - hvac_sizings.Cool_Capacity).abs >= 1.0)
        if not clg_sys.cooling_detailed_performance_data.empty?
          scaling_factor = Float(hvac_sizings.Cool_Capacity.round) / clg_sys.cooling_capacity unless clg_sys.cooling_capacity.nil?
          # Fixed values entered; Scale w/ cooling_capacity in case allow_increased_fixed_capacities=true
          clg_sys.cooling_detailed_performance_data.each do |dp|
            next if dp.capacity.nil? # using autosized values

            clg_cap_dp = dp.capacity * scaling_factor
            if (dp.capacity - clg_cap_dp).abs >= 1.0
              dp.capacity = Float(clg_cap_dp.round)
              dp.capacity_isdefaulted = true
            end
          end
        end
        clg_sys.cooling_capacity = Float(hvac_sizings.Cool_Capacity.round)
        clg_sys.cooling_capacity_isdefaulted = true
      end

      # Cooling integrated heating system capacity
      if (clg_sys.is_a? HPXML::CoolingSystem) && clg_sys.has_integrated_heating
        if clg_sys.integrated_heating_system_capacity.nil? || ((clg_sys.integrated_heating_system_capacity - hvac_sizings.Heat_Capacity).abs >= 1.0)
          clg_sys.integrated_heating_system_capacity = Float(hvac_sizings.Heat_Capacity.round)
          clg_sys.integrated_heating_system_capacity_isdefaulted = true
        end
        clg_sys.integrated_heating_system_airflow_cfm = Float(hvac_sizings.Heat_Airflow.round)
        clg_sys.integrated_heating_system_airflow_cfm_isdefaulted = true
      end
      clg_sys.additional_properties.cooling_capacity_sensible = Float(hvac_sizings.Cool_Capacity_Sens.round)

      # Cooling airflow
      clg_sys.cooling_airflow_cfm = Float(hvac_sizings.Cool_Airflow.round)
      clg_sys.cooling_airflow_cfm_isdefaulted = true
    end
  end

  def self.aggregate_zone_loads_to_bldg(all_zone_loads)
    bldg_loads = DesignLoadValues.new
    all_zone_loads.values.each do |zone_load|
      bldg_loads.Cool_Sens += zone_load.Cool_Sens
      bldg_loads.Cool_Lat += zone_load.Cool_Lat
      bldg_loads.Cool_Tot += zone_load.Cool_Tot
      bldg_loads.Cool_Ducts_Sens += zone_load.Cool_Ducts_Sens
      bldg_loads.Cool_Ducts_Lat += zone_load.Cool_Ducts_Lat
      bldg_loads.Cool_Windows += zone_load.Cool_Windows
      bldg_loads.Cool_Skylights += zone_load.Cool_Skylights
      bldg_loads.Cool_Doors += zone_load.Cool_Doors
      bldg_loads.Cool_Walls += zone_load.Cool_Walls
      bldg_loads.Cool_Roofs += zone_load.Cool_Roofs
      bldg_loads.Cool_Floors += zone_load.Cool_Floors
      bldg_loads.Cool_Slabs += zone_load.Cool_Slabs
      bldg_loads.Cool_Ceilings += zone_load.Cool_Ceilings
      bldg_loads.Cool_Infil_Sens += zone_load.Cool_Infil_Sens
      bldg_loads.Cool_Vent_Sens += zone_load.Cool_Vent_Sens
      bldg_loads.Cool_Infil_Lat += zone_load.Cool_Infil_Lat
      bldg_loads.Cool_Vent_Lat += zone_load.Cool_Vent_Lat
      bldg_loads.Cool_IntGains_Sens += zone_load.Cool_IntGains_Sens
      bldg_loads.Cool_IntGains_Lat += zone_load.Cool_IntGains_Lat
      bldg_loads.Cool_AEDExcursion += zone_load.Cool_AEDExcursion
      bldg_loads.Heat_Tot += zone_load.Heat_Tot
      bldg_loads.Heat_Ducts += zone_load.Heat_Ducts
      bldg_loads.Heat_Windows += zone_load.Heat_Windows
      bldg_loads.Heat_Skylights += zone_load.Heat_Skylights
      bldg_loads.Heat_Doors += zone_load.Heat_Doors
      bldg_loads.Heat_Walls += zone_load.Heat_Walls
      bldg_loads.Heat_Roofs += zone_load.Heat_Roofs
      bldg_loads.Heat_Floors += zone_load.Heat_Floors
      bldg_loads.Heat_Slabs += zone_load.Heat_Slabs
      bldg_loads.Heat_Ceilings += zone_load.Heat_Ceilings
      bldg_loads.Heat_Infil += zone_load.Heat_Infil
      bldg_loads.Heat_Vent += zone_load.Heat_Vent
      zone_load.HourlyFenestrationLoads.each_with_index do |load, i|
        bldg_loads.HourlyFenestrationLoads[i] += load
      end
    end
    return bldg_loads
  end

  def self.assign_to_hpxml_obj(hpxml_object, loads)
    tol = 10 # Btuh

    # Assign heating design loads to HPXML object
    hpxml_object.hdl_total = Float(loads.Heat_Tot.round)
    hpxml_object.hdl_walls = Float(loads.Heat_Walls.round)
    hpxml_object.hdl_ceilings = Float(loads.Heat_Ceilings.round)
    hpxml_object.hdl_roofs = Float(loads.Heat_Roofs.round)
    hpxml_object.hdl_floors = Float(loads.Heat_Floors.round)
    hpxml_object.hdl_slabs = Float(loads.Heat_Slabs.round)
    hpxml_object.hdl_windows = Float(loads.Heat_Windows.round)
    hpxml_object.hdl_skylights = Float(loads.Heat_Skylights.round)
    hpxml_object.hdl_doors = Float(loads.Heat_Doors.round)
    hpxml_object.hdl_infil = Float(loads.Heat_Infil.round)
    hpxml_object.hdl_vent = Float(loads.Heat_Vent.round)
    hpxml_object.hdl_ducts = Float(loads.Heat_Ducts.round)
    if hpxml_object.hdl_total != 0
      # Error-checking to ensure we captured all the design load components
      hdl_sum = (hpxml_object.hdl_walls + hpxml_object.hdl_ceilings + hpxml_object.hdl_roofs +
                 hpxml_object.hdl_floors + hpxml_object.hdl_slabs + hpxml_object.hdl_windows +
                 hpxml_object.hdl_skylights + hpxml_object.hdl_doors + hpxml_object.hdl_infil +
                 hpxml_object.hdl_vent + hpxml_object.hdl_ducts)
      if (hdl_sum - hpxml_object.hdl_total).abs > tol
        fail 'Heating design loads do not sum to total.'
      end
    end

    # Assign cooling sensible design loads to HPXML object
    hpxml_object.cdl_sens_total = Float(loads.Cool_Sens.round)
    hpxml_object.cdl_sens_walls = Float(loads.Cool_Walls.round)
    hpxml_object.cdl_sens_ceilings = Float(loads.Cool_Ceilings.round)
    hpxml_object.cdl_sens_roofs = Float(loads.Cool_Roofs.round)
    hpxml_object.cdl_sens_floors = Float(loads.Cool_Floors.round)
    hpxml_object.cdl_sens_slabs = Float(loads.Cool_Slabs.round)
    hpxml_object.cdl_sens_windows = Float(loads.Cool_Windows.round)
    hpxml_object.cdl_sens_skylights = Float(loads.Cool_Skylights.round)
    hpxml_object.cdl_sens_aedexcursion = Float(loads.Cool_AEDExcursion.round)
    hpxml_object.cdl_sens_doors = Float(loads.Cool_Doors.round)
    hpxml_object.cdl_sens_infil = Float(loads.Cool_Infil_Sens.round)
    hpxml_object.cdl_sens_vent = Float(loads.Cool_Vent_Sens.round)
    hpxml_object.cdl_sens_ducts = Float(loads.Cool_Ducts_Sens.round)
    hpxml_object.cdl_sens_intgains = Float(loads.Cool_IntGains_Sens.round)
    hpxml_object.cdl_sens_aed_curve = loads.HourlyFenestrationLoads.map { |f| f.round }.join(', ')
    if hpxml_object.cdl_sens_total != 0
      # Error-checking to ensure we captured all the design load components
      cdl_sens_sum = (hpxml_object.cdl_sens_walls + hpxml_object.cdl_sens_ceilings +
                      hpxml_object.cdl_sens_roofs + hpxml_object.cdl_sens_floors +
                      hpxml_object.cdl_sens_slabs + hpxml_object.cdl_sens_windows +
                      hpxml_object.cdl_sens_skylights + hpxml_object.cdl_sens_doors +
                      hpxml_object.cdl_sens_infil + hpxml_object.cdl_sens_vent +
                      hpxml_object.cdl_sens_ducts + hpxml_object.cdl_sens_intgains +
                      hpxml_object.cdl_sens_aedexcursion)
      if (cdl_sens_sum - hpxml_object.cdl_sens_total).abs > tol
        fail 'Cooling sensible design loads do not sum to total.'
      end
    end

    # Assign cooling latent design loads to HPXML object
    hpxml_object.cdl_lat_total = Float(loads.Cool_Lat.round)
    hpxml_object.cdl_lat_ducts = Float(loads.Cool_Ducts_Lat.round)
    hpxml_object.cdl_lat_infil = Float(loads.Cool_Infil_Lat.round)
    hpxml_object.cdl_lat_vent = Float(loads.Cool_Vent_Lat.round)
    hpxml_object.cdl_lat_intgains = Float(loads.Cool_IntGains_Lat.round)
    if hpxml_object.cdl_lat_total != 0
      # Error-checking to ensure we captured all the design load components
      cdl_lat_sum = (hpxml_object.cdl_lat_ducts + hpxml_object.cdl_lat_infil +
                     hpxml_object.cdl_lat_vent + hpxml_object.cdl_lat_intgains)
      if (cdl_lat_sum - hpxml_object.cdl_lat_total).abs > tol
        fail 'Cooling latent design loads do not sum to total.'
      end
    end
  end

  def self.write_detailed_output(output_format, output_file_path, hpxml_bldg, all_zone_loads, all_space_loads)
    line_break = nil
    results_out = []

    orientation_map = { HPXML::OrientationEast => 'E',
                        HPXML::OrientationNorth => 'N',
                        HPXML::OrientationNortheast => 'NE',
                        HPXML::OrientationNorthwest => 'NW',
                        HPXML::OrientationSouth => 'S',
                        HPXML::OrientationSoutheast => 'SE',
                        HPXML::OrientationSouthwest => 'SW',
                        HPXML::OrientationWest => 'W',
                        nil => 'N/S/E/W' }

    def self.windows(obj)
      return obj.windows.select { |s| s.additional_properties.respond_to?(:formj1_values) }
    end

    def self.skylights(obj)
      return obj.skylights.select { |s| s.additional_properties.respond_to?(:formj1_values) }
    end

    def self.doors(obj)
      return obj.doors.select { |s| s.additional_properties.respond_to?(:formj1_values) }
    end

    def self.walls(obj)
      return (obj.walls + obj.rim_joists + obj.foundation_walls).select { |s| s.additional_properties.respond_to?(:formj1_values) }
    end

    def self.ceilings(obj)
      return obj.floors.select { |s| s.additional_properties.respond_to?(:formj1_values) && s.is_ceiling } + obj.roofs.select { |s| s.additional_properties.respond_to?(:formj1_values) }
    end

    def self.floors(obj)
      return obj.floors.select { |s| s.additional_properties.respond_to?(:formj1_values) && s.is_floor } + obj.slabs.select { |s| s.additional_properties.respond_to?(:formj1_values) }
    end

    # Note: Every report name must have the HPXML BuildingID in it in case we are running a whole MF building with multiple Building elements.
    if hpxml_bldg.conditioned_zones[0].id.start_with?(Constants.AutomaticallyAdded)
      zone_col_names = ["#{hpxml_bldg.building_id}"] # Leave out name of automatically added zone
    else
      zone_col_names = all_zone_loads.keys.map { |zone| "#{hpxml_bldg.building_id}: #{zone.id}" }
    end
    if all_space_loads.empty?
      space_col_names = []
    else
      space_col_names = all_space_loads.keys.map { |space| "#{hpxml_bldg.building_id}: #{space.id}" }
    end

    # Summary Results
    results_out << ["Report: #{hpxml_bldg.building_id}: Summary", 'Orientation', 'Heating HTM', 'Cooling HTM', 'Heating CFM', 'Cooling CFM']
    windows(hpxml_bldg).each do |window|
      fj1 = window.additional_properties.formj1_values
      results_out << ["Windows: #{window.id}", orientation_map[window.orientation], fj1.Heat_HTM, fj1.Cool_HTM]
    end
    skylights(hpxml_bldg).each do |skylight|
      fj1 = skylight.additional_properties.formj1_values
      results_out << ["Skylights: #{skylight.id}", orientation_map[skylight.orientation], fj1.Heat_HTM, fj1.Cool_HTM]
    end
    doors(hpxml_bldg).each do |door|
      fj1 = door.additional_properties.formj1_values
      results_out << ["Doors: #{door.id}", orientation_map[door.orientation], fj1.Heat_HTM, fj1.Cool_HTM]
    end
    walls(hpxml_bldg).each do |wall|
      fj1 = wall.additional_properties.formj1_values
      results_out << ["Walls: #{wall.id}", orientation_map[wall.orientation], fj1.Heat_HTM, fj1.Cool_HTM]
    end
    ceilings(hpxml_bldg).each do |ceiling|
      fj1 = ceiling.additional_properties.formj1_values
      results_out << ["Ceilings: #{ceiling.id}", nil, fj1.Heat_HTM, fj1.Cool_HTM]
    end
    floors(hpxml_bldg).each do |floor|
      fj1 = floor.additional_properties.formj1_values
      results_out << ["Floors: #{floor.id}", nil, fj1.Heat_HTM, fj1.Cool_HTM]
    end
    results_out << ['Infiltration', nil, nil, nil, hpxml_bldg.additional_properties.infil_heat_cfm.round, hpxml_bldg.additional_properties.infil_cool_cfm.round]
    results_out << ['Ventilation', nil, nil, nil, hpxml_bldg.additional_properties.vent_heat_cfm.round, hpxml_bldg.additional_properties.vent_cool_cfm.round]

    # Zone results
    all_zone_loads.keys.each_with_index do |zone, i|
      results_out << [line_break]
      results_out << ["Report: #{zone_col_names[i]}: Loads", 'Area (ft^2)', 'Length (ft)', 'Wall Area Ratio', 'Heating (Btuh)', 'Cooling Sensible (Btuh)', 'Cooling Latent (Btuh)']
      windows(zone).each do |window|
        fj1 = window.additional_properties.formj1_values
        results_out << ["Windows: #{window.id}", fj1.Area, fj1.Length, nil, fj1.Heat_Load, fj1.Cool_Load_Sens]
      end
      skylights(zone).each do |skylight|
        fj1 = skylight.additional_properties.formj1_values
        results_out << ["Skylights: #{skylight.id}", fj1.Area, fj1.Length, nil, fj1.Heat_Load, fj1.Cool_Load_Sens]
      end
      doors(zone).each do |door|
        fj1 = door.additional_properties.formj1_values
        results_out << ["Doors: #{door.id}", fj1.Area, fj1.Length, nil, fj1.Heat_Load, fj1.Cool_Load_Sens]
      end
      walls(zone).each do |wall|
        fj1 = wall.additional_properties.formj1_values
        results_out << ["Walls: #{wall.id}", fj1.Area, fj1.Length, nil, fj1.Heat_Load, fj1.Cool_Load_Sens]
      end
      ceilings(zone).each do |ceiling|
        fj1 = ceiling.additional_properties.formj1_values
        results_out << ["Ceilings: #{ceiling.id}", fj1.Area, fj1.Length, nil, fj1.Heat_Load, fj1.Cool_Load_Sens]
      end
      floors(zone).each do |floor|
        fj1 = floor.additional_properties.formj1_values
        results_out << ["Floors: #{floor.id}", fj1.Area, fj1.Length, nil, fj1.Heat_Load, fj1.Cool_Load_Sens]
      end
      zone_loads = all_zone_loads[zone]
      results_out << ['Infiltration', nil, nil, 1.0, zone_loads.Heat_Infil.round, zone_loads.Cool_Infil_Sens.round, zone_loads.Cool_Infil_Lat.round]
      results_out << ['Internal Gains', nil, nil, nil, nil, zone_loads.Cool_IntGains_Sens.round, zone_loads.Cool_IntGains_Lat.round]
      results_out << ['Ducts', nil, nil, nil, zone_loads.Heat_Ducts.round, zone_loads.Cool_Ducts_Sens.round, zone_loads.Cool_Ducts_Lat.round]
      results_out << ['Ventilation', nil, nil, nil, zone_loads.Heat_Vent.round, zone_loads.Cool_Vent_Sens.round, zone_loads.Cool_Vent_Lat.round]
      results_out << ['AED Excursion', nil, nil, nil, nil, zone_loads.Cool_AEDExcursion.round, nil]
      results_out << ['Total', nil, nil, nil, zone_loads.Heat_Tot.round, zone_loads.Cool_Sens.round, zone_loads.Cool_Lat.round]
    end

    # Space results
    all_space_loads.keys.each_with_index do |space, i|
      results_out << [line_break]
      results_out << ["Report: #{space_col_names[i]}: Loads", 'Area (ft^2)', 'Length (ft)', 'Wall Area Ratio', 'Heating (Btuh)', 'Cooling Sensible (Btuh)']
      windows(space).select { |s| s.wall.space == space }.each do |window|
        fj1 = window.additional_properties.formj1_values
        results_out << ["Windows: #{window.id}", fj1.Area, fj1.Length, nil, fj1.Heat_Load, fj1.Cool_Load_Sens]
      end
      skylights(space).select { |s| s.roof.space == space }.each do |skylight|
        fj1 = skylight.additional_properties.formj1_values
        results_out << ["Skylights: #{skylight.id}", fj1.Area, fj1.Length, nil, fj1.Heat_Load, fj1.Cool_Load_Sens]
      end
      doors(space).select { |s| s.wall.space == space }.each do |door|
        fj1 = door.additional_properties.formj1_values
        results_out << ["Doors: #{door.id}", fj1.Area, fj1.Length, nil, fj1.Heat_Load, fj1.Cool_Load_Sens]
      end
      walls(space).select { |s| s.space == space }.each do |wall|
        fj1 = wall.additional_properties.formj1_values
        results_out << ["Walls: #{wall.id}", fj1.Area, fj1.Length, nil, fj1.Heat_Load, fj1.Cool_Load_Sens]
      end
      ceilings(space).select { |s| s.space == space }.each do |ceiling|
        fj1 = ceiling.additional_properties.formj1_values
        results_out << ["Ceilings: #{ceiling.id}", fj1.Area, fj1.Length, nil, fj1.Heat_Load, fj1.Cool_Load_Sens]
      end
      floors(space).select { |s| s.space == space }.each do |floor|
        fj1 = floor.additional_properties.formj1_values
        results_out << ["Floors: #{floor.id}", fj1.Area, fj1.Length, nil, fj1.Heat_Load, fj1.Cool_Load_Sens]
      end
      space_loads = all_space_loads[space]
      results_out << ['Infiltration', nil, nil, space.additional_properties.wall_area_ratio.round(3), space_loads.Heat_Infil.round, space_loads.Cool_Infil_Sens.round]
      results_out << ['Internal Gains', nil, nil, nil, nil, space_loads.Cool_IntGains_Sens.round]
      results_out << ['Ducts', nil, nil, nil, space_loads.Heat_Ducts.round, space_loads.Cool_Ducts_Sens.round]
      results_out << ['AED Excursion', nil, nil, nil, nil, space_loads.Cool_AEDExcursion.round]
      results_out << ['Total', nil, nil, nil, space_loads.Heat_Tot.round, space_loads.Cool_Sens.round]
    end

    # AED curve
    results_out << [line_break]
    results_out << ["Report: #{hpxml_bldg.building_id}: AED Curve"] + [8, 9, 10, 11, 12, 13, 14, 15, 16, 17, 18, 19].map { |hr| "Hr #{hr} (Btuh)" }
    all_zone_loads.values.each_with_index do |zone_loads, i|
      results_out << [zone_col_names[i]] + zone_loads.HourlyFenestrationLoads.map { |l| l.round }
    end
    all_space_loads.values.each_with_index do |space_loads, i|
      results_out << [space_col_names[i]] + space_loads.HourlyFenestrationLoads.map { |l| l.round }
    end

    if ['csv'].include? output_format
      if File.exist? output_file_path
        # Separate from existing data
        results_out.insert(0, [line_break])
      end
      CSV.open(output_file_path, 'a') { |csv| results_out.to_a.each { |elem| csv << elem } }
    elsif ['json', 'msgpack'].include? output_format
      h = {}
      report, columns = nil, nil
      results_out.each do |out|
        if out == [line_break]
          report, columns = nil, nil
          next
        end

        if report.nil? && out[0].start_with?('Report:')
          report = out[0]
          columns = out[1..-1]
          h[report] = {}
          next
        end

        name = out[0]
        items = {}
        for i in 1..out.size - 1
          next if out[i].nil?

          items[columns[i - 1]] = out[i]
        end
        h[report][name] = items
      end

      if File.exist? output_file_path
        h = JSON.parse(File.read(output_file_path)).merge(h)
      end

      if output_format == 'json'
        require 'json'
        File.open(output_file_path, 'w') { |json| json.write(JSON.pretty_generate(h)) }
      elsif output_format == 'msgpack'
        require 'msgpack'
        File.open(output_file_path, 'w') { |json| h.to_msgpack(json) }
      end
    end
  end
end

class MJValues
  def initialize
  end
  attr_accessor(:daily_range_temp_adjust, :cool_setpoint, :heat_setpoint, :cool_design_grains, :ctd, :htd,
                :daily_range_num, :acf, :cool_indoor_wetbulb, :cool_indoor_enthalpy, :cool_outdoor_wetbulb,
                :inside_air_dens, :cool_design_temps, :heat_design_temps, :p_atm, :latitude, :ground_conductivity)
end

class DesignLoadValues
  attr_accessor(:Cool_Sens, :Cool_Lat, :Cool_Tot, :Heat_Tot, :Heat_Ducts, :Cool_Ducts_Sens, :Cool_Ducts_Lat,
                :Cool_Windows, :Cool_Skylights, :Cool_Doors, :Cool_Walls, :Cool_Roofs, :Cool_Floors, :Cool_Slabs,
                :Cool_Ceilings, :Cool_Infil_Sens, :Cool_Vent_Sens, :Cool_Infil_Lat, :Cool_Vent_Lat,
                :Cool_IntGains_Sens, :Cool_IntGains_Lat, :Cool_AEDExcursion,
                :Heat_Windows, :Heat_Skylights, :Heat_Doors, :Heat_Walls, :Heat_Roofs, :Heat_Floors,
                :Heat_Slabs, :Heat_Ceilings, :Heat_Infil, :Heat_Vent, :HourlyFenestrationLoads)

  def initialize
    @Cool_Sens = 0.0
    @Cool_Lat = 0.0
    @Cool_Tot = 0.0
    @Heat_Tot = 0.0
    @Heat_Ducts = 0.0
    @Cool_Ducts_Sens = 0.0
    @Cool_Ducts_Lat = 0.0
    @Cool_Windows = 0.0
    @Cool_Skylights = 0.0
    @Cool_AEDExcursion = 0.0
    @Cool_Doors = 0.0
    @Cool_Walls = 0.0
    @Cool_Roofs = 0.0
    @Cool_Floors = 0.0
    @Cool_Slabs = 0.0
    @Cool_Ceilings = 0.0
    @Cool_Infil_Sens = 0.0
    @Cool_Infil_Lat = 0.0
    @Cool_Vent_Sens = 0.0
    @Cool_Vent_Lat = 0.0
    @Cool_IntGains_Sens = 0.0
    @Cool_IntGains_Lat = 0.0
    @Heat_Windows = 0.0
    @Heat_Skylights = 0.0
    @Heat_Doors = 0.0
    @Heat_Walls = 0.0
    @Heat_Roofs = 0.0
    @Heat_Floors = 0.0
    @Heat_Slabs = 0.0
    @Heat_Ceilings = 0.0
    @Heat_Infil = 0.0
    @Heat_Vent = 0.0
    @HourlyFenestrationLoads = [0.0] * 12
  end
end

class HVACSizingValues
  attr_accessor(:Cool_Load_Sens, :Cool_Load_Lat, :Cool_Load_Tot, :Cool_Capacity, :Cool_Capacity_Sens, :Cool_Airflow,
                :Heat_Load, :Heat_Load_Supp, :Heat_Capacity, :Heat_Capacity_Supp, :Heat_Airflow,
                :GSHP_Loop_flow, :GSHP_Bore_Holes, :GSHP_Bore_Depth, :GSHP_G_Functions, :GSHP_Bore_Config)

  def initialize
  end
end

class FormJ1Values
  attr_accessor(:Area, :Length, :Heat_HTM, :Cool_HTM, :Heat_Load, :Cool_Load_Sens, :Cool_Load_Lat)

  def initialize(heat_load:, cool_load_sens:, cool_load_lat:, area: nil, length: nil, heat_htm: nil, cool_htm: nil)
    @Heat_Load = heat_load.round
    @Cool_Load_Sens = cool_load_sens.round
    @Cool_Load_Lat = cool_load_lat.round
    @Area = area.round(2) unless area.nil?
    @Length = length.round unless length.nil?
    @Heat_HTM = heat_htm.round(2) unless heat_htm.nil?
    @Cool_HTM = cool_htm.round(2) unless cool_htm.nil?
  end
end<|MERGE_RESOLUTION|>--- conflicted
+++ resolved
@@ -881,20 +881,14 @@
       else
         wall_area = wall.net_area
       end
-<<<<<<< HEAD
-=======
-      if not wall.attached_to_space_idref.nil?
-        space_design_loads = all_space_design_loads[wall.attached_to_space_idref]
-        if wall.is_exposed
-          # Store exposed wall gross area for infiltration calculation
-          wall.space.additional_properties.total_exposed_wall_area += wall.area
-        end
-      end
->>>>>>> 520cb582
 
       htg_htm = 0.0
       clg_htm = 0.0
       azimuths.each do |_azimuth|
+        if wall.is_exposed
+          # Store exposed wall gross area for infiltration calculation
+          space.additional_properties.total_exposed_wall_area += wall_area / azimuths.size
+        end
         if wall.is_exterior
 
           # Adjust base Cooling Load Temperature Difference (CLTD)
@@ -929,9 +923,6 @@
 
           clg_htm += (1.0 / wall.insulation_assembly_r_value) / azimuths.size * cltd
           htg_htm += (1.0 / wall.insulation_assembly_r_value) / azimuths.size * mj.htd
-
-          # Store exposed wall gross area for infiltration calculation
-          space.additional_properties.total_exposed_wall_area += wall_area / azimuths.size
         else # Partition wall
           adjacent_space = wall.exterior_adjacent_to
           clg_htm += (1.0 / wall.insulation_assembly_r_value) / azimuths.size * (mj.cool_design_temps[adjacent_space] - mj.cool_setpoint)
@@ -956,27 +947,18 @@
     hpxml_bldg.foundation_walls.each do |foundation_wall|
       next unless foundation_wall.is_thermal_boundary
 
-<<<<<<< HEAD
+      if foundation_wall.is_exposed
+        # Store exposed wall gross area for infiltration calculation
+        ag_frac = (foundation_wall.height - foundation_wall.depth_below_grade) / foundation_wall.height
+        space.additional_properties.total_exposed_wall_area += foundation_wall.area * ag_frac
+      end
+
       space = foundation_wall.space
       zone = space.zone
-=======
-      if not foundation_wall.attached_to_space_idref.nil?
-        space_design_loads = all_space_design_loads[foundation_wall.attached_to_space_idref]
-        if foundation_wall.is_exposed
-          # Store exposed wall gross area for infiltration calculation
-          ag_frac = (foundation_wall.height - foundation_wall.depth_below_grade) / foundation_wall.height
-          foundation_wall.space.additional_properties.total_exposed_wall_area += foundation_wall.area * ag_frac
-        end
-      end
->>>>>>> 520cb582
 
       if foundation_wall.is_exterior
         u_wall_with_soil = get_foundation_wall_ufactor(foundation_wall, true, mj.ground_conductivity)
         htg_htm = u_wall_with_soil * mj.htd
-
-        # Store exposed wall gross area for infiltration calculation
-        ag_frac = (foundation_wall.height - foundation_wall.depth_below_grade) / foundation_wall.height
-        space.additional_properties.total_exposed_wall_area += foundation_wall.area * ag_frac
       else # Partition wall
         adjacent_space = foundation_wall.exterior_adjacent_to
         u_wall_without_soil = get_foundation_wall_ufactor(foundation_wall, false, mj.ground_conductivity)
