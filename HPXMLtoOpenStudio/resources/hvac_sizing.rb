--- conflicted
+++ resolved
@@ -3268,23 +3268,6 @@
 
       clg_coil, htg_coil, supp_htg_coil = HVAC.get_coils_from_hvac_equip(model, object)
 
-<<<<<<< HEAD
-      airflow_rated_defect_ratio_cool = nil
-      if not clg_coil.nil?
-        if clg_coil.to_CoilCoolingDXSingleSpeed.is_initialized
-          airflow_rated_defect_ratio_cool = UnitConversions.convert(hvac_final_values.Cool_Airflow, 'cfm', 'm^3/s') / clg_coil.ratedAirFlowRate.get - 1.0
-        else
-          # TODO
-        end
-      end
-
-      airflow_rated_defect_ratio_heat = nil
-      if not htg_coil.nil?
-        if htg_coil.to_CoilHeatingDXSingleSpeed.is_initialized
-          airflow_rated_defect_ratio_heat = UnitConversions.convert(hvac_final_values.Heat_Airflow, 'cfm', 'm^3/s') / htg_coil.ratedAirFlowRate.get - 1.0
-        else
-          # TODO
-=======
       airflow_rated_defect_ratio_cool = []
       if not clg_coil.nil?
         if clg_coil.to_CoilCoolingDXSingleSpeed.is_initialized
@@ -3304,7 +3287,6 @@
           airflow_rated_defect_ratio_heat = htg_coil.stages.map { |stage| UnitConversions.convert(hvac_final_values.Heat_Airflow, 'cfm', 'm^3/s') / stage.ratedAirFlowRate.get - 1.0 }
         else
           # puts htg_coil
->>>>>>> 888601c7
         end
       end
 
