# frozen_string_literal: true

# TODO
class HVACSizing
  # Calculates heating/cooling design loads, and selects equipment
  # values (e.g., capacities, airflows) specific to each HVAC system.
  # Calculations generally follow ACCA Manual J/S.
  #
  # @param runner [OpenStudio::Measure::OSRunner] runner object
  # @param weather [WeatherProcess] TODO
  # @param hpxml_bldg [HPXML::Building] individual HPXML Building dwelling unit object
  # @param hvac_systems [TODO] TODO
  # @param update_hpxml [TODO] TODO
  # @param output_format [TODO] TODO
  # @param output_file_path [TODO] TODO
  # @return [TODO] TODO
  def self.calculate(runner, weather, hpxml_bldg, hvac_systems, update_hpxml: true,
                     output_format: 'csv', output_file_path: nil)

    check_for_errors(hpxml_bldg, hvac_systems)

    mj = MJValues.new
    process_site_calcs_and_design_temps(mj, weather, hpxml_bldg)

    # Calculate individual design load components
    all_zone_loads, all_space_loads = init_loads(hpxml_bldg)
    process_load_windows_skylights(mj, hpxml_bldg, all_zone_loads, all_space_loads)
    process_load_doors(mj, hpxml_bldg, all_zone_loads, all_space_loads)
    process_load_walls(mj, hpxml_bldg, all_zone_loads, all_space_loads)
    process_load_roofs(mj, hpxml_bldg, all_zone_loads, all_space_loads)
    process_load_ceilings(mj, hpxml_bldg, all_zone_loads, all_space_loads)
    process_load_floors(mj, hpxml_bldg, all_zone_loads, all_space_loads)
    process_load_slabs(mj, hpxml_bldg, all_zone_loads, all_space_loads)
    process_load_infiltration_ventilation(mj, hpxml_bldg, all_zone_loads, all_space_loads, weather)
    process_load_internal_gains(hpxml_bldg, all_zone_loads, all_space_loads)

    # Calculate heating/cooling totals
    hpxml_bldg.conditioned_zones.each do |zone|
      aggregate_loads_to_totals(all_zone_loads[zone])
      zone.spaces.each do |space|
        aggregate_loads_to_totals(all_space_loads[space])
      end
    end

    # Assign initial loads for each HVAC system (before duct loads)
    all_hvac_loads = {}
    hvac_systems.each do |hvac_system|
      hvac_heating, hvac_cooling = hvac_system[:heating], hvac_system[:cooling]
      zone = hvac_heating.nil? ? hvac_cooling.zone : hvac_heating.zone
      next if is_system_to_skip(hvac_heating, hvac_cooling, zone)

      all_hvac_loads[hvac_system] = all_zone_loads[zone].dup
    end

    # Calculate final loads and capacities for each HVAC system
    @all_hvac_sizings = {}
    hvac_systems.each do |hvac_system|
      hvac_heating, hvac_cooling = hvac_system[:heating], hvac_system[:cooling]
      zone = hvac_heating.nil? ? hvac_cooling.zone : hvac_heating.zone
      next if is_system_to_skip(hvac_heating, hvac_cooling, zone)

      # Calculate fraction of zone load served by this HVAC system
      frac_zone_heat_load_served, frac_zone_cool_load_served = get_fractions_load_served(hvac_heating, hvac_cooling, hpxml_bldg, hvac_systems, zone)

      # Calculate system loads (zone load served by this system plus duct loads)
      hvac_loads = all_hvac_loads[hvac_system]
      apply_hvac_air_temperatures(mj, hvac_loads, hvac_heating, hvac_cooling)
      apply_fractions_load_served(hvac_heating, hvac_loads, frac_zone_heat_load_served, frac_zone_cool_load_served)
      apply_hvac_duct_loads_heating(mj, zone, hvac_loads, all_zone_loads[zone], all_space_loads, hvac_heating, hpxml_bldg)
      apply_hvac_duct_loads_cooling(mj, zone, hvac_loads, all_zone_loads[zone], all_space_loads, hvac_cooling, hpxml_bldg, weather)
      apply_hvac_cfis_loads(mj, hvac_loads, all_zone_loads[zone], hvac_heating, hvac_cooling, hpxml_bldg)

      # Calculate HVAC equipment sizes
      hvac_sizings = HVACSizingValues.new
      apply_hvac_loads_to_hvac_sizings(hvac_sizings, hvac_loads)
      apply_hvac_heat_pump_logic(hvac_sizings, hvac_cooling, frac_zone_heat_load_served, frac_zone_cool_load_served, hpxml_bldg)
      apply_hvac_equipment_adjustments(mj, runner, hvac_sizings, weather, hvac_heating, hvac_cooling, hvac_system, hpxml_bldg)
      apply_hvac_installation_quality(mj, hvac_sizings, hvac_heating, hvac_cooling, frac_zone_heat_load_served, frac_zone_cool_load_served, hpxml_bldg)
      apply_hvac_autosizing_factors_and_limits(hvac_sizings, hvac_heating, hvac_cooling)
      apply_hvac_fixed_capacities(hvac_sizings, hvac_heating, hvac_cooling, hpxml_bldg)
      apply_hvac_ground_loop(mj, runner, hvac_sizings, weather, hvac_cooling)
      apply_hvac_finalize_airflows(hvac_sizings, hvac_heating, hvac_cooling)
      @all_hvac_sizings[hvac_system] = hvac_sizings

      if update_hpxml
        # Assign capacities, airflows, etc. to HPXML systems
        assign_to_hpxml_system(hvac_heating, hvac_cooling, hvac_sizings)
      end
    end

    # Calculate building loads (sum of all zone loads)
    bldg_loads = aggregate_zone_loads_to_bldg(all_zone_loads)

    # Remove any automatically created spaces from output files
    auto_space = all_space_loads.keys.find { |space| space.id.start_with? Constants.AutomaticallyAdded }
    all_space_loads.delete(auto_space) if not auto_space.nil?

    # Assign design loads to HPXML objects for output
    if update_hpxml
      # HPXML Building
      assign_to_hpxml_obj(hpxml_bldg.hvac_plant, bldg_loads)

      # HPXML Zones
      all_zone_loads.each do |zone, zone_loads|
        next if zone.id.start_with? Constants.AutomaticallyAdded

        assign_to_hpxml_obj(zone, zone_loads)
      end

      # HPXML Spaces
      all_space_loads.each do |space, space_loads|
        assign_to_hpxml_obj(space, space_loads)
      end
    end

    # Write detailed outputs (useful for Form J1)
    if not output_file_path.nil?
      write_detailed_output(output_format, output_file_path, hpxml_bldg, all_zone_loads, all_space_loads)
    end

    return @all_hvac_sizings
  end

  # FIXME: The following class methods are meant to be private.

  # TODO
  #
  # @param hvac_heating [TODO] TODO
  # @param hvac_cooling [TODO] TODO
  # @param zone [TODO] TODO
  # @return [TODO] TODO
  def self.is_system_to_skip(hvac_heating, hvac_cooling, zone)
    # Skip systems not attached to this zone
    if (not hvac_heating.nil?) && (hvac_heating.zone != zone)
      return true
    end
    if (not hvac_cooling.nil?) && (hvac_cooling.zone != zone)
      return true
    end

    # Shared systems below should be converted to other equivalent
    # systems before being autosized.

    cooling_type = get_hvac_cooling_type(hvac_cooling)
    if [HPXML::HVACTypeChiller,
        HPXML::HVACTypeCoolingTower].include?(cooling_type)
      return true
    end

    heating_type = get_hvac_heating_type(hvac_heating)
    if (heating_type == HPXML::HVACTypeHeatPumpWaterLoopToAir) &&
       hvac_heating.fraction_heat_load_served.nil?
      return true
    end

    return false
  end

  # TODO
  #
  # @param hpxml_bldg [HPXML::Building] individual HPXML Building dwelling unit object
  # @param hvac_systems [TODO] TODO
  # @return [TODO] TODO
  def self.check_for_errors(hpxml_bldg, hvac_systems)
    # Check all surfaces adjacent to conditioned space (and not adiabatic) are
    # not attached to spaces of unconditioned zones.
    hpxml_bldg.surfaces.each do |surface|
      next unless HPXML::conditioned_locations_this_unit.include?(surface.interior_adjacent_to)
      next if surface.exterior_adjacent_to == HPXML::LocationOtherHousingUnit

      if surface.space.zone.zone_type != HPXML::ZoneTypeConditioned
        fail "Surface '#{surface.id}' is attached to the space of an unconditioned zone."
      end
    end

    # Check all HVAC systems are not attached to unconditioned zones.
    hvac_systems.each do |hvac_system|
      hvac_heating, hvac_cooling = hvac_system[:heating], hvac_system[:cooling]
      zone = hvac_heating.nil? ? hvac_cooling.zone : hvac_heating.zone
      next if is_system_to_skip(hvac_heating, hvac_cooling, zone)

      if (not hvac_heating.nil?) && (hvac_heating.zone.zone_type != HPXML::ZoneTypeConditioned)
        fail "HVAC system '#{hvac_heating.id}' is attached to an unconditioned zone."
      end
      if (not hvac_cooling.nil?) && (hvac_cooling.zone.zone_type != HPXML::ZoneTypeConditioned)
        fail "HVAC system '#{hvac_cooling.id}' is attached to an unconditioned zone."
      end
    end
  end

  # Site Calculations and Design Temperatures
  #
  # @param mj [TODO] TODO
  # @param weather [WeatherProcess] TODO
  # @param hpxml_bldg [HPXML::Building] individual HPXML Building dwelling unit object
  # @return [TODO] TODO
  def self.process_site_calcs_and_design_temps(mj, weather, hpxml_bldg)
    # CLTD adjustments based on daily temperature range
    mj.daily_range_temp_adjust = [4, 0, -5]

    # Manual J inside conditions
    mj.cool_setpoint = hpxml_bldg.header.manualj_cooling_setpoint
    mj.heat_setpoint = hpxml_bldg.header.manualj_heating_setpoint

    # Calculate the design temperature differences
    mj.ctd = [hpxml_bldg.header.manualj_cooling_design_temp - mj.cool_setpoint, 0.0].max
    mj.htd = [mj.heat_setpoint - hpxml_bldg.header.manualj_heating_design_temp, 0.0].max

    # Determine class (low, medium, high) based on average Daily Temperature Range (DTR)
    mj.daily_range_num = { HPXML::ManualJDailyTempRangeLow => 0,
                           HPXML::ManualJDailyTempRangeMedium => 1,
                           HPXML::ManualJDailyTempRangeHigh => 2 }[hpxml_bldg.header.manualj_daily_temp_range]

    # Altitude Correction Factors (ACF) taken from Table 10A (sea level - 12,000 ft)
    acfs = [1.0, 0.97, 0.93, 0.89, 0.87, 0.84, 0.80, 0.77, 0.75, 0.72, 0.69, 0.66, 0.63]

    # Calculate the altitude correction factor (ACF) for the site
    alt_cnt = (hpxml_bldg.elevation / 1000.0).to_i
    mj.acf = MathTools.interp2(hpxml_bldg.elevation, alt_cnt * 1000.0, (alt_cnt + 1.0) * 1000.0, acfs[alt_cnt], acfs[alt_cnt + 1])

    mj.p_atm = UnitConversions.convert(Psychrometrics.Pstd_fZ(hpxml_bldg.elevation), 'psi', 'atm')

    # Calculate interior/outdoor wetbulb temperature for cooling
    mj.cool_indoor_wetbulb = Psychrometrics.Twb_fT_R_P(nil, mj.cool_setpoint, hpxml_bldg.header.manualj_humidity_setpoint, UnitConversions.convert(mj.p_atm, 'atm', 'psi'))
    mj.cool_outdoor_wetbulb = Psychrometrics.Twb_fT_w_P(nil, hpxml_bldg.header.manualj_cooling_design_temp, weather.design.CoolingHumidityRatio, UnitConversions.convert(mj.p_atm, 'atm', 'psi'))

    # Design Grains (DG), difference between absolute humidity of the outdoor air and outdoor humidity of the indoor air
    mj.cool_design_grains = hpxml_bldg.header.manualj_humidity_difference

    # Calculate indoor enthalpy in Btu/lb for cooling
    hr_indoor_cooling = calculate_indoor_hr(hpxml_bldg.header.manualj_humidity_setpoint, mj.cool_setpoint, mj.p_atm)
    mj.cool_indoor_enthalpy = Psychrometrics.h_fT_w(mj.cool_setpoint, hr_indoor_cooling)

    # Inside air density
    avg_setpoint = (mj.cool_setpoint + mj.heat_setpoint) / 2.0
    mj.inside_air_dens = UnitConversions.convert(mj.p_atm, 'atm', 'Btu/ft^3') / (Gas.Air.r * UnitConversions.convert(avg_setpoint, 'F', 'R'))

    # Other
    mj.latitude = hpxml_bldg.latitude
    mj.ground_conductivity = hpxml_bldg.site.ground_conductivity

    # Design Temperatures

    mj.cool_design_temps = {}
    mj.heat_design_temps = {}

    locations = []
    hpxml_bldg.surfaces.each do |surface|
      locations << surface.interior_adjacent_to
      locations << surface.exterior_adjacent_to
    end
    hpxml_bldg.hvac_distributions.each do |hvac_dist|
      hvac_dist.ducts.each do |duct|
        locations << duct.duct_location
      end
    end

    locations.uniq.each do |location|
      next if [HPXML::LocationGround].include? location

      if [HPXML::LocationOtherHousingUnit, HPXML::LocationOtherHeatedSpace, HPXML::LocationOtherMultifamilyBufferSpace,
          HPXML::LocationOtherNonFreezingSpace, HPXML::LocationExteriorWall, HPXML::LocationUnderSlab,
          HPXML::LocationManufacturedHomeBelly].include? location
        mj.cool_design_temps[location] = calculate_scheduled_space_design_temps(location, mj.cool_setpoint, hpxml_bldg.header.manualj_cooling_design_temp, weather.data.ShallowGroundMonthlyTemps.max)
        mj.heat_design_temps[location] = calculate_scheduled_space_design_temps(location, mj.heat_setpoint, hpxml_bldg.header.manualj_heating_design_temp, weather.data.ShallowGroundMonthlyTemps.min)
      elsif [HPXML::LocationOutside, HPXML::LocationRoofDeck, HPXML::LocationManufacturedHomeUnderBelly].include? location
        mj.cool_design_temps[location] = hpxml_bldg.header.manualj_cooling_design_temp
        mj.heat_design_temps[location] = hpxml_bldg.header.manualj_heating_design_temp
      elsif HPXML::conditioned_locations.include? location
        mj.cool_design_temps[location] = process_design_temp_cooling(mj, weather, HPXML::LocationConditionedSpace, hpxml_bldg)
        mj.heat_design_temps[location] = process_design_temp_heating(mj, weather, HPXML::LocationConditionedSpace, hpxml_bldg)
      else
        mj.cool_design_temps[location] = process_design_temp_cooling(mj, weather, location, hpxml_bldg)
        mj.heat_design_temps[location] = process_design_temp_heating(mj, weather, location, hpxml_bldg)
      end
    end
  end

  # TODO
  #
  # @param cool_indoor_rh [TODO] TODO
  # @param cool_indoor_setpoint [TODO] TODO
  # @param p_atm [TODO] TODO
  # @return [TODO] TODO
  def self.calculate_indoor_hr(cool_indoor_rh, cool_indoor_setpoint, p_atm)
    cool_setpoint_c = UnitConversions.convert(cool_indoor_setpoint, 'F', 'C')
    pwsat = 6.11 * 10**(7.5 * cool_setpoint_c / (237.3 + cool_setpoint_c)) / 10.0 # kPa, using https://www.weather.gov/media/epz/wxcalc/vaporPressure.pdf
    hr_indoor_cooling = (0.62198 * cool_indoor_rh * pwsat) / (UnitConversions.convert(p_atm, 'atm', 'kPa') - cool_indoor_rh * pwsat)
    return hr_indoor_cooling
  end

  # TODO
  #
  # @param hr_outdoor_cooling [TODO] TODO
  # @param hr_indoor_cooling [TODO] TODO
  # @return [TODO] TODO
  def self.calculate_design_grains(hr_outdoor_cooling, hr_indoor_cooling)
    cool_outdoor_grains = UnitConversions.convert(hr_outdoor_cooling, 'lbm/lbm', 'grains')
    cool_indoor_grains = UnitConversions.convert(hr_indoor_cooling, 'lbm/lbm', 'grains')
    cool_design_grains = cool_outdoor_grains - cool_indoor_grains
    return cool_design_grains
  end

  # TODO
  #
  # @param daily_temperature_range [TODO] TODO
  # @return [TODO] TODO
  def self.determine_daily_temperature_range_class(daily_temperature_range)
    if daily_temperature_range < 16.0
      return HPXML::ManualJDailyTempRangeLow
    elsif daily_temperature_range > 25.0
      return HPXML::ManualJDailyTempRangeHigh
    else
      return HPXML::ManualJDailyTempRangeMedium
    end
  end

  # TODO
  #
  # @param mj [TODO] TODO
  # @param weather [WeatherProcess] TODO
  # @param location [TODO] TODO
  # @param hpxml_bldg [HPXML::Building] individual HPXML Building dwelling unit object
  # @return [TODO] TODO
  def self.process_design_temp_heating(mj, weather, location, hpxml_bldg)
    if location == HPXML::LocationConditionedSpace
      heat_temp = mj.heat_setpoint

    elsif (location == HPXML::LocationAtticUnvented) || (location == HPXML::LocationAtticVented)

      attic_floors = hpxml_bldg.floors.select { |f| f.is_ceiling && [f.interior_adjacent_to, f.exterior_adjacent_to].include?(location) }
      avg_floor_rvalue = calculate_average_r_value(attic_floors)

      attic_roofs = hpxml_bldg.roofs.select { |r| r.interior_adjacent_to == location }
      avg_roof_rvalue = calculate_average_r_value(attic_roofs)

      if avg_floor_rvalue < avg_roof_rvalue
        # Attic is considered to be encapsulated. MJ8 says to use an attic
        # temperature of 95F, however alternative approaches are permissible
        if location == HPXML::LocationAtticVented
          heat_temp = hpxml_bldg.header.manualj_heating_design_temp
        else
          heat_temp = calculate_space_heating_design_temps(mj, location, weather, hpxml_bldg)
        end
      else
        heat_temp = hpxml_bldg.header.manualj_heating_design_temp
      end

    elsif [HPXML::LocationGarage, HPXML::LocationBasementUnconditioned,
           HPXML::LocationCrawlspaceUnvented, HPXML::LocationCrawlspaceVented].include? location
      # Note: We use this approach for garages in case they are partially below grade,
      # in which case the ASHRAE 152/MJ8 typical assumption will be quite wrong.
      heat_temp = calculate_space_heating_design_temps(mj, location, weather, hpxml_bldg)

    end

    fail "Design temp heating not calculated for #{location}." if heat_temp.nil?

    return heat_temp
  end

  # TODO
  #
  # @param mj [TODO] TODO
  # @param weather [WeatherProcess] TODO
  # @param location [TODO] TODO
  # @param hpxml_bldg [HPXML::Building] individual HPXML Building dwelling unit object
  # @return [TODO] TODO
  def self.process_design_temp_cooling(mj, weather, location, hpxml_bldg)
    if location == HPXML::LocationConditionedSpace
      cool_temp = mj.cool_setpoint

    elsif (location == HPXML::LocationAtticUnvented) || (location == HPXML::LocationAtticVented)

      attic_floors = hpxml_bldg.floors.select { |f| f.is_ceiling && [f.interior_adjacent_to, f.exterior_adjacent_to].include?(location) }
      avg_floor_rvalue = calculate_average_r_value(attic_floors)

      attic_roofs = hpxml_bldg.roofs.select { |r| r.interior_adjacent_to == location }
      avg_roof_rvalue = calculate_average_r_value(attic_roofs)

      if avg_floor_rvalue < avg_roof_rvalue
        # Attic is considered to be encapsulated. MJ8 says to use an attic
        # temperature of 95F, however alternative approaches are permissible
        if location == HPXML::LocationAtticVented
          cool_temp = hpxml_bldg.header.manualj_cooling_design_temp + 40.0 # This is the number from a California study with dark shingle roof and similar ventilation.
        else
          cool_temp = calculate_space_cooling_design_temps(mj, location, weather, hpxml_bldg, true)
        end

      else
        # Calculate the cooling design temperature for the unconditioned attic based on Figure A12-14
        # Use an area-weighted temperature in case roof surfaces are different
        tot_roof_area = 0.0
        cool_temp = 0.0

        hpxml_bldg.roofs.each do |roof|
          next unless roof.interior_adjacent_to == location

          tot_roof_area += roof.net_area

          if location == HPXML::LocationAtticUnvented
            if not roof.radiant_barrier
              cool_temp += 150.0 * roof.net_area
            else
              cool_temp += 130.0 * roof.net_area
            end
          else
            if not roof.radiant_barrier
              if roof.roof_type == HPXML::RoofTypeAsphaltShingles
                if [HPXML::ColorDark, HPXML::ColorMediumDark].include? roof.roof_color
                  cool_temp += 130.0 * roof.net_area
                else
                  cool_temp += 120.0 * roof.net_area
                end
              elsif roof.roof_type == HPXML::RoofTypeWoodShingles
                cool_temp += 120.0 * roof.net_area
              elsif roof.roof_type == HPXML::RoofTypeMetal
                if [HPXML::ColorDark, HPXML::ColorMediumDark].include? roof.roof_color
                  cool_temp += 130.0 * roof.net_area
                elsif [HPXML::ColorMedium, HPXML::ColorLight].include? roof.roof_color
                  cool_temp += 120.0 * roof.net_area
                elsif [HPXML::ColorReflective].include? roof.roof_color
                  cool_temp += 95.0 * roof.net_area
                end
              elsif roof.roof_type == HPXML::RoofTypeClayTile
                if [HPXML::ColorDark, HPXML::ColorMediumDark].include? roof.roof_color
                  cool_temp += 110.0 * roof.net_area
                elsif [HPXML::ColorMedium, HPXML::ColorLight].include? roof.roof_color
                  cool_temp += 105.0 * roof.net_area
                elsif [HPXML::ColorReflective].include? roof.roof_color
                  cool_temp += 95.0 * roof.net_area
                end
              end
            else # with a radiant barrier
              if roof.roof_type == HPXML::RoofTypeAsphaltShingles
                if [HPXML::ColorDark, HPXML::ColorMediumDark].include? roof.roof_color
                  cool_temp += 120.0 * roof.net_area
                else
                  cool_temp += 110.0 * roof.net_area
                end
              elsif roof.roof_type == HPXML::RoofTypeWoodShingles
                cool_temp += 110.0 * roof.net_area
              elsif roof.roof_type == HPXML::RoofTypeMetal
                if [HPXML::ColorDark, HPXML::ColorMediumDark].include? roof.roof_color
                  cool_temp += 120.0 * roof.net_area
                elsif [HPXML::ColorMedium, HPXML::ColorLight].include? roof.roof_color
                  cool_temp += 110.0 * roof.net_area
                elsif [HPXML::ColorReflective].include? roof.roof_color
                  cool_temp += 95.0 * roof.net_area
                end
              elsif roof.roof_type == HPXML::RoofTypeClayTile
                if [HPXML::ColorDark, HPXML::ColorMediumDark].include? roof.roof_color
                  cool_temp += 105.0 * roof.net_area
                elsif [HPXML::ColorMedium, HPXML::ColorLight].include? roof.roof_color
                  cool_temp += 100.0 * roof.net_area
                elsif [HPXML::ColorReflective].include? roof.roof_color
                  cool_temp += 95.0 * roof.net_area
                end
              end
            end
          end # vented/unvented
        end # each roof surface

        cool_temp /= tot_roof_area

        # Adjust base CLTD for different CTD or DR
        cool_temp += (hpxml_bldg.header.manualj_cooling_design_temp - 95.0) + mj.daily_range_temp_adjust[mj.daily_range_num]
      end

    elsif [HPXML::LocationGarage, HPXML::LocationBasementUnconditioned,
           HPXML::LocationCrawlspaceUnvented, HPXML::LocationCrawlspaceVented].include? location
      # Note: We use this approach for garages in case they are partially below grade,
      # in which case the ASHRAE 152/MJ8 typical assumption will be quite wrong.
      cool_temp = calculate_space_cooling_design_temps(mj, location, weather, hpxml_bldg)

    end

    fail "Design temp cooling not calculated for #{location}." if cool_temp.nil?

    return cool_temp
  end

  # TODO
  #
  # @param hpxml_bldg [HPXML::Building] individual HPXML Building dwelling unit object
  # @return [TODO] TODO
  def self.init_loads(hpxml_bldg)
    '''
    Initial Zone/Space design loads
    '''
    all_zone_loads = {}
    all_space_loads = {}

    hpxml_bldg.conditioned_zones.each do |zone|
      all_zone_loads[zone] = DesignLoadValues.new
      zone.spaces.each do |space|
        all_space_loads[space] = DesignLoadValues.new
        space.additional_properties.total_exposed_wall_area = 0.0
        # Initialize Hourly Aggregate Fenestration Loads (AFL)
        space.additional_properties.afl_hr_windows = [0.0] * 12 # Data saved for peak load
        space.additional_properties.afl_hr_skylights = [0.0] * 12 # Data saved for peak load
      end
    end

    return all_zone_loads, all_space_loads
  end

  # Heating and Cooling Loads: Windows & Skylights
  #
  # @param mj [TODO] TODO
  # @param hpxml_bldg [HPXML::Building] individual HPXML Building dwelling unit object
  # @param all_zone_loads [TODO] TODO
  # @param all_space_loads [TODO] TODO
  # @return [TODO] TODO
  def self.process_load_windows_skylights(mj, hpxml_bldg, all_zone_loads, all_space_loads)
    # Average cooling load factors (CLF) for windows/skylights WITHOUT internal shading (MJ8 Table 3D-3)
    clf_avg_nois = [0.24, 0.35, 0.38, 0.4, 0.48, 0.4, 0.38, 0.35, 0.24]
    clf_avg_nois_horiz = 0.68

    # Average cooling load factors (CLF) for windows/skylights WITH internal shading (MJ8 Table 3D-3)
    clf_avg_is = [0.18, 0.29, 0.32, 0.32, 0.29, 0.32, 0.32, 0.29, 0.18]
    clf_avg_is_horiz = 0.52

    # Hourly cooling load factor (CLF) for windows/skylights WITHOUT internal shading (MJ8 Table A11-5)
    # Applies to both mid-summer and October calculations
    clf_hr_nois = [[0.14, 0.22, 0.34, 0.48, 0.59, 0.65, 0.65, 0.59, 0.50, 0.43, 0.36, 0.28, 0.22], # S
                   [0.10, 0.12, 0.14, 0.16, 0.24, 0.36, 0.49, 0.60, 0.66, 0.66, 0.58, 0.43, 0.33], # SW
                   [0.08, 0.10, 0.11, 0.12, 0.14, 0.20, 0.32, 0.45, 0.57, 0.64, 0.61, 0.44, 0.34], # W
                   [0.10, 0.12, 0.14, 0.16, 0.17, 0.19, 0.23, 0.33, 0.47, 0.59, 0.60, 0.43, 0.33], # NW
                   [0.48, 0.56, 0.63, 0.71, 0.76, 0.80, 0.82, 0.82, 0.79, 0.75, 0.69, 0.61, 0.48], # N
                   [0.51, 0.51, 0.45, 0.39, 0.36, 0.33, 0.31, 0.28, 0.26, 0.23, 0.19, 0.15, 0.12], # NE
                   [0.51, 0.57, 0.57, 0.50, 0.42, 0.37, 0.32, 0.29, 0.25, 0.22, 0.19, 0.15, 0.12], # E
                   [0.43, 0.55, 0.62, 0.63, 0.57, 0.48, 0.42, 0.37, 0.33, 0.28, 0.24, 0.19, 0.15], # SE
                   [0.14, 0.22, 0.34, 0.48, 0.59, 0.65, 0.65, 0.59, 0.50, 0.43, 0.36, 0.28, 0.22]] # S
    clf_hr_nois_horiz = [0.24, 0.36, 0.48, 0.58, 0.66, 0.72, 0.74, 0.73, 0.67, 0.59, 0.47, 0.37, 0.29]

    # Hourly cooling load factor (CLF) for windows/skylights WITH internal shading (MJ8 Table A11-6)
    # Applies to both mid-summer and October calculations
    clf_hr_is = [[0.23, 0.38, 0.58, 0.75, 0.83, 0.80, 0.68, 0.50, 0.35, 0.27, 0.19, 0.11, 0.09], # S
                 [0.14, 0.16, 0.19, 0.22, 0.38, 0.59, 0.75, 0.83, 0.81, 0.69, 0.45, 0.16, 0.12], # SW
                 [0.11, 0.13, 0.15, 0.16, 0.17, 0.31, 0.53, 0.72, 0.82, 0.81, 0.61, 0.16, 0.12], # W
                 [0.14, 0.17, 0.19, 0.20, 0.21, 0.22, 0.30, 0.52, 0.73, 0.82, 0.69, 0.16, 0.12], # NW
                 [0.65, 0.73, 0.80, 0.86, 0.89, 0.89, 0.86, 0.82, 0.75, 0.78, 0.91, 0.24, 0.18], # N
                 [0.74, 0.58, 0.37, 0.29, 0.27, 0.26, 0.24, 0.22, 0.20, 0.16, 0.12, 0.06, 0.05], # NE
                 [0.80, 0.76, 0.62, 0.41, 0.27, 0.24, 0.22, 0.20, 0.17, 0.14, 0.11, 0.06, 0.05], # E
                 [0.74, 0.81, 0.79, 0.68, 0.49, 0.33, 0.28, 0.25, 0.22, 0.18, 0.13, 0.08, 0.07], # SE
                 [0.23, 0.38, 0.58, 0.75, 0.83, 0.80, 0.68, 0.50, 0.35, 0.27, 0.19, 0.11, 0.09]] # S
    clf_hr_is_horiz = [0.44, 0.59, 0.72, 0.81, 0.85, 0.85, 0.81, 0.71, 0.58, 0.42, 0.25, 0.14, 0.12]

    # Mid summer Hourly Shade Line Multipliers (SLM) (MJ8 Table A11-7)
    slm_hr_lats = [28.0, 34.0, 40.0, 46.0, 52.0, 60.0] # degrees
    slm_hr = [[[5.3, 3.7, 5.3, 0.0], [3.2, 2.5, 3.2, 0.0], [2.2, 1.9, 2.2, 0.2], [1.8, 1.5, 1.8, 0.0], [1.4, 1.2, 1.4, 0.0], [1.1, 0.9, 1.1, 0.0]], # S
              [[0.0, 5.0, 1.2, 0.2], [0.0, 3.4, 1.1, 0.2], [0.0, 2.6, 0.9, 0.1], [0.0, 2.1, 0.8, 0.2], [0.0, 1.7, 0.8, 0.3], [0.0, 1.3, 0.7, 0.3]], # SW
              [[0.0, 0.0, 1.0, 0.1], [0.0, 0.0, 1.0, 0.1], [0.0, 0.0, 1.0, 0.1], [0.0, 0.0, 0.9, 0.2], [0.0, 0.0, 0.9, 0.2], [0.0, 0.0, 0.8, 0.2]], # W
              [[0.0, 0.0, 1.9, 0.1], [0.0, 0.0, 2.1, 0.1], [0.0, 0.0, 2.4, 0.0], [0.0, 0.0, 2.6, 0.2], [0.0, 0.0, 3.1, 0.2], [0.0, 0.0, 3.9, 0.2]], # NW
              [[0.0, 0.0, 0.0, 0.5], [0.0, 0.0, 0.0, 0.7], [0.0, 0.0, 0.0, 0.8], [0.0, 0.0, 0.0, 1.0], [0.0, 0.0, 0.0, 1.3], [0.0, 0.0, 0.0, 1.8]], # N
              [[1.9, 0.0, 0.0, 0.0], [2.1, 0.0, 0.0, 0.0], [2.4, 0.0, 0.0, 0.0], [2.6, 0.0, 0.0, 0.0], [3.1, 0.0, 0.0, 0.0], [3.9, 0.0, 0.0, 0.0]], # NE
              [[1.0, 0.0, 0.0, 0.0], [1.0, 0.0, 0.0, 0.0], [1.0, 0.0, 0.0, 0.0], [0.9, 0.0, 0.0, 0.0], [0.9, 0.0, 0.0, 0.0], [0.8, 0.0, 0.0, 0.0]], # E
              [[1.2, 5.0, 0.0, 0.0], [1.1, 3.4, 0.0, 0.0], [0.9, 2.6, 0.0, 0.0], [0.8, 2.1, 0.0, 0.0], [0.8, 1.7, 0.0, 0.0], [0.7, 1.3, 0.0, 0.0]], # SE
              [[5.3, 3.7, 5.3, 0.0], [3.2, 2.5, 3.2, 0.0], [2.2, 1.9, 2.2, 0.2], [1.8, 1.5, 1.8, 0.0], [1.4, 1.2, 1.4, 0.0], [1.1, 0.9, 1.1, 0.0]]] # S

    # Mid summer Shade Line Multiplier (SLM) Values (MJ8 Table 3E-1)
    alm_avg_lats = [25.0, 30.0, 35.0, 40.0, 45.0, 50.0]
    slm_avg = [[10.1, 5.40, 3.53, 2.60, 2.05, 1.70], # S
               [1.89, 1.63, 1.41, 1.25, 1.13, 1.01], # SW
               [0.83, 0.83, 0.82, 0.81, 0.80, 0.79], # W
               [0.0,  0.0,  0.0,  0.0,  0.0,  0.0], # NW
               [0.0,  0.0,  0.0,  0.0,  0.0,  0.0], # N
               [0.0,  0.0,  0.0,  0.0,  0.0,  0.0], # NE
               [0.83, 0.83, 0.82, 0.81, 0.80, 0.79], # E
               [1.89, 1.63, 1.41, 1.25, 1.13, 1.01], # SE
               [10.1, 5.40, 3.53, 2.60, 2.05, 1.70]] # S

    # Mid summer Peak solar factor (PSF) (MJ8 Table 3D-2)
    psf_lats = [28.0, 34.0, 40.0, 46.0, 52.0, 60.0] # degrees
    psf = [[91.0, 121.0, 149.0, 173.0, 193.0, 211.0], # S
           [172.0, 185.0, 196.0, 205.0, 212.0, 217.0], # SW
           [220.0, 219.0, 216.0, 213.0, 208.0, 199.0], # W
           [149.0, 140.0, 135.0, 130.0, 124.0, 114.0], # NW
           [38.0,  37.0,  35.0,  34.0,  32.0,  28.0], # N
           [149.0, 140.0, 135.0, 130.0, 124.0, 114.0], # NE
           [220.0, 219.0, 216.0, 213.0, 208.0, 199.0], # E
           [172.0, 185.0, 196.0, 205.0, 212.0, 217.0], # SE
           [91.0,  121.0, 149.0, 173.0, 193.0, 211.0]] # S
    psf_horiz = [272.0, 261.0, 247.0, 230.0, 208.0, 176.0]

    # Hourly Temperature Adjustment Values (HTA_DR) (MJ8 Table A11-3)
    # Low DR, Medium DR, High DR and Hour = 8,9, ... ,19,20
    hta = [[-6.3,  -5.0,  -3.7,  -2.5, -1.5, -0.7, -0.2, 0.0, -0.2, -0.7, -1.5, -2.5, -3.7], # Low DR
           [-12.6, -10.0, -7.4,  -5.0, -2.9, -1.3, -0.3, 0.0, -0.3, -1.3, -2.9, -5.0, -7.4], # Medium DR
           [-18.9, -15.0, -11.1, -7.5, -4.4, -2.0, -0.5, 0.0, -0.5, -2.0, -4.4, -7.5, -11.1]] # High DR

    # Determine latitude-specific values (PSF, SLM)
    psf_lat = []
    psf_lat_horiz = nil
    slm_hr_lat = []
    slm_avg_lat = []
    for cnt in 0..8 # S/SW/W/NW/N/NE/E/SE/S
      # psf/psf_horiz
      if mj.latitude <= psf_lats[0]
        psf_lat << psf[cnt][0]
        psf_lat_horiz = psf_horiz[0]
      elsif mj.latitude >= psf_lats[-1]
        psf_lat << psf[cnt][-1]
        psf_lat_horiz = psf_horiz[-1]
      else
        cnt_lat_s = psf_lats.bsearch_index { |i| mj.latitude < i } - 1
        psf_lat << MathTools.interp2(mj.latitude, psf_lats[cnt_lat_s], psf_lats[cnt_lat_s + 1], psf[cnt][cnt_lat_s], psf[cnt][cnt_lat_s + 1])
        psf_lat_horiz = MathTools.interp2(mj.latitude, psf_lats[cnt_lat_s], psf_lats[cnt_lat_s + 1], psf_horiz[cnt_lat_s], psf_horiz[cnt_lat_s + 1])
      end

      # slm_hr
      if mj.latitude <= slm_hr_lats[0]
        slm_hr_lat << slm_hr[cnt][0]
      elsif mj.latitude >= slm_hr_lats[-1]
        slm_hr_lat << slm_hr[cnt][-1]
      else
        cnt_lat_s = slm_hr_lats.bsearch_index { |i| mj.latitude < i } - 1
        inner_array = []
        for i in 0..slm_hr[0][0].size - 1
          inner_array << MathTools.interp2(mj.latitude, slm_hr_lats[cnt_lat_s], slm_hr_lats[cnt_lat_s + 1], slm_hr[cnt][cnt_lat_s][i], slm_hr[cnt][cnt_lat_s + 1][i])
        end
        slm_hr_lat << inner_array
      end

      # slm_avg
      if mj.latitude <= alm_avg_lats[0]
        slm_avg_lat << slm_avg[cnt][0]
      elsif mj.latitude >= alm_avg_lats[-1]
        slm_avg_lat << slm_avg[cnt][-1]
      else
        cnt_lat_s = alm_avg_lats.bsearch_index { |i| mj.latitude < i } - 1
        slm_avg_lat << MathTools.interp2(mj.latitude, alm_avg_lats[cnt_lat_s], alm_avg_lats[cnt_lat_s + 1], slm_avg[cnt][cnt_lat_s], slm_avg[cnt][cnt_lat_s + 1])
      end
    end

    # Windows
    hpxml_bldg.windows.each do |window|
      wall = window.wall
      next unless wall.is_exterior_thermal_boundary

      space = wall.space
      zone = space.zone

      window_isc = window.interior_shading_factor_summer
      window_esc = window.exterior_shading_factor_summer
      cnt45 = (get_true_azimuth(window.azimuth) / 45.0).round.to_i

      window_ufactor, window_shgc = Constructions.get_ufactor_shgc_adjusted_by_storms(window.storm_type, window.ufactor, window.shgc)

      htg_htm = window_ufactor * mj.htd
      htg_loads = htg_htm * window.area
      all_zone_loads[zone].Heat_Windows += htg_loads
      all_space_loads[space].Heat_Windows += htg_loads

      for hr in [nil, 0, 1, 2, 3, 4, 5, 6, 7, 8, 9, 10, 11]
        # If hr == nil: Calculate the Average Load Procedure (ALP) Load
        # Else: Calculate the hourly Aggregate Fenestration Load (AFL)

        # clf_d: Average Cooling Load Factor for the given window direction
        # clf_n: Average Cooling Load Factor for a window facing North (fully shaded)
        if hr.nil?
          if window_isc < 1
            clf_d = clf_avg_is[cnt45]
            clf_n = clf_avg_is[4]
          else
            clf_d = clf_avg_nois[cnt45]
            clf_n = clf_avg_nois[4]
          end
        else
          if window_isc < 1
            clf_d = clf_hr_is[cnt45][hr]
            clf_n = clf_hr_is[4][hr]
          else
            clf_d = clf_hr_nois[cnt45][hr]
            clf_n = clf_hr_nois[4][hr]
          end
        end

        ctd_adj = mj.ctd
        if not hr.nil?
          # Calculate hourly CTD adjusted value for mid-summer
          ctd_adj += hta[mj.daily_range_num][hr]
        end

        # Hourly Heat Transfer Multiplier for the given window Direction
        htm_d = psf_lat[cnt45] * clf_d * window_shgc * window_isc / 0.87 + window_ufactor * ctd_adj
        htm_d *= window_esc

        # Hourly Heat Transfer Multiplier for a window facing North (fully shaded)
        htm_n = psf_lat[4] * clf_n * window_shgc * window_isc / 0.87 + window_ufactor * ctd_adj
        htm_n *= window_esc

        if window.overhangs_depth.to_f > 0
          if hr.nil?
            slm = slm_avg_lat[cnt45]
          elsif [0, 1, 2].include? hr # 8, 9, and 10 am: use 09:00 hours
            slm = slm_hr_lat[cnt45][0]
          elsif [3, 4, 5].include? hr # 11, 12, and 1 pm: use Noon
            slm = slm_hr_lat[cnt45][1]
          elsif [6, 7, 8].include? hr # 2, 3, and 4 pm: use 15:00 hours
            slm = slm_hr_lat[cnt45][2]
          elsif [9, 10, 11].include? hr # 2, 3, and 4 pm: use 15:00 hours
            slm = slm_hr_lat[cnt45][3]
          end

          z_sl = slm * window.overhangs_depth
          window_height = window.overhangs_distance_to_bottom_of_window - window.overhangs_distance_to_top_of_window
          if z_sl < window.overhangs_distance_to_top_of_window
            # Overhang is too short to provide shade or no adjustment for overhang shade required
            htm = htm_d
          elsif z_sl < window.overhangs_distance_to_bottom_of_window
            percent_shaded = (z_sl - window.overhangs_distance_to_top_of_window) / window_height
            htm = percent_shaded * htm_n + (1.0 - percent_shaded) * htm_d
          else
            # Window is entirely in the shade since the shade line is below the windowsill
            htm = htm_n
          end
        else
          htm = htm_d
        end

        # Block/space loads
        clg_loads = htm * window.area
        if hr.nil?
          # Average Load Procedure (ALP) load
          clg_htm = htm
          all_zone_loads[zone].Cool_Windows += clg_loads
          window.additional_properties.formj1_values = FormJ1Values.new(area: window.area,
                                                                        heat_htm: htg_htm,
                                                                        cool_htm: clg_htm,
                                                                        heat_load: htg_loads,
                                                                        cool_load_sens: clg_loads,
                                                                        cool_load_lat: 0)
          if space.fenestration_load_procedure == HPXML::SpaceFenestrationLoadProcedureStandard
            all_space_loads[space].Cool_Windows += clg_loads
          end
        else
          all_space_loads[space].HourlyFenestrationLoads[hr] += clg_loads
          space.additional_properties.afl_hr_windows[hr] += clg_loads if space.fenestration_load_procedure == HPXML::SpaceFenestrationLoadProcedurePeak
        end
      end
    end # window

    # Skylights
    hpxml_bldg.skylights.each do |skylight|
      roof = skylight.roof
      floor = skylight.floor # For skylights with attic shafts
      next unless roof.is_exterior_thermal_boundary || (!floor.nil? && floor.is_thermal_boundary)

      space = floor.nil? ? roof.space : floor.space
      zone = space.zone

      skylight_isc = skylight.interior_shading_factor_summer
      skylight_esc = skylight.exterior_shading_factor_summer
      cnt45 = (get_true_azimuth(skylight.azimuth) / 45.0).round.to_i
      inclination_angle = UnitConversions.convert(Math.atan(roof.pitch / 12.0), 'rad', 'deg')

      skylight_ufactor, skylight_shgc = Constructions.get_ufactor_shgc_adjusted_by_storms(skylight.storm_type, skylight.ufactor, skylight.shgc)
      u_curb = 0.51 # default to wood (Table 2B-3)
      ar_curb = 0.35 # default to small (Table 2B-3)
      u_eff_skylight = skylight_ufactor + u_curb * ar_curb

      htg_htm = skylight_ufactor * mj.htd
      htg_loads = htg_htm * skylight.area
      all_zone_loads[zone].Heat_Skylights += htg_loads
      all_space_loads[space].Heat_Skylights += htg_loads

      for hr in [nil, 0, 1, 2, 3, 4, 5, 6, 7, 8, 9, 10, 11]
        # If hr == nil: Calculate the Average Load Procedure (ALP) Load
        # Else: Calculate the hourly Aggregate Fenestration Load (AFL)

        # clf_d: Average Cooling Load Factor for the given skylight direction
        # clf_horiz: Average Cooling Load Factor for horizontal
        if hr.nil?
          if skylight_isc < 1
            clf_d = clf_avg_is[cnt45]
            clf_horiz = clf_avg_is_horiz
          else
            clf_d = clf_avg_nois[cnt45]
            clf_horiz = clf_avg_nois_horiz
          end
        else
          if skylight_isc < 1
            clf_d = clf_hr_is[cnt45][hr]
            clf_horiz = clf_hr_is_horiz[hr]
          else
            clf_d = clf_hr_nois[cnt45][hr]
            clf_horiz = clf_hr_nois_horiz[hr]
          end
        end

        sol_h = Math::cos(UnitConversions.convert(inclination_angle, 'deg', 'rad')) * (psf_lat_horiz * clf_horiz)
        sol_v = Math::sin(UnitConversions.convert(inclination_angle, 'deg', 'rad')) * (psf_lat[cnt45] * clf_d)

        ctd_adj = mj.ctd
        if not hr.nil?
          # Calculate hourly CTD adjusted value for mid-summer
          ctd_adj += hta[mj.daily_range_num][hr]
        end

        # Hourly Heat Transfer Multiplier for the given skylight Direction
        htm = (sol_h + sol_v) * (skylight_shgc * skylight_isc / 0.87) + u_eff_skylight * (ctd_adj + 15.0)
        htm *= skylight_esc

        # Block/space loads
        clg_loads = htm * skylight.area
        if hr.nil?
          # Average Load Procedure (ALP) load
          clg_htm = htm
          all_zone_loads[zone].Cool_Skylights += clg_loads
          skylight.additional_properties.formj1_values = FormJ1Values.new(area: skylight.area,
                                                                          heat_htm: htg_htm,
                                                                          cool_htm: clg_htm,
                                                                          heat_load: htg_loads,
                                                                          cool_load_sens: clg_loads,
                                                                          cool_load_lat: 0)
          if space.fenestration_load_procedure == HPXML::SpaceFenestrationLoadProcedureStandard
            all_space_loads[space].Cool_Skylights += clg_loads
          end
        else
          all_space_loads[space].HourlyFenestrationLoads[hr] += clg_loads
          space.additional_properties.afl_hr_skylights[hr] += clg_loads if space.fenestration_load_procedure == HPXML::SpaceFenestrationLoadProcedurePeak
        end
      end
    end # skylight

    # Check for Adequate Exposure Diversity (AED)
    # If not adequate, add AED Excursion to windows cooling load

    hpxml_bldg.conditioned_zones.each do |zone|
      # Loop spaces to calculate adjustment for each space
      zone.spaces.each do |space|
        if space.fenestration_load_procedure == HPXML::SpaceFenestrationLoadProcedureStandard
          all_space_loads[space].Cool_AEDExcursion = calculate_aed_excursion(all_space_loads[space].HourlyFenestrationLoads)
        else
          all_space_loads[space].Cool_AEDExcursion = 0.0
          all_space_loads[space].Cool_Windows = space.additional_properties.afl_hr_windows.max
          all_space_loads[space].Cool_Skylights = space.additional_properties.afl_hr_skylights.max
        end
        all_space_loads[space].HourlyFenestrationLoads.each_with_index do |load, i|
          all_zone_loads[zone].HourlyFenestrationLoads[i] += load
        end
      end
      all_zone_loads[zone].Cool_AEDExcursion = calculate_aed_excursion(all_zone_loads[zone].HourlyFenestrationLoads)
    end
  end

  # Heating and Cooling Loads: Doors
  #
  # @param afl_hr [TODO] TODO
  # @return [TODO] TODO
  def self.calculate_aed_excursion(afl_hr)
    # Daily Average Load (DAL)
    dal = afl_hr.sum(0.0) / afl_hr.size

    # Excursion Limit line (ELL)
    ell = 1.3 * dal

    # Peak Fenestration Load (PFL)
    pfl = afl_hr.max

    # Excursion Adjustment Load (EAL)
    return [0.0, pfl - ell].max
  end

  # Heating and Cooling Loads: Doors
  #
  # @param mj [TODO] TODO
  # @param hpxml_bldg [HPXML::Building] individual HPXML Building dwelling unit object
  # @param all_zone_loads [TODO] TODO
  # @param all_space_loads [TODO] TODO
  # @return [TODO] TODO
  def self.process_load_doors(mj, hpxml_bldg, all_zone_loads, all_space_loads)
    if mj.daily_range_num == 0
      cltd = mj.ctd + 15.0
    elsif mj.daily_range_num == 1
      cltd = mj.ctd + 11.0
    elsif mj.daily_range_num == 2
      cltd = mj.ctd + 6.0
    end

    hpxml_bldg.doors.each do |door|
      next unless door.is_thermal_boundary

      wall = door.wall
      space = wall.space
      zone = space.zone

      if door.wall.is_exterior
        htg_htm = (1.0 / door.r_value) * mj.htd
        clg_htm = (1.0 / door.r_value) * cltd
      else # Partition door
        adjacent_space = door.wall.exterior_adjacent_to
        htg_htm = (1.0 / door.r_value) * (mj.heat_setpoint - mj.heat_design_temps[adjacent_space])
        clg_htm = (1.0 / door.r_value) * (mj.cool_design_temps[adjacent_space] - mj.cool_setpoint)
      end
      htg_loads = htg_htm * door.area
      clg_loads = clg_htm * door.area
      all_zone_loads[zone].Heat_Doors += htg_loads
      all_zone_loads[zone].Cool_Doors += clg_loads
      all_space_loads[space].Heat_Doors += htg_loads
      all_space_loads[space].Cool_Doors += clg_loads
      door.additional_properties.formj1_values = FormJ1Values.new(area: door.area,
                                                                  heat_htm: htg_htm,
                                                                  cool_htm: clg_htm,
                                                                  heat_load: htg_loads,
                                                                  cool_load_sens: clg_loads,
                                                                  cool_load_lat: 0)
    end
  end

  # Heating and Cooling Loads: Walls
  #
  # @param mj [TODO] TODO
  # @param hpxml_bldg [HPXML::Building] individual HPXML Building dwelling unit object
  # @param all_zone_loads [TODO] TODO
  # @param all_space_loads [TODO] TODO
  # @return [TODO] TODO
  def self.process_load_walls(mj, hpxml_bldg, all_zone_loads, all_space_loads)
    # Above-Grade Walls
    (hpxml_bldg.walls + hpxml_bldg.rim_joists).each do |wall|
      next unless wall.is_thermal_boundary

      space = wall.space
      zone = space.zone

      ashrae_wall_group = get_ashrae_wall_group(wall)

      if wall.azimuth.nil?
        azimuths = [0.0, 90.0, 180.0, 270.0] # Assume 4 equal surfaces facing every direction
      else
        azimuths = [wall.azimuth]
      end

      htg_htm = 0.0
      clg_htm = 0.0
      azimuths.each do |_azimuth|
        if wall.is_exposed
          # Store exposed wall gross area for infiltration calculation
          space.additional_properties.total_exposed_wall_area += wall.area / azimuths.size
        end
        if wall.is_exterior

          # Adjust base Cooling Load Temperature Difference (CLTD)
          # Assume absorptivity for light walls < 0.5, medium walls <= 0.75, dark walls > 0.75 (based on MJ8 Table 4B Notes)
          if wall.solar_absorptance <= 0.5
            color_multiplier = 0.65      # MJ8 Table 4B Notes, pg 348
          elsif wall.solar_absorptance <= 0.75
            color_multiplier = 0.83      # MJ8 Appendix 12, pg 519
          else
            color_multiplier = 1.0
          end

          # Base Cooling Load Temperature Differences (CLTD's) for dark colored sunlit and shaded walls
          # with 95 degF outside temperature taken from MJ8 Figure A12-8 (intermediate wall groups were
          # determined using linear interpolation). Shaded walls apply to partition walls only.
          cltd_base_sun = { 'G' => 38.0, 'F-G' => 34.95, 'F' => 31.9, 'E-F' => 29.45, 'E' => 27.0, 'D-E' => 24.5, 'D' => 22.0, 'C-D' => 21.25, 'C' => 20.5, 'B-C' => 19.65, 'B' => 18.8 }
          # cltd_base_shade = { 'G' => 25.0, 'F-G' => 22.5, 'F' => 20.0, 'E-F' => 18.45, 'E' => 16.9, 'D-E' => 15.45, 'D' => 14.0, 'C-D' => 13.55, 'C' => 13.1, 'B-C' => 12.85, 'B' => 12.6 }

          # Non-directional exterior walls
          # TODO: need to investigate when to apply cltd_base_shade to partitions
          cltd_base = cltd_base_sun
          cltd = cltd_base[ashrae_wall_group] * color_multiplier

          if mj.ctd >= 10.0
            # Adjust base CLTD for different CTD or DR
            cltd += (hpxml_bldg.header.manualj_cooling_design_temp - 95.0) + mj.daily_range_temp_adjust[mj.daily_range_num]
          else
            # Handling cases ctd < 10 is based on A12-18 in MJ8
            cltd_corr = mj.ctd - 20.0 - mj.daily_range_temp_adjust[mj.daily_range_num]
            cltd = [cltd + cltd_corr, 0.0].max # NOTE: The CLTD_Alt equation in A12-18 part 5 suggests CLTD - CLTD_corr, but A12-19 suggests it should be CLTD + CLTD_corr (where CLTD_corr is negative)
          end

          clg_htm += (1.0 / wall.insulation_assembly_r_value) / azimuths.size * cltd
          htg_htm += (1.0 / wall.insulation_assembly_r_value) / azimuths.size * mj.htd
        else # Partition wall
          adjacent_space = wall.exterior_adjacent_to
          clg_htm += (1.0 / wall.insulation_assembly_r_value) / azimuths.size * (mj.cool_design_temps[adjacent_space] - mj.cool_setpoint)
          htg_htm += (1.0 / wall.insulation_assembly_r_value) / azimuths.size * (mj.heat_setpoint - mj.heat_design_temps[adjacent_space])
        end
      end
      clg_loads = clg_htm * wall.net_area
      htg_loads = htg_htm * wall.net_area
      all_zone_loads[zone].Cool_Walls += clg_loads
      all_zone_loads[zone].Heat_Walls += htg_loads
      all_space_loads[space].Cool_Walls += clg_loads
      all_space_loads[space].Heat_Walls += htg_loads
      wall.additional_properties.formj1_values = FormJ1Values.new(area: wall.net_area,
                                                                  heat_htm: htg_htm,
                                                                  cool_htm: clg_htm,
                                                                  heat_load: htg_loads,
                                                                  cool_load_sens: clg_loads,
                                                                  cool_load_lat: 0)
    end

    # Foundation walls
    hpxml_bldg.foundation_walls.each do |foundation_wall|
      next unless foundation_wall.is_thermal_boundary

      space = foundation_wall.space
      zone = space.zone

      if foundation_wall.is_exposed
        # Store exposed wall gross area for infiltration calculation
        ag_frac = (foundation_wall.height - foundation_wall.depth_below_grade) / foundation_wall.height
        space.additional_properties.total_exposed_wall_area += foundation_wall.area * ag_frac
      end

      if foundation_wall.is_exterior
        u_wall_with_soil = get_foundation_wall_ufactor(foundation_wall, true, mj.ground_conductivity)
        htg_htm = u_wall_with_soil * mj.htd
      else # Partition wall
        adjacent_space = foundation_wall.exterior_adjacent_to
        u_wall_without_soil = get_foundation_wall_ufactor(foundation_wall, false, mj.ground_conductivity)
        htg_htm = u_wall_without_soil * (mj.heat_setpoint - mj.heat_design_temps[adjacent_space])
      end
      htg_loads = htg_htm * foundation_wall.net_area
      all_zone_loads[zone].Heat_Walls += htg_loads
      all_space_loads[space].Heat_Walls += htg_loads
      foundation_wall.additional_properties.formj1_values = FormJ1Values.new(area: foundation_wall.net_area,
                                                                             heat_htm: htg_htm,
                                                                             cool_htm: 0,
                                                                             heat_load: htg_loads,
                                                                             cool_load_sens: 0,
                                                                             cool_load_lat: 0)
    end
  end

  # Heating and Cooling Loads: Roofs
  #
  # @param mj [TODO] TODO
  # @param hpxml_bldg [HPXML::Building] individual HPXML Building dwelling unit object
  # @param all_zone_loads [TODO] TODO
  # @param all_space_loads [TODO] TODO
  # @return [TODO] TODO
  def self.process_load_roofs(mj, hpxml_bldg, all_zone_loads, all_space_loads)
    # Roofs
    hpxml_bldg.roofs.each do |roof|
      next unless roof.is_thermal_boundary

      space = roof.space
      zone = space.zone

      # Base CLTD for conditioned roofs (Roof-Joist-Ceiling Sandwiches) taken from MJ8 Figure A12-16
      if roof.insulation_assembly_r_value <= 6
        cltd = 50.0
      elsif roof.insulation_assembly_r_value <= 13
        cltd = 45.0
      elsif roof.insulation_assembly_r_value <= 15
        cltd = 38.0
      elsif roof.insulation_assembly_r_value <= 21
        cltd = 31.0
      elsif roof.insulation_assembly_r_value <= 30
        cltd = 30.0
      else
        cltd = 27.0
      end

      # Base CLTD color adjustment based on notes in MJ8 Figure A12-16
      if [HPXML::ColorDark, HPXML::ColorMediumDark].include? roof.roof_color
        if [HPXML::RoofTypeClayTile, HPXML::RoofTypeWoodShingles].include? roof.roof_type
          cltd *= 0.83
        end
      elsif [HPXML::ColorMedium, HPXML::ColorLight].include? roof.roof_color
        if [HPXML::RoofTypeClayTile].include? roof.roof_type
          cltd *= 0.65
        else
          cltd *= 0.83
        end
      elsif [HPXML::ColorReflective].include? roof.roof_color
        if [HPXML::RoofTypeAsphaltShingles, HPXML::RoofTypeWoodShingles].include? roof.roof_type
          cltd *= 0.83
        else
          cltd *= 0.65
        end
      end

      # Adjust base CLTD for different CTD or DR
      cltd += (hpxml_bldg.header.manualj_cooling_design_temp - 95.0) + mj.daily_range_temp_adjust[mj.daily_range_num]

      clg_htm = (1.0 / roof.insulation_assembly_r_value) * cltd
      htg_htm = (1.0 / roof.insulation_assembly_r_value) * mj.htd
      clg_loads = clg_htm * roof.net_area
      htg_loads = htg_htm * roof.net_area
      all_zone_loads[zone].Cool_Roofs += clg_loads
      all_zone_loads[zone].Heat_Roofs += htg_loads
      all_space_loads[space].Cool_Roofs += clg_loads
      all_space_loads[space].Heat_Roofs += htg_loads
      roof.additional_properties.formj1_values = FormJ1Values.new(area: roof.net_area,
                                                                  heat_htm: htg_htm,
                                                                  cool_htm: clg_htm,
                                                                  heat_load: htg_loads,
                                                                  cool_load_sens: clg_loads,
                                                                  cool_load_lat: 0)
    end
  end

  # Heating and Cooling Loads: Ceilings
  #
  # @param mj [TODO] TODO
  # @param hpxml_bldg [HPXML::Building] individual HPXML Building dwelling unit object
  # @param all_zone_loads [TODO] TODO
  # @param all_space_loads [TODO] TODO
  # @return [TODO] TODO
  def self.process_load_ceilings(mj, hpxml_bldg, all_zone_loads, all_space_loads)
    hpxml_bldg.floors.each do |floor|
      next unless floor.is_ceiling
      next unless floor.is_thermal_boundary

      space = floor.space
      zone = space.zone

      if floor.is_exterior
        clg_htm = (1.0 / floor.insulation_assembly_r_value) * (mj.ctd - 5.0 + mj.daily_range_temp_adjust[mj.daily_range_num])
        htg_htm = (1.0 / floor.insulation_assembly_r_value) * mj.htd
      else
        adjacent_space = floor.exterior_adjacent_to
        clg_htm = (1.0 / floor.insulation_assembly_r_value) * (mj.cool_design_temps[adjacent_space] - mj.cool_setpoint)
        htg_htm = (1.0 / floor.insulation_assembly_r_value) * (mj.heat_setpoint - mj.heat_design_temps[adjacent_space])
      end
      clg_loads = clg_htm * floor.net_area
      htg_loads = htg_htm * floor.net_area
      all_zone_loads[zone].Cool_Ceilings += clg_loads
      all_zone_loads[zone].Heat_Ceilings += htg_loads
      all_space_loads[space].Cool_Ceilings += clg_loads
      all_space_loads[space].Heat_Ceilings += htg_loads
      floor.additional_properties.formj1_values = FormJ1Values.new(area: floor.net_area,
                                                                   heat_htm: htg_htm,
                                                                   cool_htm: clg_htm,
                                                                   heat_load: htg_loads,
                                                                   cool_load_sens: clg_loads,
                                                                   cool_load_lat: 0)
    end
  end

  # Heating and Cooling Loads: Floors
  #
  # @param mj [TODO] TODO
  # @param hpxml_bldg [HPXML::Building] individual HPXML Building dwelling unit object
  # @param all_zone_loads [TODO] TODO
  # @param all_space_loads [TODO] TODO
  # @return [TODO] TODO
  def self.process_load_floors(mj, hpxml_bldg, all_zone_loads, all_space_loads)
    hpxml_bldg.floors.each do |floor|
      next unless floor.is_floor
      next unless floor.is_thermal_boundary

      space = floor.space
      zone = space.zone

      has_radiant_floor = get_has_radiant_floor(zone)

      if floor.is_exterior
        htd_adj = mj.htd
        htd_adj += 25.0 if has_radiant_floor # Table 4A: Radiant floor over open crawlspace: HTM = U-Value × (HTD + 25)

        clg_htm = (1.0 / floor.insulation_assembly_r_value) * (mj.ctd - 5.0 + mj.daily_range_temp_adjust[mj.daily_range_num])
        htg_htm = (1.0 / floor.insulation_assembly_r_value) * htd_adj
      else # Partition floor
        adjacent_space = floor.exterior_adjacent_to
        if floor.is_floor && [HPXML::LocationCrawlspaceVented, HPXML::LocationCrawlspaceUnvented, HPXML::LocationBasementUnconditioned].include?(adjacent_space)
          u_floor = 1.0 / floor.insulation_assembly_r_value

          sum_ua_wall = 0.0
          sum_a_wall = 0.0
          hpxml_bldg.foundation_walls.each do |foundation_wall|
            next unless foundation_wall.is_exterior && foundation_wall.interior_adjacent_to == adjacent_space

            u_wall_without_soil = get_foundation_wall_ufactor(foundation_wall, false, mj.ground_conductivity)
            sum_a_wall += foundation_wall.net_area
            sum_ua_wall += (u_wall_without_soil * foundation_wall.net_area)
          end
          hpxml_bldg.walls.each do |wall|
            next unless wall.is_exterior && wall.interior_adjacent_to == adjacent_space

            sum_a_wall += wall.net_area
            sum_ua_wall += (1.0 / wall.insulation_assembly_r_value * wall.net_area)
          end
          fail 'Could not find connected walls.' if sum_a_wall <= 0

          u_wall = sum_ua_wall / sum_a_wall

          htd_adj = mj.htd
          htd_adj += 25.0 if has_radiant_floor && HPXML::LocationCrawlspaceVented # Table 4A: Radiant floor over open crawlspace: HTM = U-Value × (HTD + 25)

          # Calculate partition temperature different cooling (PTDC) per Manual J Figure A12-17
          # Calculate partition temperature different heating (PTDH) per Manual J Figure A12-6
          if [HPXML::LocationCrawlspaceVented].include? adjacent_space
            # Vented or Leaky
            ptdc_floor = mj.ctd / (1.0 + (4.0 * u_floor) / (u_wall + 0.11))
            ptdh_floor = htd_adj / (1.0 + (4.0 * u_floor) / (u_wall + 0.11))
          elsif [HPXML::LocationCrawlspaceUnvented, HPXML::LocationBasementUnconditioned].include? adjacent_space
            # Sealed Tight
            ptdc_floor = u_wall * mj.ctd / (4.0 * u_floor + u_wall)
            ptdh_floor = u_wall * htd_adj / (4.0 * u_floor + u_wall)
          end

          clg_htm = (1.0 / floor.insulation_assembly_r_value) * ptdc_floor
          htg_htm = (1.0 / floor.insulation_assembly_r_value) * ptdh_floor
        else # E.g., floor over garage
          clg_htm = (1.0 / floor.insulation_assembly_r_value) * (mj.cool_design_temps[adjacent_space] - mj.cool_setpoint)
          htg_htm = (1.0 / floor.insulation_assembly_r_value) * (mj.heat_setpoint - mj.heat_design_temps[adjacent_space])
        end
      end
      clg_loads = clg_htm * floor.net_area
      htg_loads = htg_htm * floor.net_area
      all_zone_loads[zone].Cool_Floors += clg_loads
      all_zone_loads[zone].Heat_Floors += htg_loads
      all_space_loads[space].Cool_Roofs += clg_loads
      all_space_loads[space].Heat_Roofs += htg_loads
      floor.additional_properties.formj1_values = FormJ1Values.new(area: floor.net_area,
                                                                   heat_htm: htg_htm,
                                                                   cool_htm: clg_htm,
                                                                   heat_load: htg_loads,
                                                                   cool_load_sens: clg_loads,
                                                                   cool_load_lat: 0)
    end
  end

  # Heating and Cooling Loads: Floors
  #
  # @param mj [TODO] TODO
  # @param hpxml_bldg [HPXML::Building] individual HPXML Building dwelling unit object
  # @param all_zone_loads [TODO] TODO
  # @param all_space_loads [TODO] TODO
  # @return [TODO] TODO
  def self.process_load_slabs(mj, hpxml_bldg, all_zone_loads, all_space_loads)
    hpxml_bldg.slabs.each do |slab|
      next unless slab.is_thermal_boundary

      space = slab.space
      zone = space.zone

      has_radiant_floor = get_has_radiant_floor(zone)

      htd_adj = mj.htd
      htd_adj += 25.0 if has_radiant_floor # Table 4A: Radiant slab floor: HTM = F-Value × (HTD + 25)

      if slab.interior_adjacent_to == HPXML::LocationConditionedSpace # Slab-on-grade
        f_value = calc_slab_f_value(slab, mj.ground_conductivity)
        htg_htm = f_value * htd_adj
        htg_loads = htg_htm * slab.exposed_perimeter
        slab_length = slab.exposed_perimeter
      elsif HPXML::conditioned_below_grade_locations.include? slab.interior_adjacent_to
        ext_fnd_walls = hpxml_bldg.foundation_walls.select { |fw| fw.interior_adjacent_to == slab.interior_adjacent_to && fw.is_exterior }

        # Calculate weighted-average (by length) below-grade depth
        z_f = ext_fnd_walls.map { |fw| fw.depth_below_grade * (fw.area / fw.height) }.sum(0.0) / ext_fnd_walls.map { |fw| fw.area / fw.height }.sum

        # Calculate width of shortest side
        lengths_by_azimuth = {}
        ext_fnd_walls.each do |fnd_wall|
          if fnd_wall.azimuth.nil?
            azimuths = [0, 90, 180, 270]
          else
            azimuths = [fnd_wall.azimuth]
          end
          azimuths.each do |azimuth|
            lengths_by_azimuth[azimuth] = 0 if lengths_by_azimuth[azimuth].nil?
            if not fnd_wall.length.nil?
              length = fnd_wall.length
            else
              length = fnd_wall.area / fnd_wall.height
            end
            lengths_by_azimuth[azimuth] += length / azimuths.size
          end
        end
        w_b = lengths_by_azimuth.values.min

        slab_is_insulated = false
        if slab.under_slab_insulation_width.to_f > 0 && slab.under_slab_insulation_r_value > 0
          slab_is_insulated = true
        elsif slab.perimeter_insulation_depth > 0 && slab.perimeter_insulation_r_value > 0
          slab_is_insulated = true
        elsif slab.under_slab_insulation_spans_entire_slab && slab.under_slab_insulation_r_value > 0
          slab_is_insulated = true
        end

        u_value = calc_basement_effective_uvalue(slab_is_insulated, z_f, w_b, mj.ground_conductivity)
        htg_htm = u_value * htd_adj
        htg_loads = htg_htm * slab.area
        slab_area = slab.area
      end
      all_zone_loads[zone].Heat_Slabs += htg_loads
      all_space_loads[space].Heat_Slabs += htg_loads
      slab.additional_properties.formj1_values = FormJ1Values.new(area: slab_area,
                                                                  length: slab_length,
                                                                  heat_htm: htg_htm,
                                                                  cool_htm: 0,
                                                                  heat_load: htg_loads,
                                                                  cool_load_sens: 0,
                                                                  cool_load_lat: 0)
    end
  end

  # Heating and Cooling Loads: Infiltration & Ventilation
  #
  # @param mj [TODO] TODO
  # @param hpxml_bldg [HPXML::Building] individual HPXML Building dwelling unit object
  # @param all_zone_loads [TODO] TODO
  # @param all_space_loads [TODO] TODO
  # @param weather [WeatherProcess] TODO
  # @return [TODO] TODO
  def self.process_load_infiltration_ventilation(mj, hpxml_bldg, all_zone_loads, all_space_loads, weather)
    cfa = hpxml_bldg.building_construction.conditioned_floor_area
    infil_values = Airflow.get_values_from_air_infiltration_measurements(hpxml_bldg, cfa, weather)
    sla = infil_values[:sla] * infil_values[:a_ext]
    ela = sla * cfa

    ncfl_ag = hpxml_bldg.building_construction.number_of_conditioned_floors_above_grade

    # Check for fireplace (for heating infiltration adjustment)
    has_fireplace = false
    if hpxml_bldg.fuel_loads.count { |fl| fl.fuel_load_type == HPXML::FuelLoadTypeFireplace } > 0
      has_fireplace = true
    end
    if hpxml_bldg.heating_systems.count { |htg| htg.heating_system_type == HPXML::HVACTypeFireplace } > 0
      has_fireplace = true
    end
    q_fireplace = 0.0
    if has_fireplace
      q_fireplace = 20.0 # Assume 1 fireplace, average leakiness
    end

    # Determine if we are in a higher or lower shielding class
    # Combines the effects of terrain and wind shielding
    shielding_class = 4
    if hpxml_bldg.site.shielding_of_home == HPXML::ShieldingWellShielded
      shielding_class += 1
    elsif hpxml_bldg.site.shielding_of_home == HPXML::ShieldingExposed
      shielding_class -= 1
    end
    if hpxml_bldg.site.site_type == HPXML::SiteTypeUrban
      shielding_class += 1
    elsif hpxml_bldg.site.site_type == HPXML::SiteTypeRural
      shielding_class -= 1
    end
    shielding_class = [[shielding_class, 5].min, 1].max

    # Set stack/wind coefficients from Tables 5D/5E
    c_s = 0.015 * ncfl_ag
    c_w = (0.0065 - 0.00266 * (shielding_class - 3)) * ncfl_ag**0.4

    ela_in2 = UnitConversions.convert(ela, 'ft^2', 'in^2')
    windspeed_cooling_mph = 7.5 # Table 5D/5E Wind Velocity Value footnote
    windspeed_heating_mph = 15.0 # Table 5D/5E Wind Velocity Value footnote

    # Calculate infiltration airflow rates
    icfm_cool = ela_in2 * (c_s * mj.ctd + c_w * windspeed_cooling_mph**2)**0.5
    icfm_heat = ela_in2 * (c_s * mj.htd + c_w * windspeed_heating_mph**2)**0.5
    icfm_heat += q_fireplace

    # Calculate ventilation airflow rates
    q_unb_cfm, q_bal_cfm, q_preheat, q_precool, q_recirc, bal_sens_eff, bal_lat_eff = get_ventilation_data(hpxml_bldg)

    # Calculate net infiltration cfm (NCFM; infiltration combined with unbalanced ventilation)
    if q_unb_cfm == 0
      # Neutral pressure, so NCFM = ICFM
      infil_ncfm_heat = icfm_heat
      infil_ncfm_cool = icfm_cool
    elsif q_unb_cfm > 0
      # Negative pressure, so NCFM = (ICFM^1.5 + CFMimb^1.5)^0.67
      infil_ncfm_heat = (icfm_heat**1.5 + q_unb_cfm**1.5)**0.67
      infil_ncfm_cool = (icfm_cool**1.5 + q_unb_cfm**1.5)**0.67
    else
      if icfm_heat < q_unb_cfm.abs
        # Dominating positive pressure, so NCFM = 0
        infil_ncfm_heat = 0.0
      else
        # Mitigating positive pressure, so NCFM = (ICFM^1.5 - ABS(CFMimb)^1.5)^0.67
        infil_ncfm_heat = (icfm_heat**1.5 - q_unb_cfm.abs**1.5)**0.67
      end
      if icfm_cool < q_unb_cfm.abs
        # Dominating positive pressure, so NCFM = 0
        infil_ncfm_cool = 0.0
      else
        # Mitigating positive pressure, so NCFM = (ICFM^1.5 - ABS(CFMimb)^1.5)^0.67
        infil_ncfm_cool = (icfm_cool**1.5 - q_unb_cfm.abs**1.5)**0.67
      end
    end

    hpxml_bldg.additional_properties.infil_heat_cfm = infil_ncfm_heat
    hpxml_bldg.additional_properties.infil_cool_cfm = infil_ncfm_cool

    # Infiltration load
    bldg_Heat_Infil = 1.1 * mj.acf * infil_ncfm_heat * mj.htd
    bldg_Cool_Infil_Sens = 1.1 * mj.acf * infil_ncfm_cool * mj.ctd
    bldg_Cool_Infil_Lat = 0.68 * mj.acf * infil_ncfm_cool * mj.cool_design_grains

    # Calculate vent cfm
    vent_cfm_heat = q_bal_cfm
    vent_cfm_cool = vent_cfm_heat

    hpxml_bldg.additional_properties.vent_heat_cfm = vent_cfm_heat
    hpxml_bldg.additional_properties.vent_cool_cfm = vent_cfm_cool

    # Calculate vent cfm incorporating sens/lat effectiveness, preheat/precool, and recirc
    vent_cfm_heat = q_bal_cfm * (1.0 - bal_sens_eff) - q_preheat - q_recirc
    vent_cfm_cool_sens = q_bal_cfm * (1.0 - bal_sens_eff) - q_precool - q_recirc
    vent_cfm_cool_lat = q_bal_cfm * (1.0 - bal_lat_eff) - q_recirc

    bldg_Heat_Vent = 1.1 * mj.acf * vent_cfm_heat * mj.htd
    bldg_Cool_Vent_Sens = 1.1 * mj.acf * vent_cfm_cool_sens * mj.ctd
    bldg_Cool_Vent_Lat = 0.68 * mj.acf * vent_cfm_cool_lat * mj.cool_design_grains

    # Apportion to zones/spaces
    bldg_exposed_wall_area = hpxml_bldg.conditioned_zones.map { |zone| zone.spaces.map { |space| space.additional_properties.total_exposed_wall_area } }.flatten.sum
    hpxml_bldg.conditioned_zones.each do |zone|
      # Ventilation assignment by floor area
      all_zone_loads[zone].Heat_Vent = bldg_Heat_Vent * zone.floor_area / cfa
      all_zone_loads[zone].Cool_Vent_Sens = bldg_Cool_Vent_Sens * zone.floor_area / cfa
      all_zone_loads[zone].Cool_Vent_Lat = bldg_Cool_Vent_Lat * zone.floor_area / cfa

      # Infiltration assignment by exterior wall area
      zone.spaces.each do |space|
        space.additional_properties.wall_area_ratio = space.additional_properties.total_exposed_wall_area / bldg_exposed_wall_area
        all_space_loads[space].Heat_Infil = bldg_Heat_Infil * space.additional_properties.wall_area_ratio
        all_space_loads[space].Cool_Infil_Sens = bldg_Cool_Infil_Sens * space.additional_properties.wall_area_ratio
      end
      zone_wall_area_ratio = zone.spaces.map { |space| space.additional_properties.total_exposed_wall_area }.sum / bldg_exposed_wall_area
      all_zone_loads[zone].Heat_Infil = bldg_Heat_Infil * zone_wall_area_ratio
      all_zone_loads[zone].Cool_Infil_Sens = bldg_Cool_Infil_Sens * zone_wall_area_ratio
      all_zone_loads[zone].Cool_Infil_Lat = bldg_Cool_Infil_Lat * zone_wall_area_ratio
    end
  end

  # Cooling Load: Internal Gains
  #
  # @param hpxml_bldg [HPXML::Building] individual HPXML Building dwelling unit object
  # @param all_zone_loads [TODO] TODO
  # @param all_space_loads [TODO] TODO
  # @return [TODO] TODO
  def self.process_load_internal_gains(hpxml_bldg, all_zone_loads, all_space_loads)
    hpxml_bldg.conditioned_zones.each do |zone|
      zone_manualj_num_occupants = zone.spaces.map { |space| space.manualj_num_occupants }.sum
      zone_manualj_internal_loads_sensible = zone.spaces.map { |space| space.manualj_internal_loads_sensible }.sum
      zone_manualj_internal_loads_latent = zone.spaces.map { |space| space.manualj_internal_loads_latent }.sum

      all_zone_loads[zone].Cool_IntGains_Sens = zone_manualj_internal_loads_sensible + 230.0 * zone_manualj_num_occupants
      all_zone_loads[zone].Cool_IntGains_Lat = zone_manualj_internal_loads_latent + 200.0 * zone_manualj_num_occupants

      zone.spaces.each do |space|
        all_space_loads[space].Cool_IntGains_Sens = space.manualj_internal_loads_sensible + 230.0 * space.manualj_num_occupants
      end
    end
  end

  # Aggregate Loads to Totals
  #
  # @param loads [TODO] TODO
  # @return [TODO] TODO
  def self.aggregate_loads_to_totals(loads)
    # Heating
    loads.Heat_Tot = loads.Heat_Windows + loads.Heat_Skylights +
                     loads.Heat_Doors + loads.Heat_Walls +
                     loads.Heat_Floors + loads.Heat_Slabs +
                     loads.Heat_Ceilings + loads.Heat_Roofs +
                     loads.Heat_Infil + loads.Heat_Vent

    # Cooling
    loads.Cool_Sens = loads.Cool_Windows + loads.Cool_Skylights +
                      loads.Cool_Doors + loads.Cool_Walls +
                      loads.Cool_Floors + loads.Cool_Ceilings +
                      loads.Cool_Roofs + loads.Cool_Infil_Sens +
                      loads.Cool_IntGains_Sens + loads.Cool_Slabs +
                      loads.Cool_AEDExcursion + loads.Cool_Vent_Sens
    loads.Cool_Lat = loads.Cool_Infil_Lat + loads.Cool_Vent_Lat +
                     loads.Cool_IntGains_Lat
    loads.Cool_Tot = loads.Cool_Sens + loads.Cool_Lat
  end

  # HVAC Temperatures
  #
  # @param mj [TODO] TODO
  # @param zone_loads [TODO] TODO
  # @param hvac_heating [TODO] TODO
  # @param hvac_cooling [TODO] TODO
  # @return [TODO] TODO
  def self.apply_hvac_air_temperatures(mj, zone_loads, hvac_heating, hvac_cooling)
    if not hvac_cooling.nil?
      cooling_type = get_hvac_cooling_type(hvac_cooling)

      # Calculate Leaving Air Temperature
      if cooling_type == HPXML::HVACTypeEvaporativeCooler
        # Evaporative cooler temperature calculation based on Manual S Figure 4-7
        td_potential = mj.cool_design_temps[HPXML::LocationOutside] - mj.cool_outdoor_wetbulb
        td = td_potential * hvac_cooling.additional_properties.effectiveness
        hvac_cooling.additional_properties.leaving_air_temp = mj.cool_design_temps[HPXML::LocationOutside] - td
      else
        # Determine the Leaving Air Temperature (LAT) based on Manual S Table 1-4
        shr = [zone_loads.Cool_Sens / zone_loads.Cool_Tot, 1.0].min
        if shr < 0.80
          hvac_cooling.additional_properties.leaving_air_temp = 54.0 # F
        elsif shr < 0.85
          # MJ8 says to use 56 degF in this SHR range. Linear interpolation provides a more
          # continuous supply air flow rate across building efficiency levels.
          hvac_cooling.additional_properties.leaving_air_temp = ((58.0 - 54.0) / (0.85 - 0.80)) * (shr - 0.8) + 54.0 # F
        else
          hvac_cooling.additional_properties.leaving_air_temp = 58.0 # F
        end
      end
    end

    if not hvac_heating.nil?
      # Calculate Supply Air Temperature
      if hvac_heating.is_a? HPXML::HeatPump
        hvac_heating.additional_properties.supply_air_temp = 105.0 # F
      else
        hvac_heating.additional_properties.supply_air_temp = 120.0 # F
      end
    elsif not hvac_cooling.nil? && hvac_cooling.has_integrated_heating
      hvac_cooling.additional_properties.supply_air_temp = 120.0 # F
    end
  end

  # TODO
  #
  # @param hvac_heating [TODO] TODO
  # @param hvac_loads [TODO] TODO
  # @param frac_zone_heat_load_served [TODO] TODO
  # @param frac_zone_cool_load_served [TODO] TODO
  # @return [TODO] TODO
  def self.apply_fractions_load_served(hvac_heating, hvac_loads, frac_zone_heat_load_served, frac_zone_cool_load_served)
    # Calculate design loads that this HVAC system serves

    # Heating Loads
    if get_hvac_heating_type(hvac_heating) == HPXML::HVACTypeHeatPumpWaterLoopToAir
      # Size to meet original fraction load served (not adjusted value from HVAC.apply_shared_heating_systems()
      # This ensures, e.g., that an appropriate heating airflow is used for duct losses.
      frac_zone_heat_load_served /= (1.0 / hvac_heating.heating_efficiency_cop)
    end
    hvac_loads.Heat_Tot *= frac_zone_heat_load_served
    hvac_loads.Heat_Walls *= frac_zone_heat_load_served
    hvac_loads.Heat_Ceilings *= frac_zone_heat_load_served
    hvac_loads.Heat_Roofs *= frac_zone_heat_load_served
    hvac_loads.Heat_Floors *= frac_zone_heat_load_served
    hvac_loads.Heat_Slabs *= frac_zone_heat_load_served
    hvac_loads.Heat_Windows *= frac_zone_heat_load_served
    hvac_loads.Heat_Skylights *= frac_zone_heat_load_served
    hvac_loads.Heat_Doors *= frac_zone_heat_load_served
    hvac_loads.Heat_Infil *= frac_zone_heat_load_served
    hvac_loads.Heat_Vent *= frac_zone_heat_load_served
    hvac_loads.Heat_Ducts *= frac_zone_heat_load_served

    # Cooling Loads
    hvac_loads.Cool_Tot *= frac_zone_cool_load_served
    hvac_loads.Cool_Sens *= frac_zone_cool_load_served
    hvac_loads.Cool_Lat *= frac_zone_cool_load_served
    hvac_loads.Cool_Walls *= frac_zone_cool_load_served
    hvac_loads.Cool_Ceilings *= frac_zone_cool_load_served
    hvac_loads.Cool_Roofs *= frac_zone_cool_load_served
    hvac_loads.Cool_Floors *= frac_zone_cool_load_served
    hvac_loads.Cool_Slabs *= frac_zone_cool_load_served
    hvac_loads.Cool_Windows *= frac_zone_cool_load_served
    hvac_loads.Cool_Skylights *= frac_zone_cool_load_served
    hvac_loads.Cool_AEDExcursion *= frac_zone_cool_load_served
    hvac_loads.Cool_Doors *= frac_zone_cool_load_served
    hvac_loads.Cool_Infil_Sens *= frac_zone_cool_load_served
    hvac_loads.Cool_Vent_Sens *= frac_zone_cool_load_served
    hvac_loads.Cool_Ducts_Sens *= frac_zone_cool_load_served
    hvac_loads.Cool_IntGains_Sens *= frac_zone_cool_load_served
    hvac_loads.Cool_Ducts_Lat *= frac_zone_cool_load_served
    hvac_loads.Cool_Infil_Lat *= frac_zone_cool_load_served
    hvac_loads.Cool_Vent_Lat *= frac_zone_cool_load_served
    hvac_loads.Cool_IntGains_Lat *= frac_zone_cool_load_served
  end

  # TODO
  #
  # @param hvac_cooling [TODO] TODO
  # @return [TODO] TODO
  def self.get_hvac_size_limits(hvac_cooling)
    oversize_limit = 1.15
    oversize_delta = 15000.0
    undersize_limit = 0.9

    if not hvac_cooling.nil?
      if hvac_cooling.compressor_type == HPXML::HVACCompressorTypeTwoStage
        oversize_limit = 1.2
      elsif hvac_cooling.compressor_type == HPXML::HVACCompressorTypeVariableSpeed
        oversize_limit = 1.3
      end
    end

    return oversize_limit, oversize_delta, undersize_limit
  end

  # TODO
  #
  # @param hvac_sizings [TODO] TODO
  # @param hvac_loads [TODO] TODO
  # @return [TODO] TODO
  def self.apply_hvac_loads_to_hvac_sizings(hvac_sizings, hvac_loads)
    hvac_sizings.Cool_Load_Sens = hvac_loads.Cool_Sens
    hvac_sizings.Cool_Load_Lat = hvac_loads.Cool_Lat
    hvac_sizings.Cool_Load_Tot = hvac_loads.Cool_Tot
    hvac_sizings.Heat_Load = hvac_loads.Heat_Tot
    hvac_sizings.Heat_Load_Supp = hvac_loads.Heat_Tot
  end

  # TODO
  #
  # @param hvac_sizings [TODO] TODO
  # @param hvac_cooling [TODO] TODO
  # @param frac_zone_heat_load_served [TODO] TODO
  # @param frac_zone_cool_load_served [TODO] TODO
  # @param hpxml_bldg [HPXML::Building] individual HPXML Building dwelling unit object
  # @return [TODO] TODO
  def self.apply_hvac_heat_pump_logic(hvac_sizings, hvac_cooling, frac_zone_heat_load_served, frac_zone_cool_load_served, hpxml_bldg)
    return unless hvac_cooling.is_a? HPXML::HeatPump
    return if frac_zone_heat_load_served == 0
    return if frac_zone_cool_load_served == 0

    if hpxml_bldg.header.heat_pump_sizing_methodology != HPXML::HeatPumpSizingACCA
      # If HERS/MaxLoad methodology, use at least the larger of heating/cooling loads for heat pump sizing.
      # Note: Heat_Load_Supp should NOT be adjusted; we only want to adjust the HP capacity, not the HP backup heating capacity.
      max_load = [hvac_sizings.Heat_Load, hvac_sizings.Cool_Load_Tot].max
      hvac_sizings.Heat_Load = max_load
      hvac_sizings.Cool_Load_Sens *= max_load / hvac_sizings.Cool_Load_Tot
      hvac_sizings.Cool_Load_Lat *= max_load / hvac_sizings.Cool_Load_Tot
      hvac_sizings.Cool_Load_Tot = max_load
    end
  end

  # TODO
  #
  # @param duct [TODO] TODO
  # @param hpxml_bldg [HPXML::Building] individual HPXML Building dwelling unit object
  # @return [TODO] TODO
  def self.get_duct_regain_factor(duct, hpxml_bldg)
    # dse_Fregain values comes from MJ8 pg 204 and Walker (1998) "Technical background for default
    # values used for forced air systems in proposed ASHRAE Std. 152"

    dse_Fregain = nil

    if [HPXML::LocationOutside, HPXML::LocationRoofDeck].include? duct.duct_location
      dse_Fregain = 0.0

    elsif [HPXML::LocationOtherHousingUnit, HPXML::LocationOtherHeatedSpace, HPXML::LocationOtherMultifamilyBufferSpace,
           HPXML::LocationOtherNonFreezingSpace, HPXML::LocationExteriorWall, HPXML::LocationUnderSlab,
           HPXML::LocationManufacturedHomeBelly].include? duct.duct_location
      space_values = Geometry.get_temperature_scheduled_space_values(location: duct.duct_location)
      dse_Fregain = space_values[:f_regain]

    elsif [HPXML::LocationBasementUnconditioned, HPXML::LocationCrawlspaceVented, HPXML::LocationCrawlspaceUnvented].include? duct.duct_location

      ceilings = hpxml_bldg.floors.select { |f| f.is_floor && [f.interior_adjacent_to, f.exterior_adjacent_to].include?(duct.duct_location) }
      avg_ceiling_rvalue = calculate_average_r_value(ceilings)
      ceiling_insulated = (avg_ceiling_rvalue > 4)

      walls = hpxml_bldg.foundation_walls.select { |f| [f.interior_adjacent_to, f.exterior_adjacent_to].include? duct.duct_location }
      avg_wall_rvalue = calculate_average_r_value(walls)
      walls_insulated = (avg_wall_rvalue > 4)

      if duct.duct_location == HPXML::LocationBasementUnconditioned
        if not ceiling_insulated
          if not walls_insulated
            dse_Fregain = 0.50 # Uninsulated ceiling, uninsulated walls
          else
            dse_Fregain = 0.75 # Uninsulated ceiling, insulated walls
          end
        else
          dse_Fregain = 0.30 # Insulated ceiling
        end
      elsif duct.duct_location == HPXML::LocationCrawlspaceVented
        if ceiling_insulated && walls_insulated
          dse_Fregain = 0.17 # Insulated ceiling, insulated walls
        elsif ceiling_insulated && (not walls_insulated)
          dse_Fregain = 0.12 # Insulated ceiling, uninsulated walls
        elsif (not ceiling_insulated) && walls_insulated
          dse_Fregain = 0.66 # Uninsulated ceiling, insulated walls
        elsif (not ceiling_insulated) && (not walls_insulated)
          dse_Fregain = 0.50 # Uninsulated ceiling, uninsulated walls
        end
      elsif duct.duct_location == HPXML::LocationCrawlspaceUnvented
        if ceiling_insulated && walls_insulated
          dse_Fregain = 0.30 # Insulated ceiling, insulated walls
        elsif ceiling_insulated && (not walls_insulated)
          dse_Fregain = 0.16 # Insulated ceiling, uninsulated walls
        elsif (not ceiling_insulated) && walls_insulated
          dse_Fregain = 0.76 # Uninsulated ceiling, insulated walls
        elsif (not ceiling_insulated) && (not walls_insulated)
          dse_Fregain = 0.60 # Uninsulated ceiling, uninsulated walls
        end
      end

    elsif [HPXML::LocationAtticVented, HPXML::LocationAtticUnvented].include? duct.duct_location
      dse_Fregain = 0.10 # This would likely be higher for unvented attics with roof insulation

    elsif [HPXML::LocationGarage].include? duct.duct_location
      dse_Fregain = 0.05

    elsif HPXML::conditioned_locations.include? duct.duct_location
      dse_Fregain = 1.0

    end

    return dse_Fregain
  end

  # Heating Duct Loads
  #
  # @param mj [TODO] TODO
  # @param zone [TODO] TODO
  # @param hvac_loads [TODO] TODO
  # @param zone_loads [TODO] TODO
  # @param all_space_loads [TODO] TODO
  # @param hvac_heating [TODO] TODO
  # @param hpxml_bldg [HPXML::Building] individual HPXML Building dwelling unit object
  # @return [TODO] TODO
  def self.apply_hvac_duct_loads_heating(mj, zone, hvac_loads, zone_loads, all_space_loads, hvac_heating, hpxml_bldg)
    return if hvac_heating.nil? || (hvac_loads.Heat_Tot <= 0) || hvac_heating.distribution_system.nil? || hvac_heating.distribution_system.ducts.empty?

    supply_air_temp = hvac_heating.additional_properties.supply_air_temp

    init_heat_load = hvac_loads.Heat_Tot

    # Distribution system efficiency (DSE) calculations based on ASHRAE Standard 152

    duct_values = calc_duct_conduction_values(hvac_heating.distribution_system, mj.heat_design_temps, hpxml_bldg)
    dse_As, dse_Ar, supply_r, return_r, dse_Tamb_s, dse_Tamb_r, dse_Fregain_s, dse_Fregain_r = duct_values

    # Initialize for the iteration
    delta = 1
    heat_load_next = init_heat_load

    for _iter in 0..19
      break if delta.abs <= 0.001

      heat_load_prev = heat_load_next

      # Calculate the new heating air flow rate
      heat_cfm = calc_airflow_rate_manual_s(mj, heat_load_next, (supply_air_temp - mj.heat_setpoint), nil)

      dse_Qs, dse_Qr = calc_duct_leakages_cfm25(hvac_heating.distribution_system, heat_cfm)

      dse_DE = calc_delivery_effectiveness_heating(mj, dse_Qs, dse_Qr, heat_cfm, heat_load_next, dse_Tamb_s, dse_Tamb_r, dse_As, dse_Ar, mj.heat_setpoint, dse_Fregain_s, dse_Fregain_r, supply_r, return_r)

      # Calculate the increase in heating load due to ducts (Approach: DE = Qload/Qequip -> Qducts = Qequip-Qload)
      heat_load_next = init_heat_load / dse_DE

      # Calculate the change since the last iteration
      delta = (heat_load_next - heat_load_prev) / heat_load_prev
    end

    ducts_heat_load = heat_load_next - init_heat_load

    hvac_loads.Heat_Ducts += ducts_heat_load
    hvac_loads.Heat_Tot += ducts_heat_load

    # Don't assign HP backup system duct loads to the zone/spaces; we already have the HP
    # duct loads assigned and don't want to double-count.
    return if hvac_heating.is_a?(HPXML::HeatingSystem) && hvac_heating.is_heat_pump_backup_system

    zone_loads.Heat_Ducts += ducts_heat_load
    zone_loads.Heat_Tot += ducts_heat_load

    zone_htg_load = zone.spaces.map { |space| all_space_loads[space].Heat_Tot }.sum
    zone.spaces.each do |space|
      space_loads = all_space_loads[space]
      space_htg_duct_load = ducts_heat_load * space_loads.Heat_Tot / zone_htg_load
      space_loads.Heat_Ducts += space_htg_duct_load
      space_loads.Heat_Tot += space_htg_duct_load
    end
  end

  # Cooling Duct Loads
  #
  # @param mj [TODO] TODO
  # @param zone [TODO] TODO
  # @param hvac_loads [TODO] TODO
  # @param zone_loads [TODO] TODO
  # @param all_space_loads [TODO] TODO
  # @param hvac_cooling [TODO] TODO
  # @param hpxml_bldg [HPXML::Building] individual HPXML Building dwelling unit object
  # @param weather [WeatherProcess] TODO
  # @return [TODO] TODO
  def self.apply_hvac_duct_loads_cooling(mj, zone, hvac_loads, zone_loads, all_space_loads, hvac_cooling, hpxml_bldg, weather)
    return if hvac_cooling.nil? || (hvac_loads.Cool_Sens <= 0) || hvac_cooling.distribution_system.nil? || hvac_cooling.distribution_system.ducts.empty?

    leaving_air_temp = hvac_cooling.additional_properties.leaving_air_temp

    init_cool_load_sens = hvac_loads.Cool_Sens
    init_cool_load_lat = hvac_loads.Cool_Lat

    # Distribution system efficiency (DSE) calculations based on ASHRAE Standard 152

    duct_values = calc_duct_conduction_values(hvac_cooling.distribution_system, mj.cool_design_temps, hpxml_bldg)
    dse_As, dse_Ar, supply_r, return_r, dse_Tamb_s, dse_Tamb_r, dse_Fregain_s, dse_Fregain_r = duct_values

    # Calculate the air enthalpy in the return duct location for DSE calculations
    dse_h_r = Psychrometrics.h_fT_w(dse_Tamb_r, weather.design.CoolingHumidityRatio)

    # Initialize for the iteration
    delta = 1
    cool_load_tot_next = init_cool_load_sens + init_cool_load_lat

    cool_cfm = calc_airflow_rate_manual_s(mj, init_cool_load_sens, (mj.cool_setpoint - leaving_air_temp), nil)
    _dse_Qs, dse_Qr = calc_duct_leakages_cfm25(hvac_cooling.distribution_system, cool_cfm)

    for _iter in 1..50
      break if delta.abs <= 0.001

      cool_load_tot_prev = cool_load_tot_next

      cool_load_lat, cool_load_sens = calculate_sensible_latent_split(mj, dse_Qr, cool_load_tot_next, init_cool_load_lat)
      cool_load_tot = cool_load_lat + cool_load_sens

      # Calculate the new cooling air flow rate
      cool_cfm = calc_airflow_rate_manual_s(mj, cool_load_sens, (mj.cool_setpoint - leaving_air_temp), nil)

      dse_Qs, dse_Qr = calc_duct_leakages_cfm25(hvac_cooling.distribution_system, cool_cfm)

      dse_DE, _dse_dTe_cooling, _cool_duct_sens = calc_delivery_effectiveness_cooling(mj, dse_Qs, dse_Qr, leaving_air_temp, cool_cfm, cool_load_sens, dse_Tamb_s, dse_Tamb_r, dse_As, dse_Ar, mj.cool_setpoint, dse_Fregain_s, dse_Fregain_r, cool_load_tot, dse_h_r, supply_r, return_r)

      cool_load_tot_next = (init_cool_load_sens + init_cool_load_lat) / dse_DE

      # Calculate the change since the last iteration
      delta = (cool_load_tot_next - cool_load_tot_prev) / cool_load_tot_prev
    end

    ducts_cool_load_sens = cool_load_sens - init_cool_load_sens
    ducts_cool_load_lat = cool_load_lat - init_cool_load_lat

    hvac_loads.Cool_Ducts_Sens += ducts_cool_load_sens
    hvac_loads.Cool_Sens += ducts_cool_load_sens
    hvac_loads.Cool_Ducts_Lat += ducts_cool_load_lat
    hvac_loads.Cool_Lat += ducts_cool_load_lat
    hvac_loads.Cool_Tot += ducts_cool_load_sens + ducts_cool_load_lat

    zone_loads.Cool_Ducts_Sens += ducts_cool_load_sens
    zone_loads.Cool_Sens += ducts_cool_load_sens
    zone_loads.Cool_Ducts_Lat += ducts_cool_load_lat
    zone_loads.Cool_Lat += ducts_cool_load_lat
    zone_loads.Cool_Tot += ducts_cool_load_sens + ducts_cool_load_lat

    zone_clg_load_sens = zone.spaces.map { |space| all_space_loads[space].Cool_Sens }.sum
    zone.spaces.each do |space|
      space_loads = all_space_loads[space]
      space_clg_duct_load = ducts_cool_load_sens * space_loads.Cool_Sens / zone_clg_load_sens
      space_loads.Cool_Ducts_Sens += space_clg_duct_load
      space_loads.Cool_Sens += space_clg_duct_load
    end
  end

<<<<<<< HEAD
  # Equipment Adjustments
  #
  # @param mj [TODO] TODO
  # @param runner [OpenStudio::Measure::OSRunner] runner object
  # @param hvac_sizings [TODO] TODO
  # @param weather [WeatherProcess] TODO
  # @param hvac_heating [TODO] TODO
  # @param hvac_cooling [TODO] TODO
  # @param hvac_system [TODO] TODO
  # @param hpxml_bldg [HPXML::Building] individual HPXML Building dwelling unit object
  # @return [TODO] TODO
=======
  def self.apply_hvac_cfis_loads(mj, hvac_loads, zone_loads, hvac_heating, hvac_cooling, hpxml_bldg)
    '''
    CFIS Ventilation Loads
    '''
    if (not hvac_heating.nil?) && (not hvac_heating.distribution_system.nil?)
      hvac_distribution = hvac_heating.distribution_system
    elsif (not hvac_cooling.nil?) && (not hvac_cooling.distribution_system.nil?)
      hvac_distribution = hvac_cooling.distribution_system
    end
    return if hvac_distribution.nil?

    vent_mech_cfis = hpxml_bldg.ventilation_fans.find { |vent_mech| vent_mech.fan_type == HPXML::MechVentTypeCFIS && vent_mech.distribution_system_idref == hvac_distribution.id }
    return if vent_mech_cfis.nil?

    vent_cfm = vent_mech_cfis.total_unit_flow_rate

    # Note: These are system loads, not space loads
    heat_load = 1.1 * mj.acf * vent_cfm * mj.htd
    cool_sens_load = 1.1 * mj.acf * vent_cfm * mj.ctd
    cool_lat_load = 0.68 * mj.acf * vent_cfm * mj.cool_design_grains

    hvac_loads.Heat_Vent += heat_load
    hvac_loads.Heat_Tot += heat_load
    hvac_loads.Cool_Vent_Sens += cool_sens_load
    hvac_loads.Cool_Sens += cool_sens_load
    hvac_loads.Cool_Vent_Lat += cool_lat_load
    hvac_loads.Cool_Lat += cool_lat_load
    hvac_loads.Cool_Tot += cool_sens_load + cool_lat_load

    zone_loads.Heat_Vent += heat_load
    zone_loads.Heat_Tot += heat_load
    zone_loads.Cool_Vent_Sens += cool_sens_load
    zone_loads.Cool_Sens += cool_sens_load
    zone_loads.Cool_Vent_Lat += cool_lat_load
    zone_loads.Cool_Lat += cool_lat_load
    zone_loads.Cool_Tot += cool_sens_load + cool_lat_load
  end

>>>>>>> f5b5c0ea
  def self.apply_hvac_equipment_adjustments(mj, runner, hvac_sizings, weather, hvac_heating, hvac_cooling, hvac_system, hpxml_bldg)
    # Cooling

    cooling_type = get_hvac_cooling_type(hvac_cooling)

    if not cooling_type.nil?
      hvac_cooling_ap = hvac_cooling.additional_properties
      is_ducted = !hvac_cooling.distribution_system.nil?
      leaving_air_temp = hvac_cooling.additional_properties.leaving_air_temp
      oversize_limit, oversize_delta, undersize_limit = get_hvac_size_limits(hvac_cooling)
    end

    if hvac_sizings.Cool_Load_Tot <= 0

      hvac_sizings.Cool_Capacity = 0.0
      hvac_sizings.Cool_Capacity_Sens = 0.0
      hvac_sizings.Cool_Airflow = 0.0

    elsif [HPXML::HVACTypeCentralAirConditioner,
           HPXML::HVACTypeHeatPumpAirToAir].include?(cooling_type) ||
          ([HPXML::HVACTypeMiniSplitAirConditioner,
            HPXML::HVACTypeHeatPumpMiniSplit].include?(cooling_type) && is_ducted)
      # For central systems, the installer can take steps to try to meet both sensible and latent loads,
      # such as different indoor/outdoor coil combinations and different blower settings.
      # Ductless systems don't offer this flexibility.

      entering_temp = hpxml_bldg.header.manualj_cooling_design_temp
      hvac_cooling_speed = get_sizing_speed(hvac_cooling_ap, true)
      if hvac_cooling.compressor_type == HPXML::HVACCompressorTypeVariableSpeed
        idb_adj = adjust_indoor_condition_var_speed(entering_temp, mj.cool_indoor_wetbulb, :clg)
        odb_adj = adjust_outdoor_condition_var_speed(hvac_cooling.cooling_detailed_performance_data, entering_temp, hvac_cooling, :clg)
        total_cap_curve_value = odb_adj * idb_adj
      else
        coefficients = hvac_cooling_ap.cool_cap_ft_spec[hvac_cooling_speed]
        total_cap_curve_value = MathTools.biquadratic(mj.cool_indoor_wetbulb, entering_temp, coefficients)
      end

      cool_cap_rated = hvac_sizings.Cool_Load_Tot / total_cap_curve_value

      hvac_cooling_shr = hvac_cooling_ap.cool_rated_shrs_gross[hvac_cooling_speed]
      sens_cap_rated = cool_cap_rated * hvac_cooling_shr

      # Calculate the air flow rate required for design conditions
      hvac_sizings.Cool_Airflow = calc_airflow_rate_manual_s(mj, hvac_sizings.Cool_Load_Sens, (mj.cool_setpoint - leaving_air_temp), cool_cap_rated)

      sensible_cap_curve_value = process_curve_fit(hvac_sizings.Cool_Airflow, hvac_sizings.Cool_Load_Tot, entering_temp)
      sens_cap_design = sens_cap_rated * sensible_cap_curve_value
      lat_cap_design = [hvac_sizings.Cool_Load_Tot - sens_cap_design, 1.0].max

      shr_biquadratic = get_shr_biquadratic
      a_sens = shr_biquadratic[0]
      b_sens = shr_biquadratic[1]
      c_sens = shr_biquadratic[3]
      d_sens = shr_biquadratic[5]

      # Adjust Sizing
      if hvac_cooling.is_a?(HPXML::HeatPump) && (hpxml_bldg.header.heat_pump_sizing_methodology == HPXML::HeatPumpSizingHERS)
        hvac_sizings.Cool_Capacity = hvac_sizings.Cool_Load_Tot
        hvac_sizings.Cool_Capacity_Sens = hvac_sizings.Cool_Capacity * hvac_cooling_shr

        cool_load_sens_cap_design = hvac_sizings.Cool_Capacity_Sens * sensible_cap_curve_value

      elsif lat_cap_design < hvac_sizings.Cool_Load_Lat
        # Size by MJ8 Latent load, return to rated conditions

        # Solve for the new sensible and total capacity at design conditions:
        # CoolingLoad_Lat = cool_cap_design - cool_load_sens_cap_design
        # solve the following for cool_cap_design: sens_cap_design = SHRRated * cool_cap_design / total_cap_curve_value * function(CFM/cool_cap_design, ODB)
        # substituting in CFM = cool_load_sens_cap_design / (1.1 * ACF * (cool_setpoint - LAT))

        cool_load_sens_cap_design = hvac_sizings.Cool_Load_Lat / ((total_cap_curve_value / hvac_cooling_shr - \
                                  (b_sens + d_sens * entering_temp) / \
                                  (1.1 * mj.acf * (mj.cool_setpoint - leaving_air_temp))) / \
                                  (a_sens + c_sens * entering_temp) - 1.0)

        # Ensure equipment is not being undersized
        cool_load_sens_cap_design = [cool_load_sens_cap_design, undersize_limit * hvac_sizings.Cool_Load_Sens].max

        cool_cap_design = cool_load_sens_cap_design + hvac_sizings.Cool_Load_Lat

        # The SHR of the equipment at the design condition
        shr_design = cool_load_sens_cap_design / cool_cap_design

        # If the adjusted equipment size is negative (occurs at altitude), use oversize limit (the adjustment
        # almost always hits the oversize limit in this case, making this a safe assumption)
        if (cool_cap_design < 0) || (cool_load_sens_cap_design < 0)
          cool_cap_design = oversize_limit * hvac_sizings.Cool_Load_Tot
        end

        # Limit total capacity to oversize limit
        cool_cap_design = [cool_cap_design, oversize_limit * hvac_sizings.Cool_Load_Tot].min

        # Determine rated capacities
        hvac_sizings.Cool_Capacity = cool_cap_design / total_cap_curve_value
        hvac_sizings.Cool_Capacity_Sens = hvac_sizings.Cool_Capacity * hvac_cooling_shr

        # Determine the final sensible capacity at design using the SHR
        cool_load_sens_cap_design = shr_design * cool_cap_design

      elsif sens_cap_design < undersize_limit * hvac_sizings.Cool_Load_Sens
        # Size by MJ8 Sensible load, return to rated conditions, find Sens with SHRRated. Limit total
        # capacity to oversizing limit

        sens_cap_design = undersize_limit * hvac_sizings.Cool_Load_Sens

        # Solve for the new total system capacity at design conditions:
        # sens_cap_design   = sens_cap_rated * sensible_cap_curve_value
        #                  = SHRRated * cool_cap_design / total_cap_curve_value * sensible_cap_curve_value
        #                  = SHRRated * cool_cap_design / total_cap_curve_value * function(CFM/cool_cap_design, ODB)

        cool_cap_design = (sens_cap_design / (hvac_cooling_shr / total_cap_curve_value) - \
                                           (b_sens * UnitConversions.convert(hvac_sizings.Cool_Airflow, 'ton', 'Btu/hr') + \
                                           d_sens * UnitConversions.convert(hvac_sizings.Cool_Airflow, 'ton', 'Btu/hr') * entering_temp)) / \
                          (a_sens + c_sens * entering_temp)

        # Limit total capacity to oversize limit
        cool_cap_design = [cool_cap_design, oversize_limit * hvac_sizings.Cool_Load_Tot].min

        hvac_sizings.Cool_Capacity = cool_cap_design / total_cap_curve_value
        hvac_sizings.Cool_Capacity_Sens = hvac_sizings.Cool_Capacity * hvac_cooling_shr

        # Recalculate the air flow rate in case the oversizing limit has been used
        cool_load_sens_cap_design = hvac_sizings.Cool_Capacity_Sens * sensible_cap_curve_value

      else
        hvac_sizings.Cool_Capacity = hvac_sizings.Cool_Load_Tot / total_cap_curve_value
        hvac_sizings.Cool_Capacity_Sens = hvac_sizings.Cool_Capacity * hvac_cooling_shr

        cool_load_sens_cap_design = hvac_sizings.Cool_Capacity_Sens * sensible_cap_curve_value
      end

      # Calculate the final air flow rate using final sensible capacity at design
      hvac_sizings.Cool_Airflow = calc_airflow_rate_manual_s(mj, cool_load_sens_cap_design, (mj.cool_setpoint - leaving_air_temp), hvac_sizings.Cool_Capacity)

    elsif [HPXML::HVACTypeHeatPumpMiniSplit,
           HPXML::HVACTypeMiniSplitAirConditioner].include?(cooling_type) && !is_ducted

      hvac_cooling_speed = get_sizing_speed(hvac_cooling_ap, true)
      hvac_cooling_shr = hvac_cooling_ap.cool_rated_shrs_gross[hvac_cooling_speed]

      if hvac_cooling.is_a?(HPXML::HeatPump) && (hpxml_bldg.header.heat_pump_sizing_methodology == HPXML::HeatPumpSizingHERS)
        hvac_sizings.Cool_Capacity = hvac_sizings.Cool_Load_Tot
        hvac_sizings.Cool_Capacity_Sens = hvac_sizings.Cool_Capacity * hvac_cooling_shr
      else
        entering_temp = hpxml_bldg.header.manualj_cooling_design_temp
        idb_adj = adjust_indoor_condition_var_speed(entering_temp, mj.cool_indoor_wetbulb, :clg)
        odb_adj = adjust_outdoor_condition_var_speed(hvac_cooling.cooling_detailed_performance_data, entering_temp, hvac_cooling, :clg)
        total_cap_curve_value = odb_adj * idb_adj

        hvac_sizings.Cool_Capacity = (hvac_sizings.Cool_Load_Tot / total_cap_curve_value)
        hvac_sizings.Cool_Capacity_Sens = hvac_sizings.Cool_Capacity * hvac_cooling_shr
      end

      hvac_sizings.Cool_Airflow = calc_airflow_rate_user(hvac_sizings.Cool_Capacity, hvac_cooling_ap.cool_rated_cfm_per_ton[hvac_cooling_speed], hvac_cooling_ap.cool_capacity_ratios[hvac_cooling_speed])

    elsif [HPXML::HVACTypeRoomAirConditioner,
           HPXML::HVACTypePTAC,
           HPXML::HVACTypeHeatPumpPTHP,
           HPXML::HVACTypeHeatPumpRoom].include? cooling_type

      hvac_cooling_speed = get_sizing_speed(hvac_cooling_ap, true)
      hvac_cooling_shr = hvac_cooling_ap.cool_rated_shrs_gross[hvac_cooling_speed]

      if hvac_cooling.is_a?(HPXML::HeatPump) && (hpxml_bldg.header.heat_pump_sizing_methodology == HPXML::HeatPumpSizingHERS)
        hvac_sizings.Cool_Capacity = hvac_sizings.Cool_Load_Tot
        hvac_sizings.Cool_Capacity_Sens = hvac_sizings.Cool_Capacity * hvac_cooling_shr
      else
        entering_temp = hpxml_bldg.header.manualj_cooling_design_temp
        total_cap_curve_value = MathTools.biquadratic(mj.cool_indoor_wetbulb, entering_temp, hvac_cooling_ap.cool_cap_ft_spec[hvac_cooling_speed])

        hvac_sizings.Cool_Capacity = hvac_sizings.Cool_Load_Tot / total_cap_curve_value
        hvac_sizings.Cool_Capacity_Sens = hvac_sizings.Cool_Capacity * hvac_cooling_shr
      end

      hvac_sizings.Cool_Airflow = calc_airflow_rate_user(hvac_sizings.Cool_Capacity, hvac_cooling_ap.cool_rated_cfm_per_ton[0], 1.0)

    elsif HPXML::HVACTypeHeatPumpGroundToAir == cooling_type

      coil_bf = gshp_coil_bf
      entering_temp = hvac_cooling_ap.design_chw
      hvac_cooling_speed = get_sizing_speed(hvac_cooling_ap, true)

      # Calculate an initial air flow rate assuming 400 cfm/ton
      hvac_sizings.Cool_Airflow = 400.0 * UnitConversions.convert(hvac_sizings.Cool_Load_Sens, 'Btu/hr', 'ton')

      # Neglecting the water flow rate for now because it's not available yet. Air flow rate is pre-adjusted values.
      design_wb_temp = UnitConversions.convert(mj.cool_indoor_wetbulb, 'f', 'k')
      design_db_temp = UnitConversions.convert(mj.cool_setpoint, 'f', 'k')
      design_w_temp = UnitConversions.convert(entering_temp, 'f', 'k')
      design_vfr_air = UnitConversions.convert(hvac_sizings.Cool_Airflow, 'cfm', 'm^3/s')

      cool_cap_curve_spec = hvac_cooling_ap.cool_cap_curve_spec[hvac_cooling_speed]
      cool_sh_curve_spec = hvac_cooling_ap.cool_sh_curve_spec[hvac_cooling_speed]
      total_cap_curve_value, sensible_cap_curve_value = calc_gshp_clg_curve_value(cool_cap_curve_spec, cool_sh_curve_spec, design_wb_temp, design_db_temp, design_w_temp, design_vfr_air, nil)

      bypass_factor_curve_value = MathTools.biquadratic(mj.cool_indoor_wetbulb, mj.cool_setpoint, gshp_coil_bf_ft_spec)
      hvac_cooling_shr = hvac_cooling_ap.cool_rated_shrs_gross[hvac_cooling_speed]

      if hpxml_bldg.header.heat_pump_sizing_methodology == HPXML::HeatPumpSizingHERS
        hvac_sizings.Cool_Capacity = hvac_sizings.Cool_Load_Tot
        hvac_sizings.Cool_Capacity_Sens = hvac_sizings.Cool_Capacity * hvac_cooling_shr
      else
        hvac_sizings.Cool_Capacity = hvac_sizings.Cool_Load_Tot / total_cap_curve_value # Note: cool_cap_design = hvac_sizings.Cool_Load_Tot
        hvac_sizings.Cool_Capacity_Sens = hvac_sizings.Cool_Capacity * hvac_cooling_shr

        cool_load_sens_cap_design = (hvac_sizings.Cool_Capacity_Sens * sensible_cap_curve_value /
                                   (1.0 + (1.0 - coil_bf * bypass_factor_curve_value) *
                                   (80.0 - mj.cool_setpoint) / (mj.cool_setpoint - leaving_air_temp)))
        cool_load_lat_cap_design = hvac_sizings.Cool_Load_Tot - cool_load_sens_cap_design

        # Adjust Sizing so that coil sensible at design >= CoolingLoad_Sens, and coil latent at design >= CoolingLoad_Lat, and equipment SHRRated is maintained.
        cool_load_sens_cap_design = [cool_load_sens_cap_design, hvac_sizings.Cool_Load_Sens].max
        cool_load_lat_cap_design = [cool_load_lat_cap_design, hvac_sizings.Cool_Load_Lat].max
        cool_cap_design = cool_load_sens_cap_design + cool_load_lat_cap_design

        # Limit total capacity via oversizing limit
        cool_cap_design = [cool_cap_design, oversize_limit * hvac_sizings.Cool_Load_Tot].min
        hvac_sizings.Cool_Capacity = cool_cap_design / total_cap_curve_value
        hvac_sizings.Cool_Capacity_Sens = hvac_sizings.Cool_Capacity * hvac_cooling_shr
      end

      # Recalculate the air flow rate in case the oversizing limit has been used
      cool_load_sens_cap_design = (hvac_sizings.Cool_Capacity_Sens * sensible_cap_curve_value /
                                 (1.0 + (1.0 - coil_bf * bypass_factor_curve_value) *
                                 (80.0 - mj.cool_setpoint) / (mj.cool_setpoint - leaving_air_temp)))
      hvac_sizings.Cool_Airflow = calc_airflow_rate_manual_s(mj, cool_load_sens_cap_design, (mj.cool_setpoint - leaving_air_temp), hvac_sizings.Cool_Capacity)

    elsif HPXML::HVACTypeEvaporativeCooler == cooling_type

      hvac_sizings.Cool_Capacity = hvac_sizings.Cool_Load_Tot
      hvac_sizings.Cool_Capacity_Sens = hvac_sizings.Cool_Load_Sens
      if mj.cool_setpoint - leaving_air_temp > 0
        # See Manual S Section 4-4 Direct Evaporative Cooling: Blower Cfm
        hvac_sizings.Cool_Airflow = calc_airflow_rate_manual_s(mj, hvac_sizings.Cool_Load_Sens, (mj.cool_setpoint - leaving_air_temp), nil)
      else
        hvac_sizings.Cool_Airflow = hpxml_bldg.building_construction.conditioned_floor_area * 2.0 # Use industry rule of thumb sizing method adopted by HEScore
      end

    elsif HPXML::HVACTypeHeatPumpWaterLoopToAir == cooling_type

      # Model only currently used for heating
      hvac_sizings.Cool_Capacity = 0.0
      hvac_sizings.Cool_Capacity_Sens = 0.0
      hvac_sizings.Cool_Airflow = 0.0

    elsif cooling_type.nil?

      hvac_sizings.Cool_Capacity = 0.0
      hvac_sizings.Cool_Capacity_Sens = 0.0
      hvac_sizings.Cool_Airflow = 0.0

    else

      fail "Unexpected cooling type: #{cooling_type}."

    end

    # Heating

    heating_type = get_hvac_heating_type(hvac_heating)

    if not heating_type.nil?
      hvac_heating_ap = hvac_heating.additional_properties
      is_ducted = !hvac_heating.distribution_system.nil?
      supply_air_temp = hvac_heating.additional_properties.supply_air_temp

      if hvac_heating.is_a?(HPXML::HeatingSystem) && hvac_heating.is_heat_pump_backup_system
        # Adjust heating load using the HP backup calculation
        hvac_hp = hvac_heating.primary_heat_pump
        hp_sizing_values = @all_hvac_sizings[{ heating: hvac_hp, cooling: hvac_hp }]
        if hp_sizing_values.nil?
          fail 'Primary heat pump should have been sized already.'
        end

        hp_heating_speed = get_sizing_speed(hvac_hp.additional_properties, false)
        hvac_sizings.Heat_Load = calculate_heat_pump_backup_load(mj, hvac_hp, hvac_sizings.Heat_Load, hp_sizing_values.Heat_Capacity, hp_heating_speed, hpxml_bldg)
      end
    elsif not hvac_cooling.nil? && hvac_cooling.has_integrated_heating
      supply_air_temp = hvac_cooling.additional_properties.supply_air_temp
    end

    if hvac_sizings.Heat_Load <= 0

      hvac_sizings.Heat_Capacity = 0.0
      hvac_sizings.Heat_Capacity_Supp = 0.0
      hvac_sizings.Heat_Airflow = 0.0

    elsif [HPXML::HVACTypeHeatPumpAirToAir,
           HPXML::HVACTypeHeatPumpMiniSplit,
           HPXML::HVACTypeHeatPumpPTHP,
           HPXML::HVACTypeHeatPumpRoom].include? heating_type

      hvac_heating_speed = get_sizing_speed(hvac_heating_ap, false)
      if hvac_heating.is_a?(HPXML::HeatPump) && (hpxml_bldg.header.heat_pump_sizing_methodology == HPXML::HeatPumpSizingHERS)
        hvac_sizings.Heat_Capacity = hvac_sizings.Heat_Load
      else
        process_heat_pump_adjustment(mj, runner, hvac_sizings, weather, hvac_heating, total_cap_curve_value, hvac_system, hvac_heating_speed, oversize_limit, oversize_delta, hpxml_bldg)
      end

      hvac_sizings.Heat_Capacity_Supp = calculate_heat_pump_backup_load(mj, hvac_heating, hvac_sizings.Heat_Load_Supp, hvac_sizings.Heat_Capacity, hvac_heating_speed, hpxml_bldg)
      if (heating_type == HPXML::HVACTypeHeatPumpAirToAir) || (heating_type == HPXML::HVACTypeHeatPumpMiniSplit && is_ducted)
        hvac_sizings.Heat_Airflow = calc_airflow_rate_manual_s(mj, hvac_sizings.Heat_Capacity, (supply_air_temp - mj.heat_setpoint), hvac_sizings.Heat_Capacity, hvac_sizings.Cool_Airflow)
      else
        hvac_sizings.Heat_Airflow = calc_airflow_rate_user(hvac_sizings.Heat_Capacity, hvac_heating_ap.heat_rated_cfm_per_ton[hvac_heating_speed], hvac_heating_ap.heat_capacity_ratios[hvac_heating_speed])
      end

    elsif [HPXML::HVACTypeHeatPumpGroundToAir].include? heating_type

      if hpxml_bldg.header.heat_pump_sizing_methodology == HPXML::HeatPumpSizingHERS
        hvac_sizings.Heat_Capacity = hvac_sizings.Heat_Load
        hvac_sizings.Heat_Capacity_Supp = hvac_sizings.Heat_Load_Supp
      elsif hvac_sizings.Cool_Capacity > 0
        hvac_sizings.Heat_Capacity = hvac_sizings.Heat_Load
        hvac_sizings.Heat_Capacity_Supp = hvac_sizings.Heat_Load_Supp

        # For single stage compressor, when heating capacity is much larger than cooling capacity,
        # in order to avoid frequent cycling in cooling mode, heating capacity is derated to 75%.
        if hvac_sizings.Heat_Capacity >= 1.5 * hvac_sizings.Cool_Capacity
          hvac_sizings.Heat_Capacity = hvac_sizings.Heat_Load * 0.75
        end

        hvac_sizings.Cool_Capacity = [hvac_sizings.Cool_Capacity, hvac_sizings.Heat_Capacity].max
        hvac_sizings.Heat_Capacity = hvac_sizings.Cool_Capacity

        hvac_sizings.Cool_Capacity_Sens = hvac_sizings.Cool_Capacity * hvac_cooling_shr
        cool_load_sens_cap_design = (hvac_sizings.Cool_Capacity_Sens * sensible_cap_curve_value /
                                   (1.0 + (1.0 - gshp_coil_bf * bypass_factor_curve_value) *
                                   (80.0 - mj.cool_setpoint) / (mj.cool_setpoint - leaving_air_temp)))
        hvac_sizings.Cool_Airflow = calc_airflow_rate_manual_s(mj, cool_load_sens_cap_design, (mj.cool_setpoint - leaving_air_temp), hvac_sizings.Cool_Capacity)
      else
        hvac_sizings.Heat_Capacity = hvac_sizings.Heat_Load
        hvac_sizings.Heat_Capacity_Supp = hvac_sizings.Heat_Load_Supp
      end
      hvac_sizings.Heat_Airflow = calc_airflow_rate_manual_s(mj, hvac_sizings.Heat_Capacity, (supply_air_temp - mj.heat_setpoint), hvac_sizings.Heat_Capacity, hvac_sizings.Cool_Airflow)

    elsif [HPXML::HVACTypeHeatPumpWaterLoopToAir].include? heating_type

      hvac_sizings.Heat_Capacity = hvac_sizings.Heat_Load
      hvac_sizings.Heat_Capacity_Supp = hvac_sizings.Heat_Load_Supp

      hvac_sizings.Heat_Airflow = calc_airflow_rate_manual_s(mj, hvac_sizings.Heat_Capacity, (supply_air_temp - mj.heat_setpoint), hvac_sizings.Heat_Capacity)

    elsif (heating_type == HPXML::HVACTypeFurnace) || ((not hvac_cooling.nil?) && hvac_cooling.has_integrated_heating)

      hvac_sizings.Heat_Capacity = hvac_sizings.Heat_Load
      hvac_sizings.Heat_Capacity_Supp = 0.0

      hvac_sizings.Heat_Airflow = calc_airflow_rate_manual_s(mj, hvac_sizings.Heat_Capacity, (supply_air_temp - mj.heat_setpoint), hvac_sizings.Heat_Capacity)

    elsif [HPXML::HVACTypeStove,
           HPXML::HVACTypeSpaceHeater,
           HPXML::HVACTypeWallFurnace,
           HPXML::HVACTypeFloorFurnace,
           HPXML::HVACTypeFireplace].include? heating_type

      hvac_sizings.Heat_Capacity = hvac_sizings.Heat_Load
      hvac_sizings.Heat_Capacity_Supp = 0.0

      if hvac_heating_ap.heat_rated_cfm_per_ton[0] > 0
        # Fixed airflow rate
        hvac_sizings.Heat_Airflow = UnitConversions.convert(hvac_sizings.Heat_Capacity, 'Btu/hr', 'ton') * hvac_heating_ap.heat_rated_cfm_per_ton[0]
      else
        # Autosized airflow rate
        hvac_sizings.Heat_Airflow = calc_airflow_rate_manual_s(mj, hvac_sizings.Heat_Capacity, (supply_air_temp - mj.heat_setpoint), hvac_sizings.Heat_Capacity)
      end

    elsif [HPXML::HVACTypeBoiler,
           HPXML::HVACTypeElectricResistance].include? heating_type

      hvac_sizings.Heat_Capacity = hvac_sizings.Heat_Load
      hvac_sizings.Heat_Capacity_Supp = 0.0
      hvac_sizings.Heat_Airflow = 0.0

    elsif heating_type.nil?

      hvac_sizings.Heat_Capacity = 0.0
      hvac_sizings.Heat_Capacity_Supp = 0.0
      hvac_sizings.Heat_Airflow = 0.0

    else

      fail "Unexpected heating type: #{heating_type}."

    end
  end

  # TODO
  #
  # @param adjusted_outdoor_temp [TODO] TODO
  # @param adjusted_indoor_temp [TODO] TODO
  # @param mode [TODO] TODO
  # @return [TODO] TODO
  def self.adjust_indoor_condition_var_speed(adjusted_outdoor_temp, adjusted_indoor_temp, mode)
    if mode == :clg
      rated_indoor_temp = HVAC::AirSourceCoolRatedIWB
      coefficients_1speed = HVAC.get_cool_cap_eir_ft_spec(HPXML::HVACCompressorTypeSingleStage)[0][0]
    elsif mode == :htg
      rated_indoor_temp = HVAC::AirSourceHeatRatedIDB
      capacity_retention_temp_1speed, capacity_retention_fraction_1speed = HVAC.get_default_heating_capacity_retention(HPXML::HVACCompressorTypeSingleStage)
      coefficients_1speed = HVAC.get_heat_cap_eir_ft_spec(HPXML::HVACCompressorTypeSingleStage, capacity_retention_temp_1speed, capacity_retention_fraction_1speed)[0][0]
    end
    return MathTools.biquadratic(adjusted_indoor_temp, adjusted_outdoor_temp, coefficients_1speed) / MathTools.biquadratic(rated_indoor_temp, adjusted_outdoor_temp, coefficients_1speed)
  end

  # TODO
  #
  # @param detailed_performance_data [TODO] TODO
  # @param adjusted_outdoor_temp [TODO] TODO
  # @param hvac_sys [TODO] TODO
  # @param mode [TODO] TODO
  # @return [TODO] TODO
  def self.adjust_outdoor_condition_var_speed(detailed_performance_data, adjusted_outdoor_temp, hvac_sys, mode)
    rated_odb = (mode == :clg) ? HVAC::AirSourceCoolRatedODB : HVAC::AirSourceHeatRatedODB
    if detailed_performance_data.empty?
      # Based on retention fraction and retention temperature
      if mode == :clg
        capacity_retention_temperature = hvac_sys.additional_properties.cooling_capacity_retention_temperature
        capacity_retention_fraction = hvac_sys.additional_properties.cooling_capacity_retention_fraction
      elsif mode == :htg
        capacity_retention_temperature, capacity_retention_fraction = HVAC.get_heating_capacity_retention(hvac_sys)
      end
      odb_adj = (1.0 - capacity_retention_fraction) / (rated_odb - capacity_retention_temperature) * (adjusted_outdoor_temp - rated_odb) + 1.0
    else # there are detailed performance data
      # Based on detailed performance data
      max_rated_dp = detailed_performance_data.find { |dp| dp.outdoor_temperature == rated_odb && dp.capacity_description == HPXML::CapacityDescriptionMaximum }
      if max_rated_dp.capacity.nil?
        property = :capacity_fraction_of_nominal
      else
        property = :capacity
      end
      capacity_max = detailed_performance_data.find { |dp| dp.outdoor_temperature == rated_odb && dp.capacity_description == HPXML::CapacityDescriptionMaximum }.send(property)
      odb_adj = HVAC.interpolate_to_odb_table_point(detailed_performance_data, HPXML::CapacityDescriptionMaximum, adjusted_outdoor_temp, property) / capacity_max
    end
    return odb_adj
  end

  # TODO
  #
  # @param mj [TODO] TODO
  # @param hvac_sizings [TODO] TODO
  # @param hvac_heating [TODO] TODO
  # @param hvac_cooling [TODO] TODO
  # @param frac_zone_heat_load_served [TODO] TODO
  # @param frac_zone_cool_load_served [TODO] TODO
  # @param hpxml_bldg [HPXML::Building] individual HPXML Building dwelling unit object
  # @return [TODO] TODO
  def self.apply_hvac_installation_quality(mj, hvac_sizings, hvac_heating, hvac_cooling, frac_zone_heat_load_served, frac_zone_cool_load_served, hpxml_bldg)
    # Increases the autosized heating/cooling capacities to account for any reduction
    # in capacity due to HVAC installation quality. This is done to prevent causing
    # unmet loads.

    cool_charge_defect_ratio = 0.0
    cool_airflow_defect_ratio = 0.0
    heat_airflow_defect_ratio = 0.0

    if not hvac_cooling.nil?
      if hvac_cooling.respond_to? :charge_defect_ratio
        cool_charge_defect_ratio = hvac_cooling.charge_defect_ratio.to_f
      end
      if hvac_cooling.respond_to? :airflow_defect_ratio
        cool_airflow_defect_ratio = hvac_cooling.airflow_defect_ratio.to_f
      end
    end
    if (not hvac_heating.nil?)
      if hvac_heating.respond_to? :airflow_defect_ratio
        heat_airflow_defect_ratio = hvac_heating.airflow_defect_ratio.to_f
      end
    end

    return if (cool_charge_defect_ratio.abs < 0.001) && (cool_airflow_defect_ratio.abs < 0.001) && (heat_airflow_defect_ratio.abs < 0.001)

    # Cooling

    cooling_type = get_hvac_cooling_type(hvac_cooling)
    f_ch = cool_charge_defect_ratio.round(3)

    if [HPXML::HVACTypeHeatPumpAirToAir,
        HPXML::HVACTypeCentralAirConditioner,
        HPXML::HVACTypeHeatPumpMiniSplit,
        HPXML::HVACTypeMiniSplitAirConditioner,
        HPXML::HVACTypeHeatPumpGroundToAir].include?(cooling_type) && frac_zone_cool_load_served > 0

      hvac_cooling_ap = hvac_cooling.additional_properties
      hvac_cooling_speed = get_sizing_speed(hvac_cooling_ap, true)

      if cooling_type != HPXML::HVACTypeHeatPumpGroundToAir
        cool_cfm_m3s = UnitConversions.convert(hvac_sizings.Cool_Airflow, 'cfm', 'm^3/s')
        cool_airflow_rated_ratio = cool_cfm_m3s / HVAC.calc_rated_airflow(hvac_sizings.Cool_Capacity * hvac_cooling_ap.cool_capacity_ratios[hvac_cooling_speed], hvac_cooling_ap.cool_rated_cfm_per_ton[hvac_cooling_speed])
        cool_airflow_rated_defect_ratio = cool_cfm_m3s * (1 + cool_airflow_defect_ratio) / HVAC.calc_rated_airflow(hvac_sizings.Cool_Capacity * hvac_cooling_ap.cool_capacity_ratios[hvac_cooling_speed], hvac_cooling_ap.cool_rated_cfm_per_ton[hvac_cooling_speed])
      else
        cool_airflow_rated_ratio = 1.0 # actual air flow is equal to rated (before applying defect ratio) in current methodology
        cool_airflow_rated_defect_ratio = 1 + cool_airflow_defect_ratio
      end

      # NOTE: heat pump (cooling) curves don't exhibit expected trends at extreme faults;
      clg_fff_cap_coeff, _clg_fff_eir_coeff = HVAC.get_cool_cap_eir_fflow_spec(HPXML::HVACCompressorTypeSingleStage)[0]
      a1_AF_Qgr_c = clg_fff_cap_coeff[0]
      a2_AF_Qgr_c = clg_fff_cap_coeff[1]
      a3_AF_Qgr_c = clg_fff_cap_coeff[2]

      qgr_values, _p_values, ff_chg_values = HVAC.get_charge_fault_cooling_coeff(f_ch)

      a1_CH_Qgr_c = qgr_values[0]
      a2_CH_Qgr_c = qgr_values[1]
      a3_CH_Qgr_c = qgr_values[2]
      a4_CH_Qgr_c = qgr_values[3]

      q0_CH = a1_CH_Qgr_c
      q1_CH = a2_CH_Qgr_c * UnitConversions.convert(mj.cool_setpoint, 'F', 'C')
      q2_CH = a3_CH_Qgr_c * UnitConversions.convert(hpxml_bldg.header.manualj_cooling_design_temp, 'F', 'C')
      q3_CH = a4_CH_Qgr_c * f_ch
      y_CH_Q_c = 1 + ((q0_CH + q1_CH + q2_CH + q3_CH) * f_ch)

      ff_ch_c = (1.0 / (1.0 + (qgr_values[0] + (qgr_values[1] * ff_chg_values[0]) + (qgr_values[2] * ff_chg_values[1]) + (qgr_values[3] * f_ch)) * f_ch)).round(3)
      ff_AF_c = cool_airflow_rated_defect_ratio.round(3)
      ff_AF_comb_c = ff_ch_c * ff_AF_c

      q_AF_CH = a1_AF_Qgr_c + (a2_AF_Qgr_c * ff_ch_c) + (a3_AF_Qgr_c * ff_ch_c * ff_ch_c)
      p_CH_Q_c = y_CH_Q_c / q_AF_CH

      p_AF_Q_c = a1_AF_Qgr_c + (a2_AF_Qgr_c * ff_AF_comb_c) + (a3_AF_Qgr_c * ff_AF_comb_c * ff_AF_comb_c)

      cool_cap_fff = (p_CH_Q_c * p_AF_Q_c)

      # calculate the capacity impact by defects
      ff_AF_c_nodefect = cool_airflow_rated_ratio.round(3)
      cool_cap_fff_nodefect = a1_AF_Qgr_c + a2_AF_Qgr_c * ff_AF_c_nodefect + a3_AF_Qgr_c * ff_AF_c_nodefect * ff_AF_c_nodefect
      cap_clg_ratio = 1 / (cool_cap_fff / cool_cap_fff_nodefect)

      prev_capacity = hvac_sizings.Cool_Capacity
      hvac_sizings.Cool_Capacity *= cap_clg_ratio
      hvac_sizings.Cool_Capacity_Sens = hvac_sizings.Cool_Capacity * hvac_cooling_ap.cool_rated_shrs_gross[hvac_cooling_speed]
      if prev_capacity > 0 # Preserve cfm/ton
        hvac_sizings.Cool_Airflow = hvac_sizings.Cool_Airflow * hvac_sizings.Cool_Capacity / prev_capacity
      else
        hvac_sizings.Cool_Airflow = 0.0
      end
    end

    # Heating

    heating_type = get_hvac_heating_type(hvac_heating)

    if [HPXML::HVACTypeHeatPumpAirToAir,
        HPXML::HVACTypeHeatPumpMiniSplit,
        HPXML::HVACTypeHeatPumpGroundToAir].include?(heating_type) && frac_zone_heat_load_served > 0

      hvac_heating_ap = hvac_heating.additional_properties
      hvac_heating_speed = get_sizing_speed(hvac_heating_ap, false)

      if heating_type != HPXML::HVACTypeHeatPumpGroundToAir
        heat_cfm_m3s = UnitConversions.convert(hvac_sizings.Heat_Airflow, 'cfm', 'm^3/s')
        heat_airflow_rated_ratio = heat_cfm_m3s / HVAC.calc_rated_airflow(hvac_sizings.Heat_Capacity * hvac_heating_ap.heat_capacity_ratios[hvac_heating_speed], hvac_heating_ap.heat_rated_cfm_per_ton[hvac_heating_speed])
        heat_airflow_rated_defect_ratio = heat_cfm_m3s * (1 + heat_airflow_defect_ratio) / HVAC.calc_rated_airflow(hvac_sizings.Heat_Capacity * hvac_heating_ap.heat_capacity_ratios[hvac_heating_speed], hvac_heating_ap.heat_rated_cfm_per_ton[hvac_heating_speed])
      else
        heat_airflow_rated_ratio = 1.0 # actual air flow is equal to rated (before applying defect ratio) in current methodology
        heat_airflow_rated_defect_ratio = 1 + heat_airflow_defect_ratio
      end

      htg_fff_cap_coeff, _htg_fff_eir_coeff = HVAC.get_heat_cap_eir_fflow_spec(HPXML::HVACCompressorTypeSingleStage)[0]
      a1_AF_Qgr_h = htg_fff_cap_coeff[0]
      a2_AF_Qgr_h = htg_fff_cap_coeff[1]
      a3_AF_Qgr_h = htg_fff_cap_coeff[2]

      qgr_values, _p_values, ff_chg_values = HVAC.get_charge_fault_heating_coeff(f_ch)

      a1_CH_Qgr_h = qgr_values[0]
      a2_CH_Qgr_h = qgr_values[2]
      a3_CH_Qgr_h = qgr_values[3]

      qh1_CH = a1_CH_Qgr_h
      qh2_CH = a2_CH_Qgr_h * UnitConversions.convert(hpxml_bldg.header.manualj_heating_design_temp, 'F', 'C')
      qh3_CH = a3_CH_Qgr_h * f_ch
      y_CH_Q_h = 1 + ((qh1_CH + qh2_CH + qh3_CH) * f_ch)

      ff_ch_h = (1 / (1 + (qgr_values[0] + qgr_values[2] * ff_chg_values[1] + qgr_values[3] * f_ch) * f_ch)).round(3)
      ff_AF_h = heat_airflow_rated_defect_ratio.round(3)
      ff_AF_comb_h = ff_ch_h * ff_AF_h

      qh_AF_CH = a1_AF_Qgr_h + (a2_AF_Qgr_h * ff_ch_h) + (a3_AF_Qgr_h * ff_ch_h * ff_ch_h)
      p_CH_Q_h = y_CH_Q_h / qh_AF_CH

      p_AF_Q_h = a1_AF_Qgr_h + (a2_AF_Qgr_h * ff_AF_comb_h) + (a3_AF_Qgr_h * ff_AF_comb_h * ff_AF_comb_h)

      heat_cap_fff = (p_CH_Q_h * p_AF_Q_h)

      # calculate the capacity impact by defects
      ff_AF_h_nodefect = heat_airflow_rated_ratio.round(3)
      heat_cap_fff_nodefect = a1_AF_Qgr_h + a2_AF_Qgr_h * ff_AF_h_nodefect + a3_AF_Qgr_h * ff_AF_h_nodefect * ff_AF_h_nodefect
      cap_htg_ratio = 1 / (heat_cap_fff / heat_cap_fff_nodefect)

      prev_capacity = hvac_sizings.Heat_Capacity
      hvac_sizings.Heat_Capacity *= cap_htg_ratio
      if prev_capacity > 0 # Preserve cfm/ton
        hvac_sizings.Heat_Airflow = hvac_sizings.Heat_Airflow * hvac_sizings.Heat_Capacity / prev_capacity
      else
        hvac_sizings.Heat_Airflow = 0.0
      end
    end
  end

  # TODO
  #
  # @param hvac_sizings [TODO] TODO
  # @param hvac_heating [TODO] TODO
  # @param hvac_cooling [TODO] TODO
  # @return [TODO] TODO
  def self.apply_hvac_autosizing_factors_and_limits(hvac_sizings, hvac_heating, hvac_cooling)
    if not hvac_cooling.nil?
      cooling_autosizing_limit = hvac_cooling.cooling_autosizing_limit
      if cooling_autosizing_limit.nil?
        cooling_autosizing_limit = 1 / Constants.small
      end

      cooling_autosizing_factor = [hvac_cooling.cooling_autosizing_factor, cooling_autosizing_limit / hvac_sizings.Cool_Capacity].min

      hvac_sizings.Cool_Capacity *= cooling_autosizing_factor
      hvac_sizings.Cool_Airflow *= cooling_autosizing_factor
      hvac_sizings.Cool_Capacity_Sens *= cooling_autosizing_factor
    end
    if not hvac_heating.nil?
      heating_autosizing_limit = hvac_heating.heating_autosizing_limit
      if heating_autosizing_limit.nil?
        heating_autosizing_limit = 1 / Constants.small
      end

      heating_autosizing_factor = [hvac_heating.heating_autosizing_factor, heating_autosizing_limit / hvac_sizings.Heat_Capacity].min

      hvac_sizings.Heat_Capacity *= heating_autosizing_factor
      hvac_sizings.Heat_Airflow *= heating_autosizing_factor
    end
    if (hvac_cooling.is_a? HPXML::HeatPump) && (hvac_cooling.backup_type == HPXML::HeatPumpBackupTypeIntegrated)
      backup_heating_autosizing_limit = hvac_cooling.backup_heating_autosizing_limit
      if backup_heating_autosizing_limit.nil?
        backup_heating_autosizing_limit = 1 / Constants.small
      end

      backup_heating_autosizing_factor = [hvac_cooling.backup_heating_autosizing_factor, backup_heating_autosizing_limit / hvac_sizings.Heat_Capacity_Supp].min

      hvac_sizings.Heat_Capacity_Supp *= backup_heating_autosizing_factor
    end
  end

  # Fixed Sizing Equipment
  #
  # @param hvac_sizings [TODO] TODO
  # @param hvac_heating [TODO] TODO
  # @param hvac_cooling [TODO] TODO
  # @param hpxml_bldg [HPXML::Building] individual HPXML Building dwelling unit object
  # @return [TODO] TODO
  def self.apply_hvac_fixed_capacities(hvac_sizings, hvac_heating, hvac_cooling, hpxml_bldg)
    # Override HVAC capacities if values are provided
    if not hvac_cooling.nil?
      fixed_cooling_capacity = hvac_cooling.cooling_capacity
    end
    autosized_cooling_capacity = hvac_sizings.Cool_Capacity
    if (not fixed_cooling_capacity.nil?) && (autosized_cooling_capacity > 0)
      if not (hpxml_bldg.header.allow_increased_fixed_capacities && autosized_cooling_capacity > fixed_cooling_capacity)
        # Use fixed size; proportionally adjust autosized airflow & sensible capacity
        hvac_sizings.Cool_Capacity = fixed_cooling_capacity
        hvac_sizings.Cool_Airflow *= fixed_cooling_capacity / autosized_cooling_capacity
        hvac_sizings.Cool_Capacity_Sens *= fixed_cooling_capacity / autosized_cooling_capacity
      end
    end
    if not hvac_heating.nil?
      fixed_heating_capacity = hvac_heating.heating_capacity
    elsif (not hvac_cooling.nil?) && hvac_cooling.has_integrated_heating
      fixed_heating_capacity = hvac_cooling.integrated_heating_system_capacity
    end
    autosized_heating_capacity = hvac_sizings.Heat_Capacity
    if (not fixed_heating_capacity.nil?) && (autosized_heating_capacity > 0)
      if not (hpxml_bldg.header.allow_increased_fixed_capacities && autosized_heating_capacity > fixed_heating_capacity)
        # Use fixed size; proportionally adjust autosized airflow
        hvac_sizings.Heat_Capacity = fixed_heating_capacity
        hvac_sizings.Heat_Airflow *= fixed_heating_capacity / autosized_heating_capacity
      end
    end
    if hvac_heating.is_a? HPXML::HeatPump
      if not hvac_heating.backup_heating_capacity.nil?
        fixed_supp_heating_capacity = hvac_heating.backup_heating_capacity
      elsif not hvac_heating.backup_system.nil?
        fixed_supp_heating_capacity = hvac_heating.backup_system.heating_capacity
      end
    end
    autosized_supp_heating_capacity = hvac_sizings.Heat_Capacity_Supp
    if not fixed_supp_heating_capacity.nil?
      if not (hpxml_bldg.header.allow_increased_fixed_capacities && autosized_supp_heating_capacity > fixed_supp_heating_capacity)
        # Use fixed size
        hvac_sizings.Heat_Capacity_Supp = fixed_supp_heating_capacity
      end
    end
  end

  # GSHP Ground Loop Sizing Calculations
  #
  # @param mj [TODO] TODO
  # @param runner [OpenStudio::Measure::OSRunner] runner object
  # @param hvac_sizings [TODO] TODO
  # @param weather [WeatherProcess] TODO
  # @param hvac_cooling [TODO] TODO
  # @return [TODO] TODO
  def self.apply_hvac_ground_loop(mj, runner, hvac_sizings, weather, hvac_cooling)
    cooling_type = get_hvac_cooling_type(hvac_cooling)

    return if cooling_type != HPXML::HVACTypeHeatPumpGroundToAir

    geothermal_loop = hvac_cooling.geothermal_loop
    bore_spacing = geothermal_loop.bore_spacing
    bore_diameter = geothermal_loop.bore_diameter

    loop_flow = geothermal_loop.loop_flow
    if loop_flow.nil?
      loop_flow = [1.0, UnitConversions.convert([hvac_sizings.Heat_Capacity, hvac_sizings.Cool_Capacity].max, 'Btu/hr', 'ton')].max.floor * 3.0
    end

    num_bore_holes = geothermal_loop.num_bore_holes
    bore_depth = geothermal_loop.bore_length

    min_bore_depth = 80 # ft; based on g-function library
    # In NY the following is the depth that requires a mining permit, which has been a barrier for Dandelion Energy with installing GSHPs.
    # Sounds like people are pushing ever deeper but for now we can apply this limit and add a note about where it came from.
    max_bore_depth = 500 # ft
    min_num_boreholes = 1
    max_num_boreholes = 10

    if num_bore_holes.nil? || bore_depth.nil?
      # Autosize ground loop heat exchanger length
      hvac_cooling_ap = hvac_cooling.additional_properties
      grout_conductivity = geothermal_loop.grout_conductivity
      pipe_r_value = gshp_hx_pipe_rvalue(hvac_cooling)
      nom_length_heat, nom_length_cool = gshp_hxbore_ft_per_ton(mj, weather, hvac_cooling_ap, bore_spacing, bore_diameter, grout_conductivity, pipe_r_value)
      bore_length_heat = nom_length_heat * hvac_sizings.Heat_Capacity / UnitConversions.convert(1.0, 'ton', 'Btu/hr')
      bore_length_cool = nom_length_cool * hvac_sizings.Cool_Capacity / UnitConversions.convert(1.0, 'ton', 'Btu/hr')
      bore_length = [bore_length_heat, bore_length_cool].max

      if num_bore_holes.nil? && bore_depth.nil?
        num_bore_holes = [min_num_boreholes, (UnitConversions.convert(hvac_sizings.Cool_Capacity, 'Btu/hr', 'ton') + 0.5).floor].max

        # Divide length by number of boreholes for average bore depth
        bore_depth = (bore_length / num_bore_holes).floor # ft

        # Adjust number of boreholes and bore depth to get within min/max constraints
        for _i in 0..50
          if ((bore_depth < min_bore_depth) || (num_bore_holes > max_num_boreholes)) && (num_bore_holes > min_num_boreholes)
            num_bore_holes -= 1
            bore_depth = (bore_length / num_bore_holes).floor
          elsif ((bore_depth > max_bore_depth) || (num_bore_holes < min_num_boreholes)) && (num_bore_holes < max_num_boreholes)
            num_bore_holes += 1
            bore_depth = (bore_length / num_bore_holes).floor
          end

          if ((num_bore_holes == min_num_boreholes) && (bore_depth < min_bore_depth)) || ((num_bore_holes == max_num_boreholes) && (bore_depth > max_bore_depth))
            break # we can't do any better
          end
        end
      elsif num_bore_holes.nil?
        # Calculate number of boreholes to achieve total autosized length
        num_bore_holes = (bore_length / bore_depth).floor
        num_bore_holes = [num_bore_holes, max_num_boreholes].min
        num_bore_holes = [num_bore_holes, min_num_boreholes].max
      elsif bore_depth.nil?
        # Calculate bore depth to achieve total autosized length
        bore_depth = (bore_length / num_bore_holes).floor # ft
      end
    end

    if bore_depth < min_bore_depth
      bore_depth = min_bore_depth
      runner.registerWarning("Reached a minimum of #{min_num_boreholes} borehole; setting bore depth to the minimum (#{min_bore_depth} ft).")
    end

    if bore_depth > max_bore_depth
      bore_depth = max_bore_depth
      runner.registerWarning("Reached a maximum of #{max_num_boreholes} boreholes; setting bore depth to the maximum (#{max_bore_depth} ft).")
    end

    bore_config = geothermal_loop.bore_config
    if bore_config.nil?
      bore_config = HPXML::GeothermalLoopBorefieldConfigurationRectangle
    end

    valid_configs = valid_bore_configs
    g_functions_filename = valid_configs[bore_config]
    g_functions_json = get_g_functions_json(g_functions_filename)
    valid_num_bores = get_valid_num_bores(g_functions_json)

    unless valid_num_bores.include? num_bore_holes
      fail "Number of bore holes (#{num_bore_holes}) with borefield configuration '#{bore_config}' not supported."
    end

    lntts, gfnc_coeff = gshp_gfnc_coeff(bore_config, g_functions_json, num_bore_holes, bore_spacing, bore_depth, bore_diameter)

    hvac_sizings.GSHP_Loop_flow = loop_flow
    hvac_sizings.GSHP_Bore_Depth = bore_depth
    hvac_sizings.GSHP_Bore_Holes = num_bore_holes
    hvac_sizings.GSHP_G_Functions = [lntts, gfnc_coeff]
    hvac_sizings.GSHP_Bore_Config = bore_config
  end

  # TODO
  #
  # @return [TODO] TODO
  def self.valid_bore_configs
    valid_configs = { HPXML::GeothermalLoopBorefieldConfigurationRectangle => 'rectangle_5m_v1.0.json',
                      HPXML::GeothermalLoopBorefieldConfigurationOpenRectangle => 'Open_configurations_5m_v1.0.json',
                      HPXML::GeothermalLoopBorefieldConfigurationC => 'C_configurations_5m_v1.0.json',
                      HPXML::GeothermalLoopBorefieldConfigurationL => 'L_configurations_5m_v1.0.json',
                      HPXML::GeothermalLoopBorefieldConfigurationU => 'U_configurations_5m_v1.0.json',
                      HPXML::GeothermalLoopBorefieldConfigurationLopsidedU => 'LopU_configurations_5m_v1.0.json' }
    return valid_configs
  end

  # TODO
  #
  # @param g_functions_filename [TODO] TODO
  # @return [TODO] TODO
  def self.get_g_functions_json(g_functions_filename)
    require 'json'

    g_functions_filepath = File.join(File.dirname(__FILE__), 'data/g_functions', g_functions_filename)
    g_functions_json = JSON.parse(File.read(g_functions_filepath), symbolize_names: true)
    return g_functions_json
  end

  # TODO
  #
  # @param g_functions_json [TODO] TODO
  # @return [TODO] TODO
  def self.get_valid_num_bores(g_functions_json)
    valid_num_bores = []
    g_functions_json.each do |_key_1, values_1|
      if values_1.keys.include?(:bore_locations)
        valid_num_bores << values_1[:bore_locations].size
      else
        values_1.each do |_key_2, values_2|
          if values_2.keys.include?(:bore_locations)
            valid_num_bores << values_2[:bore_locations].size
          end
        end
      end
    end

    return valid_num_bores
  end

  # Finalize Sizing Calculations
  #
  # @param hvac_sizings [TODO] TODO
  # @param hvac_heating [TODO] TODO
  # @param hvac_cooling [TODO] TODO
  # @return [TODO] TODO
  def self.apply_hvac_finalize_airflows(hvac_sizings, hvac_heating, hvac_cooling)
    if (not hvac_heating.nil?) && hvac_heating.respond_to?(:airflow_defect_ratio)
      if hvac_sizings.Heat_Airflow > 0
        hvac_sizings.Heat_Airflow *= (1.0 + hvac_heating.airflow_defect_ratio.to_f)
      end
    end

    if (not hvac_cooling.nil?) && hvac_cooling.respond_to?(:airflow_defect_ratio)
      if hvac_sizings.Cool_Airflow > 0
        hvac_sizings.Cool_Airflow *= (1.0 + hvac_cooling.airflow_defect_ratio.to_f)
      end
    end
  end

  # TODO
  #
  # @param mj [TODO] TODO
  # @param hvac_heating [TODO] TODO
  # @param heating_db [TODO] TODO
  # @param hvac_heating_speed [TODO] TODO
  # @return [TODO] TODO
  def self.calculate_heat_pump_adj_factor_at_outdoor_temperature(mj, hvac_heating, heating_db, hvac_heating_speed)
    if hvac_heating.compressor_type == HPXML::HVACCompressorTypeVariableSpeed
      idb_adj = adjust_indoor_condition_var_speed(heating_db, mj.heat_setpoint, :htg)
      odb_adj = adjust_outdoor_condition_var_speed(hvac_heating.heating_detailed_performance_data, heating_db, hvac_heating, :htg)
      return odb_adj * idb_adj
    else
      coefficients = hvac_heating.additional_properties.heat_cap_ft_spec[hvac_heating_speed]
      return MathTools.biquadratic(mj.heat_setpoint, heating_db, coefficients)
    end
  end

  # TODO
  #
  # @param mj [TODO] TODO
  # @param hvac_heating [TODO] TODO
  # @param heating_load [TODO] TODO
  # @param hp_nominal_heating_capacity [TODO] TODO
  # @param hvac_heating_speed [TODO] TODO
  # @param hpxml_bldg [HPXML::Building] individual HPXML Building dwelling unit object
  # @return [TODO] TODO
  def self.calculate_heat_pump_backup_load(mj, hvac_heating, heating_load, hp_nominal_heating_capacity, hvac_heating_speed, hpxml_bldg)
    if hpxml_bldg.header.heat_pump_backup_sizing_methodology == HPXML::HeatPumpBackupSizingEmergency
      # Size backup to meet full design load in case heat pump fails
      return heating_load
    elsif hpxml_bldg.header.heat_pump_backup_sizing_methodology == HPXML::HeatPumpBackupSizingSupplemental
      if not hvac_heating.backup_heating_switchover_temp.nil?
        min_compressor_temp = hvac_heating.backup_heating_switchover_temp
      elsif not hvac_heating.compressor_lockout_temp.nil?
        min_compressor_temp = hvac_heating.compressor_lockout_temp
      end

      if min_compressor_temp > hpxml_bldg.header.manualj_heating_design_temp
        # Heat pump not running at design temperature, size backup to meet full design load
        return heating_load
      end

      # Heat pump operating at design temperature, size backup to meet remaining design load
      adj_factor = calculate_heat_pump_adj_factor_at_outdoor_temperature(mj, hvac_heating, hpxml_bldg.header.manualj_heating_design_temp, hvac_heating_speed)
      hp_output_at_outdoor_temperature = hp_nominal_heating_capacity * adj_factor
      return [heating_load - hp_output_at_outdoor_temperature, 0.0].max
    else
      fail "Unexpected HP backup methodology: #{hpxml_bldg.header.heat_pump_backup_sizing_methodology}"
    end
  end

  # Adjust heat pump sizing
  #
  # @param mj [TODO] TODO
  # @param runner [OpenStudio::Measure::OSRunner] runner object
  # @param hvac_sizings [TODO] TODO
  # @param weather [WeatherProcess] TODO
  # @param hvac_heating [TODO] TODO
  # @param total_cap_curve_value [TODO] TODO
  # @param hvac_system [TODO] TODO
  # @param hvac_heating_speed [TODO] TODO
  # @param oversize_limit [TODO] TODO
  # @param oversize_delta [TODO] TODO
  # @param hpxml_bldg [HPXML::Building] individual HPXML Building dwelling unit object
  # @return [TODO] TODO
  def self.process_heat_pump_adjustment(mj, runner, hvac_sizings, weather, hvac_heating, total_cap_curve_value, hvac_system, hvac_heating_speed,
                                        oversize_limit, oversize_delta, hpxml_bldg)

    capacity_ratio = hvac_heating.additional_properties.heat_capacity_ratios[hvac_heating_speed]

    if not hvac_heating.backup_heating_switchover_temp.nil?
      min_compressor_temp = hvac_heating.backup_heating_switchover_temp
    elsif not hvac_heating.compressor_lockout_temp.nil?
      min_compressor_temp = hvac_heating.compressor_lockout_temp
    end

    if (not min_compressor_temp.nil?) && (min_compressor_temp > hpxml_bldg.header.manualj_heating_design_temp)
      # Calculate the heating load at the switchover temperature to limit unutilized capacity
      temp_heat_design_temp = hpxml_bldg.header.manualj_heating_design_temp
      hpxml_bldg.header.manualj_heating_design_temp = min_compressor_temp
      alternate_all_hvac_sizings = calculate(runner, weather, hpxml_bldg, [hvac_system], update_hpxml: false)
      heating_load = alternate_all_hvac_sizings[hvac_system].Heat_Load
      heating_db = min_compressor_temp
      hpxml_bldg.header.manualj_heating_design_temp = temp_heat_design_temp
    else
      heating_load = hvac_sizings.Heat_Load
      heating_db = hpxml_bldg.header.manualj_heating_design_temp
    end

    adj_factor = calculate_heat_pump_adj_factor_at_outdoor_temperature(mj, hvac_heating, heating_db, hvac_heating_speed)
    heat_cap_rated = (heating_load / adj_factor) / capacity_ratio

    if total_cap_curve_value.nil? # Heat pump has no cooling
      if hpxml_bldg.header.heat_pump_sizing_methodology == HPXML::HeatPumpSizingMaxLoad
        # Size based on heating, taking into account reduced heat pump capacity at the design temperature
        hvac_sizings.Heat_Capacity = heat_cap_rated
      else
        # Size equal to heating design load
        hvac_sizings.Heat_Capacity = hvac_sizings.Heat_Load
      end
    elsif heat_cap_rated < hvac_sizings.Cool_Capacity
      # Size based on cooling
      hvac_sizings.Heat_Capacity = hvac_sizings.Cool_Capacity
    else
      cfm_per_btuh = hvac_sizings.Cool_Airflow / hvac_sizings.Cool_Capacity
      if hpxml_bldg.header.heat_pump_sizing_methodology == HPXML::HeatPumpSizingMaxLoad
        # Size based on heating, taking into account reduced heat pump capacity at the design temperature
        hvac_sizings.Cool_Capacity = heat_cap_rated
      else
        # Size based on cooling, but with ACCA oversizing allowances for heating
        load_shr = hvac_sizings.Cool_Load_Sens / hvac_sizings.Cool_Load_Tot
        if ((weather.data.HDD65F / weather.data.CDD50F) < 2.0) || (load_shr < 0.95)
          # Mild winter or has a latent cooling load
          hvac_sizings.Cool_Capacity = [(oversize_limit * hvac_sizings.Cool_Load_Tot) / total_cap_curve_value, heat_cap_rated].min
        else
          # Cold winter and no latent cooling load (add a ton rule applies)
          hvac_sizings.Cool_Capacity = [(hvac_sizings.Cool_Load_Tot + oversize_delta) / total_cap_curve_value, heat_cap_rated].min
        end
      end
      hvac_sizings.Cool_Airflow = cfm_per_btuh * hvac_sizings.Cool_Capacity
      hvac_sizings.Heat_Capacity = hvac_sizings.Cool_Capacity
    end
  end

  # TODO
  #
  # @return [TODO] TODO
  # @param hpxml_bldg [HPXML::Building] individual HPXML Building dwelling unit object
  def self.get_ventilation_data(hpxml_bldg)
    # If CFIS w/ supplemental fan, assume air handler is running the full hour and can provide
    # all ventilation needs (i.e., supplemental fan does not need to run), so skip supplement fan
    vent_fans_mech = hpxml_bldg.ventilation_fans.select { |f| f.used_for_whole_building_ventilation && !f.is_cfis_supplemental_fan? && f.flow_rate > 0 && f.hours_in_operation > 0 }
    if vent_fans_mech.empty?
      return [0.0, 0.0, 0.0, 0.0, 0.0, 0.0, 0.0]
    end

    # Categorize fans into different types
    vent_mech_preheat = vent_fans_mech.select { |vent_mech| (not vent_mech.preheating_efficiency_cop.nil?) }
    vent_mech_precool = vent_fans_mech.select { |vent_mech| (not vent_mech.precooling_efficiency_cop.nil?) }
    vent_mech_shared = vent_fans_mech.select { |vent_mech| vent_mech.is_shared_system }

    vent_mech_sup_tot = vent_fans_mech.select { |vent_mech| vent_mech.fan_type == HPXML::MechVentTypeSupply }
    vent_mech_exh_tot = vent_fans_mech.select { |vent_mech| vent_mech.fan_type == HPXML::MechVentTypeExhaust }
    vent_mech_cfis_tot = vent_fans_mech.select { |vent_mech| vent_mech.fan_type == HPXML::MechVentTypeCFIS }
    vent_mech_bal_tot = vent_fans_mech.select { |vent_mech| vent_mech.fan_type == HPXML::MechVentTypeBalanced }
    vent_mech_erv_hrv_tot = vent_fans_mech.select { |vent_mech| [HPXML::MechVentTypeERV, HPXML::MechVentTypeHRV].include? vent_mech.fan_type }

    # Average in-unit CFMs (include recirculation from in unit CFMs for shared systems)
    q_sup_tot = vent_mech_sup_tot.map { |vent_mech| vent_mech.average_total_unit_flow_rate }.sum(0.0)
    q_exh_tot = vent_mech_exh_tot.map { |vent_mech| vent_mech.average_total_unit_flow_rate }.sum(0.0)
    q_bal_tot = vent_mech_bal_tot.map { |vent_mech| vent_mech.average_total_unit_flow_rate }.sum(0.0)
    q_erv_hrv_tot = vent_mech_erv_hrv_tot.map { |vent_mech| vent_mech.average_total_unit_flow_rate }.sum(0.0)
    q_cfis_tot = vent_mech_cfis_tot.map { |vent_mech| vent_mech.average_total_unit_flow_rate }.sum(0.0)

    # Average preconditioned OA air CFMs (only OA, recirculation will be addressed below for all shared systems)
    q_preheat = vent_mech_preheat.map { |vent_mech| vent_mech.average_oa_unit_flow_rate * vent_mech.preheating_fraction_load_served }.sum(0.0)
    q_precool = vent_mech_precool.map { |vent_mech| vent_mech.average_oa_unit_flow_rate * vent_mech.precooling_fraction_load_served }.sum(0.0)
    q_recirc = vent_mech_shared.map { |vent_mech| vent_mech.average_total_unit_flow_rate - vent_mech.average_oa_unit_flow_rate }.sum(0.0)

    # Total CFMS
    q_tot_sup = q_sup_tot + q_bal_tot + q_erv_hrv_tot + q_cfis_tot
    q_tot_exh = q_exh_tot + q_bal_tot + q_erv_hrv_tot
    q_unbal = q_tot_exh - q_tot_sup
    q_bal = [q_tot_exh, q_tot_sup].min

    # Calculate effectiveness for all ERV/HRV and store results in a hash
    hrv_erv_effectiveness_map = Airflow.calc_hrv_erv_effectiveness(vent_mech_erv_hrv_tot)

    # Calculate cfm weighted average effectiveness for the combined balanced airflow
    bal_lat_eff = 0.0
    bal_sens_eff = 0.0
    vent_mech_erv_hrv_unprecond = vent_mech_erv_hrv_tot.select { |vent_mech| vent_mech.preheating_efficiency_cop.nil? && vent_mech.precooling_efficiency_cop.nil? }
    vent_mech_erv_hrv_unprecond.each do |vent_mech|
      bal_lat_eff += vent_mech.average_oa_unit_flow_rate / q_bal * hrv_erv_effectiveness_map[vent_mech][:vent_mech_lat_eff]
      bal_sens_eff += vent_mech.average_oa_unit_flow_rate / q_bal * hrv_erv_effectiveness_map[vent_mech][:vent_mech_apparent_sens_eff]
    end

    return [q_unbal, q_bal, q_preheat, q_precool, q_recirc, bal_sens_eff, bal_lat_eff]
  end

  # TODO
  #
  # @param mj [TODO] TODO
  # @param sens_load_or_capacity [TODO] TODO
  # @param deltaT [TODO] TODO
  # @param rated_capacity [TODO] TODO
  # @param corresponding_cooling_airflow_rate [TODO] TODO
  # @return [TODO] TODO
  def self.calc_airflow_rate_manual_s(mj, sens_load_or_capacity, deltaT, rated_capacity, corresponding_cooling_airflow_rate = nil)
    # Airflow sizing following Manual S based on design calculation
    airflow_rate = sens_load_or_capacity / (1.1 * mj.acf * deltaT)

    if not rated_capacity.nil?
      # Ensure the air flow rate is between 300 and 400 cfm/ton for typical DX equipment.
      # Recommendation by Hugh Henderson.
      rated_capacity_tons = UnitConversions.convert(rated_capacity, 'Btu/hr', 'ton')
      if airflow_rate / rated_capacity_tons > 400
        airflow_rate = 400.0 * rated_capacity_tons
      elsif airflow_rate / rated_capacity_tons < 300
        airflow_rate = 300.0 * rated_capacity_tons
      end
    end

    if corresponding_cooling_airflow_rate.to_f > 0
      # For a heat pump, ensure the heating airflow rate is within 30% of the cooling airflow rate.
      # Recommendation by Hugh Henderson.
      airflow_rate = [airflow_rate, 0.7 * corresponding_cooling_airflow_rate].max
      airflow_rate = [airflow_rate, 1.3 * corresponding_cooling_airflow_rate].min
    end

    return airflow_rate
  end

  # TODO
  #
  # @param capacity [TODO] TODO
  # @param rated_cfm_per_ton [TODO] TODO
  # @param capacity_ratio [TODO] TODO
  # @return [TODO] TODO
  def self.calc_airflow_rate_user(capacity, rated_cfm_per_ton, capacity_ratio)
    # Airflow determined by user setting, not based on design
    return rated_cfm_per_ton * capacity_ratio * UnitConversions.convert(capacity, 'Btu/hr', 'ton') # Maximum air flow under heating operation
  end

  # TODO
  #
  # @param cool_cap_curve_spec [TODO] TODO
  # @param cool_sh_curve_spec [TODO] TODO
  # @param wb_temp [TODO] TODO
  # @param db_temp [TODO] TODO
  # @param w_temp [TODO] TODO
  # @param vfr_air [TODO] TODO
  # @param loop_flow [TODO] TODO
  # @param rated_vfr_air [TODO] TODO
  # @return [TODO] TODO
  def self.calc_gshp_clg_curve_value(cool_cap_curve_spec, cool_sh_curve_spec, wb_temp, db_temp, w_temp, vfr_air, loop_flow = nil, rated_vfr_air = nil)
    # Reference conditions in thesis with largest capacity:
    # See Appendix B Figure B.3 of  https://hvac.okstate.edu/sites/default/files/pubs/theses/MS/27-Tang_Thesis_05.pdf
    ref_temp = 283 # K
    if rated_vfr_air.nil?
      # rated volume flow rate used to fit the curve
      ref_vfr_air = UnitConversions.convert(1200, 'cfm', 'm^3/s')
    else
      ref_vfr_air = UnitConversions.convert(rated_vfr_air, 'cfm', 'm^3/s')
    end
    ref_vfr_water = 0.000284

    a_1 = cool_cap_curve_spec[0]
    a_2 = cool_cap_curve_spec[1]
    a_3 = cool_cap_curve_spec[2]
    a_4 = cool_cap_curve_spec[3]
    a_5 = cool_cap_curve_spec[4]
    b_1 = cool_sh_curve_spec[0]
    b_2 = cool_sh_curve_spec[1]
    b_3 = cool_sh_curve_spec[2]
    b_4 = cool_sh_curve_spec[3]
    b_5 = cool_sh_curve_spec[4]
    b_6 = cool_sh_curve_spec[5]

    loop_flow = 0.0 if loop_flow.nil?

    total_cap_curve_value = a_1 + wb_temp / ref_temp * a_2 + w_temp / ref_temp * a_3 + vfr_air / ref_vfr_air * a_4 + loop_flow / ref_vfr_water * a_5
    sensible_cap_curve_value = b_1 + db_temp / ref_temp * b_2 + wb_temp / ref_temp * b_3 + w_temp / ref_temp * b_4 + vfr_air / ref_vfr_air * b_5 + loop_flow / ref_vfr_water * b_6

    return total_cap_curve_value, sensible_cap_curve_value
  end

  # TODO
  #
  # @param mj [TODO] TODO
  # @param dse_Qs [TODO] TODO
  # @param dse_Qr [TODO] TODO
  # @param system_cfm [TODO] TODO
  # @param load_sens [TODO] TODO
  # @param dse_Tamb_s [TODO] TODO
  # @param dse_Tamb_r [TODO] TODO
  # @param dse_As [TODO] TODO
  # @param dse_Ar [TODO] TODO
  # @param t_setpoint [TODO] TODO
  # @param dse_Fregain_s [TODO] TODO
  # @param dse_Fregain_r [TODO] TODO
  # @param supply_r [TODO] TODO
  # @param return_r [TODO] TODO
  # @return [TODO] TODO
  def self.calc_delivery_effectiveness_heating(mj, dse_Qs, dse_Qr, system_cfm, load_sens, dse_Tamb_s, dse_Tamb_r, dse_As, dse_Ar, t_setpoint, dse_Fregain_s, dse_Fregain_r, supply_r, return_r)
    '''
    Calculate the Delivery Effectiveness for heating (using the method of ASHRAE Standard 152).
    '''
    dse_Bs, dse_Br, dse_As, dse_Ar, dse_dTe, dse_dT_s, dse_dT_r = _calc_dse_init(system_cfm, load_sens, dse_Tamb_s, dse_Tamb_r, dse_As, dse_Ar, t_setpoint, dse_Qs, dse_Qr, supply_r, return_r, mj.inside_air_dens, Gas.Air.cp)
    dse_DE = _calc_dse_DE_heating(dse_As, dse_Bs, dse_Ar, dse_Br, dse_dT_s, dse_dT_r, dse_dTe)
    dse_DEcorr = _calc_dse_DEcorr(dse_DE, dse_Fregain_s, dse_Fregain_r, dse_Br, dse_Ar, dse_dT_r, dse_dTe)

    return dse_DEcorr
  end

  # TODO
  #
  # @param mj [TODO] TODO
  # @param dse_Qs [TODO] TODO
  # @param dse_Qr [TODO] TODO
  # @param leaving_air_temp [TODO] TODO
  # @param system_cfm [TODO] TODO
  # @param load_sens [TODO] TODO
  # @param dse_Tamb_s [TODO] TODO
  # @param dse_Tamb_r [TODO] TODO
  # @param dse_As [TODO] TODO
  # @param dse_Ar [TODO] TODO
  # @param t_setpoint [TODO] TODO
  # @param dse_Fregain_s [TODO] TODO
  # @param dse_Fregain_r [TODO] TODO
  # @param load_total [TODO] TODO
  # @param dse_h_r [TODO] TODO
  # @param supply_r [TODO] TODO
  # @param return_r [TODO] TODO
  # @return [TODO] TODO
  def self.calc_delivery_effectiveness_cooling(mj, dse_Qs, dse_Qr, leaving_air_temp, system_cfm, load_sens, dse_Tamb_s, dse_Tamb_r, dse_As, dse_Ar, t_setpoint, dse_Fregain_s, dse_Fregain_r, load_total, dse_h_r, supply_r, return_r)
    '''
    Calculate the Delivery Effectiveness for cooling (using the method of ASHRAE Standard 152).
    '''
    dse_Bs, dse_Br, dse_As, dse_Ar, dse_dTe, _dse_dT_s, dse_dT_r = _calc_dse_init(system_cfm, load_sens, dse_Tamb_s, dse_Tamb_r, dse_As, dse_Ar, t_setpoint, dse_Qs, dse_Qr, supply_r, return_r, mj.inside_air_dens, Gas.Air.cp)
    dse_dTe *= -1.0
    dse_DE, cooling_load_ducts_sens = _calc_dse_DE_cooling(dse_As, system_cfm, load_total, dse_Ar, dse_h_r, dse_Br, dse_dT_r, dse_Bs, leaving_air_temp, dse_Tamb_s, load_sens, mj.inside_air_dens, Gas.Air.cp, mj.cool_indoor_enthalpy)
    dse_DEcorr = _calc_dse_DEcorr(dse_DE, dse_Fregain_s, dse_Fregain_r, dse_Br, dse_Ar, dse_dT_r, dse_dTe)

    return dse_DEcorr, dse_dTe, cooling_load_ducts_sens
  end

  # TODO
  #
  # @param system_cfm [TODO] TODO
  # @param load_sens [TODO] TODO
  # @param dse_Tamb_s [TODO] TODO
  # @param dse_Tamb_r [TODO] TODO
  # @param dse_As [TODO] TODO
  # @param dse_Ar [TODO] TODO
  # @param t_setpoint [TODO] TODO
  # @param dse_Qs [TODO] TODO
  # @param dse_Qr [TODO] TODO
  # @param supply_r [TODO] TODO
  # @param return_r [TODO] TODO
  # @param air_dens [TODO] TODO
  # @param air_cp [TODO] TODO
  # @return [TODO] TODO
  def self._calc_dse_init(system_cfm, load_sens, dse_Tamb_s, dse_Tamb_r, dse_As, dse_Ar, t_setpoint, dse_Qs, dse_Qr, supply_r, return_r, air_dens, air_cp)
    # Supply and return conduction functions, Bs and Br
    dse_Bs = Math.exp((-1.0 * dse_As) / (60.0 * system_cfm * air_dens * air_cp * supply_r))
    dse_Br = Math.exp((-1.0 * dse_Ar) / (60.0 * system_cfm * air_dens * air_cp * return_r))

    dse_As = (system_cfm - dse_Qs) / system_cfm
    dse_Ar = (system_cfm - dse_Qr) / system_cfm

    dse_dTe = load_sens / (60.0 * system_cfm * air_dens * air_cp)
    dse_dT_s = t_setpoint - dse_Tamb_s
    dse_dT_r = t_setpoint - dse_Tamb_r

    return dse_Bs, dse_Br, dse_As, dse_Ar, dse_dTe, dse_dT_s, dse_dT_r
  end

  # TODO
  #
  # @param dse_As [TODO] TODO
  # @param system_cfm [TODO] TODO
  # @param load_total [TODO] TODO
  # @param dse_Ar [TODO] TODO
  # @param dse_h_r [TODO] TODO
  # @param dse_Br [TODO] TODO
  # @param dse_dT_r [TODO] TODO
  # @param dse_Bs [TODO] TODO
  # @param leaving_air_temp [TODO] TODO
  # @param dse_Tamb_s [TODO] TODO
  # @param load_sens [TODO] TODO
  # @param air_dens [TODO] TODO
  # @param air_cp [TODO] TODO
  # @param h_in [TODO] TODO
  # @return [TODO] TODO
  def self._calc_dse_DE_cooling(dse_As, system_cfm, load_total, dse_Ar, dse_h_r, dse_Br, dse_dT_r, dse_Bs, leaving_air_temp, dse_Tamb_s, load_sens, air_dens, air_cp, h_in)
    # Calculate the delivery effectiveness (Equation 6-25)
    dse_DE = ((dse_As * 60.0 * system_cfm * air_dens) / (-1.0 * load_total)) * \
             (((-1.0 * load_total) / (60.0 * system_cfm * air_dens)) + \
              (1.0 - dse_Ar) * (dse_h_r - h_in) + \
              dse_Ar * air_cp * (dse_Br - 1.0) * dse_dT_r + \
              air_cp * (dse_Bs - 1.0) * (leaving_air_temp - dse_Tamb_s))

    # Calculate the sensible heat transfer from surroundings
    cooling_load_ducts_sens = (1.0 - [dse_DE, 0.0].max) * load_sens

    return dse_DE, cooling_load_ducts_sens
  end

  # TODO
  #
  # @param dse_As [TODO] TODO
  # @param dse_Bs [TODO] TODO
  # @param dse_Ar [TODO] TODO
  # @param dse_Br [TODO] TODO
  # @param dse_dT_s [TODO] TODO
  # @param dse_dT_r [TODO] TODO
  # @param dse_dTe [TODO] TODO
  # @return [TODO] TODO
  def self._calc_dse_DE_heating(dse_As, dse_Bs, dse_Ar, dse_Br, dse_dT_s, dse_dT_r, dse_dTe)
    # Calculate the delivery effectiveness (Equation 6-23)
    dse_DE = (dse_As * dse_Bs -
              dse_As * dse_Bs * (1.0 - dse_Ar * dse_Br) * (dse_dT_r / dse_dTe) -
              dse_As * (1.0 - dse_Bs) * (dse_dT_s / dse_dTe))

    return dse_DE
  end

  # TODO
  #
  # @param dse_DE [TODO] TODO
  # @param dse_Fregain_s [TODO] TODO
  # @param dse_Fregain_r [TODO] TODO
  # @param dse_Br [TODO] TODO
  # @param dse_Ar [TODO] TODO
  # @param dse_dT_r [TODO] TODO
  # @param dse_dTe [TODO] TODO
  # @return [TODO] TODO
  def self._calc_dse_DEcorr(dse_DE, dse_Fregain_s, dse_Fregain_r, dse_Br, dse_Ar, dse_dT_r, dse_dTe)
    # Calculate the delivery effectiveness corrector for regain (Equation 6-40)
    dse_DEcorr = (dse_DE + dse_Fregain_s * (1.0 - dse_DE) - (dse_Fregain_s - dse_Fregain_r -
                  dse_Br * (dse_Ar * dse_Fregain_s - dse_Fregain_r)) * dse_dT_r / dse_dTe)

    # Limit the DE to a reasonable value to prevent negative values and huge equipment
    dse_DEcorr = [dse_DEcorr, 0.25].max
    dse_DEcorr = [dse_DEcorr, 1.00].min

    return dse_DEcorr
  end

  # TODO
  #
  # @param mj [TODO] TODO
  # @param return_leakage_cfm [TODO] TODO
  # @param cool_load_tot [TODO] TODO
  # @param cool_load_lat [TODO] TODO
  # @return [TODO] TODO
  def self.calculate_sensible_latent_split(mj, return_leakage_cfm, cool_load_tot, cool_load_lat)
    # Calculate the latent duct leakage load (Manual J accounts only for return duct leakage)
    dse_cool_load_latent = [0.0, 0.68 * mj.acf * return_leakage_cfm * mj.cool_design_grains].max

    # Calculate final latent and load
    cool_load_lat += dse_cool_load_latent
    cool_load_sens = cool_load_tot - cool_load_lat

    return cool_load_lat, cool_load_sens
  end

  # TODO
  #
  # @param distribution_system [TODO] TODO
  # @param design_temps [TODO] TODO
  # @param hpxml_bldg [HPXML::Building] individual HPXML Building dwelling unit object
  # @return [TODO] TODO
  def self.calc_duct_conduction_values(distribution_system, design_temps, hpxml_bldg)
    dse_A = { HPXML::DuctTypeSupply => 0.0, HPXML::DuctTypeReturn => 0.0 }
    dse_Ufactor = { HPXML::DuctTypeSupply => 0.0, HPXML::DuctTypeReturn => 0.0 }
    dse_Tamb = { HPXML::DuctTypeSupply => 0.0, HPXML::DuctTypeReturn => 0.0 }
    dse_Fregain = { HPXML::DuctTypeSupply => 0.0, HPXML::DuctTypeReturn => 0.0 }

    [HPXML::DuctTypeSupply, HPXML::DuctTypeReturn].each do |duct_type|
      # Calculate total area outside this unit's conditioned space
      total_area = 0.0
      distribution_system.ducts.each do |duct|
        next if duct.duct_type != duct_type
        next if HPXML::conditioned_locations_this_unit.include? duct.duct_location

        total_area += duct.duct_surface_area * duct.duct_surface_area_multiplier
      end

      if total_area == 0
        # There still may be leakage to the outside, so set Tamb to outside environment
        dse_Tamb[duct_type] = design_temps[HPXML::LocationOutside]
      else
        distribution_system.ducts.each do |duct|
          next if duct.duct_type != duct_type
          next if HPXML::conditioned_locations_this_unit.include? duct.duct_location

          duct_area = duct.duct_surface_area * duct.duct_surface_area_multiplier
          dse_A[duct_type] += duct_area

          # Calculate area-weighted values:
          duct_area_fraction = duct_area / total_area
          dse_Ufactor[duct_type] += 1.0 / duct.duct_effective_r_value * duct_area_fraction
          dse_Tamb[duct_type] += design_temps[duct.duct_location] * duct_area_fraction
          dse_Fregain[duct_type] += get_duct_regain_factor(duct, hpxml_bldg) * duct_area_fraction
        end
      end
    end

    return dse_A[HPXML::DuctTypeSupply], dse_A[HPXML::DuctTypeReturn],
           1.0 / dse_Ufactor[HPXML::DuctTypeSupply], 1.0 / dse_Ufactor[HPXML::DuctTypeReturn],
           dse_Tamb[HPXML::DuctTypeSupply], dse_Tamb[HPXML::DuctTypeReturn],
           dse_Fregain[HPXML::DuctTypeSupply], dse_Fregain[HPXML::DuctTypeReturn]
  end

  # TODO
  #
  # @param distribution_system [TODO] TODO
  # @param system_cfm [TODO] TODO
  # @return [TODO] TODO
  def self.calc_duct_leakages_cfm25(distribution_system, system_cfm)
    '''
    Calculate supply & return duct leakage in cfm25.
    '''

    cfms = { HPXML::DuctTypeSupply => 0.0, HPXML::DuctTypeReturn => 0.0 }

    distribution_system.duct_leakage_measurements.each do |m|
      next if m.duct_leakage_total_or_to_outside != HPXML::DuctLeakageToOutside
      next unless [HPXML::DuctTypeSupply, HPXML::DuctTypeReturn].include? m.duct_type

      if m.duct_leakage_units == HPXML::UnitsPercent
        cfms[m.duct_type] += m.duct_leakage_value * system_cfm
      elsif m.duct_leakage_units == HPXML::UnitsCFM25
        cfms[m.duct_type] += m.duct_leakage_value
      elsif m.duct_leakage_units == HPXML::UnitsCFM50
        cfms[m.duct_type] += Airflow.calc_air_leakage_at_diff_pressure(0.65, m.duct_leakage_value, 50.0, 25.0)
      end
    end

    return cfms[HPXML::DuctTypeSupply], cfms[HPXML::DuctTypeReturn]
  end

  # TODO
  #
  # @param airflow_rate [TODO] TODO
  # @param capacity [TODO] TODO
  # @param temp [TODO] TODO
  # @return [TODO] TODO
  def self.process_curve_fit(airflow_rate, capacity, temp)
    # TODO: Get rid of this curve by using ADP/BF calculations
    return 0 if capacity == 0

    capacity_tons = UnitConversions.convert(capacity, 'Btu/hr', 'ton')
    return MathTools.biquadratic(airflow_rate / capacity_tons, temp, get_shr_biquadratic)
  end

  # TODO
  #
  # @return [TODO] TODO
  def self.get_shr_biquadratic
    # Based on EnergyPlus's model for calculating SHR at off-rated conditions. This curve fit
    # avoids the iterations in the actual model. It does not account for altitude or variations
    # in the SHRRated. It is a function of ODB (MJ design temp) and CFM/Ton (from MJ)
    return [1.08464364, 0.002096954, 0, -0.005766327, 0, -0.000011147]
  end

  # TODO
  #
  # @param hvac_ap [TODO] TODO
  # @param is_cooling [TODO] TODO
  # @return [TODO] TODO
  def self.get_sizing_speed(hvac_ap, is_cooling)
    if is_cooling && hvac_ap.respond_to?(:cool_capacity_ratios)
      capacity_ratios = hvac_ap.cool_capacity_ratios
    elsif (not is_cooling) && hvac_ap.respond_to?(:heat_capacity_ratios)
      capacity_ratios = hvac_ap.heat_capacity_ratios
    end
    if not capacity_ratios.nil?
      for speed in 0..(capacity_ratios.size - 1)
        # Select curves for sizing using the speed with the capacity ratio of 1
        next if capacity_ratios[speed] != 1

        return speed
      end
      fail 'No speed with capacity ratio of 1.0 found.'
    end
    return 0
  end

  # TODO
  #
  # @param azimuth [TODO] TODO
  # @return [TODO] TODO
  def self.get_true_azimuth(azimuth)
    true_az = azimuth - 180.0
    if true_az < 0
      true_az += 360.0
    end
    return true_az
  end

  # TODO
  #
  # @param mj [TODO] TODO
  # @param location [TODO] TODO
  # @param weather [WeatherProcess] TODO
  # @param hpxml_bldg [HPXML::Building] individual HPXML Building dwelling unit object
  # @return [TODO] TODO
  def self.get_space_ua_values(mj, location, weather, hpxml_bldg)
    if HPXML::conditioned_locations.include? location
      fail 'Method should not be called for a conditioned space.'
    end

    space_UAs = { HPXML::LocationOutside => 0.0,
                  HPXML::LocationGround => 0.0,
                  HPXML::LocationConditionedSpace => 0.0 }

    # Surface UAs
    hpxml_bldg.surfaces.each do |surface|
      next unless (surface.is_a? HPXML::Slab
                   (location == surface.interior_adjacent_to && space_UAs.keys.include?(surface.exterior_adjacent_to)) ||
                   (location == surface.exterior_adjacent_to && space_UAs.keys.include?(surface.interior_adjacent_to)))

      if [surface.interior_adjacent_to, surface.exterior_adjacent_to].include? HPXML::LocationOutside
        space_UAs[HPXML::LocationOutside] += (1.0 / surface.insulation_assembly_r_value) * surface.area
      elsif HPXML::conditioned_locations.include?(surface.interior_adjacent_to) || HPXML::conditioned_locations.include?(surface.exterior_adjacent_to)
        space_UAs[HPXML::LocationConditionedSpace] += (1.0 / surface.insulation_assembly_r_value) * surface.area
      elsif [surface.interior_adjacent_to, surface.exterior_adjacent_to].include? HPXML::LocationGround
        # Ground temperature is used for basements, not crawlspaces, per Walker (1998)
        # "Technical background for default values used for forced air systems in proposed ASHRAE Std. 152"
        if [HPXML::LocationCrawlspaceVented, HPXML::LocationCrawlspaceUnvented].include? location
          ua_location = HPXML::LocationOutside
        else
          ua_location = HPXML::LocationGround
        end
        if surface.is_a? HPXML::FoundationWall
          u_wall_without_soil = get_foundation_wall_ufactor(surface, false, mj.ground_conductivity)
          space_UAs[ua_location] += u_wall_without_soil * surface.area
        elsif surface.is_a? HPXML::Slab
          if surface.thickness == 0
            # Dirt floor, assume U-value=0.1 per Walker (1998) "Technical background for default
            # values used for forced air systems in proposed ASHRAE Std. 152"
            space_UAs[ua_location] += 0.1 * surface.area
          else
            concrete_r = Material.Concrete(surface.thickness).rvalue
            # Under Slab Insulation UA
            horiz_insul_u = 1.0 / (concrete_r + surface.under_slab_insulation_r_value)
            if surface.under_slab_insulation_spans_entire_slab
              horiz_insul_a = surface.area
            else
              horiz_insul_a = surface.under_slab_insulation_width * surface.exposed_perimeter
            end
            space_UAs[ua_location] += horiz_insul_u * horiz_insul_a
            # Perimeter Insulation UA (approximate as similar to under slab insulation)
            vert_insul_u = 1.0 / (concrete_r + surface.perimeter_insulation_r_value)
            vert_insul_a = surface.perimeter_insulation_depth * surface.exposed_perimeter
            space_UAs[ua_location] += vert_insul_u * vert_insul_a
            # Uninsulated slab UA
            slab_u = 1.0 / concrete_r
            slab_a = [surface.area - horiz_insul_a - vert_insul_a, 0.0].max
            space_UAs[ua_location] += slab_u * slab_a
          end
        end
      end
    end

    # Infiltration UA
    ach = nil
    if HPXML::vented_locations.include? location
      # Vented space
      if location == HPXML::LocationCrawlspaceVented
        vented_crawl = hpxml_bldg.foundations.find { |f| f.foundation_type == HPXML::FoundationTypeCrawlspaceVented }
        sla = vented_crawl.vented_crawlspace_sla
      else
        vented_attic = hpxml_bldg.attics.find { |f| f.attic_type == HPXML::AtticTypeVented }
        if not vented_attic.vented_attic_sla.nil?
          sla = vented_attic.vented_attic_sla
        else
          ach = vented_attic.vented_attic_ach
        end
      end
      ach = Airflow.get_infiltration_ACH_from_SLA(sla, 8.202, weather) if ach.nil?
    else # Unvented space
      ach = Airflow.get_default_unvented_space_ach()
    end
    volume = Geometry.calculate_zone_volume(hpxml_bldg: hpxml_bldg, location: location)
    infiltration_cfm = ach / UnitConversions.convert(1.0, 'hr', 'min') * volume
    outside_air_density = UnitConversions.convert(mj.p_atm, 'atm', 'Btu/ft^3') / (Gas.Air.r * UnitConversions.convert(weather.data.AnnualAvgDrybulb, 'F', 'R'))
    space_UAs[HPXML::LocationOutside] += infiltration_cfm * outside_air_density * Gas.Air.cp * UnitConversions.convert(1.0, 'hr', 'min')

    return space_UAs
  end

  # TODO
  #
  # @param mj [TODO] TODO
  # @param location [TODO] TODO
  # @param weather [WeatherProcess] TODO
  # @param hpxml_bldg [HPXML::Building] individual HPXML Building dwelling unit object
  # @return [TODO] TODO
  def self.calculate_space_heating_design_temps(mj, location, weather, hpxml_bldg)
    return calculate_space_design_temps(mj, location, weather, hpxml_bldg, mj.heat_setpoint, hpxml_bldg.header.manualj_heating_design_temp,
                                        weather.data.ShallowGroundMonthlyTemps.min, false)
  end

  # TODO
  #
  # @param mj [TODO] TODO
  # @param location [TODO] TODO
  # @param weather [WeatherProcess] TODO
  # @param hpxml_bldg [HPXML::Building] individual HPXML Building dwelling unit object
  # @return [TODO] TODO
  def self.calculate_space_cooling_design_temps(mj, location, weather, hpxml_bldg, is_unvented_attic_with_roof_insul = false)
    return calculate_space_design_temps(mj, location, weather, hpxml_bldg, mj.cool_setpoint, hpxml_bldg.header.manualj_cooling_design_temp,
                                        weather.data.ShallowGroundMonthlyTemps.max, is_unvented_attic_with_roof_insul)
  end

  # TODO
  #
  # @param mj [TODO] TODO
  # @param location [TODO] TODO
  # @param weather [WeatherProcess] TODO
  # @param hpxml_bldg [HPXML::Building] individual HPXML Building dwelling unit object
  # @param conditioned_design_temp [TODO] TODO
  # @param design_db [TODO] TODO
  # @param ground_db [TODO] TODO
  # @param is_unvented_attic_with_roof_insul [TODO] TODO
  # @return [TODO] TODO
  def self.calculate_space_design_temps(mj, location, weather, hpxml_bldg, conditioned_design_temp, design_db, ground_db, is_unvented_attic_with_roof_insul)
    space_UAs = get_space_ua_values(mj, location, weather, hpxml_bldg)

    # Calculate space design temp from space UAs
    design_temp = nil
    if not is_unvented_attic_with_roof_insul

      sum_uat, sum_ua = 0.0, 0.0
      space_UAs.each do |ua_type, ua|
        if ua_type == HPXML::LocationGround
          sum_uat += ua * ground_db
          sum_ua += ua
        elsif ua_type == HPXML::LocationOutside
          sum_uat += ua * design_db
          sum_ua += ua
        elsif ua_type == HPXML::LocationConditionedSpace
          sum_uat += ua * conditioned_design_temp
          sum_ua += ua
        else
          fail "Unexpected space ua type: '#{ua_type}'."
        end
      end
      design_temp = sum_uat / sum_ua

    else

      # Special case due to effect of solar

      # This number comes from the number from the Vented Attic
      # assumption, but assuming an unvented attic will be hotter
      # during the summer when insulation is at the ceiling level
      max_temp_rise = 50.0

      # Estimate from running a few cases in E+ and DOE2 since the
      # attic will always be a little warmer than the conditioned space
      # when the roof is insulated
      min_temp_rise = 5.0

      max_cooling_temp = mj.cool_setpoint + max_temp_rise
      min_cooling_temp = mj.cool_setpoint + min_temp_rise

      ua_conditioned = 0.0
      ua_outside = 0.0
      space_UAs.each do |ua_type, ua|
        if ua_type == HPXML::LocationOutside
          ua_outside += ua
        elsif ua_type == HPXML::LocationConditionedSpace
          ua_conditioned += ua
        elsif ua_type != HPXML::LocationGround
          fail "Unexpected space ua type: '#{ua_type}'."
        end
      end
      percent_ua_conditioned = ua_conditioned / (ua_conditioned + ua_outside)
      design_temp = max_cooling_temp - percent_ua_conditioned * (max_cooling_temp - min_cooling_temp)

    end

    return design_temp
  end

  # TODO
  #
  # @param location [TODO] TODO
  # @param setpoint [TODO] TODO
  # @param oa_db [TODO] TODO
  # @param gnd_db [TODO] TODO
  # @return [TODO] TODO
  def self.calculate_scheduled_space_design_temps(location, setpoint, oa_db, gnd_db)
    space_values = Geometry.get_temperature_scheduled_space_values(location: location)
    design_temp = setpoint * space_values[:indoor_weight] + oa_db * space_values[:outdoor_weight] + gnd_db * space_values[:ground_weight]
    if not space_values[:temp_min].nil?
      design_temp = [design_temp, space_values[:temp_min]].max
    end
    return design_temp
  end

  # TODO
  #
  # @param wall [TODO] TODO
  # @return [TODO] TODO
  def self.get_ashrae_wall_group(wall)
    # Determine the ASHRAE Group Number G-B (based on the Table 4A Group Number A-K) for above-grade walls

    if wall.is_a? HPXML::RimJoist
      wall_type = HPXML::WallTypeWoodStud
    else
      wall_type = wall.wall_type
    end

    wall_ufactor = 1.0 / wall.insulation_assembly_r_value

    # The following correlations were estimated by analyzing MJ8 construction tables.
    if wall_type == HPXML::WallTypeWoodStud
      if wall.siding == HPXML::SidingTypeBrick
        if wall_ufactor <= 0.070
          table_4a_wall_group = 'K'
        elsif wall_ufactor <= 0.083
          table_4a_wall_group = 'J'
        elsif wall_ufactor <= 0.095
          table_4a_wall_group = 'I'
        elsif wall_ufactor <= 0.100
          table_4a_wall_group = 'H'
        elsif wall_ufactor <= 0.130
          table_4a_wall_group = 'G'
        elsif wall_ufactor <= 0.175
          table_4a_wall_group = 'F'
        else
          table_4a_wall_group = 'E'
        end
      else
        if wall_ufactor <= 0.048
          table_4a_wall_group = 'J'
        elsif wall_ufactor <= 0.051
          table_4a_wall_group = 'I'
        elsif wall_ufactor <= 0.059
          table_4a_wall_group = 'H'
        elsif wall_ufactor <= 0.063
          table_4a_wall_group = 'G'
        elsif wall_ufactor <= 0.067
          table_4a_wall_group = 'F'
        elsif wall_ufactor <= 0.075
          table_4a_wall_group = 'E'
        elsif wall_ufactor <= 0.086
          table_4a_wall_group = 'D'
        elsif wall_ufactor <= 0.110
          table_4a_wall_group = 'C'
        elsif wall_ufactor <= 0.170
          table_4a_wall_group = 'B'
        else
          table_4a_wall_group = 'A'
        end
      end

    elsif wall_type == HPXML::WallTypeSteelStud
      if wall.siding == HPXML::SidingTypeBrick
        if wall_ufactor <= 0.090
          table_4a_wall_group = 'K'
        elsif wall_ufactor <= 0.105
          table_4a_wall_group = 'J'
        elsif wall_ufactor <= 0.118
          table_4a_wall_group = 'I'
        elsif wall_ufactor <= 0.125
          table_4a_wall_group = 'H'
        elsif wall_ufactor <= 0.145
          table_4a_wall_group = 'G'
        elsif wall_ufactor <= 0.200
          table_4a_wall_group = 'F'
        else
          table_4a_wall_group = 'E'
        end
      else
        if wall_ufactor <= 0.066
          table_4a_wall_group = 'J'
        elsif wall_ufactor <= 0.070
          table_4a_wall_group = 'I'
        elsif wall_ufactor <= 0.075
          table_4a_wall_group = 'H'
        elsif wall_ufactor <= 0.081
          table_4a_wall_group = 'G'
        elsif wall_ufactor <= 0.088
          table_4a_wall_group = 'F'
        elsif wall_ufactor <= 0.100
          table_4a_wall_group = 'E'
        elsif wall_ufactor <= 0.105
          table_4a_wall_group = 'D'
        elsif wall_ufactor <= 0.120
          table_4a_wall_group = 'C'
        elsif wall_ufactor <= 0.200
          table_4a_wall_group = 'B'
        else
          table_4a_wall_group = 'A'
        end
      end

    elsif wall_type == HPXML::WallTypeDoubleWoodStud
      table_4a_wall_group = 'J' # assumed since MJ8 does not include double stud constructions
      if wall.siding == HPXML::SidingTypeBrick
        table_4a_wall_group = 'K'
      end

    elsif wall_type == HPXML::WallTypeSIP
      # Manual J refers to SIPs as Structural Foam Panel (SFP)
      if wall_ufactor >= (0.072 + 0.050) / 2
        if wall.siding == HPXML::SidingTypeBrick
          table_4a_wall_group = 'J'
        else
          table_4a_wall_group = 'G'
        end
      elsif wall_ufactor >= 0.050
        if wall.siding == HPXML::SidingTypeBrick
          table_4a_wall_group = 'K'
        else
          table_4a_wall_group = 'I'
        end
      else
        table_4a_wall_group = 'K'
      end

    elsif wall_type == HPXML::WallTypeCMU
      # Table 4A - Construction Number 13
      if wall_ufactor <= 0.0575
        table_4a_wall_group = 'J'
      elsif wall_ufactor <= 0.067
        table_4a_wall_group = 'I'
      elsif wall_ufactor <= 0.080
        table_4a_wall_group = 'H'
      elsif wall_ufactor <= 0.108
        table_4a_wall_group = 'G'
      elsif wall_ufactor <= 0.148
        table_4a_wall_group = 'F'
      else
        table_4a_wall_group = 'E'
      end

    elsif [HPXML::WallTypeBrick, HPXML::WallTypeAdobe, HPXML::WallTypeConcrete].include? wall_type
      # Two Courses Brick or 8 Inches Concrete
      if wall_ufactor >= (0.218 + 0.179) / 2
        table_4a_wall_group = 'G'
      elsif wall_ufactor >= (0.152 + 0.132) / 2
        table_4a_wall_group = 'H'
      elsif wall_ufactor >= (0.117 + 0.079) / 2
        table_4a_wall_group = 'I'
      elsif wall_ufactor >= 0.079
        table_4a_wall_group = 'J'
      else
        table_4a_wall_group = 'K'
      end

    elsif wall_type == HPXML::WallTypeLog
      # Stacked Logs
      if wall_ufactor >= (0.103 + 0.091) / 2
        table_4a_wall_group = 'G'
      elsif wall_ufactor >= (0.091 + 0.082) / 2
        table_4a_wall_group = 'H'
      elsif wall_ufactor >= (0.074 + 0.068) / 2
        table_4a_wall_group = 'I'
      elsif wall_ufactor >= (0.068 + 0.063) / 2
        table_4a_wall_group = 'J'
      else
        table_4a_wall_group = 'K'
      end

    elsif [HPXML::WallTypeICF, HPXML::WallTypeStrawBale, HPXML::WallTypeStone].include? wall_type
      table_4a_wall_group = 'K'

    end

    # Mapping from Figure A12-12
    ashrae_wall_group = { 'A' => 'G', 'B' => 'F-G', 'C' => 'F', 'D' => 'E-F',
                          'E' => 'E', 'F' => 'D-E', 'G' => 'D', 'H' => 'C-D',
                          'I' => 'C', 'J' => 'B-C', 'K' => 'B' }[table_4a_wall_group]
    fail "Unexpected Table 4A wall group: #{table_4a_wall_group}" if ashrae_wall_group.nil?

    return ashrae_wall_group
  end

  # TODO
  #
  # @return [TODO] TODO
  def self.gshp_coil_bf
    return 0.0806
  end

  # TODO
  #
  # @return [TODO] TODO
  def self.gshp_coil_bf_ft_spec
    return [1.21005458, -0.00664200, 0.00000000, 0.00348246, 0.00000000, 0.00000000]
  end

  # TODO
  #
  # @param hvac_cooling [TODO] TODO
  # @return [TODO] TODO
  def self.gshp_hx_pipe_rvalue(hvac_cooling)
    hvac_cooling_ap = hvac_cooling.additional_properties

    # Thermal Resistance of Pipe
    return Math.log(hvac_cooling_ap.pipe_od / hvac_cooling_ap.pipe_id) / 2.0 / Math::PI / hvac_cooling.geothermal_loop.pipe_conductivity
  end

  # TODO
  #
  # @param mj [TODO] TODO
  # @param weather [WeatherProcess] TODO
  # @param hvac_cooling_ap [TODO] TODO
  # @param bore_spacing [TODO] TODO
  # @param bore_diameter [TODO] TODO
  # @param grout_conductivity [TODO] TODO
  # @param pipe_r_value [TODO] TODO
  # @return [TODO] TODO
  def self.gshp_hxbore_ft_per_ton(mj, weather, hvac_cooling_ap, bore_spacing, bore_diameter, grout_conductivity, pipe_r_value)
    if hvac_cooling_ap.u_tube_spacing_type == 'b'
      beta_0 = 17.4427
      beta_1 = -0.6052
    elsif hvac_cooling_ap.u_tube_spacing_type == 'c'
      beta_0 = 21.9059
      beta_1 = -0.3796
    elsif hvac_cooling_ap.u_tube_spacing_type == 'as'
      beta_0 = 20.1004
      beta_1 = -0.94467
    end

    r_value_ground = Math.log(bore_spacing / bore_diameter * 12.0) / 2.0 / Math::PI / mj.ground_conductivity
    r_value_grout = 1.0 / grout_conductivity / beta_0 / ((bore_diameter / hvac_cooling_ap.pipe_od)**beta_1)
    r_value_bore = r_value_grout + pipe_r_value / 2.0 # Note: Convection resistance is negligible when calculated against Glhepro (Jeffrey D. Spitler, 2000)

    is_southern_hemisphere = (mj.latitude < 0)

    if is_southern_hemisphere
      heating_month = 6 # July
      cooling_month = 0 # January
    else
      heating_month = 0 # January
      cooling_month = 6 # July
    end

    rtf_DesignMon_Heat = [0.25, (71.0 - weather.data.MonthlyAvgDrybulbs[heating_month]) / mj.htd].max
    rtf_DesignMon_Cool = [0.25, (weather.data.MonthlyAvgDrybulbs[cooling_month] - 76.0) / mj.ctd].max

    nom_length_heat = (1.0 - 1.0 / hvac_cooling_ap.heat_rated_cops[0]) * (r_value_bore + r_value_ground * rtf_DesignMon_Heat) / (weather.data.DeepGroundAnnualTemp - (2.0 * hvac_cooling_ap.design_hw - hvac_cooling_ap.design_delta_t) / 2.0) * UnitConversions.convert(1.0, 'ton', 'Btu/hr')
    nom_length_cool = (1.0 + 1.0 / hvac_cooling_ap.cool_rated_cops[0]) * (r_value_bore + r_value_ground * rtf_DesignMon_Cool) / ((2.0 * hvac_cooling_ap.design_chw + hvac_cooling_ap.design_delta_t) / 2.0 - weather.data.DeepGroundAnnualTemp) * UnitConversions.convert(1.0, 'ton', 'Btu/hr')

    return nom_length_heat, nom_length_cool
  end

  # TODO
  #
  # @param bore_config [TODO] TODO
  # @param g_functions_json [TODO] TODO
  # @param num_bore_holes [TODO] TODO
  # @param bore_spacing [TODO] TODO
  # @param bore_depth [TODO] TODO
  # @param bore_diameter [TODO] TODO
  # @return [TODO] TODO
  def self.gshp_gfnc_coeff(bore_config, g_functions_json, num_bore_holes, bore_spacing, bore_depth, bore_diameter)
    actuals = { 'b' => UnitConversions.convert(bore_spacing, 'ft', 'm'),
                'h' => UnitConversions.convert(bore_depth, 'ft', 'm'),
                'rb' => UnitConversions.convert(bore_diameter / 2.0, 'in', 'm') }
    actuals['b_over_h'] = actuals['b'] / actuals['h']

    g_library = { 24 => { 'b' => 5, 'd' => 2, 'rb' => 0.075 },
                  48 => { 'b' => 5, 'd' => 2, 'rb' => 0.075 },
                  96 => { 'b' => 5, 'd' => 2, 'rb' => 0.075 },
                  192 => { 'b' => 5, 'd' => 2, 'rb' => 0.08 },
                  384 => { 'b' => 5, 'd' => 2, 'rb' => 0.0875 } }
    g_library.each do |h, b_d_rb|
      g_library[h]['b_over_h'] = Float(b_d_rb['b']) / h
      g_library[h]['rb_over_h'] = Float(b_d_rb['rb']) / h
    end

    [[24, 48], [48, 96], [96, 192], [192, 384]].each do |h1, h2|
      next unless actuals['h'] >= h1 && actuals['h'] < h2

      pt1 = g_library[h1]
      pt2 = g_library[h2]

      # linear interpolation on "g" values
      logtimes = []
      gs = []
      [h1, h2].each do |h|
        b_d_rb = g_library[h]
        b = b_d_rb['b']
        rb = b_d_rb['rb']
        b_h_rb = "#{b}._#{h}._#{rb}"

        logtime, g = get_g_functions(g_functions_json, bore_config, num_bore_holes, b_h_rb)
        logtimes << logtime
        gs << g
      end
      x = actuals['b_over_h']
      x0 = pt1['b_over_h']
      x1 = pt2['b_over_h']
      g_functions = gs[0].zip(gs[1]).map { |v| MathTools.interp2(x, x0, x1, v[0], v[1]) }

      # linear interpolation on rb/h for correction factor
      x = actuals['b_over_h']
      x0 = pt1['b_over_h']
      x1 = pt2['b_over_h']
      f0 = pt1['rb_over_h']
      f1 = pt2['rb_over_h']
      actuals['rb_over_h'] = MathTools.interp2(x, x0, x1, f0, f1)
      rb = actuals['rb_over_h'] * actuals['h']
      rb_actual_over_rb = actuals['rb'] / rb
      correction_factor = Math.log(rb_actual_over_rb)
      g_functions = g_functions.map { |v| v - correction_factor }

      return logtimes[0], g_functions
    end
  end

  # TODO
  #
  # @param g_functions_json [TODO] TODO
  # @param bore_config [TODO] TODO
  # @param num_bore_holes [TODO] TODO
  # @param b_h_rb [TODO] TODO
  # @return [TODO] TODO
  def self.get_g_functions(g_functions_json, bore_config, num_bore_holes, b_h_rb)
    g_functions_json.each do |_key_1, values_1|
      if [HPXML::GeothermalLoopBorefieldConfigurationRectangle,
          HPXML::GeothermalLoopBorefieldConfigurationL].include?(bore_config)
        bore_locations = values_1[:bore_locations]
        next if bore_locations.size != num_bore_holes

        logtime = values_1[:logtime].map { |v| Float(v) }
        g = values_1[:g][b_h_rb.to_sym].map { |v| Float(v) }

        return logtime, g
      elsif [HPXML::GeothermalLoopBorefieldConfigurationOpenRectangle,
             HPXML::GeothermalLoopBorefieldConfigurationC,
             HPXML::GeothermalLoopBorefieldConfigurationLopsidedU,
             HPXML::GeothermalLoopBorefieldConfigurationU].include?(bore_config)
        values_1.each do |_key_2, values_2|
          bore_locations = values_2[:bore_locations]
          next if bore_locations.size != num_bore_holes

          logtime = values_2[:logtime].map { |v| Float(v) }
          g = values_2[:g][b_h_rb.to_sym].map { |v| Float(v) }

          return logtime, g
        end
      end
    end
  end

  # TODO
  #
  # @param surfaces [Array<OpenStudio::Model::Surface>] array of OpenStudio::Model::Surface objects
  # @return [TODO] TODO
  def self.calculate_average_r_value(surfaces)
    # Crude approximation of average R-value
    surfaces_a = 0.0
    surfaces_ua = 0.0
    surfaces.each do |surface|
      surfaces_a += surface.area
      if not surface.insulation_assembly_r_value.nil?
        surfaces_ua += (1.0 / surface.insulation_assembly_r_value) * surface.area
      else
        surfaces_ua += (1.0 / (surface.insulation_interior_r_value + surface.insulation_exterior_r_value)) * surface.area
      end
    end
    return surfaces_a / surfaces_ua
  end

  # TODO
  #
  # @param foundation_wall [TODO] TODO
  # @param include_soil [TODO] TODO
  # @param ground_conductivity [TODO] TODO
  # @return [TODO] TODO
  def self.get_foundation_wall_ufactor(foundation_wall, include_soil, ground_conductivity)
    # Calculate effective U-factor

    if not foundation_wall.insulation_assembly_r_value.nil?
      wall_constr_rvalue = foundation_wall.insulation_assembly_r_value - Material.AirFilmVertical.rvalue
      wall_ins_rvalue_int, wall_ins_rvalue_ext = 0, 0
      wall_ins_dist_to_top_int, wall_ins_dist_to_top_ext = 0, 0
      wall_ins_dist_to_bottom_int, wall_ins_dist_to_bottom_ext = 0, 0
    else
      wall_constr_rvalue = Material.Concrete(foundation_wall.thickness).rvalue
      wall_ins_rvalue_int = foundation_wall.insulation_interior_r_value
      wall_ins_rvalue_ext = foundation_wall.insulation_exterior_r_value
      wall_ins_dist_to_top_int = foundation_wall.insulation_interior_distance_to_top
      wall_ins_dist_to_top_ext = foundation_wall.insulation_exterior_distance_to_top
      wall_ins_dist_to_bottom_int = foundation_wall.insulation_interior_distance_to_bottom
      wall_ins_dist_to_bottom_ext = foundation_wall.insulation_exterior_distance_to_bottom
    end

    # Calculated based on Manual J 8th Ed. procedure in section A12-4 (15% decrease due to soil thermal storage)
    u_wall = 0.0
    wall_height = foundation_wall.height.ceil
    wall_depth_above_grade = foundation_wall.height - foundation_wall.depth_below_grade
    for distance_to_top in 1..wall_height
      # Calculate R-wall at this depth
      r_wall = wall_constr_rvalue + Material.AirFilmVertical.rvalue # Base wall construction + interior film
      if distance_to_top <= wall_depth_above_grade
        # Above-grade: no soil, add exterior film
        r_soil = 0.0
        r_wall += Material.AirFilmOutside.rvalue
      else
        # Below-grade: add soil, no exterior film
        distance_to_grade = distance_to_top - wall_depth_above_grade
        r_soil = (Math::PI * distance_to_grade / 2.0) / ground_conductivity
      end
      if (distance_to_top > wall_ins_dist_to_top_int) && (distance_to_top <= wall_ins_dist_to_bottom_int)
        r_wall += wall_ins_rvalue_int # Interior insulation at this depth, add R-value
      end
      if (distance_to_top > wall_ins_dist_to_top_ext) && (distance_to_top <= wall_ins_dist_to_bottom_ext)
        r_wall += wall_ins_rvalue_ext # Exterior insulation at this depth, add R-value
      end
      if include_soil
        u_wall += 1.0 / (r_soil + r_wall)
      else
        u_wall += 1.0 / r_wall
      end
    end
    u_wall /= wall_height
    if include_soil
      u_wall *= 0.85
    end

    return u_wall
  end

  # TODO
  #
  # @param slab [TODO] TODO
  # @param ground_conductivity [TODO] TODO
  # @return [TODO] TODO
  def self.calc_slab_f_value(slab, ground_conductivity)
    # Calculation for the F-values in Table 4A for slab foundations.
    # Important pages are the Table values (pg. 344-345) and the software protocols
    # in Appendix 12 (pg. 517-518).
    soil_r_per_foot = 1.0 / ground_conductivity

    slab_r_gravel_per_inch = 0.65 # Based on calibration by Tony Fontanini

    # Because of uncertainty pertaining to the effective path radius, F-values are calculated
    # for six radii (8, 9, 10, 11, 12, and 13 feet) and averaged.
    f_values = []
    for path_radius in 8..13
      u_effective = []
      for radius in 0..path_radius
        spl = [Math::PI * radius - 1, 0].max # soil path length (SPL)

        # Concrete, gravel, and insulation
        if radius == 0
          r_concrete = 0.0
          r_gravel = 0.0 # No gravel on edge
          if slab.perimeter_insulation_depth > 0
            r_ins = slab.perimeter_insulation_r_value # Insulation on edge
          else
            r_ins = 0.0
          end
        else
          r_concrete = Material.Concrete(slab.thickness).rvalue
          r_gravel = [slab_r_gravel_per_inch * (12.0 - slab.thickness), 0].max
          if slab.under_slab_insulation_spans_entire_slab
            r_ins = slab.under_slab_insulation_r_value
          elsif radius <= slab.under_slab_insulation_width && radius <= slab.perimeter_insulation_depth
            r_ins = slab.under_slab_insulation_r_value + slab.perimeter_insulation_r_value
          elsif radius <= slab.under_slab_insulation_width
            r_ins = slab.under_slab_insulation_r_value
          elsif radius <= slab.perimeter_insulation_depth
            r_ins = slab.perimeter_insulation_r_value
          else
            r_ins = 0.0
          end
        end

        # Air Films = Indoor Finish + Indoor Air Film + Exposed Air Film (Figure A12-6 pg. 517)
        r_air_film = 0.05 + 0.92 + 0.17

        # Soil
        r_soil = soil_r_per_foot * spl # (h-F-ft2/BTU)

        # Effective R-Value
        r_air_to_air = r_concrete + r_gravel + r_ins + r_air_film + r_soil

        # Effective U-Factor
        u_effective << 1.0 / r_air_to_air
      end

      f_values << u_effective.sum
    end

    return f_values.sum() / f_values.size
  end

  # TODO
  #
  # @param slab_is_insulated [TODO] TODO
  # @param depth_below_grade [TODO] TODO
  # @param width_of_shortest_side [TODO] TODO
  # @param ground_conductivity [TODO] TODO
  # @return [TODO] TODO
  def self.calc_basement_effective_uvalue(slab_is_insulated, depth_below_grade, width_of_shortest_side, ground_conductivity)
    # Based on MJ 8th Ed. A12-7 and ASHRAE HoF 2013 pg 18.31 Eq 40
    r_other = 1.47 # Value from ASHRAE HoF, probably used by Manual J
    z_f = depth_below_grade
    w_b = width_of_shortest_side
    u_avg_bf = (2.0 * ground_conductivity / (Math::PI * w_b)) * (Math::log(w_b / 2.0 + z_f / 2.0 + (ground_conductivity * r_other) / Math::PI) - Math::log(z_f / 2.0 + (ground_conductivity * r_other) / Math::PI))
    u_value = 0.85 * u_avg_bf # To account for the storage effect of soil, multiply by 0.85
    if slab_is_insulated
      u_value *= 0.7 # U-values are multiplied by 0.70 to produce U-values for insulated floors
    end
    return u_value
  end

  # TODO
  #
  # @param hvac_heating [TODO] TODO
  # @return [TODO] TODO
  def self.get_hvac_heating_type(hvac_heating)
    if hvac_heating.nil?
      return
    elsif hvac_heating.is_a? HPXML::HeatingSystem
      return hvac_heating.heating_system_type
    else
      return hvac_heating.heat_pump_type
    end
  end

  # TODO
  #
  # @param hvac_cooling [TODO] TODO
  # @return [TODO] TODO
  def self.get_hvac_cooling_type(hvac_cooling)
    if hvac_cooling.nil?
      return
    elsif hvac_cooling.is_a? HPXML::CoolingSystem
      return hvac_cooling.cooling_system_type
    else
      return hvac_cooling.heat_pump_type
    end
  end

  # TODO
  #
  # @param hvac_heating [TODO] TODO
  # @param hvac_cooling [TODO] TODO
  # @param hpxml_bldg [HPXML::Building] individual HPXML Building dwelling unit object
  # @param hvac_systems [TODO] TODO
  # @param zone [TODO] TODO
  # @return [TODO] TODO
  def self.get_fractions_load_served(hvac_heating, hvac_cooling, hpxml_bldg, hvac_systems, zone)
    if hvac_cooling.is_a?(HPXML::CoolingSystem) && hvac_cooling.has_integrated_heating
      frac_heat_load_served = hvac_cooling.integrated_heating_system_fraction_heat_load_served
    elsif hvac_heating.nil?
      frac_heat_load_served = 0
    elsif hvac_heating.is_a?(HPXML::HeatingSystem) && hvac_heating.is_heat_pump_backup_system
      if not hvac_systems.nil?
        # Use the same load fractions as the heat pump
        heat_pump = hvac_heating.primary_heat_pump
        frac_heat_load_served = heat_pump.fraction_heat_load_served
      else
        frac_heat_load_served = 0 # Don't double count the HP and HP backup when calculating the fraction for the zone
      end
    else
      frac_heat_load_served = hvac_heating.fraction_heat_load_served
    end

    if hvac_cooling.nil?
      frac_cool_load_served = 0
    else
      frac_cool_load_served = hvac_cooling.fraction_cool_load_served
    end

    if hpxml_bldg.conditioned_zones.size == 1
      # One conditioned zone, use the heating/cooling fractions as provided.
    else
      # There are multiple conditioned zones, so assume the HVAC systems attached to
      # the zone fully conditions it. Determine the fraction of the zone load each
      # HVAC system serves by dividing (fraction load served by this system) by
      # (fraction load served by all the zone's systems).
      if not hvac_systems.nil?
        sum_frac_heat_load_served = 0.0
        sum_frac_cool_load_served = 0.0
        hvac_systems.each do |hvac_system2|
          hvac_heating2, hvac_cooling2 = hvac_system2[:heating], hvac_system2[:cooling]
          zone2 = hvac_heating2.nil? ? hvac_cooling2.zone : hvac_heating2.zone
          next if is_system_to_skip(hvac_heating2, hvac_cooling2, zone)
          next if zone2 != zone

          fracs = get_fractions_load_served(hvac_heating2, hvac_cooling2, hpxml_bldg, nil, nil)
          sum_frac_heat_load_served += fracs[0]
          sum_frac_cool_load_served += fracs[1]
        end

        if sum_frac_heat_load_served > 0
          frac_heat_load_served /= sum_frac_heat_load_served
        end
        if sum_frac_cool_load_served > 0
          frac_cool_load_served /= sum_frac_cool_load_served
        end
      end
    end

    return frac_heat_load_served, frac_cool_load_served
  end

  # TODO
  #
  # @param zone [TODO] TODO
  # @return [TODO] TODO
  def self.get_has_radiant_floor(zone)
    # FUTURE: Allow specifying presence of radiant floors on a floor-by-floor basis?
    if zone.heating_systems.count { |htg| htg.electric_resistance_distribution == HPXML::ElectricResistanceDistributionRadiantFloor } > 0
      return true
    end
    if zone.hvac_distributions.count { |hvac_dist| hvac_dist.hydronic_type == HPXML::HydronicTypeRadiantFloor } > 0
      return true
    end

    return false
  end

  # TODO
  #
  # @param htg_sys [TODO] TODO
  # @param clg_sys [TODO] TODO
  # @param hvac_sizings [TODO] TODO
  # @return [TODO] TODO
  def self.assign_to_hpxml_system(htg_sys, clg_sys, hvac_sizings)
    if not htg_sys.nil?

      # Heating capacity
      if htg_sys.heating_capacity.nil? || ((htg_sys.heating_capacity - hvac_sizings.Heat_Capacity).abs >= 1.0)
        scaling_factor = Float(hvac_sizings.Heat_Capacity.round) / htg_sys.heating_capacity unless htg_sys.heating_capacity.nil?
        # Heating capacity @ 17F
        if htg_sys.is_a? HPXML::HeatPump
          if (not htg_sys.heating_capacity.nil?) && (not htg_sys.heating_capacity_17F.nil?)
            # Fixed value entered; scale w/ heating_capacity in case allow_increased_fixed_capacities=true
            htg_cap_17f = htg_sys.heating_capacity_17F * scaling_factor
            if (htg_sys.heating_capacity_17F - htg_cap_17f).abs >= 1.0
              htg_sys.heating_capacity_17F = Float(htg_cap_17f.round)
              htg_sys.heating_capacity_17F_isdefaulted = true
            end
          end
        end
        if not htg_sys.heating_detailed_performance_data.empty?
          # Fixed values entered; Scale w/ heating_capacity in case allow_increased_fixed_capacities=true
          htg_sys.heating_detailed_performance_data.each do |dp|
            next if dp.capacity.nil? # using autosized values, process later

            htg_cap_dp = dp.capacity * scaling_factor
            if (dp.capacity - htg_cap_dp).abs >= 1.0
              dp.capacity = Float(htg_cap_dp.round)
              dp.capacity_isdefaulted = true
            end
          end
        end
        htg_sys.heating_capacity = Float(hvac_sizings.Heat_Capacity.round)
        htg_sys.heating_capacity_isdefaulted = true
      end

      # Heating backup capacity
      if htg_sys.is_a? HPXML::HeatPump
        if htg_sys.backup_type.nil?
          if htg_sys.backup_heating_capacity.nil?
            htg_sys.backup_heating_capacity = 0.0
            htg_sys.backup_heating_capacity_isdefaulted = true
          end
        elsif htg_sys.backup_type == HPXML::HeatPumpBackupTypeIntegrated
          if htg_sys.backup_heating_capacity.nil? || ((htg_sys.backup_heating_capacity - hvac_sizings.Heat_Capacity_Supp).abs >= 1.0)
            htg_sys.backup_heating_capacity = Float(hvac_sizings.Heat_Capacity_Supp.round)
            htg_sys.backup_heating_capacity_isdefaulted = true
          end
        end
      end

      # Heating airflow
      if not (htg_sys.is_a?(HPXML::HeatingSystem) &&
              [HPXML::HVACTypeBoiler,
               HPXML::HVACTypeElectricResistance].include?(htg_sys.heating_system_type))
        htg_sys.heating_airflow_cfm = Float(hvac_sizings.Heat_Airflow.round)
        htg_sys.heating_airflow_cfm_isdefaulted = true
      end

      # Heating geothermal loop
      if htg_sys.is_a? HPXML::HeatPump
        htg_sys.additional_properties.GSHP_G_Functions = hvac_sizings.GSHP_G_Functions

        geothermal_loop = htg_sys.geothermal_loop
        if not geothermal_loop.nil?
          if geothermal_loop.loop_flow.nil?
            geothermal_loop.loop_flow = hvac_sizings.GSHP_Loop_flow
            geothermal_loop.loop_flow_isdefaulted = true
          end
          if geothermal_loop.num_bore_holes.nil?
            geothermal_loop.num_bore_holes = hvac_sizings.GSHP_Bore_Holes
            geothermal_loop.num_bore_holes_isdefaulted = true
          end
          if geothermal_loop.bore_length.nil?
            geothermal_loop.bore_length = hvac_sizings.GSHP_Bore_Depth
            geothermal_loop.bore_length_isdefaulted = true
          end
          if geothermal_loop.bore_config.nil?
            geothermal_loop.bore_config = hvac_sizings.GSHP_Bore_Config
            geothermal_loop.bore_config_isdefaulted = true
          end
        end
      end

    end

    if not clg_sys.nil?

      # Cooling capacity
      if clg_sys.cooling_capacity.nil? || ((clg_sys.cooling_capacity - hvac_sizings.Cool_Capacity).abs >= 1.0)
        if not clg_sys.cooling_detailed_performance_data.empty?
          scaling_factor = Float(hvac_sizings.Cool_Capacity.round) / clg_sys.cooling_capacity unless clg_sys.cooling_capacity.nil?
          # Fixed values entered; Scale w/ cooling_capacity in case allow_increased_fixed_capacities=true
          clg_sys.cooling_detailed_performance_data.each do |dp|
            next if dp.capacity.nil? # using autosized values

            clg_cap_dp = dp.capacity * scaling_factor
            if (dp.capacity - clg_cap_dp).abs >= 1.0
              dp.capacity = Float(clg_cap_dp.round)
              dp.capacity_isdefaulted = true
            end
          end
        end
        clg_sys.cooling_capacity = Float(hvac_sizings.Cool_Capacity.round)
        clg_sys.cooling_capacity_isdefaulted = true
      end

      # Cooling integrated heating system capacity
      if (clg_sys.is_a? HPXML::CoolingSystem) && clg_sys.has_integrated_heating
        if clg_sys.integrated_heating_system_capacity.nil? || ((clg_sys.integrated_heating_system_capacity - hvac_sizings.Heat_Capacity).abs >= 1.0)
          clg_sys.integrated_heating_system_capacity = Float(hvac_sizings.Heat_Capacity.round)
          clg_sys.integrated_heating_system_capacity_isdefaulted = true
        end
        clg_sys.integrated_heating_system_airflow_cfm = Float(hvac_sizings.Heat_Airflow.round)
        clg_sys.integrated_heating_system_airflow_cfm_isdefaulted = true
      end
      clg_sys.additional_properties.cooling_capacity_sensible = Float(hvac_sizings.Cool_Capacity_Sens.round)

      # Cooling airflow
      clg_sys.cooling_airflow_cfm = Float(hvac_sizings.Cool_Airflow.round)
      clg_sys.cooling_airflow_cfm_isdefaulted = true
    end
  end

  # TODO
  #
  # @param all_zone_loads [TODO] TODO
  # @return [TODO] TODO
  def self.aggregate_zone_loads_to_bldg(all_zone_loads)
    bldg_loads = DesignLoadValues.new
    all_zone_loads.values.each do |zone_load|
      bldg_loads.Cool_Sens += zone_load.Cool_Sens
      bldg_loads.Cool_Lat += zone_load.Cool_Lat
      bldg_loads.Cool_Tot += zone_load.Cool_Tot
      bldg_loads.Cool_Ducts_Sens += zone_load.Cool_Ducts_Sens
      bldg_loads.Cool_Ducts_Lat += zone_load.Cool_Ducts_Lat
      bldg_loads.Cool_Windows += zone_load.Cool_Windows
      bldg_loads.Cool_Skylights += zone_load.Cool_Skylights
      bldg_loads.Cool_Doors += zone_load.Cool_Doors
      bldg_loads.Cool_Walls += zone_load.Cool_Walls
      bldg_loads.Cool_Roofs += zone_load.Cool_Roofs
      bldg_loads.Cool_Floors += zone_load.Cool_Floors
      bldg_loads.Cool_Slabs += zone_load.Cool_Slabs
      bldg_loads.Cool_Ceilings += zone_load.Cool_Ceilings
      bldg_loads.Cool_Infil_Sens += zone_load.Cool_Infil_Sens
      bldg_loads.Cool_Vent_Sens += zone_load.Cool_Vent_Sens
      bldg_loads.Cool_Infil_Lat += zone_load.Cool_Infil_Lat
      bldg_loads.Cool_Vent_Lat += zone_load.Cool_Vent_Lat
      bldg_loads.Cool_IntGains_Sens += zone_load.Cool_IntGains_Sens
      bldg_loads.Cool_IntGains_Lat += zone_load.Cool_IntGains_Lat
      bldg_loads.Cool_AEDExcursion += zone_load.Cool_AEDExcursion
      bldg_loads.Heat_Tot += zone_load.Heat_Tot
      bldg_loads.Heat_Ducts += zone_load.Heat_Ducts
      bldg_loads.Heat_Windows += zone_load.Heat_Windows
      bldg_loads.Heat_Skylights += zone_load.Heat_Skylights
      bldg_loads.Heat_Doors += zone_load.Heat_Doors
      bldg_loads.Heat_Walls += zone_load.Heat_Walls
      bldg_loads.Heat_Roofs += zone_load.Heat_Roofs
      bldg_loads.Heat_Floors += zone_load.Heat_Floors
      bldg_loads.Heat_Slabs += zone_load.Heat_Slabs
      bldg_loads.Heat_Ceilings += zone_load.Heat_Ceilings
      bldg_loads.Heat_Infil += zone_load.Heat_Infil
      bldg_loads.Heat_Vent += zone_load.Heat_Vent
      zone_load.HourlyFenestrationLoads.each_with_index do |load, i|
        bldg_loads.HourlyFenestrationLoads[i] += load
      end
    end
    return bldg_loads
  end

  # TODO
  #
  # @param hpxml_object [TODO] TODO
  # @param loads [TODO] TODO
  # @return [TODO] TODO
  def self.assign_to_hpxml_obj(hpxml_object, loads)
    tol = 10 # Btuh

    # Assign heating design loads to HPXML object
    hpxml_object.hdl_total = Float(loads.Heat_Tot.round)
    hpxml_object.hdl_walls = Float(loads.Heat_Walls.round)
    hpxml_object.hdl_ceilings = Float(loads.Heat_Ceilings.round)
    hpxml_object.hdl_roofs = Float(loads.Heat_Roofs.round)
    hpxml_object.hdl_floors = Float(loads.Heat_Floors.round)
    hpxml_object.hdl_slabs = Float(loads.Heat_Slabs.round)
    hpxml_object.hdl_windows = Float(loads.Heat_Windows.round)
    hpxml_object.hdl_skylights = Float(loads.Heat_Skylights.round)
    hpxml_object.hdl_doors = Float(loads.Heat_Doors.round)
    hpxml_object.hdl_infil = Float(loads.Heat_Infil.round)
    hpxml_object.hdl_vent = Float(loads.Heat_Vent.round)
    hpxml_object.hdl_ducts = Float(loads.Heat_Ducts.round)
    if hpxml_object.hdl_total != 0
      # Error-checking to ensure we captured all the design load components
      hdl_sum = (hpxml_object.hdl_walls + hpxml_object.hdl_ceilings + hpxml_object.hdl_roofs +
                 hpxml_object.hdl_floors + hpxml_object.hdl_slabs + hpxml_object.hdl_windows +
                 hpxml_object.hdl_skylights + hpxml_object.hdl_doors + hpxml_object.hdl_infil +
                 hpxml_object.hdl_vent + hpxml_object.hdl_ducts)
      if (hdl_sum - hpxml_object.hdl_total).abs > tol
        fail 'Heating design loads do not sum to total.'
      end
    end

    # Assign cooling sensible design loads to HPXML object
    hpxml_object.cdl_sens_total = Float(loads.Cool_Sens.round)
    hpxml_object.cdl_sens_walls = Float(loads.Cool_Walls.round)
    hpxml_object.cdl_sens_ceilings = Float(loads.Cool_Ceilings.round)
    hpxml_object.cdl_sens_roofs = Float(loads.Cool_Roofs.round)
    hpxml_object.cdl_sens_floors = Float(loads.Cool_Floors.round)
    hpxml_object.cdl_sens_slabs = Float(loads.Cool_Slabs.round)
    hpxml_object.cdl_sens_windows = Float(loads.Cool_Windows.round)
    hpxml_object.cdl_sens_skylights = Float(loads.Cool_Skylights.round)
    hpxml_object.cdl_sens_aedexcursion = Float(loads.Cool_AEDExcursion.round)
    hpxml_object.cdl_sens_doors = Float(loads.Cool_Doors.round)
    hpxml_object.cdl_sens_infil = Float(loads.Cool_Infil_Sens.round)
    hpxml_object.cdl_sens_vent = Float(loads.Cool_Vent_Sens.round)
    hpxml_object.cdl_sens_ducts = Float(loads.Cool_Ducts_Sens.round)
    hpxml_object.cdl_sens_intgains = Float(loads.Cool_IntGains_Sens.round)
    hpxml_object.cdl_sens_aed_curve = loads.HourlyFenestrationLoads.map { |f| f.round }.join(', ')
    if hpxml_object.cdl_sens_total != 0
      # Error-checking to ensure we captured all the design load components
      cdl_sens_sum = (hpxml_object.cdl_sens_walls + hpxml_object.cdl_sens_ceilings +
                      hpxml_object.cdl_sens_roofs + hpxml_object.cdl_sens_floors +
                      hpxml_object.cdl_sens_slabs + hpxml_object.cdl_sens_windows +
                      hpxml_object.cdl_sens_skylights + hpxml_object.cdl_sens_doors +
                      hpxml_object.cdl_sens_infil + hpxml_object.cdl_sens_vent +
                      hpxml_object.cdl_sens_ducts + hpxml_object.cdl_sens_intgains +
                      hpxml_object.cdl_sens_aedexcursion)
      if (cdl_sens_sum - hpxml_object.cdl_sens_total).abs > tol
        fail 'Cooling sensible design loads do not sum to total.'
      end
    end

    # Assign cooling latent design loads to HPXML object
    hpxml_object.cdl_lat_total = Float(loads.Cool_Lat.round)
    hpxml_object.cdl_lat_ducts = Float(loads.Cool_Ducts_Lat.round)
    hpxml_object.cdl_lat_infil = Float(loads.Cool_Infil_Lat.round)
    hpxml_object.cdl_lat_vent = Float(loads.Cool_Vent_Lat.round)
    hpxml_object.cdl_lat_intgains = Float(loads.Cool_IntGains_Lat.round)
    if hpxml_object.cdl_lat_total != 0
      # Error-checking to ensure we captured all the design load components
      cdl_lat_sum = (hpxml_object.cdl_lat_ducts + hpxml_object.cdl_lat_infil +
                     hpxml_object.cdl_lat_vent + hpxml_object.cdl_lat_intgains)
      if (cdl_lat_sum - hpxml_object.cdl_lat_total).abs > tol
        fail 'Cooling latent design loads do not sum to total.'
      end
    end
  end

  # TODO
  #
  # @param output_format [TODO] TODO
  # @param output_file_path [TODO] TODO
  # @param hpxml_bldg [HPXML::Building] individual HPXML Building dwelling unit object
  # @param all_zone_loads [TODO] TODO
  # @param all_space_loads [TODO] TODO
  # @return [TODO] TODO
  def self.write_detailed_output(output_format, output_file_path, hpxml_bldg, all_zone_loads, all_space_loads)
    line_break = nil
    results_out = []

    orientation_map = { HPXML::OrientationEast => 'E',
                        HPXML::OrientationNorth => 'N',
                        HPXML::OrientationNortheast => 'NE',
                        HPXML::OrientationNorthwest => 'NW',
                        HPXML::OrientationSouth => 'S',
                        HPXML::OrientationSoutheast => 'SE',
                        HPXML::OrientationSouthwest => 'SW',
                        HPXML::OrientationWest => 'W',
                        nil => 'N/S/E/W' }

    # TODO
    #
    # @param obj [TODO] TODO
    # @return [TODO] TODO
    def self.windows(obj)
      return obj.windows.select { |s| s.additional_properties.respond_to?(:formj1_values) }
    end

    # TODO
    #
    # @param obj [TODO] TODO
    # @return [TODO] TODO
    def self.skylights(obj)
      return obj.skylights.select { |s| s.additional_properties.respond_to?(:formj1_values) }
    end

    # TODO
    #
    # @param obj [TODO] TODO
    # @return [TODO] TODO
    def self.doors(obj)
      return obj.doors.select { |s| s.additional_properties.respond_to?(:formj1_values) }
    end

    # TODO
    #
    # @param obj [TODO] TODO
    # @return [TODO] TODO
    def self.walls(obj)
      return (obj.walls + obj.rim_joists + obj.foundation_walls).select { |s| s.additional_properties.respond_to?(:formj1_values) }
    end

    # TODO
    #
    # @param obj [TODO] TODO
    # @return [TODO] TODO
    def self.ceilings(obj)
      return obj.floors.select { |s| s.additional_properties.respond_to?(:formj1_values) && s.is_ceiling } + obj.roofs.select { |s| s.additional_properties.respond_to?(:formj1_values) }
    end

    # TODO
    #
    # @param obj [TODO] TODO
    # @return [TODO] TODO
    def self.floors(obj)
      return obj.floors.select { |s| s.additional_properties.respond_to?(:formj1_values) && s.is_floor } + obj.slabs.select { |s| s.additional_properties.respond_to?(:formj1_values) }
    end

    # Note: Every report name must have the HPXML BuildingID in it in case we are running a whole MF building with multiple Building elements.
    if hpxml_bldg.conditioned_zones[0].id.start_with?(Constants.AutomaticallyAdded)
      zone_col_names = ["#{hpxml_bldg.building_id}"] # Leave out name of automatically added zone
    else
      zone_col_names = all_zone_loads.keys.map { |zone| "#{hpxml_bldg.building_id}: #{zone.id}" }
    end
    if all_space_loads.empty?
      space_col_names = []
    else
      space_col_names = all_space_loads.keys.map { |space| "#{hpxml_bldg.building_id}: #{space.id}" }
    end

    # Summary Results
    results_out << ["Report: #{hpxml_bldg.building_id}: Summary", 'Orientation', 'Heating HTM', 'Cooling HTM', 'Heating CFM', 'Cooling CFM']
    windows(hpxml_bldg).each do |window|
      fj1 = window.additional_properties.formj1_values
      results_out << ["Windows: #{window.id}", orientation_map[window.orientation], fj1.Heat_HTM, fj1.Cool_HTM]
    end
    skylights(hpxml_bldg).each do |skylight|
      fj1 = skylight.additional_properties.formj1_values
      results_out << ["Skylights: #{skylight.id}", orientation_map[skylight.orientation], fj1.Heat_HTM, fj1.Cool_HTM]
    end
    doors(hpxml_bldg).each do |door|
      fj1 = door.additional_properties.formj1_values
      results_out << ["Doors: #{door.id}", orientation_map[door.orientation], fj1.Heat_HTM, fj1.Cool_HTM]
    end
    walls(hpxml_bldg).each do |wall|
      fj1 = wall.additional_properties.formj1_values
      results_out << ["Walls: #{wall.id}", orientation_map[wall.orientation], fj1.Heat_HTM, fj1.Cool_HTM]
    end
    ceilings(hpxml_bldg).each do |ceiling|
      fj1 = ceiling.additional_properties.formj1_values
      results_out << ["Ceilings: #{ceiling.id}", nil, fj1.Heat_HTM, fj1.Cool_HTM]
    end
    floors(hpxml_bldg).each do |floor|
      fj1 = floor.additional_properties.formj1_values
      results_out << ["Floors: #{floor.id}", nil, fj1.Heat_HTM, fj1.Cool_HTM]
    end
    results_out << ['Infiltration', nil, nil, nil, hpxml_bldg.additional_properties.infil_heat_cfm.round, hpxml_bldg.additional_properties.infil_cool_cfm.round]
    results_out << ['Ventilation', nil, nil, nil, hpxml_bldg.additional_properties.vent_heat_cfm.round, hpxml_bldg.additional_properties.vent_cool_cfm.round]

    # Zone results
    all_zone_loads.keys.each_with_index do |zone, i|
      results_out << [line_break]
      results_out << ["Report: #{zone_col_names[i]}: Loads", 'Area (ft^2)', 'Length (ft)', 'Wall Area Ratio', 'Heating (Btuh)', 'Cooling Sensible (Btuh)', 'Cooling Latent (Btuh)']
      windows(zone).each do |window|
        fj1 = window.additional_properties.formj1_values
        results_out << ["Windows: #{window.id}", fj1.Area, fj1.Length, nil, fj1.Heat_Load, fj1.Cool_Load_Sens]
      end
      skylights(zone).each do |skylight|
        fj1 = skylight.additional_properties.formj1_values
        results_out << ["Skylights: #{skylight.id}", fj1.Area, fj1.Length, nil, fj1.Heat_Load, fj1.Cool_Load_Sens]
      end
      doors(zone).each do |door|
        fj1 = door.additional_properties.formj1_values
        results_out << ["Doors: #{door.id}", fj1.Area, fj1.Length, nil, fj1.Heat_Load, fj1.Cool_Load_Sens]
      end
      walls(zone).each do |wall|
        fj1 = wall.additional_properties.formj1_values
        results_out << ["Walls: #{wall.id}", fj1.Area, fj1.Length, nil, fj1.Heat_Load, fj1.Cool_Load_Sens]
      end
      ceilings(zone).each do |ceiling|
        fj1 = ceiling.additional_properties.formj1_values
        results_out << ["Ceilings: #{ceiling.id}", fj1.Area, fj1.Length, nil, fj1.Heat_Load, fj1.Cool_Load_Sens]
      end
      floors(zone).each do |floor|
        fj1 = floor.additional_properties.formj1_values
        results_out << ["Floors: #{floor.id}", fj1.Area, fj1.Length, nil, fj1.Heat_Load, fj1.Cool_Load_Sens]
      end
      zone_loads = all_zone_loads[zone]
      results_out << ['Infiltration', nil, nil, 1.0, zone_loads.Heat_Infil.round, zone_loads.Cool_Infil_Sens.round, zone_loads.Cool_Infil_Lat.round]
      results_out << ['Internal Gains', nil, nil, nil, nil, zone_loads.Cool_IntGains_Sens.round, zone_loads.Cool_IntGains_Lat.round]
      results_out << ['Ducts', nil, nil, nil, zone_loads.Heat_Ducts.round, zone_loads.Cool_Ducts_Sens.round, zone_loads.Cool_Ducts_Lat.round]
      results_out << ['Ventilation', nil, nil, nil, zone_loads.Heat_Vent.round, zone_loads.Cool_Vent_Sens.round, zone_loads.Cool_Vent_Lat.round]
      results_out << ['AED Excursion', nil, nil, nil, nil, zone_loads.Cool_AEDExcursion.round, nil]
      results_out << ['Total', nil, nil, nil, zone_loads.Heat_Tot.round, zone_loads.Cool_Sens.round, zone_loads.Cool_Lat.round]
    end

    # Space results
    all_space_loads.keys.each_with_index do |space, i|
      results_out << [line_break]
      results_out << ["Report: #{space_col_names[i]}: Loads", 'Area (ft^2)', 'Length (ft)', 'Wall Area Ratio', 'Heating (Btuh)', 'Cooling Sensible (Btuh)']
      windows(space).select { |s| s.wall.space == space }.each do |window|
        fj1 = window.additional_properties.formj1_values
        results_out << ["Windows: #{window.id}", fj1.Area, fj1.Length, nil, fj1.Heat_Load, fj1.Cool_Load_Sens]
      end
      skylights(space).select { |s| s.roof.space == space }.each do |skylight|
        fj1 = skylight.additional_properties.formj1_values
        results_out << ["Skylights: #{skylight.id}", fj1.Area, fj1.Length, nil, fj1.Heat_Load, fj1.Cool_Load_Sens]
      end
      doors(space).select { |s| s.wall.space == space }.each do |door|
        fj1 = door.additional_properties.formj1_values
        results_out << ["Doors: #{door.id}", fj1.Area, fj1.Length, nil, fj1.Heat_Load, fj1.Cool_Load_Sens]
      end
      walls(space).select { |s| s.space == space }.each do |wall|
        fj1 = wall.additional_properties.formj1_values
        results_out << ["Walls: #{wall.id}", fj1.Area, fj1.Length, nil, fj1.Heat_Load, fj1.Cool_Load_Sens]
      end
      ceilings(space).select { |s| s.space == space }.each do |ceiling|
        fj1 = ceiling.additional_properties.formj1_values
        results_out << ["Ceilings: #{ceiling.id}", fj1.Area, fj1.Length, nil, fj1.Heat_Load, fj1.Cool_Load_Sens]
      end
      floors(space).select { |s| s.space == space }.each do |floor|
        fj1 = floor.additional_properties.formj1_values
        results_out << ["Floors: #{floor.id}", fj1.Area, fj1.Length, nil, fj1.Heat_Load, fj1.Cool_Load_Sens]
      end
      space_loads = all_space_loads[space]
      results_out << ['Infiltration', nil, nil, space.additional_properties.wall_area_ratio.round(3), space_loads.Heat_Infil.round, space_loads.Cool_Infil_Sens.round]
      results_out << ['Internal Gains', nil, nil, nil, nil, space_loads.Cool_IntGains_Sens.round]
      results_out << ['Ducts', nil, nil, nil, space_loads.Heat_Ducts.round, space_loads.Cool_Ducts_Sens.round]
      results_out << ['AED Excursion', nil, nil, nil, nil, space_loads.Cool_AEDExcursion.round]
      results_out << ['Total', nil, nil, nil, space_loads.Heat_Tot.round, space_loads.Cool_Sens.round]
    end

    # AED curve
    results_out << [line_break]
    results_out << ["Report: #{hpxml_bldg.building_id}: AED Curve"] + [8, 9, 10, 11, 12, 13, 14, 15, 16, 17, 18, 19].map { |hr| "Hr #{hr} (Btuh)" }
    all_zone_loads.values.each_with_index do |zone_loads, i|
      results_out << [zone_col_names[i]] + zone_loads.HourlyFenestrationLoads.map { |l| l.round }
    end
    all_space_loads.values.each_with_index do |space_loads, i|
      results_out << [space_col_names[i]] + space_loads.HourlyFenestrationLoads.map { |l| l.round }
    end

    if ['csv'].include? output_format
      if File.exist? output_file_path
        # Separate from existing data
        results_out.insert(0, [line_break])
      end
      CSV.open(output_file_path, 'a') { |csv| results_out.to_a.each { |elem| csv << elem } }
    elsif ['json', 'msgpack'].include? output_format
      h = {}
      report, columns = nil, nil
      results_out.each do |out|
        if out == [line_break]
          report, columns = nil, nil
          next
        end

        if report.nil? && out[0].start_with?('Report:')
          report = out[0]
          columns = out[1..-1]
          h[report] = {}
          next
        end

        name = out[0]
        items = {}
        for i in 1..out.size - 1
          next if out[i].nil?

          items[columns[i - 1]] = out[i]
        end
        h[report][name] = items
      end

      if File.exist? output_file_path
        h = JSON.parse(File.read(output_file_path)).merge(h)
      end

      if output_format == 'json'
        require 'json'
        File.open(output_file_path, 'w') { |json| json.write(JSON.pretty_generate(h)) }
      elsif output_format == 'msgpack'
        require 'msgpack'
        File.open(output_file_path, 'w') { |json| h.to_msgpack(json) }
      end
    end
  end
end

# TODO
class MJValues
  # TODO
  #
  # @return [TODO] TODO
  def initialize
  end
  attr_accessor(:daily_range_temp_adjust, :cool_setpoint, :heat_setpoint, :cool_design_grains, :ctd, :htd,
                :daily_range_num, :acf, :cool_indoor_wetbulb, :cool_indoor_enthalpy, :cool_outdoor_wetbulb,
                :inside_air_dens, :cool_design_temps, :heat_design_temps, :p_atm, :latitude, :ground_conductivity)
end

# TODO
class DesignLoadValues
  attr_accessor(:Cool_Sens, :Cool_Lat, :Cool_Tot, :Heat_Tot, :Heat_Ducts, :Cool_Ducts_Sens, :Cool_Ducts_Lat,
                :Cool_Windows, :Cool_Skylights, :Cool_Doors, :Cool_Walls, :Cool_Roofs, :Cool_Floors, :Cool_Slabs,
                :Cool_Ceilings, :Cool_Infil_Sens, :Cool_Vent_Sens, :Cool_Infil_Lat, :Cool_Vent_Lat,
                :Cool_IntGains_Sens, :Cool_IntGains_Lat, :Cool_AEDExcursion,
                :Heat_Windows, :Heat_Skylights, :Heat_Doors, :Heat_Walls, :Heat_Roofs, :Heat_Floors,
                :Heat_Slabs, :Heat_Ceilings, :Heat_Infil, :Heat_Vent, :HourlyFenestrationLoads)

  # TODO
  #
  # @return [TODO] TODO
  def initialize
    @Cool_Sens = 0.0
    @Cool_Lat = 0.0
    @Cool_Tot = 0.0
    @Heat_Tot = 0.0
    @Heat_Ducts = 0.0
    @Cool_Ducts_Sens = 0.0
    @Cool_Ducts_Lat = 0.0
    @Cool_Windows = 0.0
    @Cool_Skylights = 0.0
    @Cool_AEDExcursion = 0.0
    @Cool_Doors = 0.0
    @Cool_Walls = 0.0
    @Cool_Roofs = 0.0
    @Cool_Floors = 0.0
    @Cool_Slabs = 0.0
    @Cool_Ceilings = 0.0
    @Cool_Infil_Sens = 0.0
    @Cool_Infil_Lat = 0.0
    @Cool_Vent_Sens = 0.0
    @Cool_Vent_Lat = 0.0
    @Cool_IntGains_Sens = 0.0
    @Cool_IntGains_Lat = 0.0
    @Heat_Windows = 0.0
    @Heat_Skylights = 0.0
    @Heat_Doors = 0.0
    @Heat_Walls = 0.0
    @Heat_Roofs = 0.0
    @Heat_Floors = 0.0
    @Heat_Slabs = 0.0
    @Heat_Ceilings = 0.0
    @Heat_Infil = 0.0
    @Heat_Vent = 0.0
    @HourlyFenestrationLoads = [0.0] * 12
  end
end

# TODO
class HVACSizingValues
  attr_accessor(:Cool_Load_Sens, :Cool_Load_Lat, :Cool_Load_Tot, :Cool_Capacity, :Cool_Capacity_Sens, :Cool_Airflow,
                :Heat_Load, :Heat_Load_Supp, :Heat_Capacity, :Heat_Capacity_Supp, :Heat_Airflow,
                :GSHP_Loop_flow, :GSHP_Bore_Holes, :GSHP_Bore_Depth, :GSHP_G_Functions, :GSHP_Bore_Config)

  # TODO
  #
  # @return [TODO] TODO
  def initialize
  end
end

# TODO
class FormJ1Values
  attr_accessor(:Area, :Length, :Heat_HTM, :Cool_HTM, :Heat_Load, :Cool_Load_Sens, :Cool_Load_Lat)

  # TODO
  #
  # @param heat_load [TODO] TODO
  # @param cool_load_sens [TODO] TODO
  # @param cool_load_lat [TODO] TODO
  # @param area [TODO] TODO
  # @param length [TODO] TODO
  # @param heat_htm [TODO] TODO
  # @param cool_htm [TODO] TODO
  # @return [TODO] TODO
  def initialize(heat_load:, cool_load_sens:, cool_load_lat:, area: nil, length: nil, heat_htm: nil, cool_htm: nil)
    @Heat_Load = heat_load.round
    @Cool_Load_Sens = cool_load_sens.round
    @Cool_Load_Lat = cool_load_lat.round
    @Area = area.round(2) unless area.nil?
    @Length = length.round unless length.nil?
    @Heat_HTM = heat_htm.round(2) unless heat_htm.nil?
    @Cool_HTM = cool_htm.round(2) unless cool_htm.nil?
  end
end<|MERGE_RESOLUTION|>--- conflicted
+++ resolved
@@ -1844,7 +1844,50 @@
     end
   end
 
-<<<<<<< HEAD
+  # CFIS Ventilation Loads
+  #
+  # @param mj [TODO] TODO
+  # @param hvac_loads [TODO] TODO
+  # @param zone_loads [WeatherProcess] TODO
+  # @param hvac_heating [TODO] TODO
+  # @param hvac_cooling [TODO] TODO
+  # @param hpxml_bldg [HPXML::Building] individual HPXML Building dwelling unit object
+  # @return [TODO] TODO
+  def self.apply_hvac_cfis_loads(mj, hvac_loads, zone_loads, hvac_heating, hvac_cooling, hpxml_bldg)
+    if (not hvac_heating.nil?) && (not hvac_heating.distribution_system.nil?)
+      hvac_distribution = hvac_heating.distribution_system
+    elsif (not hvac_cooling.nil?) && (not hvac_cooling.distribution_system.nil?)
+      hvac_distribution = hvac_cooling.distribution_system
+    end
+    return if hvac_distribution.nil?
+
+    vent_mech_cfis = hpxml_bldg.ventilation_fans.find { |vent_mech| vent_mech.fan_type == HPXML::MechVentTypeCFIS && vent_mech.distribution_system_idref == hvac_distribution.id }
+    return if vent_mech_cfis.nil?
+
+    vent_cfm = vent_mech_cfis.total_unit_flow_rate
+
+    # Note: These are system loads, not space loads
+    heat_load = 1.1 * mj.acf * vent_cfm * mj.htd
+    cool_sens_load = 1.1 * mj.acf * vent_cfm * mj.ctd
+    cool_lat_load = 0.68 * mj.acf * vent_cfm * mj.cool_design_grains
+
+    hvac_loads.Heat_Vent += heat_load
+    hvac_loads.Heat_Tot += heat_load
+    hvac_loads.Cool_Vent_Sens += cool_sens_load
+    hvac_loads.Cool_Sens += cool_sens_load
+    hvac_loads.Cool_Vent_Lat += cool_lat_load
+    hvac_loads.Cool_Lat += cool_lat_load
+    hvac_loads.Cool_Tot += cool_sens_load + cool_lat_load
+
+    zone_loads.Heat_Vent += heat_load
+    zone_loads.Heat_Tot += heat_load
+    zone_loads.Cool_Vent_Sens += cool_sens_load
+    zone_loads.Cool_Sens += cool_sens_load
+    zone_loads.Cool_Vent_Lat += cool_lat_load
+    zone_loads.Cool_Lat += cool_lat_load
+    zone_loads.Cool_Tot += cool_sens_load + cool_lat_load
+  end
+
   # Equipment Adjustments
   #
   # @param mj [TODO] TODO
@@ -1856,46 +1899,6 @@
   # @param hvac_system [TODO] TODO
   # @param hpxml_bldg [HPXML::Building] individual HPXML Building dwelling unit object
   # @return [TODO] TODO
-=======
-  def self.apply_hvac_cfis_loads(mj, hvac_loads, zone_loads, hvac_heating, hvac_cooling, hpxml_bldg)
-    '''
-    CFIS Ventilation Loads
-    '''
-    if (not hvac_heating.nil?) && (not hvac_heating.distribution_system.nil?)
-      hvac_distribution = hvac_heating.distribution_system
-    elsif (not hvac_cooling.nil?) && (not hvac_cooling.distribution_system.nil?)
-      hvac_distribution = hvac_cooling.distribution_system
-    end
-    return if hvac_distribution.nil?
-
-    vent_mech_cfis = hpxml_bldg.ventilation_fans.find { |vent_mech| vent_mech.fan_type == HPXML::MechVentTypeCFIS && vent_mech.distribution_system_idref == hvac_distribution.id }
-    return if vent_mech_cfis.nil?
-
-    vent_cfm = vent_mech_cfis.total_unit_flow_rate
-
-    # Note: These are system loads, not space loads
-    heat_load = 1.1 * mj.acf * vent_cfm * mj.htd
-    cool_sens_load = 1.1 * mj.acf * vent_cfm * mj.ctd
-    cool_lat_load = 0.68 * mj.acf * vent_cfm * mj.cool_design_grains
-
-    hvac_loads.Heat_Vent += heat_load
-    hvac_loads.Heat_Tot += heat_load
-    hvac_loads.Cool_Vent_Sens += cool_sens_load
-    hvac_loads.Cool_Sens += cool_sens_load
-    hvac_loads.Cool_Vent_Lat += cool_lat_load
-    hvac_loads.Cool_Lat += cool_lat_load
-    hvac_loads.Cool_Tot += cool_sens_load + cool_lat_load
-
-    zone_loads.Heat_Vent += heat_load
-    zone_loads.Heat_Tot += heat_load
-    zone_loads.Cool_Vent_Sens += cool_sens_load
-    zone_loads.Cool_Sens += cool_sens_load
-    zone_loads.Cool_Vent_Lat += cool_lat_load
-    zone_loads.Cool_Lat += cool_lat_load
-    zone_loads.Cool_Tot += cool_sens_load + cool_lat_load
-  end
-
->>>>>>> f5b5c0ea
   def self.apply_hvac_equipment_adjustments(mj, runner, hvac_sizings, weather, hvac_heating, hvac_cooling, hvac_system, hpxml_bldg)
     # Cooling
 
