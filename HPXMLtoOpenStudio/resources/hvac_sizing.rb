# frozen_string_literal: true

class HVACSizing
  def self.calculate(runner, weather, hpxml_bldg, hvac_systems, update_hpxml: true,
                     output_format: 'csv', output_file_path: nil)
    # Calculates heating/cooling design loads, and selects equipment
    # values (e.g., capacities, airflows) specific to each HVAC system.
    # Calculations generally follow ACCA Manual J/S.

<<<<<<< HEAD
    @hpxml_bldg = hpxml_bldg
    @cfa = cfa

    mj = MJ.new
    process_site_calcs_and_design_temps(mj, weather, runner)

    # Calculate loads for the conditioned thermal zone
    bldg_design_loads = DesignLoads.new
    process_load_windows_skylights(mj, bldg_design_loads)
    process_load_doors(mj, bldg_design_loads)
    process_load_walls(mj, bldg_design_loads)
    process_load_roofs(mj, bldg_design_loads)
    process_load_ceilings(mj, bldg_design_loads)
    process_load_floors(mj, bldg_design_loads)
    process_load_slabs(mj, bldg_design_loads)
    process_load_infiltration_ventilation(mj, bldg_design_loads, weather)
    process_load_internal_gains(bldg_design_loads)

    # Aggregate zone loads into initial loads
    aggregate_loads(bldg_design_loads)

    # Loop through each HVAC system and calculate equipment values.
    @all_hvac_sizing_values = {} #assign hvac_sizing_values to empty hash
    system_design_loads = bldg_design_loads.dup
    hvac_systems.each do |hvac_system| #loop thru each hvac_system object
=======
    check_for_errors(hpxml_bldg, hvac_systems)

    mj = MJValues.new
    process_site_calcs_and_design_temps(mj, weather, hpxml_bldg)

    # Calculate individual design load components
    all_zone_loads, all_space_loads = init_loads(hpxml_bldg)
    process_load_windows_skylights(mj, hpxml_bldg, all_zone_loads, all_space_loads)
    process_load_doors(mj, hpxml_bldg, all_zone_loads, all_space_loads)
    process_load_walls(mj, hpxml_bldg, all_zone_loads, all_space_loads)
    process_load_roofs(mj, hpxml_bldg, all_zone_loads, all_space_loads)
    process_load_ceilings(mj, hpxml_bldg, all_zone_loads, all_space_loads)
    process_load_floors(mj, hpxml_bldg, all_zone_loads, all_space_loads)
    process_load_slabs(mj, hpxml_bldg, all_zone_loads, all_space_loads)
    process_load_infiltration_ventilation(mj, hpxml_bldg, all_zone_loads, all_space_loads, weather)
    process_load_internal_gains(hpxml_bldg, all_zone_loads, all_space_loads)

    # Calculate heating/cooling totals
    hpxml_bldg.conditioned_zones.each do |zone|
      aggregate_loads_to_totals(all_zone_loads[zone])
      zone.spaces.each do |space|
        aggregate_loads_to_totals(all_space_loads[space])
      end
    end

    # Assign initial loads for each HVAC system (before duct loads)
    all_hvac_loads = {}
    hvac_systems.each do |hvac_system|
      hvac_heating, hvac_cooling = hvac_system[:heating], hvac_system[:cooling]
      zone = hvac_heating.nil? ? hvac_cooling.zone : hvac_heating.zone
      next if is_system_to_skip(hvac_heating, hvac_cooling, zone)

      all_hvac_loads[hvac_system] = all_zone_loads[zone].dup
    end

    # Calculate final loads and capacities for each HVAC system
    @all_hvac_sizings = {}
    hvac_systems.each do |hvac_system|
>>>>>>> 13a75d9a
      hvac_heating, hvac_cooling = hvac_system[:heating], hvac_system[:cooling]
      zone = hvac_heating.nil? ? hvac_cooling.zone : hvac_heating.zone
      next if is_system_to_skip(hvac_heating, hvac_cooling, zone)

      # Calculate fraction of zone load served by this HVAC system
      frac_zone_heat_load_served, frac_zone_cool_load_served = get_fractions_load_served(hvac_heating, hvac_cooling, hpxml_bldg, hvac_systems, zone)

      # Calculate system loads (zone load served by this system plus duct loads)
      hvac_loads = all_hvac_loads[hvac_system]
      apply_hvac_air_temperatures(mj, hvac_loads, hvac_heating, hvac_cooling)
      apply_fractions_load_served(hvac_heating, hvac_loads, frac_zone_heat_load_served, frac_zone_cool_load_served)
      apply_hvac_duct_loads_heating(mj, zone, hvac_loads, all_zone_loads[zone], all_space_loads, hvac_heating, hpxml_bldg)
      apply_hvac_duct_loads_cooling(mj, zone, hvac_loads, all_zone_loads[zone], all_space_loads, hvac_cooling, hpxml_bldg, weather)

      # Calculate HVAC equipment sizes
      hvac_sizings = HVACSizingValues.new
      apply_hvac_loads_to_hvac_sizings(hvac_sizings, hvac_loads)
      apply_hvac_heat_pump_logic(hvac_sizings, hvac_cooling, frac_zone_heat_load_served, frac_zone_cool_load_served, hpxml_bldg)
      apply_hvac_equipment_adjustments(mj, runner, hvac_sizings, weather, hvac_heating, hvac_cooling, hvac_system, hpxml_bldg)
      apply_hvac_installation_quality(mj, hvac_sizings, hvac_heating, hvac_cooling, frac_zone_heat_load_served, frac_zone_cool_load_served, hpxml_bldg)
      apply_hvac_autosizing_factors_and_limits(hvac_sizings, hvac_heating, hvac_cooling)
      apply_hvac_fixed_capacities(hvac_sizings, hvac_heating, hvac_cooling, hpxml_bldg)
      apply_hvac_ground_loop(mj, runner, hvac_sizings, weather, hvac_cooling)
      apply_hvac_finalize_airflows(hvac_sizings, hvac_heating, hvac_cooling)
      @all_hvac_sizings[hvac_system] = hvac_sizings

      if update_hpxml
        # Assign capacities, airflows, etc. to HPXML systems
        assign_to_hpxml_system(hvac_heating, hvac_cooling, hvac_sizings)
      end
    end

    # Calculate building loads (sum of all zone loads)
    bldg_loads = aggregate_zone_loads_to_bldg(all_zone_loads)

    # Remove any automatically created spaces from output files
    auto_space = all_space_loads.keys.find { |space| space.id.start_with? Constants.AutomaticallyAdded }
    all_space_loads.delete(auto_space) if not auto_space.nil?

    # Assign design loads to HPXML objects for output
    if update_hpxml
      # HPXML Building
      assign_to_hpxml_obj(hpxml_bldg.hvac_plant, bldg_loads)

      # HPXML Zones
      all_zone_loads.each do |zone, zone_loads|
        next if zone.id.start_with? Constants.AutomaticallyAdded

        assign_to_hpxml_obj(zone, zone_loads)
      end

      # HPXML Spaces
      all_space_loads.each do |space, space_loads|
        assign_to_hpxml_obj(space, space_loads)
      end
    end

    # Write detailed outputs (useful for Form J1)
    if not output_file_path.nil?
      write_detailed_output(output_format, output_file_path, hpxml_bldg, all_zone_loads, all_space_loads)
    end

    return @all_hvac_sizings
  end

  private

  def self.is_system_to_skip(hvac_heating, hvac_cooling, zone)
    # Skip systems not attached to this zone
    if (not hvac_heating.nil?) && (hvac_heating.zone != zone)
      return true
    end
    if (not hvac_cooling.nil?) && (hvac_cooling.zone != zone)
      return true
    end

    # Shared systems below should be converted to other equivalent
    # systems before being autosized.

    cooling_type = get_hvac_cooling_type(hvac_cooling)
    if [HPXML::HVACTypeChiller,
        HPXML::HVACTypeCoolingTower].include?(cooling_type)
      return true
    end

    heating_type = get_hvac_heating_type(hvac_heating)
    if (heating_type == HPXML::HVACTypeHeatPumpWaterLoopToAir) &&
       hvac_heating.fraction_heat_load_served.nil?
      return true
    end

    return false
  end

  def self.check_for_errors(hpxml_bldg, hvac_systems)
    # Check all surfaces adjacent to conditioned space (and not adiabatic) are
    # not attached to spaces of unconditioned zones.
    hpxml_bldg.surfaces.each do |surface|
      next unless HPXML::conditioned_locations_this_unit.include?(surface.interior_adjacent_to)
      next if surface.exterior_adjacent_to == HPXML::LocationOtherHousingUnit

      if surface.space.zone.zone_type != HPXML::ZoneTypeConditioned
        fail "Surface '#{surface.id}' is attached to the space of an unconditioned zone."
      end
    end

    # Check all HVAC systems are not attached to unconditioned zones.
    hvac_systems.each do |hvac_system|
      hvac_heating, hvac_cooling = hvac_system[:heating], hvac_system[:cooling]
      zone = hvac_heating.nil? ? hvac_cooling.zone : hvac_heating.zone
      next if is_system_to_skip(hvac_heating, hvac_cooling, zone)

      if (not hvac_heating.nil?) && (hvac_heating.zone.zone_type != HPXML::ZoneTypeConditioned)
        fail "HVAC system '#{hvac_heating.id}' is attached to an unconditioned zone."
      end
      if (not hvac_cooling.nil?) && (hvac_cooling.zone.zone_type != HPXML::ZoneTypeConditioned)
        fail "HVAC system '#{hvac_cooling.id}' is attached to an unconditioned zone."
      end
    end
  end

  def self.process_site_calcs_and_design_temps(mj, weather, hpxml_bldg)
    '''
    Site Calculations and Design Temperatures
    '''

    # CLTD adjustments based on daily temperature range
    mj.daily_range_temp_adjust = [4, 0, -5]

    # Manual J inside conditions
    mj.cool_setpoint = hpxml_bldg.header.manualj_cooling_setpoint
    mj.heat_setpoint = hpxml_bldg.header.manualj_heating_setpoint

    # Calculate the design temperature differences
    mj.ctd = [hpxml_bldg.header.manualj_cooling_design_temp - mj.cool_setpoint, 0.0].max
    mj.htd = [mj.heat_setpoint - hpxml_bldg.header.manualj_heating_design_temp, 0.0].max

    # Determine class (low, medium, high) based on average Daily Temperature Range (DTR)
    mj.daily_range_num = { HPXML::ManualJDailyTempRangeLow => 0,
                           HPXML::ManualJDailyTempRangeMedium => 1,
                           HPXML::ManualJDailyTempRangeHigh => 2 }[hpxml_bldg.header.manualj_daily_temp_range]

    # Altitude Correction Factors (ACF) taken from Table 10A (sea level - 12,000 ft)
    acfs = [1.0, 0.97, 0.93, 0.89, 0.87, 0.84, 0.80, 0.77, 0.75, 0.72, 0.69, 0.66, 0.63]

    # Calculate the altitude correction factor (ACF) for the site
    alt_cnt = (hpxml_bldg.elevation / 1000.0).to_i
    mj.acf = MathTools.interp2(hpxml_bldg.elevation, alt_cnt * 1000.0, (alt_cnt + 1.0) * 1000.0, acfs[alt_cnt], acfs[alt_cnt + 1])

    mj.p_atm = UnitConversions.convert(Psychrometrics.Pstd_fZ(hpxml_bldg.elevation), 'psi', 'atm')

    # Calculate interior/outdoor wetbulb temperature for cooling
    mj.cool_indoor_wetbulb = Psychrometrics.Twb_fT_R_P(nil, mj.cool_setpoint, hpxml_bldg.header.manualj_humidity_setpoint, UnitConversions.convert(mj.p_atm, 'atm', 'psi'))
    mj.cool_outdoor_wetbulb = Psychrometrics.Twb_fT_w_P(nil, hpxml_bldg.header.manualj_cooling_design_temp, weather.design.CoolingHumidityRatio, UnitConversions.convert(mj.p_atm, 'atm', 'psi'))

    # Design Grains (DG), difference between absolute humidity of the outdoor air and outdoor humidity of the indoor air
    mj.cool_design_grains = hpxml_bldg.header.manualj_humidity_difference

    # Calculate indoor enthalpy in Btu/lb for cooling
    hr_indoor_cooling = calculate_indoor_hr(hpxml_bldg.header.manualj_humidity_setpoint, mj.cool_setpoint, mj.p_atm)
    mj.cool_indoor_enthalpy = Psychrometrics.h_fT_w(mj.cool_setpoint, hr_indoor_cooling)

    # Inside air density
    avg_setpoint = (mj.cool_setpoint + mj.heat_setpoint) / 2.0
    mj.inside_air_dens = UnitConversions.convert(mj.p_atm, 'atm', 'Btu/ft^3') / (Gas.Air.r * UnitConversions.convert(avg_setpoint, 'F', 'R'))

    # Other
    mj.latitude = hpxml_bldg.latitude
    mj.ground_conductivity = hpxml_bldg.site.ground_conductivity

    # Design Temperatures

    mj.cool_design_temps = {}
    mj.heat_design_temps = {}

    locations = []
    hpxml_bldg.surfaces.each do |surface|
      locations << surface.interior_adjacent_to
      locations << surface.exterior_adjacent_to
    end
    hpxml_bldg.hvac_distributions.each do |hvac_dist|
      hvac_dist.ducts.each do |duct|
        locations << duct.duct_location
      end
    end

    locations.uniq.each do |location|
      next if [HPXML::LocationGround].include? location

      if [HPXML::LocationOtherHousingUnit, HPXML::LocationOtherHeatedSpace, HPXML::LocationOtherMultifamilyBufferSpace,
          HPXML::LocationOtherNonFreezingSpace, HPXML::LocationExteriorWall, HPXML::LocationUnderSlab,
          HPXML::LocationManufacturedHomeBelly].include? location
        mj.cool_design_temps[location] = calculate_scheduled_space_design_temps(location, mj.cool_setpoint, hpxml_bldg.header.manualj_cooling_design_temp, weather.data.ShallowGroundMonthlyTemps.max)
        mj.heat_design_temps[location] = calculate_scheduled_space_design_temps(location, mj.heat_setpoint, hpxml_bldg.header.manualj_heating_design_temp, weather.data.ShallowGroundMonthlyTemps.min)
      elsif [HPXML::LocationOutside, HPXML::LocationRoofDeck, HPXML::LocationManufacturedHomeUnderBelly].include? location
        mj.cool_design_temps[location] = hpxml_bldg.header.manualj_cooling_design_temp
        mj.heat_design_temps[location] = hpxml_bldg.header.manualj_heating_design_temp
      elsif HPXML::conditioned_locations.include? location
        mj.cool_design_temps[location] = process_design_temp_cooling(mj, weather, HPXML::LocationConditionedSpace, hpxml_bldg)
        mj.heat_design_temps[location] = process_design_temp_heating(mj, weather, HPXML::LocationConditionedSpace, hpxml_bldg)
      else
        mj.cool_design_temps[location] = process_design_temp_cooling(mj, weather, location, hpxml_bldg)
        mj.heat_design_temps[location] = process_design_temp_heating(mj, weather, location, hpxml_bldg)
      end
    end
  end

  def self.calculate_indoor_hr(cool_indoor_rh, cool_indoor_setpoint, p_atm)
    cool_setpoint_c = UnitConversions.convert(cool_indoor_setpoint, 'F', 'C')
    pwsat = 6.11 * 10**(7.5 * cool_setpoint_c / (237.3 + cool_setpoint_c)) / 10.0 # kPa, using https://www.weather.gov/media/epz/wxcalc/vaporPressure.pdf
    hr_indoor_cooling = (0.62198 * cool_indoor_rh * pwsat) / (UnitConversions.convert(p_atm, 'atm', 'kPa') - cool_indoor_rh * pwsat)
    return hr_indoor_cooling
  end

  def self.calculate_design_grains(hr_outdoor_cooling, hr_indoor_cooling)
    cool_outdoor_grains = UnitConversions.convert(hr_outdoor_cooling, 'lbm/lbm', 'grains')
    cool_indoor_grains = UnitConversions.convert(hr_indoor_cooling, 'lbm/lbm', 'grains')
    cool_design_grains = cool_outdoor_grains - cool_indoor_grains
    return cool_design_grains
  end

  def self.determine_daily_temperature_range_class(daily_temperature_range)
    if daily_temperature_range < 16.0
      return HPXML::ManualJDailyTempRangeLow
    elsif daily_temperature_range > 25.0
      return HPXML::ManualJDailyTempRangeHigh
    else
      return HPXML::ManualJDailyTempRangeMedium
    end
  end

  def self.process_design_temp_heating(mj, weather, location, hpxml_bldg)
    if location == HPXML::LocationConditionedSpace
      heat_temp = mj.heat_setpoint

    elsif (location == HPXML::LocationAtticUnvented) || (location == HPXML::LocationAtticVented)

      attic_floors = hpxml_bldg.floors.select { |f| f.is_ceiling && [f.interior_adjacent_to, f.exterior_adjacent_to].include?(location) }
      avg_floor_rvalue = calculate_average_r_value(attic_floors)

      attic_roofs = hpxml_bldg.roofs.select { |r| r.interior_adjacent_to == location }
      avg_roof_rvalue = calculate_average_r_value(attic_roofs)

      if avg_floor_rvalue < avg_roof_rvalue
        # Attic is considered to be encapsulated. MJ8 says to use an attic
        # temperature of 95F, however alternative approaches are permissible
        if location == HPXML::LocationAtticVented
          heat_temp = hpxml_bldg.header.manualj_heating_design_temp
        else
          heat_temp = calculate_space_heating_design_temps(mj, location, weather, hpxml_bldg)
        end
      else
        heat_temp = hpxml_bldg.header.manualj_heating_design_temp
      end

    elsif [HPXML::LocationGarage, HPXML::LocationBasementUnconditioned,
           HPXML::LocationCrawlspaceUnvented, HPXML::LocationCrawlspaceVented].include? location
      # Note: We use this approach for garages in case they are partially below grade,
      # in which case the ASHRAE 152/MJ8 typical assumption will be quite wrong.
      heat_temp = calculate_space_heating_design_temps(mj, location, weather, hpxml_bldg)

    end

    fail "Design temp heating not calculated for #{location}." if heat_temp.nil?

    return heat_temp
  end

  def self.process_design_temp_cooling(mj, weather, location, hpxml_bldg)
    if location == HPXML::LocationConditionedSpace
      cool_temp = mj.cool_setpoint

    elsif (location == HPXML::LocationAtticUnvented) || (location == HPXML::LocationAtticVented)

      attic_floors = hpxml_bldg.floors.select { |f| f.is_ceiling && [f.interior_adjacent_to, f.exterior_adjacent_to].include?(location) }
      avg_floor_rvalue = calculate_average_r_value(attic_floors)

      attic_roofs = hpxml_bldg.roofs.select { |r| r.interior_adjacent_to == location }
      avg_roof_rvalue = calculate_average_r_value(attic_roofs)

      if avg_floor_rvalue < avg_roof_rvalue
        # Attic is considered to be encapsulated. MJ8 says to use an attic
        # temperature of 95F, however alternative approaches are permissible
        if location == HPXML::LocationAtticVented
          cool_temp = hpxml_bldg.header.manualj_cooling_design_temp + 40.0 # This is the number from a California study with dark shingle roof and similar ventilation.
        else
          cool_temp = calculate_space_cooling_design_temps(mj, location, weather, hpxml_bldg, true)
        end

      else
        # Calculate the cooling design temperature for the unconditioned attic based on Figure A12-14
        # Use an area-weighted temperature in case roof surfaces are different
        tot_roof_area = 0.0
        cool_temp = 0.0

        hpxml_bldg.roofs.each do |roof|
          next unless roof.interior_adjacent_to == location

          tot_roof_area += roof.net_area

          if location == HPXML::LocationAtticUnvented
            if not roof.radiant_barrier
              cool_temp += 150.0 * roof.net_area
            else
              cool_temp += 130.0 * roof.net_area
            end
          else
            if not roof.radiant_barrier
              if roof.roof_type == HPXML::RoofTypeAsphaltShingles
                if [HPXML::ColorDark, HPXML::ColorMediumDark].include? roof.roof_color
                  cool_temp += 130.0 * roof.net_area
                else
                  cool_temp += 120.0 * roof.net_area
                end
              elsif roof.roof_type == HPXML::RoofTypeWoodShingles
                cool_temp += 120.0 * roof.net_area
              elsif roof.roof_type == HPXML::RoofTypeMetal
                if [HPXML::ColorDark, HPXML::ColorMediumDark].include? roof.roof_color
                  cool_temp += 130.0 * roof.net_area
                elsif [HPXML::ColorMedium, HPXML::ColorLight].include? roof.roof_color
                  cool_temp += 120.0 * roof.net_area
                elsif [HPXML::ColorReflective].include? roof.roof_color
                  cool_temp += 95.0 * roof.net_area
                end
              elsif roof.roof_type == HPXML::RoofTypeClayTile
                if [HPXML::ColorDark, HPXML::ColorMediumDark].include? roof.roof_color
                  cool_temp += 110.0 * roof.net_area
                elsif [HPXML::ColorMedium, HPXML::ColorLight].include? roof.roof_color
                  cool_temp += 105.0 * roof.net_area
                elsif [HPXML::ColorReflective].include? roof.roof_color
                  cool_temp += 95.0 * roof.net_area
                end
              end
            else # with a radiant barrier
              if roof.roof_type == HPXML::RoofTypeAsphaltShingles
                if [HPXML::ColorDark, HPXML::ColorMediumDark].include? roof.roof_color
                  cool_temp += 120.0 * roof.net_area
                else
                  cool_temp += 110.0 * roof.net_area
                end
              elsif roof.roof_type == HPXML::RoofTypeWoodShingles
                cool_temp += 110.0 * roof.net_area
              elsif roof.roof_type == HPXML::RoofTypeMetal
                if [HPXML::ColorDark, HPXML::ColorMediumDark].include? roof.roof_color
                  cool_temp += 120.0 * roof.net_area
                elsif [HPXML::ColorMedium, HPXML::ColorLight].include? roof.roof_color
                  cool_temp += 110.0 * roof.net_area
                elsif [HPXML::ColorReflective].include? roof.roof_color
                  cool_temp += 95.0 * roof.net_area
                end
              elsif roof.roof_type == HPXML::RoofTypeClayTile
                if [HPXML::ColorDark, HPXML::ColorMediumDark].include? roof.roof_color
                  cool_temp += 105.0 * roof.net_area
                elsif [HPXML::ColorMedium, HPXML::ColorLight].include? roof.roof_color
                  cool_temp += 100.0 * roof.net_area
                elsif [HPXML::ColorReflective].include? roof.roof_color
                  cool_temp += 95.0 * roof.net_area
                end
              end
            end
          end # vented/unvented
        end # each roof surface

        cool_temp /= tot_roof_area

        # Adjust base CLTD for different CTD or DR
        cool_temp += (hpxml_bldg.header.manualj_cooling_design_temp - 95.0) + mj.daily_range_temp_adjust[mj.daily_range_num]
      end

    elsif [HPXML::LocationGarage, HPXML::LocationBasementUnconditioned,
           HPXML::LocationCrawlspaceUnvented, HPXML::LocationCrawlspaceVented].include? location
      # Note: We use this approach for garages in case they are partially below grade,
      # in which case the ASHRAE 152/MJ8 typical assumption will be quite wrong.
      cool_temp = calculate_space_cooling_design_temps(mj, location, weather, hpxml_bldg)

    end

    fail "Design temp cooling not calculated for #{location}." if cool_temp.nil?

    return cool_temp
  end

  def self.init_loads(hpxml_bldg)
    '''
    Initial Zone/Space design loads
    '''
    all_zone_loads = {}
    all_space_loads = {}

    hpxml_bldg.conditioned_zones.each do |zone|
      all_zone_loads[zone] = DesignLoadValues.new
      zone.spaces.each do |space|
        all_space_loads[space] = DesignLoadValues.new
        space.additional_properties.total_exposed_wall_area = 0.0
        # Initialize Hourly Aggregate Fenestration Loads (AFL)
        space.additional_properties.afl_hr_windows = [0.0] * 12 # Data saved for peak load
        space.additional_properties.afl_hr_skylights = [0.0] * 12 # Data saved for peak load
      end
    end

    return all_zone_loads, all_space_loads
  end

  def self.process_load_windows_skylights(mj, hpxml_bldg, all_zone_loads, all_space_loads)
    '''
    Heating and Cooling Loads: Windows & Skylights
    '''

    # Average cooling load factors (CLF) for windows/skylights WITHOUT internal shading (MJ8 Table 3D-3)
    clf_avg_nois = [0.24, 0.35, 0.38, 0.4, 0.48, 0.4, 0.38, 0.35, 0.24]
    clf_avg_nois_horiz = 0.68

    # Average cooling load factors (CLF) for windows/skylights WITH internal shading (MJ8 Table 3D-3)
    clf_avg_is = [0.18, 0.29, 0.32, 0.32, 0.29, 0.32, 0.32, 0.29, 0.18]
    clf_avg_is_horiz = 0.52

    # Hourly cooling load factor (CLF) for windows/skylights WITHOUT internal shading (MJ8 Table A11-5)
    # Applies to both mid-summer and October calculations
    clf_hr_nois = [[0.14, 0.22, 0.34, 0.48, 0.59, 0.65, 0.65, 0.59, 0.50, 0.43, 0.36, 0.28, 0.22], # S
                   [0.10, 0.12, 0.14, 0.16, 0.24, 0.36, 0.49, 0.60, 0.66, 0.66, 0.58, 0.43, 0.33], # SW
                   [0.08, 0.10, 0.11, 0.12, 0.14, 0.20, 0.32, 0.45, 0.57, 0.64, 0.61, 0.44, 0.34], # W
                   [0.10, 0.12, 0.14, 0.16, 0.17, 0.19, 0.23, 0.33, 0.47, 0.59, 0.60, 0.43, 0.33], # NW
                   [0.48, 0.56, 0.63, 0.71, 0.76, 0.80, 0.82, 0.82, 0.79, 0.75, 0.69, 0.61, 0.48], # N
                   [0.51, 0.51, 0.45, 0.39, 0.36, 0.33, 0.31, 0.28, 0.26, 0.23, 0.19, 0.15, 0.12], # NE
                   [0.51, 0.57, 0.57, 0.50, 0.42, 0.37, 0.32, 0.29, 0.25, 0.22, 0.19, 0.15, 0.12], # E
                   [0.43, 0.55, 0.62, 0.63, 0.57, 0.48, 0.42, 0.37, 0.33, 0.28, 0.24, 0.19, 0.15], # SE
                   [0.14, 0.22, 0.34, 0.48, 0.59, 0.65, 0.65, 0.59, 0.50, 0.43, 0.36, 0.28, 0.22]] # S
    clf_hr_nois_horiz = [0.24, 0.36, 0.48, 0.58, 0.66, 0.72, 0.74, 0.73, 0.67, 0.59, 0.47, 0.37, 0.29]

    # Hourly cooling load factor (CLF) for windows/skylights WITH internal shading (MJ8 Table A11-6)
    # Applies to both mid-summer and October calculations
    clf_hr_is = [[0.23, 0.38, 0.58, 0.75, 0.83, 0.80, 0.68, 0.50, 0.35, 0.27, 0.19, 0.11, 0.09], # S
                 [0.14, 0.16, 0.19, 0.22, 0.38, 0.59, 0.75, 0.83, 0.81, 0.69, 0.45, 0.16, 0.12], # SW
                 [0.11, 0.13, 0.15, 0.16, 0.17, 0.31, 0.53, 0.72, 0.82, 0.81, 0.61, 0.16, 0.12], # W
                 [0.14, 0.17, 0.19, 0.20, 0.21, 0.22, 0.30, 0.52, 0.73, 0.82, 0.69, 0.16, 0.12], # NW
                 [0.65, 0.73, 0.80, 0.86, 0.89, 0.89, 0.86, 0.82, 0.75, 0.78, 0.91, 0.24, 0.18], # N
                 [0.74, 0.58, 0.37, 0.29, 0.27, 0.26, 0.24, 0.22, 0.20, 0.16, 0.12, 0.06, 0.05], # NE
                 [0.80, 0.76, 0.62, 0.41, 0.27, 0.24, 0.22, 0.20, 0.17, 0.14, 0.11, 0.06, 0.05], # E
                 [0.74, 0.81, 0.79, 0.68, 0.49, 0.33, 0.28, 0.25, 0.22, 0.18, 0.13, 0.08, 0.07], # SE
                 [0.23, 0.38, 0.58, 0.75, 0.83, 0.80, 0.68, 0.50, 0.35, 0.27, 0.19, 0.11, 0.09]] # S
    clf_hr_is_horiz = [0.44, 0.59, 0.72, 0.81, 0.85, 0.85, 0.81, 0.71, 0.58, 0.42, 0.25, 0.14, 0.12]

    # Mid summer Hourly Shade Line Multipliers (SLM) (MJ8 Table A11-7)
    slm_hr_lats = [28.0, 34.0, 40.0, 46.0, 52.0, 60.0] # degrees
    slm_hr = [[[5.3, 3.7, 5.3, 0.0], [3.2, 2.5, 3.2, 0.0], [2.2, 1.9, 2.2, 0.2], [1.8, 1.5, 1.8, 0.0], [1.4, 1.2, 1.4, 0.0], [1.1, 0.9, 1.1, 0.0]], # S
              [[0.0, 5.0, 1.2, 0.2], [0.0, 3.4, 1.1, 0.2], [0.0, 2.6, 0.9, 0.1], [0.0, 2.1, 0.8, 0.2], [0.0, 1.7, 0.8, 0.3], [0.0, 1.3, 0.7, 0.3]], # SW
              [[0.0, 0.0, 1.0, 0.1], [0.0, 0.0, 1.0, 0.1], [0.0, 0.0, 1.0, 0.1], [0.0, 0.0, 0.9, 0.2], [0.0, 0.0, 0.9, 0.2], [0.0, 0.0, 0.8, 0.2]], # W
              [[0.0, 0.0, 1.9, 0.1], [0.0, 0.0, 2.1, 0.1], [0.0, 0.0, 2.4, 0.0], [0.0, 0.0, 2.6, 0.2], [0.0, 0.0, 3.1, 0.2], [0.0, 0.0, 3.9, 0.2]], # NW
              [[0.0, 0.0, 0.0, 0.5], [0.0, 0.0, 0.0, 0.7], [0.0, 0.0, 0.0, 0.8], [0.0, 0.0, 0.0, 1.0], [0.0, 0.0, 0.0, 1.3], [0.0, 0.0, 0.0, 1.8]], # N
              [[1.9, 0.0, 0.0, 0.0], [2.1, 0.0, 0.0, 0.0], [2.4, 0.0, 0.0, 0.0], [2.6, 0.0, 0.0, 0.0], [3.1, 0.0, 0.0, 0.0], [3.9, 0.0, 0.0, 0.0]], # NE
              [[1.0, 0.0, 0.0, 0.0], [1.0, 0.0, 0.0, 0.0], [1.0, 0.0, 0.0, 0.0], [0.9, 0.0, 0.0, 0.0], [0.9, 0.0, 0.0, 0.0], [0.8, 0.0, 0.0, 0.0]], # E
              [[1.2, 5.0, 0.0, 0.0], [1.1, 3.4, 0.0, 0.0], [0.9, 2.6, 0.0, 0.0], [0.8, 2.1, 0.0, 0.0], [0.8, 1.7, 0.0, 0.0], [0.7, 1.3, 0.0, 0.0]], # SE
              [[5.3, 3.7, 5.3, 0.0], [3.2, 2.5, 3.2, 0.0], [2.2, 1.9, 2.2, 0.2], [1.8, 1.5, 1.8, 0.0], [1.4, 1.2, 1.4, 0.0], [1.1, 0.9, 1.1, 0.0]]] # S

    # Mid summer Shade Line Multiplier (SLM) Values (MJ8 Table 3E-1)
    alm_avg_lats = [25.0, 30.0, 35.0, 40.0, 45.0, 50.0]
    slm_avg = [[10.1, 5.40, 3.53, 2.60, 2.05, 1.70], # S
               [1.89, 1.63, 1.41, 1.25, 1.13, 1.01], # SW
               [0.83, 0.83, 0.82, 0.81, 0.80, 0.79], # W
               [0.0,  0.0,  0.0,  0.0,  0.0,  0.0], # NW
               [0.0,  0.0,  0.0,  0.0,  0.0,  0.0], # N
               [0.0,  0.0,  0.0,  0.0,  0.0,  0.0], # NE
               [0.83, 0.83, 0.82, 0.81, 0.80, 0.79], # E
               [1.89, 1.63, 1.41, 1.25, 1.13, 1.01], # SE
               [10.1, 5.40, 3.53, 2.60, 2.05, 1.70]] # S

    # Mid summer Peak solar factor (PSF) (MJ8 Table 3D-2)
    psf_lats = [28.0, 34.0, 40.0, 46.0, 52.0, 60.0] # degrees
    psf = [[91.0, 121.0, 149.0, 173.0, 193.0, 211.0], # S
           [172.0, 185.0, 196.0, 205.0, 212.0, 217.0], # SW
           [220.0, 219.0, 216.0, 213.0, 208.0, 199.0], # W
           [149.0, 140.0, 135.0, 130.0, 124.0, 114.0], # NW
           [38.0,  37.0,  35.0,  34.0,  32.0,  28.0], # N
           [149.0, 140.0, 135.0, 130.0, 124.0, 114.0], # NE
           [220.0, 219.0, 216.0, 213.0, 208.0, 199.0], # E
           [172.0, 185.0, 196.0, 205.0, 212.0, 217.0], # SE
           [91.0,  121.0, 149.0, 173.0, 193.0, 211.0]] # S
    psf_horiz = [272.0, 261.0, 247.0, 230.0, 208.0, 176.0]

    # Hourly Temperature Adjustment Values (HTA_DR) (MJ8 Table A11-3)
    # Low DR, Medium DR, High DR and Hour = 8,9, ... ,19,20
    hta = [[-6.3,  -5.0,  -3.7,  -2.5, -1.5, -0.7, -0.2, 0.0, -0.2, -0.7, -1.5, -2.5, -3.7], # Low DR
           [-12.6, -10.0, -7.4,  -5.0, -2.9, -1.3, -0.3, 0.0, -0.3, -1.3, -2.9, -5.0, -7.4], # Medium DR
           [-18.9, -15.0, -11.1, -7.5, -4.4, -2.0, -0.5, 0.0, -0.5, -2.0, -4.4, -7.5, -11.1]] # High DR

    # Determine latitude-specific values (PSF, SLM)
    psf_lat = []
    psf_lat_horiz = nil
    slm_hr_lat = []
    slm_avg_lat = []
    for cnt in 0..8 # S/SW/W/NW/N/NE/E/SE/S
      # psf/psf_horiz
      if mj.latitude <= psf_lats[0]
        psf_lat << psf[cnt][0]
        psf_lat_horiz = psf_horiz[0]
      elsif mj.latitude >= psf_lats[-1]
        psf_lat << psf[cnt][-1]
        psf_lat_horiz = psf_horiz[-1]
      else
        cnt_lat_s = psf_lats.bsearch_index { |i| mj.latitude < i } - 1
        psf_lat << MathTools.interp2(mj.latitude, psf_lats[cnt_lat_s], psf_lats[cnt_lat_s + 1], psf[cnt][cnt_lat_s], psf[cnt][cnt_lat_s + 1])
        psf_lat_horiz = MathTools.interp2(mj.latitude, psf_lats[cnt_lat_s], psf_lats[cnt_lat_s + 1], psf_horiz[cnt_lat_s], psf_horiz[cnt_lat_s + 1])
      end

      # slm_hr
      if mj.latitude <= slm_hr_lats[0]
        slm_hr_lat << slm_hr[cnt][0]
      elsif mj.latitude >= slm_hr_lats[-1]
        slm_hr_lat << slm_hr[cnt][-1]
      else
        cnt_lat_s = slm_hr_lats.bsearch_index { |i| mj.latitude < i } - 1
        inner_array = []
        for i in 0..slm_hr[0][0].size - 1
          inner_array << MathTools.interp2(mj.latitude, slm_hr_lats[cnt_lat_s], slm_hr_lats[cnt_lat_s + 1], slm_hr[cnt][cnt_lat_s][i], slm_hr[cnt][cnt_lat_s + 1][i])
        end
        slm_hr_lat << inner_array
      end

      # slm_avg
      if mj.latitude <= alm_avg_lats[0]
        slm_avg_lat << slm_avg[cnt][0]
      elsif mj.latitude >= alm_avg_lats[-1]
        slm_avg_lat << slm_avg[cnt][-1]
      else
        cnt_lat_s = alm_avg_lats.bsearch_index { |i| mj.latitude < i } - 1
        slm_avg_lat << MathTools.interp2(mj.latitude, alm_avg_lats[cnt_lat_s], alm_avg_lats[cnt_lat_s + 1], slm_avg[cnt][cnt_lat_s], slm_avg[cnt][cnt_lat_s + 1])
      end
    end

    # Windows
    hpxml_bldg.windows.each do |window|
      wall = window.wall
      next unless wall.is_exterior_thermal_boundary

      space = wall.space
      zone = space.zone

      window_isc = window.interior_shading_factor_summer
      window_esc = window.exterior_shading_factor_summer
      cnt45 = (get_true_azimuth(window.azimuth) / 45.0).round.to_i

      window_ufactor, window_shgc = Constructions.get_ufactor_shgc_adjusted_by_storms(window.storm_type, window.ufactor, window.shgc)

      htg_htm = window_ufactor * mj.htd
      htg_loads = htg_htm * window.area
      all_zone_loads[zone].Heat_Windows += htg_loads
      all_space_loads[space].Heat_Windows += htg_loads

      for hr in [nil, 0, 1, 2, 3, 4, 5, 6, 7, 8, 9, 10, 11]
        # If hr == nil: Calculate the Average Load Procedure (ALP) Load
        # Else: Calculate the hourly Aggregate Fenestration Load (AFL)

        # clf_d: Average Cooling Load Factor for the given window direction
        # clf_n: Average Cooling Load Factor for a window facing North (fully shaded)
        if hr.nil?
          if window_isc < 1
            clf_d = clf_avg_is[cnt45]
            clf_n = clf_avg_is[4]
          else
            clf_d = clf_avg_nois[cnt45]
            clf_n = clf_avg_nois[4]
          end
        else
          if window_isc < 1
            clf_d = clf_hr_is[cnt45][hr]
            clf_n = clf_hr_is[4][hr]
          else
            clf_d = clf_hr_nois[cnt45][hr]
            clf_n = clf_hr_nois[4][hr]
          end
        end

        ctd_adj = mj.ctd
        if not hr.nil?
          # Calculate hourly CTD adjusted value for mid-summer
          ctd_adj += hta[mj.daily_range_num][hr]
        end

        # Hourly Heat Transfer Multiplier for the given window Direction
        htm_d = psf_lat[cnt45] * clf_d * window_shgc * window_isc / 0.87 + window_ufactor * ctd_adj
        htm_d *= window_esc

        # Hourly Heat Transfer Multiplier for a window facing North (fully shaded)
        htm_n = psf_lat[4] * clf_n * window_shgc * window_isc / 0.87 + window_ufactor * ctd_adj
        htm_n *= window_esc

        if window.overhangs_depth.to_f > 0
          if hr.nil?
            slm = slm_avg_lat[cnt45]
          elsif [0, 1, 2].include? hr # 8, 9, and 10 am: use 09:00 hours
            slm = slm_hr_lat[cnt45][0]
          elsif [3, 4, 5].include? hr # 11, 12, and 1 pm: use Noon
            slm = slm_hr_lat[cnt45][1]
          elsif [6, 7, 8].include? hr # 2, 3, and 4 pm: use 15:00 hours
            slm = slm_hr_lat[cnt45][2]
          elsif [9, 10, 11].include? hr # 2, 3, and 4 pm: use 15:00 hours
            slm = slm_hr_lat[cnt45][3]
          end

          z_sl = slm * window.overhangs_depth
          window_height = window.overhangs_distance_to_bottom_of_window - window.overhangs_distance_to_top_of_window
          if z_sl < window.overhangs_distance_to_top_of_window
            # Overhang is too short to provide shade or no adjustment for overhang shade required
            htm = htm_d
          elsif z_sl < window.overhangs_distance_to_bottom_of_window
            percent_shaded = (z_sl - window.overhangs_distance_to_top_of_window) / window_height
            htm = percent_shaded * htm_n + (1.0 - percent_shaded) * htm_d
          else
            # Window is entirely in the shade since the shade line is below the windowsill
            htm = htm_n
          end
        else
          htm = htm_d
        end

        # Block/space loads
        clg_loads = htm * window.area
        if hr.nil?
          # Average Load Procedure (ALP) load
          clg_htm = htm
          all_zone_loads[zone].Cool_Windows += clg_loads
          window.additional_properties.formj1_values = FormJ1Values.new(area: window.area,
                                                                        heat_htm: htg_htm,
                                                                        cool_htm: clg_htm,
                                                                        heat_load: htg_loads,
                                                                        cool_load_sens: clg_loads,
                                                                        cool_load_lat: 0)
          if space.fenestration_load_procedure == HPXML::SpaceFenestrationLoadProcedureStandard
            all_space_loads[space].Cool_Windows += clg_loads
          end
        else
          all_space_loads[space].HourlyFenestrationLoads[hr] += clg_loads
          space.additional_properties.afl_hr_windows[hr] += clg_loads if space.fenestration_load_procedure == HPXML::SpaceFenestrationLoadProcedurePeak
        end
      end
    end # window

    # Skylights
    hpxml_bldg.skylights.each do |skylight|
      roof = skylight.roof
      floor = skylight.floor # For skylights with attic shafts
      next unless roof.is_exterior_thermal_boundary || (!floor.nil? && floor.is_thermal_boundary)

      space = floor.nil? ? roof.space : floor.space
      zone = space.zone

      skylight_isc = skylight.interior_shading_factor_summer
      skylight_esc = skylight.exterior_shading_factor_summer
      cnt45 = (get_true_azimuth(skylight.azimuth) / 45.0).round.to_i
      inclination_angle = UnitConversions.convert(Math.atan(roof.pitch / 12.0), 'rad', 'deg')

      skylight_ufactor, skylight_shgc = Constructions.get_ufactor_shgc_adjusted_by_storms(skylight.storm_type, skylight.ufactor, skylight.shgc)
      u_curb = 0.51 # default to wood (Table 2B-3)
      ar_curb = 0.35 # default to small (Table 2B-3)
      u_eff_skylight = skylight_ufactor + u_curb * ar_curb

      htg_htm = skylight_ufactor * mj.htd
      htg_loads = htg_htm * skylight.area
      all_zone_loads[zone].Heat_Skylights += htg_loads
      all_space_loads[space].Heat_Skylights += htg_loads

      for hr in [nil, 0, 1, 2, 3, 4, 5, 6, 7, 8, 9, 10, 11]
        # If hr == nil: Calculate the Average Load Procedure (ALP) Load
        # Else: Calculate the hourly Aggregate Fenestration Load (AFL)

        # clf_d: Average Cooling Load Factor for the given skylight direction
        # clf_horiz: Average Cooling Load Factor for horizontal
        if hr.nil?
          if skylight_isc < 1
            clf_d = clf_avg_is[cnt45]
            clf_horiz = clf_avg_is_horiz
          else
            clf_d = clf_avg_nois[cnt45]
            clf_horiz = clf_avg_nois_horiz
          end
        else
          if skylight_isc < 1
            clf_d = clf_hr_is[cnt45][hr]
            clf_horiz = clf_hr_is_horiz[hr]
          else
            clf_d = clf_hr_nois[cnt45][hr]
            clf_horiz = clf_hr_nois_horiz[hr]
          end
        end

        sol_h = Math::cos(UnitConversions.convert(inclination_angle, 'deg', 'rad')) * (psf_lat_horiz * clf_horiz)
        sol_v = Math::sin(UnitConversions.convert(inclination_angle, 'deg', 'rad')) * (psf_lat[cnt45] * clf_d)

        ctd_adj = mj.ctd
        if not hr.nil?
          # Calculate hourly CTD adjusted value for mid-summer
          ctd_adj += hta[mj.daily_range_num][hr]
        end

        # Hourly Heat Transfer Multiplier for the given skylight Direction
        htm = (sol_h + sol_v) * (skylight_shgc * skylight_isc / 0.87) + u_eff_skylight * (ctd_adj + 15.0)
        htm *= skylight_esc

        # Block/space loads
        clg_loads = htm * skylight.area
        if hr.nil?
          # Average Load Procedure (ALP) load
          clg_htm = htm
          all_zone_loads[zone].Cool_Skylights += clg_loads
          skylight.additional_properties.formj1_values = FormJ1Values.new(area: skylight.area,
                                                                          heat_htm: htg_htm,
                                                                          cool_htm: clg_htm,
                                                                          heat_load: htg_loads,
                                                                          cool_load_sens: clg_loads,
                                                                          cool_load_lat: 0)
          if space.fenestration_load_procedure == HPXML::SpaceFenestrationLoadProcedureStandard
            all_space_loads[space].Cool_Skylights += clg_loads
          end
        else
          all_space_loads[space].HourlyFenestrationLoads[hr] += clg_loads
          space.additional_properties.afl_hr_skylights[hr] += clg_loads if space.fenestration_load_procedure == HPXML::SpaceFenestrationLoadProcedurePeak
        end
      end
    end # skylight

    # Check for Adequate Exposure Diversity (AED)
    # If not adequate, add AED Excursion to windows cooling load

    hpxml_bldg.conditioned_zones.each do |zone|
      # Loop spaces to calculate adjustment for each space
      zone.spaces.each do |space|
        if space.fenestration_load_procedure == HPXML::SpaceFenestrationLoadProcedureStandard
          all_space_loads[space].Cool_AEDExcursion = calculate_aed_excursion(all_space_loads[space].HourlyFenestrationLoads)
        else
          all_space_loads[space].Cool_AEDExcursion = 0.0
          all_space_loads[space].Cool_Windows = space.additional_properties.afl_hr_windows.max
          all_space_loads[space].Cool_Skylights = space.additional_properties.afl_hr_skylights.max
        end
        all_space_loads[space].HourlyFenestrationLoads.each_with_index do |load, i|
          all_zone_loads[zone].HourlyFenestrationLoads[i] += load
        end
      end
      all_zone_loads[zone].Cool_AEDExcursion = calculate_aed_excursion(all_zone_loads[zone].HourlyFenestrationLoads)
    end
  end

  def self.calculate_aed_excursion(afl_hr)
    # Daily Average Load (DAL)
    dal = afl_hr.sum(0.0) / afl_hr.size

    # Excursion Limit line (ELL)
    ell = 1.3 * dal

    # Peak Fenestration Load (PFL)
    pfl = afl_hr.max

    # Excursion Adjustment Load (EAL)
    return [0.0, pfl - ell].max
  end

  def self.process_load_doors(mj, hpxml_bldg, all_zone_loads, all_space_loads)
    '''
    Heating and Cooling Loads: Doors
    '''

    if mj.daily_range_num == 0
      cltd = mj.ctd + 15.0
    elsif mj.daily_range_num == 1
      cltd = mj.ctd + 11.0
    elsif mj.daily_range_num == 2
      cltd = mj.ctd + 6.0
    end

    hpxml_bldg.doors.each do |door|
      next unless door.is_thermal_boundary

      wall = door.wall
      space = wall.space
      zone = space.zone

      if door.wall.is_exterior
        htg_htm = (1.0 / door.r_value) * mj.htd
        clg_htm = (1.0 / door.r_value) * cltd
      else # Partition door
        adjacent_space = door.wall.exterior_adjacent_to
        htg_htm = (1.0 / door.r_value) * (mj.heat_setpoint - mj.heat_design_temps[adjacent_space])
        clg_htm = (1.0 / door.r_value) * (mj.cool_design_temps[adjacent_space] - mj.cool_setpoint)
      end
      htg_loads = htg_htm * door.area
      clg_loads = clg_htm * door.area
      all_zone_loads[zone].Heat_Doors += htg_loads
      all_zone_loads[zone].Cool_Doors += clg_loads
      all_space_loads[space].Heat_Doors += htg_loads
      all_space_loads[space].Cool_Doors += clg_loads
      door.additional_properties.formj1_values = FormJ1Values.new(area: door.area,
                                                                  heat_htm: htg_htm,
                                                                  cool_htm: clg_htm,
                                                                  heat_load: htg_loads,
                                                                  cool_load_sens: clg_loads,
                                                                  cool_load_lat: 0)
    end
  end

  def self.process_load_walls(mj, hpxml_bldg, all_zone_loads, all_space_loads)
    '''
    Heating and Cooling Loads: Walls
    '''

    # Above-Grade Walls
    (hpxml_bldg.walls + hpxml_bldg.rim_joists).each do |wall|
      next unless wall.is_thermal_boundary

      space = wall.space
      zone = space.zone

      ashrae_wall_group = get_ashrae_wall_group(wall)

      if wall.azimuth.nil?
        azimuths = [0.0, 90.0, 180.0, 270.0] # Assume 4 equal surfaces facing every direction
      else
        azimuths = [wall.azimuth]
      end

      htg_htm = 0.0
      clg_htm = 0.0
      azimuths.each do |_azimuth|
        if wall.is_exposed
          # Store exposed wall gross area for infiltration calculation
          space.additional_properties.total_exposed_wall_area += wall.area / azimuths.size
        end
        if wall.is_exterior

          # Adjust base Cooling Load Temperature Difference (CLTD)
          # Assume absorptivity for light walls < 0.5, medium walls <= 0.75, dark walls > 0.75 (based on MJ8 Table 4B Notes)
          if wall.solar_absorptance <= 0.5
            color_multiplier = 0.65      # MJ8 Table 4B Notes, pg 348
          elsif wall.solar_absorptance <= 0.75
            color_multiplier = 0.83      # MJ8 Appendix 12, pg 519
          else
            color_multiplier = 1.0
          end

          # Base Cooling Load Temperature Differences (CLTD's) for dark colored sunlit and shaded walls
          # with 95 degF outside temperature taken from MJ8 Figure A12-8 (intermediate wall groups were
          # determined using linear interpolation). Shaded walls apply to partition walls only.
          cltd_base_sun = { 'G' => 38.0, 'F-G' => 34.95, 'F' => 31.9, 'E-F' => 29.45, 'E' => 27.0, 'D-E' => 24.5, 'D' => 22.0, 'C-D' => 21.25, 'C' => 20.5, 'B-C' => 19.65, 'B' => 18.8 }
          # cltd_base_shade = { 'G' => 25.0, 'F-G' => 22.5, 'F' => 20.0, 'E-F' => 18.45, 'E' => 16.9, 'D-E' => 15.45, 'D' => 14.0, 'C-D' => 13.55, 'C' => 13.1, 'B-C' => 12.85, 'B' => 12.6 }

          # Non-directional exterior walls
          # TODO: need to investigate when to apply cltd_base_shade to partitions
          cltd_base = cltd_base_sun
          cltd = cltd_base[ashrae_wall_group] * color_multiplier

          if mj.ctd >= 10.0
            # Adjust base CLTD for different CTD or DR
            cltd += (hpxml_bldg.header.manualj_cooling_design_temp - 95.0) + mj.daily_range_temp_adjust[mj.daily_range_num]
          else
            # Handling cases ctd < 10 is based on A12-18 in MJ8
            cltd_corr = mj.ctd - 20.0 - mj.daily_range_temp_adjust[mj.daily_range_num]
            cltd = [cltd + cltd_corr, 0.0].max # NOTE: The CLTD_Alt equation in A12-18 part 5 suggests CLTD - CLTD_corr, but A12-19 suggests it should be CLTD + CLTD_corr (where CLTD_corr is negative)
          end

          clg_htm += (1.0 / wall.insulation_assembly_r_value) / azimuths.size * cltd
          htg_htm += (1.0 / wall.insulation_assembly_r_value) / azimuths.size * mj.htd
        else # Partition wall
          adjacent_space = wall.exterior_adjacent_to
          clg_htm += (1.0 / wall.insulation_assembly_r_value) / azimuths.size * (mj.cool_design_temps[adjacent_space] - mj.cool_setpoint)
          htg_htm += (1.0 / wall.insulation_assembly_r_value) / azimuths.size * (mj.heat_setpoint - mj.heat_design_temps[adjacent_space])
        end
      end
      clg_loads = clg_htm * wall.net_area
      htg_loads = htg_htm * wall.net_area
      all_zone_loads[zone].Cool_Walls += clg_loads
      all_zone_loads[zone].Heat_Walls += htg_loads
      all_space_loads[space].Cool_Walls += clg_loads
      all_space_loads[space].Heat_Walls += htg_loads
      wall.additional_properties.formj1_values = FormJ1Values.new(area: wall.net_area,
                                                                  heat_htm: htg_htm,
                                                                  cool_htm: clg_htm,
                                                                  heat_load: htg_loads,
                                                                  cool_load_sens: clg_loads,
                                                                  cool_load_lat: 0)
    end

    # Foundation walls
    hpxml_bldg.foundation_walls.each do |foundation_wall|
      next unless foundation_wall.is_thermal_boundary

      space = foundation_wall.space
      zone = space.zone

      if foundation_wall.is_exposed
        # Store exposed wall gross area for infiltration calculation
        ag_frac = (foundation_wall.height - foundation_wall.depth_below_grade) / foundation_wall.height
        space.additional_properties.total_exposed_wall_area += foundation_wall.area * ag_frac
      end

      if foundation_wall.is_exterior
        u_wall_with_soil = get_foundation_wall_ufactor(foundation_wall, true, mj.ground_conductivity)
        htg_htm = u_wall_with_soil * mj.htd
      else # Partition wall
        adjacent_space = foundation_wall.exterior_adjacent_to
        u_wall_without_soil = get_foundation_wall_ufactor(foundation_wall, false, mj.ground_conductivity)
        htg_htm = u_wall_without_soil * (mj.heat_setpoint - mj.heat_design_temps[adjacent_space])
      end
      htg_loads = htg_htm * foundation_wall.net_area
      all_zone_loads[zone].Heat_Walls += htg_loads
      all_space_loads[space].Heat_Walls += htg_loads
      foundation_wall.additional_properties.formj1_values = FormJ1Values.new(area: foundation_wall.net_area,
                                                                             heat_htm: htg_htm,
                                                                             cool_htm: 0,
                                                                             heat_load: htg_loads,
                                                                             cool_load_sens: 0,
                                                                             cool_load_lat: 0)
    end
  end

  def self.process_load_roofs(mj, hpxml_bldg, all_zone_loads, all_space_loads)
    '''
    Heating and Cooling Loads: Roofs
    '''

    # Roofs
    hpxml_bldg.roofs.each do |roof|
      next unless roof.is_thermal_boundary

      space = roof.space
      zone = space.zone

      # Base CLTD for conditioned roofs (Roof-Joist-Ceiling Sandwiches) taken from MJ8 Figure A12-16
      if roof.insulation_assembly_r_value <= 6
        cltd = 50.0
      elsif roof.insulation_assembly_r_value <= 13
        cltd = 45.0
      elsif roof.insulation_assembly_r_value <= 15
        cltd = 38.0
      elsif roof.insulation_assembly_r_value <= 21
        cltd = 31.0
      elsif roof.insulation_assembly_r_value <= 30
        cltd = 30.0
      else
        cltd = 27.0
      end

      # Base CLTD color adjustment based on notes in MJ8 Figure A12-16
      if [HPXML::ColorDark, HPXML::ColorMediumDark].include? roof.roof_color
        if [HPXML::RoofTypeClayTile, HPXML::RoofTypeWoodShingles].include? roof.roof_type
          cltd *= 0.83
        end
      elsif [HPXML::ColorMedium, HPXML::ColorLight].include? roof.roof_color
        if [HPXML::RoofTypeClayTile].include? roof.roof_type
          cltd *= 0.65
        else
          cltd *= 0.83
        end
      elsif [HPXML::ColorReflective].include? roof.roof_color
        if [HPXML::RoofTypeAsphaltShingles, HPXML::RoofTypeWoodShingles].include? roof.roof_type
          cltd *= 0.83
        else
          cltd *= 0.65
        end
      end

      # Adjust base CLTD for different CTD or DR
      cltd += (hpxml_bldg.header.manualj_cooling_design_temp - 95.0) + mj.daily_range_temp_adjust[mj.daily_range_num]

      clg_htm = (1.0 / roof.insulation_assembly_r_value) * cltd
      htg_htm = (1.0 / roof.insulation_assembly_r_value) * mj.htd
      clg_loads = clg_htm * roof.net_area
      htg_loads = htg_htm * roof.net_area
      all_zone_loads[zone].Cool_Roofs += clg_loads
      all_zone_loads[zone].Heat_Roofs += htg_loads
      all_space_loads[space].Cool_Roofs += clg_loads
      all_space_loads[space].Heat_Roofs += htg_loads
      roof.additional_properties.formj1_values = FormJ1Values.new(area: roof.net_area,
                                                                  heat_htm: htg_htm,
                                                                  cool_htm: clg_htm,
                                                                  heat_load: htg_loads,
                                                                  cool_load_sens: clg_loads,
                                                                  cool_load_lat: 0)
    end
  end

  def self.process_load_ceilings(mj, hpxml_bldg, all_zone_loads, all_space_loads)
    '''
    Heating and Cooling Loads: Ceilings
    '''

    hpxml_bldg.floors.each do |floor|
      next unless floor.is_ceiling
      next unless floor.is_thermal_boundary

      space = floor.space
      zone = space.zone

      if floor.is_exterior
        clg_htm = (1.0 / floor.insulation_assembly_r_value) * (mj.ctd - 5.0 + mj.daily_range_temp_adjust[mj.daily_range_num])
        htg_htm = (1.0 / floor.insulation_assembly_r_value) * mj.htd
      else
        adjacent_space = floor.exterior_adjacent_to
        clg_htm = (1.0 / floor.insulation_assembly_r_value) * (mj.cool_design_temps[adjacent_space] - mj.cool_setpoint)
        htg_htm = (1.0 / floor.insulation_assembly_r_value) * (mj.heat_setpoint - mj.heat_design_temps[adjacent_space])
      end
      clg_loads = clg_htm * floor.net_area
      htg_loads = htg_htm * floor.net_area
      all_zone_loads[zone].Cool_Ceilings += clg_loads
      all_zone_loads[zone].Heat_Ceilings += htg_loads
      all_space_loads[space].Cool_Ceilings += clg_loads
      all_space_loads[space].Heat_Ceilings += htg_loads
      floor.additional_properties.formj1_values = FormJ1Values.new(area: floor.net_area,
                                                                   heat_htm: htg_htm,
                                                                   cool_htm: clg_htm,
                                                                   heat_load: htg_loads,
                                                                   cool_load_sens: clg_loads,
                                                                   cool_load_lat: 0)
    end
  end

  def self.process_load_floors(mj, hpxml_bldg, all_zone_loads, all_space_loads)
    '''
    Heating and Cooling Loads: Floors
    '''

    hpxml_bldg.floors.each do |floor|
      next unless floor.is_floor
      next unless floor.is_thermal_boundary

      space = floor.space
      zone = space.zone

      has_radiant_floor = get_has_radiant_floor(zone)

      if floor.is_exterior
        htd_adj = mj.htd
        htd_adj += 25.0 if has_radiant_floor # Table 4A: Radiant floor over open crawlspace: HTM = U-Value × (HTD + 25)

        clg_htm = (1.0 / floor.insulation_assembly_r_value) * (mj.ctd - 5.0 + mj.daily_range_temp_adjust[mj.daily_range_num])
        htg_htm = (1.0 / floor.insulation_assembly_r_value) * htd_adj
      else # Partition floor
        adjacent_space = floor.exterior_adjacent_to
        if floor.is_floor && [HPXML::LocationCrawlspaceVented, HPXML::LocationCrawlspaceUnvented, HPXML::LocationBasementUnconditioned].include?(adjacent_space)
          u_floor = 1.0 / floor.insulation_assembly_r_value

          sum_ua_wall = 0.0
          sum_a_wall = 0.0
          hpxml_bldg.foundation_walls.each do |foundation_wall|
            next unless foundation_wall.is_exterior && foundation_wall.interior_adjacent_to == adjacent_space

            u_wall_without_soil = get_foundation_wall_ufactor(foundation_wall, false, mj.ground_conductivity)
            sum_a_wall += foundation_wall.net_area
            sum_ua_wall += (u_wall_without_soil * foundation_wall.net_area)
          end
          hpxml_bldg.walls.each do |wall|
            next unless wall.is_exterior && wall.interior_adjacent_to == adjacent_space

            sum_a_wall += wall.net_area
            sum_ua_wall += (1.0 / wall.insulation_assembly_r_value * wall.net_area)
          end
          fail 'Could not find connected walls.' if sum_a_wall <= 0

          u_wall = sum_ua_wall / sum_a_wall

          htd_adj = mj.htd
          htd_adj += 25.0 if has_radiant_floor && HPXML::LocationCrawlspaceVented # Table 4A: Radiant floor over open crawlspace: HTM = U-Value × (HTD + 25)

          # Calculate partition temperature different cooling (PTDC) per Manual J Figure A12-17
          # Calculate partition temperature different heating (PTDH) per Manual J Figure A12-6
          if [HPXML::LocationCrawlspaceVented].include? adjacent_space
            # Vented or Leaky
            ptdc_floor = mj.ctd / (1.0 + (4.0 * u_floor) / (u_wall + 0.11))
            ptdh_floor = htd_adj / (1.0 + (4.0 * u_floor) / (u_wall + 0.11))
          elsif [HPXML::LocationCrawlspaceUnvented, HPXML::LocationBasementUnconditioned].include? adjacent_space
            # Sealed Tight
            ptdc_floor = u_wall * mj.ctd / (4.0 * u_floor + u_wall)
            ptdh_floor = u_wall * htd_adj / (4.0 * u_floor + u_wall)
          end

          clg_htm = (1.0 / floor.insulation_assembly_r_value) * ptdc_floor
          htg_htm = (1.0 / floor.insulation_assembly_r_value) * ptdh_floor
        else # E.g., floor over garage
          clg_htm = (1.0 / floor.insulation_assembly_r_value) * (mj.cool_design_temps[adjacent_space] - mj.cool_setpoint)
          htg_htm = (1.0 / floor.insulation_assembly_r_value) * (mj.heat_setpoint - mj.heat_design_temps[adjacent_space])
        end
      end
      clg_loads = clg_htm * floor.net_area
      htg_loads = htg_htm * floor.net_area
      all_zone_loads[zone].Cool_Floors += clg_loads
      all_zone_loads[zone].Heat_Floors += htg_loads
      all_space_loads[space].Cool_Roofs += clg_loads
      all_space_loads[space].Heat_Roofs += htg_loads
      floor.additional_properties.formj1_values = FormJ1Values.new(area: floor.net_area,
                                                                   heat_htm: htg_htm,
                                                                   cool_htm: clg_htm,
                                                                   heat_load: htg_loads,
                                                                   cool_load_sens: clg_loads,
                                                                   cool_load_lat: 0)
    end
  end

  def self.process_load_slabs(mj, hpxml_bldg, all_zone_loads, all_space_loads)
    '''
    Heating and Cooling Loads: Floors
    '''

    hpxml_bldg.slabs.each do |slab|
      next unless slab.is_thermal_boundary

      space = slab.space
      zone = space.zone

      has_radiant_floor = get_has_radiant_floor(zone)

      htd_adj = mj.htd
      htd_adj += 25.0 if has_radiant_floor # Table 4A: Radiant slab floor: HTM = F-Value × (HTD + 25)

      if slab.interior_adjacent_to == HPXML::LocationConditionedSpace # Slab-on-grade
        f_value = calc_slab_f_value(slab, mj.ground_conductivity)
        htg_htm = f_value * htd_adj
        htg_loads = htg_htm * slab.exposed_perimeter
        slab_length = slab.exposed_perimeter
      elsif HPXML::conditioned_below_grade_locations.include? slab.interior_adjacent_to
        ext_fnd_walls = hpxml_bldg.foundation_walls.select { |fw| fw.interior_adjacent_to == slab.interior_adjacent_to && fw.is_exterior }

        # Calculate weighted-average (by length) below-grade depth
        z_f = ext_fnd_walls.map { |fw| fw.depth_below_grade * (fw.area / fw.height) }.sum(0.0) / ext_fnd_walls.map { |fw| fw.area / fw.height }.sum

        # Calculate width of shortest side
        lengths_by_azimuth = {}
        ext_fnd_walls.each do |fnd_wall|
          if fnd_wall.azimuth.nil?
            azimuths = [0, 90, 180, 270]
          else
            azimuths = [fnd_wall.azimuth]
          end
          azimuths.each do |azimuth|
            lengths_by_azimuth[azimuth] = 0 if lengths_by_azimuth[azimuth].nil?
            if not fnd_wall.length.nil?
              length = fnd_wall.length
            else
              length = fnd_wall.area / fnd_wall.height
            end
            lengths_by_azimuth[azimuth] += length / azimuths.size
          end
        end
        w_b = lengths_by_azimuth.values.min

        slab_is_insulated = false
        if slab.under_slab_insulation_width.to_f > 0 && slab.under_slab_insulation_r_value > 0
          slab_is_insulated = true
        elsif slab.perimeter_insulation_depth > 0 && slab.perimeter_insulation_r_value > 0
          slab_is_insulated = true
        elsif slab.under_slab_insulation_spans_entire_slab && slab.under_slab_insulation_r_value > 0
          slab_is_insulated = true
        end

        u_value = calc_basement_effective_uvalue(slab_is_insulated, z_f, w_b, mj.ground_conductivity)
        htg_htm = u_value * htd_adj
        htg_loads = htg_htm * slab.area
        slab_area = slab.area
      end
      all_zone_loads[zone].Heat_Slabs += htg_loads
      all_space_loads[space].Heat_Slabs += htg_loads
      slab.additional_properties.formj1_values = FormJ1Values.new(area: slab_area,
                                                                  length: slab_length,
                                                                  heat_htm: htg_htm,
                                                                  cool_htm: 0,
                                                                  heat_load: htg_loads,
                                                                  cool_load_sens: 0,
                                                                  cool_load_lat: 0)
    end
  end

  def self.process_load_infiltration_ventilation(mj, hpxml_bldg, all_zone_loads, all_space_loads, weather)
    '''
    Heating and Cooling Loads: Infiltration & Ventilation
    '''

    cfa = hpxml_bldg.building_construction.conditioned_floor_area
    infil_values = Airflow.get_values_from_air_infiltration_measurements(hpxml_bldg, cfa, weather)
    sla = infil_values[:sla] * infil_values[:a_ext]
    ela = sla * cfa

    ncfl_ag = hpxml_bldg.building_construction.number_of_conditioned_floors_above_grade

    # Check for fireplace (for heating infiltration adjustment)
    has_fireplace = false
    if hpxml_bldg.fuel_loads.count { |fl| fl.fuel_load_type == HPXML::FuelLoadTypeFireplace } > 0
      has_fireplace = true
    end
    if hpxml_bldg.heating_systems.count { |htg| htg.heating_system_type == HPXML::HVACTypeFireplace } > 0
      has_fireplace = true
    end
    q_fireplace = 0.0
    if has_fireplace
      q_fireplace = 20.0 # Assume 1 fireplace, average leakiness
    end

    # Determine if we are in a higher or lower shielding class
    # Combines the effects of terrain and wind shielding
    shielding_class = 4
    if hpxml_bldg.site.shielding_of_home == HPXML::ShieldingWellShielded
      shielding_class += 1
    elsif hpxml_bldg.site.shielding_of_home == HPXML::ShieldingExposed
      shielding_class -= 1
    end
    if hpxml_bldg.site.site_type == HPXML::SiteTypeUrban
      shielding_class += 1
    elsif hpxml_bldg.site.site_type == HPXML::SiteTypeRural
      shielding_class -= 1
    end
    shielding_class = [[shielding_class, 5].min, 1].max

    # Set stack/wind coefficients from Tables 5D/5E
    c_s = 0.015 * ncfl_ag
    c_w = (0.0065 - 0.00266 * (shielding_class - 3)) * ncfl_ag**0.4

    ela_in2 = UnitConversions.convert(ela, 'ft^2', 'in^2')
    windspeed_cooling_mph = 7.5 # Table 5D/5E Wind Velocity Value footnote
    windspeed_heating_mph = 15.0 # Table 5D/5E Wind Velocity Value footnote

    # Calculate infiltration airflow rates
    icfm_cool = ela_in2 * (c_s * mj.ctd + c_w * windspeed_cooling_mph**2)**0.5
    icfm_heat = ela_in2 * (c_s * mj.htd + c_w * windspeed_heating_mph**2)**0.5
    icfm_heat += q_fireplace

    # Calculate ventilation airflow rates
    q_unb_cfm, q_bal_cfm, q_preheat, q_precool, q_recirc, bal_sens_eff, bal_lat_eff = get_ventilation_data(hpxml_bldg)

    # Calculate adjusted infiltration cfm (combined with ventilation)
    infil_cfm_heat = (icfm_heat**1.5 + q_unb_cfm**1.5)**0.67 - q_unb_cfm
    infil_cfm_cool = (icfm_cool**1.5 + q_unb_cfm**1.5)**0.67 - q_unb_cfm

    hpxml_bldg.additional_properties.infil_heat_cfm = infil_cfm_heat
    hpxml_bldg.additional_properties.infil_cool_cfm = infil_cfm_cool

    # Infiltration load
    bldg_Heat_Infil = 1.1 * mj.acf * infil_cfm_heat * mj.htd
    bldg_Cool_Infil_Sens = 1.1 * mj.acf * infil_cfm_cool * mj.ctd
    bldg_Cool_Infil_Lat = 0.68 * mj.acf * infil_cfm_cool * mj.cool_design_grains

    # Calculate vent cfm
    vent_cfm_heat = q_unb_cfm + q_bal_cfm
    vent_cfm_cool = vent_cfm_heat

    hpxml_bldg.additional_properties.vent_heat_cfm = vent_cfm_heat
    hpxml_bldg.additional_properties.vent_cool_cfm = vent_cfm_cool

    # Calculate vent cfm incorporating sens/lat effectiveness, preheat/precool, and recirc
    vent_cfm_heat = q_unb_cfm + q_bal_cfm * (1.0 - bal_sens_eff) - q_preheat - q_recirc
    vent_cfm_cool_sens = q_unb_cfm + q_bal_cfm * (1.0 - bal_sens_eff) - q_precool - q_recirc
    vent_cfm_cool_lat = q_unb_cfm + q_bal_cfm * (1.0 - bal_lat_eff) - q_recirc

    bldg_Heat_Vent = 1.1 * mj.acf * vent_cfm_heat * mj.htd
    bldg_Cool_Vent_Sens = 1.1 * mj.acf * vent_cfm_cool_sens * mj.ctd
    bldg_Cool_Vent_Lat = 0.68 * mj.acf * vent_cfm_cool_lat * mj.cool_design_grains

    # Apportion to zones/spaces
    bldg_exposed_wall_area = hpxml_bldg.conditioned_zones.map { |zone| zone.spaces.map { |space| space.additional_properties.total_exposed_wall_area } }.flatten.sum
    hpxml_bldg.conditioned_zones.each do |zone|
      # Ventilation assignment by floor area
      all_zone_loads[zone].Heat_Vent = bldg_Heat_Vent * zone.floor_area / cfa
      all_zone_loads[zone].Cool_Vent_Sens = bldg_Cool_Vent_Sens * zone.floor_area / cfa
      all_zone_loads[zone].Cool_Vent_Lat = bldg_Cool_Vent_Lat * zone.floor_area / cfa

      # Infiltration assignment by exterior wall area
      zone.spaces.each do |space|
        space.additional_properties.wall_area_ratio = space.additional_properties.total_exposed_wall_area / bldg_exposed_wall_area
        all_space_loads[space].Heat_Infil = bldg_Heat_Infil * space.additional_properties.wall_area_ratio
        all_space_loads[space].Cool_Infil_Sens = bldg_Cool_Infil_Sens * space.additional_properties.wall_area_ratio
      end
      zone_wall_area_ratio = zone.spaces.map { |space| space.additional_properties.total_exposed_wall_area }.sum / bldg_exposed_wall_area
      all_zone_loads[zone].Heat_Infil = bldg_Heat_Infil * zone_wall_area_ratio
      all_zone_loads[zone].Cool_Infil_Sens = bldg_Cool_Infil_Sens * zone_wall_area_ratio
      all_zone_loads[zone].Cool_Infil_Lat = bldg_Cool_Infil_Lat * zone_wall_area_ratio
    end
  end

  def self.process_load_internal_gains(hpxml_bldg, all_zone_loads, all_space_loads)
    '''
    Cooling Load: Internal Gains
    '''
    hpxml_bldg.conditioned_zones.each do |zone|
      zone_manualj_num_occupants = zone.spaces.map { |space| space.manualj_num_occupants }.sum
      zone_manualj_internal_loads_sensible = zone.spaces.map { |space| space.manualj_internal_loads_sensible }.sum
      zone_manualj_internal_loads_latent = zone.spaces.map { |space| space.manualj_internal_loads_latent }.sum

      all_zone_loads[zone].Cool_IntGains_Sens = zone_manualj_internal_loads_sensible + 230.0 * zone_manualj_num_occupants
      all_zone_loads[zone].Cool_IntGains_Lat = zone_manualj_internal_loads_latent + 200.0 * zone_manualj_num_occupants

      zone.spaces.each do |space|
        all_space_loads[space].Cool_IntGains_Sens = space.manualj_internal_loads_sensible + 230.0 * space.manualj_num_occupants
      end
    end
  end

  def self.aggregate_loads_to_totals(loads)
    '''
    Aggregate Loads to Totals
    '''

    # Heating
    loads.Heat_Tot = loads.Heat_Windows + loads.Heat_Skylights +
                     loads.Heat_Doors + loads.Heat_Walls +
                     loads.Heat_Floors + loads.Heat_Slabs +
                     loads.Heat_Ceilings + loads.Heat_Roofs +
                     loads.Heat_Infil + loads.Heat_Vent

    # Cooling
    loads.Cool_Sens = loads.Cool_Windows + loads.Cool_Skylights +
                      loads.Cool_Doors + loads.Cool_Walls +
                      loads.Cool_Floors + loads.Cool_Ceilings +
                      loads.Cool_Roofs + loads.Cool_Infil_Sens +
                      loads.Cool_IntGains_Sens + loads.Cool_Slabs +
                      loads.Cool_AEDExcursion + loads.Cool_Vent_Sens
    loads.Cool_Lat = loads.Cool_Infil_Lat + loads.Cool_Vent_Lat +
                     loads.Cool_IntGains_Lat
    loads.Cool_Tot = loads.Cool_Sens + loads.Cool_Lat
  end

  def self.apply_hvac_air_temperatures(mj, zone_loads, hvac_heating, hvac_cooling)
    '''
    HVAC Temperatures
    '''
    if not hvac_cooling.nil?
      cooling_type = get_hvac_cooling_type(hvac_cooling)

      # Calculate Leaving Air Temperature
      if cooling_type == HPXML::HVACTypeEvaporativeCooler
        # Evaporative cooler temperature calculation based on Manual S Figure 4-7
        td_potential = mj.cool_design_temps[HPXML::LocationOutside] - mj.cool_outdoor_wetbulb
        td = td_potential * hvac_cooling.additional_properties.effectiveness
        hvac_cooling.additional_properties.leaving_air_temp = mj.cool_design_temps[HPXML::LocationOutside] - td
      else
        # Determine the Leaving Air Temperature (LAT) based on Manual S Table 1-4
        shr = [zone_loads.Cool_Sens / zone_loads.Cool_Tot, 1.0].min
        if shr < 0.80
          hvac_cooling.additional_properties.leaving_air_temp = 54.0 # F
        elsif shr < 0.85
          # MJ8 says to use 56 degF in this SHR range. Linear interpolation provides a more
          # continuous supply air flow rate across building efficiency levels.
          hvac_cooling.additional_properties.leaving_air_temp = ((58.0 - 54.0) / (0.85 - 0.80)) * (shr - 0.8) + 54.0 # F
        else
          hvac_cooling.additional_properties.leaving_air_temp = 58.0 # F
        end
      end
    end

    if not hvac_heating.nil?
      # Calculate Supply Air Temperature
      if hvac_heating.is_a? HPXML::HeatPump
        hvac_heating.additional_properties.supply_air_temp = 105.0 # F
      else
        hvac_heating.additional_properties.supply_air_temp = 120.0 # F
      end
    elsif not hvac_cooling.nil? && hvac_cooling.has_integrated_heating
      hvac_cooling.additional_properties.supply_air_temp = 120.0 # F
    end
  end

  def self.apply_fractions_load_served(hvac_heating, hvac_loads, frac_zone_heat_load_served, frac_zone_cool_load_served)
    # Calculate design loads that this HVAC system serves

    # Heating Loads
    if get_hvac_heating_type(hvac_heating) == HPXML::HVACTypeHeatPumpWaterLoopToAir
      # Size to meet original fraction load served (not adjusted value from HVAC.apply_shared_heating_systems()
      # This ensures, e.g., that an appropriate heating airflow is used for duct losses.
      frac_zone_heat_load_served /= (1.0 / hvac_heating.heating_efficiency_cop)
    end
    hvac_loads.Heat_Tot *= frac_zone_heat_load_served
    hvac_loads.Heat_Walls *= frac_zone_heat_load_served
    hvac_loads.Heat_Ceilings *= frac_zone_heat_load_served
    hvac_loads.Heat_Roofs *= frac_zone_heat_load_served
    hvac_loads.Heat_Floors *= frac_zone_heat_load_served
    hvac_loads.Heat_Slabs *= frac_zone_heat_load_served
    hvac_loads.Heat_Windows *= frac_zone_heat_load_served
    hvac_loads.Heat_Skylights *= frac_zone_heat_load_served
    hvac_loads.Heat_Doors *= frac_zone_heat_load_served
    hvac_loads.Heat_Infil *= frac_zone_heat_load_served
    hvac_loads.Heat_Vent *= frac_zone_heat_load_served
    hvac_loads.Heat_Ducts *= frac_zone_heat_load_served

    # Cooling Loads
    hvac_loads.Cool_Tot *= frac_zone_cool_load_served
    hvac_loads.Cool_Sens *= frac_zone_cool_load_served
    hvac_loads.Cool_Lat *= frac_zone_cool_load_served
    hvac_loads.Cool_Walls *= frac_zone_cool_load_served
    hvac_loads.Cool_Ceilings *= frac_zone_cool_load_served
    hvac_loads.Cool_Roofs *= frac_zone_cool_load_served
    hvac_loads.Cool_Floors *= frac_zone_cool_load_served
    hvac_loads.Cool_Slabs *= frac_zone_cool_load_served
    hvac_loads.Cool_Windows *= frac_zone_cool_load_served
    hvac_loads.Cool_Skylights *= frac_zone_cool_load_served
    hvac_loads.Cool_AEDExcursion *= frac_zone_cool_load_served
    hvac_loads.Cool_Doors *= frac_zone_cool_load_served
    hvac_loads.Cool_Infil_Sens *= frac_zone_cool_load_served
    hvac_loads.Cool_Vent_Sens *= frac_zone_cool_load_served
    hvac_loads.Cool_Ducts_Sens *= frac_zone_cool_load_served
    hvac_loads.Cool_IntGains_Sens *= frac_zone_cool_load_served
    hvac_loads.Cool_Ducts_Lat *= frac_zone_cool_load_served
    hvac_loads.Cool_Infil_Lat *= frac_zone_cool_load_served
    hvac_loads.Cool_Vent_Lat *= frac_zone_cool_load_served
    hvac_loads.Cool_IntGains_Lat *= frac_zone_cool_load_served
  end

  def self.get_hvac_size_limits(hvac_cooling)
    oversize_limit = 1.15
    oversize_delta = 15000.0
    undersize_limit = 0.9

    if not hvac_cooling.nil?
      if hvac_cooling.compressor_type == HPXML::HVACCompressorTypeTwoStage
        oversize_limit = 1.2
      elsif hvac_cooling.compressor_type == HPXML::HVACCompressorTypeVariableSpeed
        oversize_limit = 1.3
      end
    end

    return oversize_limit, oversize_delta, undersize_limit
  end

  def self.apply_hvac_loads_to_hvac_sizings(hvac_sizings, hvac_loads)
    hvac_sizings.Cool_Load_Sens = hvac_loads.Cool_Sens
    hvac_sizings.Cool_Load_Lat = hvac_loads.Cool_Lat
    hvac_sizings.Cool_Load_Tot = hvac_loads.Cool_Tot
    hvac_sizings.Heat_Load = hvac_loads.Heat_Tot
    hvac_sizings.Heat_Load_Supp = hvac_loads.Heat_Tot
  end

  def self.apply_hvac_heat_pump_logic(hvac_sizings, hvac_cooling, frac_zone_heat_load_served, frac_zone_cool_load_served, hpxml_bldg)
    return unless hvac_cooling.is_a? HPXML::HeatPump
    return if frac_zone_heat_load_served == 0
    return if frac_zone_cool_load_served == 0

    if hpxml_bldg.header.heat_pump_sizing_methodology != HPXML::HeatPumpSizingACCA
      # If HERS/MaxLoad methodology, use at least the larger of heating/cooling loads for heat pump sizing.
      # Note: Heat_Load_Supp should NOT be adjusted; we only want to adjust the HP capacity, not the HP backup heating capacity.
      max_load = [hvac_sizings.Heat_Load, hvac_sizings.Cool_Load_Tot].max
      hvac_sizings.Heat_Load = max_load
      hvac_sizings.Cool_Load_Sens *= max_load / hvac_sizings.Cool_Load_Tot
      hvac_sizings.Cool_Load_Lat *= max_load / hvac_sizings.Cool_Load_Tot
      hvac_sizings.Cool_Load_Tot = max_load
    end
  end

  def self.get_duct_regain_factor(duct, hpxml_bldg)
    # dse_Fregain values comes from MJ8 pg 204 and Walker (1998) "Technical background for default
    # values used for forced air systems in proposed ASHRAE Std. 152"

    dse_Fregain = nil

    if [HPXML::LocationOutside, HPXML::LocationRoofDeck].include? duct.duct_location
      dse_Fregain = 0.0

    elsif [HPXML::LocationOtherHousingUnit, HPXML::LocationOtherHeatedSpace, HPXML::LocationOtherMultifamilyBufferSpace,
           HPXML::LocationOtherNonFreezingSpace, HPXML::LocationExteriorWall, HPXML::LocationUnderSlab,
           HPXML::LocationManufacturedHomeBelly].include? duct.duct_location
      space_values = Geometry.get_temperature_scheduled_space_values(duct.duct_location)
      dse_Fregain = space_values[:f_regain]

    elsif [HPXML::LocationBasementUnconditioned, HPXML::LocationCrawlspaceVented, HPXML::LocationCrawlspaceUnvented].include? duct.duct_location

      ceilings = hpxml_bldg.floors.select { |f| f.is_floor && [f.interior_adjacent_to, f.exterior_adjacent_to].include?(duct.duct_location) }
      avg_ceiling_rvalue = calculate_average_r_value(ceilings)
      ceiling_insulated = (avg_ceiling_rvalue > 4)

      walls = hpxml_bldg.foundation_walls.select { |f| [f.interior_adjacent_to, f.exterior_adjacent_to].include? duct.duct_location }
      avg_wall_rvalue = calculate_average_r_value(walls)
      walls_insulated = (avg_wall_rvalue > 4)

      if duct.duct_location == HPXML::LocationBasementUnconditioned
        if not ceiling_insulated
          if not walls_insulated
            dse_Fregain = 0.50 # Uninsulated ceiling, uninsulated walls
          else
            dse_Fregain = 0.75 # Uninsulated ceiling, insulated walls
          end
        else
          dse_Fregain = 0.30 # Insulated ceiling
        end
      elsif duct.duct_location == HPXML::LocationCrawlspaceVented
        if ceiling_insulated && walls_insulated
          dse_Fregain = 0.17 # Insulated ceiling, insulated walls
        elsif ceiling_insulated && (not walls_insulated)
          dse_Fregain = 0.12 # Insulated ceiling, uninsulated walls
        elsif (not ceiling_insulated) && walls_insulated
          dse_Fregain = 0.66 # Uninsulated ceiling, insulated walls
        elsif (not ceiling_insulated) && (not walls_insulated)
          dse_Fregain = 0.50 # Uninsulated ceiling, uninsulated walls
        end
      elsif duct.duct_location == HPXML::LocationCrawlspaceUnvented
        if ceiling_insulated && walls_insulated
          dse_Fregain = 0.30 # Insulated ceiling, insulated walls
        elsif ceiling_insulated && (not walls_insulated)
          dse_Fregain = 0.16 # Insulated ceiling, uninsulated walls
        elsif (not ceiling_insulated) && walls_insulated
          dse_Fregain = 0.76 # Uninsulated ceiling, insulated walls
        elsif (not ceiling_insulated) && (not walls_insulated)
          dse_Fregain = 0.60 # Uninsulated ceiling, uninsulated walls
        end
      end

    elsif [HPXML::LocationAtticVented, HPXML::LocationAtticUnvented].include? duct.duct_location
      dse_Fregain = 0.10 # This would likely be higher for unvented attics with roof insulation

    elsif [HPXML::LocationGarage].include? duct.duct_location
      dse_Fregain = 0.05

    elsif HPXML::conditioned_locations.include? duct.duct_location
      dse_Fregain = 1.0

    end

    return dse_Fregain
  end

  def self.apply_hvac_duct_loads_heating(mj, zone, hvac_loads, zone_loads, all_space_loads, hvac_heating, hpxml_bldg)
    '''
    Heating Duct Loads
    '''
    return if hvac_heating.nil? || (hvac_loads.Heat_Tot <= 0) || hvac_heating.distribution_system.nil? || hvac_heating.distribution_system.ducts.empty?

    supply_air_temp = hvac_heating.additional_properties.supply_air_temp

    init_heat_load = hvac_loads.Heat_Tot

    # Distribution system efficiency (DSE) calculations based on ASHRAE Standard 152

    duct_values = calc_duct_conduction_values(hvac_heating.distribution_system, mj.heat_design_temps, hpxml_bldg)
    dse_As, dse_Ar, supply_r, return_r, dse_Tamb_s, dse_Tamb_r, dse_Fregain_s, dse_Fregain_r = duct_values

    # Initialize for the iteration
    delta = 1
    heat_load_next = init_heat_load

    for _iter in 0..19
      break if delta.abs <= 0.001

      heat_load_prev = heat_load_next

      # Calculate the new heating air flow rate
      heat_cfm = calc_airflow_rate_manual_s(mj, heat_load_next, (supply_air_temp - mj.heat_setpoint), nil)

      dse_Qs, dse_Qr = calc_duct_leakages_cfm25(hvac_heating.distribution_system, heat_cfm)

      dse_DE = calc_delivery_effectiveness_heating(mj, dse_Qs, dse_Qr, heat_cfm, heat_load_next, dse_Tamb_s, dse_Tamb_r, dse_As, dse_Ar, mj.heat_setpoint, dse_Fregain_s, dse_Fregain_r, supply_r, return_r)

      # Calculate the increase in heating load due to ducts (Approach: DE = Qload/Qequip -> Qducts = Qequip-Qload)
      heat_load_next = init_heat_load / dse_DE

      # Calculate the change since the last iteration
      delta = (heat_load_next - heat_load_prev) / heat_load_prev
    end

    ducts_heat_load = heat_load_next - init_heat_load

    hvac_loads.Heat_Ducts += ducts_heat_load
    hvac_loads.Heat_Tot += ducts_heat_load

    # Don't assign HP backup system duct loads to the zone/spaces; we already have the HP
    # duct loads assigned and don't want to double-count.
    return if hvac_heating.is_a?(HPXML::HeatingSystem) && hvac_heating.is_heat_pump_backup_system

    zone_loads.Heat_Ducts += ducts_heat_load
    zone_loads.Heat_Tot += ducts_heat_load

    zone_htg_load = zone.spaces.map { |space| all_space_loads[space].Heat_Tot }.sum
    zone.spaces.each do |space|
      space_loads = all_space_loads[space]
      space_htg_duct_load = ducts_heat_load * space_loads.Heat_Tot / zone_htg_load
      space_loads.Heat_Ducts += space_htg_duct_load
      space_loads.Heat_Tot += space_htg_duct_load
    end
  end

  def self.apply_hvac_duct_loads_cooling(mj, zone, hvac_loads, zone_loads, all_space_loads, hvac_cooling, hpxml_bldg, weather)
    '''
    Cooling Duct Loads
    '''

    return if hvac_cooling.nil? || (hvac_loads.Cool_Sens <= 0) || hvac_cooling.distribution_system.nil? || hvac_cooling.distribution_system.ducts.empty?

    leaving_air_temp = hvac_cooling.additional_properties.leaving_air_temp

    init_cool_load_sens = hvac_loads.Cool_Sens
    init_cool_load_lat = hvac_loads.Cool_Lat

    # Distribution system efficiency (DSE) calculations based on ASHRAE Standard 152

    duct_values = calc_duct_conduction_values(hvac_cooling.distribution_system, mj.cool_design_temps, hpxml_bldg)
    dse_As, dse_Ar, supply_r, return_r, dse_Tamb_s, dse_Tamb_r, dse_Fregain_s, dse_Fregain_r = duct_values

    # Calculate the air enthalpy in the return duct location for DSE calculations
    dse_h_r = Psychrometrics.h_fT_w(dse_Tamb_r, weather.design.CoolingHumidityRatio)

    # Initialize for the iteration
    delta = 1
    cool_load_tot_next = init_cool_load_sens + init_cool_load_lat

    cool_cfm = calc_airflow_rate_manual_s(mj, init_cool_load_sens, (mj.cool_setpoint - leaving_air_temp), nil)
    _dse_Qs, dse_Qr = calc_duct_leakages_cfm25(hvac_cooling.distribution_system, cool_cfm)

    for _iter in 1..50
      break if delta.abs <= 0.001

      cool_load_tot_prev = cool_load_tot_next

      cool_load_lat, cool_load_sens = calculate_sensible_latent_split(mj, dse_Qr, cool_load_tot_next, init_cool_load_lat)
      cool_load_tot = cool_load_lat + cool_load_sens

      # Calculate the new cooling air flow rate
      cool_cfm = calc_airflow_rate_manual_s(mj, cool_load_sens, (mj.cool_setpoint - leaving_air_temp), nil)

      dse_Qs, dse_Qr = calc_duct_leakages_cfm25(hvac_cooling.distribution_system, cool_cfm)

      dse_DE, _dse_dTe_cooling, _cool_duct_sens = calc_delivery_effectiveness_cooling(mj, dse_Qs, dse_Qr, leaving_air_temp, cool_cfm, cool_load_sens, dse_Tamb_s, dse_Tamb_r, dse_As, dse_Ar, mj.cool_setpoint, dse_Fregain_s, dse_Fregain_r, cool_load_tot, dse_h_r, supply_r, return_r)

      cool_load_tot_next = (init_cool_load_sens + init_cool_load_lat) / dse_DE

      # Calculate the change since the last iteration
      delta = (cool_load_tot_next - cool_load_tot_prev) / cool_load_tot_prev
    end

    ducts_cool_load_sens = cool_load_sens - init_cool_load_sens
    ducts_cool_load_lat = cool_load_lat - init_cool_load_lat

    hvac_loads.Cool_Ducts_Sens += ducts_cool_load_sens
    hvac_loads.Cool_Sens += ducts_cool_load_sens
    hvac_loads.Cool_Ducts_Lat += ducts_cool_load_lat
    hvac_loads.Cool_Lat += ducts_cool_load_lat
    hvac_loads.Cool_Tot += ducts_cool_load_sens + ducts_cool_load_lat

    zone_loads.Cool_Ducts_Sens += ducts_cool_load_sens
    zone_loads.Cool_Sens += ducts_cool_load_sens
    zone_loads.Cool_Ducts_Lat += ducts_cool_load_lat
    zone_loads.Cool_Lat += ducts_cool_load_lat
    zone_loads.Cool_Tot += ducts_cool_load_sens + ducts_cool_load_lat

    zone_clg_load_sens = zone.spaces.map { |space| all_space_loads[space].Cool_Sens }.sum
    zone.spaces.each do |space|
      space_loads = all_space_loads[space]
      space_clg_duct_load = ducts_cool_load_sens * space_loads.Cool_Sens / zone_clg_load_sens
      space_loads.Cool_Ducts_Sens += space_clg_duct_load
      space_loads.Cool_Sens += space_clg_duct_load
    end
  end

  def self.apply_hvac_equipment_adjustments(mj, runner, hvac_sizings, weather, hvac_heating, hvac_cooling, hvac_system, hpxml_bldg)
    '''
    Equipment Adjustments
    This is where the bulk of ACCA Man. S is applied
    '''

    # Cooling

    cooling_type = get_hvac_cooling_type(hvac_cooling)

    if not cooling_type.nil?
      hvac_cooling_ap = hvac_cooling.additional_properties
      is_ducted = !hvac_cooling.distribution_system.nil?
      leaving_air_temp = hvac_cooling.additional_properties.leaving_air_temp
      oversize_limit, oversize_delta, undersize_limit = get_hvac_size_limits(hvac_cooling)
    end

    if hvac_sizings.Cool_Load_Tot <= 0

      hvac_sizings.Cool_Capacity = 0.0
      hvac_sizings.Cool_Capacity_Sens = 0.0
      hvac_sizings.Cool_Airflow = 0.0

    elsif [HPXML::HVACTypeCentralAirConditioner,
           HPXML::HVACTypeHeatPumpAirToAir].include?(cooling_type) ||
          ([HPXML::HVACTypeMiniSplitAirConditioner,
            HPXML::HVACTypeHeatPumpMiniSplit].include?(cooling_type) && is_ducted)
      # For central systems, the installer can take steps to try to meet both sensible and latent loads,
      # such as different indoor/outdoor coil combinations and different blower settings.
      # Ductless systems don't offer this flexibility.

<<<<<<< HEAD
      #per E+ docs, cap, SHR and COP inputs should be “gross” values

      entering_temp = @hpxml_bldg.header.manualj_cooling_design_temp
=======
      entering_temp = hpxml_bldg.header.manualj_cooling_design_temp
>>>>>>> 13a75d9a
      hvac_cooling_speed = get_sizing_speed(hvac_cooling_ap, true)
      if hvac_cooling.compressor_type == HPXML::HVACCompressorTypeSingleStage
        #ADP/BF specified for Coil:Cooling:DX:SingleSpeed, but should be implemented for all coils
        #rated total capacity and rated SHR are used to calculate coil bypass factor constant A_o at rated conditions
        #once A_o is determined, the BF at design conditions can be calculated and used to determine the design SHR
        #last step is to calculate sensible capacity at design conditions using design_shr
        hvac_cooling_shr = hvac_cooling_ap.cool_rated_shrs_gross[hvac_cooling_speed]   

      elsif hvac_cooling.compressor_type == HPXML::HVACCompressorTypeVariableSpeed
        idb_adj = adjust_indoor_condition_var_speed(entering_temp, mj.cool_indoor_wetbulb, :clg)
        odb_adj = adjust_outdoor_condition_var_speed(hvac_cooling.cooling_detailed_performance_data, entering_temp, hvac_cooling, :clg)
        total_cap_curve_value = odb_adj * idb_adj
      else
        coefficients = hvac_cooling_ap.cool_cap_ft_spec[hvac_cooling_speed]
        total_cap_curve_value = MathTools.biquadratic(mj.cool_indoor_wetbulb, entering_temp, coefficients)
      end

      cool_cap_rated = hvac_sizings.Cool_Load_Tot / total_cap_curve_value

      hvac_cooling_shr = hvac_cooling_ap.cool_rated_shrs_gross[hvac_cooling_speed]
      sens_cap_rated = cool_cap_rated * hvac_cooling_shr

      # Calculate the air flow rate required for design conditions
<<<<<<< HEAD
      hvac_sizing_values.Cool_Airflow = calc_airflow_rate_manual_s(mj, hvac_sizing_values.Cool_Load_Sens, (mj.cool_setpoint - leaving_air_temp), cool_cap_rated)
      #units of Cool_Airflow are cfm
      #calculate rated coil bypass factor HERE, then use rated BF --> design BF --> design SHR --> design sensible capacity

      cool_airflow_rated = UnitConversions.convert(cool_cap_rated, "Btu/hr", "tons")*hvac_cooling.additional_properties.cool_rated_cfm_per_ton[-1] #rated cfm, check whether cfm/ton is net or gross?

      assert(h)

      a_o = Psychometrics.CoilAoFactor(runner, mj.cool_setpoint, UnitConversions.convert(mj.p_atm, 'atm', 'psi'), UnitConversions.convert(cool_cap_rated,"Btu/hr","kBtu/hr"), cool_airflow_rated, hvac_cooling_shr, hr_indoor_cooling)
      #note: using MJ cooling setpoint as EDB ignores return duct losses

      m_dot_design = UnitConversions.convert(Psychometrics.CalculateMassflowRate(mj.cool_setpoint, UnitConversions.convert(mj.p_atm, 'atm', 'psi'), hvac_sizing_values.Cool_Airflow, hr_indoor_cooling), 'lbm/min', 'kg/s') #cooling design air flow rate
      bf_design = exp(-1*a_o/m_dot_design)

      #enthalpies using BF method
      h_t_in_w_adp = Psychometrics.h_fT_w_SI(t_db_dp, w_dp) #enthalpy of air at apparatus dewpoint condition
      h_in = Psychometrics.h_fT_w_SI(t_db_in, w_in) #enthalpy of air entering cooling coil
      q_dot_total = cool_cap_design #needs to be [J/s], currently xxx units?
      h_ADP = h_in - (q_dot_total/m_dot_design)/(1-bf_design) 

      enthalpy_ratios = (h_t_in_w_adp - h_adp)/(h_in-h_adp)
      hvac_cooling_shr_design = [enthalpy_ratios,1].min

      sens_cap_design = cool_cap_design*hvac_cooling_shr_design

      lat_cap_design = [hvac_sizing_values.Cool_Load_Tot - sens_cap_design, 1.0].max
=======
      hvac_sizings.Cool_Airflow = calc_airflow_rate_manual_s(mj, hvac_sizings.Cool_Load_Sens, (mj.cool_setpoint - leaving_air_temp), cool_cap_rated)

      sensible_cap_curve_value = process_curve_fit(hvac_sizings.Cool_Airflow, hvac_sizings.Cool_Load_Tot, entering_temp)
      sens_cap_design = sens_cap_rated * sensible_cap_curve_value
      lat_cap_design = [hvac_sizings.Cool_Load_Tot - sens_cap_design, 1.0].max
>>>>>>> 13a75d9a

      shr_biquadratic = get_shr_biquadratic
      a_sens = shr_biquadratic[0]
      b_sens = shr_biquadratic[1]
      c_sens = shr_biquadratic[3]
      d_sens = shr_biquadratic[5]

      # Adjust Sizing
      if hvac_cooling.is_a?(HPXML::HeatPump) && (hpxml_bldg.header.heat_pump_sizing_methodology == HPXML::HeatPumpSizingHERS)
        hvac_sizings.Cool_Capacity = hvac_sizings.Cool_Load_Tot
        hvac_sizings.Cool_Capacity_Sens = hvac_sizings.Cool_Capacity * hvac_cooling_shr

        cool_load_sens_cap_design = hvac_sizings.Cool_Capacity_Sens * sensible_cap_curve_value

      elsif lat_cap_design < hvac_sizings.Cool_Load_Lat
        # Size by MJ8 Latent load, return to rated conditions

        # Solve for the new sensible and total capacity at design conditions:
        # CoolingLoad_Lat = cool_cap_design - cool_load_sens_cap_design
        # solve the following for cool_cap_design: sens_cap_design = SHRRated * cool_cap_design / total_cap_curve_value * function(CFM/cool_cap_design, ODB)
        # substituting in CFM = cool_load_sens_cap_design / (1.1 * ACF * (cool_setpoint - LAT))

        cool_load_sens_cap_design = hvac_sizings.Cool_Load_Lat / ((total_cap_curve_value / hvac_cooling_shr - \
                                  (b_sens + d_sens * entering_temp) / \
                                  (1.1 * mj.acf * (mj.cool_setpoint - leaving_air_temp))) / \
                                  (a_sens + c_sens * entering_temp) - 1.0)

        # Ensure equipment is not being undersized
        cool_load_sens_cap_design = [cool_load_sens_cap_design, undersize_limit * hvac_sizings.Cool_Load_Sens].max

        cool_cap_design = cool_load_sens_cap_design + hvac_sizings.Cool_Load_Lat

        # The SHR of the equipment at the design condition
        shr_design = cool_load_sens_cap_design / cool_cap_design

        # If the adjusted equipment size is negative (occurs at altitude), use oversize limit (the adjustment
        # almost always hits the oversize limit in this case, making this a safe assumption)
        if (cool_cap_design < 0) || (cool_load_sens_cap_design < 0)
          cool_cap_design = oversize_limit * hvac_sizings.Cool_Load_Tot
        end

        # Limit total capacity to oversize limit
        cool_cap_design = [cool_cap_design, oversize_limit * hvac_sizings.Cool_Load_Tot].min

        # Determine rated capacities
        hvac_sizings.Cool_Capacity = cool_cap_design / total_cap_curve_value
        hvac_sizings.Cool_Capacity_Sens = hvac_sizings.Cool_Capacity * hvac_cooling_shr

        # Determine the final sensible capacity at design using the SHR
        cool_load_sens_cap_design = shr_design * cool_cap_design

      elsif sens_cap_design < undersize_limit * hvac_sizings.Cool_Load_Sens
        # Size by MJ8 Sensible load, return to rated conditions, find Sens with SHRRated. Limit total
        # capacity to oversizing limit

        sens_cap_design = undersize_limit * hvac_sizings.Cool_Load_Sens

        # Solve for the new total system capacity at design conditions:
        # sens_cap_design   = sens_cap_rated * sensible_cap_curve_value
        #                  = SHRRated * cool_cap_design / total_cap_curve_value * sensible_cap_curve_value
        #                  = SHRRated * cool_cap_design / total_cap_curve_value * function(CFM/cool_cap_design, ODB)

        cool_cap_design = (sens_cap_design / (hvac_cooling_shr / total_cap_curve_value) - \
                                           (b_sens * UnitConversions.convert(hvac_sizings.Cool_Airflow, 'ton', 'Btu/hr') + \
                                           d_sens * UnitConversions.convert(hvac_sizings.Cool_Airflow, 'ton', 'Btu/hr') * entering_temp)) / \
                          (a_sens + c_sens * entering_temp)

        # Limit total capacity to oversize limit
        cool_cap_design = [cool_cap_design, oversize_limit * hvac_sizings.Cool_Load_Tot].min

        hvac_sizings.Cool_Capacity = cool_cap_design / total_cap_curve_value
        hvac_sizings.Cool_Capacity_Sens = hvac_sizings.Cool_Capacity * hvac_cooling_shr

        # Recalculate the air flow rate in case the oversizing limit has been used
        cool_load_sens_cap_design = hvac_sizings.Cool_Capacity_Sens * sensible_cap_curve_value

      else
        hvac_sizings.Cool_Capacity = hvac_sizings.Cool_Load_Tot / total_cap_curve_value
        hvac_sizings.Cool_Capacity_Sens = hvac_sizings.Cool_Capacity * hvac_cooling_shr

        cool_load_sens_cap_design = hvac_sizings.Cool_Capacity_Sens * sensible_cap_curve_value
      end

      # Calculate the final air flow rate using final sensible capacity at design
      hvac_sizings.Cool_Airflow = calc_airflow_rate_manual_s(mj, cool_load_sens_cap_design, (mj.cool_setpoint - leaving_air_temp), hvac_sizings.Cool_Capacity)

    elsif [HPXML::HVACTypeHeatPumpMiniSplit,
           HPXML::HVACTypeMiniSplitAirConditioner].include?(cooling_type) && !is_ducted

      hvac_cooling_speed = get_sizing_speed(hvac_cooling_ap, true)
      hvac_cooling_shr = hvac_cooling_ap.cool_rated_shrs_gross[hvac_cooling_speed]

      if hvac_cooling.is_a?(HPXML::HeatPump) && (hpxml_bldg.header.heat_pump_sizing_methodology == HPXML::HeatPumpSizingHERS)
        hvac_sizings.Cool_Capacity = hvac_sizings.Cool_Load_Tot
        hvac_sizings.Cool_Capacity_Sens = hvac_sizings.Cool_Capacity * hvac_cooling_shr
      else
        entering_temp = hpxml_bldg.header.manualj_cooling_design_temp
        idb_adj = adjust_indoor_condition_var_speed(entering_temp, mj.cool_indoor_wetbulb, :clg)
        odb_adj = adjust_outdoor_condition_var_speed(hvac_cooling.cooling_detailed_performance_data, entering_temp, hvac_cooling, :clg)
        total_cap_curve_value = odb_adj * idb_adj

        hvac_sizings.Cool_Capacity = (hvac_sizings.Cool_Load_Tot / total_cap_curve_value)
        hvac_sizings.Cool_Capacity_Sens = hvac_sizings.Cool_Capacity * hvac_cooling_shr
      end

      hvac_sizings.Cool_Airflow = calc_airflow_rate_user(hvac_sizings.Cool_Capacity, hvac_cooling_ap.cool_rated_cfm_per_ton[hvac_cooling_speed], hvac_cooling_ap.cool_capacity_ratios[hvac_cooling_speed])

    elsif [HPXML::HVACTypeRoomAirConditioner,
           HPXML::HVACTypePTAC,
           HPXML::HVACTypeHeatPumpPTHP,
           HPXML::HVACTypeHeatPumpRoom].include? cooling_type

      hvac_cooling_speed = get_sizing_speed(hvac_cooling_ap, true)
      hvac_cooling_shr = hvac_cooling_ap.cool_rated_shrs_gross[hvac_cooling_speed]

      if hvac_cooling.is_a?(HPXML::HeatPump) && (hpxml_bldg.header.heat_pump_sizing_methodology == HPXML::HeatPumpSizingHERS)
        hvac_sizings.Cool_Capacity = hvac_sizings.Cool_Load_Tot
        hvac_sizings.Cool_Capacity_Sens = hvac_sizings.Cool_Capacity * hvac_cooling_shr
      else
        entering_temp = hpxml_bldg.header.manualj_cooling_design_temp
        total_cap_curve_value = MathTools.biquadratic(mj.cool_indoor_wetbulb, entering_temp, hvac_cooling_ap.cool_cap_ft_spec[hvac_cooling_speed])

        hvac_sizings.Cool_Capacity = hvac_sizings.Cool_Load_Tot / total_cap_curve_value
        hvac_sizings.Cool_Capacity_Sens = hvac_sizings.Cool_Capacity * hvac_cooling_shr
      end

      hvac_sizings.Cool_Airflow = calc_airflow_rate_user(hvac_sizings.Cool_Capacity, hvac_cooling_ap.cool_rated_cfm_per_ton[0], 1.0)

    elsif HPXML::HVACTypeHeatPumpGroundToAir == cooling_type

      coil_bf = gshp_coil_bf
      entering_temp = hvac_cooling_ap.design_chw
      hvac_cooling_speed = get_sizing_speed(hvac_cooling_ap, true)

      # Calculate an initial air flow rate assuming 400 cfm/ton
      hvac_sizings.Cool_Airflow = 400.0 * UnitConversions.convert(hvac_sizings.Cool_Load_Sens, 'Btu/hr', 'ton')

      # Neglecting the water flow rate for now because it's not available yet. Air flow rate is pre-adjusted values.
      design_wb_temp = UnitConversions.convert(mj.cool_indoor_wetbulb, 'f', 'k')
      design_db_temp = UnitConversions.convert(mj.cool_setpoint, 'f', 'k')
      design_w_temp = UnitConversions.convert(entering_temp, 'f', 'k')
      design_vfr_air = UnitConversions.convert(hvac_sizings.Cool_Airflow, 'cfm', 'm^3/s')

      cool_cap_curve_spec = hvac_cooling_ap.cool_cap_curve_spec[hvac_cooling_speed]
      cool_sh_curve_spec = hvac_cooling_ap.cool_sh_curve_spec[hvac_cooling_speed]
      total_cap_curve_value, sensible_cap_curve_value = calc_gshp_clg_curve_value(cool_cap_curve_spec, cool_sh_curve_spec, design_wb_temp, design_db_temp, design_w_temp, design_vfr_air, nil)

      bypass_factor_curve_value = MathTools.biquadratic(mj.cool_indoor_wetbulb, mj.cool_setpoint, gshp_coil_bf_ft_spec)
      hvac_cooling_shr = hvac_cooling_ap.cool_rated_shrs_gross[hvac_cooling_speed]

      if hpxml_bldg.header.heat_pump_sizing_methodology == HPXML::HeatPumpSizingHERS
        hvac_sizings.Cool_Capacity = hvac_sizings.Cool_Load_Tot
        hvac_sizings.Cool_Capacity_Sens = hvac_sizings.Cool_Capacity * hvac_cooling_shr
      else
        hvac_sizings.Cool_Capacity = hvac_sizings.Cool_Load_Tot / total_cap_curve_value # Note: cool_cap_design = hvac_sizings.Cool_Load_Tot
        hvac_sizings.Cool_Capacity_Sens = hvac_sizings.Cool_Capacity * hvac_cooling_shr

        cool_load_sens_cap_design = (hvac_sizings.Cool_Capacity_Sens * sensible_cap_curve_value /
                                   (1.0 + (1.0 - coil_bf * bypass_factor_curve_value) *
                                   (80.0 - mj.cool_setpoint) / (mj.cool_setpoint - leaving_air_temp)))
        cool_load_lat_cap_design = hvac_sizings.Cool_Load_Tot - cool_load_sens_cap_design

        # Adjust Sizing so that coil sensible at design >= CoolingLoad_Sens, and coil latent at design >= CoolingLoad_Lat, and equipment SHRRated is maintained.
        cool_load_sens_cap_design = [cool_load_sens_cap_design, hvac_sizings.Cool_Load_Sens].max
        cool_load_lat_cap_design = [cool_load_lat_cap_design, hvac_sizings.Cool_Load_Lat].max
        cool_cap_design = cool_load_sens_cap_design + cool_load_lat_cap_design

        # Limit total capacity via oversizing limit
        cool_cap_design = [cool_cap_design, oversize_limit * hvac_sizings.Cool_Load_Tot].min
        hvac_sizings.Cool_Capacity = cool_cap_design / total_cap_curve_value
        hvac_sizings.Cool_Capacity_Sens = hvac_sizings.Cool_Capacity * hvac_cooling_shr
      end

      # Recalculate the air flow rate in case the oversizing limit has been used
      cool_load_sens_cap_design = (hvac_sizings.Cool_Capacity_Sens * sensible_cap_curve_value /
                                 (1.0 + (1.0 - coil_bf * bypass_factor_curve_value) *
                                 (80.0 - mj.cool_setpoint) / (mj.cool_setpoint - leaving_air_temp)))
      hvac_sizings.Cool_Airflow = calc_airflow_rate_manual_s(mj, cool_load_sens_cap_design, (mj.cool_setpoint - leaving_air_temp), hvac_sizings.Cool_Capacity)

    elsif HPXML::HVACTypeEvaporativeCooler == cooling_type

      hvac_sizings.Cool_Capacity = hvac_sizings.Cool_Load_Tot
      hvac_sizings.Cool_Capacity_Sens = hvac_sizings.Cool_Load_Sens
      if mj.cool_setpoint - leaving_air_temp > 0
        # See Manual S Section 4-4 Direct Evaporative Cooling: Blower Cfm
        hvac_sizings.Cool_Airflow = calc_airflow_rate_manual_s(mj, hvac_sizings.Cool_Load_Sens, (mj.cool_setpoint - leaving_air_temp), nil)
      else
        hvac_sizings.Cool_Airflow = hpxml_bldg.building_construction.conditioned_floor_area * 2.0 # Use industry rule of thumb sizing method adopted by HEScore
      end

    elsif HPXML::HVACTypeHeatPumpWaterLoopToAir == cooling_type

      # Model only currently used for heating
      hvac_sizings.Cool_Capacity = 0.0
      hvac_sizings.Cool_Capacity_Sens = 0.0
      hvac_sizings.Cool_Airflow = 0.0

    elsif cooling_type.nil?

      hvac_sizings.Cool_Capacity = 0.0
      hvac_sizings.Cool_Capacity_Sens = 0.0
      hvac_sizings.Cool_Airflow = 0.0

    else

      fail "Unexpected cooling type: #{cooling_type}."

    end

    # Heating

    heating_type = get_hvac_heating_type(hvac_heating)

    if not heating_type.nil?
      hvac_heating_ap = hvac_heating.additional_properties
      is_ducted = !hvac_heating.distribution_system.nil?
      supply_air_temp = hvac_heating.additional_properties.supply_air_temp

      if hvac_heating.is_a?(HPXML::HeatingSystem) && hvac_heating.is_heat_pump_backup_system
        # Adjust heating load using the HP backup calculation
        hvac_hp = hvac_heating.primary_heat_pump
        hp_sizing_values = @all_hvac_sizings[{ heating: hvac_hp, cooling: hvac_hp }]
        if hp_sizing_values.nil?
          fail 'Primary heat pump should have been sized already.'
        end

        hp_heating_speed = get_sizing_speed(hvac_hp.additional_properties, false)
        hvac_sizings.Heat_Load = calculate_heat_pump_backup_load(mj, hvac_hp, hvac_sizings.Heat_Load, hp_sizing_values.Heat_Capacity, hp_heating_speed, hpxml_bldg)
      end
    elsif not hvac_cooling.nil? && hvac_cooling.has_integrated_heating
      supply_air_temp = hvac_cooling.additional_properties.supply_air_temp
    end

    if hvac_sizings.Heat_Load <= 0

      hvac_sizings.Heat_Capacity = 0.0
      hvac_sizings.Heat_Capacity_Supp = 0.0
      hvac_sizings.Heat_Airflow = 0.0

    elsif [HPXML::HVACTypeHeatPumpAirToAir,
           HPXML::HVACTypeHeatPumpMiniSplit,
           HPXML::HVACTypeHeatPumpPTHP,
           HPXML::HVACTypeHeatPumpRoom].include? heating_type

      hvac_heating_speed = get_sizing_speed(hvac_heating_ap, false)
      if hvac_heating.is_a?(HPXML::HeatPump) && (hpxml_bldg.header.heat_pump_sizing_methodology == HPXML::HeatPumpSizingHERS)
        hvac_sizings.Heat_Capacity = hvac_sizings.Heat_Load
      else
        process_heat_pump_adjustment(mj, runner, hvac_sizings, weather, hvac_heating, total_cap_curve_value, hvac_system, hvac_heating_speed, oversize_limit, oversize_delta, hpxml_bldg)
      end

      hvac_sizings.Heat_Capacity_Supp = calculate_heat_pump_backup_load(mj, hvac_heating, hvac_sizings.Heat_Load_Supp, hvac_sizings.Heat_Capacity, hvac_heating_speed, hpxml_bldg)
      if (heating_type == HPXML::HVACTypeHeatPumpAirToAir) || (heating_type == HPXML::HVACTypeHeatPumpMiniSplit && is_ducted)
        hvac_sizings.Heat_Airflow = calc_airflow_rate_manual_s(mj, hvac_sizings.Heat_Capacity, (supply_air_temp - mj.heat_setpoint), hvac_sizings.Heat_Capacity, hvac_sizings.Cool_Airflow)
      else
        hvac_sizings.Heat_Airflow = calc_airflow_rate_user(hvac_sizings.Heat_Capacity, hvac_heating_ap.heat_rated_cfm_per_ton[hvac_heating_speed], hvac_heating_ap.heat_capacity_ratios[hvac_heating_speed])
      end

    elsif [HPXML::HVACTypeHeatPumpGroundToAir].include? heating_type

      if hpxml_bldg.header.heat_pump_sizing_methodology == HPXML::HeatPumpSizingHERS
        hvac_sizings.Heat_Capacity = hvac_sizings.Heat_Load
        hvac_sizings.Heat_Capacity_Supp = hvac_sizings.Heat_Load_Supp
      elsif hvac_sizings.Cool_Capacity > 0
        hvac_sizings.Heat_Capacity = hvac_sizings.Heat_Load
        hvac_sizings.Heat_Capacity_Supp = hvac_sizings.Heat_Load_Supp

        # For single stage compressor, when heating capacity is much larger than cooling capacity,
        # in order to avoid frequent cycling in cooling mode, heating capacity is derated to 75%.
        if hvac_sizings.Heat_Capacity >= 1.5 * hvac_sizings.Cool_Capacity
          hvac_sizings.Heat_Capacity = hvac_sizings.Heat_Load * 0.75
        end

        hvac_sizings.Cool_Capacity = [hvac_sizings.Cool_Capacity, hvac_sizings.Heat_Capacity].max
        hvac_sizings.Heat_Capacity = hvac_sizings.Cool_Capacity

        hvac_sizings.Cool_Capacity_Sens = hvac_sizings.Cool_Capacity * hvac_cooling_shr
        cool_load_sens_cap_design = (hvac_sizings.Cool_Capacity_Sens * sensible_cap_curve_value /
                                   (1.0 + (1.0 - gshp_coil_bf * bypass_factor_curve_value) *
                                   (80.0 - mj.cool_setpoint) / (mj.cool_setpoint - leaving_air_temp)))
        hvac_sizings.Cool_Airflow = calc_airflow_rate_manual_s(mj, cool_load_sens_cap_design, (mj.cool_setpoint - leaving_air_temp), hvac_sizings.Cool_Capacity)
      else
        hvac_sizings.Heat_Capacity = hvac_sizings.Heat_Load
        hvac_sizings.Heat_Capacity_Supp = hvac_sizings.Heat_Load_Supp
      end
      hvac_sizings.Heat_Airflow = calc_airflow_rate_manual_s(mj, hvac_sizings.Heat_Capacity, (supply_air_temp - mj.heat_setpoint), hvac_sizings.Heat_Capacity, hvac_sizings.Cool_Airflow)

    elsif [HPXML::HVACTypeHeatPumpWaterLoopToAir].include? heating_type

      hvac_sizings.Heat_Capacity = hvac_sizings.Heat_Load
      hvac_sizings.Heat_Capacity_Supp = hvac_sizings.Heat_Load_Supp

      hvac_sizings.Heat_Airflow = calc_airflow_rate_manual_s(mj, hvac_sizings.Heat_Capacity, (supply_air_temp - mj.heat_setpoint), hvac_sizings.Heat_Capacity)

    elsif (heating_type == HPXML::HVACTypeFurnace) || ((not hvac_cooling.nil?) && hvac_cooling.has_integrated_heating)

      hvac_sizings.Heat_Capacity = hvac_sizings.Heat_Load
      hvac_sizings.Heat_Capacity_Supp = 0.0

      hvac_sizings.Heat_Airflow = calc_airflow_rate_manual_s(mj, hvac_sizings.Heat_Capacity, (supply_air_temp - mj.heat_setpoint), hvac_sizings.Heat_Capacity)

    elsif [HPXML::HVACTypeStove,
           HPXML::HVACTypeSpaceHeater,
           HPXML::HVACTypeWallFurnace,
           HPXML::HVACTypeFloorFurnace,
           HPXML::HVACTypeFireplace].include? heating_type

      hvac_sizings.Heat_Capacity = hvac_sizings.Heat_Load
      hvac_sizings.Heat_Capacity_Supp = 0.0

      if hvac_heating_ap.heat_rated_cfm_per_ton[0] > 0
        # Fixed airflow rate
        hvac_sizings.Heat_Airflow = UnitConversions.convert(hvac_sizings.Heat_Capacity, 'Btu/hr', 'ton') * hvac_heating_ap.heat_rated_cfm_per_ton[0]
      else
        # Autosized airflow rate
        hvac_sizings.Heat_Airflow = calc_airflow_rate_manual_s(mj, hvac_sizings.Heat_Capacity, (supply_air_temp - mj.heat_setpoint), hvac_sizings.Heat_Capacity)
      end

    elsif [HPXML::HVACTypeBoiler,
           HPXML::HVACTypeElectricResistance].include? heating_type

      hvac_sizings.Heat_Capacity = hvac_sizings.Heat_Load
      hvac_sizings.Heat_Capacity_Supp = 0.0
      hvac_sizings.Heat_Airflow = 0.0

    elsif heating_type.nil?

      hvac_sizings.Heat_Capacity = 0.0
      hvac_sizings.Heat_Capacity_Supp = 0.0
      hvac_sizings.Heat_Airflow = 0.0

    else

      fail "Unexpected heating type: #{heating_type}."

    end
  end

  def self.adjust_indoor_condition_var_speed(adjusted_outdoor_temp, adjusted_indoor_temp, mode)
    if mode == :clg
      rated_indoor_temp = HVAC::AirSourceCoolRatedIWB
      coefficients_1speed = HVAC.get_cool_cap_eir_ft_spec(HPXML::HVACCompressorTypeSingleStage)[0][0]
    elsif mode == :htg
      rated_indoor_temp = HVAC::AirSourceHeatRatedIDB
      capacity_retention_temp_1speed, capacity_retention_fraction_1speed = HVAC.get_default_heating_capacity_retention(HPXML::HVACCompressorTypeSingleStage)
      coefficients_1speed = HVAC.get_heat_cap_eir_ft_spec(HPXML::HVACCompressorTypeSingleStage, capacity_retention_temp_1speed, capacity_retention_fraction_1speed)[0][0]
    end
    return MathTools.biquadratic(adjusted_indoor_temp, adjusted_outdoor_temp, coefficients_1speed) / MathTools.biquadratic(rated_indoor_temp, adjusted_outdoor_temp, coefficients_1speed)
  end

  def self.adjust_outdoor_condition_var_speed(detailed_performance_data, adjusted_outdoor_temp, hvac_sys, mode)
    rated_odb = (mode == :clg) ? HVAC::AirSourceCoolRatedODB : HVAC::AirSourceHeatRatedODB
    if detailed_performance_data.empty?
      # Based on retention fraction and retention temperature
      if mode == :clg
        capacity_retention_temperature = hvac_sys.additional_properties.cooling_capacity_retention_temperature
        capacity_retention_fraction = hvac_sys.additional_properties.cooling_capacity_retention_fraction
      elsif mode == :htg
        capacity_retention_temperature, capacity_retention_fraction = HVAC.get_heating_capacity_retention(hvac_sys)
      end
      odb_adj = (1.0 - capacity_retention_fraction) / (rated_odb - capacity_retention_temperature) * (adjusted_outdoor_temp - rated_odb) + 1.0
    else # there are detailed performance data
      # Based on detailed performance data
      max_rated_dp = detailed_performance_data.find { |dp| dp.outdoor_temperature == rated_odb && dp.capacity_description == HPXML::CapacityDescriptionMaximum }
      if max_rated_dp.capacity.nil?
        property = :capacity_fraction_of_nominal
      else
        property = :capacity
      end
      capacity_max = detailed_performance_data.find { |dp| dp.outdoor_temperature == rated_odb && dp.capacity_description == HPXML::CapacityDescriptionMaximum }.send(property)
      odb_adj = HVAC.interpolate_to_odb_table_point(detailed_performance_data, HPXML::CapacityDescriptionMaximum, adjusted_outdoor_temp, property) / capacity_max
    end
    return odb_adj
  end

  def self.apply_hvac_installation_quality(mj, hvac_sizings, hvac_heating, hvac_cooling, frac_zone_heat_load_served, frac_zone_cool_load_served, hpxml_bldg)
    # Increases the autosized heating/cooling capacities to account for any reduction
    # in capacity due to HVAC installation quality. This is done to prevent causing
    # unmet loads.

    cool_charge_defect_ratio = 0.0
    cool_airflow_defect_ratio = 0.0
    heat_airflow_defect_ratio = 0.0

    if not hvac_cooling.nil?
      if hvac_cooling.respond_to? :charge_defect_ratio
        cool_charge_defect_ratio = hvac_cooling.charge_defect_ratio.to_f
      end
      if hvac_cooling.respond_to? :airflow_defect_ratio
        cool_airflow_defect_ratio = hvac_cooling.airflow_defect_ratio.to_f
      end
    end
    if (not hvac_heating.nil?)
      if hvac_heating.respond_to? :airflow_defect_ratio
        heat_airflow_defect_ratio = hvac_heating.airflow_defect_ratio.to_f
      end
    end

    return if (cool_charge_defect_ratio.abs < 0.001) && (cool_airflow_defect_ratio.abs < 0.001) && (heat_airflow_defect_ratio.abs < 0.001)

    # Cooling

    cooling_type = get_hvac_cooling_type(hvac_cooling)
    f_ch = cool_charge_defect_ratio.round(3)

    if [HPXML::HVACTypeHeatPumpAirToAir,
        HPXML::HVACTypeCentralAirConditioner,
        HPXML::HVACTypeHeatPumpMiniSplit,
        HPXML::HVACTypeMiniSplitAirConditioner,
        HPXML::HVACTypeHeatPumpGroundToAir].include?(cooling_type) && frac_zone_cool_load_served > 0

      hvac_cooling_ap = hvac_cooling.additional_properties
      hvac_cooling_speed = get_sizing_speed(hvac_cooling_ap, true)

      if cooling_type != HPXML::HVACTypeHeatPumpGroundToAir
        cool_cfm_m3s = UnitConversions.convert(hvac_sizings.Cool_Airflow, 'cfm', 'm^3/s')
        cool_airflow_rated_ratio = cool_cfm_m3s / HVAC.calc_rated_airflow(hvac_sizings.Cool_Capacity * hvac_cooling_ap.cool_capacity_ratios[hvac_cooling_speed], hvac_cooling_ap.cool_rated_cfm_per_ton[hvac_cooling_speed])
        cool_airflow_rated_defect_ratio = cool_cfm_m3s * (1 + cool_airflow_defect_ratio) / HVAC.calc_rated_airflow(hvac_sizings.Cool_Capacity * hvac_cooling_ap.cool_capacity_ratios[hvac_cooling_speed], hvac_cooling_ap.cool_rated_cfm_per_ton[hvac_cooling_speed])
      else
        cool_airflow_rated_ratio = 1.0 # actual air flow is equal to rated (before applying defect ratio) in current methodology
        cool_airflow_rated_defect_ratio = 1 + cool_airflow_defect_ratio
      end

      # NOTE: heat pump (cooling) curves don't exhibit expected trends at extreme faults;
      clg_fff_cap_coeff, _clg_fff_eir_coeff = HVAC.get_cool_cap_eir_fflow_spec(HPXML::HVACCompressorTypeSingleStage)[0]
      a1_AF_Qgr_c = clg_fff_cap_coeff[0]
      a2_AF_Qgr_c = clg_fff_cap_coeff[1]
      a3_AF_Qgr_c = clg_fff_cap_coeff[2]

      qgr_values, _p_values, ff_chg_values = HVAC.get_charge_fault_cooling_coeff(f_ch)

      a1_CH_Qgr_c = qgr_values[0]
      a2_CH_Qgr_c = qgr_values[1]
      a3_CH_Qgr_c = qgr_values[2]
      a4_CH_Qgr_c = qgr_values[3]

      q0_CH = a1_CH_Qgr_c
      q1_CH = a2_CH_Qgr_c * UnitConversions.convert(mj.cool_setpoint, 'F', 'C')
      q2_CH = a3_CH_Qgr_c * UnitConversions.convert(hpxml_bldg.header.manualj_cooling_design_temp, 'F', 'C')
      q3_CH = a4_CH_Qgr_c * f_ch
      y_CH_Q_c = 1 + ((q0_CH + q1_CH + q2_CH + q3_CH) * f_ch)

      ff_ch_c = (1.0 / (1.0 + (qgr_values[0] + (qgr_values[1] * ff_chg_values[0]) + (qgr_values[2] * ff_chg_values[1]) + (qgr_values[3] * f_ch)) * f_ch)).round(3)
      ff_AF_c = cool_airflow_rated_defect_ratio.round(3)
      ff_AF_comb_c = ff_ch_c * ff_AF_c

      q_AF_CH = a1_AF_Qgr_c + (a2_AF_Qgr_c * ff_ch_c) + (a3_AF_Qgr_c * ff_ch_c * ff_ch_c)
      p_CH_Q_c = y_CH_Q_c / q_AF_CH

      p_AF_Q_c = a1_AF_Qgr_c + (a2_AF_Qgr_c * ff_AF_comb_c) + (a3_AF_Qgr_c * ff_AF_comb_c * ff_AF_comb_c)

      cool_cap_fff = (p_CH_Q_c * p_AF_Q_c)

      # calculate the capacity impact by defects
      ff_AF_c_nodefect = cool_airflow_rated_ratio.round(3)
      cool_cap_fff_nodefect = a1_AF_Qgr_c + a2_AF_Qgr_c * ff_AF_c_nodefect + a3_AF_Qgr_c * ff_AF_c_nodefect * ff_AF_c_nodefect
      cap_clg_ratio = 1 / (cool_cap_fff / cool_cap_fff_nodefect)

      prev_capacity = hvac_sizings.Cool_Capacity
      hvac_sizings.Cool_Capacity *= cap_clg_ratio
      hvac_sizings.Cool_Capacity_Sens = hvac_sizings.Cool_Capacity * hvac_cooling_ap.cool_rated_shrs_gross[hvac_cooling_speed]
      if prev_capacity > 0 # Preserve cfm/ton
        hvac_sizings.Cool_Airflow = hvac_sizings.Cool_Airflow * hvac_sizings.Cool_Capacity / prev_capacity
      else
        hvac_sizings.Cool_Airflow = 0.0
      end
    end

    # Heating

    heating_type = get_hvac_heating_type(hvac_heating)

    if [HPXML::HVACTypeHeatPumpAirToAir,
        HPXML::HVACTypeHeatPumpMiniSplit,
        HPXML::HVACTypeHeatPumpGroundToAir].include?(heating_type) && frac_zone_heat_load_served > 0

      hvac_heating_ap = hvac_heating.additional_properties
      hvac_heating_speed = get_sizing_speed(hvac_heating_ap, false)

      if heating_type != HPXML::HVACTypeHeatPumpGroundToAir
        heat_cfm_m3s = UnitConversions.convert(hvac_sizings.Heat_Airflow, 'cfm', 'm^3/s')
        heat_airflow_rated_ratio = heat_cfm_m3s / HVAC.calc_rated_airflow(hvac_sizings.Heat_Capacity * hvac_heating_ap.heat_capacity_ratios[hvac_heating_speed], hvac_heating_ap.heat_rated_cfm_per_ton[hvac_heating_speed])
        heat_airflow_rated_defect_ratio = heat_cfm_m3s * (1 + heat_airflow_defect_ratio) / HVAC.calc_rated_airflow(hvac_sizings.Heat_Capacity * hvac_heating_ap.heat_capacity_ratios[hvac_heating_speed], hvac_heating_ap.heat_rated_cfm_per_ton[hvac_heating_speed])
      else
        heat_airflow_rated_ratio = 1.0 # actual air flow is equal to rated (before applying defect ratio) in current methodology
        heat_airflow_rated_defect_ratio = 1 + heat_airflow_defect_ratio
      end

      htg_fff_cap_coeff, _htg_fff_eir_coeff = HVAC.get_heat_cap_eir_fflow_spec(HPXML::HVACCompressorTypeSingleStage)[0]
      a1_AF_Qgr_h = htg_fff_cap_coeff[0]
      a2_AF_Qgr_h = htg_fff_cap_coeff[1]
      a3_AF_Qgr_h = htg_fff_cap_coeff[2]

      qgr_values, _p_values, ff_chg_values = HVAC.get_charge_fault_heating_coeff(f_ch)

      a1_CH_Qgr_h = qgr_values[0]
      a2_CH_Qgr_h = qgr_values[2]
      a3_CH_Qgr_h = qgr_values[3]

      qh1_CH = a1_CH_Qgr_h
      qh2_CH = a2_CH_Qgr_h * UnitConversions.convert(hpxml_bldg.header.manualj_heating_design_temp, 'F', 'C')
      qh3_CH = a3_CH_Qgr_h * f_ch
      y_CH_Q_h = 1 + ((qh1_CH + qh2_CH + qh3_CH) * f_ch)

      ff_ch_h = (1 / (1 + (qgr_values[0] + qgr_values[2] * ff_chg_values[1] + qgr_values[3] * f_ch) * f_ch)).round(3)
      ff_AF_h = heat_airflow_rated_defect_ratio.round(3)
      ff_AF_comb_h = ff_ch_h * ff_AF_h

      qh_AF_CH = a1_AF_Qgr_h + (a2_AF_Qgr_h * ff_ch_h) + (a3_AF_Qgr_h * ff_ch_h * ff_ch_h)
      p_CH_Q_h = y_CH_Q_h / qh_AF_CH

      p_AF_Q_h = a1_AF_Qgr_h + (a2_AF_Qgr_h * ff_AF_comb_h) + (a3_AF_Qgr_h * ff_AF_comb_h * ff_AF_comb_h)

      heat_cap_fff = (p_CH_Q_h * p_AF_Q_h)

      # calculate the capacity impact by defects
      ff_AF_h_nodefect = heat_airflow_rated_ratio.round(3)
      heat_cap_fff_nodefect = a1_AF_Qgr_h + a2_AF_Qgr_h * ff_AF_h_nodefect + a3_AF_Qgr_h * ff_AF_h_nodefect * ff_AF_h_nodefect
      cap_htg_ratio = 1 / (heat_cap_fff / heat_cap_fff_nodefect)

      prev_capacity = hvac_sizings.Heat_Capacity
      hvac_sizings.Heat_Capacity *= cap_htg_ratio
      if prev_capacity > 0 # Preserve cfm/ton
        hvac_sizings.Heat_Airflow = hvac_sizings.Heat_Airflow * hvac_sizings.Heat_Capacity / prev_capacity
      else
        hvac_sizings.Heat_Airflow = 0.0
      end
    end
  end

  def self.apply_hvac_autosizing_factors_and_limits(hvac_sizings, hvac_heating, hvac_cooling)
    if not hvac_cooling.nil?
      cooling_autosizing_limit = hvac_cooling.cooling_autosizing_limit
      if cooling_autosizing_limit.nil?
        cooling_autosizing_limit = 1 / Constants.small
      end

      cooling_autosizing_factor = [hvac_cooling.cooling_autosizing_factor, cooling_autosizing_limit / hvac_sizings.Cool_Capacity].min

      hvac_sizings.Cool_Capacity *= cooling_autosizing_factor
      hvac_sizings.Cool_Airflow *= cooling_autosizing_factor
      hvac_sizings.Cool_Capacity_Sens *= cooling_autosizing_factor
    end
    if not hvac_heating.nil?
      heating_autosizing_limit = hvac_heating.heating_autosizing_limit
      if heating_autosizing_limit.nil?
        heating_autosizing_limit = 1 / Constants.small
      end

      heating_autosizing_factor = [hvac_heating.heating_autosizing_factor, heating_autosizing_limit / hvac_sizings.Heat_Capacity].min

      hvac_sizings.Heat_Capacity *= heating_autosizing_factor
      hvac_sizings.Heat_Airflow *= heating_autosizing_factor
    end
    if (hvac_cooling.is_a? HPXML::HeatPump) && (hvac_cooling.backup_type == HPXML::HeatPumpBackupTypeIntegrated)
      backup_heating_autosizing_limit = hvac_cooling.backup_heating_autosizing_limit
      if backup_heating_autosizing_limit.nil?
        backup_heating_autosizing_limit = 1 / Constants.small
      end

      backup_heating_autosizing_factor = [hvac_cooling.backup_heating_autosizing_factor, backup_heating_autosizing_limit / hvac_sizings.Heat_Capacity_Supp].min

      hvac_sizings.Heat_Capacity_Supp *= backup_heating_autosizing_factor
    end
  end

  def self.apply_hvac_fixed_capacities(hvac_sizings, hvac_heating, hvac_cooling, hpxml_bldg)
    '''
    Fixed Sizing Equipment
    '''

    # Override HVAC capacities if values are provided
    if not hvac_cooling.nil?
      fixed_cooling_capacity = hvac_cooling.cooling_capacity
    end
    autosized_cooling_capacity = hvac_sizings.Cool_Capacity
    if (not fixed_cooling_capacity.nil?) && (autosized_cooling_capacity > 0)
      if not (hpxml_bldg.header.allow_increased_fixed_capacities && autosized_cooling_capacity > fixed_cooling_capacity)
        # Use fixed size; proportionally adjust autosized airflow & sensible capacity
        hvac_sizings.Cool_Capacity = fixed_cooling_capacity
        hvac_sizings.Cool_Airflow *= fixed_cooling_capacity / autosized_cooling_capacity
        hvac_sizings.Cool_Capacity_Sens *= fixed_cooling_capacity / autosized_cooling_capacity
      end
    end
    if not hvac_heating.nil?
      fixed_heating_capacity = hvac_heating.heating_capacity
    elsif (not hvac_cooling.nil?) && hvac_cooling.has_integrated_heating
      fixed_heating_capacity = hvac_cooling.integrated_heating_system_capacity
    end
    autosized_heating_capacity = hvac_sizings.Heat_Capacity
    if (not fixed_heating_capacity.nil?) && (autosized_heating_capacity > 0)
      if not (hpxml_bldg.header.allow_increased_fixed_capacities && autosized_heating_capacity > fixed_heating_capacity)
        # Use fixed size; proportionally adjust autosized airflow
        hvac_sizings.Heat_Capacity = fixed_heating_capacity
        hvac_sizings.Heat_Airflow *= fixed_heating_capacity / autosized_heating_capacity
      end
    end
    if hvac_heating.is_a? HPXML::HeatPump
      if not hvac_heating.backup_heating_capacity.nil?
        fixed_supp_heating_capacity = hvac_heating.backup_heating_capacity
      elsif not hvac_heating.backup_system.nil?
        fixed_supp_heating_capacity = hvac_heating.backup_system.heating_capacity
      end
    end
    autosized_supp_heating_capacity = hvac_sizings.Heat_Capacity_Supp
    if not fixed_supp_heating_capacity.nil?
      if not (hpxml_bldg.header.allow_increased_fixed_capacities && autosized_supp_heating_capacity > fixed_supp_heating_capacity)
        # Use fixed size
        hvac_sizings.Heat_Capacity_Supp = fixed_supp_heating_capacity
      end
    end
  end

  def self.apply_hvac_ground_loop(mj, runner, hvac_sizings, weather, hvac_cooling)
    '''
    GSHP Ground Loop Sizing Calculations
    '''
    cooling_type = get_hvac_cooling_type(hvac_cooling)

    return if cooling_type != HPXML::HVACTypeHeatPumpGroundToAir

    geothermal_loop = hvac_cooling.geothermal_loop
    bore_spacing = geothermal_loop.bore_spacing
    bore_diameter = geothermal_loop.bore_diameter

    loop_flow = geothermal_loop.loop_flow
    if loop_flow.nil?
      loop_flow = [1.0, UnitConversions.convert([hvac_sizings.Heat_Capacity, hvac_sizings.Cool_Capacity].max, 'Btu/hr', 'ton')].max.floor * 3.0
    end

    num_bore_holes = geothermal_loop.num_bore_holes
    bore_depth = geothermal_loop.bore_length

    min_bore_depth = 80 # ft; based on g-function library
    # In NY the following is the depth that requires a mining permit, which has been a barrier for Dandelion Energy with installing GSHPs.
    # Sounds like people are pushing ever deeper but for now we can apply this limit and add a note about where it came from.
    max_bore_depth = 500 # ft
    min_num_boreholes = 1
    max_num_boreholes = 10

    if num_bore_holes.nil? || bore_depth.nil?
      # Autosize ground loop heat exchanger length
      hvac_cooling_ap = hvac_cooling.additional_properties
      grout_conductivity = geothermal_loop.grout_conductivity
      pipe_r_value = gshp_hx_pipe_rvalue(hvac_cooling)
      nom_length_heat, nom_length_cool = gshp_hxbore_ft_per_ton(mj, weather, hvac_cooling_ap, bore_spacing, bore_diameter, grout_conductivity, pipe_r_value)
      bore_length_heat = nom_length_heat * hvac_sizings.Heat_Capacity / UnitConversions.convert(1.0, 'ton', 'Btu/hr')
      bore_length_cool = nom_length_cool * hvac_sizings.Cool_Capacity / UnitConversions.convert(1.0, 'ton', 'Btu/hr')
      bore_length = [bore_length_heat, bore_length_cool].max

      if num_bore_holes.nil? && bore_depth.nil?
        num_bore_holes = [min_num_boreholes, (UnitConversions.convert(hvac_sizings.Cool_Capacity, 'Btu/hr', 'ton') + 0.5).floor].max

        # Divide length by number of boreholes for average bore depth
        bore_depth = (bore_length / num_bore_holes).floor # ft

        # Adjust number of boreholes and bore depth to get within min/max constraints
        for _i in 0..50
          if ((bore_depth < min_bore_depth) || (num_bore_holes > max_num_boreholes)) && (num_bore_holes > min_num_boreholes)
            num_bore_holes -= 1
            bore_depth = (bore_length / num_bore_holes).floor
          elsif ((bore_depth > max_bore_depth) || (num_bore_holes < min_num_boreholes)) && (num_bore_holes < max_num_boreholes)
            num_bore_holes += 1
            bore_depth = (bore_length / num_bore_holes).floor
          end

          if ((num_bore_holes == min_num_boreholes) && (bore_depth < min_bore_depth)) || ((num_bore_holes == max_num_boreholes) && (bore_depth > max_bore_depth))
            break # we can't do any better
          end
        end
      elsif num_bore_holes.nil?
        # Calculate number of boreholes to achieve total autosized length
        num_bore_holes = (bore_length / bore_depth).floor
        num_bore_holes = [num_bore_holes, max_num_boreholes].min
        num_bore_holes = [num_bore_holes, min_num_boreholes].max
      elsif bore_depth.nil?
        # Calculate bore depth to achieve total autosized length
        bore_depth = (bore_length / num_bore_holes).floor # ft
      end
    end

    if bore_depth < min_bore_depth
      bore_depth = min_bore_depth
      runner.registerWarning("Reached a minimum of #{min_num_boreholes} borehole; setting bore depth to the minimum (#{min_bore_depth} ft).")
    end

    if bore_depth > max_bore_depth
      bore_depth = max_bore_depth
      runner.registerWarning("Reached a maximum of #{max_num_boreholes} boreholes; setting bore depth to the maximum (#{max_bore_depth} ft).")
    end

    bore_config = geothermal_loop.bore_config
    if bore_config.nil?
      bore_config = HPXML::GeothermalLoopBorefieldConfigurationRectangle
    end

    valid_configs = valid_bore_configs
    g_functions_filename = valid_configs[bore_config]
    g_functions_json = get_g_functions_json(g_functions_filename)
    valid_num_bores = get_valid_num_bores(g_functions_json)

    unless valid_num_bores.include? num_bore_holes
      fail "Number of bore holes (#{num_bore_holes}) with borefield configuration '#{bore_config}' not supported."
    end

    lntts, gfnc_coeff = gshp_gfnc_coeff(bore_config, g_functions_json, num_bore_holes, bore_spacing, bore_depth, bore_diameter)

    hvac_sizings.GSHP_Loop_flow = loop_flow
    hvac_sizings.GSHP_Bore_Depth = bore_depth
    hvac_sizings.GSHP_Bore_Holes = num_bore_holes
    hvac_sizings.GSHP_G_Functions = [lntts, gfnc_coeff]
    hvac_sizings.GSHP_Bore_Config = bore_config
  end

  def self.valid_bore_configs
    valid_configs = { HPXML::GeothermalLoopBorefieldConfigurationRectangle => 'rectangle_5m_v1.0.json',
                      HPXML::GeothermalLoopBorefieldConfigurationOpenRectangle => 'Open_configurations_5m_v1.0.json',
                      HPXML::GeothermalLoopBorefieldConfigurationC => 'C_configurations_5m_v1.0.json',
                      HPXML::GeothermalLoopBorefieldConfigurationL => 'L_configurations_5m_v1.0.json',
                      HPXML::GeothermalLoopBorefieldConfigurationU => 'U_configurations_5m_v1.0.json',
                      HPXML::GeothermalLoopBorefieldConfigurationLopsidedU => 'LopU_configurations_5m_v1.0.json' }
    return valid_configs
  end

  def self.get_g_functions_json(g_functions_filename)
    require 'json'

    g_functions_filepath = File.join(File.dirname(__FILE__), 'data/g_functions', g_functions_filename)
    g_functions_json = JSON.parse(File.read(g_functions_filepath), symbolize_names: true)
    return g_functions_json
  end

  def self.get_valid_num_bores(g_functions_json)
    valid_num_bores = []
    g_functions_json.each do |_key_1, values_1|
      if values_1.keys.include?(:bore_locations)
        valid_num_bores << values_1[:bore_locations].size
      else
        values_1.each do |_key_2, values_2|
          if values_2.keys.include?(:bore_locations)
            valid_num_bores << values_2[:bore_locations].size
          end
        end
      end
    end

    return valid_num_bores
  end

  def self.apply_hvac_finalize_airflows(hvac_sizings, hvac_heating, hvac_cooling)
    '''
    Finalize Sizing Calculations
    '''

    if (not hvac_heating.nil?) && hvac_heating.respond_to?(:airflow_defect_ratio)
      if hvac_sizings.Heat_Airflow > 0
        hvac_sizings.Heat_Airflow *= (1.0 + hvac_heating.airflow_defect_ratio.to_f)
      end
    end

    if (not hvac_cooling.nil?) && hvac_cooling.respond_to?(:airflow_defect_ratio)
      if hvac_sizings.Cool_Airflow > 0
        hvac_sizings.Cool_Airflow *= (1.0 + hvac_cooling.airflow_defect_ratio.to_f)
      end
    end
  end

  def self.calculate_heat_pump_adj_factor_at_outdoor_temperature(mj, hvac_heating, heating_db, hvac_heating_speed)
    if hvac_heating.compressor_type == HPXML::HVACCompressorTypeVariableSpeed
      idb_adj = adjust_indoor_condition_var_speed(heating_db, mj.heat_setpoint, :htg)
      odb_adj = adjust_outdoor_condition_var_speed(hvac_heating.heating_detailed_performance_data, heating_db, hvac_heating, :htg)
      return odb_adj * idb_adj
    else
      coefficients = hvac_heating.additional_properties.heat_cap_ft_spec[hvac_heating_speed]
      return MathTools.biquadratic(mj.heat_setpoint, heating_db, coefficients)
    end
  end

  def self.calculate_heat_pump_backup_load(mj, hvac_heating, heating_load, hp_nominal_heating_capacity, hvac_heating_speed, hpxml_bldg)
    if hpxml_bldg.header.heat_pump_backup_sizing_methodology == HPXML::HeatPumpBackupSizingEmergency
      # Size backup to meet full design load in case heat pump fails
      return heating_load
    elsif hpxml_bldg.header.heat_pump_backup_sizing_methodology == HPXML::HeatPumpBackupSizingSupplemental
      if not hvac_heating.backup_heating_switchover_temp.nil?
        min_compressor_temp = hvac_heating.backup_heating_switchover_temp
      elsif not hvac_heating.compressor_lockout_temp.nil?
        min_compressor_temp = hvac_heating.compressor_lockout_temp
      end

      if min_compressor_temp > hpxml_bldg.header.manualj_heating_design_temp
        # Heat pump not running at design temperature, size backup to meet full design load
        return heating_load
      end

      # Heat pump operating at design temperature, size backup to meet remaining design load
      adj_factor = calculate_heat_pump_adj_factor_at_outdoor_temperature(mj, hvac_heating, hpxml_bldg.header.manualj_heating_design_temp, hvac_heating_speed)
      hp_output_at_outdoor_temperature = hp_nominal_heating_capacity * adj_factor
      return [heating_load - hp_output_at_outdoor_temperature, 0.0].max
    else
      fail "Unexpected HP backup methodology: #{hpxml_bldg.header.heat_pump_backup_sizing_methodology}"
    end
  end

  def self.process_heat_pump_adjustment(mj, runner, hvac_sizings, weather, hvac_heating, total_cap_curve_value, hvac_system, hvac_heating_speed,
                                        oversize_limit, oversize_delta, hpxml_bldg)
    '''
    Adjust heat pump sizing
    '''

    capacity_ratio = hvac_heating.additional_properties.heat_capacity_ratios[hvac_heating_speed]

    if not hvac_heating.backup_heating_switchover_temp.nil?
      min_compressor_temp = hvac_heating.backup_heating_switchover_temp
    elsif not hvac_heating.compressor_lockout_temp.nil?
      min_compressor_temp = hvac_heating.compressor_lockout_temp
    end

    if (not min_compressor_temp.nil?) && (min_compressor_temp > hpxml_bldg.header.manualj_heating_design_temp)
      # Calculate the heating load at the switchover temperature to limit unutilized capacity
      temp_heat_design_temp = hpxml_bldg.header.manualj_heating_design_temp
      hpxml_bldg.header.manualj_heating_design_temp = min_compressor_temp
      alternate_all_hvac_sizings = calculate(runner, weather, hpxml_bldg, [hvac_system], update_hpxml: false)
      heating_load = alternate_all_hvac_sizings[hvac_system].Heat_Load
      heating_db = min_compressor_temp
      hpxml_bldg.header.manualj_heating_design_temp = temp_heat_design_temp
    else
      heating_load = hvac_sizings.Heat_Load
      heating_db = hpxml_bldg.header.manualj_heating_design_temp
    end

    adj_factor = calculate_heat_pump_adj_factor_at_outdoor_temperature(mj, hvac_heating, heating_db, hvac_heating_speed)
    heat_cap_rated = (heating_load / adj_factor) / capacity_ratio

    if total_cap_curve_value.nil? # Heat pump has no cooling
      if hpxml_bldg.header.heat_pump_sizing_methodology == HPXML::HeatPumpSizingMaxLoad
        # Size based on heating, taking into account reduced heat pump capacity at the design temperature
        hvac_sizings.Heat_Capacity = heat_cap_rated
      else
        # Size equal to heating design load
        hvac_sizings.Heat_Capacity = hvac_sizings.Heat_Load
      end
    elsif heat_cap_rated < hvac_sizings.Cool_Capacity
      # Size based on cooling
      hvac_sizings.Heat_Capacity = hvac_sizings.Cool_Capacity
    else
      cfm_per_btuh = hvac_sizings.Cool_Airflow / hvac_sizings.Cool_Capacity
      if hpxml_bldg.header.heat_pump_sizing_methodology == HPXML::HeatPumpSizingMaxLoad
        # Size based on heating, taking into account reduced heat pump capacity at the design temperature
        hvac_sizings.Cool_Capacity = heat_cap_rated
      else
        # Size based on cooling, but with ACCA oversizing allowances for heating
        load_shr = hvac_sizings.Cool_Load_Sens / hvac_sizings.Cool_Load_Tot
        if ((weather.data.HDD65F / weather.data.CDD50F) < 2.0) || (load_shr < 0.95)
          # Mild winter or has a latent cooling load
          hvac_sizings.Cool_Capacity = [(oversize_limit * hvac_sizings.Cool_Load_Tot) / total_cap_curve_value, heat_cap_rated].min
        else
          # Cold winter and no latent cooling load (add a ton rule applies)
          hvac_sizings.Cool_Capacity = [(hvac_sizings.Cool_Load_Tot + oversize_delta) / total_cap_curve_value, heat_cap_rated].min
        end
      end
      hvac_sizings.Cool_Airflow = cfm_per_btuh * hvac_sizings.Cool_Capacity
      hvac_sizings.Heat_Capacity = hvac_sizings.Cool_Capacity
    end
  end

  def self.get_ventilation_data(hpxml_bldg)
    # If CFIS w/ supplemental fan, assume air handler is running most of the hour and can provide
    # all ventilation needs (i.e., supplemental fan does not need to run), so skip supplement fan
    vent_fans_mech = hpxml_bldg.ventilation_fans.select { |f| f.used_for_whole_building_ventilation && !f.is_cfis_supplemental_fan? && f.flow_rate > 0 && f.hours_in_operation > 0 }
    if vent_fans_mech.empty?
      return [0.0, 0.0, 0.0, 0.0, 0.0, 0.0, 0.0]
    end

    # Categorize fans into different types
    vent_mech_preheat = vent_fans_mech.select { |vent_mech| (not vent_mech.preheating_efficiency_cop.nil?) }
    vent_mech_precool = vent_fans_mech.select { |vent_mech| (not vent_mech.precooling_efficiency_cop.nil?) }
    vent_mech_shared = vent_fans_mech.select { |vent_mech| vent_mech.is_shared_system }

    vent_mech_sup_tot = vent_fans_mech.select { |vent_mech| vent_mech.fan_type == HPXML::MechVentTypeSupply }
    vent_mech_exh_tot = vent_fans_mech.select { |vent_mech| vent_mech.fan_type == HPXML::MechVentTypeExhaust }
    vent_mech_cfis_tot = vent_fans_mech.select { |vent_mech| vent_mech.fan_type == HPXML::MechVentTypeCFIS }
    vent_mech_bal_tot = vent_fans_mech.select { |vent_mech| vent_mech.fan_type == HPXML::MechVentTypeBalanced }
    vent_mech_erv_hrv_tot = vent_fans_mech.select { |vent_mech| [HPXML::MechVentTypeERV, HPXML::MechVentTypeHRV].include? vent_mech.fan_type }

    # Average in-unit CFMs (include recirculation from in unit CFMs for shared systems)
    q_sup_tot = vent_mech_sup_tot.map { |vent_mech| vent_mech.average_total_unit_flow_rate }.sum(0.0)
    q_exh_tot = vent_mech_exh_tot.map { |vent_mech| vent_mech.average_total_unit_flow_rate }.sum(0.0)
    q_bal_tot = vent_mech_bal_tot.map { |vent_mech| vent_mech.average_total_unit_flow_rate }.sum(0.0)
    q_erv_hrv_tot = vent_mech_erv_hrv_tot.map { |vent_mech| vent_mech.average_total_unit_flow_rate }.sum(0.0)
    q_cfis_tot = vent_mech_cfis_tot.map { |vent_mech| vent_mech.average_total_unit_flow_rate }.sum(0.0)

    # Average preconditioned OA air CFMs (only OA, recirculation will be addressed below for all shared systems)
    q_preheat = vent_mech_preheat.map { |vent_mech| vent_mech.average_oa_unit_flow_rate * vent_mech.preheating_fraction_load_served }.sum(0.0)
    q_precool = vent_mech_precool.map { |vent_mech| vent_mech.average_oa_unit_flow_rate * vent_mech.precooling_fraction_load_served }.sum(0.0)
    q_recirc = vent_mech_shared.map { |vent_mech| vent_mech.average_total_unit_flow_rate - vent_mech.average_oa_unit_flow_rate }.sum(0.0)

    # Total CFMS
    a_tot_sup = q_sup_tot + q_bal_tot + q_erv_hrv_tot + q_cfis_tot
    q_tot_exh = q_exh_tot + q_bal_tot + q_erv_hrv_tot
    q_unbal = (a_tot_sup - q_tot_exh).abs
    q_bal = [q_tot_exh, a_tot_sup].min

    # Calculate effectiveness for all ERV/HRV and store results in a hash
    hrv_erv_effectiveness_map = Airflow.calc_hrv_erv_effectiveness(vent_mech_erv_hrv_tot)

    # Calculate cfm weighted average effectiveness for the combined balanced airflow
    bal_lat_eff = 0.0
    bal_sens_eff = 0.0
    vent_mech_erv_hrv_unprecond = vent_mech_erv_hrv_tot.select { |vent_mech| vent_mech.preheating_efficiency_cop.nil? && vent_mech.precooling_efficiency_cop.nil? }
    vent_mech_erv_hrv_unprecond.each do |vent_mech|
      bal_lat_eff += vent_mech.average_oa_unit_flow_rate / q_bal * hrv_erv_effectiveness_map[vent_mech][:vent_mech_lat_eff]
      bal_sens_eff += vent_mech.average_oa_unit_flow_rate / q_bal * hrv_erv_effectiveness_map[vent_mech][:vent_mech_apparent_sens_eff]
    end

    return [q_unbal, q_bal, q_preheat, q_precool, q_recirc, bal_sens_eff, bal_lat_eff]
  end

  def self.calc_airflow_rate_manual_s(mj, sens_load_or_capacity, deltaT, rated_capacity, corresponding_cooling_airflow_rate = nil)
    # Airflow sizing following Manual S based on design calculation
    airflow_rate = sens_load_or_capacity / (1.1 * mj.acf * deltaT)

    if not rated_capacity.nil?
      # Ensure the air flow rate is between 300 and 400 cfm/ton for typical DX equipment.
      # Recommendation by Hugh Henderson.
      rated_capacity_tons = UnitConversions.convert(rated_capacity, 'Btu/hr', 'ton')
      if airflow_rate / rated_capacity_tons > 400
        airflow_rate = 400.0 * rated_capacity_tons
      elsif airflow_rate / rated_capacity_tons < 300
        airflow_rate = 300.0 * rated_capacity_tons
      end
    end

    if corresponding_cooling_airflow_rate.to_f > 0
      # For a heat pump, ensure the heating airflow rate is within 30% of the cooling airflow rate.
      # Recommendation by Hugh Henderson.
      airflow_rate = [airflow_rate, 0.7 * corresponding_cooling_airflow_rate].max
      airflow_rate = [airflow_rate, 1.3 * corresponding_cooling_airflow_rate].min
    end

    return airflow_rate
  end

  def self.calc_airflow_rate_user(capacity, rated_cfm_per_ton, capacity_ratio)
    # Airflow determined by user setting, not based on design
    return rated_cfm_per_ton * capacity_ratio * UnitConversions.convert(capacity, 'Btu/hr', 'ton') # Maximum air flow under heating operation
  end

  def self.calc_gshp_clg_curve_value(cool_cap_curve_spec, cool_sh_curve_spec, wb_temp, db_temp, w_temp, vfr_air, loop_flow = nil, rated_vfr_air = nil)
    # Reference conditions in thesis with largest capacity:
    # See Appendix B Figure B.3 of  https://hvac.okstate.edu/sites/default/files/pubs/theses/MS/27-Tang_Thesis_05.pdf
    ref_temp = 283 # K
    if rated_vfr_air.nil?
      # rated volume flow rate used to fit the curve
      ref_vfr_air = UnitConversions.convert(1200, 'cfm', 'm^3/s')
    else
      ref_vfr_air = UnitConversions.convert(rated_vfr_air, 'cfm', 'm^3/s')
    end
    ref_vfr_water = 0.000284

    a_1 = cool_cap_curve_spec[0]
    a_2 = cool_cap_curve_spec[1]
    a_3 = cool_cap_curve_spec[2]
    a_4 = cool_cap_curve_spec[3]
    a_5 = cool_cap_curve_spec[4]
    b_1 = cool_sh_curve_spec[0]
    b_2 = cool_sh_curve_spec[1]
    b_3 = cool_sh_curve_spec[2]
    b_4 = cool_sh_curve_spec[3]
    b_5 = cool_sh_curve_spec[4]
    b_6 = cool_sh_curve_spec[5]

    loop_flow = 0.0 if loop_flow.nil?

    total_cap_curve_value = a_1 + wb_temp / ref_temp * a_2 + w_temp / ref_temp * a_3 + vfr_air / ref_vfr_air * a_4 + loop_flow / ref_vfr_water * a_5
    sensible_cap_curve_value = b_1 + db_temp / ref_temp * b_2 + wb_temp / ref_temp * b_3 + w_temp / ref_temp * b_4 + vfr_air / ref_vfr_air * b_5 + loop_flow / ref_vfr_water * b_6

    return total_cap_curve_value, sensible_cap_curve_value
  end

  def self.calc_delivery_effectiveness_heating(mj, dse_Qs, dse_Qr, system_cfm, load_sens, dse_Tamb_s, dse_Tamb_r, dse_As, dse_Ar, t_setpoint, dse_Fregain_s, dse_Fregain_r, supply_r, return_r)
    '''
    Calculate the Delivery Effectiveness for heating (using the method of ASHRAE Standard 152).
    '''
    dse_Bs, dse_Br, dse_As, dse_Ar, dse_dTe, dse_dT_s, dse_dT_r = _calc_dse_init(system_cfm, load_sens, dse_Tamb_s, dse_Tamb_r, dse_As, dse_Ar, t_setpoint, dse_Qs, dse_Qr, supply_r, return_r, mj.inside_air_dens, Gas.Air.cp)
    dse_DE = _calc_dse_DE_heating(dse_As, dse_Bs, dse_Ar, dse_Br, dse_dT_s, dse_dT_r, dse_dTe)
    dse_DEcorr = _calc_dse_DEcorr(dse_DE, dse_Fregain_s, dse_Fregain_r, dse_Br, dse_Ar, dse_dT_r, dse_dTe)

    return dse_DEcorr
  end

  def self.calc_delivery_effectiveness_cooling(mj, dse_Qs, dse_Qr, leaving_air_temp, system_cfm, load_sens, dse_Tamb_s, dse_Tamb_r, dse_As, dse_Ar, t_setpoint, dse_Fregain_s, dse_Fregain_r, load_total, dse_h_r, supply_r, return_r)
    '''
    Calculate the Delivery Effectiveness for cooling (using the method of ASHRAE Standard 152).
    '''
    dse_Bs, dse_Br, dse_As, dse_Ar, dse_dTe, _dse_dT_s, dse_dT_r = _calc_dse_init(system_cfm, load_sens, dse_Tamb_s, dse_Tamb_r, dse_As, dse_Ar, t_setpoint, dse_Qs, dse_Qr, supply_r, return_r, mj.inside_air_dens, Gas.Air.cp)
    dse_dTe *= -1.0
    dse_DE, cooling_load_ducts_sens = _calc_dse_DE_cooling(dse_As, system_cfm, load_total, dse_Ar, dse_h_r, dse_Br, dse_dT_r, dse_Bs, leaving_air_temp, dse_Tamb_s, load_sens, mj.inside_air_dens, Gas.Air.cp, mj.cool_indoor_enthalpy)
    dse_DEcorr = _calc_dse_DEcorr(dse_DE, dse_Fregain_s, dse_Fregain_r, dse_Br, dse_Ar, dse_dT_r, dse_dTe)

    return dse_DEcorr, dse_dTe, cooling_load_ducts_sens
  end

  def self._calc_dse_init(system_cfm, load_sens, dse_Tamb_s, dse_Tamb_r, dse_As, dse_Ar, t_setpoint, dse_Qs, dse_Qr, supply_r, return_r, air_dens, air_cp)
    # Supply and return conduction functions, Bs and Br
    dse_Bs = Math.exp((-1.0 * dse_As) / (60.0 * system_cfm * air_dens * air_cp * supply_r))
    dse_Br = Math.exp((-1.0 * dse_Ar) / (60.0 * system_cfm * air_dens * air_cp * return_r))

    dse_As = (system_cfm - dse_Qs) / system_cfm
    dse_Ar = (system_cfm - dse_Qr) / system_cfm

    dse_dTe = load_sens / (60.0 * system_cfm * air_dens * air_cp)
    dse_dT_s = t_setpoint - dse_Tamb_s
    dse_dT_r = t_setpoint - dse_Tamb_r

    return dse_Bs, dse_Br, dse_As, dse_Ar, dse_dTe, dse_dT_s, dse_dT_r
  end

  def self._calc_dse_DE_cooling(dse_As, system_cfm, load_total, dse_Ar, dse_h_r, dse_Br, dse_dT_r, dse_Bs, leaving_air_temp, dse_Tamb_s, load_sens, air_dens, air_cp, h_in)
    # Calculate the delivery effectiveness (Equation 6-25)
    dse_DE = ((dse_As * 60.0 * system_cfm * air_dens) / (-1.0 * load_total)) * \
             (((-1.0 * load_total) / (60.0 * system_cfm * air_dens)) + \
              (1.0 - dse_Ar) * (dse_h_r - h_in) + \
              dse_Ar * air_cp * (dse_Br - 1.0) * dse_dT_r + \
              air_cp * (dse_Bs - 1.0) * (leaving_air_temp - dse_Tamb_s))

    # Calculate the sensible heat transfer from surroundings
    cooling_load_ducts_sens = (1.0 - [dse_DE, 0.0].max) * load_sens

    return dse_DE, cooling_load_ducts_sens
  end

  def self._calc_dse_DE_heating(dse_As, dse_Bs, dse_Ar, dse_Br, dse_dT_s, dse_dT_r, dse_dTe)
    # Calculate the delivery effectiveness (Equation 6-23)
    dse_DE = (dse_As * dse_Bs -
              dse_As * dse_Bs * (1.0 - dse_Ar * dse_Br) * (dse_dT_r / dse_dTe) -
              dse_As * (1.0 - dse_Bs) * (dse_dT_s / dse_dTe))

    return dse_DE
  end

  def self._calc_dse_DEcorr(dse_DE, dse_Fregain_s, dse_Fregain_r, dse_Br, dse_Ar, dse_dT_r, dse_dTe)
    # Calculate the delivery effectiveness corrector for regain (Equation 6-40)
    dse_DEcorr = (dse_DE + dse_Fregain_s * (1.0 - dse_DE) - (dse_Fregain_s - dse_Fregain_r -
                  dse_Br * (dse_Ar * dse_Fregain_s - dse_Fregain_r)) * dse_dT_r / dse_dTe)

    # Limit the DE to a reasonable value to prevent negative values and huge equipment
    dse_DEcorr = [dse_DEcorr, 0.25].max
    dse_DEcorr = [dse_DEcorr, 1.00].min

    return dse_DEcorr
  end

  def self.calculate_sensible_latent_split(mj, return_leakage_cfm, cool_load_tot, cool_load_lat)
    # Calculate the latent duct leakage load (Manual J accounts only for return duct leakage)
    dse_cool_load_latent = [0.0, 0.68 * mj.acf * return_leakage_cfm * mj.cool_design_grains].max

    # Calculate final latent and load
    cool_load_lat += dse_cool_load_latent
    cool_load_sens = cool_load_tot - cool_load_lat

    return cool_load_lat, cool_load_sens
  end

  def self.calc_duct_conduction_values(distribution_system, design_temps, hpxml_bldg)
    dse_A = { HPXML::DuctTypeSupply => 0.0, HPXML::DuctTypeReturn => 0.0 }
    dse_Ufactor = { HPXML::DuctTypeSupply => 0.0, HPXML::DuctTypeReturn => 0.0 }
    dse_Tamb = { HPXML::DuctTypeSupply => 0.0, HPXML::DuctTypeReturn => 0.0 }
    dse_Fregain = { HPXML::DuctTypeSupply => 0.0, HPXML::DuctTypeReturn => 0.0 }

    [HPXML::DuctTypeSupply, HPXML::DuctTypeReturn].each do |duct_type|
      # Calculate total area outside this unit's conditioned space
      total_area = 0.0
      distribution_system.ducts.each do |duct|
        next if duct.duct_type != duct_type
        next if HPXML::conditioned_locations_this_unit.include? duct.duct_location

        total_area += duct.duct_surface_area * duct.duct_surface_area_multiplier
      end

      if total_area == 0
        # There still may be leakage to the outside, so set Tamb to outside environment
        dse_Tamb[duct_type] = design_temps[HPXML::LocationOutside]
      else
        distribution_system.ducts.each do |duct|
          next if duct.duct_type != duct_type
          next if HPXML::conditioned_locations_this_unit.include? duct.duct_location

          duct_area = duct.duct_surface_area * duct.duct_surface_area_multiplier
          dse_A[duct_type] += duct_area

          # Calculate area-weighted values:
          duct_area_fraction = duct_area / total_area
          dse_Ufactor[duct_type] += 1.0 / duct.duct_effective_r_value * duct_area_fraction
          dse_Tamb[duct_type] += design_temps[duct.duct_location] * duct_area_fraction
          dse_Fregain[duct_type] += get_duct_regain_factor(duct, hpxml_bldg) * duct_area_fraction
        end
      end
    end

    return dse_A[HPXML::DuctTypeSupply], dse_A[HPXML::DuctTypeReturn],
           1.0 / dse_Ufactor[HPXML::DuctTypeSupply], 1.0 / dse_Ufactor[HPXML::DuctTypeReturn],
           dse_Tamb[HPXML::DuctTypeSupply], dse_Tamb[HPXML::DuctTypeReturn],
           dse_Fregain[HPXML::DuctTypeSupply], dse_Fregain[HPXML::DuctTypeReturn]
  end

  def self.calc_duct_leakages_cfm25(distribution_system, system_cfm)
    '''
    Calculate supply & return duct leakage in cfm25.
    '''

    cfms = { HPXML::DuctTypeSupply => 0.0, HPXML::DuctTypeReturn => 0.0 }

    distribution_system.duct_leakage_measurements.each do |m|
      next if m.duct_leakage_total_or_to_outside != HPXML::DuctLeakageToOutside
      next unless [HPXML::DuctTypeSupply, HPXML::DuctTypeReturn].include? m.duct_type

      if m.duct_leakage_units == HPXML::UnitsPercent
        cfms[m.duct_type] += m.duct_leakage_value * system_cfm
      elsif m.duct_leakage_units == HPXML::UnitsCFM25
        cfms[m.duct_type] += m.duct_leakage_value
      elsif m.duct_leakage_units == HPXML::UnitsCFM50
        cfms[m.duct_type] += Airflow.calc_air_leakage_at_diff_pressure(0.65, m.duct_leakage_value, 50.0, 25.0)
      end
    end

    return cfms[HPXML::DuctTypeSupply], cfms[HPXML::DuctTypeReturn]
  end

  def self.process_curve_fit(airflow_rate, capacity, temp)
    # TODO: Get rid of this curve by using ADP/BF calculations
    return 0 if capacity == 0

    capacity_tons = UnitConversions.convert(capacity, 'Btu/hr', 'ton')
    return MathTools.biquadratic(airflow_rate / capacity_tons, temp, get_shr_biquadratic)
  end

  def self.get_shr_biquadratic
    # Based on EnergyPlus's model for calculating SHR at off-rated conditions. This curve fit
    # avoids the iterations in the actual model. The ADP/BF method incorporates these iterations. It does not account for altitude or variations
    # in the SHRRated. It is a function of ODB (MJ design temp) and CFM/Ton (from MJ)
    return [1.08464364, 0.002096954, 0, -0.005766327, 0, -0.000011147]
  end
  #get_shr_biquadratic will be replaced with ADP/BF method for calculating SHR at off-rated conditions


  def self.get_sizing_speed(hvac_ap, is_cooling)
    if is_cooling && hvac_ap.respond_to?(:cool_capacity_ratios)
      capacity_ratios = hvac_ap.cool_capacity_ratios
    elsif (not is_cooling) && hvac_ap.respond_to?(:heat_capacity_ratios)
      capacity_ratios = hvac_ap.heat_capacity_ratios
    end
    if not capacity_ratios.nil?
      for speed in 0..(capacity_ratios.size - 1)
        # Select curves for sizing using the speed with the capacity ratio of 1
        next if capacity_ratios[speed] != 1

        return speed
      end
      fail 'No speed with capacity ratio of 1.0 found.'
    end
    return 0
  end

  def self.get_true_azimuth(azimuth)
    true_az = azimuth - 180.0
    if true_az < 0
      true_az += 360.0
    end
    return true_az
  end

  def self.get_space_ua_values(mj, location, weather, hpxml_bldg)
    if HPXML::conditioned_locations.include? location
      fail 'Method should not be called for a conditioned space.'
    end

    space_UAs = { HPXML::LocationOutside => 0.0,
                  HPXML::LocationGround => 0.0,
                  HPXML::LocationConditionedSpace => 0.0 }

    # Surface UAs
    hpxml_bldg.surfaces.each do |surface|
      next unless (surface.is_a? HPXML::Slab
                   (location == surface.interior_adjacent_to && space_UAs.keys.include?(surface.exterior_adjacent_to)) ||
                   (location == surface.exterior_adjacent_to && space_UAs.keys.include?(surface.interior_adjacent_to)))

      if [surface.interior_adjacent_to, surface.exterior_adjacent_to].include? HPXML::LocationOutside
        space_UAs[HPXML::LocationOutside] += (1.0 / surface.insulation_assembly_r_value) * surface.area
      elsif HPXML::conditioned_locations.include?(surface.interior_adjacent_to) || HPXML::conditioned_locations.include?(surface.exterior_adjacent_to)
        space_UAs[HPXML::LocationConditionedSpace] += (1.0 / surface.insulation_assembly_r_value) * surface.area
      elsif [surface.interior_adjacent_to, surface.exterior_adjacent_to].include? HPXML::LocationGround
        # Ground temperature is used for basements, not crawlspaces, per Walker (1998)
        # "Technical background for default values used for forced air systems in proposed ASHRAE Std. 152"
        if [HPXML::LocationCrawlspaceVented, HPXML::LocationCrawlspaceUnvented].include? location
          ua_location = HPXML::LocationOutside
        else
          ua_location = HPXML::LocationGround
        end
        if surface.is_a? HPXML::FoundationWall
          u_wall_without_soil = get_foundation_wall_ufactor(surface, false, mj.ground_conductivity)
          space_UAs[ua_location] += u_wall_without_soil * surface.area
        elsif surface.is_a? HPXML::Slab
          if surface.thickness == 0
            # Dirt floor, assume U-value=0.1 per Walker (1998) "Technical background for default
            # values used for forced air systems in proposed ASHRAE Std. 152"
            space_UAs[ua_location] += 0.1 * surface.area
          else
            concrete_r = Material.Concrete(surface.thickness).rvalue
            # Under Slab Insulation UA
            horiz_insul_u = 1.0 / (concrete_r + surface.under_slab_insulation_r_value)
            if surface.under_slab_insulation_spans_entire_slab
              horiz_insul_a = surface.area
            else
              horiz_insul_a = surface.under_slab_insulation_width * surface.exposed_perimeter
            end
            space_UAs[ua_location] += horiz_insul_u * horiz_insul_a
            # Perimeter Insulation UA (approximate as similar to under slab insulation)
            vert_insul_u = 1.0 / (concrete_r + surface.perimeter_insulation_r_value)
            vert_insul_a = surface.perimeter_insulation_depth * surface.exposed_perimeter
            space_UAs[ua_location] += vert_insul_u * vert_insul_a
            # Uninsulated slab UA
            slab_u = 1.0 / concrete_r
            slab_a = [surface.area - horiz_insul_a - vert_insul_a, 0.0].max
            space_UAs[ua_location] += slab_u * slab_a
          end
        end
      end
    end

    # Infiltration UA
    ach = nil
    if HPXML::vented_locations.include? location
      # Vented space
      if location == HPXML::LocationCrawlspaceVented
        vented_crawl = hpxml_bldg.foundations.find { |f| f.foundation_type == HPXML::FoundationTypeCrawlspaceVented }
        sla = vented_crawl.vented_crawlspace_sla
      else
        vented_attic = hpxml_bldg.attics.find { |f| f.attic_type == HPXML::AtticTypeVented }
        if not vented_attic.vented_attic_sla.nil?
          sla = vented_attic.vented_attic_sla
        else
          ach = vented_attic.vented_attic_ach
        end
      end
      ach = Airflow.get_infiltration_ACH_from_SLA(sla, 8.202, weather) if ach.nil?
    else # Unvented space
      ach = Airflow.get_default_unvented_space_ach()
    end
    volume = Geometry.calculate_zone_volume(hpxml_bldg, location)
    infiltration_cfm = ach / UnitConversions.convert(1.0, 'hr', 'min') * volume
    outside_air_density = UnitConversions.convert(mj.p_atm, 'atm', 'Btu/ft^3') / (Gas.Air.r * UnitConversions.convert(weather.data.AnnualAvgDrybulb, 'F', 'R'))
    space_UAs[HPXML::LocationOutside] += infiltration_cfm * outside_air_density * Gas.Air.cp * UnitConversions.convert(1.0, 'hr', 'min')

    return space_UAs
  end

  def self.calculate_space_heating_design_temps(mj, location, weather, hpxml_bldg)
    return calculate_space_design_temps(mj, location, weather, hpxml_bldg, mj.heat_setpoint, hpxml_bldg.header.manualj_heating_design_temp,
                                        weather.data.ShallowGroundMonthlyTemps.min, false)
  end

  def self.calculate_space_cooling_design_temps(mj, location, weather, hpxml_bldg, is_unvented_attic_with_roof_insul = false)
    return calculate_space_design_temps(mj, location, weather, hpxml_bldg, mj.cool_setpoint, hpxml_bldg.header.manualj_cooling_design_temp,
                                        weather.data.ShallowGroundMonthlyTemps.max, is_unvented_attic_with_roof_insul)
  end

  def self.calculate_space_design_temps(mj, location, weather, hpxml_bldg, conditioned_design_temp, design_db, ground_db, is_unvented_attic_with_roof_insul)
    space_UAs = get_space_ua_values(mj, location, weather, hpxml_bldg)

    # Calculate space design temp from space UAs
    design_temp = nil
    if not is_unvented_attic_with_roof_insul

      sum_uat, sum_ua = 0.0, 0.0
      space_UAs.each do |ua_type, ua|
        if ua_type == HPXML::LocationGround
          sum_uat += ua * ground_db
          sum_ua += ua
        elsif ua_type == HPXML::LocationOutside
          sum_uat += ua * design_db
          sum_ua += ua
        elsif ua_type == HPXML::LocationConditionedSpace
          sum_uat += ua * conditioned_design_temp
          sum_ua += ua
        else
          fail "Unexpected space ua type: '#{ua_type}'."
        end
      end
      design_temp = sum_uat / sum_ua

    else

      # Special case due to effect of solar

      # This number comes from the number from the Vented Attic
      # assumption, but assuming an unvented attic will be hotter
      # during the summer when insulation is at the ceiling level
      max_temp_rise = 50.0

      # Estimate from running a few cases in E+ and DOE2 since the
      # attic will always be a little warmer than the conditioned space
      # when the roof is insulated
      min_temp_rise = 5.0

      max_cooling_temp = mj.cool_setpoint + max_temp_rise
      min_cooling_temp = mj.cool_setpoint + min_temp_rise

      ua_conditioned = 0.0
      ua_outside = 0.0
      space_UAs.each do |ua_type, ua|
        if ua_type == HPXML::LocationOutside
          ua_outside += ua
        elsif ua_type == HPXML::LocationConditionedSpace
          ua_conditioned += ua
        elsif ua_type != HPXML::LocationGround
          fail "Unexpected space ua type: '#{ua_type}'."
        end
      end
      percent_ua_conditioned = ua_conditioned / (ua_conditioned + ua_outside)
      design_temp = max_cooling_temp - percent_ua_conditioned * (max_cooling_temp - min_cooling_temp)

    end

    return design_temp
  end

  def self.calculate_scheduled_space_design_temps(location, setpoint, oa_db, gnd_db)
    space_values = Geometry.get_temperature_scheduled_space_values(location)
    design_temp = setpoint * space_values[:indoor_weight] + oa_db * space_values[:outdoor_weight] + gnd_db * space_values[:ground_weight]
    if not space_values[:temp_min].nil?
      design_temp = [design_temp, space_values[:temp_min]].max
    end
    return design_temp
  end

  def self.get_ashrae_wall_group(wall)
    # Determine the ASHRAE Group Number G-B (based on the Table 4A Group Number A-K) for above-grade walls

    if wall.is_a? HPXML::RimJoist
      wall_type = HPXML::WallTypeWoodStud
    else
      wall_type = wall.wall_type
    end

    wall_ufactor = 1.0 / wall.insulation_assembly_r_value

    # The following correlations were estimated by analyzing MJ8 construction tables.
    if wall_type == HPXML::WallTypeWoodStud
      if wall.siding == HPXML::SidingTypeBrick
        if wall_ufactor <= 0.070
          table_4a_wall_group = 'K'
        elsif wall_ufactor <= 0.083
          table_4a_wall_group = 'J'
        elsif wall_ufactor <= 0.095
          table_4a_wall_group = 'I'
        elsif wall_ufactor <= 0.100
          table_4a_wall_group = 'H'
        elsif wall_ufactor <= 0.130
          table_4a_wall_group = 'G'
        elsif wall_ufactor <= 0.175
          table_4a_wall_group = 'F'
        else
          table_4a_wall_group = 'E'
        end
      else
        if wall_ufactor <= 0.048
          table_4a_wall_group = 'J'
        elsif wall_ufactor <= 0.051
          table_4a_wall_group = 'I'
        elsif wall_ufactor <= 0.059
          table_4a_wall_group = 'H'
        elsif wall_ufactor <= 0.063
          table_4a_wall_group = 'G'
        elsif wall_ufactor <= 0.067
          table_4a_wall_group = 'F'
        elsif wall_ufactor <= 0.075
          table_4a_wall_group = 'E'
        elsif wall_ufactor <= 0.086
          table_4a_wall_group = 'D'
        elsif wall_ufactor <= 0.110
          table_4a_wall_group = 'C'
        elsif wall_ufactor <= 0.170
          table_4a_wall_group = 'B'
        else
          table_4a_wall_group = 'A'
        end
      end

    elsif wall_type == HPXML::WallTypeSteelStud
      if wall.siding == HPXML::SidingTypeBrick
        if wall_ufactor <= 0.090
          table_4a_wall_group = 'K'
        elsif wall_ufactor <= 0.105
          table_4a_wall_group = 'J'
        elsif wall_ufactor <= 0.118
          table_4a_wall_group = 'I'
        elsif wall_ufactor <= 0.125
          table_4a_wall_group = 'H'
        elsif wall_ufactor <= 0.145
          table_4a_wall_group = 'G'
        elsif wall_ufactor <= 0.200
          table_4a_wall_group = 'F'
        else
          table_4a_wall_group = 'E'
        end
      else
        if wall_ufactor <= 0.066
          table_4a_wall_group = 'J'
        elsif wall_ufactor <= 0.070
          table_4a_wall_group = 'I'
        elsif wall_ufactor <= 0.075
          table_4a_wall_group = 'H'
        elsif wall_ufactor <= 0.081
          table_4a_wall_group = 'G'
        elsif wall_ufactor <= 0.088
          table_4a_wall_group = 'F'
        elsif wall_ufactor <= 0.100
          table_4a_wall_group = 'E'
        elsif wall_ufactor <= 0.105
          table_4a_wall_group = 'D'
        elsif wall_ufactor <= 0.120
          table_4a_wall_group = 'C'
        elsif wall_ufactor <= 0.200
          table_4a_wall_group = 'B'
        else
          table_4a_wall_group = 'A'
        end
      end

    elsif wall_type == HPXML::WallTypeDoubleWoodStud
      table_4a_wall_group = 'J' # assumed since MJ8 does not include double stud constructions
      if wall.siding == HPXML::SidingTypeBrick
        table_4a_wall_group = 'K'
      end

    elsif wall_type == HPXML::WallTypeSIP
      # Manual J refers to SIPs as Structural Foam Panel (SFP)
      if wall_ufactor >= (0.072 + 0.050) / 2
        if wall.siding == HPXML::SidingTypeBrick
          table_4a_wall_group = 'J'
        else
          table_4a_wall_group = 'G'
        end
      elsif wall_ufactor >= 0.050
        if wall.siding == HPXML::SidingTypeBrick
          table_4a_wall_group = 'K'
        else
          table_4a_wall_group = 'I'
        end
      else
        table_4a_wall_group = 'K'
      end

    elsif wall_type == HPXML::WallTypeCMU
      # Table 4A - Construction Number 13
      if wall_ufactor <= 0.0575
        table_4a_wall_group = 'J'
      elsif wall_ufactor <= 0.067
        table_4a_wall_group = 'I'
      elsif wall_ufactor <= 0.080
        table_4a_wall_group = 'H'
      elsif wall_ufactor <= 0.108
        table_4a_wall_group = 'G'
      elsif wall_ufactor <= 0.148
        table_4a_wall_group = 'F'
      else
        table_4a_wall_group = 'E'
      end

    elsif [HPXML::WallTypeBrick, HPXML::WallTypeAdobe, HPXML::WallTypeConcrete].include? wall_type
      # Two Courses Brick or 8 Inches Concrete
      if wall_ufactor >= (0.218 + 0.179) / 2
        table_4a_wall_group = 'G'
      elsif wall_ufactor >= (0.152 + 0.132) / 2
        table_4a_wall_group = 'H'
      elsif wall_ufactor >= (0.117 + 0.079) / 2
        table_4a_wall_group = 'I'
      elsif wall_ufactor >= 0.079
        table_4a_wall_group = 'J'
      else
        table_4a_wall_group = 'K'
      end

    elsif wall_type == HPXML::WallTypeLog
      # Stacked Logs
      if wall_ufactor >= (0.103 + 0.091) / 2
        table_4a_wall_group = 'G'
      elsif wall_ufactor >= (0.091 + 0.082) / 2
        table_4a_wall_group = 'H'
      elsif wall_ufactor >= (0.074 + 0.068) / 2
        table_4a_wall_group = 'I'
      elsif wall_ufactor >= (0.068 + 0.063) / 2
        table_4a_wall_group = 'J'
      else
        table_4a_wall_group = 'K'
      end

    elsif [HPXML::WallTypeICF, HPXML::WallTypeStrawBale, HPXML::WallTypeStone].include? wall_type
      table_4a_wall_group = 'K'

    end

    # Mapping from Figure A12-12
    ashrae_wall_group = { 'A' => 'G', 'B' => 'F-G', 'C' => 'F', 'D' => 'E-F',
                          'E' => 'E', 'F' => 'D-E', 'G' => 'D', 'H' => 'C-D',
                          'I' => 'C', 'J' => 'B-C', 'K' => 'B' }[table_4a_wall_group]
    fail "Unexpected Table 4A wall group: #{table_4a_wall_group}" if ashrae_wall_group.nil?

    return ashrae_wall_group
  end

  def self.gshp_coil_bf
    return 0.0806
  end

  def self.gshp_coil_bf_ft_spec
    return [1.21005458, -0.00664200, 0.00000000, 0.00348246, 0.00000000, 0.00000000]
  end

  def self.gshp_hx_pipe_rvalue(hvac_cooling)
    hvac_cooling_ap = hvac_cooling.additional_properties

    # Thermal Resistance of Pipe
    return Math.log(hvac_cooling_ap.pipe_od / hvac_cooling_ap.pipe_id) / 2.0 / Math::PI / hvac_cooling.geothermal_loop.pipe_conductivity
  end

  def self.gshp_hxbore_ft_per_ton(mj, weather, hvac_cooling_ap, bore_spacing, bore_diameter, grout_conductivity, pipe_r_value)
    if hvac_cooling_ap.u_tube_spacing_type == 'b'
      beta_0 = 17.4427
      beta_1 = -0.6052
    elsif hvac_cooling_ap.u_tube_spacing_type == 'c'
      beta_0 = 21.9059
      beta_1 = -0.3796
    elsif hvac_cooling_ap.u_tube_spacing_type == 'as'
      beta_0 = 20.1004
      beta_1 = -0.94467
    end

    r_value_ground = Math.log(bore_spacing / bore_diameter * 12.0) / 2.0 / Math::PI / mj.ground_conductivity
    r_value_grout = 1.0 / grout_conductivity / beta_0 / ((bore_diameter / hvac_cooling_ap.pipe_od)**beta_1)
    r_value_bore = r_value_grout + pipe_r_value / 2.0 # Note: Convection resistance is negligible when calculated against Glhepro (Jeffrey D. Spitler, 2000)

    is_southern_hemisphere = (mj.latitude < 0)

    if is_southern_hemisphere
      heating_month = 6 # July
      cooling_month = 0 # January
    else
      heating_month = 0 # January
      cooling_month = 6 # July
    end

    rtf_DesignMon_Heat = [0.25, (71.0 - weather.data.MonthlyAvgDrybulbs[heating_month]) / mj.htd].max
    rtf_DesignMon_Cool = [0.25, (weather.data.MonthlyAvgDrybulbs[cooling_month] - 76.0) / mj.ctd].max

    nom_length_heat = (1.0 - 1.0 / hvac_cooling_ap.heat_rated_cops[0]) * (r_value_bore + r_value_ground * rtf_DesignMon_Heat) / (weather.data.DeepGroundAnnualTemp - (2.0 * hvac_cooling_ap.design_hw - hvac_cooling_ap.design_delta_t) / 2.0) * UnitConversions.convert(1.0, 'ton', 'Btu/hr')
    nom_length_cool = (1.0 + 1.0 / hvac_cooling_ap.cool_rated_cops[0]) * (r_value_bore + r_value_ground * rtf_DesignMon_Cool) / ((2.0 * hvac_cooling_ap.design_chw + hvac_cooling_ap.design_delta_t) / 2.0 - weather.data.DeepGroundAnnualTemp) * UnitConversions.convert(1.0, 'ton', 'Btu/hr')

    return nom_length_heat, nom_length_cool
  end

  def self.gshp_gfnc_coeff(bore_config, g_functions_json, num_bore_holes, bore_spacing, bore_depth, bore_diameter)
    actuals = { 'b' => UnitConversions.convert(bore_spacing, 'ft', 'm'),
                'h' => UnitConversions.convert(bore_depth, 'ft', 'm'),
                'rb' => UnitConversions.convert(bore_diameter / 2.0, 'in', 'm') }
    actuals['b_over_h'] = actuals['b'] / actuals['h']

    g_library = { 24 => { 'b' => 5, 'd' => 2, 'rb' => 0.075 },
                  48 => { 'b' => 5, 'd' => 2, 'rb' => 0.075 },
                  96 => { 'b' => 5, 'd' => 2, 'rb' => 0.075 },
                  192 => { 'b' => 5, 'd' => 2, 'rb' => 0.08 },
                  384 => { 'b' => 5, 'd' => 2, 'rb' => 0.0875 } }
    g_library.each do |h, b_d_rb|
      g_library[h]['b_over_h'] = Float(b_d_rb['b']) / h
      g_library[h]['rb_over_h'] = Float(b_d_rb['rb']) / h
    end

    [[24, 48], [48, 96], [96, 192], [192, 384]].each do |h1, h2|
      next unless actuals['h'] >= h1 && actuals['h'] < h2

      pt1 = g_library[h1]
      pt2 = g_library[h2]

      # linear interpolation on "g" values
      logtimes = []
      gs = []
      [h1, h2].each do |h|
        b_d_rb = g_library[h]
        b = b_d_rb['b']
        rb = b_d_rb['rb']
        b_h_rb = "#{b}._#{h}._#{rb}"

        logtime, g = get_g_functions(g_functions_json, bore_config, num_bore_holes, b_h_rb)
        logtimes << logtime
        gs << g
      end
      x = actuals['b_over_h']
      x0 = pt1['b_over_h']
      x1 = pt2['b_over_h']
      g_functions = gs[0].zip(gs[1]).map { |v| MathTools.interp2(x, x0, x1, v[0], v[1]) }

      # linear interpolation on rb/h for correction factor
      x = actuals['b_over_h']
      x0 = pt1['b_over_h']
      x1 = pt2['b_over_h']
      f0 = pt1['rb_over_h']
      f1 = pt2['rb_over_h']
      actuals['rb_over_h'] = MathTools.interp2(x, x0, x1, f0, f1)
      rb = actuals['rb_over_h'] * actuals['h']
      rb_actual_over_rb = actuals['rb'] / rb
      correction_factor = Math.log(rb_actual_over_rb)
      g_functions = g_functions.map { |v| v - correction_factor }

      return logtimes[0], g_functions
    end
  end

  def self.get_g_functions(g_functions_json, bore_config, num_bore_holes, b_h_rb)
    g_functions_json.each do |_key_1, values_1|
      if [HPXML::GeothermalLoopBorefieldConfigurationRectangle,
          HPXML::GeothermalLoopBorefieldConfigurationL].include?(bore_config)
        bore_locations = values_1[:bore_locations]
        next if bore_locations.size != num_bore_holes

        logtime = values_1[:logtime].map { |v| Float(v) }
        g = values_1[:g][b_h_rb.to_sym].map { |v| Float(v) }

        return logtime, g
      elsif [HPXML::GeothermalLoopBorefieldConfigurationOpenRectangle,
             HPXML::GeothermalLoopBorefieldConfigurationC,
             HPXML::GeothermalLoopBorefieldConfigurationLopsidedU,
             HPXML::GeothermalLoopBorefieldConfigurationU].include?(bore_config)
        values_1.each do |_key_2, values_2|
          bore_locations = values_2[:bore_locations]
          next if bore_locations.size != num_bore_holes

          logtime = values_2[:logtime].map { |v| Float(v) }
          g = values_2[:g][b_h_rb.to_sym].map { |v| Float(v) }

          return logtime, g
        end
      end
    end
  end

  def self.calculate_average_r_value(surfaces)
    # Crude approximation of average R-value
    surfaces_a = 0.0
    surfaces_ua = 0.0
    surfaces.each do |surface|
      surfaces_a += surface.area
      if not surface.insulation_assembly_r_value.nil?
        surfaces_ua += (1.0 / surface.insulation_assembly_r_value) * surface.area
      else
        surfaces_ua += (1.0 / (surface.insulation_interior_r_value + surface.insulation_exterior_r_value)) * surface.area
      end
    end
    return surfaces_a / surfaces_ua
  end

  def self.get_foundation_wall_ufactor(foundation_wall, include_soil, ground_conductivity)
    # Calculate effective U-factor

    if not foundation_wall.insulation_assembly_r_value.nil?
      wall_constr_rvalue = foundation_wall.insulation_assembly_r_value - Material.AirFilmVertical.rvalue
      wall_ins_rvalue_int, wall_ins_rvalue_ext = 0, 0
      wall_ins_dist_to_top_int, wall_ins_dist_to_top_ext = 0, 0
      wall_ins_dist_to_bottom_int, wall_ins_dist_to_bottom_ext = 0, 0
    else
      wall_constr_rvalue = Material.Concrete(foundation_wall.thickness).rvalue
      wall_ins_rvalue_int = foundation_wall.insulation_interior_r_value
      wall_ins_rvalue_ext = foundation_wall.insulation_exterior_r_value
      wall_ins_dist_to_top_int = foundation_wall.insulation_interior_distance_to_top
      wall_ins_dist_to_top_ext = foundation_wall.insulation_exterior_distance_to_top
      wall_ins_dist_to_bottom_int = foundation_wall.insulation_interior_distance_to_bottom
      wall_ins_dist_to_bottom_ext = foundation_wall.insulation_exterior_distance_to_bottom
    end

    # Calculated based on Manual J 8th Ed. procedure in section A12-4 (15% decrease due to soil thermal storage)
    u_wall = 0.0
    wall_height = foundation_wall.height.ceil
    wall_depth_above_grade = foundation_wall.height - foundation_wall.depth_below_grade
    for distance_to_top in 1..wall_height
      # Calculate R-wall at this depth
      r_wall = wall_constr_rvalue + Material.AirFilmVertical.rvalue # Base wall construction + interior film
      if distance_to_top <= wall_depth_above_grade
        # Above-grade: no soil, add exterior film
        r_soil = 0.0
        r_wall += Material.AirFilmOutside.rvalue
      else
        # Below-grade: add soil, no exterior film
        distance_to_grade = distance_to_top - wall_depth_above_grade
        r_soil = (Math::PI * distance_to_grade / 2.0) / ground_conductivity
      end
      if (distance_to_top > wall_ins_dist_to_top_int) && (distance_to_top <= wall_ins_dist_to_bottom_int)
        r_wall += wall_ins_rvalue_int # Interior insulation at this depth, add R-value
      end
      if (distance_to_top > wall_ins_dist_to_top_ext) && (distance_to_top <= wall_ins_dist_to_bottom_ext)
        r_wall += wall_ins_rvalue_ext # Exterior insulation at this depth, add R-value
      end
      if include_soil
        u_wall += 1.0 / (r_soil + r_wall)
      else
        u_wall += 1.0 / r_wall
      end
    end
    u_wall /= wall_height
    if include_soil
      u_wall *= 0.85
    end

    return u_wall
  end

  def self.calc_slab_f_value(slab, ground_conductivity)
    # Calculation for the F-values in Table 4A for slab foundations.
    # Important pages are the Table values (pg. 344-345) and the software protocols
    # in Appendix 12 (pg. 517-518).
    soil_r_per_foot = 1.0 / ground_conductivity

    slab_r_gravel_per_inch = 0.65 # Based on calibration by Tony Fontanini

    # Because of uncertainty pertaining to the effective path radius, F-values are calculated
    # for six radii (8, 9, 10, 11, 12, and 13 feet) and averaged.
    f_values = []
    for path_radius in 8..13
      u_effective = []
      for radius in 0..path_radius
        spl = [Math::PI * radius - 1, 0].max # soil path length (SPL)

        # Concrete, gravel, and insulation
        if radius == 0
          r_concrete = 0.0
          r_gravel = 0.0 # No gravel on edge
          if slab.perimeter_insulation_depth > 0
            r_ins = slab.perimeter_insulation_r_value # Insulation on edge
          else
            r_ins = 0.0
          end
        else
          r_concrete = Material.Concrete(slab.thickness).rvalue
          r_gravel = [slab_r_gravel_per_inch * (12.0 - slab.thickness), 0].max
          if slab.under_slab_insulation_spans_entire_slab
            r_ins = slab.under_slab_insulation_r_value
          elsif radius <= slab.under_slab_insulation_width && radius <= slab.perimeter_insulation_depth
            r_ins = slab.under_slab_insulation_r_value + slab.perimeter_insulation_r_value
          elsif radius <= slab.under_slab_insulation_width
            r_ins = slab.under_slab_insulation_r_value
          elsif radius <= slab.perimeter_insulation_depth
            r_ins = slab.perimeter_insulation_r_value
          else
            r_ins = 0.0
          end
        end

        # Air Films = Indoor Finish + Indoor Air Film + Exposed Air Film (Figure A12-6 pg. 517)
        r_air_film = 0.05 + 0.92 + 0.17

        # Soil
        r_soil = soil_r_per_foot * spl # (h-F-ft2/BTU)

        # Effective R-Value
        r_air_to_air = r_concrete + r_gravel + r_ins + r_air_film + r_soil

        # Effective U-Factor
        u_effective << 1.0 / r_air_to_air
      end

      f_values << u_effective.sum
    end

    return f_values.sum() / f_values.size
  end

  def self.calc_basement_effective_uvalue(slab_is_insulated, depth_below_grade, width_of_shortest_side, ground_conductivity)
    # Based on MJ 8th Ed. A12-7 and ASHRAE HoF 2013 pg 18.31 Eq 40
    r_other = 1.47 # Value from ASHRAE HoF, probably used by Manual J
    z_f = depth_below_grade
    w_b = width_of_shortest_side
    u_avg_bf = (2.0 * ground_conductivity / (Math::PI * w_b)) * (Math::log(w_b / 2.0 + z_f / 2.0 + (ground_conductivity * r_other) / Math::PI) - Math::log(z_f / 2.0 + (ground_conductivity * r_other) / Math::PI))
    u_value = 0.85 * u_avg_bf # To account for the storage effect of soil, multiply by 0.85
    if slab_is_insulated
      u_value *= 0.7 # U-values are multiplied by 0.70 to produce U-values for insulated floors
    end
    return u_value
  end

  def self.get_hvac_heating_type(hvac_heating)
    if hvac_heating.nil?
      return
    elsif hvac_heating.is_a? HPXML::HeatingSystem
      return hvac_heating.heating_system_type
    else
      return hvac_heating.heat_pump_type
    end
  end

  def self.get_hvac_cooling_type(hvac_cooling)
    if hvac_cooling.nil?
      return
    elsif hvac_cooling.is_a? HPXML::CoolingSystem
      return hvac_cooling.cooling_system_type
    else
      return hvac_cooling.heat_pump_type
    end
  end

  def self.get_fractions_load_served(hvac_heating, hvac_cooling, hpxml_bldg, hvac_systems, zone)
    if hvac_cooling.is_a?(HPXML::CoolingSystem) && hvac_cooling.has_integrated_heating
      frac_heat_load_served = hvac_cooling.integrated_heating_system_fraction_heat_load_served
    elsif hvac_heating.nil?
      frac_heat_load_served = 0
    elsif hvac_heating.is_a?(HPXML::HeatingSystem) && hvac_heating.is_heat_pump_backup_system
      if not hvac_systems.nil?
        # Use the same load fractions as the heat pump
        heat_pump = hvac_heating.primary_heat_pump
        frac_heat_load_served = heat_pump.fraction_heat_load_served
      else
        frac_heat_load_served = 0 # Don't double count the HP and HP backup when calculating the fraction for the zone
      end
    else
      frac_heat_load_served = hvac_heating.fraction_heat_load_served
    end

    if hvac_cooling.nil?
      frac_cool_load_served = 0
    else
      frac_cool_load_served = hvac_cooling.fraction_cool_load_served
    end

    if hpxml_bldg.conditioned_zones.size == 1
      # One conditioned zone, use the heating/cooling fractions as provided.
    else
      # There are multiple conditioned zones, so assume the HVAC systems attached to
      # the zone fully conditions it. Determine the fraction of the zone load each
      # HVAC system serves by dividing (fraction load served by this system) by
      # (fraction load served by all the zone's systems).
      if not hvac_systems.nil?
        sum_frac_heat_load_served = 0.0
        sum_frac_cool_load_served = 0.0
        hvac_systems.each do |hvac_system2|
          hvac_heating2, hvac_cooling2 = hvac_system2[:heating], hvac_system2[:cooling]
          zone2 = hvac_heating2.nil? ? hvac_cooling2.zone : hvac_heating2.zone
          next if is_system_to_skip(hvac_heating2, hvac_cooling2, zone)
          next if zone2 != zone

          fracs = get_fractions_load_served(hvac_heating2, hvac_cooling2, hpxml_bldg, nil, nil)
          sum_frac_heat_load_served += fracs[0]
          sum_frac_cool_load_served += fracs[1]
        end

        if sum_frac_heat_load_served > 0
          frac_heat_load_served /= sum_frac_heat_load_served
        end
        if sum_frac_cool_load_served > 0
          frac_cool_load_served /= sum_frac_cool_load_served
        end
      end
    end

    return frac_heat_load_served, frac_cool_load_served
  end

  def self.get_has_radiant_floor(zone)
    # FUTURE: Allow specifying presence of radiant floors on a floor-by-floor basis?
    if zone.heating_systems.count { |htg| htg.electric_resistance_distribution == HPXML::ElectricResistanceDistributionRadiantFloor } > 0
      return true
    end
    if zone.hvac_distributions.count { |hvac_dist| hvac_dist.hydronic_type == HPXML::HydronicTypeRadiantFloor } > 0
      return true
    end

    return false
  end

  def self.assign_to_hpxml_system(htg_sys, clg_sys, hvac_sizings)
    if not htg_sys.nil?

      # Heating capacity
      if htg_sys.heating_capacity.nil? || ((htg_sys.heating_capacity - hvac_sizings.Heat_Capacity).abs >= 1.0)
        scaling_factor = Float(hvac_sizings.Heat_Capacity.round) / htg_sys.heating_capacity unless htg_sys.heating_capacity.nil?
        # Heating capacity @ 17F
        if htg_sys.is_a? HPXML::HeatPump
          if (not htg_sys.heating_capacity.nil?) && (not htg_sys.heating_capacity_17F.nil?)
            # Fixed value entered; scale w/ heating_capacity in case allow_increased_fixed_capacities=true
            htg_cap_17f = htg_sys.heating_capacity_17F * scaling_factor
            if (htg_sys.heating_capacity_17F - htg_cap_17f).abs >= 1.0
              htg_sys.heating_capacity_17F = Float(htg_cap_17f.round)
              htg_sys.heating_capacity_17F_isdefaulted = true
            end
          end
        end
        if not htg_sys.heating_detailed_performance_data.empty?
          # Fixed values entered; Scale w/ heating_capacity in case allow_increased_fixed_capacities=true
          htg_sys.heating_detailed_performance_data.each do |dp|
            next if dp.capacity.nil? # using autosized values, process later

            htg_cap_dp = dp.capacity * scaling_factor
            if (dp.capacity - htg_cap_dp).abs >= 1.0
              dp.capacity = Float(htg_cap_dp.round)
              dp.capacity_isdefaulted = true
            end
          end
        end
        htg_sys.heating_capacity = Float(hvac_sizings.Heat_Capacity.round)
        htg_sys.heating_capacity_isdefaulted = true
      end

      # Heating backup capacity
      if htg_sys.is_a? HPXML::HeatPump
        if htg_sys.backup_type.nil?
          if htg_sys.backup_heating_capacity.nil?
            htg_sys.backup_heating_capacity = 0.0
            htg_sys.backup_heating_capacity_isdefaulted = true
          end
        elsif htg_sys.backup_type == HPXML::HeatPumpBackupTypeIntegrated
          if htg_sys.backup_heating_capacity.nil? || ((htg_sys.backup_heating_capacity - hvac_sizings.Heat_Capacity_Supp).abs >= 1.0)
            htg_sys.backup_heating_capacity = Float(hvac_sizings.Heat_Capacity_Supp.round)
            htg_sys.backup_heating_capacity_isdefaulted = true
          end
        end
      end

      # Heating airflow
      if not (htg_sys.is_a?(HPXML::HeatingSystem) &&
              [HPXML::HVACTypeBoiler,
               HPXML::HVACTypeElectricResistance].include?(htg_sys.heating_system_type))
        htg_sys.heating_airflow_cfm = Float(hvac_sizings.Heat_Airflow.round)
        htg_sys.heating_airflow_cfm_isdefaulted = true
      end

      # Heating geothermal loop
      if htg_sys.is_a? HPXML::HeatPump
        htg_sys.additional_properties.GSHP_G_Functions = hvac_sizings.GSHP_G_Functions

        geothermal_loop = htg_sys.geothermal_loop
        if not geothermal_loop.nil?
          if geothermal_loop.loop_flow.nil?
            geothermal_loop.loop_flow = hvac_sizings.GSHP_Loop_flow
            geothermal_loop.loop_flow_isdefaulted = true
          end
          if geothermal_loop.num_bore_holes.nil?
            geothermal_loop.num_bore_holes = hvac_sizings.GSHP_Bore_Holes
            geothermal_loop.num_bore_holes_isdefaulted = true
          end
          if geothermal_loop.bore_length.nil?
            geothermal_loop.bore_length = hvac_sizings.GSHP_Bore_Depth
            geothermal_loop.bore_length_isdefaulted = true
          end
          if geothermal_loop.bore_config.nil?
            geothermal_loop.bore_config = hvac_sizings.GSHP_Bore_Config
            geothermal_loop.bore_config_isdefaulted = true
          end
        end
      end

    end

    if not clg_sys.nil?

      # Cooling capacity
      if clg_sys.cooling_capacity.nil? || ((clg_sys.cooling_capacity - hvac_sizings.Cool_Capacity).abs >= 1.0)
        if not clg_sys.cooling_detailed_performance_data.empty?
          scaling_factor = Float(hvac_sizings.Cool_Capacity.round) / clg_sys.cooling_capacity unless clg_sys.cooling_capacity.nil?
          # Fixed values entered; Scale w/ cooling_capacity in case allow_increased_fixed_capacities=true
          clg_sys.cooling_detailed_performance_data.each do |dp|
            next if dp.capacity.nil? # using autosized values

            clg_cap_dp = dp.capacity * scaling_factor
            if (dp.capacity - clg_cap_dp).abs >= 1.0
              dp.capacity = Float(clg_cap_dp.round)
              dp.capacity_isdefaulted = true
            end
          end
        end
        clg_sys.cooling_capacity = Float(hvac_sizings.Cool_Capacity.round)
        clg_sys.cooling_capacity_isdefaulted = true
      end

      # Cooling integrated heating system capacity
      if (clg_sys.is_a? HPXML::CoolingSystem) && clg_sys.has_integrated_heating
        if clg_sys.integrated_heating_system_capacity.nil? || ((clg_sys.integrated_heating_system_capacity - hvac_sizings.Heat_Capacity).abs >= 1.0)
          clg_sys.integrated_heating_system_capacity = Float(hvac_sizings.Heat_Capacity.round)
          clg_sys.integrated_heating_system_capacity_isdefaulted = true
        end
        clg_sys.integrated_heating_system_airflow_cfm = Float(hvac_sizings.Heat_Airflow.round)
        clg_sys.integrated_heating_system_airflow_cfm_isdefaulted = true
      end
      clg_sys.additional_properties.cooling_capacity_sensible = Float(hvac_sizings.Cool_Capacity_Sens.round)

      # Cooling airflow
      clg_sys.cooling_airflow_cfm = Float(hvac_sizings.Cool_Airflow.round)
      clg_sys.cooling_airflow_cfm_isdefaulted = true
    end
  end

  def self.aggregate_zone_loads_to_bldg(all_zone_loads)
    bldg_loads = DesignLoadValues.new
    all_zone_loads.values.each do |zone_load|
      bldg_loads.Cool_Sens += zone_load.Cool_Sens
      bldg_loads.Cool_Lat += zone_load.Cool_Lat
      bldg_loads.Cool_Tot += zone_load.Cool_Tot
      bldg_loads.Cool_Ducts_Sens += zone_load.Cool_Ducts_Sens
      bldg_loads.Cool_Ducts_Lat += zone_load.Cool_Ducts_Lat
      bldg_loads.Cool_Windows += zone_load.Cool_Windows
      bldg_loads.Cool_Skylights += zone_load.Cool_Skylights
      bldg_loads.Cool_Doors += zone_load.Cool_Doors
      bldg_loads.Cool_Walls += zone_load.Cool_Walls
      bldg_loads.Cool_Roofs += zone_load.Cool_Roofs
      bldg_loads.Cool_Floors += zone_load.Cool_Floors
      bldg_loads.Cool_Slabs += zone_load.Cool_Slabs
      bldg_loads.Cool_Ceilings += zone_load.Cool_Ceilings
      bldg_loads.Cool_Infil_Sens += zone_load.Cool_Infil_Sens
      bldg_loads.Cool_Vent_Sens += zone_load.Cool_Vent_Sens
      bldg_loads.Cool_Infil_Lat += zone_load.Cool_Infil_Lat
      bldg_loads.Cool_Vent_Lat += zone_load.Cool_Vent_Lat
      bldg_loads.Cool_IntGains_Sens += zone_load.Cool_IntGains_Sens
      bldg_loads.Cool_IntGains_Lat += zone_load.Cool_IntGains_Lat
      bldg_loads.Cool_AEDExcursion += zone_load.Cool_AEDExcursion
      bldg_loads.Heat_Tot += zone_load.Heat_Tot
      bldg_loads.Heat_Ducts += zone_load.Heat_Ducts
      bldg_loads.Heat_Windows += zone_load.Heat_Windows
      bldg_loads.Heat_Skylights += zone_load.Heat_Skylights
      bldg_loads.Heat_Doors += zone_load.Heat_Doors
      bldg_loads.Heat_Walls += zone_load.Heat_Walls
      bldg_loads.Heat_Roofs += zone_load.Heat_Roofs
      bldg_loads.Heat_Floors += zone_load.Heat_Floors
      bldg_loads.Heat_Slabs += zone_load.Heat_Slabs
      bldg_loads.Heat_Ceilings += zone_load.Heat_Ceilings
      bldg_loads.Heat_Infil += zone_load.Heat_Infil
      bldg_loads.Heat_Vent += zone_load.Heat_Vent
      zone_load.HourlyFenestrationLoads.each_with_index do |load, i|
        bldg_loads.HourlyFenestrationLoads[i] += load
      end
    end
    return bldg_loads
  end

  def self.assign_to_hpxml_obj(hpxml_object, loads)
    tol = 10 # Btuh

    # Assign heating design loads to HPXML object
    hpxml_object.hdl_total = Float(loads.Heat_Tot.round)
    hpxml_object.hdl_walls = Float(loads.Heat_Walls.round)
    hpxml_object.hdl_ceilings = Float(loads.Heat_Ceilings.round)
    hpxml_object.hdl_roofs = Float(loads.Heat_Roofs.round)
    hpxml_object.hdl_floors = Float(loads.Heat_Floors.round)
    hpxml_object.hdl_slabs = Float(loads.Heat_Slabs.round)
    hpxml_object.hdl_windows = Float(loads.Heat_Windows.round)
    hpxml_object.hdl_skylights = Float(loads.Heat_Skylights.round)
    hpxml_object.hdl_doors = Float(loads.Heat_Doors.round)
    hpxml_object.hdl_infil = Float(loads.Heat_Infil.round)
    hpxml_object.hdl_vent = Float(loads.Heat_Vent.round)
    hpxml_object.hdl_ducts = Float(loads.Heat_Ducts.round)
    if hpxml_object.hdl_total != 0
      # Error-checking to ensure we captured all the design load components
      hdl_sum = (hpxml_object.hdl_walls + hpxml_object.hdl_ceilings + hpxml_object.hdl_roofs +
                 hpxml_object.hdl_floors + hpxml_object.hdl_slabs + hpxml_object.hdl_windows +
                 hpxml_object.hdl_skylights + hpxml_object.hdl_doors + hpxml_object.hdl_infil +
                 hpxml_object.hdl_vent + hpxml_object.hdl_ducts)
      if (hdl_sum - hpxml_object.hdl_total).abs > tol
        fail 'Heating design loads do not sum to total.'
      end
    end

    # Assign cooling sensible design loads to HPXML object
    hpxml_object.cdl_sens_total = Float(loads.Cool_Sens.round)
    hpxml_object.cdl_sens_walls = Float(loads.Cool_Walls.round)
    hpxml_object.cdl_sens_ceilings = Float(loads.Cool_Ceilings.round)
    hpxml_object.cdl_sens_roofs = Float(loads.Cool_Roofs.round)
    hpxml_object.cdl_sens_floors = Float(loads.Cool_Floors.round)
    hpxml_object.cdl_sens_slabs = Float(loads.Cool_Slabs.round)
    hpxml_object.cdl_sens_windows = Float(loads.Cool_Windows.round)
    hpxml_object.cdl_sens_skylights = Float(loads.Cool_Skylights.round)
    hpxml_object.cdl_sens_aedexcursion = Float(loads.Cool_AEDExcursion.round)
    hpxml_object.cdl_sens_doors = Float(loads.Cool_Doors.round)
    hpxml_object.cdl_sens_infil = Float(loads.Cool_Infil_Sens.round)
    hpxml_object.cdl_sens_vent = Float(loads.Cool_Vent_Sens.round)
    hpxml_object.cdl_sens_ducts = Float(loads.Cool_Ducts_Sens.round)
    hpxml_object.cdl_sens_intgains = Float(loads.Cool_IntGains_Sens.round)
    hpxml_object.cdl_sens_aed_curve = loads.HourlyFenestrationLoads.map { |f| f.round }.join(', ')
    if hpxml_object.cdl_sens_total != 0
      # Error-checking to ensure we captured all the design load components
      cdl_sens_sum = (hpxml_object.cdl_sens_walls + hpxml_object.cdl_sens_ceilings +
                      hpxml_object.cdl_sens_roofs + hpxml_object.cdl_sens_floors +
                      hpxml_object.cdl_sens_slabs + hpxml_object.cdl_sens_windows +
                      hpxml_object.cdl_sens_skylights + hpxml_object.cdl_sens_doors +
                      hpxml_object.cdl_sens_infil + hpxml_object.cdl_sens_vent +
                      hpxml_object.cdl_sens_ducts + hpxml_object.cdl_sens_intgains +
                      hpxml_object.cdl_sens_aedexcursion)
      if (cdl_sens_sum - hpxml_object.cdl_sens_total).abs > tol
        fail 'Cooling sensible design loads do not sum to total.'
      end
    end

    # Assign cooling latent design loads to HPXML object
    hpxml_object.cdl_lat_total = Float(loads.Cool_Lat.round)
    hpxml_object.cdl_lat_ducts = Float(loads.Cool_Ducts_Lat.round)
    hpxml_object.cdl_lat_infil = Float(loads.Cool_Infil_Lat.round)
    hpxml_object.cdl_lat_vent = Float(loads.Cool_Vent_Lat.round)
    hpxml_object.cdl_lat_intgains = Float(loads.Cool_IntGains_Lat.round)
    if hpxml_object.cdl_lat_total != 0
      # Error-checking to ensure we captured all the design load components
      cdl_lat_sum = (hpxml_object.cdl_lat_ducts + hpxml_object.cdl_lat_infil +
                     hpxml_object.cdl_lat_vent + hpxml_object.cdl_lat_intgains)
      if (cdl_lat_sum - hpxml_object.cdl_lat_total).abs > tol
        fail 'Cooling latent design loads do not sum to total.'
      end
    end
  end

  def self.write_detailed_output(output_format, output_file_path, hpxml_bldg, all_zone_loads, all_space_loads)
    line_break = nil
    results_out = []

    orientation_map = { HPXML::OrientationEast => 'E',
                        HPXML::OrientationNorth => 'N',
                        HPXML::OrientationNortheast => 'NE',
                        HPXML::OrientationNorthwest => 'NW',
                        HPXML::OrientationSouth => 'S',
                        HPXML::OrientationSoutheast => 'SE',
                        HPXML::OrientationSouthwest => 'SW',
                        HPXML::OrientationWest => 'W',
                        nil => 'N/S/E/W' }

    def self.windows(obj)
      return obj.windows.select { |s| s.additional_properties.respond_to?(:formj1_values) }
    end

    def self.skylights(obj)
      return obj.skylights.select { |s| s.additional_properties.respond_to?(:formj1_values) }
    end

    def self.doors(obj)
      return obj.doors.select { |s| s.additional_properties.respond_to?(:formj1_values) }
    end

    def self.walls(obj)
      return (obj.walls + obj.rim_joists + obj.foundation_walls).select { |s| s.additional_properties.respond_to?(:formj1_values) }
    end

    def self.ceilings(obj)
      return obj.floors.select { |s| s.additional_properties.respond_to?(:formj1_values) && s.is_ceiling } + obj.roofs.select { |s| s.additional_properties.respond_to?(:formj1_values) }
    end

    def self.floors(obj)
      return obj.floors.select { |s| s.additional_properties.respond_to?(:formj1_values) && s.is_floor } + obj.slabs.select { |s| s.additional_properties.respond_to?(:formj1_values) }
    end

    # Note: Every report name must have the HPXML BuildingID in it in case we are running a whole MF building with multiple Building elements.
    if hpxml_bldg.conditioned_zones[0].id.start_with?(Constants.AutomaticallyAdded)
      zone_col_names = ["#{hpxml_bldg.building_id}"] # Leave out name of automatically added zone
    else
      zone_col_names = all_zone_loads.keys.map { |zone| "#{hpxml_bldg.building_id}: #{zone.id}" }
    end
    if all_space_loads.empty?
      space_col_names = []
    else
      space_col_names = all_space_loads.keys.map { |space| "#{hpxml_bldg.building_id}: #{space.id}" }
    end

    # Summary Results
    results_out << ["Report: #{hpxml_bldg.building_id}: Summary", 'Orientation', 'Heating HTM', 'Cooling HTM', 'Heating CFM', 'Cooling CFM']
    windows(hpxml_bldg).each do |window|
      fj1 = window.additional_properties.formj1_values
      results_out << ["Windows: #{window.id}", orientation_map[window.orientation], fj1.Heat_HTM, fj1.Cool_HTM]
    end
    skylights(hpxml_bldg).each do |skylight|
      fj1 = skylight.additional_properties.formj1_values
      results_out << ["Skylights: #{skylight.id}", orientation_map[skylight.orientation], fj1.Heat_HTM, fj1.Cool_HTM]
    end
    doors(hpxml_bldg).each do |door|
      fj1 = door.additional_properties.formj1_values
      results_out << ["Doors: #{door.id}", orientation_map[door.orientation], fj1.Heat_HTM, fj1.Cool_HTM]
    end
    walls(hpxml_bldg).each do |wall|
      fj1 = wall.additional_properties.formj1_values
      results_out << ["Walls: #{wall.id}", orientation_map[wall.orientation], fj1.Heat_HTM, fj1.Cool_HTM]
    end
    ceilings(hpxml_bldg).each do |ceiling|
      fj1 = ceiling.additional_properties.formj1_values
      results_out << ["Ceilings: #{ceiling.id}", nil, fj1.Heat_HTM, fj1.Cool_HTM]
    end
    floors(hpxml_bldg).each do |floor|
      fj1 = floor.additional_properties.formj1_values
      results_out << ["Floors: #{floor.id}", nil, fj1.Heat_HTM, fj1.Cool_HTM]
    end
    results_out << ['Infiltration', nil, nil, nil, hpxml_bldg.additional_properties.infil_heat_cfm.round, hpxml_bldg.additional_properties.infil_cool_cfm.round]
    results_out << ['Ventilation', nil, nil, nil, hpxml_bldg.additional_properties.vent_heat_cfm.round, hpxml_bldg.additional_properties.vent_cool_cfm.round]

    # Zone results
    all_zone_loads.keys.each_with_index do |zone, i|
      results_out << [line_break]
      results_out << ["Report: #{zone_col_names[i]}: Loads", 'Area (ft^2)', 'Length (ft)', 'Wall Area Ratio', 'Heating (Btuh)', 'Cooling Sensible (Btuh)', 'Cooling Latent (Btuh)']
      windows(zone).each do |window|
        fj1 = window.additional_properties.formj1_values
        results_out << ["Windows: #{window.id}", fj1.Area, fj1.Length, nil, fj1.Heat_Load, fj1.Cool_Load_Sens]
      end
      skylights(zone).each do |skylight|
        fj1 = skylight.additional_properties.formj1_values
        results_out << ["Skylights: #{skylight.id}", fj1.Area, fj1.Length, nil, fj1.Heat_Load, fj1.Cool_Load_Sens]
      end
      doors(zone).each do |door|
        fj1 = door.additional_properties.formj1_values
        results_out << ["Doors: #{door.id}", fj1.Area, fj1.Length, nil, fj1.Heat_Load, fj1.Cool_Load_Sens]
      end
      walls(zone).each do |wall|
        fj1 = wall.additional_properties.formj1_values
        results_out << ["Walls: #{wall.id}", fj1.Area, fj1.Length, nil, fj1.Heat_Load, fj1.Cool_Load_Sens]
      end
      ceilings(zone).each do |ceiling|
        fj1 = ceiling.additional_properties.formj1_values
        results_out << ["Ceilings: #{ceiling.id}", fj1.Area, fj1.Length, nil, fj1.Heat_Load, fj1.Cool_Load_Sens]
      end
      floors(zone).each do |floor|
        fj1 = floor.additional_properties.formj1_values
        results_out << ["Floors: #{floor.id}", fj1.Area, fj1.Length, nil, fj1.Heat_Load, fj1.Cool_Load_Sens]
      end
      zone_loads = all_zone_loads[zone]
      results_out << ['Infiltration', nil, nil, 1.0, zone_loads.Heat_Infil.round, zone_loads.Cool_Infil_Sens.round, zone_loads.Cool_Infil_Lat.round]
      results_out << ['Internal Gains', nil, nil, nil, nil, zone_loads.Cool_IntGains_Sens.round, zone_loads.Cool_IntGains_Lat.round]
      results_out << ['Ducts', nil, nil, nil, zone_loads.Heat_Ducts.round, zone_loads.Cool_Ducts_Sens.round, zone_loads.Cool_Ducts_Lat.round]
      results_out << ['Ventilation', nil, nil, nil, zone_loads.Heat_Vent.round, zone_loads.Cool_Vent_Sens.round, zone_loads.Cool_Vent_Lat.round]
      results_out << ['AED Excursion', nil, nil, nil, nil, zone_loads.Cool_AEDExcursion.round, nil]
      results_out << ['Total', nil, nil, nil, zone_loads.Heat_Tot.round, zone_loads.Cool_Sens.round, zone_loads.Cool_Lat.round]
    end

    # Space results
    all_space_loads.keys.each_with_index do |space, i|
      results_out << [line_break]
      results_out << ["Report: #{space_col_names[i]}: Loads", 'Area (ft^2)', 'Length (ft)', 'Wall Area Ratio', 'Heating (Btuh)', 'Cooling Sensible (Btuh)']
      windows(space).select { |s| s.wall.space == space }.each do |window|
        fj1 = window.additional_properties.formj1_values
        results_out << ["Windows: #{window.id}", fj1.Area, fj1.Length, nil, fj1.Heat_Load, fj1.Cool_Load_Sens]
      end
      skylights(space).select { |s| s.roof.space == space }.each do |skylight|
        fj1 = skylight.additional_properties.formj1_values
        results_out << ["Skylights: #{skylight.id}", fj1.Area, fj1.Length, nil, fj1.Heat_Load, fj1.Cool_Load_Sens]
      end
      doors(space).select { |s| s.wall.space == space }.each do |door|
        fj1 = door.additional_properties.formj1_values
        results_out << ["Doors: #{door.id}", fj1.Area, fj1.Length, nil, fj1.Heat_Load, fj1.Cool_Load_Sens]
      end
      walls(space).select { |s| s.space == space }.each do |wall|
        fj1 = wall.additional_properties.formj1_values
        results_out << ["Walls: #{wall.id}", fj1.Area, fj1.Length, nil, fj1.Heat_Load, fj1.Cool_Load_Sens]
      end
      ceilings(space).select { |s| s.space == space }.each do |ceiling|
        fj1 = ceiling.additional_properties.formj1_values
        results_out << ["Ceilings: #{ceiling.id}", fj1.Area, fj1.Length, nil, fj1.Heat_Load, fj1.Cool_Load_Sens]
      end
      floors(space).select { |s| s.space == space }.each do |floor|
        fj1 = floor.additional_properties.formj1_values
        results_out << ["Floors: #{floor.id}", fj1.Area, fj1.Length, nil, fj1.Heat_Load, fj1.Cool_Load_Sens]
      end
      space_loads = all_space_loads[space]
      results_out << ['Infiltration', nil, nil, space.additional_properties.wall_area_ratio.round(3), space_loads.Heat_Infil.round, space_loads.Cool_Infil_Sens.round]
      results_out << ['Internal Gains', nil, nil, nil, nil, space_loads.Cool_IntGains_Sens.round]
      results_out << ['Ducts', nil, nil, nil, space_loads.Heat_Ducts.round, space_loads.Cool_Ducts_Sens.round]
      results_out << ['AED Excursion', nil, nil, nil, nil, space_loads.Cool_AEDExcursion.round]
      results_out << ['Total', nil, nil, nil, space_loads.Heat_Tot.round, space_loads.Cool_Sens.round]
    end

    # AED curve
    results_out << [line_break]
    results_out << ["Report: #{hpxml_bldg.building_id}: AED Curve"] + [8, 9, 10, 11, 12, 13, 14, 15, 16, 17, 18, 19].map { |hr| "Hr #{hr} (Btuh)" }
    all_zone_loads.values.each_with_index do |zone_loads, i|
      results_out << [zone_col_names[i]] + zone_loads.HourlyFenestrationLoads.map { |l| l.round }
    end
    all_space_loads.values.each_with_index do |space_loads, i|
      results_out << [space_col_names[i]] + space_loads.HourlyFenestrationLoads.map { |l| l.round }
    end

    if ['csv'].include? output_format
      if File.exist? output_file_path
        # Separate from existing data
        results_out.insert(0, [line_break])
      end
      CSV.open(output_file_path, 'a') { |csv| results_out.to_a.each { |elem| csv << elem } }
    elsif ['json', 'msgpack'].include? output_format
      h = {}
      report, columns = nil, nil
      results_out.each do |out|
        if out == [line_break]
          report, columns = nil, nil
          next
        end

        if report.nil? && out[0].start_with?('Report:')
          report = out[0]
          columns = out[1..-1]
          h[report] = {}
          next
        end

        name = out[0]
        items = {}
        for i in 1..out.size - 1
          next if out[i].nil?

          items[columns[i - 1]] = out[i]
        end
        h[report][name] = items
      end

      if File.exist? output_file_path
        h = JSON.parse(File.read(output_file_path)).merge(h)
      end

      if output_format == 'json'
        require 'json'
        File.open(output_file_path, 'w') { |json| json.write(JSON.pretty_generate(h)) }
      elsif output_format == 'msgpack'
        require 'msgpack'
        File.open(output_file_path, 'w') { |json| h.to_msgpack(json) }
      end
    end
  end
end

class MJValues
  def initialize
  end
  attr_accessor(:daily_range_temp_adjust, :cool_setpoint, :heat_setpoint, :cool_design_grains, :ctd, :htd,
                :daily_range_num, :acf, :cool_indoor_wetbulb, :cool_indoor_enthalpy, :cool_outdoor_wetbulb,
                :inside_air_dens, :cool_design_temps, :heat_design_temps, :p_atm, :latitude, :ground_conductivity)
end

class DesignLoadValues
  attr_accessor(:Cool_Sens, :Cool_Lat, :Cool_Tot, :Heat_Tot, :Heat_Ducts, :Cool_Ducts_Sens, :Cool_Ducts_Lat,
                :Cool_Windows, :Cool_Skylights, :Cool_Doors, :Cool_Walls, :Cool_Roofs, :Cool_Floors, :Cool_Slabs,
                :Cool_Ceilings, :Cool_Infil_Sens, :Cool_Vent_Sens, :Cool_Infil_Lat, :Cool_Vent_Lat,
                :Cool_IntGains_Sens, :Cool_IntGains_Lat, :Cool_AEDExcursion,
                :Heat_Windows, :Heat_Skylights, :Heat_Doors, :Heat_Walls, :Heat_Roofs, :Heat_Floors,
                :Heat_Slabs, :Heat_Ceilings, :Heat_Infil, :Heat_Vent, :HourlyFenestrationLoads)

  def initialize
    @Cool_Sens = 0.0
    @Cool_Lat = 0.0
    @Cool_Tot = 0.0
    @Heat_Tot = 0.0
    @Heat_Ducts = 0.0
    @Cool_Ducts_Sens = 0.0
    @Cool_Ducts_Lat = 0.0
    @Cool_Windows = 0.0
    @Cool_Skylights = 0.0
    @Cool_AEDExcursion = 0.0
    @Cool_Doors = 0.0
    @Cool_Walls = 0.0
    @Cool_Roofs = 0.0
    @Cool_Floors = 0.0
    @Cool_Slabs = 0.0
    @Cool_Ceilings = 0.0
    @Cool_Infil_Sens = 0.0
    @Cool_Infil_Lat = 0.0
    @Cool_Vent_Sens = 0.0
    @Cool_Vent_Lat = 0.0
    @Cool_IntGains_Sens = 0.0
    @Cool_IntGains_Lat = 0.0
    @Heat_Windows = 0.0
    @Heat_Skylights = 0.0
    @Heat_Doors = 0.0
    @Heat_Walls = 0.0
    @Heat_Roofs = 0.0
    @Heat_Floors = 0.0
    @Heat_Slabs = 0.0
    @Heat_Ceilings = 0.0
    @Heat_Infil = 0.0
    @Heat_Vent = 0.0
    @HourlyFenestrationLoads = [0.0] * 12
  end
end

class HVACSizingValues
  attr_accessor(:Cool_Load_Sens, :Cool_Load_Lat, :Cool_Load_Tot, :Cool_Capacity, :Cool_Capacity_Sens, :Cool_Airflow,
                :Heat_Load, :Heat_Load_Supp, :Heat_Capacity, :Heat_Capacity_Supp, :Heat_Airflow,
                :GSHP_Loop_flow, :GSHP_Bore_Holes, :GSHP_Bore_Depth, :GSHP_G_Functions, :GSHP_Bore_Config)

  def initialize
  end
end

class FormJ1Values
  attr_accessor(:Area, :Length, :Heat_HTM, :Cool_HTM, :Heat_Load, :Cool_Load_Sens, :Cool_Load_Lat)

  def initialize(heat_load:, cool_load_sens:, cool_load_lat:, area: nil, length: nil, heat_htm: nil, cool_htm: nil)
    @Heat_Load = heat_load.round
    @Cool_Load_Sens = cool_load_sens.round
    @Cool_Load_Lat = cool_load_lat.round
    @Area = area.round(2) unless area.nil?
    @Length = length.round unless length.nil?
    @Heat_HTM = heat_htm.round(2) unless heat_htm.nil?
    @Cool_HTM = cool_htm.round(2) unless cool_htm.nil?
  end
end<|MERGE_RESOLUTION|>--- conflicted
+++ resolved
@@ -7,33 +7,6 @@
     # values (e.g., capacities, airflows) specific to each HVAC system.
     # Calculations generally follow ACCA Manual J/S.
 
-<<<<<<< HEAD
-    @hpxml_bldg = hpxml_bldg
-    @cfa = cfa
-
-    mj = MJ.new
-    process_site_calcs_and_design_temps(mj, weather, runner)
-
-    # Calculate loads for the conditioned thermal zone
-    bldg_design_loads = DesignLoads.new
-    process_load_windows_skylights(mj, bldg_design_loads)
-    process_load_doors(mj, bldg_design_loads)
-    process_load_walls(mj, bldg_design_loads)
-    process_load_roofs(mj, bldg_design_loads)
-    process_load_ceilings(mj, bldg_design_loads)
-    process_load_floors(mj, bldg_design_loads)
-    process_load_slabs(mj, bldg_design_loads)
-    process_load_infiltration_ventilation(mj, bldg_design_loads, weather)
-    process_load_internal_gains(bldg_design_loads)
-
-    # Aggregate zone loads into initial loads
-    aggregate_loads(bldg_design_loads)
-
-    # Loop through each HVAC system and calculate equipment values.
-    @all_hvac_sizing_values = {} #assign hvac_sizing_values to empty hash
-    system_design_loads = bldg_design_loads.dup
-    hvac_systems.each do |hvac_system| #loop thru each hvac_system object
-=======
     check_for_errors(hpxml_bldg, hvac_systems)
 
     mj = MJValues.new
@@ -60,8 +33,8 @@
     end
 
     # Assign initial loads for each HVAC system (before duct loads)
-    all_hvac_loads = {}
-    hvac_systems.each do |hvac_system|
+    all_hvac_loads = {} #assign hvac_sizing_values to empty hash
+    hvac_systems.each do |hvac_system| #loop thru each hvac_system object
       hvac_heating, hvac_cooling = hvac_system[:heating], hvac_system[:cooling]
       zone = hvac_heating.nil? ? hvac_cooling.zone : hvac_heating.zone
       next if is_system_to_skip(hvac_heating, hvac_cooling, zone)
@@ -72,7 +45,6 @@
     # Calculate final loads and capacities for each HVAC system
     @all_hvac_sizings = {}
     hvac_systems.each do |hvac_system|
->>>>>>> 13a75d9a
       hvac_heating, hvac_cooling = hvac_system[:heating], hvac_system[:cooling]
       zone = hvac_heating.nil? ? hvac_cooling.zone : hvac_heating.zone
       next if is_system_to_skip(hvac_heating, hvac_cooling, zone)
@@ -1745,13 +1717,9 @@
       # such as different indoor/outdoor coil combinations and different blower settings.
       # Ductless systems don't offer this flexibility.
 
-<<<<<<< HEAD
       #per E+ docs, cap, SHR and COP inputs should be “gross” values
 
-      entering_temp = @hpxml_bldg.header.manualj_cooling_design_temp
-=======
       entering_temp = hpxml_bldg.header.manualj_cooling_design_temp
->>>>>>> 13a75d9a
       hvac_cooling_speed = get_sizing_speed(hvac_cooling_ap, true)
       if hvac_cooling.compressor_type == HPXML::HVACCompressorTypeSingleStage
         #ADP/BF specified for Coil:Cooling:DX:SingleSpeed, but should be implemented for all coils
@@ -1775,7 +1743,6 @@
       sens_cap_rated = cool_cap_rated * hvac_cooling_shr
 
       # Calculate the air flow rate required for design conditions
-<<<<<<< HEAD
       hvac_sizing_values.Cool_Airflow = calc_airflow_rate_manual_s(mj, hvac_sizing_values.Cool_Load_Sens, (mj.cool_setpoint - leaving_air_temp), cool_cap_rated)
       #units of Cool_Airflow are cfm
       #calculate rated coil bypass factor HERE, then use rated BF --> design BF --> design SHR --> design sensible capacity
@@ -1802,13 +1769,6 @@
       sens_cap_design = cool_cap_design*hvac_cooling_shr_design
 
       lat_cap_design = [hvac_sizing_values.Cool_Load_Tot - sens_cap_design, 1.0].max
-=======
-      hvac_sizings.Cool_Airflow = calc_airflow_rate_manual_s(mj, hvac_sizings.Cool_Load_Sens, (mj.cool_setpoint - leaving_air_temp), cool_cap_rated)
-
-      sensible_cap_curve_value = process_curve_fit(hvac_sizings.Cool_Airflow, hvac_sizings.Cool_Load_Tot, entering_temp)
-      sens_cap_design = sens_cap_rated * sensible_cap_curve_value
-      lat_cap_design = [hvac_sizings.Cool_Load_Tot - sens_cap_design, 1.0].max
->>>>>>> 13a75d9a
 
       shr_biquadratic = get_shr_biquadratic
       a_sens = shr_biquadratic[0]
