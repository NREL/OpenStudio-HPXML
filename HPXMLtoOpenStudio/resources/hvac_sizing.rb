# frozen_string_literal: true

# Collection of methods for performing HVAC design load and autosizing calculations.
module HVACSizing
  # Calculates heating/cooling design loads, and selects equipment
  # values (e.g., capacities, airflows) specific to each HVAC system.
  # Calculations follow ACCA Manual J (and S).
  #
  # @param runner [OpenStudio::Measure::OSRunner] Object typically used to display warnings
  # @param weather [WeatherFile] Weather object containing EPW information
  # @param hpxml_bldg [HPXML::Building] HPXML Building object representing an individual dwelling unit
  # @param hvac_systems [Array<Hash>] List of HPXML HVAC (heating and/or cooling) systems
  # @param update_hpxml [Boolean] Whether to update the HPXML object so that in.xml reports capacities/airflows
  # @return [Array<Hash, Hash, Hash>] Maps of HVAC systems => HVACSizingValues objects, HPXML::Zones => DesignLoadValues object, HPXML::Spaces => DesignLoadValues object
  def self.calculate(runner, weather, hpxml_bldg, hvac_systems, update_hpxml: true)
    check_for_errors(hpxml_bldg, hvac_systems)

    mj = MJValues.new
    process_site_calcs_and_design_temps(mj, weather, hpxml_bldg)

    # Calculate individual design load components
    all_zone_loads, all_space_loads = init_loads(hpxml_bldg)
    process_load_windows_skylights(mj, hpxml_bldg, all_zone_loads, all_space_loads)
    process_load_doors(mj, hpxml_bldg, all_zone_loads, all_space_loads)
    process_load_walls(mj, hpxml_bldg, all_zone_loads, all_space_loads)
    process_load_roofs(mj, hpxml_bldg, all_zone_loads, all_space_loads)
    process_load_ceilings(mj, hpxml_bldg, all_zone_loads, all_space_loads)
    process_load_floors(mj, hpxml_bldg, all_zone_loads, all_space_loads)
    process_load_slabs(mj, hpxml_bldg, all_zone_loads, all_space_loads)
    process_load_infiltration_ventilation(mj, hpxml_bldg, all_zone_loads, all_space_loads, weather)
    process_load_internal_gains(hpxml_bldg, all_zone_loads, all_space_loads)

    # Calculate heating/cooling totals
    hpxml_bldg.conditioned_zones.each do |zone|
      aggregate_loads_to_totals(all_zone_loads[zone])
      zone.spaces.each do |space|
        aggregate_loads_to_totals(all_space_loads[space])
      end
    end

    # Assign initial loads for each HVAC system (before duct loads)
    all_hvac_loads = {}
    hvac_systems.each do |hvac_system|
      hvac_heating, hvac_cooling = hvac_system[:heating], hvac_system[:cooling]
      zone = hvac_heating.nil? ? hvac_cooling.zone : hvac_heating.zone
      next if is_system_to_skip(hvac_heating, hvac_cooling, zone)

      all_hvac_loads[hvac_system] = all_zone_loads[zone].dup
    end

    # Calculate final loads and capacities for each HVAC system
    @all_hvac_sizings = {}
    hvac_systems.each do |hvac_system|
      hvac_heating, hvac_cooling = hvac_system[:heating], hvac_system[:cooling]
      zone = hvac_heating.nil? ? hvac_cooling.zone : hvac_heating.zone
      next if is_system_to_skip(hvac_heating, hvac_cooling, zone)

      # Calculate system loads (zone load served by this system plus duct loads)
      hvac_loads = all_hvac_loads[hvac_system]
      apply_hvac_air_temperatures(mj, hvac_loads, hvac_heating, hvac_cooling)
      apply_hvac_fractions_load_served(hvac_loads, hvac_heating, hvac_cooling, hpxml_bldg, hvac_systems, zone)
      apply_hvac_duct_loads_heating(mj, zone, hvac_loads, all_zone_loads[zone], all_space_loads, hvac_heating, hpxml_bldg)
      apply_hvac_duct_loads_cooling(mj, zone, hvac_loads, all_zone_loads[zone], all_space_loads, hvac_cooling, hpxml_bldg, weather)
      apply_hvac_cfis_loads(mj, hvac_loads, all_zone_loads[zone], hvac_heating, hvac_cooling, hpxml_bldg)
      apply_hvac_blower_heat_load(hvac_loads, all_zone_loads[zone], hvac_heating, hvac_cooling)
      apply_hvac_piping_load(hvac_loads, all_zone_loads[zone], hvac_heating)

      # Calculate HVAC equipment sizes
      hvac_sizings = HVACSizingValues.new
      apply_hvac_loads_to_hvac_sizings(hvac_sizings, hvac_loads)
      apply_hvac_equipment_adjustments(mj, runner, hvac_sizings, weather, hvac_heating, hvac_cooling, hvac_system, hpxml_bldg)
      apply_hvac_installation_quality(mj, hvac_sizings, hvac_heating, hvac_cooling, hpxml_bldg)
      apply_hvac_autosizing_factors_and_limits(hvac_sizings, hvac_heating, hvac_cooling)
      apply_hvac_final_capacities(hvac_sizings, hvac_heating, hvac_cooling, hpxml_bldg)
      apply_hvac_final_airflows(hvac_sizings, hvac_heating, hvac_cooling)
      apply_hvac_ground_loop(mj, runner, hvac_sizings, weather, hvac_cooling, hpxml_bldg)
      @all_hvac_sizings[hvac_system] = hvac_sizings

      if update_hpxml
        # Assign capacities, airflows, etc. to HPXML systems
        assign_to_hpxml_system(hvac_heating, hvac_cooling, hvac_sizings)
      end
    end

    # Calculate building loads (sum of all zone loads)
    bldg_loads = aggregate_zone_loads_to_bldg(all_zone_loads)

    # Remove any automatically created spaces from output files
    auto_space = all_space_loads.keys.find { |space| space.id.start_with? Constants::AutomaticallyAdded }
    all_space_loads.delete(auto_space) if not auto_space.nil?

    # Assign design loads to HPXML objects for output
    if update_hpxml
      # HPXML Building
      assign_to_hpxml_obj(hpxml_bldg.hvac_plant, bldg_loads)

      # HPXML Zones
      all_zone_loads.each do |zone, zone_loads|
        next if zone.id.start_with? Constants::AutomaticallyAdded

        assign_to_hpxml_obj(zone, zone_loads)
      end

      # HPXML Spaces
      all_space_loads.each do |space, space_loads|
        assign_to_hpxml_obj(space, space_loads)
      end
    end

    return @all_hvac_sizings, all_zone_loads, all_space_loads
  end

  # Checks whether we will be performing sizing calculations on the given HPXML HVAC system.
  #
  # @param hvac_heating [HPXML::HeatingSystem or HPXML::HeatPump] The heating portion of the current HPXML HVAC system
  # @param hvac_cooling [HPXML::CoolingSystem or HPXML::HeatPump] The cooling portion of the current HPXML HVAC system
  # @param zone [HPXML::Zone] The current zone of interest
  # @return [Boolean] true if this system should be excluded from sizing calculations
  def self.is_system_to_skip(hvac_heating, hvac_cooling, zone)
    # Skip systems not attached to this zone
    if (not hvac_heating.nil?) && (hvac_heating.zone != zone)
      return true
    end
    if (not hvac_cooling.nil?) && (hvac_cooling.zone != zone)
      return true
    end

    # Shared systems below should be converted to other equivalent
    # systems before being autosized.

    cooling_type = get_hvac_cooling_type(hvac_cooling)
    if [HPXML::HVACTypeChiller,
        HPXML::HVACTypeCoolingTower].include?(cooling_type)
      return true
    end

    heating_type = get_hvac_heating_type(hvac_heating)
    if (heating_type == HPXML::HVACTypeHeatPumpWaterLoopToAir) &&
       hvac_heating.fraction_heat_load_served.nil?
      return true
    end

    return false
  end

  # Initial checks for errors (i.e., situations that should not occur). Throws an error if found.
  #
  # @param hpxml_bldg [HPXML::Building] HPXML Building object representing an individual dwelling unit
  # @param hvac_systems [Array<Hash>] List of HPXML HVAC (heating and/or cooling) systems
  # @return [nil]
  def self.check_for_errors(hpxml_bldg, hvac_systems)
    # Check all surfaces adjacent to conditioned space (and not adiabatic) are
    # not attached to spaces of unconditioned zones.
    hpxml_bldg.surfaces.each do |surface|
      next unless HPXML::conditioned_locations_this_unit.include?(surface.interior_adjacent_to)
      next if surface.exterior_adjacent_to == HPXML::LocationOtherHousingUnit

      if surface.space.zone.zone_type != HPXML::ZoneTypeConditioned
        fail "Surface '#{surface.id}' is attached to the space of an unconditioned zone."
      end
    end

    # Check all HVAC systems are not attached to unconditioned zones.
    hvac_systems.each do |hvac_system|
      hvac_heating, hvac_cooling = hvac_system[:heating], hvac_system[:cooling]
      zone = hvac_heating.nil? ? hvac_cooling.zone : hvac_heating.zone
      next if is_system_to_skip(hvac_heating, hvac_cooling, zone)

      if (not hvac_heating.nil?) && (hvac_heating.zone.zone_type != HPXML::ZoneTypeConditioned)
        fail "HVAC system '#{hvac_heating.id}' is attached to an unconditioned zone."
      end
      if (not hvac_cooling.nil?) && (hvac_cooling.zone.zone_type != HPXML::ZoneTypeConditioned)
        fail "HVAC system '#{hvac_cooling.id}' is attached to an unconditioned zone."
      end
    end
  end

  # Assigns site values and design temperatures to the mj object.
  #
  # @param mj [MJValues] Object with a collection of misc Manual J values
  # @param weather [WeatherFile] Weather object containing EPW information
  # @param hpxml_bldg [HPXML::Building] HPXML Building object representing an individual dwelling unit
  # @return [nil]
  def self.process_site_calcs_and_design_temps(mj, weather, hpxml_bldg)
    # CLTD adjustments based on daily temperature range
    mj.daily_range_temp_adjust = [4, 0, -5]

    # Manual J indoor conditions
    mj.cool_setpoint = hpxml_bldg.header.manualj_cooling_setpoint
    mj.heat_setpoint = hpxml_bldg.header.manualj_heating_setpoint

    # Calculate the design temperature differences
    mj.ctd = [hpxml_bldg.header.manualj_cooling_design_temp - mj.cool_setpoint, 0.0].max
    mj.htd = [mj.heat_setpoint - hpxml_bldg.header.manualj_heating_design_temp, 0.0].max

    # Determine class (low, medium, high) based on average Daily Temperature Range (DTR)
    mj.daily_range_num = { HPXML::ManualJDailyTempRangeLow => 0,
                           HPXML::ManualJDailyTempRangeMedium => 1,
                           HPXML::ManualJDailyTempRangeHigh => 2 }[hpxml_bldg.header.manualj_daily_temp_range]

    # Calculate the altitude correction factor (ACF) for the site; equation from Table 10A
    mj.acf = 1.0 - 0.0000308 * hpxml_bldg.elevation

    mj.p_psi = Psychrometrics.Pstd_fZ(hpxml_bldg.elevation)
    mj.p_atm = UnitConversions.convert(mj.p_psi, 'psi', 'atm')

    # Calculate interior/outdoor wetbulb temperature for cooling
    mj.cool_indoor_wetbulb = Psychrometrics.Twb_fT_R_P(nil, mj.cool_setpoint, hpxml_bldg.header.manualj_humidity_setpoint, mj.p_psi)
    mj.cool_outdoor_wetbulb = Psychrometrics.Twb_fT_w_P(nil, hpxml_bldg.header.manualj_cooling_design_temp, weather.design.CoolingHumidityRatio, mj.p_psi)

    # Design Grains (DG), difference between absolute humidity of the outdoor air and outdoor humidity of the indoor air
    mj.cool_design_grains = hpxml_bldg.header.manualj_humidity_difference

    # Calculate indoor enthalpy in Btu/lb for cooling
    hr_indoor_cooling = Psychrometrics.w_fT_R_P(mj.cool_setpoint, hpxml_bldg.header.manualj_humidity_setpoint, mj.p_psi)
    mj.cool_indoor_enthalpy = Psychrometrics.h_fT_w(mj.cool_setpoint, hr_indoor_cooling)

    # Indoor air density
    avg_setpoint = (mj.cool_setpoint + mj.heat_setpoint) / 2.0
    mj.indoor_air_density = UnitConversions.convert(mj.p_atm, 'atm', 'Btu/ft^3') / (Gas.Air.r * UnitConversions.convert(avg_setpoint, 'F', 'R'))
    mj.outside_air_density = UnitConversions.convert(mj.p_atm, 'atm', 'Btu/ft^3') / (Gas.Air.r * UnitConversions.convert(weather.data.AnnualAvgDrybulb, 'F', 'R'))

    # Other
    if (not hpxml_bldg.site.soil_type.nil?) && (not hpxml_bldg.site.moisture_type.nil?)
      if ([HPXML::SiteSoilTypeClay,
           HPXML::SiteSoilTypeUnknown].include?(hpxml_bldg.site.soil_type) &&
          [HPXML::SiteSoilMoistureTypeWet,
           HPXML::SiteSoilMoistureTypeMixed].include?(hpxml_bldg.site.moisture_type))
        # Heavy moist soil, R-value/ft=1.25 (Manual J default for Table 4A)
        mj.ground_conductivity = 1.0 / 1.25
      elsif ([HPXML::SiteSoilTypeSand,
              HPXML::SiteSoilTypeGravel,
              HPXML::SiteSoilTypeSilt].include?(hpxml_bldg.site.soil_type) &&
             [HPXML::SiteSoilMoistureTypeDry].include?(hpxml_bldg.site.moisture_type))
        # Light dry soil, R-value/ft=5.0
        mj.ground_conductivity = 1.0 / 5.0
      else
        # Heavy dry or light moist soil, R-value/ft=2.0
        mj.ground_conductivity = 1.0 / 2.0
      end
    else
      mj.ground_conductivity = hpxml_bldg.site.ground_conductivity
    end

    # Design Temperatures

    mj.cool_design_temps = {}
    mj.heat_design_temps = {}

    locations = []
    hpxml_bldg.surfaces.each do |surface|
      locations << surface.interior_adjacent_to
      locations << surface.exterior_adjacent_to
    end
    hpxml_bldg.hvac_distributions.each do |hvac_dist|
      hvac_dist.ducts.each do |duct|
        locations << duct.duct_location
      end
    end

    locations.uniq.each do |location|
      next if [HPXML::LocationGround].include? location

      if [HPXML::LocationOutside, HPXML::LocationRoofDeck, HPXML::LocationManufacturedHomeUnderBelly].include? location
        mj.cool_design_temps[location] = hpxml_bldg.header.manualj_cooling_design_temp
        mj.heat_design_temps[location] = hpxml_bldg.header.manualj_heating_design_temp
      elsif HPXML::conditioned_locations.include? location
        mj.cool_design_temps[location] = get_design_temp_cooling(mj, weather, HPXML::LocationConditionedSpace, hpxml_bldg)
        mj.heat_design_temps[location] = get_design_temp_heating(mj, weather, HPXML::LocationConditionedSpace, hpxml_bldg)
      else
        mj.cool_design_temps[location] = get_design_temp_cooling(mj, weather, location, hpxml_bldg)
        mj.heat_design_temps[location] = get_design_temp_heating(mj, weather, location, hpxml_bldg)
      end
    end
  end

  # Calculates the MJ Design Grains.
  #
  # Design Grains (DG) values equal the difference between the humidity ratio of the outdoor
  # air and the humidity ratio of the indoor air. They are used to estimate the latent
  # infiltration/ventilation loads for the cooling season.
  #
  # @param hr_outdoor_cooling [Double] Outdoor humidity ratio during cooling (lb/lb)
  # @param hr_indoor_cooling [Double] Indoor humidity ratio during cooling (lb/lb)
  # @return [Double] Indoor-outdoor humidity ratio difference (grains)
  def self.calculate_design_grains(hr_outdoor_cooling, hr_indoor_cooling)
    cool_outdoor_grains = UnitConversions.convert(hr_outdoor_cooling, 'lbm/lbm', 'grains')
    cool_indoor_grains = UnitConversions.convert(hr_indoor_cooling, 'lbm/lbm', 'grains')
    cool_design_grains = cool_outdoor_grains - cool_indoor_grains
    return cool_design_grains
  end

  # Calculates Daily Range category.
  #
  # Daily range values equal the average difference between the daily high and low drybulb
  # temperatures at a particular location. Large daily range values characterize air climates
  # and high altitude climates. Small values are associated with locations near a large body
  # of water.
  #
  # DRs are reduced to three categories:
  # - Low (swing less than 16 F)
  # - Medium (swing between 16 F and 25 F)
  # - High (swing exceeds 25 F)
  #
  # @param daily_temperature_range [Double] Daily temperature range (delta F)
  # @return [String] DR category
  def self.determine_daily_temperature_range_class(daily_temperature_range)
    if daily_temperature_range < 16.0
      return HPXML::ManualJDailyTempRangeLow
    elsif daily_temperature_range > 25.0
      return HPXML::ManualJDailyTempRangeHigh
    else
      return HPXML::ManualJDailyTempRangeMedium
    end
  end

  # Determines the heating design temperature for the given location (space type).
  #
  # @param mj [MJValues] Object with a collection of misc Manual J values
  # @param weather [WeatherFile] Weather object containing EPW information
  # @param location [String] The location of interest (HPXML::LocationXXX)
  # @param hpxml_bldg [HPXML::Building] HPXML Building object representing an individual dwelling unit
  # @return [Double] Heating design temperature (F)
  def self.get_design_temp_heating(mj, weather, location, hpxml_bldg)
    outdoor_design_temp = hpxml_bldg.header.manualj_heating_design_temp
    ground_temp = weather.data.ShallowGroundMonthlyTemps.min

    if location == HPXML::LocationConditionedSpace
      heat_temp = mj.heat_setpoint

    elsif (location == HPXML::LocationAtticUnvented) || (location == HPXML::LocationAtticVented)

      attic_floors = hpxml_bldg.floors.select { |f| f.is_ceiling && [f.interior_adjacent_to, f.exterior_adjacent_to].include?(location) }
      avg_floor_rvalue = calculate_average_r_value(attic_floors)

      attic_roofs = hpxml_bldg.roofs.select { |r| r.interior_adjacent_to == location }
      avg_roof_rvalue = calculate_average_r_value(attic_roofs)

      if avg_floor_rvalue < avg_roof_rvalue
        # Attic is considered to be encapsulated. MJ8 says to use an attic
        # temperature of 95F, however alternative approaches are permissible
        if location == HPXML::LocationAtticVented
          heat_temp = outdoor_design_temp
        else
          heat_temp = calculate_space_design_temp(mj, location, weather, hpxml_bldg, mj.heat_setpoint, outdoor_design_temp, ground_temp, false)
        end
      else
        heat_temp = outdoor_design_temp
      end

    elsif location == HPXML::LocationGarage && hpxml_bldg.foundation_walls.count { |fw| fw.interior_adjacent_to == HPXML::LocationGarage } == 0
      # Completely above-grade garage
      # Calculate the garage heating design temperature based on Table 4C for closed garages
      # Linearly interpolate between Garage 1 and Garage 2 tables
      garage_frac_under_conditioned = get_garage_frac_under_conditioned(hpxml_bldg, location)
      heat_temp = (hpxml_bldg.header.manualj_heating_design_temp +
                   (5.0 * garage_frac_under_conditioned))

    elsif [HPXML::LocationBasementUnconditioned, HPXML::LocationCrawlspaceUnvented,
           HPXML::LocationCrawlspaceVented, HPXML::LocationGarage].include? location
      # Includes below-grade garage
      heat_temp = calculate_space_design_temp(mj, location, weather, hpxml_bldg, mj.heat_setpoint, outdoor_design_temp, ground_temp, false)

    elsif [HPXML::LocationOtherHousingUnit, HPXML::LocationOtherHeatedSpace,
           HPXML::LocationOtherMultifamilyBufferSpace, HPXML::LocationOtherNonFreezingSpace,
           HPXML::LocationExteriorWall, HPXML::LocationUnderSlab,
           HPXML::LocationManufacturedHomeBelly].include? location
      heat_temp = calculate_scheduled_space_design_temps(location, mj.heat_setpoint, outdoor_design_temp, ground_temp)

    end

    fail "Design temp heating not calculated for #{location}." if heat_temp.nil?

    return heat_temp
  end

  # Determines the cooling design temperature for the given location (space type).
  #
  # @param mj [MJValues] Object with a collection of misc Manual J values
  # @param weather [WeatherFile] Weather object containing EPW information
  # @param location [String] The location of interest (HPXML::LocationXXX)
  # @param hpxml_bldg [HPXML::Building] HPXML Building object representing an individual dwelling unit
  # @return [Double] Cooling design temperature (F)
  def self.get_design_temp_cooling(mj, weather, location, hpxml_bldg)
    outdoor_design_temp = hpxml_bldg.header.manualj_cooling_design_temp
    ground_temp = weather.data.ShallowGroundMonthlyTemps.max

    if location == HPXML::LocationConditionedSpace
      cool_temp = mj.cool_setpoint

    elsif (location == HPXML::LocationAtticUnvented) || (location == HPXML::LocationAtticVented)

      attic_floors = hpxml_bldg.floors.select { |f| f.is_ceiling && [f.interior_adjacent_to, f.exterior_adjacent_to].include?(location) }
      avg_floor_rvalue = calculate_average_r_value(attic_floors)

      attic_roofs = hpxml_bldg.roofs.select { |r| r.interior_adjacent_to == location }
      avg_roof_rvalue = calculate_average_r_value(attic_roofs)

      if avg_floor_rvalue < avg_roof_rvalue
        # Attic is considered to be encapsulated. MJ8 says to use an attic
        # temperature of 95F, however alternative approaches are permissible
        if location == HPXML::LocationAtticVented
          cool_temp = outdoor_design_temp + 40.0 # This is the number from a California study with dark shingle roof and similar ventilation.
        else
          cool_temp = calculate_space_design_temp(mj, location, weather, hpxml_bldg, mj.cool_setpoint, outdoor_design_temp, ground_temp, true)
        end

      else
        # Calculate the cooling design temperature for the unconditioned attic based on Figure A12-14
        # Use an area-weighted temperature in case roof surfaces are different
        tot_roof_area = 0.0
        cool_temp = 0.0

        hpxml_bldg.roofs.each do |roof|
          next unless roof.interior_adjacent_to == location

          tot_roof_area += roof.net_area

          if location == HPXML::LocationAtticUnvented
            if not roof.radiant_barrier
              cool_temp += 150.0 * roof.net_area
            else
              cool_temp += 130.0 * roof.net_area
            end
          else
            if not roof.radiant_barrier
              if roof.roof_type == HPXML::RoofTypeAsphaltShingles
                if [HPXML::ColorDark, HPXML::ColorMediumDark].include? roof.roof_color
                  cool_temp += 130.0 * roof.net_area
                else
                  cool_temp += 120.0 * roof.net_area
                end
              elsif roof.roof_type == HPXML::RoofTypeWoodShingles
                cool_temp += 120.0 * roof.net_area
              elsif roof.roof_type == HPXML::RoofTypeMetal
                if [HPXML::ColorDark, HPXML::ColorMediumDark].include? roof.roof_color
                  cool_temp += 130.0 * roof.net_area
                elsif [HPXML::ColorMedium, HPXML::ColorLight].include? roof.roof_color
                  cool_temp += 120.0 * roof.net_area
                elsif [HPXML::ColorReflective].include? roof.roof_color
                  cool_temp += 95.0 * roof.net_area
                end
              elsif roof.roof_type == HPXML::RoofTypeClayTile
                if [HPXML::ColorDark, HPXML::ColorMediumDark].include? roof.roof_color
                  cool_temp += 110.0 * roof.net_area
                elsif [HPXML::ColorMedium, HPXML::ColorLight].include? roof.roof_color
                  cool_temp += 105.0 * roof.net_area
                elsif [HPXML::ColorReflective].include? roof.roof_color
                  cool_temp += 95.0 * roof.net_area
                end
              end
            else # with a radiant barrier
              if roof.roof_type == HPXML::RoofTypeAsphaltShingles
                if [HPXML::ColorDark, HPXML::ColorMediumDark].include? roof.roof_color
                  cool_temp += 120.0 * roof.net_area
                else
                  cool_temp += 110.0 * roof.net_area
                end
              elsif roof.roof_type == HPXML::RoofTypeWoodShingles
                cool_temp += 110.0 * roof.net_area
              elsif roof.roof_type == HPXML::RoofTypeMetal
                if [HPXML::ColorDark, HPXML::ColorMediumDark].include? roof.roof_color
                  cool_temp += 120.0 * roof.net_area
                elsif [HPXML::ColorMedium, HPXML::ColorLight].include? roof.roof_color
                  cool_temp += 110.0 * roof.net_area
                elsif [HPXML::ColorReflective].include? roof.roof_color
                  cool_temp += 95.0 * roof.net_area
                end
              elsif roof.roof_type == HPXML::RoofTypeClayTile
                if [HPXML::ColorDark, HPXML::ColorMediumDark].include? roof.roof_color
                  cool_temp += 105.0 * roof.net_area
                elsif [HPXML::ColorMedium, HPXML::ColorLight].include? roof.roof_color
                  cool_temp += 100.0 * roof.net_area
                elsif [HPXML::ColorReflective].include? roof.roof_color
                  cool_temp += 95.0 * roof.net_area
                end
              end
            end
          end # vented/unvented
        end # each roof surface

        cool_temp /= tot_roof_area

        # Adjust base CLTD for different CTD or DR
        cool_temp += (outdoor_design_temp - 95.0) + mj.daily_range_temp_adjust[mj.daily_range_num]
      end

    elsif location == HPXML::LocationGarage && hpxml_bldg.foundation_walls.count { |fw| fw.interior_adjacent_to == HPXML::LocationGarage } == 0
      # Completely above-grade garage
      # Calculate the garage cooling design temperature based on Table 4C for closed garages
      # Linearly interpolate between Garage 1 and Garage 2 tables
      garage_frac_under_conditioned = get_garage_frac_under_conditioned(hpxml_bldg, location)
      if mj.daily_range_num == 0
        cool_temp = (hpxml_bldg.header.manualj_cooling_design_temp +
                     (11.0 * garage_frac_under_conditioned) +
                     (22.0 * (1.0 - garage_frac_under_conditioned)))
      elsif mj.daily_range_num == 1
        cool_temp = (hpxml_bldg.header.manualj_cooling_design_temp +
                     (6.0 * garage_frac_under_conditioned) +
                     (17.0 * (1.0 - garage_frac_under_conditioned)))
      elsif mj.daily_range_num == 2
        cool_temp = (hpxml_bldg.header.manualj_cooling_design_temp +
                     (1.0 * garage_frac_under_conditioned) +
                     (12.0 * (1.0 - garage_frac_under_conditioned)))
      end

    elsif [HPXML::LocationBasementUnconditioned, HPXML::LocationCrawlspaceUnvented,
           HPXML::LocationCrawlspaceVented, HPXML::LocationGarage].include? location
      # Includes below-grade garage
      cool_temp = calculate_space_design_temp(mj, location, weather, hpxml_bldg, mj.cool_setpoint, outdoor_design_temp, ground_temp, false)

    elsif [HPXML::LocationOtherHousingUnit, HPXML::LocationOtherHeatedSpace,
           HPXML::LocationOtherMultifamilyBufferSpace, HPXML::LocationOtherNonFreezingSpace,
           HPXML::LocationExteriorWall, HPXML::LocationUnderSlab,
           HPXML::LocationManufacturedHomeBelly].include? location
      cool_temp = calculate_scheduled_space_design_temps(location, mj.cool_setpoint, outdoor_design_temp, ground_temp)

    end

    fail "Design temp cooling not calculated for #{location}." if cool_temp.nil?

    return cool_temp
  end

  # Estimates the fraction of garage under conditioned space from adjacent surfaces.
  #
  # @param hpxml_bldg [HPXML::Building] HPXML Building object representing an individual dwelling unit
  # @param location [String] The location of interest (HPXML::LocationXXX)
  # @return [Double] Garage fraction under conditioned space
  def self.get_garage_frac_under_conditioned(hpxml_bldg, location)
    area_total = 0.0
    area_conditioned = 0.0
    hpxml_bldg.roofs.each do |roof|
      next unless roof.interior_adjacent_to == location

      area_total += roof.area
    end
    hpxml_bldg.floors.each do |floor|
      next unless [floor.interior_adjacent_to, floor.exterior_adjacent_to].include? location

      area_total += floor.area
      area_conditioned += floor.area if floor.is_thermal_boundary
    end
    if area_total == 0
      return 0.5
    end

    return area_conditioned / area_total
  end

  # Initializes zone/space load hashes.
  #
  # @param hpxml_bldg [HPXML::Building] HPXML Building object representing an individual dwelling unit
  # @return [Array<Hash, Hash>] Map of HPXML::Zones => DesignLoadValues object, Map of HPXML::Spaces => DesignLoadValues object
  def self.init_loads(hpxml_bldg)
    '''
    Initial Zone/Space design loads
    '''
    all_zone_loads = {}
    all_space_loads = {}

    hpxml_bldg.conditioned_zones.each do |zone|
      all_zone_loads[zone] = DesignLoadValues.new
      zone.spaces.each do |space|
        all_space_loads[space] = DesignLoadValues.new
        space.additional_properties.total_exposed_wall_area = 0.0 # Wall area in contact with outdoor air
        # Initialize Hourly Aggregate Fenestration Loads (AFL)
        space.additional_properties.afl_hr_windows = [0.0] * 12 # Data saved for peak load
        space.additional_properties.afl_hr_skylights = [0.0] * 12 # Data saved for peak load
      end
    end

    return all_zone_loads, all_space_loads
  end

  # Calculates heating and cooling loads for windows & skylights.
  #
  # @param mj [MJValues] Object with a collection of misc Manual J values
  # @param hpxml_bldg [HPXML::Building] HPXML Building object representing an individual dwelling unit
  # @param all_zone_loads [Hash] Map of HPXML::Zones => DesignLoadValues object
  # @param all_space_loads [Hash] Map of HPXML::Spaces => DesignLoadValues object
  # @return [nil]
  def self.process_load_windows_skylights(mj, hpxml_bldg, all_zone_loads, all_space_loads)
    # Average cooling load factors (CLF) for windows/skylights WITHOUT internal shading (MJ8 Table 3D-3)
    clf_avg_nois = [0.24, 0.35, 0.38, 0.4, 0.48, 0.4, 0.38, 0.35, 0.24]
    clf_avg_nois_horiz = 0.68

    # Average cooling load factors (CLF) for windows/skylights WITH internal shading (MJ8 Table 3D-3)
    clf_avg_is = [0.18, 0.29, 0.32, 0.32, 0.29, 0.32, 0.32, 0.29, 0.18]
    clf_avg_is_horiz = 0.52

    # Hourly cooling load factor (CLF) for windows/skylights WITHOUT internal shading (MJ8 Table A11-5)
    # Applies to both mid-summer and October calculations
    clf_hr_nois = [[0.14, 0.22, 0.34, 0.48, 0.59, 0.65, 0.65, 0.59, 0.50, 0.43, 0.36, 0.28, 0.22], # S
                   [0.10, 0.12, 0.14, 0.16, 0.24, 0.36, 0.49, 0.60, 0.66, 0.66, 0.58, 0.43, 0.33], # SW
                   [0.08, 0.10, 0.11, 0.12, 0.14, 0.20, 0.32, 0.45, 0.57, 0.64, 0.61, 0.44, 0.34], # W
                   [0.10, 0.12, 0.14, 0.16, 0.17, 0.19, 0.23, 0.33, 0.47, 0.59, 0.60, 0.43, 0.33], # NW
                   [0.48, 0.56, 0.63, 0.71, 0.76, 0.80, 0.82, 0.82, 0.79, 0.75, 0.69, 0.61, 0.48], # N
                   [0.51, 0.51, 0.45, 0.39, 0.36, 0.33, 0.31, 0.28, 0.26, 0.23, 0.19, 0.15, 0.12], # NE
                   [0.51, 0.57, 0.57, 0.50, 0.42, 0.37, 0.32, 0.29, 0.25, 0.22, 0.19, 0.15, 0.12], # E
                   [0.43, 0.55, 0.62, 0.63, 0.57, 0.48, 0.42, 0.37, 0.33, 0.28, 0.24, 0.19, 0.15], # SE
                   [0.14, 0.22, 0.34, 0.48, 0.59, 0.65, 0.65, 0.59, 0.50, 0.43, 0.36, 0.28, 0.22]] # S
    clf_hr_nois_horiz = [0.24, 0.36, 0.48, 0.58, 0.66, 0.72, 0.74, 0.73, 0.67, 0.59, 0.47, 0.37, 0.29]

    # Hourly cooling load factor (CLF) for windows/skylights WITH internal shading (MJ8 Table A11-6)
    # Applies to both mid-summer and October calculations
    clf_hr_is = [[0.23, 0.38, 0.58, 0.75, 0.83, 0.80, 0.68, 0.50, 0.35, 0.27, 0.19, 0.11, 0.09], # S
                 [0.14, 0.16, 0.19, 0.22, 0.38, 0.59, 0.75, 0.83, 0.81, 0.69, 0.45, 0.16, 0.12], # SW
                 [0.11, 0.13, 0.15, 0.16, 0.17, 0.31, 0.53, 0.72, 0.82, 0.81, 0.61, 0.16, 0.12], # W
                 [0.14, 0.17, 0.19, 0.20, 0.21, 0.22, 0.30, 0.52, 0.73, 0.82, 0.69, 0.16, 0.12], # NW
                 [0.65, 0.73, 0.80, 0.86, 0.89, 0.89, 0.86, 0.82, 0.75, 0.78, 0.91, 0.24, 0.18], # N
                 [0.74, 0.58, 0.37, 0.29, 0.27, 0.26, 0.24, 0.22, 0.20, 0.16, 0.12, 0.06, 0.05], # NE
                 [0.80, 0.76, 0.62, 0.41, 0.27, 0.24, 0.22, 0.20, 0.17, 0.14, 0.11, 0.06, 0.05], # E
                 [0.74, 0.81, 0.79, 0.68, 0.49, 0.33, 0.28, 0.25, 0.22, 0.18, 0.13, 0.08, 0.07], # SE
                 [0.23, 0.38, 0.58, 0.75, 0.83, 0.80, 0.68, 0.50, 0.35, 0.27, 0.19, 0.11, 0.09]] # S
    clf_hr_is_horiz = [0.44, 0.59, 0.72, 0.81, 0.85, 0.85, 0.81, 0.71, 0.58, 0.42, 0.25, 0.14, 0.12]

    # Mid summer Hourly Shade Line Multipliers (SLM) (MJ8 Table A11-7)
    slm_hr_lats = [28.0, 34.0, 40.0, 46.0, 52.0, 60.0] # degrees
    slm_hr = [[[5.3, 3.7, 5.3, 0.0], [3.2, 2.5, 3.2, 0.0], [2.2, 1.9, 2.2, 0.2], [1.8, 1.5, 1.8, 0.0], [1.4, 1.2, 1.4, 0.0], [1.1, 0.9, 1.1, 0.0]], # S
              [[0.0, 5.0, 1.2, 0.2], [0.0, 3.4, 1.1, 0.2], [0.0, 2.6, 0.9, 0.1], [0.0, 2.1, 0.8, 0.2], [0.0, 1.7, 0.8, 0.3], [0.0, 1.3, 0.7, 0.3]], # SW
              [[0.0, 0.0, 1.0, 0.1], [0.0, 0.0, 1.0, 0.1], [0.0, 0.0, 1.0, 0.1], [0.0, 0.0, 0.9, 0.2], [0.0, 0.0, 0.9, 0.2], [0.0, 0.0, 0.8, 0.2]], # W
              [[0.0, 0.0, 1.9, 0.1], [0.0, 0.0, 2.1, 0.1], [0.0, 0.0, 2.4, 0.0], [0.0, 0.0, 2.6, 0.2], [0.0, 0.0, 3.1, 0.2], [0.0, 0.0, 3.9, 0.2]], # NW
              [[0.0, 0.0, 0.0, 0.5], [0.0, 0.0, 0.0, 0.7], [0.0, 0.0, 0.0, 0.8], [0.0, 0.0, 0.0, 1.0], [0.0, 0.0, 0.0, 1.3], [0.0, 0.0, 0.0, 1.8]], # N
              [[1.9, 0.0, 0.0, 0.0], [2.1, 0.0, 0.0, 0.0], [2.4, 0.0, 0.0, 0.0], [2.6, 0.0, 0.0, 0.0], [3.1, 0.0, 0.0, 0.0], [3.9, 0.0, 0.0, 0.0]], # NE
              [[1.0, 0.0, 0.0, 0.0], [1.0, 0.0, 0.0, 0.0], [1.0, 0.0, 0.0, 0.0], [0.9, 0.0, 0.0, 0.0], [0.9, 0.0, 0.0, 0.0], [0.8, 0.0, 0.0, 0.0]], # E
              [[1.2, 5.0, 0.0, 0.0], [1.1, 3.4, 0.0, 0.0], [0.9, 2.6, 0.0, 0.0], [0.8, 2.1, 0.0, 0.0], [0.8, 1.7, 0.0, 0.0], [0.7, 1.3, 0.0, 0.0]], # SE
              [[5.3, 3.7, 5.3, 0.0], [3.2, 2.5, 3.2, 0.0], [2.2, 1.9, 2.2, 0.2], [1.8, 1.5, 1.8, 0.0], [1.4, 1.2, 1.4, 0.0], [1.1, 0.9, 1.1, 0.0]]] # S

    # Mid summer Shade Line Multiplier (SLM) Values (MJ8 Table 3E-1)
    alm_avg_lats = [25.0, 30.0, 35.0, 40.0, 45.0, 50.0]
    slm_avg = [[10.1, 5.40, 3.53, 2.60, 2.05, 1.70], # S
               [1.89, 1.63, 1.41, 1.25, 1.13, 1.01], # SW
               [0.83, 0.83, 0.82, 0.81, 0.80, 0.79], # W
               [0.0,  0.0,  0.0,  0.0,  0.0,  0.0], # NW
               [0.0,  0.0,  0.0,  0.0,  0.0,  0.0], # N
               [0.0,  0.0,  0.0,  0.0,  0.0,  0.0], # NE
               [0.83, 0.83, 0.82, 0.81, 0.80, 0.79], # E
               [1.89, 1.63, 1.41, 1.25, 1.13, 1.01], # SE
               [10.1, 5.40, 3.53, 2.60, 2.05, 1.70]] # S

    # Mid summer Peak solar factor (PSF) (MJ8 Table 3D-2)
    psf_lats = [28.0, 34.0, 40.0, 46.0, 52.0, 60.0] # degrees
    psf = [[91.0, 121.0, 149.0, 173.0, 193.0, 211.0], # S
           [172.0, 185.0, 196.0, 205.0, 212.0, 217.0], # SW
           [220.0, 219.0, 216.0, 213.0, 208.0, 199.0], # W
           [149.0, 140.0, 135.0, 130.0, 124.0, 114.0], # NW
           [38.0,  37.0,  35.0,  34.0,  32.0,  28.0], # N
           [149.0, 140.0, 135.0, 130.0, 124.0, 114.0], # NE
           [220.0, 219.0, 216.0, 213.0, 208.0, 199.0], # E
           [172.0, 185.0, 196.0, 205.0, 212.0, 217.0], # SE
           [91.0,  121.0, 149.0, 173.0, 193.0, 211.0]] # S
    psf_horiz = [272.0, 261.0, 247.0, 230.0, 208.0, 176.0]

    # Hourly Temperature Adjustment Values (HTA_DR) (MJ8 Table A11-3)
    # Low DR, Medium DR, High DR and Hour = 8,9, ... ,19,20
    hta = [[-6.3,  -5.0,  -3.7,  -2.5, -1.5, -0.7, -0.2, 0.0, -0.2, -0.7, -1.5, -2.5, -3.7], # Low DR
           [-12.6, -10.0, -7.4,  -5.0, -2.9, -1.3, -0.3, 0.0, -0.3, -1.3, -2.9, -5.0, -7.4], # Medium DR
           [-18.9, -15.0, -11.1, -7.5, -4.4, -2.0, -0.5, 0.0, -0.5, -2.0, -4.4, -7.5, -11.1]] # High DR

    # Determine latitude-specific values (PSF, SLM)
    psf_lat = []
    psf_lat_horiz = nil
    slm_hr_lat = []
    slm_avg_lat = []
    for cnt in 0..8 # S/SW/W/NW/N/NE/E/SE/S
      # psf/psf_horiz
      if hpxml_bldg.latitude <= psf_lats[0]
        psf_lat << psf[cnt][0]
        psf_lat_horiz = psf_horiz[0]
      elsif hpxml_bldg.latitude >= psf_lats[-1]
        psf_lat << psf[cnt][-1]
        psf_lat_horiz = psf_horiz[-1]
      else
        cnt_lat_s = psf_lats.bsearch_index { |i| hpxml_bldg.latitude < i } - 1
        psf_lat << MathTools.interp2(hpxml_bldg.latitude, psf_lats[cnt_lat_s], psf_lats[cnt_lat_s + 1], psf[cnt][cnt_lat_s], psf[cnt][cnt_lat_s + 1])
        psf_lat_horiz = MathTools.interp2(hpxml_bldg.latitude, psf_lats[cnt_lat_s], psf_lats[cnt_lat_s + 1], psf_horiz[cnt_lat_s], psf_horiz[cnt_lat_s + 1])
      end

      # slm_hr
      if hpxml_bldg.latitude <= slm_hr_lats[0]
        slm_hr_lat << slm_hr[cnt][0]
      elsif hpxml_bldg.latitude >= slm_hr_lats[-1]
        slm_hr_lat << slm_hr[cnt][-1]
      else
        cnt_lat_s = slm_hr_lats.bsearch_index { |i| hpxml_bldg.latitude < i } - 1
        inner_array = []
        for i in 0..slm_hr[0][0].size - 1
          inner_array << MathTools.interp2(hpxml_bldg.latitude, slm_hr_lats[cnt_lat_s], slm_hr_lats[cnt_lat_s + 1], slm_hr[cnt][cnt_lat_s][i], slm_hr[cnt][cnt_lat_s + 1][i])
        end
        slm_hr_lat << inner_array
      end

      # slm_avg
      if hpxml_bldg.latitude <= alm_avg_lats[0]
        slm_avg_lat << slm_avg[cnt][0]
      elsif hpxml_bldg.latitude >= alm_avg_lats[-1]
        slm_avg_lat << slm_avg[cnt][-1]
      else
        cnt_lat_s = alm_avg_lats.bsearch_index { |i| hpxml_bldg.latitude < i } - 1
        slm_avg_lat << MathTools.interp2(hpxml_bldg.latitude, alm_avg_lats[cnt_lat_s], alm_avg_lats[cnt_lat_s + 1], slm_avg[cnt][cnt_lat_s], slm_avg[cnt][cnt_lat_s + 1])
      end
    end

    # Windows
    hpxml_bldg.windows.each do |window|
      wall = window.wall
      next unless wall.is_exterior_thermal_boundary

      space = wall.space
      zone = space.zone

      if window.interior_shading_type.nil? || window.interior_shading_type == HPXML::InteriorShadingTypeOther
        # Not covered by MJ
        window_isc = window.interior_shading_factor_summer
      else
        # Covered by MJ
        window_isc = get_window_interior_shading_coefficient(window)
      end

      window_esc = 1.0
      if window.insect_screen_present
        # Covered by MJ
        if window.insect_screen_location == HPXML::LocationInterior
          window_esc = 1.0 - 0.1 * window.insect_screen_coverage_summer
        elsif window.insect_screen_location == HPXML::LocationExterior
          window_esc = 1.0 - 0.2 * window.insect_screen_coverage_summer
        end
      end
      if [HPXML::ExteriorShadingTypeSolarScreens,
          HPXML::ExteriorShadingTypeSolarFilm].include? window.exterior_shading_type
        # Covered by MJ
        screen_sc = 0.25
      elsif not window.exterior_shading_factor_summer.nil?
        # Not covered by MJ
        window_esc *= window.exterior_shading_factor_summer
      end

      cnt45 = (get_mj_azimuth(window.azimuth) / 45.0).round.to_i

      window_ufactor, window_shgc = Constructions.get_ufactor_shgc_adjusted_by_storms(window.storm_type, window.ufactor, window.shgc)
      htg_htm = window_ufactor * mj.htd
      htg_loads = htg_htm * window.area
      all_zone_loads[zone].Heat_Windows += htg_loads
      all_space_loads[space].Heat_Windows += htg_loads

      for hr in [nil, 0, 1, 2, 3, 4, 5, 6, 7, 8, 9, 10, 11]
        # If hr == nil: Calculate the Average Load Procedure (ALP) Load
        # Else: Calculate the hourly Aggregate Fenestration Load (AFL)

        # clf_d: Average Cooling Load Factor for the given window direction
        # clf_n: Average Cooling Load Factor for a window facing North (fully shaded)
        if hr.nil?
          if window_isc < 1
            clf_d = clf_avg_is[cnt45]
            clf_n = clf_avg_is[4]
          else
            clf_d = clf_avg_nois[cnt45]
            clf_n = clf_avg_nois[4]
          end
        else
          if window_isc < 1
            clf_d = clf_hr_is[cnt45][hr]
            clf_n = clf_hr_is[4][hr]
          else
            clf_d = clf_hr_nois[cnt45][hr]
            clf_n = clf_hr_nois[4][hr]
          end
        end

        ctd_adj = mj.ctd
        if not hr.nil?
          # Calculate hourly CTD adjusted value for mid-summer
          ctd_adj += hta[mj.daily_range_num][hr]
        end

        # Hourly Heat Transfer Multiplier for the given window Direction
        htm_d = psf_lat[cnt45] * clf_d * window_shgc * window_isc / 0.87 + window_ufactor * ctd_adj
        htm_d *= window_esc

        # Hourly Heat Transfer Multiplier for a window facing North (fully shaded)
        htm_n = psf_lat[4] * clf_n * window_shgc * window_isc / 0.87 + window_ufactor * ctd_adj
        htm_n *= window_esc

        if not screen_sc.nil?
          clg_htm = (htm_d - htm_n) * screen_sc + htm_n
        elsif window.overhangs_depth.to_f > 0
          if hr.nil?
            slm = slm_avg_lat[cnt45]
          elsif [0, 1, 2].include? hr # 8, 9, and 10 am: use 09:00 hours
            slm = slm_hr_lat[cnt45][0]
          elsif [3, 4, 5].include? hr # 11, 12, and 1 pm: use Noon
            slm = slm_hr_lat[cnt45][1]
          elsif [6, 7, 8].include? hr # 2, 3, and 4 pm: use 15:00 hours
            slm = slm_hr_lat[cnt45][2]
          elsif [9, 10, 11].include? hr # 2, 3, and 4 pm: use 15:00 hours
            slm = slm_hr_lat[cnt45][3]
          end

          z_sl = slm * window.overhangs_depth
          window_height = window.overhangs_distance_to_bottom_of_window - window.overhangs_distance_to_top_of_window
          if z_sl < window.overhangs_distance_to_top_of_window
            # Overhang is too short to provide shade or no adjustment for overhang shade required
            clg_htm = htm_d
          elsif z_sl < window.overhangs_distance_to_bottom_of_window
            percent_shaded = (z_sl - window.overhangs_distance_to_top_of_window) / window_height
            clg_htm = percent_shaded * htm_n + (1.0 - percent_shaded) * htm_d
          else
            # Window is entirely in the shade since the shade line is below the windowsill
            clg_htm = htm_n
          end
        else
          clg_htm = htm_d
        end

        # Block/space loads
        clg_loads = clg_htm * window.area
        if hr.nil?
          # Average Load Procedure (ALP) load
          all_zone_loads[zone].Cool_Windows += clg_loads
          detailed_output_values = DetailedOutputValues.new(area: window.area,
                                                            heat_htm: htg_htm,
                                                            cool_htm: clg_htm,
                                                            heat_load: htg_loads,
                                                            cool_load_sens: clg_loads,
                                                            cool_load_lat: 0)
          window.additional_properties.detailed_output_values_windows = detailed_output_values
          if space.fenestration_load_procedure == HPXML::SpaceFenestrationLoadProcedureStandard
            all_space_loads[space].Cool_Windows += clg_loads
          end
        else
          all_space_loads[space].HourlyFenestrationLoads[hr] += clg_loads
          space.additional_properties.afl_hr_windows[hr] += clg_loads if space.fenestration_load_procedure == HPXML::SpaceFenestrationLoadProcedurePeak
        end
      end
    end # window

    # Skylights
    hpxml_bldg.skylights.each do |skylight|
      roof = skylight.roof
      floor = skylight.floor # For skylights with attic shafts
      next unless roof.is_exterior_thermal_boundary || (!floor.nil? && floor.is_thermal_boundary)

      space = floor.nil? ? roof.space : floor.space
      zone = space.zone

      skylight_isc = skylight.interior_shading_factor_summer
      cnt45 = (get_mj_azimuth(skylight.azimuth) / 45.0).round.to_i
      inclination_angle = UnitConversions.convert(Math.atan(roof.pitch / 12.0), 'rad', 'deg')

      skylight_ufactor, skylight_shgc = Constructions.get_ufactor_shgc_adjusted_by_storms(skylight.storm_type, skylight.ufactor, skylight.shgc)

      # Calculate U-effective by including curb/shaft impacts
      u_eff_skylight = skylight_ufactor
      if (not skylight.curb_area.nil?) && (not skylight.curb_assembly_r_value.nil?)
        u_curb = 1.0 / skylight.curb_assembly_r_value
        ar_curb = skylight.curb_area / skylight.area
        u_eff_skylight += u_curb * ar_curb
      end
      if (not skylight.shaft_area.nil?) && (not skylight.shaft_assembly_r_value.nil?)
        u_shaft = 1.0 / skylight.shaft_assembly_r_value
        ar_shaft = skylight.shaft_area / skylight.area
        u_eff_skylight += u_shaft * ar_shaft
      end

      htg_htm = u_eff_skylight * mj.htd
      htg_loads = htg_htm * skylight.area
      all_zone_loads[zone].Heat_Skylights += htg_loads
      all_space_loads[space].Heat_Skylights += htg_loads

      for hr in [nil, 0, 1, 2, 3, 4, 5, 6, 7, 8, 9, 10, 11]
        # If hr == nil: Calculate the Average Load Procedure (ALP) Load
        # Else: Calculate the hourly Aggregate Fenestration Load (AFL)

        # clf_d: Average Cooling Load Factor for the given skylight direction
        # clf_horiz: Average Cooling Load Factor for horizontal
        if hr.nil?
          if skylight_isc < 1
            clf_d = clf_avg_is[cnt45]
            clf_horiz = clf_avg_is_horiz
          else
            clf_d = clf_avg_nois[cnt45]
            clf_horiz = clf_avg_nois_horiz
          end
        else
          if skylight_isc < 1
            clf_d = clf_hr_is[cnt45][hr]
            clf_horiz = clf_hr_is_horiz[hr]
          else
            clf_d = clf_hr_nois[cnt45][hr]
            clf_horiz = clf_hr_nois_horiz[hr]
          end
        end

        sol_h = Math::cos(UnitConversions.convert(inclination_angle, 'deg', 'rad')) * (psf_lat_horiz * clf_horiz)
        sol_v = Math::sin(UnitConversions.convert(inclination_angle, 'deg', 'rad')) * (psf_lat[cnt45] * clf_d)

        ctd_adj = mj.ctd
        if not hr.nil?
          # Calculate hourly CTD adjusted value for mid-summer
          ctd_adj += hta[mj.daily_range_num][hr]
        end

        # Hourly Heat Transfer Multiplier for the given skylight Direction
        clg_htm = (sol_h + sol_v) * (skylight_shgc * skylight_isc / 0.87) + u_eff_skylight * (ctd_adj + 15.0)

        # Block/space loads
        clg_loads = clg_htm * skylight.area
        if hr.nil?
          # Average Load Procedure (ALP) load
          all_zone_loads[zone].Cool_Skylights += clg_loads
          detailed_output_values = DetailedOutputValues.new(area: skylight.area,
                                                            heat_htm: htg_htm,
                                                            cool_htm: clg_htm,
                                                            heat_load: htg_loads,
                                                            cool_load_sens: clg_loads,
                                                            cool_load_lat: 0)
          skylight.additional_properties.detailed_output_values_skylights = detailed_output_values
          if space.fenestration_load_procedure == HPXML::SpaceFenestrationLoadProcedureStandard
            all_space_loads[space].Cool_Skylights += clg_loads
          end
        else
          all_space_loads[space].HourlyFenestrationLoads[hr] += clg_loads
          space.additional_properties.afl_hr_skylights[hr] += clg_loads if space.fenestration_load_procedure == HPXML::SpaceFenestrationLoadProcedurePeak
        end
      end
    end # skylight

    # Check for Adequate Exposure Diversity (AED)
    # If not adequate, add AED Excursion to windows cooling load

    hpxml_bldg.conditioned_zones.each do |zone|
      # Loop spaces to calculate adjustment for each space
      zone.spaces.each do |space|
        if space.fenestration_load_procedure == HPXML::SpaceFenestrationLoadProcedureStandard
          all_space_loads[space].Cool_AEDExcursion = calculate_aed_excursion(all_space_loads[space].HourlyFenestrationLoads)
        else
          all_space_loads[space].Cool_AEDExcursion = 0.0
          all_space_loads[space].Cool_Windows = space.additional_properties.afl_hr_windows.max
          all_space_loads[space].Cool_Skylights = space.additional_properties.afl_hr_skylights.max
        end
        all_space_loads[space].HourlyFenestrationLoads.each_with_index do |load, i|
          all_zone_loads[zone].HourlyFenestrationLoads[i] += load
        end
      end
      all_zone_loads[zone].Cool_AEDExcursion = calculate_aed_excursion(all_zone_loads[zone].HourlyFenestrationLoads)
    end
  end

  # Calculates the Adequate Exposure Diversity (AED) excursion. An excursion
  # adjustment is added to the fenestration load when the home does not have
  # relatively constant fenestration loads throughout the day (e.g., a dwelling
  # unit with all windows facing the same direction).
  #
  # @param afl_hr [Array<Double>] Hourly Aggregate Fenestration Loads (Btu/hr)
  # @return [Double] AED Excursion (Btu/hr)
  def self.calculate_aed_excursion(afl_hr)
    # Daily Average Load (DAL)
    dal = afl_hr.sum(0.0) / afl_hr.size

    # Excursion Limit line (ELL)
    ell = 1.3 * dal

    # Peak Fenestration Load (PFL)
    pfl = afl_hr.max

    # Excursion Adjustment Load (EAL)
    return [0.0, pfl - ell].max
  end

  # Calculates heating and cooling loads for doors.
  #
  # @param mj [MJValues] Object with a collection of misc Manual J values
  # @param hpxml_bldg [HPXML::Building] HPXML Building object representing an individual dwelling unit
  # @param all_zone_loads [Hash] Map of HPXML::Zones => DesignLoadValues object
  # @param all_space_loads [Hash] Map of HPXML::Spaces => DesignLoadValues object
  # @return [nil]
  def self.process_load_doors(mj, hpxml_bldg, all_zone_loads, all_space_loads)
    # CLTD values derived from Table 4A Construction 11 table.
    if mj.daily_range_num == 0
      cltd = mj.ctd + 15.0
    elsif mj.daily_range_num == 1
      cltd = mj.ctd + 11.0
    elsif mj.daily_range_num == 2
      cltd = mj.ctd + 6.0
    end

    hpxml_bldg.doors.each do |door|
      next unless door.is_thermal_boundary

      wall = door.wall
      space = wall.space
      zone = space.zone

      if door.wall.is_exterior
        htg_htm = (1.0 / door.r_value) * mj.htd
        clg_htm = (1.0 / door.r_value) * cltd
      else # Partition door
        adjacent_space = door.wall.exterior_adjacent_to
        htg_htm = (1.0 / door.r_value) * (mj.heat_setpoint - mj.heat_design_temps[adjacent_space])
        clg_htm = (1.0 / door.r_value) * (mj.cool_design_temps[adjacent_space] - mj.cool_setpoint)
      end
      htg_loads = htg_htm * door.area
      clg_loads = clg_htm * door.area
      all_zone_loads[zone].Heat_Doors += htg_loads
      all_zone_loads[zone].Cool_Doors += clg_loads
      all_space_loads[space].Heat_Doors += htg_loads
      all_space_loads[space].Cool_Doors += clg_loads
      detailed_output_values = DetailedOutputValues.new(area: door.area,
                                                        heat_htm: htg_htm,
                                                        cool_htm: clg_htm,
                                                        heat_load: htg_loads,
                                                        cool_load_sens: clg_loads,
                                                        cool_load_lat: 0)
      door.additional_properties.detailed_output_values_doors = detailed_output_values
    end
  end

  # Calculates heating and cooling loads for above-grade and below-grade HPXML walls.
  #
  # @param mj [MJValues] Object with a collection of misc Manual J values
  # @param hpxml_bldg [HPXML::Building] HPXML Building object representing an individual dwelling unit
  # @param all_zone_loads [Hash] Map of HPXML::Zones => DesignLoadValues object
  # @param all_space_loads [Hash] Map of HPXML::Spaces => DesignLoadValues object
  # @return [nil]
  def self.process_load_walls(mj, hpxml_bldg, all_zone_loads, all_space_loads)
    # Above-Grade Wall Area
    (hpxml_bldg.walls + hpxml_bldg.rim_joists + hpxml_bldg.foundation_walls).each do |wall|
      next unless wall.is_thermal_boundary

      space = wall.space
      zone = space.zone

      # Get gross/net areas
      if wall.is_a?(HPXML::FoundationWall) && wall.depth_below_grade == wall.height
        # Entirely below grade
        next
      elsif wall.is_a?(HPXML::FoundationWall) && wall.depth_below_grade >= 2
        # If foundation wall is less than 2 feet below grade, treat entire
        # wall as above grade.
        gross_area = wall.above_grade_area
        net_area = wall.above_grade_net_area
      else
        gross_area = wall.area
        net_area = wall.net_area
      end

      # Get assembly R-value
      if wall.is_a?(HPXML::FoundationWall)
        assembly_r = 1.0 / get_foundation_wall_above_grade_ufactor(wall, true)
      else
        assembly_r = wall.insulation_assembly_r_value
      end

      ashrae_wall_group = get_ashrae_wall_group(wall)

      if wall.is_exterior
        # Store exposed wall gross area for infiltration calculation
        space.additional_properties.total_exposed_wall_area += gross_area

        # Adjust base Cooling Load Temperature Difference (CLTD)
        # Assume absorptivity for light walls < 0.5, medium walls <= 0.75, dark walls > 0.75 (based on MJ8 Table 4B Notes)

        if wall.is_a? HPXML::FoundationWall
          color = HPXML::ColorMedium
        elsif wall.solar_absorptance <= 0.5
          color = HPXML::ColorLight
        elsif wall.solar_absorptance <= 0.75
          color = HPXML::ColorMedium
        else
          color = HPXML::ColorDark
        end

        if color == HPXML::ColorLight
          color_multiplier = 0.65      # MJ8 Table 4B Notes, pg 348
        elsif color == HPXML::ColorMedium
          color_multiplier = 0.83      # MJ8 Appendix 12, pg 519
        elsif color == HPXML::ColorDark
          color_multiplier = 1.0
        end

        # Base Cooling Load Temperature Differences (CLTD's) taken from MJ8 Figure A12-8
        # (intermediate wall groups were determined using linear interpolation).
        cltd_base_sun = { 'G' => 38.0, 'F-G' => 34.95, 'F' => 31.9, 'E-F' => 29.45, 'E' => 27.0, 'D-E' => 24.5,
                          'D' => 22.0, 'C-D' => 21.25, 'C' => 20.5, 'B-C' => 19.65, 'B' => 18.8 }

        # Non-directional exterior walls
        cltd = cltd_base_sun[ashrae_wall_group] * color_multiplier

        if mj.ctd >= 10.0
          # Adjust base CLTD for different CTD or DR
          cltd += (hpxml_bldg.header.manualj_cooling_design_temp - 95.0) + mj.daily_range_temp_adjust[mj.daily_range_num]
        else
          # Handling cases ctd < 10 is based on A12-18 in MJ8
          cltd_corr = mj.ctd - 20.0 - mj.daily_range_temp_adjust[mj.daily_range_num]
          cltd = [cltd + cltd_corr, 0.0].max # NOTE: The CLTD_Alt equation in A12-18 part 5 suggests CLTD - CLTD_corr, but A12-19 suggests it should be CLTD + CLTD_corr (where CLTD_corr is negative)
        end

        clg_htm = (1.0 / assembly_r) * cltd
        htg_htm = (1.0 / assembly_r) * mj.htd
      else # Partition wall
        adjacent_space = wall.exterior_adjacent_to
        clg_htm = (1.0 / assembly_r) * (mj.cool_design_temps[adjacent_space] - mj.cool_setpoint)
        htg_htm = (1.0 / assembly_r) * (mj.heat_setpoint - mj.heat_design_temps[adjacent_space])
      end
      clg_loads = clg_htm * net_area
      htg_loads = htg_htm * net_area
      all_zone_loads[zone].Cool_Walls += clg_loads
      all_zone_loads[zone].Heat_Walls += htg_loads
      all_space_loads[space].Cool_Walls += clg_loads
      all_space_loads[space].Heat_Walls += htg_loads
      detailed_output_values = DetailedOutputValues.new(area: net_area,
                                                        heat_htm: htg_htm,
                                                        cool_htm: clg_htm,
                                                        heat_load: htg_loads,
                                                        cool_load_sens: clg_loads,
                                                        cool_load_lat: 0)
      wall.additional_properties.detailed_output_values_above_grade_walls = detailed_output_values
    end

    # Below-Grade Wall Area
    hpxml_bldg.foundation_walls.each do |foundation_wall|
      next unless foundation_wall.is_thermal_boundary
      next if foundation_wall.depth_below_grade < 2 # Already handled in above grade walls

      space = foundation_wall.space
      zone = space.zone

      u_wall = get_foundation_wall_below_grade_ufactor(foundation_wall, true, mj.ground_conductivity)
      htg_htm = u_wall * mj.htd
      htg_loads = htg_htm * foundation_wall.below_grade_area
      all_zone_loads[zone].Heat_Walls += htg_loads
      all_space_loads[space].Heat_Walls += htg_loads
      detailed_output_values = DetailedOutputValues.new(area: foundation_wall.below_grade_area,
                                                        heat_htm: htg_htm,
                                                        cool_htm: 0,
                                                        heat_load: htg_loads,
                                                        cool_load_sens: 0,
                                                        cool_load_lat: 0)
      foundation_wall.additional_properties.detailed_output_values_below_grade_walls = detailed_output_values
    end
  end

  # Calculates heating and cooling loads for roofs.
  #
  # @param mj [MJValues] Object with a collection of misc Manual J values
  # @param hpxml_bldg [HPXML::Building] HPXML Building object representing an individual dwelling unit
  # @param all_zone_loads [Hash] Map of HPXML::Zones => DesignLoadValues object
  # @param all_space_loads [Hash] Map of HPXML::Spaces => DesignLoadValues object
  # @return [nil]
  def self.process_load_roofs(mj, hpxml_bldg, all_zone_loads, all_space_loads)
    hpxml_bldg.roofs.each do |roof|
      next unless roof.is_thermal_boundary

      space = roof.space
      zone = space.zone

      # Base CLTD for conditioned roofs (Roof-Joist-Ceiling Sandwiches) taken from MJ8 Figure A12-16
      if roof.insulation_assembly_r_value <= 6
        cltd = 50.0
      elsif roof.insulation_assembly_r_value <= 13
        cltd = 45.0
      elsif roof.insulation_assembly_r_value <= 15
        cltd = 38.0
      elsif roof.insulation_assembly_r_value <= 21
        cltd = 31.0
      elsif roof.insulation_assembly_r_value <= 30
        cltd = 30.0
      else
        cltd = 27.0
      end

      # Base CLTD color adjustment based on notes in MJ8 Figure A12-16
      if [HPXML::ColorDark, HPXML::ColorMediumDark].include? roof.roof_color
        if [HPXML::RoofTypeClayTile, HPXML::RoofTypeWoodShingles].include? roof.roof_type
          cltd *= 0.83
        end
      elsif [HPXML::ColorMedium, HPXML::ColorLight].include? roof.roof_color
        if [HPXML::RoofTypeClayTile].include? roof.roof_type
          cltd *= 0.65
        else
          cltd *= 0.83
        end
      elsif [HPXML::ColorReflective].include? roof.roof_color
        if [HPXML::RoofTypeAsphaltShingles, HPXML::RoofTypeWoodShingles].include? roof.roof_type
          cltd *= 0.83
        else
          cltd *= 0.65
        end
      end

      # Adjust base CLTD for different CTD or DR
      cltd += (hpxml_bldg.header.manualj_cooling_design_temp - 95.0) + mj.daily_range_temp_adjust[mj.daily_range_num]

      clg_htm = (1.0 / roof.insulation_assembly_r_value) * cltd
      htg_htm = (1.0 / roof.insulation_assembly_r_value) * mj.htd
      clg_loads = clg_htm * roof.net_area
      htg_loads = htg_htm * roof.net_area
      all_zone_loads[zone].Cool_Roofs += clg_loads
      all_zone_loads[zone].Heat_Roofs += htg_loads
      all_space_loads[space].Cool_Roofs += clg_loads
      all_space_loads[space].Heat_Roofs += htg_loads
      detailed_output_values = DetailedOutputValues.new(area: roof.net_area,
                                                        heat_htm: htg_htm,
                                                        cool_htm: clg_htm,
                                                        heat_load: htg_loads,
                                                        cool_load_sens: clg_loads,
                                                        cool_load_lat: 0)
      roof.additional_properties.detailed_output_values_ceilings = detailed_output_values
    end
  end

  # Calculates heating and cooling loads for ceilings.
  #
  # @param mj [MJValues] Object with a collection of misc Manual J values
  # @param hpxml_bldg [HPXML::Building] HPXML Building object representing an individual dwelling unit
  # @param all_zone_loads [Hash] Map of HPXML::Zones => DesignLoadValues object
  # @param all_space_loads [Hash] Map of HPXML::Spaces => DesignLoadValues object
  # @return [nil]
  def self.process_load_ceilings(mj, hpxml_bldg, all_zone_loads, all_space_loads)
    hpxml_bldg.floors.each do |floor|
      next unless floor.is_ceiling
      next unless floor.is_thermal_boundary

      space = floor.space
      zone = space.zone

      if floor.is_exterior
        clg_htm = (1.0 / floor.insulation_assembly_r_value) * (mj.ctd - 5.0 + mj.daily_range_temp_adjust[mj.daily_range_num])
        htg_htm = (1.0 / floor.insulation_assembly_r_value) * mj.htd
      else
        adjacent_space = floor.exterior_adjacent_to
        clg_htm = (1.0 / floor.insulation_assembly_r_value) * (mj.cool_design_temps[adjacent_space] - mj.cool_setpoint)
        htg_htm = (1.0 / floor.insulation_assembly_r_value) * (mj.heat_setpoint - mj.heat_design_temps[adjacent_space])
      end
      clg_loads = clg_htm * floor.net_area
      htg_loads = htg_htm * floor.net_area
      all_zone_loads[zone].Cool_Ceilings += clg_loads
      all_zone_loads[zone].Heat_Ceilings += htg_loads
      all_space_loads[space].Cool_Ceilings += clg_loads
      all_space_loads[space].Heat_Ceilings += htg_loads
      detailed_output_values = DetailedOutputValues.new(area: floor.net_area,
                                                        heat_htm: htg_htm,
                                                        cool_htm: clg_htm,
                                                        heat_load: htg_loads,
                                                        cool_load_sens: clg_loads,
                                                        cool_load_lat: 0)
      floor.additional_properties.detailed_output_values_ceilings = detailed_output_values
    end
  end

  # Calculates heating and cooling loads for floors.
  #
  # @param mj [MJValues] Object with a collection of misc Manual J values
  # @param hpxml_bldg [HPXML::Building] HPXML Building object representing an individual dwelling unit
  # @param all_zone_loads [Hash] Map of HPXML::Zones => DesignLoadValues object
  # @param all_space_loads [Hash] Map of HPXML::Spaces => DesignLoadValues object
  # @return [nil]
  def self.process_load_floors(mj, hpxml_bldg, all_zone_loads, all_space_loads)
    hpxml_bldg.floors.each do |floor|
      next unless floor.is_floor
      next unless floor.is_thermal_boundary

      space = floor.space
      zone = space.zone

      has_radiant_floor = get_has_radiant_floor(zone)

      if floor.is_exterior
        htd_adj = mj.htd
        htd_adj += 25.0 if has_radiant_floor # Table 4A: Radiant floor over open crawlspace: HTM = U-Value × (HTD + 25)

        clg_htm = (1.0 / floor.insulation_assembly_r_value) * (mj.ctd - 5.0 + mj.daily_range_temp_adjust[mj.daily_range_num])
        htg_htm = (1.0 / floor.insulation_assembly_r_value) * htd_adj
      else # Partition floor
        adjacent_space = floor.exterior_adjacent_to
        if floor.is_floor && [HPXML::LocationCrawlspaceVented, HPXML::LocationCrawlspaceUnvented, HPXML::LocationBasementUnconditioned].include?(adjacent_space)
          u_floor = 1.0 / floor.insulation_assembly_r_value

          sum_ua_wall = 0.0
          sum_a_wall = 0.0
          hpxml_bldg.foundation_walls.each do |foundation_wall|
            next unless foundation_wall.is_exterior && foundation_wall.interior_adjacent_to == adjacent_space

            bg_area = foundation_wall.below_grade_area
            if bg_area > 0
              u_wall_bg = get_foundation_wall_below_grade_ufactor(foundation_wall, false, mj.ground_conductivity)
              sum_a_wall += bg_area
              sum_ua_wall += (u_wall_bg * bg_area)
            end

            ag_area = foundation_wall.above_grade_net_area
            next unless ag_area > 0

            u_wall_ag = get_foundation_wall_above_grade_ufactor(foundation_wall, true)
            sum_a_wall += ag_area
            sum_ua_wall += (u_wall_ag * ag_area)
          end
          hpxml_bldg.walls.each do |wall|
            next unless wall.is_exterior && wall.interior_adjacent_to == adjacent_space

            sum_a_wall += wall.net_area
            sum_ua_wall += (1.0 / wall.insulation_assembly_r_value * wall.net_area)
          end
          fail 'Could not find connected walls.' if sum_a_wall <= 0

          u_wall = sum_ua_wall / sum_a_wall

          htd_adj = mj.htd
          htd_adj += 25.0 if has_radiant_floor && HPXML::LocationCrawlspaceVented # Table 4A: Radiant floor over open crawlspace: HTM = U-Value × (HTD + 25)

          # Calculate partition temperature different cooling (PTDC) per Manual J Figure A12-17
          # Calculate partition temperature different heating (PTDH) per Manual J Figure A12-6
          if [HPXML::LocationCrawlspaceVented].include? adjacent_space
            # Vented or Leaky
            ptdc_floor = mj.ctd / (1.0 + (4.0 * u_floor) / (u_wall + 0.11))
            ptdh_floor = htd_adj / (1.0 + (4.0 * u_floor) / (u_wall + 0.11))
          elsif [HPXML::LocationCrawlspaceUnvented, HPXML::LocationBasementUnconditioned].include? adjacent_space
            # Sealed Tight
            ptdc_floor = u_wall * mj.ctd / (4.0 * u_floor + u_wall)
            ptdh_floor = u_wall * htd_adj / (4.0 * u_floor + u_wall)
          end

          clg_htm = (1.0 / floor.insulation_assembly_r_value) * ptdc_floor
          htg_htm = (1.0 / floor.insulation_assembly_r_value) * ptdh_floor
        else # E.g., floor over garage
          clg_htm = (1.0 / floor.insulation_assembly_r_value) * (mj.cool_design_temps[adjacent_space] - mj.cool_setpoint)
          htg_htm = (1.0 / floor.insulation_assembly_r_value) * (mj.heat_setpoint - mj.heat_design_temps[adjacent_space])
        end
      end
      clg_loads = clg_htm * floor.net_area
      htg_loads = htg_htm * floor.net_area
      all_zone_loads[zone].Cool_Floors += clg_loads
      all_zone_loads[zone].Heat_Floors += htg_loads
      all_space_loads[space].Cool_Roofs += clg_loads
      all_space_loads[space].Heat_Roofs += htg_loads
      detailed_output_values = DetailedOutputValues.new(area: floor.net_area,
                                                        heat_htm: htg_htm,
                                                        cool_htm: clg_htm,
                                                        heat_load: htg_loads,
                                                        cool_load_sens: clg_loads,
                                                        cool_load_lat: 0)
      floor.additional_properties.detailed_output_values_floors = detailed_output_values
    end
  end

  # Calculates heating loads for slabs.
  #
  # @param mj [MJValues] Object with a collection of misc Manual J values
  # @param hpxml_bldg [HPXML::Building] HPXML Building object representing an individual dwelling unit
  # @param all_zone_loads [Hash] Map of HPXML::Zones => DesignLoadValues object
  # @param all_space_loads [Hash] Map of HPXML::Spaces => DesignLoadValues object
  # @return [nil]
  def self.process_load_slabs(mj, hpxml_bldg, all_zone_loads, all_space_loads)
    hpxml_bldg.slabs.each do |slab|
      next unless slab.is_thermal_boundary

      space = slab.space
      zone = space.zone

      has_radiant_floor = get_has_radiant_floor(zone)

      htd_adj = mj.htd
      htd_adj += 25.0 if has_radiant_floor # Table 4A: Radiant slab floor: HTM = F-Value × (HTD + 25)

      # Use MJ basement floor calculation if average depth is >= 2 ft
      is_basement_floor = false
      if HPXML::conditioned_below_grade_locations.include? slab.interior_adjacent_to
        adj_fnd_walls = hpxml_bldg.foundation_walls.select { |fw| fw.interior_adjacent_to == slab.interior_adjacent_to }

        # Calculate weighted-average (by length) below-grade depth
        z_f = adj_fnd_walls.map { |fw| fw.depth_below_grade * (fw.area / fw.height) }.sum(0.0) / adj_fnd_walls.map { |fw| fw.area / fw.height }.sum

        if z_f >= 2
          is_basement_floor = true
        end
      end

      if not is_basement_floor # Slab near grade
        f_value = calc_slab_f_value(slab, mj.ground_conductivity)
        htg_htm = f_value * htd_adj
        htg_loads = htg_htm * slab.exposed_perimeter
        slab_length = slab.exposed_perimeter
      else # Basement floor (>= 2 ft below grade)
        # Calculate width of shortest side
        lengths_by_azimuth = {}
        adj_fnd_walls.each do |fnd_wall|
          if fnd_wall.azimuth.nil?
            azimuths = Defaults.get_azimuths(hpxml_bldg)
          else
            azimuths = [fnd_wall.azimuth]
          end
          azimuths.each do |azimuth|
            lengths_by_azimuth[azimuth] = 0 if lengths_by_azimuth[azimuth].nil?
            if not fnd_wall.length.nil?
              length = fnd_wall.length
            else
              length = fnd_wall.area / fnd_wall.height
            end
            lengths_by_azimuth[azimuth] += length / azimuths.size
          end
        end
        w_b = lengths_by_azimuth.values.min

        slab_is_insulated = false
        if slab.under_slab_insulation_width.to_f > 0 && slab.under_slab_insulation_r_value > 0
          slab_is_insulated = true
        end
        if slab.perimeter_insulation_depth > 0 && slab.perimeter_insulation_r_value > 0
          slab_is_insulated = true
        end
        if slab.under_slab_insulation_spans_entire_slab && slab.under_slab_insulation_r_value > 0
          slab_is_insulated = true
        end
        if slab.exterior_horizontal_insulation_width > 0 && slab.exterior_horizontal_insulation_r_value > 0
          slab_is_insulated = true
        end

        u_value = calc_basement_slab_ufactor(slab_is_insulated, z_f, w_b, mj.ground_conductivity)
        htg_htm = u_value * htd_adj
        htg_loads = htg_htm * slab.area
        slab_area = slab.area
      end
      all_zone_loads[zone].Heat_Slabs += htg_loads
      all_space_loads[space].Heat_Slabs += htg_loads
      detailed_output_values = DetailedOutputValues.new(area: slab_area,
                                                        length: slab_length,
                                                        heat_htm: htg_htm,
                                                        cool_htm: 0,
                                                        heat_load: htg_loads,
                                                        cool_load_sens: 0,
                                                        cool_load_lat: 0)
      slab.additional_properties.detailed_output_values_floors = detailed_output_values
    end
  end

  # Calculates heating and cooling loads for infiltration and whole-building ventilation.
  #
  # @param mj [MJValues] Object with a collection of misc Manual J values
  # @param hpxml_bldg [HPXML::Building] HPXML Building object representing an individual dwelling unit
  # @param all_zone_loads [Hash] Map of HPXML::Zones => DesignLoadValues object
  # @param all_space_loads [Hash] Map of HPXML::Spaces => DesignLoadValues object
  # @param weather [WeatherFile] Weather object containing EPW information
  # @return [nil]
  def self.process_load_infiltration_ventilation(mj, hpxml_bldg, all_zone_loads, all_space_loads, weather)
    cfa = hpxml_bldg.building_construction.conditioned_floor_area
    measurement = Airflow.get_infiltration_measurement_of_interest(hpxml_bldg, manualj_infiltration_method: hpxml_bldg.header.manualj_infiltration_method)
    if hpxml_bldg.header.manualj_infiltration_method == HPXML::ManualJInfiltrationMethodBlowerDoor
      infil_values = Airflow.get_values_from_air_infiltration_measurements(hpxml_bldg, weather)
      ela = infil_values[:sla] * cfa * infil_values[:a_ext] # Account for exterior exposure
      ncfl_ag = hpxml_bldg.building_construction.number_of_conditioned_floors_above_grade

      shielding_class = hpxml_bldg.header.manualj_infiltration_shielding_class

      # Set stack/wind coefficients from Tables 5D/5E
      c_s = 0.015 * ncfl_ag
      c_w = (0.0065 - 0.00266 * (shielding_class - 3)) * ncfl_ag**0.4

      ela_in2 = UnitConversions.convert(ela, 'ft^2', 'in^2')
      windspeed_cooling_mph = 7.5 # Table 5D/5E Wind Velocity Value footnote
      windspeed_heating_mph = 15.0 # Table 5D/5E Wind Velocity Value footnote

      if [HPXML::ResidentialTypeApartment, HPXML::ResidentialTypeSFA].include? hpxml_bldg.building_construction.residential_facility_type
        if hpxml_bldg.building_construction.unit_height_above_grade > 0
          # Scale default wind speed for height (a_exponent from Figure A15-1)
          a_exponent = { HPXML::ShieldingNormal => 0.22,
                         HPXML::ShieldingExposed => 0.14,
                         HPXML::ShieldingWellShielded => 0.33 }[hpxml_bldg.site.shielding_of_home]
          estimated_story = (hpxml_bldg.building_construction.unit_height_above_grade + infil_values[:height]) / infil_values[:height]
          windspeed_cooling_mph *= estimated_story**a_exponent
          windspeed_heating_mph *= estimated_story**a_exponent
        end
      end

      # Calculate infiltration airflow rates
      icfm_cool = ela_in2 * (c_s * mj.ctd + c_w * windspeed_cooling_mph**2)**0.5
      icfm_heat = ela_in2 * (c_s * mj.htd + c_w * windspeed_heating_mph**2)**0.5

    elsif hpxml_bldg.header.manualj_infiltration_method == HPXML::ManualJInfiltrationMethodDefaultTable
      ach_htg, ach_clg = get_mj_default_ach_values(hpxml_bldg, measurement.leakiness_description, cfa)
      ag_volume = hpxml_bldg.above_grade_conditioned_volume()
      icfm_cool = (ach_clg * ag_volume) / 60.0
      icfm_heat = (ach_htg * ag_volume) / 60.0
    else
      fail 'Unexpected error.'
    end

    # Check for fireplace (for heating infiltration adjustment)
    has_fireplace = false
    if hpxml_bldg.fuel_loads.count { |fl| fl.fuel_load_type == HPXML::FuelLoadTypeFireplace } > 0
      has_fireplace = true
    end
    if hpxml_bldg.heating_systems.count { |htg| htg.heating_system_type == HPXML::HVACTypeFireplace } > 0
      has_fireplace = true
    end
    if has_fireplace
      icfm_heat += 20.0 # Assume 1 fireplace, average leakiness (note: this can be different than the leakiness of the house)
    end

    # Calculate ventilation airflow rates
    ventilation_data = get_ventilation_data(hpxml_bldg)
    q_imb = ventilation_data[:q_imb]
    q_oa = ventilation_data[:q_oa]
    q_preheat = ventilation_data[:q_preheat]
    q_precool = ventilation_data[:q_precool]
    q_recirc = ventilation_data[:q_recirc]
    htg_sens_eff = ventilation_data[:htg_sens_eff]
    clg_sens_eff = ventilation_data[:clg_sens_eff]
    clg_lat_eff = ventilation_data[:clg_lat_eff]

    # Calculate net infiltration cfm (NCFM; infiltration combined with imbalanced supply ventilation)
    if q_imb == 0
      # Neutral pressure, so NCFM = ICFM
      infil_ncfm_heat = icfm_heat
      infil_ncfm_cool = icfm_cool
    elsif q_imb > 0
      # Negative pressure, so NCFM = (ICFM^1.5 + CFMimb^1.5)^0.67
      infil_ncfm_heat = (icfm_heat**1.5 + q_imb**1.5)**0.67
      infil_ncfm_cool = (icfm_cool**1.5 + q_imb**1.5)**0.67
    else
      if icfm_heat < q_imb.abs
        # Dominating positive pressure, so NCFM = 0
        infil_ncfm_heat = 0.0
      else
        # Mitigating positive pressure, so NCFM = (ICFM^1.5 - ABS(CFMimb)^1.5)^0.67
        infil_ncfm_heat = (icfm_heat**1.5 - q_imb.abs**1.5)**0.67
      end
      if icfm_cool < q_imb.abs
        # Dominating positive pressure, so NCFM = 0
        infil_ncfm_cool = 0.0
      else
        # Mitigating positive pressure, so NCFM = (ICFM^1.5 - ABS(CFMimb)^1.5)^0.67
        infil_ncfm_cool = (icfm_cool**1.5 - q_imb.abs**1.5)**0.67
      end
    end

    hpxml_bldg.additional_properties.infil_heat_cfm = infil_ncfm_heat
    hpxml_bldg.additional_properties.infil_cool_cfm = infil_ncfm_cool

    # Infiltration load
    bldg_Heat_Infil = 1.1 * mj.acf * infil_ncfm_heat * mj.htd
    bldg_Cool_Infil_Sens = 1.1 * mj.acf * infil_ncfm_cool * mj.ctd
    bldg_Cool_Infil_Lat = 0.68 * mj.acf * infil_ncfm_cool * mj.cool_design_grains

    # Calculate vent (supply) cfm
    vent_cfm_heat = q_oa
    vent_cfm_cool = q_oa

    hpxml_bldg.additional_properties.vent_heat_cfm = vent_cfm_heat
    hpxml_bldg.additional_properties.vent_cool_cfm = vent_cfm_cool

    # Calculate vent cfm incorporating sens/lat effectiveness, preheat/precool, and recirc
    vent_cfm_heat = q_oa * (1.0 - htg_sens_eff) - q_preheat - q_recirc
    vent_cfm_cool_sens = q_oa * (1.0 - clg_sens_eff) - q_precool - q_recirc
    vent_cfm_cool_lat = q_oa * (1.0 - clg_lat_eff) - q_recirc

    bldg_Heat_Vent = 1.1 * mj.acf * vent_cfm_heat * mj.htd
    bldg_Cool_Vent_Sens = 1.1 * mj.acf * vent_cfm_cool_sens * mj.ctd
    bldg_Cool_Vent_Lat = 0.68 * mj.acf * vent_cfm_cool_lat * mj.cool_design_grains

    # Apportion to zones/spaces
    bldg_exposed_wall_area = hpxml_bldg.conditioned_zones.map { |zone| zone.spaces.map { |space| space.additional_properties.total_exposed_wall_area } }.flatten.sum
    hpxml_bldg.conditioned_zones.each do |zone|
      # Ventilation assignment by floor area
      all_zone_loads[zone].Heat_Vent = bldg_Heat_Vent * zone.floor_area / cfa
      all_zone_loads[zone].Cool_Vent_Sens = bldg_Cool_Vent_Sens * zone.floor_area / cfa
      all_zone_loads[zone].Cool_Vent_Lat = bldg_Cool_Vent_Lat * zone.floor_area / cfa

      # Infiltration assignment by exterior wall area
      zone.spaces.each do |space|
        space.additional_properties.wall_area_ratio = space.additional_properties.total_exposed_wall_area / bldg_exposed_wall_area
        all_space_loads[space].Heat_Infil = bldg_Heat_Infil * space.additional_properties.wall_area_ratio
        all_space_loads[space].Cool_Infil_Sens = bldg_Cool_Infil_Sens * space.additional_properties.wall_area_ratio
      end
      zone_wall_area_ratio = zone.spaces.map { |space| space.additional_properties.total_exposed_wall_area }.sum / bldg_exposed_wall_area
      all_zone_loads[zone].Heat_Infil = bldg_Heat_Infil * zone_wall_area_ratio
      all_zone_loads[zone].Cool_Infil_Sens = bldg_Cool_Infil_Sens * zone_wall_area_ratio
      all_zone_loads[zone].Cool_Infil_Lat = bldg_Cool_Infil_Lat * zone_wall_area_ratio
    end
  end

  # Calculates cooling loads for internal gains.
  #
  # @param hpxml_bldg [HPXML::Building] HPXML Building object representing an individual dwelling unit
  # @param all_zone_loads [Hash] Map of HPXML::Zones => DesignLoadValues object
  # @param all_space_loads [Hash] Map of HPXML::Spaces => DesignLoadValues object
  # @return [nil]
  def self.process_load_internal_gains(hpxml_bldg, all_zone_loads, all_space_loads)
    hpxml_bldg.conditioned_zones.each do |zone|
      zone_manualj_num_occupants = zone.spaces.map { |space| space.manualj_num_occupants }.sum
      zone_manualj_internal_loads_sensible = zone.spaces.map { |space| space.manualj_internal_loads_sensible }.sum
      zone_manualj_internal_loads_latent = zone.spaces.map { |space| space.manualj_internal_loads_latent }.sum

      all_zone_loads[zone].Cool_IntGains_Sens = zone_manualj_internal_loads_sensible + 230.0 * zone_manualj_num_occupants
      all_zone_loads[zone].Cool_IntGains_Lat = zone_manualj_internal_loads_latent + 200.0 * zone_manualj_num_occupants

      zone.spaces.each do |space|
        all_space_loads[space].Cool_IntGains_Sens = space.manualj_internal_loads_sensible + 230.0 * space.manualj_num_occupants
      end
    end
  end

  # Aggregates component design loads to totals; updates the object that is passed in.
  #
  # @param loads [DesignLoadValues] Object with component design loads
  # @return [nil]
  def self.aggregate_loads_to_totals(loads)
    # Heating
    loads.Heat_Tot = loads.Heat_Windows + loads.Heat_Skylights +
                     loads.Heat_Doors + loads.Heat_Walls +
                     loads.Heat_Floors + loads.Heat_Slabs +
                     loads.Heat_Ceilings + loads.Heat_Roofs +
                     loads.Heat_Infil + loads.Heat_Vent +
                     loads.Heat_Piping

    # Cooling
    loads.Cool_Sens = loads.Cool_Windows + loads.Cool_Skylights +
                      loads.Cool_Doors + loads.Cool_Walls +
                      loads.Cool_Floors + loads.Cool_Ceilings +
                      loads.Cool_Roofs + loads.Cool_Infil_Sens +
                      loads.Cool_IntGains_Sens + loads.Cool_Slabs +
                      loads.Cool_AEDExcursion + loads.Cool_Vent_Sens +
                      loads.Cool_BlowerHeat
    loads.Cool_Lat = loads.Cool_Infil_Lat + loads.Cool_Vent_Lat +
                     loads.Cool_IntGains_Lat
    loads.Cool_Tot = loads.Cool_Sens + loads.Cool_Lat
  end

  # Determine HVAC Leaving Air Temperature (LAT) and/or Supply Air Temperature (SAT).
  # Values are assigned to the hvac_cooling/hvac_heating objects.
  #
  # @param mj [MJValues] Object with a collection of misc Manual J values
  # @param zone_loads [DesignLoadValues] Object with design loads for the current HPXML::Zone
  # @param hvac_heating [HPXML::HeatingSystem or HPXML::HeatPump] The heating portion of the current HPXML HVAC system
  # @param hvac_cooling [HPXML::CoolingSystem or HPXML::HeatPump] The cooling portion of the current HPXML HVAC system
  # @return [nil]
  def self.apply_hvac_air_temperatures(mj, zone_loads, hvac_heating, hvac_cooling)
    if not hvac_cooling.nil?
      cooling_type = get_hvac_cooling_type(hvac_cooling)

      # Calculate Leaving Air Temperature
      if cooling_type == HPXML::HVACTypeEvaporativeCooler
        # Evaporative cooler temperature calculation based on Manual S Figure 4-7
        td_potential = mj.cool_design_temps[HPXML::LocationOutside] - mj.cool_outdoor_wetbulb
        td = td_potential * hvac_cooling.additional_properties.effectiveness
        hvac_cooling.additional_properties.leaving_air_temp = mj.cool_design_temps[HPXML::LocationOutside] - td
      else
        # Determine the Leaving Air Temperature (LAT) based on Manual S Table 1-4
        shr = [zone_loads.Cool_Sens / zone_loads.Cool_Tot, 1.0].min
        if shr < 0.80
          hvac_cooling.additional_properties.leaving_air_temp = 54.0 # F
        elsif shr < 0.85
          # MJ8 says to use 56 degF in this SHR range. Linear interpolation provides a more
          # continuous supply air flow rate across building efficiency levels.
          hvac_cooling.additional_properties.leaving_air_temp = ((58.0 - 54.0) / (0.85 - 0.80)) * (shr - 0.8) + 54.0 # F
        else
          hvac_cooling.additional_properties.leaving_air_temp = 58.0 # F
        end
      end
    end

    if not hvac_heating.nil?
      # Calculate Supply Air Temperature
      if hvac_heating.is_a? HPXML::HeatPump
        hvac_heating.additional_properties.supply_air_temp = 105.0 # F
      else
        hvac_heating.additional_properties.supply_air_temp = 120.0 # F
      end
    elsif not hvac_cooling.nil? && hvac_cooling.has_integrated_heating
      hvac_cooling.additional_properties.supply_air_temp = 120.0 # F
    end
  end

  # Updates the design loads served by the HVAC system to incorporate the fraction of the zone loads
  # served by the HVAC system.
  #
  # @param hvac_loads [DesignLoadValues] Object with design loads for the current HPXML HVAC system
  # @param hvac_heating [HPXML::HeatingSystem or HPXML::HeatPump] The heating portion of the current HPXML HVAC system
  # @param hvac_cooling [HPXML::CoolingSystem or HPXML::HeatPump] The cooling portion of the current HPXML HVAC system
  # @param hpxml_bldg [HPXML::Building] HPXML Building object representing an individual dwelling unit
  # @param hvac_systems [Array<Hash>] List of HPXML HVAC (heating and/or cooling) systems
  # @param zone [HPXML::Zone] The current zone of interest
  # @return [nil]
  def self.apply_hvac_fractions_load_served(hvac_loads, hvac_heating, hvac_cooling, hpxml_bldg, hvac_systems, zone)
    frac_zone_heat_load_served, frac_zone_cool_load_served = get_fractions_load_served(hvac_heating, hvac_cooling, hpxml_bldg, hvac_systems, zone)

    # Heating Loads
    if get_hvac_heating_type(hvac_heating) == HPXML::HVACTypeHeatPumpWaterLoopToAir
      # Size to meet original fraction load served (not adjusted value from HVAC.apply_shared_heating_systems()
      # This ensures, e.g., that an appropriate heating airflow is used for duct losses.
      frac_zone_heat_load_served /= (1.0 / hvac_heating.heating_efficiency_cop)
    end
    DesignLoadValues::HEAT_ATTRS.each do |attr|
      hvac_loads.send("#{attr}=", hvac_loads.send(attr) * frac_zone_heat_load_served)
    end

    # Cooling Loads
    DesignLoadValues::COOL_ATTRS.each do |attr|
      hvac_loads.send("#{attr}=", hvac_loads.send(attr) * frac_zone_cool_load_served)
    end
  end

  # Returns the ACCA Manual S sizing allowances for a given type of HVAC equipment.
  # These sizing allowances are used in the logic that determines how to convert heating/cooling 
  # design loads into corresponding equipment capacities.
<<<<<<< HEAD
=======
  #
  # @param hvac_cooling [HPXML::CoolingSystem or HPXML::HeatPump] The cooling portion of the current HPXML HVAC system
  # @return [Array<Double, Double, Double>] Oversize fraction (frac), oversize delta (Btu/hr), undersize fraction (frac)
  def self.get_hvac_size_limits(hvac_cooling)
    oversize_limit = 1.15
    oversize_delta = 15000.0
    undersize_limit = 0.9
>>>>>>> 9bb1ac4b

  # New ACCA Manual S specifies different size limits for clg only/HPs depending on 
  # the sizing condition (Standard, Dry, Variable Speed, etc.)
  # and total cooling load (24,000 BTU/hr cutoff)

  # get_hvac_size_limits() does not address section/table N2.3.3 Two-Speed Heat Pump Sizing Condition 
  # or section/table N2.3.4 Variable-Capacity Equipment Sizing Condition
  # since these size conditions also include heating size factors and minimum compressor heating size factors
  # To maintain consistency w/ previous implementation in ACCA Man. S 2014, only cooling size limits are returned.
  # Therefore, only sections/tables N2.3.1 and N2.3.2 from ACCA Man. S 2023 are addressed in this method.

  # @param hvac_cooling [HPXML::CoolingSystem or HPXML::HeatPump] The cooling portion of the current HPXML HVAC system 
  # @param hvac_sizings [HVACSizingValues] Object with sizing values for a given HVAC system
  # @param hpxml_bldg [HPXML::Building] HPXML Building object representing an individual dwelling unit
  # @param weather [WeatherFile] Weather object containing EPW information
  # @return [Array<Double, Double, Double, Double>] total clg oversize limit (frac), 
  # total clg undersize limit (frac), sens. clg undersize limit (frac), lat. clg undersize limit (frac)

  def self.get_hvac_size_limits(hvac_cooling, hvac_sizings, hpxml_bldg, weather)

    load_shr = hvac_sizings.Cool_Load_Sens / hvac_sizings.Cool_Load_Tot
    # calculate Climate JSHR to determine standard vs dry sizing condition (new ACCA)

    if hpxml_bldg.header.heat_pump_sizing_methodology == HPXML::HeatPumpSizingACCA2023
      if not hvac_cooling.nil?
        if load_shr < 0.95
        # larger latent load
        # Section N.2.3.1 ACCA Man. S 2023, Standard Sizing Condition
          total_clg_undersize_limit = 0.90
          sens_clg_undersize_limit = 0.90
          lat_clg_undersize_limit = 1.00
          if hvac_cooling.compressor_type == HPXML::HVACCompressorTypeSingleStage && hvac_sizings.Cool_Load_Tot <= 24000 # BTU/hr
            total_clg_oversize_limit = 1.20
          elsif hvac_cooling.compressor_type == HPXML::HVACCompressorTypeSingleStage && hvac_sizings.Cool_Load_Tot > 24000 # BTU/hr
            total_clg_oversize_limit = 1.15
          elsif hvac_cooling.compressor_type == HPXML::HVACCompressorTypeTwoStage
            total_clg_oversize_limit = 1.25
          end
        elsif load_shr >= 0.95 # Section N.2.3.2 ACCA Man. S 2023, Dry Sizing Condition
          if hvac_cooling.compressor_type == HPXML::HVACCompressorTypeSingleStage
            # Total Cooling Capacity / (Total Cooling Load + 6 kBtuh) <= 1.00
            # 1.00 = non-load adjusted oversize limit
            # goal --> determine "load adjusted" oversize limit
            # Total Cooling Capacity <= 1.00 * (Total Cooling Load + 6 kBtuh)
            # Total Cooling Capacity <= 1.00 * Total Cooling Load + 1.00 * 6 kBtuh 
            # Total Cooling Capacity / Total Cooling Load <= 1.00 + (1.00 * 6 kBtuh) / Total Cooling Load
            # Total Cooling Capacity Factor <= 1.00 + 6 kBtuh / Total Cooling Load
            # Effective Total Cooling Oversize Limit = 1.00 + 6 kBtuh / Total Cooling Load
            total_clg_oversize_limit = 1 + 6000 / hvac_sizings.Cool_Load_Tot
            total_clg_undersize_limit = 0.90
            sens_clg_undersize_limit = 0.90
            lat_clg_undersize_limit = 1.00
          elsif hvac_cooling.compressor_type == HPXML::HVACCompressorTypeTwoStage
            total_clg_oversize_limit = 1.15 # minimum compressor speed! TODO: incorporate minimum speed logic elsewhere
            total_clg_undersize_limit = 0.90 # total clg undersize limit for dry climate, 2-stage compressor is as specified in ACCA 2014
            # ACCA 2023 Table N2.3.2 does not specify total cooling undersize limit.
            sens_clg_undersize_limit = 0.90
            lat_clg_undersize_limit = 1.00
          end
        end
      end
    elsif hpxml_bldg.header.heat_pump_sizing_methodology == HPXML::HeatPumpSizingACCA
    # References "Overview of Size Limits for Residential HVAC Equipment" from Man. S 2014
      if ((weather.data.HDD65F / weather.data.CDD50F) < 2.0) || (load_shr < 0.95)
        # mild winter or has latent cooling load
        if not hvac_cooling.nil?
          total_clg_undersize_limit = 0.90
          sens_clg_undersize_limit = 0.90
          lat_clg_undersize_limit = 1.00
          if hvac_cooling.compressor_type == HPXML::HVACCompressorTypeSingleStage
            total_clg_oversize_limit = 1.15
          elsif hvac_cooling.compressor_type == HPXML::HVACCompressorTypeTwoStage
            total_clg_oversize_limit = 1.20
          elsif hvac_cooling.compressor_type == HPXML::HVACCompressorTypeVariableSpeed
            total_clg_oversize_limit = 1.30
          end
        end
      elsif ((weather.data.HDD65F / weather.data.CDD50F) >= 2.0) && (load_shr >= 0.95)
        # cold winter and no latent cooling load
        # Manual S 2023 doesn't specify latent/sensible capacity undersize limits in this situation.
        # from software perspective, could either return zero, nil, or the same latent/sensible
        # undersize limits as the situation with latent cooling load/mild winter.
        total_clg_undersize_limit = 0.90
        sens_clg_undersize_limit = nil
        lat_clg_undersize_limit = nil
        # Max Total Cooling Capacity = Total Cooling Load + 15 kBtuh
        # i.e. Total Cooling Capacity <= Total Cooling Load + 15 kBtuh
        # <= means solve for oversize limit, size factor (capacity/load) <= oversize limit
        # Total Cooling Capacity / Total Cooling Load <= (Total Cooling Load + 15 kBtuh) / Total Cooling Load
        # Total Cooling Oversize Limit = (Total Cooling Load + 15 kBtuh) / Total Cooling Load
        total_clg_oversize_limit = (hvac_sizings.Cool_Load_Tot + 15000) / hvac_sizings.Cool_Load_Tot
      end
    end
    
    return total_clg_oversize_limit, total_clg_undersize_limit, sens_clg_undersize_limit, lat_clg_undersize_limit 
  
  end 

  # Transfers the design load totals from the HVAC loads object to the HVAC sizings object.
  #
  # @param hvac_sizings [HVACSizingValues] Object with sizing values for a given HVAC system
  # @param zone_loads [DesignLoadValues] Object with design loads for the current HPXML::Zone
  # @return [nil]
  def self.apply_hvac_loads_to_hvac_sizings(hvac_sizings, hvac_loads)
    # Note: We subtract the blower heat below because we want to calculate a net capacity,
    # not a gross capacity.
    hvac_sizings.Cool_Load_Sens = hvac_loads.Cool_Sens - hvac_loads.Cool_BlowerHeat
    hvac_sizings.Cool_Load_Lat = hvac_loads.Cool_Lat
    hvac_sizings.Cool_Load_Tot = hvac_loads.Cool_Tot - hvac_loads.Cool_BlowerHeat
    hvac_sizings.Heat_Load = hvac_loads.Heat_Tot
    hvac_sizings.Heat_Load_Supp = hvac_loads.Heat_Tot
  end

  # Calculates the duct thermal regain factor, which is defined as the fraction of distribution
  # system losses (gains for cooling) that are returned to the conditioned space.
  #
  # Sources: MJ8 pg 204 and Walker (1998) "Technical background for default values used for
  # forced air systems in proposed ASHRAE Std. 152"
  #
  # @param duct [HPXML::Duct] The duct to calculate regain for
  # @param hpxml_bldg [HPXML::Building] HPXML Building object representing an individual dwelling unit
  # @return [Double] The duct regain factor (frac)
  def self.get_duct_regain_factor(duct, hpxml_bldg)
    f_regain = nil

    if [HPXML::LocationOutside, HPXML::LocationRoofDeck].include? duct.duct_location
      f_regain = 0.0

    elsif [HPXML::LocationOtherHousingUnit, HPXML::LocationOtherHeatedSpace, HPXML::LocationOtherMultifamilyBufferSpace,
           HPXML::LocationOtherNonFreezingSpace, HPXML::LocationExteriorWall, HPXML::LocationUnderSlab,
           HPXML::LocationManufacturedHomeBelly].include? duct.duct_location
      space_values = Geometry.get_temperature_scheduled_space_values(duct.duct_location)
      f_regain = space_values[:f_regain]

    elsif [HPXML::LocationBasementUnconditioned, HPXML::LocationCrawlspaceVented, HPXML::LocationCrawlspaceUnvented].include? duct.duct_location

      ceilings = hpxml_bldg.floors.select { |f| f.is_floor && [f.interior_adjacent_to, f.exterior_adjacent_to].include?(duct.duct_location) }
      avg_ceiling_rvalue = calculate_average_r_value(ceilings)
      ceiling_insulated = (avg_ceiling_rvalue > 4)

      walls = hpxml_bldg.foundation_walls.select { |f| [f.interior_adjacent_to, f.exterior_adjacent_to].include? duct.duct_location }
      avg_wall_rvalue = calculate_average_r_value(walls)
      walls_insulated = (avg_wall_rvalue > 4)

      if duct.duct_location == HPXML::LocationBasementUnconditioned
        if not ceiling_insulated
          if not walls_insulated
            f_regain = 0.50 # Uninsulated ceiling, uninsulated walls
          else
            f_regain = 0.75 # Uninsulated ceiling, insulated walls
          end
        else
          f_regain = 0.30 # Insulated ceiling
        end
      elsif duct.duct_location == HPXML::LocationCrawlspaceVented
        if ceiling_insulated && walls_insulated
          f_regain = 0.17 # Insulated ceiling, insulated walls
        elsif ceiling_insulated && (not walls_insulated)
          f_regain = 0.12 # Insulated ceiling, uninsulated walls
        elsif (not ceiling_insulated) && walls_insulated
          f_regain = 0.66 # Uninsulated ceiling, insulated walls
        elsif (not ceiling_insulated) && (not walls_insulated)
          f_regain = 0.50 # Uninsulated ceiling, uninsulated walls
        end
      elsif duct.duct_location == HPXML::LocationCrawlspaceUnvented
        if ceiling_insulated && walls_insulated
          f_regain = 0.30 # Insulated ceiling, insulated walls
        elsif ceiling_insulated && (not walls_insulated)
          f_regain = 0.16 # Insulated ceiling, uninsulated walls
        elsif (not ceiling_insulated) && walls_insulated
          f_regain = 0.76 # Uninsulated ceiling, insulated walls
        elsif (not ceiling_insulated) && (not walls_insulated)
          f_regain = 0.60 # Uninsulated ceiling, uninsulated walls
        end
      end

    elsif [HPXML::LocationAtticVented, HPXML::LocationAtticUnvented].include? duct.duct_location
      f_regain = 0.10 # This would likely be higher for unvented attics with roof insulation

    elsif [HPXML::LocationGarage].include? duct.duct_location
      f_regain = 0.05

    elsif HPXML::conditioned_locations.include? duct.duct_location
      f_regain = 1.0

    end

    return f_regain
  end

  # Applies heating duct loads to the HVAC/zone/space loads as appropriate.
  #
  # @param mj [MJValues] Object with a collection of misc Manual J values
  # @param zone [HPXML::Zone] The current zone of interest
  # @param hvac_loads [DesignLoadValues] Object with design loads for the current HPXML HVAC system
  # @param zone_loads [DesignLoadValues] Object with design loads for the current HPXML::Zone
  # @param all_space_loads [Hash] Map of HPXML::Spaces => DesignLoadValues object
  # @param hvac_heating [HPXML::HeatingSystem or HPXML::HeatPump] The heating portion of the current HPXML HVAC system
  # @param hpxml_bldg [HPXML::Building] HPXML Building object representing an individual dwelling unit
  # @return [nil]
  def self.apply_hvac_duct_loads_heating(mj, zone, hvac_loads, zone_loads, all_space_loads, hvac_heating, hpxml_bldg)
    return if hvac_heating.nil? || (hvac_loads.Heat_Tot <= 0) || hvac_heating.distribution_system.nil? || hvac_heating.distribution_system.ducts.empty?

    hvac_heating_ap = hvac_heating.additional_properties

    init_heat_load = hvac_loads.Heat_Tot

    # Distribution system efficiency (DSE) calculations based on ASHRAE Standard 152

    duct_values = calc_duct_conduction_values(hvac_heating.distribution_system, mj.heat_design_temps, hpxml_bldg)
    a_s, a_r, rvalue_s, rvalue_r, t_amb_s, t_amb_r, f_regain_s, f_regain_r = duct_values

    # Initialize for the iteration
    delta = 1
    heat_load_next = init_heat_load

    for _iter in 0..19
      break if delta.abs <= 0.001

      heat_load_prev = heat_load_next

      # Calculate the new heating air flow rate
      heating_delta_t = hvac_heating_ap.supply_air_temp - mj.heat_setpoint
      heat_cfm = calc_airflow_rate_manual_s(mj, heat_load_next, heating_delta_t)

      q_s, q_r = calc_duct_leakages_cfm25(hvac_heating.distribution_system, heat_cfm)

      de = calc_delivery_effectiveness_heating(mj, q_s, q_r, heat_cfm, heat_load_next, t_amb_s, t_amb_r, a_s, a_r, mj.heat_setpoint, f_regain_s, f_regain_r, rvalue_s, rvalue_r)

      # Calculate the increase in heating load due to ducts (Approach: DE = Qload/Qequip -> Qducts = Qequip-Qload)
      heat_load_next = init_heat_load / de

      # Calculate the change since the last iteration
      delta = (heat_load_next - heat_load_prev) / heat_load_prev
    end

    ducts_heat_load = heat_load_next - init_heat_load

    hvac_loads.Heat_Ducts += ducts_heat_load
    hvac_loads.Heat_Tot += ducts_heat_load

    # Don't assign HP backup system duct loads to the zone/spaces; we already have the HP
    # duct loads assigned and don't want to double-count.
    return if hvac_heating.is_a?(HPXML::HeatingSystem) && hvac_heating.is_heat_pump_backup_system

    zone_loads.Heat_Ducts += ducts_heat_load
    zone_loads.Heat_Tot += ducts_heat_load

    zone_htg_load = zone.spaces.map { |space| all_space_loads[space].Heat_Tot }.sum
    zone.spaces.each do |space|
      space_loads = all_space_loads[space]
      space_htg_duct_load = ducts_heat_load * space_loads.Heat_Tot / zone_htg_load
      space_loads.Heat_Ducts += space_htg_duct_load
      space_loads.Heat_Tot += space_htg_duct_load
    end
  end

  # Applies cooling duct loads to the HVAC/zone/space loads as appropriate.
  #
  # @param mj [MJValues] Object with a collection of misc Manual J values
  # @param zone [HPXML::Zone] The current zone of interest
  # @param hvac_loads [DesignLoadValues] Object with design loads for the current HPXML HVAC system
  # @param zone_loads [DesignLoadValues] Object with design loads for the current HPXML::Zone
  # @param all_space_loads [Hash] Map of HPXML::Spaces => DesignLoadValues object
  # @param hvac_cooling [HPXML::CoolingSystem or HPXML::HeatPump] The cooling portion of the current HPXML HVAC system
  # @param hpxml_bldg [HPXML::Building] HPXML Building object representing an individual dwelling unit
  # @param weather [WeatherFile] Weather object containing EPW information
  # @return [nil]
  def self.apply_hvac_duct_loads_cooling(mj, zone, hvac_loads, zone_loads, all_space_loads, hvac_cooling, hpxml_bldg, weather)
    return if hvac_cooling.nil? || (hvac_loads.Cool_Sens <= 0) || hvac_cooling.distribution_system.nil? || hvac_cooling.distribution_system.ducts.empty?

    hvac_cooling_ap = hvac_cooling.additional_properties

    init_cool_load_sens = hvac_loads.Cool_Sens
    init_cool_load_lat = hvac_loads.Cool_Lat

    # Distribution system efficiency (DSE) calculations based on ASHRAE Standard 152

    duct_values = calc_duct_conduction_values(hvac_cooling.distribution_system, mj.cool_design_temps, hpxml_bldg)
    a_s, a_r, rvalue_s, rvalue_r, t_amb_s, t_amb_r, f_regain_s, f_regain_r = duct_values

    # Calculate the air enthalpy in the return duct location for DSE calculations
    h_r = Psychrometrics.h_fT_w(t_amb_r, weather.design.CoolingHumidityRatio)

    # Initialize for the iteration
    delta = 1
    cool_load_tot_next = init_cool_load_sens + init_cool_load_lat

    cooling_delta_t = mj.cool_setpoint - hvac_cooling_ap.leaving_air_temp
    cool_cfm = calc_airflow_rate_manual_s(mj, init_cool_load_sens, cooling_delta_t)
    _q_s, q_r = calc_duct_leakages_cfm25(hvac_cooling.distribution_system, cool_cfm)

    for _iter in 1..50
      break if delta.abs <= 0.001

      cool_load_tot_prev = cool_load_tot_next

      cool_load_lat, cool_load_sens = calculate_sensible_latent_split(mj, q_r, cool_load_tot_next, init_cool_load_lat)
      cool_load_tot = cool_load_lat + cool_load_sens

      # Calculate the new cooling air flow rate
      cool_cfm = calc_airflow_rate_manual_s(mj, cool_load_sens, cooling_delta_t)

      q_s, q_r = calc_duct_leakages_cfm25(hvac_cooling.distribution_system, cool_cfm)

      de = calc_delivery_effectiveness_cooling(mj, q_s, q_r, hvac_cooling_ap.leaving_air_temp, cool_cfm, cool_load_sens, cool_load_tot, t_amb_s, t_amb_r, a_s, a_r, mj.cool_setpoint, f_regain_s, f_regain_r, h_r, rvalue_s, rvalue_r)

      cool_load_tot_next = (init_cool_load_sens + init_cool_load_lat) / de

      # Calculate the change since the last iteration
      delta = (cool_load_tot_next - cool_load_tot_prev) / cool_load_tot_prev
    end

    ducts_cool_load_sens = cool_load_sens - init_cool_load_sens
    ducts_cool_load_lat = cool_load_lat - init_cool_load_lat

    hvac_loads.Cool_Ducts_Sens += ducts_cool_load_sens
    hvac_loads.Cool_Sens += ducts_cool_load_sens
    hvac_loads.Cool_Ducts_Lat += ducts_cool_load_lat
    hvac_loads.Cool_Lat += ducts_cool_load_lat
    hvac_loads.Cool_Tot += ducts_cool_load_sens + ducts_cool_load_lat

    zone_loads.Cool_Ducts_Sens += ducts_cool_load_sens
    zone_loads.Cool_Sens += ducts_cool_load_sens
    zone_loads.Cool_Ducts_Lat += ducts_cool_load_lat
    zone_loads.Cool_Lat += ducts_cool_load_lat
    zone_loads.Cool_Tot += ducts_cool_load_sens + ducts_cool_load_lat

    zone_clg_load_sens = zone.spaces.map { |space| all_space_loads[space].Cool_Sens }.sum
    zone.spaces.each do |space|
      space_loads = all_space_loads[space]
      space_clg_duct_load = ducts_cool_load_sens * space_loads.Cool_Sens / zone_clg_load_sens
      space_loads.Cool_Ducts_Sens += space_clg_duct_load
      space_loads.Cool_Sens += space_clg_duct_load
    end
  end

  # Applies CFIS ventilation loads to the HVAC/zone loads as appropriate. Note that CFIS loads
  # are considered system loads, not space loads like other ventilation systems.
  #
  # @param mj [MJValues] Object with a collection of misc Manual J values
  # @param hvac_loads [DesignLoadValues] Object with design loads for the current HPXML HVAC system
  # @param zone_loads [DesignLoadValues] Object with design loads for the current HPXML::Zone
  # @param hvac_heating [HPXML::HeatingSystem or HPXML::HeatPump] The heating portion of the current HPXML HVAC system
  # @param hvac_cooling [HPXML::CoolingSystem or HPXML::HeatPump] The cooling portion of the current HPXML HVAC system
  # @param hpxml_bldg [HPXML::Building] HPXML Building object representing an individual dwelling unit
  # @return [nil]
  def self.apply_hvac_cfis_loads(mj, hvac_loads, zone_loads, hvac_heating, hvac_cooling, hpxml_bldg)
    if hpxml_bldg.zones[0].id == 'BobRossResidenceConditioned' && hpxml_bldg.ventilation_fans.count { |f| f.used_for_whole_building_ventilation && f.fan_type == HPXML::MechVentTypeERV } == 1
      # FUTURE: For now, ACCA is okay with us bypassing our inputs to manually test this.
      # Bob Ross 3-18: ERV to equipment (system load)
      htg_sens_eff = 0.68
      clg_sens_eff = 0.61
      clg_lat_eff = 0.48

      vent_cfm = hpxml_bldg.ventilation_fans[0].average_unit_flow_rate

      vent_cfm_heat = vent_cfm * (1.0 - htg_sens_eff)
      vent_cfm_cool_sens = vent_cfm * (1.0 - clg_sens_eff)
      vent_cfm_cool_lat = vent_cfm * (1.0 - clg_lat_eff)
    else
      if (not hvac_heating.nil?) && (not hvac_heating.distribution_system.nil?)
        hvac_distribution = hvac_heating.distribution_system
      elsif (not hvac_cooling.nil?) && (not hvac_cooling.distribution_system.nil?)
        hvac_distribution = hvac_cooling.distribution_system
      end
      return if hvac_distribution.nil?

      vent_mech_cfis = hpxml_bldg.ventilation_fans.find { |vent_mech| vent_mech.fan_type == HPXML::MechVentTypeCFIS && vent_mech.distribution_system_idref == hvac_distribution.id }
      return if vent_mech_cfis.nil?

      vent_cfm = vent_mech_cfis.average_unit_flow_rate

      vent_cfm_heat = vent_cfm
      vent_cfm_cool_sens = vent_cfm
      vent_cfm_cool_lat = vent_cfm
    end

    heat_load = 1.1 * mj.acf * vent_cfm_heat * mj.htd
    cool_sens_load = 1.1 * mj.acf * vent_cfm_cool_sens * mj.ctd
    cool_lat_load = 0.68 * mj.acf * vent_cfm_cool_lat * mj.cool_design_grains

    hvac_loads.Heat_Vent += heat_load
    hvac_loads.Heat_Tot += heat_load
    hvac_loads.Cool_Vent_Sens += cool_sens_load
    hvac_loads.Cool_Sens += cool_sens_load
    hvac_loads.Cool_Vent_Lat += cool_lat_load
    hvac_loads.Cool_Lat += cool_lat_load
    hvac_loads.Cool_Tot += cool_sens_load + cool_lat_load

    zone_loads.Heat_Vent += heat_load
    zone_loads.Heat_Tot += heat_load
    zone_loads.Cool_Vent_Sens += cool_sens_load
    zone_loads.Cool_Sens += cool_sens_load
    zone_loads.Cool_Vent_Lat += cool_lat_load
    zone_loads.Cool_Lat += cool_lat_load
    zone_loads.Cool_Tot += cool_sens_load + cool_lat_load
  end

  # Applies blower fan heat loads for air distribution systems to the HVAC/zone loads as appropriate.
  #
  # @param hvac_loads [DesignLoadValues] Object with design loads for the current HPXML HVAC system
  # @param zone_loads [DesignLoadValues] Object with design loads for the current HPXML::Zone
  # @param hvac_heating [HPXML::HeatingSystem or HPXML::HeatPump] The heating portion of the current HPXML HVAC system
  # @param hvac_cooling [HPXML::CoolingSystem or HPXML::HeatPump] The cooling portion of the current HPXML HVAC system
  # @return [nil]
  def self.apply_hvac_blower_heat_load(hvac_loads, zone_loads, hvac_heating, hvac_cooling)
    if not hvac_heating.nil?
      hvac_distribution = hvac_heating.distribution_system
    elsif not hvac_cooling.nil?
      hvac_distribution = hvac_cooling.distribution_system
    end
    return if hvac_distribution.nil?
    return if hvac_distribution.distribution_system_type != HPXML::HVACDistributionTypeAir

    cool_load = hvac_distribution.manualj_blower_fan_heat_btuh

    hvac_loads.Cool_BlowerHeat += cool_load
    hvac_loads.Cool_Sens += cool_load
    hvac_loads.Cool_Tot += cool_load

    zone_loads.Cool_BlowerHeat += cool_load
    zone_loads.Cool_Sens += cool_load
    zone_loads.Cool_Tot += cool_load
  end

  # Applies hot water piping loads for hydronic distribution systems to the HVAC/zone loads as appropriate.
  #
  # @param hvac_loads [DesignLoadValues] Object with design loads for the current HPXML HVAC system
  # @param zone_loads [DesignLoadValues] Object with design loads for the current HPXML::Zone
  # @param hvac_heating [HPXML::HeatingSystem or HPXML::HeatPump] The heating portion of the current HPXML HVAC system
  # @return [nil]
  def self.apply_hvac_piping_load(hvac_loads, zone_loads, hvac_heating)
    if not hvac_heating.nil?
      hvac_distribution = hvac_heating.distribution_system
    end
    return if hvac_distribution.nil?
    return if hvac_distribution.distribution_system_type != HPXML::HVACDistributionTypeHydronic

    heat_load = hvac_distribution.manualj_hot_water_piping_btuh

    hvac_loads.Heat_Piping += heat_load
    hvac_loads.Heat_Tot += heat_load

    zone_loads.Heat_Piping += heat_load
    zone_loads.Heat_Tot += heat_load
  end

  # Applies Manual S equipment adjustments based on the system type and design loads.
  #
  # @param mj [MJValues] Object with a collection of misc Manual J values
  # @param runner [OpenStudio::Measure::OSRunner] Object typically used to display warnings
  # @param hvac_sizings [HVACSizingValues] Object with sizing values for a given HVAC system
  # @param weather [WeatherFile] Weather object containing EPW information
  # @param hvac_heating [HPXML::HeatingSystem or HPXML::HeatPump] The heating portion of the current HPXML HVAC system
  # @param hvac_cooling [HPXML::CoolingSystem or HPXML::HeatPump] The cooling portion of the current HPXML HVAC system
  # @param hvac_system [Hash] HPXML HVAC (heating and/or cooling) system
  # @param hpxml_bldg [HPXML::Building] HPXML Building object representing an individual dwelling unit
  # @return [nil]
  def self.apply_hvac_equipment_adjustments(mj, runner, hvac_sizings, weather, hvac_heating, hvac_cooling, hvac_system, hpxml_bldg)
    is_heatpump_with_both_htg_and_clg = false
    if (not hvac_cooling.nil?) && hvac_cooling.is_a?(HPXML::HeatPump) && (hvac_cooling.fraction_heat_load_served > 0) && (hvac_cooling.fraction_cool_load_served > 0)
      is_heatpump_with_both_htg_and_clg = true
    end

    if is_heatpump_with_both_htg_and_clg && (hpxml_bldg.header.heat_pump_sizing_methodology == HPXML::HeatPumpSizingMaxLoad)
      # If MaxLoad methodology, use at least the larger of heating/cooling loads for heat pump sizing.
      # Note: Heat_Load_Supp should NOT be adjusted; we only want to adjust the HP capacity, not the HP backup heating capacity.
      max_load = [hvac_sizings.Heat_Load, hvac_sizings.Cool_Load_Tot].max
      hvac_sizings.Heat_Load = max_load
      hvac_sizings.Cool_Load_Sens *= max_load / hvac_sizings.Cool_Load_Tot
      hvac_sizings.Cool_Load_Lat *= max_load / hvac_sizings.Cool_Load_Tot
      hvac_sizings.Cool_Load_Tot = max_load
    end

    # Cooling

    cooling_type = get_hvac_cooling_type(hvac_cooling)

    if not cooling_type.nil?
      hvac_cooling_ap = hvac_cooling.additional_properties
      is_ducted = !hvac_cooling.distribution_system.nil?
      cooling_delta_t = mj.cool_setpoint - hvac_cooling_ap.leaving_air_temp
      tot_clg_oversize_limit, tot_clg_undersize_limit, sens_clg_undersize_limit, lat_clg_undersize_limit = get_hvac_size_limits(hvac_cooling)
    end

    if hvac_sizings.Cool_Load_Tot <= 0

      hvac_sizings.Cool_Capacity = 0.0
      hvac_sizings.Cool_Capacity_Sens = 0.0
      hvac_sizings.Cool_Airflow = 0.0

    elsif [HPXML::HVACTypeCentralAirConditioner,
           HPXML::HVACTypeHeatPumpAirToAir].include?(cooling_type) ||
          ([HPXML::HVACTypeMiniSplitAirConditioner,
            HPXML::HVACTypeHeatPumpMiniSplit].include?(cooling_type) && is_ducted)
      # For central systems, the installer can take steps to try to meet both sensible and latent loads,
      # such as different indoor/outdoor coil combinations and different blower settings.
      # Ductless systems don't offer this flexibility.

      entering_temp = hpxml_bldg.header.manualj_cooling_design_temp
      hvac_cooling_speed = get_nominal_speed(hvac_cooling_ap, true)

      if hvac_cooling.compressor_type == HPXML::HVACCompressorTypeVariableSpeed
        idb_adj = adjust_indoor_condition_var_speed(entering_temp, mj.cool_indoor_wetbulb, :clg)
        odb_adj = adjust_outdoor_condition_var_speed(entering_temp, hvac_cooling, :clg)
        total_cap_curve_value = odb_adj * idb_adj
      else
        coefficients = hvac_cooling_ap.cool_cap_ft_spec[hvac_cooling_speed]
        total_cap_curve_value = MathTools.biquadratic(mj.cool_indoor_wetbulb, entering_temp, coefficients)
      end

      cool_cap_rated = hvac_sizings.Cool_Load_Tot / total_cap_curve_value
      cool_cfm_rated = UnitConversions.convert(cool_cap_rated, 'btu/hr', 'ton') * hvac_cooling_ap.cool_rated_cfm_per_ton[hvac_cooling_speed]

      # rated SHR
      hvac_cooling_shr_rated = hvac_cooling_ap.cool_rated_shrs_gross[hvac_cooling_speed]

      rated_barometric_pressure_psi = UnitConversions.convert(1, 'atm', 'psi') # assume rated pressure is at sea level

      hr_indoor_cooling_rated = Psychrometrics.w_fT_Twb_P(HVAC::AirSourceCoolRatedIDB, HVAC::AirSourceCoolRatedIWB, rated_barometric_pressure_psi) # [lbm/lbm]

      # Calculate A_o using rated conditions; used to calculate an initial estimate of the design SHR
      a_o_rated = Psychrometrics.CoilAoFactor(HVAC::AirSourceCoolRatedIDB, rated_barometric_pressure_psi, UnitConversions.convert(cool_cap_rated, 'btu/hr', 'kbtu/hr'), cool_cfm_rated, hvac_cooling_shr_rated, hr_indoor_cooling_rated)
      cool_cap_design = hvac_sizings.Cool_Load_Tot

      # initial estimate for design airflow rate [cfm]
      hvac_sizings.Cool_Airflow = calc_airflow_rate_manual_s(mj, hvac_sizings.Cool_Load_Sens, cooling_delta_t, dx_capacity: cool_cap_rated)

      hr_indoor_cooling_design = Psychrometrics.w_fT_R_P(mj.cool_setpoint, hpxml_bldg.header.manualj_humidity_setpoint, mj.p_psi)

      # initialize for iteration
      delta = 1

      for _iter in 1..100
        break if delta.abs <= 0.001

        # calculate design SHR --> design sensible capacity --> use design sensible capacity to RECALCULATE design airflow
        # note: using MJ cooling setpoint as EDB in calculateSHR() ignores return duct losses

        cool_airflow_prev = hvac_sizings.Cool_Airflow

        # Calculate the coil SHR at the given incoming air state, CFM, total capacity, and coil Ao factor
        # CFM changes in the iteration based on current value of design_shr
        design_shr = Psychrometrics.CalculateSHR(mj.cool_setpoint, mj.p_psi, UnitConversions.convert(cool_cap_design, 'btu/hr', 'kbtu/hr'), hvac_sizings.Cool_Airflow, a_o_rated, hr_indoor_cooling_design)

        # calculate sensible/latent split at design conditions
        cool_sens_cap_design = cool_cap_design * design_shr
        cool_lat_cap_design = [cool_cap_design - cool_sens_cap_design, 1.0].max

        # Adjust Sizing
        if cool_lat_cap_design < hvac_sizings.Cool_Load_Lat
          # Size by MJ8 Latent Load

          # Solve for new sensible and total capacity at design conditions, assuming that latent design capacity = latent load
          # Q_design_tot = Q_design_lat + Q_design_sens = Q_load_lat + Q_design_sens (1)
          # Design_SHR = Q_design_sens/Q_design_tot (2)
          # combining (1) and (2) --> Q_design_tot = Q_load_lat/(1-Design_SHR) (3)
          cool_cap_design = hvac_sizings.Cool_Load_Lat / (1 - design_shr)

          # recalculate sensible design capacity using adjusted design total capacity
          cool_sens_cap_design = cool_cap_design * design_shr

          # Ensure equipment is not being undersized
          cool_sens_cap_design = [cool_sens_cap_design, undersize_limit * hvac_sizings.Cool_Load_Sens].max

          cool_cap_design = cool_sens_cap_design + hvac_sizings.Cool_Load_Lat

          # If the adjusted equipment size is negative (occurs at altitude), use oversize limit (the adjustment
          # almost always hits the oversize limit in this case, making this a safe assumption)
          if (cool_cap_design < 0) || (cool_sens_cap_design < 0)
            cool_cap_design = tot_clg_oversize_limit * hvac_sizings.Cool_Load_Tot
          end

          # Limit total capacity to oversize limit
          cool_cap_design = [cool_cap_design, tot_clg_oversize_limit * hvac_sizings.Cool_Load_Tot].min

          # Determine rated capacities
          hvac_sizings.Cool_Capacity = cool_cap_design / total_cap_curve_value
          hvac_sizings.Cool_Capacity_Sens = hvac_sizings.Cool_Capacity * hvac_cooling_shr_rated

          # Determine the final sensible capacity at design using the SHR
          cool_sens_cap_design = cool_cap_design * design_shr

        elsif cool_sens_cap_design < sens_undersize_limit * hvac_sizings.Cool_Load_Sens
          # Size by MJ8 Sensible Load, return to rated conditions, find rated sensible capacity with SHRRated. Limit total
          # capacity to oversizing limit.

          cool_sens_cap_design = undersize_limit * hvac_sizings.Cool_Load_Sens

          # Solve for the new total system capacity at design conditions
          cool_cap_design = cool_sens_cap_design / design_shr

          # Limit total capacity to oversize limit
          cool_cap_design = [cool_cap_design, tot_clg_oversize_limit * hvac_sizings.Cool_Load_Tot].min

          # rated capacities
          hvac_sizings.Cool_Capacity = cool_cap_design / total_cap_curve_value
          hvac_sizings.Cool_Capacity_Sens = hvac_sizings.Cool_Capacity * hvac_cooling_shr_rated

          # Recalculate the design sensible capacity in case the oversizing limit on total cap has been used
          cool_sens_cap_design = cool_cap_design * design_shr

        else
          hvac_sizings.Cool_Capacity = hvac_sizings.Cool_Load_Tot / total_cap_curve_value
          hvac_sizings.Cool_Capacity_Sens = hvac_sizings.Cool_Capacity * hvac_cooling_shr_rated

          cool_sens_cap_design = hvac_sizings.Cool_Capacity * total_cap_curve_value * design_shr
        end

        # Calculate the final air flow rate using final sensible capacity at design
        # hp_cooling_cfm argument not provided to calc_airflow_rate_manual_s
        # since the function is not being used to calculate a heating airflow
        hvac_sizings.Cool_Airflow = calc_airflow_rate_manual_s(mj, cool_sens_cap_design, cooling_delta_t, dx_capacity: hvac_sizings.Cool_Capacity)

        delta = (hvac_sizings.Cool_Airflow - cool_airflow_prev) / cool_airflow_prev
      end

    elsif [HPXML::HVACTypeHeatPumpMiniSplit,
           HPXML::HVACTypeMiniSplitAirConditioner].include?(cooling_type) && !is_ducted

      hvac_cooling_speed = get_nominal_speed(hvac_cooling_ap, true)
      hvac_cooling_shr_rated = hvac_cooling_ap.cool_rated_shrs_gross[hvac_cooling_speed]

      entering_temp = hpxml_bldg.header.manualj_cooling_design_temp
      idb_adj = adjust_indoor_condition_var_speed(entering_temp, mj.cool_indoor_wetbulb, :clg)
      odb_adj = adjust_outdoor_condition_var_speed(entering_temp, hvac_cooling, :clg)
      total_cap_curve_value = odb_adj * idb_adj

      hvac_sizings.Cool_Capacity = (hvac_sizings.Cool_Load_Tot / total_cap_curve_value)
      hvac_sizings.Cool_Capacity_Sens = hvac_sizings.Cool_Capacity * hvac_cooling_shr_rated

      hvac_sizings.Cool_Airflow = calc_airflow_rate_user(hvac_sizings.Cool_Capacity, hvac_cooling_ap.cool_rated_cfm_per_ton[hvac_cooling_speed])

    elsif [HPXML::HVACTypeRoomAirConditioner,
           HPXML::HVACTypePTAC,
           HPXML::HVACTypeHeatPumpPTHP,
           HPXML::HVACTypeHeatPumpRoom].include? cooling_type

      hvac_cooling_speed = get_nominal_speed(hvac_cooling_ap, true)
      hvac_cooling_shr_rated = hvac_cooling_ap.cool_rated_shrs_gross[hvac_cooling_speed]

      entering_temp = hpxml_bldg.header.manualj_cooling_design_temp
      total_cap_curve_value = MathTools.biquadratic(mj.cool_indoor_wetbulb, entering_temp, hvac_cooling_ap.cool_cap_ft_spec[hvac_cooling_speed])

      hvac_sizings.Cool_Capacity = hvac_sizings.Cool_Load_Tot / total_cap_curve_value
      hvac_sizings.Cool_Capacity_Sens = hvac_sizings.Cool_Capacity * hvac_cooling_shr_rated

      hvac_sizings.Cool_Airflow = calc_airflow_rate_user(hvac_sizings.Cool_Capacity, hvac_cooling_ap.cool_rated_cfm_per_ton[0])

    elsif HPXML::HVACTypeHeatPumpGroundToAir == cooling_type

      entering_temp = hvac_cooling_ap.design_chw
      hvac_cooling_speed = get_nominal_speed(hvac_cooling_ap, true)

      gshp_coil_bf = 0.0806
      gshp_coil_bf_ft_spec = [1.21005458, -0.00664200, 0.00000000, 0.00348246, 0.00000000, 0.00000000]

      # Calculate an initial air flow rate assuming 400 cfm/ton
      hvac_sizings.Cool_Airflow = 400.0 * UnitConversions.convert(hvac_sizings.Cool_Load_Sens, 'Btu/hr', 'ton')

      cool_cap_curve_spec = hvac_cooling_ap.cool_cap_curve_spec[hvac_cooling_speed]
      cool_sh_curve_spec = hvac_cooling_ap.cool_sh_curve_spec[hvac_cooling_speed]
      total_cap_curve_value, sensible_cap_curve_value = calc_gshp_clg_curve_value(cool_cap_curve_spec, cool_sh_curve_spec, mj.cool_indoor_wetbulb, mj.cool_setpoint, entering_temp, hvac_sizings.Cool_Airflow)

      bypass_factor_curve_value = MathTools.biquadratic(mj.cool_indoor_wetbulb, mj.cool_setpoint, gshp_coil_bf_ft_spec)
      hvac_cooling_shr_rated = hvac_cooling_ap.cool_rated_shrs_gross[hvac_cooling_speed]

      hvac_sizings.Cool_Capacity = hvac_sizings.Cool_Load_Tot / total_cap_curve_value # Note: cool_cap_design = hvac_sizings.Cool_Load_Tot
      hvac_sizings.Cool_Capacity_Sens = hvac_sizings.Cool_Capacity * hvac_cooling_shr_rated

      cool_load_sens_cap_design = (hvac_sizings.Cool_Capacity_Sens * sensible_cap_curve_value / \
                                 (1.0 + (1.0 - gshp_coil_bf * bypass_factor_curve_value) *
                                 (80.0 - mj.cool_setpoint) / cooling_delta_t))
      cool_load_lat_cap_design = hvac_sizings.Cool_Load_Tot - cool_load_sens_cap_design

      # Adjust Sizing so that coil sensible at design >= CoolingLoad_Sens, and coil latent at design >= CoolingLoad_Lat, and equipment SHRRated is maintained.
      cool_load_sens_cap_design = [cool_load_sens_cap_design, hvac_sizings.Cool_Load_Sens].max
      cool_load_lat_cap_design = [cool_load_lat_cap_design, hvac_sizings.Cool_Load_Lat].max
      cool_cap_design = cool_load_sens_cap_design + cool_load_lat_cap_design

<<<<<<< HEAD
        # Limit total capacity via oversizing limit
        cool_cap_design = [cool_cap_design, tot_clg_oversize_limit * hvac_sizings.Cool_Load_Tot].min
        hvac_sizings.Cool_Capacity = cool_cap_design / total_cap_curve_value
        hvac_sizings.Cool_Capacity_Sens = hvac_sizings.Cool_Capacity * hvac_cooling_shr
      end
=======
      # Limit total capacity via oversizing limit
      cool_cap_design = [cool_cap_design, oversize_limit * hvac_sizings.Cool_Load_Tot].min
      hvac_sizings.Cool_Capacity = cool_cap_design / total_cap_curve_value
      hvac_sizings.Cool_Capacity_Sens = hvac_sizings.Cool_Capacity * hvac_cooling_shr_rated
>>>>>>> 9bb1ac4b

      # Recalculate the air flow rate in case the oversizing limit has been used
      cool_load_sens_cap_design = (hvac_sizings.Cool_Capacity_Sens * sensible_cap_curve_value / \
                                 (1.0 + (1.0 - gshp_coil_bf * bypass_factor_curve_value) *
                                 (80.0 - mj.cool_setpoint) / cooling_delta_t))
      hvac_sizings.Cool_Airflow = calc_airflow_rate_manual_s(mj, cool_load_sens_cap_design, cooling_delta_t, dx_capacity: hvac_sizings.Cool_Capacity)

    elsif HPXML::HVACTypeEvaporativeCooler == cooling_type

      hvac_sizings.Cool_Capacity = hvac_sizings.Cool_Load_Tot
      hvac_sizings.Cool_Capacity_Sens = hvac_sizings.Cool_Load_Sens
      if cooling_delta_t > 0
        # See Manual S Section 4-4 Direct Evaporative Cooling: Blower Cfm
        hvac_sizings.Cool_Airflow = calc_airflow_rate_manual_s(mj, hvac_sizings.Cool_Load_Sens, cooling_delta_t)
      else
        hvac_sizings.Cool_Airflow = hpxml_bldg.building_construction.conditioned_floor_area * 2.0 # Use industry rule of thumb sizing method adopted by HEScore
      end

    elsif HPXML::HVACTypeHeatPumpWaterLoopToAir == cooling_type

      # Model only currently used for heating
      hvac_sizings.Cool_Capacity = 0.0
      hvac_sizings.Cool_Capacity_Sens = 0.0
      hvac_sizings.Cool_Airflow = 0.0

    elsif cooling_type.nil?

      hvac_sizings.Cool_Capacity = 0.0
      hvac_sizings.Cool_Capacity_Sens = 0.0
      hvac_sizings.Cool_Airflow = 0.0

    else

      fail "Unexpected cooling type: #{cooling_type}."

    end

    # Heating

    heating_type = get_hvac_heating_type(hvac_heating)

    if not heating_type.nil?
      hvac_heating_ap = hvac_heating.additional_properties
      is_ducted = !hvac_heating.distribution_system.nil?
      heating_delta_t = hvac_heating_ap.supply_air_temp - mj.heat_setpoint

      if hvac_heating.is_a?(HPXML::HeatingSystem) && hvac_heating.is_heat_pump_backup_system
        hvac_hp = hvac_heating.primary_heat_pump
        if hvac_hp.heat_pump_type != HPXML::HVACTypeHeatPumpGroundToAir
          # Adjust heating load using the HP backup calculation
          hp_sizing_values = @all_hvac_sizings[{ heating: hvac_hp, cooling: hvac_hp }]
          if hp_sizing_values.nil?
            fail 'Primary heat pump should have been sized already.'
          end

          hp_heating_speed = get_nominal_speed(hvac_hp.additional_properties, false)
          hvac_sizings.Heat_Load = calculate_heat_pump_backup_load(mj, hvac_hp, hvac_sizings.Heat_Load, hp_sizing_values.Heat_Capacity, hp_heating_speed, hpxml_bldg)
        end
      end
    elsif not hvac_cooling.nil? && hvac_cooling.has_integrated_heating
      heating_delta_t = hvac_cooling_ap.supply_air_temp - mj.heat_setpoint
    end

    if hvac_sizings.Heat_Load <= 0

      hvac_sizings.Heat_Capacity = 0.0
      hvac_sizings.Heat_Capacity_Supp = 0.0
      hvac_sizings.Heat_Airflow = 0.0

    elsif [HPXML::HVACTypeHeatPumpAirToAir,
           HPXML::HVACTypeHeatPumpMiniSplit,
           HPXML::HVACTypeHeatPumpPTHP,
           HPXML::HVACTypeHeatPumpRoom].include? heating_type

      hvac_heating_speed = get_nominal_speed(hvac_heating_ap, false)
      process_heat_pump_adjustment(mj, runner, hvac_sizings, weather, hvac_heating, total_cap_curve_value, hvac_system, hvac_heating_speed, oversize_limit, oversize_delta, hpxml_bldg)

      hvac_sizings.Heat_Capacity_Supp = calculate_heat_pump_backup_load(mj, hvac_heating, hvac_sizings.Heat_Load_Supp, hvac_sizings.Heat_Capacity, hvac_heating_speed, hpxml_bldg)
      if (heating_type == HPXML::HVACTypeHeatPumpAirToAir) || (heating_type == HPXML::HVACTypeHeatPumpMiniSplit && is_ducted)
        hvac_sizings.Heat_Airflow = calc_airflow_rate_manual_s(mj, hvac_sizings.Heat_Capacity, heating_delta_t, dx_capacity: hvac_sizings.Heat_Capacity, hp_cooling_cfm: hvac_sizings.Cool_Airflow)
      else
        hvac_sizings.Heat_Airflow = calc_airflow_rate_user(hvac_sizings.Heat_Capacity, hvac_heating_ap.heat_rated_cfm_per_ton[hvac_heating_speed])
      end

    elsif [HPXML::HVACTypeHeatPumpGroundToAir].include? heating_type

      if hvac_sizings.Cool_Capacity > 0
        hvac_sizings.Heat_Capacity = hvac_sizings.Heat_Load
        hvac_sizings.Heat_Capacity_Supp = hvac_sizings.Heat_Load_Supp

        # For single stage compressor, when heating capacity is much larger than cooling capacity,
        # in order to avoid frequent cycling in cooling mode, heating capacity is derated to 75%.
        if hvac_sizings.Heat_Capacity >= 1.5 * hvac_sizings.Cool_Capacity
          hvac_sizings.Heat_Capacity = hvac_sizings.Heat_Load * 0.75
        end

        hvac_sizings.Cool_Capacity = [hvac_sizings.Cool_Capacity, hvac_sizings.Heat_Capacity].max
        hvac_sizings.Heat_Capacity = hvac_sizings.Cool_Capacity

        hvac_sizings.Cool_Capacity_Sens = hvac_sizings.Cool_Capacity * hvac_cooling_shr_rated
        cool_load_sens_cap_design = (hvac_sizings.Cool_Capacity_Sens * sensible_cap_curve_value / \
                                   (1.0 + (1.0 - gshp_coil_bf * bypass_factor_curve_value) *
                                   (80.0 - mj.cool_setpoint) / cooling_delta_t))
        hvac_sizings.Cool_Airflow = calc_airflow_rate_manual_s(mj, cool_load_sens_cap_design, cooling_delta_t, dx_capacity: hvac_sizings.Cool_Capacity)
      else
        hvac_sizings.Heat_Capacity = hvac_sizings.Heat_Load
        hvac_sizings.Heat_Capacity_Supp = hvac_sizings.Heat_Load_Supp
      end
      hvac_sizings.Heat_Airflow = calc_airflow_rate_manual_s(mj, hvac_sizings.Heat_Capacity, heating_delta_t, dx_capacity: hvac_sizings.Heat_Capacity, hp_cooling_cfm: hvac_sizings.Cool_Airflow)

    elsif [HPXML::HVACTypeHeatPumpWaterLoopToAir].include? heating_type

      hvac_sizings.Heat_Capacity = hvac_sizings.Heat_Load
      hvac_sizings.Heat_Capacity_Supp = hvac_sizings.Heat_Load_Supp

      hvac_sizings.Heat_Airflow = calc_airflow_rate_manual_s(mj, hvac_sizings.Heat_Capacity, heating_delta_t, dx_capacity: hvac_sizings.Heat_Capacity)

    elsif (heating_type == HPXML::HVACTypeFurnace) || ((not hvac_cooling.nil?) && hvac_cooling.has_integrated_heating)

      hvac_sizings.Heat_Capacity = hvac_sizings.Heat_Load
      hvac_sizings.Heat_Capacity_Supp = 0.0

      hvac_sizings.Heat_Airflow = calc_airflow_rate_manual_s(mj, hvac_sizings.Heat_Capacity, heating_delta_t)

    elsif [HPXML::HVACTypeStove,
           HPXML::HVACTypeSpaceHeater,
           HPXML::HVACTypeWallFurnace,
           HPXML::HVACTypeFloorFurnace,
           HPXML::HVACTypeFireplace].include? heating_type

      hvac_sizings.Heat_Capacity = hvac_sizings.Heat_Load
      hvac_sizings.Heat_Capacity_Supp = 0.0

      if hvac_heating_ap.heat_rated_cfm_per_ton[0] > 0
        # Fixed airflow rate
        hvac_sizings.Heat_Airflow = UnitConversions.convert(hvac_sizings.Heat_Capacity, 'Btu/hr', 'ton') * hvac_heating_ap.heat_rated_cfm_per_ton[0]
      else
        # Autosized airflow rate
        hvac_sizings.Heat_Airflow = calc_airflow_rate_manual_s(mj, hvac_sizings.Heat_Capacity, heating_delta_t)
      end

    elsif [HPXML::HVACTypeBoiler,
           HPXML::HVACTypeElectricResistance].include? heating_type

      hvac_sizings.Heat_Capacity = hvac_sizings.Heat_Load
      hvac_sizings.Heat_Capacity_Supp = 0.0
      hvac_sizings.Heat_Airflow = 0.0

    elsif heating_type.nil?

      hvac_sizings.Heat_Capacity = 0.0
      hvac_sizings.Heat_Capacity_Supp = 0.0
      hvac_sizings.Heat_Airflow = 0.0

    else

      fail "Unexpected heating type: #{heating_type}."

    end

    # If HERS sizing methodology, ensure HP capacity is at least equal to larger of
    # heating and sensible cooling loads.
    if is_heatpump_with_both_htg_and_clg && (hpxml_bldg.header.heat_pump_sizing_methodology == HPXML::HeatPumpSizingHERS)
      min_capacity = [hvac_sizings.Heat_Load, hvac_sizings.Cool_Load_Sens].max
      if hvac_sizings.Cool_Capacity < min_capacity
        scaling_factor = min_capacity / hvac_sizings.Cool_Capacity
        hvac_sizings.Cool_Capacity *= scaling_factor
        hvac_sizings.Cool_Capacity_Sens *= scaling_factor
        hvac_sizings.Cool_Airflow *= scaling_factor
      end
      if hvac_sizings.Heat_Capacity < min_capacity
        scaling_factor = min_capacity / hvac_sizings.Heat_Capacity
        hvac_sizings.Heat_Capacity *= scaling_factor
        hvac_sizings.Heat_Airflow *= scaling_factor
      end
    end
  end

  # Calculates the heat pump's heating or cooling capacity at the specified indoor temperature, as a fraction
  # of the heat pump's nominal heating or cooling capacity.
  #
  # @param outdoor_temp [Double] Outdoor drybulb temperature (F)
  # @param indoor_temp [Double] Indoor drybulb (heating) or wetbulb (cooling) temperature (F)
  # @param mode [Symbol] Heating or cooling
  # @return [Double] Heat pump adjustment factor (capacity fraction)
  def self.adjust_indoor_condition_var_speed(outdoor_temp, indoor_temp, mode)
    if mode == :clg
      rated_indoor_temp = HVAC::AirSourceCoolRatedIWB
      coefficients_1speed = HVAC.get_cool_cap_eir_ft_spec(HPXML::HVACCompressorTypeSingleStage)[0][0]
    elsif mode == :htg
      rated_indoor_temp = HVAC::AirSourceHeatRatedIDB
      capacity_retention_temp_1speed, capacity_retention_fraction_1speed = Defaults.get_heating_capacity_retention(HPXML::HVACCompressorTypeSingleStage)
      coefficients_1speed = HVAC.get_heat_cap_eir_ft_spec(HPXML::HVACCompressorTypeSingleStage, capacity_retention_temp_1speed, capacity_retention_fraction_1speed)[0][0]
    end
    return MathTools.biquadratic(indoor_temp, outdoor_temp, coefficients_1speed) / MathTools.biquadratic(rated_indoor_temp, outdoor_temp, coefficients_1speed)
  end

  # Calculates the heat pump's heating or cooling capacity at the specified outdoor temperature, as a fraction
  # of the heat pump's nominal heating or cooling capacity.
  #
  # @param outdoor_temp [Double] Outdoor drybulb temperature (F)
  # @param hvac_sys [HPXML::CoolingSystem or HPXML::HeatPump] HPXML HVAC system of interest
  # @param mode [Symbol] Heating or cooling
  # @return [Double] Heat pump adjustment factor (capacity fraction)
  def self.adjust_outdoor_condition_var_speed(outdoor_temp, hvac_sys, mode)
    rated_odb = (mode == :clg) ? HVAC::AirSourceCoolRatedODB : HVAC::AirSourceHeatRatedODB
    detailed_performance_data = (mode == :clg) ? hvac_sys.cooling_detailed_performance_data : hvac_sys.heating_detailed_performance_data
    if detailed_performance_data.empty?
      # Based on retention fraction and retention temperature
      if mode == :clg
        capacity_retention_temperature = hvac_sys.additional_properties.cooling_capacity_retention_temperature
        capacity_retention_fraction = hvac_sys.additional_properties.cooling_capacity_retention_fraction
      elsif mode == :htg
        capacity_retention_temperature, capacity_retention_fraction = HVAC.get_heating_capacity_retention(hvac_sys)
      end
      odb_adj = (1.0 - capacity_retention_fraction) / (rated_odb - capacity_retention_temperature) * (outdoor_temp - rated_odb) + 1.0
    else # there are detailed performance data
      # Based on detailed performance data
      max_rated_dp = detailed_performance_data.find { |dp| dp.outdoor_temperature == rated_odb && dp.capacity_description == HPXML::CapacityDescriptionMaximum }
      if max_rated_dp.capacity.nil?
        property = :capacity_fraction_of_nominal
      else
        property = :capacity
      end
      capacity_max = detailed_performance_data.find { |dp| dp.outdoor_temperature == rated_odb && dp.capacity_description == HPXML::CapacityDescriptionMaximum }.send(property)
      odb_adj = HVAC.interpolate_to_odb_table_point(detailed_performance_data, HPXML::CapacityDescriptionMaximum, outdoor_temp, property) / capacity_max
    end
    return odb_adj
  end

  # Increases the autosized heating/cooling capacities to account for any reduction in
  # capacity due to HVAC installation quality. This is done to prevent unmet hours.
  #
  # @param mj [MJValues] Object with a collection of misc Manual J values
  # @param hvac_sizings [HVACSizingValues] Object with sizing values for a given HVAC system
  # @param hvac_heating [HPXML::HeatingSystem or HPXML::HeatPump] The heating portion of the current HPXML HVAC system
  # @param hvac_cooling [HPXML::CoolingSystem or HPXML::HeatPump] The cooling portion of the current HPXML HVAC system
  # @param hpxml_bldg [HPXML::Building] HPXML Building object representing an individual dwelling unit
  # @return [nil]
  def self.apply_hvac_installation_quality(mj, hvac_sizings, hvac_heating, hvac_cooling, hpxml_bldg)
    cool_charge_defect_ratio = 0.0
    cool_airflow_defect_ratio = 0.0
    heat_airflow_defect_ratio = 0.0

    if not hvac_cooling.nil?
      if hvac_cooling.respond_to? :charge_defect_ratio
        cool_charge_defect_ratio = hvac_cooling.charge_defect_ratio.to_f
      end
      if hvac_cooling.respond_to? :airflow_defect_ratio
        cool_airflow_defect_ratio = hvac_cooling.airflow_defect_ratio.to_f
      end
    end
    if (not hvac_heating.nil?)
      if hvac_heating.respond_to? :airflow_defect_ratio
        heat_airflow_defect_ratio = hvac_heating.airflow_defect_ratio.to_f
      end
    end

    return if (cool_charge_defect_ratio.abs < 0.001) && (cool_airflow_defect_ratio.abs < 0.001) && (heat_airflow_defect_ratio.abs < 0.001)

    # Cooling

    cooling_type = get_hvac_cooling_type(hvac_cooling)
    f_ch = cool_charge_defect_ratio.round(3)

    if [HPXML::HVACTypeHeatPumpAirToAir,
        HPXML::HVACTypeCentralAirConditioner,
        HPXML::HVACTypeHeatPumpMiniSplit,
        HPXML::HVACTypeMiniSplitAirConditioner,
        HPXML::HVACTypeHeatPumpGroundToAir].include?(cooling_type) && hvac_cooling.fraction_cool_load_served > 0

      hvac_cooling_ap = hvac_cooling.additional_properties
      hvac_cooling_speed = get_nominal_speed(hvac_cooling_ap, true)

      if cooling_type != HPXML::HVACTypeHeatPumpGroundToAir
        cool_cfm_m3s = UnitConversions.convert(hvac_sizings.Cool_Airflow, 'cfm', 'm^3/s')
        cool_airflow_rated_ratio = cool_cfm_m3s / HVAC.calc_rated_airflow(hvac_sizings.Cool_Capacity, hvac_cooling_ap.cool_rated_cfm_per_ton[hvac_cooling_speed])
        cool_airflow_rated_defect_ratio = cool_cfm_m3s * (1 + cool_airflow_defect_ratio) / HVAC.calc_rated_airflow(hvac_sizings.Cool_Capacity, hvac_cooling_ap.cool_rated_cfm_per_ton[hvac_cooling_speed])
      else
        cool_airflow_rated_ratio = 1.0 # actual air flow is equal to rated (before applying defect ratio) in current methodology
        cool_airflow_rated_defect_ratio = 1 + cool_airflow_defect_ratio
      end

      # NOTE: heat pump (cooling) curves don't exhibit expected trends at extreme faults;
      clg_fff_cap_coeff, _clg_fff_eir_coeff = HVAC.get_cool_cap_eir_fflow_spec(HPXML::HVACCompressorTypeSingleStage)[0]
      a1_AF_Qgr_c = clg_fff_cap_coeff[0]
      a2_AF_Qgr_c = clg_fff_cap_coeff[1]
      a3_AF_Qgr_c = clg_fff_cap_coeff[2]

      qgr_values, _p_values, ff_chg_values = HVAC.get_charge_fault_cooling_coeff(f_ch)

      a1_CH_Qgr_c = qgr_values[0]
      a2_CH_Qgr_c = qgr_values[1]
      a3_CH_Qgr_c = qgr_values[2]
      a4_CH_Qgr_c = qgr_values[3]

      q0_CH = a1_CH_Qgr_c
      q1_CH = a2_CH_Qgr_c * UnitConversions.convert(mj.cool_setpoint, 'F', 'C')
      q2_CH = a3_CH_Qgr_c * UnitConversions.convert(hpxml_bldg.header.manualj_cooling_design_temp, 'F', 'C')
      q3_CH = a4_CH_Qgr_c * f_ch
      y_CH_Q_c = 1 + ((q0_CH + q1_CH + q2_CH + q3_CH) * f_ch)

      ff_ch_c = (1.0 / (1.0 + (qgr_values[0] + (qgr_values[1] * ff_chg_values[0]) + (qgr_values[2] * ff_chg_values[1]) + (qgr_values[3] * f_ch)) * f_ch)).round(3)
      ff_AF_c = cool_airflow_rated_defect_ratio.round(3)
      ff_AF_comb_c = ff_ch_c * ff_AF_c

      q_AF_CH = a1_AF_Qgr_c + (a2_AF_Qgr_c * ff_ch_c) + (a3_AF_Qgr_c * ff_ch_c * ff_ch_c)
      p_CH_Q_c = y_CH_Q_c / q_AF_CH

      p_AF_Q_c = a1_AF_Qgr_c + (a2_AF_Qgr_c * ff_AF_comb_c) + (a3_AF_Qgr_c * ff_AF_comb_c * ff_AF_comb_c)

      cool_cap_fff = (p_CH_Q_c * p_AF_Q_c)

      # calculate the capacity impact by defects
      ff_AF_c_nodefect = cool_airflow_rated_ratio.round(3)
      cool_cap_fff_nodefect = a1_AF_Qgr_c + a2_AF_Qgr_c * ff_AF_c_nodefect + a3_AF_Qgr_c * ff_AF_c_nodefect * ff_AF_c_nodefect
      cap_clg_ratio = 1 / (cool_cap_fff / cool_cap_fff_nodefect)

      prev_capacity = hvac_sizings.Cool_Capacity
      hvac_sizings.Cool_Capacity *= cap_clg_ratio
      hvac_sizings.Cool_Capacity_Sens = hvac_sizings.Cool_Capacity * hvac_cooling_ap.cool_rated_shrs_gross[hvac_cooling_speed]
      if prev_capacity > 0 # Preserve cfm/ton
        hvac_sizings.Cool_Airflow = hvac_sizings.Cool_Airflow * hvac_sizings.Cool_Capacity / prev_capacity
      else
        hvac_sizings.Cool_Airflow = 0.0
      end
    end

    # Heating

    heating_type = get_hvac_heating_type(hvac_heating)

    if [HPXML::HVACTypeHeatPumpAirToAir,
        HPXML::HVACTypeHeatPumpMiniSplit,
        HPXML::HVACTypeHeatPumpGroundToAir].include?(heating_type) && hvac_heating.fraction_heat_load_served > 0

      hvac_heating_ap = hvac_heating.additional_properties
      hvac_heating_speed = get_nominal_speed(hvac_heating_ap, false)

      if heating_type != HPXML::HVACTypeHeatPumpGroundToAir
        heat_cfm_m3s = UnitConversions.convert(hvac_sizings.Heat_Airflow, 'cfm', 'm^3/s')
        heat_airflow_rated_ratio = heat_cfm_m3s / HVAC.calc_rated_airflow(hvac_sizings.Heat_Capacity, hvac_heating_ap.heat_rated_cfm_per_ton[hvac_heating_speed])
        heat_airflow_rated_defect_ratio = heat_cfm_m3s * (1 + heat_airflow_defect_ratio) / HVAC.calc_rated_airflow(hvac_sizings.Heat_Capacity, hvac_heating_ap.heat_rated_cfm_per_ton[hvac_heating_speed])
      else
        heat_airflow_rated_ratio = 1.0 # actual air flow is equal to rated (before applying defect ratio) in current methodology
        heat_airflow_rated_defect_ratio = 1 + heat_airflow_defect_ratio
      end

      htg_fff_cap_coeff, _htg_fff_eir_coeff = HVAC.get_heat_cap_eir_fflow_spec(HPXML::HVACCompressorTypeSingleStage)[0]
      a1_AF_Qgr_h = htg_fff_cap_coeff[0]
      a2_AF_Qgr_h = htg_fff_cap_coeff[1]
      a3_AF_Qgr_h = htg_fff_cap_coeff[2]

      qgr_values, _p_values, ff_chg_values = HVAC.get_charge_fault_heating_coeff(f_ch)

      a1_CH_Qgr_h = qgr_values[0]
      a2_CH_Qgr_h = qgr_values[2]
      a3_CH_Qgr_h = qgr_values[3]

      qh1_CH = a1_CH_Qgr_h
      qh2_CH = a2_CH_Qgr_h * UnitConversions.convert(hpxml_bldg.header.manualj_heating_design_temp, 'F', 'C')
      qh3_CH = a3_CH_Qgr_h * f_ch
      y_CH_Q_h = 1 + ((qh1_CH + qh2_CH + qh3_CH) * f_ch)

      ff_ch_h = (1 / (1 + (qgr_values[0] + qgr_values[2] * ff_chg_values[1] + qgr_values[3] * f_ch) * f_ch)).round(3)
      ff_AF_h = heat_airflow_rated_defect_ratio.round(3)
      ff_AF_comb_h = ff_ch_h * ff_AF_h

      qh_AF_CH = a1_AF_Qgr_h + (a2_AF_Qgr_h * ff_ch_h) + (a3_AF_Qgr_h * ff_ch_h * ff_ch_h)
      p_CH_Q_h = y_CH_Q_h / qh_AF_CH

      p_AF_Q_h = a1_AF_Qgr_h + (a2_AF_Qgr_h * ff_AF_comb_h) + (a3_AF_Qgr_h * ff_AF_comb_h * ff_AF_comb_h)

      heat_cap_fff = (p_CH_Q_h * p_AF_Q_h)

      # calculate the capacity impact by defects
      ff_AF_h_nodefect = heat_airflow_rated_ratio.round(3)
      heat_cap_fff_nodefect = a1_AF_Qgr_h + a2_AF_Qgr_h * ff_AF_h_nodefect + a3_AF_Qgr_h * ff_AF_h_nodefect * ff_AF_h_nodefect
      cap_htg_ratio = 1 / (heat_cap_fff / heat_cap_fff_nodefect)

      prev_capacity = hvac_sizings.Heat_Capacity
      hvac_sizings.Heat_Capacity *= cap_htg_ratio
      if prev_capacity > 0 # Preserve cfm/ton
        hvac_sizings.Heat_Airflow = hvac_sizings.Heat_Airflow * hvac_sizings.Heat_Capacity / prev_capacity
      else
        hvac_sizings.Heat_Airflow = 0.0
      end
    end
  end

  # Applies sizing factors (multipliers) and/or sizing limits (absolute values) to the autosized HVAC capacities.
  # The sizing factors/limits are optional inputs in the HPXML file.
  #
  # @param hvac_sizings [HVACSizingValues] Object with sizing values for a given HVAC system
  # @param hvac_heating [HPXML::HeatingSystem or HPXML::HeatPump] The heating portion of the current HPXML HVAC system
  # @param hvac_cooling [HPXML::CoolingSystem or HPXML::HeatPump] The cooling portion of the current HPXML HVAC system
  # @return [nil]
  def self.apply_hvac_autosizing_factors_and_limits(hvac_sizings, hvac_heating, hvac_cooling)
    if not hvac_cooling.nil?
      cooling_autosizing_limit = hvac_cooling.cooling_autosizing_limit
      if cooling_autosizing_limit.nil?
        cooling_autosizing_limit = 1 / Constants::Small
      end

      cooling_autosizing_factor = [hvac_cooling.cooling_autosizing_factor, cooling_autosizing_limit / hvac_sizings.Cool_Capacity].min

      hvac_sizings.Cool_Capacity *= cooling_autosizing_factor
      hvac_sizings.Cool_Airflow *= cooling_autosizing_factor
      hvac_sizings.Cool_Capacity_Sens *= cooling_autosizing_factor
    end
    if not hvac_heating.nil?
      heating_autosizing_limit = hvac_heating.heating_autosizing_limit
      if heating_autosizing_limit.nil?
        heating_autosizing_limit = 1 / Constants::Small
      end

      heating_autosizing_factor = [hvac_heating.heating_autosizing_factor, heating_autosizing_limit / hvac_sizings.Heat_Capacity].min

      hvac_sizings.Heat_Capacity *= heating_autosizing_factor
      hvac_sizings.Heat_Airflow *= heating_autosizing_factor
    end
    if (hvac_cooling.is_a? HPXML::HeatPump) && (hvac_cooling.backup_type == HPXML::HeatPumpBackupTypeIntegrated)
      backup_heating_autosizing_limit = hvac_cooling.backup_heating_autosizing_limit
      if backup_heating_autosizing_limit.nil?
        backup_heating_autosizing_limit = 1 / Constants::Small
      end

      backup_heating_autosizing_factor = [hvac_cooling.backup_heating_autosizing_factor, backup_heating_autosizing_limit / hvac_sizings.Heat_Capacity_Supp].min

      hvac_sizings.Heat_Capacity_Supp *= backup_heating_autosizing_factor
    end
  end

  # Finalize Capacity Calculations
  #
  # @param hvac_sizings [HVACSizingValues] Object with sizing values for a given HVAC system
  # @param hvac_heating [HPXML::HeatingSystem or HPXML::HeatPump] The heating portion of the current HPXML HVAC system
  # @param hvac_cooling [HPXML::CoolingSystem or HPXML::HeatPump] The cooling portion of the current HPXML HVAC system
  # @param hpxml_bldg [HPXML::Building] HPXML Building object representing an individual dwelling unit
  # @return [nil]
  def self.apply_hvac_final_capacities(hvac_sizings, hvac_heating, hvac_cooling, hpxml_bldg)
    # Cooling
    if not hvac_cooling.nil?
      fixed_cooling_capacity = hvac_cooling.cooling_capacity
    end
    autosized_cooling_capacity = hvac_sizings.Cool_Capacity
    if (not fixed_cooling_capacity.nil?) && (autosized_cooling_capacity > 0)
      if not (hpxml_bldg.header.allow_increased_fixed_capacities && autosized_cooling_capacity > fixed_cooling_capacity)
        # Use fixed size; proportionally adjust autosized airflow & sensible capacity
        hvac_sizings.Cool_Capacity = fixed_cooling_capacity
        hvac_sizings.Cool_Airflow *= fixed_cooling_capacity / autosized_cooling_capacity
        hvac_sizings.Cool_Capacity_Sens *= fixed_cooling_capacity / autosized_cooling_capacity
      end
    end

    # Heating
    if not hvac_heating.nil?
      fixed_heating_capacity = hvac_heating.heating_capacity
    elsif (not hvac_cooling.nil?) && hvac_cooling.has_integrated_heating
      fixed_heating_capacity = hvac_cooling.integrated_heating_system_capacity
    end
    autosized_heating_capacity = hvac_sizings.Heat_Capacity
    if (not fixed_heating_capacity.nil?) && (autosized_heating_capacity > 0)
      if not (hpxml_bldg.header.allow_increased_fixed_capacities && autosized_heating_capacity > fixed_heating_capacity)
        # Use fixed size; proportionally adjust autosized airflow
        hvac_sizings.Heat_Capacity = fixed_heating_capacity
        hvac_sizings.Heat_Airflow *= fixed_heating_capacity / autosized_heating_capacity
      end
    end

    # Heat pump backup heating
    if hvac_heating.is_a? HPXML::HeatPump
      if not hvac_heating.backup_heating_capacity.nil?
        fixed_supp_heating_capacity = hvac_heating.backup_heating_capacity
      elsif not hvac_heating.backup_system.nil?
        fixed_supp_heating_capacity = hvac_heating.backup_system.heating_capacity
      end
    end
    autosized_supp_heating_capacity = hvac_sizings.Heat_Capacity_Supp
    if not fixed_supp_heating_capacity.nil?
      if not (hpxml_bldg.header.allow_increased_fixed_capacities && autosized_supp_heating_capacity > fixed_supp_heating_capacity)
        # Use fixed size
        hvac_sizings.Heat_Capacity_Supp = fixed_supp_heating_capacity
      end
    end
  end

  # GSHP Ground Loop Sizing Calculations
  #
  # @param mj [MJValues] Object with a collection of misc Manual J values
  # @param runner [OpenStudio::Measure::OSRunner] Object typically used to display warnings
  # @param hvac_sizings [HVACSizingValues] Object with sizing values for a given HVAC system
  # @param weather [WeatherFile] Weather object containing EPW information
  # @param hvac_cooling [HPXML::CoolingSystem or HPXML::HeatPump] The cooling portion of the current HPXML HVAC system
  # @param hpxml_bldg [HPXML::Building] HPXML Building object representing an individual dwelling unit
  # @return [nil]
  def self.apply_hvac_ground_loop(mj, runner, hvac_sizings, weather, hvac_cooling, hpxml_bldg)
    cooling_type = get_hvac_cooling_type(hvac_cooling)

    return if cooling_type != HPXML::HVACTypeHeatPumpGroundToAir

    geothermal_loop = hvac_cooling.geothermal_loop

    loop_flow = geothermal_loop.loop_flow
    if loop_flow.nil?
      loop_flow = [1.0, UnitConversions.convert([hvac_sizings.Heat_Capacity, hvac_sizings.Cool_Capacity].max, 'Btu/hr', 'ton')].max.floor * 3.0
    end

    min_bore_depth = 80 # ft; based on g-function library
    # In NY the following is the depth that requires a mining permit, which has been a barrier for Dandelion Energy with installing GSHPs.
    # Sounds like people are pushing ever deeper but for now we can apply this limit and add a note about where it came from.
    max_bore_depth = 500 # ft
    min_num_boreholes = 1
    max_num_boreholes = 10

    num_bore_holes = geothermal_loop.num_bore_holes
    bore_depth = geothermal_loop.bore_length

    if num_bore_holes.nil? || bore_depth.nil?
      # Autosize ground loop heat exchanger length
      nom_length_heat, nom_length_cool = get_geothermal_loop_borefield_ft_per_ton(mj, hpxml_bldg, geothermal_loop, weather, hvac_cooling)
      bore_length_heat = nom_length_heat * UnitConversions.convert(hvac_sizings.Heat_Capacity, 'Btu/hr', 'ton')
      bore_length_cool = nom_length_cool * UnitConversions.convert(hvac_sizings.Cool_Capacity, 'Btu/hr', 'ton')
      bore_length = [bore_length_heat, bore_length_cool].max

      if num_bore_holes.nil? && bore_depth.nil?
        num_bore_holes = [min_num_boreholes, (UnitConversions.convert(hvac_sizings.Cool_Capacity, 'Btu/hr', 'ton') + 0.5).floor].max

        # Divide length by number of boreholes for average bore depth
        bore_depth = (bore_length / num_bore_holes).floor # ft

        # Adjust number of boreholes and bore depth to get within min/max constraints
        for _i in 0..50
          if ((bore_depth < min_bore_depth) || (num_bore_holes > max_num_boreholes)) && (num_bore_holes > min_num_boreholes)
            num_bore_holes -= 1
            bore_depth = (bore_length / num_bore_holes).floor
          elsif ((bore_depth > max_bore_depth) || (num_bore_holes < min_num_boreholes)) && (num_bore_holes < max_num_boreholes)
            num_bore_holes += 1
            bore_depth = (bore_length / num_bore_holes).floor
          end

          if ((num_bore_holes == min_num_boreholes) && (bore_depth < min_bore_depth)) || ((num_bore_holes == max_num_boreholes) && (bore_depth > max_bore_depth))
            break # we can't do any better
          end
        end
      elsif num_bore_holes.nil?
        # Calculate number of boreholes to achieve total autosized length
        num_bore_holes = (bore_length / bore_depth).floor
        num_bore_holes = [num_bore_holes, max_num_boreholes].min
        num_bore_holes = [num_bore_holes, min_num_boreholes].max
      elsif bore_depth.nil?
        # Calculate bore depth to achieve total autosized length
        bore_depth = (bore_length / num_bore_holes).floor # ft
      end
    end

    if bore_depth < min_bore_depth
      bore_depth = min_bore_depth
      runner.registerWarning("Reached a minimum of #{min_num_boreholes} borehole; setting bore depth to the minimum (#{min_bore_depth} ft).")
    end

    if bore_depth > max_bore_depth
      bore_depth = max_bore_depth
      runner.registerWarning("Reached a maximum of #{max_num_boreholes} boreholes; setting bore depth to the maximum (#{max_bore_depth} ft).")
    end

    bore_config = geothermal_loop.bore_config
    if bore_config.nil?
      bore_config = HPXML::GeothermalLoopBorefieldConfigurationRectangle
    end

    g_functions_json = get_geothermal_loop_g_functions_json(get_geothermal_loop_valid_configurations[bore_config])
    valid_num_bores = get_geothermal_loop_valid_num_bores(g_functions_json)

    unless valid_num_bores.include? num_bore_holes
      fail "Number of bore holes (#{num_bore_holes}) with borefield configuration '#{bore_config}' not supported."
    end

    hvac_sizings.GSHP_Loop_Flow = loop_flow
    hvac_sizings.GSHP_Bore_Depth = bore_depth
    hvac_sizings.GSHP_Bore_Holes = num_bore_holes
    hvac_sizings.GSHP_Bore_Config = bore_config

    hvac_sizings.GSHP_G_Functions = get_geothermal_g_functions_data(bore_config, g_functions_json, geothermal_loop, num_bore_holes, bore_depth)
  end

  # Calculates the total needed length of heating/cooling borehole length for the geothermal loop.
  #
  # @param mj [MJValues] Object with a collection of misc Manual J values
  # @param hpxml_bldg [HPXML::Building] HPXML Building object representing an individual dwelling unit
  # @param geothermal_loop [HPXML::GeothermalLoop] Geothermal loop of interest
  # @param weather [WeatherFile] Weather object containing EPW information
  # @param hvac_cooling [HPXML::HeatPump] The cooling portion of the current HPXML HVAC system
  # @return [Array<Double, Double>] Nominal heating length, nominal cooling length (ft/ton)
  def self.get_geothermal_loop_borefield_ft_per_ton(mj, hpxml_bldg, geothermal_loop, weather, hvac_cooling)
    hvac_cooling_ap = hvac_cooling.additional_properties

    if hvac_cooling_ap.u_tube_spacing_type == 'b'
      beta_0 = 17.4427
      beta_1 = -0.6052
    elsif hvac_cooling_ap.u_tube_spacing_type == 'c'
      beta_0 = 21.9059
      beta_1 = -0.3796
    elsif hvac_cooling_ap.u_tube_spacing_type == 'as'
      beta_0 = 20.1004
      beta_1 = -0.94467
    end

    r_value_ground = Math.log(geothermal_loop.bore_spacing / geothermal_loop.bore_diameter * 12.0) / 2.0 / Math::PI / hpxml_bldg.site.ground_conductivity
    r_value_grout = 1.0 / geothermal_loop.grout_conductivity / beta_0 / ((geothermal_loop.bore_diameter / hvac_cooling_ap.pipe_od)**beta_1)
    r_value_pipe = Math.log(hvac_cooling_ap.pipe_od / hvac_cooling_ap.pipe_id) / 2.0 / Math::PI / hvac_cooling.geothermal_loop.pipe_conductivity
    r_value_bore = r_value_grout + r_value_pipe / 2.0 # Note: Convection resistance is negligible when calculated against Glhepro (Jeffrey D. Spitler, 2000)

    is_southern_hemisphere = (hpxml_bldg.latitude < 0)

    if is_southern_hemisphere
      heating_month = 6 # July
      cooling_month = 0 # January
    else
      heating_month = 0 # January
      cooling_month = 6 # July
    end

    rtf_DesignMon_Heat = [0.25, (71.0 - weather.data.MonthlyAvgDrybulbs[heating_month]) / mj.htd].max
    rtf_DesignMon_Cool = [0.25, (weather.data.MonthlyAvgDrybulbs[cooling_month] - 76.0) / mj.ctd].max

    nom_length_heat = (1.0 - 1.0 / hvac_cooling_ap.heat_rated_cops[0]) * (r_value_bore + r_value_ground * rtf_DesignMon_Heat) / (weather.data.DeepGroundAnnualTemp - (2.0 * hvac_cooling_ap.design_hw - hvac_cooling_ap.design_delta_t) / 2.0) * UnitConversions.convert(1.0, 'ton', 'Btu/hr')
    nom_length_cool = (1.0 + 1.0 / hvac_cooling_ap.cool_rated_cops[0]) * (r_value_bore + r_value_ground * rtf_DesignMon_Cool) / ((2.0 * hvac_cooling_ap.design_chw + hvac_cooling_ap.design_delta_t) / 2.0 - weather.data.DeepGroundAnnualTemp) * UnitConversions.convert(1.0, 'ton', 'Btu/hr')

    return nom_length_heat, nom_length_cool
  end

  # Returns the geothermal loop g-function response factors.
  #
  # @param bore_config [String] Borefield configuration (HPXML::GeothermalLoopBorefieldConfigurationXXX)
  # @param g_functions_json [JSON] JSON object with g-function data
  # @param geothermal_loop [HPXML::GeothermalLoop] Geothermal loop of interest
  # @param num_bore_holes [Integer] Total number of boreholes
  # @param bore_depth [Double] Depth of each borehole (ft)
  # @return [Array<Array<Double>, Array<Double>>] List of g-function lntts (natural log of time/steady state time) values, list of g-function values
  def self.get_geothermal_g_functions_data(bore_config, g_functions_json, geothermal_loop, num_bore_holes, bore_depth)
    actuals = { 'b' => UnitConversions.convert(geothermal_loop.bore_spacing, 'ft', 'm'),
                'h' => UnitConversions.convert(bore_depth, 'ft', 'm'),
                'rb' => UnitConversions.convert(geothermal_loop.bore_diameter / 2.0, 'in', 'm') }
    actuals['b_over_h'] = actuals['b'] / actuals['h']

    g_library = { 24 => { 'b' => 5, 'd' => 2, 'rb' => 0.075 },
                  48 => { 'b' => 5, 'd' => 2, 'rb' => 0.075 },
                  96 => { 'b' => 5, 'd' => 2, 'rb' => 0.075 },
                  192 => { 'b' => 5, 'd' => 2, 'rb' => 0.08 },
                  384 => { 'b' => 5, 'd' => 2, 'rb' => 0.0875 } }
    g_library.each do |h, b_d_rb|
      g_library[h]['b_over_h'] = Float(b_d_rb['b']) / h
      g_library[h]['rb_over_h'] = Float(b_d_rb['rb']) / h
    end

    [[24, 48], [48, 96], [96, 192], [192, 384]].each do |h1, h2|
      next unless actuals['h'] >= h1 && actuals['h'] < h2

      pt1 = g_library[h1]
      pt2 = g_library[h2]

      # linear interpolation on "g" values
      logtimes = []
      gs = []
      [h1, h2].each do |h|
        b_d_rb = g_library[h]
        b = b_d_rb['b']
        rb = b_d_rb['rb']
        b_h_rb = "#{b}._#{h}._#{rb}"

        logtime, g = get_geothermal_loop_g_functions_data_from_json(g_functions_json, bore_config, num_bore_holes, b_h_rb)
        logtimes << logtime
        gs << g
      end
      x = actuals['b_over_h']
      x0 = pt1['b_over_h']
      x1 = pt2['b_over_h']
      g_functions = gs[0].zip(gs[1]).map { |v| MathTools.interp2(x, x0, x1, v[0], v[1]) }

      # linear interpolation on rb/h for correction factor
      x = actuals['b_over_h']
      x0 = pt1['b_over_h']
      x1 = pt2['b_over_h']
      f0 = pt1['rb_over_h']
      f1 = pt2['rb_over_h']
      actuals['rb_over_h'] = MathTools.interp2(x, x0, x1, f0, f1)
      rb = actuals['rb_over_h'] * actuals['h']
      rb_actual_over_rb = actuals['rb'] / rb
      correction_factor = Math.log(rb_actual_over_rb)
      g_functions = g_functions.map { |v| v - correction_factor }

      return logtimes[0], g_functions
    end
  end

  # Returns the geothermal loop g-function logtimes/values for a specific configuration in the JSON file.
  #
  # @param g_functions_json [JSON] JSON object with g-function data
  # @param bore_config [String] Borefield configuration (HPXML::GeothermalLoopBorefieldConfigurationXXX)
  # @param num_bore_holes [Integer] Total number of boreholes
  # @param b_h_rb [String] The lookup key (B._H._rb) in the g-function data.
  # @return [Array<Array<Double>, Array<Double>>] List of logtimes, list of g-function values
  def self.get_geothermal_loop_g_functions_data_from_json(g_functions_json, bore_config, num_bore_holes, b_h_rb)
    g_functions_json.values.each do |values_1|
      if [HPXML::GeothermalLoopBorefieldConfigurationRectangle,
          HPXML::GeothermalLoopBorefieldConfigurationL].include?(bore_config)
        bore_locations = values_1[:bore_locations]
        next if bore_locations.size != num_bore_holes

        logtime = values_1[:logtime].map { |v| Float(v) }
        g = values_1[:g][b_h_rb.to_sym].map { |v| Float(v) }

        return logtime, g
      elsif [HPXML::GeothermalLoopBorefieldConfigurationOpenRectangle,
             HPXML::GeothermalLoopBorefieldConfigurationC,
             HPXML::GeothermalLoopBorefieldConfigurationLopsidedU,
             HPXML::GeothermalLoopBorefieldConfigurationU].include?(bore_config)
        values_1.values.each do |values_2|
          bore_locations = values_2[:bore_locations]
          next if bore_locations.size != num_bore_holes

          logtime = values_2[:logtime].map { |v| Float(v) }
          g = values_2[:g][b_h_rb.to_sym].map { |v| Float(v) }

          return logtime, g
        end
      end
    end
  end

  # Returns a set of valid geothermal loop bore configurations and their corresponding g-function data files.
  #
  # @return [Hash] Map of configuration => datafile
  def self.get_geothermal_loop_valid_configurations
    valid_configs = { HPXML::GeothermalLoopBorefieldConfigurationRectangle => 'rectangle_5m_v1.0.json',
                      HPXML::GeothermalLoopBorefieldConfigurationOpenRectangle => 'Open_configurations_5m_v1.0.json',
                      HPXML::GeothermalLoopBorefieldConfigurationC => 'C_configurations_5m_v1.0.json',
                      HPXML::GeothermalLoopBorefieldConfigurationL => 'L_configurations_5m_v1.0.json',
                      HPXML::GeothermalLoopBorefieldConfigurationU => 'U_configurations_5m_v1.0.json',
                      HPXML::GeothermalLoopBorefieldConfigurationLopsidedU => 'LopU_configurations_5m_v1.0.json' }
    return valid_configs
  end

  # Returns the g-function data for a given geothermal loop configuration.
  #
  # @param g_functions_filename [String] G-function data filename
  # @return [JSON] JSON object with g-function data
  def self.get_geothermal_loop_g_functions_json(g_functions_filename)
    require 'json'

    g_functions_filepath = File.join(File.dirname(__FILE__), 'data/g_functions', g_functions_filename)
    g_functions_json = JSON.parse(File.read(g_functions_filepath), symbolize_names: true)
    return g_functions_json
  end

  # Returns the valid number of boreholes for a given geothermal loop configuration.
  #
  # @param g_functions_json [JSON] JSON object with g-function data
  # @return [Array<Integer>] List of valid numbers of boreholes
  def self.get_geothermal_loop_valid_num_bores(g_functions_json)
    valid_num_bores = []
    g_functions_json.each do |_key_1, values_1|
      if values_1.keys.include?(:bore_locations)
        valid_num_bores << values_1[:bore_locations].size
      else
        values_1.each do |_key_2, values_2|
          if values_2.keys.include?(:bore_locations)
            valid_num_bores << values_2[:bore_locations].size
          end
        end
      end
    end

    return valid_num_bores
  end

  # Updates the HVAC equipment airflows rates to incorporate any airflow defects (HVAC
  # installation quality issues).
  #
  # @param hvac_sizings [HVACSizingValues] Object with sizing values for a given HVAC system
  # @param hvac_heating [HPXML::HeatingSystem or HPXML::HeatPump] The heating portion of the current HPXML HVAC system
  # @param hvac_cooling [HPXML::CoolingSystem or HPXML::HeatPump] The cooling portion of the current HPXML HVAC system
  # @return [nil]
  def self.apply_hvac_final_airflows(hvac_sizings, hvac_heating, hvac_cooling)
    if (not hvac_heating.nil?) && hvac_heating.respond_to?(:airflow_defect_ratio)
      if hvac_sizings.Heat_Airflow > 0
        hvac_sizings.Heat_Airflow *= (1.0 + hvac_heating.airflow_defect_ratio.to_f)
      end
    end

    if (not hvac_cooling.nil?) && hvac_cooling.respond_to?(:airflow_defect_ratio)
      if hvac_sizings.Cool_Airflow > 0
        hvac_sizings.Cool_Airflow *= (1.0 + hvac_cooling.airflow_defect_ratio.to_f)
      end
    end
  end

  # Calculates the heat pump's heating capacity at the specified outdoor/indoor temperatures, as a fraction
  # of the heat pump's nominal heating capacity.
  #
  # @param mj [MJValues] Object with a collection of misc Manual J values
  # @param hvac_heating [HPXML::HeatPump] The HPXML heat pump of interest
  # @param heating_temp [Double] Outdoor drybulb temperature (F)
  # @param hvac_heating_speed [Integer] Nominal heating speed index of the HVAC system
  # @return [Double] Heat pump adjustment factor (capacity fraction)
  def self.calculate_heat_pump_adj_factor_at_outdoor_temperature(mj, hvac_heating, heating_temp, hvac_heating_speed)
    if hvac_heating.compressor_type == HPXML::HVACCompressorTypeVariableSpeed
      idb_adj = adjust_indoor_condition_var_speed(heating_temp, mj.heat_setpoint, :htg)
      odb_adj = adjust_outdoor_condition_var_speed(heating_temp, hvac_heating, :htg)
      return odb_adj * idb_adj
    else
      coefficients = hvac_heating.additional_properties.heat_cap_ft_spec[hvac_heating_speed]
      return MathTools.biquadratic(mj.heat_setpoint, heating_temp, coefficients)
    end
  end

  # Calculates the portion of the heating load that the heat pump backup needs to serve.
  # Takes into account the heat pump backup sizing methodology as well as the heat pump's
  # minimum compressor lockout temperature.
  #
  # @param mj [MJValues] Object with a collection of misc Manual J values
  # @param hvac_heating [HPXML::HeatPump] The HPXML heat pump of interest
  # @param heating_load [Double] Full heating load (Btu/hr)
  # @param hp_nominal_heating_capacity [Double] Heat pump nominal heating capacity (Btu/hr)
  # @param hvac_heating_speed [Integer] Nominal heating speed index of the HVAC system
  # @param hpxml_bldg [HPXML::Building] HPXML Building object representing an individual dwelling unit
  # @return [Double] Heat pump backup load (Btu/hr)
  def self.calculate_heat_pump_backup_load(mj, hvac_heating, heating_load, hp_nominal_heating_capacity, hvac_heating_speed, hpxml_bldg)
    if hpxml_bldg.header.heat_pump_backup_sizing_methodology == HPXML::HeatPumpBackupSizingEmergency
      # Size backup to meet 85% of design load in case heat pump fails 
      # New ACCA Man S (2024)--> emergency heating load is 85% of heating load 
      # See Table N1.16.3.2 Electric Resistance Emergency Heat 
      return 0.85*heating_load
    elsif hpxml_bldg.header.heat_pump_backup_sizing_methodology == HPXML::HeatPumpBackupSizingSupplemental
      if not hvac_heating.backup_heating_switchover_temp.nil?
        min_compressor_temp = hvac_heating.backup_heating_switchover_temp
      elsif not hvac_heating.compressor_lockout_temp.nil?
        min_compressor_temp = hvac_heating.compressor_lockout_temp
      end

      if min_compressor_temp > hpxml_bldg.header.manualj_heating_design_temp
        # Heat pump not running at design temperature, size backup to meet full design load
        return heating_load
      end

      # Heat pump operating at design temperature, size backup to meet remaining design load
      heat_cap_adj_factor = calculate_heat_pump_adj_factor_at_outdoor_temperature(mj, hvac_heating, hpxml_bldg.header.manualj_heating_design_temp, hvac_heating_speed)
      hp_output_at_outdoor_temperature = hp_nominal_heating_capacity * heat_cap_adj_factor
      return [heating_load - hp_output_at_outdoor_temperature, 0.0].max
    else
      fail "Unexpected HP backup methodology: #{hpxml_bldg.header.heat_pump_backup_sizing_methodology}"
    end
  end

  # Adjusts heating/cooling capacities for air-source heat pumps based on heat pump sizing methodology,
  # minimum compressor temperature, design loads, heat pump performance curves, etc.
  #
  # @param mj [MJValues] Object with a collection of misc Manual J values
  # @param runner [OpenStudio::Measure::OSRunner] Object typically used to display warnings
  # @param hvac_sizings [HVACSizingValues] Object with sizing values for a given HVAC system
  # @param weather [WeatherFile] Weather object containing EPW information
  # @param hvac_heating [HPXML::HeatPump] The HPXML heat pump of interest
  # @param cool_cap_adj_factor [Double] Heat pump's cooling capacity at the design temperature as a fraction of the nominal cooling capacity (frac)
  # @param hvac_system [Hash] HPXML HVAC (heating and/or cooling) system
  # @param hvac_heating_speed [Integer] Nominal heating speed index of the HVAC system
  # @param oversize_limit [Double] Oversize fraction (frac)
  # @param oversize_delta [Double] Oversize delta (Btu/hr)
  # @param hpxml_bldg [HPXML::Building] HPXML Building object representing an individual dwelling unit
  # @return [nil]
  def self.process_heat_pump_adjustment(mj, runner, hvac_sizings, weather, hvac_heating, cool_cap_adj_factor, hvac_system, hvac_heating_speed,
                                        oversize_limit, oversize_delta, hpxml_bldg)

    if not hvac_heating.backup_heating_switchover_temp.nil?
      min_compressor_temp = hvac_heating.backup_heating_switchover_temp
    elsif not hvac_heating.compressor_lockout_temp.nil?
      min_compressor_temp = hvac_heating.compressor_lockout_temp
    end

    if (not min_compressor_temp.nil?) && (min_compressor_temp > hpxml_bldg.header.manualj_heating_design_temp)
      # Calculate the heating load at the switchover temperature to limit unutilized capacity
      temp_heat_design_temp = hpxml_bldg.header.manualj_heating_design_temp
      hpxml_bldg.header.manualj_heating_design_temp = min_compressor_temp
      alternate_all_hvac_sizings = calculate(runner, weather, hpxml_bldg, [hvac_system], update_hpxml: false)[0]
      heating_load = alternate_all_hvac_sizings[hvac_system].Heat_Load
      heating_temp = min_compressor_temp
      hpxml_bldg.header.manualj_heating_design_temp = temp_heat_design_temp
    else
      heating_load = hvac_sizings.Heat_Load
      heating_temp = hpxml_bldg.header.manualj_heating_design_temp
    end

    heat_cap_adj_factor = calculate_heat_pump_adj_factor_at_outdoor_temperature(mj, hvac_heating, heating_temp, hvac_heating_speed)
    heat_cap_rated = heating_load / heat_cap_adj_factor

    if cool_cap_adj_factor.nil? # Heat pump has no cooling
      if hpxml_bldg.header.heat_pump_sizing_methodology == HPXML::HeatPumpSizingMaxLoad
        # Size based on heating, taking into account reduced heat pump capacity at the design temperature
        hvac_sizings.Heat_Capacity = heat_cap_rated
      else
        # Size equal to heating design load
        hvac_sizings.Heat_Capacity = hvac_sizings.Heat_Load
      end
    elsif heat_cap_rated < hvac_sizings.Cool_Capacity
      # Size based on cooling
      hvac_sizings.Heat_Capacity = hvac_sizings.Cool_Capacity
    else
      cfm_per_btuh = hvac_sizings.Cool_Airflow / hvac_sizings.Cool_Capacity
      if hpxml_bldg.header.heat_pump_sizing_methodology == HPXML::HeatPumpSizingMaxLoad
        # Size based on heating, taking into account reduced heat pump capacity at the design temperature
        hvac_sizings.Cool_Capacity = heat_cap_rated
      else
        # Size based on cooling, but with ACCA oversizing allowances for heating
        load_shr = hvac_sizings.Cool_Load_Sens / hvac_sizings.Cool_Load_Tot
        if ((weather.data.HDD65F / weather.data.CDD50F) < 2.0) || (load_shr < 0.95)
          # Mild winter or has a latent cooling load
          hvac_sizings.Cool_Capacity = [(oversize_limit * hvac_sizings.Cool_Load_Tot) / cool_cap_adj_factor, heat_cap_rated].min
        else
          # Cold winter and no latent cooling load (add a ton rule applies)
          hvac_sizings.Cool_Capacity = [(hvac_sizings.Cool_Load_Tot + oversize_delta) / cool_cap_adj_factor, heat_cap_rated].min
        end
      end
      hvac_sizings.Cool_Airflow = cfm_per_btuh * hvac_sizings.Cool_Capacity
      hvac_sizings.Heat_Capacity = hvac_sizings.Cool_Capacity
    end
  end

  # Retrieves a collection of ventilation information from the HPXML building.
  #
  # @param hpxml_bldg [HPXML::Building] HPXML Building object representing an individual dwelling unit
  # @return [Hash] Airflow rates (cfm) and sensible/latent effectivenesses (frac)
  def self.get_ventilation_data(hpxml_bldg)
    # If CFIS w/ supplemental fan, assume air handler is running the full hour and can provide
    # all ventilation needs (i.e., supplemental fan does not need to run), so skip supplement fan
    vent_fans_mech = hpxml_bldg.ventilation_fans.select { |f| f.used_for_whole_building_ventilation && !f.is_cfis_supplemental_fan && f.flow_rate > 0 && f.hours_in_operation > 0 }
    if vent_fans_mech.empty?
      return { q_imb: 0.0, q_oa: 0.0, q_preheat: 0.0, q_precool: 0.0, q_recirc: 0.0,
               htg_sens_eff: 0.0, clg_sens_eff: 0.0, clg_lat_eff: 0.0 }
    end

    # Categorize fans into different types
    vent_mech_preheat = vent_fans_mech.select { |vent_mech| (not vent_mech.preheating_efficiency_cop.nil?) }
    vent_mech_precool = vent_fans_mech.select { |vent_mech| (not vent_mech.precooling_efficiency_cop.nil?) }
    vent_mech_shared = vent_fans_mech.select { |vent_mech| vent_mech.is_shared_system }

    vent_mech_sup_tot = vent_fans_mech.select { |vent_mech| vent_mech.fan_type == HPXML::MechVentTypeSupply }
    vent_mech_exh_tot = vent_fans_mech.select { |vent_mech| vent_mech.fan_type == HPXML::MechVentTypeExhaust }
    vent_mech_cfis_tot = vent_fans_mech.select { |vent_mech| vent_mech.fan_type == HPXML::MechVentTypeCFIS }
    vent_mech_bal_tot = vent_fans_mech.select { |vent_mech| vent_mech.fan_type == HPXML::MechVentTypeBalanced }
    vent_mech_erv_hrv_tot = vent_fans_mech.select { |vent_mech| [HPXML::MechVentTypeERV, HPXML::MechVentTypeHRV].include? vent_mech.fan_type }

    # Average in-unit CFMs (include recirculation from in unit CFMs for shared systems)
    q_sup = vent_mech_sup_tot.map { |vent_mech| vent_mech.average_unit_flow_rate }.sum(0.0)
    q_exh = vent_mech_exh_tot.map { |vent_mech| vent_mech.average_unit_flow_rate }.sum(0.0)
    q_bal = vent_mech_bal_tot.map { |vent_mech| vent_mech.average_unit_flow_rate }.sum(0.0)
    q_erv_hrv = vent_mech_erv_hrv_tot.map { |vent_mech| vent_mech.average_unit_flow_rate }.sum(0.0)
    q_cfis = vent_mech_cfis_tot.map { |vent_mech| vent_mech.average_unit_flow_rate }.sum(0.0)

    # Average preconditioned OA air CFMs (only OA, recirculation will be addressed below for all shared systems)
    q_preheat = vent_mech_preheat.map { |vent_mech| vent_mech.average_oa_unit_flow_rate * vent_mech.preheating_fraction_load_served }.sum(0.0)
    q_precool = vent_mech_precool.map { |vent_mech| vent_mech.average_oa_unit_flow_rate * vent_mech.precooling_fraction_load_served }.sum(0.0)
    q_recirc = vent_mech_shared.map { |vent_mech| vent_mech.average_unit_flow_rate - vent_mech.average_oa_unit_flow_rate }.sum(0.0)

    # Total CFMs
    q_sup_tot = q_sup + q_bal + q_erv_hrv + q_cfis
    q_exh_tot = q_exh + q_bal + q_erv_hrv
    q_imb = q_exh_tot - q_sup_tot # Worksheet E; used to determine space pressure effect
    q_oa = q_sup_tot - q_cfis # Calculate OA CFM that is considered a space load only (e.g., exclude CFIS, which is considered a system load)

    # Calculate effectiveness for all ERV/HRV and store results in a hash
    hrv_erv_effectiveness_map = Airflow.calc_hrv_erv_effectiveness(vent_mech_erv_hrv_tot)

    # Calculate cfm weighted average effectiveness for the OA space load
    htg_sens_eff = 0.0
    clg_sens_eff = 0.0
    clg_lat_eff = 0.0
    vent_mech_erv_hrv_unprecond = vent_mech_erv_hrv_tot.select { |vent_mech| vent_mech.preheating_efficiency_cop.nil? && vent_mech.precooling_efficiency_cop.nil? }
    vent_mech_erv_hrv_unprecond.each do |vent_mech|
      htg_sens_eff += vent_mech.average_oa_unit_flow_rate / q_oa * hrv_erv_effectiveness_map[vent_mech][:vent_mech_apparent_sens_eff]
      clg_sens_eff = htg_sens_eff
      clg_lat_eff += vent_mech.average_oa_unit_flow_rate / q_oa * hrv_erv_effectiveness_map[vent_mech][:vent_mech_lat_eff]
    end

    # FUTURE: For now, ACCA is okay with us bypassing our inputs to manually test these.
    if hpxml_bldg.zones[0].id == 'BobRossResidenceConditioned'
      if hpxml_bldg.ventilation_fans.count { |f| f.used_for_whole_building_ventilation && f.fan_type == HPXML::MechVentTypeERV } == 1
        # Bob Ross 3-18: ERV to equipment (system load)
        return { q_imb: 0.0, q_oa: 0.0, q_preheat: 0.0, q_precool: 0.0, q_recirc: 0.0,
                 htg_sens_eff: 0.0, clg_sens_eff: 0.0, clg_lat_eff: 0.0 }
      elsif hpxml_bldg.ventilation_fans.count { |f| f.used_for_whole_building_ventilation && f.fan_type == HPXML::MechVentTypeHRV } == 1
        # Bob Ross 3-21: HRV to space (space load)
        htg_sens_eff = 0.64
        clg_sens_eff = 0.58
      end
    end

    return { q_imb: q_imb, q_oa: q_oa, q_preheat: q_preheat, q_precool: q_precool, q_recirc: q_recirc,
             htg_sens_eff: htg_sens_eff, clg_sens_eff: clg_sens_eff, clg_lat_eff: clg_lat_eff }
  end

  # Calculates the airflow rate associated with a given load/capacity per ACCA Manual S.
  # Used for central HVAC equipment with an air distribution system.
  #
  # @param mj [MJValues] Object with a collection of misc Manual J values
  # @param sens_load_or_capacity [Double] Load or capacity value to use for calculating corresponding airflow rate (Btu/hr)
  # @param delta_t [Double] Temperature difference (F)
  # @param dx_capacity [Double] Capacity optionally used to apply cfm/ton limits for DX equipment (Btu/hr)
  # @param hp_cooling_cfm [Double] Cooling airflow rate optionally used to ensure a heat pump's heating/cooling airflow rates are similar (cfm)
  # @return [Double] Airflow rate (cfm)
  def self.calc_airflow_rate_manual_s(mj, sens_load_or_capacity, delta_t, dx_capacity: nil, hp_cooling_cfm: nil)
    airflow_cfm = sens_load_or_capacity / (1.1 * mj.acf * delta_t)

    # The following recommendations are from Hugh Henderson.

    if not dx_capacity.nil?
      # For typical DX equipment, ensure the air flow rate is between 300 and 400 cfm/ton.
      rated_capacity_tons = UnitConversions.convert(dx_capacity, 'Btu/hr', 'ton')
      if airflow_cfm / rated_capacity_tons > 400
        airflow_cfm = 400.0 * rated_capacity_tons
      elsif airflow_cfm / rated_capacity_tons < 300
        airflow_cfm = 300.0 * rated_capacity_tons
      end
    end

    if hp_cooling_cfm.to_f > 0
      # For a heat pump, ensure the heating airflow rate is within 30% of the cooling airflow rate.
      airflow_cfm = [airflow_cfm, 0.7 * hp_cooling_cfm].max
      airflow_cfm = [airflow_cfm, 1.3 * hp_cooling_cfm].min
    end

    return airflow_cfm
  end

  # Calculates the airflow rate associated with a given capacity based on the assumed rated cfm/ton.
  # Used for non-central HVAC equipment (no air distribution system).
  #
  # @param capacity [Double] Capacity value to use for calculating corresponding airflow rate (Btu/hr)
  # @param rated_cfm_per_ton [Double] Airflow per ton of rated capacity (cfm/ton)
  # @return [Double] Airflow rate (cfm)
  def self.calc_airflow_rate_user(capacity, rated_cfm_per_ton)
    airflow_cfm = rated_cfm_per_ton * UnitConversions.convert(capacity, 'Btu/hr', 'ton') # Maximum air flow under heating operation
    return airflow_cfm
  end

  # Calculates the ground source heat pump's total/sensible cooling capacities at the design conditions as a fraction of the nominal cooling capacity.
  #
  # @param cool_cap_curve_spec [Array<Double>] Total cooling capacity performance curve coefficients
  # @param cool_sh_curve_spec [Array<Double>] Sensible cooling capacity performance curve coefficients
  # @param wb_temp [Double] Indoor design wetbulb temperature (F)
  # @param db_temp [Double] Indoor design drybulb temperature (F)
  # @param w_temp [Double] Temperature of water entering indoor coil (F)
  # @param vfr_air [Double] Cooling design airflow rate (cfm)
  # @return [Double] Total capacity fraction of nominal, Sensible capacity fraction of nominal
  def self.calc_gshp_clg_curve_value(cool_cap_curve_spec, cool_sh_curve_spec, wb_temp, db_temp, w_temp, vfr_air)
    # Reference conditions in thesis with largest capacity:
    # See Appendix B Figure B.3 of  https://hvac.okstate.edu/sites/default/files/pubs/theses/MS/27-Tang_Thesis_05.pdf
    ref_temp = 283 # K
    ref_vfr_air = UnitConversions.convert(1200, 'cfm', 'm^3/s') # rated volume flow rate used to fit the curve
    ref_vfr_water = 0.000284

    a_1 = cool_cap_curve_spec[0]
    a_2 = cool_cap_curve_spec[1]
    a_3 = cool_cap_curve_spec[2]
    a_4 = cool_cap_curve_spec[3]
    a_5 = cool_cap_curve_spec[4]
    b_1 = cool_sh_curve_spec[0]
    b_2 = cool_sh_curve_spec[1]
    b_3 = cool_sh_curve_spec[2]
    b_4 = cool_sh_curve_spec[3]
    b_5 = cool_sh_curve_spec[4]
    b_6 = cool_sh_curve_spec[5]

    loop_flow = 0.0 # Neglecting the water flow rate for now because it's not available yet

    wb_temp = UnitConversions.convert(wb_temp, 'F', 'K')
    db_temp = UnitConversions.convert(db_temp, 'F', 'K')
    w_temp = UnitConversions.convert(w_temp, 'F', 'K')
    vfr_air = UnitConversions.convert(vfr_air, 'cfm', 'm^3/s')

    total_cap_curve_value = a_1 + wb_temp / ref_temp * a_2 + w_temp / ref_temp * a_3 + vfr_air / ref_vfr_air * a_4 + loop_flow / ref_vfr_water * a_5
    sensible_cap_curve_value = b_1 + db_temp / ref_temp * b_2 + wb_temp / ref_temp * b_3 + w_temp / ref_temp * b_4 + vfr_air / ref_vfr_air * b_5 + loop_flow / ref_vfr_water * b_6

    return total_cap_curve_value, sensible_cap_curve_value
  end

  # Calculates the effectiveness of the air distribution system during heating.
  #
  # Source: ASHRAE Standard 152 "Method of Test for Determining the Design and Seasonal Efficiencies
  # of Residential Thermal Distribution Systems"
  #
  # @param mj [MJValues] Object with a collection of misc Manual J values
  # @param q_s [Double] Heating supply duct leakage (cfm)
  # @param q_r [Double] Heating return duct leakage (cfm)
  # @param system_cfm [Double] Total system airflow rate (cfm)
  # @param load_sens [Double] Sensible heating load (Btu/hr)
  # @param t_amb_s [Double] Ambient temperature of supply duct location (F)
  # @param t_amb_r [Double] Ambient temperature of return duct location (F)
  # @param area_s [Double] Supply duct surface area (ft2)
  # @param area_r [Double] Return duct surface area (ft2)
  # @param t_setpoint [Double] HVAC setpoint temperature (F)
  # @param f_regain_s [Double] Supply duct regain factor (frac)
  # @param f_regain_r [Double] Return duct regain factor (frac)
  # @param rvalue_s [Double] Supply duct R-value (hr-ft2-F/Btu)
  # @param rvalue_r [Double] Return duct R-value (hr-ft2-F/Btu)
  # @return [Double] Heating delivery effectiveness of the distribution system
  def self.calc_delivery_effectiveness_heating(mj, q_s, q_r, system_cfm, load_sens, t_amb_s, t_amb_r, area_s, area_r, t_setpoint, f_regain_s, f_regain_r, rvalue_s, rvalue_r)
    b_s, b_r = _calc_de_conduction_fractions(area_s, area_r, rvalue_s, rvalue_r, system_cfm, mj.indoor_air_density, Gas.Air.cp)
    a_s, a_r = _calc_de_leakage_factors(q_s, q_r, system_cfm)
    dt_e, dt_s, dt_r = _calc_de_temperature_differences(t_amb_s, t_amb_r, system_cfm, load_sens, t_setpoint, mj.indoor_air_density, Gas.Air.cp)
    de = _calc_de_heating(a_s, b_s, a_r, b_r, dt_s, dt_r, dt_e)
    decorr = _calc_decorr(de, f_regain_s, f_regain_r, b_r, a_r, dt_r, dt_e)

    return decorr
  end

  # Calculates the effectiveness of the air distribution system during cooling.
  #
  # Source: ASHRAE Standard 152 "Method of Test for Determining the Design and Seasonal Efficiencies
  # of Residential Thermal Distribution Systems"
  #
  # @param mj [MJValues] Object with a collection of misc Manual J values
  # @param q_s [Double] Heating supply duct leakage (cfm)
  # @param q_r [Double] Heating return duct leakage (cfm)
  # @param leaving_air_temp [Double] HVAC system leaving air temperature (F)
  # @param system_cfm [Double] Total system airflow rate (cfm)
  # @param load_sens [Double] Sensible cooling load (Btu/hr)
  # @param load_total [Double] Total cooling load (Btu/hr)
  # @param t_amb_s [Double] Ambient temperature of supply duct location (F)
  # @param t_amb_r [Double] Ambient temperature of return duct location (F)
  # @param area_s [Double] Supply duct surface area (ft2)
  # @param area_r [Double] Return duct surface area (ft2)
  # @param t_setpoint [Double] HVAC setpoint temperature (F)
  # @param f_regain_s [Double] Supply duct regain factor (frac)
  # @param f_regain_r [Double] Return duct regain factor (frac)
  # @param h_r [Double] Air enthalpy in return duct location (Btu/lb)
  # @param rvalue_s [Double] Supply duct R-value (hr-ft2-F/Btu)
  # @param rvalue_r [Double] Return duct R-value (hr-ft2-F/Btu)
  # @return [Double] Cooling delivery effectiveness of the distribution system
  def self.calc_delivery_effectiveness_cooling(mj, q_s, q_r, leaving_air_temp, system_cfm, load_sens, load_total, t_amb_s, t_amb_r, area_s, area_r, t_setpoint, f_regain_s, f_regain_r, h_r, rvalue_s, rvalue_r)
    b_s, b_r = _calc_de_conduction_fractions(area_s, area_r, rvalue_s, rvalue_r, system_cfm, mj.indoor_air_density, Gas.Air.cp)
    a_s, a_r = _calc_de_leakage_factors(q_s, q_r, system_cfm)
    dt_e, _dt_s, dt_r = _calc_de_temperature_differences(t_amb_s, t_amb_r, system_cfm, load_sens, t_setpoint, mj.indoor_air_density, Gas.Air.cp)
    de = _calc_de_cooling(a_s, system_cfm, load_total, a_r, h_r, b_r, dt_r, b_s, leaving_air_temp, t_amb_s, mj.indoor_air_density, Gas.Air.cp, mj.cool_indoor_enthalpy)
    decorr = _calc_decorr(de, f_regain_s, f_regain_r, b_r, a_r, dt_r, -dt_e)

    return decorr
  end

  # Calculates supply and return duct conduction factors for delivery effectiveness.
  #
  # Source: ASHRAE Standard 152 "Method of Test for Determining the Design and Seasonal Efficiencies
  # of Residential Thermal Distribution Systems"
  #
  # @param area_s [Double] Supply duct surface area (ft2)
  # @param area_r [Double] Return duct surface area (ft2)
  # @param rvalue_s [Double] Supply duct R-value (hr-ft2-F/Btu)
  # @param rvalue_r [Double] Return duct R-value (hr-ft2-F/Btu)
  # @param system_cfm [Double] Total system airflow rate (cfm)
  # @param air_dens [Double] Indoor air density (lb/ft3)
  # @param air_cp [Double] Air specific heat (Btu/lb-R)
  # @return [Array<Double, Double>] Supply/return conduction factors
  def self._calc_de_conduction_fractions(area_s, area_r, rvalue_s, rvalue_r, system_cfm, air_dens, air_cp)
    b_s = Math.exp((-1.0 * area_s) / (60.0 * system_cfm * air_dens * air_cp * rvalue_s))
    b_r = Math.exp((-1.0 * area_r) / (60.0 * system_cfm * air_dens * air_cp * rvalue_r))
    return b_s, b_r
  end

  # Calculates supply and return leakage factors for delivery effectiveness.
  #
  # Source: ASHRAE Standard 152 "Method of Test for Determining the Design and Seasonal Efficiencies
  # of Residential Thermal Distribution Systems"
  #
  # @param q_s [Double] Heating supply duct leakage (cfm)
  # @param q_r [Double] Heating return duct leakage (cfm)
  # @param system_cfm [Double] Total system airflow rate (cfm)
  # @return [Array<Double, Double>] Supply/return leakage factors (frac)
  def self._calc_de_leakage_factors(q_s, q_r, system_cfm)
    a_s = (system_cfm - q_s) / system_cfm
    a_r = (system_cfm - q_r) / system_cfm
    return a_s, a_r
  end

  # Calculates temperature differences for delivery effectiveness.
  #
  # Source: ASHRAE Standard 152 "Method of Test for Determining the Design and Seasonal Efficiencies
  # of Residential Thermal Distribution Systems"
  #
  # @param t_amb_s [Double] Ambient temperature of supply duct location (F)
  # @param t_amb_r [Double] Ambient temperature of return duct location (F)
  # @param system_cfm [Double] Total system airflow rate (cfm)
  # @param load_sens [Double] Sensible load (Btu/hr)
  # @param t_setpoint [Double] HVAC setpoint temperature (F)
  # @param air_dens [Double] Indoor air density (lb/ft3)
  # @param air_cp [Double] Air specific heat (Btu/lb-R)
  # @return [Array<Double, Double, Double>] Heat exchanger temperature difference, supply/return temperature differences (F)
  def self._calc_de_temperature_differences(t_amb_s, t_amb_r, system_cfm, load_sens, t_setpoint, air_dens, air_cp)
    dt_e = load_sens / (60.0 * system_cfm * air_dens * air_cp)
    dt_s = t_setpoint - t_amb_s
    dt_r = t_setpoint - t_amb_r
    return dt_e, dt_s, dt_r
  end

  # Calculates the delivery effectiveness for cooling.
  #
  # Source: ASHRAE Standard 152 "Method of Test for Determining the Design and Seasonal Efficiencies
  # of Residential Thermal Distribution Systems"
  #
  # @param a_s [Double] Supply duct leakage factor (frac)
  # @param system_cfm [Double] Total system airflow rate (cfm)
  # @param load_total [Double] Total cooling load (Btu/hr)
  # @param a_r [Double] Return duct leakage factor (frac)
  # @param h_r [Double] Air enthalpy in return duct location (Btu/lb)
  # @param b_r [Double] Return duct conduction fraction (frac)
  # @param dt_r [Double] Temperature difference between indoors and return duct ambient temperature (F)
  # @param b_s [Double] Supply duct conduction fraction (frac)
  # @param leaving_air_temp [Double] HVAC system leaving air temperature (F)
  # @param t_amb_s [Double] Ambient temperature of supply duct location (F)
  # @param air_dens [Double] Indoor air density (lb/ft3)
  # @param air_cp [Double] Air specific heat (Btu/lb-R)
  # @param h_in [Double] Indoor enthalpy (Btu/lb)
  # @return [Double] Delivery effectiveness
  def self._calc_de_cooling(a_s, system_cfm, load_total, a_r, h_r, b_r, dt_r, b_s, leaving_air_temp, t_amb_s, air_dens, air_cp, h_in)
    # Calculate the delivery effectiveness (Equation 6-25)
    de = ((a_s * 60.0 * system_cfm * air_dens) / (-1.0 * load_total)) * \
         (((-1.0 * load_total) / (60.0 * system_cfm * air_dens)) + \
          (1.0 - a_r) * (h_r - h_in) + \
          a_r * air_cp * (b_r - 1.0) * dt_r + \
          air_cp * (b_s - 1.0) * (leaving_air_temp - t_amb_s))

    return de
  end

  # Calculates the delivery effectiveness for heating.
  #
  # Source: ASHRAE Standard 152 "Method of Test for Determining the Design and Seasonal Efficiencies
  # of Residential Thermal Distribution Systems"
  #
  # @param a_s [Double] Supply duct leakage factor (frac)
  # @param b_s [Double] Supply duct conduction fraction (frac)
  # @param a_r [Double] Return duct leakage factor (frac)
  # @param b_r [Double] Return duct conduction fraction (frac)
  # @param dt_s [Double] Temperature difference between indoors and supply duct ambient temperature (F)
  # @param dt_r [Double] Temperature difference between indoors and return duct ambient temperature (F)
  # @param dt_e [Double] Temperature difference across heat exchanger (F)
  # @return [Double] Delivery effectiveness
  def self._calc_de_heating(a_s, b_s, a_r, b_r, dt_s, dt_r, dt_e)
    # Calculate the delivery effectiveness (Equation 6-23)
    de = (a_s * b_s -
              a_s * b_s * (1.0 - a_r * b_r) * (dt_r / dt_e) -
              a_s * (1.0 - b_s) * (dt_s / dt_e))

    return de
  end

  # Calculates the delivery effectiveness corrected for regain.
  #
  # Source: ASHRAE Standard 152 "Method of Test for Determining the Design and Seasonal Efficiencies
  # of Residential Thermal Distribution Systems"
  #
  # @param de [Double] Delivered effectiveness (without regain)
  # @param f_regain_s [Double] Supply duct regain factor (frac)
  # @param f_regain_r [Double] Return duct regain factor (frac)
  # @param b_r [Double] Return duct conduction fraction (frac)
  # @param a_r [Double] Return duct leakage factor (frac)
  # @param dt_r [Double] Temperature difference between indoors and return duct ambient temperature (F)
  # @param dt_e [Double] Temperature difference across heat exchanger (F)
  # @return [Double] Corrected delivery effectiveness
  def self._calc_decorr(de, f_regain_s, f_regain_r, b_r, a_r, dt_r, dt_e)
    # Equation 6-40
    decorr = (de + f_regain_s * (1.0 - de) - (f_regain_s - f_regain_r -
                  b_r * (a_r * f_regain_s - f_regain_r)) * dt_r / dt_e)

    # Limit the DE to a reasonable value to prevent negative values and huge equipment
    decorr = [decorr, 0.25].max
    decorr = [decorr, 1.00].min

    return decorr
  end

  # Calculates the latent duct leakage load (Manual J accounts only for return duct leakage).
  #
  # @param mj [MJValues] Object with a collection of misc Manual J values
  # @param return_leakage_cfm [Double] Return duct leakage (cfm)
  # @param cool_load_tot [Double] Total cooling load excluding ducts (Btu/hr)
  # @param cool_load_lat [Double] Latent cooling load excluding ducts (Btu/hr)
  # @return [Array<Double, Double>] Latent cooling load including ducts, Sensible cooling load including ducts (Btu/hr)
  def self.calculate_sensible_latent_split(mj, return_leakage_cfm, cool_load_tot, cool_load_lat)
    cool_load_latent = [0.0, 0.68 * mj.acf * return_leakage_cfm * mj.cool_design_grains].max

    # Calculate final latent and load
    cool_load_lat += cool_load_latent
    cool_load_sens = cool_load_tot - cool_load_lat

    return cool_load_lat, cool_load_sens
  end

  # Returns a variety of area-weighted duct values for a given HVAC distribution system.
  #
  # @param distribution_system [HPXML::HVACDistribution] HVAC distribution system of interest
  # @param design_temps [Hash] Map of HPXML locations => design temperatures (F)
  # @param hpxml_bldg [HPXML::Building] HPXML Building object representing an individual dwelling unit
  # @return [Array<Double, Double, Double, Double, Double, Double, Double, Double>] Supply/return area (ft2), supply/return R-value (hr-ft2-F/Btu), supply/return ambient temperature (F), supply/return regain factors (frac)
  def self.calc_duct_conduction_values(distribution_system, design_temps, hpxml_bldg)
    dse_a = { HPXML::DuctTypeSupply => 0.0, HPXML::DuctTypeReturn => 0.0 }
    dse_ufactor = { HPXML::DuctTypeSupply => 0.0, HPXML::DuctTypeReturn => 0.0 }
    dse_t_amb = { HPXML::DuctTypeSupply => 0.0, HPXML::DuctTypeReturn => 0.0 }
    dse_f_regain = { HPXML::DuctTypeSupply => 0.0, HPXML::DuctTypeReturn => 0.0 }

    [HPXML::DuctTypeSupply, HPXML::DuctTypeReturn].each do |duct_type|
      # Calculate total area outside this unit's conditioned space
      total_area = 0.0
      distribution_system.ducts.each do |duct|
        next if duct.duct_type != duct_type
        next if HPXML::conditioned_locations_this_unit.include? duct.duct_location

        total_area += duct.duct_surface_area * duct.duct_surface_area_multiplier
      end

      if total_area == 0
        # There still may be leakage to the outside, so set t_amb to outside environment
        dse_t_amb[duct_type] = design_temps[HPXML::LocationOutside]
      else
        distribution_system.ducts.each do |duct|
          next if duct.duct_type != duct_type
          next if HPXML::conditioned_locations_this_unit.include? duct.duct_location

          duct_area = duct.duct_surface_area * duct.duct_surface_area_multiplier
          dse_a[duct_type] += duct_area

          # Calculate area-weighted values:
          duct_area_fraction = duct_area / total_area
          dse_ufactor[duct_type] += 1.0 / duct.duct_effective_r_value * duct_area_fraction
          dse_t_amb[duct_type] += design_temps[duct.duct_location] * duct_area_fraction
          dse_f_regain[duct_type] += get_duct_regain_factor(duct, hpxml_bldg) * duct_area_fraction
        end
      end
    end

    return dse_a[HPXML::DuctTypeSupply], dse_a[HPXML::DuctTypeReturn],
           1.0 / dse_ufactor[HPXML::DuctTypeSupply], 1.0 / dse_ufactor[HPXML::DuctTypeReturn],
           dse_t_amb[HPXML::DuctTypeSupply], dse_t_amb[HPXML::DuctTypeReturn],
           dse_f_regain[HPXML::DuctTypeSupply], dse_f_regain[HPXML::DuctTypeReturn]
  end

  # Calculates supply & return duct leakage in cfm25.
  #
  # @param distribution_system [HPXML::HVACDistribution] HVAC distribution system of interest
  # @param system_cfm [Double] Total system airflow rate (cfm)
  # @return [Array<Double, Double>] Supply duct leakage (cfm), Return duct leakage (cfm)
  def self.calc_duct_leakages_cfm25(distribution_system, system_cfm)
    cfms = { HPXML::DuctTypeSupply => 0.0, HPXML::DuctTypeReturn => 0.0 }

    distribution_system.duct_leakage_measurements.each do |m|
      next if m.duct_leakage_total_or_to_outside != HPXML::DuctLeakageToOutside
      next unless [HPXML::DuctTypeSupply, HPXML::DuctTypeReturn].include? m.duct_type

      if m.duct_leakage_units == HPXML::UnitsPercent
        cfms[m.duct_type] += m.duct_leakage_value * system_cfm
      elsif m.duct_leakage_units == HPXML::UnitsCFM25
        cfms[m.duct_type] += m.duct_leakage_value
      elsif m.duct_leakage_units == HPXML::UnitsCFM50
        cfms[m.duct_type] += Airflow.calc_air_leakage_at_diff_pressure(0.65, m.duct_leakage_value, 50.0, 25.0)
      end
    end

    return cfms[HPXML::DuctTypeSupply], cfms[HPXML::DuctTypeReturn]
  end

  # Determines the nominal speed (of a multi/variable-speed system).
  #
  # @param hvac_ap [HPXML::AdditionalProperties] AdditionalProperties object for the HVAC system
  # @param is_cooling [Boolean] True if cooling, otherwise heating
  # @return [Integer] Array index of the nominal speed
  def self.get_nominal_speed(hvac_ap, is_cooling)
    if is_cooling && hvac_ap.respond_to?(:cool_capacity_ratios)
      capacity_ratios = hvac_ap.cool_capacity_ratios
    elsif (not is_cooling) && hvac_ap.respond_to?(:heat_capacity_ratios)
      capacity_ratios = hvac_ap.heat_capacity_ratios
    end
    if not capacity_ratios.nil?
      nominal_speed = capacity_ratios.index(1.0)

      if nominal_speed.nil?
        fail 'No nominal speed (with capacity ratio of 1.0) found.'
      end

      return nominal_speed
    end
    return 0
  end

  # Converts the HPXML azimuth convention to the Manual J azimuth convention.
  #
  # @param azimuth [Double] HPXML azimuth
  # @return [Double] Manual J azimuth
  def self.get_mj_azimuth(azimuth)
    true_az = azimuth - 180.0
    if true_az < 0
      true_az += 360.0
    end
    return true_az
  end

  # Calculates UA (U-factor times Area) values for a HPXML location.
  #
  # @param mj [MJValues] Object with a collection of misc Manual J values
  # @param location [String] The location of interest (HPXML::LocationXXX)
  # @param weather [WeatherFile] Weather object containing EPW information
  # @param hpxml_bldg [HPXML::Building] HPXML Building object representing an individual dwelling unit
  # @return [Hash] UA values for adjacency to outdoor air, ground, or conditioned space (Btu/hr-F)
  def self.get_space_ua_values(mj, location, weather, hpxml_bldg)
    if HPXML::conditioned_locations.include? location
      fail 'Method should not be called for a conditioned space.'
    end

    space_UAs = { HPXML::LocationOutside => 0.0,
                  HPXML::LocationGround => 0.0,
                  HPXML::LocationConditionedSpace => 0.0 }

    # Surface UAs
    hpxml_bldg.surfaces.each do |surface|
      next unless (surface.is_a? HPXML::Slab
                   (location == surface.interior_adjacent_to && space_UAs.keys.include?(surface.exterior_adjacent_to)) ||
                   (location == surface.exterior_adjacent_to && space_UAs.keys.include?(surface.interior_adjacent_to)))

      if [surface.interior_adjacent_to, surface.exterior_adjacent_to].include? HPXML::LocationOutside
        space_UAs[HPXML::LocationOutside] += (1.0 / surface.insulation_assembly_r_value) * surface.area

      elsif HPXML::conditioned_locations.include?(surface.interior_adjacent_to) || HPXML::conditioned_locations.include?(surface.exterior_adjacent_to)
        space_UAs[HPXML::LocationConditionedSpace] += (1.0 / surface.insulation_assembly_r_value) * surface.area

      elsif [surface.interior_adjacent_to, surface.exterior_adjacent_to].include? HPXML::LocationGround
        # Ground temperature is used for basements, not crawlspaces, per Walker (1998)
        # "Technical background for default values used for forced air systems in proposed ASHRAE Std. 152"

        if [HPXML::LocationCrawlspaceVented, HPXML::LocationCrawlspaceUnvented].include? location
          ua_location = HPXML::LocationOutside
        else
          ua_location = HPXML::LocationGround
        end

        if surface.is_a? HPXML::FoundationWall
          sum_ua_wall = 0.0
          sum_a_wall = 0.0
          bg_area = surface.below_grade_area
          if bg_area > 0
            u_wall_bg = get_foundation_wall_below_grade_ufactor(surface, false, mj.ground_conductivity)
            sum_a_wall += bg_area
            sum_ua_wall += (u_wall_bg * bg_area)
          end
          ag_area = surface.above_grade_net_area
          if ag_area > 0
            u_wall_ag = get_foundation_wall_above_grade_ufactor(surface, true)
            sum_a_wall += ag_area
            sum_ua_wall += (u_wall_ag * ag_area)
          end
          u_wall = sum_ua_wall / sum_a_wall
          space_UAs[ua_location] += u_wall * surface.area

        elsif surface.is_a? HPXML::Slab
          if surface.thickness == 0
            # Dirt floor, assume U-value=0.1 per Walker (1998) "Technical background for default
            # values used for forced air systems in proposed ASHRAE Std. 152"
            space_UAs[ua_location] += 0.1 * surface.area
          else
            concrete_r = Material.Concrete(surface.thickness).rvalue
            # Under Slab Insulation UA
            horiz_insul_u = 1.0 / (concrete_r + surface.under_slab_insulation_r_value)
            if surface.under_slab_insulation_spans_entire_slab
              horiz_insul_a = surface.area
            else
              horiz_insul_a = surface.under_slab_insulation_width * surface.exposed_perimeter
            end
            space_UAs[ua_location] += horiz_insul_u * horiz_insul_a
            # Perimeter Insulation UA (approximate as similar to under slab insulation)
            vert_insul_u = 1.0 / (concrete_r + surface.perimeter_insulation_r_value)
            vert_insul_a = surface.perimeter_insulation_depth * surface.exposed_perimeter
            space_UAs[ua_location] += vert_insul_u * vert_insul_a
            # Uninsulated slab UA
            slab_u = 1.0 / concrete_r
            slab_a = [surface.area - horiz_insul_a - vert_insul_a, 0.0].max
            space_UAs[ua_location] += slab_u * slab_a
          end
        end
      end
    end

    # Infiltration UA
    ach = nil
    if HPXML::vented_locations.include? location
      # Vented space
      if location == HPXML::LocationCrawlspaceVented
        vented_crawl = hpxml_bldg.foundations.find { |f| f.foundation_type == HPXML::FoundationTypeCrawlspaceVented }
        sla = vented_crawl.vented_crawlspace_sla
      else
        vented_attic = hpxml_bldg.attics.find { |f| f.attic_type == HPXML::AtticTypeVented }
        if not vented_attic.vented_attic_sla.nil?
          sla = vented_attic.vented_attic_sla
        else
          ach = vented_attic.vented_attic_ach
        end
      end
      ach = Airflow.get_infiltration_ACH_from_SLA(sla, 8.202, weather) if ach.nil?
    else # Unvented space
      ach = Airflow::UnventedSpaceACH
    end
    volume = Geometry.calculate_zone_volume(hpxml_bldg, location)
    infiltration_cfm = ach / UnitConversions.convert(1.0, 'hr', 'min') * volume
    space_UAs[HPXML::LocationOutside] += infiltration_cfm * mj.outside_air_density * Gas.Air.cp * UnitConversions.convert(1.0, 'hr', 'min')

    return space_UAs
  end

  # Calculates the heating or cooling design temperature for a HPXML location using a simple
  # UA-based heat balance method. (Unvented attics w/ roof insulation are handled as a special case.)
  #
  # @param mj [MJValues] Object with a collection of misc Manual J values
  # @param location [String] The location of interest (HPXML::LocationXXX)
  # @param weather [WeatherFile] Weather object containing EPW information
  # @param hpxml_bldg [HPXML::Building] HPXML Building object representing an individual dwelling unit
  # @param setpoint_temp [Double] The conditioned space heating or cooling setpoint temperature (F)
  # @param design_db [Double] The outdoor heating or cooling design temperature (F)
  # @param ground_db [Double] The approximate ground temperature during the heating or cooling season (F)
  # @param is_unvented_attic_with_roof_insul [Boolean] Whether we are calculating the design temperature for an unvented attic with roof insulation
  # @return [Double] The location's design temperature (F)
  def self.calculate_space_design_temp(mj, location, weather, hpxml_bldg, setpoint_temp, design_db, ground_db, is_unvented_attic_with_roof_insul)
    space_UAs = get_space_ua_values(mj, location, weather, hpxml_bldg)

    # Calculate space design temp from space UAs
    design_temp = nil
    if not is_unvented_attic_with_roof_insul

      sum_uat, sum_ua = 0.0, 0.0
      space_UAs.each do |ua_type, ua|
        if ua_type == HPXML::LocationGround
          sum_uat += ua * ground_db
          sum_ua += ua
        elsif ua_type == HPXML::LocationOutside
          sum_uat += ua * design_db
          sum_ua += ua
        elsif ua_type == HPXML::LocationConditionedSpace
          sum_uat += ua * setpoint_temp
          sum_ua += ua
        else
          fail "Unexpected space ua type: '#{ua_type}'."
        end
      end
      design_temp = sum_uat / sum_ua

    else

      # Special case due to effect of solar

      # This number comes from the number from the Vented Attic
      # assumption, but assuming an unvented attic will be hotter
      # during the summer when insulation is at the ceiling level
      max_temp_rise = 50.0

      # Estimate from running a few cases in E+ and DOE2 since the
      # attic will always be a little warmer than the conditioned space
      # when the roof is insulated
      min_temp_rise = 5.0

      max_cooling_temp = mj.cool_setpoint + max_temp_rise
      min_cooling_temp = mj.cool_setpoint + min_temp_rise

      ua_conditioned = 0.0
      ua_outside = 0.0
      space_UAs.each do |ua_type, ua|
        if ua_type == HPXML::LocationOutside
          ua_outside += ua
        elsif ua_type == HPXML::LocationConditionedSpace
          ua_conditioned += ua
        elsif ua_type != HPXML::LocationGround
          fail "Unexpected space ua type: '#{ua_type}'."
        end
      end
      percent_ua_conditioned = ua_conditioned / (ua_conditioned + ua_outside)
      design_temp = max_cooling_temp - percent_ua_conditioned * (max_cooling_temp - min_cooling_temp)

    end

    return design_temp
  end

  # Retrieves the design temperature for a space that uses scheduled temperatures (e.g., multifamily
  # spaces when modeling an individual dwelling unit).
  #
  # @param location [String] The location of interest (HPXML::LocationXXX)
  # @param setpoint_temp [Double] The conditioned space heating or cooling setpoint temperature (F)
  # @param outdoor_design_temp [Double] The outdoor heating or cooling design temperature (F)
  # @param ground_temp [Double] The approximate ground temperature during the heating or cooling season (F)
  # @return [Double] The location's design temperature (F)
  def self.calculate_scheduled_space_design_temps(location, setpoint_temp, outdoor_design_temp, ground_temp)
    space_values = Geometry.get_temperature_scheduled_space_values(location)
    design_temp = setpoint_temp * space_values[:indoor_weight] + outdoor_design_temp * space_values[:outdoor_weight] + ground_temp * space_values[:ground_weight]
    if not space_values[:temp_min].nil?
      design_temp = [design_temp, space_values[:temp_min]].max
    end
    return design_temp
  end

  # Determines the ASHRAE Group Number G-B (based on the Table 4A Group Number A-K) for the wall.
  # Correlations are estimated by analyzing the construction tables.
  #
  # @param wall [HPXML::Wall or HPXML::RimJoist or HPXML::FoundationWall] The wall, rim joist, or foundation wall of interest
  # @return [String] ASHRAE Group Number
  def self.get_ashrae_wall_group(wall)
    if wall.is_a?(HPXML::Wall) || wall.is_a?(HPXML::RimJoist)
      if wall.is_a? HPXML::RimJoist
        wall_type = HPXML::WallTypeWoodStud
      else
        wall_type = wall.wall_type
      end

      wall_ufactor = 1.0 / wall.insulation_assembly_r_value

      if wall_type == HPXML::WallTypeWoodStud
        if wall.siding == HPXML::SidingTypeBrick
          if wall_ufactor <= 0.070
            table_4a_wall_group = 'K'
          elsif wall_ufactor <= 0.083
            table_4a_wall_group = 'J'
          elsif wall_ufactor <= 0.095
            table_4a_wall_group = 'I'
          elsif wall_ufactor <= 0.100
            table_4a_wall_group = 'H'
          elsif wall_ufactor <= 0.130
            table_4a_wall_group = 'G'
          elsif wall_ufactor <= 0.175
            table_4a_wall_group = 'F'
          else
            table_4a_wall_group = 'E'
          end
        else
          if wall_ufactor <= 0.048
            table_4a_wall_group = 'J'
          elsif wall_ufactor <= 0.051
            table_4a_wall_group = 'I'
          elsif wall_ufactor <= 0.059
            table_4a_wall_group = 'H'
          elsif wall_ufactor <= 0.063
            table_4a_wall_group = 'G'
          elsif wall_ufactor <= 0.067
            table_4a_wall_group = 'F'
          elsif wall_ufactor <= 0.075
            table_4a_wall_group = 'E'
          elsif wall_ufactor <= 0.086
            table_4a_wall_group = 'D'
          elsif wall_ufactor <= 0.110
            table_4a_wall_group = 'C'
          elsif wall_ufactor <= 0.170
            table_4a_wall_group = 'B'
          else
            table_4a_wall_group = 'A'
          end
        end

      elsif wall_type == HPXML::WallTypeSteelStud
        if wall.siding == HPXML::SidingTypeBrick
          if wall_ufactor <= 0.090
            table_4a_wall_group = 'K'
          elsif wall_ufactor <= 0.105
            table_4a_wall_group = 'J'
          elsif wall_ufactor <= 0.118
            table_4a_wall_group = 'I'
          elsif wall_ufactor <= 0.125
            table_4a_wall_group = 'H'
          elsif wall_ufactor <= 0.145
            table_4a_wall_group = 'G'
          elsif wall_ufactor <= 0.200
            table_4a_wall_group = 'F'
          else
            table_4a_wall_group = 'E'
          end
        else
          if wall_ufactor <= 0.066
            table_4a_wall_group = 'J'
          elsif wall_ufactor <= 0.070
            table_4a_wall_group = 'I'
          elsif wall_ufactor <= 0.075
            table_4a_wall_group = 'H'
          elsif wall_ufactor <= 0.081
            table_4a_wall_group = 'G'
          elsif wall_ufactor <= 0.088
            table_4a_wall_group = 'F'
          elsif wall_ufactor <= 0.100
            table_4a_wall_group = 'E'
          elsif wall_ufactor <= 0.105
            table_4a_wall_group = 'D'
          elsif wall_ufactor <= 0.120
            table_4a_wall_group = 'C'
          elsif wall_ufactor <= 0.200
            table_4a_wall_group = 'B'
          else
            table_4a_wall_group = 'A'
          end
        end

      elsif wall_type == HPXML::WallTypeDoubleWoodStud
        table_4a_wall_group = 'J' # assumed since MJ8 does not include double stud constructions
        if wall.siding == HPXML::SidingTypeBrick
          table_4a_wall_group = 'K'
        end

      elsif wall_type == HPXML::WallTypeSIP
        # Manual J refers to SIPs as Structural Foam Panel (SFP)
        if wall_ufactor >= (0.072 + 0.050) / 2
          if wall.siding == HPXML::SidingTypeBrick
            table_4a_wall_group = 'J'
          else
            table_4a_wall_group = 'G'
          end
        elsif wall_ufactor >= 0.050
          if wall.siding == HPXML::SidingTypeBrick
            table_4a_wall_group = 'K'
          else
            table_4a_wall_group = 'I'
          end
        else
          table_4a_wall_group = 'K'
        end

      elsif wall_type == HPXML::WallTypeCMU
        # Table 4A - Construction Number 13
        if wall_ufactor <= 0.0575
          table_4a_wall_group = 'J'
        elsif wall_ufactor <= 0.067
          table_4a_wall_group = 'I'
        elsif wall_ufactor <= 0.080
          table_4a_wall_group = 'H'
        elsif wall_ufactor <= 0.108
          table_4a_wall_group = 'G'
        elsif wall_ufactor <= 0.148
          table_4a_wall_group = 'F'
        else
          table_4a_wall_group = 'E'
        end

      elsif [HPXML::WallTypeBrick, HPXML::WallTypeAdobe, HPXML::WallTypeConcrete].include? wall_type
        # Two Courses Brick or 8 Inches Concrete
        if wall_ufactor >= (0.218 + 0.179) / 2
          table_4a_wall_group = 'G'
        elsif wall_ufactor >= (0.152 + 0.132) / 2
          table_4a_wall_group = 'H'
        elsif wall_ufactor >= (0.117 + 0.079) / 2
          table_4a_wall_group = 'I'
        elsif wall_ufactor >= 0.079
          table_4a_wall_group = 'J'
        else
          table_4a_wall_group = 'K'
        end

      elsif wall_type == HPXML::WallTypeLog
        # Stacked Logs
        if wall_ufactor >= (0.103 + 0.091) / 2
          table_4a_wall_group = 'G'
        elsif wall_ufactor >= (0.091 + 0.082) / 2
          table_4a_wall_group = 'H'
        elsif wall_ufactor >= (0.074 + 0.068) / 2
          table_4a_wall_group = 'I'
        elsif wall_ufactor >= (0.068 + 0.063) / 2
          table_4a_wall_group = 'J'
        else
          table_4a_wall_group = 'K'
        end

      elsif [HPXML::WallTypeICF, HPXML::WallTypeStrawBale, HPXML::WallTypeStone].include? wall_type
        table_4a_wall_group = 'K'

      end

    elsif wall.is_a?(HPXML::FoundationWall)
      wall_type = wall.type

      # Above-grade U-factor
      wall_ufactor = get_foundation_wall_above_grade_ufactor(wall, true)

      if [HPXML::FoundationWallTypeConcreteBlock,
          HPXML::FoundationWallTypeConcreteBlockFoamCore,
          HPXML::FoundationWallTypeConcreteBlockPerliteCore,
          HPXML::FoundationWallTypeConcreteBlockVermiculiteCore].include? wall_type
        # Table 4A - Construction Number 15A, Concrete Block Wall, Open Core
        if wall_ufactor >= (0.269 + 0.175) / 2
          table_4a_wall_group = 'E'
        elsif wall_ufactor >= (0.175 + 0.130) / 2
          table_4a_wall_group = 'F'
        elsif wall_ufactor >= (0.103 + 0.085) / 2
          table_4a_wall_group = 'G'
        elsif wall_ufactor >= (0.085 + 0.060) / 2
          table_4a_wall_group = 'H'
        elsif wall_ufactor >= (0.060 + 0.046) / 2
          table_4a_wall_group = 'J'
        else
          table_4a_wall_group = 'K'
        end

      elsif wall_type == HPXML::FoundationWallTypeConcreteBlockSolidCore
        # Table 4A - Construction Number 15A, Concrete Block Wall, Filled Core
        if wall_ufactor >= (0.188 + 0.137) / 2
          table_4a_wall_group = 'E'
        elsif wall_ufactor >= (0.137 + 0.107) / 2
          table_4a_wall_group = 'F'
        elsif wall_ufactor >= (0.088 + 0.075) / 2
          table_4a_wall_group = 'G'
        elsif wall_ufactor >= (0.075 + 0.055) / 2
          table_4a_wall_group = 'H'
        elsif wall_ufactor >= (0.055 + 0.043) / 2
          table_4a_wall_group = 'J'
        else
          table_4a_wall_group = 'K'
        end

      elsif wall_type == HPXML::FoundationWallTypeSolidConcrete && wall.thickness < 6.0
        # Table 4A - Construction Number 15C, Four Inch Concrete
        if wall_ufactor >= (0.308 + 0.190) / 2
          table_4a_wall_group = 'E'
        elsif wall_ufactor >= (0.190 + 0.138) / 2
          table_4a_wall_group = 'F'
        elsif wall_ufactor >= (0.108 + 0.089) / 2
          table_4a_wall_group = 'G'
        elsif wall_ufactor >= (0.089 + 0.062) / 2
          table_4a_wall_group = 'H'
        elsif wall_ufactor >= (0.062 + 0.047) / 2
          table_4a_wall_group = 'J'
        else
          table_4a_wall_group = 'K'
        end

      elsif [HPXML::FoundationWallTypeDoubleBrick,
             HPXML::FoundationWallTypeSolidConcrete].include? wall_type
        # Table 4A - Construction Number 15B, Eight Inch Brick, Stone, or Concrete
        if wall_ufactor >= (0.247 + 0.165) / 2
          table_4a_wall_group = 'G'
        elsif wall_ufactor >= (0.165 + 0.124) / 2
          table_4a_wall_group = 'H'
        elsif wall_ufactor >= (0.100 + 0.083) / 2
          table_4a_wall_group = 'I'
        elsif wall_ufactor >= (0.083 + 0.059) / 2
          table_4a_wall_group = 'J'
        else
          table_4a_wall_group = 'K'
        end

      elsif wall_type == HPXML::FoundationWallTypeWood
        # Table 4A - Construction Number 15E, Plywood Panel on Wood/Metal Framing
        if wall_ufactor >= (0.106 + 0.098) / 2
          table_4a_wall_group = 'J'
        else
          table_4a_wall_group = 'K'
        end

      end

    end

    # Mapping from Figure A12-12
    ashrae_wall_group = { 'A' => 'G', 'B' => 'F-G', 'C' => 'F', 'D' => 'E-F',
                          'E' => 'E', 'F' => 'D-E', 'G' => 'D', 'H' => 'C-D',
                          'I' => 'C', 'J' => 'B-C', 'K' => 'B' }[table_4a_wall_group]
    fail "Unexpected Table 4A wall group: #{table_4a_wall_group}" if ashrae_wall_group.nil?

    return ashrae_wall_group
  end

  # return ACH lookup values from Manual J Table 5A & Table 5B based on leakiness description
  #
  # @param hpxml_bldg [HPXML::Building] HPXML Building object representing an individual dwelling unit
  # @param leakiness_description [String] Leakiness description to look up the infiltration ach value
  # @param cfa [Double] Conditioned floor area in the dwelling unit (ft2)
  # @return [Array<Double, Double>] Heating and cooling ACH values from Manual J Table 5A/5B
  def self.get_mj_default_ach_values(hpxml_bldg, leakiness_description, cfa)
    ncfl_ag = hpxml_bldg.building_construction.number_of_conditioned_floors_above_grade
    # Manual J Table 5A
    ach_table_sfd_htg = [
      # single story
      { HPXML::LeakinessVeryTight => [0.21, 0.16, 0.14, 0.11, 0.10],
        HPXML::LeakinessTight => [0.41, 0.31, 0.26, 0.22, 0.19],
        HPXML::LeakinessAverage => [0.61, 0.45, 0.38, 0.32, 0.28],
        HPXML::LeakinessLeaky => [0.95, 0.70, 0.59, 0.49, 0.43],
        HPXML::LeakinessVeryLeaky => [1.29, 0.94, 0.80, 0.66, 0.58] },
      # two story
      { HPXML::LeakinessVeryTight => [0.27, 0.20, 0.18, 0.15, 0.13],
        HPXML::LeakinessTight => [0.53, 0.39, 0.34, 0.28, 0.25],
        HPXML::LeakinessAverage => [0.79, 0.58, 0.50, 0.41, 0.37],
        HPXML::LeakinessLeaky => [1.23, 0.90, 0.77, 0.63, 0.56],
        HPXML::LeakinessVeryLeaky => [1.67, 1.22, 1.04, 0.85, 0.75] }
    ]
    ach_table_sfd_clg = [
      # single story
      { HPXML::LeakinessVeryTight => [0.11, 0.08, 0.07, 0.06, 0.05],
        HPXML::LeakinessTight => [0.22, 0.16, 0.14, 0.11, 0.10],
        HPXML::LeakinessAverage => [0.32, 0.23, 0.20, 0.16, 0.15],
        HPXML::LeakinessLeaky => [0.50, 0.36, 0.31, 0.25, 0.23],
        HPXML::LeakinessVeryLeaky => [0.67, 0.49, 0.42, 0.34, 0.30] },
      # two story
      { HPXML::LeakinessVeryTight => [0.14, 0.11, 0.09, 0.08, 0.07],
        HPXML::LeakinessTight => [0.28, 0.21, 0.18, 0.15, 0.13],
        HPXML::LeakinessAverage => [0.41, 0.30, 0.26, 0.21, 0.19],
        HPXML::LeakinessLeaky => [0.64, 0.47, 0.40, 0.33, 0.29],
        HPXML::LeakinessVeryLeaky => [0.87, 0.64, 0.54, 0.44, 0.39] }
    ]
    # Manual J Table 5B
    ach_table_mf_htg = { HPXML::LeakinessVeryTight => [0.24, 0.18, 0.15, 0.13, 0.12],
                         HPXML::LeakinessTight => [0.47, 0.34, 0.29, 0.25, 0.22],
                         HPXML::LeakinessAverage => [0.69, 0.50, 0.43, 0.36, 0.32],
                         HPXML::LeakinessLeaky => [1.08, 0.78, 0.67, 0.55, 0.49],
                         HPXML::LeakinessVeryLeaky => [1.46, 1.06, 0.91, 0.74, 0.65] }
    ach_table_mf_clg = { HPXML::LeakinessVeryTight => [0.13, 0.09, 0.08, 0.07, 0.06],
                         HPXML::LeakinessTight => [0.25, 0.18, 0.16, 0.13, 0.12],
                         HPXML::LeakinessAverage => [0.36, 0.27, 0.23, 0.19, 0.17],
                         HPXML::LeakinessLeaky => [0.57, 0.42, 0.36, 0.29, 0.26],
                         HPXML::LeakinessVeryLeaky => [0.77, 0.56, 0.48, 0.39, 0.34] }
    groupings = [lambda { |v| v <= 900.0 },
                 lambda { |v| v > 900.0 && v <= 1500.0 },
                 lambda { |v| v > 1500.0 && v <= 2000.0 },
                 lambda { |v| v > 2000.0 && v <= 3000.0 },
                 lambda { |v| v > 3000.0 }]
    index = nil
    groupings.each_with_index do |fn, i|
      if fn.call(cfa)
        index = i
        break
      end
    end

    if hpxml_bldg.building_construction.residential_facility_type == HPXML::ResidentialTypeSFD
      if ncfl_ag < 2
        ach_htg = ach_table_sfd_htg[0][leakiness_description][index]
        ach_clg = ach_table_sfd_clg[0][leakiness_description][index]
      else
        ach_htg = ach_table_sfd_htg[1][leakiness_description][index]
        ach_clg = ach_table_sfd_clg[1][leakiness_description][index]
      end
    else
      ach_htg = ach_table_mf_htg[leakiness_description][index]
      ach_clg = ach_table_mf_clg[leakiness_description][index]
    end
    return ach_htg, ach_clg
  end

  # Calculates a crude approximation for the average R-value of a set of surfaces.
  #
  # @param surfaces [Array<OpenStudio::Model::Surface>] array of OpenStudio::Model::Surface objects
  # @return [Double] Average R-value (hr-ft2-F/Btu)
  def self.calculate_average_r_value(surfaces)
    surfaces_a = 0.0
    surfaces_ua = 0.0
    surfaces.each do |surface|
      surfaces_a += surface.area
      if not surface.insulation_assembly_r_value.nil?
        surfaces_ua += (1.0 / surface.insulation_assembly_r_value) * surface.area
      else
        surfaces_ua += (1.0 / (surface.insulation_interior_r_value + surface.insulation_exterior_r_value)) * surface.area
      end
    end
    return surfaces_a / surfaces_ua
  end

  # Calculates the foundation wall above grade U-factor.
  #
  # @param foundation_wall [HPXML::FoundationWall] The foundation wall of interest
  # @param include_insulation_layers [Boolean] Whether to include interior/exterior insulation layers in the calculation
  # @return [Double] Above grade U-factor for the foundation wall (Btu/hr-ft2-F)
  def self.get_foundation_wall_above_grade_ufactor(foundation_wall, include_insulation_layers)
    if not foundation_wall.insulation_assembly_r_value.nil?
      return 1.0 / foundation_wall.insulation_assembly_r_value
    end

    assembly_r = Material.FoundationWallMaterial(foundation_wall.type, foundation_wall.thickness).rvalue
    assembly_r += Material.AirFilmVertical.rvalue + Material.AirFilmOutside.rvalue
    if include_insulation_layers
      if foundation_wall.insulation_interior_distance_to_top == 0 && foundation_wall.insulation_interior_distance_to_bottom > 0
        assembly_r += foundation_wall.insulation_interior_r_value
      end
      if foundation_wall.insulation_exterior_distance_to_top == 0 && foundation_wall.insulation_exterior_distance_to_bottom > 0
        assembly_r += foundation_wall.insulation_exterior_r_value
      end
    end
    return 1.0 / assembly_r
  end

  # Calculates the foundation wall below grade effective U-factor according to Manual J Section A12-4.
  #
  # @param foundation_wall [HPXML::FoundationWall] The foundation wall of interest
  # @param include_soil [Boolean] Whether to include the thermal resistance of soil in the calculation
  # @param ground_conductivity [Double] Ground conductivity (Btu/hr-ft-F)
  # @return [Double] Below grade U-factor for the foundation wall (Btu/hr-ft2-F)
  def self.get_foundation_wall_below_grade_ufactor(foundation_wall, include_soil, ground_conductivity)
    # Retrieve assembly or insulation layer properties
    ag_depth = foundation_wall.height - foundation_wall.depth_below_grade
    if not foundation_wall.insulation_assembly_r_value.nil?
      wall_constr_rvalue = 1.0 / get_foundation_wall_above_grade_ufactor(foundation_wall, nil)
      wall_ins_rvalue_int, wall_ins_rvalue_ext = 0, 0
      wall_ins_dist_top_to_grade_int, wall_ins_dist_top_to_grade_ext = 0, 0
      wall_ins_dist_bottom_to_grade_int, wall_ins_dist_bottom_to_grade_ext = 0, 0
    else
      wall_constr_rvalue = 1.0 / get_foundation_wall_above_grade_ufactor(foundation_wall, false)
      wall_ins_rvalue_int = foundation_wall.insulation_interior_r_value
      wall_ins_rvalue_ext = foundation_wall.insulation_exterior_r_value
      wall_ins_dist_top_to_grade_int = foundation_wall.insulation_interior_distance_to_top - ag_depth
      wall_ins_dist_top_to_grade_ext = foundation_wall.insulation_exterior_distance_to_top - ag_depth
      wall_ins_dist_bottom_to_grade_int = foundation_wall.insulation_interior_distance_to_bottom - ag_depth
      wall_ins_dist_bottom_to_grade_ext = foundation_wall.insulation_exterior_distance_to_bottom - ag_depth
    end

    # Perform calculation for each 1ft bin of below grade depth
    sum_u_wall = 0.0
    wall_depth_above_grade = foundation_wall.depth_below_grade.ceil
    for distance_to_grade in 1..wall_depth_above_grade
      # Calculate R-wall at this depth
      r_wall = wall_constr_rvalue - Material.AirFilmOutside.rvalue
      bin_distance_to_grade = distance_to_grade - 0.5 # Use e.g. 2.5 ft for the 2ft-3ft bin
      r_soil = (Math::PI * bin_distance_to_grade / 2.0) / ground_conductivity
      if (distance_to_grade > wall_ins_dist_top_to_grade_int) && (distance_to_grade <= wall_ins_dist_bottom_to_grade_int)
        r_wall += wall_ins_rvalue_int # Interior insulation at this depth, add R-value
      end
      if (distance_to_grade > wall_ins_dist_top_to_grade_ext) && (distance_to_grade <= wall_ins_dist_bottom_to_grade_ext)
        r_wall += wall_ins_rvalue_ext # Exterior insulation at this depth, add R-value
      end
      if include_soil
        sum_u_wall += 1.0 / (r_soil + r_wall)
      else
        sum_u_wall += 1.0 / r_wall
      end
    end
    u_wall = sum_u_wall / foundation_wall.depth_below_grade
    if include_soil
      u_wall *= 0.85 # 15% decrease due to soil thermal storage per Manual J
    end

    return u_wall
  end

  # Calculates the slab F-value according to Manual J Section A12-8.
  #
  # @param slab [HPXML::Slab] The slab of interest
  # @param ground_conductivity [Double] Ground conductivity (Btu/hr-ft-F)
  # @return [Double] F-value for the slab (Btu/ft-F)
  def self.calc_slab_f_value(slab, ground_conductivity)
    slab_r_gravel_per_inch = 0.65 # Based on calibration to Table 4A values by Tony Fontanini

    # Because of uncertainty pertaining to the effective path radius, F-values are calculated
    # for six radii (8, 9, 10, 11, 12, and 13 feet) and averaged.
    f_values = []
    for path_radius in 8..13
      u_effective = []
      for radius in 0..path_radius
        spl = [Math::PI * radius - 1, 0].max # soil path length (SPL)
        r_ins = 0.0
        # Concrete, gravel, and insulation
        if radius == 0
          r_concrete = 0.0
          r_gravel = 0.0 # No gravel on edge
          if slab.perimeter_insulation_depth > 0
            r_ins = slab.perimeter_insulation_r_value # Insulation on edge
          end
        else
          r_concrete = Material.Concrete(slab.thickness).rvalue
          r_gravel = [slab_r_gravel_per_inch * (12.0 - slab.thickness), 0].max
          if slab.under_slab_insulation_spans_entire_slab
            r_ins += slab.under_slab_insulation_r_value
          elsif radius <= slab.under_slab_insulation_width
            r_ins += slab.under_slab_insulation_r_value
          end
          if radius <= slab.perimeter_insulation_depth
            r_ins += slab.perimeter_insulation_r_value
          end
          if slab.exterior_horizontal_insulation_r_value > 0
            if radius >= slab.exterior_horizontal_insulation_depth_below_grade
              hypotenuse = Math.sqrt(slab.exterior_horizontal_insulation_depth_below_grade**2 + slab.exterior_horizontal_insulation_width**2)
              if radius <= hypotenuse
                r_ins += slab.exterior_horizontal_insulation_r_value
              end
            end
          end
        end

        # Air Films = Indoor Finish + Indoor Air Film + Exposed Air Film (Figure A12-6 pg. 517)
        r_air_film = 0.05 + 0.92 + 0.17

        # Soil
        r_soil = spl / ground_conductivity # hr-ft2-F/Btu

        # Effective R-Value
        r_air_to_air = r_concrete + r_gravel + r_ins + r_air_film + r_soil

        # Effective U-Factor
        u_effective << 1.0 / r_air_to_air
      end

      f_values << u_effective.sum
    end

    return f_values.sum() / f_values.size
  end

  # Calculates the basement slab U-factor according to Manual J Section A12-7 and
  # ASHRAE HoF 2013 pg 18.31 Eq 40.
  #
  # @param slab_is_insulated [Boolean] Whether the slab is insulated
  # @param depth_below_grade [Double] Depth of the slab below-grade (ft)
  # @param width_of_shortest_side [Double] Width of the shortest side of the slab
  # @param ground_conductivity [Double] Ground conductivity (Btu/hr-ft-F)
  # @return [Double] U-factor for the basement slab (Btu/hr-ft2-F)
  def self.calc_basement_slab_ufactor(slab_is_insulated, depth_below_grade, width_of_shortest_side, ground_conductivity)
    r_other = 1.47 # Value from ASHRAE HoF, probably used by Manual J
    z_f = depth_below_grade
    w_b = width_of_shortest_side
    u_avg_bf = (2.0 * ground_conductivity / (Math::PI * w_b)) * (Math::log(w_b / 2.0 + z_f / 2.0 + (ground_conductivity * r_other) / Math::PI) - Math::log(z_f / 2.0 + (ground_conductivity * r_other) / Math::PI))
    u_value = 0.85 * u_avg_bf # To account for the storage effect of soil, multiply by 0.85
    if slab_is_insulated
      u_value *= 0.7 # U-values are multiplied by 0.70 to produce U-values for insulated floors
    end
    return u_value
  end

  # Get the window interior shading coefficient from Table 3D-4.
  #
  # @param window [HPXML::Window] The window of interest
  # @return [Double] Interior shading coefficient
  def self.get_window_interior_shading_coefficient(window)
    return 1.0 if window.interior_shading_type == HPXML::InteriorShadingTypeNone

    # Look up window type
    if window.glass_layers.nil? || window.glass_type.nil?
      # Estimate based U-factor/SHGC
      if window.ufactor >= 0.85 # single pane
        if window.shgc >= (0.74 + 0.5) / 2
          window_type = '1P Clear'
        elsif window.shgc >= (0.5 + 0.44) / 2
          window_type = '1P Heat Absorbing'
        else
          window_type = '1P Reflective'
        end
      elsif window.ufactor >= 0.30 # double pane
        if window.shgc >= (0.64 + 0.55) / 2
          window_type = '2P Clear'
        elsif window.shgc >= (0.55 + 0.48) / 2
          window_type = '2P Low-e Option 1'
        elsif window.shgc >= (0.48 + 0.43) / 2
          window_type = '2P Low-e Option 2'
        elsif window.shgc >= (0.43 + 0.33) / 2
          window_type = '2P Heat Absorbing'
        else
          window_type = '2P Low-e Option 3'
        end
      else # triple pane
        if window.shgc >= (0.59 + 0.30) / 2
          window_type = '3P Clear'
        else
          window_type = '3P Heat Absorbing'
        end
      end
    else
      # Use physical window properties
      if window.glass_layers == HPXML::WindowLayersSinglePane
        if [HPXML::WindowGlassTypeTintedReflective,
            HPXML::WindowGlassTypeReflective].include? window.glass_type
          window_type = '1P Reflective'
        elsif [HPXML::WindowGlassTypeTinted].include? window.glass_type
          window_type = '1P Heat Absorbing'
        else
          window_type = '1P Clear'
        end
      elsif window.glass_layers == HPXML::WindowLayersDoublePane
        if [HPXML::WindowGlassTypeTintedReflective,
            HPXML::WindowGlassTypeReflective].include? window.glass_type
          window_type = '2P Reflective'
        elsif [HPXML::WindowGlassTypeTinted].include? window.glass_type
          window_type = '2P Heat Absorbing'
        elsif [HPXML::WindowGlassTypeLowELowSolarGain].include? window.glass_type
          window_type = '2P Low-e Option 3'
        elsif [HPXML::WindowGlassTypeLowE].include? window.glass_type
          window_type = '2P Low-e Option 2'
        elsif [HPXML::WindowGlassTypeLowEHighSolarGain].include? window.glass_type
          window_type = '2P Low-e Option 1'
        else
          window_type = '2P Clear'
        end
      elsif window.glass_layers == HPXML::WindowLayersTriplePane
        if [HPXML::WindowGlassTypeTintedReflective,
            HPXML::WindowGlassTypeReflective].include? window.glass_type
          window_type = '3P Reflective'
        elsif [HPXML::WindowGlassTypeTinted].include? window.glass_type
          window_type = '3P Heat Absorbing'
        else
          window_type = '3P Clear'
        end
      end
    end

    table_col_index = {
      HPXML::InteriorShadingTypeDarkBlinds => 0,
      HPXML::InteriorShadingTypeMediumBlinds => 1,
      HPXML::InteriorShadingTypeLightBlinds => 2,
      HPXML::InteriorShadingTypeDarkShades => 3,
      HPXML::InteriorShadingTypeMediumShades => 4,
      HPXML::InteriorShadingTypeLightShades => 5,
      HPXML::InteriorShadingTypeDarkCurtains => 6,
      HPXML::InteriorShadingTypeMediumCurtains => 7,
      HPXML::InteriorShadingTypeLightCurtains => 8,
    }[window.interior_shading_type]

    window_isc = {
      '1P Clear' => [0.68, 0.60, 0.51, 0.80, 0.55, 0.40, 0.80, 0.60, 0.35],
      '1P Heat Absorbing' => [0.81, 0.75, 0.69, 0.66, 0.52, 0.44, 0.81, 0.66, 0.52],
      '1P Reflective' => [0.78, 0.71, 0.64, 0.89, 0.73, 0.61, 1.00, 0.75, 0.58],
      '2P Clear' => [0.64, 0.59, 0.54, 0.80, 0.57, 0.46, 0.86, 0.63, 0.34],
      '2P Low-e Option 1' => [0.68, 0.62, 0.57, 0.87, 0.60, 0.47, 0.93, 0.67, 0.33],
      '2P Low-e Option 2' => [0.72, 0.65, 0.59, 0.77, 0.62, 0.54, 0.77, 0.62, 0.54],
      '2P Low-e Option 3' => [0.85, 0.76, 0.66, 0.87, 0.77, 0.66, 0.89, 0.78, 0.67],
      '2P Heat Absorbing' => [0.66, 0.59, 0.51, 0.69, 0.52, 0.43, 0.86, 0.69, 0.60],
      '2P Reflective' => [0.85, 0.76, 0.66, 0.87, 0.77, 0.66, 0.89, 0.78, 0.67],
      '3P Clear' => [0.64, 0.58, 0.53, 0.81, 0.56, 0.44, 0.87, 0.62, 0.31],
      '3P Heat Absorbing' => [0.85, 0.74, 0.64, 0.87, 0.62, 0.50, 1.00, 0.87, 0.75],
      '3P Reflective' => [0.85, 0.74, 0.64, 0.86, 0.75, 0.63, 0.87, 0.75, 0.62],
    }[window_type][table_col_index]

    # Apply fraction covered
    summer_frac_covered = window.interior_shading_coverage_summer
    window_isc = summer_frac_covered * window_isc + (1 - summer_frac_covered) * 1.0

    # Apply blind opening
    if [HPXML::InteriorShadingTypeDarkBlinds,
        HPXML::InteriorShadingTypeMediumBlinds,
        HPXML::InteriorShadingTypeLightBlinds].include? window.interior_shading_type
      if window.interior_shading_blinds_summer_closed_or_open == HPXML::BlindsOpen
        window_isc = 1.0 # Assume no shading
      elsif window.interior_shading_blinds_summer_closed_or_open == HPXML::BlindsHalfOpen
        window_isc *= 1.175 # Manual J Table 3D-4 note 3
      end
    end

    return window_isc.round(3)
  end

  # Gets the system type of the specified HPXML heating system.
  #
  # @param hvac_heating [HPXML::HeatingSystem or HPXML::HeatPump] The heating portion of the current HPXML HVAC system
  # @return [String] Heating system type (e.g., HPXML::HVACTypeFurnace or HPXML::HVACTypeHeatPumpAirToAir) or nil
  def self.get_hvac_heating_type(hvac_heating)
    if hvac_heating.nil?
      return
    elsif hvac_heating.is_a? HPXML::HeatingSystem
      return hvac_heating.heating_system_type
    else
      return hvac_heating.heat_pump_type
    end
  end

  # Gets the system type of the specified HPXML cooling system.
  #
  # @param hvac_cooling [HPXML::CoolingSystem or HPXML::HeatPump] The cooling portion of the current HPXML HVAC system
  # @return [String] Cooling system type (e.g., HPXML::HVACTypeCentralAirConditioner or HPXML::HVACTypeHeatPumpAirToAir) or nil
  def self.get_hvac_cooling_type(hvac_cooling)
    if hvac_cooling.nil?
      return
    elsif hvac_cooling.is_a? HPXML::CoolingSystem
      return hvac_cooling.cooling_system_type
    else
      return hvac_cooling.heat_pump_type
    end
  end

  # Calculates the fraction of zone heating/cooling design loads served by a single HVAC system. This accounts
  # for two situations:
  # 1. There is a single conditioned zone, in which case the HVAC system may be meeting the entire load or may
  #    be meeting a portion of the load (e.g., room ACs serving 30% of the home). In this case, we use the
  #    FractionHeadLoadServed/FractionCoolLoadServed inputs.
  # 2. There are multiple conditioned zones, in which case we assume the HVAC system(s) attached to it fully
  #    condition the zone. If there are multiple HVAC systems serving the zone, we apportion the zone load
  #    to each HVAC system using the FractionHeadLoadServed/FractionCoolLoadServed inputs.
  #
  # @param hvac_heating [HPXML::HeatingSystem or HPXML::HeatPump] The heating portion of the current HPXML HVAC system
  # @param hvac_cooling [HPXML::CoolingSystem or HPXML::HeatPump] The cooling portion of the current HPXML HVAC system
  # @param hpxml_bldg [HPXML::Building] HPXML Building object representing an individual dwelling unit
  # @param hvac_systems [Array<Hash>] List of HPXML HVAC (heating and/or cooling) systems
  # @param zone [HPXML::Zone] The current zone of interest
  # @return [Array<Double, Double>] Fraction of zone heat load, fraction of zone cool load
  def self.get_fractions_load_served(hvac_heating, hvac_cooling, hpxml_bldg, hvac_systems, zone)
    if hvac_cooling.is_a?(HPXML::CoolingSystem) && hvac_cooling.has_integrated_heating
      frac_heat_load_served = hvac_cooling.integrated_heating_system_fraction_heat_load_served
    elsif hvac_heating.nil?
      frac_heat_load_served = 0
    elsif hvac_heating.is_a?(HPXML::HeatingSystem) && hvac_heating.is_heat_pump_backup_system
      if not hvac_systems.nil?
        # Use the same load fractions as the heat pump
        heat_pump = hvac_heating.primary_heat_pump
        frac_heat_load_served = heat_pump.fraction_heat_load_served
      else
        frac_heat_load_served = 0 # Don't double count the HP and HP backup when calculating the fraction for the zone
      end
    else
      frac_heat_load_served = hvac_heating.fraction_heat_load_served
    end

    if hvac_cooling.nil?
      frac_cool_load_served = 0
    else
      frac_cool_load_served = hvac_cooling.fraction_cool_load_served
    end

    if hpxml_bldg.conditioned_zones.size == 1
      # One conditioned zone, use the heating/cooling fractions as provided.
    else
      # There are multiple conditioned zones, so assume the HVAC systems attached to
      # the zone fully conditions it. Determine the fraction of the zone load each
      # HVAC system serves by dividing (fraction load served by this system) by
      # (fraction load served by all the zone's systems).
      if not hvac_systems.nil?
        sum_frac_heat_load_served = 0.0
        sum_frac_cool_load_served = 0.0
        hvac_systems.each do |hvac_system2|
          hvac_heating2, hvac_cooling2 = hvac_system2[:heating], hvac_system2[:cooling]
          zone2 = hvac_heating2.nil? ? hvac_cooling2.zone : hvac_heating2.zone
          next if is_system_to_skip(hvac_heating2, hvac_cooling2, zone)
          next if zone2 != zone

          fracs = get_fractions_load_served(hvac_heating2, hvac_cooling2, hpxml_bldg, nil, nil)
          sum_frac_heat_load_served += fracs[0]
          sum_frac_cool_load_served += fracs[1]
        end

        if sum_frac_heat_load_served > 0
          frac_heat_load_served /= sum_frac_heat_load_served
        end
        if sum_frac_cool_load_served > 0
          frac_cool_load_served /= sum_frac_cool_load_served
        end
      end
    end

    return frac_heat_load_served, frac_cool_load_served
  end

  # Determines whether the HPXML Zone has radiant floor heating.
  #
  # @param zone [HPXML::Zone] The current zone of interest
  # @return [Boolean] Presence of radiant floors
  def self.get_has_radiant_floor(zone)
    # FUTURE: Allow specifying presence of radiant floors on a floor-by-floor basis?
    if zone.heating_systems.count { |htg| htg.electric_resistance_distribution == HPXML::ElectricResistanceDistributionRadiantFloor } > 0
      return true
    end
    if zone.hvac_distributions.count { |hvac_dist| hvac_dist.hydronic_type == HPXML::HydronicTypeRadiantFloor } > 0
      return true
    end

    return false
  end

  # Assigns the final calculated capacities, airflows, etc. to the HPXML HVAC system.
  # These values will end up in the in.xml file, among other outputs.
  #
  # @param hvac_heating [HPXML::HeatingSystem or HPXML::HeatPump] The heating portion of the current HPXML HVAC system
  # @param hvac_cooling [HPXML::CoolingSystem or HPXML::HeatPump] The cooling portion of the current HPXML HVAC system
  # @param hvac_sizings [HVACSizingValues] Object with sizing values for a given HVAC system
  # @return [nil]
  def self.assign_to_hpxml_system(hvac_heating, hvac_cooling, hvac_sizings)
    if not hvac_heating.nil?

      # Heating capacity
      if hvac_heating.heating_capacity.nil? || ((hvac_heating.heating_capacity - hvac_sizings.Heat_Capacity).abs >= 1.0)
        scaling_factor = Float(hvac_sizings.Heat_Capacity.round) / hvac_heating.heating_capacity unless hvac_heating.heating_capacity.nil?
        # Heating capacity @ 17F
        if hvac_heating.is_a? HPXML::HeatPump
          if (not hvac_heating.heating_capacity.nil?) && (not hvac_heating.heating_capacity_17F.nil?)
            # Fixed value entered; scale w/ heating_capacity in case allow_increased_fixed_capacities=true
            htg_cap_17f = hvac_heating.heating_capacity_17F * scaling_factor
            if (hvac_heating.heating_capacity_17F - htg_cap_17f).abs >= 1.0
              hvac_heating.heating_capacity_17F = Float(htg_cap_17f.round)
              hvac_heating.heating_capacity_17F_isdefaulted = true
            end
          end
        end
        if not hvac_heating.heating_detailed_performance_data.empty?
          # Fixed values entered; Scale w/ heating_capacity in case allow_increased_fixed_capacities=true
          hvac_heating.heating_detailed_performance_data.each do |dp|
            next if dp.capacity.nil? # using autosized values, process later

            htg_cap_dp = dp.capacity * scaling_factor
            if (dp.capacity - htg_cap_dp).abs >= 1.0
              dp.capacity = Float(htg_cap_dp.round)
              dp.capacity_isdefaulted = true
            end
          end
        end
        hvac_heating.heating_capacity = Float(hvac_sizings.Heat_Capacity.round)
        hvac_heating.heating_capacity_isdefaulted = true
      end

      # Heating backup capacity
      if hvac_heating.is_a? HPXML::HeatPump
        if hvac_heating.backup_type.nil?
          if hvac_heating.backup_heating_capacity.nil?
            hvac_heating.backup_heating_capacity = 0.0
            hvac_heating.backup_heating_capacity_isdefaulted = true
          end
        elsif hvac_heating.backup_type == HPXML::HeatPumpBackupTypeIntegrated
          if hvac_heating.backup_heating_capacity.nil? || ((hvac_heating.backup_heating_capacity - hvac_sizings.Heat_Capacity_Supp).abs >= 1.0)
            hvac_heating.backup_heating_capacity = Float(hvac_sizings.Heat_Capacity_Supp.round)
            hvac_heating.backup_heating_capacity_isdefaulted = true
          end
        end
      end

      # Heating airflow
      if not (hvac_heating.is_a?(HPXML::HeatingSystem) &&
              [HPXML::HVACTypeBoiler,
               HPXML::HVACTypeElectricResistance].include?(hvac_heating.heating_system_type))
        hvac_heating.heating_airflow_cfm = Float(hvac_sizings.Heat_Airflow.round)
        hvac_heating.heating_airflow_cfm_isdefaulted = true
      end

      # Heating geothermal loop
      if hvac_heating.is_a? HPXML::HeatPump
        hvac_heating.additional_properties.GSHP_G_Functions = hvac_sizings.GSHP_G_Functions

        geothermal_loop = hvac_heating.geothermal_loop
        if not geothermal_loop.nil?
          if geothermal_loop.loop_flow.nil?
            geothermal_loop.loop_flow = hvac_sizings.GSHP_Loop_Flow
            geothermal_loop.loop_flow_isdefaulted = true
          end
          if geothermal_loop.num_bore_holes.nil?
            geothermal_loop.num_bore_holes = hvac_sizings.GSHP_Bore_Holes
            geothermal_loop.num_bore_holes_isdefaulted = true
          end
          if geothermal_loop.bore_length.nil?
            geothermal_loop.bore_length = hvac_sizings.GSHP_Bore_Depth
            geothermal_loop.bore_length_isdefaulted = true
          end
          if geothermal_loop.bore_config.nil?
            geothermal_loop.bore_config = hvac_sizings.GSHP_Bore_Config
            geothermal_loop.bore_config_isdefaulted = true
          end
        end
      end

    end

    if not hvac_cooling.nil?

      # Cooling capacity
      if hvac_cooling.cooling_capacity.nil? || ((hvac_cooling.cooling_capacity - hvac_sizings.Cool_Capacity).abs >= 1.0)
        if not hvac_cooling.cooling_detailed_performance_data.empty?
          scaling_factor = Float(hvac_sizings.Cool_Capacity.round) / hvac_cooling.cooling_capacity unless hvac_cooling.cooling_capacity.nil?
          # Fixed values entered; Scale w/ cooling_capacity in case allow_increased_fixed_capacities=true
          hvac_cooling.cooling_detailed_performance_data.each do |dp|
            next if dp.capacity.nil? # using autosized values

            clg_cap_dp = dp.capacity * scaling_factor
            if (dp.capacity - clg_cap_dp).abs >= 1.0
              dp.capacity = Float(clg_cap_dp.round)
              dp.capacity_isdefaulted = true
            end
          end
        end
        hvac_cooling.cooling_capacity = Float(hvac_sizings.Cool_Capacity.round)
        hvac_cooling.cooling_capacity_isdefaulted = true
      end

      # Cooling integrated heating system capacity
      if (hvac_cooling.is_a? HPXML::CoolingSystem) && hvac_cooling.has_integrated_heating
        if hvac_cooling.integrated_heating_system_capacity.nil? || ((hvac_cooling.integrated_heating_system_capacity - hvac_sizings.Heat_Capacity).abs >= 1.0)
          hvac_cooling.integrated_heating_system_capacity = Float(hvac_sizings.Heat_Capacity.round)
          hvac_cooling.integrated_heating_system_capacity_isdefaulted = true
        end
        hvac_cooling.integrated_heating_system_airflow_cfm = Float(hvac_sizings.Heat_Airflow.round)
        hvac_cooling.integrated_heating_system_airflow_cfm_isdefaulted = true
      end
      hvac_cooling.additional_properties.cooling_capacity_sensible = Float(hvac_sizings.Cool_Capacity_Sens.round)

      # Cooling airflow
      hvac_cooling.cooling_airflow_cfm = Float(hvac_sizings.Cool_Airflow.round)
      hvac_cooling.cooling_airflow_cfm_isdefaulted = true
    end
  end

  # Sums all the zone loads to calculate the entire building's loads.
  #
  # @param all_zone_loads [Hash] Map of HPXML::Zones => DesignLoadValues object
  # @return [DesignLoadValues] Building loads
  def self.aggregate_zone_loads_to_bldg(all_zone_loads)
    bldg_loads = DesignLoadValues.new
    all_zone_loads.values.each do |zone_load|
      DesignLoadValues::COOL_ATTRS.each do |attr|
        bldg_loads.send("#{attr}=", bldg_loads.send(attr) + zone_load.send(attr))
      end
      DesignLoadValues::HEAT_ATTRS.each do |attr|
        bldg_loads.send("#{attr}=", bldg_loads.send(attr) + zone_load.send(attr))
      end
      zone_load.HourlyFenestrationLoads.each_with_index do |load, i|
        bldg_loads.HourlyFenestrationLoads[i] += load
      end
    end
    return bldg_loads
  end

  # Assigns the final design loads to the given HPXML object. For example,
  # assigns space design loads to an HPXML Space, or assigns building design
  # loads to the HPXML Building's HVACPlant.
  #
  # @param hpxml_object [HPXML::HVACPlant or HPXML::Zone or HPXML::Space] HPXML object to assign the loads to
  # @param loads [DesignLoadValues] Design loads for the building, zone, or space
  # @return [nil]
  def self.assign_to_hpxml_obj(hpxml_object, loads)
    tol = 10 # Btu/hr

    # Assign heating design loads to HPXML object
    hpxml_object.hdl_total = Float(loads.Heat_Tot.round)
    hpxml_object.hdl_walls = Float(loads.Heat_Walls.round)
    hpxml_object.hdl_ceilings = Float(loads.Heat_Ceilings.round)
    hpxml_object.hdl_roofs = Float(loads.Heat_Roofs.round)
    hpxml_object.hdl_floors = Float(loads.Heat_Floors.round)
    hpxml_object.hdl_slabs = Float(loads.Heat_Slabs.round)
    hpxml_object.hdl_windows = Float(loads.Heat_Windows.round)
    hpxml_object.hdl_skylights = Float(loads.Heat_Skylights.round)
    hpxml_object.hdl_doors = Float(loads.Heat_Doors.round)
    hpxml_object.hdl_infil = Float(loads.Heat_Infil.round)
    hpxml_object.hdl_vent = Float(loads.Heat_Vent.round)
    hpxml_object.hdl_piping = Float(loads.Heat_Piping.round)
    hpxml_object.hdl_ducts = Float(loads.Heat_Ducts.round)
    if hpxml_object.hdl_total != 0
      # Error-checking to ensure we captured all the design load components
      hdl_sum = (hpxml_object.hdl_walls + hpxml_object.hdl_ceilings + hpxml_object.hdl_roofs +
                 hpxml_object.hdl_floors + hpxml_object.hdl_slabs + hpxml_object.hdl_windows +
                 hpxml_object.hdl_skylights + hpxml_object.hdl_doors + hpxml_object.hdl_infil +
                 hpxml_object.hdl_vent + hpxml_object.hdl_piping + hpxml_object.hdl_ducts)
      if (hdl_sum - hpxml_object.hdl_total).abs > tol
        fail 'Heating design loads do not sum to total.'
      end
    end

    # Assign cooling sensible design loads to HPXML object
    hpxml_object.cdl_sens_total = Float(loads.Cool_Sens.round)
    hpxml_object.cdl_sens_walls = Float(loads.Cool_Walls.round)
    hpxml_object.cdl_sens_ceilings = Float(loads.Cool_Ceilings.round)
    hpxml_object.cdl_sens_roofs = Float(loads.Cool_Roofs.round)
    hpxml_object.cdl_sens_floors = Float(loads.Cool_Floors.round)
    hpxml_object.cdl_sens_slabs = Float(loads.Cool_Slabs.round)
    hpxml_object.cdl_sens_windows = Float(loads.Cool_Windows.round)
    hpxml_object.cdl_sens_skylights = Float(loads.Cool_Skylights.round)
    hpxml_object.cdl_sens_aedexcursion = Float(loads.Cool_AEDExcursion.round)
    hpxml_object.cdl_sens_doors = Float(loads.Cool_Doors.round)
    hpxml_object.cdl_sens_infil = Float(loads.Cool_Infil_Sens.round)
    hpxml_object.cdl_sens_vent = Float(loads.Cool_Vent_Sens.round)
    hpxml_object.cdl_sens_ducts = Float(loads.Cool_Ducts_Sens.round)
    hpxml_object.cdl_sens_intgains = Float(loads.Cool_IntGains_Sens.round)
    hpxml_object.cdl_sens_blowerheat = Float(loads.Cool_BlowerHeat.round)
    hpxml_object.cdl_sens_aed_curve = loads.HourlyFenestrationLoads.map { |f| f.round }.join(', ')
    if hpxml_object.cdl_sens_total != 0
      # Error-checking to ensure we captured all the design load components
      cdl_sens_sum = (hpxml_object.cdl_sens_walls + hpxml_object.cdl_sens_ceilings +
                      hpxml_object.cdl_sens_roofs + hpxml_object.cdl_sens_floors +
                      hpxml_object.cdl_sens_slabs + hpxml_object.cdl_sens_windows +
                      hpxml_object.cdl_sens_skylights + hpxml_object.cdl_sens_doors +
                      hpxml_object.cdl_sens_infil + hpxml_object.cdl_sens_vent +
                      hpxml_object.cdl_sens_ducts + hpxml_object.cdl_sens_intgains +
                      hpxml_object.cdl_sens_blowerheat + hpxml_object.cdl_sens_aedexcursion)
      if (cdl_sens_sum - hpxml_object.cdl_sens_total).abs > tol
        fail 'Cooling sensible design loads do not sum to total.'
      end
    end

    # Assign cooling latent design loads to HPXML object
    hpxml_object.cdl_lat_total = Float(loads.Cool_Lat.round)
    hpxml_object.cdl_lat_ducts = Float(loads.Cool_Ducts_Lat.round)
    hpxml_object.cdl_lat_infil = Float(loads.Cool_Infil_Lat.round)
    hpxml_object.cdl_lat_vent = Float(loads.Cool_Vent_Lat.round)
    hpxml_object.cdl_lat_intgains = Float(loads.Cool_IntGains_Lat.round)
    if hpxml_object.cdl_lat_total != 0
      # Error-checking to ensure we captured all the design load components
      cdl_lat_sum = (hpxml_object.cdl_lat_ducts + hpxml_object.cdl_lat_infil +
                     hpxml_object.cdl_lat_vent + hpxml_object.cdl_lat_intgains)
      if (cdl_lat_sum - hpxml_object.cdl_lat_total).abs > tol
        fail 'Cooling latent design loads do not sum to total.'
      end
    end
  end

  # Writes a output file with additional detailed information needed to fill out, e.g., an ACCA Form J1.
  #
  # @param output_format [String] Detailed output file format ('csv', 'json', or 'msgpack')
  # @param output_file_path [String] Detailed output file path
  # @param hpxml_bldg [HPXML::Building] HPXML Building object representing an individual dwelling unit
  # @param all_zone_loads [Hash] Map of HPXML::Zones => DesignLoadValues object
  # @param all_space_loads [Hash] Map of HPXML::Spaces => DesignLoadValues object
  # @return [nil]
  def self.write_detailed_output(output_format, output_file_path, hpxml_bldg, all_zone_loads, all_space_loads)
    line_break = nil
    results_out = []

    orientation_map = { HPXML::OrientationEast => 'E',
                        HPXML::OrientationNorth => 'N',
                        HPXML::OrientationNortheast => 'NE',
                        HPXML::OrientationNorthwest => 'NW',
                        HPXML::OrientationSouth => 'S',
                        HPXML::OrientationSoutheast => 'SE',
                        HPXML::OrientationSouthwest => 'SW',
                        HPXML::OrientationWest => 'W' }

    # Gets the HPXML objects w/ the given property type that should be output for the building, zone, or space.
    #
    # @param obj [HPXML::Building or HPXML::Zone or HPXML::Space] The HPXML building, zone, or space of interest
    # @param additional_property_type [Symbol] Name of property on obj.additional_properties
    # @return [Hash<Object, Object>] Map of HPXML::XXX object => DetailedOutputValues object
    def self.get_surfaces_with_property(obj, additional_property_type)
      objs = (obj.surfaces + obj.subsurfaces).select { |s| s.additional_properties.respond_to?(additional_property_type) }
      props = {}
      objs.each do |obj|
        props[obj] = obj.additional_properties.send(additional_property_type)
      end
      return props
    end

    # Note: Every report name must have the HPXML BuildingID in it in case we are running a whole MF building with multiple Building elements.
    if hpxml_bldg.conditioned_zones.empty?
      zone_col_names = ["#{hpxml_bldg.building_id}"]
    else
      zone_col_names = all_zone_loads.keys.map { |zone| "#{hpxml_bldg.building_id}: #{zone.id}" }
    end
    if all_space_loads.empty?
      space_col_names = []
    else
      space_col_names = all_space_loads.keys.map { |space| "#{hpxml_bldg.building_id}: #{space.id}" }
    end

    # Summary Results
    results_out << ["Report: #{hpxml_bldg.building_id}: Summary", 'Orientation', 'Heating HTM', 'Cooling HTM', 'Heating CFM', 'Cooling CFM']
    get_surfaces_with_property(hpxml_bldg, :detailed_output_values_windows).each do |window, fj1|
      results_out << ["Windows: #{window.id}", orientation_map[window.orientation], fj1.Heat_HTM, fj1.Cool_HTM]
    end
    get_surfaces_with_property(hpxml_bldg, :detailed_output_values_skylights).each do |skylight, fj1|
      results_out << ["Skylights: #{skylight.id}", orientation_map[skylight.orientation], fj1.Heat_HTM, fj1.Cool_HTM]
    end
    get_surfaces_with_property(hpxml_bldg, :detailed_output_values_doors).each do |door, fj1|
      results_out << ["Doors: #{door.id}", orientation_map[door.orientation], fj1.Heat_HTM, fj1.Cool_HTM]
    end
    get_surfaces_with_property(hpxml_bldg, :detailed_output_values_above_grade_walls).each do |wall, fj1|
      results_out << ["Above Grade Walls: #{wall.id}", orientation_map[wall.orientation], fj1.Heat_HTM, fj1.Cool_HTM]
    end
    get_surfaces_with_property(hpxml_bldg, :detailed_output_values_below_grade_walls).each do |wall, fj1|
      results_out << ["Below Grade Walls: #{wall.id}", orientation_map[wall.orientation], fj1.Heat_HTM, fj1.Cool_HTM]
    end
    get_surfaces_with_property(hpxml_bldg, :detailed_output_values_ceilings).each do |ceiling, fj1|
      results_out << ["Ceilings: #{ceiling.id}", nil, fj1.Heat_HTM, fj1.Cool_HTM]
    end
    get_surfaces_with_property(hpxml_bldg, :detailed_output_values_floors).each do |floor, fj1|
      results_out << ["Floors: #{floor.id}", nil, fj1.Heat_HTM, fj1.Cool_HTM]
    end
    results_out << ['Infiltration', nil, nil, nil, hpxml_bldg.additional_properties.infil_heat_cfm.round, hpxml_bldg.additional_properties.infil_cool_cfm.round]
    results_out << ['Ventilation', nil, nil, nil, hpxml_bldg.additional_properties.vent_heat_cfm.round, hpxml_bldg.additional_properties.vent_cool_cfm.round]

    # Zone results
    all_zone_loads.keys.each_with_index do |zone, i|
      if hpxml_bldg.conditioned_zones.empty?
        zone_or_bldg = hpxml_bldg
      else
        zone_or_bldg = zone
      end
      results_out << [line_break]
      results_out << ["Report: #{zone_col_names[i]}: Loads", 'Area (ft^2)', 'Length (ft)', 'Wall Area Ratio', 'Heating (Btuh)', 'Cooling Sensible (Btuh)', 'Cooling Latent (Btuh)']
      get_surfaces_with_property(zone_or_bldg, :detailed_output_values_windows).each do |window, fj1|
        results_out << ["Windows: #{window.id}", fj1.Area, fj1.Length, nil, fj1.Heat_Load, fj1.Cool_Load_Sens]
      end
      get_surfaces_with_property(zone_or_bldg, :detailed_output_values_skylights).each do |skylight, fj1|
        results_out << ["Skylights: #{skylight.id}", fj1.Area, fj1.Length, nil, fj1.Heat_Load, fj1.Cool_Load_Sens]
      end
      get_surfaces_with_property(zone_or_bldg, :detailed_output_values_doors).each do |door, fj1|
        results_out << ["Doors: #{door.id}", fj1.Area, fj1.Length, nil, fj1.Heat_Load, fj1.Cool_Load_Sens]
      end
      get_surfaces_with_property(zone_or_bldg, :detailed_output_values_above_grade_walls).each do |wall, fj1|
        results_out << ["Above Grade Walls: #{wall.id}", fj1.Area, fj1.Length, nil, fj1.Heat_Load, fj1.Cool_Load_Sens]
      end
      get_surfaces_with_property(zone_or_bldg, :detailed_output_values_below_grade_walls).each do |wall, fj1|
        results_out << ["Below Grade Walls: #{wall.id}", fj1.Area, fj1.Length, nil, fj1.Heat_Load, fj1.Cool_Load_Sens]
      end
      get_surfaces_with_property(zone_or_bldg, :detailed_output_values_ceilings).each do |ceiling, fj1|
        results_out << ["Ceilings: #{ceiling.id}", fj1.Area, fj1.Length, nil, fj1.Heat_Load, fj1.Cool_Load_Sens]
      end
      get_surfaces_with_property(zone_or_bldg, :detailed_output_values_floors).each do |floor, fj1|
        results_out << ["Floors: #{floor.id}", fj1.Area, fj1.Length, nil, fj1.Heat_Load, fj1.Cool_Load_Sens]
      end
      zone_loads = all_zone_loads[zone]
      results_out << ['Infiltration', nil, nil, 1.0, zone_loads.Heat_Infil.round, zone_loads.Cool_Infil_Sens.round, zone_loads.Cool_Infil_Lat.round]
      results_out << ['Internal Gains', nil, nil, nil, nil, zone_loads.Cool_IntGains_Sens.round, zone_loads.Cool_IntGains_Lat.round]
      results_out << ['Ducts', nil, nil, nil, zone_loads.Heat_Ducts.round, zone_loads.Cool_Ducts_Sens.round, zone_loads.Cool_Ducts_Lat.round]
      results_out << ['Ventilation', nil, nil, nil, zone_loads.Heat_Vent.round, zone_loads.Cool_Vent_Sens.round, zone_loads.Cool_Vent_Lat.round]
      results_out << ['Piping', nil, nil, nil, zone_loads.Heat_Piping.round]
      results_out << ['Blower Heat', nil, nil, nil, nil, zone_loads.Cool_BlowerHeat.round]
      results_out << ['AED Excursion', nil, nil, nil, nil, zone_loads.Cool_AEDExcursion.round]
      results_out << ['Total', nil, nil, nil, zone_loads.Heat_Tot.round, zone_loads.Cool_Sens.round, zone_loads.Cool_Lat.round]
    end

    # Space results
    all_space_loads.keys.each_with_index do |space, i|
      results_out << [line_break]
      results_out << ["Report: #{space_col_names[i]}: Loads", 'Area (ft^2)', 'Length (ft)', 'Wall Area Ratio', 'Heating (Btuh)', 'Cooling Sensible (Btuh)']
      get_surfaces_with_property(space, :detailed_output_values_windows).each do |window, fj1|
        results_out << ["Windows: #{window.id}", fj1.Area, fj1.Length, nil, fj1.Heat_Load, fj1.Cool_Load_Sens]
      end
      get_surfaces_with_property(space, :detailed_output_values_skylights).each do |skylight, fj1|
        results_out << ["Skylights: #{skylight.id}", fj1.Area, fj1.Length, nil, fj1.Heat_Load, fj1.Cool_Load_Sens]
      end
      get_surfaces_with_property(space, :detailed_output_values_doors).each do |door, fj1|
        results_out << ["Doors: #{door.id}", fj1.Area, fj1.Length, nil, fj1.Heat_Load, fj1.Cool_Load_Sens]
      end
      get_surfaces_with_property(space, :detailed_output_values_above_grade_walls).each do |wall, fj1|
        results_out << ["Above Grade Walls: #{wall.id}", fj1.Area, fj1.Length, nil, fj1.Heat_Load, fj1.Cool_Load_Sens]
      end
      get_surfaces_with_property(space, :detailed_output_values_below_grade_walls).each do |wall, fj1|
        results_out << ["Below Grade Walls: #{wall.id}", fj1.Area, fj1.Length, nil, fj1.Heat_Load, fj1.Cool_Load_Sens]
      end
      get_surfaces_with_property(space, :detailed_output_values_ceilings).each do |ceiling, fj1|
        results_out << ["Ceilings: #{ceiling.id}", fj1.Area, fj1.Length, nil, fj1.Heat_Load, fj1.Cool_Load_Sens]
      end
      get_surfaces_with_property(space, :detailed_output_values_floors).each do |floor, fj1|
        results_out << ["Floors: #{floor.id}", fj1.Area, fj1.Length, nil, fj1.Heat_Load, fj1.Cool_Load_Sens]
      end
      space_loads = all_space_loads[space]
      results_out << ['Infiltration', nil, nil, space.additional_properties.wall_area_ratio.round(3), space_loads.Heat_Infil.round, space_loads.Cool_Infil_Sens.round]
      results_out << ['Internal Gains', nil, nil, nil, nil, space_loads.Cool_IntGains_Sens.round]
      results_out << ['Ducts', nil, nil, nil, space_loads.Heat_Ducts.round, space_loads.Cool_Ducts_Sens.round]
      results_out << ['AED Excursion', nil, nil, nil, nil, space_loads.Cool_AEDExcursion.round]
      results_out << ['Total', nil, nil, nil, space_loads.Heat_Tot.round, space_loads.Cool_Sens.round]
    end

    # AED curve
    results_out << [line_break]
    results_out << ["Report: #{hpxml_bldg.building_id}: AED Curve"] + [8, 9, 10, 11, 12, 13, 14, 15, 16, 17, 18, 19].map { |hr| "Hr #{hr} (Btuh)" }
    all_zone_loads.values.each_with_index do |zone_loads, i|
      results_out << [zone_col_names[i]] + zone_loads.HourlyFenestrationLoads.map { |l| l.round }
    end
    all_space_loads.values.each_with_index do |space_loads, i|
      results_out << [space_col_names[i]] + space_loads.HourlyFenestrationLoads.map { |l| l.round }
    end

    if ['csv'].include? output_format
      if File.exist? output_file_path
        # Separate from existing data
        results_out.insert(0, [line_break])
      end
      CSV.open(output_file_path, 'a') { |csv| results_out.to_a.each { |elem| csv << elem } }
    elsif ['json', 'msgpack'].include? output_format
      h = {}
      report, columns = nil, nil
      results_out.each do |out|
        if out == [line_break]
          report, columns = nil, nil
          next
        end

        if report.nil? && out[0].start_with?('Report:')
          report = out[0]
          columns = out[1..-1]
          h[report] = {}
          next
        end

        name = out[0]
        items = {}
        for i in 1..out.size - 1
          next if out[i].nil?

          items[columns[i - 1]] = out[i]
        end
        h[report][name] = items
      end

      if File.exist? output_file_path
        h = JSON.parse(File.read(output_file_path)).merge(h)
      end

      if output_format == 'json'
        require 'json'
        File.open(output_file_path, 'w') { |json| json.write(JSON.pretty_generate(h)) }
      elsif output_format == 'msgpack'
        require 'msgpack'
        File.open(output_file_path, 'wb') { |json| h.to_msgpack(json) }
      end
    end
  end
end

# Object with a collection of misc Manual J values that are calculated up front.
class MJValues
  attr_accessor(:daily_range_temp_adjust, # [Double] CLTD adjustments based on daily temperature range (F)
                :daily_range_num,         # [Integer] Daily Temperature Range (DTR) class; 0=low, 1=medium; 2=high
                :cool_setpoint,           # [Double] Conditioned space cooling setpoint (F)
                :cool_design_grains,      # [Double] Difference between absolute humidity of the outdoor and indoor air (grains)
                :cool_indoor_wetbulb,     # [Double] Conditioned space cooling wetbulb temperature (F)
                :cool_indoor_enthalpy,    # [Double] Conditioned space cooling enthalpy (Btu/lb)
                :cool_outdoor_wetbulb,    # [Double] Outdoor cooling wetbulb temperature (F)
                :cool_design_temps,       # [Hash] Map of HPXML location => cooling design temperature (F)
                :ctd,                     # [Double] Cooling Temperature Difference, difference between setpoint and outdoor design temperature (F)
                :heat_setpoint,           # [Double] Conditioned space heating setpoint (F)
                :heat_design_temps,       # [Hash] Map of HPXML location => heating design temperature (F)
                :htd,                     # [Double] Heating Temperature Difference, difference between setpoint and outdoor design temperature (F)
                :acf,                     # [Double] Altitude Correction Factor
                :indoor_air_density,      # [Double] Conditioned space air density (lb/ft3)
                :outside_air_density,     # [Double] Outdoor air density (lb/ft3)
                :p_atm,                   # [Double] Pressure of air (atm)
                :p_psi,                   # [Double] Pressure of air (psi)
                :ground_conductivity)     # [Double] Ground conductivity (Btu/hr-ft-F)
end

# Object with design loads (component-level and totals) for the building, zone, or space
class DesignLoadValues
  COOL_ATTRS = [:Cool_Sens,               # [Double] Total sensible cooling load (Btu/hr)
                :Cool_Lat,                # [Double] Total latent cooling load (Btu/hr)
                :Cool_Tot,                # [Double] Total (sensible + latent) cooling load (Btu/hr)
                :Cool_Ducts_Sens,         # [Double] Ducts sensible cooling load (Btu/hr)
                :Cool_Ducts_Lat,          # [Double] Ducts latent cooling load (Btu/hr)
                :Cool_Windows,            # [Double] Windows sensible cooling load (Btu/hr)
                :Cool_Skylights,          # [Double] Skylights sensible cooling load (Btu/hr)
                :Cool_Doors,              # [Double] Doors sensible cooling load (Btu/hr)
                :Cool_Walls,              # [Double] Walls sensible cooling load (Btu/hr)
                :Cool_Roofs,              # [Double] Roofs sensible cooling load (Btu/hr)
                :Cool_Floors,             # [Double] Floors sensible cooling load (Btu/hr)
                :Cool_Slabs,              # [Double] Slabs sensible cooling load (Btu/hr)
                :Cool_Ceilings,           # [Double] Ceilings sensible cooling load (Btu/hr)
                :Cool_Infil_Sens,         # [Double] Infiltration sensible cooling load (Btu/hr)
                :Cool_Infil_Lat,          # [Double] Infiltration latent cooling load (Btu/hr)
                :Cool_Vent_Sens,          # [Double] Ventilation sensible cooling load (Btu/hr)
                :Cool_Vent_Lat,           # [Double] Ventilation latent cooling load (Btu/hr)
                :Cool_IntGains_Sens,      # [Double] Internal gains sensible cooling load (Btu/hr)
                :Cool_IntGains_Lat,       # [Double] Internal gains latent cooling load (Btu/hr)
                :Cool_BlowerHeat,         # [Double] Central system blower fan heat cooling load (Btu/hr)
                :Cool_AEDExcursion]       # [Double] Adequate Exposure Diversity (AED) excursion cooling load (Btu/hr)
  HEAT_ATTRS = [:Heat_Tot,                # [Double] Total sensible heating load (Btu/hr)
                :Heat_Ducts,              # [Double] Ducts sensible heating load (Btu/hr)
                :Heat_Windows,            # [Double] Windows sensible heating load (Btu/hr)
                :Heat_Skylights,          # [Double] Skylights sensible heating load (Btu/hr)
                :Heat_Doors,              # [Double] Doors sensible heating load (Btu/hr)
                :Heat_Walls,              # [Double] Walls sensible heating load (Btu/hr)
                :Heat_Roofs,              # [Double] Roofs sensible heating load (Btu/hr)
                :Heat_Floors,             # [Double] Floors sensible heating load (Btu/hr)
                :Heat_Slabs,              # [Double] Slabs sensible heating load (Btu/hr)
                :Heat_Ceilings,           # [Double] Ceilings sensible heating load (Btu/hr)
                :Heat_Infil,              # [Double] Infiltration sensible heating load (Btu/hr)
                :Heat_Vent,               # [Double] Ventilation sensible heating load (Btu/hr)
                :Heat_Piping]             # [Double] Hydronic piping sensible heating load (Btu/hr)
  attr_accessor(:HourlyFenestrationLoads) # [Array<Double>] Array of hourly fenestration loads for AED curve (Btu/hr)
  attr_accessor(*COOL_ATTRS)
  attr_accessor(*HEAT_ATTRS)

  def initialize
    (COOL_ATTRS + HEAT_ATTRS).each do |attr|
      send("#{attr}=", 0.0)
    end
    @HourlyFenestrationLoads = [0.0] * 12
  end
end

# Object with sizing values (loads, capacities, airflows, etc.) for a specific HVAC system
class HVACSizingValues
  attr_accessor(:Cool_Load_Sens,      # [Double] Total sensible cooling load (Btu/hr)
                :Cool_Load_Lat,       # [Double] Total latent cooling load (Btu/hr)
                :Cool_Load_Tot,       # [Double] Total (sensible + latent) cooling load (Btu/hr)
                :Heat_Load,           # [Double] Total heating sensible load (Btu/hr)
                :Heat_Load_Supp,      # [Double] Total heating sensible load for the HP backup (Btu/hr)
                :Cool_Capacity,       # [Double] Nominal total cooling capacity (Btu/hr)
                :Cool_Capacity_Sens,  # [Double] Nominal sensible cooling capacity (Btu/hr)
                :Heat_Capacity,       # [Double] Nominal heating capacity (Btu/hr)
                :Heat_Capacity_Supp,  # [Double] Nominal heating capacity for the HP backup (Btu/hr)
                :Cool_Airflow,        # [Double] Cooling airflow rate (cfm)
                :Heat_Airflow,        # [Double] Heating airflow rate (cfm)
                :GSHP_Loop_Flow,      # [Double] Ground-source heat pump water flow rate through the geothermal loop (gal/min)
                :GSHP_Bore_Holes,     # [Integer] Ground-source heat pump number of boreholes (#)
                :GSHP_Bore_Depth,     # [Double] Ground-source heat pump depth of each borehole (ft)
                :GSHP_G_Functions,    # [Array<Array<Double>, Array<Double>>] Ground-source heat pump G-functions
                :GSHP_Bore_Config)    # [String] Ground-source heat pump borefield configuration (HPXML::GeothermalLoopBorefieldConfigurationXXX)
end

# Object with data needed to write out the detailed output (used for populating an ACCA J1 form).
class DetailedOutputValues
  attr_accessor(:Area,           # [Double] Surface area (ft2)
                :Length,         # [Double] Slab length (ft)
                :Heat_HTM,       # [Double] Heating Heat Transfer Multiplier (HTM) (Btu/hr-ft2)
                :Cool_HTM,       # [Double] Cooling Heat Transfer Multiplier (HTM) (Btu/hr-ft2)
                :Heat_Load,      # [Double] Total sensible heating load (Btu/hr)
                :Cool_Load_Sens, # [Double] Total sensible cooling load (Btu/hr)
                :Cool_Load_Lat)  # [Double] Total latent cooling load (Btu/hr)

  def initialize(heat_load:, cool_load_sens:, cool_load_lat:, area: nil, length: nil, heat_htm: nil, cool_htm: nil)
    @Heat_Load = heat_load.round
    @Cool_Load_Sens = cool_load_sens.round
    @Cool_Load_Lat = cool_load_lat.round
    @Area = area.round(2) unless area.nil?
    @Length = length.round unless length.nil?
    @Heat_HTM = heat_htm.round(2) unless heat_htm.nil?
    @Cool_HTM = cool_htm.round(2) unless cool_htm.nil?
  end
end<|MERGE_RESOLUTION|>--- conflicted
+++ resolved
@@ -1703,16 +1703,6 @@
   # Returns the ACCA Manual S sizing allowances for a given type of HVAC equipment.
   # These sizing allowances are used in the logic that determines how to convert heating/cooling 
   # design loads into corresponding equipment capacities.
-<<<<<<< HEAD
-=======
-  #
-  # @param hvac_cooling [HPXML::CoolingSystem or HPXML::HeatPump] The cooling portion of the current HPXML HVAC system
-  # @return [Array<Double, Double, Double>] Oversize fraction (frac), oversize delta (Btu/hr), undersize fraction (frac)
-  def self.get_hvac_size_limits(hvac_cooling)
-    oversize_limit = 1.15
-    oversize_delta = 15000.0
-    undersize_limit = 0.9
->>>>>>> 9bb1ac4b
 
   # New ACCA Manual S specifies different size limits for clg only/HPs depending on 
   # the sizing condition (Standard, Dry, Variable Speed, etc.)
@@ -2394,18 +2384,11 @@
       cool_load_lat_cap_design = [cool_load_lat_cap_design, hvac_sizings.Cool_Load_Lat].max
       cool_cap_design = cool_load_sens_cap_design + cool_load_lat_cap_design
 
-<<<<<<< HEAD
         # Limit total capacity via oversizing limit
         cool_cap_design = [cool_cap_design, tot_clg_oversize_limit * hvac_sizings.Cool_Load_Tot].min
         hvac_sizings.Cool_Capacity = cool_cap_design / total_cap_curve_value
         hvac_sizings.Cool_Capacity_Sens = hvac_sizings.Cool_Capacity * hvac_cooling_shr
       end
-=======
-      # Limit total capacity via oversizing limit
-      cool_cap_design = [cool_cap_design, oversize_limit * hvac_sizings.Cool_Load_Tot].min
-      hvac_sizings.Cool_Capacity = cool_cap_design / total_cap_curve_value
-      hvac_sizings.Cool_Capacity_Sens = hvac_sizings.Cool_Capacity * hvac_cooling_shr_rated
->>>>>>> 9bb1ac4b
 
       # Recalculate the air flow rate in case the oversizing limit has been used
       cool_load_sens_cap_design = (hvac_sizings.Cool_Capacity_Sens * sensible_cap_curve_value / \
