# frozen_string_literal: true

class HVACSizing
  def self.apply(model, runner, weather, spaces, hpxml, infilvolume, nbeds, min_neighbor_distance, debug)
    @runner = runner
    @hpxml = hpxml
    @spaces = spaces
    @cond_zone = spaces[HPXML::LocationLivingSpace].thermalZone.get

    @conditioned_heat_design_temp = 70.0 # Indoor heating design temperature according to ACCA MANUAL J
    @conditioned_cool_design_temp = 75.0 # Indoor cooling design temperature according to ACCA MANUAL J

    @min_cooling_capacity = 1.0 # Btu/hr

    # Based on EnergyPlus's model for calculating SHR at off-rated conditions. This curve fit
    # avoids the iterations in the actual model. It does not account for altitude or variations
    # in the SHRRated. It is a function of ODB (MJ design temp) and CFM/Ton (from MJ)
    @shr_biquadratic = [1.08464364, 0.002096954, 0, -0.005766327, 0, -0.000011147]

    # Inside air density
    @inside_air_dens = UnitConversions.convert(weather.header.LocalPressure, 'atm', 'Btu/ft^3') / (Gas.Air.r * (Constants.AssumedInsideTemp + 460.0))

    process_site_calcs_and_design_temps(weather)

    # Get shelter class
    @shelter_class = get_shelter_class(model, min_neighbor_distance)

    # Calculate loads for the conditioned thermal zone
    zone_loads = process_zone_loads(model, weather, nbeds, infilvolume)

    # Display debug info
    display_zone_loads(zone_loads) if debug

    # Aggregate zone loads into initial loads
    init_loads = aggregate_zone_loads(zone_loads)

    # Get HVAC system info
    hvacs = get_hvacs(model)

    hvacs.each do |hvac|
      hvac = calculate_hvac_temperatures(init_loads, hvac)

      hvac_init_loads = apply_hvac_load_fractions(init_loads, hvac)
      hvac_init_loads = apply_hp_sizing_logic(hvac_init_loads, hvac)

      hvac_final_values = FinalValues.new

      # Calculate heating ducts load
      hvac_final_values = process_duct_loads_heating(hvac_final_values, weather, hvac, hvac_init_loads.Heat)

      # Calculate cooling ducts load
      hvac_final_values = process_duct_loads_cooling(hvac_final_values, weather, hvac, hvac_init_loads.Cool_Sens, hvac_init_loads.Cool_Lat)
      hvac_final_values = process_equipment_adjustments(hvac_final_values, weather, hvac)
      hvac_final_values = process_fixed_equipment(hvac_final_values, hvac)
      hvac_final_values = process_ground_loop(hvac_final_values, weather, hvac)
      hvac_final_values = process_finalize(hvac_final_values, zone_loads, weather, hvac)

      # Set OpenStudio object values
      set_object_values(model, hvac, hvac_final_values)

      # Create installation quality EMS program
      set_installation_quality(model, hvac, hvac_final_values)

      # Display debug info
      display_hvac_final_values_results(hvac_final_values, hvac) if debug
    end
  end

  private

  def self.process_site_calcs_and_design_temps(weather)
    '''
    Site Calculations and Design Temperatures
    '''

    # CLTD adjustments based on daily temperature range
    @daily_range_temp_adjust = [4, 0, -5]

    # Manual J inside conditions
    @cool_setpoint = 75
    @heat_setpoint = 70

    @cool_design_grains = UnitConversions.convert(weather.design.CoolingHumidityRatio, 'lbm/lbm', 'grains')

    # # Calculate the design temperature differences
    @ctd = weather.design.CoolingDrybulb - @cool_setpoint
    @htd = @heat_setpoint - weather.design.HeatingDrybulb

    # # Calculate the average Daily Temperature Range (DTR) to determine the class (low, medium, high)
    dtr = weather.design.DailyTemperatureRange

    if dtr < 16.0
      @daily_range_num = 0.0   # Low
    elsif dtr > 25.0
      @daily_range_num = 2.0   # High
    else
      @daily_range_num = 1.0   # Medium
    end

    # Altitude Correction Factors (ACF) taken from Table 10A (sea level - 12,000 ft)
    acfs = [1.0, 0.97, 0.93, 0.89, 0.87, 0.84, 0.80, 0.77, 0.75, 0.72, 0.69, 0.66, 0.63]

    # Calculate the altitude correction factor (ACF) for the site
    alt_cnt = (weather.header.Altitude / 1000.0).to_i
    @acf = MathTools.interp2(weather.header.Altitude, alt_cnt * 1000.0, (alt_cnt + 1.0) * 1000.0, acfs[alt_cnt], acfs[alt_cnt + 1])

    # Calculate the interior humidity in Grains and enthalpy in Btu/lb for cooling
    pwsat = UnitConversions.convert(0.430075, 'psi', 'kPa') # Calculated for 75degF indoor temperature
    rh_indoor_cooling = 0.55 # Manual J is vague on the indoor RH. 55% corresponds to BA goals
    hr_indoor_cooling = (0.62198 * rh_indoor_cooling * pwsat) / (UnitConversions.convert(weather.header.LocalPressure, 'atm', 'kPa') - rh_indoor_cooling * pwsat)
    @cool_indoor_grains = UnitConversions.convert(hr_indoor_cooling, 'lbm/lbm', 'grains')
    @wetbulb_indoor_cooling = Psychrometrics.Twb_fT_R_P(@cool_setpoint, rh_indoor_cooling, UnitConversions.convert(weather.header.LocalPressure, 'atm', 'psi'))

    db_indoor_degC = UnitConversions.convert(@cool_setpoint, 'F', 'C')
    @enthalpy_indoor_cooling = (1.006 * db_indoor_degC + hr_indoor_cooling * (2501.0 + 1.86 * db_indoor_degC)) * UnitConversions.convert(1.0, 'kJ', 'Btu') * UnitConversions.convert(1.0, 'lbm', 'kg')
    @wetbulb_outdoor_cooling = weather.design.CoolingWetbulb

    # Design Temperatures

    @cool_design_temps = {}
    @heat_design_temps = {}

    @cool_design_temps[HPXML::LocationOutside] = weather.design.CoolingDrybulb
    @heat_design_temps[HPXML::LocationOutside] = weather.design.HeatingDrybulb

    [HPXML::LocationOtherHousingUnit, HPXML::LocationOtherHeatedSpace, HPXML::LocationOtherMultifamilyBufferSpace,
     HPXML::LocationOtherNonFreezingSpace, HPXML::LocationExteriorWall, HPXML::LocationUnderSlab].each do |space_type|
      @heat_design_temps[space_type] = calculate_scheduled_space_design_temps(space_type, @heat_setpoint, weather.design.HeatingDrybulb, weather.data.GroundMonthlyTemps.min)
      @cool_design_temps[space_type] = calculate_scheduled_space_design_temps(space_type, @cool_setpoint, weather.design.CoolingDrybulb, weather.data.GroundMonthlyTemps.max)
    end

    @spaces.each do |space_type, space|
      next unless space.is_a? OpenStudio::Model::Space

      @cool_design_temps[space_type] = process_design_temp_cooling(weather, space_type)
      @heat_design_temps[space_type] = process_design_temp_heating(weather, space_type)
    end
  end

  def self.process_design_temp_heating(weather, space_type)
    if space_type == HPXML::LocationLivingSpace
      heat_temp = @conditioned_heat_design_temp

    elsif space_type == HPXML::LocationGarage
      heat_temp = weather.design.HeatingDrybulb + 13.0

    elsif (space_type == HPXML::LocationAtticUnvented) || (space_type == HPXML::LocationAtticVented)

      attic_floors = @hpxml.frame_floors.select { |f| f.is_ceiling && [f.interior_adjacent_to, f.exterior_adjacent_to].include?(space_type) }
      avg_floor_rvalue = calculate_average_r_value(attic_floors)

      attic_roofs = @hpxml.roofs.select { |r| r.interior_adjacent_to == space_type }
      avg_roof_rvalue = calculate_average_r_value(attic_roofs)

      if avg_floor_rvalue < avg_roof_rvalue
        # Attic is considered to be encapsulated. MJ8 says to use an attic
        # temperature of 95F, however alternative approaches are permissible
        if space_type == HPXML::LocationAtticVented
          heat_temp = weather.design.HeatingDrybulb
        else
          heat_temp = calculate_space_design_temps(space_type, weather, @conditioned_heat_design_temp, weather.design.HeatingDrybulb, weather.data.GroundMonthlyTemps.min)
        end
      else
        heat_temp = weather.design.HeatingDrybulb
      end

    elsif [HPXML::LocationBasementUnconditioned, HPXML::LocationCrawlspaceUnvented, HPXML::LocationCrawlspaceVented].include? space_type
      heat_temp = calculate_space_design_temps(space_type, weather, @conditioned_heat_design_temp, weather.design.HeatingDrybulb, weather.data.GroundMonthlyTemps.min)

    end

    fail "Design temp heating not calculated for #{space_type}." if heat_temp.nil?

    return heat_temp
  end

  def self.process_design_temp_cooling(weather, space_type)
    if space_type == HPXML::LocationLivingSpace
      cool_temp = @conditioned_cool_design_temp

    elsif space_type == HPXML::LocationGarage
      # Calculate fraction of garage under conditioned space
      area_total = 0.0
      area_conditioned = 0.0
      @hpxml.roofs.each do |roof|
        next unless roof.interior_adjacent_to == space_type

        area_total += roof.area
      end
      @hpxml.frame_floors.each do |frame_floor|
        next unless [frame_floor.interior_adjacent_to, frame_floor.exterior_adjacent_to].include? space_type

        area_total += frame_floor.area
        area_conditioned += frame_floor.area if frame_floor.is_thermal_boundary
      end
      garage_frac_under_conditioned = area_conditioned / area_total

      # Calculate the garage cooling design temperature based on Table 4C
      # Linearly interpolate between having living space over the garage and not having living space above the garage
      if @daily_range_num == 0.0
        cool_temp = (weather.design.CoolingDrybulb +
                     (11.0 * garage_frac_under_conditioned) +
                     (22.0 * (1.0 - garage_frac_under_conditioned)))
      elsif @daily_range_num == 1.0
        cool_temp = (weather.design.CoolingDrybulb +
                     (6.0 * garage_frac_under_conditioned) +
                     (17.0 * (1.0 - garage_frac_under_conditioned)))
      elsif @daily_range_num == 2.0
        cool_temp = (weather.design.CoolingDrybulb +
                     (1.0 * garage_frac_under_conditioned) +
                     (12.0 * (1.0 - garage_frac_under_conditioned)))
      end

    elsif (space_type == HPXML::LocationAtticUnvented) || (space_type == HPXML::LocationAtticVented)

      attic_floors = @hpxml.frame_floors.select { |f| f.is_ceiling && [f.interior_adjacent_to, f.exterior_adjacent_to].include?(space_type) }
      avg_floor_rvalue = calculate_average_r_value(attic_floors)

      attic_roofs = @hpxml.roofs.select { |r| r.interior_adjacent_to == space_type }
      avg_roof_rvalue = calculate_average_r_value(attic_roofs)

      if avg_floor_rvalue < avg_roof_rvalue
        # Attic is considered to be encapsulated. MJ8 says to use an attic
        # temperature of 95F, however alternative approaches are permissible
        if space_type == HPXML::LocationAtticVented
          cool_temp = weather.design.CoolingDrybulb + 40.0 # This is the number from a California study with dark shingle roof and similar ventilation.
        else
          cool_temp = calculate_space_design_temps(space_type, weather, @conditioned_cool_design_temp, weather.design.CoolingDrybulb, weather.data.GroundMonthlyTemps.max, true)
        end

      else
        # Calculate the cooling design temperature for the unconditioned attic based on Figure A12-14
        # Use an area-weighted temperature in case roof surfaces are different
        tot_roof_area = 0.0
        cool_temp = 0.0

        @hpxml.roofs.each do |roof|
          next unless roof.interior_adjacent_to == space_type

          tot_roof_area += roof.net_area

          if space_type == HPXML::LocationAtticUnvented
            if not roof.radiant_barrier
              cool_temp += (150.0 + (weather.design.CoolingDrybulb - 95.0) + @daily_range_temp_adjust[@daily_range_num]) * roof.net_area
            else
              cool_temp += (130.0 + (weather.design.CoolingDrybulb - 95.0) + @daily_range_temp_adjust[@daily_range_num]) * roof.net_area
            end
          else
            if not roof.radiant_barrier
              if roof.roof_type == HPXML::RoofTypeAsphaltShingles
                if [HPXML::ColorDark, HPXML::ColorMediumDark].include? roof.roof_color
                  cool_temp += 130.0 * roof.net_area
                else
                  cool_temp += 120.0 * roof.net_area
                end
              elsif roof.roof_type == HPXML::RoofTypeWoodShingles
                cool_temp += 120.0 * roof.net_area
              elsif roof.roof_type == HPXML::RoofTypeMetal
                if [HPXML::ColorDark, HPXML::ColorMediumDark].include? roof.roof_color
                  cool_temp += 130.0 * roof.net_area
                elsif [HPXML::ColorMedium, HPXML::ColorLight].include? roof.roof_color
                  cool_temp += 120.0 * roof.net_area
                elsif [HPXML::ColorReflective].include? roof.roof_color
                  cool_temp += 95.0 * roof.net_area
                end
              elsif roof.roof_type == HPXML::RoofTypeClayTile
                if [HPXML::ColorDark, HPXML::ColorMediumDark].include? roof.roof_color
                  cool_temp += 110.0 * roof.net_area
                elsif [HPXML::ColorMedium, HPXML::ColorLight].include? roof.roof_color
                  cool_temp += 105.0 * roof.net_area
                elsif [HPXML::ColorReflective].include? roof.roof_color
                  cool_temp += 95.0 * roof.net_area
                end
              end
            else # with a radiant barrier
              if roof.roof_type == HPXML::RoofTypeAsphaltShingles
                if [HPXML::ColorDark, HPXML::ColorMediumDark].include? roof.roof_color
                  cool_temp += 120.0 * roof.net_area
                else
                  cool_temp += 110.0 * roof.net_area
                end
              elsif roof.roof_type == HPXML::RoofTypeWoodShingles
                cool_temp += 110.0 * roof.net_area
              elsif roof.roof_type == HPXML::RoofTypeMetal
                if [HPXML::ColorDark, HPXML::ColorMediumDark].include? roof.roof_color
                  cool_temp += 120.0 * roof.net_area
                elsif [HPXML::ColorMedium, HPXML::ColorLight].include? roof.roof_color
                  cool_temp += 110.0 * roof.net_area
                elsif [HPXML::ColorReflective].include? roof.roof_color
                  cool_temp += 95.0 * roof.net_area
                end
              elsif roof.roof_type == HPXML::RoofTypeClayTile
                if [HPXML::ColorDark, HPXML::ColorMediumDark].include? roof.roof_color
                  cool_temp += 105.0 * roof.net_area
                elsif [HPXML::ColorMedium, HPXML::ColorLight].include? roof.roof_color
                  cool_temp += 100.0 * roof.net_area
                elsif [HPXML::ColorReflective].include? roof.roof_color
                  cool_temp += 95.0 * roof.net_area
                end
              end
            end
          end # vented/unvented
        end # each roof surface

        cool_temp /= tot_roof_area

        # Adjust base CLTD for cooling design temperature and daily range
        cool_temp += (weather.design.CoolingDrybulb - 95.0) + @daily_range_temp_adjust[@daily_range_num]
      end

    elsif [HPXML::LocationBasementUnconditioned, HPXML::LocationCrawlspaceUnvented, HPXML::LocationCrawlspaceVented].include? space_type
      cool_temp = calculate_space_design_temps(space_type, weather, @conditioned_cool_design_temp, weather.design.CoolingDrybulb, weather.data.GroundMonthlyTemps.max)

    end

    fail "Design temp cooling not calculated for #{space_type}." if cool_temp.nil?

    return cool_temp
  end

  def self.process_zone_loads(model, weather, nbeds, infilvolume)
    # Constant loads (no variation throughout day)
    zone_loads = ZoneLoads.new
    zone_loads = process_load_windows_skylights(zone_loads, weather)
    zone_loads = process_load_doors(zone_loads, weather)
    zone_loads = process_load_walls(zone_loads, weather)
    zone_loads = process_load_roofs(zone_loads, weather)
    zone_loads = process_load_floors(zone_loads, weather)
    zone_loads = process_infiltration_ventilation(model, zone_loads, weather, infilvolume)
    zone_loads = process_internal_gains(zone_loads, nbeds)
    return zone_loads
  end

  def self.process_load_windows_skylights(zone_loads, weather)
    '''
    Heating and Cooling Loads: Windows & Skylights
    '''

    # Average cooling load factors for windows/skylights WITHOUT internal shading for surface
    # azimuths of 0,22.5,45, ... ,337.5,360
    # Additional values (compared to values in MJ8 Table 3D-3) have been determined by
    # linear interpolation to avoid interpolating
    clf_avg_nois = [0.24, 0.295, 0.35, 0.365, 0.38, 0.39, 0.4, 0.44, 0.48, 0.44, 0.4, 0.39, 0.38, 0.365, 0.35, 0.295, 0.24]
    clf_avg_nois_horiz = 0.68

    # Average cooling load factors for windows/skylights WITH internal shading for surface
    # azimuths of 0,22.5,45, ... ,337.5,360
    # Additional values (compared to values in MJ8 Table 3D-3) have been determined
    # by linear interpolation to avoid interpolating in BMI
    clf_avg_is = [0.18, 0.235, 0.29, 0.305, 0.32, 0.32, 0.32, 0.305, 0.29, 0.305, 0.32, 0.32, 0.32, 0.305, 0.29, 0.235, 0.18]
    clf_avg_is_horiz = 0.52

    # Hourly cooling load factor (CLF) for windows/skylights WITHOUT an internal shade taken from
    # ASHRAE HOF Ch.26 Table 36 (subset of data in MJ8 Table A11-5)
    # Surface Azimuth = 0 (South), 22.5, 45.0, ... ,337.5,360 and Hour = 8,9, ... ,19,20
    clf_hr_nois = [[0.14, 0.22, 0.34, 0.48, 0.59, 0.65, 0.65, 0.59, 0.50, 0.43, 0.36, 0.28, 0.22],
                   [0.11, 0.15, 0.19, 0.27, 0.39, 0.52, 0.62, 0.67, 0.65, 0.58, 0.46, 0.36, 0.28],
                   [0.10, 0.12, 0.14, 0.16, 0.24, 0.36, 0.49, 0.60, 0.66, 0.66, 0.58, 0.43, 0.33],
                   [0.09, 0.10, 0.12, 0.13, 0.17, 0.26, 0.40, 0.52, 0.62, 0.66, 0.61, 0.44, 0.34],
                   [0.08, 0.10, 0.11, 0.12, 0.14, 0.20, 0.32, 0.45, 0.57, 0.64, 0.61, 0.44, 0.34],
                   [0.09, 0.10, 0.12, 0.13, 0.15, 0.17, 0.26, 0.40, 0.53, 0.63, 0.62, 0.44, 0.34],
                   [0.10, 0.12, 0.14, 0.16, 0.17, 0.19, 0.23, 0.33, 0.47, 0.59, 0.60, 0.43, 0.33],
                   [0.14, 0.18, 0.22, 0.25, 0.27, 0.29, 0.30, 0.33, 0.44, 0.57, 0.62, 0.44, 0.33],
                   [0.48, 0.56, 0.63, 0.71, 0.76, 0.80, 0.82, 0.82, 0.79, 0.75, 0.69, 0.61, 0.48],
                   [0.47, 0.44, 0.41, 0.40, 0.39, 0.39, 0.38, 0.36, 0.33, 0.30, 0.26, 0.20, 0.16],
                   [0.51, 0.51, 0.45, 0.39, 0.36, 0.33, 0.31, 0.28, 0.26, 0.23, 0.19, 0.15, 0.12],
                   [0.52, 0.57, 0.50, 0.45, 0.39, 0.34, 0.31, 0.28, 0.25, 0.22, 0.18, 0.14, 0.12],
                   [0.51, 0.57, 0.57, 0.50, 0.42, 0.37, 0.32, 0.29, 0.25, 0.22, 0.19, 0.15, 0.12],
                   [0.49, 0.58, 0.61, 0.57, 0.48, 0.41, 0.36, 0.32, 0.28, 0.24, 0.20, 0.16, 0.13],
                   [0.43, 0.55, 0.62, 0.63, 0.57, 0.48, 0.42, 0.37, 0.33, 0.28, 0.24, 0.19, 0.15],
                   [0.27, 0.43, 0.55, 0.63, 0.64, 0.60, 0.52, 0.45, 0.40, 0.35, 0.29, 0.23, 0.18],
                   [0.14, 0.22, 0.34, 0.48, 0.59, 0.65, 0.65, 0.59, 0.50, 0.43, 0.36, 0.28, 0.22]]
    clf_hr_nois_horiz = [0.24, 0.36, 0.48, 0.58, 0.66, 0.72, 0.74, 0.73, 0.67, 0.59, 0.47, 0.37, 0.29]

    # Hourly cooling load factor (CLF) for windows/skylights WITH an internal shade taken from
    # ASHRAE HOF Ch.26 Table 39 (subset of data in MJ8 Table A11-6)
    # Surface Azimuth = 0 (South), 22.5, 45.0, ... ,337.5,360 and Hour = 8,9, ... ,19,20
    clf_hr_is = [[0.23, 0.38, 0.58, 0.75, 0.83, 0.80, 0.68, 0.50, 0.35, 0.27, 0.19, 0.11, 0.09],
                 [0.18, 0.22, 0.27, 0.43, 0.63, 0.78, 0.84, 0.80, 0.66, 0.46, 0.25, 0.13, 0.11],
                 [0.14, 0.16, 0.19, 0.22, 0.38, 0.59, 0.75, 0.83, 0.81, 0.69, 0.45, 0.16, 0.12],
                 [0.12, 0.14, 0.16, 0.17, 0.23, 0.44, 0.64, 0.78, 0.84, 0.78, 0.55, 0.16, 0.12],
                 [0.11, 0.13, 0.15, 0.16, 0.17, 0.31, 0.53, 0.72, 0.82, 0.81, 0.61, 0.16, 0.12],
                 [0.12, 0.14, 0.16, 0.17, 0.18, 0.22, 0.43, 0.65, 0.80, 0.84, 0.66, 0.16, 0.12],
                 [0.14, 0.17, 0.19, 0.20, 0.21, 0.22, 0.30, 0.52, 0.73, 0.82, 0.69, 0.16, 0.12],
                 [0.22, 0.26, 0.30, 0.32, 0.33, 0.34, 0.34, 0.39, 0.61, 0.82, 0.76, 0.17, 0.12],
                 [0.65, 0.73, 0.80, 0.86, 0.89, 0.89, 0.86, 0.82, 0.75, 0.78, 0.91, 0.24, 0.18],
                 [0.62, 0.42, 0.37, 0.37, 0.37, 0.36, 0.35, 0.32, 0.28, 0.23, 0.17, 0.08, 0.07],
                 [0.74, 0.58, 0.37, 0.29, 0.27, 0.26, 0.24, 0.22, 0.20, 0.16, 0.12, 0.06, 0.05],
                 [0.80, 0.71, 0.52, 0.31, 0.26, 0.24, 0.22, 0.20, 0.18, 0.15, 0.11, 0.06, 0.05],
                 [0.80, 0.76, 0.62, 0.41, 0.27, 0.24, 0.22, 0.20, 0.17, 0.14, 0.11, 0.06, 0.05],
                 [0.79, 0.80, 0.72, 0.54, 0.34, 0.27, 0.24, 0.21, 0.19, 0.15, 0.12, 0.07, 0.06],
                 [0.74, 0.81, 0.79, 0.68, 0.49, 0.33, 0.28, 0.25, 0.22, 0.18, 0.13, 0.08, 0.07],
                 [0.54, 0.72, 0.81, 0.81, 0.71, 0.54, 0.38, 0.32, 0.27, 0.22, 0.16, 0.09, 0.08],
                 [0.23, 0.38, 0.58, 0.75, 0.83, 0.80, 0.68, 0.50, 0.35, 0.27, 0.19, 0.11, 0.09]]
    clf_hr_is_horiz = [0.44, 0.59, 0.72, 0.81, 0.85, 0.85, 0.81, 0.71, 0.58, 0.42, 0.25, 0.14, 0.12]

    # Shade Line Multipliers (SLM) for shaded windows will be calculated using the procedure
    # described in ASHRAE HOF 1997 instead of using the SLM's from MJ8 Table 3E-1

    # The time of day (assuming 24 hr clock) to calculate the SLM for the ALP for azimuths
    # starting at 0 (South) in increments of 22.5 to 360
    # Nil denotes directions not used in the shading calculation (Note: south direction is symmetrical around noon)
    slm_alp_hr = [15.5, 14.75, 14.0, 14.75, 15.5, nil, nil, nil, nil, nil, nil, nil, 8.5, 9.75, 10.0, 9.75, 8.5]

    # Mid summer declination angle used for shading calculations
    declination_angle = 12.1 # Mid August

    # Peak solar factor (PSF) (aka solar heat gain factor) taken from ASHRAE HOF 1989 Ch.26 Table 34
    # (subset of data in MJ8 Table 3D-2)
    # Surface Azimuth = 0 (South), 22.5, 45.0, ... ,337.5,360 and Latitude = 20,24,28, ... ,60,64
    psf = [[57.0,  72.0,  91.0,  111.0, 131.0, 149.0, 165.0, 180.0, 193.0, 203.0, 211.0, 217.0],
           [88.0,  103.0, 120.0, 136.0, 151.0, 165.0, 177.0, 188.0, 197.0, 206.0, 213.0, 217.0],
           [152.0, 162.0, 172.0, 181.0, 189.0, 196.0, 202.0, 208.0, 212.0, 215.0, 217.0, 217.0],
           [200.0, 204.0, 207.0, 210.0, 212.0, 214.0, 215.0, 216.0, 216.0, 216.0, 214.0, 211.0],
           [220.0, 220.0, 220.0, 219.0, 218.0, 216.0, 214.0, 211.0, 208.0, 203.0, 199.0, 193.0],
           [206.0, 203.0, 199.0, 195.0, 190.0, 185.0, 180.0, 174.0, 169.0, 165.0, 161.0, 157.0],
           [162.0, 156.0, 149.0, 141.0, 138.0, 135.0, 132.0, 128.0, 124.0, 119.0, 114.0, 109.0],
           [91.0,  87.0,  83.0,  79.0,  75.0,  71.0,  66.0,  61.0,  56.0,  56.0,  57.0,  58.0],
           [40.0,  38.0,  38.0,  37.0,  36.0,  35.0,  34.0,  33.0,  32.0,  30.0,  28.0,  27.0],
           [91.0,  87.0,  83.0,  79.0,  75.0,  71.0,  66.0,  61.0,  56.0,  56.0,  57.0,  58.0],
           [162.0, 156.0, 149.0, 141.0, 138.0, 135.0, 132.0, 128.0, 124.0, 119.0, 114.0, 109.0],
           [206.0, 203.0, 199.0, 195.0, 190.0, 185.0, 180.0, 174.0, 169.0, 165.0, 161.0, 157.0],
           [220.0, 220.0, 220.0, 219.0, 218.0, 216.0, 214.0, 211.0, 208.0, 203.0, 199.0, 193.0],
           [200.0, 204.0, 207.0, 210.0, 212.0, 214.0, 215.0, 216.0, 216.0, 216.0, 214.0, 211.0],
           [152.0, 162.0, 172.0, 181.0, 189.0, 196.0, 202.0, 208.0, 212.0, 215.0, 217.0, 217.0],
           [88.0,  103.0, 120.0, 136.0, 151.0, 165.0, 177.0, 188.0, 197.0, 206.0, 213.0, 217.0],
           [57.0,  72.0,  91.0,  111.0, 131.0, 149.0, 165.0, 180.0, 193.0, 203.0, 211.0, 217.0]]
    psf_horiz = [280.0, 277.0, 272.0, 265.0, 257.0, 247.0, 236.0, 223.0, 208.0, 193.0, 176.0, 159.0]

    # Hourly Temperature Adjustment Values (HTA_DR) (MJ8 Table A11-3)
    # Low DR, Medium DR, High DR and Hour = 8,9, ... ,19,20
    hta = [[-6.3,  -5.0,  -3.7,  -2.5, -1.5, -0.7, -0.2, 0.0, -0.2, -0.7, -1.5, -2.5, -3.7], # Low DR
           [-12.6, -10.0, -7.4,  -5.0, -2.9, -1.3, -0.3, 0.0, -0.3, -1.3, -2.9, -5.0, -7.4], # Medium DR
           [-18.9, -15.0, -11.1, -7.5, -4.4, -2.0, -0.5, 0.0, -0.5, -2.0, -4.4, -7.5, -11.1]] # High DR

    # Determine the PSF's for the building latitude
    psf_lat = []
    psf_lat_horiz = nil
    latitude = weather.header.Latitude.to_f
    for cnt in 0..16
      if latitude < 20.0
        psf_lat << psf[cnt][0]
        if cnt == 0
          @runner.registerWarning('Latitude of 20 was assumed for Manual J solar load calculations.')
          psf_lat_horiz = psf_horiz[0]
        end
      elsif latitude >= 64.0
        psf_lat << psf[cnt][11]
        if cnt == 0
          @runner.registerWarning('Latitude of 64 was assumed for Manual J solar load calculations.') if latitude > 64.0
          psf_lat_horiz = psf_horiz[11]
        end
      else
        cnt_lat_s = ((latitude - 20.0) / 4.0).to_i
        cnt_lat_n = cnt_lat_s + 1.0
        lat_s = 20.0 + 4.0 * cnt_lat_s
        lat_n = lat_s + 4.0
        psf_lat << MathTools.interp2(latitude, lat_s, lat_n, psf[cnt][cnt_lat_s], psf[cnt][cnt_lat_n])
        if cnt == 0
          psf_lat_horiz = MathTools.interp2(latitude, lat_s, lat_n, psf_horiz[cnt_lat_s], psf_horiz[cnt_lat_n])
        end
      end
    end

    # Windows
    zone_loads.Heat_Windows = 0.0
    alp_load = 0.0 # Average Load Procedure (ALP) Load
    afl_hr = [0.0, 0.0, 0.0, 0.0, 0.0, 0.0, 0.0, 0.0, 0.0, 0.0, 0.0, 0.0, 0.0] # Initialize Hourly Aggregate Fenestration Load (AFL)

    @hpxml.windows.each do |window|
      next unless window.wall.is_exterior_thermal_boundary

      window_true_azimuth = get_true_azimuth(window.azimuth)
      cnt225 = (window_true_azimuth / 22.5).round.to_i

      zone_loads.Heat_Windows += window.ufactor * window.area * @htd

      for hr in -1..12

        # If hr == -1: Calculate the Average Load Procedure (ALP) Load
        # Else: Calculate the hourly Aggregate Fenestration Load (AFL)

        # clf_d: Average Cooling Load Factor for the given window direction
        # clf_n: Average Cooling Load Factor for a window facing North (fully shaded)
        if hr == -1
          if window.interior_shading_factor_summer < 1
            clf_d = clf_avg_is[cnt225]
            clf_n = clf_avg_is[8]
          else
            clf_d = clf_avg_nois[cnt225]
            clf_n = clf_avg_nois[8]
          end
        else
          if window.interior_shading_factor_summer < 1
            clf_d = clf_hr_is[cnt225][hr]
            clf_n = clf_hr_is[8][hr]
          else
            clf_d = clf_hr_nois[cnt225][hr]
            clf_n = clf_hr_nois[8][hr]
          end
        end

        ctd_adj = @ctd
        if hr > -1
          # Calculate hourly CTD adjusted value for mid-summer
          ctd_adj += hta[@daily_range_num][hr]
        end

        # Hourly Heat Transfer Multiplier for the given window Direction
        htm_d = psf_lat[cnt225] * clf_d * window.shgc * window.interior_shading_factor_summer / 0.87 + window.ufactor * ctd_adj

        # Hourly Heat Transfer Multiplier for a window facing North (fully shaded)
        htm_n = psf_lat[8] * clf_n * window.shgc * window.interior_shading_factor_summer / 0.87 + window.ufactor * ctd_adj

        if window_true_azimuth < 180
          surf_azimuth = window_true_azimuth
        else
          surf_azimuth = window_true_azimuth - 360.0
        end

        if not window.overhangs_depth.nil?
          if ((hr == -1) && (surf_azimuth.abs < 90.1)) || (hr > -1)
            if hr == -1
              actual_hr = slm_alp_hr[cnt225]
            else
              actual_hr = hr + 8 # start at hour 8
            end
            hour_angle = 0.25 * (actual_hr - 12.0) * 60.0 # ASHRAE HOF 1997 pg 29.19
            altitude_angle = Math::asin((Math::cos(weather.header.Latitude.deg2rad) *
                                          Math::cos(declination_angle.deg2rad) *
                                          Math::cos(hour_angle.deg2rad) +
                                          Math::sin(weather.header.Latitude.deg2rad) *
                                          Math::sin(declination_angle.deg2rad))).rad2deg
            temp_arg = [(Math::sin(altitude_angle.deg2rad) *
                         Math::sin(weather.header.Latitude.deg2rad) -
                         Math::sin(declination_angle.deg2rad)) /
              (Math::cos(altitude_angle.deg2rad) *
                 Math::cos(weather.header.Latitude.deg2rad)), 1.0].min
            temp_arg = [temp_arg, -1.0].max
            solar_azimuth = Math::acos(temp_arg).rad2deg
            if actual_hr < 12
              solar_azimuth = -1.0 * solar_azimuth
            end

            sol_surf_azimuth = solar_azimuth - surf_azimuth
            if (sol_surf_azimuth.abs >= 90) && (sol_surf_azimuth.abs <= 270)
              # Window is entirely in the shade if the solar surface azimuth is greater than 90 and less than 270
              htm = htm_n
            else
              slm = Math::tan(altitude_angle.deg2rad) / Math::cos(sol_surf_azimuth.deg2rad)
              z_sl = slm * window.overhangs_depth

              window_height = window.overhangs_distance_to_bottom_of_window - window.overhangs_distance_to_top_of_window
              if z_sl < window.overhangs_distance_to_top_of_window
                # Overhang is too short to provide shade
                htm = htm_d
              elsif z_sl < window.overhangs_distance_to_bottom_of_window
                percent_shaded = (z_sl - window.overhangs_distance_to_top_of_window) / window_height
                htm = percent_shaded * htm_n + (1.0 - percent_shaded) * htm_d
              else
                # Window is entirely in the shade since the shade line is below the windowsill
                htm = htm_n
              end
            end
          else
            # Window is north of East and West azimuths. Shading calculations do not apply.
            htm = htm_d
          end
        else
          htm = htm_d
        end

        if hr == -1
          alp_load += htm * window.area
        else
          afl_hr[hr] += htm * window.area
        end
      end
    end # window

    # Daily Average Load (DAL)
    dal = afl_hr.sum(0.0) / afl_hr.size

    # Excursion Limit line (ELL)
    ell = 1.3 * dal

    # Peak Fenestration Load (PFL)
    pfl = afl_hr.max

    # Excursion Adjustment Load (EAL)
    eal = [0.0, pfl - ell].max

    # Window Cooling Load
    zone_loads.Cool_Windows = alp_load + eal

    # Skylights
    zone_loads.Heat_Skylights = 0.0
    alp_load = 0.0 # Average Load Procedure (ALP) Load
    afl_hr = [0.0, 0.0, 0.0, 0.0, 0.0, 0.0, 0.0, 0.0, 0.0, 0.0, 0.0, 0.0, 0.0] # Initialize Hourly Aggregate Fenestration Load (AFL)

    @hpxml.skylights.each do |skylight|
      skylight_true_azimuth = get_true_azimuth(skylight.azimuth)
      cnt225 = (skylight_true_azimuth / 22.5).round.to_i
      inclination_angle = UnitConversions.convert(Math.atan(skylight.roof.pitch / 12.0), 'rad', 'deg')

      zone_loads.Heat_Skylights += skylight.ufactor * skylight.area * @htd

      for hr in -1..12

        # If hr == -1: Calculate the Average Load Procedure (ALP) Load
        # Else: Calculate the hourly Aggregate Fenestration Load (AFL)

        # clf_d: Average Cooling Load Factor for the given skylight direction
        # clf_d: Average Cooling Load Factor for horizontal
        if hr == -1
          if skylight.interior_shading_factor_summer < 1
            clf_d = clf_avg_is[cnt225]
            clf_horiz = clf_avg_is_horiz
          else
            clf_d = clf_avg_nois[cnt225]
            clf_horiz = clf_avg_nois_horiz
          end
        else
          if skylight.interior_shading_factor_summer < 1
            clf_d = clf_hr_is[cnt225][hr]
            clf_horiz = clf_hr_is_horiz[hr]
          else
            clf_d = clf_hr_nois[cnt225][hr]
            clf_horiz = clf_hr_nois_horiz[hr]
          end
        end

        sol_h = Math::cos(inclination_angle.deg2rad) * (psf_lat_horiz * clf_horiz)
        sol_v = Math::sin(inclination_angle.deg2rad) * (psf_lat[cnt225] * clf_d)

        ctd_adj = @ctd
        if hr > -1
          # Calculate hourly CTD adjusted value for mid-summer
          ctd_adj += hta[@daily_range_num][hr]
        end

        # Hourly Heat Transfer Multiplier for the given skylight Direction
        u_curb = 0.51 # default to wood (Table 2B-3)
        ar_curb = 0.35 # default to small (Table 2B-3)
        u_eff_skylight = skylight.ufactor + u_curb * ar_curb
        htm = (sol_h + sol_v) * (skylight.shgc * skylight.interior_shading_factor_summer / 0.87) + u_eff_skylight * (ctd_adj + 15.0)

        if hr == -1
          alp_load += htm * skylight.area
        else
          afl_hr[hr] += htm * skylight.area
        end
      end
    end # skylight

    # Daily Average Load (DAL)
    dal = afl_hr.sum(0.0) / afl_hr.size

    # Excursion Limit line (ELL)
    ell = 1.3 * dal

    # Peak Fenestration Load (PFL)
    pfl = afl_hr.max

    # Excursion Adjustment Load (EAL)
    eal = [0.0, pfl - ell].max

    # Skylight Cooling Load
    zone_loads.Cool_Skylights = alp_load + eal

    return zone_loads
  end

  def self.process_load_doors(zone_loads, weather)
    '''
    Heating and Cooling Loads: Doors
    '''

    if @daily_range_num == 0.0
      cltd = @ctd + 15.0
    elsif @daily_range_num == 1.0
      cltd = @ctd + 11.0
    elsif @daily_range_num == 2.0
      cltd = @ctd + 6.0
    end

    zone_loads.Heat_Doors = 0.0
    zone_loads.Cool_Doors = 0.0

    @hpxml.doors.each do |door|
      next unless door.is_thermal_boundary

      if door.wall.is_exterior
        zone_loads.Heat_Doors += (1.0 / door.r_value) * door.area * @htd
        zone_loads.Cool_Doors += (1.0 / door.r_value) * door.area * cltd
      else
        adjacent_space = door.wall.exterior_adjacent_to
        zone_loads.Cool_Doors += (1.0 / door.r_value) * door.area * (@cool_design_temps[adjacent_space] - @cool_setpoint)
        zone_loads.Heat_Doors += (1.0 / door.r_value) * door.area * (@heat_setpoint - @heat_design_temps[adjacent_space])
      end
    end

    return zone_loads
  end

  def self.process_load_walls(zone_loads, weather)
    '''
    Heating and Cooling Loads: Walls
    '''

    zone_loads.Heat_Walls = 0.0
    zone_loads.Cool_Walls = 0.0

    # Above-Grade Walls
    (@hpxml.walls + @hpxml.rim_joists).each do |wall|
      next unless wall.is_thermal_boundary

      wall_group = get_wall_group(wall)

      if wall.azimuth.nil?
        azimuths = [0.0, 90.0, 180.0, 270.0] # Assume 4 equal surfaces facing every direction
      else
        azimuths = [wall.azimuth]
      end

      if wall.is_a? HPXML::RimJoist
        wall_area = wall.area
      else
        wall_area = wall.net_area
      end

      azimuths.each do |azimuth|
        if wall.is_exterior

          # Adjust base Cooling Load Temperature Difference (CLTD)
          # Assume absorptivity for light walls < 0.5, medium walls <= 0.75, dark walls > 0.75 (based on MJ8 Table 4B Notes)
          if wall.solar_absorptance <= 0.5
            colorMultiplier = 0.65      # MJ8 Table 4B Notes, pg 348
          elsif wall.solar_absorptance <= 0.75
            colorMultiplier = 0.83      # MJ8 Appendix 12, pg 519
          else
            colorMultiplier = 1.0
          end

          true_azimuth = get_true_azimuth(azimuth)

          # Base Cooling Load Temperature Differences (CLTD's) for dark colored sunlit and shaded walls
          # with 95 degF outside temperature taken from MJ8 Figure A12-8 (intermediate wall groups were
          # determined using linear interpolation). Shaded walls apply to north facing and partition walls only.
          cltd_base_sun = [38.0, 34.95, 31.9, 29.45, 27.0, 24.5, 22.0, 21.25, 20.5, 19.65, 18.8]
          cltd_base_shade = [25.0, 22.5, 20.0, 18.45, 16.9, 15.45, 14.0, 13.55, 13.1, 12.85, 12.6]

          if (true_azimuth >= 157.5) && (true_azimuth <= 202.5)
            cltd = cltd_base_shade[wall_group - 1] * colorMultiplier
          else
            cltd = cltd_base_sun[wall_group - 1] * colorMultiplier
          end

          if @ctd >= 10.0
            # Adjust the CLTD for different cooling design temperatures
            cltd += (weather.design.CoolingDrybulb - 95.0)
            # Adjust the CLTD for daily temperature range
            cltd += @daily_range_temp_adjust[@daily_range_num]
          else
            # Handling cases ctd < 10 is based on A12-18 in MJ8
            cltd_corr = @ctd - 20.0 - @daily_range_temp_adjust[@daily_range_num]
            cltd = [cltd + cltd_corr, 0.0].max # Assume zero cooling load for negative CLTD's
          end

          zone_loads.Cool_Walls += (1.0 / wall.insulation_assembly_r_value) * wall_area / azimuths.size * cltd
          zone_loads.Heat_Walls += (1.0 / wall.insulation_assembly_r_value) * wall_area / azimuths.size * @htd
        else
          adjacent_space = wall.exterior_adjacent_to
          zone_loads.Cool_Walls += (1.0 / wall.insulation_assembly_r_value) * wall_area / azimuths.size * (@cool_design_temps[adjacent_space] - @cool_setpoint)
          zone_loads.Heat_Walls += (1.0 / wall.insulation_assembly_r_value) * wall_area / azimuths.size * (@heat_setpoint - @heat_design_temps[adjacent_space])
        end
      end
    end

    # Foundation walls
    @hpxml.foundation_walls.each do |foundation_wall|
      next unless foundation_wall.is_exterior_thermal_boundary

      u_wall_with_soil, u_wall_without_soil = get_foundation_wall_properties(foundation_wall)
      zone_loads.Heat_Walls += u_wall_with_soil * foundation_wall.net_area * @htd
    end

    return zone_loads
  end

  def self.process_load_roofs(zone_loads, weather)
    '''
    Heating and Cooling Loads: Ceilings
    '''

    cltd = 0.0

    zone_loads.Heat_Roofs = 0.0
    zone_loads.Cool_Roofs = 0.0

    # Roofs
    @hpxml.roofs.each do |roof|
      next unless roof.is_thermal_boundary

      # Base CLTD for conditioned roofs (Roof-Joist-Ceiling Sandwiches) taken from MJ8 Figure A12-16
      if roof.insulation_assembly_r_value <= 6
        cltd = 50.0
      elsif roof.insulation_assembly_r_value <= 13
        cltd = 45.0
      elsif roof.insulation_assembly_r_value <= 15
        cltd = 38.0
      elsif roof.insulation_assembly_r_value <= 21
        cltd = 31.0
      elsif roof.insulation_assembly_r_value <= 30
        cltd = 30.0
      else
        cltd = 27.0
      end

      # Base CLTD color adjustment based on notes in MJ8 Figure A12-16
      if [HPXML::ColorDark, HPXML::ColorMediumDark].include? roof.roof_color
        if [HPXML::RoofTypeClayTile, HPXML::RoofTypeWoodShingles].include? roof.roof_type
          cltd *= 0.83
        end
      elsif [HPXML::ColorMedium, HPXML::ColorLight].include? roof.roof_color
        if [HPXML::RoofTypeClayTile].include? roof.roof_type
          cltd *= 0.65
        else
          cltd *= 0.83
        end
      elsif [HPXML::ColorReflective].include? roof.roof_color
        if [HPXML::RoofTypeAsphaltShingles, HPXML::RoofTypeWoodShingles].include? roof.roof_type
          cltd *= 0.83
        else
          cltd *= 0.65
        end
      end

      # Adjust base CLTD for different CTD or DR
      cltd += (weather.design.CoolingDrybulb - 95.0) + @daily_range_temp_adjust[@daily_range_num]

      zone_loads.Cool_Roofs += (1.0 / roof.insulation_assembly_r_value) * roof.net_area * cltd
      zone_loads.Heat_Roofs += (1.0 / roof.insulation_assembly_r_value) * roof.net_area * @htd
    end

    return zone_loads
  end

  def self.process_load_floors(zone_loads, weather)
    '''
    Heating and Cooling Loads: Floors
    '''

    zone_loads.Heat_Floors = 0.0
    zone_loads.Cool_Floors = 0.0

    @hpxml.frame_floors.each do |frame_floor|
      next unless frame_floor.is_thermal_boundary

      if frame_floor.is_exterior
        zone_loads.Cool_Floors += (1.0 / frame_floor.insulation_assembly_r_value) * frame_floor.area * (@ctd - 5.0 + @daily_range_temp_adjust[@daily_range_num])
        zone_loads.Heat_Floors += (1.0 / frame_floor.insulation_assembly_r_value) * frame_floor.area * @htd
      else
        adjacent_space = frame_floor.exterior_adjacent_to
        zone_loads.Cool_Floors += (1.0 / frame_floor.insulation_assembly_r_value) * frame_floor.area * (@cool_design_temps[adjacent_space] - @cool_setpoint)
        zone_loads.Heat_Floors += (1.0 / frame_floor.insulation_assembly_r_value) * frame_floor.area * (@heat_setpoint - @heat_design_temps[adjacent_space])
      end
    end

    @hpxml.slabs.each do |slab|
      next unless slab.is_thermal_boundary

      if slab.interior_adjacent_to == HPXML::LocationLivingSpace # Slab-on-grade
        floor_ufactor = 0.1 # FIXME: Hard-coded
        zone_loads.Heat_Floors += floor_ufactor * slab.area * (@heat_setpoint - weather.data.GroundMonthlyTemps[0])
      elsif slab.interior_adjacent_to == HPXML::LocationBasementConditioned
        # Based on MJ 8th Ed. A12-7 and ASHRAE HoF 2013 pg 18.31 Eq 40
        # FIXME: Assumes slab is uninsulated?
        k_soil = UnitConversions.convert(BaseMaterial.Soil.k_in, 'in', 'ft')
        r_other = Material.Concrete(4.0).rvalue + Material.AirFilmFloorAverage.rvalue
        foundation_walls = @hpxml.foundation_walls.select { |fw| fw.is_thermal_boundary }
        z_f = foundation_walls.map { |fw| fw.depth_below_grade }.sum(0.0) / foundation_walls.size # Average below-grade depth
        sqrt_term = [slab.exposed_perimeter**2 - 16.0 * slab.area, 0.0].max
        length = slab.exposed_perimeter / 4.0 + Math.sqrt(sqrt_term) / 4.0
        width = slab.exposed_perimeter / 4.0 - Math.sqrt(sqrt_term) / 4.0
        w_b = [length, width].min
        u_avg_bf = (2.0 * k_soil / (Math::PI * w_b)) * (Math::log(w_b / 2.0 + z_f / 2.0 + (k_soil * r_other) / Math::PI) - Math::log(z_f / 2.0 + (k_soil * r_other) / Math::PI))
        u_value_mj8 = 0.85 * u_avg_bf
        zone_loads.Heat_Floors += u_value_mj8 * slab.area * @htd
      end
    end

    return zone_loads
  end

  def self.process_infiltration_ventilation(model, zone_loads, weather, infilvolume)
    '''
    Heating and Cooling Loads: Infiltration & Ventilation
    '''

    # Per ANSI/RESNET/ICC 301
    ach_nat = get_feature(@cond_zone, Constants.SizingInfoZoneInfiltrationACH, 'double')

    ach_Cooling = 1.2 * ach_nat
    ach_Heating = 1.6 * ach_nat

    icfm_Cooling = ach_Cooling / UnitConversions.convert(1.0, 'hr', 'min') * infilvolume
    icfm_Heating = ach_Heating / UnitConversions.convert(1.0, 'hr', 'min') * infilvolume

    q_unb, q_bal_Sens, q_bal_Lat = get_ventilation_rates(model)

    cfm_Heating = q_bal_Sens + (icfm_Heating**2.0 + q_unb**2.0)**0.5

    cfm_Cool_Load_Sens = q_bal_Sens + (icfm_Cooling**2.0 + q_unb**2.0)**0.5
    cfm_Cool_Load_Lat = q_bal_Lat + (icfm_Cooling**2.0 + q_unb**2.0)**0.5

    zone_loads.Heat_Infil = 1.1 * @acf * cfm_Heating * @htd

    zone_loads.Cool_Infil_Sens = 1.1 * @acf * cfm_Cool_Load_Sens * @ctd
    zone_loads.Cool_Infil_Lat = 0.68 * @acf * cfm_Cool_Load_Lat * (@cool_design_grains - @cool_indoor_grains)

    return zone_loads
  end

  def self.process_internal_gains(zone_loads, nbeds)
    '''
    Cooling Load: Internal Gains
    '''

    # Per ANSI/RESNET/ICC 301
    n_occupants = nbeds + 1
    zone_loads.Cool_IntGains_Sens = 1600.0 + 230.0 * n_occupants
    zone_loads.Cool_IntGains_Lat = 200.0 * n_occupants

    return zone_loads
  end

  def self.aggregate_zone_loads(zone_loads)
    '''
    Intermediate Loads
    (total loads excluding ducts)
    '''

    init_loads = InitialLoads.new
    # Heating
    init_loads.Heat = [zone_loads.Heat_Windows + zone_loads.Heat_Skylights +
      zone_loads.Heat_Doors + zone_loads.Heat_Walls +
      zone_loads.Heat_Floors + zone_loads.Heat_Roofs, 0.0].max +
                      zone_loads.Heat_Infil

    # Cooling
    init_loads.Cool_Sens = zone_loads.Cool_Windows + zone_loads.Cool_Skylights +
                           zone_loads.Cool_Doors + zone_loads.Cool_Walls +
                           zone_loads.Cool_Floors + zone_loads.Cool_Roofs +
                           zone_loads.Cool_Infil_Sens + zone_loads.Cool_IntGains_Sens
    init_loads.Cool_Lat = zone_loads.Cool_Infil_Lat + zone_loads.Cool_IntGains_Lat

    init_loads.Cool_Lat = [init_loads.Cool_Lat, 0.0].max
    init_loads.Cool_Tot = init_loads.Cool_Sens + init_loads.Cool_Lat

    return init_loads
  end

  def self.calculate_hvac_temperatures(init_loads, hvac)
    '''
    HVAC Temperatures
    '''
    # evap cooler temperature calculation based on Mannual S Figure 4-7
    if hvac.has_type(Constants.ObjectNameEvaporativeCooler)
      td_potential = @cool_design_temps[HPXML::LocationOutside] - @wetbulb_outdoor_cooling
      td = td_potential * hvac.EvapCoolerEffectiveness
      hvac.LeavingAirTemp = @cool_design_temps[HPXML::LocationOutside] - td
    else
      # Calculate Leaving Air Temperature
      shr = [init_loads.Cool_Sens / init_loads.Cool_Tot, 1.0].min
      # Determine the Leaving Air Temperature (LAT) based on Manual S Table 1-4
      if shr < 0.80
        hvac.LeavingAirTemp = 54.0 # F
      elsif shr < 0.85
        # MJ8 says to use 56 degF in this SHR range. Linear interpolation provides a more
        # continuous supply air flow rate across building efficiency levels.
        hvac.LeavingAirTemp = ((58.0 - 54.0) / (0.85 - 0.80)) * (shr - 0.8) + 54.0 # F
      else
        hvac.LeavingAirTemp = 58.0 # F
      end
    end

    # Calculate Supply Air Temperature
    if hvac.has_type(Constants.ObjectNameFurnace)
      hvac.SupplyAirTemp = 120.0 # F
    else
      hvac.SupplyAirTemp = 105.0 # F
    end

    return hvac
  end

  def self.apply_hvac_load_fractions(init_loads, hvac)
    '''
    Intermediate Loads (HVAC-specific)
    '''
    hvac_init_loads = init_loads.dup
    hvac_init_loads.Heat *= hvac.HeatingLoadFraction
    hvac_init_loads.Cool_Sens *= hvac.CoolingLoadFraction
    hvac_init_loads.Cool_Lat *= hvac.CoolingLoadFraction
    hvac_init_loads.Cool_Tot *= hvac.CoolingLoadFraction

    # Prevent error for, e.g., an ASHP with CoolingLoadFraction == 0.
    hvac_init_loads.Heat = [hvac_init_loads.Heat, 0.001].max
    hvac_init_loads.Cool_Sens = [hvac_init_loads.Cool_Sens, 0.001].max
    hvac_init_loads.Cool_Lat = [hvac_init_loads.Cool_Lat, 0.001].max
    hvac_init_loads.Cool_Tot = [hvac_init_loads.Cool_Tot, 0.001].max

    return hvac_init_loads
  end

  def self.apply_hp_sizing_logic(hvac_init_loads, hvac)
    # If true, uses the larger of heating and cooling loads for heat pump capacity sizing (required for ERI).
    # Otherwise, uses standard Manual S oversize allowances.
    hp_use_max_load = true

    if hvac.has_type([Constants.ObjectNameAirSourceHeatPump,
                      Constants.ObjectNameMiniSplitHeatPump,
                      Constants.ObjectNameGroundSourceHeatPump,
                      Constants.ObjectNameWaterLoopHeatPump])
      if hp_use_max_load
        max_load = [hvac_init_loads.Heat, hvac_init_loads.Cool_Tot].max
        hvac_init_loads.Heat = max_load
        hvac_init_loads.Cool_Sens *= max_load / hvac_init_loads.Cool_Tot
        hvac_init_loads.Cool_Lat *= max_load / hvac_init_loads.Cool_Tot
        hvac_init_loads.Cool_Tot = max_load

        # Override Manual S oversize allowances:
        hvac.OverSizeLimit = 1.0
        hvac.OverSizeDelta = 0.0
      end
    end

    return hvac_init_loads
  end

  def self.get_duct_regain_factor(duct)
    # dse_Fregain values comes from MJ8 pg 204 and Walker (1998) "Technical background for default
    # values used for forced air systems in proposed ASHRAE Std. 152"

    dse_Fregain = nil

    if [HPXML::LocationOutside, HPXML::LocationRoofDeck].include? duct.Location
      dse_Fregain = 0.0

    elsif [HPXML::LocationOtherHousingUnit, HPXML::LocationOtherHeatedSpace, HPXML::LocationOtherMultifamilyBufferSpace,
           HPXML::LocationOtherNonFreezingSpace, HPXML::LocationExteriorWall, HPXML::LocationUnderSlab].include? duct.Location
      space_values = Geometry.get_temperature_scheduled_space_values(duct.Location)
      dse_Fregain = space_values[:f_regain]

    elsif [HPXML::LocationBasementUnconditioned, HPXML::LocationCrawlspaceVented, HPXML::LocationCrawlspaceUnvented].include? duct.Location

      ceilings = @hpxml.frame_floors.select { |f| f.is_floor && [f.interior_adjacent_to, f.exterior_adjacent_to].include?(duct.Location) }
      avg_ceiling_rvalue = calculate_average_r_value(ceilings)
      ceiling_insulated = (avg_ceiling_rvalue > 4)

      walls = @hpxml.foundation_walls.select { |f| [f.interior_adjacent_to, f.exterior_adjacent_to].include? duct.Location }
      avg_wall_rvalue = calculate_average_r_value(walls)
      walls_insulated = (avg_wall_rvalue > 4)

      if duct.Location == HPXML::LocationBasementUnconditioned
        if not ceiling_insulated
          if not walls_insulated
            dse_Fregain = 0.50 # Uninsulated ceiling, uninsulated walls
          else
            dse_Fregain = 0.75 # Uninsulated ceiling, insulated walls
          end
        else
          dse_Fregain = 0.30 # Insulated ceiling
        end
      elsif duct.Location == HPXML::LocationCrawlspaceVented
        if ceiling_insulated && walls_insulated
          dse_Fregain = 0.17 # Insulated ceiling, insulated walls
        elsif ceiling_insulated && (not walls_insulated)
          dse_Fregain = 0.12 # Insulated ceiling, uninsulated walls
        elsif (not ceiling_insulated) && walls_insulated
          dse_Fregain = 0.66 # Uninsulated ceiling, insulated walls
        elsif (not ceiling_insulated) && (not walls_insulated)
          dse_Fregain = 0.50 # Uninsulated ceiling, uninsulated walls
        end
      elsif duct.Location == HPXML::LocationCrawlspaceUnvented
        if ceiling_insulated && walls_insulated
          dse_Fregain = 0.30 # Insulated ceiling, insulated walls
        elsif ceiling_insulated && (not walls_insulated)
          dse_Fregain = 0.16 # Insulated ceiling, uninsulated walls
        elsif (not ceiling_insulated) && walls_insulated
          dse_Fregain = 0.76 # Uninsulated ceiling, insulated walls
        elsif (not ceiling_insulated) && (not walls_insulated)
          dse_Fregain = 0.60 # Uninsulated ceiling, uninsulated walls
        end
      end

    elsif [HPXML::LocationAtticVented, HPXML::LocationAtticUnvented].include? duct.Location
      dse_Fregain = 0.10 # This would likely be higher for unvented attics with roof insulation

    elsif [HPXML::LocationGarage].include? duct.Location
      dse_Fregain = 0.05

    elsif [HPXML::LocationLivingSpace, HPXML::LocationBasementConditioned].include? duct.Location
      dse_Fregain = 1.0

    end

    return dse_Fregain
  end

  def self.process_duct_loads_heating(hvac_final_values, weather, hvac, init_heat_load)
    '''
    Heating Duct Loads
    '''
    if (init_heat_load == 0) || (hvac.Ducts.size == 0)
      hvac_final_values.Heat_Load_Ducts = 0.0
      hvac_final_values.Heat_Load = init_heat_load
    else
      # Distribution system efficiency (DSE) calculations based on ASHRAE Standard 152
      dse_As, dse_Ar = calc_ducts_areas(hvac.Ducts)
      supply_r, return_r = calc_ducts_rvalues(hvac.Ducts)

      design_temp_values = { HPXML::DuctTypeSupply => @heat_design_temps, HPXML::DuctTypeReturn => @heat_design_temps }
      dse_Tamb_heating_s, dse_Tamb_heating_r = calc_ducts_area_weighted_average(hvac.Ducts, design_temp_values)

      # ASHRAE 152 6.5.2
      # For systems with ducts in several locations, Fregain shall be weighted by the fraction of exposed duct area
      # in each space. Fregain shall be calculated separately for supply and return locations.
      dse_Fregains = {}
      hvac.Ducts.each do |duct|
        dse_Fregains[duct.Location] = get_duct_regain_factor(duct)
      end
      fregain_values = { HPXML::DuctTypeSupply => dse_Fregains, HPXML::DuctTypeReturn => dse_Fregains }
      dse_Fregain_s, dse_Fregain_r = calc_ducts_area_weighted_average(hvac.Ducts, fregain_values)

      # Initialize for the iteration
      delta = 1
      heatingLoad_Prev = init_heat_load
      heat_cfm = calc_airflow_rate(init_heat_load, (hvac.SupplyAirTemp - @heat_setpoint))

      for _iter in 0..19
        break if delta.abs <= 0.001

        dse_Qs, dse_Qr = calc_ducts_leakages(hvac.Ducts, heat_cfm)

        dse_DE = calc_delivery_effectiveness_heating(dse_Qs, dse_Qr, heat_cfm, heatingLoad_Prev, dse_Tamb_heating_s, dse_Tamb_heating_r, dse_As, dse_Ar, @heat_setpoint, dse_Fregain_s, dse_Fregain_r, supply_r, return_r)

        # Calculate the increase in heating load due to ducts (Approach: DE = Qload/Qequip -> Qducts = Qequip-Qload)
        heatingLoad_Next = init_heat_load / dse_DE

        # Calculate the change since the last iteration
        delta = (heatingLoad_Next - heatingLoad_Prev) / heatingLoad_Prev

        # Update the flow rate for the next iteration
        heatingLoad_Prev = heatingLoad_Next
        heat_cfm = calc_airflow_rate(heatingLoad_Next, (hvac.SupplyAirTemp - @heat_setpoint))

      end

      hvac_final_values.Heat_Load_Ducts = heatingLoad_Next - init_heat_load
      hvac_final_values.Heat_Load = init_heat_load + hvac_final_values.Heat_Load_Ducts
    end

    return hvac_final_values
  end

  def self.process_duct_loads_cooling(hvac_final_values, weather, hvac, init_cool_load_sens, init_cool_load_lat)
    '''
    Cooling Duct Loads
    '''

    if (init_cool_load_sens == 0) || (hvac.Ducts.size == 0)
      hvac_final_values.Cool_Load_Ducts_Sens = 0.0
      hvac_final_values.Cool_Load_Ducts_Tot = 0.0
      hvac_final_values.Cool_Load_Sens = init_cool_load_sens
      hvac_final_values.Cool_Load_Lat = init_cool_load_lat
      hvac_final_values.Cool_Load_Tot = hvac_final_values.Cool_Load_Sens + hvac_final_values.Cool_Load_Lat
    else
      # Distribution system efficiency (DSE) calculations based on ASHRAE Standard 152
      dse_As, dse_Ar = calc_ducts_areas(hvac.Ducts)
      supply_r, return_r = calc_ducts_rvalues(hvac.Ducts)

      design_temp_values = { HPXML::DuctTypeSupply => @cool_design_temps, HPXML::DuctTypeReturn => @cool_design_temps }
      dse_Tamb_cooling_s, dse_Tamb_cooling_r = calc_ducts_area_weighted_average(hvac.Ducts, design_temp_values)

      # ASHRAE 152 6.5.2
      # For systems with ducts in several locations, Fregain shall be weighted by the fraction of exposed duct area
      # in each space. Fregain shall be calculated separately for supply and return locations.
      dse_Fregains = {}
      hvac.Ducts.each do |duct|
        dse_Fregains[duct.Location] = get_duct_regain_factor(duct)
      end
      fregain_values = { HPXML::DuctTypeSupply => dse_Fregains, HPXML::DuctTypeReturn => dse_Fregains }
      dse_Fregain_s, dse_Fregain_r = calc_ducts_area_weighted_average(hvac.Ducts, fregain_values)

      # Calculate the air enthalpy in the return duct location for DSE calculations
      dse_h_r = (1.006 * UnitConversions.convert(dse_Tamb_cooling_r, 'F', 'C') + weather.design.CoolingHumidityRatio * (2501.0 + 1.86 * UnitConversions.convert(dse_Tamb_cooling_r, 'F', 'C'))) * UnitConversions.convert(1.0, 'kJ', 'Btu') * UnitConversions.convert(1.0, 'lbm', 'kg')

      # Initialize for the iteration
      delta = 1
      coolingLoad_Tot_Prev = init_cool_load_sens + init_cool_load_lat
      coolingLoad_Tot_Next = init_cool_load_sens + init_cool_load_lat
      hvac_final_values.Cool_Load_Tot  = init_cool_load_sens + init_cool_load_lat
      hvac_final_values.Cool_Load_Sens = init_cool_load_sens

      initial_Cool_Airflow = calc_airflow_rate(init_cool_load_sens, (@cool_setpoint - hvac.LeavingAirTemp))

      supply_leakage_cfm, return_leakage_cfm = calc_ducts_leakages(hvac.Ducts, initial_Cool_Airflow)

      hvac_final_values.Cool_Load_Lat, hvac_final_values.Cool_Load_Sens = calculate_sensible_latent_split(return_leakage_cfm, coolingLoad_Tot_Next, init_cool_load_lat)

      for _iter in 1..50
        break if delta.abs <= 0.001

        coolingLoad_Tot_Prev = coolingLoad_Tot_Next

        hvac_final_values.Cool_Load_Lat, hvac_final_values.Cool_Load_Sens = calculate_sensible_latent_split(return_leakage_cfm, coolingLoad_Tot_Next, init_cool_load_lat)
        hvac_final_values.Cool_Load_Tot = hvac_final_values.Cool_Load_Lat + hvac_final_values.Cool_Load_Sens

        # Calculate the new cooling air flow rate
        cool_Airflow = calc_airflow_rate(hvac_final_values.Cool_Load_Sens, (@cool_setpoint - hvac.LeavingAirTemp))

        hvac_final_values.Cool_Load_Ducts_Sens = hvac_final_values.Cool_Load_Sens - init_cool_load_sens
        hvac_final_values.Cool_Load_Ducts_Tot = coolingLoad_Tot_Next - (init_cool_load_sens + init_cool_load_lat)

        dse_Qs, dse_Qr = calc_ducts_leakages(hvac.Ducts, cool_Airflow)

        dse_DE, dse_dTe_cooling, hvac_final_values.Cool_Load_Ducts_Sens = calc_delivery_effectiveness_cooling(dse_Qs, dse_Qr, hvac.LeavingAirTemp, cool_Airflow, hvac_final_values.Cool_Load_Sens, dse_Tamb_cooling_s, dse_Tamb_cooling_r, dse_As, dse_Ar, @cool_setpoint, dse_Fregain_s, dse_Fregain_r, hvac_final_values.Cool_Load_Tot, dse_h_r, supply_r, return_r)

        coolingLoad_Tot_Next = (init_cool_load_sens + init_cool_load_lat) / dse_DE

        # Calculate the change since the last iteration
        delta = (coolingLoad_Tot_Next - coolingLoad_Tot_Prev) / coolingLoad_Tot_Prev
      end
    end

    # Calculate the air flow rate required for design conditions
    hvac_final_values.Cool_Airflow = calc_airflow_rate(hvac_final_values.Cool_Load_Sens, (@cool_setpoint - hvac.LeavingAirTemp))

    hvac_final_values.Cool_Load_Ducts_Lat = hvac_final_values.Cool_Load_Ducts_Tot - hvac_final_values.Cool_Load_Ducts_Sens

    return hvac_final_values
  end

  def self.process_equipment_adjustments(hvac_final_values, weather, hvac)
    '''
    Equipment Adjustments
    '''

    underSizeLimit = 0.9

    # Cooling
    if hvac.has_type([Constants.ObjectNameCentralAirConditioner,
                      Constants.ObjectNameAirSourceHeatPump,
                      Constants.ObjectNameMiniSplitHeatPump,
                      Constants.ObjectNameRoomAirConditioner,
                      Constants.ObjectNameGroundSourceHeatPump])

      if hvac_final_values.Cool_Load_Tot < 0
        hvac_final_values.Cool_Capacity = @min_cooling_capacity
        hvac_final_values.Cool_Capacity_Sens = 0.78 * @min_cooling_capacity
        hvac_final_values.Cool_Airflow = 400.0 * UnitConversions.convert(@min_cooling_capacity, 'Btu/hr', 'ton')
        return hvac_final_values
      end

      # Adjust the total cooling capacity to the rated conditions using performance curves
      if not hvac.has_type(Constants.ObjectNameGroundSourceHeatPump)
        enteringTemp = weather.design.CoolingDrybulb
      else
        enteringTemp = hvac.GSHP_HXCHWDesign
      end

      if hvac.has_type([Constants.ObjectNameCentralAirConditioner,
                        Constants.ObjectNameAirSourceHeatPump])

        hvac.SizingSpeed = get_sizing_speed(hvac)
        coefficients = hvac.COOL_CAP_FT_SPEC[hvac.SizingSpeed]

        totalCap_CurveValue = MathTools.biquadratic(@wetbulb_indoor_cooling, enteringTemp, coefficients)
        coolCap_Rated = hvac_final_values.Cool_Load_Tot / totalCap_CurveValue

        sensCap_Rated = coolCap_Rated * hvac.SHRRated[hvac.SizingSpeed]

        sensibleCap_CurveValue = process_curve_fit(hvac_final_values.Cool_Airflow, hvac_final_values.Cool_Load_Tot, enteringTemp)
        sensCap_Design = sensCap_Rated * sensibleCap_CurveValue
        latCap_Design = [hvac_final_values.Cool_Load_Tot - sensCap_Design, 1.0].max

        a_sens = @shr_biquadratic[0]
        b_sens = @shr_biquadratic[1]
        c_sens = @shr_biquadratic[3]
        d_sens = @shr_biquadratic[5]

        # Adjust Sizing
        if latCap_Design < hvac_final_values.Cool_Load_Lat
          # Size by MJ8 Latent load, return to rated conditions

          # Solve for the new sensible and total capacity at design conditions:
          # CoolingLoad_Lat = cool_Capacity_Design - cool_Load_SensCap_Design
          # solve the following for cool_Capacity_Design: SensCap_Design = SHRRated * cool_Capacity_Design / TotalCap_CurveValue * function(CFM/cool_Capacity_Design, ODB)
          # substituting in CFM = cool_Load_SensCap_Design / (1.1 * ACF * (cool_setpoint - LAT))

          cool_Load_SensCap_Design = hvac_final_values.Cool_Load_Lat / ((totalCap_CurveValue / hvac.SHRRated[hvac.SizingSpeed] - \
                                    (UnitConversions.convert(b_sens, 'ton', 'Btu/hr') + UnitConversions.convert(d_sens, 'ton', 'Btu/hr') * enteringTemp) / \
                                    (1.1 * @acf * (@cool_setpoint - hvac.LeavingAirTemp))) / \
                                    (a_sens + c_sens * enteringTemp) - 1.0)

          cool_Capacity_Design = cool_Load_SensCap_Design + hvac_final_values.Cool_Load_Lat

          # The SHR of the equipment at the design condition
          sHR_design = cool_Load_SensCap_Design / cool_Capacity_Design

          # If the adjusted equipment size is negative (occurs at altitude), use oversize limit (the adjustment
          # almost always hits the oversize limit in this case, making this a safe assumption)
          if (cool_Capacity_Design < 0) || (cool_Load_SensCap_Design < 0)
            cool_Capacity_Design = hvac.OverSizeLimit * hvac_final_values.Cool_Load_Tot
          end

          # Limit total capacity to oversize limit
          cool_Capacity_Design = [cool_Capacity_Design, hvac.OverSizeLimit * hvac_final_values.Cool_Load_Tot].min

          # Determine the final sensible capacity at design using the SHR
          cool_Load_SensCap_Design = sHR_design * cool_Capacity_Design

          # Calculate the final air flow rate using final sensible capacity at design
          hvac_final_values.Cool_Airflow = calc_airflow_rate(cool_Load_SensCap_Design, (@cool_setpoint - hvac.LeavingAirTemp))

          # Determine rated capacities
          hvac_final_values.Cool_Capacity = cool_Capacity_Design / totalCap_CurveValue
          hvac_final_values.Cool_Capacity_Sens = hvac_final_values.Cool_Capacity * hvac.SHRRated[hvac.SizingSpeed]

        elsif sensCap_Design < underSizeLimit * hvac_final_values.Cool_Load_Sens
          # Size by MJ8 Sensible load, return to rated conditions, find Sens with SHRRated. Limit total
          # capacity to oversizing limit

          sensCap_Design = underSizeLimit * hvac_final_values.Cool_Load_Sens

          # Solve for the new total system capacity at design conditions:
          # SensCap_Design   = SensCap_Rated * SensibleCap_CurveValue
          #                  = SHRRated * cool_Capacity_Design / TotalCap_CurveValue * SensibleCap_CurveValue
          #                  = SHRRated * cool_Capacity_Design / TotalCap_CurveValue * function(CFM/cool_Capacity_Design, ODB)

          cool_Capacity_Design = (sensCap_Design / (hvac.SHRRated[hvac.SizingSpeed] / totalCap_CurveValue) - \
                                             (b_sens * UnitConversions.convert(hvac_final_values.Cool_Airflow, 'ton', 'Btu/hr') + \
                                             d_sens * UnitConversions.convert(hvac_final_values.Cool_Airflow, 'ton', 'Btu/hr') * enteringTemp)) / \
                                 (a_sens + c_sens * enteringTemp)

          # Limit total capacity to oversize limit
          cool_Capacity_Design = [cool_Capacity_Design, hvac.OverSizeLimit * hvac_final_values.Cool_Load_Tot].min

          hvac_final_values.Cool_Capacity = cool_Capacity_Design / totalCap_CurveValue
          hvac_final_values.Cool_Capacity_Sens = hvac_final_values.Cool_Capacity * hvac.SHRRated[hvac.SizingSpeed]

          # Recalculate the air flow rate in case the oversizing limit has been used
          cool_Load_SensCap_Design = hvac_final_values.Cool_Capacity_Sens * sensibleCap_CurveValue
          hvac_final_values.Cool_Airflow = calc_airflow_rate(cool_Load_SensCap_Design, (@cool_setpoint - hvac.LeavingAirTemp))

        else
          hvac_final_values.Cool_Capacity = hvac_final_values.Cool_Load_Tot / totalCap_CurveValue
          hvac_final_values.Cool_Capacity_Sens = hvac_final_values.Cool_Capacity * hvac.SHRRated[hvac.SizingSpeed]

          cool_Load_SensCap_Design = hvac_final_values.Cool_Capacity_Sens * sensibleCap_CurveValue
          hvac_final_values.Cool_Airflow = calc_airflow_rate(cool_Load_SensCap_Design, (@cool_setpoint - hvac.LeavingAirTemp))
        end

        # Ensure the air flow rate is in between 200 and 500 cfm/ton.
        # Reset the air flow rate (with a safety margin), if required.
        if hvac_final_values.Cool_Airflow / UnitConversions.convert(hvac_final_values.Cool_Capacity, 'Btu/hr', 'ton') > 500
          hvac_final_values.Cool_Airflow = 499.0 * UnitConversions.convert(hvac_final_values.Cool_Capacity, 'Btu/hr', 'ton')      # CFM
        elsif hvac_final_values.Cool_Airflow / UnitConversions.convert(hvac_final_values.Cool_Capacity, 'Btu/hr', 'ton') < 200
          hvac_final_values.Cool_Airflow = 201.0 * UnitConversions.convert(hvac_final_values.Cool_Capacity, 'Btu/hr', 'ton')      # CFM
        end

      elsif hvac.has_type(Constants.ObjectNameMiniSplitHeatPump)

        hvac.SizingSpeed = get_sizing_speed(hvac)
        coefficients = hvac.COOL_CAP_FT_SPEC[hvac.SizingSpeed]

        totalCap_CurveValue = MathTools.biquadratic(@wetbulb_indoor_cooling, enteringTemp, coefficients)

        hvac_final_values.Cool_Capacity = (hvac_final_values.Cool_Load_Tot / totalCap_CurveValue)
        hvac_final_values.Cool_Capacity_Sens = hvac_final_values.Cool_Capacity * hvac.SHRRated[hvac.SizingSpeed]
        hvac_final_values.Cool_Airflow = hvac.CoolingCFMs[-1] * UnitConversions.convert(hvac_final_values.Cool_Capacity, 'Btu/hr', 'ton')

      elsif hvac.has_type(Constants.ObjectNameRoomAirConditioner)

        hvac.SizingSpeed = 0
        totalCap_CurveValue = MathTools.biquadratic(@wetbulb_indoor_cooling, enteringTemp, hvac.COOL_CAP_FT_SPEC[hvac.SizingSpeed])

        hvac_final_values.Cool_Capacity = hvac_final_values.Cool_Load_Tot / totalCap_CurveValue
        hvac_final_values.Cool_Capacity_Sens = hvac_final_values.Cool_Capacity * hvac.SHRRated[hvac.SizingSpeed]
        hvac_final_values.Cool_Airflow = hvac.CoolingCFMs[hvac.SizingSpeed] * UnitConversions.convert(hvac_final_values.Cool_Capacity, 'Btu/hr', 'ton')

      elsif hvac.has_type(Constants.ObjectNameGroundSourceHeatPump)

        # Single speed as current
        hvac.SizingSpeed = 0
        totalCap_CurveValue = MathTools.biquadratic(@wetbulb_indoor_cooling, enteringTemp, hvac.COOL_CAP_FT_SPEC[hvac.SizingSpeed])
        sensibleCap_CurveValue = MathTools.biquadratic(@wetbulb_indoor_cooling, enteringTemp, hvac.COOL_SH_FT_SPEC[hvac.SizingSpeed])
        bypassFactor_CurveValue = MathTools.biquadratic(@wetbulb_indoor_cooling, @cool_setpoint, hvac.COIL_BF_FT_SPEC[hvac.SizingSpeed])

        hvac_final_values.Cool_Capacity = hvac_final_values.Cool_Load_Tot / totalCap_CurveValue # Note: cool_Capacity_Design = hvac_final_values.Cool_Load_Tot
        hvac_final_values.Cool_Capacity_Sens = hvac_final_values.Cool_Capacity * hvac.SHRRated[hvac.SizingSpeed]

        cool_Load_SensCap_Design = (hvac_final_values.Cool_Capacity_Sens * sensibleCap_CurveValue /
                                   (1.0 + (1.0 - hvac.CoilBF * bypassFactor_CurveValue) *
                                   (80.0 - @cool_setpoint) / (@cool_setpoint - hvac.LeavingAirTemp)))
        cool_Load_LatCap_Design = hvac_final_values.Cool_Load_Tot - cool_Load_SensCap_Design

        # Adjust Sizing so that coil sensible at design >= CoolingLoad_MJ8_Sens, and coil latent at design >= CoolingLoad_MJ8_Lat, and equipment SHRRated is maintained.
        cool_Load_SensCap_Design = [cool_Load_SensCap_Design, hvac_final_values.Cool_Load_Sens].max
        cool_Load_LatCap_Design = [cool_Load_LatCap_Design, hvac_final_values.Cool_Load_Lat].max
        cool_Capacity_Design = cool_Load_SensCap_Design + cool_Load_LatCap_Design

        # Limit total capacity via oversizing limit
        cool_Capacity_Design = [cool_Capacity_Design, hvac.OverSizeLimit * hvac_final_values.Cool_Load_Tot].min
        hvac_final_values.Cool_Capacity = cool_Capacity_Design / totalCap_CurveValue
        hvac_final_values.Cool_Capacity_Sens = hvac_final_values.Cool_Capacity * hvac.SHRRated[hvac.SizingSpeed]

        # Recalculate the air flow rate in case the oversizing limit has been used
        cool_Load_SensCap_Design = (hvac_final_values.Cool_Capacity_Sens * sensibleCap_CurveValue /
                                   (1.0 + (1.0 - hvac.CoilBF * bypassFactor_CurveValue) *
                                   (80.0 - @cool_setpoint) / (@cool_setpoint - hvac.LeavingAirTemp)))
        hvac_final_values.Cool_Airflow = calc_airflow_rate(cool_Load_SensCap_Design, (@cool_setpoint - hvac.LeavingAirTemp))
      else

        fail 'Unexpected cooling system.'
      end

    elsif hvac.has_type(Constants.ObjectNameEvaporativeCooler)
      hvac_final_values.Cool_Capacity = hvac_final_values.Cool_Load_Tot
      hvac_final_values.Cool_Capacity_Sens = hvac_final_values.Cool_Load_Sens
      if @cool_setpoint - hvac.LeavingAirTemp > 0
        hvac_final_values.Cool_Airflow = calc_airflow_rate(hvac_final_values.Cool_Load_Sens, (@cool_setpoint - hvac.LeavingAirTemp))
      else
        cfa = UnitConversions.convert(@spaces[HPXML::LocationLivingSpace].floorArea, 'm^2', 'ft^2')
        hvac_final_values.Cool_Airflow = cfa * 2.0 # Use industry rule of thumb sizing method adopted by HEScore
      end

    elsif hvac.has_type(Constants.ObjectNameWaterLoopHeatPump)
      # Model only currently used for heating
      hvac_final_values.Cool_Capacity = 0.0
      hvac_final_values.Cool_Capacity_Sens = 0.0
      hvac_final_values.Cool_Airflow = 0.0

    else
      hvac_final_values.Cool_Capacity = 0.0
      hvac_final_values.Cool_Capacity_Sens = 0.0
      hvac_final_values.Cool_Airflow = 0.0

    end

    # Heating
    if hvac.has_type(Constants.ObjectNameAirSourceHeatPump)
      hvac_final_values = process_heat_pump_adjustment(hvac_final_values, weather, hvac, totalCap_CurveValue)

      hvac_final_values.Heat_Capacity = hvac_final_values.Cool_Capacity
      hvac_final_values.Heat_Capacity_Supp = hvac_final_values.Heat_Load

      if hvac_final_values.Cool_Capacity > @min_cooling_capacity
        hvac_final_values.Heat_Airflow = calc_airflow_rate(hvac_final_values.Heat_Capacity, (hvac.SupplyAirTemp - @heat_setpoint))
      else
        hvac_final_values.Heat_Airflow = calc_airflow_rate(hvac_final_values.Heat_Capacity_Supp, (hvac.SupplyAirTemp - @heat_setpoint))
      end

    elsif hvac.has_type(Constants.ObjectNameMiniSplitHeatPump)
      hvac_final_values = process_heat_pump_adjustment(hvac_final_values, weather, hvac, totalCap_CurveValue)

      hvac_final_values.Heat_Capacity = [hvac_final_values.Cool_Capacity + hvac.HeatingCapacityOffset, Constants.small].max
      hvac_final_values.Heat_Capacity_Supp = hvac_final_values.Heat_Load

      hvac_final_values.Heat_Airflow = hvac.HeatingCFMs[-1] * UnitConversions.convert(hvac_final_values.Heat_Capacity, 'Btu/hr', 'ton') # Maximum air flow under heating operation

    elsif hvac.has_type(Constants.ObjectNameGroundSourceHeatPump)
      hvac_final_values.Heat_Capacity = hvac_final_values.Heat_Load
      hvac_final_values.Heat_Capacity_Supp = hvac_final_values.Heat_Load

      # For single stage compressor, when heating capacity is much larger than cooling capacity,
      # in order to avoid frequent cycling in cooling mode, heating capacity is derated to 75%.
      if hvac_final_values.Heat_Capacity >= 1.5 * hvac_final_values.Cool_Capacity
        hvac_final_values.Heat_Capacity = hvac_final_values.Heat_Load * 0.75
      elsif hvac_final_values.Heat_Capacity < hvac_final_values.Cool_Capacity
        hvac_final_values.Heat_Capacity_Supp = hvac_final_values.Heat_Capacity
      end

      hvac_final_values.Cool_Capacity = [hvac_final_values.Cool_Capacity, hvac_final_values.Heat_Capacity].max
      hvac_final_values.Heat_Capacity = hvac_final_values.Cool_Capacity

      hvac_final_values.Cool_Capacity_Sens = hvac_final_values.Cool_Capacity * hvac.SHRRated[hvac.SizingSpeed]
      cool_Load_SensCap_Design = (hvac_final_values.Cool_Capacity_Sens * sensibleCap_CurveValue /
                                 (1.0 + (1.0 - hvac.CoilBF * bypassFactor_CurveValue) *
                                 (80.0 - @cool_setpoint) / (@cool_setpoint - hvac.LeavingAirTemp)))
      hvac_final_values.Cool_Airflow = calc_airflow_rate(cool_Load_SensCap_Design, (@cool_setpoint - hvac.LeavingAirTemp))
      hvac_final_values.Heat_Airflow = calc_airflow_rate(hvac_final_values.Heat_Capacity, (hvac.SupplyAirTemp - @heat_setpoint))

    elsif hvac.has_type(Constants.ObjectNameWaterLoopHeatPump)
      hvac_final_values.Heat_Capacity = hvac_final_values.Heat_Load
      hvac_final_values.Heat_Capacity_Supp = hvac_final_values.Heat_Load

      hvac_final_values.Heat_Airflow = calc_airflow_rate(hvac_final_values.Heat_Capacity, (hvac.SupplyAirTemp - @heat_setpoint))

    elsif hvac.has_type(Constants.ObjectNameFurnace)
      hvac_final_values.Heat_Capacity = hvac_final_values.Heat_Load
      hvac_final_values.Heat_Capacity_Supp = 0.0

      hvac_final_values.Heat_Airflow = calc_airflow_rate(hvac_final_values.Heat_Capacity, (hvac.SupplyAirTemp - @heat_setpoint))

    elsif hvac.has_type(Constants.ObjectNameUnitHeater)
      hvac_final_values.Heat_Capacity = hvac_final_values.Heat_Load
      hvac_final_values.Heat_Capacity_Supp = 0.0

      if hvac.RatedCFMperTonHeating[0] > 0
        # Fixed airflow rate
        hvac_final_values.Heat_Airflow = UnitConversions.convert(hvac_final_values.Heat_Capacity, 'Btu/hr', 'ton') * hvac.RatedCFMperTonHeating[0]
      else
        # Autosized airflow rate
        hvac_final_values.Heat_Airflow = calc_airflow_rate(hvac_final_values.Heat_Capacity, (hvac.SupplyAirTemp - @heat_setpoint))
      end

    elsif hvac.has_type([Constants.ObjectNameBoiler,
                         Constants.ObjectNameElectricBaseboard])
      hvac_final_values.Heat_Capacity = hvac_final_values.Heat_Load
      hvac_final_values.Heat_Capacity_Supp = 0.0
      hvac_final_values.Heat_Airflow = 0.0

    else
      hvac_final_values.Heat_Capacity = 0.0
      hvac_final_values.Heat_Capacity_Supp = 0.0
      hvac_final_values.Heat_Airflow = 0.0

    end

    return hvac_final_values
  end

  def self.process_fixed_equipment(hvac_final_values, hvac)
    '''
    Fixed Sizing Equipment
    '''

    # Override Manual J sizes if Fixed sizes are being used
    if not hvac.FixedCoolingCapacity.nil?
      prev_capacity = hvac_final_values.Cool_Capacity
      hvac_final_values.Cool_Capacity = UnitConversions.convert(hvac.FixedCoolingCapacity, 'ton', 'Btu/hr')
      hvac_final_values.Cool_Capacity_Sens = hvac_final_values.Cool_Capacity * hvac.SHRRated[hvac.SizingSpeed]
      if prev_capacity > 0 # Preserve cfm/ton
        hvac_final_values.Cool_Airflow = hvac_final_values.Cool_Airflow * hvac_final_values.Cool_Capacity / prev_capacity
      else
        hvac_final_values.Cool_Airflow = 0.0
      end
    end
    if not hvac.FixedHeatingCapacity.nil?
      prev_capacity = hvac_final_values.Heat_Capacity
      hvac_final_values.Heat_Capacity = UnitConversions.convert(hvac.FixedHeatingCapacity, 'ton', 'Btu/hr')
      if prev_capacity > 0 # Preserve cfm/ton
        hvac_final_values.Heat_Airflow = hvac_final_values.Heat_Airflow * hvac_final_values.Heat_Capacity / prev_capacity
      else
        hvac_final_values.Heat_Airflow = 0.0
      end
    end
    if not hvac.FixedSuppHeatingCapacity.nil?
      hvac_final_values.Heat_Capacity_Supp = UnitConversions.convert(hvac.FixedSuppHeatingCapacity, 'ton', 'Btu/hr')
    end

    return hvac_final_values
  end

  def self.process_ground_loop(hvac_final_values, weather, hvac)
    '''
    GSHP Ground Loop Sizing Calculations
    '''
    if hvac.has_type(Constants.ObjectNameGroundSourceHeatPump)
      ground_conductivity = UnitConversions.convert(hvac.GSHP_HXVertical.groundThermalConductivity.get, 'W/(m*K)', 'Btu/(hr*ft*R)')
      grout_conductivity = UnitConversions.convert(hvac.GSHP_HXVertical.groutThermalConductivity.get, 'W/(m*K)', 'Btu/(hr*ft*R)')
      bore_diameter = UnitConversions.convert(hvac.GSHP_HXVertical.boreHoleRadius.get * 2.0, 'm', 'in')
      pipe_od = UnitConversions.convert(hvac.GSHP_HXVertical.pipeOutDiameter.get, 'm', 'in')
      pipe_id = pipe_od - UnitConversions.convert(hvac.GSHP_HXVertical.pipeThickness.get * 2.0, 'm', 'in')
      pipe_cond = UnitConversions.convert(hvac.GSHP_HXVertical.pipeThermalConductivity.get, 'W/(m*K)', 'Btu/(hr*ft*R)')
      pipe_r_value = gshp_hx_pipe_rvalue(pipe_od, pipe_id, pipe_cond)

      # Autosize ground loop heat exchanger length
      nom_length_heat, nom_length_cool = gshp_hxbore_ft_per_ton(weather, hvac.GSHP_BoreSpacing, ground_conductivity, hvac.GSHP_SpacingType, grout_conductivity, bore_diameter, pipe_od, pipe_r_value, hvac.HeatingEIR, hvac.CoolingEIR, hvac.GSHP_HXCHWDesign, hvac.GSHP_HXHWDesign, hvac.GSHP_HXDTDesign)

      bore_length_heat = nom_length_heat * hvac_final_values.Heat_Capacity / UnitConversions.convert(1.0, 'ton', 'Btu/hr')
      bore_length_cool = nom_length_cool * hvac_final_values.Cool_Capacity / UnitConversions.convert(1.0, 'ton', 'Btu/hr')
      bore_length = [bore_length_heat, bore_length_cool].max

      loop_flow = [1.0, UnitConversions.convert([hvac_final_values.Heat_Capacity, hvac_final_values.Cool_Capacity].max, 'Btu/hr', 'ton')].max.floor * 3.0

      if hvac.GSHP_BoreHoles.nil? && hvac.GSHP_BoreDepth.nil?
        hvac.GSHP_BoreHoles = [1, (UnitConversions.convert(hvac_final_values.Cool_Capacity, 'Btu/hr', 'ton') + 0.5).floor].max
        hvac.GSHP_BoreDepth = (bore_length / hvac.GSHP_BoreHoles).floor
        min_bore_depth = 0.15 * hvac.GSHP_BoreSpacing # 0.15 is the maximum Spacing2DepthRatio defined for the G-function

        (0..4).to_a.each do |tmp|
          if (hvac.GSHP_BoreDepth < min_bore_depth) && (hvac.GSHP_BoreHoles > 1)
            hvac.GSHP_BoreHoles -= 1
            hvac.GSHP_BoreDepth = (bore_length / hvac.GSHP_BoreHoles).floor
          elsif hvac.GSHP_BoreDepth > 345
            hvac.GSHP_BoreHoles += 1
            hvac.GSHP_BoreDepth = (bore_length / hvac.GSHP_BoreHoles).floor
          end
        end

        hvac.GSHP_BoreDepth = (bore_length / hvac.GSHP_BoreHoles).floor + 5

      elsif hvac.GSHP_BoreHoles.nil? && (not hvac.GSHP_BoreDepth.nil?)
        hvac.GSHP_BoreHoles = (bore_length / hvac.GSHP_BoreDepth.to_f + 0.5).floor
        hvac.GSHP_BoreDepth = hvac.GSHP_BoreDepth.to_f
      elsif (not hvac.GSHP_BoreHoles.nil?) && hvac.GSHP_BoreDepth.nil?
        hvac.GSHP_BoreHoles = hvac.GSHP_BoreHoles.to_f
        hvac.GSHP_BoreDepth = (bore_length / hvac.GSHP_BoreHoles).floor + 5
      else
        @runner.registerWarning('User is hard sizing the bore field, improper sizing may lead to unbalanced / unsteady ground loop temperature and erroneous prediction of system energy related cost.')
        hvac.GSHP_BoreHoles = hvac.GSHP_BoreHoles.to_f
        hvac.GSHP_BoreDepth = hvac.GSHP_BoreDepth.to_f
      end

      bore_length = hvac.GSHP_BoreDepth * hvac.GSHP_BoreHoles

      if hvac.GSHP_BoreConfig.nil?
        if hvac.GSHP_BoreHoles == 1
          hvac.GSHP_BoreConfig = Constants.BoreConfigSingle
        elsif hvac.GSHP_BoreHoles == 2
          hvac.GSHP_BoreConfig = Constants.BoreConfigLine
        elsif hvac.GSHP_BoreHoles == 3
          hvac.GSHP_BoreConfig = Constants.BoreConfigLine
        elsif hvac.GSHP_BoreHoles == 4
          hvac.GSHP_BoreConfig = Constants.BoreConfigRectangle
        elsif hvac.GSHP_BoreHoles == 5
          hvac.GSHP_BoreConfig = Constants.BoreConfigUconfig
        elsif hvac.GSHP_BoreHoles > 5
          hvac.GSHP_BoreConfig = Constants.BoreConfigLine
        end
      end

      # Test for valid GSHP bore field configurations
      valid_configs = { Constants.BoreConfigSingle => [1],
                        Constants.BoreConfigLine => [2, 3, 4, 5, 6, 7, 8, 9, 10],
                        Constants.BoreConfigLconfig => [3, 4, 5, 6],
                        Constants.BoreConfigRectangle => [2, 4, 6, 8],
                        Constants.BoreConfigUconfig => [5, 7, 9],
                        Constants.BoreConfigL2config => [8],
                        Constants.BoreConfigOpenRectangle => [8] }
      valid_num_bores = valid_configs[hvac.GSHP_BoreConfig]
      max_valid_configs = { Constants.BoreConfigLine => 10, Constants.BoreConfigLconfig => 6 }
      unless valid_num_bores.include? hvac.GSHP_BoreHoles
        # Any configuration with a max_valid_configs value can accept any number of bores up to the maximum
        if max_valid_configs.keys.include? hvac.GSHP_BoreConfig
          max_bore_holes = max_valid_configs[hvac.GSHP_BoreConfig]
          @runner.registerWarning("Maximum number of bore holes for '#{hvac.GSHP_BoreConfig}' bore configuration is #{max_bore_holes}. Overriding value of #{hvac.GSHP_BoreHoles} bore holes to #{max_bore_holes}.")
          hvac.GSHP_BoreHoles = max_bore_holes
        else
          # Search for first valid bore field
          new_bore_config = nil
          valid_field_found = false
          valid_configs.keys.each do |bore_config|
            next unless valid_configs[bore_config].include? hvac.GSHP_BoreHoles

            valid_field_found = true
            new_bore_config = bore_config
            break
          end
          if valid_field_found
            @runner.registerWarning("Bore field '#{hvac.GSHP_BoreConfig}' with #{hvac.GSHP_BoreHoles.to_i} bore holes is an invalid configuration. Changing layout to '#{new_bore_config}' configuration.")
            hvac.GSHP_BoreConfig = new_bore_config
          else
            fail 'Could not construct a valid GSHP bore field configuration.'
          end
        end
      end

      spacing_to_depth_ratio = hvac.GSHP_BoreSpacing / hvac.GSHP_BoreDepth

      lntts = [-8.5, -7.8, -7.2, -6.5, -5.9, -5.2, -4.5, -3.963, -3.27, -2.864, -2.577, -2.171, -1.884, -1.191, -0.497, -0.274, -0.051, 0.196, 0.419, 0.642, 0.873, 1.112, 1.335, 1.679, 2.028, 2.275, 3.003]
      gfnc_coeff = gshp_gfnc_coeff(hvac.GSHP_BoreConfig, hvac.GSHP_BoreHoles, spacing_to_depth_ratio)

      hvac_final_values.GSHP_Loop_flow = loop_flow
      hvac_final_values.GSHP_Bore_Depth = hvac.GSHP_BoreDepth
      hvac_final_values.GSHP_Bore_Holes = hvac.GSHP_BoreHoles
      hvac_final_values.GSHP_G_Functions = [lntts, gfnc_coeff]
    end
    return hvac_final_values
  end

  def self.process_finalize(hvac_final_values, zone_loads, weather, hvac)
    '''
    Finalize Sizing Calculations
    '''

    # Prevent errors of "has no air flow"
    min_air_flow = 3.0 # cfm; E+ minimum is 0.001 m^3/s"
    if hvac_final_values.Heat_Airflow > 0
      hvac_final_values.Heat_Airflow = [hvac_final_values.Heat_Airflow, min_air_flow].max * (1.0 + hvac.AirflowDefectRatio)
    end
    if hvac_final_values.Cool_Airflow > 0
      hvac_final_values.Cool_Airflow = [hvac_final_values.Cool_Airflow, min_air_flow].max * (1.0 + hvac.AirflowDefectRatio)
    end

    return hvac_final_values
  end

  def self.process_heat_pump_adjustment(hvac_final_values, weather, hvac, totalCap_CurveValue)
    '''
    Adjust heat pump sizing
    '''
    if hvac.NumSpeedsHeating > 1
      coefficients = hvac.HEAT_CAP_FT_SPEC[hvac.NumSpeedsHeating - 1]
      capacity_ratio = hvac.CapacityRatioHeating[hvac.NumSpeedsHeating - 1]
    else
      coefficients = hvac.HEAT_CAP_FT_SPEC[0]
      capacity_ratio = 1.0
    end

    heatCap_Rated = (hvac_final_values.Heat_Load / MathTools.biquadratic(@heat_setpoint, weather.design.HeatingDrybulb, coefficients)) / capacity_ratio

    if heatCap_Rated < hvac_final_values.Cool_Capacity
      if hvac.has_type(Constants.ObjectNameAirSourceHeatPump)
        hvac_final_values.Heat_Capacity = hvac_final_values.Cool_Capacity
      elsif hvac.has_type(Constants.ObjectNameMiniSplitHeatPump)
        hvac_final_values.Heat_Capacity = [hvac_final_values.Cool_Capacity + hvac.HeatingCapacityOffset, Constants.small].max
      end
    else
      cfm_Btu = hvac_final_values.Cool_Airflow / hvac_final_values.Cool_Capacity
      load_shr = hvac_final_values.Cool_Load_Sens / hvac_final_values.Cool_Load_Tot
      if ((weather.data.HDD65F / weather.data.CDD50F) < 2.0) || (load_shr < 0.95)
        # Mild winter or has a latent cooling load
        hvac_final_values.Cool_Capacity = [(hvac.OverSizeLimit * hvac_final_values.Cool_Load_Tot) / totalCap_CurveValue, heatCap_Rated].min
      else
        # Cold winter and no latent cooling load (add a ton rule applies)
        hvac_final_values.Cool_Capacity = [(hvac_final_values.Cool_Load_Tot + hvac.OverSizeDelta) / totalCap_CurveValue, heatCap_Rated].min
      end
      if hvac.has_type(Constants.ObjectNameAirSourceHeatPump)
        hvac_final_values.Cool_Airflow = cfm_Btu * hvac_final_values.Cool_Capacity
        hvac_final_values.Heat_Capacity = hvac_final_values.Cool_Capacity
      elsif hvac.has_type(Constants.ObjectNameMiniSplitHeatPump)
        hvac_final_values.Cool_Airflow = hvac.CoolingCFMs[-1] * UnitConversions.convert(hvac_final_values.Cool_Capacity, 'Btu/hr', 'ton')
        hvac_final_values.Heat_Capacity = [hvac_final_values.Cool_Capacity + hvac.HeatingCapacityOffset, Constants.small].max
      end
    end

    return hvac_final_values
  end

  def self.get_shelter_class(model, min_neighbor_distance)
    height_ft = Geometry.get_height_of_spaces([@spaces[HPXML::LocationLivingSpace]])
    tot_cb_area, ext_cb_area = @hpxml.compartmentalization_boundary_areas()
    exposed_wall_ratio = ext_cb_area / tot_cb_area

    if exposed_wall_ratio > 0.5 # 3 or 4 exposures; Table 5D
      if min_neighbor_distance.nil?
        shelter_class = 2 # Typical shelter for isolated rural house
      elsif min_neighbor_distance > height_ft
        shelter_class = 3 # Typical shelter caused by other buildings across the street
      else
        shelter_class = 4 # Typical shelter for urban buildings where sheltering obstacles are less than one building height away
      end
    else # 0, 1, or 2 exposures; Table 5E
      if min_neighbor_distance.nil?
        if exposed_wall_ratio > 0.25 # 2 exposures; Table 5E
          shelter_class = 2 # Typical shelter for isolated rural house
        else # 1 exposure; Table 5E
          shelter_class = 3 # Typical shelter caused by other buildings across the street
        end
      elsif min_neighbor_distance > height_ft
        shelter_class = 4 # Typical shelter for urban buildings where sheltering obstacles are less than one building height away
      else
        shelter_class = 5 # Typical shelter for urban buildings where sheltering obstacles are less than one building height away
      end
    end

    return shelter_class
  end

  def self.get_ventilation_rates(model)
    mechVentExist = get_feature(model.getBuilding, Constants.SizingInfoMechVentExist, 'boolean')
    return [0.0, 0.0, 0.0] unless mechVentExist

    q_unb = get_feature(model.getBuilding, Constants.SizingInfoMechVentWholeHouseRateUnbalanced, 'double')
    q_b = get_feature(model.getBuilding, Constants.SizingInfoMechVentWholeHouseRateBalanced, 'double')
    apparentSensibleEffectiveness = get_feature(model.getBuilding, Constants.SizingInfoMechVentApparentSensibleEffectiveness, 'double')
    latentEffectiveness = get_feature(model.getBuilding, Constants.SizingInfoMechVentLatentEffectiveness, 'double')

    q_bal_sens = q_b * (1.0 - apparentSensibleEffectiveness)
    q_bal_lat = q_b * (1.0 - latentEffectiveness)

    return [q_unb, q_bal_sens, q_bal_lat]
  end

  def self.calc_airflow_rate(load_or_capacity, deltaT)
    return load_or_capacity / (1.1 * @acf * deltaT)
  end

  def self.calc_delivery_effectiveness_heating(dse_Qs, dse_Qr, system_cfm, load_sens, dse_Tamb_s, dse_Tamb_r, dse_As, dse_Ar, t_setpoint, dse_Fregain_s, dse_Fregain_r, supply_r, return_r, air_dens = @inside_air_dens, air_cp = Gas.Air.cp)
    '''
    Calculate the Delivery Effectiveness for heating (using the method of ASHRAE Standard 152).
    '''
    dse_Bs, dse_Br, dse_a_s, dse_a_r, dse_dTe, dse_dT_s, dse_dT_r = _calc_dse_init(system_cfm, load_sens, dse_Tamb_s, dse_Tamb_r, dse_As, dse_Ar, t_setpoint, dse_Qs, dse_Qr, supply_r, return_r, air_dens, air_cp)
    dse_DE = _calc_dse_DE_heating(dse_a_s, dse_Bs, dse_a_r, dse_Br, dse_dT_s, dse_dT_r, dse_dTe)
    dse_DEcorr = _calc_dse_DEcorr(dse_DE, dse_Fregain_s, dse_Fregain_r, dse_Br, dse_a_r, dse_dT_r, dse_dTe)

    return dse_DEcorr
  end

  def self.calc_delivery_effectiveness_cooling(dse_Qs, dse_Qr, leavingAirTemp, system_cfm, load_sens, dse_Tamb_s, dse_Tamb_r, dse_As, dse_Ar, t_setpoint, dse_Fregain_s, dse_Fregain_r, load_total, dse_h_r, supply_r, return_r, air_dens = @inside_air_dens, air_cp = Gas.Air.cp, h_in = @enthalpy_indoor_cooling)
    '''
    Calculate the Delivery Effectiveness for cooling (using the method of ASHRAE Standard 152).
    '''
    dse_Bs, dse_Br, dse_a_s, dse_a_r, dse_dTe, dse_dT_s, dse_dT_r = _calc_dse_init(system_cfm, load_sens, dse_Tamb_s, dse_Tamb_r, dse_As, dse_Ar, t_setpoint, dse_Qs, dse_Qr, supply_r, return_r, air_dens, air_cp)
    dse_dTe *= -1.0
    dse_DE, coolingLoad_Ducts_Sens = _calc_dse_DE_cooling(dse_a_s, system_cfm, load_total, dse_a_r, dse_h_r, dse_Br, dse_dT_r, dse_Bs, leavingAirTemp, dse_Tamb_s, load_sens, air_dens, air_cp, h_in)
    dse_DEcorr = _calc_dse_DEcorr(dse_DE, dse_Fregain_s, dse_Fregain_r, dse_Br, dse_a_r, dse_dT_r, dse_dTe)

    return dse_DEcorr, dse_dTe, coolingLoad_Ducts_Sens
  end

  def self._calc_dse_init(system_cfm, load_sens, dse_Tamb_s, dse_Tamb_r, dse_As, dse_Ar, t_setpoint, dse_Qs, dse_Qr, supply_r, return_r, air_dens, air_cp)
    # Supply and return conduction functions, Bs and Br
    dse_Bs = Math.exp((-1.0 * dse_As) / (60.0 * system_cfm * air_dens * air_cp * supply_r))
    dse_Br = Math.exp((-1.0 * dse_Ar) / (60.0 * system_cfm * air_dens * air_cp * return_r))

    dse_a_s = (system_cfm - dse_Qs) / system_cfm
    dse_a_r = (system_cfm - dse_Qr) / system_cfm

    dse_dTe = load_sens / (60.0 * system_cfm * air_dens * air_cp)
    dse_dT_s = t_setpoint - dse_Tamb_s
    dse_dT_r = t_setpoint - dse_Tamb_r

    return dse_Bs, dse_Br, dse_a_s, dse_a_r, dse_dTe, dse_dT_s, dse_dT_r
  end

  def self._calc_dse_DE_cooling(dse_a_s, system_cfm, load_total, dse_a_r, dse_h_r, dse_Br, dse_dT_r, dse_Bs, leavingAirTemp, dse_Tamb_s, load_sens, air_dens, air_cp, h_in)
    # Calculate the delivery effectiveness (Equation 6-25)
    dse_DE = ((dse_a_s * 60.0 * system_cfm * air_dens) / (-1.0 * load_total)) * \
             (((-1.0 * load_total) / (60.0 * system_cfm * air_dens)) + \
              (1.0 - dse_a_r) * (dse_h_r - h_in) + \
              dse_a_r * air_cp * (dse_Br - 1.0) * dse_dT_r + \
              air_cp * (dse_Bs - 1.0) * (leavingAirTemp - dse_Tamb_s))

    # Calculate the sensible heat transfer from surroundings
    coolingLoad_Ducts_Sens = (1.0 - [dse_DE, 0.0].max) * load_sens

    return dse_DE, coolingLoad_Ducts_Sens
  end

  def self._calc_dse_DE_heating(dse_a_s, dse_Bs, dse_a_r, dse_Br, dse_dT_s, dse_dT_r, dse_dTe)
    # Calculate the delivery effectiveness (Equation 6-23)
    dse_DE = (dse_a_s * dse_Bs -
              dse_a_s * dse_Bs * (1.0 - dse_a_r * dse_Br) * (dse_dT_r / dse_dTe) -
              dse_a_s * (1.0 - dse_Bs) * (dse_dT_s / dse_dTe))

    return dse_DE
  end

  def self._calc_dse_DEcorr(dse_DE, dse_Fregain_s, dse_Fregain_r, dse_Br, dse_a_r, dse_dT_r, dse_dTe)
    # Calculate the delivery effectiveness corrector for regain (Equation 6-40)
    dse_DEcorr = (dse_DE + dse_Fregain_s * (1.0 - dse_DE) - (dse_Fregain_s - dse_Fregain_r -
                  dse_Br * (dse_a_r * dse_Fregain_s - dse_Fregain_r)) * dse_dT_r / dse_dTe)

    # Limit the DE to a reasonable value to prevent negative values and huge equipment
    dse_DEcorr = [dse_DEcorr, 0.25].max
    dse_DEcorr = [dse_DEcorr, 1.00].min

    return dse_DEcorr
  end

  def self.calculate_sensible_latent_split(return_leakage_cfm, cool_load_tot, coolingLoadLat)
    # Calculate the latent duct leakage load (Manual J accounts only for return duct leakage)
    dse_Cool_Load_Latent = [0.0, 0.68 * @acf * return_leakage_cfm * (@cool_design_grains - @cool_indoor_grains)].max

    # Calculate final latent and load
    cool_Load_Lat = coolingLoadLat + dse_Cool_Load_Latent
    cool_Load_Sens = cool_load_tot - cool_Load_Lat

    return cool_Load_Lat, cool_Load_Sens
  end

  def self.get_ducts_for_object(object)
    ducts = []

    # Ducted?
    is_ducted = get_feature(object, Constants.SizingInfoHVACSystemIsDucted, 'boolean', false)
    is_ducted = true if is_ducted.nil?
    return ducts if not is_ducted

    # Has ducts?
    has_ducts = get_feature(object, Constants.SizingInfoDuctExist, 'boolean', false)
    return ducts if ducts.nil?

    # Leakage values
    leakage_fracs = get_feature(object, Constants.SizingInfoDuctLeakageFracs, 'string', false)
    leakage_cfm25s = get_feature(object, Constants.SizingInfoDuctLeakageCFM25s, 'string', false)
    return ducts if leakage_fracs.nil? || leakage_cfm25s.nil?

    leakage_fracs = leakage_fracs.split(',').map(&:to_f)
    leakage_cfm25s = leakage_cfm25s.split(',').map(&:to_f)
    if leakage_fracs.sum(0.0) == 0.0
      leakage_fracs = [nil] * leakage_fracs.size
    else
      leakage_cfm25s = [nil] * leakage_cfm25s.size
    end

    # Areas
    areas = get_feature(object, Constants.SizingInfoDuctAreas, 'string')
    areas = areas.split(',').map(&:to_f)

    # R-values
    rvalues = get_feature(object, Constants.SizingInfoDuctRvalues, 'string')
    rvalues = rvalues.split(',').map(&:to_f)

    # Locations
    locations = get_feature(object, Constants.SizingInfoDuctLocations, 'string')
    locations = locations.split(',')

    # Sides
    sides = get_feature(object, Constants.SizingInfoDuctSides, 'string')
    sides = sides.split(',')

    locations.each_with_index do |location, index|
      d = DuctInfo.new
      d.Location = location
      d.LeakageFrac = leakage_fracs[index]
      d.LeakageCFM25 = leakage_cfm25s[index]
      d.Area = areas[index]
      d.Rvalue = rvalues[index]
      d.Side = sides[index]
      ducts << d
    end

    return ducts
  end

  def self.calc_ducts_area_weighted_average(ducts, values)
    '''
    Calculate area-weighted average values for unconditioned duct(s)
    '''
    uncond_area = { HPXML::DuctTypeSupply => 0.0, HPXML::DuctTypeReturn => 0.0 }
    ducts.each do |duct|
      next if [HPXML::LocationLivingSpace, HPXML::LocationBasementConditioned].include? duct.Location

      uncond_area[duct.Side] += duct.Area
    end

    value = { HPXML::DuctTypeSupply => 0.0, HPXML::DuctTypeReturn => 0.0 }
    ducts.each do |duct|
      next if [HPXML::LocationLivingSpace, HPXML::LocationBasementConditioned].include? duct.Location

      if uncond_area[duct.Side] > 0
        value[duct.Side] += values[duct.Side][duct.Location] * duct.Area / uncond_area[duct.Side]
      else
        value[duct.Side] += values[duct.Side][duct.Location]
      end
    end

    return value[HPXML::DuctTypeSupply], value[HPXML::DuctTypeReturn]
  end

  def self.calc_ducts_areas(ducts)
    '''
    Calculate total supply & return duct areas in unconditioned space
    '''

    areas = { HPXML::DuctTypeSupply => 0.0, HPXML::DuctTypeReturn => 0.0 }
    ducts.each do |duct|
      next if [HPXML::LocationLivingSpace, HPXML::LocationBasementConditioned].include? duct.Location

      areas[duct.Side] += duct.Area
    end

    return areas[HPXML::DuctTypeSupply], areas[HPXML::DuctTypeReturn]
  end

  def self.calc_ducts_leakages(ducts, system_cfm)
    '''
    Calculate total supply & return duct leakage in cfm.
    '''

    cfms = { HPXML::DuctTypeSupply => 0.0, HPXML::DuctTypeReturn => 0.0 }
    ducts.each do |duct|
      next if [HPXML::LocationLivingSpace, HPXML::LocationBasementConditioned].include? duct.Location

      if not duct.LeakageFrac.nil?
        cfms[duct.Side] += duct.LeakageFrac * system_cfm
      elsif not duct.LeakageCFM25.nil?
        cfms[duct.Side] += duct.LeakageCFM25
      end
    end

    return cfms[HPXML::DuctTypeSupply], cfms[HPXML::DuctTypeReturn]
  end

  def self.calc_ducts_rvalues(ducts)
    '''
    Calculate UA-weighted average R-value for supply & return ducts.
    '''

    u_factors = { HPXML::DuctTypeSupply => {}, HPXML::DuctTypeReturn => {} }
    ducts.each do |duct|
      next if [HPXML::LocationLivingSpace, HPXML::LocationBasementConditioned].include? duct.Location

      u_factors[duct.Side][duct.Location] = 1.0 / duct.Rvalue
    end

    supply_u, return_u = calc_ducts_area_weighted_average(ducts, u_factors)

    return 1.0 / supply_u, 1.0 / return_u
  end

  def self.get_hvacs(model)
    hvacs = []

    # Get unique set of HVAC equipment
    equips = []

    HVAC.existing_equipment(model, @cond_zone, @runner).each do |equip|
      next if equips.include? equip
      next if equip.is_a? OpenStudio::Model::ZoneHVACIdealLoadsAirSystem

      equips << equip
    end

    # Process each equipment
    equips.each do |equip|
      hvac = HVACInfo.new
      hvacs << hvac

      hvac.Objects = [equip]

      clg_coil, htg_coil, supp_htg_coil = HVAC.get_coils_from_hvac_equip(model, equip)

      # Get type of heating/cooling system
      hvac.CoolType = get_feature(equip, Constants.SizingInfoHVACCoolType, 'string', false)
      hvac.HeatType = get_feature(equip, Constants.SizingInfoHVACHeatType, 'string', false)

      # Retrieve ducts if they exist
      if equip.is_a? OpenStudio::Model::AirLoopHVACUnitarySystem
        if equip.airLoopHVAC.is_initialized
          hvac.Ducts = get_ducts_for_object(equip.airLoopHVAC.get)
        end
      elsif equip.is_a? OpenStudio::Model::ZoneHVACFourPipeFanCoil
        hvac.Ducts = get_ducts_for_object(equip)
      elsif equip.is_a? OpenStudio::Model::EvaporativeCoolerDirectResearchSpecial
        hvac.Ducts = get_ducts_for_object(equip.airLoopHVAC.get)

        hvac.CoolingLoadFraction = get_feature(equip, Constants.SizingInfoHVACFracCoolLoadServed, 'double')
        hvac.EvapCoolerEffectiveness = equip.coolerEffectiveness
      end

      if not clg_coil.nil?
        ratedCFMperTonCooling = get_feature(equip, Constants.SizingInfoHVACRatedCFMperTonCooling, 'string', false)
        if not ratedCFMperTonCooling.nil?
          hvac.RatedCFMperTonCooling = ratedCFMperTonCooling.split(',').map(&:to_f)
        end

        hvac.CoolingLoadFraction = get_feature(equip, Constants.SizingInfoHVACFracCoolLoadServed, 'double')
      end

      if clg_coil.is_a? OpenStudio::Model::CoilCoolingDXSingleSpeed
        hvac.NumSpeedsCooling = 1

        if hvac.has_type(Constants.ObjectNameRoomAirConditioner)
          coolingCFMs = get_feature(equip, Constants.SizingInfoHVACCoolingCFMs, 'string')

          hvac.CoolingCFMs = coolingCFMs.split(',').map(&:to_f)
        end

        if hvac.CoolType == Constants.ObjectNameCentralAirConditioner || hvac.CoolType == Constants.ObjectNameAirSourceHeatPump
          hvac.AirflowDefectRatio = get_feature(equip, Constants.SizingInfoHVACAirflowDefectRatio, 'double')
          hvac.ChargeDefectRatio = get_feature(equip, Constants.SizingInfoHVACChargeDefectRatio, 'double')
        end

        curves = [clg_coil.totalCoolingCapacityFunctionOfTemperatureCurve]
        hvac.COOL_CAP_FT_SPEC = get_2d_vector_from_CAP_FT_SPEC_curves(curves, hvac.NumSpeedsCooling)
        if not clg_coil.ratedSensibleHeatRatio.is_initialized
          fail "SHR not set for #{clg_coil.name}."
        end

        hvac.SHRRated = [clg_coil.ratedSensibleHeatRatio.get]
        if clg_coil.ratedTotalCoolingCapacity.is_initialized
          hvac.FixedCoolingCapacity = UnitConversions.convert(clg_coil.ratedTotalCoolingCapacity.get, 'W', 'ton')
        end

      elsif clg_coil.is_a? OpenStudio::Model::CoilCoolingDXMultiSpeed
        hvac.NumSpeedsCooling = clg_coil.stages.size
        if hvac.NumSpeedsCooling == 2
          hvac.OverSizeLimit = 1.2
        else
          hvac.OverSizeLimit = 1.3
        end

        capacityRatioCooling = get_feature(equip, Constants.SizingInfoHVACCapacityRatioCooling, 'string')

        hvac.CapacityRatioCooling = capacityRatioCooling.split(',').map(&:to_f)

        if not equip.designSpecificationMultispeedObject.is_initialized
          fail "DesignSpecificationMultispeedObject not set for #{equip.name}."
        end

        perf = equip.designSpecificationMultispeedObject.get
        hvac.FanspeedRatioCooling = []
        perf.supplyAirflowRatioFields.each do |airflowRatioField|
          if not airflowRatioField.coolingRatio.is_initialized
            fail "Cooling airflow ratio not set for #{perf.name}"
          end

          hvac.FanspeedRatioCooling << airflowRatioField.coolingRatio.get
        end

        curves = []
        hvac.SHRRated = []
        clg_coil.stages.each_with_index do |stage, speed|
          curves << stage.totalCoolingCapacityFunctionofTemperatureCurve
          if not stage.grossRatedSensibleHeatRatio.is_initialized
            fail "SHR not set for #{clg_coil.name}."
          end

          hvac.SHRRated << stage.grossRatedSensibleHeatRatio.get
          next if !stage.grossRatedTotalCoolingCapacity.is_initialized

          hvac.FixedCoolingCapacity = UnitConversions.convert(stage.grossRatedTotalCoolingCapacity.get, 'W', 'ton')
        end
        hvac.COOL_CAP_FT_SPEC = get_2d_vector_from_CAP_FT_SPEC_curves(curves, hvac.NumSpeedsCooling)

        if hvac.CoolType == Constants.ObjectNameMiniSplitHeatPump
          coolingCFMs = get_feature(equip, Constants.SizingInfoHVACCoolingCFMs, 'string')
          hvac.CoolingCFMs = coolingCFMs.split(',').map(&:to_f)
        end

      elsif clg_coil.is_a? OpenStudio::Model::CoilCoolingWaterToAirHeatPumpEquationFit
        hvac.NumSpeedsCooling = 1

        cOOL_CAP_FT_SPEC = [clg_coil.totalCoolingCapacityCoefficient1,
                            clg_coil.totalCoolingCapacityCoefficient2,
                            clg_coil.totalCoolingCapacityCoefficient3,
                            clg_coil.totalCoolingCapacityCoefficient4,
                            clg_coil.totalCoolingCapacityCoefficient5]
        hvac.COOL_CAP_FT_SPEC = [HVAC.convert_curve_gshp(cOOL_CAP_FT_SPEC, true)]

        cOOL_SH_FT_SPEC = [clg_coil.sensibleCoolingCapacityCoefficient1,
                           clg_coil.sensibleCoolingCapacityCoefficient3,
                           clg_coil.sensibleCoolingCapacityCoefficient4,
                           clg_coil.sensibleCoolingCapacityCoefficient5,
                           clg_coil.sensibleCoolingCapacityCoefficient6]
        hvac.COOL_SH_FT_SPEC = [HVAC.convert_curve_gshp(cOOL_SH_FT_SPEC, true)]

        cOIL_BF_FT_SPEC = get_feature(equip, Constants.SizingInfoGSHPCoil_BF_FT_SPEC, 'string')
        hvac.COIL_BF_FT_SPEC = [cOIL_BF_FT_SPEC.split(',').map(&:to_f)]

        shr_rated = get_feature(equip, Constants.SizingInfoHVACSHR, 'string')
        hvac.SHRRated = shr_rated.split(',').map(&:to_f)

        hvac.CoilBF = get_feature(equip, Constants.SizingInfoGSHPCoilBF, 'double')

        if clg_coil.ratedTotalCoolingCapacity.is_initialized
          hvac.FixedCoolingCapacity = UnitConversions.convert(clg_coil.ratedTotalCoolingCapacity.get, 'W', 'ton')
        end

        hvac.CoolingEIR = 1.0 / clg_coil.ratedCoolingCoefficientofPerformance

        hvac.GSHP_BoreSpacing = get_feature(equip, Constants.SizingInfoGSHPBoreSpacing, 'double')
        hvac.GSHP_BoreHoles = get_feature(equip, Constants.SizingInfoGSHPBoreHoles, 'string')
        hvac.GSHP_BoreHoles = nil if hvac.GSHP_BoreHoles.empty?
        hvac.GSHP_BoreDepth = get_feature(equip, Constants.SizingInfoGSHPBoreDepth, 'string')
        hvac.GSHP_BoreDepth = nil if hvac.GSHP_BoreDepth.empty?
        hvac.GSHP_BoreConfig = get_feature(equip, Constants.SizingInfoGSHPBoreConfig, 'string')
        hvac.GSHP_BoreConfig = nil if hvac.GSHP_BoreConfig.empty?
        hvac.GSHP_SpacingType = get_feature(equip, Constants.SizingInfoGSHPUTubeSpacingType, 'string')
      elsif not clg_coil.nil?
        fail "Unexpected cooling coil: #{clg_coil.name}."
      end

      if not htg_coil.nil?
        ratedCFMperTonHeating = get_feature(equip, Constants.SizingInfoHVACRatedCFMperTonHeating, 'string', false)
        if not ratedCFMperTonHeating.nil?
          hvac.RatedCFMperTonHeating = ratedCFMperTonHeating.split(',').map(&:to_f)
        end
      end

      heatingLoadFraction = get_feature(equip, Constants.SizingInfoHVACFracHeatLoadServed, 'double', false)
      if not heatingLoadFraction.nil?
        hvac.HeatingLoadFraction = heatingLoadFraction
      end

      if equip.is_a? OpenStudio::Model::ZoneHVACBaseboardConvectiveElectric
        if equip.nominalCapacity.is_initialized
          hvac.FixedHeatingCapacity = UnitConversions.convert(equip.nominalCapacity.get, 'W', 'ton')
        end

      elsif htg_coil.is_a? OpenStudio::Model::CoilHeatingElectric
        hvac.NumSpeedsHeating = 1
        if htg_coil.nominalCapacity.is_initialized
          hvac.FixedHeatingCapacity = UnitConversions.convert(htg_coil.nominalCapacity.get, 'W', 'ton')
        end

      elsif htg_coil.is_a? OpenStudio::Model::CoilHeatingGas
        hvac.NumSpeedsHeating = 1
        if htg_coil.nominalCapacity.is_initialized
          hvac.FixedHeatingCapacity = UnitConversions.convert(htg_coil.nominalCapacity.get, 'W', 'ton')
        end

      elsif htg_coil.is_a? OpenStudio::Model::CoilHeatingWaterBaseboard
        hvac.NumSpeedsHeating = 1
        if htg_coil.heatingDesignCapacity.is_initialized
          hvac.FixedHeatingCapacity = UnitConversions.convert(htg_coil.heatingDesignCapacity.get, 'W', 'ton')
        end

        hvac.BoilerDesignTemp = UnitConversions.convert(htg_coil.plantLoop.get.sizingPlant.designLoopExitTemperature, 'C', 'F')

      elsif htg_coil.is_a? OpenStudio::Model::CoilHeatingWater
        hvac.NumSpeedsHeating = 1
        if htg_coil.ratedCapacity.is_initialized
          hvac.FixedHeatingCapacity = UnitConversions.convert(htg_coil.ratedCapacity.get, 'W', 'ton')
        end

        hvac.BoilerDesignTemp = UnitConversions.convert(htg_coil.plantLoop.get.sizingPlant.designLoopExitTemperature, 'C', 'F')

      elsif htg_coil.is_a? OpenStudio::Model::CoilHeatingDXSingleSpeed
        hvac.NumSpeedsHeating = 1

        curves = [htg_coil.totalHeatingCapacityFunctionofTemperatureCurve]
        hvac.HEAT_CAP_FT_SPEC = get_2d_vector_from_CAP_FT_SPEC_curves(curves, hvac.NumSpeedsHeating)

        if htg_coil.ratedTotalHeatingCapacity.is_initialized
          hvac.FixedHeatingCapacity = UnitConversions.convert(htg_coil.ratedTotalHeatingCapacity.get, 'W', 'ton')
        end

      elsif htg_coil.is_a? OpenStudio::Model::CoilHeatingDXMultiSpeed
        hvac.NumSpeedsHeating = htg_coil.stages.size

        capacityRatioHeating = get_feature(equip, Constants.SizingInfoHVACCapacityRatioHeating, 'string')
        hvac.CapacityRatioHeating = capacityRatioHeating.split(',').map(&:to_f)

        curves = []
        htg_coil.stages.each_with_index do |stage, speed|
          curves << stage.heatingCapacityFunctionofTemperatureCurve
          next if !stage.grossRatedHeatingCapacity.is_initialized

          hvac.FixedHeatingCapacity = UnitConversions.convert(stage.grossRatedHeatingCapacity.get, 'W', 'ton')
        end
        hvac.HEAT_CAP_FT_SPEC = get_2d_vector_from_CAP_FT_SPEC_curves(curves, hvac.NumSpeedsHeating)

        if hvac.HeatType == Constants.ObjectNameMiniSplitHeatPump
          heatingCFMs = get_feature(equip, Constants.SizingInfoHVACHeatingCFMs, 'string')
          hvac.HeatingCFMs = heatingCFMs.split(',').map(&:to_f)

          hvac.HeatingCapacityOffset = get_feature(equip, Constants.SizingInfoHVACHeatingCapacityOffset, 'double')
        end

      elsif htg_coil.is_a? OpenStudio::Model::CoilHeatingWaterToAirHeatPumpEquationFit
        hvac.NumSpeedsHeating = 1

        if htg_coil.ratedHeatingCapacity.is_initialized
          hvac.FixedHeatingCapacity = UnitConversions.convert(htg_coil.ratedHeatingCapacity.get, 'W', 'ton')
        end

        hvac.HeatingEIR = 1.0 / htg_coil.ratedHeatingCoefficientofPerformance

        plant_loop = htg_coil.plantLoop.get
        plant_loop.supplyComponents.each do |plc|
          next if !plc.to_GroundHeatExchangerVertical.is_initialized

          hvac.GSHP_HXVertical = plc.to_GroundHeatExchangerVertical.get
        end
        if hvac.GSHP_HXVertical.nil?
          fail 'Could not find GroundHeatExchangerVertical object on GSHP plant loop.'
        end

        hvac.GSHP_HXDTDesign = UnitConversions.convert(plant_loop.sizingPlant.loopDesignTemperatureDifference, 'K', 'R')
        hvac.GSHP_HXCHWDesign = UnitConversions.convert(plant_loop.sizingPlant.designLoopExitTemperature, 'C', 'F')
        hvac.GSHP_HXHWDesign = UnitConversions.convert(plant_loop.minimumLoopTemperature, 'C', 'F')
        if hvac.GSHP_HXDTDesign.nil? || hvac.GSHP_HXCHWDesign.nil? || hvac.GSHP_HXHWDesign.nil?
          fail 'Could not find GSHP plant loop.'
        end

        hvac.GSHP_PumpPower = get_feature(equip, Constants.SizingInfoHVACPumpPower, 'double')

      elsif not htg_coil.nil?
        fail "Unexpected heating coil: #{htg_coil.name}."
      end

      # Supplemental heating
      if supp_htg_coil.is_a?(OpenStudio::Model::CoilHeatingElectric) || supp_htg_coil.is_a?(OpenStudio::Model::CoilHeatingGas)
        if supp_htg_coil.nominalCapacity.is_initialized
          hvac.FixedSuppHeatingCapacity = UnitConversions.convert(supp_htg_coil.nominalCapacity.get, 'W', 'ton')
        end

      elsif not supp_htg_coil.nil?
        fail "Unexpected supplemental heating coil: #{supp_htg_coil.name}."
      end
    end

    return hvacs
  end

  def self.get_2d_vector_from_CAP_FT_SPEC_curves(curves, num_speeds)
    vector = []
    curves.each do |curve|
      bi = curve.to_CurveBiquadratic.get
      c_si = [bi.coefficient1Constant, bi.coefficient2x, bi.coefficient3xPOW2, bi.coefficient4y, bi.coefficient5yPOW2, bi.coefficient6xTIMESY]
      vector << HVAC.convert_curve_biquadratic(c_si, curves_in_ip = false)
    end
    if (num_speeds > 1) && (vector.size == 1)
      # Repeat coefficients for each speed
      for i in 1..num_speeds
        vector << vector[0]
      end
    end
    return vector
  end

  def self.process_curve_fit(airFlowRate, capacity, temp)
    # TODO: Get rid of this curve by using ADP/BF calculations
    return 0 if capacity == 0

    capacity_tons = UnitConversions.convert(capacity, 'Btu/hr', 'ton')
    return MathTools.biquadratic(airFlowRate / capacity_tons, temp, @shr_biquadratic)
  end

  def self.get_sizing_speed(hvac)
    if hvac.NumSpeedsCooling > 1
      sizingSpeed = hvac.NumSpeedsCooling # Default
      sizingSpeed_Test = 10 # Initialize
      for speed in 0..(hvac.NumSpeedsCooling - 1)
        # Select curves for sizing using the speed with the capacity ratio closest to 1
        temp = (hvac.CapacityRatioCooling[speed] - 1).abs
        if temp <= sizingSpeed_Test
          sizingSpeed = speed
          sizingSpeed_Test = temp
        end
      end
      return sizingSpeed
    end
    return 0
  end

  def self.get_true_azimuth(azimuth)
    true_az = azimuth - 180.0
    if true_az < 0
      true_az += 360.0
    end
    return true_az
  end

  def self.get_space_ua_values(space_type, weather)
    if [HPXML::LocationLivingSpace, HPXML::LocationBasementConditioned].include? space_type
      fail 'Method should not be called for a conditioned space.'
    end

    space_UAs = { HPXML::LocationOutside => 0.0,
                  HPXML::LocationGround => 0.0,
                  HPXML::LocationLivingSpace => 0.0 }

    # Surface UAs
    (@hpxml.roofs + @hpxml.frame_floors + @hpxml.walls + @hpxml.foundation_walls).each do |surface|
      next unless ((space_type == surface.interior_adjacent_to && space_UAs.keys.include?(surface.exterior_adjacent_to)) ||
                   (space_type == surface.exterior_adjacent_to && space_UAs.keys.include?(surface.interior_adjacent_to)))

      if [surface.interior_adjacent_to, surface.exterior_adjacent_to].include? HPXML::LocationOutside
        space_UAs[HPXML::LocationOutside] += (1.0 / surface.insulation_assembly_r_value) * surface.area
      elsif [surface.interior_adjacent_to, surface.exterior_adjacent_to].include? HPXML::LocationLivingSpace
        space_UAs[HPXML::LocationLivingSpace] += (1.0 / surface.insulation_assembly_r_value) * surface.area
      elsif [surface.interior_adjacent_to, surface.exterior_adjacent_to].include? HPXML::LocationBasementConditioned
        space_UAs[HPXML::LocationLivingSpace] += (1.0 / surface.insulation_assembly_r_value) * surface.area
      elsif [surface.interior_adjacent_to, surface.exterior_adjacent_to].include? HPXML::LocationGround
        if surface.is_a? HPXML::FoundationWall
          u_wall_with_soil, u_wall_without_soil = get_foundation_wall_properties(surface)
          space_UAs[HPXML::LocationGround] += u_wall_without_soil * surface.area
        end
      end
    end

    # Infiltration UA
    infiltration_cfm = get_feature(@spaces[space_type].thermalZone.get, Constants.SizingInfoZoneInfiltrationCFM, 'double', false)
    infiltration_cfm = 0.0 if infiltration_cfm.nil?
    outside_air_density = UnitConversions.convert(weather.header.LocalPressure, 'atm', 'Btu/ft^3') / (Gas.Air.r * (weather.data.AnnualAvgDrybulb + 460.0))
    space_UAs['infil'] = infiltration_cfm * outside_air_density * Gas.Air.cp * UnitConversions.convert(1.0, 'hr', 'min')

    # Total UA
    total_UA = 0.0
    space_UAs.each do |ua_type, ua|
      total_UA += ua
    end
    space_UAs['total'] = total_UA
    return space_UAs
  end

  def self.calculate_space_design_temps(space_type, weather, conditioned_design_temp, design_db, ground_db, is_cooling_for_unvented_attic_roof_insulation = false)
    space_UAs = get_space_ua_values(space_type, weather)

    # Calculate space design temp from space UAs
    design_temp = nil
    if not is_cooling_for_unvented_attic_roof_insulation

      sum_uat = 0.0
      space_UAs.each do |ua_type, ua|
        if ua_type == HPXML::LocationGround
          sum_uat += ua * ground_db
        elsif (ua_type == HPXML::LocationOutside) || (ua_type == 'infil')
          sum_uat += ua * design_db
        elsif ua_type == HPXML::LocationLivingSpace
          sum_uat += ua * conditioned_design_temp
        elsif ua_type == 'total'
        # skip
        else
          fail "Unexpected space ua type: '#{ua_type}'."
        end
      end
      design_temp = sum_uat / space_UAs['total']

    else

      # Special case due to effect of solar

      # This number comes from the number from the Vented Attic
      # assumption, but assuming an unvented attic will be hotter
      # during the summer when insulation is at the ceiling level
      max_temp_rise = 50.0

      # Estimate from running a few cases in E+ and DOE2 since the
      # attic will always be a little warmer than the living space
      # when the roof is insulated
      min_temp_rise = 5.0

      max_cooling_temp = @conditioned_cool_design_temp + max_temp_rise
      min_cooling_temp = @conditioned_cool_design_temp + min_temp_rise

      ua_conditioned = 0.0
      ua_outside = 0.0
      space_UAs.each do |ua_type, ua|
        if (ua_type == HPXML::LocationOutside) || (ua_type == 'infil')
          ua_outside += ua
        elsif ua_type == HPXML::LocationLivingSpace
          ua_conditioned += ua
        elsif not ((ua_type == 'total') || (ua_type == HPXML::LocationGround))
          fail "Unexpected space ua type: '#{ua_type}'."
        end
      end
      percent_ua_conditioned = ua_conditioned / (ua_conditioned + ua_outside)
      design_temp = max_cooling_temp - percent_ua_conditioned * (max_cooling_temp - min_cooling_temp)

    end

    return design_temp
  end

  def self.calculate_scheduled_space_design_temps(space_type, setpoint, oa_db, gnd_db)
    space_values = Geometry.get_temperature_scheduled_space_values(space_type)
    design_temp = setpoint * space_values[:indoor_weight] + oa_db * space_values[:outdoor_weight] + gnd_db * space_values[:ground_weight]
    if not space_values[:temp_min].nil?
      design_temp = [design_temp, space_values[:temp_min]].max
    end
    return design_temp
  end

  def self.get_wall_group(wall)
    # Determine the wall Group Number (A - K = 1 - 11) for above-grade walls

    if wall.is_a? HPXML::RimJoist
      wall_type = HPXML::WallTypeWoodStud
    else
      wall_type = wall.wall_type
    end

    wall_ufactor = 1.0 / wall.insulation_assembly_r_value

    # The following correlations were estimated by analyzing MJ8 construction tables.
    if [HPXML::WallTypeWoodStud, HPXML::WallTypeSteelStud].include? wall_type
      if wall.insulation_cavity_r_value < 2
        wall_group = 1 # A
      elsif wall.insulation_cavity_r_value <= 11
        wall_group = 2 # B
      elsif wall.insulation_cavity_r_value <= 13
        wall_group = 3 # C
      elsif wall.insulation_cavity_r_value <= 15
        wall_group = 4 # D
      elsif wall.insulation_cavity_r_value <= 19
        wall_group = 5 # E
      elsif wall.insulation_cavity_r_value <= 21
        wall_group = 6 # F
      else
        wall_group = 7 # G
      end
      # Adjust the wall group for rigid foam insulation
      if (wall.insulation_continuous_r_value > 1) && (wall.insulation_continuous_r_value <= 7)
        if wall.insulation_cavity_r_value < 2
          wall_group += 2
        else
          wall_group += 4
        end
      elsif wall.insulation_continuous_r_value > 7
        if wall.insulation_cavity_r_value < 2
          wall_group += 4
        else
          wall_group += 6
        end
      end
      # Adjust the wall group for brick siding
      if wall.siding == HPXML::SidingTypeBrick
        if wall.insulation_cavity_r_value < 2
          wall_group += 4
        else
          wall_group += 6
        end
      end

    elsif wall_type == HPXML::WallTypeDoubleWoodStud
      wall_group = 10 # J (assumed since MJ8 does not include double stud constructions)
      if wall.siding == HPXML::SidingTypeBrick
        wall_group = 11 # K
      end

    elsif wall_type == HPXML::WallTypeSIP
      # Manual J refers to SIPs as Structural Foam Panel (SFP)
      if wall_ufactor >= (0.072 + 0.050) / 2
        if wall.siding == HPXML::SidingTypeBrick
          wall_group = 10 # J
        else
          wall_group = 7 # G
        end
      elsif wall_ufactor >= 0.050
        if wall.siding == HPXML::SidingTypeBrick
          wall_group = 11 # K
        else
          wall_group = 9 # I
        end
      else
        wall_group = 11 # K
      end

    elsif wall_type == HPXML::WallTypeCMU
      # Manual J uses the same wall group for filled or hollow block
      if wall.insulation_cavity_r_value < 2
        wall_group = 5  # E
      elsif wall.insulation_cavity_r_value <= 11
        wall_group = 8  # H
      elsif wall.insulation_cavity_r_value <= 13
        wall_group = 9  # I
      elsif wall.insulation_cavity_r_value <= 15
        wall_group = 9  # I
      elsif wall.insulation_cavity_r_value <= 19
        wall_group = 10 # J
      elsif wall.insulation_cavity_r_value <= 21
        wall_group = 11 # K
      else
        wall_group = 11 # K
      end
      # This is an estimate based on Table 4A - Construction Number 13
      wall_group += (wall.insulation_continuous_r_value / 3.0).floor # Group is increased by approximately 1 letter for each R3

    elsif [HPXML::WallTypeBrick, HPXML::WallTypeAdobe].include? wall_type
      # Two Courses Brick
      if wall_ufactor >= (0.218 + 0.179) / 2
        wall_group = 7  # G
      elsif wall_ufactor >= (0.152 + 0.132) / 2
        wall_group = 8  # H
      elsif wall_ufactor >= (0.117 + 0.079) / 2
        wall_group = 9  # I
      elsif wall_ufactor >= 0.079
        wall_group = 10 # J
      else
        wall_group = 11 # K
      end

    elsif wall_type == HPXML::WallTypeLog
      # Stacked Logs
      if wall_ufactor >= (0.103 + 0.091) / 2
        wall_group = 7  # G
      elsif wall_ufactor >= (0.091 + 0.082) / 2
        wall_group = 8  # H
      elsif wall_ufactor >= (0.074 + 0.068) / 2
        wall_group = 9  # I
      elsif wall_ufactor >= (0.068 + 0.063) / 2
        wall_group = 10 # J
      else
        wall_group = 11 # K
      end

    elsif [HPXML::WallTypeICF, HPXML::WallTypeConcrete, HPXML::WallTypeStrawBale, HPXML::WallTypeStone].include? wall_type
      wall_group = 11 # K

    end

    # Maximum wall group is K
    wall_group = [wall_group, 11].min

    return wall_group
  end

  def self.gshp_hx_pipe_rvalue(pipe_od, pipe_id, pipe_cond)
    # Thermal Resistance of Pipe
    return Math.log(pipe_od / pipe_id) / 2.0 / Math::PI / pipe_cond
  end

  def self.gshp_hxbore_ft_per_ton(weather, bore_spacing, ground_conductivity, spacing_type, grout_conductivity, bore_diameter, pipe_od, pipe_r_value, heating_eir, cooling_eir, chw_design, hw_design, design_delta_t)
    if spacing_type == 'b'
      beta_0 = 17.4427
      beta_1 = -0.6052
    elsif spacing_type == 'c'
      beta_0 = 21.9059
      beta_1 = -0.3796
    elsif spacing_type == 'as'
      beta_0 = 20.1004
      beta_1 = -0.94467
    end

    r_value_ground = Math.log(bore_spacing / bore_diameter * 12.0) / 2.0 / Math::PI / ground_conductivity
    r_value_grout = 1.0 / grout_conductivity / beta_0 / ((bore_diameter / pipe_od)**beta_1)
    r_value_bore = r_value_grout + pipe_r_value / 2.0 # Note: Convection resistance is negligible when calculated against Glhepro (Jeffrey D. Spitler, 2000)

    rtf_DesignMon_Heat = [0.25, (71.0 - weather.data.MonthlyAvgDrybulbs[0]) / @htd].max
    rtf_DesignMon_Cool = [0.25, (weather.data.MonthlyAvgDrybulbs[6] - 76.0) / @ctd].max

    nom_length_heat = (1.0 - heating_eir) * (r_value_bore + r_value_ground * rtf_DesignMon_Heat) / (weather.data.AnnualAvgDrybulb - (2.0 * hw_design - design_delta_t) / 2.0) * UnitConversions.convert(1.0, 'ton', 'Btu/hr')
    nom_length_cool = (1.0 + cooling_eir) * (r_value_bore + r_value_ground * rtf_DesignMon_Cool) / ((2.0 * chw_design + design_delta_t) / 2.0 - weather.data.AnnualAvgDrybulb) * UnitConversions.convert(1.0, 'ton', 'Btu/hr')

    return nom_length_heat, nom_length_cool
  end

  def self.gshp_gfnc_coeff(bore_config, num_bore_holes, spacing_to_depth_ratio)
    # Set GFNC coefficients
    gfnc_coeff = nil
    if bore_config == Constants.BoreConfigSingle
      gfnc_coeff = 2.681, 3.024, 3.320, 3.666, 3.963, 4.306, 4.645, 4.899, 5.222, 5.405, 5.531, 5.704, 5.821, 6.082, 6.304, 6.366, 6.422, 6.477, 6.520, 6.558, 6.591, 6.619, 6.640, 6.665, 6.893, 6.694, 6.715
    elsif bore_config == Constants.BoreConfigLine
      if num_bore_holes == 2
        if spacing_to_depth_ratio <= 0.02
          gfnc_coeff = 2.681, 3.043, 3.397, 3.9, 4.387, 5.005, 5.644, 6.137, 6.77, 7.131, 7.381, 7.722, 7.953, 8.462, 8.9, 9.022, 9.13, 9.238, 9.323, 9.396, 9.46, 9.515, 9.556, 9.604, 9.636, 9.652, 9.678
        elsif spacing_to_depth_ratio <= 0.03
          gfnc_coeff = 2.679, 3.024, 3.332, 3.734, 4.143, 4.691, 5.29, 5.756, 6.383, 6.741, 6.988, 7.326, 7.557, 8.058, 8.5, 8.622, 8.731, 8.839, 8.923, 8.997, 9.061, 9.115, 9.156, 9.203, 9.236, 9.252, 9.277
        elsif spacing_to_depth_ratio <= 0.05
          gfnc_coeff = 2.679, 3.023, 3.319, 3.668, 3.988, 4.416, 4.921, 5.323, 5.925, 6.27, 6.512, 6.844, 7.073, 7.574, 8.015, 8.137, 8.247, 8.354, 8.439, 8.511, 8.575, 8.629, 8.67, 8.718, 8.75, 8.765, 8.791
        elsif spacing_to_depth_ratio <= 0.1
          gfnc_coeff = 2.679, 3.023, 3.318, 3.664, 3.961, 4.31, 4.672, 4.919, 5.406, 5.711, 5.932, 6.246, 6.465, 6.945, 7.396, 7.52, 7.636, 7.746, 7.831, 7.905, 7.969, 8.024, 8.066, 8.113, 8.146, 8.161, 8.187
        else
          gfnc_coeff = 2.679, 3.023, 3.318, 3.664, 3.961, 4.306, 4.648, 4.835, 5.232, 5.489, 5.682, 5.964, 6.166, 6.65, 7.087, 7.208, 7.32, 7.433, 7.52, 7.595, 7.661, 7.717, 7.758, 7.806, 7.839, 7.855, 7.88
        end
      elsif num_bore_holes == 3
        if spacing_to_depth_ratio <= 0.02
          gfnc_coeff = 2.682, 3.05, 3.425, 3.992, 4.575, 5.366, 6.24, 6.939, 7.86, 8.39, 8.759, 9.263, 9.605, 10.358, 11.006, 11.185, 11.345, 11.503, 11.628, 11.736, 11.831, 11.911, 11.971, 12.041, 12.089, 12.112, 12.151
        elsif spacing_to_depth_ratio <= 0.03
          gfnc_coeff = 2.679, 3.025, 3.336, 3.758, 4.21, 4.855, 5.616, 6.243, 7.124, 7.639, 7.999, 8.493, 8.833, 9.568, 10.22, 10.399, 10.56, 10.718, 10.841, 10.949, 11.043, 11.122, 11.182, 11.252, 11.299, 11.322, 11.36
        elsif spacing_to_depth_ratio <= 0.05
          gfnc_coeff = 2.679, 3.023, 3.319, 3.67, 3.997, 4.454, 5.029, 5.517, 6.298, 6.768, 7.106, 7.578, 7.907, 8.629, 9.274, 9.452, 9.612, 9.769, 9.893, 9.999, 10.092, 10.171, 10.231, 10.3, 10.347, 10.37, 10.407
        elsif spacing_to_depth_ratio <= 0.1
          gfnc_coeff = 2.679, 3.023, 3.318, 3.664, 3.962, 4.311, 4.681, 4.942, 5.484, 5.844, 6.116, 6.518, 6.807, 7.453, 8.091, 8.269, 8.435, 8.595, 8.719, 8.826, 8.919, 8.999, 9.06, 9.128, 9.175, 9.198, 9.235
        else
          gfnc_coeff = 2.679, 3.023, 3.318, 3.664, 3.961, 4.306, 4.649, 4.836, 5.25, 5.53, 5.746, 6.076, 6.321, 6.924, 7.509, 7.678, 7.836, 7.997, 8.121, 8.229, 8.325, 8.405, 8.465, 8.535, 8.582, 8.605, 8.642
        end
      elsif num_bore_holes == 4
        if spacing_to_depth_ratio <= 0.02
          gfnc_coeff = 2.682, 3.054, 3.438, 4.039, 4.676, 5.575, 6.619, 7.487, 8.662, 9.35, 9.832, 10.492, 10.943, 11.935, 12.787, 13.022, 13.232, 13.44, 13.604, 13.745, 13.869, 13.975, 14.054, 14.145, 14.208, 14.238, 14.289
        elsif spacing_to_depth_ratio <= 0.03
          gfnc_coeff = 2.679, 3.025, 3.339, 3.77, 4.244, 4.941, 5.798, 6.539, 7.622, 8.273, 8.734, 9.373, 9.814, 10.777, 11.63, 11.864, 12.074, 12.282, 12.443, 12.584, 12.706, 12.81, 12.888, 12.979, 13.041, 13.071, 13.12
        elsif spacing_to_depth_ratio <= 0.05
          gfnc_coeff = 2.679, 3.023, 3.319, 3.671, 4.001, 4.474, 5.086, 5.62, 6.514, 7.075, 7.487, 8.075, 8.49, 9.418, 10.253, 10.484, 10.692, 10.897, 11.057, 11.195, 11.316, 11.419, 11.497, 11.587, 11.647, 11.677, 11.726
        elsif spacing_to_depth_ratio <= 0.1
          gfnc_coeff = 2.679, 3.023, 3.318, 3.664, 3.962, 4.311, 4.686, 4.953, 5.523, 5.913, 6.214, 6.67, 7.005, 7.78, 8.574, 8.798, 9.011, 9.215, 9.373, 9.512, 9.632, 9.735, 9.814, 9.903, 9.963, 9.993, 10.041
        else
          gfnc_coeff = 2.679, 3.023, 3.318, 3.664, 3.961, 4.306, 4.649, 4.837, 5.259, 5.55, 5.779, 6.133, 6.402, 7.084, 7.777, 7.983, 8.178, 8.379, 8.536, 8.672, 8.795, 8.898, 8.975, 9.064, 9.125, 9.155, 9.203
        end
      elsif num_bore_holes == 5
        if spacing_to_depth_ratio <= 0.02
          gfnc_coeff = 2.683, 3.056, 3.446, 4.067, 4.737, 5.709, 6.877, 7.879, 9.272, 10.103, 10.69, 11.499, 12.053, 13.278, 14.329, 14.618, 14.878, 15.134, 15.336, 15.51, 15.663, 15.792, 15.89, 16.002, 16.079, 16.117, 16.179
        elsif spacing_to_depth_ratio <= 0.03
          gfnc_coeff = 2.679, 3.025, 3.34, 3.777, 4.265, 4.993, 5.913, 6.735, 7.974, 8.737, 9.285, 10.054, 10.591, 11.768, 12.815, 13.103, 13.361, 13.616, 13.814, 13.987, 14.137, 14.264, 14.36, 14.471, 14.548, 14.584, 14.645
        elsif spacing_to_depth_ratio <= 0.05
          gfnc_coeff = 2.679, 3.023, 3.319, 3.671, 4.004, 4.485, 5.12, 5.683, 6.653, 7.279, 7.747, 8.427, 8.914, 10.024, 11.035, 11.316, 11.571, 11.82, 12.016, 12.185, 12.332, 12.458, 12.553, 12.663, 12.737, 12.773, 12.833
        elsif spacing_to_depth_ratio <= 0.1
          gfnc_coeff = 2.679, 3.023, 3.318, 3.664, 3.962, 4.312, 4.688, 4.96, 5.547, 5.955, 6.274, 6.764, 7.132, 8.002, 8.921, 9.186, 9.439, 9.683, 9.873, 10.041, 10.186, 10.311, 10.406, 10.514, 10.588, 10.624, 10.683
        else
          gfnc_coeff = 2.679, 3.023, 3.318, 3.664, 3.961, 4.306, 4.65, 4.837, 5.264, 5.562, 5.798, 6.168, 6.452, 7.186, 7.956, 8.191, 8.415, 8.649, 8.834, 8.995, 9.141, 9.265, 9.357, 9.465, 9.539, 9.575, 9.634
        end
      elsif num_bore_holes == 6
        if spacing_to_depth_ratio <= 0.02
          gfnc_coeff = 2.683, 3.057, 3.452, 4.086, 4.779, 5.8, 7.06, 8.162, 9.74, 10.701, 11.385, 12.334, 12.987, 14.439, 15.684, 16.027, 16.335, 16.638, 16.877, 17.083, 17.264, 17.417, 17.532, 17.665, 17.756, 17.801, 17.874
        elsif spacing_to_depth_ratio <= 0.03
          gfnc_coeff = 2.679, 3.025, 3.341, 3.782, 4.278, 5.029, 5.992, 6.87, 8.226, 9.081, 9.704, 10.59, 11.212, 12.596, 13.828, 14.168, 14.473, 14.773, 15.007, 15.211, 15.388, 15.538, 15.652, 15.783, 15.872, 15.916, 15.987
        elsif spacing_to_depth_ratio <= 0.05
          gfnc_coeff = 2.679, 3.023, 3.319, 3.671, 4.005, 4.493, 5.143, 5.726, 6.747, 7.42, 7.93, 8.681, 9.227, 10.5, 11.672, 12.001, 12.299, 12.591, 12.821, 13.019, 13.192, 13.34, 13.452, 13.581, 13.668, 13.71, 13.78
        elsif spacing_to_depth_ratio <= 0.1
          gfnc_coeff = 2.679, 3.023, 3.318, 3.664, 3.962, 4.312, 4.69, 4.964, 5.563, 5.983, 6.314, 6.828, 7.218, 8.159, 9.179, 9.479, 9.766, 10.045, 10.265, 10.458, 10.627, 10.773, 10.883, 11.01, 11.096, 11.138, 11.207
        else
          gfnc_coeff = 2.679, 3.023, 3.318, 3.664, 3.961, 4.306, 4.65, 4.838, 5.268, 5.57, 5.811, 6.191, 6.485, 7.256, 8.082, 8.339, 8.586, 8.848, 9.055, 9.238, 9.404, 9.546, 9.653, 9.778, 9.864, 9.907, 9.976
        end
      elsif num_bore_holes == 7
        if spacing_to_depth_ratio <= 0.02
          gfnc_coeff = 2.683, 3.058, 3.456, 4.1, 4.809, 5.867, 7.195, 8.38, 10.114, 11.189, 11.961, 13.04, 13.786, 15.456, 16.89, 17.286, 17.64, 17.989, 18.264, 18.501, 18.709, 18.886, 19.019, 19.172, 19.276, 19.328, 19.412
        elsif spacing_to_depth_ratio <= 0.03
          gfnc_coeff = 2.679, 3.025, 3.342, 3.785, 4.288, 5.054, 6.05, 6.969, 8.418, 9.349, 10.036, 11.023, 11.724, 13.296, 14.706, 15.096, 15.446, 15.791, 16.059, 16.293, 16.497, 16.668, 16.799, 16.949, 17.052, 17.102, 17.183
        elsif spacing_to_depth_ratio <= 0.05
          gfnc_coeff = 2.679, 3.023, 3.319, 3.672, 4.007, 4.499, 5.159, 5.756, 6.816, 7.524, 8.066, 8.874, 9.469, 10.881, 12.2, 12.573, 12.912, 13.245, 13.508, 13.734, 13.932, 14.1, 14.228, 14.376, 14.475, 14.524, 14.604
        elsif spacing_to_depth_ratio <= 0.1
          gfnc_coeff = 2.679, 3.023, 3.318, 3.664, 3.962, 4.312, 4.691, 4.967, 5.574, 6.003, 6.343, 6.874, 7.28, 8.276, 9.377, 9.706, 10.022, 10.333, 10.578, 10.795, 10.985, 11.15, 11.276, 11.419, 11.518, 11.565, 11.644
        else
          gfnc_coeff = 2.679, 3.023, 3.318, 3.664, 3.961, 4.306, 4.65, 4.838, 5.27, 5.576, 5.821, 6.208, 6.509, 7.307, 8.175, 8.449, 8.715, 8.998, 9.224, 9.426, 9.61, 9.768, 9.887, 10.028, 10.126, 10.174, 10.252
        end
      elsif num_bore_holes == 8
        if spacing_to_depth_ratio <= 0.02
          gfnc_coeff = 2.683, 3.059, 3.459, 4.11, 4.832, 5.918, 7.3, 8.55, 10.416, 11.59, 12.442, 13.641, 14.475, 16.351, 17.97, 18.417, 18.817, 19.211, 19.522, 19.789, 20.024, 20.223, 20.373, 20.546, 20.664, 20.721, 20.816
        elsif spacing_to_depth_ratio <= 0.03
          gfnc_coeff = 2.679, 3.025, 3.342, 3.788, 4.295, 5.073, 6.093, 7.045, 8.567, 9.56, 10.301, 11.376, 12.147, 13.892, 15.472, 15.911, 16.304, 16.692, 16.993, 17.257, 17.486, 17.679, 17.826, 17.995, 18.111, 18.167, 18.259
        elsif spacing_to_depth_ratio <= 0.05
          gfnc_coeff = 2.679, 3.023, 3.319, 3.672, 4.008, 4.503, 5.171, 5.779, 6.868, 7.603, 8.17, 9.024, 9.659, 11.187, 12.64, 13.055, 13.432, 13.804, 14.098, 14.351, 14.573, 14.762, 14.905, 15.07, 15.182, 15.237, 15.326
        elsif spacing_to_depth_ratio <= 0.1
          gfnc_coeff = 2.679, 3.023, 3.318, 3.664, 3.962, 4.312, 4.692, 4.97, 5.583, 6.018, 6.364, 6.909, 7.327, 8.366, 9.531, 9.883, 10.225, 10.562, 10.83, 11.069, 11.28, 11.463, 11.602, 11.762, 11.872, 11.925, 12.013
        else
          gfnc_coeff = 2.679, 3.023, 3.318, 3.664, 3.961, 4.306, 4.65, 4.838, 5.272, 5.58, 5.828, 6.22, 6.527, 7.345, 8.246, 8.533, 8.814, 9.114, 9.356, 9.573, 9.772, 9.944, 10.076, 10.231, 10.34, 10.393, 10.481
        end
      elsif num_bore_holes == 9
        if spacing_to_depth_ratio <= 0.02
          gfnc_coeff = 2.683, 3.06, 3.461, 4.118, 4.849, 5.958, 7.383, 8.687, 10.665, 11.927, 12.851, 14.159, 15.075, 17.149, 18.947, 19.443, 19.888, 20.326, 20.672, 20.969, 21.23, 21.452, 21.618, 21.81, 21.941, 22.005, 22.11
        elsif spacing_to_depth_ratio <= 0.03
          gfnc_coeff = 2.679, 3.025, 3.342, 3.79, 4.301, 5.088, 6.127, 7.105, 8.686, 9.732, 10.519, 11.671, 12.504, 14.408, 16.149, 16.633, 17.069, 17.499, 17.833, 18.125, 18.379, 18.593, 18.756, 18.943, 19.071, 19.133, 19.235
        elsif spacing_to_depth_ratio <= 0.05
          gfnc_coeff = 2.679, 3.023, 3.319, 3.672, 4.008, 4.506, 5.181, 5.797, 6.909, 7.665, 8.253, 9.144, 9.813, 11.441, 13.015, 13.468, 13.881, 14.29, 14.613, 14.892, 15.136, 15.345, 15.503, 15.686, 15.809, 15.87, 15.969
        elsif spacing_to_depth_ratio <= 0.1
          gfnc_coeff = 2.679, 3.023, 3.318, 3.664, 3.962, 4.312, 4.693, 4.972, 5.589, 6.03, 6.381, 6.936, 7.364, 8.436, 9.655, 10.027, 10.391, 10.751, 11.04, 11.298, 11.527, 11.726, 11.879, 12.054, 12.175, 12.234, 12.331
        else
          gfnc_coeff = 2.679, 3.023, 3.318, 3.664, 3.961, 4.306, 4.65, 4.838, 5.273, 5.584, 5.833, 6.23, 6.541, 7.375, 8.302, 8.6, 8.892, 9.208, 9.463, 9.692, 9.905, 10.089, 10.231, 10.4, 10.518, 10.576, 10.673
        end
      elsif num_bore_holes == 10
        if spacing_to_depth_ratio <= 0.02
          gfnc_coeff = 2.683, 3.06, 3.463, 4.125, 4.863, 5.99, 7.45, 8.799, 10.872, 12.211, 13.197, 14.605, 15.598, 17.863, 19.834, 20.379, 20.867, 21.348, 21.728, 22.055, 22.342, 22.585, 22.767, 22.978, 23.122, 23.192, 23.307
        elsif spacing_to_depth_ratio <= 0.03
          gfnc_coeff = 2.679, 3.026, 3.343, 3.792, 4.306, 5.1, 6.154, 7.153, 8.784, 9.873, 10.699, 11.918, 12.805, 14.857, 16.749, 17.278, 17.755, 18.225, 18.591, 18.91, 19.189, 19.423, 19.601, 19.807, 19.947, 20.015, 20.126
        elsif spacing_to_depth_ratio <= 0.05
          gfnc_coeff = 2.679, 3.023, 3.319, 3.672, 4.009, 4.509, 5.189, 5.812, 6.942, 7.716, 8.32, 9.242, 9.939, 11.654, 13.336, 13.824, 14.271, 14.714, 15.065, 15.368, 15.635, 15.863, 16.036, 16.235, 16.37, 16.435, 16.544
        elsif spacing_to_depth_ratio <= 0.1
          gfnc_coeff = 2.679, 3.023, 3.318, 3.664, 3.962, 4.312, 4.694, 4.973, 5.595, 6.039, 6.395, 6.958, 7.394, 8.493, 9.757, 10.146, 10.528, 10.909, 11.215, 11.491, 11.736, 11.951, 12.116, 12.306, 12.437, 12.501, 12.607
        else
          gfnc_coeff = 2.679, 3.023, 3.318, 3.664, 3.961, 4.306, 4.65, 4.838, 5.275, 5.587, 5.837, 6.238, 6.552, 7.399, 8.347, 8.654, 8.956, 9.283, 9.549, 9.79, 10.014, 10.209, 10.36, 10.541, 10.669, 10.732, 10.837
        end
      end
    elsif bore_config == Constants.BoreConfigLconfig
      if num_bore_holes == 3
        if spacing_to_depth_ratio <= 0.02
          gfnc_coeff = 2.682, 3.052, 3.435, 4.036, 4.668, 5.519, 6.435, 7.155, 8.091, 8.626, 8.997, 9.504, 9.847, 10.605, 11.256, 11.434, 11.596, 11.755, 11.88, 11.988, 12.083, 12.163, 12.224, 12.294, 12.342, 12.365, 12.405
        elsif spacing_to_depth_ratio <= 0.03
          gfnc_coeff = 2.679, 3.025, 3.337, 3.767, 4.242, 4.937, 5.754, 6.419, 7.33, 7.856, 8.221, 8.721, 9.063, 9.818, 10.463, 10.641, 10.801, 10.959, 11.084, 11.191, 11.285, 11.365, 11.425, 11.495, 11.542, 11.565, 11.603
        elsif spacing_to_depth_ratio <= 0.05
          gfnc_coeff = 2.679, 3.023, 3.319, 3.67, 3.999, 4.472, 5.089, 5.615, 6.449, 6.942, 7.292, 7.777, 8.111, 8.847, 9.497, 9.674, 9.836, 9.993, 10.117, 10.224, 10.317, 10.397, 10.457, 10.525, 10.573, 10.595, 10.633
        elsif spacing_to_depth_ratio <= 0.1
          gfnc_coeff = 2.679, 3.023, 3.318, 3.664, 3.962, 4.311, 4.684, 4.95, 5.525, 5.915, 6.209, 6.64, 6.946, 7.645, 8.289, 8.466, 8.63, 8.787, 8.912, 9.018, 9.112, 9.192, 9.251, 9.32, 9.367, 9.39, 9.427
        else
          gfnc_coeff = 2.679, 3.023, 3.318, 3.664, 3.961, 4.306, 4.649, 4.836, 5.255, 5.547, 5.777, 6.132, 6.397, 7.069, 7.673, 7.848, 8.005, 8.161, 8.29, 8.397, 8.492, 8.571, 8.631, 8.7, 8.748, 8.771, 8.808
        end
      elsif num_bore_holes == 4
        if spacing_to_depth_ratio <= 0.02
          gfnc_coeff = 2.683, 3.055, 3.446, 4.075, 4.759, 5.729, 6.841, 7.753, 8.96, 9.659, 10.147, 10.813, 11.266, 12.265, 13.122, 13.356, 13.569, 13.778, 13.942, 14.084, 14.208, 14.314, 14.393, 14.485, 14.548, 14.579, 14.63
        elsif spacing_to_depth_ratio <= 0.03
          gfnc_coeff = 2.679, 3.025, 3.339, 3.777, 4.27, 5.015, 5.945, 6.739, 7.875, 8.547, 9.018, 9.668, 10.116, 11.107, 11.953, 12.186, 12.395, 12.603, 12.766, 12.906, 13.029, 13.133, 13.212, 13.303, 13.365, 13.395, 13.445
        elsif spacing_to_depth_ratio <= 0.05
          gfnc_coeff = 2.679, 3.023, 3.319, 3.671, 4.003, 4.488, 5.137, 5.713, 6.678, 7.274, 7.707, 8.319, 8.747, 9.698, 10.543, 10.774, 10.984, 11.19, 11.351, 11.49, 11.612, 11.715, 11.793, 11.882, 11.944, 11.974, 12.022
        elsif spacing_to_depth_ratio <= 0.1
          gfnc_coeff = 2.679, 3.023, 3.318, 3.664, 3.962, 4.311, 4.688, 4.959, 5.558, 5.976, 6.302, 6.794, 7.155, 8.008, 8.819, 9.044, 9.255, 9.456, 9.618, 9.755, 9.877, 9.98, 10.057, 10.146, 10.207, 10.236, 10.285
        else
          gfnc_coeff = 2.679, 3.023, 3.318, 3.664, 3.961, 4.306, 4.649, 4.837, 5.263, 5.563, 5.804, 6.183, 6.473, 7.243, 7.969, 8.185, 8.382, 8.58, 8.743, 8.88, 9.001, 9.104, 9.181, 9.27, 9.332, 9.361, 9.409
        end
      elsif num_bore_holes == 5
        if spacing_to_depth_ratio <= 0.02
          gfnc_coeff = 2.683, 3.057, 3.453, 4.097, 4.806, 5.842, 7.083, 8.14, 9.579, 10.427, 11.023, 11.841, 12.399, 13.633, 14.691, 14.98, 15.242, 15.499, 15.701, 15.877, 16.03, 16.159, 16.257, 16.37, 16.448, 16.485, 16.549
        elsif spacing_to_depth_ratio <= 0.03
          gfnc_coeff = 2.679, 3.025, 3.34, 3.783, 4.285, 5.054, 6.038, 6.915, 8.219, 9.012, 9.576, 10.362, 10.907, 12.121, 13.161, 13.448, 13.705, 13.96, 14.16, 14.332, 14.483, 14.61, 14.707, 14.819, 14.895, 14.932, 14.993
        elsif spacing_to_depth_ratio <= 0.05
          gfnc_coeff = 2.679, 3.023, 3.319, 3.671, 4.005, 4.497, 5.162, 5.76, 6.796, 7.461, 7.954, 8.665, 9.17, 10.31, 11.338, 11.62, 11.877, 12.127, 12.324, 12.494, 12.643, 12.77, 12.865, 12.974, 13.049, 13.085, 13.145
        elsif spacing_to_depth_ratio <= 0.1
          gfnc_coeff = 2.679, 3.023, 3.318, 3.664, 3.962, 4.312, 4.69, 4.964, 5.575, 6.006, 6.347, 6.871, 7.263, 8.219, 9.164, 9.432, 9.684, 9.926, 10.121, 10.287, 10.434, 10.56, 10.654, 10.762, 10.836, 10.872, 10.93
        else
          gfnc_coeff = 2.679, 3.023, 3.318, 3.664, 3.961, 4.306, 4.65, 4.837, 5.267, 5.573, 5.819, 6.208, 6.51, 7.33, 8.136, 8.384, 8.613, 8.844, 9.037, 9.2, 9.345, 9.468, 9.562, 9.67, 9.744, 9.78, 9.839
        end
      elsif num_bore_holes == 6
        if spacing_to_depth_ratio <= 0.02
          gfnc_coeff = 2.683, 3.058, 3.457, 4.111, 4.837, 5.916, 7.247, 8.41, 10.042, 11.024, 11.72, 12.681, 13.339, 14.799, 16.054, 16.396, 16.706, 17.011, 17.25, 17.458, 17.639, 17.792, 17.907, 18.041, 18.133, 18.177, 18.253
        elsif spacing_to_depth_ratio <= 0.03
          gfnc_coeff = 2.679, 3.025, 3.341, 3.786, 4.296, 5.08, 6.099, 7.031, 8.456, 9.346, 9.988, 10.894, 11.528, 12.951, 14.177, 14.516, 14.819, 15.12, 15.357, 15.56, 15.737, 15.888, 16.002, 16.134, 16.223, 16.267, 16.338
        elsif spacing_to_depth_ratio <= 0.05
          gfnc_coeff = 2.679, 3.023, 3.319, 3.671, 4.007, 4.503, 5.178, 5.791, 6.872, 7.583, 8.119, 8.905, 9.472, 10.774, 11.969, 12.3, 12.6, 12.895, 13.126, 13.326, 13.501, 13.649, 13.761, 13.89, 13.977, 14.02, 14.09
        elsif spacing_to_depth_ratio <= 0.1
          gfnc_coeff = 2.679, 3.023, 3.318, 3.664, 3.962, 4.312, 4.691, 4.968, 5.586, 6.026, 6.375, 6.919, 7.331, 8.357, 9.407, 9.71, 9.997, 10.275, 10.501, 10.694, 10.865, 11.011, 11.121, 11.247, 11.334, 11.376, 11.445
        else
          gfnc_coeff = 2.679, 3.023, 3.318, 3.664, 3.961, 4.306, 4.65, 4.838, 5.27, 5.579, 5.828, 6.225, 6.535, 7.384, 8.244, 8.515, 8.768, 9.026, 9.244, 9.428, 9.595, 9.737, 9.845, 9.97, 10.057, 10.099, 10.168
        end
      end
    elsif bore_config == Constants.BoreConfigL2config
      if num_bore_holes == 8
        if spacing_to_depth_ratio <= 0.02
          gfnc_coeff = 2.685, 3.078, 3.547, 4.438, 5.521, 7.194, 9.237, 10.973, 13.311, 14.677, 15.634, 16.942, 17.831, 19.791, 21.462, 21.917, 22.329, 22.734, 23.052, 23.328, 23.568, 23.772, 23.925, 24.102, 24.224, 24.283, 24.384
        elsif spacing_to_depth_ratio <= 0.03
          gfnc_coeff = 2.679, 3.027, 3.354, 3.866, 4.534, 5.682, 7.271, 8.709, 10.845, 12.134, 13.046, 14.308, 15.177, 17.106, 18.741, 19.19, 19.592, 19.989, 20.303, 20.57, 20.805, 21.004, 21.155, 21.328, 21.446, 21.504, 21.598
        elsif spacing_to_depth_ratio <= 0.05
          gfnc_coeff = 2.679, 3.023, 3.319, 3.676, 4.034, 4.639, 5.587, 6.514, 8.195, 9.283, 10.09, 11.244, 12.058, 13.88, 15.491, 15.931, 16.328, 16.716, 17.02, 17.282, 17.511, 17.706, 17.852, 18.019, 18.134, 18.19, 18.281
        elsif spacing_to_depth_ratio <= 0.1
          gfnc_coeff = 2.679, 3.023, 3.318, 3.664, 3.962, 4.315, 4.72, 5.041, 5.874, 6.525, 7.06, 7.904, 8.541, 10.093, 11.598, 12.018, 12.41, 12.784, 13.084, 13.338, 13.562, 13.753, 13.895, 14.058, 14.169, 14.223, 14.312
        else
          gfnc_coeff = 2.679, 3.023, 3.318, 3.664, 3.961, 4.307, 4.653, 4.842, 5.325, 5.717, 6.058, 6.635, 7.104, 8.419, 9.714, 10.108, 10.471, 10.834, 11.135, 11.387, 11.61, 11.798, 11.94, 12.103, 12.215, 12.268, 12.356
        end
      elsif num_bore_holes == 10
        if spacing_to_depth_ratio <= 0.02
          gfnc_coeff = 2.685, 3.08, 3.556, 4.475, 5.611, 7.422, 9.726, 11.745, 14.538, 16.199, 17.369, 18.975, 20.071, 22.489, 24.551, 25.111, 25.619, 26.118, 26.509, 26.848, 27.143, 27.393, 27.582, 27.8, 27.949, 28.022, 28.146
        elsif spacing_to_depth_ratio <= 0.03
          gfnc_coeff = 2.679, 3.027, 3.356, 3.874, 4.559, 5.758, 7.466, 9.07, 11.535, 13.06, 14.153, 15.679, 16.739, 19.101, 21.106, 21.657, 22.15, 22.637, 23.021, 23.348, 23.635, 23.879, 24.063, 24.275, 24.42, 24.49, 24.605
        elsif spacing_to_depth_ratio <= 0.05
          gfnc_coeff = 2.679, 3.023, 3.319, 3.676, 4.037, 4.653, 5.634, 6.61, 8.44, 9.664, 10.589, 11.936, 12.899, 15.086, 17.041, 17.575, 18.058, 18.53, 18.9, 19.218, 19.496, 19.733, 19.91, 20.113, 20.252, 20.32, 20.431
        elsif spacing_to_depth_ratio <= 0.1
          gfnc_coeff = 2.679, 3.023, 3.318, 3.664, 3.962, 4.315, 4.723, 5.048, 5.904, 6.584, 7.151, 8.062, 8.764, 10.521, 12.281, 12.779, 13.246, 13.694, 14.054, 14.36, 14.629, 14.859, 15.03, 15.226, 15.36, 15.425, 15.531
        else
          gfnc_coeff = 2.679, 3.023, 3.318, 3.664, 3.961, 4.307, 4.653, 4.842, 5.331, 5.731, 6.083, 6.683, 7.178, 8.6, 10.054, 10.508, 10.929, 11.356, 11.711, 12.009, 12.275, 12.5, 12.671, 12.866, 13, 13.064, 13.17
        end
      end
    elsif bore_config == Constants.BoreConfigUconfig
      if num_bore_holes == 5
        if spacing_to_depth_ratio <= 0.02
          gfnc_coeff = 2.683, 3.057, 3.46, 4.134, 4.902, 6.038, 7.383, 8.503, 9.995, 10.861, 11.467, 12.294, 12.857, 14.098, 15.16, 15.449, 15.712, 15.97, 16.173, 16.349, 16.503, 16.633, 16.731, 16.844, 16.922, 16.96, 17.024
        elsif spacing_to_depth_ratio <= 0.03
          gfnc_coeff = 2.679, 3.025, 3.341, 3.789, 4.31, 5.136, 6.219, 7.172, 8.56, 9.387, 9.97, 10.774, 11.328, 12.556, 13.601, 13.889, 14.147, 14.403, 14.604, 14.777, 14.927, 15.056, 15.153, 15.265, 15.341, 15.378, 15.439
        elsif spacing_to_depth_ratio <= 0.05
          gfnc_coeff = 2.679, 3.023, 3.319, 3.671, 4.007, 4.51, 5.213, 5.864, 6.998, 7.717, 8.244, 8.993, 9.518, 10.69, 11.73, 12.015, 12.273, 12.525, 12.723, 12.893, 13.043, 13.17, 13.265, 13.374, 13.449, 13.486, 13.546
        elsif spacing_to_depth_ratio <= 0.1
          gfnc_coeff = 2.679, 3.023, 3.318, 3.664, 3.962, 4.312, 4.692, 4.969, 5.607, 6.072, 6.444, 7.018, 7.446, 8.474, 9.462, 9.737, 9.995, 10.241, 10.438, 10.606, 10.754, 10.88, 10.975, 11.083, 11.157, 11.193, 11.252
        else
          gfnc_coeff = 2.679, 3.023, 3.318, 3.664, 3.961, 4.306, 4.65, 4.838, 5.27, 5.585, 5.843, 6.26, 6.588, 7.486, 8.353, 8.614, 8.854, 9.095, 9.294, 9.46, 9.608, 9.733, 9.828, 9.936, 10.011, 10.047, 10.106
        end
      elsif num_bore_holes == 7
        if spacing_to_depth_ratio <= 0.02
          gfnc_coeff = 2.683, 3.059, 3.467, 4.164, 4.994, 6.319, 8.011, 9.482, 11.494, 12.679, 13.511, 14.651, 15.427, 17.139, 18.601, 18.999, 19.359, 19.714, 19.992, 20.233, 20.443, 20.621, 20.755, 20.91, 21.017, 21.069, 21.156
        elsif spacing_to_depth_ratio <= 0.03
          gfnc_coeff = 2.679, 3.025, 3.342, 3.795, 4.329, 5.214, 6.465, 7.635, 9.435, 10.54, 11.327, 12.421, 13.178, 14.861, 16.292, 16.685, 17.038, 17.386, 17.661, 17.896, 18.101, 18.276, 18.408, 18.56, 18.663, 18.714, 18.797
        elsif spacing_to_depth_ratio <= 0.05
          gfnc_coeff = 2.679, 3.023, 3.319, 3.672, 4.009, 4.519, 5.253, 5.965, 7.304, 8.204, 8.882, 9.866, 10.566, 12.145, 13.555, 13.941, 14.29, 14.631, 14.899, 15.129, 15.331, 15.502, 15.631, 15.778, 15.879, 15.928, 16.009
        elsif spacing_to_depth_ratio <= 0.1
          gfnc_coeff = 2.679, 3.023, 3.318, 3.664, 3.962, 4.312, 4.694, 4.975, 5.629, 6.127, 6.54, 7.207, 7.723, 9.019, 10.314, 10.68, 11.023, 11.352, 11.617, 11.842, 12.04, 12.209, 12.335, 12.48, 12.579, 12.627, 12.705
        else
          gfnc_coeff = 2.679, 3.023, 3.318, 3.664, 3.961, 4.306, 4.65, 4.838, 5.275, 5.595, 5.861, 6.304, 6.665, 7.709, 8.785, 9.121, 9.434, 9.749, 10.013, 10.233, 10.43, 10.597, 10.723, 10.868, 10.967, 11.015, 11.094
        end
      elsif num_bore_holes == 9
        if spacing_to_depth_ratio <= 0.02
          gfnc_coeff = 2.683, 3.061, 3.47, 4.178, 5.039, 6.472, 8.405, 10.147, 12.609, 14.086, 15.131, 16.568, 17.55, 19.72, 21.571, 22.073, 22.529, 22.976, 23.327, 23.632, 23.896, 24.121, 24.29, 24.485, 24.619, 24.684, 24.795
        elsif spacing_to_depth_ratio <= 0.03
          gfnc_coeff = 2.679, 3.025, 3.343, 3.798, 4.338, 5.248, 6.588, 7.902, 10.018, 11.355, 12.321, 13.679, 14.625, 16.74, 18.541, 19.036, 19.478, 19.916, 20.261, 20.555, 20.812, 21.031, 21.197, 21.387, 21.517, 21.58, 21.683
        elsif spacing_to_depth_ratio <= 0.05
          gfnc_coeff = 2.679, 3.023, 3.319, 3.672, 4.01, 4.524, 5.27, 6.01, 7.467, 8.489, 9.281, 10.452, 11.299, 13.241, 14.995, 15.476, 15.912, 16.337, 16.67, 16.957, 17.208, 17.421, 17.581, 17.764, 17.889, 17.95, 18.05
        elsif spacing_to_depth_ratio <= 0.1
          gfnc_coeff = 2.679, 3.023, 3.318, 3.664, 3.962, 4.312, 4.695, 4.977, 5.639, 6.15, 6.583, 7.298, 7.869, 9.356, 10.902, 11.347, 11.766, 12.169, 12.495, 12.772, 13.017, 13.225, 13.381, 13.559, 13.681, 13.74, 13.837
        else
          gfnc_coeff = 2.679, 3.023, 3.318, 3.664, 3.961, 4.306, 4.65, 4.838, 5.277, 5.6, 5.87, 6.322, 6.698, 7.823, 9.044, 9.438, 9.809, 10.188, 10.506, 10.774, 11.015, 11.219, 11.374, 11.552, 11.674, 11.733, 11.83
        end
      end
    elsif bore_config == Constants.BoreConfigOpenRectangle
      if num_bore_holes == 8
        if spacing_to_depth_ratio <= 0.02
          gfnc_coeff = 2.684, 3.066, 3.497, 4.275, 5.229, 6.767, 8.724, 10.417, 12.723, 14.079, 15.03, 16.332, 17.217, 19.17, 20.835, 21.288, 21.698, 22.101, 22.417, 22.692, 22.931, 23.133, 23.286, 23.462, 23.583, 23.642, 23.742
        elsif spacing_to_depth_ratio <= 0.03
          gfnc_coeff = 2.679, 3.026, 3.347, 3.821, 4.409, 5.418, 6.87, 8.226, 10.299, 11.565, 12.466, 13.716, 14.58, 16.498, 18.125, 18.572, 18.972, 19.368, 19.679, 19.946, 20.179, 20.376, 20.527, 20.699, 20.816, 20.874, 20.967
        elsif spacing_to_depth_ratio <= 0.05
          gfnc_coeff = 2.679, 3.023, 3.319, 3.673, 4.018, 4.564, 5.389, 6.21, 7.763, 8.801, 9.582, 10.709, 11.51, 13.311, 14.912, 15.349, 15.744, 16.13, 16.432, 16.693, 16.921, 17.114, 17.259, 17.426, 17.54, 17.595, 17.686
        elsif spacing_to_depth_ratio <= 0.1
          gfnc_coeff = 2.679, 3.023, 3.318, 3.664, 3.962, 4.313, 4.704, 4.999, 5.725, 6.294, 6.771, 7.543, 8.14, 9.629, 11.105, 11.52, 11.908, 12.28, 12.578, 12.831, 13.054, 13.244, 13.386, 13.548, 13.659, 13.712, 13.8
        else
          gfnc_coeff = 2.679, 3.023, 3.318, 3.664, 3.961, 4.306, 4.651, 4.839, 5.293, 5.641, 5.938, 6.44, 6.856, 8.062, 9.297, 9.681, 10.036, 10.394, 10.692, 10.941, 11.163, 11.35, 11.492, 11.654, 11.766, 11.819, 11.907
        end
      elsif num_bore_holes == 10
        if spacing_to_depth_ratio <= 0.02
          gfnc_coeff = 2.684, 3.066, 3.494, 4.262, 5.213, 6.81, 8.965, 10.906, 13.643, 15.283, 16.443, 18.038, 19.126, 21.532, 23.581, 24.138, 24.642, 25.137, 25.525, 25.862, 26.155, 26.403, 26.59, 26.806, 26.955, 27.027, 27.149
        elsif spacing_to_depth_ratio <= 0.03
          gfnc_coeff = 2.679, 3.026, 3.346, 3.818, 4.399, 5.4, 6.889, 8.358, 10.713, 12.198, 13.27, 14.776, 15.824, 18.167, 20.158, 20.704, 21.194, 21.677, 22.057, 22.382, 22.666, 22.907, 23.09, 23.3, 23.443, 23.513, 23.627
        elsif spacing_to_depth_ratio <= 0.05
          gfnc_coeff = 2.679, 3.023, 3.319, 3.673, 4.018, 4.559, 5.374, 6.193, 7.814, 8.951, 9.831, 11.13, 12.069, 14.219, 16.154, 16.684, 17.164, 17.631, 17.998, 18.314, 18.59, 18.824, 19, 19.201, 19.338, 19.405, 19.515
        elsif spacing_to_depth_ratio <= 0.1
          gfnc_coeff = 2.679, 3.023, 3.318, 3.664, 3.962, 4.313, 4.703, 4.996, 5.712, 6.275, 6.755, 7.549, 8.183, 9.832, 11.54, 12.029, 12.49, 12.933, 13.29, 13.594, 13.862, 14.09, 14.26, 14.455, 14.588, 14.652, 14.758
        else
          gfnc_coeff = 2.679, 3.023, 3.318, 3.664, 3.961, 4.306, 4.651, 4.839, 5.292, 5.636, 5.928, 6.425, 6.841, 8.089, 9.44, 9.875, 10.284, 10.7, 11.05, 11.344, 11.608, 11.831, 12.001, 12.196, 12.329, 12.393, 12.499
        end
      end
    elsif bore_config == Constants.BoreConfigRectangle
      if num_bore_holes == 4
        if spacing_to_depth_ratio <= 0.02
          gfnc_coeff = 2.684, 3.066, 3.493, 4.223, 5.025, 6.131, 7.338, 8.291, 9.533, 10.244, 10.737, 11.409, 11.865, 12.869, 13.73, 13.965, 14.178, 14.388, 14.553, 14.696, 14.821, 14.927, 15.007, 15.099, 15.162, 15.193, 15.245
        elsif spacing_to_depth_ratio <= 0.03
          gfnc_coeff = 2.679, 3.026, 3.347, 3.818, 4.383, 5.255, 6.314, 7.188, 8.392, 9.087, 9.571, 10.233, 10.686, 11.685, 12.536, 12.77, 12.98, 13.189, 13.353, 13.494, 13.617, 13.721, 13.801, 13.892, 13.955, 13.985, 14.035
        elsif spacing_to_depth_ratio <= 0.05
          gfnc_coeff = 2.679, 3.023, 3.319, 3.673, 4.018, 4.555, 5.313, 5.984, 7.069, 7.717, 8.177, 8.817, 9.258, 10.229, 11.083, 11.316, 11.527, 11.733, 11.895, 12.035, 12.157, 12.261, 12.339, 12.429, 12.491, 12.521, 12.57
        elsif spacing_to_depth_ratio <= 0.1
          gfnc_coeff = 2.679, 3.023, 3.318, 3.664, 3.962, 4.313, 4.703, 4.998, 5.69, 6.18, 6.557, 7.115, 7.514, 8.428, 9.27, 9.501, 9.715, 9.92, 10.083, 10.221, 10.343, 10.447, 10.525, 10.614, 10.675, 10.704, 10.753
        else
          gfnc_coeff = 2.679, 3.023, 3.318, 3.664, 3.961, 4.306, 4.651, 4.839, 5.293, 5.633, 5.913, 6.355, 6.693, 7.559, 8.343, 8.57, 8.776, 8.979, 9.147, 9.286, 9.409, 9.512, 9.59, 9.68, 9.741, 9.771, 9.819
        end
      elsif num_bore_holes == 6
        if spacing_to_depth_ratio <= 0.02
          gfnc_coeff = 2.684, 3.074, 3.526, 4.349, 5.308, 6.719, 8.363, 9.72, 11.52, 12.562, 13.289, 14.282, 14.956, 16.441, 17.711, 18.057, 18.371, 18.679, 18.921, 19.132, 19.315, 19.47, 19.587, 19.722, 19.815, 19.861, 19.937
        elsif spacing_to_depth_ratio <= 0.03
          gfnc_coeff = 2.679, 3.026, 3.351, 3.847, 4.472, 5.499, 6.844, 8.016, 9.702, 10.701, 11.403, 12.369, 13.032, 14.502, 15.749, 16.093, 16.4, 16.705, 16.945, 17.15, 17.329, 17.482, 17.598, 17.731, 17.822, 17.866, 17.938
        elsif spacing_to_depth_ratio <= 0.05
          gfnc_coeff = 2.679, 3.023, 3.319, 3.675, 4.028, 4.605, 5.471, 6.283, 7.688, 8.567, 9.207, 10.112, 10.744, 12.149, 13.389, 13.727, 14.033, 14.332, 14.567, 14.769, 14.946, 15.096, 15.21, 15.339, 15.428, 15.471, 15.542
        elsif spacing_to_depth_ratio <= 0.1
          gfnc_coeff = 2.679, 3.023, 3.318, 3.664, 3.962, 4.314, 4.714, 5.024, 5.798, 6.378, 6.841, 7.553, 8.079, 9.327, 10.512, 10.84, 11.145, 11.437, 11.671, 11.869, 12.044, 12.192, 12.303, 12.431, 12.518, 12.56, 12.629
        else
          gfnc_coeff = 2.679, 3.023, 3.318, 3.664, 3.961, 4.307, 4.652, 4.841, 5.313, 5.684, 5.999, 6.517, 6.927, 8.034, 9.087, 9.401, 9.688, 9.974, 10.21, 10.408, 10.583, 10.73, 10.841, 10.969, 11.056, 11.098, 11.167
        end
      elsif num_bore_holes == 8
        if spacing_to_depth_ratio <= 0.02
          gfnc_coeff = 2.685, 3.078, 3.543, 4.414, 5.459, 7.06, 9.021, 10.701, 12.991, 14.34, 15.287, 16.586, 17.471, 19.423, 21.091, 21.545, 21.956, 22.36, 22.677, 22.953, 23.192, 23.395, 23.548, 23.725, 23.847, 23.906, 24.006
        elsif spacing_to_depth_ratio <= 0.03
          gfnc_coeff = 2.679, 3.027, 3.354, 3.862, 4.517, 5.627, 7.142, 8.525, 10.589, 11.846, 12.741, 13.986, 14.847, 16.762, 18.391, 18.839, 19.24, 19.637, 19.95, 20.217, 20.45, 20.649, 20.8, 20.973, 21.091, 21.148, 21.242
        elsif spacing_to_depth_ratio <= 0.05
          gfnc_coeff = 2.679, 3.023, 3.319, 3.675, 4.033, 4.63, 5.553, 6.444, 8.051, 9.096, 9.874, 10.995, 11.79, 13.583, 15.182, 15.619, 16.016, 16.402, 16.705, 16.967, 17.195, 17.389, 17.535, 17.702, 17.817, 17.873, 17.964
        elsif spacing_to_depth_ratio <= 0.1
          gfnc_coeff = 2.679, 3.023, 3.318, 3.664, 3.962, 4.315, 4.719, 5.038, 5.852, 6.48, 6.993, 7.799, 8.409, 9.902, 11.371, 11.784, 12.17, 12.541, 12.839, 13.092, 13.315, 13.505, 13.647, 13.81, 13.921, 13.975, 14.063
        else
          gfnc_coeff = 2.679, 3.023, 3.318, 3.664, 3.961, 4.307, 4.653, 4.842, 5.323, 5.71, 6.042, 6.6, 7.05, 8.306, 9.552, 9.935, 10.288, 10.644, 10.94, 11.188, 11.409, 11.596, 11.738, 11.9, 12.011, 12.065, 12.153
        end
      elsif num_bore_holes == 9
        if spacing_to_depth_ratio <= 0.02
          gfnc_coeff = 2.685, 3.082, 3.561, 4.49, 5.635, 7.436, 9.672, 11.59, 14.193, 15.721, 16.791, 18.256, 19.252, 21.447, 23.318, 23.826, 24.287, 24.74, 25.095, 25.404, 25.672, 25.899, 26.071, 26.269, 26.405, 26.471, 26.583
        elsif spacing_to_depth_ratio <= 0.03
          gfnc_coeff = 2.679, 3.027, 3.357, 3.879, 4.57, 5.781, 7.488, 9.052, 11.408, 12.84, 13.855, 15.263, 16.235, 18.39, 20.216, 20.717, 21.166, 21.61, 21.959, 22.257, 22.519, 22.74, 22.909, 23.102, 23.234, 23.298, 23.403
        elsif spacing_to_depth_ratio <= 0.05
          gfnc_coeff = 2.679, 3.023, 3.319, 3.676, 4.039, 4.659, 5.65, 6.633, 8.447, 9.638, 10.525, 11.802, 12.705, 14.731, 16.525, 17.014, 17.456, 17.887, 18.225, 18.516, 18.77, 18.986, 19.148, 19.334, 19.461, 19.523, 19.625
        elsif spacing_to_depth_ratio <= 0.1
          gfnc_coeff = 2.679, 3.023, 3.318, 3.664, 3.962, 4.316, 4.725, 5.052, 5.917, 6.603, 7.173, 8.08, 8.772, 10.47, 12.131, 12.596, 13.029, 13.443, 13.775, 14.057, 14.304, 14.515, 14.673, 14.852, 14.975, 15.035, 15.132
        else
          gfnc_coeff = 2.679, 3.023, 3.318, 3.664, 3.961, 4.307, 4.653, 4.842, 5.334, 5.739, 6.094, 6.7, 7.198, 8.611, 10.023, 10.456, 10.855, 11.256, 11.588, 11.866, 12.112, 12.32, 12.477, 12.656, 12.779, 12.839, 12.935
        end
      elsif num_bore_holes == 10
        if spacing_to_depth_ratio <= 0.02
          gfnc_coeff = 2.685, 3.08, 3.553, 4.453, 5.552, 7.282, 9.472, 11.405, 14.111, 15.737, 16.888, 18.476, 19.562, 21.966, 24.021, 24.579, 25.086, 25.583, 25.973, 26.311, 26.606, 26.855, 27.043, 27.26, 27.409, 27.482, 27.605
        elsif spacing_to_depth_ratio <= 0.03
          gfnc_coeff = 2.679, 3.027, 3.355, 3.871, 4.545, 5.706, 7.332, 8.863, 11.218, 12.688, 13.749, 15.242, 16.284, 18.618, 20.613, 21.161, 21.652, 22.138, 22.521, 22.847, 23.133, 23.376, 23.56, 23.771, 23.915, 23.985, 24.1
        elsif spacing_to_depth_ratio <= 0.05
          gfnc_coeff = 2.679, 3.023, 3.319, 3.676, 4.036, 4.645, 5.603, 6.543, 8.285, 9.449, 10.332, 11.623, 12.553, 14.682, 16.613, 17.143, 17.624, 18.094, 18.462, 18.78, 19.057, 19.293, 19.47, 19.673, 19.811, 19.879, 19.989
        elsif spacing_to_depth_ratio <= 0.1
          gfnc_coeff = 2.679, 3.023, 3.318, 3.664, 3.962, 4.315, 4.722, 5.045, 5.885, 6.543, 7.086, 7.954, 8.621, 10.291, 11.988, 12.473, 12.931, 13.371, 13.727, 14.03, 14.299, 14.527, 14.698, 14.894, 15.027, 15.092, 15.199
        else
          gfnc_coeff = 2.679, 3.023, 3.318, 3.664, 3.961, 4.307, 4.653, 4.842, 5.329, 5.725, 6.069, 6.651, 7.126, 8.478, 9.863, 10.298, 10.704, 11.117, 11.463, 11.755, 12.016, 12.239, 12.407, 12.602, 12.735, 12.8, 12.906
        end
      end
    end
    return gfnc_coeff
  end

  def self.calculate_average_r_value(surfaces)
    # Crude approximation of average R-value
    surfaces_a = 0.0
    surfaces_ua = 0.0
    surfaces.each do |surface|
      surfaces_a += surface.area
      if not surface.insulation_assembly_r_value.nil?
        surfaces_ua += (1.0 / surface.insulation_assembly_r_value) * surface.area
      else
        surfaces_ua += (1.0 / (surface.insulation_interior_r_value + surface.insulation_exterior_r_value)) * surface.area
      end
    end
    return surfaces_a / surfaces_ua
  end

  def self.get_foundation_wall_properties(foundation_wall)
    # Calculate effective U-factor

    if not foundation_wall.insulation_assembly_r_value.nil?
      wall_constr_rvalue = foundation_wall.insulation_assembly_r_value - Material.AirFilmVertical.rvalue
      wall_ins_rvalues = []
      wall_ins_offsets = []
      wall_ins_heights = []
    else
      wall_constr_rvalue = Material.Concrete(foundation_wall.thickness).rvalue
      wall_ins_rvalues = [foundation_wall.insulation_interior_r_value,
                          foundation_wall.insulation_exterior_r_value]
      wall_ins_offsets = [foundation_wall.insulation_interior_distance_to_top,
                          foundation_wall.insulation_exterior_distance_to_top]
      wall_ins_heights = [foundation_wall.insulation_interior_distance_to_bottom - foundation_wall.insulation_interior_distance_to_top,
                          foundation_wall.insulation_exterior_distance_to_bottom - foundation_wall.insulation_exterior_distance_to_top]
    end
    k_soil = UnitConversions.convert(BaseMaterial.Soil.k_in, 'in', 'ft')

    # Calculated based on Manual J 8th Ed. procedure in section A12-4 (15% decrease due to soil thermal storage)
    u_wall_with_soil = 0.0
    u_wall_without_soil = 0.0
    wall_height = foundation_wall.height.ceil
    for d in 1..wall_height
      r_soil = (Math::PI * d / 2.0) / k_soil

      # Calculate R-wall at this depth
      r_wall = wall_constr_rvalue + Material.AirFilmVertical.rvalue # Base wall construction + interior film
      if d <= (foundation_wall.height - foundation_wall.depth_below_grade)
        r_wall += Material.AirFilmOutside.rvalue # Above-grade, add exterior film
      end
      for i in 0..wall_ins_rvalues.size - 1
        if (d > wall_ins_offsets[i]) && (d <= wall_ins_offsets[i] + wall_ins_heights[i])
          r_wall += wall_ins_rvalues[i] # Insulation at this depth, add R-value
        end
      end
      u_wall_with_soil += 1.0 / (r_soil + r_wall)
      u_wall_without_soil += 1.0 / r_wall
    end
    u_wall_with_soil = (u_wall_with_soil / wall_height) * 0.85
    u_wall_without_soil = (u_wall_without_soil / wall_height)

    return u_wall_with_soil, u_wall_without_soil
  end

  def self.get_feature(obj, feature, datatype, fail_on_error = true)
    val = nil
    if datatype == 'string'
      val = obj.additionalProperties.getFeatureAsString(feature)
    elsif datatype == 'double'
      val = obj.additionalProperties.getFeatureAsDouble(feature)
    elsif datatype == 'boolean'
      val = obj.additionalProperties.getFeatureAsBoolean(feature)
    end
    if not val.is_initialized
      if fail_on_error
        fail "Could not find additionalProperties value for '#{feature}' with datatype #{datatype} on object #{obj.name}."
      end

      return
    end
    return val.get
  end

  def self.set_object_values(model, hvac, hvac_final_values)
    # Updates object properties in the model

    hvac.Objects.each do |object|
      if object.is_a? OpenStudio::Model::AirLoopHVACUnitarySystem

        # Fixed airflow rate?
        if object.supplyAirFlowRateDuringHeatingOperation.is_initialized && object.heatingCoil.is_initialized
          if object.supplyAirFlowRateDuringHeatingOperation.get > 0
            hvac_final_values.Heat_Airflow = UnitConversions.convert(object.supplyAirFlowRateDuringHeatingOperation.get, 'm^3/s', 'cfm')
          end
        end
        if object.supplyAirFlowRateDuringCoolingOperation.is_initialized && object.coolingCoil.is_initialized
          if object.supplyAirFlowRateDuringCoolingOperation.get > 0
            hvac_final_values.Cool_Airflow = UnitConversions.convert(object.supplyAirFlowRateDuringCoolingOperation.get, 'm^3/s', 'cfm')
          end
        end

        # Fan Airflow
        if object.coolingCoil.is_initialized && object.heatingCoil.is_initialized
          fan_airflow = [hvac_final_values.Heat_Airflow, hvac_final_values.Cool_Airflow].max
        elsif object.coolingCoil.is_initialized
          fan_airflow = hvac_final_values.Cool_Airflow
        elsif object.heatingCoil.is_initialized
          fan_airflow = hvac_final_values.Heat_Airflow
        end
      end

      if object.is_a?(OpenStudio::Model::AirLoopHVACUnitarySystem) && object.airLoopHVAC.is_initialized

        ## Air Loop HVAC Unitary System ##

        # Unitary System
        object.setSupplyAirFlowRateMethodDuringCoolingOperation('SupplyAirFlowRate')
        if object.coolingCoil.is_initialized
          object.setSupplyAirFlowRateDuringCoolingOperation(UnitConversions.convert(hvac_final_values.Cool_Airflow, 'cfm', 'm^3/s'))
        else
          object.setSupplyAirFlowRateDuringCoolingOperation(0.0)
        end
        object.setSupplyAirFlowRateMethodDuringHeatingOperation('SupplyAirFlowRate')
        if object.heatingCoil.is_initialized
          object.setSupplyAirFlowRateDuringHeatingOperation(UnitConversions.convert(hvac_final_values.Heat_Airflow, 'cfm', 'm^3/s'))
        else
          object.setSupplyAirFlowRateDuringHeatingOperation(0.0)
        end

        # Fan
        fanonoff = object.supplyFan.get.to_FanOnOff.get
        fanonoff.setMaximumFlowRate(hvac.FanspeedRatioCooling.max * UnitConversions.convert(fan_airflow + 0.01, 'cfm', 'm^3/s'))

        # Air Loop
        air_loop = object.airLoopHVAC.get
        air_loop.setDesignSupplyAirFlowRate(hvac.FanspeedRatioCooling.max * UnitConversions.convert(fan_airflow, 'cfm', 'm^3/s'))

        @cond_zone.airLoopHVACTerminals.each do |aterm|
          next if air_loop != aterm.airLoopHVAC.get
          next unless aterm.to_AirTerminalSingleDuctUncontrolled.is_initialized

          # Air Terminal
          aterm = aterm.to_AirTerminalSingleDuctUncontrolled.get
          aterm.setMaximumAirFlowRate(UnitConversions.convert(fan_airflow, 'cfm', 'm^3/s'))
        end

        # Coils
        setCoilsObjectValues(model, hvac, object, hvac_final_values)

        if hvac.has_type(Constants.ObjectNameGroundSourceHeatPump)

          clg_coil, htg_coil, supp_htg_coil = HVAC.get_coils_from_hvac_equip(model, object)

          if not htg_coil.nil?
            plant_loop = htg_coil.plantLoop.get
          elsif not clg_coil.nil?
            plant_loop = clg_coil.plantLoop.get
          end

          # Plant Loop
          plant_loop.setMaximumLoopFlowRate(UnitConversions.convert(hvac_final_values.GSHP_Loop_flow, 'gal/min', 'm^3/s'))

          # Ground Heat Exchanger Vertical
          hvac.GSHP_HXVertical.setDesignFlowRate(UnitConversions.convert(hvac_final_values.GSHP_Loop_flow, 'gal/min', 'm^3/s'))
          hvac.GSHP_HXVertical.setNumberofBoreHoles(hvac_final_values.GSHP_Bore_Holes.to_i)
          hvac.GSHP_HXVertical.setBoreHoleLength(UnitConversions.convert(hvac_final_values.GSHP_Bore_Depth, 'ft', 'm'))
          hvac.GSHP_HXVertical.removeAllGFunctions
          for i in 0..(hvac_final_values.GSHP_G_Functions[0].size - 1)
            hvac.GSHP_HXVertical.addGFunction(hvac_final_values.GSHP_G_Functions[0][i], hvac_final_values.GSHP_G_Functions[1][i])
          end

          plant_loop.supplyComponents.each do |plc|
            next unless plc.to_PumpVariableSpeed.is_initialized

            # Pump
            pump_w = hvac.GSHP_PumpPower * UnitConversions.convert(clg_coil.ratedTotalCoolingCapacity.get, 'W', 'ton')
            pump = plc.to_PumpVariableSpeed.get
            pump.setRatedPowerConsumption(pump_w)
            pump.setRatedFlowRate(HVAC.calc_pump_rated_flow_rate(0.75, pump_w, pump.ratedPumpHead))
            HVAC.set_pump_power_ems_program(model, pump_w, pump, object)
          end
        end

      elsif object.is_a? OpenStudio::Model::AirLoopHVACUnitarySystem

        ## Zone HVAC Unitary System ##

        thermal_zone = object.thermalZone.get

        # Unitary System
        object.setSupplyAirFlowRateMethodDuringCoolingOperation('SupplyAirFlowRate')
        if object.coolingCoil.is_initialized
          object.setSupplyAirFlowRateDuringCoolingOperation(UnitConversions.convert(hvac_final_values.Cool_Airflow, 'cfm', 'm^3/s'))
        else
          object.setSupplyAirFlowRateDuringCoolingOperation(0.0)
        end
        object.setSupplyAirFlowRateMethodDuringHeatingOperation('SupplyAirFlowRate')
        if object.heatingCoil.is_initialized
          object.setSupplyAirFlowRateDuringHeatingOperation(UnitConversions.convert(hvac_final_values.Heat_Airflow, 'cfm', 'm^3/s'))
        else
          object.setSupplyAirFlowRateDuringHeatingOperation(0.0)
        end

        # Fan
        fanonoff = object.supplyFan.get.to_FanOnOff.get
        fanonoff.setMaximumFlowRate(UnitConversions.convert(fan_airflow + 0.01, 'cfm', 'm^3/s'))

        # Coils
        setCoilsObjectValues(model, hvac, object, hvac_final_values)

      elsif object.is_a? OpenStudio::Model::EvaporativeCoolerDirectResearchSpecial

        ## Evaporative Cooler ##

        # Air Loop
        vfr = UnitConversions.convert(hvac_final_values.Cool_Airflow, 'cfm', 'm^3/s')
        # evap cooler design flow rate
        object.setPrimaryAirDesignFlowRate(vfr)
        # air loop object design flow rates
        air_loop = object.airLoopHVAC.get
        air_loop.setDesignSupplyAirFlowRate(vfr)
        fan = air_loop.supplyFan.get.to_FanVariableVolume.get
        fan.setMaximumFlowRate(vfr)
        oa_system = air_loop.components.select { |comp| comp.to_AirLoopHVACOutdoorAirSystem.is_initialized }[0].to_AirLoopHVACOutdoorAirSystem.get
        oa_controller = oa_system.getControllerOutdoorAir
        oa_controller.setMaximumOutdoorAirFlowRate(vfr)

        # Fan pressure rise calculation (based on design cfm)
        fan_power = [2.79 * hvac_final_values.Cool_Airflow**-0.29, 0.6].min # fit of efficacy to air flow from the CEC listed equipment  W/cfm
        fan_eff = 0.75 # Overall Efficiency of the Fan, Motor and Drive
        fan.setFanEfficiency(fan_eff)
        fan.setPressureRise(HVAC.calc_fan_pressure_rise(fan_eff, fan_power))

        @cond_zone.airLoopHVACTerminals.each do |aterm|
          next if air_loop != aterm.airLoopHVAC.get
          next unless aterm.to_AirTerminalSingleDuctVAVNoReheat.is_initialized

          # Air Terminal
          aterm = aterm.to_AirTerminalSingleDuctVAVNoReheat.get
          aterm.setMaximumAirFlowRate(vfr)
        end

      elsif object.is_a?(OpenStudio::Model::ZoneHVACBaseboardConvectiveWater) || object.is_a?(OpenStudio::Model::ZoneHVACFourPipeFanCoil)

        ## Hot Water Boiler ##

        plant_loop = object.heatingCoil.plantLoop.get

        max_water_flow = UnitConversions.convert(hvac_final_values.Heat_Capacity, 'Btu/hr', 'W') / UnitConversions.convert(20.0, 'R', 'K') / 4.186 / 998.2 / 1000.0 * 2.0
        bb_UA = UnitConversions.convert(hvac_final_values.Heat_Capacity, 'Btu/hr', 'W') / UnitConversions.convert(hvac.BoilerDesignTemp - 10.0 - 95.0, 'R', 'K') * 3.0
        if object.is_a? OpenStudio::Model::ZoneHVACBaseboardConvectiveWater
          # Baseboard Coil
          coil = object.heatingCoil.to_CoilHeatingWaterBaseboard.get
          coil.setUFactorTimesAreaValue(bb_UA)
          coil.setMaximumWaterFlowRate(max_water_flow)
          coil.setHeatingDesignCapacityMethod('HeatingDesignCapacity')
        elsif object.is_a? OpenStudio::Model::ZoneHVACFourPipeFanCoil
          coil = object.heatingCoil.to_CoilHeatingWater.get
          coil.setRatedCapacity(UnitConversions.convert(hvac_final_values.Heat_Capacity, 'Btu/hr', 'W'))
          coil.setUFactorTimesAreaValue(bb_UA)
          coil.setMaximumWaterFlowRate(max_water_flow)
          coil.setPerformanceInputMethod('NominalCapacity')

          max_air_flow = UnitConversions.convert(400.0 * UnitConversions.convert(hvac_final_values.Heat_Capacity, 'Btu/hr', 'ton'), 'cfm', 'm^3/s') # Assumes 400 cfm/ton
          object.setMaximumSupplyAirFlowRate(max_air_flow)
          object.setMaximumHotWaterFlowRate(max_water_flow)
          object.supplyAirFan.to_FanOnOff.get.setMaximumFlowRate(max_air_flow)
        end

        plant_loop.components.each do |component|
          # Boiler
          if component.to_BoilerHotWater.is_initialized
            boiler = component.to_BoilerHotWater.get
            boiler.setNominalCapacity(UnitConversions.convert(hvac_final_values.Heat_Capacity, 'Btu/hr', 'W'))
          end
<<<<<<< HEAD

          # Pump
          next unless component.to_PumpVariableSpeed.is_initialized
          pump = component.to_PumpVariableSpeed.get
          pump_gpm = hvac_final_values.Heat_Capacity / 20.0 / 500.0
          pump.setRatedFlowRate(UnitConversions.convert(pump_gpm, 'gal/min', 'm^3/s'))
          elec_power = pump.ratedPowerConsumption.get
          pump_eff = 0.9
          pump_w_gpm = elec_power / pump_gpm # W/gpm
          pump.setRatedPumpHead(HVAC.calc_pump_head(pump_eff, pump_w_gpm))
          pump.setMotorEfficiency(1.0)
=======
>>>>>>> b3977611
        end

      elsif object.is_a? OpenStudio::Model::ZoneHVACBaseboardConvectiveElectric

        ## Electric Baseboard ##

        thermal_zone = object.thermalZone.get

        # Baseboard
        object.setNominalCapacity(UnitConversions.convert(hvac_final_values.Heat_Capacity, 'Btu/hr', 'W'))

      elsif object.is_a? OpenStudio::Model::ZoneHVACPackagedTerminalAirConditioner

        ## Window AC ##

        thermal_zone = object.thermalZone.get

        # PTAC
        object.setSupplyAirFlowRateDuringCoolingOperation(UnitConversions.convert(hvac_final_values.Cool_Airflow, 'cfm', 'm^3/s'))
        object.setSupplyAirFlowRateDuringHeatingOperation(0.00001)
        object.setSupplyAirFlowRateWhenNoCoolingorHeatingisNeeded(0.0)
        object.setOutdoorAirFlowRateDuringCoolingOperation(0.0)
        object.setOutdoorAirFlowRateDuringHeatingOperation(0.0)
        object.setOutdoorAirFlowRateWhenNoCoolingorHeatingisNeeded(0.0)

        # Fan
        fanonoff = object.supplyAirFan.to_FanOnOff.get
        fanonoff.setMaximumFlowRate(UnitConversions.convert(hvac_final_values.Cool_Airflow, 'cfm', 'm^3/s'))

        # Coils
        setCoilsObjectValues(model, hvac, object, hvac_final_values)

        # Heating Coil override
        ptac_htg_coil = object.heatingCoil.to_CoilHeatingElectric.get
        ptac_htg_coil.setNominalCapacity(0.0)

      else
        fail "Unexpected object type: #{object.class}."

      end # object type
    end # hvac Object
  end

  def self.set_installation_quality(model, hvac, hvac_final_values)
    hvac.Objects.each do |object|
      next unless object.is_a?(OpenStudio::Model::AirLoopHVACUnitarySystem) && object.airLoopHVAC.is_initialized

      clg_coil, htg_coil, supp_htg_coil = HVAC.get_coils_from_hvac_equip(model, object)

      if not clg_coil.nil?
        unless clg_coil.to_CoilCoolingDXSingleSpeed.is_initialized
          return
        end
      else
        return
      end

      airflow_defect_cool = UnitConversions.convert(hvac_final_values.Cool_Airflow, 'cfm', 'm^3/s') / clg_coil.ratedAirFlowRate.get - 1.0

      airflow_defect_heat = 0.0
      if not htg_coil.nil?
        if htg_coil.to_CoilHeatingDXMultiSpeed.is_initialized
          return
        end
        if htg_coil.to_CoilHeatingDXSingleSpeed.is_initialized
          # Re-calculate the rated heating airflow rate since OS doesn't have a get method for this object
          rated_airflow_heat = UnitConversions.convert(hvac_final_values.Heat_Capacity, 'Btu/hr', 'ton') * UnitConversions.convert(hvac.RatedCFMperTonHeating[0], 'cfm', 'm^3/s')
          airflow_defect_heat = UnitConversions.convert(hvac_final_values.Heat_Airflow, 'cfm', 'm^3/s') / rated_airflow_heat - 1.0
        end
      end

      HVAC.apply_installation_quality_EMS(model, object, @cond_zone, hvac.ChargeDefectRatio, airflow_defect_cool, airflow_defect_heat)

      # object type
    end # hvac Object
  end

  def self.setCoilsObjectValues(model, hvac, equip, hvac_final_values)
    clg_coil, htg_coil, supp_htg_coil = HVAC.get_coils_from_hvac_equip(model, equip)

    # Cooling coil
    if clg_coil.is_a? OpenStudio::Model::CoilCoolingDXSingleSpeed
      clg_coil.setRatedTotalCoolingCapacity(UnitConversions.convert(hvac_final_values.Cool_Capacity, 'Btu/hr', 'W'))
      clg_coil.setRatedAirFlowRate(UnitConversions.convert(hvac_final_values.Cool_Capacity, 'Btu/hr', 'ton') * UnitConversions.convert(hvac.RatedCFMperTonCooling[0], 'cfm', 'm^3/s'))
    elsif clg_coil.is_a? OpenStudio::Model::CoilCoolingDXMultiSpeed
      clg_coil.stages.each_with_index do |stage, speed|
        stage.setGrossRatedTotalCoolingCapacity(UnitConversions.convert(hvac_final_values.Cool_Capacity, 'Btu/hr', 'W') * hvac.CapacityRatioCooling[speed])
        if clg_coil.name.to_s.start_with?(Constants.ObjectNameAirSourceHeatPump) || clg_coil.name.to_s.start_with?(Constants.ObjectNameCentralAirConditioner)
          stage.setRatedAirFlowRate(UnitConversions.convert(hvac_final_values.Cool_Capacity, 'Btu/hr', 'ton') * UnitConversions.convert(hvac.RatedCFMperTonCooling[speed], 'cfm', 'm^3/s') * hvac.CapacityRatioCooling[speed])
        elsif clg_coil.name.to_s.start_with? Constants.ObjectNameMiniSplitHeatPump
          stage.setRatedAirFlowRate(UnitConversions.convert(hvac_final_values.Cool_Capacity, 'Btu/hr', 'ton') * UnitConversions.convert(hvac.CoolingCFMs[speed], 'cfm', 'm^3/s'))
        end
      end

    elsif clg_coil.is_a? OpenStudio::Model::CoilCoolingWaterToAirHeatPumpEquationFit
      clg_coil.setRatedAirFlowRate(UnitConversions.convert(hvac_final_values.Cool_Airflow, 'cfm', 'm^3/s'))
      clg_coil.setRatedWaterFlowRate(UnitConversions.convert(hvac_final_values.GSHP_Loop_flow, 'gal/min', 'm^3/s'))
      clg_coil.setRatedTotalCoolingCapacity(UnitConversions.convert(hvac_final_values.Cool_Capacity, 'Btu/hr', 'W'))
      clg_coil.setRatedSensibleCoolingCapacity(UnitConversions.convert(hvac_final_values.Cool_Capacity_Sens, 'Btu/hr', 'W'))

    end

    # Heating coil
    if htg_coil.is_a? OpenStudio::Model::CoilHeatingElectric
      if not equip.is_a? OpenStudio::Model::ZoneHVACPackagedTerminalAirConditioner
        htg_coil.setNominalCapacity(UnitConversions.convert(hvac_final_values.Heat_Capacity, 'Btu/hr', 'W'))
      end

    elsif htg_coil.is_a? OpenStudio::Model::CoilHeatingGas
      htg_coil.setNominalCapacity(UnitConversions.convert(hvac_final_values.Heat_Capacity, 'Btu/hr', 'W'))

    elsif htg_coil.is_a? OpenStudio::Model::CoilHeatingDXSingleSpeed
      htg_coil.setRatedTotalHeatingCapacity(UnitConversions.convert(hvac_final_values.Heat_Capacity, 'Btu/hr', 'W'))
      if htg_coil.name.to_s.start_with? Constants.ObjectNameWaterLoopHeatPump
        htg_coil.setRatedAirFlowRate(UnitConversions.convert(hvac_final_values.Heat_Airflow, 'cfm', 'm^3/s'))
      else
        htg_coil.setRatedAirFlowRate(UnitConversions.convert(hvac_final_values.Heat_Capacity, 'Btu/hr', 'ton') * UnitConversions.convert(hvac.RatedCFMperTonHeating[0], 'cfm', 'm^3/s'))
      end

    elsif htg_coil.is_a? OpenStudio::Model::CoilHeatingDXMultiSpeed
      htg_coil.stages.each_with_index do |stage, speed|
        stage.setGrossRatedHeatingCapacity(UnitConversions.convert(hvac_final_values.Heat_Capacity, 'Btu/hr', 'W') * hvac.CapacityRatioHeating[speed])
        if htg_coil.name.to_s.start_with? Constants.ObjectNameAirSourceHeatPump
          stage.setRatedAirFlowRate(UnitConversions.convert(hvac_final_values.Heat_Capacity, 'Btu/hr', 'ton') * UnitConversions.convert(hvac.RatedCFMperTonHeating[speed], 'cfm', 'm^3/s') * hvac.CapacityRatioHeating[speed])
        elsif htg_coil.name.to_s.start_with? Constants.ObjectNameMiniSplitHeatPump
          stage.setRatedAirFlowRate(UnitConversions.convert(hvac_final_values.Heat_Capacity, 'Btu/hr', 'ton') * UnitConversions.convert(hvac.HeatingCFMs[speed], 'cfm', 'm^3/s'))
        end
      end

    elsif htg_coil.is_a? OpenStudio::Model::CoilHeatingWaterToAirHeatPumpEquationFit
      htg_coil.setRatedAirFlowRate(UnitConversions.convert(hvac_final_values.Heat_Airflow, 'cfm', 'm^3/s'))
      htg_coil.setRatedWaterFlowRate(UnitConversions.convert(hvac_final_values.GSHP_Loop_flow, 'gal/min', 'm^3/s'))
      htg_coil.setRatedHeatingCapacity(UnitConversions.convert(hvac_final_values.Heat_Capacity, 'Btu/hr', 'W'))

    end

    # Supplemental heating coil
    if supp_htg_coil.is_a?(OpenStudio::Model::CoilHeatingElectric) || supp_htg_coil.is_a?(OpenStudio::Model::CoilHeatingGas)
      supp_htg_coil.setNominalCapacity(UnitConversions.convert(hvac_final_values.Heat_Capacity_Supp, 'Btu/hr', 'W'))
    end
  end

  def self.display_zone_loads(zone_loads)
    s = "Zone Loads for #{@cond_zone.name}:"
    properties = [
      :Heat_Windows, :Heat_Skylights,
      :Heat_Doors, :Heat_Walls,
      :Heat_Roofs, :Heat_Floors,
      :Heat_Infil,
      :Cool_Windows, :Cool_Skylights,
      :Cool_Doors, :Cool_Walls,
      :Cool_Roofs, :Cool_Floors,
      :Cool_Infil_Sens, :Cool_Infil_Lat,
      :Cool_IntGains_Sens, :Cool_IntGains_Lat,
    ]
    properties.each do |property|
      s += "\n#{property.to_s.gsub('_', ' ')} = #{zone_loads.send(property).round(0)} Btu/hr"
    end
    @runner.registerInfo("#{s}\n")
  end

  def self.display_hvac_final_values_results(hvac_final_values, hvac)
    s = "Final Results for #{hvac.Objects[0].name}:"
    loads = [
      :Heat_Load, :Heat_Load_Ducts,
      :Cool_Load_Lat, :Cool_Load_Sens,
      :Cool_Load_Ducts_Lat, :Cool_Load_Ducts_Sens,
    ]
    caps = [
      :Cool_Capacity, :Cool_Capacity_Sens,
      :Heat_Capacity, :Heat_Capacity_Supp,
    ]
    airflows = [
      :Cool_Airflow, :Heat_Airflow,
    ]
    loads.each do |load|
      s += "\n#{load.to_s.gsub('_', ' ')} = #{hvac_final_values.send(load).round(0)} Btu/hr"
    end
    caps.each do |cap|
      s += "\n#{cap.to_s.gsub('_', ' ')} = #{hvac_final_values.send(cap).round(0)} Btu/hr"
    end
    airflows.each do |airflow|
      s += "\n#{airflow.to_s.gsub('_', ' ')} = #{hvac_final_values.send(airflow).round(0)} cfm"
    end
    @runner.registerInfo("#{s}\n")
  end
end

class ZoneLoads
  # Thermal zone loads
  def initialize
  end
  attr_accessor(:Cool_Windows, :Cool_Skylights, :Cool_Doors, :Cool_Walls, :Cool_Roofs, :Cool_Floors,
                :Cool_Infil_Sens, :Cool_Infil_Lat, :Cool_IntGains_Sens, :Cool_IntGains_Lat,
                :Heat_Windows, :Heat_Skylights, :Heat_Doors, :Heat_Walls, :Heat_Roofs, :Heat_Floors,
                :Heat_Infil)
end

class InitialLoads
  # Initial loads (aggregated across thermal zones and excluding ducts)
  def initialize
  end
  attr_accessor(:Cool_Sens, :Cool_Lat, :Cool_Tot, :Heat)
end

class FinalValues
  # Final loads (including ducts), airflow rates, equipment capacities, etc.
  def initialize
  end
  attr_accessor(:Cool_Load_Sens, :Cool_Load_Lat, :Cool_Load_Tot,
                :Cool_Load_Ducts_Sens, :Cool_Load_Ducts_Lat, :Cool_Load_Ducts_Tot,
                :Cool_Capacity, :Cool_Capacity_Sens, :Cool_Airflow,
                :Heat_Load, :Heat_Load_Ducts,
                :Heat_Capacity, :Heat_Capacity_Supp, :Heat_Airflow,
                :GSHP_Loop_flow, :GSHP_Bore_Holes, :GSHP_Bore_Depth, :GSHP_G_Functions)
end

class HVACInfo
  # Model info for HVAC
  def initialize
    self.NumSpeedsCooling = 0
    self.NumSpeedsHeating = 0
    self.HeatingLoadFraction = 0.0
    self.CoolingLoadFraction = 0.0
    self.CapacityRatioCooling = [1.0]
    self.CapacityRatioHeating = [1.0]
    self.OverSizeLimit = 1.15
    self.OverSizeDelta = 15000.0
    self.FanspeedRatioCooling = [1.0]
    self.AirflowDefectRatio = 0.0
    self.ChargeDefectRatio = 0.0
    self.Ducts = []
  end

  def has_type(name_or_names)
    if not name_or_names.is_a? Array
      name_or_names = [name_or_names]
    end
    name_or_names.each do |name|
      next unless (self.HeatType == name) || (self.CoolType == name)

      return true
    end
    return false
  end

  attr_accessor(:HeatType, :CoolType, :Handle, :Objects, :Ducts, :NumSpeedsCooling, :NumSpeedsHeating,
                :FixedCoolingCapacity, :FixedHeatingCapacity, :FixedSuppHeatingCapacity,
                :CoolingCFMs, :HeatingCFMs, :RatedCFMperTonCooling, :RatedCFMperTonHeating, :AirflowDefectRatio, :ChargeDefectRatio,
                :COOL_CAP_FT_SPEC, :HEAT_CAP_FT_SPEC, :COOL_SH_FT_SPEC, :COIL_BF_FT_SPEC,
                :SHRRated, :CapacityRatioCooling, :CapacityRatioHeating,
                :HeatingCapacityOffset, :OverSizeLimit, :OverSizeDelta, :FanspeedRatioCooling,
                :BoilerDesignTemp, :CoilBF, :HeatingEIR, :CoolingEIR, :SizingSpeed,
                :GSHP_PumpPower, :GSHP_HXVertical, :GSHP_HXDTDesign, :GSHP_HXCHWDesign, :GSHP_HXHWDesign,
                :GSHP_BoreSpacing, :GSHP_BoreHoles, :GSHP_BoreDepth, :GSHP_BoreConfig, :GSHP_SpacingType,
                :HeatingLoadFraction, :CoolingLoadFraction, :SupplyAirTemp, :LeavingAirTemp,
                :EvapCoolerEffectiveness)
end

class DuctInfo
  # Model info for a duct
  def initial
  end
  attr_accessor(:LeakageFrac, :LeakageCFM25, :Area, :Rvalue, :Location, :Side)
end

class Numeric
  def deg2rad
    self * Math::PI / 180
  end

  def rad2deg
    self * 180 / Math::PI
  end
end<|MERGE_RESOLUTION|>--- conflicted
+++ resolved
@@ -3208,20 +3208,6 @@
             boiler = component.to_BoilerHotWater.get
             boiler.setNominalCapacity(UnitConversions.convert(hvac_final_values.Heat_Capacity, 'Btu/hr', 'W'))
           end
-<<<<<<< HEAD
-
-          # Pump
-          next unless component.to_PumpVariableSpeed.is_initialized
-          pump = component.to_PumpVariableSpeed.get
-          pump_gpm = hvac_final_values.Heat_Capacity / 20.0 / 500.0
-          pump.setRatedFlowRate(UnitConversions.convert(pump_gpm, 'gal/min', 'm^3/s'))
-          elec_power = pump.ratedPowerConsumption.get
-          pump_eff = 0.9
-          pump_w_gpm = elec_power / pump_gpm # W/gpm
-          pump.setRatedPumpHead(HVAC.calc_pump_head(pump_eff, pump_w_gpm))
-          pump.setMotorEfficiency(1.0)
-=======
->>>>>>> b3977611
         end
 
       elsif object.is_a? OpenStudio::Model::ZoneHVACBaseboardConvectiveElectric
