--- conflicted
+++ resolved
@@ -4988,7 +4988,6 @@
 
 # Object with sizing values (loads, capacities, airflows, etc.) for a specific HVAC system
 class HVACSizingValues
-<<<<<<< HEAD
   attr_accessor(:Cool_Load_Sens,      # Total sensible cooling load (Btu/hr)
                 :Cool_Load_Lat,       # Total latent cooling load (Btu/hr)
                 :Cool_Load_Tot,       # Total (sensible + latent) cooling load (Btu/hr)
@@ -5006,24 +5005,6 @@
                 :GSHP_Bore_Depth,     # Ground-source heat pump depth of each borehole (ft)
                 :GSHP_G_Functions,    # Ground-source heat pump G-functions
                 :GSHP_Bore_Config)    # Ground-source heat pump borefield configuration (e.g., Rectangular)
-=======
-  attr_accessor(:Cool_Load_Sens,      # [Double] Total sensible cooling load (Btu/hr)
-                :Cool_Load_Lat,       # [Double] Total latent cooling load (Btu/hr)
-                :Cool_Load_Tot,       # [Double] Total (sensible + latent) cooling load (Btu/hr)
-                :Heat_Load,           # [Double] Total heating sensible load (Btu/hr)
-                :Heat_Load_Supp,      # [Double] Total heating sensible load for the HP backup (Btu/hr)
-                :Cool_Capacity,       # [Double] Nominal total cooling capacity (Btu/hr)
-                :Cool_Capacity_Sens,  # [Double] Nominal sensible cooling capacity (Btu/hr)
-                :Heat_Capacity,       # [Double] Nominal heating capacity (Btu/hr)
-                :Heat_Capacity_Supp,  # [Double] Nominal heating capacity for the HP backup (Btu/hr)
-                :Cool_Airflow,        # [Double] Cooling airflow rate (cfm)
-                :Heat_Airflow,        # [Double] Heating airflow rate (cfm)
-                :GSHP_Loop_Flow,      # [Double] Ground-source heat pump water flow rate through the geothermal loop (gal/min)
-                :GSHP_Bore_Holes,     # [Integer] Ground-source heat pump number of boreholes (#)
-                :GSHP_Bore_Depth,     # [Double] Ground-source heat pump depth of each borehole (ft)
-                :GSHP_G_Functions,    # [Array<Array<Double>, Array<Double>>] Ground-source heat pump G-functions
-                :GSHP_Bore_Config)    # [String] Ground-source heat pump borefield configuration (HPXML::GeothermalLoopBorefieldConfigurationXXX)
->>>>>>> 1b4accda
 end
 
 # Object with data needed to write out the detailed output (used for populating an ACCA J1 form).
