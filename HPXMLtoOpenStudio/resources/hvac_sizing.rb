# frozen_string_literal: true

class HVACSizing
  def self.apply(model, runner, weather, spaces, hpxml, infilvolume, nbeds, min_neighbor_distance, debug)
    @runner = runner
    @hpxml = hpxml
    @spaces = spaces
    @cond_zone = spaces[HPXML::LocationLivingSpace].thermalZone.get

    @conditioned_heat_design_temp = 70.0 # Indoor heating design temperature according to ACCA MANUAL J
    @conditioned_cool_design_temp = 75.0 # Indoor cooling design temperature according to ACCA MANUAL J

    @min_cooling_capacity = 1.0 # Btu/hr

    # Based on EnergyPlus's model for calculating SHR at off-rated conditions. This curve fit
    # avoids the iterations in the actual model. It does not account for altitude or variations
    # in the SHRRated. It is a function of ODB (MJ design temp) and CFM/Ton (from MJ)
    @shr_biquadratic = [1.08464364, 0.002096954, 0, -0.005766327, 0, -0.000011147]

    # Inside air density
    @inside_air_dens = UnitConversions.convert(weather.header.LocalPressure, 'atm', 'Btu/ft^3') / (Gas.Air.r * (Constants.AssumedInsideTemp + 460.0))

    process_site_calcs_and_design_temps(weather)

    # Get shelter class
    @shelter_class = get_shelter_class(model, min_neighbor_distance)

    # Calculate loads for the conditioned thermal zone
    zone_loads = process_zone_loads(model, weather, nbeds, infilvolume)

    # Display debug info
    display_zone_loads(zone_loads) if debug

    # Aggregate zone loads into initial loads
    init_loads = aggregate_zone_loads(zone_loads)

    # Get HVAC system info
    hvacs = get_hvacs(model)

    hvacs.each do |hvac|
      hvac = calculate_hvac_temperatures(init_loads, hvac)

      hvac_init_loads = apply_hvac_load_fractions(init_loads, hvac)
      hvac_init_loads = apply_hp_sizing_logic(hvac_init_loads, hvac)

      hvac_final_values = FinalValues.new

      # Calculate heating ducts load
      hvac_final_values = process_duct_loads_heating(hvac_final_values, weather, hvac, hvac_init_loads.Heat)

      # Calculate cooling ducts load
      hvac_final_values = process_duct_loads_cooling(hvac_final_values, weather, hvac, hvac_init_loads.Cool_Sens, hvac_init_loads.Cool_Lat)
      hvac_final_values = process_equipment_adjustments(hvac_final_values, weather, hvac)
      hvac_final_values = process_fixed_equipment(hvac_final_values, hvac)
      hvac_final_values = process_ground_loop(hvac_final_values, weather, hvac)
      hvac_final_values = process_finalize(hvac_final_values, zone_loads, weather, hvac)

      # Set OpenStudio object values
      set_object_values(model, hvac, hvac_final_values)

      # Create installation quality EMS program
      set_installation_quality(model, hvac, hvac_final_values)

      # Display debug info
      display_hvac_final_values_results(hvac_final_values, hvac) if debug
    end
  end

  private

  def self.process_site_calcs_and_design_temps(weather)
    '''
    Site Calculations and Design Temperatures
    '''

    # CLTD adjustments based on daily temperature range
    @daily_range_temp_adjust = [4, 0, -5]

    # Manual J inside conditions
    @cool_setpoint = 75
    @heat_setpoint = 70

    @cool_design_grains = UnitConversions.convert(weather.design.CoolingHumidityRatio, 'lbm/lbm', 'grains')

    # # Calculate the design temperature differences
    @ctd = weather.design.CoolingDrybulb - @cool_setpoint
    @htd = @heat_setpoint - weather.design.HeatingDrybulb

    # # Calculate the average Daily Temperature Range (DTR) to determine the class (low, medium, high)
    dtr = weather.design.DailyTemperatureRange

    if dtr < 16.0
      @daily_range_num = 0.0   # Low
    elsif dtr > 25.0
      @daily_range_num = 2.0   # High
    else
      @daily_range_num = 1.0   # Medium
    end

    # Altitude Correction Factors (ACF) taken from Table 10A (sea level - 12,000 ft)
    acfs = [1.0, 0.97, 0.93, 0.89, 0.87, 0.84, 0.80, 0.77, 0.75, 0.72, 0.69, 0.66, 0.63]

    # Calculate the altitude correction factor (ACF) for the site
    alt_cnt = (weather.header.Altitude / 1000.0).to_i
    @acf = MathTools.interp2(weather.header.Altitude, alt_cnt * 1000.0, (alt_cnt + 1.0) * 1000.0, acfs[alt_cnt], acfs[alt_cnt + 1])

    # Calculate the interior humidity in Grains and enthalpy in Btu/lb for cooling
    pwsat = UnitConversions.convert(0.430075, 'psi', 'kPa') # Calculated for 75degF indoor temperature
    rh_indoor_cooling = 0.55 # Manual J is vague on the indoor RH. 55% corresponds to BA goals
    hr_indoor_cooling = (0.62198 * rh_indoor_cooling * pwsat) / (UnitConversions.convert(weather.header.LocalPressure, 'atm', 'kPa') - rh_indoor_cooling * pwsat)
    @cool_indoor_grains = UnitConversions.convert(hr_indoor_cooling, 'lbm/lbm', 'grains')
    @wetbulb_indoor_cooling = Psychrometrics.Twb_fT_R_P(@cool_setpoint, rh_indoor_cooling, UnitConversions.convert(weather.header.LocalPressure, 'atm', 'psi'))

    db_indoor_degC = UnitConversions.convert(@cool_setpoint, 'F', 'C')
    @enthalpy_indoor_cooling = (1.006 * db_indoor_degC + hr_indoor_cooling * (2501.0 + 1.86 * db_indoor_degC)) * UnitConversions.convert(1.0, 'kJ', 'Btu') * UnitConversions.convert(1.0, 'lbm', 'kg')
    @wetbulb_outdoor_cooling = weather.design.CoolingWetbulb

    # Design Temperatures

    @cool_design_temps = {}
    @heat_design_temps = {}

    @cool_design_temps[HPXML::LocationOutside] = weather.design.CoolingDrybulb
    @heat_design_temps[HPXML::LocationOutside] = weather.design.HeatingDrybulb

    [HPXML::LocationOtherHousingUnit, HPXML::LocationOtherHeatedSpace, HPXML::LocationOtherMultifamilyBufferSpace,
     HPXML::LocationOtherNonFreezingSpace, HPXML::LocationExteriorWall, HPXML::LocationUnderSlab].each do |space_type|
      @heat_design_temps[space_type] = calculate_scheduled_space_design_temps(space_type, @heat_setpoint, weather.design.HeatingDrybulb, weather.data.GroundMonthlyTemps.min)
      @cool_design_temps[space_type] = calculate_scheduled_space_design_temps(space_type, @cool_setpoint, weather.design.CoolingDrybulb, weather.data.GroundMonthlyTemps.max)
    end

    @spaces.each do |space_type, space|
      next unless space.is_a? OpenStudio::Model::Space

      @cool_design_temps[space_type] = process_design_temp_cooling(weather, space_type)
      @heat_design_temps[space_type] = process_design_temp_heating(weather, space_type)
    end
  end

  def self.process_design_temp_heating(weather, space_type)
    if space_type == HPXML::LocationLivingSpace
      heat_temp = @conditioned_heat_design_temp

    elsif space_type == HPXML::LocationGarage
      heat_temp = weather.design.HeatingDrybulb + 13.0

    elsif (space_type == HPXML::LocationAtticUnvented) || (space_type == HPXML::LocationAtticVented)

      attic_floors = @hpxml.frame_floors.select { |f| f.is_ceiling && [f.interior_adjacent_to, f.exterior_adjacent_to].include?(space_type) }
      avg_floor_rvalue = calculate_average_r_value(attic_floors)

      attic_roofs = @hpxml.roofs.select { |r| r.interior_adjacent_to == space_type }
      avg_roof_rvalue = calculate_average_r_value(attic_roofs)

      if avg_floor_rvalue < avg_roof_rvalue
        # Attic is considered to be encapsulated. MJ8 says to use an attic
        # temperature of 95F, however alternative approaches are permissible
        if space_type == HPXML::LocationAtticVented
          heat_temp = weather.design.HeatingDrybulb
        else
          heat_temp = calculate_space_design_temps(space_type, weather, @conditioned_heat_design_temp, weather.design.HeatingDrybulb, weather.data.GroundMonthlyTemps.min)
        end
      else
        heat_temp = weather.design.HeatingDrybulb
      end

    elsif [HPXML::LocationBasementUnconditioned, HPXML::LocationCrawlspaceUnvented, HPXML::LocationCrawlspaceVented].include? space_type
      heat_temp = calculate_space_design_temps(space_type, weather, @conditioned_heat_design_temp, weather.design.HeatingDrybulb, weather.data.GroundMonthlyTemps.min)

    end

    fail "Design temp heating not calculated for #{space_type}." if heat_temp.nil?

    return heat_temp
  end

  def self.process_design_temp_cooling(weather, space_type)
    if space_type == HPXML::LocationLivingSpace
      cool_temp = @conditioned_cool_design_temp

    elsif space_type == HPXML::LocationGarage
      # Calculate fraction of garage under conditioned space
      area_total = 0.0
      area_conditioned = 0.0
      @hpxml.roofs.each do |roof|
        next unless roof.interior_adjacent_to == space_type

        area_total += roof.area
      end
      @hpxml.frame_floors.each do |frame_floor|
        next unless [frame_floor.interior_adjacent_to, frame_floor.exterior_adjacent_to].include? space_type

        area_total += frame_floor.area
        area_conditioned += frame_floor.area if frame_floor.is_thermal_boundary
      end
      garage_frac_under_conditioned = area_conditioned / area_total

      # Calculate the garage cooling design temperature based on Table 4C
      # Linearly interpolate between having living space over the garage and not having living space above the garage
      if @daily_range_num == 0.0
        cool_temp = (weather.design.CoolingDrybulb +
                     (11.0 * garage_frac_under_conditioned) +
                     (22.0 * (1.0 - garage_frac_under_conditioned)))
      elsif @daily_range_num == 1.0
        cool_temp = (weather.design.CoolingDrybulb +
                     (6.0 * garage_frac_under_conditioned) +
                     (17.0 * (1.0 - garage_frac_under_conditioned)))
      elsif @daily_range_num == 2.0
        cool_temp = (weather.design.CoolingDrybulb +
                     (1.0 * garage_frac_under_conditioned) +
                     (12.0 * (1.0 - garage_frac_under_conditioned)))
      end

    elsif (space_type == HPXML::LocationAtticUnvented) || (space_type == HPXML::LocationAtticVented)

      attic_floors = @hpxml.frame_floors.select { |f| f.is_ceiling && [f.interior_adjacent_to, f.exterior_adjacent_to].include?(space_type) }
      avg_floor_rvalue = calculate_average_r_value(attic_floors)

      attic_roofs = @hpxml.roofs.select { |r| r.interior_adjacent_to == space_type }
      avg_roof_rvalue = calculate_average_r_value(attic_roofs)

      if avg_floor_rvalue < avg_roof_rvalue
        # Attic is considered to be encapsulated. MJ8 says to use an attic
        # temperature of 95F, however alternative approaches are permissible
        if space_type == HPXML::LocationAtticVented
          cool_temp = weather.design.CoolingDrybulb + 40.0 # This is the number from a California study with dark shingle roof and similar ventilation.
        else
          cool_temp = calculate_space_design_temps(space_type, weather, @conditioned_cool_design_temp, weather.design.CoolingDrybulb, weather.data.GroundMonthlyTemps.max, true)
        end

      else
        # Calculate the cooling design temperature for the unconditioned attic based on Figure A12-14
        # Use an area-weighted temperature in case roof surfaces are different
        tot_roof_area = 0.0
        cool_temp = 0.0

        @hpxml.roofs.each do |roof|
          next unless roof.interior_adjacent_to == space_type

          tot_roof_area += roof.net_area

          if space_type == HPXML::LocationAtticUnvented
            if not roof.radiant_barrier
              cool_temp += (150.0 + (weather.design.CoolingDrybulb - 95.0) + @daily_range_temp_adjust[@daily_range_num]) * roof.net_area
            else
              cool_temp += (130.0 + (weather.design.CoolingDrybulb - 95.0) + @daily_range_temp_adjust[@daily_range_num]) * roof.net_area
            end
          else
            if not roof.radiant_barrier
              if roof.roof_type == HPXML::RoofTypeAsphaltShingles
                if [HPXML::ColorDark, HPXML::ColorMediumDark].include? roof.roof_color
                  cool_temp += 130.0 * roof.net_area
                else
                  cool_temp += 120.0 * roof.net_area
                end
              elsif roof.roof_type == HPXML::RoofTypeWoodShingles
                cool_temp += 120.0 * roof.net_area
              elsif roof.roof_type == HPXML::RoofTypeMetal
                if [HPXML::ColorDark, HPXML::ColorMediumDark].include? roof.roof_color
                  cool_temp += 130.0 * roof.net_area
                elsif [HPXML::ColorMedium, HPXML::ColorLight].include? roof.roof_color
                  cool_temp += 120.0 * roof.net_area
                elsif [HPXML::ColorReflective].include? roof.roof_color
                  cool_temp += 95.0 * roof.net_area
                end
              elsif roof.roof_type == HPXML::RoofTypeClayTile
                if [HPXML::ColorDark, HPXML::ColorMediumDark].include? roof.roof_color
                  cool_temp += 110.0 * roof.net_area
                elsif [HPXML::ColorMedium, HPXML::ColorLight].include? roof.roof_color
                  cool_temp += 105.0 * roof.net_area
                elsif [HPXML::ColorReflective].include? roof.roof_color
                  cool_temp += 95.0 * roof.net_area
                end
              end
            else # with a radiant barrier
              if roof.roof_type == HPXML::RoofTypeAsphaltShingles
                if [HPXML::ColorDark, HPXML::ColorMediumDark].include? roof.roof_color
                  cool_temp += 120.0 * roof.net_area
                else
                  cool_temp += 110.0 * roof.net_area
                end
              elsif roof.roof_type == HPXML::RoofTypeWoodShingles
                cool_temp += 110.0 * roof.net_area
              elsif roof.roof_type == HPXML::RoofTypeMetal
                if [HPXML::ColorDark, HPXML::ColorMediumDark].include? roof.roof_color
                  cool_temp += 120.0 * roof.net_area
                elsif [HPXML::ColorMedium, HPXML::ColorLight].include? roof.roof_color
                  cool_temp += 110.0 * roof.net_area
                elsif [HPXML::ColorReflective].include? roof.roof_color
                  cool_temp += 95.0 * roof.net_area
                end
              elsif roof.roof_type == HPXML::RoofTypeClayTile
                if [HPXML::ColorDark, HPXML::ColorMediumDark].include? roof.roof_color
                  cool_temp += 105.0 * roof.net_area
                elsif [HPXML::ColorMedium, HPXML::ColorLight].include? roof.roof_color
                  cool_temp += 100.0 * roof.net_area
                elsif [HPXML::ColorReflective].include? roof.roof_color
                  cool_temp += 95.0 * roof.net_area
                end
              end
            end
          end # vented/unvented
        end # each roof surface

        cool_temp /= tot_roof_area

        # Adjust base CLTD for cooling design temperature and daily range
        cool_temp += (weather.design.CoolingDrybulb - 95.0) + @daily_range_temp_adjust[@daily_range_num]
      end

    elsif [HPXML::LocationBasementUnconditioned, HPXML::LocationCrawlspaceUnvented, HPXML::LocationCrawlspaceVented].include? space_type
      cool_temp = calculate_space_design_temps(space_type, weather, @conditioned_cool_design_temp, weather.design.CoolingDrybulb, weather.data.GroundMonthlyTemps.max)

    end

    fail "Design temp cooling not calculated for #{space_type}." if cool_temp.nil?

    return cool_temp
  end

  def self.process_zone_loads(model, weather, nbeds, infilvolume)
    # Constant loads (no variation throughout day)
    zone_loads = ZoneLoads.new
    zone_loads = process_load_windows_skylights(zone_loads, weather)
    zone_loads = process_load_doors(zone_loads, weather)
    zone_loads = process_load_walls(zone_loads, weather)
    zone_loads = process_load_roofs(zone_loads, weather)
    zone_loads = process_load_floors(zone_loads, weather)
    zone_loads = process_infiltration_ventilation(model, zone_loads, weather, infilvolume)
    zone_loads = process_internal_gains(zone_loads, nbeds)
    return zone_loads
  end

  def self.process_load_windows_skylights(zone_loads, weather)
    '''
    Heating and Cooling Loads: Windows & Skylights
    '''

    # Average cooling load factors for windows/skylights WITHOUT internal shading for surface
    # azimuths of 0,22.5,45, ... ,337.5,360
    # Additional values (compared to values in MJ8 Table 3D-3) have been determined by
    # linear interpolation to avoid interpolating
    clf_avg_nois = [0.24, 0.295, 0.35, 0.365, 0.38, 0.39, 0.4, 0.44, 0.48, 0.44, 0.4, 0.39, 0.38, 0.365, 0.35, 0.295, 0.24]
    clf_avg_nois_horiz = 0.68

    # Average cooling load factors for windows/skylights WITH internal shading for surface
    # azimuths of 0,22.5,45, ... ,337.5,360
    # Additional values (compared to values in MJ8 Table 3D-3) have been determined
    # by linear interpolation to avoid interpolating in BMI
    clf_avg_is = [0.18, 0.235, 0.29, 0.305, 0.32, 0.32, 0.32, 0.305, 0.29, 0.305, 0.32, 0.32, 0.32, 0.305, 0.29, 0.235, 0.18]
    clf_avg_is_horiz = 0.52

    # Hourly cooling load factor (CLF) for windows/skylights WITHOUT an internal shade taken from
    # ASHRAE HOF Ch.26 Table 36 (subset of data in MJ8 Table A11-5)
    # Surface Azimuth = 0 (South), 22.5, 45.0, ... ,337.5,360 and Hour = 8,9, ... ,19,20
    clf_hr_nois = [[0.14, 0.22, 0.34, 0.48, 0.59, 0.65, 0.65, 0.59, 0.50, 0.43, 0.36, 0.28, 0.22],
                   [0.11, 0.15, 0.19, 0.27, 0.39, 0.52, 0.62, 0.67, 0.65, 0.58, 0.46, 0.36, 0.28],
                   [0.10, 0.12, 0.14, 0.16, 0.24, 0.36, 0.49, 0.60, 0.66, 0.66, 0.58, 0.43, 0.33],
                   [0.09, 0.10, 0.12, 0.13, 0.17, 0.26, 0.40, 0.52, 0.62, 0.66, 0.61, 0.44, 0.34],
                   [0.08, 0.10, 0.11, 0.12, 0.14, 0.20, 0.32, 0.45, 0.57, 0.64, 0.61, 0.44, 0.34],
                   [0.09, 0.10, 0.12, 0.13, 0.15, 0.17, 0.26, 0.40, 0.53, 0.63, 0.62, 0.44, 0.34],
                   [0.10, 0.12, 0.14, 0.16, 0.17, 0.19, 0.23, 0.33, 0.47, 0.59, 0.60, 0.43, 0.33],
                   [0.14, 0.18, 0.22, 0.25, 0.27, 0.29, 0.30, 0.33, 0.44, 0.57, 0.62, 0.44, 0.33],
                   [0.48, 0.56, 0.63, 0.71, 0.76, 0.80, 0.82, 0.82, 0.79, 0.75, 0.69, 0.61, 0.48],
                   [0.47, 0.44, 0.41, 0.40, 0.39, 0.39, 0.38, 0.36, 0.33, 0.30, 0.26, 0.20, 0.16],
                   [0.51, 0.51, 0.45, 0.39, 0.36, 0.33, 0.31, 0.28, 0.26, 0.23, 0.19, 0.15, 0.12],
                   [0.52, 0.57, 0.50, 0.45, 0.39, 0.34, 0.31, 0.28, 0.25, 0.22, 0.18, 0.14, 0.12],
                   [0.51, 0.57, 0.57, 0.50, 0.42, 0.37, 0.32, 0.29, 0.25, 0.22, 0.19, 0.15, 0.12],
                   [0.49, 0.58, 0.61, 0.57, 0.48, 0.41, 0.36, 0.32, 0.28, 0.24, 0.20, 0.16, 0.13],
                   [0.43, 0.55, 0.62, 0.63, 0.57, 0.48, 0.42, 0.37, 0.33, 0.28, 0.24, 0.19, 0.15],
                   [0.27, 0.43, 0.55, 0.63, 0.64, 0.60, 0.52, 0.45, 0.40, 0.35, 0.29, 0.23, 0.18],
                   [0.14, 0.22, 0.34, 0.48, 0.59, 0.65, 0.65, 0.59, 0.50, 0.43, 0.36, 0.28, 0.22]]
    clf_hr_nois_horiz = [0.24, 0.36, 0.48, 0.58, 0.66, 0.72, 0.74, 0.73, 0.67, 0.59, 0.47, 0.37, 0.29]

    # Hourly cooling load factor (CLF) for windows/skylights WITH an internal shade taken from
    # ASHRAE HOF Ch.26 Table 39 (subset of data in MJ8 Table A11-6)
    # Surface Azimuth = 0 (South), 22.5, 45.0, ... ,337.5,360 and Hour = 8,9, ... ,19,20
    clf_hr_is = [[0.23, 0.38, 0.58, 0.75, 0.83, 0.80, 0.68, 0.50, 0.35, 0.27, 0.19, 0.11, 0.09],
                 [0.18, 0.22, 0.27, 0.43, 0.63, 0.78, 0.84, 0.80, 0.66, 0.46, 0.25, 0.13, 0.11],
                 [0.14, 0.16, 0.19, 0.22, 0.38, 0.59, 0.75, 0.83, 0.81, 0.69, 0.45, 0.16, 0.12],
                 [0.12, 0.14, 0.16, 0.17, 0.23, 0.44, 0.64, 0.78, 0.84, 0.78, 0.55, 0.16, 0.12],
                 [0.11, 0.13, 0.15, 0.16, 0.17, 0.31, 0.53, 0.72, 0.82, 0.81, 0.61, 0.16, 0.12],
                 [0.12, 0.14, 0.16, 0.17, 0.18, 0.22, 0.43, 0.65, 0.80, 0.84, 0.66, 0.16, 0.12],
                 [0.14, 0.17, 0.19, 0.20, 0.21, 0.22, 0.30, 0.52, 0.73, 0.82, 0.69, 0.16, 0.12],
                 [0.22, 0.26, 0.30, 0.32, 0.33, 0.34, 0.34, 0.39, 0.61, 0.82, 0.76, 0.17, 0.12],
                 [0.65, 0.73, 0.80, 0.86, 0.89, 0.89, 0.86, 0.82, 0.75, 0.78, 0.91, 0.24, 0.18],
                 [0.62, 0.42, 0.37, 0.37, 0.37, 0.36, 0.35, 0.32, 0.28, 0.23, 0.17, 0.08, 0.07],
                 [0.74, 0.58, 0.37, 0.29, 0.27, 0.26, 0.24, 0.22, 0.20, 0.16, 0.12, 0.06, 0.05],
                 [0.80, 0.71, 0.52, 0.31, 0.26, 0.24, 0.22, 0.20, 0.18, 0.15, 0.11, 0.06, 0.05],
                 [0.80, 0.76, 0.62, 0.41, 0.27, 0.24, 0.22, 0.20, 0.17, 0.14, 0.11, 0.06, 0.05],
                 [0.79, 0.80, 0.72, 0.54, 0.34, 0.27, 0.24, 0.21, 0.19, 0.15, 0.12, 0.07, 0.06],
                 [0.74, 0.81, 0.79, 0.68, 0.49, 0.33, 0.28, 0.25, 0.22, 0.18, 0.13, 0.08, 0.07],
                 [0.54, 0.72, 0.81, 0.81, 0.71, 0.54, 0.38, 0.32, 0.27, 0.22, 0.16, 0.09, 0.08],
                 [0.23, 0.38, 0.58, 0.75, 0.83, 0.80, 0.68, 0.50, 0.35, 0.27, 0.19, 0.11, 0.09]]
    clf_hr_is_horiz = [0.44, 0.59, 0.72, 0.81, 0.85, 0.85, 0.81, 0.71, 0.58, 0.42, 0.25, 0.14, 0.12]

    # Shade Line Multipliers (SLM) for shaded windows will be calculated using the procedure
    # described in ASHRAE HOF 1997 instead of using the SLM's from MJ8 Table 3E-1

    # The time of day (assuming 24 hr clock) to calculate the SLM for the ALP for azimuths
    # starting at 0 (South) in increments of 22.5 to 360
    # Nil denotes directions not used in the shading calculation (Note: south direction is symmetrical around noon)
    slm_alp_hr = [15.5, 14.75, 14.0, 14.75, 15.5, nil, nil, nil, nil, nil, nil, nil, 8.5, 9.75, 10.0, 9.75, 8.5]

    # Mid summer declination angle used for shading calculations
    declination_angle = 12.1 # Mid August

    # Peak solar factor (PSF) (aka solar heat gain factor) taken from ASHRAE HOF 1989 Ch.26 Table 34
    # (subset of data in MJ8 Table 3D-2)
    # Surface Azimuth = 0 (South), 22.5, 45.0, ... ,337.5,360 and Latitude = 20,24,28, ... ,60,64
    psf = [[57.0,  72.0,  91.0,  111.0, 131.0, 149.0, 165.0, 180.0, 193.0, 203.0, 211.0, 217.0],
           [88.0,  103.0, 120.0, 136.0, 151.0, 165.0, 177.0, 188.0, 197.0, 206.0, 213.0, 217.0],
           [152.0, 162.0, 172.0, 181.0, 189.0, 196.0, 202.0, 208.0, 212.0, 215.0, 217.0, 217.0],
           [200.0, 204.0, 207.0, 210.0, 212.0, 214.0, 215.0, 216.0, 216.0, 216.0, 214.0, 211.0],
           [220.0, 220.0, 220.0, 219.0, 218.0, 216.0, 214.0, 211.0, 208.0, 203.0, 199.0, 193.0],
           [206.0, 203.0, 199.0, 195.0, 190.0, 185.0, 180.0, 174.0, 169.0, 165.0, 161.0, 157.0],
           [162.0, 156.0, 149.0, 141.0, 138.0, 135.0, 132.0, 128.0, 124.0, 119.0, 114.0, 109.0],
           [91.0,  87.0,  83.0,  79.0,  75.0,  71.0,  66.0,  61.0,  56.0,  56.0,  57.0,  58.0],
           [40.0,  38.0,  38.0,  37.0,  36.0,  35.0,  34.0,  33.0,  32.0,  30.0,  28.0,  27.0],
           [91.0,  87.0,  83.0,  79.0,  75.0,  71.0,  66.0,  61.0,  56.0,  56.0,  57.0,  58.0],
           [162.0, 156.0, 149.0, 141.0, 138.0, 135.0, 132.0, 128.0, 124.0, 119.0, 114.0, 109.0],
           [206.0, 203.0, 199.0, 195.0, 190.0, 185.0, 180.0, 174.0, 169.0, 165.0, 161.0, 157.0],
           [220.0, 220.0, 220.0, 219.0, 218.0, 216.0, 214.0, 211.0, 208.0, 203.0, 199.0, 193.0],
           [200.0, 204.0, 207.0, 210.0, 212.0, 214.0, 215.0, 216.0, 216.0, 216.0, 214.0, 211.0],
           [152.0, 162.0, 172.0, 181.0, 189.0, 196.0, 202.0, 208.0, 212.0, 215.0, 217.0, 217.0],
           [88.0,  103.0, 120.0, 136.0, 151.0, 165.0, 177.0, 188.0, 197.0, 206.0, 213.0, 217.0],
           [57.0,  72.0,  91.0,  111.0, 131.0, 149.0, 165.0, 180.0, 193.0, 203.0, 211.0, 217.0]]
    psf_horiz = [280.0, 277.0, 272.0, 265.0, 257.0, 247.0, 236.0, 223.0, 208.0, 193.0, 176.0, 159.0]

    # Hourly Temperature Adjustment Values (HTA_DR) (MJ8 Table A11-3)
    # Low DR, Medium DR, High DR and Hour = 8,9, ... ,19,20
    hta = [[-6.3,  -5.0,  -3.7,  -2.5, -1.5, -0.7, -0.2, 0.0, -0.2, -0.7, -1.5, -2.5, -3.7], # Low DR
           [-12.6, -10.0, -7.4,  -5.0, -2.9, -1.3, -0.3, 0.0, -0.3, -1.3, -2.9, -5.0, -7.4], # Medium DR
           [-18.9, -15.0, -11.1, -7.5, -4.4, -2.0, -0.5, 0.0, -0.5, -2.0, -4.4, -7.5, -11.1]] # High DR

    # Determine the PSF's for the building latitude
    psf_lat = []
    psf_lat_horiz = nil
    latitude = weather.header.Latitude.to_f
    for cnt in 0..16
      if latitude < 20.0
        psf_lat << psf[cnt][0]
        if cnt == 0
          @runner.registerWarning('Latitude of 20 was assumed for Manual J solar load calculations.')
          psf_lat_horiz = psf_horiz[0]
        end
      elsif latitude >= 64.0
        psf_lat << psf[cnt][11]
        if cnt == 0
          @runner.registerWarning('Latitude of 64 was assumed for Manual J solar load calculations.') if latitude > 64.0
          psf_lat_horiz = psf_horiz[11]
        end
      else
        cnt_lat_s = ((latitude - 20.0) / 4.0).to_i
        cnt_lat_n = cnt_lat_s + 1.0
        lat_s = 20.0 + 4.0 * cnt_lat_s
        lat_n = lat_s + 4.0
        psf_lat << MathTools.interp2(latitude, lat_s, lat_n, psf[cnt][cnt_lat_s], psf[cnt][cnt_lat_n])
        if cnt == 0
          psf_lat_horiz = MathTools.interp2(latitude, lat_s, lat_n, psf_horiz[cnt_lat_s], psf_horiz[cnt_lat_n])
        end
      end
    end

    # Windows
    zone_loads.Heat_Windows = 0.0
    alp_load = 0.0 # Average Load Procedure (ALP) Load
    afl_hr = [0.0, 0.0, 0.0, 0.0, 0.0, 0.0, 0.0, 0.0, 0.0, 0.0, 0.0, 0.0, 0.0] # Initialize Hourly Aggregate Fenestration Load (AFL)

    @hpxml.windows.each do |window|
      next unless window.wall.is_exterior_thermal_boundary

      window_true_azimuth = get_true_azimuth(window.azimuth)
      cnt225 = (window_true_azimuth / 22.5).round.to_i

      zone_loads.Heat_Windows += window.ufactor * window.area * @htd

      for hr in -1..12

        # If hr == -1: Calculate the Average Load Procedure (ALP) Load
        # Else: Calculate the hourly Aggregate Fenestration Load (AFL)

        # clf_d: Average Cooling Load Factor for the given window direction
        # clf_n: Average Cooling Load Factor for a window facing North (fully shaded)
        if hr == -1
          if window.interior_shading_factor_summer < 1
            clf_d = clf_avg_is[cnt225]
            clf_n = clf_avg_is[8]
          else
            clf_d = clf_avg_nois[cnt225]
            clf_n = clf_avg_nois[8]
          end
        else
          if window.interior_shading_factor_summer < 1
            clf_d = clf_hr_is[cnt225][hr]
            clf_n = clf_hr_is[8][hr]
          else
            clf_d = clf_hr_nois[cnt225][hr]
            clf_n = clf_hr_nois[8][hr]
          end
        end

        ctd_adj = @ctd
        if hr > -1
          # Calculate hourly CTD adjusted value for mid-summer
          ctd_adj += hta[@daily_range_num][hr]
        end

        # Hourly Heat Transfer Multiplier for the given window Direction
        htm_d = psf_lat[cnt225] * clf_d * window.shgc * window.interior_shading_factor_summer / 0.87 + window.ufactor * ctd_adj

        # Hourly Heat Transfer Multiplier for a window facing North (fully shaded)
        htm_n = psf_lat[8] * clf_n * window.shgc * window.interior_shading_factor_summer / 0.87 + window.ufactor * ctd_adj

        if window_true_azimuth < 180
          surf_azimuth = window_true_azimuth
        else
          surf_azimuth = window_true_azimuth - 360.0
        end

        if not window.overhangs_depth.nil?
          if ((hr == -1) && (surf_azimuth.abs < 90.1)) || (hr > -1)
            if hr == -1
              actual_hr = slm_alp_hr[cnt225]
            else
              actual_hr = hr + 8 # start at hour 8
            end
            hour_angle = 0.25 * (actual_hr - 12.0) * 60.0 # ASHRAE HOF 1997 pg 29.19
            altitude_angle = Math::asin((Math::cos(weather.header.Latitude.deg2rad) *
                                          Math::cos(declination_angle.deg2rad) *
                                          Math::cos(hour_angle.deg2rad) +
                                          Math::sin(weather.header.Latitude.deg2rad) *
                                          Math::sin(declination_angle.deg2rad))).rad2deg
            temp_arg = [(Math::sin(altitude_angle.deg2rad) *
                         Math::sin(weather.header.Latitude.deg2rad) -
                         Math::sin(declination_angle.deg2rad)) /
              (Math::cos(altitude_angle.deg2rad) *
                 Math::cos(weather.header.Latitude.deg2rad)), 1.0].min
            temp_arg = [temp_arg, -1.0].max
            solar_azimuth = Math::acos(temp_arg).rad2deg
            if actual_hr < 12
              solar_azimuth = -1.0 * solar_azimuth
            end

            sol_surf_azimuth = solar_azimuth - surf_azimuth
            if (sol_surf_azimuth.abs >= 90) && (sol_surf_azimuth.abs <= 270)
              # Window is entirely in the shade if the solar surface azimuth is greater than 90 and less than 270
              htm = htm_n
            else
              slm = Math::tan(altitude_angle.deg2rad) / Math::cos(sol_surf_azimuth.deg2rad)
              z_sl = slm * window.overhangs_depth

              window_height = window.overhangs_distance_to_bottom_of_window - window.overhangs_distance_to_top_of_window
              if z_sl < window.overhangs_distance_to_top_of_window
                # Overhang is too short to provide shade
                htm = htm_d
              elsif z_sl < window.overhangs_distance_to_bottom_of_window
                percent_shaded = (z_sl - window.overhangs_distance_to_top_of_window) / window_height
                htm = percent_shaded * htm_n + (1.0 - percent_shaded) * htm_d
              else
                # Window is entirely in the shade since the shade line is below the windowsill
                htm = htm_n
              end
            end
          else
            # Window is north of East and West azimuths. Shading calculations do not apply.
            htm = htm_d
          end
        else
          htm = htm_d
        end

        if hr == -1
          alp_load += htm * window.area
        else
          afl_hr[hr] += htm * window.area
        end
      end
    end # window

    # Daily Average Load (DAL)
    dal = afl_hr.sum(0.0) / afl_hr.size

    # Excursion Limit line (ELL)
    ell = 1.3 * dal

    # Peak Fenestration Load (PFL)
    pfl = afl_hr.max

    # Excursion Adjustment Load (EAL)
    eal = [0.0, pfl - ell].max

    # Window Cooling Load
    zone_loads.Cool_Windows = alp_load + eal

    # Skylights
    zone_loads.Heat_Skylights = 0.0
    alp_load = 0.0 # Average Load Procedure (ALP) Load
    afl_hr = [0.0, 0.0, 0.0, 0.0, 0.0, 0.0, 0.0, 0.0, 0.0, 0.0, 0.0, 0.0, 0.0] # Initialize Hourly Aggregate Fenestration Load (AFL)

    @hpxml.skylights.each do |skylight|
      skylight_true_azimuth = get_true_azimuth(skylight.azimuth)
      cnt225 = (skylight_true_azimuth / 22.5).round.to_i
      inclination_angle = UnitConversions.convert(Math.atan(skylight.roof.pitch / 12.0), 'rad', 'deg')

      zone_loads.Heat_Skylights += skylight.ufactor * skylight.area * @htd

      for hr in -1..12

        # If hr == -1: Calculate the Average Load Procedure (ALP) Load
        # Else: Calculate the hourly Aggregate Fenestration Load (AFL)

        # clf_d: Average Cooling Load Factor for the given skylight direction
        # clf_d: Average Cooling Load Factor for horizontal
        if hr == -1
          if skylight.interior_shading_factor_summer < 1
            clf_d = clf_avg_is[cnt225]
            clf_horiz = clf_avg_is_horiz
          else
            clf_d = clf_avg_nois[cnt225]
            clf_horiz = clf_avg_nois_horiz
          end
        else
          if skylight.interior_shading_factor_summer < 1
            clf_d = clf_hr_is[cnt225][hr]
            clf_horiz = clf_hr_is_horiz[hr]
          else
            clf_d = clf_hr_nois[cnt225][hr]
            clf_horiz = clf_hr_nois_horiz[hr]
          end
        end

        sol_h = Math::cos(inclination_angle.deg2rad) * (psf_lat_horiz * clf_horiz)
        sol_v = Math::sin(inclination_angle.deg2rad) * (psf_lat[cnt225] * clf_d)

        ctd_adj = @ctd
        if hr > -1
          # Calculate hourly CTD adjusted value for mid-summer
          ctd_adj += hta[@daily_range_num][hr]
        end

        # Hourly Heat Transfer Multiplier for the given skylight Direction
        u_curb = 0.51 # default to wood (Table 2B-3)
        ar_curb = 0.35 # default to small (Table 2B-3)
        u_eff_skylight = skylight.ufactor + u_curb * ar_curb
        htm = (sol_h + sol_v) * (skylight.shgc * skylight.interior_shading_factor_summer / 0.87) + u_eff_skylight * (ctd_adj + 15.0)

        if hr == -1
          alp_load += htm * skylight.area
        else
          afl_hr[hr] += htm * skylight.area
        end
      end
    end # skylight

    # Daily Average Load (DAL)
    dal = afl_hr.sum(0.0) / afl_hr.size

    # Excursion Limit line (ELL)
    ell = 1.3 * dal

    # Peak Fenestration Load (PFL)
    pfl = afl_hr.max

    # Excursion Adjustment Load (EAL)
    eal = [0.0, pfl - ell].max

    # Skylight Cooling Load
    zone_loads.Cool_Skylights = alp_load + eal

    return zone_loads
  end

  def self.process_load_doors(zone_loads, weather)
    '''
    Heating and Cooling Loads: Doors
    '''

    if @daily_range_num == 0.0
      cltd = @ctd + 15.0
    elsif @daily_range_num == 1.0
      cltd = @ctd + 11.0
    elsif @daily_range_num == 2.0
      cltd = @ctd + 6.0
    end

    zone_loads.Heat_Doors = 0.0
    zone_loads.Cool_Doors = 0.0

    @hpxml.doors.each do |door|
      next unless door.is_thermal_boundary

      if door.wall.is_exterior
        zone_loads.Heat_Doors += (1.0 / door.r_value) * door.area * @htd
        zone_loads.Cool_Doors += (1.0 / door.r_value) * door.area * cltd
      else
        adjacent_space = door.wall.exterior_adjacent_to
        zone_loads.Cool_Doors += (1.0 / door.r_value) * door.area * (@cool_design_temps[adjacent_space] - @cool_setpoint)
        zone_loads.Heat_Doors += (1.0 / door.r_value) * door.area * (@heat_setpoint - @heat_design_temps[adjacent_space])
      end
    end

    return zone_loads
  end

  def self.process_load_walls(zone_loads, weather)
    '''
    Heating and Cooling Loads: Walls
    '''

    zone_loads.Heat_Walls = 0.0
    zone_loads.Cool_Walls = 0.0

    # Above-Grade Walls
    (@hpxml.walls + @hpxml.rim_joists).each do |wall|
      next unless wall.is_thermal_boundary

      wall_group = get_wall_group(wall)

      if wall.azimuth.nil?
        azimuths = [0.0, 90.0, 180.0, 270.0] # Assume 4 equal surfaces facing every direction
      else
        azimuths = [wall.azimuth]
      end

      if wall.is_a? HPXML::RimJoist
        wall_area = wall.area
      else
        wall_area = wall.net_area
      end

      azimuths.each do |azimuth|
        if wall.is_exterior

          # Adjust base Cooling Load Temperature Difference (CLTD)
          # Assume absorptivity for light walls < 0.5, medium walls <= 0.75, dark walls > 0.75 (based on MJ8 Table 4B Notes)
          if wall.solar_absorptance <= 0.5
            colorMultiplier = 0.65      # MJ8 Table 4B Notes, pg 348
          elsif wall.solar_absorptance <= 0.75
            colorMultiplier = 0.83      # MJ8 Appendix 12, pg 519
          else
            colorMultiplier = 1.0
          end

          true_azimuth = get_true_azimuth(azimuth)

          # Base Cooling Load Temperature Differences (CLTD's) for dark colored sunlit and shaded walls
          # with 95 degF outside temperature taken from MJ8 Figure A12-8 (intermediate wall groups were
          # determined using linear interpolation). Shaded walls apply to north facing and partition walls only.
          cltd_base_sun = [38.0, 34.95, 31.9, 29.45, 27.0, 24.5, 22.0, 21.25, 20.5, 19.65, 18.8]
          cltd_base_shade = [25.0, 22.5, 20.0, 18.45, 16.9, 15.45, 14.0, 13.55, 13.1, 12.85, 12.6]

          if (true_azimuth >= 157.5) && (true_azimuth <= 202.5)
            cltd = cltd_base_shade[wall_group - 1] * colorMultiplier
          else
            cltd = cltd_base_sun[wall_group - 1] * colorMultiplier
          end

          if @ctd >= 10.0
            # Adjust the CLTD for different cooling design temperatures
            cltd += (weather.design.CoolingDrybulb - 95.0)
            # Adjust the CLTD for daily temperature range
            cltd += @daily_range_temp_adjust[@daily_range_num]
          else
            # Handling cases ctd < 10 is based on A12-18 in MJ8
            cltd_corr = @ctd - 20.0 - @daily_range_temp_adjust[@daily_range_num]
            cltd = [cltd + cltd_corr, 0.0].max # Assume zero cooling load for negative CLTD's
          end

          zone_loads.Cool_Walls += (1.0 / wall.insulation_assembly_r_value) * wall_area / azimuths.size * cltd
          zone_loads.Heat_Walls += (1.0 / wall.insulation_assembly_r_value) * wall_area / azimuths.size * @htd
        else
          adjacent_space = wall.exterior_adjacent_to
          zone_loads.Cool_Walls += (1.0 / wall.insulation_assembly_r_value) * wall_area / azimuths.size * (@cool_design_temps[adjacent_space] - @cool_setpoint)
          zone_loads.Heat_Walls += (1.0 / wall.insulation_assembly_r_value) * wall_area / azimuths.size * (@heat_setpoint - @heat_design_temps[adjacent_space])
        end
      end
    end

    # Foundation walls
    @hpxml.foundation_walls.each do |foundation_wall|
      next unless foundation_wall.is_exterior_thermal_boundary

      u_wall_with_soil, u_wall_without_soil = get_foundation_wall_properties(foundation_wall)
      zone_loads.Heat_Walls += u_wall_with_soil * foundation_wall.net_area * @htd
    end

    return zone_loads
  end

  def self.process_load_roofs(zone_loads, weather)
    '''
    Heating and Cooling Loads: Ceilings
    '''

    cltd = 0.0

    zone_loads.Heat_Roofs = 0.0
    zone_loads.Cool_Roofs = 0.0

    # Roofs
    @hpxml.roofs.each do |roof|
      next unless roof.is_thermal_boundary

      # Base CLTD for conditioned roofs (Roof-Joist-Ceiling Sandwiches) taken from MJ8 Figure A12-16
      if roof.insulation_assembly_r_value <= 6
        cltd = 50.0
      elsif roof.insulation_assembly_r_value <= 13
        cltd = 45.0
      elsif roof.insulation_assembly_r_value <= 15
        cltd = 38.0
      elsif roof.insulation_assembly_r_value <= 21
        cltd = 31.0
      elsif roof.insulation_assembly_r_value <= 30
        cltd = 30.0
      else
        cltd = 27.0
      end

      # Base CLTD color adjustment based on notes in MJ8 Figure A12-16
      if [HPXML::ColorDark, HPXML::ColorMediumDark].include? roof.roof_color
        if [HPXML::RoofTypeClayTile, HPXML::RoofTypeWoodShingles].include? roof.roof_type
          cltd *= 0.83
        end
      elsif [HPXML::ColorMedium, HPXML::ColorLight].include? roof.roof_color
        if [HPXML::RoofTypeClayTile].include? roof.roof_type
          cltd *= 0.65
        else
          cltd *= 0.83
        end
      elsif [HPXML::ColorReflective].include? roof.roof_color
        if [HPXML::RoofTypeAsphaltShingles, HPXML::RoofTypeWoodShingles].include? roof.roof_type
          cltd *= 0.83
        else
          cltd *= 0.65
        end
      end

      # Adjust base CLTD for different CTD or DR
      cltd += (weather.design.CoolingDrybulb - 95.0) + @daily_range_temp_adjust[@daily_range_num]

      zone_loads.Cool_Roofs += (1.0 / roof.insulation_assembly_r_value) * roof.net_area * cltd
      zone_loads.Heat_Roofs += (1.0 / roof.insulation_assembly_r_value) * roof.net_area * @htd
    end

    return zone_loads
  end

  def self.process_load_floors(zone_loads, weather)
    '''
    Heating and Cooling Loads: Floors
    '''

    zone_loads.Heat_Floors = 0.0
    zone_loads.Cool_Floors = 0.0

    @hpxml.frame_floors.each do |frame_floor|
      next unless frame_floor.is_thermal_boundary

      if frame_floor.is_exterior
        zone_loads.Cool_Floors += (1.0 / frame_floor.insulation_assembly_r_value) * frame_floor.area * (@ctd - 5.0 + @daily_range_temp_adjust[@daily_range_num])
        zone_loads.Heat_Floors += (1.0 / frame_floor.insulation_assembly_r_value) * frame_floor.area * @htd
      else
        adjacent_space = frame_floor.exterior_adjacent_to
        zone_loads.Cool_Floors += (1.0 / frame_floor.insulation_assembly_r_value) * frame_floor.area * (@cool_design_temps[adjacent_space] - @cool_setpoint)
        zone_loads.Heat_Floors += (1.0 / frame_floor.insulation_assembly_r_value) * frame_floor.area * (@heat_setpoint - @heat_design_temps[adjacent_space])
      end
    end

    @hpxml.slabs.each do |slab|
      next unless slab.is_thermal_boundary

      if slab.interior_adjacent_to == HPXML::LocationLivingSpace # Slab-on-grade
        floor_ufactor = 0.1 # FIXME: Hard-coded
        zone_loads.Heat_Floors += floor_ufactor * slab.area * (@heat_setpoint - weather.data.GroundMonthlyTemps[0])
      elsif slab.interior_adjacent_to == HPXML::LocationBasementConditioned
        # Based on MJ 8th Ed. A12-7 and ASHRAE HoF 2013 pg 18.31 Eq 40
        # FIXME: Assumes slab is uninsulated?
        k_soil = UnitConversions.convert(BaseMaterial.Soil.k_in, 'in', 'ft')
        r_other = Material.Concrete(4.0).rvalue + Material.AirFilmFloorAverage.rvalue
        foundation_walls = @hpxml.foundation_walls.select { |fw| fw.is_thermal_boundary }
        z_f = foundation_walls.map { |fw| fw.depth_below_grade }.sum(0.0) / foundation_walls.size # Average below-grade depth
        sqrt_term = [slab.exposed_perimeter**2 - 16.0 * slab.area, 0.0].max
        length = slab.exposed_perimeter / 4.0 + Math.sqrt(sqrt_term) / 4.0
        width = slab.exposed_perimeter / 4.0 - Math.sqrt(sqrt_term) / 4.0
        w_b = [length, width].min
        u_avg_bf = (2.0 * k_soil / (Math::PI * w_b)) * (Math::log(w_b / 2.0 + z_f / 2.0 + (k_soil * r_other) / Math::PI) - Math::log(z_f / 2.0 + (k_soil * r_other) / Math::PI))
        u_value_mj8 = 0.85 * u_avg_bf
        zone_loads.Heat_Floors += u_value_mj8 * slab.area * @htd
      end
    end

    return zone_loads
  end

  def self.process_infiltration_ventilation(model, zone_loads, weather, infilvolume)
    '''
    Heating and Cooling Loads: Infiltration & Ventilation
    '''

    # Per ANSI/RESNET/ICC 301
    ach_nat = get_feature(@cond_zone, Constants.SizingInfoZoneInfiltrationACH, 'double')

    ach_Cooling = 1.2 * ach_nat
    ach_Heating = 1.6 * ach_nat

    icfm_Cooling = ach_Cooling / UnitConversions.convert(1.0, 'hr', 'min') * infilvolume
    icfm_Heating = ach_Heating / UnitConversions.convert(1.0, 'hr', 'min') * infilvolume

    q_unb_cfm, q_preheat, q_precool, q_recirc, q_bal_Sens, q_bal_Lat = get_ventilation_rates(model)

    cfm_Heating = q_bal_Sens + (icfm_Heating**2.0 + q_unb_cfm**2.0)**0.5 - q_preheat - q_recirc

    cfm_Cool_Load_Sens = q_bal_Sens + (icfm_Cooling**2.0 + q_unb_cfm**2.0)**0.5 - q_precool - q_recirc
    cfm_Cool_Load_Lat = q_bal_Lat + (icfm_Cooling**2.0 + q_unb_cfm**2.0)**0.5 - q_recirc

    zone_loads.Heat_Infil = 1.1 * @acf * cfm_Heating * @htd

    zone_loads.Cool_Infil_Sens = 1.1 * @acf * cfm_Cool_Load_Sens * @ctd
    zone_loads.Cool_Infil_Lat = 0.68 * @acf * cfm_Cool_Load_Lat * (@cool_design_grains - @cool_indoor_grains)

    return zone_loads
  end

  def self.process_internal_gains(zone_loads, nbeds)
    '''
    Cooling Load: Internal Gains
    '''

    # Per ANSI/RESNET/ICC 301
    n_occupants = nbeds + 1
    zone_loads.Cool_IntGains_Sens = 1600.0 + 230.0 * n_occupants
    zone_loads.Cool_IntGains_Lat = 200.0 * n_occupants

    return zone_loads
  end

  def self.aggregate_zone_loads(zone_loads)
    '''
    Intermediate Loads
    (total loads excluding ducts)
    '''

    init_loads = InitialLoads.new
    # Heating
    init_loads.Heat = [zone_loads.Heat_Windows + zone_loads.Heat_Skylights +
      zone_loads.Heat_Doors + zone_loads.Heat_Walls +
      zone_loads.Heat_Floors + zone_loads.Heat_Roofs, 0.0].max +
                      zone_loads.Heat_Infil

    # Cooling
    init_loads.Cool_Sens = zone_loads.Cool_Windows + zone_loads.Cool_Skylights +
                           zone_loads.Cool_Doors + zone_loads.Cool_Walls +
                           zone_loads.Cool_Floors + zone_loads.Cool_Roofs +
                           zone_loads.Cool_Infil_Sens + zone_loads.Cool_IntGains_Sens
    init_loads.Cool_Lat = zone_loads.Cool_Infil_Lat + zone_loads.Cool_IntGains_Lat

    init_loads.Cool_Lat = [init_loads.Cool_Lat, 0.0].max
    init_loads.Cool_Tot = init_loads.Cool_Sens + init_loads.Cool_Lat

    return init_loads
  end

  def self.calculate_hvac_temperatures(init_loads, hvac)
    '''
    HVAC Temperatures
    '''
    # evap cooler temperature calculation based on Mannual S Figure 4-7
    if hvac.has_type(Constants.ObjectNameEvaporativeCooler)
      td_potential = @cool_design_temps[HPXML::LocationOutside] - @wetbulb_outdoor_cooling
      td = td_potential * hvac.EvapCoolerEffectiveness
      hvac.LeavingAirTemp = @cool_design_temps[HPXML::LocationOutside] - td
    else
      # Calculate Leaving Air Temperature
      shr = [init_loads.Cool_Sens / init_loads.Cool_Tot, 1.0].min
      # Determine the Leaving Air Temperature (LAT) based on Manual S Table 1-4
      if shr < 0.80
        hvac.LeavingAirTemp = 54.0 # F
      elsif shr < 0.85
        # MJ8 says to use 56 degF in this SHR range. Linear interpolation provides a more
        # continuous supply air flow rate across building efficiency levels.
        hvac.LeavingAirTemp = ((58.0 - 54.0) / (0.85 - 0.80)) * (shr - 0.8) + 54.0 # F
      else
        hvac.LeavingAirTemp = 58.0 # F
      end
    end

    # Calculate Supply Air Temperature
    if hvac.has_type(Constants.ObjectNameFurnace)
      hvac.SupplyAirTemp = 120.0 # F
    else
      hvac.SupplyAirTemp = 105.0 # F
    end

    return hvac
  end

  def self.apply_hvac_load_fractions(init_loads, hvac)
    '''
    Intermediate Loads (HVAC-specific)
    '''
    hvac_init_loads = init_loads.dup
    hvac_init_loads.Heat *= hvac.HeatingLoadFraction
    hvac_init_loads.Cool_Sens *= hvac.CoolingLoadFraction
    hvac_init_loads.Cool_Lat *= hvac.CoolingLoadFraction
    hvac_init_loads.Cool_Tot *= hvac.CoolingLoadFraction

    # Prevent error for, e.g., an ASHP with CoolingLoadFraction == 0.
    hvac_init_loads.Heat = [hvac_init_loads.Heat, 0.001].max
    hvac_init_loads.Cool_Sens = [hvac_init_loads.Cool_Sens, 0.001].max
    hvac_init_loads.Cool_Lat = [hvac_init_loads.Cool_Lat, 0.001].max
    hvac_init_loads.Cool_Tot = [hvac_init_loads.Cool_Tot, 0.001].max

    return hvac_init_loads
  end

  def self.apply_hp_sizing_logic(hvac_init_loads, hvac)
    # If true, uses the larger of heating and cooling loads for heat pump capacity sizing (required for ERI).
    # Otherwise, uses standard Manual S oversize allowances.
    if hvac.has_type([Constants.ObjectNameAirSourceHeatPump,
                      Constants.ObjectNameMiniSplitHeatPump,
                      Constants.ObjectNameGroundSourceHeatPump,
                      Constants.ObjectNameWaterLoopHeatPump])
      if @hpxml.header.use_max_load_for_heat_pumps
        max_load = [hvac_init_loads.Heat, hvac_init_loads.Cool_Tot].max
        hvac_init_loads.Heat = max_load
        hvac_init_loads.Cool_Sens *= max_load / hvac_init_loads.Cool_Tot
        hvac_init_loads.Cool_Lat *= max_load / hvac_init_loads.Cool_Tot
        hvac_init_loads.Cool_Tot = max_load

        # Override Manual S oversize allowances:
        hvac.OverSizeLimit = 1.0
        hvac.OverSizeDelta = 0.0
      end
    end

    return hvac_init_loads
  end

  def self.get_duct_regain_factor(duct)
    # dse_Fregain values comes from MJ8 pg 204 and Walker (1998) "Technical background for default
    # values used for forced air systems in proposed ASHRAE Std. 152"

    dse_Fregain = nil

    if [HPXML::LocationOutside, HPXML::LocationRoofDeck].include? duct.Location
      dse_Fregain = 0.0

    elsif [HPXML::LocationOtherHousingUnit, HPXML::LocationOtherHeatedSpace, HPXML::LocationOtherMultifamilyBufferSpace,
           HPXML::LocationOtherNonFreezingSpace, HPXML::LocationExteriorWall, HPXML::LocationUnderSlab].include? duct.Location
      space_values = Geometry.get_temperature_scheduled_space_values(duct.Location)
      dse_Fregain = space_values[:f_regain]

    elsif [HPXML::LocationBasementUnconditioned, HPXML::LocationCrawlspaceVented, HPXML::LocationCrawlspaceUnvented].include? duct.Location

      ceilings = @hpxml.frame_floors.select { |f| f.is_floor && [f.interior_adjacent_to, f.exterior_adjacent_to].include?(duct.Location) }
      avg_ceiling_rvalue = calculate_average_r_value(ceilings)
      ceiling_insulated = (avg_ceiling_rvalue > 4)

      walls = @hpxml.foundation_walls.select { |f| [f.interior_adjacent_to, f.exterior_adjacent_to].include? duct.Location }
      avg_wall_rvalue = calculate_average_r_value(walls)
      walls_insulated = (avg_wall_rvalue > 4)

      if duct.Location == HPXML::LocationBasementUnconditioned
        if not ceiling_insulated
          if not walls_insulated
            dse_Fregain = 0.50 # Uninsulated ceiling, uninsulated walls
          else
            dse_Fregain = 0.75 # Uninsulated ceiling, insulated walls
          end
        else
          dse_Fregain = 0.30 # Insulated ceiling
        end
      elsif duct.Location == HPXML::LocationCrawlspaceVented
        if ceiling_insulated && walls_insulated
          dse_Fregain = 0.17 # Insulated ceiling, insulated walls
        elsif ceiling_insulated && (not walls_insulated)
          dse_Fregain = 0.12 # Insulated ceiling, uninsulated walls
        elsif (not ceiling_insulated) && walls_insulated
          dse_Fregain = 0.66 # Uninsulated ceiling, insulated walls
        elsif (not ceiling_insulated) && (not walls_insulated)
          dse_Fregain = 0.50 # Uninsulated ceiling, uninsulated walls
        end
      elsif duct.Location == HPXML::LocationCrawlspaceUnvented
        if ceiling_insulated && walls_insulated
          dse_Fregain = 0.30 # Insulated ceiling, insulated walls
        elsif ceiling_insulated && (not walls_insulated)
          dse_Fregain = 0.16 # Insulated ceiling, uninsulated walls
        elsif (not ceiling_insulated) && walls_insulated
          dse_Fregain = 0.76 # Uninsulated ceiling, insulated walls
        elsif (not ceiling_insulated) && (not walls_insulated)
          dse_Fregain = 0.60 # Uninsulated ceiling, uninsulated walls
        end
      end

    elsif [HPXML::LocationAtticVented, HPXML::LocationAtticUnvented].include? duct.Location
      dse_Fregain = 0.10 # This would likely be higher for unvented attics with roof insulation

    elsif [HPXML::LocationGarage].include? duct.Location
      dse_Fregain = 0.05

    elsif [HPXML::LocationLivingSpace, HPXML::LocationBasementConditioned].include? duct.Location
      dse_Fregain = 1.0

    end

    return dse_Fregain
  end

  def self.process_duct_loads_heating(hvac_final_values, weather, hvac, init_heat_load)
    '''
    Heating Duct Loads
    '''
    if (init_heat_load == 0) || (hvac.Ducts.size == 0)
      hvac_final_values.Heat_Load_Ducts = 0.0
      hvac_final_values.Heat_Load = init_heat_load
    else
      # Distribution system efficiency (DSE) calculations based on ASHRAE Standard 152
      dse_As, dse_Ar = calc_ducts_areas(hvac.Ducts)
      supply_r, return_r = calc_ducts_rvalues(hvac.Ducts)

      design_temp_values = { HPXML::DuctTypeSupply => @heat_design_temps, HPXML::DuctTypeReturn => @heat_design_temps }
      dse_Tamb_heating_s, dse_Tamb_heating_r = calc_ducts_area_weighted_average(hvac.Ducts, design_temp_values)

      # ASHRAE 152 6.5.2
      # For systems with ducts in several locations, Fregain shall be weighted by the fraction of exposed duct area
      # in each space. Fregain shall be calculated separately for supply and return locations.
      dse_Fregains = {}
      hvac.Ducts.each do |duct|
        dse_Fregains[duct.Location] = get_duct_regain_factor(duct)
      end
      fregain_values = { HPXML::DuctTypeSupply => dse_Fregains, HPXML::DuctTypeReturn => dse_Fregains }
      dse_Fregain_s, dse_Fregain_r = calc_ducts_area_weighted_average(hvac.Ducts, fregain_values)

      # Initialize for the iteration
      delta = 1
      heatingLoad_Prev = init_heat_load
      heat_cfm = calc_airflow_rate(init_heat_load, (hvac.SupplyAirTemp - @heat_setpoint))

      for _iter in 0..19
        break if delta.abs <= 0.001

        dse_Qs, dse_Qr = calc_ducts_leakages(hvac.Ducts, heat_cfm)

        dse_DE = calc_delivery_effectiveness_heating(dse_Qs, dse_Qr, heat_cfm, heatingLoad_Prev, dse_Tamb_heating_s, dse_Tamb_heating_r, dse_As, dse_Ar, @heat_setpoint, dse_Fregain_s, dse_Fregain_r, supply_r, return_r)

        # Calculate the increase in heating load due to ducts (Approach: DE = Qload/Qequip -> Qducts = Qequip-Qload)
        heatingLoad_Next = init_heat_load / dse_DE

        # Calculate the change since the last iteration
        delta = (heatingLoad_Next - heatingLoad_Prev) / heatingLoad_Prev

        # Update the flow rate for the next iteration
        heatingLoad_Prev = heatingLoad_Next
        heat_cfm = calc_airflow_rate(heatingLoad_Next, (hvac.SupplyAirTemp - @heat_setpoint))

      end

      hvac_final_values.Heat_Load_Ducts = heatingLoad_Next - init_heat_load
      hvac_final_values.Heat_Load = init_heat_load + hvac_final_values.Heat_Load_Ducts
    end

    return hvac_final_values
  end

  def self.process_duct_loads_cooling(hvac_final_values, weather, hvac, init_cool_load_sens, init_cool_load_lat)
    '''
    Cooling Duct Loads
    '''

    if (init_cool_load_sens == 0) || (hvac.Ducts.size == 0)
      hvac_final_values.Cool_Load_Ducts_Sens = 0.0
      hvac_final_values.Cool_Load_Ducts_Tot = 0.0
      hvac_final_values.Cool_Load_Sens = init_cool_load_sens
      hvac_final_values.Cool_Load_Lat = init_cool_load_lat
      hvac_final_values.Cool_Load_Tot = hvac_final_values.Cool_Load_Sens + hvac_final_values.Cool_Load_Lat
    else
      # Distribution system efficiency (DSE) calculations based on ASHRAE Standard 152
      dse_As, dse_Ar = calc_ducts_areas(hvac.Ducts)
      supply_r, return_r = calc_ducts_rvalues(hvac.Ducts)

      design_temp_values = { HPXML::DuctTypeSupply => @cool_design_temps, HPXML::DuctTypeReturn => @cool_design_temps }
      dse_Tamb_cooling_s, dse_Tamb_cooling_r = calc_ducts_area_weighted_average(hvac.Ducts, design_temp_values)

      # ASHRAE 152 6.5.2
      # For systems with ducts in several locations, Fregain shall be weighted by the fraction of exposed duct area
      # in each space. Fregain shall be calculated separately for supply and return locations.
      dse_Fregains = {}
      hvac.Ducts.each do |duct|
        dse_Fregains[duct.Location] = get_duct_regain_factor(duct)
      end
      fregain_values = { HPXML::DuctTypeSupply => dse_Fregains, HPXML::DuctTypeReturn => dse_Fregains }
      dse_Fregain_s, dse_Fregain_r = calc_ducts_area_weighted_average(hvac.Ducts, fregain_values)

      # Calculate the air enthalpy in the return duct location for DSE calculations
      dse_h_r = (1.006 * UnitConversions.convert(dse_Tamb_cooling_r, 'F', 'C') + weather.design.CoolingHumidityRatio * (2501.0 + 1.86 * UnitConversions.convert(dse_Tamb_cooling_r, 'F', 'C'))) * UnitConversions.convert(1.0, 'kJ', 'Btu') * UnitConversions.convert(1.0, 'lbm', 'kg')

      # Initialize for the iteration
      delta = 1
      coolingLoad_Tot_Prev = init_cool_load_sens + init_cool_load_lat
      coolingLoad_Tot_Next = init_cool_load_sens + init_cool_load_lat
      hvac_final_values.Cool_Load_Tot  = init_cool_load_sens + init_cool_load_lat
      hvac_final_values.Cool_Load_Sens = init_cool_load_sens

      initial_Cool_Airflow = calc_airflow_rate(init_cool_load_sens, (@cool_setpoint - hvac.LeavingAirTemp))

      supply_leakage_cfm, return_leakage_cfm = calc_ducts_leakages(hvac.Ducts, initial_Cool_Airflow)

      hvac_final_values.Cool_Load_Lat, hvac_final_values.Cool_Load_Sens = calculate_sensible_latent_split(return_leakage_cfm, coolingLoad_Tot_Next, init_cool_load_lat)

      for _iter in 1..50
        break if delta.abs <= 0.001

        coolingLoad_Tot_Prev = coolingLoad_Tot_Next

        hvac_final_values.Cool_Load_Lat, hvac_final_values.Cool_Load_Sens = calculate_sensible_latent_split(return_leakage_cfm, coolingLoad_Tot_Next, init_cool_load_lat)
        hvac_final_values.Cool_Load_Tot = hvac_final_values.Cool_Load_Lat + hvac_final_values.Cool_Load_Sens

        # Calculate the new cooling air flow rate
        cool_Airflow = calc_airflow_rate(hvac_final_values.Cool_Load_Sens, (@cool_setpoint - hvac.LeavingAirTemp))

        hvac_final_values.Cool_Load_Ducts_Sens = hvac_final_values.Cool_Load_Sens - init_cool_load_sens
        hvac_final_values.Cool_Load_Ducts_Tot = coolingLoad_Tot_Next - (init_cool_load_sens + init_cool_load_lat)

        dse_Qs, dse_Qr = calc_ducts_leakages(hvac.Ducts, cool_Airflow)

        dse_DE, dse_dTe_cooling, hvac_final_values.Cool_Load_Ducts_Sens = calc_delivery_effectiveness_cooling(dse_Qs, dse_Qr, hvac.LeavingAirTemp, cool_Airflow, hvac_final_values.Cool_Load_Sens, dse_Tamb_cooling_s, dse_Tamb_cooling_r, dse_As, dse_Ar, @cool_setpoint, dse_Fregain_s, dse_Fregain_r, hvac_final_values.Cool_Load_Tot, dse_h_r, supply_r, return_r)

        coolingLoad_Tot_Next = (init_cool_load_sens + init_cool_load_lat) / dse_DE

        # Calculate the change since the last iteration
        delta = (coolingLoad_Tot_Next - coolingLoad_Tot_Prev) / coolingLoad_Tot_Prev
      end
    end

    # Calculate the air flow rate required for design conditions
    hvac_final_values.Cool_Airflow = calc_airflow_rate(hvac_final_values.Cool_Load_Sens, (@cool_setpoint - hvac.LeavingAirTemp))

    hvac_final_values.Cool_Load_Ducts_Lat = hvac_final_values.Cool_Load_Ducts_Tot - hvac_final_values.Cool_Load_Ducts_Sens

    return hvac_final_values
  end

  def self.process_equipment_adjustments(hvac_final_values, weather, hvac)
    '''
    Equipment Adjustments
    '''

    underSizeLimit = 0.9

    # Cooling
    if hvac.has_type([Constants.ObjectNameCentralAirConditioner,
                      Constants.ObjectNameAirSourceHeatPump,
                      Constants.ObjectNameMiniSplitHeatPump,
                      Constants.ObjectNameRoomAirConditioner,
                      Constants.ObjectNameGroundSourceHeatPump])

      if hvac_final_values.Cool_Load_Tot < 0
        hvac_final_values.Cool_Capacity = @min_cooling_capacity
        hvac_final_values.Cool_Capacity_Sens = 0.78 * @min_cooling_capacity
        hvac_final_values.Cool_Airflow = 400.0 * UnitConversions.convert(@min_cooling_capacity, 'Btu/hr', 'ton')
        return hvac_final_values
      end

      # Adjust the total cooling capacity to the rated conditions using performance curves
      if not hvac.has_type(Constants.ObjectNameGroundSourceHeatPump)
        enteringTemp = weather.design.CoolingDrybulb
      else
        enteringTemp = hvac.GSHP_HXCHWDesign
      end

      if hvac.has_type([Constants.ObjectNameCentralAirConditioner,
                        Constants.ObjectNameAirSourceHeatPump])

        hvac.SizingSpeed = get_sizing_speed(hvac)
        coefficients = hvac.COOL_CAP_FT_SPEC[hvac.SizingSpeed]

        totalCap_CurveValue = MathTools.biquadratic(@wetbulb_indoor_cooling, enteringTemp, coefficients)
        coolCap_Rated = hvac_final_values.Cool_Load_Tot / totalCap_CurveValue

        sensCap_Rated = coolCap_Rated * hvac.SHRRated[hvac.SizingSpeed]

        sensibleCap_CurveValue = process_curve_fit(hvac_final_values.Cool_Airflow, hvac_final_values.Cool_Load_Tot, enteringTemp)
        sensCap_Design = sensCap_Rated * sensibleCap_CurveValue
        latCap_Design = [hvac_final_values.Cool_Load_Tot - sensCap_Design, 1.0].max

        a_sens = @shr_biquadratic[0]
        b_sens = @shr_biquadratic[1]
        c_sens = @shr_biquadratic[3]
        d_sens = @shr_biquadratic[5]

        # Adjust Sizing
        if latCap_Design < hvac_final_values.Cool_Load_Lat
          # Size by MJ8 Latent load, return to rated conditions

          # Solve for the new sensible and total capacity at design conditions:
          # CoolingLoad_Lat = cool_Capacity_Design - cool_Load_SensCap_Design
          # solve the following for cool_Capacity_Design: SensCap_Design = SHRRated * cool_Capacity_Design / TotalCap_CurveValue * function(CFM/cool_Capacity_Design, ODB)
          # substituting in CFM = cool_Load_SensCap_Design / (1.1 * ACF * (cool_setpoint - LAT))

          cool_Load_SensCap_Design = hvac_final_values.Cool_Load_Lat / ((totalCap_CurveValue / hvac.SHRRated[hvac.SizingSpeed] - \
                                    (UnitConversions.convert(b_sens, 'ton', 'Btu/hr') + UnitConversions.convert(d_sens, 'ton', 'Btu/hr') * enteringTemp) / \
                                    (1.1 * @acf * (@cool_setpoint - hvac.LeavingAirTemp))) / \
                                    (a_sens + c_sens * enteringTemp) - 1.0)

          cool_Capacity_Design = cool_Load_SensCap_Design + hvac_final_values.Cool_Load_Lat

          # The SHR of the equipment at the design condition
          sHR_design = cool_Load_SensCap_Design / cool_Capacity_Design

          # If the adjusted equipment size is negative (occurs at altitude), use oversize limit (the adjustment
          # almost always hits the oversize limit in this case, making this a safe assumption)
          if (cool_Capacity_Design < 0) || (cool_Load_SensCap_Design < 0)
            cool_Capacity_Design = hvac.OverSizeLimit * hvac_final_values.Cool_Load_Tot
          end

          # Limit total capacity to oversize limit
          cool_Capacity_Design = [cool_Capacity_Design, hvac.OverSizeLimit * hvac_final_values.Cool_Load_Tot].min

          # Determine the final sensible capacity at design using the SHR
          cool_Load_SensCap_Design = sHR_design * cool_Capacity_Design

          # Calculate the final air flow rate using final sensible capacity at design
          hvac_final_values.Cool_Airflow = calc_airflow_rate(cool_Load_SensCap_Design, (@cool_setpoint - hvac.LeavingAirTemp))

          # Determine rated capacities
          hvac_final_values.Cool_Capacity = cool_Capacity_Design / totalCap_CurveValue
          hvac_final_values.Cool_Capacity_Sens = hvac_final_values.Cool_Capacity * hvac.SHRRated[hvac.SizingSpeed]

        elsif sensCap_Design < underSizeLimit * hvac_final_values.Cool_Load_Sens
          # Size by MJ8 Sensible load, return to rated conditions, find Sens with SHRRated. Limit total
          # capacity to oversizing limit

          sensCap_Design = underSizeLimit * hvac_final_values.Cool_Load_Sens

          # Solve for the new total system capacity at design conditions:
          # SensCap_Design   = SensCap_Rated * SensibleCap_CurveValue
          #                  = SHRRated * cool_Capacity_Design / TotalCap_CurveValue * SensibleCap_CurveValue
          #                  = SHRRated * cool_Capacity_Design / TotalCap_CurveValue * function(CFM/cool_Capacity_Design, ODB)

          cool_Capacity_Design = (sensCap_Design / (hvac.SHRRated[hvac.SizingSpeed] / totalCap_CurveValue) - \
                                             (b_sens * UnitConversions.convert(hvac_final_values.Cool_Airflow, 'ton', 'Btu/hr') + \
                                             d_sens * UnitConversions.convert(hvac_final_values.Cool_Airflow, 'ton', 'Btu/hr') * enteringTemp)) / \
                                 (a_sens + c_sens * enteringTemp)

          # Limit total capacity to oversize limit
          cool_Capacity_Design = [cool_Capacity_Design, hvac.OverSizeLimit * hvac_final_values.Cool_Load_Tot].min

          hvac_final_values.Cool_Capacity = cool_Capacity_Design / totalCap_CurveValue
          hvac_final_values.Cool_Capacity_Sens = hvac_final_values.Cool_Capacity * hvac.SHRRated[hvac.SizingSpeed]

          # Recalculate the air flow rate in case the oversizing limit has been used
          cool_Load_SensCap_Design = hvac_final_values.Cool_Capacity_Sens * sensibleCap_CurveValue
          hvac_final_values.Cool_Airflow = calc_airflow_rate(cool_Load_SensCap_Design, (@cool_setpoint - hvac.LeavingAirTemp))

        else
          hvac_final_values.Cool_Capacity = hvac_final_values.Cool_Load_Tot / totalCap_CurveValue
          hvac_final_values.Cool_Capacity_Sens = hvac_final_values.Cool_Capacity * hvac.SHRRated[hvac.SizingSpeed]

          cool_Load_SensCap_Design = hvac_final_values.Cool_Capacity_Sens * sensibleCap_CurveValue
          hvac_final_values.Cool_Airflow = calc_airflow_rate(cool_Load_SensCap_Design, (@cool_setpoint - hvac.LeavingAirTemp))
        end

        # Ensure the air flow rate is in between 200 and 500 cfm/ton.
        # Reset the air flow rate (with a safety margin), if required.
        if hvac_final_values.Cool_Airflow / UnitConversions.convert(hvac_final_values.Cool_Capacity, 'Btu/hr', 'ton') > 500
          hvac_final_values.Cool_Airflow = 499.0 * UnitConversions.convert(hvac_final_values.Cool_Capacity, 'Btu/hr', 'ton')      # CFM
        elsif hvac_final_values.Cool_Airflow / UnitConversions.convert(hvac_final_values.Cool_Capacity, 'Btu/hr', 'ton') < 200
          hvac_final_values.Cool_Airflow = 201.0 * UnitConversions.convert(hvac_final_values.Cool_Capacity, 'Btu/hr', 'ton')      # CFM
        end

      elsif hvac.has_type(Constants.ObjectNameMiniSplitHeatPump)

        hvac.SizingSpeed = get_sizing_speed(hvac)
        coefficients = hvac.COOL_CAP_FT_SPEC[hvac.SizingSpeed]

        totalCap_CurveValue = MathTools.biquadratic(@wetbulb_indoor_cooling, enteringTemp, coefficients)

        hvac_final_values.Cool_Capacity = (hvac_final_values.Cool_Load_Tot / totalCap_CurveValue)
        hvac_final_values.Cool_Capacity_Sens = hvac_final_values.Cool_Capacity * hvac.SHRRated[hvac.SizingSpeed]
        hvac_final_values.Cool_Airflow = hvac.RatedCFMperTonCooling[-1] * UnitConversions.convert(hvac_final_values.Cool_Capacity, 'Btu/hr', 'ton')

      elsif hvac.has_type(Constants.ObjectNameRoomAirConditioner)

        hvac.SizingSpeed = 0
        totalCap_CurveValue = MathTools.biquadratic(@wetbulb_indoor_cooling, enteringTemp, hvac.COOL_CAP_FT_SPEC[hvac.SizingSpeed])

        hvac_final_values.Cool_Capacity = hvac_final_values.Cool_Load_Tot / totalCap_CurveValue
        hvac_final_values.Cool_Capacity_Sens = hvac_final_values.Cool_Capacity * hvac.SHRRated[hvac.SizingSpeed]
        hvac_final_values.Cool_Airflow = hvac.RatedCFMperTonCooling[hvac.SizingSpeed] * UnitConversions.convert(hvac_final_values.Cool_Capacity, 'Btu/hr', 'ton')

      elsif hvac.has_type(Constants.ObjectNameGroundSourceHeatPump)

        # Single speed as current
        hvac.SizingSpeed = 0
        totalCap_CurveValue = MathTools.biquadratic(@wetbulb_indoor_cooling, enteringTemp, hvac.COOL_CAP_FT_SPEC[hvac.SizingSpeed])
        sensibleCap_CurveValue = MathTools.biquadratic(@wetbulb_indoor_cooling, enteringTemp, hvac.COOL_SH_FT_SPEC[hvac.SizingSpeed])
        bypassFactor_CurveValue = MathTools.biquadratic(@wetbulb_indoor_cooling, @cool_setpoint, hvac.COIL_BF_FT_SPEC[hvac.SizingSpeed])

        hvac_final_values.Cool_Capacity = hvac_final_values.Cool_Load_Tot / totalCap_CurveValue # Note: cool_Capacity_Design = hvac_final_values.Cool_Load_Tot
        hvac_final_values.Cool_Capacity_Sens = hvac_final_values.Cool_Capacity * hvac.SHRRated[hvac.SizingSpeed]

        cool_Load_SensCap_Design = (hvac_final_values.Cool_Capacity_Sens * sensibleCap_CurveValue /
                                   (1.0 + (1.0 - hvac.CoilBF * bypassFactor_CurveValue) *
                                   (80.0 - @cool_setpoint) / (@cool_setpoint - hvac.LeavingAirTemp)))
        cool_Load_LatCap_Design = hvac_final_values.Cool_Load_Tot - cool_Load_SensCap_Design

        # Adjust Sizing so that coil sensible at design >= CoolingLoad_MJ8_Sens, and coil latent at design >= CoolingLoad_MJ8_Lat, and equipment SHRRated is maintained.
        cool_Load_SensCap_Design = [cool_Load_SensCap_Design, hvac_final_values.Cool_Load_Sens].max
        cool_Load_LatCap_Design = [cool_Load_LatCap_Design, hvac_final_values.Cool_Load_Lat].max
        cool_Capacity_Design = cool_Load_SensCap_Design + cool_Load_LatCap_Design

        # Limit total capacity via oversizing limit
        cool_Capacity_Design = [cool_Capacity_Design, hvac.OverSizeLimit * hvac_final_values.Cool_Load_Tot].min
        hvac_final_values.Cool_Capacity = cool_Capacity_Design / totalCap_CurveValue
        hvac_final_values.Cool_Capacity_Sens = hvac_final_values.Cool_Capacity * hvac.SHRRated[hvac.SizingSpeed]

        # Recalculate the air flow rate in case the oversizing limit has been used
        cool_Load_SensCap_Design = (hvac_final_values.Cool_Capacity_Sens * sensibleCap_CurveValue /
                                   (1.0 + (1.0 - hvac.CoilBF * bypassFactor_CurveValue) *
                                   (80.0 - @cool_setpoint) / (@cool_setpoint - hvac.LeavingAirTemp)))
        hvac_final_values.Cool_Airflow = calc_airflow_rate(cool_Load_SensCap_Design, (@cool_setpoint - hvac.LeavingAirTemp))
      else

        fail 'Unexpected cooling system.'
      end

    elsif hvac.has_type(Constants.ObjectNameEvaporativeCooler)
      hvac_final_values.Cool_Capacity = hvac_final_values.Cool_Load_Tot
      hvac_final_values.Cool_Capacity_Sens = hvac_final_values.Cool_Load_Sens
      if @cool_setpoint - hvac.LeavingAirTemp > 0
        hvac_final_values.Cool_Airflow = calc_airflow_rate(hvac_final_values.Cool_Load_Sens, (@cool_setpoint - hvac.LeavingAirTemp))
      else
        cfa = UnitConversions.convert(@spaces[HPXML::LocationLivingSpace].floorArea, 'm^2', 'ft^2')
        hvac_final_values.Cool_Airflow = cfa * 2.0 # Use industry rule of thumb sizing method adopted by HEScore
      end

    elsif hvac.has_type(Constants.ObjectNameWaterLoopHeatPump)
      # Model only currently used for heating
      hvac_final_values.Cool_Capacity = 0.0
      hvac_final_values.Cool_Capacity_Sens = 0.0
      hvac_final_values.Cool_Airflow = 0.0

    else
      hvac_final_values.Cool_Capacity = 0.0
      hvac_final_values.Cool_Capacity_Sens = 0.0
      hvac_final_values.Cool_Airflow = 0.0

    end

    # Heating
    if hvac.has_type(Constants.ObjectNameAirSourceHeatPump)
      hvac_final_values = process_heat_pump_adjustment(hvac_final_values, weather, hvac, totalCap_CurveValue)

      hvac_final_values.Heat_Capacity = hvac_final_values.Cool_Capacity
      hvac_final_values.Heat_Capacity_Supp = hvac_final_values.Heat_Load

      if hvac_final_values.Cool_Capacity > @min_cooling_capacity
        hvac_final_values.Heat_Airflow = calc_airflow_rate(hvac_final_values.Heat_Capacity, (hvac.SupplyAirTemp - @heat_setpoint))
      else
        hvac_final_values.Heat_Airflow = calc_airflow_rate(hvac_final_values.Heat_Capacity_Supp, (hvac.SupplyAirTemp - @heat_setpoint))
      end

    elsif hvac.has_type(Constants.ObjectNameMiniSplitHeatPump)
      hvac_final_values = process_heat_pump_adjustment(hvac_final_values, weather, hvac, totalCap_CurveValue)

      hvac_final_values.Heat_Capacity = [hvac_final_values.Cool_Capacity + hvac.HeatingCapacityOffset, Constants.small].max
      hvac_final_values.Heat_Capacity_Supp = hvac_final_values.Heat_Load

      hvac_final_values.Heat_Airflow = hvac.RatedCFMperTonHeating[-1] * UnitConversions.convert(hvac_final_values.Heat_Capacity, 'Btu/hr', 'ton') # Maximum air flow under heating operation

    elsif hvac.has_type(Constants.ObjectNameGroundSourceHeatPump)
      hvac_final_values.Heat_Capacity = hvac_final_values.Heat_Load
      hvac_final_values.Heat_Capacity_Supp = hvac_final_values.Heat_Load

      # For single stage compressor, when heating capacity is much larger than cooling capacity,
      # in order to avoid frequent cycling in cooling mode, heating capacity is derated to 75%.
      if hvac_final_values.Heat_Capacity >= 1.5 * hvac_final_values.Cool_Capacity
        hvac_final_values.Heat_Capacity = hvac_final_values.Heat_Load * 0.75
      elsif hvac_final_values.Heat_Capacity < hvac_final_values.Cool_Capacity
        hvac_final_values.Heat_Capacity_Supp = hvac_final_values.Heat_Capacity
      end

      hvac_final_values.Cool_Capacity = [hvac_final_values.Cool_Capacity, hvac_final_values.Heat_Capacity].max
      hvac_final_values.Heat_Capacity = hvac_final_values.Cool_Capacity

      hvac_final_values.Cool_Capacity_Sens = hvac_final_values.Cool_Capacity * hvac.SHRRated[hvac.SizingSpeed]
      cool_Load_SensCap_Design = (hvac_final_values.Cool_Capacity_Sens * sensibleCap_CurveValue /
                                 (1.0 + (1.0 - hvac.CoilBF * bypassFactor_CurveValue) *
                                 (80.0 - @cool_setpoint) / (@cool_setpoint - hvac.LeavingAirTemp)))
      hvac_final_values.Cool_Airflow = calc_airflow_rate(cool_Load_SensCap_Design, (@cool_setpoint - hvac.LeavingAirTemp))
      hvac_final_values.Heat_Airflow = calc_airflow_rate(hvac_final_values.Heat_Capacity, (hvac.SupplyAirTemp - @heat_setpoint))

    elsif hvac.has_type(Constants.ObjectNameWaterLoopHeatPump)
      hvac_final_values.Heat_Capacity = hvac_final_values.Heat_Load
      hvac_final_values.Heat_Capacity_Supp = hvac_final_values.Heat_Load

      hvac_final_values.Heat_Airflow = calc_airflow_rate(hvac_final_values.Heat_Capacity, (hvac.SupplyAirTemp - @heat_setpoint))

    elsif hvac.has_type(Constants.ObjectNameFurnace)
      hvac_final_values.Heat_Capacity = hvac_final_values.Heat_Load
      hvac_final_values.Heat_Capacity_Supp = 0.0

      hvac_final_values.Heat_Airflow = calc_airflow_rate(hvac_final_values.Heat_Capacity, (hvac.SupplyAirTemp - @heat_setpoint))

    elsif hvac.has_type(Constants.ObjectNameUnitHeater)
      hvac_final_values.Heat_Capacity = hvac_final_values.Heat_Load
      hvac_final_values.Heat_Capacity_Supp = 0.0

      if hvac.RatedCFMperTonHeating[0] > 0
        # Fixed airflow rate
        hvac_final_values.Heat_Airflow = UnitConversions.convert(hvac_final_values.Heat_Capacity, 'Btu/hr', 'ton') * hvac.RatedCFMperTonHeating[0]
      else
        # Autosized airflow rate
        hvac_final_values.Heat_Airflow = calc_airflow_rate(hvac_final_values.Heat_Capacity, (hvac.SupplyAirTemp - @heat_setpoint))
      end

    elsif hvac.has_type([Constants.ObjectNameBoiler,
                         Constants.ObjectNameElectricBaseboard])
      hvac_final_values.Heat_Capacity = hvac_final_values.Heat_Load
      hvac_final_values.Heat_Capacity_Supp = 0.0
      hvac_final_values.Heat_Airflow = 0.0

    else
      hvac_final_values.Heat_Capacity = 0.0
      hvac_final_values.Heat_Capacity_Supp = 0.0
      hvac_final_values.Heat_Airflow = 0.0

    end

    return hvac_final_values
  end

  def self.process_fixed_equipment(hvac_final_values, hvac)
    '''
    Fixed Sizing Equipment
    '''

    # Override HVAC capacities if values are provided
    if not hvac.FixedCoolingCapacity.nil?
      prev_capacity = hvac_final_values.Cool_Capacity
      hvac_final_values.Cool_Capacity = hvac.FixedCoolingCapacity
      if @hpxml.header.allow_increased_fixed_capacities
        hvac_final_values.Cool_Capacity = [hvac_final_values.Cool_Capacity, prev_capacity].max
      end
      hvac_final_values.Cool_Capacity_Sens = hvac_final_values.Cool_Capacity * hvac.SHRRated[hvac.SizingSpeed]
      if prev_capacity > 0 # Preserve cfm/ton
        hvac_final_values.Cool_Airflow = hvac_final_values.Cool_Airflow * hvac_final_values.Cool_Capacity / prev_capacity
      else
        hvac_final_values.Cool_Airflow = 0.0
      end
    end
    if not hvac.FixedHeatingCapacity.nil?
      prev_capacity = hvac_final_values.Heat_Capacity
      hvac_final_values.Heat_Capacity = hvac.FixedHeatingCapacity
      if @hpxml.header.allow_increased_fixed_capacities
        hvac_final_values.Heat_Capacity = [hvac_final_values.Heat_Capacity, prev_capacity].max
      end
      if prev_capacity > 0 # Preserve cfm/ton
        hvac_final_values.Heat_Airflow = hvac_final_values.Heat_Airflow * hvac_final_values.Heat_Capacity / prev_capacity
      else
        hvac_final_values.Heat_Airflow = 0.0
      end
    end
    if not hvac.FixedSuppHeatingCapacity.nil?
      prev_capacity = hvac_final_values.Heat_Capacity_Supp
      hvac_final_values.Heat_Capacity_Supp = hvac.FixedSuppHeatingCapacity
      if @hpxml.header.allow_increased_fixed_capacities
        hvac_final_values.Heat_Capacity_Supp = [hvac_final_values.Heat_Capacity_Supp, prev_capacity].max
      end
    end

    # Override HVAC airflow rates if values are provided
<<<<<<< HEAD
    if not hvac.FixedCFMPerTon.nil?
      if hvac_final_values.Cool_Airflow > 0
        hvac_final_values.Cool_Airflow = hvac.FixedCFMPerTon * UnitConversions.convert(hvac.FixedCoolingCapacity, 'Btu/hr', 'ton')
      end
      if hvac_final_values.Heat_Airflow > 0
        hvac_final_values.Heat_Airflow = hvac.FixedCFMPerTon * UnitConversions.convert(hvac.FixedHeatingCapacity, 'Btu/hr', 'ton')
=======
    if not hvac.FixedCoolingCFMPerTon.nil?
      if hvac_final_values.Cool_Airflow > 0
        hvac_final_values.Cool_Airflow = hvac.FixedCoolingCFMPerTon * UnitConversions.convert(hvac_final_values.Cool_Capacity, 'Btu/hr', 'ton')
      end
    end
    if not hvac.FixedHeatingCFMPerTon.nil?
      if hvac_final_values.Heat_Airflow > 0
        hvac_final_values.Heat_Airflow = hvac.FixedHeatingCFMPerTon * UnitConversions.convert(hvac_final_values.Heat_Capacity, 'Btu/hr', 'ton')
>>>>>>> ab78f816
      end
    end

    return hvac_final_values
  end

  def self.process_ground_loop(hvac_final_values, weather, hvac)
    '''
    GSHP Ground Loop Sizing Calculations
    '''
    if hvac.has_type(Constants.ObjectNameGroundSourceHeatPump)
      ground_conductivity = UnitConversions.convert(hvac.GSHP_HXVertical.groundThermalConductivity.get, 'W/(m*K)', 'Btu/(hr*ft*R)')
      grout_conductivity = UnitConversions.convert(hvac.GSHP_HXVertical.groutThermalConductivity.get, 'W/(m*K)', 'Btu/(hr*ft*R)')
      bore_diameter = UnitConversions.convert(hvac.GSHP_HXVertical.boreHoleRadius.get * 2.0, 'm', 'in')
      pipe_od = UnitConversions.convert(hvac.GSHP_HXVertical.pipeOutDiameter.get, 'm', 'in')
      pipe_id = pipe_od - UnitConversions.convert(hvac.GSHP_HXVertical.pipeThickness.get * 2.0, 'm', 'in')
      pipe_cond = UnitConversions.convert(hvac.GSHP_HXVertical.pipeThermalConductivity.get, 'W/(m*K)', 'Btu/(hr*ft*R)')
      pipe_r_value = gshp_hx_pipe_rvalue(pipe_od, pipe_id, pipe_cond)

      # Autosize ground loop heat exchanger length
      nom_length_heat, nom_length_cool = gshp_hxbore_ft_per_ton(weather, hvac.GSHP_BoreSpacing, ground_conductivity, hvac.GSHP_SpacingType, grout_conductivity, bore_diameter, pipe_od, pipe_r_value, hvac.HeatingEIR, hvac.CoolingEIR, hvac.GSHP_HXCHWDesign, hvac.GSHP_HXHWDesign, hvac.GSHP_HXDTDesign)

      bore_length_heat = nom_length_heat * hvac_final_values.Heat_Capacity / UnitConversions.convert(1.0, 'ton', 'Btu/hr')
      bore_length_cool = nom_length_cool * hvac_final_values.Cool_Capacity / UnitConversions.convert(1.0, 'ton', 'Btu/hr')
      bore_length = [bore_length_heat, bore_length_cool].max

      loop_flow = [1.0, UnitConversions.convert([hvac_final_values.Heat_Capacity, hvac_final_values.Cool_Capacity].max, 'Btu/hr', 'ton')].max.floor * 3.0

      if hvac.GSHP_BoreHoles.nil? && hvac.GSHP_BoreDepth.nil?
        hvac.GSHP_BoreHoles = [1, (UnitConversions.convert(hvac_final_values.Cool_Capacity, 'Btu/hr', 'ton') + 0.5).floor].max
        hvac.GSHP_BoreDepth = (bore_length / hvac.GSHP_BoreHoles).floor
        min_bore_depth = 0.15 * hvac.GSHP_BoreSpacing # 0.15 is the maximum Spacing2DepthRatio defined for the G-function

        (0..4).to_a.each do |tmp|
          if (hvac.GSHP_BoreDepth < min_bore_depth) && (hvac.GSHP_BoreHoles > 1)
            hvac.GSHP_BoreHoles -= 1
            hvac.GSHP_BoreDepth = (bore_length / hvac.GSHP_BoreHoles).floor
          elsif hvac.GSHP_BoreDepth > 345
            hvac.GSHP_BoreHoles += 1
            hvac.GSHP_BoreDepth = (bore_length / hvac.GSHP_BoreHoles).floor
          end
        end

        hvac.GSHP_BoreDepth = (bore_length / hvac.GSHP_BoreHoles).floor + 5

      elsif hvac.GSHP_BoreHoles.nil? && (not hvac.GSHP_BoreDepth.nil?)
        hvac.GSHP_BoreHoles = (bore_length / hvac.GSHP_BoreDepth.to_f + 0.5).floor
        hvac.GSHP_BoreDepth = hvac.GSHP_BoreDepth.to_f
      elsif (not hvac.GSHP_BoreHoles.nil?) && hvac.GSHP_BoreDepth.nil?
        hvac.GSHP_BoreHoles = hvac.GSHP_BoreHoles.to_f
        hvac.GSHP_BoreDepth = (bore_length / hvac.GSHP_BoreHoles).floor + 5
      else
        @runner.registerWarning('User is hard sizing the bore field, improper sizing may lead to unbalanced / unsteady ground loop temperature and erroneous prediction of system energy related cost.')
        hvac.GSHP_BoreHoles = hvac.GSHP_BoreHoles.to_f
        hvac.GSHP_BoreDepth = hvac.GSHP_BoreDepth.to_f
      end

      bore_length = hvac.GSHP_BoreDepth * hvac.GSHP_BoreHoles

      if hvac.GSHP_BoreConfig.nil?
        if hvac.GSHP_BoreHoles == 1
          hvac.GSHP_BoreConfig = Constants.BoreConfigSingle
        elsif hvac.GSHP_BoreHoles == 2
          hvac.GSHP_BoreConfig = Constants.BoreConfigLine
        elsif hvac.GSHP_BoreHoles == 3
          hvac.GSHP_BoreConfig = Constants.BoreConfigLine
        elsif hvac.GSHP_BoreHoles == 4
          hvac.GSHP_BoreConfig = Constants.BoreConfigRectangle
        elsif hvac.GSHP_BoreHoles == 5
          hvac.GSHP_BoreConfig = Constants.BoreConfigUconfig
        elsif hvac.GSHP_BoreHoles > 5
          hvac.GSHP_BoreConfig = Constants.BoreConfigLine
        end
      end

      # Test for valid GSHP bore field configurations
      valid_configs = { Constants.BoreConfigSingle => [1],
                        Constants.BoreConfigLine => [2, 3, 4, 5, 6, 7, 8, 9, 10],
                        Constants.BoreConfigLconfig => [3, 4, 5, 6],
                        Constants.BoreConfigRectangle => [2, 4, 6, 8],
                        Constants.BoreConfigUconfig => [5, 7, 9],
                        Constants.BoreConfigL2config => [8],
                        Constants.BoreConfigOpenRectangle => [8] }
      valid_num_bores = valid_configs[hvac.GSHP_BoreConfig]
      max_valid_configs = { Constants.BoreConfigLine => 10, Constants.BoreConfigLconfig => 6 }
      unless valid_num_bores.include? hvac.GSHP_BoreHoles
        # Any configuration with a max_valid_configs value can accept any number of bores up to the maximum
        if max_valid_configs.keys.include? hvac.GSHP_BoreConfig
          max_bore_holes = max_valid_configs[hvac.GSHP_BoreConfig]
          @runner.registerWarning("Maximum number of bore holes for '#{hvac.GSHP_BoreConfig}' bore configuration is #{max_bore_holes}. Overriding value of #{hvac.GSHP_BoreHoles} bore holes to #{max_bore_holes}.")
          hvac.GSHP_BoreHoles = max_bore_holes
        else
          # Search for first valid bore field
          new_bore_config = nil
          valid_field_found = false
          valid_configs.keys.each do |bore_config|
            next unless valid_configs[bore_config].include? hvac.GSHP_BoreHoles

            valid_field_found = true
            new_bore_config = bore_config
            break
          end
          if valid_field_found
            @runner.registerWarning("Bore field '#{hvac.GSHP_BoreConfig}' with #{hvac.GSHP_BoreHoles.to_i} bore holes is an invalid configuration. Changing layout to '#{new_bore_config}' configuration.")
            hvac.GSHP_BoreConfig = new_bore_config
          else
            fail 'Could not construct a valid GSHP bore field configuration.'
          end
        end
      end

      spacing_to_depth_ratio = hvac.GSHP_BoreSpacing / hvac.GSHP_BoreDepth

      lntts = [-8.5, -7.8, -7.2, -6.5, -5.9, -5.2, -4.5, -3.963, -3.27, -2.864, -2.577, -2.171, -1.884, -1.191, -0.497, -0.274, -0.051, 0.196, 0.419, 0.642, 0.873, 1.112, 1.335, 1.679, 2.028, 2.275, 3.003]
      gfnc_coeff = gshp_gfnc_coeff(hvac.GSHP_BoreConfig, hvac.GSHP_BoreHoles, spacing_to_depth_ratio)

      hvac_final_values.GSHP_Loop_flow = loop_flow
      hvac_final_values.GSHP_Bore_Depth = hvac.GSHP_BoreDepth
      hvac_final_values.GSHP_Bore_Holes = hvac.GSHP_BoreHoles
      hvac_final_values.GSHP_G_Functions = [lntts, gfnc_coeff]
    end
    return hvac_final_values
  end

  def self.process_finalize(hvac_final_values, zone_loads, weather, hvac)
    '''
    Finalize Sizing Calculations
    '''

    # Prevent errors of "has no air flow"
    min_air_flow = 3.0 # cfm; E+ minimum is 0.001 m^3/s"
    if hvac_final_values.Heat_Airflow > 0
<<<<<<< HEAD
      hvac_final_values.Heat_Airflow = [hvac_final_values.Heat_Airflow, min_air_flow].max * (1.0 + hvac.AirflowDefectRatio)
    end
    if hvac_final_values.Cool_Airflow > 0
      hvac_final_values.Cool_Airflow = [hvac_final_values.Cool_Airflow, min_air_flow].max * (1.0 + hvac.AirflowDefectRatio)
=======
      hvac_final_values.Heat_Airflow = [hvac_final_values.Heat_Airflow, min_air_flow].max * (1.0 + hvac.AirflowDefectRatioHeating.to_f)
    end
    if hvac_final_values.Cool_Airflow > 0
      hvac_final_values.Cool_Airflow = [hvac_final_values.Cool_Airflow, min_air_flow].max * (1.0 + hvac.AirflowDefectRatioCooling.to_f)
>>>>>>> ab78f816
    end

    return hvac_final_values
  end

  def self.process_heat_pump_adjustment(hvac_final_values, weather, hvac, totalCap_CurveValue)
    '''
    Adjust heat pump sizing
    '''
    if hvac.NumSpeedsHeating > 1
      coefficients = hvac.HEAT_CAP_FT_SPEC[hvac.NumSpeedsHeating - 1]
      capacity_ratio = hvac.CapacityRatioHeating[hvac.NumSpeedsHeating - 1]
    else
      coefficients = hvac.HEAT_CAP_FT_SPEC[0]
      capacity_ratio = 1.0
    end

    heatCap_Rated = (hvac_final_values.Heat_Load / MathTools.biquadratic(@heat_setpoint, weather.design.HeatingDrybulb, coefficients)) / capacity_ratio

    if heatCap_Rated < hvac_final_values.Cool_Capacity
      if hvac.has_type(Constants.ObjectNameAirSourceHeatPump)
        hvac_final_values.Heat_Capacity = hvac_final_values.Cool_Capacity
      elsif hvac.has_type(Constants.ObjectNameMiniSplitHeatPump)
        hvac_final_values.Heat_Capacity = [hvac_final_values.Cool_Capacity + hvac.HeatingCapacityOffset, Constants.small].max
      end
    else
      cfm_Btu = hvac_final_values.Cool_Airflow / hvac_final_values.Cool_Capacity
      load_shr = hvac_final_values.Cool_Load_Sens / hvac_final_values.Cool_Load_Tot
      if ((weather.data.HDD65F / weather.data.CDD50F) < 2.0) || (load_shr < 0.95)
        # Mild winter or has a latent cooling load
        hvac_final_values.Cool_Capacity = [(hvac.OverSizeLimit * hvac_final_values.Cool_Load_Tot) / totalCap_CurveValue, heatCap_Rated].min
      else
        # Cold winter and no latent cooling load (add a ton rule applies)
        hvac_final_values.Cool_Capacity = [(hvac_final_values.Cool_Load_Tot + hvac.OverSizeDelta) / totalCap_CurveValue, heatCap_Rated].min
      end
      if hvac.has_type(Constants.ObjectNameAirSourceHeatPump)
        hvac_final_values.Cool_Airflow = cfm_Btu * hvac_final_values.Cool_Capacity
        hvac_final_values.Heat_Capacity = hvac_final_values.Cool_Capacity
      elsif hvac.has_type(Constants.ObjectNameMiniSplitHeatPump)
        hvac_final_values.Cool_Airflow = hvac.RatedCFMperTonCooling[-1] * UnitConversions.convert(hvac_final_values.Cool_Capacity, 'Btu/hr', 'ton')
        hvac_final_values.Heat_Capacity = [hvac_final_values.Cool_Capacity + hvac.HeatingCapacityOffset, Constants.small].max
      end
    end

    return hvac_final_values
  end

  def self.get_shelter_class(model, min_neighbor_distance)
    height_ft = Geometry.get_height_of_spaces([@spaces[HPXML::LocationLivingSpace]])
    tot_cb_area, ext_cb_area = @hpxml.compartmentalization_boundary_areas()
    exposed_wall_ratio = ext_cb_area / tot_cb_area

    if exposed_wall_ratio > 0.5 # 3 or 4 exposures; Table 5D
      if min_neighbor_distance.nil?
        shelter_class = 2 # Typical shelter for isolated rural house
      elsif min_neighbor_distance > height_ft
        shelter_class = 3 # Typical shelter caused by other buildings across the street
      else
        shelter_class = 4 # Typical shelter for urban buildings where sheltering obstacles are less than one building height away
      end
    else # 0, 1, or 2 exposures; Table 5E
      if min_neighbor_distance.nil?
        if exposed_wall_ratio > 0.25 # 2 exposures; Table 5E
          shelter_class = 2 # Typical shelter for isolated rural house
        else # 1 exposure; Table 5E
          shelter_class = 3 # Typical shelter caused by other buildings across the street
        end
      elsif min_neighbor_distance > height_ft
        shelter_class = 4 # Typical shelter for urban buildings where sheltering obstacles are less than one building height away
      else
        shelter_class = 5 # Typical shelter for urban buildings where sheltering obstacles are less than one building height away
      end
    end

    return shelter_class
  end

  def self.get_ventilation_rates(model)
    mechVentExist = get_feature(model.getBuilding, Constants.SizingInfoMechVentExist, 'boolean')
    return [0.0, 0.0, 0.0, 0.0, 0.0, 0.0] unless mechVentExist

    q_unb_cfm = get_feature(model.getBuilding, Constants.SizingInfoMechVentWholeHouseRateUnbalanced, 'double')
    q_b = get_feature(model.getBuilding, Constants.SizingInfoMechVentWholeHouseRateBalanced, 'double')
    q_preheat = get_feature(model.getBuilding, Constants.SizingInfoMechVentWholeHouseRatePreHeated, 'double')
    q_precool = get_feature(model.getBuilding, Constants.SizingInfoMechVentWholeHouseRatePreCooled, 'double')
    q_recirc = get_feature(model.getBuilding, Constants.SizingInfoMechVentWholeHouseRateRecirculated, 'double')
    apparentSensibleEffectiveness = get_feature(model.getBuilding, Constants.SizingInfoMechVentApparentSensibleEffectiveness, 'double')
    latentEffectiveness = get_feature(model.getBuilding, Constants.SizingInfoMechVentLatentEffectiveness, 'double')

    q_bal_sens = q_b * (1.0 - apparentSensibleEffectiveness)
    q_bal_lat = q_b * (1.0 - latentEffectiveness)

    return [q_unb_cfm, q_preheat, q_precool, q_recirc, q_bal_sens, q_bal_lat]
  end

  def self.calc_airflow_rate(load_or_capacity, deltaT)
    return load_or_capacity / (1.1 * @acf * deltaT)
  end

  def self.calc_delivery_effectiveness_heating(dse_Qs, dse_Qr, system_cfm, load_sens, dse_Tamb_s, dse_Tamb_r, dse_As, dse_Ar, t_setpoint, dse_Fregain_s, dse_Fregain_r, supply_r, return_r, air_dens = @inside_air_dens, air_cp = Gas.Air.cp)
    '''
    Calculate the Delivery Effectiveness for heating (using the method of ASHRAE Standard 152).
    '''
    dse_Bs, dse_Br, dse_a_s, dse_a_r, dse_dTe, dse_dT_s, dse_dT_r = _calc_dse_init(system_cfm, load_sens, dse_Tamb_s, dse_Tamb_r, dse_As, dse_Ar, t_setpoint, dse_Qs, dse_Qr, supply_r, return_r, air_dens, air_cp)
    dse_DE = _calc_dse_DE_heating(dse_a_s, dse_Bs, dse_a_r, dse_Br, dse_dT_s, dse_dT_r, dse_dTe)
    dse_DEcorr = _calc_dse_DEcorr(dse_DE, dse_Fregain_s, dse_Fregain_r, dse_Br, dse_a_r, dse_dT_r, dse_dTe)

    return dse_DEcorr
  end

  def self.calc_delivery_effectiveness_cooling(dse_Qs, dse_Qr, leavingAirTemp, system_cfm, load_sens, dse_Tamb_s, dse_Tamb_r, dse_As, dse_Ar, t_setpoint, dse_Fregain_s, dse_Fregain_r, load_total, dse_h_r, supply_r, return_r, air_dens = @inside_air_dens, air_cp = Gas.Air.cp, h_in = @enthalpy_indoor_cooling)
    '''
    Calculate the Delivery Effectiveness for cooling (using the method of ASHRAE Standard 152).
    '''
    dse_Bs, dse_Br, dse_a_s, dse_a_r, dse_dTe, dse_dT_s, dse_dT_r = _calc_dse_init(system_cfm, load_sens, dse_Tamb_s, dse_Tamb_r, dse_As, dse_Ar, t_setpoint, dse_Qs, dse_Qr, supply_r, return_r, air_dens, air_cp)
    dse_dTe *= -1.0
    dse_DE, coolingLoad_Ducts_Sens = _calc_dse_DE_cooling(dse_a_s, system_cfm, load_total, dse_a_r, dse_h_r, dse_Br, dse_dT_r, dse_Bs, leavingAirTemp, dse_Tamb_s, load_sens, air_dens, air_cp, h_in)
    dse_DEcorr = _calc_dse_DEcorr(dse_DE, dse_Fregain_s, dse_Fregain_r, dse_Br, dse_a_r, dse_dT_r, dse_dTe)

    return dse_DEcorr, dse_dTe, coolingLoad_Ducts_Sens
  end

  def self._calc_dse_init(system_cfm, load_sens, dse_Tamb_s, dse_Tamb_r, dse_As, dse_Ar, t_setpoint, dse_Qs, dse_Qr, supply_r, return_r, air_dens, air_cp)
    # Supply and return conduction functions, Bs and Br
    dse_Bs = Math.exp((-1.0 * dse_As) / (60.0 * system_cfm * air_dens * air_cp * supply_r))
    dse_Br = Math.exp((-1.0 * dse_Ar) / (60.0 * system_cfm * air_dens * air_cp * return_r))

    dse_a_s = (system_cfm - dse_Qs) / system_cfm
    dse_a_r = (system_cfm - dse_Qr) / system_cfm

    dse_dTe = load_sens / (60.0 * system_cfm * air_dens * air_cp)
    dse_dT_s = t_setpoint - dse_Tamb_s
    dse_dT_r = t_setpoint - dse_Tamb_r

    return dse_Bs, dse_Br, dse_a_s, dse_a_r, dse_dTe, dse_dT_s, dse_dT_r
  end

  def self._calc_dse_DE_cooling(dse_a_s, system_cfm, load_total, dse_a_r, dse_h_r, dse_Br, dse_dT_r, dse_Bs, leavingAirTemp, dse_Tamb_s, load_sens, air_dens, air_cp, h_in)
    # Calculate the delivery effectiveness (Equation 6-25)
    dse_DE = ((dse_a_s * 60.0 * system_cfm * air_dens) / (-1.0 * load_total)) * \
             (((-1.0 * load_total) / (60.0 * system_cfm * air_dens)) + \
              (1.0 - dse_a_r) * (dse_h_r - h_in) + \
              dse_a_r * air_cp * (dse_Br - 1.0) * dse_dT_r + \
              air_cp * (dse_Bs - 1.0) * (leavingAirTemp - dse_Tamb_s))

    # Calculate the sensible heat transfer from surroundings
    coolingLoad_Ducts_Sens = (1.0 - [dse_DE, 0.0].max) * load_sens

    return dse_DE, coolingLoad_Ducts_Sens
  end

  def self._calc_dse_DE_heating(dse_a_s, dse_Bs, dse_a_r, dse_Br, dse_dT_s, dse_dT_r, dse_dTe)
    # Calculate the delivery effectiveness (Equation 6-23)
    dse_DE = (dse_a_s * dse_Bs -
              dse_a_s * dse_Bs * (1.0 - dse_a_r * dse_Br) * (dse_dT_r / dse_dTe) -
              dse_a_s * (1.0 - dse_Bs) * (dse_dT_s / dse_dTe))

    return dse_DE
  end

  def self._calc_dse_DEcorr(dse_DE, dse_Fregain_s, dse_Fregain_r, dse_Br, dse_a_r, dse_dT_r, dse_dTe)
    # Calculate the delivery effectiveness corrector for regain (Equation 6-40)
    dse_DEcorr = (dse_DE + dse_Fregain_s * (1.0 - dse_DE) - (dse_Fregain_s - dse_Fregain_r -
                  dse_Br * (dse_a_r * dse_Fregain_s - dse_Fregain_r)) * dse_dT_r / dse_dTe)

    # Limit the DE to a reasonable value to prevent negative values and huge equipment
    dse_DEcorr = [dse_DEcorr, 0.25].max
    dse_DEcorr = [dse_DEcorr, 1.00].min

    return dse_DEcorr
  end

  def self.calculate_sensible_latent_split(return_leakage_cfm, cool_load_tot, coolingLoadLat)
    # Calculate the latent duct leakage load (Manual J accounts only for return duct leakage)
    dse_Cool_Load_Latent = [0.0, 0.68 * @acf * return_leakage_cfm * (@cool_design_grains - @cool_indoor_grains)].max

    # Calculate final latent and load
    cool_Load_Lat = coolingLoadLat + dse_Cool_Load_Latent
    cool_Load_Sens = cool_load_tot - cool_Load_Lat

    return cool_Load_Lat, cool_Load_Sens
  end

  def self.get_ducts_for_object(object)
    ducts = []

    # Ducted?
    is_ducted = get_feature(object, Constants.SizingInfoHVACSystemIsDucted, 'boolean', false)
    is_ducted = true if is_ducted.nil?
    return ducts if not is_ducted

    # Has ducts?
    has_ducts = get_feature(object, Constants.SizingInfoDuctExist, 'boolean', false)
    return ducts if ducts.nil?

    # Leakage values
    leakage_fracs = get_feature(object, Constants.SizingInfoDuctLeakageFracs, 'string', false)
    leakage_cfm25s = get_feature(object, Constants.SizingInfoDuctLeakageCFM25s, 'string', false)
    return ducts if leakage_fracs.nil? || leakage_cfm25s.nil?

    leakage_fracs = leakage_fracs.split(',').map(&:to_f)
    leakage_cfm25s = leakage_cfm25s.split(',').map(&:to_f)
    if leakage_fracs.sum(0.0) == 0.0
      leakage_fracs = [nil] * leakage_fracs.size
    else
      leakage_cfm25s = [nil] * leakage_cfm25s.size
    end

    # Areas
    areas = get_feature(object, Constants.SizingInfoDuctAreas, 'string')
    areas = areas.split(',').map(&:to_f)

    # R-values
    rvalues = get_feature(object, Constants.SizingInfoDuctRvalues, 'string')
    rvalues = rvalues.split(',').map(&:to_f)

    # Locations
    locations = get_feature(object, Constants.SizingInfoDuctLocations, 'string')
    locations = locations.split(',')

    # Sides
    sides = get_feature(object, Constants.SizingInfoDuctSides, 'string')
    sides = sides.split(',')

    locations.each_with_index do |location, index|
      d = DuctInfo.new
      d.Location = location
      d.LeakageFrac = leakage_fracs[index]
      d.LeakageCFM25 = leakage_cfm25s[index]
      d.Area = areas[index]
      d.Rvalue = rvalues[index]
      d.Side = sides[index]
      ducts << d
    end

    return ducts
  end

  def self.calc_ducts_area_weighted_average(ducts, values)
    '''
    Calculate area-weighted average values for unconditioned duct(s)
    '''
    uncond_area = { HPXML::DuctTypeSupply => 0.0, HPXML::DuctTypeReturn => 0.0 }
    ducts.each do |duct|
      next if [HPXML::LocationLivingSpace, HPXML::LocationBasementConditioned].include? duct.Location

      uncond_area[duct.Side] += duct.Area
    end

    value = { HPXML::DuctTypeSupply => 0.0, HPXML::DuctTypeReturn => 0.0 }
    ducts.each do |duct|
      next if [HPXML::LocationLivingSpace, HPXML::LocationBasementConditioned].include? duct.Location

      if uncond_area[duct.Side] > 0
        value[duct.Side] += values[duct.Side][duct.Location] * duct.Area / uncond_area[duct.Side]
      else
        value[duct.Side] += values[duct.Side][duct.Location]
      end
    end

    return value[HPXML::DuctTypeSupply], value[HPXML::DuctTypeReturn]
  end

  def self.calc_ducts_areas(ducts)
    '''
    Calculate total supply & return duct areas in unconditioned space
    '''

    areas = { HPXML::DuctTypeSupply => 0.0, HPXML::DuctTypeReturn => 0.0 }
    ducts.each do |duct|
      next if [HPXML::LocationLivingSpace, HPXML::LocationBasementConditioned].include? duct.Location

      areas[duct.Side] += duct.Area
    end

    return areas[HPXML::DuctTypeSupply], areas[HPXML::DuctTypeReturn]
  end

  def self.calc_ducts_leakages(ducts, system_cfm)
    '''
    Calculate total supply & return duct leakage in cfm.
    '''

    cfms = { HPXML::DuctTypeSupply => 0.0, HPXML::DuctTypeReturn => 0.0 }
    ducts.each do |duct|
      next if [HPXML::LocationLivingSpace, HPXML::LocationBasementConditioned].include? duct.Location

      if not duct.LeakageFrac.nil?
        cfms[duct.Side] += duct.LeakageFrac * system_cfm
      elsif not duct.LeakageCFM25.nil?
        cfms[duct.Side] += duct.LeakageCFM25
      end
    end

    return cfms[HPXML::DuctTypeSupply], cfms[HPXML::DuctTypeReturn]
  end

  def self.calc_ducts_rvalues(ducts)
    '''
    Calculate UA-weighted average R-value for supply & return ducts.
    '''

    u_factors = { HPXML::DuctTypeSupply => {}, HPXML::DuctTypeReturn => {} }
    ducts.each do |duct|
      next if [HPXML::LocationLivingSpace, HPXML::LocationBasementConditioned].include? duct.Location

      u_factors[duct.Side][duct.Location] = 1.0 / duct.Rvalue
    end

    supply_u, return_u = calc_ducts_area_weighted_average(ducts, u_factors)

    return 1.0 / supply_u, 1.0 / return_u
  end

  def self.get_hvacs(model)
    hvacs = []

    # Get unique set of HVAC equipment
    equips = []

    HVAC.existing_equipment(model, @cond_zone, @runner).each do |equip|
      next if equips.include? equip
      next if equip.is_a? OpenStudio::Model::ZoneHVACIdealLoadsAirSystem

      equips << equip
    end

    # Process each equipment
    equips.each do |equip|
      hvac = HVACInfo.new
      hvacs << hvac

      hvac.Objects = [equip]

      clg_coil, htg_coil, supp_htg_coil = HVAC.get_coils_from_hvac_equip(model, equip)

      # Get type of heating/cooling system
      hvac.CoolType = get_feature(equip, Constants.SizingInfoHVACCoolType, 'string', false)
      hvac.HeatType = get_feature(equip, Constants.SizingInfoHVACHeatType, 'string', false)

      # Retrieve ducts if they exist
      if equip.is_a? OpenStudio::Model::AirLoopHVACUnitarySystem
        if equip.airLoopHVAC.is_initialized
          hvac.Ducts = get_ducts_for_object(equip.airLoopHVAC.get)
        end
      elsif equip.is_a? OpenStudio::Model::ZoneHVACFourPipeFanCoil
        hvac.Ducts = get_ducts_for_object(equip)
      elsif equip.is_a? OpenStudio::Model::EvaporativeCoolerDirectResearchSpecial
        hvac.Ducts = get_ducts_for_object(equip.airLoopHVAC.get)

        hvac.CoolingLoadFraction = get_feature(equip, Constants.SizingInfoHVACFracCoolLoadServed, 'double')
        hvac.EvapCoolerEffectiveness = equip.coolerEffectiveness
      end

<<<<<<< HEAD
      hvac.FixedCFMPerTon = get_feature(equip, Constants.SizingInfoHVACActualCFMperTon, 'double', false)
=======
      hvac.FixedCoolingCFMPerTon = get_feature(equip, Constants.SizingInfoHVACActualCFMPerTonCooling, 'double', false)
      hvac.FixedHeatingCFMPerTon = get_feature(equip, Constants.SizingInfoHVACActualCFMPerTonHeating, 'double', false)
      hvac.AirflowDefectRatioCooling = get_feature(equip, Constants.SizingInfoHVACAirflowDefectRatioCooling, 'double', false)
      hvac.AirflowDefectRatioHeating = get_feature(equip, Constants.SizingInfoHVACAirflowDefectRatioHeating, 'double', false)
      hvac.ChargeDefectRatio = get_feature(equip, Constants.SizingInfoHVACChargeDefectRatio, 'double', false)
      hvac.FanWatts = get_feature(equip, Constants.SizingInfoHVACFanWatts, 'double', false)
>>>>>>> ab78f816

      if not clg_coil.nil?
        ratedCFMperTonCooling = get_feature(equip, Constants.SizingInfoHVACRatedCFMperTonCooling, 'string', false)
        if not ratedCFMperTonCooling.nil?
          hvac.RatedCFMperTonCooling = ratedCFMperTonCooling.split(',').map(&:to_f)
        end

        hvac.CoolingLoadFraction = get_feature(equip, Constants.SizingInfoHVACFracCoolLoadServed, 'double')
      end

      if clg_coil.is_a? OpenStudio::Model::CoilCoolingDXSingleSpeed
        hvac.NumSpeedsCooling = 1

        if hvac.has_type(Constants.ObjectNameRoomAirConditioner)
          ratedCFMperTonCooling = get_feature(equip, Constants.SizingInfoHVACRatedCFMperTonCooling, 'string')
<<<<<<< HEAD

          hvac.RatedCFMperTonCooling = ratedCFMperTonCooling.split(',').map(&:to_f)
        end

        if hvac.CoolType == Constants.ObjectNameCentralAirConditioner || hvac.CoolType == Constants.ObjectNameAirSourceHeatPump
          hvac.AirflowDefectRatio = get_feature(equip, Constants.SizingInfoHVACAirflowDefectRatio, 'double')
          hvac.ChargeDefectRatio = get_feature(equip, Constants.SizingInfoHVACChargeDefectRatio, 'double')
=======

          hvac.RatedCFMperTonCooling = ratedCFMperTonCooling.split(',').map(&:to_f)
>>>>>>> ab78f816
        end

        curves = [clg_coil.totalCoolingCapacityFunctionOfTemperatureCurve]
        hvac.COOL_CAP_FT_SPEC = get_2d_vector_from_CAP_FT_SPEC_curves(curves, hvac.NumSpeedsCooling)
        if not clg_coil.ratedSensibleHeatRatio.is_initialized
          fail "SHR not set for #{clg_coil.name}."
        end

        hvac.SHRRated = [clg_coil.ratedSensibleHeatRatio.get]
        if clg_coil.ratedTotalCoolingCapacity.is_initialized
          hvac.FixedCoolingCapacity = UnitConversions.convert(clg_coil.ratedTotalCoolingCapacity.get, 'W', 'Btu/hr')
        end

      elsif clg_coil.is_a? OpenStudio::Model::CoilCoolingDXMultiSpeed
        hvac.NumSpeedsCooling = clg_coil.stages.size
        if hvac.NumSpeedsCooling == 2
          hvac.OverSizeLimit = 1.2
        else
          hvac.OverSizeLimit = 1.3
        end

        capacityRatioCooling = get_feature(equip, Constants.SizingInfoHVACCapacityRatioCooling, 'string')

        hvac.CapacityRatioCooling = capacityRatioCooling.split(',').map(&:to_f)

        if not equip.designSpecificationMultispeedObject.is_initialized
          fail "DesignSpecificationMultispeedObject not set for #{equip.name}."
        end

        perf = equip.designSpecificationMultispeedObject.get
        hvac.FanspeedRatioCooling = []
        perf.supplyAirflowRatioFields.each do |airflowRatioField|
          if not airflowRatioField.coolingRatio.is_initialized
            fail "Cooling airflow ratio not set for #{perf.name}"
          end

          hvac.FanspeedRatioCooling << airflowRatioField.coolingRatio.get
        end

        curves = []
        hvac.SHRRated = []
        clg_coil.stages.each_with_index do |stage, speed|
          curves << stage.totalCoolingCapacityFunctionofTemperatureCurve
          if not stage.grossRatedSensibleHeatRatio.is_initialized
            fail "SHR not set for #{clg_coil.name}."
          end

          hvac.SHRRated << stage.grossRatedSensibleHeatRatio.get
          next if !stage.grossRatedTotalCoolingCapacity.is_initialized

          hvac.FixedCoolingCapacity = UnitConversions.convert(stage.grossRatedTotalCoolingCapacity.get, 'W', 'Btu/hr')
        end
        hvac.COOL_CAP_FT_SPEC = get_2d_vector_from_CAP_FT_SPEC_curves(curves, hvac.NumSpeedsCooling)

        if hvac.CoolType == Constants.ObjectNameMiniSplitHeatPump
          ratedCFMperTonCooling = get_feature(equip, Constants.SizingInfoHVACRatedCFMperTonCooling, 'string')
          hvac.RatedCFMperTonCooling = ratedCFMperTonCooling.split(',').map(&:to_f)
        end

      elsif clg_coil.is_a? OpenStudio::Model::CoilCoolingWaterToAirHeatPumpEquationFit
        hvac.NumSpeedsCooling = 1

        cOOL_CAP_FT_SPEC = [clg_coil.totalCoolingCapacityCoefficient1,
                            clg_coil.totalCoolingCapacityCoefficient2,
                            clg_coil.totalCoolingCapacityCoefficient3,
                            clg_coil.totalCoolingCapacityCoefficient4,
                            clg_coil.totalCoolingCapacityCoefficient5]
        hvac.COOL_CAP_FT_SPEC = [HVAC.convert_curve_gshp(cOOL_CAP_FT_SPEC, true)]

        cOOL_SH_FT_SPEC = [clg_coil.sensibleCoolingCapacityCoefficient1,
                           clg_coil.sensibleCoolingCapacityCoefficient3,
                           clg_coil.sensibleCoolingCapacityCoefficient4,
                           clg_coil.sensibleCoolingCapacityCoefficient5,
                           clg_coil.sensibleCoolingCapacityCoefficient6]
        hvac.COOL_SH_FT_SPEC = [HVAC.convert_curve_gshp(cOOL_SH_FT_SPEC, true)]

        cOIL_BF_FT_SPEC = get_feature(equip, Constants.SizingInfoGSHPCoil_BF_FT_SPEC, 'string')
        hvac.COIL_BF_FT_SPEC = [cOIL_BF_FT_SPEC.split(',').map(&:to_f)]

        shr_rated = get_feature(equip, Constants.SizingInfoHVACSHR, 'string')
        hvac.SHRRated = shr_rated.split(',').map(&:to_f)

        hvac.CoilBF = get_feature(equip, Constants.SizingInfoGSHPCoilBF, 'double')

        if clg_coil.ratedTotalCoolingCapacity.is_initialized
          hvac.FixedCoolingCapacity = UnitConversions.convert(clg_coil.ratedTotalCoolingCapacity.get, 'W', 'Btu/hr')
        end

        hvac.CoolingEIR = 1.0 / clg_coil.ratedCoolingCoefficientofPerformance

        hvac.GSHP_BoreSpacing = get_feature(equip, Constants.SizingInfoGSHPBoreSpacing, 'double')
        hvac.GSHP_BoreHoles = get_feature(equip, Constants.SizingInfoGSHPBoreHoles, 'string')
        hvac.GSHP_BoreHoles = nil if hvac.GSHP_BoreHoles.empty?
        hvac.GSHP_BoreDepth = get_feature(equip, Constants.SizingInfoGSHPBoreDepth, 'string')
        hvac.GSHP_BoreDepth = nil if hvac.GSHP_BoreDepth.empty?
        hvac.GSHP_BoreConfig = get_feature(equip, Constants.SizingInfoGSHPBoreConfig, 'string')
        hvac.GSHP_BoreConfig = nil if hvac.GSHP_BoreConfig.empty?
        hvac.GSHP_SpacingType = get_feature(equip, Constants.SizingInfoGSHPUTubeSpacingType, 'string')
      elsif not clg_coil.nil?
        fail "Unexpected cooling coil: #{clg_coil.name}."
      end

      if not htg_coil.nil?
        ratedCFMperTonHeating = get_feature(equip, Constants.SizingInfoHVACRatedCFMperTonHeating, 'string', false)
        if not ratedCFMperTonHeating.nil?
          hvac.RatedCFMperTonHeating = ratedCFMperTonHeating.split(',').map(&:to_f)
        end
      end

      heatingLoadFraction = get_feature(equip, Constants.SizingInfoHVACFracHeatLoadServed, 'double', false)
      if not heatingLoadFraction.nil?
        hvac.HeatingLoadFraction = heatingLoadFraction
      end

      if equip.is_a? OpenStudio::Model::ZoneHVACBaseboardConvectiveElectric
        if equip.nominalCapacity.is_initialized
          hvac.FixedHeatingCapacity = UnitConversions.convert(equip.nominalCapacity.get, 'W', 'Btu/hr')
        end

      elsif htg_coil.is_a? OpenStudio::Model::CoilHeatingElectric
        hvac.NumSpeedsHeating = 1
        if htg_coil.nominalCapacity.is_initialized
          hvac.FixedHeatingCapacity = UnitConversions.convert(htg_coil.nominalCapacity.get, 'W', 'Btu/hr')
        end

      elsif htg_coil.is_a? OpenStudio::Model::CoilHeatingGas
        hvac.NumSpeedsHeating = 1
        if htg_coil.nominalCapacity.is_initialized
          hvac.FixedHeatingCapacity = UnitConversions.convert(htg_coil.nominalCapacity.get, 'W', 'Btu/hr')
        end

      elsif htg_coil.is_a? OpenStudio::Model::CoilHeatingWaterBaseboard
        hvac.NumSpeedsHeating = 1
        if htg_coil.heatingDesignCapacity.is_initialized
          hvac.FixedHeatingCapacity = UnitConversions.convert(htg_coil.heatingDesignCapacity.get, 'W', 'Btu/hr')
        end

        hvac.BoilerDesignTemp = UnitConversions.convert(htg_coil.plantLoop.get.sizingPlant.designLoopExitTemperature, 'C', 'F')

      elsif htg_coil.is_a? OpenStudio::Model::CoilHeatingWater
        hvac.NumSpeedsHeating = 1
        if htg_coil.ratedCapacity.is_initialized
          hvac.FixedHeatingCapacity = UnitConversions.convert(htg_coil.ratedCapacity.get, 'W', 'Btu/hr')
        end

        hvac.BoilerDesignTemp = UnitConversions.convert(htg_coil.plantLoop.get.sizingPlant.designLoopExitTemperature, 'C', 'F')

      elsif htg_coil.is_a? OpenStudio::Model::CoilHeatingDXSingleSpeed
        hvac.NumSpeedsHeating = 1

        curves = [htg_coil.totalHeatingCapacityFunctionofTemperatureCurve]
        hvac.HEAT_CAP_FT_SPEC = get_2d_vector_from_CAP_FT_SPEC_curves(curves, hvac.NumSpeedsHeating)

        if htg_coil.ratedTotalHeatingCapacity.is_initialized
          hvac.FixedHeatingCapacity = UnitConversions.convert(htg_coil.ratedTotalHeatingCapacity.get, 'W', 'Btu/hr')
        end

      elsif htg_coil.is_a? OpenStudio::Model::CoilHeatingDXMultiSpeed
        hvac.NumSpeedsHeating = htg_coil.stages.size

        capacityRatioHeating = get_feature(equip, Constants.SizingInfoHVACCapacityRatioHeating, 'string')
        hvac.CapacityRatioHeating = capacityRatioHeating.split(',').map(&:to_f)

        if not equip.designSpecificationMultispeedObject.is_initialized
          fail "DesignSpecificationMultispeedObject not set for #{equip.name}."
        end

        perf = equip.designSpecificationMultispeedObject.get
        hvac.FanspeedRatioHeating = []
        perf.supplyAirflowRatioFields.each do |airflowRatioField|
          if not airflowRatioField.heatingRatio.is_initialized
            fail "Heating airflow ratio not set for #{perf.name}"
          end

          hvac.FanspeedRatioHeating << airflowRatioField.heatingRatio.get
        end

        curves = []
        htg_coil.stages.each_with_index do |stage, speed|
          curves << stage.heatingCapacityFunctionofTemperatureCurve
          next if !stage.grossRatedHeatingCapacity.is_initialized

          hvac.FixedHeatingCapacity = UnitConversions.convert(stage.grossRatedHeatingCapacity.get, 'W', 'Btu/hr')
        end
        hvac.HEAT_CAP_FT_SPEC = get_2d_vector_from_CAP_FT_SPEC_curves(curves, hvac.NumSpeedsHeating)

        if hvac.HeatType == Constants.ObjectNameMiniSplitHeatPump
          ratedCFMperTonHeating = get_feature(equip, Constants.SizingInfoHVACRatedCFMperTonHeating, 'string')
          hvac.RatedCFMperTonHeating = ratedCFMperTonHeating.split(',').map(&:to_f)

          hvac.HeatingCapacityOffset = get_feature(equip, Constants.SizingInfoHVACHeatingCapacityOffset, 'double')
        end

      elsif htg_coil.is_a? OpenStudio::Model::CoilHeatingWaterToAirHeatPumpEquationFit
        hvac.NumSpeedsHeating = 1

        if htg_coil.ratedHeatingCapacity.is_initialized
          hvac.FixedHeatingCapacity = UnitConversions.convert(htg_coil.ratedHeatingCapacity.get, 'W', 'Btu/hr')
        end

        hvac.HeatingEIR = 1.0 / htg_coil.ratedHeatingCoefficientofPerformance

        plant_loop = htg_coil.plantLoop.get
        plant_loop.supplyComponents.each do |plc|
          next if !plc.to_GroundHeatExchangerVertical.is_initialized

          hvac.GSHP_HXVertical = plc.to_GroundHeatExchangerVertical.get
        end
        if hvac.GSHP_HXVertical.nil?
          fail 'Could not find GroundHeatExchangerVertical object on GSHP plant loop.'
        end

        hvac.GSHP_HXDTDesign = UnitConversions.convert(plant_loop.sizingPlant.loopDesignTemperatureDifference, 'K', 'R')
        hvac.GSHP_HXCHWDesign = UnitConversions.convert(plant_loop.sizingPlant.designLoopExitTemperature, 'C', 'F')
        hvac.GSHP_HXHWDesign = UnitConversions.convert(plant_loop.minimumLoopTemperature, 'C', 'F')
        if hvac.GSHP_HXDTDesign.nil? || hvac.GSHP_HXCHWDesign.nil? || hvac.GSHP_HXHWDesign.nil?
          fail 'Could not find GSHP plant loop.'
        end

        hvac.GSHP_PumpWattsPerTon = get_feature(equip, Constants.SizingInfoHVACPumpPower, 'double')

      elsif not htg_coil.nil?
        fail "Unexpected heating coil: #{htg_coil.name}."
      end

      # Supplemental heating
      if supp_htg_coil.is_a?(OpenStudio::Model::CoilHeatingElectric) || supp_htg_coil.is_a?(OpenStudio::Model::CoilHeatingGas)
        if supp_htg_coil.nominalCapacity.is_initialized
          hvac.FixedSuppHeatingCapacity = UnitConversions.convert(supp_htg_coil.nominalCapacity.get, 'W', 'Btu/hr')
        end

      elsif not supp_htg_coil.nil?
        fail "Unexpected supplemental heating coil: #{supp_htg_coil.name}."
      end
    end

    return hvacs
  end

  def self.get_2d_vector_from_CAP_FT_SPEC_curves(curves, num_speeds)
    vector = []
    curves.each do |curve|
      bi = curve.to_CurveBiquadratic.get
      c_si = [bi.coefficient1Constant, bi.coefficient2x, bi.coefficient3xPOW2, bi.coefficient4y, bi.coefficient5yPOW2, bi.coefficient6xTIMESY]
      vector << HVAC.convert_curve_biquadratic(c_si, curves_in_ip = false)
    end
    if (num_speeds > 1) && (vector.size == 1)
      # Repeat coefficients for each speed
      for i in 1..num_speeds
        vector << vector[0]
      end
    end
    return vector
  end

  def self.process_curve_fit(airFlowRate, capacity, temp)
    # TODO: Get rid of this curve by using ADP/BF calculations
    return 0 if capacity == 0

    capacity_tons = UnitConversions.convert(capacity, 'Btu/hr', 'ton')
    return MathTools.biquadratic(airFlowRate / capacity_tons, temp, @shr_biquadratic)
  end

  def self.get_sizing_speed(hvac)
    if hvac.NumSpeedsCooling > 1
      sizingSpeed = hvac.NumSpeedsCooling # Default
      sizingSpeed_Test = 10 # Initialize
      for speed in 0..(hvac.NumSpeedsCooling - 1)
        # Select curves for sizing using the speed with the capacity ratio closest to 1
        temp = (hvac.CapacityRatioCooling[speed] - 1).abs
        if temp <= sizingSpeed_Test
          sizingSpeed = speed
          sizingSpeed_Test = temp
        end
      end
      return sizingSpeed
    end
    return 0
  end

  def self.get_true_azimuth(azimuth)
    true_az = azimuth - 180.0
    if true_az < 0
      true_az += 360.0
    end
    return true_az
  end

  def self.get_space_ua_values(space_type, weather)
    if [HPXML::LocationLivingSpace, HPXML::LocationBasementConditioned].include? space_type
      fail 'Method should not be called for a conditioned space.'
    end

    space_UAs = { HPXML::LocationOutside => 0.0,
                  HPXML::LocationGround => 0.0,
                  HPXML::LocationLivingSpace => 0.0 }

    # Surface UAs
    (@hpxml.roofs + @hpxml.frame_floors + @hpxml.walls + @hpxml.foundation_walls).each do |surface|
      next unless ((space_type == surface.interior_adjacent_to && space_UAs.keys.include?(surface.exterior_adjacent_to)) ||
                   (space_type == surface.exterior_adjacent_to && space_UAs.keys.include?(surface.interior_adjacent_to)))

      if [surface.interior_adjacent_to, surface.exterior_adjacent_to].include? HPXML::LocationOutside
        space_UAs[HPXML::LocationOutside] += (1.0 / surface.insulation_assembly_r_value) * surface.area
      elsif [surface.interior_adjacent_to, surface.exterior_adjacent_to].include? HPXML::LocationLivingSpace
        space_UAs[HPXML::LocationLivingSpace] += (1.0 / surface.insulation_assembly_r_value) * surface.area
      elsif [surface.interior_adjacent_to, surface.exterior_adjacent_to].include? HPXML::LocationBasementConditioned
        space_UAs[HPXML::LocationLivingSpace] += (1.0 / surface.insulation_assembly_r_value) * surface.area
      elsif [surface.interior_adjacent_to, surface.exterior_adjacent_to].include? HPXML::LocationGround
        if surface.is_a? HPXML::FoundationWall
          u_wall_with_soil, u_wall_without_soil = get_foundation_wall_properties(surface)
          space_UAs[HPXML::LocationGround] += u_wall_without_soil * surface.area
        end
      end
    end

    # Infiltration UA
    infiltration_cfm = get_feature(@spaces[space_type].thermalZone.get, Constants.SizingInfoZoneInfiltrationCFM, 'double', false)
    infiltration_cfm = 0.0 if infiltration_cfm.nil?
    outside_air_density = UnitConversions.convert(weather.header.LocalPressure, 'atm', 'Btu/ft^3') / (Gas.Air.r * (weather.data.AnnualAvgDrybulb + 460.0))
    space_UAs['infil'] = infiltration_cfm * outside_air_density * Gas.Air.cp * UnitConversions.convert(1.0, 'hr', 'min')

    # Total UA
    total_UA = 0.0
    space_UAs.each do |ua_type, ua|
      total_UA += ua
    end
    space_UAs['total'] = total_UA
    return space_UAs
  end

  def self.calculate_space_design_temps(space_type, weather, conditioned_design_temp, design_db, ground_db, is_cooling_for_unvented_attic_roof_insulation = false)
    space_UAs = get_space_ua_values(space_type, weather)

    # Calculate space design temp from space UAs
    design_temp = nil
    if not is_cooling_for_unvented_attic_roof_insulation

      sum_uat = 0.0
      space_UAs.each do |ua_type, ua|
        if ua_type == HPXML::LocationGround
          sum_uat += ua * ground_db
        elsif (ua_type == HPXML::LocationOutside) || (ua_type == 'infil')
          sum_uat += ua * design_db
        elsif ua_type == HPXML::LocationLivingSpace
          sum_uat += ua * conditioned_design_temp
        elsif ua_type == 'total'
        # skip
        else
          fail "Unexpected space ua type: '#{ua_type}'."
        end
      end
      design_temp = sum_uat / space_UAs['total']

    else

      # Special case due to effect of solar

      # This number comes from the number from the Vented Attic
      # assumption, but assuming an unvented attic will be hotter
      # during the summer when insulation is at the ceiling level
      max_temp_rise = 50.0

      # Estimate from running a few cases in E+ and DOE2 since the
      # attic will always be a little warmer than the living space
      # when the roof is insulated
      min_temp_rise = 5.0

      max_cooling_temp = @conditioned_cool_design_temp + max_temp_rise
      min_cooling_temp = @conditioned_cool_design_temp + min_temp_rise

      ua_conditioned = 0.0
      ua_outside = 0.0
      space_UAs.each do |ua_type, ua|
        if (ua_type == HPXML::LocationOutside) || (ua_type == 'infil')
          ua_outside += ua
        elsif ua_type == HPXML::LocationLivingSpace
          ua_conditioned += ua
        elsif not ((ua_type == 'total') || (ua_type == HPXML::LocationGround))
          fail "Unexpected space ua type: '#{ua_type}'."
        end
      end
      percent_ua_conditioned = ua_conditioned / (ua_conditioned + ua_outside)
      design_temp = max_cooling_temp - percent_ua_conditioned * (max_cooling_temp - min_cooling_temp)

    end

    return design_temp
  end

  def self.calculate_scheduled_space_design_temps(space_type, setpoint, oa_db, gnd_db)
    space_values = Geometry.get_temperature_scheduled_space_values(space_type)
    design_temp = setpoint * space_values[:indoor_weight] + oa_db * space_values[:outdoor_weight] + gnd_db * space_values[:ground_weight]
    if not space_values[:temp_min].nil?
      design_temp = [design_temp, space_values[:temp_min]].max
    end
    return design_temp
  end

  def self.get_wall_group(wall)
    # Determine the wall Group Number (A - K = 1 - 11) for above-grade walls

    if wall.is_a? HPXML::RimJoist
      wall_type = HPXML::WallTypeWoodStud
    else
      wall_type = wall.wall_type
    end

    wall_ufactor = 1.0 / wall.insulation_assembly_r_value

    # The following correlations were estimated by analyzing MJ8 construction tables.
    if [HPXML::WallTypeWoodStud, HPXML::WallTypeSteelStud].include? wall_type
      if wall.insulation_cavity_r_value < 2
        wall_group = 1 # A
      elsif wall.insulation_cavity_r_value <= 11
        wall_group = 2 # B
      elsif wall.insulation_cavity_r_value <= 13
        wall_group = 3 # C
      elsif wall.insulation_cavity_r_value <= 15
        wall_group = 4 # D
      elsif wall.insulation_cavity_r_value <= 19
        wall_group = 5 # E
      elsif wall.insulation_cavity_r_value <= 21
        wall_group = 6 # F
      else
        wall_group = 7 # G
      end
      # Adjust the wall group for rigid foam insulation
      if (wall.insulation_continuous_r_value > 1) && (wall.insulation_continuous_r_value <= 7)
        if wall.insulation_cavity_r_value < 2
          wall_group += 2
        else
          wall_group += 4
        end
      elsif wall.insulation_continuous_r_value > 7
        if wall.insulation_cavity_r_value < 2
          wall_group += 4
        else
          wall_group += 6
        end
      end
      # Adjust the wall group for brick siding
      if wall.siding == HPXML::SidingTypeBrick
        if wall.insulation_cavity_r_value < 2
          wall_group += 4
        else
          wall_group += 6
        end
      end

    elsif wall_type == HPXML::WallTypeDoubleWoodStud
      wall_group = 10 # J (assumed since MJ8 does not include double stud constructions)
      if wall.siding == HPXML::SidingTypeBrick
        wall_group = 11 # K
      end

    elsif wall_type == HPXML::WallTypeSIP
      # Manual J refers to SIPs as Structural Foam Panel (SFP)
      if wall_ufactor >= (0.072 + 0.050) / 2
        if wall.siding == HPXML::SidingTypeBrick
          wall_group = 10 # J
        else
          wall_group = 7 # G
        end
      elsif wall_ufactor >= 0.050
        if wall.siding == HPXML::SidingTypeBrick
          wall_group = 11 # K
        else
          wall_group = 9 # I
        end
      else
        wall_group = 11 # K
      end

    elsif wall_type == HPXML::WallTypeCMU
      # Manual J uses the same wall group for filled or hollow block
      if wall.insulation_cavity_r_value < 2
        wall_group = 5  # E
      elsif wall.insulation_cavity_r_value <= 11
        wall_group = 8  # H
      elsif wall.insulation_cavity_r_value <= 13
        wall_group = 9  # I
      elsif wall.insulation_cavity_r_value <= 15
        wall_group = 9  # I
      elsif wall.insulation_cavity_r_value <= 19
        wall_group = 10 # J
      elsif wall.insulation_cavity_r_value <= 21
        wall_group = 11 # K
      else
        wall_group = 11 # K
      end
      # This is an estimate based on Table 4A - Construction Number 13
      wall_group += (wall.insulation_continuous_r_value / 3.0).floor # Group is increased by approximately 1 letter for each R3

    elsif [HPXML::WallTypeBrick, HPXML::WallTypeAdobe].include? wall_type
      # Two Courses Brick
      if wall_ufactor >= (0.218 + 0.179) / 2
        wall_group = 7  # G
      elsif wall_ufactor >= (0.152 + 0.132) / 2
        wall_group = 8  # H
      elsif wall_ufactor >= (0.117 + 0.079) / 2
        wall_group = 9  # I
      elsif wall_ufactor >= 0.079
        wall_group = 10 # J
      else
        wall_group = 11 # K
      end

    elsif wall_type == HPXML::WallTypeLog
      # Stacked Logs
      if wall_ufactor >= (0.103 + 0.091) / 2
        wall_group = 7  # G
      elsif wall_ufactor >= (0.091 + 0.082) / 2
        wall_group = 8  # H
      elsif wall_ufactor >= (0.074 + 0.068) / 2
        wall_group = 9  # I
      elsif wall_ufactor >= (0.068 + 0.063) / 2
        wall_group = 10 # J
      else
        wall_group = 11 # K
      end

    elsif [HPXML::WallTypeICF, HPXML::WallTypeConcrete, HPXML::WallTypeStrawBale, HPXML::WallTypeStone].include? wall_type
      wall_group = 11 # K

    end

    # Maximum wall group is K
    wall_group = [wall_group, 11].min

    return wall_group
  end

  def self.gshp_hx_pipe_rvalue(pipe_od, pipe_id, pipe_cond)
    # Thermal Resistance of Pipe
    return Math.log(pipe_od / pipe_id) / 2.0 / Math::PI / pipe_cond
  end

  def self.gshp_hxbore_ft_per_ton(weather, bore_spacing, ground_conductivity, spacing_type, grout_conductivity, bore_diameter, pipe_od, pipe_r_value, heating_eir, cooling_eir, chw_design, hw_design, design_delta_t)
    if spacing_type == 'b'
      beta_0 = 17.4427
      beta_1 = -0.6052
    elsif spacing_type == 'c'
      beta_0 = 21.9059
      beta_1 = -0.3796
    elsif spacing_type == 'as'
      beta_0 = 20.1004
      beta_1 = -0.94467
    end

    r_value_ground = Math.log(bore_spacing / bore_diameter * 12.0) / 2.0 / Math::PI / ground_conductivity
    r_value_grout = 1.0 / grout_conductivity / beta_0 / ((bore_diameter / pipe_od)**beta_1)
    r_value_bore = r_value_grout + pipe_r_value / 2.0 # Note: Convection resistance is negligible when calculated against Glhepro (Jeffrey D. Spitler, 2000)

    rtf_DesignMon_Heat = [0.25, (71.0 - weather.data.MonthlyAvgDrybulbs[0]) / @htd].max
    rtf_DesignMon_Cool = [0.25, (weather.data.MonthlyAvgDrybulbs[6] - 76.0) / @ctd].max

    nom_length_heat = (1.0 - heating_eir) * (r_value_bore + r_value_ground * rtf_DesignMon_Heat) / (weather.data.AnnualAvgDrybulb - (2.0 * hw_design - design_delta_t) / 2.0) * UnitConversions.convert(1.0, 'ton', 'Btu/hr')
    nom_length_cool = (1.0 + cooling_eir) * (r_value_bore + r_value_ground * rtf_DesignMon_Cool) / ((2.0 * chw_design + design_delta_t) / 2.0 - weather.data.AnnualAvgDrybulb) * UnitConversions.convert(1.0, 'ton', 'Btu/hr')

    return nom_length_heat, nom_length_cool
  end

  def self.gshp_gfnc_coeff(bore_config, num_bore_holes, spacing_to_depth_ratio)
    # Set GFNC coefficients
    gfnc_coeff = nil
    if bore_config == Constants.BoreConfigSingle
      gfnc_coeff = 2.681, 3.024, 3.320, 3.666, 3.963, 4.306, 4.645, 4.899, 5.222, 5.405, 5.531, 5.704, 5.821, 6.082, 6.304, 6.366, 6.422, 6.477, 6.520, 6.558, 6.591, 6.619, 6.640, 6.665, 6.893, 6.694, 6.715
    elsif bore_config == Constants.BoreConfigLine
      if num_bore_holes == 2
        if spacing_to_depth_ratio <= 0.02
          gfnc_coeff = 2.681, 3.043, 3.397, 3.9, 4.387, 5.005, 5.644, 6.137, 6.77, 7.131, 7.381, 7.722, 7.953, 8.462, 8.9, 9.022, 9.13, 9.238, 9.323, 9.396, 9.46, 9.515, 9.556, 9.604, 9.636, 9.652, 9.678
        elsif spacing_to_depth_ratio <= 0.03
          gfnc_coeff = 2.679, 3.024, 3.332, 3.734, 4.143, 4.691, 5.29, 5.756, 6.383, 6.741, 6.988, 7.326, 7.557, 8.058, 8.5, 8.622, 8.731, 8.839, 8.923, 8.997, 9.061, 9.115, 9.156, 9.203, 9.236, 9.252, 9.277
        elsif spacing_to_depth_ratio <= 0.05
          gfnc_coeff = 2.679, 3.023, 3.319, 3.668, 3.988, 4.416, 4.921, 5.323, 5.925, 6.27, 6.512, 6.844, 7.073, 7.574, 8.015, 8.137, 8.247, 8.354, 8.439, 8.511, 8.575, 8.629, 8.67, 8.718, 8.75, 8.765, 8.791
        elsif spacing_to_depth_ratio <= 0.1
          gfnc_coeff = 2.679, 3.023, 3.318, 3.664, 3.961, 4.31, 4.672, 4.919, 5.406, 5.711, 5.932, 6.246, 6.465, 6.945, 7.396, 7.52, 7.636, 7.746, 7.831, 7.905, 7.969, 8.024, 8.066, 8.113, 8.146, 8.161, 8.187
        else
          gfnc_coeff = 2.679, 3.023, 3.318, 3.664, 3.961, 4.306, 4.648, 4.835, 5.232, 5.489, 5.682, 5.964, 6.166, 6.65, 7.087, 7.208, 7.32, 7.433, 7.52, 7.595, 7.661, 7.717, 7.758, 7.806, 7.839, 7.855, 7.88
        end
      elsif num_bore_holes == 3
        if spacing_to_depth_ratio <= 0.02
          gfnc_coeff = 2.682, 3.05, 3.425, 3.992, 4.575, 5.366, 6.24, 6.939, 7.86, 8.39, 8.759, 9.263, 9.605, 10.358, 11.006, 11.185, 11.345, 11.503, 11.628, 11.736, 11.831, 11.911, 11.971, 12.041, 12.089, 12.112, 12.151
        elsif spacing_to_depth_ratio <= 0.03
          gfnc_coeff = 2.679, 3.025, 3.336, 3.758, 4.21, 4.855, 5.616, 6.243, 7.124, 7.639, 7.999, 8.493, 8.833, 9.568, 10.22, 10.399, 10.56, 10.718, 10.841, 10.949, 11.043, 11.122, 11.182, 11.252, 11.299, 11.322, 11.36
        elsif spacing_to_depth_ratio <= 0.05
          gfnc_coeff = 2.679, 3.023, 3.319, 3.67, 3.997, 4.454, 5.029, 5.517, 6.298, 6.768, 7.106, 7.578, 7.907, 8.629, 9.274, 9.452, 9.612, 9.769, 9.893, 9.999, 10.092, 10.171, 10.231, 10.3, 10.347, 10.37, 10.407
        elsif spacing_to_depth_ratio <= 0.1
          gfnc_coeff = 2.679, 3.023, 3.318, 3.664, 3.962, 4.311, 4.681, 4.942, 5.484, 5.844, 6.116, 6.518, 6.807, 7.453, 8.091, 8.269, 8.435, 8.595, 8.719, 8.826, 8.919, 8.999, 9.06, 9.128, 9.175, 9.198, 9.235
        else
          gfnc_coeff = 2.679, 3.023, 3.318, 3.664, 3.961, 4.306, 4.649, 4.836, 5.25, 5.53, 5.746, 6.076, 6.321, 6.924, 7.509, 7.678, 7.836, 7.997, 8.121, 8.229, 8.325, 8.405, 8.465, 8.535, 8.582, 8.605, 8.642
        end
      elsif num_bore_holes == 4
        if spacing_to_depth_ratio <= 0.02
          gfnc_coeff = 2.682, 3.054, 3.438, 4.039, 4.676, 5.575, 6.619, 7.487, 8.662, 9.35, 9.832, 10.492, 10.943, 11.935, 12.787, 13.022, 13.232, 13.44, 13.604, 13.745, 13.869, 13.975, 14.054, 14.145, 14.208, 14.238, 14.289
        elsif spacing_to_depth_ratio <= 0.03
          gfnc_coeff = 2.679, 3.025, 3.339, 3.77, 4.244, 4.941, 5.798, 6.539, 7.622, 8.273, 8.734, 9.373, 9.814, 10.777, 11.63, 11.864, 12.074, 12.282, 12.443, 12.584, 12.706, 12.81, 12.888, 12.979, 13.041, 13.071, 13.12
        elsif spacing_to_depth_ratio <= 0.05
          gfnc_coeff = 2.679, 3.023, 3.319, 3.671, 4.001, 4.474, 5.086, 5.62, 6.514, 7.075, 7.487, 8.075, 8.49, 9.418, 10.253, 10.484, 10.692, 10.897, 11.057, 11.195, 11.316, 11.419, 11.497, 11.587, 11.647, 11.677, 11.726
        elsif spacing_to_depth_ratio <= 0.1
          gfnc_coeff = 2.679, 3.023, 3.318, 3.664, 3.962, 4.311, 4.686, 4.953, 5.523, 5.913, 6.214, 6.67, 7.005, 7.78, 8.574, 8.798, 9.011, 9.215, 9.373, 9.512, 9.632, 9.735, 9.814, 9.903, 9.963, 9.993, 10.041
        else
          gfnc_coeff = 2.679, 3.023, 3.318, 3.664, 3.961, 4.306, 4.649, 4.837, 5.259, 5.55, 5.779, 6.133, 6.402, 7.084, 7.777, 7.983, 8.178, 8.379, 8.536, 8.672, 8.795, 8.898, 8.975, 9.064, 9.125, 9.155, 9.203
        end
      elsif num_bore_holes == 5
        if spacing_to_depth_ratio <= 0.02
          gfnc_coeff = 2.683, 3.056, 3.446, 4.067, 4.737, 5.709, 6.877, 7.879, 9.272, 10.103, 10.69, 11.499, 12.053, 13.278, 14.329, 14.618, 14.878, 15.134, 15.336, 15.51, 15.663, 15.792, 15.89, 16.002, 16.079, 16.117, 16.179
        elsif spacing_to_depth_ratio <= 0.03
          gfnc_coeff = 2.679, 3.025, 3.34, 3.777, 4.265, 4.993, 5.913, 6.735, 7.974, 8.737, 9.285, 10.054, 10.591, 11.768, 12.815, 13.103, 13.361, 13.616, 13.814, 13.987, 14.137, 14.264, 14.36, 14.471, 14.548, 14.584, 14.645
        elsif spacing_to_depth_ratio <= 0.05
          gfnc_coeff = 2.679, 3.023, 3.319, 3.671, 4.004, 4.485, 5.12, 5.683, 6.653, 7.279, 7.747, 8.427, 8.914, 10.024, 11.035, 11.316, 11.571, 11.82, 12.016, 12.185, 12.332, 12.458, 12.553, 12.663, 12.737, 12.773, 12.833
        elsif spacing_to_depth_ratio <= 0.1
          gfnc_coeff = 2.679, 3.023, 3.318, 3.664, 3.962, 4.312, 4.688, 4.96, 5.547, 5.955, 6.274, 6.764, 7.132, 8.002, 8.921, 9.186, 9.439, 9.683, 9.873, 10.041, 10.186, 10.311, 10.406, 10.514, 10.588, 10.624, 10.683
        else
          gfnc_coeff = 2.679, 3.023, 3.318, 3.664, 3.961, 4.306, 4.65, 4.837, 5.264, 5.562, 5.798, 6.168, 6.452, 7.186, 7.956, 8.191, 8.415, 8.649, 8.834, 8.995, 9.141, 9.265, 9.357, 9.465, 9.539, 9.575, 9.634
        end
      elsif num_bore_holes == 6
        if spacing_to_depth_ratio <= 0.02
          gfnc_coeff = 2.683, 3.057, 3.452, 4.086, 4.779, 5.8, 7.06, 8.162, 9.74, 10.701, 11.385, 12.334, 12.987, 14.439, 15.684, 16.027, 16.335, 16.638, 16.877, 17.083, 17.264, 17.417, 17.532, 17.665, 17.756, 17.801, 17.874
        elsif spacing_to_depth_ratio <= 0.03
          gfnc_coeff = 2.679, 3.025, 3.341, 3.782, 4.278, 5.029, 5.992, 6.87, 8.226, 9.081, 9.704, 10.59, 11.212, 12.596, 13.828, 14.168, 14.473, 14.773, 15.007, 15.211, 15.388, 15.538, 15.652, 15.783, 15.872, 15.916, 15.987
        elsif spacing_to_depth_ratio <= 0.05
          gfnc_coeff = 2.679, 3.023, 3.319, 3.671, 4.005, 4.493, 5.143, 5.726, 6.747, 7.42, 7.93, 8.681, 9.227, 10.5, 11.672, 12.001, 12.299, 12.591, 12.821, 13.019, 13.192, 13.34, 13.452, 13.581, 13.668, 13.71, 13.78
        elsif spacing_to_depth_ratio <= 0.1
          gfnc_coeff = 2.679, 3.023, 3.318, 3.664, 3.962, 4.312, 4.69, 4.964, 5.563, 5.983, 6.314, 6.828, 7.218, 8.159, 9.179, 9.479, 9.766, 10.045, 10.265, 10.458, 10.627, 10.773, 10.883, 11.01, 11.096, 11.138, 11.207
        else
          gfnc_coeff = 2.679, 3.023, 3.318, 3.664, 3.961, 4.306, 4.65, 4.838, 5.268, 5.57, 5.811, 6.191, 6.485, 7.256, 8.082, 8.339, 8.586, 8.848, 9.055, 9.238, 9.404, 9.546, 9.653, 9.778, 9.864, 9.907, 9.976
        end
      elsif num_bore_holes == 7
        if spacing_to_depth_ratio <= 0.02
          gfnc_coeff = 2.683, 3.058, 3.456, 4.1, 4.809, 5.867, 7.195, 8.38, 10.114, 11.189, 11.961, 13.04, 13.786, 15.456, 16.89, 17.286, 17.64, 17.989, 18.264, 18.501, 18.709, 18.886, 19.019, 19.172, 19.276, 19.328, 19.412
        elsif spacing_to_depth_ratio <= 0.03
          gfnc_coeff = 2.679, 3.025, 3.342, 3.785, 4.288, 5.054, 6.05, 6.969, 8.418, 9.349, 10.036, 11.023, 11.724, 13.296, 14.706, 15.096, 15.446, 15.791, 16.059, 16.293, 16.497, 16.668, 16.799, 16.949, 17.052, 17.102, 17.183
        elsif spacing_to_depth_ratio <= 0.05
          gfnc_coeff = 2.679, 3.023, 3.319, 3.672, 4.007, 4.499, 5.159, 5.756, 6.816, 7.524, 8.066, 8.874, 9.469, 10.881, 12.2, 12.573, 12.912, 13.245, 13.508, 13.734, 13.932, 14.1, 14.228, 14.376, 14.475, 14.524, 14.604
        elsif spacing_to_depth_ratio <= 0.1
          gfnc_coeff = 2.679, 3.023, 3.318, 3.664, 3.962, 4.312, 4.691, 4.967, 5.574, 6.003, 6.343, 6.874, 7.28, 8.276, 9.377, 9.706, 10.022, 10.333, 10.578, 10.795, 10.985, 11.15, 11.276, 11.419, 11.518, 11.565, 11.644
        else
          gfnc_coeff = 2.679, 3.023, 3.318, 3.664, 3.961, 4.306, 4.65, 4.838, 5.27, 5.576, 5.821, 6.208, 6.509, 7.307, 8.175, 8.449, 8.715, 8.998, 9.224, 9.426, 9.61, 9.768, 9.887, 10.028, 10.126, 10.174, 10.252
        end
      elsif num_bore_holes == 8
        if spacing_to_depth_ratio <= 0.02
          gfnc_coeff = 2.683, 3.059, 3.459, 4.11, 4.832, 5.918, 7.3, 8.55, 10.416, 11.59, 12.442, 13.641, 14.475, 16.351, 17.97, 18.417, 18.817, 19.211, 19.522, 19.789, 20.024, 20.223, 20.373, 20.546, 20.664, 20.721, 20.816
        elsif spacing_to_depth_ratio <= 0.03
          gfnc_coeff = 2.679, 3.025, 3.342, 3.788, 4.295, 5.073, 6.093, 7.045, 8.567, 9.56, 10.301, 11.376, 12.147, 13.892, 15.472, 15.911, 16.304, 16.692, 16.993, 17.257, 17.486, 17.679, 17.826, 17.995, 18.111, 18.167, 18.259
        elsif spacing_to_depth_ratio <= 0.05
          gfnc_coeff = 2.679, 3.023, 3.319, 3.672, 4.008, 4.503, 5.171, 5.779, 6.868, 7.603, 8.17, 9.024, 9.659, 11.187, 12.64, 13.055, 13.432, 13.804, 14.098, 14.351, 14.573, 14.762, 14.905, 15.07, 15.182, 15.237, 15.326
        elsif spacing_to_depth_ratio <= 0.1
          gfnc_coeff = 2.679, 3.023, 3.318, 3.664, 3.962, 4.312, 4.692, 4.97, 5.583, 6.018, 6.364, 6.909, 7.327, 8.366, 9.531, 9.883, 10.225, 10.562, 10.83, 11.069, 11.28, 11.463, 11.602, 11.762, 11.872, 11.925, 12.013
        else
          gfnc_coeff = 2.679, 3.023, 3.318, 3.664, 3.961, 4.306, 4.65, 4.838, 5.272, 5.58, 5.828, 6.22, 6.527, 7.345, 8.246, 8.533, 8.814, 9.114, 9.356, 9.573, 9.772, 9.944, 10.076, 10.231, 10.34, 10.393, 10.481
        end
      elsif num_bore_holes == 9
        if spacing_to_depth_ratio <= 0.02
          gfnc_coeff = 2.683, 3.06, 3.461, 4.118, 4.849, 5.958, 7.383, 8.687, 10.665, 11.927, 12.851, 14.159, 15.075, 17.149, 18.947, 19.443, 19.888, 20.326, 20.672, 20.969, 21.23, 21.452, 21.618, 21.81, 21.941, 22.005, 22.11
        elsif spacing_to_depth_ratio <= 0.03
          gfnc_coeff = 2.679, 3.025, 3.342, 3.79, 4.301, 5.088, 6.127, 7.105, 8.686, 9.732, 10.519, 11.671, 12.504, 14.408, 16.149, 16.633, 17.069, 17.499, 17.833, 18.125, 18.379, 18.593, 18.756, 18.943, 19.071, 19.133, 19.235
        elsif spacing_to_depth_ratio <= 0.05
          gfnc_coeff = 2.679, 3.023, 3.319, 3.672, 4.008, 4.506, 5.181, 5.797, 6.909, 7.665, 8.253, 9.144, 9.813, 11.441, 13.015, 13.468, 13.881, 14.29, 14.613, 14.892, 15.136, 15.345, 15.503, 15.686, 15.809, 15.87, 15.969
        elsif spacing_to_depth_ratio <= 0.1
          gfnc_coeff = 2.679, 3.023, 3.318, 3.664, 3.962, 4.312, 4.693, 4.972, 5.589, 6.03, 6.381, 6.936, 7.364, 8.436, 9.655, 10.027, 10.391, 10.751, 11.04, 11.298, 11.527, 11.726, 11.879, 12.054, 12.175, 12.234, 12.331
        else
          gfnc_coeff = 2.679, 3.023, 3.318, 3.664, 3.961, 4.306, 4.65, 4.838, 5.273, 5.584, 5.833, 6.23, 6.541, 7.375, 8.302, 8.6, 8.892, 9.208, 9.463, 9.692, 9.905, 10.089, 10.231, 10.4, 10.518, 10.576, 10.673
        end
      elsif num_bore_holes == 10
        if spacing_to_depth_ratio <= 0.02
          gfnc_coeff = 2.683, 3.06, 3.463, 4.125, 4.863, 5.99, 7.45, 8.799, 10.872, 12.211, 13.197, 14.605, 15.598, 17.863, 19.834, 20.379, 20.867, 21.348, 21.728, 22.055, 22.342, 22.585, 22.767, 22.978, 23.122, 23.192, 23.307
        elsif spacing_to_depth_ratio <= 0.03
          gfnc_coeff = 2.679, 3.026, 3.343, 3.792, 4.306, 5.1, 6.154, 7.153, 8.784, 9.873, 10.699, 11.918, 12.805, 14.857, 16.749, 17.278, 17.755, 18.225, 18.591, 18.91, 19.189, 19.423, 19.601, 19.807, 19.947, 20.015, 20.126
        elsif spacing_to_depth_ratio <= 0.05
          gfnc_coeff = 2.679, 3.023, 3.319, 3.672, 4.009, 4.509, 5.189, 5.812, 6.942, 7.716, 8.32, 9.242, 9.939, 11.654, 13.336, 13.824, 14.271, 14.714, 15.065, 15.368, 15.635, 15.863, 16.036, 16.235, 16.37, 16.435, 16.544
        elsif spacing_to_depth_ratio <= 0.1
          gfnc_coeff = 2.679, 3.023, 3.318, 3.664, 3.962, 4.312, 4.694, 4.973, 5.595, 6.039, 6.395, 6.958, 7.394, 8.493, 9.757, 10.146, 10.528, 10.909, 11.215, 11.491, 11.736, 11.951, 12.116, 12.306, 12.437, 12.501, 12.607
        else
          gfnc_coeff = 2.679, 3.023, 3.318, 3.664, 3.961, 4.306, 4.65, 4.838, 5.275, 5.587, 5.837, 6.238, 6.552, 7.399, 8.347, 8.654, 8.956, 9.283, 9.549, 9.79, 10.014, 10.209, 10.36, 10.541, 10.669, 10.732, 10.837
        end
      end
    elsif bore_config == Constants.BoreConfigLconfig
      if num_bore_holes == 3
        if spacing_to_depth_ratio <= 0.02
          gfnc_coeff = 2.682, 3.052, 3.435, 4.036, 4.668, 5.519, 6.435, 7.155, 8.091, 8.626, 8.997, 9.504, 9.847, 10.605, 11.256, 11.434, 11.596, 11.755, 11.88, 11.988, 12.083, 12.163, 12.224, 12.294, 12.342, 12.365, 12.405
        elsif spacing_to_depth_ratio <= 0.03
          gfnc_coeff = 2.679, 3.025, 3.337, 3.767, 4.242, 4.937, 5.754, 6.419, 7.33, 7.856, 8.221, 8.721, 9.063, 9.818, 10.463, 10.641, 10.801, 10.959, 11.084, 11.191, 11.285, 11.365, 11.425, 11.495, 11.542, 11.565, 11.603
        elsif spacing_to_depth_ratio <= 0.05
          gfnc_coeff = 2.679, 3.023, 3.319, 3.67, 3.999, 4.472, 5.089, 5.615, 6.449, 6.942, 7.292, 7.777, 8.111, 8.847, 9.497, 9.674, 9.836, 9.993, 10.117, 10.224, 10.317, 10.397, 10.457, 10.525, 10.573, 10.595, 10.633
        elsif spacing_to_depth_ratio <= 0.1
          gfnc_coeff = 2.679, 3.023, 3.318, 3.664, 3.962, 4.311, 4.684, 4.95, 5.525, 5.915, 6.209, 6.64, 6.946, 7.645, 8.289, 8.466, 8.63, 8.787, 8.912, 9.018, 9.112, 9.192, 9.251, 9.32, 9.367, 9.39, 9.427
        else
          gfnc_coeff = 2.679, 3.023, 3.318, 3.664, 3.961, 4.306, 4.649, 4.836, 5.255, 5.547, 5.777, 6.132, 6.397, 7.069, 7.673, 7.848, 8.005, 8.161, 8.29, 8.397, 8.492, 8.571, 8.631, 8.7, 8.748, 8.771, 8.808
        end
      elsif num_bore_holes == 4
        if spacing_to_depth_ratio <= 0.02
          gfnc_coeff = 2.683, 3.055, 3.446, 4.075, 4.759, 5.729, 6.841, 7.753, 8.96, 9.659, 10.147, 10.813, 11.266, 12.265, 13.122, 13.356, 13.569, 13.778, 13.942, 14.084, 14.208, 14.314, 14.393, 14.485, 14.548, 14.579, 14.63
        elsif spacing_to_depth_ratio <= 0.03
          gfnc_coeff = 2.679, 3.025, 3.339, 3.777, 4.27, 5.015, 5.945, 6.739, 7.875, 8.547, 9.018, 9.668, 10.116, 11.107, 11.953, 12.186, 12.395, 12.603, 12.766, 12.906, 13.029, 13.133, 13.212, 13.303, 13.365, 13.395, 13.445
        elsif spacing_to_depth_ratio <= 0.05
          gfnc_coeff = 2.679, 3.023, 3.319, 3.671, 4.003, 4.488, 5.137, 5.713, 6.678, 7.274, 7.707, 8.319, 8.747, 9.698, 10.543, 10.774, 10.984, 11.19, 11.351, 11.49, 11.612, 11.715, 11.793, 11.882, 11.944, 11.974, 12.022
        elsif spacing_to_depth_ratio <= 0.1
          gfnc_coeff = 2.679, 3.023, 3.318, 3.664, 3.962, 4.311, 4.688, 4.959, 5.558, 5.976, 6.302, 6.794, 7.155, 8.008, 8.819, 9.044, 9.255, 9.456, 9.618, 9.755, 9.877, 9.98, 10.057, 10.146, 10.207, 10.236, 10.285
        else
          gfnc_coeff = 2.679, 3.023, 3.318, 3.664, 3.961, 4.306, 4.649, 4.837, 5.263, 5.563, 5.804, 6.183, 6.473, 7.243, 7.969, 8.185, 8.382, 8.58, 8.743, 8.88, 9.001, 9.104, 9.181, 9.27, 9.332, 9.361, 9.409
        end
      elsif num_bore_holes == 5
        if spacing_to_depth_ratio <= 0.02
          gfnc_coeff = 2.683, 3.057, 3.453, 4.097, 4.806, 5.842, 7.083, 8.14, 9.579, 10.427, 11.023, 11.841, 12.399, 13.633, 14.691, 14.98, 15.242, 15.499, 15.701, 15.877, 16.03, 16.159, 16.257, 16.37, 16.448, 16.485, 16.549
        elsif spacing_to_depth_ratio <= 0.03
          gfnc_coeff = 2.679, 3.025, 3.34, 3.783, 4.285, 5.054, 6.038, 6.915, 8.219, 9.012, 9.576, 10.362, 10.907, 12.121, 13.161, 13.448, 13.705, 13.96, 14.16, 14.332, 14.483, 14.61, 14.707, 14.819, 14.895, 14.932, 14.993
        elsif spacing_to_depth_ratio <= 0.05
          gfnc_coeff = 2.679, 3.023, 3.319, 3.671, 4.005, 4.497, 5.162, 5.76, 6.796, 7.461, 7.954, 8.665, 9.17, 10.31, 11.338, 11.62, 11.877, 12.127, 12.324, 12.494, 12.643, 12.77, 12.865, 12.974, 13.049, 13.085, 13.145
        elsif spacing_to_depth_ratio <= 0.1
          gfnc_coeff = 2.679, 3.023, 3.318, 3.664, 3.962, 4.312, 4.69, 4.964, 5.575, 6.006, 6.347, 6.871, 7.263, 8.219, 9.164, 9.432, 9.684, 9.926, 10.121, 10.287, 10.434, 10.56, 10.654, 10.762, 10.836, 10.872, 10.93
        else
          gfnc_coeff = 2.679, 3.023, 3.318, 3.664, 3.961, 4.306, 4.65, 4.837, 5.267, 5.573, 5.819, 6.208, 6.51, 7.33, 8.136, 8.384, 8.613, 8.844, 9.037, 9.2, 9.345, 9.468, 9.562, 9.67, 9.744, 9.78, 9.839
        end
      elsif num_bore_holes == 6
        if spacing_to_depth_ratio <= 0.02
          gfnc_coeff = 2.683, 3.058, 3.457, 4.111, 4.837, 5.916, 7.247, 8.41, 10.042, 11.024, 11.72, 12.681, 13.339, 14.799, 16.054, 16.396, 16.706, 17.011, 17.25, 17.458, 17.639, 17.792, 17.907, 18.041, 18.133, 18.177, 18.253
        elsif spacing_to_depth_ratio <= 0.03
          gfnc_coeff = 2.679, 3.025, 3.341, 3.786, 4.296, 5.08, 6.099, 7.031, 8.456, 9.346, 9.988, 10.894, 11.528, 12.951, 14.177, 14.516, 14.819, 15.12, 15.357, 15.56, 15.737, 15.888, 16.002, 16.134, 16.223, 16.267, 16.338
        elsif spacing_to_depth_ratio <= 0.05
          gfnc_coeff = 2.679, 3.023, 3.319, 3.671, 4.007, 4.503, 5.178, 5.791, 6.872, 7.583, 8.119, 8.905, 9.472, 10.774, 11.969, 12.3, 12.6, 12.895, 13.126, 13.326, 13.501, 13.649, 13.761, 13.89, 13.977, 14.02, 14.09
        elsif spacing_to_depth_ratio <= 0.1
          gfnc_coeff = 2.679, 3.023, 3.318, 3.664, 3.962, 4.312, 4.691, 4.968, 5.586, 6.026, 6.375, 6.919, 7.331, 8.357, 9.407, 9.71, 9.997, 10.275, 10.501, 10.694, 10.865, 11.011, 11.121, 11.247, 11.334, 11.376, 11.445
        else
          gfnc_coeff = 2.679, 3.023, 3.318, 3.664, 3.961, 4.306, 4.65, 4.838, 5.27, 5.579, 5.828, 6.225, 6.535, 7.384, 8.244, 8.515, 8.768, 9.026, 9.244, 9.428, 9.595, 9.737, 9.845, 9.97, 10.057, 10.099, 10.168
        end
      end
    elsif bore_config == Constants.BoreConfigL2config
      if num_bore_holes == 8
        if spacing_to_depth_ratio <= 0.02
          gfnc_coeff = 2.685, 3.078, 3.547, 4.438, 5.521, 7.194, 9.237, 10.973, 13.311, 14.677, 15.634, 16.942, 17.831, 19.791, 21.462, 21.917, 22.329, 22.734, 23.052, 23.328, 23.568, 23.772, 23.925, 24.102, 24.224, 24.283, 24.384
        elsif spacing_to_depth_ratio <= 0.03
          gfnc_coeff = 2.679, 3.027, 3.354, 3.866, 4.534, 5.682, 7.271, 8.709, 10.845, 12.134, 13.046, 14.308, 15.177, 17.106, 18.741, 19.19, 19.592, 19.989, 20.303, 20.57, 20.805, 21.004, 21.155, 21.328, 21.446, 21.504, 21.598
        elsif spacing_to_depth_ratio <= 0.05
          gfnc_coeff = 2.679, 3.023, 3.319, 3.676, 4.034, 4.639, 5.587, 6.514, 8.195, 9.283, 10.09, 11.244, 12.058, 13.88, 15.491, 15.931, 16.328, 16.716, 17.02, 17.282, 17.511, 17.706, 17.852, 18.019, 18.134, 18.19, 18.281
        elsif spacing_to_depth_ratio <= 0.1
          gfnc_coeff = 2.679, 3.023, 3.318, 3.664, 3.962, 4.315, 4.72, 5.041, 5.874, 6.525, 7.06, 7.904, 8.541, 10.093, 11.598, 12.018, 12.41, 12.784, 13.084, 13.338, 13.562, 13.753, 13.895, 14.058, 14.169, 14.223, 14.312
        else
          gfnc_coeff = 2.679, 3.023, 3.318, 3.664, 3.961, 4.307, 4.653, 4.842, 5.325, 5.717, 6.058, 6.635, 7.104, 8.419, 9.714, 10.108, 10.471, 10.834, 11.135, 11.387, 11.61, 11.798, 11.94, 12.103, 12.215, 12.268, 12.356
        end
      elsif num_bore_holes == 10
        if spacing_to_depth_ratio <= 0.02
          gfnc_coeff = 2.685, 3.08, 3.556, 4.475, 5.611, 7.422, 9.726, 11.745, 14.538, 16.199, 17.369, 18.975, 20.071, 22.489, 24.551, 25.111, 25.619, 26.118, 26.509, 26.848, 27.143, 27.393, 27.582, 27.8, 27.949, 28.022, 28.146
        elsif spacing_to_depth_ratio <= 0.03
          gfnc_coeff = 2.679, 3.027, 3.356, 3.874, 4.559, 5.758, 7.466, 9.07, 11.535, 13.06, 14.153, 15.679, 16.739, 19.101, 21.106, 21.657, 22.15, 22.637, 23.021, 23.348, 23.635, 23.879, 24.063, 24.275, 24.42, 24.49, 24.605
        elsif spacing_to_depth_ratio <= 0.05
          gfnc_coeff = 2.679, 3.023, 3.319, 3.676, 4.037, 4.653, 5.634, 6.61, 8.44, 9.664, 10.589, 11.936, 12.899, 15.086, 17.041, 17.575, 18.058, 18.53, 18.9, 19.218, 19.496, 19.733, 19.91, 20.113, 20.252, 20.32, 20.431
        elsif spacing_to_depth_ratio <= 0.1
          gfnc_coeff = 2.679, 3.023, 3.318, 3.664, 3.962, 4.315, 4.723, 5.048, 5.904, 6.584, 7.151, 8.062, 8.764, 10.521, 12.281, 12.779, 13.246, 13.694, 14.054, 14.36, 14.629, 14.859, 15.03, 15.226, 15.36, 15.425, 15.531
        else
          gfnc_coeff = 2.679, 3.023, 3.318, 3.664, 3.961, 4.307, 4.653, 4.842, 5.331, 5.731, 6.083, 6.683, 7.178, 8.6, 10.054, 10.508, 10.929, 11.356, 11.711, 12.009, 12.275, 12.5, 12.671, 12.866, 13, 13.064, 13.17
        end
      end
    elsif bore_config == Constants.BoreConfigUconfig
      if num_bore_holes == 5
        if spacing_to_depth_ratio <= 0.02
          gfnc_coeff = 2.683, 3.057, 3.46, 4.134, 4.902, 6.038, 7.383, 8.503, 9.995, 10.861, 11.467, 12.294, 12.857, 14.098, 15.16, 15.449, 15.712, 15.97, 16.173, 16.349, 16.503, 16.633, 16.731, 16.844, 16.922, 16.96, 17.024
        elsif spacing_to_depth_ratio <= 0.03
          gfnc_coeff = 2.679, 3.025, 3.341, 3.789, 4.31, 5.136, 6.219, 7.172, 8.56, 9.387, 9.97, 10.774, 11.328, 12.556, 13.601, 13.889, 14.147, 14.403, 14.604, 14.777, 14.927, 15.056, 15.153, 15.265, 15.341, 15.378, 15.439
        elsif spacing_to_depth_ratio <= 0.05
          gfnc_coeff = 2.679, 3.023, 3.319, 3.671, 4.007, 4.51, 5.213, 5.864, 6.998, 7.717, 8.244, 8.993, 9.518, 10.69, 11.73, 12.015, 12.273, 12.525, 12.723, 12.893, 13.043, 13.17, 13.265, 13.374, 13.449, 13.486, 13.546
        elsif spacing_to_depth_ratio <= 0.1
          gfnc_coeff = 2.679, 3.023, 3.318, 3.664, 3.962, 4.312, 4.692, 4.969, 5.607, 6.072, 6.444, 7.018, 7.446, 8.474, 9.462, 9.737, 9.995, 10.241, 10.438, 10.606, 10.754, 10.88, 10.975, 11.083, 11.157, 11.193, 11.252
        else
          gfnc_coeff = 2.679, 3.023, 3.318, 3.664, 3.961, 4.306, 4.65, 4.838, 5.27, 5.585, 5.843, 6.26, 6.588, 7.486, 8.353, 8.614, 8.854, 9.095, 9.294, 9.46, 9.608, 9.733, 9.828, 9.936, 10.011, 10.047, 10.106
        end
      elsif num_bore_holes == 7
        if spacing_to_depth_ratio <= 0.02
          gfnc_coeff = 2.683, 3.059, 3.467, 4.164, 4.994, 6.319, 8.011, 9.482, 11.494, 12.679, 13.511, 14.651, 15.427, 17.139, 18.601, 18.999, 19.359, 19.714, 19.992, 20.233, 20.443, 20.621, 20.755, 20.91, 21.017, 21.069, 21.156
        elsif spacing_to_depth_ratio <= 0.03
          gfnc_coeff = 2.679, 3.025, 3.342, 3.795, 4.329, 5.214, 6.465, 7.635, 9.435, 10.54, 11.327, 12.421, 13.178, 14.861, 16.292, 16.685, 17.038, 17.386, 17.661, 17.896, 18.101, 18.276, 18.408, 18.56, 18.663, 18.714, 18.797
        elsif spacing_to_depth_ratio <= 0.05
          gfnc_coeff = 2.679, 3.023, 3.319, 3.672, 4.009, 4.519, 5.253, 5.965, 7.304, 8.204, 8.882, 9.866, 10.566, 12.145, 13.555, 13.941, 14.29, 14.631, 14.899, 15.129, 15.331, 15.502, 15.631, 15.778, 15.879, 15.928, 16.009
        elsif spacing_to_depth_ratio <= 0.1
          gfnc_coeff = 2.679, 3.023, 3.318, 3.664, 3.962, 4.312, 4.694, 4.975, 5.629, 6.127, 6.54, 7.207, 7.723, 9.019, 10.314, 10.68, 11.023, 11.352, 11.617, 11.842, 12.04, 12.209, 12.335, 12.48, 12.579, 12.627, 12.705
        else
          gfnc_coeff = 2.679, 3.023, 3.318, 3.664, 3.961, 4.306, 4.65, 4.838, 5.275, 5.595, 5.861, 6.304, 6.665, 7.709, 8.785, 9.121, 9.434, 9.749, 10.013, 10.233, 10.43, 10.597, 10.723, 10.868, 10.967, 11.015, 11.094
        end
      elsif num_bore_holes == 9
        if spacing_to_depth_ratio <= 0.02
          gfnc_coeff = 2.683, 3.061, 3.47, 4.178, 5.039, 6.472, 8.405, 10.147, 12.609, 14.086, 15.131, 16.568, 17.55, 19.72, 21.571, 22.073, 22.529, 22.976, 23.327, 23.632, 23.896, 24.121, 24.29, 24.485, 24.619, 24.684, 24.795
        elsif spacing_to_depth_ratio <= 0.03
          gfnc_coeff = 2.679, 3.025, 3.343, 3.798, 4.338, 5.248, 6.588, 7.902, 10.018, 11.355, 12.321, 13.679, 14.625, 16.74, 18.541, 19.036, 19.478, 19.916, 20.261, 20.555, 20.812, 21.031, 21.197, 21.387, 21.517, 21.58, 21.683
        elsif spacing_to_depth_ratio <= 0.05
          gfnc_coeff = 2.679, 3.023, 3.319, 3.672, 4.01, 4.524, 5.27, 6.01, 7.467, 8.489, 9.281, 10.452, 11.299, 13.241, 14.995, 15.476, 15.912, 16.337, 16.67, 16.957, 17.208, 17.421, 17.581, 17.764, 17.889, 17.95, 18.05
        elsif spacing_to_depth_ratio <= 0.1
          gfnc_coeff = 2.679, 3.023, 3.318, 3.664, 3.962, 4.312, 4.695, 4.977, 5.639, 6.15, 6.583, 7.298, 7.869, 9.356, 10.902, 11.347, 11.766, 12.169, 12.495, 12.772, 13.017, 13.225, 13.381, 13.559, 13.681, 13.74, 13.837
        else
          gfnc_coeff = 2.679, 3.023, 3.318, 3.664, 3.961, 4.306, 4.65, 4.838, 5.277, 5.6, 5.87, 6.322, 6.698, 7.823, 9.044, 9.438, 9.809, 10.188, 10.506, 10.774, 11.015, 11.219, 11.374, 11.552, 11.674, 11.733, 11.83
        end
      end
    elsif bore_config == Constants.BoreConfigOpenRectangle
      if num_bore_holes == 8
        if spacing_to_depth_ratio <= 0.02
          gfnc_coeff = 2.684, 3.066, 3.497, 4.275, 5.229, 6.767, 8.724, 10.417, 12.723, 14.079, 15.03, 16.332, 17.217, 19.17, 20.835, 21.288, 21.698, 22.101, 22.417, 22.692, 22.931, 23.133, 23.286, 23.462, 23.583, 23.642, 23.742
        elsif spacing_to_depth_ratio <= 0.03
          gfnc_coeff = 2.679, 3.026, 3.347, 3.821, 4.409, 5.418, 6.87, 8.226, 10.299, 11.565, 12.466, 13.716, 14.58, 16.498, 18.125, 18.572, 18.972, 19.368, 19.679, 19.946, 20.179, 20.376, 20.527, 20.699, 20.816, 20.874, 20.967
        elsif spacing_to_depth_ratio <= 0.05
          gfnc_coeff = 2.679, 3.023, 3.319, 3.673, 4.018, 4.564, 5.389, 6.21, 7.763, 8.801, 9.582, 10.709, 11.51, 13.311, 14.912, 15.349, 15.744, 16.13, 16.432, 16.693, 16.921, 17.114, 17.259, 17.426, 17.54, 17.595, 17.686
        elsif spacing_to_depth_ratio <= 0.1
          gfnc_coeff = 2.679, 3.023, 3.318, 3.664, 3.962, 4.313, 4.704, 4.999, 5.725, 6.294, 6.771, 7.543, 8.14, 9.629, 11.105, 11.52, 11.908, 12.28, 12.578, 12.831, 13.054, 13.244, 13.386, 13.548, 13.659, 13.712, 13.8
        else
          gfnc_coeff = 2.679, 3.023, 3.318, 3.664, 3.961, 4.306, 4.651, 4.839, 5.293, 5.641, 5.938, 6.44, 6.856, 8.062, 9.297, 9.681, 10.036, 10.394, 10.692, 10.941, 11.163, 11.35, 11.492, 11.654, 11.766, 11.819, 11.907
        end
      elsif num_bore_holes == 10
        if spacing_to_depth_ratio <= 0.02
          gfnc_coeff = 2.684, 3.066, 3.494, 4.262, 5.213, 6.81, 8.965, 10.906, 13.643, 15.283, 16.443, 18.038, 19.126, 21.532, 23.581, 24.138, 24.642, 25.137, 25.525, 25.862, 26.155, 26.403, 26.59, 26.806, 26.955, 27.027, 27.149
        elsif spacing_to_depth_ratio <= 0.03
          gfnc_coeff = 2.679, 3.026, 3.346, 3.818, 4.399, 5.4, 6.889, 8.358, 10.713, 12.198, 13.27, 14.776, 15.824, 18.167, 20.158, 20.704, 21.194, 21.677, 22.057, 22.382, 22.666, 22.907, 23.09, 23.3, 23.443, 23.513, 23.627
        elsif spacing_to_depth_ratio <= 0.05
          gfnc_coeff = 2.679, 3.023, 3.319, 3.673, 4.018, 4.559, 5.374, 6.193, 7.814, 8.951, 9.831, 11.13, 12.069, 14.219, 16.154, 16.684, 17.164, 17.631, 17.998, 18.314, 18.59, 18.824, 19, 19.201, 19.338, 19.405, 19.515
        elsif spacing_to_depth_ratio <= 0.1
          gfnc_coeff = 2.679, 3.023, 3.318, 3.664, 3.962, 4.313, 4.703, 4.996, 5.712, 6.275, 6.755, 7.549, 8.183, 9.832, 11.54, 12.029, 12.49, 12.933, 13.29, 13.594, 13.862, 14.09, 14.26, 14.455, 14.588, 14.652, 14.758
        else
          gfnc_coeff = 2.679, 3.023, 3.318, 3.664, 3.961, 4.306, 4.651, 4.839, 5.292, 5.636, 5.928, 6.425, 6.841, 8.089, 9.44, 9.875, 10.284, 10.7, 11.05, 11.344, 11.608, 11.831, 12.001, 12.196, 12.329, 12.393, 12.499
        end
      end
    elsif bore_config == Constants.BoreConfigRectangle
      if num_bore_holes == 4
        if spacing_to_depth_ratio <= 0.02
          gfnc_coeff = 2.684, 3.066, 3.493, 4.223, 5.025, 6.131, 7.338, 8.291, 9.533, 10.244, 10.737, 11.409, 11.865, 12.869, 13.73, 13.965, 14.178, 14.388, 14.553, 14.696, 14.821, 14.927, 15.007, 15.099, 15.162, 15.193, 15.245
        elsif spacing_to_depth_ratio <= 0.03
          gfnc_coeff = 2.679, 3.026, 3.347, 3.818, 4.383, 5.255, 6.314, 7.188, 8.392, 9.087, 9.571, 10.233, 10.686, 11.685, 12.536, 12.77, 12.98, 13.189, 13.353, 13.494, 13.617, 13.721, 13.801, 13.892, 13.955, 13.985, 14.035
        elsif spacing_to_depth_ratio <= 0.05
          gfnc_coeff = 2.679, 3.023, 3.319, 3.673, 4.018, 4.555, 5.313, 5.984, 7.069, 7.717, 8.177, 8.817, 9.258, 10.229, 11.083, 11.316, 11.527, 11.733, 11.895, 12.035, 12.157, 12.261, 12.339, 12.429, 12.491, 12.521, 12.57
        elsif spacing_to_depth_ratio <= 0.1
          gfnc_coeff = 2.679, 3.023, 3.318, 3.664, 3.962, 4.313, 4.703, 4.998, 5.69, 6.18, 6.557, 7.115, 7.514, 8.428, 9.27, 9.501, 9.715, 9.92, 10.083, 10.221, 10.343, 10.447, 10.525, 10.614, 10.675, 10.704, 10.753
        else
          gfnc_coeff = 2.679, 3.023, 3.318, 3.664, 3.961, 4.306, 4.651, 4.839, 5.293, 5.633, 5.913, 6.355, 6.693, 7.559, 8.343, 8.57, 8.776, 8.979, 9.147, 9.286, 9.409, 9.512, 9.59, 9.68, 9.741, 9.771, 9.819
        end
      elsif num_bore_holes == 6
        if spacing_to_depth_ratio <= 0.02
          gfnc_coeff = 2.684, 3.074, 3.526, 4.349, 5.308, 6.719, 8.363, 9.72, 11.52, 12.562, 13.289, 14.282, 14.956, 16.441, 17.711, 18.057, 18.371, 18.679, 18.921, 19.132, 19.315, 19.47, 19.587, 19.722, 19.815, 19.861, 19.937
        elsif spacing_to_depth_ratio <= 0.03
          gfnc_coeff = 2.679, 3.026, 3.351, 3.847, 4.472, 5.499, 6.844, 8.016, 9.702, 10.701, 11.403, 12.369, 13.032, 14.502, 15.749, 16.093, 16.4, 16.705, 16.945, 17.15, 17.329, 17.482, 17.598, 17.731, 17.822, 17.866, 17.938
        elsif spacing_to_depth_ratio <= 0.05
          gfnc_coeff = 2.679, 3.023, 3.319, 3.675, 4.028, 4.605, 5.471, 6.283, 7.688, 8.567, 9.207, 10.112, 10.744, 12.149, 13.389, 13.727, 14.033, 14.332, 14.567, 14.769, 14.946, 15.096, 15.21, 15.339, 15.428, 15.471, 15.542
        elsif spacing_to_depth_ratio <= 0.1
          gfnc_coeff = 2.679, 3.023, 3.318, 3.664, 3.962, 4.314, 4.714, 5.024, 5.798, 6.378, 6.841, 7.553, 8.079, 9.327, 10.512, 10.84, 11.145, 11.437, 11.671, 11.869, 12.044, 12.192, 12.303, 12.431, 12.518, 12.56, 12.629
        else
          gfnc_coeff = 2.679, 3.023, 3.318, 3.664, 3.961, 4.307, 4.652, 4.841, 5.313, 5.684, 5.999, 6.517, 6.927, 8.034, 9.087, 9.401, 9.688, 9.974, 10.21, 10.408, 10.583, 10.73, 10.841, 10.969, 11.056, 11.098, 11.167
        end
      elsif num_bore_holes == 8
        if spacing_to_depth_ratio <= 0.02
          gfnc_coeff = 2.685, 3.078, 3.543, 4.414, 5.459, 7.06, 9.021, 10.701, 12.991, 14.34, 15.287, 16.586, 17.471, 19.423, 21.091, 21.545, 21.956, 22.36, 22.677, 22.953, 23.192, 23.395, 23.548, 23.725, 23.847, 23.906, 24.006
        elsif spacing_to_depth_ratio <= 0.03
          gfnc_coeff = 2.679, 3.027, 3.354, 3.862, 4.517, 5.627, 7.142, 8.525, 10.589, 11.846, 12.741, 13.986, 14.847, 16.762, 18.391, 18.839, 19.24, 19.637, 19.95, 20.217, 20.45, 20.649, 20.8, 20.973, 21.091, 21.148, 21.242
        elsif spacing_to_depth_ratio <= 0.05
          gfnc_coeff = 2.679, 3.023, 3.319, 3.675, 4.033, 4.63, 5.553, 6.444, 8.051, 9.096, 9.874, 10.995, 11.79, 13.583, 15.182, 15.619, 16.016, 16.402, 16.705, 16.967, 17.195, 17.389, 17.535, 17.702, 17.817, 17.873, 17.964
        elsif spacing_to_depth_ratio <= 0.1
          gfnc_coeff = 2.679, 3.023, 3.318, 3.664, 3.962, 4.315, 4.719, 5.038, 5.852, 6.48, 6.993, 7.799, 8.409, 9.902, 11.371, 11.784, 12.17, 12.541, 12.839, 13.092, 13.315, 13.505, 13.647, 13.81, 13.921, 13.975, 14.063
        else
          gfnc_coeff = 2.679, 3.023, 3.318, 3.664, 3.961, 4.307, 4.653, 4.842, 5.323, 5.71, 6.042, 6.6, 7.05, 8.306, 9.552, 9.935, 10.288, 10.644, 10.94, 11.188, 11.409, 11.596, 11.738, 11.9, 12.011, 12.065, 12.153
        end
      elsif num_bore_holes == 9
        if spacing_to_depth_ratio <= 0.02
          gfnc_coeff = 2.685, 3.082, 3.561, 4.49, 5.635, 7.436, 9.672, 11.59, 14.193, 15.721, 16.791, 18.256, 19.252, 21.447, 23.318, 23.826, 24.287, 24.74, 25.095, 25.404, 25.672, 25.899, 26.071, 26.269, 26.405, 26.471, 26.583
        elsif spacing_to_depth_ratio <= 0.03
          gfnc_coeff = 2.679, 3.027, 3.357, 3.879, 4.57, 5.781, 7.488, 9.052, 11.408, 12.84, 13.855, 15.263, 16.235, 18.39, 20.216, 20.717, 21.166, 21.61, 21.959, 22.257, 22.519, 22.74, 22.909, 23.102, 23.234, 23.298, 23.403
        elsif spacing_to_depth_ratio <= 0.05
          gfnc_coeff = 2.679, 3.023, 3.319, 3.676, 4.039, 4.659, 5.65, 6.633, 8.447, 9.638, 10.525, 11.802, 12.705, 14.731, 16.525, 17.014, 17.456, 17.887, 18.225, 18.516, 18.77, 18.986, 19.148, 19.334, 19.461, 19.523, 19.625
        elsif spacing_to_depth_ratio <= 0.1
          gfnc_coeff = 2.679, 3.023, 3.318, 3.664, 3.962, 4.316, 4.725, 5.052, 5.917, 6.603, 7.173, 8.08, 8.772, 10.47, 12.131, 12.596, 13.029, 13.443, 13.775, 14.057, 14.304, 14.515, 14.673, 14.852, 14.975, 15.035, 15.132
        else
          gfnc_coeff = 2.679, 3.023, 3.318, 3.664, 3.961, 4.307, 4.653, 4.842, 5.334, 5.739, 6.094, 6.7, 7.198, 8.611, 10.023, 10.456, 10.855, 11.256, 11.588, 11.866, 12.112, 12.32, 12.477, 12.656, 12.779, 12.839, 12.935
        end
      elsif num_bore_holes == 10
        if spacing_to_depth_ratio <= 0.02
          gfnc_coeff = 2.685, 3.08, 3.553, 4.453, 5.552, 7.282, 9.472, 11.405, 14.111, 15.737, 16.888, 18.476, 19.562, 21.966, 24.021, 24.579, 25.086, 25.583, 25.973, 26.311, 26.606, 26.855, 27.043, 27.26, 27.409, 27.482, 27.605
        elsif spacing_to_depth_ratio <= 0.03
          gfnc_coeff = 2.679, 3.027, 3.355, 3.871, 4.545, 5.706, 7.332, 8.863, 11.218, 12.688, 13.749, 15.242, 16.284, 18.618, 20.613, 21.161, 21.652, 22.138, 22.521, 22.847, 23.133, 23.376, 23.56, 23.771, 23.915, 23.985, 24.1
        elsif spacing_to_depth_ratio <= 0.05
          gfnc_coeff = 2.679, 3.023, 3.319, 3.676, 4.036, 4.645, 5.603, 6.543, 8.285, 9.449, 10.332, 11.623, 12.553, 14.682, 16.613, 17.143, 17.624, 18.094, 18.462, 18.78, 19.057, 19.293, 19.47, 19.673, 19.811, 19.879, 19.989
        elsif spacing_to_depth_ratio <= 0.1
          gfnc_coeff = 2.679, 3.023, 3.318, 3.664, 3.962, 4.315, 4.722, 5.045, 5.885, 6.543, 7.086, 7.954, 8.621, 10.291, 11.988, 12.473, 12.931, 13.371, 13.727, 14.03, 14.299, 14.527, 14.698, 14.894, 15.027, 15.092, 15.199
        else
          gfnc_coeff = 2.679, 3.023, 3.318, 3.664, 3.961, 4.307, 4.653, 4.842, 5.329, 5.725, 6.069, 6.651, 7.126, 8.478, 9.863, 10.298, 10.704, 11.117, 11.463, 11.755, 12.016, 12.239, 12.407, 12.602, 12.735, 12.8, 12.906
        end
      end
    end
    return gfnc_coeff
  end

  def self.calculate_average_r_value(surfaces)
    # Crude approximation of average R-value
    surfaces_a = 0.0
    surfaces_ua = 0.0
    surfaces.each do |surface|
      surfaces_a += surface.area
      if not surface.insulation_assembly_r_value.nil?
        surfaces_ua += (1.0 / surface.insulation_assembly_r_value) * surface.area
      else
        surfaces_ua += (1.0 / (surface.insulation_interior_r_value + surface.insulation_exterior_r_value)) * surface.area
      end
    end
    return surfaces_a / surfaces_ua
  end

  def self.get_foundation_wall_properties(foundation_wall)
    # Calculate effective U-factor

    if not foundation_wall.insulation_assembly_r_value.nil?
      wall_constr_rvalue = foundation_wall.insulation_assembly_r_value - Material.AirFilmVertical.rvalue
      wall_ins_rvalues = []
      wall_ins_offsets = []
      wall_ins_heights = []
    else
      wall_constr_rvalue = Material.Concrete(foundation_wall.thickness).rvalue
      wall_ins_rvalues = [foundation_wall.insulation_interior_r_value,
                          foundation_wall.insulation_exterior_r_value]
      wall_ins_offsets = [foundation_wall.insulation_interior_distance_to_top,
                          foundation_wall.insulation_exterior_distance_to_top]
      wall_ins_heights = [foundation_wall.insulation_interior_distance_to_bottom - foundation_wall.insulation_interior_distance_to_top,
                          foundation_wall.insulation_exterior_distance_to_bottom - foundation_wall.insulation_exterior_distance_to_top]
    end
    k_soil = UnitConversions.convert(BaseMaterial.Soil.k_in, 'in', 'ft')

    # Calculated based on Manual J 8th Ed. procedure in section A12-4 (15% decrease due to soil thermal storage)
    u_wall_with_soil = 0.0
    u_wall_without_soil = 0.0
    wall_height = foundation_wall.height.ceil
    for d in 1..wall_height
      r_soil = (Math::PI * d / 2.0) / k_soil

      # Calculate R-wall at this depth
      r_wall = wall_constr_rvalue + Material.AirFilmVertical.rvalue # Base wall construction + interior film
      if d <= (foundation_wall.height - foundation_wall.depth_below_grade)
        r_wall += Material.AirFilmOutside.rvalue # Above-grade, add exterior film
      end
      for i in 0..wall_ins_rvalues.size - 1
        if (d > wall_ins_offsets[i]) && (d <= wall_ins_offsets[i] + wall_ins_heights[i])
          r_wall += wall_ins_rvalues[i] # Insulation at this depth, add R-value
        end
      end
      u_wall_with_soil += 1.0 / (r_soil + r_wall)
      u_wall_without_soil += 1.0 / r_wall
    end
    u_wall_with_soil = (u_wall_with_soil / wall_height) * 0.85
    u_wall_without_soil = (u_wall_without_soil / wall_height)

    return u_wall_with_soil, u_wall_without_soil
  end

  def self.get_feature(obj, feature, datatype, fail_on_error = true)
    val = nil
    if datatype == 'string'
      val = obj.additionalProperties.getFeatureAsString(feature)
    elsif datatype == 'double'
      val = obj.additionalProperties.getFeatureAsDouble(feature)
    elsif datatype == 'boolean'
      val = obj.additionalProperties.getFeatureAsBoolean(feature)
    end
    if not val.is_initialized
      if fail_on_error
        fail "Could not find additionalProperties value for '#{feature}' with datatype #{datatype} on object #{obj.name}."
      end

      return
    end
    return val.get
  end

  def self.set_object_values(model, hvac, hvac_final_values)
    # Updates object properties in the model

    hvac.Objects.each do |object|
      if object.is_a? OpenStudio::Model::AirLoopHVACUnitarySystem

        # Fan Airflow
        if object.coolingCoil.is_initialized && object.heatingCoil.is_initialized
          fan_airflow = [hvac_final_values.Heat_Airflow, hvac_final_values.Cool_Airflow].max
        elsif object.coolingCoil.is_initialized
          fan_airflow = hvac_final_values.Cool_Airflow
        elsif object.heatingCoil.is_initialized
          fan_airflow = hvac_final_values.Heat_Airflow
        end
      end

      if object.is_a?(OpenStudio::Model::AirLoopHVACUnitarySystem) && object.airLoopHVAC.is_initialized

        ## Air Loop HVAC Unitary System ##

        # Unitary System
        object.setSupplyAirFlowRateMethodDuringCoolingOperation('SupplyAirFlowRate')
        if object.coolingCoil.is_initialized
          object.setSupplyAirFlowRateDuringCoolingOperation(UnitConversions.convert(hvac_final_values.Cool_Airflow, 'cfm', 'm^3/s'))
        else
          object.setSupplyAirFlowRateDuringCoolingOperation(0.0)
        end
        object.setSupplyAirFlowRateMethodDuringHeatingOperation('SupplyAirFlowRate')
        if object.heatingCoil.is_initialized
          object.setSupplyAirFlowRateDuringHeatingOperation(UnitConversions.convert(hvac_final_values.Heat_Airflow, 'cfm', 'm^3/s'))
        else
          object.setSupplyAirFlowRateDuringHeatingOperation(0.0)
        end

        # Fan
        fanonoff = object.supplyFan.get.to_FanOnOff.get
        fanonoff.setMaximumFlowRate(hvac.FanspeedRatioCooling.max * UnitConversions.convert(fan_airflow + 0.01, 'cfm', 'm^3/s'))

        # Air Loop
        air_loop = object.airLoopHVAC.get
        air_loop.setDesignSupplyAirFlowRate(hvac.FanspeedRatioCooling.max * UnitConversions.convert(fan_airflow, 'cfm', 'm^3/s'))

        @cond_zone.airLoopHVACTerminals.each do |aterm|
          next if air_loop != aterm.airLoopHVAC.get
          next unless aterm.to_AirTerminalSingleDuctUncontrolled.is_initialized

          # Air Terminal
          aterm = aterm.to_AirTerminalSingleDuctUncontrolled.get
          aterm.setMaximumAirFlowRate(UnitConversions.convert(fan_airflow, 'cfm', 'm^3/s'))
        end

        # Coils
        setCoilsObjectValues(model, hvac, object, hvac_final_values)

        if hvac.has_type(Constants.ObjectNameGroundSourceHeatPump)

          clg_coil, htg_coil, supp_htg_coil = HVAC.get_coils_from_hvac_equip(model, object)

          if not htg_coil.nil?
            plant_loop = htg_coil.plantLoop.get
          elsif not clg_coil.nil?
            plant_loop = clg_coil.plantLoop.get
          end

          # Plant Loop
          plant_loop.setMaximumLoopFlowRate(UnitConversions.convert(hvac_final_values.GSHP_Loop_flow, 'gal/min', 'm^3/s'))

          # Ground Heat Exchanger Vertical
          hvac.GSHP_HXVertical.setDesignFlowRate(UnitConversions.convert(hvac_final_values.GSHP_Loop_flow, 'gal/min', 'm^3/s'))
          hvac.GSHP_HXVertical.setNumberofBoreHoles(hvac_final_values.GSHP_Bore_Holes.to_i)
          hvac.GSHP_HXVertical.setBoreHoleLength(UnitConversions.convert(hvac_final_values.GSHP_Bore_Depth, 'ft', 'm'))
          hvac.GSHP_HXVertical.removeAllGFunctions
          for i in 0..(hvac_final_values.GSHP_G_Functions[0].size - 1)
            hvac.GSHP_HXVertical.addGFunction(hvac_final_values.GSHP_G_Functions[0][i], hvac_final_values.GSHP_G_Functions[1][i])
          end

          plant_loop.supplyComponents.each do |plc|
            next unless plc.to_PumpVariableSpeed.is_initialized

            # Pump
            pump_w = hvac.GSHP_PumpWattsPerTon * UnitConversions.convert(clg_coil.ratedTotalCoolingCapacity.get, 'W', 'ton')
            pump = plc.to_PumpVariableSpeed.get
            pump.setRatedPowerConsumption(pump_w)
            pump.setRatedFlowRate(HVAC.calc_pump_rated_flow_rate(0.75, pump_w, pump.ratedPumpHead))
            HVAC.set_pump_power_ems_program(model, pump_w, pump, object)
          end
        end

      elsif object.is_a? OpenStudio::Model::AirLoopHVACUnitarySystem

        ## Zone HVAC Unitary System ##

        thermal_zone = object.thermalZone.get

        # Unitary System
        object.setSupplyAirFlowRateMethodDuringCoolingOperation('SupplyAirFlowRate')
        if object.coolingCoil.is_initialized
          object.setSupplyAirFlowRateDuringCoolingOperation(UnitConversions.convert(hvac_final_values.Cool_Airflow, 'cfm', 'm^3/s'))
        else
          object.setSupplyAirFlowRateDuringCoolingOperation(0.0)
        end
        object.setSupplyAirFlowRateMethodDuringHeatingOperation('SupplyAirFlowRate')
        if object.heatingCoil.is_initialized
          object.setSupplyAirFlowRateDuringHeatingOperation(UnitConversions.convert(hvac_final_values.Heat_Airflow, 'cfm', 'm^3/s'))
        else
          object.setSupplyAirFlowRateDuringHeatingOperation(0.0)
        end

        # Fan
        fanonoff = object.supplyFan.get.to_FanOnOff.get
        fanonoff.setMaximumFlowRate(UnitConversions.convert(fan_airflow + 0.01, 'cfm', 'm^3/s'))
        fan_watts_per_cfm = hvac.FanWatts / fan_airflow
        if fan_watts_per_cfm > 0
          fan_eff = 0.75 # Overall Efficiency of the Fan, Motor and Drive
          fanonoff.setFanEfficiency(fan_eff)
          fanonoff.setPressureRise(HVAC.calc_fan_pressure_rise(fan_eff, fan_watts_per_cfm))
        else
          fanonoff.setFanEfficiency(1)
          fanonoff.setPressureRise(0)
        end

        # Coils
        setCoilsObjectValues(model, hvac, object, hvac_final_values)

      elsif object.is_a? OpenStudio::Model::EvaporativeCoolerDirectResearchSpecial

        ## Evaporative Cooler ##

        # Air Loop
        vfr = UnitConversions.convert(hvac_final_values.Cool_Airflow, 'cfm', 'm^3/s')
        # evap cooler design flow rate
        object.setPrimaryAirDesignFlowRate(vfr)
        # air loop object design flow rates
        air_loop = object.airLoopHVAC.get
        air_loop.setDesignSupplyAirFlowRate(vfr)
        fan = air_loop.supplyFan.get.to_FanVariableVolume.get
        fan.setMaximumFlowRate(vfr)
        oa_system = air_loop.components.select { |comp| comp.to_AirLoopHVACOutdoorAirSystem.is_initialized }[0].to_AirLoopHVACOutdoorAirSystem.get
        oa_controller = oa_system.getControllerOutdoorAir
        oa_controller.setMaximumOutdoorAirFlowRate(vfr)

        # Fan pressure rise calculation (based on design cfm)
        fan_watts_per_cfm = [2.79 * hvac_final_values.Cool_Airflow**-0.29, 0.6].min # fit of efficacy to air flow from the CEC listed equipment  W/cfm
        fan_eff = 0.75 # Overall Efficiency of the Fan, Motor and Drive
        fan.setFanEfficiency(fan_eff)
        fan.setPressureRise(HVAC.calc_fan_pressure_rise(fan_eff, fan_watts_per_cfm))

        @cond_zone.airLoopHVACTerminals.each do |aterm|
          next if air_loop != aterm.airLoopHVAC.get
          next unless aterm.to_AirTerminalSingleDuctVAVNoReheat.is_initialized

          # Air Terminal
          aterm = aterm.to_AirTerminalSingleDuctVAVNoReheat.get
          aterm.setMaximumAirFlowRate(vfr)
        end

      elsif object.is_a?(OpenStudio::Model::ZoneHVACBaseboardConvectiveWater) || object.is_a?(OpenStudio::Model::ZoneHVACFourPipeFanCoil)

        ## Hot Water Boiler ##

        plant_loop = object.heatingCoil.plantLoop.get

        max_water_flow = UnitConversions.convert(hvac_final_values.Heat_Capacity, 'Btu/hr', 'W') / UnitConversions.convert(20.0, 'R', 'K') / 4.186 / 998.2 / 1000.0 * 2.0
        bb_UA = UnitConversions.convert(hvac_final_values.Heat_Capacity, 'Btu/hr', 'W') / UnitConversions.convert(hvac.BoilerDesignTemp - 10.0 - 95.0, 'R', 'K') * 3.0
        if object.is_a? OpenStudio::Model::ZoneHVACBaseboardConvectiveWater
          # Baseboard Coil
          coil = object.heatingCoil.to_CoilHeatingWaterBaseboard.get
          coil.setUFactorTimesAreaValue(bb_UA)
          coil.setMaximumWaterFlowRate(max_water_flow)
          coil.setHeatingDesignCapacityMethod('HeatingDesignCapacity')
        elsif object.is_a? OpenStudio::Model::ZoneHVACFourPipeFanCoil
          coil = object.heatingCoil.to_CoilHeatingWater.get
          coil.setRatedCapacity(UnitConversions.convert(hvac_final_values.Heat_Capacity, 'Btu/hr', 'W'))
          coil.setUFactorTimesAreaValue(bb_UA)
          coil.setMaximumWaterFlowRate(max_water_flow)
          coil.setPerformanceInputMethod('NominalCapacity')

          max_air_flow = UnitConversions.convert(400.0 * UnitConversions.convert(hvac_final_values.Heat_Capacity, 'Btu/hr', 'ton'), 'cfm', 'm^3/s') # Assumes 400 cfm/ton
          object.setMaximumSupplyAirFlowRate(max_air_flow)
          object.setMaximumHotWaterFlowRate(max_water_flow)
          object.supplyAirFan.to_FanOnOff.get.setMaximumFlowRate(max_air_flow)
        end

        plant_loop.components.each do |component|
          # Boiler
          if component.to_BoilerHotWater.is_initialized
            boiler = component.to_BoilerHotWater.get
            boiler.setNominalCapacity(UnitConversions.convert(hvac_final_values.Heat_Capacity, 'Btu/hr', 'W'))
          end
        end

      elsif object.is_a? OpenStudio::Model::ZoneHVACBaseboardConvectiveElectric

        ## Electric Baseboard ##

        thermal_zone = object.thermalZone.get

        # Baseboard
        object.setNominalCapacity(UnitConversions.convert(hvac_final_values.Heat_Capacity, 'Btu/hr', 'W'))

      elsif object.is_a? OpenStudio::Model::ZoneHVACPackagedTerminalAirConditioner

        ## Window AC ##

        thermal_zone = object.thermalZone.get

        # PTAC
        object.setSupplyAirFlowRateDuringCoolingOperation(UnitConversions.convert(hvac_final_values.Cool_Airflow, 'cfm', 'm^3/s'))
        object.setSupplyAirFlowRateDuringHeatingOperation(0.00001)
        object.setSupplyAirFlowRateWhenNoCoolingorHeatingisNeeded(0.0)
        object.setOutdoorAirFlowRateDuringCoolingOperation(0.0)
        object.setOutdoorAirFlowRateDuringHeatingOperation(0.0)
        object.setOutdoorAirFlowRateWhenNoCoolingorHeatingisNeeded(0.0)

        # Fan
        fanonoff = object.supplyAirFan.to_FanOnOff.get
        fanonoff.setMaximumFlowRate(UnitConversions.convert(hvac_final_values.Cool_Airflow, 'cfm', 'm^3/s'))

        # Coils
        setCoilsObjectValues(model, hvac, object, hvac_final_values)

        # Heating Coil override
        ptac_htg_coil = object.heatingCoil.to_CoilHeatingElectric.get
        ptac_htg_coil.setNominalCapacity(0.0)

      else
        fail "Unexpected object type: #{object.class}."

      end # object type
    end # hvac Object
  end

  def self.set_installation_quality(model, hvac, hvac_final_values)
<<<<<<< HEAD
=======
    return if hvac.has_type(Constants.ObjectNameWaterLoopHeatPump)

>>>>>>> ab78f816
    hvac.Objects.each do |object|
      next unless object.is_a?(OpenStudio::Model::AirLoopHVACUnitarySystem) && object.airLoopHVAC.is_initialized

      clg_coil, htg_coil, supp_htg_coil = HVAC.get_coils_from_hvac_equip(model, object)

      airflow_rated_defect_ratio_cool = []
      if not clg_coil.nil?
        if clg_coil.to_CoilCoolingDXSingleSpeed.is_initialized
          airflow_rated_defect_ratio_cool = [UnitConversions.convert(hvac_final_values.Cool_Airflow, 'cfm', 'm^3/s') / clg_coil.ratedAirFlowRate.get - 1.0]
        elsif clg_coil.to_CoilCoolingDXMultiSpeed.is_initialized
<<<<<<< HEAD
          airflow_rated_defect_ratio_cool = clg_coil.stages.map { |stage| UnitConversions.convert(hvac_final_values.Cool_Airflow, 'cfm', 'm^3/s') / stage.ratedAirFlowRate.get - 1.0 }
=======
          airflow_rated_defect_ratio_cool = clg_coil.stages.zip(hvac.FanspeedRatioCooling).map { |stage, speed_ratio| UnitConversions.convert(hvac_final_values.Cool_Airflow * speed_ratio, 'cfm', 'm^3/s') / stage.ratedAirFlowRate.get - 1.0 }
>>>>>>> ab78f816
        else
          # puts clg_coil.stages
        end
      end

      airflow_rated_defect_ratio_heat = []
      if not htg_coil.nil?
        if htg_coil.to_CoilHeatingDXSingleSpeed.is_initialized
          airflow_rated_defect_ratio_heat = [UnitConversions.convert(hvac_final_values.Heat_Airflow, 'cfm', 'm^3/s') / htg_coil.ratedAirFlowRate.get - 1.0]
        elsif htg_coil.to_CoilHeatingDXMultiSpeed.is_initialized
<<<<<<< HEAD
          airflow_rated_defect_ratio_heat = htg_coil.stages.map { |stage| UnitConversions.convert(hvac_final_values.Heat_Airflow, 'cfm', 'm^3/s') / stage.ratedAirFlowRate.get - 1.0 }
=======
          airflow_rated_defect_ratio_heat = htg_coil.stages.zip(hvac.FanspeedRatioHeating).map { |stage, speed_ratio| UnitConversions.convert(hvac_final_values.Heat_Airflow * speed_ratio, 'cfm', 'm^3/s') / stage.ratedAirFlowRate.get - 1.0 }
>>>>>>> ab78f816
        else
          # puts htg_coil
        end
      end

      HVAC.apply_installation_quality_EMS(model, object, clg_coil, htg_coil, @cond_zone, hvac.ChargeDefectRatio, airflow_rated_defect_ratio_cool, airflow_rated_defect_ratio_heat)
    end
  end

  def self.setCoilsObjectValues(model, hvac, equip, hvac_final_values)
    clg_coil, htg_coil, supp_htg_coil = HVAC.get_coils_from_hvac_equip(model, equip)

    # Cooling coil
    if clg_coil.is_a? OpenStudio::Model::CoilCoolingDXSingleSpeed
      clg_coil.setRatedTotalCoolingCapacity(UnitConversions.convert(hvac_final_values.Cool_Capacity, 'Btu/hr', 'W'))
      clg_coil.setRatedAirFlowRate(UnitConversions.convert(hvac_final_values.Cool_Capacity, 'Btu/hr', 'ton') * UnitConversions.convert(hvac.RatedCFMperTonCooling[0], 'cfm', 'm^3/s'))
    elsif clg_coil.is_a? OpenStudio::Model::CoilCoolingDXMultiSpeed
      clg_coil.stages.each_with_index do |stage, speed|
        stage.setGrossRatedTotalCoolingCapacity(UnitConversions.convert(hvac_final_values.Cool_Capacity, 'Btu/hr', 'W') * hvac.CapacityRatioCooling[speed])
        if clg_coil.name.to_s.start_with?(Constants.ObjectNameAirSourceHeatPump) || clg_coil.name.to_s.start_with?(Constants.ObjectNameCentralAirConditioner)
          stage.setRatedAirFlowRate(UnitConversions.convert(hvac_final_values.Cool_Capacity, 'Btu/hr', 'ton') * UnitConversions.convert(hvac.RatedCFMperTonCooling[speed], 'cfm', 'm^3/s') * hvac.CapacityRatioCooling[speed])
        elsif clg_coil.name.to_s.start_with? Constants.ObjectNameMiniSplitHeatPump
          stage.setRatedAirFlowRate(UnitConversions.convert(hvac_final_values.Cool_Capacity, 'Btu/hr', 'ton') * UnitConversions.convert(hvac.RatedCFMperTonCooling[speed], 'cfm', 'm^3/s'))
        end
      end

    elsif clg_coil.is_a? OpenStudio::Model::CoilCoolingWaterToAirHeatPumpEquationFit
      clg_coil.setRatedAirFlowRate(UnitConversions.convert(hvac_final_values.Cool_Airflow, 'cfm', 'm^3/s'))
      clg_coil.setRatedWaterFlowRate(UnitConversions.convert(hvac_final_values.GSHP_Loop_flow, 'gal/min', 'm^3/s'))
      clg_coil.setRatedTotalCoolingCapacity(UnitConversions.convert(hvac_final_values.Cool_Capacity, 'Btu/hr', 'W'))
      clg_coil.setRatedSensibleCoolingCapacity(UnitConversions.convert(hvac_final_values.Cool_Capacity_Sens, 'Btu/hr', 'W'))

    end

    # Heating coil
    if htg_coil.is_a? OpenStudio::Model::CoilHeatingElectric
      if not equip.is_a? OpenStudio::Model::ZoneHVACPackagedTerminalAirConditioner
        htg_coil.setNominalCapacity(UnitConversions.convert(hvac_final_values.Heat_Capacity, 'Btu/hr', 'W'))
      end

    elsif htg_coil.is_a? OpenStudio::Model::CoilHeatingGas
      htg_coil.setNominalCapacity(UnitConversions.convert(hvac_final_values.Heat_Capacity, 'Btu/hr', 'W'))

    elsif htg_coil.is_a? OpenStudio::Model::CoilHeatingDXSingleSpeed
      htg_coil.setRatedTotalHeatingCapacity(UnitConversions.convert(hvac_final_values.Heat_Capacity, 'Btu/hr', 'W'))
      if htg_coil.name.to_s.start_with? Constants.ObjectNameWaterLoopHeatPump
        htg_coil.setRatedAirFlowRate(UnitConversions.convert(hvac_final_values.Heat_Airflow, 'cfm', 'm^3/s'))
      else
        htg_coil.setRatedAirFlowRate(UnitConversions.convert(hvac_final_values.Heat_Capacity, 'Btu/hr', 'ton') * UnitConversions.convert(hvac.RatedCFMperTonHeating[0], 'cfm', 'm^3/s'))
      end

    elsif htg_coil.is_a? OpenStudio::Model::CoilHeatingDXMultiSpeed
      htg_coil.stages.each_with_index do |stage, speed|
        stage.setGrossRatedHeatingCapacity(UnitConversions.convert(hvac_final_values.Heat_Capacity, 'Btu/hr', 'W') * hvac.CapacityRatioHeating[speed])
        if htg_coil.name.to_s.start_with? Constants.ObjectNameAirSourceHeatPump
          stage.setRatedAirFlowRate(UnitConversions.convert(hvac_final_values.Heat_Capacity, 'Btu/hr', 'ton') * UnitConversions.convert(hvac.RatedCFMperTonHeating[speed], 'cfm', 'm^3/s') * hvac.CapacityRatioHeating[speed])
        elsif htg_coil.name.to_s.start_with? Constants.ObjectNameMiniSplitHeatPump
          stage.setRatedAirFlowRate(UnitConversions.convert(hvac_final_values.Heat_Capacity, 'Btu/hr', 'ton') * UnitConversions.convert(hvac.RatedCFMperTonHeating[speed], 'cfm', 'm^3/s'))
        end
      end

    elsif htg_coil.is_a? OpenStudio::Model::CoilHeatingWaterToAirHeatPumpEquationFit
      htg_coil.setRatedAirFlowRate(UnitConversions.convert(hvac_final_values.Heat_Airflow, 'cfm', 'm^3/s'))
      htg_coil.setRatedWaterFlowRate(UnitConversions.convert(hvac_final_values.GSHP_Loop_flow, 'gal/min', 'm^3/s'))
      htg_coil.setRatedHeatingCapacity(UnitConversions.convert(hvac_final_values.Heat_Capacity, 'Btu/hr', 'W'))

    end

    # Supplemental heating coil
    if supp_htg_coil.is_a?(OpenStudio::Model::CoilHeatingElectric) || supp_htg_coil.is_a?(OpenStudio::Model::CoilHeatingGas)
      supp_htg_coil.setNominalCapacity(UnitConversions.convert(hvac_final_values.Heat_Capacity_Supp, 'Btu/hr', 'W'))
    end
  end

  def self.display_zone_loads(zone_loads)
    s = "Zone Loads for #{@cond_zone.name}:"
    properties = [
      :Heat_Windows, :Heat_Skylights,
      :Heat_Doors, :Heat_Walls,
      :Heat_Roofs, :Heat_Floors,
      :Heat_Infil,
      :Cool_Windows, :Cool_Skylights,
      :Cool_Doors, :Cool_Walls,
      :Cool_Roofs, :Cool_Floors,
      :Cool_Infil_Sens, :Cool_Infil_Lat,
      :Cool_IntGains_Sens, :Cool_IntGains_Lat,
    ]
    properties.each do |property|
      s += "\n#{property.to_s.gsub('_', ' ')} = #{zone_loads.send(property).round(0)} Btu/hr"
    end
    @runner.registerInfo("#{s}\n")
  end

  def self.display_hvac_final_values_results(hvac_final_values, hvac)
    s = "Final Results for #{hvac.Objects[0].name}:"
    loads = [
      :Heat_Load, :Heat_Load_Ducts,
      :Cool_Load_Lat, :Cool_Load_Sens,
      :Cool_Load_Ducts_Lat, :Cool_Load_Ducts_Sens,
    ]
    caps = [
      :Cool_Capacity, :Cool_Capacity_Sens,
      :Heat_Capacity, :Heat_Capacity_Supp,
    ]
    airflows = [
      :Cool_Airflow, :Heat_Airflow,
    ]
    loads.each do |load|
      s += "\n#{load.to_s.gsub('_', ' ')} = #{hvac_final_values.send(load).round(0)} Btu/hr"
    end
    caps.each do |cap|
      s += "\n#{cap.to_s.gsub('_', ' ')} = #{hvac_final_values.send(cap).round(0)} Btu/hr"
    end
    airflows.each do |airflow|
      s += "\n#{airflow.to_s.gsub('_', ' ')} = #{hvac_final_values.send(airflow).round(0)} cfm"
    end
    @runner.registerInfo("#{s}\n")
  end
end

class ZoneLoads
  # Thermal zone loads
  def initialize
  end
  attr_accessor(:Cool_Windows, :Cool_Skylights, :Cool_Doors, :Cool_Walls, :Cool_Roofs, :Cool_Floors,
                :Cool_Infil_Sens, :Cool_Infil_Lat, :Cool_IntGains_Sens, :Cool_IntGains_Lat,
                :Heat_Windows, :Heat_Skylights, :Heat_Doors, :Heat_Walls, :Heat_Roofs, :Heat_Floors,
                :Heat_Infil)
end

class InitialLoads
  # Initial loads (aggregated across thermal zones and excluding ducts)
  def initialize
  end
  attr_accessor(:Cool_Sens, :Cool_Lat, :Cool_Tot, :Heat)
end

class FinalValues
  # Final loads (including ducts), airflow rates, equipment capacities, etc.
  def initialize
  end
  attr_accessor(:Cool_Load_Sens, :Cool_Load_Lat, :Cool_Load_Tot,
                :Cool_Load_Ducts_Sens, :Cool_Load_Ducts_Lat, :Cool_Load_Ducts_Tot,
                :Cool_Capacity, :Cool_Capacity_Sens, :Cool_Airflow,
                :Heat_Load, :Heat_Load_Ducts,
                :Heat_Capacity, :Heat_Capacity_Supp, :Heat_Airflow,
                :GSHP_Loop_flow, :GSHP_Bore_Holes, :GSHP_Bore_Depth, :GSHP_G_Functions)
end

class HVACInfo
  # Model info for HVAC
  def initialize
    self.NumSpeedsCooling = 0
    self.NumSpeedsHeating = 0
    self.HeatingLoadFraction = 0.0
    self.CoolingLoadFraction = 0.0
    self.CapacityRatioCooling = [1.0]
    self.CapacityRatioHeating = [1.0]
    self.OverSizeLimit = 1.15
    self.OverSizeDelta = 15000.0
    self.FanspeedRatioCooling = [1.0]
<<<<<<< HEAD
    self.AirflowDefectRatio = 0.0
    self.ChargeDefectRatio = 0.0
=======
    self.FanspeedRatioHeating = [1.0]
>>>>>>> ab78f816
    self.Ducts = []
  end

  def has_type(name_or_names)
    if not name_or_names.is_a? Array
      name_or_names = [name_or_names]
    end
    name_or_names.each do |name|
      next unless (self.HeatType == name) || (self.CoolType == name)

      return true
    end
    return false
  end

  attr_accessor(:HeatType, :CoolType, :Handle, :Objects, :Ducts, :NumSpeedsCooling, :NumSpeedsHeating,
<<<<<<< HEAD
                :FixedCoolingCapacity, :FixedHeatingCapacity, :FixedSuppHeatingCapacity, :FixedCFMPerTon,
                :RatedCFMperTonCooling, :RatedCFMperTonHeating, :AirflowDefectRatio, :ChargeDefectRatio,
=======
                :FixedCoolingCapacity, :FixedHeatingCapacity, :FixedSuppHeatingCapacity,
                :FixedCoolingCFMPerTon, :FixedHeatingCFMPerTon, :AirflowDefectRatioCooling, :AirflowDefectRatioHeating,
                :RatedCFMperTonCooling, :RatedCFMperTonHeating, :ChargeDefectRatio,
>>>>>>> ab78f816
                :COOL_CAP_FT_SPEC, :HEAT_CAP_FT_SPEC, :COOL_SH_FT_SPEC, :COIL_BF_FT_SPEC,
                :SHRRated, :CapacityRatioCooling, :CapacityRatioHeating, :FanWatts,
                :HeatingCapacityOffset, :OverSizeLimit, :OverSizeDelta, :FanspeedRatioCooling,
                :FanspeedRatioHeating, :BoilerDesignTemp, :CoilBF, :HeatingEIR, :CoolingEIR, :SizingSpeed,
                :GSHP_PumpWattsPerTon, :GSHP_HXVertical, :GSHP_HXDTDesign, :GSHP_HXCHWDesign, :GSHP_HXHWDesign,
                :GSHP_BoreSpacing, :GSHP_BoreHoles, :GSHP_BoreDepth, :GSHP_BoreConfig, :GSHP_SpacingType,
                :HeatingLoadFraction, :CoolingLoadFraction, :SupplyAirTemp, :LeavingAirTemp,
                :EvapCoolerEffectiveness)
end

class DuctInfo
  # Model info for a duct
  def initial
  end
  attr_accessor(:LeakageFrac, :LeakageCFM25, :Area, :Rvalue, :Location, :Side)
end

class Numeric
  def deg2rad
    self * Math::PI / 180
  end

  def rad2deg
    self * 180 / Math::PI
  end
end<|MERGE_RESOLUTION|>--- conflicted
+++ resolved
@@ -1571,14 +1571,6 @@
     end
 
     # Override HVAC airflow rates if values are provided
-<<<<<<< HEAD
-    if not hvac.FixedCFMPerTon.nil?
-      if hvac_final_values.Cool_Airflow > 0
-        hvac_final_values.Cool_Airflow = hvac.FixedCFMPerTon * UnitConversions.convert(hvac.FixedCoolingCapacity, 'Btu/hr', 'ton')
-      end
-      if hvac_final_values.Heat_Airflow > 0
-        hvac_final_values.Heat_Airflow = hvac.FixedCFMPerTon * UnitConversions.convert(hvac.FixedHeatingCapacity, 'Btu/hr', 'ton')
-=======
     if not hvac.FixedCoolingCFMPerTon.nil?
       if hvac_final_values.Cool_Airflow > 0
         hvac_final_values.Cool_Airflow = hvac.FixedCoolingCFMPerTon * UnitConversions.convert(hvac_final_values.Cool_Capacity, 'Btu/hr', 'ton')
@@ -1587,7 +1579,6 @@
     if not hvac.FixedHeatingCFMPerTon.nil?
       if hvac_final_values.Heat_Airflow > 0
         hvac_final_values.Heat_Airflow = hvac.FixedHeatingCFMPerTon * UnitConversions.convert(hvac_final_values.Heat_Capacity, 'Btu/hr', 'ton')
->>>>>>> ab78f816
       end
     end
 
@@ -1720,17 +1711,10 @@
     # Prevent errors of "has no air flow"
     min_air_flow = 3.0 # cfm; E+ minimum is 0.001 m^3/s"
     if hvac_final_values.Heat_Airflow > 0
-<<<<<<< HEAD
-      hvac_final_values.Heat_Airflow = [hvac_final_values.Heat_Airflow, min_air_flow].max * (1.0 + hvac.AirflowDefectRatio)
-    end
-    if hvac_final_values.Cool_Airflow > 0
-      hvac_final_values.Cool_Airflow = [hvac_final_values.Cool_Airflow, min_air_flow].max * (1.0 + hvac.AirflowDefectRatio)
-=======
       hvac_final_values.Heat_Airflow = [hvac_final_values.Heat_Airflow, min_air_flow].max * (1.0 + hvac.AirflowDefectRatioHeating.to_f)
     end
     if hvac_final_values.Cool_Airflow > 0
       hvac_final_values.Cool_Airflow = [hvac_final_values.Cool_Airflow, min_air_flow].max * (1.0 + hvac.AirflowDefectRatioCooling.to_f)
->>>>>>> ab78f816
     end
 
     return hvac_final_values
@@ -2085,16 +2069,12 @@
         hvac.EvapCoolerEffectiveness = equip.coolerEffectiveness
       end
 
-<<<<<<< HEAD
-      hvac.FixedCFMPerTon = get_feature(equip, Constants.SizingInfoHVACActualCFMperTon, 'double', false)
-=======
       hvac.FixedCoolingCFMPerTon = get_feature(equip, Constants.SizingInfoHVACActualCFMPerTonCooling, 'double', false)
       hvac.FixedHeatingCFMPerTon = get_feature(equip, Constants.SizingInfoHVACActualCFMPerTonHeating, 'double', false)
       hvac.AirflowDefectRatioCooling = get_feature(equip, Constants.SizingInfoHVACAirflowDefectRatioCooling, 'double', false)
       hvac.AirflowDefectRatioHeating = get_feature(equip, Constants.SizingInfoHVACAirflowDefectRatioHeating, 'double', false)
       hvac.ChargeDefectRatio = get_feature(equip, Constants.SizingInfoHVACChargeDefectRatio, 'double', false)
       hvac.FanWatts = get_feature(equip, Constants.SizingInfoHVACFanWatts, 'double', false)
->>>>>>> ab78f816
 
       if not clg_coil.nil?
         ratedCFMperTonCooling = get_feature(equip, Constants.SizingInfoHVACRatedCFMperTonCooling, 'string', false)
@@ -2110,18 +2090,8 @@
 
         if hvac.has_type(Constants.ObjectNameRoomAirConditioner)
           ratedCFMperTonCooling = get_feature(equip, Constants.SizingInfoHVACRatedCFMperTonCooling, 'string')
-<<<<<<< HEAD
 
           hvac.RatedCFMperTonCooling = ratedCFMperTonCooling.split(',').map(&:to_f)
-        end
-
-        if hvac.CoolType == Constants.ObjectNameCentralAirConditioner || hvac.CoolType == Constants.ObjectNameAirSourceHeatPump
-          hvac.AirflowDefectRatio = get_feature(equip, Constants.SizingInfoHVACAirflowDefectRatio, 'double')
-          hvac.ChargeDefectRatio = get_feature(equip, Constants.SizingInfoHVACChargeDefectRatio, 'double')
-=======
-
-          hvac.RatedCFMperTonCooling = ratedCFMperTonCooling.split(',').map(&:to_f)
->>>>>>> ab78f816
         end
 
         curves = [clg_coil.totalCoolingCapacityFunctionOfTemperatureCurve]
@@ -3318,11 +3288,8 @@
   end
 
   def self.set_installation_quality(model, hvac, hvac_final_values)
-<<<<<<< HEAD
-=======
     return if hvac.has_type(Constants.ObjectNameWaterLoopHeatPump)
 
->>>>>>> ab78f816
     hvac.Objects.each do |object|
       next unless object.is_a?(OpenStudio::Model::AirLoopHVACUnitarySystem) && object.airLoopHVAC.is_initialized
 
@@ -3333,11 +3300,7 @@
         if clg_coil.to_CoilCoolingDXSingleSpeed.is_initialized
           airflow_rated_defect_ratio_cool = [UnitConversions.convert(hvac_final_values.Cool_Airflow, 'cfm', 'm^3/s') / clg_coil.ratedAirFlowRate.get - 1.0]
         elsif clg_coil.to_CoilCoolingDXMultiSpeed.is_initialized
-<<<<<<< HEAD
-          airflow_rated_defect_ratio_cool = clg_coil.stages.map { |stage| UnitConversions.convert(hvac_final_values.Cool_Airflow, 'cfm', 'm^3/s') / stage.ratedAirFlowRate.get - 1.0 }
-=======
           airflow_rated_defect_ratio_cool = clg_coil.stages.zip(hvac.FanspeedRatioCooling).map { |stage, speed_ratio| UnitConversions.convert(hvac_final_values.Cool_Airflow * speed_ratio, 'cfm', 'm^3/s') / stage.ratedAirFlowRate.get - 1.0 }
->>>>>>> ab78f816
         else
           # puts clg_coil.stages
         end
@@ -3348,11 +3311,7 @@
         if htg_coil.to_CoilHeatingDXSingleSpeed.is_initialized
           airflow_rated_defect_ratio_heat = [UnitConversions.convert(hvac_final_values.Heat_Airflow, 'cfm', 'm^3/s') / htg_coil.ratedAirFlowRate.get - 1.0]
         elsif htg_coil.to_CoilHeatingDXMultiSpeed.is_initialized
-<<<<<<< HEAD
-          airflow_rated_defect_ratio_heat = htg_coil.stages.map { |stage| UnitConversions.convert(hvac_final_values.Heat_Airflow, 'cfm', 'm^3/s') / stage.ratedAirFlowRate.get - 1.0 }
-=======
           airflow_rated_defect_ratio_heat = htg_coil.stages.zip(hvac.FanspeedRatioHeating).map { |stage, speed_ratio| UnitConversions.convert(hvac_final_values.Heat_Airflow * speed_ratio, 'cfm', 'm^3/s') / stage.ratedAirFlowRate.get - 1.0 }
->>>>>>> ab78f816
         else
           # puts htg_coil
         end
@@ -3514,12 +3473,7 @@
     self.OverSizeLimit = 1.15
     self.OverSizeDelta = 15000.0
     self.FanspeedRatioCooling = [1.0]
-<<<<<<< HEAD
-    self.AirflowDefectRatio = 0.0
-    self.ChargeDefectRatio = 0.0
-=======
     self.FanspeedRatioHeating = [1.0]
->>>>>>> ab78f816
     self.Ducts = []
   end
 
@@ -3536,14 +3490,9 @@
   end
 
   attr_accessor(:HeatType, :CoolType, :Handle, :Objects, :Ducts, :NumSpeedsCooling, :NumSpeedsHeating,
-<<<<<<< HEAD
-                :FixedCoolingCapacity, :FixedHeatingCapacity, :FixedSuppHeatingCapacity, :FixedCFMPerTon,
-                :RatedCFMperTonCooling, :RatedCFMperTonHeating, :AirflowDefectRatio, :ChargeDefectRatio,
-=======
                 :FixedCoolingCapacity, :FixedHeatingCapacity, :FixedSuppHeatingCapacity,
                 :FixedCoolingCFMPerTon, :FixedHeatingCFMPerTon, :AirflowDefectRatioCooling, :AirflowDefectRatioHeating,
                 :RatedCFMperTonCooling, :RatedCFMperTonHeating, :ChargeDefectRatio,
->>>>>>> ab78f816
                 :COOL_CAP_FT_SPEC, :HEAT_CAP_FT_SPEC, :COOL_SH_FT_SPEC, :COIL_BF_FT_SPEC,
                 :SHRRated, :CapacityRatioCooling, :CapacityRatioHeating, :FanWatts,
                 :HeatingCapacityOffset, :OverSizeLimit, :OverSizeDelta, :FanspeedRatioCooling,
