--- conflicted
+++ resolved
@@ -110,31 +110,25 @@
 
     db_indoor_degC = UnitConversions.convert(@cool_setpoint, 'F', 'C')
     @enthalpy_indoor_cooling = (1.006 * db_indoor_degC + hr_indoor_cooling * (2501.0 + 1.86 * db_indoor_degC)) * UnitConversions.convert(1.0, 'kJ', 'Btu') * UnitConversions.convert(1.0, 'lbm', 'kg')
+    @wetbulb_outdoor_cooling = weather.design.CoolingWetbulb
 
     # Design Temperatures
 
     @cool_design_temps = {}
     @heat_design_temps = {}
-    @wetbulb_outdoor_cooling = weather.design.CoolingWetbulb
-
-    # Outside
-<<<<<<< HEAD
+
     @cool_design_temps[HPXML::LocationOutside] = weather.design.CoolingDrybulb
     @heat_design_temps[HPXML::LocationOutside] = weather.design.HeatingDrybulb
-=======
-    @cool_design_temps[nil] = weather.design.CoolingDrybulb
-    @heat_design_temps[nil] = weather.design.HeatingDrybulb
-
-    # MF spaces
+
     [HPXML::LocationOtherHousingUnit, HPXML::LocationOtherHeatedSpace, HPXML::LocationOtherMultifamilyBufferSpace,
-     HPXML::LocationOtherNonFreezingSpace, HPXML::LocationExteriorWall, HPXML::LocationUnderSlab].each do |temp_scheduled_space|
-      @cool_design_temps[temp_scheduled_space] = process_design_temp_for_scheduled_space(temp_scheduled_space, @cool_setpoint, weather.design.CoolingDrybulb, weather.data.GroundMonthlyTemps.max)
-      @heat_design_temps[temp_scheduled_space] = process_design_temp_for_scheduled_space(temp_scheduled_space, @heat_setpoint, weather.design.HeatingDrybulb, weather.data.GroundMonthlyTemps.min)
-    end
->>>>>>> 901e5470
-
-    # Initialize Manual J space temperatures using current design temperatures
-    @spaces.keys.each do |space_type|
+     HPXML::LocationOtherNonFreezingSpace, HPXML::LocationExteriorWall, HPXML::LocationUnderSlab].each do |space_type|
+      @heat_design_temps[space_type] = calculate_scheduled_space_design_temps(space_type, @heat_setpoint, weather.design.HeatingDrybulb, weather.data.GroundMonthlyTemps.min)
+      @cool_design_temps[space_type] = calculate_scheduled_space_design_temps(space_type, @cool_setpoint, weather.design.CoolingDrybulb, weather.data.GroundMonthlyTemps.max)
+    end
+
+    @spaces.each do |space_type, space|
+      next unless space.is_a? OpenStudio::Model::Space
+
       @cool_design_temps[space_type] = process_design_temp_cooling(weather, space_type)
       @heat_design_temps[space_type] = process_design_temp_heating(weather, space_type)
     end
@@ -166,9 +160,6 @@
       else
         heat_temp = weather.design.HeatingDrybulb
       end
-
-    elsif [HPXML::LocationOtherHousingUnit, HPXML::LocationOtherHeatedSpace, HPXML::LocationOtherMultifamilyBufferSpace, HPXML::LocationOtherNonFreezingSpace].include? space_type
-      heat_temp = get_other_side_temp(space_type, @heat_setpoint, weather.design.HeatingDrybulb)
 
     elsif [HPXML::LocationBasementUnconditioned, HPXML::LocationCrawlspaceUnvented, HPXML::LocationCrawlspaceVented].include? space_type
       heat_temp = calculate_space_design_temps(space_type, weather, @conditioned_heat_design_temp, weather.design.HeatingDrybulb, weather.data.GroundMonthlyTemps.min)
@@ -313,9 +304,6 @@
         cool_temp += (weather.design.CoolingDrybulb - 95.0) + @daily_range_temp_adjust[@daily_range_num]
       end
 
-    elsif [HPXML::LocationOtherHousingUnit, HPXML::LocationOtherHeatedSpace, HPXML::LocationOtherMultifamilyBufferSpace, HPXML::LocationOtherNonFreezingSpace].include? space_type
-      cool_temp = get_other_side_temp(space_type, @cool_setpoint, weather.design.CoolingDrybulb)
-
     elsif [HPXML::LocationBasementUnconditioned, HPXML::LocationCrawlspaceUnvented, HPXML::LocationCrawlspaceVented].include? space_type
       cool_temp = calculate_space_design_temps(space_type, weather, @conditioned_cool_design_temp, weather.design.CoolingDrybulb, weather.data.GroundMonthlyTemps.max)
 
@@ -1051,27 +1039,15 @@
 
     dse_Fregain = nil
 
-<<<<<<< HEAD
-    if [HPXML::LocationOutside, HPXML::LocationOtherHousingUnit, HPXML::LocationOtherHeatedSpace, HPXML::LocationOtherMultifamilyBufferSpace, HPXML::LocationOtherNonFreezingSpace].include? duct.Location
+    if [HPXML::LocationOutside, HPXML::LocationRoofDeck].include? duct.Location
       dse_Fregain = 0.0
 
+    elsif [HPXML::LocationOtherHousingUnit, HPXML::LocationOtherHeatedSpace, HPXML::LocationOtherMultifamilyBufferSpace,
+           HPXML::LocationOtherNonFreezingSpace, HPXML::LocationExteriorWall, HPXML::LocationUnderSlab].include? duct.Location
+      space_values = Geometry.get_temperature_scheduled_space_values(duct.Location)
+      dse_Fregain = space_values[:f_regain]
+
     elsif [HPXML::LocationBasementUnconditioned, HPXML::LocationCrawlspaceVented, HPXML::LocationCrawlspaceUnvented].include? duct.Location
-=======
-    if duct.LocationSpace.nil? # Outside space
-      dse_Fregain = 0.0
-
-    elsif [HPXML::LocationOtherHousingUnit, HPXML::LocationOtherHeatedSpace,
-           HPXML::LocationOtherMultifamilyBufferSpace, HPXML::LocationOtherNonFreezingSpace].include? duct.LocationSpace
-      dse_Fregain = 0.0
-
-    elsif [HPXML::LocationExteriorWall].include? duct.LocationSpace
-      dse_Fregain = 0.5
-
-    elsif [HPXML::LocationUnderSlab].include? duct.LocationSpace
-      dse_Fregain = 0.83
-
-    elsif Geometry.is_unconditioned_basement(duct.LocationSpace)
->>>>>>> 901e5470
 
       ceilings = @hpxml.frame_floors.select { |f| f.is_floor && [f.interior_adjacent_to, f.exterior_adjacent_to].include?(duct.Location) }
       avg_ceiling_rvalue = calculate_average_r_value(ceilings)
@@ -1918,35 +1894,6 @@
     # Locations
     locations = get_feature(air_loop, Constants.SizingInfoDuctLocations, 'string')
     locations = locations.split(',')
-<<<<<<< HEAD
-=======
-    location_spaces = []
-    thermal_zones = Geometry.get_thermal_zones_from_spaces(@model_spaces)
-    locations.each do |location|
-      if location == HPXML::LocationOutside
-        location_spaces << nil
-        next
-      elsif [HPXML::LocationOtherHousingUnit, HPXML::LocationOtherHeatedSpace, HPXML::LocationOtherMultifamilyBufferSpace,
-             HPXML::LocationOtherNonFreezingSpace, HPXML::LocationExteriorWall, HPXML::LocationUnderSlab].include? location
-        # schedule name
-        location_spaces << location
-        next
-      end
-
-      location_space = nil
-      thermal_zones.each do |zone|
-        next if not zone.handle.to_s.start_with?(location)
-
-        location_space = zone.spaces[0] # Get arbitrary space from zone
-        break
-      end
-      if location_space.nil?
-        fail 'Could not determine duct location.'
-      end
-
-      location_spaces << location_space
-    end
->>>>>>> 901e5470
 
     # Sides
     sides = get_feature(air_loop, Constants.SizingInfoDuctSides, 'string')
@@ -2477,31 +2424,13 @@
     return design_temp
   end
 
-<<<<<<< HEAD
-  def self.get_other_side_temp(adjacent_space_name, setpoint, oa_db)
-    # FIXME: Combine code with get_multifamily_temperature_schedule in measure.rb
-    if adjacent_space_name == HPXML::LocationOtherHeatedSpace
-=======
-  def self.process_design_temp_for_scheduled_space(temp_scheduled_space, setpoint, oa_db, gnd_db)
-    # TODO: Some redundant code in measure.rb's get_space_temperature_schedule method.
-    if temp_scheduled_space == HPXML::LocationOtherHeatedSpace
->>>>>>> 901e5470
-      return [(setpoint + oa_db) / 2, 68].max
-    elsif temp_scheduled_space == HPXML::LocationOtherMultifamilyBufferSpace
-      return [(setpoint + oa_db) / 2, 50].max
-    elsif temp_scheduled_space == HPXML::LocationOtherNonFreezingSpace
-      return [oa_db, 40].max
-<<<<<<< HEAD
-    elsif adjacent_space_name == HPXML::LocationOtherHousingUnit
-=======
-    elsif temp_scheduled_space == HPXML::LocationExteriorWall
-      return (setpoint + oa_db) / 2
-    elsif temp_scheduled_space == HPXML::LocationUnderSlab
-      return gnd_db
-    elsif temp_scheduled_space == HPXML::LocationOtherHousingUnit
->>>>>>> 901e5470
-      return setpoint
-    end
+  def self.calculate_scheduled_space_design_temps(space_type, setpoint, oa_db, gnd_db)
+    space_values = Geometry.get_temperature_scheduled_space_values(space_type)
+    design_temp = setpoint * space_values[:indoor_weight] + oa_db * space_values[:outdoor_weight] + gnd_db * space_values[:ground_weight]
+    if not space_values[:temp_min].nil?
+      design_temp = [design_temp, space_values[:temp_min]].max
+    end
+    return design_temp
   end
 
   def self.get_wall_group(wall)
@@ -3028,7 +2957,7 @@
     u_wall_without_soil = 0.0
     wall_height = foundation_wall.height.ceil
     for d in 1..wall_height
-      r_soil = (Math::PI * d / 2.0) / k_soil # FIXME: Should this be (d-wall_height_ag) instead of d?
+      r_soil = (Math::PI * d / 2.0) / k_soil
 
       # Calculate R-wall at this depth
       r_wall = wall_constr_rvalue + Material.AirFilmVertical.rvalue # Base wall construction + interior film
