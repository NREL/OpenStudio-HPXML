--- conflicted
+++ resolved
@@ -1922,7 +1922,6 @@
     end
   end
 
-<<<<<<< HEAD
   def self.scale_detailed_performance_data_capacities(detailed_performance_data, scaling_factor)
     detailed_performance_data.each do |dp|
       dp.capacity *= scaling_factor
@@ -1930,9 +1929,7 @@
   end
 
   def self.apply_hvac_ground_loop(runner, hvac_sizing_values, weather, hvac_cooling)
-=======
-  def self.apply_hvac_ground_loop(hvac_sizing_values, weather, hvac_cooling)
->>>>>>> 64e6acc5
+
     '''
     GSHP Ground Loop Sizing Calculations
     '''
