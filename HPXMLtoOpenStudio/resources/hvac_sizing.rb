# frozen_string_literal: true

class HVACSizing
  def self.calculate(runner, weather, hpxml_bldg, cfa, hvac_systems)
    # Calculates heating/cooling design loads, and selects equipment
    # values (e.g., capacities, airflows) specific to each HVAC system.
    # Calculations generally follow ACCA Manual J/S.

    @hpxml_bldg = hpxml_bldg
    @cfa = cfa

    process_site_calcs_and_design_temps(weather)

    # Calculate loads for the conditioned thermal zone
    bldg_design_loads = DesignLoads.new
    process_load_windows_skylights(bldg_design_loads, weather)
    process_load_doors(bldg_design_loads)
    process_load_walls(bldg_design_loads)
    process_load_roofs(bldg_design_loads)
    process_load_ceilings(bldg_design_loads)
    process_load_floors(bldg_design_loads)
    process_load_slabs(bldg_design_loads)
    process_load_infiltration_ventilation(bldg_design_loads, weather)
    process_load_internal_gains(bldg_design_loads)

    # Aggregate zone loads into initial loads
    aggregate_loads(bldg_design_loads)

    # Loop through each HVAC system and calculate equipment values.
    all_hvac_sizing_values = {}
    system_design_loads = bldg_design_loads.dup
    hvac_systems.each do |hvac_system|
      hvac_heating, hvac_cooling = hvac_system[:heating], hvac_system[:cooling]
      set_hvac_types(hvac_heating, hvac_cooling)
      next if is_system_to_skip(hvac_heating)

      # Apply duct loads as needed
      set_fractions_load_served(hvac_heating, hvac_cooling)
      apply_hvac_temperatures(system_design_loads, hvac_heating, hvac_cooling)
      ducts_heat_load = calculate_load_ducts_heating(system_design_loads, hvac_heating)
      ducts_cool_load_sens, ducts_cool_load_lat = calculate_load_ducts_cooling(system_design_loads, weather, hvac_cooling)
      apply_load_ducts(bldg_design_loads, ducts_heat_load, ducts_cool_load_sens, ducts_cool_load_lat) # Update duct loads in reported building design loads

      hvac_sizing_values = HVACSizingValues.new
      apply_hvac_loads(hvac_heating, hvac_sizing_values, system_design_loads, ducts_heat_load, ducts_cool_load_sens, ducts_cool_load_lat)
      apply_hvac_size_limits(hvac_cooling)
      apply_hvac_heat_pump_logic(hvac_sizing_values, hvac_cooling)
      apply_hvac_equipment_adjustments(runner, hvac_sizing_values, weather, hvac_heating, hvac_cooling, hvac_system)
      apply_hvac_installation_quality(hvac_sizing_values, hvac_heating, hvac_cooling)
      apply_hvac_fixed_capacities(hvac_sizing_values, hvac_heating, hvac_cooling)
      apply_hvac_ground_loop(runner, hvac_sizing_values, weather, hvac_cooling)
      apply_hvac_finalize_airflows(hvac_sizing_values, hvac_heating, hvac_cooling)

      all_hvac_sizing_values[hvac_system] = hvac_sizing_values
    end

    return bldg_design_loads, all_hvac_sizing_values
  end

  private

  def self.is_system_to_skip(hvac_heating)
    # These shared systems should be converted to other equivalent
    # systems before being autosized
    if [HPXML::HVACTypeChiller,
        HPXML::HVACTypeCoolingTower].include?(@cooling_type)
      return true
    end
    if (@heating_type == HPXML::HVACTypeHeatPumpWaterLoopToAir) &&
       hvac_heating.fraction_heat_load_served.nil?
      return true
    end

    return false
  end

  def self.process_site_calcs_and_design_temps(weather)
    '''
    Site Calculations and Design Temperatures
    '''

    # CLTD adjustments based on daily temperature range
    @daily_range_temp_adjust = [4, 0, -5]

    # Manual J inside conditions
    @cool_setpoint = @hpxml_bldg.header.manualj_cooling_setpoint
    @heat_setpoint = @hpxml_bldg.header.manualj_heating_setpoint

    @cool_design_grains = UnitConversions.convert(weather.design.CoolingHumidityRatio, 'lbm/lbm', 'grains')

    # Calculate the design temperature differences
    @ctd = [@hpxml_bldg.header.manualj_cooling_design_temp - @cool_setpoint, 0.0].max
    @htd = [@heat_setpoint - @hpxml_bldg.header.manualj_heating_design_temp, 0.0].max

    # Calculate the average Daily Temperature Range (DTR) to determine the class (low, medium, high)
    dtr = weather.design.DailyTemperatureRange

    if dtr < 16.0
      @daily_range_num = 0.0   # Low
    elsif dtr > 25.0
      @daily_range_num = 2.0   # High
    else
      @daily_range_num = 1.0   # Medium
    end

    # Altitude Correction Factors (ACF) taken from Table 10A (sea level - 12,000 ft)
    acfs = [1.0, 0.97, 0.93, 0.89, 0.87, 0.84, 0.80, 0.77, 0.75, 0.72, 0.69, 0.66, 0.63]

    # Calculate the altitude correction factor (ACF) for the site
    alt_cnt = (weather.header.Altitude / 1000.0).to_i
    @acf = MathTools.interp2(weather.header.Altitude, alt_cnt * 1000.0, (alt_cnt + 1.0) * 1000.0, acfs[alt_cnt], acfs[alt_cnt + 1])

    # Calculate the interior humidity in Grains and enthalpy in Btu/lb for cooling
    cool_setpoint_c = UnitConversions.convert(@cool_setpoint, 'F', 'C')
    pwsat = 6.11 * 10**(7.5 * cool_setpoint_c / (237.3 + cool_setpoint_c)) / 10.0 # kPa, using https://www.weather.gov/media/epz/wxcalc/vaporPressure.pdf
    rh_indoor_cooling = 0.5 # Manual J is vague on the indoor RH but uses 50% in its examples
    hr_indoor_cooling = (0.62198 * rh_indoor_cooling * pwsat) / (UnitConversions.convert(weather.header.LocalPressure, 'atm', 'kPa') - rh_indoor_cooling * pwsat)
    @cool_indoor_grains = UnitConversions.convert(hr_indoor_cooling, 'lbm/lbm', 'grains')
    @wetbulb_indoor_cooling = Psychrometrics.Twb_fT_R_P(nil, @cool_setpoint, rh_indoor_cooling, UnitConversions.convert(weather.header.LocalPressure, 'atm', 'psi'))

    db_indoor_degC = UnitConversions.convert(@cool_setpoint, 'F', 'C')
    @enthalpy_indoor_cooling = (1.006 * db_indoor_degC + hr_indoor_cooling * (2501.0 + 1.86 * db_indoor_degC)) * UnitConversions.convert(1.0, 'kJ', 'Btu') * UnitConversions.convert(1.0, 'lbm', 'kg')
    @wetbulb_outdoor_cooling = weather.design.CoolingWetbulb

    # Inside air density
    avg_setpoint = (@cool_setpoint + @heat_setpoint) / 2.0
    @inside_air_dens = UnitConversions.convert(weather.header.LocalPressure, 'atm', 'Btu/ft^3') / (Gas.Air.r * UnitConversions.convert(avg_setpoint, 'F', 'R'))

    # Design Temperatures

    @cool_design_temps = {}
    @heat_design_temps = {}

    locations = []
    (@hpxml_bldg.roofs + @hpxml_bldg.rim_joists + @hpxml_bldg.walls + @hpxml_bldg.foundation_walls + @hpxml_bldg.floors + @hpxml_bldg.slabs).each do |surface|
      locations << surface.interior_adjacent_to
      locations << surface.exterior_adjacent_to
    end
    @hpxml_bldg.hvac_distributions.each do |hvac_dist|
      hvac_dist.ducts.each do |duct|
        locations << duct.duct_location
      end
    end

    locations.uniq.each do |location|
      next if [HPXML::LocationGround].include? location

      if [HPXML::LocationOtherHousingUnit, HPXML::LocationOtherHeatedSpace, HPXML::LocationOtherMultifamilyBufferSpace,
          HPXML::LocationOtherNonFreezingSpace, HPXML::LocationExteriorWall, HPXML::LocationUnderSlab,
          HPXML::LocationManufacturedHomeBelly].include? location
        @cool_design_temps[location] = calculate_scheduled_space_design_temps(location, @cool_setpoint, @hpxml_bldg.header.manualj_cooling_design_temp, weather.data.ShallowGroundMonthlyTemps.max)
        @heat_design_temps[location] = calculate_scheduled_space_design_temps(location, @heat_setpoint, @hpxml_bldg.header.manualj_heating_design_temp, weather.data.ShallowGroundMonthlyTemps.min)
      elsif [HPXML::LocationOutside, HPXML::LocationRoofDeck, HPXML::LocationManufacturedHomeUnderBelly].include? location
        @cool_design_temps[location] = @hpxml_bldg.header.manualj_cooling_design_temp
        @heat_design_temps[location] = @hpxml_bldg.header.manualj_heating_design_temp
      elsif HPXML::conditioned_locations.include? location
        @cool_design_temps[location] = process_design_temp_cooling(weather, HPXML::LocationConditionedSpace)
        @heat_design_temps[location] = process_design_temp_heating(weather, HPXML::LocationConditionedSpace)
      else
        @cool_design_temps[location] = process_design_temp_cooling(weather, location)
        @heat_design_temps[location] = process_design_temp_heating(weather, location)
      end
    end
  end

  def self.process_design_temp_heating(weather, location)
    if location == HPXML::LocationConditionedSpace
      heat_temp = @heat_setpoint

    elsif location == HPXML::LocationGarage
      heat_temp = @hpxml_bldg.header.manualj_heating_design_temp + 13.0

    elsif (location == HPXML::LocationAtticUnvented) || (location == HPXML::LocationAtticVented)

      attic_floors = @hpxml_bldg.floors.select { |f| f.is_ceiling && [f.interior_adjacent_to, f.exterior_adjacent_to].include?(location) }
      avg_floor_rvalue = calculate_average_r_value(attic_floors)

      attic_roofs = @hpxml_bldg.roofs.select { |r| r.interior_adjacent_to == location }
      avg_roof_rvalue = calculate_average_r_value(attic_roofs)

      if avg_floor_rvalue < avg_roof_rvalue
        # Attic is considered to be encapsulated. MJ8 says to use an attic
        # temperature of 95F, however alternative approaches are permissible
        if location == HPXML::LocationAtticVented
          heat_temp = @hpxml_bldg.header.manualj_heating_design_temp
        else
          heat_temp = calculate_space_design_temps(location, weather, @heat_setpoint, @hpxml_bldg.header.manualj_heating_design_temp, weather.data.ShallowGroundMonthlyTemps.min)
        end
      else
        heat_temp = @hpxml_bldg.header.manualj_heating_design_temp
      end

    elsif [HPXML::LocationBasementUnconditioned, HPXML::LocationCrawlspaceUnvented, HPXML::LocationCrawlspaceVented].include? location
      heat_temp = calculate_space_design_temps(location, weather, @heat_setpoint, @hpxml_bldg.header.manualj_heating_design_temp, weather.data.ShallowGroundMonthlyTemps.min)

    end

    fail "Design temp heating not calculated for #{location}." if heat_temp.nil?

    return heat_temp
  end

  def self.process_design_temp_cooling(weather, location)
    if location == HPXML::LocationConditionedSpace
      cool_temp = @cool_setpoint

    elsif location == HPXML::LocationGarage
      # Calculate fraction of garage under conditioned space
      area_total = 0.0
      area_conditioned = 0.0
      @hpxml_bldg.roofs.each do |roof|
        next unless roof.interior_adjacent_to == location

        area_total += roof.area
      end
      @hpxml_bldg.floors.each do |floor|
        next unless [floor.interior_adjacent_to, floor.exterior_adjacent_to].include? location

        area_total += floor.area
        area_conditioned += floor.area if floor.is_thermal_boundary
      end
      if area_total == 0
        garage_frac_under_conditioned = 0.5
      else
        garage_frac_under_conditioned = area_conditioned / area_total
      end

      # Calculate the garage cooling design temperature based on Table 4C
      # Linearly interpolate between having conditioned space over the garage and not having conditioned space above the garage
      if @daily_range_num == 0.0
        cool_temp = (@hpxml_bldg.header.manualj_cooling_design_temp +
                     (11.0 * garage_frac_under_conditioned) +
                     (22.0 * (1.0 - garage_frac_under_conditioned)))
      elsif @daily_range_num == 1.0
        cool_temp = (@hpxml_bldg.header.manualj_cooling_design_temp +
                     (6.0 * garage_frac_under_conditioned) +
                     (17.0 * (1.0 - garage_frac_under_conditioned)))
      elsif @daily_range_num == 2.0
        cool_temp = (@hpxml_bldg.header.manualj_cooling_design_temp +
                     (1.0 * garage_frac_under_conditioned) +
                     (12.0 * (1.0 - garage_frac_under_conditioned)))
      end

    elsif (location == HPXML::LocationAtticUnvented) || (location == HPXML::LocationAtticVented)

      attic_floors = @hpxml_bldg.floors.select { |f| f.is_ceiling && [f.interior_adjacent_to, f.exterior_adjacent_to].include?(location) }
      avg_floor_rvalue = calculate_average_r_value(attic_floors)

      attic_roofs = @hpxml_bldg.roofs.select { |r| r.interior_adjacent_to == location }
      avg_roof_rvalue = calculate_average_r_value(attic_roofs)

      if avg_floor_rvalue < avg_roof_rvalue
        # Attic is considered to be encapsulated. MJ8 says to use an attic
        # temperature of 95F, however alternative approaches are permissible
        if location == HPXML::LocationAtticVented
          cool_temp = @hpxml_bldg.header.manualj_cooling_design_temp + 40.0 # This is the number from a California study with dark shingle roof and similar ventilation.
        else
          cool_temp = calculate_space_design_temps(location, weather, @cool_setpoint, @hpxml_bldg.header.manualj_cooling_design_temp, weather.data.ShallowGroundMonthlyTemps.max, true)
        end

      else
        # Calculate the cooling design temperature for the unconditioned attic based on Figure A12-14
        # Use an area-weighted temperature in case roof surfaces are different
        tot_roof_area = 0.0
        cool_temp = 0.0

        @hpxml_bldg.roofs.each do |roof|
          next unless roof.interior_adjacent_to == location

          tot_roof_area += roof.net_area

          if location == HPXML::LocationAtticUnvented
            if not roof.radiant_barrier
              cool_temp += (150.0 + (@hpxml_bldg.header.manualj_cooling_design_temp - 95.0) + @daily_range_temp_adjust[@daily_range_num]) * roof.net_area
            else
              cool_temp += (130.0 + (@hpxml_bldg.header.manualj_cooling_design_temp - 95.0) + @daily_range_temp_adjust[@daily_range_num]) * roof.net_area
            end
          else
            if not roof.radiant_barrier
              if roof.roof_type == HPXML::RoofTypeAsphaltShingles
                if [HPXML::ColorDark, HPXML::ColorMediumDark].include? roof.roof_color
                  cool_temp += 130.0 * roof.net_area
                else
                  cool_temp += 120.0 * roof.net_area
                end
              elsif roof.roof_type == HPXML::RoofTypeWoodShingles
                cool_temp += 120.0 * roof.net_area
              elsif roof.roof_type == HPXML::RoofTypeMetal
                if [HPXML::ColorDark, HPXML::ColorMediumDark].include? roof.roof_color
                  cool_temp += 130.0 * roof.net_area
                elsif [HPXML::ColorMedium, HPXML::ColorLight].include? roof.roof_color
                  cool_temp += 120.0 * roof.net_area
                elsif [HPXML::ColorReflective].include? roof.roof_color
                  cool_temp += 95.0 * roof.net_area
                end
              elsif roof.roof_type == HPXML::RoofTypeClayTile
                if [HPXML::ColorDark, HPXML::ColorMediumDark].include? roof.roof_color
                  cool_temp += 110.0 * roof.net_area
                elsif [HPXML::ColorMedium, HPXML::ColorLight].include? roof.roof_color
                  cool_temp += 105.0 * roof.net_area
                elsif [HPXML::ColorReflective].include? roof.roof_color
                  cool_temp += 95.0 * roof.net_area
                end
              end
            else # with a radiant barrier
              if roof.roof_type == HPXML::RoofTypeAsphaltShingles
                if [HPXML::ColorDark, HPXML::ColorMediumDark].include? roof.roof_color
                  cool_temp += 120.0 * roof.net_area
                else
                  cool_temp += 110.0 * roof.net_area
                end
              elsif roof.roof_type == HPXML::RoofTypeWoodShingles
                cool_temp += 110.0 * roof.net_area
              elsif roof.roof_type == HPXML::RoofTypeMetal
                if [HPXML::ColorDark, HPXML::ColorMediumDark].include? roof.roof_color
                  cool_temp += 120.0 * roof.net_area
                elsif [HPXML::ColorMedium, HPXML::ColorLight].include? roof.roof_color
                  cool_temp += 110.0 * roof.net_area
                elsif [HPXML::ColorReflective].include? roof.roof_color
                  cool_temp += 95.0 * roof.net_area
                end
              elsif roof.roof_type == HPXML::RoofTypeClayTile
                if [HPXML::ColorDark, HPXML::ColorMediumDark].include? roof.roof_color
                  cool_temp += 105.0 * roof.net_area
                elsif [HPXML::ColorMedium, HPXML::ColorLight].include? roof.roof_color
                  cool_temp += 100.0 * roof.net_area
                elsif [HPXML::ColorReflective].include? roof.roof_color
                  cool_temp += 95.0 * roof.net_area
                end
              end
            end
          end # vented/unvented
        end # each roof surface

        cool_temp /= tot_roof_area

        # Adjust base CLTD for cooling design temperature and daily range
        cool_temp += (@hpxml_bldg.header.manualj_cooling_design_temp - 95.0) + @daily_range_temp_adjust[@daily_range_num]
      end

    elsif [HPXML::LocationBasementUnconditioned, HPXML::LocationCrawlspaceUnvented, HPXML::LocationCrawlspaceVented].include? location
      cool_temp = calculate_space_design_temps(location, weather, @cool_setpoint, @hpxml_bldg.header.manualj_cooling_design_temp, weather.data.ShallowGroundMonthlyTemps.max)

    end

    fail "Design temp cooling not calculated for #{location}." if cool_temp.nil?

    return cool_temp
  end

  def self.process_load_windows_skylights(bldg_design_loads, weather)
    '''
    Heating and Cooling Loads: Windows & Skylights
    '''

    # Average cooling load factors for windows/skylights WITHOUT internal shading for surface
    # azimuths of 0,22.5,45, ... ,337.5,360
    # Additional values (compared to values in MJ8 Table 3D-3) have been determined by
    # linear interpolation to avoid interpolating
    clf_avg_nois = [0.24, 0.295, 0.35, 0.365, 0.38, 0.39, 0.4, 0.44, 0.48, 0.44, 0.4, 0.39, 0.38, 0.365, 0.35, 0.295, 0.24]
    clf_avg_nois_horiz = 0.68

    # Average cooling load factors for windows/skylights WITH internal shading for surface
    # azimuths of 0,22.5,45, ... ,337.5,360
    # Additional values (compared to values in MJ8 Table 3D-3) have been determined
    # by linear interpolation to avoid interpolating in BMI
    clf_avg_is = [0.18, 0.235, 0.29, 0.305, 0.32, 0.32, 0.32, 0.305, 0.29, 0.305, 0.32, 0.32, 0.32, 0.305, 0.29, 0.235, 0.18]
    clf_avg_is_horiz = 0.52

    # Hourly cooling load factor (CLF) for windows/skylights WITHOUT an internal shade taken from
    # ASHRAE HOF Ch.26 Table 36 (subset of data in MJ8 Table A11-5)
    # Surface Azimuth = 0 (South), 22.5, 45.0, ... ,337.5,360 and Hour = 8,9, ... ,19,20
    clf_hr_nois = [[0.14, 0.22, 0.34, 0.48, 0.59, 0.65, 0.65, 0.59, 0.50, 0.43, 0.36, 0.28, 0.22],
                   [0.11, 0.15, 0.19, 0.27, 0.39, 0.52, 0.62, 0.67, 0.65, 0.58, 0.46, 0.36, 0.28],
                   [0.10, 0.12, 0.14, 0.16, 0.24, 0.36, 0.49, 0.60, 0.66, 0.66, 0.58, 0.43, 0.33],
                   [0.09, 0.10, 0.12, 0.13, 0.17, 0.26, 0.40, 0.52, 0.62, 0.66, 0.61, 0.44, 0.34],
                   [0.08, 0.10, 0.11, 0.12, 0.14, 0.20, 0.32, 0.45, 0.57, 0.64, 0.61, 0.44, 0.34],
                   [0.09, 0.10, 0.12, 0.13, 0.15, 0.17, 0.26, 0.40, 0.53, 0.63, 0.62, 0.44, 0.34],
                   [0.10, 0.12, 0.14, 0.16, 0.17, 0.19, 0.23, 0.33, 0.47, 0.59, 0.60, 0.43, 0.33],
                   [0.14, 0.18, 0.22, 0.25, 0.27, 0.29, 0.30, 0.33, 0.44, 0.57, 0.62, 0.44, 0.33],
                   [0.48, 0.56, 0.63, 0.71, 0.76, 0.80, 0.82, 0.82, 0.79, 0.75, 0.69, 0.61, 0.48],
                   [0.47, 0.44, 0.41, 0.40, 0.39, 0.39, 0.38, 0.36, 0.33, 0.30, 0.26, 0.20, 0.16],
                   [0.51, 0.51, 0.45, 0.39, 0.36, 0.33, 0.31, 0.28, 0.26, 0.23, 0.19, 0.15, 0.12],
                   [0.52, 0.57, 0.50, 0.45, 0.39, 0.34, 0.31, 0.28, 0.25, 0.22, 0.18, 0.14, 0.12],
                   [0.51, 0.57, 0.57, 0.50, 0.42, 0.37, 0.32, 0.29, 0.25, 0.22, 0.19, 0.15, 0.12],
                   [0.49, 0.58, 0.61, 0.57, 0.48, 0.41, 0.36, 0.32, 0.28, 0.24, 0.20, 0.16, 0.13],
                   [0.43, 0.55, 0.62, 0.63, 0.57, 0.48, 0.42, 0.37, 0.33, 0.28, 0.24, 0.19, 0.15],
                   [0.27, 0.43, 0.55, 0.63, 0.64, 0.60, 0.52, 0.45, 0.40, 0.35, 0.29, 0.23, 0.18],
                   [0.14, 0.22, 0.34, 0.48, 0.59, 0.65, 0.65, 0.59, 0.50, 0.43, 0.36, 0.28, 0.22]]
    clf_hr_nois_horiz = [0.24, 0.36, 0.48, 0.58, 0.66, 0.72, 0.74, 0.73, 0.67, 0.59, 0.47, 0.37, 0.29]

    # Hourly cooling load factor (CLF) for windows/skylights WITH an internal shade taken from
    # ASHRAE HOF Ch.26 Table 39 (subset of data in MJ8 Table A11-6)
    # Surface Azimuth = 0 (South), 22.5, 45.0, ... ,337.5,360 and Hour = 8,9, ... ,19,20
    clf_hr_is = [[0.23, 0.38, 0.58, 0.75, 0.83, 0.80, 0.68, 0.50, 0.35, 0.27, 0.19, 0.11, 0.09],
                 [0.18, 0.22, 0.27, 0.43, 0.63, 0.78, 0.84, 0.80, 0.66, 0.46, 0.25, 0.13, 0.11],
                 [0.14, 0.16, 0.19, 0.22, 0.38, 0.59, 0.75, 0.83, 0.81, 0.69, 0.45, 0.16, 0.12],
                 [0.12, 0.14, 0.16, 0.17, 0.23, 0.44, 0.64, 0.78, 0.84, 0.78, 0.55, 0.16, 0.12],
                 [0.11, 0.13, 0.15, 0.16, 0.17, 0.31, 0.53, 0.72, 0.82, 0.81, 0.61, 0.16, 0.12],
                 [0.12, 0.14, 0.16, 0.17, 0.18, 0.22, 0.43, 0.65, 0.80, 0.84, 0.66, 0.16, 0.12],
                 [0.14, 0.17, 0.19, 0.20, 0.21, 0.22, 0.30, 0.52, 0.73, 0.82, 0.69, 0.16, 0.12],
                 [0.22, 0.26, 0.30, 0.32, 0.33, 0.34, 0.34, 0.39, 0.61, 0.82, 0.76, 0.17, 0.12],
                 [0.65, 0.73, 0.80, 0.86, 0.89, 0.89, 0.86, 0.82, 0.75, 0.78, 0.91, 0.24, 0.18],
                 [0.62, 0.42, 0.37, 0.37, 0.37, 0.36, 0.35, 0.32, 0.28, 0.23, 0.17, 0.08, 0.07],
                 [0.74, 0.58, 0.37, 0.29, 0.27, 0.26, 0.24, 0.22, 0.20, 0.16, 0.12, 0.06, 0.05],
                 [0.80, 0.71, 0.52, 0.31, 0.26, 0.24, 0.22, 0.20, 0.18, 0.15, 0.11, 0.06, 0.05],
                 [0.80, 0.76, 0.62, 0.41, 0.27, 0.24, 0.22, 0.20, 0.17, 0.14, 0.11, 0.06, 0.05],
                 [0.79, 0.80, 0.72, 0.54, 0.34, 0.27, 0.24, 0.21, 0.19, 0.15, 0.12, 0.07, 0.06],
                 [0.74, 0.81, 0.79, 0.68, 0.49, 0.33, 0.28, 0.25, 0.22, 0.18, 0.13, 0.08, 0.07],
                 [0.54, 0.72, 0.81, 0.81, 0.71, 0.54, 0.38, 0.32, 0.27, 0.22, 0.16, 0.09, 0.08],
                 [0.23, 0.38, 0.58, 0.75, 0.83, 0.80, 0.68, 0.50, 0.35, 0.27, 0.19, 0.11, 0.09]]
    clf_hr_is_horiz = [0.44, 0.59, 0.72, 0.81, 0.85, 0.85, 0.81, 0.71, 0.58, 0.42, 0.25, 0.14, 0.12]

    # Shade Line Multipliers (SLM) for shaded windows will be calculated using the procedure
    # described in ASHRAE HOF 1997 instead of using the SLM's from MJ8 Table 3E-1

    # The time of day (assuming 24 hr clock) to calculate the SLM for the ALP for azimuths
    # starting at 0 (South) in increments of 22.5 to 360
    # Nil denotes directions not used in the shading calculation (Note: south direction is symmetrical around noon)
    slm_alp_hr = [15.5, 14.75, 14.0, 14.75, 15.5, nil, nil, nil, nil, nil, nil, nil, 8.5, 9.75, 10.0, 9.75, 8.5]

    # Mid summer declination angle used for shading calculations
    declination_angle = 12.1 # Mid August

    # Peak solar factor (PSF) (aka solar heat gain factor) taken from ASHRAE HOF 1989 Ch.26 Table 34
    # (subset of data in MJ8 Table 3D-2)
    # Surface Azimuth = 0 (South), 22.5, 45.0, ... ,337.5,360 and Latitude = 20,24,28, ... ,60,64
    psf = [[57.0,  72.0,  91.0,  111.0, 131.0, 149.0, 165.0, 180.0, 193.0, 203.0, 211.0, 217.0],
           [88.0,  103.0, 120.0, 136.0, 151.0, 165.0, 177.0, 188.0, 197.0, 206.0, 213.0, 217.0],
           [152.0, 162.0, 172.0, 181.0, 189.0, 196.0, 202.0, 208.0, 212.0, 215.0, 217.0, 217.0],
           [200.0, 204.0, 207.0, 210.0, 212.0, 214.0, 215.0, 216.0, 216.0, 216.0, 214.0, 211.0],
           [220.0, 220.0, 220.0, 219.0, 218.0, 216.0, 214.0, 211.0, 208.0, 203.0, 199.0, 193.0],
           [206.0, 203.0, 199.0, 195.0, 190.0, 185.0, 180.0, 174.0, 169.0, 165.0, 161.0, 157.0],
           [162.0, 156.0, 149.0, 141.0, 138.0, 135.0, 132.0, 128.0, 124.0, 119.0, 114.0, 109.0],
           [91.0,  87.0,  83.0,  79.0,  75.0,  71.0,  66.0,  61.0,  56.0,  56.0,  57.0,  58.0],
           [40.0,  38.0,  38.0,  37.0,  36.0,  35.0,  34.0,  33.0,  32.0,  30.0,  28.0,  27.0],
           [91.0,  87.0,  83.0,  79.0,  75.0,  71.0,  66.0,  61.0,  56.0,  56.0,  57.0,  58.0],
           [162.0, 156.0, 149.0, 141.0, 138.0, 135.0, 132.0, 128.0, 124.0, 119.0, 114.0, 109.0],
           [206.0, 203.0, 199.0, 195.0, 190.0, 185.0, 180.0, 174.0, 169.0, 165.0, 161.0, 157.0],
           [220.0, 220.0, 220.0, 219.0, 218.0, 216.0, 214.0, 211.0, 208.0, 203.0, 199.0, 193.0],
           [200.0, 204.0, 207.0, 210.0, 212.0, 214.0, 215.0, 216.0, 216.0, 216.0, 214.0, 211.0],
           [152.0, 162.0, 172.0, 181.0, 189.0, 196.0, 202.0, 208.0, 212.0, 215.0, 217.0, 217.0],
           [88.0,  103.0, 120.0, 136.0, 151.0, 165.0, 177.0, 188.0, 197.0, 206.0, 213.0, 217.0],
           [57.0,  72.0,  91.0,  111.0, 131.0, 149.0, 165.0, 180.0, 193.0, 203.0, 211.0, 217.0]]
    psf_horiz = [280.0, 277.0, 272.0, 265.0, 257.0, 247.0, 236.0, 223.0, 208.0, 193.0, 176.0, 159.0]

    # Hourly Temperature Adjustment Values (HTA_DR) (MJ8 Table A11-3)
    # Low DR, Medium DR, High DR and Hour = 8,9, ... ,19,20
    hta = [[-6.3,  -5.0,  -3.7,  -2.5, -1.5, -0.7, -0.2, 0.0, -0.2, -0.7, -1.5, -2.5, -3.7], # Low DR
           [-12.6, -10.0, -7.4,  -5.0, -2.9, -1.3, -0.3, 0.0, -0.3, -1.3, -2.9, -5.0, -7.4], # Medium DR
           [-18.9, -15.0, -11.1, -7.5, -4.4, -2.0, -0.5, 0.0, -0.5, -2.0, -4.4, -7.5, -11.1]] # High DR

    # Determine the PSF's for the building latitude
    psf_lat = []
    psf_lat_horiz = nil
    latitude = weather.header.Latitude.to_f
    for cnt in 0..16
      if latitude < 20.0
        psf_lat << psf[cnt][0]
        if cnt == 0
          psf_lat_horiz = psf_horiz[0]
        end
      elsif latitude >= 64.0
        psf_lat << psf[cnt][11]
        if cnt == 0
          psf_lat_horiz = psf_horiz[11]
        end
      else
        cnt_lat_s = ((latitude - 20.0) / 4.0).to_i
        cnt_lat_n = cnt_lat_s + 1.0
        lat_s = 20.0 + 4.0 * cnt_lat_s
        lat_n = lat_s + 4.0
        psf_lat << MathTools.interp2(latitude, lat_s, lat_n, psf[cnt][cnt_lat_s], psf[cnt][cnt_lat_n])
        if cnt == 0
          psf_lat_horiz = MathTools.interp2(latitude, lat_s, lat_n, psf_horiz[cnt_lat_s], psf_horiz[cnt_lat_n])
        end
      end
    end

    # Windows
    bldg_design_loads.Heat_Windows = 0.0
    alp_load = 0.0 # Average Load Procedure (ALP) Load
    afl_hr = [0.0] * 12 # Initialize Hourly Aggregate Fenestration Load (AFL)

    @hpxml_bldg.windows.each do |window|
      next unless window.wall.is_exterior_thermal_boundary

      window_summer_sf = window.interior_shading_factor_summer * window.exterior_shading_factor_summer
      window_true_azimuth = get_true_azimuth(window.azimuth)
      cnt225 = (window_true_azimuth / 22.5).round.to_i

      window_ufactor, window_shgc = Constructions.get_ufactor_shgc_adjusted_by_storms(window.storm_type, window.ufactor, window.shgc)

      bldg_design_loads.Heat_Windows += window_ufactor * window.area * @htd

      for hr in -1..11

        # If hr == -1: Calculate the Average Load Procedure (ALP) Load
        # Else: Calculate the hourly Aggregate Fenestration Load (AFL)

        # clf_d: Average Cooling Load Factor for the given window direction
        # clf_n: Average Cooling Load Factor for a window facing North (fully shaded)
        if hr == -1
          if window_summer_sf < 1
            clf_d = clf_avg_is[cnt225]
            clf_n = clf_avg_is[8]
          else
            clf_d = clf_avg_nois[cnt225]
            clf_n = clf_avg_nois[8]
          end
        else
          if window_summer_sf < 1
            clf_d = clf_hr_is[cnt225][hr]
            clf_n = clf_hr_is[8][hr]
          else
            clf_d = clf_hr_nois[cnt225][hr]
            clf_n = clf_hr_nois[8][hr]
          end
        end

        ctd_adj = @ctd
        if hr > -1
          # Calculate hourly CTD adjusted value for mid-summer
          ctd_adj += hta[@daily_range_num][hr]
        end

        # Hourly Heat Transfer Multiplier for the given window Direction
        htm_d = psf_lat[cnt225] * clf_d * window_shgc * window_summer_sf / 0.87 + window_ufactor * ctd_adj

        # Hourly Heat Transfer Multiplier for a window facing North (fully shaded)
        htm_n = psf_lat[8] * clf_n * window_shgc * window_summer_sf / 0.87 + window_ufactor * ctd_adj

        if window_true_azimuth < 180
          surf_azimuth = window_true_azimuth
        else
          surf_azimuth = window_true_azimuth - 360.0
        end

        if (not window.overhangs_depth.nil?) && (window.overhangs_depth > 0)
          if ((hr == -1) && (surf_azimuth.abs < 90.1)) || (hr > -1)
            if hr == -1
              actual_hr = slm_alp_hr[cnt225]
            else
              actual_hr = hr + 8 # start at hour 8
            end
            hour_angle = 0.25 * (actual_hr - 12.0) * 60.0 # ASHRAE HOF 1997 pg 29.19
            altitude_angle = Math::asin((Math::cos(weather.header.Latitude.deg2rad) *
                                          Math::cos(declination_angle.deg2rad) *
                                          Math::cos(hour_angle.deg2rad) +
                                          Math::sin(weather.header.Latitude.deg2rad) *
                                          Math::sin(declination_angle.deg2rad))).rad2deg
            temp_arg = [(Math::sin(altitude_angle.deg2rad) *
                         Math::sin(weather.header.Latitude.deg2rad) -
                         Math::sin(declination_angle.deg2rad)) /
              (Math::cos(altitude_angle.deg2rad) *
                 Math::cos(weather.header.Latitude.deg2rad)), 1.0].min
            temp_arg = [temp_arg, -1.0].max
            solar_azimuth = Math::acos(temp_arg).rad2deg
            if actual_hr < 12
              solar_azimuth = -1.0 * solar_azimuth
            end

            sol_surf_azimuth = solar_azimuth - surf_azimuth
            if (sol_surf_azimuth.abs >= 90) && (sol_surf_azimuth.abs <= 270)
              # Window is entirely in the shade if the solar surface azimuth is greater than 90 and less than 270
              htm = htm_n
            else
              slm = Math::tan(altitude_angle.deg2rad) / Math::cos(sol_surf_azimuth.deg2rad)
              z_sl = slm * window.overhangs_depth

              window_height = window.overhangs_distance_to_bottom_of_window - window.overhangs_distance_to_top_of_window
              if z_sl < window.overhangs_distance_to_top_of_window
                # Overhang is too short to provide shade
                htm = htm_d
              elsif z_sl < window.overhangs_distance_to_bottom_of_window
                percent_shaded = (z_sl - window.overhangs_distance_to_top_of_window) / window_height
                htm = percent_shaded * htm_n + (1.0 - percent_shaded) * htm_d
              else
                # Window is entirely in the shade since the shade line is below the windowsill
                htm = htm_n
              end
            end
          else
            # Window is north of East and West azimuths. Shading calculations do not apply.
            htm = htm_d
          end
        else
          htm = htm_d
        end

        if hr == -1
          alp_load += htm * window.area
        else
          afl_hr[hr] += htm * window.area
        end
      end
    end # window

    # Daily Average Load (DAL)
    dal = afl_hr.sum(0.0) / afl_hr.size

    # Excursion Limit line (ELL)
    ell = 1.3 * dal

    # Peak Fenestration Load (PFL)
    pfl = afl_hr.max

    # Excursion Adjustment Load (EAL)
    eal = [0.0, pfl - ell].max

    # Window Cooling Load
    bldg_design_loads.Cool_Windows = alp_load + eal

    # Skylights
    bldg_design_loads.Heat_Skylights = 0.0
    alp_load = 0.0 # Average Load Procedure (ALP) Load
    afl_hr = [0.0] * 12 # Initialize Hourly Aggregate Fenestration Load (AFL)

    @hpxml_bldg.skylights.each do |skylight|
      skylight_summer_sf = skylight.interior_shading_factor_summer * skylight.exterior_shading_factor_summer
      skylight_true_azimuth = get_true_azimuth(skylight.azimuth)
      cnt225 = (skylight_true_azimuth / 22.5).round.to_i
      inclination_angle = UnitConversions.convert(Math.atan(skylight.roof.pitch / 12.0), 'rad', 'deg')

      skylight_ufactor, skylight_shgc = Constructions.get_ufactor_shgc_adjusted_by_storms(skylight.storm_type, skylight.ufactor, skylight.shgc)

      bldg_design_loads.Heat_Skylights += skylight_ufactor * skylight.area * @htd

      for hr in -1..11

        # If hr == -1: Calculate the Average Load Procedure (ALP) Load
        # Else: Calculate the hourly Aggregate Fenestration Load (AFL)

        # clf_d: Average Cooling Load Factor for the given skylight direction
        # clf_d: Average Cooling Load Factor for horizontal
        if hr == -1
          if skylight_summer_sf < 1
            clf_d = clf_avg_is[cnt225]
            clf_horiz = clf_avg_is_horiz
          else
            clf_d = clf_avg_nois[cnt225]
            clf_horiz = clf_avg_nois_horiz
          end
        else
          if skylight_summer_sf < 1
            clf_d = clf_hr_is[cnt225][hr]
            clf_horiz = clf_hr_is_horiz[hr]
          else
            clf_d = clf_hr_nois[cnt225][hr]
            clf_horiz = clf_hr_nois_horiz[hr]
          end
        end

        sol_h = Math::cos(inclination_angle.deg2rad) * (psf_lat_horiz * clf_horiz)
        sol_v = Math::sin(inclination_angle.deg2rad) * (psf_lat[cnt225] * clf_d)

        ctd_adj = @ctd
        if hr > -1
          # Calculate hourly CTD adjusted value for mid-summer
          ctd_adj += hta[@daily_range_num][hr]
        end

        # Hourly Heat Transfer Multiplier for the given skylight Direction
        u_curb = 0.51 # default to wood (Table 2B-3)
        ar_curb = 0.35 # default to small (Table 2B-3)
        u_eff_skylight = skylight_ufactor + u_curb * ar_curb
        htm = (sol_h + sol_v) * (skylight_shgc * skylight_summer_sf / 0.87) + u_eff_skylight * (ctd_adj + 15.0)

        if hr == -1
          alp_load += htm * skylight.area
        else
          afl_hr[hr] += htm * skylight.area
        end
      end
    end # skylight

    # Daily Average Load (DAL)
    dal = afl_hr.sum(0.0) / afl_hr.size

    # Excursion Limit line (ELL)
    ell = 1.3 * dal

    # Peak Fenestration Load (PFL)
    pfl = afl_hr.max

    # Excursion Adjustment Load (EAL)
    eal = [0.0, pfl - ell].max

    # Skylight Cooling Load
    bldg_design_loads.Cool_Skylights = alp_load + eal
  end

  def self.process_load_doors(bldg_design_loads)
    '''
    Heating and Cooling Loads: Doors
    '''

    if @daily_range_num == 0.0
      cltd = @ctd + 15.0
    elsif @daily_range_num == 1.0
      cltd = @ctd + 11.0
    elsif @daily_range_num == 2.0
      cltd = @ctd + 6.0
    end

    bldg_design_loads.Heat_Doors = 0.0
    bldg_design_loads.Cool_Doors = 0.0

    @hpxml_bldg.doors.each do |door|
      next unless door.is_thermal_boundary

      if door.wall.is_exterior
        bldg_design_loads.Heat_Doors += (1.0 / door.r_value) * door.area * @htd
        bldg_design_loads.Cool_Doors += (1.0 / door.r_value) * door.area * cltd
      else # Partition door
        adjacent_space = door.wall.exterior_adjacent_to
        bldg_design_loads.Cool_Doors += (1.0 / door.r_value) * door.area * (@cool_design_temps[adjacent_space] - @cool_setpoint)
        bldg_design_loads.Heat_Doors += (1.0 / door.r_value) * door.area * (@heat_setpoint - @heat_design_temps[adjacent_space])
      end
    end
  end

  def self.process_load_walls(bldg_design_loads)
    '''
    Heating and Cooling Loads: Walls
    '''

    bldg_design_loads.Heat_Walls = 0.0
    bldg_design_loads.Cool_Walls = 0.0

    # Above-Grade Walls
    (@hpxml_bldg.walls + @hpxml_bldg.rim_joists).each do |wall|
      next unless wall.is_thermal_boundary

      wall_group = get_wall_group(wall)

      if wall.azimuth.nil?
        azimuths = [0.0, 90.0, 180.0, 270.0] # Assume 4 equal surfaces facing every direction
      else
        azimuths = [wall.azimuth]
      end

      if wall.is_a? HPXML::RimJoist
        wall_area = wall.area
      else
        wall_area = wall.net_area
      end

      azimuths.each do |azimuth|
        if wall.is_exterior

          # Adjust base Cooling Load Temperature Difference (CLTD)
          # Assume absorptivity for light walls < 0.5, medium walls <= 0.75, dark walls > 0.75 (based on MJ8 Table 4B Notes)
          if wall.solar_absorptance <= 0.5
            colorMultiplier = 0.65      # MJ8 Table 4B Notes, pg 348
          elsif wall.solar_absorptance <= 0.75
            colorMultiplier = 0.83      # MJ8 Appendix 12, pg 519
          else
            colorMultiplier = 1.0
          end

          true_azimuth = get_true_azimuth(azimuth)

          # Base Cooling Load Temperature Differences (CLTD's) for dark colored sunlit and shaded walls
          # with 95 degF outside temperature taken from MJ8 Figure A12-8 (intermediate wall groups were
          # determined using linear interpolation). Shaded walls apply to north facing and partition walls only.
          cltd_base_sun = [38.0, 34.95, 31.9, 29.45, 27.0, 24.5, 22.0, 21.25, 20.5, 19.65, 18.8]
          cltd_base_shade = [25.0, 22.5, 20.0, 18.45, 16.9, 15.45, 14.0, 13.55, 13.1, 12.85, 12.6]

          if (true_azimuth >= 157.5) && (true_azimuth <= 202.5)
            cltd = cltd_base_shade[wall_group - 1] * colorMultiplier
          else
            cltd = cltd_base_sun[wall_group - 1] * colorMultiplier
          end

          if @ctd >= 10.0
            # Adjust the CLTD for different cooling design temperatures
            cltd += (@hpxml_bldg.header.manualj_cooling_design_temp - 95.0)
            # Adjust the CLTD for daily temperature range
            cltd += @daily_range_temp_adjust[@daily_range_num]
          else
            # Handling cases ctd < 10 is based on A12-18 in MJ8
            cltd_corr = @ctd - 20.0 - @daily_range_temp_adjust[@daily_range_num]
            cltd = [cltd + cltd_corr, 0.0].max # Assume zero cooling load for negative CLTD's
          end

          bldg_design_loads.Cool_Walls += (1.0 / wall.insulation_assembly_r_value) * wall_area / azimuths.size * cltd
          bldg_design_loads.Heat_Walls += (1.0 / wall.insulation_assembly_r_value) * wall_area / azimuths.size * @htd
        else # Partition wall
          adjacent_space = wall.exterior_adjacent_to
          bldg_design_loads.Cool_Walls += (1.0 / wall.insulation_assembly_r_value) * wall_area / azimuths.size * (@cool_design_temps[adjacent_space] - @cool_setpoint)
          bldg_design_loads.Heat_Walls += (1.0 / wall.insulation_assembly_r_value) * wall_area / azimuths.size * (@heat_setpoint - @heat_design_temps[adjacent_space])
        end
      end
    end

    # Foundation walls
    @hpxml_bldg.foundation_walls.each do |foundation_wall|
      next unless foundation_wall.is_exterior_thermal_boundary

      u_wall_with_soil, _u_wall_without_soil = get_foundation_wall_properties(foundation_wall)
      bldg_design_loads.Heat_Walls += u_wall_with_soil * foundation_wall.net_area * @htd
    end
  end

  def self.process_load_roofs(bldg_design_loads)
    '''
    Heating and Cooling Loads: Roofs
    '''

    bldg_design_loads.Heat_Roofs = 0.0
    bldg_design_loads.Cool_Roofs = 0.0

    # Roofs
    @hpxml_bldg.roofs.each do |roof|
      next unless roof.is_thermal_boundary

      # Base CLTD for conditioned roofs (Roof-Joist-Ceiling Sandwiches) taken from MJ8 Figure A12-16
      if roof.insulation_assembly_r_value <= 6
        cltd = 50.0
      elsif roof.insulation_assembly_r_value <= 13
        cltd = 45.0
      elsif roof.insulation_assembly_r_value <= 15
        cltd = 38.0
      elsif roof.insulation_assembly_r_value <= 21
        cltd = 31.0
      elsif roof.insulation_assembly_r_value <= 30
        cltd = 30.0
      else
        cltd = 27.0
      end

      # Base CLTD color adjustment based on notes in MJ8 Figure A12-16
      if [HPXML::ColorDark, HPXML::ColorMediumDark].include? roof.roof_color
        if [HPXML::RoofTypeClayTile, HPXML::RoofTypeWoodShingles].include? roof.roof_type
          cltd *= 0.83
        end
      elsif [HPXML::ColorMedium, HPXML::ColorLight].include? roof.roof_color
        if [HPXML::RoofTypeClayTile].include? roof.roof_type
          cltd *= 0.65
        else
          cltd *= 0.83
        end
      elsif [HPXML::ColorReflective].include? roof.roof_color
        if [HPXML::RoofTypeAsphaltShingles, HPXML::RoofTypeWoodShingles].include? roof.roof_type
          cltd *= 0.83
        else
          cltd *= 0.65
        end
      end

      # Adjust base CLTD for different CTD or DR
      cltd += (@hpxml_bldg.header.manualj_cooling_design_temp - 95.0) + @daily_range_temp_adjust[@daily_range_num]

      bldg_design_loads.Cool_Roofs += (1.0 / roof.insulation_assembly_r_value) * roof.net_area * cltd
      bldg_design_loads.Heat_Roofs += (1.0 / roof.insulation_assembly_r_value) * roof.net_area * @htd
    end
  end

  def self.process_load_ceilings(bldg_design_loads)
    '''
    Heating and Cooling Loads: Ceilings
    '''

    bldg_design_loads.Heat_Ceilings = 0.0
    bldg_design_loads.Cool_Ceilings = 0.0

    @hpxml_bldg.floors.each do |floor|
      next unless floor.is_ceiling
      next unless floor.is_thermal_boundary

      if floor.is_exterior
        bldg_design_loads.Cool_Ceilings += (1.0 / floor.insulation_assembly_r_value) * floor.area * (@ctd - 5.0 + @daily_range_temp_adjust[@daily_range_num])
        bldg_design_loads.Heat_Ceilings += (1.0 / floor.insulation_assembly_r_value) * floor.area * @htd
      else
        adjacent_space = floor.exterior_adjacent_to
        bldg_design_loads.Cool_Ceilings += (1.0 / floor.insulation_assembly_r_value) * floor.area * (@cool_design_temps[adjacent_space] - @cool_setpoint)
        bldg_design_loads.Heat_Ceilings += (1.0 / floor.insulation_assembly_r_value) * floor.area * (@heat_setpoint - @heat_design_temps[adjacent_space])
      end
    end
  end

  def self.process_load_floors(bldg_design_loads)
    '''
    Heating and Cooling Loads: Floors
    '''

    bldg_design_loads.Heat_Floors = 0.0
    bldg_design_loads.Cool_Floors = 0.0

    @hpxml_bldg.floors.each do |floor|
      next unless floor.is_floor
      next unless floor.is_thermal_boundary

      if floor.is_exterior
        bldg_design_loads.Cool_Floors += (1.0 / floor.insulation_assembly_r_value) * floor.area * (@ctd - 5.0 + @daily_range_temp_adjust[@daily_range_num])
        bldg_design_loads.Heat_Floors += (1.0 / floor.insulation_assembly_r_value) * floor.area * @htd
      else # Partition floor
        adjacent_space = floor.exterior_adjacent_to
        if floor.is_floor && [HPXML::LocationCrawlspaceVented, HPXML::LocationCrawlspaceUnvented, HPXML::LocationBasementUnconditioned].include?(adjacent_space)
          u_floor = 1.0 / floor.insulation_assembly_r_value

          sum_ua_wall = 0.0
          sum_a_wall = 0.0
          @hpxml_bldg.foundation_walls.each do |foundation_wall|
            next unless foundation_wall.is_exterior && foundation_wall.interior_adjacent_to == adjacent_space

            _u_wall_with_soil, u_wall_without_soil = get_foundation_wall_properties(foundation_wall)

            sum_a_wall += foundation_wall.net_area
            sum_ua_wall += (u_wall_without_soil * foundation_wall.net_area)
          end
          @hpxml_bldg.walls.each do |wall|
            next unless wall.is_exterior && wall.interior_adjacent_to == adjacent_space

            sum_a_wall += wall.net_area
            sum_ua_wall += (1.0 / wall.insulation_assembly_r_value * wall.net_area)
          end
          fail 'Could not find connected walls.' if sum_a_wall <= 0

          u_wall = sum_ua_wall / sum_a_wall

          # Calculate partition temperature different cooling (PTDC) per Manual J Figure A12-17
          # Calculate partition temperature different heating (PTDH) per Manual J Figure A12-6
          if [HPXML::LocationCrawlspaceVented].include? adjacent_space
            # Vented or Leaky
            ptdc_floor = @ctd / (1.0 + (4.0 * u_floor) / (u_wall + 0.11))
            ptdh_floor = @htd / (1.0 + (4.0 * u_floor) / (u_wall + 0.11))
          elsif [HPXML::LocationCrawlspaceUnvented, HPXML::LocationBasementUnconditioned].include? adjacent_space
            # Sealed Tight
            ptdc_floor = u_wall * @ctd / (4.0 * u_floor + u_wall)
            ptdh_floor = u_wall * @htd / (4.0 * u_floor + u_wall)
          end

          bldg_design_loads.Cool_Floors += (1.0 / floor.insulation_assembly_r_value) * floor.area * ptdc_floor
          bldg_design_loads.Heat_Floors += (1.0 / floor.insulation_assembly_r_value) * floor.area * ptdh_floor
        else # E.g., floor over garage
          bldg_design_loads.Cool_Floors += (1.0 / floor.insulation_assembly_r_value) * floor.area * (@cool_design_temps[adjacent_space] - @cool_setpoint)
          bldg_design_loads.Heat_Floors += (1.0 / floor.insulation_assembly_r_value) * floor.area * (@heat_setpoint - @heat_design_temps[adjacent_space])
        end
      end
    end
  end

  def self.process_load_slabs(bldg_design_loads)
    '''
    Heating and Cooling Loads: Floors
    '''

    bldg_design_loads.Heat_Slabs = 0.0

    @hpxml_bldg.slabs.each do |slab|
      next unless slab.is_thermal_boundary

      if slab.interior_adjacent_to == HPXML::LocationConditionedSpace # Slab-on-grade
        f_value = calc_slab_f_value(slab, @hpxml_bldg.site.ground_conductivity)
        bldg_design_loads.Heat_Slabs += f_value * slab.exposed_perimeter * @htd
      elsif HPXML::conditioned_below_grade_locations.include? slab.interior_adjacent_to
        # Based on MJ 8th Ed. A12-7 and ASHRAE HoF 2013 pg 18.31 Eq 40
        slab_is_insulated = false
        if slab.under_slab_insulation_width.to_f > 0 && slab.under_slab_insulation_r_value > 0
          slab_is_insulated = true
        elsif slab.perimeter_insulation_depth > 0 && slab.perimeter_insulation_r_value > 0
          slab_is_insulated = true
        elsif slab.under_slab_insulation_spans_entire_slab && slab.under_slab_insulation_r_value > 0
          slab_is_insulated = true
        end
        k_soil = 0.8 # Value from ASHRAE HoF, probably used by Manual J
        r_other = 1.47 # Value from ASHRAE HoF, probably used by Manual J
        ext_fnd_walls = @hpxml_bldg.foundation_walls.select { |fw| fw.is_exterior }
        z_f = ext_fnd_walls.map { |fw| fw.depth_below_grade * (fw.area / fw.height) }.sum(0.0) / ext_fnd_walls.map { |fw| fw.area / fw.height }.sum # Weighted-average (by length) below-grade depth
        sqrt_term = [slab.exposed_perimeter**2 - 16.0 * slab.area, 0.0].max
        length = slab.exposed_perimeter / 4.0 + Math.sqrt(sqrt_term) / 4.0
        width = slab.exposed_perimeter / 4.0 - Math.sqrt(sqrt_term) / 4.0
        w_b = [length, width].min
        w_b = [w_b, 1.0].max # handle zero exposed perimeter
        u_avg_bf = (2.0 * k_soil / (Math::PI * w_b)) * (Math::log(w_b / 2.0 + z_f / 2.0 + (k_soil * r_other) / Math::PI) - Math::log(z_f / 2.0 + (k_soil * r_other) / Math::PI))
        u_value = 0.85 * u_avg_bf # To account for the storage effect of soil, multiply by 0.85
        if slab_is_insulated
          u_value *= 0.7 # U-values are multiplied y 0.70 to produce U-values for insulated floors
        end
        bldg_design_loads.Heat_Slabs += u_value * slab.area * @htd
      end
    end
  end

  def self.process_load_infiltration_ventilation(bldg_design_loads, weather)
    '''
    Heating and Cooling Loads: Infiltration & Ventilation
    '''

    sla, _ach50, _nach, _volume, _height, a_ext = Airflow.get_values_from_air_infiltration_measurements(@hpxml_bldg, @cfa, weather)
    sla *= a_ext
    ela = sla * @cfa

    ncfl_ag = @hpxml_bldg.building_construction.number_of_conditioned_floors_above_grade

    # Set stack/wind coefficients from Tables 5D/5E
    c_s = 0.015 * ncfl_ag
    c_w_base = [0.0133 * @hpxml_bldg.site.additional_properties.aim2_shelter_coeff - 0.0027, 0.0].max # Linear relationship between shelter coefficient and c_w coefficients by shielding class
    c_w = c_w_base * ncfl_ag**0.4

    ela_in2 = UnitConversions.convert(ela, 'ft^2', 'in^2')
    windspeed_cooling_mph = 7.5 # Table 5D/5E Wind Velocity Value footnote
    windspeed_heating_mph = 15.0 # Table 5D/5E Wind Velocity Value footnote

    icfm_Cooling = ela_in2 * (c_s * @ctd + c_w * windspeed_cooling_mph**2)**0.5
    icfm_Heating = ela_in2 * (c_s * @htd + c_w * windspeed_heating_mph**2)**0.5

    q_unb_cfm, q_preheat, q_precool, q_recirc, q_bal_Sens, q_bal_Lat = get_ventilation_rates()

    cfm_Heating = q_bal_Sens + (icfm_Heating**2.0 + q_unb_cfm**2.0)**0.5 - q_preheat - q_recirc

    cfm_cool_load_sens = q_bal_Sens + (icfm_Cooling**2.0 + q_unb_cfm**2.0)**0.5 - q_precool - q_recirc
    cfm_cool_load_lat = q_bal_Lat + (icfm_Cooling**2.0 + q_unb_cfm**2.0)**0.5 - q_recirc

    bldg_design_loads.Heat_InfilVent = 1.1 * @acf * cfm_Heating * @htd

    bldg_design_loads.Cool_InfilVent_Sens = 1.1 * @acf * cfm_cool_load_sens * @ctd
    bldg_design_loads.Cool_InfilVent_Lat = 0.68 * @acf * cfm_cool_load_lat * (@cool_design_grains - @cool_indoor_grains)
  end

  def self.process_load_internal_gains(bldg_design_loads)
    '''
    Cooling Load: Internal Gains
    '''

    bldg_design_loads.Cool_IntGains_Sens = @hpxml_bldg.header.manualj_internal_loads_sensible + 230.0 * @hpxml_bldg.header.manualj_num_occupants
    bldg_design_loads.Cool_IntGains_Lat = @hpxml_bldg.header.manualj_internal_loads_latent + 200.0 * @hpxml_bldg.header.manualj_num_occupants
  end

  def self.aggregate_loads(bldg_design_loads)
    '''
    Building Loads (excluding ducts)
    '''

    # Heating
    bldg_design_loads.Heat_Tot = [bldg_design_loads.Heat_Windows + bldg_design_loads.Heat_Skylights +
      bldg_design_loads.Heat_Doors + bldg_design_loads.Heat_Walls +
      bldg_design_loads.Heat_Floors + bldg_design_loads.Heat_Slabs +
      bldg_design_loads.Heat_Ceilings + bldg_design_loads.Heat_Roofs, 0.0].max +
                                 bldg_design_loads.Heat_InfilVent

    # Cooling
    bldg_design_loads.Cool_Sens = bldg_design_loads.Cool_Windows + bldg_design_loads.Cool_Skylights +
                                  bldg_design_loads.Cool_Doors + bldg_design_loads.Cool_Walls +
                                  bldg_design_loads.Cool_Floors + bldg_design_loads.Cool_Ceilings +
                                  bldg_design_loads.Cool_Roofs + bldg_design_loads.Cool_InfilVent_Sens +
                                  bldg_design_loads.Cool_IntGains_Sens
    bldg_design_loads.Cool_Lat = bldg_design_loads.Cool_InfilVent_Lat + bldg_design_loads.Cool_IntGains_Lat
    if bldg_design_loads.Cool_Lat < 0 # No latent loads; also zero out individual components
      bldg_design_loads.Cool_Lat = 0.0
      bldg_design_loads.Cool_InfilVent_Lat = 0.0
      bldg_design_loads.Cool_IntGains_Lat = 0.0
    end
    bldg_design_loads.Cool_Tot = bldg_design_loads.Cool_Sens + bldg_design_loads.Cool_Lat

    # Initialize ducts
    bldg_design_loads.Heat_Ducts = 0.0
    bldg_design_loads.Cool_Ducts_Sens = 0.0
    bldg_design_loads.Cool_Ducts_Lat = 0.0
  end

  def self.apply_hvac_temperatures(system_design_loads, hvac_heating, hvac_cooling)
    '''
    HVAC Temperatures
    '''
    # Evaporative cooler temperature calculation based on Manual S Figure 4-7
    if @cooling_type == HPXML::HVACTypeEvaporativeCooler
      td_potential = @cool_design_temps[HPXML::LocationOutside] - @wetbulb_outdoor_cooling
      td = td_potential * hvac_cooling.additional_properties.effectiveness
      @leaving_air_temp = @cool_design_temps[HPXML::LocationOutside] - td
    else
      # Calculate Leaving Air Temperature
      shr = [system_design_loads.Cool_Sens / system_design_loads.Cool_Tot, 1.0].min
      # Determine the Leaving Air Temperature (LAT) based on Manual S Table 1-4
      if shr < 0.80
        @leaving_air_temp = 54.0 # F
      elsif shr < 0.85
        # MJ8 says to use 56 degF in this SHR range. Linear interpolation provides a more
        # continuous supply air flow rate across building efficiency levels.
        @leaving_air_temp = ((58.0 - 54.0) / (0.85 - 0.80)) * (shr - 0.8) + 54.0 # F
      else
        @leaving_air_temp = 58.0 # F
      end
    end

    # Calculate Supply Air Temperature
    if hvac_heating.is_a? HPXML::HeatPump
      @supply_air_temp = 105.0 # F
      @backup_supply_air_temp = 120.0 # F
    else
      @supply_air_temp = 120.0 # F
    end
  end

  def self.apply_hvac_loads(hvac_heating, system_design_loads, bldg_design_loads, ducts_heat_load, ducts_cool_load_sens, ducts_cool_load_lat)
    # Calculate design loads that this HVAC system serves

    # Heating
    system_design_loads.Heat_Load = bldg_design_loads.Heat_Tot * @fraction_heat_load_served
    if @heating_type == HPXML::HVACTypeHeatPumpWaterLoopToAir
      # Size to meet original fraction load served (not adjusted value from HVAC.apply_shared_heating_systems()
      # This ensures, e.g., that an appropriate heating airflow is used for duct losses.
      system_design_loads.Heat_Load = system_design_loads.Heat_Load / (1.0 / hvac_heating.heating_efficiency_cop)
    end
    system_design_loads.Heat_Load_Supp = system_design_loads.Heat_Load

    # Cooling
    system_design_loads.Cool_Load_Tot = bldg_design_loads.Cool_Tot * @fraction_cool_load_served
    system_design_loads.Cool_Load_Sens = bldg_design_loads.Cool_Sens * @fraction_cool_load_served
    system_design_loads.Cool_Load_Lat = bldg_design_loads.Cool_Lat * @fraction_cool_load_served

    # After applying load fraction to building design loads (w/o ducts), add duct load specific to this HVAC system
    system_design_loads.Heat_Load += ducts_heat_load.to_f
    system_design_loads.Heat_Load_Supp += ducts_heat_load.to_f
    system_design_loads.Cool_Load_Sens += ducts_cool_load_sens.to_f
    system_design_loads.Cool_Load_Lat += ducts_cool_load_lat.to_f
    system_design_loads.Cool_Load_Tot += ducts_cool_load_sens.to_f + ducts_cool_load_lat.to_f
  end

  def self.apply_hvac_size_limits(hvac_cooling)
    @oversize_limit = 1.15
    @oversize_delta = 15000.0
    @undersize_limit = 0.9

    if not hvac_cooling.nil?
      if hvac_cooling.compressor_type == HPXML::HVACCompressorTypeTwoStage
        @oversize_limit = 1.2
      elsif hvac_cooling.compressor_type == HPXML::HVACCompressorTypeVariableSpeed
        @oversize_limit = 1.3
      end
    end
  end

  def self.apply_hvac_heat_pump_logic(hvac_sizing_values, hvac_cooling)
    return unless hvac_cooling.is_a? HPXML::HeatPump
    return if @fraction_cool_load_served == 0
    return if @fraction_heat_load_served == 0

    if @hpxml_bldg.header.heat_pump_sizing_methodology != HPXML::HeatPumpSizingACCA
      # If HERS/MaxLoad methodology, use at least the larger of heating/cooling loads for heat pump sizing.
      # Note: Heat_Load_Supp should NOT be adjusted; we only want to adjust the HP capacity, not the HP backup heating capacity.
      max_load = [hvac_sizing_values.Heat_Load, hvac_sizing_values.Cool_Load_Tot].max
      hvac_sizing_values.Heat_Load = max_load
      hvac_sizing_values.Cool_Load_Sens *= max_load / hvac_sizing_values.Cool_Load_Tot
      hvac_sizing_values.Cool_Load_Lat *= max_load / hvac_sizing_values.Cool_Load_Tot
      hvac_sizing_values.Cool_Load_Tot = max_load
    end
  end

  def self.get_duct_regain_factor(duct)
    # dse_Fregain values comes from MJ8 pg 204 and Walker (1998) "Technical background for default
    # values used for forced air systems in proposed ASHRAE Std. 152"

    dse_Fregain = nil

    if [HPXML::LocationOutside, HPXML::LocationRoofDeck].include? duct.duct_location
      dse_Fregain = 0.0

    elsif [HPXML::LocationOtherHousingUnit, HPXML::LocationOtherHeatedSpace, HPXML::LocationOtherMultifamilyBufferSpace,
           HPXML::LocationOtherNonFreezingSpace, HPXML::LocationExteriorWall, HPXML::LocationUnderSlab,
           HPXML::LocationManufacturedHomeBelly].include? duct.duct_location
      space_values = Geometry.get_temperature_scheduled_space_values(duct.duct_location)
      dse_Fregain = space_values[:f_regain]

    elsif [HPXML::LocationBasementUnconditioned, HPXML::LocationCrawlspaceVented, HPXML::LocationCrawlspaceUnvented].include? duct.duct_location

      ceilings = @hpxml_bldg.floors.select { |f| f.is_floor && [f.interior_adjacent_to, f.exterior_adjacent_to].include?(duct.duct_location) }
      avg_ceiling_rvalue = calculate_average_r_value(ceilings)
      ceiling_insulated = (avg_ceiling_rvalue > 4)

      walls = @hpxml_bldg.foundation_walls.select { |f| [f.interior_adjacent_to, f.exterior_adjacent_to].include? duct.duct_location }
      avg_wall_rvalue = calculate_average_r_value(walls)
      walls_insulated = (avg_wall_rvalue > 4)

      if duct.duct_location == HPXML::LocationBasementUnconditioned
        if not ceiling_insulated
          if not walls_insulated
            dse_Fregain = 0.50 # Uninsulated ceiling, uninsulated walls
          else
            dse_Fregain = 0.75 # Uninsulated ceiling, insulated walls
          end
        else
          dse_Fregain = 0.30 # Insulated ceiling
        end
      elsif duct.duct_location == HPXML::LocationCrawlspaceVented
        if ceiling_insulated && walls_insulated
          dse_Fregain = 0.17 # Insulated ceiling, insulated walls
        elsif ceiling_insulated && (not walls_insulated)
          dse_Fregain = 0.12 # Insulated ceiling, uninsulated walls
        elsif (not ceiling_insulated) && walls_insulated
          dse_Fregain = 0.66 # Uninsulated ceiling, insulated walls
        elsif (not ceiling_insulated) && (not walls_insulated)
          dse_Fregain = 0.50 # Uninsulated ceiling, uninsulated walls
        end
      elsif duct.duct_location == HPXML::LocationCrawlspaceUnvented
        if ceiling_insulated && walls_insulated
          dse_Fregain = 0.30 # Insulated ceiling, insulated walls
        elsif ceiling_insulated && (not walls_insulated)
          dse_Fregain = 0.16 # Insulated ceiling, uninsulated walls
        elsif (not ceiling_insulated) && walls_insulated
          dse_Fregain = 0.76 # Uninsulated ceiling, insulated walls
        elsif (not ceiling_insulated) && (not walls_insulated)
          dse_Fregain = 0.60 # Uninsulated ceiling, uninsulated walls
        end
      end

    elsif [HPXML::LocationAtticVented, HPXML::LocationAtticUnvented].include? duct.duct_location
      dse_Fregain = 0.10 # This would likely be higher for unvented attics with roof insulation

    elsif [HPXML::LocationGarage].include? duct.duct_location
      dse_Fregain = 0.05

    elsif HPXML::conditioned_locations.include? duct.duct_location
      dse_Fregain = 1.0

    end

    return dse_Fregain
  end

  def self.calculate_load_ducts_heating(system_design_loads, hvac_heating)
    '''
    Heating Duct Loads
    '''

    return if hvac_heating.nil? || (system_design_loads.Heat_Tot == 0) || hvac_heating.distribution_system.nil? || hvac_heating.distribution_system.ducts.empty?
    return if @fraction_heat_load_served == 0

    init_heat_load = system_design_loads.Heat_Tot * @fraction_heat_load_served

    # Distribution system efficiency (DSE) calculations based on ASHRAE Standard 152

    duct_values = calc_duct_conduction_values(hvac_heating.distribution_system, @heat_design_temps)
    dse_As, dse_Ar, supply_r, return_r, dse_Tamb_s, dse_Tamb_r, dse_Fregain_s, dse_Fregain_r = duct_values

    # Initialize for the iteration
    delta = 1
    heat_load_next = init_heat_load

    for _iter in 0..19
      break if delta.abs <= 0.001

      heat_load_prev = heat_load_next

      # Calculate the new heating air flow rate
      heat_cfm = calc_airflow_rate_manual_s(heat_load_next, (@supply_air_temp - @heat_setpoint))

      dse_Qs, dse_Qr = calc_duct_leakages_cfm25(hvac_heating.distribution_system, heat_cfm)

      dse_DE = calc_delivery_effectiveness_heating(dse_Qs, dse_Qr, heat_cfm, heat_load_next, dse_Tamb_s, dse_Tamb_r, dse_As, dse_Ar, @heat_setpoint, dse_Fregain_s, dse_Fregain_r, supply_r, return_r)

      # Calculate the increase in heating load due to ducts (Approach: DE = Qload/Qequip -> Qducts = Qequip-Qload)
      heat_load_next = init_heat_load / dse_DE

      # Calculate the change since the last iteration
      delta = (heat_load_next - heat_load_prev) / heat_load_prev
    end

    ducts_heat_load = heat_load_next - init_heat_load
    return ducts_heat_load
  end

  def self.calculate_load_ducts_cooling(system_design_loads, weather, hvac_cooling)
    '''
    Cooling Duct Loads
    '''

    return if hvac_cooling.nil? || (system_design_loads.Cool_Sens == 0) || hvac_cooling.distribution_system.nil? || hvac_cooling.distribution_system.ducts.empty?
    return if @fraction_cool_load_served == 0

    init_cool_load_sens = system_design_loads.Cool_Sens * @fraction_cool_load_served
    init_cool_load_lat = system_design_loads.Cool_Lat * @fraction_cool_load_served

    # Distribution system efficiency (DSE) calculations based on ASHRAE Standard 152

    duct_values = calc_duct_conduction_values(hvac_cooling.distribution_system, @cool_design_temps)
    dse_As, dse_Ar, supply_r, return_r, dse_Tamb_s, dse_Tamb_r, dse_Fregain_s, dse_Fregain_r = duct_values

    # Calculate the air enthalpy in the return duct location for DSE calculations
    dse_h_r = (1.006 * UnitConversions.convert(dse_Tamb_r, 'F', 'C') + weather.design.CoolingHumidityRatio * (2501.0 + 1.86 * UnitConversions.convert(dse_Tamb_r, 'F', 'C'))) * UnitConversions.convert(1.0, 'kJ', 'Btu') * UnitConversions.convert(1.0, 'lbm', 'kg')

    # Initialize for the iteration
    delta = 1
    cool_load_tot_next = init_cool_load_sens + init_cool_load_lat

    cool_cfm = calc_airflow_rate_manual_s(init_cool_load_sens, (@cool_setpoint - @leaving_air_temp))
    _dse_Qs, dse_Qr = calc_duct_leakages_cfm25(hvac_cooling.distribution_system, cool_cfm)

    for _iter in 1..50
      break if delta.abs <= 0.001

      cool_load_tot_prev = cool_load_tot_next

      cool_load_lat, cool_load_sens = calculate_sensible_latent_split(dse_Qr, cool_load_tot_next, init_cool_load_lat)
      cool_load_tot = cool_load_lat + cool_load_sens

      # Calculate the new cooling air flow rate
      cool_cfm = calc_airflow_rate_manual_s(cool_load_sens, (@cool_setpoint - @leaving_air_temp))

      dse_Qs, dse_Qr = calc_duct_leakages_cfm25(hvac_cooling.distribution_system, cool_cfm)

      dse_DE, _dse_dTe_cooling, _cool_duct_sens = calc_delivery_effectiveness_cooling(dse_Qs, dse_Qr, @leaving_air_temp, cool_cfm, cool_load_sens, dse_Tamb_s, dse_Tamb_r, dse_As, dse_Ar, @cool_setpoint, dse_Fregain_s, dse_Fregain_r, cool_load_tot, dse_h_r, supply_r, return_r)

      cool_load_tot_next = (init_cool_load_sens + init_cool_load_lat) / dse_DE

      # Calculate the change since the last iteration
      delta = (cool_load_tot_next - cool_load_tot_prev) / cool_load_tot_prev
    end

    ducts_cool_load_sens = cool_load_sens - init_cool_load_sens
    ducts_cool_load_lat = cool_load_lat - init_cool_load_lat
    return ducts_cool_load_sens, ducts_cool_load_lat
  end

  def self.apply_load_ducts(bldg_design_loads, total_ducts_heat_load, total_ducts_cool_load_sens, total_ducts_cool_load_lat)
    bldg_design_loads.Heat_Ducts += total_ducts_heat_load.to_f
    bldg_design_loads.Heat_Tot += total_ducts_heat_load.to_f
    bldg_design_loads.Cool_Ducts_Sens += total_ducts_cool_load_sens.to_f
    bldg_design_loads.Cool_Sens += total_ducts_cool_load_sens.to_f
    bldg_design_loads.Cool_Ducts_Lat += total_ducts_cool_load_lat.to_f
    bldg_design_loads.Cool_Lat += total_ducts_cool_load_lat.to_f
    bldg_design_loads.Cool_Tot += total_ducts_cool_load_sens.to_f + total_ducts_cool_load_lat.to_f
  end

  def self.apply_hvac_equipment_adjustments(runner, hvac_sizing_values, weather, hvac_heating, hvac_cooling, hvac_system)
    '''
    Equipment Adjustments
    '''

    # Cooling

    if not hvac_cooling.nil?
      hvac_cooling_ap = hvac_cooling.additional_properties
      is_ducted = !hvac_cooling.distribution_system.nil?
    end

    if hvac_sizing_values.Cool_Load_Tot <= 0

      hvac_sizing_values.Cool_Capacity = 0.0
      hvac_sizing_values.Cool_Capacity_Sens = 0.0
      hvac_sizing_values.Cool_Airflow = 0.0

    elsif [HPXML::HVACTypeCentralAirConditioner,
           HPXML::HVACTypeHeatPumpAirToAir].include?(@cooling_type) ||
          ([HPXML::HVACTypeMiniSplitAirConditioner,
            HPXML::HVACTypeHeatPumpMiniSplit].include?(@cooling_type) && is_ducted)
      # For central systems, the installer can take steps to try to meet both sensible and latent loads,
      # such as different indoor/outdoor coil combinations and different blower settings.
      # Ductless systems don't offer this flexibility.

      entering_temp = @hpxml_bldg.header.manualj_cooling_design_temp
      hvac_cooling_speed = get_sizing_speed(hvac_cooling_ap, true)
      if hvac_cooling.compressor_type == HPXML::HVACCompressorTypeVariableSpeed
        idb_adj = adjust_indoor_condition_var_speed(entering_temp, @wetbulb_indoor_cooling, :clg)
        odb_adj = adjust_outdoor_condition_var_speed(hvac_cooling.cooling_detailed_performance_data, entering_temp, hvac_cooling, :clg)
        total_cap_curve_value = odb_adj * idb_adj
      else
        coefficients = hvac_cooling_ap.cool_cap_ft_spec[hvac_cooling_speed]
        total_cap_curve_value = MathTools.biquadratic(@wetbulb_indoor_cooling, entering_temp, coefficients)
      end

      cool_cap_rated = hvac_sizing_values.Cool_Load_Tot / total_cap_curve_value

      hvac_cooling_shr = hvac_cooling_ap.cool_rated_shrs_gross[hvac_cooling_speed]
      sens_cap_rated = cool_cap_rated * hvac_cooling_shr

      # Calculate the air flow rate required for design conditions
      hvac_sizing_values.Cool_Airflow = calc_airflow_rate_manual_s(hvac_sizing_values.Cool_Load_Sens, (@cool_setpoint - @leaving_air_temp), cool_cap_rated)

      sensible_cap_curve_value = process_curve_fit(hvac_sizing_values.Cool_Airflow, hvac_sizing_values.Cool_Load_Tot, entering_temp)
      sens_cap_design = sens_cap_rated * sensible_cap_curve_value
      lat_cap_design = [hvac_sizing_values.Cool_Load_Tot - sens_cap_design, 1.0].max

      shr_biquadratic = get_shr_biquadratic
      a_sens = shr_biquadratic[0]
      b_sens = shr_biquadratic[1]
      c_sens = shr_biquadratic[3]
      d_sens = shr_biquadratic[5]

      # Adjust Sizing
      if hvac_cooling.is_a?(HPXML::HeatPump) && (@hpxml_bldg.header.heat_pump_sizing_methodology == HPXML::HeatPumpSizingHERS)
        hvac_sizing_values.Cool_Capacity = hvac_sizing_values.Cool_Load_Tot
        hvac_sizing_values.Cool_Capacity_Sens = hvac_sizing_values.Cool_Capacity * hvac_cooling_shr

        cool_load_sens_cap_design = hvac_sizing_values.Cool_Capacity_Sens * sensible_cap_curve_value

      elsif lat_cap_design < hvac_sizing_values.Cool_Load_Lat
        # Size by MJ8 Latent load, return to rated conditions

        # Solve for the new sensible and total capacity at design conditions:
        # CoolingLoad_Lat = cool_cap_design - cool_load_sens_cap_design
        # solve the following for cool_cap_design: sens_cap_design = SHRRated * cool_cap_design / total_cap_curve_value * function(CFM/cool_cap_design, ODB)
        # substituting in CFM = cool_load_sens_cap_design / (1.1 * ACF * (cool_setpoint - LAT))

        cool_load_sens_cap_design = hvac_sizing_values.Cool_Load_Lat / ((total_cap_curve_value / hvac_cooling_shr - \
                                  (b_sens + d_sens * entering_temp) / \
                                  (1.1 * @acf * (@cool_setpoint - @leaving_air_temp))) / \
                                  (a_sens + c_sens * entering_temp) - 1.0)

        # Ensure equipment is not being undersized
        cool_load_sens_cap_design = [cool_load_sens_cap_design, @undersize_limit * hvac_sizing_values.Cool_Load_Sens].max

        cool_cap_design = cool_load_sens_cap_design + hvac_sizing_values.Cool_Load_Lat

        # The SHR of the equipment at the design condition
        shr_design = cool_load_sens_cap_design / cool_cap_design

        # If the adjusted equipment size is negative (occurs at altitude), use oversize limit (the adjustment
        # almost always hits the oversize limit in this case, making this a safe assumption)
        if (cool_cap_design < 0) || (cool_load_sens_cap_design < 0)
          cool_cap_design = @oversize_limit * hvac_sizing_values.Cool_Load_Tot
        end

        # Limit total capacity to oversize limit
        cool_cap_design = [cool_cap_design, @oversize_limit * hvac_sizing_values.Cool_Load_Tot].min

        # Determine rated capacities
        hvac_sizing_values.Cool_Capacity = cool_cap_design / total_cap_curve_value
        hvac_sizing_values.Cool_Capacity_Sens = hvac_sizing_values.Cool_Capacity * hvac_cooling_shr

        # Determine the final sensible capacity at design using the SHR
        cool_load_sens_cap_design = shr_design * cool_cap_design

      elsif sens_cap_design < @undersize_limit * hvac_sizing_values.Cool_Load_Sens
        # Size by MJ8 Sensible load, return to rated conditions, find Sens with SHRRated. Limit total
        # capacity to oversizing limit

        sens_cap_design = @undersize_limit * hvac_sizing_values.Cool_Load_Sens

        # Solve for the new total system capacity at design conditions:
        # sens_cap_design   = sens_cap_rated * sensible_cap_curve_value
        #                  = SHRRated * cool_cap_design / total_cap_curve_value * sensible_cap_curve_value
        #                  = SHRRated * cool_cap_design / total_cap_curve_value * function(CFM/cool_cap_design, ODB)

        cool_cap_design = (sens_cap_design / (hvac_cooling_shr / total_cap_curve_value) - \
                                           (b_sens * UnitConversions.convert(hvac_sizing_values.Cool_Airflow, 'ton', 'Btu/hr') + \
                                           d_sens * UnitConversions.convert(hvac_sizing_values.Cool_Airflow, 'ton', 'Btu/hr') * entering_temp)) / \
                          (a_sens + c_sens * entering_temp)

        # Limit total capacity to oversize limit
        cool_cap_design = [cool_cap_design, @oversize_limit * hvac_sizing_values.Cool_Load_Tot].min

        hvac_sizing_values.Cool_Capacity = cool_cap_design / total_cap_curve_value
        hvac_sizing_values.Cool_Capacity_Sens = hvac_sizing_values.Cool_Capacity * hvac_cooling_shr

        # Recalculate the air flow rate in case the oversizing limit has been used
        cool_load_sens_cap_design = hvac_sizing_values.Cool_Capacity_Sens * sensible_cap_curve_value

      else
        hvac_sizing_values.Cool_Capacity = hvac_sizing_values.Cool_Load_Tot / total_cap_curve_value
        hvac_sizing_values.Cool_Capacity_Sens = hvac_sizing_values.Cool_Capacity * hvac_cooling_shr

        cool_load_sens_cap_design = hvac_sizing_values.Cool_Capacity_Sens * sensible_cap_curve_value
      end

      # Calculate the final air flow rate using final sensible capacity at design
      hvac_sizing_values.Cool_Airflow = calc_airflow_rate_manual_s(cool_load_sens_cap_design, (@cool_setpoint - @leaving_air_temp), hvac_sizing_values.Cool_Capacity)

    elsif [HPXML::HVACTypeHeatPumpMiniSplit,
           HPXML::HVACTypeMiniSplitAirConditioner].include?(@cooling_type) && !is_ducted

      hvac_cooling_speed = get_sizing_speed(hvac_cooling_ap, true)
      hvac_cooling_shr = hvac_cooling_ap.cool_rated_shrs_gross[hvac_cooling_speed]

      if hvac_cooling.is_a?(HPXML::HeatPump) && (@hpxml_bldg.header.heat_pump_sizing_methodology == HPXML::HeatPumpSizingHERS)
        hvac_sizing_values.Cool_Capacity = hvac_sizing_values.Cool_Load_Tot
        hvac_sizing_values.Cool_Capacity_Sens = hvac_sizing_values.Cool_Capacity * hvac_cooling_shr
      else
        entering_temp = @hpxml_bldg.header.manualj_cooling_design_temp
        idb_adj = adjust_indoor_condition_var_speed(entering_temp, @wetbulb_indoor_cooling, :clg)
        odb_adj = adjust_outdoor_condition_var_speed(hvac_cooling.cooling_detailed_performance_data, entering_temp, hvac_cooling, :clg)
        total_cap_curve_value = odb_adj * idb_adj

        hvac_sizing_values.Cool_Capacity = (hvac_sizing_values.Cool_Load_Tot / total_cap_curve_value)
        hvac_sizing_values.Cool_Capacity_Sens = hvac_sizing_values.Cool_Capacity * hvac_cooling_shr
      end

      hvac_sizing_values.Cool_Airflow = calc_airflow_rate_user(hvac_sizing_values.Cool_Capacity, hvac_cooling_ap.cool_rated_cfm_per_ton[hvac_cooling_speed], hvac_cooling_ap.cool_capacity_ratios[hvac_cooling_speed])

    elsif [HPXML::HVACTypeRoomAirConditioner,
           HPXML::HVACTypePTAC,
           HPXML::HVACTypeHeatPumpPTHP,
           HPXML::HVACTypeHeatPumpRoom].include? @cooling_type

      hvac_cooling_speed = get_sizing_speed(hvac_cooling_ap, true)
      hvac_cooling_shr = hvac_cooling_ap.cool_rated_shrs_gross[hvac_cooling_speed]

      if hvac_cooling.is_a?(HPXML::HeatPump) && (@hpxml_bldg.header.heat_pump_sizing_methodology == HPXML::HeatPumpSizingHERS)
        hvac_sizing_values.Cool_Capacity = hvac_sizing_values.Cool_Load_Tot
        hvac_sizing_values.Cool_Capacity_Sens = hvac_sizing_values.Cool_Capacity * hvac_cooling_shr
      else
        entering_temp = @hpxml_bldg.header.manualj_cooling_design_temp
        total_cap_curve_value = MathTools.biquadratic(@wetbulb_indoor_cooling, entering_temp, hvac_cooling_ap.cool_cap_ft_spec[hvac_cooling_speed])

        hvac_sizing_values.Cool_Capacity = hvac_sizing_values.Cool_Load_Tot / total_cap_curve_value
        hvac_sizing_values.Cool_Capacity_Sens = hvac_sizing_values.Cool_Capacity * hvac_cooling_shr
      end

      hvac_sizing_values.Cool_Airflow = calc_airflow_rate_user(hvac_sizing_values.Cool_Capacity, hvac_cooling_ap.cool_rated_cfm_per_ton[0], 1.0)

    elsif HPXML::HVACTypeHeatPumpGroundToAir == @cooling_type

      coil_bf = gshp_coil_bf
      entering_temp = hvac_cooling_ap.design_chw
      hvac_cooling_speed = get_sizing_speed(hvac_cooling_ap, true)

      # Calculate the air flow rate required for design conditions
      hvac_sizing_values.Cool_Airflow = calc_airflow_rate_manual_s(hvac_sizing_values.Cool_Load_Sens, (@cool_setpoint - @leaving_air_temp))

      # Neglecting the water flow rate for now because it's not available yet. Air flow rate is pre-adjusted values.
      design_wb_temp = UnitConversions.convert(@wetbulb_indoor_cooling, 'f', 'k')
      design_db_temp = UnitConversions.convert(@cool_setpoint, 'f', 'k')
      design_w_temp = UnitConversions.convert(entering_temp, 'f', 'k')
      design_vfr_air = UnitConversions.convert(hvac_sizing_values.Cool_Airflow, 'cfm', 'm^3/s')

      cool_cap_curve_spec = hvac_cooling_ap.cool_cap_curve_spec[hvac_cooling_speed]
      cool_sh_curve_spec = hvac_cooling_ap.cool_sh_curve_spec[hvac_cooling_speed]
      total_cap_curve_value, sensible_cap_curve_value = calc_gshp_clg_curve_value(cool_cap_curve_spec, cool_sh_curve_spec, design_wb_temp, design_db_temp, design_w_temp, design_vfr_air, nil)

      bypass_factor_curve_value = MathTools.biquadratic(@wetbulb_indoor_cooling, @cool_setpoint, gshp_coil_bf_ft_spec)
      hvac_cooling_shr = hvac_cooling_ap.cool_rated_shrs_gross[hvac_cooling_speed]

      if @hpxml_bldg.header.heat_pump_sizing_methodology == HPXML::HeatPumpSizingHERS
        hvac_sizing_values.Cool_Capacity = hvac_sizing_values.Cool_Load_Tot
        hvac_sizing_values.Cool_Capacity_Sens = hvac_sizing_values.Cool_Capacity * hvac_cooling_shr
      else
        hvac_sizing_values.Cool_Capacity = hvac_sizing_values.Cool_Load_Tot / total_cap_curve_value # Note: cool_cap_design = hvac_sizing_values.Cool_Load_Tot
        hvac_sizing_values.Cool_Capacity_Sens = hvac_sizing_values.Cool_Capacity * hvac_cooling_shr

        cool_load_sens_cap_design = (hvac_sizing_values.Cool_Capacity_Sens * sensible_cap_curve_value /
                                   (1.0 + (1.0 - coil_bf * bypass_factor_curve_value) *
                                   (80.0 - @cool_setpoint) / (@cool_setpoint - @leaving_air_temp)))
        cool_load_lat_cap_design = hvac_sizing_values.Cool_Load_Tot - cool_load_sens_cap_design

        # Adjust Sizing so that coil sensible at design >= CoolingLoad_Sens, and coil latent at design >= CoolingLoad_Lat, and equipment SHRRated is maintained.
        cool_load_sens_cap_design = [cool_load_sens_cap_design, hvac_sizing_values.Cool_Load_Sens].max
        cool_load_lat_cap_design = [cool_load_lat_cap_design, hvac_sizing_values.Cool_Load_Lat].max
        cool_cap_design = cool_load_sens_cap_design + cool_load_lat_cap_design

        # Limit total capacity via oversizing limit
        cool_cap_design = [cool_cap_design, @oversize_limit * hvac_sizing_values.Cool_Load_Tot].min
        hvac_sizing_values.Cool_Capacity = cool_cap_design / total_cap_curve_value
        hvac_sizing_values.Cool_Capacity_Sens = hvac_sizing_values.Cool_Capacity * hvac_cooling_shr
      end

      # Recalculate the air flow rate in case the oversizing limit has been used
      cool_load_sens_cap_design = (hvac_sizing_values.Cool_Capacity_Sens * sensible_cap_curve_value /
                                 (1.0 + (1.0 - coil_bf * bypass_factor_curve_value) *
                                 (80.0 - @cool_setpoint) / (@cool_setpoint - @leaving_air_temp)))
      hvac_sizing_values.Cool_Airflow = calc_airflow_rate_manual_s(cool_load_sens_cap_design, (@cool_setpoint - @leaving_air_temp), hvac_sizing_values.Cool_Capacity)

    elsif HPXML::HVACTypeEvaporativeCooler == @cooling_type

      hvac_sizing_values.Cool_Capacity = hvac_sizing_values.Cool_Load_Tot
      hvac_sizing_values.Cool_Capacity_Sens = hvac_sizing_values.Cool_Load_Sens
      if @cool_setpoint - @leaving_air_temp > 0
        hvac_sizing_values.Cool_Airflow = calc_airflow_rate_manual_s(hvac_sizing_values.Cool_Load_Sens, (@cool_setpoint - @leaving_air_temp))
      else
        hvac_sizing_values.Cool_Airflow = @cfa * 2.0 # Use industry rule of thumb sizing method adopted by HEScore
      end

    elsif HPXML::HVACTypeHeatPumpWaterLoopToAir == @cooling_type

      # Model only currently used for heating
      hvac_sizing_values.Cool_Capacity = 0.0
      hvac_sizing_values.Cool_Capacity_Sens = 0.0
      hvac_sizing_values.Cool_Airflow = 0.0

    elsif @cooling_type.nil?

      hvac_sizing_values.Cool_Capacity = 0.0
      hvac_sizing_values.Cool_Capacity_Sens = 0.0
      hvac_sizing_values.Cool_Airflow = 0.0

    else

      fail "Unexpected cooling type: #{@cooling_type}."

    end

    # Heating

    if not hvac_heating.nil?
      hvac_heating_ap = hvac_heating.additional_properties
      is_ducted = !hvac_heating.distribution_system.nil?
    end

    if hvac_sizing_values.Heat_Load <= 0

      hvac_sizing_values.Heat_Capacity = 0.0
      hvac_sizing_values.Heat_Capacity_Supp = 0.0
      hvac_sizing_values.Heat_Airflow = 0.0

    elsif [HPXML::HVACTypeHeatPumpAirToAir,
           HPXML::HVACTypeHeatPumpMiniSplit,
           HPXML::HVACTypeHeatPumpPTHP,
           HPXML::HVACTypeHeatPumpRoom].include? @heating_type

      hvac_heating_speed = get_sizing_speed(hvac_heating_ap, false)
      if hvac_heating.is_a?(HPXML::HeatPump) && (@hpxml_bldg.header.heat_pump_sizing_methodology == HPXML::HeatPumpSizingHERS)
        hvac_sizing_values.Heat_Capacity = hvac_sizing_values.Heat_Load
      else
<<<<<<< HEAD
        process_heat_pump_adjustment(runner, hvac_sizing_values, weather, hvac_heating, total_cap_curve_value, hvac_system)
=======
        process_heat_pump_adjustment(hvac_sizing_values, weather, hvac_heating, total_cap_curve_value, hvac_system, hvac_heating_speed)
>>>>>>> d741ae74
      end

      hvac_sizing_values.Heat_Capacity_Supp = hvac_sizing_values.Heat_Load_Supp
      if (@heating_type == HPXML::HVACTypeHeatPumpAirToAir) || (@heating_type == HPXML::HVACTypeHeatPumpMiniSplit && is_ducted)
        hvac_sizing_values.Heat_Airflow = calc_airflow_rate_manual_s(hvac_sizing_values.Heat_Capacity, (@supply_air_temp - @heat_setpoint), hvac_sizing_values.Heat_Capacity)
      else
        hvac_sizing_values.Heat_Airflow = calc_airflow_rate_user(hvac_sizing_values.Heat_Capacity, hvac_heating_ap.heat_rated_cfm_per_ton[hvac_heating_speed], hvac_heating_ap.heat_capacity_ratios[hvac_heating_speed])
      end

    elsif [HPXML::HVACTypeHeatPumpGroundToAir].include? @heating_type

      if @hpxml_bldg.header.heat_pump_sizing_methodology == HPXML::HeatPumpSizingHERS
        hvac_sizing_values.Heat_Capacity = hvac_sizing_values.Heat_Load
        hvac_sizing_values.Heat_Capacity_Supp = hvac_sizing_values.Heat_Load_Supp
      elsif hvac_sizing_values.Cool_Capacity > 0
        hvac_sizing_values.Heat_Capacity = hvac_sizing_values.Heat_Load
        hvac_sizing_values.Heat_Capacity_Supp = hvac_sizing_values.Heat_Load_Supp

        # For single stage compressor, when heating capacity is much larger than cooling capacity,
        # in order to avoid frequent cycling in cooling mode, heating capacity is derated to 75%.
        if hvac_sizing_values.Heat_Capacity >= 1.5 * hvac_sizing_values.Cool_Capacity
          hvac_sizing_values.Heat_Capacity = hvac_sizing_values.Heat_Load * 0.75
        end

        hvac_sizing_values.Cool_Capacity = [hvac_sizing_values.Cool_Capacity, hvac_sizing_values.Heat_Capacity].max
        hvac_sizing_values.Heat_Capacity = hvac_sizing_values.Cool_Capacity

        hvac_sizing_values.Cool_Capacity_Sens = hvac_sizing_values.Cool_Capacity * hvac_cooling_shr
        cool_load_sens_cap_design = (hvac_sizing_values.Cool_Capacity_Sens * sensible_cap_curve_value /
                                   (1.0 + (1.0 - gshp_coil_bf * bypass_factor_curve_value) *
                                   (80.0 - @cool_setpoint) / (@cool_setpoint - @leaving_air_temp)))
        hvac_sizing_values.Cool_Airflow = calc_airflow_rate_manual_s(cool_load_sens_cap_design, (@cool_setpoint - @leaving_air_temp), hvac_sizing_values.Cool_Capacity)
      else
        hvac_sizing_values.Heat_Capacity = hvac_sizing_values.Heat_Load
        hvac_sizing_values.Heat_Capacity_Supp = hvac_sizing_values.Heat_Load_Supp
      end
      hvac_sizing_values.Heat_Airflow = calc_airflow_rate_manual_s(hvac_sizing_values.Heat_Capacity, (@supply_air_temp - @heat_setpoint))

    elsif [HPXML::HVACTypeHeatPumpWaterLoopToAir].include? @heating_type

      hvac_sizing_values.Heat_Capacity = hvac_sizing_values.Heat_Load
      hvac_sizing_values.Heat_Capacity_Supp = hvac_sizing_values.Heat_Load_Supp

      hvac_sizing_values.Heat_Airflow = calc_airflow_rate_manual_s(hvac_sizing_values.Heat_Capacity, (@supply_air_temp - @heat_setpoint), hvac_sizing_values.Heat_Capacity)

    elsif (@heating_type == HPXML::HVACTypeFurnace) || ((not hvac_cooling.nil?) && hvac_cooling.has_integrated_heating)

      hvac_sizing_values.Heat_Capacity = hvac_sizing_values.Heat_Load
      hvac_sizing_values.Heat_Capacity_Supp = 0.0

      hvac_sizing_values.Heat_Airflow = calc_airflow_rate_manual_s(hvac_sizing_values.Heat_Capacity, (@supply_air_temp - @heat_setpoint), hvac_sizing_values.Heat_Capacity)

    elsif [HPXML::HVACTypeStove,
           HPXML::HVACTypeSpaceHeater,
           HPXML::HVACTypeWallFurnace,
           HPXML::HVACTypeFloorFurnace,
           HPXML::HVACTypeFireplace].include? @heating_type

      hvac_sizing_values.Heat_Capacity = hvac_sizing_values.Heat_Load
      hvac_sizing_values.Heat_Capacity_Supp = 0.0

      if hvac_heating_ap.heat_rated_cfm_per_ton[0] > 0
        # Fixed airflow rate
        hvac_sizing_values.Heat_Airflow = UnitConversions.convert(hvac_sizing_values.Heat_Capacity, 'Btu/hr', 'ton') * hvac_heating_ap.heat_rated_cfm_per_ton[0]
      else
        # Autosized airflow rate
        hvac_sizing_values.Heat_Airflow = calc_airflow_rate_manual_s(hvac_sizing_values.Heat_Capacity, (@supply_air_temp - @heat_setpoint), hvac_sizing_values.Heat_Capacity)
      end

    elsif [HPXML::HVACTypeBoiler,
           HPXML::HVACTypeElectricResistance].include? @heating_type

      hvac_sizing_values.Heat_Capacity = hvac_sizing_values.Heat_Load
      hvac_sizing_values.Heat_Capacity_Supp = 0.0
      hvac_sizing_values.Heat_Airflow = 0.0

    elsif @heating_type.nil?

      hvac_sizing_values.Heat_Capacity = 0.0
      hvac_sizing_values.Heat_Capacity_Supp = 0.0
      hvac_sizing_values.Heat_Airflow = 0.0

    else

      fail "Unexpected heating type: #{@heating_type}."

    end
  end

  def self.adjust_indoor_condition_var_speed(adjusted_outdoor_temp, adjusted_indoor_temp, mode)
    if mode == :clg
      rated_indoor_temp = HVAC::AirSourceCoolRatedIWB
      coefficients_1speed = HVAC.get_cool_cap_eir_ft_spec(HPXML::HVACCompressorTypeSingleStage)[0][0]
    elsif mode == :htg
      rated_indoor_temp = HVAC::AirSourceHeatRatedIDB
      capacity_retention_temp_1speed, capacity_retention_fraction_1speed = HVAC.get_default_heating_capacity_retention(HPXML::HVACCompressorTypeSingleStage)
      coefficients_1speed = HVAC.get_heat_cap_eir_ft_spec(HPXML::HVACCompressorTypeSingleStage, capacity_retention_temp_1speed, capacity_retention_fraction_1speed)[0][0]
    end
    return MathTools.biquadratic(adjusted_indoor_temp, adjusted_outdoor_temp, coefficients_1speed) / MathTools.biquadratic(rated_indoor_temp, adjusted_outdoor_temp, coefficients_1speed)
  end

  def self.adjust_outdoor_condition_var_speed(detailed_performance_data, adjusted_outdoor_temp, hvac_sys, mode)
    rated_odb = (mode == :clg) ? HVAC::AirSourceCoolRatedODB : HVAC::AirSourceHeatRatedODB
    if detailed_performance_data.empty?
      # Based on retention fraction and retention temperature
      if mode == :clg
        capacity_retention_temperature = hvac_sys.additional_properties.cooling_capacity_retention_temperature
        capacity_retention_fraction = hvac_sys.additional_properties.cooling_capacity_retention_fraction
      elsif mode == :htg
        capacity_retention_temperature, capacity_retention_fraction = HVAC.get_heating_capacity_retention(hvac_sys)
      end
      odb_adj = (1.0 - capacity_retention_fraction) / (rated_odb - capacity_retention_temperature) * (adjusted_outdoor_temp - rated_odb) + 1.0
    else
      # Based on detailed performance data
      capacity_max = detailed_performance_data.find { |dp| dp.outdoor_temperature == rated_odb && dp.capacity_description == HPXML::CapacityDescriptionMaximum }.capacity
      odb_adj = HVAC.interpolate_to_odb_table_point(detailed_performance_data, HPXML::CapacityDescriptionMaximum, adjusted_outdoor_temp, :capacity) / capacity_max
    end
    return odb_adj
  end

  def self.apply_hvac_installation_quality(hvac_sizing_values, hvac_heating, hvac_cooling)
    # Increases the autosized heating/cooling capacities to account for any reduction
    # in capacity due to HVAC installation quality. This is done to prevent causing
    # unmet loads.

    cool_charge_defect_ratio = 0.0
    cool_airflow_defect_ratio = 0.0
    heat_airflow_defect_ratio = 0.0

    if not hvac_cooling.nil?
      if hvac_cooling.respond_to? :charge_defect_ratio
        cool_charge_defect_ratio = hvac_cooling.charge_defect_ratio.to_f
      end
      if hvac_cooling.respond_to? :airflow_defect_ratio
        cool_airflow_defect_ratio = hvac_cooling.airflow_defect_ratio.to_f
      end
    end
    if (not hvac_heating.nil?)
      if hvac_heating.respond_to? :airflow_defect_ratio
        heat_airflow_defect_ratio = hvac_heating.airflow_defect_ratio.to_f
      end
    end

    return if (cool_charge_defect_ratio.abs < 0.001) && (cool_airflow_defect_ratio.abs < 0.001) && (heat_airflow_defect_ratio.abs < 0.001)

    # Cooling

    f_ch = cool_charge_defect_ratio.round(3)

    if [HPXML::HVACTypeHeatPumpAirToAir,
        HPXML::HVACTypeCentralAirConditioner,
        HPXML::HVACTypeHeatPumpMiniSplit,
        HPXML::HVACTypeMiniSplitAirConditioner,
        HPXML::HVACTypeHeatPumpGroundToAir].include?(@cooling_type) && @fraction_cool_load_served > 0

      hvac_cooling_ap = hvac_cooling.additional_properties
      hvac_cooling_speed = get_sizing_speed(hvac_cooling_ap, true)

      if @cooling_type != HPXML::HVACTypeHeatPumpGroundToAir
        cool_cfm_m3s = UnitConversions.convert(hvac_sizing_values.Cool_Airflow, 'cfm', 'm^3/s')
        cool_airflow_rated_ratio = cool_cfm_m3s / HVAC.calc_rated_airflow(hvac_sizing_values.Cool_Capacity * hvac_cooling_ap.cool_capacity_ratios[hvac_cooling_speed], hvac_cooling_ap.cool_rated_cfm_per_ton[hvac_cooling_speed])
        cool_airflow_rated_defect_ratio = cool_cfm_m3s * (1 + cool_airflow_defect_ratio) / HVAC.calc_rated_airflow(hvac_sizing_values.Cool_Capacity * hvac_cooling_ap.cool_capacity_ratios[hvac_cooling_speed], hvac_cooling_ap.cool_rated_cfm_per_ton[hvac_cooling_speed])
      else
        cool_airflow_rated_ratio = 1.0 # actual air flow is equal to rated (before applying defect ratio) in current methodology
        cool_airflow_rated_defect_ratio = 1 + cool_airflow_defect_ratio
      end

      # NOTE: heat pump (cooling) curves don't exhibit expected trends at extreme faults;
      clg_fff_cap_coeff, _clg_fff_eir_coeff = HVAC.get_cool_cap_eir_fflow_spec(HPXML::HVACCompressorTypeSingleStage)[0]
      a1_AF_Qgr_c = clg_fff_cap_coeff[0]
      a2_AF_Qgr_c = clg_fff_cap_coeff[1]
      a3_AF_Qgr_c = clg_fff_cap_coeff[2]

      qgr_values, _p_values, ff_chg_values = HVAC.get_charge_fault_cooling_coeff(f_ch)

      a1_CH_Qgr_c = qgr_values[0]
      a2_CH_Qgr_c = qgr_values[1]
      a3_CH_Qgr_c = qgr_values[2]
      a4_CH_Qgr_c = qgr_values[3]

      q0_CH = a1_CH_Qgr_c
      q1_CH = a2_CH_Qgr_c * UnitConversions.convert(@cool_setpoint, 'F', 'C')
      q2_CH = a3_CH_Qgr_c * UnitConversions.convert(@hpxml_bldg.header.manualj_cooling_design_temp, 'F', 'C')
      q3_CH = a4_CH_Qgr_c * f_ch
      y_CH_Q_c = 1 + ((q0_CH + q1_CH + q2_CH + q3_CH) * f_ch)

      ff_ch_c = (1.0 / (1.0 + (qgr_values[0] + (qgr_values[1] * ff_chg_values[0]) + (qgr_values[2] * ff_chg_values[1]) + (qgr_values[3] * f_ch)) * f_ch)).round(3)
      ff_AF_c = cool_airflow_rated_defect_ratio.round(3)
      ff_AF_comb_c = ff_ch_c * ff_AF_c

      q_AF_CH = a1_AF_Qgr_c + (a2_AF_Qgr_c * ff_ch_c) + (a3_AF_Qgr_c * ff_ch_c * ff_ch_c)
      p_CH_Q_c = y_CH_Q_c / q_AF_CH

      p_AF_Q_c = a1_AF_Qgr_c + (a2_AF_Qgr_c * ff_AF_comb_c) + (a3_AF_Qgr_c * ff_AF_comb_c * ff_AF_comb_c)

      cool_cap_fff = (p_CH_Q_c * p_AF_Q_c)

      # calculate the capacity impact by defects
      ff_AF_c_nodefect = cool_airflow_rated_ratio.round(3)
      cool_cap_fff_nodefect = a1_AF_Qgr_c + a2_AF_Qgr_c * ff_AF_c_nodefect + a3_AF_Qgr_c * ff_AF_c_nodefect * ff_AF_c_nodefect
      cap_clg_ratio = 1 / (cool_cap_fff / cool_cap_fff_nodefect)

      prev_capacity = hvac_sizing_values.Cool_Capacity
      hvac_sizing_values.Cool_Capacity *= cap_clg_ratio
      hvac_sizing_values.Cool_Capacity_Sens = hvac_sizing_values.Cool_Capacity * hvac_cooling_ap.cool_rated_shrs_gross[hvac_cooling_speed]
      if prev_capacity > 0 # Preserve cfm/ton
        hvac_sizing_values.Cool_Airflow = hvac_sizing_values.Cool_Airflow * hvac_sizing_values.Cool_Capacity / prev_capacity
      else
        hvac_sizing_values.Cool_Airflow = 0.0
      end
    end

    # Heating

    if [HPXML::HVACTypeHeatPumpAirToAir,
        HPXML::HVACTypeHeatPumpMiniSplit,
        HPXML::HVACTypeHeatPumpGroundToAir].include?(@heating_type) && @fraction_heat_load_served > 0

      hvac_heating_ap = hvac_heating.additional_properties
      hvac_heating_speed = get_sizing_speed(hvac_heating_ap, false)

      if @heating_type != HPXML::HVACTypeHeatPumpGroundToAir
        heat_cfm_m3s = UnitConversions.convert(hvac_sizing_values.Heat_Airflow, 'cfm', 'm^3/s')
        heat_airflow_rated_ratio = heat_cfm_m3s / HVAC.calc_rated_airflow(hvac_sizing_values.Heat_Capacity * hvac_heating_ap.heat_capacity_ratios[hvac_heating_speed], hvac_heating_ap.heat_rated_cfm_per_ton[hvac_heating_speed])
        heat_airflow_rated_defect_ratio = heat_cfm_m3s * (1 + heat_airflow_defect_ratio) / HVAC.calc_rated_airflow(hvac_sizing_values.Heat_Capacity * hvac_heating_ap.heat_capacity_ratios[hvac_heating_speed], hvac_heating_ap.heat_rated_cfm_per_ton[hvac_heating_speed])
      else
        heat_airflow_rated_ratio = 1.0 # actual air flow is equal to rated (before applying defect ratio) in current methodology
        heat_airflow_rated_defect_ratio = 1 + heat_airflow_defect_ratio
      end

      htg_fff_cap_coeff, _htg_fff_eir_coeff = HVAC.get_heat_cap_eir_fflow_spec(HPXML::HVACCompressorTypeSingleStage)[0]
      a1_AF_Qgr_h = htg_fff_cap_coeff[0]
      a2_AF_Qgr_h = htg_fff_cap_coeff[1]
      a3_AF_Qgr_h = htg_fff_cap_coeff[2]

      qgr_values, _p_values, ff_chg_values = HVAC.get_charge_fault_heating_coeff(f_ch)

      a1_CH_Qgr_h = qgr_values[0]
      a2_CH_Qgr_h = qgr_values[2]
      a3_CH_Qgr_h = qgr_values[3]

      qh1_CH = a1_CH_Qgr_h
      qh2_CH = a2_CH_Qgr_h * UnitConversions.convert(@hpxml_bldg.header.manualj_heating_design_temp, 'F', 'C')
      qh3_CH = a3_CH_Qgr_h * f_ch
      y_CH_Q_h = 1 + ((qh1_CH + qh2_CH + qh3_CH) * f_ch)

      ff_ch_h = (1 / (1 + (qgr_values[0] + qgr_values[2] * ff_chg_values[1] + qgr_values[3] * f_ch) * f_ch)).round(3)
      ff_AF_h = heat_airflow_rated_defect_ratio.round(3)
      ff_AF_comb_h = ff_ch_h * ff_AF_h

      qh_AF_CH = a1_AF_Qgr_h + (a2_AF_Qgr_h * ff_ch_h) + (a3_AF_Qgr_h * ff_ch_h * ff_ch_h)
      p_CH_Q_h = y_CH_Q_h / qh_AF_CH

      p_AF_Q_h = a1_AF_Qgr_h + (a2_AF_Qgr_h * ff_AF_comb_h) + (a3_AF_Qgr_h * ff_AF_comb_h * ff_AF_comb_h)

      heat_cap_fff = (p_CH_Q_h * p_AF_Q_h)

      # calculate the capacity impact by defects
      ff_AF_h_nodefect = heat_airflow_rated_ratio.round(3)
      heat_cap_fff_nodefect = a1_AF_Qgr_h + a2_AF_Qgr_h * ff_AF_h_nodefect + a3_AF_Qgr_h * ff_AF_h_nodefect * ff_AF_h_nodefect
      cap_htg_ratio = 1 / (heat_cap_fff / heat_cap_fff_nodefect)

      prev_capacity = hvac_sizing_values.Heat_Capacity
      hvac_sizing_values.Heat_Capacity *= cap_htg_ratio
      if prev_capacity > 0 # Preserve cfm/ton
        hvac_sizing_values.Heat_Airflow = hvac_sizing_values.Heat_Airflow * hvac_sizing_values.Heat_Capacity / prev_capacity
      else
        hvac_sizing_values.Heat_Airflow = 0.0
      end
    end
  end

  def self.apply_hvac_fixed_capacities(hvac_sizing_values, hvac_heating, hvac_cooling)
    '''
    Fixed Sizing Equipment
    '''

    # Override HVAC capacities if values are provided
    if not hvac_cooling.nil?
      fixed_cooling_capacity = hvac_cooling.cooling_capacity
    end
    if (not fixed_cooling_capacity.nil?) && (hvac_sizing_values.Cool_Capacity > 0)
      if not (@hpxml_bldg.header.allow_increased_fixed_capacities && hvac_sizing_values.Cool_Capacity > fixed_cooling_capacity)
        # Use fixed size; proportionally adjust autosized airflow & sensible capacity
        prev_capacity = hvac_sizing_values.Cool_Capacity
        hvac_sizing_values.Cool_Capacity = fixed_cooling_capacity
        hvac_sizing_values.Cool_Airflow *= hvac_sizing_values.Cool_Capacity / prev_capacity
        hvac_sizing_values.Cool_Capacity_Sens *= hvac_sizing_values.Cool_Capacity / prev_capacity
      end
    end
    if not hvac_heating.nil?
      fixed_heating_capacity = hvac_heating.heating_capacity
    elsif (not hvac_cooling.nil?) && hvac_cooling.has_integrated_heating
      fixed_heating_capacity = hvac_cooling.integrated_heating_system_capacity
    end
    if (not fixed_heating_capacity.nil?) && (hvac_sizing_values.Heat_Capacity > 0)
      if not (@hpxml_bldg.header.allow_increased_fixed_capacities && hvac_sizing_values.Heat_Capacity > fixed_heating_capacity)
        # Use fixed size; proportionally adjust autosized airflow & sensible capacity
        prev_capacity = hvac_sizing_values.Heat_Capacity
        hvac_sizing_values.Heat_Capacity = fixed_heating_capacity
        hvac_sizing_values.Heat_Airflow *= hvac_sizing_values.Heat_Capacity / prev_capacity
      end
    end
    if hvac_heating.is_a? HPXML::HeatPump
      if not hvac_heating.backup_heating_capacity.nil?
        fixed_supp_heating_capacity = hvac_heating.backup_heating_capacity
      elsif not hvac_heating.backup_system.nil?
        fixed_supp_heating_capacity = hvac_heating.backup_system.heating_capacity
      end
    end
    if (not fixed_supp_heating_capacity.nil?) && (hvac_sizing_values.Heat_Capacity_Supp > 0)
      prev_capacity = hvac_sizing_values.Heat_Capacity_Supp
      hvac_sizing_values.Heat_Capacity_Supp = fixed_supp_heating_capacity
      if @hpxml_bldg.header.allow_increased_fixed_capacities
        hvac_sizing_values.Heat_Capacity_Supp = [hvac_sizing_values.Heat_Capacity_Supp, prev_capacity].max
      end
    end
  end

  def self.scale_detailed_performance_data_capacities(detailed_performance_data, scaling_factor)
    detailed_performance_data.each do |dp|
      dp.capacity *= scaling_factor
    end
  end

  def self.apply_hvac_ground_loop(runner, hvac_sizing_values, weather, hvac_cooling)
    '''
    GSHP Ground Loop Sizing Calculations
    '''
    return if @cooling_type != HPXML::HVACTypeHeatPumpGroundToAir

    geothermal_loop = hvac_cooling.geothermal_loop
    bore_spacing = geothermal_loop.bore_spacing
    bore_diameter = geothermal_loop.bore_diameter

    loop_flow = geothermal_loop.loop_flow
    if loop_flow.nil?
      loop_flow = [1.0, UnitConversions.convert([hvac_sizing_values.Heat_Capacity, hvac_sizing_values.Cool_Capacity].max, 'Btu/hr', 'ton')].max.floor * 3.0
    end

    num_bore_holes = geothermal_loop.num_bore_holes
    if num_bore_holes.nil?
      num_bore_holes = [1, (UnitConversions.convert(hvac_sizing_values.Cool_Capacity, 'Btu/hr', 'ton') + 0.5).floor].max
    end

    min_bore_depth = UnitConversions.convert(24.0, 'm', 'ft').round # based on g-function library
    # In NY the following is the depth that requires a mining permit, which has been a barrier for Dandelion Energy with installing GSHPs.
    # Sounds like people are pushing ever deeper but for now we can apply this limit and add a note about where it came from.
    max_bore_depth = 500 # ft

    bore_depth = geothermal_loop.bore_length
    if bore_depth.nil?
      # Autosize ground loop heat exchanger length
      hvac_cooling_ap = hvac_cooling.additional_properties
      grout_conductivity = geothermal_loop.grout_conductivity
      pipe_r_value = gshp_hx_pipe_rvalue(hvac_cooling)
      nom_length_heat, nom_length_cool = gshp_hxbore_ft_per_ton(weather, hvac_cooling_ap, bore_spacing, bore_diameter, grout_conductivity, pipe_r_value)
      bore_length_heat = nom_length_heat * hvac_sizing_values.Heat_Capacity / UnitConversions.convert(1.0, 'ton', 'Btu/hr')
      bore_length_cool = nom_length_cool * hvac_sizing_values.Cool_Capacity / UnitConversions.convert(1.0, 'ton', 'Btu/hr')
      bore_length = [bore_length_heat, bore_length_cool].max

      # Divide length by number of boreholes for average bore depth
      bore_depth = (bore_length / num_bore_holes).floor # ft

      active_length = 5 # the active length starts about 5 ft below the surface
      for _i in 0..50
        if (bore_depth + active_length < min_bore_depth) || (num_bore_holes > 10)
          num_bore_holes -= 1
          bore_depth = (bore_length / num_bore_holes).floor
        elsif (bore_depth + active_length > max_bore_depth)
          num_bore_holes += 1
          bore_depth = (bore_length / num_bore_holes).floor
        end

        if ((num_bore_holes == 1) && (bore_depth < min_bore_depth)) || ((num_bore_holes == 10) && (bore_depth > max_bore_depth))
          break # we can't do any better
        end
      end

      bore_depth = (bore_length / num_bore_holes).floor + active_length
    end

    if bore_depth < min_bore_depth
      bore_depth = min_bore_depth
      runner.registerWarning("Reached a minimum of 1 borehole; setting bore depth to the minimum (#{min_bore_depth} ft).")
    end

    if bore_depth > max_bore_depth
      bore_depth = max_bore_depth
      runner.registerWarning("Reached a maximum of 10 boreholes; setting bore depth to the maximum (#{max_bore_depth} ft).")
    end

    bore_config = geothermal_loop.bore_config
    if bore_config.nil?
      bore_config = HPXML::GeothermalLoopBorefieldConfigurationRectangle
    end

    valid_configs = valid_bore_configs
    g_functions_filename = valid_configs[bore_config]
    g_functions_json = get_g_functions_json(g_functions_filename)
    valid_num_bores = get_valid_num_bores(g_functions_json)

    unless valid_num_bores.include? num_bore_holes
      fail "Number of bore holes (#{num_bore_holes}) with borefield configuration '#{bore_config}' not supported."
    end

    lntts, gfnc_coeff = gshp_gfnc_coeff(bore_config, g_functions_json, num_bore_holes, bore_spacing, bore_depth, bore_diameter)

    hvac_sizing_values.GSHP_Loop_flow = loop_flow
    hvac_sizing_values.GSHP_Bore_Depth = bore_depth
    hvac_sizing_values.GSHP_Bore_Holes = num_bore_holes
    hvac_sizing_values.GSHP_G_Functions = [lntts, gfnc_coeff]
    hvac_sizing_values.GSHP_Bore_Config = bore_config
  end

  def self.valid_bore_configs
    valid_configs = { HPXML::GeothermalLoopBorefieldConfigurationRectangle => 'rectangle_5m_v1.0.json',
                      HPXML::GeothermalLoopBorefieldConfigurationOpenRectangle => 'Open_configurations_5m_v1.0.json',
                      HPXML::GeothermalLoopBorefieldConfigurationC => 'C_configurations_5m_v1.0.json',
                      HPXML::GeothermalLoopBorefieldConfigurationL => 'L_configurations_5m_v1.0.json',
                      HPXML::GeothermalLoopBorefieldConfigurationU => 'U_configurations_5m_v1.0.json',
                      HPXML::GeothermalLoopBorefieldConfigurationLopsidedU => 'LopU_configurations_5m_v1.0.json' }
    return valid_configs
  end

  def self.get_g_functions_json(g_functions_filename)
    require 'json'

    g_functions_filepath = File.join(File.dirname(__FILE__), 'g_functions', g_functions_filename)
    g_functions_json = JSON.parse(File.read(g_functions_filepath), symbolize_names: true)
    return g_functions_json
  end

  def self.get_valid_num_bores(g_functions_json)
    valid_num_bores = []
    g_functions_json.each do |_key_1, values_1|
      if values_1.keys.include?(:bore_locations)
        valid_num_bores << values_1[:bore_locations].size
      else
        values_1.each do |_key_2, values_2|
          if values_2.keys.include?(:bore_locations)
            valid_num_bores << values_2[:bore_locations].size
          end
        end
      end
    end

    return valid_num_bores
  end

  def self.apply_hvac_finalize_airflows(hvac_sizing_values, hvac_heating, hvac_cooling)
    '''
    Finalize Sizing Calculations
    '''

    if (not hvac_heating.nil?) && hvac_heating.respond_to?(:airflow_defect_ratio)
      if hvac_sizing_values.Heat_Airflow > 0
        hvac_sizing_values.Heat_Airflow *= (1.0 + hvac_heating.airflow_defect_ratio.to_f)
      end
    end

    if (not hvac_cooling.nil?) && hvac_cooling.respond_to?(:airflow_defect_ratio)
      if hvac_sizing_values.Cool_Airflow > 0
        hvac_sizing_values.Cool_Airflow *= (1.0 + hvac_cooling.airflow_defect_ratio.to_f)
      end
    end
  end

<<<<<<< HEAD
  def self.process_heat_pump_adjustment(runner, hvac_sizing_values, weather, hvac_heating, total_cap_curve_value, hvac_system)
=======
  def self.process_heat_pump_adjustment(hvac_sizing_values, weather, hvac_heating, total_cap_curve_value, hvac_system, hvac_heating_speed)
>>>>>>> d741ae74
    '''
    Adjust heat pump sizing
    '''

    hvac_heating_ap = hvac_heating.additional_properties

    capacity_ratio = hvac_heating_ap.heat_capacity_ratios[hvac_heating_speed]

    if hvac_heating.is_a? HPXML::HeatPump
      if not hvac_heating.backup_heating_switchover_temp.nil?
        min_compressor_temp = hvac_heating.backup_heating_switchover_temp
      elsif not hvac_heating.compressor_lockout_temp.nil?
        min_compressor_temp = hvac_heating.compressor_lockout_temp
      end
    end
    if (not min_compressor_temp.nil?) && (min_compressor_temp > @hpxml_bldg.header.manualj_heating_design_temp)
      # Calculate the heating load at the switchover temperature to limit unutilized capacity
      temp_heat_design_temp = @hpxml_bldg.header.manualj_heating_design_temp
      @hpxml_bldg.header.manualj_heating_design_temp = min_compressor_temp
      _alternate_bldg_design_loads, alternate_all_hvac_sizing_values = calculate(runner, weather, @hpxml_bldg, @cfa, [hvac_system])
      heating_load = alternate_all_hvac_sizing_values[hvac_system].Heat_Load
      heating_db = min_compressor_temp
      @hpxml_bldg.header.manualj_heating_design_temp = temp_heat_design_temp
    else
      heating_load = hvac_sizing_values.Heat_Load
      heating_db = @hpxml_bldg.header.manualj_heating_design_temp
    end

    if hvac_heating.compressor_type == HPXML::HVACCompressorTypeVariableSpeed
      idb_adj = adjust_indoor_condition_var_speed(heating_db, @heat_setpoint, :htg)
      odb_adj = adjust_outdoor_condition_var_speed(hvac_heating.heating_detailed_performance_data, heating_db, hvac_heating, :htg)
      adj_factor = odb_adj * idb_adj
    else
      coefficients = hvac_heating_ap.heat_cap_ft_spec[hvac_heating_speed]
      adj_factor = MathTools.biquadratic(@heat_setpoint, heating_db, coefficients)
    end
    heat_cap_rated = (heating_load / adj_factor) / capacity_ratio

    if total_cap_curve_value.nil? # Heat pump has no cooling
      if @hpxml_bldg.header.heat_pump_sizing_methodology == HPXML::HeatPumpSizingMaxLoad
        # Size based on heating, taking into account reduced heat pump capacity at the design temperature
        hvac_sizing_values.Heat_Capacity = heat_cap_rated
      else
        # Size equal to heating design load
        hvac_sizing_values.Heat_Capacity = hvac_sizing_values.Heat_Load
      end
    elsif heat_cap_rated < hvac_sizing_values.Cool_Capacity
      # Size based on cooling
      hvac_sizing_values.Heat_Capacity = hvac_sizing_values.Cool_Capacity
    else
      cfm_per_btuh = hvac_sizing_values.Cool_Airflow / hvac_sizing_values.Cool_Capacity
      if @hpxml_bldg.header.heat_pump_sizing_methodology == HPXML::HeatPumpSizingMaxLoad
        # Size based on heating, taking into account reduced heat pump capacity at the design temperature
        hvac_sizing_values.Cool_Capacity = heat_cap_rated
      else
        # Size based on cooling, but with ACCA oversizing allowances for heating
        load_shr = hvac_sizing_values.Cool_Load_Sens / hvac_sizing_values.Cool_Load_Tot
        if ((weather.data.HDD65F / weather.data.CDD50F) < 2.0) || (load_shr < 0.95)
          # Mild winter or has a latent cooling load
          hvac_sizing_values.Cool_Capacity = [(@oversize_limit * hvac_sizing_values.Cool_Load_Tot) / total_cap_curve_value, heat_cap_rated].min
        else
          # Cold winter and no latent cooling load (add a ton rule applies)
          hvac_sizing_values.Cool_Capacity = [(hvac_sizing_values.Cool_Load_Tot + @oversize_delta) / total_cap_curve_value, heat_cap_rated].min
        end
      end
      hvac_sizing_values.Cool_Airflow = cfm_per_btuh * hvac_sizing_values.Cool_Capacity
      hvac_sizing_values.Heat_Capacity = hvac_sizing_values.Cool_Capacity
    end
  end

  def self.get_ventilation_rates()
    # If CFIS w/ supplemental fan, assume air handler is running most of the hour and can provide
    # all ventilation needs (i.e., supplemental fan does not need to run), so skip supplement fan
    vent_fans_mech = @hpxml_bldg.ventilation_fans.select { |f| f.used_for_whole_building_ventilation && !f.is_cfis_supplemental_fan? && f.flow_rate > 0 && f.hours_in_operation > 0 }
    if vent_fans_mech.empty?
      return [0.0, 0.0, 0.0, 0.0, 0.0, 0.0]
    end

    # Categorize fans into different types
    vent_mech_preheat = vent_fans_mech.select { |vent_mech| (not vent_mech.preheating_efficiency_cop.nil?) }
    vent_mech_precool = vent_fans_mech.select { |vent_mech| (not vent_mech.precooling_efficiency_cop.nil?) }
    vent_mech_shared = vent_fans_mech.select { |vent_mech| vent_mech.is_shared_system }

    vent_mech_sup_tot = vent_fans_mech.select { |vent_mech| vent_mech.fan_type == HPXML::MechVentTypeSupply }
    vent_mech_exh_tot = vent_fans_mech.select { |vent_mech| vent_mech.fan_type == HPXML::MechVentTypeExhaust }
    vent_mech_cfis_tot = vent_fans_mech.select { |vent_mech| vent_mech.fan_type == HPXML::MechVentTypeCFIS }
    vent_mech_bal_tot = vent_fans_mech.select { |vent_mech| vent_mech.fan_type == HPXML::MechVentTypeBalanced }
    vent_mech_erv_hrv_tot = vent_fans_mech.select { |vent_mech| [HPXML::MechVentTypeERV, HPXML::MechVentTypeHRV].include? vent_mech.fan_type }

    # Average in-unit CFMs (include recirculation from in unit CFMs for shared systems)
    sup_cfm_tot = vent_mech_sup_tot.map { |vent_mech| vent_mech.average_total_unit_flow_rate }.sum(0.0)
    exh_cfm_tot = vent_mech_exh_tot.map { |vent_mech| vent_mech.average_total_unit_flow_rate }.sum(0.0)
    bal_cfm_tot = vent_mech_bal_tot.map { |vent_mech| vent_mech.average_total_unit_flow_rate }.sum(0.0)
    erv_hrv_cfm_tot = vent_mech_erv_hrv_tot.map { |vent_mech| vent_mech.average_total_unit_flow_rate }.sum(0.0)
    cfis_cfm_tot = vent_mech_cfis_tot.map { |vent_mech| vent_mech.average_total_unit_flow_rate }.sum(0.0)

    # Average preconditioned OA air CFMs (only OA, recirculation will be addressed below for all shared systems)
    oa_cfm_preheat = vent_mech_preheat.map { |vent_mech| vent_mech.average_oa_unit_flow_rate * vent_mech.preheating_fraction_load_served }.sum(0.0)
    oa_cfm_precool = vent_mech_precool.map { |vent_mech| vent_mech.average_oa_unit_flow_rate * vent_mech.precooling_fraction_load_served }.sum(0.0)
    recirc_cfm_shared = vent_mech_shared.map { |vent_mech| vent_mech.average_total_unit_flow_rate - vent_mech.average_oa_unit_flow_rate }.sum(0.0)

    # Total CFMS
    tot_sup_cfm = sup_cfm_tot + bal_cfm_tot + erv_hrv_cfm_tot + cfis_cfm_tot
    tot_exh_cfm = exh_cfm_tot + bal_cfm_tot + erv_hrv_cfm_tot
    tot_unbal_cfm = (tot_sup_cfm - tot_exh_cfm).abs
    tot_bal_cfm = [tot_exh_cfm, tot_sup_cfm].min

    # Calculate effectiveness for all ERV/HRV and store results in a hash
    hrv_erv_effectiveness_map = Airflow.calc_hrv_erv_effectiveness(vent_mech_erv_hrv_tot)

    # Calculate cfm weighted average effectiveness for the combined balanced airflow
    weighted_vent_mech_lat_eff = 0.0
    weighted_vent_mech_apparent_sens_eff = 0.0
    vent_mech_erv_hrv_unprecond = vent_mech_erv_hrv_tot.select { |vent_mech| vent_mech.preheating_efficiency_cop.nil? && vent_mech.precooling_efficiency_cop.nil? }
    vent_mech_erv_hrv_unprecond.each do |vent_mech|
      weighted_vent_mech_lat_eff += vent_mech.average_oa_unit_flow_rate / tot_bal_cfm * hrv_erv_effectiveness_map[vent_mech][:vent_mech_lat_eff]
      weighted_vent_mech_apparent_sens_eff += vent_mech.average_oa_unit_flow_rate / tot_bal_cfm * hrv_erv_effectiveness_map[vent_mech][:vent_mech_apparent_sens_eff]
    end

    tot_bal_cfm_sens = tot_bal_cfm * (1.0 - weighted_vent_mech_apparent_sens_eff)
    tot_bal_cfm_lat = tot_bal_cfm * (1.0 - weighted_vent_mech_lat_eff)

    return [tot_unbal_cfm, oa_cfm_preheat, oa_cfm_precool, recirc_cfm_shared, tot_bal_cfm_sens, tot_bal_cfm_lat]
  end

  def self.calc_airflow_rate_manual_s(sens_load_or_capacity, deltaT, rated_capacity_for_cfm_per_ton_limits = nil)
    # Airflow sizing following Manual S based on design calculation
    airflow_rate = sens_load_or_capacity / (1.1 * @acf * deltaT)

    if not rated_capacity_for_cfm_per_ton_limits.nil?
      rated_capacity_tons = UnitConversions.convert(rated_capacity_for_cfm_per_ton_limits, 'Btu/hr', 'ton')
      # Ensure the air flow rate is in between 200 and 500 cfm/ton.
      # Reset the air flow rate (with a safety margin), if required.
      if airflow_rate / rated_capacity_tons > 500
        airflow_rate = 499.0 * rated_capacity_tons
      elsif airflow_rate / rated_capacity_tons < 200
        airflow_rate = 201.0 * rated_capacity_tons
      end
    end

    return airflow_rate
  end

  def self.calc_airflow_rate_user(capacity, rated_cfm_per_ton, capacity_ratio)
    # Airflow determined by user setting, not based on design
    return rated_cfm_per_ton * capacity_ratio * UnitConversions.convert(capacity, 'Btu/hr', 'ton') # Maximum air flow under heating operation
  end

  def self.calc_gshp_clg_curve_value(cool_cap_curve_spec, cool_sh_curve_spec, wb_temp, db_temp, w_temp, vfr_air, loop_flow = nil, rated_vfr_air = nil)
    # Reference conditions in thesis with largest capacity:
    # See Appendix B Figure B.3 of  https://hvac.okstate.edu/sites/default/files/pubs/theses/MS/27-Tang_Thesis_05.pdf
    ref_temp = 283 # K
    if rated_vfr_air.nil?
      # rated volume flow rate used to fit the curve
      ref_vfr_air = UnitConversions.convert(1200, 'cfm', 'm^3/s')
    else
      ref_vfr_air = UnitConversions.convert(rated_vfr_air, 'cfm', 'm^3/s')
    end
    ref_vfr_water = 0.000284

    a_1 = cool_cap_curve_spec[0]
    a_2 = cool_cap_curve_spec[1]
    a_3 = cool_cap_curve_spec[2]
    a_4 = cool_cap_curve_spec[3]
    a_5 = cool_cap_curve_spec[4]
    b_1 = cool_sh_curve_spec[0]
    b_2 = cool_sh_curve_spec[1]
    b_3 = cool_sh_curve_spec[2]
    b_4 = cool_sh_curve_spec[3]
    b_5 = cool_sh_curve_spec[4]
    b_6 = cool_sh_curve_spec[5]

    loop_flow = 0.0 if loop_flow.nil?

    total_cap_curve_value = a_1 + wb_temp / ref_temp * a_2 + w_temp / ref_temp * a_3 + vfr_air / ref_vfr_air * a_4 + loop_flow / ref_vfr_water * a_5
    sensible_cap_curve_value = b_1 + db_temp / ref_temp * b_2 + wb_temp / ref_temp * b_3 + w_temp / ref_temp * b_4 + vfr_air / ref_vfr_air * b_5 + loop_flow / ref_vfr_water * b_6

    return total_cap_curve_value, sensible_cap_curve_value
  end

  def self.calc_delivery_effectiveness_heating(dse_Qs, dse_Qr, system_cfm, load_sens, dse_Tamb_s, dse_Tamb_r, dse_As, dse_Ar, t_setpoint, dse_Fregain_s, dse_Fregain_r, supply_r, return_r, air_dens = @inside_air_dens, air_cp = Gas.Air.cp)
    '''
    Calculate the Delivery Effectiveness for heating (using the method of ASHRAE Standard 152).
    '''
    dse_Bs, dse_Br, dse_As, dse_Ar, dse_dTe, dse_dT_s, dse_dT_r = _calc_dse_init(system_cfm, load_sens, dse_Tamb_s, dse_Tamb_r, dse_As, dse_Ar, t_setpoint, dse_Qs, dse_Qr, supply_r, return_r, air_dens, air_cp)
    dse_DE = _calc_dse_DE_heating(dse_As, dse_Bs, dse_Ar, dse_Br, dse_dT_s, dse_dT_r, dse_dTe)
    dse_DEcorr = _calc_dse_DEcorr(dse_DE, dse_Fregain_s, dse_Fregain_r, dse_Br, dse_Ar, dse_dT_r, dse_dTe)

    return dse_DEcorr
  end

  def self.calc_delivery_effectiveness_cooling(dse_Qs, dse_Qr, leaving_air_temp, system_cfm, load_sens, dse_Tamb_s, dse_Tamb_r, dse_As, dse_Ar, t_setpoint, dse_Fregain_s, dse_Fregain_r, load_total, dse_h_r, supply_r, return_r, air_dens = @inside_air_dens, air_cp = Gas.Air.cp, h_in = @enthalpy_indoor_cooling)
    '''
    Calculate the Delivery Effectiveness for cooling (using the method of ASHRAE Standard 152).
    '''
    dse_Bs, dse_Br, dse_As, dse_Ar, dse_dTe, _dse_dT_s, dse_dT_r = _calc_dse_init(system_cfm, load_sens, dse_Tamb_s, dse_Tamb_r, dse_As, dse_Ar, t_setpoint, dse_Qs, dse_Qr, supply_r, return_r, air_dens, air_cp)
    dse_dTe *= -1.0
    dse_DE, cooling_load_ducts_sens = _calc_dse_DE_cooling(dse_As, system_cfm, load_total, dse_Ar, dse_h_r, dse_Br, dse_dT_r, dse_Bs, leaving_air_temp, dse_Tamb_s, load_sens, air_dens, air_cp, h_in)
    dse_DEcorr = _calc_dse_DEcorr(dse_DE, dse_Fregain_s, dse_Fregain_r, dse_Br, dse_Ar, dse_dT_r, dse_dTe)

    return dse_DEcorr, dse_dTe, cooling_load_ducts_sens
  end

  def self._calc_dse_init(system_cfm, load_sens, dse_Tamb_s, dse_Tamb_r, dse_As, dse_Ar, t_setpoint, dse_Qs, dse_Qr, supply_r, return_r, air_dens, air_cp)
    # Supply and return conduction functions, Bs and Br
    dse_Bs = Math.exp((-1.0 * dse_As) / (60.0 * system_cfm * air_dens * air_cp * supply_r))
    dse_Br = Math.exp((-1.0 * dse_Ar) / (60.0 * system_cfm * air_dens * air_cp * return_r))

    dse_As = (system_cfm - dse_Qs) / system_cfm
    dse_Ar = (system_cfm - dse_Qr) / system_cfm

    dse_dTe = load_sens / (60.0 * system_cfm * air_dens * air_cp)
    dse_dT_s = t_setpoint - dse_Tamb_s
    dse_dT_r = t_setpoint - dse_Tamb_r

    return dse_Bs, dse_Br, dse_As, dse_Ar, dse_dTe, dse_dT_s, dse_dT_r
  end

  def self._calc_dse_DE_cooling(dse_As, system_cfm, load_total, dse_Ar, dse_h_r, dse_Br, dse_dT_r, dse_Bs, leaving_air_temp, dse_Tamb_s, load_sens, air_dens, air_cp, h_in)
    # Calculate the delivery effectiveness (Equation 6-25)
    dse_DE = ((dse_As * 60.0 * system_cfm * air_dens) / (-1.0 * load_total)) * \
             (((-1.0 * load_total) / (60.0 * system_cfm * air_dens)) + \
              (1.0 - dse_Ar) * (dse_h_r - h_in) + \
              dse_Ar * air_cp * (dse_Br - 1.0) * dse_dT_r + \
              air_cp * (dse_Bs - 1.0) * (leaving_air_temp - dse_Tamb_s))

    # Calculate the sensible heat transfer from surroundings
    cooling_load_ducts_sens = (1.0 - [dse_DE, 0.0].max) * load_sens

    return dse_DE, cooling_load_ducts_sens
  end

  def self._calc_dse_DE_heating(dse_As, dse_Bs, dse_Ar, dse_Br, dse_dT_s, dse_dT_r, dse_dTe)
    # Calculate the delivery effectiveness (Equation 6-23)
    dse_DE = (dse_As * dse_Bs -
              dse_As * dse_Bs * (1.0 - dse_Ar * dse_Br) * (dse_dT_r / dse_dTe) -
              dse_As * (1.0 - dse_Bs) * (dse_dT_s / dse_dTe))

    return dse_DE
  end

  def self._calc_dse_DEcorr(dse_DE, dse_Fregain_s, dse_Fregain_r, dse_Br, dse_Ar, dse_dT_r, dse_dTe)
    # Calculate the delivery effectiveness corrector for regain (Equation 6-40)
    dse_DEcorr = (dse_DE + dse_Fregain_s * (1.0 - dse_DE) - (dse_Fregain_s - dse_Fregain_r -
                  dse_Br * (dse_Ar * dse_Fregain_s - dse_Fregain_r)) * dse_dT_r / dse_dTe)

    # Limit the DE to a reasonable value to prevent negative values and huge equipment
    dse_DEcorr = [dse_DEcorr, 0.25].max
    dse_DEcorr = [dse_DEcorr, 1.00].min

    return dse_DEcorr
  end

  def self.calculate_sensible_latent_split(return_leakage_cfm, cool_load_tot, cool_load_lat)
    # Calculate the latent duct leakage load (Manual J accounts only for return duct leakage)
    dse_cool_load_latent = [0.0, 0.68 * @acf * return_leakage_cfm * (@cool_design_grains - @cool_indoor_grains)].max

    # Calculate final latent and load
    cool_load_lat += dse_cool_load_latent
    cool_load_sens = cool_load_tot - cool_load_lat

    return cool_load_lat, cool_load_sens
  end

  def self.calc_duct_conduction_values(distribution_system, design_temps)
    dse_A = { HPXML::DuctTypeSupply => 0.0, HPXML::DuctTypeReturn => 0.0 }
    dse_Ufactor = { HPXML::DuctTypeSupply => 0.0, HPXML::DuctTypeReturn => 0.0 }
    dse_Tamb = { HPXML::DuctTypeSupply => 0.0, HPXML::DuctTypeReturn => 0.0 }
    dse_Fregain = { HPXML::DuctTypeSupply => 0.0, HPXML::DuctTypeReturn => 0.0 }

    [HPXML::DuctTypeSupply, HPXML::DuctTypeReturn].each do |duct_type|
      # Calculate total area outside this unit's conditioned space
      total_area = 0.0
      distribution_system.ducts.each do |duct|
        next if duct.duct_type != duct_type
        next if HPXML::conditioned_locations_this_unit.include? duct.duct_location

        total_area += duct.duct_surface_area * duct.duct_surface_area_multiplier
      end

      if total_area == 0
        # There still may be leakage to the outside, so set Tamb to outside environment
        dse_Tamb[duct_type] = design_temps[HPXML::LocationOutside]
      else
        distribution_system.ducts.each do |duct|
          next if duct.duct_type != duct_type
          next if HPXML::conditioned_locations_this_unit.include? duct.duct_location

          duct_area = duct.duct_surface_area * duct.duct_surface_area_multiplier
          dse_A[duct_type] += duct_area

          # Calculate area-weighted values:

          duct_area_fraction = duct_area / total_area

          dse_Ufactor[duct_type] += 1.0 / duct.duct_effective_r_value * duct_area_fraction

          dse_Tamb[duct_type] += design_temps[duct.duct_location] * duct_area_fraction

          dse_Fregain[duct_type] += get_duct_regain_factor(duct) * duct_area_fraction
        end
      end
    end

    return dse_A[HPXML::DuctTypeSupply], dse_A[HPXML::DuctTypeReturn],
           1.0 / dse_Ufactor[HPXML::DuctTypeSupply], 1.0 / dse_Ufactor[HPXML::DuctTypeReturn],
           dse_Tamb[HPXML::DuctTypeSupply], dse_Tamb[HPXML::DuctTypeReturn],
           dse_Fregain[HPXML::DuctTypeSupply], dse_Fregain[HPXML::DuctTypeReturn]
  end

  def self.calc_duct_leakages_cfm25(distribution_system, system_cfm)
    '''
    Calculate supply & return duct leakage in cfm25.
    '''

    cfms = { HPXML::DuctTypeSupply => 0.0, HPXML::DuctTypeReturn => 0.0 }

    distribution_system.duct_leakage_measurements.each do |m|
      next if m.duct_leakage_total_or_to_outside != HPXML::DuctLeakageToOutside
      next unless [HPXML::DuctTypeSupply, HPXML::DuctTypeReturn].include? m.duct_type

      if m.duct_leakage_units == HPXML::UnitsPercent
        cfms[m.duct_type] += m.duct_leakage_value * system_cfm
      elsif m.duct_leakage_units == HPXML::UnitsCFM25
        cfms[m.duct_type] += m.duct_leakage_value
      elsif m.duct_leakage_units == HPXML::UnitsCFM50
        cfms[m.duct_type] += Airflow.calc_air_leakage_at_diff_pressure(0.65, m.duct_leakage_value, 50.0, 25.0)
      end
    end

    return cfms[HPXML::DuctTypeSupply], cfms[HPXML::DuctTypeReturn]
  end

  def self.process_curve_fit(airflow_rate, capacity, temp)
    # TODO: Get rid of this curve by using ADP/BF calculations
    return 0 if capacity == 0

    capacity_tons = UnitConversions.convert(capacity, 'Btu/hr', 'ton')
    return MathTools.biquadratic(airflow_rate / capacity_tons, temp, get_shr_biquadratic)
  end

  def self.get_shr_biquadratic
    # Based on EnergyPlus's model for calculating SHR at off-rated conditions. This curve fit
    # avoids the iterations in the actual model. It does not account for altitude or variations
    # in the SHRRated. It is a function of ODB (MJ design temp) and CFM/Ton (from MJ)
    return [1.08464364, 0.002096954, 0, -0.005766327, 0, -0.000011147]
  end

  def self.get_sizing_speed(hvac_ap, is_cooling)
    if is_cooling && hvac_ap.respond_to?(:cool_capacity_ratios)
      capacity_ratios = hvac_ap.cool_capacity_ratios
    elsif (not is_cooling) && hvac_ap.respond_to?(:heat_capacity_ratios)
      capacity_ratios = hvac_ap.heat_capacity_ratios
    end
    if not capacity_ratios.nil?
      for speed in 0..(capacity_ratios.size - 1)
        # Select curves for sizing using the speed with the capacity ratio of 1
        next if capacity_ratios[speed] != 1

        return speed
      end
      fail 'No speed with capacity ratio of 1.0 found.'
    end
    return 0
  end

  def self.get_true_azimuth(azimuth)
    true_az = azimuth - 180.0
    if true_az < 0
      true_az += 360.0
    end
    return true_az
  end

  def self.get_space_ua_values(location, weather)
    if HPXML::conditioned_locations.include? location
      fail 'Method should not be called for a conditioned space.'
    end

    space_UAs = { HPXML::LocationOutside => 0.0,
                  HPXML::LocationGround => 0.0,
                  HPXML::LocationConditionedSpace => 0.0 }

    # Surface UAs
    (@hpxml_bldg.roofs + @hpxml_bldg.floors + @hpxml_bldg.walls + @hpxml_bldg.foundation_walls).each do |surface|
      next unless ((location == surface.interior_adjacent_to && space_UAs.keys.include?(surface.exterior_adjacent_to)) ||
                   (location == surface.exterior_adjacent_to && space_UAs.keys.include?(surface.interior_adjacent_to)))

      if [surface.interior_adjacent_to, surface.exterior_adjacent_to].include? HPXML::LocationOutside
        space_UAs[HPXML::LocationOutside] += (1.0 / surface.insulation_assembly_r_value) * surface.area
      elsif HPXML::conditioned_locations.include?(surface.interior_adjacent_to) || HPXML::conditioned_locations.include?(surface.exterior_adjacent_to)
        space_UAs[HPXML::LocationConditionedSpace] += (1.0 / surface.insulation_assembly_r_value) * surface.area
      elsif [surface.interior_adjacent_to, surface.exterior_adjacent_to].include? HPXML::LocationGround
        if surface.is_a? HPXML::FoundationWall
          _u_wall_with_soil, u_wall_without_soil = get_foundation_wall_properties(surface)
          space_UAs[HPXML::LocationGround] += u_wall_without_soil * surface.area
        end
      end
    end

    # Infiltration UA
    ach = nil
    if [HPXML::LocationCrawlspaceVented, HPXML::LocationAtticVented].include? location
      # Vented space
      if location == HPXML::LocationCrawlspaceVented
        vented_crawl = @hpxml_bldg.foundations.find { |f| f.foundation_type == HPXML::FoundationTypeCrawlspaceVented }
        sla = vented_crawl.vented_crawlspace_sla
      else
        vented_attic = @hpxml_bldg.attics.find { |f| f.attic_type == HPXML::AtticTypeVented }
        if not vented_attic.vented_attic_sla.nil?
          sla = vented_attic.vented_attic_sla
        else
          ach = vented_attic.vented_attic_ach
        end
      end
      ach = Airflow.get_infiltration_ACH_from_SLA(sla, 8.202, weather) if ach.nil?
    else # Unvented space
      ach = Airflow.get_default_unvented_space_ach()
    end
    volume = Geometry.calculate_zone_volume(@hpxml_bldg, location)
    infiltration_cfm = ach / UnitConversions.convert(1.0, 'hr', 'min') * volume
    outside_air_density = UnitConversions.convert(weather.header.LocalPressure, 'atm', 'Btu/ft^3') / (Gas.Air.r * UnitConversions.convert(weather.data.AnnualAvgDrybulb, 'F', 'R'))
    space_UAs['infil'] = infiltration_cfm * outside_air_density * Gas.Air.cp * UnitConversions.convert(1.0, 'hr', 'min')

    # Total UA
    total_UA = 0.0
    space_UAs.values.each do |ua|
      total_UA += ua
    end
    space_UAs['total'] = total_UA
    return space_UAs
  end

  def self.calculate_space_design_temps(location, weather, conditioned_design_temp, design_db, ground_db, is_cooling_for_unvented_attic_roof_insulation = false)
    space_UAs = get_space_ua_values(location, weather)

    # Calculate space design temp from space UAs
    design_temp = nil
    if not is_cooling_for_unvented_attic_roof_insulation

      sum_uat = 0.0
      space_UAs.each do |ua_type, ua|
        if ua_type == HPXML::LocationGround
          sum_uat += ua * ground_db
        elsif (ua_type == HPXML::LocationOutside) || (ua_type == 'infil')
          sum_uat += ua * design_db
        elsif ua_type == HPXML::LocationConditionedSpace
          sum_uat += ua * conditioned_design_temp
        elsif ua_type == 'total'
        # skip
        else
          fail "Unexpected space ua type: '#{ua_type}'."
        end
      end
      design_temp = sum_uat / space_UAs['total']

    else

      # Special case due to effect of solar

      # This number comes from the number from the Vented Attic
      # assumption, but assuming an unvented attic will be hotter
      # during the summer when insulation is at the ceiling level
      max_temp_rise = 50.0

      # Estimate from running a few cases in E+ and DOE2 since the
      # attic will always be a little warmer than the conditioned space
      # when the roof is insulated
      min_temp_rise = 5.0

      max_cooling_temp = @cool_setpoint + max_temp_rise
      min_cooling_temp = @cool_setpoint + min_temp_rise

      ua_conditioned = 0.0
      ua_outside = 0.0
      space_UAs.each do |ua_type, ua|
        if (ua_type == HPXML::LocationOutside) || (ua_type == 'infil')
          ua_outside += ua
        elsif ua_type == HPXML::LocationConditionedSpace
          ua_conditioned += ua
        elsif not ((ua_type == 'total') || (ua_type == HPXML::LocationGround))
          fail "Unexpected space ua type: '#{ua_type}'."
        end
      end
      percent_ua_conditioned = ua_conditioned / (ua_conditioned + ua_outside)
      design_temp = max_cooling_temp - percent_ua_conditioned * (max_cooling_temp - min_cooling_temp)

    end

    return design_temp
  end

  def self.calculate_scheduled_space_design_temps(location, setpoint, oa_db, gnd_db)
    space_values = Geometry.get_temperature_scheduled_space_values(location)
    design_temp = setpoint * space_values[:indoor_weight] + oa_db * space_values[:outdoor_weight] + gnd_db * space_values[:ground_weight]
    if not space_values[:temp_min].nil?
      design_temp = [design_temp, space_values[:temp_min]].max
    end
    return design_temp
  end

  def self.get_wall_group(wall)
    # Determine the wall Group Number (A - K = 1 - 11) for above-grade walls

    if wall.is_a? HPXML::RimJoist
      wall_type = HPXML::WallTypeWoodStud
    else
      wall_type = wall.wall_type
    end

    wall_ufactor = 1.0 / wall.insulation_assembly_r_value

    # The following correlations were estimated by analyzing MJ8 construction tables.
    if wall_type == HPXML::WallTypeWoodStud
      if wall.siding == HPXML::SidingTypeBrick
        if wall_ufactor <= 0.070
          wall_group = 11 # K
        elsif wall_ufactor <= 0.083
          wall_group = 10 # J
        elsif wall_ufactor <= 0.095
          wall_group = 9 # I
        elsif wall_ufactor <= 0.100
          wall_group = 8 # H
        elsif wall_ufactor <= 0.130
          wall_group = 7 # G
        elsif wall_ufactor <= 0.175
          wall_group = 6 # F
        else
          wall_group = 5 # E
        end
      else
        if wall_ufactor <= 0.048
          wall_group = 10 # J
        elsif wall_ufactor <= 0.051
          wall_group = 9 # I
        elsif wall_ufactor <= 0.059
          wall_group = 8 # H
        elsif wall_ufactor <= 0.063
          wall_group = 7 # G
        elsif wall_ufactor <= 0.067
          wall_group = 6 # F
        elsif wall_ufactor <= 0.075
          wall_group = 5 # E
        elsif wall_ufactor <= 0.086
          wall_group = 4 # D
        elsif wall_ufactor <= 0.110
          wall_group = 3 # C
        elsif wall_ufactor <= 0.170
          wall_group = 2 # B
        else
          wall_group = 1 # A
        end
      end

    elsif wall_type == HPXML::WallTypeSteelStud
      if wall.siding == HPXML::SidingTypeBrick
        if wall_ufactor <= 0.090
          wall_group = 11 # K
        elsif wall_ufactor <= 0.105
          wall_group = 10 # J
        elsif wall_ufactor <= 0.118
          wall_group = 9 # I
        elsif wall_ufactor <= 0.125
          wall_group = 8 # H
        elsif wall_ufactor <= 0.145
          wall_group = 7 # G
        elsif wall_ufactor <= 0.200
          wall_group = 6 # F
        else
          wall_group = 5 # E
        end
      else
        if wall_ufactor <= 0.066
          wall_group = 10 # J
        elsif wall_ufactor <= 0.070
          wall_group = 9 # I
        elsif wall_ufactor <= 0.075
          wall_group = 8 # H
        elsif wall_ufactor <= 0.081
          wall_group = 7 # G
        elsif wall_ufactor <= 0.088
          wall_group = 6 # F
        elsif wall_ufactor <= 0.100
          wall_group = 5 # E
        elsif wall_ufactor <= 0.105
          wall_group = 4 # D
        elsif wall_ufactor <= 0.120
          wall_group = 3 # C
        elsif wall_ufactor <= 0.200
          wall_group = 2 # B
        else
          wall_group = 1 # A
        end
      end

    elsif wall_type == HPXML::WallTypeDoubleWoodStud
      wall_group = 10 # J (assumed since MJ8 does not include double stud constructions)
      if wall.siding == HPXML::SidingTypeBrick
        wall_group = 11 # K
      end

    elsif wall_type == HPXML::WallTypeSIP
      # Manual J refers to SIPs as Structural Foam Panel (SFP)
      if wall_ufactor >= (0.072 + 0.050) / 2
        if wall.siding == HPXML::SidingTypeBrick
          wall_group = 10 # J
        else
          wall_group = 7 # G
        end
      elsif wall_ufactor >= 0.050
        if wall.siding == HPXML::SidingTypeBrick
          wall_group = 11 # K
        else
          wall_group = 9 # I
        end
      else
        wall_group = 11 # K
      end

    elsif wall_type == HPXML::WallTypeCMU
      # Table 4A - Construction Number 13
      if wall_ufactor <= 0.0575
        wall_group = 10 # J
      elsif wall_ufactor <= 0.067
        wall_group = 9 # I
      elsif wall_ufactor <= 0.080
        wall_group = 8 # H
      elsif wall_ufactor <= 0.108
        wall_group = 7 # G
      elsif wall_ufactor <= 0.148
        wall_group = 6 # F
      else
        wall_group = 5 # E
      end

    elsif [HPXML::WallTypeBrick, HPXML::WallTypeAdobe].include? wall_type
      # Two Courses Brick
      if wall_ufactor >= (0.218 + 0.179) / 2
        wall_group = 7  # G
      elsif wall_ufactor >= (0.152 + 0.132) / 2
        wall_group = 8  # H
      elsif wall_ufactor >= (0.117 + 0.079) / 2
        wall_group = 9  # I
      elsif wall_ufactor >= 0.079
        wall_group = 10 # J
      else
        wall_group = 11 # K
      end

    elsif wall_type == HPXML::WallTypeLog
      # Stacked Logs
      if wall_ufactor >= (0.103 + 0.091) / 2
        wall_group = 7  # G
      elsif wall_ufactor >= (0.091 + 0.082) / 2
        wall_group = 8  # H
      elsif wall_ufactor >= (0.074 + 0.068) / 2
        wall_group = 9  # I
      elsif wall_ufactor >= (0.068 + 0.063) / 2
        wall_group = 10 # J
      else
        wall_group = 11 # K
      end

    elsif [HPXML::WallTypeICF, HPXML::WallTypeConcrete, HPXML::WallTypeStrawBale, HPXML::WallTypeStone].include? wall_type
      wall_group = 11 # K

    end

    # Maximum wall group is K
    wall_group = [wall_group, 11].min

    return wall_group
  end

  def self.gshp_coil_bf
    return 0.0806
  end

  def self.gshp_coil_bf_ft_spec
    return [1.21005458, -0.00664200, 0.00000000, 0.00348246, 0.00000000, 0.00000000]
  end

  def self.gshp_hx_pipe_rvalue(hvac_cooling)
    hvac_cooling_ap = hvac_cooling.additional_properties

    # Thermal Resistance of Pipe
    return Math.log(hvac_cooling_ap.pipe_od / hvac_cooling_ap.pipe_id) / 2.0 / Math::PI / hvac_cooling.geothermal_loop.pipe_conductivity
  end

  def self.gshp_hxbore_ft_per_ton(weather, hvac_cooling_ap, bore_spacing, bore_diameter, grout_conductivity, pipe_r_value)
    if hvac_cooling_ap.u_tube_spacing_type == 'b'
      beta_0 = 17.4427
      beta_1 = -0.6052
    elsif hvac_cooling_ap.u_tube_spacing_type == 'c'
      beta_0 = 21.9059
      beta_1 = -0.3796
    elsif hvac_cooling_ap.u_tube_spacing_type == 'as'
      beta_0 = 20.1004
      beta_1 = -0.94467
    end

    r_value_ground = Math.log(bore_spacing / bore_diameter * 12.0) / 2.0 / Math::PI / @hpxml_bldg.site.ground_conductivity
    r_value_grout = 1.0 / grout_conductivity / beta_0 / ((bore_diameter / hvac_cooling_ap.pipe_od)**beta_1)
    r_value_bore = r_value_grout + pipe_r_value / 2.0 # Note: Convection resistance is negligible when calculated against Glhepro (Jeffrey D. Spitler, 2000)

    is_southern_hemisphere = (weather.header.Latitude < 0)

    if is_southern_hemisphere
      heating_month = 6 # July
      cooling_month = 0 # January
    else
      heating_month = 0 # January
      cooling_month = 6 # July
    end

    rtf_DesignMon_Heat = [0.25, (71.0 - weather.data.MonthlyAvgDrybulbs[heating_month]) / @htd].max
    rtf_DesignMon_Cool = [0.25, (weather.data.MonthlyAvgDrybulbs[cooling_month] - 76.0) / @ctd].max

    nom_length_heat = (1.0 - hvac_cooling_ap.heat_rated_eirs[0]) * (r_value_bore + r_value_ground * rtf_DesignMon_Heat) / (weather.data.DeepGroundAnnualTemp - (2.0 * hvac_cooling_ap.design_hw - hvac_cooling_ap.design_delta_t) / 2.0) * UnitConversions.convert(1.0, 'ton', 'Btu/hr')
    nom_length_cool = (1.0 + hvac_cooling_ap.cool_rated_eirs[0]) * (r_value_bore + r_value_ground * rtf_DesignMon_Cool) / ((2.0 * hvac_cooling_ap.design_chw + hvac_cooling_ap.design_delta_t) / 2.0 - weather.data.DeepGroundAnnualTemp) * UnitConversions.convert(1.0, 'ton', 'Btu/hr')

    return nom_length_heat, nom_length_cool
  end

  def self.gshp_gfnc_coeff(bore_config, g_functions_json, num_bore_holes, bore_spacing, bore_depth, bore_diameter)
    actuals = { 'b' => UnitConversions.convert(bore_spacing, 'ft', 'm'),
                'h' => UnitConversions.convert(bore_depth, 'ft', 'm'),
                'rb' => UnitConversions.convert(bore_diameter / 2.0, 'in', 'm') }
    actuals['b_over_h'] = actuals['b'] / actuals['h']

    g_library = { 24 => { 'b' => 5, 'd' => 2, 'rb' => 0.075 },
                  48 => { 'b' => 5, 'd' => 2, 'rb' => 0.075 },
                  96 => { 'b' => 5, 'd' => 2, 'rb' => 0.075 },
                  192 => { 'b' => 5, 'd' => 2, 'rb' => 0.08 },
                  384 => { 'b' => 5, 'd' => 2, 'rb' => 0.0875 } }
    g_library.each do |h, b_d_rb|
      g_library[h]['b_over_h'] = Float(b_d_rb['b']) / h
      g_library[h]['rb_over_h'] = Float(b_d_rb['rb']) / h
    end

    [[24, 48], [48, 96], [96, 192], [192, 384]].each do |h1, h2|
      next unless actuals['h'] >= h1 && actuals['h'] < h2

      pt1 = g_library[h1]
      pt2 = g_library[h2]

      # linear interpolation on "g" values
      logtimes = []
      gs = []
      [h1, h2].each do |h|
        b_d_rb = g_library[h]
        b = b_d_rb['b']
        rb = b_d_rb['rb']
        b_h_rb = "#{b}._#{h}._#{rb}"

        logtime, g = get_g_functions(g_functions_json, bore_config, num_bore_holes, b_h_rb)
        logtimes << logtime
        gs << g
      end
      x = actuals['b_over_h']
      x0 = pt1['b_over_h']
      x1 = pt2['b_over_h']
      g_functions = gs[0].zip(gs[1]).map { |v| MathTools.interp2(x, x0, x1, v[0], v[1]) }

      # linear interpolation on rb/h for correction factor
      x = actuals['b_over_h']
      x0 = pt1['b_over_h']
      x1 = pt2['b_over_h']
      f0 = pt1['rb_over_h']
      f1 = pt2['rb_over_h']
      actuals['rb_over_h'] = MathTools.interp2(x, x0, x1, f0, f1)
      rb = actuals['rb_over_h'] * actuals['h']
      rb_actual_over_rb = actuals['rb'] / rb
      correction_factor = Math.log(rb_actual_over_rb)
      g_functions = g_functions.map { |v| v - correction_factor }

      return logtimes[0], g_functions
    end
  end

  def self.get_g_functions(g_functions_json, bore_config, num_bore_holes, b_h_rb)
    g_functions_json.each do |_key_1, values_1|
      if [HPXML::GeothermalLoopBorefieldConfigurationRectangle,
          HPXML::GeothermalLoopBorefieldConfigurationL].include?(bore_config)
        bore_locations = values_1[:bore_locations]
        next if bore_locations.size != num_bore_holes

        logtime = values_1[:logtime].map { |v| Float(v) }
        g = values_1[:g][b_h_rb.to_sym].map { |v| Float(v) }

        return logtime, g
      elsif [HPXML::GeothermalLoopBorefieldConfigurationOpenRectangle,
             HPXML::GeothermalLoopBorefieldConfigurationC,
             HPXML::GeothermalLoopBorefieldConfigurationLopsidedU,
             HPXML::GeothermalLoopBorefieldConfigurationU].include?(bore_config)
        values_1.each do |_key_2, values_2|
          bore_locations = values_2[:bore_locations]
          next if bore_locations.size != num_bore_holes

          logtime = values_2[:logtime].map { |v| Float(v) }
          g = values_2[:g][b_h_rb.to_sym].map { |v| Float(v) }

          return logtime, g
        end
      end
    end
  end

  def self.calculate_average_r_value(surfaces)
    # Crude approximation of average R-value
    surfaces_a = 0.0
    surfaces_ua = 0.0
    surfaces.each do |surface|
      surfaces_a += surface.area
      if not surface.insulation_assembly_r_value.nil?
        surfaces_ua += (1.0 / surface.insulation_assembly_r_value) * surface.area
      else
        surfaces_ua += (1.0 / (surface.insulation_interior_r_value + surface.insulation_exterior_r_value)) * surface.area
      end
    end
    return surfaces_a / surfaces_ua
  end

  def self.get_foundation_wall_properties(foundation_wall)
    # Calculate effective U-factor

    if not foundation_wall.insulation_assembly_r_value.nil?
      wall_constr_rvalue = foundation_wall.insulation_assembly_r_value - Material.AirFilmVertical.rvalue
      wall_ins_rvalue_int, wall_ins_rvalue_ext = 0, 0
      wall_ins_dist_to_top_int, wall_ins_dist_to_top_ext = 0, 0
      wall_ins_dist_to_bottom_int, wall_ins_dist_to_bottom_ext = 0, 0
    else
      wall_constr_rvalue = Material.Concrete(foundation_wall.thickness).rvalue
      wall_ins_rvalue_int = foundation_wall.insulation_interior_r_value
      wall_ins_rvalue_ext = foundation_wall.insulation_exterior_r_value
      wall_ins_dist_to_top_int = foundation_wall.insulation_interior_distance_to_top
      wall_ins_dist_to_top_ext = foundation_wall.insulation_exterior_distance_to_top
      wall_ins_dist_to_bottom_int = foundation_wall.insulation_interior_distance_to_bottom
      wall_ins_dist_to_bottom_ext = foundation_wall.insulation_exterior_distance_to_bottom
    end
    k_soil = @hpxml_bldg.site.ground_conductivity

    # Calculated based on Manual J 8th Ed. procedure in section A12-4 (15% decrease due to soil thermal storage)
    u_wall_with_soil = 0.0
    u_wall_without_soil = 0.0
    wall_height = foundation_wall.height.ceil
    wall_depth_above_grade = foundation_wall.height - foundation_wall.depth_below_grade
    for distance_to_top in 1..wall_height
      # Calculate R-wall at this depth
      r_wall = wall_constr_rvalue + Material.AirFilmVertical.rvalue # Base wall construction + interior film
      if distance_to_top <= wall_depth_above_grade
        # Above-grade: no soil, add exterior film
        r_soil = 0.0
        r_wall += Material.AirFilmOutside.rvalue
      else
        # Below-grade: add soil, no exterior film
        distance_to_grade = distance_to_top - wall_depth_above_grade
        r_soil = (Math::PI * distance_to_grade / 2.0) / k_soil
      end
      if (distance_to_top > wall_ins_dist_to_top_int) && (distance_to_top <= wall_ins_dist_to_bottom_int)
        r_wall += wall_ins_rvalue_int # Interior insulation at this depth, add R-value
      end
      if (distance_to_top > wall_ins_dist_to_top_ext) && (distance_to_top <= wall_ins_dist_to_bottom_ext)
        r_wall += wall_ins_rvalue_ext # Interior insulation at this depth, add R-value
      end
      u_wall_with_soil += 1.0 / (r_soil + r_wall)
      u_wall_without_soil += 1.0 / r_wall
    end
    u_wall_with_soil = (u_wall_with_soil / wall_height) * 0.85
    u_wall_without_soil = (u_wall_without_soil / wall_height)

    return u_wall_with_soil, u_wall_without_soil
  end

  def self.calc_slab_f_value(slab, ground_conductivity)
    # Calculation for the F-values in Table 4A for slab foundations.
    # Important pages are the Table values (pg. 344-345) and the software protocols
    # in Appendix 12 (pg. 517-518).
    ins_rvalue = slab.under_slab_insulation_r_value + slab.perimeter_insulation_r_value
    ins_rvalue_edge = slab.perimeter_insulation_r_value
    if slab.under_slab_insulation_spans_entire_slab
      ins_length = 1000.0
    else
      ins_length = 0
      if slab.under_slab_insulation_r_value > 0
        ins_length += slab.under_slab_insulation_width
      end
      if slab.perimeter_insulation_r_value > 0
        ins_length += slab.perimeter_insulation_depth
      end
    end

    soil_r_per_foot = ground_conductivity
    slab_r_gravel_per_inch = 0.65 # Based on calibration by Tony Fontanini

    # Because of uncertainty pertaining to the effective path radius, F-values are calculated
    # for six radii (8, 9, 10, 11, 12, and 13 feet) and averaged.
    f_values = []
    for path_radius in 8..13
      u_effective = []
      for radius in 0..path_radius
        spl = [Math::PI * radius - 1, 0].max # soil path length (SPL)

        # Concrete, gravel, and insulation
        if radius == 0
          r_concrete = 0.0
          r_gravel = 0.0 # No gravel on edge
          r_ins = ins_rvalue_edge
        else
          r_concrete = Material.Concrete(slab.thickness).rvalue
          r_gravel = [slab_r_gravel_per_inch * (12.0 - slab.thickness), 0].max
          if radius <= ins_length
            r_ins = ins_rvalue
          else
            r_ins = 0.0
          end
        end

        # Air Films = Indoor Finish + Indoor Air Film + Exposed Air Film (Figure A12-6 pg. 517)
        r_air_film = 0.05 + 0.92 + 0.17

        # Soil
        r_soil = soil_r_per_foot * spl # (h-F-ft2/BTU)

        # Effective R-Value
        r_air_to_air = r_concrete + r_gravel + r_ins + r_air_film + r_soil

        # Effective U-Factor
        u_effective << 1.0 / r_air_to_air
      end

      f_values << u_effective.sum
    end

    return f_values.sum() / f_values.size
  end

  def self.set_hvac_types(hvac_heating, hvac_cooling)
    if hvac_heating.nil?
      @heating_type = nil
    elsif hvac_heating.is_a? HPXML::HeatingSystem
      @heating_type = hvac_heating.heating_system_type
    else
      @heating_type = hvac_heating.heat_pump_type
    end
    if hvac_cooling.nil?
      @cooling_type = nil
    elsif hvac_cooling.is_a? HPXML::CoolingSystem
      @cooling_type = hvac_cooling.cooling_system_type
    else
      @cooling_type = hvac_cooling.heat_pump_type
    end
  end

  def self.set_fractions_load_served(hvac_heating, hvac_cooling)
    if hvac_cooling.is_a?(HPXML::CoolingSystem) && hvac_cooling.has_integrated_heating
      @fraction_heat_load_served = hvac_cooling.integrated_heating_system_fraction_heat_load_served
    elsif hvac_heating.nil?
      @fraction_heat_load_served = 0
    elsif hvac_heating.is_a?(HPXML::HeatingSystem) && hvac_heating.is_heat_pump_backup_system
      # Use the same load fractions as the heat pump
      heat_pump = @hpxml_bldg.heat_pumps.find { |hp| hp.backup_system_idref == hvac_heating.id }
      @fraction_heat_load_served = heat_pump.fraction_heat_load_served
    else
      @fraction_heat_load_served = hvac_heating.fraction_heat_load_served
    end
    if hvac_cooling.nil?
      @fraction_cool_load_served = 0
    else
      @fraction_cool_load_served = hvac_cooling.fraction_cool_load_served
    end
  end
end

class DesignLoads
  def initialize
  end
  attr_accessor(:Cool_Sens, :Cool_Lat, :Cool_Tot, :Heat_Tot, :Heat_Ducts, :Cool_Ducts_Sens, :Cool_Ducts_Lat,
                :Cool_Windows, :Cool_Skylights, :Cool_Doors, :Cool_Walls, :Cool_Roofs, :Cool_Floors,
                :Cool_Ceilings, :Cool_InfilVent_Sens, :Cool_InfilVent_Lat, :Cool_IntGains_Sens, :Cool_IntGains_Lat,
                :Heat_Windows, :Heat_Skylights, :Heat_Doors, :Heat_Walls, :Heat_Roofs, :Heat_Floors,
                :Heat_Slabs, :Heat_Ceilings, :Heat_InfilVent)
end

class HVACSizingValues
  def initialize
  end
<<<<<<< HEAD
  attr_accessor(:Cool_Load_Sens, :Cool_Load_Lat, :Cool_Load_Tot,
                :Cool_Capacity, :Cool_Capacity_Sens, :Cool_Airflow,
                :Heat_Load, :Heat_Load_Supp, :Heat_Capacity, :Heat_Capacity_Supp,
                :Heat_Airflow, :Heat_Airflow_Supp,
                :GSHP_Loop_flow, :GSHP_Bore_Holes, :GSHP_Bore_Depth, :GSHP_G_Functions, :GSHP_Bore_Config)
=======
  attr_accessor(:Cool_Load_Sens, :Cool_Load_Lat, :Cool_Load_Tot, :Cool_Capacity, :Cool_Capacity_Sens, :Cool_Airflow,
                :Heat_Load, :Heat_Load_Supp, :Heat_Capacity, :Heat_Capacity_Supp, :Heat_Airflow,
                :GSHP_Loop_flow, :GSHP_Bore_Holes, :GSHP_Bore_Depth, :GSHP_G_Functions)
>>>>>>> d741ae74
end

class Numeric
  def deg2rad
    self * Math::PI / 180
  end

  def rad2deg
    self * 180 / Math::PI
  end
end<|MERGE_RESOLUTION|>--- conflicted
+++ resolved
@@ -1602,11 +1602,7 @@
       if hvac_heating.is_a?(HPXML::HeatPump) && (@hpxml_bldg.header.heat_pump_sizing_methodology == HPXML::HeatPumpSizingHERS)
         hvac_sizing_values.Heat_Capacity = hvac_sizing_values.Heat_Load
       else
-<<<<<<< HEAD
-        process_heat_pump_adjustment(runner, hvac_sizing_values, weather, hvac_heating, total_cap_curve_value, hvac_system)
-=======
-        process_heat_pump_adjustment(hvac_sizing_values, weather, hvac_heating, total_cap_curve_value, hvac_system, hvac_heating_speed)
->>>>>>> d741ae74
+        process_heat_pump_adjustment(runner, hvac_sizing_values, weather, hvac_heating, total_cap_curve_value, hvac_system, hvac_heating_speed)
       end
 
       hvac_sizing_values.Heat_Capacity_Supp = hvac_sizing_values.Heat_Load_Supp
@@ -2075,11 +2071,7 @@
     end
   end
 
-<<<<<<< HEAD
-  def self.process_heat_pump_adjustment(runner, hvac_sizing_values, weather, hvac_heating, total_cap_curve_value, hvac_system)
-=======
-  def self.process_heat_pump_adjustment(hvac_sizing_values, weather, hvac_heating, total_cap_curve_value, hvac_system, hvac_heating_speed)
->>>>>>> d741ae74
+  def self.process_heat_pump_adjustment(runner, hvac_sizing_values, weather, hvac_heating, total_cap_curve_value, hvac_system, hvac_heating_speed)
     '''
     Adjust heat pump sizing
     '''
@@ -3067,17 +3059,9 @@
 class HVACSizingValues
   def initialize
   end
-<<<<<<< HEAD
-  attr_accessor(:Cool_Load_Sens, :Cool_Load_Lat, :Cool_Load_Tot,
-                :Cool_Capacity, :Cool_Capacity_Sens, :Cool_Airflow,
-                :Heat_Load, :Heat_Load_Supp, :Heat_Capacity, :Heat_Capacity_Supp,
-                :Heat_Airflow, :Heat_Airflow_Supp,
-                :GSHP_Loop_flow, :GSHP_Bore_Holes, :GSHP_Bore_Depth, :GSHP_G_Functions, :GSHP_Bore_Config)
-=======
   attr_accessor(:Cool_Load_Sens, :Cool_Load_Lat, :Cool_Load_Tot, :Cool_Capacity, :Cool_Capacity_Sens, :Cool_Airflow,
                 :Heat_Load, :Heat_Load_Supp, :Heat_Capacity, :Heat_Capacity_Supp, :Heat_Airflow,
-                :GSHP_Loop_flow, :GSHP_Bore_Holes, :GSHP_Bore_Depth, :GSHP_G_Functions)
->>>>>>> d741ae74
+                :GSHP_Loop_flow, :GSHP_Bore_Holes, :GSHP_Bore_Depth, :GSHP_G_Functions, :GSHP_Bore_Config)
 end
 
 class Numeric
