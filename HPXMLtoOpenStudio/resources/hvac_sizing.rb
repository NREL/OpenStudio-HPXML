# frozen_string_literal: true

class HVACSizing
  def self.calculate(runner, weather, hpxml_bldg, cfa, hvac_systems, update_hpxml: true)
    # Calculates heating/cooling design loads, and selects equipment
    # values (e.g., capacities, airflows) specific to each HVAC system.
    # Calculations generally follow ACCA Manual J/S.

    @hpxml_bldg = hpxml_bldg
    @cfa = cfa

    mj = MJ.new
<<<<<<< HEAD
    process_site_calcs_and_design_temps(mj, weather)
    process_zone_and_spaces()
=======
    process_site_calcs_and_design_temps(mj, weather, runner)
>>>>>>> 9485f91c

    # Calculate loads for the conditioned thermal zone
    bldg_design_loads = DesignLoads.new
    process_load_windows_skylights(mj, bldg_design_loads)
    process_load_doors(mj, bldg_design_loads)
    process_load_walls(mj, bldg_design_loads)
    process_load_roofs(mj, bldg_design_loads)
    process_load_ceilings(mj, bldg_design_loads)
    process_load_floors(mj, bldg_design_loads)
    process_load_slabs(mj, bldg_design_loads)
    process_load_infiltration_ventilation(mj, bldg_design_loads, weather, runner)
    process_load_internal_gains(bldg_design_loads)

    # Aggregate zone loads into initial loads
    aggregate_loads(bldg_design_loads)

    # Loop through each HVAC system and calculate equipment values.
    @all_hvac_sizing_values = {}
    system_design_loads = bldg_design_loads.dup
    hvac_systems.each do |hvac_system|
      hvac_heating, hvac_cooling = hvac_system[:heating], hvac_system[:cooling]
      set_hvac_types(hvac_heating, hvac_cooling)
      next if is_system_to_skip(hvac_heating)

      # Apply duct loads as needed
      set_fractions_load_served(hvac_heating, hvac_cooling)
      apply_hvac_temperatures(mj, system_design_loads, hvac_heating, hvac_cooling)
      ducts_heat_load = calculate_load_ducts_heating(mj, system_design_loads, hvac_heating)
      ducts_cool_load_sens, ducts_cool_load_lat = calculate_load_ducts_cooling(mj, system_design_loads, weather, hvac_cooling)
      apply_load_ducts(bldg_design_loads, ducts_heat_load, ducts_cool_load_sens, ducts_cool_load_lat) # Update duct loads in reported building design loads

      hvac_sizing_values = HVACSizingValues.new
      apply_hvac_loads(hvac_heating, hvac_sizing_values, system_design_loads, ducts_heat_load, ducts_cool_load_sens, ducts_cool_load_lat)
      apply_hvac_size_limits(hvac_cooling)
      apply_hvac_heat_pump_logic(hvac_sizing_values, hvac_cooling)
      apply_hvac_equipment_adjustments(mj, runner, hvac_sizing_values, weather, hvac_heating, hvac_cooling, hvac_system)
      apply_hvac_installation_quality(mj, hvac_sizing_values, hvac_heating, hvac_cooling)
      apply_hvac_autosizing_factors(hvac_sizing_values, hvac_heating, hvac_cooling)
      apply_hvac_fixed_capacities(hvac_sizing_values, hvac_heating, hvac_cooling)
      apply_hvac_ground_loop(mj, runner, hvac_sizing_values, weather, hvac_cooling)
      apply_hvac_finalize_airflows(hvac_sizing_values, hvac_heating, hvac_cooling)

      if update_hpxml
        # Assign capacities, airflows, etc. to HPXML systems
        assign_to_hpxml_system(hvac_heating, hvac_cooling, hvac_sizing_values)
      end

      @all_hvac_sizing_values[hvac_system] = hvac_sizing_values
    end

    if update_hpxml
      # Assign building design loads to HPXML object for output
      assign_to_hpxml_bldg(hpxml_bldg.hvac_plant, bldg_design_loads)
      @space_loads.each do |space_id, space_design_loads|
        space = hpxml_bldg.zones.map { |z| z.spaces }.flatten.find { |s| s.id == space_id }
        assign_to_hpxml_bldg(space, space_design_loads)
      end
    end

    return @all_hvac_sizing_values
  end

  private

  def self.is_system_to_skip(hvac_heating)
    # These shared systems should be converted to other equivalent
    # systems before being autosized
    if [HPXML::HVACTypeChiller,
        HPXML::HVACTypeCoolingTower].include?(@cooling_type)
      return true
    end
    if (@heating_type == HPXML::HVACTypeHeatPumpWaterLoopToAir) &&
       hvac_heating.fraction_heat_load_served.nil?
      return true
    end

    return false
  end

  def self.process_site_calcs_and_design_temps(mj, weather, runner)
    '''
    Site Calculations and Design Temperatures
    '''

    # CLTD adjustments based on daily temperature range
    mj.daily_range_temp_adjust = [4, 0, -5]

    # Manual J inside conditions
    mj.cool_setpoint = @hpxml_bldg.header.manualj_cooling_setpoint
    mj.heat_setpoint = @hpxml_bldg.header.manualj_heating_setpoint

    # Calculate the design temperature differences
    mj.ctd = [@hpxml_bldg.header.manualj_cooling_design_temp - mj.cool_setpoint, 0.0].max
    mj.htd = [mj.heat_setpoint - @hpxml_bldg.header.manualj_heating_design_temp, 0.0].max

    # Determine class (low, medium, high) based on average Daily Temperature Range (DTR)
    mj.daily_range_num = { HPXML::ManualJDailyTempRangeLow => 0,
                           HPXML::ManualJDailyTempRangeMedium => 1,
                           HPXML::ManualJDailyTempRangeHigh => 2 }[@hpxml_bldg.header.manualj_daily_temp_range]

    # Altitude Correction Factors (ACF) taken from Table 10A (sea level - 12,000 ft)
    acfs = [1.0, 0.97, 0.93, 0.89, 0.87, 0.84, 0.80, 0.77, 0.75, 0.72, 0.69, 0.66, 0.63]

    # Calculate the altitude correction factor (ACF) for the site
    alt_cnt = (@hpxml_bldg.elevation / 1000.0).to_i
    mj.acf = MathTools.interp2(@hpxml_bldg.elevation, alt_cnt * 1000.0, (alt_cnt + 1.0) * 1000.0, acfs[alt_cnt], acfs[alt_cnt + 1])

    mj.p_atm = UnitConversions.convert(Psychrometrics.Pstd_fZ(@hpxml_bldg.elevation), 'psi', 'atm')

    # Calculate interior/outdoor wetbulb temperature for cooling
    mj.cool_indoor_wetbulb = Psychrometrics.Twb_fT_R_P(nil, mj.cool_setpoint, @hpxml_bldg.header.manualj_humidity_setpoint, UnitConversions.convert(mj.p_atm, 'atm', 'psi'))
    mj.cool_outdoor_wetbulb = Psychrometrics.Twb_fT_w_P(runner, @hpxml_bldg.header.manualj_cooling_design_temp, weather.design.CoolingHumidityRatio, UnitConversions.convert(mj.p_atm, 'atm', 'psi'))

    # Design Grains (DG), difference between absolute humidity of the outdoor air and outdoor humidity of the indoor air
    mj.cool_design_grains = @hpxml_bldg.header.manualj_humidity_difference

    # Calculate indoor enthalpy in Btu/lb for cooling
    hr_indoor_cooling = calculate_indoor_hr(@hpxml_bldg.header.manualj_humidity_setpoint, mj.cool_setpoint, mj.p_atm)
    mj.cool_indoor_enthalpy = Psychrometrics.h_fT_w(mj.cool_setpoint, hr_indoor_cooling)

    # Inside air density
    avg_setpoint = (mj.cool_setpoint + mj.heat_setpoint) / 2.0
    mj.inside_air_dens = UnitConversions.convert(mj.p_atm, 'atm', 'Btu/ft^3') / (Gas.Air.r * UnitConversions.convert(avg_setpoint, 'F', 'R'))

    # Design Temperatures

    mj.cool_design_temps = {}
    mj.heat_design_temps = {}

    locations = []
    (@hpxml_bldg.roofs + @hpxml_bldg.rim_joists + @hpxml_bldg.walls + @hpxml_bldg.foundation_walls + @hpxml_bldg.floors + @hpxml_bldg.slabs).each do |surface|
      locations << surface.interior_adjacent_to
      locations << surface.exterior_adjacent_to
    end
    @hpxml_bldg.hvac_distributions.each do |hvac_dist|
      hvac_dist.ducts.each do |duct|
        locations << duct.duct_location
      end
    end

    locations.uniq.each do |location|
      next if [HPXML::LocationGround].include? location

      if [HPXML::LocationOtherHousingUnit, HPXML::LocationOtherHeatedSpace, HPXML::LocationOtherMultifamilyBufferSpace,
          HPXML::LocationOtherNonFreezingSpace, HPXML::LocationExteriorWall, HPXML::LocationUnderSlab,
          HPXML::LocationManufacturedHomeBelly].include? location
        mj.cool_design_temps[location] = calculate_scheduled_space_design_temps(location, mj.cool_setpoint, @hpxml_bldg.header.manualj_cooling_design_temp, weather.data.ShallowGroundMonthlyTemps.max)
        mj.heat_design_temps[location] = calculate_scheduled_space_design_temps(location, mj.heat_setpoint, @hpxml_bldg.header.manualj_heating_design_temp, weather.data.ShallowGroundMonthlyTemps.min)
      elsif [HPXML::LocationOutside, HPXML::LocationRoofDeck, HPXML::LocationManufacturedHomeUnderBelly].include? location
        mj.cool_design_temps[location] = @hpxml_bldg.header.manualj_cooling_design_temp
        mj.heat_design_temps[location] = @hpxml_bldg.header.manualj_heating_design_temp
      elsif HPXML::conditioned_locations.include? location
        mj.cool_design_temps[location] = process_design_temp_cooling(mj, weather, HPXML::LocationConditionedSpace)
        mj.heat_design_temps[location] = process_design_temp_heating(mj, weather, HPXML::LocationConditionedSpace)
      else
        mj.cool_design_temps[location] = process_design_temp_cooling(mj, weather, location)
        mj.heat_design_temps[location] = process_design_temp_heating(mj, weather, location)
      end
    end
  end

  def self.calculate_indoor_hr(cool_indoor_rh, cool_indoor_setpoint, p_atm)
    cool_setpoint_c = UnitConversions.convert(cool_indoor_setpoint, 'F', 'C')
    pwsat = 6.11 * 10**(7.5 * cool_setpoint_c / (237.3 + cool_setpoint_c)) / 10.0 # kPa, using https://www.weather.gov/media/epz/wxcalc/vaporPressure.pdf
    hr_indoor_cooling = (0.62198 * cool_indoor_rh * pwsat) / (UnitConversions.convert(p_atm, 'atm', 'kPa') - cool_indoor_rh * pwsat)
    return hr_indoor_cooling
  end

  def self.calculate_design_grains(hr_outdoor_cooling, hr_indoor_cooling)
    cool_outdoor_grains = UnitConversions.convert(hr_outdoor_cooling, 'lbm/lbm', 'grains')
    cool_indoor_grains = UnitConversions.convert(hr_indoor_cooling, 'lbm/lbm', 'grains')
    cool_design_grains = cool_outdoor_grains - cool_indoor_grains
    return cool_design_grains
  end

  def self.determine_daily_temperature_range_class(daily_temperature_range)
    if daily_temperature_range < 16.0
      return HPXML::ManualJDailyTempRangeLow
    elsif daily_temperature_range > 25.0
      return HPXML::ManualJDailyTempRangeHigh
    else
      return HPXML::ManualJDailyTempRangeMedium
    end
  end

  def self.process_design_temp_heating(mj, weather, location)
    if location == HPXML::LocationConditionedSpace
      heat_temp = mj.heat_setpoint

    elsif (location == HPXML::LocationAtticUnvented) || (location == HPXML::LocationAtticVented)

      attic_floors = @hpxml_bldg.floors.select { |f| f.is_ceiling && [f.interior_adjacent_to, f.exterior_adjacent_to].include?(location) }
      avg_floor_rvalue = calculate_average_r_value(attic_floors)

      attic_roofs = @hpxml_bldg.roofs.select { |r| r.interior_adjacent_to == location }
      avg_roof_rvalue = calculate_average_r_value(attic_roofs)

      if avg_floor_rvalue < avg_roof_rvalue
        # Attic is considered to be encapsulated. MJ8 says to use an attic
        # temperature of 95F, however alternative approaches are permissible
        if location == HPXML::LocationAtticVented
          heat_temp = @hpxml_bldg.header.manualj_heating_design_temp
        else
          heat_temp = calculate_space_design_temps(mj, location, weather, mj.heat_setpoint, @hpxml_bldg.header.manualj_heating_design_temp, weather.data.ShallowGroundMonthlyTemps.min)
        end
      else
        heat_temp = @hpxml_bldg.header.manualj_heating_design_temp
      end

    elsif [HPXML::LocationGarage, HPXML::LocationBasementUnconditioned,
           HPXML::LocationCrawlspaceUnvented, HPXML::LocationCrawlspaceVented].include? location
      # Note: We use this approach for garages in case they are partially below grade,
      # in which case the ASHRAE 152/MJ8 typical assumption will be quite wrong.
      heat_temp = calculate_space_design_temps(mj, location, weather, mj.heat_setpoint, @hpxml_bldg.header.manualj_heating_design_temp, weather.data.ShallowGroundMonthlyTemps.min)

    end

    fail "Design temp heating not calculated for #{location}." if heat_temp.nil?

    return heat_temp
  end

  def self.process_design_temp_cooling(mj, weather, location)
    if location == HPXML::LocationConditionedSpace
      cool_temp = mj.cool_setpoint

    elsif (location == HPXML::LocationAtticUnvented) || (location == HPXML::LocationAtticVented)

      attic_floors = @hpxml_bldg.floors.select { |f| f.is_ceiling && [f.interior_adjacent_to, f.exterior_adjacent_to].include?(location) }
      avg_floor_rvalue = calculate_average_r_value(attic_floors)

      attic_roofs = @hpxml_bldg.roofs.select { |r| r.interior_adjacent_to == location }
      avg_roof_rvalue = calculate_average_r_value(attic_roofs)

      if avg_floor_rvalue < avg_roof_rvalue
        # Attic is considered to be encapsulated. MJ8 says to use an attic
        # temperature of 95F, however alternative approaches are permissible
        if location == HPXML::LocationAtticVented
          cool_temp = @hpxml_bldg.header.manualj_cooling_design_temp + 40.0 # This is the number from a California study with dark shingle roof and similar ventilation.
        else
          cool_temp = calculate_space_design_temps(mj, location, weather, mj.cool_setpoint, @hpxml_bldg.header.manualj_cooling_design_temp, weather.data.ShallowGroundMonthlyTemps.max, true)
        end

      else
        # Calculate the cooling design temperature for the unconditioned attic based on Figure A12-14
        # Use an area-weighted temperature in case roof surfaces are different
        tot_roof_area = 0.0
        cool_temp = 0.0

        @hpxml_bldg.roofs.each do |roof|
          next unless roof.interior_adjacent_to == location

          tot_roof_area += roof.net_area

          if location == HPXML::LocationAtticUnvented
            if not roof.radiant_barrier
              cool_temp += 150.0 * roof.net_area
            else
              cool_temp += 130.0 * roof.net_area
            end
          else
            if not roof.radiant_barrier
              if roof.roof_type == HPXML::RoofTypeAsphaltShingles
                if [HPXML::ColorDark, HPXML::ColorMediumDark].include? roof.roof_color
                  cool_temp += 130.0 * roof.net_area
                else
                  cool_temp += 120.0 * roof.net_area
                end
              elsif roof.roof_type == HPXML::RoofTypeWoodShingles
                cool_temp += 120.0 * roof.net_area
              elsif roof.roof_type == HPXML::RoofTypeMetal
                if [HPXML::ColorDark, HPXML::ColorMediumDark].include? roof.roof_color
                  cool_temp += 130.0 * roof.net_area
                elsif [HPXML::ColorMedium, HPXML::ColorLight].include? roof.roof_color
                  cool_temp += 120.0 * roof.net_area
                elsif [HPXML::ColorReflective].include? roof.roof_color
                  cool_temp += 95.0 * roof.net_area
                end
              elsif roof.roof_type == HPXML::RoofTypeClayTile
                if [HPXML::ColorDark, HPXML::ColorMediumDark].include? roof.roof_color
                  cool_temp += 110.0 * roof.net_area
                elsif [HPXML::ColorMedium, HPXML::ColorLight].include? roof.roof_color
                  cool_temp += 105.0 * roof.net_area
                elsif [HPXML::ColorReflective].include? roof.roof_color
                  cool_temp += 95.0 * roof.net_area
                end
              end
            else # with a radiant barrier
              if roof.roof_type == HPXML::RoofTypeAsphaltShingles
                if [HPXML::ColorDark, HPXML::ColorMediumDark].include? roof.roof_color
                  cool_temp += 120.0 * roof.net_area
                else
                  cool_temp += 110.0 * roof.net_area
                end
              elsif roof.roof_type == HPXML::RoofTypeWoodShingles
                cool_temp += 110.0 * roof.net_area
              elsif roof.roof_type == HPXML::RoofTypeMetal
                if [HPXML::ColorDark, HPXML::ColorMediumDark].include? roof.roof_color
                  cool_temp += 120.0 * roof.net_area
                elsif [HPXML::ColorMedium, HPXML::ColorLight].include? roof.roof_color
                  cool_temp += 110.0 * roof.net_area
                elsif [HPXML::ColorReflective].include? roof.roof_color
                  cool_temp += 95.0 * roof.net_area
                end
              elsif roof.roof_type == HPXML::RoofTypeClayTile
                if [HPXML::ColorDark, HPXML::ColorMediumDark].include? roof.roof_color
                  cool_temp += 105.0 * roof.net_area
                elsif [HPXML::ColorMedium, HPXML::ColorLight].include? roof.roof_color
                  cool_temp += 100.0 * roof.net_area
                elsif [HPXML::ColorReflective].include? roof.roof_color
                  cool_temp += 95.0 * roof.net_area
                end
              end
            end
          end # vented/unvented
        end # each roof surface

        cool_temp /= tot_roof_area

        # Adjust base CLTD for different CTD or DR
        cool_temp += (@hpxml_bldg.header.manualj_cooling_design_temp - 95.0) + mj.daily_range_temp_adjust[mj.daily_range_num]
      end

    elsif [HPXML::LocationGarage, HPXML::LocationBasementUnconditioned,
           HPXML::LocationCrawlspaceUnvented, HPXML::LocationCrawlspaceVented].include? location
      # Note: We use this approach for garages in case they are partially below grade,
      # in which case the ASHRAE 152/MJ8 typical assumption will be quite wrong.
      cool_temp = calculate_space_design_temps(mj, location, weather, mj.cool_setpoint, @hpxml_bldg.header.manualj_cooling_design_temp, weather.data.ShallowGroundMonthlyTemps.max)

    end

    fail "Design temp cooling not calculated for #{location}." if cool_temp.nil?

    return cool_temp
  end

<<<<<<< HEAD
  def self.process_zone_and_spaces()
    '''
    Room loads set up based on spaces
    '''
    @space_loads = {}
    @spaces = []
    @hpxml_bldg.zones.each do |zone|
      next unless zone.zone_type == HPXML::ZoneTypeConditioned

      zone.spaces.each do |space|
        @spaces << space
        @space_loads[space.id] = DesignLoads.new
        space.additional_properties.total_exposed_wall_area = 0.0
        space.additional_properties.afl_hr = [0.0] * 12
      end
    end
  end

  def self.process_load_windows_skylights(mj, bldg_design_loads, weather)
=======
  def self.process_load_windows_skylights(mj, bldg_design_loads)
>>>>>>> 9485f91c
    '''
    Heating and Cooling Loads: Windows & Skylights
    '''

    # Average cooling load factors (CLF) for windows/skylights WITHOUT internal shading (MJ8 Table 3D-3)
    clf_avg_nois = [0.24, 0.35, 0.38, 0.4, 0.48, 0.4, 0.38, 0.35, 0.24]
    clf_avg_nois_horiz = 0.68

    # Average cooling load factors (CLF) for windows/skylights WITH internal shading (MJ8 Table 3D-3)
    clf_avg_is = [0.18, 0.29, 0.32, 0.32, 0.29, 0.32, 0.32, 0.29, 0.18]
    clf_avg_is_horiz = 0.52

    # Hourly cooling load factor (CLF) for windows/skylights WITHOUT internal shading (MJ8 Table A11-5)
    # Applies to both mid-summer and October calculations
    clf_hr_nois = [[0.14, 0.22, 0.34, 0.48, 0.59, 0.65, 0.65, 0.59, 0.50, 0.43, 0.36, 0.28, 0.22], # S
                   [0.10, 0.12, 0.14, 0.16, 0.24, 0.36, 0.49, 0.60, 0.66, 0.66, 0.58, 0.43, 0.33], # SW
                   [0.08, 0.10, 0.11, 0.12, 0.14, 0.20, 0.32, 0.45, 0.57, 0.64, 0.61, 0.44, 0.34], # W
                   [0.10, 0.12, 0.14, 0.16, 0.17, 0.19, 0.23, 0.33, 0.47, 0.59, 0.60, 0.43, 0.33], # NW
                   [0.48, 0.56, 0.63, 0.71, 0.76, 0.80, 0.82, 0.82, 0.79, 0.75, 0.69, 0.61, 0.48], # N
                   [0.51, 0.51, 0.45, 0.39, 0.36, 0.33, 0.31, 0.28, 0.26, 0.23, 0.19, 0.15, 0.12], # NE
                   [0.51, 0.57, 0.57, 0.50, 0.42, 0.37, 0.32, 0.29, 0.25, 0.22, 0.19, 0.15, 0.12], # E
                   [0.43, 0.55, 0.62, 0.63, 0.57, 0.48, 0.42, 0.37, 0.33, 0.28, 0.24, 0.19, 0.15], # SE
                   [0.14, 0.22, 0.34, 0.48, 0.59, 0.65, 0.65, 0.59, 0.50, 0.43, 0.36, 0.28, 0.22]] # S
    clf_hr_nois_horiz = [0.24, 0.36, 0.48, 0.58, 0.66, 0.72, 0.74, 0.73, 0.67, 0.59, 0.47, 0.37, 0.29]

    # Hourly cooling load factor (CLF) for windows/skylights WITH internal shading (MJ8 Table A11-6)
    # Applies to both mid-summer and October calculations
    clf_hr_is = [[0.23, 0.38, 0.58, 0.75, 0.83, 0.80, 0.68, 0.50, 0.35, 0.27, 0.19, 0.11, 0.09], # S
                 [0.14, 0.16, 0.19, 0.22, 0.38, 0.59, 0.75, 0.83, 0.81, 0.69, 0.45, 0.16, 0.12], # SW
                 [0.11, 0.13, 0.15, 0.16, 0.17, 0.31, 0.53, 0.72, 0.82, 0.81, 0.61, 0.16, 0.12], # W
                 [0.14, 0.17, 0.19, 0.20, 0.21, 0.22, 0.30, 0.52, 0.73, 0.82, 0.69, 0.16, 0.12], # NW
                 [0.65, 0.73, 0.80, 0.86, 0.89, 0.89, 0.86, 0.82, 0.75, 0.78, 0.91, 0.24, 0.18], # N
                 [0.74, 0.58, 0.37, 0.29, 0.27, 0.26, 0.24, 0.22, 0.20, 0.16, 0.12, 0.06, 0.05], # NE
                 [0.80, 0.76, 0.62, 0.41, 0.27, 0.24, 0.22, 0.20, 0.17, 0.14, 0.11, 0.06, 0.05], # E
                 [0.74, 0.81, 0.79, 0.68, 0.49, 0.33, 0.28, 0.25, 0.22, 0.18, 0.13, 0.08, 0.07], # SE
                 [0.23, 0.38, 0.58, 0.75, 0.83, 0.80, 0.68, 0.50, 0.35, 0.27, 0.19, 0.11, 0.09]] # S
    clf_hr_is_horiz = [0.44, 0.59, 0.72, 0.81, 0.85, 0.85, 0.81, 0.71, 0.58, 0.42, 0.25, 0.14, 0.12]

    # Mid summer Hourly Shade Line Multipliers (SLM) (MJ8 Table A11-7)
    slm_hr_lats = [28.0, 34.0, 40.0, 46.0, 52.0, 60.0] # degrees
    slm_hr = [[[5.3, 3.7, 5.3, 0.0], [3.2, 2.5, 3.2, 0.0], [2.2, 1.9, 2.2, 0.2], [1.8, 1.5, 1.8, 0.0], [1.4, 1.2, 1.4, 0.0], [1.1, 0.9, 1.1, 0.0]], # S
              [[0.0, 5.0, 1.2, 0.2], [0.0, 3.4, 1.1, 0.2], [0.0, 2.6, 0.9, 0.1], [0.0, 2.1, 0.8, 0.2], [0.0, 1.7, 0.8, 0.3], [0.0, 1.3, 0.7, 0.3]], # SW
              [[0.0, 0.0, 1.0, 0.1], [0.0, 0.0, 1.0, 0.1], [0.0, 0.0, 1.0, 0.1], [0.0, 0.0, 0.9, 0.2], [0.0, 0.0, 0.9, 0.2], [0.0, 0.0, 0.8, 0.2]], # W
              [[0.0, 0.0, 1.9, 0.1], [0.0, 0.0, 2.1, 0.1], [0.0, 0.0, 2.4, 0.0], [0.0, 0.0, 2.6, 0.2], [0.0, 0.0, 3.1, 0.2], [0.0, 0.0, 3.9, 0.2]], # NW
              [[0.0, 0.0, 0.0, 0.5], [0.0, 0.0, 0.0, 0.7], [0.0, 0.0, 0.0, 0.8], [0.0, 0.0, 0.0, 1.0], [0.0, 0.0, 0.0, 1.3], [0.0, 0.0, 0.0, 1.8]], # N
              [[1.9, 0.0, 0.0, 0.0], [2.1, 0.0, 0.0, 0.0], [2.4, 0.0, 0.0, 0.0], [2.6, 0.0, 0.0, 0.0], [3.1, 0.0, 0.0, 0.0], [3.9, 0.0, 0.0, 0.0]], # NE
              [[1.0, 0.0, 0.0, 0.0], [1.0, 0.0, 0.0, 0.0], [1.0, 0.0, 0.0, 0.0], [0.9, 0.0, 0.0, 0.0], [0.9, 0.0, 0.0, 0.0], [0.8, 0.0, 0.0, 0.0]], # E
              [[1.2, 5.0, 0.0, 0.0], [1.1, 3.4, 0.0, 0.0], [0.9, 2.6, 0.0, 0.0], [0.8, 2.1, 0.0, 0.0], [0.8, 1.7, 0.0, 0.0], [0.7, 1.3, 0.0, 0.0]], # SE
              [[5.3, 3.7, 5.3, 0.0], [3.2, 2.5, 3.2, 0.0], [2.2, 1.9, 2.2, 0.2], [1.8, 1.5, 1.8, 0.0], [1.4, 1.2, 1.4, 0.0], [1.1, 0.9, 1.1, 0.0]]] # S

    # Mid summer Shade Line Multiplier (SLM) Values (MJ8 Table 3E-1)
    alm_avg_lats = [25.0, 30.0, 35.0, 40.0, 45.0, 50.0]
    slm_avg = [[10.1, 5.40, 3.53, 2.60, 2.05, 1.70], # S
               [1.89, 1.63, 1.41, 1.25, 1.13, 1.01], # SW
               [0.83, 0.83, 0.82, 0.81, 0.80, 0.79], # W
               [0.0,  0.0,  0.0,  0.0,  0.0,  0.0], # NW
               [0.0,  0.0,  0.0,  0.0,  0.0,  0.0], # N
               [0.0,  0.0,  0.0,  0.0,  0.0,  0.0], # NE
               [0.83, 0.83, 0.82, 0.81, 0.80, 0.79], # E
               [1.89, 1.63, 1.41, 1.25, 1.13, 1.01], # SE
               [10.1, 5.40, 3.53, 2.60, 2.05, 1.70]] # S

    # Mid summer Peak solar factor (PSF) (MJ8 Table 3D-2)
    psf_lats = [28.0, 34.0, 40.0, 46.0, 52.0, 60.0] # degrees
    psf = [[91.0, 121.0, 149.0, 173.0, 193.0, 211.0], # S
           [172.0, 185.0, 196.0, 205.0, 212.0, 217.0], # SW
           [220.0, 219.0, 216.0, 213.0, 208.0, 199.0], # W
           [149.0, 140.0, 135.0, 130.0, 124.0, 114.0], # NW
           [38.0,  37.0,  35.0,  34.0,  32.0,  28.0], # N
           [149.0, 140.0, 135.0, 130.0, 124.0, 114.0], # NE
           [220.0, 219.0, 216.0, 213.0, 208.0, 199.0], # E
           [172.0, 185.0, 196.0, 205.0, 212.0, 217.0], # SE
           [91.0,  121.0, 149.0, 173.0, 193.0, 211.0]] # S
    psf_horiz = [272.0, 261.0, 247.0, 230.0, 208.0, 176.0]

    # Hourly Temperature Adjustment Values (HTA_DR) (MJ8 Table A11-3)
    # Low DR, Medium DR, High DR and Hour = 8,9, ... ,19,20
    hta = [[-6.3,  -5.0,  -3.7,  -2.5, -1.5, -0.7, -0.2, 0.0, -0.2, -0.7, -1.5, -2.5, -3.7], # Low DR
           [-12.6, -10.0, -7.4,  -5.0, -2.9, -1.3, -0.3, 0.0, -0.3, -1.3, -2.9, -5.0, -7.4], # Medium DR
           [-18.9, -15.0, -11.1, -7.5, -4.4, -2.0, -0.5, 0.0, -0.5, -2.0, -4.4, -7.5, -11.1]] # High DR

    # Determine latitude-specific values (PSF, SLM)
    psf_lat = []
    psf_lat_horiz = nil
    slm_hr_lat = []
    slm_avg_lat = []
    latitude = @hpxml_bldg.latitude
    for cnt in 0..8 # S/SW/W/NW/N/NE/E/SE/S
      # psf/psf_horiz
      if latitude <= psf_lats[0]
        psf_lat << psf[cnt][0]
        psf_lat_horiz = psf_horiz[0]
      elsif latitude >= psf_lats[-1]
        psf_lat << psf[cnt][-1]
        psf_lat_horiz = psf_horiz[-1]
      else
        cnt_lat_s = psf_lats.bsearch_index { |i| latitude < i } - 1
        psf_lat << MathTools.interp2(latitude, psf_lats[cnt_lat_s], psf_lats[cnt_lat_s + 1], psf[cnt][cnt_lat_s], psf[cnt][cnt_lat_s + 1])
        psf_lat_horiz = MathTools.interp2(latitude, psf_lats[cnt_lat_s], psf_lats[cnt_lat_s + 1], psf_horiz[cnt_lat_s], psf_horiz[cnt_lat_s + 1])
      end

      # slm_hr
      if latitude <= slm_hr_lats[0]
        slm_hr_lat << slm_hr[cnt][0]
      elsif latitude >= slm_hr_lats[-1]
        slm_hr_lat << slm_hr[cnt][-1]
      else
        cnt_lat_s = slm_hr_lats.bsearch_index { |i| latitude < i } - 1
        inner_array = []
        for i in 0..slm_hr[0][0].size - 1
          inner_array << MathTools.interp2(latitude, slm_hr_lats[cnt_lat_s], slm_hr_lats[cnt_lat_s + 1], slm_hr[cnt][cnt_lat_s][i], slm_hr[cnt][cnt_lat_s + 1][i])
        end
        slm_hr_lat << inner_array
      end

      # slm_avg
      if latitude <= alm_avg_lats[0]
        slm_avg_lat << slm_avg[cnt][0]
      elsif latitude >= alm_avg_lats[-1]
        slm_avg_lat << slm_avg[cnt][-1]
      else
        cnt_lat_s = alm_avg_lats.bsearch_index { |i| latitude < i } - 1
        slm_avg_lat << MathTools.interp2(latitude, alm_avg_lats[cnt_lat_s], alm_avg_lats[cnt_lat_s + 1], slm_avg[cnt][cnt_lat_s], slm_avg[cnt][cnt_lat_s + 1])
      end
    end

    # Initialize Hourly Aggregate Fenestration Load (AFL)
    afl_hr = [0.0] * 12

    # Windows
    @hpxml_bldg.windows.each do |window|
      wall = window.wall
      next unless wall.is_exterior_thermal_boundary

      space_design_loads = @space_loads[wall.attached_to_space_idref] unless wall.attached_to_space_idref.nil?

      window_summer_sf = window.interior_shading_factor_summer * window.exterior_shading_factor_summer
      cnt45 = (get_true_azimuth(window.azimuth) / 45.0).round.to_i

      window_ufactor, window_shgc = Constructions.get_ufactor_shgc_adjusted_by_storms(window.storm_type, window.ufactor, window.shgc)

      bldg_design_loads.Heat_Windows += window_ufactor * window.area * mj.htd

      for hr in -1..11
        # If hr == -1: Calculate the Average Load Procedure (ALP) Load
        # Else: Calculate the hourly Aggregate Fenestration Load (AFL)

        # clf_d: Average Cooling Load Factor for the given window direction
        # clf_n: Average Cooling Load Factor for a window facing North (fully shaded)
        if hr == -1
          if window_summer_sf < 1
            clf_d = clf_avg_is[cnt45]
            clf_n = clf_avg_is[4]
          else
            clf_d = clf_avg_nois[cnt45]
            clf_n = clf_avg_nois[4]
          end
        else
          if window_summer_sf < 1
            clf_d = clf_hr_is[cnt45][hr]
            clf_n = clf_hr_is[4][hr]
          else
            clf_d = clf_hr_nois[cnt45][hr]
            clf_n = clf_hr_nois[4][hr]
          end
        end

        ctd_adj = mj.ctd
        if hr > -1
          # Calculate hourly CTD adjusted value for mid-summer
          ctd_adj += hta[mj.daily_range_num][hr]
        end

        # Hourly Heat Transfer Multiplier for the given window Direction
        htm_d = psf_lat[cnt45] * clf_d * window_shgc * window_summer_sf / 0.87 + window_ufactor * ctd_adj

        # Hourly Heat Transfer Multiplier for a window facing North (fully shaded)
        htm_n = psf_lat[4] * clf_n * window_shgc * window_summer_sf / 0.87 + window_ufactor * ctd_adj

        if window.overhangs_depth.to_f > 0
          if hr == -1
            slm = slm_avg_lat[cnt45]
          elsif [0, 1, 2].include? hr # 8, 9, and 10 am: use 09:00 hours
            slm = slm_hr_lat[cnt45][0]
          elsif [3, 4, 5].include? hr # 11, 12, and 1 pm: use Noon
            slm = slm_hr_lat[cnt45][1]
          elsif [6, 7, 8].include? hr # 2, 3, and 4 pm: use 15:00 hours
            slm = slm_hr_lat[cnt45][2]
          elsif [9, 10, 11].include? hr # 2, 3, and 4 pm: use 15:00 hours
            slm = slm_hr_lat[cnt45][3]
          end

          z_sl = slm * window.overhangs_depth
          window_height = window.overhangs_distance_to_bottom_of_window - window.overhangs_distance_to_top_of_window
          if z_sl < window.overhangs_distance_to_top_of_window
            # Overhang is too short to provide shade or no adjustment for overhang shade required
            htm = htm_d
          elsif z_sl < window.overhangs_distance_to_bottom_of_window
            percent_shaded = (z_sl - window.overhangs_distance_to_top_of_window) / window_height
            htm = percent_shaded * htm_n + (1.0 - percent_shaded) * htm_d
          else
            # Window is entirely in the shade since the shade line is below the windowsill
            htm = htm_n
          end
        else
          htm = htm_d
        end

        if hr == -1
          # Average Load Procedure (ALP) load
          bldg_design_loads.Cool_Windows += htm * window.area
          space_design_loads.Cool_Windows += htm * window.area unless space_design_loads.nil?
        else
          afl_hr[hr] += htm * window.area
          wall.space.additional_properties.afl_hr[hr] += htm * window.area unless wall.space.nil?
        end
      end
    end # window

    # Skylights
    @hpxml_bldg.skylights.each do |skylight|
      roof = skylight.roof
      space_design_loads = @space_loads[roof.attached_to_space_idref] unless roof.attached_to_space_idref.nil?

      skylight_summer_sf = skylight.interior_shading_factor_summer * skylight.exterior_shading_factor_summer
      cnt45 = (get_true_azimuth(skylight.azimuth) / 45.0).round.to_i
      inclination_angle = UnitConversions.convert(Math.atan(roof.pitch / 12.0), 'rad', 'deg')

      skylight_ufactor, skylight_shgc = Constructions.get_ufactor_shgc_adjusted_by_storms(skylight.storm_type, skylight.ufactor, skylight.shgc)
      u_curb = 0.51 # default to wood (Table 2B-3)
      ar_curb = 0.35 # default to small (Table 2B-3)
      u_eff_skylight = skylight_ufactor + u_curb * ar_curb

      bldg_design_loads.Heat_Skylights += skylight_ufactor * skylight.area * mj.htd

      for hr in -1..11
        # If hr == -1: Calculate the Average Load Procedure (ALP) Load
        # Else: Calculate the hourly Aggregate Fenestration Load (AFL)

        # clf_d: Average Cooling Load Factor for the given skylight direction
        # clf_horiz: Average Cooling Load Factor for horizontal
        if hr == -1
          if skylight_summer_sf < 1
            clf_d = clf_avg_is[cnt45]
            clf_horiz = clf_avg_is_horiz
          else
            clf_d = clf_avg_nois[cnt45]
            clf_horiz = clf_avg_nois_horiz
          end
        else
          if skylight_summer_sf < 1
            clf_d = clf_hr_is[cnt45][hr]
            clf_horiz = clf_hr_is_horiz[hr]
          else
            clf_d = clf_hr_nois[cnt45][hr]
            clf_horiz = clf_hr_nois_horiz[hr]
          end
        end

        sol_h = Math::cos(UnitConversions.convert(inclination_angle, 'deg', 'rad')) * (psf_lat_horiz * clf_horiz)
        sol_v = Math::sin(UnitConversions.convert(inclination_angle, 'deg', 'rad')) * (psf_lat[cnt45] * clf_d)

        ctd_adj = mj.ctd
        if hr > -1
          # Calculate hourly CTD adjusted value for mid-summer
          ctd_adj += hta[mj.daily_range_num][hr]
        end

        # Hourly Heat Transfer Multiplier for the given skylight Direction
        htm = (sol_h + sol_v) * (skylight_shgc * skylight_summer_sf / 0.87) + u_eff_skylight * (ctd_adj + 15.0)

        if hr == -1
          # Average Load Procedure (ALP) load
          bldg_design_loads.Cool_Skylights += htm * skylight.area
          space_design_loads.Cool_Skylights += htm * skylight.area unless space_design_loads.nil?
        else
          afl_hr[hr] += htm * skylight.area
          roof.space.additional_properties.afl_hr[hr] += htm * skylight.area unless roof.space.nil?
        end
      end
    end # skylight

    # Check for Adequate Exposure Diversity (AED)
    # If not adequate, add AED Excursion to windows cooling load

    # Loop spaces to calculate adjustment for each space
    @spaces.each do |space|
      @space_loads[space.id].Cool_Windows += add_aed_excursion(space.additional_properties.afl_hr)
    end

    bldg_design_loads.Cool_Windows += add_aed_excursion(afl_hr)
  end

  def self.add_aed_excursion(afl_hr)
    # Daily Average Load (DAL)
    dal = afl_hr.sum(0.0) / afl_hr.size

    # Excursion Limit line (ELL)
    ell = 1.3 * dal

    # Peak Fenestration Load (PFL)
    pfl = afl_hr.max

    # Excursion Adjustment Load (EAL)
    return [0.0, pfl - ell].max
  end

  def self.process_load_doors(mj, bldg_design_loads)
    '''
    Heating and Cooling Loads: Doors
    '''

    if mj.daily_range_num == 0
      cltd = mj.ctd + 15.0
    elsif mj.daily_range_num == 1
      cltd = mj.ctd + 11.0
    elsif mj.daily_range_num == 2
      cltd = mj.ctd + 6.0
    end

    @hpxml_bldg.doors.each do |door|
      next unless door.is_thermal_boundary

      space_design_loads = @space_loads[door.wall.attached_to_space_idref] unless door.wall.attached_to_space_idref.nil?

      if door.wall.is_exterior
        htg_loads = (1.0 / door.r_value) * door.area * mj.htd
        clg_loads = (1.0 / door.r_value) * door.area * cltd
      else # Partition door
        adjacent_space = door.wall.exterior_adjacent_to
        htg_loads = (1.0 / door.r_value) * door.area * (mj.heat_setpoint - mj.heat_design_temps[adjacent_space])
        clg_loads = (1.0 / door.r_value) * door.area * (mj.cool_design_temps[adjacent_space] - mj.cool_setpoint)
      end
      bldg_design_loads.Heat_Doors += htg_loads
      bldg_design_loads.Cool_Doors += clg_loads
      space_design_loads.Heat_Doors += htg_loads unless space_design_loads.nil?
      space_design_loads.Cool_Doors += clg_loads unless space_design_loads.nil?
    end
  end

  def self.process_load_walls(mj, bldg_design_loads)
    '''
    Heating and Cooling Loads: Walls
    '''

    # Above-Grade Walls
    (@hpxml_bldg.walls + @hpxml_bldg.rim_joists).each do |wall|
      next unless wall.is_thermal_boundary

      wall_group = get_wall_group(wall)

      if wall.azimuth.nil?
        azimuths = [0.0, 90.0, 180.0, 270.0] # Assume 4 equal surfaces facing every direction
      else
        azimuths = [wall.azimuth]
      end

      if wall.is_a? HPXML::RimJoist
        wall_area = wall.area
      else
        wall_area = wall.net_area
      end
      if not wall.attached_to_space_idref.nil?
        space_design_loads = @space_loads[wall.attached_to_space_idref]
        # Store exposed wall gross area for infiltration calculation
        wall.space.additional_properties.total_exposed_wall_area += wall.area if wall.is_exterior
      end

      azimuths.each do |azimuth|
        if wall.is_exterior

          # Adjust base Cooling Load Temperature Difference (CLTD)
          # Assume absorptivity for light walls < 0.5, medium walls <= 0.75, dark walls > 0.75 (based on MJ8 Table 4B Notes)
          if wall.solar_absorptance <= 0.5
            color_multiplier = 0.65      # MJ8 Table 4B Notes, pg 348
          elsif wall.solar_absorptance <= 0.75
            color_multiplier = 0.83      # MJ8 Appendix 12, pg 519
          else
            color_multiplier = 1.0
          end

          true_azimuth = get_true_azimuth(azimuth)

          # Base Cooling Load Temperature Differences (CLTD's) for dark colored sunlit and shaded walls
          # with 95 degF outside temperature taken from MJ8 Figure A12-8 (intermediate wall groups were
          # determined using linear interpolation). Shaded walls apply to north facing and partition walls only.
          cltd_base_sun = [38.0, 34.95, 31.9, 29.45, 27.0, 24.5, 22.0, 21.25, 20.5, 19.65, 18.8]
          cltd_base_shade = [25.0, 22.5, 20.0, 18.45, 16.9, 15.45, 14.0, 13.55, 13.1, 12.85, 12.6]

          if (true_azimuth >= 157.5) && (true_azimuth <= 202.5)
            cltd = cltd_base_shade[wall_group - 1] * color_multiplier
          else
            cltd = cltd_base_sun[wall_group - 1] * color_multiplier
          end

          if mj.ctd >= 10.0
            # Adjust base CLTD for different CTD or DR
            cltd += (@hpxml_bldg.header.manualj_cooling_design_temp - 95.0) + mj.daily_range_temp_adjust[mj.daily_range_num]
          else
            # Handling cases ctd < 10 is based on A12-18 in MJ8
            cltd_corr = mj.ctd - 20.0 - mj.daily_range_temp_adjust[mj.daily_range_num]
            cltd = [cltd + cltd_corr, 0.0].max # NOTE: The CLTD_Alt equation in A12-18 part 5 suggests CLTD - CLTD_corr, but A12-19 suggests it should be CLTD + CLTD_corr (where CLTD_corr is negative)
          end

          clg_loads = (1.0 / wall.insulation_assembly_r_value) * wall_area / azimuths.size * cltd
          htg_loads = (1.0 / wall.insulation_assembly_r_value) * wall_area / azimuths.size * mj.htd
        else # Partition wall
          adjacent_space = wall.exterior_adjacent_to
          clg_loads = (1.0 / wall.insulation_assembly_r_value) * wall_area / azimuths.size * (mj.cool_design_temps[adjacent_space] - mj.cool_setpoint)
          htg_loads = (1.0 / wall.insulation_assembly_r_value) * wall_area / azimuths.size * (mj.heat_setpoint - mj.heat_design_temps[adjacent_space])
        end
        bldg_design_loads.Cool_Walls += clg_loads
        bldg_design_loads.Heat_Walls += htg_loads
        space_design_loads.Cool_Walls += clg_loads unless space_design_loads.nil?
        space_design_loads.Heat_Walls += htg_loads unless space_design_loads.nil?
      end
    end

    # Foundation walls
    @hpxml_bldg.foundation_walls.each do |foundation_wall|
      next unless foundation_wall.is_thermal_boundary

      space_design_loads = @space_loads[foundation_wall.attached_to_space_idref] unless foundation_wall.attached_to_space_idref.nil?

      if foundation_wall.is_exterior
        u_wall_with_soil = get_foundation_wall_ufactor(foundation_wall, true)
        htg_loads = u_wall_with_soil * foundation_wall.net_area * mj.htd
      else # Partition wall
        adjacent_space = foundation_wall.exterior_adjacent_to
        u_wall_without_soil = get_foundation_wall_ufactor(foundation_wall, false)
        htg_loads = u_wall_without_soil * foundation_wall.net_area * (mj.heat_setpoint - mj.heat_design_temps[adjacent_space])
      end
      bldg_design_loads.Heat_Walls += htg_loads
      space_design_loads.Heat_Walls += htg_loads unless space_design_loads.nil?
    end
  end

  def self.process_load_roofs(mj, bldg_design_loads)
    '''
    Heating and Cooling Loads: Roofs
    '''

    # Roofs
    @hpxml_bldg.roofs.each do |roof|
      next unless roof.is_thermal_boundary

      space_design_loads = @space_loads[roof.attached_to_space_idref] unless roof.attached_to_space_idref.nil?

      # Base CLTD for conditioned roofs (Roof-Joist-Ceiling Sandwiches) taken from MJ8 Figure A12-16
      if roof.insulation_assembly_r_value <= 6
        cltd = 50.0
      elsif roof.insulation_assembly_r_value <= 13
        cltd = 45.0
      elsif roof.insulation_assembly_r_value <= 15
        cltd = 38.0
      elsif roof.insulation_assembly_r_value <= 21
        cltd = 31.0
      elsif roof.insulation_assembly_r_value <= 30
        cltd = 30.0
      else
        cltd = 27.0
      end

      # Base CLTD color adjustment based on notes in MJ8 Figure A12-16
      if [HPXML::ColorDark, HPXML::ColorMediumDark].include? roof.roof_color
        if [HPXML::RoofTypeClayTile, HPXML::RoofTypeWoodShingles].include? roof.roof_type
          cltd *= 0.83
        end
      elsif [HPXML::ColorMedium, HPXML::ColorLight].include? roof.roof_color
        if [HPXML::RoofTypeClayTile].include? roof.roof_type
          cltd *= 0.65
        else
          cltd *= 0.83
        end
      elsif [HPXML::ColorReflective].include? roof.roof_color
        if [HPXML::RoofTypeAsphaltShingles, HPXML::RoofTypeWoodShingles].include? roof.roof_type
          cltd *= 0.83
        else
          cltd *= 0.65
        end
      end

      # Adjust base CLTD for different CTD or DR
      cltd += (@hpxml_bldg.header.manualj_cooling_design_temp - 95.0) + mj.daily_range_temp_adjust[mj.daily_range_num]

      clg_loads = (1.0 / roof.insulation_assembly_r_value) * roof.net_area * cltd
      htg_loads = (1.0 / roof.insulation_assembly_r_value) * roof.net_area * mj.htd
      bldg_design_loads.Cool_Roofs += clg_loads
      bldg_design_loads.Heat_Roofs += htg_loads
      space_design_loads.Cool_Roofs += clg_loads unless space_design_loads.nil?
      space_design_loads.Heat_Roofs += htg_loads unless space_design_loads.nil?
    end
  end

  def self.process_load_ceilings(mj, bldg_design_loads)
    '''
    Heating and Cooling Loads: Ceilings
    '''

    @hpxml_bldg.floors.each do |floor|
      next unless floor.is_ceiling
      next unless floor.is_thermal_boundary

      space_design_loads = @space_loads[floor.attached_to_space_idref] unless floor.attached_to_space_idref.nil?

      if floor.is_exterior
        clg_loads = (1.0 / floor.insulation_assembly_r_value) * floor.area * (mj.ctd - 5.0 + mj.daily_range_temp_adjust[mj.daily_range_num])
        htg_loads = (1.0 / floor.insulation_assembly_r_value) * floor.area * mj.htd
      else
        adjacent_space = floor.exterior_adjacent_to
        clg_loads = (1.0 / floor.insulation_assembly_r_value) * floor.area * (mj.cool_design_temps[adjacent_space] - mj.cool_setpoint)
        htg_loads = (1.0 / floor.insulation_assembly_r_value) * floor.area * (mj.heat_setpoint - mj.heat_design_temps[adjacent_space])
      end
      bldg_design_loads.Cool_Ceilings += clg_loads
      bldg_design_loads.Heat_Ceilings += htg_loads
      space_design_loads.Cool_Ceilings += clg_loads unless space_design_loads.nil?
      space_design_loads.Heat_Ceilings += htg_loads unless space_design_loads.nil?
    end
  end

  def self.process_load_floors(mj, bldg_design_loads)
    '''
    Heating and Cooling Loads: Floors
    '''

    has_radiant_floor = @hpxml_bldg.heating_systems.count { |htg| htg.electric_resistance_distribution == HPXML::ElectricResistanceDistributionRadiantFloor } > 0

    @hpxml_bldg.floors.each do |floor|
      next unless floor.is_floor
      next unless floor.is_thermal_boundary

      space_design_loads = @space_loads[floor.attached_to_space_idref] unless floor.attached_to_space_idref.nil?

      if floor.is_exterior
        htd_adj = mj.htd
        htd_adj += 25.0 if has_radiant_floor # Table 4A: Radiant floor over open crawlspace: HTM = U-Value × (HTD + 25)

        clg_loads = (1.0 / floor.insulation_assembly_r_value) * floor.area * (mj.ctd - 5.0 + mj.daily_range_temp_adjust[mj.daily_range_num])
        htg_loads = (1.0 / floor.insulation_assembly_r_value) * floor.area * htd_adj
      else # Partition floor
        adjacent_space = floor.exterior_adjacent_to
        if floor.is_floor && [HPXML::LocationCrawlspaceVented, HPXML::LocationCrawlspaceUnvented, HPXML::LocationBasementUnconditioned].include?(adjacent_space)
          u_floor = 1.0 / floor.insulation_assembly_r_value

          sum_ua_wall = 0.0
          sum_a_wall = 0.0
          @hpxml_bldg.foundation_walls.each do |foundation_wall|
            next unless foundation_wall.is_exterior && foundation_wall.interior_adjacent_to == adjacent_space

            u_wall_without_soil = get_foundation_wall_ufactor(foundation_wall, false)
            sum_a_wall += foundation_wall.net_area
            sum_ua_wall += (u_wall_without_soil * foundation_wall.net_area)
          end
          @hpxml_bldg.walls.each do |wall|
            next unless wall.is_exterior && wall.interior_adjacent_to == adjacent_space

            sum_a_wall += wall.net_area
            sum_ua_wall += (1.0 / wall.insulation_assembly_r_value * wall.net_area)
          end
          fail 'Could not find connected walls.' if sum_a_wall <= 0

          u_wall = sum_ua_wall / sum_a_wall

          htd_adj = mj.htd
          htd_adj += 25.0 if has_radiant_floor && HPXML::LocationCrawlspaceVented # Table 4A: Radiant floor over open crawlspace: HTM = U-Value × (HTD + 25)

          # Calculate partition temperature different cooling (PTDC) per Manual J Figure A12-17
          # Calculate partition temperature different heating (PTDH) per Manual J Figure A12-6
          if [HPXML::LocationCrawlspaceVented].include? adjacent_space
            # Vented or Leaky
            ptdc_floor = mj.ctd / (1.0 + (4.0 * u_floor) / (u_wall + 0.11))
            ptdh_floor = htd_adj / (1.0 + (4.0 * u_floor) / (u_wall + 0.11))
          elsif [HPXML::LocationCrawlspaceUnvented, HPXML::LocationBasementUnconditioned].include? adjacent_space
            # Sealed Tight
            ptdc_floor = u_wall * mj.ctd / (4.0 * u_floor + u_wall)
            ptdh_floor = u_wall * htd_adj / (4.0 * u_floor + u_wall)
          end

          clg_loads = (1.0 / floor.insulation_assembly_r_value) * floor.area * ptdc_floor
          htg_loads = (1.0 / floor.insulation_assembly_r_value) * floor.area * ptdh_floor
        else # E.g., floor over garage
          clg_loads = (1.0 / floor.insulation_assembly_r_value) * floor.area * (mj.cool_design_temps[adjacent_space] - mj.cool_setpoint)
          htg_loads = (1.0 / floor.insulation_assembly_r_value) * floor.area * (mj.heat_setpoint - mj.heat_design_temps[adjacent_space])
        end
      end
      bldg_design_loads.Cool_Floors += clg_loads
      bldg_design_loads.Heat_Floors += htg_loads
      space_design_loads.Cool_Roofs += clg_loads unless space_design_loads.nil?
      space_design_loads.Heat_Roofs += htg_loads unless space_design_loads.nil?
    end
  end

  def self.process_load_slabs(mj, bldg_design_loads)
    '''
    Heating and Cooling Loads: Floors
    '''

    has_radiant_floor = @hpxml_bldg.heating_systems.count { |htg| htg.electric_resistance_distribution == HPXML::ElectricResistanceDistributionRadiantFloor } > 0

    @hpxml_bldg.slabs.each do |slab|
      next unless slab.is_thermal_boundary

      space_design_loads = @space_loads[slab.attached_to_space_idref] unless slab.attached_to_space_idref.nil?

      htd_adj = mj.htd
      htd_adj += 25.0 if has_radiant_floor # Table 4A: Radiant slab floor: HTM = F-Value × (HTD + 25)

      if slab.interior_adjacent_to == HPXML::LocationConditionedSpace # Slab-on-grade
        f_value = calc_slab_f_value(slab, @hpxml_bldg.site.ground_conductivity)
        htg_loads = f_value * slab.exposed_perimeter * htd_adj
      elsif HPXML::conditioned_below_grade_locations.include? slab.interior_adjacent_to
        ext_fnd_walls = @hpxml_bldg.foundation_walls.select { |fw| fw.is_exterior }
        z_f = ext_fnd_walls.map { |fw| fw.depth_below_grade * (fw.area / fw.height) }.sum(0.0) / ext_fnd_walls.map { |fw| fw.area / fw.height }.sum # Weighted-average (by length) below-grade depth

        sqrt_term = [slab.exposed_perimeter**2 - 16.0 * slab.area, 0.0].max
        length = slab.exposed_perimeter / 4.0 + Math.sqrt(sqrt_term) / 4.0
        width = slab.exposed_perimeter / 4.0 - Math.sqrt(sqrt_term) / 4.0
        w_b = [length, width].min
        w_b = [w_b, 1.0].max # handle zero exposed perimeter

        slab_is_insulated = false
        if slab.under_slab_insulation_width.to_f > 0 && slab.under_slab_insulation_r_value > 0
          slab_is_insulated = true
        elsif slab.perimeter_insulation_depth > 0 && slab.perimeter_insulation_r_value > 0
          slab_is_insulated = true
        elsif slab.under_slab_insulation_spans_entire_slab && slab.under_slab_insulation_r_value > 0
          slab_is_insulated = true
        end

        u_value = calc_basement_effective_uvalue(slab_is_insulated, z_f, w_b, @hpxml_bldg.site.ground_conductivity)
        htg_loads = u_value * slab.area * htd_adj
      end
      bldg_design_loads.Heat_Slabs += htg_loads
      space_design_loads.Heat_Slabs += htg_loads unless space_design_loads.nil?
    end
  end

  def self.process_load_infiltration_ventilation(mj, bldg_design_loads, weather, _runner)
    '''
    Heating and Cooling Loads: Infiltration & Ventilation
    '''

    infil_values = Airflow.get_values_from_air_infiltration_measurements(@hpxml_bldg, @cfa, weather)
    sla = infil_values[:sla] * infil_values[:a_ext]
    ela = sla * @cfa

    ncfl_ag = @hpxml_bldg.building_construction.number_of_conditioned_floors_above_grade

    # Check for fireplace (for heating infiltration adjustment)
    has_fireplace = false
    if @hpxml_bldg.fuel_loads.count { |fl| fl.fuel_load_type == HPXML::FuelLoadTypeFireplace } > 0
      has_fireplace = true
    end
    if @hpxml_bldg.heating_systems.count { |htg| htg.heating_system_type == HPXML::HVACTypeFireplace } > 0
      has_fireplace = true
    end
    q_fireplace = 0.0
    if has_fireplace
      q_fireplace = 20.0 # Assume 1 fireplace, average leakiness
    end

    # Set stack/wind coefficients from Tables 5D/5E
    c_s = 0.015 * ncfl_ag
    c_w_base = [0.0133 * @hpxml_bldg.site.additional_properties.aim2_shelter_coeff - 0.0027, 0.0].max # Linear relationship between shelter coefficient and c_w coefficients by shielding class
    c_w = c_w_base * ncfl_ag**0.4

    ela_in2 = UnitConversions.convert(ela, 'ft^2', 'in^2')
    windspeed_cooling_mph = 7.5 # Table 5D/5E Wind Velocity Value footnote
    windspeed_heating_mph = 15.0 # Table 5D/5E Wind Velocity Value footnote

    icfm_Cooling = ela_in2 * (c_s * mj.ctd + c_w * windspeed_cooling_mph**2)**0.5
    icfm_Heating = ela_in2 * (c_s * mj.htd + c_w * windspeed_heating_mph**2)**0.5 + q_fireplace

    q_unb_cfm, q_preheat, q_precool, q_recirc, q_bal_Sens, q_bal_Lat = get_ventilation_rates()

    cfm_Heating = q_bal_Sens + (icfm_Heating**2.0 + q_unb_cfm**2.0)**0.5 - q_preheat - q_recirc

    cfm_cool_load_sens = q_bal_Sens + (icfm_Cooling**2.0 + q_unb_cfm**2.0)**0.5 - q_precool - q_recirc
    cfm_cool_load_lat = q_bal_Lat + (icfm_Cooling**2.0 + q_unb_cfm**2.0)**0.5 - q_recirc

    htg_infil_vent_loads = 1.1 * mj.acf * cfm_Heating * mj.htd
    clg_infil_vent_sens_loads = 1.1 * mj.acf * cfm_cool_load_sens * mj.ctd
    clg_infil_vent_lat_loads = 0.68 * mj.acf * cfm_cool_load_lat * mj.cool_design_grains

    bldg_design_loads.Heat_InfilVent = htg_infil_vent_loads
    bldg_design_loads.Cool_InfilVent_Sens = clg_infil_vent_sens_loads
    bldg_design_loads.Cool_InfilVent_Lat = clg_infil_vent_lat_loads
    # total exposed wall area
    return if @spaces.empty?

    spaces_total_exposed_wall_area = @spaces.map { |space| space.additional_properties.total_exposed_wall_area }.sum

    @spaces.each do |space|
      space_exposed_wall_area = space.additional_properties.total_exposed_wall_area
      war = space_exposed_wall_area / spaces_total_exposed_wall_area
      @space_loads[space.id].Heat_InfilVent = war * htg_infil_vent_loads
      @space_loads[space.id].Cool_InfilVent_Sens = war * clg_infil_vent_sens_loads
    end
  end

  def self.process_load_internal_gains(bldg_design_loads)
    '''
    Cooling Load: Internal Gains
    '''
    clg_loads_sens = @hpxml_bldg.header.manualj_internal_loads_sensible + 230.0 * @hpxml_bldg.header.manualj_num_occupants
    clg_loads_lat = @hpxml_bldg.header.manualj_internal_loads_latent + 200.0 * @hpxml_bldg.header.manualj_num_occupants
    bldg_design_loads.Cool_IntGains_Sens = clg_loads_sens
    bldg_design_loads.Cool_IntGains_Lat = clg_loads_lat

    # Area weighted space assignment
    total_floor_area = @spaces.map { |space| space.floor_area }.sum
    @spaces.each do |space|
      @space_loads[space.id].Cool_IntGains_Sens = space.manualj_internal_loads_sensible.nil? ? (clg_loads_sens * space.floor_area / total_floor_area) : space.manualj_internal_loads_sensible
    end
  end

  def self.aggregate_loads(bldg_design_loads)
    '''
    Building Loads (excluding ducts)
    '''

    # Heating
    bldg_design_loads.Heat_Tot = [bldg_design_loads.Heat_Windows + bldg_design_loads.Heat_Skylights +
      bldg_design_loads.Heat_Doors + bldg_design_loads.Heat_Walls +
      bldg_design_loads.Heat_Floors + bldg_design_loads.Heat_Slabs +
      bldg_design_loads.Heat_Ceilings + bldg_design_loads.Heat_Roofs, 0.0].max +
                                 bldg_design_loads.Heat_InfilVent

    # Cooling
    bldg_design_loads.Cool_Sens = bldg_design_loads.Cool_Windows + bldg_design_loads.Cool_Skylights +
                                  bldg_design_loads.Cool_Doors + bldg_design_loads.Cool_Walls +
                                  bldg_design_loads.Cool_Floors + bldg_design_loads.Cool_Ceilings +
                                  bldg_design_loads.Cool_Roofs + bldg_design_loads.Cool_InfilVent_Sens +
                                  bldg_design_loads.Cool_IntGains_Sens + bldg_design_loads.Cool_Slabs
    bldg_design_loads.Cool_Lat = bldg_design_loads.Cool_InfilVent_Lat + bldg_design_loads.Cool_IntGains_Lat
    if bldg_design_loads.Cool_Lat < 0 # No latent loads; also zero out individual components
      bldg_design_loads.Cool_Lat = 0.0
      bldg_design_loads.Cool_InfilVent_Lat = 0.0
      bldg_design_loads.Cool_IntGains_Lat = 0.0
    end
    bldg_design_loads.Cool_Tot = bldg_design_loads.Cool_Sens + bldg_design_loads.Cool_Lat
  end

  def self.apply_hvac_temperatures(mj, system_design_loads, hvac_heating, hvac_cooling)
    '''
    HVAC Temperatures
    '''
    # Evaporative cooler temperature calculation based on Manual S Figure 4-7
    if @cooling_type == HPXML::HVACTypeEvaporativeCooler
      td_potential = mj.cool_design_temps[HPXML::LocationOutside] - mj.cool_outdoor_wetbulb
      td = td_potential * hvac_cooling.additional_properties.effectiveness
      @leaving_air_temp = mj.cool_design_temps[HPXML::LocationOutside] - td
    else
      # Calculate Leaving Air Temperature
      shr = [system_design_loads.Cool_Sens / system_design_loads.Cool_Tot, 1.0].min
      # Determine the Leaving Air Temperature (LAT) based on Manual S Table 1-4
      if shr < 0.80
        @leaving_air_temp = 54.0 # F
      elsif shr < 0.85
        # MJ8 says to use 56 degF in this SHR range. Linear interpolation provides a more
        # continuous supply air flow rate across building efficiency levels.
        @leaving_air_temp = ((58.0 - 54.0) / (0.85 - 0.80)) * (shr - 0.8) + 54.0 # F
      else
        @leaving_air_temp = 58.0 # F
      end
    end

    # Calculate Supply Air Temperature
    if hvac_heating.is_a? HPXML::HeatPump
      @supply_air_temp = 105.0 # F
      @backup_supply_air_temp = 120.0 # F
    else
      @supply_air_temp = 120.0 # F
    end
  end

  def self.apply_hvac_loads(hvac_heating, system_design_loads, bldg_design_loads, ducts_heat_load, ducts_cool_load_sens, ducts_cool_load_lat)
    # Calculate design loads that this HVAC system serves

    # Heating
    system_design_loads.Heat_Load = bldg_design_loads.Heat_Tot * @fraction_heat_load_served
    if @heating_type == HPXML::HVACTypeHeatPumpWaterLoopToAir
      # Size to meet original fraction load served (not adjusted value from HVAC.apply_shared_heating_systems()
      # This ensures, e.g., that an appropriate heating airflow is used for duct losses.
      system_design_loads.Heat_Load = system_design_loads.Heat_Load / (1.0 / hvac_heating.heating_efficiency_cop)
    end
    system_design_loads.Heat_Load_Supp = system_design_loads.Heat_Load * @fraction_heat_load_served

    # Cooling
    system_design_loads.Cool_Load_Tot = bldg_design_loads.Cool_Tot * @fraction_cool_load_served
    system_design_loads.Cool_Load_Sens = bldg_design_loads.Cool_Sens * @fraction_cool_load_served
    system_design_loads.Cool_Load_Lat = bldg_design_loads.Cool_Lat * @fraction_cool_load_served

    # After applying load fraction to building design loads (w/o ducts), add duct load specific to this HVAC system
    system_design_loads.Heat_Load += ducts_heat_load.to_f
    system_design_loads.Heat_Load_Supp += ducts_heat_load.to_f
    system_design_loads.Cool_Load_Sens += ducts_cool_load_sens.to_f
    system_design_loads.Cool_Load_Lat += ducts_cool_load_lat.to_f
    system_design_loads.Cool_Load_Tot += ducts_cool_load_sens.to_f + ducts_cool_load_lat.to_f
  end

  def self.apply_hvac_size_limits(hvac_cooling)
    @oversize_limit = 1.15
    @oversize_delta = 15000.0
    @undersize_limit = 0.9

    if not hvac_cooling.nil?
      if hvac_cooling.compressor_type == HPXML::HVACCompressorTypeTwoStage
        @oversize_limit = 1.2
      elsif hvac_cooling.compressor_type == HPXML::HVACCompressorTypeVariableSpeed
        @oversize_limit = 1.3
      end
    end
  end

  def self.apply_hvac_heat_pump_logic(hvac_sizing_values, hvac_cooling)
    return unless hvac_cooling.is_a? HPXML::HeatPump
    return if @fraction_cool_load_served == 0
    return if @fraction_heat_load_served == 0

    if @hpxml_bldg.header.heat_pump_sizing_methodology != HPXML::HeatPumpSizingACCA
      # If HERS/MaxLoad methodology, use at least the larger of heating/cooling loads for heat pump sizing.
      # Note: Heat_Load_Supp should NOT be adjusted; we only want to adjust the HP capacity, not the HP backup heating capacity.
      max_load = [hvac_sizing_values.Heat_Load, hvac_sizing_values.Cool_Load_Tot].max
      hvac_sizing_values.Heat_Load = max_load
      hvac_sizing_values.Cool_Load_Sens *= max_load / hvac_sizing_values.Cool_Load_Tot
      hvac_sizing_values.Cool_Load_Lat *= max_load / hvac_sizing_values.Cool_Load_Tot
      hvac_sizing_values.Cool_Load_Tot = max_load
    end
  end

  def self.get_duct_regain_factor(duct)
    # dse_Fregain values comes from MJ8 pg 204 and Walker (1998) "Technical background for default
    # values used for forced air systems in proposed ASHRAE Std. 152"

    dse_Fregain = nil

    if [HPXML::LocationOutside, HPXML::LocationRoofDeck].include? duct.duct_location
      dse_Fregain = 0.0

    elsif [HPXML::LocationOtherHousingUnit, HPXML::LocationOtherHeatedSpace, HPXML::LocationOtherMultifamilyBufferSpace,
           HPXML::LocationOtherNonFreezingSpace, HPXML::LocationExteriorWall, HPXML::LocationUnderSlab,
           HPXML::LocationManufacturedHomeBelly].include? duct.duct_location
      space_values = Geometry.get_temperature_scheduled_space_values(duct.duct_location)
      dse_Fregain = space_values[:f_regain]

    elsif [HPXML::LocationBasementUnconditioned, HPXML::LocationCrawlspaceVented, HPXML::LocationCrawlspaceUnvented].include? duct.duct_location

      ceilings = @hpxml_bldg.floors.select { |f| f.is_floor && [f.interior_adjacent_to, f.exterior_adjacent_to].include?(duct.duct_location) }
      avg_ceiling_rvalue = calculate_average_r_value(ceilings)
      ceiling_insulated = (avg_ceiling_rvalue > 4)

      walls = @hpxml_bldg.foundation_walls.select { |f| [f.interior_adjacent_to, f.exterior_adjacent_to].include? duct.duct_location }
      avg_wall_rvalue = calculate_average_r_value(walls)
      walls_insulated = (avg_wall_rvalue > 4)

      if duct.duct_location == HPXML::LocationBasementUnconditioned
        if not ceiling_insulated
          if not walls_insulated
            dse_Fregain = 0.50 # Uninsulated ceiling, uninsulated walls
          else
            dse_Fregain = 0.75 # Uninsulated ceiling, insulated walls
          end
        else
          dse_Fregain = 0.30 # Insulated ceiling
        end
      elsif duct.duct_location == HPXML::LocationCrawlspaceVented
        if ceiling_insulated && walls_insulated
          dse_Fregain = 0.17 # Insulated ceiling, insulated walls
        elsif ceiling_insulated && (not walls_insulated)
          dse_Fregain = 0.12 # Insulated ceiling, uninsulated walls
        elsif (not ceiling_insulated) && walls_insulated
          dse_Fregain = 0.66 # Uninsulated ceiling, insulated walls
        elsif (not ceiling_insulated) && (not walls_insulated)
          dse_Fregain = 0.50 # Uninsulated ceiling, uninsulated walls
        end
      elsif duct.duct_location == HPXML::LocationCrawlspaceUnvented
        if ceiling_insulated && walls_insulated
          dse_Fregain = 0.30 # Insulated ceiling, insulated walls
        elsif ceiling_insulated && (not walls_insulated)
          dse_Fregain = 0.16 # Insulated ceiling, uninsulated walls
        elsif (not ceiling_insulated) && walls_insulated
          dse_Fregain = 0.76 # Uninsulated ceiling, insulated walls
        elsif (not ceiling_insulated) && (not walls_insulated)
          dse_Fregain = 0.60 # Uninsulated ceiling, uninsulated walls
        end
      end

    elsif [HPXML::LocationAtticVented, HPXML::LocationAtticUnvented].include? duct.duct_location
      dse_Fregain = 0.10 # This would likely be higher for unvented attics with roof insulation

    elsif [HPXML::LocationGarage].include? duct.duct_location
      dse_Fregain = 0.05

    elsif HPXML::conditioned_locations.include? duct.duct_location
      dse_Fregain = 1.0

    end

    return dse_Fregain
  end

  def self.calculate_load_ducts_heating(mj, system_design_loads, hvac_heating)
    '''
    Heating Duct Loads
    '''

    return if hvac_heating.nil? || (system_design_loads.Heat_Tot == 0) || hvac_heating.distribution_system.nil? || hvac_heating.distribution_system.ducts.empty?
    return if @fraction_heat_load_served == 0

    init_heat_load = system_design_loads.Heat_Tot * @fraction_heat_load_served

    # Distribution system efficiency (DSE) calculations based on ASHRAE Standard 152

    duct_values = calc_duct_conduction_values(hvac_heating.distribution_system, mj.heat_design_temps)
    dse_As, dse_Ar, supply_r, return_r, dse_Tamb_s, dse_Tamb_r, dse_Fregain_s, dse_Fregain_r = duct_values

    # Initialize for the iteration
    delta = 1
    heat_load_next = init_heat_load

    for _iter in 0..19
      break if delta.abs <= 0.001

      heat_load_prev = heat_load_next

      # Calculate the new heating air flow rate
      heat_cfm = calc_airflow_rate_manual_s(mj, heat_load_next, (@supply_air_temp - mj.heat_setpoint))

      dse_Qs, dse_Qr = calc_duct_leakages_cfm25(hvac_heating.distribution_system, heat_cfm)

      dse_DE = calc_delivery_effectiveness_heating(mj, dse_Qs, dse_Qr, heat_cfm, heat_load_next, dse_Tamb_s, dse_Tamb_r, dse_As, dse_Ar, mj.heat_setpoint, dse_Fregain_s, dse_Fregain_r, supply_r, return_r)

      # Calculate the increase in heating load due to ducts (Approach: DE = Qload/Qequip -> Qducts = Qequip-Qload)
      heat_load_next = init_heat_load / dse_DE

      # Calculate the change since the last iteration
      delta = (heat_load_next - heat_load_prev) / heat_load_prev
    end

    ducts_heat_load = heat_load_next - init_heat_load
    return ducts_heat_load
  end

  def self.calculate_load_ducts_cooling(mj, system_design_loads, weather, hvac_cooling)
    '''
    Cooling Duct Loads
    '''

    return if hvac_cooling.nil? || (system_design_loads.Cool_Sens == 0) || hvac_cooling.distribution_system.nil? || hvac_cooling.distribution_system.ducts.empty?
    return if @fraction_cool_load_served == 0

    init_cool_load_sens = system_design_loads.Cool_Sens * @fraction_cool_load_served
    init_cool_load_lat = system_design_loads.Cool_Lat * @fraction_cool_load_served

    # Distribution system efficiency (DSE) calculations based on ASHRAE Standard 152

    duct_values = calc_duct_conduction_values(hvac_cooling.distribution_system, mj.cool_design_temps)
    dse_As, dse_Ar, supply_r, return_r, dse_Tamb_s, dse_Tamb_r, dse_Fregain_s, dse_Fregain_r = duct_values

    # Calculate the air enthalpy in the return duct location for DSE calculations
    dse_h_r = Psychrometrics.h_fT_w(dse_Tamb_r, weather.design.CoolingHumidityRatio)

    # Initialize for the iteration
    delta = 1
    cool_load_tot_next = init_cool_load_sens + init_cool_load_lat

    cool_cfm = calc_airflow_rate_manual_s(mj, init_cool_load_sens, (mj.cool_setpoint - @leaving_air_temp))
    _dse_Qs, dse_Qr = calc_duct_leakages_cfm25(hvac_cooling.distribution_system, cool_cfm)

    for _iter in 1..50
      break if delta.abs <= 0.001

      cool_load_tot_prev = cool_load_tot_next

      cool_load_lat, cool_load_sens = calculate_sensible_latent_split(mj, dse_Qr, cool_load_tot_next, init_cool_load_lat)
      cool_load_tot = cool_load_lat + cool_load_sens

      # Calculate the new cooling air flow rate
      cool_cfm = calc_airflow_rate_manual_s(mj, cool_load_sens, (mj.cool_setpoint - @leaving_air_temp))

      dse_Qs, dse_Qr = calc_duct_leakages_cfm25(hvac_cooling.distribution_system, cool_cfm)

      dse_DE, _dse_dTe_cooling, _cool_duct_sens = calc_delivery_effectiveness_cooling(mj, dse_Qs, dse_Qr, @leaving_air_temp, cool_cfm, cool_load_sens, dse_Tamb_s, dse_Tamb_r, dse_As, dse_Ar, mj.cool_setpoint, dse_Fregain_s, dse_Fregain_r, cool_load_tot, dse_h_r, supply_r, return_r)

      cool_load_tot_next = (init_cool_load_sens + init_cool_load_lat) / dse_DE

      # Calculate the change since the last iteration
      delta = (cool_load_tot_next - cool_load_tot_prev) / cool_load_tot_prev
    end

    ducts_cool_load_sens = cool_load_sens - init_cool_load_sens
    ducts_cool_load_lat = cool_load_lat - init_cool_load_lat
    return ducts_cool_load_sens, ducts_cool_load_lat
  end

  def self.apply_load_ducts(bldg_design_loads, total_ducts_heat_load, total_ducts_cool_load_sens, total_ducts_cool_load_lat)
    bldg_design_loads.Heat_Ducts += total_ducts_heat_load.to_f
    bldg_design_loads.Heat_Tot += total_ducts_heat_load.to_f
    bldg_design_loads.Cool_Ducts_Sens += total_ducts_cool_load_sens.to_f
    bldg_design_loads.Cool_Sens += total_ducts_cool_load_sens.to_f
    bldg_design_loads.Cool_Ducts_Lat += total_ducts_cool_load_lat.to_f
    bldg_design_loads.Cool_Lat += total_ducts_cool_load_lat.to_f
    bldg_design_loads.Cool_Tot += total_ducts_cool_load_sens.to_f + total_ducts_cool_load_lat.to_f
  end

  def self.apply_hvac_equipment_adjustments(mj, runner, hvac_sizing_values, weather, hvac_heating, hvac_cooling, hvac_system)
    '''
    Equipment Adjustments
    '''

    # Cooling

    if not hvac_cooling.nil?
      hvac_cooling_ap = hvac_cooling.additional_properties
      is_ducted = !hvac_cooling.distribution_system.nil?
    end

    if hvac_sizing_values.Cool_Load_Tot <= 0

      hvac_sizing_values.Cool_Capacity = 0.0
      hvac_sizing_values.Cool_Capacity_Sens = 0.0
      hvac_sizing_values.Cool_Airflow = 0.0

    elsif [HPXML::HVACTypeCentralAirConditioner,
           HPXML::HVACTypeHeatPumpAirToAir].include?(@cooling_type) ||
          ([HPXML::HVACTypeMiniSplitAirConditioner,
            HPXML::HVACTypeHeatPumpMiniSplit].include?(@cooling_type) && is_ducted)
      # For central systems, the installer can take steps to try to meet both sensible and latent loads,
      # such as different indoor/outdoor coil combinations and different blower settings.
      # Ductless systems don't offer this flexibility.

      entering_temp = @hpxml_bldg.header.manualj_cooling_design_temp
      hvac_cooling_speed = get_sizing_speed(hvac_cooling_ap, true)
      if hvac_cooling.compressor_type == HPXML::HVACCompressorTypeVariableSpeed
        idb_adj = adjust_indoor_condition_var_speed(entering_temp, mj.cool_indoor_wetbulb, :clg)
        odb_adj = adjust_outdoor_condition_var_speed(hvac_cooling.cooling_detailed_performance_data, entering_temp, hvac_cooling, :clg)
        total_cap_curve_value = odb_adj * idb_adj
      else
        coefficients = hvac_cooling_ap.cool_cap_ft_spec[hvac_cooling_speed]
        total_cap_curve_value = MathTools.biquadratic(mj.cool_indoor_wetbulb, entering_temp, coefficients)
      end

      cool_cap_rated = hvac_sizing_values.Cool_Load_Tot / total_cap_curve_value

      hvac_cooling_shr = hvac_cooling_ap.cool_rated_shrs_gross[hvac_cooling_speed]
      sens_cap_rated = cool_cap_rated * hvac_cooling_shr

      # Calculate the air flow rate required for design conditions
      hvac_sizing_values.Cool_Airflow = calc_airflow_rate_manual_s(mj, hvac_sizing_values.Cool_Load_Sens, (mj.cool_setpoint - @leaving_air_temp), cool_cap_rated)

      sensible_cap_curve_value = process_curve_fit(hvac_sizing_values.Cool_Airflow, hvac_sizing_values.Cool_Load_Tot, entering_temp)
      sens_cap_design = sens_cap_rated * sensible_cap_curve_value
      lat_cap_design = [hvac_sizing_values.Cool_Load_Tot - sens_cap_design, 1.0].max

      shr_biquadratic = get_shr_biquadratic
      a_sens = shr_biquadratic[0]
      b_sens = shr_biquadratic[1]
      c_sens = shr_biquadratic[3]
      d_sens = shr_biquadratic[5]

      # Adjust Sizing
      if hvac_cooling.is_a?(HPXML::HeatPump) && (@hpxml_bldg.header.heat_pump_sizing_methodology == HPXML::HeatPumpSizingHERS)
        hvac_sizing_values.Cool_Capacity = hvac_sizing_values.Cool_Load_Tot
        hvac_sizing_values.Cool_Capacity_Sens = hvac_sizing_values.Cool_Capacity * hvac_cooling_shr

        cool_load_sens_cap_design = hvac_sizing_values.Cool_Capacity_Sens * sensible_cap_curve_value

      elsif lat_cap_design < hvac_sizing_values.Cool_Load_Lat
        # Size by MJ8 Latent load, return to rated conditions

        # Solve for the new sensible and total capacity at design conditions:
        # CoolingLoad_Lat = cool_cap_design - cool_load_sens_cap_design
        # solve the following for cool_cap_design: sens_cap_design = SHRRated * cool_cap_design / total_cap_curve_value * function(CFM/cool_cap_design, ODB)
        # substituting in CFM = cool_load_sens_cap_design / (1.1 * ACF * (cool_setpoint - LAT))

        cool_load_sens_cap_design = hvac_sizing_values.Cool_Load_Lat / ((total_cap_curve_value / hvac_cooling_shr - \
                                  (b_sens + d_sens * entering_temp) / \
                                  (1.1 * mj.acf * (mj.cool_setpoint - @leaving_air_temp))) / \
                                  (a_sens + c_sens * entering_temp) - 1.0)

        # Ensure equipment is not being undersized
        cool_load_sens_cap_design = [cool_load_sens_cap_design, @undersize_limit * hvac_sizing_values.Cool_Load_Sens].max

        cool_cap_design = cool_load_sens_cap_design + hvac_sizing_values.Cool_Load_Lat

        # The SHR of the equipment at the design condition
        shr_design = cool_load_sens_cap_design / cool_cap_design

        # If the adjusted equipment size is negative (occurs at altitude), use oversize limit (the adjustment
        # almost always hits the oversize limit in this case, making this a safe assumption)
        if (cool_cap_design < 0) || (cool_load_sens_cap_design < 0)
          cool_cap_design = @oversize_limit * hvac_sizing_values.Cool_Load_Tot
        end

        # Limit total capacity to oversize limit
        cool_cap_design = [cool_cap_design, @oversize_limit * hvac_sizing_values.Cool_Load_Tot].min

        # Determine rated capacities
        hvac_sizing_values.Cool_Capacity = cool_cap_design / total_cap_curve_value
        hvac_sizing_values.Cool_Capacity_Sens = hvac_sizing_values.Cool_Capacity * hvac_cooling_shr

        # Determine the final sensible capacity at design using the SHR
        cool_load_sens_cap_design = shr_design * cool_cap_design

      elsif sens_cap_design < @undersize_limit * hvac_sizing_values.Cool_Load_Sens
        # Size by MJ8 Sensible load, return to rated conditions, find Sens with SHRRated. Limit total
        # capacity to oversizing limit

        sens_cap_design = @undersize_limit * hvac_sizing_values.Cool_Load_Sens

        # Solve for the new total system capacity at design conditions:
        # sens_cap_design   = sens_cap_rated * sensible_cap_curve_value
        #                  = SHRRated * cool_cap_design / total_cap_curve_value * sensible_cap_curve_value
        #                  = SHRRated * cool_cap_design / total_cap_curve_value * function(CFM/cool_cap_design, ODB)

        cool_cap_design = (sens_cap_design / (hvac_cooling_shr / total_cap_curve_value) - \
                                           (b_sens * UnitConversions.convert(hvac_sizing_values.Cool_Airflow, 'ton', 'Btu/hr') + \
                                           d_sens * UnitConversions.convert(hvac_sizing_values.Cool_Airflow, 'ton', 'Btu/hr') * entering_temp)) / \
                          (a_sens + c_sens * entering_temp)

        # Limit total capacity to oversize limit
        cool_cap_design = [cool_cap_design, @oversize_limit * hvac_sizing_values.Cool_Load_Tot].min

        hvac_sizing_values.Cool_Capacity = cool_cap_design / total_cap_curve_value
        hvac_sizing_values.Cool_Capacity_Sens = hvac_sizing_values.Cool_Capacity * hvac_cooling_shr

        # Recalculate the air flow rate in case the oversizing limit has been used
        cool_load_sens_cap_design = hvac_sizing_values.Cool_Capacity_Sens * sensible_cap_curve_value

      else
        hvac_sizing_values.Cool_Capacity = hvac_sizing_values.Cool_Load_Tot / total_cap_curve_value
        hvac_sizing_values.Cool_Capacity_Sens = hvac_sizing_values.Cool_Capacity * hvac_cooling_shr

        cool_load_sens_cap_design = hvac_sizing_values.Cool_Capacity_Sens * sensible_cap_curve_value
      end

      # Calculate the final air flow rate using final sensible capacity at design
      hvac_sizing_values.Cool_Airflow = calc_airflow_rate_manual_s(mj, cool_load_sens_cap_design, (mj.cool_setpoint - @leaving_air_temp), hvac_sizing_values.Cool_Capacity)

    elsif [HPXML::HVACTypeHeatPumpMiniSplit,
           HPXML::HVACTypeMiniSplitAirConditioner].include?(@cooling_type) && !is_ducted

      hvac_cooling_speed = get_sizing_speed(hvac_cooling_ap, true)
      hvac_cooling_shr = hvac_cooling_ap.cool_rated_shrs_gross[hvac_cooling_speed]

      if hvac_cooling.is_a?(HPXML::HeatPump) && (@hpxml_bldg.header.heat_pump_sizing_methodology == HPXML::HeatPumpSizingHERS)
        hvac_sizing_values.Cool_Capacity = hvac_sizing_values.Cool_Load_Tot
        hvac_sizing_values.Cool_Capacity_Sens = hvac_sizing_values.Cool_Capacity * hvac_cooling_shr
      else
        entering_temp = @hpxml_bldg.header.manualj_cooling_design_temp
        idb_adj = adjust_indoor_condition_var_speed(entering_temp, mj.cool_indoor_wetbulb, :clg)
        odb_adj = adjust_outdoor_condition_var_speed(hvac_cooling.cooling_detailed_performance_data, entering_temp, hvac_cooling, :clg)
        total_cap_curve_value = odb_adj * idb_adj

        hvac_sizing_values.Cool_Capacity = (hvac_sizing_values.Cool_Load_Tot / total_cap_curve_value)
        hvac_sizing_values.Cool_Capacity_Sens = hvac_sizing_values.Cool_Capacity * hvac_cooling_shr
      end

      hvac_sizing_values.Cool_Airflow = calc_airflow_rate_user(hvac_sizing_values.Cool_Capacity, hvac_cooling_ap.cool_rated_cfm_per_ton[hvac_cooling_speed], hvac_cooling_ap.cool_capacity_ratios[hvac_cooling_speed])

    elsif [HPXML::HVACTypeRoomAirConditioner,
           HPXML::HVACTypePTAC,
           HPXML::HVACTypeHeatPumpPTHP,
           HPXML::HVACTypeHeatPumpRoom].include? @cooling_type

      hvac_cooling_speed = get_sizing_speed(hvac_cooling_ap, true)
      hvac_cooling_shr = hvac_cooling_ap.cool_rated_shrs_gross[hvac_cooling_speed]

      if hvac_cooling.is_a?(HPXML::HeatPump) && (@hpxml_bldg.header.heat_pump_sizing_methodology == HPXML::HeatPumpSizingHERS)
        hvac_sizing_values.Cool_Capacity = hvac_sizing_values.Cool_Load_Tot
        hvac_sizing_values.Cool_Capacity_Sens = hvac_sizing_values.Cool_Capacity * hvac_cooling_shr
      else
        entering_temp = @hpxml_bldg.header.manualj_cooling_design_temp
        total_cap_curve_value = MathTools.biquadratic(mj.cool_indoor_wetbulb, entering_temp, hvac_cooling_ap.cool_cap_ft_spec[hvac_cooling_speed])

        hvac_sizing_values.Cool_Capacity = hvac_sizing_values.Cool_Load_Tot / total_cap_curve_value
        hvac_sizing_values.Cool_Capacity_Sens = hvac_sizing_values.Cool_Capacity * hvac_cooling_shr
      end

      hvac_sizing_values.Cool_Airflow = calc_airflow_rate_user(hvac_sizing_values.Cool_Capacity, hvac_cooling_ap.cool_rated_cfm_per_ton[0], 1.0)

    elsif HPXML::HVACTypeHeatPumpGroundToAir == @cooling_type

      coil_bf = gshp_coil_bf
      entering_temp = hvac_cooling_ap.design_chw
      hvac_cooling_speed = get_sizing_speed(hvac_cooling_ap, true)

      # Calculate the air flow rate required for design conditions
      hvac_sizing_values.Cool_Airflow = calc_airflow_rate_manual_s(mj, hvac_sizing_values.Cool_Load_Sens, (mj.cool_setpoint - @leaving_air_temp))

      # Neglecting the water flow rate for now because it's not available yet. Air flow rate is pre-adjusted values.
      design_wb_temp = UnitConversions.convert(mj.cool_indoor_wetbulb, 'f', 'k')
      design_db_temp = UnitConversions.convert(mj.cool_setpoint, 'f', 'k')
      design_w_temp = UnitConversions.convert(entering_temp, 'f', 'k')
      design_vfr_air = UnitConversions.convert(hvac_sizing_values.Cool_Airflow, 'cfm', 'm^3/s')

      cool_cap_curve_spec = hvac_cooling_ap.cool_cap_curve_spec[hvac_cooling_speed]
      cool_sh_curve_spec = hvac_cooling_ap.cool_sh_curve_spec[hvac_cooling_speed]
      total_cap_curve_value, sensible_cap_curve_value = calc_gshp_clg_curve_value(cool_cap_curve_spec, cool_sh_curve_spec, design_wb_temp, design_db_temp, design_w_temp, design_vfr_air, nil)

      bypass_factor_curve_value = MathTools.biquadratic(mj.cool_indoor_wetbulb, mj.cool_setpoint, gshp_coil_bf_ft_spec)
      hvac_cooling_shr = hvac_cooling_ap.cool_rated_shrs_gross[hvac_cooling_speed]

      if @hpxml_bldg.header.heat_pump_sizing_methodology == HPXML::HeatPumpSizingHERS
        hvac_sizing_values.Cool_Capacity = hvac_sizing_values.Cool_Load_Tot
        hvac_sizing_values.Cool_Capacity_Sens = hvac_sizing_values.Cool_Capacity * hvac_cooling_shr
      else
        hvac_sizing_values.Cool_Capacity = hvac_sizing_values.Cool_Load_Tot / total_cap_curve_value # Note: cool_cap_design = hvac_sizing_values.Cool_Load_Tot
        hvac_sizing_values.Cool_Capacity_Sens = hvac_sizing_values.Cool_Capacity * hvac_cooling_shr

        cool_load_sens_cap_design = (hvac_sizing_values.Cool_Capacity_Sens * sensible_cap_curve_value /
                                   (1.0 + (1.0 - coil_bf * bypass_factor_curve_value) *
                                   (80.0 - mj.cool_setpoint) / (mj.cool_setpoint - @leaving_air_temp)))
        cool_load_lat_cap_design = hvac_sizing_values.Cool_Load_Tot - cool_load_sens_cap_design

        # Adjust Sizing so that coil sensible at design >= CoolingLoad_Sens, and coil latent at design >= CoolingLoad_Lat, and equipment SHRRated is maintained.
        cool_load_sens_cap_design = [cool_load_sens_cap_design, hvac_sizing_values.Cool_Load_Sens].max
        cool_load_lat_cap_design = [cool_load_lat_cap_design, hvac_sizing_values.Cool_Load_Lat].max
        cool_cap_design = cool_load_sens_cap_design + cool_load_lat_cap_design

        # Limit total capacity via oversizing limit
        cool_cap_design = [cool_cap_design, @oversize_limit * hvac_sizing_values.Cool_Load_Tot].min
        hvac_sizing_values.Cool_Capacity = cool_cap_design / total_cap_curve_value
        hvac_sizing_values.Cool_Capacity_Sens = hvac_sizing_values.Cool_Capacity * hvac_cooling_shr
      end

      # Recalculate the air flow rate in case the oversizing limit has been used
      cool_load_sens_cap_design = (hvac_sizing_values.Cool_Capacity_Sens * sensible_cap_curve_value /
                                 (1.0 + (1.0 - coil_bf * bypass_factor_curve_value) *
                                 (80.0 - mj.cool_setpoint) / (mj.cool_setpoint - @leaving_air_temp)))
      hvac_sizing_values.Cool_Airflow = calc_airflow_rate_manual_s(mj, cool_load_sens_cap_design, (mj.cool_setpoint - @leaving_air_temp), hvac_sizing_values.Cool_Capacity)

    elsif HPXML::HVACTypeEvaporativeCooler == @cooling_type

      hvac_sizing_values.Cool_Capacity = hvac_sizing_values.Cool_Load_Tot
      hvac_sizing_values.Cool_Capacity_Sens = hvac_sizing_values.Cool_Load_Sens
      if mj.cool_setpoint - @leaving_air_temp > 0
        hvac_sizing_values.Cool_Airflow = calc_airflow_rate_manual_s(mj, hvac_sizing_values.Cool_Load_Sens, (mj.cool_setpoint - @leaving_air_temp))
      else
        hvac_sizing_values.Cool_Airflow = @cfa * 2.0 # Use industry rule of thumb sizing method adopted by HEScore
      end

    elsif HPXML::HVACTypeHeatPumpWaterLoopToAir == @cooling_type

      # Model only currently used for heating
      hvac_sizing_values.Cool_Capacity = 0.0
      hvac_sizing_values.Cool_Capacity_Sens = 0.0
      hvac_sizing_values.Cool_Airflow = 0.0

    elsif @cooling_type.nil?

      hvac_sizing_values.Cool_Capacity = 0.0
      hvac_sizing_values.Cool_Capacity_Sens = 0.0
      hvac_sizing_values.Cool_Airflow = 0.0

    else

      fail "Unexpected cooling type: #{@cooling_type}."

    end

    # Heating

    if not hvac_heating.nil?
      hvac_heating_ap = hvac_heating.additional_properties
      is_ducted = !hvac_heating.distribution_system.nil?

      if hvac_heating.is_a?(HPXML::HeatingSystem) && hvac_heating.is_heat_pump_backup_system
        # Adjust heating load using the HP backup calculation
        hvac_hp = hvac_heating.primary_heat_pump
        hp_sizing_values = @all_hvac_sizing_values[{ heating: hvac_hp, cooling: hvac_hp }]
        if hp_sizing_values.nil?
          fail 'Primary heat pump should have been sized already.'
        end

        hp_heating_speed = get_sizing_speed(hvac_hp.additional_properties, false)
        hvac_sizing_values.Heat_Load = calculate_heat_pump_backup_load(mj, hvac_hp, hvac_sizing_values.Heat_Load, hp_sizing_values.Heat_Capacity, hp_heating_speed)
      end
    end

    if hvac_sizing_values.Heat_Load <= 0

      hvac_sizing_values.Heat_Capacity = 0.0
      hvac_sizing_values.Heat_Capacity_Supp = 0.0
      hvac_sizing_values.Heat_Airflow = 0.0

    elsif [HPXML::HVACTypeHeatPumpAirToAir,
           HPXML::HVACTypeHeatPumpMiniSplit,
           HPXML::HVACTypeHeatPumpPTHP,
           HPXML::HVACTypeHeatPumpRoom].include? @heating_type

      hvac_heating_speed = get_sizing_speed(hvac_heating_ap, false)
      if hvac_heating.is_a?(HPXML::HeatPump) && (@hpxml_bldg.header.heat_pump_sizing_methodology == HPXML::HeatPumpSizingHERS)
        hvac_sizing_values.Heat_Capacity = hvac_sizing_values.Heat_Load
      else
        process_heat_pump_adjustment(mj, runner, hvac_sizing_values, weather, hvac_heating, total_cap_curve_value, hvac_system, hvac_heating_speed)
      end

      hvac_sizing_values.Heat_Capacity_Supp = calculate_heat_pump_backup_load(mj, hvac_heating, hvac_sizing_values.Heat_Load_Supp, hvac_sizing_values.Heat_Capacity, hvac_heating_speed)
      if (@heating_type == HPXML::HVACTypeHeatPumpAirToAir) || (@heating_type == HPXML::HVACTypeHeatPumpMiniSplit && is_ducted)
        hvac_sizing_values.Heat_Airflow = calc_airflow_rate_manual_s(mj, hvac_sizing_values.Heat_Capacity, (@supply_air_temp - mj.heat_setpoint), hvac_sizing_values.Heat_Capacity)
      else
        hvac_sizing_values.Heat_Airflow = calc_airflow_rate_user(hvac_sizing_values.Heat_Capacity, hvac_heating_ap.heat_rated_cfm_per_ton[hvac_heating_speed], hvac_heating_ap.heat_capacity_ratios[hvac_heating_speed])
      end

    elsif [HPXML::HVACTypeHeatPumpGroundToAir].include? @heating_type

      if @hpxml_bldg.header.heat_pump_sizing_methodology == HPXML::HeatPumpSizingHERS
        hvac_sizing_values.Heat_Capacity = hvac_sizing_values.Heat_Load
        hvac_sizing_values.Heat_Capacity_Supp = hvac_sizing_values.Heat_Load_Supp
      elsif hvac_sizing_values.Cool_Capacity > 0
        hvac_sizing_values.Heat_Capacity = hvac_sizing_values.Heat_Load
        hvac_sizing_values.Heat_Capacity_Supp = hvac_sizing_values.Heat_Load_Supp

        # For single stage compressor, when heating capacity is much larger than cooling capacity,
        # in order to avoid frequent cycling in cooling mode, heating capacity is derated to 75%.
        if hvac_sizing_values.Heat_Capacity >= 1.5 * hvac_sizing_values.Cool_Capacity
          hvac_sizing_values.Heat_Capacity = hvac_sizing_values.Heat_Load * 0.75
        end

        hvac_sizing_values.Cool_Capacity = [hvac_sizing_values.Cool_Capacity, hvac_sizing_values.Heat_Capacity].max
        hvac_sizing_values.Heat_Capacity = hvac_sizing_values.Cool_Capacity

        hvac_sizing_values.Cool_Capacity_Sens = hvac_sizing_values.Cool_Capacity * hvac_cooling_shr
        cool_load_sens_cap_design = (hvac_sizing_values.Cool_Capacity_Sens * sensible_cap_curve_value /
                                   (1.0 + (1.0 - gshp_coil_bf * bypass_factor_curve_value) *
                                   (80.0 - mj.cool_setpoint) / (mj.cool_setpoint - @leaving_air_temp)))
        hvac_sizing_values.Cool_Airflow = calc_airflow_rate_manual_s(mj, cool_load_sens_cap_design, (mj.cool_setpoint - @leaving_air_temp), hvac_sizing_values.Cool_Capacity)
      else
        hvac_sizing_values.Heat_Capacity = hvac_sizing_values.Heat_Load
        hvac_sizing_values.Heat_Capacity_Supp = hvac_sizing_values.Heat_Load_Supp
      end
      hvac_sizing_values.Heat_Airflow = calc_airflow_rate_manual_s(mj, hvac_sizing_values.Heat_Capacity, (@supply_air_temp - mj.heat_setpoint))

    elsif [HPXML::HVACTypeHeatPumpWaterLoopToAir].include? @heating_type

      hvac_sizing_values.Heat_Capacity = hvac_sizing_values.Heat_Load
      hvac_sizing_values.Heat_Capacity_Supp = hvac_sizing_values.Heat_Load_Supp

      hvac_sizing_values.Heat_Airflow = calc_airflow_rate_manual_s(mj, hvac_sizing_values.Heat_Capacity, (@supply_air_temp - mj.heat_setpoint), hvac_sizing_values.Heat_Capacity)

    elsif (@heating_type == HPXML::HVACTypeFurnace) || ((not hvac_cooling.nil?) && hvac_cooling.has_integrated_heating)

      hvac_sizing_values.Heat_Capacity = hvac_sizing_values.Heat_Load
      hvac_sizing_values.Heat_Capacity_Supp = 0.0

      hvac_sizing_values.Heat_Airflow = calc_airflow_rate_manual_s(mj, hvac_sizing_values.Heat_Capacity, (@supply_air_temp - mj.heat_setpoint), hvac_sizing_values.Heat_Capacity)

    elsif [HPXML::HVACTypeStove,
           HPXML::HVACTypeSpaceHeater,
           HPXML::HVACTypeWallFurnace,
           HPXML::HVACTypeFloorFurnace,
           HPXML::HVACTypeFireplace].include? @heating_type

      hvac_sizing_values.Heat_Capacity = hvac_sizing_values.Heat_Load
      hvac_sizing_values.Heat_Capacity_Supp = 0.0

      if hvac_heating_ap.heat_rated_cfm_per_ton[0] > 0
        # Fixed airflow rate
        hvac_sizing_values.Heat_Airflow = UnitConversions.convert(hvac_sizing_values.Heat_Capacity, 'Btu/hr', 'ton') * hvac_heating_ap.heat_rated_cfm_per_ton[0]
      else
        # Autosized airflow rate
        hvac_sizing_values.Heat_Airflow = calc_airflow_rate_manual_s(mj, hvac_sizing_values.Heat_Capacity, (@supply_air_temp - mj.heat_setpoint), hvac_sizing_values.Heat_Capacity)
      end

    elsif [HPXML::HVACTypeBoiler,
           HPXML::HVACTypeElectricResistance].include? @heating_type

      hvac_sizing_values.Heat_Capacity = hvac_sizing_values.Heat_Load
      hvac_sizing_values.Heat_Capacity_Supp = 0.0
      hvac_sizing_values.Heat_Airflow = 0.0

    elsif @heating_type.nil?

      hvac_sizing_values.Heat_Capacity = 0.0
      hvac_sizing_values.Heat_Capacity_Supp = 0.0
      hvac_sizing_values.Heat_Airflow = 0.0

    else

      fail "Unexpected heating type: #{@heating_type}."

    end
  end

  def self.adjust_indoor_condition_var_speed(adjusted_outdoor_temp, adjusted_indoor_temp, mode)
    if mode == :clg
      rated_indoor_temp = HVAC::AirSourceCoolRatedIWB
      coefficients_1speed = HVAC.get_cool_cap_eir_ft_spec(HPXML::HVACCompressorTypeSingleStage)[0][0]
    elsif mode == :htg
      rated_indoor_temp = HVAC::AirSourceHeatRatedIDB
      capacity_retention_temp_1speed, capacity_retention_fraction_1speed = HVAC.get_default_heating_capacity_retention(HPXML::HVACCompressorTypeSingleStage)
      coefficients_1speed = HVAC.get_heat_cap_eir_ft_spec(HPXML::HVACCompressorTypeSingleStage, capacity_retention_temp_1speed, capacity_retention_fraction_1speed)[0][0]
    end
    return MathTools.biquadratic(adjusted_indoor_temp, adjusted_outdoor_temp, coefficients_1speed) / MathTools.biquadratic(rated_indoor_temp, adjusted_outdoor_temp, coefficients_1speed)
  end

  def self.adjust_outdoor_condition_var_speed(detailed_performance_data, adjusted_outdoor_temp, hvac_sys, mode)
    rated_odb = (mode == :clg) ? HVAC::AirSourceCoolRatedODB : HVAC::AirSourceHeatRatedODB
    if detailed_performance_data.empty?
      # Based on retention fraction and retention temperature
      if mode == :clg
        capacity_retention_temperature = hvac_sys.additional_properties.cooling_capacity_retention_temperature
        capacity_retention_fraction = hvac_sys.additional_properties.cooling_capacity_retention_fraction
      elsif mode == :htg
        capacity_retention_temperature, capacity_retention_fraction = HVAC.get_heating_capacity_retention(hvac_sys)
      end
      odb_adj = (1.0 - capacity_retention_fraction) / (rated_odb - capacity_retention_temperature) * (adjusted_outdoor_temp - rated_odb) + 1.0
    else # there are detailed performance data
      # Based on detailed performance data
      max_rated_dp = detailed_performance_data.find { |dp| dp.outdoor_temperature == rated_odb && dp.capacity_description == HPXML::CapacityDescriptionMaximum }
      if max_rated_dp.capacity.nil?
        property = :capacity_fraction_of_nominal
      else
        property = :capacity
      end
      capacity_max = detailed_performance_data.find { |dp| dp.outdoor_temperature == rated_odb && dp.capacity_description == HPXML::CapacityDescriptionMaximum }.send(property)
      odb_adj = HVAC.interpolate_to_odb_table_point(detailed_performance_data, HPXML::CapacityDescriptionMaximum, adjusted_outdoor_temp, property) / capacity_max
    end
    return odb_adj
  end

  def self.apply_hvac_installation_quality(mj, hvac_sizing_values, hvac_heating, hvac_cooling)
    # Increases the autosized heating/cooling capacities to account for any reduction
    # in capacity due to HVAC installation quality. This is done to prevent causing
    # unmet loads.

    cool_charge_defect_ratio = 0.0
    cool_airflow_defect_ratio = 0.0
    heat_airflow_defect_ratio = 0.0

    if not hvac_cooling.nil?
      if hvac_cooling.respond_to? :charge_defect_ratio
        cool_charge_defect_ratio = hvac_cooling.charge_defect_ratio.to_f
      end
      if hvac_cooling.respond_to? :airflow_defect_ratio
        cool_airflow_defect_ratio = hvac_cooling.airflow_defect_ratio.to_f
      end
    end
    if (not hvac_heating.nil?)
      if hvac_heating.respond_to? :airflow_defect_ratio
        heat_airflow_defect_ratio = hvac_heating.airflow_defect_ratio.to_f
      end
    end

    return if (cool_charge_defect_ratio.abs < 0.001) && (cool_airflow_defect_ratio.abs < 0.001) && (heat_airflow_defect_ratio.abs < 0.001)

    # Cooling

    f_ch = cool_charge_defect_ratio.round(3)

    if [HPXML::HVACTypeHeatPumpAirToAir,
        HPXML::HVACTypeCentralAirConditioner,
        HPXML::HVACTypeHeatPumpMiniSplit,
        HPXML::HVACTypeMiniSplitAirConditioner,
        HPXML::HVACTypeHeatPumpGroundToAir].include?(@cooling_type) && @fraction_cool_load_served > 0

      hvac_cooling_ap = hvac_cooling.additional_properties
      hvac_cooling_speed = get_sizing_speed(hvac_cooling_ap, true)

      if @cooling_type != HPXML::HVACTypeHeatPumpGroundToAir
        cool_cfm_m3s = UnitConversions.convert(hvac_sizing_values.Cool_Airflow, 'cfm', 'm^3/s')
        cool_airflow_rated_ratio = cool_cfm_m3s / HVAC.calc_rated_airflow(hvac_sizing_values.Cool_Capacity * hvac_cooling_ap.cool_capacity_ratios[hvac_cooling_speed], hvac_cooling_ap.cool_rated_cfm_per_ton[hvac_cooling_speed])
        cool_airflow_rated_defect_ratio = cool_cfm_m3s * (1 + cool_airflow_defect_ratio) / HVAC.calc_rated_airflow(hvac_sizing_values.Cool_Capacity * hvac_cooling_ap.cool_capacity_ratios[hvac_cooling_speed], hvac_cooling_ap.cool_rated_cfm_per_ton[hvac_cooling_speed])
      else
        cool_airflow_rated_ratio = 1.0 # actual air flow is equal to rated (before applying defect ratio) in current methodology
        cool_airflow_rated_defect_ratio = 1 + cool_airflow_defect_ratio
      end

      # NOTE: heat pump (cooling) curves don't exhibit expected trends at extreme faults;
      clg_fff_cap_coeff, _clg_fff_eir_coeff = HVAC.get_cool_cap_eir_fflow_spec(HPXML::HVACCompressorTypeSingleStage)[0]
      a1_AF_Qgr_c = clg_fff_cap_coeff[0]
      a2_AF_Qgr_c = clg_fff_cap_coeff[1]
      a3_AF_Qgr_c = clg_fff_cap_coeff[2]

      qgr_values, _p_values, ff_chg_values = HVAC.get_charge_fault_cooling_coeff(f_ch)

      a1_CH_Qgr_c = qgr_values[0]
      a2_CH_Qgr_c = qgr_values[1]
      a3_CH_Qgr_c = qgr_values[2]
      a4_CH_Qgr_c = qgr_values[3]

      q0_CH = a1_CH_Qgr_c
      q1_CH = a2_CH_Qgr_c * UnitConversions.convert(mj.cool_setpoint, 'F', 'C')
      q2_CH = a3_CH_Qgr_c * UnitConversions.convert(@hpxml_bldg.header.manualj_cooling_design_temp, 'F', 'C')
      q3_CH = a4_CH_Qgr_c * f_ch
      y_CH_Q_c = 1 + ((q0_CH + q1_CH + q2_CH + q3_CH) * f_ch)

      ff_ch_c = (1.0 / (1.0 + (qgr_values[0] + (qgr_values[1] * ff_chg_values[0]) + (qgr_values[2] * ff_chg_values[1]) + (qgr_values[3] * f_ch)) * f_ch)).round(3)
      ff_AF_c = cool_airflow_rated_defect_ratio.round(3)
      ff_AF_comb_c = ff_ch_c * ff_AF_c

      q_AF_CH = a1_AF_Qgr_c + (a2_AF_Qgr_c * ff_ch_c) + (a3_AF_Qgr_c * ff_ch_c * ff_ch_c)
      p_CH_Q_c = y_CH_Q_c / q_AF_CH

      p_AF_Q_c = a1_AF_Qgr_c + (a2_AF_Qgr_c * ff_AF_comb_c) + (a3_AF_Qgr_c * ff_AF_comb_c * ff_AF_comb_c)

      cool_cap_fff = (p_CH_Q_c * p_AF_Q_c)

      # calculate the capacity impact by defects
      ff_AF_c_nodefect = cool_airflow_rated_ratio.round(3)
      cool_cap_fff_nodefect = a1_AF_Qgr_c + a2_AF_Qgr_c * ff_AF_c_nodefect + a3_AF_Qgr_c * ff_AF_c_nodefect * ff_AF_c_nodefect
      cap_clg_ratio = 1 / (cool_cap_fff / cool_cap_fff_nodefect)

      prev_capacity = hvac_sizing_values.Cool_Capacity
      hvac_sizing_values.Cool_Capacity *= cap_clg_ratio
      hvac_sizing_values.Cool_Capacity_Sens = hvac_sizing_values.Cool_Capacity * hvac_cooling_ap.cool_rated_shrs_gross[hvac_cooling_speed]
      if prev_capacity > 0 # Preserve cfm/ton
        hvac_sizing_values.Cool_Airflow = hvac_sizing_values.Cool_Airflow * hvac_sizing_values.Cool_Capacity / prev_capacity
      else
        hvac_sizing_values.Cool_Airflow = 0.0
      end
    end

    # Heating

    if [HPXML::HVACTypeHeatPumpAirToAir,
        HPXML::HVACTypeHeatPumpMiniSplit,
        HPXML::HVACTypeHeatPumpGroundToAir].include?(@heating_type) && @fraction_heat_load_served > 0

      hvac_heating_ap = hvac_heating.additional_properties
      hvac_heating_speed = get_sizing_speed(hvac_heating_ap, false)

      if @heating_type != HPXML::HVACTypeHeatPumpGroundToAir
        heat_cfm_m3s = UnitConversions.convert(hvac_sizing_values.Heat_Airflow, 'cfm', 'm^3/s')
        heat_airflow_rated_ratio = heat_cfm_m3s / HVAC.calc_rated_airflow(hvac_sizing_values.Heat_Capacity * hvac_heating_ap.heat_capacity_ratios[hvac_heating_speed], hvac_heating_ap.heat_rated_cfm_per_ton[hvac_heating_speed])
        heat_airflow_rated_defect_ratio = heat_cfm_m3s * (1 + heat_airflow_defect_ratio) / HVAC.calc_rated_airflow(hvac_sizing_values.Heat_Capacity * hvac_heating_ap.heat_capacity_ratios[hvac_heating_speed], hvac_heating_ap.heat_rated_cfm_per_ton[hvac_heating_speed])
      else
        heat_airflow_rated_ratio = 1.0 # actual air flow is equal to rated (before applying defect ratio) in current methodology
        heat_airflow_rated_defect_ratio = 1 + heat_airflow_defect_ratio
      end

      htg_fff_cap_coeff, _htg_fff_eir_coeff = HVAC.get_heat_cap_eir_fflow_spec(HPXML::HVACCompressorTypeSingleStage)[0]
      a1_AF_Qgr_h = htg_fff_cap_coeff[0]
      a2_AF_Qgr_h = htg_fff_cap_coeff[1]
      a3_AF_Qgr_h = htg_fff_cap_coeff[2]

      qgr_values, _p_values, ff_chg_values = HVAC.get_charge_fault_heating_coeff(f_ch)

      a1_CH_Qgr_h = qgr_values[0]
      a2_CH_Qgr_h = qgr_values[2]
      a3_CH_Qgr_h = qgr_values[3]

      qh1_CH = a1_CH_Qgr_h
      qh2_CH = a2_CH_Qgr_h * UnitConversions.convert(@hpxml_bldg.header.manualj_heating_design_temp, 'F', 'C')
      qh3_CH = a3_CH_Qgr_h * f_ch
      y_CH_Q_h = 1 + ((qh1_CH + qh2_CH + qh3_CH) * f_ch)

      ff_ch_h = (1 / (1 + (qgr_values[0] + qgr_values[2] * ff_chg_values[1] + qgr_values[3] * f_ch) * f_ch)).round(3)
      ff_AF_h = heat_airflow_rated_defect_ratio.round(3)
      ff_AF_comb_h = ff_ch_h * ff_AF_h

      qh_AF_CH = a1_AF_Qgr_h + (a2_AF_Qgr_h * ff_ch_h) + (a3_AF_Qgr_h * ff_ch_h * ff_ch_h)
      p_CH_Q_h = y_CH_Q_h / qh_AF_CH

      p_AF_Q_h = a1_AF_Qgr_h + (a2_AF_Qgr_h * ff_AF_comb_h) + (a3_AF_Qgr_h * ff_AF_comb_h * ff_AF_comb_h)

      heat_cap_fff = (p_CH_Q_h * p_AF_Q_h)

      # calculate the capacity impact by defects
      ff_AF_h_nodefect = heat_airflow_rated_ratio.round(3)
      heat_cap_fff_nodefect = a1_AF_Qgr_h + a2_AF_Qgr_h * ff_AF_h_nodefect + a3_AF_Qgr_h * ff_AF_h_nodefect * ff_AF_h_nodefect
      cap_htg_ratio = 1 / (heat_cap_fff / heat_cap_fff_nodefect)

      prev_capacity = hvac_sizing_values.Heat_Capacity
      hvac_sizing_values.Heat_Capacity *= cap_htg_ratio
      if prev_capacity > 0 # Preserve cfm/ton
        hvac_sizing_values.Heat_Airflow = hvac_sizing_values.Heat_Airflow * hvac_sizing_values.Heat_Capacity / prev_capacity
      else
        hvac_sizing_values.Heat_Airflow = 0.0
      end
    end
  end

  def self.apply_hvac_autosizing_factors(hvac_sizing_values, hvac_heating, hvac_cooling)
    if not hvac_cooling.nil?
      hvac_sizing_values.Cool_Capacity *= hvac_cooling.cooling_autosizing_factor
      hvac_sizing_values.Cool_Airflow *= hvac_cooling.cooling_autosizing_factor
      hvac_sizing_values.Cool_Capacity_Sens *= hvac_cooling.cooling_autosizing_factor
    end
    if not hvac_heating.nil?
      hvac_sizing_values.Heat_Capacity *= hvac_heating.heating_autosizing_factor
      hvac_sizing_values.Heat_Airflow *= hvac_heating.heating_autosizing_factor
    end
    if (hvac_cooling.is_a? HPXML::HeatPump) && (hvac_cooling.backup_type == HPXML::HeatPumpBackupTypeIntegrated)
      hvac_sizing_values.Heat_Capacity_Supp *= hvac_cooling.backup_heating_autosizing_factor
    end
  end

  def self.apply_hvac_fixed_capacities(hvac_sizing_values, hvac_heating, hvac_cooling)
    '''
    Fixed Sizing Equipment
    '''

    # Override HVAC capacities if values are provided
    if not hvac_cooling.nil?
      fixed_cooling_capacity = hvac_cooling.cooling_capacity
    end
    autosized_cooling_capacity = hvac_sizing_values.Cool_Capacity
    if (not fixed_cooling_capacity.nil?) && (autosized_cooling_capacity > 0)
      if not (@hpxml_bldg.header.allow_increased_fixed_capacities && autosized_cooling_capacity > fixed_cooling_capacity)
        # Use fixed size; proportionally adjust autosized airflow & sensible capacity
        hvac_sizing_values.Cool_Capacity = fixed_cooling_capacity
        hvac_sizing_values.Cool_Airflow *= fixed_cooling_capacity / autosized_cooling_capacity
        hvac_sizing_values.Cool_Capacity_Sens *= fixed_cooling_capacity / autosized_cooling_capacity
      end
    end
    if not hvac_heating.nil?
      fixed_heating_capacity = hvac_heating.heating_capacity
    elsif (not hvac_cooling.nil?) && hvac_cooling.has_integrated_heating
      fixed_heating_capacity = hvac_cooling.integrated_heating_system_capacity
    end
    autosized_heating_capacity = hvac_sizing_values.Heat_Capacity
    if (not fixed_heating_capacity.nil?) && (autosized_heating_capacity > 0)
      if not (@hpxml_bldg.header.allow_increased_fixed_capacities && autosized_heating_capacity > fixed_heating_capacity)
        # Use fixed size; proportionally adjust autosized airflow
        hvac_sizing_values.Heat_Capacity = fixed_heating_capacity
        hvac_sizing_values.Heat_Airflow *= fixed_heating_capacity / autosized_heating_capacity
      end
    end
    if hvac_heating.is_a? HPXML::HeatPump
      if not hvac_heating.backup_heating_capacity.nil?
        fixed_supp_heating_capacity = hvac_heating.backup_heating_capacity
      elsif not hvac_heating.backup_system.nil?
        fixed_supp_heating_capacity = hvac_heating.backup_system.heating_capacity
      end
    end
    autosized_supp_heating_capacity = hvac_sizing_values.Heat_Capacity_Supp
    if not fixed_supp_heating_capacity.nil?
      if not (@hpxml_bldg.header.allow_increased_fixed_capacities && autosized_supp_heating_capacity > fixed_supp_heating_capacity)
        # Use fixed size
        hvac_sizing_values.Heat_Capacity_Supp = fixed_supp_heating_capacity
      end
    end
  end

  def self.apply_hvac_ground_loop(mj, runner, hvac_sizing_values, weather, hvac_cooling)
    '''
    GSHP Ground Loop Sizing Calculations
    '''
    return if @cooling_type != HPXML::HVACTypeHeatPumpGroundToAir

    geothermal_loop = hvac_cooling.geothermal_loop
    bore_spacing = geothermal_loop.bore_spacing
    bore_diameter = geothermal_loop.bore_diameter

    loop_flow = geothermal_loop.loop_flow
    if loop_flow.nil?
      loop_flow = [1.0, UnitConversions.convert([hvac_sizing_values.Heat_Capacity, hvac_sizing_values.Cool_Capacity].max, 'Btu/hr', 'ton')].max.floor * 3.0
    end

    num_bore_holes = geothermal_loop.num_bore_holes
    bore_depth = geothermal_loop.bore_length

    min_bore_depth = UnitConversions.convert(24.0, 'm', 'ft').round # based on g-function library
    # In NY the following is the depth that requires a mining permit, which has been a barrier for Dandelion Energy with installing GSHPs.
    # Sounds like people are pushing ever deeper but for now we can apply this limit and add a note about where it came from.
    max_bore_depth = 500 # ft
    min_num_boreholes = 1
    max_num_boreholes = 10

    if num_bore_holes.nil? || bore_depth.nil?
      # Autosize ground loop heat exchanger length
      hvac_cooling_ap = hvac_cooling.additional_properties
      grout_conductivity = geothermal_loop.grout_conductivity
      pipe_r_value = gshp_hx_pipe_rvalue(hvac_cooling)
      nom_length_heat, nom_length_cool = gshp_hxbore_ft_per_ton(mj, weather, hvac_cooling_ap, bore_spacing, bore_diameter, grout_conductivity, pipe_r_value)
      bore_length_heat = nom_length_heat * hvac_sizing_values.Heat_Capacity / UnitConversions.convert(1.0, 'ton', 'Btu/hr')
      bore_length_cool = nom_length_cool * hvac_sizing_values.Cool_Capacity / UnitConversions.convert(1.0, 'ton', 'Btu/hr')
      bore_length = [bore_length_heat, bore_length_cool].max

      if num_bore_holes.nil? && bore_depth.nil?
        num_bore_holes = [min_num_boreholes, (UnitConversions.convert(hvac_sizing_values.Cool_Capacity, 'Btu/hr', 'ton') + 0.5).floor].max

        # Divide length by number of boreholes for average bore depth
        bore_depth = (bore_length / num_bore_holes).floor # ft

        # Adjust number of boreholes and bore depth to get within min/max constraints
        for _i in 0..50
          if ((bore_depth < min_bore_depth) || (num_bore_holes > max_num_boreholes)) && (num_bore_holes > min_num_boreholes)
            num_bore_holes -= 1
            bore_depth = (bore_length / num_bore_holes).floor
          elsif ((bore_depth > max_bore_depth) || (num_bore_holes < min_num_boreholes)) && (num_bore_holes < max_num_boreholes)
            num_bore_holes += 1
            bore_depth = (bore_length / num_bore_holes).floor
          end

          if ((num_bore_holes == min_num_boreholes) && (bore_depth < min_bore_depth)) || ((num_bore_holes == max_num_boreholes) && (bore_depth > max_bore_depth))
            break # we can't do any better
          end
        end
      elsif num_bore_holes.nil?
        # Calculate number of boreholes to achieve total autosized length
        num_bore_holes = (bore_length / bore_depth).floor
        num_bore_holes = [num_bore_holes, max_num_boreholes].min
        num_bore_holes = [num_bore_holes, min_num_boreholes].max
      elsif bore_depth.nil?
        # Calculate bore depth to achieve total autosized length
        bore_depth = (bore_length / num_bore_holes).floor # ft
      end
    end

    if bore_depth < min_bore_depth
      bore_depth = min_bore_depth
      runner.registerWarning("Reached a minimum of #{min_num_boreholes} borehole; setting bore depth to the minimum (#{min_bore_depth} ft).")
    end

    if bore_depth > max_bore_depth
      bore_depth = max_bore_depth
      runner.registerWarning("Reached a maximum of #{max_num_boreholes} boreholes; setting bore depth to the maximum (#{max_bore_depth} ft).")
    end

    bore_config = geothermal_loop.bore_config
    if bore_config.nil?
      bore_config = HPXML::GeothermalLoopBorefieldConfigurationRectangle
    end

    valid_configs = valid_bore_configs
    g_functions_filename = valid_configs[bore_config]
    g_functions_json = get_g_functions_json(g_functions_filename)
    valid_num_bores = get_valid_num_bores(g_functions_json)

    unless valid_num_bores.include? num_bore_holes
      fail "Number of bore holes (#{num_bore_holes}) with borefield configuration '#{bore_config}' not supported."
    end

    lntts, gfnc_coeff = gshp_gfnc_coeff(bore_config, g_functions_json, num_bore_holes, bore_spacing, bore_depth, bore_diameter)

    hvac_sizing_values.GSHP_Loop_flow = loop_flow
    hvac_sizing_values.GSHP_Bore_Depth = bore_depth
    hvac_sizing_values.GSHP_Bore_Holes = num_bore_holes
    hvac_sizing_values.GSHP_G_Functions = [lntts, gfnc_coeff]
    hvac_sizing_values.GSHP_Bore_Config = bore_config
  end

  def self.valid_bore_configs
    valid_configs = { HPXML::GeothermalLoopBorefieldConfigurationRectangle => 'rectangle_5m_v1.0.json',
                      HPXML::GeothermalLoopBorefieldConfigurationOpenRectangle => 'Open_configurations_5m_v1.0.json',
                      HPXML::GeothermalLoopBorefieldConfigurationC => 'C_configurations_5m_v1.0.json',
                      HPXML::GeothermalLoopBorefieldConfigurationL => 'L_configurations_5m_v1.0.json',
                      HPXML::GeothermalLoopBorefieldConfigurationU => 'U_configurations_5m_v1.0.json',
                      HPXML::GeothermalLoopBorefieldConfigurationLopsidedU => 'LopU_configurations_5m_v1.0.json' }
    return valid_configs
  end

  def self.get_g_functions_json(g_functions_filename)
    require 'json'

    g_functions_filepath = File.join(File.dirname(__FILE__), 'data/g_functions', g_functions_filename)
    g_functions_json = JSON.parse(File.read(g_functions_filepath), symbolize_names: true)
    return g_functions_json
  end

  def self.get_valid_num_bores(g_functions_json)
    valid_num_bores = []
    g_functions_json.each do |_key_1, values_1|
      if values_1.keys.include?(:bore_locations)
        valid_num_bores << values_1[:bore_locations].size
      else
        values_1.each do |_key_2, values_2|
          if values_2.keys.include?(:bore_locations)
            valid_num_bores << values_2[:bore_locations].size
          end
        end
      end
    end

    return valid_num_bores
  end

  def self.apply_hvac_finalize_airflows(hvac_sizing_values, hvac_heating, hvac_cooling)
    '''
    Finalize Sizing Calculations
    '''

    if (not hvac_heating.nil?) && hvac_heating.respond_to?(:airflow_defect_ratio)
      if hvac_sizing_values.Heat_Airflow > 0
        hvac_sizing_values.Heat_Airflow *= (1.0 + hvac_heating.airflow_defect_ratio.to_f)
      end
    end

    if (not hvac_cooling.nil?) && hvac_cooling.respond_to?(:airflow_defect_ratio)
      if hvac_sizing_values.Cool_Airflow > 0
        hvac_sizing_values.Cool_Airflow *= (1.0 + hvac_cooling.airflow_defect_ratio.to_f)
      end
    end
  end

  def self.calculate_heat_pump_adj_factor_at_outdoor_temperature(mj, hvac_heating, heating_db, hvac_heating_speed)
    # FIXME: Check why this value doesn't exactly match the values in in.xml
    if hvac_heating.compressor_type == HPXML::HVACCompressorTypeVariableSpeed
      idb_adj = adjust_indoor_condition_var_speed(heating_db, mj.heat_setpoint, :htg)
      odb_adj = adjust_outdoor_condition_var_speed(hvac_heating.heating_detailed_performance_data, heating_db, hvac_heating, :htg)
      return odb_adj * idb_adj
    else
      coefficients = hvac_heating.additional_properties.heat_cap_ft_spec[hvac_heating_speed]
      return MathTools.biquadratic(mj.heat_setpoint, heating_db, coefficients)
    end
  end

  def self.calculate_heat_pump_backup_load(mj, hvac_heating, heating_load, hp_nominal_heating_capacity, hvac_heating_speed)
    if @hpxml_bldg.header.heat_pump_backup_sizing_methodology == HPXML::HeatPumpBackupSizingEmergency
      # Size backup to meet full design load in case heat pump fails
      return heating_load
    elsif @hpxml_bldg.header.heat_pump_backup_sizing_methodology == HPXML::HeatPumpBackupSizingSupplemental
      if not hvac_heating.backup_heating_switchover_temp.nil?
        min_compressor_temp = hvac_heating.backup_heating_switchover_temp
      elsif not hvac_heating.compressor_lockout_temp.nil?
        min_compressor_temp = hvac_heating.compressor_lockout_temp
      end

      if min_compressor_temp > @hpxml_bldg.header.manualj_heating_design_temp
        # Heat pump not running at design temperature, size backup to meet full design load
        return heating_load
      end

      # Heat pump operating at design temperature, size backup to meet remaining design load
      adj_factor = calculate_heat_pump_adj_factor_at_outdoor_temperature(mj, hvac_heating, @hpxml_bldg.header.manualj_heating_design_temp, hvac_heating_speed)
      hp_output_at_outdoor_temperature = hp_nominal_heating_capacity * adj_factor
      return [heating_load - hp_output_at_outdoor_temperature, 0.0].max
    else
      fail "Unexpected HP backup methodology: #{@hpxml_bldg.header.heat_pump_backup_sizing_methodology}"
    end
  end

  def self.process_heat_pump_adjustment(mj, runner, hvac_sizing_values, weather, hvac_heating, total_cap_curve_value, hvac_system, hvac_heating_speed)
    '''
    Adjust heat pump sizing
    '''

    capacity_ratio = hvac_heating.additional_properties.heat_capacity_ratios[hvac_heating_speed]

    if not hvac_heating.backup_heating_switchover_temp.nil?
      min_compressor_temp = hvac_heating.backup_heating_switchover_temp
    elsif not hvac_heating.compressor_lockout_temp.nil?
      min_compressor_temp = hvac_heating.compressor_lockout_temp
    end

    if (not min_compressor_temp.nil?) && (min_compressor_temp > @hpxml_bldg.header.manualj_heating_design_temp)
      # Calculate the heating load at the switchover temperature to limit unutilized capacity
      temp_heat_design_temp = @hpxml_bldg.header.manualj_heating_design_temp
      @hpxml_bldg.header.manualj_heating_design_temp = min_compressor_temp
      alternate_all_hvac_sizing_values = calculate(runner, weather, @hpxml_bldg, @cfa, [hvac_system], update_hpxml: false)
      heating_load = alternate_all_hvac_sizing_values[hvac_system].Heat_Load
      heating_db = min_compressor_temp
      @hpxml_bldg.header.manualj_heating_design_temp = temp_heat_design_temp
    else
      heating_load = hvac_sizing_values.Heat_Load
      heating_db = @hpxml_bldg.header.manualj_heating_design_temp
    end

    adj_factor = calculate_heat_pump_adj_factor_at_outdoor_temperature(mj, hvac_heating, heating_db, hvac_heating_speed)
    heat_cap_rated = (heating_load / adj_factor) / capacity_ratio

    if total_cap_curve_value.nil? # Heat pump has no cooling
      if @hpxml_bldg.header.heat_pump_sizing_methodology == HPXML::HeatPumpSizingMaxLoad
        # Size based on heating, taking into account reduced heat pump capacity at the design temperature
        hvac_sizing_values.Heat_Capacity = heat_cap_rated
      else
        # Size equal to heating design load
        hvac_sizing_values.Heat_Capacity = hvac_sizing_values.Heat_Load
      end
    elsif heat_cap_rated < hvac_sizing_values.Cool_Capacity
      # Size based on cooling
      hvac_sizing_values.Heat_Capacity = hvac_sizing_values.Cool_Capacity
    else
      cfm_per_btuh = hvac_sizing_values.Cool_Airflow / hvac_sizing_values.Cool_Capacity
      if @hpxml_bldg.header.heat_pump_sizing_methodology == HPXML::HeatPumpSizingMaxLoad
        # Size based on heating, taking into account reduced heat pump capacity at the design temperature
        hvac_sizing_values.Cool_Capacity = heat_cap_rated
      else
        # Size based on cooling, but with ACCA oversizing allowances for heating
        load_shr = hvac_sizing_values.Cool_Load_Sens / hvac_sizing_values.Cool_Load_Tot
        if ((weather.data.HDD65F / weather.data.CDD50F) < 2.0) || (load_shr < 0.95)
          # Mild winter or has a latent cooling load
          hvac_sizing_values.Cool_Capacity = [(@oversize_limit * hvac_sizing_values.Cool_Load_Tot) / total_cap_curve_value, heat_cap_rated].min
        else
          # Cold winter and no latent cooling load (add a ton rule applies)
          hvac_sizing_values.Cool_Capacity = [(hvac_sizing_values.Cool_Load_Tot + @oversize_delta) / total_cap_curve_value, heat_cap_rated].min
        end
      end
      hvac_sizing_values.Cool_Airflow = cfm_per_btuh * hvac_sizing_values.Cool_Capacity
      hvac_sizing_values.Heat_Capacity = hvac_sizing_values.Cool_Capacity
    end
  end

  def self.get_ventilation_rates()
    # If CFIS w/ supplemental fan, assume air handler is running most of the hour and can provide
    # all ventilation needs (i.e., supplemental fan does not need to run), so skip supplement fan
    vent_fans_mech = @hpxml_bldg.ventilation_fans.select { |f| f.used_for_whole_building_ventilation && !f.is_cfis_supplemental_fan? && f.flow_rate > 0 && f.hours_in_operation > 0 }
    if vent_fans_mech.empty?
      return [0.0, 0.0, 0.0, 0.0, 0.0, 0.0]
    end

    # Categorize fans into different types
    vent_mech_preheat = vent_fans_mech.select { |vent_mech| (not vent_mech.preheating_efficiency_cop.nil?) }
    vent_mech_precool = vent_fans_mech.select { |vent_mech| (not vent_mech.precooling_efficiency_cop.nil?) }
    vent_mech_shared = vent_fans_mech.select { |vent_mech| vent_mech.is_shared_system }

    vent_mech_sup_tot = vent_fans_mech.select { |vent_mech| vent_mech.fan_type == HPXML::MechVentTypeSupply }
    vent_mech_exh_tot = vent_fans_mech.select { |vent_mech| vent_mech.fan_type == HPXML::MechVentTypeExhaust }
    vent_mech_cfis_tot = vent_fans_mech.select { |vent_mech| vent_mech.fan_type == HPXML::MechVentTypeCFIS }
    vent_mech_bal_tot = vent_fans_mech.select { |vent_mech| vent_mech.fan_type == HPXML::MechVentTypeBalanced }
    vent_mech_erv_hrv_tot = vent_fans_mech.select { |vent_mech| [HPXML::MechVentTypeERV, HPXML::MechVentTypeHRV].include? vent_mech.fan_type }

    # Average in-unit CFMs (include recirculation from in unit CFMs for shared systems)
    sup_cfm_tot = vent_mech_sup_tot.map { |vent_mech| vent_mech.average_total_unit_flow_rate }.sum(0.0)
    exh_cfm_tot = vent_mech_exh_tot.map { |vent_mech| vent_mech.average_total_unit_flow_rate }.sum(0.0)
    bal_cfm_tot = vent_mech_bal_tot.map { |vent_mech| vent_mech.average_total_unit_flow_rate }.sum(0.0)
    erv_hrv_cfm_tot = vent_mech_erv_hrv_tot.map { |vent_mech| vent_mech.average_total_unit_flow_rate }.sum(0.0)
    cfis_cfm_tot = vent_mech_cfis_tot.map { |vent_mech| vent_mech.average_total_unit_flow_rate }.sum(0.0)

    # Average preconditioned OA air CFMs (only OA, recirculation will be addressed below for all shared systems)
    oa_cfm_preheat = vent_mech_preheat.map { |vent_mech| vent_mech.average_oa_unit_flow_rate * vent_mech.preheating_fraction_load_served }.sum(0.0)
    oa_cfm_precool = vent_mech_precool.map { |vent_mech| vent_mech.average_oa_unit_flow_rate * vent_mech.precooling_fraction_load_served }.sum(0.0)
    recirc_cfm_shared = vent_mech_shared.map { |vent_mech| vent_mech.average_total_unit_flow_rate - vent_mech.average_oa_unit_flow_rate }.sum(0.0)

    # Total CFMS
    tot_sup_cfm = sup_cfm_tot + bal_cfm_tot + erv_hrv_cfm_tot + cfis_cfm_tot
    tot_exh_cfm = exh_cfm_tot + bal_cfm_tot + erv_hrv_cfm_tot
    tot_unbal_cfm = (tot_sup_cfm - tot_exh_cfm).abs
    tot_bal_cfm = [tot_exh_cfm, tot_sup_cfm].min

    # Calculate effectiveness for all ERV/HRV and store results in a hash
    hrv_erv_effectiveness_map = Airflow.calc_hrv_erv_effectiveness(vent_mech_erv_hrv_tot)

    # Calculate cfm weighted average effectiveness for the combined balanced airflow
    weighted_vent_mech_lat_eff = 0.0
    weighted_vent_mech_apparent_sens_eff = 0.0
    vent_mech_erv_hrv_unprecond = vent_mech_erv_hrv_tot.select { |vent_mech| vent_mech.preheating_efficiency_cop.nil? && vent_mech.precooling_efficiency_cop.nil? }
    vent_mech_erv_hrv_unprecond.each do |vent_mech|
      weighted_vent_mech_lat_eff += vent_mech.average_oa_unit_flow_rate / tot_bal_cfm * hrv_erv_effectiveness_map[vent_mech][:vent_mech_lat_eff]
      weighted_vent_mech_apparent_sens_eff += vent_mech.average_oa_unit_flow_rate / tot_bal_cfm * hrv_erv_effectiveness_map[vent_mech][:vent_mech_apparent_sens_eff]
    end

    tot_bal_cfm_sens = tot_bal_cfm * (1.0 - weighted_vent_mech_apparent_sens_eff)
    tot_bal_cfm_lat = tot_bal_cfm * (1.0 - weighted_vent_mech_lat_eff)

    return [tot_unbal_cfm, oa_cfm_preheat, oa_cfm_precool, recirc_cfm_shared, tot_bal_cfm_sens, tot_bal_cfm_lat]
  end

  def self.calc_airflow_rate_manual_s(mj, sens_load_or_capacity, deltaT, rated_capacity_for_cfm_per_ton_limits = nil)
    # Airflow sizing following Manual S based on design calculation
    airflow_rate = sens_load_or_capacity / (1.1 * mj.acf * deltaT)

    if not rated_capacity_for_cfm_per_ton_limits.nil?
      rated_capacity_tons = UnitConversions.convert(rated_capacity_for_cfm_per_ton_limits, 'Btu/hr', 'ton')
      # Ensure the air flow rate is in between 200 and 500 cfm/ton.
      # Reset the air flow rate (with a safety margin), if required.
      if airflow_rate / rated_capacity_tons > 500
        airflow_rate = 499.0 * rated_capacity_tons
      elsif airflow_rate / rated_capacity_tons < 200
        airflow_rate = 201.0 * rated_capacity_tons
      end
    end

    return airflow_rate
  end

  def self.calc_airflow_rate_user(capacity, rated_cfm_per_ton, capacity_ratio)
    # Airflow determined by user setting, not based on design
    return rated_cfm_per_ton * capacity_ratio * UnitConversions.convert(capacity, 'Btu/hr', 'ton') # Maximum air flow under heating operation
  end

  def self.calc_gshp_clg_curve_value(cool_cap_curve_spec, cool_sh_curve_spec, wb_temp, db_temp, w_temp, vfr_air, loop_flow = nil, rated_vfr_air = nil)
    # Reference conditions in thesis with largest capacity:
    # See Appendix B Figure B.3 of  https://hvac.okstate.edu/sites/default/files/pubs/theses/MS/27-Tang_Thesis_05.pdf
    ref_temp = 283 # K
    if rated_vfr_air.nil?
      # rated volume flow rate used to fit the curve
      ref_vfr_air = UnitConversions.convert(1200, 'cfm', 'm^3/s')
    else
      ref_vfr_air = UnitConversions.convert(rated_vfr_air, 'cfm', 'm^3/s')
    end
    ref_vfr_water = 0.000284

    a_1 = cool_cap_curve_spec[0]
    a_2 = cool_cap_curve_spec[1]
    a_3 = cool_cap_curve_spec[2]
    a_4 = cool_cap_curve_spec[3]
    a_5 = cool_cap_curve_spec[4]
    b_1 = cool_sh_curve_spec[0]
    b_2 = cool_sh_curve_spec[1]
    b_3 = cool_sh_curve_spec[2]
    b_4 = cool_sh_curve_spec[3]
    b_5 = cool_sh_curve_spec[4]
    b_6 = cool_sh_curve_spec[5]

    loop_flow = 0.0 if loop_flow.nil?

    total_cap_curve_value = a_1 + wb_temp / ref_temp * a_2 + w_temp / ref_temp * a_3 + vfr_air / ref_vfr_air * a_4 + loop_flow / ref_vfr_water * a_5
    sensible_cap_curve_value = b_1 + db_temp / ref_temp * b_2 + wb_temp / ref_temp * b_3 + w_temp / ref_temp * b_4 + vfr_air / ref_vfr_air * b_5 + loop_flow / ref_vfr_water * b_6

    return total_cap_curve_value, sensible_cap_curve_value
  end

  def self.calc_delivery_effectiveness_heating(mj, dse_Qs, dse_Qr, system_cfm, load_sens, dse_Tamb_s, dse_Tamb_r, dse_As, dse_Ar, t_setpoint, dse_Fregain_s, dse_Fregain_r, supply_r, return_r)
    '''
    Calculate the Delivery Effectiveness for heating (using the method of ASHRAE Standard 152).
    '''
    dse_Bs, dse_Br, dse_As, dse_Ar, dse_dTe, dse_dT_s, dse_dT_r = _calc_dse_init(system_cfm, load_sens, dse_Tamb_s, dse_Tamb_r, dse_As, dse_Ar, t_setpoint, dse_Qs, dse_Qr, supply_r, return_r, mj.inside_air_dens, Gas.Air.cp)
    dse_DE = _calc_dse_DE_heating(dse_As, dse_Bs, dse_Ar, dse_Br, dse_dT_s, dse_dT_r, dse_dTe)
    dse_DEcorr = _calc_dse_DEcorr(dse_DE, dse_Fregain_s, dse_Fregain_r, dse_Br, dse_Ar, dse_dT_r, dse_dTe)

    return dse_DEcorr
  end

  def self.calc_delivery_effectiveness_cooling(mj, dse_Qs, dse_Qr, leaving_air_temp, system_cfm, load_sens, dse_Tamb_s, dse_Tamb_r, dse_As, dse_Ar, t_setpoint, dse_Fregain_s, dse_Fregain_r, load_total, dse_h_r, supply_r, return_r)
    '''
    Calculate the Delivery Effectiveness for cooling (using the method of ASHRAE Standard 152).
    '''
    dse_Bs, dse_Br, dse_As, dse_Ar, dse_dTe, _dse_dT_s, dse_dT_r = _calc_dse_init(system_cfm, load_sens, dse_Tamb_s, dse_Tamb_r, dse_As, dse_Ar, t_setpoint, dse_Qs, dse_Qr, supply_r, return_r, mj.inside_air_dens, Gas.Air.cp)
    dse_dTe *= -1.0
    dse_DE, cooling_load_ducts_sens = _calc_dse_DE_cooling(dse_As, system_cfm, load_total, dse_Ar, dse_h_r, dse_Br, dse_dT_r, dse_Bs, leaving_air_temp, dse_Tamb_s, load_sens, mj.inside_air_dens, Gas.Air.cp, mj.cool_indoor_enthalpy)
    dse_DEcorr = _calc_dse_DEcorr(dse_DE, dse_Fregain_s, dse_Fregain_r, dse_Br, dse_Ar, dse_dT_r, dse_dTe)

    return dse_DEcorr, dse_dTe, cooling_load_ducts_sens
  end

  def self._calc_dse_init(system_cfm, load_sens, dse_Tamb_s, dse_Tamb_r, dse_As, dse_Ar, t_setpoint, dse_Qs, dse_Qr, supply_r, return_r, air_dens, air_cp)
    # Supply and return conduction functions, Bs and Br
    dse_Bs = Math.exp((-1.0 * dse_As) / (60.0 * system_cfm * air_dens * air_cp * supply_r))
    dse_Br = Math.exp((-1.0 * dse_Ar) / (60.0 * system_cfm * air_dens * air_cp * return_r))

    dse_As = (system_cfm - dse_Qs) / system_cfm
    dse_Ar = (system_cfm - dse_Qr) / system_cfm

    dse_dTe = load_sens / (60.0 * system_cfm * air_dens * air_cp)
    dse_dT_s = t_setpoint - dse_Tamb_s
    dse_dT_r = t_setpoint - dse_Tamb_r

    return dse_Bs, dse_Br, dse_As, dse_Ar, dse_dTe, dse_dT_s, dse_dT_r
  end

  def self._calc_dse_DE_cooling(dse_As, system_cfm, load_total, dse_Ar, dse_h_r, dse_Br, dse_dT_r, dse_Bs, leaving_air_temp, dse_Tamb_s, load_sens, air_dens, air_cp, h_in)
    # Calculate the delivery effectiveness (Equation 6-25)
    dse_DE = ((dse_As * 60.0 * system_cfm * air_dens) / (-1.0 * load_total)) * \
             (((-1.0 * load_total) / (60.0 * system_cfm * air_dens)) + \
              (1.0 - dse_Ar) * (dse_h_r - h_in) + \
              dse_Ar * air_cp * (dse_Br - 1.0) * dse_dT_r + \
              air_cp * (dse_Bs - 1.0) * (leaving_air_temp - dse_Tamb_s))

    # Calculate the sensible heat transfer from surroundings
    cooling_load_ducts_sens = (1.0 - [dse_DE, 0.0].max) * load_sens

    return dse_DE, cooling_load_ducts_sens
  end

  def self._calc_dse_DE_heating(dse_As, dse_Bs, dse_Ar, dse_Br, dse_dT_s, dse_dT_r, dse_dTe)
    # Calculate the delivery effectiveness (Equation 6-23)
    dse_DE = (dse_As * dse_Bs -
              dse_As * dse_Bs * (1.0 - dse_Ar * dse_Br) * (dse_dT_r / dse_dTe) -
              dse_As * (1.0 - dse_Bs) * (dse_dT_s / dse_dTe))

    return dse_DE
  end

  def self._calc_dse_DEcorr(dse_DE, dse_Fregain_s, dse_Fregain_r, dse_Br, dse_Ar, dse_dT_r, dse_dTe)
    # Calculate the delivery effectiveness corrector for regain (Equation 6-40)
    dse_DEcorr = (dse_DE + dse_Fregain_s * (1.0 - dse_DE) - (dse_Fregain_s - dse_Fregain_r -
                  dse_Br * (dse_Ar * dse_Fregain_s - dse_Fregain_r)) * dse_dT_r / dse_dTe)

    # Limit the DE to a reasonable value to prevent negative values and huge equipment
    dse_DEcorr = [dse_DEcorr, 0.25].max
    dse_DEcorr = [dse_DEcorr, 1.00].min

    return dse_DEcorr
  end

  def self.calculate_sensible_latent_split(mj, return_leakage_cfm, cool_load_tot, cool_load_lat)
    # Calculate the latent duct leakage load (Manual J accounts only for return duct leakage)
    dse_cool_load_latent = [0.0, 0.68 * mj.acf * return_leakage_cfm * mj.cool_design_grains].max

    # Calculate final latent and load
    cool_load_lat += dse_cool_load_latent
    cool_load_sens = cool_load_tot - cool_load_lat

    return cool_load_lat, cool_load_sens
  end

  def self.calc_duct_conduction_values(distribution_system, design_temps)
    dse_A = { HPXML::DuctTypeSupply => 0.0, HPXML::DuctTypeReturn => 0.0 }
    dse_Ufactor = { HPXML::DuctTypeSupply => 0.0, HPXML::DuctTypeReturn => 0.0 }
    dse_Tamb = { HPXML::DuctTypeSupply => 0.0, HPXML::DuctTypeReturn => 0.0 }
    dse_Fregain = { HPXML::DuctTypeSupply => 0.0, HPXML::DuctTypeReturn => 0.0 }

    [HPXML::DuctTypeSupply, HPXML::DuctTypeReturn].each do |duct_type|
      # Calculate total area outside this unit's conditioned space
      total_area = 0.0
      distribution_system.ducts.each do |duct|
        next if duct.duct_type != duct_type
        next if HPXML::conditioned_locations_this_unit.include? duct.duct_location

        total_area += duct.duct_surface_area * duct.duct_surface_area_multiplier
      end

      if total_area == 0
        # There still may be leakage to the outside, so set Tamb to outside environment
        dse_Tamb[duct_type] = design_temps[HPXML::LocationOutside]
      else
        distribution_system.ducts.each do |duct|
          next if duct.duct_type != duct_type
          next if HPXML::conditioned_locations_this_unit.include? duct.duct_location

          duct_area = duct.duct_surface_area * duct.duct_surface_area_multiplier
          dse_A[duct_type] += duct_area

          # Calculate area-weighted values:
          duct_area_fraction = duct_area / total_area
          dse_Ufactor[duct_type] += 1.0 / duct.duct_effective_r_value * duct_area_fraction
          dse_Tamb[duct_type] += design_temps[duct.duct_location] * duct_area_fraction
          dse_Fregain[duct_type] += get_duct_regain_factor(duct) * duct_area_fraction
        end
      end
    end

    return dse_A[HPXML::DuctTypeSupply], dse_A[HPXML::DuctTypeReturn],
           1.0 / dse_Ufactor[HPXML::DuctTypeSupply], 1.0 / dse_Ufactor[HPXML::DuctTypeReturn],
           dse_Tamb[HPXML::DuctTypeSupply], dse_Tamb[HPXML::DuctTypeReturn],
           dse_Fregain[HPXML::DuctTypeSupply], dse_Fregain[HPXML::DuctTypeReturn]
  end

  def self.calc_duct_leakages_cfm25(distribution_system, system_cfm)
    '''
    Calculate supply & return duct leakage in cfm25.
    '''

    cfms = { HPXML::DuctTypeSupply => 0.0, HPXML::DuctTypeReturn => 0.0 }

    distribution_system.duct_leakage_measurements.each do |m|
      next if m.duct_leakage_total_or_to_outside != HPXML::DuctLeakageToOutside
      next unless [HPXML::DuctTypeSupply, HPXML::DuctTypeReturn].include? m.duct_type

      if m.duct_leakage_units == HPXML::UnitsPercent
        cfms[m.duct_type] += m.duct_leakage_value * system_cfm
      elsif m.duct_leakage_units == HPXML::UnitsCFM25
        cfms[m.duct_type] += m.duct_leakage_value
      elsif m.duct_leakage_units == HPXML::UnitsCFM50
        cfms[m.duct_type] += Airflow.calc_air_leakage_at_diff_pressure(0.65, m.duct_leakage_value, 50.0, 25.0)
      end
    end

    return cfms[HPXML::DuctTypeSupply], cfms[HPXML::DuctTypeReturn]
  end

  def self.process_curve_fit(airflow_rate, capacity, temp)
    # TODO: Get rid of this curve by using ADP/BF calculations
    return 0 if capacity == 0

    capacity_tons = UnitConversions.convert(capacity, 'Btu/hr', 'ton')
    return MathTools.biquadratic(airflow_rate / capacity_tons, temp, get_shr_biquadratic)
  end

  def self.get_shr_biquadratic
    # Based on EnergyPlus's model for calculating SHR at off-rated conditions. This curve fit
    # avoids the iterations in the actual model. It does not account for altitude or variations
    # in the SHRRated. It is a function of ODB (MJ design temp) and CFM/Ton (from MJ)
    return [1.08464364, 0.002096954, 0, -0.005766327, 0, -0.000011147]
  end

  def self.get_sizing_speed(hvac_ap, is_cooling)
    if is_cooling && hvac_ap.respond_to?(:cool_capacity_ratios)
      capacity_ratios = hvac_ap.cool_capacity_ratios
    elsif (not is_cooling) && hvac_ap.respond_to?(:heat_capacity_ratios)
      capacity_ratios = hvac_ap.heat_capacity_ratios
    end
    if not capacity_ratios.nil?
      for speed in 0..(capacity_ratios.size - 1)
        # Select curves for sizing using the speed with the capacity ratio of 1
        next if capacity_ratios[speed] != 1

        return speed
      end
      fail 'No speed with capacity ratio of 1.0 found.'
    end
    return 0
  end

  def self.get_true_azimuth(azimuth)
    true_az = azimuth - 180.0
    if true_az < 0
      true_az += 360.0
    end
    return true_az
  end

  def self.get_space_ua_values(mj, location, weather)
    if HPXML::conditioned_locations.include? location
      fail 'Method should not be called for a conditioned space.'
    end

    space_UAs = { HPXML::LocationOutside => 0.0,
                  HPXML::LocationGround => 0.0,
                  HPXML::LocationConditionedSpace => 0.0 }

    # Surface UAs
    (@hpxml_bldg.roofs + @hpxml_bldg.floors + @hpxml_bldg.walls + @hpxml_bldg.foundation_walls + @hpxml_bldg.slabs + @hpxml_bldg.rim_joists).each do |surface|
      next unless (surface.is_a? HPXML::Slab
                   (location == surface.interior_adjacent_to && space_UAs.keys.include?(surface.exterior_adjacent_to)) ||
                   (location == surface.exterior_adjacent_to && space_UAs.keys.include?(surface.interior_adjacent_to)))

      if [surface.interior_adjacent_to, surface.exterior_adjacent_to].include? HPXML::LocationOutside
        space_UAs[HPXML::LocationOutside] += (1.0 / surface.insulation_assembly_r_value) * surface.area
      elsif HPXML::conditioned_locations.include?(surface.interior_adjacent_to) || HPXML::conditioned_locations.include?(surface.exterior_adjacent_to)
        space_UAs[HPXML::LocationConditionedSpace] += (1.0 / surface.insulation_assembly_r_value) * surface.area
      elsif [surface.interior_adjacent_to, surface.exterior_adjacent_to].include? HPXML::LocationGround
        # Ground temperature is used for basements, not crawlspaces, per Walker (1998)
        # "Technical background for default values used for forced air systems in proposed ASHRAE Std. 152"
        if [HPXML::LocationCrawlspaceVented, HPXML::LocationCrawlspaceUnvented].include? location
          ua_location = HPXML::LocationOutside
        else
          ua_location = HPXML::LocationGround
        end
        if surface.is_a? HPXML::FoundationWall
          u_wall_without_soil = get_foundation_wall_ufactor(surface, false)
          space_UAs[ua_location] += u_wall_without_soil * surface.area
        elsif surface.is_a? HPXML::Slab
          if surface.thickness == 0
            # Dirt floor, assume U-value=0.1 per Walker (1998) "Technical background for default
            # values used for forced air systems in proposed ASHRAE Std. 152"
            space_UAs[ua_location] += 0.1 * surface.area
          else
            concrete_r = Material.Concrete(surface.thickness).rvalue
            # Under Slab Insulation UA
            horiz_insul_u = 1.0 / (concrete_r + surface.under_slab_insulation_r_value)
            if surface.under_slab_insulation_spans_entire_slab
              horiz_insul_a = surface.area
            else
              horiz_insul_a = surface.under_slab_insulation_width * surface.exposed_perimeter
            end
            space_UAs[ua_location] += horiz_insul_u * horiz_insul_a
            # Perimeter Insulation UA (approximate as similar to under slab insulation)
            vert_insul_u = 1.0 / (concrete_r + surface.perimeter_insulation_r_value)
            vert_insul_a = surface.perimeter_insulation_depth * surface.exposed_perimeter
            space_UAs[ua_location] += vert_insul_u * vert_insul_a
            # Uninsulated slab UA
            slab_u = 1.0 / concrete_r
            slab_a = [surface.area - horiz_insul_a - vert_insul_a, 0.0].max
            space_UAs[ua_location] += slab_u * slab_a
          end
        end
      end
    end

    # Infiltration UA
    ach = nil
    if [HPXML::LocationCrawlspaceVented, HPXML::LocationAtticVented].include? location
      # Vented space
      if location == HPXML::LocationCrawlspaceVented
        vented_crawl = @hpxml_bldg.foundations.find { |f| f.foundation_type == HPXML::FoundationTypeCrawlspaceVented }
        sla = vented_crawl.vented_crawlspace_sla
      else
        vented_attic = @hpxml_bldg.attics.find { |f| f.attic_type == HPXML::AtticTypeVented }
        if not vented_attic.vented_attic_sla.nil?
          sla = vented_attic.vented_attic_sla
        else
          ach = vented_attic.vented_attic_ach
        end
      end
      ach = Airflow.get_infiltration_ACH_from_SLA(sla, 8.202, weather) if ach.nil?
    else # Unvented space
      ach = Airflow.get_default_unvented_space_ach()
    end
    volume = Geometry.calculate_zone_volume(@hpxml_bldg, location)
    infiltration_cfm = ach / UnitConversions.convert(1.0, 'hr', 'min') * volume
    outside_air_density = UnitConversions.convert(mj.p_atm, 'atm', 'Btu/ft^3') / (Gas.Air.r * UnitConversions.convert(weather.data.AnnualAvgDrybulb, 'F', 'R'))
    space_UAs[HPXML::LocationOutside] += infiltration_cfm * outside_air_density * Gas.Air.cp * UnitConversions.convert(1.0, 'hr', 'min')

    return space_UAs
  end

  def self.calculate_space_design_temps(mj, location, weather, conditioned_design_temp, design_db, ground_db, is_cooling_for_unvented_attic_roof_insulation = false)
    space_UAs = get_space_ua_values(mj, location, weather)

    # Calculate space design temp from space UAs
    design_temp = nil
    if not is_cooling_for_unvented_attic_roof_insulation

      sum_uat, sum_ua = 0.0, 0.0
      space_UAs.each do |ua_type, ua|
        if ua_type == HPXML::LocationGround
          sum_uat += ua * ground_db
          sum_ua += ua
        elsif ua_type == HPXML::LocationOutside
          sum_uat += ua * design_db
          sum_ua += ua
        elsif ua_type == HPXML::LocationConditionedSpace
          sum_uat += ua * conditioned_design_temp
          sum_ua += ua
        else
          fail "Unexpected space ua type: '#{ua_type}'."
        end
      end
      design_temp = sum_uat / sum_ua

    else

      # Special case due to effect of solar

      # This number comes from the number from the Vented Attic
      # assumption, but assuming an unvented attic will be hotter
      # during the summer when insulation is at the ceiling level
      max_temp_rise = 50.0

      # Estimate from running a few cases in E+ and DOE2 since the
      # attic will always be a little warmer than the conditioned space
      # when the roof is insulated
      min_temp_rise = 5.0

      max_cooling_temp = mj.cool_setpoint + max_temp_rise
      min_cooling_temp = mj.cool_setpoint + min_temp_rise

      ua_conditioned = 0.0
      ua_outside = 0.0
      space_UAs.each do |ua_type, ua|
        if ua_type == HPXML::LocationOutside
          ua_outside += ua
        elsif ua_type == HPXML::LocationConditionedSpace
          ua_conditioned += ua
        elsif ua_type != HPXML::LocationGround
          fail "Unexpected space ua type: '#{ua_type}'."
        end
      end
      percent_ua_conditioned = ua_conditioned / (ua_conditioned + ua_outside)
      design_temp = max_cooling_temp - percent_ua_conditioned * (max_cooling_temp - min_cooling_temp)

    end

    return design_temp
  end

  def self.calculate_scheduled_space_design_temps(location, setpoint, oa_db, gnd_db)
    space_values = Geometry.get_temperature_scheduled_space_values(location)
    design_temp = setpoint * space_values[:indoor_weight] + oa_db * space_values[:outdoor_weight] + gnd_db * space_values[:ground_weight]
    if not space_values[:temp_min].nil?
      design_temp = [design_temp, space_values[:temp_min]].max
    end
    return design_temp
  end

  def self.get_wall_group(wall)
    # Determine the wall Group Number (A - K = 1 - 11) for above-grade walls

    if wall.is_a? HPXML::RimJoist
      wall_type = HPXML::WallTypeWoodStud
    else
      wall_type = wall.wall_type
    end

    wall_ufactor = 1.0 / wall.insulation_assembly_r_value

    # The following correlations were estimated by analyzing MJ8 construction tables.
    if wall_type == HPXML::WallTypeWoodStud
      if wall.siding == HPXML::SidingTypeBrick
        if wall_ufactor <= 0.070
          wall_group = 11 # K
        elsif wall_ufactor <= 0.083
          wall_group = 10 # J
        elsif wall_ufactor <= 0.095
          wall_group = 9 # I
        elsif wall_ufactor <= 0.100
          wall_group = 8 # H
        elsif wall_ufactor <= 0.130
          wall_group = 7 # G
        elsif wall_ufactor <= 0.175
          wall_group = 6 # F
        else
          wall_group = 5 # E
        end
      else
        if wall_ufactor <= 0.048
          wall_group = 10 # J
        elsif wall_ufactor <= 0.051
          wall_group = 9 # I
        elsif wall_ufactor <= 0.059
          wall_group = 8 # H
        elsif wall_ufactor <= 0.063
          wall_group = 7 # G
        elsif wall_ufactor <= 0.067
          wall_group = 6 # F
        elsif wall_ufactor <= 0.075
          wall_group = 5 # E
        elsif wall_ufactor <= 0.086
          wall_group = 4 # D
        elsif wall_ufactor <= 0.110
          wall_group = 3 # C
        elsif wall_ufactor <= 0.170
          wall_group = 2 # B
        else
          wall_group = 1 # A
        end
      end

    elsif wall_type == HPXML::WallTypeSteelStud
      if wall.siding == HPXML::SidingTypeBrick
        if wall_ufactor <= 0.090
          wall_group = 11 # K
        elsif wall_ufactor <= 0.105
          wall_group = 10 # J
        elsif wall_ufactor <= 0.118
          wall_group = 9 # I
        elsif wall_ufactor <= 0.125
          wall_group = 8 # H
        elsif wall_ufactor <= 0.145
          wall_group = 7 # G
        elsif wall_ufactor <= 0.200
          wall_group = 6 # F
        else
          wall_group = 5 # E
        end
      else
        if wall_ufactor <= 0.066
          wall_group = 10 # J
        elsif wall_ufactor <= 0.070
          wall_group = 9 # I
        elsif wall_ufactor <= 0.075
          wall_group = 8 # H
        elsif wall_ufactor <= 0.081
          wall_group = 7 # G
        elsif wall_ufactor <= 0.088
          wall_group = 6 # F
        elsif wall_ufactor <= 0.100
          wall_group = 5 # E
        elsif wall_ufactor <= 0.105
          wall_group = 4 # D
        elsif wall_ufactor <= 0.120
          wall_group = 3 # C
        elsif wall_ufactor <= 0.200
          wall_group = 2 # B
        else
          wall_group = 1 # A
        end
      end

    elsif wall_type == HPXML::WallTypeDoubleWoodStud
      wall_group = 10 # J (assumed since MJ8 does not include double stud constructions)
      if wall.siding == HPXML::SidingTypeBrick
        wall_group = 11 # K
      end

    elsif wall_type == HPXML::WallTypeSIP
      # Manual J refers to SIPs as Structural Foam Panel (SFP)
      if wall_ufactor >= (0.072 + 0.050) / 2
        if wall.siding == HPXML::SidingTypeBrick
          wall_group = 10 # J
        else
          wall_group = 7 # G
        end
      elsif wall_ufactor >= 0.050
        if wall.siding == HPXML::SidingTypeBrick
          wall_group = 11 # K
        else
          wall_group = 9 # I
        end
      else
        wall_group = 11 # K
      end

    elsif wall_type == HPXML::WallTypeCMU
      # Table 4A - Construction Number 13
      if wall_ufactor <= 0.0575
        wall_group = 10 # J
      elsif wall_ufactor <= 0.067
        wall_group = 9 # I
      elsif wall_ufactor <= 0.080
        wall_group = 8 # H
      elsif wall_ufactor <= 0.108
        wall_group = 7 # G
      elsif wall_ufactor <= 0.148
        wall_group = 6 # F
      else
        wall_group = 5 # E
      end

    elsif [HPXML::WallTypeBrick, HPXML::WallTypeAdobe, HPXML::WallTypeConcrete].include? wall_type
      # Two Courses Brick or 8 Inches Concrete
      if wall_ufactor >= (0.218 + 0.179) / 2
        wall_group = 7  # G
      elsif wall_ufactor >= (0.152 + 0.132) / 2
        wall_group = 8  # H
      elsif wall_ufactor >= (0.117 + 0.079) / 2
        wall_group = 9  # I
      elsif wall_ufactor >= 0.079
        wall_group = 10 # J
      else
        wall_group = 11 # K
      end

    elsif wall_type == HPXML::WallTypeLog
      # Stacked Logs
      if wall_ufactor >= (0.103 + 0.091) / 2
        wall_group = 7  # G
      elsif wall_ufactor >= (0.091 + 0.082) / 2
        wall_group = 8  # H
      elsif wall_ufactor >= (0.074 + 0.068) / 2
        wall_group = 9  # I
      elsif wall_ufactor >= (0.068 + 0.063) / 2
        wall_group = 10 # J
      else
        wall_group = 11 # K
      end

    elsif [HPXML::WallTypeICF, HPXML::WallTypeStrawBale, HPXML::WallTypeStone].include? wall_type
      wall_group = 11 # K

    end

    # Maximum wall group is K
    wall_group = [wall_group, 11].min

    return wall_group
  end

  def self.gshp_coil_bf
    return 0.0806
  end

  def self.gshp_coil_bf_ft_spec
    return [1.21005458, -0.00664200, 0.00000000, 0.00348246, 0.00000000, 0.00000000]
  end

  def self.gshp_hx_pipe_rvalue(hvac_cooling)
    hvac_cooling_ap = hvac_cooling.additional_properties

    # Thermal Resistance of Pipe
    return Math.log(hvac_cooling_ap.pipe_od / hvac_cooling_ap.pipe_id) / 2.0 / Math::PI / hvac_cooling.geothermal_loop.pipe_conductivity
  end

  def self.gshp_hxbore_ft_per_ton(mj, weather, hvac_cooling_ap, bore_spacing, bore_diameter, grout_conductivity, pipe_r_value)
    if hvac_cooling_ap.u_tube_spacing_type == 'b'
      beta_0 = 17.4427
      beta_1 = -0.6052
    elsif hvac_cooling_ap.u_tube_spacing_type == 'c'
      beta_0 = 21.9059
      beta_1 = -0.3796
    elsif hvac_cooling_ap.u_tube_spacing_type == 'as'
      beta_0 = 20.1004
      beta_1 = -0.94467
    end

    r_value_ground = Math.log(bore_spacing / bore_diameter * 12.0) / 2.0 / Math::PI / @hpxml_bldg.site.ground_conductivity
    r_value_grout = 1.0 / grout_conductivity / beta_0 / ((bore_diameter / hvac_cooling_ap.pipe_od)**beta_1)
    r_value_bore = r_value_grout + pipe_r_value / 2.0 # Note: Convection resistance is negligible when calculated against Glhepro (Jeffrey D. Spitler, 2000)

    is_southern_hemisphere = (@hpxml_bldg.latitude < 0)

    if is_southern_hemisphere
      heating_month = 6 # July
      cooling_month = 0 # January
    else
      heating_month = 0 # January
      cooling_month = 6 # July
    end

    rtf_DesignMon_Heat = [0.25, (71.0 - weather.data.MonthlyAvgDrybulbs[heating_month]) / mj.htd].max
    rtf_DesignMon_Cool = [0.25, (weather.data.MonthlyAvgDrybulbs[cooling_month] - 76.0) / mj.ctd].max

    nom_length_heat = (1.0 - 1.0 / hvac_cooling_ap.heat_rated_cops[0]) * (r_value_bore + r_value_ground * rtf_DesignMon_Heat) / (weather.data.DeepGroundAnnualTemp - (2.0 * hvac_cooling_ap.design_hw - hvac_cooling_ap.design_delta_t) / 2.0) * UnitConversions.convert(1.0, 'ton', 'Btu/hr')
    nom_length_cool = (1.0 + 1.0 / hvac_cooling_ap.cool_rated_cops[0]) * (r_value_bore + r_value_ground * rtf_DesignMon_Cool) / ((2.0 * hvac_cooling_ap.design_chw + hvac_cooling_ap.design_delta_t) / 2.0 - weather.data.DeepGroundAnnualTemp) * UnitConversions.convert(1.0, 'ton', 'Btu/hr')

    return nom_length_heat, nom_length_cool
  end

  def self.gshp_gfnc_coeff(bore_config, g_functions_json, num_bore_holes, bore_spacing, bore_depth, bore_diameter)
    actuals = { 'b' => UnitConversions.convert(bore_spacing, 'ft', 'm'),
                'h' => UnitConversions.convert(bore_depth, 'ft', 'm'),
                'rb' => UnitConversions.convert(bore_diameter / 2.0, 'in', 'm') }
    actuals['b_over_h'] = actuals['b'] / actuals['h']

    g_library = { 24 => { 'b' => 5, 'd' => 2, 'rb' => 0.075 },
                  48 => { 'b' => 5, 'd' => 2, 'rb' => 0.075 },
                  96 => { 'b' => 5, 'd' => 2, 'rb' => 0.075 },
                  192 => { 'b' => 5, 'd' => 2, 'rb' => 0.08 },
                  384 => { 'b' => 5, 'd' => 2, 'rb' => 0.0875 } }
    g_library.each do |h, b_d_rb|
      g_library[h]['b_over_h'] = Float(b_d_rb['b']) / h
      g_library[h]['rb_over_h'] = Float(b_d_rb['rb']) / h
    end

    [[24, 48], [48, 96], [96, 192], [192, 384]].each do |h1, h2|
      next unless actuals['h'] >= h1 && actuals['h'] < h2

      pt1 = g_library[h1]
      pt2 = g_library[h2]

      # linear interpolation on "g" values
      logtimes = []
      gs = []
      [h1, h2].each do |h|
        b_d_rb = g_library[h]
        b = b_d_rb['b']
        rb = b_d_rb['rb']
        b_h_rb = "#{b}._#{h}._#{rb}"

        logtime, g = get_g_functions(g_functions_json, bore_config, num_bore_holes, b_h_rb)
        logtimes << logtime
        gs << g
      end
      x = actuals['b_over_h']
      x0 = pt1['b_over_h']
      x1 = pt2['b_over_h']
      g_functions = gs[0].zip(gs[1]).map { |v| MathTools.interp2(x, x0, x1, v[0], v[1]) }

      # linear interpolation on rb/h for correction factor
      x = actuals['b_over_h']
      x0 = pt1['b_over_h']
      x1 = pt2['b_over_h']
      f0 = pt1['rb_over_h']
      f1 = pt2['rb_over_h']
      actuals['rb_over_h'] = MathTools.interp2(x, x0, x1, f0, f1)
      rb = actuals['rb_over_h'] * actuals['h']
      rb_actual_over_rb = actuals['rb'] / rb
      correction_factor = Math.log(rb_actual_over_rb)
      g_functions = g_functions.map { |v| v - correction_factor }

      return logtimes[0], g_functions
    end
  end

  def self.get_g_functions(g_functions_json, bore_config, num_bore_holes, b_h_rb)
    g_functions_json.each do |_key_1, values_1|
      if [HPXML::GeothermalLoopBorefieldConfigurationRectangle,
          HPXML::GeothermalLoopBorefieldConfigurationL].include?(bore_config)
        bore_locations = values_1[:bore_locations]
        next if bore_locations.size != num_bore_holes

        logtime = values_1[:logtime].map { |v| Float(v) }
        g = values_1[:g][b_h_rb.to_sym].map { |v| Float(v) }

        return logtime, g
      elsif [HPXML::GeothermalLoopBorefieldConfigurationOpenRectangle,
             HPXML::GeothermalLoopBorefieldConfigurationC,
             HPXML::GeothermalLoopBorefieldConfigurationLopsidedU,
             HPXML::GeothermalLoopBorefieldConfigurationU].include?(bore_config)
        values_1.each do |_key_2, values_2|
          bore_locations = values_2[:bore_locations]
          next if bore_locations.size != num_bore_holes

          logtime = values_2[:logtime].map { |v| Float(v) }
          g = values_2[:g][b_h_rb.to_sym].map { |v| Float(v) }

          return logtime, g
        end
      end
    end
  end

  def self.calculate_average_r_value(surfaces)
    # Crude approximation of average R-value
    surfaces_a = 0.0
    surfaces_ua = 0.0
    surfaces.each do |surface|
      surfaces_a += surface.area
      if not surface.insulation_assembly_r_value.nil?
        surfaces_ua += (1.0 / surface.insulation_assembly_r_value) * surface.area
      else
        surfaces_ua += (1.0 / (surface.insulation_interior_r_value + surface.insulation_exterior_r_value)) * surface.area
      end
    end
    return surfaces_a / surfaces_ua
  end

  def self.get_foundation_wall_ufactor(foundation_wall, include_soil)
    # Calculate effective U-factor

    if not foundation_wall.insulation_assembly_r_value.nil?
      wall_constr_rvalue = foundation_wall.insulation_assembly_r_value - Material.AirFilmVertical.rvalue
      wall_ins_rvalue_int, wall_ins_rvalue_ext = 0, 0
      wall_ins_dist_to_top_int, wall_ins_dist_to_top_ext = 0, 0
      wall_ins_dist_to_bottom_int, wall_ins_dist_to_bottom_ext = 0, 0
    else
      wall_constr_rvalue = Material.Concrete(foundation_wall.thickness).rvalue
      wall_ins_rvalue_int = foundation_wall.insulation_interior_r_value
      wall_ins_rvalue_ext = foundation_wall.insulation_exterior_r_value
      wall_ins_dist_to_top_int = foundation_wall.insulation_interior_distance_to_top
      wall_ins_dist_to_top_ext = foundation_wall.insulation_exterior_distance_to_top
      wall_ins_dist_to_bottom_int = foundation_wall.insulation_interior_distance_to_bottom
      wall_ins_dist_to_bottom_ext = foundation_wall.insulation_exterior_distance_to_bottom
    end
    k_soil = @hpxml_bldg.site.ground_conductivity

    # Calculated based on Manual J 8th Ed. procedure in section A12-4 (15% decrease due to soil thermal storage)
    u_wall = 0.0
    wall_height = foundation_wall.height.ceil
    wall_depth_above_grade = foundation_wall.height - foundation_wall.depth_below_grade
    for distance_to_top in 1..wall_height
      # Calculate R-wall at this depth
      r_wall = wall_constr_rvalue + Material.AirFilmVertical.rvalue # Base wall construction + interior film
      if distance_to_top <= wall_depth_above_grade
        # Above-grade: no soil, add exterior film
        r_soil = 0.0
        r_wall += Material.AirFilmOutside.rvalue
      else
        # Below-grade: add soil, no exterior film
        distance_to_grade = distance_to_top - wall_depth_above_grade
        r_soil = (Math::PI * distance_to_grade / 2.0) / k_soil
      end
      if (distance_to_top > wall_ins_dist_to_top_int) && (distance_to_top <= wall_ins_dist_to_bottom_int)
        r_wall += wall_ins_rvalue_int # Interior insulation at this depth, add R-value
      end
      if (distance_to_top > wall_ins_dist_to_top_ext) && (distance_to_top <= wall_ins_dist_to_bottom_ext)
        r_wall += wall_ins_rvalue_ext # Interior insulation at this depth, add R-value
      end
      if include_soil
        u_wall += 1.0 / (r_soil + r_wall)
      else
        u_wall += 1.0 / r_wall
      end
    end
    u_wall /= wall_height
    if include_soil
      u_wall *= 0.85
    end

    return u_wall
  end

  def self.calc_slab_f_value(slab, ground_conductivity)
    # Calculation for the F-values in Table 4A for slab foundations.
    # Important pages are the Table values (pg. 344-345) and the software protocols
    # in Appendix 12 (pg. 517-518).
    soil_r_per_foot = 1.0 / ground_conductivity

    slab_r_gravel_per_inch = 0.65 # Based on calibration by Tony Fontanini

    # Because of uncertainty pertaining to the effective path radius, F-values are calculated
    # for six radii (8, 9, 10, 11, 12, and 13 feet) and averaged.
    f_values = []
    for path_radius in 8..13
      u_effective = []
      for radius in 0..path_radius
        spl = [Math::PI * radius - 1, 0].max # soil path length (SPL)

        # Concrete, gravel, and insulation
        if radius == 0
          r_concrete = 0.0
          r_gravel = 0.0 # No gravel on edge
          if slab.perimeter_insulation_depth > 0
            r_ins = slab.perimeter_insulation_r_value # Insulation on edge
          else
            r_ins = 0.0
          end
        else
          r_concrete = Material.Concrete(slab.thickness).rvalue
          r_gravel = [slab_r_gravel_per_inch * (12.0 - slab.thickness), 0].max
          if slab.under_slab_insulation_spans_entire_slab
            r_ins = slab.under_slab_insulation_r_value
          elsif radius <= slab.under_slab_insulation_width && radius <= slab.perimeter_insulation_depth
            r_ins = slab.under_slab_insulation_r_value + slab.perimeter_insulation_r_value
          elsif radius <= slab.under_slab_insulation_width
            r_ins = slab.under_slab_insulation_r_value
          elsif radius <= slab.perimeter_insulation_depth
            r_ins = slab.perimeter_insulation_r_value
          else
            r_ins = 0.0
          end
        end

        # Air Films = Indoor Finish + Indoor Air Film + Exposed Air Film (Figure A12-6 pg. 517)
        r_air_film = 0.05 + 0.92 + 0.17

        # Soil
        r_soil = soil_r_per_foot * spl # (h-F-ft2/BTU)

        # Effective R-Value
        r_air_to_air = r_concrete + r_gravel + r_ins + r_air_film + r_soil

        # Effective U-Factor
        u_effective << 1.0 / r_air_to_air
      end

      f_values << u_effective.sum
    end

    return f_values.sum() / f_values.size
  end

  def self.calc_basement_effective_uvalue(slab_is_insulated, depth_below_grade, width_of_shortest_side, ground_conductivity)
    # Based on MJ 8th Ed. A12-7 and ASHRAE HoF 2013 pg 18.31 Eq 40
    k_soil = ground_conductivity
    r_other = 1.47 # Value from ASHRAE HoF, probably used by Manual J
    z_f = depth_below_grade
    w_b = width_of_shortest_side
    u_avg_bf = (2.0 * k_soil / (Math::PI * w_b)) * (Math::log(w_b / 2.0 + z_f / 2.0 + (k_soil * r_other) / Math::PI) - Math::log(z_f / 2.0 + (k_soil * r_other) / Math::PI))
    u_value = 0.85 * u_avg_bf # To account for the storage effect of soil, multiply by 0.85
    if slab_is_insulated
      u_value *= 0.7 # U-values are multiplied by 0.70 to produce U-values for insulated floors
    end
    return u_value
  end

  def self.set_hvac_types(hvac_heating, hvac_cooling)
    if hvac_heating.nil?
      @heating_type = nil
    elsif hvac_heating.is_a? HPXML::HeatingSystem
      @heating_type = hvac_heating.heating_system_type
    else
      @heating_type = hvac_heating.heat_pump_type
    end
    if hvac_cooling.nil?
      @cooling_type = nil
    elsif hvac_cooling.is_a? HPXML::CoolingSystem
      @cooling_type = hvac_cooling.cooling_system_type
    else
      @cooling_type = hvac_cooling.heat_pump_type
    end
  end

  def self.set_fractions_load_served(hvac_heating, hvac_cooling)
    if hvac_cooling.is_a?(HPXML::CoolingSystem) && hvac_cooling.has_integrated_heating
      @fraction_heat_load_served = hvac_cooling.integrated_heating_system_fraction_heat_load_served
    elsif hvac_heating.nil?
      @fraction_heat_load_served = 0
    elsif hvac_heating.is_a?(HPXML::HeatingSystem) && hvac_heating.is_heat_pump_backup_system
      # Use the same load fractions as the heat pump
      heat_pump = @hpxml_bldg.heat_pumps.find { |hp| hp.backup_system_idref == hvac_heating.id }
      @fraction_heat_load_served = heat_pump.fraction_heat_load_served
    else
      @fraction_heat_load_served = hvac_heating.fraction_heat_load_served
    end
    if hvac_cooling.nil?
      @fraction_cool_load_served = 0
    else
      @fraction_cool_load_served = hvac_cooling.fraction_cool_load_served
    end
  end

  def self.assign_to_hpxml_system(htg_sys, clg_sys, hvac_sizing_values)
    if not htg_sys.nil?

      # Heating capacity
      if htg_sys.heating_capacity.nil? || ((htg_sys.heating_capacity - hvac_sizing_values.Heat_Capacity).abs >= 1.0)
        scaling_factor = Float(hvac_sizing_values.Heat_Capacity.round) / htg_sys.heating_capacity unless htg_sys.heating_capacity.nil?
        # Heating capacity @ 17F
        if htg_sys.is_a? HPXML::HeatPump
          if (not htg_sys.heating_capacity.nil?) && (not htg_sys.heating_capacity_17F.nil?)
            # Fixed value entered; scale w/ heating_capacity in case allow_increased_fixed_capacities=true
            htg_cap_17f = htg_sys.heating_capacity_17F * scaling_factor
            if (htg_sys.heating_capacity_17F - htg_cap_17f).abs >= 1.0
              htg_sys.heating_capacity_17F = Float(htg_cap_17f.round)
              htg_sys.heating_capacity_17F_isdefaulted = true
            end
          end
        end
        if not htg_sys.heating_detailed_performance_data.empty?
          # Fixed values entered; Scale w/ heating_capacity in case allow_increased_fixed_capacities=true
          htg_sys.heating_detailed_performance_data.each do |dp|
            next if dp.capacity.nil? # using autosized values, process later

            htg_cap_dp = dp.capacity * scaling_factor
            if (dp.capacity - htg_cap_dp).abs >= 1.0
              dp.capacity = Float(htg_cap_dp.round)
              dp.capacity_isdefaulted = true
            end
          end
        end
        htg_sys.heating_capacity = Float(hvac_sizing_values.Heat_Capacity.round)
        htg_sys.heating_capacity_isdefaulted = true
      end

      # Heating backup capacity
      if htg_sys.is_a? HPXML::HeatPump
        if htg_sys.backup_type.nil?
          htg_sys.backup_heating_capacity = 0.0
        elsif htg_sys.backup_type == HPXML::HeatPumpBackupTypeIntegrated
          if htg_sys.backup_heating_capacity.nil? || ((htg_sys.backup_heating_capacity - hvac_sizing_values.Heat_Capacity_Supp).abs >= 1.0)
            htg_sys.backup_heating_capacity = Float(hvac_sizing_values.Heat_Capacity_Supp.round)
            htg_sys.backup_heating_capacity_isdefaulted = true
          end
        end
      end

      # Heating airflow
      if not (htg_sys.is_a?(HPXML::HeatingSystem) &&
              [HPXML::HVACTypeBoiler,
               HPXML::HVACTypeElectricResistance].include?(htg_sys.heating_system_type))
        htg_sys.heating_airflow_cfm = Float(hvac_sizing_values.Heat_Airflow.round)
        htg_sys.heating_airflow_cfm_isdefaulted = true
      end

      # Heating geothermal loop
      if htg_sys.is_a? HPXML::HeatPump
        htg_sys.additional_properties.GSHP_G_Functions = hvac_sizing_values.GSHP_G_Functions

        geothermal_loop = htg_sys.geothermal_loop
        if not geothermal_loop.nil?
          if geothermal_loop.loop_flow.nil?
            geothermal_loop.loop_flow = hvac_sizing_values.GSHP_Loop_flow
            geothermal_loop.loop_flow_isdefaulted = true
          end
          if geothermal_loop.num_bore_holes.nil?
            geothermal_loop.num_bore_holes = hvac_sizing_values.GSHP_Bore_Holes
            geothermal_loop.num_bore_holes_isdefaulted = true
          end
          if geothermal_loop.bore_length.nil?
            geothermal_loop.bore_length = hvac_sizing_values.GSHP_Bore_Depth
            geothermal_loop.bore_length_isdefaulted = true
          end
          if geothermal_loop.bore_config.nil?
            geothermal_loop.bore_config = hvac_sizing_values.GSHP_Bore_Config
            geothermal_loop.bore_config_isdefaulted = true
          end
        end
      end

    end

    if not clg_sys.nil?

      # Cooling capacity
      if clg_sys.cooling_capacity.nil? || ((clg_sys.cooling_capacity - hvac_sizing_values.Cool_Capacity).abs >= 1.0)
        if not clg_sys.cooling_detailed_performance_data.empty?
          scaling_factor = Float(hvac_sizing_values.Cool_Capacity.round) / clg_sys.cooling_capacity unless clg_sys.cooling_capacity.nil?
          # Fixed values entered; Scale w/ cooling_capacity in case allow_increased_fixed_capacities=true
          clg_sys.cooling_detailed_performance_data.each do |dp|
            next if dp.capacity.nil? # using autosized values

            clg_cap_dp = dp.capacity * scaling_factor
            if (dp.capacity - clg_cap_dp).abs >= 1.0
              dp.capacity = Float(clg_cap_dp.round)
              dp.capacity_isdefaulted = true
            end
          end
        end
        clg_sys.cooling_capacity = Float(hvac_sizing_values.Cool_Capacity.round)
        clg_sys.cooling_capacity_isdefaulted = true
      end

      # Cooling integrated heating system capacity
      if (clg_sys.is_a? HPXML::CoolingSystem) && clg_sys.has_integrated_heating
        if clg_sys.integrated_heating_system_capacity.nil? || ((clg_sys.integrated_heating_system_capacity - hvac_sizing_values.Heat_Capacity).abs >= 1.0)
          clg_sys.integrated_heating_system_capacity = Float(hvac_sizing_values.Heat_Capacity.round)
          clg_sys.integrated_heating_system_capacity_isdefaulted = true
        end
        clg_sys.integrated_heating_system_airflow_cfm = Float(hvac_sizing_values.Heat_Airflow.round)
        clg_sys.integrated_heating_system_airflow_cfm_isdefaulted = true
      end
      clg_sys.additional_properties.cooling_capacity_sensible = Float(hvac_sizing_values.Cool_Capacity_Sens.round)

      # Cooling airflow
      clg_sys.cooling_airflow_cfm = Float(hvac_sizing_values.Cool_Airflow.round)
      clg_sys.cooling_airflow_cfm_isdefaulted = true
    end
  end

  def self.assign_to_hpxml_bldg(hpxml_object, design_loads)
    tol = 10 # Btuh

    # Assign heating design loads to HPXML object
    hpxml_object.hdl_total = Float(design_loads.Heat_Tot.round)
    hpxml_object.hdl_walls = Float(design_loads.Heat_Walls.round)
    hpxml_object.hdl_ceilings = Float(design_loads.Heat_Ceilings.round)
    hpxml_object.hdl_roofs = Float(design_loads.Heat_Roofs.round)
    hpxml_object.hdl_floors = Float(design_loads.Heat_Floors.round)
    hpxml_object.hdl_slabs = Float(design_loads.Heat_Slabs.round)
    hpxml_object.hdl_windows = Float(design_loads.Heat_Windows.round)
    hpxml_object.hdl_skylights = Float(design_loads.Heat_Skylights.round)
    hpxml_object.hdl_doors = Float(design_loads.Heat_Doors.round)
    hpxml_object.hdl_infilvent = Float(design_loads.Heat_InfilVent.round)
    hpxml_object.hdl_ducts = Float(design_loads.Heat_Ducts.round)
    if hpxml_object.hdl_total != 0
      # Error-checking to ensure we captured all the design load components
      hdl_sum = (hpxml_object.hdl_walls + hpxml_object.hdl_ceilings + hpxml_object.hdl_roofs +
                 hpxml_object.hdl_floors + hpxml_object.hdl_slabs + hpxml_object.hdl_windows +
                 hpxml_object.hdl_skylights + hpxml_object.hdl_doors + hpxml_object.hdl_infilvent +
                 hpxml_object.hdl_ducts)
      if (hdl_sum - hpxml_object.hdl_total).abs > tol
        fail 'Heating design loads do not sum to total.'
      end
    end

    # Assign cooling sensible design loads to HPXML object
    hpxml_object.cdl_sens_total = Float(design_loads.Cool_Sens.round)
    hpxml_object.cdl_sens_walls = Float(design_loads.Cool_Walls.round)
    hpxml_object.cdl_sens_ceilings = Float(design_loads.Cool_Ceilings.round)
    hpxml_object.cdl_sens_roofs = Float(design_loads.Cool_Roofs.round)
    hpxml_object.cdl_sens_floors = Float(design_loads.Cool_Floors.round)
    hpxml_object.cdl_sens_slabs = Float(design_loads.Cool_Slabs.round)
    hpxml_object.cdl_sens_windows = Float(design_loads.Cool_Windows.round)
    hpxml_object.cdl_sens_skylights = Float(design_loads.Cool_Skylights.round)
    hpxml_object.cdl_sens_doors = Float(design_loads.Cool_Doors.round)
    hpxml_object.cdl_sens_infilvent = Float(design_loads.Cool_InfilVent_Sens.round)
    hpxml_object.cdl_sens_ducts = Float(design_loads.Cool_Ducts_Sens.round)
    hpxml_object.cdl_sens_intgains = Float(design_loads.Cool_IntGains_Sens.round)
    if hpxml_object.cdl_sens_total != 0
      # Error-checking to ensure we captured all the design load components
      cdl_sens_sum = (hpxml_object.cdl_sens_walls + hpxml_object.cdl_sens_ceilings +
                      hpxml_object.cdl_sens_roofs + hpxml_object.cdl_sens_floors +
                      hpxml_object.cdl_sens_slabs + hpxml_object.cdl_sens_windows +
                      hpxml_object.cdl_sens_skylights + hpxml_object.cdl_sens_doors +
                      hpxml_object.cdl_sens_infilvent + hpxml_object.cdl_sens_ducts +
                      hpxml_object.cdl_sens_intgains)
      if (cdl_sens_sum - hpxml_object.cdl_sens_total).abs > tol
        fail 'Cooling sensible design loads do not sum to total.'
      end
    end

    # Assign cooling latent design loads to HPXML object
    hpxml_object.cdl_lat_total = Float(design_loads.Cool_Lat.round)
    hpxml_object.cdl_lat_ducts = Float(design_loads.Cool_Ducts_Lat.round)
    hpxml_object.cdl_lat_infilvent = Float(design_loads.Cool_InfilVent_Lat.round)
    hpxml_object.cdl_lat_intgains = Float(design_loads.Cool_IntGains_Lat.round)
    if hpxml_object.cdl_lat_total != 0
      # Error-checking to ensure we captured all the design load components
      cdl_lat_sum = (hpxml_object.cdl_lat_ducts + hpxml_object.cdl_lat_infilvent +
                     hpxml_object.cdl_lat_intgains)
      if (cdl_lat_sum - hpxml_object.cdl_lat_total).abs > tol
        fail 'Cooling latent design loads do not sum to total.'
      end
    end
  end
end

class MJ
  def initialize
  end
  attr_accessor(:daily_range_temp_adjust, :cool_setpoint, :heat_setpoint, :cool_design_grains, :ctd, :htd,
                :daily_range_num, :acf, :cool_indoor_wetbulb, :cool_indoor_enthalpy, :cool_outdoor_wetbulb,
                :inside_air_dens, :cool_design_temps, :heat_design_temps, :p_atm)
end

class DesignLoads
  attr_accessor(:Cool_Sens, :Cool_Lat, :Cool_Tot, :Heat_Tot, :Heat_Ducts, :Cool_Ducts_Sens, :Cool_Ducts_Lat,
                :Cool_Windows, :Cool_Skylights, :Cool_Doors, :Cool_Walls, :Cool_Roofs, :Cool_Floors, :Cool_Slabs,
                :Cool_Ceilings, :Cool_InfilVent_Sens, :Cool_InfilVent_Lat, :Cool_IntGains_Sens, :Cool_IntGains_Lat,
                :Heat_Windows, :Heat_Skylights, :Heat_Doors, :Heat_Walls, :Heat_Roofs, :Heat_Floors,
                :Heat_Slabs, :Heat_Ceilings, :Heat_InfilVent)

  def initialize
    @Cool_Sens = 0.0
    @Cool_Lat = 0.0
    @Cool_Tot = 0.0
    @Heat_Tot = 0.0
    @Heat_Ducts = 0.0
    @Cool_Ducts_Sens = 0.0
    @Cool_Ducts_Lat = 0.0
    @Cool_Windows = 0.0
    @Cool_Skylights = 0.0
    @Cool_Doors = 0.0
    @Cool_Walls = 0.0
    @Cool_Roofs = 0.0
    @Cool_Floors = 0.0
    @Cool_Slabs = 0.0
    @Cool_Ceilings = 0.0
    @Cool_InfilVent_Sens = 0.0
    @Cool_InfilVent_Lat = 0.0
    @Cool_IntGains_Sens = 0.0
    @Cool_IntGains_Lat = 0.0
    @Heat_Windows = 0.0
    @Heat_Skylights = 0.0
    @Heat_Doors = 0.0
    @Heat_Walls = 0.0
    @Heat_Roofs = 0.0
    @Heat_Floors = 0.0
    @Heat_Slabs = 0.0
    @Heat_Ceilings = 0.0
    @Heat_InfilVent = 0.0
  end
end

class HVACSizingValues
  attr_accessor(:Cool_Load_Sens, :Cool_Load_Lat, :Cool_Load_Tot, :Cool_Capacity, :Cool_Capacity_Sens, :Cool_Airflow,
                :Heat_Load, :Heat_Load_Supp, :Heat_Capacity, :Heat_Capacity_Supp, :Heat_Airflow,
                :GSHP_Loop_flow, :GSHP_Bore_Holes, :GSHP_Bore_Depth, :GSHP_G_Functions, :GSHP_Bore_Config)

  def initialize
  end
end<|MERGE_RESOLUTION|>--- conflicted
+++ resolved
@@ -10,12 +10,8 @@
     @cfa = cfa
 
     mj = MJ.new
-<<<<<<< HEAD
     process_site_calcs_and_design_temps(mj, weather)
     process_zone_and_spaces()
-=======
-    process_site_calcs_and_design_temps(mj, weather, runner)
->>>>>>> 9485f91c
 
     # Calculate loads for the conditioned thermal zone
     bldg_design_loads = DesignLoads.new
@@ -26,7 +22,7 @@
     process_load_ceilings(mj, bldg_design_loads)
     process_load_floors(mj, bldg_design_loads)
     process_load_slabs(mj, bldg_design_loads)
-    process_load_infiltration_ventilation(mj, bldg_design_loads, weather, runner)
+    process_load_infiltration_ventilation(mj, bldg_design_loads, weather)
     process_load_internal_gains(bldg_design_loads)
 
     # Aggregate zone loads into initial loads
@@ -95,7 +91,7 @@
     return false
   end
 
-  def self.process_site_calcs_and_design_temps(mj, weather, runner)
+  def self.process_site_calcs_and_design_temps(mj, weather)
     '''
     Site Calculations and Design Temperatures
     '''
@@ -127,7 +123,7 @@
 
     # Calculate interior/outdoor wetbulb temperature for cooling
     mj.cool_indoor_wetbulb = Psychrometrics.Twb_fT_R_P(nil, mj.cool_setpoint, @hpxml_bldg.header.manualj_humidity_setpoint, UnitConversions.convert(mj.p_atm, 'atm', 'psi'))
-    mj.cool_outdoor_wetbulb = Psychrometrics.Twb_fT_w_P(runner, @hpxml_bldg.header.manualj_cooling_design_temp, weather.design.CoolingHumidityRatio, UnitConversions.convert(mj.p_atm, 'atm', 'psi'))
+    mj.cool_outdoor_wetbulb = Psychrometrics.Twb_fT_w_P(nil, @hpxml_bldg.header.manualj_cooling_design_temp, weather.design.CoolingHumidityRatio, UnitConversions.convert(mj.p_atm, 'atm', 'psi'))
 
     # Design Grains (DG), difference between absolute humidity of the outdoor air and outdoor humidity of the indoor air
     mj.cool_design_grains = @hpxml_bldg.header.manualj_humidity_difference
@@ -352,7 +348,6 @@
     return cool_temp
   end
 
-<<<<<<< HEAD
   def self.process_zone_and_spaces()
     '''
     Room loads set up based on spaces
@@ -371,10 +366,7 @@
     end
   end
 
-  def self.process_load_windows_skylights(mj, bldg_design_loads, weather)
-=======
   def self.process_load_windows_skylights(mj, bldg_design_loads)
->>>>>>> 9485f91c
     '''
     Heating and Cooling Loads: Windows & Skylights
     '''
@@ -1012,7 +1004,7 @@
     end
   end
 
-  def self.process_load_infiltration_ventilation(mj, bldg_design_loads, weather, _runner)
+  def self.process_load_infiltration_ventilation(mj, bldg_design_loads, weather)
     '''
     Heating and Cooling Loads: Infiltration & Ventilation
     '''
