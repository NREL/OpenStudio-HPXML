--- conflicted
+++ resolved
@@ -1719,11 +1719,11 @@
   # the sizing condition (Standard, Dry, Variable Speed, etc.)
   # and total cooling load (24,000 BTU/hr cutoff)
 
-  # get_hvac_size_limits() does not address section/table N2.3.3 Two-Speed Heat Pump Sizing Condition 
+  # get_hvac_size_limits_cooling() does not address section/table N2.3.3 Two-Speed Heat Pump Sizing Condition 
   # or section/table N2.3.4 Variable-Capacity Equipment Sizing Condition
   # since these size conditions also include heating size factors and minimum compressor heating size factors
-  # To maintain consistency w/ previous implementation in ACCA Man. S 2014, only cooling size limits are returned.
-  # Therefore, only sections/tables N2.3.1 and N2.3.2 from ACCA Man. S 2023 are addressed in this method.
+  # To maintain consistency w/ previous implementation in Man. S 2014, only cooling size limits are returned.
+  # Therefore, only sections/tables N2.3.1 and N2.3.2 from Man. S 2023 are addressed in this method.
 
   # @param hvac_cooling [HPXML::CoolingSystem or HPXML::HeatPump] The cooling portion of the current HPXML HVAC system 
   # @param hvac_sizings [HVACSizingValues] Object with sizing values for a given HVAC system
@@ -1793,9 +1793,8 @@
         end
       elsif ((weather.data.HDD65F / weather.data.CDD50F) >= 2.0) && (load_shr >= 0.95)
         # cold winter and no latent cooling load
-        # Manual S 2023 doesn't specify latent/sensible capacity undersize limits in this situation.
-        # from software perspective, could either return zero, nil, or the same latent/sensible
-        # undersize limits as the situation with latent cooling load/mild winter.
+        # Man. S 2014 doesn't specify latent/sensible capacity undersize limits in this situation.
+        # could either return 1 (i.e. no adjustment) or nil for sens/latent undersize limit
         total_clg_undersize_limit = 0.90
         sens_clg_undersize_limit = nil
         lat_clg_undersize_limit = nil
@@ -2710,13 +2709,8 @@
     if not cooling_type.nil?
       clg_ap = hvac_cooling.additional_properties
       is_ducted = !hvac_cooling.distribution_system.nil?
-<<<<<<< HEAD
-      cooling_delta_t = mj.cool_setpoint - hvac_cooling_ap.leaving_air_temp
+      cooling_delta_t = mj.cool_setpoint - clg_ap.leaving_air_temp
       tot_clg_oversize_limit, tot_clg_undersize_limit, sens_clg_undersize_limit, lat_clg_undersize_limit = get_hvac_size_limits(hvac_cooling)
-=======
-      cooling_delta_t = mj.cool_setpoint - clg_ap.leaving_air_temp
-      oversize_limit, oversize_delta, undersize_limit = get_hvac_size_limits(hvac_cooling)
->>>>>>> 5444fcc1
     end
 
     if hvac_sizings.Cool_Load_Tot <= 0
@@ -2886,25 +2880,11 @@
       cool_load_lat_cap_design = [cool_load_lat_cap_design, hvac_sizings.Cool_Load_Lat].max
       cool_cap_design = cool_load_sens_cap_design + cool_load_lat_cap_design
 
-<<<<<<< HEAD
-        # Limit total capacity via oversizing limit
-        cool_cap_design = [cool_cap_design, tot_clg_oversize_limit * hvac_sizings.Cool_Load_Tot].min
-        hvac_sizings.Cool_Capacity = cool_cap_design / total_cap_curve_value
-        hvac_sizings.Cool_Capacity_Sens = hvac_sizings.Cool_Capacity * hvac_cooling_shr
-      end
-
-      # Recalculate the air flow rate in case the oversizing limit has been used
-      cool_load_sens_cap_design = (hvac_sizings.Cool_Capacity_Sens * sensible_cap_curve_value / \
-                                 (1.0 + (1.0 - gshp_coil_bf * bypass_factor_curve_value) *
-                                 (80.0 - mj.cool_setpoint) / cooling_delta_t))
-      hvac_sizings.Cool_Airflow = calc_airflow_rate_manual_s(mj, cool_load_sens_cap_design, cooling_delta_t, dx_capacity: hvac_sizings.Cool_Capacity)
-=======
       # Limit total capacity via oversizing limit
-      cool_cap_design = [cool_cap_design, oversize_limit * hvac_sizings.Cool_Load_Tot].min
+      cool_cap_design = [cool_cap_design, tot_clg_oversize_limit * hvac_sizings.Cool_Load_Tot].min
       hvac_sizings.Cool_Capacity = cool_cap_design / total_cap_curve_value
       hvac_sizings.Cool_Capacity_Sens = hvac_sizings.Cool_Capacity * clg_ap.cool_rated_shr_gross
       hvac_sizings.Cool_Airflow = calc_airflow_rate(:clg, hvac_cooling, hvac_sizings.Cool_Capacity, hpxml_bldg)
->>>>>>> 5444fcc1
 
     elsif HPXML::HVACTypeEvaporativeCooler == cooling_type
 
@@ -2961,6 +2941,7 @@
            HPXML::HVACTypeHeatPumpPTHP,
            HPXML::HVACTypeHeatPumpRoom].include? heating_type
 
+      # TODO: refactor out oversize_delta
       process_heat_pump_adjustment(mj, runner, hvac_sizings, weather, hvac_heating, total_cap_curve_value, hvac_system, oversize_limit, oversize_delta, hpxml_bldg)
 
       hvac_sizings.Heat_Capacity_Supp = calculate_heat_pump_backup_load(mj, hvac_heating, hvac_sizings.Heat_Load_Supp, hvac_sizings.Heat_Capacity, hpxml_bldg)
