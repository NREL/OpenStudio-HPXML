--- conflicted
+++ resolved
@@ -3337,408 +3337,6 @@
 
     return f_values.sum() / f_values.size
   end
-<<<<<<< HEAD
-=======
-
-  def self.get_feature(obj, feature, datatype, fail_on_error = true)
-    val = nil
-    if datatype == 'string'
-      val = obj.additionalProperties.getFeatureAsString(feature)
-    elsif datatype == 'double'
-      val = obj.additionalProperties.getFeatureAsDouble(feature)
-    elsif datatype == 'boolean'
-      val = obj.additionalProperties.getFeatureAsBoolean(feature)
-    end
-    if not val.is_initialized
-      if fail_on_error
-        fail "Could not find additionalProperties value for '#{feature}' with datatype #{datatype} on object #{obj.name}."
-      end
-
-      return
-    end
-    return val.get
-  end
-
-  def self.set_object_values(model, hvac, hvac_final_values)
-    # Updates object properties in the model
-
-    hvac.Objects.each do |object|
-      if object.is_a? OpenStudio::Model::AirLoopHVACUnitarySystem
-
-        # Fan Airflow
-        if object.coolingCoil.is_initialized && object.heatingCoil.is_initialized
-          fan_airflow = [hvac_final_values.Heat_Airflow, hvac_final_values.Cool_Airflow].max
-        elsif object.coolingCoil.is_initialized
-          fan_airflow = hvac_final_values.Cool_Airflow
-        elsif object.heatingCoil.is_initialized
-          fan_airflow = hvac_final_values.Heat_Airflow
-        end
-      end
-
-      if object.is_a?(OpenStudio::Model::AirLoopHVACUnitarySystem) && object.airLoopHVAC.is_initialized
-
-        ## Air Loop HVAC Unitary System ##
-
-        # Unitary System
-        object.setSupplyAirFlowRateMethodDuringCoolingOperation('SupplyAirFlowRate')
-        if object.coolingCoil.is_initialized
-          object.setSupplyAirFlowRateDuringCoolingOperation(UnitConversions.convert(hvac_final_values.Cool_Airflow, 'cfm', 'm^3/s'))
-        else
-          object.setSupplyAirFlowRateDuringCoolingOperation(0.0)
-        end
-        object.setSupplyAirFlowRateMethodDuringHeatingOperation('SupplyAirFlowRate')
-        if object.heatingCoil.is_initialized
-          object.setSupplyAirFlowRateDuringHeatingOperation(UnitConversions.convert(hvac_final_values.Heat_Airflow, 'cfm', 'm^3/s'))
-        else
-          object.setSupplyAirFlowRateDuringHeatingOperation(0.0)
-        end
-
-        # Fan
-        fanonoff = object.supplyFan.get.to_FanOnOff.get
-        fanonoff.setMaximumFlowRate(hvac.FanspeedRatioCooling.max * UnitConversions.convert(fan_airflow + 0.01, 'cfm', 'm^3/s'))
-
-        # Air Loop
-        air_loop = object.airLoopHVAC.get
-        air_loop.setDesignSupplyAirFlowRate(hvac.FanspeedRatioCooling.max * UnitConversions.convert(fan_airflow, 'cfm', 'm^3/s'))
-
-        @cond_zone.airLoopHVACTerminals.each do |aterm|
-          next if air_loop != aterm.airLoopHVAC.get
-          next unless aterm.to_AirTerminalSingleDuctUncontrolled.is_initialized
-
-          # Air Terminal
-          aterm = aterm.to_AirTerminalSingleDuctUncontrolled.get
-          aterm.setMaximumAirFlowRate(UnitConversions.convert(fan_airflow, 'cfm', 'm^3/s'))
-        end
-
-        # Coils
-        setCoilsObjectValues(model, hvac, object, hvac_final_values)
-
-        if hvac.has_type(Constants.ObjectNameGroundSourceHeatPump)
-
-          clg_coil, htg_coil, supp_htg_coil = HVAC.get_coils_from_hvac_equip(model, object)
-
-          if not htg_coil.nil?
-            plant_loop = htg_coil.plantLoop.get
-          elsif not clg_coil.nil?
-            plant_loop = clg_coil.plantLoop.get
-          end
-
-          # Plant Loop
-          plant_loop.setMaximumLoopFlowRate(UnitConversions.convert(hvac_final_values.GSHP_Loop_flow, 'gal/min', 'm^3/s'))
-
-          # Ground Heat Exchanger Vertical
-          hvac.GSHP_HXVertical.setDesignFlowRate(UnitConversions.convert(hvac_final_values.GSHP_Loop_flow, 'gal/min', 'm^3/s'))
-          hvac.GSHP_HXVertical.setNumberofBoreHoles(hvac_final_values.GSHP_Bore_Holes.to_i)
-          hvac.GSHP_HXVertical.setBoreHoleLength(UnitConversions.convert(hvac_final_values.GSHP_Bore_Depth, 'ft', 'm'))
-          hvac.GSHP_HXVertical.removeAllGFunctions
-          for i in 0..(hvac_final_values.GSHP_G_Functions[0].size - 1)
-            hvac.GSHP_HXVertical.addGFunction(hvac_final_values.GSHP_G_Functions[0][i], hvac_final_values.GSHP_G_Functions[1][i])
-          end
-
-          plant_loop.supplyComponents.each do |plc|
-            next unless plc.to_PumpVariableSpeed.is_initialized
-
-            # Pump
-            pump_w = hvac.GSHP_PumpWattsPerTon * UnitConversions.convert(clg_coil.ratedTotalCoolingCapacity.get, 'W', 'ton')
-            pump = plc.to_PumpVariableSpeed.get
-            pump.setRatedPowerConsumption(pump_w)
-            pump.setRatedFlowRate(HVAC.calc_pump_rated_flow_rate(0.75, pump_w, pump.ratedPumpHead))
-            HVAC.set_pump_power_ems_program(model, pump_w, pump, object)
-          end
-        end
-
-      elsif object.is_a? OpenStudio::Model::AirLoopHVACUnitarySystem
-
-        ## Zone HVAC Unitary System ##
-
-        thermal_zone = object.thermalZone.get
-
-        # Unitary System
-        object.setSupplyAirFlowRateMethodDuringCoolingOperation('SupplyAirFlowRate')
-        if object.coolingCoil.is_initialized
-          object.setSupplyAirFlowRateDuringCoolingOperation(UnitConversions.convert(hvac_final_values.Cool_Airflow, 'cfm', 'm^3/s'))
-        else
-          object.setSupplyAirFlowRateDuringCoolingOperation(0.0)
-        end
-        object.setSupplyAirFlowRateMethodDuringHeatingOperation('SupplyAirFlowRate')
-        if object.heatingCoil.is_initialized
-          object.setSupplyAirFlowRateDuringHeatingOperation(UnitConversions.convert(hvac_final_values.Heat_Airflow, 'cfm', 'm^3/s'))
-        else
-          object.setSupplyAirFlowRateDuringHeatingOperation(0.0)
-        end
-
-        # Fan
-        fanonoff = object.supplyFan.get.to_FanOnOff.get
-        fanonoff.setMaximumFlowRate(UnitConversions.convert(fan_airflow + 0.01, 'cfm', 'm^3/s'))
-        fan_watts_per_cfm = hvac.FanWatts / fan_airflow
-        HVAC.set_fan_power(fanonoff, fan_watts_per_cfm)
-
-        # Coils
-        setCoilsObjectValues(model, hvac, object, hvac_final_values)
-
-      elsif object.is_a? OpenStudio::Model::EvaporativeCoolerDirectResearchSpecial
-
-        ## Evaporative Cooler ##
-
-        # Air Loop
-        vfr = UnitConversions.convert(hvac_final_values.Cool_Airflow, 'cfm', 'm^3/s')
-        # evap cooler design flow rate
-        object.setPrimaryAirDesignFlowRate(vfr)
-        # air loop object design flow rates
-        air_loop = object.airLoopHVAC.get
-        air_loop.setDesignSupplyAirFlowRate(vfr)
-        fan = air_loop.supplyFan.get.to_FanVariableVolume.get
-        fan.setMaximumFlowRate(vfr)
-        oa_system = air_loop.components.select { |comp| comp.to_AirLoopHVACOutdoorAirSystem.is_initialized }[0].to_AirLoopHVACOutdoorAirSystem.get
-        oa_controller = oa_system.getControllerOutdoorAir
-        oa_controller.setMaximumOutdoorAirFlowRate(vfr)
-
-        # Fan power
-        fan_watts_per_cfm = [2.79 * hvac_final_values.Cool_Airflow**-0.29, 0.6].min # fit of efficacy to air flow from the CEC listed equipment  W/cfm
-        HVAC.set_fan_power(fan, fan_watts_per_cfm)
-
-        @cond_zone.airLoopHVACTerminals.each do |aterm|
-          next if air_loop != aterm.airLoopHVAC.get
-          next unless aterm.to_AirTerminalSingleDuctVAVNoReheat.is_initialized
-
-          # Air Terminal
-          aterm = aterm.to_AirTerminalSingleDuctVAVNoReheat.get
-          aterm.setMaximumAirFlowRate(vfr)
-        end
-
-      elsif object.is_a?(OpenStudio::Model::ZoneHVACBaseboardConvectiveWater) || object.is_a?(OpenStudio::Model::ZoneHVACFourPipeFanCoil)
-
-        ## Hot Water Boiler ##
-
-        plant_loop = object.heatingCoil.plantLoop.get
-
-        max_water_flow = UnitConversions.convert(hvac_final_values.Heat_Capacity, 'Btu/hr', 'W') / UnitConversions.convert(20.0, 'R', 'K') / 4.186 / 998.2 / 1000.0 * 2.0
-        bb_UA = UnitConversions.convert(hvac_final_values.Heat_Capacity, 'Btu/hr', 'W') / UnitConversions.convert(hvac.BoilerDesignTemp - 10.0 - 95.0, 'R', 'K') * 3.0
-        if object.is_a? OpenStudio::Model::ZoneHVACBaseboardConvectiveWater
-          # Baseboard Coil
-          coil = object.heatingCoil.to_CoilHeatingWaterBaseboard.get
-          coil.setUFactorTimesAreaValue(bb_UA)
-          coil.setMaximumWaterFlowRate(max_water_flow)
-          coil.setHeatingDesignCapacityMethod('HeatingDesignCapacity')
-        elsif object.is_a? OpenStudio::Model::ZoneHVACFourPipeFanCoil
-          coil = object.heatingCoil.to_CoilHeatingWater.get
-          coil.setRatedCapacity(UnitConversions.convert(hvac_final_values.Heat_Capacity, 'Btu/hr', 'W'))
-          coil.setUFactorTimesAreaValue(bb_UA)
-          coil.setMaximumWaterFlowRate(max_water_flow)
-          coil.setPerformanceInputMethod('NominalCapacity')
-
-          max_air_flow = UnitConversions.convert(400.0 * UnitConversions.convert(hvac_final_values.Heat_Capacity, 'Btu/hr', 'ton'), 'cfm', 'm^3/s') # Assumes 400 cfm/ton
-          object.setMaximumSupplyAirFlowRate(max_air_flow)
-          object.setMaximumHotWaterFlowRate(max_water_flow)
-          object.supplyAirFan.to_FanOnOff.get.setMaximumFlowRate(max_air_flow)
-        end
-
-        plant_loop.components.each do |component|
-          # Boiler
-          if component.to_BoilerHotWater.is_initialized
-            boiler = component.to_BoilerHotWater.get
-            boiler.setNominalCapacity(UnitConversions.convert(hvac_final_values.Heat_Capacity, 'Btu/hr', 'W'))
-          end
-        end
-
-      elsif object.is_a? OpenStudio::Model::ZoneHVACBaseboardConvectiveElectric
-
-        ## Electric Baseboard ##
-
-        thermal_zone = object.thermalZone.get
-
-        # Baseboard
-        object.setNominalCapacity(UnitConversions.convert(hvac_final_values.Heat_Capacity, 'Btu/hr', 'W'))
-
-      elsif object.is_a? OpenStudio::Model::ZoneHVACPackagedTerminalAirConditioner
-
-        ## Window AC ##
-
-        thermal_zone = object.thermalZone.get
-
-        # PTAC
-        object.setSupplyAirFlowRateDuringCoolingOperation(UnitConversions.convert(hvac_final_values.Cool_Airflow, 'cfm', 'm^3/s'))
-        object.setSupplyAirFlowRateDuringHeatingOperation(0.00001)
-        object.setSupplyAirFlowRateWhenNoCoolingorHeatingisNeeded(0.0)
-        object.setOutdoorAirFlowRateDuringCoolingOperation(0.0)
-        object.setOutdoorAirFlowRateDuringHeatingOperation(0.0)
-        object.setOutdoorAirFlowRateWhenNoCoolingorHeatingisNeeded(0.0)
-
-        # Fan
-        fanonoff = object.supplyAirFan.to_FanOnOff.get
-        fanonoff.setMaximumFlowRate(UnitConversions.convert(hvac_final_values.Cool_Airflow, 'cfm', 'm^3/s'))
-
-        # Coils
-        setCoilsObjectValues(model, hvac, object, hvac_final_values)
-
-        # Heating Coil override
-        ptac_htg_coil = object.heatingCoil.to_CoilHeatingElectric.get
-        ptac_htg_coil.setNominalCapacity(0.0)
-
-      else
-        fail "Unexpected object type: #{object.class}."
-
-      end # object type
-    end # hvac Object
-  end
-
-  def self.set_installation_quality(model, hvac, hvac_final_values)
-    # Installation quality EMS program
-    return if (hvac.ChargeDefectRatio.to_f.abs < 0.001) && (hvac.AirflowDefectRatioCooling.to_f.abs < 0.001) && (hvac.AirflowDefectRatioHeating.to_f.abs < 0.001)
-    return if hvac.has_type(Constants.ObjectNameWaterLoopHeatPump)
-
-    hvac.Objects.each do |object|
-      if object.is_a?(OpenStudio::Model::AirLoopHVACUnitarySystem) && object.airLoopHVAC.is_initialized
-
-        clg_coil, htg_coil, supp_htg_coil = HVAC.get_coils_from_hvac_equip(model, object)
-
-        airflow_rated_defect_ratio_cool = []
-        if not clg_coil.nil?
-          if clg_coil.to_CoilCoolingDXSingleSpeed.is_initialized
-            airflow_rated_defect_ratio_cool = [UnitConversions.convert(hvac_final_values.Cool_Airflow, 'cfm', 'm^3/s') / clg_coil.ratedAirFlowRate.get - 1.0]
-          elsif clg_coil.to_CoilCoolingDXMultiSpeed.is_initialized
-            airflow_rated_defect_ratio_cool = clg_coil.stages.zip(hvac.FanspeedRatioCooling).map { |stage, speed_ratio| UnitConversions.convert(hvac_final_values.Cool_Airflow * speed_ratio, 'cfm', 'm^3/s') / stage.ratedAirFlowRate.get - 1.0 }
-          end
-        end
-
-        airflow_rated_defect_ratio_heat = []
-        if not htg_coil.nil?
-          if htg_coil.to_CoilHeatingDXSingleSpeed.is_initialized
-            airflow_rated_defect_ratio_heat = [UnitConversions.convert(hvac_final_values.Heat_Airflow, 'cfm', 'm^3/s') / htg_coil.ratedAirFlowRate.get - 1.0]
-          elsif htg_coil.to_CoilHeatingDXMultiSpeed.is_initialized
-            airflow_rated_defect_ratio_heat = htg_coil.stages.zip(hvac.FanspeedRatioHeating).map { |stage, speed_ratio| UnitConversions.convert(hvac_final_values.Heat_Airflow * speed_ratio, 'cfm', 'm^3/s') / stage.ratedAirFlowRate.get - 1.0 }
-          end
-        end
-      else
-        next
-      end
-
-      HVAC.apply_installation_quality_EMS(model, object, clg_coil, htg_coil, @cond_zone, hvac.ChargeDefectRatio, airflow_rated_defect_ratio_cool, airflow_rated_defect_ratio_heat)
-    end
-  end
-
-  def self.calc_rated_airflow_clg(hvac_final_values, speed_num, hvac, apply_capacity_ratio = false)
-    if apply_capacity_ratio
-      return UnitConversions.convert(hvac_final_values.Cool_Capacity, 'Btu/hr', 'ton') * UnitConversions.convert(hvac.RatedCFMperTonCooling[speed_num], 'cfm', 'm^3/s') * hvac.CapacityRatioCooling[speed_num]
-    else
-      return UnitConversions.convert(hvac_final_values.Cool_Capacity, 'Btu/hr', 'ton') * UnitConversions.convert(hvac.RatedCFMperTonCooling[speed_num], 'cfm', 'm^3/s')
-    end
-  end
-
-  def self.calc_rated_airflow_htg(hvac_final_values, speed_num, hvac, apply_capacity_ratio = false)
-    if apply_capacity_ratio
-      return UnitConversions.convert(hvac_final_values.Heat_Capacity, 'Btu/hr', 'ton') * UnitConversions.convert(hvac.RatedCFMperTonHeating[speed_num], 'cfm', 'm^3/s') * hvac.CapacityRatioHeating[speed_num]
-    else
-      return UnitConversions.convert(hvac_final_values.Heat_Capacity, 'Btu/hr', 'ton') * UnitConversions.convert(hvac.RatedCFMperTonHeating[speed_num], 'cfm', 'm^3/s')
-    end
-  end
-
-  def self.setCoilsObjectValues(model, hvac, equip, hvac_final_values)
-    clg_coil, htg_coil, supp_htg_coil = HVAC.get_coils_from_hvac_equip(model, equip)
-
-    # Cooling coil
-    if clg_coil.is_a? OpenStudio::Model::CoilCoolingDXSingleSpeed
-      clg_coil.setRatedTotalCoolingCapacity(UnitConversions.convert(hvac_final_values.Cool_Capacity, 'Btu/hr', 'W'))
-      clg_coil.setRatedAirFlowRate(calc_rated_airflow_clg(hvac_final_values, 0, hvac))
-    elsif clg_coil.is_a? OpenStudio::Model::CoilCoolingDXMultiSpeed
-      clg_coil.stages.each_with_index do |stage, speed|
-        stage.setGrossRatedTotalCoolingCapacity(UnitConversions.convert(hvac_final_values.Cool_Capacity, 'Btu/hr', 'W') * hvac.CapacityRatioCooling[speed])
-        if clg_coil.name.to_s.start_with?(Constants.ObjectNameAirSourceHeatPump) || clg_coil.name.to_s.start_with?(Constants.ObjectNameCentralAirConditioner)
-          stage.setRatedAirFlowRate(calc_rated_airflow_clg(hvac_final_values, speed, hvac, true))
-        elsif clg_coil.name.to_s.start_with? Constants.ObjectNameMiniSplitHeatPump
-          stage.setRatedAirFlowRate(calc_rated_airflow_clg(hvac_final_values, speed, hvac))
-        end
-      end
-
-    elsif clg_coil.is_a? OpenStudio::Model::CoilCoolingWaterToAirHeatPumpEquationFit
-      clg_coil.setRatedAirFlowRate(UnitConversions.convert(hvac_final_values.Cool_Airflow, 'cfm', 'm^3/s'))
-      clg_coil.setRatedWaterFlowRate(UnitConversions.convert(hvac_final_values.GSHP_Loop_flow, 'gal/min', 'm^3/s'))
-      clg_coil.setRatedTotalCoolingCapacity(UnitConversions.convert(hvac_final_values.Cool_Capacity, 'Btu/hr', 'W'))
-      clg_coil.setRatedSensibleCoolingCapacity(UnitConversions.convert(hvac_final_values.Cool_Capacity_Sens, 'Btu/hr', 'W'))
-
-    end
-
-    # Heating coil
-    if htg_coil.is_a? OpenStudio::Model::CoilHeatingElectric
-      if not equip.is_a? OpenStudio::Model::ZoneHVACPackagedTerminalAirConditioner
-        htg_coil.setNominalCapacity(UnitConversions.convert(hvac_final_values.Heat_Capacity, 'Btu/hr', 'W'))
-      end
-
-    elsif htg_coil.is_a? OpenStudio::Model::CoilHeatingGas
-      htg_coil.setNominalCapacity(UnitConversions.convert(hvac_final_values.Heat_Capacity, 'Btu/hr', 'W'))
-
-    elsif htg_coil.is_a? OpenStudio::Model::CoilHeatingDXSingleSpeed
-      htg_coil.setRatedTotalHeatingCapacity(UnitConversions.convert(hvac_final_values.Heat_Capacity, 'Btu/hr', 'W'))
-      if htg_coil.name.to_s.start_with? Constants.ObjectNameWaterLoopHeatPump
-        htg_coil.setRatedAirFlowRate(UnitConversions.convert(hvac_final_values.Heat_Airflow, 'cfm', 'm^3/s'))
-      else
-        htg_coil.setRatedAirFlowRate(calc_rated_airflow_htg(hvac_final_values, 0, hvac))
-      end
-
-    elsif htg_coil.is_a? OpenStudio::Model::CoilHeatingDXMultiSpeed
-      htg_coil.stages.each_with_index do |stage, speed|
-        stage.setGrossRatedHeatingCapacity(UnitConversions.convert(hvac_final_values.Heat_Capacity, 'Btu/hr', 'W') * hvac.CapacityRatioHeating[speed])
-        if htg_coil.name.to_s.start_with? Constants.ObjectNameAirSourceHeatPump
-          stage.setRatedAirFlowRate(calc_rated_airflow_htg(hvac_final_values, speed, hvac, true))
-        elsif htg_coil.name.to_s.start_with? Constants.ObjectNameMiniSplitHeatPump
-          stage.setRatedAirFlowRate(calc_rated_airflow_htg(hvac_final_values, speed, hvac))
-        end
-      end
-
-    elsif htg_coil.is_a? OpenStudio::Model::CoilHeatingWaterToAirHeatPumpEquationFit
-      htg_coil.setRatedAirFlowRate(UnitConversions.convert(hvac_final_values.Heat_Airflow, 'cfm', 'm^3/s'))
-      htg_coil.setRatedWaterFlowRate(UnitConversions.convert(hvac_final_values.GSHP_Loop_flow, 'gal/min', 'm^3/s'))
-      htg_coil.setRatedHeatingCapacity(UnitConversions.convert(hvac_final_values.Heat_Capacity, 'Btu/hr', 'W'))
-
-    end
-
-    # Supplemental heating coil
-    if supp_htg_coil.is_a?(OpenStudio::Model::CoilHeatingElectric) || supp_htg_coil.is_a?(OpenStudio::Model::CoilHeatingGas)
-      supp_htg_coil.setNominalCapacity(UnitConversions.convert(hvac_final_values.Heat_Capacity_Supp, 'Btu/hr', 'W'))
-    end
-  end
-
-  def self.display_zone_loads(zone_loads)
-    s = "Zone Loads for #{@cond_zone.name}:"
-    properties = [
-      :Heat_Windows, :Heat_Skylights, :Heat_Doors, :Heat_Walls,
-      :Heat_Roofs, :Heat_Floors, :Heat_Slabs, :Heat_Ceilings, :Heat_Infil,
-      :Cool_Windows, :Cool_Skylights, :Cool_Doors, :Cool_Walls,
-      :Cool_Roofs, :Cool_Floors, :Cool_Ceilings, :Cool_Infil_Sens, :Cool_Infil_Lat,
-      :Cool_IntGains_Sens, :Cool_IntGains_Lat,
-    ]
-    properties.each do |property|
-      s += "\n#{property.to_s.gsub('_', ' ')} = #{zone_loads.send(property).round(0)} Btu/hr"
-    end
-    @runner.registerInfo("#{s}\n")
-  end
-
-  def self.display_hvac_final_values_results(hvac_final_values, hvac)
-    s = "Final Results for #{hvac.Objects[0].name}:"
-    loads = [
-      :Heat_Load, :Heat_Load_Ducts,
-      :Cool_Load_Lat, :Cool_Load_Sens,
-      :Cool_Load_Ducts_Lat, :Cool_Load_Ducts_Sens,
-    ]
-    caps = [
-      :Cool_Capacity, :Cool_Capacity_Sens,
-      :Heat_Capacity, :Heat_Capacity_Supp,
-    ]
-    airflows = [
-      :Cool_Airflow, :Heat_Airflow,
-    ]
-    loads.each do |load|
-      s += "\n#{load.to_s.gsub('_', ' ')} = #{hvac_final_values.send(load).round(0)} Btu/hr"
-    end
-    caps.each do |cap|
-      s += "\n#{cap.to_s.gsub('_', ' ')} = #{hvac_final_values.send(cap).round(0)} Btu/hr"
-    end
-    airflows.each do |airflow|
-      s += "\n#{airflow.to_s.gsub('_', ' ')} = #{hvac_final_values.send(airflow).round(0)} cfm"
-    end
-    @runner.registerInfo("#{s}\n")
-  end
->>>>>>> restructure-v3
 end
 
 class DesignLoads
