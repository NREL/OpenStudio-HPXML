# frozen_string_literal: true

class HVACSizing
  def self.calculate(runner, weather, hpxml_bldg, cfa, hvac_systems, update_hpxml: true)
    # Calculates heating/cooling design loads, and selects equipment
    # values (e.g., capacities, airflows) specific to each HVAC system.
    # Calculations generally follow ACCA Manual J/S.

    @hpxml_bldg = hpxml_bldg
    @cfa = cfa

    mj = MJ.new
    process_site_calcs_and_design_temps(mj, weather)
    process_zone_and_spaces()

    # Calculate loads for the conditioned thermal zone
    bldg_design_loads = DesignLoads.new
    process_load_windows_skylights(mj, bldg_design_loads, weather)
    process_load_doors(mj, bldg_design_loads)
    process_load_walls(mj, bldg_design_loads)
    process_load_roofs(mj, bldg_design_loads)
    process_load_ceilings(mj, bldg_design_loads)
    process_load_floors(mj, bldg_design_loads)
    process_load_slabs(mj, bldg_design_loads)
    process_load_infiltration_ventilation(mj, bldg_design_loads, weather, runner)
    process_load_internal_gains(bldg_design_loads)

    # Aggregate zone loads into initial loads
    aggregate_loads(bldg_design_loads)

    # Loop through each HVAC system and calculate equipment values.
    @all_hvac_sizing_values = {}
    system_design_loads = bldg_design_loads.dup
    hvac_systems.each do |hvac_system|
      hvac_heating, hvac_cooling = hvac_system[:heating], hvac_system[:cooling]
      set_hvac_types(hvac_heating, hvac_cooling)
      next if is_system_to_skip(hvac_heating)

      # Apply duct loads as needed
      set_fractions_load_served(hvac_heating, hvac_cooling)
      apply_hvac_temperatures(mj, system_design_loads, hvac_heating, hvac_cooling)
      ducts_heat_load = calculate_load_ducts_heating(mj, system_design_loads, hvac_heating)
      ducts_cool_load_sens, ducts_cool_load_lat = calculate_load_ducts_cooling(mj, system_design_loads, weather, hvac_cooling)
      apply_load_ducts(bldg_design_loads, ducts_heat_load, ducts_cool_load_sens, ducts_cool_load_lat) # Update duct loads in reported building design loads

      hvac_sizing_values = HVACSizingValues.new
      apply_hvac_loads(hvac_heating, hvac_sizing_values, system_design_loads, ducts_heat_load, ducts_cool_load_sens, ducts_cool_load_lat)
      apply_hvac_size_limits(hvac_cooling)
      apply_hvac_heat_pump_logic(hvac_sizing_values, hvac_cooling)
      apply_hvac_equipment_adjustments(mj, runner, hvac_sizing_values, weather, hvac_heating, hvac_cooling, hvac_system)
      apply_hvac_installation_quality(mj, hvac_sizing_values, hvac_heating, hvac_cooling)
      apply_hvac_fixed_capacities(hvac_sizing_values, hvac_heating, hvac_cooling)
      apply_hvac_ground_loop(mj, runner, hvac_sizing_values, weather, hvac_cooling)
      apply_hvac_finalize_airflows(hvac_sizing_values, hvac_heating, hvac_cooling)

      if update_hpxml
        # Assign capacities, airflows, etc. to HPXML systems
        assign_to_hpxml_system(hvac_heating, hvac_cooling, hvac_sizing_values)
      end

      @all_hvac_sizing_values[hvac_system] = hvac_sizing_values
    end

    if update_hpxml
      # Assign building design loads to HPXML object for output
      assign_to_hpxml_bldg(hpxml_bldg.hvac_plant, bldg_design_loads)
      @space_loads.each do |space_id, space_design_loads|
        space = hpxml_bldg.zones.map { |z| z.spaces }.flatten.find { |s| s.id == space_id }
        assign_to_hpxml_bldg(space, space_design_loads)
      end
    end

    return @all_hvac_sizing_values
  end

  private

  def self.is_system_to_skip(hvac_heating)
    # These shared systems should be converted to other equivalent
    # systems before being autosized
    if [HPXML::HVACTypeChiller,
        HPXML::HVACTypeCoolingTower].include?(@cooling_type)
      return true
    end
    if (@heating_type == HPXML::HVACTypeHeatPumpWaterLoopToAir) &&
       hvac_heating.fraction_heat_load_served.nil?
      return true
    end

    return false
  end

  def self.process_site_calcs_and_design_temps(mj, weather)
    '''
    Site Calculations and Design Temperatures
    '''

    # CLTD adjustments based on daily temperature range
    mj.daily_range_temp_adjust = [4, 0, -5]

    # Manual J inside conditions
    mj.cool_setpoint = @hpxml_bldg.header.manualj_cooling_setpoint
    mj.heat_setpoint = @hpxml_bldg.header.manualj_heating_setpoint

    # Calculate the design temperature differences
    mj.ctd = [@hpxml_bldg.header.manualj_cooling_design_temp - mj.cool_setpoint, 0.0].max
    mj.htd = [mj.heat_setpoint - @hpxml_bldg.header.manualj_heating_design_temp, 0.0].max

    # Calculate the average Daily Temperature Range (DTR) to determine the class (low, medium, high)
    dtr = weather.design.DailyTemperatureRange

    if dtr < 16.0
      mj.daily_range_num = 0.0   # Low
    elsif dtr > 25.0
      mj.daily_range_num = 2.0   # High
    else
      mj.daily_range_num = 1.0   # Medium
    end

    # Altitude Correction Factors (ACF) taken from Table 10A (sea level - 12,000 ft)
    acfs = [1.0, 0.97, 0.93, 0.89, 0.87, 0.84, 0.80, 0.77, 0.75, 0.72, 0.69, 0.66, 0.63]

    # Calculate the altitude correction factor (ACF) for the site
    alt_cnt = (weather.header.Altitude / 1000.0).to_i
    mj.acf = MathTools.interp2(weather.header.Altitude, alt_cnt * 1000.0, (alt_cnt + 1.0) * 1000.0, acfs[alt_cnt], acfs[alt_cnt + 1])

    # Calculate interior wetbulb temperature for cooling
    mj.cool_indoor_wetbulb = Psychrometrics.Twb_fT_R_P(nil, mj.cool_setpoint, @hpxml_bldg.header.manualj_humidity_setpoint, UnitConversions.convert(weather.header.LocalPressure, 'atm', 'psi'))

    # Calculate Design Grains (DG), difference between absolute humidity of the outdoor air and outdoor humidity of the indoor air
    hr_indoor_cooling = calculate_indoor_hr(@hpxml_bldg.header.manualj_humidity_setpoint, mj.cool_setpoint, weather.header.LocalPressure)
    mj.cool_design_grains = calculate_design_grains(weather.design.CoolingHumidityRatio, hr_indoor_cooling)

    # Calculate indoor enthalpy in Btu/lb for cooling
    db_indoor_degC = UnitConversions.convert(mj.cool_setpoint, 'F', 'C')
    mj.cool_indoor_enthalpy = (1.006 * db_indoor_degC + hr_indoor_cooling * (2501.0 + 1.86 * db_indoor_degC)) * UnitConversions.convert(1.0, 'kJ', 'Btu') * UnitConversions.convert(1.0, 'lbm', 'kg')

    mj.cool_outdoor_wetbulb = weather.design.CoolingWetbulb

    # Inside air density
    avg_setpoint = (mj.cool_setpoint + mj.heat_setpoint) / 2.0
    mj.inside_air_dens = UnitConversions.convert(weather.header.LocalPressure, 'atm', 'Btu/ft^3') / (Gas.Air.r * UnitConversions.convert(avg_setpoint, 'F', 'R'))

    # Design Temperatures

    mj.cool_design_temps = {}
    mj.heat_design_temps = {}

    locations = []
    (@hpxml_bldg.roofs + @hpxml_bldg.rim_joists + @hpxml_bldg.walls + @hpxml_bldg.foundation_walls + @hpxml_bldg.floors + @hpxml_bldg.slabs).each do |surface|
      locations << surface.interior_adjacent_to
      locations << surface.exterior_adjacent_to
    end
    @hpxml_bldg.hvac_distributions.each do |hvac_dist|
      hvac_dist.ducts.each do |duct|
        locations << duct.duct_location
      end
    end

    locations.uniq.each do |location|
      next if [HPXML::LocationGround].include? location

      if [HPXML::LocationOtherHousingUnit, HPXML::LocationOtherHeatedSpace, HPXML::LocationOtherMultifamilyBufferSpace,
          HPXML::LocationOtherNonFreezingSpace, HPXML::LocationExteriorWall, HPXML::LocationUnderSlab,
          HPXML::LocationManufacturedHomeBelly].include? location
        mj.cool_design_temps[location] = calculate_scheduled_space_design_temps(location, mj.cool_setpoint, @hpxml_bldg.header.manualj_cooling_design_temp, weather.data.ShallowGroundMonthlyTemps.max)
        mj.heat_design_temps[location] = calculate_scheduled_space_design_temps(location, mj.heat_setpoint, @hpxml_bldg.header.manualj_heating_design_temp, weather.data.ShallowGroundMonthlyTemps.min)
      elsif [HPXML::LocationOutside, HPXML::LocationRoofDeck, HPXML::LocationManufacturedHomeUnderBelly].include? location
        mj.cool_design_temps[location] = @hpxml_bldg.header.manualj_cooling_design_temp
        mj.heat_design_temps[location] = @hpxml_bldg.header.manualj_heating_design_temp
      elsif HPXML::conditioned_locations.include? location
        mj.cool_design_temps[location] = process_design_temp_cooling(mj, weather, HPXML::LocationConditionedSpace)
        mj.heat_design_temps[location] = process_design_temp_heating(mj, weather, HPXML::LocationConditionedSpace)
      else
        mj.cool_design_temps[location] = process_design_temp_cooling(mj, weather, location)
        mj.heat_design_temps[location] = process_design_temp_heating(mj, weather, location)
      end
    end
  end

  def self.calculate_indoor_hr(cool_indoor_rh, cool_indoor_setpoint, local_pressure_atm)
    cool_setpoint_c = UnitConversions.convert(cool_indoor_setpoint, 'F', 'C')
    pwsat = 6.11 * 10**(7.5 * cool_setpoint_c / (237.3 + cool_setpoint_c)) / 10.0 # kPa, using https://www.weather.gov/media/epz/wxcalc/vaporPressure.pdf
    hr_indoor_cooling = (0.62198 * cool_indoor_rh * pwsat) / (UnitConversions.convert(local_pressure_atm, 'atm', 'kPa') - cool_indoor_rh * pwsat)
    return hr_indoor_cooling
  end

  def self.calculate_design_grains(hr_outdoor_cooling, hr_indoor_cooling)
    cool_outdoor_grains = UnitConversions.convert(hr_outdoor_cooling, 'lbm/lbm', 'grains')
    cool_indoor_grains = UnitConversions.convert(hr_indoor_cooling, 'lbm/lbm', 'grains')
    cool_design_grains = cool_outdoor_grains - cool_indoor_grains
    return cool_design_grains
  end

  def self.process_design_temp_heating(mj, weather, location)
    if location == HPXML::LocationConditionedSpace
      heat_temp = mj.heat_setpoint

    elsif (location == HPXML::LocationAtticUnvented) || (location == HPXML::LocationAtticVented)

      attic_floors = @hpxml_bldg.floors.select { |f| f.is_ceiling && [f.interior_adjacent_to, f.exterior_adjacent_to].include?(location) }
      avg_floor_rvalue = calculate_average_r_value(attic_floors)

      attic_roofs = @hpxml_bldg.roofs.select { |r| r.interior_adjacent_to == location }
      avg_roof_rvalue = calculate_average_r_value(attic_roofs)

      if avg_floor_rvalue < avg_roof_rvalue
        # Attic is considered to be encapsulated. MJ8 says to use an attic
        # temperature of 95F, however alternative approaches are permissible
        if location == HPXML::LocationAtticVented
          heat_temp = @hpxml_bldg.header.manualj_heating_design_temp
        else
          heat_temp = calculate_space_design_temps(mj, location, weather, mj.heat_setpoint, @hpxml_bldg.header.manualj_heating_design_temp, weather.data.ShallowGroundMonthlyTemps.min)
        end
      else
        heat_temp = @hpxml_bldg.header.manualj_heating_design_temp
      end

    elsif [HPXML::LocationGarage, HPXML::LocationBasementUnconditioned,
           HPXML::LocationCrawlspaceUnvented, HPXML::LocationCrawlspaceVented].include? location
      # Note: We use this approach for garages in case they are partially below grade,
      # in which case the ASHRAE 152/MJ8 typical assumption will be quite wrong.
      heat_temp = calculate_space_design_temps(mj, location, weather, mj.heat_setpoint, @hpxml_bldg.header.manualj_heating_design_temp, weather.data.ShallowGroundMonthlyTemps.min)

    end

    fail "Design temp heating not calculated for #{location}." if heat_temp.nil?

    return heat_temp
  end

  def self.process_design_temp_cooling(mj, weather, location)
    if location == HPXML::LocationConditionedSpace
      cool_temp = mj.cool_setpoint

    elsif (location == HPXML::LocationAtticUnvented) || (location == HPXML::LocationAtticVented)

      attic_floors = @hpxml_bldg.floors.select { |f| f.is_ceiling && [f.interior_adjacent_to, f.exterior_adjacent_to].include?(location) }
      avg_floor_rvalue = calculate_average_r_value(attic_floors)

      attic_roofs = @hpxml_bldg.roofs.select { |r| r.interior_adjacent_to == location }
      avg_roof_rvalue = calculate_average_r_value(attic_roofs)

      if avg_floor_rvalue < avg_roof_rvalue
        # Attic is considered to be encapsulated. MJ8 says to use an attic
        # temperature of 95F, however alternative approaches are permissible
        if location == HPXML::LocationAtticVented
          cool_temp = @hpxml_bldg.header.manualj_cooling_design_temp + 40.0 # This is the number from a California study with dark shingle roof and similar ventilation.
        else
          cool_temp = calculate_space_design_temps(mj, location, weather, mj.cool_setpoint, @hpxml_bldg.header.manualj_cooling_design_temp, weather.data.ShallowGroundMonthlyTemps.max, true)
        end

      else
        # Calculate the cooling design temperature for the unconditioned attic based on Figure A12-14
        # Use an area-weighted temperature in case roof surfaces are different
        tot_roof_area = 0.0
        cool_temp = 0.0

        @hpxml_bldg.roofs.each do |roof|
          next unless roof.interior_adjacent_to == location

          tot_roof_area += roof.net_area

          if location == HPXML::LocationAtticUnvented
            if not roof.radiant_barrier
              cool_temp += 150.0 * roof.net_area
            else
              cool_temp += 130.0 * roof.net_area
            end
          else
            if not roof.radiant_barrier
              if roof.roof_type == HPXML::RoofTypeAsphaltShingles
                if [HPXML::ColorDark, HPXML::ColorMediumDark].include? roof.roof_color
                  cool_temp += 130.0 * roof.net_area
                else
                  cool_temp += 120.0 * roof.net_area
                end
              elsif roof.roof_type == HPXML::RoofTypeWoodShingles
                cool_temp += 120.0 * roof.net_area
              elsif roof.roof_type == HPXML::RoofTypeMetal
                if [HPXML::ColorDark, HPXML::ColorMediumDark].include? roof.roof_color
                  cool_temp += 130.0 * roof.net_area
                elsif [HPXML::ColorMedium, HPXML::ColorLight].include? roof.roof_color
                  cool_temp += 120.0 * roof.net_area
                elsif [HPXML::ColorReflective].include? roof.roof_color
                  cool_temp += 95.0 * roof.net_area
                end
              elsif roof.roof_type == HPXML::RoofTypeClayTile
                if [HPXML::ColorDark, HPXML::ColorMediumDark].include? roof.roof_color
                  cool_temp += 110.0 * roof.net_area
                elsif [HPXML::ColorMedium, HPXML::ColorLight].include? roof.roof_color
                  cool_temp += 105.0 * roof.net_area
                elsif [HPXML::ColorReflective].include? roof.roof_color
                  cool_temp += 95.0 * roof.net_area
                end
              end
            else # with a radiant barrier
              if roof.roof_type == HPXML::RoofTypeAsphaltShingles
                if [HPXML::ColorDark, HPXML::ColorMediumDark].include? roof.roof_color
                  cool_temp += 120.0 * roof.net_area
                else
                  cool_temp += 110.0 * roof.net_area
                end
              elsif roof.roof_type == HPXML::RoofTypeWoodShingles
                cool_temp += 110.0 * roof.net_area
              elsif roof.roof_type == HPXML::RoofTypeMetal
                if [HPXML::ColorDark, HPXML::ColorMediumDark].include? roof.roof_color
                  cool_temp += 120.0 * roof.net_area
                elsif [HPXML::ColorMedium, HPXML::ColorLight].include? roof.roof_color
                  cool_temp += 110.0 * roof.net_area
                elsif [HPXML::ColorReflective].include? roof.roof_color
                  cool_temp += 95.0 * roof.net_area
                end
              elsif roof.roof_type == HPXML::RoofTypeClayTile
                if [HPXML::ColorDark, HPXML::ColorMediumDark].include? roof.roof_color
                  cool_temp += 105.0 * roof.net_area
                elsif [HPXML::ColorMedium, HPXML::ColorLight].include? roof.roof_color
                  cool_temp += 100.0 * roof.net_area
                elsif [HPXML::ColorReflective].include? roof.roof_color
                  cool_temp += 95.0 * roof.net_area
                end
              end
            end
          end # vented/unvented
        end # each roof surface

        cool_temp /= tot_roof_area

        # Adjust base CLTD for different CTD or DR
        cool_temp += (@hpxml_bldg.header.manualj_cooling_design_temp - 95.0) + mj.daily_range_temp_adjust[mj.daily_range_num]
      end

    elsif [HPXML::LocationGarage, HPXML::LocationBasementUnconditioned,
           HPXML::LocationCrawlspaceUnvented, HPXML::LocationCrawlspaceVented].include? location
      # Note: We use this approach for garages in case they are partially below grade,
      # in which case the ASHRAE 152/MJ8 typical assumption will be quite wrong.
      cool_temp = calculate_space_design_temps(mj, location, weather, mj.cool_setpoint, @hpxml_bldg.header.manualj_cooling_design_temp, weather.data.ShallowGroundMonthlyTemps.max)

    end

    fail "Design temp cooling not calculated for #{location}." if cool_temp.nil?

    return cool_temp
  end

  def self.process_zone_and_spaces()
    '''
    Room loads set up based on spaces
    '''
    @space_loads = {}
    @hpxml_bldg.zones.each do |zone|
      next unless zone.zone_type == HPXML::ZoneTypeConditioned

      @zone = zone
      zone.spaces.each do |space|
        @space_loads[space.id] = DesignLoads.new
        space.additional_properties.total_exposed_wall_area = 0.0
      end
    end
  end

  def self.process_load_windows_skylights(mj, bldg_design_loads, weather)
    '''
    Heating and Cooling Loads: Windows & Skylights
    '''

    # Average cooling load factors (CLF) for windows/skylights WITHOUT internal shading (MJ8 Table 3D-3)
    clf_avg_nois = [0.24, 0.35, 0.38, 0.4, 0.48, 0.4, 0.38, 0.35, 0.24]
    clf_avg_nois_horiz = 0.68

    # Average cooling load factors (CLF) for windows/skylights WITH internal shading (MJ8 Table 3D-3)
    clf_avg_is = [0.18, 0.29, 0.32, 0.32, 0.29, 0.32, 0.32, 0.29, 0.18]
    clf_avg_is_horiz = 0.52

    # Hourly cooling load factor (CLF) for windows/skylights WITHOUT internal shading (MJ8 Table A11-5)
    # Applies to both mid-summer and October calculations
    clf_hr_nois = [[0.14, 0.22, 0.34, 0.48, 0.59, 0.65, 0.65, 0.59, 0.50, 0.43, 0.36, 0.28, 0.22], # S
                   [0.10, 0.12, 0.14, 0.16, 0.24, 0.36, 0.49, 0.60, 0.66, 0.66, 0.58, 0.43, 0.33], # SW
                   [0.08, 0.10, 0.11, 0.12, 0.14, 0.20, 0.32, 0.45, 0.57, 0.64, 0.61, 0.44, 0.34], # W
                   [0.10, 0.12, 0.14, 0.16, 0.17, 0.19, 0.23, 0.33, 0.47, 0.59, 0.60, 0.43, 0.33], # NW
                   [0.48, 0.56, 0.63, 0.71, 0.76, 0.80, 0.82, 0.82, 0.79, 0.75, 0.69, 0.61, 0.48], # N
                   [0.51, 0.51, 0.45, 0.39, 0.36, 0.33, 0.31, 0.28, 0.26, 0.23, 0.19, 0.15, 0.12], # NE
                   [0.51, 0.57, 0.57, 0.50, 0.42, 0.37, 0.32, 0.29, 0.25, 0.22, 0.19, 0.15, 0.12], # E
                   [0.43, 0.55, 0.62, 0.63, 0.57, 0.48, 0.42, 0.37, 0.33, 0.28, 0.24, 0.19, 0.15], # SE
                   [0.14, 0.22, 0.34, 0.48, 0.59, 0.65, 0.65, 0.59, 0.50, 0.43, 0.36, 0.28, 0.22]] # S
    clf_hr_nois_horiz = [0.24, 0.36, 0.48, 0.58, 0.66, 0.72, 0.74, 0.73, 0.67, 0.59, 0.47, 0.37, 0.29]

    # Hourly cooling load factor (CLF) for windows/skylights WITH internal shading (MJ8 Table A11-6)
    # Applies to both mid-summer and October calculations
    clf_hr_is = [[0.23, 0.38, 0.58, 0.75, 0.83, 0.80, 0.68, 0.50, 0.35, 0.27, 0.19, 0.11, 0.09], # S
                 [0.14, 0.16, 0.19, 0.22, 0.38, 0.59, 0.75, 0.83, 0.81, 0.69, 0.45, 0.16, 0.12], # SW
                 [0.11, 0.13, 0.15, 0.16, 0.17, 0.31, 0.53, 0.72, 0.82, 0.81, 0.61, 0.16, 0.12], # W
                 [0.14, 0.17, 0.19, 0.20, 0.21, 0.22, 0.30, 0.52, 0.73, 0.82, 0.69, 0.16, 0.12], # NW
                 [0.65, 0.73, 0.80, 0.86, 0.89, 0.89, 0.86, 0.82, 0.75, 0.78, 0.91, 0.24, 0.18], # N
                 [0.74, 0.58, 0.37, 0.29, 0.27, 0.26, 0.24, 0.22, 0.20, 0.16, 0.12, 0.06, 0.05], # NE
                 [0.80, 0.76, 0.62, 0.41, 0.27, 0.24, 0.22, 0.20, 0.17, 0.14, 0.11, 0.06, 0.05], # E
                 [0.74, 0.81, 0.79, 0.68, 0.49, 0.33, 0.28, 0.25, 0.22, 0.18, 0.13, 0.08, 0.07], # SE
                 [0.23, 0.38, 0.58, 0.75, 0.83, 0.80, 0.68, 0.50, 0.35, 0.27, 0.19, 0.11, 0.09]] # S
    clf_hr_is_horiz = [0.44, 0.59, 0.72, 0.81, 0.85, 0.85, 0.81, 0.71, 0.58, 0.42, 0.25, 0.14, 0.12]

    # Mid summer Hourly Shade Line Multipliers (SLM) (MJ8 Table A11-7)
    slm_hr_lats = [28.0, 34.0, 40.0, 46.0, 52.0, 60.0] # degrees
    slm_hr = [[[5.3, 3.7, 5.3, 0.0], [3.2, 2.5, 3.2, 0.0], [2.2, 1.9, 2.2, 0.2], [1.8, 1.5, 1.8, 0.0], [1.4, 1.2, 1.4, 0.0], [1.1, 0.9, 1.1, 0.0]], # S
              [[0.0, 5.0, 1.2, 0.2], [0.0, 3.4, 1.1, 0.2], [0.0, 2.6, 0.9, 0.1], [0.0, 2.1, 0.8, 0.2], [0.0, 1.7, 0.8, 0.3], [0.0, 1.3, 0.7, 0.3]], # SW
              [[0.0, 0.0, 1.0, 0.1], [0.0, 0.0, 1.0, 0.1], [0.0, 0.0, 1.0, 0.1], [0.0, 0.0, 0.9, 0.2], [0.0, 0.0, 0.9, 0.2], [0.0, 0.0, 0.8, 0.2]], # W
              [[0.0, 0.0, 1.9, 0.1], [0.0, 0.0, 2.1, 0.1], [0.0, 0.0, 2.4, 0.0], [0.0, 0.0, 2.6, 0.2], [0.0, 0.0, 3.1, 0.2], [0.0, 0.0, 3.9, 0.2]], # NW
              [[0.0, 0.0, 0.0, 0.5], [0.0, 0.0, 0.0, 0.7], [0.0, 0.0, 0.0, 0.8], [0.0, 0.0, 0.0, 1.0], [0.0, 0.0, 0.0, 1.3], [0.0, 0.0, 0.0, 1.8]], # N
              [[1.9, 0.0, 0.0, 0.0], [2.1, 0.0, 0.0, 0.0], [2.4, 0.0, 0.0, 0.0], [2.6, 0.0, 0.0, 0.0], [3.1, 0.0, 0.0, 0.0], [3.9, 0.0, 0.0, 0.0]], # NE
              [[1.0, 0.0, 0.0, 0.0], [1.0, 0.0, 0.0, 0.0], [1.0, 0.0, 0.0, 0.0], [0.9, 0.0, 0.0, 0.0], [0.9, 0.0, 0.0, 0.0], [0.8, 0.0, 0.0, 0.0]], # E
              [[1.2, 5.0, 0.0, 0.0], [1.1, 3.4, 0.0, 0.0], [0.9, 2.6, 0.0, 0.0], [0.8, 2.1, 0.0, 0.0], [0.8, 1.7, 0.0, 0.0], [0.7, 1.3, 0.0, 0.0]], # SE
              [[5.3, 3.7, 5.3, 0.0], [3.2, 2.5, 3.2, 0.0], [2.2, 1.9, 2.2, 0.2], [1.8, 1.5, 1.8, 0.0], [1.4, 1.2, 1.4, 0.0], [1.1, 0.9, 1.1, 0.0]]] # S

    # Mid summer Shade Line Multiplier (SLM) Values (MJ8 Table 3E-1)
    alm_avg_lats = [25.0, 30.0, 35.0, 40.0, 45.0, 50.0]
    slm_avg = [[10.1, 5.40, 3.53, 2.60, 2.05, 1.70], # S
               [1.89, 1.63, 1.41, 1.25, 1.13, 1.01], # SW
               [0.83, 0.83, 0.82, 0.81, 0.80, 0.79], # W
               [0.0,  0.0,  0.0,  0.0,  0.0,  0.0], # NW
               [0.0,  0.0,  0.0,  0.0,  0.0,  0.0], # N
               [0.0,  0.0,  0.0,  0.0,  0.0,  0.0], # NE
               [0.83, 0.83, 0.82, 0.81, 0.80, 0.79], # E
               [1.89, 1.63, 1.41, 1.25, 1.13, 1.01], # SE
               [10.1, 5.40, 3.53, 2.60, 2.05, 1.70]] # S

    # Mid summer Peak solar factor (PSF) (MJ8 Table 3D-2)
    psf_lats = [28.0, 34.0, 40.0, 46.0, 52.0, 60.0] # degrees
    psf = [[91.0, 121.0, 149.0, 173.0, 193.0, 211.0], # S
           [172.0, 185.0, 196.0, 205.0, 212.0, 217.0], # SW
           [220.0, 219.0, 216.0, 213.0, 208.0, 199.0], # W
           [149.0, 140.0, 135.0, 130.0, 124.0, 114.0], # NW
           [38.0,  37.0,  35.0,  34.0,  32.0,  28.0], # N
           [149.0, 140.0, 135.0, 130.0, 124.0, 114.0], # NE
           [220.0, 219.0, 216.0, 213.0, 208.0, 199.0], # E
           [172.0, 185.0, 196.0, 205.0, 212.0, 217.0], # SE
           [91.0,  121.0, 149.0, 173.0, 193.0, 211.0]] # S
    psf_horiz = [272.0, 261.0, 247.0, 230.0, 208.0, 176.0]

    # Hourly Temperature Adjustment Values (HTA_DR) (MJ8 Table A11-3)
    # Low DR, Medium DR, High DR and Hour = 8,9, ... ,19,20
    hta = [[-6.3,  -5.0,  -3.7,  -2.5, -1.5, -0.7, -0.2, 0.0, -0.2, -0.7, -1.5, -2.5, -3.7], # Low DR
           [-12.6, -10.0, -7.4,  -5.0, -2.9, -1.3, -0.3, 0.0, -0.3, -1.3, -2.9, -5.0, -7.4], # Medium DR
           [-18.9, -15.0, -11.1, -7.5, -4.4, -2.0, -0.5, 0.0, -0.5, -2.0, -4.4, -7.5, -11.1]] # High DR

    # Determine latitude-specific values (PSF, SLM)
    psf_lat = []
    psf_lat_horiz = nil
    slm_hr_lat = []
    slm_avg_lat = []
    latitude = weather.header.Latitude.to_f
    for cnt in 0..8 # S/SW/W/NW/N/NE/E/SE/S
      # psf/psf_horiz
      if latitude <= psf_lats[0]
        psf_lat << psf[cnt][0]
        psf_lat_horiz = psf_horiz[0]
      elsif latitude >= psf_lats[-1]
        psf_lat << psf[cnt][-1]
        psf_lat_horiz = psf_horiz[-1]
      else
        cnt_lat_s = psf_lats.bsearch_index { |i| latitude < i } - 1
        psf_lat << MathTools.interp2(latitude, psf_lats[cnt_lat_s], psf_lats[cnt_lat_s + 1], psf[cnt][cnt_lat_s], psf[cnt][cnt_lat_s + 1])
        psf_lat_horiz = MathTools.interp2(latitude, psf_lats[cnt_lat_s], psf_lats[cnt_lat_s + 1], psf_horiz[cnt_lat_s], psf_horiz[cnt_lat_s + 1])
      end

      # slm_hr
      if latitude <= slm_hr_lats[0]
        slm_hr_lat << slm_hr[cnt][0]
      elsif latitude >= slm_hr_lats[-1]
        slm_hr_lat << slm_hr[cnt][-1]
      else
        cnt_lat_s = slm_hr_lats.bsearch_index { |i| latitude < i } - 1
        inner_array = []
        for i in 0..slm_hr[0][0].size - 1
          inner_array << MathTools.interp2(latitude, slm_hr_lats[cnt_lat_s], slm_hr_lats[cnt_lat_s + 1], slm_hr[cnt][cnt_lat_s][i], slm_hr[cnt][cnt_lat_s + 1][i])
        end
        slm_hr_lat << inner_array
      end

      # slm_avg
      if latitude <= alm_avg_lats[0]
        slm_avg_lat << slm_avg[cnt][0]
      elsif latitude >= alm_avg_lats[-1]
        slm_avg_lat << slm_avg[cnt][-1]
      else
        cnt_lat_s = alm_avg_lats.bsearch_index { |i| latitude < i } - 1
        slm_avg_lat << MathTools.interp2(latitude, alm_avg_lats[cnt_lat_s], alm_avg_lats[cnt_lat_s + 1], slm_avg[cnt][cnt_lat_s], slm_avg[cnt][cnt_lat_s + 1])
      end
    end

    # Initialize Hourly Aggregate Fenestration Load (AFL)
    afl_hr = [0.0] * 12

    # Windows
    @hpxml_bldg.windows.each do |window|
      next unless window.wall.is_exterior_thermal_boundary

      window_summer_sf = window.interior_shading_factor_summer * window.exterior_shading_factor_summer
      cnt45 = (get_true_azimuth(window.azimuth) / 45.0).round.to_i

      window_ufactor, window_shgc = Constructions.get_ufactor_shgc_adjusted_by_storms(window.storm_type, window.ufactor, window.shgc)

      bldg_design_loads.Heat_Windows += window_ufactor * window.area * mj.htd

      for hr in -1..11
        # If hr == -1: Calculate the Average Load Procedure (ALP) Load
        # Else: Calculate the hourly Aggregate Fenestration Load (AFL)

        # clf_d: Average Cooling Load Factor for the given window direction
        # clf_n: Average Cooling Load Factor for a window facing North (fully shaded)
        if hr == -1
          if window_summer_sf < 1
            clf_d = clf_avg_is[cnt45]
            clf_n = clf_avg_is[4]
          else
            clf_d = clf_avg_nois[cnt45]
            clf_n = clf_avg_nois[4]
          end
        else
          if window_summer_sf < 1
            clf_d = clf_hr_is[cnt45][hr]
            clf_n = clf_hr_is[4][hr]
          else
            clf_d = clf_hr_nois[cnt45][hr]
            clf_n = clf_hr_nois[4][hr]
          end
        end

        ctd_adj = mj.ctd
        if hr > -1
          # Calculate hourly CTD adjusted value for mid-summer
          ctd_adj += hta[mj.daily_range_num][hr]
        end

        # Hourly Heat Transfer Multiplier for the given window Direction
        htm_d = psf_lat[cnt45] * clf_d * window_shgc * window_summer_sf / 0.87 + window_ufactor * ctd_adj

        # Hourly Heat Transfer Multiplier for a window facing North (fully shaded)
        htm_n = psf_lat[4] * clf_n * window_shgc * window_summer_sf / 0.87 + window_ufactor * ctd_adj

        if window.overhangs_depth.to_f > 0
          if hr == -1
            slm = slm_avg_lat[cnt45]
          elsif [0, 1, 2].include? hr # 8, 9, and 10 am: use 09:00 hours
            slm = slm_hr_lat[cnt45][0]
          elsif [3, 4, 5].include? hr # 11, 12, and 1 pm: use Noon
            slm = slm_hr_lat[cnt45][1]
          elsif [6, 7, 8].include? hr # 2, 3, and 4 pm: use 15:00 hours
            slm = slm_hr_lat[cnt45][2]
          elsif [9, 10, 11].include? hr # 2, 3, and 4 pm: use 15:00 hours
            slm = slm_hr_lat[cnt45][3]
          end

          z_sl = slm * window.overhangs_depth
          window_height = window.overhangs_distance_to_bottom_of_window - window.overhangs_distance_to_top_of_window
          if z_sl < window.overhangs_distance_to_top_of_window
            # Overhang is too short to provide shade or no adjustment for overhang shade required
            htm = htm_d
          elsif z_sl < window.overhangs_distance_to_bottom_of_window
            percent_shaded = (z_sl - window.overhangs_distance_to_top_of_window) / window_height
            htm = percent_shaded * htm_n + (1.0 - percent_shaded) * htm_d
          else
            # Window is entirely in the shade since the shade line is below the windowsill
            htm = htm_n
          end
        else
          htm = htm_d
        end

        if hr == -1
          # Average Load Procedure (ALP) load
          bldg_design_loads.Cool_Windows += htm * window.area
        else
          afl_hr[hr] += htm * window.area
        end
      end
    end # window

    # Skylights
    @hpxml_bldg.skylights.each do |skylight|
      skylight_summer_sf = skylight.interior_shading_factor_summer * skylight.exterior_shading_factor_summer
      cnt45 = (get_true_azimuth(skylight.azimuth) / 45.0).round.to_i
      inclination_angle = UnitConversions.convert(Math.atan(skylight.roof.pitch / 12.0), 'rad', 'deg')

      skylight_ufactor, skylight_shgc = Constructions.get_ufactor_shgc_adjusted_by_storms(skylight.storm_type, skylight.ufactor, skylight.shgc)
      u_curb = 0.51 # default to wood (Table 2B-3)
      ar_curb = 0.35 # default to small (Table 2B-3)
      u_eff_skylight = skylight_ufactor + u_curb * ar_curb

      bldg_design_loads.Heat_Skylights += skylight_ufactor * skylight.area * mj.htd

      for hr in -1..11
        # If hr == -1: Calculate the Average Load Procedure (ALP) Load
        # Else: Calculate the hourly Aggregate Fenestration Load (AFL)

        # clf_d: Average Cooling Load Factor for the given skylight direction
        # clf_horiz: Average Cooling Load Factor for horizontal
        if hr == -1
          if skylight_summer_sf < 1
            clf_d = clf_avg_is[cnt45]
            clf_horiz = clf_avg_is_horiz
          else
            clf_d = clf_avg_nois[cnt45]
            clf_horiz = clf_avg_nois_horiz
          end
        else
          if skylight_summer_sf < 1
            clf_d = clf_hr_is[cnt45][hr]
            clf_horiz = clf_hr_is_horiz[hr]
          else
            clf_d = clf_hr_nois[cnt45][hr]
            clf_horiz = clf_hr_nois_horiz[hr]
          end
        end

        sol_h = Math::cos(UnitConversions.convert(inclination_angle, 'deg', 'rad')) * (psf_lat_horiz * clf_horiz)
        sol_v = Math::sin(UnitConversions.convert(inclination_angle, 'deg', 'rad')) * (psf_lat[cnt45] * clf_d)

        ctd_adj = mj.ctd
        if hr > -1
          # Calculate hourly CTD adjusted value for mid-summer
          ctd_adj += hta[mj.daily_range_num][hr]
        end

        # Hourly Heat Transfer Multiplier for the given skylight Direction
        htm = (sol_h + sol_v) * (skylight_shgc * skylight_summer_sf / 0.87) + u_eff_skylight * (ctd_adj + 15.0)

        if hr == -1
          # Average Load Procedure (ALP) load
          bldg_design_loads.Cool_Skylights += htm * skylight.area
        else
          afl_hr[hr] += htm * skylight.area
        end
      end
    end # skylight

    # Check for Adequate Exposure Diversity (AED)
    # If not adequate, add AED Excursion to windows cooling load

    # Daily Average Load (DAL)
    dal = afl_hr.sum(0.0) / afl_hr.size

    # Excursion Limit line (ELL)
    ell = 1.3 * dal

    # Peak Fenestration Load (PFL)
    pfl = afl_hr.max

    # Excursion Adjustment Load (EAL)
    eal = [0.0, pfl - ell].max

    bldg_design_loads.Cool_Windows += eal
  end

  def self.process_load_doors(mj, bldg_design_loads)
    '''
    Heating and Cooling Loads: Doors
    '''

    if mj.daily_range_num == 0.0
      cltd = mj.ctd + 15.0
    elsif mj.daily_range_num == 1.0
      cltd = mj.ctd + 11.0
    elsif mj.daily_range_num == 2.0
      cltd = mj.ctd + 6.0
    end

    @hpxml_bldg.doors.each do |door|
      next unless door.is_thermal_boundary

      space_design_loads = @space_loads[door.wall.attached_to_space_idref] unless door.wall.attached_to_space_idref.nil?

      if door.wall.is_exterior
        htg_loads = (1.0 / door.r_value) * door.area * mj.htd
        clg_loads = (1.0 / door.r_value) * door.area * cltd
      else # Partition door
        adjacent_space = door.wall.exterior_adjacent_to
        htg_loads = (1.0 / door.r_value) * door.area * (mj.heat_setpoint - mj.heat_design_temps[adjacent_space])
        clg_loads = (1.0 / door.r_value) * door.area * (mj.cool_design_temps[adjacent_space] - mj.cool_setpoint)
      end
      bldg_design_loads.Heat_Doors += htg_loads
      bldg_design_loads.Cool_Doors += clg_loads
      space_design_loads.Heat_Doors += htg_loads unless space_design_loads.nil?
      space_design_loads.Cool_Doors += clg_loads unless space_design_loads.nil?
    end
  end

  def self.process_load_walls(mj, bldg_design_loads)
    '''
    Heating and Cooling Loads: Walls
    '''

    # Above-Grade Walls
    (@hpxml_bldg.walls + @hpxml_bldg.rim_joists).each do |wall|
      next unless wall.is_thermal_boundary

      wall_group = get_wall_group(wall)

      if wall.azimuth.nil?
        azimuths = [0.0, 90.0, 180.0, 270.0] # Assume 4 equal surfaces facing every direction
      else
        azimuths = [wall.azimuth]
      end

      if wall.is_a? HPXML::RimJoist
        wall_area = wall.area
      else
        wall_area = wall.net_area
      end
      if not wall.attached_to_space_idref.nil?
        space_design_loads = @space_loads[wall.attached_to_space_idref]
        # Store exposed wall gross area for infiltration calculation
        wall.space.additional_properties.total_exposed_wall_area += wall.area if wall.is_exterior
      end

      azimuths.each do |azimuth|
        if wall.is_exterior

          # Adjust base Cooling Load Temperature Difference (CLTD)
          # Assume absorptivity for light walls < 0.5, medium walls <= 0.75, dark walls > 0.75 (based on MJ8 Table 4B Notes)
          if wall.solar_absorptance <= 0.5
            color_multiplier = 0.65      # MJ8 Table 4B Notes, pg 348
          elsif wall.solar_absorptance <= 0.75
            color_multiplier = 0.83      # MJ8 Appendix 12, pg 519
          else
            color_multiplier = 1.0
          end

          true_azimuth = get_true_azimuth(azimuth)

          # Base Cooling Load Temperature Differences (CLTD's) for dark colored sunlit and shaded walls
          # with 95 degF outside temperature taken from MJ8 Figure A12-8 (intermediate wall groups were
          # determined using linear interpolation). Shaded walls apply to north facing and partition walls only.
          cltd_base_sun = [38.0, 34.95, 31.9, 29.45, 27.0, 24.5, 22.0, 21.25, 20.5, 19.65, 18.8]
          cltd_base_shade = [25.0, 22.5, 20.0, 18.45, 16.9, 15.45, 14.0, 13.55, 13.1, 12.85, 12.6]

          if (true_azimuth >= 157.5) && (true_azimuth <= 202.5)
            cltd = cltd_base_shade[wall_group - 1] * color_multiplier
          else
            cltd = cltd_base_sun[wall_group - 1] * color_multiplier
          end

          if mj.ctd >= 10.0
            # Adjust base CLTD for different CTD or DR
            cltd += (@hpxml_bldg.header.manualj_cooling_design_temp - 95.0) + mj.daily_range_temp_adjust[mj.daily_range_num]
          else
            # Handling cases ctd < 10 is based on A12-18 in MJ8
            cltd_corr = mj.ctd - 20.0 - mj.daily_range_temp_adjust[mj.daily_range_num]
            cltd = [cltd + cltd_corr, 0.0].max # NOTE: The CLTD_Alt equation in A12-18 part 5 suggests CLTD - CLTD_corr, but A12-19 suggests it should be CLTD + CLTD_corr (where CLTD_corr is negative)
          end

          clg_loads = (1.0 / wall.insulation_assembly_r_value) * wall_area / azimuths.size * cltd
          htg_loads = (1.0 / wall.insulation_assembly_r_value) * wall_area / azimuths.size * mj.htd
        else # Partition wall
          adjacent_space = wall.exterior_adjacent_to
          clg_loads = (1.0 / wall.insulation_assembly_r_value) * wall_area / azimuths.size * (mj.cool_design_temps[adjacent_space] - mj.cool_setpoint)
          htg_loads = (1.0 / wall.insulation_assembly_r_value) * wall_area / azimuths.size * (mj.heat_setpoint - mj.heat_design_temps[adjacent_space])
        end
        bldg_design_loads.Cool_Walls += clg_loads
        bldg_design_loads.Heat_Walls += htg_loads
        space_design_loads.Cool_Walls += clg_loads unless space_design_loads.nil?
        space_design_loads.Heat_Walls += htg_loads unless space_design_loads.nil?
      end
    end

    # Foundation walls
    @hpxml_bldg.foundation_walls.each do |foundation_wall|
      next unless foundation_wall.is_thermal_boundary

      space_design_loads = @space_loads[foundation_wall.attached_to_space_idref] unless foundation_wall.attached_to_space_idref.nil?

      if foundation_wall.is_exterior
        u_wall_with_soil = get_foundation_wall_ufactor(foundation_wall, true)
        htg_loads = u_wall_with_soil * foundation_wall.net_area * mj.htd
      else # Partition wall
        adjacent_space = foundation_wall.exterior_adjacent_to
        u_wall_without_soil = get_foundation_wall_ufactor(foundation_wall, false)
        htg_loads = u_wall_without_soil * foundation_wall.net_area * (mj.heat_setpoint - mj.heat_design_temps[adjacent_space])
      end
      bldg_design_loads.Heat_Walls += htg_loads
      space_design_loads.Heat_Walls += htg_loads unless space_design_loads.nil?
    end
  end

  def self.process_load_roofs(mj, bldg_design_loads)
    '''
    Heating and Cooling Loads: Roofs
    '''

    # Roofs
    @hpxml_bldg.roofs.each do |roof|
      next unless roof.is_thermal_boundary

      space_design_loads = @space_loads[roof.attached_to_space_idref] unless roof.attached_to_space_idref.nil?

      # Base CLTD for conditioned roofs (Roof-Joist-Ceiling Sandwiches) taken from MJ8 Figure A12-16
      if roof.insulation_assembly_r_value <= 6
        cltd = 50.0
      elsif roof.insulation_assembly_r_value <= 13
        cltd = 45.0
      elsif roof.insulation_assembly_r_value <= 15
        cltd = 38.0
      elsif roof.insulation_assembly_r_value <= 21
        cltd = 31.0
      elsif roof.insulation_assembly_r_value <= 30
        cltd = 30.0
      else
        cltd = 27.0
      end

      # Base CLTD color adjustment based on notes in MJ8 Figure A12-16
      if [HPXML::ColorDark, HPXML::ColorMediumDark].include? roof.roof_color
        if [HPXML::RoofTypeClayTile, HPXML::RoofTypeWoodShingles].include? roof.roof_type
          cltd *= 0.83
        end
      elsif [HPXML::ColorMedium, HPXML::ColorLight].include? roof.roof_color
        if [HPXML::RoofTypeClayTile].include? roof.roof_type
          cltd *= 0.65
        else
          cltd *= 0.83
        end
      elsif [HPXML::ColorReflective].include? roof.roof_color
        if [HPXML::RoofTypeAsphaltShingles, HPXML::RoofTypeWoodShingles].include? roof.roof_type
          cltd *= 0.83
        else
          cltd *= 0.65
        end
      end

      # Adjust base CLTD for different CTD or DR
      cltd += (@hpxml_bldg.header.manualj_cooling_design_temp - 95.0) + mj.daily_range_temp_adjust[mj.daily_range_num]

      clg_loads = (1.0 / roof.insulation_assembly_r_value) * roof.net_area * cltd
      htg_loads = (1.0 / roof.insulation_assembly_r_value) * roof.net_area * mj.htd
      bldg_design_loads.Cool_Roofs += clg_loads
      bldg_design_loads.Heat_Roofs += htg_loads
      space_design_loads.Cool_Roofs += clg_loads unless space_design_loads.nil?
      space_design_loads.Heat_Roofs += htg_loads unless space_design_loads.nil?
    end
  end

  def self.process_load_ceilings(mj, bldg_design_loads)
    '''
    Heating and Cooling Loads: Ceilings
    '''

    @hpxml_bldg.floors.each do |floor|
      next unless floor.is_ceiling
      next unless floor.is_thermal_boundary

      space_design_loads = @space_loads[floor.attached_to_space_idref] unless floor.attached_to_space_idref.nil?

      if floor.is_exterior
        clg_loads = (1.0 / floor.insulation_assembly_r_value) * floor.area * (mj.ctd - 5.0 + mj.daily_range_temp_adjust[mj.daily_range_num])
        htg_loads = (1.0 / floor.insulation_assembly_r_value) * floor.area * mj.htd
      else
        adjacent_space = floor.exterior_adjacent_to
        clg_loads = (1.0 / floor.insulation_assembly_r_value) * floor.area * (mj.cool_design_temps[adjacent_space] - mj.cool_setpoint)
        htg_loads = (1.0 / floor.insulation_assembly_r_value) * floor.area * (mj.heat_setpoint - mj.heat_design_temps[adjacent_space])
      end
      bldg_design_loads.Cool_Ceilings += clg_loads
      bldg_design_loads.Heat_Ceilings += htg_loads
      space_design_loads.Cool_Ceilings += clg_loads unless space_design_loads.nil?
      space_design_loads.Heat_Ceilings += htg_loads unless space_design_loads.nil?
    end
  end

  def self.process_load_floors(mj, bldg_design_loads)
    '''
    Heating and Cooling Loads: Floors
    '''

    has_radiant_floor = @hpxml_bldg.heating_systems.count { |htg| htg.electric_resistance_distribution == HPXML::ElectricResistanceDistributionRadiantFloor } > 0

    @hpxml_bldg.floors.each do |floor|
      next unless floor.is_floor
      next unless floor.is_thermal_boundary

      space_design_loads = @space_loads[floor.attached_to_space_idref] unless floor.attached_to_space_idref.nil?

      if floor.is_exterior
        htd_adj = mj.htd
        htd_adj += 25.0 if has_radiant_floor # Table 4A: Radiant floor over open crawlspace: HTM = U-Value × (HTD + 25)

        clg_loads = (1.0 / floor.insulation_assembly_r_value) * floor.area * (mj.ctd - 5.0 + mj.daily_range_temp_adjust[mj.daily_range_num])
        htg_loads = (1.0 / floor.insulation_assembly_r_value) * floor.area * htd_adj
      else # Partition floor
        adjacent_space = floor.exterior_adjacent_to
        if floor.is_floor && [HPXML::LocationCrawlspaceVented, HPXML::LocationCrawlspaceUnvented, HPXML::LocationBasementUnconditioned].include?(adjacent_space)
          u_floor = 1.0 / floor.insulation_assembly_r_value

          sum_ua_wall = 0.0
          sum_a_wall = 0.0
          @hpxml_bldg.foundation_walls.each do |foundation_wall|
            next unless foundation_wall.is_exterior && foundation_wall.interior_adjacent_to == adjacent_space

            u_wall_without_soil = get_foundation_wall_ufactor(foundation_wall, false)
            sum_a_wall += foundation_wall.net_area
            sum_ua_wall += (u_wall_without_soil * foundation_wall.net_area)
          end
          @hpxml_bldg.walls.each do |wall|
            next unless wall.is_exterior && wall.interior_adjacent_to == adjacent_space

            sum_a_wall += wall.net_area
            sum_ua_wall += (1.0 / wall.insulation_assembly_r_value * wall.net_area)
          end
          fail 'Could not find connected walls.' if sum_a_wall <= 0

          u_wall = sum_ua_wall / sum_a_wall

          htd_adj = mj.htd
          htd_adj += 25.0 if has_radiant_floor && HPXML::LocationCrawlspaceVented # Table 4A: Radiant floor over open crawlspace: HTM = U-Value × (HTD + 25)

          # Calculate partition temperature different cooling (PTDC) per Manual J Figure A12-17
          # Calculate partition temperature different heating (PTDH) per Manual J Figure A12-6
          if [HPXML::LocationCrawlspaceVented].include? adjacent_space
            # Vented or Leaky
            ptdc_floor = mj.ctd / (1.0 + (4.0 * u_floor) / (u_wall + 0.11))
            ptdh_floor = htd_adj / (1.0 + (4.0 * u_floor) / (u_wall + 0.11))
          elsif [HPXML::LocationCrawlspaceUnvented, HPXML::LocationBasementUnconditioned].include? adjacent_space
            # Sealed Tight
            ptdc_floor = u_wall * mj.ctd / (4.0 * u_floor + u_wall)
            ptdh_floor = u_wall * htd_adj / (4.0 * u_floor + u_wall)
          end

          clg_loads = (1.0 / floor.insulation_assembly_r_value) * floor.area * ptdc_floor
          htg_loads = (1.0 / floor.insulation_assembly_r_value) * floor.area * ptdh_floor
        else # E.g., floor over garage
          clg_loads = (1.0 / floor.insulation_assembly_r_value) * floor.area * (mj.cool_design_temps[adjacent_space] - mj.cool_setpoint)
          htg_loads = (1.0 / floor.insulation_assembly_r_value) * floor.area * (mj.heat_setpoint - mj.heat_design_temps[adjacent_space])
        end
      end
      bldg_design_loads.Cool_Floors += clg_loads
      bldg_design_loads.Heat_Floors += htg_loads
      space_design_loads.Cool_Roofs += clg_loads unless space_design_loads.nil?
      space_design_loads.Heat_Roofs += htg_loads unless space_design_loads.nil?
    end
  end

  def self.process_load_slabs(mj, bldg_design_loads)
    '''
    Heating and Cooling Loads: Floors
    '''

    has_radiant_floor = @hpxml_bldg.heating_systems.count { |htg| htg.electric_resistance_distribution == HPXML::ElectricResistanceDistributionRadiantFloor } > 0

    @hpxml_bldg.slabs.each do |slab|
      next unless slab.is_thermal_boundary

      space_design_loads = @space_loads[slab.attached_to_space_idref] unless slab.attached_to_space_idref.nil?

      htd_adj = mj.htd
      htd_adj += 25.0 if has_radiant_floor # Table 4A: Radiant slab floor: HTM = F-Value × (HTD + 25)

      if slab.interior_adjacent_to == HPXML::LocationConditionedSpace # Slab-on-grade
        f_value = calc_slab_f_value(slab, @hpxml_bldg.site.ground_conductivity)
        htg_loads = f_value * slab.exposed_perimeter * htd_adj
      elsif HPXML::conditioned_below_grade_locations.include? slab.interior_adjacent_to
        ext_fnd_walls = @hpxml_bldg.foundation_walls.select { |fw| fw.is_exterior }
        z_f = ext_fnd_walls.map { |fw| fw.depth_below_grade * (fw.area / fw.height) }.sum(0.0) / ext_fnd_walls.map { |fw| fw.area / fw.height }.sum # Weighted-average (by length) below-grade depth

        sqrt_term = [slab.exposed_perimeter**2 - 16.0 * slab.area, 0.0].max
        length = slab.exposed_perimeter / 4.0 + Math.sqrt(sqrt_term) / 4.0
        width = slab.exposed_perimeter / 4.0 - Math.sqrt(sqrt_term) / 4.0
        w_b = [length, width].min
        w_b = [w_b, 1.0].max # handle zero exposed perimeter

        slab_is_insulated = false
        if slab.under_slab_insulation_width.to_f > 0 && slab.under_slab_insulation_r_value > 0
          slab_is_insulated = true
        elsif slab.perimeter_insulation_depth > 0 && slab.perimeter_insulation_r_value > 0
          slab_is_insulated = true
        elsif slab.under_slab_insulation_spans_entire_slab && slab.under_slab_insulation_r_value > 0
          slab_is_insulated = true
        end

        u_value = calc_basement_effective_uvalue(slab_is_insulated, z_f, w_b, @hpxml_bldg.site.ground_conductivity)
        htg_loads = u_value * slab.area * htd_adj
      end
      bldg_design_loads.Heat_Slabs += htg_loads
      space_design_loads.Heat_Slabs += htg_loads unless space_design_loads.nil?
    end
  end

  def self.process_load_infiltration_ventilation(mj, bldg_design_loads, weather, _runner)
    '''
    Heating and Cooling Loads: Infiltration & Ventilation
    '''

    sla, _, _, _, _, a_ext = Airflow.get_values_from_air_infiltration_measurements(@hpxml_bldg, @cfa, weather)
    sla *= a_ext
    ela = sla * @cfa

    ncfl_ag = @hpxml_bldg.building_construction.number_of_conditioned_floors_above_grade

    # Check for fireplace (for heating infiltration adjustment)
    has_fireplace = false
    if @hpxml_bldg.fuel_loads.count { |fl| fl.fuel_load_type == HPXML::FuelLoadTypeFireplace } > 0
      has_fireplace = true
    end
    if @hpxml_bldg.heating_systems.count { |htg| htg.heating_system_type == HPXML::HVACTypeFireplace } > 0
      has_fireplace = true
    end
    q_fireplace = 0.0
    if has_fireplace
      q_fireplace = 20.0 # Assume 1 fireplace, average leakiness
    end

    # Set stack/wind coefficients from Tables 5D/5E
    c_s = 0.015 * ncfl_ag
    c_w_base = [0.0133 * @hpxml_bldg.site.additional_properties.aim2_shelter_coeff - 0.0027, 0.0].max # Linear relationship between shelter coefficient and c_w coefficients by shielding class
    c_w = c_w_base * ncfl_ag**0.4

    ela_in2 = UnitConversions.convert(ela, 'ft^2', 'in^2')
    windspeed_cooling_mph = 7.5 # Table 5D/5E Wind Velocity Value footnote
    windspeed_heating_mph = 15.0 # Table 5D/5E Wind Velocity Value footnote

    icfm_Cooling = ela_in2 * (c_s * mj.ctd + c_w * windspeed_cooling_mph**2)**0.5
    icfm_Heating = ela_in2 * (c_s * mj.htd + c_w * windspeed_heating_mph**2)**0.5 + q_fireplace

    q_unb_cfm, q_preheat, q_precool, q_recirc, q_bal_Sens, q_bal_Lat = get_ventilation_rates()

    cfm_Heating = q_bal_Sens + (icfm_Heating**2.0 + q_unb_cfm**2.0)**0.5 - q_preheat - q_recirc

    cfm_cool_load_sens = q_bal_Sens + (icfm_Cooling**2.0 + q_unb_cfm**2.0)**0.5 - q_precool - q_recirc
    cfm_cool_load_lat = q_bal_Lat + (icfm_Cooling**2.0 + q_unb_cfm**2.0)**0.5 - q_recirc

    htg_infil_vent_loads = 1.1 * mj.acf * cfm_Heating * mj.htd
    clg_infil_vent_sens_loads = 1.1 * mj.acf * cfm_cool_load_sens * mj.ctd
    clg_infil_vent_lat_loads = 0.68 * mj.acf * cfm_cool_load_lat * (mj.cool_design_grains - mj.cool_indoor_grains)

    bldg_design_loads.Heat_InfilVent = htg_infil_vent_loads
    bldg_design_loads.Cool_InfilVent_Sens = clg_infil_vent_sens_loads
    bldg_design_loads.Cool_InfilVent_Lat = clg_infil_vent_lat_loads
    # total exposed wall area
    return if @zone.nil?

    spaces_total_exposed_wall_area = @zone.spaces.map { |space| space.additional_properties.total_exposed_wall_area }.sum

<<<<<<< HEAD
    @space_loads.each do |space_id, space_design_loads|
      space_exposed_wall_area = @zone.spaces.find { |space| space.id == space_id }.additional_properties.total_exposed_wall_area
      war = space_exposed_wall_area / spaces_total_exposed_wall_area
      space_design_loads.Heat_InfilVent = war * htg_infil_vent_loads
      space_design_loads.Cool_InfilVent_Sens = war * clg_infil_vent_sens_loads
    end
=======
    bldg_design_loads.Cool_InfilVent_Sens = 1.1 * mj.acf * cfm_cool_load_sens * mj.ctd
    bldg_design_loads.Cool_InfilVent_Lat = 0.68 * mj.acf * cfm_cool_load_lat * mj.cool_design_grains
>>>>>>> 54df288a
  end

  def self.process_load_internal_gains(bldg_design_loads)
    '''
    Cooling Load: Internal Gains
    '''

    bldg_design_loads.Cool_IntGains_Sens = @hpxml_bldg.header.manualj_internal_loads_sensible + 230.0 * @hpxml_bldg.header.manualj_num_occupants
    bldg_design_loads.Cool_IntGains_Lat = @hpxml_bldg.header.manualj_internal_loads_latent + 200.0 * @hpxml_bldg.header.manualj_num_occupants
  end

  def self.aggregate_loads(bldg_design_loads)
    '''
    Building Loads (excluding ducts)
    '''

    # Heating
    bldg_design_loads.Heat_Tot = [bldg_design_loads.Heat_Windows + bldg_design_loads.Heat_Skylights +
      bldg_design_loads.Heat_Doors + bldg_design_loads.Heat_Walls +
      bldg_design_loads.Heat_Floors + bldg_design_loads.Heat_Slabs +
      bldg_design_loads.Heat_Ceilings + bldg_design_loads.Heat_Roofs, 0.0].max +
                                 bldg_design_loads.Heat_InfilVent

    # Cooling
    bldg_design_loads.Cool_Sens = bldg_design_loads.Cool_Windows + bldg_design_loads.Cool_Skylights +
                                  bldg_design_loads.Cool_Doors + bldg_design_loads.Cool_Walls +
                                  bldg_design_loads.Cool_Floors + bldg_design_loads.Cool_Ceilings +
                                  bldg_design_loads.Cool_Roofs + bldg_design_loads.Cool_InfilVent_Sens +
                                  bldg_design_loads.Cool_IntGains_Sens + bldg_design_loads.Cool_Slabs
    bldg_design_loads.Cool_Lat = bldg_design_loads.Cool_InfilVent_Lat + bldg_design_loads.Cool_IntGains_Lat
    if bldg_design_loads.Cool_Lat < 0 # No latent loads; also zero out individual components
      bldg_design_loads.Cool_Lat = 0.0
      bldg_design_loads.Cool_InfilVent_Lat = 0.0
      bldg_design_loads.Cool_IntGains_Lat = 0.0
    end
    bldg_design_loads.Cool_Tot = bldg_design_loads.Cool_Sens + bldg_design_loads.Cool_Lat
  end

  def self.apply_hvac_temperatures(mj, system_design_loads, hvac_heating, hvac_cooling)
    '''
    HVAC Temperatures
    '''
    # Evaporative cooler temperature calculation based on Manual S Figure 4-7
    if @cooling_type == HPXML::HVACTypeEvaporativeCooler
      td_potential = mj.cool_design_temps[HPXML::LocationOutside] - mj.cool_outdoor_wetbulb
      td = td_potential * hvac_cooling.additional_properties.effectiveness
      @leaving_air_temp = mj.cool_design_temps[HPXML::LocationOutside] - td
    else
      # Calculate Leaving Air Temperature
      shr = [system_design_loads.Cool_Sens / system_design_loads.Cool_Tot, 1.0].min
      # Determine the Leaving Air Temperature (LAT) based on Manual S Table 1-4
      if shr < 0.80
        @leaving_air_temp = 54.0 # F
      elsif shr < 0.85
        # MJ8 says to use 56 degF in this SHR range. Linear interpolation provides a more
        # continuous supply air flow rate across building efficiency levels.
        @leaving_air_temp = ((58.0 - 54.0) / (0.85 - 0.80)) * (shr - 0.8) + 54.0 # F
      else
        @leaving_air_temp = 58.0 # F
      end
    end

    # Calculate Supply Air Temperature
    if hvac_heating.is_a? HPXML::HeatPump
      @supply_air_temp = 105.0 # F
      @backup_supply_air_temp = 120.0 # F
    else
      @supply_air_temp = 120.0 # F
    end
  end

  def self.apply_hvac_loads(hvac_heating, system_design_loads, bldg_design_loads, ducts_heat_load, ducts_cool_load_sens, ducts_cool_load_lat)
    # Calculate design loads that this HVAC system serves

    # Heating
    system_design_loads.Heat_Load = bldg_design_loads.Heat_Tot * @fraction_heat_load_served
    if @heating_type == HPXML::HVACTypeHeatPumpWaterLoopToAir
      # Size to meet original fraction load served (not adjusted value from HVAC.apply_shared_heating_systems()
      # This ensures, e.g., that an appropriate heating airflow is used for duct losses.
      system_design_loads.Heat_Load = system_design_loads.Heat_Load / (1.0 / hvac_heating.heating_efficiency_cop)
    end
    system_design_loads.Heat_Load_Supp = system_design_loads.Heat_Load * @fraction_heat_load_served

    # Cooling
    system_design_loads.Cool_Load_Tot = bldg_design_loads.Cool_Tot * @fraction_cool_load_served
    system_design_loads.Cool_Load_Sens = bldg_design_loads.Cool_Sens * @fraction_cool_load_served
    system_design_loads.Cool_Load_Lat = bldg_design_loads.Cool_Lat * @fraction_cool_load_served

    # After applying load fraction to building design loads (w/o ducts), add duct load specific to this HVAC system
    system_design_loads.Heat_Load += ducts_heat_load.to_f
    system_design_loads.Heat_Load_Supp += ducts_heat_load.to_f
    system_design_loads.Cool_Load_Sens += ducts_cool_load_sens.to_f
    system_design_loads.Cool_Load_Lat += ducts_cool_load_lat.to_f
    system_design_loads.Cool_Load_Tot += ducts_cool_load_sens.to_f + ducts_cool_load_lat.to_f
  end

  def self.apply_hvac_size_limits(hvac_cooling)
    @oversize_limit = 1.15
    @oversize_delta = 15000.0
    @undersize_limit = 0.9

    if not hvac_cooling.nil?
      if hvac_cooling.compressor_type == HPXML::HVACCompressorTypeTwoStage
        @oversize_limit = 1.2
      elsif hvac_cooling.compressor_type == HPXML::HVACCompressorTypeVariableSpeed
        @oversize_limit = 1.3
      end
    end
  end

  def self.apply_hvac_heat_pump_logic(hvac_sizing_values, hvac_cooling)
    return unless hvac_cooling.is_a? HPXML::HeatPump
    return if @fraction_cool_load_served == 0
    return if @fraction_heat_load_served == 0

    if @hpxml_bldg.header.heat_pump_sizing_methodology != HPXML::HeatPumpSizingACCA
      # If HERS/MaxLoad methodology, use at least the larger of heating/cooling loads for heat pump sizing.
      # Note: Heat_Load_Supp should NOT be adjusted; we only want to adjust the HP capacity, not the HP backup heating capacity.
      max_load = [hvac_sizing_values.Heat_Load, hvac_sizing_values.Cool_Load_Tot].max
      hvac_sizing_values.Heat_Load = max_load
      hvac_sizing_values.Cool_Load_Sens *= max_load / hvac_sizing_values.Cool_Load_Tot
      hvac_sizing_values.Cool_Load_Lat *= max_load / hvac_sizing_values.Cool_Load_Tot
      hvac_sizing_values.Cool_Load_Tot = max_load
    end
  end

  def self.get_duct_regain_factor(duct)
    # dse_Fregain values comes from MJ8 pg 204 and Walker (1998) "Technical background for default
    # values used for forced air systems in proposed ASHRAE Std. 152"

    dse_Fregain = nil

    if [HPXML::LocationOutside, HPXML::LocationRoofDeck].include? duct.duct_location
      dse_Fregain = 0.0

    elsif [HPXML::LocationOtherHousingUnit, HPXML::LocationOtherHeatedSpace, HPXML::LocationOtherMultifamilyBufferSpace,
           HPXML::LocationOtherNonFreezingSpace, HPXML::LocationExteriorWall, HPXML::LocationUnderSlab,
           HPXML::LocationManufacturedHomeBelly].include? duct.duct_location
      space_values = Geometry.get_temperature_scheduled_space_values(duct.duct_location)
      dse_Fregain = space_values[:f_regain]

    elsif [HPXML::LocationBasementUnconditioned, HPXML::LocationCrawlspaceVented, HPXML::LocationCrawlspaceUnvented].include? duct.duct_location

      ceilings = @hpxml_bldg.floors.select { |f| f.is_floor && [f.interior_adjacent_to, f.exterior_adjacent_to].include?(duct.duct_location) }
      avg_ceiling_rvalue = calculate_average_r_value(ceilings)
      ceiling_insulated = (avg_ceiling_rvalue > 4)

      walls = @hpxml_bldg.foundation_walls.select { |f| [f.interior_adjacent_to, f.exterior_adjacent_to].include? duct.duct_location }
      avg_wall_rvalue = calculate_average_r_value(walls)
      walls_insulated = (avg_wall_rvalue > 4)

      if duct.duct_location == HPXML::LocationBasementUnconditioned
        if not ceiling_insulated
          if not walls_insulated
            dse_Fregain = 0.50 # Uninsulated ceiling, uninsulated walls
          else
            dse_Fregain = 0.75 # Uninsulated ceiling, insulated walls
          end
        else
          dse_Fregain = 0.30 # Insulated ceiling
        end
      elsif duct.duct_location == HPXML::LocationCrawlspaceVented
        if ceiling_insulated && walls_insulated
          dse_Fregain = 0.17 # Insulated ceiling, insulated walls
        elsif ceiling_insulated && (not walls_insulated)
          dse_Fregain = 0.12 # Insulated ceiling, uninsulated walls
        elsif (not ceiling_insulated) && walls_insulated
          dse_Fregain = 0.66 # Uninsulated ceiling, insulated walls
        elsif (not ceiling_insulated) && (not walls_insulated)
          dse_Fregain = 0.50 # Uninsulated ceiling, uninsulated walls
        end
      elsif duct.duct_location == HPXML::LocationCrawlspaceUnvented
        if ceiling_insulated && walls_insulated
          dse_Fregain = 0.30 # Insulated ceiling, insulated walls
        elsif ceiling_insulated && (not walls_insulated)
          dse_Fregain = 0.16 # Insulated ceiling, uninsulated walls
        elsif (not ceiling_insulated) && walls_insulated
          dse_Fregain = 0.76 # Uninsulated ceiling, insulated walls
        elsif (not ceiling_insulated) && (not walls_insulated)
          dse_Fregain = 0.60 # Uninsulated ceiling, uninsulated walls
        end
      end

    elsif [HPXML::LocationAtticVented, HPXML::LocationAtticUnvented].include? duct.duct_location
      dse_Fregain = 0.10 # This would likely be higher for unvented attics with roof insulation

    elsif [HPXML::LocationGarage].include? duct.duct_location
      dse_Fregain = 0.05

    elsif HPXML::conditioned_locations.include? duct.duct_location
      dse_Fregain = 1.0

    end

    return dse_Fregain
  end

  def self.calculate_load_ducts_heating(mj, system_design_loads, hvac_heating)
    '''
    Heating Duct Loads
    '''

    return if hvac_heating.nil? || (system_design_loads.Heat_Tot == 0) || hvac_heating.distribution_system.nil? || hvac_heating.distribution_system.ducts.empty?
    return if @fraction_heat_load_served == 0

    init_heat_load = system_design_loads.Heat_Tot * @fraction_heat_load_served

    # Distribution system efficiency (DSE) calculations based on ASHRAE Standard 152

    duct_values = calc_duct_conduction_values(hvac_heating.distribution_system, mj.heat_design_temps)
    dse_As, dse_Ar, supply_r, return_r, dse_Tamb_s, dse_Tamb_r, dse_Fregain_s, dse_Fregain_r = duct_values

    # Initialize for the iteration
    delta = 1
    heat_load_next = init_heat_load

    for _iter in 0..19
      break if delta.abs <= 0.001

      heat_load_prev = heat_load_next

      # Calculate the new heating air flow rate
      heat_cfm = calc_airflow_rate_manual_s(mj, heat_load_next, (@supply_air_temp - mj.heat_setpoint))

      dse_Qs, dse_Qr = calc_duct_leakages_cfm25(hvac_heating.distribution_system, heat_cfm)

      dse_DE = calc_delivery_effectiveness_heating(mj, dse_Qs, dse_Qr, heat_cfm, heat_load_next, dse_Tamb_s, dse_Tamb_r, dse_As, dse_Ar, mj.heat_setpoint, dse_Fregain_s, dse_Fregain_r, supply_r, return_r)

      # Calculate the increase in heating load due to ducts (Approach: DE = Qload/Qequip -> Qducts = Qequip-Qload)
      heat_load_next = init_heat_load / dse_DE

      # Calculate the change since the last iteration
      delta = (heat_load_next - heat_load_prev) / heat_load_prev
    end

    ducts_heat_load = heat_load_next - init_heat_load
    return ducts_heat_load
  end

  def self.calculate_load_ducts_cooling(mj, system_design_loads, weather, hvac_cooling)
    '''
    Cooling Duct Loads
    '''

    return if hvac_cooling.nil? || (system_design_loads.Cool_Sens == 0) || hvac_cooling.distribution_system.nil? || hvac_cooling.distribution_system.ducts.empty?
    return if @fraction_cool_load_served == 0

    init_cool_load_sens = system_design_loads.Cool_Sens * @fraction_cool_load_served
    init_cool_load_lat = system_design_loads.Cool_Lat * @fraction_cool_load_served

    # Distribution system efficiency (DSE) calculations based on ASHRAE Standard 152

    duct_values = calc_duct_conduction_values(hvac_cooling.distribution_system, mj.cool_design_temps)
    dse_As, dse_Ar, supply_r, return_r, dse_Tamb_s, dse_Tamb_r, dse_Fregain_s, dse_Fregain_r = duct_values

    # Calculate the air enthalpy in the return duct location for DSE calculations
    dse_h_r = (1.006 * UnitConversions.convert(dse_Tamb_r, 'F', 'C') + weather.design.CoolingHumidityRatio * (2501.0 + 1.86 * UnitConversions.convert(dse_Tamb_r, 'F', 'C'))) * UnitConversions.convert(1.0, 'kJ', 'Btu') * UnitConversions.convert(1.0, 'lbm', 'kg')

    # Initialize for the iteration
    delta = 1
    cool_load_tot_next = init_cool_load_sens + init_cool_load_lat

    cool_cfm = calc_airflow_rate_manual_s(mj, init_cool_load_sens, (mj.cool_setpoint - @leaving_air_temp))
    _dse_Qs, dse_Qr = calc_duct_leakages_cfm25(hvac_cooling.distribution_system, cool_cfm)

    for _iter in 1..50
      break if delta.abs <= 0.001

      cool_load_tot_prev = cool_load_tot_next

      cool_load_lat, cool_load_sens = calculate_sensible_latent_split(mj, dse_Qr, cool_load_tot_next, init_cool_load_lat)
      cool_load_tot = cool_load_lat + cool_load_sens

      # Calculate the new cooling air flow rate
      cool_cfm = calc_airflow_rate_manual_s(mj, cool_load_sens, (mj.cool_setpoint - @leaving_air_temp))

      dse_Qs, dse_Qr = calc_duct_leakages_cfm25(hvac_cooling.distribution_system, cool_cfm)

      dse_DE, _dse_dTe_cooling, _cool_duct_sens = calc_delivery_effectiveness_cooling(mj, dse_Qs, dse_Qr, @leaving_air_temp, cool_cfm, cool_load_sens, dse_Tamb_s, dse_Tamb_r, dse_As, dse_Ar, mj.cool_setpoint, dse_Fregain_s, dse_Fregain_r, cool_load_tot, dse_h_r, supply_r, return_r)

      cool_load_tot_next = (init_cool_load_sens + init_cool_load_lat) / dse_DE

      # Calculate the change since the last iteration
      delta = (cool_load_tot_next - cool_load_tot_prev) / cool_load_tot_prev
    end

    ducts_cool_load_sens = cool_load_sens - init_cool_load_sens
    ducts_cool_load_lat = cool_load_lat - init_cool_load_lat
    return ducts_cool_load_sens, ducts_cool_load_lat
  end

  def self.apply_load_ducts(bldg_design_loads, total_ducts_heat_load, total_ducts_cool_load_sens, total_ducts_cool_load_lat)
    bldg_design_loads.Heat_Ducts += total_ducts_heat_load.to_f
    bldg_design_loads.Heat_Tot += total_ducts_heat_load.to_f
    bldg_design_loads.Cool_Ducts_Sens += total_ducts_cool_load_sens.to_f
    bldg_design_loads.Cool_Sens += total_ducts_cool_load_sens.to_f
    bldg_design_loads.Cool_Ducts_Lat += total_ducts_cool_load_lat.to_f
    bldg_design_loads.Cool_Lat += total_ducts_cool_load_lat.to_f
    bldg_design_loads.Cool_Tot += total_ducts_cool_load_sens.to_f + total_ducts_cool_load_lat.to_f
  end

  def self.apply_hvac_equipment_adjustments(mj, runner, hvac_sizing_values, weather, hvac_heating, hvac_cooling, hvac_system)
    '''
    Equipment Adjustments
    '''

    # Cooling

    if not hvac_cooling.nil?
      hvac_cooling_ap = hvac_cooling.additional_properties
      is_ducted = !hvac_cooling.distribution_system.nil?
    end

    if hvac_sizing_values.Cool_Load_Tot <= 0

      hvac_sizing_values.Cool_Capacity = 0.0
      hvac_sizing_values.Cool_Capacity_Sens = 0.0
      hvac_sizing_values.Cool_Airflow = 0.0

    elsif [HPXML::HVACTypeCentralAirConditioner,
           HPXML::HVACTypeHeatPumpAirToAir].include?(@cooling_type) ||
          ([HPXML::HVACTypeMiniSplitAirConditioner,
            HPXML::HVACTypeHeatPumpMiniSplit].include?(@cooling_type) && is_ducted)
      # For central systems, the installer can take steps to try to meet both sensible and latent loads,
      # such as different indoor/outdoor coil combinations and different blower settings.
      # Ductless systems don't offer this flexibility.

      entering_temp = @hpxml_bldg.header.manualj_cooling_design_temp
      hvac_cooling_speed = get_sizing_speed(hvac_cooling_ap, true)
      if hvac_cooling.compressor_type == HPXML::HVACCompressorTypeVariableSpeed
        idb_adj = adjust_indoor_condition_var_speed(entering_temp, mj.cool_indoor_wetbulb, :clg)
        odb_adj = adjust_outdoor_condition_var_speed(hvac_cooling.cooling_detailed_performance_data, entering_temp, hvac_cooling, :clg)
        total_cap_curve_value = odb_adj * idb_adj
      else
        coefficients = hvac_cooling_ap.cool_cap_ft_spec[hvac_cooling_speed]
        total_cap_curve_value = MathTools.biquadratic(mj.cool_indoor_wetbulb, entering_temp, coefficients)
      end

      cool_cap_rated = hvac_sizing_values.Cool_Load_Tot / total_cap_curve_value

      hvac_cooling_shr = hvac_cooling_ap.cool_rated_shrs_gross[hvac_cooling_speed]
      sens_cap_rated = cool_cap_rated * hvac_cooling_shr

      # Calculate the air flow rate required for design conditions
      hvac_sizing_values.Cool_Airflow = calc_airflow_rate_manual_s(mj, hvac_sizing_values.Cool_Load_Sens, (mj.cool_setpoint - @leaving_air_temp), cool_cap_rated)

      sensible_cap_curve_value = process_curve_fit(hvac_sizing_values.Cool_Airflow, hvac_sizing_values.Cool_Load_Tot, entering_temp)
      sens_cap_design = sens_cap_rated * sensible_cap_curve_value
      lat_cap_design = [hvac_sizing_values.Cool_Load_Tot - sens_cap_design, 1.0].max

      shr_biquadratic = get_shr_biquadratic
      a_sens = shr_biquadratic[0]
      b_sens = shr_biquadratic[1]
      c_sens = shr_biquadratic[3]
      d_sens = shr_biquadratic[5]

      # Adjust Sizing
      if hvac_cooling.is_a?(HPXML::HeatPump) && (@hpxml_bldg.header.heat_pump_sizing_methodology == HPXML::HeatPumpSizingHERS)
        hvac_sizing_values.Cool_Capacity = hvac_sizing_values.Cool_Load_Tot
        hvac_sizing_values.Cool_Capacity_Sens = hvac_sizing_values.Cool_Capacity * hvac_cooling_shr

        cool_load_sens_cap_design = hvac_sizing_values.Cool_Capacity_Sens * sensible_cap_curve_value

      elsif lat_cap_design < hvac_sizing_values.Cool_Load_Lat
        # Size by MJ8 Latent load, return to rated conditions

        # Solve for the new sensible and total capacity at design conditions:
        # CoolingLoad_Lat = cool_cap_design - cool_load_sens_cap_design
        # solve the following for cool_cap_design: sens_cap_design = SHRRated * cool_cap_design / total_cap_curve_value * function(CFM/cool_cap_design, ODB)
        # substituting in CFM = cool_load_sens_cap_design / (1.1 * ACF * (cool_setpoint - LAT))

        cool_load_sens_cap_design = hvac_sizing_values.Cool_Load_Lat / ((total_cap_curve_value / hvac_cooling_shr - \
                                  (b_sens + d_sens * entering_temp) / \
                                  (1.1 * mj.acf * (mj.cool_setpoint - @leaving_air_temp))) / \
                                  (a_sens + c_sens * entering_temp) - 1.0)

        # Ensure equipment is not being undersized
        cool_load_sens_cap_design = [cool_load_sens_cap_design, @undersize_limit * hvac_sizing_values.Cool_Load_Sens].max

        cool_cap_design = cool_load_sens_cap_design + hvac_sizing_values.Cool_Load_Lat

        # The SHR of the equipment at the design condition
        shr_design = cool_load_sens_cap_design / cool_cap_design

        # If the adjusted equipment size is negative (occurs at altitude), use oversize limit (the adjustment
        # almost always hits the oversize limit in this case, making this a safe assumption)
        if (cool_cap_design < 0) || (cool_load_sens_cap_design < 0)
          cool_cap_design = @oversize_limit * hvac_sizing_values.Cool_Load_Tot
        end

        # Limit total capacity to oversize limit
        cool_cap_design = [cool_cap_design, @oversize_limit * hvac_sizing_values.Cool_Load_Tot].min

        # Determine rated capacities
        hvac_sizing_values.Cool_Capacity = cool_cap_design / total_cap_curve_value
        hvac_sizing_values.Cool_Capacity_Sens = hvac_sizing_values.Cool_Capacity * hvac_cooling_shr

        # Determine the final sensible capacity at design using the SHR
        cool_load_sens_cap_design = shr_design * cool_cap_design

      elsif sens_cap_design < @undersize_limit * hvac_sizing_values.Cool_Load_Sens
        # Size by MJ8 Sensible load, return to rated conditions, find Sens with SHRRated. Limit total
        # capacity to oversizing limit

        sens_cap_design = @undersize_limit * hvac_sizing_values.Cool_Load_Sens

        # Solve for the new total system capacity at design conditions:
        # sens_cap_design   = sens_cap_rated * sensible_cap_curve_value
        #                  = SHRRated * cool_cap_design / total_cap_curve_value * sensible_cap_curve_value
        #                  = SHRRated * cool_cap_design / total_cap_curve_value * function(CFM/cool_cap_design, ODB)

        cool_cap_design = (sens_cap_design / (hvac_cooling_shr / total_cap_curve_value) - \
                                           (b_sens * UnitConversions.convert(hvac_sizing_values.Cool_Airflow, 'ton', 'Btu/hr') + \
                                           d_sens * UnitConversions.convert(hvac_sizing_values.Cool_Airflow, 'ton', 'Btu/hr') * entering_temp)) / \
                          (a_sens + c_sens * entering_temp)

        # Limit total capacity to oversize limit
        cool_cap_design = [cool_cap_design, @oversize_limit * hvac_sizing_values.Cool_Load_Tot].min

        hvac_sizing_values.Cool_Capacity = cool_cap_design / total_cap_curve_value
        hvac_sizing_values.Cool_Capacity_Sens = hvac_sizing_values.Cool_Capacity * hvac_cooling_shr

        # Recalculate the air flow rate in case the oversizing limit has been used
        cool_load_sens_cap_design = hvac_sizing_values.Cool_Capacity_Sens * sensible_cap_curve_value

      else
        hvac_sizing_values.Cool_Capacity = hvac_sizing_values.Cool_Load_Tot / total_cap_curve_value
        hvac_sizing_values.Cool_Capacity_Sens = hvac_sizing_values.Cool_Capacity * hvac_cooling_shr

        cool_load_sens_cap_design = hvac_sizing_values.Cool_Capacity_Sens * sensible_cap_curve_value
      end

      # Calculate the final air flow rate using final sensible capacity at design
      hvac_sizing_values.Cool_Airflow = calc_airflow_rate_manual_s(mj, cool_load_sens_cap_design, (mj.cool_setpoint - @leaving_air_temp), hvac_sizing_values.Cool_Capacity)

    elsif [HPXML::HVACTypeHeatPumpMiniSplit,
           HPXML::HVACTypeMiniSplitAirConditioner].include?(@cooling_type) && !is_ducted

      hvac_cooling_speed = get_sizing_speed(hvac_cooling_ap, true)
      hvac_cooling_shr = hvac_cooling_ap.cool_rated_shrs_gross[hvac_cooling_speed]

      if hvac_cooling.is_a?(HPXML::HeatPump) && (@hpxml_bldg.header.heat_pump_sizing_methodology == HPXML::HeatPumpSizingHERS)
        hvac_sizing_values.Cool_Capacity = hvac_sizing_values.Cool_Load_Tot
        hvac_sizing_values.Cool_Capacity_Sens = hvac_sizing_values.Cool_Capacity * hvac_cooling_shr
      else
        entering_temp = @hpxml_bldg.header.manualj_cooling_design_temp
        idb_adj = adjust_indoor_condition_var_speed(entering_temp, mj.cool_indoor_wetbulb, :clg)
        odb_adj = adjust_outdoor_condition_var_speed(hvac_cooling.cooling_detailed_performance_data, entering_temp, hvac_cooling, :clg)
        total_cap_curve_value = odb_adj * idb_adj

        hvac_sizing_values.Cool_Capacity = (hvac_sizing_values.Cool_Load_Tot / total_cap_curve_value)
        hvac_sizing_values.Cool_Capacity_Sens = hvac_sizing_values.Cool_Capacity * hvac_cooling_shr
      end

      hvac_sizing_values.Cool_Airflow = calc_airflow_rate_user(hvac_sizing_values.Cool_Capacity, hvac_cooling_ap.cool_rated_cfm_per_ton[hvac_cooling_speed], hvac_cooling_ap.cool_capacity_ratios[hvac_cooling_speed])

    elsif [HPXML::HVACTypeRoomAirConditioner,
           HPXML::HVACTypePTAC,
           HPXML::HVACTypeHeatPumpPTHP,
           HPXML::HVACTypeHeatPumpRoom].include? @cooling_type

      hvac_cooling_speed = get_sizing_speed(hvac_cooling_ap, true)
      hvac_cooling_shr = hvac_cooling_ap.cool_rated_shrs_gross[hvac_cooling_speed]

      if hvac_cooling.is_a?(HPXML::HeatPump) && (@hpxml_bldg.header.heat_pump_sizing_methodology == HPXML::HeatPumpSizingHERS)
        hvac_sizing_values.Cool_Capacity = hvac_sizing_values.Cool_Load_Tot
        hvac_sizing_values.Cool_Capacity_Sens = hvac_sizing_values.Cool_Capacity * hvac_cooling_shr
      else
        entering_temp = @hpxml_bldg.header.manualj_cooling_design_temp
        total_cap_curve_value = MathTools.biquadratic(mj.cool_indoor_wetbulb, entering_temp, hvac_cooling_ap.cool_cap_ft_spec[hvac_cooling_speed])

        hvac_sizing_values.Cool_Capacity = hvac_sizing_values.Cool_Load_Tot / total_cap_curve_value
        hvac_sizing_values.Cool_Capacity_Sens = hvac_sizing_values.Cool_Capacity * hvac_cooling_shr
      end

      hvac_sizing_values.Cool_Airflow = calc_airflow_rate_user(hvac_sizing_values.Cool_Capacity, hvac_cooling_ap.cool_rated_cfm_per_ton[0], 1.0)

    elsif HPXML::HVACTypeHeatPumpGroundToAir == @cooling_type

      coil_bf = gshp_coil_bf
      entering_temp = hvac_cooling_ap.design_chw
      hvac_cooling_speed = get_sizing_speed(hvac_cooling_ap, true)

      # Calculate the air flow rate required for design conditions
      hvac_sizing_values.Cool_Airflow = calc_airflow_rate_manual_s(mj, hvac_sizing_values.Cool_Load_Sens, (mj.cool_setpoint - @leaving_air_temp))

      # Neglecting the water flow rate for now because it's not available yet. Air flow rate is pre-adjusted values.
      design_wb_temp = UnitConversions.convert(mj.cool_indoor_wetbulb, 'f', 'k')
      design_db_temp = UnitConversions.convert(mj.cool_setpoint, 'f', 'k')
      design_w_temp = UnitConversions.convert(entering_temp, 'f', 'k')
      design_vfr_air = UnitConversions.convert(hvac_sizing_values.Cool_Airflow, 'cfm', 'm^3/s')

      cool_cap_curve_spec = hvac_cooling_ap.cool_cap_curve_spec[hvac_cooling_speed]
      cool_sh_curve_spec = hvac_cooling_ap.cool_sh_curve_spec[hvac_cooling_speed]
      total_cap_curve_value, sensible_cap_curve_value = calc_gshp_clg_curve_value(cool_cap_curve_spec, cool_sh_curve_spec, design_wb_temp, design_db_temp, design_w_temp, design_vfr_air, nil)

      bypass_factor_curve_value = MathTools.biquadratic(mj.cool_indoor_wetbulb, mj.cool_setpoint, gshp_coil_bf_ft_spec)
      hvac_cooling_shr = hvac_cooling_ap.cool_rated_shrs_gross[hvac_cooling_speed]

      if @hpxml_bldg.header.heat_pump_sizing_methodology == HPXML::HeatPumpSizingHERS
        hvac_sizing_values.Cool_Capacity = hvac_sizing_values.Cool_Load_Tot
        hvac_sizing_values.Cool_Capacity_Sens = hvac_sizing_values.Cool_Capacity * hvac_cooling_shr
      else
        hvac_sizing_values.Cool_Capacity = hvac_sizing_values.Cool_Load_Tot / total_cap_curve_value # Note: cool_cap_design = hvac_sizing_values.Cool_Load_Tot
        hvac_sizing_values.Cool_Capacity_Sens = hvac_sizing_values.Cool_Capacity * hvac_cooling_shr

        cool_load_sens_cap_design = (hvac_sizing_values.Cool_Capacity_Sens * sensible_cap_curve_value /
                                   (1.0 + (1.0 - coil_bf * bypass_factor_curve_value) *
                                   (80.0 - mj.cool_setpoint) / (mj.cool_setpoint - @leaving_air_temp)))
        cool_load_lat_cap_design = hvac_sizing_values.Cool_Load_Tot - cool_load_sens_cap_design

        # Adjust Sizing so that coil sensible at design >= CoolingLoad_Sens, and coil latent at design >= CoolingLoad_Lat, and equipment SHRRated is maintained.
        cool_load_sens_cap_design = [cool_load_sens_cap_design, hvac_sizing_values.Cool_Load_Sens].max
        cool_load_lat_cap_design = [cool_load_lat_cap_design, hvac_sizing_values.Cool_Load_Lat].max
        cool_cap_design = cool_load_sens_cap_design + cool_load_lat_cap_design

        # Limit total capacity via oversizing limit
        cool_cap_design = [cool_cap_design, @oversize_limit * hvac_sizing_values.Cool_Load_Tot].min
        hvac_sizing_values.Cool_Capacity = cool_cap_design / total_cap_curve_value
        hvac_sizing_values.Cool_Capacity_Sens = hvac_sizing_values.Cool_Capacity * hvac_cooling_shr
      end

      # Recalculate the air flow rate in case the oversizing limit has been used
      cool_load_sens_cap_design = (hvac_sizing_values.Cool_Capacity_Sens * sensible_cap_curve_value /
                                 (1.0 + (1.0 - coil_bf * bypass_factor_curve_value) *
                                 (80.0 - mj.cool_setpoint) / (mj.cool_setpoint - @leaving_air_temp)))
      hvac_sizing_values.Cool_Airflow = calc_airflow_rate_manual_s(mj, cool_load_sens_cap_design, (mj.cool_setpoint - @leaving_air_temp), hvac_sizing_values.Cool_Capacity)

    elsif HPXML::HVACTypeEvaporativeCooler == @cooling_type

      hvac_sizing_values.Cool_Capacity = hvac_sizing_values.Cool_Load_Tot
      hvac_sizing_values.Cool_Capacity_Sens = hvac_sizing_values.Cool_Load_Sens
      if mj.cool_setpoint - @leaving_air_temp > 0
        hvac_sizing_values.Cool_Airflow = calc_airflow_rate_manual_s(mj, hvac_sizing_values.Cool_Load_Sens, (mj.cool_setpoint - @leaving_air_temp))
      else
        hvac_sizing_values.Cool_Airflow = @cfa * 2.0 # Use industry rule of thumb sizing method adopted by HEScore
      end

    elsif HPXML::HVACTypeHeatPumpWaterLoopToAir == @cooling_type

      # Model only currently used for heating
      hvac_sizing_values.Cool_Capacity = 0.0
      hvac_sizing_values.Cool_Capacity_Sens = 0.0
      hvac_sizing_values.Cool_Airflow = 0.0

    elsif @cooling_type.nil?

      hvac_sizing_values.Cool_Capacity = 0.0
      hvac_sizing_values.Cool_Capacity_Sens = 0.0
      hvac_sizing_values.Cool_Airflow = 0.0

    else

      fail "Unexpected cooling type: #{@cooling_type}."

    end

    # Heating

    if not hvac_heating.nil?
      hvac_heating_ap = hvac_heating.additional_properties
      is_ducted = !hvac_heating.distribution_system.nil?

      if hvac_heating.is_a?(HPXML::HeatingSystem) && hvac_heating.is_heat_pump_backup_system
        # Adjust heating load using the HP backup calculation
        hvac_hp = hvac_heating.primary_heat_pump
        hp_sizing_values = @all_hvac_sizing_values[{ heating: hvac_hp, cooling: hvac_hp }]
        if hp_sizing_values.nil?
          fail 'Primary heat pump should have been sized already.'
        end

        hp_heating_speed = get_sizing_speed(hvac_hp.additional_properties, false)
        hvac_sizing_values.Heat_Load = calculate_heat_pump_backup_load(mj, hvac_hp, hvac_sizing_values.Heat_Load, hp_sizing_values.Heat_Capacity, hp_heating_speed)
      end
    end

    if hvac_sizing_values.Heat_Load <= 0

      hvac_sizing_values.Heat_Capacity = 0.0
      hvac_sizing_values.Heat_Capacity_Supp = 0.0
      hvac_sizing_values.Heat_Airflow = 0.0

    elsif [HPXML::HVACTypeHeatPumpAirToAir,
           HPXML::HVACTypeHeatPumpMiniSplit,
           HPXML::HVACTypeHeatPumpPTHP,
           HPXML::HVACTypeHeatPumpRoom].include? @heating_type

      hvac_heating_speed = get_sizing_speed(hvac_heating_ap, false)
      if hvac_heating.is_a?(HPXML::HeatPump) && (@hpxml_bldg.header.heat_pump_sizing_methodology == HPXML::HeatPumpSizingHERS)
        hvac_sizing_values.Heat_Capacity = hvac_sizing_values.Heat_Load
      else
        process_heat_pump_adjustment(mj, runner, hvac_sizing_values, weather, hvac_heating, total_cap_curve_value, hvac_system, hvac_heating_speed)
      end

      hvac_sizing_values.Heat_Capacity_Supp = calculate_heat_pump_backup_load(mj, hvac_heating, hvac_sizing_values.Heat_Load_Supp, hvac_sizing_values.Heat_Capacity, hvac_heating_speed)
      if (@heating_type == HPXML::HVACTypeHeatPumpAirToAir) || (@heating_type == HPXML::HVACTypeHeatPumpMiniSplit && is_ducted)
        hvac_sizing_values.Heat_Airflow = calc_airflow_rate_manual_s(mj, hvac_sizing_values.Heat_Capacity, (@supply_air_temp - mj.heat_setpoint), hvac_sizing_values.Heat_Capacity)
      else
        hvac_sizing_values.Heat_Airflow = calc_airflow_rate_user(hvac_sizing_values.Heat_Capacity, hvac_heating_ap.heat_rated_cfm_per_ton[hvac_heating_speed], hvac_heating_ap.heat_capacity_ratios[hvac_heating_speed])
      end

    elsif [HPXML::HVACTypeHeatPumpGroundToAir].include? @heating_type

      if @hpxml_bldg.header.heat_pump_sizing_methodology == HPXML::HeatPumpSizingHERS
        hvac_sizing_values.Heat_Capacity = hvac_sizing_values.Heat_Load
        hvac_sizing_values.Heat_Capacity_Supp = hvac_sizing_values.Heat_Load_Supp
      elsif hvac_sizing_values.Cool_Capacity > 0
        hvac_sizing_values.Heat_Capacity = hvac_sizing_values.Heat_Load
        hvac_sizing_values.Heat_Capacity_Supp = hvac_sizing_values.Heat_Load_Supp

        # For single stage compressor, when heating capacity is much larger than cooling capacity,
        # in order to avoid frequent cycling in cooling mode, heating capacity is derated to 75%.
        if hvac_sizing_values.Heat_Capacity >= 1.5 * hvac_sizing_values.Cool_Capacity
          hvac_sizing_values.Heat_Capacity = hvac_sizing_values.Heat_Load * 0.75
        end

        hvac_sizing_values.Cool_Capacity = [hvac_sizing_values.Cool_Capacity, hvac_sizing_values.Heat_Capacity].max
        hvac_sizing_values.Heat_Capacity = hvac_sizing_values.Cool_Capacity

        hvac_sizing_values.Cool_Capacity_Sens = hvac_sizing_values.Cool_Capacity * hvac_cooling_shr
        cool_load_sens_cap_design = (hvac_sizing_values.Cool_Capacity_Sens * sensible_cap_curve_value /
                                   (1.0 + (1.0 - gshp_coil_bf * bypass_factor_curve_value) *
                                   (80.0 - mj.cool_setpoint) / (mj.cool_setpoint - @leaving_air_temp)))
        hvac_sizing_values.Cool_Airflow = calc_airflow_rate_manual_s(mj, cool_load_sens_cap_design, (mj.cool_setpoint - @leaving_air_temp), hvac_sizing_values.Cool_Capacity)
      else
        hvac_sizing_values.Heat_Capacity = hvac_sizing_values.Heat_Load
        hvac_sizing_values.Heat_Capacity_Supp = hvac_sizing_values.Heat_Load_Supp
      end
      hvac_sizing_values.Heat_Airflow = calc_airflow_rate_manual_s(mj, hvac_sizing_values.Heat_Capacity, (@supply_air_temp - mj.heat_setpoint))

    elsif [HPXML::HVACTypeHeatPumpWaterLoopToAir].include? @heating_type

      hvac_sizing_values.Heat_Capacity = hvac_sizing_values.Heat_Load
      hvac_sizing_values.Heat_Capacity_Supp = hvac_sizing_values.Heat_Load_Supp

      hvac_sizing_values.Heat_Airflow = calc_airflow_rate_manual_s(mj, hvac_sizing_values.Heat_Capacity, (@supply_air_temp - mj.heat_setpoint), hvac_sizing_values.Heat_Capacity)

    elsif (@heating_type == HPXML::HVACTypeFurnace) || ((not hvac_cooling.nil?) && hvac_cooling.has_integrated_heating)

      hvac_sizing_values.Heat_Capacity = hvac_sizing_values.Heat_Load
      hvac_sizing_values.Heat_Capacity_Supp = 0.0

      hvac_sizing_values.Heat_Airflow = calc_airflow_rate_manual_s(mj, hvac_sizing_values.Heat_Capacity, (@supply_air_temp - mj.heat_setpoint), hvac_sizing_values.Heat_Capacity)

    elsif [HPXML::HVACTypeStove,
           HPXML::HVACTypeSpaceHeater,
           HPXML::HVACTypeWallFurnace,
           HPXML::HVACTypeFloorFurnace,
           HPXML::HVACTypeFireplace].include? @heating_type

      hvac_sizing_values.Heat_Capacity = hvac_sizing_values.Heat_Load
      hvac_sizing_values.Heat_Capacity_Supp = 0.0

      if hvac_heating_ap.heat_rated_cfm_per_ton[0] > 0
        # Fixed airflow rate
        hvac_sizing_values.Heat_Airflow = UnitConversions.convert(hvac_sizing_values.Heat_Capacity, 'Btu/hr', 'ton') * hvac_heating_ap.heat_rated_cfm_per_ton[0]
      else
        # Autosized airflow rate
        hvac_sizing_values.Heat_Airflow = calc_airflow_rate_manual_s(mj, hvac_sizing_values.Heat_Capacity, (@supply_air_temp - mj.heat_setpoint), hvac_sizing_values.Heat_Capacity)
      end

    elsif [HPXML::HVACTypeBoiler,
           HPXML::HVACTypeElectricResistance].include? @heating_type

      hvac_sizing_values.Heat_Capacity = hvac_sizing_values.Heat_Load
      hvac_sizing_values.Heat_Capacity_Supp = 0.0
      hvac_sizing_values.Heat_Airflow = 0.0

    elsif @heating_type.nil?

      hvac_sizing_values.Heat_Capacity = 0.0
      hvac_sizing_values.Heat_Capacity_Supp = 0.0
      hvac_sizing_values.Heat_Airflow = 0.0

    else

      fail "Unexpected heating type: #{@heating_type}."

    end
  end

  def self.adjust_indoor_condition_var_speed(adjusted_outdoor_temp, adjusted_indoor_temp, mode)
    if mode == :clg
      rated_indoor_temp = HVAC::AirSourceCoolRatedIWB
      coefficients_1speed = HVAC.get_cool_cap_eir_ft_spec(HPXML::HVACCompressorTypeSingleStage)[0][0]
    elsif mode == :htg
      rated_indoor_temp = HVAC::AirSourceHeatRatedIDB
      capacity_retention_temp_1speed, capacity_retention_fraction_1speed = HVAC.get_default_heating_capacity_retention(HPXML::HVACCompressorTypeSingleStage)
      coefficients_1speed = HVAC.get_heat_cap_eir_ft_spec(HPXML::HVACCompressorTypeSingleStage, capacity_retention_temp_1speed, capacity_retention_fraction_1speed)[0][0]
    end
    return MathTools.biquadratic(adjusted_indoor_temp, adjusted_outdoor_temp, coefficients_1speed) / MathTools.biquadratic(rated_indoor_temp, adjusted_outdoor_temp, coefficients_1speed)
  end

  def self.adjust_outdoor_condition_var_speed(detailed_performance_data, adjusted_outdoor_temp, hvac_sys, mode)
    rated_odb = (mode == :clg) ? HVAC::AirSourceCoolRatedODB : HVAC::AirSourceHeatRatedODB
    if detailed_performance_data.empty?
      # Based on retention fraction and retention temperature
      if mode == :clg
        capacity_retention_temperature = hvac_sys.additional_properties.cooling_capacity_retention_temperature
        capacity_retention_fraction = hvac_sys.additional_properties.cooling_capacity_retention_fraction
      elsif mode == :htg
        capacity_retention_temperature, capacity_retention_fraction = HVAC.get_heating_capacity_retention(hvac_sys)
      end
      odb_adj = (1.0 - capacity_retention_fraction) / (rated_odb - capacity_retention_temperature) * (adjusted_outdoor_temp - rated_odb) + 1.0
    else # there are detailed performance data
      # Based on detailed performance data
      max_rated_dp = detailed_performance_data.find { |dp| dp.outdoor_temperature == rated_odb && dp.capacity_description == HPXML::CapacityDescriptionMaximum }
      if max_rated_dp.capacity.nil?
        property = :capacity_fraction_of_nominal
      else
        property = :capacity
      end
      capacity_max = detailed_performance_data.find { |dp| dp.outdoor_temperature == rated_odb && dp.capacity_description == HPXML::CapacityDescriptionMaximum }.send(property)
      odb_adj = HVAC.interpolate_to_odb_table_point(detailed_performance_data, HPXML::CapacityDescriptionMaximum, adjusted_outdoor_temp, property) / capacity_max
    end
    return odb_adj
  end

  def self.apply_hvac_installation_quality(mj, hvac_sizing_values, hvac_heating, hvac_cooling)
    # Increases the autosized heating/cooling capacities to account for any reduction
    # in capacity due to HVAC installation quality. This is done to prevent causing
    # unmet loads.

    cool_charge_defect_ratio = 0.0
    cool_airflow_defect_ratio = 0.0
    heat_airflow_defect_ratio = 0.0

    if not hvac_cooling.nil?
      if hvac_cooling.respond_to? :charge_defect_ratio
        cool_charge_defect_ratio = hvac_cooling.charge_defect_ratio.to_f
      end
      if hvac_cooling.respond_to? :airflow_defect_ratio
        cool_airflow_defect_ratio = hvac_cooling.airflow_defect_ratio.to_f
      end
    end
    if (not hvac_heating.nil?)
      if hvac_heating.respond_to? :airflow_defect_ratio
        heat_airflow_defect_ratio = hvac_heating.airflow_defect_ratio.to_f
      end
    end

    return if (cool_charge_defect_ratio.abs < 0.001) && (cool_airflow_defect_ratio.abs < 0.001) && (heat_airflow_defect_ratio.abs < 0.001)

    # Cooling

    f_ch = cool_charge_defect_ratio.round(3)

    if [HPXML::HVACTypeHeatPumpAirToAir,
        HPXML::HVACTypeCentralAirConditioner,
        HPXML::HVACTypeHeatPumpMiniSplit,
        HPXML::HVACTypeMiniSplitAirConditioner,
        HPXML::HVACTypeHeatPumpGroundToAir].include?(@cooling_type) && @fraction_cool_load_served > 0

      hvac_cooling_ap = hvac_cooling.additional_properties
      hvac_cooling_speed = get_sizing_speed(hvac_cooling_ap, true)

      if @cooling_type != HPXML::HVACTypeHeatPumpGroundToAir
        cool_cfm_m3s = UnitConversions.convert(hvac_sizing_values.Cool_Airflow, 'cfm', 'm^3/s')
        cool_airflow_rated_ratio = cool_cfm_m3s / HVAC.calc_rated_airflow(hvac_sizing_values.Cool_Capacity * hvac_cooling_ap.cool_capacity_ratios[hvac_cooling_speed], hvac_cooling_ap.cool_rated_cfm_per_ton[hvac_cooling_speed])
        cool_airflow_rated_defect_ratio = cool_cfm_m3s * (1 + cool_airflow_defect_ratio) / HVAC.calc_rated_airflow(hvac_sizing_values.Cool_Capacity * hvac_cooling_ap.cool_capacity_ratios[hvac_cooling_speed], hvac_cooling_ap.cool_rated_cfm_per_ton[hvac_cooling_speed])
      else
        cool_airflow_rated_ratio = 1.0 # actual air flow is equal to rated (before applying defect ratio) in current methodology
        cool_airflow_rated_defect_ratio = 1 + cool_airflow_defect_ratio
      end

      # NOTE: heat pump (cooling) curves don't exhibit expected trends at extreme faults;
      clg_fff_cap_coeff, _clg_fff_eir_coeff = HVAC.get_cool_cap_eir_fflow_spec(HPXML::HVACCompressorTypeSingleStage)[0]
      a1_AF_Qgr_c = clg_fff_cap_coeff[0]
      a2_AF_Qgr_c = clg_fff_cap_coeff[1]
      a3_AF_Qgr_c = clg_fff_cap_coeff[2]

      qgr_values, _p_values, ff_chg_values = HVAC.get_charge_fault_cooling_coeff(f_ch)

      a1_CH_Qgr_c = qgr_values[0]
      a2_CH_Qgr_c = qgr_values[1]
      a3_CH_Qgr_c = qgr_values[2]
      a4_CH_Qgr_c = qgr_values[3]

      q0_CH = a1_CH_Qgr_c
      q1_CH = a2_CH_Qgr_c * UnitConversions.convert(mj.cool_setpoint, 'F', 'C')
      q2_CH = a3_CH_Qgr_c * UnitConversions.convert(@hpxml_bldg.header.manualj_cooling_design_temp, 'F', 'C')
      q3_CH = a4_CH_Qgr_c * f_ch
      y_CH_Q_c = 1 + ((q0_CH + q1_CH + q2_CH + q3_CH) * f_ch)

      ff_ch_c = (1.0 / (1.0 + (qgr_values[0] + (qgr_values[1] * ff_chg_values[0]) + (qgr_values[2] * ff_chg_values[1]) + (qgr_values[3] * f_ch)) * f_ch)).round(3)
      ff_AF_c = cool_airflow_rated_defect_ratio.round(3)
      ff_AF_comb_c = ff_ch_c * ff_AF_c

      q_AF_CH = a1_AF_Qgr_c + (a2_AF_Qgr_c * ff_ch_c) + (a3_AF_Qgr_c * ff_ch_c * ff_ch_c)
      p_CH_Q_c = y_CH_Q_c / q_AF_CH

      p_AF_Q_c = a1_AF_Qgr_c + (a2_AF_Qgr_c * ff_AF_comb_c) + (a3_AF_Qgr_c * ff_AF_comb_c * ff_AF_comb_c)

      cool_cap_fff = (p_CH_Q_c * p_AF_Q_c)

      # calculate the capacity impact by defects
      ff_AF_c_nodefect = cool_airflow_rated_ratio.round(3)
      cool_cap_fff_nodefect = a1_AF_Qgr_c + a2_AF_Qgr_c * ff_AF_c_nodefect + a3_AF_Qgr_c * ff_AF_c_nodefect * ff_AF_c_nodefect
      cap_clg_ratio = 1 / (cool_cap_fff / cool_cap_fff_nodefect)

      prev_capacity = hvac_sizing_values.Cool_Capacity
      hvac_sizing_values.Cool_Capacity *= cap_clg_ratio
      hvac_sizing_values.Cool_Capacity_Sens = hvac_sizing_values.Cool_Capacity * hvac_cooling_ap.cool_rated_shrs_gross[hvac_cooling_speed]
      if prev_capacity > 0 # Preserve cfm/ton
        hvac_sizing_values.Cool_Airflow = hvac_sizing_values.Cool_Airflow * hvac_sizing_values.Cool_Capacity / prev_capacity
      else
        hvac_sizing_values.Cool_Airflow = 0.0
      end
    end

    # Heating

    if [HPXML::HVACTypeHeatPumpAirToAir,
        HPXML::HVACTypeHeatPumpMiniSplit,
        HPXML::HVACTypeHeatPumpGroundToAir].include?(@heating_type) && @fraction_heat_load_served > 0

      hvac_heating_ap = hvac_heating.additional_properties
      hvac_heating_speed = get_sizing_speed(hvac_heating_ap, false)

      if @heating_type != HPXML::HVACTypeHeatPumpGroundToAir
        heat_cfm_m3s = UnitConversions.convert(hvac_sizing_values.Heat_Airflow, 'cfm', 'm^3/s')
        heat_airflow_rated_ratio = heat_cfm_m3s / HVAC.calc_rated_airflow(hvac_sizing_values.Heat_Capacity * hvac_heating_ap.heat_capacity_ratios[hvac_heating_speed], hvac_heating_ap.heat_rated_cfm_per_ton[hvac_heating_speed])
        heat_airflow_rated_defect_ratio = heat_cfm_m3s * (1 + heat_airflow_defect_ratio) / HVAC.calc_rated_airflow(hvac_sizing_values.Heat_Capacity * hvac_heating_ap.heat_capacity_ratios[hvac_heating_speed], hvac_heating_ap.heat_rated_cfm_per_ton[hvac_heating_speed])
      else
        heat_airflow_rated_ratio = 1.0 # actual air flow is equal to rated (before applying defect ratio) in current methodology
        heat_airflow_rated_defect_ratio = 1 + heat_airflow_defect_ratio
      end

      htg_fff_cap_coeff, _htg_fff_eir_coeff = HVAC.get_heat_cap_eir_fflow_spec(HPXML::HVACCompressorTypeSingleStage)[0]
      a1_AF_Qgr_h = htg_fff_cap_coeff[0]
      a2_AF_Qgr_h = htg_fff_cap_coeff[1]
      a3_AF_Qgr_h = htg_fff_cap_coeff[2]

      qgr_values, _p_values, ff_chg_values = HVAC.get_charge_fault_heating_coeff(f_ch)

      a1_CH_Qgr_h = qgr_values[0]
      a2_CH_Qgr_h = qgr_values[2]
      a3_CH_Qgr_h = qgr_values[3]

      qh1_CH = a1_CH_Qgr_h
      qh2_CH = a2_CH_Qgr_h * UnitConversions.convert(@hpxml_bldg.header.manualj_heating_design_temp, 'F', 'C')
      qh3_CH = a3_CH_Qgr_h * f_ch
      y_CH_Q_h = 1 + ((qh1_CH + qh2_CH + qh3_CH) * f_ch)

      ff_ch_h = (1 / (1 + (qgr_values[0] + qgr_values[2] * ff_chg_values[1] + qgr_values[3] * f_ch) * f_ch)).round(3)
      ff_AF_h = heat_airflow_rated_defect_ratio.round(3)
      ff_AF_comb_h = ff_ch_h * ff_AF_h

      qh_AF_CH = a1_AF_Qgr_h + (a2_AF_Qgr_h * ff_ch_h) + (a3_AF_Qgr_h * ff_ch_h * ff_ch_h)
      p_CH_Q_h = y_CH_Q_h / qh_AF_CH

      p_AF_Q_h = a1_AF_Qgr_h + (a2_AF_Qgr_h * ff_AF_comb_h) + (a3_AF_Qgr_h * ff_AF_comb_h * ff_AF_comb_h)

      heat_cap_fff = (p_CH_Q_h * p_AF_Q_h)

      # calculate the capacity impact by defects
      ff_AF_h_nodefect = heat_airflow_rated_ratio.round(3)
      heat_cap_fff_nodefect = a1_AF_Qgr_h + a2_AF_Qgr_h * ff_AF_h_nodefect + a3_AF_Qgr_h * ff_AF_h_nodefect * ff_AF_h_nodefect
      cap_htg_ratio = 1 / (heat_cap_fff / heat_cap_fff_nodefect)

      prev_capacity = hvac_sizing_values.Heat_Capacity
      hvac_sizing_values.Heat_Capacity *= cap_htg_ratio
      if prev_capacity > 0 # Preserve cfm/ton
        hvac_sizing_values.Heat_Airflow = hvac_sizing_values.Heat_Airflow * hvac_sizing_values.Heat_Capacity / prev_capacity
      else
        hvac_sizing_values.Heat_Airflow = 0.0
      end
    end
  end

  def self.apply_hvac_fixed_capacities(hvac_sizing_values, hvac_heating, hvac_cooling)
    '''
    Fixed Sizing Equipment
    '''

    # Override HVAC capacities if values are provided
    if not hvac_cooling.nil?
      fixed_cooling_capacity = hvac_cooling.cooling_capacity
    end
    autosized_cooling_capacity = hvac_sizing_values.Cool_Capacity
    if (not fixed_cooling_capacity.nil?) && (autosized_cooling_capacity > 0)
      if not (@hpxml_bldg.header.allow_increased_fixed_capacities && autosized_cooling_capacity > fixed_cooling_capacity)
        # Use fixed size; proportionally adjust autosized airflow & sensible capacity
        hvac_sizing_values.Cool_Capacity = fixed_cooling_capacity
        hvac_sizing_values.Cool_Airflow *= fixed_cooling_capacity / autosized_cooling_capacity
        hvac_sizing_values.Cool_Capacity_Sens *= fixed_cooling_capacity / autosized_cooling_capacity
      end
    end
    if not hvac_heating.nil?
      fixed_heating_capacity = hvac_heating.heating_capacity
    elsif (not hvac_cooling.nil?) && hvac_cooling.has_integrated_heating
      fixed_heating_capacity = hvac_cooling.integrated_heating_system_capacity
    end
    autosized_heating_capacity = hvac_sizing_values.Heat_Capacity
    if (not fixed_heating_capacity.nil?) && (autosized_heating_capacity > 0)
      if not (@hpxml_bldg.header.allow_increased_fixed_capacities && autosized_heating_capacity > fixed_heating_capacity)
        # Use fixed size; proportionally adjust autosized airflow
        hvac_sizing_values.Heat_Capacity = fixed_heating_capacity
        hvac_sizing_values.Heat_Airflow *= fixed_heating_capacity / autosized_heating_capacity
      end
    end
    if hvac_heating.is_a? HPXML::HeatPump
      if not hvac_heating.backup_heating_capacity.nil?
        fixed_supp_heating_capacity = hvac_heating.backup_heating_capacity
      elsif not hvac_heating.backup_system.nil?
        fixed_supp_heating_capacity = hvac_heating.backup_system.heating_capacity
      end
    end
    autosized_supp_heating_capacity = hvac_sizing_values.Heat_Capacity_Supp
    if not fixed_supp_heating_capacity.nil?
      if not (@hpxml_bldg.header.allow_increased_fixed_capacities && autosized_supp_heating_capacity > fixed_supp_heating_capacity)
        # Use fixed size
        hvac_sizing_values.Heat_Capacity_Supp = fixed_supp_heating_capacity
      end
    end
  end

  def self.apply_hvac_ground_loop(mj, runner, hvac_sizing_values, weather, hvac_cooling)
    '''
    GSHP Ground Loop Sizing Calculations
    '''
    return if @cooling_type != HPXML::HVACTypeHeatPumpGroundToAir

    geothermal_loop = hvac_cooling.geothermal_loop
    bore_spacing = geothermal_loop.bore_spacing
    bore_diameter = geothermal_loop.bore_diameter

    loop_flow = geothermal_loop.loop_flow
    if loop_flow.nil?
      loop_flow = [1.0, UnitConversions.convert([hvac_sizing_values.Heat_Capacity, hvac_sizing_values.Cool_Capacity].max, 'Btu/hr', 'ton')].max.floor * 3.0
    end

    num_bore_holes = geothermal_loop.num_bore_holes
    bore_depth = geothermal_loop.bore_length

    min_bore_depth = UnitConversions.convert(24.0, 'm', 'ft').round # based on g-function library
    # In NY the following is the depth that requires a mining permit, which has been a barrier for Dandelion Energy with installing GSHPs.
    # Sounds like people are pushing ever deeper but for now we can apply this limit and add a note about where it came from.
    max_bore_depth = 500 # ft
    min_num_boreholes = 1
    max_num_boreholes = 10

    if num_bore_holes.nil? || bore_depth.nil?
      # Autosize ground loop heat exchanger length
      hvac_cooling_ap = hvac_cooling.additional_properties
      grout_conductivity = geothermal_loop.grout_conductivity
      pipe_r_value = gshp_hx_pipe_rvalue(hvac_cooling)
      nom_length_heat, nom_length_cool = gshp_hxbore_ft_per_ton(mj, weather, hvac_cooling_ap, bore_spacing, bore_diameter, grout_conductivity, pipe_r_value)
      bore_length_heat = nom_length_heat * hvac_sizing_values.Heat_Capacity / UnitConversions.convert(1.0, 'ton', 'Btu/hr')
      bore_length_cool = nom_length_cool * hvac_sizing_values.Cool_Capacity / UnitConversions.convert(1.0, 'ton', 'Btu/hr')
      bore_length = [bore_length_heat, bore_length_cool].max

      if num_bore_holes.nil? && bore_depth.nil?
        num_bore_holes = [min_num_boreholes, (UnitConversions.convert(hvac_sizing_values.Cool_Capacity, 'Btu/hr', 'ton') + 0.5).floor].max

        # Divide length by number of boreholes for average bore depth
        bore_depth = (bore_length / num_bore_holes).floor # ft

        # Adjust number of boreholes and bore depth to get within min/max constraints
        for _i in 0..50
          if ((bore_depth < min_bore_depth) || (num_bore_holes > max_num_boreholes)) && (num_bore_holes > min_num_boreholes)
            num_bore_holes -= 1
            bore_depth = (bore_length / num_bore_holes).floor
          elsif ((bore_depth > max_bore_depth) || (num_bore_holes < min_num_boreholes)) && (num_bore_holes < max_num_boreholes)
            num_bore_holes += 1
            bore_depth = (bore_length / num_bore_holes).floor
          end

          if ((num_bore_holes == min_num_boreholes) && (bore_depth < min_bore_depth)) || ((num_bore_holes == max_num_boreholes) && (bore_depth > max_bore_depth))
            break # we can't do any better
          end
        end
      elsif num_bore_holes.nil?
        # Calculate number of boreholes to achieve total autosized length
        num_bore_holes = (bore_length / bore_depth).floor
        num_bore_holes = [num_bore_holes, max_num_boreholes].min
        num_bore_holes = [num_bore_holes, min_num_boreholes].max
      elsif bore_depth.nil?
        # Calculate bore depth to achieve total autosized length
        bore_depth = (bore_length / num_bore_holes).floor # ft
      end
    end

    if bore_depth < min_bore_depth
      bore_depth = min_bore_depth
      runner.registerWarning("Reached a minimum of #{min_num_boreholes} borehole; setting bore depth to the minimum (#{min_bore_depth} ft).")
    end

    if bore_depth > max_bore_depth
      bore_depth = max_bore_depth
      runner.registerWarning("Reached a maximum of #{max_num_boreholes} boreholes; setting bore depth to the maximum (#{max_bore_depth} ft).")
    end

    bore_config = geothermal_loop.bore_config
    if bore_config.nil?
      bore_config = HPXML::GeothermalLoopBorefieldConfigurationRectangle
    end

    valid_configs = valid_bore_configs
    g_functions_filename = valid_configs[bore_config]
    g_functions_json = get_g_functions_json(g_functions_filename)
    valid_num_bores = get_valid_num_bores(g_functions_json)

    unless valid_num_bores.include? num_bore_holes
      fail "Number of bore holes (#{num_bore_holes}) with borefield configuration '#{bore_config}' not supported."
    end

    lntts, gfnc_coeff = gshp_gfnc_coeff(bore_config, g_functions_json, num_bore_holes, bore_spacing, bore_depth, bore_diameter)

    hvac_sizing_values.GSHP_Loop_flow = loop_flow
    hvac_sizing_values.GSHP_Bore_Depth = bore_depth
    hvac_sizing_values.GSHP_Bore_Holes = num_bore_holes
    hvac_sizing_values.GSHP_G_Functions = [lntts, gfnc_coeff]
    hvac_sizing_values.GSHP_Bore_Config = bore_config
  end

  def self.valid_bore_configs
    valid_configs = { HPXML::GeothermalLoopBorefieldConfigurationRectangle => 'rectangle_5m_v1.0.json',
                      HPXML::GeothermalLoopBorefieldConfigurationOpenRectangle => 'Open_configurations_5m_v1.0.json',
                      HPXML::GeothermalLoopBorefieldConfigurationC => 'C_configurations_5m_v1.0.json',
                      HPXML::GeothermalLoopBorefieldConfigurationL => 'L_configurations_5m_v1.0.json',
                      HPXML::GeothermalLoopBorefieldConfigurationU => 'U_configurations_5m_v1.0.json',
                      HPXML::GeothermalLoopBorefieldConfigurationLopsidedU => 'LopU_configurations_5m_v1.0.json' }
    return valid_configs
  end

  def self.get_g_functions_json(g_functions_filename)
    require 'json'

    g_functions_filepath = File.join(File.dirname(__FILE__), 'data/g_functions', g_functions_filename)
    g_functions_json = JSON.parse(File.read(g_functions_filepath), symbolize_names: true)
    return g_functions_json
  end

  def self.get_valid_num_bores(g_functions_json)
    valid_num_bores = []
    g_functions_json.each do |_key_1, values_1|
      if values_1.keys.include?(:bore_locations)
        valid_num_bores << values_1[:bore_locations].size
      else
        values_1.each do |_key_2, values_2|
          if values_2.keys.include?(:bore_locations)
            valid_num_bores << values_2[:bore_locations].size
          end
        end
      end
    end

    return valid_num_bores
  end

  def self.apply_hvac_finalize_airflows(hvac_sizing_values, hvac_heating, hvac_cooling)
    '''
    Finalize Sizing Calculations
    '''

    if (not hvac_heating.nil?) && hvac_heating.respond_to?(:airflow_defect_ratio)
      if hvac_sizing_values.Heat_Airflow > 0
        hvac_sizing_values.Heat_Airflow *= (1.0 + hvac_heating.airflow_defect_ratio.to_f)
      end
    end

    if (not hvac_cooling.nil?) && hvac_cooling.respond_to?(:airflow_defect_ratio)
      if hvac_sizing_values.Cool_Airflow > 0
        hvac_sizing_values.Cool_Airflow *= (1.0 + hvac_cooling.airflow_defect_ratio.to_f)
      end
    end
  end

  def self.calculate_heat_pump_adj_factor_at_outdoor_temperature(mj, hvac_heating, heating_db, hvac_heating_speed)
    # FIXME: Check why this value doesn't exactly match the values in in.xml
    if hvac_heating.compressor_type == HPXML::HVACCompressorTypeVariableSpeed
      idb_adj = adjust_indoor_condition_var_speed(heating_db, mj.heat_setpoint, :htg)
      odb_adj = adjust_outdoor_condition_var_speed(hvac_heating.heating_detailed_performance_data, heating_db, hvac_heating, :htg)
      return odb_adj * idb_adj
    else
      coefficients = hvac_heating.additional_properties.heat_cap_ft_spec[hvac_heating_speed]
      return MathTools.biquadratic(mj.heat_setpoint, heating_db, coefficients)
    end
  end

  def self.calculate_heat_pump_backup_load(mj, hvac_heating, heating_load, hp_nominal_heating_capacity, hvac_heating_speed)
    if @hpxml_bldg.header.heat_pump_backup_sizing_methodology == HPXML::HeatPumpBackupSizingEmergency
      # Size backup to meet full design load in case heat pump fails
      return heating_load
    elsif @hpxml_bldg.header.heat_pump_backup_sizing_methodology == HPXML::HeatPumpBackupSizingSupplemental
      if not hvac_heating.backup_heating_switchover_temp.nil?
        min_compressor_temp = hvac_heating.backup_heating_switchover_temp
      elsif not hvac_heating.compressor_lockout_temp.nil?
        min_compressor_temp = hvac_heating.compressor_lockout_temp
      end

      if min_compressor_temp > @hpxml_bldg.header.manualj_heating_design_temp
        # Heat pump not running at design temperature, size backup to meet full design load
        return heating_load
      end

      # Heat pump operating at design temperature, size backup to meet remaining design load
      adj_factor = calculate_heat_pump_adj_factor_at_outdoor_temperature(mj, hvac_heating, @hpxml_bldg.header.manualj_heating_design_temp, hvac_heating_speed)
      hp_output_at_outdoor_temperature = hp_nominal_heating_capacity * adj_factor
      return [heating_load - hp_output_at_outdoor_temperature, 0.0].max
    else
      fail "Unexpected HP backup methodology: #{@hpxml_bldg.header.heat_pump_backup_sizing_methodology}"
    end
  end

  def self.process_heat_pump_adjustment(mj, runner, hvac_sizing_values, weather, hvac_heating, total_cap_curve_value, hvac_system, hvac_heating_speed)
    '''
    Adjust heat pump sizing
    '''

    capacity_ratio = hvac_heating.additional_properties.heat_capacity_ratios[hvac_heating_speed]

    if not hvac_heating.backup_heating_switchover_temp.nil?
      min_compressor_temp = hvac_heating.backup_heating_switchover_temp
    elsif not hvac_heating.compressor_lockout_temp.nil?
      min_compressor_temp = hvac_heating.compressor_lockout_temp
    end

    if (not min_compressor_temp.nil?) && (min_compressor_temp > @hpxml_bldg.header.manualj_heating_design_temp)
      # Calculate the heating load at the switchover temperature to limit unutilized capacity
      temp_heat_design_temp = @hpxml_bldg.header.manualj_heating_design_temp
      @hpxml_bldg.header.manualj_heating_design_temp = min_compressor_temp
      alternate_all_hvac_sizing_values = calculate(runner, weather, @hpxml_bldg, @cfa, [hvac_system], update_hpxml: false)
      heating_load = alternate_all_hvac_sizing_values[hvac_system].Heat_Load
      heating_db = min_compressor_temp
      @hpxml_bldg.header.manualj_heating_design_temp = temp_heat_design_temp
    else
      heating_load = hvac_sizing_values.Heat_Load
      heating_db = @hpxml_bldg.header.manualj_heating_design_temp
    end

    adj_factor = calculate_heat_pump_adj_factor_at_outdoor_temperature(mj, hvac_heating, heating_db, hvac_heating_speed)
    heat_cap_rated = (heating_load / adj_factor) / capacity_ratio

    if total_cap_curve_value.nil? # Heat pump has no cooling
      if @hpxml_bldg.header.heat_pump_sizing_methodology == HPXML::HeatPumpSizingMaxLoad
        # Size based on heating, taking into account reduced heat pump capacity at the design temperature
        hvac_sizing_values.Heat_Capacity = heat_cap_rated
      else
        # Size equal to heating design load
        hvac_sizing_values.Heat_Capacity = hvac_sizing_values.Heat_Load
      end
    elsif heat_cap_rated < hvac_sizing_values.Cool_Capacity
      # Size based on cooling
      hvac_sizing_values.Heat_Capacity = hvac_sizing_values.Cool_Capacity
    else
      cfm_per_btuh = hvac_sizing_values.Cool_Airflow / hvac_sizing_values.Cool_Capacity
      if @hpxml_bldg.header.heat_pump_sizing_methodology == HPXML::HeatPumpSizingMaxLoad
        # Size based on heating, taking into account reduced heat pump capacity at the design temperature
        hvac_sizing_values.Cool_Capacity = heat_cap_rated
      else
        # Size based on cooling, but with ACCA oversizing allowances for heating
        load_shr = hvac_sizing_values.Cool_Load_Sens / hvac_sizing_values.Cool_Load_Tot
        if ((weather.data.HDD65F / weather.data.CDD50F) < 2.0) || (load_shr < 0.95)
          # Mild winter or has a latent cooling load
          hvac_sizing_values.Cool_Capacity = [(@oversize_limit * hvac_sizing_values.Cool_Load_Tot) / total_cap_curve_value, heat_cap_rated].min
        else
          # Cold winter and no latent cooling load (add a ton rule applies)
          hvac_sizing_values.Cool_Capacity = [(hvac_sizing_values.Cool_Load_Tot + @oversize_delta) / total_cap_curve_value, heat_cap_rated].min
        end
      end
      hvac_sizing_values.Cool_Airflow = cfm_per_btuh * hvac_sizing_values.Cool_Capacity
      hvac_sizing_values.Heat_Capacity = hvac_sizing_values.Cool_Capacity
    end
  end

  def self.get_ventilation_rates()
    # If CFIS w/ supplemental fan, assume air handler is running most of the hour and can provide
    # all ventilation needs (i.e., supplemental fan does not need to run), so skip supplement fan
    vent_fans_mech = @hpxml_bldg.ventilation_fans.select { |f| f.used_for_whole_building_ventilation && !f.is_cfis_supplemental_fan? && f.flow_rate > 0 && f.hours_in_operation > 0 }
    if vent_fans_mech.empty?
      return [0.0, 0.0, 0.0, 0.0, 0.0, 0.0]
    end

    # Categorize fans into different types
    vent_mech_preheat = vent_fans_mech.select { |vent_mech| (not vent_mech.preheating_efficiency_cop.nil?) }
    vent_mech_precool = vent_fans_mech.select { |vent_mech| (not vent_mech.precooling_efficiency_cop.nil?) }
    vent_mech_shared = vent_fans_mech.select { |vent_mech| vent_mech.is_shared_system }

    vent_mech_sup_tot = vent_fans_mech.select { |vent_mech| vent_mech.fan_type == HPXML::MechVentTypeSupply }
    vent_mech_exh_tot = vent_fans_mech.select { |vent_mech| vent_mech.fan_type == HPXML::MechVentTypeExhaust }
    vent_mech_cfis_tot = vent_fans_mech.select { |vent_mech| vent_mech.fan_type == HPXML::MechVentTypeCFIS }
    vent_mech_bal_tot = vent_fans_mech.select { |vent_mech| vent_mech.fan_type == HPXML::MechVentTypeBalanced }
    vent_mech_erv_hrv_tot = vent_fans_mech.select { |vent_mech| [HPXML::MechVentTypeERV, HPXML::MechVentTypeHRV].include? vent_mech.fan_type }

    # Average in-unit CFMs (include recirculation from in unit CFMs for shared systems)
    sup_cfm_tot = vent_mech_sup_tot.map { |vent_mech| vent_mech.average_total_unit_flow_rate }.sum(0.0)
    exh_cfm_tot = vent_mech_exh_tot.map { |vent_mech| vent_mech.average_total_unit_flow_rate }.sum(0.0)
    bal_cfm_tot = vent_mech_bal_tot.map { |vent_mech| vent_mech.average_total_unit_flow_rate }.sum(0.0)
    erv_hrv_cfm_tot = vent_mech_erv_hrv_tot.map { |vent_mech| vent_mech.average_total_unit_flow_rate }.sum(0.0)
    cfis_cfm_tot = vent_mech_cfis_tot.map { |vent_mech| vent_mech.average_total_unit_flow_rate }.sum(0.0)

    # Average preconditioned OA air CFMs (only OA, recirculation will be addressed below for all shared systems)
    oa_cfm_preheat = vent_mech_preheat.map { |vent_mech| vent_mech.average_oa_unit_flow_rate * vent_mech.preheating_fraction_load_served }.sum(0.0)
    oa_cfm_precool = vent_mech_precool.map { |vent_mech| vent_mech.average_oa_unit_flow_rate * vent_mech.precooling_fraction_load_served }.sum(0.0)
    recirc_cfm_shared = vent_mech_shared.map { |vent_mech| vent_mech.average_total_unit_flow_rate - vent_mech.average_oa_unit_flow_rate }.sum(0.0)

    # Total CFMS
    tot_sup_cfm = sup_cfm_tot + bal_cfm_tot + erv_hrv_cfm_tot + cfis_cfm_tot
    tot_exh_cfm = exh_cfm_tot + bal_cfm_tot + erv_hrv_cfm_tot
    tot_unbal_cfm = (tot_sup_cfm - tot_exh_cfm).abs
    tot_bal_cfm = [tot_exh_cfm, tot_sup_cfm].min

    # Calculate effectiveness for all ERV/HRV and store results in a hash
    hrv_erv_effectiveness_map = Airflow.calc_hrv_erv_effectiveness(vent_mech_erv_hrv_tot)

    # Calculate cfm weighted average effectiveness for the combined balanced airflow
    weighted_vent_mech_lat_eff = 0.0
    weighted_vent_mech_apparent_sens_eff = 0.0
    vent_mech_erv_hrv_unprecond = vent_mech_erv_hrv_tot.select { |vent_mech| vent_mech.preheating_efficiency_cop.nil? && vent_mech.precooling_efficiency_cop.nil? }
    vent_mech_erv_hrv_unprecond.each do |vent_mech|
      weighted_vent_mech_lat_eff += vent_mech.average_oa_unit_flow_rate / tot_bal_cfm * hrv_erv_effectiveness_map[vent_mech][:vent_mech_lat_eff]
      weighted_vent_mech_apparent_sens_eff += vent_mech.average_oa_unit_flow_rate / tot_bal_cfm * hrv_erv_effectiveness_map[vent_mech][:vent_mech_apparent_sens_eff]
    end

    tot_bal_cfm_sens = tot_bal_cfm * (1.0 - weighted_vent_mech_apparent_sens_eff)
    tot_bal_cfm_lat = tot_bal_cfm * (1.0 - weighted_vent_mech_lat_eff)

    return [tot_unbal_cfm, oa_cfm_preheat, oa_cfm_precool, recirc_cfm_shared, tot_bal_cfm_sens, tot_bal_cfm_lat]
  end

  def self.calc_airflow_rate_manual_s(mj, sens_load_or_capacity, deltaT, rated_capacity_for_cfm_per_ton_limits = nil)
    # Airflow sizing following Manual S based on design calculation
    airflow_rate = sens_load_or_capacity / (1.1 * mj.acf * deltaT)

    if not rated_capacity_for_cfm_per_ton_limits.nil?
      rated_capacity_tons = UnitConversions.convert(rated_capacity_for_cfm_per_ton_limits, 'Btu/hr', 'ton')
      # Ensure the air flow rate is in between 200 and 500 cfm/ton.
      # Reset the air flow rate (with a safety margin), if required.
      if airflow_rate / rated_capacity_tons > 500
        airflow_rate = 499.0 * rated_capacity_tons
      elsif airflow_rate / rated_capacity_tons < 200
        airflow_rate = 201.0 * rated_capacity_tons
      end
    end

    return airflow_rate
  end

  def self.calc_airflow_rate_user(capacity, rated_cfm_per_ton, capacity_ratio)
    # Airflow determined by user setting, not based on design
    return rated_cfm_per_ton * capacity_ratio * UnitConversions.convert(capacity, 'Btu/hr', 'ton') # Maximum air flow under heating operation
  end

  def self.calc_gshp_clg_curve_value(cool_cap_curve_spec, cool_sh_curve_spec, wb_temp, db_temp, w_temp, vfr_air, loop_flow = nil, rated_vfr_air = nil)
    # Reference conditions in thesis with largest capacity:
    # See Appendix B Figure B.3 of  https://hvac.okstate.edu/sites/default/files/pubs/theses/MS/27-Tang_Thesis_05.pdf
    ref_temp = 283 # K
    if rated_vfr_air.nil?
      # rated volume flow rate used to fit the curve
      ref_vfr_air = UnitConversions.convert(1200, 'cfm', 'm^3/s')
    else
      ref_vfr_air = UnitConversions.convert(rated_vfr_air, 'cfm', 'm^3/s')
    end
    ref_vfr_water = 0.000284

    a_1 = cool_cap_curve_spec[0]
    a_2 = cool_cap_curve_spec[1]
    a_3 = cool_cap_curve_spec[2]
    a_4 = cool_cap_curve_spec[3]
    a_5 = cool_cap_curve_spec[4]
    b_1 = cool_sh_curve_spec[0]
    b_2 = cool_sh_curve_spec[1]
    b_3 = cool_sh_curve_spec[2]
    b_4 = cool_sh_curve_spec[3]
    b_5 = cool_sh_curve_spec[4]
    b_6 = cool_sh_curve_spec[5]

    loop_flow = 0.0 if loop_flow.nil?

    total_cap_curve_value = a_1 + wb_temp / ref_temp * a_2 + w_temp / ref_temp * a_3 + vfr_air / ref_vfr_air * a_4 + loop_flow / ref_vfr_water * a_5
    sensible_cap_curve_value = b_1 + db_temp / ref_temp * b_2 + wb_temp / ref_temp * b_3 + w_temp / ref_temp * b_4 + vfr_air / ref_vfr_air * b_5 + loop_flow / ref_vfr_water * b_6

    return total_cap_curve_value, sensible_cap_curve_value
  end

  def self.calc_delivery_effectiveness_heating(mj, dse_Qs, dse_Qr, system_cfm, load_sens, dse_Tamb_s, dse_Tamb_r, dse_As, dse_Ar, t_setpoint, dse_Fregain_s, dse_Fregain_r, supply_r, return_r)
    '''
    Calculate the Delivery Effectiveness for heating (using the method of ASHRAE Standard 152).
    '''
    dse_Bs, dse_Br, dse_As, dse_Ar, dse_dTe, dse_dT_s, dse_dT_r = _calc_dse_init(system_cfm, load_sens, dse_Tamb_s, dse_Tamb_r, dse_As, dse_Ar, t_setpoint, dse_Qs, dse_Qr, supply_r, return_r, mj.inside_air_dens, Gas.Air.cp)
    dse_DE = _calc_dse_DE_heating(dse_As, dse_Bs, dse_Ar, dse_Br, dse_dT_s, dse_dT_r, dse_dTe)
    dse_DEcorr = _calc_dse_DEcorr(dse_DE, dse_Fregain_s, dse_Fregain_r, dse_Br, dse_Ar, dse_dT_r, dse_dTe)

    return dse_DEcorr
  end

  def self.calc_delivery_effectiveness_cooling(mj, dse_Qs, dse_Qr, leaving_air_temp, system_cfm, load_sens, dse_Tamb_s, dse_Tamb_r, dse_As, dse_Ar, t_setpoint, dse_Fregain_s, dse_Fregain_r, load_total, dse_h_r, supply_r, return_r)
    '''
    Calculate the Delivery Effectiveness for cooling (using the method of ASHRAE Standard 152).
    '''
    dse_Bs, dse_Br, dse_As, dse_Ar, dse_dTe, _dse_dT_s, dse_dT_r = _calc_dse_init(system_cfm, load_sens, dse_Tamb_s, dse_Tamb_r, dse_As, dse_Ar, t_setpoint, dse_Qs, dse_Qr, supply_r, return_r, mj.inside_air_dens, Gas.Air.cp)
    dse_dTe *= -1.0
    dse_DE, cooling_load_ducts_sens = _calc_dse_DE_cooling(dse_As, system_cfm, load_total, dse_Ar, dse_h_r, dse_Br, dse_dT_r, dse_Bs, leaving_air_temp, dse_Tamb_s, load_sens, mj.inside_air_dens, Gas.Air.cp, mj.cool_indoor_enthalpy)
    dse_DEcorr = _calc_dse_DEcorr(dse_DE, dse_Fregain_s, dse_Fregain_r, dse_Br, dse_Ar, dse_dT_r, dse_dTe)

    return dse_DEcorr, dse_dTe, cooling_load_ducts_sens
  end

  def self._calc_dse_init(system_cfm, load_sens, dse_Tamb_s, dse_Tamb_r, dse_As, dse_Ar, t_setpoint, dse_Qs, dse_Qr, supply_r, return_r, air_dens, air_cp)
    # Supply and return conduction functions, Bs and Br
    dse_Bs = Math.exp((-1.0 * dse_As) / (60.0 * system_cfm * air_dens * air_cp * supply_r))
    dse_Br = Math.exp((-1.0 * dse_Ar) / (60.0 * system_cfm * air_dens * air_cp * return_r))

    dse_As = (system_cfm - dse_Qs) / system_cfm
    dse_Ar = (system_cfm - dse_Qr) / system_cfm

    dse_dTe = load_sens / (60.0 * system_cfm * air_dens * air_cp)
    dse_dT_s = t_setpoint - dse_Tamb_s
    dse_dT_r = t_setpoint - dse_Tamb_r

    return dse_Bs, dse_Br, dse_As, dse_Ar, dse_dTe, dse_dT_s, dse_dT_r
  end

  def self._calc_dse_DE_cooling(dse_As, system_cfm, load_total, dse_Ar, dse_h_r, dse_Br, dse_dT_r, dse_Bs, leaving_air_temp, dse_Tamb_s, load_sens, air_dens, air_cp, h_in)
    # Calculate the delivery effectiveness (Equation 6-25)
    dse_DE = ((dse_As * 60.0 * system_cfm * air_dens) / (-1.0 * load_total)) * \
             (((-1.0 * load_total) / (60.0 * system_cfm * air_dens)) + \
              (1.0 - dse_Ar) * (dse_h_r - h_in) + \
              dse_Ar * air_cp * (dse_Br - 1.0) * dse_dT_r + \
              air_cp * (dse_Bs - 1.0) * (leaving_air_temp - dse_Tamb_s))

    # Calculate the sensible heat transfer from surroundings
    cooling_load_ducts_sens = (1.0 - [dse_DE, 0.0].max) * load_sens

    return dse_DE, cooling_load_ducts_sens
  end

  def self._calc_dse_DE_heating(dse_As, dse_Bs, dse_Ar, dse_Br, dse_dT_s, dse_dT_r, dse_dTe)
    # Calculate the delivery effectiveness (Equation 6-23)
    dse_DE = (dse_As * dse_Bs -
              dse_As * dse_Bs * (1.0 - dse_Ar * dse_Br) * (dse_dT_r / dse_dTe) -
              dse_As * (1.0 - dse_Bs) * (dse_dT_s / dse_dTe))

    return dse_DE
  end

  def self._calc_dse_DEcorr(dse_DE, dse_Fregain_s, dse_Fregain_r, dse_Br, dse_Ar, dse_dT_r, dse_dTe)
    # Calculate the delivery effectiveness corrector for regain (Equation 6-40)
    dse_DEcorr = (dse_DE + dse_Fregain_s * (1.0 - dse_DE) - (dse_Fregain_s - dse_Fregain_r -
                  dse_Br * (dse_Ar * dse_Fregain_s - dse_Fregain_r)) * dse_dT_r / dse_dTe)

    # Limit the DE to a reasonable value to prevent negative values and huge equipment
    dse_DEcorr = [dse_DEcorr, 0.25].max
    dse_DEcorr = [dse_DEcorr, 1.00].min

    return dse_DEcorr
  end

  def self.calculate_sensible_latent_split(mj, return_leakage_cfm, cool_load_tot, cool_load_lat)
    # Calculate the latent duct leakage load (Manual J accounts only for return duct leakage)
    dse_cool_load_latent = [0.0, 0.68 * mj.acf * return_leakage_cfm * mj.cool_design_grains].max

    # Calculate final latent and load
    cool_load_lat += dse_cool_load_latent
    cool_load_sens = cool_load_tot - cool_load_lat

    return cool_load_lat, cool_load_sens
  end

  def self.calc_duct_conduction_values(distribution_system, design_temps)
    dse_A = { HPXML::DuctTypeSupply => 0.0, HPXML::DuctTypeReturn => 0.0 }
    dse_Ufactor = { HPXML::DuctTypeSupply => 0.0, HPXML::DuctTypeReturn => 0.0 }
    dse_Tamb = { HPXML::DuctTypeSupply => 0.0, HPXML::DuctTypeReturn => 0.0 }
    dse_Fregain = { HPXML::DuctTypeSupply => 0.0, HPXML::DuctTypeReturn => 0.0 }

    [HPXML::DuctTypeSupply, HPXML::DuctTypeReturn].each do |duct_type|
      # Calculate total area outside this unit's conditioned space
      total_area = 0.0
      distribution_system.ducts.each do |duct|
        next if duct.duct_type != duct_type
        next if HPXML::conditioned_locations_this_unit.include? duct.duct_location

        total_area += duct.duct_surface_area * duct.duct_surface_area_multiplier
      end

      if total_area == 0
        # There still may be leakage to the outside, so set Tamb to outside environment
        dse_Tamb[duct_type] = design_temps[HPXML::LocationOutside]
      else
        distribution_system.ducts.each do |duct|
          next if duct.duct_type != duct_type
          next if HPXML::conditioned_locations_this_unit.include? duct.duct_location

          duct_area = duct.duct_surface_area * duct.duct_surface_area_multiplier
          dse_A[duct_type] += duct_area

          # Calculate area-weighted values:
          duct_area_fraction = duct_area / total_area
          dse_Ufactor[duct_type] += 1.0 / duct.duct_effective_r_value * duct_area_fraction
          dse_Tamb[duct_type] += design_temps[duct.duct_location] * duct_area_fraction
          dse_Fregain[duct_type] += get_duct_regain_factor(duct) * duct_area_fraction
        end
      end
    end

    return dse_A[HPXML::DuctTypeSupply], dse_A[HPXML::DuctTypeReturn],
           1.0 / dse_Ufactor[HPXML::DuctTypeSupply], 1.0 / dse_Ufactor[HPXML::DuctTypeReturn],
           dse_Tamb[HPXML::DuctTypeSupply], dse_Tamb[HPXML::DuctTypeReturn],
           dse_Fregain[HPXML::DuctTypeSupply], dse_Fregain[HPXML::DuctTypeReturn]
  end

  def self.calc_duct_leakages_cfm25(distribution_system, system_cfm)
    '''
    Calculate supply & return duct leakage in cfm25.
    '''

    cfms = { HPXML::DuctTypeSupply => 0.0, HPXML::DuctTypeReturn => 0.0 }

    distribution_system.duct_leakage_measurements.each do |m|
      next if m.duct_leakage_total_or_to_outside != HPXML::DuctLeakageToOutside
      next unless [HPXML::DuctTypeSupply, HPXML::DuctTypeReturn].include? m.duct_type

      if m.duct_leakage_units == HPXML::UnitsPercent
        cfms[m.duct_type] += m.duct_leakage_value * system_cfm
      elsif m.duct_leakage_units == HPXML::UnitsCFM25
        cfms[m.duct_type] += m.duct_leakage_value
      elsif m.duct_leakage_units == HPXML::UnitsCFM50
        cfms[m.duct_type] += Airflow.calc_air_leakage_at_diff_pressure(0.65, m.duct_leakage_value, 50.0, 25.0)
      end
    end

    return cfms[HPXML::DuctTypeSupply], cfms[HPXML::DuctTypeReturn]
  end

  def self.process_curve_fit(airflow_rate, capacity, temp)
    # TODO: Get rid of this curve by using ADP/BF calculations
    return 0 if capacity == 0

    capacity_tons = UnitConversions.convert(capacity, 'Btu/hr', 'ton')
    return MathTools.biquadratic(airflow_rate / capacity_tons, temp, get_shr_biquadratic)
  end

  def self.get_shr_biquadratic
    # Based on EnergyPlus's model for calculating SHR at off-rated conditions. This curve fit
    # avoids the iterations in the actual model. It does not account for altitude or variations
    # in the SHRRated. It is a function of ODB (MJ design temp) and CFM/Ton (from MJ)
    return [1.08464364, 0.002096954, 0, -0.005766327, 0, -0.000011147]
  end

  def self.get_sizing_speed(hvac_ap, is_cooling)
    if is_cooling && hvac_ap.respond_to?(:cool_capacity_ratios)
      capacity_ratios = hvac_ap.cool_capacity_ratios
    elsif (not is_cooling) && hvac_ap.respond_to?(:heat_capacity_ratios)
      capacity_ratios = hvac_ap.heat_capacity_ratios
    end
    if not capacity_ratios.nil?
      for speed in 0..(capacity_ratios.size - 1)
        # Select curves for sizing using the speed with the capacity ratio of 1
        next if capacity_ratios[speed] != 1

        return speed
      end
      fail 'No speed with capacity ratio of 1.0 found.'
    end
    return 0
  end

  def self.get_true_azimuth(azimuth)
    true_az = azimuth - 180.0
    if true_az < 0
      true_az += 360.0
    end
    return true_az
  end

  def self.get_space_ua_values(location, weather)
    if HPXML::conditioned_locations.include? location
      fail 'Method should not be called for a conditioned space.'
    end

    space_UAs = { HPXML::LocationOutside => 0.0,
                  HPXML::LocationGround => 0.0,
                  HPXML::LocationConditionedSpace => 0.0 }

    # Surface UAs
    (@hpxml_bldg.roofs + @hpxml_bldg.floors + @hpxml_bldg.walls + @hpxml_bldg.foundation_walls + @hpxml_bldg.slabs + @hpxml_bldg.rim_joists).each do |surface|
      next unless (surface.is_a? HPXML::Slab
                   (location == surface.interior_adjacent_to && space_UAs.keys.include?(surface.exterior_adjacent_to)) ||
                   (location == surface.exterior_adjacent_to && space_UAs.keys.include?(surface.interior_adjacent_to)))

      if [surface.interior_adjacent_to, surface.exterior_adjacent_to].include? HPXML::LocationOutside
        space_UAs[HPXML::LocationOutside] += (1.0 / surface.insulation_assembly_r_value) * surface.area
      elsif HPXML::conditioned_locations.include?(surface.interior_adjacent_to) || HPXML::conditioned_locations.include?(surface.exterior_adjacent_to)
        space_UAs[HPXML::LocationConditionedSpace] += (1.0 / surface.insulation_assembly_r_value) * surface.area
      elsif [surface.interior_adjacent_to, surface.exterior_adjacent_to].include? HPXML::LocationGround
        # Ground temperature is used for basements, not crawlspaces, per Walker (1998)
        # "Technical background for default values used for forced air systems in proposed ASHRAE Std. 152"
        if [HPXML::LocationCrawlspaceVented, HPXML::LocationCrawlspaceUnvented].include? location
          ua_location = HPXML::LocationOutside
        else
          ua_location = HPXML::LocationGround
        end
        if surface.is_a? HPXML::FoundationWall
          u_wall_without_soil = get_foundation_wall_ufactor(surface, false)
          space_UAs[ua_location] += u_wall_without_soil * surface.area
        elsif surface.is_a? HPXML::Slab
          if surface.thickness == 0
            # Dirt floor, assume U-value=0.1 per Walker (1998) "Technical background for default
            # values used for forced air systems in proposed ASHRAE Std. 152"
            space_UAs[ua_location] += 0.1 * surface.area
          else
            concrete_r = Material.Concrete(surface.thickness).rvalue
            # Under Slab Insulation UA
            horiz_insul_u = 1.0 / (concrete_r + surface.under_slab_insulation_r_value)
            if surface.under_slab_insulation_spans_entire_slab
              horiz_insul_a = surface.area
            else
              horiz_insul_a = surface.under_slab_insulation_width * surface.exposed_perimeter
            end
            space_UAs[ua_location] += horiz_insul_u * horiz_insul_a
            # Perimeter Insulation UA (approximate as similar to under slab insulation)
            vert_insul_u = 1.0 / (concrete_r + surface.perimeter_insulation_r_value)
            vert_insul_a = surface.perimeter_insulation_depth * surface.exposed_perimeter
            space_UAs[ua_location] += vert_insul_u * vert_insul_a
            # Uninsulated slab UA
            slab_u = 1.0 / concrete_r
            slab_a = [surface.area - horiz_insul_a - vert_insul_a, 0.0].max
            space_UAs[ua_location] += slab_u * slab_a
          end
        end
      end
    end

    # Infiltration UA
    ach = nil
    if [HPXML::LocationCrawlspaceVented, HPXML::LocationAtticVented].include? location
      # Vented space
      if location == HPXML::LocationCrawlspaceVented
        vented_crawl = @hpxml_bldg.foundations.find { |f| f.foundation_type == HPXML::FoundationTypeCrawlspaceVented }
        sla = vented_crawl.vented_crawlspace_sla
      else
        vented_attic = @hpxml_bldg.attics.find { |f| f.attic_type == HPXML::AtticTypeVented }
        if not vented_attic.vented_attic_sla.nil?
          sla = vented_attic.vented_attic_sla
        else
          ach = vented_attic.vented_attic_ach
        end
      end
      ach = Airflow.get_infiltration_ACH_from_SLA(sla, 8.202, weather) if ach.nil?
    else # Unvented space
      ach = Airflow.get_default_unvented_space_ach()
    end
    volume = Geometry.calculate_zone_volume(@hpxml_bldg, location)
    infiltration_cfm = ach / UnitConversions.convert(1.0, 'hr', 'min') * volume
    outside_air_density = UnitConversions.convert(weather.header.LocalPressure, 'atm', 'Btu/ft^3') / (Gas.Air.r * UnitConversions.convert(weather.data.AnnualAvgDrybulb, 'F', 'R'))
    space_UAs[HPXML::LocationOutside] += infiltration_cfm * outside_air_density * Gas.Air.cp * UnitConversions.convert(1.0, 'hr', 'min')

    return space_UAs
  end

  def self.calculate_space_design_temps(mj, location, weather, conditioned_design_temp, design_db, ground_db, is_cooling_for_unvented_attic_roof_insulation = false)
    space_UAs = get_space_ua_values(location, weather)

    # Calculate space design temp from space UAs
    design_temp = nil
    if not is_cooling_for_unvented_attic_roof_insulation

      sum_uat, sum_ua = 0.0, 0.0
      space_UAs.each do |ua_type, ua|
        if ua_type == HPXML::LocationGround
          sum_uat += ua * ground_db
          sum_ua += ua
        elsif ua_type == HPXML::LocationOutside
          sum_uat += ua * design_db
          sum_ua += ua
        elsif ua_type == HPXML::LocationConditionedSpace
          sum_uat += ua * conditioned_design_temp
          sum_ua += ua
        else
          fail "Unexpected space ua type: '#{ua_type}'."
        end
      end
      design_temp = sum_uat / sum_ua

    else

      # Special case due to effect of solar

      # This number comes from the number from the Vented Attic
      # assumption, but assuming an unvented attic will be hotter
      # during the summer when insulation is at the ceiling level
      max_temp_rise = 50.0

      # Estimate from running a few cases in E+ and DOE2 since the
      # attic will always be a little warmer than the conditioned space
      # when the roof is insulated
      min_temp_rise = 5.0

      max_cooling_temp = mj.cool_setpoint + max_temp_rise
      min_cooling_temp = mj.cool_setpoint + min_temp_rise

      ua_conditioned = 0.0
      ua_outside = 0.0
      space_UAs.each do |ua_type, ua|
        if ua_type == HPXML::LocationOutside
          ua_outside += ua
        elsif ua_type == HPXML::LocationConditionedSpace
          ua_conditioned += ua
        elsif ua_type != HPXML::LocationGround
          fail "Unexpected space ua type: '#{ua_type}'."
        end
      end
      percent_ua_conditioned = ua_conditioned / (ua_conditioned + ua_outside)
      design_temp = max_cooling_temp - percent_ua_conditioned * (max_cooling_temp - min_cooling_temp)

    end

    return design_temp
  end

  def self.calculate_scheduled_space_design_temps(location, setpoint, oa_db, gnd_db)
    space_values = Geometry.get_temperature_scheduled_space_values(location)
    design_temp = setpoint * space_values[:indoor_weight] + oa_db * space_values[:outdoor_weight] + gnd_db * space_values[:ground_weight]
    if not space_values[:temp_min].nil?
      design_temp = [design_temp, space_values[:temp_min]].max
    end
    return design_temp
  end

  def self.get_wall_group(wall)
    # Determine the wall Group Number (A - K = 1 - 11) for above-grade walls

    if wall.is_a? HPXML::RimJoist
      wall_type = HPXML::WallTypeWoodStud
    else
      wall_type = wall.wall_type
    end

    wall_ufactor = 1.0 / wall.insulation_assembly_r_value

    # The following correlations were estimated by analyzing MJ8 construction tables.
    if wall_type == HPXML::WallTypeWoodStud
      if wall.siding == HPXML::SidingTypeBrick
        if wall_ufactor <= 0.070
          wall_group = 11 # K
        elsif wall_ufactor <= 0.083
          wall_group = 10 # J
        elsif wall_ufactor <= 0.095
          wall_group = 9 # I
        elsif wall_ufactor <= 0.100
          wall_group = 8 # H
        elsif wall_ufactor <= 0.130
          wall_group = 7 # G
        elsif wall_ufactor <= 0.175
          wall_group = 6 # F
        else
          wall_group = 5 # E
        end
      else
        if wall_ufactor <= 0.048
          wall_group = 10 # J
        elsif wall_ufactor <= 0.051
          wall_group = 9 # I
        elsif wall_ufactor <= 0.059
          wall_group = 8 # H
        elsif wall_ufactor <= 0.063
          wall_group = 7 # G
        elsif wall_ufactor <= 0.067
          wall_group = 6 # F
        elsif wall_ufactor <= 0.075
          wall_group = 5 # E
        elsif wall_ufactor <= 0.086
          wall_group = 4 # D
        elsif wall_ufactor <= 0.110
          wall_group = 3 # C
        elsif wall_ufactor <= 0.170
          wall_group = 2 # B
        else
          wall_group = 1 # A
        end
      end

    elsif wall_type == HPXML::WallTypeSteelStud
      if wall.siding == HPXML::SidingTypeBrick
        if wall_ufactor <= 0.090
          wall_group = 11 # K
        elsif wall_ufactor <= 0.105
          wall_group = 10 # J
        elsif wall_ufactor <= 0.118
          wall_group = 9 # I
        elsif wall_ufactor <= 0.125
          wall_group = 8 # H
        elsif wall_ufactor <= 0.145
          wall_group = 7 # G
        elsif wall_ufactor <= 0.200
          wall_group = 6 # F
        else
          wall_group = 5 # E
        end
      else
        if wall_ufactor <= 0.066
          wall_group = 10 # J
        elsif wall_ufactor <= 0.070
          wall_group = 9 # I
        elsif wall_ufactor <= 0.075
          wall_group = 8 # H
        elsif wall_ufactor <= 0.081
          wall_group = 7 # G
        elsif wall_ufactor <= 0.088
          wall_group = 6 # F
        elsif wall_ufactor <= 0.100
          wall_group = 5 # E
        elsif wall_ufactor <= 0.105
          wall_group = 4 # D
        elsif wall_ufactor <= 0.120
          wall_group = 3 # C
        elsif wall_ufactor <= 0.200
          wall_group = 2 # B
        else
          wall_group = 1 # A
        end
      end

    elsif wall_type == HPXML::WallTypeDoubleWoodStud
      wall_group = 10 # J (assumed since MJ8 does not include double stud constructions)
      if wall.siding == HPXML::SidingTypeBrick
        wall_group = 11 # K
      end

    elsif wall_type == HPXML::WallTypeSIP
      # Manual J refers to SIPs as Structural Foam Panel (SFP)
      if wall_ufactor >= (0.072 + 0.050) / 2
        if wall.siding == HPXML::SidingTypeBrick
          wall_group = 10 # J
        else
          wall_group = 7 # G
        end
      elsif wall_ufactor >= 0.050
        if wall.siding == HPXML::SidingTypeBrick
          wall_group = 11 # K
        else
          wall_group = 9 # I
        end
      else
        wall_group = 11 # K
      end

    elsif wall_type == HPXML::WallTypeCMU
      # Table 4A - Construction Number 13
      if wall_ufactor <= 0.0575
        wall_group = 10 # J
      elsif wall_ufactor <= 0.067
        wall_group = 9 # I
      elsif wall_ufactor <= 0.080
        wall_group = 8 # H
      elsif wall_ufactor <= 0.108
        wall_group = 7 # G
      elsif wall_ufactor <= 0.148
        wall_group = 6 # F
      else
        wall_group = 5 # E
      end

    elsif [HPXML::WallTypeBrick, HPXML::WallTypeAdobe, HPXML::WallTypeConcrete].include? wall_type
      # Two Courses Brick or 8 Inches Concrete
      if wall_ufactor >= (0.218 + 0.179) / 2
        wall_group = 7  # G
      elsif wall_ufactor >= (0.152 + 0.132) / 2
        wall_group = 8  # H
      elsif wall_ufactor >= (0.117 + 0.079) / 2
        wall_group = 9  # I
      elsif wall_ufactor >= 0.079
        wall_group = 10 # J
      else
        wall_group = 11 # K
      end

    elsif wall_type == HPXML::WallTypeLog
      # Stacked Logs
      if wall_ufactor >= (0.103 + 0.091) / 2
        wall_group = 7  # G
      elsif wall_ufactor >= (0.091 + 0.082) / 2
        wall_group = 8  # H
      elsif wall_ufactor >= (0.074 + 0.068) / 2
        wall_group = 9  # I
      elsif wall_ufactor >= (0.068 + 0.063) / 2
        wall_group = 10 # J
      else
        wall_group = 11 # K
      end

    elsif [HPXML::WallTypeICF, HPXML::WallTypeStrawBale, HPXML::WallTypeStone].include? wall_type
      wall_group = 11 # K

    end

    # Maximum wall group is K
    wall_group = [wall_group, 11].min

    return wall_group
  end

  def self.gshp_coil_bf
    return 0.0806
  end

  def self.gshp_coil_bf_ft_spec
    return [1.21005458, -0.00664200, 0.00000000, 0.00348246, 0.00000000, 0.00000000]
  end

  def self.gshp_hx_pipe_rvalue(hvac_cooling)
    hvac_cooling_ap = hvac_cooling.additional_properties

    # Thermal Resistance of Pipe
    return Math.log(hvac_cooling_ap.pipe_od / hvac_cooling_ap.pipe_id) / 2.0 / Math::PI / hvac_cooling.geothermal_loop.pipe_conductivity
  end

  def self.gshp_hxbore_ft_per_ton(mj, weather, hvac_cooling_ap, bore_spacing, bore_diameter, grout_conductivity, pipe_r_value)
    if hvac_cooling_ap.u_tube_spacing_type == 'b'
      beta_0 = 17.4427
      beta_1 = -0.6052
    elsif hvac_cooling_ap.u_tube_spacing_type == 'c'
      beta_0 = 21.9059
      beta_1 = -0.3796
    elsif hvac_cooling_ap.u_tube_spacing_type == 'as'
      beta_0 = 20.1004
      beta_1 = -0.94467
    end

    r_value_ground = Math.log(bore_spacing / bore_diameter * 12.0) / 2.0 / Math::PI / @hpxml_bldg.site.ground_conductivity
    r_value_grout = 1.0 / grout_conductivity / beta_0 / ((bore_diameter / hvac_cooling_ap.pipe_od)**beta_1)
    r_value_bore = r_value_grout + pipe_r_value / 2.0 # Note: Convection resistance is negligible when calculated against Glhepro (Jeffrey D. Spitler, 2000)

    is_southern_hemisphere = (weather.header.Latitude < 0)

    if is_southern_hemisphere
      heating_month = 6 # July
      cooling_month = 0 # January
    else
      heating_month = 0 # January
      cooling_month = 6 # July
    end

    rtf_DesignMon_Heat = [0.25, (71.0 - weather.data.MonthlyAvgDrybulbs[heating_month]) / mj.htd].max
    rtf_DesignMon_Cool = [0.25, (weather.data.MonthlyAvgDrybulbs[cooling_month] - 76.0) / mj.ctd].max

    nom_length_heat = (1.0 - 1.0 / hvac_cooling_ap.heat_rated_cops[0]) * (r_value_bore + r_value_ground * rtf_DesignMon_Heat) / (weather.data.DeepGroundAnnualTemp - (2.0 * hvac_cooling_ap.design_hw - hvac_cooling_ap.design_delta_t) / 2.0) * UnitConversions.convert(1.0, 'ton', 'Btu/hr')
    nom_length_cool = (1.0 + 1.0 / hvac_cooling_ap.cool_rated_cops[0]) * (r_value_bore + r_value_ground * rtf_DesignMon_Cool) / ((2.0 * hvac_cooling_ap.design_chw + hvac_cooling_ap.design_delta_t) / 2.0 - weather.data.DeepGroundAnnualTemp) * UnitConversions.convert(1.0, 'ton', 'Btu/hr')

    return nom_length_heat, nom_length_cool
  end

  def self.gshp_gfnc_coeff(bore_config, g_functions_json, num_bore_holes, bore_spacing, bore_depth, bore_diameter)
    actuals = { 'b' => UnitConversions.convert(bore_spacing, 'ft', 'm'),
                'h' => UnitConversions.convert(bore_depth, 'ft', 'm'),
                'rb' => UnitConversions.convert(bore_diameter / 2.0, 'in', 'm') }
    actuals['b_over_h'] = actuals['b'] / actuals['h']

    g_library = { 24 => { 'b' => 5, 'd' => 2, 'rb' => 0.075 },
                  48 => { 'b' => 5, 'd' => 2, 'rb' => 0.075 },
                  96 => { 'b' => 5, 'd' => 2, 'rb' => 0.075 },
                  192 => { 'b' => 5, 'd' => 2, 'rb' => 0.08 },
                  384 => { 'b' => 5, 'd' => 2, 'rb' => 0.0875 } }
    g_library.each do |h, b_d_rb|
      g_library[h]['b_over_h'] = Float(b_d_rb['b']) / h
      g_library[h]['rb_over_h'] = Float(b_d_rb['rb']) / h
    end

    [[24, 48], [48, 96], [96, 192], [192, 384]].each do |h1, h2|
      next unless actuals['h'] >= h1 && actuals['h'] < h2

      pt1 = g_library[h1]
      pt2 = g_library[h2]

      # linear interpolation on "g" values
      logtimes = []
      gs = []
      [h1, h2].each do |h|
        b_d_rb = g_library[h]
        b = b_d_rb['b']
        rb = b_d_rb['rb']
        b_h_rb = "#{b}._#{h}._#{rb}"

        logtime, g = get_g_functions(g_functions_json, bore_config, num_bore_holes, b_h_rb)
        logtimes << logtime
        gs << g
      end
      x = actuals['b_over_h']
      x0 = pt1['b_over_h']
      x1 = pt2['b_over_h']
      g_functions = gs[0].zip(gs[1]).map { |v| MathTools.interp2(x, x0, x1, v[0], v[1]) }

      # linear interpolation on rb/h for correction factor
      x = actuals['b_over_h']
      x0 = pt1['b_over_h']
      x1 = pt2['b_over_h']
      f0 = pt1['rb_over_h']
      f1 = pt2['rb_over_h']
      actuals['rb_over_h'] = MathTools.interp2(x, x0, x1, f0, f1)
      rb = actuals['rb_over_h'] * actuals['h']
      rb_actual_over_rb = actuals['rb'] / rb
      correction_factor = Math.log(rb_actual_over_rb)
      g_functions = g_functions.map { |v| v - correction_factor }

      return logtimes[0], g_functions
    end
  end

  def self.get_g_functions(g_functions_json, bore_config, num_bore_holes, b_h_rb)
    g_functions_json.each do |_key_1, values_1|
      if [HPXML::GeothermalLoopBorefieldConfigurationRectangle,
          HPXML::GeothermalLoopBorefieldConfigurationL].include?(bore_config)
        bore_locations = values_1[:bore_locations]
        next if bore_locations.size != num_bore_holes

        logtime = values_1[:logtime].map { |v| Float(v) }
        g = values_1[:g][b_h_rb.to_sym].map { |v| Float(v) }

        return logtime, g
      elsif [HPXML::GeothermalLoopBorefieldConfigurationOpenRectangle,
             HPXML::GeothermalLoopBorefieldConfigurationC,
             HPXML::GeothermalLoopBorefieldConfigurationLopsidedU,
             HPXML::GeothermalLoopBorefieldConfigurationU].include?(bore_config)
        values_1.each do |_key_2, values_2|
          bore_locations = values_2[:bore_locations]
          next if bore_locations.size != num_bore_holes

          logtime = values_2[:logtime].map { |v| Float(v) }
          g = values_2[:g][b_h_rb.to_sym].map { |v| Float(v) }

          return logtime, g
        end
      end
    end
  end

  def self.calculate_average_r_value(surfaces)
    # Crude approximation of average R-value
    surfaces_a = 0.0
    surfaces_ua = 0.0
    surfaces.each do |surface|
      surfaces_a += surface.area
      if not surface.insulation_assembly_r_value.nil?
        surfaces_ua += (1.0 / surface.insulation_assembly_r_value) * surface.area
      else
        surfaces_ua += (1.0 / (surface.insulation_interior_r_value + surface.insulation_exterior_r_value)) * surface.area
      end
    end
    return surfaces_a / surfaces_ua
  end

  def self.get_foundation_wall_ufactor(foundation_wall, include_soil)
    # Calculate effective U-factor

    if not foundation_wall.insulation_assembly_r_value.nil?
      wall_constr_rvalue = foundation_wall.insulation_assembly_r_value - Material.AirFilmVertical.rvalue
      wall_ins_rvalue_int, wall_ins_rvalue_ext = 0, 0
      wall_ins_dist_to_top_int, wall_ins_dist_to_top_ext = 0, 0
      wall_ins_dist_to_bottom_int, wall_ins_dist_to_bottom_ext = 0, 0
    else
      wall_constr_rvalue = Material.Concrete(foundation_wall.thickness).rvalue
      wall_ins_rvalue_int = foundation_wall.insulation_interior_r_value
      wall_ins_rvalue_ext = foundation_wall.insulation_exterior_r_value
      wall_ins_dist_to_top_int = foundation_wall.insulation_interior_distance_to_top
      wall_ins_dist_to_top_ext = foundation_wall.insulation_exterior_distance_to_top
      wall_ins_dist_to_bottom_int = foundation_wall.insulation_interior_distance_to_bottom
      wall_ins_dist_to_bottom_ext = foundation_wall.insulation_exterior_distance_to_bottom
    end
    k_soil = @hpxml_bldg.site.ground_conductivity

    # Calculated based on Manual J 8th Ed. procedure in section A12-4 (15% decrease due to soil thermal storage)
    u_wall = 0.0
    wall_height = foundation_wall.height.ceil
    wall_depth_above_grade = foundation_wall.height - foundation_wall.depth_below_grade
    for distance_to_top in 1..wall_height
      # Calculate R-wall at this depth
      r_wall = wall_constr_rvalue + Material.AirFilmVertical.rvalue # Base wall construction + interior film
      if distance_to_top <= wall_depth_above_grade
        # Above-grade: no soil, add exterior film
        r_soil = 0.0
        r_wall += Material.AirFilmOutside.rvalue
      else
        # Below-grade: add soil, no exterior film
        distance_to_grade = distance_to_top - wall_depth_above_grade
        r_soil = (Math::PI * distance_to_grade / 2.0) / k_soil
      end
      if (distance_to_top > wall_ins_dist_to_top_int) && (distance_to_top <= wall_ins_dist_to_bottom_int)
        r_wall += wall_ins_rvalue_int # Interior insulation at this depth, add R-value
      end
      if (distance_to_top > wall_ins_dist_to_top_ext) && (distance_to_top <= wall_ins_dist_to_bottom_ext)
        r_wall += wall_ins_rvalue_ext # Interior insulation at this depth, add R-value
      end
      if include_soil
        u_wall += 1.0 / (r_soil + r_wall)
      else
        u_wall += 1.0 / r_wall
      end
    end
    u_wall /= wall_height
    if include_soil
      u_wall *= 0.85
    end

    return u_wall
  end

  def self.calc_slab_f_value(slab, ground_conductivity)
    # Calculation for the F-values in Table 4A for slab foundations.
    # Important pages are the Table values (pg. 344-345) and the software protocols
    # in Appendix 12 (pg. 517-518).
    soil_r_per_foot = 1.0 / ground_conductivity

    slab_r_gravel_per_inch = 0.65 # Based on calibration by Tony Fontanini

    # Because of uncertainty pertaining to the effective path radius, F-values are calculated
    # for six radii (8, 9, 10, 11, 12, and 13 feet) and averaged.
    f_values = []
    for path_radius in 8..13
      u_effective = []
      for radius in 0..path_radius
        spl = [Math::PI * radius - 1, 0].max # soil path length (SPL)

        # Concrete, gravel, and insulation
        if radius == 0
          r_concrete = 0.0
          r_gravel = 0.0 # No gravel on edge
          if slab.perimeter_insulation_depth > 0
            r_ins = slab.perimeter_insulation_r_value # Insulation on edge
          else
            r_ins = 0.0
          end
        else
          r_concrete = Material.Concrete(slab.thickness).rvalue
          r_gravel = [slab_r_gravel_per_inch * (12.0 - slab.thickness), 0].max
          if slab.under_slab_insulation_spans_entire_slab
            r_ins = slab.under_slab_insulation_r_value
          elsif radius <= slab.under_slab_insulation_width && radius <= slab.perimeter_insulation_depth
            r_ins = slab.under_slab_insulation_r_value + slab.perimeter_insulation_r_value
          elsif radius <= slab.under_slab_insulation_width
            r_ins = slab.under_slab_insulation_r_value
          elsif radius <= slab.perimeter_insulation_depth
            r_ins = slab.perimeter_insulation_r_value
          else
            r_ins = 0.0
          end
        end

        # Air Films = Indoor Finish + Indoor Air Film + Exposed Air Film (Figure A12-6 pg. 517)
        r_air_film = 0.05 + 0.92 + 0.17

        # Soil
        r_soil = soil_r_per_foot * spl # (h-F-ft2/BTU)

        # Effective R-Value
        r_air_to_air = r_concrete + r_gravel + r_ins + r_air_film + r_soil

        # Effective U-Factor
        u_effective << 1.0 / r_air_to_air
      end

      f_values << u_effective.sum
    end

    return f_values.sum() / f_values.size
  end

  def self.calc_basement_effective_uvalue(slab_is_insulated, depth_below_grade, width_of_shortest_side, ground_conductivity)
    # Based on MJ 8th Ed. A12-7 and ASHRAE HoF 2013 pg 18.31 Eq 40
    k_soil = ground_conductivity
    r_other = 1.47 # Value from ASHRAE HoF, probably used by Manual J
    z_f = depth_below_grade
    w_b = width_of_shortest_side
    u_avg_bf = (2.0 * k_soil / (Math::PI * w_b)) * (Math::log(w_b / 2.0 + z_f / 2.0 + (k_soil * r_other) / Math::PI) - Math::log(z_f / 2.0 + (k_soil * r_other) / Math::PI))
    u_value = 0.85 * u_avg_bf # To account for the storage effect of soil, multiply by 0.85
    if slab_is_insulated
      u_value *= 0.7 # U-values are multiplied by 0.70 to produce U-values for insulated floors
    end
    return u_value
  end

  def self.set_hvac_types(hvac_heating, hvac_cooling)
    if hvac_heating.nil?
      @heating_type = nil
    elsif hvac_heating.is_a? HPXML::HeatingSystem
      @heating_type = hvac_heating.heating_system_type
    else
      @heating_type = hvac_heating.heat_pump_type
    end
    if hvac_cooling.nil?
      @cooling_type = nil
    elsif hvac_cooling.is_a? HPXML::CoolingSystem
      @cooling_type = hvac_cooling.cooling_system_type
    else
      @cooling_type = hvac_cooling.heat_pump_type
    end
  end

  def self.set_fractions_load_served(hvac_heating, hvac_cooling)
    if hvac_cooling.is_a?(HPXML::CoolingSystem) && hvac_cooling.has_integrated_heating
      @fraction_heat_load_served = hvac_cooling.integrated_heating_system_fraction_heat_load_served
    elsif hvac_heating.nil?
      @fraction_heat_load_served = 0
    elsif hvac_heating.is_a?(HPXML::HeatingSystem) && hvac_heating.is_heat_pump_backup_system
      # Use the same load fractions as the heat pump
      heat_pump = @hpxml_bldg.heat_pumps.find { |hp| hp.backup_system_idref == hvac_heating.id }
      @fraction_heat_load_served = heat_pump.fraction_heat_load_served
    else
      @fraction_heat_load_served = hvac_heating.fraction_heat_load_served
    end
    if hvac_cooling.nil?
      @fraction_cool_load_served = 0
    else
      @fraction_cool_load_served = hvac_cooling.fraction_cool_load_served
    end
  end

  def self.assign_to_hpxml_system(htg_sys, clg_sys, hvac_sizing_values)
    if not htg_sys.nil?

      # Heating capacity
      if htg_sys.heating_capacity.nil? || ((htg_sys.heating_capacity - hvac_sizing_values.Heat_Capacity).abs >= 1.0)
        scaling_factor = Float(hvac_sizing_values.Heat_Capacity.round) / htg_sys.heating_capacity unless htg_sys.heating_capacity.nil?
        # Heating capacity @ 17F
        if htg_sys.is_a? HPXML::HeatPump
          if (not htg_sys.heating_capacity.nil?) && (not htg_sys.heating_capacity_17F.nil?)
            # Fixed value entered; scale w/ heating_capacity in case allow_increased_fixed_capacities=true
            htg_cap_17f = htg_sys.heating_capacity_17F * scaling_factor
            if (htg_sys.heating_capacity_17F - htg_cap_17f).abs >= 1.0
              htg_sys.heating_capacity_17F = Float(htg_cap_17f.round)
              htg_sys.heating_capacity_17F_isdefaulted = true
            end
          end
        end
        if not htg_sys.heating_detailed_performance_data.empty?
          # Fixed values entered; Scale w/ heating_capacity in case allow_increased_fixed_capacities=true
          htg_sys.heating_detailed_performance_data.each do |dp|
            next if dp.capacity.nil? # using autosized values, process later

            htg_cap_dp = dp.capacity * scaling_factor
            if (dp.capacity - htg_cap_dp).abs >= 1.0
              dp.capacity = Float(htg_cap_dp.round)
              dp.capacity_isdefaulted = true
            end
          end
        end
        htg_sys.heating_capacity = Float(hvac_sizing_values.Heat_Capacity.round)
        htg_sys.heating_capacity_isdefaulted = true
      end

      # Heating backup capacity
      if htg_sys.is_a? HPXML::HeatPump
        if htg_sys.backup_type.nil?
          htg_sys.backup_heating_capacity = 0.0
        elsif htg_sys.backup_type == HPXML::HeatPumpBackupTypeIntegrated
          if htg_sys.backup_heating_capacity.nil? || ((htg_sys.backup_heating_capacity - hvac_sizing_values.Heat_Capacity_Supp).abs >= 1.0)
            htg_sys.backup_heating_capacity = Float(hvac_sizing_values.Heat_Capacity_Supp.round)
            htg_sys.backup_heating_capacity_isdefaulted = true
          end
        end
      end

      # Heating airflow
      if not (htg_sys.is_a?(HPXML::HeatingSystem) &&
              [HPXML::HVACTypeBoiler,
               HPXML::HVACTypeElectricResistance].include?(htg_sys.heating_system_type))
        htg_sys.heating_airflow_cfm = Float(hvac_sizing_values.Heat_Airflow.round)
        htg_sys.heating_airflow_cfm_isdefaulted = true
      end

      # Heating geothermal loop
      if htg_sys.is_a? HPXML::HeatPump
        htg_sys.additional_properties.GSHP_G_Functions = hvac_sizing_values.GSHP_G_Functions

        geothermal_loop = htg_sys.geothermal_loop
        if not geothermal_loop.nil?
          if geothermal_loop.loop_flow.nil?
            geothermal_loop.loop_flow = hvac_sizing_values.GSHP_Loop_flow
            geothermal_loop.loop_flow_isdefaulted = true
          end
          if geothermal_loop.num_bore_holes.nil?
            geothermal_loop.num_bore_holes = hvac_sizing_values.GSHP_Bore_Holes
            geothermal_loop.num_bore_holes_isdefaulted = true
          end
          if geothermal_loop.bore_length.nil?
            geothermal_loop.bore_length = hvac_sizing_values.GSHP_Bore_Depth
            geothermal_loop.bore_length_isdefaulted = true
          end
          if geothermal_loop.bore_config.nil?
            geothermal_loop.bore_config = hvac_sizing_values.GSHP_Bore_Config
            geothermal_loop.bore_config_isdefaulted = true
          end
        end
      end

    end

    if not clg_sys.nil?

      # Cooling capacity
      if clg_sys.cooling_capacity.nil? || ((clg_sys.cooling_capacity - hvac_sizing_values.Cool_Capacity).abs >= 1.0)
        if not clg_sys.cooling_detailed_performance_data.empty?
          scaling_factor = Float(hvac_sizing_values.Cool_Capacity.round) / clg_sys.cooling_capacity unless clg_sys.cooling_capacity.nil?
          # Fixed values entered; Scale w/ cooling_capacity in case allow_increased_fixed_capacities=true
          clg_sys.cooling_detailed_performance_data.each do |dp|
            next if dp.capacity.nil? # using autosized values

            clg_cap_dp = dp.capacity * scaling_factor
            if (dp.capacity - clg_cap_dp).abs >= 1.0
              dp.capacity = Float(clg_cap_dp.round)
              dp.capacity_isdefaulted = true
            end
          end
        end
        clg_sys.cooling_capacity = Float(hvac_sizing_values.Cool_Capacity.round)
        clg_sys.cooling_capacity_isdefaulted = true
      end

      # Cooling integrated heating system capacity
      if (clg_sys.is_a? HPXML::CoolingSystem) && clg_sys.has_integrated_heating
        if clg_sys.integrated_heating_system_capacity.nil? || ((clg_sys.integrated_heating_system_capacity - hvac_sizing_values.Heat_Capacity).abs >= 1.0)
          clg_sys.integrated_heating_system_capacity = Float(hvac_sizing_values.Heat_Capacity.round)
          clg_sys.integrated_heating_system_capacity_isdefaulted = true
        end
        clg_sys.integrated_heating_system_airflow_cfm = Float(hvac_sizing_values.Heat_Airflow.round)
        clg_sys.integrated_heating_system_airflow_cfm_isdefaulted = true
      end
      clg_sys.additional_properties.cooling_capacity_sensible = Float(hvac_sizing_values.Cool_Capacity_Sens.round)

      # Cooling airflow
      clg_sys.cooling_airflow_cfm = Float(hvac_sizing_values.Cool_Airflow.round)
      clg_sys.cooling_airflow_cfm_isdefaulted = true
    end
  end

  def self.assign_to_hpxml_bldg(hpxml_object, design_loads)
    tol = 10 # Btuh

    # Assign heating design loads to HPXML object
    hpxml_object.hdl_total = Float(design_loads.Heat_Tot.round)
    hpxml_object.hdl_walls = Float(design_loads.Heat_Walls.round)
    hpxml_object.hdl_ceilings = Float(design_loads.Heat_Ceilings.round)
    hpxml_object.hdl_roofs = Float(design_loads.Heat_Roofs.round)
    hpxml_object.hdl_floors = Float(design_loads.Heat_Floors.round)
    hpxml_object.hdl_slabs = Float(design_loads.Heat_Slabs.round)
    hpxml_object.hdl_windows = Float(design_loads.Heat_Windows.round)
    hpxml_object.hdl_skylights = Float(design_loads.Heat_Skylights.round)
    hpxml_object.hdl_doors = Float(design_loads.Heat_Doors.round)
    hpxml_object.hdl_infilvent = Float(design_loads.Heat_InfilVent.round)
    hpxml_object.hdl_ducts = Float(design_loads.Heat_Ducts.round)
    if hpxml_object.hdl_total != 0
      # Error-checking to ensure we captured all the design load components
      hdl_sum = (hpxml_object.hdl_walls + hpxml_object.hdl_ceilings + hpxml_object.hdl_roofs +
                 hpxml_object.hdl_floors + hpxml_object.hdl_slabs + hpxml_object.hdl_windows +
                 hpxml_object.hdl_skylights + hpxml_object.hdl_doors + hpxml_object.hdl_infilvent +
                 hpxml_object.hdl_ducts)
      if (hdl_sum - hpxml_object.hdl_total).abs > tol
        fail 'Heating design loads do not sum to total.'
      end
    end

    # Assign cooling sensible design loads to HPXML object
    hpxml_object.cdl_sens_total = Float(design_loads.Cool_Sens.round)
    hpxml_object.cdl_sens_walls = Float(design_loads.Cool_Walls.round)
    hpxml_object.cdl_sens_ceilings = Float(design_loads.Cool_Ceilings.round)
    hpxml_object.cdl_sens_roofs = Float(design_loads.Cool_Roofs.round)
    hpxml_object.cdl_sens_floors = Float(design_loads.Cool_Floors.round)
    hpxml_object.cdl_sens_slabs = Float(design_loads.Cool_Slabs.round)
    hpxml_object.cdl_sens_windows = Float(design_loads.Cool_Windows.round)
    hpxml_object.cdl_sens_skylights = Float(design_loads.Cool_Skylights.round)
    hpxml_object.cdl_sens_doors = Float(design_loads.Cool_Doors.round)
    hpxml_object.cdl_sens_infilvent = Float(design_loads.Cool_InfilVent_Sens.round)
    hpxml_object.cdl_sens_ducts = Float(design_loads.Cool_Ducts_Sens.round)
    hpxml_object.cdl_sens_intgains = Float(design_loads.Cool_IntGains_Sens.round)
    if hpxml_object.cdl_sens_total != 0
      # Error-checking to ensure we captured all the design load components
      cdl_sens_sum = (hpxml_object.cdl_sens_walls + hpxml_object.cdl_sens_ceilings +
                      hpxml_object.cdl_sens_roofs + hpxml_object.cdl_sens_floors +
                      hpxml_object.cdl_sens_slabs + hpxml_object.cdl_sens_windows +
                      hpxml_object.cdl_sens_skylights + hpxml_object.cdl_sens_doors +
                      hpxml_object.cdl_sens_infilvent + hpxml_object.cdl_sens_ducts +
                      hpxml_object.cdl_sens_intgains)
      if (cdl_sens_sum - hpxml_object.cdl_sens_total).abs > tol
        fail 'Cooling sensible design loads do not sum to total.'
      end
    end

    # Assign cooling latent design loads to HPXML object
    hpxml_object.cdl_lat_total = Float(design_loads.Cool_Lat.round)
    hpxml_object.cdl_lat_ducts = Float(design_loads.Cool_Ducts_Lat.round)
    hpxml_object.cdl_lat_infilvent = Float(design_loads.Cool_InfilVent_Lat.round)
    hpxml_object.cdl_lat_intgains = Float(design_loads.Cool_IntGains_Lat.round)
    if hpxml_object.cdl_lat_total != 0
      # Error-checking to ensure we captured all the design load components
      cdl_lat_sum = (hpxml_object.cdl_lat_ducts + hpxml_object.cdl_lat_infilvent +
                     hpxml_object.cdl_lat_intgains)
      if (cdl_lat_sum - hpxml_object.cdl_lat_total).abs > tol
        fail 'Cooling latent design loads do not sum to total.'
      end
    end
  end
end

class MJ
  def initialize
  end
  attr_accessor(:daily_range_temp_adjust, :cool_setpoint, :heat_setpoint, :cool_design_grains, :ctd, :htd,
                :daily_range_num, :acf, :cool_indoor_wetbulb, :cool_indoor_enthalpy, :cool_outdoor_wetbulb,
                :inside_air_dens, :cool_design_temps, :heat_design_temps)
end

class DesignLoads
  attr_accessor(:Cool_Sens, :Cool_Lat, :Cool_Tot, :Heat_Tot, :Heat_Ducts, :Cool_Ducts_Sens, :Cool_Ducts_Lat,
                :Cool_Windows, :Cool_Skylights, :Cool_Doors, :Cool_Walls, :Cool_Roofs, :Cool_Floors, :Cool_Slabs,
                :Cool_Ceilings, :Cool_InfilVent_Sens, :Cool_InfilVent_Lat, :Cool_IntGains_Sens, :Cool_IntGains_Lat,
                :Heat_Windows, :Heat_Skylights, :Heat_Doors, :Heat_Walls, :Heat_Roofs, :Heat_Floors,
                :Heat_Slabs, :Heat_Ceilings, :Heat_InfilVent)

  def initialize
    @Cool_Sens = 0.0
    @Cool_Lat = 0.0
    @Cool_Tot = 0.0
    @Heat_Tot = 0.0
    @Heat_Ducts = 0.0
    @Cool_Ducts_Sens = 0.0
    @Cool_Ducts_Lat = 0.0
    @Cool_Windows = 0.0
    @Cool_Skylights = 0.0
    @Cool_Doors = 0.0
    @Cool_Walls = 0.0
    @Cool_Roofs = 0.0
    @Cool_Floors = 0.0
    @Cool_Slabs = 0.0
    @Cool_Ceilings = 0.0
    @Cool_InfilVent_Sens = 0.0
    @Cool_InfilVent_Lat = 0.0
    @Cool_IntGains_Sens = 0.0
    @Cool_IntGains_Lat = 0.0
    @Heat_Windows = 0.0
    @Heat_Skylights = 0.0
    @Heat_Doors = 0.0
    @Heat_Walls = 0.0
    @Heat_Roofs = 0.0
    @Heat_Floors = 0.0
    @Heat_Slabs = 0.0
    @Heat_Ceilings = 0.0
    @Heat_InfilVent = 0.0
  end
end

class HVACSizingValues
  attr_accessor(:Cool_Load_Sens, :Cool_Load_Lat, :Cool_Load_Tot, :Cool_Capacity, :Cool_Capacity_Sens, :Cool_Airflow,
                :Heat_Load, :Heat_Load_Supp, :Heat_Capacity, :Heat_Capacity_Supp, :Heat_Airflow,
                :GSHP_Loop_flow, :GSHP_Bore_Holes, :GSHP_Bore_Depth, :GSHP_G_Functions, :GSHP_Bore_Config)

  def initialize
  end
end<|MERGE_RESOLUTION|>--- conflicted
+++ resolved
@@ -1025,7 +1025,7 @@
 
     htg_infil_vent_loads = 1.1 * mj.acf * cfm_Heating * mj.htd
     clg_infil_vent_sens_loads = 1.1 * mj.acf * cfm_cool_load_sens * mj.ctd
-    clg_infil_vent_lat_loads = 0.68 * mj.acf * cfm_cool_load_lat * (mj.cool_design_grains - mj.cool_indoor_grains)
+    clg_infil_vent_lat_loads = 0.68 * mj.acf * cfm_cool_load_lat * mj.cool_design_grains
 
     bldg_design_loads.Heat_InfilVent = htg_infil_vent_loads
     bldg_design_loads.Cool_InfilVent_Sens = clg_infil_vent_sens_loads
@@ -1035,17 +1035,12 @@
 
     spaces_total_exposed_wall_area = @zone.spaces.map { |space| space.additional_properties.total_exposed_wall_area }.sum
 
-<<<<<<< HEAD
     @space_loads.each do |space_id, space_design_loads|
       space_exposed_wall_area = @zone.spaces.find { |space| space.id == space_id }.additional_properties.total_exposed_wall_area
       war = space_exposed_wall_area / spaces_total_exposed_wall_area
       space_design_loads.Heat_InfilVent = war * htg_infil_vent_loads
       space_design_loads.Cool_InfilVent_Sens = war * clg_infil_vent_sens_loads
     end
-=======
-    bldg_design_loads.Cool_InfilVent_Sens = 1.1 * mj.acf * cfm_cool_load_sens * mj.ctd
-    bldg_design_loads.Cool_InfilVent_Lat = 0.68 * mj.acf * cfm_cool_load_lat * mj.cool_design_grains
->>>>>>> 54df288a
   end
 
   def self.process_load_internal_gains(bldg_design_loads)
