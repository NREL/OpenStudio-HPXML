# frozen_string_literal: true

class HVACSizing
  def self.calculate(weather, hpxml, cfa, nbeds, hvac_systems)
    # Calculates heating/cooling design loads, and selects equipment
    # values (e.g., capacities, airflows) specific to each HVAC system.
    # Calculations generally follow ACCA Manual J/S.

    @hpxml = hpxml
    @cfa = cfa
    @nbeds = nbeds

    def self.is_system_to_skip(hvac)
      # These shared systems should be converted to other equivalent
      # systems before being autosized
      if [HPXML::HVACTypeChiller,
          HPXML::HVACTypeCoolingTower].include?(hvac.CoolType)
        return true
      end
      if [HPXML::HVACTypeHeatPumpWaterLoopToAir].include?(hvac.HeatType) &&
         hvac.HeatingLoadFraction.nil?
        return true
      end

      return false
    end

    process_site_calcs_and_design_temps(weather)

    # Calculate loads for the conditioned thermal zone
    bldg_design_loads = DesignLoads.new
    process_load_windows_skylights(bldg_design_loads, weather)
    process_load_doors(bldg_design_loads, weather)
    process_load_walls(bldg_design_loads, weather)
    process_load_roofs(bldg_design_loads, weather)
    process_load_ceilings(bldg_design_loads, weather)
    process_load_floors(bldg_design_loads, weather)
    process_load_slabs(bldg_design_loads, weather)
    process_load_infiltration_ventilation(bldg_design_loads, weather)
    process_load_internal_gains(bldg_design_loads)

    # Aggregate zone loads into initial loads
    aggregate_loads(bldg_design_loads)

    # Get HVAC information for each HVAC system.
    hvac_infos = {}
    hvac_systems.each do |hvac_system|
      hvac_infos[hvac_system] = get_hvac_information(hvac_system)
    end

    # Loop through each HVAC system and apply duct loads
    # to calculate total building design loads.
    total_ducts_heat_load = 0.0
    total_ducts_cool_load_sens = 0.0
    total_ducts_cool_load_lat = 0.0
    hvac_systems.each do |hvac_system|
      hvac = hvac_infos[hvac_system]
      next if is_system_to_skip(hvac)

      apply_hvac_temperatures(hvac, bldg_design_loads)
      ducts_heat_load = calculate_load_ducts_heating(bldg_design_loads, weather, hvac)
      ducts_cool_load_sens, ducts_cool_load_lat = calculate_load_ducts_cooling(bldg_design_loads, weather, hvac)

      total_ducts_heat_load += ducts_heat_load.to_f
      total_ducts_cool_load_sens += ducts_cool_load_sens.to_f
      total_ducts_cool_load_lat += ducts_cool_load_lat.to_f
    end
    apply_load_ducts(bldg_design_loads, total_ducts_heat_load, total_ducts_cool_load_sens, total_ducts_cool_load_lat)

    # Loop through each HVAC system and calculate equipment values.
    all_hvac_sizing_values = {}
    hvac_systems.each do |hvac_system|
      hvac = hvac_infos[hvac_system]
      next if is_system_to_skip(hvac)

      hvac_sizing_values = HVACSizingValues.new
      apply_hvac_loads(hvac, hvac_sizing_values, bldg_design_loads)
      apply_hvac_heat_pump_logic(hvac_sizing_values, hvac)
      apply_hvac_equipment_adjustments(hvac_sizing_values, weather, hvac)
      apply_hvac_installation_quality(hvac_sizing_values, weather, hvac)
      apply_hvac_fixed_capacities(hvac_sizing_values, hvac)
      apply_hvac_ground_loop(hvac_sizing_values, weather, hvac)
      apply_hvac_finalize_airflows(hvac_sizing_values, weather, hvac)

      all_hvac_sizing_values[hvac_system] = hvac_sizing_values
    end

    return bldg_design_loads, all_hvac_sizing_values
  end

  private

  def self.process_site_calcs_and_design_temps(weather)
    '''
    Site Calculations and Design Temperatures
    '''

    # CLTD adjustments based on daily temperature range
    @daily_range_temp_adjust = [4, 0, -5]

    # Manual J inside conditions
    @cool_setpoint = 75.0
    @heat_setpoint = 70.0

    @cool_design_grains = UnitConversions.convert(weather.design.CoolingHumidityRatio, 'lbm/lbm', 'grains')

    # Calculate the design temperature differences
    @ctd = [weather.design.CoolingDrybulb - @cool_setpoint, 0.0].max
    @htd = [@heat_setpoint - weather.design.HeatingDrybulb, 0.0].max

    # Calculate the average Daily Temperature Range (DTR) to determine the class (low, medium, high)
    dtr = weather.design.DailyTemperatureRange

    if dtr < 16.0
      @daily_range_num = 0.0   # Low
    elsif dtr > 25.0
      @daily_range_num = 2.0   # High
    else
      @daily_range_num = 1.0   # Medium
    end

    # Altitude Correction Factors (ACF) taken from Table 10A (sea level - 12,000 ft)
    acfs = [1.0, 0.97, 0.93, 0.89, 0.87, 0.84, 0.80, 0.77, 0.75, 0.72, 0.69, 0.66, 0.63]

    # Calculate the altitude correction factor (ACF) for the site
    alt_cnt = (weather.header.Altitude / 1000.0).to_i
    @acf = MathTools.interp2(weather.header.Altitude, alt_cnt * 1000.0, (alt_cnt + 1.0) * 1000.0, acfs[alt_cnt], acfs[alt_cnt + 1])

    # Calculate the interior humidity in Grains and enthalpy in Btu/lb for cooling
    pwsat = UnitConversions.convert(0.430075, 'psi', 'kPa') # Calculated for 75degF indoor temperature
    rh_indoor_cooling = 0.55 # Manual J is vague on the indoor RH. 55% corresponds to BA goals
    hr_indoor_cooling = (0.62198 * rh_indoor_cooling * pwsat) / (UnitConversions.convert(weather.header.LocalPressure, 'atm', 'kPa') - rh_indoor_cooling * pwsat)
    @cool_indoor_grains = UnitConversions.convert(hr_indoor_cooling, 'lbm/lbm', 'grains')
    @wetbulb_indoor_cooling = Psychrometrics.Twb_fT_R_P(@cool_setpoint, rh_indoor_cooling, UnitConversions.convert(weather.header.LocalPressure, 'atm', 'psi'))

    db_indoor_degC = UnitConversions.convert(@cool_setpoint, 'F', 'C')
    @enthalpy_indoor_cooling = (1.006 * db_indoor_degC + hr_indoor_cooling * (2501.0 + 1.86 * db_indoor_degC)) * UnitConversions.convert(1.0, 'kJ', 'Btu') * UnitConversions.convert(1.0, 'lbm', 'kg')
    @wetbulb_outdoor_cooling = weather.design.CoolingWetbulb

    # Inside air density
    avg_setpoint = (@cool_setpoint + @heat_setpoint) / 2.0
    @inside_air_dens = UnitConversions.convert(weather.header.LocalPressure, 'atm', 'Btu/ft^3') / (Gas.Air.r * (avg_setpoint + 460.0))

    # Design Temperatures

    @cool_design_temps = {}
    @heat_design_temps = {}

    locations = []
    (@hpxml.roofs + @hpxml.rim_joists + @hpxml.walls + @hpxml.foundation_walls + @hpxml.frame_floors + @hpxml.slabs).each do |surface|
      locations << surface.interior_adjacent_to
      locations << surface.exterior_adjacent_to
    end
    @hpxml.hvac_distributions.each do |hvac_dist|
      hvac_dist.ducts.each do |duct|
        locations << duct.duct_location
      end
    end

    locations.uniq.each do |location|
      next if [HPXML::LocationGround].include? location

      if [HPXML::LocationOtherHousingUnit, HPXML::LocationOtherHeatedSpace, HPXML::LocationOtherMultifamilyBufferSpace,
          HPXML::LocationOtherNonFreezingSpace, HPXML::LocationExteriorWall, HPXML::LocationUnderSlab].include? location
        @cool_design_temps[location] = calculate_scheduled_space_design_temps(location, @cool_setpoint, weather.design.CoolingDrybulb, weather.data.GroundMonthlyTemps.max)
        @heat_design_temps[location] = calculate_scheduled_space_design_temps(location, @heat_setpoint, weather.design.HeatingDrybulb, weather.data.GroundMonthlyTemps.min)
      elsif [HPXML::LocationOutside, HPXML::LocationRoofDeck].include? location
        @cool_design_temps[location] = weather.design.CoolingDrybulb
        @heat_design_temps[location] = weather.design.HeatingDrybulb
      elsif HPXML::conditioned_locations.include? location
        @cool_design_temps[location] = process_design_temp_cooling(weather, HPXML::LocationLivingSpace)
        @heat_design_temps[location] = process_design_temp_heating(weather, HPXML::LocationLivingSpace)
      else
        @cool_design_temps[location] = process_design_temp_cooling(weather, location)
        @heat_design_temps[location] = process_design_temp_heating(weather, location)
      end
    end
  end

  def self.process_design_temp_heating(weather, location)
    if location == HPXML::LocationLivingSpace
      heat_temp = @heat_setpoint

    elsif location == HPXML::LocationGarage
      heat_temp = weather.design.HeatingDrybulb + 13.0

    elsif (location == HPXML::LocationAtticUnvented) || (location == HPXML::LocationAtticVented)

      attic_floors = @hpxml.frame_floors.select { |f| f.is_ceiling && [f.interior_adjacent_to, f.exterior_adjacent_to].include?(location) }
      avg_floor_rvalue = calculate_average_r_value(attic_floors)

      attic_roofs = @hpxml.roofs.select { |r| r.interior_adjacent_to == location }
      avg_roof_rvalue = calculate_average_r_value(attic_roofs)

      if avg_floor_rvalue < avg_roof_rvalue
        # Attic is considered to be encapsulated. MJ8 says to use an attic
        # temperature of 95F, however alternative approaches are permissible
        if location == HPXML::LocationAtticVented
          heat_temp = weather.design.HeatingDrybulb
        else
          heat_temp = calculate_space_design_temps(location, weather, @heat_setpoint, weather.design.HeatingDrybulb, weather.data.GroundMonthlyTemps.min)
        end
      else
        heat_temp = weather.design.HeatingDrybulb
      end

    elsif [HPXML::LocationBasementUnconditioned, HPXML::LocationCrawlspaceUnvented, HPXML::LocationCrawlspaceVented].include? location
      heat_temp = calculate_space_design_temps(location, weather, @heat_setpoint, weather.design.HeatingDrybulb, weather.data.GroundMonthlyTemps.min)

    end

    fail "Design temp heating not calculated for #{location}." if heat_temp.nil?

    return heat_temp
  end

  def self.process_design_temp_cooling(weather, location)
    if location == HPXML::LocationLivingSpace
      cool_temp = @cool_setpoint

    elsif location == HPXML::LocationGarage
      # Calculate fraction of garage under conditioned space
      area_total = 0.0
      area_conditioned = 0.0
      @hpxml.roofs.each do |roof|
        next unless roof.interior_adjacent_to == location

        area_total += roof.area
      end
      @hpxml.frame_floors.each do |frame_floor|
        next unless [frame_floor.interior_adjacent_to, frame_floor.exterior_adjacent_to].include? location

        area_total += frame_floor.area
        area_conditioned += frame_floor.area if frame_floor.is_thermal_boundary
      end
      if area_total == 0
        garage_frac_under_conditioned = 0.5
      else
        garage_frac_under_conditioned = area_conditioned / area_total
      end

      # Calculate the garage cooling design temperature based on Table 4C
      # Linearly interpolate between having living space over the garage and not having living space above the garage
      if @daily_range_num == 0.0
        cool_temp = (weather.design.CoolingDrybulb +
                     (11.0 * garage_frac_under_conditioned) +
                     (22.0 * (1.0 - garage_frac_under_conditioned)))
      elsif @daily_range_num == 1.0
        cool_temp = (weather.design.CoolingDrybulb +
                     (6.0 * garage_frac_under_conditioned) +
                     (17.0 * (1.0 - garage_frac_under_conditioned)))
      elsif @daily_range_num == 2.0
        cool_temp = (weather.design.CoolingDrybulb +
                     (1.0 * garage_frac_under_conditioned) +
                     (12.0 * (1.0 - garage_frac_under_conditioned)))
      end

    elsif (location == HPXML::LocationAtticUnvented) || (location == HPXML::LocationAtticVented)

      attic_floors = @hpxml.frame_floors.select { |f| f.is_ceiling && [f.interior_adjacent_to, f.exterior_adjacent_to].include?(location) }
      avg_floor_rvalue = calculate_average_r_value(attic_floors)

      attic_roofs = @hpxml.roofs.select { |r| r.interior_adjacent_to == location }
      avg_roof_rvalue = calculate_average_r_value(attic_roofs)

      if avg_floor_rvalue < avg_roof_rvalue
        # Attic is considered to be encapsulated. MJ8 says to use an attic
        # temperature of 95F, however alternative approaches are permissible
        if location == HPXML::LocationAtticVented
          cool_temp = weather.design.CoolingDrybulb + 40.0 # This is the number from a California study with dark shingle roof and similar ventilation.
        else
          cool_temp = calculate_space_design_temps(location, weather, @cool_setpoint, weather.design.CoolingDrybulb, weather.data.GroundMonthlyTemps.max, true)
        end

      else
        # Calculate the cooling design temperature for the unconditioned attic based on Figure A12-14
        # Use an area-weighted temperature in case roof surfaces are different
        tot_roof_area = 0.0
        cool_temp = 0.0

        @hpxml.roofs.each do |roof|
          next unless roof.interior_adjacent_to == location

          tot_roof_area += roof.net_area

          if location == HPXML::LocationAtticUnvented
            if not roof.radiant_barrier
              cool_temp += (150.0 + (weather.design.CoolingDrybulb - 95.0) + @daily_range_temp_adjust[@daily_range_num]) * roof.net_area
            else
              cool_temp += (130.0 + (weather.design.CoolingDrybulb - 95.0) + @daily_range_temp_adjust[@daily_range_num]) * roof.net_area
            end
          else
            if not roof.radiant_barrier
              if roof.roof_type == HPXML::RoofTypeAsphaltShingles
                if [HPXML::ColorDark, HPXML::ColorMediumDark].include? roof.roof_color
                  cool_temp += 130.0 * roof.net_area
                else
                  cool_temp += 120.0 * roof.net_area
                end
              elsif roof.roof_type == HPXML::RoofTypeWoodShingles
                cool_temp += 120.0 * roof.net_area
              elsif roof.roof_type == HPXML::RoofTypeMetal
                if [HPXML::ColorDark, HPXML::ColorMediumDark].include? roof.roof_color
                  cool_temp += 130.0 * roof.net_area
                elsif [HPXML::ColorMedium, HPXML::ColorLight].include? roof.roof_color
                  cool_temp += 120.0 * roof.net_area
                elsif [HPXML::ColorReflective].include? roof.roof_color
                  cool_temp += 95.0 * roof.net_area
                end
              elsif roof.roof_type == HPXML::RoofTypeClayTile
                if [HPXML::ColorDark, HPXML::ColorMediumDark].include? roof.roof_color
                  cool_temp += 110.0 * roof.net_area
                elsif [HPXML::ColorMedium, HPXML::ColorLight].include? roof.roof_color
                  cool_temp += 105.0 * roof.net_area
                elsif [HPXML::ColorReflective].include? roof.roof_color
                  cool_temp += 95.0 * roof.net_area
                end
              end
            else # with a radiant barrier
              if roof.roof_type == HPXML::RoofTypeAsphaltShingles
                if [HPXML::ColorDark, HPXML::ColorMediumDark].include? roof.roof_color
                  cool_temp += 120.0 * roof.net_area
                else
                  cool_temp += 110.0 * roof.net_area
                end
              elsif roof.roof_type == HPXML::RoofTypeWoodShingles
                cool_temp += 110.0 * roof.net_area
              elsif roof.roof_type == HPXML::RoofTypeMetal
                if [HPXML::ColorDark, HPXML::ColorMediumDark].include? roof.roof_color
                  cool_temp += 120.0 * roof.net_area
                elsif [HPXML::ColorMedium, HPXML::ColorLight].include? roof.roof_color
                  cool_temp += 110.0 * roof.net_area
                elsif [HPXML::ColorReflective].include? roof.roof_color
                  cool_temp += 95.0 * roof.net_area
                end
              elsif roof.roof_type == HPXML::RoofTypeClayTile
                if [HPXML::ColorDark, HPXML::ColorMediumDark].include? roof.roof_color
                  cool_temp += 105.0 * roof.net_area
                elsif [HPXML::ColorMedium, HPXML::ColorLight].include? roof.roof_color
                  cool_temp += 100.0 * roof.net_area
                elsif [HPXML::ColorReflective].include? roof.roof_color
                  cool_temp += 95.0 * roof.net_area
                end
              end
            end
          end # vented/unvented
        end # each roof surface

        cool_temp /= tot_roof_area

        # Adjust base CLTD for cooling design temperature and daily range
        cool_temp += (weather.design.CoolingDrybulb - 95.0) + @daily_range_temp_adjust[@daily_range_num]
      end

    elsif [HPXML::LocationBasementUnconditioned, HPXML::LocationCrawlspaceUnvented, HPXML::LocationCrawlspaceVented].include? location
      cool_temp = calculate_space_design_temps(location, weather, @cool_setpoint, weather.design.CoolingDrybulb, weather.data.GroundMonthlyTemps.max)

    end

    fail "Design temp cooling not calculated for #{location}." if cool_temp.nil?

    return cool_temp
  end

  def self.process_load_windows_skylights(bldg_design_loads, weather)
    '''
    Heating and Cooling Loads: Windows & Skylights
    '''

    # Average cooling load factors for windows/skylights WITHOUT internal shading for surface
    # azimuths of 0,22.5,45, ... ,337.5,360
    # Additional values (compared to values in MJ8 Table 3D-3) have been determined by
    # linear interpolation to avoid interpolating
    clf_avg_nois = [0.24, 0.295, 0.35, 0.365, 0.38, 0.39, 0.4, 0.44, 0.48, 0.44, 0.4, 0.39, 0.38, 0.365, 0.35, 0.295, 0.24]
    clf_avg_nois_horiz = 0.68

    # Average cooling load factors for windows/skylights WITH internal shading for surface
    # azimuths of 0,22.5,45, ... ,337.5,360
    # Additional values (compared to values in MJ8 Table 3D-3) have been determined
    # by linear interpolation to avoid interpolating in BMI
    clf_avg_is = [0.18, 0.235, 0.29, 0.305, 0.32, 0.32, 0.32, 0.305, 0.29, 0.305, 0.32, 0.32, 0.32, 0.305, 0.29, 0.235, 0.18]
    clf_avg_is_horiz = 0.52

    # Hourly cooling load factor (CLF) for windows/skylights WITHOUT an internal shade taken from
    # ASHRAE HOF Ch.26 Table 36 (subset of data in MJ8 Table A11-5)
    # Surface Azimuth = 0 (South), 22.5, 45.0, ... ,337.5,360 and Hour = 8,9, ... ,19,20
    clf_hr_nois = [[0.14, 0.22, 0.34, 0.48, 0.59, 0.65, 0.65, 0.59, 0.50, 0.43, 0.36, 0.28, 0.22],
                   [0.11, 0.15, 0.19, 0.27, 0.39, 0.52, 0.62, 0.67, 0.65, 0.58, 0.46, 0.36, 0.28],
                   [0.10, 0.12, 0.14, 0.16, 0.24, 0.36, 0.49, 0.60, 0.66, 0.66, 0.58, 0.43, 0.33],
                   [0.09, 0.10, 0.12, 0.13, 0.17, 0.26, 0.40, 0.52, 0.62, 0.66, 0.61, 0.44, 0.34],
                   [0.08, 0.10, 0.11, 0.12, 0.14, 0.20, 0.32, 0.45, 0.57, 0.64, 0.61, 0.44, 0.34],
                   [0.09, 0.10, 0.12, 0.13, 0.15, 0.17, 0.26, 0.40, 0.53, 0.63, 0.62, 0.44, 0.34],
                   [0.10, 0.12, 0.14, 0.16, 0.17, 0.19, 0.23, 0.33, 0.47, 0.59, 0.60, 0.43, 0.33],
                   [0.14, 0.18, 0.22, 0.25, 0.27, 0.29, 0.30, 0.33, 0.44, 0.57, 0.62, 0.44, 0.33],
                   [0.48, 0.56, 0.63, 0.71, 0.76, 0.80, 0.82, 0.82, 0.79, 0.75, 0.69, 0.61, 0.48],
                   [0.47, 0.44, 0.41, 0.40, 0.39, 0.39, 0.38, 0.36, 0.33, 0.30, 0.26, 0.20, 0.16],
                   [0.51, 0.51, 0.45, 0.39, 0.36, 0.33, 0.31, 0.28, 0.26, 0.23, 0.19, 0.15, 0.12],
                   [0.52, 0.57, 0.50, 0.45, 0.39, 0.34, 0.31, 0.28, 0.25, 0.22, 0.18, 0.14, 0.12],
                   [0.51, 0.57, 0.57, 0.50, 0.42, 0.37, 0.32, 0.29, 0.25, 0.22, 0.19, 0.15, 0.12],
                   [0.49, 0.58, 0.61, 0.57, 0.48, 0.41, 0.36, 0.32, 0.28, 0.24, 0.20, 0.16, 0.13],
                   [0.43, 0.55, 0.62, 0.63, 0.57, 0.48, 0.42, 0.37, 0.33, 0.28, 0.24, 0.19, 0.15],
                   [0.27, 0.43, 0.55, 0.63, 0.64, 0.60, 0.52, 0.45, 0.40, 0.35, 0.29, 0.23, 0.18],
                   [0.14, 0.22, 0.34, 0.48, 0.59, 0.65, 0.65, 0.59, 0.50, 0.43, 0.36, 0.28, 0.22]]
    clf_hr_nois_horiz = [0.24, 0.36, 0.48, 0.58, 0.66, 0.72, 0.74, 0.73, 0.67, 0.59, 0.47, 0.37, 0.29]

    # Hourly cooling load factor (CLF) for windows/skylights WITH an internal shade taken from
    # ASHRAE HOF Ch.26 Table 39 (subset of data in MJ8 Table A11-6)
    # Surface Azimuth = 0 (South), 22.5, 45.0, ... ,337.5,360 and Hour = 8,9, ... ,19,20
    clf_hr_is = [[0.23, 0.38, 0.58, 0.75, 0.83, 0.80, 0.68, 0.50, 0.35, 0.27, 0.19, 0.11, 0.09],
                 [0.18, 0.22, 0.27, 0.43, 0.63, 0.78, 0.84, 0.80, 0.66, 0.46, 0.25, 0.13, 0.11],
                 [0.14, 0.16, 0.19, 0.22, 0.38, 0.59, 0.75, 0.83, 0.81, 0.69, 0.45, 0.16, 0.12],
                 [0.12, 0.14, 0.16, 0.17, 0.23, 0.44, 0.64, 0.78, 0.84, 0.78, 0.55, 0.16, 0.12],
                 [0.11, 0.13, 0.15, 0.16, 0.17, 0.31, 0.53, 0.72, 0.82, 0.81, 0.61, 0.16, 0.12],
                 [0.12, 0.14, 0.16, 0.17, 0.18, 0.22, 0.43, 0.65, 0.80, 0.84, 0.66, 0.16, 0.12],
                 [0.14, 0.17, 0.19, 0.20, 0.21, 0.22, 0.30, 0.52, 0.73, 0.82, 0.69, 0.16, 0.12],
                 [0.22, 0.26, 0.30, 0.32, 0.33, 0.34, 0.34, 0.39, 0.61, 0.82, 0.76, 0.17, 0.12],
                 [0.65, 0.73, 0.80, 0.86, 0.89, 0.89, 0.86, 0.82, 0.75, 0.78, 0.91, 0.24, 0.18],
                 [0.62, 0.42, 0.37, 0.37, 0.37, 0.36, 0.35, 0.32, 0.28, 0.23, 0.17, 0.08, 0.07],
                 [0.74, 0.58, 0.37, 0.29, 0.27, 0.26, 0.24, 0.22, 0.20, 0.16, 0.12, 0.06, 0.05],
                 [0.80, 0.71, 0.52, 0.31, 0.26, 0.24, 0.22, 0.20, 0.18, 0.15, 0.11, 0.06, 0.05],
                 [0.80, 0.76, 0.62, 0.41, 0.27, 0.24, 0.22, 0.20, 0.17, 0.14, 0.11, 0.06, 0.05],
                 [0.79, 0.80, 0.72, 0.54, 0.34, 0.27, 0.24, 0.21, 0.19, 0.15, 0.12, 0.07, 0.06],
                 [0.74, 0.81, 0.79, 0.68, 0.49, 0.33, 0.28, 0.25, 0.22, 0.18, 0.13, 0.08, 0.07],
                 [0.54, 0.72, 0.81, 0.81, 0.71, 0.54, 0.38, 0.32, 0.27, 0.22, 0.16, 0.09, 0.08],
                 [0.23, 0.38, 0.58, 0.75, 0.83, 0.80, 0.68, 0.50, 0.35, 0.27, 0.19, 0.11, 0.09]]
    clf_hr_is_horiz = [0.44, 0.59, 0.72, 0.81, 0.85, 0.85, 0.81, 0.71, 0.58, 0.42, 0.25, 0.14, 0.12]

    # Shade Line Multipliers (SLM) for shaded windows will be calculated using the procedure
    # described in ASHRAE HOF 1997 instead of using the SLM's from MJ8 Table 3E-1

    # The time of day (assuming 24 hr clock) to calculate the SLM for the ALP for azimuths
    # starting at 0 (South) in increments of 22.5 to 360
    # Nil denotes directions not used in the shading calculation (Note: south direction is symmetrical around noon)
    slm_alp_hr = [15.5, 14.75, 14.0, 14.75, 15.5, nil, nil, nil, nil, nil, nil, nil, 8.5, 9.75, 10.0, 9.75, 8.5]

    # Mid summer declination angle used for shading calculations
    declination_angle = 12.1 # Mid August

    # Peak solar factor (PSF) (aka solar heat gain factor) taken from ASHRAE HOF 1989 Ch.26 Table 34
    # (subset of data in MJ8 Table 3D-2)
    # Surface Azimuth = 0 (South), 22.5, 45.0, ... ,337.5,360 and Latitude = 20,24,28, ... ,60,64
    psf = [[57.0,  72.0,  91.0,  111.0, 131.0, 149.0, 165.0, 180.0, 193.0, 203.0, 211.0, 217.0],
           [88.0,  103.0, 120.0, 136.0, 151.0, 165.0, 177.0, 188.0, 197.0, 206.0, 213.0, 217.0],
           [152.0, 162.0, 172.0, 181.0, 189.0, 196.0, 202.0, 208.0, 212.0, 215.0, 217.0, 217.0],
           [200.0, 204.0, 207.0, 210.0, 212.0, 214.0, 215.0, 216.0, 216.0, 216.0, 214.0, 211.0],
           [220.0, 220.0, 220.0, 219.0, 218.0, 216.0, 214.0, 211.0, 208.0, 203.0, 199.0, 193.0],
           [206.0, 203.0, 199.0, 195.0, 190.0, 185.0, 180.0, 174.0, 169.0, 165.0, 161.0, 157.0],
           [162.0, 156.0, 149.0, 141.0, 138.0, 135.0, 132.0, 128.0, 124.0, 119.0, 114.0, 109.0],
           [91.0,  87.0,  83.0,  79.0,  75.0,  71.0,  66.0,  61.0,  56.0,  56.0,  57.0,  58.0],
           [40.0,  38.0,  38.0,  37.0,  36.0,  35.0,  34.0,  33.0,  32.0,  30.0,  28.0,  27.0],
           [91.0,  87.0,  83.0,  79.0,  75.0,  71.0,  66.0,  61.0,  56.0,  56.0,  57.0,  58.0],
           [162.0, 156.0, 149.0, 141.0, 138.0, 135.0, 132.0, 128.0, 124.0, 119.0, 114.0, 109.0],
           [206.0, 203.0, 199.0, 195.0, 190.0, 185.0, 180.0, 174.0, 169.0, 165.0, 161.0, 157.0],
           [220.0, 220.0, 220.0, 219.0, 218.0, 216.0, 214.0, 211.0, 208.0, 203.0, 199.0, 193.0],
           [200.0, 204.0, 207.0, 210.0, 212.0, 214.0, 215.0, 216.0, 216.0, 216.0, 214.0, 211.0],
           [152.0, 162.0, 172.0, 181.0, 189.0, 196.0, 202.0, 208.0, 212.0, 215.0, 217.0, 217.0],
           [88.0,  103.0, 120.0, 136.0, 151.0, 165.0, 177.0, 188.0, 197.0, 206.0, 213.0, 217.0],
           [57.0,  72.0,  91.0,  111.0, 131.0, 149.0, 165.0, 180.0, 193.0, 203.0, 211.0, 217.0]]
    psf_horiz = [280.0, 277.0, 272.0, 265.0, 257.0, 247.0, 236.0, 223.0, 208.0, 193.0, 176.0, 159.0]

    # Hourly Temperature Adjustment Values (HTA_DR) (MJ8 Table A11-3)
    # Low DR, Medium DR, High DR and Hour = 8,9, ... ,19,20
    hta = [[-6.3,  -5.0,  -3.7,  -2.5, -1.5, -0.7, -0.2, 0.0, -0.2, -0.7, -1.5, -2.5, -3.7], # Low DR
           [-12.6, -10.0, -7.4,  -5.0, -2.9, -1.3, -0.3, 0.0, -0.3, -1.3, -2.9, -5.0, -7.4], # Medium DR
           [-18.9, -15.0, -11.1, -7.5, -4.4, -2.0, -0.5, 0.0, -0.5, -2.0, -4.4, -7.5, -11.1]] # High DR

    # Determine the PSF's for the building latitude
    psf_lat = []
    psf_lat_horiz = nil
    latitude = weather.header.Latitude.to_f
    for cnt in 0..16
      if latitude < 20.0
        psf_lat << psf[cnt][0]
        if cnt == 0
          psf_lat_horiz = psf_horiz[0]
        end
      elsif latitude >= 64.0
        psf_lat << psf[cnt][11]
        if cnt == 0
          psf_lat_horiz = psf_horiz[11]
        end
      else
        cnt_lat_s = ((latitude - 20.0) / 4.0).to_i
        cnt_lat_n = cnt_lat_s + 1.0
        lat_s = 20.0 + 4.0 * cnt_lat_s
        lat_n = lat_s + 4.0
        psf_lat << MathTools.interp2(latitude, lat_s, lat_n, psf[cnt][cnt_lat_s], psf[cnt][cnt_lat_n])
        if cnt == 0
          psf_lat_horiz = MathTools.interp2(latitude, lat_s, lat_n, psf_horiz[cnt_lat_s], psf_horiz[cnt_lat_n])
        end
      end
    end

    # Windows
    bldg_design_loads.Heat_Windows = 0.0
    alp_load = 0.0 # Average Load Procedure (ALP) Load
    afl_hr = [0.0, 0.0, 0.0, 0.0, 0.0, 0.0, 0.0, 0.0, 0.0, 0.0, 0.0, 0.0, 0.0] # Initialize Hourly Aggregate Fenestration Load (AFL)

    @hpxml.windows.each do |window|
      next unless window.wall.is_exterior_thermal_boundary

      window_summer_sf = window.interior_shading_factor_summer * window.exterior_shading_factor_summer
      window_true_azimuth = get_true_azimuth(window.azimuth)
      cnt225 = (window_true_azimuth / 22.5).round.to_i

      window_ufactor, window_shgc = Constructions.get_ufactor_shgc_adjusted_by_storms(window.storm_type, window.ufactor, window.shgc)

      bldg_design_loads.Heat_Windows += window_ufactor * window.area * @htd

      for hr in -1..12

        # If hr == -1: Calculate the Average Load Procedure (ALP) Load
        # Else: Calculate the hourly Aggregate Fenestration Load (AFL)

        # clf_d: Average Cooling Load Factor for the given window direction
        # clf_n: Average Cooling Load Factor for a window facing North (fully shaded)
        if hr == -1
          if window_summer_sf < 1
            clf_d = clf_avg_is[cnt225]
            clf_n = clf_avg_is[8]
          else
            clf_d = clf_avg_nois[cnt225]
            clf_n = clf_avg_nois[8]
          end
        else
          if window_summer_sf < 1
            clf_d = clf_hr_is[cnt225][hr]
            clf_n = clf_hr_is[8][hr]
          else
            clf_d = clf_hr_nois[cnt225][hr]
            clf_n = clf_hr_nois[8][hr]
          end
        end

        ctd_adj = @ctd
        if hr > -1
          # Calculate hourly CTD adjusted value for mid-summer
          ctd_adj += hta[@daily_range_num][hr]
        end

        # Hourly Heat Transfer Multiplier for the given window Direction
        htm_d = psf_lat[cnt225] * clf_d * window_shgc * window_summer_sf / 0.87 + window_ufactor * ctd_adj

        # Hourly Heat Transfer Multiplier for a window facing North (fully shaded)
        htm_n = psf_lat[8] * clf_n * window_shgc * window_summer_sf / 0.87 + window_ufactor * ctd_adj

        if window_true_azimuth < 180
          surf_azimuth = window_true_azimuth
        else
          surf_azimuth = window_true_azimuth - 360.0
        end

        if (not window.overhangs_depth.nil?) && (window.overhangs_depth > 0)
          if ((hr == -1) && (surf_azimuth.abs < 90.1)) || (hr > -1)
            if hr == -1
              actual_hr = slm_alp_hr[cnt225]
            else
              actual_hr = hr + 8 # start at hour 8
            end
            hour_angle = 0.25 * (actual_hr - 12.0) * 60.0 # ASHRAE HOF 1997 pg 29.19
            altitude_angle = Math::asin((Math::cos(weather.header.Latitude.deg2rad) *
                                          Math::cos(declination_angle.deg2rad) *
                                          Math::cos(hour_angle.deg2rad) +
                                          Math::sin(weather.header.Latitude.deg2rad) *
                                          Math::sin(declination_angle.deg2rad))).rad2deg
            temp_arg = [(Math::sin(altitude_angle.deg2rad) *
                         Math::sin(weather.header.Latitude.deg2rad) -
                         Math::sin(declination_angle.deg2rad)) /
              (Math::cos(altitude_angle.deg2rad) *
                 Math::cos(weather.header.Latitude.deg2rad)), 1.0].min
            temp_arg = [temp_arg, -1.0].max
            solar_azimuth = Math::acos(temp_arg).rad2deg
            if actual_hr < 12
              solar_azimuth = -1.0 * solar_azimuth
            end

            sol_surf_azimuth = solar_azimuth - surf_azimuth
            if (sol_surf_azimuth.abs >= 90) && (sol_surf_azimuth.abs <= 270)
              # Window is entirely in the shade if the solar surface azimuth is greater than 90 and less than 270
              htm = htm_n
            else
              slm = Math::tan(altitude_angle.deg2rad) / Math::cos(sol_surf_azimuth.deg2rad)
              z_sl = slm * window.overhangs_depth

              window_height = window.overhangs_distance_to_bottom_of_window - window.overhangs_distance_to_top_of_window
              if z_sl < window.overhangs_distance_to_top_of_window
                # Overhang is too short to provide shade
                htm = htm_d
              elsif z_sl < window.overhangs_distance_to_bottom_of_window
                percent_shaded = (z_sl - window.overhangs_distance_to_top_of_window) / window_height
                htm = percent_shaded * htm_n + (1.0 - percent_shaded) * htm_d
              else
                # Window is entirely in the shade since the shade line is below the windowsill
                htm = htm_n
              end
            end
          else
            # Window is north of East and West azimuths. Shading calculations do not apply.
            htm = htm_d
          end
        else
          htm = htm_d
        end

        if hr == -1
          alp_load += htm * window.area
        else
          afl_hr[hr] += htm * window.area
        end
      end
    end # window

    # Daily Average Load (DAL)
    dal = afl_hr.sum(0.0) / afl_hr.size

    # Excursion Limit line (ELL)
    ell = 1.3 * dal

    # Peak Fenestration Load (PFL)
    pfl = afl_hr.max

    # Excursion Adjustment Load (EAL)
    eal = [0.0, pfl - ell].max

    # Window Cooling Load
    bldg_design_loads.Cool_Windows = alp_load + eal

    # Skylights
    bldg_design_loads.Heat_Skylights = 0.0
    alp_load = 0.0 # Average Load Procedure (ALP) Load
    afl_hr = [0.0, 0.0, 0.0, 0.0, 0.0, 0.0, 0.0, 0.0, 0.0, 0.0, 0.0, 0.0, 0.0] # Initialize Hourly Aggregate Fenestration Load (AFL)

    @hpxml.skylights.each do |skylight|
      skylight_summer_sf = skylight.interior_shading_factor_summer * skylight.exterior_shading_factor_summer
      skylight_true_azimuth = get_true_azimuth(skylight.azimuth)
      cnt225 = (skylight_true_azimuth / 22.5).round.to_i
      inclination_angle = UnitConversions.convert(Math.atan(skylight.roof.pitch / 12.0), 'rad', 'deg')

      skylight_ufactor, skylight_shgc = Constructions.get_ufactor_shgc_adjusted_by_storms(skylight.storm_type, skylight.ufactor, skylight.shgc)

      bldg_design_loads.Heat_Skylights += skylight_ufactor * skylight.area * @htd

      for hr in -1..12

        # If hr == -1: Calculate the Average Load Procedure (ALP) Load
        # Else: Calculate the hourly Aggregate Fenestration Load (AFL)

        # clf_d: Average Cooling Load Factor for the given skylight direction
        # clf_d: Average Cooling Load Factor for horizontal
        if hr == -1
          if skylight_summer_sf < 1
            clf_d = clf_avg_is[cnt225]
            clf_horiz = clf_avg_is_horiz
          else
            clf_d = clf_avg_nois[cnt225]
            clf_horiz = clf_avg_nois_horiz
          end
        else
          if skylight_summer_sf < 1
            clf_d = clf_hr_is[cnt225][hr]
            clf_horiz = clf_hr_is_horiz[hr]
          else
            clf_d = clf_hr_nois[cnt225][hr]
            clf_horiz = clf_hr_nois_horiz[hr]
          end
        end

        sol_h = Math::cos(inclination_angle.deg2rad) * (psf_lat_horiz * clf_horiz)
        sol_v = Math::sin(inclination_angle.deg2rad) * (psf_lat[cnt225] * clf_d)

        ctd_adj = @ctd
        if hr > -1
          # Calculate hourly CTD adjusted value for mid-summer
          ctd_adj += hta[@daily_range_num][hr]
        end

        # Hourly Heat Transfer Multiplier for the given skylight Direction
        u_curb = 0.51 # default to wood (Table 2B-3)
        ar_curb = 0.35 # default to small (Table 2B-3)
        u_eff_skylight = skylight_ufactor + u_curb * ar_curb
        htm = (sol_h + sol_v) * (skylight_shgc * skylight_summer_sf / 0.87) + u_eff_skylight * (ctd_adj + 15.0)

        if hr == -1
          alp_load += htm * skylight.area
        else
          afl_hr[hr] += htm * skylight.area
        end
      end
    end # skylight

    # Daily Average Load (DAL)
    dal = afl_hr.sum(0.0) / afl_hr.size

    # Excursion Limit line (ELL)
    ell = 1.3 * dal

    # Peak Fenestration Load (PFL)
    pfl = afl_hr.max

    # Excursion Adjustment Load (EAL)
    eal = [0.0, pfl - ell].max

    # Skylight Cooling Load
    bldg_design_loads.Cool_Skylights = alp_load + eal
  end

  def self.process_load_doors(bldg_design_loads, weather)
    '''
    Heating and Cooling Loads: Doors
    '''

    if @daily_range_num == 0.0
      cltd = @ctd + 15.0
    elsif @daily_range_num == 1.0
      cltd = @ctd + 11.0
    elsif @daily_range_num == 2.0
      cltd = @ctd + 6.0
    end

    bldg_design_loads.Heat_Doors = 0.0
    bldg_design_loads.Cool_Doors = 0.0

    @hpxml.doors.each do |door|
      next unless door.is_thermal_boundary

      if door.wall.is_exterior
        bldg_design_loads.Heat_Doors += (1.0 / door.r_value) * door.area * @htd
        bldg_design_loads.Cool_Doors += (1.0 / door.r_value) * door.area * cltd
      else # Partition door
        adjacent_space = door.wall.exterior_adjacent_to
        bldg_design_loads.Cool_Doors += (1.0 / door.r_value) * door.area * (@cool_design_temps[adjacent_space] - @cool_setpoint)
        bldg_design_loads.Heat_Doors += (1.0 / door.r_value) * door.area * (@heat_setpoint - @heat_design_temps[adjacent_space])
      end
    end
  end

  def self.process_load_walls(bldg_design_loads, weather)
    '''
    Heating and Cooling Loads: Walls
    '''

    bldg_design_loads.Heat_Walls = 0.0
    bldg_design_loads.Cool_Walls = 0.0

    # Above-Grade Walls
    (@hpxml.walls + @hpxml.rim_joists).each do |wall|
      next unless wall.is_thermal_boundary

      wall_group = get_wall_group(wall)

      if wall.azimuth.nil?
        azimuths = [0.0, 90.0, 180.0, 270.0] # Assume 4 equal surfaces facing every direction
      else
        azimuths = [wall.azimuth]
      end

      if wall.is_a? HPXML::RimJoist
        wall_area = wall.area
      else
        wall_area = wall.net_area
      end

      azimuths.each do |azimuth|
        if wall.is_exterior

          # Adjust base Cooling Load Temperature Difference (CLTD)
          # Assume absorptivity for light walls < 0.5, medium walls <= 0.75, dark walls > 0.75 (based on MJ8 Table 4B Notes)
          if wall.solar_absorptance <= 0.5
            colorMultiplier = 0.65      # MJ8 Table 4B Notes, pg 348
          elsif wall.solar_absorptance <= 0.75
            colorMultiplier = 0.83      # MJ8 Appendix 12, pg 519
          else
            colorMultiplier = 1.0
          end

          true_azimuth = get_true_azimuth(azimuth)

          # Base Cooling Load Temperature Differences (CLTD's) for dark colored sunlit and shaded walls
          # with 95 degF outside temperature taken from MJ8 Figure A12-8 (intermediate wall groups were
          # determined using linear interpolation). Shaded walls apply to north facing and partition walls only.
          cltd_base_sun = [38.0, 34.95, 31.9, 29.45, 27.0, 24.5, 22.0, 21.25, 20.5, 19.65, 18.8]
          cltd_base_shade = [25.0, 22.5, 20.0, 18.45, 16.9, 15.45, 14.0, 13.55, 13.1, 12.85, 12.6]

          if (true_azimuth >= 157.5) && (true_azimuth <= 202.5)
            cltd = cltd_base_shade[wall_group - 1] * colorMultiplier
          else
            cltd = cltd_base_sun[wall_group - 1] * colorMultiplier
          end

          if @ctd >= 10.0
            # Adjust the CLTD for different cooling design temperatures
            cltd += (weather.design.CoolingDrybulb - 95.0)
            # Adjust the CLTD for daily temperature range
            cltd += @daily_range_temp_adjust[@daily_range_num]
          else
            # Handling cases ctd < 10 is based on A12-18 in MJ8
            cltd_corr = @ctd - 20.0 - @daily_range_temp_adjust[@daily_range_num]
            cltd = [cltd + cltd_corr, 0.0].max # Assume zero cooling load for negative CLTD's
          end

          bldg_design_loads.Cool_Walls += (1.0 / wall.insulation_assembly_r_value) * wall_area / azimuths.size * cltd
          bldg_design_loads.Heat_Walls += (1.0 / wall.insulation_assembly_r_value) * wall_area / azimuths.size * @htd
        else # Partition wall
          adjacent_space = wall.exterior_adjacent_to
          bldg_design_loads.Cool_Walls += (1.0 / wall.insulation_assembly_r_value) * wall_area / azimuths.size * (@cool_design_temps[adjacent_space] - @cool_setpoint)
          bldg_design_loads.Heat_Walls += (1.0 / wall.insulation_assembly_r_value) * wall_area / azimuths.size * (@heat_setpoint - @heat_design_temps[adjacent_space])
        end
      end
    end

    # Foundation walls
    @hpxml.foundation_walls.each do |foundation_wall|
      next unless foundation_wall.is_exterior_thermal_boundary

      u_wall_with_soil, u_wall_without_soil = get_foundation_wall_properties(foundation_wall)
      bldg_design_loads.Heat_Walls += u_wall_with_soil * foundation_wall.net_area * @htd
    end
  end

  def self.process_load_roofs(bldg_design_loads, weather)
    '''
    Heating and Cooling Loads: Roofs
    '''

    bldg_design_loads.Heat_Roofs = 0.0
    bldg_design_loads.Cool_Roofs = 0.0

    # Roofs
    @hpxml.roofs.each do |roof|
      next unless roof.is_thermal_boundary

      # Base CLTD for conditioned roofs (Roof-Joist-Ceiling Sandwiches) taken from MJ8 Figure A12-16
      if roof.insulation_assembly_r_value <= 6
        cltd = 50.0
      elsif roof.insulation_assembly_r_value <= 13
        cltd = 45.0
      elsif roof.insulation_assembly_r_value <= 15
        cltd = 38.0
      elsif roof.insulation_assembly_r_value <= 21
        cltd = 31.0
      elsif roof.insulation_assembly_r_value <= 30
        cltd = 30.0
      else
        cltd = 27.0
      end

      # Base CLTD color adjustment based on notes in MJ8 Figure A12-16
      if [HPXML::ColorDark, HPXML::ColorMediumDark].include? roof.roof_color
        if [HPXML::RoofTypeClayTile, HPXML::RoofTypeWoodShingles].include? roof.roof_type
          cltd *= 0.83
        end
      elsif [HPXML::ColorMedium, HPXML::ColorLight].include? roof.roof_color
        if [HPXML::RoofTypeClayTile].include? roof.roof_type
          cltd *= 0.65
        else
          cltd *= 0.83
        end
      elsif [HPXML::ColorReflective].include? roof.roof_color
        if [HPXML::RoofTypeAsphaltShingles, HPXML::RoofTypeWoodShingles].include? roof.roof_type
          cltd *= 0.83
        else
          cltd *= 0.65
        end
      end

      # Adjust base CLTD for different CTD or DR
      cltd += (weather.design.CoolingDrybulb - 95.0) + @daily_range_temp_adjust[@daily_range_num]

      bldg_design_loads.Cool_Roofs += (1.0 / roof.insulation_assembly_r_value) * roof.net_area * cltd
      bldg_design_loads.Heat_Roofs += (1.0 / roof.insulation_assembly_r_value) * roof.net_area * @htd
    end
  end

  def self.process_load_ceilings(bldg_design_loads, weather)
    '''
    Heating and Cooling Loads: Ceilings
    '''

    bldg_design_loads.Heat_Ceilings = 0.0
    bldg_design_loads.Cool_Ceilings = 0.0

    @hpxml.frame_floors.each do |frame_floor|
      next unless frame_floor.is_ceiling
      next unless frame_floor.is_thermal_boundary

      if frame_floor.is_exterior
        bldg_design_loads.Cool_Ceilings += (1.0 / frame_floor.insulation_assembly_r_value) * frame_floor.area * (@ctd - 5.0 + @daily_range_temp_adjust[@daily_range_num])
        bldg_design_loads.Heat_Ceilings += (1.0 / frame_floor.insulation_assembly_r_value) * frame_floor.area * @htd
      else
        adjacent_space = frame_floor.exterior_adjacent_to
        bldg_design_loads.Cool_Ceilings += (1.0 / frame_floor.insulation_assembly_r_value) * frame_floor.area * (@cool_design_temps[adjacent_space] - @cool_setpoint)
        bldg_design_loads.Heat_Ceilings += (1.0 / frame_floor.insulation_assembly_r_value) * frame_floor.area * (@heat_setpoint - @heat_design_temps[adjacent_space])
      end
    end
  end

  def self.process_load_floors(bldg_design_loads, weather)
    '''
    Heating and Cooling Loads: Floors
    '''

    bldg_design_loads.Heat_Floors = 0.0
    bldg_design_loads.Cool_Floors = 0.0

    @hpxml.frame_floors.each do |frame_floor|
      next unless frame_floor.is_floor
      next unless frame_floor.is_thermal_boundary

      if frame_floor.is_exterior
        bldg_design_loads.Cool_Floors += (1.0 / frame_floor.insulation_assembly_r_value) * frame_floor.area * (@ctd - 5.0 + @daily_range_temp_adjust[@daily_range_num])
        bldg_design_loads.Heat_Floors += (1.0 / frame_floor.insulation_assembly_r_value) * frame_floor.area * @htd
      else # Partition floor
        adjacent_space = frame_floor.exterior_adjacent_to
        if frame_floor.is_floor && [HPXML::LocationCrawlspaceVented, HPXML::LocationCrawlspaceUnvented, HPXML::LocationBasementUnconditioned].include?(adjacent_space)
          u_floor = 1.0 / frame_floor.insulation_assembly_r_value

          sum_ua_wall = 0.0
          sum_a_wall = 0.0
          @hpxml.foundation_walls.each do |foundation_wall|
            next unless foundation_wall.is_exterior && foundation_wall.interior_adjacent_to == adjacent_space

            u_wall_with_soil, u_wall_without_soil = get_foundation_wall_properties(foundation_wall)

            sum_a_wall += foundation_wall.net_area
            sum_ua_wall += (u_wall_without_soil * foundation_wall.net_area)
          end
          @hpxml.walls.each do |wall|
            next unless wall.is_exterior && wall.interior_adjacent_to == adjacent_space

            sum_a_wall += wall.net_area
            sum_ua_wall += (1.0 / wall.insulation_assembly_r_value * wall.net_area)
          end
          fail 'Could not find connected walls.' if sum_a_wall <= 0

          u_wall = sum_ua_wall / sum_a_wall

          # Calculate partition temperature different cooling (PTDC) per Manual J Figure A12-17
          # Calculate partition temperature different heating (PTDH) per Manual J Figure A12-6
          if [HPXML::LocationCrawlspaceVented].include? adjacent_space
            # Vented or Leaky
            ptdc_floor = @ctd / (1.0 + (4.0 * u_floor) / (u_wall + 0.11))
            ptdh_floor = @htd / (1.0 + (4.0 * u_floor) / (u_wall + 0.11))
          elsif [HPXML::LocationCrawlspaceUnvented, HPXML::LocationBasementUnconditioned].include? adjacent_space
            # Sealed Tight
            ptdc_floor = u_wall * @ctd / (4.0 * u_floor + u_wall)
            ptdh_floor = u_wall * @htd / (4.0 * u_floor + u_wall)
          end

          bldg_design_loads.Cool_Floors += (1.0 / frame_floor.insulation_assembly_r_value) * frame_floor.area * ptdc_floor
          bldg_design_loads.Heat_Floors += (1.0 / frame_floor.insulation_assembly_r_value) * frame_floor.area * ptdh_floor
        else # E.g., floor over garage
          bldg_design_loads.Cool_Floors += (1.0 / frame_floor.insulation_assembly_r_value) * frame_floor.area * (@cool_design_temps[adjacent_space] - @cool_setpoint)
          bldg_design_loads.Heat_Floors += (1.0 / frame_floor.insulation_assembly_r_value) * frame_floor.area * (@heat_setpoint - @heat_design_temps[adjacent_space])
        end
      end
    end
  end

  def self.process_load_slabs(bldg_design_loads, weather)
    '''
    Heating and Cooling Loads: Floors
    '''

    bldg_design_loads.Heat_Slabs = 0.0

    @hpxml.slabs.each do |slab|
      next unless slab.is_thermal_boundary

      if slab.interior_adjacent_to == HPXML::LocationLivingSpace # Slab-on-grade
        f_value = calc_slab_f_value(slab)
        bldg_design_loads.Heat_Slabs += f_value * slab.exposed_perimeter * @htd
      elsif HPXML::conditioned_below_grade_locations.include? slab.interior_adjacent_to
        # Based on MJ 8th Ed. A12-7 and ASHRAE HoF 2013 pg 18.31 Eq 40
        # FIXME: Assumes slab is uninsulated?
        k_soil = UnitConversions.convert(BaseMaterial.Soil.k_in, 'in', 'ft')
        r_other = Material.Concrete(4.0).rvalue + Material.AirFilmFloorAverage.rvalue
        foundation_walls = @hpxml.foundation_walls.select { |fw| fw.is_thermal_boundary }
        z_f = foundation_walls.map { |fw| fw.depth_below_grade }.sum(0.0) / foundation_walls.size # Average below-grade depth
        sqrt_term = [slab.exposed_perimeter**2 - 16.0 * slab.area, 0.0].max
        length = slab.exposed_perimeter / 4.0 + Math.sqrt(sqrt_term) / 4.0
        width = slab.exposed_perimeter / 4.0 - Math.sqrt(sqrt_term) / 4.0
        w_b = [length, width].min
        w_b = [w_b, 1.0].max # handle zero exposed perimeter
        u_avg_bf = (2.0 * k_soil / (Math::PI * w_b)) * (Math::log(w_b / 2.0 + z_f / 2.0 + (k_soil * r_other) / Math::PI) - Math::log(z_f / 2.0 + (k_soil * r_other) / Math::PI))
        u_value_mj8 = 0.85 * u_avg_bf
        bldg_design_loads.Heat_Slabs += u_value_mj8 * slab.area * @htd
      end
    end
  end

  def self.process_load_infiltration_ventilation(bldg_design_loads, weather)
    '''
    Heating and Cooling Loads: Infiltration & Ventilation
    '''

    # FUTURE: Consolidate code w/ airflow.rb
    infil_volume = @hpxml.air_infiltration_measurements.select { |i| !i.infiltration_volume.nil? }[0].infiltration_volume
    infil_height = @hpxml.air_infiltration_measurements.select { |i| !i.infiltration_height.nil? }[0].infiltration_height
    sla = nil
    @hpxml.air_infiltration_measurements.each do |measurement|
      if [HPXML::UnitsACH, HPXML::UnitsCFM].include?(measurement.unit_of_measure) && !measurement.house_pressure.nil?
        if measurement.unit_of_measure == HPXML::UnitsACH
          ach50 = Airflow.calc_air_leakage_at_diff_pressure(0.65, measurement.air_leakage, measurement.house_pressure, 50.0)
        elsif measurement.unit_of_measure == HPXML::UnitsCFM
          achXX = measurement.air_leakage * 60.0 / infil_volume # Convert CFM to ACH
          ach50 = Airflow.calc_air_leakage_at_diff_pressure(0.65, achXX, measurement.house_pressure, 50.0)
        end
        sla = Airflow.get_infiltration_SLA_from_ACH50(ach50, 0.65, @cfa, infil_volume)
      elsif measurement.unit_of_measure == HPXML::UnitsACHNatural
        sla = Airflow.get_infiltration_SLA_from_ACH(measurement.air_leakage, infil_height, weather)
      end
    end
    ela = sla * @cfa

    ncfl_ag = @hpxml.building_construction.number_of_conditioned_floors_above_grade

    # Set stack/wind coefficients from Tables 5D/5E
    c_s = 0.015 * ncfl_ag
    c_w_base = [0.0133 * @hpxml.site.additional_properties.aim2_shelter_coeff - 0.0027, 0.0].max # Linear relationship between shelter coefficient and c_w coefficients by shielding class
    c_w = c_w_base * ncfl_ag**0.4

    ela_in2 = UnitConversions.convert(ela, 'ft^2', 'in^2')
    windspeed_cooling_mph = 7.5 # Table 5D/5E Wind Velocity Value footnote
    windspeed_heating_mph = 15.0 # Table 5D/5E Wind Velocity Value footnote

    icfm_Cooling = ela_in2 * (c_s * @ctd + c_w * windspeed_cooling_mph**2)**0.5
    icfm_Heating = ela_in2 * (c_s * @htd + c_w * windspeed_heating_mph**2)**0.5

    q_unb_cfm, q_preheat, q_precool, q_recirc, q_bal_Sens, q_bal_Lat = get_ventilation_rates()

    cfm_Heating = q_bal_Sens + (icfm_Heating**2.0 + q_unb_cfm**2.0)**0.5 - q_preheat - q_recirc

    cfm_Cool_Load_Sens = q_bal_Sens + (icfm_Cooling**2.0 + q_unb_cfm**2.0)**0.5 - q_precool - q_recirc
    cfm_Cool_Load_Lat = q_bal_Lat + (icfm_Cooling**2.0 + q_unb_cfm**2.0)**0.5 - q_recirc

    bldg_design_loads.Heat_InfilVent = 1.1 * @acf * cfm_Heating * @htd

    bldg_design_loads.Cool_Infil_Sens = 1.1 * @acf * cfm_Cool_Load_Sens * @ctd
    bldg_design_loads.Cool_Infil_Lat = 0.68 * @acf * cfm_Cool_Load_Lat * (@cool_design_grains - @cool_indoor_grains)
  end

  def self.process_load_internal_gains(bldg_design_loads)
    '''
    Cooling Load: Internal Gains
    '''

    # Per ANSI/RESNET/ICC 301
    n_occupants = @nbeds + 1
    bldg_design_loads.Cool_IntGains_Sens = 1600.0 + 230.0 * n_occupants
    bldg_design_loads.Cool_IntGains_Lat = 200.0 * n_occupants
  end

  def self.aggregate_loads(bldg_design_loads)
    '''
    Building Loads (excluding ducts)
    '''

    # Heating
    bldg_design_loads.Heat_Tot = [bldg_design_loads.Heat_Windows + bldg_design_loads.Heat_Skylights +
      bldg_design_loads.Heat_Doors + bldg_design_loads.Heat_Walls +
      bldg_design_loads.Heat_Floors + bldg_design_loads.Heat_Slabs +
      bldg_design_loads.Heat_Ceilings + bldg_design_loads.Heat_Roofs, 0.0].max +
                                 bldg_design_loads.Heat_InfilVent

    # Cooling
    bldg_design_loads.Cool_Sens = bldg_design_loads.Cool_Windows + bldg_design_loads.Cool_Skylights +
                                  bldg_design_loads.Cool_Doors + bldg_design_loads.Cool_Walls +
                                  bldg_design_loads.Cool_Floors + bldg_design_loads.Cool_Ceilings +
                                  bldg_design_loads.Cool_Roofs + bldg_design_loads.Cool_Infil_Sens +
                                  bldg_design_loads.Cool_IntGains_Sens
    bldg_design_loads.Cool_Lat = bldg_design_loads.Cool_Infil_Lat + bldg_design_loads.Cool_IntGains_Lat
    if bldg_design_loads.Cool_Lat < 0 # No latent loads; also zero out individual components
      bldg_design_loads.Cool_Lat = 0.0
      bldg_design_loads.Cool_Infil_Lat = 0.0
      bldg_design_loads.Cool_IntGains_Lat = 0.0
    end
    bldg_design_loads.Cool_Tot = bldg_design_loads.Cool_Sens + bldg_design_loads.Cool_Lat

    # Initialize ducts
    bldg_design_loads.Heat_Ducts = 0.0
    bldg_design_loads.Cool_Ducts_Sens = 0.0
    bldg_design_loads.Cool_Ducts_Lat = 0.0
  end

  def self.apply_hvac_temperatures(hvac, bldg_design_loads)
    '''
    HVAC Temperatures
    '''
    # Evaporative cooler temperature calculation based on Manual S Figure 4-7
    if hvac.CoolType == HPXML::HVACTypeEvaporativeCooler
      td_potential = @cool_design_temps[HPXML::LocationOutside] - @wetbulb_outdoor_cooling
      td = td_potential * hvac.EvapCoolerEffectiveness
      hvac.LeavingAirTemp = @cool_design_temps[HPXML::LocationOutside] - td
    else
      # Calculate Leaving Air Temperature
      shr = [bldg_design_loads.Cool_Sens / bldg_design_loads.Cool_Tot, 1.0].min
      # Determine the Leaving Air Temperature (LAT) based on Manual S Table 1-4
      if shr < 0.80
        hvac.LeavingAirTemp = 54.0 # F
      elsif shr < 0.85
        # MJ8 says to use 56 degF in this SHR range. Linear interpolation provides a more
        # continuous supply air flow rate across building efficiency levels.
        hvac.LeavingAirTemp = ((58.0 - 54.0) / (0.85 - 0.80)) * (shr - 0.8) + 54.0 # F
      else
        hvac.LeavingAirTemp = 58.0 # F
      end
    end

    # Calculate Supply Air Temperature
    if [HPXML::HVACTypeHeatPumpAirToAir,
        HPXML::HVACTypeHeatPumpMiniSplit,
        HPXML::HVACTypeHeatPumpGroundToAir,
        HPXML::HVACTypeHeatPumpWaterLoopToAir,
        HPXML::HVACTypeHeatPumpPTHP].include? hvac.HeatType
      hvac.SupplyAirTemp = 105.0 # F
      hvac.BackupSupplyAirTemp = 120.0 # F
    else
      hvac.SupplyAirTemp = 120.0 # F
    end
  end

  def self.apply_hvac_loads(hvac, hvac_sizing_values, bldg_design_loads)
    # Calculate design loads that this HVAC system serves

    # Heating
    hvac_sizing_values.Heat_Load = bldg_design_loads.Heat_Tot * hvac.HeatingLoadFraction
    if hvac.HeatType == HPXML::HVACTypeHeatPumpWaterLoopToAir
      # Size to meet original fraction load served (not adjusted value from HVAC.apply_shared_heating_systems()
      # This ensures, e.g., that an appropriate heating airflow is used for duct losses.
      hvac_sizing_values.Heat_Load = hvac_sizing_values.Heat_Load / (1.0 / hvac.HeatingCOP)
    end

    # Cooling
    hvac_sizing_values.Cool_Load_Tot = bldg_design_loads.Cool_Tot * hvac.CoolingLoadFraction
    hvac_sizing_values.Cool_Load_Sens = bldg_design_loads.Cool_Sens * hvac.CoolingLoadFraction
    hvac_sizing_values.Cool_Load_Lat = bldg_design_loads.Cool_Lat * hvac.CoolingLoadFraction
  end

  def self.apply_hvac_heat_pump_logic(hvac_sizing_values, hvac)
    # If HERS/MaxLoad methodology, uses at least the larger of heating and cooling loads for heat pump sizing (required for ERI).
    if [HPXML::HVACTypeHeatPumpAirToAir,
        HPXML::HVACTypeHeatPumpMiniSplit,
        HPXML::HVACTypeHeatPumpGroundToAir,
        HPXML::HVACTypeHeatPumpWaterLoopToAir,
        HPXML::HVACTypeHeatPumpPTHP].include? hvac.CoolType
      if (@hpxml.header.heat_pump_sizing_methodology != HPXML::HeatPumpSizingACCA) && (hvac.CoolingLoadFraction > 0) && (hvac.HeatingLoadFraction > 0)
        max_load = [hvac_sizing_values.Heat_Load, hvac_sizing_values.Cool_Load_Tot].max
        hvac_sizing_values.Heat_Load = max_load
        hvac_sizing_values.Cool_Load_Sens *= max_load / hvac_sizing_values.Cool_Load_Tot
        hvac_sizing_values.Cool_Load_Lat *= max_load / hvac_sizing_values.Cool_Load_Tot
        hvac_sizing_values.Cool_Load_Tot = max_load

        # Override Manual S oversize allowances:
        hvac.OverSizeLimit = 1.0
        hvac.OverSizeDelta = 0.0
      end
    end
  end

  def self.get_duct_regain_factor(duct)
    # dse_Fregain values comes from MJ8 pg 204 and Walker (1998) "Technical background for default
    # values used for forced air systems in proposed ASHRAE Std. 152"

    dse_Fregain = nil

    if [HPXML::LocationOutside, HPXML::LocationRoofDeck].include? duct.Location
      dse_Fregain = 0.0

    elsif [HPXML::LocationOtherHousingUnit, HPXML::LocationOtherHeatedSpace, HPXML::LocationOtherMultifamilyBufferSpace,
           HPXML::LocationOtherNonFreezingSpace, HPXML::LocationExteriorWall, HPXML::LocationUnderSlab].include? duct.Location
      space_values = Geometry.get_temperature_scheduled_space_values(duct.Location)
      dse_Fregain = space_values[:f_regain]

    elsif [HPXML::LocationBasementUnconditioned, HPXML::LocationCrawlspaceVented, HPXML::LocationCrawlspaceUnvented].include? duct.Location

      ceilings = @hpxml.frame_floors.select { |f| f.is_floor && [f.interior_adjacent_to, f.exterior_adjacent_to].include?(duct.Location) }
      avg_ceiling_rvalue = calculate_average_r_value(ceilings)
      ceiling_insulated = (avg_ceiling_rvalue > 4)

      walls = @hpxml.foundation_walls.select { |f| [f.interior_adjacent_to, f.exterior_adjacent_to].include? duct.Location }
      avg_wall_rvalue = calculate_average_r_value(walls)
      walls_insulated = (avg_wall_rvalue > 4)

      if duct.Location == HPXML::LocationBasementUnconditioned
        if not ceiling_insulated
          if not walls_insulated
            dse_Fregain = 0.50 # Uninsulated ceiling, uninsulated walls
          else
            dse_Fregain = 0.75 # Uninsulated ceiling, insulated walls
          end
        else
          dse_Fregain = 0.30 # Insulated ceiling
        end
      elsif duct.Location == HPXML::LocationCrawlspaceVented
        if ceiling_insulated && walls_insulated
          dse_Fregain = 0.17 # Insulated ceiling, insulated walls
        elsif ceiling_insulated && (not walls_insulated)
          dse_Fregain = 0.12 # Insulated ceiling, uninsulated walls
        elsif (not ceiling_insulated) && walls_insulated
          dse_Fregain = 0.66 # Uninsulated ceiling, insulated walls
        elsif (not ceiling_insulated) && (not walls_insulated)
          dse_Fregain = 0.50 # Uninsulated ceiling, uninsulated walls
        end
      elsif duct.Location == HPXML::LocationCrawlspaceUnvented
        if ceiling_insulated && walls_insulated
          dse_Fregain = 0.30 # Insulated ceiling, insulated walls
        elsif ceiling_insulated && (not walls_insulated)
          dse_Fregain = 0.16 # Insulated ceiling, uninsulated walls
        elsif (not ceiling_insulated) && walls_insulated
          dse_Fregain = 0.76 # Uninsulated ceiling, insulated walls
        elsif (not ceiling_insulated) && (not walls_insulated)
          dse_Fregain = 0.60 # Uninsulated ceiling, uninsulated walls
        end
      end

    elsif [HPXML::LocationAtticVented, HPXML::LocationAtticUnvented].include? duct.Location
      dse_Fregain = 0.10 # This would likely be higher for unvented attics with roof insulation

    elsif [HPXML::LocationGarage].include? duct.Location
      dse_Fregain = 0.05

    elsif HPXML::conditioned_locations.include? duct.Location
      dse_Fregain = 1.0

    end

    return dse_Fregain
  end

  def self.calculate_load_ducts_heating(bldg_design_loads, weather, hvac)
    '''
    Heating Duct Loads
    '''

    return if (bldg_design_loads.Heat_Tot == 0) || (hvac.HeatingLoadFraction == 0) || hvac.Ducts.empty?

    init_heat_load = bldg_design_loads.Heat_Tot * hvac.HeatingLoadFraction

    # Distribution system efficiency (DSE) calculations based on ASHRAE Standard 152
    dse_As, dse_Ar = calc_ducts_areas(hvac.Ducts)
    supply_r, return_r = calc_ducts_rvalues(hvac.Ducts)

    design_temp_values = { HPXML::DuctTypeSupply => @heat_design_temps, HPXML::DuctTypeReturn => @heat_design_temps }
    dse_Tamb_heating_s, dse_Tamb_heating_r = calc_ducts_area_weighted_average(hvac.Ducts, design_temp_values)

    # ASHRAE 152 6.5.2
    # For systems with ducts in several locations, F_regain shall be weighted by the fraction of exposed duct area
    # in each space. F_regain shall be calculated separately for supply and return locations.
    dse_Fregains = {}
    hvac.Ducts.each do |duct|
      dse_Fregains[duct.Location] = get_duct_regain_factor(duct)
    end
    fregain_values = { HPXML::DuctTypeSupply => dse_Fregains, HPXML::DuctTypeReturn => dse_Fregains }
    dse_Fregain_s, dse_Fregain_r = calc_ducts_area_weighted_average(hvac.Ducts, fregain_values)

    # Initialize for the iteration
    delta = 1
    heat_load_next = init_heat_load

    for _iter in 0..19
      break if delta.abs <= 0.001

      heat_load_prev = heat_load_next

      # Calculate the new heating air flow rate
      heat_cfm = calc_airflow_rate_manual_s(heat_load_next, (hvac.SupplyAirTemp - @heat_setpoint))

      dse_Qs, dse_Qr = calc_ducts_leakages(hvac.Ducts, heat_cfm)

      dse_DE = calc_delivery_effectiveness_heating(dse_Qs, dse_Qr, heat_cfm, heat_load_next, dse_Tamb_heating_s, dse_Tamb_heating_r, dse_As, dse_Ar, @heat_setpoint, dse_Fregain_s, dse_Fregain_r, supply_r, return_r)

      # Calculate the increase in heating load due to ducts (Approach: DE = Qload/Qequip -> Qducts = Qequip-Qload)
      heat_load_next = init_heat_load / dse_DE

      # Calculate the change since the last iteration
      delta = (heat_load_next - heat_load_prev) / heat_load_prev
    end

    ducts_heat_load = heat_load_next - init_heat_load
    return ducts_heat_load
  end

  def self.calculate_load_ducts_cooling(bldg_design_loads, weather, hvac)
    '''
    Cooling Duct Loads
    '''
    return if (bldg_design_loads.Cool_Sens == 0) || (hvac.CoolingLoadFraction == 0) || hvac.Ducts.empty?

    init_cool_load_sens = bldg_design_loads.Cool_Sens * hvac.CoolingLoadFraction
    init_cool_load_lat = bldg_design_loads.Cool_Lat * hvac.CoolingLoadFraction

    # Distribution system efficiency (DSE) calculations based on ASHRAE Standard 152
    dse_As, dse_Ar = calc_ducts_areas(hvac.Ducts)
    supply_r, return_r = calc_ducts_rvalues(hvac.Ducts)

    design_temp_values = { HPXML::DuctTypeSupply => @cool_design_temps, HPXML::DuctTypeReturn => @cool_design_temps }
    dse_Tamb_cooling_s, dse_Tamb_cooling_r = calc_ducts_area_weighted_average(hvac.Ducts, design_temp_values)

    # ASHRAE 152 6.5.2
    # For systems with ducts in several locations, F_regain shall be weighted by the fraction of exposed duct area
    # in each space. F_regain shall be calculated separately for supply and return locations.
    dse_Fregains = {}
    hvac.Ducts.each do |duct|
      dse_Fregains[duct.Location] = get_duct_regain_factor(duct)
    end
    fregain_values = { HPXML::DuctTypeSupply => dse_Fregains, HPXML::DuctTypeReturn => dse_Fregains }
    dse_Fregain_s, dse_Fregain_r = calc_ducts_area_weighted_average(hvac.Ducts, fregain_values)

    # Calculate the air enthalpy in the return duct location for DSE calculations
    dse_h_r = (1.006 * UnitConversions.convert(dse_Tamb_cooling_r, 'F', 'C') + weather.design.CoolingHumidityRatio * (2501.0 + 1.86 * UnitConversions.convert(dse_Tamb_cooling_r, 'F', 'C'))) * UnitConversions.convert(1.0, 'kJ', 'Btu') * UnitConversions.convert(1.0, 'lbm', 'kg')

    # Initialize for the iteration
    delta = 1
    cool_load_tot_next = init_cool_load_sens + init_cool_load_lat

    cool_cfm = calc_airflow_rate_manual_s(init_cool_load_sens, (@cool_setpoint - hvac.LeavingAirTemp))
    dse_Qs, dse_Qr = calc_ducts_leakages(hvac.Ducts, cool_cfm)

    for _iter in 1..50
      break if delta.abs <= 0.001

      cool_load_tot_prev = cool_load_tot_next

      cool_load_lat, cool_load_sens = calculate_sensible_latent_split(dse_Qr, cool_load_tot_next, init_cool_load_lat)
      cool_load_tot = cool_load_lat + cool_load_sens

      # Calculate the new cooling air flow rate
      cool_cfm = calc_airflow_rate_manual_s(cool_load_sens, (@cool_setpoint - hvac.LeavingAirTemp))

      dse_Qs, dse_Qr = calc_ducts_leakages(hvac.Ducts, cool_cfm)

      dse_DE, dse_dTe_cooling, cool_duct_sens = calc_delivery_effectiveness_cooling(dse_Qs, dse_Qr, hvac.LeavingAirTemp, cool_cfm, cool_load_sens, dse_Tamb_cooling_s, dse_Tamb_cooling_r, dse_As, dse_Ar, @cool_setpoint, dse_Fregain_s, dse_Fregain_r, cool_load_tot, dse_h_r, supply_r, return_r)

      cool_load_tot_next = (init_cool_load_sens + init_cool_load_lat) / dse_DE

      # Calculate the change since the last iteration
      delta = (cool_load_tot_next - cool_load_tot_prev) / cool_load_tot_prev
    end

    ducts_cool_load_sens = cool_load_sens - init_cool_load_sens
    ducts_cool_load_lat = cool_load_lat - init_cool_load_lat
    return ducts_cool_load_sens, ducts_cool_load_lat
  end

  def self.apply_load_ducts(bldg_design_loads, total_ducts_heat_load, total_ducts_cool_load_sens, total_ducts_cool_load_lat)
    bldg_design_loads.Heat_Ducts += total_ducts_heat_load
    bldg_design_loads.Heat_Tot += total_ducts_heat_load
    bldg_design_loads.Cool_Ducts_Sens += total_ducts_cool_load_sens
    bldg_design_loads.Cool_Sens += total_ducts_cool_load_sens
    bldg_design_loads.Cool_Ducts_Lat += total_ducts_cool_load_lat
    bldg_design_loads.Cool_Lat += total_ducts_cool_load_lat
    bldg_design_loads.Cool_Tot += total_ducts_cool_load_sens + total_ducts_cool_load_lat
  end

  def self.apply_hvac_equipment_adjustments(hvac_sizing_values, weather, hvac)
    '''
    Equipment Adjustments
    '''

    underSizeLimit = 0.9

    # Cooling

    # Calculate the air flow rate required for design conditions
    hvac_sizing_values.Cool_Airflow = calc_airflow_rate_manual_s(hvac_sizing_values.Cool_Load_Sens, (@cool_setpoint - hvac.LeavingAirTemp))

    if hvac_sizing_values.Cool_Load_Tot <= 0

      hvac_sizing_values.Cool_Capacity = 0.0
      hvac_sizing_values.Cool_Capacity_Sens = 0.0
      hvac_sizing_values.Cool_Airflow = 0.0

    elsif [HPXML::HVACTypeCentralAirConditioner,
           HPXML::HVACTypeHeatPumpAirToAir].include? hvac.CoolType

      enteringTemp = weather.design.CoolingDrybulb
      coefficients = hvac.COOL_CAP_FT_SPEC[hvac.SizingSpeed]

      totalCap_CurveValue = MathTools.biquadratic(@wetbulb_indoor_cooling, enteringTemp, coefficients)
      coolCap_Rated = hvac_sizing_values.Cool_Load_Tot / totalCap_CurveValue

      sensCap_Rated = coolCap_Rated * hvac.SHRRated[hvac.SizingSpeed]

      sensibleCap_CurveValue = process_curve_fit(hvac_sizing_values.Cool_Airflow, hvac_sizing_values.Cool_Load_Tot, enteringTemp)
      sensCap_Design = sensCap_Rated * sensibleCap_CurveValue
      latCap_Design = [hvac_sizing_values.Cool_Load_Tot - sensCap_Design, 1.0].max

      shr_biquadratic = get_shr_biquadratic
      a_sens = shr_biquadratic[0]
      b_sens = shr_biquadratic[1]
      c_sens = shr_biquadratic[3]
      d_sens = shr_biquadratic[5]

      # Adjust Sizing
      if latCap_Design < hvac_sizing_values.Cool_Load_Lat
        # Size by MJ8 Latent load, return to rated conditions

        # Solve for the new sensible and total capacity at design conditions:
        # CoolingLoad_Lat = cool_Capacity_Design - cool_Load_SensCap_Design
        # solve the following for cool_Capacity_Design: SensCap_Design = SHRRated * cool_Capacity_Design / TotalCap_CurveValue * function(CFM/cool_Capacity_Design, ODB)
        # substituting in CFM = cool_Load_SensCap_Design / (1.1 * ACF * (cool_setpoint - LAT))

        cool_Load_SensCap_Design = hvac_sizing_values.Cool_Load_Lat / ((totalCap_CurveValue / hvac.SHRRated[hvac.SizingSpeed] - \
                                  (UnitConversions.convert(b_sens, 'ton', 'Btu/hr') + UnitConversions.convert(d_sens, 'ton', 'Btu/hr') * enteringTemp) / \
                                  (1.1 * @acf * (@cool_setpoint - hvac.LeavingAirTemp))) / \
                                  (a_sens + c_sens * enteringTemp) - 1.0)

        cool_Capacity_Design = cool_Load_SensCap_Design + hvac_sizing_values.Cool_Load_Lat

        # The SHR of the equipment at the design condition
        sHR_design = cool_Load_SensCap_Design / cool_Capacity_Design

        # If the adjusted equipment size is negative (occurs at altitude), use oversize limit (the adjustment
        # almost always hits the oversize limit in this case, making this a safe assumption)
        if (cool_Capacity_Design < 0) || (cool_Load_SensCap_Design < 0)
          cool_Capacity_Design = hvac.OverSizeLimit * hvac_sizing_values.Cool_Load_Tot
        end

        # Limit total capacity to oversize limit
        cool_Capacity_Design = [cool_Capacity_Design, hvac.OverSizeLimit * hvac_sizing_values.Cool_Load_Tot].min

        # Determine the final sensible capacity at design using the SHR
        cool_Load_SensCap_Design = sHR_design * cool_Capacity_Design

        # Calculate the final air flow rate using final sensible capacity at design
        hvac_sizing_values.Cool_Airflow = calc_airflow_rate_manual_s(cool_Load_SensCap_Design, (@cool_setpoint - hvac.LeavingAirTemp))

        # Determine rated capacities
        hvac_sizing_values.Cool_Capacity = cool_Capacity_Design / totalCap_CurveValue
        hvac_sizing_values.Cool_Capacity_Sens = hvac_sizing_values.Cool_Capacity * hvac.SHRRated[hvac.SizingSpeed]

      elsif sensCap_Design < underSizeLimit * hvac_sizing_values.Cool_Load_Sens
        # Size by MJ8 Sensible load, return to rated conditions, find Sens with SHRRated. Limit total
        # capacity to oversizing limit

        sensCap_Design = underSizeLimit * hvac_sizing_values.Cool_Load_Sens

        # Solve for the new total system capacity at design conditions:
        # SensCap_Design   = SensCap_Rated * SensibleCap_CurveValue
        #                  = SHRRated * cool_Capacity_Design / TotalCap_CurveValue * SensibleCap_CurveValue
        #                  = SHRRated * cool_Capacity_Design / TotalCap_CurveValue * function(CFM/cool_Capacity_Design, ODB)

        cool_Capacity_Design = (sensCap_Design / (hvac.SHRRated[hvac.SizingSpeed] / totalCap_CurveValue) - \
                                           (b_sens * UnitConversions.convert(hvac_sizing_values.Cool_Airflow, 'ton', 'Btu/hr') + \
                                           d_sens * UnitConversions.convert(hvac_sizing_values.Cool_Airflow, 'ton', 'Btu/hr') * enteringTemp)) / \
                               (a_sens + c_sens * enteringTemp)

        # Limit total capacity to oversize limit
        cool_Capacity_Design = [cool_Capacity_Design, hvac.OverSizeLimit * hvac_sizing_values.Cool_Load_Tot].min

        hvac_sizing_values.Cool_Capacity = cool_Capacity_Design / totalCap_CurveValue
        hvac_sizing_values.Cool_Capacity_Sens = hvac_sizing_values.Cool_Capacity * hvac.SHRRated[hvac.SizingSpeed]

        # Recalculate the air flow rate in case the oversizing limit has been used
        cool_Load_SensCap_Design = hvac_sizing_values.Cool_Capacity_Sens * sensibleCap_CurveValue
        hvac_sizing_values.Cool_Airflow = calc_airflow_rate_manual_s(cool_Load_SensCap_Design, (@cool_setpoint - hvac.LeavingAirTemp))

      else
        hvac_sizing_values.Cool_Capacity = hvac_sizing_values.Cool_Load_Tot / totalCap_CurveValue
        hvac_sizing_values.Cool_Capacity_Sens = hvac_sizing_values.Cool_Capacity * hvac.SHRRated[hvac.SizingSpeed]

        cool_Load_SensCap_Design = hvac_sizing_values.Cool_Capacity_Sens * sensibleCap_CurveValue
        hvac_sizing_values.Cool_Airflow = calc_airflow_rate_manual_s(cool_Load_SensCap_Design, (@cool_setpoint - hvac.LeavingAirTemp))
      end

      # Ensure the air flow rate is in between 200 and 500 cfm/ton.
      # Reset the air flow rate (with a safety margin), if required.
      if hvac_sizing_values.Cool_Airflow / UnitConversions.convert(hvac_sizing_values.Cool_Capacity, 'Btu/hr', 'ton') > 500
        hvac_sizing_values.Cool_Airflow = 499.0 * UnitConversions.convert(hvac_sizing_values.Cool_Capacity, 'Btu/hr', 'ton')      # CFM
      elsif hvac_sizing_values.Cool_Airflow / UnitConversions.convert(hvac_sizing_values.Cool_Capacity, 'Btu/hr', 'ton') < 200
        hvac_sizing_values.Cool_Airflow = 201.0 * UnitConversions.convert(hvac_sizing_values.Cool_Capacity, 'Btu/hr', 'ton')      # CFM
      end

    elsif [HPXML::HVACTypeHeatPumpMiniSplit,
           HPXML::HVACTypeMiniSplitAirConditioner].include? hvac.CoolType

      enteringTemp = weather.design.CoolingDrybulb
      coefficients = hvac.COOL_CAP_FT_SPEC[hvac.SizingSpeed]

      totalCap_CurveValue = MathTools.biquadratic(@wetbulb_indoor_cooling, enteringTemp, coefficients)

      hvac_sizing_values.Cool_Capacity = (hvac_sizing_values.Cool_Load_Tot / totalCap_CurveValue)
      hvac_sizing_values.Cool_Capacity_Sens = hvac_sizing_values.Cool_Capacity * hvac.SHRRated[hvac.SizingSpeed]
      hvac_sizing_values.Cool_Airflow = calc_airflow_rate_user(hvac_sizing_values.Cool_Capacity, hvac.RatedCFMperTonCooling[-1], hvac.CapacityRatioCooling[-1])

    elsif [HPXML::HVACTypeRoomAirConditioner,
           HPXML::HVACTypePTAC,
           HPXML::HVACTypeHeatPumpPTHP,
           HPXML::HVACTypeHeatPumpRoom].include? hvac.CoolType

      enteringTemp = weather.design.CoolingDrybulb
      totalCap_CurveValue = MathTools.biquadratic(@wetbulb_indoor_cooling, enteringTemp, hvac.COOL_CAP_FT_SPEC[hvac.SizingSpeed])

      hvac_sizing_values.Cool_Capacity = hvac_sizing_values.Cool_Load_Tot / totalCap_CurveValue
      hvac_sizing_values.Cool_Capacity_Sens = hvac_sizing_values.Cool_Capacity * hvac.SHRRated[hvac.SizingSpeed]
      hvac_sizing_values.Cool_Airflow = calc_airflow_rate_user(hvac_sizing_values.Cool_Capacity, hvac.RatedCFMperTonCooling[hvac.SizingSpeed], 1.0)

    elsif hvac.CoolType == HPXML::HVACTypeHeatPumpGroundToAir
      coil_bf = gshp_coil_bf
      enteringTemp = hvac.GSHP_design_chw

      # Neglecting the water flow rate for now because it's not available yet. Air flow rate is pre-adjusted values.
      design_wb_temp = UnitConversions.convert(@wetbulb_indoor_cooling, 'f', 'k')
      design_db_temp = UnitConversions.convert(@cool_setpoint, 'f', 'k')
      design_w_temp = UnitConversions.convert(enteringTemp, 'f', 'k')
      design_vfr_air = UnitConversions.convert(hvac_sizing_values.Cool_Airflow, 'cfm', 'm^3/s')

      totalCap_CurveValue, sensibleCap_CurveValue = calc_gshp_clg_curve_value(hvac, design_wb_temp, design_db_temp, design_w_temp, design_vfr_air, nil)

      bypassFactor_CurveValue = MathTools.biquadratic(@wetbulb_indoor_cooling, @cool_setpoint, gshp_coil_bf_ft_spec)

      hvac_sizing_values.Cool_Capacity = hvac_sizing_values.Cool_Load_Tot / totalCap_CurveValue # Note: cool_Capacity_Design = hvac_sizing_values.Cool_Load_Tot
      hvac_sizing_values.Cool_Capacity_Sens = hvac_sizing_values.Cool_Capacity * hvac.SHRRated[hvac.SizingSpeed]

      cool_Load_SensCap_Design = (hvac_sizing_values.Cool_Capacity_Sens * sensibleCap_CurveValue /
                                 (1.0 + (1.0 - coil_bf * bypassFactor_CurveValue) *
                                 (80.0 - @cool_setpoint) / (@cool_setpoint - hvac.LeavingAirTemp)))
      cool_Load_LatCap_Design = hvac_sizing_values.Cool_Load_Tot - cool_Load_SensCap_Design

      # Adjust Sizing so that coil sensible at design >= CoolingLoad_MJ8_Sens, and coil latent at design >= CoolingLoad_MJ8_Lat, and equipment SHRRated is maintained.
      cool_Load_SensCap_Design = [cool_Load_SensCap_Design, hvac_sizing_values.Cool_Load_Sens].max
      cool_Load_LatCap_Design = [cool_Load_LatCap_Design, hvac_sizing_values.Cool_Load_Lat].max
      cool_Capacity_Design = cool_Load_SensCap_Design + cool_Load_LatCap_Design

      # Limit total capacity via oversizing limit
      cool_Capacity_Design = [cool_Capacity_Design, hvac.OverSizeLimit * hvac_sizing_values.Cool_Load_Tot].min
      hvac_sizing_values.Cool_Capacity = cool_Capacity_Design / totalCap_CurveValue
      hvac_sizing_values.Cool_Capacity_Sens = hvac_sizing_values.Cool_Capacity * hvac.SHRRated[hvac.SizingSpeed]

      # Recalculate the air flow rate in case the oversizing limit has been used
      cool_Load_SensCap_Design = (hvac_sizing_values.Cool_Capacity_Sens * sensibleCap_CurveValue /
                                 (1.0 + (1.0 - coil_bf * bypassFactor_CurveValue) *
                                 (80.0 - @cool_setpoint) / (@cool_setpoint - hvac.LeavingAirTemp)))
      hvac_sizing_values.Cool_Airflow = calc_airflow_rate_manual_s(cool_Load_SensCap_Design, (@cool_setpoint - hvac.LeavingAirTemp))

    elsif hvac.CoolType == HPXML::HVACTypeEvaporativeCooler

      hvac_sizing_values.Cool_Capacity = hvac_sizing_values.Cool_Load_Tot
      hvac_sizing_values.Cool_Capacity_Sens = hvac_sizing_values.Cool_Load_Sens
      if @cool_setpoint - hvac.LeavingAirTemp > 0
        hvac_sizing_values.Cool_Airflow = calc_airflow_rate_manual_s(hvac_sizing_values.Cool_Load_Sens, (@cool_setpoint - hvac.LeavingAirTemp))
      else
        hvac_sizing_values.Cool_Airflow = @cfa * 2.0 # Use industry rule of thumb sizing method adopted by HEScore
      end

    elsif hvac.CoolType == HPXML::HVACTypeHeatPumpWaterLoopToAir

      # Model only currently used for heating
      hvac_sizing_values.Cool_Capacity = 0.0
      hvac_sizing_values.Cool_Capacity_Sens = 0.0
      hvac_sizing_values.Cool_Airflow = 0.0

    elsif hvac.CoolType.nil?

      hvac_sizing_values.Cool_Capacity = 0.0
      hvac_sizing_values.Cool_Capacity_Sens = 0.0
      hvac_sizing_values.Cool_Airflow = 0.0

    else

      fail "Unexpected cooling type: #{hvac.CoolType}."

    end

    # Heating
    if hvac_sizing_values.Heat_Load <= 0

      hvac_sizing_values.Heat_Capacity = 0.0
      hvac_sizing_values.Heat_Capacity_Supp = 0.0
      hvac_sizing_values.Heat_Airflow = 0.0
      hvac_sizing_values.Heat_Airflow_Supp = 0.0

<<<<<<< HEAD
    elsif hvac.HeatType == HPXML::HVACTypeHeatPumpAirToAir
      if hvac_sizing_values.Cool_Capacity > 0
        process_heat_pump_adjustment(hvac_sizing_values, weather, hvac, totalCap_CurveValue)
        hvac_sizing_values.Heat_Capacity = hvac_sizing_values.Cool_Capacity
        hvac_sizing_values.Heat_Capacity_Supp = hvac_sizing_values.Heat_Load
      else
        hvac_sizing_values.Heat_Capacity = hvac_sizing_values.Heat_Load
        hvac_sizing_values.Heat_Capacity_Supp = hvac_sizing_values.Heat_Load
      end
      # airflow sizing following Manual S based on design calculation
      hvac_sizing_values.Heat_Airflow = calc_airflow_rate(hvac_sizing_values.Heat_Capacity, (hvac.SupplyAirTemp - @heat_setpoint))
      hvac_sizing_values.Heat_Airflow_Supp = calc_airflow_rate(hvac_sizing_values.Heat_Capacity_Supp, (120.0 - @heat_setpoint))

    elsif [HPXML::HVACTypeHeatPumpMiniSplit, HPXML::HVACTypeHeatPumpPTHP, HPXML::HVACTypeHeatPumpRoom].include? hvac.HeatType

      if hvac_sizing_values.Cool_Capacity > 0
        process_heat_pump_adjustment(hvac_sizing_values, weather, hvac, totalCap_CurveValue)
        hvac_sizing_values.Heat_Capacity = hvac_sizing_values.Cool_Capacity
        hvac_sizing_values.Heat_Capacity_Supp = hvac_sizing_values.Heat_Load
=======
    elsif [HPXML::HVACTypeHeatPumpAirToAir,
           HPXML::HVACTypeHeatPumpMiniSplit,
           HPXML::HVACTypeHeatPumpPTHP].include? hvac.HeatType
      process_heat_pump_adjustment(hvac_sizing_values, weather, hvac, totalCap_CurveValue)
      hvac_sizing_values.Heat_Capacity_Supp = hvac_sizing_values.Heat_Load
      if hvac.HeatType == HPXML::HVACTypeHeatPumpAirToAir
        hvac_sizing_values.Heat_Airflow = calc_airflow_rate_manual_s(hvac_sizing_values.Heat_Capacity, (hvac.SupplyAirTemp - @heat_setpoint))
>>>>>>> b7c478ab
      else
        hvac_sizing_values.Heat_Airflow = calc_airflow_rate_user(hvac_sizing_values.Heat_Capacity, hvac.RatedCFMperTonHeating[-1], hvac.CapacityRatioHeating[-1])
      end
      hvac_sizing_values.Heat_Airflow_Supp = calc_airflow_rate_manual_s(hvac_sizing_values.Heat_Capacity_Supp, (hvac.BackupSupplyAirTemp - @heat_setpoint))

    elsif [HPXML::HVACTypeHeatPumpGroundToAir].include? hvac.HeatType

      if hvac_sizing_values.Cool_Capacity > 0
        hvac_sizing_values.Heat_Capacity = hvac_sizing_values.Heat_Load
        hvac_sizing_values.Heat_Capacity_Supp = hvac_sizing_values.Heat_Load

        # For single stage compressor, when heating capacity is much larger than cooling capacity,
        # in order to avoid frequent cycling in cooling mode, heating capacity is derated to 75%.
        if hvac_sizing_values.Heat_Capacity >= 1.5 * hvac_sizing_values.Cool_Capacity
          hvac_sizing_values.Heat_Capacity = hvac_sizing_values.Heat_Load * 0.75
        elsif hvac_sizing_values.Heat_Capacity < hvac_sizing_values.Cool_Capacity
          hvac_sizing_values.Heat_Capacity_Supp = hvac_sizing_values.Heat_Capacity
        end

        hvac_sizing_values.Cool_Capacity = [hvac_sizing_values.Cool_Capacity, hvac_sizing_values.Heat_Capacity].max
        hvac_sizing_values.Heat_Capacity = hvac_sizing_values.Cool_Capacity

        hvac_sizing_values.Cool_Capacity_Sens = hvac_sizing_values.Cool_Capacity * hvac.SHRRated[hvac.SizingSpeed]
        cool_Load_SensCap_Design = (hvac_sizing_values.Cool_Capacity_Sens * sensibleCap_CurveValue /
                                   (1.0 + (1.0 - gshp_coil_bf * bypassFactor_CurveValue) *
                                   (80.0 - @cool_setpoint) / (@cool_setpoint - hvac.LeavingAirTemp)))
        hvac_sizing_values.Cool_Airflow = calc_airflow_rate_manual_s(cool_Load_SensCap_Design, (@cool_setpoint - hvac.LeavingAirTemp))
      else
        hvac_sizing_values.Heat_Capacity = hvac_sizing_values.Heat_Load
        hvac_sizing_values.Heat_Capacity_Supp = hvac_sizing_values.Heat_Load
      end
      hvac_sizing_values.Heat_Airflow = calc_airflow_rate_manual_s(hvac_sizing_values.Heat_Capacity, (hvac.SupplyAirTemp - @heat_setpoint))
      hvac_sizing_values.Heat_Airflow_Supp = calc_airflow_rate_manual_s(hvac_sizing_values.Heat_Capacity_Supp, (hvac.BackupSupplyAirTemp - @heat_setpoint))

    elsif [HPXML::HVACTypeHeatPumpWaterLoopToAir].include? hvac.HeatType

      hvac_sizing_values.Heat_Capacity = hvac_sizing_values.Heat_Load
      hvac_sizing_values.Heat_Capacity_Supp = hvac_sizing_values.Heat_Load

      hvac_sizing_values.Heat_Airflow = calc_airflow_rate_manual_s(hvac_sizing_values.Heat_Capacity, (hvac.SupplyAirTemp - @heat_setpoint))
      hvac_sizing_values.Heat_Airflow_Supp = calc_airflow_rate_manual_s(hvac_sizing_values.Heat_Capacity_Supp, (hvac.BackupSupplyAirTemp - @heat_setpoint))

    elsif [HPXML::HVACTypeFurnace, HPXML::HVACTypePTACHeating].include? hvac.HeatType

      hvac_sizing_values.Heat_Capacity = hvac_sizing_values.Heat_Load
      hvac_sizing_values.Heat_Capacity_Supp = 0.0

      hvac_sizing_values.Heat_Airflow = calc_airflow_rate_manual_s(hvac_sizing_values.Heat_Capacity, (hvac.SupplyAirTemp - @heat_setpoint))
      hvac_sizing_values.Heat_Airflow_Supp = 0.0

    elsif [HPXML::HVACTypeStove,
           HPXML::HVACTypePortableHeater,
           HPXML::HVACTypeFixedHeater,
           HPXML::HVACTypeWallFurnace,
           HPXML::HVACTypeFloorFurnace,
           HPXML::HVACTypeFireplace].include? hvac.HeatType

      hvac_sizing_values.Heat_Capacity = hvac_sizing_values.Heat_Load
      hvac_sizing_values.Heat_Capacity_Supp = 0.0

      if hvac.RatedCFMperTonHeating[0] > 0
        # Fixed airflow rate
        hvac_sizing_values.Heat_Airflow = UnitConversions.convert(hvac_sizing_values.Heat_Capacity, 'Btu/hr', 'ton') * hvac.RatedCFMperTonHeating[0]
      else
        # Autosized airflow rate
        hvac_sizing_values.Heat_Airflow = calc_airflow_rate_manual_s(hvac_sizing_values.Heat_Capacity, (hvac.SupplyAirTemp - @heat_setpoint))
      end
      hvac_sizing_values.Heat_Airflow_Supp = 0.0

    elsif [HPXML::HVACTypeBoiler,
           HPXML::HVACTypeElectricResistance].include? hvac.HeatType

      hvac_sizing_values.Heat_Capacity = hvac_sizing_values.Heat_Load
      hvac_sizing_values.Heat_Capacity_Supp = 0.0
      hvac_sizing_values.Heat_Airflow = 0.0
      hvac_sizing_values.Heat_Airflow_Supp = 0.0

    elsif hvac.HeatType.nil?

      hvac_sizing_values.Heat_Capacity = 0.0
      hvac_sizing_values.Heat_Capacity_Supp = 0.0
      hvac_sizing_values.Heat_Airflow = 0.0
      hvac_sizing_values.Heat_Airflow_Supp = 0.0

    else

      fail "Unexpected heating type: #{hvac.HeatType}."

    end
  end

  def self.apply_hvac_installation_quality(hvac_sizing_values, weather, hvac)
    # Increases the autosized heating/cooling capacities to account for any reduction
    # in capacity due to HVAC installation quality. This is done to prevent causing
    # unmet loads.

    return unless [HPXML::HVACTypeCentralAirConditioner,
                   HPXML::HVACTypeHeatPumpAirToAir,
                   HPXML::HVACTypeHeatPumpMiniSplit,
                   HPXML::HVACTypeMiniSplitAirConditioner,
                   HPXML::HVACTypeHeatPumpGroundToAir].include? hvac.CoolType
    return if (hvac.ChargeDefectRatio.to_f.abs < 0.001) && (hvac.AirflowDefectRatioCooling.to_f.abs < 0.001) && (hvac.AirflowDefectRatioHeating.to_f.abs < 0.001)

    tin_cool = UnitConversions.convert(@cool_setpoint, 'F', 'C')
    tin_heat = UnitConversions.convert(@heat_setpoint, 'F', 'C')

    tout_cool = UnitConversions.convert(weather.design.CoolingDrybulb, 'F', 'C')
    tout_heat = UnitConversions.convert(weather.design.HeatingDrybulb, 'F', 'C')

    f_ch = hvac.ChargeDefectRatio.round(3)

    # Cooling
    if [HPXML::HVACTypeHeatPumpAirToAir,
        HPXML::HVACTypeCentralAirConditioner,
        HPXML::HVACTypeHeatPumpMiniSplit,
        HPXML::HVACTypeMiniSplitAirConditioner,
        HPXML::HVACTypeHeatPumpGroundToAir].include?(hvac.CoolType) && hvac.CoolingLoadFraction > 0

      cool_airflow_rated_defect_ratio = []
      cool_airflow_rated_ratio = []
      cool_cfm_m3s = UnitConversions.convert(hvac_sizing_values.Cool_Airflow, 'cfm', 'm^3/s')
      if hvac.CoolType != HPXML::HVACTypeHeatPumpGroundToAir
        for speed in 0..(hvac.NumSpeedsCooling - 1)
          cool_airflow_rated_ratio << cool_cfm_m3s / HVAC.calc_rated_airflow(hvac_sizing_values.Cool_Capacity, hvac.RatedCFMperTonCooling[speed], hvac.CapacityRatioCooling[speed])
          cool_airflow_rated_defect_ratio << cool_cfm_m3s * (1 + hvac.AirflowDefectRatioCooling) / HVAC.calc_rated_airflow(hvac_sizing_values.Cool_Capacity, hvac.RatedCFMperTonCooling[speed], hvac.CapacityRatioCooling[speed])
        end
      else
        cool_airflow_rated_ratio = [1.0] # actual air flow is equal to rated (before applying defect ratio) in current methodology
        cool_airflow_rated_defect_ratio = [1 + hvac.AirflowDefectRatioCooling]
      end
      if not cool_airflow_rated_defect_ratio.empty?
        cap_clg_ratios = []
        for speed in 0..(hvac.NumSpeedsCooling - 1)
          # NOTE: heat pump (cooling) curves don't exhibit expected trends at extreme faults;
          clg_fff_cap_coeff, clg_fff_eir_coeff = HVAC.get_airflow_fault_cooling_coeff()
          a1_AF_Qgr_c = clg_fff_cap_coeff[0]
          a2_AF_Qgr_c = clg_fff_cap_coeff[1]
          a3_AF_Qgr_c = clg_fff_cap_coeff[2]

          p_values, qgr_values, ff_chg_values = HVAC.get_charge_fault_cooling_coeff(f_ch)

          a1_CH_Qgr_c = qgr_values[0]
          a2_CH_Qgr_c = qgr_values[1]
          a3_CH_Qgr_c = qgr_values[2]
          a4_CH_Qgr_c = qgr_values[3]

          q0_CH = a1_CH_Qgr_c
          q1_CH = a2_CH_Qgr_c * tin_cool
          q2_CH = a3_CH_Qgr_c * tout_cool
          q3_CH = a4_CH_Qgr_c * f_ch
          y_CH_Q_c = 1 + ((q0_CH + q1_CH + q2_CH + q3_CH) * f_ch)

          ff_ch_c = (1.0 / (1.0 + (qgr_values[0] + (qgr_values[1] * ff_chg_values[0]) + (qgr_values[2] * ff_chg_values[1]) + (qgr_values[3] * f_ch)) * f_ch)).round(3)
          ff_AF_c = cool_airflow_rated_defect_ratio[speed].round(3)
          ff_AF_comb_c = ff_ch_c * ff_AF_c

          q_AF_CH = a1_AF_Qgr_c + (a2_AF_Qgr_c * ff_ch_c) + (a3_AF_Qgr_c * ff_ch_c * ff_ch_c)
          p_CH_Q_c = y_CH_Q_c / q_AF_CH

          p_AF_Q_c = a1_AF_Qgr_c + (a2_AF_Qgr_c * ff_AF_comb_c) + (a3_AF_Qgr_c * ff_AF_comb_c * ff_AF_comb_c)

          cool_cap_fff = (p_CH_Q_c * p_AF_Q_c)

          # calculate the capacity impact by defects
          ff_AF_c_nodefect = cool_airflow_rated_ratio[speed].round(3)
          cool_cap_fff_nodefect = a1_AF_Qgr_c + a2_AF_Qgr_c * ff_AF_c_nodefect + a3_AF_Qgr_c * ff_AF_c_nodefect * ff_AF_c_nodefect
          cap_clg_ratio = 1 / (cool_cap_fff / cool_cap_fff_nodefect)
          cap_clg_ratios << cap_clg_ratio
        end

        prev_capacity = hvac_sizing_values.Cool_Capacity
        hvac_sizing_values.Cool_Capacity *= cap_clg_ratios.max
        hvac_sizing_values.Cool_Capacity_Sens = hvac_sizing_values.Cool_Capacity * hvac.SHRRated[hvac.SizingSpeed]
        if prev_capacity > 0 # Preserve cfm/ton
          hvac_sizing_values.Cool_Airflow = hvac_sizing_values.Cool_Airflow * hvac_sizing_values.Cool_Capacity / prev_capacity
        else
          hvac_sizing_values.Cool_Airflow = 0.0
        end
      end
    end

    # Heating
    if [HPXML::HVACTypeHeatPumpAirToAir,
        HPXML::HVACTypeHeatPumpMiniSplit,
        HPXML::HVACTypeHeatPumpGroundToAir].include?(hvac.HeatType) && hvac.HeatingLoadFraction > 0
      heat_airflow_rated_defect_ratio = []
      heat_airflow_rated_ratio = []
      heat_cfm_m3s = UnitConversions.convert(hvac_sizing_values.Heat_Airflow, 'cfm', 'm^3/s')
      if hvac.HeatType != HPXML::HVACTypeHeatPumpGroundToAir
        for speed in 0..(hvac.NumSpeedsHeating - 1)
          heat_airflow_rated_ratio << heat_cfm_m3s / HVAC.calc_rated_airflow(hvac_sizing_values.Heat_Capacity, hvac.RatedCFMperTonHeating[speed], hvac.CapacityRatioHeating[speed])
          heat_airflow_rated_defect_ratio << heat_cfm_m3s * (1 + hvac.AirflowDefectRatioHeating) / HVAC.calc_rated_airflow(hvac_sizing_values.Heat_Capacity, hvac.RatedCFMperTonHeating[speed], hvac.CapacityRatioHeating[speed])
        end
      else
        heat_airflow_rated_ratio = [1.0] # actual air flow is equal to rated (before applying defect ratio) in current methodology
        heat_airflow_rated_defect_ratio = [1 + hvac.AirflowDefectRatioHeating]
      end
      if not heat_airflow_rated_defect_ratio.empty?
        cap_htg_ratios = []
        for speed in 0..(hvac.NumSpeedsHeating - 1)
          htg_fff_cap_coeff, htg_fff_eir_coeff = HVAC.get_airflow_fault_heating_coeff()
          a1_AF_Qgr_h = htg_fff_cap_coeff[0]
          a2_AF_Qgr_h = htg_fff_cap_coeff[1]
          a3_AF_Qgr_h = htg_fff_cap_coeff[2]

          p_values, qgr_values, ff_chg_values = HVAC.get_charge_fault_heating_coeff(f_ch)

          a1_CH_Qgr_h = qgr_values[0]
          a2_CH_Qgr_h = qgr_values[2]
          a3_CH_Qgr_h = qgr_values[3]

          qh1_CH = a1_CH_Qgr_h
          qh2_CH = a2_CH_Qgr_h * tout_heat
          qh3_CH = a3_CH_Qgr_h * f_ch
          y_CH_Q_h = 1 + ((qh1_CH + qh2_CH + qh3_CH) * f_ch)

          ff_ch_h = (1 / (1 + (qgr_values[0] + qgr_values[2] * ff_chg_values[1] + qgr_values[3] * f_ch) * f_ch)).round(3)
          ff_AF_h = heat_airflow_rated_defect_ratio[speed].round(3)
          ff_AF_comb_h = ff_ch_h * ff_AF_h

          qh_AF_CH = a1_AF_Qgr_h + (a2_AF_Qgr_h * ff_ch_h) + (a3_AF_Qgr_h * ff_ch_h * ff_ch_h)
          p_CH_Q_h = y_CH_Q_h / qh_AF_CH

          p_AF_Q_h = a1_AF_Qgr_h + (a2_AF_Qgr_h * ff_AF_comb_h) + (a3_AF_Qgr_h * ff_AF_comb_h * ff_AF_comb_h)

          heat_cap_fff = (p_CH_Q_h * p_AF_Q_h)

          # calculate the capacity impact by defects
          ff_AF_h_nodefect = heat_airflow_rated_ratio[speed].round(3)
          heat_cap_fff_nodefect = a1_AF_Qgr_h + a2_AF_Qgr_h * ff_AF_h_nodefect + a3_AF_Qgr_h * ff_AF_h_nodefect * ff_AF_h_nodefect
          cap_htg_ratio = 1 / (heat_cap_fff / heat_cap_fff_nodefect)
          cap_htg_ratios << cap_htg_ratio
        end
        prev_capacity = hvac_sizing_values.Heat_Capacity
        hvac_sizing_values.Heat_Capacity *= cap_htg_ratios.max
        if prev_capacity > 0 # Preserve cfm/ton
          hvac_sizing_values.Heat_Airflow = hvac_sizing_values.Heat_Airflow * hvac_sizing_values.Heat_Capacity / prev_capacity
        else
          hvac_sizing_values.Heat_Airflow = 0.0
        end
      end
    end
  end

  def self.apply_hvac_fixed_capacities(hvac_sizing_values, hvac)
    '''
    Fixed Sizing Equipment
    '''

    # Override HVAC capacities if values are provided
    if (not hvac.FixedCoolingCapacity.nil?) && (hvac_sizing_values.Cool_Capacity > 0)
      prev_capacity = hvac_sizing_values.Cool_Capacity
      hvac_sizing_values.Cool_Capacity = hvac.FixedCoolingCapacity
      if @hpxml.header.allow_increased_fixed_capacities
        hvac_sizing_values.Cool_Capacity = [hvac_sizing_values.Cool_Capacity, prev_capacity].max
      end
      hvac_sizing_values.Cool_Capacity_Sens = hvac_sizing_values.Cool_Capacity_Sens * hvac_sizing_values.Cool_Capacity / prev_capacity
      hvac_sizing_values.Cool_Airflow = hvac_sizing_values.Cool_Airflow * hvac_sizing_values.Cool_Capacity / prev_capacity
    end
    if (not hvac.FixedHeatingCapacity.nil?) && (hvac_sizing_values.Heat_Capacity > 0)
      prev_capacity = hvac_sizing_values.Heat_Capacity
      hvac_sizing_values.Heat_Capacity = hvac.FixedHeatingCapacity
      if @hpxml.header.allow_increased_fixed_capacities
        hvac_sizing_values.Heat_Capacity = [hvac_sizing_values.Heat_Capacity, prev_capacity].max
      end
      hvac_sizing_values.Heat_Airflow = hvac_sizing_values.Heat_Airflow * hvac_sizing_values.Heat_Capacity / prev_capacity
    end
    if (not hvac.FixedSuppHeatingCapacity.nil?) && (hvac_sizing_values.Heat_Capacity_Supp > 0)
      prev_capacity = hvac_sizing_values.Heat_Capacity_Supp
      hvac_sizing_values.Heat_Capacity_Supp = hvac.FixedSuppHeatingCapacity
      if @hpxml.header.allow_increased_fixed_capacities
        hvac_sizing_values.Heat_Capacity_Supp = [hvac_sizing_values.Heat_Capacity_Supp, prev_capacity].max
      end
      hvac_sizing_values.Heat_Airflow_Supp = hvac_sizing_values.Heat_Airflow_Supp * hvac_sizing_values.Heat_Capacity_Supp / prev_capacity
    end
  end

  def self.apply_hvac_ground_loop(hvac_sizing_values, weather, hvac)
    '''
    GSHP Ground Loop Sizing Calculations
    '''
    return unless hvac.CoolType == HPXML::HVACTypeHeatPumpGroundToAir

    # Autosize ground loop heat exchanger length
    bore_spacing = 20.0 # ft, distance between bores
    pipe_r_value = gshp_hx_pipe_rvalue(hvac)
    nom_length_heat, nom_length_cool = gshp_hxbore_ft_per_ton(weather, hvac, bore_spacing, pipe_r_value)

    bore_length_heat = nom_length_heat * hvac_sizing_values.Heat_Capacity / UnitConversions.convert(1.0, 'ton', 'Btu/hr')
    bore_length_cool = nom_length_cool * hvac_sizing_values.Cool_Capacity / UnitConversions.convert(1.0, 'ton', 'Btu/hr')
    bore_length = [bore_length_heat, bore_length_cool].max

    loop_flow = [1.0, UnitConversions.convert([hvac_sizing_values.Heat_Capacity, hvac_sizing_values.Cool_Capacity].max, 'Btu/hr', 'ton')].max.floor * 3.0

    num_bore_holes = [1, (UnitConversions.convert(hvac_sizing_values.Cool_Capacity, 'Btu/hr', 'ton') + 0.5).floor].max
    bore_depth = (bore_length / num_bore_holes).floor # ft
    min_bore_depth = 0.15 * bore_spacing # 0.15 is the maximum Spacing2DepthRatio defined for the G-function

    (0..4).to_a.each do |tmp|
      if (bore_depth < min_bore_depth) && (num_bore_holes > 1)
        num_bore_holes -= 1
        bore_depth = (bore_length / num_bore_holes).floor
      elsif bore_depth > 345
        num_bore_holes += 1
        bore_depth = (bore_length / num_bore_holes).floor
      end
    end

    bore_depth = (bore_length / num_bore_holes).floor + 5

    bore_length = bore_depth * num_bore_holes

    if num_bore_holes == 1
      bore_config = 'single'
    elsif num_bore_holes == 2
      bore_config = 'line'
    elsif num_bore_holes == 3
      bore_config = 'line'
    elsif num_bore_holes == 4
      bore_config = 'rectangle'
    elsif num_bore_holes == 5
      bore_config = 'u-config'
    elsif num_bore_holes > 5
      bore_config = 'line'
    end

    # Test for valid GSHP bore field configurations
    valid_configs = { 'single' => [1],
                      'line' => [2, 3, 4, 5, 6, 7, 8, 9, 10],
                      'l-config' => [3, 4, 5, 6],
                      'rectangle' => [2, 4, 6, 8],
                      'u-config' => [5, 7, 9],
                      'l2-config' => [8],
                      'open-rectangle' => [8] }
    valid_num_bores = valid_configs[bore_config]
    max_valid_configs = { 'line' => 10, 'l-config' => 6 }
    unless valid_num_bores.include? num_bore_holes
      # Any configuration with a max_valid_configs value can accept any number of bores up to the maximum
      if max_valid_configs.keys.include? bore_config
        max_num_bore_holes = max_valid_configs[bore_config]
        num_bore_holes = max_num_bore_holes
      else
        # Search for first valid bore field
        new_bore_config = nil
        valid_field_found = false
        valid_configs.keys.each do |bore_config|
          next unless valid_configs[bore_config].include? num_bore_holes

          valid_field_found = true
          new_bore_config = bore_config
          break
        end
        if valid_field_found
          bore_config = new_bore_config
        else
          fail 'Could not construct a valid GSHP bore field configuration.'
        end
      end
    end

    spacing_to_depth_ratio = bore_spacing / bore_depth

    lntts = [-8.5, -7.8, -7.2, -6.5, -5.9, -5.2, -4.5, -3.963, -3.27, -2.864, -2.577, -2.171, -1.884, -1.191, -0.497, -0.274, -0.051, 0.196, 0.419, 0.642, 0.873, 1.112, 1.335, 1.679, 2.028, 2.275, 3.003]
    gfnc_coeff = gshp_gfnc_coeff(bore_config, num_bore_holes, spacing_to_depth_ratio)

    hvac_sizing_values.GSHP_Loop_flow = loop_flow
    hvac_sizing_values.GSHP_Bore_Depth = bore_depth
    hvac_sizing_values.GSHP_Bore_Holes = num_bore_holes
    hvac_sizing_values.GSHP_G_Functions = [lntts, gfnc_coeff]
  end

  def self.apply_hvac_finalize_airflows(hvac_sizing_values, weather, hvac)
    '''
    Finalize Sizing Calculations
    '''

    if hvac_sizing_values.Heat_Airflow > 0
      hvac_sizing_values.Heat_Airflow *= (1.0 + hvac.AirflowDefectRatioHeating)
    end

    if hvac_sizing_values.Cool_Airflow > 0
      hvac_sizing_values.Cool_Airflow *= (1.0 + hvac.AirflowDefectRatioCooling)
    end
  end

  def self.process_heat_pump_adjustment(hvac_sizing_values, weather, hvac, totalCap_CurveValue)
    '''
    Adjust heat pump sizing
    '''
    if hvac.NumSpeedsHeating > 1
      coefficients = hvac.HEAT_CAP_FT_SPEC[hvac.NumSpeedsHeating - 1]
      capacity_ratio = hvac.CapacityRatioHeating[hvac.NumSpeedsHeating - 1]
    else
      coefficients = hvac.HEAT_CAP_FT_SPEC[0]
      capacity_ratio = 1.0
    end

    if (not hvac.SwitchoverTemperature.nil?) && (hvac.SwitchoverTemperature > weather.design.HeatingDrybulb)
      # Calculate the heating load at the switchover temperature to limit unitilized capacity
      switchover_weather = weather.dup
      switchover_weather.design.HeatingDrybulb = hvac.SwitchoverTemperature
      switchover_bldg_design_loads, switchover_all_hvac_sizing_values = calculate(switchover_weather, @hpxml, @cfa, @nbeds, [hvac.hvac_system])
      heating_load = switchover_all_hvac_sizing_values[hvac.hvac_system].Heat_Load
      heating_db = switchover_weather.design.HeatingDrybulb
    else
      heating_load = hvac_sizing_values.Heat_Load
      heating_db = weather.design.HeatingDrybulb
    end

    heat_cap_rated = (heating_load / MathTools.biquadratic(@heat_setpoint, heating_db, coefficients)) / capacity_ratio

    if totalCap_CurveValue.nil? # Heat pump has no cooling
      if @hpxml.header.heat_pump_sizing_methodology == HPXML::HeatPumpSizingMaxLoad
        # Size based on heating, taking into account reduced heat pump capacity at the design temperature
        hvac_sizing_values.Heat_Capacity = heat_cap_rated
      else
        # Size equal to heating design load
        hvac_sizing_values.Heat_Capacity = hvac_sizing_values.Heat_Load
      end
<<<<<<< HEAD
      if hvac.HeatType == HPXML::HVACTypeHeatPumpAirToAir # airflow sizing following Manual S based on design calculation
        hvac_sizing_values.Cool_Airflow = cfm_per_btuh * hvac_sizing_values.Cool_Capacity
      elsif [HPXML::HVACTypeHeatPumpMiniSplit, HPXML::HVACTypeHeatPumpPTHP, HPXML::HVACTypeHeatPumpRoom].include? hvac.HeatType # airflow determined by user setting, not based on design
        hvac_sizing_values.Cool_Airflow = hvac.RatedCFMperTonCooling[-1] * hvac.CapacityRatioCooling[-1] * UnitConversions.convert(hvac_sizing_values.Cool_Capacity, 'Btu/hr', 'ton')
=======
    elsif heat_cap_rated < hvac_sizing_values.Cool_Capacity
      # Size based on cooling
      hvac_sizing_values.Heat_Capacity = hvac_sizing_values.Cool_Capacity
    else
      cfm_per_btuh = hvac_sizing_values.Cool_Airflow / hvac_sizing_values.Cool_Capacity
      if @hpxml.header.heat_pump_sizing_methodology == HPXML::HeatPumpSizingMaxLoad
        # Size based on heating, taking into account reduced heat pump capacity at the design temperature
        hvac_sizing_values.Cool_Capacity = heat_cap_rated
      else
        # Size based on cooling, but with ACCA oversizing allowances for heating
        load_shr = hvac_sizing_values.Cool_Load_Sens / hvac_sizing_values.Cool_Load_Tot
        if ((weather.data.HDD65F / weather.data.CDD50F) < 2.0) || (load_shr < 0.95)
          # Mild winter or has a latent cooling load
          hvac_sizing_values.Cool_Capacity = [(hvac.OverSizeLimit * hvac_sizing_values.Cool_Load_Tot) / totalCap_CurveValue, heat_cap_rated].min
        else
          # Cold winter and no latent cooling load (add a ton rule applies)
          hvac_sizing_values.Cool_Capacity = [(hvac_sizing_values.Cool_Load_Tot + hvac.OverSizeDelta) / totalCap_CurveValue, heat_cap_rated].min
        end
>>>>>>> b7c478ab
      end
      hvac_sizing_values.Cool_Airflow = cfm_per_btuh * hvac_sizing_values.Cool_Capacity
      hvac_sizing_values.Heat_Capacity = hvac_sizing_values.Cool_Capacity
    end
  end

  def self.get_ventilation_rates()
    vent_fans_mech = @hpxml.ventilation_fans.select { |f| f.used_for_whole_building_ventilation && f.flow_rate > 0 && f.hours_in_operation > 0 }
    if vent_fans_mech.empty?
      return [0.0, 0.0, 0.0, 0.0, 0.0, 0.0]
    end

    # Categorize fans into different types
    vent_mech_preheat = vent_fans_mech.select { |vent_mech| (not vent_mech.preheating_efficiency_cop.nil?) }
    vent_mech_precool = vent_fans_mech.select { |vent_mech| (not vent_mech.precooling_efficiency_cop.nil?) }
    vent_mech_shared = vent_fans_mech.select { |vent_mech| vent_mech.is_shared_system }

    vent_mech_sup_tot = vent_fans_mech.select { |vent_mech| vent_mech.fan_type == HPXML::MechVentTypeSupply }
    vent_mech_exh_tot = vent_fans_mech.select { |vent_mech| vent_mech.fan_type == HPXML::MechVentTypeExhaust }
    vent_mech_cfis_tot = vent_fans_mech.select { |vent_mech| vent_mech.fan_type == HPXML::MechVentTypeCFIS }
    vent_mech_bal_tot = vent_fans_mech.select { |vent_mech| vent_mech.fan_type == HPXML::MechVentTypeBalanced }
    vent_mech_erv_hrv_tot = vent_fans_mech.select { |vent_mech| [HPXML::MechVentTypeERV, HPXML::MechVentTypeHRV].include? vent_mech.fan_type }

    # Average in-unit CFMs (include recirculation from in unit CFMs for shared systems)
    sup_cfm_tot = vent_mech_sup_tot.map { |vent_mech| vent_mech.average_total_unit_flow_rate }.sum(0.0)
    exh_cfm_tot = vent_mech_exh_tot.map { |vent_mech| vent_mech.average_total_unit_flow_rate }.sum(0.0)
    bal_cfm_tot = vent_mech_bal_tot.map { |vent_mech| vent_mech.average_total_unit_flow_rate }.sum(0.0)
    erv_hrv_cfm_tot = vent_mech_erv_hrv_tot.map { |vent_mech| vent_mech.average_total_unit_flow_rate }.sum(0.0)
    cfis_cfm_tot = vent_mech_cfis_tot.map { |vent_mech| vent_mech.average_total_unit_flow_rate }.sum(0.0)

    # Average preconditioned OA air CFMs (only OA, recirculation will be addressed below for all shared systems)
    oa_cfm_preheat = vent_mech_preheat.map { |vent_mech| vent_mech.average_oa_unit_flow_rate * vent_mech.preheating_fraction_load_served }.sum(0.0)
    oa_cfm_precool = vent_mech_precool.map { |vent_mech| vent_mech.average_oa_unit_flow_rate * vent_mech.precooling_fraction_load_served }.sum(0.0)
    recirc_cfm_shared = vent_mech_shared.map { |vent_mech| vent_mech.average_total_unit_flow_rate - vent_mech.average_oa_unit_flow_rate }.sum(0.0)

    # Total CFMS
    tot_sup_cfm = sup_cfm_tot + bal_cfm_tot + erv_hrv_cfm_tot + cfis_cfm_tot
    tot_exh_cfm = exh_cfm_tot + bal_cfm_tot + erv_hrv_cfm_tot
    tot_unbal_cfm = (tot_sup_cfm - tot_exh_cfm).abs
    tot_bal_cfm = [tot_exh_cfm, tot_sup_cfm].min

    # Calculate effectivenesses for all ERV/HRV and store results in a hash
    hrv_erv_effectiveness_map = Airflow.calc_hrv_erv_effectiveness(vent_mech_erv_hrv_tot)

    # Calculate cfm weighted average effectivenesses for the combined balanced airflow
    weighted_vent_mech_lat_eff = 0.0
    weighted_vent_mech_apparent_sens_eff = 0.0
    vent_mech_erv_hrv_unprecond = vent_mech_erv_hrv_tot.select { |vent_mech| vent_mech.preheating_efficiency_cop.nil? && vent_mech.precooling_efficiency_cop.nil? }
    vent_mech_erv_hrv_unprecond.each do |vent_mech|
      weighted_vent_mech_lat_eff += vent_mech.average_oa_unit_flow_rate / tot_bal_cfm * hrv_erv_effectiveness_map[vent_mech][:vent_mech_lat_eff]
      weighted_vent_mech_apparent_sens_eff += vent_mech.average_oa_unit_flow_rate / tot_bal_cfm * hrv_erv_effectiveness_map[vent_mech][:vent_mech_apparent_sens_eff]
    end

    tot_bal_cfm_sens = tot_bal_cfm * (1.0 - weighted_vent_mech_apparent_sens_eff)
    tot_bal_cfm_lat = tot_bal_cfm * (1.0 - weighted_vent_mech_lat_eff)

    return [tot_unbal_cfm, oa_cfm_preheat, oa_cfm_precool, recirc_cfm_shared, tot_bal_cfm_sens, tot_bal_cfm_lat]
  end

  def self.calc_airflow_rate_manual_s(sens_load_or_capacity, deltaT)
    # Airflow sizing following Manual S based on design calculation
    return sens_load_or_capacity / (1.1 * @acf * deltaT)
  end

  def self.calc_airflow_rate_user(capacity, rated_cfm_per_ton, capacity_ratio)
    # Airflow determined by user setting, not based on design
    return rated_cfm_per_ton * capacity_ratio * UnitConversions.convert(capacity, 'Btu/hr', 'ton') # Maximum air flow under heating operation
  end

  def self.calc_gshp_clg_curve_value(hvac, wb_temp, db_temp, w_temp, vfr_air, loop_flow = nil, rated_vfr_air = nil)
    # Reference conditions in thesis with largest capacity:
    # See Appendix B Figure B.3 of  https://hvac.okstate.edu/sites/default/files/pubs/theses/MS/27-Tang_Thesis_05.pdf
    ref_temp = 283 # K
    if rated_vfr_air.nil?
      # rated volume flow rate used to fit the curve
      ref_vfr_air = UnitConversions.convert(1200, 'cfm', 'm^3/s')
    else
      ref_vfr_air = UnitConversions.convert(rated_vfr_air, 'cfm', 'm^3/s')
    end
    ref_vfr_water = 0.000284

    a_1 = hvac.COOL_CAP_CURVE_SPEC[hvac.SizingSpeed][0]
    a_2 = hvac.COOL_CAP_CURVE_SPEC[hvac.SizingSpeed][1]
    a_3 = hvac.COOL_CAP_CURVE_SPEC[hvac.SizingSpeed][2]
    a_4 = hvac.COOL_CAP_CURVE_SPEC[hvac.SizingSpeed][3]
    a_5 = hvac.COOL_CAP_CURVE_SPEC[hvac.SizingSpeed][4]
    b_1 = hvac.COOL_SH_CURVE_SPEC[hvac.SizingSpeed][0]
    b_2 = hvac.COOL_SH_CURVE_SPEC[hvac.SizingSpeed][1]
    b_3 = hvac.COOL_SH_CURVE_SPEC[hvac.SizingSpeed][2]
    b_4 = hvac.COOL_SH_CURVE_SPEC[hvac.SizingSpeed][3]
    b_5 = hvac.COOL_SH_CURVE_SPEC[hvac.SizingSpeed][4]
    b_6 = hvac.COOL_SH_CURVE_SPEC[hvac.SizingSpeed][5]

    if not loop_flow.nil?
      totalCap_CurveValue = a_1 + wb_temp / ref_temp * a_2 + w_temp / ref_temp * a_3 + vfr_air / ref_vfr_air * a_4 + loop_flow / ref_vfr_water * a_5
      sensibleCap_CurveValue = b_1 + db_temp / ref_temp * b_2 + wb_temp / ref_temp * b_3 + w_temp / ref_temp * b_4 + vfr_air / ref_vfr_air * b_5 + loop_flow / ref_vfr_water * b_6
    else
      totalCap_CurveValue = a_1 + wb_temp / ref_temp * a_2 + w_temp / ref_temp * a_3 + vfr_air / ref_vfr_air * a_4
      sensibleCap_CurveValue = b_1 + db_temp / ref_temp * b_2 + wb_temp / ref_temp * b_3 + w_temp / ref_temp * b_4 + vfr_air / ref_vfr_air * b_5
    end
    return totalCap_CurveValue, sensibleCap_CurveValue
  end

  def self.calc_gshp_htg_curve_value(hvac, db_temp, w_temp, vfr_air, loop_flow)
    # Reference conditions in thesis with largest capacity:
    # See Appendix B Figure B.3 of  https://hvac.okstate.edu/sites/default/files/pubs/theses/MS/27-Tang_Thesis_05.pdf
    ref_temp = 283 # K
    ref_vfr_air = UnitConversions.convert(1200, 'cfm', 'm^3/s')
    ref_vfr_water = 0.000284

    a_1 = hvac.HEAT_CAP_FT_SPEC[hvac.SizingSpeed][0]
    a_2 = hvac.HEAT_CAP_FT_SPEC[hvac.SizingSpeed][1]
    a_3 = hvac.HEAT_CAP_FT_SPEC[hvac.SizingSpeed][2]
    a_4 = hvac.HEAT_CAP_FT_SPEC[hvac.SizingSpeed][3]
    a_5 = hvac.HEAT_CAP_FT_SPEC[hvac.SizingSpeed][4]

    cap_CurveValue = a_1 + db_temp / ref_temp * a_2 + w_temp / ref_temp * a_3 + vfr_air / ref_vfr_air * a_4 + loop_flow / ref_vfr_water * a_5
    return cap_CurveValue
  end

  def self.calc_delivery_effectiveness_heating(dse_Qs, dse_Qr, system_cfm, load_sens, dse_Tamb_s, dse_Tamb_r, dse_As, dse_Ar, t_setpoint, dse_Fregain_s, dse_Fregain_r, supply_r, return_r, air_dens = @inside_air_dens, air_cp = Gas.Air.cp)
    '''
    Calculate the Delivery Effectiveness for heating (using the method of ASHRAE Standard 152).
    '''
    dse_Bs, dse_Br, dse_a_s, dse_a_r, dse_dTe, dse_dT_s, dse_dT_r = _calc_dse_init(system_cfm, load_sens, dse_Tamb_s, dse_Tamb_r, dse_As, dse_Ar, t_setpoint, dse_Qs, dse_Qr, supply_r, return_r, air_dens, air_cp)
    dse_DE = _calc_dse_DE_heating(dse_a_s, dse_Bs, dse_a_r, dse_Br, dse_dT_s, dse_dT_r, dse_dTe)
    dse_DEcorr = _calc_dse_DEcorr(dse_DE, dse_Fregain_s, dse_Fregain_r, dse_Br, dse_a_r, dse_dT_r, dse_dTe)

    return dse_DEcorr
  end

  def self.calc_delivery_effectiveness_cooling(dse_Qs, dse_Qr, leavingAirTemp, system_cfm, load_sens, dse_Tamb_s, dse_Tamb_r, dse_As, dse_Ar, t_setpoint, dse_Fregain_s, dse_Fregain_r, load_total, dse_h_r, supply_r, return_r, air_dens = @inside_air_dens, air_cp = Gas.Air.cp, h_in = @enthalpy_indoor_cooling)
    '''
    Calculate the Delivery Effectiveness for cooling (using the method of ASHRAE Standard 152).
    '''
    dse_Bs, dse_Br, dse_a_s, dse_a_r, dse_dTe, dse_dT_s, dse_dT_r = _calc_dse_init(system_cfm, load_sens, dse_Tamb_s, dse_Tamb_r, dse_As, dse_Ar, t_setpoint, dse_Qs, dse_Qr, supply_r, return_r, air_dens, air_cp)
    dse_dTe *= -1.0
    dse_DE, coolingLoad_Ducts_Sens = _calc_dse_DE_cooling(dse_a_s, system_cfm, load_total, dse_a_r, dse_h_r, dse_Br, dse_dT_r, dse_Bs, leavingAirTemp, dse_Tamb_s, load_sens, air_dens, air_cp, h_in)
    dse_DEcorr = _calc_dse_DEcorr(dse_DE, dse_Fregain_s, dse_Fregain_r, dse_Br, dse_a_r, dse_dT_r, dse_dTe)

    return dse_DEcorr, dse_dTe, coolingLoad_Ducts_Sens
  end

  def self._calc_dse_init(system_cfm, load_sens, dse_Tamb_s, dse_Tamb_r, dse_As, dse_Ar, t_setpoint, dse_Qs, dse_Qr, supply_r, return_r, air_dens, air_cp)
    # Supply and return conduction functions, Bs and Br
    dse_Bs = Math.exp((-1.0 * dse_As) / (60.0 * system_cfm * air_dens * air_cp * supply_r))
    dse_Br = Math.exp((-1.0 * dse_Ar) / (60.0 * system_cfm * air_dens * air_cp * return_r))

    dse_a_s = (system_cfm - dse_Qs) / system_cfm
    dse_a_r = (system_cfm - dse_Qr) / system_cfm

    dse_dTe = load_sens / (60.0 * system_cfm * air_dens * air_cp)
    dse_dT_s = t_setpoint - dse_Tamb_s
    dse_dT_r = t_setpoint - dse_Tamb_r

    return dse_Bs, dse_Br, dse_a_s, dse_a_r, dse_dTe, dse_dT_s, dse_dT_r
  end

  def self._calc_dse_DE_cooling(dse_a_s, system_cfm, load_total, dse_a_r, dse_h_r, dse_Br, dse_dT_r, dse_Bs, leavingAirTemp, dse_Tamb_s, load_sens, air_dens, air_cp, h_in)
    # Calculate the delivery effectiveness (Equation 6-25)
    dse_DE = ((dse_a_s * 60.0 * system_cfm * air_dens) / (-1.0 * load_total)) * \
             (((-1.0 * load_total) / (60.0 * system_cfm * air_dens)) + \
              (1.0 - dse_a_r) * (dse_h_r - h_in) + \
              dse_a_r * air_cp * (dse_Br - 1.0) * dse_dT_r + \
              air_cp * (dse_Bs - 1.0) * (leavingAirTemp - dse_Tamb_s))

    # Calculate the sensible heat transfer from surroundings
    coolingLoad_Ducts_Sens = (1.0 - [dse_DE, 0.0].max) * load_sens

    return dse_DE, coolingLoad_Ducts_Sens
  end

  def self._calc_dse_DE_heating(dse_a_s, dse_Bs, dse_a_r, dse_Br, dse_dT_s, dse_dT_r, dse_dTe)
    # Calculate the delivery effectiveness (Equation 6-23)
    dse_DE = (dse_a_s * dse_Bs -
              dse_a_s * dse_Bs * (1.0 - dse_a_r * dse_Br) * (dse_dT_r / dse_dTe) -
              dse_a_s * (1.0 - dse_Bs) * (dse_dT_s / dse_dTe))

    return dse_DE
  end

  def self._calc_dse_DEcorr(dse_DE, dse_Fregain_s, dse_Fregain_r, dse_Br, dse_a_r, dse_dT_r, dse_dTe)
    # Calculate the delivery effectiveness corrector for regain (Equation 6-40)
    dse_DEcorr = (dse_DE + dse_Fregain_s * (1.0 - dse_DE) - (dse_Fregain_s - dse_Fregain_r -
                  dse_Br * (dse_a_r * dse_Fregain_s - dse_Fregain_r)) * dse_dT_r / dse_dTe)

    # Limit the DE to a reasonable value to prevent negative values and huge equipment
    dse_DEcorr = [dse_DEcorr, 0.25].max
    dse_DEcorr = [dse_DEcorr, 1.00].min

    return dse_DEcorr
  end

  def self.calculate_sensible_latent_split(return_leakage_cfm, cool_load_tot, coolingLoadLat)
    # Calculate the latent duct leakage load (Manual J accounts only for return duct leakage)
    dse_Cool_Load_Latent = [0.0, 0.68 * @acf * return_leakage_cfm * (@cool_design_grains - @cool_indoor_grains)].max

    # Calculate final latent and load
    cool_Load_Lat = coolingLoadLat + dse_Cool_Load_Latent
    cool_Load_Sens = cool_load_tot - cool_Load_Lat

    return cool_Load_Lat, cool_Load_Sens
  end

  def self.calc_ducts_area_weighted_average(ducts, values)
    '''
    Calculate area-weighted average values for unconditioned duct(s)
    '''
    uncond_area = { HPXML::DuctTypeSupply => 0.0, HPXML::DuctTypeReturn => 0.0 }
    ducts.each do |duct|
      next if HPXML::conditioned_locations_this_unit.include? duct.Location

      uncond_area[duct.Side] += duct.Area
    end

    value = { HPXML::DuctTypeSupply => 0.0, HPXML::DuctTypeReturn => 0.0 }
    ducts.each do |duct|
      next if HPXML::conditioned_locations_this_unit.include? duct.Location

      if uncond_area[duct.Side] > 0
        value[duct.Side] += values[duct.Side][duct.Location] * duct.Area / uncond_area[duct.Side]
      else
        value[duct.Side] += values[duct.Side][duct.Location]
      end
    end

    return value[HPXML::DuctTypeSupply], value[HPXML::DuctTypeReturn]
  end

  def self.calc_ducts_areas(ducts)
    '''
    Calculate total supply & return duct areas in unconditioned space
    '''

    areas = { HPXML::DuctTypeSupply => 0.0, HPXML::DuctTypeReturn => 0.0 }
    ducts.each do |duct|
      next if HPXML::conditioned_locations_this_unit.include? duct.Location

      areas[duct.Side] += duct.Area
    end

    return areas[HPXML::DuctTypeSupply], areas[HPXML::DuctTypeReturn]
  end

  def self.calc_ducts_leakages(ducts, system_cfm)
    '''
    Calculate total supply & return duct leakage in cfm.
    '''

    cfms = { HPXML::DuctTypeSupply => 0.0, HPXML::DuctTypeReturn => 0.0 }
    ducts.each do |duct|
      next if HPXML::conditioned_locations_this_unit.include? duct.Location

      if duct.LeakageFrac.to_f > 0
        cfms[duct.Side] += duct.LeakageFrac * system_cfm
      elsif duct.LeakageCFM25.to_f > 0
        cfms[duct.Side] += duct.LeakageCFM25
      elsif duct.LeakageCFM50.to_f > 0
        cfms[duct.Side] += Airflow.calc_air_leakage_at_diff_pressure(0.65, duct.LeakageCFM50, 50.0, 25.0)
      end
    end

    return cfms[HPXML::DuctTypeSupply], cfms[HPXML::DuctTypeReturn]
  end

  def self.calc_ducts_rvalues(ducts)
    '''
    Calculate UA-weighted average R-value for supply & return ducts.
    '''

    u_factors = { HPXML::DuctTypeSupply => {}, HPXML::DuctTypeReturn => {} }
    ducts.each do |duct|
      next if HPXML::conditioned_locations_this_unit.include? duct.Location

      u_factors[duct.Side][duct.Location] = 1.0 / duct.Rvalue
    end

    supply_u, return_u = calc_ducts_area_weighted_average(ducts, u_factors)

    return 1.0 / supply_u, 1.0 / return_u
  end

  def self.get_hvac_information(hvac_system)
    # FUTURE: Remove this method and use hvac_system objects directly.
    hvac = HVACInfo.new

    hpxml_hvacs = []
    if not hvac_system[:heating].nil?
      hpxml_hvacs << hvac_system[:heating]
    end
    if not hvac_system[:cooling].nil?
      hpxml_hvacs << hvac_system[:cooling]
    end

    # Get heating/cooling system info from HPXML objects
    hpxml_hvacs.uniq.each do |hpxml_hvac|
      hpxml_hvac_ap = hpxml_hvac.additional_properties

      hvac.hvac_system = hvac_system

      # System type
      if hpxml_hvac.respond_to? :heating_system_type
        hvac.HeatType = hpxml_hvac.heating_system_type
      elsif hpxml_hvac.respond_to? :cooling_system_type
        hvac.CoolType = hpxml_hvac.cooling_system_type
      elsif hpxml_hvac.respond_to? :heat_pump_type
        hvac.HeatType = hpxml_hvac.heat_pump_type
        hvac.CoolType = hpxml_hvac.heat_pump_type
      end

      # Load fractions
      if hpxml_hvac.respond_to? :fraction_heat_load_served
        hvac.HeatingLoadFraction = hpxml_hvac.fraction_heat_load_served
      end
      if hpxml_hvac.respond_to? :fraction_cool_load_served
        hvac.CoolingLoadFraction = hpxml_hvac.fraction_cool_load_served
      end
      if hpxml_hvac.is_a?(HPXML::HeatingSystem) && hpxml_hvac.is_heat_pump_backup_system
        # Use the same load fractions as the heat pump
        heat_pump = @hpxml.heat_pumps.select { |hp| hp.backup_system_idref == hpxml_hvac.id }[0]
        hvac.HeatingLoadFraction = heat_pump.fraction_heat_load_served
        hvac.CoolingLoadFraction = heat_pump.fraction_cool_load_served
      end

      # Capacities
      if hpxml_hvac.is_a?(HPXML::HeatingSystem) || hpxml_hvac.is_a?(HPXML::HeatPump)
        hvac.FixedHeatingCapacity = hpxml_hvac.heating_capacity
      end
      if hpxml_hvac.is_a?(HPXML::CoolingSystem) || hpxml_hvac.is_a?(HPXML::HeatPump)
        hvac.FixedCoolingCapacity = hpxml_hvac.cooling_capacity
      end
      if hpxml_hvac.is_a?(HPXML::HeatPump)
        if not hpxml_hvac.backup_heating_capacity.nil?
          hvac.FixedSuppHeatingCapacity = hpxml_hvac.backup_heating_capacity
        elsif not hpxml_hvac.backup_system.nil?
          hvac.FixedSuppHeatingCapacity = hpxml_hvac.backup_system.heating_capacity
        end
      end

      # HP Switchover Temperature
      if hpxml_hvac.is_a?(HPXML::HeatPump)
        hvac.SwitchoverTemperature = hpxml_hvac.backup_heating_switchover_temp
      end

      # Number of speeds
      if hpxml_hvac.is_a?(HPXML::CoolingSystem) || hpxml_hvac.is_a?(HPXML::HeatPump)
        # Cooling
        if hpxml_hvac_ap.respond_to? :num_speeds
          num_speeds = hpxml_hvac_ap.num_speeds
        end
        num_speeds = 1 if num_speeds.nil?
        hvac.NumSpeedsCooling = num_speeds
        if hvac.NumSpeedsCooling == 2
          hvac.OverSizeLimit = 1.2
        elsif hvac.NumSpeedsCooling > 2
          hvac.OverSizeLimit = 1.3
        end
      end
      if hpxml_hvac.is_a?(HPXML::HeatingSystem) || hpxml_hvac.is_a?(HPXML::HeatPump)
        # Heating
        if hpxml_hvac_ap.respond_to? :num_speeds
          num_speeds = hpxml_hvac_ap.num_speeds
        end
        num_speeds = 1 if num_speeds.nil?
        hvac.NumSpeedsHeating = num_speeds
      end

      # HVAC installation quality
      if hpxml_hvac.respond_to? :charge_defect_ratio
        if [HPXML::HVACTypeCentralAirConditioner,
            HPXML::HVACTypeMiniSplitAirConditioner,
            HPXML::HVACTypeHeatPumpAirToAir,
            HPXML::HVACTypeHeatPumpMiniSplit,
            HPXML::HVACTypeHeatPumpGroundToAir].include? hvac.CoolType
          hvac.ChargeDefectRatio = hpxml_hvac.charge_defect_ratio
        end
      end
      if hpxml_hvac.respond_to? :airflow_defect_ratio
        # Cooling
        if [HPXML::HVACTypeCentralAirConditioner,
            HPXML::HVACTypeMiniSplitAirConditioner,
            HPXML::HVACTypeHeatPumpAirToAir,
            HPXML::HVACTypeHeatPumpMiniSplit,
            HPXML::HVACTypeHeatPumpGroundToAir].include? hvac.CoolType
          if not hpxml_hvac.distribution_system.nil? # Exclude ductless
            hvac.AirflowDefectRatioCooling = hpxml_hvac.airflow_defect_ratio
          end
        end
        # Heating
        if [HPXML::HVACTypeFurnace,
            HPXML::HVACTypeHeatPumpAirToAir,
            HPXML::HVACTypeHeatPumpMiniSplit,
            HPXML::HVACTypeHeatPumpGroundToAir].include? hvac.HeatType
          if not hpxml_hvac.distribution_system.nil? # Exclude ductless
            hvac.AirflowDefectRatioHeating = hpxml_hvac.airflow_defect_ratio
          end
        end
      end

      # Rated airflow rates
      if hpxml_hvac_ap.respond_to? :cool_rated_cfm_per_ton
        hvac.RatedCFMperTonCooling = hpxml_hvac_ap.cool_rated_cfm_per_ton
      end
      if hpxml_hvac_ap.respond_to? :heat_rated_cfm_per_ton
        hvac.RatedCFMperTonHeating = hpxml_hvac_ap.heat_rated_cfm_per_ton
      end

      # Capacity ratios
      if hpxml_hvac_ap.respond_to? :cool_capacity_ratios
        hvac.CapacityRatioCooling = hpxml_hvac_ap.cool_capacity_ratios
      end
      if hpxml_hvac_ap.respond_to? :heat_capacity_ratios
        hvac.CapacityRatioHeating = hpxml_hvac_ap.heat_capacity_ratios
      end

      # Sizing speed
      hvac.SizingSpeed = get_sizing_speed(hvac.NumSpeedsCooling, hvac.CapacityRatioCooling)

      # Rated SHRs
      if hpxml_hvac_ap.respond_to? :cool_rated_shrs_gross
        hvac.SHRRated = hpxml_hvac_ap.cool_rated_shrs_gross
      end

      # Performance curves
      if hpxml_hvac_ap.respond_to? :cool_cap_ft_spec
        hvac.COOL_CAP_FT_SPEC = hpxml_hvac_ap.cool_cap_ft_spec
      end
      if hpxml_hvac_ap.respond_to? :cool_sh_ft_spec
        hvac.COOL_SH_FT_SPEC = hpxml_hvac_ap.cool_sh_ft_spec
      end
      if hpxml_hvac_ap.respond_to? :heat_cap_ft_spec
        hvac.HEAT_CAP_FT_SPEC = hpxml_hvac_ap.heat_cap_ft_spec
      end
      if hpxml_hvac_ap.respond_to? :cool_cap_fflow_spec
        hvac.COOL_CAP_FFLOW_SPEC = hpxml_hvac_ap.cool_cap_fflow_spec
      end
      if hpxml_hvac_ap.respond_to? :heat_cap_fflow_spec
        hvac.HEAT_CAP_FFLOW_SPEC = hpxml_hvac_ap.heat_cap_fflow_spec
      end
      if hpxml_hvac_ap.respond_to? :cool_cap_curve_spec
        hvac.COOL_CAP_CURVE_SPEC = hpxml_hvac_ap.cool_cap_curve_spec
      end
      if hpxml_hvac_ap.respond_to? :cool_sh_curve_spec
        hvac.COOL_SH_CURVE_SPEC = hpxml_hvac_ap.cool_sh_curve_spec
      end
      if hpxml_hvac_ap.respond_to? :heat_cap_curve_spec
        hvac.HEAT_CAP_CURVE_SPEC = hpxml_hvac_ap.heat_cap_curve_spec
      end

      # WLHP
      if hpxml_hvac.respond_to? :heating_efficiency_cop
        hvac.HeatingCOP = hpxml_hvac.heating_efficiency_cop
      end

      # GSHP
      if hpxml_hvac_ap.respond_to? :u_tube_spacing_type
        hvac.GSHP_SpacingType = hpxml_hvac_ap.u_tube_spacing_type
      end
      if hpxml_hvac_ap.respond_to? :cool_rated_eirs
        hvac.CoolingEIR = hpxml_hvac_ap.cool_rated_eirs[0]
      end
      if hpxml_hvac_ap.respond_to? :heat_rated_eirs
        hvac.HeatingEIR = hpxml_hvac_ap.heat_rated_eirs[0]
      end
      if hvac.HeatType == HPXML::HVACTypeHeatPumpGroundToAir
        hvac.GSHP_design_chw = hpxml_hvac_ap.design_chw
        hvac.GSHP_design_delta_t = hpxml_hvac_ap.design_delta_t
        hvac.GSHP_design_hw = hpxml_hvac_ap.design_hw
        hvac.GSHP_bore_d = hpxml_hvac_ap.bore_diameter
        hvac.GSHP_pipe_od = hpxml_hvac_ap.pipe_od
        hvac.GSHP_pipe_id = hpxml_hvac_ap.pipe_id
        hvac.GSHP_pipe_cond = hpxml_hvac_ap.pipe_cond
        hvac.GSHP_ground_k = hpxml_hvac_ap.ground_conductivity
        hvac.GSHP_grout_k = hpxml_hvac_ap.grout_conductivity
      end

      # Evaporative cooler
      if hpxml_hvac_ap.respond_to? :effectiveness
        hvac.EvapCoolerEffectiveness = hpxml_hvac_ap.effectiveness
      end

      # Ducts
      # FUTURE: Consolidate w/ ducts code in measure.rb
      hvac.Ducts = []
      next unless not hpxml_hvac.distribution_system.nil?

      lto = { supply_percent: nil, supply_cfm25: nil, return_percent: nil, return_cfm25: nil }
      hpxml_hvac.distribution_system.duct_leakage_measurements.each do |m|
        next unless m.duct_leakage_total_or_to_outside == 'to outside'

        if m.duct_leakage_units == HPXML::UnitsPercent && m.duct_type == HPXML::DuctTypeSupply
          lto[:supply_percent] = m.duct_leakage_value
        elsif m.duct_leakage_units == HPXML::UnitsCFM25 && m.duct_type == HPXML::DuctTypeSupply
          lto[:supply_cfm25] = m.duct_leakage_value
        elsif m.duct_leakage_units == HPXML::UnitsCFM50 && m.duct_type == HPXML::DuctTypeSupply
          lto[:supply_cfm50] = m.duct_leakage_value
        elsif m.duct_leakage_units == HPXML::UnitsPercent && m.duct_type == HPXML::DuctTypeReturn
          lto[:return_percent] = m.duct_leakage_value
        elsif m.duct_leakage_units == HPXML::UnitsCFM25 && m.duct_type == HPXML::DuctTypeReturn
          lto[:return_cfm25] = m.duct_leakage_value
        elsif m.duct_leakage_units == HPXML::UnitsCFM50 && m.duct_type == HPXML::DuctTypeReturn
          lto[:return_cfm50] = m.duct_leakage_value
        end
      end
      total_uncond_supply_area = hpxml_hvac.distribution_system.total_unconditioned_duct_areas[HPXML::DuctTypeSupply]
      total_uncond_return_area = hpxml_hvac.distribution_system.total_unconditioned_duct_areas[HPXML::DuctTypeReturn]
      hpxml_hvac.distribution_system.ducts.each do |duct|
        next if HPXML::conditioned_locations_this_unit.include? duct.duct_location

        d = DuctInfo.new
        d.Side = duct.duct_type
        d.Location = duct.duct_location
        d.Area = duct.duct_surface_area

        # Calculate R-value w/ air film
        d.Rvalue = Airflow.get_duct_insulation_rvalue(duct.duct_insulation_r_value, d.Side)

        # Leakage to Outside apportioned to this duct
        if d.Side == HPXML::DuctTypeSupply
          d.LeakageFrac = lto[:supply_percent].to_f * d.Area / total_uncond_supply_area
          d.LeakageCFM25 = lto[:supply_cfm25].to_f * d.Area / total_uncond_supply_area
          d.LeakageCFM50 = lto[:supply_cfm50].to_f * d.Area / total_uncond_supply_area
        elsif d.Side == HPXML::DuctTypeReturn
          d.LeakageFrac = lto[:return_percent].to_f * d.Area / total_uncond_return_area
          d.LeakageCFM25 = lto[:return_cfm25].to_f * d.Area / total_uncond_return_area
          d.LeakageCFM50 = lto[:return_cfm50].to_f * d.Area / total_uncond_return_area
        end
        hvac.Ducts << d
      end
      # If all ducts are in conditioned space, treat leakage as going to outside
      if (lto[:supply_percent].to_f + lto[:supply_cfm25].to_f + lto[:supply_cfm50].to_f) > 0 && total_uncond_supply_area == 0
        d = DuctInfo.new
        d.Side = HPXML::DuctTypeSupply
        d.Location = HPXML::LocationOutside
        d.Area = 0.0
        d.Rvalue = Airflow.get_duct_insulation_rvalue(0.0, d.Side)
        d.LeakageFrac = lto[:supply_percent]
        d.LeakageCFM25 = lto[:supply_cfm25]
        d.LeakageCFM50 = lto[:supply_cfm50]
        hvac.Ducts << d
      end
      next unless (lto[:return_percent].to_f + lto[:return_cfm25].to_f + lto[:return_cfm50].to_f) > 0 && total_uncond_return_area == 0

      d = DuctInfo.new
      d.Side = HPXML::DuctTypeReturn
      d.Location = HPXML::LocationOutside
      d.Area = 0.0
      d.Rvalue = Airflow.get_duct_insulation_rvalue(0.0, d.Side)
      d.LeakageFrac = lto[:return_percent]
      d.LeakageCFM25 = lto[:return_cfm25]
      d.LeakageCFM50 = lto[:return_cfm50]
      hvac.Ducts << d
    end

    return hvac
  end

  def self.process_curve_fit(airFlowRate, capacity, temp)
    # TODO: Get rid of this curve by using ADP/BF calculations
    return 0 if capacity == 0

    capacity_tons = UnitConversions.convert(capacity, 'Btu/hr', 'ton')
    return MathTools.biquadratic(airFlowRate / capacity_tons, temp, get_shr_biquadratic)
  end

  def self.get_shr_biquadratic
    # Based on EnergyPlus's model for calculating SHR at off-rated conditions. This curve fit
    # avoids the iterations in the actual model. It does not account for altitude or variations
    # in the SHRRated. It is a function of ODB (MJ design temp) and CFM/Ton (from MJ)
    return [1.08464364, 0.002096954, 0, -0.005766327, 0, -0.000011147]
  end

  def self.get_sizing_speed(num_speeds_cooling, capacity_ratios_cooling)
    if num_speeds_cooling > 1
      sizingSpeed = num_speeds_cooling # Default
      sizingSpeed_Test = 10 # Initialize
      for speed in 0..(num_speeds_cooling - 1)
        # Select curves for sizing using the speed with the capacity ratio closest to 1
        temp = (capacity_ratios_cooling[speed] - 1).abs
        if temp <= sizingSpeed_Test
          sizingSpeed = speed
          sizingSpeed_Test = temp
        end
      end
      return sizingSpeed
    end
    return 0
  end

  def self.get_true_azimuth(azimuth)
    true_az = azimuth - 180.0
    if true_az < 0
      true_az += 360.0
    end
    return true_az
  end

  def self.get_space_ua_values(location, weather)
    if HPXML::conditioned_locations.include? location
      fail 'Method should not be called for a conditioned space.'
    end

    space_UAs = { HPXML::LocationOutside => 0.0,
                  HPXML::LocationGround => 0.0,
                  HPXML::LocationLivingSpace => 0.0 }

    # Surface UAs
    (@hpxml.roofs + @hpxml.frame_floors + @hpxml.walls + @hpxml.foundation_walls).each do |surface|
      next unless ((location == surface.interior_adjacent_to && space_UAs.keys.include?(surface.exterior_adjacent_to)) ||
                   (location == surface.exterior_adjacent_to && space_UAs.keys.include?(surface.interior_adjacent_to)))

      if [surface.interior_adjacent_to, surface.exterior_adjacent_to].include? HPXML::LocationOutside
        space_UAs[HPXML::LocationOutside] += (1.0 / surface.insulation_assembly_r_value) * surface.area
      elsif HPXML::conditioned_locations.include?(surface.interior_adjacent_to) || HPXML::conditioned_locations.include?(surface.exterior_adjacent_to)
        space_UAs[HPXML::LocationLivingSpace] += (1.0 / surface.insulation_assembly_r_value) * surface.area
      elsif [surface.interior_adjacent_to, surface.exterior_adjacent_to].include? HPXML::LocationGround
        if surface.is_a? HPXML::FoundationWall
          u_wall_with_soil, u_wall_without_soil = get_foundation_wall_properties(surface)
          space_UAs[HPXML::LocationGround] += u_wall_without_soil * surface.area
        end
      end
    end

    # Infiltration UA
    infiltration_cfm = nil
    ach = nil
    if [HPXML::LocationCrawlspaceVented, HPXML::LocationAtticVented].include? location
      # Vented space
      if location == HPXML::LocationCrawlspaceVented
        vented_crawl = @hpxml.foundations.select { |f| f.foundation_type == HPXML::FoundationTypeCrawlspaceVented }[0]
        sla = vented_crawl.vented_crawlspace_sla
      else
        vented_attic = @hpxml.attics.select { |f| f.attic_type == HPXML::AtticTypeVented }[0]
        if not vented_attic.vented_attic_sla.nil?
          sla = vented_attic.vented_attic_sla
        else
          ach = vented_attic.vented_attic_ach
        end
      end
      ach = Airflow.get_infiltration_ACH_from_SLA(sla, 8.202, weather) if ach.nil?
    else # Unvented space
      ach = Airflow.get_default_unvented_space_ach()
    end
    volume = Geometry.calculate_zone_volume(@hpxml, location)
    infiltration_cfm = ach / UnitConversions.convert(1.0, 'hr', 'min') * volume
    outside_air_density = UnitConversions.convert(weather.header.LocalPressure, 'atm', 'Btu/ft^3') / (Gas.Air.r * (weather.data.AnnualAvgDrybulb + 460.0))
    space_UAs['infil'] = infiltration_cfm * outside_air_density * Gas.Air.cp * UnitConversions.convert(1.0, 'hr', 'min')

    # Total UA
    total_UA = 0.0
    space_UAs.each do |ua_type, ua|
      total_UA += ua
    end
    space_UAs['total'] = total_UA
    return space_UAs
  end

  def self.calculate_space_design_temps(location, weather, conditioned_design_temp, design_db, ground_db, is_cooling_for_unvented_attic_roof_insulation = false)
    space_UAs = get_space_ua_values(location, weather)

    # Calculate space design temp from space UAs
    design_temp = nil
    if not is_cooling_for_unvented_attic_roof_insulation

      sum_uat = 0.0
      space_UAs.each do |ua_type, ua|
        if ua_type == HPXML::LocationGround
          sum_uat += ua * ground_db
        elsif (ua_type == HPXML::LocationOutside) || (ua_type == 'infil')
          sum_uat += ua * design_db
        elsif ua_type == HPXML::LocationLivingSpace
          sum_uat += ua * conditioned_design_temp
        elsif ua_type == 'total'
        # skip
        else
          fail "Unexpected space ua type: '#{ua_type}'."
        end
      end
      design_temp = sum_uat / space_UAs['total']

    else

      # Special case due to effect of solar

      # This number comes from the number from the Vented Attic
      # assumption, but assuming an unvented attic will be hotter
      # during the summer when insulation is at the ceiling level
      max_temp_rise = 50.0

      # Estimate from running a few cases in E+ and DOE2 since the
      # attic will always be a little warmer than the living space
      # when the roof is insulated
      min_temp_rise = 5.0

      max_cooling_temp = @cool_setpoint + max_temp_rise
      min_cooling_temp = @cool_setpoint + min_temp_rise

      ua_conditioned = 0.0
      ua_outside = 0.0
      space_UAs.each do |ua_type, ua|
        if (ua_type == HPXML::LocationOutside) || (ua_type == 'infil')
          ua_outside += ua
        elsif ua_type == HPXML::LocationLivingSpace
          ua_conditioned += ua
        elsif not ((ua_type == 'total') || (ua_type == HPXML::LocationGround))
          fail "Unexpected space ua type: '#{ua_type}'."
        end
      end
      percent_ua_conditioned = ua_conditioned / (ua_conditioned + ua_outside)
      design_temp = max_cooling_temp - percent_ua_conditioned * (max_cooling_temp - min_cooling_temp)

    end

    return design_temp
  end

  def self.calculate_scheduled_space_design_temps(location, setpoint, oa_db, gnd_db)
    space_values = Geometry.get_temperature_scheduled_space_values(location)
    design_temp = setpoint * space_values[:indoor_weight] + oa_db * space_values[:outdoor_weight] + gnd_db * space_values[:ground_weight]
    if not space_values[:temp_min].nil?
      design_temp = [design_temp, space_values[:temp_min]].max
    end
    return design_temp
  end

  def self.get_wall_group(wall)
    # Determine the wall Group Number (A - K = 1 - 11) for above-grade walls

    if wall.is_a? HPXML::RimJoist
      wall_type = HPXML::WallTypeWoodStud
    else
      wall_type = wall.wall_type
    end

    wall_ufactor = 1.0 / wall.insulation_assembly_r_value

    # The following correlations were estimated by analyzing MJ8 construction tables.
    if wall_type == HPXML::WallTypeWoodStud
      if wall.siding == HPXML::SidingTypeBrick
        if wall_ufactor <= 0.070
          wall_group = 11 # K
        elsif wall_ufactor <= 0.083
          wall_group = 10 # J
        elsif wall_ufactor <= 0.095
          wall_group = 9 # I
        elsif wall_ufactor <= 0.100
          wall_group = 8 # H
        elsif wall_ufactor <= 0.130
          wall_group = 7 # G
        elsif wall_ufactor <= 0.175
          wall_group = 6 # F
        else
          wall_group = 5 # E
        end
      else
        if wall_ufactor <= 0.048
          wall_group = 10 # J
        elsif wall_ufactor <= 0.051
          wall_group = 9 # I
        elsif wall_ufactor <= 0.059
          wall_group = 8 # H
        elsif wall_ufactor <= 0.063
          wall_group = 7 # G
        elsif wall_ufactor <= 0.067
          wall_group = 6 # F
        elsif wall_ufactor <= 0.075
          wall_group = 5 # E
        elsif wall_ufactor <= 0.086
          wall_group = 4 # D
        elsif wall_ufactor <= 0.110
          wall_group = 3 # C
        elsif wall_ufactor <= 0.170
          wall_group = 2 # B
        else
          wall_group = 1 # A
        end
      end

    elsif wall_type == HPXML::WallTypeSteelStud
      if wall.siding == HPXML::SidingTypeBrick
        if wall_ufactor <= 0.090
          wall_group = 11 # K
        elsif wall_ufactor <= 0.105
          wall_group = 10 # J
        elsif wall_ufactor <= 0.118
          wall_group = 9 # I
        elsif wall_ufactor <= 0.125
          wall_group = 8 # H
        elsif wall_ufactor <= 0.145
          wall_group = 7 # G
        elsif wall_ufactor <= 0.200
          wall_group = 6 # F
        else
          wall_group = 5 # E
        end
      else
        if wall_ufactor <= 0.066
          wall_group = 10 # J
        elsif wall_ufactor <= 0.070
          wall_group = 9 # I
        elsif wall_ufactor <= 0.075
          wall_group = 8 # H
        elsif wall_ufactor <= 0.081
          wall_group = 7 # G
        elsif wall_ufactor <= 0.088
          wall_group = 6 # F
        elsif wall_ufactor <= 0.100
          wall_group = 5 # E
        elsif wall_ufactor <= 0.105
          wall_group = 4 # D
        elsif wall_ufactor <= 0.120
          wall_group = 3 # C
        elsif wall_ufactor <= 0.200
          wall_group = 2 # B
        else
          wall_group = 1 # A
        end
      end

    elsif wall_type == HPXML::WallTypeDoubleWoodStud
      wall_group = 10 # J (assumed since MJ8 does not include double stud constructions)
      if wall.siding == HPXML::SidingTypeBrick
        wall_group = 11 # K
      end

    elsif wall_type == HPXML::WallTypeSIP
      # Manual J refers to SIPs as Structural Foam Panel (SFP)
      if wall_ufactor >= (0.072 + 0.050) / 2
        if wall.siding == HPXML::SidingTypeBrick
          wall_group = 10 # J
        else
          wall_group = 7 # G
        end
      elsif wall_ufactor >= 0.050
        if wall.siding == HPXML::SidingTypeBrick
          wall_group = 11 # K
        else
          wall_group = 9 # I
        end
      else
        wall_group = 11 # K
      end

    elsif wall_type == HPXML::WallTypeCMU
      # Table 4A - Construction Number 13
      if wall_ufactor <= 0.0575
        wall_group = 10 # J
      elsif wall_ufactor <= 0.067
        wall_group = 9 # I
      elsif wall_ufactor <= 0.080
        wall_group = 8 # H
      elsif wall_ufactor <= 0.108
        wall_group = 7 # G
      elsif wall_ufactor <= 0.148
        wall_group = 6 # F
      else
        wall_group = 5 # E
      end

    elsif [HPXML::WallTypeBrick, HPXML::WallTypeAdobe].include? wall_type
      # Two Courses Brick
      if wall_ufactor >= (0.218 + 0.179) / 2
        wall_group = 7  # G
      elsif wall_ufactor >= (0.152 + 0.132) / 2
        wall_group = 8  # H
      elsif wall_ufactor >= (0.117 + 0.079) / 2
        wall_group = 9  # I
      elsif wall_ufactor >= 0.079
        wall_group = 10 # J
      else
        wall_group = 11 # K
      end

    elsif wall_type == HPXML::WallTypeLog
      # Stacked Logs
      if wall_ufactor >= (0.103 + 0.091) / 2
        wall_group = 7  # G
      elsif wall_ufactor >= (0.091 + 0.082) / 2
        wall_group = 8  # H
      elsif wall_ufactor >= (0.074 + 0.068) / 2
        wall_group = 9  # I
      elsif wall_ufactor >= (0.068 + 0.063) / 2
        wall_group = 10 # J
      else
        wall_group = 11 # K
      end

    elsif [HPXML::WallTypeICF, HPXML::WallTypeConcrete, HPXML::WallTypeStrawBale, HPXML::WallTypeStone].include? wall_type
      wall_group = 11 # K

    end

    # Maximum wall group is K
    wall_group = [wall_group, 11].min

    return wall_group
  end

  def self.gshp_coil_bf
    return 0.0806
  end

  def self.gshp_coil_bf_ft_spec
    return [1.21005458, -0.00664200, 0.00000000, 0.00348246, 0.00000000, 0.00000000]
  end

  def self.gshp_hx_pipe_rvalue(hvac)
    # Thermal Resistance of Pipe
    return Math.log(hvac.GSHP_pipe_od / hvac.GSHP_pipe_id) / 2.0 / Math::PI / hvac.GSHP_pipe_cond
  end

  def self.gshp_hxbore_ft_per_ton(weather, hvac, bore_spacing, pipe_r_value)
    if hvac.GSHP_SpacingType == 'b'
      beta_0 = 17.4427
      beta_1 = -0.6052
    elsif hvac.GSHP_SpacingType == 'c'
      beta_0 = 21.9059
      beta_1 = -0.3796
    elsif hvac.GSHP_SpacingType == 'as'
      beta_0 = 20.1004
      beta_1 = -0.94467
    end

    r_value_ground = Math.log(bore_spacing / hvac.GSHP_bore_d * 12.0) / 2.0 / Math::PI / hvac.GSHP_ground_k
    r_value_grout = 1.0 / hvac.GSHP_grout_k / beta_0 / ((hvac.GSHP_bore_d / hvac.GSHP_pipe_od)**beta_1)
    r_value_bore = r_value_grout + pipe_r_value / 2.0 # Note: Convection resistance is negligible when calculated against Glhepro (Jeffrey D. Spitler, 2000)

    rtf_DesignMon_Heat = [0.25, (71.0 - weather.data.MonthlyAvgDrybulbs[0]) / @htd].max
    rtf_DesignMon_Cool = [0.25, (weather.data.MonthlyAvgDrybulbs[6] - 76.0) / @ctd].max

    nom_length_heat = (1.0 - hvac.HeatingEIR) * (r_value_bore + r_value_ground * rtf_DesignMon_Heat) / (weather.data.AnnualAvgDrybulb - (2.0 * hvac.GSHP_design_hw - hvac.GSHP_design_delta_t) / 2.0) * UnitConversions.convert(1.0, 'ton', 'Btu/hr')
    nom_length_cool = (1.0 + hvac.CoolingEIR) * (r_value_bore + r_value_ground * rtf_DesignMon_Cool) / ((2.0 * hvac.GSHP_design_chw + hvac.GSHP_design_delta_t) / 2.0 - weather.data.AnnualAvgDrybulb) * UnitConversions.convert(1.0, 'ton', 'Btu/hr')

    return nom_length_heat, nom_length_cool
  end

  def self.gshp_gfnc_coeff(bore_config, num_bore_holes, spacing_to_depth_ratio)
    # Set GFNC coefficients
    gfnc_coeff = nil
    if bore_config == 'single'
      gfnc_coeff = 2.681, 3.024, 3.320, 3.666, 3.963, 4.306, 4.645, 4.899, 5.222, 5.405, 5.531, 5.704, 5.821, 6.082, 6.304, 6.366, 6.422, 6.477, 6.520, 6.558, 6.591, 6.619, 6.640, 6.665, 6.893, 6.694, 6.715
    elsif bore_config == 'line'
      if num_bore_holes == 2
        if spacing_to_depth_ratio <= 0.02
          gfnc_coeff = 2.681, 3.043, 3.397, 3.9, 4.387, 5.005, 5.644, 6.137, 6.77, 7.131, 7.381, 7.722, 7.953, 8.462, 8.9, 9.022, 9.13, 9.238, 9.323, 9.396, 9.46, 9.515, 9.556, 9.604, 9.636, 9.652, 9.678
        elsif spacing_to_depth_ratio <= 0.03
          gfnc_coeff = 2.679, 3.024, 3.332, 3.734, 4.143, 4.691, 5.29, 5.756, 6.383, 6.741, 6.988, 7.326, 7.557, 8.058, 8.5, 8.622, 8.731, 8.839, 8.923, 8.997, 9.061, 9.115, 9.156, 9.203, 9.236, 9.252, 9.277
        elsif spacing_to_depth_ratio <= 0.05
          gfnc_coeff = 2.679, 3.023, 3.319, 3.668, 3.988, 4.416, 4.921, 5.323, 5.925, 6.27, 6.512, 6.844, 7.073, 7.574, 8.015, 8.137, 8.247, 8.354, 8.439, 8.511, 8.575, 8.629, 8.67, 8.718, 8.75, 8.765, 8.791
        elsif spacing_to_depth_ratio <= 0.1
          gfnc_coeff = 2.679, 3.023, 3.318, 3.664, 3.961, 4.31, 4.672, 4.919, 5.406, 5.711, 5.932, 6.246, 6.465, 6.945, 7.396, 7.52, 7.636, 7.746, 7.831, 7.905, 7.969, 8.024, 8.066, 8.113, 8.146, 8.161, 8.187
        else
          gfnc_coeff = 2.679, 3.023, 3.318, 3.664, 3.961, 4.306, 4.648, 4.835, 5.232, 5.489, 5.682, 5.964, 6.166, 6.65, 7.087, 7.208, 7.32, 7.433, 7.52, 7.595, 7.661, 7.717, 7.758, 7.806, 7.839, 7.855, 7.88
        end
      elsif num_bore_holes == 3
        if spacing_to_depth_ratio <= 0.02
          gfnc_coeff = 2.682, 3.05, 3.425, 3.992, 4.575, 5.366, 6.24, 6.939, 7.86, 8.39, 8.759, 9.263, 9.605, 10.358, 11.006, 11.185, 11.345, 11.503, 11.628, 11.736, 11.831, 11.911, 11.971, 12.041, 12.089, 12.112, 12.151
        elsif spacing_to_depth_ratio <= 0.03
          gfnc_coeff = 2.679, 3.025, 3.336, 3.758, 4.21, 4.855, 5.616, 6.243, 7.124, 7.639, 7.999, 8.493, 8.833, 9.568, 10.22, 10.399, 10.56, 10.718, 10.841, 10.949, 11.043, 11.122, 11.182, 11.252, 11.299, 11.322, 11.36
        elsif spacing_to_depth_ratio <= 0.05
          gfnc_coeff = 2.679, 3.023, 3.319, 3.67, 3.997, 4.454, 5.029, 5.517, 6.298, 6.768, 7.106, 7.578, 7.907, 8.629, 9.274, 9.452, 9.612, 9.769, 9.893, 9.999, 10.092, 10.171, 10.231, 10.3, 10.347, 10.37, 10.407
        elsif spacing_to_depth_ratio <= 0.1
          gfnc_coeff = 2.679, 3.023, 3.318, 3.664, 3.962, 4.311, 4.681, 4.942, 5.484, 5.844, 6.116, 6.518, 6.807, 7.453, 8.091, 8.269, 8.435, 8.595, 8.719, 8.826, 8.919, 8.999, 9.06, 9.128, 9.175, 9.198, 9.235
        else
          gfnc_coeff = 2.679, 3.023, 3.318, 3.664, 3.961, 4.306, 4.649, 4.836, 5.25, 5.53, 5.746, 6.076, 6.321, 6.924, 7.509, 7.678, 7.836, 7.997, 8.121, 8.229, 8.325, 8.405, 8.465, 8.535, 8.582, 8.605, 8.642
        end
      elsif num_bore_holes == 4
        if spacing_to_depth_ratio <= 0.02
          gfnc_coeff = 2.682, 3.054, 3.438, 4.039, 4.676, 5.575, 6.619, 7.487, 8.662, 9.35, 9.832, 10.492, 10.943, 11.935, 12.787, 13.022, 13.232, 13.44, 13.604, 13.745, 13.869, 13.975, 14.054, 14.145, 14.208, 14.238, 14.289
        elsif spacing_to_depth_ratio <= 0.03
          gfnc_coeff = 2.679, 3.025, 3.339, 3.77, 4.244, 4.941, 5.798, 6.539, 7.622, 8.273, 8.734, 9.373, 9.814, 10.777, 11.63, 11.864, 12.074, 12.282, 12.443, 12.584, 12.706, 12.81, 12.888, 12.979, 13.041, 13.071, 13.12
        elsif spacing_to_depth_ratio <= 0.05
          gfnc_coeff = 2.679, 3.023, 3.319, 3.671, 4.001, 4.474, 5.086, 5.62, 6.514, 7.075, 7.487, 8.075, 8.49, 9.418, 10.253, 10.484, 10.692, 10.897, 11.057, 11.195, 11.316, 11.419, 11.497, 11.587, 11.647, 11.677, 11.726
        elsif spacing_to_depth_ratio <= 0.1
          gfnc_coeff = 2.679, 3.023, 3.318, 3.664, 3.962, 4.311, 4.686, 4.953, 5.523, 5.913, 6.214, 6.67, 7.005, 7.78, 8.574, 8.798, 9.011, 9.215, 9.373, 9.512, 9.632, 9.735, 9.814, 9.903, 9.963, 9.993, 10.041
        else
          gfnc_coeff = 2.679, 3.023, 3.318, 3.664, 3.961, 4.306, 4.649, 4.837, 5.259, 5.55, 5.779, 6.133, 6.402, 7.084, 7.777, 7.983, 8.178, 8.379, 8.536, 8.672, 8.795, 8.898, 8.975, 9.064, 9.125, 9.155, 9.203
        end
      elsif num_bore_holes == 5
        if spacing_to_depth_ratio <= 0.02
          gfnc_coeff = 2.683, 3.056, 3.446, 4.067, 4.737, 5.709, 6.877, 7.879, 9.272, 10.103, 10.69, 11.499, 12.053, 13.278, 14.329, 14.618, 14.878, 15.134, 15.336, 15.51, 15.663, 15.792, 15.89, 16.002, 16.079, 16.117, 16.179
        elsif spacing_to_depth_ratio <= 0.03
          gfnc_coeff = 2.679, 3.025, 3.34, 3.777, 4.265, 4.993, 5.913, 6.735, 7.974, 8.737, 9.285, 10.054, 10.591, 11.768, 12.815, 13.103, 13.361, 13.616, 13.814, 13.987, 14.137, 14.264, 14.36, 14.471, 14.548, 14.584, 14.645
        elsif spacing_to_depth_ratio <= 0.05
          gfnc_coeff = 2.679, 3.023, 3.319, 3.671, 4.004, 4.485, 5.12, 5.683, 6.653, 7.279, 7.747, 8.427, 8.914, 10.024, 11.035, 11.316, 11.571, 11.82, 12.016, 12.185, 12.332, 12.458, 12.553, 12.663, 12.737, 12.773, 12.833
        elsif spacing_to_depth_ratio <= 0.1
          gfnc_coeff = 2.679, 3.023, 3.318, 3.664, 3.962, 4.312, 4.688, 4.96, 5.547, 5.955, 6.274, 6.764, 7.132, 8.002, 8.921, 9.186, 9.439, 9.683, 9.873, 10.041, 10.186, 10.311, 10.406, 10.514, 10.588, 10.624, 10.683
        else
          gfnc_coeff = 2.679, 3.023, 3.318, 3.664, 3.961, 4.306, 4.65, 4.837, 5.264, 5.562, 5.798, 6.168, 6.452, 7.186, 7.956, 8.191, 8.415, 8.649, 8.834, 8.995, 9.141, 9.265, 9.357, 9.465, 9.539, 9.575, 9.634
        end
      elsif num_bore_holes == 6
        if spacing_to_depth_ratio <= 0.02
          gfnc_coeff = 2.683, 3.057, 3.452, 4.086, 4.779, 5.8, 7.06, 8.162, 9.74, 10.701, 11.385, 12.334, 12.987, 14.439, 15.684, 16.027, 16.335, 16.638, 16.877, 17.083, 17.264, 17.417, 17.532, 17.665, 17.756, 17.801, 17.874
        elsif spacing_to_depth_ratio <= 0.03
          gfnc_coeff = 2.679, 3.025, 3.341, 3.782, 4.278, 5.029, 5.992, 6.87, 8.226, 9.081, 9.704, 10.59, 11.212, 12.596, 13.828, 14.168, 14.473, 14.773, 15.007, 15.211, 15.388, 15.538, 15.652, 15.783, 15.872, 15.916, 15.987
        elsif spacing_to_depth_ratio <= 0.05
          gfnc_coeff = 2.679, 3.023, 3.319, 3.671, 4.005, 4.493, 5.143, 5.726, 6.747, 7.42, 7.93, 8.681, 9.227, 10.5, 11.672, 12.001, 12.299, 12.591, 12.821, 13.019, 13.192, 13.34, 13.452, 13.581, 13.668, 13.71, 13.78
        elsif spacing_to_depth_ratio <= 0.1
          gfnc_coeff = 2.679, 3.023, 3.318, 3.664, 3.962, 4.312, 4.69, 4.964, 5.563, 5.983, 6.314, 6.828, 7.218, 8.159, 9.179, 9.479, 9.766, 10.045, 10.265, 10.458, 10.627, 10.773, 10.883, 11.01, 11.096, 11.138, 11.207
        else
          gfnc_coeff = 2.679, 3.023, 3.318, 3.664, 3.961, 4.306, 4.65, 4.838, 5.268, 5.57, 5.811, 6.191, 6.485, 7.256, 8.082, 8.339, 8.586, 8.848, 9.055, 9.238, 9.404, 9.546, 9.653, 9.778, 9.864, 9.907, 9.976
        end
      elsif num_bore_holes == 7
        if spacing_to_depth_ratio <= 0.02
          gfnc_coeff = 2.683, 3.058, 3.456, 4.1, 4.809, 5.867, 7.195, 8.38, 10.114, 11.189, 11.961, 13.04, 13.786, 15.456, 16.89, 17.286, 17.64, 17.989, 18.264, 18.501, 18.709, 18.886, 19.019, 19.172, 19.276, 19.328, 19.412
        elsif spacing_to_depth_ratio <= 0.03
          gfnc_coeff = 2.679, 3.025, 3.342, 3.785, 4.288, 5.054, 6.05, 6.969, 8.418, 9.349, 10.036, 11.023, 11.724, 13.296, 14.706, 15.096, 15.446, 15.791, 16.059, 16.293, 16.497, 16.668, 16.799, 16.949, 17.052, 17.102, 17.183
        elsif spacing_to_depth_ratio <= 0.05
          gfnc_coeff = 2.679, 3.023, 3.319, 3.672, 4.007, 4.499, 5.159, 5.756, 6.816, 7.524, 8.066, 8.874, 9.469, 10.881, 12.2, 12.573, 12.912, 13.245, 13.508, 13.734, 13.932, 14.1, 14.228, 14.376, 14.475, 14.524, 14.604
        elsif spacing_to_depth_ratio <= 0.1
          gfnc_coeff = 2.679, 3.023, 3.318, 3.664, 3.962, 4.312, 4.691, 4.967, 5.574, 6.003, 6.343, 6.874, 7.28, 8.276, 9.377, 9.706, 10.022, 10.333, 10.578, 10.795, 10.985, 11.15, 11.276, 11.419, 11.518, 11.565, 11.644
        else
          gfnc_coeff = 2.679, 3.023, 3.318, 3.664, 3.961, 4.306, 4.65, 4.838, 5.27, 5.576, 5.821, 6.208, 6.509, 7.307, 8.175, 8.449, 8.715, 8.998, 9.224, 9.426, 9.61, 9.768, 9.887, 10.028, 10.126, 10.174, 10.252
        end
      elsif num_bore_holes == 8
        if spacing_to_depth_ratio <= 0.02
          gfnc_coeff = 2.683, 3.059, 3.459, 4.11, 4.832, 5.918, 7.3, 8.55, 10.416, 11.59, 12.442, 13.641, 14.475, 16.351, 17.97, 18.417, 18.817, 19.211, 19.522, 19.789, 20.024, 20.223, 20.373, 20.546, 20.664, 20.721, 20.816
        elsif spacing_to_depth_ratio <= 0.03
          gfnc_coeff = 2.679, 3.025, 3.342, 3.788, 4.295, 5.073, 6.093, 7.045, 8.567, 9.56, 10.301, 11.376, 12.147, 13.892, 15.472, 15.911, 16.304, 16.692, 16.993, 17.257, 17.486, 17.679, 17.826, 17.995, 18.111, 18.167, 18.259
        elsif spacing_to_depth_ratio <= 0.05
          gfnc_coeff = 2.679, 3.023, 3.319, 3.672, 4.008, 4.503, 5.171, 5.779, 6.868, 7.603, 8.17, 9.024, 9.659, 11.187, 12.64, 13.055, 13.432, 13.804, 14.098, 14.351, 14.573, 14.762, 14.905, 15.07, 15.182, 15.237, 15.326
        elsif spacing_to_depth_ratio <= 0.1
          gfnc_coeff = 2.679, 3.023, 3.318, 3.664, 3.962, 4.312, 4.692, 4.97, 5.583, 6.018, 6.364, 6.909, 7.327, 8.366, 9.531, 9.883, 10.225, 10.562, 10.83, 11.069, 11.28, 11.463, 11.602, 11.762, 11.872, 11.925, 12.013
        else
          gfnc_coeff = 2.679, 3.023, 3.318, 3.664, 3.961, 4.306, 4.65, 4.838, 5.272, 5.58, 5.828, 6.22, 6.527, 7.345, 8.246, 8.533, 8.814, 9.114, 9.356, 9.573, 9.772, 9.944, 10.076, 10.231, 10.34, 10.393, 10.481
        end
      elsif num_bore_holes == 9
        if spacing_to_depth_ratio <= 0.02
          gfnc_coeff = 2.683, 3.06, 3.461, 4.118, 4.849, 5.958, 7.383, 8.687, 10.665, 11.927, 12.851, 14.159, 15.075, 17.149, 18.947, 19.443, 19.888, 20.326, 20.672, 20.969, 21.23, 21.452, 21.618, 21.81, 21.941, 22.005, 22.11
        elsif spacing_to_depth_ratio <= 0.03
          gfnc_coeff = 2.679, 3.025, 3.342, 3.79, 4.301, 5.088, 6.127, 7.105, 8.686, 9.732, 10.519, 11.671, 12.504, 14.408, 16.149, 16.633, 17.069, 17.499, 17.833, 18.125, 18.379, 18.593, 18.756, 18.943, 19.071, 19.133, 19.235
        elsif spacing_to_depth_ratio <= 0.05
          gfnc_coeff = 2.679, 3.023, 3.319, 3.672, 4.008, 4.506, 5.181, 5.797, 6.909, 7.665, 8.253, 9.144, 9.813, 11.441, 13.015, 13.468, 13.881, 14.29, 14.613, 14.892, 15.136, 15.345, 15.503, 15.686, 15.809, 15.87, 15.969
        elsif spacing_to_depth_ratio <= 0.1
          gfnc_coeff = 2.679, 3.023, 3.318, 3.664, 3.962, 4.312, 4.693, 4.972, 5.589, 6.03, 6.381, 6.936, 7.364, 8.436, 9.655, 10.027, 10.391, 10.751, 11.04, 11.298, 11.527, 11.726, 11.879, 12.054, 12.175, 12.234, 12.331
        else
          gfnc_coeff = 2.679, 3.023, 3.318, 3.664, 3.961, 4.306, 4.65, 4.838, 5.273, 5.584, 5.833, 6.23, 6.541, 7.375, 8.302, 8.6, 8.892, 9.208, 9.463, 9.692, 9.905, 10.089, 10.231, 10.4, 10.518, 10.576, 10.673
        end
      elsif num_bore_holes == 10
        if spacing_to_depth_ratio <= 0.02
          gfnc_coeff = 2.683, 3.06, 3.463, 4.125, 4.863, 5.99, 7.45, 8.799, 10.872, 12.211, 13.197, 14.605, 15.598, 17.863, 19.834, 20.379, 20.867, 21.348, 21.728, 22.055, 22.342, 22.585, 22.767, 22.978, 23.122, 23.192, 23.307
        elsif spacing_to_depth_ratio <= 0.03
          gfnc_coeff = 2.679, 3.026, 3.343, 3.792, 4.306, 5.1, 6.154, 7.153, 8.784, 9.873, 10.699, 11.918, 12.805, 14.857, 16.749, 17.278, 17.755, 18.225, 18.591, 18.91, 19.189, 19.423, 19.601, 19.807, 19.947, 20.015, 20.126
        elsif spacing_to_depth_ratio <= 0.05
          gfnc_coeff = 2.679, 3.023, 3.319, 3.672, 4.009, 4.509, 5.189, 5.812, 6.942, 7.716, 8.32, 9.242, 9.939, 11.654, 13.336, 13.824, 14.271, 14.714, 15.065, 15.368, 15.635, 15.863, 16.036, 16.235, 16.37, 16.435, 16.544
        elsif spacing_to_depth_ratio <= 0.1
          gfnc_coeff = 2.679, 3.023, 3.318, 3.664, 3.962, 4.312, 4.694, 4.973, 5.595, 6.039, 6.395, 6.958, 7.394, 8.493, 9.757, 10.146, 10.528, 10.909, 11.215, 11.491, 11.736, 11.951, 12.116, 12.306, 12.437, 12.501, 12.607
        else
          gfnc_coeff = 2.679, 3.023, 3.318, 3.664, 3.961, 4.306, 4.65, 4.838, 5.275, 5.587, 5.837, 6.238, 6.552, 7.399, 8.347, 8.654, 8.956, 9.283, 9.549, 9.79, 10.014, 10.209, 10.36, 10.541, 10.669, 10.732, 10.837
        end
      end
    elsif bore_config == 'l-config'
      if num_bore_holes == 3
        if spacing_to_depth_ratio <= 0.02
          gfnc_coeff = 2.682, 3.052, 3.435, 4.036, 4.668, 5.519, 6.435, 7.155, 8.091, 8.626, 8.997, 9.504, 9.847, 10.605, 11.256, 11.434, 11.596, 11.755, 11.88, 11.988, 12.083, 12.163, 12.224, 12.294, 12.342, 12.365, 12.405
        elsif spacing_to_depth_ratio <= 0.03
          gfnc_coeff = 2.679, 3.025, 3.337, 3.767, 4.242, 4.937, 5.754, 6.419, 7.33, 7.856, 8.221, 8.721, 9.063, 9.818, 10.463, 10.641, 10.801, 10.959, 11.084, 11.191, 11.285, 11.365, 11.425, 11.495, 11.542, 11.565, 11.603
        elsif spacing_to_depth_ratio <= 0.05
          gfnc_coeff = 2.679, 3.023, 3.319, 3.67, 3.999, 4.472, 5.089, 5.615, 6.449, 6.942, 7.292, 7.777, 8.111, 8.847, 9.497, 9.674, 9.836, 9.993, 10.117, 10.224, 10.317, 10.397, 10.457, 10.525, 10.573, 10.595, 10.633
        elsif spacing_to_depth_ratio <= 0.1
          gfnc_coeff = 2.679, 3.023, 3.318, 3.664, 3.962, 4.311, 4.684, 4.95, 5.525, 5.915, 6.209, 6.64, 6.946, 7.645, 8.289, 8.466, 8.63, 8.787, 8.912, 9.018, 9.112, 9.192, 9.251, 9.32, 9.367, 9.39, 9.427
        else
          gfnc_coeff = 2.679, 3.023, 3.318, 3.664, 3.961, 4.306, 4.649, 4.836, 5.255, 5.547, 5.777, 6.132, 6.397, 7.069, 7.673, 7.848, 8.005, 8.161, 8.29, 8.397, 8.492, 8.571, 8.631, 8.7, 8.748, 8.771, 8.808
        end
      elsif num_bore_holes == 4
        if spacing_to_depth_ratio <= 0.02
          gfnc_coeff = 2.683, 3.055, 3.446, 4.075, 4.759, 5.729, 6.841, 7.753, 8.96, 9.659, 10.147, 10.813, 11.266, 12.265, 13.122, 13.356, 13.569, 13.778, 13.942, 14.084, 14.208, 14.314, 14.393, 14.485, 14.548, 14.579, 14.63
        elsif spacing_to_depth_ratio <= 0.03
          gfnc_coeff = 2.679, 3.025, 3.339, 3.777, 4.27, 5.015, 5.945, 6.739, 7.875, 8.547, 9.018, 9.668, 10.116, 11.107, 11.953, 12.186, 12.395, 12.603, 12.766, 12.906, 13.029, 13.133, 13.212, 13.303, 13.365, 13.395, 13.445
        elsif spacing_to_depth_ratio <= 0.05
          gfnc_coeff = 2.679, 3.023, 3.319, 3.671, 4.003, 4.488, 5.137, 5.713, 6.678, 7.274, 7.707, 8.319, 8.747, 9.698, 10.543, 10.774, 10.984, 11.19, 11.351, 11.49, 11.612, 11.715, 11.793, 11.882, 11.944, 11.974, 12.022
        elsif spacing_to_depth_ratio <= 0.1
          gfnc_coeff = 2.679, 3.023, 3.318, 3.664, 3.962, 4.311, 4.688, 4.959, 5.558, 5.976, 6.302, 6.794, 7.155, 8.008, 8.819, 9.044, 9.255, 9.456, 9.618, 9.755, 9.877, 9.98, 10.057, 10.146, 10.207, 10.236, 10.285
        else
          gfnc_coeff = 2.679, 3.023, 3.318, 3.664, 3.961, 4.306, 4.649, 4.837, 5.263, 5.563, 5.804, 6.183, 6.473, 7.243, 7.969, 8.185, 8.382, 8.58, 8.743, 8.88, 9.001, 9.104, 9.181, 9.27, 9.332, 9.361, 9.409
        end
      elsif num_bore_holes == 5
        if spacing_to_depth_ratio <= 0.02
          gfnc_coeff = 2.683, 3.057, 3.453, 4.097, 4.806, 5.842, 7.083, 8.14, 9.579, 10.427, 11.023, 11.841, 12.399, 13.633, 14.691, 14.98, 15.242, 15.499, 15.701, 15.877, 16.03, 16.159, 16.257, 16.37, 16.448, 16.485, 16.549
        elsif spacing_to_depth_ratio <= 0.03
          gfnc_coeff = 2.679, 3.025, 3.34, 3.783, 4.285, 5.054, 6.038, 6.915, 8.219, 9.012, 9.576, 10.362, 10.907, 12.121, 13.161, 13.448, 13.705, 13.96, 14.16, 14.332, 14.483, 14.61, 14.707, 14.819, 14.895, 14.932, 14.993
        elsif spacing_to_depth_ratio <= 0.05
          gfnc_coeff = 2.679, 3.023, 3.319, 3.671, 4.005, 4.497, 5.162, 5.76, 6.796, 7.461, 7.954, 8.665, 9.17, 10.31, 11.338, 11.62, 11.877, 12.127, 12.324, 12.494, 12.643, 12.77, 12.865, 12.974, 13.049, 13.085, 13.145
        elsif spacing_to_depth_ratio <= 0.1
          gfnc_coeff = 2.679, 3.023, 3.318, 3.664, 3.962, 4.312, 4.69, 4.964, 5.575, 6.006, 6.347, 6.871, 7.263, 8.219, 9.164, 9.432, 9.684, 9.926, 10.121, 10.287, 10.434, 10.56, 10.654, 10.762, 10.836, 10.872, 10.93
        else
          gfnc_coeff = 2.679, 3.023, 3.318, 3.664, 3.961, 4.306, 4.65, 4.837, 5.267, 5.573, 5.819, 6.208, 6.51, 7.33, 8.136, 8.384, 8.613, 8.844, 9.037, 9.2, 9.345, 9.468, 9.562, 9.67, 9.744, 9.78, 9.839
        end
      elsif num_bore_holes == 6
        if spacing_to_depth_ratio <= 0.02
          gfnc_coeff = 2.683, 3.058, 3.457, 4.111, 4.837, 5.916, 7.247, 8.41, 10.042, 11.024, 11.72, 12.681, 13.339, 14.799, 16.054, 16.396, 16.706, 17.011, 17.25, 17.458, 17.639, 17.792, 17.907, 18.041, 18.133, 18.177, 18.253
        elsif spacing_to_depth_ratio <= 0.03
          gfnc_coeff = 2.679, 3.025, 3.341, 3.786, 4.296, 5.08, 6.099, 7.031, 8.456, 9.346, 9.988, 10.894, 11.528, 12.951, 14.177, 14.516, 14.819, 15.12, 15.357, 15.56, 15.737, 15.888, 16.002, 16.134, 16.223, 16.267, 16.338
        elsif spacing_to_depth_ratio <= 0.05
          gfnc_coeff = 2.679, 3.023, 3.319, 3.671, 4.007, 4.503, 5.178, 5.791, 6.872, 7.583, 8.119, 8.905, 9.472, 10.774, 11.969, 12.3, 12.6, 12.895, 13.126, 13.326, 13.501, 13.649, 13.761, 13.89, 13.977, 14.02, 14.09
        elsif spacing_to_depth_ratio <= 0.1
          gfnc_coeff = 2.679, 3.023, 3.318, 3.664, 3.962, 4.312, 4.691, 4.968, 5.586, 6.026, 6.375, 6.919, 7.331, 8.357, 9.407, 9.71, 9.997, 10.275, 10.501, 10.694, 10.865, 11.011, 11.121, 11.247, 11.334, 11.376, 11.445
        else
          gfnc_coeff = 2.679, 3.023, 3.318, 3.664, 3.961, 4.306, 4.65, 4.838, 5.27, 5.579, 5.828, 6.225, 6.535, 7.384, 8.244, 8.515, 8.768, 9.026, 9.244, 9.428, 9.595, 9.737, 9.845, 9.97, 10.057, 10.099, 10.168
        end
      end
    elsif bore_config == 'l2-config'
      if num_bore_holes == 8
        if spacing_to_depth_ratio <= 0.02
          gfnc_coeff = 2.685, 3.078, 3.547, 4.438, 5.521, 7.194, 9.237, 10.973, 13.311, 14.677, 15.634, 16.942, 17.831, 19.791, 21.462, 21.917, 22.329, 22.734, 23.052, 23.328, 23.568, 23.772, 23.925, 24.102, 24.224, 24.283, 24.384
        elsif spacing_to_depth_ratio <= 0.03
          gfnc_coeff = 2.679, 3.027, 3.354, 3.866, 4.534, 5.682, 7.271, 8.709, 10.845, 12.134, 13.046, 14.308, 15.177, 17.106, 18.741, 19.19, 19.592, 19.989, 20.303, 20.57, 20.805, 21.004, 21.155, 21.328, 21.446, 21.504, 21.598
        elsif spacing_to_depth_ratio <= 0.05
          gfnc_coeff = 2.679, 3.023, 3.319, 3.676, 4.034, 4.639, 5.587, 6.514, 8.195, 9.283, 10.09, 11.244, 12.058, 13.88, 15.491, 15.931, 16.328, 16.716, 17.02, 17.282, 17.511, 17.706, 17.852, 18.019, 18.134, 18.19, 18.281
        elsif spacing_to_depth_ratio <= 0.1
          gfnc_coeff = 2.679, 3.023, 3.318, 3.664, 3.962, 4.315, 4.72, 5.041, 5.874, 6.525, 7.06, 7.904, 8.541, 10.093, 11.598, 12.018, 12.41, 12.784, 13.084, 13.338, 13.562, 13.753, 13.895, 14.058, 14.169, 14.223, 14.312
        else
          gfnc_coeff = 2.679, 3.023, 3.318, 3.664, 3.961, 4.307, 4.653, 4.842, 5.325, 5.717, 6.058, 6.635, 7.104, 8.419, 9.714, 10.108, 10.471, 10.834, 11.135, 11.387, 11.61, 11.798, 11.94, 12.103, 12.215, 12.268, 12.356
        end
      elsif num_bore_holes == 10
        if spacing_to_depth_ratio <= 0.02
          gfnc_coeff = 2.685, 3.08, 3.556, 4.475, 5.611, 7.422, 9.726, 11.745, 14.538, 16.199, 17.369, 18.975, 20.071, 22.489, 24.551, 25.111, 25.619, 26.118, 26.509, 26.848, 27.143, 27.393, 27.582, 27.8, 27.949, 28.022, 28.146
        elsif spacing_to_depth_ratio <= 0.03
          gfnc_coeff = 2.679, 3.027, 3.356, 3.874, 4.559, 5.758, 7.466, 9.07, 11.535, 13.06, 14.153, 15.679, 16.739, 19.101, 21.106, 21.657, 22.15, 22.637, 23.021, 23.348, 23.635, 23.879, 24.063, 24.275, 24.42, 24.49, 24.605
        elsif spacing_to_depth_ratio <= 0.05
          gfnc_coeff = 2.679, 3.023, 3.319, 3.676, 4.037, 4.653, 5.634, 6.61, 8.44, 9.664, 10.589, 11.936, 12.899, 15.086, 17.041, 17.575, 18.058, 18.53, 18.9, 19.218, 19.496, 19.733, 19.91, 20.113, 20.252, 20.32, 20.431
        elsif spacing_to_depth_ratio <= 0.1
          gfnc_coeff = 2.679, 3.023, 3.318, 3.664, 3.962, 4.315, 4.723, 5.048, 5.904, 6.584, 7.151, 8.062, 8.764, 10.521, 12.281, 12.779, 13.246, 13.694, 14.054, 14.36, 14.629, 14.859, 15.03, 15.226, 15.36, 15.425, 15.531
        else
          gfnc_coeff = 2.679, 3.023, 3.318, 3.664, 3.961, 4.307, 4.653, 4.842, 5.331, 5.731, 6.083, 6.683, 7.178, 8.6, 10.054, 10.508, 10.929, 11.356, 11.711, 12.009, 12.275, 12.5, 12.671, 12.866, 13, 13.064, 13.17
        end
      end
    elsif bore_config == 'u-config'
      if num_bore_holes == 5
        if spacing_to_depth_ratio <= 0.02
          gfnc_coeff = 2.683, 3.057, 3.46, 4.134, 4.902, 6.038, 7.383, 8.503, 9.995, 10.861, 11.467, 12.294, 12.857, 14.098, 15.16, 15.449, 15.712, 15.97, 16.173, 16.349, 16.503, 16.633, 16.731, 16.844, 16.922, 16.96, 17.024
        elsif spacing_to_depth_ratio <= 0.03
          gfnc_coeff = 2.679, 3.025, 3.341, 3.789, 4.31, 5.136, 6.219, 7.172, 8.56, 9.387, 9.97, 10.774, 11.328, 12.556, 13.601, 13.889, 14.147, 14.403, 14.604, 14.777, 14.927, 15.056, 15.153, 15.265, 15.341, 15.378, 15.439
        elsif spacing_to_depth_ratio <= 0.05
          gfnc_coeff = 2.679, 3.023, 3.319, 3.671, 4.007, 4.51, 5.213, 5.864, 6.998, 7.717, 8.244, 8.993, 9.518, 10.69, 11.73, 12.015, 12.273, 12.525, 12.723, 12.893, 13.043, 13.17, 13.265, 13.374, 13.449, 13.486, 13.546
        elsif spacing_to_depth_ratio <= 0.1
          gfnc_coeff = 2.679, 3.023, 3.318, 3.664, 3.962, 4.312, 4.692, 4.969, 5.607, 6.072, 6.444, 7.018, 7.446, 8.474, 9.462, 9.737, 9.995, 10.241, 10.438, 10.606, 10.754, 10.88, 10.975, 11.083, 11.157, 11.193, 11.252
        else
          gfnc_coeff = 2.679, 3.023, 3.318, 3.664, 3.961, 4.306, 4.65, 4.838, 5.27, 5.585, 5.843, 6.26, 6.588, 7.486, 8.353, 8.614, 8.854, 9.095, 9.294, 9.46, 9.608, 9.733, 9.828, 9.936, 10.011, 10.047, 10.106
        end
      elsif num_bore_holes == 7
        if spacing_to_depth_ratio <= 0.02
          gfnc_coeff = 2.683, 3.059, 3.467, 4.164, 4.994, 6.319, 8.011, 9.482, 11.494, 12.679, 13.511, 14.651, 15.427, 17.139, 18.601, 18.999, 19.359, 19.714, 19.992, 20.233, 20.443, 20.621, 20.755, 20.91, 21.017, 21.069, 21.156
        elsif spacing_to_depth_ratio <= 0.03
          gfnc_coeff = 2.679, 3.025, 3.342, 3.795, 4.329, 5.214, 6.465, 7.635, 9.435, 10.54, 11.327, 12.421, 13.178, 14.861, 16.292, 16.685, 17.038, 17.386, 17.661, 17.896, 18.101, 18.276, 18.408, 18.56, 18.663, 18.714, 18.797
        elsif spacing_to_depth_ratio <= 0.05
          gfnc_coeff = 2.679, 3.023, 3.319, 3.672, 4.009, 4.519, 5.253, 5.965, 7.304, 8.204, 8.882, 9.866, 10.566, 12.145, 13.555, 13.941, 14.29, 14.631, 14.899, 15.129, 15.331, 15.502, 15.631, 15.778, 15.879, 15.928, 16.009
        elsif spacing_to_depth_ratio <= 0.1
          gfnc_coeff = 2.679, 3.023, 3.318, 3.664, 3.962, 4.312, 4.694, 4.975, 5.629, 6.127, 6.54, 7.207, 7.723, 9.019, 10.314, 10.68, 11.023, 11.352, 11.617, 11.842, 12.04, 12.209, 12.335, 12.48, 12.579, 12.627, 12.705
        else
          gfnc_coeff = 2.679, 3.023, 3.318, 3.664, 3.961, 4.306, 4.65, 4.838, 5.275, 5.595, 5.861, 6.304, 6.665, 7.709, 8.785, 9.121, 9.434, 9.749, 10.013, 10.233, 10.43, 10.597, 10.723, 10.868, 10.967, 11.015, 11.094
        end
      elsif num_bore_holes == 9
        if spacing_to_depth_ratio <= 0.02
          gfnc_coeff = 2.683, 3.061, 3.47, 4.178, 5.039, 6.472, 8.405, 10.147, 12.609, 14.086, 15.131, 16.568, 17.55, 19.72, 21.571, 22.073, 22.529, 22.976, 23.327, 23.632, 23.896, 24.121, 24.29, 24.485, 24.619, 24.684, 24.795
        elsif spacing_to_depth_ratio <= 0.03
          gfnc_coeff = 2.679, 3.025, 3.343, 3.798, 4.338, 5.248, 6.588, 7.902, 10.018, 11.355, 12.321, 13.679, 14.625, 16.74, 18.541, 19.036, 19.478, 19.916, 20.261, 20.555, 20.812, 21.031, 21.197, 21.387, 21.517, 21.58, 21.683
        elsif spacing_to_depth_ratio <= 0.05
          gfnc_coeff = 2.679, 3.023, 3.319, 3.672, 4.01, 4.524, 5.27, 6.01, 7.467, 8.489, 9.281, 10.452, 11.299, 13.241, 14.995, 15.476, 15.912, 16.337, 16.67, 16.957, 17.208, 17.421, 17.581, 17.764, 17.889, 17.95, 18.05
        elsif spacing_to_depth_ratio <= 0.1
          gfnc_coeff = 2.679, 3.023, 3.318, 3.664, 3.962, 4.312, 4.695, 4.977, 5.639, 6.15, 6.583, 7.298, 7.869, 9.356, 10.902, 11.347, 11.766, 12.169, 12.495, 12.772, 13.017, 13.225, 13.381, 13.559, 13.681, 13.74, 13.837
        else
          gfnc_coeff = 2.679, 3.023, 3.318, 3.664, 3.961, 4.306, 4.65, 4.838, 5.277, 5.6, 5.87, 6.322, 6.698, 7.823, 9.044, 9.438, 9.809, 10.188, 10.506, 10.774, 11.015, 11.219, 11.374, 11.552, 11.674, 11.733, 11.83
        end
      end
    elsif bore_config == 'open-rectangle'
      if num_bore_holes == 8
        if spacing_to_depth_ratio <= 0.02
          gfnc_coeff = 2.684, 3.066, 3.497, 4.275, 5.229, 6.767, 8.724, 10.417, 12.723, 14.079, 15.03, 16.332, 17.217, 19.17, 20.835, 21.288, 21.698, 22.101, 22.417, 22.692, 22.931, 23.133, 23.286, 23.462, 23.583, 23.642, 23.742
        elsif spacing_to_depth_ratio <= 0.03
          gfnc_coeff = 2.679, 3.026, 3.347, 3.821, 4.409, 5.418, 6.87, 8.226, 10.299, 11.565, 12.466, 13.716, 14.58, 16.498, 18.125, 18.572, 18.972, 19.368, 19.679, 19.946, 20.179, 20.376, 20.527, 20.699, 20.816, 20.874, 20.967
        elsif spacing_to_depth_ratio <= 0.05
          gfnc_coeff = 2.679, 3.023, 3.319, 3.673, 4.018, 4.564, 5.389, 6.21, 7.763, 8.801, 9.582, 10.709, 11.51, 13.311, 14.912, 15.349, 15.744, 16.13, 16.432, 16.693, 16.921, 17.114, 17.259, 17.426, 17.54, 17.595, 17.686
        elsif spacing_to_depth_ratio <= 0.1
          gfnc_coeff = 2.679, 3.023, 3.318, 3.664, 3.962, 4.313, 4.704, 4.999, 5.725, 6.294, 6.771, 7.543, 8.14, 9.629, 11.105, 11.52, 11.908, 12.28, 12.578, 12.831, 13.054, 13.244, 13.386, 13.548, 13.659, 13.712, 13.8
        else
          gfnc_coeff = 2.679, 3.023, 3.318, 3.664, 3.961, 4.306, 4.651, 4.839, 5.293, 5.641, 5.938, 6.44, 6.856, 8.062, 9.297, 9.681, 10.036, 10.394, 10.692, 10.941, 11.163, 11.35, 11.492, 11.654, 11.766, 11.819, 11.907
        end
      elsif num_bore_holes == 10
        if spacing_to_depth_ratio <= 0.02
          gfnc_coeff = 2.684, 3.066, 3.494, 4.262, 5.213, 6.81, 8.965, 10.906, 13.643, 15.283, 16.443, 18.038, 19.126, 21.532, 23.581, 24.138, 24.642, 25.137, 25.525, 25.862, 26.155, 26.403, 26.59, 26.806, 26.955, 27.027, 27.149
        elsif spacing_to_depth_ratio <= 0.03
          gfnc_coeff = 2.679, 3.026, 3.346, 3.818, 4.399, 5.4, 6.889, 8.358, 10.713, 12.198, 13.27, 14.776, 15.824, 18.167, 20.158, 20.704, 21.194, 21.677, 22.057, 22.382, 22.666, 22.907, 23.09, 23.3, 23.443, 23.513, 23.627
        elsif spacing_to_depth_ratio <= 0.05
          gfnc_coeff = 2.679, 3.023, 3.319, 3.673, 4.018, 4.559, 5.374, 6.193, 7.814, 8.951, 9.831, 11.13, 12.069, 14.219, 16.154, 16.684, 17.164, 17.631, 17.998, 18.314, 18.59, 18.824, 19, 19.201, 19.338, 19.405, 19.515
        elsif spacing_to_depth_ratio <= 0.1
          gfnc_coeff = 2.679, 3.023, 3.318, 3.664, 3.962, 4.313, 4.703, 4.996, 5.712, 6.275, 6.755, 7.549, 8.183, 9.832, 11.54, 12.029, 12.49, 12.933, 13.29, 13.594, 13.862, 14.09, 14.26, 14.455, 14.588, 14.652, 14.758
        else
          gfnc_coeff = 2.679, 3.023, 3.318, 3.664, 3.961, 4.306, 4.651, 4.839, 5.292, 5.636, 5.928, 6.425, 6.841, 8.089, 9.44, 9.875, 10.284, 10.7, 11.05, 11.344, 11.608, 11.831, 12.001, 12.196, 12.329, 12.393, 12.499
        end
      end
    elsif bore_config == 'rectangle'
      if num_bore_holes == 4
        if spacing_to_depth_ratio <= 0.02
          gfnc_coeff = 2.684, 3.066, 3.493, 4.223, 5.025, 6.131, 7.338, 8.291, 9.533, 10.244, 10.737, 11.409, 11.865, 12.869, 13.73, 13.965, 14.178, 14.388, 14.553, 14.696, 14.821, 14.927, 15.007, 15.099, 15.162, 15.193, 15.245
        elsif spacing_to_depth_ratio <= 0.03
          gfnc_coeff = 2.679, 3.026, 3.347, 3.818, 4.383, 5.255, 6.314, 7.188, 8.392, 9.087, 9.571, 10.233, 10.686, 11.685, 12.536, 12.77, 12.98, 13.189, 13.353, 13.494, 13.617, 13.721, 13.801, 13.892, 13.955, 13.985, 14.035
        elsif spacing_to_depth_ratio <= 0.05
          gfnc_coeff = 2.679, 3.023, 3.319, 3.673, 4.018, 4.555, 5.313, 5.984, 7.069, 7.717, 8.177, 8.817, 9.258, 10.229, 11.083, 11.316, 11.527, 11.733, 11.895, 12.035, 12.157, 12.261, 12.339, 12.429, 12.491, 12.521, 12.57
        elsif spacing_to_depth_ratio <= 0.1
          gfnc_coeff = 2.679, 3.023, 3.318, 3.664, 3.962, 4.313, 4.703, 4.998, 5.69, 6.18, 6.557, 7.115, 7.514, 8.428, 9.27, 9.501, 9.715, 9.92, 10.083, 10.221, 10.343, 10.447, 10.525, 10.614, 10.675, 10.704, 10.753
        else
          gfnc_coeff = 2.679, 3.023, 3.318, 3.664, 3.961, 4.306, 4.651, 4.839, 5.293, 5.633, 5.913, 6.355, 6.693, 7.559, 8.343, 8.57, 8.776, 8.979, 9.147, 9.286, 9.409, 9.512, 9.59, 9.68, 9.741, 9.771, 9.819
        end
      elsif num_bore_holes == 6
        if spacing_to_depth_ratio <= 0.02
          gfnc_coeff = 2.684, 3.074, 3.526, 4.349, 5.308, 6.719, 8.363, 9.72, 11.52, 12.562, 13.289, 14.282, 14.956, 16.441, 17.711, 18.057, 18.371, 18.679, 18.921, 19.132, 19.315, 19.47, 19.587, 19.722, 19.815, 19.861, 19.937
        elsif spacing_to_depth_ratio <= 0.03
          gfnc_coeff = 2.679, 3.026, 3.351, 3.847, 4.472, 5.499, 6.844, 8.016, 9.702, 10.701, 11.403, 12.369, 13.032, 14.502, 15.749, 16.093, 16.4, 16.705, 16.945, 17.15, 17.329, 17.482, 17.598, 17.731, 17.822, 17.866, 17.938
        elsif spacing_to_depth_ratio <= 0.05
          gfnc_coeff = 2.679, 3.023, 3.319, 3.675, 4.028, 4.605, 5.471, 6.283, 7.688, 8.567, 9.207, 10.112, 10.744, 12.149, 13.389, 13.727, 14.033, 14.332, 14.567, 14.769, 14.946, 15.096, 15.21, 15.339, 15.428, 15.471, 15.542
        elsif spacing_to_depth_ratio <= 0.1
          gfnc_coeff = 2.679, 3.023, 3.318, 3.664, 3.962, 4.314, 4.714, 5.024, 5.798, 6.378, 6.841, 7.553, 8.079, 9.327, 10.512, 10.84, 11.145, 11.437, 11.671, 11.869, 12.044, 12.192, 12.303, 12.431, 12.518, 12.56, 12.629
        else
          gfnc_coeff = 2.679, 3.023, 3.318, 3.664, 3.961, 4.307, 4.652, 4.841, 5.313, 5.684, 5.999, 6.517, 6.927, 8.034, 9.087, 9.401, 9.688, 9.974, 10.21, 10.408, 10.583, 10.73, 10.841, 10.969, 11.056, 11.098, 11.167
        end
      elsif num_bore_holes == 8
        if spacing_to_depth_ratio <= 0.02
          gfnc_coeff = 2.685, 3.078, 3.543, 4.414, 5.459, 7.06, 9.021, 10.701, 12.991, 14.34, 15.287, 16.586, 17.471, 19.423, 21.091, 21.545, 21.956, 22.36, 22.677, 22.953, 23.192, 23.395, 23.548, 23.725, 23.847, 23.906, 24.006
        elsif spacing_to_depth_ratio <= 0.03
          gfnc_coeff = 2.679, 3.027, 3.354, 3.862, 4.517, 5.627, 7.142, 8.525, 10.589, 11.846, 12.741, 13.986, 14.847, 16.762, 18.391, 18.839, 19.24, 19.637, 19.95, 20.217, 20.45, 20.649, 20.8, 20.973, 21.091, 21.148, 21.242
        elsif spacing_to_depth_ratio <= 0.05
          gfnc_coeff = 2.679, 3.023, 3.319, 3.675, 4.033, 4.63, 5.553, 6.444, 8.051, 9.096, 9.874, 10.995, 11.79, 13.583, 15.182, 15.619, 16.016, 16.402, 16.705, 16.967, 17.195, 17.389, 17.535, 17.702, 17.817, 17.873, 17.964
        elsif spacing_to_depth_ratio <= 0.1
          gfnc_coeff = 2.679, 3.023, 3.318, 3.664, 3.962, 4.315, 4.719, 5.038, 5.852, 6.48, 6.993, 7.799, 8.409, 9.902, 11.371, 11.784, 12.17, 12.541, 12.839, 13.092, 13.315, 13.505, 13.647, 13.81, 13.921, 13.975, 14.063
        else
          gfnc_coeff = 2.679, 3.023, 3.318, 3.664, 3.961, 4.307, 4.653, 4.842, 5.323, 5.71, 6.042, 6.6, 7.05, 8.306, 9.552, 9.935, 10.288, 10.644, 10.94, 11.188, 11.409, 11.596, 11.738, 11.9, 12.011, 12.065, 12.153
        end
      elsif num_bore_holes == 9
        if spacing_to_depth_ratio <= 0.02
          gfnc_coeff = 2.685, 3.082, 3.561, 4.49, 5.635, 7.436, 9.672, 11.59, 14.193, 15.721, 16.791, 18.256, 19.252, 21.447, 23.318, 23.826, 24.287, 24.74, 25.095, 25.404, 25.672, 25.899, 26.071, 26.269, 26.405, 26.471, 26.583
        elsif spacing_to_depth_ratio <= 0.03
          gfnc_coeff = 2.679, 3.027, 3.357, 3.879, 4.57, 5.781, 7.488, 9.052, 11.408, 12.84, 13.855, 15.263, 16.235, 18.39, 20.216, 20.717, 21.166, 21.61, 21.959, 22.257, 22.519, 22.74, 22.909, 23.102, 23.234, 23.298, 23.403
        elsif spacing_to_depth_ratio <= 0.05
          gfnc_coeff = 2.679, 3.023, 3.319, 3.676, 4.039, 4.659, 5.65, 6.633, 8.447, 9.638, 10.525, 11.802, 12.705, 14.731, 16.525, 17.014, 17.456, 17.887, 18.225, 18.516, 18.77, 18.986, 19.148, 19.334, 19.461, 19.523, 19.625
        elsif spacing_to_depth_ratio <= 0.1
          gfnc_coeff = 2.679, 3.023, 3.318, 3.664, 3.962, 4.316, 4.725, 5.052, 5.917, 6.603, 7.173, 8.08, 8.772, 10.47, 12.131, 12.596, 13.029, 13.443, 13.775, 14.057, 14.304, 14.515, 14.673, 14.852, 14.975, 15.035, 15.132
        else
          gfnc_coeff = 2.679, 3.023, 3.318, 3.664, 3.961, 4.307, 4.653, 4.842, 5.334, 5.739, 6.094, 6.7, 7.198, 8.611, 10.023, 10.456, 10.855, 11.256, 11.588, 11.866, 12.112, 12.32, 12.477, 12.656, 12.779, 12.839, 12.935
        end
      elsif num_bore_holes == 10
        if spacing_to_depth_ratio <= 0.02
          gfnc_coeff = 2.685, 3.08, 3.553, 4.453, 5.552, 7.282, 9.472, 11.405, 14.111, 15.737, 16.888, 18.476, 19.562, 21.966, 24.021, 24.579, 25.086, 25.583, 25.973, 26.311, 26.606, 26.855, 27.043, 27.26, 27.409, 27.482, 27.605
        elsif spacing_to_depth_ratio <= 0.03
          gfnc_coeff = 2.679, 3.027, 3.355, 3.871, 4.545, 5.706, 7.332, 8.863, 11.218, 12.688, 13.749, 15.242, 16.284, 18.618, 20.613, 21.161, 21.652, 22.138, 22.521, 22.847, 23.133, 23.376, 23.56, 23.771, 23.915, 23.985, 24.1
        elsif spacing_to_depth_ratio <= 0.05
          gfnc_coeff = 2.679, 3.023, 3.319, 3.676, 4.036, 4.645, 5.603, 6.543, 8.285, 9.449, 10.332, 11.623, 12.553, 14.682, 16.613, 17.143, 17.624, 18.094, 18.462, 18.78, 19.057, 19.293, 19.47, 19.673, 19.811, 19.879, 19.989
        elsif spacing_to_depth_ratio <= 0.1
          gfnc_coeff = 2.679, 3.023, 3.318, 3.664, 3.962, 4.315, 4.722, 5.045, 5.885, 6.543, 7.086, 7.954, 8.621, 10.291, 11.988, 12.473, 12.931, 13.371, 13.727, 14.03, 14.299, 14.527, 14.698, 14.894, 15.027, 15.092, 15.199
        else
          gfnc_coeff = 2.679, 3.023, 3.318, 3.664, 3.961, 4.307, 4.653, 4.842, 5.329, 5.725, 6.069, 6.651, 7.126, 8.478, 9.863, 10.298, 10.704, 11.117, 11.463, 11.755, 12.016, 12.239, 12.407, 12.602, 12.735, 12.8, 12.906
        end
      end
    end
    return gfnc_coeff
  end

  def self.calculate_average_r_value(surfaces)
    # Crude approximation of average R-value
    surfaces_a = 0.0
    surfaces_ua = 0.0
    surfaces.each do |surface|
      surfaces_a += surface.area
      if not surface.insulation_assembly_r_value.nil?
        surfaces_ua += (1.0 / surface.insulation_assembly_r_value) * surface.area
      else
        surfaces_ua += (1.0 / (surface.insulation_interior_r_value + surface.insulation_exterior_r_value)) * surface.area
      end
    end
    return surfaces_a / surfaces_ua
  end

  def self.get_foundation_wall_properties(foundation_wall)
    # Calculate effective U-factor

    if not foundation_wall.insulation_assembly_r_value.nil?
      wall_constr_rvalue = foundation_wall.insulation_assembly_r_value - Material.AirFilmVertical.rvalue
      wall_ins_rvalues = []
      wall_ins_offsets = []
      wall_ins_heights = []
    else
      wall_constr_rvalue = Material.Concrete(foundation_wall.thickness).rvalue
      wall_ins_rvalues = [foundation_wall.insulation_interior_r_value,
                          foundation_wall.insulation_exterior_r_value]
      wall_ins_offsets = [foundation_wall.insulation_interior_distance_to_top,
                          foundation_wall.insulation_exterior_distance_to_top]
      wall_ins_heights = [foundation_wall.insulation_interior_distance_to_bottom - foundation_wall.insulation_interior_distance_to_top,
                          foundation_wall.insulation_exterior_distance_to_bottom - foundation_wall.insulation_exterior_distance_to_top]
    end
    k_soil = UnitConversions.convert(BaseMaterial.Soil.k_in, 'in', 'ft')

    # Calculated based on Manual J 8th Ed. procedure in section A12-4 (15% decrease due to soil thermal storage)
    u_wall_with_soil = 0.0
    u_wall_without_soil = 0.0
    wall_height = foundation_wall.height.ceil
    for d in 1..wall_height
      r_soil = (Math::PI * d / 2.0) / k_soil

      # Calculate R-wall at this depth
      r_wall = wall_constr_rvalue + Material.AirFilmVertical.rvalue # Base wall construction + interior film
      if d <= (foundation_wall.height - foundation_wall.depth_below_grade)
        r_wall += Material.AirFilmOutside.rvalue # Above-grade, add exterior film
      end
      for i in 0..wall_ins_rvalues.size - 1
        if (d > wall_ins_offsets[i]) && (d <= wall_ins_offsets[i] + wall_ins_heights[i])
          r_wall += wall_ins_rvalues[i] # Insulation at this depth, add R-value
        end
      end
      u_wall_with_soil += 1.0 / (r_soil + r_wall)
      u_wall_without_soil += 1.0 / r_wall
    end
    u_wall_with_soil = (u_wall_with_soil / wall_height) * 0.85
    u_wall_without_soil = (u_wall_without_soil / wall_height)

    return u_wall_with_soil, u_wall_without_soil
  end

  def self.calc_slab_f_value(slab)
    # Calculation for the F-values in Table 4A for slab foundations.
    # Important pages are the Table values (pg. 344-345) and the software protocols
    # in Appendix 12 (pg. 517-518).
    ins_rvalue = slab.under_slab_insulation_r_value + slab.perimeter_insulation_r_value
    ins_rvalue_edge = slab.perimeter_insulation_r_value
    edge_ins_rvalue =
      if slab.under_slab_insulation_spans_entire_slab
        ins_length = 1000.0
      else
        ins_length = 0
        if slab.under_slab_insulation_r_value > 0
          ins_length += slab.under_slab_insulation_width
        end
        if slab.perimeter_insulation_r_value > 0
          ins_length += slab.perimeter_insulation_depth
        end
      end

    soil_r_per_foot = Material.Soil(12.0).rvalue
    slab_r_gravel_per_inch = 0.65 # Based on calibration by Tony Fontanini

    # Because of uncertainty pertaining to the effective path radius, F-values are calculated
    # for six radii (8, 9, 10, 11, 12, and 13 feet) and averaged.
    f_values = []
    for path_radius in 8..13
      u_effective = []
      for radius in 0..path_radius
        spl = [Math::PI * radius - 1, 0].max # soil path length (SPL)

        # Concrete, gravel, and insulation
        if radius == 0
          r_concrete = 0.0
          r_gravel = 0.0 # No gravel on edge
          r_ins = ins_rvalue_edge
        else
          r_concrete = Material.Concrete(slab.thickness).rvalue
          r_gravel = [slab_r_gravel_per_inch * (12.0 - slab.thickness), 0].max
          if radius <= ins_length
            r_ins = ins_rvalue
          else
            r_ins = 0.0
          end
        end

        # Air Films = Indoor Finish + Indoor Air Film + Exposed Air Film (Figure A12-6 pg. 517)
        r_air_film = 0.05 + 0.92 + 0.17

        # Soil
        r_soil = soil_r_per_foot * spl # (h-F-ft2/BTU)

        # Effective R-Value
        r_air_to_air = r_concrete + r_gravel + r_ins + r_air_film + r_soil

        # Effective U-Factor
        u_effective << 1.0 / r_air_to_air
      end

      f_values << u_effective.inject(0, :+) # sum array
    end

    return f_values.sum() / f_values.size
  end
end

class DesignLoads
  def initialize
  end
  attr_accessor(:Cool_Sens, :Cool_Lat, :Cool_Tot, :Heat_Tot, :Heat_Ducts, :Cool_Ducts_Sens, :Cool_Ducts_Lat,
                :Cool_Windows, :Cool_Skylights, :Cool_Doors, :Cool_Walls, :Cool_Roofs, :Cool_Floors,
                :Cool_Ceilings, :Cool_Infil_Sens, :Cool_Infil_Lat, :Cool_IntGains_Sens, :Cool_IntGains_Lat,
                :Heat_Windows, :Heat_Skylights, :Heat_Doors, :Heat_Walls, :Heat_Roofs, :Heat_Floors,
                :Heat_Slabs, :Heat_Ceilings, :Heat_InfilVent)
end

class HVACSizingValues
  def initialize
  end
  attr_accessor(:Cool_Load_Sens, :Cool_Load_Lat, :Cool_Load_Tot,
                :Cool_Capacity, :Cool_Capacity_Sens, :Cool_Airflow,
                :Heat_Load, :Heat_Capacity, :Heat_Capacity_Supp,
                :Heat_Airflow, :Heat_Airflow_Supp,
                :GSHP_Loop_flow, :GSHP_Bore_Holes, :GSHP_Bore_Depth, :GSHP_G_Functions)
end

class HVACInfo
  # Model info for HVAC
  def initialize
    self.NumSpeedsCooling = 0
    self.NumSpeedsHeating = 0
    self.HeatingLoadFraction = 0.0
    self.CoolingLoadFraction = 0.0
    self.CapacityRatioCooling = [1.0]
    self.CapacityRatioHeating = [1.0]
    self.OverSizeLimit = 1.15
    self.OverSizeDelta = 15000.0
    self.Ducts = []
    self.AirflowDefectRatioCooling = 0.0
    self.AirflowDefectRatioHeating = 0.0
  end

  attr_accessor(:HeatType, :CoolType, :Ducts, :NumSpeedsCooling, :NumSpeedsHeating,
                :FixedCoolingCapacity, :FixedHeatingCapacity, :FixedSuppHeatingCapacity,
                :AirflowDefectRatioCooling, :AirflowDefectRatioHeating,
                :RatedCFMperTonCooling, :RatedCFMperTonHeating, :ChargeDefectRatio,
                :COOL_CAP_FT_SPEC, :HEAT_CAP_FT_SPEC, :COOL_SH_FT_SPEC,
                :COOL_CAP_FFLOW_SPEC, :HEAT_CAP_FFLOW_SPEC,
                :COOL_CAP_CURVE_SPEC, :COOL_SH_CURVE_SPEC, :HEAT_CAP_CURVE_SPEC,
                :SHRRated, :CapacityRatioCooling, :CapacityRatioHeating,
                :OverSizeLimit, :OverSizeDelta, :hvac_system,
                :HeatingEIR, :CoolingEIR, :SizingSpeed, :HeatingCOP,
                :GSHP_SpacingType, :EvapCoolerEffectiveness, :SwitchoverTemperature, :LeavingAirTemp,
                :HeatingLoadFraction, :CoolingLoadFraction, :SupplyAirTemp, :BackupSupplyAirTemp,
                :GSHP_design_chw, :GSHP_design_delta_t, :GSHP_design_hw, :GSHP_bore_d,
                :GSHP_pipe_od, :GSHP_pipe_id, :GSHP_pipe_cond, :GSHP_ground_k, :GSHP_grout_k)
end

class DuctInfo
  # Model info for a duct
  # FUTURE: Remove class; use either airflow.rb Duct class or HPXML Ducts class directly
  def initial
  end
  attr_accessor(:LeakageFrac, :LeakageCFM25, :LeakageCFM50, :Area, :Rvalue, :Location, :Side)
end

class Numeric
  def deg2rad
    self * Math::PI / 180
  end

  def rad2deg
    self * 180 / Math::PI
  end
end<|MERGE_RESOLUTION|>--- conflicted
+++ resolved
@@ -1111,7 +1111,8 @@
         HPXML::HVACTypeHeatPumpMiniSplit,
         HPXML::HVACTypeHeatPumpGroundToAir,
         HPXML::HVACTypeHeatPumpWaterLoopToAir,
-        HPXML::HVACTypeHeatPumpPTHP].include? hvac.HeatType
+        HPXML::HVACTypeHeatPumpPTHP,
+        HPXML::HVACTypeHeatPumpRoom].include? hvac.HeatType
       hvac.SupplyAirTemp = 105.0 # F
       hvac.BackupSupplyAirTemp = 120.0 # F
     else
@@ -1142,7 +1143,8 @@
         HPXML::HVACTypeHeatPumpMiniSplit,
         HPXML::HVACTypeHeatPumpGroundToAir,
         HPXML::HVACTypeHeatPumpWaterLoopToAir,
-        HPXML::HVACTypeHeatPumpPTHP].include? hvac.CoolType
+        HPXML::HVACTypeHeatPumpPTHP,
+        HPXML::HVACTypeHeatPumpRoom].include? hvac.CoolType
       if (@hpxml.header.heat_pump_sizing_methodology != HPXML::HeatPumpSizingACCA) && (hvac.CoolingLoadFraction > 0) && (hvac.HeatingLoadFraction > 0)
         max_load = [hvac_sizing_values.Heat_Load, hvac_sizing_values.Cool_Load_Tot].max
         hvac_sizing_values.Heat_Load = max_load
@@ -1570,35 +1572,14 @@
       hvac_sizing_values.Heat_Airflow = 0.0
       hvac_sizing_values.Heat_Airflow_Supp = 0.0
 
-<<<<<<< HEAD
-    elsif hvac.HeatType == HPXML::HVACTypeHeatPumpAirToAir
-      if hvac_sizing_values.Cool_Capacity > 0
-        process_heat_pump_adjustment(hvac_sizing_values, weather, hvac, totalCap_CurveValue)
-        hvac_sizing_values.Heat_Capacity = hvac_sizing_values.Cool_Capacity
-        hvac_sizing_values.Heat_Capacity_Supp = hvac_sizing_values.Heat_Load
-      else
-        hvac_sizing_values.Heat_Capacity = hvac_sizing_values.Heat_Load
-        hvac_sizing_values.Heat_Capacity_Supp = hvac_sizing_values.Heat_Load
-      end
-      # airflow sizing following Manual S based on design calculation
-      hvac_sizing_values.Heat_Airflow = calc_airflow_rate(hvac_sizing_values.Heat_Capacity, (hvac.SupplyAirTemp - @heat_setpoint))
-      hvac_sizing_values.Heat_Airflow_Supp = calc_airflow_rate(hvac_sizing_values.Heat_Capacity_Supp, (120.0 - @heat_setpoint))
-
-    elsif [HPXML::HVACTypeHeatPumpMiniSplit, HPXML::HVACTypeHeatPumpPTHP, HPXML::HVACTypeHeatPumpRoom].include? hvac.HeatType
-
-      if hvac_sizing_values.Cool_Capacity > 0
-        process_heat_pump_adjustment(hvac_sizing_values, weather, hvac, totalCap_CurveValue)
-        hvac_sizing_values.Heat_Capacity = hvac_sizing_values.Cool_Capacity
-        hvac_sizing_values.Heat_Capacity_Supp = hvac_sizing_values.Heat_Load
-=======
     elsif [HPXML::HVACTypeHeatPumpAirToAir,
            HPXML::HVACTypeHeatPumpMiniSplit,
-           HPXML::HVACTypeHeatPumpPTHP].include? hvac.HeatType
+           HPXML::HVACTypeHeatPumpPTHP,
+           HPXML::HVACTypeHeatPumpRoom].include? hvac.HeatType
       process_heat_pump_adjustment(hvac_sizing_values, weather, hvac, totalCap_CurveValue)
       hvac_sizing_values.Heat_Capacity_Supp = hvac_sizing_values.Heat_Load
       if hvac.HeatType == HPXML::HVACTypeHeatPumpAirToAir
         hvac_sizing_values.Heat_Airflow = calc_airflow_rate_manual_s(hvac_sizing_values.Heat_Capacity, (hvac.SupplyAirTemp - @heat_setpoint))
->>>>>>> b7c478ab
       else
         hvac_sizing_values.Heat_Airflow = calc_airflow_rate_user(hvac_sizing_values.Heat_Capacity, hvac.RatedCFMperTonHeating[-1], hvac.CapacityRatioHeating[-1])
       end
@@ -2018,12 +1999,6 @@
         # Size equal to heating design load
         hvac_sizing_values.Heat_Capacity = hvac_sizing_values.Heat_Load
       end
-<<<<<<< HEAD
-      if hvac.HeatType == HPXML::HVACTypeHeatPumpAirToAir # airflow sizing following Manual S based on design calculation
-        hvac_sizing_values.Cool_Airflow = cfm_per_btuh * hvac_sizing_values.Cool_Capacity
-      elsif [HPXML::HVACTypeHeatPumpMiniSplit, HPXML::HVACTypeHeatPumpPTHP, HPXML::HVACTypeHeatPumpRoom].include? hvac.HeatType # airflow determined by user setting, not based on design
-        hvac_sizing_values.Cool_Airflow = hvac.RatedCFMperTonCooling[-1] * hvac.CapacityRatioCooling[-1] * UnitConversions.convert(hvac_sizing_values.Cool_Capacity, 'Btu/hr', 'ton')
-=======
     elsif heat_cap_rated < hvac_sizing_values.Cool_Capacity
       # Size based on cooling
       hvac_sizing_values.Heat_Capacity = hvac_sizing_values.Cool_Capacity
@@ -2042,7 +2017,6 @@
           # Cold winter and no latent cooling load (add a ton rule applies)
           hvac_sizing_values.Cool_Capacity = [(hvac_sizing_values.Cool_Load_Tot + hvac.OverSizeDelta) / totalCap_CurveValue, heat_cap_rated].min
         end
->>>>>>> b7c478ab
       end
       hvac_sizing_values.Cool_Airflow = cfm_per_btuh * hvac_sizing_values.Cool_Capacity
       hvac_sizing_values.Heat_Capacity = hvac_sizing_values.Cool_Capacity
