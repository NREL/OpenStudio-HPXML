# frozen_string_literal: true

# TODO
class HVACSizing
  # Calculates heating/cooling design loads, and selects equipment
  # values (e.g., capacities, airflows) specific to each HVAC system.
  # Calculations generally follow ACCA Manual J/S.
  #
  # @param runner [OpenStudio::Measure::OSRunner] runner object
  # @param weather [WeatherProcess] TODO
  # @param hpxml_bldg [HPXML::Building] individual HPXML Building dwelling unit object
  # @param hvac_systems [TODO] TODO
  # @param update_hpxml [TODO] TODO
  # @param output_format [TODO] TODO
  # @param output_file_path [TODO] TODO
  # @return [TODO] TODO
  def self.calculate(runner, weather, hpxml_bldg, hvac_systems, update_hpxml: true,
                     output_format: 'csv', output_file_path: nil)

    check_for_errors(hpxml_bldg, hvac_systems)

    mj = MJValues.new
    process_site_calcs_and_design_temps(mj, weather, hpxml_bldg)

    # Calculate individual design load components
    all_zone_loads, all_space_loads = init_loads(hpxml_bldg)
    process_load_windows_skylights(mj, hpxml_bldg, all_zone_loads, all_space_loads)
    process_load_doors(mj, hpxml_bldg, all_zone_loads, all_space_loads)
    process_load_walls(mj, hpxml_bldg, all_zone_loads, all_space_loads)
    process_load_roofs(mj, hpxml_bldg, all_zone_loads, all_space_loads)
    process_load_ceilings(mj, hpxml_bldg, all_zone_loads, all_space_loads)
    process_load_floors(mj, hpxml_bldg, all_zone_loads, all_space_loads)
    process_load_slabs(mj, hpxml_bldg, all_zone_loads, all_space_loads)
    process_load_infiltration_ventilation(mj, hpxml_bldg, all_zone_loads, all_space_loads, weather)
    process_load_internal_gains(hpxml_bldg, all_zone_loads, all_space_loads)

    # Calculate heating/cooling totals
    hpxml_bldg.conditioned_zones.each do |zone|
      aggregate_loads_to_totals(all_zone_loads[zone])
      zone.spaces.each do |space|
        aggregate_loads_to_totals(all_space_loads[space])
      end
    end

    # Assign initial loads for each HVAC system (before duct loads)
    all_hvac_loads = {}
    hvac_systems.each do |hvac_system|
      hvac_heating, hvac_cooling = hvac_system[:heating], hvac_system[:cooling]
      zone = hvac_heating.nil? ? hvac_cooling.zone : hvac_heating.zone
      next if is_system_to_skip(hvac_heating, hvac_cooling, zone)

      all_hvac_loads[hvac_system] = all_zone_loads[zone].dup
    end

    # Calculate final loads and capacities for each HVAC system
    @all_hvac_sizings = {}
    hvac_systems.each do |hvac_system|
      hvac_heating, hvac_cooling = hvac_system[:heating], hvac_system[:cooling]
      zone = hvac_heating.nil? ? hvac_cooling.zone : hvac_heating.zone
      next if is_system_to_skip(hvac_heating, hvac_cooling, zone)

      # Calculate fraction of zone load served by this HVAC system
      frac_zone_heat_load_served, frac_zone_cool_load_served = get_fractions_load_served(hvac_heating, hvac_cooling, hpxml_bldg, hvac_systems, zone)

      # Calculate system loads (zone load served by this system plus duct loads)
      hvac_loads = all_hvac_loads[hvac_system]
      apply_hvac_air_temperatures(mj, hvac_loads, hvac_heating, hvac_cooling)
      apply_fractions_load_served(hvac_heating, hvac_loads, frac_zone_heat_load_served, frac_zone_cool_load_served)
      apply_hvac_duct_loads_heating(mj, zone, hvac_loads, all_zone_loads[zone], all_space_loads, hvac_heating, hpxml_bldg)
      apply_hvac_duct_loads_cooling(mj, zone, hvac_loads, all_zone_loads[zone], all_space_loads, hvac_cooling, hpxml_bldg, weather)
      apply_hvac_cfis_loads(mj, hvac_loads, all_zone_loads[zone], hvac_heating, hvac_cooling, hpxml_bldg)

      # Calculate HVAC equipment sizes
      hvac_sizings = HVACSizingValues.new
      apply_hvac_loads_to_hvac_sizings(hvac_sizings, hvac_loads)
      apply_hvac_heat_pump_logic(hvac_sizings, hvac_cooling, frac_zone_heat_load_served, frac_zone_cool_load_served, hpxml_bldg)
      apply_hvac_equipment_adjustments(mj, runner, hvac_sizings, weather, hvac_heating, hvac_cooling, hvac_system, hpxml_bldg)
      apply_hvac_installation_quality(mj, hvac_sizings, hvac_heating, hvac_cooling, frac_zone_heat_load_served, frac_zone_cool_load_served, hpxml_bldg)
      apply_hvac_autosizing_factors_and_limits(hvac_sizings, hvac_heating, hvac_cooling)
      apply_hvac_fixed_capacities(hvac_sizings, hvac_heating, hvac_cooling, hpxml_bldg)
      apply_hvac_ground_loop(mj, runner, hvac_sizings, weather, hvac_cooling)
      apply_hvac_finalize_airflows(hvac_sizings, hvac_heating, hvac_cooling)
      @all_hvac_sizings[hvac_system] = hvac_sizings

      if update_hpxml
        # Assign capacities, airflows, etc. to HPXML systems
        assign_to_hpxml_system(hvac_heating, hvac_cooling, hvac_sizings)
      end
    end

    # Calculate building loads (sum of all zone loads)
    bldg_loads = aggregate_zone_loads_to_bldg(all_zone_loads)

    # Remove any automatically created spaces from output files
    auto_space = all_space_loads.keys.find { |space| space.id.start_with? Constants.AutomaticallyAdded }
    all_space_loads.delete(auto_space) if not auto_space.nil?

    # Assign design loads to HPXML objects for output
    if update_hpxml
      # HPXML Building
      assign_to_hpxml_obj(hpxml_bldg.hvac_plant, bldg_loads)

      # HPXML Zones
      all_zone_loads.each do |zone, zone_loads|
        next if zone.id.start_with? Constants.AutomaticallyAdded

        assign_to_hpxml_obj(zone, zone_loads)
      end

      # HPXML Spaces
      all_space_loads.each do |space, space_loads|
        assign_to_hpxml_obj(space, space_loads)
      end
    end

    # Write detailed outputs (useful for Form J1)
    if not output_file_path.nil?
      write_detailed_output(output_format, output_file_path, hpxml_bldg, all_zone_loads, all_space_loads)
    end

    return @all_hvac_sizings
  end

  # FIXME: The following class methods are meant to be private.

  # TODO
  #
  # @param hvac_heating [TODO] TODO
  # @param hvac_cooling [TODO] TODO
  # @param zone [TODO] TODO
  # @return [TODO] TODO
  def self.is_system_to_skip(hvac_heating, hvac_cooling, zone)
    # Skip systems not attached to this zone
    if (not hvac_heating.nil?) && (hvac_heating.zone != zone)
      return true
    end
    if (not hvac_cooling.nil?) && (hvac_cooling.zone != zone)
      return true
    end

    # Shared systems below should be converted to other equivalent
    # systems before being autosized.

    cooling_type = get_hvac_cooling_type(hvac_cooling)
    if [HPXML::HVACTypeChiller,
        HPXML::HVACTypeCoolingTower].include?(cooling_type)
      return true
    end

    heating_type = get_hvac_heating_type(hvac_heating)
    if (heating_type == HPXML::HVACTypeHeatPumpWaterLoopToAir) &&
       hvac_heating.fraction_heat_load_served.nil?
      return true
    end

    return false
  end

  # TODO
  #
  # @param hpxml_bldg [HPXML::Building] individual HPXML Building dwelling unit object
  # @param hvac_systems [TODO] TODO
  # @return [TODO] TODO
  def self.check_for_errors(hpxml_bldg, hvac_systems)
    # Check all surfaces adjacent to conditioned space (and not adiabatic) are
    # not attached to spaces of unconditioned zones.
    hpxml_bldg.surfaces.each do |surface|
      next unless HPXML::conditioned_locations_this_unit.include?(surface.interior_adjacent_to)
      next if surface.exterior_adjacent_to == HPXML::LocationOtherHousingUnit

      if surface.space.zone.zone_type != HPXML::ZoneTypeConditioned
        fail "Surface '#{surface.id}' is attached to the space of an unconditioned zone."
      end
    end

    # Check all HVAC systems are not attached to unconditioned zones.
    hvac_systems.each do |hvac_system|
      hvac_heating, hvac_cooling = hvac_system[:heating], hvac_system[:cooling]
      zone = hvac_heating.nil? ? hvac_cooling.zone : hvac_heating.zone
      next if is_system_to_skip(hvac_heating, hvac_cooling, zone)

      if (not hvac_heating.nil?) && (hvac_heating.zone.zone_type != HPXML::ZoneTypeConditioned)
        fail "HVAC system '#{hvac_heating.id}' is attached to an unconditioned zone."
      end
      if (not hvac_cooling.nil?) && (hvac_cooling.zone.zone_type != HPXML::ZoneTypeConditioned)
        fail "HVAC system '#{hvac_cooling.id}' is attached to an unconditioned zone."
      end
    end
  end

  # Site Calculations and Design Temperatures
  #
  # @param mj [TODO] TODO
  # @param weather [WeatherProcess] TODO
  # @param hpxml_bldg [HPXML::Building] individual HPXML Building dwelling unit object
  # @return [TODO] TODO
  def self.process_site_calcs_and_design_temps(mj, weather, hpxml_bldg)
    # CLTD adjustments based on daily temperature range
    mj.daily_range_temp_adjust = [4, 0, -5]

    # Manual J inside conditions
    mj.cool_setpoint = hpxml_bldg.header.manualj_cooling_setpoint
    mj.heat_setpoint = hpxml_bldg.header.manualj_heating_setpoint

    # Calculate the design temperature differences
    mj.ctd = [hpxml_bldg.header.manualj_cooling_design_temp - mj.cool_setpoint, 0.0].max
    mj.htd = [mj.heat_setpoint - hpxml_bldg.header.manualj_heating_design_temp, 0.0].max

    # Determine class (low, medium, high) based on average Daily Temperature Range (DTR)
    mj.daily_range_num = { HPXML::ManualJDailyTempRangeLow => 0,
                           HPXML::ManualJDailyTempRangeMedium => 1,
                           HPXML::ManualJDailyTempRangeHigh => 2 }[hpxml_bldg.header.manualj_daily_temp_range]

    # Altitude Correction Factors (ACF) taken from Table 10A (sea level - 12,000 ft)
    acfs = [1.0, 0.97, 0.93, 0.89, 0.87, 0.84, 0.80, 0.77, 0.75, 0.72, 0.69, 0.66, 0.63]

    # Calculate the altitude correction factor (ACF) for the site
    alt_cnt = (hpxml_bldg.elevation / 1000.0).to_i
    mj.acf = MathTools.interp2(hpxml_bldg.elevation, alt_cnt * 1000.0, (alt_cnt + 1.0) * 1000.0, acfs[alt_cnt], acfs[alt_cnt + 1])

    mj.p_atm = UnitConversions.convert(Psychrometrics.Pstd_fZ(hpxml_bldg.elevation), 'psi', 'atm')

    # Calculate interior/outdoor wetbulb temperature for cooling
    mj.cool_indoor_wetbulb = Psychrometrics.Twb_fT_R_P(nil, mj.cool_setpoint, hpxml_bldg.header.manualj_humidity_setpoint, UnitConversions.convert(mj.p_atm, 'atm', 'psi'))
    mj.cool_outdoor_wetbulb = Psychrometrics.Twb_fT_w_P(nil, hpxml_bldg.header.manualj_cooling_design_temp, weather.design.CoolingHumidityRatio, UnitConversions.convert(mj.p_atm, 'atm', 'psi'))

    # Design Grains (DG), difference between absolute humidity of the outdoor air and outdoor humidity of the indoor air
    mj.cool_design_grains = hpxml_bldg.header.manualj_humidity_difference

    # Calculate indoor enthalpy in Btu/lb for cooling
    hr_indoor_cooling = calculate_indoor_hr(hpxml_bldg.header.manualj_humidity_setpoint, mj.cool_setpoint, mj.p_atm)
    mj.cool_indoor_enthalpy = Psychrometrics.h_fT_w(mj.cool_setpoint, hr_indoor_cooling)

    # Inside air density
    avg_setpoint = (mj.cool_setpoint + mj.heat_setpoint) / 2.0
    mj.inside_air_dens = UnitConversions.convert(mj.p_atm, 'atm', 'Btu/ft^3') / (Gas.Air.r * UnitConversions.convert(avg_setpoint, 'F', 'R'))

    # Other
    mj.latitude = hpxml_bldg.latitude
    mj.ground_conductivity = hpxml_bldg.site.ground_conductivity

    # Design Temperatures

    mj.cool_design_temps = {}
    mj.heat_design_temps = {}

    locations = []
    hpxml_bldg.surfaces.each do |surface|
      locations << surface.interior_adjacent_to
      locations << surface.exterior_adjacent_to
    end
    hpxml_bldg.hvac_distributions.each do |hvac_dist|
      hvac_dist.ducts.each do |duct|
        locations << duct.duct_location
      end
    end

    locations.uniq.each do |location|
      next if [HPXML::LocationGround].include? location

      if [HPXML::LocationOtherHousingUnit, HPXML::LocationOtherHeatedSpace, HPXML::LocationOtherMultifamilyBufferSpace,
          HPXML::LocationOtherNonFreezingSpace, HPXML::LocationExteriorWall, HPXML::LocationUnderSlab,
          HPXML::LocationManufacturedHomeBelly].include? location
        mj.cool_design_temps[location] = calculate_scheduled_space_design_temps(location, mj.cool_setpoint, hpxml_bldg.header.manualj_cooling_design_temp, weather.data.ShallowGroundMonthlyTemps.max)
        mj.heat_design_temps[location] = calculate_scheduled_space_design_temps(location, mj.heat_setpoint, hpxml_bldg.header.manualj_heating_design_temp, weather.data.ShallowGroundMonthlyTemps.min)
      elsif [HPXML::LocationOutside, HPXML::LocationRoofDeck, HPXML::LocationManufacturedHomeUnderBelly].include? location
        mj.cool_design_temps[location] = hpxml_bldg.header.manualj_cooling_design_temp
        mj.heat_design_temps[location] = hpxml_bldg.header.manualj_heating_design_temp
      elsif HPXML::conditioned_locations.include? location
        mj.cool_design_temps[location] = process_design_temp_cooling(mj, weather, HPXML::LocationConditionedSpace, hpxml_bldg)
        mj.heat_design_temps[location] = process_design_temp_heating(mj, weather, HPXML::LocationConditionedSpace, hpxml_bldg)
      else
        mj.cool_design_temps[location] = process_design_temp_cooling(mj, weather, location, hpxml_bldg)
        mj.heat_design_temps[location] = process_design_temp_heating(mj, weather, location, hpxml_bldg)
      end
    end
  end

  # TODO
  #
  # @param cool_indoor_rh [TODO] TODO
  # @param cool_indoor_setpoint [TODO] TODO
  # @param p_atm [TODO] TODO
  # @return [TODO] TODO
  def self.calculate_indoor_hr(cool_indoor_rh, cool_indoor_setpoint, p_atm)
    cool_setpoint_c = UnitConversions.convert(cool_indoor_setpoint, 'F', 'C')
    pwsat = 6.11 * 10**(7.5 * cool_setpoint_c / (237.3 + cool_setpoint_c)) / 10.0 # kPa, using https://www.weather.gov/media/epz/wxcalc/vaporPressure.pdf
    hr_indoor_cooling = (0.62198 * cool_indoor_rh * pwsat) / (UnitConversions.convert(p_atm, 'atm', 'kPa') - cool_indoor_rh * pwsat)
    return hr_indoor_cooling
  end

  # TODO
  #
  # @param hr_outdoor_cooling [TODO] TODO
  # @param hr_indoor_cooling [TODO] TODO
  # @return [TODO] TODO
  def self.calculate_design_grains(hr_outdoor_cooling, hr_indoor_cooling)
    cool_outdoor_grains = UnitConversions.convert(hr_outdoor_cooling, 'lbm/lbm', 'grains')
    cool_indoor_grains = UnitConversions.convert(hr_indoor_cooling, 'lbm/lbm', 'grains')
    cool_design_grains = cool_outdoor_grains - cool_indoor_grains
    return cool_design_grains
  end

  # TODO
  #
  # @param daily_temperature_range [TODO] TODO
  # @return [TODO] TODO
  def self.determine_daily_temperature_range_class(daily_temperature_range)
    if daily_temperature_range < 16.0
      return HPXML::ManualJDailyTempRangeLow
    elsif daily_temperature_range > 25.0
      return HPXML::ManualJDailyTempRangeHigh
    else
      return HPXML::ManualJDailyTempRangeMedium
    end
  end

  # TODO
  #
  # @param mj [TODO] TODO
  # @param weather [WeatherProcess] TODO
  # @param location [TODO] TODO
  # @param hpxml_bldg [HPXML::Building] individual HPXML Building dwelling unit object
  # @return [TODO] TODO
  def self.process_design_temp_heating(mj, weather, location, hpxml_bldg)
    if location == HPXML::LocationConditionedSpace
      heat_temp = mj.heat_setpoint

    elsif (location == HPXML::LocationAtticUnvented) || (location == HPXML::LocationAtticVented)

      attic_floors = hpxml_bldg.floors.select { |f| f.is_ceiling && [f.interior_adjacent_to, f.exterior_adjacent_to].include?(location) }
      avg_floor_rvalue = calculate_average_r_value(attic_floors)

      attic_roofs = hpxml_bldg.roofs.select { |r| r.interior_adjacent_to == location }
      avg_roof_rvalue = calculate_average_r_value(attic_roofs)

      if avg_floor_rvalue < avg_roof_rvalue
        # Attic is considered to be encapsulated. MJ8 says to use an attic
        # temperature of 95F, however alternative approaches are permissible
        if location == HPXML::LocationAtticVented
          heat_temp = hpxml_bldg.header.manualj_heating_design_temp
        else
          heat_temp = calculate_space_heating_design_temps(mj, location, weather, hpxml_bldg)
        end
      else
        heat_temp = hpxml_bldg.header.manualj_heating_design_temp
      end

    elsif [HPXML::LocationGarage, HPXML::LocationBasementUnconditioned,
           HPXML::LocationCrawlspaceUnvented, HPXML::LocationCrawlspaceVented].include? location
      # Note: We use this approach for garages in case they are partially below grade,
      # in which case the ASHRAE 152/MJ8 typical assumption will be quite wrong.
      heat_temp = calculate_space_heating_design_temps(mj, location, weather, hpxml_bldg)

    end

    fail "Design temp heating not calculated for #{location}." if heat_temp.nil?

    return heat_temp
  end

  # TODO
  #
  # @param mj [TODO] TODO
  # @param weather [WeatherProcess] TODO
  # @param location [TODO] TODO
  # @param hpxml_bldg [HPXML::Building] individual HPXML Building dwelling unit object
  # @return [TODO] TODO
  def self.process_design_temp_cooling(mj, weather, location, hpxml_bldg)
    if location == HPXML::LocationConditionedSpace
      cool_temp = mj.cool_setpoint

    elsif (location == HPXML::LocationAtticUnvented) || (location == HPXML::LocationAtticVented)

      attic_floors = hpxml_bldg.floors.select { |f| f.is_ceiling && [f.interior_adjacent_to, f.exterior_adjacent_to].include?(location) }
      avg_floor_rvalue = calculate_average_r_value(attic_floors)

      attic_roofs = hpxml_bldg.roofs.select { |r| r.interior_adjacent_to == location }
      avg_roof_rvalue = calculate_average_r_value(attic_roofs)

      if avg_floor_rvalue < avg_roof_rvalue
        # Attic is considered to be encapsulated. MJ8 says to use an attic
        # temperature of 95F, however alternative approaches are permissible
        if location == HPXML::LocationAtticVented
          cool_temp = hpxml_bldg.header.manualj_cooling_design_temp + 40.0 # This is the number from a California study with dark shingle roof and similar ventilation.
        else
          cool_temp = calculate_space_cooling_design_temps(mj, location, weather, hpxml_bldg, true)
        end

      else
        # Calculate the cooling design temperature for the unconditioned attic based on Figure A12-14
        # Use an area-weighted temperature in case roof surfaces are different
        tot_roof_area = 0.0
        cool_temp = 0.0

        hpxml_bldg.roofs.each do |roof|
          next unless roof.interior_adjacent_to == location

          tot_roof_area += roof.net_area

          if location == HPXML::LocationAtticUnvented
            if not roof.radiant_barrier
              cool_temp += 150.0 * roof.net_area
            else
              cool_temp += 130.0 * roof.net_area
            end
          else
            if not roof.radiant_barrier
              if roof.roof_type == HPXML::RoofTypeAsphaltShingles
                if [HPXML::ColorDark, HPXML::ColorMediumDark].include? roof.roof_color
                  cool_temp += 130.0 * roof.net_area
                else
                  cool_temp += 120.0 * roof.net_area
                end
              elsif roof.roof_type == HPXML::RoofTypeWoodShingles
                cool_temp += 120.0 * roof.net_area
              elsif roof.roof_type == HPXML::RoofTypeMetal
                if [HPXML::ColorDark, HPXML::ColorMediumDark].include? roof.roof_color
                  cool_temp += 130.0 * roof.net_area
                elsif [HPXML::ColorMedium, HPXML::ColorLight].include? roof.roof_color
                  cool_temp += 120.0 * roof.net_area
                elsif [HPXML::ColorReflective].include? roof.roof_color
                  cool_temp += 95.0 * roof.net_area
                end
              elsif roof.roof_type == HPXML::RoofTypeClayTile
                if [HPXML::ColorDark, HPXML::ColorMediumDark].include? roof.roof_color
                  cool_temp += 110.0 * roof.net_area
                elsif [HPXML::ColorMedium, HPXML::ColorLight].include? roof.roof_color
                  cool_temp += 105.0 * roof.net_area
                elsif [HPXML::ColorReflective].include? roof.roof_color
                  cool_temp += 95.0 * roof.net_area
                end
              end
            else # with a radiant barrier
              if roof.roof_type == HPXML::RoofTypeAsphaltShingles
                if [HPXML::ColorDark, HPXML::ColorMediumDark].include? roof.roof_color
                  cool_temp += 120.0 * roof.net_area
                else
                  cool_temp += 110.0 * roof.net_area
                end
              elsif roof.roof_type == HPXML::RoofTypeWoodShingles
                cool_temp += 110.0 * roof.net_area
              elsif roof.roof_type == HPXML::RoofTypeMetal
                if [HPXML::ColorDark, HPXML::ColorMediumDark].include? roof.roof_color
                  cool_temp += 120.0 * roof.net_area
                elsif [HPXML::ColorMedium, HPXML::ColorLight].include? roof.roof_color
                  cool_temp += 110.0 * roof.net_area
                elsif [HPXML::ColorReflective].include? roof.roof_color
                  cool_temp += 95.0 * roof.net_area
                end
              elsif roof.roof_type == HPXML::RoofTypeClayTile
                if [HPXML::ColorDark, HPXML::ColorMediumDark].include? roof.roof_color
                  cool_temp += 105.0 * roof.net_area
                elsif [HPXML::ColorMedium, HPXML::ColorLight].include? roof.roof_color
                  cool_temp += 100.0 * roof.net_area
                elsif [HPXML::ColorReflective].include? roof.roof_color
                  cool_temp += 95.0 * roof.net_area
                end
              end
            end
          end # vented/unvented
        end # each roof surface

        cool_temp /= tot_roof_area

        # Adjust base CLTD for different CTD or DR
        cool_temp += (hpxml_bldg.header.manualj_cooling_design_temp - 95.0) + mj.daily_range_temp_adjust[mj.daily_range_num]
      end

    elsif [HPXML::LocationGarage, HPXML::LocationBasementUnconditioned,
           HPXML::LocationCrawlspaceUnvented, HPXML::LocationCrawlspaceVented].include? location
      # Note: We use this approach for garages in case they are partially below grade,
      # in which case the ASHRAE 152/MJ8 typical assumption will be quite wrong.
      cool_temp = calculate_space_cooling_design_temps(mj, location, weather, hpxml_bldg)

    end

    fail "Design temp cooling not calculated for #{location}." if cool_temp.nil?

    return cool_temp
  end

  # TODO
  #
  # @param hpxml_bldg [HPXML::Building] individual HPXML Building dwelling unit object
  # @return [TODO] TODO
  def self.init_loads(hpxml_bldg)
    '''
    Initial Zone/Space design loads
    '''
    all_zone_loads = {}
    all_space_loads = {}

    hpxml_bldg.conditioned_zones.each do |zone|
      all_zone_loads[zone] = DesignLoadValues.new
      zone.spaces.each do |space|
        all_space_loads[space] = DesignLoadValues.new
        space.additional_properties.total_exposed_wall_area = 0.0
        # Initialize Hourly Aggregate Fenestration Loads (AFL)
        space.additional_properties.afl_hr_windows = [0.0] * 12 # Data saved for peak load
        space.additional_properties.afl_hr_skylights = [0.0] * 12 # Data saved for peak load
      end
    end

    return all_zone_loads, all_space_loads
  end

  # Heating and Cooling Loads: Windows & Skylights
  #
  # @param mj [TODO] TODO
  # @param hpxml_bldg [HPXML::Building] individual HPXML Building dwelling unit object
  # @param all_zone_loads [TODO] TODO
  # @param all_space_loads [TODO] TODO
  # @return [TODO] TODO
  def self.process_load_windows_skylights(mj, hpxml_bldg, all_zone_loads, all_space_loads)
    # Average cooling load factors (CLF) for windows/skylights WITHOUT internal shading (MJ8 Table 3D-3)
    clf_avg_nois = [0.24, 0.35, 0.38, 0.4, 0.48, 0.4, 0.38, 0.35, 0.24]
    clf_avg_nois_horiz = 0.68

    # Average cooling load factors (CLF) for windows/skylights WITH internal shading (MJ8 Table 3D-3)
    clf_avg_is = [0.18, 0.29, 0.32, 0.32, 0.29, 0.32, 0.32, 0.29, 0.18]
    clf_avg_is_horiz = 0.52

    # Hourly cooling load factor (CLF) for windows/skylights WITHOUT internal shading (MJ8 Table A11-5)
    # Applies to both mid-summer and October calculations
    clf_hr_nois = [[0.14, 0.22, 0.34, 0.48, 0.59, 0.65, 0.65, 0.59, 0.50, 0.43, 0.36, 0.28, 0.22], # S
                   [0.10, 0.12, 0.14, 0.16, 0.24, 0.36, 0.49, 0.60, 0.66, 0.66, 0.58, 0.43, 0.33], # SW
                   [0.08, 0.10, 0.11, 0.12, 0.14, 0.20, 0.32, 0.45, 0.57, 0.64, 0.61, 0.44, 0.34], # W
                   [0.10, 0.12, 0.14, 0.16, 0.17, 0.19, 0.23, 0.33, 0.47, 0.59, 0.60, 0.43, 0.33], # NW
                   [0.48, 0.56, 0.63, 0.71, 0.76, 0.80, 0.82, 0.82, 0.79, 0.75, 0.69, 0.61, 0.48], # N
                   [0.51, 0.51, 0.45, 0.39, 0.36, 0.33, 0.31, 0.28, 0.26, 0.23, 0.19, 0.15, 0.12], # NE
                   [0.51, 0.57, 0.57, 0.50, 0.42, 0.37, 0.32, 0.29, 0.25, 0.22, 0.19, 0.15, 0.12], # E
                   [0.43, 0.55, 0.62, 0.63, 0.57, 0.48, 0.42, 0.37, 0.33, 0.28, 0.24, 0.19, 0.15], # SE
                   [0.14, 0.22, 0.34, 0.48, 0.59, 0.65, 0.65, 0.59, 0.50, 0.43, 0.36, 0.28, 0.22]] # S
    clf_hr_nois_horiz = [0.24, 0.36, 0.48, 0.58, 0.66, 0.72, 0.74, 0.73, 0.67, 0.59, 0.47, 0.37, 0.29]

    # Hourly cooling load factor (CLF) for windows/skylights WITH internal shading (MJ8 Table A11-6)
    # Applies to both mid-summer and October calculations
    clf_hr_is = [[0.23, 0.38, 0.58, 0.75, 0.83, 0.80, 0.68, 0.50, 0.35, 0.27, 0.19, 0.11, 0.09], # S
                 [0.14, 0.16, 0.19, 0.22, 0.38, 0.59, 0.75, 0.83, 0.81, 0.69, 0.45, 0.16, 0.12], # SW
                 [0.11, 0.13, 0.15, 0.16, 0.17, 0.31, 0.53, 0.72, 0.82, 0.81, 0.61, 0.16, 0.12], # W
                 [0.14, 0.17, 0.19, 0.20, 0.21, 0.22, 0.30, 0.52, 0.73, 0.82, 0.69, 0.16, 0.12], # NW
                 [0.65, 0.73, 0.80, 0.86, 0.89, 0.89, 0.86, 0.82, 0.75, 0.78, 0.91, 0.24, 0.18], # N
                 [0.74, 0.58, 0.37, 0.29, 0.27, 0.26, 0.24, 0.22, 0.20, 0.16, 0.12, 0.06, 0.05], # NE
                 [0.80, 0.76, 0.62, 0.41, 0.27, 0.24, 0.22, 0.20, 0.17, 0.14, 0.11, 0.06, 0.05], # E
                 [0.74, 0.81, 0.79, 0.68, 0.49, 0.33, 0.28, 0.25, 0.22, 0.18, 0.13, 0.08, 0.07], # SE
                 [0.23, 0.38, 0.58, 0.75, 0.83, 0.80, 0.68, 0.50, 0.35, 0.27, 0.19, 0.11, 0.09]] # S
    clf_hr_is_horiz = [0.44, 0.59, 0.72, 0.81, 0.85, 0.85, 0.81, 0.71, 0.58, 0.42, 0.25, 0.14, 0.12]

    # Mid summer Hourly Shade Line Multipliers (SLM) (MJ8 Table A11-7)
    slm_hr_lats = [28.0, 34.0, 40.0, 46.0, 52.0, 60.0] # degrees
    slm_hr = [[[5.3, 3.7, 5.3, 0.0], [3.2, 2.5, 3.2, 0.0], [2.2, 1.9, 2.2, 0.2], [1.8, 1.5, 1.8, 0.0], [1.4, 1.2, 1.4, 0.0], [1.1, 0.9, 1.1, 0.0]], # S
              [[0.0, 5.0, 1.2, 0.2], [0.0, 3.4, 1.1, 0.2], [0.0, 2.6, 0.9, 0.1], [0.0, 2.1, 0.8, 0.2], [0.0, 1.7, 0.8, 0.3], [0.0, 1.3, 0.7, 0.3]], # SW
              [[0.0, 0.0, 1.0, 0.1], [0.0, 0.0, 1.0, 0.1], [0.0, 0.0, 1.0, 0.1], [0.0, 0.0, 0.9, 0.2], [0.0, 0.0, 0.9, 0.2], [0.0, 0.0, 0.8, 0.2]], # W
              [[0.0, 0.0, 1.9, 0.1], [0.0, 0.0, 2.1, 0.1], [0.0, 0.0, 2.4, 0.0], [0.0, 0.0, 2.6, 0.2], [0.0, 0.0, 3.1, 0.2], [0.0, 0.0, 3.9, 0.2]], # NW
              [[0.0, 0.0, 0.0, 0.5], [0.0, 0.0, 0.0, 0.7], [0.0, 0.0, 0.0, 0.8], [0.0, 0.0, 0.0, 1.0], [0.0, 0.0, 0.0, 1.3], [0.0, 0.0, 0.0, 1.8]], # N
              [[1.9, 0.0, 0.0, 0.0], [2.1, 0.0, 0.0, 0.0], [2.4, 0.0, 0.0, 0.0], [2.6, 0.0, 0.0, 0.0], [3.1, 0.0, 0.0, 0.0], [3.9, 0.0, 0.0, 0.0]], # NE
              [[1.0, 0.0, 0.0, 0.0], [1.0, 0.0, 0.0, 0.0], [1.0, 0.0, 0.0, 0.0], [0.9, 0.0, 0.0, 0.0], [0.9, 0.0, 0.0, 0.0], [0.8, 0.0, 0.0, 0.0]], # E
              [[1.2, 5.0, 0.0, 0.0], [1.1, 3.4, 0.0, 0.0], [0.9, 2.6, 0.0, 0.0], [0.8, 2.1, 0.0, 0.0], [0.8, 1.7, 0.0, 0.0], [0.7, 1.3, 0.0, 0.0]], # SE
              [[5.3, 3.7, 5.3, 0.0], [3.2, 2.5, 3.2, 0.0], [2.2, 1.9, 2.2, 0.2], [1.8, 1.5, 1.8, 0.0], [1.4, 1.2, 1.4, 0.0], [1.1, 0.9, 1.1, 0.0]]] # S

    # Mid summer Shade Line Multiplier (SLM) Values (MJ8 Table 3E-1)
    alm_avg_lats = [25.0, 30.0, 35.0, 40.0, 45.0, 50.0]
    slm_avg = [[10.1, 5.40, 3.53, 2.60, 2.05, 1.70], # S
               [1.89, 1.63, 1.41, 1.25, 1.13, 1.01], # SW
               [0.83, 0.83, 0.82, 0.81, 0.80, 0.79], # W
               [0.0,  0.0,  0.0,  0.0,  0.0,  0.0], # NW
               [0.0,  0.0,  0.0,  0.0,  0.0,  0.0], # N
               [0.0,  0.0,  0.0,  0.0,  0.0,  0.0], # NE
               [0.83, 0.83, 0.82, 0.81, 0.80, 0.79], # E
               [1.89, 1.63, 1.41, 1.25, 1.13, 1.01], # SE
               [10.1, 5.40, 3.53, 2.60, 2.05, 1.70]] # S

    # Mid summer Peak solar factor (PSF) (MJ8 Table 3D-2)
    psf_lats = [28.0, 34.0, 40.0, 46.0, 52.0, 60.0] # degrees
    psf = [[91.0, 121.0, 149.0, 173.0, 193.0, 211.0], # S
           [172.0, 185.0, 196.0, 205.0, 212.0, 217.0], # SW
           [220.0, 219.0, 216.0, 213.0, 208.0, 199.0], # W
           [149.0, 140.0, 135.0, 130.0, 124.0, 114.0], # NW
           [38.0,  37.0,  35.0,  34.0,  32.0,  28.0], # N
           [149.0, 140.0, 135.0, 130.0, 124.0, 114.0], # NE
           [220.0, 219.0, 216.0, 213.0, 208.0, 199.0], # E
           [172.0, 185.0, 196.0, 205.0, 212.0, 217.0], # SE
           [91.0,  121.0, 149.0, 173.0, 193.0, 211.0]] # S
    psf_horiz = [272.0, 261.0, 247.0, 230.0, 208.0, 176.0]

    # Hourly Temperature Adjustment Values (HTA_DR) (MJ8 Table A11-3)
    # Low DR, Medium DR, High DR and Hour = 8,9, ... ,19,20
    hta = [[-6.3,  -5.0,  -3.7,  -2.5, -1.5, -0.7, -0.2, 0.0, -0.2, -0.7, -1.5, -2.5, -3.7], # Low DR
           [-12.6, -10.0, -7.4,  -5.0, -2.9, -1.3, -0.3, 0.0, -0.3, -1.3, -2.9, -5.0, -7.4], # Medium DR
           [-18.9, -15.0, -11.1, -7.5, -4.4, -2.0, -0.5, 0.0, -0.5, -2.0, -4.4, -7.5, -11.1]] # High DR

    # Determine latitude-specific values (PSF, SLM)
    psf_lat = []
    psf_lat_horiz = nil
    slm_hr_lat = []
    slm_avg_lat = []
    for cnt in 0..8 # S/SW/W/NW/N/NE/E/SE/S
      # psf/psf_horiz
      if mj.latitude <= psf_lats[0]
        psf_lat << psf[cnt][0]
        psf_lat_horiz = psf_horiz[0]
      elsif mj.latitude >= psf_lats[-1]
        psf_lat << psf[cnt][-1]
        psf_lat_horiz = psf_horiz[-1]
      else
        cnt_lat_s = psf_lats.bsearch_index { |i| mj.latitude < i } - 1
        psf_lat << MathTools.interp2(mj.latitude, psf_lats[cnt_lat_s], psf_lats[cnt_lat_s + 1], psf[cnt][cnt_lat_s], psf[cnt][cnt_lat_s + 1])
        psf_lat_horiz = MathTools.interp2(mj.latitude, psf_lats[cnt_lat_s], psf_lats[cnt_lat_s + 1], psf_horiz[cnt_lat_s], psf_horiz[cnt_lat_s + 1])
      end

      # slm_hr
      if mj.latitude <= slm_hr_lats[0]
        slm_hr_lat << slm_hr[cnt][0]
      elsif mj.latitude >= slm_hr_lats[-1]
        slm_hr_lat << slm_hr[cnt][-1]
      else
        cnt_lat_s = slm_hr_lats.bsearch_index { |i| mj.latitude < i } - 1
        inner_array = []
        for i in 0..slm_hr[0][0].size - 1
          inner_array << MathTools.interp2(mj.latitude, slm_hr_lats[cnt_lat_s], slm_hr_lats[cnt_lat_s + 1], slm_hr[cnt][cnt_lat_s][i], slm_hr[cnt][cnt_lat_s + 1][i])
        end
        slm_hr_lat << inner_array
      end

      # slm_avg
      if mj.latitude <= alm_avg_lats[0]
        slm_avg_lat << slm_avg[cnt][0]
      elsif mj.latitude >= alm_avg_lats[-1]
        slm_avg_lat << slm_avg[cnt][-1]
      else
        cnt_lat_s = alm_avg_lats.bsearch_index { |i| mj.latitude < i } - 1
        slm_avg_lat << MathTools.interp2(mj.latitude, alm_avg_lats[cnt_lat_s], alm_avg_lats[cnt_lat_s + 1], slm_avg[cnt][cnt_lat_s], slm_avg[cnt][cnt_lat_s + 1])
      end
    end

    # Windows
    hpxml_bldg.windows.each do |window|
      wall = window.wall
      next unless wall.is_exterior_thermal_boundary

      space = wall.space
      zone = space.zone

      window_isc = window.interior_shading_factor_summer
      window_esc = window.exterior_shading_factor_summer
      cnt45 = (get_true_azimuth(window.azimuth) / 45.0).round.to_i

      window_ufactor, window_shgc = Constructions.get_ufactor_shgc_adjusted_by_storms(window.storm_type, window.ufactor, window.shgc)

      htg_htm = window_ufactor * mj.htd
      htg_loads = htg_htm * window.area
      all_zone_loads[zone].Heat_Windows += htg_loads
      all_space_loads[space].Heat_Windows += htg_loads

      for hr in [nil, 0, 1, 2, 3, 4, 5, 6, 7, 8, 9, 10, 11]
        # If hr == nil: Calculate the Average Load Procedure (ALP) Load
        # Else: Calculate the hourly Aggregate Fenestration Load (AFL)

        # clf_d: Average Cooling Load Factor for the given window direction
        # clf_n: Average Cooling Load Factor for a window facing North (fully shaded)
        if hr.nil?
          if window_isc < 1
            clf_d = clf_avg_is[cnt45]
            clf_n = clf_avg_is[4]
          else
            clf_d = clf_avg_nois[cnt45]
            clf_n = clf_avg_nois[4]
          end
        else
          if window_isc < 1
            clf_d = clf_hr_is[cnt45][hr]
            clf_n = clf_hr_is[4][hr]
          else
            clf_d = clf_hr_nois[cnt45][hr]
            clf_n = clf_hr_nois[4][hr]
          end
        end

        ctd_adj = mj.ctd
        if not hr.nil?
          # Calculate hourly CTD adjusted value for mid-summer
          ctd_adj += hta[mj.daily_range_num][hr]
        end

        # Hourly Heat Transfer Multiplier for the given window Direction
        htm_d = psf_lat[cnt45] * clf_d * window_shgc * window_isc / 0.87 + window_ufactor * ctd_adj
        htm_d *= window_esc

        # Hourly Heat Transfer Multiplier for a window facing North (fully shaded)
        htm_n = psf_lat[4] * clf_n * window_shgc * window_isc / 0.87 + window_ufactor * ctd_adj
        htm_n *= window_esc

        if window.overhangs_depth.to_f > 0
          if hr.nil?
            slm = slm_avg_lat[cnt45]
          elsif [0, 1, 2].include? hr # 8, 9, and 10 am: use 09:00 hours
            slm = slm_hr_lat[cnt45][0]
          elsif [3, 4, 5].include? hr # 11, 12, and 1 pm: use Noon
            slm = slm_hr_lat[cnt45][1]
          elsif [6, 7, 8].include? hr # 2, 3, and 4 pm: use 15:00 hours
            slm = slm_hr_lat[cnt45][2]
          elsif [9, 10, 11].include? hr # 2, 3, and 4 pm: use 15:00 hours
            slm = slm_hr_lat[cnt45][3]
          end

          z_sl = slm * window.overhangs_depth
          window_height = window.overhangs_distance_to_bottom_of_window - window.overhangs_distance_to_top_of_window
          if z_sl < window.overhangs_distance_to_top_of_window
            # Overhang is too short to provide shade or no adjustment for overhang shade required
            htm = htm_d
          elsif z_sl < window.overhangs_distance_to_bottom_of_window
            percent_shaded = (z_sl - window.overhangs_distance_to_top_of_window) / window_height
            htm = percent_shaded * htm_n + (1.0 - percent_shaded) * htm_d
          else
            # Window is entirely in the shade since the shade line is below the windowsill
            htm = htm_n
          end
        else
          htm = htm_d
        end

        # Block/space loads
        clg_loads = htm * window.area
        if hr.nil?
          # Average Load Procedure (ALP) load
          clg_htm = htm
          all_zone_loads[zone].Cool_Windows += clg_loads
          window.additional_properties.formj1_values = FormJ1Values.new(area: window.area,
                                                                        heat_htm: htg_htm,
                                                                        cool_htm: clg_htm,
                                                                        heat_load: htg_loads,
                                                                        cool_load_sens: clg_loads,
                                                                        cool_load_lat: 0)
          if space.fenestration_load_procedure == HPXML::SpaceFenestrationLoadProcedureStandard
            all_space_loads[space].Cool_Windows += clg_loads
          end
        else
          all_space_loads[space].HourlyFenestrationLoads[hr] += clg_loads
          space.additional_properties.afl_hr_windows[hr] += clg_loads if space.fenestration_load_procedure == HPXML::SpaceFenestrationLoadProcedurePeak
        end
      end
    end # window

    # Skylights
    hpxml_bldg.skylights.each do |skylight|
      roof = skylight.roof
      floor = skylight.floor # For skylights with attic shafts
      next unless roof.is_exterior_thermal_boundary || (!floor.nil? && floor.is_thermal_boundary)

      space = floor.nil? ? roof.space : floor.space
      zone = space.zone

      skylight_isc = skylight.interior_shading_factor_summer
      skylight_esc = skylight.exterior_shading_factor_summer
      cnt45 = (get_true_azimuth(skylight.azimuth) / 45.0).round.to_i
      inclination_angle = UnitConversions.convert(Math.atan(roof.pitch / 12.0), 'rad', 'deg')

      skylight_ufactor, skylight_shgc = Constructions.get_ufactor_shgc_adjusted_by_storms(skylight.storm_type, skylight.ufactor, skylight.shgc)
      u_curb = 0.51 # default to wood (Table 2B-3)
      ar_curb = 0.35 # default to small (Table 2B-3)
      u_eff_skylight = skylight_ufactor + u_curb * ar_curb

      htg_htm = skylight_ufactor * mj.htd
      htg_loads = htg_htm * skylight.area
      all_zone_loads[zone].Heat_Skylights += htg_loads
      all_space_loads[space].Heat_Skylights += htg_loads

      for hr in [nil, 0, 1, 2, 3, 4, 5, 6, 7, 8, 9, 10, 11]
        # If hr == nil: Calculate the Average Load Procedure (ALP) Load
        # Else: Calculate the hourly Aggregate Fenestration Load (AFL)

        # clf_d: Average Cooling Load Factor for the given skylight direction
        # clf_horiz: Average Cooling Load Factor for horizontal
        if hr.nil?
          if skylight_isc < 1
            clf_d = clf_avg_is[cnt45]
            clf_horiz = clf_avg_is_horiz
          else
            clf_d = clf_avg_nois[cnt45]
            clf_horiz = clf_avg_nois_horiz
          end
        else
          if skylight_isc < 1
            clf_d = clf_hr_is[cnt45][hr]
            clf_horiz = clf_hr_is_horiz[hr]
          else
            clf_d = clf_hr_nois[cnt45][hr]
            clf_horiz = clf_hr_nois_horiz[hr]
          end
        end

        sol_h = Math::cos(UnitConversions.convert(inclination_angle, 'deg', 'rad')) * (psf_lat_horiz * clf_horiz)
        sol_v = Math::sin(UnitConversions.convert(inclination_angle, 'deg', 'rad')) * (psf_lat[cnt45] * clf_d)

        ctd_adj = mj.ctd
        if not hr.nil?
          # Calculate hourly CTD adjusted value for mid-summer
          ctd_adj += hta[mj.daily_range_num][hr]
        end

        # Hourly Heat Transfer Multiplier for the given skylight Direction
        htm = (sol_h + sol_v) * (skylight_shgc * skylight_isc / 0.87) + u_eff_skylight * (ctd_adj + 15.0)
        htm *= skylight_esc

        # Block/space loads
        clg_loads = htm * skylight.area
        if hr.nil?
          # Average Load Procedure (ALP) load
          clg_htm = htm
          all_zone_loads[zone].Cool_Skylights += clg_loads
          skylight.additional_properties.formj1_values = FormJ1Values.new(area: skylight.area,
                                                                          heat_htm: htg_htm,
                                                                          cool_htm: clg_htm,
                                                                          heat_load: htg_loads,
                                                                          cool_load_sens: clg_loads,
                                                                          cool_load_lat: 0)
          if space.fenestration_load_procedure == HPXML::SpaceFenestrationLoadProcedureStandard
            all_space_loads[space].Cool_Skylights += clg_loads
          end
        else
          all_space_loads[space].HourlyFenestrationLoads[hr] += clg_loads
          space.additional_properties.afl_hr_skylights[hr] += clg_loads if space.fenestration_load_procedure == HPXML::SpaceFenestrationLoadProcedurePeak
        end
      end
    end # skylight

    # Check for Adequate Exposure Diversity (AED)
    # If not adequate, add AED Excursion to windows cooling load

    hpxml_bldg.conditioned_zones.each do |zone|
      # Loop spaces to calculate adjustment for each space
      zone.spaces.each do |space|
        if space.fenestration_load_procedure == HPXML::SpaceFenestrationLoadProcedureStandard
          all_space_loads[space].Cool_AEDExcursion = calculate_aed_excursion(all_space_loads[space].HourlyFenestrationLoads)
        else
          all_space_loads[space].Cool_AEDExcursion = 0.0
          all_space_loads[space].Cool_Windows = space.additional_properties.afl_hr_windows.max
          all_space_loads[space].Cool_Skylights = space.additional_properties.afl_hr_skylights.max
        end
        all_space_loads[space].HourlyFenestrationLoads.each_with_index do |load, i|
          all_zone_loads[zone].HourlyFenestrationLoads[i] += load
        end
      end
      all_zone_loads[zone].Cool_AEDExcursion = calculate_aed_excursion(all_zone_loads[zone].HourlyFenestrationLoads)
    end
  end

  # Heating and Cooling Loads: Doors
  #
  # @param afl_hr [TODO] TODO
  # @return [TODO] TODO
  def self.calculate_aed_excursion(afl_hr)
    # Daily Average Load (DAL)
    dal = afl_hr.sum(0.0) / afl_hr.size

    # Excursion Limit line (ELL)
    ell = 1.3 * dal

    # Peak Fenestration Load (PFL)
    pfl = afl_hr.max

    # Excursion Adjustment Load (EAL)
    return [0.0, pfl - ell].max
  end

  # Heating and Cooling Loads: Doors
  #
  # @param mj [TODO] TODO
  # @param hpxml_bldg [HPXML::Building] individual HPXML Building dwelling unit object
  # @param all_zone_loads [TODO] TODO
  # @param all_space_loads [TODO] TODO
  # @return [TODO] TODO
  def self.process_load_doors(mj, hpxml_bldg, all_zone_loads, all_space_loads)
    if mj.daily_range_num == 0
      cltd = mj.ctd + 15.0
    elsif mj.daily_range_num == 1
      cltd = mj.ctd + 11.0
    elsif mj.daily_range_num == 2
      cltd = mj.ctd + 6.0
    end

    hpxml_bldg.doors.each do |door|
      next unless door.is_thermal_boundary

      wall = door.wall
      space = wall.space
      zone = space.zone

      if door.wall.is_exterior
        htg_htm = (1.0 / door.r_value) * mj.htd
        clg_htm = (1.0 / door.r_value) * cltd
      else # Partition door
        adjacent_space = door.wall.exterior_adjacent_to
        htg_htm = (1.0 / door.r_value) * (mj.heat_setpoint - mj.heat_design_temps[adjacent_space])
        clg_htm = (1.0 / door.r_value) * (mj.cool_design_temps[adjacent_space] - mj.cool_setpoint)
      end
      htg_loads = htg_htm * door.area
      clg_loads = clg_htm * door.area
      all_zone_loads[zone].Heat_Doors += htg_loads
      all_zone_loads[zone].Cool_Doors += clg_loads
      all_space_loads[space].Heat_Doors += htg_loads
      all_space_loads[space].Cool_Doors += clg_loads
      door.additional_properties.formj1_values = FormJ1Values.new(area: door.area,
                                                                  heat_htm: htg_htm,
                                                                  cool_htm: clg_htm,
                                                                  heat_load: htg_loads,
                                                                  cool_load_sens: clg_loads,
                                                                  cool_load_lat: 0)
    end
  end

  # Heating and Cooling Loads: Walls
  #
  # @param mj [TODO] TODO
  # @param hpxml_bldg [HPXML::Building] individual HPXML Building dwelling unit object
  # @param all_zone_loads [TODO] TODO
  # @param all_space_loads [TODO] TODO
  # @return [TODO] TODO
  def self.process_load_walls(mj, hpxml_bldg, all_zone_loads, all_space_loads)
    # Above-Grade Walls
    (hpxml_bldg.walls + hpxml_bldg.rim_joists).each do |wall|
      next unless wall.is_thermal_boundary

      space = wall.space
      zone = space.zone

      ashrae_wall_group = get_ashrae_wall_group(wall)

      if wall.azimuth.nil?
        azimuths = [0.0, 90.0, 180.0, 270.0] # Assume 4 equal surfaces facing every direction
      else
        azimuths = [wall.azimuth]
      end

      htg_htm = 0.0
      clg_htm = 0.0
      azimuths.each do |_azimuth|
        if wall.is_exposed
          # Store exposed wall gross area for infiltration calculation
          space.additional_properties.total_exposed_wall_area += wall.area / azimuths.size
        end
        if wall.is_exterior

          # Adjust base Cooling Load Temperature Difference (CLTD)
          # Assume absorptivity for light walls < 0.5, medium walls <= 0.75, dark walls > 0.75 (based on MJ8 Table 4B Notes)
          if wall.solar_absorptance <= 0.5
            color_multiplier = 0.65      # MJ8 Table 4B Notes, pg 348
          elsif wall.solar_absorptance <= 0.75
            color_multiplier = 0.83      # MJ8 Appendix 12, pg 519
          else
            color_multiplier = 1.0
          end

          # Base Cooling Load Temperature Differences (CLTD's) for dark colored sunlit and shaded walls
          # with 95 degF outside temperature taken from MJ8 Figure A12-8 (intermediate wall groups were
          # determined using linear interpolation). Shaded walls apply to partition walls only.
          cltd_base_sun = { 'G' => 38.0, 'F-G' => 34.95, 'F' => 31.9, 'E-F' => 29.45, 'E' => 27.0, 'D-E' => 24.5, 'D' => 22.0, 'C-D' => 21.25, 'C' => 20.5, 'B-C' => 19.65, 'B' => 18.8 }
          # cltd_base_shade = { 'G' => 25.0, 'F-G' => 22.5, 'F' => 20.0, 'E-F' => 18.45, 'E' => 16.9, 'D-E' => 15.45, 'D' => 14.0, 'C-D' => 13.55, 'C' => 13.1, 'B-C' => 12.85, 'B' => 12.6 }

          # Non-directional exterior walls
          # TODO: need to investigate when to apply cltd_base_shade to partitions
          cltd_base = cltd_base_sun
          cltd = cltd_base[ashrae_wall_group] * color_multiplier

          if mj.ctd >= 10.0
            # Adjust base CLTD for different CTD or DR
            cltd += (hpxml_bldg.header.manualj_cooling_design_temp - 95.0) + mj.daily_range_temp_adjust[mj.daily_range_num]
          else
            # Handling cases ctd < 10 is based on A12-18 in MJ8
            cltd_corr = mj.ctd - 20.0 - mj.daily_range_temp_adjust[mj.daily_range_num]
            cltd = [cltd + cltd_corr, 0.0].max # NOTE: The CLTD_Alt equation in A12-18 part 5 suggests CLTD - CLTD_corr, but A12-19 suggests it should be CLTD + CLTD_corr (where CLTD_corr is negative)
          end

          clg_htm += (1.0 / wall.insulation_assembly_r_value) / azimuths.size * cltd
          htg_htm += (1.0 / wall.insulation_assembly_r_value) / azimuths.size * mj.htd
        else # Partition wall
          adjacent_space = wall.exterior_adjacent_to
          clg_htm += (1.0 / wall.insulation_assembly_r_value) / azimuths.size * (mj.cool_design_temps[adjacent_space] - mj.cool_setpoint)
          htg_htm += (1.0 / wall.insulation_assembly_r_value) / azimuths.size * (mj.heat_setpoint - mj.heat_design_temps[adjacent_space])
        end
      end
      clg_loads = clg_htm * wall.net_area
      htg_loads = htg_htm * wall.net_area
      all_zone_loads[zone].Cool_Walls += clg_loads
      all_zone_loads[zone].Heat_Walls += htg_loads
      all_space_loads[space].Cool_Walls += clg_loads
      all_space_loads[space].Heat_Walls += htg_loads
      wall.additional_properties.formj1_values = FormJ1Values.new(area: wall.net_area,
                                                                  heat_htm: htg_htm,
                                                                  cool_htm: clg_htm,
                                                                  heat_load: htg_loads,
                                                                  cool_load_sens: clg_loads,
                                                                  cool_load_lat: 0)
    end

    # Foundation walls
    hpxml_bldg.foundation_walls.each do |foundation_wall|
      next unless foundation_wall.is_thermal_boundary

      space = foundation_wall.space
      zone = space.zone

      if foundation_wall.is_exposed
        # Store exposed wall gross area for infiltration calculation
        ag_frac = (foundation_wall.height - foundation_wall.depth_below_grade) / foundation_wall.height
        space.additional_properties.total_exposed_wall_area += foundation_wall.area * ag_frac
      end

      if foundation_wall.is_exterior
        u_wall_with_soil = get_foundation_wall_ufactor(foundation_wall, true, mj.ground_conductivity)
        htg_htm = u_wall_with_soil * mj.htd
      else # Partition wall
        adjacent_space = foundation_wall.exterior_adjacent_to
        u_wall_without_soil = get_foundation_wall_ufactor(foundation_wall, false, mj.ground_conductivity)
        htg_htm = u_wall_without_soil * (mj.heat_setpoint - mj.heat_design_temps[adjacent_space])
      end
      htg_loads = htg_htm * foundation_wall.net_area
      all_zone_loads[zone].Heat_Walls += htg_loads
      all_space_loads[space].Heat_Walls += htg_loads
      foundation_wall.additional_properties.formj1_values = FormJ1Values.new(area: foundation_wall.net_area,
                                                                             heat_htm: htg_htm,
                                                                             cool_htm: 0,
                                                                             heat_load: htg_loads,
                                                                             cool_load_sens: 0,
                                                                             cool_load_lat: 0)
    end
  end

  # Heating and Cooling Loads: Roofs
  #
  # @param mj [TODO] TODO
  # @param hpxml_bldg [HPXML::Building] individual HPXML Building dwelling unit object
  # @param all_zone_loads [TODO] TODO
  # @param all_space_loads [TODO] TODO
  # @return [TODO] TODO
  def self.process_load_roofs(mj, hpxml_bldg, all_zone_loads, all_space_loads)
    # Roofs
    hpxml_bldg.roofs.each do |roof|
      next unless roof.is_thermal_boundary

      space = roof.space
      zone = space.zone

      # Base CLTD for conditioned roofs (Roof-Joist-Ceiling Sandwiches) taken from MJ8 Figure A12-16
      if roof.insulation_assembly_r_value <= 6
        cltd = 50.0
      elsif roof.insulation_assembly_r_value <= 13
        cltd = 45.0
      elsif roof.insulation_assembly_r_value <= 15
        cltd = 38.0
      elsif roof.insulation_assembly_r_value <= 21
        cltd = 31.0
      elsif roof.insulation_assembly_r_value <= 30
        cltd = 30.0
      else
        cltd = 27.0
      end

      # Base CLTD color adjustment based on notes in MJ8 Figure A12-16
      if [HPXML::ColorDark, HPXML::ColorMediumDark].include? roof.roof_color
        if [HPXML::RoofTypeClayTile, HPXML::RoofTypeWoodShingles].include? roof.roof_type
          cltd *= 0.83
        end
      elsif [HPXML::ColorMedium, HPXML::ColorLight].include? roof.roof_color
        if [HPXML::RoofTypeClayTile].include? roof.roof_type
          cltd *= 0.65
        else
          cltd *= 0.83
        end
      elsif [HPXML::ColorReflective].include? roof.roof_color
        if [HPXML::RoofTypeAsphaltShingles, HPXML::RoofTypeWoodShingles].include? roof.roof_type
          cltd *= 0.83
        else
          cltd *= 0.65
        end
      end

      # Adjust base CLTD for different CTD or DR
      cltd += (hpxml_bldg.header.manualj_cooling_design_temp - 95.0) + mj.daily_range_temp_adjust[mj.daily_range_num]

      clg_htm = (1.0 / roof.insulation_assembly_r_value) * cltd
      htg_htm = (1.0 / roof.insulation_assembly_r_value) * mj.htd
      clg_loads = clg_htm * roof.net_area
      htg_loads = htg_htm * roof.net_area
      all_zone_loads[zone].Cool_Roofs += clg_loads
      all_zone_loads[zone].Heat_Roofs += htg_loads
      all_space_loads[space].Cool_Roofs += clg_loads
      all_space_loads[space].Heat_Roofs += htg_loads
      roof.additional_properties.formj1_values = FormJ1Values.new(area: roof.net_area,
                                                                  heat_htm: htg_htm,
                                                                  cool_htm: clg_htm,
                                                                  heat_load: htg_loads,
                                                                  cool_load_sens: clg_loads,
                                                                  cool_load_lat: 0)
    end
  end

  # Heating and Cooling Loads: Ceilings
  #
  # @param mj [TODO] TODO
  # @param hpxml_bldg [HPXML::Building] individual HPXML Building dwelling unit object
  # @param all_zone_loads [TODO] TODO
  # @param all_space_loads [TODO] TODO
  # @return [TODO] TODO
  def self.process_load_ceilings(mj, hpxml_bldg, all_zone_loads, all_space_loads)
    hpxml_bldg.floors.each do |floor|
      next unless floor.is_ceiling
      next unless floor.is_thermal_boundary

      space = floor.space
      zone = space.zone

      if floor.is_exterior
        clg_htm = (1.0 / floor.insulation_assembly_r_value) * (mj.ctd - 5.0 + mj.daily_range_temp_adjust[mj.daily_range_num])
        htg_htm = (1.0 / floor.insulation_assembly_r_value) * mj.htd
      else
        adjacent_space = floor.exterior_adjacent_to
        clg_htm = (1.0 / floor.insulation_assembly_r_value) * (mj.cool_design_temps[adjacent_space] - mj.cool_setpoint)
        htg_htm = (1.0 / floor.insulation_assembly_r_value) * (mj.heat_setpoint - mj.heat_design_temps[adjacent_space])
      end
      clg_loads = clg_htm * floor.net_area
      htg_loads = htg_htm * floor.net_area
      all_zone_loads[zone].Cool_Ceilings += clg_loads
      all_zone_loads[zone].Heat_Ceilings += htg_loads
      all_space_loads[space].Cool_Ceilings += clg_loads
      all_space_loads[space].Heat_Ceilings += htg_loads
      floor.additional_properties.formj1_values = FormJ1Values.new(area: floor.net_area,
                                                                   heat_htm: htg_htm,
                                                                   cool_htm: clg_htm,
                                                                   heat_load: htg_loads,
                                                                   cool_load_sens: clg_loads,
                                                                   cool_load_lat: 0)
    end
  end

  # Heating and Cooling Loads: Floors
  #
  # @param mj [TODO] TODO
  # @param hpxml_bldg [HPXML::Building] individual HPXML Building dwelling unit object
  # @param all_zone_loads [TODO] TODO
  # @param all_space_loads [TODO] TODO
  # @return [TODO] TODO
  def self.process_load_floors(mj, hpxml_bldg, all_zone_loads, all_space_loads)
    hpxml_bldg.floors.each do |floor|
      next unless floor.is_floor
      next unless floor.is_thermal_boundary

      space = floor.space
      zone = space.zone

      has_radiant_floor = get_has_radiant_floor(zone)

      if floor.is_exterior
        htd_adj = mj.htd
        htd_adj += 25.0 if has_radiant_floor # Table 4A: Radiant floor over open crawlspace: HTM = U-Value × (HTD + 25)

        clg_htm = (1.0 / floor.insulation_assembly_r_value) * (mj.ctd - 5.0 + mj.daily_range_temp_adjust[mj.daily_range_num])
        htg_htm = (1.0 / floor.insulation_assembly_r_value) * htd_adj
      else # Partition floor
        adjacent_space = floor.exterior_adjacent_to
        if floor.is_floor && [HPXML::LocationCrawlspaceVented, HPXML::LocationCrawlspaceUnvented, HPXML::LocationBasementUnconditioned].include?(adjacent_space)
          u_floor = 1.0 / floor.insulation_assembly_r_value

          sum_ua_wall = 0.0
          sum_a_wall = 0.0
          hpxml_bldg.foundation_walls.each do |foundation_wall|
            next unless foundation_wall.is_exterior && foundation_wall.interior_adjacent_to == adjacent_space

            u_wall_without_soil = get_foundation_wall_ufactor(foundation_wall, false, mj.ground_conductivity)
            sum_a_wall += foundation_wall.net_area
            sum_ua_wall += (u_wall_without_soil * foundation_wall.net_area)
          end
          hpxml_bldg.walls.each do |wall|
            next unless wall.is_exterior && wall.interior_adjacent_to == adjacent_space

            sum_a_wall += wall.net_area
            sum_ua_wall += (1.0 / wall.insulation_assembly_r_value * wall.net_area)
          end
          fail 'Could not find connected walls.' if sum_a_wall <= 0

          u_wall = sum_ua_wall / sum_a_wall

          htd_adj = mj.htd
          htd_adj += 25.0 if has_radiant_floor && HPXML::LocationCrawlspaceVented # Table 4A: Radiant floor over open crawlspace: HTM = U-Value × (HTD + 25)

          # Calculate partition temperature different cooling (PTDC) per Manual J Figure A12-17
          # Calculate partition temperature different heating (PTDH) per Manual J Figure A12-6
          if [HPXML::LocationCrawlspaceVented].include? adjacent_space
            # Vented or Leaky
            ptdc_floor = mj.ctd / (1.0 + (4.0 * u_floor) / (u_wall + 0.11))
            ptdh_floor = htd_adj / (1.0 + (4.0 * u_floor) / (u_wall + 0.11))
          elsif [HPXML::LocationCrawlspaceUnvented, HPXML::LocationBasementUnconditioned].include? adjacent_space
            # Sealed Tight
            ptdc_floor = u_wall * mj.ctd / (4.0 * u_floor + u_wall)
            ptdh_floor = u_wall * htd_adj / (4.0 * u_floor + u_wall)
          end

          clg_htm = (1.0 / floor.insulation_assembly_r_value) * ptdc_floor
          htg_htm = (1.0 / floor.insulation_assembly_r_value) * ptdh_floor
        else # E.g., floor over garage
          clg_htm = (1.0 / floor.insulation_assembly_r_value) * (mj.cool_design_temps[adjacent_space] - mj.cool_setpoint)
          htg_htm = (1.0 / floor.insulation_assembly_r_value) * (mj.heat_setpoint - mj.heat_design_temps[adjacent_space])
        end
      end
      clg_loads = clg_htm * floor.net_area
      htg_loads = htg_htm * floor.net_area
      all_zone_loads[zone].Cool_Floors += clg_loads
      all_zone_loads[zone].Heat_Floors += htg_loads
      all_space_loads[space].Cool_Roofs += clg_loads
      all_space_loads[space].Heat_Roofs += htg_loads
      floor.additional_properties.formj1_values = FormJ1Values.new(area: floor.net_area,
                                                                   heat_htm: htg_htm,
                                                                   cool_htm: clg_htm,
                                                                   heat_load: htg_loads,
                                                                   cool_load_sens: clg_loads,
                                                                   cool_load_lat: 0)
    end
  end

  # Heating and Cooling Loads: Floors
  #
  # @param mj [TODO] TODO
  # @param hpxml_bldg [HPXML::Building] individual HPXML Building dwelling unit object
  # @param all_zone_loads [TODO] TODO
  # @param all_space_loads [TODO] TODO
  # @return [TODO] TODO
  def self.process_load_slabs(mj, hpxml_bldg, all_zone_loads, all_space_loads)
    hpxml_bldg.slabs.each do |slab|
      next unless slab.is_thermal_boundary

      space = slab.space
      zone = space.zone

      has_radiant_floor = get_has_radiant_floor(zone)

      htd_adj = mj.htd
      htd_adj += 25.0 if has_radiant_floor # Table 4A: Radiant slab floor: HTM = F-Value × (HTD + 25)

      if slab.interior_adjacent_to == HPXML::LocationConditionedSpace # Slab-on-grade
        f_value = calc_slab_f_value(slab, mj.ground_conductivity)
        htg_htm = f_value * htd_adj
        htg_loads = htg_htm * slab.exposed_perimeter
        slab_length = slab.exposed_perimeter
      elsif HPXML::conditioned_below_grade_locations.include? slab.interior_adjacent_to
        ext_fnd_walls = hpxml_bldg.foundation_walls.select { |fw| fw.interior_adjacent_to == slab.interior_adjacent_to && fw.is_exterior }

        # Calculate weighted-average (by length) below-grade depth
        z_f = ext_fnd_walls.map { |fw| fw.depth_below_grade * (fw.area / fw.height) }.sum(0.0) / ext_fnd_walls.map { |fw| fw.area / fw.height }.sum

        # Calculate width of shortest side
        lengths_by_azimuth = {}
        ext_fnd_walls.each do |fnd_wall|
          if fnd_wall.azimuth.nil?
            azimuths = [0, 90, 180, 270]
          else
            azimuths = [fnd_wall.azimuth]
          end
          azimuths.each do |azimuth|
            lengths_by_azimuth[azimuth] = 0 if lengths_by_azimuth[azimuth].nil?
            if not fnd_wall.length.nil?
              length = fnd_wall.length
            else
              length = fnd_wall.area / fnd_wall.height
            end
            lengths_by_azimuth[azimuth] += length / azimuths.size
          end
        end
        w_b = lengths_by_azimuth.values.min

        slab_is_insulated = false
        if slab.under_slab_insulation_width.to_f > 0 && slab.under_slab_insulation_r_value > 0
          slab_is_insulated = true
        elsif slab.perimeter_insulation_depth > 0 && slab.perimeter_insulation_r_value > 0
          slab_is_insulated = true
        elsif slab.under_slab_insulation_spans_entire_slab && slab.under_slab_insulation_r_value > 0
          slab_is_insulated = true
        end

        u_value = calc_basement_effective_uvalue(slab_is_insulated, z_f, w_b, mj.ground_conductivity)
        htg_htm = u_value * htd_adj
        htg_loads = htg_htm * slab.area
        slab_area = slab.area
      end
      all_zone_loads[zone].Heat_Slabs += htg_loads
      all_space_loads[space].Heat_Slabs += htg_loads
      slab.additional_properties.formj1_values = FormJ1Values.new(area: slab_area,
                                                                  length: slab_length,
                                                                  heat_htm: htg_htm,
                                                                  cool_htm: 0,
                                                                  heat_load: htg_loads,
                                                                  cool_load_sens: 0,
                                                                  cool_load_lat: 0)
    end
  end

  # Heating and Cooling Loads: Infiltration & Ventilation
  #
  # @param mj [TODO] TODO
  # @param hpxml_bldg [HPXML::Building] individual HPXML Building dwelling unit object
  # @param all_zone_loads [TODO] TODO
  # @param all_space_loads [TODO] TODO
  # @param weather [WeatherProcess] TODO
  # @return [TODO] TODO
  def self.process_load_infiltration_ventilation(mj, hpxml_bldg, all_zone_loads, all_space_loads, weather)
    cfa = hpxml_bldg.building_construction.conditioned_floor_area
    infil_values = Airflow.get_values_from_air_infiltration_measurements(hpxml_bldg, cfa, weather)
    sla = infil_values[:sla] * infil_values[:a_ext]
    ela = sla * cfa

    ncfl_ag = hpxml_bldg.building_construction.number_of_conditioned_floors_above_grade

    # Check for fireplace (for heating infiltration adjustment)
    has_fireplace = false
    if hpxml_bldg.fuel_loads.count { |fl| fl.fuel_load_type == HPXML::FuelLoadTypeFireplace } > 0
      has_fireplace = true
    end
    if hpxml_bldg.heating_systems.count { |htg| htg.heating_system_type == HPXML::HVACTypeFireplace } > 0
      has_fireplace = true
    end
    q_fireplace = 0.0
    if has_fireplace
      q_fireplace = 20.0 # Assume 1 fireplace, average leakiness
    end

    # Determine if we are in a higher or lower shielding class
    # Combines the effects of terrain and wind shielding
    shielding_class = 4
    if hpxml_bldg.site.shielding_of_home == HPXML::ShieldingWellShielded
      shielding_class += 1
    elsif hpxml_bldg.site.shielding_of_home == HPXML::ShieldingExposed
      shielding_class -= 1
    end
    if hpxml_bldg.site.site_type == HPXML::SiteTypeUrban
      shielding_class += 1
    elsif hpxml_bldg.site.site_type == HPXML::SiteTypeRural
      shielding_class -= 1
    end
    shielding_class = [[shielding_class, 5].min, 1].max

    # Set stack/wind coefficients from Tables 5D/5E
    c_s = 0.015 * ncfl_ag
    c_w = (0.0065 - 0.00266 * (shielding_class - 3)) * ncfl_ag**0.4

    ela_in2 = UnitConversions.convert(ela, 'ft^2', 'in^2')
    windspeed_cooling_mph = 7.5 # Table 5D/5E Wind Velocity Value footnote
    windspeed_heating_mph = 15.0 # Table 5D/5E Wind Velocity Value footnote

    # Calculate infiltration airflow rates
    icfm_cool = ela_in2 * (c_s * mj.ctd + c_w * windspeed_cooling_mph**2)**0.5
    icfm_heat = ela_in2 * (c_s * mj.htd + c_w * windspeed_heating_mph**2)**0.5
    icfm_heat += q_fireplace

    # Calculate ventilation airflow rates
    q_unb_cfm, q_bal_cfm, q_preheat, q_precool, q_recirc, bal_sens_eff, bal_lat_eff = get_ventilation_data(hpxml_bldg)

    # Calculate net infiltration cfm (NCFM; infiltration combined with unbalanced ventilation)
    if q_unb_cfm == 0
      # Neutral pressure, so NCFM = ICFM
      infil_ncfm_heat = icfm_heat
      infil_ncfm_cool = icfm_cool
    elsif q_unb_cfm > 0
      # Negative pressure, so NCFM = (ICFM^1.5 + CFMimb^1.5)^0.67
      infil_ncfm_heat = (icfm_heat**1.5 + q_unb_cfm**1.5)**0.67
      infil_ncfm_cool = (icfm_cool**1.5 + q_unb_cfm**1.5)**0.67
    else
      if icfm_heat < q_unb_cfm.abs
        # Dominating positive pressure, so NCFM = 0
        infil_ncfm_heat = 0.0
      else
        # Mitigating positive pressure, so NCFM = (ICFM^1.5 - ABS(CFMimb)^1.5)^0.67
        infil_ncfm_heat = (icfm_heat**1.5 - q_unb_cfm.abs**1.5)**0.67
      end
      if icfm_cool < q_unb_cfm.abs
        # Dominating positive pressure, so NCFM = 0
        infil_ncfm_cool = 0.0
      else
        # Mitigating positive pressure, so NCFM = (ICFM^1.5 - ABS(CFMimb)^1.5)^0.67
        infil_ncfm_cool = (icfm_cool**1.5 - q_unb_cfm.abs**1.5)**0.67
      end
    end

    hpxml_bldg.additional_properties.infil_heat_cfm = infil_ncfm_heat
    hpxml_bldg.additional_properties.infil_cool_cfm = infil_ncfm_cool

    # Infiltration load
    bldg_Heat_Infil = 1.1 * mj.acf * infil_ncfm_heat * mj.htd
    bldg_Cool_Infil_Sens = 1.1 * mj.acf * infil_ncfm_cool * mj.ctd
    bldg_Cool_Infil_Lat = 0.68 * mj.acf * infil_ncfm_cool * mj.cool_design_grains

    # Calculate vent cfm
    vent_cfm_heat = q_bal_cfm
    vent_cfm_cool = vent_cfm_heat

    hpxml_bldg.additional_properties.vent_heat_cfm = vent_cfm_heat
    hpxml_bldg.additional_properties.vent_cool_cfm = vent_cfm_cool

    # Calculate vent cfm incorporating sens/lat effectiveness, preheat/precool, and recirc
    vent_cfm_heat = q_bal_cfm * (1.0 - bal_sens_eff) - q_preheat - q_recirc
    vent_cfm_cool_sens = q_bal_cfm * (1.0 - bal_sens_eff) - q_precool - q_recirc
    vent_cfm_cool_lat = q_bal_cfm * (1.0 - bal_lat_eff) - q_recirc

    bldg_Heat_Vent = 1.1 * mj.acf * vent_cfm_heat * mj.htd
    bldg_Cool_Vent_Sens = 1.1 * mj.acf * vent_cfm_cool_sens * mj.ctd
    bldg_Cool_Vent_Lat = 0.68 * mj.acf * vent_cfm_cool_lat * mj.cool_design_grains

    # Apportion to zones/spaces
    bldg_exposed_wall_area = hpxml_bldg.conditioned_zones.map { |zone| zone.spaces.map { |space| space.additional_properties.total_exposed_wall_area } }.flatten.sum
    hpxml_bldg.conditioned_zones.each do |zone|
      # Ventilation assignment by floor area
      all_zone_loads[zone].Heat_Vent = bldg_Heat_Vent * zone.floor_area / cfa
      all_zone_loads[zone].Cool_Vent_Sens = bldg_Cool_Vent_Sens * zone.floor_area / cfa
      all_zone_loads[zone].Cool_Vent_Lat = bldg_Cool_Vent_Lat * zone.floor_area / cfa

      # Infiltration assignment by exterior wall area
      zone.spaces.each do |space|
        space.additional_properties.wall_area_ratio = space.additional_properties.total_exposed_wall_area / bldg_exposed_wall_area
        all_space_loads[space].Heat_Infil = bldg_Heat_Infil * space.additional_properties.wall_area_ratio
        all_space_loads[space].Cool_Infil_Sens = bldg_Cool_Infil_Sens * space.additional_properties.wall_area_ratio
      end
      zone_wall_area_ratio = zone.spaces.map { |space| space.additional_properties.total_exposed_wall_area }.sum / bldg_exposed_wall_area
      all_zone_loads[zone].Heat_Infil = bldg_Heat_Infil * zone_wall_area_ratio
      all_zone_loads[zone].Cool_Infil_Sens = bldg_Cool_Infil_Sens * zone_wall_area_ratio
      all_zone_loads[zone].Cool_Infil_Lat = bldg_Cool_Infil_Lat * zone_wall_area_ratio
    end
  end

  # Cooling Load: Internal Gains
  #
  # @param hpxml_bldg [HPXML::Building] individual HPXML Building dwelling unit object
  # @param all_zone_loads [TODO] TODO
  # @param all_space_loads [TODO] TODO
  # @return [TODO] TODO
  def self.process_load_internal_gains(hpxml_bldg, all_zone_loads, all_space_loads)
    hpxml_bldg.conditioned_zones.each do |zone|
      zone_manualj_num_occupants = zone.spaces.map { |space| space.manualj_num_occupants }.sum
      zone_manualj_internal_loads_sensible = zone.spaces.map { |space| space.manualj_internal_loads_sensible }.sum
      zone_manualj_internal_loads_latent = zone.spaces.map { |space| space.manualj_internal_loads_latent }.sum

      all_zone_loads[zone].Cool_IntGains_Sens = zone_manualj_internal_loads_sensible + 230.0 * zone_manualj_num_occupants
      all_zone_loads[zone].Cool_IntGains_Lat = zone_manualj_internal_loads_latent + 200.0 * zone_manualj_num_occupants

      zone.spaces.each do |space|
        all_space_loads[space].Cool_IntGains_Sens = space.manualj_internal_loads_sensible + 230.0 * space.manualj_num_occupants
      end
    end
  end

  # Aggregate Loads to Totals
  #
  # @param loads [TODO] TODO
  # @return [TODO] TODO
  def self.aggregate_loads_to_totals(loads)
    # Heating
    loads.Heat_Tot = loads.Heat_Windows + loads.Heat_Skylights +
                     loads.Heat_Doors + loads.Heat_Walls +
                     loads.Heat_Floors + loads.Heat_Slabs +
                     loads.Heat_Ceilings + loads.Heat_Roofs +
                     loads.Heat_Infil + loads.Heat_Vent

    # Cooling
    loads.Cool_Sens = loads.Cool_Windows + loads.Cool_Skylights +
                      loads.Cool_Doors + loads.Cool_Walls +
                      loads.Cool_Floors + loads.Cool_Ceilings +
                      loads.Cool_Roofs + loads.Cool_Infil_Sens +
                      loads.Cool_IntGains_Sens + loads.Cool_Slabs +
                      loads.Cool_AEDExcursion + loads.Cool_Vent_Sens
    loads.Cool_Lat = loads.Cool_Infil_Lat + loads.Cool_Vent_Lat +
                     loads.Cool_IntGains_Lat
    loads.Cool_Tot = loads.Cool_Sens + loads.Cool_Lat
  end

  # HVAC Temperatures
  #
  # @param mj [TODO] TODO
  # @param zone_loads [TODO] TODO
  # @param hvac_heating [TODO] TODO
  # @param hvac_cooling [TODO] TODO
  # @return [TODO] TODO
  def self.apply_hvac_air_temperatures(mj, zone_loads, hvac_heating, hvac_cooling)
    if not hvac_cooling.nil?
      cooling_type = get_hvac_cooling_type(hvac_cooling)

      # Calculate Leaving Air Temperature
      if cooling_type == HPXML::HVACTypeEvaporativeCooler
        # Evaporative cooler temperature calculation based on Manual S Figure 4-7
        td_potential = mj.cool_design_temps[HPXML::LocationOutside] - mj.cool_outdoor_wetbulb
        td = td_potential * hvac_cooling.additional_properties.effectiveness
        hvac_cooling.additional_properties.leaving_air_temp = mj.cool_design_temps[HPXML::LocationOutside] - td
      else
        # Determine the Leaving Air Temperature (LAT) based on Manual S Table 1-4
        shr = [zone_loads.Cool_Sens / zone_loads.Cool_Tot, 1.0].min
        if shr < 0.80
          hvac_cooling.additional_properties.leaving_air_temp = 54.0 # F
        elsif shr < 0.85
          # MJ8 says to use 56 degF in this SHR range. Linear interpolation provides a more
          # continuous supply air flow rate across building efficiency levels.
          hvac_cooling.additional_properties.leaving_air_temp = ((58.0 - 54.0) / (0.85 - 0.80)) * (shr - 0.8) + 54.0 # F
        else
          hvac_cooling.additional_properties.leaving_air_temp = 58.0 # F
        end
      end
    end

    if not hvac_heating.nil?
      # Calculate Supply Air Temperature
      if hvac_heating.is_a? HPXML::HeatPump
        hvac_heating.additional_properties.supply_air_temp = 105.0 # F
      else
        hvac_heating.additional_properties.supply_air_temp = 120.0 # F
      end
    elsif not hvac_cooling.nil? && hvac_cooling.has_integrated_heating
      hvac_cooling.additional_properties.supply_air_temp = 120.0 # F
    end
  end

  # TODO
  #
  # @param hvac_heating [TODO] TODO
  # @param hvac_loads [TODO] TODO
  # @param frac_zone_heat_load_served [TODO] TODO
  # @param frac_zone_cool_load_served [TODO] TODO
  # @return [TODO] TODO
  def self.apply_fractions_load_served(hvac_heating, hvac_loads, frac_zone_heat_load_served, frac_zone_cool_load_served)
    # Calculate design loads that this HVAC system serves

    # Heating Loads
    if get_hvac_heating_type(hvac_heating) == HPXML::HVACTypeHeatPumpWaterLoopToAir
      # Size to meet original fraction load served (not adjusted value from HVAC.apply_shared_heating_systems()
      # This ensures, e.g., that an appropriate heating airflow is used for duct losses.
      frac_zone_heat_load_served /= (1.0 / hvac_heating.heating_efficiency_cop)
    end
    hvac_loads.Heat_Tot *= frac_zone_heat_load_served
    hvac_loads.Heat_Walls *= frac_zone_heat_load_served
    hvac_loads.Heat_Ceilings *= frac_zone_heat_load_served
    hvac_loads.Heat_Roofs *= frac_zone_heat_load_served
    hvac_loads.Heat_Floors *= frac_zone_heat_load_served
    hvac_loads.Heat_Slabs *= frac_zone_heat_load_served
    hvac_loads.Heat_Windows *= frac_zone_heat_load_served
    hvac_loads.Heat_Skylights *= frac_zone_heat_load_served
    hvac_loads.Heat_Doors *= frac_zone_heat_load_served
    hvac_loads.Heat_Infil *= frac_zone_heat_load_served
    hvac_loads.Heat_Vent *= frac_zone_heat_load_served
    hvac_loads.Heat_Ducts *= frac_zone_heat_load_served

    # Cooling Loads
    hvac_loads.Cool_Tot *= frac_zone_cool_load_served
    hvac_loads.Cool_Sens *= frac_zone_cool_load_served
    hvac_loads.Cool_Lat *= frac_zone_cool_load_served
    hvac_loads.Cool_Walls *= frac_zone_cool_load_served
    hvac_loads.Cool_Ceilings *= frac_zone_cool_load_served
    hvac_loads.Cool_Roofs *= frac_zone_cool_load_served
    hvac_loads.Cool_Floors *= frac_zone_cool_load_served
    hvac_loads.Cool_Slabs *= frac_zone_cool_load_served
    hvac_loads.Cool_Windows *= frac_zone_cool_load_served
    hvac_loads.Cool_Skylights *= frac_zone_cool_load_served
    hvac_loads.Cool_AEDExcursion *= frac_zone_cool_load_served
    hvac_loads.Cool_Doors *= frac_zone_cool_load_served
    hvac_loads.Cool_Infil_Sens *= frac_zone_cool_load_served
    hvac_loads.Cool_Vent_Sens *= frac_zone_cool_load_served
    hvac_loads.Cool_Ducts_Sens *= frac_zone_cool_load_served
    hvac_loads.Cool_IntGains_Sens *= frac_zone_cool_load_served
    hvac_loads.Cool_Ducts_Lat *= frac_zone_cool_load_served
    hvac_loads.Cool_Infil_Lat *= frac_zone_cool_load_served
    hvac_loads.Cool_Vent_Lat *= frac_zone_cool_load_served
    hvac_loads.Cool_IntGains_Lat *= frac_zone_cool_load_served
  end

  # TODO
  #
  # @param hvac_cooling [TODO] TODO
  # @return [TODO] TODO
  def self.get_hvac_size_limits(hvac_cooling)
    oversize_limit = 1.15
    oversize_delta = 15000.0
    undersize_limit = 0.9

    if not hvac_cooling.nil?
      if hvac_cooling.compressor_type == HPXML::HVACCompressorTypeTwoStage
        oversize_limit = 1.2
      elsif hvac_cooling.compressor_type == HPXML::HVACCompressorTypeVariableSpeed
        oversize_limit = 1.3
      end
    end

    return oversize_limit, oversize_delta, undersize_limit
  end

  # TODO
  #
  # @param hvac_sizings [TODO] TODO
  # @param hvac_loads [TODO] TODO
  # @return [TODO] TODO
  def self.apply_hvac_loads_to_hvac_sizings(hvac_sizings, hvac_loads)
    hvac_sizings.Cool_Load_Sens = hvac_loads.Cool_Sens
    hvac_sizings.Cool_Load_Lat = hvac_loads.Cool_Lat
    hvac_sizings.Cool_Load_Tot = hvac_loads.Cool_Tot
    hvac_sizings.Heat_Load = hvac_loads.Heat_Tot
    hvac_sizings.Heat_Load_Supp = hvac_loads.Heat_Tot
  end

  # TODO
  #
  # @param hvac_sizings [TODO] TODO
  # @param hvac_cooling [TODO] TODO
  # @param frac_zone_heat_load_served [TODO] TODO
  # @param frac_zone_cool_load_served [TODO] TODO
  # @param hpxml_bldg [HPXML::Building] individual HPXML Building dwelling unit object
  # @return [TODO] TODO
  def self.apply_hvac_heat_pump_logic(hvac_sizings, hvac_cooling, frac_zone_heat_load_served, frac_zone_cool_load_served, hpxml_bldg)
    return unless hvac_cooling.is_a? HPXML::HeatPump
    return if frac_zone_heat_load_served == 0
    return if frac_zone_cool_load_served == 0

    if hpxml_bldg.header.heat_pump_sizing_methodology != HPXML::HeatPumpSizingACCA
      # If HERS/MaxLoad methodology, use at least the larger of heating/cooling loads for heat pump sizing.
      # Note: Heat_Load_Supp should NOT be adjusted; we only want to adjust the HP capacity, not the HP backup heating capacity.
      max_load = [hvac_sizings.Heat_Load, hvac_sizings.Cool_Load_Tot].max
      hvac_sizings.Heat_Load = max_load
      hvac_sizings.Cool_Load_Sens *= max_load / hvac_sizings.Cool_Load_Tot
      hvac_sizings.Cool_Load_Lat *= max_load / hvac_sizings.Cool_Load_Tot
      hvac_sizings.Cool_Load_Tot = max_load
    end
  end

  # TODO
  #
  # @param duct [TODO] TODO
  # @param hpxml_bldg [HPXML::Building] individual HPXML Building dwelling unit object
  # @return [TODO] TODO
  def self.get_duct_regain_factor(duct, hpxml_bldg)
    # dse_Fregain values comes from MJ8 pg 204 and Walker (1998) "Technical background for default
    # values used for forced air systems in proposed ASHRAE Std. 152"

    dse_Fregain = nil

    if [HPXML::LocationOutside, HPXML::LocationRoofDeck].include? duct.duct_location
      dse_Fregain = 0.0

    elsif [HPXML::LocationOtherHousingUnit, HPXML::LocationOtherHeatedSpace, HPXML::LocationOtherMultifamilyBufferSpace,
           HPXML::LocationOtherNonFreezingSpace, HPXML::LocationExteriorWall, HPXML::LocationUnderSlab,
           HPXML::LocationManufacturedHomeBelly].include? duct.duct_location
      space_values = Geometry.get_temperature_scheduled_space_values(location: duct.duct_location)
      dse_Fregain = space_values[:f_regain]

    elsif [HPXML::LocationBasementUnconditioned, HPXML::LocationCrawlspaceVented, HPXML::LocationCrawlspaceUnvented].include? duct.duct_location

      ceilings = hpxml_bldg.floors.select { |f| f.is_floor && [f.interior_adjacent_to, f.exterior_adjacent_to].include?(duct.duct_location) }
      avg_ceiling_rvalue = calculate_average_r_value(ceilings)
      ceiling_insulated = (avg_ceiling_rvalue > 4)

      walls = hpxml_bldg.foundation_walls.select { |f| [f.interior_adjacent_to, f.exterior_adjacent_to].include? duct.duct_location }
      avg_wall_rvalue = calculate_average_r_value(walls)
      walls_insulated = (avg_wall_rvalue > 4)

      if duct.duct_location == HPXML::LocationBasementUnconditioned
        if not ceiling_insulated
          if not walls_insulated
            dse_Fregain = 0.50 # Uninsulated ceiling, uninsulated walls
          else
            dse_Fregain = 0.75 # Uninsulated ceiling, insulated walls
          end
        else
          dse_Fregain = 0.30 # Insulated ceiling
        end
      elsif duct.duct_location == HPXML::LocationCrawlspaceVented
        if ceiling_insulated && walls_insulated
          dse_Fregain = 0.17 # Insulated ceiling, insulated walls
        elsif ceiling_insulated && (not walls_insulated)
          dse_Fregain = 0.12 # Insulated ceiling, uninsulated walls
        elsif (not ceiling_insulated) && walls_insulated
          dse_Fregain = 0.66 # Uninsulated ceiling, insulated walls
        elsif (not ceiling_insulated) && (not walls_insulated)
          dse_Fregain = 0.50 # Uninsulated ceiling, uninsulated walls
        end
      elsif duct.duct_location == HPXML::LocationCrawlspaceUnvented
        if ceiling_insulated && walls_insulated
          dse_Fregain = 0.30 # Insulated ceiling, insulated walls
        elsif ceiling_insulated && (not walls_insulated)
          dse_Fregain = 0.16 # Insulated ceiling, uninsulated walls
        elsif (not ceiling_insulated) && walls_insulated
          dse_Fregain = 0.76 # Uninsulated ceiling, insulated walls
        elsif (not ceiling_insulated) && (not walls_insulated)
          dse_Fregain = 0.60 # Uninsulated ceiling, uninsulated walls
        end
      end

    elsif [HPXML::LocationAtticVented, HPXML::LocationAtticUnvented].include? duct.duct_location
      dse_Fregain = 0.10 # This would likely be higher for unvented attics with roof insulation

    elsif [HPXML::LocationGarage].include? duct.duct_location
      dse_Fregain = 0.05

    elsif HPXML::conditioned_locations.include? duct.duct_location
      dse_Fregain = 1.0

    end

    return dse_Fregain
  end

  # Heating Duct Loads
  #
  # @param mj [TODO] TODO
  # @param zone [TODO] TODO
  # @param hvac_loads [TODO] TODO
  # @param zone_loads [TODO] TODO
  # @param all_space_loads [TODO] TODO
  # @param hvac_heating [TODO] TODO
  # @param hpxml_bldg [HPXML::Building] individual HPXML Building dwelling unit object
  # @return [TODO] TODO
  def self.apply_hvac_duct_loads_heating(mj, zone, hvac_loads, zone_loads, all_space_loads, hvac_heating, hpxml_bldg)
    return if hvac_heating.nil? || (hvac_loads.Heat_Tot <= 0) || hvac_heating.distribution_system.nil? || hvac_heating.distribution_system.ducts.empty?

    hvac_heating_ap = hvac_heating.additional_properties

    init_heat_load = hvac_loads.Heat_Tot

    # Distribution system efficiency (DSE) calculations based on ASHRAE Standard 152

    duct_values = calc_duct_conduction_values(hvac_heating.distribution_system, mj.heat_design_temps, hpxml_bldg)
    dse_As, dse_Ar, supply_r, return_r, dse_Tamb_s, dse_Tamb_r, dse_Fregain_s, dse_Fregain_r = duct_values

    # Initialize for the iteration
    delta = 1
    heat_load_next = init_heat_load

    for _iter in 0..19
      break if delta.abs <= 0.001

      heat_load_prev = heat_load_next

      # Calculate the new heating air flow rate
      heating_delta_t = hvac_heating_ap.supply_air_temp - mj.heat_setpoint
      heat_cfm = calc_airflow_rate_manual_s(mj, heat_load_next, heating_delta_t)

      dse_Qs, dse_Qr = calc_duct_leakages_cfm25(hvac_heating.distribution_system, heat_cfm)

      dse_DE = calc_delivery_effectiveness_heating(mj, dse_Qs, dse_Qr, heat_cfm, heat_load_next, dse_Tamb_s, dse_Tamb_r, dse_As, dse_Ar, mj.heat_setpoint, dse_Fregain_s, dse_Fregain_r, supply_r, return_r)

      # Calculate the increase in heating load due to ducts (Approach: DE = Qload/Qequip -> Qducts = Qequip-Qload)
      heat_load_next = init_heat_load / dse_DE

      # Calculate the change since the last iteration
      delta = (heat_load_next - heat_load_prev) / heat_load_prev
    end

    ducts_heat_load = heat_load_next - init_heat_load

    hvac_loads.Heat_Ducts += ducts_heat_load
    hvac_loads.Heat_Tot += ducts_heat_load

    # Don't assign HP backup system duct loads to the zone/spaces; we already have the HP
    # duct loads assigned and don't want to double-count.
    return if hvac_heating.is_a?(HPXML::HeatingSystem) && hvac_heating.is_heat_pump_backup_system

    zone_loads.Heat_Ducts += ducts_heat_load
    zone_loads.Heat_Tot += ducts_heat_load

    zone_htg_load = zone.spaces.map { |space| all_space_loads[space].Heat_Tot }.sum
    zone.spaces.each do |space|
      space_loads = all_space_loads[space]
      space_htg_duct_load = ducts_heat_load * space_loads.Heat_Tot / zone_htg_load
      space_loads.Heat_Ducts += space_htg_duct_load
      space_loads.Heat_Tot += space_htg_duct_load
    end
  end

  # Cooling Duct Loads
  #
  # @param mj [TODO] TODO
  # @param zone [TODO] TODO
  # @param hvac_loads [TODO] TODO
  # @param zone_loads [TODO] TODO
  # @param all_space_loads [TODO] TODO
  # @param hvac_cooling [TODO] TODO
  # @param hpxml_bldg [HPXML::Building] individual HPXML Building dwelling unit object
  # @param weather [WeatherProcess] TODO
  # @return [TODO] TODO
  def self.apply_hvac_duct_loads_cooling(mj, zone, hvac_loads, zone_loads, all_space_loads, hvac_cooling, hpxml_bldg, weather)
    return if hvac_cooling.nil? || (hvac_loads.Cool_Sens <= 0) || hvac_cooling.distribution_system.nil? || hvac_cooling.distribution_system.ducts.empty?

    hvac_cooling_ap = hvac_cooling.additional_properties

    init_cool_load_sens = hvac_loads.Cool_Sens
    init_cool_load_lat = hvac_loads.Cool_Lat

    # Distribution system efficiency (DSE) calculations based on ASHRAE Standard 152

    duct_values = calc_duct_conduction_values(hvac_cooling.distribution_system, mj.cool_design_temps, hpxml_bldg)
    dse_As, dse_Ar, supply_r, return_r, dse_Tamb_s, dse_Tamb_r, dse_Fregain_s, dse_Fregain_r = duct_values

    # Calculate the air enthalpy in the return duct location for DSE calculations
    dse_h_r = Psychrometrics.h_fT_w(dse_Tamb_r, weather.design.CoolingHumidityRatio)

    # Initialize for the iteration
    delta = 1
    cool_load_tot_next = init_cool_load_sens + init_cool_load_lat

    cooling_delta_t = mj.cool_setpoint - hvac_cooling_ap.leaving_air_temp
    cool_cfm = calc_airflow_rate_manual_s(mj, init_cool_load_sens, cooling_delta_t)
    _dse_Qs, dse_Qr = calc_duct_leakages_cfm25(hvac_cooling.distribution_system, cool_cfm)

    for _iter in 1..50
      break if delta.abs <= 0.001

      cool_load_tot_prev = cool_load_tot_next

      cool_load_lat, cool_load_sens = calculate_sensible_latent_split(mj, dse_Qr, cool_load_tot_next, init_cool_load_lat)
      cool_load_tot = cool_load_lat + cool_load_sens

      # Calculate the new cooling air flow rate
      cool_cfm = calc_airflow_rate_manual_s(mj, cool_load_sens, cooling_delta_t)

      dse_Qs, dse_Qr = calc_duct_leakages_cfm25(hvac_cooling.distribution_system, cool_cfm)

      dse_DE, _dse_dTe_cooling, _cool_duct_sens = calc_delivery_effectiveness_cooling(mj, dse_Qs, dse_Qr, hvac_cooling_ap.leaving_air_temp, cool_cfm, cool_load_sens, dse_Tamb_s, dse_Tamb_r, dse_As, dse_Ar, mj.cool_setpoint, dse_Fregain_s, dse_Fregain_r, cool_load_tot, dse_h_r, supply_r, return_r)

      cool_load_tot_next = (init_cool_load_sens + init_cool_load_lat) / dse_DE

      # Calculate the change since the last iteration
      delta = (cool_load_tot_next - cool_load_tot_prev) / cool_load_tot_prev
    end

    ducts_cool_load_sens = cool_load_sens - init_cool_load_sens
    ducts_cool_load_lat = cool_load_lat - init_cool_load_lat

    hvac_loads.Cool_Ducts_Sens += ducts_cool_load_sens
    hvac_loads.Cool_Sens += ducts_cool_load_sens
    hvac_loads.Cool_Ducts_Lat += ducts_cool_load_lat
    hvac_loads.Cool_Lat += ducts_cool_load_lat
    hvac_loads.Cool_Tot += ducts_cool_load_sens + ducts_cool_load_lat

    zone_loads.Cool_Ducts_Sens += ducts_cool_load_sens
    zone_loads.Cool_Sens += ducts_cool_load_sens
    zone_loads.Cool_Ducts_Lat += ducts_cool_load_lat
    zone_loads.Cool_Lat += ducts_cool_load_lat
    zone_loads.Cool_Tot += ducts_cool_load_sens + ducts_cool_load_lat

    zone_clg_load_sens = zone.spaces.map { |space| all_space_loads[space].Cool_Sens }.sum
    zone.spaces.each do |space|
      space_loads = all_space_loads[space]
      space_clg_duct_load = ducts_cool_load_sens * space_loads.Cool_Sens / zone_clg_load_sens
      space_loads.Cool_Ducts_Sens += space_clg_duct_load
      space_loads.Cool_Sens += space_clg_duct_load
    end
  end

  # CFIS Ventilation Loads
  #
  # @param mj [TODO] TODO
  # @param hvac_loads [TODO] TODO
  # @param zone_loads [WeatherProcess] TODO
  # @param hvac_heating [TODO] TODO
  # @param hvac_cooling [TODO] TODO
  # @param hpxml_bldg [HPXML::Building] individual HPXML Building dwelling unit object
  # @return [TODO] TODO
  def self.apply_hvac_cfis_loads(mj, hvac_loads, zone_loads, hvac_heating, hvac_cooling, hpxml_bldg)
    if (not hvac_heating.nil?) && (not hvac_heating.distribution_system.nil?)
      hvac_distribution = hvac_heating.distribution_system
    elsif (not hvac_cooling.nil?) && (not hvac_cooling.distribution_system.nil?)
      hvac_distribution = hvac_cooling.distribution_system
    end
    return if hvac_distribution.nil?

    vent_mech_cfis = hpxml_bldg.ventilation_fans.find { |vent_mech| vent_mech.fan_type == HPXML::MechVentTypeCFIS && vent_mech.distribution_system_idref == hvac_distribution.id }
    return if vent_mech_cfis.nil?

    vent_cfm = vent_mech_cfis.total_unit_flow_rate

    # Note: These are system loads, not space loads
    heat_load = 1.1 * mj.acf * vent_cfm * mj.htd
    cool_sens_load = 1.1 * mj.acf * vent_cfm * mj.ctd
    cool_lat_load = 0.68 * mj.acf * vent_cfm * mj.cool_design_grains

    hvac_loads.Heat_Vent += heat_load
    hvac_loads.Heat_Tot += heat_load
    hvac_loads.Cool_Vent_Sens += cool_sens_load
    hvac_loads.Cool_Sens += cool_sens_load
    hvac_loads.Cool_Vent_Lat += cool_lat_load
    hvac_loads.Cool_Lat += cool_lat_load
    hvac_loads.Cool_Tot += cool_sens_load + cool_lat_load

    zone_loads.Heat_Vent += heat_load
    zone_loads.Heat_Tot += heat_load
    zone_loads.Cool_Vent_Sens += cool_sens_load
    zone_loads.Cool_Sens += cool_sens_load
    zone_loads.Cool_Vent_Lat += cool_lat_load
    zone_loads.Cool_Lat += cool_lat_load
    zone_loads.Cool_Tot += cool_sens_load + cool_lat_load
  end

  # Equipment Adjustments
  #
  # @param mj [TODO] TODO
  # @param runner [OpenStudio::Measure::OSRunner] runner object
  # @param hvac_sizings [TODO] TODO
  # @param weather [WeatherProcess] TODO
  # @param hvac_heating [TODO] TODO
  # @param hvac_cooling [TODO] TODO
  # @param hvac_system [TODO] TODO
  # @param hpxml_bldg [HPXML::Building] individual HPXML Building dwelling unit object
  # @return [TODO] TODO
  def self.apply_hvac_equipment_adjustments(mj, runner, hvac_sizings, weather, hvac_heating, hvac_cooling, hvac_system, hpxml_bldg)
    # Cooling

    cooling_type = get_hvac_cooling_type(hvac_cooling)

    if not cooling_type.nil?
      hvac_cooling_ap = hvac_cooling.additional_properties
      is_ducted = !hvac_cooling.distribution_system.nil?
      cooling_delta_t = mj.cool_setpoint - hvac_cooling_ap.leaving_air_temp
      oversize_limit, oversize_delta, undersize_limit = get_hvac_size_limits(hvac_cooling)
    end

    if hvac_sizings.Cool_Load_Tot <= 0

      hvac_sizings.Cool_Capacity = 0.0
      hvac_sizings.Cool_Capacity_Sens = 0.0
      hvac_sizings.Cool_Airflow = 0.0

    elsif [HPXML::HVACTypeCentralAirConditioner,
           HPXML::HVACTypeHeatPumpAirToAir].include?(cooling_type) ||
          ([HPXML::HVACTypeMiniSplitAirConditioner,
            HPXML::HVACTypeHeatPumpMiniSplit].include?(cooling_type) && is_ducted)
      # For central systems, the installer can take steps to try to meet both sensible and latent loads,
      # such as different indoor/outdoor coil combinations and different blower settings.
      # Ductless systems don't offer this flexibility.

      entering_temp = hpxml_bldg.header.manualj_cooling_design_temp
      hvac_cooling_speed = get_sizing_speed(hvac_cooling_ap, true)
      if hvac_cooling.compressor_type == HPXML::HVACCompressorTypeVariableSpeed
        idb_adj = adjust_indoor_condition_var_speed(entering_temp, mj.cool_indoor_wetbulb, :clg)
        odb_adj = adjust_outdoor_condition_var_speed(hvac_cooling.cooling_detailed_performance_data, entering_temp, hvac_cooling, :clg)
        total_cap_curve_value = odb_adj * idb_adj
      else
        coefficients = hvac_cooling_ap.cool_cap_ft_spec[hvac_cooling_speed]
        total_cap_curve_value = MathTools.biquadratic(mj.cool_indoor_wetbulb, entering_temp, coefficients)
      end

      cool_cap_rated = hvac_sizings.Cool_Load_Tot / total_cap_curve_value

      hvac_cooling_shr = hvac_cooling_ap.cool_rated_shrs_gross[hvac_cooling_speed]
      sens_cap_rated = cool_cap_rated * hvac_cooling_shr

      # Calculate the air flow rate required for design conditions
      hvac_sizings.Cool_Airflow = calc_airflow_rate_manual_s(mj, hvac_sizings.Cool_Load_Sens, cooling_delta_t, dx_capacity: cool_cap_rated)

      sensible_cap_curve_value = process_curve_fit(hvac_sizings.Cool_Airflow, hvac_sizings.Cool_Load_Tot, entering_temp)
      sens_cap_design = sens_cap_rated * sensible_cap_curve_value
      lat_cap_design = [hvac_sizings.Cool_Load_Tot - sens_cap_design, 1.0].max

      shr_biquadratic = get_shr_biquadratic
      a_sens = shr_biquadratic[0]
      b_sens = shr_biquadratic[1]
      c_sens = shr_biquadratic[3]
      d_sens = shr_biquadratic[5]

      # Adjust Sizing
      if hvac_cooling.is_a?(HPXML::HeatPump) && (hpxml_bldg.header.heat_pump_sizing_methodology == HPXML::HeatPumpSizingHERS)
        hvac_sizings.Cool_Capacity = hvac_sizings.Cool_Load_Tot
        hvac_sizings.Cool_Capacity_Sens = hvac_sizings.Cool_Capacity * hvac_cooling_shr

        cool_load_sens_cap_design = hvac_sizings.Cool_Capacity_Sens * sensible_cap_curve_value

      elsif lat_cap_design < hvac_sizings.Cool_Load_Lat
        # Size by MJ8 Latent load, return to rated conditions

        # Solve for the new sensible and total capacity at design conditions:
        # CoolingLoad_Lat = cool_cap_design - cool_load_sens_cap_design
        # solve the following for cool_cap_design: sens_cap_design = SHRRated * cool_cap_design / total_cap_curve_value * function(CFM/cool_cap_design, ODB)
        # substituting in CFM = cool_load_sens_cap_design / (1.1 * ACF * (cool_setpoint - LAT))

        cool_load_sens_cap_design = hvac_sizings.Cool_Load_Lat / ((total_cap_curve_value / hvac_cooling_shr - \
                                  (b_sens + d_sens * entering_temp) / \
                                  (1.1 * mj.acf * cooling_delta_t)) / \
                                  (a_sens + c_sens * entering_temp) - 1.0)

        # Ensure equipment is not being undersized
        cool_load_sens_cap_design = [cool_load_sens_cap_design, undersize_limit * hvac_sizings.Cool_Load_Sens].max

        cool_cap_design = cool_load_sens_cap_design + hvac_sizings.Cool_Load_Lat

        # The SHR of the equipment at the design condition
        shr_design = cool_load_sens_cap_design / cool_cap_design

        # If the adjusted equipment size is negative (occurs at altitude), use oversize limit (the adjustment
        # almost always hits the oversize limit in this case, making this a safe assumption)
        if (cool_cap_design < 0) || (cool_load_sens_cap_design < 0)
          cool_cap_design = oversize_limit * hvac_sizings.Cool_Load_Tot
        end

        # Limit total capacity to oversize limit
        cool_cap_design = [cool_cap_design, oversize_limit * hvac_sizings.Cool_Load_Tot].min

        # Determine rated capacities
        hvac_sizings.Cool_Capacity = cool_cap_design / total_cap_curve_value
        hvac_sizings.Cool_Capacity_Sens = hvac_sizings.Cool_Capacity * hvac_cooling_shr

        # Determine the final sensible capacity at design using the SHR
        cool_load_sens_cap_design = shr_design * cool_cap_design

      elsif sens_cap_design < undersize_limit * hvac_sizings.Cool_Load_Sens
        # Size by MJ8 Sensible load, return to rated conditions, find Sens with SHRRated. Limit total
        # capacity to oversizing limit

        sens_cap_design = undersize_limit * hvac_sizings.Cool_Load_Sens

        # Solve for the new total system capacity at design conditions:
        # sens_cap_design   = sens_cap_rated * sensible_cap_curve_value
        #                  = SHRRated * cool_cap_design / total_cap_curve_value * sensible_cap_curve_value
        #                  = SHRRated * cool_cap_design / total_cap_curve_value * function(CFM/cool_cap_design, ODB)

        cool_cap_design = (sens_cap_design / (hvac_cooling_shr / total_cap_curve_value) - \
                                           (b_sens * UnitConversions.convert(hvac_sizings.Cool_Airflow, 'ton', 'Btu/hr') + \
                                           d_sens * UnitConversions.convert(hvac_sizings.Cool_Airflow, 'ton', 'Btu/hr') * entering_temp)) / \
                          (a_sens + c_sens * entering_temp)

        # Limit total capacity to oversize limit
        cool_cap_design = [cool_cap_design, oversize_limit * hvac_sizings.Cool_Load_Tot].min

        hvac_sizings.Cool_Capacity = cool_cap_design / total_cap_curve_value
        hvac_sizings.Cool_Capacity_Sens = hvac_sizings.Cool_Capacity * hvac_cooling_shr

        # Recalculate the air flow rate in case the oversizing limit has been used
        cool_load_sens_cap_design = hvac_sizings.Cool_Capacity_Sens * sensible_cap_curve_value

      else
        hvac_sizings.Cool_Capacity = hvac_sizings.Cool_Load_Tot / total_cap_curve_value
        hvac_sizings.Cool_Capacity_Sens = hvac_sizings.Cool_Capacity * hvac_cooling_shr

        cool_load_sens_cap_design = hvac_sizings.Cool_Capacity_Sens * sensible_cap_curve_value
      end

      # Calculate the final air flow rate using final sensible capacity at design
      hvac_sizings.Cool_Airflow = calc_airflow_rate_manual_s(mj, cool_load_sens_cap_design, cooling_delta_t, dx_capacity: hvac_sizings.Cool_Capacity)

    elsif [HPXML::HVACTypeHeatPumpMiniSplit,
           HPXML::HVACTypeMiniSplitAirConditioner].include?(cooling_type) && !is_ducted

      hvac_cooling_speed = get_sizing_speed(hvac_cooling_ap, true)
      hvac_cooling_shr = hvac_cooling_ap.cool_rated_shrs_gross[hvac_cooling_speed]

      if hvac_cooling.is_a?(HPXML::HeatPump) && (hpxml_bldg.header.heat_pump_sizing_methodology == HPXML::HeatPumpSizingHERS)
        hvac_sizings.Cool_Capacity = hvac_sizings.Cool_Load_Tot
        hvac_sizings.Cool_Capacity_Sens = hvac_sizings.Cool_Capacity * hvac_cooling_shr
      else
        entering_temp = hpxml_bldg.header.manualj_cooling_design_temp
        idb_adj = adjust_indoor_condition_var_speed(entering_temp, mj.cool_indoor_wetbulb, :clg)
        odb_adj = adjust_outdoor_condition_var_speed(hvac_cooling.cooling_detailed_performance_data, entering_temp, hvac_cooling, :clg)
        total_cap_curve_value = odb_adj * idb_adj

        hvac_sizings.Cool_Capacity = (hvac_sizings.Cool_Load_Tot / total_cap_curve_value)
        hvac_sizings.Cool_Capacity_Sens = hvac_sizings.Cool_Capacity * hvac_cooling_shr
      end

      hvac_sizings.Cool_Airflow = calc_airflow_rate_user(hvac_sizings.Cool_Capacity, hvac_cooling_ap.cool_rated_cfm_per_ton[hvac_cooling_speed], hvac_cooling_ap.cool_capacity_ratios[hvac_cooling_speed])

    elsif [HPXML::HVACTypeRoomAirConditioner,
           HPXML::HVACTypePTAC,
           HPXML::HVACTypeHeatPumpPTHP,
           HPXML::HVACTypeHeatPumpRoom].include? cooling_type

      hvac_cooling_speed = get_sizing_speed(hvac_cooling_ap, true)
      hvac_cooling_shr = hvac_cooling_ap.cool_rated_shrs_gross[hvac_cooling_speed]

      if hvac_cooling.is_a?(HPXML::HeatPump) && (hpxml_bldg.header.heat_pump_sizing_methodology == HPXML::HeatPumpSizingHERS)
        hvac_sizings.Cool_Capacity = hvac_sizings.Cool_Load_Tot
        hvac_sizings.Cool_Capacity_Sens = hvac_sizings.Cool_Capacity * hvac_cooling_shr
      else
        entering_temp = hpxml_bldg.header.manualj_cooling_design_temp
        total_cap_curve_value = MathTools.biquadratic(mj.cool_indoor_wetbulb, entering_temp, hvac_cooling_ap.cool_cap_ft_spec[hvac_cooling_speed])

        hvac_sizings.Cool_Capacity = hvac_sizings.Cool_Load_Tot / total_cap_curve_value
        hvac_sizings.Cool_Capacity_Sens = hvac_sizings.Cool_Capacity * hvac_cooling_shr
      end

      hvac_sizings.Cool_Airflow = calc_airflow_rate_user(hvac_sizings.Cool_Capacity, hvac_cooling_ap.cool_rated_cfm_per_ton[0], 1.0)

    elsif HPXML::HVACTypeHeatPumpGroundToAir == cooling_type

      coil_bf = gshp_coil_bf
      entering_temp = hvac_cooling_ap.design_chw
      hvac_cooling_speed = get_sizing_speed(hvac_cooling_ap, true)

      # Calculate an initial air flow rate assuming 400 cfm/ton
      hvac_sizings.Cool_Airflow = 400.0 * UnitConversions.convert(hvac_sizings.Cool_Load_Sens, 'Btu/hr', 'ton')

      # Neglecting the water flow rate for now because it's not available yet. Air flow rate is pre-adjusted values.
      design_wb_temp = UnitConversions.convert(mj.cool_indoor_wetbulb, 'f', 'k')
      design_db_temp = UnitConversions.convert(mj.cool_setpoint, 'f', 'k')
      design_w_temp = UnitConversions.convert(entering_temp, 'f', 'k')
      design_vfr_air = UnitConversions.convert(hvac_sizings.Cool_Airflow, 'cfm', 'm^3/s')

      cool_cap_curve_spec = hvac_cooling_ap.cool_cap_curve_spec[hvac_cooling_speed]
      cool_sh_curve_spec = hvac_cooling_ap.cool_sh_curve_spec[hvac_cooling_speed]
      total_cap_curve_value, sensible_cap_curve_value = calc_gshp_clg_curve_value(cool_cap_curve_spec, cool_sh_curve_spec, design_wb_temp, design_db_temp, design_w_temp, design_vfr_air, nil)

      bypass_factor_curve_value = MathTools.biquadratic(mj.cool_indoor_wetbulb, mj.cool_setpoint, gshp_coil_bf_ft_spec)
      hvac_cooling_shr = hvac_cooling_ap.cool_rated_shrs_gross[hvac_cooling_speed]

      if hpxml_bldg.header.heat_pump_sizing_methodology == HPXML::HeatPumpSizingHERS
        hvac_sizings.Cool_Capacity = hvac_sizings.Cool_Load_Tot
        hvac_sizings.Cool_Capacity_Sens = hvac_sizings.Cool_Capacity * hvac_cooling_shr
      else
        hvac_sizings.Cool_Capacity = hvac_sizings.Cool_Load_Tot / total_cap_curve_value # Note: cool_cap_design = hvac_sizings.Cool_Load_Tot
        hvac_sizings.Cool_Capacity_Sens = hvac_sizings.Cool_Capacity * hvac_cooling_shr

        cool_load_sens_cap_design = (hvac_sizings.Cool_Capacity_Sens * sensible_cap_curve_value /
                                   (1.0 + (1.0 - coil_bf * bypass_factor_curve_value) *
                                   (80.0 - mj.cool_setpoint) / cooling_delta_t))
        cool_load_lat_cap_design = hvac_sizings.Cool_Load_Tot - cool_load_sens_cap_design

        # Adjust Sizing so that coil sensible at design >= CoolingLoad_Sens, and coil latent at design >= CoolingLoad_Lat, and equipment SHRRated is maintained.
        cool_load_sens_cap_design = [cool_load_sens_cap_design, hvac_sizings.Cool_Load_Sens].max
        cool_load_lat_cap_design = [cool_load_lat_cap_design, hvac_sizings.Cool_Load_Lat].max
        cool_cap_design = cool_load_sens_cap_design + cool_load_lat_cap_design

        # Limit total capacity via oversizing limit
        cool_cap_design = [cool_cap_design, oversize_limit * hvac_sizings.Cool_Load_Tot].min
        hvac_sizings.Cool_Capacity = cool_cap_design / total_cap_curve_value
        hvac_sizings.Cool_Capacity_Sens = hvac_sizings.Cool_Capacity * hvac_cooling_shr
      end

      # Recalculate the air flow rate in case the oversizing limit has been used
      cool_load_sens_cap_design = (hvac_sizings.Cool_Capacity_Sens * sensible_cap_curve_value /
                                 (1.0 + (1.0 - coil_bf * bypass_factor_curve_value) *
                                 (80.0 - mj.cool_setpoint) / cooling_delta_t))
      hvac_sizings.Cool_Airflow = calc_airflow_rate_manual_s(mj, cool_load_sens_cap_design, cooling_delta_t, dx_capacity: hvac_sizings.Cool_Capacity)

    elsif HPXML::HVACTypeEvaporativeCooler == cooling_type

      hvac_sizings.Cool_Capacity = hvac_sizings.Cool_Load_Tot
      hvac_sizings.Cool_Capacity_Sens = hvac_sizings.Cool_Load_Sens
      if cooling_delta_t > 0
        # See Manual S Section 4-4 Direct Evaporative Cooling: Blower Cfm
        hvac_sizings.Cool_Airflow = calc_airflow_rate_manual_s(mj, hvac_sizings.Cool_Load_Sens, cooling_delta_t)
      else
        hvac_sizings.Cool_Airflow = hpxml_bldg.building_construction.conditioned_floor_area * 2.0 # Use industry rule of thumb sizing method adopted by HEScore
      end

    elsif HPXML::HVACTypeHeatPumpWaterLoopToAir == cooling_type

      # Model only currently used for heating
      hvac_sizings.Cool_Capacity = 0.0
      hvac_sizings.Cool_Capacity_Sens = 0.0
      hvac_sizings.Cool_Airflow = 0.0

    elsif cooling_type.nil?

      hvac_sizings.Cool_Capacity = 0.0
      hvac_sizings.Cool_Capacity_Sens = 0.0
      hvac_sizings.Cool_Airflow = 0.0

    else

      fail "Unexpected cooling type: #{cooling_type}."

    end

    # Heating

    heating_type = get_hvac_heating_type(hvac_heating)

    if not heating_type.nil?
      hvac_heating_ap = hvac_heating.additional_properties
      is_ducted = !hvac_heating.distribution_system.nil?
      heating_delta_t = hvac_heating_ap.supply_air_temp - mj.heat_setpoint

      if hvac_heating.is_a?(HPXML::HeatingSystem) && hvac_heating.is_heat_pump_backup_system
        # Adjust heating load using the HP backup calculation
        hvac_hp = hvac_heating.primary_heat_pump
        hp_sizing_values = @all_hvac_sizings[{ heating: hvac_hp, cooling: hvac_hp }]
        if hp_sizing_values.nil?
          fail 'Primary heat pump should have been sized already.'
        end

        hp_heating_speed = get_sizing_speed(hvac_hp.additional_properties, false)
        hvac_sizings.Heat_Load = calculate_heat_pump_backup_load(mj, hvac_hp, hvac_sizings.Heat_Load, hp_sizing_values.Heat_Capacity, hp_heating_speed, hpxml_bldg)
      end
    elsif not hvac_cooling.nil? && hvac_cooling.has_integrated_heating
      heating_delta_t = hvac_cooling_ap.supply_air_temp - mj.heat_setpoint
    end

    if hvac_sizings.Heat_Load <= 0

      hvac_sizings.Heat_Capacity = 0.0
      hvac_sizings.Heat_Capacity_Supp = 0.0
      hvac_sizings.Heat_Airflow = 0.0

    elsif [HPXML::HVACTypeHeatPumpAirToAir,
           HPXML::HVACTypeHeatPumpMiniSplit,
           HPXML::HVACTypeHeatPumpPTHP,
           HPXML::HVACTypeHeatPumpRoom].include? heating_type

      hvac_heating_speed = get_sizing_speed(hvac_heating_ap, false)
      if hvac_heating.is_a?(HPXML::HeatPump) && (hpxml_bldg.header.heat_pump_sizing_methodology == HPXML::HeatPumpSizingHERS)
        hvac_sizings.Heat_Capacity = hvac_sizings.Heat_Load
      else
        process_heat_pump_adjustment(mj, runner, hvac_sizings, weather, hvac_heating, total_cap_curve_value, hvac_system, hvac_heating_speed, oversize_limit, oversize_delta, hpxml_bldg)
      end

      hvac_sizings.Heat_Capacity_Supp = calculate_heat_pump_backup_load(mj, hvac_heating, hvac_sizings.Heat_Load_Supp, hvac_sizings.Heat_Capacity, hvac_heating_speed, hpxml_bldg)
      if (heating_type == HPXML::HVACTypeHeatPumpAirToAir) || (heating_type == HPXML::HVACTypeHeatPumpMiniSplit && is_ducted)
        hvac_sizings.Heat_Airflow = calc_airflow_rate_manual_s(mj, hvac_sizings.Heat_Capacity, heating_delta_t, dx_capacity: hvac_sizings.Heat_Capacity, hp_cooling_cfm: hvac_sizings.Cool_Airflow)
      else
        hvac_sizings.Heat_Airflow = calc_airflow_rate_user(hvac_sizings.Heat_Capacity, hvac_heating_ap.heat_rated_cfm_per_ton[hvac_heating_speed], hvac_heating_ap.heat_capacity_ratios[hvac_heating_speed])
      end

    elsif [HPXML::HVACTypeHeatPumpGroundToAir].include? heating_type

      if hpxml_bldg.header.heat_pump_sizing_methodology == HPXML::HeatPumpSizingHERS
        hvac_sizings.Heat_Capacity = hvac_sizings.Heat_Load
        hvac_sizings.Heat_Capacity_Supp = hvac_sizings.Heat_Load_Supp
      elsif hvac_sizings.Cool_Capacity > 0
        hvac_sizings.Heat_Capacity = hvac_sizings.Heat_Load
        hvac_sizings.Heat_Capacity_Supp = hvac_sizings.Heat_Load_Supp

        # For single stage compressor, when heating capacity is much larger than cooling capacity,
        # in order to avoid frequent cycling in cooling mode, heating capacity is derated to 75%.
        if hvac_sizings.Heat_Capacity >= 1.5 * hvac_sizings.Cool_Capacity
          hvac_sizings.Heat_Capacity = hvac_sizings.Heat_Load * 0.75
        end

        hvac_sizings.Cool_Capacity = [hvac_sizings.Cool_Capacity, hvac_sizings.Heat_Capacity].max
        hvac_sizings.Heat_Capacity = hvac_sizings.Cool_Capacity

        hvac_sizings.Cool_Capacity_Sens = hvac_sizings.Cool_Capacity * hvac_cooling_shr
        cool_load_sens_cap_design = (hvac_sizings.Cool_Capacity_Sens * sensible_cap_curve_value /
                                   (1.0 + (1.0 - gshp_coil_bf * bypass_factor_curve_value) *
                                   (80.0 - mj.cool_setpoint) / cooling_delta_t))
        hvac_sizings.Cool_Airflow = calc_airflow_rate_manual_s(mj, cool_load_sens_cap_design, cooling_delta_t, dx_capacity: hvac_sizings.Cool_Capacity)
      else
        hvac_sizings.Heat_Capacity = hvac_sizings.Heat_Load
        hvac_sizings.Heat_Capacity_Supp = hvac_sizings.Heat_Load_Supp
      end
      hvac_sizings.Heat_Airflow = calc_airflow_rate_manual_s(mj, hvac_sizings.Heat_Capacity, heating_delta_t, dx_capacity: hvac_sizings.Heat_Capacity, hp_cooling_cfm: hvac_sizings.Cool_Airflow)

    elsif [HPXML::HVACTypeHeatPumpWaterLoopToAir].include? heating_type

      hvac_sizings.Heat_Capacity = hvac_sizings.Heat_Load
      hvac_sizings.Heat_Capacity_Supp = hvac_sizings.Heat_Load_Supp

      hvac_sizings.Heat_Airflow = calc_airflow_rate_manual_s(mj, hvac_sizings.Heat_Capacity, heating_delta_t, dx_capacity: hvac_sizings.Heat_Capacity)

    elsif (heating_type == HPXML::HVACTypeFurnace) || ((not hvac_cooling.nil?) && hvac_cooling.has_integrated_heating)

      hvac_sizings.Heat_Capacity = hvac_sizings.Heat_Load
      hvac_sizings.Heat_Capacity_Supp = 0.0

      hvac_sizings.Heat_Airflow = calc_airflow_rate_manual_s(mj, hvac_sizings.Heat_Capacity, heating_delta_t)

    elsif [HPXML::HVACTypeStove,
           HPXML::HVACTypeSpaceHeater,
           HPXML::HVACTypeWallFurnace,
           HPXML::HVACTypeFloorFurnace,
           HPXML::HVACTypeFireplace].include? heating_type

      hvac_sizings.Heat_Capacity = hvac_sizings.Heat_Load
      hvac_sizings.Heat_Capacity_Supp = 0.0

      if hvac_heating_ap.heat_rated_cfm_per_ton[0] > 0
        # Fixed airflow rate
        hvac_sizings.Heat_Airflow = UnitConversions.convert(hvac_sizings.Heat_Capacity, 'Btu/hr', 'ton') * hvac_heating_ap.heat_rated_cfm_per_ton[0]
      else
        # Autosized airflow rate
        hvac_sizings.Heat_Airflow = calc_airflow_rate_manual_s(mj, hvac_sizings.Heat_Capacity, heating_delta_t)
      end

    elsif [HPXML::HVACTypeBoiler,
           HPXML::HVACTypeElectricResistance].include? heating_type

      hvac_sizings.Heat_Capacity = hvac_sizings.Heat_Load
      hvac_sizings.Heat_Capacity_Supp = 0.0
      hvac_sizings.Heat_Airflow = 0.0

    elsif heating_type.nil?

      hvac_sizings.Heat_Capacity = 0.0
      hvac_sizings.Heat_Capacity_Supp = 0.0
      hvac_sizings.Heat_Airflow = 0.0

    else

      fail "Unexpected heating type: #{heating_type}."

    end
  end

  # TODO
  #
  # @param adjusted_outdoor_temp [TODO] TODO
  # @param adjusted_indoor_temp [TODO] TODO
  # @param mode [TODO] TODO
  # @return [TODO] TODO
  def self.adjust_indoor_condition_var_speed(adjusted_outdoor_temp, adjusted_indoor_temp, mode)
    if mode == :clg
      rated_indoor_temp = HVAC::AirSourceCoolRatedIWB
      coefficients_1speed = HVAC.get_cool_cap_eir_ft_spec(HPXML::HVACCompressorTypeSingleStage)[0][0]
    elsif mode == :htg
      rated_indoor_temp = HVAC::AirSourceHeatRatedIDB
      capacity_retention_temp_1speed, capacity_retention_fraction_1speed = HVAC.get_default_heating_capacity_retention(HPXML::HVACCompressorTypeSingleStage)
      coefficients_1speed = HVAC.get_heat_cap_eir_ft_spec(HPXML::HVACCompressorTypeSingleStage, capacity_retention_temp_1speed, capacity_retention_fraction_1speed)[0][0]
    end
    return MathTools.biquadratic(adjusted_indoor_temp, adjusted_outdoor_temp, coefficients_1speed) / MathTools.biquadratic(rated_indoor_temp, adjusted_outdoor_temp, coefficients_1speed)
  end

  # TODO
  #
  # @param detailed_performance_data [TODO] TODO
  # @param adjusted_outdoor_temp [TODO] TODO
  # @param hvac_sys [TODO] TODO
  # @param mode [TODO] TODO
  # @return [TODO] TODO
  def self.adjust_outdoor_condition_var_speed(detailed_performance_data, adjusted_outdoor_temp, hvac_sys, mode)
    rated_odb = (mode == :clg) ? HVAC::AirSourceCoolRatedODB : HVAC::AirSourceHeatRatedODB
    if detailed_performance_data.empty?
      # Based on retention fraction and retention temperature
      if mode == :clg
        capacity_retention_temperature = hvac_sys.additional_properties.cooling_capacity_retention_temperature
        capacity_retention_fraction = hvac_sys.additional_properties.cooling_capacity_retention_fraction
      elsif mode == :htg
        capacity_retention_temperature, capacity_retention_fraction = HVAC.get_heating_capacity_retention(hvac_sys)
      end
      odb_adj = (1.0 - capacity_retention_fraction) / (rated_odb - capacity_retention_temperature) * (adjusted_outdoor_temp - rated_odb) + 1.0
    else # there are detailed performance data
      # Based on detailed performance data
      max_rated_dp = detailed_performance_data.find { |dp| dp.outdoor_temperature == rated_odb && dp.capacity_description == HPXML::CapacityDescriptionMaximum }
      if max_rated_dp.capacity.nil?
        property = :capacity_fraction_of_nominal
      else
        property = :capacity
      end
      capacity_max = detailed_performance_data.find { |dp| dp.outdoor_temperature == rated_odb && dp.capacity_description == HPXML::CapacityDescriptionMaximum }.send(property)
      odb_adj = HVAC.interpolate_to_odb_table_point(detailed_performance_data, HPXML::CapacityDescriptionMaximum, adjusted_outdoor_temp, property) / capacity_max
    end
    return odb_adj
  end

  # TODO
  #
  # @param mj [TODO] TODO
  # @param hvac_sizings [TODO] TODO
  # @param hvac_heating [TODO] TODO
  # @param hvac_cooling [TODO] TODO
  # @param frac_zone_heat_load_served [TODO] TODO
  # @param frac_zone_cool_load_served [TODO] TODO
  # @param hpxml_bldg [HPXML::Building] individual HPXML Building dwelling unit object
  # @return [TODO] TODO
  def self.apply_hvac_installation_quality(mj, hvac_sizings, hvac_heating, hvac_cooling, frac_zone_heat_load_served, frac_zone_cool_load_served, hpxml_bldg)
    # Increases the autosized heating/cooling capacities to account for any reduction
    # in capacity due to HVAC installation quality. This is done to prevent causing
    # unmet loads.

    cool_charge_defect_ratio = 0.0
    cool_airflow_defect_ratio = 0.0
    heat_airflow_defect_ratio = 0.0

    if not hvac_cooling.nil?
      if hvac_cooling.respond_to? :charge_defect_ratio
        cool_charge_defect_ratio = hvac_cooling.charge_defect_ratio.to_f
      end
      if hvac_cooling.respond_to? :airflow_defect_ratio
        cool_airflow_defect_ratio = hvac_cooling.airflow_defect_ratio.to_f
      end
    end
    if (not hvac_heating.nil?)
      if hvac_heating.respond_to? :airflow_defect_ratio
        heat_airflow_defect_ratio = hvac_heating.airflow_defect_ratio.to_f
      end
    end

    return if (cool_charge_defect_ratio.abs < 0.001) && (cool_airflow_defect_ratio.abs < 0.001) && (heat_airflow_defect_ratio.abs < 0.001)

    # Cooling

    cooling_type = get_hvac_cooling_type(hvac_cooling)
    f_ch = cool_charge_defect_ratio.round(3)

    if [HPXML::HVACTypeHeatPumpAirToAir,
        HPXML::HVACTypeCentralAirConditioner,
        HPXML::HVACTypeHeatPumpMiniSplit,
        HPXML::HVACTypeMiniSplitAirConditioner,
        HPXML::HVACTypeHeatPumpGroundToAir].include?(cooling_type) && frac_zone_cool_load_served > 0

      hvac_cooling_ap = hvac_cooling.additional_properties
      hvac_cooling_speed = get_sizing_speed(hvac_cooling_ap, true)

      if cooling_type != HPXML::HVACTypeHeatPumpGroundToAir
        cool_cfm_m3s = UnitConversions.convert(hvac_sizings.Cool_Airflow, 'cfm', 'm^3/s')
        cool_airflow_rated_ratio = cool_cfm_m3s / HVAC.calc_rated_airflow(hvac_sizings.Cool_Capacity * hvac_cooling_ap.cool_capacity_ratios[hvac_cooling_speed], hvac_cooling_ap.cool_rated_cfm_per_ton[hvac_cooling_speed])
        cool_airflow_rated_defect_ratio = cool_cfm_m3s * (1 + cool_airflow_defect_ratio) / HVAC.calc_rated_airflow(hvac_sizings.Cool_Capacity * hvac_cooling_ap.cool_capacity_ratios[hvac_cooling_speed], hvac_cooling_ap.cool_rated_cfm_per_ton[hvac_cooling_speed])
      else
        cool_airflow_rated_ratio = 1.0 # actual air flow is equal to rated (before applying defect ratio) in current methodology
        cool_airflow_rated_defect_ratio = 1 + cool_airflow_defect_ratio
      end

      # NOTE: heat pump (cooling) curves don't exhibit expected trends at extreme faults;
      clg_fff_cap_coeff, _clg_fff_eir_coeff = HVAC.get_cool_cap_eir_fflow_spec(HPXML::HVACCompressorTypeSingleStage)[0]
      a1_AF_Qgr_c = clg_fff_cap_coeff[0]
      a2_AF_Qgr_c = clg_fff_cap_coeff[1]
      a3_AF_Qgr_c = clg_fff_cap_coeff[2]

      qgr_values, _p_values, ff_chg_values = HVAC.get_charge_fault_cooling_coeff(f_ch)

      a1_CH_Qgr_c = qgr_values[0]
      a2_CH_Qgr_c = qgr_values[1]
      a3_CH_Qgr_c = qgr_values[2]
      a4_CH_Qgr_c = qgr_values[3]

      q0_CH = a1_CH_Qgr_c
      q1_CH = a2_CH_Qgr_c * UnitConversions.convert(mj.cool_setpoint, 'F', 'C')
      q2_CH = a3_CH_Qgr_c * UnitConversions.convert(hpxml_bldg.header.manualj_cooling_design_temp, 'F', 'C')
      q3_CH = a4_CH_Qgr_c * f_ch
      y_CH_Q_c = 1 + ((q0_CH + q1_CH + q2_CH + q3_CH) * f_ch)

      ff_ch_c = (1.0 / (1.0 + (qgr_values[0] + (qgr_values[1] * ff_chg_values[0]) + (qgr_values[2] * ff_chg_values[1]) + (qgr_values[3] * f_ch)) * f_ch)).round(3)
      ff_AF_c = cool_airflow_rated_defect_ratio.round(3)
      ff_AF_comb_c = ff_ch_c * ff_AF_c

      q_AF_CH = a1_AF_Qgr_c + (a2_AF_Qgr_c * ff_ch_c) + (a3_AF_Qgr_c * ff_ch_c * ff_ch_c)
      p_CH_Q_c = y_CH_Q_c / q_AF_CH

      p_AF_Q_c = a1_AF_Qgr_c + (a2_AF_Qgr_c * ff_AF_comb_c) + (a3_AF_Qgr_c * ff_AF_comb_c * ff_AF_comb_c)

      cool_cap_fff = (p_CH_Q_c * p_AF_Q_c)

      # calculate the capacity impact by defects
      ff_AF_c_nodefect = cool_airflow_rated_ratio.round(3)
      cool_cap_fff_nodefect = a1_AF_Qgr_c + a2_AF_Qgr_c * ff_AF_c_nodefect + a3_AF_Qgr_c * ff_AF_c_nodefect * ff_AF_c_nodefect
      cap_clg_ratio = 1 / (cool_cap_fff / cool_cap_fff_nodefect)

      prev_capacity = hvac_sizings.Cool_Capacity
      hvac_sizings.Cool_Capacity *= cap_clg_ratio
      hvac_sizings.Cool_Capacity_Sens = hvac_sizings.Cool_Capacity * hvac_cooling_ap.cool_rated_shrs_gross[hvac_cooling_speed]
      if prev_capacity > 0 # Preserve cfm/ton
        hvac_sizings.Cool_Airflow = hvac_sizings.Cool_Airflow * hvac_sizings.Cool_Capacity / prev_capacity
      else
        hvac_sizings.Cool_Airflow = 0.0
      end
    end

    # Heating

    heating_type = get_hvac_heating_type(hvac_heating)

    if [HPXML::HVACTypeHeatPumpAirToAir,
        HPXML::HVACTypeHeatPumpMiniSplit,
        HPXML::HVACTypeHeatPumpGroundToAir].include?(heating_type) && frac_zone_heat_load_served > 0

      hvac_heating_ap = hvac_heating.additional_properties
      hvac_heating_speed = get_sizing_speed(hvac_heating_ap, false)

      if heating_type != HPXML::HVACTypeHeatPumpGroundToAir
        heat_cfm_m3s = UnitConversions.convert(hvac_sizings.Heat_Airflow, 'cfm', 'm^3/s')
        heat_airflow_rated_ratio = heat_cfm_m3s / HVAC.calc_rated_airflow(hvac_sizings.Heat_Capacity * hvac_heating_ap.heat_capacity_ratios[hvac_heating_speed], hvac_heating_ap.heat_rated_cfm_per_ton[hvac_heating_speed])
        heat_airflow_rated_defect_ratio = heat_cfm_m3s * (1 + heat_airflow_defect_ratio) / HVAC.calc_rated_airflow(hvac_sizings.Heat_Capacity * hvac_heating_ap.heat_capacity_ratios[hvac_heating_speed], hvac_heating_ap.heat_rated_cfm_per_ton[hvac_heating_speed])
      else
        heat_airflow_rated_ratio = 1.0 # actual air flow is equal to rated (before applying defect ratio) in current methodology
        heat_airflow_rated_defect_ratio = 1 + heat_airflow_defect_ratio
      end

      htg_fff_cap_coeff, _htg_fff_eir_coeff = HVAC.get_heat_cap_eir_fflow_spec(HPXML::HVACCompressorTypeSingleStage)[0]
      a1_AF_Qgr_h = htg_fff_cap_coeff[0]
      a2_AF_Qgr_h = htg_fff_cap_coeff[1]
      a3_AF_Qgr_h = htg_fff_cap_coeff[2]

      qgr_values, _p_values, ff_chg_values = HVAC.get_charge_fault_heating_coeff(f_ch)

      a1_CH_Qgr_h = qgr_values[0]
      a2_CH_Qgr_h = qgr_values[2]
      a3_CH_Qgr_h = qgr_values[3]

      qh1_CH = a1_CH_Qgr_h
      qh2_CH = a2_CH_Qgr_h * UnitConversions.convert(hpxml_bldg.header.manualj_heating_design_temp, 'F', 'C')
      qh3_CH = a3_CH_Qgr_h * f_ch
      y_CH_Q_h = 1 + ((qh1_CH + qh2_CH + qh3_CH) * f_ch)

      ff_ch_h = (1 / (1 + (qgr_values[0] + qgr_values[2] * ff_chg_values[1] + qgr_values[3] * f_ch) * f_ch)).round(3)
      ff_AF_h = heat_airflow_rated_defect_ratio.round(3)
      ff_AF_comb_h = ff_ch_h * ff_AF_h

      qh_AF_CH = a1_AF_Qgr_h + (a2_AF_Qgr_h * ff_ch_h) + (a3_AF_Qgr_h * ff_ch_h * ff_ch_h)
      p_CH_Q_h = y_CH_Q_h / qh_AF_CH

      p_AF_Q_h = a1_AF_Qgr_h + (a2_AF_Qgr_h * ff_AF_comb_h) + (a3_AF_Qgr_h * ff_AF_comb_h * ff_AF_comb_h)

      heat_cap_fff = (p_CH_Q_h * p_AF_Q_h)

      # calculate the capacity impact by defects
      ff_AF_h_nodefect = heat_airflow_rated_ratio.round(3)
      heat_cap_fff_nodefect = a1_AF_Qgr_h + a2_AF_Qgr_h * ff_AF_h_nodefect + a3_AF_Qgr_h * ff_AF_h_nodefect * ff_AF_h_nodefect
      cap_htg_ratio = 1 / (heat_cap_fff / heat_cap_fff_nodefect)

      prev_capacity = hvac_sizings.Heat_Capacity
      hvac_sizings.Heat_Capacity *= cap_htg_ratio
      if prev_capacity > 0 # Preserve cfm/ton
        hvac_sizings.Heat_Airflow = hvac_sizings.Heat_Airflow * hvac_sizings.Heat_Capacity / prev_capacity
      else
        hvac_sizings.Heat_Airflow = 0.0
      end
    end
  end

  # TODO
  #
  # @param hvac_sizings [TODO] TODO
  # @param hvac_heating [TODO] TODO
  # @param hvac_cooling [TODO] TODO
  # @return [TODO] TODO
  def self.apply_hvac_autosizing_factors_and_limits(hvac_sizings, hvac_heating, hvac_cooling)
    if not hvac_cooling.nil?
      cooling_autosizing_limit = hvac_cooling.cooling_autosizing_limit
      if cooling_autosizing_limit.nil?
        cooling_autosizing_limit = 1 / Constants.small
      end

      cooling_autosizing_factor = [hvac_cooling.cooling_autosizing_factor, cooling_autosizing_limit / hvac_sizings.Cool_Capacity].min

      hvac_sizings.Cool_Capacity *= cooling_autosizing_factor
      hvac_sizings.Cool_Airflow *= cooling_autosizing_factor
      hvac_sizings.Cool_Capacity_Sens *= cooling_autosizing_factor
    end
    if not hvac_heating.nil?
      heating_autosizing_limit = hvac_heating.heating_autosizing_limit
      if heating_autosizing_limit.nil?
        heating_autosizing_limit = 1 / Constants.small
      end

      heating_autosizing_factor = [hvac_heating.heating_autosizing_factor, heating_autosizing_limit / hvac_sizings.Heat_Capacity].min

      hvac_sizings.Heat_Capacity *= heating_autosizing_factor
      hvac_sizings.Heat_Airflow *= heating_autosizing_factor
    end
    if (hvac_cooling.is_a? HPXML::HeatPump) && (hvac_cooling.backup_type == HPXML::HeatPumpBackupTypeIntegrated)
      backup_heating_autosizing_limit = hvac_cooling.backup_heating_autosizing_limit
      if backup_heating_autosizing_limit.nil?
        backup_heating_autosizing_limit = 1 / Constants.small
      end

      backup_heating_autosizing_factor = [hvac_cooling.backup_heating_autosizing_factor, backup_heating_autosizing_limit / hvac_sizings.Heat_Capacity_Supp].min

      hvac_sizings.Heat_Capacity_Supp *= backup_heating_autosizing_factor
    end
  end

  # Fixed Sizing Equipment
  #
  # @param hvac_sizings [TODO] TODO
  # @param hvac_heating [TODO] TODO
  # @param hvac_cooling [TODO] TODO
  # @param hpxml_bldg [HPXML::Building] individual HPXML Building dwelling unit object
  # @return [TODO] TODO
  def self.apply_hvac_fixed_capacities(hvac_sizings, hvac_heating, hvac_cooling, hpxml_bldg)
    # Override HVAC capacities if values are provided
    if not hvac_cooling.nil?
      fixed_cooling_capacity = hvac_cooling.cooling_capacity
    end
    autosized_cooling_capacity = hvac_sizings.Cool_Capacity
    if (not fixed_cooling_capacity.nil?) && (autosized_cooling_capacity > 0)
      if not (hpxml_bldg.header.allow_increased_fixed_capacities && autosized_cooling_capacity > fixed_cooling_capacity)
        # Use fixed size; proportionally adjust autosized airflow & sensible capacity
        hvac_sizings.Cool_Capacity = fixed_cooling_capacity
        hvac_sizings.Cool_Airflow *= fixed_cooling_capacity / autosized_cooling_capacity
        hvac_sizings.Cool_Capacity_Sens *= fixed_cooling_capacity / autosized_cooling_capacity
      end
    end
    if not hvac_heating.nil?
      fixed_heating_capacity = hvac_heating.heating_capacity
    elsif (not hvac_cooling.nil?) && hvac_cooling.has_integrated_heating
      fixed_heating_capacity = hvac_cooling.integrated_heating_system_capacity
    end
    autosized_heating_capacity = hvac_sizings.Heat_Capacity
    if (not fixed_heating_capacity.nil?) && (autosized_heating_capacity > 0)
      if not (hpxml_bldg.header.allow_increased_fixed_capacities && autosized_heating_capacity > fixed_heating_capacity)
        # Use fixed size; proportionally adjust autosized airflow
        hvac_sizings.Heat_Capacity = fixed_heating_capacity
        hvac_sizings.Heat_Airflow *= fixed_heating_capacity / autosized_heating_capacity
      end
    end
    if hvac_heating.is_a? HPXML::HeatPump
      if not hvac_heating.backup_heating_capacity.nil?
        fixed_supp_heating_capacity = hvac_heating.backup_heating_capacity
      elsif not hvac_heating.backup_system.nil?
        fixed_supp_heating_capacity = hvac_heating.backup_system.heating_capacity
      end
    end
    autosized_supp_heating_capacity = hvac_sizings.Heat_Capacity_Supp
    if not fixed_supp_heating_capacity.nil?
      if not (hpxml_bldg.header.allow_increased_fixed_capacities && autosized_supp_heating_capacity > fixed_supp_heating_capacity)
        # Use fixed size
        hvac_sizings.Heat_Capacity_Supp = fixed_supp_heating_capacity
      end
    end
  end

  # GSHP Ground Loop Sizing Calculations
  #
  # @param mj [TODO] TODO
  # @param runner [OpenStudio::Measure::OSRunner] runner object
  # @param hvac_sizings [TODO] TODO
  # @param weather [WeatherProcess] TODO
  # @param hvac_cooling [TODO] TODO
  # @return [TODO] TODO
  def self.apply_hvac_ground_loop(mj, runner, hvac_sizings, weather, hvac_cooling)
    cooling_type = get_hvac_cooling_type(hvac_cooling)

    return if cooling_type != HPXML::HVACTypeHeatPumpGroundToAir

    geothermal_loop = hvac_cooling.geothermal_loop
    bore_spacing = geothermal_loop.bore_spacing
    bore_diameter = geothermal_loop.bore_diameter

    loop_flow = geothermal_loop.loop_flow
    if loop_flow.nil?
      loop_flow = [1.0, UnitConversions.convert([hvac_sizings.Heat_Capacity, hvac_sizings.Cool_Capacity].max, 'Btu/hr', 'ton')].max.floor * 3.0
    end

    num_bore_holes = geothermal_loop.num_bore_holes
    bore_depth = geothermal_loop.bore_length

    min_bore_depth = 80 # ft; based on g-function library
    # In NY the following is the depth that requires a mining permit, which has been a barrier for Dandelion Energy with installing GSHPs.
    # Sounds like people are pushing ever deeper but for now we can apply this limit and add a note about where it came from.
    max_bore_depth = 500 # ft
    min_num_boreholes = 1
    max_num_boreholes = 10

    if num_bore_holes.nil? || bore_depth.nil?
      # Autosize ground loop heat exchanger length
      hvac_cooling_ap = hvac_cooling.additional_properties
      grout_conductivity = geothermal_loop.grout_conductivity
      pipe_r_value = gshp_hx_pipe_rvalue(hvac_cooling)
      nom_length_heat, nom_length_cool = gshp_hxbore_ft_per_ton(mj, weather, hvac_cooling_ap, bore_spacing, bore_diameter, grout_conductivity, pipe_r_value)
      bore_length_heat = nom_length_heat * hvac_sizings.Heat_Capacity / UnitConversions.convert(1.0, 'ton', 'Btu/hr')
      bore_length_cool = nom_length_cool * hvac_sizings.Cool_Capacity / UnitConversions.convert(1.0, 'ton', 'Btu/hr')
      bore_length = [bore_length_heat, bore_length_cool].max

      if num_bore_holes.nil? && bore_depth.nil?
        num_bore_holes = [min_num_boreholes, (UnitConversions.convert(hvac_sizings.Cool_Capacity, 'Btu/hr', 'ton') + 0.5).floor].max

        # Divide length by number of boreholes for average bore depth
        bore_depth = (bore_length / num_bore_holes).floor # ft

        # Adjust number of boreholes and bore depth to get within min/max constraints
        for _i in 0..50
          if ((bore_depth < min_bore_depth) || (num_bore_holes > max_num_boreholes)) && (num_bore_holes > min_num_boreholes)
            num_bore_holes -= 1
            bore_depth = (bore_length / num_bore_holes).floor
          elsif ((bore_depth > max_bore_depth) || (num_bore_holes < min_num_boreholes)) && (num_bore_holes < max_num_boreholes)
            num_bore_holes += 1
            bore_depth = (bore_length / num_bore_holes).floor
          end

          if ((num_bore_holes == min_num_boreholes) && (bore_depth < min_bore_depth)) || ((num_bore_holes == max_num_boreholes) && (bore_depth > max_bore_depth))
            break # we can't do any better
          end
        end
      elsif num_bore_holes.nil?
        # Calculate number of boreholes to achieve total autosized length
        num_bore_holes = (bore_length / bore_depth).floor
        num_bore_holes = [num_bore_holes, max_num_boreholes].min
        num_bore_holes = [num_bore_holes, min_num_boreholes].max
      elsif bore_depth.nil?
        # Calculate bore depth to achieve total autosized length
        bore_depth = (bore_length / num_bore_holes).floor # ft
      end
    end

    if bore_depth < min_bore_depth
      bore_depth = min_bore_depth
      runner.registerWarning("Reached a minimum of #{min_num_boreholes} borehole; setting bore depth to the minimum (#{min_bore_depth} ft).")
    end

    if bore_depth > max_bore_depth
      bore_depth = max_bore_depth
      runner.registerWarning("Reached a maximum of #{max_num_boreholes} boreholes; setting bore depth to the maximum (#{max_bore_depth} ft).")
    end

    bore_config = geothermal_loop.bore_config
    if bore_config.nil?
      bore_config = HPXML::GeothermalLoopBorefieldConfigurationRectangle
    end

    valid_configs = valid_bore_configs
    g_functions_filename = valid_configs[bore_config]
    g_functions_json = get_g_functions_json(g_functions_filename)
    valid_num_bores = get_valid_num_bores(g_functions_json)

    unless valid_num_bores.include? num_bore_holes
      fail "Number of bore holes (#{num_bore_holes}) with borefield configuration '#{bore_config}' not supported."
    end

    lntts, gfnc_coeff = gshp_gfnc_coeff(bore_config, g_functions_json, num_bore_holes, bore_spacing, bore_depth, bore_diameter)

    hvac_sizings.GSHP_Loop_flow = loop_flow
    hvac_sizings.GSHP_Bore_Depth = bore_depth
    hvac_sizings.GSHP_Bore_Holes = num_bore_holes
    hvac_sizings.GSHP_G_Functions = [lntts, gfnc_coeff]
    hvac_sizings.GSHP_Bore_Config = bore_config
  end

  # TODO
  #
  # @return [TODO] TODO
  def self.valid_bore_configs
    valid_configs = { HPXML::GeothermalLoopBorefieldConfigurationRectangle => 'rectangle_5m_v1.0.json',
                      HPXML::GeothermalLoopBorefieldConfigurationOpenRectangle => 'Open_configurations_5m_v1.0.json',
                      HPXML::GeothermalLoopBorefieldConfigurationC => 'C_configurations_5m_v1.0.json',
                      HPXML::GeothermalLoopBorefieldConfigurationL => 'L_configurations_5m_v1.0.json',
                      HPXML::GeothermalLoopBorefieldConfigurationU => 'U_configurations_5m_v1.0.json',
                      HPXML::GeothermalLoopBorefieldConfigurationLopsidedU => 'LopU_configurations_5m_v1.0.json' }
    return valid_configs
  end

  # TODO
  #
  # @param g_functions_filename [TODO] TODO
  # @return [TODO] TODO
  def self.get_g_functions_json(g_functions_filename)
    require 'json'

    g_functions_filepath = File.join(File.dirname(__FILE__), 'data/g_functions', g_functions_filename)
    g_functions_json = JSON.parse(File.read(g_functions_filepath), symbolize_names: true)
    return g_functions_json
  end

  # TODO
  #
  # @param g_functions_json [TODO] TODO
  # @return [TODO] TODO
  def self.get_valid_num_bores(g_functions_json)
    valid_num_bores = []
    g_functions_json.each do |_key_1, values_1|
      if values_1.keys.include?(:bore_locations)
        valid_num_bores << values_1[:bore_locations].size
      else
        values_1.each do |_key_2, values_2|
          if values_2.keys.include?(:bore_locations)
            valid_num_bores << values_2[:bore_locations].size
          end
        end
      end
    end

    return valid_num_bores
  end

  # Finalize Sizing Calculations
  #
  # @param hvac_sizings [TODO] TODO
  # @param hvac_heating [TODO] TODO
  # @param hvac_cooling [TODO] TODO
  # @return [TODO] TODO
  def self.apply_hvac_finalize_airflows(hvac_sizings, hvac_heating, hvac_cooling)
    if (not hvac_heating.nil?) && hvac_heating.respond_to?(:airflow_defect_ratio)
      if hvac_sizings.Heat_Airflow > 0
        hvac_sizings.Heat_Airflow *= (1.0 + hvac_heating.airflow_defect_ratio.to_f)
      end
    end

    if (not hvac_cooling.nil?) && hvac_cooling.respond_to?(:airflow_defect_ratio)
      if hvac_sizings.Cool_Airflow > 0
        hvac_sizings.Cool_Airflow *= (1.0 + hvac_cooling.airflow_defect_ratio.to_f)
      end
    end
  end

  # TODO
  #
  # @param mj [TODO] TODO
  # @param hvac_heating [TODO] TODO
  # @param heating_db [TODO] TODO
  # @param hvac_heating_speed [TODO] TODO
  # @return [TODO] TODO
  def self.calculate_heat_pump_adj_factor_at_outdoor_temperature(mj, hvac_heating, heating_db, hvac_heating_speed)
    if hvac_heating.compressor_type == HPXML::HVACCompressorTypeVariableSpeed
      idb_adj = adjust_indoor_condition_var_speed(heating_db, mj.heat_setpoint, :htg)
      odb_adj = adjust_outdoor_condition_var_speed(hvac_heating.heating_detailed_performance_data, heating_db, hvac_heating, :htg)
      return odb_adj * idb_adj
    else
      coefficients = hvac_heating.additional_properties.heat_cap_ft_spec[hvac_heating_speed]
      return MathTools.biquadratic(mj.heat_setpoint, heating_db, coefficients)
    end
  end

  # TODO
  #
  # @param mj [TODO] TODO
  # @param hvac_heating [TODO] TODO
  # @param heating_load [TODO] TODO
  # @param hp_nominal_heating_capacity [TODO] TODO
  # @param hvac_heating_speed [TODO] TODO
  # @param hpxml_bldg [HPXML::Building] individual HPXML Building dwelling unit object
  # @return [TODO] TODO
  def self.calculate_heat_pump_backup_load(mj, hvac_heating, heating_load, hp_nominal_heating_capacity, hvac_heating_speed, hpxml_bldg)
    if hpxml_bldg.header.heat_pump_backup_sizing_methodology == HPXML::HeatPumpBackupSizingEmergency
      # Size backup to meet full design load in case heat pump fails
      return heating_load
    elsif hpxml_bldg.header.heat_pump_backup_sizing_methodology == HPXML::HeatPumpBackupSizingSupplemental
      if not hvac_heating.backup_heating_switchover_temp.nil?
        min_compressor_temp = hvac_heating.backup_heating_switchover_temp
      elsif not hvac_heating.compressor_lockout_temp.nil?
        min_compressor_temp = hvac_heating.compressor_lockout_temp
      end

      if min_compressor_temp > hpxml_bldg.header.manualj_heating_design_temp
        # Heat pump not running at design temperature, size backup to meet full design load
        return heating_load
      end

      # Heat pump operating at design temperature, size backup to meet remaining design load
      adj_factor = calculate_heat_pump_adj_factor_at_outdoor_temperature(mj, hvac_heating, hpxml_bldg.header.manualj_heating_design_temp, hvac_heating_speed)
      hp_output_at_outdoor_temperature = hp_nominal_heating_capacity * adj_factor
      return [heating_load - hp_output_at_outdoor_temperature, 0.0].max
    else
      fail "Unexpected HP backup methodology: #{hpxml_bldg.header.heat_pump_backup_sizing_methodology}"
    end
  end

  # Adjust heat pump sizing
  #
  # @param mj [TODO] TODO
  # @param runner [OpenStudio::Measure::OSRunner] runner object
  # @param hvac_sizings [TODO] TODO
  # @param weather [WeatherProcess] TODO
  # @param hvac_heating [TODO] TODO
  # @param total_cap_curve_value [TODO] TODO
  # @param hvac_system [TODO] TODO
  # @param hvac_heating_speed [TODO] TODO
  # @param oversize_limit [TODO] TODO
  # @param oversize_delta [TODO] TODO
  # @param hpxml_bldg [HPXML::Building] individual HPXML Building dwelling unit object
  # @return [TODO] TODO
  def self.process_heat_pump_adjustment(mj, runner, hvac_sizings, weather, hvac_heating, total_cap_curve_value, hvac_system, hvac_heating_speed,
                                        oversize_limit, oversize_delta, hpxml_bldg)

    capacity_ratio = hvac_heating.additional_properties.heat_capacity_ratios[hvac_heating_speed]

    if not hvac_heating.backup_heating_switchover_temp.nil?
      min_compressor_temp = hvac_heating.backup_heating_switchover_temp
    elsif not hvac_heating.compressor_lockout_temp.nil?
      min_compressor_temp = hvac_heating.compressor_lockout_temp
    end

    if (not min_compressor_temp.nil?) && (min_compressor_temp > hpxml_bldg.header.manualj_heating_design_temp)
      # Calculate the heating load at the switchover temperature to limit unutilized capacity
      temp_heat_design_temp = hpxml_bldg.header.manualj_heating_design_temp
      hpxml_bldg.header.manualj_heating_design_temp = min_compressor_temp
      alternate_all_hvac_sizings = calculate(runner, weather, hpxml_bldg, [hvac_system], update_hpxml: false)
      heating_load = alternate_all_hvac_sizings[hvac_system].Heat_Load
      heating_db = min_compressor_temp
      hpxml_bldg.header.manualj_heating_design_temp = temp_heat_design_temp
    else
      heating_load = hvac_sizings.Heat_Load
      heating_db = hpxml_bldg.header.manualj_heating_design_temp
    end

    adj_factor = calculate_heat_pump_adj_factor_at_outdoor_temperature(mj, hvac_heating, heating_db, hvac_heating_speed)
    heat_cap_rated = (heating_load / adj_factor) / capacity_ratio

    if total_cap_curve_value.nil? # Heat pump has no cooling
      if hpxml_bldg.header.heat_pump_sizing_methodology == HPXML::HeatPumpSizingMaxLoad
        # Size based on heating, taking into account reduced heat pump capacity at the design temperature
        hvac_sizings.Heat_Capacity = heat_cap_rated
      else
        # Size equal to heating design load
        hvac_sizings.Heat_Capacity = hvac_sizings.Heat_Load
      end
    elsif heat_cap_rated < hvac_sizings.Cool_Capacity
      # Size based on cooling
      hvac_sizings.Heat_Capacity = hvac_sizings.Cool_Capacity
    else
      cfm_per_btuh = hvac_sizings.Cool_Airflow / hvac_sizings.Cool_Capacity
      if hpxml_bldg.header.heat_pump_sizing_methodology == HPXML::HeatPumpSizingMaxLoad
        # Size based on heating, taking into account reduced heat pump capacity at the design temperature
        hvac_sizings.Cool_Capacity = heat_cap_rated
      else
        # Size based on cooling, but with ACCA oversizing allowances for heating
        load_shr = hvac_sizings.Cool_Load_Sens / hvac_sizings.Cool_Load_Tot
        if ((weather.data.HDD65F / weather.data.CDD50F) < 2.0) || (load_shr < 0.95)
          # Mild winter or has a latent cooling load
          hvac_sizings.Cool_Capacity = [(oversize_limit * hvac_sizings.Cool_Load_Tot) / total_cap_curve_value, heat_cap_rated].min
        else
          # Cold winter and no latent cooling load (add a ton rule applies)
          hvac_sizings.Cool_Capacity = [(hvac_sizings.Cool_Load_Tot + oversize_delta) / total_cap_curve_value, heat_cap_rated].min
        end
      end
      hvac_sizings.Cool_Airflow = cfm_per_btuh * hvac_sizings.Cool_Capacity
      hvac_sizings.Heat_Capacity = hvac_sizings.Cool_Capacity
    end
  end

  # TODO
  #
  # @return [TODO] TODO
  # @param hpxml_bldg [HPXML::Building] individual HPXML Building dwelling unit object
  def self.get_ventilation_data(hpxml_bldg)
    # If CFIS w/ supplemental fan, assume air handler is running the full hour and can provide
    # all ventilation needs (i.e., supplemental fan does not need to run), so skip supplement fan
    vent_fans_mech = hpxml_bldg.ventilation_fans.select { |f| f.used_for_whole_building_ventilation && !f.is_cfis_supplemental_fan? && f.flow_rate > 0 && f.hours_in_operation > 0 }
    if vent_fans_mech.empty?
      return [0.0, 0.0, 0.0, 0.0, 0.0, 0.0, 0.0]
    end

    # Categorize fans into different types
    vent_mech_preheat = vent_fans_mech.select { |vent_mech| (not vent_mech.preheating_efficiency_cop.nil?) }
    vent_mech_precool = vent_fans_mech.select { |vent_mech| (not vent_mech.precooling_efficiency_cop.nil?) }
    vent_mech_shared = vent_fans_mech.select { |vent_mech| vent_mech.is_shared_system }

    vent_mech_sup_tot = vent_fans_mech.select { |vent_mech| vent_mech.fan_type == HPXML::MechVentTypeSupply }
    vent_mech_exh_tot = vent_fans_mech.select { |vent_mech| vent_mech.fan_type == HPXML::MechVentTypeExhaust }
    vent_mech_cfis_tot = vent_fans_mech.select { |vent_mech| vent_mech.fan_type == HPXML::MechVentTypeCFIS }
    vent_mech_bal_tot = vent_fans_mech.select { |vent_mech| vent_mech.fan_type == HPXML::MechVentTypeBalanced }
    vent_mech_erv_hrv_tot = vent_fans_mech.select { |vent_mech| [HPXML::MechVentTypeERV, HPXML::MechVentTypeHRV].include? vent_mech.fan_type }

    # Average in-unit CFMs (include recirculation from in unit CFMs for shared systems)
    q_sup_tot = vent_mech_sup_tot.map { |vent_mech| vent_mech.average_total_unit_flow_rate }.sum(0.0)
    q_exh_tot = vent_mech_exh_tot.map { |vent_mech| vent_mech.average_total_unit_flow_rate }.sum(0.0)
    q_bal_tot = vent_mech_bal_tot.map { |vent_mech| vent_mech.average_total_unit_flow_rate }.sum(0.0)
    q_erv_hrv_tot = vent_mech_erv_hrv_tot.map { |vent_mech| vent_mech.average_total_unit_flow_rate }.sum(0.0)
    q_cfis_tot = vent_mech_cfis_tot.map { |vent_mech| vent_mech.average_total_unit_flow_rate }.sum(0.0)

    # Average preconditioned OA air CFMs (only OA, recirculation will be addressed below for all shared systems)
    q_preheat = vent_mech_preheat.map { |vent_mech| vent_mech.average_oa_unit_flow_rate * vent_mech.preheating_fraction_load_served }.sum(0.0)
    q_precool = vent_mech_precool.map { |vent_mech| vent_mech.average_oa_unit_flow_rate * vent_mech.precooling_fraction_load_served }.sum(0.0)
    q_recirc = vent_mech_shared.map { |vent_mech| vent_mech.average_total_unit_flow_rate - vent_mech.average_oa_unit_flow_rate }.sum(0.0)

    # Total CFMS
    q_tot_sup = q_sup_tot + q_bal_tot + q_erv_hrv_tot + q_cfis_tot
    q_tot_exh = q_exh_tot + q_bal_tot + q_erv_hrv_tot
    q_unbal = q_tot_exh - q_tot_sup
    q_bal = [q_tot_exh, q_tot_sup].min

    # Calculate effectiveness for all ERV/HRV and store results in a hash
    hrv_erv_effectiveness_map = Airflow.calc_hrv_erv_effectiveness(vent_mech_erv_hrv_tot)

    # Calculate cfm weighted average effectiveness for the combined balanced airflow
    bal_lat_eff = 0.0
    bal_sens_eff = 0.0
    vent_mech_erv_hrv_unprecond = vent_mech_erv_hrv_tot.select { |vent_mech| vent_mech.preheating_efficiency_cop.nil? && vent_mech.precooling_efficiency_cop.nil? }
    vent_mech_erv_hrv_unprecond.each do |vent_mech|
      bal_lat_eff += vent_mech.average_oa_unit_flow_rate / q_bal * hrv_erv_effectiveness_map[vent_mech][:vent_mech_lat_eff]
      bal_sens_eff += vent_mech.average_oa_unit_flow_rate / q_bal * hrv_erv_effectiveness_map[vent_mech][:vent_mech_apparent_sens_eff]
    end

    return [q_unbal, q_bal, q_preheat, q_precool, q_recirc, bal_sens_eff, bal_lat_eff]
  end

<<<<<<< HEAD
  # TODO
  #
  # @param mj [TODO] TODO
  # @param sens_load_or_capacity [TODO] TODO
  # @param deltaT [TODO] TODO
  # @param rated_capacity [TODO] TODO
  # @param corresponding_cooling_airflow_rate [TODO] TODO
  # @return [TODO] TODO
  def self.calc_airflow_rate_manual_s(mj, sens_load_or_capacity, deltaT, rated_capacity, corresponding_cooling_airflow_rate = nil)
=======
  def self.calc_airflow_rate_manual_s(mj, sens_load_or_capacity, delta_t, dx_capacity: nil, hp_cooling_cfm: nil)
>>>>>>> 5ca20332
    # Airflow sizing following Manual S based on design calculation
    airflow_cfm = sens_load_or_capacity / (1.1 * mj.acf * delta_t)

    if not dx_capacity.nil?
      # Ensure the air flow rate is between 300 and 400 cfm/ton for typical DX equipment.
      # Recommendation by Hugh Henderson.
      rated_capacity_tons = UnitConversions.convert(dx_capacity, 'Btu/hr', 'ton')
      if airflow_cfm / rated_capacity_tons > 400
        airflow_cfm = 400.0 * rated_capacity_tons
      elsif airflow_cfm / rated_capacity_tons < 300
        airflow_cfm = 300.0 * rated_capacity_tons
      end
    end

    if hp_cooling_cfm.to_f > 0
      # For a heat pump, ensure the heating airflow rate is within 30% of the cooling airflow rate.
      # Recommendation by Hugh Henderson.
      airflow_cfm = [airflow_cfm, 0.7 * hp_cooling_cfm].max
      airflow_cfm = [airflow_cfm, 1.3 * hp_cooling_cfm].min
    end

    return airflow_cfm
  end

  # TODO
  #
  # @param capacity [TODO] TODO
  # @param rated_cfm_per_ton [TODO] TODO
  # @param capacity_ratio [TODO] TODO
  # @return [TODO] TODO
  def self.calc_airflow_rate_user(capacity, rated_cfm_per_ton, capacity_ratio)
    # Airflow determined by user setting, not based on design
    airflow_cfm = rated_cfm_per_ton * capacity_ratio * UnitConversions.convert(capacity, 'Btu/hr', 'ton') # Maximum air flow under heating operation
    return airflow_cfm
  end

  # TODO
  #
  # @param cool_cap_curve_spec [TODO] TODO
  # @param cool_sh_curve_spec [TODO] TODO
  # @param wb_temp [TODO] TODO
  # @param db_temp [TODO] TODO
  # @param w_temp [TODO] TODO
  # @param vfr_air [TODO] TODO
  # @param loop_flow [TODO] TODO
  # @param rated_vfr_air [TODO] TODO
  # @return [TODO] TODO
  def self.calc_gshp_clg_curve_value(cool_cap_curve_spec, cool_sh_curve_spec, wb_temp, db_temp, w_temp, vfr_air, loop_flow = nil, rated_vfr_air = nil)
    # Reference conditions in thesis with largest capacity:
    # See Appendix B Figure B.3 of  https://hvac.okstate.edu/sites/default/files/pubs/theses/MS/27-Tang_Thesis_05.pdf
    ref_temp = 283 # K
    if rated_vfr_air.nil?
      # rated volume flow rate used to fit the curve
      ref_vfr_air = UnitConversions.convert(1200, 'cfm', 'm^3/s')
    else
      ref_vfr_air = UnitConversions.convert(rated_vfr_air, 'cfm', 'm^3/s')
    end
    ref_vfr_water = 0.000284

    a_1 = cool_cap_curve_spec[0]
    a_2 = cool_cap_curve_spec[1]
    a_3 = cool_cap_curve_spec[2]
    a_4 = cool_cap_curve_spec[3]
    a_5 = cool_cap_curve_spec[4]
    b_1 = cool_sh_curve_spec[0]
    b_2 = cool_sh_curve_spec[1]
    b_3 = cool_sh_curve_spec[2]
    b_4 = cool_sh_curve_spec[3]
    b_5 = cool_sh_curve_spec[4]
    b_6 = cool_sh_curve_spec[5]

    loop_flow = 0.0 if loop_flow.nil?

    total_cap_curve_value = a_1 + wb_temp / ref_temp * a_2 + w_temp / ref_temp * a_3 + vfr_air / ref_vfr_air * a_4 + loop_flow / ref_vfr_water * a_5
    sensible_cap_curve_value = b_1 + db_temp / ref_temp * b_2 + wb_temp / ref_temp * b_3 + w_temp / ref_temp * b_4 + vfr_air / ref_vfr_air * b_5 + loop_flow / ref_vfr_water * b_6

    return total_cap_curve_value, sensible_cap_curve_value
  end

  # TODO
  #
  # @param mj [TODO] TODO
  # @param dse_Qs [TODO] TODO
  # @param dse_Qr [TODO] TODO
  # @param system_cfm [TODO] TODO
  # @param load_sens [TODO] TODO
  # @param dse_Tamb_s [TODO] TODO
  # @param dse_Tamb_r [TODO] TODO
  # @param dse_As [TODO] TODO
  # @param dse_Ar [TODO] TODO
  # @param t_setpoint [TODO] TODO
  # @param dse_Fregain_s [TODO] TODO
  # @param dse_Fregain_r [TODO] TODO
  # @param supply_r [TODO] TODO
  # @param return_r [TODO] TODO
  # @return [TODO] TODO
  def self.calc_delivery_effectiveness_heating(mj, dse_Qs, dse_Qr, system_cfm, load_sens, dse_Tamb_s, dse_Tamb_r, dse_As, dse_Ar, t_setpoint, dse_Fregain_s, dse_Fregain_r, supply_r, return_r)
    '''
    Calculate the Delivery Effectiveness for heating (using the method of ASHRAE Standard 152).
    '''
    dse_Bs, dse_Br, dse_As, dse_Ar, dse_dTe, dse_dT_s, dse_dT_r = _calc_dse_init(system_cfm, load_sens, dse_Tamb_s, dse_Tamb_r, dse_As, dse_Ar, t_setpoint, dse_Qs, dse_Qr, supply_r, return_r, mj.inside_air_dens, Gas.Air.cp)
    dse_DE = _calc_dse_DE_heating(dse_As, dse_Bs, dse_Ar, dse_Br, dse_dT_s, dse_dT_r, dse_dTe)
    dse_DEcorr = _calc_dse_DEcorr(dse_DE, dse_Fregain_s, dse_Fregain_r, dse_Br, dse_Ar, dse_dT_r, dse_dTe)

    return dse_DEcorr
  end

  # TODO
  #
  # @param mj [TODO] TODO
  # @param dse_Qs [TODO] TODO
  # @param dse_Qr [TODO] TODO
  # @param leaving_air_temp [TODO] TODO
  # @param system_cfm [TODO] TODO
  # @param load_sens [TODO] TODO
  # @param dse_Tamb_s [TODO] TODO
  # @param dse_Tamb_r [TODO] TODO
  # @param dse_As [TODO] TODO
  # @param dse_Ar [TODO] TODO
  # @param t_setpoint [TODO] TODO
  # @param dse_Fregain_s [TODO] TODO
  # @param dse_Fregain_r [TODO] TODO
  # @param load_total [TODO] TODO
  # @param dse_h_r [TODO] TODO
  # @param supply_r [TODO] TODO
  # @param return_r [TODO] TODO
  # @return [TODO] TODO
  def self.calc_delivery_effectiveness_cooling(mj, dse_Qs, dse_Qr, leaving_air_temp, system_cfm, load_sens, dse_Tamb_s, dse_Tamb_r, dse_As, dse_Ar, t_setpoint, dse_Fregain_s, dse_Fregain_r, load_total, dse_h_r, supply_r, return_r)
    '''
    Calculate the Delivery Effectiveness for cooling (using the method of ASHRAE Standard 152).
    '''
    dse_Bs, dse_Br, dse_As, dse_Ar, dse_dTe, _dse_dT_s, dse_dT_r = _calc_dse_init(system_cfm, load_sens, dse_Tamb_s, dse_Tamb_r, dse_As, dse_Ar, t_setpoint, dse_Qs, dse_Qr, supply_r, return_r, mj.inside_air_dens, Gas.Air.cp)
    dse_dTe *= -1.0
    dse_DE, cooling_load_ducts_sens = _calc_dse_DE_cooling(dse_As, system_cfm, load_total, dse_Ar, dse_h_r, dse_Br, dse_dT_r, dse_Bs, leaving_air_temp, dse_Tamb_s, load_sens, mj.inside_air_dens, Gas.Air.cp, mj.cool_indoor_enthalpy)
    dse_DEcorr = _calc_dse_DEcorr(dse_DE, dse_Fregain_s, dse_Fregain_r, dse_Br, dse_Ar, dse_dT_r, dse_dTe)

    return dse_DEcorr, dse_dTe, cooling_load_ducts_sens
  end

  # TODO
  #
  # @param system_cfm [TODO] TODO
  # @param load_sens [TODO] TODO
  # @param dse_Tamb_s [TODO] TODO
  # @param dse_Tamb_r [TODO] TODO
  # @param dse_As [TODO] TODO
  # @param dse_Ar [TODO] TODO
  # @param t_setpoint [TODO] TODO
  # @param dse_Qs [TODO] TODO
  # @param dse_Qr [TODO] TODO
  # @param supply_r [TODO] TODO
  # @param return_r [TODO] TODO
  # @param air_dens [TODO] TODO
  # @param air_cp [TODO] TODO
  # @return [TODO] TODO
  def self._calc_dse_init(system_cfm, load_sens, dse_Tamb_s, dse_Tamb_r, dse_As, dse_Ar, t_setpoint, dse_Qs, dse_Qr, supply_r, return_r, air_dens, air_cp)
    # Supply and return conduction functions, Bs and Br
    dse_Bs = Math.exp((-1.0 * dse_As) / (60.0 * system_cfm * air_dens * air_cp * supply_r))
    dse_Br = Math.exp((-1.0 * dse_Ar) / (60.0 * system_cfm * air_dens * air_cp * return_r))

    dse_As = (system_cfm - dse_Qs) / system_cfm
    dse_Ar = (system_cfm - dse_Qr) / system_cfm

    dse_dTe = load_sens / (60.0 * system_cfm * air_dens * air_cp)
    dse_dT_s = t_setpoint - dse_Tamb_s
    dse_dT_r = t_setpoint - dse_Tamb_r

    return dse_Bs, dse_Br, dse_As, dse_Ar, dse_dTe, dse_dT_s, dse_dT_r
  end

  # TODO
  #
  # @param dse_As [TODO] TODO
  # @param system_cfm [TODO] TODO
  # @param load_total [TODO] TODO
  # @param dse_Ar [TODO] TODO
  # @param dse_h_r [TODO] TODO
  # @param dse_Br [TODO] TODO
  # @param dse_dT_r [TODO] TODO
  # @param dse_Bs [TODO] TODO
  # @param leaving_air_temp [TODO] TODO
  # @param dse_Tamb_s [TODO] TODO
  # @param load_sens [TODO] TODO
  # @param air_dens [TODO] TODO
  # @param air_cp [TODO] TODO
  # @param h_in [TODO] TODO
  # @return [TODO] TODO
  def self._calc_dse_DE_cooling(dse_As, system_cfm, load_total, dse_Ar, dse_h_r, dse_Br, dse_dT_r, dse_Bs, leaving_air_temp, dse_Tamb_s, load_sens, air_dens, air_cp, h_in)
    # Calculate the delivery effectiveness (Equation 6-25)
    dse_DE = ((dse_As * 60.0 * system_cfm * air_dens) / (-1.0 * load_total)) * \
             (((-1.0 * load_total) / (60.0 * system_cfm * air_dens)) + \
              (1.0 - dse_Ar) * (dse_h_r - h_in) + \
              dse_Ar * air_cp * (dse_Br - 1.0) * dse_dT_r + \
              air_cp * (dse_Bs - 1.0) * (leaving_air_temp - dse_Tamb_s))

    # Calculate the sensible heat transfer from surroundings
    cooling_load_ducts_sens = (1.0 - [dse_DE, 0.0].max) * load_sens

    return dse_DE, cooling_load_ducts_sens
  end

  # TODO
  #
  # @param dse_As [TODO] TODO
  # @param dse_Bs [TODO] TODO
  # @param dse_Ar [TODO] TODO
  # @param dse_Br [TODO] TODO
  # @param dse_dT_s [TODO] TODO
  # @param dse_dT_r [TODO] TODO
  # @param dse_dTe [TODO] TODO
  # @return [TODO] TODO
  def self._calc_dse_DE_heating(dse_As, dse_Bs, dse_Ar, dse_Br, dse_dT_s, dse_dT_r, dse_dTe)
    # Calculate the delivery effectiveness (Equation 6-23)
    dse_DE = (dse_As * dse_Bs -
              dse_As * dse_Bs * (1.0 - dse_Ar * dse_Br) * (dse_dT_r / dse_dTe) -
              dse_As * (1.0 - dse_Bs) * (dse_dT_s / dse_dTe))

    return dse_DE
  end

  # TODO
  #
  # @param dse_DE [TODO] TODO
  # @param dse_Fregain_s [TODO] TODO
  # @param dse_Fregain_r [TODO] TODO
  # @param dse_Br [TODO] TODO
  # @param dse_Ar [TODO] TODO
  # @param dse_dT_r [TODO] TODO
  # @param dse_dTe [TODO] TODO
  # @return [TODO] TODO
  def self._calc_dse_DEcorr(dse_DE, dse_Fregain_s, dse_Fregain_r, dse_Br, dse_Ar, dse_dT_r, dse_dTe)
    # Calculate the delivery effectiveness corrector for regain (Equation 6-40)
    dse_DEcorr = (dse_DE + dse_Fregain_s * (1.0 - dse_DE) - (dse_Fregain_s - dse_Fregain_r -
                  dse_Br * (dse_Ar * dse_Fregain_s - dse_Fregain_r)) * dse_dT_r / dse_dTe)

    # Limit the DE to a reasonable value to prevent negative values and huge equipment
    dse_DEcorr = [dse_DEcorr, 0.25].max
    dse_DEcorr = [dse_DEcorr, 1.00].min

    return dse_DEcorr
  end

  # TODO
  #
  # @param mj [TODO] TODO
  # @param return_leakage_cfm [TODO] TODO
  # @param cool_load_tot [TODO] TODO
  # @param cool_load_lat [TODO] TODO
  # @return [TODO] TODO
  def self.calculate_sensible_latent_split(mj, return_leakage_cfm, cool_load_tot, cool_load_lat)
    # Calculate the latent duct leakage load (Manual J accounts only for return duct leakage)
    dse_cool_load_latent = [0.0, 0.68 * mj.acf * return_leakage_cfm * mj.cool_design_grains].max

    # Calculate final latent and load
    cool_load_lat += dse_cool_load_latent
    cool_load_sens = cool_load_tot - cool_load_lat

    return cool_load_lat, cool_load_sens
  end

  # TODO
  #
  # @param distribution_system [TODO] TODO
  # @param design_temps [TODO] TODO
  # @param hpxml_bldg [HPXML::Building] individual HPXML Building dwelling unit object
  # @return [TODO] TODO
  def self.calc_duct_conduction_values(distribution_system, design_temps, hpxml_bldg)
    dse_A = { HPXML::DuctTypeSupply => 0.0, HPXML::DuctTypeReturn => 0.0 }
    dse_Ufactor = { HPXML::DuctTypeSupply => 0.0, HPXML::DuctTypeReturn => 0.0 }
    dse_Tamb = { HPXML::DuctTypeSupply => 0.0, HPXML::DuctTypeReturn => 0.0 }
    dse_Fregain = { HPXML::DuctTypeSupply => 0.0, HPXML::DuctTypeReturn => 0.0 }

    [HPXML::DuctTypeSupply, HPXML::DuctTypeReturn].each do |duct_type|
      # Calculate total area outside this unit's conditioned space
      total_area = 0.0
      distribution_system.ducts.each do |duct|
        next if duct.duct_type != duct_type
        next if HPXML::conditioned_locations_this_unit.include? duct.duct_location

        total_area += duct.duct_surface_area * duct.duct_surface_area_multiplier
      end

      if total_area == 0
        # There still may be leakage to the outside, so set Tamb to outside environment
        dse_Tamb[duct_type] = design_temps[HPXML::LocationOutside]
      else
        distribution_system.ducts.each do |duct|
          next if duct.duct_type != duct_type
          next if HPXML::conditioned_locations_this_unit.include? duct.duct_location

          duct_area = duct.duct_surface_area * duct.duct_surface_area_multiplier
          dse_A[duct_type] += duct_area

          # Calculate area-weighted values:
          duct_area_fraction = duct_area / total_area
          dse_Ufactor[duct_type] += 1.0 / duct.duct_effective_r_value * duct_area_fraction
          dse_Tamb[duct_type] += design_temps[duct.duct_location] * duct_area_fraction
          dse_Fregain[duct_type] += get_duct_regain_factor(duct, hpxml_bldg) * duct_area_fraction
        end
      end
    end

    return dse_A[HPXML::DuctTypeSupply], dse_A[HPXML::DuctTypeReturn],
           1.0 / dse_Ufactor[HPXML::DuctTypeSupply], 1.0 / dse_Ufactor[HPXML::DuctTypeReturn],
           dse_Tamb[HPXML::DuctTypeSupply], dse_Tamb[HPXML::DuctTypeReturn],
           dse_Fregain[HPXML::DuctTypeSupply], dse_Fregain[HPXML::DuctTypeReturn]
  end

  # TODO
  #
  # @param distribution_system [TODO] TODO
  # @param system_cfm [TODO] TODO
  # @return [TODO] TODO
  def self.calc_duct_leakages_cfm25(distribution_system, system_cfm)
    '''
    Calculate supply & return duct leakage in cfm25.
    '''

    cfms = { HPXML::DuctTypeSupply => 0.0, HPXML::DuctTypeReturn => 0.0 }

    distribution_system.duct_leakage_measurements.each do |m|
      next if m.duct_leakage_total_or_to_outside != HPXML::DuctLeakageToOutside
      next unless [HPXML::DuctTypeSupply, HPXML::DuctTypeReturn].include? m.duct_type

      if m.duct_leakage_units == HPXML::UnitsPercent
        cfms[m.duct_type] += m.duct_leakage_value * system_cfm
      elsif m.duct_leakage_units == HPXML::UnitsCFM25
        cfms[m.duct_type] += m.duct_leakage_value
      elsif m.duct_leakage_units == HPXML::UnitsCFM50
        cfms[m.duct_type] += Airflow.calc_air_leakage_at_diff_pressure(0.65, m.duct_leakage_value, 50.0, 25.0)
      end
    end

    return cfms[HPXML::DuctTypeSupply], cfms[HPXML::DuctTypeReturn]
  end

  # TODO
  #
  # @param airflow_rate [TODO] TODO
  # @param capacity [TODO] TODO
  # @param temp [TODO] TODO
  # @return [TODO] TODO
  def self.process_curve_fit(airflow_rate, capacity, temp)
    # TODO: Get rid of this curve by using ADP/BF calculations
    return 0 if capacity == 0

    capacity_tons = UnitConversions.convert(capacity, 'Btu/hr', 'ton')
    return MathTools.biquadratic(airflow_rate / capacity_tons, temp, get_shr_biquadratic)
  end

  # TODO
  #
  # @return [TODO] TODO
  def self.get_shr_biquadratic
    # Based on EnergyPlus's model for calculating SHR at off-rated conditions. This curve fit
    # avoids the iterations in the actual model. It does not account for altitude or variations
    # in the SHRRated. It is a function of ODB (MJ design temp) and CFM/Ton (from MJ)
    return [1.08464364, 0.002096954, 0, -0.005766327, 0, -0.000011147]
  end

  # TODO
  #
  # @param hvac_ap [TODO] TODO
  # @param is_cooling [TODO] TODO
  # @return [TODO] TODO
  def self.get_sizing_speed(hvac_ap, is_cooling)
    if is_cooling && hvac_ap.respond_to?(:cool_capacity_ratios)
      capacity_ratios = hvac_ap.cool_capacity_ratios
    elsif (not is_cooling) && hvac_ap.respond_to?(:heat_capacity_ratios)
      capacity_ratios = hvac_ap.heat_capacity_ratios
    end
    if not capacity_ratios.nil?
      for speed in 0..(capacity_ratios.size - 1)
        # Select curves for sizing using the speed with the capacity ratio of 1
        next if capacity_ratios[speed] != 1

        return speed
      end
      fail 'No speed with capacity ratio of 1.0 found.'
    end
    return 0
  end

  # TODO
  #
  # @param azimuth [TODO] TODO
  # @return [TODO] TODO
  def self.get_true_azimuth(azimuth)
    true_az = azimuth - 180.0
    if true_az < 0
      true_az += 360.0
    end
    return true_az
  end

  # TODO
  #
  # @param mj [TODO] TODO
  # @param location [TODO] TODO
  # @param weather [WeatherProcess] TODO
  # @param hpxml_bldg [HPXML::Building] individual HPXML Building dwelling unit object
  # @return [TODO] TODO
  def self.get_space_ua_values(mj, location, weather, hpxml_bldg)
    if HPXML::conditioned_locations.include? location
      fail 'Method should not be called for a conditioned space.'
    end

    space_UAs = { HPXML::LocationOutside => 0.0,
                  HPXML::LocationGround => 0.0,
                  HPXML::LocationConditionedSpace => 0.0 }

    # Surface UAs
    hpxml_bldg.surfaces.each do |surface|
      next unless (surface.is_a? HPXML::Slab
                   (location == surface.interior_adjacent_to && space_UAs.keys.include?(surface.exterior_adjacent_to)) ||
                   (location == surface.exterior_adjacent_to && space_UAs.keys.include?(surface.interior_adjacent_to)))

      if [surface.interior_adjacent_to, surface.exterior_adjacent_to].include? HPXML::LocationOutside
        space_UAs[HPXML::LocationOutside] += (1.0 / surface.insulation_assembly_r_value) * surface.area
      elsif HPXML::conditioned_locations.include?(surface.interior_adjacent_to) || HPXML::conditioned_locations.include?(surface.exterior_adjacent_to)
        space_UAs[HPXML::LocationConditionedSpace] += (1.0 / surface.insulation_assembly_r_value) * surface.area
      elsif [surface.interior_adjacent_to, surface.exterior_adjacent_to].include? HPXML::LocationGround
        # Ground temperature is used for basements, not crawlspaces, per Walker (1998)
        # "Technical background for default values used for forced air systems in proposed ASHRAE Std. 152"
        if [HPXML::LocationCrawlspaceVented, HPXML::LocationCrawlspaceUnvented].include? location
          ua_location = HPXML::LocationOutside
        else
          ua_location = HPXML::LocationGround
        end
        if surface.is_a? HPXML::FoundationWall
          u_wall_without_soil = get_foundation_wall_ufactor(surface, false, mj.ground_conductivity)
          space_UAs[ua_location] += u_wall_without_soil * surface.area
        elsif surface.is_a? HPXML::Slab
          if surface.thickness == 0
            # Dirt floor, assume U-value=0.1 per Walker (1998) "Technical background for default
            # values used for forced air systems in proposed ASHRAE Std. 152"
            space_UAs[ua_location] += 0.1 * surface.area
          else
            concrete_r = Material.Concrete(surface.thickness).rvalue
            # Under Slab Insulation UA
            horiz_insul_u = 1.0 / (concrete_r + surface.under_slab_insulation_r_value)
            if surface.under_slab_insulation_spans_entire_slab
              horiz_insul_a = surface.area
            else
              horiz_insul_a = surface.under_slab_insulation_width * surface.exposed_perimeter
            end
            space_UAs[ua_location] += horiz_insul_u * horiz_insul_a
            # Perimeter Insulation UA (approximate as similar to under slab insulation)
            vert_insul_u = 1.0 / (concrete_r + surface.perimeter_insulation_r_value)
            vert_insul_a = surface.perimeter_insulation_depth * surface.exposed_perimeter
            space_UAs[ua_location] += vert_insul_u * vert_insul_a
            # Uninsulated slab UA
            slab_u = 1.0 / concrete_r
            slab_a = [surface.area - horiz_insul_a - vert_insul_a, 0.0].max
            space_UAs[ua_location] += slab_u * slab_a
          end
        end
      end
    end

    # Infiltration UA
    ach = nil
    if HPXML::vented_locations.include? location
      # Vented space
      if location == HPXML::LocationCrawlspaceVented
        vented_crawl = hpxml_bldg.foundations.find { |f| f.foundation_type == HPXML::FoundationTypeCrawlspaceVented }
        sla = vented_crawl.vented_crawlspace_sla
      else
        vented_attic = hpxml_bldg.attics.find { |f| f.attic_type == HPXML::AtticTypeVented }
        if not vented_attic.vented_attic_sla.nil?
          sla = vented_attic.vented_attic_sla
        else
          ach = vented_attic.vented_attic_ach
        end
      end
      ach = Airflow.get_infiltration_ACH_from_SLA(sla, 8.202, weather) if ach.nil?
    else # Unvented space
      ach = Airflow.get_default_unvented_space_ach()
    end
    volume = Geometry.calculate_zone_volume(hpxml_bldg: hpxml_bldg, location: location)
    infiltration_cfm = ach / UnitConversions.convert(1.0, 'hr', 'min') * volume
    outside_air_density = UnitConversions.convert(mj.p_atm, 'atm', 'Btu/ft^3') / (Gas.Air.r * UnitConversions.convert(weather.data.AnnualAvgDrybulb, 'F', 'R'))
    space_UAs[HPXML::LocationOutside] += infiltration_cfm * outside_air_density * Gas.Air.cp * UnitConversions.convert(1.0, 'hr', 'min')

    return space_UAs
  end

  # TODO
  #
  # @param mj [TODO] TODO
  # @param location [TODO] TODO
  # @param weather [WeatherProcess] TODO
  # @param hpxml_bldg [HPXML::Building] individual HPXML Building dwelling unit object
  # @return [TODO] TODO
  def self.calculate_space_heating_design_temps(mj, location, weather, hpxml_bldg)
    return calculate_space_design_temps(mj, location, weather, hpxml_bldg, mj.heat_setpoint, hpxml_bldg.header.manualj_heating_design_temp,
                                        weather.data.ShallowGroundMonthlyTemps.min, false)
  end

  # TODO
  #
  # @param mj [TODO] TODO
  # @param location [TODO] TODO
  # @param weather [WeatherProcess] TODO
  # @param hpxml_bldg [HPXML::Building] individual HPXML Building dwelling unit object
  # @return [TODO] TODO
  def self.calculate_space_cooling_design_temps(mj, location, weather, hpxml_bldg, is_unvented_attic_with_roof_insul = false)
    return calculate_space_design_temps(mj, location, weather, hpxml_bldg, mj.cool_setpoint, hpxml_bldg.header.manualj_cooling_design_temp,
                                        weather.data.ShallowGroundMonthlyTemps.max, is_unvented_attic_with_roof_insul)
  end

  # TODO
  #
  # @param mj [TODO] TODO
  # @param location [TODO] TODO
  # @param weather [WeatherProcess] TODO
  # @param hpxml_bldg [HPXML::Building] individual HPXML Building dwelling unit object
  # @param conditioned_design_temp [TODO] TODO
  # @param design_db [TODO] TODO
  # @param ground_db [TODO] TODO
  # @param is_unvented_attic_with_roof_insul [TODO] TODO
  # @return [TODO] TODO
  def self.calculate_space_design_temps(mj, location, weather, hpxml_bldg, conditioned_design_temp, design_db, ground_db, is_unvented_attic_with_roof_insul)
    space_UAs = get_space_ua_values(mj, location, weather, hpxml_bldg)

    # Calculate space design temp from space UAs
    design_temp = nil
    if not is_unvented_attic_with_roof_insul

      sum_uat, sum_ua = 0.0, 0.0
      space_UAs.each do |ua_type, ua|
        if ua_type == HPXML::LocationGround
          sum_uat += ua * ground_db
          sum_ua += ua
        elsif ua_type == HPXML::LocationOutside
          sum_uat += ua * design_db
          sum_ua += ua
        elsif ua_type == HPXML::LocationConditionedSpace
          sum_uat += ua * conditioned_design_temp
          sum_ua += ua
        else
          fail "Unexpected space ua type: '#{ua_type}'."
        end
      end
      design_temp = sum_uat / sum_ua

    else

      # Special case due to effect of solar

      # This number comes from the number from the Vented Attic
      # assumption, but assuming an unvented attic will be hotter
      # during the summer when insulation is at the ceiling level
      max_temp_rise = 50.0

      # Estimate from running a few cases in E+ and DOE2 since the
      # attic will always be a little warmer than the conditioned space
      # when the roof is insulated
      min_temp_rise = 5.0

      max_cooling_temp = mj.cool_setpoint + max_temp_rise
      min_cooling_temp = mj.cool_setpoint + min_temp_rise

      ua_conditioned = 0.0
      ua_outside = 0.0
      space_UAs.each do |ua_type, ua|
        if ua_type == HPXML::LocationOutside
          ua_outside += ua
        elsif ua_type == HPXML::LocationConditionedSpace
          ua_conditioned += ua
        elsif ua_type != HPXML::LocationGround
          fail "Unexpected space ua type: '#{ua_type}'."
        end
      end
      percent_ua_conditioned = ua_conditioned / (ua_conditioned + ua_outside)
      design_temp = max_cooling_temp - percent_ua_conditioned * (max_cooling_temp - min_cooling_temp)

    end

    return design_temp
  end

  # TODO
  #
  # @param location [TODO] TODO
  # @param setpoint [TODO] TODO
  # @param oa_db [TODO] TODO
  # @param gnd_db [TODO] TODO
  # @return [TODO] TODO
  def self.calculate_scheduled_space_design_temps(location, setpoint, oa_db, gnd_db)
    space_values = Geometry.get_temperature_scheduled_space_values(location: location)
    design_temp = setpoint * space_values[:indoor_weight] + oa_db * space_values[:outdoor_weight] + gnd_db * space_values[:ground_weight]
    if not space_values[:temp_min].nil?
      design_temp = [design_temp, space_values[:temp_min]].max
    end
    return design_temp
  end

  # TODO
  #
  # @param wall [TODO] TODO
  # @return [TODO] TODO
  def self.get_ashrae_wall_group(wall)
    # Determine the ASHRAE Group Number G-B (based on the Table 4A Group Number A-K) for above-grade walls

    if wall.is_a? HPXML::RimJoist
      wall_type = HPXML::WallTypeWoodStud
    else
      wall_type = wall.wall_type
    end

    wall_ufactor = 1.0 / wall.insulation_assembly_r_value

    # The following correlations were estimated by analyzing MJ8 construction tables.
    if wall_type == HPXML::WallTypeWoodStud
      if wall.siding == HPXML::SidingTypeBrick
        if wall_ufactor <= 0.070
          table_4a_wall_group = 'K'
        elsif wall_ufactor <= 0.083
          table_4a_wall_group = 'J'
        elsif wall_ufactor <= 0.095
          table_4a_wall_group = 'I'
        elsif wall_ufactor <= 0.100
          table_4a_wall_group = 'H'
        elsif wall_ufactor <= 0.130
          table_4a_wall_group = 'G'
        elsif wall_ufactor <= 0.175
          table_4a_wall_group = 'F'
        else
          table_4a_wall_group = 'E'
        end
      else
        if wall_ufactor <= 0.048
          table_4a_wall_group = 'J'
        elsif wall_ufactor <= 0.051
          table_4a_wall_group = 'I'
        elsif wall_ufactor <= 0.059
          table_4a_wall_group = 'H'
        elsif wall_ufactor <= 0.063
          table_4a_wall_group = 'G'
        elsif wall_ufactor <= 0.067
          table_4a_wall_group = 'F'
        elsif wall_ufactor <= 0.075
          table_4a_wall_group = 'E'
        elsif wall_ufactor <= 0.086
          table_4a_wall_group = 'D'
        elsif wall_ufactor <= 0.110
          table_4a_wall_group = 'C'
        elsif wall_ufactor <= 0.170
          table_4a_wall_group = 'B'
        else
          table_4a_wall_group = 'A'
        end
      end

    elsif wall_type == HPXML::WallTypeSteelStud
      if wall.siding == HPXML::SidingTypeBrick
        if wall_ufactor <= 0.090
          table_4a_wall_group = 'K'
        elsif wall_ufactor <= 0.105
          table_4a_wall_group = 'J'
        elsif wall_ufactor <= 0.118
          table_4a_wall_group = 'I'
        elsif wall_ufactor <= 0.125
          table_4a_wall_group = 'H'
        elsif wall_ufactor <= 0.145
          table_4a_wall_group = 'G'
        elsif wall_ufactor <= 0.200
          table_4a_wall_group = 'F'
        else
          table_4a_wall_group = 'E'
        end
      else
        if wall_ufactor <= 0.066
          table_4a_wall_group = 'J'
        elsif wall_ufactor <= 0.070
          table_4a_wall_group = 'I'
        elsif wall_ufactor <= 0.075
          table_4a_wall_group = 'H'
        elsif wall_ufactor <= 0.081
          table_4a_wall_group = 'G'
        elsif wall_ufactor <= 0.088
          table_4a_wall_group = 'F'
        elsif wall_ufactor <= 0.100
          table_4a_wall_group = 'E'
        elsif wall_ufactor <= 0.105
          table_4a_wall_group = 'D'
        elsif wall_ufactor <= 0.120
          table_4a_wall_group = 'C'
        elsif wall_ufactor <= 0.200
          table_4a_wall_group = 'B'
        else
          table_4a_wall_group = 'A'
        end
      end

    elsif wall_type == HPXML::WallTypeDoubleWoodStud
      table_4a_wall_group = 'J' # assumed since MJ8 does not include double stud constructions
      if wall.siding == HPXML::SidingTypeBrick
        table_4a_wall_group = 'K'
      end

    elsif wall_type == HPXML::WallTypeSIP
      # Manual J refers to SIPs as Structural Foam Panel (SFP)
      if wall_ufactor >= (0.072 + 0.050) / 2
        if wall.siding == HPXML::SidingTypeBrick
          table_4a_wall_group = 'J'
        else
          table_4a_wall_group = 'G'
        end
      elsif wall_ufactor >= 0.050
        if wall.siding == HPXML::SidingTypeBrick
          table_4a_wall_group = 'K'
        else
          table_4a_wall_group = 'I'
        end
      else
        table_4a_wall_group = 'K'
      end

    elsif wall_type == HPXML::WallTypeCMU
      # Table 4A - Construction Number 13
      if wall_ufactor <= 0.0575
        table_4a_wall_group = 'J'
      elsif wall_ufactor <= 0.067
        table_4a_wall_group = 'I'
      elsif wall_ufactor <= 0.080
        table_4a_wall_group = 'H'
      elsif wall_ufactor <= 0.108
        table_4a_wall_group = 'G'
      elsif wall_ufactor <= 0.148
        table_4a_wall_group = 'F'
      else
        table_4a_wall_group = 'E'
      end

    elsif [HPXML::WallTypeBrick, HPXML::WallTypeAdobe, HPXML::WallTypeConcrete].include? wall_type
      # Two Courses Brick or 8 Inches Concrete
      if wall_ufactor >= (0.218 + 0.179) / 2
        table_4a_wall_group = 'G'
      elsif wall_ufactor >= (0.152 + 0.132) / 2
        table_4a_wall_group = 'H'
      elsif wall_ufactor >= (0.117 + 0.079) / 2
        table_4a_wall_group = 'I'
      elsif wall_ufactor >= 0.079
        table_4a_wall_group = 'J'
      else
        table_4a_wall_group = 'K'
      end

    elsif wall_type == HPXML::WallTypeLog
      # Stacked Logs
      if wall_ufactor >= (0.103 + 0.091) / 2
        table_4a_wall_group = 'G'
      elsif wall_ufactor >= (0.091 + 0.082) / 2
        table_4a_wall_group = 'H'
      elsif wall_ufactor >= (0.074 + 0.068) / 2
        table_4a_wall_group = 'I'
      elsif wall_ufactor >= (0.068 + 0.063) / 2
        table_4a_wall_group = 'J'
      else
        table_4a_wall_group = 'K'
      end

    elsif [HPXML::WallTypeICF, HPXML::WallTypeStrawBale, HPXML::WallTypeStone].include? wall_type
      table_4a_wall_group = 'K'

    end

    # Mapping from Figure A12-12
    ashrae_wall_group = { 'A' => 'G', 'B' => 'F-G', 'C' => 'F', 'D' => 'E-F',
                          'E' => 'E', 'F' => 'D-E', 'G' => 'D', 'H' => 'C-D',
                          'I' => 'C', 'J' => 'B-C', 'K' => 'B' }[table_4a_wall_group]
    fail "Unexpected Table 4A wall group: #{table_4a_wall_group}" if ashrae_wall_group.nil?

    return ashrae_wall_group
  end

  # TODO
  #
  # @return [TODO] TODO
  def self.gshp_coil_bf
    return 0.0806
  end

  # TODO
  #
  # @return [TODO] TODO
  def self.gshp_coil_bf_ft_spec
    return [1.21005458, -0.00664200, 0.00000000, 0.00348246, 0.00000000, 0.00000000]
  end

  # TODO
  #
  # @param hvac_cooling [TODO] TODO
  # @return [TODO] TODO
  def self.gshp_hx_pipe_rvalue(hvac_cooling)
    hvac_cooling_ap = hvac_cooling.additional_properties

    # Thermal Resistance of Pipe
    return Math.log(hvac_cooling_ap.pipe_od / hvac_cooling_ap.pipe_id) / 2.0 / Math::PI / hvac_cooling.geothermal_loop.pipe_conductivity
  end

  # TODO
  #
  # @param mj [TODO] TODO
  # @param weather [WeatherProcess] TODO
  # @param hvac_cooling_ap [TODO] TODO
  # @param bore_spacing [TODO] TODO
  # @param bore_diameter [TODO] TODO
  # @param grout_conductivity [TODO] TODO
  # @param pipe_r_value [TODO] TODO
  # @return [TODO] TODO
  def self.gshp_hxbore_ft_per_ton(mj, weather, hvac_cooling_ap, bore_spacing, bore_diameter, grout_conductivity, pipe_r_value)
    if hvac_cooling_ap.u_tube_spacing_type == 'b'
      beta_0 = 17.4427
      beta_1 = -0.6052
    elsif hvac_cooling_ap.u_tube_spacing_type == 'c'
      beta_0 = 21.9059
      beta_1 = -0.3796
    elsif hvac_cooling_ap.u_tube_spacing_type == 'as'
      beta_0 = 20.1004
      beta_1 = -0.94467
    end

    r_value_ground = Math.log(bore_spacing / bore_diameter * 12.0) / 2.0 / Math::PI / mj.ground_conductivity
    r_value_grout = 1.0 / grout_conductivity / beta_0 / ((bore_diameter / hvac_cooling_ap.pipe_od)**beta_1)
    r_value_bore = r_value_grout + pipe_r_value / 2.0 # Note: Convection resistance is negligible when calculated against Glhepro (Jeffrey D. Spitler, 2000)

    is_southern_hemisphere = (mj.latitude < 0)

    if is_southern_hemisphere
      heating_month = 6 # July
      cooling_month = 0 # January
    else
      heating_month = 0 # January
      cooling_month = 6 # July
    end

    rtf_DesignMon_Heat = [0.25, (71.0 - weather.data.MonthlyAvgDrybulbs[heating_month]) / mj.htd].max
    rtf_DesignMon_Cool = [0.25, (weather.data.MonthlyAvgDrybulbs[cooling_month] - 76.0) / mj.ctd].max

    nom_length_heat = (1.0 - 1.0 / hvac_cooling_ap.heat_rated_cops[0]) * (r_value_bore + r_value_ground * rtf_DesignMon_Heat) / (weather.data.DeepGroundAnnualTemp - (2.0 * hvac_cooling_ap.design_hw - hvac_cooling_ap.design_delta_t) / 2.0) * UnitConversions.convert(1.0, 'ton', 'Btu/hr')
    nom_length_cool = (1.0 + 1.0 / hvac_cooling_ap.cool_rated_cops[0]) * (r_value_bore + r_value_ground * rtf_DesignMon_Cool) / ((2.0 * hvac_cooling_ap.design_chw + hvac_cooling_ap.design_delta_t) / 2.0 - weather.data.DeepGroundAnnualTemp) * UnitConversions.convert(1.0, 'ton', 'Btu/hr')

    return nom_length_heat, nom_length_cool
  end

  # TODO
  #
  # @param bore_config [TODO] TODO
  # @param g_functions_json [TODO] TODO
  # @param num_bore_holes [TODO] TODO
  # @param bore_spacing [TODO] TODO
  # @param bore_depth [TODO] TODO
  # @param bore_diameter [TODO] TODO
  # @return [TODO] TODO
  def self.gshp_gfnc_coeff(bore_config, g_functions_json, num_bore_holes, bore_spacing, bore_depth, bore_diameter)
    actuals = { 'b' => UnitConversions.convert(bore_spacing, 'ft', 'm'),
                'h' => UnitConversions.convert(bore_depth, 'ft', 'm'),
                'rb' => UnitConversions.convert(bore_diameter / 2.0, 'in', 'm') }
    actuals['b_over_h'] = actuals['b'] / actuals['h']

    g_library = { 24 => { 'b' => 5, 'd' => 2, 'rb' => 0.075 },
                  48 => { 'b' => 5, 'd' => 2, 'rb' => 0.075 },
                  96 => { 'b' => 5, 'd' => 2, 'rb' => 0.075 },
                  192 => { 'b' => 5, 'd' => 2, 'rb' => 0.08 },
                  384 => { 'b' => 5, 'd' => 2, 'rb' => 0.0875 } }
    g_library.each do |h, b_d_rb|
      g_library[h]['b_over_h'] = Float(b_d_rb['b']) / h
      g_library[h]['rb_over_h'] = Float(b_d_rb['rb']) / h
    end

    [[24, 48], [48, 96], [96, 192], [192, 384]].each do |h1, h2|
      next unless actuals['h'] >= h1 && actuals['h'] < h2

      pt1 = g_library[h1]
      pt2 = g_library[h2]

      # linear interpolation on "g" values
      logtimes = []
      gs = []
      [h1, h2].each do |h|
        b_d_rb = g_library[h]
        b = b_d_rb['b']
        rb = b_d_rb['rb']
        b_h_rb = "#{b}._#{h}._#{rb}"

        logtime, g = get_g_functions(g_functions_json, bore_config, num_bore_holes, b_h_rb)
        logtimes << logtime
        gs << g
      end
      x = actuals['b_over_h']
      x0 = pt1['b_over_h']
      x1 = pt2['b_over_h']
      g_functions = gs[0].zip(gs[1]).map { |v| MathTools.interp2(x, x0, x1, v[0], v[1]) }

      # linear interpolation on rb/h for correction factor
      x = actuals['b_over_h']
      x0 = pt1['b_over_h']
      x1 = pt2['b_over_h']
      f0 = pt1['rb_over_h']
      f1 = pt2['rb_over_h']
      actuals['rb_over_h'] = MathTools.interp2(x, x0, x1, f0, f1)
      rb = actuals['rb_over_h'] * actuals['h']
      rb_actual_over_rb = actuals['rb'] / rb
      correction_factor = Math.log(rb_actual_over_rb)
      g_functions = g_functions.map { |v| v - correction_factor }

      return logtimes[0], g_functions
    end
  end

  # TODO
  #
  # @param g_functions_json [TODO] TODO
  # @param bore_config [TODO] TODO
  # @param num_bore_holes [TODO] TODO
  # @param b_h_rb [TODO] TODO
  # @return [TODO] TODO
  def self.get_g_functions(g_functions_json, bore_config, num_bore_holes, b_h_rb)
    g_functions_json.each do |_key_1, values_1|
      if [HPXML::GeothermalLoopBorefieldConfigurationRectangle,
          HPXML::GeothermalLoopBorefieldConfigurationL].include?(bore_config)
        bore_locations = values_1[:bore_locations]
        next if bore_locations.size != num_bore_holes

        logtime = values_1[:logtime].map { |v| Float(v) }
        g = values_1[:g][b_h_rb.to_sym].map { |v| Float(v) }

        return logtime, g
      elsif [HPXML::GeothermalLoopBorefieldConfigurationOpenRectangle,
             HPXML::GeothermalLoopBorefieldConfigurationC,
             HPXML::GeothermalLoopBorefieldConfigurationLopsidedU,
             HPXML::GeothermalLoopBorefieldConfigurationU].include?(bore_config)
        values_1.each do |_key_2, values_2|
          bore_locations = values_2[:bore_locations]
          next if bore_locations.size != num_bore_holes

          logtime = values_2[:logtime].map { |v| Float(v) }
          g = values_2[:g][b_h_rb.to_sym].map { |v| Float(v) }

          return logtime, g
        end
      end
    end
  end

  # TODO
  #
  # @param surfaces [Array<OpenStudio::Model::Surface>] array of OpenStudio::Model::Surface objects
  # @return [TODO] TODO
  def self.calculate_average_r_value(surfaces)
    # Crude approximation of average R-value
    surfaces_a = 0.0
    surfaces_ua = 0.0
    surfaces.each do |surface|
      surfaces_a += surface.area
      if not surface.insulation_assembly_r_value.nil?
        surfaces_ua += (1.0 / surface.insulation_assembly_r_value) * surface.area
      else
        surfaces_ua += (1.0 / (surface.insulation_interior_r_value + surface.insulation_exterior_r_value)) * surface.area
      end
    end
    return surfaces_a / surfaces_ua
  end

  # TODO
  #
  # @param foundation_wall [TODO] TODO
  # @param include_soil [TODO] TODO
  # @param ground_conductivity [TODO] TODO
  # @return [TODO] TODO
  def self.get_foundation_wall_ufactor(foundation_wall, include_soil, ground_conductivity)
    # Calculate effective U-factor

    if not foundation_wall.insulation_assembly_r_value.nil?
      wall_constr_rvalue = foundation_wall.insulation_assembly_r_value - Material.AirFilmVertical.rvalue
      wall_ins_rvalue_int, wall_ins_rvalue_ext = 0, 0
      wall_ins_dist_to_top_int, wall_ins_dist_to_top_ext = 0, 0
      wall_ins_dist_to_bottom_int, wall_ins_dist_to_bottom_ext = 0, 0
    else
      wall_constr_rvalue = Material.Concrete(foundation_wall.thickness).rvalue
      wall_ins_rvalue_int = foundation_wall.insulation_interior_r_value
      wall_ins_rvalue_ext = foundation_wall.insulation_exterior_r_value
      wall_ins_dist_to_top_int = foundation_wall.insulation_interior_distance_to_top
      wall_ins_dist_to_top_ext = foundation_wall.insulation_exterior_distance_to_top
      wall_ins_dist_to_bottom_int = foundation_wall.insulation_interior_distance_to_bottom
      wall_ins_dist_to_bottom_ext = foundation_wall.insulation_exterior_distance_to_bottom
    end

    # Calculated based on Manual J 8th Ed. procedure in section A12-4 (15% decrease due to soil thermal storage)
    u_wall = 0.0
    wall_height = foundation_wall.height.ceil
    wall_depth_above_grade = foundation_wall.height - foundation_wall.depth_below_grade
    for distance_to_top in 1..wall_height
      # Calculate R-wall at this depth
      r_wall = wall_constr_rvalue + Material.AirFilmVertical.rvalue # Base wall construction + interior film
      if distance_to_top <= wall_depth_above_grade
        # Above-grade: no soil, add exterior film
        r_soil = 0.0
        r_wall += Material.AirFilmOutside.rvalue
      else
        # Below-grade: add soil, no exterior film
        distance_to_grade = distance_to_top - wall_depth_above_grade
        r_soil = (Math::PI * distance_to_grade / 2.0) / ground_conductivity
      end
      if (distance_to_top > wall_ins_dist_to_top_int) && (distance_to_top <= wall_ins_dist_to_bottom_int)
        r_wall += wall_ins_rvalue_int # Interior insulation at this depth, add R-value
      end
      if (distance_to_top > wall_ins_dist_to_top_ext) && (distance_to_top <= wall_ins_dist_to_bottom_ext)
        r_wall += wall_ins_rvalue_ext # Exterior insulation at this depth, add R-value
      end
      if include_soil
        u_wall += 1.0 / (r_soil + r_wall)
      else
        u_wall += 1.0 / r_wall
      end
    end
    u_wall /= wall_height
    if include_soil
      u_wall *= 0.85
    end

    return u_wall
  end

  # TODO
  #
  # @param slab [TODO] TODO
  # @param ground_conductivity [TODO] TODO
  # @return [TODO] TODO
  def self.calc_slab_f_value(slab, ground_conductivity)
    # Calculation for the F-values in Table 4A for slab foundations.
    # Important pages are the Table values (pg. 344-345) and the software protocols
    # in Appendix 12 (pg. 517-518).
    soil_r_per_foot = 1.0 / ground_conductivity

    slab_r_gravel_per_inch = 0.65 # Based on calibration by Tony Fontanini

    # Because of uncertainty pertaining to the effective path radius, F-values are calculated
    # for six radii (8, 9, 10, 11, 12, and 13 feet) and averaged.
    f_values = []
    for path_radius in 8..13
      u_effective = []
      for radius in 0..path_radius
        spl = [Math::PI * radius - 1, 0].max # soil path length (SPL)

        # Concrete, gravel, and insulation
        if radius == 0
          r_concrete = 0.0
          r_gravel = 0.0 # No gravel on edge
          if slab.perimeter_insulation_depth > 0
            r_ins = slab.perimeter_insulation_r_value # Insulation on edge
          else
            r_ins = 0.0
          end
        else
          r_concrete = Material.Concrete(slab.thickness).rvalue
          r_gravel = [slab_r_gravel_per_inch * (12.0 - slab.thickness), 0].max
          if slab.under_slab_insulation_spans_entire_slab
            r_ins = slab.under_slab_insulation_r_value
          elsif radius <= slab.under_slab_insulation_width && radius <= slab.perimeter_insulation_depth
            r_ins = slab.under_slab_insulation_r_value + slab.perimeter_insulation_r_value
          elsif radius <= slab.under_slab_insulation_width
            r_ins = slab.under_slab_insulation_r_value
          elsif radius <= slab.perimeter_insulation_depth
            r_ins = slab.perimeter_insulation_r_value
          else
            r_ins = 0.0
          end
        end

        # Air Films = Indoor Finish + Indoor Air Film + Exposed Air Film (Figure A12-6 pg. 517)
        r_air_film = 0.05 + 0.92 + 0.17

        # Soil
        r_soil = soil_r_per_foot * spl # (h-F-ft2/BTU)

        # Effective R-Value
        r_air_to_air = r_concrete + r_gravel + r_ins + r_air_film + r_soil

        # Effective U-Factor
        u_effective << 1.0 / r_air_to_air
      end

      f_values << u_effective.sum
    end

    return f_values.sum() / f_values.size
  end

  # TODO
  #
  # @param slab_is_insulated [TODO] TODO
  # @param depth_below_grade [TODO] TODO
  # @param width_of_shortest_side [TODO] TODO
  # @param ground_conductivity [TODO] TODO
  # @return [TODO] TODO
  def self.calc_basement_effective_uvalue(slab_is_insulated, depth_below_grade, width_of_shortest_side, ground_conductivity)
    # Based on MJ 8th Ed. A12-7 and ASHRAE HoF 2013 pg 18.31 Eq 40
    r_other = 1.47 # Value from ASHRAE HoF, probably used by Manual J
    z_f = depth_below_grade
    w_b = width_of_shortest_side
    u_avg_bf = (2.0 * ground_conductivity / (Math::PI * w_b)) * (Math::log(w_b / 2.0 + z_f / 2.0 + (ground_conductivity * r_other) / Math::PI) - Math::log(z_f / 2.0 + (ground_conductivity * r_other) / Math::PI))
    u_value = 0.85 * u_avg_bf # To account for the storage effect of soil, multiply by 0.85
    if slab_is_insulated
      u_value *= 0.7 # U-values are multiplied by 0.70 to produce U-values for insulated floors
    end
    return u_value
  end

  # TODO
  #
  # @param hvac_heating [TODO] TODO
  # @return [TODO] TODO
  def self.get_hvac_heating_type(hvac_heating)
    if hvac_heating.nil?
      return
    elsif hvac_heating.is_a? HPXML::HeatingSystem
      return hvac_heating.heating_system_type
    else
      return hvac_heating.heat_pump_type
    end
  end

  # TODO
  #
  # @param hvac_cooling [TODO] TODO
  # @return [TODO] TODO
  def self.get_hvac_cooling_type(hvac_cooling)
    if hvac_cooling.nil?
      return
    elsif hvac_cooling.is_a? HPXML::CoolingSystem
      return hvac_cooling.cooling_system_type
    else
      return hvac_cooling.heat_pump_type
    end
  end

  # TODO
  #
  # @param hvac_heating [TODO] TODO
  # @param hvac_cooling [TODO] TODO
  # @param hpxml_bldg [HPXML::Building] individual HPXML Building dwelling unit object
  # @param hvac_systems [TODO] TODO
  # @param zone [TODO] TODO
  # @return [TODO] TODO
  def self.get_fractions_load_served(hvac_heating, hvac_cooling, hpxml_bldg, hvac_systems, zone)
    if hvac_cooling.is_a?(HPXML::CoolingSystem) && hvac_cooling.has_integrated_heating
      frac_heat_load_served = hvac_cooling.integrated_heating_system_fraction_heat_load_served
    elsif hvac_heating.nil?
      frac_heat_load_served = 0
    elsif hvac_heating.is_a?(HPXML::HeatingSystem) && hvac_heating.is_heat_pump_backup_system
      if not hvac_systems.nil?
        # Use the same load fractions as the heat pump
        heat_pump = hvac_heating.primary_heat_pump
        frac_heat_load_served = heat_pump.fraction_heat_load_served
      else
        frac_heat_load_served = 0 # Don't double count the HP and HP backup when calculating the fraction for the zone
      end
    else
      frac_heat_load_served = hvac_heating.fraction_heat_load_served
    end

    if hvac_cooling.nil?
      frac_cool_load_served = 0
    else
      frac_cool_load_served = hvac_cooling.fraction_cool_load_served
    end

    if hpxml_bldg.conditioned_zones.size == 1
      # One conditioned zone, use the heating/cooling fractions as provided.
    else
      # There are multiple conditioned zones, so assume the HVAC systems attached to
      # the zone fully conditions it. Determine the fraction of the zone load each
      # HVAC system serves by dividing (fraction load served by this system) by
      # (fraction load served by all the zone's systems).
      if not hvac_systems.nil?
        sum_frac_heat_load_served = 0.0
        sum_frac_cool_load_served = 0.0
        hvac_systems.each do |hvac_system2|
          hvac_heating2, hvac_cooling2 = hvac_system2[:heating], hvac_system2[:cooling]
          zone2 = hvac_heating2.nil? ? hvac_cooling2.zone : hvac_heating2.zone
          next if is_system_to_skip(hvac_heating2, hvac_cooling2, zone)
          next if zone2 != zone

          fracs = get_fractions_load_served(hvac_heating2, hvac_cooling2, hpxml_bldg, nil, nil)
          sum_frac_heat_load_served += fracs[0]
          sum_frac_cool_load_served += fracs[1]
        end

        if sum_frac_heat_load_served > 0
          frac_heat_load_served /= sum_frac_heat_load_served
        end
        if sum_frac_cool_load_served > 0
          frac_cool_load_served /= sum_frac_cool_load_served
        end
      end
    end

    return frac_heat_load_served, frac_cool_load_served
  end

  # TODO
  #
  # @param zone [TODO] TODO
  # @return [TODO] TODO
  def self.get_has_radiant_floor(zone)
    # FUTURE: Allow specifying presence of radiant floors on a floor-by-floor basis?
    if zone.heating_systems.count { |htg| htg.electric_resistance_distribution == HPXML::ElectricResistanceDistributionRadiantFloor } > 0
      return true
    end
    if zone.hvac_distributions.count { |hvac_dist| hvac_dist.hydronic_type == HPXML::HydronicTypeRadiantFloor } > 0
      return true
    end

    return false
  end

  # TODO
  #
  # @param htg_sys [TODO] TODO
  # @param clg_sys [TODO] TODO
  # @param hvac_sizings [TODO] TODO
  # @return [TODO] TODO
  def self.assign_to_hpxml_system(htg_sys, clg_sys, hvac_sizings)
    if not htg_sys.nil?

      # Heating capacity
      if htg_sys.heating_capacity.nil? || ((htg_sys.heating_capacity - hvac_sizings.Heat_Capacity).abs >= 1.0)
        scaling_factor = Float(hvac_sizings.Heat_Capacity.round) / htg_sys.heating_capacity unless htg_sys.heating_capacity.nil?
        # Heating capacity @ 17F
        if htg_sys.is_a? HPXML::HeatPump
          if (not htg_sys.heating_capacity.nil?) && (not htg_sys.heating_capacity_17F.nil?)
            # Fixed value entered; scale w/ heating_capacity in case allow_increased_fixed_capacities=true
            htg_cap_17f = htg_sys.heating_capacity_17F * scaling_factor
            if (htg_sys.heating_capacity_17F - htg_cap_17f).abs >= 1.0
              htg_sys.heating_capacity_17F = Float(htg_cap_17f.round)
              htg_sys.heating_capacity_17F_isdefaulted = true
            end
          end
        end
        if not htg_sys.heating_detailed_performance_data.empty?
          # Fixed values entered; Scale w/ heating_capacity in case allow_increased_fixed_capacities=true
          htg_sys.heating_detailed_performance_data.each do |dp|
            next if dp.capacity.nil? # using autosized values, process later

            htg_cap_dp = dp.capacity * scaling_factor
            if (dp.capacity - htg_cap_dp).abs >= 1.0
              dp.capacity = Float(htg_cap_dp.round)
              dp.capacity_isdefaulted = true
            end
          end
        end
        htg_sys.heating_capacity = Float(hvac_sizings.Heat_Capacity.round)
        htg_sys.heating_capacity_isdefaulted = true
      end

      # Heating backup capacity
      if htg_sys.is_a? HPXML::HeatPump
        if htg_sys.backup_type.nil?
          if htg_sys.backup_heating_capacity.nil?
            htg_sys.backup_heating_capacity = 0.0
            htg_sys.backup_heating_capacity_isdefaulted = true
          end
        elsif htg_sys.backup_type == HPXML::HeatPumpBackupTypeIntegrated
          if htg_sys.backup_heating_capacity.nil? || ((htg_sys.backup_heating_capacity - hvac_sizings.Heat_Capacity_Supp).abs >= 1.0)
            htg_sys.backup_heating_capacity = Float(hvac_sizings.Heat_Capacity_Supp.round)
            htg_sys.backup_heating_capacity_isdefaulted = true
          end
        end
      end

      # Heating airflow
      if not (htg_sys.is_a?(HPXML::HeatingSystem) &&
              [HPXML::HVACTypeBoiler,
               HPXML::HVACTypeElectricResistance].include?(htg_sys.heating_system_type))
        htg_sys.heating_airflow_cfm = Float(hvac_sizings.Heat_Airflow.round)
        htg_sys.heating_airflow_cfm_isdefaulted = true
      end

      # Heating geothermal loop
      if htg_sys.is_a? HPXML::HeatPump
        htg_sys.additional_properties.GSHP_G_Functions = hvac_sizings.GSHP_G_Functions

        geothermal_loop = htg_sys.geothermal_loop
        if not geothermal_loop.nil?
          if geothermal_loop.loop_flow.nil?
            geothermal_loop.loop_flow = hvac_sizings.GSHP_Loop_flow
            geothermal_loop.loop_flow_isdefaulted = true
          end
          if geothermal_loop.num_bore_holes.nil?
            geothermal_loop.num_bore_holes = hvac_sizings.GSHP_Bore_Holes
            geothermal_loop.num_bore_holes_isdefaulted = true
          end
          if geothermal_loop.bore_length.nil?
            geothermal_loop.bore_length = hvac_sizings.GSHP_Bore_Depth
            geothermal_loop.bore_length_isdefaulted = true
          end
          if geothermal_loop.bore_config.nil?
            geothermal_loop.bore_config = hvac_sizings.GSHP_Bore_Config
            geothermal_loop.bore_config_isdefaulted = true
          end
        end
      end

    end

    if not clg_sys.nil?

      # Cooling capacity
      if clg_sys.cooling_capacity.nil? || ((clg_sys.cooling_capacity - hvac_sizings.Cool_Capacity).abs >= 1.0)
        if not clg_sys.cooling_detailed_performance_data.empty?
          scaling_factor = Float(hvac_sizings.Cool_Capacity.round) / clg_sys.cooling_capacity unless clg_sys.cooling_capacity.nil?
          # Fixed values entered; Scale w/ cooling_capacity in case allow_increased_fixed_capacities=true
          clg_sys.cooling_detailed_performance_data.each do |dp|
            next if dp.capacity.nil? # using autosized values

            clg_cap_dp = dp.capacity * scaling_factor
            if (dp.capacity - clg_cap_dp).abs >= 1.0
              dp.capacity = Float(clg_cap_dp.round)
              dp.capacity_isdefaulted = true
            end
          end
        end
        clg_sys.cooling_capacity = Float(hvac_sizings.Cool_Capacity.round)
        clg_sys.cooling_capacity_isdefaulted = true
      end

      # Cooling integrated heating system capacity
      if (clg_sys.is_a? HPXML::CoolingSystem) && clg_sys.has_integrated_heating
        if clg_sys.integrated_heating_system_capacity.nil? || ((clg_sys.integrated_heating_system_capacity - hvac_sizings.Heat_Capacity).abs >= 1.0)
          clg_sys.integrated_heating_system_capacity = Float(hvac_sizings.Heat_Capacity.round)
          clg_sys.integrated_heating_system_capacity_isdefaulted = true
        end
        clg_sys.integrated_heating_system_airflow_cfm = Float(hvac_sizings.Heat_Airflow.round)
        clg_sys.integrated_heating_system_airflow_cfm_isdefaulted = true
      end
      clg_sys.additional_properties.cooling_capacity_sensible = Float(hvac_sizings.Cool_Capacity_Sens.round)

      # Cooling airflow
      clg_sys.cooling_airflow_cfm = Float(hvac_sizings.Cool_Airflow.round)
      clg_sys.cooling_airflow_cfm_isdefaulted = true
    end
  end

  # TODO
  #
  # @param all_zone_loads [TODO] TODO
  # @return [TODO] TODO
  def self.aggregate_zone_loads_to_bldg(all_zone_loads)
    bldg_loads = DesignLoadValues.new
    all_zone_loads.values.each do |zone_load|
      bldg_loads.Cool_Sens += zone_load.Cool_Sens
      bldg_loads.Cool_Lat += zone_load.Cool_Lat
      bldg_loads.Cool_Tot += zone_load.Cool_Tot
      bldg_loads.Cool_Ducts_Sens += zone_load.Cool_Ducts_Sens
      bldg_loads.Cool_Ducts_Lat += zone_load.Cool_Ducts_Lat
      bldg_loads.Cool_Windows += zone_load.Cool_Windows
      bldg_loads.Cool_Skylights += zone_load.Cool_Skylights
      bldg_loads.Cool_Doors += zone_load.Cool_Doors
      bldg_loads.Cool_Walls += zone_load.Cool_Walls
      bldg_loads.Cool_Roofs += zone_load.Cool_Roofs
      bldg_loads.Cool_Floors += zone_load.Cool_Floors
      bldg_loads.Cool_Slabs += zone_load.Cool_Slabs
      bldg_loads.Cool_Ceilings += zone_load.Cool_Ceilings
      bldg_loads.Cool_Infil_Sens += zone_load.Cool_Infil_Sens
      bldg_loads.Cool_Vent_Sens += zone_load.Cool_Vent_Sens
      bldg_loads.Cool_Infil_Lat += zone_load.Cool_Infil_Lat
      bldg_loads.Cool_Vent_Lat += zone_load.Cool_Vent_Lat
      bldg_loads.Cool_IntGains_Sens += zone_load.Cool_IntGains_Sens
      bldg_loads.Cool_IntGains_Lat += zone_load.Cool_IntGains_Lat
      bldg_loads.Cool_AEDExcursion += zone_load.Cool_AEDExcursion
      bldg_loads.Heat_Tot += zone_load.Heat_Tot
      bldg_loads.Heat_Ducts += zone_load.Heat_Ducts
      bldg_loads.Heat_Windows += zone_load.Heat_Windows
      bldg_loads.Heat_Skylights += zone_load.Heat_Skylights
      bldg_loads.Heat_Doors += zone_load.Heat_Doors
      bldg_loads.Heat_Walls += zone_load.Heat_Walls
      bldg_loads.Heat_Roofs += zone_load.Heat_Roofs
      bldg_loads.Heat_Floors += zone_load.Heat_Floors
      bldg_loads.Heat_Slabs += zone_load.Heat_Slabs
      bldg_loads.Heat_Ceilings += zone_load.Heat_Ceilings
      bldg_loads.Heat_Infil += zone_load.Heat_Infil
      bldg_loads.Heat_Vent += zone_load.Heat_Vent
      zone_load.HourlyFenestrationLoads.each_with_index do |load, i|
        bldg_loads.HourlyFenestrationLoads[i] += load
      end
    end
    return bldg_loads
  end

  # TODO
  #
  # @param hpxml_object [TODO] TODO
  # @param loads [TODO] TODO
  # @return [TODO] TODO
  def self.assign_to_hpxml_obj(hpxml_object, loads)
    tol = 10 # Btuh

    # Assign heating design loads to HPXML object
    hpxml_object.hdl_total = Float(loads.Heat_Tot.round)
    hpxml_object.hdl_walls = Float(loads.Heat_Walls.round)
    hpxml_object.hdl_ceilings = Float(loads.Heat_Ceilings.round)
    hpxml_object.hdl_roofs = Float(loads.Heat_Roofs.round)
    hpxml_object.hdl_floors = Float(loads.Heat_Floors.round)
    hpxml_object.hdl_slabs = Float(loads.Heat_Slabs.round)
    hpxml_object.hdl_windows = Float(loads.Heat_Windows.round)
    hpxml_object.hdl_skylights = Float(loads.Heat_Skylights.round)
    hpxml_object.hdl_doors = Float(loads.Heat_Doors.round)
    hpxml_object.hdl_infil = Float(loads.Heat_Infil.round)
    hpxml_object.hdl_vent = Float(loads.Heat_Vent.round)
    hpxml_object.hdl_ducts = Float(loads.Heat_Ducts.round)
    if hpxml_object.hdl_total != 0
      # Error-checking to ensure we captured all the design load components
      hdl_sum = (hpxml_object.hdl_walls + hpxml_object.hdl_ceilings + hpxml_object.hdl_roofs +
                 hpxml_object.hdl_floors + hpxml_object.hdl_slabs + hpxml_object.hdl_windows +
                 hpxml_object.hdl_skylights + hpxml_object.hdl_doors + hpxml_object.hdl_infil +
                 hpxml_object.hdl_vent + hpxml_object.hdl_ducts)
      if (hdl_sum - hpxml_object.hdl_total).abs > tol
        fail 'Heating design loads do not sum to total.'
      end
    end

    # Assign cooling sensible design loads to HPXML object
    hpxml_object.cdl_sens_total = Float(loads.Cool_Sens.round)
    hpxml_object.cdl_sens_walls = Float(loads.Cool_Walls.round)
    hpxml_object.cdl_sens_ceilings = Float(loads.Cool_Ceilings.round)
    hpxml_object.cdl_sens_roofs = Float(loads.Cool_Roofs.round)
    hpxml_object.cdl_sens_floors = Float(loads.Cool_Floors.round)
    hpxml_object.cdl_sens_slabs = Float(loads.Cool_Slabs.round)
    hpxml_object.cdl_sens_windows = Float(loads.Cool_Windows.round)
    hpxml_object.cdl_sens_skylights = Float(loads.Cool_Skylights.round)
    hpxml_object.cdl_sens_aedexcursion = Float(loads.Cool_AEDExcursion.round)
    hpxml_object.cdl_sens_doors = Float(loads.Cool_Doors.round)
    hpxml_object.cdl_sens_infil = Float(loads.Cool_Infil_Sens.round)
    hpxml_object.cdl_sens_vent = Float(loads.Cool_Vent_Sens.round)
    hpxml_object.cdl_sens_ducts = Float(loads.Cool_Ducts_Sens.round)
    hpxml_object.cdl_sens_intgains = Float(loads.Cool_IntGains_Sens.round)
    hpxml_object.cdl_sens_aed_curve = loads.HourlyFenestrationLoads.map { |f| f.round }.join(', ')
    if hpxml_object.cdl_sens_total != 0
      # Error-checking to ensure we captured all the design load components
      cdl_sens_sum = (hpxml_object.cdl_sens_walls + hpxml_object.cdl_sens_ceilings +
                      hpxml_object.cdl_sens_roofs + hpxml_object.cdl_sens_floors +
                      hpxml_object.cdl_sens_slabs + hpxml_object.cdl_sens_windows +
                      hpxml_object.cdl_sens_skylights + hpxml_object.cdl_sens_doors +
                      hpxml_object.cdl_sens_infil + hpxml_object.cdl_sens_vent +
                      hpxml_object.cdl_sens_ducts + hpxml_object.cdl_sens_intgains +
                      hpxml_object.cdl_sens_aedexcursion)
      if (cdl_sens_sum - hpxml_object.cdl_sens_total).abs > tol
        fail 'Cooling sensible design loads do not sum to total.'
      end
    end

    # Assign cooling latent design loads to HPXML object
    hpxml_object.cdl_lat_total = Float(loads.Cool_Lat.round)
    hpxml_object.cdl_lat_ducts = Float(loads.Cool_Ducts_Lat.round)
    hpxml_object.cdl_lat_infil = Float(loads.Cool_Infil_Lat.round)
    hpxml_object.cdl_lat_vent = Float(loads.Cool_Vent_Lat.round)
    hpxml_object.cdl_lat_intgains = Float(loads.Cool_IntGains_Lat.round)
    if hpxml_object.cdl_lat_total != 0
      # Error-checking to ensure we captured all the design load components
      cdl_lat_sum = (hpxml_object.cdl_lat_ducts + hpxml_object.cdl_lat_infil +
                     hpxml_object.cdl_lat_vent + hpxml_object.cdl_lat_intgains)
      if (cdl_lat_sum - hpxml_object.cdl_lat_total).abs > tol
        fail 'Cooling latent design loads do not sum to total.'
      end
    end
  end

  # TODO
  #
  # @param output_format [TODO] TODO
  # @param output_file_path [TODO] TODO
  # @param hpxml_bldg [HPXML::Building] individual HPXML Building dwelling unit object
  # @param all_zone_loads [TODO] TODO
  # @param all_space_loads [TODO] TODO
  # @return [TODO] TODO
  def self.write_detailed_output(output_format, output_file_path, hpxml_bldg, all_zone_loads, all_space_loads)
    line_break = nil
    results_out = []

    orientation_map = { HPXML::OrientationEast => 'E',
                        HPXML::OrientationNorth => 'N',
                        HPXML::OrientationNortheast => 'NE',
                        HPXML::OrientationNorthwest => 'NW',
                        HPXML::OrientationSouth => 'S',
                        HPXML::OrientationSoutheast => 'SE',
                        HPXML::OrientationSouthwest => 'SW',
                        HPXML::OrientationWest => 'W' }

    # TODO
    #
    # @param obj [TODO] TODO
    # @return [TODO] TODO
    def self.windows(obj)
      return obj.windows.select { |s| s.additional_properties.respond_to?(:formj1_values) }
    end

    # TODO
    #
    # @param obj [TODO] TODO
    # @return [TODO] TODO
    def self.skylights(obj)
      return obj.skylights.select { |s| s.additional_properties.respond_to?(:formj1_values) }
    end

    # TODO
    #
    # @param obj [TODO] TODO
    # @return [TODO] TODO
    def self.doors(obj)
      return obj.doors.select { |s| s.additional_properties.respond_to?(:formj1_values) }
    end

    # TODO
    #
    # @param obj [TODO] TODO
    # @return [TODO] TODO
    def self.walls(obj)
      return (obj.walls + obj.rim_joists + obj.foundation_walls).select { |s| s.additional_properties.respond_to?(:formj1_values) }
    end

    # TODO
    #
    # @param obj [TODO] TODO
    # @return [TODO] TODO
    def self.ceilings(obj)
      return obj.floors.select { |s| s.additional_properties.respond_to?(:formj1_values) && s.is_ceiling } + obj.roofs.select { |s| s.additional_properties.respond_to?(:formj1_values) }
    end

    # TODO
    #
    # @param obj [TODO] TODO
    # @return [TODO] TODO
    def self.floors(obj)
      return obj.floors.select { |s| s.additional_properties.respond_to?(:formj1_values) && s.is_floor } + obj.slabs.select { |s| s.additional_properties.respond_to?(:formj1_values) }
    end

    # Note: Every report name must have the HPXML BuildingID in it in case we are running a whole MF building with multiple Building elements.
    if hpxml_bldg.conditioned_zones[0].id.start_with?(Constants.AutomaticallyAdded)
      zone_col_names = ["#{hpxml_bldg.building_id}"] # Leave out name of automatically added zone
    else
      zone_col_names = all_zone_loads.keys.map { |zone| "#{hpxml_bldg.building_id}: #{zone.id}" }
    end
    if all_space_loads.empty?
      space_col_names = []
    else
      space_col_names = all_space_loads.keys.map { |space| "#{hpxml_bldg.building_id}: #{space.id}" }
    end

    # Summary Results
    results_out << ["Report: #{hpxml_bldg.building_id}: Summary", 'Orientation', 'Heating HTM', 'Cooling HTM', 'Heating CFM', 'Cooling CFM']
    windows(hpxml_bldg).each do |window|
      fj1 = window.additional_properties.formj1_values
      results_out << ["Windows: #{window.id}", orientation_map[window.orientation], fj1.Heat_HTM, fj1.Cool_HTM]
    end
    skylights(hpxml_bldg).each do |skylight|
      fj1 = skylight.additional_properties.formj1_values
      results_out << ["Skylights: #{skylight.id}", orientation_map[skylight.orientation], fj1.Heat_HTM, fj1.Cool_HTM]
    end
    doors(hpxml_bldg).each do |door|
      fj1 = door.additional_properties.formj1_values
      results_out << ["Doors: #{door.id}", orientation_map[door.orientation], fj1.Heat_HTM, fj1.Cool_HTM]
    end
    walls(hpxml_bldg).each do |wall|
      fj1 = wall.additional_properties.formj1_values
      results_out << ["Walls: #{wall.id}", orientation_map[wall.orientation], fj1.Heat_HTM, fj1.Cool_HTM]
    end
    ceilings(hpxml_bldg).each do |ceiling|
      fj1 = ceiling.additional_properties.formj1_values
      results_out << ["Ceilings: #{ceiling.id}", nil, fj1.Heat_HTM, fj1.Cool_HTM]
    end
    floors(hpxml_bldg).each do |floor|
      fj1 = floor.additional_properties.formj1_values
      results_out << ["Floors: #{floor.id}", nil, fj1.Heat_HTM, fj1.Cool_HTM]
    end
    results_out << ['Infiltration', nil, nil, nil, hpxml_bldg.additional_properties.infil_heat_cfm.round, hpxml_bldg.additional_properties.infil_cool_cfm.round]
    results_out << ['Ventilation', nil, nil, nil, hpxml_bldg.additional_properties.vent_heat_cfm.round, hpxml_bldg.additional_properties.vent_cool_cfm.round]

    # Zone results
    all_zone_loads.keys.each_with_index do |zone, i|
      results_out << [line_break]
      results_out << ["Report: #{zone_col_names[i]}: Loads", 'Area (ft^2)', 'Length (ft)', 'Wall Area Ratio', 'Heating (Btuh)', 'Cooling Sensible (Btuh)', 'Cooling Latent (Btuh)']
      windows(zone).each do |window|
        fj1 = window.additional_properties.formj1_values
        results_out << ["Windows: #{window.id}", fj1.Area, fj1.Length, nil, fj1.Heat_Load, fj1.Cool_Load_Sens]
      end
      skylights(zone).each do |skylight|
        fj1 = skylight.additional_properties.formj1_values
        results_out << ["Skylights: #{skylight.id}", fj1.Area, fj1.Length, nil, fj1.Heat_Load, fj1.Cool_Load_Sens]
      end
      doors(zone).each do |door|
        fj1 = door.additional_properties.formj1_values
        results_out << ["Doors: #{door.id}", fj1.Area, fj1.Length, nil, fj1.Heat_Load, fj1.Cool_Load_Sens]
      end
      walls(zone).each do |wall|
        fj1 = wall.additional_properties.formj1_values
        results_out << ["Walls: #{wall.id}", fj1.Area, fj1.Length, nil, fj1.Heat_Load, fj1.Cool_Load_Sens]
      end
      ceilings(zone).each do |ceiling|
        fj1 = ceiling.additional_properties.formj1_values
        results_out << ["Ceilings: #{ceiling.id}", fj1.Area, fj1.Length, nil, fj1.Heat_Load, fj1.Cool_Load_Sens]
      end
      floors(zone).each do |floor|
        fj1 = floor.additional_properties.formj1_values
        results_out << ["Floors: #{floor.id}", fj1.Area, fj1.Length, nil, fj1.Heat_Load, fj1.Cool_Load_Sens]
      end
      zone_loads = all_zone_loads[zone]
      results_out << ['Infiltration', nil, nil, 1.0, zone_loads.Heat_Infil.round, zone_loads.Cool_Infil_Sens.round, zone_loads.Cool_Infil_Lat.round]
      results_out << ['Internal Gains', nil, nil, nil, nil, zone_loads.Cool_IntGains_Sens.round, zone_loads.Cool_IntGains_Lat.round]
      results_out << ['Ducts', nil, nil, nil, zone_loads.Heat_Ducts.round, zone_loads.Cool_Ducts_Sens.round, zone_loads.Cool_Ducts_Lat.round]
      results_out << ['Ventilation', nil, nil, nil, zone_loads.Heat_Vent.round, zone_loads.Cool_Vent_Sens.round, zone_loads.Cool_Vent_Lat.round]
      results_out << ['AED Excursion', nil, nil, nil, nil, zone_loads.Cool_AEDExcursion.round, nil]
      results_out << ['Total', nil, nil, nil, zone_loads.Heat_Tot.round, zone_loads.Cool_Sens.round, zone_loads.Cool_Lat.round]
    end

    # Space results
    all_space_loads.keys.each_with_index do |space, i|
      results_out << [line_break]
      results_out << ["Report: #{space_col_names[i]}: Loads", 'Area (ft^2)', 'Length (ft)', 'Wall Area Ratio', 'Heating (Btuh)', 'Cooling Sensible (Btuh)']
      windows(space).select { |s| s.wall.space == space }.each do |window|
        fj1 = window.additional_properties.formj1_values
        results_out << ["Windows: #{window.id}", fj1.Area, fj1.Length, nil, fj1.Heat_Load, fj1.Cool_Load_Sens]
      end
      skylights(space).select { |s| s.roof.space == space }.each do |skylight|
        fj1 = skylight.additional_properties.formj1_values
        results_out << ["Skylights: #{skylight.id}", fj1.Area, fj1.Length, nil, fj1.Heat_Load, fj1.Cool_Load_Sens]
      end
      doors(space).select { |s| s.wall.space == space }.each do |door|
        fj1 = door.additional_properties.formj1_values
        results_out << ["Doors: #{door.id}", fj1.Area, fj1.Length, nil, fj1.Heat_Load, fj1.Cool_Load_Sens]
      end
      walls(space).select { |s| s.space == space }.each do |wall|
        fj1 = wall.additional_properties.formj1_values
        results_out << ["Walls: #{wall.id}", fj1.Area, fj1.Length, nil, fj1.Heat_Load, fj1.Cool_Load_Sens]
      end
      ceilings(space).select { |s| s.space == space }.each do |ceiling|
        fj1 = ceiling.additional_properties.formj1_values
        results_out << ["Ceilings: #{ceiling.id}", fj1.Area, fj1.Length, nil, fj1.Heat_Load, fj1.Cool_Load_Sens]
      end
      floors(space).select { |s| s.space == space }.each do |floor|
        fj1 = floor.additional_properties.formj1_values
        results_out << ["Floors: #{floor.id}", fj1.Area, fj1.Length, nil, fj1.Heat_Load, fj1.Cool_Load_Sens]
      end
      space_loads = all_space_loads[space]
      results_out << ['Infiltration', nil, nil, space.additional_properties.wall_area_ratio.round(3), space_loads.Heat_Infil.round, space_loads.Cool_Infil_Sens.round]
      results_out << ['Internal Gains', nil, nil, nil, nil, space_loads.Cool_IntGains_Sens.round]
      results_out << ['Ducts', nil, nil, nil, space_loads.Heat_Ducts.round, space_loads.Cool_Ducts_Sens.round]
      results_out << ['AED Excursion', nil, nil, nil, nil, space_loads.Cool_AEDExcursion.round]
      results_out << ['Total', nil, nil, nil, space_loads.Heat_Tot.round, space_loads.Cool_Sens.round]
    end

    # AED curve
    results_out << [line_break]
    results_out << ["Report: #{hpxml_bldg.building_id}: AED Curve"] + [8, 9, 10, 11, 12, 13, 14, 15, 16, 17, 18, 19].map { |hr| "Hr #{hr} (Btuh)" }
    all_zone_loads.values.each_with_index do |zone_loads, i|
      results_out << [zone_col_names[i]] + zone_loads.HourlyFenestrationLoads.map { |l| l.round }
    end
    all_space_loads.values.each_with_index do |space_loads, i|
      results_out << [space_col_names[i]] + space_loads.HourlyFenestrationLoads.map { |l| l.round }
    end

    if ['csv'].include? output_format
      if File.exist? output_file_path
        # Separate from existing data
        results_out.insert(0, [line_break])
      end
      CSV.open(output_file_path, 'a') { |csv| results_out.to_a.each { |elem| csv << elem } }
    elsif ['json', 'msgpack'].include? output_format
      h = {}
      report, columns = nil, nil
      results_out.each do |out|
        if out == [line_break]
          report, columns = nil, nil
          next
        end

        if report.nil? && out[0].start_with?('Report:')
          report = out[0]
          columns = out[1..-1]
          h[report] = {}
          next
        end

        name = out[0]
        items = {}
        for i in 1..out.size - 1
          next if out[i].nil?

          items[columns[i - 1]] = out[i]
        end
        h[report][name] = items
      end

      if File.exist? output_file_path
        h = JSON.parse(File.read(output_file_path)).merge(h)
      end

      if output_format == 'json'
        require 'json'
        File.open(output_file_path, 'w') { |json| json.write(JSON.pretty_generate(h)) }
      elsif output_format == 'msgpack'
        require 'msgpack'
        File.open(output_file_path, 'wb') { |json| h.to_msgpack(json) }
      end
    end
  end
end

# TODO
class MJValues
  # TODO
  #
  # @return [TODO] TODO
  def initialize
  end
  attr_accessor(:daily_range_temp_adjust, :cool_setpoint, :heat_setpoint, :cool_design_grains, :ctd, :htd,
                :daily_range_num, :acf, :cool_indoor_wetbulb, :cool_indoor_enthalpy, :cool_outdoor_wetbulb,
                :inside_air_dens, :cool_design_temps, :heat_design_temps, :p_atm, :latitude, :ground_conductivity)
end

# TODO
class DesignLoadValues
  attr_accessor(:Cool_Sens, :Cool_Lat, :Cool_Tot, :Heat_Tot, :Heat_Ducts, :Cool_Ducts_Sens, :Cool_Ducts_Lat,
                :Cool_Windows, :Cool_Skylights, :Cool_Doors, :Cool_Walls, :Cool_Roofs, :Cool_Floors, :Cool_Slabs,
                :Cool_Ceilings, :Cool_Infil_Sens, :Cool_Vent_Sens, :Cool_Infil_Lat, :Cool_Vent_Lat,
                :Cool_IntGains_Sens, :Cool_IntGains_Lat, :Cool_AEDExcursion,
                :Heat_Windows, :Heat_Skylights, :Heat_Doors, :Heat_Walls, :Heat_Roofs, :Heat_Floors,
                :Heat_Slabs, :Heat_Ceilings, :Heat_Infil, :Heat_Vent, :HourlyFenestrationLoads)

  # TODO
  #
  # @return [TODO] TODO
  def initialize
    @Cool_Sens = 0.0
    @Cool_Lat = 0.0
    @Cool_Tot = 0.0
    @Heat_Tot = 0.0
    @Heat_Ducts = 0.0
    @Cool_Ducts_Sens = 0.0
    @Cool_Ducts_Lat = 0.0
    @Cool_Windows = 0.0
    @Cool_Skylights = 0.0
    @Cool_AEDExcursion = 0.0
    @Cool_Doors = 0.0
    @Cool_Walls = 0.0
    @Cool_Roofs = 0.0
    @Cool_Floors = 0.0
    @Cool_Slabs = 0.0
    @Cool_Ceilings = 0.0
    @Cool_Infil_Sens = 0.0
    @Cool_Infil_Lat = 0.0
    @Cool_Vent_Sens = 0.0
    @Cool_Vent_Lat = 0.0
    @Cool_IntGains_Sens = 0.0
    @Cool_IntGains_Lat = 0.0
    @Heat_Windows = 0.0
    @Heat_Skylights = 0.0
    @Heat_Doors = 0.0
    @Heat_Walls = 0.0
    @Heat_Roofs = 0.0
    @Heat_Floors = 0.0
    @Heat_Slabs = 0.0
    @Heat_Ceilings = 0.0
    @Heat_Infil = 0.0
    @Heat_Vent = 0.0
    @HourlyFenestrationLoads = [0.0] * 12
  end
end

# TODO
class HVACSizingValues
  attr_accessor(:Cool_Load_Sens, :Cool_Load_Lat, :Cool_Load_Tot, :Cool_Capacity, :Cool_Capacity_Sens, :Cool_Airflow,
                :Heat_Load, :Heat_Load_Supp, :Heat_Capacity, :Heat_Capacity_Supp, :Heat_Airflow,
                :GSHP_Loop_flow, :GSHP_Bore_Holes, :GSHP_Bore_Depth, :GSHP_G_Functions, :GSHP_Bore_Config)

  # TODO
  #
  # @return [TODO] TODO
  def initialize
  end
end

# TODO
class FormJ1Values
  attr_accessor(:Area, :Length, :Heat_HTM, :Cool_HTM, :Heat_Load, :Cool_Load_Sens, :Cool_Load_Lat)

  # TODO
  #
  # @param heat_load [TODO] TODO
  # @param cool_load_sens [TODO] TODO
  # @param cool_load_lat [TODO] TODO
  # @param area [TODO] TODO
  # @param length [TODO] TODO
  # @param heat_htm [TODO] TODO
  # @param cool_htm [TODO] TODO
  # @return [TODO] TODO
  def initialize(heat_load:, cool_load_sens:, cool_load_lat:, area: nil, length: nil, heat_htm: nil, cool_htm: nil)
    @Heat_Load = heat_load.round
    @Cool_Load_Sens = cool_load_sens.round
    @Cool_Load_Lat = cool_load_lat.round
    @Area = area.round(2) unless area.nil?
    @Length = length.round unless length.nil?
    @Heat_HTM = heat_htm.round(2) unless heat_htm.nil?
    @Cool_HTM = cool_htm.round(2) unless cool_htm.nil?
  end
end<|MERGE_RESOLUTION|>--- conflicted
+++ resolved
@@ -2947,19 +2947,15 @@
     return [q_unbal, q_bal, q_preheat, q_precool, q_recirc, bal_sens_eff, bal_lat_eff]
   end
 
-<<<<<<< HEAD
   # TODO
   #
   # @param mj [TODO] TODO
   # @param sens_load_or_capacity [TODO] TODO
   # @param deltaT [TODO] TODO
-  # @param rated_capacity [TODO] TODO
-  # @param corresponding_cooling_airflow_rate [TODO] TODO
-  # @return [TODO] TODO
-  def self.calc_airflow_rate_manual_s(mj, sens_load_or_capacity, deltaT, rated_capacity, corresponding_cooling_airflow_rate = nil)
-=======
+  # @param dx_capacity [TODO] TODO
+  # @param hp_cooling_cfm [TODO] TODO
+  # @return [TODO] TODO
   def self.calc_airflow_rate_manual_s(mj, sens_load_or_capacity, delta_t, dx_capacity: nil, hp_cooling_cfm: nil)
->>>>>>> 5ca20332
     # Airflow sizing following Manual S based on design calculation
     airflow_cfm = sens_load_or_capacity / (1.1 * mj.acf * delta_t)
 
