# frozen_string_literal: true

# Collection of methods for performing HVAC design load and autosizing calculations.
module HVACSizing
  # Calculates heating/cooling design loads, and selects equipment
  # values (e.g., capacities, airflows) specific to each HVAC system.
  # Calculations follow ACCA Manual J (and S).
  #
  # @param runner [OpenStudio::Measure::OSRunner] Object typically used to display warnings
  # @param weather [WeatherFile] Weather object containing EPW information
  # @param hpxml_bldg [HPXML::Building] HPXML Building object representing an individual dwelling unit
  # @param hvac_systems [Array<Hash>] List of HPXML HVAC systems of interest
  # @param hpxml_header [HPXML::Header] HPXML Header object
  # @param update_hpxml [Boolean] Whether to update the HPXML object so that in.xml reports capacities/airflows
  # @return [Array<Hash, Hash, Hash>] Maps of HVAC systems => HVACSizingValues objects, HPXML::Zones => DesignLoadValues object, HPXML::Spaces => DesignLoadValues object
  def self.calculate(runner, weather, hpxml_bldg, hvac_systems, hpxml_header, update_hpxml: true)
    check_for_errors(hpxml_bldg, hvac_systems)

    mj = MJValues.new
    process_site_calcs_and_design_temps(mj, weather, hpxml_bldg)

    # Calculate individual design load components
    all_zone_loads, all_space_loads = init_loads(hpxml_bldg)
    process_load_windows_skylights(mj, runner, hpxml_bldg, all_zone_loads, all_space_loads)
    process_load_doors(mj, hpxml_bldg, all_zone_loads, all_space_loads)
    process_load_walls(mj, hpxml_bldg, all_zone_loads, all_space_loads)
    process_load_roofs(mj, hpxml_bldg, all_zone_loads, all_space_loads)
    process_load_ceilings(mj, hpxml_bldg, all_zone_loads, all_space_loads)
    process_load_floors(mj, hpxml_bldg, all_zone_loads, all_space_loads)
    process_load_slabs(mj, hpxml_bldg, all_zone_loads, all_space_loads)
    process_load_infiltration_ventilation(mj, hpxml_bldg, all_zone_loads, all_space_loads, weather)
    process_load_internal_gains(hpxml_bldg, all_zone_loads, all_space_loads)

    # Calculate heating/cooling totals
    hpxml_bldg.conditioned_zones.each do |zone|
      aggregate_loads_to_totals(all_zone_loads[zone])
      zone.spaces.each do |space|
        aggregate_loads_to_totals(all_space_loads[space])
      end
    end

    # Assign initial loads for each HVAC system (before duct loads)
    all_hvac_loads = {}
    hvac_systems.each do |hvac_system|
      hvac_heating, hvac_cooling = hvac_system[:heating], hvac_system[:cooling]
      zone = hvac_heating.nil? ? hvac_cooling.zone : hvac_heating.zone
      next if is_system_to_skip(hvac_heating, hvac_cooling, zone)

      all_hvac_loads[hvac_system] = all_zone_loads[zone].dup
    end

    # Calculate final loads and capacities for each HVAC system
    @all_hvac_sizings = {}
    hvac_systems.each do |hvac_system|
      hvac_heating, hvac_cooling = hvac_system[:heating], hvac_system[:cooling]
      zone = hvac_heating.nil? ? hvac_cooling.zone : hvac_heating.zone
      next if is_system_to_skip(hvac_heating, hvac_cooling, zone)

      # Calculate system loads (zone load served by this system plus duct loads)
      hvac_loads = all_hvac_loads[hvac_system]
      apply_hvac_air_temperatures(mj, hvac_loads, hvac_heating, hvac_cooling)
      apply_hvac_fractions_load_served(hvac_loads, hvac_heating, hvac_cooling, hpxml_bldg, hvac_systems, zone)
      apply_hvac_duct_loads(mj, runner, zone, hvac_loads, all_zone_loads[zone], all_space_loads, hvac_heating, hvac_cooling, hpxml_bldg, weather)
      apply_hvac_cfis_loads(mj, hvac_loads, all_zone_loads[zone], hvac_heating, hvac_cooling, hpxml_bldg)
      apply_hvac_blower_heat_load(hvac_loads, all_zone_loads[zone], hvac_heating, hvac_cooling)
      apply_hvac_piping_load(hvac_loads, all_zone_loads[zone], hvac_heating)

      # Calculate HVAC equipment sizes
      hvac_sizings = HVACSizingValues.new
      apply_hvac_loads_to_hvac_sizings(hvac_sizings, hvac_loads)
      apply_hvac_equipment_adjustments(mj, runner, hvac_sizings, weather, hvac_heating, hvac_cooling, hvac_system, hpxml_bldg, hpxml_header)
      apply_hvac_installation_quality(mj, hvac_sizings, hvac_heating, hvac_cooling, hpxml_bldg)
      apply_hvac_autosizing_factors_and_limits(hvac_sizings, hvac_heating, hvac_cooling)
      apply_hvac_final_capacities(hvac_sizings, hvac_heating, hvac_cooling, hpxml_bldg)
      apply_hvac_ground_loop(mj, runner, hvac_sizings, weather, hvac_cooling, hpxml_bldg)
      @all_hvac_sizings[hvac_system] = hvac_sizings

      if update_hpxml
        # Assign capacities, airflows, etc. to HPXML systems
        assign_to_hpxml_system(hvac_heating, hvac_cooling, hvac_sizings)
      end
    end

    # Calculate building loads (sum of all zone loads)
    bldg_loads = aggregate_zone_loads_to_bldg(all_zone_loads)

    # Remove any automatically created spaces from output files
    auto_space = all_space_loads.keys.find { |space| space.id.start_with? Constants::AutomaticallyAdded }
    all_space_loads.delete(auto_space) if not auto_space.nil?

    # Assign design loads to HPXML objects for output
    if update_hpxml
      # HPXML Building
      assign_to_hpxml_obj(hpxml_bldg.hvac_plant, bldg_loads)

      # HPXML Zones
      all_zone_loads.each do |zone, zone_loads|
        next if zone.id.start_with? Constants::AutomaticallyAdded

        assign_to_hpxml_obj(zone, zone_loads)
      end

      # HPXML Spaces
      all_space_loads.each do |space, space_loads|
        assign_to_hpxml_obj(space, space_loads)
      end
    end

    return @all_hvac_sizings, all_zone_loads, all_space_loads
  end

  # Checks whether we will be performing sizing calculations on the given HPXML HVAC system.
  #
  # @param hvac_heating [HPXML::HeatingSystem or HPXML::HeatPump] The heating portion of the current HPXML HVAC system
  # @param hvac_cooling [HPXML::CoolingSystem or HPXML::HeatPump] The cooling portion of the current HPXML HVAC system
  # @param zone [HPXML::Zone] The current zone of interest
  # @return [Boolean] true if this system should be excluded from sizing calculations
  def self.is_system_to_skip(hvac_heating, hvac_cooling, zone)
    # Skip systems not attached to this zone
    if (not hvac_heating.nil?) && (hvac_heating.zone != zone)
      return true
    end
    if (not hvac_cooling.nil?) && (hvac_cooling.zone != zone)
      return true
    end

    # Shared systems below should be converted to other equivalent
    # systems before being autosized.

    cooling_type = get_hvac_cooling_type(hvac_cooling)
    if [HPXML::HVACTypeChiller,
        HPXML::HVACTypeCoolingTower].include?(cooling_type)
      return true
    end

    heating_type = get_hvac_heating_type(hvac_heating)
    if (heating_type == HPXML::HVACTypeHeatPumpWaterLoopToAir) &&
       hvac_heating.fraction_heat_load_served.nil?
      return true
    end

    return false
  end

  # Initial checks for errors (i.e., situations that should not occur). Throws an error if found.
  #
  # @param hpxml_bldg [HPXML::Building] HPXML Building object representing an individual dwelling unit
  # @param hvac_systems [Array<Hash>] List of HPXML HVAC systems of interest
  # @return [nil]
  def self.check_for_errors(hpxml_bldg, hvac_systems)
    # Check all surfaces adjacent to conditioned space (and not adiabatic) are
    # not attached to spaces of unconditioned zones.
    hpxml_bldg.surfaces.each do |surface|
      next unless HPXML::conditioned_locations_this_unit.include?(surface.interior_adjacent_to)
      next if surface.exterior_adjacent_to == HPXML::LocationOtherHousingUnit

      if surface.space.zone.zone_type != HPXML::ZoneTypeConditioned
        fail "Surface '#{surface.id}' is attached to the space of an unconditioned zone."
      end
    end

    # Check all HVAC systems are not attached to unconditioned zones.
    hvac_systems.each do |hvac_system|
      hvac_heating, hvac_cooling = hvac_system[:heating], hvac_system[:cooling]
      zone = hvac_heating.nil? ? hvac_cooling.zone : hvac_heating.zone
      next if is_system_to_skip(hvac_heating, hvac_cooling, zone)

      if (not hvac_heating.nil?) && (hvac_heating.zone.zone_type != HPXML::ZoneTypeConditioned)
        fail "HVAC system '#{hvac_heating.id}' is attached to an unconditioned zone."
      end
      if (not hvac_cooling.nil?) && (hvac_cooling.zone.zone_type != HPXML::ZoneTypeConditioned)
        fail "HVAC system '#{hvac_cooling.id}' is attached to an unconditioned zone."
      end
    end
  end

  # Assigns site values and design temperatures to the mj object.
  #
  # @param mj [MJValues] Object with a collection of misc Manual J values
  # @param weather [WeatherFile] Weather object containing EPW information
  # @param hpxml_bldg [HPXML::Building] HPXML Building object representing an individual dwelling unit
  # @return [nil]
  def self.process_site_calcs_and_design_temps(mj, weather, hpxml_bldg)
    # CLTD adjustments based on daily temperature range
    mj.daily_range_temp_adjust = [4, 0, -5]

    # Manual J indoor conditions
    mj.cool_setpoint = hpxml_bldg.header.manualj_cooling_setpoint
    mj.heat_setpoint = hpxml_bldg.header.manualj_heating_setpoint

    # Calculate the design temperature differences
    mj.ctd = [hpxml_bldg.header.manualj_cooling_design_temp - mj.cool_setpoint, 0.0].max
    mj.htd = [mj.heat_setpoint - hpxml_bldg.header.manualj_heating_design_temp, 0.0].max

    # Determine class (low, medium, high) based on average Daily Temperature Range (DTR)
    mj.daily_range_num = { HPXML::ManualJDailyTempRangeLow => 0,
                           HPXML::ManualJDailyTempRangeMedium => 1,
                           HPXML::ManualJDailyTempRangeHigh => 2 }[hpxml_bldg.header.manualj_daily_temp_range]

    # Calculate the altitude correction factor (ACF) for the site; equation from Table 10A
    mj.acf = 1.0 - 0.0000308 * hpxml_bldg.elevation

    mj.p_psi = Psychrometrics.Pstd_fZ(hpxml_bldg.elevation)
    mj.p_atm = UnitConversions.convert(mj.p_psi, 'psi', 'atm')

    # Calculate interior/outdoor wetbulb temperature for cooling
    mj.cool_indoor_wetbulb = Psychrometrics.Twb_fT_R_P(nil, mj.cool_setpoint, hpxml_bldg.header.manualj_humidity_setpoint, mj.p_psi)
    mj.cool_outdoor_wetbulb = Psychrometrics.Twb_fT_w_P(nil, hpxml_bldg.header.manualj_cooling_design_temp, weather.design.CoolingHumidityRatio, mj.p_psi)

    # Design Grains (DG), difference between absolute humidity of the outdoor air and outdoor humidity of the indoor air
    mj.cool_design_grains = hpxml_bldg.header.manualj_humidity_difference

    # Calculate indoor enthalpy in Btu/lb for cooling
    hr_indoor_cooling = Psychrometrics.w_fT_R_P(mj.cool_setpoint, hpxml_bldg.header.manualj_humidity_setpoint, mj.p_psi)
    mj.cool_indoor_enthalpy = Psychrometrics.h_fT_w(mj.cool_setpoint, hr_indoor_cooling)

    # Indoor air density
    avg_setpoint = (mj.cool_setpoint + mj.heat_setpoint) / 2.0
    mj.indoor_air_density = UnitConversions.convert(mj.p_atm, 'atm', 'Btu/ft^3') / (Gas.Air.r * UnitConversions.convert(avg_setpoint, 'F', 'R'))
    mj.outside_air_density = UnitConversions.convert(mj.p_atm, 'atm', 'Btu/ft^3') / (Gas.Air.r * UnitConversions.convert(weather.data.AnnualAvgDrybulb, 'F', 'R'))

    # Other
    if (not hpxml_bldg.site.soil_type.nil?) && (not hpxml_bldg.site.moisture_type.nil?)
      if ([HPXML::SiteSoilTypeClay,
           HPXML::SiteSoilTypeUnknown].include?(hpxml_bldg.site.soil_type) &&
          [HPXML::SiteSoilMoistureTypeWet,
           HPXML::SiteSoilMoistureTypeMixed].include?(hpxml_bldg.site.moisture_type))
        # Heavy moist soil, R-value/ft=1.25 (Manual J default for Table 4A)
        mj.ground_conductivity = 1.0 / 1.25
      elsif ([HPXML::SiteSoilTypeSand,
              HPXML::SiteSoilTypeGravel,
              HPXML::SiteSoilTypeSilt].include?(hpxml_bldg.site.soil_type) &&
             [HPXML::SiteSoilMoistureTypeDry].include?(hpxml_bldg.site.moisture_type))
        # Light dry soil, R-value/ft=5.0
        mj.ground_conductivity = 1.0 / 5.0
      else
        # Heavy dry or light moist soil, R-value/ft=2.0
        mj.ground_conductivity = 1.0 / 2.0
      end
    else
      mj.ground_conductivity = hpxml_bldg.site.ground_conductivity
    end

    # Design Temperatures

    mj.cool_design_temps = {}
    mj.heat_design_temps = {}

    locations = []
    hpxml_bldg.surfaces.each do |surface|
      locations << surface.interior_adjacent_to
      locations << surface.exterior_adjacent_to
    end
    hpxml_bldg.hvac_distributions.each do |hvac_dist|
      hvac_dist.ducts.each do |duct|
        locations << duct.duct_location
      end
    end

    locations.uniq.each do |location|
      next if [HPXML::LocationGround].include? location

      case location
      when HPXML::LocationOutside, HPXML::LocationRoofDeck, HPXML::LocationManufacturedHomeUnderBelly
        mj.cool_design_temps[location] = hpxml_bldg.header.manualj_cooling_design_temp
        mj.heat_design_temps[location] = hpxml_bldg.header.manualj_heating_design_temp
      when *HPXML::conditioned_locations
        mj.cool_design_temps[location] = get_design_temp_cooling(mj, weather, HPXML::LocationConditionedSpace, hpxml_bldg)
        mj.heat_design_temps[location] = get_design_temp_heating(mj, weather, HPXML::LocationConditionedSpace, hpxml_bldg)
      else
        mj.cool_design_temps[location] = get_design_temp_cooling(mj, weather, location, hpxml_bldg)
        mj.heat_design_temps[location] = get_design_temp_heating(mj, weather, location, hpxml_bldg)
      end
    end
  end

  # Calculates the MJ Design Grains.
  #
  # Design Grains (DG) values equal the difference between the humidity ratio of the outdoor
  # air and the humidity ratio of the indoor air. They are used to estimate the latent
  # infiltration/ventilation loads for the cooling season.
  #
  # @param hr_outdoor_cooling [Double] Outdoor humidity ratio during cooling (lb/lb)
  # @param hr_indoor_cooling [Double] Indoor humidity ratio during cooling (lb/lb)
  # @return [Double] Indoor-outdoor humidity ratio difference (grains)
  def self.calculate_design_grains(hr_outdoor_cooling, hr_indoor_cooling)
    cool_outdoor_grains = UnitConversions.convert(hr_outdoor_cooling, 'lbm/lbm', 'grains')
    cool_indoor_grains = UnitConversions.convert(hr_indoor_cooling, 'lbm/lbm', 'grains')
    cool_design_grains = cool_outdoor_grains - cool_indoor_grains
    return cool_design_grains
  end

  # Calculates Daily Range category.
  #
  # Daily range values equal the average difference between the daily high and low drybulb
  # temperatures at a particular location. Large daily range values characterize air climates
  # and high altitude climates. Small values are associated with locations near a large body
  # of water.
  #
  # DRs are reduced to three categories:
  # - Low (swing less than 16 F)
  # - Medium (swing between 16 F and 25 F)
  # - High (swing exceeds 25 F)
  #
  # @param daily_temperature_range [Double] Daily temperature range (delta F)
  # @return [String] DR category
  def self.determine_daily_temperature_range_class(daily_temperature_range)
    if daily_temperature_range < 16.0
      return HPXML::ManualJDailyTempRangeLow
    elsif daily_temperature_range > 25.0
      return HPXML::ManualJDailyTempRangeHigh
    else
      return HPXML::ManualJDailyTempRangeMedium
    end
  end

  # Determines the heating design temperature for the given location (space type).
  #
  # @param mj [MJValues] Object with a collection of misc Manual J values
  # @param weather [WeatherFile] Weather object containing EPW information
  # @param location [String] The location of interest (HPXML::LocationXXX)
  # @param hpxml_bldg [HPXML::Building] HPXML Building object representing an individual dwelling unit
  # @return [Double] Heating design temperature (F)
  def self.get_design_temp_heating(mj, weather, location, hpxml_bldg)
    outdoor_design_temp = hpxml_bldg.header.manualj_heating_design_temp
    ground_temp = weather.data.ShallowGroundMonthlyTemps.min

    if location == HPXML::LocationConditionedSpace
      heat_temp = mj.heat_setpoint

    elsif (location == HPXML::LocationAtticUnvented) || (location == HPXML::LocationAtticVented)

      attic_floors = hpxml_bldg.floors.select { |f| f.is_ceiling && [f.interior_adjacent_to, f.exterior_adjacent_to].include?(location) }
      avg_floor_rvalue = calculate_average_r_value(attic_floors)

      attic_roofs = hpxml_bldg.roofs.select { |r| r.interior_adjacent_to == location }
      avg_roof_rvalue = calculate_average_r_value(attic_roofs)

      if avg_floor_rvalue < avg_roof_rvalue
        # Attic is considered to be encapsulated. MJ8 says to use an attic
        # temperature of 95F, however alternative approaches are permissible
        if location == HPXML::LocationAtticVented
          heat_temp = outdoor_design_temp
        else
          heat_temp = calculate_space_design_temp(mj, location, weather, hpxml_bldg, mj.heat_setpoint, outdoor_design_temp, ground_temp, false)
        end
      else
        heat_temp = outdoor_design_temp
      end

    elsif location == HPXML::LocationGarage && hpxml_bldg.foundation_walls.count { |fw| fw.interior_adjacent_to == HPXML::LocationGarage } == 0
      # Completely above-grade garage
      # Calculate the garage heating design temperature based on Table 4C for closed garages
      # Linearly interpolate between Garage 1 and Garage 2 tables
      garage_frac_under_conditioned = get_garage_frac_under_conditioned(hpxml_bldg, location)
      heat_temp = (hpxml_bldg.header.manualj_heating_design_temp +
                   (5.0 * garage_frac_under_conditioned))

    elsif [HPXML::LocationBasementUnconditioned, HPXML::LocationCrawlspaceUnvented,
           HPXML::LocationCrawlspaceVented, HPXML::LocationGarage].include? location
      # Includes below-grade garage
      heat_temp = calculate_space_design_temp(mj, location, weather, hpxml_bldg, mj.heat_setpoint, outdoor_design_temp, ground_temp, false)

    elsif [HPXML::LocationOtherHousingUnit, HPXML::LocationOtherHeatedSpace,
           HPXML::LocationOtherMultifamilyBufferSpace, HPXML::LocationOtherNonFreezingSpace,
           HPXML::LocationExteriorWall, HPXML::LocationUnderSlab,
           HPXML::LocationManufacturedHomeBelly].include? location
      heat_temp = calculate_scheduled_space_design_temps(location, mj.heat_setpoint, outdoor_design_temp, ground_temp)

    end

    fail "Design temp heating not calculated for #{location}." if heat_temp.nil?

    return heat_temp
  end

  # Determines the cooling design temperature for the given location (space type).
  #
  # @param mj [MJValues] Object with a collection of misc Manual J values
  # @param weather [WeatherFile] Weather object containing EPW information
  # @param location [String] The location of interest (HPXML::LocationXXX)
  # @param hpxml_bldg [HPXML::Building] HPXML Building object representing an individual dwelling unit
  # @return [Double] Cooling design temperature (F)
  def self.get_design_temp_cooling(mj, weather, location, hpxml_bldg)
    outdoor_design_temp = hpxml_bldg.header.manualj_cooling_design_temp
    ground_temp = weather.data.ShallowGroundMonthlyTemps.max

    if location == HPXML::LocationConditionedSpace
      cool_temp = mj.cool_setpoint

    elsif (location == HPXML::LocationAtticUnvented) || (location == HPXML::LocationAtticVented)

      attic_floors = hpxml_bldg.floors.select { |f| f.is_ceiling && [f.interior_adjacent_to, f.exterior_adjacent_to].include?(location) }
      avg_floor_rvalue = calculate_average_r_value(attic_floors)

      attic_roofs = hpxml_bldg.roofs.select { |r| r.interior_adjacent_to == location }
      avg_roof_rvalue = calculate_average_r_value(attic_roofs)

      if avg_floor_rvalue < avg_roof_rvalue
        # Attic is considered to be encapsulated. MJ8 says to use an attic
        # temperature of 95F, however alternative approaches are permissible
        if location == HPXML::LocationAtticVented
          cool_temp = outdoor_design_temp + 40.0 # This is the number from a California study with dark shingle roof and similar ventilation.
        else
          cool_temp = calculate_space_design_temp(mj, location, weather, hpxml_bldg, mj.cool_setpoint, outdoor_design_temp, ground_temp, true)
        end

      else
        # Calculate the cooling design temperature for the unconditioned attic based on Figure A12-14
        # Use an area-weighted temperature in case roof surfaces are different
        tot_roof_area = 0.0
        cool_temp = 0.0

        hpxml_bldg.roofs.each do |roof|
          next unless roof.interior_adjacent_to == location

          tot_roof_area += roof.net_area

          if location == HPXML::LocationAtticUnvented
            if not roof.radiant_barrier
              cool_temp += 150.0 * roof.net_area
            else
              cool_temp += 130.0 * roof.net_area
            end
          else
            if not roof.radiant_barrier
              case roof.roof_type
              when HPXML::RoofTypeAsphaltShingles
                case roof.roof_color
                when HPXML::ColorDark, HPXML::ColorMediumDark
                  cool_temp += 130.0 * roof.net_area
                else
                  cool_temp += 120.0 * roof.net_area
                end
              when HPXML::RoofTypeWoodShingles
                cool_temp += 120.0 * roof.net_area
              when HPXML::RoofTypeMetal
                case roof.roof_color
                when HPXML::ColorDark, HPXML::ColorMediumDark
                  cool_temp += 130.0 * roof.net_area
                when HPXML::ColorMedium, HPXML::ColorLight
                  cool_temp += 120.0 * roof.net_area
                when HPXML::ColorReflective
                  cool_temp += 95.0 * roof.net_area
                end
              when HPXML::RoofTypeClayTile
                case roof.roof_color
                when HPXML::ColorDark, HPXML::ColorMediumDark
                  cool_temp += 110.0 * roof.net_area
                when HPXML::ColorMedium, HPXML::ColorLight
                  cool_temp += 105.0 * roof.net_area
                when HPXML::ColorReflective
                  cool_temp += 95.0 * roof.net_area
                end
              end
            else # with a radiant barrier
              case roof.roof_type
              when HPXML::RoofTypeAsphaltShingles
                case roof.roof_color
                when HPXML::ColorDark, HPXML::ColorMediumDark
                  cool_temp += 120.0 * roof.net_area
                else
                  cool_temp += 110.0 * roof.net_area
                end
              when HPXML::RoofTypeWoodShingles
                cool_temp += 110.0 * roof.net_area
              when HPXML::RoofTypeMetal
                case roof.roof_color
                when HPXML::ColorDark, HPXML::ColorMediumDark
                  cool_temp += 120.0 * roof.net_area
                when HPXML::ColorMedium, HPXML::ColorLight
                  cool_temp += 110.0 * roof.net_area
                when HPXML::ColorReflective
                  cool_temp += 95.0 * roof.net_area
                end
              when HPXML::RoofTypeClayTile
                case roof.roof_color
                when HPXML::ColorDark, HPXML::ColorMediumDark
                  cool_temp += 105.0 * roof.net_area
                when HPXML::ColorMedium, HPXML::ColorLight
                  cool_temp += 100.0 * roof.net_area
                when HPXML::ColorReflective
                  cool_temp += 95.0 * roof.net_area
                end
              end
            end
          end # vented/unvented
        end # each roof surface

        cool_temp /= tot_roof_area

        # Adjust base CLTD for different CTD or DR
        cool_temp += (outdoor_design_temp - 95.0) + mj.daily_range_temp_adjust[mj.daily_range_num]
      end

    elsif location == HPXML::LocationGarage && hpxml_bldg.foundation_walls.count { |fw| fw.interior_adjacent_to == HPXML::LocationGarage } == 0
      # Completely above-grade garage
      # Calculate the garage cooling design temperature based on Table 4C for closed garages
      # Linearly interpolate between Garage 1 and Garage 2 tables
      garage_frac_under_conditioned = get_garage_frac_under_conditioned(hpxml_bldg, location)
      if mj.daily_range_num == 0
        cool_temp = (hpxml_bldg.header.manualj_cooling_design_temp +
                     (11.0 * garage_frac_under_conditioned) +
                     (22.0 * (1.0 - garage_frac_under_conditioned)))
      elsif mj.daily_range_num == 1
        cool_temp = (hpxml_bldg.header.manualj_cooling_design_temp +
                     (6.0 * garage_frac_under_conditioned) +
                     (17.0 * (1.0 - garage_frac_under_conditioned)))
      elsif mj.daily_range_num == 2
        cool_temp = (hpxml_bldg.header.manualj_cooling_design_temp +
                     (1.0 * garage_frac_under_conditioned) +
                     (12.0 * (1.0 - garage_frac_under_conditioned)))
      end

    elsif [HPXML::LocationBasementUnconditioned, HPXML::LocationCrawlspaceUnvented,
           HPXML::LocationCrawlspaceVented, HPXML::LocationGarage].include? location
      # Includes below-grade garage
      cool_temp = calculate_space_design_temp(mj, location, weather, hpxml_bldg, mj.cool_setpoint, outdoor_design_temp, ground_temp, false)

    elsif [HPXML::LocationOtherHousingUnit, HPXML::LocationOtherHeatedSpace,
           HPXML::LocationOtherMultifamilyBufferSpace, HPXML::LocationOtherNonFreezingSpace,
           HPXML::LocationExteriorWall, HPXML::LocationUnderSlab,
           HPXML::LocationManufacturedHomeBelly].include? location
      cool_temp = calculate_scheduled_space_design_temps(location, mj.cool_setpoint, outdoor_design_temp, ground_temp)

    end

    fail "Design temp cooling not calculated for #{location}." if cool_temp.nil?

    return cool_temp
  end

  # Estimates the fraction of garage under conditioned space from adjacent surfaces.
  #
  # @param hpxml_bldg [HPXML::Building] HPXML Building object representing an individual dwelling unit
  # @param location [String] The location of interest (HPXML::LocationXXX)
  # @return [Double] Garage fraction under conditioned space
  def self.get_garage_frac_under_conditioned(hpxml_bldg, location)
    area_total = 0.0
    area_conditioned = 0.0
    hpxml_bldg.roofs.each do |roof|
      next unless roof.interior_adjacent_to == location

      area_total += roof.area
    end
    hpxml_bldg.floors.each do |floor|
      next unless [floor.interior_adjacent_to, floor.exterior_adjacent_to].include? location

      area_total += floor.area
      area_conditioned += floor.area if floor.is_thermal_boundary
    end
    if area_total == 0
      return 0.5
    end

    return area_conditioned / area_total
  end

  # Initializes zone/space load hashes.
  #
  # @param hpxml_bldg [HPXML::Building] HPXML Building object representing an individual dwelling unit
  # @return [Array<Hash, Hash>] Map of HPXML::Zones => DesignLoadValues object, Map of HPXML::Spaces => DesignLoadValues object
  def self.init_loads(hpxml_bldg)
    '''
    Initial Zone/Space design loads
    '''
    all_zone_loads = {}
    all_space_loads = {}

    hpxml_bldg.conditioned_zones.each do |zone|
      all_zone_loads[zone] = DesignLoadValues.new
      zone.spaces.each do |space|
        all_space_loads[space] = DesignLoadValues.new
        space.additional_properties.total_exposed_wall_area = 0.0 # Wall area in contact with outdoor air
        # Initialize Hourly Aggregate Fenestration Loads (AFL)
        space.additional_properties.afl_hr_windows = [0.0] * 12 # Data saved for peak load
        space.additional_properties.afl_hr_skylights = [0.0] * 12 # Data saved for peak load
      end
    end

    return all_zone_loads, all_space_loads
  end

  # Calculates heating and cooling loads for windows & skylights.
  #
  # @param mj [MJValues] Object with a collection of misc Manual J values
  # @param runner [OpenStudio::Measure::OSRunner] Object typically used to display warnings
  # @param hpxml_bldg [HPXML::Building] HPXML Building object representing an individual dwelling unit
  # @param all_zone_loads [Hash] Map of HPXML::Zones => DesignLoadValues object
  # @param all_space_loads [Hash] Map of HPXML::Spaces => DesignLoadValues object
  # @return [nil]
  def self.process_load_windows_skylights(mj, runner, hpxml_bldg, all_zone_loads, all_space_loads)
    # Average cooling load factors (CLF) for windows/skylights WITHOUT internal shading (MJ8 Table 3D-3)
    clf_avg_nois = [0.24, 0.35, 0.38, 0.4, 0.48, 0.4, 0.38, 0.35, 0.24]
    clf_avg_nois_horiz = 0.68

    # Average cooling load factors (CLF) for windows/skylights WITH internal shading (MJ8 Table 3D-3)
    clf_avg_is = [0.18, 0.29, 0.32, 0.32, 0.29, 0.32, 0.32, 0.29, 0.18]
    clf_avg_is_horiz = 0.52

    # Hourly cooling load factor (CLF) for windows/skylights WITHOUT internal shading (MJ8 Table A11-5)
    # Applies to both mid-summer and October calculations
    clf_hr_nois = [[0.14, 0.22, 0.34, 0.48, 0.59, 0.65, 0.65, 0.59, 0.50, 0.43, 0.36, 0.28, 0.22], # S
                   [0.10, 0.12, 0.14, 0.16, 0.24, 0.36, 0.49, 0.60, 0.66, 0.66, 0.58, 0.43, 0.33], # SW
                   [0.08, 0.10, 0.11, 0.12, 0.14, 0.20, 0.32, 0.45, 0.57, 0.64, 0.61, 0.44, 0.34], # W
                   [0.10, 0.12, 0.14, 0.16, 0.17, 0.19, 0.23, 0.33, 0.47, 0.59, 0.60, 0.43, 0.33], # NW
                   [0.48, 0.56, 0.63, 0.71, 0.76, 0.80, 0.82, 0.82, 0.79, 0.75, 0.69, 0.61, 0.48], # N
                   [0.51, 0.51, 0.45, 0.39, 0.36, 0.33, 0.31, 0.28, 0.26, 0.23, 0.19, 0.15, 0.12], # NE
                   [0.51, 0.57, 0.57, 0.50, 0.42, 0.37, 0.32, 0.29, 0.25, 0.22, 0.19, 0.15, 0.12], # E
                   [0.43, 0.55, 0.62, 0.63, 0.57, 0.48, 0.42, 0.37, 0.33, 0.28, 0.24, 0.19, 0.15], # SE
                   [0.14, 0.22, 0.34, 0.48, 0.59, 0.65, 0.65, 0.59, 0.50, 0.43, 0.36, 0.28, 0.22]] # S
    clf_hr_nois_horiz = [0.24, 0.36, 0.48, 0.58, 0.66, 0.72, 0.74, 0.73, 0.67, 0.59, 0.47, 0.37, 0.29]

    # Hourly cooling load factor (CLF) for windows/skylights WITH internal shading (MJ8 Table A11-6)
    # Applies to both mid-summer and October calculations
    clf_hr_is = [[0.23, 0.38, 0.58, 0.75, 0.83, 0.80, 0.68, 0.50, 0.35, 0.27, 0.19, 0.11, 0.09], # S
                 [0.14, 0.16, 0.19, 0.22, 0.38, 0.59, 0.75, 0.83, 0.81, 0.69, 0.45, 0.16, 0.12], # SW
                 [0.11, 0.13, 0.15, 0.16, 0.17, 0.31, 0.53, 0.72, 0.82, 0.81, 0.61, 0.16, 0.12], # W
                 [0.14, 0.17, 0.19, 0.20, 0.21, 0.22, 0.30, 0.52, 0.73, 0.82, 0.69, 0.16, 0.12], # NW
                 [0.65, 0.73, 0.80, 0.86, 0.89, 0.89, 0.86, 0.82, 0.75, 0.78, 0.91, 0.24, 0.18], # N
                 [0.74, 0.58, 0.37, 0.29, 0.27, 0.26, 0.24, 0.22, 0.20, 0.16, 0.12, 0.06, 0.05], # NE
                 [0.80, 0.76, 0.62, 0.41, 0.27, 0.24, 0.22, 0.20, 0.17, 0.14, 0.11, 0.06, 0.05], # E
                 [0.74, 0.81, 0.79, 0.68, 0.49, 0.33, 0.28, 0.25, 0.22, 0.18, 0.13, 0.08, 0.07], # SE
                 [0.23, 0.38, 0.58, 0.75, 0.83, 0.80, 0.68, 0.50, 0.35, 0.27, 0.19, 0.11, 0.09]] # S
    clf_hr_is_horiz = [0.44, 0.59, 0.72, 0.81, 0.85, 0.85, 0.81, 0.71, 0.58, 0.42, 0.25, 0.14, 0.12]

    # Mid summer Hourly Shade Line Multipliers (SLM) (MJ8 Table A11-7)
    slm_hr_lats = [28.0, 34.0, 40.0, 46.0, 52.0, 60.0] # degrees
    slm_hr = [[[5.3, 3.7, 5.3, 0.0], [3.2, 2.5, 3.2, 0.0], [2.2, 1.9, 2.2, 0.2], [1.8, 1.5, 1.8, 0.0], [1.4, 1.2, 1.4, 0.0], [1.1, 0.9, 1.1, 0.0]], # S
              [[0.0, 5.0, 1.2, 0.2], [0.0, 3.4, 1.1, 0.2], [0.0, 2.6, 0.9, 0.1], [0.0, 2.1, 0.8, 0.2], [0.0, 1.7, 0.8, 0.3], [0.0, 1.3, 0.7, 0.3]], # SW
              [[0.0, 0.0, 1.0, 0.1], [0.0, 0.0, 1.0, 0.1], [0.0, 0.0, 1.0, 0.1], [0.0, 0.0, 0.9, 0.2], [0.0, 0.0, 0.9, 0.2], [0.0, 0.0, 0.8, 0.2]], # W
              [[0.0, 0.0, 1.9, 0.1], [0.0, 0.0, 2.1, 0.1], [0.0, 0.0, 2.4, 0.0], [0.0, 0.0, 2.6, 0.2], [0.0, 0.0, 3.1, 0.2], [0.0, 0.0, 3.9, 0.2]], # NW
              [[0.0, 0.0, 0.0, 0.5], [0.0, 0.0, 0.0, 0.7], [0.0, 0.0, 0.0, 0.8], [0.0, 0.0, 0.0, 1.0], [0.0, 0.0, 0.0, 1.3], [0.0, 0.0, 0.0, 1.8]], # N
              [[1.9, 0.0, 0.0, 0.0], [2.1, 0.0, 0.0, 0.0], [2.4, 0.0, 0.0, 0.0], [2.6, 0.0, 0.0, 0.0], [3.1, 0.0, 0.0, 0.0], [3.9, 0.0, 0.0, 0.0]], # NE
              [[1.0, 0.0, 0.0, 0.0], [1.0, 0.0, 0.0, 0.0], [1.0, 0.0, 0.0, 0.0], [0.9, 0.0, 0.0, 0.0], [0.9, 0.0, 0.0, 0.0], [0.8, 0.0, 0.0, 0.0]], # E
              [[1.2, 5.0, 0.0, 0.0], [1.1, 3.4, 0.0, 0.0], [0.9, 2.6, 0.0, 0.0], [0.8, 2.1, 0.0, 0.0], [0.8, 1.7, 0.0, 0.0], [0.7, 1.3, 0.0, 0.0]], # SE
              [[5.3, 3.7, 5.3, 0.0], [3.2, 2.5, 3.2, 0.0], [2.2, 1.9, 2.2, 0.2], [1.8, 1.5, 1.8, 0.0], [1.4, 1.2, 1.4, 0.0], [1.1, 0.9, 1.1, 0.0]]] # S

    # Mid summer Shade Line Multiplier (SLM) Values (MJ8 Table 3E-1)
    alm_avg_lats = [25.0, 30.0, 35.0, 40.0, 45.0, 50.0]
    slm_avg = [[10.1, 5.40, 3.53, 2.60, 2.05, 1.70], # S
               [1.89, 1.63, 1.41, 1.25, 1.13, 1.01], # SW
               [0.83, 0.83, 0.82, 0.81, 0.80, 0.79], # W
               [0.0,  0.0,  0.0,  0.0,  0.0,  0.0], # NW
               [0.0,  0.0,  0.0,  0.0,  0.0,  0.0], # N
               [0.0,  0.0,  0.0,  0.0,  0.0,  0.0], # NE
               [0.83, 0.83, 0.82, 0.81, 0.80, 0.79], # E
               [1.89, 1.63, 1.41, 1.25, 1.13, 1.01], # SE
               [10.1, 5.40, 3.53, 2.60, 2.05, 1.70]] # S

    # Mid summer Peak solar factor (PSF) (MJ8 Table 3D-2)
    psf_lats = [28.0, 34.0, 40.0, 46.0, 52.0, 60.0] # degrees
    psf = [[91.0, 121.0, 149.0, 173.0, 193.0, 211.0], # S
           [172.0, 185.0, 196.0, 205.0, 212.0, 217.0], # SW
           [220.0, 219.0, 216.0, 213.0, 208.0, 199.0], # W
           [149.0, 140.0, 135.0, 130.0, 124.0, 114.0], # NW
           [38.0,  37.0,  35.0,  34.0,  32.0,  28.0], # N
           [149.0, 140.0, 135.0, 130.0, 124.0, 114.0], # NE
           [220.0, 219.0, 216.0, 213.0, 208.0, 199.0], # E
           [172.0, 185.0, 196.0, 205.0, 212.0, 217.0], # SE
           [91.0,  121.0, 149.0, 173.0, 193.0, 211.0]] # S
    psf_horiz = [272.0, 261.0, 247.0, 230.0, 208.0, 176.0]

    # Hourly Temperature Adjustment Values (HTA_DR) (MJ8 Table A11-3)
    # Low DR, Medium DR, High DR and Hour = 8,9, ... ,19,20
    hta = [[-6.3,  -5.0,  -3.7,  -2.5, -1.5, -0.7, -0.2, 0.0, -0.2, -0.7, -1.5, -2.5, -3.7], # Low DR
           [-12.6, -10.0, -7.4,  -5.0, -2.9, -1.3, -0.3, 0.0, -0.3, -1.3, -2.9, -5.0, -7.4], # Medium DR
           [-18.9, -15.0, -11.1, -7.5, -4.4, -2.0, -0.5, 0.0, -0.5, -2.0, -4.4, -7.5, -11.1]] # High DR

    # Determine latitude-specific values (PSF, SLM)
    psf_lat = []
    psf_lat_horiz = nil
    slm_hr_lat = []
    slm_avg_lat = []
    for cnt in 0..8 # S/SW/W/NW/N/NE/E/SE/S
      # psf/psf_horiz
      idx1, idx2 = MathTools.find_array_neighbor_indices(psf_lats, hpxml_bldg.latitude)
      psf_lat << MathTools.interp2(hpxml_bldg.latitude, psf_lats[idx1], psf_lats[idx2], psf[cnt][idx1], psf[cnt][idx2])
      psf_lat_horiz = MathTools.interp2(hpxml_bldg.latitude, psf_lats[idx1], psf_lats[idx2], psf_horiz[idx1], psf_horiz[idx2])

      # slm_hr
      idx1, idx2 = MathTools.find_array_neighbor_indices(slm_hr_lats, hpxml_bldg.latitude)
      inner_array = []
      for i in 0..slm_hr[0][0].size - 1
        inner_array << MathTools.interp2(hpxml_bldg.latitude, slm_hr_lats[idx1], slm_hr_lats[idx2], slm_hr[cnt][idx1][i], slm_hr[cnt][idx2][i])
      end
      slm_hr_lat << inner_array

      # slm_avg
      idx1, idx2 = MathTools.find_array_neighbor_indices(alm_avg_lats, hpxml_bldg.latitude)
      slm_avg_lat << MathTools.interp2(hpxml_bldg.latitude, alm_avg_lats[idx1], alm_avg_lats[idx2], slm_avg[cnt][idx1], slm_avg[cnt][idx2])
    end

    # Windows
    hpxml_bldg.windows.each do |window|
      wall = window.wall
      next unless wall.is_exterior_thermal_boundary

      space = wall.space
      zone = space.zone

      if window.interior_shading_type.nil? || window.interior_shading_type == HPXML::InteriorShadingTypeOther
        # Not covered by MJ
        window_isc = window.interior_shading_factor_summer
      else
        # Covered by MJ
        window_isc = get_window_interior_shading_coefficient(window)
      end

      window_esc = 1.0
      if window.insect_screen_present
        # Covered by MJ
        if window.insect_screen_location == HPXML::LocationInterior
          window_esc = 1.0 - 0.1 * window.insect_screen_coverage_summer
        elsif window.insect_screen_location == HPXML::LocationExterior
          window_esc = 1.0 - 0.2 * window.insect_screen_coverage_summer
        end
      end
      if [HPXML::ExteriorShadingTypeSolarScreens,
          HPXML::ExteriorShadingTypeSolarFilm].include? window.exterior_shading_type
        # Covered by MJ
        screen_sc = 0.25
      elsif not window.exterior_shading_factor_summer.nil?
        # Not covered by MJ
        window_esc *= window.exterior_shading_factor_summer
      end

      cnt45 = (get_mj_azimuth(window.azimuth) / 45.0).round.to_i

      window_ufactor, window_shgc = Constructions.get_ufactor_shgc_adjusted_by_storms(runner, window.storm_type, window.ufactor, window.shgc)
      htg_htm = window_ufactor * mj.htd
      htg_loads = htg_htm * window.area
      all_zone_loads[zone].Heat_Windows += htg_loads
      all_space_loads[space].Heat_Windows += htg_loads

      for hr in [nil, 0, 1, 2, 3, 4, 5, 6, 7, 8, 9, 10, 11]
        # If hr == nil: Calculate the Average Load Procedure (ALP) Load
        # Else: Calculate the hourly Aggregate Fenestration Load (AFL)

        # clf_d: Average Cooling Load Factor for the given window direction
        # clf_n: Average Cooling Load Factor for a window facing North (fully shaded)
        if hr.nil?
          if window_isc < 1
            clf_d = clf_avg_is[cnt45]
            clf_n = clf_avg_is[4]
          else
            clf_d = clf_avg_nois[cnt45]
            clf_n = clf_avg_nois[4]
          end
        else
          if window_isc < 1
            clf_d = clf_hr_is[cnt45][hr]
            clf_n = clf_hr_is[4][hr]
          else
            clf_d = clf_hr_nois[cnt45][hr]
            clf_n = clf_hr_nois[4][hr]
          end
        end

        ctd_adj = mj.ctd
        if not hr.nil?
          # Calculate hourly CTD adjusted value for mid-summer
          ctd_adj += hta[mj.daily_range_num][hr]
        end

        # Hourly Heat Transfer Multiplier for the given window Direction
        htm_d = psf_lat[cnt45] * clf_d * window_shgc * window_isc / 0.87 + window_ufactor * ctd_adj
        htm_d *= window_esc

        # Hourly Heat Transfer Multiplier for a window facing North (fully shaded)
        htm_n = psf_lat[4] * clf_n * window_shgc * window_isc / 0.87 + window_ufactor * ctd_adj
        htm_n *= window_esc

        if not screen_sc.nil?
          clg_htm = (htm_d - htm_n) * screen_sc + htm_n
        elsif window.overhangs_depth.to_f > 0
          if hr.nil?
            slm = slm_avg_lat[cnt45]
          elsif [0, 1, 2].include? hr # 8, 9, and 10 am: use 09:00 hours
            slm = slm_hr_lat[cnt45][0]
          elsif [3, 4, 5].include? hr # 11, 12, and 1 pm: use Noon
            slm = slm_hr_lat[cnt45][1]
          elsif [6, 7, 8].include? hr # 2, 3, and 4 pm: use 15:00 hours
            slm = slm_hr_lat[cnt45][2]
          elsif [9, 10, 11].include? hr # 2, 3, and 4 pm: use 15:00 hours
            slm = slm_hr_lat[cnt45][3]
          end

          z_sl = slm * window.overhangs_depth
          window_height = window.overhangs_distance_to_bottom_of_window - window.overhangs_distance_to_top_of_window
          if z_sl < window.overhangs_distance_to_top_of_window
            # Overhang is too short to provide shade or no adjustment for overhang shade required
            clg_htm = htm_d
          elsif z_sl < window.overhangs_distance_to_bottom_of_window
            percent_shaded = (z_sl - window.overhangs_distance_to_top_of_window) / window_height
            clg_htm = percent_shaded * htm_n + (1.0 - percent_shaded) * htm_d
          else
            # Window is entirely in the shade since the shade line is below the windowsill
            clg_htm = htm_n
          end
        else
          clg_htm = htm_d
        end

        # Block/space loads
        clg_loads = clg_htm * window.area
        if hr.nil?
          # Average Load Procedure (ALP) load
          all_zone_loads[zone].Cool_Windows += clg_loads
          detailed_output_values = DetailedOutputValues.new(area: window.area,
                                                            heat_htm: htg_htm,
                                                            cool_htm: clg_htm,
                                                            heat_load: htg_loads,
                                                            cool_load_sens: clg_loads,
                                                            cool_load_lat: 0)
          window.additional_properties.detailed_output_values_windows = detailed_output_values
          if space.fenestration_load_procedure == HPXML::SpaceFenestrationLoadProcedureStandard
            all_space_loads[space].Cool_Windows += clg_loads
          end
        else
          all_space_loads[space].HourlyFenestrationLoads[hr] += clg_loads
          space.additional_properties.afl_hr_windows[hr] += clg_loads if space.fenestration_load_procedure == HPXML::SpaceFenestrationLoadProcedurePeak
        end
      end
    end # window

    # Skylights
    hpxml_bldg.skylights.each do |skylight|
      roof = skylight.roof
      floor = skylight.floor # For skylights with attic shafts
      next unless roof.is_exterior_thermal_boundary || (!floor.nil? && floor.is_thermal_boundary)

      space = floor.nil? ? roof.space : floor.space
      zone = space.zone

      skylight_isc = skylight.interior_shading_factor_summer
      cnt45 = (get_mj_azimuth(skylight.azimuth) / 45.0).round.to_i
      inclination_angle = UnitConversions.convert(Math.atan(roof.pitch / 12.0), 'rad', 'deg')

      skylight_ufactor, skylight_shgc = Constructions.get_ufactor_shgc_adjusted_by_storms(runner, skylight.storm_type, skylight.ufactor, skylight.shgc)

      # Calculate U-effective by including curb/shaft impacts
      u_eff_skylight = skylight_ufactor
      if (not skylight.curb_area.nil?) && (not skylight.curb_assembly_r_value.nil?)
        u_curb = 1.0 / skylight.curb_assembly_r_value
        ar_curb = skylight.curb_area / skylight.area
        u_eff_skylight += u_curb * ar_curb
      end
      if (not skylight.shaft_area.nil?) && (not skylight.shaft_assembly_r_value.nil?)
        u_shaft = 1.0 / skylight.shaft_assembly_r_value
        ar_shaft = skylight.shaft_area / skylight.area
        u_eff_skylight += u_shaft * ar_shaft
      end

      htg_htm = u_eff_skylight * mj.htd
      htg_loads = htg_htm * skylight.area
      all_zone_loads[zone].Heat_Skylights += htg_loads
      all_space_loads[space].Heat_Skylights += htg_loads

      for hr in [nil, 0, 1, 2, 3, 4, 5, 6, 7, 8, 9, 10, 11]
        # If hr == nil: Calculate the Average Load Procedure (ALP) Load
        # Else: Calculate the hourly Aggregate Fenestration Load (AFL)

        # clf_d: Average Cooling Load Factor for the given skylight direction
        # clf_horiz: Average Cooling Load Factor for horizontal
        if hr.nil?
          if skylight_isc < 1
            clf_d = clf_avg_is[cnt45]
            clf_horiz = clf_avg_is_horiz
          else
            clf_d = clf_avg_nois[cnt45]
            clf_horiz = clf_avg_nois_horiz
          end
        else
          if skylight_isc < 1
            clf_d = clf_hr_is[cnt45][hr]
            clf_horiz = clf_hr_is_horiz[hr]
          else
            clf_d = clf_hr_nois[cnt45][hr]
            clf_horiz = clf_hr_nois_horiz[hr]
          end
        end

        sol_h = Math::cos(UnitConversions.convert(inclination_angle, 'deg', 'rad')) * (psf_lat_horiz * clf_horiz)
        sol_v = Math::sin(UnitConversions.convert(inclination_angle, 'deg', 'rad')) * (psf_lat[cnt45] * clf_d)

        ctd_adj = mj.ctd
        if not hr.nil?
          # Calculate hourly CTD adjusted value for mid-summer
          ctd_adj += hta[mj.daily_range_num][hr]
        end

        # Hourly Heat Transfer Multiplier for the given skylight Direction
        clg_htm = (sol_h + sol_v) * (skylight_shgc * skylight_isc / 0.87) + u_eff_skylight * (ctd_adj + 15.0)

        # Block/space loads
        clg_loads = clg_htm * skylight.area
        if hr.nil?
          # Average Load Procedure (ALP) load
          all_zone_loads[zone].Cool_Skylights += clg_loads
          detailed_output_values = DetailedOutputValues.new(area: skylight.area,
                                                            heat_htm: htg_htm,
                                                            cool_htm: clg_htm,
                                                            heat_load: htg_loads,
                                                            cool_load_sens: clg_loads,
                                                            cool_load_lat: 0)
          skylight.additional_properties.detailed_output_values_skylights = detailed_output_values
          if space.fenestration_load_procedure == HPXML::SpaceFenestrationLoadProcedureStandard
            all_space_loads[space].Cool_Skylights += clg_loads
          end
        else
          all_space_loads[space].HourlyFenestrationLoads[hr] += clg_loads
          space.additional_properties.afl_hr_skylights[hr] += clg_loads if space.fenestration_load_procedure == HPXML::SpaceFenestrationLoadProcedurePeak
        end
      end
    end # skylight

    # Check for Adequate Exposure Diversity (AED)
    # If not adequate, add AED Excursion to windows cooling load

    hpxml_bldg.conditioned_zones.each do |zone|
      # Loop spaces to calculate adjustment for each space
      zone.spaces.each do |space|
        if space.fenestration_load_procedure == HPXML::SpaceFenestrationLoadProcedureStandard
          all_space_loads[space].Cool_AEDExcursion = calculate_aed_excursion(all_space_loads[space].HourlyFenestrationLoads)
        else
          all_space_loads[space].Cool_AEDExcursion = 0.0
          all_space_loads[space].Cool_Windows = space.additional_properties.afl_hr_windows.max
          all_space_loads[space].Cool_Skylights = space.additional_properties.afl_hr_skylights.max
        end
        all_space_loads[space].HourlyFenestrationLoads.each_with_index do |load, i|
          all_zone_loads[zone].HourlyFenestrationLoads[i] += load
        end
      end
      all_zone_loads[zone].Cool_AEDExcursion = calculate_aed_excursion(all_zone_loads[zone].HourlyFenestrationLoads)
    end
  end

  # Calculates the Adequate Exposure Diversity (AED) excursion. An excursion
  # adjustment is added to the fenestration load when the home does not have
  # relatively constant fenestration loads throughout the day (e.g., a dwelling
  # unit with all windows facing the same direction).
  #
  # @param afl_hr [Array<Double>] Hourly Aggregate Fenestration Loads (Btu/hr)
  # @return [Double] AED Excursion (Btu/hr)
  def self.calculate_aed_excursion(afl_hr)
    # Daily Average Load (DAL)
    dal = afl_hr.sum(0.0) / afl_hr.size

    # Excursion Limit line (ELL)
    ell = 1.3 * dal

    # Peak Fenestration Load (PFL)
    pfl = afl_hr.max

    # Excursion Adjustment Load (EAL)
    return [0.0, pfl - ell].max
  end

  # Calculates heating and cooling loads for doors.
  #
  # @param mj [MJValues] Object with a collection of misc Manual J values
  # @param hpxml_bldg [HPXML::Building] HPXML Building object representing an individual dwelling unit
  # @param all_zone_loads [Hash] Map of HPXML::Zones => DesignLoadValues object
  # @param all_space_loads [Hash] Map of HPXML::Spaces => DesignLoadValues object
  # @return [nil]
  def self.process_load_doors(mj, hpxml_bldg, all_zone_loads, all_space_loads)
    # CLTD values derived from Table 4A Construction 11 table.
    if mj.daily_range_num == 0
      cltd = mj.ctd + 15.0
    elsif mj.daily_range_num == 1
      cltd = mj.ctd + 11.0
    elsif mj.daily_range_num == 2
      cltd = mj.ctd + 6.0
    end

    hpxml_bldg.doors.each do |door|
      next unless door.is_thermal_boundary

      wall = door.wall
      space = wall.space
      zone = space.zone

      if door.wall.is_exterior
        htg_htm = (1.0 / door.r_value) * mj.htd
        clg_htm = (1.0 / door.r_value) * cltd
      else # Partition door
        adjacent_space = door.wall.exterior_adjacent_to
        htg_htm = (1.0 / door.r_value) * (mj.heat_setpoint - mj.heat_design_temps[adjacent_space])
        clg_htm = (1.0 / door.r_value) * (mj.cool_design_temps[adjacent_space] - mj.cool_setpoint)
      end
      htg_loads = htg_htm * door.area
      clg_loads = clg_htm * door.area
      all_zone_loads[zone].Heat_Doors += htg_loads
      all_zone_loads[zone].Cool_Doors += clg_loads
      all_space_loads[space].Heat_Doors += htg_loads
      all_space_loads[space].Cool_Doors += clg_loads
      detailed_output_values = DetailedOutputValues.new(area: door.area,
                                                        heat_htm: htg_htm,
                                                        cool_htm: clg_htm,
                                                        heat_load: htg_loads,
                                                        cool_load_sens: clg_loads,
                                                        cool_load_lat: 0)
      door.additional_properties.detailed_output_values_doors = detailed_output_values
    end
  end

  # Calculates heating and cooling loads for above-grade and below-grade HPXML walls.
  #
  # @param mj [MJValues] Object with a collection of misc Manual J values
  # @param hpxml_bldg [HPXML::Building] HPXML Building object representing an individual dwelling unit
  # @param all_zone_loads [Hash] Map of HPXML::Zones => DesignLoadValues object
  # @param all_space_loads [Hash] Map of HPXML::Spaces => DesignLoadValues object
  # @return [nil]
  def self.process_load_walls(mj, hpxml_bldg, all_zone_loads, all_space_loads)
    # Above-Grade Wall Area
    (hpxml_bldg.walls + hpxml_bldg.rim_joists + hpxml_bldg.foundation_walls).each do |wall|
      next unless wall.is_thermal_boundary

      space = wall.space
      zone = space.zone

      # Get gross/net areas
      if wall.is_a?(HPXML::FoundationWall) && wall.depth_below_grade == wall.height
        # Entirely below grade
        next
      elsif wall.is_a?(HPXML::FoundationWall) && wall.depth_below_grade >= 2
        # If foundation wall is less than 2 feet below grade, treat entire
        # wall as above grade.
        gross_area = wall.above_grade_area
        net_area = wall.above_grade_net_area
      else
        gross_area = wall.area
        net_area = wall.net_area
      end

      # Get assembly R-value
      if wall.is_a?(HPXML::FoundationWall)
        assembly_r = 1.0 / get_foundation_wall_above_grade_ufactor(wall, true)
      else
        assembly_r = wall.insulation_assembly_r_value
      end

      ashrae_wall_group = get_ashrae_wall_group(wall)

      if wall.is_exterior
        # Store exposed wall gross area for infiltration calculation
        space.additional_properties.total_exposed_wall_area += gross_area

        # Adjust base Cooling Load Temperature Difference (CLTD)
        # Assume absorptivity for light walls < 0.5, medium walls <= 0.75, dark walls > 0.75 (based on MJ8 Table 4B Notes)

        if wall.is_a? HPXML::FoundationWall
          color = HPXML::ColorMedium
        elsif wall.solar_absorptance <= 0.5
          color = HPXML::ColorLight
        elsif wall.solar_absorptance <= 0.75
          color = HPXML::ColorMedium
        else
          color = HPXML::ColorDark
        end

        case color
        when HPXML::ColorLight
          color_multiplier = 0.65      # MJ8 Table 4B Notes, pg 348
        when HPXML::ColorMedium
          color_multiplier = 0.83      # MJ8 Appendix 12, pg 519
        when HPXML::ColorDark
          color_multiplier = 1.0
        end

        # Base Cooling Load Temperature Differences (CLTD's) taken from MJ8 Figure A12-8
        # (intermediate wall groups were determined using linear interpolation).
        cltd_base_sun = { 'G' => 38.0, 'F-G' => 34.95, 'F' => 31.9, 'E-F' => 29.45, 'E' => 27.0, 'D-E' => 24.5,
                          'D' => 22.0, 'C-D' => 21.25, 'C' => 20.5, 'B-C' => 19.65, 'B' => 18.8 }

        # Non-directional exterior walls
        cltd = cltd_base_sun[ashrae_wall_group] * color_multiplier

        if mj.ctd >= 10.0
          # Adjust base CLTD for different CTD or DR
          cltd += (hpxml_bldg.header.manualj_cooling_design_temp - 95.0) + mj.daily_range_temp_adjust[mj.daily_range_num]
        else
          # Handling cases ctd < 10 is based on A12-18 in MJ8
          cltd_corr = mj.ctd - 20.0 - mj.daily_range_temp_adjust[mj.daily_range_num]
          cltd = [cltd + cltd_corr, 0.0].max # NOTE: The CLTD_Alt equation in A12-18 part 5 suggests CLTD - CLTD_corr, but A12-19 suggests it should be CLTD + CLTD_corr (where CLTD_corr is negative)
        end

        clg_htm = (1.0 / assembly_r) * cltd
        htg_htm = (1.0 / assembly_r) * mj.htd
      else # Partition wall
        adjacent_space = wall.exterior_adjacent_to
        clg_htm = (1.0 / assembly_r) * (mj.cool_design_temps[adjacent_space] - mj.cool_setpoint)
        htg_htm = (1.0 / assembly_r) * (mj.heat_setpoint - mj.heat_design_temps[adjacent_space])
      end
      clg_loads = clg_htm * net_area
      htg_loads = htg_htm * net_area
      all_zone_loads[zone].Cool_Walls += clg_loads
      all_zone_loads[zone].Heat_Walls += htg_loads
      all_space_loads[space].Cool_Walls += clg_loads
      all_space_loads[space].Heat_Walls += htg_loads
      detailed_output_values = DetailedOutputValues.new(area: net_area,
                                                        heat_htm: htg_htm,
                                                        cool_htm: clg_htm,
                                                        heat_load: htg_loads,
                                                        cool_load_sens: clg_loads,
                                                        cool_load_lat: 0)
      wall.additional_properties.detailed_output_values_above_grade_walls = detailed_output_values
    end

    # Below-Grade Wall Area
    hpxml_bldg.foundation_walls.each do |foundation_wall|
      next unless foundation_wall.is_thermal_boundary
      next if foundation_wall.depth_below_grade < 2 # Already handled in above grade walls

      space = foundation_wall.space
      zone = space.zone

      u_wall = get_foundation_wall_below_grade_ufactor(foundation_wall, true, mj.ground_conductivity)
      htg_htm = u_wall * mj.htd
      htg_loads = htg_htm * foundation_wall.below_grade_area
      all_zone_loads[zone].Heat_Walls += htg_loads
      all_space_loads[space].Heat_Walls += htg_loads
      detailed_output_values = DetailedOutputValues.new(area: foundation_wall.below_grade_area,
                                                        heat_htm: htg_htm,
                                                        cool_htm: 0,
                                                        heat_load: htg_loads,
                                                        cool_load_sens: 0,
                                                        cool_load_lat: 0)
      foundation_wall.additional_properties.detailed_output_values_below_grade_walls = detailed_output_values
    end
  end

  # Calculates heating and cooling loads for roofs.
  #
  # @param mj [MJValues] Object with a collection of misc Manual J values
  # @param hpxml_bldg [HPXML::Building] HPXML Building object representing an individual dwelling unit
  # @param all_zone_loads [Hash] Map of HPXML::Zones => DesignLoadValues object
  # @param all_space_loads [Hash] Map of HPXML::Spaces => DesignLoadValues object
  # @return [nil]
  def self.process_load_roofs(mj, hpxml_bldg, all_zone_loads, all_space_loads)
    hpxml_bldg.roofs.each do |roof|
      next unless roof.is_thermal_boundary

      space = roof.space
      zone = space.zone

      # Base CLTD for conditioned roofs (Roof-Joist-Ceiling Sandwiches) taken from MJ8 Figure A12-16
      if roof.insulation_assembly_r_value <= 6
        cltd = 50.0
      elsif roof.insulation_assembly_r_value <= 13
        cltd = 45.0
      elsif roof.insulation_assembly_r_value <= 15
        cltd = 38.0
      elsif roof.insulation_assembly_r_value <= 21
        cltd = 31.0
      elsif roof.insulation_assembly_r_value <= 30
        cltd = 30.0
      else
        cltd = 27.0
      end

      # Base CLTD color adjustment based on notes in MJ8 Figure A12-16
      case roof.roof_color
      when HPXML::ColorDark, HPXML::ColorMediumDark
        if [HPXML::RoofTypeClayTile, HPXML::RoofTypeWoodShingles].include? roof.roof_type
          cltd *= 0.83
        end
      when HPXML::ColorMedium, HPXML::ColorLight
        if [HPXML::RoofTypeClayTile].include? roof.roof_type
          cltd *= 0.65
        else
          cltd *= 0.83
        end
      when HPXML::ColorReflective
        if [HPXML::RoofTypeAsphaltShingles, HPXML::RoofTypeWoodShingles].include? roof.roof_type
          cltd *= 0.83
        else
          cltd *= 0.65
        end
      end

      # Adjust base CLTD for different CTD or DR
      cltd += (hpxml_bldg.header.manualj_cooling_design_temp - 95.0) + mj.daily_range_temp_adjust[mj.daily_range_num]

      clg_htm = (1.0 / roof.insulation_assembly_r_value) * cltd
      htg_htm = (1.0 / roof.insulation_assembly_r_value) * mj.htd
      clg_loads = clg_htm * roof.net_area
      htg_loads = htg_htm * roof.net_area
      all_zone_loads[zone].Cool_Roofs += clg_loads
      all_zone_loads[zone].Heat_Roofs += htg_loads
      all_space_loads[space].Cool_Roofs += clg_loads
      all_space_loads[space].Heat_Roofs += htg_loads
      detailed_output_values = DetailedOutputValues.new(area: roof.net_area,
                                                        heat_htm: htg_htm,
                                                        cool_htm: clg_htm,
                                                        heat_load: htg_loads,
                                                        cool_load_sens: clg_loads,
                                                        cool_load_lat: 0)
      roof.additional_properties.detailed_output_values_ceilings = detailed_output_values
    end
  end

  # Calculates heating and cooling loads for ceilings.
  #
  # @param mj [MJValues] Object with a collection of misc Manual J values
  # @param hpxml_bldg [HPXML::Building] HPXML Building object representing an individual dwelling unit
  # @param all_zone_loads [Hash] Map of HPXML::Zones => DesignLoadValues object
  # @param all_space_loads [Hash] Map of HPXML::Spaces => DesignLoadValues object
  # @return [nil]
  def self.process_load_ceilings(mj, hpxml_bldg, all_zone_loads, all_space_loads)
    hpxml_bldg.floors.each do |floor|
      next unless floor.is_ceiling
      next unless floor.is_thermal_boundary

      space = floor.space
      zone = space.zone

      if floor.is_exterior
        clg_htm = (1.0 / floor.insulation_assembly_r_value) * (mj.ctd - 5.0 + mj.daily_range_temp_adjust[mj.daily_range_num])
        htg_htm = (1.0 / floor.insulation_assembly_r_value) * mj.htd
      else
        adjacent_space = floor.exterior_adjacent_to
        clg_htm = (1.0 / floor.insulation_assembly_r_value) * (mj.cool_design_temps[adjacent_space] - mj.cool_setpoint)
        htg_htm = (1.0 / floor.insulation_assembly_r_value) * (mj.heat_setpoint - mj.heat_design_temps[adjacent_space])
      end
      clg_loads = clg_htm * floor.net_area
      htg_loads = htg_htm * floor.net_area
      all_zone_loads[zone].Cool_Ceilings += clg_loads
      all_zone_loads[zone].Heat_Ceilings += htg_loads
      all_space_loads[space].Cool_Ceilings += clg_loads
      all_space_loads[space].Heat_Ceilings += htg_loads
      detailed_output_values = DetailedOutputValues.new(area: floor.net_area,
                                                        heat_htm: htg_htm,
                                                        cool_htm: clg_htm,
                                                        heat_load: htg_loads,
                                                        cool_load_sens: clg_loads,
                                                        cool_load_lat: 0)
      floor.additional_properties.detailed_output_values_ceilings = detailed_output_values
    end
  end

  # Calculates heating and cooling loads for floors.
  #
  # @param mj [MJValues] Object with a collection of misc Manual J values
  # @param hpxml_bldg [HPXML::Building] HPXML Building object representing an individual dwelling unit
  # @param all_zone_loads [Hash] Map of HPXML::Zones => DesignLoadValues object
  # @param all_space_loads [Hash] Map of HPXML::Spaces => DesignLoadValues object
  # @return [nil]
  def self.process_load_floors(mj, hpxml_bldg, all_zone_loads, all_space_loads)
    hpxml_bldg.floors.each do |floor|
      next unless floor.is_floor
      next unless floor.is_thermal_boundary

      space = floor.space
      zone = space.zone

      has_radiant_floor = get_has_radiant_floor(zone)
      u_floor = 1.0 / floor.insulation_assembly_r_value

      if floor.is_exterior
        htd_adj = mj.htd
        htd_adj += 25.0 if has_radiant_floor # Table 4A: Radiant floor over open crawlspace: HTM = U-Value × (HTD + 25)

        clg_htm = u_floor * (mj.ctd - 5.0 + mj.daily_range_temp_adjust[mj.daily_range_num])
        htg_htm = u_floor * htd_adj
      else # Partition floor
        adjacent_space = floor.exterior_adjacent_to
        if [HPXML::LocationCrawlspaceVented, HPXML::LocationCrawlspaceUnvented, HPXML::LocationBasementUnconditioned].include?(adjacent_space)

          sum_ua_wall = 0.0
          sum_a_wall = 0.0
          hpxml_bldg.foundation_walls.each do |foundation_wall|
            next unless foundation_wall.is_exterior && foundation_wall.interior_adjacent_to == adjacent_space

            bg_area = foundation_wall.below_grade_area
            if bg_area > 0
              u_wall_bg = get_foundation_wall_below_grade_ufactor(foundation_wall, false, mj.ground_conductivity)
              sum_a_wall += bg_area
              sum_ua_wall += (u_wall_bg * bg_area)
            end

            ag_area = foundation_wall.above_grade_net_area
            next unless ag_area > 0

            u_wall_ag = get_foundation_wall_above_grade_ufactor(foundation_wall, true)
            sum_a_wall += ag_area
            sum_ua_wall += (u_wall_ag * ag_area)
          end
          hpxml_bldg.walls.each do |wall|
            next unless wall.is_exterior && wall.interior_adjacent_to == adjacent_space

            sum_a_wall += wall.net_area
            sum_ua_wall += (1.0 / wall.insulation_assembly_r_value * wall.net_area)
          end
          fail 'Could not find connected walls.' if sum_a_wall <= 0

          u_wall = sum_ua_wall / sum_a_wall

          htd_adj = mj.htd
          htd_adj += 25.0 if has_radiant_floor # Manual J Figure A12-6 footnote 2)

          # Calculate partition temperature different cooling (PTDC) per Manual J Figure A12-17
          # Calculate partition temperature different heating (PTDH) per Manual J Figure A12-6
          if [HPXML::LocationCrawlspaceVented].include? adjacent_space
            # Vented or Leaky
            ptdc_floor = mj.ctd / (1.0 + (4.0 * u_floor) / (u_wall + 0.11))
            ptdh_floor = htd_adj / (1.0 + (4.0 * u_floor) / (u_wall + 0.11))
          elsif [HPXML::LocationCrawlspaceUnvented, HPXML::LocationBasementUnconditioned].include? adjacent_space
            # Sealed Tight
            ptdc_floor = u_wall * mj.ctd / (4.0 * u_floor + u_wall)
            ptdh_floor = u_wall * htd_adj / (4.0 * u_floor + u_wall)
          end

          clg_htm = u_floor * ptdc_floor
          htg_htm = u_floor * ptdh_floor
        else # E.g., floor over garage
          htd_adj = mj.heat_setpoint - mj.heat_design_temps[adjacent_space]
          htd_adj += 25.0 if has_radiant_floor # Manual J Figure A12-6 footnote 2), and Table 4A: Radiant floor over garage: HTM = U-Value × (HTD + 25)
          clg_htm = u_floor * (mj.cool_design_temps[adjacent_space] - mj.cool_setpoint)
          htg_htm = u_floor * htd_adj
        end
      end
      clg_loads = clg_htm * floor.net_area
      htg_loads = htg_htm * floor.net_area
      all_zone_loads[zone].Cool_Floors += clg_loads
      all_zone_loads[zone].Heat_Floors += htg_loads
      all_space_loads[space].Cool_Floors += clg_loads
      all_space_loads[space].Heat_Floors += htg_loads
      detailed_output_values = DetailedOutputValues.new(area: floor.net_area,
                                                        heat_htm: htg_htm,
                                                        cool_htm: clg_htm,
                                                        heat_load: htg_loads,
                                                        cool_load_sens: clg_loads,
                                                        cool_load_lat: 0)
      floor.additional_properties.detailed_output_values_floors = detailed_output_values
    end
  end

  # Calculates heating loads for slabs.
  #
  # @param mj [MJValues] Object with a collection of misc Manual J values
  # @param hpxml_bldg [HPXML::Building] HPXML Building object representing an individual dwelling unit
  # @param all_zone_loads [Hash] Map of HPXML::Zones => DesignLoadValues object
  # @param all_space_loads [Hash] Map of HPXML::Spaces => DesignLoadValues object
  # @return [nil]
  def self.process_load_slabs(mj, hpxml_bldg, all_zone_loads, all_space_loads)
    hpxml_bldg.slabs.each do |slab|
      next unless slab.is_thermal_boundary

      space = slab.space
      zone = space.zone

      has_radiant_floor = get_has_radiant_floor(zone)

      htd_adj = mj.htd
      htd_adj += 25.0 if has_radiant_floor # Table 4A: Radiant slab floor: HTM = F-Value × (HTD + 25)

      # Use MJ basement floor calculation if average depth is >= 2 ft
      is_basement_floor = false
      if HPXML::conditioned_below_grade_locations.include? slab.interior_adjacent_to
        adj_fnd_walls = hpxml_bldg.foundation_walls.select { |fw| fw.interior_adjacent_to == slab.interior_adjacent_to }

        # Calculate weighted-average (by length) below-grade depth
        z_f = adj_fnd_walls.map { |fw| fw.depth_below_grade * (fw.area / fw.height) }.sum(0.0) / adj_fnd_walls.map { |fw| fw.area / fw.height }.sum

        if z_f >= 2
          is_basement_floor = true
        end
      end

      if not is_basement_floor # Slab near grade
        f_value = calc_slab_f_value(slab, mj.ground_conductivity)
        htg_htm = f_value * htd_adj
        htg_loads = htg_htm * slab.exposed_perimeter
        slab_length = slab.exposed_perimeter
      else # Basement floor (>= 2 ft below grade)
        # Calculate width of shortest side
        lengths_by_azimuth = {}
        adj_fnd_walls.each do |fnd_wall|
          if fnd_wall.azimuth.nil?
            azimuths = Defaults.get_azimuths(hpxml_bldg)
          else
            azimuths = [fnd_wall.azimuth]
          end
          azimuths.each do |azimuth|
            lengths_by_azimuth[azimuth] = 0 if lengths_by_azimuth[azimuth].nil?
            if not fnd_wall.length.nil?
              length = fnd_wall.length
            else
              length = fnd_wall.area / fnd_wall.height
            end
            lengths_by_azimuth[azimuth] += length / azimuths.size
          end
        end
        w_b = lengths_by_azimuth.values.min

        slab_is_insulated = false
        if slab.under_slab_insulation_width.to_f > 0 && slab.under_slab_insulation_r_value > 0
          slab_is_insulated = true
        end
        if slab.perimeter_insulation_depth > 0 && slab.perimeter_insulation_r_value > 0
          slab_is_insulated = true
        end
        if slab.under_slab_insulation_spans_entire_slab && slab.under_slab_insulation_r_value > 0
          slab_is_insulated = true
        end
        if slab.exterior_horizontal_insulation_width > 0 && slab.exterior_horizontal_insulation_r_value > 0
          slab_is_insulated = true
        end

        u_value = calc_basement_slab_ufactor(slab_is_insulated, z_f, w_b, mj.ground_conductivity)
        htg_htm = u_value * htd_adj
        htg_loads = htg_htm * slab.area
        slab_area = slab.area
      end
      all_zone_loads[zone].Heat_Slabs += htg_loads
      all_space_loads[space].Heat_Slabs += htg_loads
      detailed_output_values = DetailedOutputValues.new(area: slab_area,
                                                        length: slab_length,
                                                        heat_htm: htg_htm,
                                                        cool_htm: 0,
                                                        heat_load: htg_loads,
                                                        cool_load_sens: 0,
                                                        cool_load_lat: 0)
      slab.additional_properties.detailed_output_values_floors = detailed_output_values
    end
  end

  # Calculates heating and cooling loads for infiltration and whole-building ventilation.
  #
  # @param mj [MJValues] Object with a collection of misc Manual J values
  # @param hpxml_bldg [HPXML::Building] HPXML Building object representing an individual dwelling unit
  # @param all_zone_loads [Hash] Map of HPXML::Zones => DesignLoadValues object
  # @param all_space_loads [Hash] Map of HPXML::Spaces => DesignLoadValues object
  # @param weather [WeatherFile] Weather object containing EPW information
  # @return [nil]
  def self.process_load_infiltration_ventilation(mj, hpxml_bldg, all_zone_loads, all_space_loads, weather)
    cfa = hpxml_bldg.building_construction.conditioned_floor_area
    measurement = Airflow.get_infiltration_measurement_of_interest(hpxml_bldg, manualj_infiltration_method: hpxml_bldg.header.manualj_infiltration_method)
    if hpxml_bldg.header.manualj_infiltration_method == HPXML::ManualJInfiltrationMethodBlowerDoor
      infil_values = Airflow.get_values_from_air_infiltration_measurements(hpxml_bldg, weather)
      ela = infil_values[:sla] * cfa * infil_values[:a_ext] # Account for exterior exposure
      ncfl_ag = hpxml_bldg.building_construction.number_of_conditioned_floors_above_grade

      shielding_class = hpxml_bldg.header.manualj_infiltration_shielding_class

      # Set stack/wind coefficients from Tables 5D/5E
      c_s = 0.015 * ncfl_ag
      c_w = (0.0065 - 0.00266 * (shielding_class - 3)) * ncfl_ag**0.4

      ela_in2 = UnitConversions.convert(ela, 'ft^2', 'in^2')
      windspeed_cooling_mph = 7.5 # Table 5D/5E Wind Velocity Value footnote
      windspeed_heating_mph = 15.0 # Table 5D/5E Wind Velocity Value footnote

      if [HPXML::ResidentialTypeApartment, HPXML::ResidentialTypeSFA].include? hpxml_bldg.building_construction.residential_facility_type
        if hpxml_bldg.building_construction.unit_height_above_grade > 0
          # Scale default wind speed for height (a_exponent from Figure A15-1)
          a_exponent = { HPXML::ShieldingNormal => 0.22,
                         HPXML::ShieldingExposed => 0.14,
                         HPXML::ShieldingWellShielded => 0.33 }[hpxml_bldg.site.shielding_of_home]
          estimated_story = (hpxml_bldg.building_construction.unit_height_above_grade + infil_values[:height]) / infil_values[:height]
          windspeed_cooling_mph *= estimated_story**a_exponent
          windspeed_heating_mph *= estimated_story**a_exponent
        end
      end

      # Calculate infiltration airflow rates
      icfm_cool = ela_in2 * (c_s * mj.ctd + c_w * windspeed_cooling_mph**2)**0.5
      icfm_heat = ela_in2 * (c_s * mj.htd + c_w * windspeed_heating_mph**2)**0.5

    elsif hpxml_bldg.header.manualj_infiltration_method == HPXML::ManualJInfiltrationMethodDefaultTable
      ach_htg, ach_clg = get_mj_default_ach_values(hpxml_bldg, measurement.leakiness_description, cfa)
      ag_volume = hpxml_bldg.above_grade_conditioned_volume()
      icfm_cool = (ach_clg * ag_volume) / 60.0
      icfm_heat = (ach_htg * ag_volume) / 60.0
    else
      fail 'Unexpected error.'
    end

    # Check for fireplace (for heating infiltration adjustment)
    has_fireplace = false
    if hpxml_bldg.fuel_loads.count { |fl| fl.fuel_load_type == HPXML::FuelLoadTypeFireplace } > 0
      has_fireplace = true
    end
    if hpxml_bldg.heating_systems.count { |htg| htg.heating_system_type == HPXML::HVACTypeFireplace } > 0
      has_fireplace = true
    end
    if has_fireplace
      icfm_heat += 20.0 # Assume 1 fireplace, average leakiness (note: this can be different than the leakiness of the house)
    end

    # Calculate ventilation airflow rates
    ventilation_data = get_ventilation_data(hpxml_bldg)
    q_imb = ventilation_data[:q_imb]
    q_oa = ventilation_data[:q_oa]
    q_preheat = ventilation_data[:q_preheat]
    q_precool = ventilation_data[:q_precool]
    q_recirc = ventilation_data[:q_recirc]
    htg_sens_eff = ventilation_data[:htg_sens_eff]
    clg_sens_eff = ventilation_data[:clg_sens_eff]
    clg_lat_eff = ventilation_data[:clg_lat_eff]

    # Calculate net infiltration cfm (NCFM; infiltration combined with imbalanced supply ventilation)
    if q_imb == 0
      # Neutral pressure, so NCFM = ICFM
      infil_ncfm_heat = icfm_heat
      infil_ncfm_cool = icfm_cool
    elsif q_imb > 0
      # Negative pressure, so NCFM = (ICFM^1.5 + CFMimb^1.5)^0.67
      infil_ncfm_heat = (icfm_heat**1.5 + q_imb**1.5)**0.67
      infil_ncfm_cool = (icfm_cool**1.5 + q_imb**1.5)**0.67
    else
      if icfm_heat < q_imb.abs
        # Dominating positive pressure, so NCFM = 0
        infil_ncfm_heat = 0.0
      else
        # Mitigating positive pressure, so NCFM = (ICFM^1.5 - ABS(CFMimb)^1.5)^0.67
        infil_ncfm_heat = (icfm_heat**1.5 - q_imb.abs**1.5)**0.67
      end
      if icfm_cool < q_imb.abs
        # Dominating positive pressure, so NCFM = 0
        infil_ncfm_cool = 0.0
      else
        # Mitigating positive pressure, so NCFM = (ICFM^1.5 - ABS(CFMimb)^1.5)^0.67
        infil_ncfm_cool = (icfm_cool**1.5 - q_imb.abs**1.5)**0.67
      end
    end

    hpxml_bldg.additional_properties.infil_heat_cfm = infil_ncfm_heat
    hpxml_bldg.additional_properties.infil_cool_cfm = infil_ncfm_cool

    # Infiltration load
    bldg_Heat_Infil = 1.1 * mj.acf * infil_ncfm_heat * mj.htd
    bldg_Cool_Infil_Sens = 1.1 * mj.acf * infil_ncfm_cool * mj.ctd
    bldg_Cool_Infil_Lat = 0.68 * mj.acf * infil_ncfm_cool * mj.cool_design_grains

    # Calculate vent (supply) cfm
    vent_cfm_heat = q_oa
    vent_cfm_cool = q_oa

    hpxml_bldg.additional_properties.vent_heat_cfm = vent_cfm_heat
    hpxml_bldg.additional_properties.vent_cool_cfm = vent_cfm_cool

    # Calculate vent cfm incorporating sens/lat effectiveness, preheat/precool, and recirc
    vent_cfm_heat = q_oa * (1.0 - htg_sens_eff) - q_preheat - q_recirc
    vent_cfm_cool_sens = q_oa * (1.0 - clg_sens_eff) - q_precool - q_recirc
    vent_cfm_cool_lat = q_oa * (1.0 - clg_lat_eff) - q_recirc

    bldg_Heat_Vent = 1.1 * mj.acf * vent_cfm_heat * mj.htd
    bldg_Cool_Vent_Sens = 1.1 * mj.acf * vent_cfm_cool_sens * mj.ctd
    bldg_Cool_Vent_Lat = 0.68 * mj.acf * vent_cfm_cool_lat * mj.cool_design_grains

    # Apportion to zones/spaces
    bldg_exposed_wall_area = hpxml_bldg.conditioned_zones.map { |zone| zone.spaces.map { |space| space.additional_properties.total_exposed_wall_area } }.flatten.sum
    hpxml_bldg.conditioned_zones.each do |zone|
      # Ventilation assignment by floor area
      all_zone_loads[zone].Heat_Vent = bldg_Heat_Vent * zone.floor_area / cfa
      all_zone_loads[zone].Cool_Vent_Sens = bldg_Cool_Vent_Sens * zone.floor_area / cfa
      all_zone_loads[zone].Cool_Vent_Lat = bldg_Cool_Vent_Lat * zone.floor_area / cfa

      # Infiltration assignment by exterior wall area
      zone.spaces.each do |space|
        space.additional_properties.wall_area_ratio = space.additional_properties.total_exposed_wall_area / bldg_exposed_wall_area
        all_space_loads[space].Heat_Infil = bldg_Heat_Infil * space.additional_properties.wall_area_ratio
        all_space_loads[space].Cool_Infil_Sens = bldg_Cool_Infil_Sens * space.additional_properties.wall_area_ratio
      end
      zone_wall_area_ratio = zone.spaces.map { |space| space.additional_properties.total_exposed_wall_area }.sum / bldg_exposed_wall_area
      all_zone_loads[zone].Heat_Infil = bldg_Heat_Infil * zone_wall_area_ratio
      all_zone_loads[zone].Cool_Infil_Sens = bldg_Cool_Infil_Sens * zone_wall_area_ratio
      all_zone_loads[zone].Cool_Infil_Lat = bldg_Cool_Infil_Lat * zone_wall_area_ratio
    end
  end

  # Calculates cooling loads for internal gains.
  #
  # @param hpxml_bldg [HPXML::Building] HPXML Building object representing an individual dwelling unit
  # @param all_zone_loads [Hash] Map of HPXML::Zones => DesignLoadValues object
  # @param all_space_loads [Hash] Map of HPXML::Spaces => DesignLoadValues object
  # @return [nil]
  def self.process_load_internal_gains(hpxml_bldg, all_zone_loads, all_space_loads)
    hpxml_bldg.conditioned_zones.each do |zone|
      zone_manualj_num_occupants = zone.spaces.map { |space| space.manualj_num_occupants }.sum
      zone_manualj_internal_loads_sensible = zone.spaces.map { |space| space.manualj_internal_loads_sensible }.sum
      zone_manualj_internal_loads_latent = zone.spaces.map { |space| space.manualj_internal_loads_latent }.sum

      all_zone_loads[zone].Cool_IntGains_Sens = zone_manualj_internal_loads_sensible + 230.0 * zone_manualj_num_occupants
      all_zone_loads[zone].Cool_IntGains_Lat = zone_manualj_internal_loads_latent + 200.0 * zone_manualj_num_occupants

      zone.spaces.each do |space|
        all_space_loads[space].Cool_IntGains_Sens = space.manualj_internal_loads_sensible + 230.0 * space.manualj_num_occupants
      end
    end
  end

  # Aggregates component design loads to totals; updates the object that is passed in.
  #
  # @param loads [DesignLoadValues] Object with component design loads
  # @return [nil]
  def self.aggregate_loads_to_totals(loads)
    # Heating
    loads.Heat_Tot = loads.Heat_Windows + loads.Heat_Skylights +
                     loads.Heat_Doors + loads.Heat_Walls +
                     loads.Heat_Floors + loads.Heat_Slabs +
                     loads.Heat_Ceilings + loads.Heat_Roofs +
                     loads.Heat_Infil + loads.Heat_Vent +
                     loads.Heat_Piping

    # Cooling
    loads.Cool_Sens = loads.Cool_Windows + loads.Cool_Skylights +
                      loads.Cool_Doors + loads.Cool_Walls +
                      loads.Cool_Floors + loads.Cool_Ceilings +
                      loads.Cool_Roofs + loads.Cool_Infil_Sens +
                      loads.Cool_IntGains_Sens + loads.Cool_Slabs +
                      loads.Cool_AEDExcursion + loads.Cool_Vent_Sens +
                      loads.Cool_BlowerHeat
    loads.Cool_Lat = loads.Cool_Infil_Lat + loads.Cool_Vent_Lat +
                     loads.Cool_IntGains_Lat
    loads.Cool_Tot = loads.Cool_Sens + loads.Cool_Lat
  end

  # Determine HVAC Leaving Air Temperature (LAT) and/or Supply Air Temperature (SAT).
  # Values are assigned to the hvac_cooling/hvac_heating objects.
  #
  # @param mj [MJValues] Object with a collection of misc Manual J values
  # @param zone_loads [DesignLoadValues] Object with design loads for the current HPXML::Zone
  # @param hvac_heating [HPXML::HeatingSystem or HPXML::HeatPump] The heating portion of the current HPXML HVAC system
  # @param hvac_cooling [HPXML::CoolingSystem or HPXML::HeatPump] The cooling portion of the current HPXML HVAC system
  # @return [nil]
  def self.apply_hvac_air_temperatures(mj, zone_loads, hvac_heating, hvac_cooling)
    if not hvac_cooling.nil?
      cooling_type = get_hvac_cooling_type(hvac_cooling)

      # Calculate Leaving Air Temperature
      if cooling_type == HPXML::HVACTypeEvaporativeCooler
        # Evaporative cooler temperature calculation based on Manual S Figure 4-7
        td_potential = mj.cool_design_temps[HPXML::LocationOutside] - mj.cool_outdoor_wetbulb
        td = td_potential * hvac_cooling.additional_properties.effectiveness
        hvac_cooling.additional_properties.leaving_air_temp = mj.cool_design_temps[HPXML::LocationOutside] - td
      else
        # Determine the Leaving Air Temperature (LAT) based on Manual S Table 1-4
        shr = [zone_loads.Cool_Sens / zone_loads.Cool_Tot, 1.0].min
        if shr < 0.80
          hvac_cooling.additional_properties.leaving_air_temp = 54.0 # F
        elsif shr < 0.85
          # MJ8 says to use 56 degF in this SHR range. Linear interpolation provides a more
          # continuous supply air flow rate across building efficiency levels.
          hvac_cooling.additional_properties.leaving_air_temp = ((58.0 - 54.0) / (0.85 - 0.80)) * (shr - 0.8) + 54.0 # F
        else
          hvac_cooling.additional_properties.leaving_air_temp = 58.0 # F
        end
      end
    end

    if not hvac_heating.nil?
      # Calculate Supply Air Temperature
      if hvac_heating.is_a? HPXML::HeatPump
        hvac_heating.additional_properties.supply_air_temp = 105.0 # F
      else
        hvac_heating.additional_properties.supply_air_temp = 120.0 # F
      end
    elsif not hvac_cooling.nil? && hvac_cooling.has_integrated_heating
      hvac_cooling.additional_properties.supply_air_temp = 120.0 # F
    end
  end

  # Updates the design loads served by the HVAC system to incorporate the fraction of the zone loads
  # served by the HVAC system.
  #
  # @param hvac_loads [DesignLoadValues] Object with design loads for the current HPXML HVAC system
  # @param hvac_heating [HPXML::HeatingSystem or HPXML::HeatPump] The heating portion of the current HPXML HVAC system
  # @param hvac_cooling [HPXML::CoolingSystem or HPXML::HeatPump] The cooling portion of the current HPXML HVAC system
  # @param hpxml_bldg [HPXML::Building] HPXML Building object representing an individual dwelling unit
  # @param hvac_systems [Array<Hash>] List of HPXML HVAC systems of interest
  # @param zone [HPXML::Zone] The current zone of interest
  # @return [nil]
  def self.apply_hvac_fractions_load_served(hvac_loads, hvac_heating, hvac_cooling, hpxml_bldg, hvac_systems, zone)
    frac_zone_heat_load_served, frac_zone_cool_load_served = get_fractions_load_served(hvac_heating, hvac_cooling, hpxml_bldg, hvac_systems, zone)

    # Heating Loads
    if get_hvac_heating_type(hvac_heating) == HPXML::HVACTypeHeatPumpWaterLoopToAir
      # Size to meet original fraction load served (not adjusted value from HVAC.apply_shared_heating_systems()
      # This ensures, e.g., that an appropriate heating airflow is used for duct losses.
      frac_zone_heat_load_served /= (1.0 / hvac_heating.heating_efficiency_cop)
    end
    DesignLoadValues::HEAT_ATTRS.each do |attr|
      hvac_loads.send("#{attr}=", hvac_loads.send(attr) * frac_zone_heat_load_served)
    end

    # Cooling Loads
    DesignLoadValues::COOL_ATTRS.each do |attr|
      hvac_loads.send("#{attr}=", hvac_loads.send(attr) * frac_zone_cool_load_served)
    end
  end

  # Returns the ACCA Manual S sizing allowances for a given type of HVAC equipment.
  # These sizing allowances are used in the logic that determines how to convert heating/cooling 
  # design loads into corresponding equipment capacities.

  # New ACCA Manual S specifies different size limits for clg only/HPs depending on 
  # the sizing condition (Standard, Dry, Variable Speed, etc.)
  # and total cooling load (24,000 BTU/hr cutoff)

  # get_hvac_size_limits_cooling() does not address section/table N2.3.3 Two-Speed Heat Pump Sizing Condition 
  # or section/table N2.3.4 Variable-Capacity Equipment Sizing Condition
  # since these size conditions also include heating size factors and minimum compressor heating size factors
  # To maintain consistency w/ previous implementation in Man. S 2014, only cooling size limits are returned.
  # Therefore, only sections/tables N2.3.1 and N2.3.2 from Man. S 2023 are addressed in this method.

  # @param hvac_cooling [HPXML::CoolingSystem or HPXML::HeatPump] The cooling portion of the current HPXML HVAC system 
  # @param hvac_sizings [HVACSizingValues] Object with sizing values for a given HVAC system
  # @param hpxml_bldg [HPXML::Building] HPXML Building object representing an individual dwelling unit
  # @param weather [WeatherFile] Weather object containing EPW information
  # @return [Array<Double, Double, Double, Double>] total clg oversize limit (frac), 
  # total clg undersize limit (frac), sens. clg undersize limit (frac), lat. clg undersize limit (frac)

  def self.get_hvac_size_limits_cooling(hvac_cooling, hvac_sizings, hpxml_bldg, weather)

    load_shr = hvac_sizings.Cool_Load_Sens / hvac_sizings.Cool_Load_Tot
    # calculate Climate JSHR to determine standard vs dry sizing condition (new ACCA)

    if hpxml_bldg.header.heat_pump_sizing_methodology == HPXML::HeatPumpSizingACCA2023
      if not hvac_cooling.nil?
        if load_shr < 0.95
        # larger latent load
        # Section N.2.3.1 ACCA Man. S 2023, Standard Sizing Condition
          total_clg_undersize_limit = 0.90
          sens_clg_undersize_limit = 0.90
          lat_clg_undersize_limit = 1.00
          if hvac_cooling.compressor_type == HPXML::HVACCompressorTypeSingleStage && hvac_sizings.Cool_Load_Tot <= 24000 # BTU/hr
            total_clg_oversize_limit = 1.20
          elsif hvac_cooling.compressor_type == HPXML::HVACCompressorTypeSingleStage && hvac_sizings.Cool_Load_Tot > 24000 # BTU/hr
            total_clg_oversize_limit = 1.15
          elsif hvac_cooling.compressor_type == HPXML::HVACCompressorTypeTwoStage
            total_clg_oversize_limit = 1.25
          end
        elsif load_shr >= 0.95 # Section N.2.3.2 ACCA Man. S 2023, Dry Sizing Condition
          if hvac_cooling.compressor_type == HPXML::HVACCompressorTypeSingleStage
            # Total Cooling Capacity / (Total Cooling Load + 6 kBtuh) <= 1.00
            # 1.00 = non-load adjusted oversize limit
            # goal --> determine "load adjusted" oversize limit
            # Total Cooling Capacity <= 1.00 * (Total Cooling Load + 6 kBtuh)
            # Total Cooling Capacity <= 1.00 * Total Cooling Load + 1.00 * 6 kBtuh 
            # Total Cooling Capacity / Total Cooling Load <= 1.00 + (1.00 * 6 kBtuh) / Total Cooling Load
            # Total Cooling Capacity Factor <= 1.00 + 6 kBtuh / Total Cooling Load
            # Effective Total Cooling Oversize Limit = 1.00 + 6 kBtuh / Total Cooling Load
            total_clg_oversize_limit = 1 + 6000 / hvac_sizings.Cool_Load_Tot
            total_clg_undersize_limit = 0.90
            sens_clg_undersize_limit = 0.90
            lat_clg_undersize_limit = 1.00
          elsif hvac_cooling.compressor_type == HPXML::HVACCompressorTypeTwoStage
            total_clg_oversize_limit = 1.15 # minimum compressor speed! TODO: incorporate minimum speed logic elsewhere
            total_clg_undersize_limit = 0.90 # total clg undersize limit for dry climate, 2-stage compressor is as specified in ACCA 2014
            # ACCA 2023 Table N2.3.2 does not specify total cooling undersize limit.
            sens_clg_undersize_limit = 0.90
            lat_clg_undersize_limit = 1.00
          end
        end
      end
    elsif hpxml_bldg.header.heat_pump_sizing_methodology == HPXML::HeatPumpSizingACCA
    # References "Overview of Size Limits for Residential HVAC Equipment" from Man. S 2014
      if ((weather.data.HDD65F / weather.data.CDD50F) < 2.0) || (load_shr < 0.95)
        # mild winter or has latent cooling load
        if not hvac_cooling.nil?
          total_clg_undersize_limit = 0.90
          sens_clg_undersize_limit = 0.90
          lat_clg_undersize_limit = 1.00
          if hvac_cooling.compressor_type == HPXML::HVACCompressorTypeSingleStage
            total_clg_oversize_limit = 1.15
          elsif hvac_cooling.compressor_type == HPXML::HVACCompressorTypeTwoStage
            total_clg_oversize_limit = 1.20
          elsif hvac_cooling.compressor_type == HPXML::HVACCompressorTypeVariableSpeed
            total_clg_oversize_limit = 1.30
          end
        end
      elsif ((weather.data.HDD65F / weather.data.CDD50F) >= 2.0) && (load_shr >= 0.95)
        # cold winter and no latent cooling load
        # Man. S 2014 doesn't specify latent/sensible capacity undersize limits in this situation.
        # could either return 1 (i.e. no adjustment) or nil for sens/latent undersize limit
        total_clg_undersize_limit = 0.90
        sens_clg_undersize_limit = nil
        lat_clg_undersize_limit = nil
        # Max Total Cooling Capacity = Total Cooling Load + 15 kBtuh
        # i.e. Total Cooling Capacity <= Total Cooling Load + 15 kBtuh
        # <= means solve for oversize limit, size factor (capacity/load) <= oversize limit
        # Total Cooling Capacity / Total Cooling Load <= (Total Cooling Load + 15 kBtuh) / Total Cooling Load
        # Total Cooling Oversize Limit = (Total Cooling Load + 15 kBtuh) / Total Cooling Load
        total_clg_oversize_limit = (hvac_sizings.Cool_Load_Tot + 15000) / hvac_sizings.Cool_Load_Tot
      end
    end
    
    return total_clg_oversize_limit, total_clg_undersize_limit, sens_clg_undersize_limit, lat_clg_undersize_limit 
  
  end

  def self.get_hvac_size_limits_heating(hvac_cooling, hvac_sizings, hpxml_bldg, weather, runner)
    if hpxml_bldg.header.heat_pump_sizing_methodology == HPXML::HeatPumpSizingACCA
      runner.registerError("No heating size limits  ")

  # Transfers the design load totals from the HVAC loads object to the HVAC sizings object.
  #
  # @param hvac_sizings [HVACSizingValues] Object with sizing values for a given HVAC system
  # @param zone_loads [DesignLoadValues] Object with design loads for the current HPXML::Zone
  # @return [nil]
  def self.apply_hvac_loads_to_hvac_sizings(hvac_sizings, hvac_loads)
    # Note: We subtract the blower heat below because we want to calculate a net capacity,
    # not a gross capacity.
    hvac_sizings.Cool_Load_Sens = hvac_loads.Cool_Sens - hvac_loads.Cool_BlowerHeat
    hvac_sizings.Cool_Load_Lat = hvac_loads.Cool_Lat
    hvac_sizings.Cool_Load_Tot = hvac_loads.Cool_Tot - hvac_loads.Cool_BlowerHeat
    hvac_sizings.Heat_Load = hvac_loads.Heat_Tot
    hvac_sizings.Heat_Load_Supp = hvac_loads.Heat_Tot
  end

  # Calculates the duct thermal regain factor, which is defined as the fraction of distribution
  # system losses (gains for cooling) that are returned to the conditioned space.
  #
  # Sources: MJ8 pg 204 and Walker (1998) "Technical background for default values used for
  # forced air systems in proposed ASHRAE Std. 152"
  #
  # @param duct [HPXML::Duct] The duct to calculate regain for
  # @param hpxml_bldg [HPXML::Building] HPXML Building object representing an individual dwelling unit
  # @return [Double] The duct regain factor (frac)
  def self.get_duct_regain_factor(duct, hpxml_bldg)
    f_regain = nil

    case duct.duct_location
    when HPXML::LocationOutside, HPXML::LocationRoofDeck
      f_regain = 0.0

    when HPXML::LocationOtherHousingUnit, HPXML::LocationOtherHeatedSpace, HPXML::LocationOtherMultifamilyBufferSpace,
         HPXML::LocationOtherNonFreezingSpace, HPXML::LocationExteriorWall, HPXML::LocationUnderSlab, HPXML::LocationManufacturedHomeBelly
      space_values = Geometry.get_temperature_scheduled_space_values(duct.duct_location)
      f_regain = space_values[:f_regain]

    when HPXML::LocationBasementUnconditioned, HPXML::LocationCrawlspaceVented, HPXML::LocationCrawlspaceUnvented

      ceilings = hpxml_bldg.floors.select { |f| f.is_floor && [f.interior_adjacent_to, f.exterior_adjacent_to].include?(duct.duct_location) }
      avg_ceiling_rvalue = calculate_average_r_value(ceilings)
      ceiling_insulated = (avg_ceiling_rvalue > 4)

      walls = hpxml_bldg.foundation_walls.select { |f| [f.interior_adjacent_to, f.exterior_adjacent_to].include? duct.duct_location }
      avg_wall_rvalue = calculate_average_r_value(walls)
      walls_insulated = (avg_wall_rvalue > 4)

      if duct.duct_location == HPXML::LocationBasementUnconditioned
        if not ceiling_insulated
          if not walls_insulated
            f_regain = 0.50 # Uninsulated ceiling, uninsulated walls
          else
            f_regain = 0.75 # Uninsulated ceiling, insulated walls
          end
        else
          f_regain = 0.30 # Insulated ceiling
        end
      elsif duct.duct_location == HPXML::LocationCrawlspaceVented
        if ceiling_insulated && walls_insulated
          f_regain = 0.17 # Insulated ceiling, insulated walls
        elsif ceiling_insulated && (not walls_insulated)
          f_regain = 0.12 # Insulated ceiling, uninsulated walls
        elsif (not ceiling_insulated) && walls_insulated
          f_regain = 0.66 # Uninsulated ceiling, insulated walls
        elsif (not ceiling_insulated) && (not walls_insulated)
          f_regain = 0.50 # Uninsulated ceiling, uninsulated walls
        end
      elsif duct.duct_location == HPXML::LocationCrawlspaceUnvented
        if ceiling_insulated && walls_insulated
          f_regain = 0.30 # Insulated ceiling, insulated walls
        elsif ceiling_insulated && (not walls_insulated)
          f_regain = 0.16 # Insulated ceiling, uninsulated walls
        elsif (not ceiling_insulated) && walls_insulated
          f_regain = 0.76 # Uninsulated ceiling, insulated walls
        elsif (not ceiling_insulated) && (not walls_insulated)
          f_regain = 0.60 # Uninsulated ceiling, uninsulated walls
        end
      end

    when HPXML::LocationAtticVented, HPXML::LocationAtticUnvented
      f_regain = 0.10 # This would likely be higher for unvented attics with roof insulation

    when HPXML::LocationGarage
      f_regain = 0.05

    when *HPXML::conditioned_locations
      f_regain = 1.0

    end

    return f_regain
  end

  # Applies duct loads to the HVAC/zone/space loads as appropriate.
  #
  # @param mj [MJValues] Object with a collection of misc Manual J values
  # @param runner [OpenStudio::Measure::OSRunner] Object typically used to display warnings
  # @param zone [HPXML::Zone] The current zone of interest
  # @param hvac_loads [DesignLoadValues] Object with design loads for the current HPXML HVAC system
  # @param zone_loads [DesignLoadValues] Object with design loads for the current HPXML::Zone
  # @param all_space_loads [Hash] Map of HPXML::Spaces => DesignLoadValues object
  # @param hvac_heating [HPXML::HeatingSystem or HPXML::HeatPump] The heating portion of the current HPXML HVAC system
  # @param hvac_cooling [HPXML::CoolingSystem or HPXML::HeatPump] The cooling portion of the current HPXML HVAC system
  # @param hpxml_bldg [HPXML::Building] HPXML Building object representing an individual dwelling unit
  # @param weather [WeatherFile] Weather object containing EPW information
  # @return [nil]
  def self.apply_hvac_duct_loads(mj, runner, zone, hvac_loads, zone_loads, all_space_loads, hvac_heating, hvac_cooling, hpxml_bldg, weather)
    has_heat_duct_losses = (not (hvac_heating.nil? || (hvac_loads.Heat_Tot <= 0) || hvac_heating.distribution_system.nil? || hvac_heating.distribution_system.ducts.empty?))
    has_cool_duct_losses = (not (hvac_cooling.nil? || (hvac_loads.Cool_Sens <= 0) || hvac_cooling.distribution_system.nil? || hvac_cooling.distribution_system.ducts.empty?))

    return unless has_heat_duct_losses || has_cool_duct_losses

    if (not hvac_heating.nil?) && (not hvac_heating.distribution_system.nil?)
      distribution_system = hvac_heating.distribution_system
    elsif (not hvac_cooling.nil?) && (not hvac_cooling.distribution_system.nil?)
      distribution_system = hvac_cooling.distribution_system
    end
    return if distribution_system.nil?

    ducts_heat_load = 0.0
    ducts_cool_load_sens = 0.0
    ducts_cool_load_lat = 0.0

    if not distribution_system.manualj_duct_loads.empty?
      # Use Table 7 default duct loads
      distribution_system.manualj_duct_loads.each do |manualj_duct_load|
        ehlf, esgf, elg = get_duct_table7_factors(hpxml_bldg, manualj_duct_load)

        ducts_heat_load += ehlf * hvac_loads.Heat_Tot
        ducts_cool_load_sens += esgf * hvac_loads.Cool_Sens
        ducts_cool_load_lat += elg
      end
    else
      # Use ASHRAE 152 distribution system efficiency (DSE) calculations

      max_iter = 50

      # Heating
      if has_heat_duct_losses
        init_heat_load = hvac_loads.Heat_Tot

        duct_values = calc_duct_conduction_values_for_dse(distribution_system, mj.heat_design_temps, hpxml_bldg)
        a_s, a_r, rvalue_s, rvalue_r, t_amb_s, t_amb_r, f_regain_s, f_regain_r = duct_values

        # Initialize for the iteration
        delta = 1
        de = nil
        heat_load_next = init_heat_load

        for i in 1..max_iter
          break if delta.abs <= 0.001 # 0.1%

          # Calculate the new heating airflow rate
          heat_cfm = calc_airflow_rate(:htg, hvac_heating, heat_load_next, hpxml_bldg)

          # Calculate the new duct leakage (can be a percentage, in which case it's dependent on airflow rate)
          q_s, q_r = calc_duct_leakages_cfm25(distribution_system, heat_cfm)

          # Calculate the delivery effectiveness
          de_prev = de
          de = calc_delivery_effectiveness_heating(mj, q_s, q_r, heat_cfm, heat_load_next, t_amb_s, t_amb_r, a_s, a_r, mj.heat_setpoint, f_regain_s, f_regain_r, rvalue_s, rvalue_r)
          de = (de + de_prev) / 2.0 unless de_prev.nil? # Force towards convergence, see https://github.com/NREL/OpenStudio-HPXML/pull/2004

          # Calculate the increase in heating load due to ducts
          heat_load_prev = heat_load_next
          heat_load_next = init_heat_load / de

          # Calculate the change since the last iteration
          delta = (heat_load_next - heat_load_prev) / heat_load_prev

          if i == max_iter && delta.abs > 0.05 # 5%
            runner.registerWarning('Heating duct design load calculation did not converge.')
          end
        end

        ducts_heat_load = heat_load_next - init_heat_load
      end

      # Cooling
      if has_cool_duct_losses
        clg_ap = hvac_cooling.additional_properties

        init_cool_load_sens = hvac_loads.Cool_Sens
        init_cool_load_lat = hvac_loads.Cool_Lat

        duct_values = calc_duct_conduction_values_for_dse(distribution_system, mj.cool_design_temps, hpxml_bldg)
        a_s, a_r, rvalue_s, rvalue_r, t_amb_s, t_amb_r, f_regain_s, f_regain_r = duct_values

        # Calculate the air enthalpy in the return duct location for DSE calculations
        h_r = Psychrometrics.h_fT_w(t_amb_r, weather.design.CoolingHumidityRatio)

        # Initialize for the iteration
        delta = 1
        de = nil
        cool_load_tot_next = init_cool_load_sens + init_cool_load_lat

        cool_cfm = calc_airflow_rate(:clg, hvac_cooling, cool_load_tot_next, hpxml_bldg)
        _q_s, q_r = calc_duct_leakages_cfm25(distribution_system, cool_cfm)

        for i in 1..max_iter
          break if delta.abs <= 0.001 # 0.1%

          cool_load_lat, cool_load_sens = calculate_sensible_latent_split(mj, q_r, cool_load_tot_next, init_cool_load_lat)
          cool_load_tot = cool_load_lat + cool_load_sens

          # Calculate the new cooling airflow rate
          cool_cfm = calc_airflow_rate(:clg, hvac_cooling, cool_load_tot, hpxml_bldg)

          # Calculate the new duct leakage (can be a percentage, in which case it's dependent on airflow rate)
          q_s, q_r = calc_duct_leakages_cfm25(distribution_system, cool_cfm)

          # Calculate the delivery effectiveness
          de_prev = de
          de = calc_delivery_effectiveness_cooling(mj, q_s, q_r, clg_ap.leaving_air_temp, cool_cfm, cool_load_sens, cool_load_tot, t_amb_s, t_amb_r, a_s, a_r, mj.cool_setpoint, f_regain_s, f_regain_r, h_r, rvalue_s, rvalue_r)
          de = (de + de_prev) / 2.0 unless de_prev.nil? # Force towards convergence, see https://github.com/NREL/OpenStudio-HPXML/pull/2004

          # Calculate the increase in cooling load due to ducts
          cool_load_tot_prev = cool_load_tot_next
          cool_load_sens_next = init_cool_load_sens / de
          cool_load_lat_next = init_cool_load_lat / de
          cool_load_tot_next = cool_load_sens_next + cool_load_lat_next

          # Calculate the change since the last iteration
          delta = (cool_load_tot_next - cool_load_tot_prev) / cool_load_tot_prev

          if i == max_iter && delta.abs > 0.05 # 5%
            runner.registerWarning('Cooling duct design load calculation did not converge.')
          end
        end

        ducts_cool_load_sens = cool_load_sens_next - init_cool_load_sens
        ducts_cool_load_lat = cool_load_lat_next - init_cool_load_lat
      end
    end

    # Apply heating duct load
    hvac_loads.Heat_Ducts += ducts_heat_load
    hvac_loads.Heat_Tot += ducts_heat_load

    # Don't assign HP backup system duct loads to the zone/spaces; we already have the HP
    # duct loads assigned and don't want to double-count.
    if not (hvac_heating.is_a?(HPXML::HeatingSystem) && hvac_heating.is_heat_pump_backup_system)
      zone_loads.Heat_Ducts += ducts_heat_load
      zone_loads.Heat_Tot += ducts_heat_load

      zone_htg_load = zone.spaces.map { |space| all_space_loads[space].Heat_Tot }.sum
      zone.spaces.each do |space|
        space_loads = all_space_loads[space]
        space_htg_duct_load = ducts_heat_load * space_loads.Heat_Tot / zone_htg_load
        space_loads.Heat_Ducts += space_htg_duct_load
        space_loads.Heat_Tot += space_htg_duct_load
      end
    end

    # Apply cooling duct load
    hvac_loads.Cool_Ducts_Sens += ducts_cool_load_sens
    hvac_loads.Cool_Sens += ducts_cool_load_sens
    hvac_loads.Cool_Ducts_Lat += ducts_cool_load_lat
    hvac_loads.Cool_Lat += ducts_cool_load_lat
    hvac_loads.Cool_Tot += ducts_cool_load_sens + ducts_cool_load_lat

    zone_loads.Cool_Ducts_Sens += ducts_cool_load_sens
    zone_loads.Cool_Sens += ducts_cool_load_sens
    zone_loads.Cool_Ducts_Lat += ducts_cool_load_lat
    zone_loads.Cool_Lat += ducts_cool_load_lat
    zone_loads.Cool_Tot += ducts_cool_load_sens + ducts_cool_load_lat

    zone_clg_load_sens = zone.spaces.map { |space| all_space_loads[space].Cool_Sens }.sum
    zone.spaces.each do |space|
      space_loads = all_space_loads[space]
      space_clg_duct_load = ducts_cool_load_sens * space_loads.Cool_Sens / zone_clg_load_sens
      space_loads.Cool_Ducts_Sens += space_clg_duct_load
      space_loads.Cool_Sens += space_clg_duct_load
    end
  end

  # Calculates the duct loads using Manual J Table 7 default duct tables.
  #
  # @param hpxml_bldg [HPXML::Building] HPXML Building object representing an individual dwelling unit
  # @param manualj_duct_load [HPXML::ManualJDuctLoad] Manual J duct load of interest
  # @return [Array<Double, Double, Double>] Heating loss factor, Cooling sensible gain factor, Cooling latent gain Btuh
  def self.get_duct_table7_factors(hpxml_bldg, manualj_duct_load)
    # Gather values
    htg_oat = hpxml_bldg.header.manualj_heating_design_temp
    clg_oat = hpxml_bldg.header.manualj_cooling_design_temp
    clg_grn = hpxml_bldg.header.manualj_humidity_difference
    n_stories = hpxml_bldg.building_construction.number_of_conditioned_floors_above_grade
    table_number = manualj_duct_load.table_number
    fa = manualj_duct_load.lookup_floor_area
    leakage_level = manualj_duct_load.leakage_level
    rvalue = manualj_duct_load.insulation_r_value
    supply_area = manualj_duct_load.supply_surface_area
    return_area = manualj_duct_load.return_surface_area
    dsf = manualj_duct_load.dsf

    # Table 7 columns
    floor_areas = [1000.0, 1500.0, 2000.0, 2500.0, 3000.0]
    rvalues = [2.0, 4.0, 6.0, 8.0]
    leakages = [HPXML::ManualJDuctLeakageLevelExtremelySealed,  # 0.06 / 0.06
                HPXML::ManualJDuctLeakageLevelNotablySealed,    # 0.09 / 0.15
                HPXML::ManualJDuctLeakageLevelDefaultSealed,    # 0.12 / 0.24
                HPXML::ManualJDuctLeakageLevelPartiallySealed,  # 0.24 / 0.47
                HPXML::ManualJDuctLeakageLevelDefaultNotSealed] # 0.35 / 0.70

    # Base Case Heat Loss Factor (BHLF)
    bhlf_oats = [-10.0, 0.0, 10.0, 20.0, 30.0, 40.0]
    bhlf_table = {
      '7A-R' => [[0.130, 0.140, 0.160, 0.180, 0.200], [0.110, 0.130, 0.150, 0.160, 0.170], [0.090, 0.120, 0.130, 0.140, 0.160], [0.080, 0.100, 0.120, 0.130, 0.140], [0.070, 0.080, 0.090, 0.100, 0.110], [0.050, 0.070, 0.080, 0.080, 0.090]],
      '7A-T' => [[0.200, 0.220, 0.240, 0.270, 0.290], [0.190, 0.210, 0.230, 0.240, 0.270], [0.170, 0.190, 0.200, 0.230, 0.240], [0.150, 0.170, 0.190, 0.200, 0.220], [0.120, 0.150, 0.170, 0.180, 0.200], [0.100, 0.120, 0.140, 0.160, 0.170]],
      '7B-R' => [[0.130, 0.160, 0.180, 0.190, 0.210], [0.110, 0.140, 0.160, 0.170, 0.190], [0.100, 0.120, 0.140, 0.150, 0.170], [0.090, 0.110, 0.130, 0.140, 0.150], [0.080, 0.090, 0.100, 0.110, 0.130], [0.060, 0.070, 0.090, 0.090, 0.100]],
      '7B-T' => [[0.220, 0.240, 0.260, 0.280, 0.310], [0.200, 0.220, 0.240, 0.260, 0.290], [0.180, 0.200, 0.220, 0.240, 0.260], [0.170, 0.180, 0.200, 0.220, 0.240], [0.140, 0.170, 0.180, 0.200, 0.220], [0.110, 0.140, 0.160, 0.180, 0.200]],
      '7A-AE' => [[0.117, 0.134, 0.164, 0.169, 0.186], [0.104, 0.121, 0.144, 0.159, 0.170], [0.092, 0.111, 0.122, 0.130, 0.149], [0.083, 0.100, 0.113, 0.126, 0.135], [0.071, 0.085, 0.090, 0.104, 0.118], [0.069, 0.070, 0.082, 0.090, 0.099]],
      '7B-AE' => [[0.080, 0.100, 0.130, 0.140, 0.160], [0.070, 0.090, 0.106, 0.120, 0.150], [0.070, 0.080, 0.100, 0.100, 0.120], [0.060, 0.080, 0.090, 0.100, 0.110], [0.060, 0.070, 0.070, 0.080, 0.100], [0.050, 0.060, 0.070, 0.080, 0.080]],
      '7C-AE' => [[0.138, 0.157, 0.176, 0.195, 0.217], [0.131, 0.145, 0.164, 0.184, 0.199], [0.118, 0.133, 0.148, 0.166, 0.188], [0.111, 0.122, 0.138, 0.150, 0.170], [0.098, 0.119, 0.129, 0.141, 0.153], [0.085, 0.103, 0.120, 0.135, 0.148]],
      '7C-R' => [[0.130, 0.160, 0.180, 0.190, 0.210], [0.110, 0.140, 0.160, 0.170, 0.190], [0.100, 0.120, 0.140, 0.150, 0.170], [0.090, 0.110, 0.130, 0.140, 0.150], [0.080, 0.090, 0.100, 0.110, 0.130], [0.060, 0.070, 0.090, 0.090, 0.100]],
      '7C-T' => [[0.220, 0.240, 0.260, 0.280, 0.310], [0.200, 0.220, 0.240, 0.260, 0.290], [0.180, 0.200, 0.220, 0.240, 0.260], [0.170, 0.180, 0.200, 0.220, 0.240], [0.140, 0.170, 0.180, 0.200, 0.220], [0.110, 0.140, 0.160, 0.180, 0.200]],
      '7D-R' => [[0.130, 0.160, 0.180, 0.190, 0.210], [0.110, 0.140, 0.160, 0.170, 0.190], [0.100, 0.120, 0.140, 0.150, 0.170], [0.090, 0.110, 0.130, 0.140, 0.150], [0.080, 0.090, 0.090, 0.110, 0.130], [0.080, 0.070, 0.070, 0.090, 0.100]],
      '7D-T' => [[0.220, 0.240, 0.260, 0.280, 0.310], [0.200, 0.220, 0.240, 0.260, 0.290], [0.180, 0.200, 0.220, 0.240, 0.260], [0.170, 0.180, 0.200, 0.220, 0.240], [0.140, 0.170, 0.180, 0.200, 0.220], [0.110, 0.140, 0.160, 0.180, 0.200]],
      '7E-R' => [[0.130, 0.160, 0.180, 0.190, 0.210], [0.110, 0.140, 0.160, 0.170, 0.190], [0.100, 0.120, 0.140, 0.150, 0.170], [0.090, 0.110, 0.130, 0.140, 0.150], [0.080, 0.090, 0.100, 0.110, 0.130], [0.060, 0.070, 0.090, 0.090, 0.100]],
      '7E-T' => [[0.220, 0.240, 0.260, 0.280, 0.310], [0.200, 0.220, 0.240, 0.260, 0.290], [0.180, 0.200, 0.220, 0.240, 0.260], [0.170, 0.180, 0.200, 0.220, 0.240], [0.140, 0.170, 0.180, 0.200, 0.220], [0.110, 0.140, 0.160, 0.180, 0.200]],
      '7F-R' => [[0.130, 0.160, 0.180, 0.190, 0.210], [0.110, 0.140, 0.160, 0.170, 0.190], [0.100, 0.120, 0.140, 0.150, 0.170], [0.090, 0.110, 0.130, 0.140, 0.150], [0.080, 0.090, 0.100, 0.110, 0.130], [0.060, 0.070, 0.090, 0.090, 0.100]],
      '7F-T' => [[0.220, 0.240, 0.260, 0.280, 0.310], [0.200, 0.220, 0.240, 0.260, 0.290], [0.180, 0.200, 0.220, 0.240, 0.260], [0.170, 0.180, 0.200, 0.220, 0.240], [0.140, 0.170, 0.180, 0.200, 0.220], [0.110, 0.140, 0.160, 0.180, 0.200]],
      '7G-R' => [[0.290, 0.360, 0.440, 0.510, 0.590], [0.240, 0.300, 0.400, 0.460, 0.520], [0.230, 0.280, 0.340, 0.390, 0.450], [0.200, 0.240, 0.300, 0.330, 0.390], [0.170, 0.210, 0.250, 0.290, 0.310], [0.150, 0.180, 0.220, 0.230, 0.250]],
      '7G-T' => [[0.350, 0.400, 0.470, 0.510, 0.580], [0.330, 0.380, 0.420, 0.470, 0.520], [0.310, 0.340, 0.390, 0.430, 0.480], [0.290, 0.320, 0.360, 0.390, 0.440], [0.250, 0.300, 0.330, 0.370, 0.390], [0.210, 0.260, 0.310, 0.330, 0.360]],
      '7H' => [[0.130, 0.150, 0.160, 0.180, 0.200], [0.120, 0.140, 0.160, 0.170, 0.180], [0.120, 0.130, 0.150, 0.160, 0.170], [0.110, 0.120, 0.130, 0.140, 0.160], [0.090, 0.110, 0.120, 0.130, 0.150], [0.080, 0.100, 0.110, 0.130, 0.140]],
      '7I' => [[0.090, 0.100, 0.110, 0.120, 0.130], [0.080, 0.090, 0.100, 0.110, 0.130], [0.080, 0.090, 0.100, 0.110, 0.120], [0.080, 0.090, 0.100, 0.110, 0.110], [0.070, 0.090, 0.090, 0.100, 0.110], [0.070, 0.080, 0.090, 0.100, 0.110]],
      '7D-AE' => [[0.081, 0.098, 0.114, 0.128, 0.147], [0.078, 0.090, 0.107, 0.115, 0.132], [0.075, 0.087, 0.100, 0.109, 0.125], [0.071, 0.081, 0.093, 0.102, 0.112], [0.066, 0.080, 0.086, 0.096, 0.106], [0.061, 0.074, 0.085, 0.093, 0.105]],
      '7J-1' => [[0.050, 0.060, 0.070, 0.070, 0.080], [0.040, 0.050, 0.060, 0.060, 0.070], [0.040, 0.050, 0.050, 0.060, 0.060], [0.040, 0.040, 0.050, 0.050, 0.060], [0.030, 0.040, 0.040, 0.050, 0.050], [0.030, 0.030, 0.040, 0.040, 0.040]],
      '7J-2' => [[0.060, 0.070, 0.080, 0.090, 0.100], [0.060, 0.070, 0.070, 0.080, 0.090], [0.050, 0.060, 0.070, 0.070, 0.080], [0.040, 0.040, 0.050, 0.060, 0.060], [0.030, 0.040, 0.040, 0.050, 0.050], [0.030, 0.030, 0.030, 0.030, 0.040]],
      '7K' => [[0.003, 0.003, 0.003, 0.003, 0.003], [0.003, 0.003, 0.003, 0.003, 0.003], [0.003, 0.003, 0.003, 0.003, 0.003], [0.003, 0.003, 0.003, 0.003, 0.003], [0.003, 0.003, 0.003, 0.003, 0.003], [0.003, 0.003, 0.003, 0.003, 0.003]],
      '7L' => [[-0.015, -0.018, -0.019, -0.019, -0.019], [-0.015, -0.017, -0.018, -0.019, -0.019], [-0.015, -0.017, -0.018, -0.019, -0.019], [-0.013, -0.017, -0.018, -0.019, -0.019], [-0.011, -0.016, -0.018, -0.019, -0.019], [-0.009, -0.013, -0.016, -0.017, -0.019]],
      '7M' => [[0.049, 0.058, 0.069, 0.076, 0.083], [0.048, 0.058, 0.068, 0.072, 0.081], [0.044, 0.052, 0.062, 0.068, 0.073], [0.048, 0.055, 0.059, 0.065, 0.077], [0.042, 0.051, 0.055, 0.065, 0.070], [0.048, 0.048, 0.055, 0.064, 0.070]],
      '7N' => [[0.078, 0.086, 0.095, 0.104, 0.112], [0.077, 0.084, 0.094, 0.101, 0.110], [0.077, 0.085, 0.093, 0.100, 0.107], [0.081, 0.087, 0.096, 0.103, 0.111], [0.081, 0.090, 0.098, 0.105, 0.116], [0.089, 0.094, 0.103, 0.113, 0.121]],
      '7O-1' => [[0.131, 0.148, 0.182, 0.188, 0.206], [0.117, 0.135, 0.162, 0.179, 0.202], [0.104, 0.126, 0.138, 0.147, 0.179], [0.102, 0.116, 0.130, 0.146, 0.155], [0.088, 0.100, 0.122, 0.124, 0.140], [0.081, 0.088, 0.111, 0.110, 0.117]],
      '7O-2' => [[0.131, 0.148, 0.182, 0.188, 0.206], [0.117, 0.135, 0.162, 0.179, 0.202], [0.104, 0.126, 0.138, 0.147, 0.179], [0.102, 0.116, 0.130, 0.146, 0.155], [0.088, 0.100, 0.122, 0.124, 0.140], [0.081, 0.088, 0.111, 0.110, 0.117]],
      '7O-3' => [[0.131, 0.149, 0.182, 0.188, 0.206], [0.117, 0.136, 0.162, 0.179, 0.202], [0.104, 0.126, 0.138, 0.147, 0.179], [0.102, 0.116, 0.130, 0.146, 0.155], [0.088, 0.100, 0.122, 0.124, 0.140], [0.081, 0.088, 0.111, 0.110, 0.117]],
      '7O-4' => [[0.131, 0.148, 0.182, 0.188, 0.206], [0.117, 0.135, 0.162, 0.179, 0.202], [0.104, 0.126, 0.138, 0.147, 0.179], [0.102, 0.116, 0.130, 0.146, 0.155], [0.088, 0.100, 0.122, 0.124, 0.140], [0.081, 0.088, 0.111, 0.110, 0.117]],
      '7P-1' => [[0.196, 0.220, 0.241, 0.261, 0.286], [0.188, 0.203, 0.231, 0.252, 0.269], [0.176, 0.193, 0.215, 0.235, 0.259], [0.170, 0.182, 0.200, 0.216, 0.237], [0.158, 0.173, 0.191, 0.207, 0.223], [0.154, 0.170, 0.183, 0.193, 0.216]],
      '7P-2' => [[0.196, 0.220, 0.241, 0.261, 0.286], [0.188, 0.203, 0.231, 0.252, 0.269], [0.176, 0.193, 0.215, 0.235, 0.259], [0.170, 0.182, 0.200, 0.216, 0.237], [0.158, 0.173, 0.191, 0.207, 0.223], [0.154, 0.170, 0.183, 0.193, 0.216]],
      '7P-3' => [[0.196, 0.220, 0.241, 0.261, 0.286], [0.188, 0.203, 0.231, 0.252, 0.269], [0.176, 0.193, 0.215, 0.235, 0.259], [0.170, 0.182, 0.200, 0.216, 0.237], [0.158, 0.173, 0.191, 0.207, 0.223], [0.154, 0.170, 0.183, 0.193, 0.216]],
      '7P-4' => [[0.196, 0.220, 0.241, 0.261, 0.286], [0.188, 0.203, 0.231, 0.252, 0.269], [0.176, 0.193, 0.215, 0.235, 0.259], [0.170, 0.182, 0.200, 0.216, 0.237], [0.158, 0.173, 0.191, 0.207, 0.223], [0.154, 0.170, 0.183, 0.193, 0.216]],
    }[table_number]

    # R-Value Correction, WIF -- Heat Loss
    hl_rcorr_table = {
      '7A-R' => [1.98, 1.24, 1.00, 0.87],
      '7A-T' => [1.84, 1.24, 1.00, 0.85],
      '7B-R' => [1.99, 1.37, 1.00, 0.87],
      '7B-T' => [1.85, 1.24, 1.00, 0.85],
      '7A-AE' => [2.04, 1.39, 1.00, 0.86],
      '7B-AE' => [2.19, 1.45, 1.00, 0.84],
      '7C-AE' => [2.02, 1.28, 1.00, 0.84],
      '7C-R' => [1.99, 1.37, 1.00, 0.87],
      '7C-T' => [1.85, 1.24, 1.00, 0.85],
      '7D-R' => [1.99, 1.25, 1.00, 0.87],
      '7D-T' => [1.85, 1.24, 1.00, 0.85],
      '7E-R' => [1.99, 1.37, 1.00, 0.87],
      '7E-T' => [1.85, 1.24, 1.00, 0.85],
      '7F-R' => [1.99, 1.24, 1.00, 0.87],
      '7F-T' => [1.85, 1.24, 1.00, 0.85],
      '7G-R' => [2.45, 1.34, 1.00, 0.83],
      '7G-T' => [2.17, 1.31, 1.00, 0.86],
      '7H' => [1.63, 1.19, 1.00, 0.89],
      '7I' => [1.74, 1.20, 1.00, 0.89],
      '7D-AE' => [1.79, 1.21, 1.00, 0.88],
      '7J-1' => [1.00, 1.00, 1.00, 1.00],
      '7J-2' => [1.25, 1.07, 1.00, 0.88],
      '7K' => [1.78, 1.23, 1.00, 0.87],
      '7L' => [0.95, 0.98, 1.00, 1.01],
      '7M' => [1.80, 1.22, 1.00, 0.86],
      '7N' => [1.76, 1.22, 1.00, 0.88],
      '7O-1' => [2.02, 1.27, 1.00, 0.83],
      '7O-2' => [2.02, 1.27, 1.00, 0.83],
      '7O-3' => [2.02, 1.27, 1.00, 0.83],
      '7O-4' => [2.02, 1.27, 1.00, 0.83],
      '7P-1' => [1.98, 1.28, 1.00, 0.85],
      '7P-2' => [1.98, 1.28, 1.00, 0.85],
      '7P-3' => [1.98, 1.28, 1.00, 0.85],
      '7P-4' => [1.98, 1.28, 1.00, 0.85],
    }[table_number]

    # Leakage Correction (LCF) for Heat Loss
    hl_lcf_table = {
      '7A-R' => [[0.86, 0.79, 0.75, 0.72], [0.92, 0.90, 0.88, 0.86], [1.00, 1.00, 1.00, 1.00], [1.24, 1.36, 1.45, 1.49], [1.56, 1.71, 1.94, 2.05]],
      '7A-T' => [[0.82, 0.77, 0.71, 0.68], [0.91, 0.88, 0.86, 0.84], [1.00, 1.00, 1.00, 1.00], [1.26, 1.37, 1.44, 1.53], [1.52, 1.73, 1.91, 2.04]],
      '7B-R' => [[0.86, 0.79, 0.76, 0.71], [0.93, 0.90, 0.87, 0.86], [1.00, 1.00, 1.00, 1.00], [1.26, 1.40, 1.43, 1.49], [1.57, 1.75, 1.93, 2.04]],
      '7B-T' => [[0.84, 0.78, 0.71, 0.67], [0.92, 0.89, 0.85, 0.83], [1.00, 1.00, 1.00, 1.00], [1.26, 1.38, 1.44, 1.51], [1.53, 1.75, 1.90, 2.03]],
      '7A-AE' => [[0.88, 0.82, 0.76, 0.74], [0.94, 0.91, 0.87, 0.88], [1.00, 1.00, 1.00, 1.00], [1.26, 1.37, 1.43, 1.53], [1.65, 1.80, 1.97, 2.19]],
      '7B-AE' => [[0.92, 0.84, 0.84, 0.84], [0.94, 0.93, 0.89, 0.90], [1.00, 1.00, 1.00, 1.00], [1.39, 1.55, 1.66, 1.84], [1.87, 2.21, 2.50, 2.79]],
      '7C-AE' => [[0.87, 0.83, 0.78, 0.75], [0.92, 0.89, 0.86, 0.86], [1.00, 1.00, 1.00, 1.00], [1.40, 1.56, 1.68, 1.81], [1.84, 2.21, 2.47, 2.76]],
      '7C-R' => [[0.86, 0.78, 0.74, 0.71], [0.93, 0.88, 0.86, 0.86], [1.00, 1.00, 1.00, 1.00], [1.26, 1.34, 1.42, 1.48], [1.57, 1.74, 1.89, 2.04]],
      '7C-T' => [[0.84, 0.77, 0.71, 0.67], [0.92, 0.89, 0.85, 0.83], [1.00, 1.00, 1.00, 1.00], [1.27, 1.37, 1.44, 1.52], [1.52, 1.76, 1.90, 2.04]],
      '7D-R' => [[0.86, 0.78, 0.74, 0.71], [0.93, 0.89, 0.86, 0.86], [1.00, 1.00, 1.00, 1.00], [1.26, 1.33, 1.42, 1.49], [1.57, 1.73, 1.89, 2.04]],
      '7D-T' => [[0.85, 0.78, 0.71, 0.67], [0.92, 0.89, 0.85, 0.83], [1.00, 1.00, 1.00, 1.00], [1.26, 1.38, 1.43, 1.52], [1.53, 1.75, 1.90, 2.03]],
      '7E-R' => [[0.87, 0.79, 0.75, 0.71], [0.93, 0.90, 0.87, 0.86], [1.00, 1.00, 1.00, 1.00], [1.26, 1.34, 1.45, 1.49], [1.57, 1.72, 1.93, 2.02]],
      '7E-T' => [[0.84, 0.77, 0.71, 0.67], [0.92, 0.89, 0.85, 0.83], [1.00, 1.00, 1.00, 1.00], [1.27, 1.37, 1.44, 1.51], [1.52, 1.74, 1.90, 2.04]],
      '7F-R' => [[0.87, 0.79, 0.75, 0.71], [0.94, 0.90, 0.88, 0.86], [1.00, 1.00, 1.00, 1.00], [1.26, 1.34, 1.43, 1.49], [1.57, 1.74, 1.93, 2.04]],
      '7F-T' => [[0.84, 0.78, 0.71, 0.67], [0.92, 0.89, 0.86, 0.83], [1.00, 1.00, 1.00, 1.00], [1.26, 1.38, 1.44, 1.52], [1.52, 1.74, 1.90, 2.03]],
      '7G-R' => [[0.83, 0.79, 0.74, 0.70], [0.92, 0.89, 0.87, 0.85], [1.00, 1.00, 1.00, 1.00], [1.54, 1.69, 1.73, 1.79], [2.19, 2.58, 2.79, 2.98]],
      '7G-T' => [[0.86, 0.79, 0.75, 0.70], [0.93, 0.89, 0.87, 0.86], [1.00, 1.00, 1.00, 1.00], [1.42, 1.49, 1.59, 1.65], [1.89, 2.09, 2.30, 2.44]],
      '7H' => [[0.79, 0.71, 0.66, 0.60], [0.89, 0.85, 0.83, 0.79], [1.00, 1.00, 1.00, 1.00], [1.49, 1.62, 1.71, 1.81], [2.02, 2.34, 2.56, 2.75]],
      '7I' => [[0.82, 0.76, 0.70, 0.65], [0.91, 0.88, 0.85, 0.81], [1.00, 1.00, 1.00, 1.00], [1.53, 1.71, 1.77, 1.87], [2.13, 2.48, 2.74, 2.92]],
      '7D-AE' => [[0.76, 0.71, 0.66, 0.60], [0.86, 0.84, 0.82, 0.79], [1.00, 1.00, 1.00, 1.00], [1.65, 1.94, 2.07, 2.19], [2.52, 2.99, 3.31, 3.57]],
      '7J-1' => [[1.00, 1.00, 1.00, 1.00], [1.00, 1.00, 1.00, 1.00], [1.00, 1.00, 1.00, 1.00], [1.00, 1.00, 1.00, 1.00], [1.00, 1.00, 1.00, 1.00]],
      '7J-2' => [[0.86, 0.80, 0.80, 0.76], [0.92, 0.90, 0.91, 0.91], [1.00, 1.00, 1.00, 1.00], [1.07, 1.10, 1.13, 1.12], [2.87, 3.21, 3.43, 3.41]],
      '7K' => [[0.44, 0.50, 0.56, 0.62], [0.61, 0.67, 0.72, 0.77], [1.00, 1.00, 1.00, 1.00], [1.64, 1.50, 1.39, 1.31], [2.28, 2.00, 1.78, 1.61]],
      '7L' => [[0.93, 1.01, 0.23, 0.24], [0.96, 1.01, 0.37, 0.38], [1.00, 1.00, 1.00, 1.00], [1.04, 0.99, 2.69, 2.60], [1.08, 0.99, 4.38, 4.21]],
      '7M' => [[0.76, 0.80, 0.74, 0.73], [0.82, 0.90, 0.86, 0.86], [1.00, 1.00, 1.00, 1.00], [1.17, 1.37, 1.51, 1.60], [1.48, 1.87, 2.09, 2.28]],
      '7N' => [[0.84, 0.79, 0.74, 0.69], [0.93, 0.89, 0.87, 0.85], [1.00, 1.00, 1.00, 1.00], [1.29, 1.43, 1.47, 1.53], [1.57, 1.82, 1.97, 2.09]],
      '7O-1' => [[0.87, 0.82, 0.76, 0.73], [0.92, 0.91, 0.89, 0.86], [1.00, 1.00, 1.00, 1.00], [1.26, 1.35, 1.48, 1.52], [1.62, 1.81, 1.98, 2.11]],
      '7O-2' => [[0.87, 0.82, 0.76, 0.73], [0.92, 0.91, 0.89, 0.86], [1.00, 1.00, 1.00, 1.00], [1.26, 1.35, 1.48, 1.52], [1.62, 1.81, 1.98, 2.11]],
      '7O-3' => [[0.87, 0.82, 0.76, 0.73], [0.92, 0.91, 0.89, 0.86], [1.00, 1.00, 1.00, 1.00], [1.26, 1.35, 1.48, 1.52], [1.62, 1.81, 1.98, 2.11]],
      '7O-4' => [[0.87, 0.82, 0.76, 0.73], [0.92, 0.91, 0.89, 0.86], [1.00, 1.00, 1.00, 1.00], [1.26, 1.35, 1.48, 1.52], [1.62, 1.81, 1.98, 2.11]],
      '7P-1' => [[0.87, 0.78, 0.77, 0.72], [0.93, 0.90, 0.88, 0.86], [1.00, 1.00, 1.00, 1.00], [1.29, 1.41, 1.48, 1.55], [1.63, 1.87, 2.03, 2.19]],
      '7P-2' => [[0.87, 0.78, 0.77, 0.72], [0.93, 0.90, 0.88, 0.86], [1.00, 1.00, 1.00, 1.00], [1.29, 1.41, 1.48, 1.55], [1.63, 1.87, 2.03, 2.19]],
      '7P-3' => [[0.87, 0.78, 0.77, 0.72], [0.93, 0.90, 0.88, 0.86], [1.00, 1.00, 1.00, 1.00], [1.29, 1.41, 1.48, 1.55], [1.63, 1.87, 2.03, 2.19]],
      '7P-4' => [[0.87, 0.78, 0.77, 0.72], [0.93, 0.90, 0.88, 0.86], [1.00, 1.00, 1.00, 1.00], [1.29, 1.41, 1.48, 1.55], [1.63, 1.87, 2.03, 2.19]],
    }[table_number]

    # Base Case Sensible Gain Factor (BSGF)
    bsgf_oats = [85.0, 90.0, 95.0, 100.0, 105.0]
    bsgf_table = {
      '7A-R' => [[0.160, 0.200, 0.240, 0.260, 0.280], [0.170, 0.210, 0.250, 0.270, 0.300], [0.180, 0.210, 0.260, 0.290, 0.310], [0.180, 0.230, 0.260, 0.300, 0.330], [0.200, 0.230, 0.280, 0.300, 0.350]],
      '7A-T' => [[0.350, 0.450, 0.520, 0.560, 0.630], [0.370, 0.430, 0.490, 0.540, 0.590], [0.370, 0.420, 0.470, 0.530, 0.580], [0.370, 0.420, 0.470, 0.510, 0.570], [0.370, 0.420, 0.470, 0.510, 0.570]],
      '7B-R' => [[0.120, 0.140, 0.170, 0.190, 0.210], [0.130, 0.150, 0.170, 0.190, 0.220], [0.140, 0.160, 0.190, 0.220, 0.240], [0.140, 0.180, 0.200, 0.220, 0.240], [0.150, 0.180, 0.220, 0.230, 0.260]],
      '7B-T' => [[0.240, 0.310, 0.370, 0.390, 0.440], [0.260, 0.310, 0.340, 0.390, 0.420], [0.280, 0.310, 0.350, 0.380, 0.420], [0.270, 0.310, 0.340, 0.380, 0.420], [0.280, 0.310, 0.340, 0.390, 0.430]],
      '7A-AE' => [[0.109, 0.131, 0.154, 0.170, 0.189], [0.110, 0.139, 0.151, 0.175, 0.190], [0.124, 0.149, 0.162, 0.176, 0.211], [0.126, 0.154, 0.172, 0.189, 0.205], [0.136, 0.159, 0.175, 0.211, 0.241]],
      '7B-AE' => [[0.070, 0.090, 0.110, 0.120, 0.130], [0.080, 0.090, 0.110, 0.130, 0.140], [0.080, 0.100, 0.118, 0.130, 0.140], [0.090, 0.130, 0.130, 0.140, 0.160], [0.100, 0.130, 0.130, 0.150, 0.170]],
      '7C-AE' => [[0.137, 0.170, 0.200, 0.220, 0.240], [0.146, 0.161, 0.203, 0.220, 0.240], [0.157, 0.175, 0.203, 0.220, 0.240], [0.158, 0.180, 0.203, 0.220, 0.247], [0.160, 0.185, 0.207, 0.224, 0.252]],
      '7C-R' => [[0.100, 0.120, 0.140, 0.150, 0.170], [0.110, 0.130, 0.140, 0.160, 0.180], [0.120, 0.140, 0.160, 0.180, 0.210], [0.120, 0.150, 0.170, 0.180, 0.200], [0.130, 0.160, 0.180, 0.200, 0.220]],
      '7C-T' => [[0.190, 0.240, 0.290, 0.320, 0.350], [0.210, 0.260, 0.290, 0.320, 0.350], [0.230, 0.260, 0.290, 0.320, 0.350], [0.240, 0.260, 0.290, 0.320, 0.360], [0.240, 0.260, 0.300, 0.330, 0.370]],
      '7D-R' => [[0.080, 0.100, 0.110, 0.120, 0.140], [0.090, 0.100, 0.120, 0.140, 0.150], [0.100, 0.120, 0.130, 0.150, 0.160], [0.100, 0.120, 0.150, 0.150, 0.170], [0.111, 0.140, 0.150, 0.170, 0.190]],
      '7D-T' => [[0.150, 0.190, 0.220, 0.250, 0.270], [0.170, 0.210, 0.230, 0.250, 0.270], [0.190, 0.210, 0.240, 0.260, 0.280], [0.190, 0.220, 0.240, 0.270, 0.300], [0.200, 0.230, 0.250, 0.280, 0.300]],
      '7E-R' => [[0.070, 0.080, 0.100, 0.110, 0.120], [0.080, 0.090, 0.100, 0.120, 0.130], [0.090, 0.110, 0.120, 0.130, 0.140], [0.090, 0.110, 0.140, 0.140, 0.150], [0.100, 0.130, 0.140, 0.160, 0.180]],
      '7E-T' => [[0.130, 0.160, 0.190, 0.220, 0.240], [0.150, 0.180, 0.200, 0.220, 0.240], [0.170, 0.190, 0.210, 0.230, 0.250], [0.170, 0.200, 0.220, 0.240, 0.270], [0.180, 0.210, 0.230, 0.250, 0.270]],
      '7F-R' => [[0.050, 0.060, 0.070, 0.080, 0.090], [0.060, 0.070, 0.080, 0.090, 0.100], [0.070, 0.070, 0.090, 0.110, 0.110], [0.080, 0.090, 0.110, 0.110, 0.120], [0.090, 0.110, 0.110, 0.130, 0.140]],
      '7F-T' => [[0.090, 0.110, 0.130, 0.150, 0.160], [0.110, 0.130, 0.150, 0.160, 0.180], [0.130, 0.140, 0.160, 0.170, 0.190], [0.140, 0.160, 0.170, 0.190, 0.200], [0.150, 0.160, 0.180, 0.200, 0.220]],
      '7G-R' => [[0.100, 0.130, 0.150, 0.170, 0.190], [0.120, 0.150, 0.160, 0.190, 0.220], [0.130, 0.170, 0.210, 0.230, 0.260], [0.140, 0.190, 0.220, 0.270, 0.290], [0.180, 0.210, 0.250, 0.290, 0.340]],
      '7G-T' => [[0.140, 0.170, 0.210, 0.230, 0.260], [0.160, 0.200, 0.230, 0.250, 0.270], [0.190, 0.210, 0.240, 0.270, 0.300], [0.200, 0.230, 0.260, 0.300, 0.320], [0.220, 0.250, 0.290, 0.310, 0.350]],
      '7H' => [[0.060, 0.070, 0.080, 0.090, 0.090], [0.060, 0.080, 0.090, 0.100, 0.100], [0.070, 0.080, 0.100, 0.100, 0.110], [0.080, 0.090, 0.110, 0.110, 0.120], [0.090, 0.100, 0.110, 0.120, 0.130]],
      '7I' => [[0.040, 0.050, 0.060, 0.070, 0.080], [0.040, 0.050, 0.060, 0.060, 0.070], [0.040, 0.050, 0.060, 0.060, 0.070], [0.040, 0.050, 0.060, 0.060, 0.070], [0.040, 0.050, 0.060, 0.060, 0.070]],
      '7D-AE' => [[0.048, 0.058, 0.067, 0.064, 0.081], [0.049, 0.059, 0.067, 0.068, 0.081], [0.050, 0.059, 0.067, 0.069, 0.081], [0.052, 0.059, 0.068, 0.072, 0.084], [0.054, 0.059, 0.069, 0.075, 0.087]],
      '7J-1' => [[0.020, 0.030, 0.030, 0.030, 0.040], [0.020, 0.030, 0.030, 0.030, 0.040], [0.020, 0.030, 0.030, 0.030, 0.040], [0.020, 0.030, 0.030, 0.030, 0.040], [0.020, 0.030, 0.030, 0.030, 0.040]],
      '7J-2' => [[0.060, 0.070, 0.080, 0.090, 0.090], [0.060, 0.070, 0.080, 0.090, 0.100], [0.060, 0.070, 0.080, 0.090, 0.100], [0.070, 0.070, 0.090, 0.090, 0.100], [0.070, 0.080, 0.090, 0.100, 0.110]],
      '7K' => [[0.001, 0.001, 0.001, 0.001, 0.001], [0.001, 0.001, 0.001, 0.001, 0.001], [0.001, 0.001, 0.001, 0.001, 0.001], [0.001, 0.001, 0.001, 0.001, 0.001], [0.001, 0.001, 0.001, 0.001, 0.001]],
      '7L' => [[-0.009, -0.01, -0.011, -0.012, -0.012], [-0.009, -0.01, -0.011, -0.012, -0.012], [-0.009, -0.01, -0.011, -0.01, -0.01], [-0.009, -0.009, -0.009, -0.009, -0.009], [-0.009, -0.009, -0.009, -0.009, -0.009]],
      '7M' => [[0.042, 0.048, 0.055, 0.068, 0.074], [0.040, 0.050, 0.052, 0.056, 0.064], [0.044, 0.044, 0.053, 0.059, 0.064], [0.037, 0.044, 0.054, 0.061, 0.066], [0.035, 0.046, 0.053, 0.057, 0.062]],
      '7N' => [[0.085, 0.093, 0.106, 0.126, 0.127], [0.076, 0.087, 0.096, 0.100, 0.109], [0.071, 0.078, 0.086, 0.094, 0.105], [0.065, 0.074, 0.082, 0.088, 0.095], [0.062, 0.070, 0.078, 0.084, 0.091]],
      '7O-1' => [[0.090, 0.126, 0.133, 0.129, 0.139], [0.092, 0.107, 0.117, 0.137, 0.148], [0.105, 0.103, 0.128, 0.139, 0.151], [0.101, 0.116, 0.142, 0.146, 0.167], [0.111, 0.131, 0.142, 0.173, 0.188]],
      '7O-2' => [[0.118, 0.164, 0.172, 0.168, 0.181], [0.147, 0.136, 0.150, 0.173, 0.197], [0.127, 0.147, 0.160, 0.192, 0.209], [0.125, 0.153, 0.173, 0.186, 0.202], [0.134, 0.158, 0.171, 0.209, 0.239]],
      '7O-3' => [[0.203, 0.246, 0.245, 0.258, 0.279], [0.214, 0.206, 0.245, 0.262, 0.282], [0.184, 0.209, 0.240, 0.267, 0.293], [0.173, 0.210, 0.240, 0.274, 0.336], [0.192, 0.215, 0.277, 0.314, 0.341]],
      '7O-4' => [[0.070, 0.079, 0.106, 0.103, 0.111], [0.075, 0.087, 0.096, 0.113, 0.122], [0.085, 0.099, 0.108, 0.118, 0.127], [0.086, 0.099, 0.121, 0.125, 0.136], [0.095, 0.113, 0.123, 0.143, 0.163]],
      '7P-1' => [[0.179, 0.193, 0.219, 0.238, 0.259], [0.172, 0.192, 0.213, 0.231, 0.253], [0.172, 0.189, 0.215, 0.231, 0.253], [0.173, 0.195, 0.217, 0.234, 0.263], [0.181, 0.200, 0.228, 0.250, 0.274]],
      '7P-2' => [[0.235, 0.257, 0.290, 0.314, 0.344], [0.224, 0.246, 0.274, 0.299, 0.336], [0.218, 0.245, 0.270, 0.300, 0.327], [0.224, 0.246, 0.269, 0.304, 0.343], [0.222, 0.245, 0.285, 0.314, 0.343]],
      '7P-3' => [[0.358, 0.404, 0.455, 0.492, 0.543], [0.342, 0.375, 0.418, 0.453, 0.509], [0.323, 0.364, 0.397, 0.438, 0.483], [0.311, 0.346, 0.396, 0.448, 0.501], [0.316, 0.342, 0.404, 0.441, 0.492]],
      '7P-4' => [[0.134, 0.155, 0.167, 0.181, 0.196], [0.140, 0.151, 0.167, 0.182, 0.206], [0.141, 0.156, 0.172, 0.192, 0.210], [0.146, 0.164, 0.184, 0.198, 0.217], [0.150, 0.172, 0.191, 0.210, 0.234]],
    }[table_number]

    # R-Value Correction, WIF -- Sensible Gain
    sg_rcorr_table = {
      '7A-R' => [2.07, 1.37, 1.00, 0.86],
      '7A-T' => [2.19, 1.29, 1.00, 0.84],
      '7B-R' => [2.17, 1.33, 1.00, 0.86],
      '7B-T' => [2.07, 1.28, 1.00, 0.84],
      '7A-AE' => [2.24, 1.37, 1.00, 0.86],
      '7B-AE' => [2.19, 1.31, 1.00, 0.83],
      '7C-AE' => [2.19, 1.30, 1.00, 0.80],
      '7C-R' => [1.99, 1.37, 1.00, 0.87],
      '7C-T' => [2.00, 1.28, 1.00, 0.86],
      '7D-R' => [2.04, 1.31, 1.00, 0.87],
      '7D-T' => [1.94, 1.25, 1.00, 0.87],
      '7E-R' => [2.01, 1.30, 1.00, 0.86],
      '7E-T' => [1.85, 1.23, 1.00, 0.84],
      '7F-R' => [1.84, 1.24, 1.00, 0.82],
      '7F-T' => [1.82, 1.27, 1.00, 0.86],
      '7G-R' => [2.17, 1.35, 1.00, 0.87],
      '7G-T' => [1.99, 1.24, 1.00, 0.88],
      '7H' => [1.63, 1.19, 1.00, 0.91],
      '7I' => [1.73, 1.20, 1.00, 0.90],
      '7D-AE' => [1.65, 1.26, 1.00, 0.91],
      '7J-1' => [1.00, 1.00, 1.00, 1.00],
      '7J-2' => [1.33, 1.11, 1.00, 0.94],
      '7K' => [1.16, 1.05, 1.00, 0.97],
      '7L' => [1.14, 1.04, 1.00, 0.98],
      '7M' => [1.70, 1.20, 1.00, 0.87],
      '7N' => [1.75, 1.23, 1.00, 0.88],
      '7O-1' => [2.11, 1.32, 1.00, 0.85],
      '7O-2' => [2.13, 1.33, 1.00, 0.82],
      '7O-3' => [2.26, 1.34, 1.00, 0.83],
      '7O-4' => [2.03, 1.26, 1.00, 0.86],
      '7P-1' => [1.99, 1.29, 1.00, 0.85],
      '7P-2' => [2.07, 1.29, 1.00, 0.83],
      '7P-3' => [2.27, 1.33, 1.00, 0.83],
      '7P-4' => [1.94, 1.27, 1.00, 0.85],
    }[table_number]

    # Leakage Correction (LCF) for Sensible Gain
    sg_lcf_table = {
      '7A-R' => [[0.83, 0.75, 0.66, 0.64], [0.91, 0.86, 0.82, 0.79], [1.00, 1.00, 1.00, 1.00], [1.38, 1.41, 1.50, 1.58], [1.88, 1.94, 2.11, 2.30]],
      '7A-T' => [[0.79, 0.71, 0.67, 0.62], [0.89, 0.86, 0.82, 0.81], [1.00, 1.00, 1.00, 1.00], [1.40, 1.48, 1.58, 1.64], [1.91, 2.11, 2.29, 2.42]],
      '7B-R' => [[0.84, 0.72, 0.70, 0.68], [0.92, 0.86, 0.83, 0.83], [1.00, 1.00, 1.00, 1.00], [1.31, 1.44, 1.55, 1.62], [1.57, 1.91, 2.11, 2.36]],
      '7B-T' => [[0.80, 0.73, 0.69, 0.64], [0.90, 0.86, 0.84, 0.81], [1.00, 1.00, 1.00, 1.00], [1.34, 1.47, 1.54, 1.59], [1.77, 2.01, 2.18, 2.31]],
      '7A-AE' => [[0.85, 0.79, 0.73, 0.73], [0.94, 0.89, 0.85, 0.86], [1.00, 1.00, 1.00, 1.00], [1.29, 1.39, 1.58, 1.67], [1.60, 1.83, 2.11, 2.34]],
      '7B-AE' => [[0.90, 0.88, 0.85, 0.84], [0.96, 0.93, 0.91, 0.91], [1.00, 1.00, 1.00, 1.00], [1.21, 1.35, 1.51, 1.47], [1.51, 1.80, 1.96, 2.09]],
      '7C-AE' => [[0.90, 0.85, 0.80, 0.81], [0.95, 0.91, 0.90, 0.91], [1.00, 1.00, 1.00, 1.00], [1.26, 1.35, 1.42, 1.56], [1.56, 1.74, 1.88, 2.14]],
      '7C-R' => [[0.82, 0.78, 0.72, 0.68], [0.92, 0.88, 0.86, 0.84], [1.00, 1.00, 1.00, 1.00], [1.33, 1.50, 1.57, 1.52], [1.67, 2.01, 2.20, 2.33]],
      '7C-T' => [[0.80, 0.74, 0.69, 0.64], [0.90, 0.87, 0.84, 0.82], [1.00, 1.00, 1.00, 1.00], [1.34, 1.45, 1.52, 1.59], [1.71, 1.97, 2.14, 2.27]],
      '7D-R' => [[0.85, 0.77, 0.74, 0.69], [0.91, 0.88, 0.87, 0.84], [1.00, 1.00, 1.00, 1.00], [1.32, 1.48, 1.53, 1.54], [1.66, 1.99, 2.19, 2.30]],
      '7D-T' => [[0.81, 0.75, 0.69, 0.65], [0.90, 0.87, 0.85, 0.82], [1.00, 1.00, 1.00, 1.00], [1.32, 1.43, 1.50, 1.57], [1.70, 1.93, 2.09, 2.21]],
      '7E-R' => [[0.80, 0.77, 0.74, 0.71], [0.89, 0.87, 0.87, 0.86], [1.00, 1.00, 1.00, 1.00], [1.30, 1.48, 1.49, 1.56], [1.65, 1.97, 2.04, 2.28]],
      '7E-T' => [[0.81, 0.76, 0.69, 0.66], [0.91, 0.88, 0.84, 0.82], [1.00, 1.00, 1.00, 1.00], [1.32, 1.43, 1.50, 1.55], [1.67, 1.91, 2.05, 2.18]],
      '7F-R' => [[0.85, 0.78, 0.73, 0.70], [0.92, 0.90, 0.87, 0.83], [1.00, 1.00, 1.00, 1.00], [1.40, 1.40, 1.47, 1.53], [1.75, 1.99, 2.01, 2.17]],
      '7F-T' => [[0.82, 0.75, 0.71, 0.68], [0.91, 0.87, 0.85, 0.84], [1.00, 1.00, 1.00, 1.00], [1.30, 1.40, 1.50, 1.58], [1.64, 1.84, 2.05, 2.17]],
      '7G-R' => [[0.84, 0.77, 0.71, 0.71], [0.93, 0.87, 0.84, 0.84], [1.00, 1.00, 1.00, 1.00], [1.52, 1.55, 1.78, 1.90], [2.22, 2.28, 2.69, 2.91]],
      '7G-T' => [[0.84, 0.78, 0.72, 0.69], [0.92, 0.88, 0.87, 0.84], [1.00, 1.00, 1.00, 1.00], [1.40, 1.50, 1.59, 1.64], [1.86, 2.10, 2.27, 2.41]],
      '7H' => [[0.79, 0.73, 0.67, 0.63], [0.89, 0.87, 0.84, 0.81], [1.00, 1.00, 1.00, 1.00], [1.49, 1.66, 1.72, 1.80], [2.02, 2.35, 2.51, 2.67]],
      '7I' => [[0.84, 0.77, 0.75, 0.71], [0.93, 0.88, 0.87, 0.86], [1.00, 1.00, 1.00, 1.00], [1.50, 1.61, 1.76, 1.86], [2.04, 2.39, 2.62, 2.81]],
      '7D-AE' => [[0.80, 0.71, 0.67, 0.63], [0.89, 0.86, 0.82, 0.80], [1.00, 1.00, 1.00, 1.00], [1.65, 1.79, 1.89, 1.97], [2.42, 2.75, 2.97, 3.11]],
      '7J-1' => [[1.00, 1.00, 1.00, 1.00], [1.00, 1.00, 1.00, 1.00], [1.00, 1.00, 1.00, 1.00], [1.00, 1.00, 1.00, 1.00], [1.00, 1.00, 1.00, 1.00]],
      '7J-2' => [[0.74, 0.67, 0.66, 0.63], [0.88, 0.85, 0.83, 0.81], [1.00, 1.00, 1.00, 1.00], [1.71, 1.87, 1.96, 1.98], [2.33, 2.55, 2.72, 2.77]],
      '7K' => [[0.33, 0.38, 0.50, 0.71], [0.50, 0.56, 0.67, 0.83], [1.00, 1.00, 1.00, 1.00], [2.00, 1.80, 1.50, 1.20], [3.00, 2.60, 2.00, 1.40]],
      '7L' => [[0.51, 0.55, 0.61, 0.63], [0.67, 0.71, 0.76, 0.78], [1.00, 1.00, 1.00, 1.00], [1.49, 1.41, 1.31, 1.29], [1.98, 1.81, 1.63, 1.58]],
      '7M' => [[0.86, 0.79, 0.75, 0.72], [0.93, 0.89, 0.87, 0.86], [1.00, 1.00, 1.00, 1.00], [1.38, 1.37, 1.45, 1.52], [1.71, 1.92, 2.10, 2.26]],
      '7N' => [[0.84, 0.77, 0.74, 0.71], [0.92, 0.88, 0.87, 0.85], [1.00, 1.00, 1.00, 1.00], [1.31, 1.42, 1.51, 1.59], [1.62, 1.84, 1.95, 2.15]],
      '7O-1' => [[0.87, 0.79, 0.76, 0.72], [0.92, 0.89, 0.88, 0.86], [1.00, 1.00, 1.00, 1.00], [1.29, 1.50, 1.58, 1.56], [1.64, 1.98, 2.20, 2.36]],
      '7O-2' => [[0.85, 0.74, 0.75, 0.72], [0.94, 0.86, 0.87, 0.85], [1.00, 1.00, 1.00, 1.00], [1.28, 1.39, 1.59, 1.64], [1.60, 1.83, 2.15, 2.31]],
      '7O-3' => [[0.86, 0.77, 0.74, 0.64], [0.92, 0.90, 0.87, 0.82], [1.00, 1.00, 1.00, 1.00], [1.36, 1.37, 1.46, 1.52], [1.85, 1.87, 2.00, 2.11]],
      '7O-4' => [[0.83, 0.81, 0.77, 0.70], [0.89, 0.90, 0.88, 0.86], [1.00, 1.00, 1.00, 1.00], [1.37, 1.51, 1.51, 1.56], [1.71, 2.05, 2.18, 2.34]],
      '7P-1' => [[0.84, 1.01, 0.72, 0.69], [0.91, 1.00, 0.86, 0.83], [1.00, 1.00, 1.00, 1.00], [1.32, 1.32, 1.50, 1.58], [1.70, 1.69, 2.07, 2.23]],
      '7P-2' => [[0.83, 0.78, 0.74, 0.69], [0.92, 0.89, 0.86, 0.85], [1.00, 1.00, 1.00, 1.00], [1.34, 1.44, 1.50, 1.57], [1.71, 1.93, 2.10, 2.24]],
      '7P-3' => [[0.82, 0.77, 0.73, 0.69], [0.91, 0.88, 0.85, 0.84], [1.00, 1.00, 1.00, 1.00], [1.34, 1.47, 1.50, 1.57], [1.78, 1.99, 2.16, 2.34]],
      '7P-4' => [[0.84, 0.77, 0.73, 0.71], [0.92, 0.89, 0.86, 0.85], [1.00, 1.00, 1.00, 1.00], [1.31, 1.43, 1.53, 1.62], [1.68, 1.90, 2.12, 2.30]],
    }[table_number]

    # Base Case Latent Gain (BLG)
    blg_grains = [10.0, 20.0, 30.0, 40.0, 50.0, 60.0, 70.0]
    blg_table = {
      '7A-R' => [[95.0, 149.0, 200.0, 246.0, 292.0], [144.0, 224.0, 302.0, 371.0, 440.0], [194.0, 303.0, 407.0, 501.0, 594.0], [246.0, 384.0, 516.0, 636.0, 753.0], [300.0, 468.0, 630.0, 775.0, 919.0], [355.0, 555.0, 746.0, 919.0, 1089.0], [413.0, 645.0, 867.0, 1067.0, 1265.0]],
      '7A-T' => [[215.0, 301.0, 361.0, 419.0, 451.0], [341.0, 477.0, 574.0, 666.0, 716.0], [473.0, 661.0, 794.0, 921.0, 990.0], [608.0, 851.0, 1023.0, 1186.0, 1275.0], [749.0, 1048.0, 1259.0, 1461.0, 1570.0], [895.0, 1251.0, 1504.0, 1744.0, 1875.0], [1045.0, 1461.0, 1757.0, 2038.0, 2190.0]],
      '7B-R' => [[92.0, 142.0, 190.0, 233.0, 274.0], [138.0, 214.0, 287.0, 351.0, 413.0], [186.0, 289.0, 387.0, 474.0, 558.0], [237.0, 367.0, 491.0, 601.0, 708.0], [288.0, 447.0, 598.0, 733.0, 863.0], [342.0, 530.0, 709.0, 869.0, 1023.0], [397.0, 616.0, 824.0, 1010.0, 1189.0]],
      '7B-T' => [[198.0, 276.0, 330.0, 379.0, 404.0], [315.0, 438.0, 524.0, 601.0, 642.0], [436.0, 606.0, 726.0, 833.0, 888.0], [561.0, 781.0, 934.0, 1072.0, 1143.0], [691.0, 961.0, 1150.0, 1320.0, 1408.0], [825.0, 1148.0, 1374.0, 1576.0, 1681.0], [963.0, 1341.0, 1605.0, 1841.0, 1964.0]],
      '7A-AE' => [[77.0, 126.0, 172.0, 217.0, 261.0], [113.0, 185.0, 251.0, 317.0, 382.0], [150.0, 246.0, 334.0, 422.0, 507.0], [189.0, 309.0, 419.0, 530.0, 637.0], [229.0, 374.0, 508.0, 641.0, 772.0], [270.0, 441.0, 599.0, 757.0, 911.0], [312.0, 511.0, 694.0, 867.0, 1055.0]],
      '7B-AE' => [[51.0, 89.0, 136.0, 186.0, 231.0], [68.0, 119.0, 183.0, 250.0, 310.0], [86.0, 151.0, 231.0, 316.0, 392.0], [105.0, 184.0, 282.0, 385.0, 478.0], [124.0, 218.0, 334.0, 457.0, 567.0], [145.0, 254.0, 388.0, 531.0, 659.0], [166.0, 290.0, 445.0, 608.0, 754.0]],
      '7C-AE' => [[111.0, 166.0, 214.0, 264.0, 297.0], [157.0, 234.0, 303.0, 373.0, 420.0], [205.0, 306.0, 395.0, 487.0, 549.0], [255.0, 280.0, 492.0, 606.0, 683.0], [307.0, 458.0, 592.0, 730.0, 823.0], [361.0, 639.0, 697.0, 859.0, 968.0], [417.0, 624.0, 806.0, 994.0, 1119.0]],
      '7C-R' => [[90.0, 139.0, 186.0, 227.0, 266.0], [136.0, 210.0, 280.0, 342.0, 402.0], [183.0, 283.0, 378.0, 462.0, 542.0], [232.0, 359.0, 479.0, 586.0, 688.0], [283.0, 438.0, 584.0, 714.0, 839.0], [336.0, 519.0, 693.0, 847.0, 995.0], [390.0, 603.0, 805.0, 984.0, 1155.0]],
      '7C-T' => [[191.0, 265.0, 317.0, 363.0, 387.0], [303.0, 421.0, 503.0, 576.0, 614.0], [420.0, 583.0, 697.0, 798.0, 850.0], [541.0, 751.0, 897.0, 1027.0, 1094.0], [666.0, 925.0, 1105.0, 1265.0, 1347.0], [795.0, 1104.0, 1319.0, 1510.0, 1608.0], [929.0, 1290.0, 1541.0, 1764.0, 1879.0]],
      '7D-R' => [[88.0, 136.0, 181.0, 221.0, 259.0], [133.0, 206.0, 274.0, 334.0, 301.0], [180.0, 277.0, 369.0, 451.0, 528.0], [228.0, 352.0, 469.0, 572.0, 669.0], [278.0, 429.0, 571.0, 697.0, 816.0], [330.0, 509.0, 677.0, 826.0, 967.0], [383.0, 591.0, 787.0, 960.0, 1124.0]],
      '7D-T' => [[185.0, 256.0, 305.0, 349.0, 371.0], [293.0, 407.0, 484.0, 554.0, 589.0], [405.0, 563.0, 670.0, 766.0, 815.0], [522.0, 725.0, 893.0, 987.0, 1049.0], [643.0, 892.0, 1063.0, 1215.0, 1292.0], [468.0, 1065.0, 1269.0, 1451.0, 1542.0], [896.0, 1244.0, 1482.0, 1694.0, 1802.0]],
      '7E-R' => [[88.0, 135.0, 179.0, 219.0, 256.0], [132.0, 204.0, 271.0, 330.0, 386.0], [178.0, 275.0, 365.0, 445.0, 520.0], [226.0, 349.0, 463.0, 565.0, 660.0], [276.0, 425.0, 565.0, 688.0, 805.0], [327.0, 504.0, 670.0, 816.0, 954.0], [380.0, 585.0, 778.0, 948.0, 1109.0]],
      '7E-T' => [[181.0, 251.0, 299.0, 342.0, 363.0], [288.0, 399.0, 475.0, 543.0, 577.0], [399.0, 552.0, 658.0, 751.0, 798.0], [513.0, 711.0, 847.0, 968.0, 1028.0], [632.0, 876.0, 1043.0, 1191.0, 1266.0], [755.0, 1046.0, 1245.0, 1423.0, 1511.0], [881.0, 1222.0, 1455.0, 1662.0, 1765.0]],
      '7F-R' => [[86.0, 132.0, 175.0, 213.0, 249.0], [130.0, 200.0, 265.0, 322.0, 375.0], [175.0, 269.0, 357.0, 435.0, 507.0], [223.0, 342.0, 453.0, 551.0, 643.0], [271.0, 417.0, 552.0, 672.0, 784.0], [322.0, 494.0, 655.0, 797.0, 929.0], [374.0, 574.0, 761.0, 926.0, 1080.0]],
      '7F-T' => [[175.0, 243.0, 289.0, 329.0, 349.0], [278.0, 385.0, 458.0, 523.0, 555.0], [365.0, 533.0, 634.0, 723.0, 768.0], [496.0, 687.0, 817.0, 932.0, 988.0], [611.0, 845.0, 1005.0, 1147.0, 1217.0], [730.0, 1010.0, 1201.0, 1370.0, 1453.0], [852.0, 1179.0, 1402.0, 1700.0, 1697.0]],
      '7G-R' => [[152.0, 260.0, 366.0, 477.0, 571.0], [229.0, 390.0, 550.0, 716.0, 857.0], [309.0, 526.0, 741.0, 965.0, 1156.0], [392.0, 667.0, 941.0, 1226.0, 1468.0], [479.0, 815.0, 1150.0, 1497.0, 1794.0], [569.0, 970.0, 1367.0, 1780.0, 2133.0], [663.0, 1130.0, 1593.0, 2075.0, 2485.0]],
      '7G-T' => [[223.0, 329.0, 418.0, 502.0, 558.0], [343.0, 506.0, 642.0, 771.0, 857.0], [467.0, 691.0, 875.0, 1052.0, 1169.0], [597.0, 882.0, 1118.0, 1344.0, 1494.0], [732.0, 1081.0, 1371.0, 1647.0, 1831.0], [871.0, 1288.0, 1633.0, 1962.0, 2181.0], [1016.0, 1502.0, 1904.0, 2288.0, 2544.0]],
      '7H' => [[203.0, 296.0, 373.0, 445.0, 491.0], [311.0, 455.0, 573.0, 684.0, 755.0], [424.0, 620.0, 782.0, 933.0, 1029.0], [542.0, 792.0, 999.0, 1191.0, 1315.0], [664.0, 970.0, 1224.0, 1460.0, 1611.0], [791.0, 1155.0, 1457.0, 1739.0, 1919.0], [922.0, 1347.0, 1699.0, 2027.0, 2237.0]],
      '7I' => [[199.0, 288.0, 363.0, 432.0, 477.0], [305.0, 442.0, 557.0, 664.0, 732.0], [416.0, 603.0, 760.0, 906.0, 999.0], [532.0, 770.0, 971.0, 1157.0, 1275.0], [652.0, 944.0, 1189.0, 1418.0, 1563.0], [776.0, 1124.0, 1416.0, 1688.0, 1861.0], [905.0, 1131.0, 1651.0, 1968.0, 2170.0]],
      '7D-AE' => [[182.0, 270.0, 345.0, 418.0, 466.0], [275.0, 408.0, 521.0, 631.0, 703.0], [372.0, 552.0, 705.0, 854.0, 951.0], [473.0, 702.0, 897.0, 1086.0, 1210.0], [579.0, 859.0, 1097.0, 1329.0, 1480.0], [689.0, 1022.0, 1306.0, 1581.0, 1761.0], [803.0, 1191.0, 1522.0, 1843.0, 2053.0]],
      '7J-1' => [[0.0, 0.0, 0.0, 0.0, 0.0], [0.0, 0.0, 0.0, 0.0, 0.0], [0.0, 0.0, 0.0, 0.0, 0.0], [0.0, 0.0, 0.0, 0.0, 0.0], [0.0, 0.0, 0.0, 0.0, 0.0], [0.0, 0.0, 0.0, 0.0, 0.0], [0.0, 0.0, 0.0, 0.0, 0.0]],
      '7J-2' => [[11.0, 21.0, 31.0, 64.0, 64.0], [22.0, 42.0, 63.0, 130.0, 131.0], [34.0, 64.0, 96.0, 199.0, 201.0], [47.0, 88.0, 131.0, 270.0, 247.0], [59.0, 112.0, 166.0, 344.0, 347.0], [73.0, 136.0, 203.0, 421.0, 424.0], [86.0, 162.0, 241.0, 500.0, 504.0]],
      '7K' => [[8.0, 5.0, 4.0, 3.0, 3.0], [8.0, 5.0, 4.0, 3.0, 3.0], [8.0, 5.0, 4.0, 3.0, 3.0], [8.0, 6.0, 4.0, 3.0, 3.0], [8.0, 6.0, 4.0, 3.0, 3.0], [9.0, 6.0, 4.0, 3.0, 3.0], [9.0, 6.0, 4.0, 4.0, 3.0]],
      '7L' => [[-5.0, -4.0, -3.0, -2.0, -2.0], [-11.0, -7.0, -5.0, -4.0, -4.0], [-17.0, -11.0, -8.0, -7.0, -6.0], [-23.0, -15.0, -11.0, -9.0, -8.0], [-29.0, -19.0, -14.0, -12.0, -10.0], [-35.0, -23.0, -18.0, -14.0, -12.0], [-42.0, -28.0, -19.0, -17.0, -14.0]],
      '7M' => [[57.0, 77.0, 106.0, 126.0, 141.0], [71.0, 90.0, 122.0, 145.0, 164.0], [82.0, 102.0, 138.0, 163.0, 187.0], [93.0, 115.0, 154.0, 180.0, 210.0], [104.0, 127.0, 170.0, 214.0, 233.0], [115.0, 140.0, 186.0, 237.0, 257.0], [126.0, 152.0, 203.0, 258.0, 280.0]],
      '7N' => [[96.0, 140.0, 174.0, 210.0, 230.0], [117.0, 169.0, 210.0, 255.0, 279.0], [139.0, 199.0, 247.0, 299.0, 335.0], [159.0, 228.0, 284.0, 343.0, 384.0], [181.0, 258.0, 321.0, 389.0, 435.0], [201.0, 287.0, 356.0, 434.0, 484.0], [222.0, 318.0, 394.0, 479.0, 533.0]],
      '7O-1' => [[94.0, 117.0, 162.0, 192.0, 213.0], [130.0, 170.0, 226.0, 269.0, 289.0], [170.0, 243.0, 293.0, 343.0, 383.0], [211.0, 298.0, 359.0, 416.0, 539.0], [252.0, 353.0, 425.0, 562.0, 630.0], [293.0, 416.0, 510.0, 647.0, 735.0], [352.0, 485.0, 585.0, 749.0, 836.0]],
      '7O-2' => [[90.0, 133.0, 161.0, 193.0, 214.0], [130.0, 189.0, 228.0, 268.0, 344.0], [170.0, 243.0, 293.0, 389.0, 442.0], [211.0, 298.0, 359.0, 476.0, 540.0], [259.0, 361.0, 448.0, 573.0, 635.0], [310.0, 425.0, 514.0, 664.0, 766.0], [351.0, 490.0, 587.0, 751.0, 868.0]],
      '7O-3' => [[89.0, 134.0, 175.0, 220.0, 245.0], [133.0, 191.0, 243.0, 310.0, 354.0], [179.0, 252.0, 312.0, 397.0, 456.0], [223.0, 315.0, 381.0, 496.0, 561.0], [266.0, 376.0, 457.0, 585.0, 664.0], [310.0, 433.0, 596.0, 673.0, 758.0], [354.0, 491.0, 684.0, 774.0, 936.0]],
      '7O-4' => [[94.0, 116.0, 154.0, 191.0, 212.0], [139.0, 169.0, 225.0, 266.0, 295.0], [170.0, 243.0, 290.0, 343.0, 379.0], [211.0, 298.0, 360.0, 417.0, 468.0], [252.0, 353.0, 424.0, 493.0, 638.0], [293.0, 408.0, 491.0, 646.0, 735.0], [334.0, 476.0, 577.0, 730.0, 833.0]],
      '7P-1' => [[150.0, 215.0, 272.0, 337.0, 376.0], [218.0, 315.0, 408.0, 491.0, 554.0], [291.0, 418.0, 543.0, 649.0, 736.0], [360.0, 523.0, 671.0, 810.0, 950.0], [435.0, 644.0, 809.0, 971.0, 1136.0], [515.0, 756.0, 956.0, 1177.0, 1336.0], [587.0, 861.0, 1125.0, 1352.0, 1529.0]],
      '7P-2' => [[152.0, 220.0, 286.0, 344.0, 396.0], [222.0, 334.0, 417.0, 502.0, 583.0], [296.0, 438.0, 549.0, 688.0, 773.0], [371.0, 547.0, 715.0, 855.0, 968.0], [460.0, 650.0, 847.0, 1022.0, 1204.0], [536.0, 763.0, 1006.0, 1202.0, 1406.0], [617.0, 870.0, 1150.0, 1435.0, 1597.0]],
      '7P-3' => [[165.0, 236.0, 307.0, 381.0, 425.0], [241.0, 342.0, 451.0, 556.0, 627.0], [318.0, 479.0, 591.0, 735.0, 834.0], [392.0, 594.0, 768.0, 920.0, 1073.0], [477.0, 714.0, 923.0, 1132.0, 1329.0], [554.0, 830.0, 1077.0, 1338.0, 1595.0], [629.0, 947.0, 1243.0, 1539.0, 1824.0]],
      '7P-4' => [[150.0, 214.0, 269.0, 321.0, 372.0], [218.0, 312.0, 393.0, 470.0, 547.0], [285.0, 409.0, 516.0, 643.0, 725.0], [359.0, 518.0, 673.0, 810.0, 908.0], [429.0, 618.0, 801.0, 969.0, 1087.0], [499.0, 748.0, 928.0, 1125.0, 1321.0], [585.0, 851.0, 1065.0, 1344.0, 1512.0]],
    }[table_number]

    # Leakage Correction (LCF) for Latent Gain
    lg_lcf_table = {
      '7A-R' => [0.28, 0.62, 1.00, 2.39, 4.22],
      '7A-T' => [0.28, 0.63, 1.00, 2.29, 3.95],
      '7B-R' => [0.29, 0.63, 1.00, 2.36, 4.02],
      '7B-T' => [0.28, 0.63, 1.00, 2.20, 3.68],
      '7A-AE' => [0.30, 0.64, 1.00, 2.58, 4.42],
      '7B-AE' => [0.27, 0.57, 1.00, 3.42, 6.35],
      '7C-AE' => [0.28, 0.62, 1.00, 2.81, 4.88],
      '7C-R' => [0.30, 0.64, 1.00, 2.34, 4.03],
      '7C-T' => [0.28, 0.63, 1.00, 2.17, 3.58],
      '7D-R' => [0.30, 0.64, 1.00, 2.28, 3.93],
      '7D-T' => [0.29, 0.64, 1.00, 2.14, 3.49],
      '7E-R' => [0.30, 0.64, 1.00, 2.27, 3.81],
      '7E-T' => [0.29, 0.64, 1.00, 2.13, 3.44],
      '7F-R' => [0.30, 0.65, 1.00, 2.28, 3.74],
      '7F-T' => [0.29, 0.64, 1.00, 2.10, 3.33],
      '7G-R' => [0.31, 0.63, 1.00, 2.89, 5.36],
      '7G-T' => [0.32, 0.67, 1.00, 2.49, 4.33],
      '7H' => [0.32, 0.66, 1.00, 2.41, 4.02],
      '7I' => [0.32, 0.66, 1.00, 2.34, 3.88],
      '7D-AE' => [0.32, 0.65, 1.00, 2.53, 4.33],
      '7J-1' => [1.00, 1.00, 1.00, 1.00, 1.00],
      '7J-2' => [-0.40, 0.40, 1.00, 9.39, 15.41],
      '7K' => [0.34, 0.50, 1.00, 1.99, 2.97],
      '7L' => [0.25, 0.68, 1.00, -1.47, -3.93],
      '7M' => [0.43, 0.72, 1.00, 2.06, 3.29],
      '7N' => [0.38, 0.69, 1.00, 2.10, 3.19],
      '7O-1' => [0.31, 0.64, 1.00, 2.53, 4.45],
      '7O-2' => [0.30, 0.63, 1.00, 2.57, 4.42],
      '7O-3' => [0.29, 0.63, 1.00, 2.61, 4.70],
      '7O-4' => [0.30, 0.64, 1.00, 2.51, 4.37],
      '7P-1' => [0.49, 0.73, 1.00, 2.38, 3.99],
      '7P-2' => [0.30, 0.64, 1.00, 2.54, 4.34],
      '7P-3' => [0.30, 0.64, 1.00, 2.59, 4.60],
      '7P-4' => [0.30, 0.64, 1.00, 2.46, 4.15],
    }[table_number]

    # Default Duct Wall Surface Area (SqFt)
    duct_area_table = {
      '7A-R' => [[116.0, 42.0], [197.0, 64.0], [272.0, 86.0], [331.0, 100.0], [382.0, 114.0]],
      '7A-T' => [[224.0, 99.0], [337.0, 146.0], [442.0, 188.0], [542.0, 230.0], [622.0, 262.0]],
      '7B-R' => [[112.0, 41.0], [183.0, 60.0], [249.0, 80.0], [312.0, 95.0], [355.0, 106.0]],
      '7B-T' => [[209.0, 93.0], [312.0, 138.0], [405.0, 174.0], [494.0, 210.0], [572.0, 241.0]],
      '7A-AE' => [[109.0, 32.0], [177.0, 43.0], [229.0, 51.0], [287.0, 58.0], [330.0, 64.0]],
      '7B-AE' => [[107.0, 0.0], [174.0, 0.0], [229.0, 0.0], [277.0, 0.0], [315.0, 0.0]],
      '7C-AE' => [[189.0, 50.0], [276.0, 70.0], [361.0, 90.0], [431.0, 110.0], [481.0, 120.0]],
      '7C-R' => [[110.0, 40.0], [180.0, 57.0], [245.0, 78.0], [301.0, 93.0], [343.0, 103.0]],
      '7C-T' => [[202.0, 91.0], [302.0, 132.0], [388.0, 168.0], [471.0, 200.0], [527.0, 227.0]],
      '7D-R' => [[107.0, 39.0], [176.0, 57.0], [233.0, 77.0], [290.0, 89.0], [330.0, 100.0]],
      '7D-T' => [[196.0, 88.0], [289.0, 127.0], [372.0, 163.0], [449.0, 194.0], [505.0, 216.0]],
      '7E-R' => [[107.0, 39.0], [174.0, 55.0], [233.0, 76.0], [282.0, 88.0], [330.0, 97.0]],
      '7E-T' => [[193.0, 87.0], [287.0, 125.0], [364.0, 159.0], [440.0, 191.0], [494.0, 213.0]],
      '7F-R' => [[107.0, 39.0], [174.0, 54.0], [222.0, 73.0], [275.0, 86.0], [301.0, 94.0]],
      '7F-T' => [[186.0, 85.0], [274.0, 122.0], [350.0, 155.0], [421.0, 184.0], [467.0, 204.0]],
      '7G-R' => [[221.0, 42.0], [379.0, 61.0], [526.0, 85.0], [669.0, 104.0], [778.0, 115.0]],
      '7G-T' => [[283.0, 89.0], [435.0, 130.0], [578.0, 167.0], [699.0, 201.0], [797.0, 225.0]],
      '7H' => [[260.0, 84.0], [390.0, 117.0], [496.0, 150.0], [594.0, 178.0], [666.0, 197.0]],
      '7I' => [[246.0, 82.0], [373.0, 114.0], [486.0, 143.0], [583.0, 174.0], [640.0, 191.0]],
      '7D-AE' => [[251.0, 49.0], [374.0, 69.0], [493.0, 86.0], [585.0, 100.0], [649.0, 111.0]],
      '7J-1' => [[204.0, 42.0], [272.0, 49.0], [382.0, 62.0], [459.0, 81.0], [503.0, 88.0]],
      '7J-2' => [[204.0, 43.0], [306.0, 52.0], [431.0, 68.0], [532.0, 86.0], [588.0, 93.0]],
      '7K' => nil, # SAA based on number of stories
      '7L' => nil, # SAA based on number of stories
      '7M' => [[107.0, 40.0], [141.0, 47.0], [200.0, 61.0], [242.0, 76.0], [268.0, 88.0]],
      '7N' => [[172.0, 80.0], [250.0, 112.0], [313.0, 139.0], [378.0, 169.0], [419.0, 187.0]],
      '7O-1' => [[109.0, 32.0], [176.0, 42.0], [228.0, 51.0], [287.0, 58.0], [330.0, 64.0]],
      '7O-2' => [[110.0, 32.0], [180.0, 43.0], [249.0, 53.0], [307.0, 60.0], [347.0, 70.0]],
      '7O-3' => [[116.0, 33.0], [198.0, 46.0], [266.0, 55.0], [341.0, 71.0], [382.0, 77.0]],
      '7O-4' => [[107.0, 31.0], [173.0, 42.0], [228.0, 51.0], [282.0, 58.0], [330.0, 63.0]],
      '7P-1' => [[194.0, 53.0], [288.0, 74.0], [371.0, 92.0], [443.0, 111.0], [501.0, 127.0]],
      '7P-2' => [[200.0, 54.0], [300.0, 76.0], [391.0, 98.0], [472.0, 118.0], [534.0, 132.0]],
      '7P-3' => [[219.0, 57.0], [329.0, 83.0], [430.0, 107.0], [525.0, 132.0], [606.0, 149.0]],
      '7P-4' => [[189.0, 51.0], [278.0, 72.0], [359.0, 90.0], [431.0, 109.0], [482.0, 121.0]],
    }[table_number]

    # Surface Area Factors
    saf_table = {
      '7A-R' => [[0.758, 0.242], [0.739, 0.261], [0.712, 0.288], [0.694, 0.306], [0.681, 0.319]],
      '7A-T' => [[0.696, 0.304], [0.671, 0.329], [0.647, 0.353], [0.627, 0.373], [0.613, 0.387]],
      '7B-R' => [[0.755, 0.245], [0.730, 0.270], [0.717, 0.283], [0.689, 0.311], [0.676, 0.324]],
      '7B-T' => [[0.695, 0.305], [0.669, 0.331], [0.644, 0.356], [0.624, 0.376], [0.607, 0.393]],
      '7A-AE' => [[0.811, 0.189], [0.788, 0.212], [0.771, 0.229], [0.752, 0.248], [0.743, 0.257]],
      '7B-AE' => [[1.000, 0.000], [1.000, 0.000], [1.000, 0.000], [1.000, 0.000], [1.000, 0.000]],
      '7C-AE' => [[0.975, 0.025], [0.972, 0.028], [0.969, 0.031], [0.965, 0.035], [0.962, 0.038]],
      '7C-R' => [[0.755, 0.245], [0.733, 0.267], [0.711, 0.289], [0.695, 0.305], [0.672, 0.328]],
      '7C-T' => [[0.694, 0.306], [0.660, 0.340], [0.643, 0.357], [0.624, 0.376], [0.606, 0.394]],
      '7D-R' => [[0.754, 0.246], [0.731, 0.269], [0.712, 0.288], [0.691, 0.309], [0.664, 0.336]],
      '7D-T' => [[0.693, 0.307], [0.666, 0.334], [0.643, 0.357], [0.619, 0.381], [0.602, 0.398]],
      '7E-R' => [[0.755, 0.245], [0.728, 0.272], [0.714, 0.286], [0.685, 0.315], [0.676, 0.324]],
      '7E-T' => [[0.693, 0.307], [0.665, 0.335], [0.640, 0.360], [0.616, 0.384], [0.605, 0.395]],
      '7F-R' => [[0.758, 0.242], [0.725, 0.275], [0.704, 0.296], [0.685, 0.315], [0.670, 0.330]],
      '7F-T' => [[0.692, 0.308], [0.662, 0.338], [0.637, 0.363], [0.612, 0.388], [0.595, 0.405]],
      '7G-R' => [[0.857, 0.143], [0.840, 0.160], [0.827, 0.173], [0.809, 0.191], [0.800, 0.200]],
      '7G-T' => [[0.615, 0.385], [0.595, 0.405], [0.577, 0.423], [0.562, 0.438], [0.553, 0.447]],
      '7H' => [[0.765, 0.235], [0.738, 0.262], [0.717, 0.283], [0.698, 0.302], [0.682, 0.318]],
      '7I' => [[0.764, 0.236], [0.727, 0.273], [0.706, 0.294], [0.683, 0.317], [0.669, 0.331]],
      '7D-AE' => [[0.846, 0.154], [0.810, 0.190], [0.790, 0.210], [0.772, 0.228], [0.764, 0.236]],
      '7J-1' => [[0.848, 0.152], [0.848, 0.152], [0.848, 0.152], [0.848, 0.152], [0.848, 0.152]],
      '7J-2' => [[0.853, 0.147], [0.848, 0.152], [0.845, 0.155], [0.829, 0.171], [0.820, 0.180]],
      '7K' => nil, # SAA based on number of stories
      '7L' => nil, # SAA based on number of stories
      '7M' => [[0.761, 0.239], [0.720, 0.280], [0.691, 0.309], [0.668, 0.332], [0.654, 0.346]],
      '7N' => [[0.686, 0.314], [0.652, 0.348], [0.628, 0.372], [0.607, 0.393], [0.587, 0.413]],
      '7O-1' => [[0.811, 0.189], [0.793, 0.207], [0.778, 0.222], [0.760, 0.240], [0.752, 0.248]],
      '7O-2' => [[0.814, 0.186], [0.794, 0.206], [0.777, 0.223], [0.766, 0.234], [0.753, 0.247]],
      '7O-3' => [[0.814, 0.186], [0.798, 0.202], [0.787, 0.213], [0.761, 0.239], [0.761, 0.239]],
      '7O-4' => [[0.811, 0.189], [0.792, 0.208], [0.777, 0.223], [0.755, 0.245], [0.746, 0.254]],
      '7P-1' => [[0.795, 0.205], [0.775, 0.225], [0.758, 0.242], [0.738, 0.262], [0.722, 0.278]],
      '7P-2' => [[0.796, 0.204], [0.780, 0.220], [0.762, 0.238], [0.741, 0.259], [0.725, 0.275]],
      '7P-3' => [[0.801, 0.199], [0.777, 0.223], [0.764, 0.236], [0.745, 0.255], [0.733, 0.267]],
      '7P-4' => [[0.795, 0.205], [0.772, 0.228], [0.756, 0.244], [0.736, 0.264], [0.716, 0.284]],
    }[table_number]

    # Get BHLF (interpolate or extrapolate)
    fa_idx1, fa_idx2 = MathTools.find_array_neighbor_indices(floor_areas, fa)
    htg_oat_idx1, htg_oat_idx2 = MathTools.find_array_neighbor_indices(bhlf_oats, htg_oat)
    bhlf = MathTools.interp4(htg_oat, fa,
                             bhlf_oats[htg_oat_idx1], bhlf_oats[htg_oat_idx2],
                             floor_areas[fa_idx1], floor_areas[fa_idx2],
                             bhlf_table[htg_oat_idx1][fa_idx1], bhlf_table[htg_oat_idx1][fa_idx2],
                             bhlf_table[htg_oat_idx2][fa_idx1], bhlf_table[htg_oat_idx2][fa_idx2])

    # Get BSGF (interpolate or extrapolate)
    clg_oat_idx1, clg_oat_idx2 = MathTools.find_array_neighbor_indices(bsgf_oats, clg_oat)
    bsgf = MathTools.interp4(clg_oat, fa,
                             bsgf_oats[clg_oat_idx1], bsgf_oats[clg_oat_idx2],
                             floor_areas[fa_idx1], floor_areas[fa_idx2],
                             bsgf_table[clg_oat_idx1][fa_idx1], bsgf_table[clg_oat_idx1][fa_idx2],
                             bsgf_table[clg_oat_idx2][fa_idx1], bsgf_table[clg_oat_idx2][fa_idx2])

    # Get BLG (interpolate or extrapolate)
    clg_grn_idx1, clg_grn_idx2 = MathTools.find_array_neighbor_indices(blg_grains, clg_grn)
    blg = MathTools.interp4(clg_grn, fa,
                            blg_grains[clg_grn_idx1], blg_grains[clg_grn_idx2],
                            floor_areas[fa_idx1], floor_areas[fa_idx2],
                            blg_table[clg_grn_idx1][fa_idx1], blg_table[clg_grn_idx1][fa_idx2],
                            blg_table[clg_grn_idx2][fa_idx1], blg_table[clg_grn_idx2][fa_idx2])

    # Get R-value corrections
    rvalue_idx1, rvalue_idx2 = MathTools.find_array_neighbor_indices(rvalues, rvalue)
    hl_rcorr = MathTools.interp2(rvalue,
                                 rvalues[rvalue_idx1], rvalues[rvalue_idx2],
                                 hl_rcorr_table[rvalue_idx1], hl_rcorr_table[rvalue_idx2])
    sg_rcorr = MathTools.interp2(rvalue,
                                 rvalues[rvalue_idx1], rvalues[rvalue_idx2],
                                 sg_rcorr_table[rvalue_idx1], sg_rcorr_table[rvalue_idx2])

    # Get LCFs
    leakage_idx = leakages.index(leakage_level)
    hl_lcf = MathTools.interp2(rvalue,
                               rvalues[rvalue_idx1], rvalues[rvalue_idx2],
                               hl_lcf_table[leakage_idx][rvalue_idx1], hl_lcf_table[leakage_idx][rvalue_idx2])
    sg_lcf = MathTools.interp2(rvalue,
                               rvalues[rvalue_idx1], rvalues[rvalue_idx2],
                               sg_lcf_table[leakage_idx][rvalue_idx1], sg_lcf_table[leakage_idx][rvalue_idx2])
    lg_lcf = lg_lcf_table[leakage_idx]

    if ['7K', '7L'].include? table_number
      # Adjustments based on number of stories
      saa = n_stories
      lga = n_stories
    elsif (not supply_area.nil?) && (not return_area.nil?)
      # Get default duct areas
      def_area_s = MathTools.interp2(fa,
                                     floor_areas[fa_idx1], floor_areas[fa_idx2],
                                     duct_area_table[fa_idx1][0], duct_area_table[fa_idx2][0])
      def_area_r = MathTools.interp2(fa,
                                     floor_areas[fa_idx1], floor_areas[fa_idx2],
                                     duct_area_table[fa_idx1][1], duct_area_table[fa_idx2][1])

      # Get surface area factors
      k_s, k_r = saf_table[leakage_idx]

      saa = k_s * (supply_area / def_area_s) + k_r * (return_area / def_area_r)
      lga = return_area / def_area_r
    elsif not dsf.nil?
      # Estimated fraction of duct surface area in unconditioned space
      saa = dsf
      lga = dsf
    else
      # No area information, no adjustment
      saa = 1.0
      lga = 1.0
    end

    # Calculate effective heat loss factor (EHLF)
    ehlf = bhlf * hl_rcorr * hl_lcf * saa

    # Calculate effective sensible gain factor (ESGF)
    esgf = bsgf * sg_rcorr * sg_lcf * saa

    # Calculate effective latent gain Btuh (ELG)
    elg = blg * lg_lcf * lga

    return ehlf, esgf, elg
  end

  # Applies CFIS ventilation loads to the HVAC/zone loads as appropriate. Note that CFIS loads
  # are considered system loads, not space loads like other ventilation systems.
  #
  # @param mj [MJValues] Object with a collection of misc Manual J values
  # @param hvac_loads [DesignLoadValues] Object with design loads for the current HPXML HVAC system
  # @param zone_loads [DesignLoadValues] Object with design loads for the current HPXML::Zone
  # @param hvac_heating [HPXML::HeatingSystem or HPXML::HeatPump] The heating portion of the current HPXML HVAC system
  # @param hvac_cooling [HPXML::CoolingSystem or HPXML::HeatPump] The cooling portion of the current HPXML HVAC system
  # @param hpxml_bldg [HPXML::Building] HPXML Building object representing an individual dwelling unit
  # @return [nil]
  def self.apply_hvac_cfis_loads(mj, hvac_loads, zone_loads, hvac_heating, hvac_cooling, hpxml_bldg)
    if hpxml_bldg.zones[0].id == 'BobRossResidenceConditioned' && hpxml_bldg.ventilation_fans.count { |f| f.used_for_whole_building_ventilation && f.fan_type == HPXML::MechVentTypeERV } == 1
      # FUTURE: For now, ACCA is okay with us bypassing our inputs to manually test this.
      # Bob Ross 3-18: ERV to equipment (system load)
      htg_sens_eff = 0.68
      clg_sens_eff = 0.61
      clg_lat_eff = 0.48

      vent_cfm = hpxml_bldg.ventilation_fans[0].average_unit_flow_rate

      vent_cfm_heat = vent_cfm * (1.0 - htg_sens_eff)
      vent_cfm_cool_sens = vent_cfm * (1.0 - clg_sens_eff)
      vent_cfm_cool_lat = vent_cfm * (1.0 - clg_lat_eff)
    else
      if (not hvac_heating.nil?) && (not hvac_heating.distribution_system.nil?)
        hvac_distribution = hvac_heating.distribution_system
      elsif (not hvac_cooling.nil?) && (not hvac_cooling.distribution_system.nil?)
        hvac_distribution = hvac_cooling.distribution_system
      end
      return if hvac_distribution.nil?

      vent_mech_cfis = hpxml_bldg.ventilation_fans.find { |vent_mech| vent_mech.fan_type == HPXML::MechVentTypeCFIS && vent_mech.distribution_system_idref == hvac_distribution.id }
      return if vent_mech_cfis.nil?

      vent_cfm = vent_mech_cfis.average_unit_flow_rate

      vent_cfm_heat = vent_cfm
      vent_cfm_cool_sens = vent_cfm
      vent_cfm_cool_lat = vent_cfm
    end

    heat_load = 1.1 * mj.acf * vent_cfm_heat * mj.htd
    cool_sens_load = 1.1 * mj.acf * vent_cfm_cool_sens * mj.ctd
    cool_lat_load = 0.68 * mj.acf * vent_cfm_cool_lat * mj.cool_design_grains

    hvac_loads.Heat_Vent += heat_load
    hvac_loads.Heat_Tot += heat_load
    hvac_loads.Cool_Vent_Sens += cool_sens_load
    hvac_loads.Cool_Sens += cool_sens_load
    hvac_loads.Cool_Vent_Lat += cool_lat_load
    hvac_loads.Cool_Lat += cool_lat_load
    hvac_loads.Cool_Tot += cool_sens_load + cool_lat_load

    zone_loads.Heat_Vent += heat_load
    zone_loads.Heat_Tot += heat_load
    zone_loads.Cool_Vent_Sens += cool_sens_load
    zone_loads.Cool_Sens += cool_sens_load
    zone_loads.Cool_Vent_Lat += cool_lat_load
    zone_loads.Cool_Lat += cool_lat_load
    zone_loads.Cool_Tot += cool_sens_load + cool_lat_load
  end

  # Applies blower fan heat loads for air distribution systems to the HVAC/zone loads as appropriate.
  #
  # @param hvac_loads [DesignLoadValues] Object with design loads for the current HPXML HVAC system
  # @param zone_loads [DesignLoadValues] Object with design loads for the current HPXML::Zone
  # @param hvac_heating [HPXML::HeatingSystem or HPXML::HeatPump] The heating portion of the current HPXML HVAC system
  # @param hvac_cooling [HPXML::CoolingSystem or HPXML::HeatPump] The cooling portion of the current HPXML HVAC system
  # @return [nil]
  def self.apply_hvac_blower_heat_load(hvac_loads, zone_loads, hvac_heating, hvac_cooling)
    if not hvac_heating.nil?
      hvac_distribution = hvac_heating.distribution_system
    elsif not hvac_cooling.nil?
      hvac_distribution = hvac_cooling.distribution_system
    end
    return if hvac_distribution.nil?
    return if hvac_distribution.distribution_system_type != HPXML::HVACDistributionTypeAir

    cool_load = hvac_distribution.manualj_blower_fan_heat_btuh

    hvac_loads.Cool_BlowerHeat += cool_load
    hvac_loads.Cool_Sens += cool_load
    hvac_loads.Cool_Tot += cool_load

    zone_loads.Cool_BlowerHeat += cool_load
    zone_loads.Cool_Sens += cool_load
    zone_loads.Cool_Tot += cool_load
  end

  # Applies hot water piping loads for hydronic distribution systems to the HVAC/zone loads as appropriate.
  #
  # @param hvac_loads [DesignLoadValues] Object with design loads for the current HPXML HVAC system
  # @param zone_loads [DesignLoadValues] Object with design loads for the current HPXML::Zone
  # @param hvac_heating [HPXML::HeatingSystem or HPXML::HeatPump] The heating portion of the current HPXML HVAC system
  # @return [nil]
  def self.apply_hvac_piping_load(hvac_loads, zone_loads, hvac_heating)
    if not hvac_heating.nil?
      hvac_distribution = hvac_heating.distribution_system
    end
    return if hvac_distribution.nil?
    return if hvac_distribution.distribution_system_type != HPXML::HVACDistributionTypeHydronic

    heat_load = hvac_distribution.manualj_hot_water_piping_btuh

    hvac_loads.Heat_Piping += heat_load
    hvac_loads.Heat_Tot += heat_load

    zone_loads.Heat_Piping += heat_load
    zone_loads.Heat_Tot += heat_load
  end

  # Calculates cooling capacities for air conditioners and heat pumps based on design loads, performance curves, etc.
  #
  # @param mj [MJValues] Object with a collection of misc Manual J values
  # @param clg_ap [HPXML::AdditionalProperties] AdditionalProperties object for the HVAC cooling system/heat pump
  # @param hvac_sizings [HVACSizingValues] Object with sizing values for a given HVAC system
  # @param manualj_humidity_setpoint [Double] Manual J input relative humidity setpoint (frac)
  # @param total_cap_curve_value [Double] Capacity curve value at design condition
  # @param undersize_limit [Double] Undersize fraction (frac)
  # @param oversize_limit [Double] Oversize fraction (frac)
  # @param rated_idb [Double] Indoor air Dry-Bulb temperature at rated conditions (F)
  # @param rated_iwb [Double] Indoor air Wet-Bulb temperature at rated conditions (F)
  # @param hvac_cooling [HPXML::CoolingSystem or HPXML::HeatPump] The cooling portion of the current HPXML HVAC system
  # @param hpxml_bldg [HPXML::Building] HPXML Building object representing an individual dwelling unit
  # @return [nil]
  def self.calculate_cooling_capacities(mj, clg_ap, hvac_sizings, manualj_humidity_setpoint, total_cap_curve_value, undersize_limit, oversize_limit, rated_idb, rated_iwb, hvac_cooling, hpxml_bldg)
    cool_cap_rated = hvac_sizings.Cool_Load_Tot / total_cap_curve_value
    cool_cfm_rated = HVAC.calc_rated_airflow(cool_cap_rated, clg_ap.cool_rated_cfm_per_ton, 'cfm')

    rated_barometric_pressure_psi = UnitConversions.convert(1, 'atm', 'psi') # assume rated pressure is at sea level

    hr_indoor_cooling_rated = Psychrometrics.w_fT_Twb_P(rated_idb, rated_iwb, rated_barometric_pressure_psi) # [lbm/lbm]

    # Calculate A_o using rated conditions; used to calculate an initial estimate of the design SHR
    a_o_rated = Psychrometrics.CoilAoFactor(rated_idb, rated_barometric_pressure_psi, UnitConversions.convert(cool_cap_rated, 'btu/hr', 'kbtu/hr'), cool_cfm_rated, clg_ap.cool_rated_shr_gross, hr_indoor_cooling_rated)
    cool_cap_design = hvac_sizings.Cool_Load_Tot

    # initial estimate for design airflow rate [cfm]
    airflow = calc_airflow_rate(:clg, hvac_cooling, hvac_sizings.Cool_Load_Tot, hpxml_bldg)

    hr_indoor_cooling_design = Psychrometrics.w_fT_R_P(mj.cool_setpoint, manualj_humidity_setpoint, mj.p_psi)

    # initialize for iteration
    delta = 1

    for _iter in 1..100
      break if delta.abs <= 0.001

      # calculate design SHR --> design sensible capacity --> use design sensible capacity to RECALCULATE design airflow
      # note: using MJ cooling setpoint as EDB in calculateSHR() ignores return duct losses

      cool_airflow_prev = airflow

      # Calculate the coil SHR at the given incoming air state, CFM, total capacity, and coil Ao factor
      # CFM changes in the iteration based on current value of design_shr
      design_shr = Psychrometrics.CalculateSHR(mj.cool_setpoint, mj.p_psi, UnitConversions.convert(cool_cap_design, 'btu/hr', 'kbtu/hr'), airflow, a_o_rated, hr_indoor_cooling_design)

      # calculate sensible/latent split at design conditions
      cool_sens_cap_design = cool_cap_design * design_shr
      cool_lat_cap_design = [cool_cap_design - cool_sens_cap_design, 1.0].max

      # Adjust Sizing
      if cool_lat_cap_design < hvac_sizings.Cool_Load_Lat
        # Size by MJ8 Latent Load

        # Solve for new sensible and total capacity at design conditions, assuming that latent design capacity = latent load
        # Q_design_tot = Q_design_lat + Q_design_sens = Q_load_lat + Q_design_sens (1)
        # Design_SHR = Q_design_sens/Q_design_tot (2)
        # combining (1) and (2) --> Q_design_tot = Q_load_lat/(1-Design_SHR) (3)
        cool_cap_design = hvac_sizings.Cool_Load_Lat / (1 - design_shr)

        # recalculate sensible design capacity using adjusted design total capacity
        cool_sens_cap_design = cool_cap_design * design_shr

        # Ensure equipment is not being undersized
        cool_sens_cap_design = [cool_sens_cap_design, undersize_limit * hvac_sizings.Cool_Load_Sens].max

        cool_cap_design = cool_sens_cap_design + hvac_sizings.Cool_Load_Lat

        # If the adjusted equipment size is negative (occurs at altitude), use oversize limit (the adjustment
        # almost always hits the oversize limit in this case, making this a safe assumption)
        if (cool_cap_design < 0) || (cool_sens_cap_design < 0)
          cool_cap_design = oversize_limit * hvac_sizings.Cool_Load_Tot
        end

        # Limit total capacity to oversize limit
        cool_cap_design = [cool_cap_design, oversize_limit * hvac_sizings.Cool_Load_Tot].min

        # Determine rated capacities
        cool_cap_rated = cool_cap_design / total_cap_curve_value
      elsif cool_sens_cap_design < undersize_limit * hvac_sizings.Cool_Load_Sens
        # Size by MJ8 Sensible Load, return to rated conditions, find rated sensible capacity with SHRRated. Limit total
        # capacity to oversizing limit.

        cool_sens_cap_design = undersize_limit * hvac_sizings.Cool_Load_Sens

        # Solve for the new total system capacity at design conditions
        cool_cap_design = cool_sens_cap_design / design_shr

        # Limit total capacity to oversize limit
        cool_cap_design = [cool_cap_design, oversize_limit * hvac_sizings.Cool_Load_Tot].min

        # rated capacities
        cool_cap_rated = cool_cap_design / total_cap_curve_value
      else
        cool_cap_rated = hvac_sizings.Cool_Load_Tot / total_cap_curve_value
      end

      airflow = calc_airflow_rate(:clg, hvac_cooling, cool_cap_rated, hpxml_bldg)
      delta = (airflow - cool_airflow_prev) / cool_airflow_prev
    end

    hvac_sizings.Cool_Airflow = airflow
    hvac_sizings.Cool_Capacity = cool_cap_rated
    hvac_sizings.Cool_Capacity_Sens = hvac_sizings.Cool_Capacity * clg_ap.cool_rated_shr_gross
  end

  # Applies Manual S equipment adjustments based on the system type and design loads.
  #
  # @param mj [MJValues] Object with a collection of misc Manual J values
  # @param runner [OpenStudio::Measure::OSRunner] Object typically used to display warnings
  # @param hvac_sizings [HVACSizingValues] Object with sizing values for a given HVAC system
  # @param weather [WeatherFile] Weather object containing EPW information
  # @param hvac_heating [HPXML::HeatingSystem or HPXML::HeatPump] The heating portion of the current HPXML HVAC system
  # @param hvac_cooling [HPXML::CoolingSystem or HPXML::HeatPump] The cooling portion of the current HPXML HVAC system
  # @param hvac_system [Hash] The HPXML HVAC system of interest
  # @param hpxml_bldg [HPXML::Building] HPXML Building object representing an individual dwelling unit
  # @param hpxml_header [HPXML::Header] HPXML Header object
  # @return [nil]
  def self.apply_hvac_equipment_adjustments(mj, runner, hvac_sizings, weather, hvac_heating, hvac_cooling, hvac_system, hpxml_bldg, hpxml_header)
    is_heatpump_with_both_htg_and_clg = false
    if (not hvac_cooling.nil?) && hvac_cooling.is_a?(HPXML::HeatPump) && (hvac_cooling.fraction_heat_load_served > 0) && (hvac_cooling.fraction_cool_load_served > 0)
      is_heatpump_with_both_htg_and_clg = true
    end

    if is_heatpump_with_both_htg_and_clg && (hpxml_bldg.header.heat_pump_sizing_methodology == HPXML::HeatPumpSizingMaxLoad)
      # If MaxLoad methodology, use at least the larger of heating/cooling loads for heat pump sizing.
      # Note: Heat_Load_Supp should NOT be adjusted; we only want to adjust the HP capacity, not the HP backup heating capacity.
      max_load = [hvac_sizings.Heat_Load, hvac_sizings.Cool_Load_Tot].max
      hvac_sizings.Heat_Load = max_load
      hvac_sizings.Cool_Load_Sens *= max_load / hvac_sizings.Cool_Load_Tot
      hvac_sizings.Cool_Load_Lat *= max_load / hvac_sizings.Cool_Load_Tot
      hvac_sizings.Cool_Load_Tot = max_load
    end

    # Cooling

    cooling_type = get_hvac_cooling_type(hvac_cooling)

    if not cooling_type.nil?
      clg_ap = hvac_cooling.additional_properties
      is_ducted = !hvac_cooling.distribution_system.nil?
      cooling_delta_t = mj.cool_setpoint - clg_ap.leaving_air_temp
      tot_clg_oversize_limit, tot_clg_undersize_limit, sens_clg_undersize_limit, lat_clg_undersize_limit = get_hvac_size_limits(hvac_cooling)
    end

    if hvac_sizings.Cool_Load_Tot <= 0

      hvac_sizings.Cool_Capacity = 0.0
      hvac_sizings.Cool_Capacity_Sens = 0.0
      hvac_sizings.Cool_Airflow = 0.0

    elsif [HPXML::HVACTypeCentralAirConditioner,
           HPXML::HVACTypeHeatPumpAirToAir].include?(cooling_type) ||
          ([HPXML::HVACTypeMiniSplitAirConditioner,
            HPXML::HVACTypeHeatPumpMiniSplit].include?(cooling_type) && is_ducted)
      # For central systems, the installer can take steps to try to meet both sensible and latent loads,
      # such as different indoor/outdoor coil combinations and different blower settings.
      # Ductless systems don't offer this flexibility.

      entering_temp = hpxml_bldg.header.manualj_cooling_design_temp
      idb_adj = adjust_heat_pump_capacity_for_indoor_condition(entering_temp, mj.cool_indoor_wetbulb, hvac_cooling, :clg)
      odb_adj = adjust_heat_pump_capacity_for_outdoor_condition(entering_temp, hvac_cooling, :clg)
      total_cap_curve_value = odb_adj * idb_adj
<<<<<<< HEAD

      cool_cap_rated = hvac_sizings.Cool_Load_Tot / total_cap_curve_value
      cool_cfm_rated = HVAC.calc_rated_airflow(cool_cap_rated, clg_ap.cool_rated_cfm_per_ton, 'cfm')

      rated_barometric_pressure_psi = UnitConversions.convert(1, 'atm', 'psi') # assume rated pressure is at sea level

      hr_indoor_cooling_rated = Psychrometrics.w_fT_Twb_P(HVAC::AirSourceCoolRatedIDB, HVAC::AirSourceCoolRatedIWB, rated_barometric_pressure_psi) # [lbm/lbm]

      # Calculate A_o using rated conditions; used to calculate an initial estimate of the design SHR
      a_o_rated = Psychrometrics.CoilAoFactor(HVAC::AirSourceCoolRatedIDB, rated_barometric_pressure_psi, UnitConversions.convert(cool_cap_rated, 'btu/hr', 'kbtu/hr'), cool_cfm_rated, clg_ap.cool_rated_shr_gross, hr_indoor_cooling_rated)
      cool_cap_design = hvac_sizings.Cool_Load_Tot

      # initial estimate for design airflow rate [cfm]
      hvac_sizings.Cool_Airflow = calc_airflow_rate(:clg, hvac_cooling, hvac_sizings.Cool_Load_Tot, hpxml_bldg)

      hr_indoor_cooling_design = Psychrometrics.w_fT_R_P(mj.cool_setpoint, hpxml_bldg.header.manualj_humidity_setpoint, mj.p_psi)

      # initialize for iteration
      delta = 1

      for _iter in 1..100
        break if delta.abs <= 0.001

        # calculate design SHR --> design sensible capacity --> use design sensible capacity to RECALCULATE design airflow
        # note: using MJ cooling setpoint as EDB in calculateSHR() ignores return duct losses

        cool_airflow_prev = hvac_sizings.Cool_Airflow

        # Calculate the coil SHR at the given incoming air state, CFM, total capacity, and coil Ao factor
        # CFM changes in the iteration based on current value of design_shr
        design_shr = Psychrometrics.CalculateSHR(mj.cool_setpoint, mj.p_psi, UnitConversions.convert(cool_cap_design, 'btu/hr', 'kbtu/hr'), hvac_sizings.Cool_Airflow, a_o_rated, hr_indoor_cooling_design)

        # calculate sensible/latent split at design conditions
        cool_sens_cap_design = cool_cap_design * design_shr
        cool_lat_cap_design = [cool_cap_design - cool_sens_cap_design, 1.0].max

        # Adjust Sizing
        if cool_lat_cap_design < hvac_sizings.Cool_Load_Lat
          # Size by MJ8 Latent Load

          # Solve for new sensible and total capacity at design conditions, assuming that latent design capacity = latent load
          # Q_design_tot = Q_design_lat + Q_design_sens = Q_load_lat + Q_design_sens (1)
          # Design_SHR = Q_design_sens/Q_design_tot (2)
          # combining (1) and (2) --> Q_design_tot = Q_load_lat/(1-Design_SHR) (3)
          cool_cap_design = hvac_sizings.Cool_Load_Lat / (1 - design_shr)

          # recalculate sensible design capacity using adjusted design total capacity
          cool_sens_cap_design = cool_cap_design * design_shr

          # Ensure equipment is not being undersized
          cool_sens_cap_design = [cool_sens_cap_design, undersize_limit * hvac_sizings.Cool_Load_Sens].max

          cool_cap_design = cool_sens_cap_design + hvac_sizings.Cool_Load_Lat

          # If the adjusted equipment size is negative (occurs at altitude), use oversize limit (the adjustment
          # almost always hits the oversize limit in this case, making this a safe assumption)
          if (cool_cap_design < 0) || (cool_sens_cap_design < 0)
            cool_cap_design = tot_clg_oversize_limit * hvac_sizings.Cool_Load_Tot
          end

          # Limit total capacity to oversize limit
          cool_cap_design = [cool_cap_design, tot_clg_oversize_limit * hvac_sizings.Cool_Load_Tot].min

          # Determine rated capacities
          hvac_sizings.Cool_Capacity = cool_cap_design / total_cap_curve_value
          hvac_sizings.Cool_Capacity_Sens = hvac_sizings.Cool_Capacity * clg_ap.cool_rated_shr_gross

        elsif cool_sens_cap_design < sens_undersize_limit * hvac_sizings.Cool_Load_Sens
          # Size by MJ8 Sensible Load, return to rated conditions, find rated sensible capacity with SHRRated. Limit total
          # capacity to oversizing limit.

          cool_sens_cap_design = undersize_limit * hvac_sizings.Cool_Load_Sens

          # Solve for the new total system capacity at design conditions
          cool_cap_design = cool_sens_cap_design / design_shr

          # Limit total capacity to oversize limit
          cool_cap_design = [cool_cap_design, tot_clg_oversize_limit * hvac_sizings.Cool_Load_Tot].min

          # rated capacities
          hvac_sizings.Cool_Capacity = cool_cap_design / total_cap_curve_value
          hvac_sizings.Cool_Capacity_Sens = hvac_sizings.Cool_Capacity * clg_ap.cool_rated_shr_gross

        else
          hvac_sizings.Cool_Capacity = hvac_sizings.Cool_Load_Tot / total_cap_curve_value
          hvac_sizings.Cool_Capacity_Sens = hvac_sizings.Cool_Capacity * clg_ap.cool_rated_shr_gross

        end

        hvac_sizings.Cool_Airflow = calc_airflow_rate(:clg, hvac_cooling, hvac_sizings.Cool_Capacity, hpxml_bldg)

        delta = (hvac_sizings.Cool_Airflow - cool_airflow_prev) / cool_airflow_prev
      end
=======
      calculate_cooling_capacities(mj, clg_ap, hvac_sizings, hpxml_bldg.header.manualj_humidity_setpoint, total_cap_curve_value, undersize_limit,
                                   oversize_limit, HVAC::AirSourceCoolRatedIDB, HVAC::AirSourceCoolRatedIWB, hvac_cooling, hpxml_bldg)
>>>>>>> 9546361f

    elsif [HPXML::HVACTypeHeatPumpMiniSplit,
           HPXML::HVACTypeMiniSplitAirConditioner].include?(cooling_type) && !is_ducted

      entering_temp = hpxml_bldg.header.manualj_cooling_design_temp
      idb_adj = adjust_heat_pump_capacity_for_indoor_condition(entering_temp, mj.cool_indoor_wetbulb, hvac_cooling, :clg)
      odb_adj = adjust_heat_pump_capacity_for_outdoor_condition(entering_temp, hvac_cooling, :clg)
      total_cap_curve_value = odb_adj * idb_adj

      hvac_sizings.Cool_Capacity = (hvac_sizings.Cool_Load_Tot / total_cap_curve_value)
      hvac_sizings.Cool_Capacity_Sens = hvac_sizings.Cool_Capacity * clg_ap.cool_rated_shr_gross
      hvac_sizings.Cool_Airflow = calc_airflow_rate(:clg, hvac_cooling, hvac_sizings.Cool_Capacity, hpxml_bldg)

    elsif [HPXML::HVACTypeRoomAirConditioner,
           HPXML::HVACTypePTAC,
           HPXML::HVACTypeHeatPumpPTHP,
           HPXML::HVACTypeHeatPumpRoom].include? cooling_type

      entering_temp = hpxml_bldg.header.manualj_cooling_design_temp
      total_cap_curve_value = MathTools.biquadratic(mj.cool_indoor_wetbulb, entering_temp, clg_ap.cool_cap_ft_spec)

      hvac_sizings.Cool_Capacity = hvac_sizings.Cool_Load_Tot / total_cap_curve_value
      hvac_sizings.Cool_Capacity_Sens = hvac_sizings.Cool_Capacity * clg_ap.cool_rated_shr_gross
      hvac_sizings.Cool_Airflow = calc_airflow_rate(:clg, hvac_cooling, hvac_sizings.Cool_Capacity, hpxml_bldg)

    elsif HPXML::HVACTypeHeatPumpGroundToAir == cooling_type

      entering_temp = clg_ap.design_chw
      hvac_cooling_speed = get_nominal_speed(clg_ap, true)
<<<<<<< HEAD

      gshp_coil_bf = 0.0806
      gshp_coil_bf_ft_spec = [1.21005458, -0.00664200, 0.00000000, 0.00348246, 0.00000000, 0.00000000]

      # Calculate an initial air flow rate assuming 400 cfm/ton
      hvac_sizings.Cool_Airflow = calc_airflow_rate(:clg, hvac_cooling, hvac_sizings.Cool_Load_Tot, hpxml_bldg)

      cool_cap_curve_spec = clg_ap.cool_cap_curve_spec[hvac_cooling_speed]
      cool_sh_curve_spec = clg_ap.cool_sh_curve_spec[hvac_cooling_speed]
      total_cap_curve_value, sensible_cap_curve_value = calc_gshp_clg_curve_value(cool_cap_curve_spec, cool_sh_curve_spec, mj.cool_indoor_wetbulb, mj.cool_setpoint, entering_temp, hvac_sizings.Cool_Airflow)

      bypass_factor_curve_value = MathTools.biquadratic(mj.cool_indoor_wetbulb, mj.cool_setpoint, gshp_coil_bf_ft_spec)

      hvac_sizings.Cool_Capacity = hvac_sizings.Cool_Load_Tot / total_cap_curve_value # Note: cool_cap_design = hvac_sizings.Cool_Load_Tot
      hvac_sizings.Cool_Capacity_Sens = hvac_sizings.Cool_Capacity * clg_ap.cool_rated_shr_gross

      cool_load_sens_cap_design = (hvac_sizings.Cool_Capacity_Sens * sensible_cap_curve_value / \
                                 (1.0 + (1.0 - gshp_coil_bf * bypass_factor_curve_value) *
                                 (80.0 - mj.cool_setpoint) / cooling_delta_t))
      cool_load_lat_cap_design = hvac_sizings.Cool_Load_Tot - cool_load_sens_cap_design

      # Adjust Sizing so that coil sensible at design >= CoolingLoad_Sens, and coil latent at design >= CoolingLoad_Lat, and equipment SHRRated is maintained.
      cool_load_sens_cap_design = [cool_load_sens_cap_design, hvac_sizings.Cool_Load_Sens].max
      cool_load_lat_cap_design = [cool_load_lat_cap_design, hvac_sizings.Cool_Load_Lat].max
      cool_cap_design = cool_load_sens_cap_design + cool_load_lat_cap_design

      # Limit total capacity via oversizing limit
      cool_cap_design = [cool_cap_design, tot_clg_oversize_limit * hvac_sizings.Cool_Load_Tot].min
      hvac_sizings.Cool_Capacity = cool_cap_design / total_cap_curve_value
      hvac_sizings.Cool_Capacity_Sens = hvac_sizings.Cool_Capacity * clg_ap.cool_rated_shr_gross
      hvac_sizings.Cool_Airflow = calc_airflow_rate(:clg, hvac_cooling, hvac_sizings.Cool_Capacity, hpxml_bldg)

=======
      if [HPXML::AdvancedResearchGroundToAirHeatPumpModelTypeStandard].include? hpxml_header.ground_to_air_heat_pump_model_type
        # TODO: replace hardcoded bypass factor and curve?
        gshp_coil_bf = 0.0806
        gshp_coil_bf_ft_spec = [1.21005458, -0.00664200, 0.00000000, 0.00348246, 0.00000000, 0.00000000]
        bypass_factor_curve_value = MathTools.biquadratic(mj.cool_indoor_wetbulb, mj.cool_setpoint, gshp_coil_bf_ft_spec)
        total_cap_curve_value, sensible_cap_curve_value = calc_gshp_clg_curve_value(clg_ap, mj.cool_indoor_wetbulb, mj.cool_setpoint, entering_temp, hvac_cooling_speed)

        cool_cap_rated = hvac_sizings.Cool_Load_Tot / total_cap_curve_value # Note: cool_cap_design = hvac_sizings.Cool_Load_Tot
        cool_sens_cap_rated = cool_cap_rated * clg_ap.cool_rated_shr_gross
        curve_sens_cap_at_design = cool_sens_cap_rated * sensible_cap_curve_value
        cool_load_sens_cap_design = (curve_sens_cap_at_design / \
                                     (1.0 + (1.0 - gshp_coil_bf * bypass_factor_curve_value) *
                                     (80.0 - mj.cool_setpoint) / cooling_delta_t))
        cool_load_lat_cap_design = hvac_sizings.Cool_Load_Tot - cool_load_sens_cap_design

        # Adjust Sizing so that coil sensible at design >= CoolingLoad_Sens, and coil latent at design >= CoolingLoad_Lat, and equipment SHRRated is maintained.
        cool_load_sens_cap_design = [cool_load_sens_cap_design, hvac_sizings.Cool_Load_Sens].max
        cool_load_lat_cap_design = [cool_load_lat_cap_design, hvac_sizings.Cool_Load_Lat].max
        cool_cap_design = cool_load_sens_cap_design + cool_load_lat_cap_design

        # Limit total capacity via oversizing limit
        cool_cap_design = [cool_cap_design, oversize_limit * hvac_sizings.Cool_Load_Tot].min
        hvac_sizings.Cool_Capacity = cool_cap_design / total_cap_curve_value
        hvac_sizings.Cool_Capacity_Sens = hvac_sizings.Cool_Capacity * clg_ap.cool_rated_shr_gross
        hvac_sizings.Cool_Airflow = calc_airflow_rate(:clg, hvac_cooling, hvac_sizings.Cool_Capacity, hpxml_bldg)
      elsif [HPXML::AdvancedResearchGroundToAirHeatPumpModelTypeExperimental].include? hpxml_header.ground_to_air_heat_pump_model_type
        total_cap_curve_value = MathTools.biquadratic(UnitConversions.convert(mj.cool_indoor_wetbulb, 'F', 'C'), UnitConversions.convert(entering_temp, 'F', 'C'), clg_ap.cool_cap_ft_spec[hvac_cooling_speed])
        calculate_cooling_capacities(mj, clg_ap, hvac_sizings, hpxml_bldg.header.manualj_humidity_setpoint, total_cap_curve_value, undersize_limit, oversize_limit, HVAC::GroundSourceCoolRatedIDB, HVAC::GroundSourceCoolRatedIWB, hvac_cooling, hpxml_bldg)
      end
>>>>>>> 9546361f
    elsif HPXML::HVACTypeEvaporativeCooler == cooling_type

      hvac_sizings.Cool_Capacity = hvac_sizings.Cool_Load_Tot
      hvac_sizings.Cool_Capacity_Sens = hvac_sizings.Cool_Load_Sens
      hvac_sizings.Cool_Airflow = calc_airflow_rate(:clg, hvac_cooling, hvac_sizings.Cool_Capacity, hpxml_bldg)

    elsif HPXML::HVACTypeHeatPumpWaterLoopToAir == cooling_type

      # Model only currently used for heating
      hvac_sizings.Cool_Capacity = 0.0
      hvac_sizings.Cool_Capacity_Sens = 0.0
      hvac_sizings.Cool_Airflow = 0.0

    elsif cooling_type.nil?

      hvac_sizings.Cool_Capacity = 0.0
      hvac_sizings.Cool_Capacity_Sens = 0.0
      hvac_sizings.Cool_Airflow = 0.0

    else

      fail "Unexpected cooling type: #{cooling_type}."

    end

    # Heating

    heating_type = get_hvac_heating_type(hvac_heating)

    if not heating_type.nil?
      htg_ap = hvac_heating.additional_properties
      if hvac_heating.is_a?(HPXML::HeatingSystem) && hvac_heating.is_heat_pump_backup_system
        hvac_hp = hvac_heating.primary_heat_pump
        if hvac_hp.heat_pump_type != HPXML::HVACTypeHeatPumpGroundToAir
          # Adjust heating load using the HP backup calculation
          hp_sizing_values = @all_hvac_sizings[{ heating: hvac_hp, cooling: hvac_hp }]
          if hp_sizing_values.nil?
            fail 'Primary heat pump should have been sized already.'
          end

          hvac_sizings.Heat_Load = calculate_heat_pump_backup_load(mj, hvac_hp, hvac_sizings.Heat_Load, hp_sizing_values.Heat_Capacity, hpxml_bldg)
        end
      end
    end

    if hvac_sizings.Heat_Load <= 0

      hvac_sizings.Heat_Capacity = 0.0
      hvac_sizings.Heat_Capacity_Supp = 0.0
      hvac_sizings.Heat_Airflow = 0.0

    elsif [HPXML::HVACTypeHeatPumpAirToAir,
           HPXML::HVACTypeHeatPumpMiniSplit,
           HPXML::HVACTypeHeatPumpPTHP,
           HPXML::HVACTypeHeatPumpRoom].include? heating_type

<<<<<<< HEAD
      # TODO: refactor out oversize_delta
      process_heat_pump_adjustment(mj, runner, hvac_sizings, weather, hvac_heating, total_cap_curve_value, hvac_system, oversize_limit, oversize_delta, hpxml_bldg)
=======
      calculate_heat_pump_capacities(mj, runner, hvac_sizings, weather, hvac_heating, total_cap_curve_value, hvac_system, oversize_limit, oversize_delta, hpxml_bldg, hpxml_header)
>>>>>>> 9546361f

      hvac_sizings.Heat_Capacity_Supp = calculate_heat_pump_backup_load(mj, hvac_heating, hvac_sizings.Heat_Load_Supp, hvac_sizings.Heat_Capacity, hpxml_bldg)
      hvac_sizings.Heat_Airflow = calc_airflow_rate(:htg, hvac_heating, hvac_sizings.Heat_Capacity, hpxml_bldg)

    elsif [HPXML::HVACTypeHeatPumpGroundToAir].include? heating_type
      hvac_heating_speed = get_nominal_speed(htg_ap, false)
      htg_cap_curve_value = calc_gshp_htg_curve_value(htg_ap, hpxml_header, mj.heat_setpoint, htg_ap.design_hw, hvac_heating_speed)
      hvac_sizings.Heat_Capacity = hvac_sizings.Heat_Load / htg_cap_curve_value
      hvac_sizings.Heat_Capacity_Supp = hvac_sizings.Heat_Load_Supp
      if hvac_sizings.Cool_Capacity > 0
        if (hpxml_header.ground_to_air_heat_pump_model_type == HPXML::AdvancedResearchGroundToAirHeatPumpModelTypeStandard) && (hvac_heating.compressor_type == HPXML::HVACCompressorTypeSingleStage)
          # For single stage compressor, when heating capacity is much larger than cooling capacity,
          # in order to avoid frequent cycling in cooling mode, heating capacity is derated to 75%.
          # Currently only keep it for standard ghp models
          hvac_sizings.Heat_Capacity *= 0.75 if (hvac_sizings.Heat_Capacity >= 1.5 * hvac_sizings.Cool_Capacity)
        end
        hvac_sizings.Cool_Capacity = [hvac_sizings.Cool_Capacity, hvac_sizings.Heat_Capacity].max
        hvac_sizings.Cool_Capacity_Sens = hvac_sizings.Cool_Capacity * clg_ap.cool_rated_shr_gross
        hvac_sizings.Cool_Airflow = calc_airflow_rate(:clg, hvac_cooling, hvac_sizings.Cool_Capacity, hpxml_bldg)
        hvac_sizings.Heat_Capacity = hvac_sizings.Cool_Capacity
      end
      hvac_sizings.Heat_Airflow = calc_airflow_rate(:htg, hvac_heating, hvac_sizings.Heat_Capacity, hpxml_bldg)

    elsif [HPXML::HVACTypeHeatPumpWaterLoopToAir].include? heating_type

      hvac_sizings.Heat_Capacity = hvac_sizings.Heat_Load
      hvac_sizings.Heat_Capacity_Supp = hvac_sizings.Heat_Load_Supp
      hvac_sizings.Heat_Airflow = calc_airflow_rate(:htg, hvac_heating, hvac_sizings.Heat_Capacity, hpxml_bldg)

    elsif (heating_type == HPXML::HVACTypeFurnace) || ((not hvac_cooling.nil?) && hvac_cooling.has_integrated_heating)

      hvac_sizings.Heat_Capacity = hvac_sizings.Heat_Load
      hvac_sizings.Heat_Capacity_Supp = 0.0
      if heating_type == HPXML::HVACTypeFurnace
        hvac_sizings.Heat_Airflow = calc_airflow_rate(:htg, hvac_heating, hvac_sizings.Heat_Capacity, hpxml_bldg)
      else
        hvac_sizings.Heat_Airflow = calc_airflow_rate(:clg, hvac_cooling, hvac_sizings.Heat_Capacity, hpxml_bldg)
      end

    elsif [HPXML::HVACTypeStove,
           HPXML::HVACTypeSpaceHeater,
           HPXML::HVACTypeWallFurnace,
           HPXML::HVACTypeFloorFurnace,
           HPXML::HVACTypeFireplace].include? heating_type

      hvac_sizings.Heat_Capacity = hvac_sizings.Heat_Load
      hvac_sizings.Heat_Capacity_Supp = 0.0
      hvac_sizings.Heat_Airflow = calc_airflow_rate(:htg, hvac_heating, hvac_sizings.Heat_Capacity, hpxml_bldg)

    elsif [HPXML::HVACTypeBoiler,
           HPXML::HVACTypeElectricResistance].include? heating_type

      hvac_sizings.Heat_Capacity = hvac_sizings.Heat_Load
      hvac_sizings.Heat_Capacity_Supp = 0.0
      hvac_sizings.Heat_Airflow = 0.0

    elsif heating_type.nil?

      hvac_sizings.Heat_Capacity = 0.0
      hvac_sizings.Heat_Capacity_Supp = 0.0
      hvac_sizings.Heat_Airflow = 0.0

    else

      fail "Unexpected heating type: #{heating_type}."

    end

    # If HERS sizing methodology, ensure HP capacity is at least equal to larger of
    # heating and sensible cooling loads.
    if is_heatpump_with_both_htg_and_clg && (hpxml_bldg.header.heat_pump_sizing_methodology == HPXML::HeatPumpSizingHERS)
      min_capacity = [hvac_sizings.Heat_Load, hvac_sizings.Cool_Load_Sens].max
      if hvac_sizings.Cool_Capacity < min_capacity
        scaling_factor = min_capacity / hvac_sizings.Cool_Capacity
        hvac_sizings.Cool_Capacity *= scaling_factor
        hvac_sizings.Cool_Capacity_Sens *= scaling_factor
        hvac_sizings.Cool_Airflow *= scaling_factor
      end
      if hvac_sizings.Heat_Capacity < min_capacity
        scaling_factor = min_capacity / hvac_sizings.Heat_Capacity
        hvac_sizings.Heat_Capacity *= scaling_factor
        hvac_sizings.Heat_Airflow *= scaling_factor
      end
    end
  end

  # Calculates the heat pump's heating or cooling capacity at the specified indoor temperature, as a fraction
  # of the heat pump's nominal heating or cooling capacity.
  #
  # @param outdoor_temp [Double] Outdoor drybulb temperature (F)
  # @param indoor_temp [Double] Indoor drybulb (heating) or wetbulb (cooling) temperature (F)
  # @param hvac_sys [HPXML::CoolingSystem or HPXML::HeatPump] HPXML HVAC system of interest
  # @param mode [Symbol] Heating (:htg) or cooling (:clg)
  # @return [Double] Heat pump adjustment factor (capacity fraction)
  def self.adjust_heat_pump_capacity_for_indoor_condition(outdoor_temp, indoor_temp, hvac_sys, mode)
    hvac_ap = hvac_sys.additional_properties
    cap_ft_spec_ss = (mode == :clg) ? hvac_ap.cool_cap_ft_spec : hvac_ap.heat_cap_ft_spec
    rated_indoor_temp = (mode == :clg) ? HVAC::AirSourceCoolRatedIWB : HVAC::AirSourceHeatRatedIDB
    cap_adj = MathTools.biquadratic(indoor_temp, outdoor_temp, cap_ft_spec_ss) / MathTools.biquadratic(rated_indoor_temp, outdoor_temp, cap_ft_spec_ss)
    return cap_adj
  end

  # Calculates the heat pump's heating or cooling capacity at the specified outdoor temperature, as a fraction
  # of the heat pump's nominal heating or cooling capacity.
  #
  # @param outdoor_temp [Double] Outdoor drybulb temperature (F)
  # @param hvac_sys [HPXML::CoolingSystem or HPXML::HeatPump] HPXML HVAC system of interest
  # @param mode [Symbol] Heating (:htg) or cooling (:clg)
  # @return [Double] Heat pump adjustment factor (capacity fraction)
  def self.adjust_heat_pump_capacity_for_outdoor_condition(outdoor_temp, hvac_sys, mode)
    rated_odb = (mode == :clg) ? HVAC::AirSourceCoolRatedODB : HVAC::AirSourceHeatRatedODB
    detailed_performance_data = (mode == :clg) ? hvac_sys.cooling_detailed_performance_data : hvac_sys.heating_detailed_performance_data
    if detailed_performance_data.empty?
      # Based on capacity fraction at a given temperature
      hvac_ap = hvac_sys.additional_properties
      if mode == :clg
        # Review: Use max speed maintenance?
        qm95 = (hvac_sys.compressor_type == HPXML::HVACCompressorTypeVariableSpeed ? hvac_ap.qm95max : hvac_ap.qm95full)
        capacity_fraction = 1.0 / qm95
        capacity_temperature = 82.0
      elsif mode == :htg
        capacity_fraction = hvac_ap.qm17full
        capacity_temperature = 17.0
      end
      cap_adj = 1.0 - (1.0 - capacity_fraction) / (rated_odb - capacity_temperature) * (rated_odb - outdoor_temp)
    else
      # Based on detailed performance data
      capacity_description = (hvac_sys.compressor_type == HPXML::HVACCompressorTypeVariableSpeed ? HPXML::CapacityDescriptionMaximum : HPXML::CapacityDescriptionNominal)
      max_rated_dp = detailed_performance_data.find { |dp| dp.outdoor_temperature == rated_odb && dp.capacity_description == capacity_description }
      if max_rated_dp.capacity.nil?
        property = :capacity_fraction_of_nominal
        capacity_nominal = 1.0
      else
        property = :capacity
        capacity_nominal = (mode == :clg) ? hvac_sys.cooling_capacity : hvac_sys.heating_capacity
      end
      cap_adj = HVAC.extrapolate_datapoint(detailed_performance_data, capacity_description, outdoor_temp, property) / capacity_nominal
    end
    return cap_adj
  end

  # Increases the autosized heating/cooling capacities to account for any reduction in
  # capacity due to HVAC installation quality. This is done to prevent unmet hours.
  #
  # @param mj [MJValues] Object with a collection of misc Manual J values
  # @param hvac_sizings [HVACSizingValues] Object with sizing values for a given HVAC system
  # @param hvac_heating [HPXML::HeatingSystem or HPXML::HeatPump] The heating portion of the current HPXML HVAC system
  # @param hvac_cooling [HPXML::CoolingSystem or HPXML::HeatPump] The cooling portion of the current HPXML HVAC system
  # @param hpxml_bldg [HPXML::Building] HPXML Building object representing an individual dwelling unit
  # @return [nil]
  def self.apply_hvac_installation_quality(mj, hvac_sizings, hvac_heating, hvac_cooling, hpxml_bldg)
    cool_charge_defect_ratio = 0.0
    cool_airflow_defect_ratio = 0.0
    heat_airflow_defect_ratio = 0.0

    if not hvac_cooling.nil?
      if hvac_cooling.respond_to? :charge_defect_ratio
        cool_charge_defect_ratio = hvac_cooling.charge_defect_ratio.to_f
      end
      if hvac_cooling.respond_to? :airflow_defect_ratio
        cool_airflow_defect_ratio = hvac_cooling.airflow_defect_ratio.to_f
      end
    end
    if (not hvac_heating.nil?)
      if hvac_heating.respond_to? :airflow_defect_ratio
        heat_airflow_defect_ratio = hvac_heating.airflow_defect_ratio.to_f
      end
    end

    return if (cool_charge_defect_ratio.abs < 0.001) && (cool_airflow_defect_ratio.abs < 0.001) && (heat_airflow_defect_ratio.abs < 0.001)

    # Cooling

    cooling_type = get_hvac_cooling_type(hvac_cooling)
    f_ch = cool_charge_defect_ratio.round(3)

    if [HPXML::HVACTypeHeatPumpAirToAir,
        HPXML::HVACTypeCentralAirConditioner,
        HPXML::HVACTypeHeatPumpMiniSplit,
        HPXML::HVACTypeMiniSplitAirConditioner,
        HPXML::HVACTypeHeatPumpGroundToAir].include?(cooling_type) && hvac_cooling.fraction_cool_load_served > 0

      clg_ap = hvac_cooling.additional_properties

      if cooling_type != HPXML::HVACTypeHeatPumpGroundToAir
        cool_airflow_rated_ratio = hvac_sizings.Cool_Airflow / HVAC.calc_rated_airflow(hvac_sizings.Cool_Capacity, clg_ap.cool_rated_cfm_per_ton, 'cfm')
        cool_airflow_rated_defect_ratio = hvac_sizings.Cool_Airflow * (1 + cool_airflow_defect_ratio) / HVAC.calc_rated_airflow(hvac_sizings.Cool_Capacity, clg_ap.cool_rated_cfm_per_ton, 'cfm')
      else
        cool_airflow_rated_ratio = 1.0 # actual air flow is equal to rated (before applying defect ratio) in current methodology
        cool_airflow_rated_defect_ratio = 1 + cool_airflow_defect_ratio
      end

      # NOTE: heat pump (cooling) curves don't exhibit expected trends at extreme faults
      cool_cap_fflow_spec = clg_ap.cool_cap_fflow_spec_iq
      a1_AF_Qgr_c = cool_cap_fflow_spec[0]
      a2_AF_Qgr_c = cool_cap_fflow_spec[1]
      a3_AF_Qgr_c = cool_cap_fflow_spec[2]

      qgr_values = clg_ap.cool_qgr_values
      ff_chg_values = clg_ap.cool_ff_chg_values

      a1_CH_Qgr_c = qgr_values[0]
      a2_CH_Qgr_c = qgr_values[1]
      a3_CH_Qgr_c = qgr_values[2]
      a4_CH_Qgr_c = qgr_values[3]

      q0_CH = a1_CH_Qgr_c
      q1_CH = a2_CH_Qgr_c * UnitConversions.convert(mj.cool_setpoint, 'F', 'C')
      q2_CH = a3_CH_Qgr_c * UnitConversions.convert(hpxml_bldg.header.manualj_cooling_design_temp, 'F', 'C')
      q3_CH = a4_CH_Qgr_c * f_ch
      y_CH_Q_c = 1 + ((q0_CH + q1_CH + q2_CH + q3_CH) * f_ch)

      ff_ch_c = (1.0 / (1.0 + (a1_CH_Qgr_c + (a2_CH_Qgr_c * ff_chg_values[0]) + (a3_CH_Qgr_c * ff_chg_values[1]) + (a4_CH_Qgr_c * f_ch)) * f_ch)).round(3)
      ff_AF_c = cool_airflow_rated_defect_ratio.round(3)
      ff_AF_comb_c = ff_ch_c * ff_AF_c

      q_AF_CH = a1_AF_Qgr_c + (a2_AF_Qgr_c * ff_ch_c) + (a3_AF_Qgr_c * ff_ch_c * ff_ch_c)
      p_CH_Q_c = y_CH_Q_c / q_AF_CH

      p_AF_Q_c = a1_AF_Qgr_c + (a2_AF_Qgr_c * ff_AF_comb_c) + (a3_AF_Qgr_c * ff_AF_comb_c * ff_AF_comb_c)

      cool_cap_fff = (p_CH_Q_c * p_AF_Q_c)

      # calculate the capacity impact by defects
      ff_AF_c_nodefect = cool_airflow_rated_ratio.round(3)
      cool_cap_fff_nodefect = a1_AF_Qgr_c + a2_AF_Qgr_c * ff_AF_c_nodefect + a3_AF_Qgr_c * ff_AF_c_nodefect * ff_AF_c_nodefect
      cap_clg_ratio = 1 / (cool_cap_fff / cool_cap_fff_nodefect)

      prev_capacity = hvac_sizings.Cool_Capacity
      hvac_sizings.Cool_Capacity *= cap_clg_ratio
      hvac_sizings.Cool_Capacity_Sens = hvac_sizings.Cool_Capacity * clg_ap.cool_rated_shr_gross
      if prev_capacity > 0 # Preserve cfm/ton
        hvac_sizings.Cool_Airflow = hvac_sizings.Cool_Airflow * hvac_sizings.Cool_Capacity / prev_capacity
      else
        hvac_sizings.Cool_Airflow = 0.0
      end
    end

    # Heating

    heating_type = get_hvac_heating_type(hvac_heating)

    if [HPXML::HVACTypeHeatPumpAirToAir,
        HPXML::HVACTypeHeatPumpMiniSplit,
        HPXML::HVACTypeHeatPumpGroundToAir].include?(heating_type) && hvac_heating.fraction_heat_load_served > 0

      htg_ap = hvac_heating.additional_properties

      if heating_type != HPXML::HVACTypeHeatPumpGroundToAir
        heat_airflow_rated_ratio = hvac_sizings.Heat_Airflow / HVAC.calc_rated_airflow(hvac_sizings.Heat_Capacity, htg_ap.heat_rated_cfm_per_ton, 'cfm')
        heat_airflow_rated_defect_ratio = hvac_sizings.Heat_Airflow * (1 + heat_airflow_defect_ratio) / HVAC.calc_rated_airflow(hvac_sizings.Heat_Capacity, htg_ap.heat_rated_cfm_per_ton, 'cfm')
      else
        heat_airflow_rated_ratio = 1.0 # actual air flow is equal to rated (before applying defect ratio) in current methodology
        heat_airflow_rated_defect_ratio = 1 + heat_airflow_defect_ratio
      end

      heat_cap_fflow_spec = htg_ap.heat_cap_fflow_spec_iq
      a1_AF_Qgr_h = heat_cap_fflow_spec[0]
      a2_AF_Qgr_h = heat_cap_fflow_spec[1]
      a3_AF_Qgr_h = heat_cap_fflow_spec[2]

      qgr_values = htg_ap.heat_qgr_values
      ff_chg_values = htg_ap.heat_ff_chg_values

      a1_CH_Qgr_h = qgr_values[0]
      a2_CH_Qgr_h = qgr_values[2]
      a3_CH_Qgr_h = qgr_values[3]

      qh1_CH = a1_CH_Qgr_h
      qh2_CH = a2_CH_Qgr_h * UnitConversions.convert(hpxml_bldg.header.manualj_heating_design_temp, 'F', 'C')
      qh3_CH = a3_CH_Qgr_h * f_ch
      y_CH_Q_h = 1 + ((qh1_CH + qh2_CH + qh3_CH) * f_ch)

      ff_ch_h = (1 / (1 + (a1_CH_Qgr_h + a2_CH_Qgr_h * ff_chg_values[1] + a3_CH_Qgr_h * f_ch) * f_ch)).round(3)
      ff_AF_h = heat_airflow_rated_defect_ratio.round(3)
      ff_AF_comb_h = ff_ch_h * ff_AF_h

      qh_AF_CH = a1_AF_Qgr_h + (a2_AF_Qgr_h * ff_ch_h) + (a3_AF_Qgr_h * ff_ch_h * ff_ch_h)
      p_CH_Q_h = y_CH_Q_h / qh_AF_CH

      p_AF_Q_h = a1_AF_Qgr_h + (a2_AF_Qgr_h * ff_AF_comb_h) + (a3_AF_Qgr_h * ff_AF_comb_h * ff_AF_comb_h)

      heat_cap_fff = (p_CH_Q_h * p_AF_Q_h)

      # calculate the capacity impact by defects
      ff_AF_h_nodefect = heat_airflow_rated_ratio.round(3)
      heat_cap_fff_nodefect = a1_AF_Qgr_h + a2_AF_Qgr_h * ff_AF_h_nodefect + a3_AF_Qgr_h * ff_AF_h_nodefect * ff_AF_h_nodefect
      cap_htg_ratio = 1 / (heat_cap_fff / heat_cap_fff_nodefect)

      prev_capacity = hvac_sizings.Heat_Capacity
      hvac_sizings.Heat_Capacity *= cap_htg_ratio
      if prev_capacity > 0 # Preserve cfm/ton
        hvac_sizings.Heat_Airflow = hvac_sizings.Heat_Airflow * hvac_sizings.Heat_Capacity / prev_capacity
      else
        hvac_sizings.Heat_Airflow = 0.0
      end
    end
  end

  # Applies sizing factors (multipliers) and/or sizing limits (absolute values) to the autosized HVAC capacities.
  # The sizing factors/limits are optional inputs in the HPXML file.
  #
  # @param hvac_sizings [HVACSizingValues] Object with sizing values for a given HVAC system
  # @param hvac_heating [HPXML::HeatingSystem or HPXML::HeatPump] The heating portion of the current HPXML HVAC system
  # @param hvac_cooling [HPXML::CoolingSystem or HPXML::HeatPump] The cooling portion of the current HPXML HVAC system
  # @return [nil]
  def self.apply_hvac_autosizing_factors_and_limits(hvac_sizings, hvac_heating, hvac_cooling)
    if not hvac_cooling.nil?
      cooling_autosizing_limit = hvac_cooling.cooling_autosizing_limit
      if cooling_autosizing_limit.nil?
        cooling_autosizing_limit = 1 / Constants::Small
      end

      cooling_autosizing_factor = [hvac_cooling.cooling_autosizing_factor, cooling_autosizing_limit / hvac_sizings.Cool_Capacity].min

      hvac_sizings.Cool_Capacity *= cooling_autosizing_factor
      hvac_sizings.Cool_Airflow *= cooling_autosizing_factor
      hvac_sizings.Cool_Capacity_Sens *= cooling_autosizing_factor
    end
    if not hvac_heating.nil?
      heating_autosizing_limit = hvac_heating.heating_autosizing_limit
      if heating_autosizing_limit.nil?
        heating_autosizing_limit = 1 / Constants::Small
      end

      heating_autosizing_factor = [hvac_heating.heating_autosizing_factor, heating_autosizing_limit / hvac_sizings.Heat_Capacity].min

      hvac_sizings.Heat_Capacity *= heating_autosizing_factor
      hvac_sizings.Heat_Airflow *= heating_autosizing_factor
    end
    if (hvac_cooling.is_a? HPXML::HeatPump) && (hvac_cooling.backup_type == HPXML::HeatPumpBackupTypeIntegrated)
      backup_heating_autosizing_limit = hvac_cooling.backup_heating_autosizing_limit
      if backup_heating_autosizing_limit.nil?
        backup_heating_autosizing_limit = 1 / Constants::Small
      end

      backup_heating_autosizing_factor = [hvac_cooling.backup_heating_autosizing_factor, backup_heating_autosizing_limit / hvac_sizings.Heat_Capacity_Supp].min

      hvac_sizings.Heat_Capacity_Supp *= backup_heating_autosizing_factor
    end
  end

  # Finalize Capacity Calculations
  #
  # @param hvac_sizings [HVACSizingValues] Object with sizing values for a given HVAC system
  # @param hvac_heating [HPXML::HeatingSystem or HPXML::HeatPump] The heating portion of the current HPXML HVAC system
  # @param hvac_cooling [HPXML::CoolingSystem or HPXML::HeatPump] The cooling portion of the current HPXML HVAC system
  # @param hpxml_bldg [HPXML::Building] HPXML Building object representing an individual dwelling unit
  # @return [nil]
  def self.apply_hvac_final_capacities(hvac_sizings, hvac_heating, hvac_cooling, hpxml_bldg)
    # Cooling
    if not hvac_cooling.nil?
      fixed_cooling_capacity = hvac_cooling.cooling_capacity
    end
    autosized_cooling_capacity = hvac_sizings.Cool_Capacity
    if (not fixed_cooling_capacity.nil?) && (autosized_cooling_capacity > 0)
      if not (hpxml_bldg.header.allow_increased_fixed_capacities && autosized_cooling_capacity > fixed_cooling_capacity)
        # Use fixed size; proportionally adjust autosized airflow & sensible capacity
        hvac_sizings.Cool_Capacity = fixed_cooling_capacity
        hvac_sizings.Cool_Airflow *= fixed_cooling_capacity / autosized_cooling_capacity
        hvac_sizings.Cool_Capacity_Sens *= fixed_cooling_capacity / autosized_cooling_capacity
      end
    end

    # Heating
    if not hvac_heating.nil?
      fixed_heating_capacity = hvac_heating.heating_capacity
    elsif (not hvac_cooling.nil?) && hvac_cooling.has_integrated_heating
      fixed_heating_capacity = hvac_cooling.integrated_heating_system_capacity
    end
    autosized_heating_capacity = hvac_sizings.Heat_Capacity
    if (not fixed_heating_capacity.nil?) && (autosized_heating_capacity > 0)
      if not (hpxml_bldg.header.allow_increased_fixed_capacities && autosized_heating_capacity > fixed_heating_capacity)
        # Use fixed size; proportionally adjust autosized airflow
        hvac_sizings.Heat_Capacity = fixed_heating_capacity
        hvac_sizings.Heat_Airflow *= fixed_heating_capacity / autosized_heating_capacity
      end
    end

    # Heat pump backup heating
    if hvac_heating.is_a? HPXML::HeatPump
      if not hvac_heating.backup_heating_capacity.nil?
        fixed_supp_heating_capacity = hvac_heating.backup_heating_capacity
      elsif not hvac_heating.backup_system.nil?
        fixed_supp_heating_capacity = hvac_heating.backup_system.heating_capacity
      end
    end
    autosized_supp_heating_capacity = hvac_sizings.Heat_Capacity_Supp
    if not fixed_supp_heating_capacity.nil?
      if not (hpxml_bldg.header.allow_increased_fixed_capacities && autosized_supp_heating_capacity > fixed_supp_heating_capacity)
        # Use fixed size
        hvac_sizings.Heat_Capacity_Supp = fixed_supp_heating_capacity
      end
    end
  end

  # GSHP Ground Loop Sizing Calculations
  #
  # @param mj [MJValues] Object with a collection of misc Manual J values
  # @param runner [OpenStudio::Measure::OSRunner] Object typically used to display warnings
  # @param hvac_sizings [HVACSizingValues] Object with sizing values for a given HVAC system
  # @param weather [WeatherFile] Weather object containing EPW information
  # @param hvac_cooling [HPXML::CoolingSystem or HPXML::HeatPump] The cooling portion of the current HPXML HVAC system
  # @param hpxml_bldg [HPXML::Building] HPXML Building object representing an individual dwelling unit
  # @return [nil]
  def self.apply_hvac_ground_loop(mj, runner, hvac_sizings, weather, hvac_cooling, hpxml_bldg)
    cooling_type = get_hvac_cooling_type(hvac_cooling)

    return if cooling_type != HPXML::HVACTypeHeatPumpGroundToAir

    geothermal_loop = hvac_cooling.geothermal_loop

    loop_flow = geothermal_loop.loop_flow
    if loop_flow.nil?
      loop_flow = [1.0, UnitConversions.convert([hvac_sizings.Heat_Capacity, hvac_sizings.Cool_Capacity].max, 'Btu/hr', 'ton')].max.floor * 3.0
    end

    min_bore_depth = 80 # ft; based on g-function library
    # In NY the following is the depth that requires a mining permit, which has been a barrier for Dandelion Energy with installing GSHPs.
    # Sounds like people are pushing ever deeper but for now we can apply this limit and add a note about where it came from.
    max_bore_depth = 500 # ft
    min_num_boreholes = 1
    max_num_boreholes = 10

    num_bore_holes = geothermal_loop.num_bore_holes
    bore_depth = geothermal_loop.bore_length

    if num_bore_holes.nil? || bore_depth.nil?
      # Autosize ground loop heat exchanger length
      nom_length_heat, nom_length_cool = get_geothermal_loop_borefield_ft_per_ton(mj, hpxml_bldg, geothermal_loop, weather, hvac_cooling)
      bore_length_heat = nom_length_heat * UnitConversions.convert(hvac_sizings.Heat_Capacity, 'Btu/hr', 'ton')
      bore_length_cool = nom_length_cool * UnitConversions.convert(hvac_sizings.Cool_Capacity, 'Btu/hr', 'ton')
      bore_length = [bore_length_heat, bore_length_cool].max

      if num_bore_holes.nil? && bore_depth.nil?
        num_bore_holes = [min_num_boreholes, (UnitConversions.convert(hvac_sizings.Cool_Capacity, 'Btu/hr', 'ton') + 0.5).floor].max

        # Divide length by number of boreholes for average bore depth
        bore_depth = (bore_length / num_bore_holes).floor # ft

        # Adjust number of boreholes and bore depth to get within min/max constraints
        for _i in 0..50
          if ((bore_depth < min_bore_depth) || (num_bore_holes > max_num_boreholes)) && (num_bore_holes > min_num_boreholes)
            num_bore_holes -= 1
            bore_depth = (bore_length / num_bore_holes).floor
          elsif ((bore_depth > max_bore_depth) || (num_bore_holes < min_num_boreholes)) && (num_bore_holes < max_num_boreholes)
            num_bore_holes += 1
            bore_depth = (bore_length / num_bore_holes).floor
          end

          if ((num_bore_holes == min_num_boreholes) && (bore_depth < min_bore_depth)) || ((num_bore_holes == max_num_boreholes) && (bore_depth > max_bore_depth))
            break # we can't do any better
          end
        end
      elsif num_bore_holes.nil?
        # Calculate number of boreholes to achieve total autosized length
        num_bore_holes = (bore_length / bore_depth).floor
        num_bore_holes = [num_bore_holes, max_num_boreholes].min
        num_bore_holes = [num_bore_holes, min_num_boreholes].max
      elsif bore_depth.nil?
        # Calculate bore depth to achieve total autosized length
        bore_depth = (bore_length / num_bore_holes).floor # ft
      end
    end

    if bore_depth < min_bore_depth
      bore_depth = min_bore_depth
      runner.registerWarning("Reached a minimum of #{min_num_boreholes} borehole; setting bore depth to the minimum (#{min_bore_depth} ft).")
    end

    if bore_depth > max_bore_depth
      bore_depth = max_bore_depth
      runner.registerWarning("Reached a maximum of #{max_num_boreholes} boreholes; setting bore depth to the maximum (#{max_bore_depth} ft).")
    end

    bore_config = geothermal_loop.bore_config
    if bore_config.nil?
      bore_config = HPXML::GeothermalLoopBorefieldConfigurationRectangle
    end

    g_functions_json = get_geothermal_loop_g_functions_json(get_geothermal_loop_valid_configurations[bore_config])
    valid_num_bores = get_geothermal_loop_valid_num_bores(g_functions_json)

    unless valid_num_bores.include? num_bore_holes
      fail "Number of bore holes (#{num_bore_holes}) with borefield configuration '#{bore_config}' not supported."
    end

    hvac_sizings.GSHP_Loop_Flow = loop_flow
    hvac_sizings.GSHP_Bore_Depth = bore_depth
    hvac_sizings.GSHP_Bore_Holes = num_bore_holes
    hvac_sizings.GSHP_Bore_Config = bore_config

    hvac_sizings.GSHP_G_Functions = get_geothermal_g_functions_data(bore_config, g_functions_json, geothermal_loop, num_bore_holes, bore_depth)
  end

  # Calculates the total needed length of heating/cooling borehole length for the geothermal loop.
  #
  # @param mj [MJValues] Object with a collection of misc Manual J values
  # @param hpxml_bldg [HPXML::Building] HPXML Building object representing an individual dwelling unit
  # @param geothermal_loop [HPXML::GeothermalLoop] Geothermal loop of interest
  # @param weather [WeatherFile] Weather object containing EPW information
  # @param hvac_cooling [HPXML::HeatPump] The cooling portion of the current HPXML HVAC system
  # @return [Array<Double, Double>] Nominal heating length, nominal cooling length (ft/ton)
  def self.get_geothermal_loop_borefield_ft_per_ton(mj, hpxml_bldg, geothermal_loop, weather, hvac_cooling)
    clg_ap = hvac_cooling.additional_properties

    case clg_ap.u_tube_spacing_type
    when 'b'
      beta_0 = 17.4427
      beta_1 = -0.6052
    when 'c'
      beta_0 = 21.9059
      beta_1 = -0.3796
    when 'as'
      beta_0 = 20.1004
      beta_1 = -0.94467
    end

    r_value_ground = Math.log(geothermal_loop.bore_spacing / geothermal_loop.bore_diameter * 12.0) / 2.0 / Math::PI / hpxml_bldg.site.ground_conductivity
    r_value_grout = 1.0 / geothermal_loop.grout_conductivity / beta_0 / ((geothermal_loop.bore_diameter / clg_ap.pipe_od)**beta_1)
    r_value_pipe = Math.log(clg_ap.pipe_od / clg_ap.pipe_id) / 2.0 / Math::PI / hvac_cooling.geothermal_loop.pipe_conductivity
    r_value_bore = r_value_grout + r_value_pipe / 2.0 # Note: Convection resistance is negligible when calculated against Glhepro (Jeffrey D. Spitler, 2000)

    is_southern_hemisphere = (hpxml_bldg.latitude < 0)

    if is_southern_hemisphere
      heating_month = 6 # July
      cooling_month = 0 # January
    else
      heating_month = 0 # January
      cooling_month = 6 # July
    end

    rtf_DesignMon_Heat = [0.25, (71.0 - weather.data.MonthlyAvgDrybulbs[heating_month]) / mj.htd].max
    rtf_DesignMon_Cool = [0.25, (weather.data.MonthlyAvgDrybulbs[cooling_month] - 76.0) / mj.ctd].max

    nom_length_heat = (1.0 - 1.0 / clg_ap.heat_rated_cops[0]) * (r_value_bore + r_value_ground * rtf_DesignMon_Heat) / (weather.data.DeepGroundAnnualTemp - (2.0 * clg_ap.design_hw - clg_ap.design_delta_t) / 2.0) * UnitConversions.convert(1.0, 'ton', 'Btu/hr')
    nom_length_cool = (1.0 + 1.0 / clg_ap.cool_rated_cops[0]) * (r_value_bore + r_value_ground * rtf_DesignMon_Cool) / ((2.0 * clg_ap.design_chw + clg_ap.design_delta_t) / 2.0 - weather.data.DeepGroundAnnualTemp) * UnitConversions.convert(1.0, 'ton', 'Btu/hr')

    return nom_length_heat, nom_length_cool
  end

  # Returns the geothermal loop g-function response factors.
  #
  # @param bore_config [String] Borefield configuration (HPXML::GeothermalLoopBorefieldConfigurationXXX)
  # @param g_functions_json [JSON] JSON object with g-function data
  # @param geothermal_loop [HPXML::GeothermalLoop] Geothermal loop of interest
  # @param num_bore_holes [Integer] Total number of boreholes
  # @param bore_depth [Double] Depth of each borehole (ft)
  # @return [Array<Array<Double>, Array<Double>>] List of g-function lntts (natural log of time/steady state time) values, list of g-function values
  def self.get_geothermal_g_functions_data(bore_config, g_functions_json, geothermal_loop, num_bore_holes, bore_depth)
    actuals = { 'b' => UnitConversions.convert(geothermal_loop.bore_spacing, 'ft', 'm'),
                'h' => UnitConversions.convert(bore_depth, 'ft', 'm'),
                'rb' => UnitConversions.convert(geothermal_loop.bore_diameter / 2.0, 'in', 'm') }
    actuals['b_over_h'] = actuals['b'] / actuals['h']

    g_library = { 24 => { 'b' => 5, 'd' => 2, 'rb' => 0.075 },
                  48 => { 'b' => 5, 'd' => 2, 'rb' => 0.075 },
                  96 => { 'b' => 5, 'd' => 2, 'rb' => 0.075 },
                  192 => { 'b' => 5, 'd' => 2, 'rb' => 0.08 },
                  384 => { 'b' => 5, 'd' => 2, 'rb' => 0.0875 } }
    g_library.each do |h, b_d_rb|
      g_library[h]['b_over_h'] = Float(b_d_rb['b']) / h
      g_library[h]['rb_over_h'] = Float(b_d_rb['rb']) / h
    end

    [[24, 48], [48, 96], [96, 192], [192, 384]].each do |h1, h2|
      next unless actuals['h'] >= h1 && actuals['h'] < h2

      pt1 = g_library[h1]
      pt2 = g_library[h2]

      # linear interpolation on "g" values
      logtimes = []
      gs = []
      [h1, h2].each do |h|
        b_d_rb = g_library[h]
        b = b_d_rb['b']
        rb = b_d_rb['rb']
        b_h_rb = "#{b}._#{h}._#{rb}"

        logtime, g = get_geothermal_loop_g_functions_data_from_json(g_functions_json, bore_config, num_bore_holes, b_h_rb)
        logtimes << logtime
        gs << g
      end
      x = actuals['b_over_h']
      x0 = pt1['b_over_h']
      x1 = pt2['b_over_h']
      g_functions = gs[0].zip(gs[1]).map { |v| MathTools.interp2(x, x0, x1, v[0], v[1]) }

      # linear interpolation on rb/h for correction factor
      x = actuals['b_over_h']
      x0 = pt1['b_over_h']
      x1 = pt2['b_over_h']
      f0 = pt1['rb_over_h']
      f1 = pt2['rb_over_h']
      actuals['rb_over_h'] = MathTools.interp2(x, x0, x1, f0, f1)
      rb = actuals['rb_over_h'] * actuals['h']
      rb_actual_over_rb = actuals['rb'] / rb
      correction_factor = Math.log(rb_actual_over_rb)
      g_functions = g_functions.map { |v| v - correction_factor }

      return logtimes[0], g_functions
    end
  end

  # Returns the geothermal loop g-function logtimes/values for a specific configuration in the JSON file.
  #
  # @param g_functions_json [JSON] JSON object with g-function data
  # @param bore_config [String] Borefield configuration (HPXML::GeothermalLoopBorefieldConfigurationXXX)
  # @param num_bore_holes [Integer] Total number of boreholes
  # @param b_h_rb [String] The lookup key (B._H._rb) in the g-function data.
  # @return [Array<Array<Double>, Array<Double>>] List of logtimes, list of g-function values
  def self.get_geothermal_loop_g_functions_data_from_json(g_functions_json, bore_config, num_bore_holes, b_h_rb)
    g_functions_json.values.each do |values_1|
      if [HPXML::GeothermalLoopBorefieldConfigurationRectangle,
          HPXML::GeothermalLoopBorefieldConfigurationL].include?(bore_config)
        bore_locations = values_1[:bore_locations]
        next if bore_locations.size != num_bore_holes

        logtime = values_1[:logtime].map { |v| Float(v) }
        g = values_1[:g][b_h_rb.to_sym].map { |v| Float(v) }

        return logtime, g
      elsif [HPXML::GeothermalLoopBorefieldConfigurationOpenRectangle,
             HPXML::GeothermalLoopBorefieldConfigurationC,
             HPXML::GeothermalLoopBorefieldConfigurationLopsidedU,
             HPXML::GeothermalLoopBorefieldConfigurationU].include?(bore_config)
        values_1.values.each do |values_2|
          bore_locations = values_2[:bore_locations]
          next if bore_locations.size != num_bore_holes

          logtime = values_2[:logtime].map { |v| Float(v) }
          g = values_2[:g][b_h_rb.to_sym].map { |v| Float(v) }

          return logtime, g
        end
      end
    end
  end

  # Returns a set of valid geothermal loop bore configurations and their corresponding g-function data files.
  #
  # @return [Hash] Map of configuration => datafile
  def self.get_geothermal_loop_valid_configurations
    valid_configs = { HPXML::GeothermalLoopBorefieldConfigurationRectangle => 'rectangle_5m_v1.0.json',
                      HPXML::GeothermalLoopBorefieldConfigurationOpenRectangle => 'Open_configurations_5m_v1.0.json',
                      HPXML::GeothermalLoopBorefieldConfigurationC => 'C_configurations_5m_v1.0.json',
                      HPXML::GeothermalLoopBorefieldConfigurationL => 'L_configurations_5m_v1.0.json',
                      HPXML::GeothermalLoopBorefieldConfigurationU => 'U_configurations_5m_v1.0.json',
                      HPXML::GeothermalLoopBorefieldConfigurationLopsidedU => 'LopU_configurations_5m_v1.0.json' }
    return valid_configs
  end

  # Returns the g-function data for a given geothermal loop configuration.
  #
  # @param g_functions_filename [String] G-function data filename
  # @return [JSON] JSON object with g-function data
  def self.get_geothermal_loop_g_functions_json(g_functions_filename)
    require 'json'

    g_functions_filepath = File.join(File.dirname(__FILE__), 'data/g_functions', g_functions_filename)
    g_functions_json = JSON.parse(File.read(g_functions_filepath), symbolize_names: true)
    return g_functions_json
  end

  # Returns the valid number of boreholes for a given geothermal loop configuration.
  #
  # @param g_functions_json [JSON] JSON object with g-function data
  # @return [Array<Integer>] List of valid numbers of boreholes
  def self.get_geothermal_loop_valid_num_bores(g_functions_json)
    valid_num_bores = []
    g_functions_json.each do |_key_1, values_1|
      if values_1.keys.include?(:bore_locations)
        valid_num_bores << values_1[:bore_locations].size
      else
        values_1.each do |_key_2, values_2|
          if values_2.keys.include?(:bore_locations)
            valid_num_bores << values_2[:bore_locations].size
          end
        end
      end
    end

    return valid_num_bores
  end

  # Calculates the heat pump's heating capacity at the specified outdoor/indoor temperatures, as a fraction
  # of the heat pump's nominal heating capacity.
  #
  # @param mj [MJValues] Object with a collection of misc Manual J values
  # @param hvac_heating [HPXML::HeatPump] The HPXML heat pump of interest
  # @param heating_temp [Double] Outdoor drybulb temperature (F)
  # @return [Double] Heat pump adjustment factor (capacity fraction)
  def self.calculate_heat_pump_adj_factor_at_outdoor_temperature(mj, hvac_heating, heating_temp)
    idb_adj = adjust_heat_pump_capacity_for_indoor_condition(heating_temp, mj.heat_setpoint, hvac_heating, :htg)
    odb_adj = adjust_heat_pump_capacity_for_outdoor_condition(heating_temp, hvac_heating, :htg)
    return odb_adj * idb_adj
  end

  # Calculates the portion of the heating load that the heat pump backup needs to serve.
  # Takes into account the heat pump backup sizing methodology as well as the heat pump's
  # minimum compressor lockout temperature.
  #
  # @param mj [MJValues] Object with a collection of misc Manual J values
  # @param hvac_heating [HPXML::HeatPump] The HPXML heat pump of interest
  # @param heating_load [Double] Full heating load (Btu/hr)
  # @param hp_nominal_heating_capacity [Double] Heat pump nominal heating capacity (Btu/hr)
  # @param hpxml_bldg [HPXML::Building] HPXML Building object representing an individual dwelling unit
  # @return [Double] Heat pump backup load (Btu/hr)
  def self.calculate_heat_pump_backup_load(mj, hvac_heating, heating_load, hp_nominal_heating_capacity, hpxml_bldg)
    if hpxml_bldg.header.heat_pump_backup_sizing_methodology == HPXML::HeatPumpBackupSizingEmergency
      # Size backup to meet 85% of design load in case heat pump fails 
      # New ACCA Man S (2024)--> emergency heating load is 85% of heating load 
      # See Table N1.16.3.2 Electric Resistance Emergency Heat 
      return 0.85*heating_load
    elsif hpxml_bldg.header.heat_pump_backup_sizing_methodology == HPXML::HeatPumpBackupSizingSupplemental
      if not hvac_heating.backup_heating_switchover_temp.nil?
        min_compressor_temp = hvac_heating.backup_heating_switchover_temp
      elsif not hvac_heating.compressor_lockout_temp.nil?
        min_compressor_temp = hvac_heating.compressor_lockout_temp
      end

      if min_compressor_temp > hpxml_bldg.header.manualj_heating_design_temp
        # Heat pump not running at design temperature, size backup to meet full design load
        return heating_load
      end

      # Heat pump operating at design temperature, size backup to meet remaining design load
      heat_cap_adj_factor = calculate_heat_pump_adj_factor_at_outdoor_temperature(mj, hvac_heating, hpxml_bldg.header.manualj_heating_design_temp)
      hp_output_at_outdoor_temperature = hp_nominal_heating_capacity * heat_cap_adj_factor
      return [heating_load - hp_output_at_outdoor_temperature, 0.0].max
    else
      fail "Unexpected HP backup methodology: #{hpxml_bldg.header.heat_pump_backup_sizing_methodology}"
    end
  end

  # Calculates heating/cooling capacities for air-source heat pumps based on sizing methodology,
  # minimum compressor temperature, design loads, performance curves, etc.
  #
  # @param mj [MJValues] Object with a collection of misc Manual J values
  # @param runner [OpenStudio::Measure::OSRunner] Object typically used to display warnings
  # @param hvac_sizings [HVACSizingValues] Object with sizing values for a given HVAC system
  # @param weather [WeatherFile] Weather object containing EPW information
  # @param hvac_heating [HPXML::HeatPump] The HPXML heat pump of interest
  # @param cool_cap_adj_factor [Double] Heat pump's cooling capacity at the design temperature as a fraction of the nominal cooling capacity (frac)
  # @param hvac_system [Hash] The HPXML HVAC system of interest
  # @param oversize_limit [Double] Oversize fraction (frac)
  # @param oversize_delta [Double] Oversize delta (Btu/hr)
  # @param hpxml_bldg [HPXML::Building] HPXML Building object representing an individual dwelling unit
  # @return [nil]
  def self.calculate_heat_pump_capacities(mj, runner, hvac_sizings, weather, hvac_heating, cool_cap_adj_factor, hvac_system,
                                          oversize_limit, oversize_delta, hpxml_bldg, hpxml_header)

    if not hvac_heating.backup_heating_switchover_temp.nil?
      min_compressor_temp = hvac_heating.backup_heating_switchover_temp
    elsif not hvac_heating.compressor_lockout_temp.nil?
      min_compressor_temp = hvac_heating.compressor_lockout_temp
    end

    if (not min_compressor_temp.nil?) && (min_compressor_temp > hpxml_bldg.header.manualj_heating_design_temp)
      # Calculate the heating load at the switchover temperature to limit unutilized capacity
      temp_heat_design_temp = hpxml_bldg.header.manualj_heating_design_temp
      hpxml_bldg.header.manualj_heating_design_temp = min_compressor_temp
      alternate_all_hvac_sizings = calculate(runner, weather, hpxml_bldg, [hvac_system], hpxml_header, update_hpxml: false)[0]
      heating_load = alternate_all_hvac_sizings[hvac_system].Heat_Load
      heating_temp = min_compressor_temp
      hpxml_bldg.header.manualj_heating_design_temp = temp_heat_design_temp
    else
      heating_load = hvac_sizings.Heat_Load
      heating_temp = hpxml_bldg.header.manualj_heating_design_temp
    end

    heat_cap_adj_factor = calculate_heat_pump_adj_factor_at_outdoor_temperature(mj, hvac_heating, heating_temp)
    heat_cap_rated = heating_load / heat_cap_adj_factor

    if cool_cap_adj_factor.nil? # Heat pump has no cooling
      if hpxml_bldg.header.heat_pump_sizing_methodology == HPXML::HeatPumpSizingMaxLoad
        # Size based on heating, taking into account reduced heat pump capacity at the design temperature
        hvac_sizings.Heat_Capacity = heat_cap_rated
      else
        # Size equal to heating design load
        hvac_sizings.Heat_Capacity = hvac_sizings.Heat_Load
      end
    elsif heat_cap_rated < hvac_sizings.Cool_Capacity
      # Size based on cooling
      hvac_sizings.Heat_Capacity = hvac_sizings.Cool_Capacity
    else
      cfm_per_btuh = hvac_sizings.Cool_Airflow / hvac_sizings.Cool_Capacity
      if hpxml_bldg.header.heat_pump_sizing_methodology == HPXML::HeatPumpSizingMaxLoad
        # Size based on heating, taking into account reduced heat pump capacity at the design temperature
        hvac_sizings.Cool_Capacity = heat_cap_rated
      else
        # Size based on cooling, but with ACCA oversizing allowances for heating
        load_shr = hvac_sizings.Cool_Load_Sens / hvac_sizings.Cool_Load_Tot
        if ((weather.data.HDD65F / weather.data.CDD50F) < 2.0) || (load_shr < 0.95)
          # Mild winter or has a latent cooling load
          hvac_sizings.Cool_Capacity = [(oversize_limit * hvac_sizings.Cool_Load_Tot) / cool_cap_adj_factor, heat_cap_rated].min
        else
          # Cold winter and no latent cooling load (add a ton rule applies)
          hvac_sizings.Cool_Capacity = [(hvac_sizings.Cool_Load_Tot + oversize_delta) / cool_cap_adj_factor, heat_cap_rated].min
        end
      end
      hvac_sizings.Cool_Airflow = cfm_per_btuh * hvac_sizings.Cool_Capacity
      hvac_sizings.Heat_Capacity = hvac_sizings.Cool_Capacity
    end
  end

  # Retrieves a collection of ventilation information from the HPXML building.
  #
  # @param hpxml_bldg [HPXML::Building] HPXML Building object representing an individual dwelling unit
  # @return [Hash] Airflow rates (cfm) and sensible/latent effectivenesses (frac)
  def self.get_ventilation_data(hpxml_bldg)
    # If CFIS w/ supplemental fan, assume air handler is running the full hour and can provide
    # all ventilation needs (i.e., supplemental fan does not need to run), so skip supplement fan
    vent_fans_mech = hpxml_bldg.ventilation_fans.select { |f| f.used_for_whole_building_ventilation && !f.is_cfis_supplemental_fan && f.flow_rate > 0 && f.hours_in_operation > 0 }
    if vent_fans_mech.empty?
      return { q_imb: 0.0, q_oa: 0.0, q_preheat: 0.0, q_precool: 0.0, q_recirc: 0.0,
               htg_sens_eff: 0.0, clg_sens_eff: 0.0, clg_lat_eff: 0.0 }
    end

    # Categorize fans into different types
    vent_mech_preheat = vent_fans_mech.select { |vent_mech| (not vent_mech.preheating_efficiency_cop.nil?) }
    vent_mech_precool = vent_fans_mech.select { |vent_mech| (not vent_mech.precooling_efficiency_cop.nil?) }
    vent_mech_shared = vent_fans_mech.select { |vent_mech| vent_mech.is_shared_system }

    vent_mech_sup_tot = vent_fans_mech.select { |vent_mech| vent_mech.fan_type == HPXML::MechVentTypeSupply }
    vent_mech_exh_tot = vent_fans_mech.select { |vent_mech| vent_mech.fan_type == HPXML::MechVentTypeExhaust }
    vent_mech_cfis_tot = vent_fans_mech.select { |vent_mech| vent_mech.fan_type == HPXML::MechVentTypeCFIS }
    vent_mech_bal_tot = vent_fans_mech.select { |vent_mech| vent_mech.fan_type == HPXML::MechVentTypeBalanced }
    vent_mech_erv_hrv_tot = vent_fans_mech.select { |vent_mech| [HPXML::MechVentTypeERV, HPXML::MechVentTypeHRV].include? vent_mech.fan_type }

    # Average in-unit CFMs (include recirculation from in unit CFMs for shared systems)
    q_sup = vent_mech_sup_tot.map { |vent_mech| vent_mech.average_unit_flow_rate }.sum(0.0)
    q_exh = vent_mech_exh_tot.map { |vent_mech| vent_mech.average_unit_flow_rate }.sum(0.0)
    q_bal = vent_mech_bal_tot.map { |vent_mech| vent_mech.average_unit_flow_rate }.sum(0.0)
    q_erv_hrv = vent_mech_erv_hrv_tot.map { |vent_mech| vent_mech.average_unit_flow_rate }.sum(0.0)
    q_cfis = vent_mech_cfis_tot.map { |vent_mech| vent_mech.average_unit_flow_rate }.sum(0.0)

    # Average preconditioned OA air CFMs (only OA, recirculation will be addressed below for all shared systems)
    q_preheat = vent_mech_preheat.map { |vent_mech| vent_mech.average_oa_unit_flow_rate * vent_mech.preheating_fraction_load_served }.sum(0.0)
    q_precool = vent_mech_precool.map { |vent_mech| vent_mech.average_oa_unit_flow_rate * vent_mech.precooling_fraction_load_served }.sum(0.0)
    q_recirc = vent_mech_shared.map { |vent_mech| vent_mech.average_unit_flow_rate - vent_mech.average_oa_unit_flow_rate }.sum(0.0)

    # Total CFMs
    q_sup_tot = q_sup + q_bal + q_erv_hrv + q_cfis
    q_exh_tot = q_exh + q_bal + q_erv_hrv
    q_imb = q_exh_tot - q_sup_tot # Worksheet E; used to determine space pressure effect
    q_oa = q_sup_tot - q_cfis # Calculate OA CFM that is considered a space load only (e.g., exclude CFIS, which is considered a system load)

    # Calculate effectiveness for all ERV/HRV and store results in a hash
    hrv_erv_effectiveness_map = Airflow.calc_hrv_erv_effectiveness(vent_mech_erv_hrv_tot)

    # Calculate cfm weighted average effectiveness for the OA space load
    htg_sens_eff = 0.0
    clg_sens_eff = 0.0
    clg_lat_eff = 0.0
    vent_mech_erv_hrv_unprecond = vent_mech_erv_hrv_tot.select { |vent_mech| vent_mech.preheating_efficiency_cop.nil? && vent_mech.precooling_efficiency_cop.nil? }
    vent_mech_erv_hrv_unprecond.each do |vent_mech|
      htg_sens_eff += vent_mech.average_oa_unit_flow_rate / q_oa * hrv_erv_effectiveness_map[vent_mech][:vent_mech_apparent_sens_eff]
      clg_sens_eff = htg_sens_eff
      clg_lat_eff += vent_mech.average_oa_unit_flow_rate / q_oa * hrv_erv_effectiveness_map[vent_mech][:vent_mech_lat_eff]
    end

    # FUTURE: For now, ACCA is okay with us bypassing our inputs to manually test these.
    if hpxml_bldg.zones[0].id == 'BobRossResidenceConditioned'
      if hpxml_bldg.ventilation_fans.count { |f| f.used_for_whole_building_ventilation && f.fan_type == HPXML::MechVentTypeERV } == 1
        # Bob Ross 3-18: ERV to equipment (system load)
        return { q_imb: 0.0, q_oa: 0.0, q_preheat: 0.0, q_precool: 0.0, q_recirc: 0.0,
                 htg_sens_eff: 0.0, clg_sens_eff: 0.0, clg_lat_eff: 0.0 }
      elsif hpxml_bldg.ventilation_fans.count { |f| f.used_for_whole_building_ventilation && f.fan_type == HPXML::MechVentTypeHRV } == 1
        # Bob Ross 3-21: HRV to space (space load)
        htg_sens_eff = 0.64
        clg_sens_eff = 0.58
      end
    end

    return { q_imb: q_imb, q_oa: q_oa, q_preheat: q_preheat, q_precool: q_precool, q_recirc: q_recirc,
             htg_sens_eff: htg_sens_eff, clg_sens_eff: clg_sens_eff, clg_lat_eff: clg_lat_eff }
  end

  # Calculates the airflow rate associated with a given capacity based on an assumed cfm/ton or
  # based on the user-specified design airflow rate.
  #
  # @param mode [Symbol] Heating (:htg) or cooling (:clg)
  # @param hvac_system [HPXML::HeatingSystem or HPXML::CoolingSystem or HPXML::HeatPump] The current HPXML HVAC system
  # @param capacity [Double] Capacity value to use for calculating corresponding airflow rate (Btu/hr)
  # @param hpxml_bldg [HPXML::Building] HPXML Building object representing an individual dwelling unit
  # @return [Double] Airflow rate (cfm)
  def self.calc_airflow_rate(mode, hvac_system, capacity, hpxml_bldg)
    hvac_type = mode == :clg ? get_hvac_cooling_type(hvac_system) : get_hvac_heating_type(hvac_system)

    if hvac_type == HPXML::HVACTypeEvaporativeCooler
      # Use industry rule of thumb based on floor area, adopted by HEScore
      return 2.0 * hpxml_bldg.building_construction.conditioned_floor_area
    end

    cfm_per_ton = nil

    # Check if user-specified design airflow rate
    if mode == :htg
      if hvac_system.respond_to?(:heating_design_airflow_cfm) && (not hvac_system.heating_design_airflow_cfm.nil?) && (not hvac_system.heating_capacity.nil?)
        cfm_per_ton = hvac_system.heating_design_airflow_cfm / UnitConversions.convert(hvac_system.heating_capacity, 'Btu/hr', 'ton')
      elsif hvac_system.is_a?(HPXML::HeatPump) && (not hvac_system.cooling_design_airflow_cfm.nil?) && (not hvac_system.cooling_capacity.nil?)
        # Use DX cooling cfm/ton if provided instead
        cfm_per_ton = hvac_system.cooling_design_airflow_cfm / UnitConversions.convert(hvac_system.cooling_capacity, 'Btu/hr', 'ton')
      end
    elsif mode == :clg
      if hvac_system.respond_to?(:cooling_design_airflow_cfm) && (not hvac_system.cooling_design_airflow_cfm.nil?) && (not hvac_system.cooling_capacity.nil?)
        cfm_per_ton = hvac_system.cooling_design_airflow_cfm / UnitConversions.convert(hvac_system.cooling_capacity, 'Btu/hr', 'ton')
      elsif hvac_system.is_a?(HPXML::HeatPump) && (not hvac_system.heating_design_airflow_cfm.nil?) && (not hvac_system.heating_capacity.nil?)
        # Use DX heating cfm/ton if provided instead
        cfm_per_ton = hvac_system.heating_design_airflow_cfm / UnitConversions.convert(hvac_system.heating_capacity, 'Btu/hr', 'ton')
      end
    end

    if cfm_per_ton.nil?
      case hvac_type
      when HPXML::HVACTypeFurnace,
           HPXML::HVACTypeBoiler # boiler needed here in case of ducted fan coil
        cfm_per_ton = 240.0
      when HPXML::HVACTypeCentralAirConditioner,
           HPXML::HVACTypeMiniSplitAirConditioner,
           HPXML::HVACTypeHeatPumpAirToAir,
           HPXML::HVACTypeHeatPumpMiniSplit,
           HPXML::HVACTypeHeatPumpGroundToAir,
           HPXML::HVACTypeHeatPumpWaterLoopToAir
        cfm_per_ton = 360.0
      else
        begin
          if mode == :htg
            cfm_per_ton = hvac_system.additional_properties.heat_rated_cfm_per_ton
          elsif mode == :clg
            cfm_per_ton = hvac_system.additional_properties.cool_rated_cfm_per_ton
          end
        rescue
          fail "Unexpected error; cfm/ton not provided for hvac type: #{hvac_type}"
        end
      end
    end

    return Float((cfm_per_ton.round * UnitConversions.convert(capacity, 'Btu/hr', 'ton')).round)
  end

  # Calculates the ground source heat pump's total/sensible cooling capacities at the design conditions as a fraction of the nominal cooling capacity.
  #
  # @param hvac_cooling_ap [HPXML::AdditionalProperties] AdditionalProperties object for the HVAC system
  # @param wb_temp [Double] Indoor design wetbulb temperature (F)
  # @param db_temp [Double] Indoor design drybulb temperature (F)
  # @param w_temp [Double] Temperature of water entering indoor coil (F)
  # @param hvac_cooling_speed [Integer] Array index of the nominal speed
  # @return [Array<Double, Double>] Total capacity fraction of nominal, Sensible capacity fraction of nominal
  def self.calc_gshp_clg_curve_value(hvac_cooling_ap, wb_temp, db_temp, w_temp, hvac_cooling_speed)
    # Reference conditions in thesis with largest capacity:
    # See Appendix B Figure B.3 of  https://hvac.okstate.edu/sites/default/files/pubs/theses/MS/27-Tang_Thesis_05.pdf
    ref_temp = 283 # K

    wb_temp = UnitConversions.convert(wb_temp, 'F', 'K')
    db_temp = UnitConversions.convert(db_temp, 'F', 'K')
    w_temp = UnitConversions.convert(w_temp, 'F', 'K')

    cool_cap_curve_spec = hvac_cooling_ap.cool_cap_curve_spec[hvac_cooling_speed]
    cool_sh_curve_spec = hvac_cooling_ap.cool_sh_curve_spec[hvac_cooling_speed]

    total_cap_curve_value = MathTools.quadlinear(wb_temp / ref_temp, w_temp / ref_temp, 1.0, 1.0, cool_cap_curve_spec)
    sensible_cap_curve_value = MathTools.quintlinear(db_temp / ref_temp, wb_temp / ref_temp, w_temp / ref_temp, 1.0, 1.0, cool_sh_curve_spec)

    return total_cap_curve_value, sensible_cap_curve_value
  end

  # Calculates the ground source heat pump's heating capacities at the design conditions as a fraction of the nominal heating capacity.
  #
  # @param htg_ap [HPXML::AdditionalProperties] AdditionalProperties object for the HVAC system
  # @param db_temp [Double] Indoor design drybulb temperature (F)
  # @param w_temp [Double] Temperature of water entering indoor coil (F)
  # @param hvac_heating_speed [Integer] Array index of the nominal speed
  # @return [Double] Heating capacity fraction of nominal
  def self.calc_gshp_htg_curve_value(htg_ap, hpxml_header, db_temp, w_temp, hvac_heating_speed)
    if (hpxml_header.ground_to_air_heat_pump_model_type == HPXML::AdvancedResearchGroundToAirHeatPumpModelTypeStandard)

      # Reference conditions in thesis with largest capacity:
      # See Appendix B Figure B.3 of  https://hvac.okstate.edu/sites/default/files/pubs/theses/MS/27-Tang_Thesis_05.pdf
      ref_temp = 283 # K

      db_temp = UnitConversions.convert(db_temp, 'F', 'K')
      w_temp = UnitConversions.convert(w_temp, 'F', 'K')

      htg_cap_curve_value = MathTools.quadlinear(db_temp / ref_temp, w_temp / ref_temp, 1.0, 1.0, htg_ap.heat_cap_curve_spec[hvac_heating_speed])
    elsif (hpxml_header.ground_to_air_heat_pump_model_type == HPXML::AdvancedResearchGroundToAirHeatPumpModelTypeExperimental)
      htg_cap_curve_value = MathTools.biquadratic(UnitConversions.convert(db_temp, 'F', 'C'), UnitConversions.convert(w_temp, 'F', 'C'), htg_ap.heat_cap_ft_spec[hvac_heating_speed])
    end

    return htg_cap_curve_value
  end

  # Calculates the effectiveness of the air distribution system during heating.
  #
  # Source: ASHRAE Standard 152 "Method of Test for Determining the Design and Seasonal Efficiencies
  # of Residential Thermal Distribution Systems"
  #
  # @param mj [MJValues] Object with a collection of misc Manual J values
  # @param q_s [Double] Heating supply duct leakage (cfm)
  # @param q_r [Double] Heating return duct leakage (cfm)
  # @param system_cfm [Double] Total system airflow rate (cfm)
  # @param load_sens [Double] Sensible heating load (Btu/hr)
  # @param t_amb_s [Double] Ambient temperature of supply duct location (F)
  # @param t_amb_r [Double] Ambient temperature of return duct location (F)
  # @param area_s [Double] Supply duct surface area (ft2)
  # @param area_r [Double] Return duct surface area (ft2)
  # @param t_setpoint [Double] HVAC setpoint temperature (F)
  # @param f_regain_s [Double] Supply duct regain factor (frac)
  # @param f_regain_r [Double] Return duct regain factor (frac)
  # @param rvalue_s [Double] Supply duct R-value (hr-ft2-F/Btu)
  # @param rvalue_r [Double] Return duct R-value (hr-ft2-F/Btu)
  # @return [Double] Heating delivery effectiveness of the distribution system
  def self.calc_delivery_effectiveness_heating(mj, q_s, q_r, system_cfm, load_sens, t_amb_s, t_amb_r, area_s, area_r, t_setpoint, f_regain_s, f_regain_r, rvalue_s, rvalue_r)
    b_s, b_r = _calc_de_conduction_fractions(area_s, area_r, rvalue_s, rvalue_r, system_cfm, mj.indoor_air_density, Gas.Air.cp)
    a_s, a_r = _calc_de_leakage_factors(q_s, q_r, system_cfm)
    dt_e, dt_s, dt_r = _calc_de_temperature_differences(t_amb_s, t_amb_r, system_cfm, load_sens, t_setpoint, mj.indoor_air_density, Gas.Air.cp)
    de = _calc_de_heating(a_s, b_s, a_r, b_r, dt_s, dt_r, dt_e)
    decorr = _calc_decorr(de, f_regain_s, f_regain_r, b_r, a_r, dt_r, dt_e)

    return decorr
  end

  # Calculates the effectiveness of the air distribution system during cooling.
  #
  # Source: ASHRAE Standard 152 "Method of Test for Determining the Design and Seasonal Efficiencies
  # of Residential Thermal Distribution Systems"
  #
  # @param mj [MJValues] Object with a collection of misc Manual J values
  # @param q_s [Double] Heating supply duct leakage (cfm)
  # @param q_r [Double] Heating return duct leakage (cfm)
  # @param leaving_air_temp [Double] HVAC system leaving air temperature (F)
  # @param system_cfm [Double] Total system airflow rate (cfm)
  # @param load_sens [Double] Sensible cooling load (Btu/hr)
  # @param load_total [Double] Total cooling load (Btu/hr)
  # @param t_amb_s [Double] Ambient temperature of supply duct location (F)
  # @param t_amb_r [Double] Ambient temperature of return duct location (F)
  # @param area_s [Double] Supply duct surface area (ft2)
  # @param area_r [Double] Return duct surface area (ft2)
  # @param t_setpoint [Double] HVAC setpoint temperature (F)
  # @param f_regain_s [Double] Supply duct regain factor (frac)
  # @param f_regain_r [Double] Return duct regain factor (frac)
  # @param h_r [Double] Air enthalpy in return duct location (Btu/lb)
  # @param rvalue_s [Double] Supply duct R-value (hr-ft2-F/Btu)
  # @param rvalue_r [Double] Return duct R-value (hr-ft2-F/Btu)
  # @return [Double] Cooling delivery effectiveness of the distribution system
  def self.calc_delivery_effectiveness_cooling(mj, q_s, q_r, leaving_air_temp, system_cfm, load_sens, load_total, t_amb_s, t_amb_r, area_s, area_r, t_setpoint, f_regain_s, f_regain_r, h_r, rvalue_s, rvalue_r)
    b_s, b_r = _calc_de_conduction_fractions(area_s, area_r, rvalue_s, rvalue_r, system_cfm, mj.indoor_air_density, Gas.Air.cp)
    a_s, a_r = _calc_de_leakage_factors(q_s, q_r, system_cfm)
    dt_e, _dt_s, dt_r = _calc_de_temperature_differences(t_amb_s, t_amb_r, system_cfm, load_sens, t_setpoint, mj.indoor_air_density, Gas.Air.cp)
    de = _calc_de_cooling(a_s, system_cfm, load_total, a_r, h_r, b_r, dt_r, b_s, leaving_air_temp, t_amb_s, mj.indoor_air_density, Gas.Air.cp, mj.cool_indoor_enthalpy)
    decorr = _calc_decorr(de, f_regain_s, f_regain_r, b_r, a_r, dt_r, -dt_e)

    return decorr
  end

  # Calculates supply and return duct conduction factors for delivery effectiveness.
  #
  # Source: ASHRAE Standard 152 "Method of Test for Determining the Design and Seasonal Efficiencies
  # of Residential Thermal Distribution Systems"
  #
  # @param area_s [Double] Supply duct surface area (ft2)
  # @param area_r [Double] Return duct surface area (ft2)
  # @param rvalue_s [Double] Supply duct R-value (hr-ft2-F/Btu)
  # @param rvalue_r [Double] Return duct R-value (hr-ft2-F/Btu)
  # @param system_cfm [Double] Total system airflow rate (cfm)
  # @param air_dens [Double] Indoor air density (lb/ft3)
  # @param air_cp [Double] Air specific heat (Btu/lb-R)
  # @return [Array<Double, Double>] Supply/return conduction factors
  def self._calc_de_conduction_fractions(area_s, area_r, rvalue_s, rvalue_r, system_cfm, air_dens, air_cp)
    b_s = Math.exp((-1.0 * area_s) / (60.0 * system_cfm * air_dens * air_cp * rvalue_s))
    b_r = Math.exp((-1.0 * area_r) / (60.0 * system_cfm * air_dens * air_cp * rvalue_r))
    return b_s, b_r
  end

  # Calculates supply and return leakage factors for delivery effectiveness.
  #
  # Source: ASHRAE Standard 152 "Method of Test for Determining the Design and Seasonal Efficiencies
  # of Residential Thermal Distribution Systems"
  #
  # @param q_s [Double] Heating supply duct leakage (cfm)
  # @param q_r [Double] Heating return duct leakage (cfm)
  # @param system_cfm [Double] Total system airflow rate (cfm)
  # @return [Array<Double, Double>] Supply/return leakage factors (frac)
  def self._calc_de_leakage_factors(q_s, q_r, system_cfm)
    a_s = (system_cfm - q_s) / system_cfm
    a_r = (system_cfm - q_r) / system_cfm
    return a_s, a_r
  end

  # Calculates temperature differences for delivery effectiveness.
  #
  # Source: ASHRAE Standard 152 "Method of Test for Determining the Design and Seasonal Efficiencies
  # of Residential Thermal Distribution Systems"
  #
  # @param t_amb_s [Double] Ambient temperature of supply duct location (F)
  # @param t_amb_r [Double] Ambient temperature of return duct location (F)
  # @param system_cfm [Double] Total system airflow rate (cfm)
  # @param load_sens [Double] Sensible load (Btu/hr)
  # @param t_setpoint [Double] HVAC setpoint temperature (F)
  # @param air_dens [Double] Indoor air density (lb/ft3)
  # @param air_cp [Double] Air specific heat (Btu/lb-R)
  # @return [Array<Double, Double, Double>] Heat exchanger temperature difference, supply/return temperature differences (F)
  def self._calc_de_temperature_differences(t_amb_s, t_amb_r, system_cfm, load_sens, t_setpoint, air_dens, air_cp)
    dt_e = load_sens / (60.0 * system_cfm * air_dens * air_cp)
    dt_s = t_setpoint - t_amb_s
    dt_r = t_setpoint - t_amb_r
    return dt_e, dt_s, dt_r
  end

  # Calculates the delivery effectiveness for cooling.
  #
  # Source: ASHRAE Standard 152 "Method of Test for Determining the Design and Seasonal Efficiencies
  # of Residential Thermal Distribution Systems"
  #
  # @param a_s [Double] Supply duct leakage factor (frac)
  # @param system_cfm [Double] Total system airflow rate (cfm)
  # @param load_total [Double] Total cooling load (Btu/hr)
  # @param a_r [Double] Return duct leakage factor (frac)
  # @param h_r [Double] Air enthalpy in return duct location (Btu/lb)
  # @param b_r [Double] Return duct conduction fraction (frac)
  # @param dt_r [Double] Temperature difference between indoors and return duct ambient temperature (F)
  # @param b_s [Double] Supply duct conduction fraction (frac)
  # @param leaving_air_temp [Double] HVAC system leaving air temperature (F)
  # @param t_amb_s [Double] Ambient temperature of supply duct location (F)
  # @param air_dens [Double] Indoor air density (lb/ft3)
  # @param air_cp [Double] Air specific heat (Btu/lb-R)
  # @param h_in [Double] Indoor enthalpy (Btu/lb)
  # @return [Double] Delivery effectiveness
  def self._calc_de_cooling(a_s, system_cfm, load_total, a_r, h_r, b_r, dt_r, b_s, leaving_air_temp, t_amb_s, air_dens, air_cp, h_in)
    # Calculate the delivery effectiveness (Equation 6-25)
    de = ((a_s * 60.0 * system_cfm * air_dens) / (-1.0 * load_total)) * \
         (((-1.0 * load_total) / (60.0 * system_cfm * air_dens)) + \
          (1.0 - a_r) * (h_r - h_in) + \
          a_r * air_cp * (b_r - 1.0) * dt_r + \
          air_cp * (b_s - 1.0) * (leaving_air_temp - t_amb_s))

    return de
  end

  # Calculates the delivery effectiveness for heating.
  #
  # Source: ASHRAE Standard 152 "Method of Test for Determining the Design and Seasonal Efficiencies
  # of Residential Thermal Distribution Systems"
  #
  # @param a_s [Double] Supply duct leakage factor (frac)
  # @param b_s [Double] Supply duct conduction fraction (frac)
  # @param a_r [Double] Return duct leakage factor (frac)
  # @param b_r [Double] Return duct conduction fraction (frac)
  # @param dt_s [Double] Temperature difference between indoors and supply duct ambient temperature (F)
  # @param dt_r [Double] Temperature difference between indoors and return duct ambient temperature (F)
  # @param dt_e [Double] Temperature difference across heat exchanger (F)
  # @return [Double] Delivery effectiveness
  def self._calc_de_heating(a_s, b_s, a_r, b_r, dt_s, dt_r, dt_e)
    # Calculate the delivery effectiveness (Equation 6-23)
    de = (a_s * b_s -
              a_s * b_s * (1.0 - a_r * b_r) * (dt_r / dt_e) -
              a_s * (1.0 - b_s) * (dt_s / dt_e))

    return de
  end

  # Calculates the delivery effectiveness corrected for regain.
  #
  # Source: ASHRAE Standard 152 "Method of Test for Determining the Design and Seasonal Efficiencies
  # of Residential Thermal Distribution Systems"
  #
  # @param de [Double] Delivered effectiveness (without regain)
  # @param f_regain_s [Double] Supply duct regain factor (frac)
  # @param f_regain_r [Double] Return duct regain factor (frac)
  # @param b_r [Double] Return duct conduction fraction (frac)
  # @param a_r [Double] Return duct leakage factor (frac)
  # @param dt_r [Double] Temperature difference between indoors and return duct ambient temperature (F)
  # @param dt_e [Double] Temperature difference across heat exchanger (F)
  # @return [Double] Corrected delivery effectiveness
  def self._calc_decorr(de, f_regain_s, f_regain_r, b_r, a_r, dt_r, dt_e)
    # Equation 6-40
    decorr = (de + f_regain_s * (1.0 - de) - (f_regain_s - f_regain_r -
                  b_r * (a_r * f_regain_s - f_regain_r)) * dt_r / dt_e)

    # Limit the DE to a reasonable value to prevent negative values and huge equipment
    decorr = [decorr, 0.25].max
    decorr = [decorr, 1.00].min

    return decorr
  end

  # Calculates the latent duct leakage load (Manual J accounts only for return duct leakage).
  #
  # @param mj [MJValues] Object with a collection of misc Manual J values
  # @param return_leakage_cfm [Double] Return duct leakage (cfm)
  # @param cool_load_tot [Double] Total cooling load excluding ducts (Btu/hr)
  # @param cool_load_lat [Double] Latent cooling load excluding ducts (Btu/hr)
  # @return [Array<Double, Double>] Latent cooling load including ducts, Sensible cooling load including ducts (Btu/hr)
  def self.calculate_sensible_latent_split(mj, return_leakage_cfm, cool_load_tot, cool_load_lat)
    cool_load_latent = [0.0, 0.68 * mj.acf * return_leakage_cfm * mj.cool_design_grains].max

    # Calculate final latent and load
    cool_load_lat += cool_load_latent
    cool_load_sens = cool_load_tot - cool_load_lat

    return cool_load_lat, cool_load_sens
  end

  # Returns a variety of area-weighted duct values for a given HVAC distribution system.
  # Used for DSE calculations.
  #
  # @param distribution_system [HPXML::HVACDistribution] HVAC distribution system of interest
  # @param design_temps [Hash] Map of HPXML locations => design temperatures (F)
  # @param hpxml_bldg [HPXML::Building] HPXML Building object representing an individual dwelling unit
  # @return [Array<Double, Double, Double, Double, Double, Double, Double, Double>] Supply/return area (ft2), supply/return R-value (hr-ft2-F/Btu), supply/return ambient temperature (F), supply/return regain factors (frac)
  def self.calc_duct_conduction_values_for_dse(distribution_system, design_temps, hpxml_bldg)
    duct_areas = { HPXML::DuctTypeSupply => 0.0, HPXML::DuctTypeReturn => 0.0 }
    duct_ufactors = { HPXML::DuctTypeSupply => 0.0, HPXML::DuctTypeReturn => 0.0 }
    duct_t_ambs = { HPXML::DuctTypeSupply => 0.0, HPXML::DuctTypeReturn => 0.0 }
    duct_f_regains = { HPXML::DuctTypeSupply => 0.0, HPXML::DuctTypeReturn => 0.0 }

    [HPXML::DuctTypeSupply, HPXML::DuctTypeReturn].each do |duct_type|
      # Calculate total area outside this unit's conditioned space
      total_area = 0.0
      distribution_system.ducts.each do |duct|
        next if duct.duct_type != duct_type
        next if HPXML::conditioned_locations_this_unit.include? duct.duct_location

        total_area += duct.duct_surface_area * duct.duct_surface_area_multiplier
      end

      if total_area == 0
        # There still may be leakage to the outside, so set t_amb to outside environment
        duct_t_ambs[duct_type] = design_temps[HPXML::LocationOutside]
      else
        distribution_system.ducts.each do |duct|
          next if duct.duct_type != duct_type
          next if HPXML::conditioned_locations_this_unit.include? duct.duct_location

          duct_area = duct.duct_surface_area * duct.duct_surface_area_multiplier
          duct_areas[duct_type] += duct_area

          # Calculate area-weighted values:
          duct_area_fraction = duct_area / total_area
          duct_ufactors[duct_type] += 1.0 / duct.duct_effective_r_value * duct_area_fraction
          duct_t_ambs[duct_type] += design_temps[duct.duct_location] * duct_area_fraction
          duct_f_regains[duct_type] += get_duct_regain_factor(duct, hpxml_bldg) * duct_area_fraction
        end
      end
    end

    return duct_areas[HPXML::DuctTypeSupply], duct_areas[HPXML::DuctTypeReturn],
           1.0 / duct_ufactors[HPXML::DuctTypeSupply], 1.0 / duct_ufactors[HPXML::DuctTypeReturn],
           duct_t_ambs[HPXML::DuctTypeSupply], duct_t_ambs[HPXML::DuctTypeReturn],
           duct_f_regains[HPXML::DuctTypeSupply], duct_f_regains[HPXML::DuctTypeReturn]
  end

  # Calculates supply & return duct leakage in cfm25.
  #
  # @param distribution_system [HPXML::HVACDistribution] HVAC distribution system of interest
  # @param system_cfm [Double] Total system airflow rate (cfm)
  # @return [Array<Double, Double>] Supply duct leakage (cfm), Return duct leakage (cfm)
  def self.calc_duct_leakages_cfm25(distribution_system, system_cfm)
    cfms = { HPXML::DuctTypeSupply => 0.0, HPXML::DuctTypeReturn => 0.0 }

    distribution_system.duct_leakage_measurements.each do |m|
      next if m.duct_leakage_total_or_to_outside != HPXML::DuctLeakageToOutside
      next unless [HPXML::DuctTypeSupply, HPXML::DuctTypeReturn].include? m.duct_type

      if m.duct_leakage_units == HPXML::UnitsPercent
        cfms[m.duct_type] += m.duct_leakage_value * system_cfm
      elsif m.duct_leakage_units == HPXML::UnitsCFM25
        cfms[m.duct_type] += m.duct_leakage_value
      elsif m.duct_leakage_units == HPXML::UnitsCFM50
        cfms[m.duct_type] += Airflow.calc_infiltration_at_diff_pressure(m.duct_leakage_value, 50.0, 25.0)
      end
    end

    return cfms[HPXML::DuctTypeSupply], cfms[HPXML::DuctTypeReturn]
  end

  # Determines the nominal speed (of a multi/variable-speed system).
  #
  # @param hvac_ap [HPXML::AdditionalProperties] AdditionalProperties object for the HVAC system
  # @param is_cooling [Boolean] True if cooling, otherwise heating
  # @return [Integer] Array index of the nominal speed
  def self.get_nominal_speed(hvac_ap, is_cooling)
    if is_cooling && hvac_ap.respond_to?(:cool_capacity_ratios)
      capacity_ratios = hvac_ap.cool_capacity_ratios
    elsif (not is_cooling) && hvac_ap.respond_to?(:heat_capacity_ratios)
      capacity_ratios = hvac_ap.heat_capacity_ratios
    end
    if not capacity_ratios.nil?
      nominal_speed = capacity_ratios.index(1.0)

      if nominal_speed.nil?
        fail 'No nominal speed (with capacity ratio of 1.0) found.'
      end

      return nominal_speed
    end
    return 0
  end

  # Converts the HPXML azimuth convention to the Manual J azimuth convention.
  #
  # @param azimuth [Double] HPXML azimuth
  # @return [Double] Manual J azimuth
  def self.get_mj_azimuth(azimuth)
    true_az = azimuth - 180.0
    if true_az < 0
      true_az += 360.0
    end
    return true_az
  end

  # Calculates UA (U-factor times Area) values for a HPXML location.
  #
  # @param mj [MJValues] Object with a collection of misc Manual J values
  # @param location [String] The location of interest (HPXML::LocationXXX)
  # @param weather [WeatherFile] Weather object containing EPW information
  # @param hpxml_bldg [HPXML::Building] HPXML Building object representing an individual dwelling unit
  # @return [Hash] UA values for adjacency to outdoor air, ground, or conditioned space (Btu/hr-F)
  def self.get_space_ua_values(mj, location, weather, hpxml_bldg)
    if HPXML::conditioned_locations.include? location
      fail 'Method should not be called for a conditioned space.'
    end

    space_UAs = { HPXML::LocationOutside => 0.0,
                  HPXML::LocationGround => 0.0,
                  HPXML::LocationConditionedSpace => 0.0 }

    # Surface UAs
    hpxml_bldg.surfaces.each do |surface|
      next unless (surface.is_a? HPXML::Slab
                   (location == surface.interior_adjacent_to && space_UAs.keys.include?(surface.exterior_adjacent_to)) ||
                   (location == surface.exterior_adjacent_to && space_UAs.keys.include?(surface.interior_adjacent_to)))

      if [surface.interior_adjacent_to, surface.exterior_adjacent_to].include? HPXML::LocationOutside
        space_UAs[HPXML::LocationOutside] += (1.0 / surface.insulation_assembly_r_value) * surface.area

      elsif HPXML::conditioned_locations.include?(surface.interior_adjacent_to) || HPXML::conditioned_locations.include?(surface.exterior_adjacent_to)
        space_UAs[HPXML::LocationConditionedSpace] += (1.0 / surface.insulation_assembly_r_value) * surface.area

      elsif [surface.interior_adjacent_to, surface.exterior_adjacent_to].include? HPXML::LocationGround
        # Ground temperature is used for basements, not crawlspaces, per Walker (1998)
        # "Technical background for default values used for forced air systems in proposed ASHRAE Std. 152"

        if [HPXML::LocationCrawlspaceVented, HPXML::LocationCrawlspaceUnvented].include? location
          ua_location = HPXML::LocationOutside
        else
          ua_location = HPXML::LocationGround
        end

        if surface.is_a? HPXML::FoundationWall
          sum_ua_wall = 0.0
          sum_a_wall = 0.0
          bg_area = surface.below_grade_area
          if bg_area > 0
            u_wall_bg = get_foundation_wall_below_grade_ufactor(surface, false, mj.ground_conductivity)
            sum_a_wall += bg_area
            sum_ua_wall += (u_wall_bg * bg_area)
          end
          ag_area = surface.above_grade_net_area
          if ag_area > 0
            u_wall_ag = get_foundation_wall_above_grade_ufactor(surface, true)
            sum_a_wall += ag_area
            sum_ua_wall += (u_wall_ag * ag_area)
          end
          u_wall = sum_ua_wall / sum_a_wall
          space_UAs[ua_location] += u_wall * surface.area

        elsif surface.is_a? HPXML::Slab
          if surface.thickness == 0
            # Dirt floor, assume U-value=0.1 per Walker (1998) "Technical background for default
            # values used for forced air systems in proposed ASHRAE Std. 152"
            space_UAs[ua_location] += 0.1 * surface.area
          else
            concrete_r = Material.Concrete(surface.thickness).rvalue
            # Under Slab Insulation UA
            horiz_insul_u = 1.0 / (concrete_r + surface.under_slab_insulation_r_value)
            if surface.under_slab_insulation_spans_entire_slab
              horiz_insul_a = surface.area
            else
              horiz_insul_a = surface.under_slab_insulation_width * surface.exposed_perimeter
            end
            space_UAs[ua_location] += horiz_insul_u * horiz_insul_a
            # Perimeter Insulation UA (approximate as similar to under slab insulation)
            vert_insul_u = 1.0 / (concrete_r + surface.perimeter_insulation_r_value)
            vert_insul_a = surface.perimeter_insulation_depth * surface.exposed_perimeter
            space_UAs[ua_location] += vert_insul_u * vert_insul_a
            # Uninsulated slab UA
            slab_u = 1.0 / concrete_r
            slab_a = [surface.area - horiz_insul_a - vert_insul_a, 0.0].max
            space_UAs[ua_location] += slab_u * slab_a
          end
        end
      end
    end

    # Infiltration UA
    ach = nil
    if HPXML::vented_locations.include? location
      # Vented space
      if location == HPXML::LocationCrawlspaceVented
        vented_crawl = hpxml_bldg.foundations.find { |f| f.foundation_type == HPXML::FoundationTypeCrawlspaceVented }
        sla = vented_crawl.vented_crawlspace_sla
      else
        vented_attic = hpxml_bldg.attics.find { |f| f.attic_type == HPXML::AtticTypeVented }
        if not vented_attic.vented_attic_sla.nil?
          sla = vented_attic.vented_attic_sla
        else
          ach = vented_attic.vented_attic_ach
        end
      end
      ach = Airflow.get_infiltration_ACH_from_SLA(sla, Airflow::ReferenceHeight, Airflow::ReferenceHeight, weather) if ach.nil?
    else # Unvented space
      ach = Airflow::UnventedSpaceACH
    end
    volume = Geometry.calculate_zone_volume(hpxml_bldg, location)
    infiltration_cfm = ach / UnitConversions.convert(1.0, 'hr', 'min') * volume
    space_UAs[HPXML::LocationOutside] += infiltration_cfm * mj.outside_air_density * Gas.Air.cp * UnitConversions.convert(1.0, 'hr', 'min')

    return space_UAs
  end

  # Calculates the heating or cooling design temperature for a HPXML location using a simple
  # UA-based heat balance method. (Unvented attics w/ roof insulation are handled as a special case.)
  #
  # @param mj [MJValues] Object with a collection of misc Manual J values
  # @param location [String] The location of interest (HPXML::LocationXXX)
  # @param weather [WeatherFile] Weather object containing EPW information
  # @param hpxml_bldg [HPXML::Building] HPXML Building object representing an individual dwelling unit
  # @param setpoint_temp [Double] The conditioned space heating or cooling setpoint temperature (F)
  # @param design_db [Double] The outdoor heating or cooling design temperature (F)
  # @param ground_db [Double] The approximate ground temperature during the heating or cooling season (F)
  # @param is_unvented_attic_with_roof_insul [Boolean] Whether we are calculating the design temperature for an unvented attic with roof insulation
  # @return [Double] The location's design temperature (F)
  def self.calculate_space_design_temp(mj, location, weather, hpxml_bldg, setpoint_temp, design_db, ground_db, is_unvented_attic_with_roof_insul)
    space_UAs = get_space_ua_values(mj, location, weather, hpxml_bldg)

    # Calculate space design temp from space UAs
    design_temp = nil
    if not is_unvented_attic_with_roof_insul

      sum_uat, sum_ua = 0.0, 0.0
      space_UAs.each do |ua_type, ua|
        case ua_type
        when HPXML::LocationGround
          sum_uat += ua * ground_db
          sum_ua += ua
        when HPXML::LocationOutside
          sum_uat += ua * design_db
          sum_ua += ua
        when HPXML::LocationConditionedSpace
          sum_uat += ua * setpoint_temp
          sum_ua += ua
        else
          fail "Unexpected space ua type: '#{ua_type}'."
        end
      end
      design_temp = sum_uat / sum_ua

    else

      # Special case due to effect of solar

      # This number comes from the number from the Vented Attic
      # assumption, but assuming an unvented attic will be hotter
      # during the summer when insulation is at the ceiling level
      max_temp_rise = 50.0

      # Estimate from running a few cases in E+ and DOE2 since the
      # attic will always be a little warmer than the conditioned space
      # when the roof is insulated
      min_temp_rise = 5.0

      max_cooling_temp = mj.cool_setpoint + max_temp_rise
      min_cooling_temp = mj.cool_setpoint + min_temp_rise

      ua_conditioned = 0.0
      ua_outside = 0.0
      space_UAs.each do |ua_type, ua|
        case ua_type
        when HPXML::LocationOutside
          ua_outside += ua
        when HPXML::LocationConditionedSpace
          ua_conditioned += ua
        when !HPXML::LocationGround
          fail "Unexpected space ua type: '#{ua_type}'."
        end
      end
      percent_ua_conditioned = ua_conditioned / (ua_conditioned + ua_outside)
      design_temp = max_cooling_temp - percent_ua_conditioned * (max_cooling_temp - min_cooling_temp)

    end

    return design_temp
  end

  # Retrieves the design temperature for a space that uses scheduled temperatures (e.g., multifamily
  # spaces when modeling an individual dwelling unit).
  #
  # @param location [String] The location of interest (HPXML::LocationXXX)
  # @param setpoint_temp [Double] The conditioned space heating or cooling setpoint temperature (F)
  # @param outdoor_design_temp [Double] The outdoor heating or cooling design temperature (F)
  # @param ground_temp [Double] The approximate ground temperature during the heating or cooling season (F)
  # @return [Double] The location's design temperature (F)
  def self.calculate_scheduled_space_design_temps(location, setpoint_temp, outdoor_design_temp, ground_temp)
    space_values = Geometry.get_temperature_scheduled_space_values(location)
    design_temp = setpoint_temp * space_values[:indoor_weight] + outdoor_design_temp * space_values[:outdoor_weight] + ground_temp * space_values[:ground_weight]
    if not space_values[:temp_min].nil?
      design_temp = [design_temp, space_values[:temp_min]].max
    end
    return design_temp
  end

  # Determines the ASHRAE Group Number G-B (based on the Table 4A Group Number A-K) for the wall.
  # Correlations are estimated by analyzing the construction tables.
  #
  # @param wall [HPXML::Wall or HPXML::RimJoist or HPXML::FoundationWall] The wall, rim joist, or foundation wall of interest
  # @return [String] ASHRAE Group Number
  def self.get_ashrae_wall_group(wall)
    if wall.is_a?(HPXML::Wall) || wall.is_a?(HPXML::RimJoist)
      if wall.is_a? HPXML::RimJoist
        wall_type = HPXML::WallTypeWoodStud
      else
        wall_type = wall.wall_type
      end

      wall_ufactor = 1.0 / wall.insulation_assembly_r_value

      if wall_type == HPXML::WallTypeWoodStud
        if wall.siding == HPXML::SidingTypeBrick
          if wall_ufactor <= 0.070
            table_4a_wall_group = 'K'
          elsif wall_ufactor <= 0.083
            table_4a_wall_group = 'J'
          elsif wall_ufactor <= 0.095
            table_4a_wall_group = 'I'
          elsif wall_ufactor <= 0.100
            table_4a_wall_group = 'H'
          elsif wall_ufactor <= 0.130
            table_4a_wall_group = 'G'
          elsif wall_ufactor <= 0.175
            table_4a_wall_group = 'F'
          else
            table_4a_wall_group = 'E'
          end
        else
          if wall_ufactor <= 0.048
            table_4a_wall_group = 'J'
          elsif wall_ufactor <= 0.051
            table_4a_wall_group = 'I'
          elsif wall_ufactor <= 0.059
            table_4a_wall_group = 'H'
          elsif wall_ufactor <= 0.063
            table_4a_wall_group = 'G'
          elsif wall_ufactor <= 0.067
            table_4a_wall_group = 'F'
          elsif wall_ufactor <= 0.075
            table_4a_wall_group = 'E'
          elsif wall_ufactor <= 0.086
            table_4a_wall_group = 'D'
          elsif wall_ufactor <= 0.110
            table_4a_wall_group = 'C'
          elsif wall_ufactor <= 0.170
            table_4a_wall_group = 'B'
          else
            table_4a_wall_group = 'A'
          end
        end

      elsif wall_type == HPXML::WallTypeSteelStud
        if wall.siding == HPXML::SidingTypeBrick
          if wall_ufactor <= 0.090
            table_4a_wall_group = 'K'
          elsif wall_ufactor <= 0.105
            table_4a_wall_group = 'J'
          elsif wall_ufactor <= 0.118
            table_4a_wall_group = 'I'
          elsif wall_ufactor <= 0.125
            table_4a_wall_group = 'H'
          elsif wall_ufactor <= 0.145
            table_4a_wall_group = 'G'
          elsif wall_ufactor <= 0.200
            table_4a_wall_group = 'F'
          else
            table_4a_wall_group = 'E'
          end
        else
          if wall_ufactor <= 0.066
            table_4a_wall_group = 'J'
          elsif wall_ufactor <= 0.070
            table_4a_wall_group = 'I'
          elsif wall_ufactor <= 0.075
            table_4a_wall_group = 'H'
          elsif wall_ufactor <= 0.081
            table_4a_wall_group = 'G'
          elsif wall_ufactor <= 0.088
            table_4a_wall_group = 'F'
          elsif wall_ufactor <= 0.100
            table_4a_wall_group = 'E'
          elsif wall_ufactor <= 0.105
            table_4a_wall_group = 'D'
          elsif wall_ufactor <= 0.120
            table_4a_wall_group = 'C'
          elsif wall_ufactor <= 0.200
            table_4a_wall_group = 'B'
          else
            table_4a_wall_group = 'A'
          end
        end

      elsif wall_type == HPXML::WallTypeDoubleWoodStud
        table_4a_wall_group = 'J' # assumed since MJ8 does not include double stud constructions
        if wall.siding == HPXML::SidingTypeBrick
          table_4a_wall_group = 'K'
        end

      elsif wall_type == HPXML::WallTypeSIP
        # Manual J refers to SIPs as Structural Foam Panel (SFP)
        if wall_ufactor >= (0.072 + 0.050) / 2
          if wall.siding == HPXML::SidingTypeBrick
            table_4a_wall_group = 'J'
          else
            table_4a_wall_group = 'G'
          end
        elsif wall_ufactor >= 0.050
          if wall.siding == HPXML::SidingTypeBrick
            table_4a_wall_group = 'K'
          else
            table_4a_wall_group = 'I'
          end
        else
          table_4a_wall_group = 'K'
        end

      elsif wall_type == HPXML::WallTypeCMU
        # Table 4A - Construction Number 13
        if wall_ufactor <= 0.0575
          table_4a_wall_group = 'J'
        elsif wall_ufactor <= 0.067
          table_4a_wall_group = 'I'
        elsif wall_ufactor <= 0.080
          table_4a_wall_group = 'H'
        elsif wall_ufactor <= 0.108
          table_4a_wall_group = 'G'
        elsif wall_ufactor <= 0.148
          table_4a_wall_group = 'F'
        else
          table_4a_wall_group = 'E'
        end

      elsif [HPXML::WallTypeBrick, HPXML::WallTypeAdobe, HPXML::WallTypeConcrete].include? wall_type
        # Two Courses Brick or 8 Inches Concrete
        if wall_ufactor >= (0.218 + 0.179) / 2
          table_4a_wall_group = 'G'
        elsif wall_ufactor >= (0.152 + 0.132) / 2
          table_4a_wall_group = 'H'
        elsif wall_ufactor >= (0.117 + 0.079) / 2
          table_4a_wall_group = 'I'
        elsif wall_ufactor >= 0.079
          table_4a_wall_group = 'J'
        else
          table_4a_wall_group = 'K'
        end

      elsif wall_type == HPXML::WallTypeLog
        # Stacked Logs
        if wall_ufactor >= (0.103 + 0.091) / 2
          table_4a_wall_group = 'G'
        elsif wall_ufactor >= (0.091 + 0.082) / 2
          table_4a_wall_group = 'H'
        elsif wall_ufactor >= (0.074 + 0.068) / 2
          table_4a_wall_group = 'I'
        elsif wall_ufactor >= (0.068 + 0.063) / 2
          table_4a_wall_group = 'J'
        else
          table_4a_wall_group = 'K'
        end

      elsif [HPXML::WallTypeICF, HPXML::WallTypeStrawBale, HPXML::WallTypeStone].include? wall_type
        table_4a_wall_group = 'K'

      end

    elsif wall.is_a?(HPXML::FoundationWall)
      wall_type = wall.type

      # Above-grade U-factor
      wall_ufactor = get_foundation_wall_above_grade_ufactor(wall, true)

      if [HPXML::FoundationWallTypeConcreteBlock,
          HPXML::FoundationWallTypeConcreteBlockFoamCore,
          HPXML::FoundationWallTypeConcreteBlockPerliteCore,
          HPXML::FoundationWallTypeConcreteBlockVermiculiteCore].include? wall_type
        # Table 4A - Construction Number 15A, Concrete Block Wall, Open Core
        if wall_ufactor >= (0.269 + 0.175) / 2
          table_4a_wall_group = 'E'
        elsif wall_ufactor >= (0.175 + 0.130) / 2
          table_4a_wall_group = 'F'
        elsif wall_ufactor >= (0.103 + 0.085) / 2
          table_4a_wall_group = 'G'
        elsif wall_ufactor >= (0.085 + 0.060) / 2
          table_4a_wall_group = 'H'
        elsif wall_ufactor >= (0.060 + 0.046) / 2
          table_4a_wall_group = 'J'
        else
          table_4a_wall_group = 'K'
        end

      elsif wall_type == HPXML::FoundationWallTypeConcreteBlockSolidCore
        # Table 4A - Construction Number 15A, Concrete Block Wall, Filled Core
        if wall_ufactor >= (0.188 + 0.137) / 2
          table_4a_wall_group = 'E'
        elsif wall_ufactor >= (0.137 + 0.107) / 2
          table_4a_wall_group = 'F'
        elsif wall_ufactor >= (0.088 + 0.075) / 2
          table_4a_wall_group = 'G'
        elsif wall_ufactor >= (0.075 + 0.055) / 2
          table_4a_wall_group = 'H'
        elsif wall_ufactor >= (0.055 + 0.043) / 2
          table_4a_wall_group = 'J'
        else
          table_4a_wall_group = 'K'
        end

      elsif wall_type == HPXML::FoundationWallTypeSolidConcrete && wall.thickness < 6.0
        # Table 4A - Construction Number 15C, Four Inch Concrete
        if wall_ufactor >= (0.308 + 0.190) / 2
          table_4a_wall_group = 'E'
        elsif wall_ufactor >= (0.190 + 0.138) / 2
          table_4a_wall_group = 'F'
        elsif wall_ufactor >= (0.108 + 0.089) / 2
          table_4a_wall_group = 'G'
        elsif wall_ufactor >= (0.089 + 0.062) / 2
          table_4a_wall_group = 'H'
        elsif wall_ufactor >= (0.062 + 0.047) / 2
          table_4a_wall_group = 'J'
        else
          table_4a_wall_group = 'K'
        end

      elsif [HPXML::FoundationWallTypeDoubleBrick,
             HPXML::FoundationWallTypeSolidConcrete].include? wall_type
        # Table 4A - Construction Number 15B, Eight Inch Brick, Stone, or Concrete
        if wall_ufactor >= (0.247 + 0.165) / 2
          table_4a_wall_group = 'G'
        elsif wall_ufactor >= (0.165 + 0.124) / 2
          table_4a_wall_group = 'H'
        elsif wall_ufactor >= (0.100 + 0.083) / 2
          table_4a_wall_group = 'I'
        elsif wall_ufactor >= (0.083 + 0.059) / 2
          table_4a_wall_group = 'J'
        else
          table_4a_wall_group = 'K'
        end

      elsif wall_type == HPXML::FoundationWallTypeWood
        # Table 4A - Construction Number 15E, Plywood Panel on Wood/Metal Framing
        if wall_ufactor >= (0.106 + 0.098) / 2
          table_4a_wall_group = 'J'
        else
          table_4a_wall_group = 'K'
        end

      end

    end

    # Mapping from Figure A12-12
    ashrae_wall_group = { 'A' => 'G', 'B' => 'F-G', 'C' => 'F', 'D' => 'E-F',
                          'E' => 'E', 'F' => 'D-E', 'G' => 'D', 'H' => 'C-D',
                          'I' => 'C', 'J' => 'B-C', 'K' => 'B' }[table_4a_wall_group]
    fail "Unexpected Table 4A wall group: #{table_4a_wall_group}" if ashrae_wall_group.nil?

    return ashrae_wall_group
  end

  # return ACH lookup values from Manual J Table 5A & Table 5B based on leakiness description
  #
  # @param hpxml_bldg [HPXML::Building] HPXML Building object representing an individual dwelling unit
  # @param leakiness_description [String] Leakiness description to look up the infiltration ach value
  # @param cfa [Double] Conditioned floor area in the dwelling unit (ft2)
  # @return [Array<Double, Double>] Heating and cooling ACH values from Manual J Table 5A/5B
  def self.get_mj_default_ach_values(hpxml_bldg, leakiness_description, cfa)
    ncfl_ag = hpxml_bldg.building_construction.number_of_conditioned_floors_above_grade
    # Manual J Table 5A
    ach_table_sfd_htg = [
      # single story
      { HPXML::LeakinessVeryTight => [0.21, 0.16, 0.14, 0.11, 0.10],
        HPXML::LeakinessTight => [0.41, 0.31, 0.26, 0.22, 0.19],
        HPXML::LeakinessAverage => [0.61, 0.45, 0.38, 0.32, 0.28],
        HPXML::LeakinessLeaky => [0.95, 0.70, 0.59, 0.49, 0.43],
        HPXML::LeakinessVeryLeaky => [1.29, 0.94, 0.80, 0.66, 0.58] },
      # two story
      { HPXML::LeakinessVeryTight => [0.27, 0.20, 0.18, 0.15, 0.13],
        HPXML::LeakinessTight => [0.53, 0.39, 0.34, 0.28, 0.25],
        HPXML::LeakinessAverage => [0.79, 0.58, 0.50, 0.41, 0.37],
        HPXML::LeakinessLeaky => [1.23, 0.90, 0.77, 0.63, 0.56],
        HPXML::LeakinessVeryLeaky => [1.67, 1.22, 1.04, 0.85, 0.75] }
    ]
    ach_table_sfd_clg = [
      # single story
      { HPXML::LeakinessVeryTight => [0.11, 0.08, 0.07, 0.06, 0.05],
        HPXML::LeakinessTight => [0.22, 0.16, 0.14, 0.11, 0.10],
        HPXML::LeakinessAverage => [0.32, 0.23, 0.20, 0.16, 0.15],
        HPXML::LeakinessLeaky => [0.50, 0.36, 0.31, 0.25, 0.23],
        HPXML::LeakinessVeryLeaky => [0.67, 0.49, 0.42, 0.34, 0.30] },
      # two story
      { HPXML::LeakinessVeryTight => [0.14, 0.11, 0.09, 0.08, 0.07],
        HPXML::LeakinessTight => [0.28, 0.21, 0.18, 0.15, 0.13],
        HPXML::LeakinessAverage => [0.41, 0.30, 0.26, 0.21, 0.19],
        HPXML::LeakinessLeaky => [0.64, 0.47, 0.40, 0.33, 0.29],
        HPXML::LeakinessVeryLeaky => [0.87, 0.64, 0.54, 0.44, 0.39] }
    ]
    # Manual J Table 5B
    ach_table_mf_htg = { HPXML::LeakinessVeryTight => [0.24, 0.18, 0.15, 0.13, 0.12],
                         HPXML::LeakinessTight => [0.47, 0.34, 0.29, 0.25, 0.22],
                         HPXML::LeakinessAverage => [0.69, 0.50, 0.43, 0.36, 0.32],
                         HPXML::LeakinessLeaky => [1.08, 0.78, 0.67, 0.55, 0.49],
                         HPXML::LeakinessVeryLeaky => [1.46, 1.06, 0.91, 0.74, 0.65] }
    ach_table_mf_clg = { HPXML::LeakinessVeryTight => [0.13, 0.09, 0.08, 0.07, 0.06],
                         HPXML::LeakinessTight => [0.25, 0.18, 0.16, 0.13, 0.12],
                         HPXML::LeakinessAverage => [0.36, 0.27, 0.23, 0.19, 0.17],
                         HPXML::LeakinessLeaky => [0.57, 0.42, 0.36, 0.29, 0.26],
                         HPXML::LeakinessVeryLeaky => [0.77, 0.56, 0.48, 0.39, 0.34] }
    groupings = [lambda { |v| v <= 900.0 },
                 lambda { |v| v > 900.0 && v <= 1500.0 },
                 lambda { |v| v > 1500.0 && v <= 2000.0 },
                 lambda { |v| v > 2000.0 && v <= 3000.0 },
                 lambda { |v| v > 3000.0 }]
    index = nil
    groupings.each_with_index do |fn, i|
      if fn.call(cfa)
        index = i
        break
      end
    end

    if hpxml_bldg.building_construction.residential_facility_type == HPXML::ResidentialTypeSFD
      if ncfl_ag < 2
        ach_htg = ach_table_sfd_htg[0][leakiness_description][index]
        ach_clg = ach_table_sfd_clg[0][leakiness_description][index]
      else
        ach_htg = ach_table_sfd_htg[1][leakiness_description][index]
        ach_clg = ach_table_sfd_clg[1][leakiness_description][index]
      end
    else
      ach_htg = ach_table_mf_htg[leakiness_description][index]
      ach_clg = ach_table_mf_clg[leakiness_description][index]
    end
    return ach_htg, ach_clg
  end

  # Calculates a crude approximation for the average R-value of a set of surfaces.
  #
  # @param surfaces [Array<OpenStudio::Model::Surface>] array of OpenStudio::Model::Surface objects
  # @return [Double] Average R-value (hr-ft2-F/Btu)
  def self.calculate_average_r_value(surfaces)
    surfaces_a = 0.0
    surfaces_ua = 0.0
    surfaces.each do |surface|
      surfaces_a += surface.area
      if not surface.insulation_assembly_r_value.nil?
        surfaces_ua += (1.0 / surface.insulation_assembly_r_value) * surface.area
      else
        surfaces_ua += (1.0 / (surface.insulation_interior_r_value + surface.insulation_exterior_r_value)) * surface.area
      end
    end
    return surfaces_a / surfaces_ua
  end

  # Calculates the foundation wall above grade U-factor.
  #
  # @param foundation_wall [HPXML::FoundationWall] The foundation wall of interest
  # @param include_insulation_layers [Boolean] Whether to include interior/exterior insulation layers in the calculation
  # @return [Double] Above grade U-factor for the foundation wall (Btu/hr-ft2-F)
  def self.get_foundation_wall_above_grade_ufactor(foundation_wall, include_insulation_layers)
    if not foundation_wall.insulation_assembly_r_value.nil?
      return 1.0 / foundation_wall.insulation_assembly_r_value
    end

    assembly_r = Material.FoundationWallMaterial(foundation_wall.type, foundation_wall.thickness).rvalue
    assembly_r += Material.AirFilmVertical.rvalue + Material.AirFilmOutside.rvalue
    if not include_insulation_layers
      return 1.0 / assembly_r
    end

    ag_depth = foundation_wall.height - foundation_wall.depth_below_grade
    wall_ins_dist_bottom_to_grade_int = ag_depth - foundation_wall.insulation_interior_distance_to_bottom
    wall_ins_dist_top_to_grade_int = ag_depth - foundation_wall.insulation_interior_distance_to_top
    wall_ins_dist_bottom_to_grade_ext = ag_depth - foundation_wall.insulation_exterior_distance_to_bottom
    wall_ins_dist_top_to_grade_ext = ag_depth - foundation_wall.insulation_exterior_distance_to_top
    # Perform calculation for each 1ft bin of above grade depth
    sum_u_wall = 0.0
    for distance_to_grade in 1..ag_depth.ceil
      r_wall = assembly_r

      bin_dist_top_to_grade = [distance_to_grade, ag_depth].min
      bin_dist_bottom_to_grade = distance_to_grade - 1
      bin_size = bin_dist_top_to_grade - bin_dist_bottom_to_grade # Last bin may be less than 1 ft

      # Add interior insulation R-value at this depth?
      bin_frac_insulated_int = MathTools.overlap(bin_dist_bottom_to_grade, bin_dist_top_to_grade, wall_ins_dist_bottom_to_grade_int, wall_ins_dist_top_to_grade_int) / bin_size
      r_wall += foundation_wall.insulation_interior_r_value * bin_frac_insulated_int # Interior insulation at this depth, add R-value

      # Add exterior insulation R-value at this depth?
      bin_frac_insulated_ext = MathTools.overlap(bin_dist_bottom_to_grade, bin_dist_top_to_grade, wall_ins_dist_bottom_to_grade_ext, wall_ins_dist_top_to_grade_ext) / bin_size
      r_wall += foundation_wall.insulation_exterior_r_value * bin_frac_insulated_ext # Exterior insulation at this depth, add R-value

      sum_u_wall += (1.0 / r_wall) * bin_size
    end
    u_wall = sum_u_wall / ag_depth
    return u_wall
  end

  # Calculates the foundation wall below grade effective U-factor according to Manual J Section A12-4.
  #
  # @param foundation_wall [HPXML::FoundationWall] The foundation wall of interest
  # @param include_soil [Boolean] Whether to include the thermal resistance of soil in the calculation
  # @param ground_conductivity [Double] Ground conductivity (Btu/hr-ft-F)
  # @return [Double] Below grade U-factor for the foundation wall (Btu/hr-ft2-F)
  def self.get_foundation_wall_below_grade_ufactor(foundation_wall, include_soil, ground_conductivity)
    # Retrieve assembly or insulation layer properties
    ag_depth = foundation_wall.height - foundation_wall.depth_below_grade
    if not foundation_wall.insulation_assembly_r_value.nil?
      wall_constr_rvalue = 1.0 / get_foundation_wall_above_grade_ufactor(foundation_wall, nil)
      wall_ins_rvalue_int, wall_ins_rvalue_ext = 0, 0
      wall_ins_dist_top_to_grade_int, wall_ins_dist_top_to_grade_ext = 0, 0
      wall_ins_dist_bottom_to_grade_int, wall_ins_dist_bottom_to_grade_ext = 0, 0
    else
      wall_constr_rvalue = 1.0 / get_foundation_wall_above_grade_ufactor(foundation_wall, false)
      wall_ins_rvalue_int = foundation_wall.insulation_interior_r_value
      wall_ins_rvalue_ext = foundation_wall.insulation_exterior_r_value
      wall_ins_dist_top_to_grade_int = foundation_wall.insulation_interior_distance_to_top - ag_depth
      wall_ins_dist_top_to_grade_ext = foundation_wall.insulation_exterior_distance_to_top - ag_depth
      wall_ins_dist_bottom_to_grade_int = foundation_wall.insulation_interior_distance_to_bottom - ag_depth
      wall_ins_dist_bottom_to_grade_ext = foundation_wall.insulation_exterior_distance_to_bottom - ag_depth
    end

    # Perform calculation for each 1ft bin of below grade depth
    sum_u_wall = 0.0
    for distance_to_grade in 1..foundation_wall.depth_below_grade.ceil
      # Calculate R-wall at this depth
      r_wall = wall_constr_rvalue - Material.AirFilmOutside.rvalue
      bin_dist_top_to_grade = distance_to_grade - 1
      bin_dist_bottom_to_grade = [distance_to_grade, foundation_wall.depth_below_grade].min
      bin_size = bin_dist_bottom_to_grade - bin_dist_top_to_grade # Last bin may be less than 1 ft
      bin_avg_dist_to_grade = (bin_dist_top_to_grade + bin_dist_bottom_to_grade) / 2.0

      # Add interior insulation R-value at this depth?
      bin_frac_insulated_int = MathTools.overlap(bin_dist_top_to_grade, bin_dist_bottom_to_grade, wall_ins_dist_top_to_grade_int, wall_ins_dist_bottom_to_grade_int) / bin_size
      r_wall += wall_ins_rvalue_int * bin_frac_insulated_int

      # Add exterior insulation R-value at this depth?
      bin_frac_insulated_ext = MathTools.overlap(bin_dist_top_to_grade, bin_dist_bottom_to_grade, wall_ins_dist_top_to_grade_ext, wall_ins_dist_bottom_to_grade_ext) / bin_size
      r_wall += wall_ins_rvalue_ext * bin_frac_insulated_ext # Exterior insulation at this depth, add R-value

      if include_soil
        r_soil = (Math::PI * bin_avg_dist_to_grade / 2.0) / ground_conductivity
        sum_u_wall += (1.0 / (r_soil + r_wall)) * bin_size
      else
        sum_u_wall += (1.0 / r_wall) * bin_size
      end
    end
    u_wall = sum_u_wall / foundation_wall.depth_below_grade
    if include_soil
      u_wall *= 0.85 # 15% decrease due to soil thermal storage per Manual J
    end

    return u_wall
  end

  # Calculates the slab F-value according to Manual J Section A12-8.
  #
  # @param slab [HPXML::Slab] The slab of interest
  # @param ground_conductivity [Double] Ground conductivity (Btu/hr-ft-F)
  # @return [Double] F-value for the slab (Btu/ft-F)
  def self.calc_slab_f_value(slab, ground_conductivity)
    slab_r_gravel_per_inch = 0.65 # Based on calibration to Table 4A values by Tony Fontanini

    # Because of uncertainty pertaining to the effective path radius, F-values are calculated
    # for six radii (8, 9, 10, 11, 12, and 13 feet) and averaged.
    f_values = []
    for path_radius in 8..13
      u_effective = []
      for radius in 0..path_radius
        spl = [Math::PI * radius - 1, 0].max # soil path length (SPL)
        r_ins = 0.0
        # Concrete, gravel, and insulation
        if radius == 0
          r_concrete = 0.0
          r_gravel = 0.0 # No gravel on edge
          if slab.perimeter_insulation_depth > 0
            r_ins = slab.perimeter_insulation_r_value # Insulation on edge
          end
        else
          r_concrete = Material.Concrete(slab.thickness).rvalue
          r_gravel = [slab_r_gravel_per_inch * (12.0 - slab.thickness), 0].max
          if slab.under_slab_insulation_spans_entire_slab
            r_ins += slab.under_slab_insulation_r_value
          elsif radius <= slab.under_slab_insulation_width
            r_ins += slab.under_slab_insulation_r_value
          end
          if radius <= slab.perimeter_insulation_depth
            r_ins += slab.perimeter_insulation_r_value
          end
          if slab.exterior_horizontal_insulation_r_value > 0
            if radius >= slab.exterior_horizontal_insulation_depth_below_grade
              hypotenuse = Math.sqrt(slab.exterior_horizontal_insulation_depth_below_grade**2 + slab.exterior_horizontal_insulation_width**2)
              if radius <= hypotenuse
                r_ins += slab.exterior_horizontal_insulation_r_value
              end
            end
          end
        end

        # Air Films = Indoor Finish + Indoor Air Film + Exposed Air Film (Figure A12-6 pg. 517)
        r_air_film = 0.05 + 0.92 + 0.17

        # Soil
        r_soil = spl / ground_conductivity # hr-ft2-F/Btu

        # Effective R-Value
        r_air_to_air = r_concrete + r_gravel + r_ins + r_air_film + r_soil

        # Effective U-Factor
        u_effective << 1.0 / r_air_to_air
      end

      f_values << u_effective.sum
    end

    return f_values.sum() / f_values.size
  end

  # Calculates the basement slab U-factor according to Manual J Section A12-7 and
  # ASHRAE HoF 2013 pg 18.31 Eq 40.
  #
  # @param slab_is_insulated [Boolean] Whether the slab is insulated
  # @param depth_below_grade [Double] Depth of the slab below-grade (ft)
  # @param width_of_shortest_side [Double] Width of the shortest side of the slab
  # @param ground_conductivity [Double] Ground conductivity (Btu/hr-ft-F)
  # @return [Double] U-factor for the basement slab (Btu/hr-ft2-F)
  def self.calc_basement_slab_ufactor(slab_is_insulated, depth_below_grade, width_of_shortest_side, ground_conductivity)
    r_other = 1.47 # Value from ASHRAE HoF, probably used by Manual J
    z_f = depth_below_grade
    w_b = width_of_shortest_side
    u_avg_bf = (2.0 * ground_conductivity / (Math::PI * w_b)) * (Math::log(w_b / 2.0 + z_f / 2.0 + (ground_conductivity * r_other) / Math::PI) - Math::log(z_f / 2.0 + (ground_conductivity * r_other) / Math::PI))
    u_value = 0.85 * u_avg_bf # To account for the storage effect of soil, multiply by 0.85
    if slab_is_insulated
      u_value *= 0.7 # U-values are multiplied by 0.70 to produce U-values for insulated floors
    end
    return u_value
  end

  # Get the window interior shading coefficient from Table 3D-4.
  #
  # @param window [HPXML::Window] The window of interest
  # @return [Double] Interior shading coefficient
  def self.get_window_interior_shading_coefficient(window)
    return 1.0 if window.interior_shading_type == HPXML::InteriorShadingTypeNone

    # Look up window type
    if window.glass_layers.nil? || window.glass_type.nil?
      # Estimate based U-factor/SHGC
      if window.ufactor >= 0.85 # single pane
        if window.shgc >= (0.74 + 0.5) / 2
          window_type = '1P Clear'
        elsif window.shgc >= (0.5 + 0.44) / 2
          window_type = '1P Heat Absorbing'
        else
          window_type = '1P Reflective'
        end
      elsif window.ufactor >= 0.30 # double pane
        if window.shgc >= (0.64 + 0.55) / 2
          window_type = '2P Clear'
        elsif window.shgc >= (0.55 + 0.48) / 2
          window_type = '2P Low-e Option 1'
        elsif window.shgc >= (0.48 + 0.43) / 2
          window_type = '2P Low-e Option 2'
        elsif window.shgc >= (0.43 + 0.33) / 2
          window_type = '2P Heat Absorbing'
        else
          window_type = '2P Low-e Option 3'
        end
      else # triple pane
        if window.shgc >= (0.59 + 0.30) / 2
          window_type = '3P Clear'
        else
          window_type = '3P Heat Absorbing'
        end
      end
    else
      # Use physical window properties
      case window.glass_layers
      when HPXML::WindowLayersSinglePane
        case window.glass_type
        when HPXML::WindowGlassTypeTintedReflective, HPXML::WindowGlassTypeReflective
          window_type = '1P Reflective'
        when HPXML::WindowGlassTypeTinted
          window_type = '1P Heat Absorbing'
        else
          window_type = '1P Clear'
        end
      when HPXML::WindowLayersDoublePane
        case window.glass_type
        when HPXML::WindowGlassTypeTintedReflective, HPXML::WindowGlassTypeReflective
          window_type = '2P Reflective'
        when HPXML::WindowGlassTypeTinted
          window_type = '2P Heat Absorbing'
        when HPXML::WindowGlassTypeLowELowSolarGain
          window_type = '2P Low-e Option 3'
        when HPXML::WindowGlassTypeLowE
          window_type = '2P Low-e Option 2'
        when HPXML::WindowGlassTypeLowEHighSolarGain
          window_type = '2P Low-e Option 1'
        else
          window_type = '2P Clear'
        end
      when HPXML::WindowLayersTriplePane
        case window.glass_type
        when HPXML::WindowGlassTypeTintedReflective, HPXML::WindowGlassTypeReflective
          window_type = '3P Reflective'
        when HPXML::WindowGlassTypeTinted
          window_type = '3P Heat Absorbing'
        else
          window_type = '3P Clear'
        end
      end
    end

    table_col_index = {
      HPXML::InteriorShadingTypeDarkBlinds => 0,
      HPXML::InteriorShadingTypeMediumBlinds => 1,
      HPXML::InteriorShadingTypeLightBlinds => 2,
      HPXML::InteriorShadingTypeDarkShades => 3,
      HPXML::InteriorShadingTypeMediumShades => 4,
      HPXML::InteriorShadingTypeLightShades => 5,
      HPXML::InteriorShadingTypeDarkCurtains => 6,
      HPXML::InteriorShadingTypeMediumCurtains => 7,
      HPXML::InteriorShadingTypeLightCurtains => 8,
    }[window.interior_shading_type]

    window_isc = {
      '1P Clear' => [0.68, 0.60, 0.51, 0.80, 0.55, 0.40, 0.80, 0.60, 0.35],
      '1P Heat Absorbing' => [0.81, 0.75, 0.69, 0.66, 0.52, 0.44, 0.81, 0.66, 0.52],
      '1P Reflective' => [0.78, 0.71, 0.64, 0.89, 0.73, 0.61, 1.00, 0.75, 0.58],
      '2P Clear' => [0.64, 0.59, 0.54, 0.80, 0.57, 0.46, 0.86, 0.63, 0.34],
      '2P Low-e Option 1' => [0.68, 0.62, 0.57, 0.87, 0.60, 0.47, 0.93, 0.67, 0.33],
      '2P Low-e Option 2' => [0.72, 0.65, 0.59, 0.77, 0.62, 0.54, 0.77, 0.62, 0.54],
      '2P Low-e Option 3' => [0.85, 0.76, 0.66, 0.87, 0.77, 0.66, 0.89, 0.78, 0.67],
      '2P Heat Absorbing' => [0.66, 0.59, 0.51, 0.69, 0.52, 0.43, 0.86, 0.69, 0.60],
      '2P Reflective' => [0.85, 0.76, 0.66, 0.87, 0.77, 0.66, 0.89, 0.78, 0.67],
      '3P Clear' => [0.64, 0.58, 0.53, 0.81, 0.56, 0.44, 0.87, 0.62, 0.31],
      '3P Heat Absorbing' => [0.85, 0.74, 0.64, 0.87, 0.62, 0.50, 1.00, 0.87, 0.75],
      '3P Reflective' => [0.85, 0.74, 0.64, 0.86, 0.75, 0.63, 0.87, 0.75, 0.62],
    }[window_type][table_col_index]

    # Apply fraction covered
    summer_frac_covered = window.interior_shading_coverage_summer
    window_isc = summer_frac_covered * window_isc + (1 - summer_frac_covered) * 1.0

    # Apply blind opening
    if [HPXML::InteriorShadingTypeDarkBlinds,
        HPXML::InteriorShadingTypeMediumBlinds,
        HPXML::InteriorShadingTypeLightBlinds].include? window.interior_shading_type
      if window.interior_shading_blinds_summer_closed_or_open == HPXML::BlindsOpen
        window_isc = 1.0 # Assume no shading
      elsif window.interior_shading_blinds_summer_closed_or_open == HPXML::BlindsHalfOpen
        window_isc *= 1.175 # Manual J Table 3D-4 note 3
      end
    end

    return window_isc.round(3)
  end

  # Gets the system type of the specified HPXML heating system.
  #
  # @param hvac_heating [HPXML::HeatingSystem or HPXML::HeatPump] The heating portion of the current HPXML HVAC system
  # @return [String] Heating system type (e.g., HPXML::HVACTypeFurnace or HPXML::HVACTypeHeatPumpAirToAir) or nil
  def self.get_hvac_heating_type(hvac_heating)
    if hvac_heating.nil?
      return
    elsif hvac_heating.is_a? HPXML::HeatingSystem
      return hvac_heating.heating_system_type
    else
      return hvac_heating.heat_pump_type
    end
  end

  # Gets the system type of the specified HPXML cooling system.
  #
  # @param hvac_cooling [HPXML::CoolingSystem or HPXML::HeatPump] The cooling portion of the current HPXML HVAC system
  # @return [String] Cooling system type (e.g., HPXML::HVACTypeCentralAirConditioner or HPXML::HVACTypeHeatPumpAirToAir) or nil
  def self.get_hvac_cooling_type(hvac_cooling)
    if hvac_cooling.nil?
      return
    elsif hvac_cooling.is_a? HPXML::CoolingSystem
      return hvac_cooling.cooling_system_type
    else
      return hvac_cooling.heat_pump_type
    end
  end

  # Calculates the fraction of zone heating/cooling design loads served by a single HVAC system. This accounts
  # for two situations:
  # 1. There is a single conditioned zone, in which case the HVAC system may be meeting the entire load or may
  #    be meeting a portion of the load (e.g., room ACs serving 30% of the home). In this case, we use the
  #    FractionHeadLoadServed/FractionCoolLoadServed inputs.
  # 2. There are multiple conditioned zones, in which case we assume the HVAC system(s) attached to it fully
  #    condition the zone. If there are multiple HVAC systems serving the zone, we apportion the zone load
  #    to each HVAC system using the FractionHeadLoadServed/FractionCoolLoadServed inputs.
  #
  # @param hvac_heating [HPXML::HeatingSystem or HPXML::HeatPump] The heating portion of the current HPXML HVAC system
  # @param hvac_cooling [HPXML::CoolingSystem or HPXML::HeatPump] The cooling portion of the current HPXML HVAC system
  # @param hpxml_bldg [HPXML::Building] HPXML Building object representing an individual dwelling unit
  # @param hvac_systems [Array<Hash>] List of HPXML HVAC systems of interest
  # @param zone [HPXML::Zone] The current zone of interest
  # @return [Array<Double, Double>] Fraction of zone heat load, fraction of zone cool load
  def self.get_fractions_load_served(hvac_heating, hvac_cooling, hpxml_bldg, hvac_systems, zone)
    if hvac_cooling.is_a?(HPXML::CoolingSystem) && hvac_cooling.has_integrated_heating
      frac_heat_load_served = hvac_cooling.integrated_heating_system_fraction_heat_load_served
    elsif hvac_heating.nil?
      frac_heat_load_served = 0
    elsif hvac_heating.is_a?(HPXML::HeatingSystem) && hvac_heating.is_heat_pump_backup_system
      if not hvac_systems.nil?
        # Use the same load fractions as the heat pump
        heat_pump = hvac_heating.primary_heat_pump
        frac_heat_load_served = heat_pump.fraction_heat_load_served
      else
        frac_heat_load_served = 0 # Don't double count the HP and HP backup when calculating the fraction for the zone
      end
    else
      frac_heat_load_served = hvac_heating.fraction_heat_load_served
    end

    if hvac_cooling.nil?
      frac_cool_load_served = 0
    else
      frac_cool_load_served = hvac_cooling.fraction_cool_load_served
    end

    if hpxml_bldg.conditioned_zones.size == 1
      # One conditioned zone, use the heating/cooling fractions as provided.
    else
      # There are multiple conditioned zones, so assume the HVAC systems attached to
      # the zone fully conditions it. Determine the fraction of the zone load each
      # HVAC system serves by dividing (fraction load served by this system) by
      # (fraction load served by all the zone's systems).
      if not hvac_systems.nil?
        sum_frac_heat_load_served = 0.0
        sum_frac_cool_load_served = 0.0
        hvac_systems.each do |hvac_system2|
          hvac_heating2, hvac_cooling2 = hvac_system2[:heating], hvac_system2[:cooling]
          zone2 = hvac_heating2.nil? ? hvac_cooling2.zone : hvac_heating2.zone
          next if is_system_to_skip(hvac_heating2, hvac_cooling2, zone)
          next if zone2 != zone

          fracs = get_fractions_load_served(hvac_heating2, hvac_cooling2, hpxml_bldg, nil, nil)
          sum_frac_heat_load_served += fracs[0]
          sum_frac_cool_load_served += fracs[1]
        end

        if sum_frac_heat_load_served > 0
          frac_heat_load_served /= sum_frac_heat_load_served
        end
        if sum_frac_cool_load_served > 0
          frac_cool_load_served /= sum_frac_cool_load_served
        end
      end
    end

    return frac_heat_load_served, frac_cool_load_served
  end

  # Determines whether the HPXML Zone has radiant floor heating.
  #
  # @param zone [HPXML::Zone] The current zone of interest
  # @return [Boolean] Presence of radiant floors
  def self.get_has_radiant_floor(zone)
    # FUTURE: Allow specifying presence of radiant floors on a floor-by-floor basis?
    if zone.heating_systems.count { |htg| htg.electric_resistance_distribution == HPXML::ElectricResistanceDistributionRadiantFloor } > 0
      return true
    end
    if zone.hvac_distributions.count { |hvac_dist| hvac_dist.hydronic_type == HPXML::HydronicTypeRadiantFloor } > 0
      return true
    end

    return false
  end

  # Assigns the final calculated capacities, airflows, etc. to the HPXML HVAC system.
  # These values will end up in the in.xml file, among other outputs.
  #
  # @param hvac_heating [HPXML::HeatingSystem or HPXML::HeatPump] The heating portion of the current HPXML HVAC system
  # @param hvac_cooling [HPXML::CoolingSystem or HPXML::HeatPump] The cooling portion of the current HPXML HVAC system
  # @param hvac_sizings [HVACSizingValues] Object with sizing values for a given HVAC system
  # @return [nil]
  def self.assign_to_hpxml_system(hvac_heating, hvac_cooling, hvac_sizings)
    if not hvac_heating.nil?
      htg_ap = hvac_heating.additional_properties

      # Heating capacity
      if hvac_heating.heating_capacity.nil? || ((hvac_heating.heating_capacity - hvac_sizings.Heat_Capacity).abs >= 1.0)
        scaling_factor = Float(hvac_sizings.Heat_Capacity.round) / hvac_heating.heating_capacity unless hvac_heating.heating_capacity.nil?
        # Heating capacity @ 17F
        if hvac_heating.is_a? HPXML::HeatPump
          if (not hvac_heating.heating_capacity.nil?) && (not hvac_heating.heating_capacity_17F.nil?)
            # Fixed value entered; scale w/ heating_capacity in case allow_increased_fixed_capacities=true
            htg_cap_17f = hvac_heating.heating_capacity_17F * scaling_factor
            if (hvac_heating.heating_capacity_17F - htg_cap_17f).abs >= 1.0
              hvac_heating.heating_capacity_17F = Float(htg_cap_17f.round)
              hvac_heating.heating_capacity_17F_isdefaulted = true
            end
          end
        end
        if not hvac_heating.heating_detailed_performance_data.empty?
          # Fixed values entered; Scale w/ heating_capacity in case allow_increased_fixed_capacities=true
          hvac_heating.heating_detailed_performance_data.each do |dp|
            next if dp.capacity.nil? # using autosized values, process later

            htg_cap_dp = dp.capacity * scaling_factor
            if (dp.capacity - htg_cap_dp).abs >= 1.0
              dp.capacity = Float(htg_cap_dp.round)
              dp.capacity_isdefaulted = true
            end
          end
        end
        hvac_heating.heating_capacity = Float(hvac_sizings.Heat_Capacity.round)
        hvac_heating.heating_capacity_isdefaulted = true
      end

      # Heating backup capacity
      if hvac_heating.is_a? HPXML::HeatPump
        if hvac_heating.backup_type.nil?
          if hvac_heating.backup_heating_capacity.nil?
            hvac_heating.backup_heating_capacity = 0.0
            hvac_heating.backup_heating_capacity_isdefaulted = true
          end
        elsif hvac_heating.backup_type == HPXML::HeatPumpBackupTypeIntegrated
          if hvac_heating.backup_heating_capacity.nil? || ((hvac_heating.backup_heating_capacity - hvac_sizings.Heat_Capacity_Supp).abs >= 1.0)
            hvac_heating.backup_heating_capacity = Float(hvac_sizings.Heat_Capacity_Supp.round)
            hvac_heating.backup_heating_capacity_isdefaulted = true
          end
        end
      end

      # Heating design airflow rate
      if not (hvac_heating.is_a?(HPXML::HeatingSystem) &&
              [HPXML::HVACTypeBoiler,
               HPXML::HVACTypeElectricResistance].include?(hvac_heating.heating_system_type))
        if hvac_heating.heating_design_airflow_cfm.nil? || ((hvac_heating.heating_design_airflow_cfm - hvac_sizings.Heat_Airflow).abs >= 1.0)
          hvac_heating.heating_design_airflow_cfm = Float(hvac_sizings.Heat_Airflow.round)
          hvac_heating.heating_design_airflow_cfm_isdefaulted = true
        end
      end

      # Heating installed/actual airflow rate
      htg_ap.heating_actual_airflow_cfm = hvac_sizings.Heat_Airflow
      if hvac_heating.respond_to?(:airflow_defect_ratio)
        htg_ap.heating_actual_airflow_cfm *= (1.0 + hvac_heating.airflow_defect_ratio.to_f)
      end
      htg_ap.heating_actual_airflow_cfm = Float(htg_ap.heating_actual_airflow_cfm.round)

      # Heating geothermal loop
      if hvac_heating.is_a? HPXML::HeatPump
        htg_ap.GSHP_G_Functions = hvac_sizings.GSHP_G_Functions

        geothermal_loop = hvac_heating.geothermal_loop
        if not geothermal_loop.nil?
          if geothermal_loop.loop_flow.nil?
            geothermal_loop.loop_flow = hvac_sizings.GSHP_Loop_Flow
            geothermal_loop.loop_flow_isdefaulted = true
          end
          if geothermal_loop.num_bore_holes.nil?
            geothermal_loop.num_bore_holes = hvac_sizings.GSHP_Bore_Holes
            geothermal_loop.num_bore_holes_isdefaulted = true
          end
          if geothermal_loop.bore_length.nil?
            geothermal_loop.bore_length = hvac_sizings.GSHP_Bore_Depth
            geothermal_loop.bore_length_isdefaulted = true
          end
          if geothermal_loop.bore_config.nil?
            geothermal_loop.bore_config = hvac_sizings.GSHP_Bore_Config
            geothermal_loop.bore_config_isdefaulted = true
          end
        end
      end

    end

    if not hvac_cooling.nil?
      clg_ap = hvac_cooling.additional_properties

      # Cooling capacity
      if hvac_cooling.cooling_capacity.nil? || ((hvac_cooling.cooling_capacity - hvac_sizings.Cool_Capacity).abs >= 1.0)
        if not hvac_cooling.cooling_detailed_performance_data.empty?
          scaling_factor = Float(hvac_sizings.Cool_Capacity.round) / hvac_cooling.cooling_capacity unless hvac_cooling.cooling_capacity.nil?
          # Fixed values entered; Scale w/ cooling_capacity in case allow_increased_fixed_capacities=true
          hvac_cooling.cooling_detailed_performance_data.each do |dp|
            next if dp.capacity.nil? # using autosized values

            clg_cap_dp = dp.capacity * scaling_factor
            if (dp.capacity - clg_cap_dp).abs >= 1.0
              dp.capacity = Float(clg_cap_dp.round)
              dp.capacity_isdefaulted = true
            end
          end
        end
        hvac_cooling.cooling_capacity = Float(hvac_sizings.Cool_Capacity.round)
        hvac_cooling.cooling_capacity_isdefaulted = true
      end

      # Cooling integrated heating system capacity
      if (hvac_cooling.is_a? HPXML::CoolingSystem) && hvac_cooling.has_integrated_heating
        if hvac_cooling.integrated_heating_system_capacity.nil? || ((hvac_cooling.integrated_heating_system_capacity - hvac_sizings.Heat_Capacity).abs >= 1.0)
          hvac_cooling.integrated_heating_system_capacity = Float(hvac_sizings.Heat_Capacity.round)
          hvac_cooling.integrated_heating_system_capacity_isdefaulted = true
        end
        hvac_cooling.integrated_heating_system_airflow_cfm = Float(hvac_sizings.Heat_Airflow.round)
        hvac_cooling.integrated_heating_system_airflow_cfm_isdefaulted = true
      end

      # Cooling design airflow rate
      if hvac_cooling.cooling_design_airflow_cfm.nil? || ((hvac_cooling.cooling_design_airflow_cfm - hvac_sizings.Cool_Airflow).abs >= 1.0)
        hvac_cooling.cooling_design_airflow_cfm = Float(hvac_sizings.Cool_Airflow.round)
        hvac_cooling.cooling_design_airflow_cfm_isdefaulted = true
      end

      # Cooling installed/actual airflow rate
      clg_ap.cooling_actual_airflow_cfm = hvac_sizings.Cool_Airflow
      if hvac_cooling.respond_to?(:airflow_defect_ratio)
        clg_ap.cooling_actual_airflow_cfm *= (1.0 + hvac_cooling.airflow_defect_ratio.to_f)
      end
      clg_ap.cooling_actual_airflow_cfm = Float(clg_ap.cooling_actual_airflow_cfm.round)
    end
  end

  # Sums all the zone loads to calculate the entire building's loads.
  #
  # @param all_zone_loads [Hash] Map of HPXML::Zones => DesignLoadValues object
  # @return [DesignLoadValues] Building loads
  def self.aggregate_zone_loads_to_bldg(all_zone_loads)
    bldg_loads = DesignLoadValues.new
    all_zone_loads.values.each do |zone_load|
      DesignLoadValues::COOL_ATTRS.each do |attr|
        bldg_loads.send("#{attr}=", bldg_loads.send(attr) + zone_load.send(attr))
      end
      DesignLoadValues::HEAT_ATTRS.each do |attr|
        bldg_loads.send("#{attr}=", bldg_loads.send(attr) + zone_load.send(attr))
      end
      zone_load.HourlyFenestrationLoads.each_with_index do |load, i|
        bldg_loads.HourlyFenestrationLoads[i] += load
      end
    end
    return bldg_loads
  end

  # Assigns the final design loads to the given HPXML object. For example,
  # assigns space design loads to an HPXML Space, or assigns building design
  # loads to the HPXML Building's HVACPlant.
  #
  # @param hpxml_object [HPXML::HVACPlant or HPXML::Zone or HPXML::Space] HPXML object to assign the loads to
  # @param loads [DesignLoadValues] Design loads for the building, zone, or space
  # @return [nil]
  def self.assign_to_hpxml_obj(hpxml_object, loads)
    tol = 10 # Btu/hr

    # Assign heating design loads to HPXML object
    hpxml_object.hdl_total = Float(loads.Heat_Tot.round)
    hpxml_object.hdl_walls = Float(loads.Heat_Walls.round)
    hpxml_object.hdl_ceilings = Float(loads.Heat_Ceilings.round)
    hpxml_object.hdl_roofs = Float(loads.Heat_Roofs.round)
    hpxml_object.hdl_floors = Float(loads.Heat_Floors.round)
    hpxml_object.hdl_slabs = Float(loads.Heat_Slabs.round)
    hpxml_object.hdl_windows = Float(loads.Heat_Windows.round)
    hpxml_object.hdl_skylights = Float(loads.Heat_Skylights.round)
    hpxml_object.hdl_doors = Float(loads.Heat_Doors.round)
    hpxml_object.hdl_infil = Float(loads.Heat_Infil.round)
    hpxml_object.hdl_vent = Float(loads.Heat_Vent.round)
    hpxml_object.hdl_piping = Float(loads.Heat_Piping.round)
    hpxml_object.hdl_ducts = Float(loads.Heat_Ducts.round)
    if hpxml_object.hdl_total != 0
      # Error-checking to ensure we captured all the design load components
      hdl_sum = (hpxml_object.hdl_walls + hpxml_object.hdl_ceilings + hpxml_object.hdl_roofs +
                 hpxml_object.hdl_floors + hpxml_object.hdl_slabs + hpxml_object.hdl_windows +
                 hpxml_object.hdl_skylights + hpxml_object.hdl_doors + hpxml_object.hdl_infil +
                 hpxml_object.hdl_vent + hpxml_object.hdl_piping + hpxml_object.hdl_ducts)
      if (hdl_sum - hpxml_object.hdl_total).abs > tol
        fail 'Heating design loads do not sum to total.'
      end
    end

    # Assign cooling sensible design loads to HPXML object
    hpxml_object.cdl_sens_total = Float(loads.Cool_Sens.round)
    hpxml_object.cdl_sens_walls = Float(loads.Cool_Walls.round)
    hpxml_object.cdl_sens_ceilings = Float(loads.Cool_Ceilings.round)
    hpxml_object.cdl_sens_roofs = Float(loads.Cool_Roofs.round)
    hpxml_object.cdl_sens_floors = Float(loads.Cool_Floors.round)
    hpxml_object.cdl_sens_slabs = Float(loads.Cool_Slabs.round)
    hpxml_object.cdl_sens_windows = Float(loads.Cool_Windows.round)
    hpxml_object.cdl_sens_skylights = Float(loads.Cool_Skylights.round)
    hpxml_object.cdl_sens_aedexcursion = Float(loads.Cool_AEDExcursion.round)
    hpxml_object.cdl_sens_doors = Float(loads.Cool_Doors.round)
    hpxml_object.cdl_sens_infil = Float(loads.Cool_Infil_Sens.round)
    hpxml_object.cdl_sens_vent = Float(loads.Cool_Vent_Sens.round)
    hpxml_object.cdl_sens_ducts = Float(loads.Cool_Ducts_Sens.round)
    hpxml_object.cdl_sens_intgains = Float(loads.Cool_IntGains_Sens.round)
    hpxml_object.cdl_sens_blowerheat = Float(loads.Cool_BlowerHeat.round)
    hpxml_object.cdl_sens_aed_curve = loads.HourlyFenestrationLoads.map { |f| f.round }.join(', ')
    if hpxml_object.cdl_sens_total != 0
      # Error-checking to ensure we captured all the design load components
      cdl_sens_sum = (hpxml_object.cdl_sens_walls + hpxml_object.cdl_sens_ceilings +
                      hpxml_object.cdl_sens_roofs + hpxml_object.cdl_sens_floors +
                      hpxml_object.cdl_sens_slabs + hpxml_object.cdl_sens_windows +
                      hpxml_object.cdl_sens_skylights + hpxml_object.cdl_sens_doors +
                      hpxml_object.cdl_sens_infil + hpxml_object.cdl_sens_vent +
                      hpxml_object.cdl_sens_ducts + hpxml_object.cdl_sens_intgains +
                      hpxml_object.cdl_sens_blowerheat + hpxml_object.cdl_sens_aedexcursion)
      if (cdl_sens_sum - hpxml_object.cdl_sens_total).abs > tol
        fail 'Cooling sensible design loads do not sum to total.'
      end
    end

    # Assign cooling latent design loads to HPXML object
    hpxml_object.cdl_lat_total = Float(loads.Cool_Lat.round)
    hpxml_object.cdl_lat_ducts = Float(loads.Cool_Ducts_Lat.round)
    hpxml_object.cdl_lat_infil = Float(loads.Cool_Infil_Lat.round)
    hpxml_object.cdl_lat_vent = Float(loads.Cool_Vent_Lat.round)
    hpxml_object.cdl_lat_intgains = Float(loads.Cool_IntGains_Lat.round)
    if hpxml_object.cdl_lat_total != 0
      # Error-checking to ensure we captured all the design load components
      cdl_lat_sum = (hpxml_object.cdl_lat_ducts + hpxml_object.cdl_lat_infil +
                     hpxml_object.cdl_lat_vent + hpxml_object.cdl_lat_intgains)
      if (cdl_lat_sum - hpxml_object.cdl_lat_total).abs > tol
        fail 'Cooling latent design loads do not sum to total.'
      end
    end
  end

  # Appends additional detailed information needed to fill out, e.g., an ACCA Form J1 to the provided array
  # for eventual writing to an output file.
  #
  # @param output_format [String] Detailed output file format ('csv', 'json', or 'msgpack')
  # @param hpxml_bldg [HPXML::Building] HPXML Building object representing an individual dwelling unit
  # @param all_zone_loads [Hash] Map of HPXML::Zones => DesignLoadValues object
  # @param all_space_loads [Hash] Map of HPXML::Spaces => DesignLoadValues object
  # @param results_out [Array] Rows of output data
  # @return [nil]
  def self.append_detailed_output(output_format, hpxml_bldg, all_zone_loads, all_space_loads, results_out)
    line_break = nil

    if (output_format == 'csv') && (not results_out.empty?)
      # Separate from existing data with line break
      results_out << [line_break]
    end

    orientation_map = { HPXML::OrientationEast => 'E',
                        HPXML::OrientationNorth => 'N',
                        HPXML::OrientationNortheast => 'NE',
                        HPXML::OrientationNorthwest => 'NW',
                        HPXML::OrientationSouth => 'S',
                        HPXML::OrientationSoutheast => 'SE',
                        HPXML::OrientationSouthwest => 'SW',
                        HPXML::OrientationWest => 'W' }

    # Gets the HPXML objects w/ the given property type that should be output for the building, zone, or space.
    #
    # @param obj [HPXML::Building or HPXML::Zone or HPXML::Space] The HPXML building, zone, or space of interest
    # @param additional_property_type [Symbol] Name of property on obj.additional_properties
    # @return [Hash] Map of HPXML::XXX object => DetailedOutputValues object
    def self.get_surfaces_with_property(obj, additional_property_type)
      objs = (obj.surfaces + obj.subsurfaces).select { |s| s.additional_properties.respond_to?(additional_property_type) }
      props = {}
      objs.each do |obj|
        props[obj] = obj.additional_properties.send(additional_property_type)
      end
      return props
    end

    # Note: Every report name must have the HPXML BuildingID in it in case we are running a whole MF building with multiple Building elements.
    if hpxml_bldg.conditioned_zones.empty?
      zone_col_names = ["#{hpxml_bldg.building_id}"]
    else
      zone_col_names = all_zone_loads.keys.map { |zone| "#{hpxml_bldg.building_id}: #{zone.id}" }
    end
    if all_space_loads.empty?
      space_col_names = []
    else
      space_col_names = all_space_loads.keys.map { |space| "#{hpxml_bldg.building_id}: #{space.id}" }
    end

    # Summary Results
    results_out << ["Report: #{hpxml_bldg.building_id}: Summary", 'Orientation', 'Heating HTM', 'Cooling HTM', 'Heating CFM', 'Cooling CFM']
    get_surfaces_with_property(hpxml_bldg, :detailed_output_values_windows).each do |window, fj1|
      results_out << ["Windows: #{window.id}", orientation_map[window.orientation], fj1.Heat_HTM, fj1.Cool_HTM]
    end
    get_surfaces_with_property(hpxml_bldg, :detailed_output_values_skylights).each do |skylight, fj1|
      results_out << ["Skylights: #{skylight.id}", orientation_map[skylight.orientation], fj1.Heat_HTM, fj1.Cool_HTM]
    end
    get_surfaces_with_property(hpxml_bldg, :detailed_output_values_doors).each do |door, fj1|
      results_out << ["Doors: #{door.id}", orientation_map[door.orientation], fj1.Heat_HTM, fj1.Cool_HTM]
    end
    get_surfaces_with_property(hpxml_bldg, :detailed_output_values_above_grade_walls).each do |wall, fj1|
      results_out << ["Above Grade Walls: #{wall.id}", orientation_map[wall.orientation], fj1.Heat_HTM, fj1.Cool_HTM]
    end
    get_surfaces_with_property(hpxml_bldg, :detailed_output_values_below_grade_walls).each do |wall, fj1|
      results_out << ["Below Grade Walls: #{wall.id}", orientation_map[wall.orientation], fj1.Heat_HTM, fj1.Cool_HTM]
    end
    get_surfaces_with_property(hpxml_bldg, :detailed_output_values_ceilings).each do |ceiling, fj1|
      results_out << ["Ceilings: #{ceiling.id}", nil, fj1.Heat_HTM, fj1.Cool_HTM]
    end
    get_surfaces_with_property(hpxml_bldg, :detailed_output_values_floors).each do |floor, fj1|
      results_out << ["Floors: #{floor.id}", nil, fj1.Heat_HTM, fj1.Cool_HTM]
    end
    results_out << ['Infiltration', nil, nil, nil, hpxml_bldg.additional_properties.infil_heat_cfm.round, hpxml_bldg.additional_properties.infil_cool_cfm.round]
    results_out << ['Ventilation', nil, nil, nil, hpxml_bldg.additional_properties.vent_heat_cfm.round, hpxml_bldg.additional_properties.vent_cool_cfm.round]

    # Zone results
    all_zone_loads.keys.each_with_index do |zone, i|
      if hpxml_bldg.conditioned_zones.empty?
        zone_or_bldg = hpxml_bldg
      else
        zone_or_bldg = zone
      end
      results_out << [line_break]
      results_out << ["Report: #{zone_col_names[i]}: Loads", 'Area (ft^2)', 'Length (ft)', 'Wall Area Ratio', 'Heating (Btuh)', 'Cooling Sensible (Btuh)', 'Cooling Latent (Btuh)']
      get_surfaces_with_property(zone_or_bldg, :detailed_output_values_windows).each do |window, fj1|
        results_out << ["Windows: #{window.id}", fj1.Area, fj1.Length, nil, fj1.Heat_Load, fj1.Cool_Load_Sens]
      end
      get_surfaces_with_property(zone_or_bldg, :detailed_output_values_skylights).each do |skylight, fj1|
        results_out << ["Skylights: #{skylight.id}", fj1.Area, fj1.Length, nil, fj1.Heat_Load, fj1.Cool_Load_Sens]
      end
      get_surfaces_with_property(zone_or_bldg, :detailed_output_values_doors).each do |door, fj1|
        results_out << ["Doors: #{door.id}", fj1.Area, fj1.Length, nil, fj1.Heat_Load, fj1.Cool_Load_Sens]
      end
      get_surfaces_with_property(zone_or_bldg, :detailed_output_values_above_grade_walls).each do |wall, fj1|
        results_out << ["Above Grade Walls: #{wall.id}", fj1.Area, fj1.Length, nil, fj1.Heat_Load, fj1.Cool_Load_Sens]
      end
      get_surfaces_with_property(zone_or_bldg, :detailed_output_values_below_grade_walls).each do |wall, fj1|
        results_out << ["Below Grade Walls: #{wall.id}", fj1.Area, fj1.Length, nil, fj1.Heat_Load, fj1.Cool_Load_Sens]
      end
      get_surfaces_with_property(zone_or_bldg, :detailed_output_values_ceilings).each do |ceiling, fj1|
        results_out << ["Ceilings: #{ceiling.id}", fj1.Area, fj1.Length, nil, fj1.Heat_Load, fj1.Cool_Load_Sens]
      end
      get_surfaces_with_property(zone_or_bldg, :detailed_output_values_floors).each do |floor, fj1|
        results_out << ["Floors: #{floor.id}", fj1.Area, fj1.Length, nil, fj1.Heat_Load, fj1.Cool_Load_Sens]
      end
      zone_loads = all_zone_loads[zone]
      results_out << ['Infiltration', nil, nil, 1.0, zone_loads.Heat_Infil.round, zone_loads.Cool_Infil_Sens.round, zone_loads.Cool_Infil_Lat.round]
      results_out << ['Internal Gains', nil, nil, nil, nil, zone_loads.Cool_IntGains_Sens.round, zone_loads.Cool_IntGains_Lat.round]
      results_out << ['Ducts', nil, nil, nil, zone_loads.Heat_Ducts.round, zone_loads.Cool_Ducts_Sens.round, zone_loads.Cool_Ducts_Lat.round]
      results_out << ['Ventilation', nil, nil, nil, zone_loads.Heat_Vent.round, zone_loads.Cool_Vent_Sens.round, zone_loads.Cool_Vent_Lat.round]
      results_out << ['Piping', nil, nil, nil, zone_loads.Heat_Piping.round]
      results_out << ['Blower Heat', nil, nil, nil, nil, zone_loads.Cool_BlowerHeat.round]
      results_out << ['AED Excursion', nil, nil, nil, nil, zone_loads.Cool_AEDExcursion.round]
      results_out << ['Total', nil, nil, nil, zone_loads.Heat_Tot.round, zone_loads.Cool_Sens.round, zone_loads.Cool_Lat.round]
    end

    # Space results
    all_space_loads.keys.each_with_index do |space, i|
      results_out << [line_break]
      results_out << ["Report: #{space_col_names[i]}: Loads", 'Area (ft^2)', 'Length (ft)', 'Wall Area Ratio', 'Heating (Btuh)', 'Cooling Sensible (Btuh)']
      get_surfaces_with_property(space, :detailed_output_values_windows).each do |window, fj1|
        results_out << ["Windows: #{window.id}", fj1.Area, fj1.Length, nil, fj1.Heat_Load, fj1.Cool_Load_Sens]
      end
      get_surfaces_with_property(space, :detailed_output_values_skylights).each do |skylight, fj1|
        results_out << ["Skylights: #{skylight.id}", fj1.Area, fj1.Length, nil, fj1.Heat_Load, fj1.Cool_Load_Sens]
      end
      get_surfaces_with_property(space, :detailed_output_values_doors).each do |door, fj1|
        results_out << ["Doors: #{door.id}", fj1.Area, fj1.Length, nil, fj1.Heat_Load, fj1.Cool_Load_Sens]
      end
      get_surfaces_with_property(space, :detailed_output_values_above_grade_walls).each do |wall, fj1|
        results_out << ["Above Grade Walls: #{wall.id}", fj1.Area, fj1.Length, nil, fj1.Heat_Load, fj1.Cool_Load_Sens]
      end
      get_surfaces_with_property(space, :detailed_output_values_below_grade_walls).each do |wall, fj1|
        results_out << ["Below Grade Walls: #{wall.id}", fj1.Area, fj1.Length, nil, fj1.Heat_Load, fj1.Cool_Load_Sens]
      end
      get_surfaces_with_property(space, :detailed_output_values_ceilings).each do |ceiling, fj1|
        results_out << ["Ceilings: #{ceiling.id}", fj1.Area, fj1.Length, nil, fj1.Heat_Load, fj1.Cool_Load_Sens]
      end
      get_surfaces_with_property(space, :detailed_output_values_floors).each do |floor, fj1|
        results_out << ["Floors: #{floor.id}", fj1.Area, fj1.Length, nil, fj1.Heat_Load, fj1.Cool_Load_Sens]
      end
      space_loads = all_space_loads[space]
      results_out << ['Infiltration', nil, nil, space.additional_properties.wall_area_ratio.round(3), space_loads.Heat_Infil.round, space_loads.Cool_Infil_Sens.round]
      results_out << ['Internal Gains', nil, nil, nil, nil, space_loads.Cool_IntGains_Sens.round]
      results_out << ['Ducts', nil, nil, nil, space_loads.Heat_Ducts.round, space_loads.Cool_Ducts_Sens.round]
      results_out << ['AED Excursion', nil, nil, nil, nil, space_loads.Cool_AEDExcursion.round]
      results_out << ['Total', nil, nil, nil, space_loads.Heat_Tot.round, space_loads.Cool_Sens.round]
    end

    # AED curve
    results_out << [line_break]
    results_out << ["Report: #{hpxml_bldg.building_id}: AED Curve"] + [8, 9, 10, 11, 12, 13, 14, 15, 16, 17, 18, 19].map { |hr| "Hr #{hr} (Btuh)" }
    all_zone_loads.values.each_with_index do |zone_loads, i|
      results_out << [zone_col_names[i]] + zone_loads.HourlyFenestrationLoads.map { |l| l.round }
    end
    all_space_loads.values.each_with_index do |space_loads, i|
      results_out << [space_col_names[i]] + space_loads.HourlyFenestrationLoads.map { |l| l.round }
    end
  end

  # Writes an output file for the given rows of output data.
  #
  # @param results_out [Array] Rows of output data
  # @param output_format [String] Detailed output file format ('csv', 'json', or 'msgpack')
  # @param output_file_path [String] Detailed output file path
  # @return [nil]
  def self.write_detailed_output(results_out, output_format, output_file_path)
    line_break = nil
    if ['csv'].include? output_format
      CSV.open(output_file_path, 'a') { |csv| results_out.to_a.each { |elem| csv << elem } }
    elsif ['json', 'msgpack'].include? output_format
      h = {}
      report, columns = nil, nil
      results_out.each do |out|
        if out == [line_break]
          report, columns = nil, nil
          next
        end

        if report.nil? && out[0].start_with?('Report:')
          report = out[0]
          columns = out[1..-1]
          h[report] = {}
          next
        end

        name = out[0]
        items = {}
        for i in 1..out.size - 1
          next if out[i].nil?

          items[columns[i - 1]] = out[i]
        end
        h[report][name] = items
      end

      if output_format == 'json'
        require 'json'
        File.open(output_file_path, 'w') { |json| json.write(JSON.pretty_generate(h)) }
      elsif output_format == 'msgpack'
        require 'msgpack'
        File.open(output_file_path, 'wb') { |json| h.to_msgpack(json) }
      end
    end
  end
end

# Object with a collection of misc Manual J values that are calculated up front.
class MJValues
  attr_accessor(:daily_range_temp_adjust, # [Double] CLTD adjustments based on daily temperature range (F)
                :daily_range_num,         # [Integer] Daily Temperature Range (DTR) class; 0=low, 1=medium; 2=high
                :cool_setpoint,           # [Double] Conditioned space cooling setpoint (F)
                :cool_design_grains,      # [Double] Difference between absolute humidity of the outdoor and indoor air (grains)
                :cool_indoor_wetbulb,     # [Double] Conditioned space cooling wetbulb temperature (F)
                :cool_indoor_enthalpy,    # [Double] Conditioned space cooling enthalpy (Btu/lb)
                :cool_outdoor_wetbulb,    # [Double] Outdoor cooling wetbulb temperature (F)
                :cool_design_temps,       # [Hash] Map of HPXML location => cooling design temperature (F)
                :ctd,                     # [Double] Cooling Temperature Difference, difference between setpoint and outdoor design temperature (F)
                :heat_setpoint,           # [Double] Conditioned space heating setpoint (F)
                :heat_design_temps,       # [Hash] Map of HPXML location => heating design temperature (F)
                :htd,                     # [Double] Heating Temperature Difference, difference between setpoint and outdoor design temperature (F)
                :acf,                     # [Double] Altitude Correction Factor
                :indoor_air_density,      # [Double] Conditioned space air density (lb/ft3)
                :outside_air_density,     # [Double] Outdoor air density (lb/ft3)
                :p_atm,                   # [Double] Pressure of air (atm)
                :p_psi,                   # [Double] Pressure of air (psi)
                :ground_conductivity)     # [Double] Ground conductivity (Btu/hr-ft-F)
end

# Object with design loads (component-level and totals) for the building, zone, or space
class DesignLoadValues
  COOL_ATTRS = [:Cool_Sens,               # [Double] Total sensible cooling load (Btu/hr)
                :Cool_Lat,                # [Double] Total latent cooling load (Btu/hr)
                :Cool_Tot,                # [Double] Total (sensible + latent) cooling load (Btu/hr)
                :Cool_Ducts_Sens,         # [Double] Ducts sensible cooling load (Btu/hr)
                :Cool_Ducts_Lat,          # [Double] Ducts latent cooling load (Btu/hr)
                :Cool_Windows,            # [Double] Windows sensible cooling load (Btu/hr)
                :Cool_Skylights,          # [Double] Skylights sensible cooling load (Btu/hr)
                :Cool_Doors,              # [Double] Doors sensible cooling load (Btu/hr)
                :Cool_Walls,              # [Double] Walls sensible cooling load (Btu/hr)
                :Cool_Roofs,              # [Double] Roofs sensible cooling load (Btu/hr)
                :Cool_Floors,             # [Double] Floors sensible cooling load (Btu/hr)
                :Cool_Slabs,              # [Double] Slabs sensible cooling load (Btu/hr)
                :Cool_Ceilings,           # [Double] Ceilings sensible cooling load (Btu/hr)
                :Cool_Infil_Sens,         # [Double] Infiltration sensible cooling load (Btu/hr)
                :Cool_Infil_Lat,          # [Double] Infiltration latent cooling load (Btu/hr)
                :Cool_Vent_Sens,          # [Double] Ventilation sensible cooling load (Btu/hr)
                :Cool_Vent_Lat,           # [Double] Ventilation latent cooling load (Btu/hr)
                :Cool_IntGains_Sens,      # [Double] Internal gains sensible cooling load (Btu/hr)
                :Cool_IntGains_Lat,       # [Double] Internal gains latent cooling load (Btu/hr)
                :Cool_BlowerHeat,         # [Double] Central system blower fan heat cooling load (Btu/hr)
                :Cool_AEDExcursion]       # [Double] Adequate Exposure Diversity (AED) excursion cooling load (Btu/hr)
  HEAT_ATTRS = [:Heat_Tot,                # [Double] Total sensible heating load (Btu/hr)
                :Heat_Ducts,              # [Double] Ducts sensible heating load (Btu/hr)
                :Heat_Windows,            # [Double] Windows sensible heating load (Btu/hr)
                :Heat_Skylights,          # [Double] Skylights sensible heating load (Btu/hr)
                :Heat_Doors,              # [Double] Doors sensible heating load (Btu/hr)
                :Heat_Walls,              # [Double] Walls sensible heating load (Btu/hr)
                :Heat_Roofs,              # [Double] Roofs sensible heating load (Btu/hr)
                :Heat_Floors,             # [Double] Floors sensible heating load (Btu/hr)
                :Heat_Slabs,              # [Double] Slabs sensible heating load (Btu/hr)
                :Heat_Ceilings,           # [Double] Ceilings sensible heating load (Btu/hr)
                :Heat_Infil,              # [Double] Infiltration sensible heating load (Btu/hr)
                :Heat_Vent,               # [Double] Ventilation sensible heating load (Btu/hr)
                :Heat_Piping]             # [Double] Hydronic piping sensible heating load (Btu/hr)
  attr_accessor(:HourlyFenestrationLoads) # [Array<Double>] Array of hourly fenestration loads for AED curve (Btu/hr)
  attr_accessor(*COOL_ATTRS)
  attr_accessor(*HEAT_ATTRS)

  def initialize
    (COOL_ATTRS + HEAT_ATTRS).each do |attr|
      send("#{attr}=", 0.0)
    end
    @HourlyFenestrationLoads = [0.0] * 12
  end
end

# Object with sizing values (loads, capacities, airflows, etc.) for a specific HVAC system
class HVACSizingValues
  attr_accessor(:Cool_Load_Sens,      # [Double] Total sensible cooling load (Btu/hr)
                :Cool_Load_Lat,       # [Double] Total latent cooling load (Btu/hr)
                :Cool_Load_Tot,       # [Double] Total (sensible + latent) cooling load (Btu/hr)
                :Heat_Load,           # [Double] Total heating sensible load (Btu/hr)
                :Heat_Load_Supp,      # [Double] Total heating sensible load for the HP backup (Btu/hr)
                :Cool_Capacity,       # [Double] Nominal total cooling capacity (Btu/hr)
                :Cool_Capacity_Sens,  # [Double] Nominal sensible cooling capacity (Btu/hr)
                :Heat_Capacity,       # [Double] Nominal heating capacity (Btu/hr)
                :Heat_Capacity_Supp,  # [Double] Nominal heating capacity for the HP backup (Btu/hr)
                :Cool_Airflow,        # [Double] Cooling airflow rate (cfm)
                :Heat_Airflow,        # [Double] Heating airflow rate (cfm)
                :GSHP_Loop_Flow,      # [Double] Ground-source heat pump water flow rate through the geothermal loop (gal/min)
                :GSHP_Bore_Holes,     # [Integer] Ground-source heat pump number of boreholes (#)
                :GSHP_Bore_Depth,     # [Double] Ground-source heat pump depth of each borehole (ft)
                :GSHP_G_Functions,    # [Array<Array<Double>, Array<Double>>] Ground-source heat pump G-functions
                :GSHP_Bore_Config)    # [String] Ground-source heat pump borefield configuration (HPXML::GeothermalLoopBorefieldConfigurationXXX)
end

# Object with data needed to write out the detailed output (used for populating an ACCA J1 form).
class DetailedOutputValues
  attr_accessor(:Area,           # [Double] Surface area (ft2)
                :Length,         # [Double] Slab length (ft)
                :Heat_HTM,       # [Double] Heating Heat Transfer Multiplier (HTM) (Btu/hr-ft2)
                :Cool_HTM,       # [Double] Cooling Heat Transfer Multiplier (HTM) (Btu/hr-ft2)
                :Heat_Load,      # [Double] Total sensible heating load (Btu/hr)
                :Cool_Load_Sens, # [Double] Total sensible cooling load (Btu/hr)
                :Cool_Load_Lat)  # [Double] Total latent cooling load (Btu/hr)

  def initialize(heat_load:, cool_load_sens:, cool_load_lat:, area: nil, length: nil, heat_htm: nil, cool_htm: nil)
    @Heat_Load = heat_load.round
    @Cool_Load_Sens = cool_load_sens.round
    @Cool_Load_Lat = cool_load_lat.round
    @Area = area.round(2) unless area.nil?
    @Length = length.round unless length.nil?
    @Heat_HTM = heat_htm.round(2) unless heat_htm.nil?
    @Cool_HTM = cool_htm.round(2) unless cool_htm.nil?
  end
end<|MERGE_RESOLUTION|>--- conflicted
+++ resolved
@@ -2820,7 +2820,7 @@
       clg_ap = hvac_cooling.additional_properties
       is_ducted = !hvac_cooling.distribution_system.nil?
       cooling_delta_t = mj.cool_setpoint - clg_ap.leaving_air_temp
-      tot_clg_oversize_limit, tot_clg_undersize_limit, sens_clg_undersize_limit, lat_clg_undersize_limit = get_hvac_size_limits(hvac_cooling)
+      oversize_limit, oversize_delta, undersize_limit = get_hvac_size_limits(hvac_cooling)
     end
 
     if hvac_sizings.Cool_Load_Tot <= 0
@@ -2841,104 +2841,8 @@
       idb_adj = adjust_heat_pump_capacity_for_indoor_condition(entering_temp, mj.cool_indoor_wetbulb, hvac_cooling, :clg)
       odb_adj = adjust_heat_pump_capacity_for_outdoor_condition(entering_temp, hvac_cooling, :clg)
       total_cap_curve_value = odb_adj * idb_adj
-<<<<<<< HEAD
-
-      cool_cap_rated = hvac_sizings.Cool_Load_Tot / total_cap_curve_value
-      cool_cfm_rated = HVAC.calc_rated_airflow(cool_cap_rated, clg_ap.cool_rated_cfm_per_ton, 'cfm')
-
-      rated_barometric_pressure_psi = UnitConversions.convert(1, 'atm', 'psi') # assume rated pressure is at sea level
-
-      hr_indoor_cooling_rated = Psychrometrics.w_fT_Twb_P(HVAC::AirSourceCoolRatedIDB, HVAC::AirSourceCoolRatedIWB, rated_barometric_pressure_psi) # [lbm/lbm]
-
-      # Calculate A_o using rated conditions; used to calculate an initial estimate of the design SHR
-      a_o_rated = Psychrometrics.CoilAoFactor(HVAC::AirSourceCoolRatedIDB, rated_barometric_pressure_psi, UnitConversions.convert(cool_cap_rated, 'btu/hr', 'kbtu/hr'), cool_cfm_rated, clg_ap.cool_rated_shr_gross, hr_indoor_cooling_rated)
-      cool_cap_design = hvac_sizings.Cool_Load_Tot
-
-      # initial estimate for design airflow rate [cfm]
-      hvac_sizings.Cool_Airflow = calc_airflow_rate(:clg, hvac_cooling, hvac_sizings.Cool_Load_Tot, hpxml_bldg)
-
-      hr_indoor_cooling_design = Psychrometrics.w_fT_R_P(mj.cool_setpoint, hpxml_bldg.header.manualj_humidity_setpoint, mj.p_psi)
-
-      # initialize for iteration
-      delta = 1
-
-      for _iter in 1..100
-        break if delta.abs <= 0.001
-
-        # calculate design SHR --> design sensible capacity --> use design sensible capacity to RECALCULATE design airflow
-        # note: using MJ cooling setpoint as EDB in calculateSHR() ignores return duct losses
-
-        cool_airflow_prev = hvac_sizings.Cool_Airflow
-
-        # Calculate the coil SHR at the given incoming air state, CFM, total capacity, and coil Ao factor
-        # CFM changes in the iteration based on current value of design_shr
-        design_shr = Psychrometrics.CalculateSHR(mj.cool_setpoint, mj.p_psi, UnitConversions.convert(cool_cap_design, 'btu/hr', 'kbtu/hr'), hvac_sizings.Cool_Airflow, a_o_rated, hr_indoor_cooling_design)
-
-        # calculate sensible/latent split at design conditions
-        cool_sens_cap_design = cool_cap_design * design_shr
-        cool_lat_cap_design = [cool_cap_design - cool_sens_cap_design, 1.0].max
-
-        # Adjust Sizing
-        if cool_lat_cap_design < hvac_sizings.Cool_Load_Lat
-          # Size by MJ8 Latent Load
-
-          # Solve for new sensible and total capacity at design conditions, assuming that latent design capacity = latent load
-          # Q_design_tot = Q_design_lat + Q_design_sens = Q_load_lat + Q_design_sens (1)
-          # Design_SHR = Q_design_sens/Q_design_tot (2)
-          # combining (1) and (2) --> Q_design_tot = Q_load_lat/(1-Design_SHR) (3)
-          cool_cap_design = hvac_sizings.Cool_Load_Lat / (1 - design_shr)
-
-          # recalculate sensible design capacity using adjusted design total capacity
-          cool_sens_cap_design = cool_cap_design * design_shr
-
-          # Ensure equipment is not being undersized
-          cool_sens_cap_design = [cool_sens_cap_design, undersize_limit * hvac_sizings.Cool_Load_Sens].max
-
-          cool_cap_design = cool_sens_cap_design + hvac_sizings.Cool_Load_Lat
-
-          # If the adjusted equipment size is negative (occurs at altitude), use oversize limit (the adjustment
-          # almost always hits the oversize limit in this case, making this a safe assumption)
-          if (cool_cap_design < 0) || (cool_sens_cap_design < 0)
-            cool_cap_design = tot_clg_oversize_limit * hvac_sizings.Cool_Load_Tot
-          end
-
-          # Limit total capacity to oversize limit
-          cool_cap_design = [cool_cap_design, tot_clg_oversize_limit * hvac_sizings.Cool_Load_Tot].min
-
-          # Determine rated capacities
-          hvac_sizings.Cool_Capacity = cool_cap_design / total_cap_curve_value
-          hvac_sizings.Cool_Capacity_Sens = hvac_sizings.Cool_Capacity * clg_ap.cool_rated_shr_gross
-
-        elsif cool_sens_cap_design < sens_undersize_limit * hvac_sizings.Cool_Load_Sens
-          # Size by MJ8 Sensible Load, return to rated conditions, find rated sensible capacity with SHRRated. Limit total
-          # capacity to oversizing limit.
-
-          cool_sens_cap_design = undersize_limit * hvac_sizings.Cool_Load_Sens
-
-          # Solve for the new total system capacity at design conditions
-          cool_cap_design = cool_sens_cap_design / design_shr
-
-          # Limit total capacity to oversize limit
-          cool_cap_design = [cool_cap_design, tot_clg_oversize_limit * hvac_sizings.Cool_Load_Tot].min
-
-          # rated capacities
-          hvac_sizings.Cool_Capacity = cool_cap_design / total_cap_curve_value
-          hvac_sizings.Cool_Capacity_Sens = hvac_sizings.Cool_Capacity * clg_ap.cool_rated_shr_gross
-
-        else
-          hvac_sizings.Cool_Capacity = hvac_sizings.Cool_Load_Tot / total_cap_curve_value
-          hvac_sizings.Cool_Capacity_Sens = hvac_sizings.Cool_Capacity * clg_ap.cool_rated_shr_gross
-
-        end
-
-        hvac_sizings.Cool_Airflow = calc_airflow_rate(:clg, hvac_cooling, hvac_sizings.Cool_Capacity, hpxml_bldg)
-
-        delta = (hvac_sizings.Cool_Airflow - cool_airflow_prev) / cool_airflow_prev
-      end
-=======
       calculate_cooling_capacities(mj, clg_ap, hvac_sizings, hpxml_bldg.header.manualj_humidity_setpoint, total_cap_curve_value, undersize_limit,
                                    oversize_limit, HVAC::AirSourceCoolRatedIDB, HVAC::AirSourceCoolRatedIWB, hvac_cooling, hpxml_bldg)
->>>>>>> 9546361f
 
     elsif [HPXML::HVACTypeHeatPumpMiniSplit,
            HPXML::HVACTypeMiniSplitAirConditioner].include?(cooling_type) && !is_ducted
@@ -2968,40 +2872,6 @@
 
       entering_temp = clg_ap.design_chw
       hvac_cooling_speed = get_nominal_speed(clg_ap, true)
-<<<<<<< HEAD
-
-      gshp_coil_bf = 0.0806
-      gshp_coil_bf_ft_spec = [1.21005458, -0.00664200, 0.00000000, 0.00348246, 0.00000000, 0.00000000]
-
-      # Calculate an initial air flow rate assuming 400 cfm/ton
-      hvac_sizings.Cool_Airflow = calc_airflow_rate(:clg, hvac_cooling, hvac_sizings.Cool_Load_Tot, hpxml_bldg)
-
-      cool_cap_curve_spec = clg_ap.cool_cap_curve_spec[hvac_cooling_speed]
-      cool_sh_curve_spec = clg_ap.cool_sh_curve_spec[hvac_cooling_speed]
-      total_cap_curve_value, sensible_cap_curve_value = calc_gshp_clg_curve_value(cool_cap_curve_spec, cool_sh_curve_spec, mj.cool_indoor_wetbulb, mj.cool_setpoint, entering_temp, hvac_sizings.Cool_Airflow)
-
-      bypass_factor_curve_value = MathTools.biquadratic(mj.cool_indoor_wetbulb, mj.cool_setpoint, gshp_coil_bf_ft_spec)
-
-      hvac_sizings.Cool_Capacity = hvac_sizings.Cool_Load_Tot / total_cap_curve_value # Note: cool_cap_design = hvac_sizings.Cool_Load_Tot
-      hvac_sizings.Cool_Capacity_Sens = hvac_sizings.Cool_Capacity * clg_ap.cool_rated_shr_gross
-
-      cool_load_sens_cap_design = (hvac_sizings.Cool_Capacity_Sens * sensible_cap_curve_value / \
-                                 (1.0 + (1.0 - gshp_coil_bf * bypass_factor_curve_value) *
-                                 (80.0 - mj.cool_setpoint) / cooling_delta_t))
-      cool_load_lat_cap_design = hvac_sizings.Cool_Load_Tot - cool_load_sens_cap_design
-
-      # Adjust Sizing so that coil sensible at design >= CoolingLoad_Sens, and coil latent at design >= CoolingLoad_Lat, and equipment SHRRated is maintained.
-      cool_load_sens_cap_design = [cool_load_sens_cap_design, hvac_sizings.Cool_Load_Sens].max
-      cool_load_lat_cap_design = [cool_load_lat_cap_design, hvac_sizings.Cool_Load_Lat].max
-      cool_cap_design = cool_load_sens_cap_design + cool_load_lat_cap_design
-
-      # Limit total capacity via oversizing limit
-      cool_cap_design = [cool_cap_design, tot_clg_oversize_limit * hvac_sizings.Cool_Load_Tot].min
-      hvac_sizings.Cool_Capacity = cool_cap_design / total_cap_curve_value
-      hvac_sizings.Cool_Capacity_Sens = hvac_sizings.Cool_Capacity * clg_ap.cool_rated_shr_gross
-      hvac_sizings.Cool_Airflow = calc_airflow_rate(:clg, hvac_cooling, hvac_sizings.Cool_Capacity, hpxml_bldg)
-
-=======
       if [HPXML::AdvancedResearchGroundToAirHeatPumpModelTypeStandard].include? hpxml_header.ground_to_air_heat_pump_model_type
         # TODO: replace hardcoded bypass factor and curve?
         gshp_coil_bf = 0.0806
@@ -3031,7 +2901,6 @@
         total_cap_curve_value = MathTools.biquadratic(UnitConversions.convert(mj.cool_indoor_wetbulb, 'F', 'C'), UnitConversions.convert(entering_temp, 'F', 'C'), clg_ap.cool_cap_ft_spec[hvac_cooling_speed])
         calculate_cooling_capacities(mj, clg_ap, hvac_sizings, hpxml_bldg.header.manualj_humidity_setpoint, total_cap_curve_value, undersize_limit, oversize_limit, HVAC::GroundSourceCoolRatedIDB, HVAC::GroundSourceCoolRatedIWB, hvac_cooling, hpxml_bldg)
       end
->>>>>>> 9546361f
     elsif HPXML::HVACTypeEvaporativeCooler == cooling_type
 
       hvac_sizings.Cool_Capacity = hvac_sizings.Cool_Load_Tot
@@ -3088,12 +2957,7 @@
            HPXML::HVACTypeHeatPumpPTHP,
            HPXML::HVACTypeHeatPumpRoom].include? heating_type
 
-<<<<<<< HEAD
-      # TODO: refactor out oversize_delta
-      process_heat_pump_adjustment(mj, runner, hvac_sizings, weather, hvac_heating, total_cap_curve_value, hvac_system, oversize_limit, oversize_delta, hpxml_bldg)
-=======
       calculate_heat_pump_capacities(mj, runner, hvac_sizings, weather, hvac_heating, total_cap_curve_value, hvac_system, oversize_limit, oversize_delta, hpxml_bldg, hpxml_header)
->>>>>>> 9546361f
 
       hvac_sizings.Heat_Capacity_Supp = calculate_heat_pump_backup_load(mj, hvac_heating, hvac_sizings.Heat_Load_Supp, hvac_sizings.Heat_Capacity, hpxml_bldg)
       hvac_sizings.Heat_Airflow = calc_airflow_rate(:htg, hvac_heating, hvac_sizings.Heat_Capacity, hpxml_bldg)
