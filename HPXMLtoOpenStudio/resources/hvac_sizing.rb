--- conflicted
+++ resolved
@@ -2133,7 +2133,6 @@
       # initialize for iteration
       delta = 1
 
-<<<<<<< HEAD
       for _iter in 0..50
         break if delta.abs <= 0.001
 
@@ -2141,11 +2140,6 @@
         # may need to change tolerance (delta.abs) or number of iterations as necessary
 
         cool_airflow_prev = hvac_sizings.Cool_Airflow
-=======
-      # Adjust Sizing
-      if lat_cap_design < hvac_sizings.Cool_Load_Lat
-        # Size by MJ8 Latent load, return to rated conditions
->>>>>>> 3cee5e65
 
         # calculate design SHR --> design sensible capacity --> use design sensible capacity to RECALCULATE design airflow
         # note: using MJ cooling setpoint as EDB in Psychrometrics.calculateSHR() ignores return duct losses
@@ -2159,12 +2153,7 @@
         cool_lat_cap_design = [hvac_sizings.Cool_Load_Tot - cool_sens_cap_design, 1.0].max
 
         # Adjust Sizing
-        if hvac_cooling.is_a?(HPXML::HeatPump) && (hpxml_bldg.header.heat_pump_sizing_methodology == HPXML::HeatPumpSizingHERS)
-          hvac_sizings.Cool_Capacity = hvac_sizings.Cool_Load_Tot
-          hvac_sizings.Cool_Capacity_Sens = hvac_sizings.Cool_Capacity * hvac_cooling_shr
-          cool_sens_cap_design = hvac_sizings.Cool_Capacity * total_cap_curve_value * design_shr
-
-        elsif cool_lat_cap_design < hvac_sizings.Cool_Load_Lat
+        if cool_lat_cap_design < hvac_sizings.Cool_Load_Lat
           # Size by MJ8 Latent Load
 
           # Solve for new sensible and total capacity at design conditions, assuming that latent design capacity = latent load
