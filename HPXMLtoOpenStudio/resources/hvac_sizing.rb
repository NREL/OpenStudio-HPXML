# frozen_string_literal: true

# Collection of methods for performing HVAC design load and autosizing calculations.
module HVACSizing
  # Calculates heating/cooling design loads, and selects equipment
  # values (e.g., capacities, airflows) specific to each HVAC system.
  # Calculations follow ACCA Manual J (and S).
  #
  # @param runner [OpenStudio::Measure::OSRunner] OpenStudio Runner object
  # @param weather [WeatherFile] Weather object containing EPW information
  # @param hpxml_bldg [HPXML::Building] HPXML Building object representing an individual dwelling unit
  # @param hvac_systems [Array<Hash>] List of HPXML HVAC (heating and/or cooling) systems
  # @param update_hpxml [Boolean] Whether to update the HPXML object so that in.xml reports capacities/airflows
  # @param output_format [String] Detailed output file format ('csv', 'json', or 'msgpack')
  # @param output_file_path [String] Detailed output file path
  # @return [Hash] Map of HVAC systems => HVACSizingValues objects
  def self.calculate(runner, weather, hpxml_bldg, hvac_systems, update_hpxml: true,
                     output_format: 'csv', output_file_path: nil)

    check_for_errors(hpxml_bldg, hvac_systems)

    mj = MJValues.new
    process_site_calcs_and_design_temps(mj, weather, hpxml_bldg)

    # Calculate individual design load components
    all_zone_loads, all_space_loads = init_loads(hpxml_bldg)
    process_load_windows_skylights(mj, hpxml_bldg, all_zone_loads, all_space_loads)
    process_load_doors(mj, hpxml_bldg, all_zone_loads, all_space_loads)
    process_load_walls(mj, hpxml_bldg, all_zone_loads, all_space_loads)
    process_load_roofs(mj, hpxml_bldg, all_zone_loads, all_space_loads)
    process_load_ceilings(mj, hpxml_bldg, all_zone_loads, all_space_loads)
    process_load_floors(mj, hpxml_bldg, all_zone_loads, all_space_loads)
    process_load_slabs(mj, hpxml_bldg, all_zone_loads, all_space_loads)
    process_load_infiltration_ventilation(mj, hpxml_bldg, all_zone_loads, all_space_loads, weather)
    process_load_internal_gains(hpxml_bldg, all_zone_loads, all_space_loads)

    # Calculate heating/cooling totals
    hpxml_bldg.conditioned_zones.each do |zone|
      aggregate_loads_to_totals(all_zone_loads[zone])
      zone.spaces.each do |space|
        aggregate_loads_to_totals(all_space_loads[space])
      end
    end

    # Assign initial loads for each HVAC system (before duct loads)
    all_hvac_loads = {} # assign hvac_sizing_values to empty hash
    hvac_systems.each do |hvac_system| # loop thru each hvac_system object
      hvac_heating, hvac_cooling = hvac_system[:heating], hvac_system[:cooling]
      zone = hvac_heating.nil? ? hvac_cooling.zone : hvac_heating.zone
      next if is_system_to_skip(hvac_heating, hvac_cooling, zone)

      all_hvac_loads[hvac_system] = all_zone_loads[zone].dup
    end

    # Calculate final loads and capacities for each HVAC system
    @all_hvac_sizings = {}
    hvac_systems.each do |hvac_system|
      hvac_heating, hvac_cooling = hvac_system[:heating], hvac_system[:cooling]
      zone = hvac_heating.nil? ? hvac_cooling.zone : hvac_heating.zone
      next if is_system_to_skip(hvac_heating, hvac_cooling, zone)

      # Calculate fraction of zone load served by this HVAC system
      frac_zone_heat_load_served, frac_zone_cool_load_served = get_fractions_load_served(hvac_heating, hvac_cooling, hpxml_bldg, hvac_systems, zone)

      # Calculate system loads (zone load served by this system plus duct loads)
      hvac_loads = all_hvac_loads[hvac_system]
      apply_hvac_air_temperatures(mj, hvac_loads, hvac_heating, hvac_cooling)
      apply_fractions_load_served(hvac_heating, hvac_loads, frac_zone_heat_load_served, frac_zone_cool_load_served)
      apply_hvac_duct_loads_heating(mj, zone, hvac_loads, all_zone_loads[zone], all_space_loads, hvac_heating, hpxml_bldg)
      apply_hvac_duct_loads_cooling(mj, zone, hvac_loads, all_zone_loads[zone], all_space_loads, hvac_cooling, hpxml_bldg, weather)
      apply_hvac_cfis_loads(mj, hvac_loads, all_zone_loads[zone], hvac_heating, hvac_cooling, hpxml_bldg)
      apply_hvac_blower_heat_load(hvac_loads, all_zone_loads[zone], hvac_heating, hvac_cooling)
      apply_hvac_piping_load(hvac_loads, all_zone_loads[zone], hvac_heating)

      # Calculate HVAC equipment sizes
      hvac_sizings = HVACSizingValues.new
      apply_hvac_loads_to_hvac_sizings(hvac_sizings, hvac_loads)
      apply_hvac_heat_pump_logic(hvac_sizings, hvac_cooling, frac_zone_heat_load_served, frac_zone_cool_load_served, hpxml_bldg)
      apply_hvac_equipment_adjustments(mj, runner, hvac_sizings, weather, hvac_heating, hvac_cooling, hvac_system, hpxml_bldg)
      apply_hvac_installation_quality(mj, hvac_sizings, hvac_heating, hvac_cooling, frac_zone_heat_load_served, frac_zone_cool_load_served, hpxml_bldg)
      apply_hvac_autosizing_factors_and_limits(hvac_sizings, hvac_heating, hvac_cooling)
      apply_hvac_final_capacities(hvac_sizings, hvac_heating, hvac_cooling, hpxml_bldg)
      apply_hvac_final_airflows(hvac_sizings, hvac_heating, hvac_cooling)
      apply_hvac_ground_loop(mj, runner, hvac_sizings, weather, hvac_cooling, hpxml_bldg)
      @all_hvac_sizings[hvac_system] = hvac_sizings

      if update_hpxml
        # Assign capacities, airflows, etc. to HPXML systems
        assign_to_hpxml_system(hvac_heating, hvac_cooling, hvac_sizings)
      end
    end

    # Calculate building loads (sum of all zone loads)
    bldg_loads = aggregate_zone_loads_to_bldg(all_zone_loads)

    # Remove any automatically created spaces from output files
    auto_space = all_space_loads.keys.find { |space| space.id.start_with? Constants.AutomaticallyAdded }
    all_space_loads.delete(auto_space) if not auto_space.nil?

    # Assign design loads to HPXML objects for output
    if update_hpxml
      # HPXML Building
      assign_to_hpxml_obj(hpxml_bldg.hvac_plant, bldg_loads)

      # HPXML Zones
      all_zone_loads.each do |zone, zone_loads|
        next if zone.id.start_with? Constants.AutomaticallyAdded

        assign_to_hpxml_obj(zone, zone_loads)
      end

      # HPXML Spaces
      all_space_loads.each do |space, space_loads|
        assign_to_hpxml_obj(space, space_loads)
      end
    end

    # Write detailed outputs (useful for Form J1)
    if not output_file_path.nil?
      write_detailed_output(output_format, output_file_path, hpxml_bldg, all_zone_loads, all_space_loads)
    end

    return @all_hvac_sizings
  end

  # Checks whether we will be performing sizing calculations on the given HPXML HVAC system.
  #
  # @param hvac_heating [HPXML::HeatingSystem or HPXML::HeatPump] The heating portion of the current HPXML HVAC system
  # @param hvac_cooling [HPXML::CoolingSystem or HPXML::HeatPump] The cooling portion of the current HPXML HVAC system
  # @param zone [HPXML::Zone] The current zone of interest
  # @return [Boolean] true if this system should be excluded from sizing calculations
  def self.is_system_to_skip(hvac_heating, hvac_cooling, zone)
    # Skip systems not attached to this zone
    if (not hvac_heating.nil?) && (hvac_heating.zone != zone)
      return true
    end
    if (not hvac_cooling.nil?) && (hvac_cooling.zone != zone)
      return true
    end

    # Shared systems below should be converted to other equivalent
    # systems before being autosized.

    cooling_type = get_hvac_cooling_type(hvac_cooling)
    if [HPXML::HVACTypeChiller,
        HPXML::HVACTypeCoolingTower].include?(cooling_type)
      return true
    end

    heating_type = get_hvac_heating_type(hvac_heating)
    if (heating_type == HPXML::HVACTypeHeatPumpWaterLoopToAir) &&
       hvac_heating.fraction_heat_load_served.nil?
      return true
    end

    return false
  end

  # Initial checks for errors (i.e., situations that should not occur). Throws an error if found.
  #
  # @param hpxml_bldg [HPXML::Building] HPXML Building object representing an individual dwelling unit
  # @param hvac_systems [Array<Hash>] List of HPXML HVAC (heating and/or cooling) systems
  # @return [void]
  def self.check_for_errors(hpxml_bldg, hvac_systems)
    # Check all surfaces adjacent to conditioned space (and not adiabatic) are
    # not attached to spaces of unconditioned zones.
    hpxml_bldg.surfaces.each do |surface|
      next unless HPXML::conditioned_locations_this_unit.include?(surface.interior_adjacent_to)
      next if surface.exterior_adjacent_to == HPXML::LocationOtherHousingUnit

      if surface.space.zone.zone_type != HPXML::ZoneTypeConditioned
        fail "Surface '#{surface.id}' is attached to the space of an unconditioned zone."
      end
    end

    # Check all HVAC systems are not attached to unconditioned zones.
    hvac_systems.each do |hvac_system|
      hvac_heating, hvac_cooling = hvac_system[:heating], hvac_system[:cooling]
      zone = hvac_heating.nil? ? hvac_cooling.zone : hvac_heating.zone
      next if is_system_to_skip(hvac_heating, hvac_cooling, zone)

      if (not hvac_heating.nil?) && (hvac_heating.zone.zone_type != HPXML::ZoneTypeConditioned)
        fail "HVAC system '#{hvac_heating.id}' is attached to an unconditioned zone."
      end
      if (not hvac_cooling.nil?) && (hvac_cooling.zone.zone_type != HPXML::ZoneTypeConditioned)
        fail "HVAC system '#{hvac_cooling.id}' is attached to an unconditioned zone."
      end
    end
  end

  # Assigns site values and design temperatures to the mj object.
  #
  # @param mj [MJValues] Object with a collection of misc Manual J values
  # @param weather [WeatherFile] Weather object containing EPW information
  # @param hpxml_bldg [HPXML::Building] HPXML Building object representing an individual dwelling unit
  # @return [void]
  def self.process_site_calcs_and_design_temps(mj, weather, hpxml_bldg)
    # CLTD adjustments based on daily temperature range
    mj.daily_range_temp_adjust = [4, 0, -5]

    # Manual J indoor conditions
    mj.cool_setpoint = hpxml_bldg.header.manualj_cooling_setpoint
    mj.heat_setpoint = hpxml_bldg.header.manualj_heating_setpoint

    # Calculate the design temperature differences
    mj.ctd = [hpxml_bldg.header.manualj_cooling_design_temp - mj.cool_setpoint, 0.0].max
    mj.htd = [mj.heat_setpoint - hpxml_bldg.header.manualj_heating_design_temp, 0.0].max

    # Determine class (low, medium, high) based on average Daily Temperature Range (DTR)
    mj.daily_range_num = { HPXML::ManualJDailyTempRangeLow => 0,
                           HPXML::ManualJDailyTempRangeMedium => 1,
                           HPXML::ManualJDailyTempRangeHigh => 2 }[hpxml_bldg.header.manualj_daily_temp_range]

    # Altitude Correction Factors (ACF) taken from Table 10A (sea level - 12,000 ft)
    acfs = [1.0, 0.97, 0.93, 0.89, 0.87, 0.84, 0.80, 0.77, 0.75, 0.72, 0.69, 0.66, 0.63]

    # Calculate the altitude correction factor (ACF) for the site
    alt_cnt = (hpxml_bldg.elevation / 1000.0).to_i
    mj.acf = MathTools.interp2(hpxml_bldg.elevation, alt_cnt * 1000.0, (alt_cnt + 1.0) * 1000.0, acfs[alt_cnt], acfs[alt_cnt + 1])

    mj.p_psi = Psychrometrics.Pstd_fZ(hpxml_bldg.elevation)
    mj.p_atm = UnitConversions.convert(mj.p_psi, 'psi', 'atm')

    # Calculate interior/outdoor wetbulb temperature for cooling
    mj.cool_indoor_wetbulb = Psychrometrics.Twb_fT_R_P(nil, mj.cool_setpoint, hpxml_bldg.header.manualj_humidity_setpoint, mj.p_psi)
    mj.cool_outdoor_wetbulb = Psychrometrics.Twb_fT_w_P(nil, hpxml_bldg.header.manualj_cooling_design_temp, weather.design.CoolingHumidityRatio, mj.p_psi)

    # Design Grains (DG), difference between absolute humidity of the outdoor air and outdoor humidity of the indoor air
    mj.cool_design_grains = hpxml_bldg.header.manualj_humidity_difference

    # Calculate indoor enthalpy in Btu/lb for cooling
    hr_indoor_cooling = Psychrometrics.w_fT_R_P(mj.cool_setpoint, hpxml_bldg.header.manualj_humidity_setpoint, mj.p_psi)
    mj.cool_indoor_enthalpy = Psychrometrics.h_fT_w(mj.cool_setpoint, hr_indoor_cooling)

    # Indoor air density
    avg_setpoint = (mj.cool_setpoint + mj.heat_setpoint) / 2.0
    mj.indoor_air_density = UnitConversions.convert(mj.p_atm, 'atm', 'Btu/ft^3') / (Gas.Air.r * UnitConversions.convert(avg_setpoint, 'F', 'R'))
    mj.outside_air_density = UnitConversions.convert(mj.p_atm, 'atm', 'Btu/ft^3') / (Gas.Air.r * UnitConversions.convert(weather.data.AnnualAvgDrybulb, 'F', 'R'))

    # Other
    if (not hpxml_bldg.site.soil_type.nil?) && (not hpxml_bldg.site.moisture_type.nil?)
      if ([HPXML::SiteSoilTypeClay,
           HPXML::SiteSoilTypeUnknown].include?(hpxml_bldg.site.soil_type) &&
          [HPXML::SiteSoilMoistureTypeWet,
           HPXML::SiteSoilMoistureTypeMixed].include?(hpxml_bldg.site.moisture_type))
        # Heavy moist soil, R-value/ft=1.25 (Manual J default for Table 4A)
        mj.ground_conductivity = 1.0 / 1.25
      elsif ([HPXML::SiteSoilTypeSand,
              HPXML::SiteSoilTypeGravel,
              HPXML::SiteSoilTypeSilt].include?(hpxml_bldg.site.soil_type) &&
             [HPXML::SiteSoilMoistureTypeDry].include?(hpxml_bldg.site.moisture_type))
        # Light dry soil, R-value/ft=5.0
        mj.ground_conductivity = 1.0 / 5.0
      else
        # Heavy dry or light moist soil, R-value/ft=2.0
        mj.ground_conductivity = 1.0 / 2.0
      end
    else
      mj.ground_conductivity = hpxml_bldg.site.ground_conductivity
    end

    # Design Temperatures

    mj.cool_design_temps = {}
    mj.heat_design_temps = {}

    locations = []
    hpxml_bldg.surfaces.each do |surface|
      locations << surface.interior_adjacent_to
      locations << surface.exterior_adjacent_to
    end
    hpxml_bldg.hvac_distributions.each do |hvac_dist|
      hvac_dist.ducts.each do |duct|
        locations << duct.duct_location
      end
    end

    locations.uniq.each do |location|
      next if [HPXML::LocationGround].include? location

      if [HPXML::LocationOutside, HPXML::LocationRoofDeck, HPXML::LocationManufacturedHomeUnderBelly].include? location
        mj.cool_design_temps[location] = hpxml_bldg.header.manualj_cooling_design_temp
        mj.heat_design_temps[location] = hpxml_bldg.header.manualj_heating_design_temp
      elsif HPXML::conditioned_locations.include? location
        mj.cool_design_temps[location] = get_design_temp_cooling(mj, weather, HPXML::LocationConditionedSpace, hpxml_bldg)
        mj.heat_design_temps[location] = get_design_temp_heating(mj, weather, HPXML::LocationConditionedSpace, hpxml_bldg)
      else
        mj.cool_design_temps[location] = get_design_temp_cooling(mj, weather, location, hpxml_bldg)
        mj.heat_design_temps[location] = get_design_temp_heating(mj, weather, location, hpxml_bldg)
      end
    end
  end

  # Calculates the MJ Design Grains.
  #
  # Design Grains (DG) values equal the difference between the humidity ratio of the outdoor
  # air and the humidity ratio of the indoor air. They are used to estimate the latent
  # infiltration/ventilation loads for the cooling season.
  #
  # @param hr_outdoor_cooling [Double] Outdoor humidity ratio during cooling (lb/lb)
  # @param hr_indoor_cooling [Double] Indoor humidity ratio during cooling (lb/lb)
  # @return [Double] Indoor-outdoor humidity ratio difference (grains)
  def self.calculate_design_grains(hr_outdoor_cooling, hr_indoor_cooling)
    cool_outdoor_grains = UnitConversions.convert(hr_outdoor_cooling, 'lbm/lbm', 'grains')
    cool_indoor_grains = UnitConversions.convert(hr_indoor_cooling, 'lbm/lbm', 'grains')
    cool_design_grains = cool_outdoor_grains - cool_indoor_grains
    return cool_design_grains
  end

  # Calculates Daily Range category.
  #
  # Daily range values equal the average difference between the daily high and low drybulb
  # temperatures at a particular location. Large daily range values characterize air climates
  # and high altitude climates. Small values are associated with locations near a large body
  # of water.
  #
  # DRs are reduced to three categories:
  # - Low (swing less than 16 F)
  # - Medium (swing between 16 F and 25 F)
  # - High (swing exceeds 25 F)
  #
  # @param daily_temperature_range [Double] Daily temperature range (delta F)
  # @return [String] DR category
  def self.determine_daily_temperature_range_class(daily_temperature_range)
    if daily_temperature_range < 16.0
      return HPXML::ManualJDailyTempRangeLow
    elsif daily_temperature_range > 25.0
      return HPXML::ManualJDailyTempRangeHigh
    else
      return HPXML::ManualJDailyTempRangeMedium
    end
  end

  # Determines the heating design temperature for the given location (space type).
  #
  # @param mj [MJValues] Object with a collection of misc Manual J values
  # @param weather [WeatherFile] Weather object containing EPW information
  # @param location [String] The HPXML::LocationXXX of interest
  # @param hpxml_bldg [HPXML::Building] HPXML Building object representing an individual dwelling unit
  # @return [Double] Heating design temperature (F)
  def self.get_design_temp_heating(mj, weather, location, hpxml_bldg)
    outdoor_design_temp = hpxml_bldg.header.manualj_heating_design_temp
    ground_temp = weather.data.ShallowGroundMonthlyTemps.min

    if location == HPXML::LocationConditionedSpace
      heat_temp = mj.heat_setpoint

    elsif (location == HPXML::LocationAtticUnvented) || (location == HPXML::LocationAtticVented)

      attic_floors = hpxml_bldg.floors.select { |f| f.is_ceiling && [f.interior_adjacent_to, f.exterior_adjacent_to].include?(location) }
      avg_floor_rvalue = calculate_average_r_value(attic_floors)

      attic_roofs = hpxml_bldg.roofs.select { |r| r.interior_adjacent_to == location }
      avg_roof_rvalue = calculate_average_r_value(attic_roofs)

      if avg_floor_rvalue < avg_roof_rvalue
        # Attic is considered to be encapsulated. MJ8 says to use an attic
        # temperature of 95F, however alternative approaches are permissible
        if location == HPXML::LocationAtticVented
          heat_temp = outdoor_design_temp
        else
          heat_temp = calculate_space_design_temp(mj, location, weather, hpxml_bldg, mj.heat_setpoint, outdoor_design_temp, ground_temp, false)
        end
      else
        heat_temp = outdoor_design_temp
      end

    elsif [HPXML::LocationGarage, HPXML::LocationBasementUnconditioned,
           HPXML::LocationCrawlspaceUnvented, HPXML::LocationCrawlspaceVented].include? location
      # Note: We use this approach for garages in case they are partially below grade,
      # in which case the ASHRAE 152/MJ8 typical assumption will be quite wrong.
      heat_temp = calculate_space_design_temp(mj, location, weather, hpxml_bldg, mj.heat_setpoint, outdoor_design_temp, ground_temp, false)

    elsif [HPXML::LocationOtherHousingUnit, HPXML::LocationOtherHeatedSpace,
           HPXML::LocationOtherMultifamilyBufferSpace, HPXML::LocationOtherNonFreezingSpace,
           HPXML::LocationExteriorWall, HPXML::LocationUnderSlab,
           HPXML::LocationManufacturedHomeBelly].include? location
      heat_temp = calculate_scheduled_space_design_temps(location, mj.heat_setpoint, outdoor_design_temp, ground_temp)

    end

    fail "Design temp heating not calculated for #{location}." if heat_temp.nil?

    return heat_temp
  end

  # Determines the cooling design temperature for the given location (space type).
  #
  # @param mj [MJValues] Object with a collection of misc Manual J values
  # @param weather [WeatherFile] Weather object containing EPW information
  # @param location [String] The HPXML::LocationXXX of interest
  # @param hpxml_bldg [HPXML::Building] HPXML Building object representing an individual dwelling unit
  # @return [Double] Cooling design temperature (F)
  def self.get_design_temp_cooling(mj, weather, location, hpxml_bldg)
    outdoor_design_temp = hpxml_bldg.header.manualj_cooling_design_temp
    ground_temp = weather.data.ShallowGroundMonthlyTemps.max

    if location == HPXML::LocationConditionedSpace
      cool_temp = mj.cool_setpoint

    elsif (location == HPXML::LocationAtticUnvented) || (location == HPXML::LocationAtticVented)

      attic_floors = hpxml_bldg.floors.select { |f| f.is_ceiling && [f.interior_adjacent_to, f.exterior_adjacent_to].include?(location) }
      avg_floor_rvalue = calculate_average_r_value(attic_floors)

      attic_roofs = hpxml_bldg.roofs.select { |r| r.interior_adjacent_to == location }
      avg_roof_rvalue = calculate_average_r_value(attic_roofs)

      if avg_floor_rvalue < avg_roof_rvalue
        # Attic is considered to be encapsulated. MJ8 says to use an attic
        # temperature of 95F, however alternative approaches are permissible
        if location == HPXML::LocationAtticVented
          cool_temp = outdoor_design_temp + 40.0 # This is the number from a California study with dark shingle roof and similar ventilation.
        else
          cool_temp = calculate_space_design_temp(mj, location, weather, hpxml_bldg, mj.cool_setpoint, outdoor_design_temp, ground_temp, true)
        end

      else
        # Calculate the cooling design temperature for the unconditioned attic based on Figure A12-14
        # Use an area-weighted temperature in case roof surfaces are different
        tot_roof_area = 0.0
        cool_temp = 0.0

        hpxml_bldg.roofs.each do |roof|
          next unless roof.interior_adjacent_to == location

          tot_roof_area += roof.net_area

          if location == HPXML::LocationAtticUnvented
            if not roof.radiant_barrier
              cool_temp += 150.0 * roof.net_area
            else
              cool_temp += 130.0 * roof.net_area
            end
          else
            if not roof.radiant_barrier
              if roof.roof_type == HPXML::RoofTypeAsphaltShingles
                if [HPXML::ColorDark, HPXML::ColorMediumDark].include? roof.roof_color
                  cool_temp += 130.0 * roof.net_area
                else
                  cool_temp += 120.0 * roof.net_area
                end
              elsif roof.roof_type == HPXML::RoofTypeWoodShingles
                cool_temp += 120.0 * roof.net_area
              elsif roof.roof_type == HPXML::RoofTypeMetal
                if [HPXML::ColorDark, HPXML::ColorMediumDark].include? roof.roof_color
                  cool_temp += 130.0 * roof.net_area
                elsif [HPXML::ColorMedium, HPXML::ColorLight].include? roof.roof_color
                  cool_temp += 120.0 * roof.net_area
                elsif [HPXML::ColorReflective].include? roof.roof_color
                  cool_temp += 95.0 * roof.net_area
                end
              elsif roof.roof_type == HPXML::RoofTypeClayTile
                if [HPXML::ColorDark, HPXML::ColorMediumDark].include? roof.roof_color
                  cool_temp += 110.0 * roof.net_area
                elsif [HPXML::ColorMedium, HPXML::ColorLight].include? roof.roof_color
                  cool_temp += 105.0 * roof.net_area
                elsif [HPXML::ColorReflective].include? roof.roof_color
                  cool_temp += 95.0 * roof.net_area
                end
              end
            else # with a radiant barrier
              if roof.roof_type == HPXML::RoofTypeAsphaltShingles
                if [HPXML::ColorDark, HPXML::ColorMediumDark].include? roof.roof_color
                  cool_temp += 120.0 * roof.net_area
                else
                  cool_temp += 110.0 * roof.net_area
                end
              elsif roof.roof_type == HPXML::RoofTypeWoodShingles
                cool_temp += 110.0 * roof.net_area
              elsif roof.roof_type == HPXML::RoofTypeMetal
                if [HPXML::ColorDark, HPXML::ColorMediumDark].include? roof.roof_color
                  cool_temp += 120.0 * roof.net_area
                elsif [HPXML::ColorMedium, HPXML::ColorLight].include? roof.roof_color
                  cool_temp += 110.0 * roof.net_area
                elsif [HPXML::ColorReflective].include? roof.roof_color
                  cool_temp += 95.0 * roof.net_area
                end
              elsif roof.roof_type == HPXML::RoofTypeClayTile
                if [HPXML::ColorDark, HPXML::ColorMediumDark].include? roof.roof_color
                  cool_temp += 105.0 * roof.net_area
                elsif [HPXML::ColorMedium, HPXML::ColorLight].include? roof.roof_color
                  cool_temp += 100.0 * roof.net_area
                elsif [HPXML::ColorReflective].include? roof.roof_color
                  cool_temp += 95.0 * roof.net_area
                end
              end
            end
          end # vented/unvented
        end # each roof surface

        cool_temp /= tot_roof_area

        # Adjust base CLTD for different CTD or DR
        cool_temp += (outdoor_design_temp - 95.0) + mj.daily_range_temp_adjust[mj.daily_range_num]
      end

    elsif [HPXML::LocationGarage, HPXML::LocationBasementUnconditioned,
           HPXML::LocationCrawlspaceUnvented, HPXML::LocationCrawlspaceVented].include? location
      # Note: We use this approach for garages in case they are partially below grade,
      # in which case the ASHRAE 152/MJ8 typical assumption will be quite wrong.
      cool_temp = calculate_space_design_temp(mj, location, weather, hpxml_bldg, mj.cool_setpoint, outdoor_design_temp, ground_temp, false)

    elsif [HPXML::LocationOtherHousingUnit, HPXML::LocationOtherHeatedSpace,
           HPXML::LocationOtherMultifamilyBufferSpace, HPXML::LocationOtherNonFreezingSpace,
           HPXML::LocationExteriorWall, HPXML::LocationUnderSlab,
           HPXML::LocationManufacturedHomeBelly].include? location
      cool_temp = calculate_scheduled_space_design_temps(location, mj.cool_setpoint, outdoor_design_temp, ground_temp)

    end

    fail "Design temp cooling not calculated for #{location}." if cool_temp.nil?

    return cool_temp
  end

  # Initializes zone/space load hashes.
  #
  # @param hpxml_bldg [HPXML::Building] HPXML Building object representing an individual dwelling unit
  # @return [Array<Hash, Hash>] Map of HPXML::Zones => DesignLoadValues object, Map of HPXML::Spaces => DesignLoadValues object
  def self.init_loads(hpxml_bldg)
    '''
    Initial Zone/Space design loads
    '''
    all_zone_loads = {}
    all_space_loads = {}

    hpxml_bldg.conditioned_zones.each do |zone|
      all_zone_loads[zone] = DesignLoadValues.new
      zone.spaces.each do |space|
        all_space_loads[space] = DesignLoadValues.new
        space.additional_properties.total_exposed_wall_area = 0.0
        # Initialize Hourly Aggregate Fenestration Loads (AFL)
        space.additional_properties.afl_hr_windows = [0.0] * 12 # Data saved for peak load
        space.additional_properties.afl_hr_skylights = [0.0] * 12 # Data saved for peak load
      end
    end

    return all_zone_loads, all_space_loads
  end

  # Calculates heating and cooling loads for windows & skylights.
  #
  # @param mj [MJValues] Object with a collection of misc Manual J values
  # @param hpxml_bldg [HPXML::Building] HPXML Building object representing an individual dwelling unit
  # @param all_zone_loads [Hash] Map of HPXML::Zones => DesignLoadValues object
  # @param all_space_loads [Hash] Map of HPXML::Spaces => DesignLoadValues object
  # @return [void]
  def self.process_load_windows_skylights(mj, hpxml_bldg, all_zone_loads, all_space_loads)
    # Average cooling load factors (CLF) for windows/skylights WITHOUT internal shading (MJ8 Table 3D-3)
    clf_avg_nois = [0.24, 0.35, 0.38, 0.4, 0.48, 0.4, 0.38, 0.35, 0.24]
    clf_avg_nois_horiz = 0.68

    # Average cooling load factors (CLF) for windows/skylights WITH internal shading (MJ8 Table 3D-3)
    clf_avg_is = [0.18, 0.29, 0.32, 0.32, 0.29, 0.32, 0.32, 0.29, 0.18]
    clf_avg_is_horiz = 0.52

    # Hourly cooling load factor (CLF) for windows/skylights WITHOUT internal shading (MJ8 Table A11-5)
    # Applies to both mid-summer and October calculations
    clf_hr_nois = [[0.14, 0.22, 0.34, 0.48, 0.59, 0.65, 0.65, 0.59, 0.50, 0.43, 0.36, 0.28, 0.22], # S
                   [0.10, 0.12, 0.14, 0.16, 0.24, 0.36, 0.49, 0.60, 0.66, 0.66, 0.58, 0.43, 0.33], # SW
                   [0.08, 0.10, 0.11, 0.12, 0.14, 0.20, 0.32, 0.45, 0.57, 0.64, 0.61, 0.44, 0.34], # W
                   [0.10, 0.12, 0.14, 0.16, 0.17, 0.19, 0.23, 0.33, 0.47, 0.59, 0.60, 0.43, 0.33], # NW
                   [0.48, 0.56, 0.63, 0.71, 0.76, 0.80, 0.82, 0.82, 0.79, 0.75, 0.69, 0.61, 0.48], # N
                   [0.51, 0.51, 0.45, 0.39, 0.36, 0.33, 0.31, 0.28, 0.26, 0.23, 0.19, 0.15, 0.12], # NE
                   [0.51, 0.57, 0.57, 0.50, 0.42, 0.37, 0.32, 0.29, 0.25, 0.22, 0.19, 0.15, 0.12], # E
                   [0.43, 0.55, 0.62, 0.63, 0.57, 0.48, 0.42, 0.37, 0.33, 0.28, 0.24, 0.19, 0.15], # SE
                   [0.14, 0.22, 0.34, 0.48, 0.59, 0.65, 0.65, 0.59, 0.50, 0.43, 0.36, 0.28, 0.22]] # S
    clf_hr_nois_horiz = [0.24, 0.36, 0.48, 0.58, 0.66, 0.72, 0.74, 0.73, 0.67, 0.59, 0.47, 0.37, 0.29]

    # Hourly cooling load factor (CLF) for windows/skylights WITH internal shading (MJ8 Table A11-6)
    # Applies to both mid-summer and October calculations
    clf_hr_is = [[0.23, 0.38, 0.58, 0.75, 0.83, 0.80, 0.68, 0.50, 0.35, 0.27, 0.19, 0.11, 0.09], # S
                 [0.14, 0.16, 0.19, 0.22, 0.38, 0.59, 0.75, 0.83, 0.81, 0.69, 0.45, 0.16, 0.12], # SW
                 [0.11, 0.13, 0.15, 0.16, 0.17, 0.31, 0.53, 0.72, 0.82, 0.81, 0.61, 0.16, 0.12], # W
                 [0.14, 0.17, 0.19, 0.20, 0.21, 0.22, 0.30, 0.52, 0.73, 0.82, 0.69, 0.16, 0.12], # NW
                 [0.65, 0.73, 0.80, 0.86, 0.89, 0.89, 0.86, 0.82, 0.75, 0.78, 0.91, 0.24, 0.18], # N
                 [0.74, 0.58, 0.37, 0.29, 0.27, 0.26, 0.24, 0.22, 0.20, 0.16, 0.12, 0.06, 0.05], # NE
                 [0.80, 0.76, 0.62, 0.41, 0.27, 0.24, 0.22, 0.20, 0.17, 0.14, 0.11, 0.06, 0.05], # E
                 [0.74, 0.81, 0.79, 0.68, 0.49, 0.33, 0.28, 0.25, 0.22, 0.18, 0.13, 0.08, 0.07], # SE
                 [0.23, 0.38, 0.58, 0.75, 0.83, 0.80, 0.68, 0.50, 0.35, 0.27, 0.19, 0.11, 0.09]] # S
    clf_hr_is_horiz = [0.44, 0.59, 0.72, 0.81, 0.85, 0.85, 0.81, 0.71, 0.58, 0.42, 0.25, 0.14, 0.12]

    # Mid summer Hourly Shade Line Multipliers (SLM) (MJ8 Table A11-7)
    slm_hr_lats = [28.0, 34.0, 40.0, 46.0, 52.0, 60.0] # degrees
    slm_hr = [[[5.3, 3.7, 5.3, 0.0], [3.2, 2.5, 3.2, 0.0], [2.2, 1.9, 2.2, 0.2], [1.8, 1.5, 1.8, 0.0], [1.4, 1.2, 1.4, 0.0], [1.1, 0.9, 1.1, 0.0]], # S
              [[0.0, 5.0, 1.2, 0.2], [0.0, 3.4, 1.1, 0.2], [0.0, 2.6, 0.9, 0.1], [0.0, 2.1, 0.8, 0.2], [0.0, 1.7, 0.8, 0.3], [0.0, 1.3, 0.7, 0.3]], # SW
              [[0.0, 0.0, 1.0, 0.1], [0.0, 0.0, 1.0, 0.1], [0.0, 0.0, 1.0, 0.1], [0.0, 0.0, 0.9, 0.2], [0.0, 0.0, 0.9, 0.2], [0.0, 0.0, 0.8, 0.2]], # W
              [[0.0, 0.0, 1.9, 0.1], [0.0, 0.0, 2.1, 0.1], [0.0, 0.0, 2.4, 0.0], [0.0, 0.0, 2.6, 0.2], [0.0, 0.0, 3.1, 0.2], [0.0, 0.0, 3.9, 0.2]], # NW
              [[0.0, 0.0, 0.0, 0.5], [0.0, 0.0, 0.0, 0.7], [0.0, 0.0, 0.0, 0.8], [0.0, 0.0, 0.0, 1.0], [0.0, 0.0, 0.0, 1.3], [0.0, 0.0, 0.0, 1.8]], # N
              [[1.9, 0.0, 0.0, 0.0], [2.1, 0.0, 0.0, 0.0], [2.4, 0.0, 0.0, 0.0], [2.6, 0.0, 0.0, 0.0], [3.1, 0.0, 0.0, 0.0], [3.9, 0.0, 0.0, 0.0]], # NE
              [[1.0, 0.0, 0.0, 0.0], [1.0, 0.0, 0.0, 0.0], [1.0, 0.0, 0.0, 0.0], [0.9, 0.0, 0.0, 0.0], [0.9, 0.0, 0.0, 0.0], [0.8, 0.0, 0.0, 0.0]], # E
              [[1.2, 5.0, 0.0, 0.0], [1.1, 3.4, 0.0, 0.0], [0.9, 2.6, 0.0, 0.0], [0.8, 2.1, 0.0, 0.0], [0.8, 1.7, 0.0, 0.0], [0.7, 1.3, 0.0, 0.0]], # SE
              [[5.3, 3.7, 5.3, 0.0], [3.2, 2.5, 3.2, 0.0], [2.2, 1.9, 2.2, 0.2], [1.8, 1.5, 1.8, 0.0], [1.4, 1.2, 1.4, 0.0], [1.1, 0.9, 1.1, 0.0]]] # S

    # Mid summer Shade Line Multiplier (SLM) Values (MJ8 Table 3E-1)
    alm_avg_lats = [25.0, 30.0, 35.0, 40.0, 45.0, 50.0]
    slm_avg = [[10.1, 5.40, 3.53, 2.60, 2.05, 1.70], # S
               [1.89, 1.63, 1.41, 1.25, 1.13, 1.01], # SW
               [0.83, 0.83, 0.82, 0.81, 0.80, 0.79], # W
               [0.0,  0.0,  0.0,  0.0,  0.0,  0.0], # NW
               [0.0,  0.0,  0.0,  0.0,  0.0,  0.0], # N
               [0.0,  0.0,  0.0,  0.0,  0.0,  0.0], # NE
               [0.83, 0.83, 0.82, 0.81, 0.80, 0.79], # E
               [1.89, 1.63, 1.41, 1.25, 1.13, 1.01], # SE
               [10.1, 5.40, 3.53, 2.60, 2.05, 1.70]] # S

    # Mid summer Peak solar factor (PSF) (MJ8 Table 3D-2)
    psf_lats = [28.0, 34.0, 40.0, 46.0, 52.0, 60.0] # degrees
    psf = [[91.0, 121.0, 149.0, 173.0, 193.0, 211.0], # S
           [172.0, 185.0, 196.0, 205.0, 212.0, 217.0], # SW
           [220.0, 219.0, 216.0, 213.0, 208.0, 199.0], # W
           [149.0, 140.0, 135.0, 130.0, 124.0, 114.0], # NW
           [38.0,  37.0,  35.0,  34.0,  32.0,  28.0], # N
           [149.0, 140.0, 135.0, 130.0, 124.0, 114.0], # NE
           [220.0, 219.0, 216.0, 213.0, 208.0, 199.0], # E
           [172.0, 185.0, 196.0, 205.0, 212.0, 217.0], # SE
           [91.0,  121.0, 149.0, 173.0, 193.0, 211.0]] # S
    psf_horiz = [272.0, 261.0, 247.0, 230.0, 208.0, 176.0]

    # Hourly Temperature Adjustment Values (HTA_DR) (MJ8 Table A11-3)
    # Low DR, Medium DR, High DR and Hour = 8,9, ... ,19,20
    hta = [[-6.3,  -5.0,  -3.7,  -2.5, -1.5, -0.7, -0.2, 0.0, -0.2, -0.7, -1.5, -2.5, -3.7], # Low DR
           [-12.6, -10.0, -7.4,  -5.0, -2.9, -1.3, -0.3, 0.0, -0.3, -1.3, -2.9, -5.0, -7.4], # Medium DR
           [-18.9, -15.0, -11.1, -7.5, -4.4, -2.0, -0.5, 0.0, -0.5, -2.0, -4.4, -7.5, -11.1]] # High DR

    # Determine latitude-specific values (PSF, SLM)
    psf_lat = []
    psf_lat_horiz = nil
    slm_hr_lat = []
    slm_avg_lat = []
    for cnt in 0..8 # S/SW/W/NW/N/NE/E/SE/S
      # psf/psf_horiz
      if hpxml_bldg.latitude <= psf_lats[0]
        psf_lat << psf[cnt][0]
        psf_lat_horiz = psf_horiz[0]
      elsif hpxml_bldg.latitude >= psf_lats[-1]
        psf_lat << psf[cnt][-1]
        psf_lat_horiz = psf_horiz[-1]
      else
        cnt_lat_s = psf_lats.bsearch_index { |i| hpxml_bldg.latitude < i } - 1
        psf_lat << MathTools.interp2(hpxml_bldg.latitude, psf_lats[cnt_lat_s], psf_lats[cnt_lat_s + 1], psf[cnt][cnt_lat_s], psf[cnt][cnt_lat_s + 1])
        psf_lat_horiz = MathTools.interp2(hpxml_bldg.latitude, psf_lats[cnt_lat_s], psf_lats[cnt_lat_s + 1], psf_horiz[cnt_lat_s], psf_horiz[cnt_lat_s + 1])
      end

      # slm_hr
      if hpxml_bldg.latitude <= slm_hr_lats[0]
        slm_hr_lat << slm_hr[cnt][0]
      elsif hpxml_bldg.latitude >= slm_hr_lats[-1]
        slm_hr_lat << slm_hr[cnt][-1]
      else
        cnt_lat_s = slm_hr_lats.bsearch_index { |i| hpxml_bldg.latitude < i } - 1
        inner_array = []
        for i in 0..slm_hr[0][0].size - 1
          inner_array << MathTools.interp2(hpxml_bldg.latitude, slm_hr_lats[cnt_lat_s], slm_hr_lats[cnt_lat_s + 1], slm_hr[cnt][cnt_lat_s][i], slm_hr[cnt][cnt_lat_s + 1][i])
        end
        slm_hr_lat << inner_array
      end

      # slm_avg
      if hpxml_bldg.latitude <= alm_avg_lats[0]
        slm_avg_lat << slm_avg[cnt][0]
      elsif hpxml_bldg.latitude >= alm_avg_lats[-1]
        slm_avg_lat << slm_avg[cnt][-1]
      else
        cnt_lat_s = alm_avg_lats.bsearch_index { |i| hpxml_bldg.latitude < i } - 1
        slm_avg_lat << MathTools.interp2(hpxml_bldg.latitude, alm_avg_lats[cnt_lat_s], alm_avg_lats[cnt_lat_s + 1], slm_avg[cnt][cnt_lat_s], slm_avg[cnt][cnt_lat_s + 1])
      end
    end

    # Windows
    hpxml_bldg.windows.each do |window|
      wall = window.wall
      next unless wall.is_exterior_thermal_boundary

      space = wall.space
      zone = space.zone

      window_isc = window.interior_shading_factor_summer
      window_esc = window.exterior_shading_factor_summer
      cnt45 = (get_mj_azimuth(window.azimuth) / 45.0).round.to_i

      window_ufactor, window_shgc = Constructions.get_ufactor_shgc_adjusted_by_storms(window.storm_type, window.ufactor, window.shgc)

      htg_htm = window_ufactor * mj.htd
      htg_loads = htg_htm * window.area
      all_zone_loads[zone].Heat_Windows += htg_loads
      all_space_loads[space].Heat_Windows += htg_loads

      for hr in [nil, 0, 1, 2, 3, 4, 5, 6, 7, 8, 9, 10, 11]
        # If hr == nil: Calculate the Average Load Procedure (ALP) Load
        # Else: Calculate the hourly Aggregate Fenestration Load (AFL)

        # clf_d: Average Cooling Load Factor for the given window direction
        # clf_n: Average Cooling Load Factor for a window facing North (fully shaded)
        if hr.nil?
          if window_isc < 1
            clf_d = clf_avg_is[cnt45]
            clf_n = clf_avg_is[4]
          else
            clf_d = clf_avg_nois[cnt45]
            clf_n = clf_avg_nois[4]
          end
        else
          if window_isc < 1
            clf_d = clf_hr_is[cnt45][hr]
            clf_n = clf_hr_is[4][hr]
          else
            clf_d = clf_hr_nois[cnt45][hr]
            clf_n = clf_hr_nois[4][hr]
          end
        end

        ctd_adj = mj.ctd
        if not hr.nil?
          # Calculate hourly CTD adjusted value for mid-summer
          ctd_adj += hta[mj.daily_range_num][hr]
        end

        # Hourly Heat Transfer Multiplier for the given window Direction
        htm_d = psf_lat[cnt45] * clf_d * window_shgc * window_isc / 0.87 + window_ufactor * ctd_adj
        htm_d *= window_esc

        # Hourly Heat Transfer Multiplier for a window facing North (fully shaded)
        htm_n = psf_lat[4] * clf_n * window_shgc * window_isc / 0.87 + window_ufactor * ctd_adj
        htm_n *= window_esc

        if window.overhangs_depth.to_f > 0
          if hr.nil?
            slm = slm_avg_lat[cnt45]
          elsif [0, 1, 2].include? hr # 8, 9, and 10 am: use 09:00 hours
            slm = slm_hr_lat[cnt45][0]
          elsif [3, 4, 5].include? hr # 11, 12, and 1 pm: use Noon
            slm = slm_hr_lat[cnt45][1]
          elsif [6, 7, 8].include? hr # 2, 3, and 4 pm: use 15:00 hours
            slm = slm_hr_lat[cnt45][2]
          elsif [9, 10, 11].include? hr # 2, 3, and 4 pm: use 15:00 hours
            slm = slm_hr_lat[cnt45][3]
          end

          z_sl = slm * window.overhangs_depth
          window_height = window.overhangs_distance_to_bottom_of_window - window.overhangs_distance_to_top_of_window
          if z_sl < window.overhangs_distance_to_top_of_window
            # Overhang is too short to provide shade or no adjustment for overhang shade required
            clg_htm = htm_d
          elsif z_sl < window.overhangs_distance_to_bottom_of_window
            percent_shaded = (z_sl - window.overhangs_distance_to_top_of_window) / window_height
            clg_htm = percent_shaded * htm_n + (1.0 - percent_shaded) * htm_d
          else
            # Window is entirely in the shade since the shade line is below the windowsill
            clg_htm = htm_n
          end
        else
          clg_htm = htm_d
        end

        # Block/space loads
        clg_loads = clg_htm * window.area
        if hr.nil?
          # Average Load Procedure (ALP) load
          all_zone_loads[zone].Cool_Windows += clg_loads
          window.additional_properties.detailed_output_values = DetailedOutputValues.new(area: window.area,
                                                                                         heat_htm: htg_htm,
                                                                                         cool_htm: clg_htm,
                                                                                         heat_load: htg_loads,
                                                                                         cool_load_sens: clg_loads,
                                                                                         cool_load_lat: 0)
          if space.fenestration_load_procedure == HPXML::SpaceFenestrationLoadProcedureStandard
            all_space_loads[space].Cool_Windows += clg_loads
          end
        else
          all_space_loads[space].HourlyFenestrationLoads[hr] += clg_loads
          space.additional_properties.afl_hr_windows[hr] += clg_loads if space.fenestration_load_procedure == HPXML::SpaceFenestrationLoadProcedurePeak
        end
      end
    end # window

    # Skylights
    hpxml_bldg.skylights.each do |skylight|
      roof = skylight.roof
      floor = skylight.floor # For skylights with attic shafts
      next unless roof.is_exterior_thermal_boundary || (!floor.nil? && floor.is_thermal_boundary)

      space = floor.nil? ? roof.space : floor.space
      zone = space.zone

      skylight_isc = skylight.interior_shading_factor_summer
      skylight_esc = skylight.exterior_shading_factor_summer
      cnt45 = (get_mj_azimuth(skylight.azimuth) / 45.0).round.to_i
      inclination_angle = UnitConversions.convert(Math.atan(roof.pitch / 12.0), 'rad', 'deg')

      skylight_ufactor, skylight_shgc = Constructions.get_ufactor_shgc_adjusted_by_storms(skylight.storm_type, skylight.ufactor, skylight.shgc)

      # Calculate U-effective by including curb/shaft impacts
      u_eff_skylight = skylight_ufactor
      if (not skylight.curb_area.nil?) && (not skylight.curb_assembly_r_value.nil?)
        u_curb = 1.0 / skylight.curb_assembly_r_value
        ar_curb = skylight.curb_area / skylight.area
        u_eff_skylight += u_curb * ar_curb
      end
      if (not skylight.shaft_area.nil?) && (not skylight.shaft_assembly_r_value.nil?)
        u_shaft = 1.0 / skylight.shaft_assembly_r_value
        ar_shaft = skylight.shaft_area / skylight.area
        u_eff_skylight += u_shaft * ar_shaft
      end

      htg_htm = u_eff_skylight * mj.htd
      htg_loads = htg_htm * skylight.area
      all_zone_loads[zone].Heat_Skylights += htg_loads
      all_space_loads[space].Heat_Skylights += htg_loads

      for hr in [nil, 0, 1, 2, 3, 4, 5, 6, 7, 8, 9, 10, 11]
        # If hr == nil: Calculate the Average Load Procedure (ALP) Load
        # Else: Calculate the hourly Aggregate Fenestration Load (AFL)

        # clf_d: Average Cooling Load Factor for the given skylight direction
        # clf_horiz: Average Cooling Load Factor for horizontal
        if hr.nil?
          if skylight_isc < 1
            clf_d = clf_avg_is[cnt45]
            clf_horiz = clf_avg_is_horiz
          else
            clf_d = clf_avg_nois[cnt45]
            clf_horiz = clf_avg_nois_horiz
          end
        else
          if skylight_isc < 1
            clf_d = clf_hr_is[cnt45][hr]
            clf_horiz = clf_hr_is_horiz[hr]
          else
            clf_d = clf_hr_nois[cnt45][hr]
            clf_horiz = clf_hr_nois_horiz[hr]
          end
        end

        sol_h = Math::cos(UnitConversions.convert(inclination_angle, 'deg', 'rad')) * (psf_lat_horiz * clf_horiz)
        sol_v = Math::sin(UnitConversions.convert(inclination_angle, 'deg', 'rad')) * (psf_lat[cnt45] * clf_d)

        ctd_adj = mj.ctd
        if not hr.nil?
          # Calculate hourly CTD adjusted value for mid-summer
          ctd_adj += hta[mj.daily_range_num][hr]
        end

        # Hourly Heat Transfer Multiplier for the given skylight Direction
        clg_htm = (sol_h + sol_v) * (skylight_shgc * skylight_isc / 0.87) + u_eff_skylight * (ctd_adj + 15.0)
        clg_htm *= skylight_esc

        # Block/space loads
        clg_loads = clg_htm * skylight.area
        if hr.nil?
          # Average Load Procedure (ALP) load
          all_zone_loads[zone].Cool_Skylights += clg_loads
          skylight.additional_properties.detailed_output_values = DetailedOutputValues.new(area: skylight.area,
                                                                                           heat_htm: htg_htm,
                                                                                           cool_htm: clg_htm,
                                                                                           heat_load: htg_loads,
                                                                                           cool_load_sens: clg_loads,
                                                                                           cool_load_lat: 0)
          if space.fenestration_load_procedure == HPXML::SpaceFenestrationLoadProcedureStandard
            all_space_loads[space].Cool_Skylights += clg_loads
          end
        else
          all_space_loads[space].HourlyFenestrationLoads[hr] += clg_loads
          space.additional_properties.afl_hr_skylights[hr] += clg_loads if space.fenestration_load_procedure == HPXML::SpaceFenestrationLoadProcedurePeak
        end
      end
    end # skylight

    # Check for Adequate Exposure Diversity (AED)
    # If not adequate, add AED Excursion to windows cooling load

    hpxml_bldg.conditioned_zones.each do |zone|
      # Loop spaces to calculate adjustment for each space
      zone.spaces.each do |space|
        if space.fenestration_load_procedure == HPXML::SpaceFenestrationLoadProcedureStandard
          all_space_loads[space].Cool_AEDExcursion = calculate_aed_excursion(all_space_loads[space].HourlyFenestrationLoads)
        else
          all_space_loads[space].Cool_AEDExcursion = 0.0
          all_space_loads[space].Cool_Windows = space.additional_properties.afl_hr_windows.max
          all_space_loads[space].Cool_Skylights = space.additional_properties.afl_hr_skylights.max
        end
        all_space_loads[space].HourlyFenestrationLoads.each_with_index do |load, i|
          all_zone_loads[zone].HourlyFenestrationLoads[i] += load
        end
      end
      all_zone_loads[zone].Cool_AEDExcursion = calculate_aed_excursion(all_zone_loads[zone].HourlyFenestrationLoads)
    end
  end

  # Calculates the Adequate Exposure Diversity (AED) excursion. An excursion
  # adjustment is added to the fenestration load when the home does not have
  # relatively constant fenestration loads throughout the day (e.g., a dwelling
  # unit with all windows facing the same direction).
  #
  # @param afl_hr [Array<Double>] Hourly Aggregate Fenestration Loads (Btu/hr)
  # @return [Double] AED Excursion (Btu/hr)
  def self.calculate_aed_excursion(afl_hr)
    # Daily Average Load (DAL)
    dal = afl_hr.sum(0.0) / afl_hr.size

    # Excursion Limit line (ELL)
    ell = 1.3 * dal

    # Peak Fenestration Load (PFL)
    pfl = afl_hr.max

    # Excursion Adjustment Load (EAL)
    return [0.0, pfl - ell].max
  end

  # Calculates heating and cooling loads for doors.
  #
  # @param mj [MJValues] Object with a collection of misc Manual J values
  # @param hpxml_bldg [HPXML::Building] HPXML Building object representing an individual dwelling unit
  # @param all_zone_loads [Hash] Map of HPXML::Zones => DesignLoadValues object
  # @param all_space_loads [Hash] Map of HPXML::Spaces => DesignLoadValues object
  # @return [void]
  def self.process_load_doors(mj, hpxml_bldg, all_zone_loads, all_space_loads)
    if mj.daily_range_num == 0
      cltd = mj.ctd + 15.0
    elsif mj.daily_range_num == 1
      cltd = mj.ctd + 11.0
    elsif mj.daily_range_num == 2
      cltd = mj.ctd + 6.0
    end

    hpxml_bldg.doors.each do |door|
      next unless door.is_thermal_boundary

      wall = door.wall
      space = wall.space
      zone = space.zone

      if door.wall.is_exterior
        htg_htm = (1.0 / door.r_value) * mj.htd
        clg_htm = (1.0 / door.r_value) * cltd
      else # Partition door
        adjacent_space = door.wall.exterior_adjacent_to
        htg_htm = (1.0 / door.r_value) * (mj.heat_setpoint - mj.heat_design_temps[adjacent_space])
        clg_htm = (1.0 / door.r_value) * (mj.cool_design_temps[adjacent_space] - mj.cool_setpoint)
      end
      htg_loads = htg_htm * door.area
      clg_loads = clg_htm * door.area
      all_zone_loads[zone].Heat_Doors += htg_loads
      all_zone_loads[zone].Cool_Doors += clg_loads
      all_space_loads[space].Heat_Doors += htg_loads
      all_space_loads[space].Cool_Doors += clg_loads
      door.additional_properties.detailed_output_values = DetailedOutputValues.new(area: door.area,
                                                                                   heat_htm: htg_htm,
                                                                                   cool_htm: clg_htm,
                                                                                   heat_load: htg_loads,
                                                                                   cool_load_sens: clg_loads,
                                                                                   cool_load_lat: 0)
    end
  end

  # Calculates heating and cooling loads for above-grade and below-grade HPXML walls.
  #
  # @param mj [MJValues] Object with a collection of misc Manual J values
  # @param hpxml_bldg [HPXML::Building] HPXML Building object representing an individual dwelling unit
  # @param all_zone_loads [Hash] Map of HPXML::Zones => DesignLoadValues object
  # @param all_space_loads [Hash] Map of HPXML::Spaces => DesignLoadValues object
  # @return [void]
  def self.process_load_walls(mj, hpxml_bldg, all_zone_loads, all_space_loads)
    # Above-Grade Walls
    (hpxml_bldg.walls + hpxml_bldg.rim_joists).each do |wall|
      next unless wall.is_thermal_boundary

      space = wall.space
      zone = space.zone

      ashrae_wall_group = get_ashrae_wall_group(wall)

      if wall.azimuth.nil?
        azimuths = [0.0, 90.0, 180.0, 270.0] # Assume 4 equal surfaces facing every direction
      else
        azimuths = [wall.azimuth]
      end

      htg_htm = 0.0
      clg_htm = 0.0
      azimuths.each do |_azimuth|
        if wall.is_exposed
          # Store exposed wall gross area for infiltration calculation
          space.additional_properties.total_exposed_wall_area += wall.area / azimuths.size
        end
        if wall.is_exterior

          # Adjust base Cooling Load Temperature Difference (CLTD)
          # Assume absorptivity for light walls < 0.5, medium walls <= 0.75, dark walls > 0.75 (based on MJ8 Table 4B Notes)
          if wall.solar_absorptance <= 0.5
            color_multiplier = 0.65      # MJ8 Table 4B Notes, pg 348
          elsif wall.solar_absorptance <= 0.75
            color_multiplier = 0.83      # MJ8 Appendix 12, pg 519
          else
            color_multiplier = 1.0
          end

          # Base Cooling Load Temperature Differences (CLTD's) for dark colored sunlit and shaded walls
          # with 95 degF outside temperature taken from MJ8 Figure A12-8 (intermediate wall groups were
          # determined using linear interpolation). Shaded walls apply to partition walls only.
          cltd_base_sun = { 'G' => 38.0, 'F-G' => 34.95, 'F' => 31.9, 'E-F' => 29.45, 'E' => 27.0, 'D-E' => 24.5, 'D' => 22.0, 'C-D' => 21.25, 'C' => 20.5, 'B-C' => 19.65, 'B' => 18.8 }
          # cltd_base_shade = { 'G' => 25.0, 'F-G' => 22.5, 'F' => 20.0, 'E-F' => 18.45, 'E' => 16.9, 'D-E' => 15.45, 'D' => 14.0, 'C-D' => 13.55, 'C' => 13.1, 'B-C' => 12.85, 'B' => 12.6 }

          # Non-directional exterior walls
          cltd_base = cltd_base_sun
          cltd = cltd_base[ashrae_wall_group] * color_multiplier

          if mj.ctd >= 10.0
            # Adjust base CLTD for different CTD or DR
            cltd += (hpxml_bldg.header.manualj_cooling_design_temp - 95.0) + mj.daily_range_temp_adjust[mj.daily_range_num]
          else
            # Handling cases ctd < 10 is based on A12-18 in MJ8
            cltd_corr = mj.ctd - 20.0 - mj.daily_range_temp_adjust[mj.daily_range_num]
            cltd = [cltd + cltd_corr, 0.0].max # NOTE: The CLTD_Alt equation in A12-18 part 5 suggests CLTD - CLTD_corr, but A12-19 suggests it should be CLTD + CLTD_corr (where CLTD_corr is negative)
          end

          clg_htm += (1.0 / wall.insulation_assembly_r_value) / azimuths.size * cltd
          htg_htm += (1.0 / wall.insulation_assembly_r_value) / azimuths.size * mj.htd
        else # Partition wall
          adjacent_space = wall.exterior_adjacent_to
          clg_htm += (1.0 / wall.insulation_assembly_r_value) / azimuths.size * (mj.cool_design_temps[adjacent_space] - mj.cool_setpoint)
          htg_htm += (1.0 / wall.insulation_assembly_r_value) / azimuths.size * (mj.heat_setpoint - mj.heat_design_temps[adjacent_space])
        end
      end
      clg_loads = clg_htm * wall.net_area
      htg_loads = htg_htm * wall.net_area
      all_zone_loads[zone].Cool_Walls += clg_loads
      all_zone_loads[zone].Heat_Walls += htg_loads
      all_space_loads[space].Cool_Walls += clg_loads
      all_space_loads[space].Heat_Walls += htg_loads
      wall.additional_properties.detailed_output_values = DetailedOutputValues.new(area: wall.net_area,
                                                                                   heat_htm: htg_htm,
                                                                                   cool_htm: clg_htm,
                                                                                   heat_load: htg_loads,
                                                                                   cool_load_sens: clg_loads,
                                                                                   cool_load_lat: 0)
    end

    # Foundation walls
    hpxml_bldg.foundation_walls.each do |foundation_wall|
      next unless foundation_wall.is_thermal_boundary

      space = foundation_wall.space
      zone = space.zone

      if foundation_wall.is_exposed
        # Store exposed wall gross area for infiltration calculation
        ag_frac = (foundation_wall.height - foundation_wall.depth_below_grade) / foundation_wall.height
        space.additional_properties.total_exposed_wall_area += foundation_wall.area * ag_frac
      end

      if foundation_wall.is_exterior
        u_wall_with_soil = get_foundation_wall_ufactor(foundation_wall, true, mj.ground_conductivity)
        htg_htm = u_wall_with_soil * mj.htd
      else # Partition wall
        adjacent_space = foundation_wall.exterior_adjacent_to
        u_wall_without_soil = get_foundation_wall_ufactor(foundation_wall, false, mj.ground_conductivity)
        htg_htm = u_wall_without_soil * (mj.heat_setpoint - mj.heat_design_temps[adjacent_space])
      end
      htg_loads = htg_htm * foundation_wall.net_area
      all_zone_loads[zone].Heat_Walls += htg_loads
      all_space_loads[space].Heat_Walls += htg_loads
      foundation_wall.additional_properties.detailed_output_values = DetailedOutputValues.new(area: foundation_wall.net_area,
                                                                                              heat_htm: htg_htm,
                                                                                              cool_htm: 0,
                                                                                              heat_load: htg_loads,
                                                                                              cool_load_sens: 0,
                                                                                              cool_load_lat: 0)
    end
  end

  # Calculates heating and cooling loads for roofs.
  #
  # @param mj [MJValues] Object with a collection of misc Manual J values
  # @param hpxml_bldg [HPXML::Building] HPXML Building object representing an individual dwelling unit
  # @param all_zone_loads [Hash] Map of HPXML::Zones => DesignLoadValues object
  # @param all_space_loads [Hash] Map of HPXML::Spaces => DesignLoadValues object
  # @return [void]
  def self.process_load_roofs(mj, hpxml_bldg, all_zone_loads, all_space_loads)
    hpxml_bldg.roofs.each do |roof|
      next unless roof.is_thermal_boundary

      space = roof.space
      zone = space.zone

      # Base CLTD for conditioned roofs (Roof-Joist-Ceiling Sandwiches) taken from MJ8 Figure A12-16
      if roof.insulation_assembly_r_value <= 6
        cltd = 50.0
      elsif roof.insulation_assembly_r_value <= 13
        cltd = 45.0
      elsif roof.insulation_assembly_r_value <= 15
        cltd = 38.0
      elsif roof.insulation_assembly_r_value <= 21
        cltd = 31.0
      elsif roof.insulation_assembly_r_value <= 30
        cltd = 30.0
      else
        cltd = 27.0
      end

      # Base CLTD color adjustment based on notes in MJ8 Figure A12-16
      if [HPXML::ColorDark, HPXML::ColorMediumDark].include? roof.roof_color
        if [HPXML::RoofTypeClayTile, HPXML::RoofTypeWoodShingles].include? roof.roof_type
          cltd *= 0.83
        end
      elsif [HPXML::ColorMedium, HPXML::ColorLight].include? roof.roof_color
        if [HPXML::RoofTypeClayTile].include? roof.roof_type
          cltd *= 0.65
        else
          cltd *= 0.83
        end
      elsif [HPXML::ColorReflective].include? roof.roof_color
        if [HPXML::RoofTypeAsphaltShingles, HPXML::RoofTypeWoodShingles].include? roof.roof_type
          cltd *= 0.83
        else
          cltd *= 0.65
        end
      end

      # Adjust base CLTD for different CTD or DR
      cltd += (hpxml_bldg.header.manualj_cooling_design_temp - 95.0) + mj.daily_range_temp_adjust[mj.daily_range_num]

      clg_htm = (1.0 / roof.insulation_assembly_r_value) * cltd
      htg_htm = (1.0 / roof.insulation_assembly_r_value) * mj.htd
      clg_loads = clg_htm * roof.net_area
      htg_loads = htg_htm * roof.net_area
      all_zone_loads[zone].Cool_Roofs += clg_loads
      all_zone_loads[zone].Heat_Roofs += htg_loads
      all_space_loads[space].Cool_Roofs += clg_loads
      all_space_loads[space].Heat_Roofs += htg_loads
      roof.additional_properties.detailed_output_values = DetailedOutputValues.new(area: roof.net_area,
                                                                                   heat_htm: htg_htm,
                                                                                   cool_htm: clg_htm,
                                                                                   heat_load: htg_loads,
                                                                                   cool_load_sens: clg_loads,
                                                                                   cool_load_lat: 0)
    end
  end

  # Calculates heating and cooling loads for ceilings.
  #
  # @param mj [MJValues] Object with a collection of misc Manual J values
  # @param hpxml_bldg [HPXML::Building] HPXML Building object representing an individual dwelling unit
  # @param all_zone_loads [Hash] Map of HPXML::Zones => DesignLoadValues object
  # @param all_space_loads [Hash] Map of HPXML::Spaces => DesignLoadValues object
  # @return [void]
  def self.process_load_ceilings(mj, hpxml_bldg, all_zone_loads, all_space_loads)
    hpxml_bldg.floors.each do |floor|
      next unless floor.is_ceiling
      next unless floor.is_thermal_boundary

      space = floor.space
      zone = space.zone

      if floor.is_exterior
        clg_htm = (1.0 / floor.insulation_assembly_r_value) * (mj.ctd - 5.0 + mj.daily_range_temp_adjust[mj.daily_range_num])
        htg_htm = (1.0 / floor.insulation_assembly_r_value) * mj.htd
      else
        adjacent_space = floor.exterior_adjacent_to
        clg_htm = (1.0 / floor.insulation_assembly_r_value) * (mj.cool_design_temps[adjacent_space] - mj.cool_setpoint)
        htg_htm = (1.0 / floor.insulation_assembly_r_value) * (mj.heat_setpoint - mj.heat_design_temps[adjacent_space])
      end
      clg_loads = clg_htm * floor.net_area
      htg_loads = htg_htm * floor.net_area
      all_zone_loads[zone].Cool_Ceilings += clg_loads
      all_zone_loads[zone].Heat_Ceilings += htg_loads
      all_space_loads[space].Cool_Ceilings += clg_loads
      all_space_loads[space].Heat_Ceilings += htg_loads
      floor.additional_properties.detailed_output_values = DetailedOutputValues.new(area: floor.net_area,
                                                                                    heat_htm: htg_htm,
                                                                                    cool_htm: clg_htm,
                                                                                    heat_load: htg_loads,
                                                                                    cool_load_sens: clg_loads,
                                                                                    cool_load_lat: 0)
    end
  end

  # Calculates heating and cooling loads for floors.
  #
  # @param mj [MJValues] Object with a collection of misc Manual J values
  # @param hpxml_bldg [HPXML::Building] HPXML Building object representing an individual dwelling unit
  # @param all_zone_loads [Hash] Map of HPXML::Zones => DesignLoadValues object
  # @param all_space_loads [Hash] Map of HPXML::Spaces => DesignLoadValues object
  # @return [void]
  def self.process_load_floors(mj, hpxml_bldg, all_zone_loads, all_space_loads)
    hpxml_bldg.floors.each do |floor|
      next unless floor.is_floor
      next unless floor.is_thermal_boundary

      space = floor.space
      zone = space.zone

      has_radiant_floor = get_has_radiant_floor(zone)

      if floor.is_exterior
        htd_adj = mj.htd
        htd_adj += 25.0 if has_radiant_floor # Table 4A: Radiant floor over open crawlspace: HTM = U-Value × (HTD + 25)

        clg_htm = (1.0 / floor.insulation_assembly_r_value) * (mj.ctd - 5.0 + mj.daily_range_temp_adjust[mj.daily_range_num])
        htg_htm = (1.0 / floor.insulation_assembly_r_value) * htd_adj
      else # Partition floor
        adjacent_space = floor.exterior_adjacent_to
        if floor.is_floor && [HPXML::LocationCrawlspaceVented, HPXML::LocationCrawlspaceUnvented, HPXML::LocationBasementUnconditioned].include?(adjacent_space)
          u_floor = 1.0 / floor.insulation_assembly_r_value

          sum_ua_wall = 0.0
          sum_a_wall = 0.0
          hpxml_bldg.foundation_walls.each do |foundation_wall|
            next unless foundation_wall.is_exterior && foundation_wall.interior_adjacent_to == adjacent_space

            u_wall_without_soil = get_foundation_wall_ufactor(foundation_wall, false, mj.ground_conductivity)
            sum_a_wall += foundation_wall.net_area
            sum_ua_wall += (u_wall_without_soil * foundation_wall.net_area)
          end
          hpxml_bldg.walls.each do |wall|
            next unless wall.is_exterior && wall.interior_adjacent_to == adjacent_space

            sum_a_wall += wall.net_area
            sum_ua_wall += (1.0 / wall.insulation_assembly_r_value * wall.net_area)
          end
          fail 'Could not find connected walls.' if sum_a_wall <= 0

          u_wall = sum_ua_wall / sum_a_wall

          htd_adj = mj.htd
          htd_adj += 25.0 if has_radiant_floor && HPXML::LocationCrawlspaceVented # Table 4A: Radiant floor over open crawlspace: HTM = U-Value × (HTD + 25)

          # Calculate partition temperature different cooling (PTDC) per Manual J Figure A12-17
          # Calculate partition temperature different heating (PTDH) per Manual J Figure A12-6
          if [HPXML::LocationCrawlspaceVented].include? adjacent_space
            # Vented or Leaky
            ptdc_floor = mj.ctd / (1.0 + (4.0 * u_floor) / (u_wall + 0.11))
            ptdh_floor = htd_adj / (1.0 + (4.0 * u_floor) / (u_wall + 0.11))
          elsif [HPXML::LocationCrawlspaceUnvented, HPXML::LocationBasementUnconditioned].include? adjacent_space
            # Sealed Tight
            ptdc_floor = u_wall * mj.ctd / (4.0 * u_floor + u_wall)
            ptdh_floor = u_wall * htd_adj / (4.0 * u_floor + u_wall)
          end

          clg_htm = (1.0 / floor.insulation_assembly_r_value) * ptdc_floor
          htg_htm = (1.0 / floor.insulation_assembly_r_value) * ptdh_floor
        else # E.g., floor over garage
          clg_htm = (1.0 / floor.insulation_assembly_r_value) * (mj.cool_design_temps[adjacent_space] - mj.cool_setpoint)
          htg_htm = (1.0 / floor.insulation_assembly_r_value) * (mj.heat_setpoint - mj.heat_design_temps[adjacent_space])
        end
      end
      clg_loads = clg_htm * floor.net_area
      htg_loads = htg_htm * floor.net_area
      all_zone_loads[zone].Cool_Floors += clg_loads
      all_zone_loads[zone].Heat_Floors += htg_loads
      all_space_loads[space].Cool_Roofs += clg_loads
      all_space_loads[space].Heat_Roofs += htg_loads
      floor.additional_properties.detailed_output_values = DetailedOutputValues.new(area: floor.net_area,
                                                                                    heat_htm: htg_htm,
                                                                                    cool_htm: clg_htm,
                                                                                    heat_load: htg_loads,
                                                                                    cool_load_sens: clg_loads,
                                                                                    cool_load_lat: 0)
    end
  end

  # Calculates heating loads for slabs.
  #
  # @param mj [MJValues] Object with a collection of misc Manual J values
  # @param hpxml_bldg [HPXML::Building] HPXML Building object representing an individual dwelling unit
  # @param all_zone_loads [Hash] Map of HPXML::Zones => DesignLoadValues object
  # @param all_space_loads [Hash] Map of HPXML::Spaces => DesignLoadValues object
  # @return [void]
  def self.process_load_slabs(mj, hpxml_bldg, all_zone_loads, all_space_loads)
    hpxml_bldg.slabs.each do |slab|
      next unless slab.is_thermal_boundary

      space = slab.space
      zone = space.zone

      has_radiant_floor = get_has_radiant_floor(zone)

      htd_adj = mj.htd
      htd_adj += 25.0 if has_radiant_floor # Table 4A: Radiant slab floor: HTM = F-Value × (HTD + 25)

      if slab.interior_adjacent_to == HPXML::LocationConditionedSpace # Slab-on-grade
        f_value = calc_slab_f_value(slab, mj.ground_conductivity)
        htg_htm = f_value * htd_adj
        htg_loads = htg_htm * slab.exposed_perimeter
        slab_length = slab.exposed_perimeter
      elsif HPXML::conditioned_below_grade_locations.include? slab.interior_adjacent_to
        ext_fnd_walls = hpxml_bldg.foundation_walls.select { |fw| fw.interior_adjacent_to == slab.interior_adjacent_to && fw.is_exterior }

        # Calculate weighted-average (by length) below-grade depth
        z_f = ext_fnd_walls.map { |fw| fw.depth_below_grade * (fw.area / fw.height) }.sum(0.0) / ext_fnd_walls.map { |fw| fw.area / fw.height }.sum

        # Calculate width of shortest side
        lengths_by_azimuth = {}
        ext_fnd_walls.each do |fnd_wall|
          if fnd_wall.azimuth.nil?
            azimuths = [0, 90, 180, 270]
          else
            azimuths = [fnd_wall.azimuth]
          end
          azimuths.each do |azimuth|
            lengths_by_azimuth[azimuth] = 0 if lengths_by_azimuth[azimuth].nil?
            if not fnd_wall.length.nil?
              length = fnd_wall.length
            else
              length = fnd_wall.area / fnd_wall.height
            end
            lengths_by_azimuth[azimuth] += length / azimuths.size
          end
        end
        w_b = lengths_by_azimuth.values.min

        slab_is_insulated = false
        if slab.under_slab_insulation_width.to_f > 0 && slab.under_slab_insulation_r_value > 0
          slab_is_insulated = true
        elsif slab.perimeter_insulation_depth > 0 && slab.perimeter_insulation_r_value > 0
          slab_is_insulated = true
        elsif slab.under_slab_insulation_spans_entire_slab && slab.under_slab_insulation_r_value > 0
          slab_is_insulated = true
        end

        u_value = calc_basement_slab_ufactor(slab_is_insulated, z_f, w_b, mj.ground_conductivity)
        htg_htm = u_value * htd_adj
        htg_loads = htg_htm * slab.area
        slab_area = slab.area
      end
      all_zone_loads[zone].Heat_Slabs += htg_loads
      all_space_loads[space].Heat_Slabs += htg_loads
      slab.additional_properties.detailed_output_values = DetailedOutputValues.new(area: slab_area,
                                                                                   length: slab_length,
                                                                                   heat_htm: htg_htm,
                                                                                   cool_htm: 0,
                                                                                   heat_load: htg_loads,
                                                                                   cool_load_sens: 0,
                                                                                   cool_load_lat: 0)
    end
  end

  # Calculates heating and cooling loads for infiltration and whole-building ventilation.
  #
  # @param mj [MJValues] Object with a collection of misc Manual J values
  # @param hpxml_bldg [HPXML::Building] HPXML Building object representing an individual dwelling unit
  # @param all_zone_loads [Hash] Map of HPXML::Zones => DesignLoadValues object
  # @param all_space_loads [Hash] Map of HPXML::Spaces => DesignLoadValues object
  # @param weather [WeatherFile] Weather object containing EPW information
  # @return [void]
  def self.process_load_infiltration_ventilation(mj, hpxml_bldg, all_zone_loads, all_space_loads, weather)
    cfa = hpxml_bldg.building_construction.conditioned_floor_area
    measurement = Airflow.get_infiltration_measurement_of_interest(hpxml_bldg, manualj_infiltration_method: hpxml_bldg.header.manualj_infiltration_method)
    if hpxml_bldg.header.manualj_infiltration_method == HPXML::ManualJInfiltrationMethodBlowerDoor
      infil_values = Airflow.get_values_from_air_infiltration_measurements(hpxml_bldg, cfa, weather)
      sla = infil_values[:sla] * infil_values[:a_ext]
      ela = sla * cfa
      ncfl_ag = hpxml_bldg.building_construction.number_of_conditioned_floors_above_grade

      # Determine if we are in a higher or lower shielding class
      # Combines the effects of terrain and wind shielding
      shielding_class = 4
      if hpxml_bldg.site.shielding_of_home == HPXML::ShieldingWellShielded
        shielding_class += 1
      elsif hpxml_bldg.site.shielding_of_home == HPXML::ShieldingExposed
        shielding_class -= 1
      end
      if hpxml_bldg.site.site_type == HPXML::SiteTypeUrban
        shielding_class += 1
      elsif hpxml_bldg.site.site_type == HPXML::SiteTypeRural
        shielding_class -= 1
      end
      shielding_class = [[shielding_class, 5].min, 1].max

      # Set stack/wind coefficients from Tables 5D/5E
      c_s = 0.015 * ncfl_ag
      c_w = (0.0065 - 0.00266 * (shielding_class - 3)) * ncfl_ag**0.4

      ela_in2 = UnitConversions.convert(ela, 'ft^2', 'in^2')
      windspeed_cooling_mph = 7.5 # Table 5D/5E Wind Velocity Value footnote
      windspeed_heating_mph = 15.0 # Table 5D/5E Wind Velocity Value footnote

      # Calculate infiltration airflow rates
      icfm_cool = ela_in2 * (c_s * mj.ctd + c_w * windspeed_cooling_mph**2)**0.5
      icfm_heat = ela_in2 * (c_s * mj.htd + c_w * windspeed_heating_mph**2)**0.5

    elsif hpxml_bldg.header.manualj_infiltration_method == HPXML::ManualJInfiltrationMethodDefaultTable
      ach_htg, ach_clg = get_mj_default_ach_values(hpxml_bldg, measurement.leakiness_description, cfa)
      ag_volume = hpxml_bldg.above_grade_conditioned_volume()
      icfm_cool = (ach_clg * ag_volume) / 60.0
      icfm_heat = (ach_htg * ag_volume) / 60.0
    else
      fail 'Unexpected error.'
    end

    # Check for fireplace (for heating infiltration adjustment)
    has_fireplace = false
    if hpxml_bldg.fuel_loads.count { |fl| fl.fuel_load_type == HPXML::FuelLoadTypeFireplace } > 0
      has_fireplace = true
    end
    if hpxml_bldg.heating_systems.count { |htg| htg.heating_system_type == HPXML::HVACTypeFireplace } > 0
      has_fireplace = true
    end
    if has_fireplace
      icfm_heat += 20.0 # Assume 1 fireplace, average leakiness (note: this can be different than the leakiness of the house)
    end

    # Calculate ventilation airflow rates
    ventilation_data = get_ventilation_data(hpxml_bldg)
    q_unbal = ventilation_data[:q_unbal]
    q_bal = ventilation_data[:q_bal]
    q_preheat = ventilation_data[:q_preheat]
    q_precool = ventilation_data[:q_precool]
    q_recirc = ventilation_data[:q_recirc]
    bal_sens_eff = ventilation_data[:bal_sens_eff]
    bal_lat_eff = ventilation_data[:bal_lat_eff]

    # Calculate net infiltration cfm (NCFM; infiltration combined with unbalanced ventilation)
    if q_unbal == 0
      # Neutral pressure, so NCFM = ICFM
      infil_ncfm_heat = icfm_heat
      infil_ncfm_cool = icfm_cool
    elsif q_unbal > 0
      # Negative pressure, so NCFM = (ICFM^1.5 + CFMimb^1.5)^0.67
      infil_ncfm_heat = (icfm_heat**1.5 + q_unbal**1.5)**0.67
      infil_ncfm_cool = (icfm_cool**1.5 + q_unbal**1.5)**0.67
    else
      if icfm_heat < q_unbal.abs
        # Dominating positive pressure, so NCFM = 0
        infil_ncfm_heat = 0.0
      else
        # Mitigating positive pressure, so NCFM = (ICFM^1.5 - ABS(CFMimb)^1.5)^0.67
        infil_ncfm_heat = (icfm_heat**1.5 - q_unbal.abs**1.5)**0.67
      end
      if icfm_cool < q_unbal.abs
        # Dominating positive pressure, so NCFM = 0
        infil_ncfm_cool = 0.0
      else
        # Mitigating positive pressure, so NCFM = (ICFM^1.5 - ABS(CFMimb)^1.5)^0.67
        infil_ncfm_cool = (icfm_cool**1.5 - q_unbal.abs**1.5)**0.67
      end
    end

    hpxml_bldg.additional_properties.infil_heat_cfm = infil_ncfm_heat
    hpxml_bldg.additional_properties.infil_cool_cfm = infil_ncfm_cool

    # Infiltration load
    bldg_Heat_Infil = 1.1 * mj.acf * infil_ncfm_heat * mj.htd
    bldg_Cool_Infil_Sens = 1.1 * mj.acf * infil_ncfm_cool * mj.ctd
    bldg_Cool_Infil_Lat = 0.68 * mj.acf * infil_ncfm_cool * mj.cool_design_grains

    # Calculate vent cfm
    vent_cfm_heat = q_bal
    vent_cfm_cool = vent_cfm_heat

    hpxml_bldg.additional_properties.vent_heat_cfm = vent_cfm_heat
    hpxml_bldg.additional_properties.vent_cool_cfm = vent_cfm_cool

    # Calculate vent cfm incorporating sens/lat effectiveness, preheat/precool, and recirc
    vent_cfm_heat = q_bal * (1.0 - bal_sens_eff) - q_preheat - q_recirc
    vent_cfm_cool_sens = q_bal * (1.0 - bal_sens_eff) - q_precool - q_recirc
    vent_cfm_cool_lat = q_bal * (1.0 - bal_lat_eff) - q_recirc

    bldg_Heat_Vent = 1.1 * mj.acf * vent_cfm_heat * mj.htd
    bldg_Cool_Vent_Sens = 1.1 * mj.acf * vent_cfm_cool_sens * mj.ctd
    bldg_Cool_Vent_Lat = 0.68 * mj.acf * vent_cfm_cool_lat * mj.cool_design_grains

    # Apportion to zones/spaces
    bldg_exposed_wall_area = hpxml_bldg.conditioned_zones.map { |zone| zone.spaces.map { |space| space.additional_properties.total_exposed_wall_area } }.flatten.sum
    hpxml_bldg.conditioned_zones.each do |zone|
      # Ventilation assignment by floor area
      all_zone_loads[zone].Heat_Vent = bldg_Heat_Vent * zone.floor_area / cfa
      all_zone_loads[zone].Cool_Vent_Sens = bldg_Cool_Vent_Sens * zone.floor_area / cfa
      all_zone_loads[zone].Cool_Vent_Lat = bldg_Cool_Vent_Lat * zone.floor_area / cfa

      # Infiltration assignment by exterior wall area
      zone.spaces.each do |space|
        space.additional_properties.wall_area_ratio = space.additional_properties.total_exposed_wall_area / bldg_exposed_wall_area
        all_space_loads[space].Heat_Infil = bldg_Heat_Infil * space.additional_properties.wall_area_ratio
        all_space_loads[space].Cool_Infil_Sens = bldg_Cool_Infil_Sens * space.additional_properties.wall_area_ratio
      end
      zone_wall_area_ratio = zone.spaces.map { |space| space.additional_properties.total_exposed_wall_area }.sum / bldg_exposed_wall_area
      all_zone_loads[zone].Heat_Infil = bldg_Heat_Infil * zone_wall_area_ratio
      all_zone_loads[zone].Cool_Infil_Sens = bldg_Cool_Infil_Sens * zone_wall_area_ratio
      all_zone_loads[zone].Cool_Infil_Lat = bldg_Cool_Infil_Lat * zone_wall_area_ratio
    end
  end

  # Calculates cooling loads for internal gains.
  #
  # @param hpxml_bldg [HPXML::Building] HPXML Building object representing an individual dwelling unit
  # @param all_zone_loads [Hash] Map of HPXML::Zones => DesignLoadValues object
  # @param all_space_loads [Hash] Map of HPXML::Spaces => DesignLoadValues object
  # @return [void]
  def self.process_load_internal_gains(hpxml_bldg, all_zone_loads, all_space_loads)
    hpxml_bldg.conditioned_zones.each do |zone|
      zone_manualj_num_occupants = zone.spaces.map { |space| space.manualj_num_occupants }.sum
      zone_manualj_internal_loads_sensible = zone.spaces.map { |space| space.manualj_internal_loads_sensible }.sum
      zone_manualj_internal_loads_latent = zone.spaces.map { |space| space.manualj_internal_loads_latent }.sum

      all_zone_loads[zone].Cool_IntGains_Sens = zone_manualj_internal_loads_sensible + 230.0 * zone_manualj_num_occupants
      all_zone_loads[zone].Cool_IntGains_Lat = zone_manualj_internal_loads_latent + 200.0 * zone_manualj_num_occupants

      zone.spaces.each do |space|
        all_space_loads[space].Cool_IntGains_Sens = space.manualj_internal_loads_sensible + 230.0 * space.manualj_num_occupants
      end
    end
  end

  # Aggregates component design loads to totals; updates the object that is passed in.
  #
  # @param loads [DesignLoadValues] Object with component design loads
  # @return [void]
  def self.aggregate_loads_to_totals(loads)
    # Heating
    loads.Heat_Tot = loads.Heat_Windows + loads.Heat_Skylights +
                     loads.Heat_Doors + loads.Heat_Walls +
                     loads.Heat_Floors + loads.Heat_Slabs +
                     loads.Heat_Ceilings + loads.Heat_Roofs +
                     loads.Heat_Infil + loads.Heat_Vent +
                     loads.Heat_Piping

    # Cooling
    loads.Cool_Sens = loads.Cool_Windows + loads.Cool_Skylights +
                      loads.Cool_Doors + loads.Cool_Walls +
                      loads.Cool_Floors + loads.Cool_Ceilings +
                      loads.Cool_Roofs + loads.Cool_Infil_Sens +
                      loads.Cool_IntGains_Sens + loads.Cool_Slabs +
                      loads.Cool_AEDExcursion + loads.Cool_Vent_Sens +
                      loads.Cool_BlowerHeat
    loads.Cool_Lat = loads.Cool_Infil_Lat + loads.Cool_Vent_Lat +
                     loads.Cool_IntGains_Lat
    loads.Cool_Tot = loads.Cool_Sens + loads.Cool_Lat
  end

  # Determine HVAC Leaving Air Temperature (LAT) and/or Supply Air Temperature (SAT).
  # Values are assigned to the hvac_cooling/hvac_heating objects.
  #
  # @param mj [MJValues] Object with a collection of misc Manual J values
  # @param zone_loads [DesignLoadValues] Object with design loads for the current HPXML::Zone
  # @param hvac_heating [HPXML::HeatingSystem or HPXML::HeatPump] The heating portion of the current HPXML HVAC system
  # @param hvac_cooling [HPXML::CoolingSystem or HPXML::HeatPump] The cooling portion of the current HPXML HVAC system
  # @return [void]
  def self.apply_hvac_air_temperatures(mj, zone_loads, hvac_heating, hvac_cooling)
    if not hvac_cooling.nil?
      cooling_type = get_hvac_cooling_type(hvac_cooling)

      # Calculate Leaving Air Temperature
      if cooling_type == HPXML::HVACTypeEvaporativeCooler
        # Evaporative cooler temperature calculation based on Manual S Figure 4-7
        td_potential = mj.cool_design_temps[HPXML::LocationOutside] - mj.cool_outdoor_wetbulb
        td = td_potential * hvac_cooling.additional_properties.effectiveness
        hvac_cooling.additional_properties.leaving_air_temp = mj.cool_design_temps[HPXML::LocationOutside] - td
      else
        # Determine the Leaving Air Temperature (LAT) based on Manual S Table 1-4
        shr = [zone_loads.Cool_Sens / zone_loads.Cool_Tot, 1.0].min
        if shr < 0.80
          hvac_cooling.additional_properties.leaving_air_temp = 54.0 # F
        elsif shr < 0.85
          # MJ8 says to use 56 degF in this SHR range. Linear interpolation provides a more
          # continuous supply air flow rate across building efficiency levels.
          hvac_cooling.additional_properties.leaving_air_temp = ((58.0 - 54.0) / (0.85 - 0.80)) * (shr - 0.8) + 54.0 # F
        else
          hvac_cooling.additional_properties.leaving_air_temp = 58.0 # F
        end
      end
    end

    if not hvac_heating.nil?
      # Calculate Supply Air Temperature
      if hvac_heating.is_a? HPXML::HeatPump
        hvac_heating.additional_properties.supply_air_temp = 105.0 # F
      else
        hvac_heating.additional_properties.supply_air_temp = 120.0 # F
      end
    elsif not hvac_cooling.nil? && hvac_cooling.has_integrated_heating
      hvac_cooling.additional_properties.supply_air_temp = 120.0 # F
    end
  end

  # Updates the design loads served by the HVAC system to incorporate the fraction of the zone loads
  # served by the HVAC system.
  #
  # @param hvac_heating [HPXML::HeatingSystem or HPXML::HeatPump] The heating portion of the current HPXML HVAC system
  # @param zone_loads [DesignLoadValues] Object with design loads for the current HPXML::Zone
  # @param frac_zone_heat_load_served [Double] Fraction of zone heating load served by this HVAC system
  # @param frac_zone_cool_load_served [Double] Fraction of zone cooling load served by this HVAC system
  # @return [void]
  def self.apply_fractions_load_served(hvac_heating, hvac_loads, frac_zone_heat_load_served, frac_zone_cool_load_served)
    # Heating Loads
    if get_hvac_heating_type(hvac_heating) == HPXML::HVACTypeHeatPumpWaterLoopToAir
      # Size to meet original fraction load served (not adjusted value from HVAC.apply_shared_heating_systems()
      # This ensures, e.g., that an appropriate heating airflow is used for duct losses.
      frac_zone_heat_load_served /= (1.0 / hvac_heating.heating_efficiency_cop)
    end
    hvac_loads.Heat_Tot *= frac_zone_heat_load_served
    hvac_loads.Heat_Walls *= frac_zone_heat_load_served
    hvac_loads.Heat_Ceilings *= frac_zone_heat_load_served
    hvac_loads.Heat_Roofs *= frac_zone_heat_load_served
    hvac_loads.Heat_Floors *= frac_zone_heat_load_served
    hvac_loads.Heat_Slabs *= frac_zone_heat_load_served
    hvac_loads.Heat_Windows *= frac_zone_heat_load_served
    hvac_loads.Heat_Skylights *= frac_zone_heat_load_served
    hvac_loads.Heat_Doors *= frac_zone_heat_load_served
    hvac_loads.Heat_Infil *= frac_zone_heat_load_served
    hvac_loads.Heat_Vent *= frac_zone_heat_load_served
    hvac_loads.Heat_Piping *= frac_zone_heat_load_served
    hvac_loads.Heat_Ducts *= frac_zone_heat_load_served

    # Cooling Loads
    hvac_loads.Cool_Tot *= frac_zone_cool_load_served
    hvac_loads.Cool_Sens *= frac_zone_cool_load_served
    hvac_loads.Cool_Lat *= frac_zone_cool_load_served
    hvac_loads.Cool_Walls *= frac_zone_cool_load_served
    hvac_loads.Cool_Ceilings *= frac_zone_cool_load_served
    hvac_loads.Cool_Roofs *= frac_zone_cool_load_served
    hvac_loads.Cool_Floors *= frac_zone_cool_load_served
    hvac_loads.Cool_Slabs *= frac_zone_cool_load_served
    hvac_loads.Cool_Windows *= frac_zone_cool_load_served
    hvac_loads.Cool_Skylights *= frac_zone_cool_load_served
    hvac_loads.Cool_AEDExcursion *= frac_zone_cool_load_served
    hvac_loads.Cool_Doors *= frac_zone_cool_load_served
    hvac_loads.Cool_Infil_Sens *= frac_zone_cool_load_served
    hvac_loads.Cool_Vent_Sens *= frac_zone_cool_load_served
    hvac_loads.Cool_Ducts_Sens *= frac_zone_cool_load_served
    hvac_loads.Cool_IntGains_Sens *= frac_zone_cool_load_served
    hvac_loads.Cool_Ducts_Lat *= frac_zone_cool_load_served
    hvac_loads.Cool_Infil_Lat *= frac_zone_cool_load_served
    hvac_loads.Cool_Vent_Lat *= frac_zone_cool_load_served
    hvac_loads.Cool_IntGains_Lat *= frac_zone_cool_load_served
    hvac_loads.Cool_BlowerHeat *= frac_zone_cool_load_served
  end

  # Returns the ACCA Manual S sizing allowances for a given type of HVAC equipment.
  # These sizing allowances are used in the logic that determines how to convert heating/cooling
  # design loads into corresponding equipment capacities.
  #
  # @param hvac_cooling [HPXML::CoolingSystem or HPXML::HeatPump] The cooling portion of the current HPXML HVAC system
  # @return [Array<Double, Double, Double>] Oversize fraction (frac), oversize delta (Btu/hr), undersize fraction (frac)
  def self.get_hvac_size_limits(hvac_cooling)
    oversize_limit = 1.15
    oversize_delta = 15000.0
    undersize_limit = 0.9

    if not hvac_cooling.nil?
      if hvac_cooling.compressor_type == HPXML::HVACCompressorTypeTwoStage
        oversize_limit = 1.2
      elsif hvac_cooling.compressor_type == HPXML::HVACCompressorTypeVariableSpeed
        oversize_limit = 1.3
      end
    end

    return oversize_limit, oversize_delta, undersize_limit
  end

  # Transfers the design load totals from the HVAC loads object to the HVAC sizings object.
  #
  # @param hvac_sizings [HVACSizingValues] Object with sizing values for a given HVAC system
  # @param zone_loads [DesignLoadValues] Object with design loads for the current HPXML::Zone
  # @return [void]
  def self.apply_hvac_loads_to_hvac_sizings(hvac_sizings, hvac_loads)
    # Note: We subtract the blower heat below because we want to calculate a net capacity,
    # not a gross capacity.
    hvac_sizings.Cool_Load_Sens = hvac_loads.Cool_Sens - hvac_loads.Cool_BlowerHeat
    hvac_sizings.Cool_Load_Lat = hvac_loads.Cool_Lat
    hvac_sizings.Cool_Load_Tot = hvac_loads.Cool_Tot - hvac_loads.Cool_BlowerHeat
    hvac_sizings.Heat_Load = hvac_loads.Heat_Tot
    hvac_sizings.Heat_Load_Supp = hvac_loads.Heat_Tot
  end

  # Updates the design loads for a heat pump to comply with the specified heat pump sizing methodology.
  #
  # @param hvac_sizings [HVACSizingValues] Object with sizing values for a given HVAC system
  # @param hvac_cooling [HPXML::CoolingSystem or HPXML::HeatPump] The cooling portion of the current HPXML HVAC system
  # @param frac_zone_heat_load_served [Double] Fraction of zone heating load served by this HVAC system
  # @param frac_zone_cool_load_served [Double] Fraction of zone cooling load served by this HVAC system
  # @param hpxml_bldg [HPXML::Building] HPXML Building object representing an individual dwelling unit
  # @return [void]
  def self.apply_hvac_heat_pump_logic(hvac_sizings, hvac_cooling, frac_zone_heat_load_served, frac_zone_cool_load_served, hpxml_bldg)
    # Only apply logic to a heat pump that provides both heating and cooling
    return unless hvac_cooling.is_a? HPXML::HeatPump
    return if hpxml_bldg.header.heat_pump_sizing_methodology == HPXML::HeatPumpSizingACCA
    return if frac_zone_heat_load_served == 0
    return if frac_zone_cool_load_served == 0

    # If HERS/MaxLoad methodology, use at least the larger of heating/cooling loads for heat pump sizing.
    # Note: Heat_Load_Supp should NOT be adjusted; we only want to adjust the HP capacity, not the HP backup heating capacity.
    max_load = [hvac_sizings.Heat_Load, hvac_sizings.Cool_Load_Tot].max
    hvac_sizings.Heat_Load = max_load
    hvac_sizings.Cool_Load_Sens *= max_load / hvac_sizings.Cool_Load_Tot
    hvac_sizings.Cool_Load_Lat *= max_load / hvac_sizings.Cool_Load_Tot
    hvac_sizings.Cool_Load_Tot = max_load
  end

  # Calculates the duct thermal regain factor, which is defined as the fraction of distribution
  # system losses (gains for cooling) that are returned to the conditioned space.
  #
  # Sources: MJ8 pg 204 and Walker (1998) "Technical background for default values used for
  # forced air systems in proposed ASHRAE Std. 152"
  #
  # @param duct [HPXML::Duct] The duct to calculate regain for
  # @param hpxml_bldg [HPXML::Building] HPXML Building object representing an individual dwelling unit
  # @return [Double] The duct regain factor (frac)
  def self.get_duct_regain_factor(duct, hpxml_bldg)
    f_regain = nil

    if [HPXML::LocationOutside, HPXML::LocationRoofDeck].include? duct.duct_location
      f_regain = 0.0

    elsif [HPXML::LocationOtherHousingUnit, HPXML::LocationOtherHeatedSpace, HPXML::LocationOtherMultifamilyBufferSpace,
           HPXML::LocationOtherNonFreezingSpace, HPXML::LocationExteriorWall, HPXML::LocationUnderSlab,
           HPXML::LocationManufacturedHomeBelly].include? duct.duct_location
      space_values = Geometry.get_temperature_scheduled_space_values(location: duct.duct_location)
      f_regain = space_values[:f_regain]

    elsif [HPXML::LocationBasementUnconditioned, HPXML::LocationCrawlspaceVented, HPXML::LocationCrawlspaceUnvented].include? duct.duct_location

      ceilings = hpxml_bldg.floors.select { |f| f.is_floor && [f.interior_adjacent_to, f.exterior_adjacent_to].include?(duct.duct_location) }
      avg_ceiling_rvalue = calculate_average_r_value(ceilings)
      ceiling_insulated = (avg_ceiling_rvalue > 4)

      walls = hpxml_bldg.foundation_walls.select { |f| [f.interior_adjacent_to, f.exterior_adjacent_to].include? duct.duct_location }
      avg_wall_rvalue = calculate_average_r_value(walls)
      walls_insulated = (avg_wall_rvalue > 4)

      if duct.duct_location == HPXML::LocationBasementUnconditioned
        if not ceiling_insulated
          if not walls_insulated
            f_regain = 0.50 # Uninsulated ceiling, uninsulated walls
          else
            f_regain = 0.75 # Uninsulated ceiling, insulated walls
          end
        else
          f_regain = 0.30 # Insulated ceiling
        end
      elsif duct.duct_location == HPXML::LocationCrawlspaceVented
        if ceiling_insulated && walls_insulated
          f_regain = 0.17 # Insulated ceiling, insulated walls
        elsif ceiling_insulated && (not walls_insulated)
          f_regain = 0.12 # Insulated ceiling, uninsulated walls
        elsif (not ceiling_insulated) && walls_insulated
          f_regain = 0.66 # Uninsulated ceiling, insulated walls
        elsif (not ceiling_insulated) && (not walls_insulated)
          f_regain = 0.50 # Uninsulated ceiling, uninsulated walls
        end
      elsif duct.duct_location == HPXML::LocationCrawlspaceUnvented
        if ceiling_insulated && walls_insulated
          f_regain = 0.30 # Insulated ceiling, insulated walls
        elsif ceiling_insulated && (not walls_insulated)
          f_regain = 0.16 # Insulated ceiling, uninsulated walls
        elsif (not ceiling_insulated) && walls_insulated
          f_regain = 0.76 # Uninsulated ceiling, insulated walls
        elsif (not ceiling_insulated) && (not walls_insulated)
          f_regain = 0.60 # Uninsulated ceiling, uninsulated walls
        end
      end

    elsif [HPXML::LocationAtticVented, HPXML::LocationAtticUnvented].include? duct.duct_location
      f_regain = 0.10 # This would likely be higher for unvented attics with roof insulation

    elsif [HPXML::LocationGarage].include? duct.duct_location
      f_regain = 0.05

    elsif HPXML::conditioned_locations.include? duct.duct_location
      f_regain = 1.0

    end

    return f_regain
  end

  # Applies heating duct loads to the HVAC/zone/space loads as appropriate.
  #
  # @param mj [MJValues] Object with a collection of misc Manual J values
  # @param zone [HPXML::Zone] The current zone of interest
  # @param hvac_loads [DesignLoadValues] Object with design loads for the current HPXML HVAC system
  # @param zone_loads [DesignLoadValues] Object with design loads for the current HPXML::Zone
  # @param all_space_loads [Hash] Map of HPXML::Spaces => DesignLoadValues object
  # @param hvac_heating [HPXML::HeatingSystem or HPXML::HeatPump] The heating portion of the current HPXML HVAC system
  # @param hpxml_bldg [HPXML::Building] HPXML Building object representing an individual dwelling unit
  # @return [void]
  def self.apply_hvac_duct_loads_heating(mj, zone, hvac_loads, zone_loads, all_space_loads, hvac_heating, hpxml_bldg)
    return if hvac_heating.nil? || (hvac_loads.Heat_Tot <= 0) || hvac_heating.distribution_system.nil? || hvac_heating.distribution_system.ducts.empty?

    hvac_heating_ap = hvac_heating.additional_properties

    init_heat_load = hvac_loads.Heat_Tot

    # Distribution system efficiency (DSE) calculations based on ASHRAE Standard 152

    duct_values = calc_duct_conduction_values(hvac_heating.distribution_system, mj.heat_design_temps, hpxml_bldg)
    a_s, a_r, rvalue_s, rvalue_r, t_amb_s, t_amb_r, f_regain_s, f_regain_r = duct_values

    # Initialize for the iteration
    delta = 1
    heat_load_next = init_heat_load

    for _iter in 0..19
      break if delta.abs <= 0.001

      heat_load_prev = heat_load_next

      # Calculate the new heating air flow rate
      heating_delta_t = hvac_heating_ap.supply_air_temp - mj.heat_setpoint
      heat_cfm = calc_airflow_rate_manual_s(mj, heat_load_next, heating_delta_t)

      q_s, q_r = calc_duct_leakages_cfm25(hvac_heating.distribution_system, heat_cfm)

      de = calc_delivery_effectiveness_heating(mj, q_s, q_r, heat_cfm, heat_load_next, t_amb_s, t_amb_r, a_s, a_r, mj.heat_setpoint, f_regain_s, f_regain_r, rvalue_s, rvalue_r)

      # Calculate the increase in heating load due to ducts (Approach: DE = Qload/Qequip -> Qducts = Qequip-Qload)
      heat_load_next = init_heat_load / de

      # Calculate the change since the last iteration
      delta = (heat_load_next - heat_load_prev) / heat_load_prev
    end

    ducts_heat_load = heat_load_next - init_heat_load

    hvac_loads.Heat_Ducts += ducts_heat_load
    hvac_loads.Heat_Tot += ducts_heat_load

    # Don't assign HP backup system duct loads to the zone/spaces; we already have the HP
    # duct loads assigned and don't want to double-count.
    return if hvac_heating.is_a?(HPXML::HeatingSystem) && hvac_heating.is_heat_pump_backup_system

    zone_loads.Heat_Ducts += ducts_heat_load
    zone_loads.Heat_Tot += ducts_heat_load

    zone_htg_load = zone.spaces.map { |space| all_space_loads[space].Heat_Tot }.sum
    zone.spaces.each do |space|
      space_loads = all_space_loads[space]
      space_htg_duct_load = ducts_heat_load * space_loads.Heat_Tot / zone_htg_load
      space_loads.Heat_Ducts += space_htg_duct_load
      space_loads.Heat_Tot += space_htg_duct_load
    end
  end

  # Applies cooling duct loads to the HVAC/zone/space loads as appropriate.
  #
  # @param mj [MJValues] Object with a collection of misc Manual J values
  # @param zone [HPXML::Zone] The current zone of interest
  # @param hvac_loads [DesignLoadValues] Object with design loads for the current HPXML HVAC system
  # @param zone_loads [DesignLoadValues] Object with design loads for the current HPXML::Zone
  # @param all_space_loads [Hash] Map of HPXML::Spaces => DesignLoadValues object
  # @param hvac_cooling [HPXML::CoolingSystem or HPXML::HeatPump] The cooling portion of the current HPXML HVAC system
  # @param hpxml_bldg [HPXML::Building] HPXML Building object representing an individual dwelling unit
  # @param weather [WeatherFile] Weather object containing EPW information
  # @return [void]
  def self.apply_hvac_duct_loads_cooling(mj, zone, hvac_loads, zone_loads, all_space_loads, hvac_cooling, hpxml_bldg, weather)
    return if hvac_cooling.nil? || (hvac_loads.Cool_Sens <= 0) || hvac_cooling.distribution_system.nil? || hvac_cooling.distribution_system.ducts.empty?

    hvac_cooling_ap = hvac_cooling.additional_properties

    init_cool_load_sens = hvac_loads.Cool_Sens
    init_cool_load_lat = hvac_loads.Cool_Lat

    # Distribution system efficiency (DSE) calculations based on ASHRAE Standard 152

    duct_values = calc_duct_conduction_values(hvac_cooling.distribution_system, mj.cool_design_temps, hpxml_bldg)
    a_s, a_r, rvalue_s, rvalue_r, t_amb_s, t_amb_r, f_regain_s, f_regain_r = duct_values

    # Calculate the air enthalpy in the return duct location for DSE calculations
    h_r = Psychrometrics.h_fT_w(t_amb_r, weather.design.CoolingHumidityRatio)

    # Initialize for the iteration
    delta = 1
    cool_load_tot_next = init_cool_load_sens + init_cool_load_lat

    cooling_delta_t = mj.cool_setpoint - hvac_cooling_ap.leaving_air_temp
    cool_cfm = calc_airflow_rate_manual_s(mj, init_cool_load_sens, cooling_delta_t)
    _q_s, q_r = calc_duct_leakages_cfm25(hvac_cooling.distribution_system, cool_cfm)

    for _iter in 1..50
      break if delta.abs <= 0.001

      cool_load_tot_prev = cool_load_tot_next

      cool_load_lat, cool_load_sens = calculate_sensible_latent_split(mj, q_r, cool_load_tot_next, init_cool_load_lat)
      cool_load_tot = cool_load_lat + cool_load_sens

      # Calculate the new cooling air flow rate
      cool_cfm = calc_airflow_rate_manual_s(mj, cool_load_sens, cooling_delta_t)

      q_s, q_r = calc_duct_leakages_cfm25(hvac_cooling.distribution_system, cool_cfm)

      de = calc_delivery_effectiveness_cooling(mj, q_s, q_r, hvac_cooling_ap.leaving_air_temp, cool_cfm, cool_load_sens, cool_load_tot, t_amb_s, t_amb_r, a_s, a_r, mj.cool_setpoint, f_regain_s, f_regain_r, h_r, rvalue_s, rvalue_r)

      cool_load_tot_next = (init_cool_load_sens + init_cool_load_lat) / de

      # Calculate the change since the last iteration
      delta = (cool_load_tot_next - cool_load_tot_prev) / cool_load_tot_prev
    end

    ducts_cool_load_sens = cool_load_sens - init_cool_load_sens
    ducts_cool_load_lat = cool_load_lat - init_cool_load_lat

    hvac_loads.Cool_Ducts_Sens += ducts_cool_load_sens
    hvac_loads.Cool_Sens += ducts_cool_load_sens
    hvac_loads.Cool_Ducts_Lat += ducts_cool_load_lat
    hvac_loads.Cool_Lat += ducts_cool_load_lat
    hvac_loads.Cool_Tot += ducts_cool_load_sens + ducts_cool_load_lat

    zone_loads.Cool_Ducts_Sens += ducts_cool_load_sens
    zone_loads.Cool_Sens += ducts_cool_load_sens
    zone_loads.Cool_Ducts_Lat += ducts_cool_load_lat
    zone_loads.Cool_Lat += ducts_cool_load_lat
    zone_loads.Cool_Tot += ducts_cool_load_sens + ducts_cool_load_lat

    zone_clg_load_sens = zone.spaces.map { |space| all_space_loads[space].Cool_Sens }.sum
    zone.spaces.each do |space|
      space_loads = all_space_loads[space]
      space_clg_duct_load = ducts_cool_load_sens * space_loads.Cool_Sens / zone_clg_load_sens
      space_loads.Cool_Ducts_Sens += space_clg_duct_load
      space_loads.Cool_Sens += space_clg_duct_load
    end
  end

  # Applies CFIS ventilation loads to the HVAC/zone loads as appropriate. Note that CFIS loads
  # are considered system loads, not space loads like other ventilation systems.
  #
  # @param mj [MJValues] Object with a collection of misc Manual J values
  # @param hvac_loads [DesignLoadValues] Object with design loads for the current HPXML HVAC system
  # @param zone_loads [DesignLoadValues] Object with design loads for the current HPXML::Zone
  # @param hvac_heating [HPXML::HeatingSystem or HPXML::HeatPump] The heating portion of the current HPXML HVAC system
  # @param hvac_cooling [HPXML::CoolingSystem or HPXML::HeatPump] The cooling portion of the current HPXML HVAC system
  # @param hpxml_bldg [HPXML::Building] HPXML Building object representing an individual dwelling unit
  # @return [void]
  def self.apply_hvac_cfis_loads(mj, hvac_loads, zone_loads, hvac_heating, hvac_cooling, hpxml_bldg)
    if (not hvac_heating.nil?) && (not hvac_heating.distribution_system.nil?)
      hvac_distribution = hvac_heating.distribution_system
    elsif (not hvac_cooling.nil?) && (not hvac_cooling.distribution_system.nil?)
      hvac_distribution = hvac_cooling.distribution_system
    end
    return if hvac_distribution.nil?

    vent_mech_cfis = hpxml_bldg.ventilation_fans.find { |vent_mech| vent_mech.fan_type == HPXML::MechVentTypeCFIS && vent_mech.distribution_system_idref == hvac_distribution.id }
    return if vent_mech_cfis.nil?

    vent_cfm = vent_mech_cfis.average_total_unit_flow_rate

    heat_load = 1.1 * mj.acf * vent_cfm * mj.htd
    cool_sens_load = 1.1 * mj.acf * vent_cfm * mj.ctd
    cool_lat_load = 0.68 * mj.acf * vent_cfm * mj.cool_design_grains

    hvac_loads.Heat_Vent += heat_load
    hvac_loads.Heat_Tot += heat_load
    hvac_loads.Cool_Vent_Sens += cool_sens_load
    hvac_loads.Cool_Sens += cool_sens_load
    hvac_loads.Cool_Vent_Lat += cool_lat_load
    hvac_loads.Cool_Lat += cool_lat_load
    hvac_loads.Cool_Tot += cool_sens_load + cool_lat_load

    zone_loads.Heat_Vent += heat_load
    zone_loads.Heat_Tot += heat_load
    zone_loads.Cool_Vent_Sens += cool_sens_load
    zone_loads.Cool_Sens += cool_sens_load
    zone_loads.Cool_Vent_Lat += cool_lat_load
    zone_loads.Cool_Lat += cool_lat_load
    zone_loads.Cool_Tot += cool_sens_load + cool_lat_load
  end

  # Applies blower fan heat loads for air distribution systems to the HVAC/zone loads as appropriate.
  #
  # @param hvac_loads [DesignLoadValues] Object with design loads for the current HPXML HVAC system
  # @param zone_loads [DesignLoadValues] Object with design loads for the current HPXML::Zone
  # @param hvac_heating [HPXML::HeatingSystem or HPXML::HeatPump] The heating portion of the current HPXML HVAC system
  # @param hvac_cooling [HPXML::CoolingSystem or HPXML::HeatPump] The cooling portion of the current HPXML HVAC system
  # @return [void]
  def self.apply_hvac_blower_heat_load(hvac_loads, zone_loads, hvac_heating, hvac_cooling)
    if not hvac_heating.nil?
      hvac_distribution = hvac_heating.distribution_system
    elsif not hvac_cooling.nil?
      hvac_distribution = hvac_cooling.distribution_system
    end
    return if hvac_distribution.nil?
    return if hvac_distribution.distribution_system_type != HPXML::HVACDistributionTypeAir

    cool_load = hvac_distribution.manualj_blower_fan_heat_btuh

    hvac_loads.Cool_BlowerHeat += cool_load
    hvac_loads.Cool_Sens += cool_load
    hvac_loads.Cool_Tot += cool_load

    zone_loads.Cool_BlowerHeat += cool_load
    zone_loads.Cool_Sens += cool_load
    zone_loads.Cool_Tot += cool_load
  end

  # Applies hot water piping loads for hydronic distribution systems to the HVAC/zone loads as appropriate.
  #
  # @param hvac_loads [DesignLoadValues] Object with design loads for the current HPXML HVAC system
  # @param zone_loads [DesignLoadValues] Object with design loads for the current HPXML::Zone
  # @param hvac_heating [HPXML::HeatingSystem or HPXML::HeatPump] The heating portion of the current HPXML HVAC system
  # @return [void]
  def self.apply_hvac_piping_load(hvac_loads, zone_loads, hvac_heating)
    if not hvac_heating.nil?
      hvac_distribution = hvac_heating.distribution_system
    end
    return if hvac_distribution.nil?
    return if hvac_distribution.distribution_system_type != HPXML::HVACDistributionTypeHydronic

    heat_load = hvac_distribution.manualj_hot_water_piping_btuh

    hvac_loads.Heat_Piping += heat_load
    hvac_loads.Heat_Tot += heat_load

    zone_loads.Heat_Piping += heat_load
    zone_loads.Heat_Tot += heat_load
  end

  # Applies Manual S equipment adjustments based on the system type and design loads.
  #
  # @param mj [MJValues] Object with a collection of misc Manual J values
  # @param runner [OpenStudio::Measure::OSRunner] OpenStudio Runner object
  # @param hvac_sizings [HVACSizingValues] Object with sizing values for a given HVAC system
  # @param weather [WeatherFile] Weather object containing EPW information
  # @param hvac_heating [HPXML::HeatingSystem or HPXML::HeatPump] The heating portion of the current HPXML HVAC system
  # @param hvac_cooling [HPXML::CoolingSystem or HPXML::HeatPump] The cooling portion of the current HPXML HVAC system
  # @param hvac_system [Hash] HPXML HVAC (heating and/or cooling) system
  # @param hpxml_bldg [HPXML::Building] HPXML Building object representing an individual dwelling unit
  # @return [void]
  def self.apply_hvac_equipment_adjustments(mj, runner, hvac_sizings, weather, hvac_heating, hvac_cooling, hvac_system, hpxml_bldg)
    # Cooling

    cooling_type = get_hvac_cooling_type(hvac_cooling)

    if not cooling_type.nil?
      hvac_cooling_ap = hvac_cooling.additional_properties
      is_ducted = !hvac_cooling.distribution_system.nil?
      cooling_delta_t = mj.cool_setpoint - hvac_cooling_ap.leaving_air_temp
      oversize_limit, oversize_delta, undersize_limit = get_hvac_size_limits(hvac_cooling)
    end

    if hvac_sizings.Cool_Load_Tot <= 0

      hvac_sizings.Cool_Capacity = 0.0
      hvac_sizings.Cool_Capacity_Sens = 0.0
      hvac_sizings.Cool_Airflow = 0.0

    elsif [HPXML::HVACTypeCentralAirConditioner,
           HPXML::HVACTypeHeatPumpAirToAir].include?(cooling_type) ||
          ([HPXML::HVACTypeMiniSplitAirConditioner,
            HPXML::HVACTypeHeatPumpMiniSplit].include?(cooling_type) && is_ducted)
      # For central systems, the installer can take steps to try to meet both sensible and latent loads,
      # such as different indoor/outdoor coil combinations and different blower settings.
      # Ductless systems don't offer this flexibility.

      # per E+ docs, capacity and SHR inputs for DX coil model should be “gross” values

      entering_temp = hpxml_bldg.header.manualj_cooling_design_temp
<<<<<<< HEAD
      hvac_cooling_speed = get_sizing_speed(hvac_cooling_ap, true)
      # ADP/BF specified in E+ eng ref for Coil:Cooling:DX:SingleSpeed, but should be implemented for all DX coils (2-speed, variable speed)
      # rated total capacity, rated SHR, and rated cfm are used to calculate coil constant A_o at rated conditions
      # once a_o_rated is determined, pass design conditions with a_o_rated to CalculateSHR() to determine an initial estimate for the design SHR
      # the design SHR is used to calculate the design sensible capacity, which is used to UPDATE the design airflow calculation.
      # the updated design airflow gets fed back to calculateSHR() and the process continues until the design airflow converges.

=======
      hvac_cooling_speed = get_nominal_speed(hvac_cooling_ap, true)
>>>>>>> 0e7e609d
      if hvac_cooling.compressor_type == HPXML::HVACCompressorTypeVariableSpeed
        idb_adj = adjust_indoor_condition_var_speed(entering_temp, mj.cool_indoor_wetbulb, :clg)
        odb_adj = adjust_outdoor_condition_var_speed(entering_temp, hvac_cooling, :clg)
        total_cap_curve_value = odb_adj * idb_adj
      else
        coefficients = hvac_cooling_ap.cool_cap_ft_spec[hvac_cooling_speed]
        total_cap_curve_value = MathTools.biquadratic(mj.cool_indoor_wetbulb, entering_temp, coefficients)
      end

      cool_cap_rated = hvac_sizings.Cool_Load_Tot / total_cap_curve_value
      # cool_cap_rated = hvac_sizings.Cool_Load_Tot / (total_cap_curve_value*total_cap_flow_mod_fac), in E+ Eng Reference

      cool_cfm_rated = UnitConversions.convert(cool_cap_rated, 'btu/hr', 'ton') * hvac_cooling_ap.cool_rated_cfm_per_ton[hvac_cooling_speed]

      # rated SHR
      hvac_cooling_shr = hvac_cooling_ap.cool_rated_shrs_gross[hvac_cooling_speed]

      rated_barometric_pressure_psi = UnitConversions.convert(1, 'atm', 'psi') # assume rated pressure is at sea level

      hr_indoor_cooling_rated = Psychrometrics.w_fT_Twb_P(HVAC::AirSourceCoolRatedIDB, HVAC::AirSourceCoolRatedIWB, rated_barometric_pressure_psi) # [lbm/lbm]

      # calculate A_o using rated conditions
      # Don't use coil ao factor in hvac.rb to calculate design SHR. That ao has specific use case of finding rated SHRs for variable speed equipment.
      a_o_rated = Psychrometrics.CoilAoFactor(HVAC::AirSourceCoolRatedIDB, rated_barometric_pressure_psi, UnitConversions.convert(cool_cap_rated, 'btu/hr', 'kbtu/hr'), cool_cfm_rated, hvac_cooling_shr, hr_indoor_cooling_rated)
      puts(rated_barometric_pressure_psi, 'rated barometric pressure [psi]')
      puts(cool_cap_rated, 'rated cooling capacity [kbtu/hr]')
      puts(cool_cfm_rated, 'rated cooling cfm')
      puts(hvac_cooling_shr, 'rated SHR')
      puts(hr_indoor_cooling_rated, 'indoor humidity ratio (rated) [lbm/lbm]')
      puts(a_o_rated, 'coil Ao factor calculated at rated conditions')
      cool_cap_design = hvac_sizings.Cool_Load_Tot

      # initial estimate for design airflow rate [cfm]
      hvac_sizings.Cool_Airflow = calc_airflow_rate_manual_s(mj, hvac_sizings.Cool_Load_Sens, cooling_delta_t, dx_capacity: cool_cap_rated)

      hr_indoor_cooling_design = Psychrometrics.w_fT_R_P(mj.cool_setpoint, hpxml_bldg.header.manualj_humidity_setpoint, mj.p_psi)
      # hr_indoor_cooling is calculated above in hvac_sizing.rb, but is calculated AFTER the method call of apply_hvac_equipment_adjustments.
      # Therefore, it needs to calculated from MJ objects locally in apply_hvac_equipment_adjustments for use in CalculateSHR()

      # initialize for iteration
      delta = 1

      for _iter in 0..50
        break if delta.abs <= 0.001

        # delta.abs is the normalized difference in design airflow between consecutive iterations
        # may need to change tolerance (delta.abs) or number of iterations as necessary

        cool_airflow_prev = hvac_sizings.Cool_Airflow

        # calculate design SHR --> design sensible capacity --> use design sensible capacity to RECALCULATE design airflow
        # note: using MJ cooling setpoint as EDB in Psychrometrics.calculateSHR() ignores return duct losses

        hvac_sizings.Design_SHR = Psychrometrics.CalculateSHR(mj.cool_setpoint, mj.p_psi, UnitConversions.convert(cool_cap_design, 'btu/hr', 'kbtu/hr'), hvac_sizings.Cool_Airflow, a_o_rated, hr_indoor_cooling_design)
        # Calculate the coil SHR at the given incoming air state, CFM, total capacity, and coil Ao factor
        # CFM changes in the iteration based on current value of hvac_sizings.Design_SHR

        # calculate sensible/latent split at design conditions
        cool_sens_cap_design = cool_cap_design * hvac_sizings.Design_SHR
        cool_lat_cap_design = [hvac_sizings.Cool_Load_Tot - cool_sens_cap_design, 1.0].max

        # Adjust Sizing
        if hvac_cooling.is_a?(HPXML::HeatPump) && (hpxml_bldg.header.heat_pump_sizing_methodology == HPXML::HeatPumpSizingHERS)
          hvac_sizings.Cool_Capacity = hvac_sizings.Cool_Load_Tot
          hvac_sizings.Cool_Capacity_Sens = hvac_sizings.Cool_Capacity * hvac_cooling_shr
          cool_sens_cap_design = hvac_sizings.Cool_Capacity * total_cap_curve_value * hvac_sizings.Design_SHR

        elsif cool_lat_cap_design < hvac_sizings.Cool_Load_Lat
          # Size by MJ8 Latent Load

          # Solve for new sensible and total capacity at design conditions, assuming that latent design capacity = latent load
          # Q_design_tot = Q_design_lat + Q_design_sens = Q_load_lat + Q_design_sens (1)
          # Design_SHR = Q_design_sens/Q_design_tot (2)
          # combining (1) and (2) --> Q_design_tot = Q_load_lat/(1-Design_SHR) (3)

          # in code, (3) is
          cool_cap_design = hvac_sizings.Cool_Load_Lat / (1 - hvac_sizings.Design_SHR)

          # recalculate sensible design capacity using adjusted design total capacity
          cool_sens_cap_design = cool_cap_design * hvac_sizings.Design_SHR

          # Ensure equipment is not being undersized
          cool_sens_cap_design = [cool_sens_cap_design, undersize_limit * hvac_sizings.Cool_Load_Sens].max

          cool_cap_design = cool_sens_cap_design + hvac_sizings.Cool_Load_Lat

          # If the adjusted equipment size is negative (occurs at altitude), use oversize limit (the adjustment
          # almost always hits the oversize limit in this case, making this a safe assumption)
          if (cool_cap_design < 0) || (cool_sens_cap_design < 0)
            cool_cap_design = oversize_limit * hvac_sizings.Cool_Load_Tot
          end

          # Limit total capacity to oversize limit
          cool_cap_design = [cool_cap_design, oversize_limit * hvac_sizings.Cool_Load_Tot].min

          # Determine rated capacities
          hvac_sizings.Cool_Capacity = cool_cap_design / total_cap_curve_value
          hvac_sizings.Cool_Capacity_Sens = hvac_sizings.Cool_Capacity * hvac_cooling_shr

          # Determine the final sensible capacity at design using the SHR
          cool_sens_cap_design = cool_cap_design * hvac_sizings.Design_SHR

        elsif cool_sens_cap_design < undersize_limit * hvac_sizings.Cool_Load_Sens
          # Size by MJ8 Sensible Load, return to rated conditions, find rated sensible capacity with SHRRated. Limit total
          # capacity to oversizing limit.

          cool_sens_cap_design = undersize_limit * hvac_sizings.Cool_Load_Sens

          # Solve for the new total system capacity at design conditions
          cool_cap_design = cool_sens_cap_design / hvac_sizings.Design_SHR

          # Limit total capacity to oversize limit
          cool_cap_design = [cool_cap_design, oversize_limit * hvac_sizings.Cool_Load_Tot].min

          # rated capacities
          hvac_sizings.Cool_Capacity = cool_cap_design / total_cap_curve_value
          hvac_sizings.Cool_Capacity_Sens = hvac_sizings.Cool_Capacity * hvac_cooling_shr

          # Recalculate the design sensible capacity in case the oversizing limit on total cap has been used
          cool_sens_cap_design = cool_cap_design * hvac_sizings.Design_SHR

        else
          hvac_sizings.Cool_Capacity = hvac_sizings.Cool_Load_Tot / total_cap_curve_value
          hvac_sizings.Cool_Capacity_Sens = hvac_sizings.Cool_Capacity * hvac_cooling_shr

          cool_sens_cap_design = hvac_sizings.Cool_Capacity * total_cap_curve_value * hvac_sizings.Design_SHR
        end

        # Calculate the final air flow rate using final sensible capacity at design
        hvac_sizings.Cool_Airflow = calc_airflow_rate_manual_s(mj, cool_sens_cap_design, cooling_delta_t, dx_capacity: hvac_sizings.Cool_Capacity)

        delta = (hvac_sizings.Cool_Airflow - cool_airflow_prev) / cool_airflow_prev
        # end iteration here
      end

    elsif [HPXML::HVACTypeHeatPumpMiniSplit,
           HPXML::HVACTypeMiniSplitAirConditioner].include?(cooling_type) && !is_ducted

      hvac_cooling_speed = get_nominal_speed(hvac_cooling_ap, true)
      hvac_cooling_shr = hvac_cooling_ap.cool_rated_shrs_gross[hvac_cooling_speed]

      if hvac_cooling.is_a?(HPXML::HeatPump) && (hpxml_bldg.header.heat_pump_sizing_methodology == HPXML::HeatPumpSizingHERS)
        hvac_sizings.Cool_Capacity = hvac_sizings.Cool_Load_Tot
        hvac_sizings.Cool_Capacity_Sens = hvac_sizings.Cool_Capacity * hvac_cooling_shr
      else
        entering_temp = hpxml_bldg.header.manualj_cooling_design_temp
        idb_adj = adjust_indoor_condition_var_speed(entering_temp, mj.cool_indoor_wetbulb, :clg)
        odb_adj = adjust_outdoor_condition_var_speed(entering_temp, hvac_cooling, :clg)
        total_cap_curve_value = odb_adj * idb_adj

        hvac_sizings.Cool_Capacity = (hvac_sizings.Cool_Load_Tot / total_cap_curve_value)
        hvac_sizings.Cool_Capacity_Sens = hvac_sizings.Cool_Capacity * hvac_cooling_shr
      end

      hvac_sizings.Cool_Airflow = calc_airflow_rate_user(hvac_sizings.Cool_Capacity, hvac_cooling_ap.cool_rated_cfm_per_ton[hvac_cooling_speed])

    elsif [HPXML::HVACTypeRoomAirConditioner,
           HPXML::HVACTypePTAC,
           HPXML::HVACTypeHeatPumpPTHP,
           HPXML::HVACTypeHeatPumpRoom].include? cooling_type

      hvac_cooling_speed = get_nominal_speed(hvac_cooling_ap, true)
      hvac_cooling_shr = hvac_cooling_ap.cool_rated_shrs_gross[hvac_cooling_speed]

      if hvac_cooling.is_a?(HPXML::HeatPump) && (hpxml_bldg.header.heat_pump_sizing_methodology == HPXML::HeatPumpSizingHERS)
        hvac_sizings.Cool_Capacity = hvac_sizings.Cool_Load_Tot
        hvac_sizings.Cool_Capacity_Sens = hvac_sizings.Cool_Capacity * hvac_cooling_shr
      else
        entering_temp = hpxml_bldg.header.manualj_cooling_design_temp
        total_cap_curve_value = MathTools.biquadratic(mj.cool_indoor_wetbulb, entering_temp, hvac_cooling_ap.cool_cap_ft_spec[hvac_cooling_speed])

        hvac_sizings.Cool_Capacity = hvac_sizings.Cool_Load_Tot / total_cap_curve_value
        hvac_sizings.Cool_Capacity_Sens = hvac_sizings.Cool_Capacity * hvac_cooling_shr
      end

      hvac_sizings.Cool_Airflow = calc_airflow_rate_user(hvac_sizings.Cool_Capacity, hvac_cooling_ap.cool_rated_cfm_per_ton[0])

    elsif HPXML::HVACTypeHeatPumpGroundToAir == cooling_type

      entering_temp = hvac_cooling_ap.design_chw
      hvac_cooling_speed = get_nominal_speed(hvac_cooling_ap, true)

      gshp_coil_bf = 0.0806
      gshp_coil_bf_ft_spec = [1.21005458, -0.00664200, 0.00000000, 0.00348246, 0.00000000, 0.00000000]

      # Calculate an initial air flow rate assuming 400 cfm/ton
      hvac_sizings.Cool_Airflow = 400.0 * UnitConversions.convert(hvac_sizings.Cool_Load_Sens, 'Btu/hr', 'ton')

      cool_cap_curve_spec = hvac_cooling_ap.cool_cap_curve_spec[hvac_cooling_speed]
      cool_sh_curve_spec = hvac_cooling_ap.cool_sh_curve_spec[hvac_cooling_speed]
      total_cap_curve_value, sensible_cap_curve_value = calc_gshp_clg_curve_value(cool_cap_curve_spec, cool_sh_curve_spec, mj.cool_indoor_wetbulb, mj.cool_setpoint, entering_temp, hvac_sizings.Cool_Airflow)

      bypass_factor_curve_value = MathTools.biquadratic(mj.cool_indoor_wetbulb, mj.cool_setpoint, gshp_coil_bf_ft_spec)
      hvac_cooling_shr = hvac_cooling_ap.cool_rated_shrs_gross[hvac_cooling_speed]

      if hpxml_bldg.header.heat_pump_sizing_methodology == HPXML::HeatPumpSizingHERS
        hvac_sizings.Cool_Capacity = hvac_sizings.Cool_Load_Tot
        hvac_sizings.Cool_Capacity_Sens = hvac_sizings.Cool_Capacity * hvac_cooling_shr
      else
        hvac_sizings.Cool_Capacity = hvac_sizings.Cool_Load_Tot / total_cap_curve_value # Note: cool_cap_design = hvac_sizings.Cool_Load_Tot
        hvac_sizings.Cool_Capacity_Sens = hvac_sizings.Cool_Capacity * hvac_cooling_shr

        cool_load_sens_cap_design = (hvac_sizings.Cool_Capacity_Sens * sensible_cap_curve_value /
                                   (1.0 + (1.0 - gshp_coil_bf * bypass_factor_curve_value) *
                                   (80.0 - mj.cool_setpoint) / cooling_delta_t))
        cool_load_lat_cap_design = hvac_sizings.Cool_Load_Tot - cool_load_sens_cap_design

        # Adjust Sizing so that coil sensible at design >= CoolingLoad_Sens, and coil latent at design >= CoolingLoad_Lat, and equipment SHRRated is maintained.
        cool_load_sens_cap_design = [cool_load_sens_cap_design, hvac_sizings.Cool_Load_Sens].max
        cool_load_lat_cap_design = [cool_load_lat_cap_design, hvac_sizings.Cool_Load_Lat].max
        cool_cap_design = cool_load_sens_cap_design + cool_load_lat_cap_design

        # Limit total capacity via oversizing limit
        cool_cap_design = [cool_cap_design, oversize_limit * hvac_sizings.Cool_Load_Tot].min
        hvac_sizings.Cool_Capacity = cool_cap_design / total_cap_curve_value
        hvac_sizings.Cool_Capacity_Sens = hvac_sizings.Cool_Capacity * hvac_cooling_shr
      end

      # Recalculate the air flow rate in case the oversizing limit has been used
      cool_load_sens_cap_design = (hvac_sizings.Cool_Capacity_Sens * sensible_cap_curve_value /
                                 (1.0 + (1.0 - gshp_coil_bf * bypass_factor_curve_value) *
                                 (80.0 - mj.cool_setpoint) / cooling_delta_t))
      hvac_sizings.Cool_Airflow = calc_airflow_rate_manual_s(mj, cool_load_sens_cap_design, cooling_delta_t, dx_capacity: hvac_sizings.Cool_Capacity)

    elsif HPXML::HVACTypeEvaporativeCooler == cooling_type

      hvac_sizings.Cool_Capacity = hvac_sizings.Cool_Load_Tot
      hvac_sizings.Cool_Capacity_Sens = hvac_sizings.Cool_Load_Sens
      if cooling_delta_t > 0
        # See Manual S Section 4-4 Direct Evaporative Cooling: Blower Cfm
        hvac_sizings.Cool_Airflow = calc_airflow_rate_manual_s(mj, hvac_sizings.Cool_Load_Sens, cooling_delta_t)
      else
        hvac_sizings.Cool_Airflow = hpxml_bldg.building_construction.conditioned_floor_area * 2.0 # Use industry rule of thumb sizing method adopted by HEScore
      end

    elsif HPXML::HVACTypeHeatPumpWaterLoopToAir == cooling_type

      # Model only currently used for heating
      hvac_sizings.Cool_Capacity = 0.0
      hvac_sizings.Cool_Capacity_Sens = 0.0
      hvac_sizings.Cool_Airflow = 0.0

    elsif cooling_type.nil?

      hvac_sizings.Cool_Capacity = 0.0
      hvac_sizings.Cool_Capacity_Sens = 0.0
      hvac_sizings.Cool_Airflow = 0.0

    else

      fail "Unexpected cooling type: #{cooling_type}."

    end

    # Heating

    heating_type = get_hvac_heating_type(hvac_heating)

    if not heating_type.nil?
      hvac_heating_ap = hvac_heating.additional_properties
      is_ducted = !hvac_heating.distribution_system.nil?
      heating_delta_t = hvac_heating_ap.supply_air_temp - mj.heat_setpoint

      if hvac_heating.is_a?(HPXML::HeatingSystem) && hvac_heating.is_heat_pump_backup_system
        # Adjust heating load using the HP backup calculation
        hvac_hp = hvac_heating.primary_heat_pump
        hp_sizing_values = @all_hvac_sizings[{ heating: hvac_hp, cooling: hvac_hp }]
        if hp_sizing_values.nil?
          fail 'Primary heat pump should have been sized already.'
        end

        hp_heating_speed = get_nominal_speed(hvac_hp.additional_properties, false)
        hvac_sizings.Heat_Load = calculate_heat_pump_backup_load(mj, hvac_hp, hvac_sizings.Heat_Load, hp_sizing_values.Heat_Capacity, hp_heating_speed, hpxml_bldg)
      end
    elsif not hvac_cooling.nil? && hvac_cooling.has_integrated_heating
      heating_delta_t = hvac_cooling_ap.supply_air_temp - mj.heat_setpoint
    end

    if hvac_sizings.Heat_Load <= 0

      hvac_sizings.Heat_Capacity = 0.0
      hvac_sizings.Heat_Capacity_Supp = 0.0
      hvac_sizings.Heat_Airflow = 0.0

    elsif [HPXML::HVACTypeHeatPumpAirToAir,
           HPXML::HVACTypeHeatPumpMiniSplit,
           HPXML::HVACTypeHeatPumpPTHP,
           HPXML::HVACTypeHeatPumpRoom].include? heating_type

      hvac_heating_speed = get_nominal_speed(hvac_heating_ap, false)
      if hvac_heating.is_a?(HPXML::HeatPump) && (hpxml_bldg.header.heat_pump_sizing_methodology == HPXML::HeatPumpSizingHERS)
        hvac_sizings.Heat_Capacity = hvac_sizings.Heat_Load
      else
        process_heat_pump_adjustment(mj, runner, hvac_sizings, weather, hvac_heating, total_cap_curve_value, hvac_system, hvac_heating_speed, oversize_limit, oversize_delta, hpxml_bldg)
      end

      hvac_sizings.Heat_Capacity_Supp = calculate_heat_pump_backup_load(mj, hvac_heating, hvac_sizings.Heat_Load_Supp, hvac_sizings.Heat_Capacity, hvac_heating_speed, hpxml_bldg)
      if (heating_type == HPXML::HVACTypeHeatPumpAirToAir) || (heating_type == HPXML::HVACTypeHeatPumpMiniSplit && is_ducted)
        hvac_sizings.Heat_Airflow = calc_airflow_rate_manual_s(mj, hvac_sizings.Heat_Capacity, heating_delta_t, dx_capacity: hvac_sizings.Heat_Capacity, hp_cooling_cfm: hvac_sizings.Cool_Airflow)
      else
        hvac_sizings.Heat_Airflow = calc_airflow_rate_user(hvac_sizings.Heat_Capacity, hvac_heating_ap.heat_rated_cfm_per_ton[hvac_heating_speed])
      end

    elsif [HPXML::HVACTypeHeatPumpGroundToAir].include? heating_type

      if hpxml_bldg.header.heat_pump_sizing_methodology == HPXML::HeatPumpSizingHERS
        hvac_sizings.Heat_Capacity = hvac_sizings.Heat_Load
        hvac_sizings.Heat_Capacity_Supp = hvac_sizings.Heat_Load_Supp
      elsif hvac_sizings.Cool_Capacity > 0
        hvac_sizings.Heat_Capacity = hvac_sizings.Heat_Load
        hvac_sizings.Heat_Capacity_Supp = hvac_sizings.Heat_Load_Supp

        # For single stage compressor, when heating capacity is much larger than cooling capacity,
        # in order to avoid frequent cycling in cooling mode, heating capacity is derated to 75%.
        if hvac_sizings.Heat_Capacity >= 1.5 * hvac_sizings.Cool_Capacity
          hvac_sizings.Heat_Capacity = hvac_sizings.Heat_Load * 0.75
        end

        hvac_sizings.Cool_Capacity = [hvac_sizings.Cool_Capacity, hvac_sizings.Heat_Capacity].max
        hvac_sizings.Heat_Capacity = hvac_sizings.Cool_Capacity

        hvac_sizings.Cool_Capacity_Sens = hvac_sizings.Cool_Capacity * hvac_cooling_shr
        cool_load_sens_cap_design = (hvac_sizings.Cool_Capacity_Sens * sensible_cap_curve_value /
                                   (1.0 + (1.0 - gshp_coil_bf * bypass_factor_curve_value) *
                                   (80.0 - mj.cool_setpoint) / cooling_delta_t))
        hvac_sizings.Cool_Airflow = calc_airflow_rate_manual_s(mj, cool_load_sens_cap_design, cooling_delta_t, dx_capacity: hvac_sizings.Cool_Capacity)
      else
        hvac_sizings.Heat_Capacity = hvac_sizings.Heat_Load
        hvac_sizings.Heat_Capacity_Supp = hvac_sizings.Heat_Load_Supp
      end
      hvac_sizings.Heat_Airflow = calc_airflow_rate_manual_s(mj, hvac_sizings.Heat_Capacity, heating_delta_t, dx_capacity: hvac_sizings.Heat_Capacity, hp_cooling_cfm: hvac_sizings.Cool_Airflow)

    elsif [HPXML::HVACTypeHeatPumpWaterLoopToAir].include? heating_type

      hvac_sizings.Heat_Capacity = hvac_sizings.Heat_Load
      hvac_sizings.Heat_Capacity_Supp = hvac_sizings.Heat_Load_Supp

      hvac_sizings.Heat_Airflow = calc_airflow_rate_manual_s(mj, hvac_sizings.Heat_Capacity, heating_delta_t, dx_capacity: hvac_sizings.Heat_Capacity)

    elsif (heating_type == HPXML::HVACTypeFurnace) || ((not hvac_cooling.nil?) && hvac_cooling.has_integrated_heating)

      hvac_sizings.Heat_Capacity = hvac_sizings.Heat_Load
      hvac_sizings.Heat_Capacity_Supp = 0.0

      hvac_sizings.Heat_Airflow = calc_airflow_rate_manual_s(mj, hvac_sizings.Heat_Capacity, heating_delta_t)

    elsif [HPXML::HVACTypeStove,
           HPXML::HVACTypeSpaceHeater,
           HPXML::HVACTypeWallFurnace,
           HPXML::HVACTypeFloorFurnace,
           HPXML::HVACTypeFireplace].include? heating_type

      hvac_sizings.Heat_Capacity = hvac_sizings.Heat_Load
      hvac_sizings.Heat_Capacity_Supp = 0.0

      if hvac_heating_ap.heat_rated_cfm_per_ton[0] > 0
        # Fixed airflow rate
        hvac_sizings.Heat_Airflow = UnitConversions.convert(hvac_sizings.Heat_Capacity, 'Btu/hr', 'ton') * hvac_heating_ap.heat_rated_cfm_per_ton[0]
      else
        # Autosized airflow rate
        hvac_sizings.Heat_Airflow = calc_airflow_rate_manual_s(mj, hvac_sizings.Heat_Capacity, heating_delta_t)
      end

    elsif [HPXML::HVACTypeBoiler,
           HPXML::HVACTypeElectricResistance].include? heating_type

      hvac_sizings.Heat_Capacity = hvac_sizings.Heat_Load
      hvac_sizings.Heat_Capacity_Supp = 0.0
      hvac_sizings.Heat_Airflow = 0.0

    elsif heating_type.nil?

      hvac_sizings.Heat_Capacity = 0.0
      hvac_sizings.Heat_Capacity_Supp = 0.0
      hvac_sizings.Heat_Airflow = 0.0

    else

      fail "Unexpected heating type: #{heating_type}."

    end
  end

  # Calculates the heat pump's heating or cooling capacity at the specified indoor temperature, as a fraction
  # of the heat pump's nominal heating or cooling capacity.
  #
  # @param outdoor_temp [Double] Outdoor drybulb temperature (F)
  # @param indoor_temp [Double] Indoor drybulb (heating) or wetbulb (cooling) temperature (F)
  # @param mode [Symbol] Heating or cooling
  # @return [Double] Heat pump adjustment factor (capacity fraction)
  def self.adjust_indoor_condition_var_speed(outdoor_temp, indoor_temp, mode)
    if mode == :clg
      rated_indoor_temp = HVAC::AirSourceCoolRatedIWB
      coefficients_1speed = HVAC.get_cool_cap_eir_ft_spec(HPXML::HVACCompressorTypeSingleStage)[0][0]
    elsif mode == :htg
      rated_indoor_temp = HVAC::AirSourceHeatRatedIDB
      capacity_retention_temp_1speed, capacity_retention_fraction_1speed = HVAC.get_default_heating_capacity_retention(HPXML::HVACCompressorTypeSingleStage)
      coefficients_1speed = HVAC.get_heat_cap_eir_ft_spec(HPXML::HVACCompressorTypeSingleStage, capacity_retention_temp_1speed, capacity_retention_fraction_1speed)[0][0]
    end
    return MathTools.biquadratic(indoor_temp, outdoor_temp, coefficients_1speed) / MathTools.biquadratic(rated_indoor_temp, outdoor_temp, coefficients_1speed)
  end

  # Calculates the heat pump's heating or cooling capacity at the specified outdoor temperature, as a fraction
  # of the heat pump's nominal heating or cooling capacity.
  #
  # @param outdoor_temp [Double] Outdoor drybulb temperature (F)
  # @param hvac_sys [HPXML::CoolingSystem or HPXML::HeatPump] HPXML HVAC system of interest
  # @param mode [Symbol] Heating or cooling
  # @return [Double] Heat pump adjustment factor (capacity fraction)
  def self.adjust_outdoor_condition_var_speed(outdoor_temp, hvac_sys, mode)
    rated_odb = (mode == :clg) ? HVAC::AirSourceCoolRatedODB : HVAC::AirSourceHeatRatedODB
    detailed_performance_data = (mode == :clg) ? hvac_sys.cooling_detailed_performance_data : hvac_sys.heating_detailed_performance_data
    if detailed_performance_data.empty?
      # Based on retention fraction and retention temperature
      if mode == :clg
        capacity_retention_temperature = hvac_sys.additional_properties.cooling_capacity_retention_temperature
        capacity_retention_fraction = hvac_sys.additional_properties.cooling_capacity_retention_fraction
      elsif mode == :htg
        capacity_retention_temperature, capacity_retention_fraction = HVAC.get_heating_capacity_retention(hvac_sys)
      end
      odb_adj = (1.0 - capacity_retention_fraction) / (rated_odb - capacity_retention_temperature) * (outdoor_temp - rated_odb) + 1.0
    else # there are detailed performance data
      # Based on detailed performance data
      max_rated_dp = detailed_performance_data.find { |dp| dp.outdoor_temperature == rated_odb && dp.capacity_description == HPXML::CapacityDescriptionMaximum }
      if max_rated_dp.capacity.nil?
        property = :capacity_fraction_of_nominal
      else
        property = :capacity
      end
      capacity_max = detailed_performance_data.find { |dp| dp.outdoor_temperature == rated_odb && dp.capacity_description == HPXML::CapacityDescriptionMaximum }.send(property)
      odb_adj = HVAC.interpolate_to_odb_table_point(detailed_performance_data, HPXML::CapacityDescriptionMaximum, outdoor_temp, property) / capacity_max
    end
    return odb_adj
  end

  # Increases the autosized heating/cooling capacities to account for any reduction in
  # capacity due to HVAC installation quality. This is done to prevent unmet hours.
  #
  # @param mj [MJValues] Object with a collection of misc Manual J values
  # @param hvac_sizings [HVACSizingValues] Object with sizing values for a given HVAC system
  # @param hvac_heating [HPXML::HeatingSystem or HPXML::HeatPump] The heating portion of the current HPXML HVAC system
  # @param hvac_cooling [HPXML::CoolingSystem or HPXML::HeatPump] The cooling portion of the current HPXML HVAC system
  # @param frac_zone_heat_load_served [Double] Fraction of zone heating load served by this HVAC system
  # @param frac_zone_cool_load_served [Double] Fraction of zone cooling load served by this HVAC system
  # @param hpxml_bldg [HPXML::Building] HPXML Building object representing an individual dwelling unit
  # @return [void]
  def self.apply_hvac_installation_quality(mj, hvac_sizings, hvac_heating, hvac_cooling, frac_zone_heat_load_served, frac_zone_cool_load_served, hpxml_bldg)
    cool_charge_defect_ratio = 0.0
    cool_airflow_defect_ratio = 0.0
    heat_airflow_defect_ratio = 0.0

    if not hvac_cooling.nil?
      if hvac_cooling.respond_to? :charge_defect_ratio
        cool_charge_defect_ratio = hvac_cooling.charge_defect_ratio.to_f
      end
      if hvac_cooling.respond_to? :airflow_defect_ratio
        cool_airflow_defect_ratio = hvac_cooling.airflow_defect_ratio.to_f
      end
    end
    if (not hvac_heating.nil?)
      if hvac_heating.respond_to? :airflow_defect_ratio
        heat_airflow_defect_ratio = hvac_heating.airflow_defect_ratio.to_f
      end
    end

    return if (cool_charge_defect_ratio.abs < 0.001) && (cool_airflow_defect_ratio.abs < 0.001) && (heat_airflow_defect_ratio.abs < 0.001)

    # Cooling

    cooling_type = get_hvac_cooling_type(hvac_cooling)
    f_ch = cool_charge_defect_ratio.round(3)

    if [HPXML::HVACTypeHeatPumpAirToAir,
        HPXML::HVACTypeCentralAirConditioner,
        HPXML::HVACTypeHeatPumpMiniSplit,
        HPXML::HVACTypeMiniSplitAirConditioner,
        HPXML::HVACTypeHeatPumpGroundToAir].include?(cooling_type) && frac_zone_cool_load_served > 0

      hvac_cooling_ap = hvac_cooling.additional_properties
      hvac_cooling_speed = get_nominal_speed(hvac_cooling_ap, true)

      if cooling_type != HPXML::HVACTypeHeatPumpGroundToAir
        cool_cfm_m3s = UnitConversions.convert(hvac_sizings.Cool_Airflow, 'cfm', 'm^3/s')
        cool_airflow_rated_ratio = cool_cfm_m3s / HVAC.calc_rated_airflow(hvac_sizings.Cool_Capacity, hvac_cooling_ap.cool_rated_cfm_per_ton[hvac_cooling_speed])
        cool_airflow_rated_defect_ratio = cool_cfm_m3s * (1 + cool_airflow_defect_ratio) / HVAC.calc_rated_airflow(hvac_sizings.Cool_Capacity, hvac_cooling_ap.cool_rated_cfm_per_ton[hvac_cooling_speed])
      else
        cool_airflow_rated_ratio = 1.0 # actual air flow is equal to rated (before applying defect ratio) in current methodology
        cool_airflow_rated_defect_ratio = 1 + cool_airflow_defect_ratio
      end

      # NOTE: heat pump (cooling) curves don't exhibit expected trends at extreme faults;
      clg_fff_cap_coeff, _clg_fff_eir_coeff = HVAC.get_cool_cap_eir_fflow_spec(HPXML::HVACCompressorTypeSingleStage)[0]
      a1_AF_Qgr_c = clg_fff_cap_coeff[0]
      a2_AF_Qgr_c = clg_fff_cap_coeff[1]
      a3_AF_Qgr_c = clg_fff_cap_coeff[2]

      qgr_values, _p_values, ff_chg_values = HVAC.get_charge_fault_cooling_coeff(f_ch)

      a1_CH_Qgr_c = qgr_values[0]
      a2_CH_Qgr_c = qgr_values[1]
      a3_CH_Qgr_c = qgr_values[2]
      a4_CH_Qgr_c = qgr_values[3]

      q0_CH = a1_CH_Qgr_c
      q1_CH = a2_CH_Qgr_c * UnitConversions.convert(mj.cool_setpoint, 'F', 'C')
      q2_CH = a3_CH_Qgr_c * UnitConversions.convert(hpxml_bldg.header.manualj_cooling_design_temp, 'F', 'C')
      q3_CH = a4_CH_Qgr_c * f_ch
      y_CH_Q_c = 1 + ((q0_CH + q1_CH + q2_CH + q3_CH) * f_ch)

      ff_ch_c = (1.0 / (1.0 + (qgr_values[0] + (qgr_values[1] * ff_chg_values[0]) + (qgr_values[2] * ff_chg_values[1]) + (qgr_values[3] * f_ch)) * f_ch)).round(3)
      ff_AF_c = cool_airflow_rated_defect_ratio.round(3)
      ff_AF_comb_c = ff_ch_c * ff_AF_c

      q_AF_CH = a1_AF_Qgr_c + (a2_AF_Qgr_c * ff_ch_c) + (a3_AF_Qgr_c * ff_ch_c * ff_ch_c)
      p_CH_Q_c = y_CH_Q_c / q_AF_CH

      p_AF_Q_c = a1_AF_Qgr_c + (a2_AF_Qgr_c * ff_AF_comb_c) + (a3_AF_Qgr_c * ff_AF_comb_c * ff_AF_comb_c)

      cool_cap_fff = (p_CH_Q_c * p_AF_Q_c)

      # calculate the capacity impact by defects
      ff_AF_c_nodefect = cool_airflow_rated_ratio.round(3)
      cool_cap_fff_nodefect = a1_AF_Qgr_c + a2_AF_Qgr_c * ff_AF_c_nodefect + a3_AF_Qgr_c * ff_AF_c_nodefect * ff_AF_c_nodefect
      cap_clg_ratio = 1 / (cool_cap_fff / cool_cap_fff_nodefect)

      prev_capacity = hvac_sizings.Cool_Capacity
      hvac_sizings.Cool_Capacity *= cap_clg_ratio
      hvac_sizings.Cool_Capacity_Sens = hvac_sizings.Cool_Capacity * hvac_cooling_ap.cool_rated_shrs_gross[hvac_cooling_speed]
      if prev_capacity > 0 # Preserve cfm/ton
        hvac_sizings.Cool_Airflow = hvac_sizings.Cool_Airflow * hvac_sizings.Cool_Capacity / prev_capacity
      else
        hvac_sizings.Cool_Airflow = 0.0
      end
    end

    # Heating

    heating_type = get_hvac_heating_type(hvac_heating)

    if [HPXML::HVACTypeHeatPumpAirToAir,
        HPXML::HVACTypeHeatPumpMiniSplit,
        HPXML::HVACTypeHeatPumpGroundToAir].include?(heating_type) && frac_zone_heat_load_served > 0

      hvac_heating_ap = hvac_heating.additional_properties
      hvac_heating_speed = get_nominal_speed(hvac_heating_ap, false)

      if heating_type != HPXML::HVACTypeHeatPumpGroundToAir
        heat_cfm_m3s = UnitConversions.convert(hvac_sizings.Heat_Airflow, 'cfm', 'm^3/s')
        heat_airflow_rated_ratio = heat_cfm_m3s / HVAC.calc_rated_airflow(hvac_sizings.Heat_Capacity, hvac_heating_ap.heat_rated_cfm_per_ton[hvac_heating_speed])
        heat_airflow_rated_defect_ratio = heat_cfm_m3s * (1 + heat_airflow_defect_ratio) / HVAC.calc_rated_airflow(hvac_sizings.Heat_Capacity, hvac_heating_ap.heat_rated_cfm_per_ton[hvac_heating_speed])
      else
        heat_airflow_rated_ratio = 1.0 # actual air flow is equal to rated (before applying defect ratio) in current methodology
        heat_airflow_rated_defect_ratio = 1 + heat_airflow_defect_ratio
      end

      htg_fff_cap_coeff, _htg_fff_eir_coeff = HVAC.get_heat_cap_eir_fflow_spec(HPXML::HVACCompressorTypeSingleStage)[0]
      a1_AF_Qgr_h = htg_fff_cap_coeff[0]
      a2_AF_Qgr_h = htg_fff_cap_coeff[1]
      a3_AF_Qgr_h = htg_fff_cap_coeff[2]

      qgr_values, _p_values, ff_chg_values = HVAC.get_charge_fault_heating_coeff(f_ch)

      a1_CH_Qgr_h = qgr_values[0]
      a2_CH_Qgr_h = qgr_values[2]
      a3_CH_Qgr_h = qgr_values[3]

      qh1_CH = a1_CH_Qgr_h
      qh2_CH = a2_CH_Qgr_h * UnitConversions.convert(hpxml_bldg.header.manualj_heating_design_temp, 'F', 'C')
      qh3_CH = a3_CH_Qgr_h * f_ch
      y_CH_Q_h = 1 + ((qh1_CH + qh2_CH + qh3_CH) * f_ch)

      ff_ch_h = (1 / (1 + (qgr_values[0] + qgr_values[2] * ff_chg_values[1] + qgr_values[3] * f_ch) * f_ch)).round(3)
      ff_AF_h = heat_airflow_rated_defect_ratio.round(3)
      ff_AF_comb_h = ff_ch_h * ff_AF_h

      qh_AF_CH = a1_AF_Qgr_h + (a2_AF_Qgr_h * ff_ch_h) + (a3_AF_Qgr_h * ff_ch_h * ff_ch_h)
      p_CH_Q_h = y_CH_Q_h / qh_AF_CH

      p_AF_Q_h = a1_AF_Qgr_h + (a2_AF_Qgr_h * ff_AF_comb_h) + (a3_AF_Qgr_h * ff_AF_comb_h * ff_AF_comb_h)

      heat_cap_fff = (p_CH_Q_h * p_AF_Q_h)

      # calculate the capacity impact by defects
      ff_AF_h_nodefect = heat_airflow_rated_ratio.round(3)
      heat_cap_fff_nodefect = a1_AF_Qgr_h + a2_AF_Qgr_h * ff_AF_h_nodefect + a3_AF_Qgr_h * ff_AF_h_nodefect * ff_AF_h_nodefect
      cap_htg_ratio = 1 / (heat_cap_fff / heat_cap_fff_nodefect)

      prev_capacity = hvac_sizings.Heat_Capacity
      hvac_sizings.Heat_Capacity *= cap_htg_ratio
      if prev_capacity > 0 # Preserve cfm/ton
        hvac_sizings.Heat_Airflow = hvac_sizings.Heat_Airflow * hvac_sizings.Heat_Capacity / prev_capacity
      else
        hvac_sizings.Heat_Airflow = 0.0
      end
    end
  end

  # Applies sizing factors (multipliers) and/or sizing limits (absolute values) to the autosized HVAC capacities.
  # The sizing factors/limits are optional inputs in the HPXML file.
  #
  # @param hvac_sizings [HVACSizingValues] Object with sizing values for a given HVAC system
  # @param hvac_heating [HPXML::HeatingSystem or HPXML::HeatPump] The heating portion of the current HPXML HVAC system
  # @param hvac_cooling [HPXML::CoolingSystem or HPXML::HeatPump] The cooling portion of the current HPXML HVAC system
  # @return [void]
  def self.apply_hvac_autosizing_factors_and_limits(hvac_sizings, hvac_heating, hvac_cooling)
    if not hvac_cooling.nil?
      cooling_autosizing_limit = hvac_cooling.cooling_autosizing_limit
      if cooling_autosizing_limit.nil?
        cooling_autosizing_limit = 1 / Constants.small
      end

      cooling_autosizing_factor = [hvac_cooling.cooling_autosizing_factor, cooling_autosizing_limit / hvac_sizings.Cool_Capacity].min

      hvac_sizings.Cool_Capacity *= cooling_autosizing_factor
      hvac_sizings.Cool_Airflow *= cooling_autosizing_factor
      hvac_sizings.Cool_Capacity_Sens *= cooling_autosizing_factor
    end
    if not hvac_heating.nil?
      heating_autosizing_limit = hvac_heating.heating_autosizing_limit
      if heating_autosizing_limit.nil?
        heating_autosizing_limit = 1 / Constants.small
      end

      heating_autosizing_factor = [hvac_heating.heating_autosizing_factor, heating_autosizing_limit / hvac_sizings.Heat_Capacity].min

      hvac_sizings.Heat_Capacity *= heating_autosizing_factor
      hvac_sizings.Heat_Airflow *= heating_autosizing_factor
    end
    if (hvac_cooling.is_a? HPXML::HeatPump) && (hvac_cooling.backup_type == HPXML::HeatPumpBackupTypeIntegrated)
      backup_heating_autosizing_limit = hvac_cooling.backup_heating_autosizing_limit
      if backup_heating_autosizing_limit.nil?
        backup_heating_autosizing_limit = 1 / Constants.small
      end

      backup_heating_autosizing_factor = [hvac_cooling.backup_heating_autosizing_factor, backup_heating_autosizing_limit / hvac_sizings.Heat_Capacity_Supp].min

      hvac_sizings.Heat_Capacity_Supp *= backup_heating_autosizing_factor
    end
  end

  # Finalize Capacity Calculations
  #
  # @param hvac_sizings [HVACSizingValues] Object with sizing values for a given HVAC system
  # @param hvac_heating [HPXML::HeatingSystem or HPXML::HeatPump] The heating portion of the current HPXML HVAC system
  # @param hvac_cooling [HPXML::CoolingSystem or HPXML::HeatPump] The cooling portion of the current HPXML HVAC system
  # @param hpxml_bldg [HPXML::Building] HPXML Building object representing an individual dwelling unit
  # @return [void]
  def self.apply_hvac_final_capacities(hvac_sizings, hvac_heating, hvac_cooling, hpxml_bldg)
    # Cooling
    if not hvac_cooling.nil?
      fixed_cooling_capacity = hvac_cooling.cooling_capacity
    end
    autosized_cooling_capacity = hvac_sizings.Cool_Capacity
    if (not fixed_cooling_capacity.nil?) && (autosized_cooling_capacity > 0)
      if not (hpxml_bldg.header.allow_increased_fixed_capacities && autosized_cooling_capacity > fixed_cooling_capacity)
        # Use fixed size; proportionally adjust autosized airflow & sensible capacity
        hvac_sizings.Cool_Capacity = fixed_cooling_capacity
        hvac_sizings.Cool_Airflow *= fixed_cooling_capacity / autosized_cooling_capacity
        hvac_sizings.Cool_Capacity_Sens *= fixed_cooling_capacity / autosized_cooling_capacity
      end
    end

    # Heating
    if not hvac_heating.nil?
      fixed_heating_capacity = hvac_heating.heating_capacity
    elsif (not hvac_cooling.nil?) && hvac_cooling.has_integrated_heating
      fixed_heating_capacity = hvac_cooling.integrated_heating_system_capacity
    end
    autosized_heating_capacity = hvac_sizings.Heat_Capacity
    if (not fixed_heating_capacity.nil?) && (autosized_heating_capacity > 0)
      if not (hpxml_bldg.header.allow_increased_fixed_capacities && autosized_heating_capacity > fixed_heating_capacity)
        # Use fixed size; proportionally adjust autosized airflow
        hvac_sizings.Heat_Capacity = fixed_heating_capacity
        hvac_sizings.Heat_Airflow *= fixed_heating_capacity / autosized_heating_capacity
      end
    end

    # Heat pump backup heating
    if hvac_heating.is_a? HPXML::HeatPump
      if not hvac_heating.backup_heating_capacity.nil?
        fixed_supp_heating_capacity = hvac_heating.backup_heating_capacity
      elsif not hvac_heating.backup_system.nil?
        fixed_supp_heating_capacity = hvac_heating.backup_system.heating_capacity
      end
    end
    autosized_supp_heating_capacity = hvac_sizings.Heat_Capacity_Supp
    if not fixed_supp_heating_capacity.nil?
      if not (hpxml_bldg.header.allow_increased_fixed_capacities && autosized_supp_heating_capacity > fixed_supp_heating_capacity)
        # Use fixed size
        hvac_sizings.Heat_Capacity_Supp = fixed_supp_heating_capacity
      end
    end
  end

  # GSHP Ground Loop Sizing Calculations
  #
  # @param mj [MJValues] Object with a collection of misc Manual J values
  # @param runner [OpenStudio::Measure::OSRunner] OpenStudio Runner object
  # @param hvac_sizings [HVACSizingValues] Object with sizing values for a given HVAC system
  # @param weather [WeatherFile] Weather object containing EPW information
  # @param hvac_cooling [HPXML::CoolingSystem or HPXML::HeatPump] The cooling portion of the current HPXML HVAC system
  # @param hpxml_bldg [HPXML::Building] HPXML Building object representing an individual dwelling unit
  # @return [void]
  def self.apply_hvac_ground_loop(mj, runner, hvac_sizings, weather, hvac_cooling, hpxml_bldg)
    cooling_type = get_hvac_cooling_type(hvac_cooling)

    return if cooling_type != HPXML::HVACTypeHeatPumpGroundToAir

    geothermal_loop = hvac_cooling.geothermal_loop

    loop_flow = geothermal_loop.loop_flow
    if loop_flow.nil?
      loop_flow = [1.0, UnitConversions.convert([hvac_sizings.Heat_Capacity, hvac_sizings.Cool_Capacity].max, 'Btu/hr', 'ton')].max.floor * 3.0
    end

    min_bore_depth = 80 # ft; based on g-function library
    # In NY the following is the depth that requires a mining permit, which has been a barrier for Dandelion Energy with installing GSHPs.
    # Sounds like people are pushing ever deeper but for now we can apply this limit and add a note about where it came from.
    max_bore_depth = 500 # ft
    min_num_boreholes = 1
    max_num_boreholes = 10

    num_bore_holes = geothermal_loop.num_bore_holes
    bore_depth = geothermal_loop.bore_length

    if num_bore_holes.nil? || bore_depth.nil?
      # Autosize ground loop heat exchanger length
      nom_length_heat, nom_length_cool = get_geothermal_loop_borefield_ft_per_ton(mj, hpxml_bldg, geothermal_loop, weather, hvac_cooling)
      bore_length_heat = nom_length_heat * UnitConversions.convert(hvac_sizings.Heat_Capacity, 'Btu/hr', 'ton')
      bore_length_cool = nom_length_cool * UnitConversions.convert(hvac_sizings.Cool_Capacity, 'Btu/hr', 'ton')
      bore_length = [bore_length_heat, bore_length_cool].max

      if num_bore_holes.nil? && bore_depth.nil?
        num_bore_holes = [min_num_boreholes, (UnitConversions.convert(hvac_sizings.Cool_Capacity, 'Btu/hr', 'ton') + 0.5).floor].max

        # Divide length by number of boreholes for average bore depth
        bore_depth = (bore_length / num_bore_holes).floor # ft

        # Adjust number of boreholes and bore depth to get within min/max constraints
        for _i in 0..50
          if ((bore_depth < min_bore_depth) || (num_bore_holes > max_num_boreholes)) && (num_bore_holes > min_num_boreholes)
            num_bore_holes -= 1
            bore_depth = (bore_length / num_bore_holes).floor
          elsif ((bore_depth > max_bore_depth) || (num_bore_holes < min_num_boreholes)) && (num_bore_holes < max_num_boreholes)
            num_bore_holes += 1
            bore_depth = (bore_length / num_bore_holes).floor
          end

          if ((num_bore_holes == min_num_boreholes) && (bore_depth < min_bore_depth)) || ((num_bore_holes == max_num_boreholes) && (bore_depth > max_bore_depth))
            break # we can't do any better
          end
        end
      elsif num_bore_holes.nil?
        # Calculate number of boreholes to achieve total autosized length
        num_bore_holes = (bore_length / bore_depth).floor
        num_bore_holes = [num_bore_holes, max_num_boreholes].min
        num_bore_holes = [num_bore_holes, min_num_boreholes].max
      elsif bore_depth.nil?
        # Calculate bore depth to achieve total autosized length
        bore_depth = (bore_length / num_bore_holes).floor # ft
      end
    end

    if bore_depth < min_bore_depth
      bore_depth = min_bore_depth
      runner.registerWarning("Reached a minimum of #{min_num_boreholes} borehole; setting bore depth to the minimum (#{min_bore_depth} ft).")
    end

    if bore_depth > max_bore_depth
      bore_depth = max_bore_depth
      runner.registerWarning("Reached a maximum of #{max_num_boreholes} boreholes; setting bore depth to the maximum (#{max_bore_depth} ft).")
    end

    bore_config = geothermal_loop.bore_config
    if bore_config.nil?
      bore_config = HPXML::GeothermalLoopBorefieldConfigurationRectangle
    end

    g_functions_json = get_geothermal_loop_g_functions_json(get_geothermal_loop_valid_configurations[bore_config])
    valid_num_bores = get_geothermal_loop_valid_num_bores(g_functions_json)

    unless valid_num_bores.include? num_bore_holes
      fail "Number of bore holes (#{num_bore_holes}) with borefield configuration '#{bore_config}' not supported."
    end

<<<<<<< HEAD
    lntts, gfnc_coeff = gshp_gfnc_coeff(bore_config, g_functions_json, num_bore_holes, bore_spacing, bore_depth, bore_diameter)

=======
>>>>>>> 0e7e609d
    hvac_sizings.GSHP_Loop_Flow = loop_flow
    hvac_sizings.GSHP_Bore_Depth = bore_depth
    hvac_sizings.GSHP_Bore_Holes = num_bore_holes
    hvac_sizings.GSHP_Bore_Config = bore_config

    hvac_sizings.GSHP_G_Functions = get_geothermal_g_functions_data(bore_config, g_functions_json, geothermal_loop, num_bore_holes, bore_depth)
  end

  # Calculates the total needed length of heating/cooling borehole length for the geothermal loop.
  #
  # @param mj [MJValues] Object with a collection of misc Manual J values
  # @param hpxml_bldg [HPXML::Building] HPXML Building object representing an individual dwelling unit
  # @param geothermal_loop [HPXML::GeothermalLoop] Geothermal loop of interest
  # @param weather [WeatherFile] Weather object containing EPW information
  # @param hvac_cooling [HPXML::HeatPump] The cooling portion of the current HPXML HVAC system
  # @return [Array<Double, Double>] Nominal heating length, nominal cooling length (ft/ton)
  def self.get_geothermal_loop_borefield_ft_per_ton(mj, hpxml_bldg, geothermal_loop, weather, hvac_cooling)
    hvac_cooling_ap = hvac_cooling.additional_properties

    if hvac_cooling_ap.u_tube_spacing_type == 'b'
      beta_0 = 17.4427
      beta_1 = -0.6052
    elsif hvac_cooling_ap.u_tube_spacing_type == 'c'
      beta_0 = 21.9059
      beta_1 = -0.3796
    elsif hvac_cooling_ap.u_tube_spacing_type == 'as'
      beta_0 = 20.1004
      beta_1 = -0.94467
    end

    r_value_ground = Math.log(geothermal_loop.bore_spacing / geothermal_loop.bore_diameter * 12.0) / 2.0 / Math::PI / hpxml_bldg.site.ground_conductivity
    r_value_grout = 1.0 / geothermal_loop.grout_conductivity / beta_0 / ((geothermal_loop.bore_diameter / hvac_cooling_ap.pipe_od)**beta_1)
    r_value_pipe = Math.log(hvac_cooling_ap.pipe_od / hvac_cooling_ap.pipe_id) / 2.0 / Math::PI / hvac_cooling.geothermal_loop.pipe_conductivity
    r_value_bore = r_value_grout + r_value_pipe / 2.0 # Note: Convection resistance is negligible when calculated against Glhepro (Jeffrey D. Spitler, 2000)

    is_southern_hemisphere = (hpxml_bldg.latitude < 0)

    if is_southern_hemisphere
      heating_month = 6 # July
      cooling_month = 0 # January
    else
      heating_month = 0 # January
      cooling_month = 6 # July
    end

    rtf_DesignMon_Heat = [0.25, (71.0 - weather.data.MonthlyAvgDrybulbs[heating_month]) / mj.htd].max
    rtf_DesignMon_Cool = [0.25, (weather.data.MonthlyAvgDrybulbs[cooling_month] - 76.0) / mj.ctd].max

    nom_length_heat = (1.0 - 1.0 / hvac_cooling_ap.heat_rated_cops[0]) * (r_value_bore + r_value_ground * rtf_DesignMon_Heat) / (weather.data.DeepGroundAnnualTemp - (2.0 * hvac_cooling_ap.design_hw - hvac_cooling_ap.design_delta_t) / 2.0) * UnitConversions.convert(1.0, 'ton', 'Btu/hr')
    nom_length_cool = (1.0 + 1.0 / hvac_cooling_ap.cool_rated_cops[0]) * (r_value_bore + r_value_ground * rtf_DesignMon_Cool) / ((2.0 * hvac_cooling_ap.design_chw + hvac_cooling_ap.design_delta_t) / 2.0 - weather.data.DeepGroundAnnualTemp) * UnitConversions.convert(1.0, 'ton', 'Btu/hr')

    return nom_length_heat, nom_length_cool
  end

  # Returns the geothermal loop g-function response factors.
  #
  # @param bore_config [String] Borefield configuration of type HPXML::GeothermalLoopBorefieldConfigurationXXX
  # @param g_functions_json [JSON] JSON object with g-function data
  # @param geothermal_loop [HPXML::GeothermalLoop] Geothermal loop of interest
  # @param num_bore_holes [Integer] Total number of boreholes
  # @param bore_depth [Double] Depth of each borehole (ft)
  # @return [Array<Array<Double>, Array<Double>>] List of g-function lntts (natural log of time/steady state time) values, list of g-function values
  def self.get_geothermal_g_functions_data(bore_config, g_functions_json, geothermal_loop, num_bore_holes, bore_depth)
    actuals = { 'b' => UnitConversions.convert(geothermal_loop.bore_spacing, 'ft', 'm'),
                'h' => UnitConversions.convert(bore_depth, 'ft', 'm'),
                'rb' => UnitConversions.convert(geothermal_loop.bore_diameter / 2.0, 'in', 'm') }
    actuals['b_over_h'] = actuals['b'] / actuals['h']

    g_library = { 24 => { 'b' => 5, 'd' => 2, 'rb' => 0.075 },
                  48 => { 'b' => 5, 'd' => 2, 'rb' => 0.075 },
                  96 => { 'b' => 5, 'd' => 2, 'rb' => 0.075 },
                  192 => { 'b' => 5, 'd' => 2, 'rb' => 0.08 },
                  384 => { 'b' => 5, 'd' => 2, 'rb' => 0.0875 } }
    g_library.each do |h, b_d_rb|
      g_library[h]['b_over_h'] = Float(b_d_rb['b']) / h
      g_library[h]['rb_over_h'] = Float(b_d_rb['rb']) / h
    end

    [[24, 48], [48, 96], [96, 192], [192, 384]].each do |h1, h2|
      next unless actuals['h'] >= h1 && actuals['h'] < h2

      pt1 = g_library[h1]
      pt2 = g_library[h2]

      # linear interpolation on "g" values
      logtimes = []
      gs = []
      [h1, h2].each do |h|
        b_d_rb = g_library[h]
        b = b_d_rb['b']
        rb = b_d_rb['rb']
        b_h_rb = "#{b}._#{h}._#{rb}"

        logtime, g = get_geothermal_loop_g_functions_data_from_json(g_functions_json, bore_config, num_bore_holes, b_h_rb)
        logtimes << logtime
        gs << g
      end
      x = actuals['b_over_h']
      x0 = pt1['b_over_h']
      x1 = pt2['b_over_h']
      g_functions = gs[0].zip(gs[1]).map { |v| MathTools.interp2(x, x0, x1, v[0], v[1]) }

      # linear interpolation on rb/h for correction factor
      x = actuals['b_over_h']
      x0 = pt1['b_over_h']
      x1 = pt2['b_over_h']
      f0 = pt1['rb_over_h']
      f1 = pt2['rb_over_h']
      actuals['rb_over_h'] = MathTools.interp2(x, x0, x1, f0, f1)
      rb = actuals['rb_over_h'] * actuals['h']
      rb_actual_over_rb = actuals['rb'] / rb
      correction_factor = Math.log(rb_actual_over_rb)
      g_functions = g_functions.map { |v| v - correction_factor }

      return logtimes[0], g_functions
    end
  end

  # Returns the geothermal loop g-function logtimes/values for a specific configuration in the JSON file.
  #
  # @param g_functions_json [JSON] JSON object with g-function data
  # @param bore_config [String] Borefield configuration of type HPXML::GeothermalLoopBorefieldConfigurationXXX
  # @param num_bore_holes [Integer] Total number of boreholes
  # @param b_h_rb [String] The lookup key (B._H._rb) in the g-function data.
  # @return [Array<Array<Double>, Array<Double>>] List of logtimes, list of g-function values
  def self.get_geothermal_loop_g_functions_data_from_json(g_functions_json, bore_config, num_bore_holes, b_h_rb)
    g_functions_json.values.each do |values_1|
      if [HPXML::GeothermalLoopBorefieldConfigurationRectangle,
          HPXML::GeothermalLoopBorefieldConfigurationL].include?(bore_config)
        bore_locations = values_1[:bore_locations]
        next if bore_locations.size != num_bore_holes

        logtime = values_1[:logtime].map { |v| Float(v) }
        g = values_1[:g][b_h_rb.to_sym].map { |v| Float(v) }

        return logtime, g
      elsif [HPXML::GeothermalLoopBorefieldConfigurationOpenRectangle,
             HPXML::GeothermalLoopBorefieldConfigurationC,
             HPXML::GeothermalLoopBorefieldConfigurationLopsidedU,
             HPXML::GeothermalLoopBorefieldConfigurationU].include?(bore_config)
        values_1.values.each do |values_2|
          bore_locations = values_2[:bore_locations]
          next if bore_locations.size != num_bore_holes

          logtime = values_2[:logtime].map { |v| Float(v) }
          g = values_2[:g][b_h_rb.to_sym].map { |v| Float(v) }

          return logtime, g
        end
      end
    end
  end

  # Returns a set of valid geothermal loop bore configurations and their corresponding g-function data files.
  #
  # @return [Hash] Map of configuration => datafile
  def self.get_geothermal_loop_valid_configurations
    valid_configs = { HPXML::GeothermalLoopBorefieldConfigurationRectangle => 'rectangle_5m_v1.0.json',
                      HPXML::GeothermalLoopBorefieldConfigurationOpenRectangle => 'Open_configurations_5m_v1.0.json',
                      HPXML::GeothermalLoopBorefieldConfigurationC => 'C_configurations_5m_v1.0.json',
                      HPXML::GeothermalLoopBorefieldConfigurationL => 'L_configurations_5m_v1.0.json',
                      HPXML::GeothermalLoopBorefieldConfigurationU => 'U_configurations_5m_v1.0.json',
                      HPXML::GeothermalLoopBorefieldConfigurationLopsidedU => 'LopU_configurations_5m_v1.0.json' }
    return valid_configs
  end

  # Returns the g-function data for a given geothermal loop configuration.
  #
  # @param g_functions_filename [String] G-function data filename
  # @return [JSON] JSON object with g-function data
  def self.get_geothermal_loop_g_functions_json(g_functions_filename)
    require 'json'

    g_functions_filepath = File.join(File.dirname(__FILE__), 'data/g_functions', g_functions_filename)
    g_functions_json = JSON.parse(File.read(g_functions_filepath), symbolize_names: true)
    return g_functions_json
  end

  # Returns the valid number of boreholes for a given geothermal loop configuration.
  #
  # @param g_functions_json [JSON] JSON object with g-function data
  # @return [Array<Integer>] List of valid numbers of boreholes
  def self.get_geothermal_loop_valid_num_bores(g_functions_json)
    valid_num_bores = []
    g_functions_json.each do |_key_1, values_1|
      if values_1.keys.include?(:bore_locations)
        valid_num_bores << values_1[:bore_locations].size
      else
        values_1.each do |_key_2, values_2|
          if values_2.keys.include?(:bore_locations)
            valid_num_bores << values_2[:bore_locations].size
          end
        end
      end
    end

    return valid_num_bores
  end

  # Updates the HVAC equipment airflows rates to incorporate any airflow defects (HVAC
  # installation quality issues).
  #
  # @param hvac_sizings [HVACSizingValues] Object with sizing values for a given HVAC system
  # @param hvac_heating [HPXML::HeatingSystem or HPXML::HeatPump] The heating portion of the current HPXML HVAC system
  # @param hvac_cooling [HPXML::CoolingSystem or HPXML::HeatPump] The cooling portion of the current HPXML HVAC system
  # @return [void]
  def self.apply_hvac_final_airflows(hvac_sizings, hvac_heating, hvac_cooling)
    if (not hvac_heating.nil?) && hvac_heating.respond_to?(:airflow_defect_ratio)
      if hvac_sizings.Heat_Airflow > 0
        hvac_sizings.Heat_Airflow *= (1.0 + hvac_heating.airflow_defect_ratio.to_f)
      end
    end

    if (not hvac_cooling.nil?) && hvac_cooling.respond_to?(:airflow_defect_ratio)
      if hvac_sizings.Cool_Airflow > 0
        hvac_sizings.Cool_Airflow *= (1.0 + hvac_cooling.airflow_defect_ratio.to_f)
      end
    end
  end

  # Calculates the heat pump's heating capacity at the specified outdoor/indoor temperatures, as a fraction
  # of the heat pump's nominal heating capacity.
  #
  # @param mj [MJValues] Object with a collection of misc Manual J values
  # @param hvac_heating [HPXML::HeatPump] The HPXML heat pump of interest
  # @param heating_temp [Double] Outdoor drybulb temperature (F)
  # @param hvac_heating_speed [Integer] Nominal heating speed index of the HVAC system
  # @return [Double] Heat pump adjustment factor (capacity fraction)
  def self.calculate_heat_pump_adj_factor_at_outdoor_temperature(mj, hvac_heating, heating_temp, hvac_heating_speed)
    if hvac_heating.compressor_type == HPXML::HVACCompressorTypeVariableSpeed
      idb_adj = adjust_indoor_condition_var_speed(heating_temp, mj.heat_setpoint, :htg)
      odb_adj = adjust_outdoor_condition_var_speed(heating_temp, hvac_heating, :htg)
      return odb_adj * idb_adj
    else
      coefficients = hvac_heating.additional_properties.heat_cap_ft_spec[hvac_heating_speed]
      return MathTools.biquadratic(mj.heat_setpoint, heating_temp, coefficients)
    end
  end

  # Calculates the portion of the heating load that the heat pump backup needs to serve.
  # Takes into account the heat pump backup sizing methodology as well as the heat pump's
  # minimum compressor lockout temperature.
  #
  # @param mj [MJValues] Object with a collection of misc Manual J values
  # @param hvac_heating [HPXML::HeatPump] The HPXML heat pump of interest
  # @param heating_load [Double] Full heating load (Btu/hr)
  # @param hp_nominal_heating_capacity [Double] Heat pump nominal heating capacity (Btu/hr)
  # @param hvac_heating_speed [Integer] Nominal heating speed index of the HVAC system
  # @param hpxml_bldg [HPXML::Building] HPXML Building object representing an individual dwelling unit
  # @return [Double] Heat pump backup load (Btu/hr)
  def self.calculate_heat_pump_backup_load(mj, hvac_heating, heating_load, hp_nominal_heating_capacity, hvac_heating_speed, hpxml_bldg)
    if hpxml_bldg.header.heat_pump_backup_sizing_methodology == HPXML::HeatPumpBackupSizingEmergency
      # Size backup to meet full design load in case heat pump fails
      return heating_load
    elsif hpxml_bldg.header.heat_pump_backup_sizing_methodology == HPXML::HeatPumpBackupSizingSupplemental
      if not hvac_heating.backup_heating_switchover_temp.nil?
        min_compressor_temp = hvac_heating.backup_heating_switchover_temp
      elsif not hvac_heating.compressor_lockout_temp.nil?
        min_compressor_temp = hvac_heating.compressor_lockout_temp
      end

      if min_compressor_temp > hpxml_bldg.header.manualj_heating_design_temp
        # Heat pump not running at design temperature, size backup to meet full design load
        return heating_load
      end

      # Heat pump operating at design temperature, size backup to meet remaining design load
      heat_cap_adj_factor = calculate_heat_pump_adj_factor_at_outdoor_temperature(mj, hvac_heating, hpxml_bldg.header.manualj_heating_design_temp, hvac_heating_speed)
      hp_output_at_outdoor_temperature = hp_nominal_heating_capacity * heat_cap_adj_factor
      return [heating_load - hp_output_at_outdoor_temperature, 0.0].max
    else
      fail "Unexpected HP backup methodology: #{hpxml_bldg.header.heat_pump_backup_sizing_methodology}"
    end
  end

  # Adjusts heating/cooling capacities for air-source heat pumps based on heat pump sizing methodology,
  # minimum compressor temperature, design loads, heat pump performance curves, etc.
  #
  # @param mj [MJValues] Object with a collection of misc Manual J values
  # @param runner [OpenStudio::Measure::OSRunner] OpenStudio Runner object
  # @param hvac_sizings [HVACSizingValues] Object with sizing values for a given HVAC system
  # @param weather [WeatherFile] Weather object containing EPW information
  # @param hvac_heating [HPXML::HeatPump] The HPXML heat pump of interest
  # @param cool_cap_adj_factor [Double] Heat pump's cooling capacity at the design temperature as a fraction of the nominal cooling capacity (frac)
  # @param hvac_system [Hash] HPXML HVAC (heating and/or cooling) system
  # @param hvac_heating_speed [Integer] Nominal heating speed index of the HVAC system
  # @param oversize_limit [Double] Oversize fraction (frac)
  # @param oversize_delta [Double] Oversize delta (Btu/hr)
  # @param hpxml_bldg [HPXML::Building] HPXML Building object representing an individual dwelling unit
  # @return [void]
  def self.process_heat_pump_adjustment(mj, runner, hvac_sizings, weather, hvac_heating, cool_cap_adj_factor, hvac_system, hvac_heating_speed,
                                        oversize_limit, oversize_delta, hpxml_bldg)

    if not hvac_heating.backup_heating_switchover_temp.nil?
      min_compressor_temp = hvac_heating.backup_heating_switchover_temp
    elsif not hvac_heating.compressor_lockout_temp.nil?
      min_compressor_temp = hvac_heating.compressor_lockout_temp
    end

    if (not min_compressor_temp.nil?) && (min_compressor_temp > hpxml_bldg.header.manualj_heating_design_temp)
      # Calculate the heating load at the switchover temperature to limit unutilized capacity
      temp_heat_design_temp = hpxml_bldg.header.manualj_heating_design_temp
      hpxml_bldg.header.manualj_heating_design_temp = min_compressor_temp
      alternate_all_hvac_sizings = calculate(runner, weather, hpxml_bldg, [hvac_system], update_hpxml: false)
      heating_load = alternate_all_hvac_sizings[hvac_system].Heat_Load
      heating_temp = min_compressor_temp
      hpxml_bldg.header.manualj_heating_design_temp = temp_heat_design_temp
    else
      heating_load = hvac_sizings.Heat_Load
      heating_temp = hpxml_bldg.header.manualj_heating_design_temp
    end

    heat_cap_adj_factor = calculate_heat_pump_adj_factor_at_outdoor_temperature(mj, hvac_heating, heating_temp, hvac_heating_speed)
    heat_cap_rated = heating_load / heat_cap_adj_factor

    if cool_cap_adj_factor.nil? # Heat pump has no cooling
      if hpxml_bldg.header.heat_pump_sizing_methodology == HPXML::HeatPumpSizingMaxLoad
        # Size based on heating, taking into account reduced heat pump capacity at the design temperature
        hvac_sizings.Heat_Capacity = heat_cap_rated
      else
        # Size equal to heating design load
        hvac_sizings.Heat_Capacity = hvac_sizings.Heat_Load
      end
    elsif heat_cap_rated < hvac_sizings.Cool_Capacity
      # Size based on cooling
      hvac_sizings.Heat_Capacity = hvac_sizings.Cool_Capacity
    else
      cfm_per_btuh = hvac_sizings.Cool_Airflow / hvac_sizings.Cool_Capacity
      if hpxml_bldg.header.heat_pump_sizing_methodology == HPXML::HeatPumpSizingMaxLoad
        # Size based on heating, taking into account reduced heat pump capacity at the design temperature
        hvac_sizings.Cool_Capacity = heat_cap_rated
      else
        # Size based on cooling, but with ACCA oversizing allowances for heating
        load_shr = hvac_sizings.Cool_Load_Sens / hvac_sizings.Cool_Load_Tot
        if ((weather.data.HDD65F / weather.data.CDD50F) < 2.0) || (load_shr < 0.95)
          # Mild winter or has a latent cooling load
          hvac_sizings.Cool_Capacity = [(oversize_limit * hvac_sizings.Cool_Load_Tot) / cool_cap_adj_factor, heat_cap_rated].min
        else
          # Cold winter and no latent cooling load (add a ton rule applies)
          hvac_sizings.Cool_Capacity = [(hvac_sizings.Cool_Load_Tot + oversize_delta) / cool_cap_adj_factor, heat_cap_rated].min
        end
      end
      hvac_sizings.Cool_Airflow = cfm_per_btuh * hvac_sizings.Cool_Capacity
      hvac_sizings.Heat_Capacity = hvac_sizings.Cool_Capacity
    end
  end

  # Retrieves a collection of ventilation information from the HPXML building.
  #
  # @param hpxml_bldg [HPXML::Building] HPXML Building object representing an individual dwelling unit
  # @return [Hash] Airflow rates (cfm) and sensible/latent effectivenesses (frac)
  def self.get_ventilation_data(hpxml_bldg)
    # If CFIS w/ supplemental fan, assume air handler is running the full hour and can provide
    # all ventilation needs (i.e., supplemental fan does not need to run), so skip supplement fan
    vent_fans_mech = hpxml_bldg.ventilation_fans.select { |f| f.used_for_whole_building_ventilation && !f.is_cfis_supplemental_fan? && f.flow_rate > 0 && f.hours_in_operation > 0 }
    if vent_fans_mech.empty?
      return { q_unbal: 0.0, q_bal: 0.0, q_preheat: 0.0, q_precool: 0.0,
               q_recirc: 0.0, bal_sens_eff: 0.0, bal_lat_eff: 0.0 }
    end

    # Categorize fans into different types
    vent_mech_preheat = vent_fans_mech.select { |vent_mech| (not vent_mech.preheating_efficiency_cop.nil?) }
    vent_mech_precool = vent_fans_mech.select { |vent_mech| (not vent_mech.precooling_efficiency_cop.nil?) }
    vent_mech_shared = vent_fans_mech.select { |vent_mech| vent_mech.is_shared_system }

    vent_mech_sup_tot = vent_fans_mech.select { |vent_mech| vent_mech.fan_type == HPXML::MechVentTypeSupply }
    vent_mech_exh_tot = vent_fans_mech.select { |vent_mech| vent_mech.fan_type == HPXML::MechVentTypeExhaust }
    vent_mech_cfis_tot = vent_fans_mech.select { |vent_mech| vent_mech.fan_type == HPXML::MechVentTypeCFIS }
    vent_mech_bal_tot = vent_fans_mech.select { |vent_mech| vent_mech.fan_type == HPXML::MechVentTypeBalanced }
    vent_mech_erv_hrv_tot = vent_fans_mech.select { |vent_mech| [HPXML::MechVentTypeERV, HPXML::MechVentTypeHRV].include? vent_mech.fan_type }

    # Average in-unit CFMs (include recirculation from in unit CFMs for shared systems)
    q_sup_tot = vent_mech_sup_tot.map { |vent_mech| vent_mech.average_total_unit_flow_rate }.sum(0.0)
    q_exh_tot = vent_mech_exh_tot.map { |vent_mech| vent_mech.average_total_unit_flow_rate }.sum(0.0)
    q_bal_tot = vent_mech_bal_tot.map { |vent_mech| vent_mech.average_total_unit_flow_rate }.sum(0.0)
    q_erv_hrv_tot = vent_mech_erv_hrv_tot.map { |vent_mech| vent_mech.average_total_unit_flow_rate }.sum(0.0)
    q_cfis_tot = vent_mech_cfis_tot.map { |vent_mech| vent_mech.average_total_unit_flow_rate }.sum(0.0)

    # Average preconditioned OA air CFMs (only OA, recirculation will be addressed below for all shared systems)
    q_preheat = vent_mech_preheat.map { |vent_mech| vent_mech.average_oa_unit_flow_rate * vent_mech.preheating_fraction_load_served }.sum(0.0)
    q_precool = vent_mech_precool.map { |vent_mech| vent_mech.average_oa_unit_flow_rate * vent_mech.precooling_fraction_load_served }.sum(0.0)
    q_recirc = vent_mech_shared.map { |vent_mech| vent_mech.average_total_unit_flow_rate - vent_mech.average_oa_unit_flow_rate }.sum(0.0)

    # Total CFMS
    q_tot_sup = q_sup_tot + q_bal_tot + q_erv_hrv_tot + q_cfis_tot
    q_tot_exh = q_exh_tot + q_bal_tot + q_erv_hrv_tot
    q_unbal = q_tot_exh - q_tot_sup
    q_bal = [q_tot_exh, q_tot_sup].min

    # Calculate effectiveness for all ERV/HRV and store results in a hash
    hrv_erv_effectiveness_map = Airflow.calc_hrv_erv_effectiveness(vent_mech_erv_hrv_tot)

    # Calculate cfm weighted average effectiveness for the combined balanced airflow
    bal_lat_eff = 0.0
    bal_sens_eff = 0.0
    vent_mech_erv_hrv_unprecond = vent_mech_erv_hrv_tot.select { |vent_mech| vent_mech.preheating_efficiency_cop.nil? && vent_mech.precooling_efficiency_cop.nil? }
    vent_mech_erv_hrv_unprecond.each do |vent_mech|
      bal_lat_eff += vent_mech.average_oa_unit_flow_rate / q_bal * hrv_erv_effectiveness_map[vent_mech][:vent_mech_lat_eff]
      bal_sens_eff += vent_mech.average_oa_unit_flow_rate / q_bal * hrv_erv_effectiveness_map[vent_mech][:vent_mech_apparent_sens_eff]
    end

    return { q_unbal: q_unbal, q_bal: q_bal, q_preheat: q_preheat, q_precool: q_precool,
             q_recirc: q_recirc, bal_sens_eff: bal_sens_eff, bal_lat_eff: bal_lat_eff }
  end

  # Calculates the airflow rate associated with a given load/capacity per ACCA Manual S.
  # Used for central HVAC equipment with an air distribution system.
  #
  # @param mj [MJValues] Object with a collection of misc Manual J values
  # @param sens_load_or_capacity [Double] Load or capacity value to use for calculating corresponding airflow rate (Btu/hr)
  # @param delta_t [Double] Temperature difference (F)
  # @param dx_capacity [Double] Capacity optionally used to apply cfm/ton limits for DX equipment (Btu/hr)
  # @param hp_cooling_cfm [Double] Cooling airflow rate optionally used to ensure a heat pump's heating/cooling airflow rates are similar (cfm)
  # @return [Double] Airflow rate (cfm)
  def self.calc_airflow_rate_manual_s(mj, sens_load_or_capacity, delta_t, dx_capacity: nil, hp_cooling_cfm: nil)
    airflow_cfm = sens_load_or_capacity / (1.1 * mj.acf * delta_t)

    # The following recommendations are from Hugh Henderson.

    if not dx_capacity.nil?
      # For typical DX equipment, ensure the air flow rate is between 300 and 400 cfm/ton.
      rated_capacity_tons = UnitConversions.convert(dx_capacity, 'Btu/hr', 'ton')
      if airflow_cfm / rated_capacity_tons > 400
        airflow_cfm = 400.0 * rated_capacity_tons
      elsif airflow_cfm / rated_capacity_tons < 300
        airflow_cfm = 300.0 * rated_capacity_tons
      end
    end

    if hp_cooling_cfm.to_f > 0
      # For a heat pump, ensure the heating airflow rate is within 30% of the cooling airflow rate.
      airflow_cfm = [airflow_cfm, 0.7 * hp_cooling_cfm].max
      airflow_cfm = [airflow_cfm, 1.3 * hp_cooling_cfm].min
    end

    return airflow_cfm
  end

  # Calculates the airflow rate associated with a given capacity based on the assumed rated cfm/ton.
  # Used for non-central HVAC equipment (no air distribution system).
  #
  # @param capacity [Double] Capacity value to use for calculating corresponding airflow rate (Btu/hr)
  # @param rated_cfm_per_ton [Double] Airflow per ton of rated capacity (cfm/ton)
  # @return [Double] Airflow rate (cfm)
  def self.calc_airflow_rate_user(capacity, rated_cfm_per_ton)
    airflow_cfm = rated_cfm_per_ton * UnitConversions.convert(capacity, 'Btu/hr', 'ton') # Maximum air flow under heating operation
    return airflow_cfm
  end

  # Calculates the ground source heat pump's total/sensible cooling capacities at the design conditions as a fraction of the nominal cooling capacity.
  #
  # @param cool_cap_curve_spec [Array<Double>] Total cooling capacity performance curve coefficients
  # @param cool_sh_curve_spec [Array<Double>] Sensible cooling capacity performance curve coefficients
  # @param wb_temp [Double] Indoor design wetbulb temperature (F)
  # @param db_temp [Double] Indoor design drybulb temperature (F)
  # @param w_temp [Double] Temperature of water entering indoor coil (F)
  # @param vfr_air [Double] Cooling design airflow rate (cfm)
  # @return [Double] Total capacity fraction of nominal, Sensible capacity fraction of nominal
  def self.calc_gshp_clg_curve_value(cool_cap_curve_spec, cool_sh_curve_spec, wb_temp, db_temp, w_temp, vfr_air)
    # Reference conditions in thesis with largest capacity:
    # See Appendix B Figure B.3 of  https://hvac.okstate.edu/sites/default/files/pubs/theses/MS/27-Tang_Thesis_05.pdf
    ref_temp = 283 # K
    ref_vfr_air = UnitConversions.convert(1200, 'cfm', 'm^3/s') # rated volume flow rate used to fit the curve
    ref_vfr_water = 0.000284

    a_1 = cool_cap_curve_spec[0]
    a_2 = cool_cap_curve_spec[1]
    a_3 = cool_cap_curve_spec[2]
    a_4 = cool_cap_curve_spec[3]
    a_5 = cool_cap_curve_spec[4]
    b_1 = cool_sh_curve_spec[0]
    b_2 = cool_sh_curve_spec[1]
    b_3 = cool_sh_curve_spec[2]
    b_4 = cool_sh_curve_spec[3]
    b_5 = cool_sh_curve_spec[4]
    b_6 = cool_sh_curve_spec[5]

    loop_flow = 0.0 # Neglecting the water flow rate for now because it's not available yet

    wb_temp = UnitConversions.convert(wb_temp, 'F', 'K')
    db_temp = UnitConversions.convert(db_temp, 'F', 'K')
    w_temp = UnitConversions.convert(w_temp, 'F', 'K')
    vfr_air = UnitConversions.convert(vfr_air, 'cfm', 'm^3/s')

    total_cap_curve_value = a_1 + wb_temp / ref_temp * a_2 + w_temp / ref_temp * a_3 + vfr_air / ref_vfr_air * a_4 + loop_flow / ref_vfr_water * a_5
    sensible_cap_curve_value = b_1 + db_temp / ref_temp * b_2 + wb_temp / ref_temp * b_3 + w_temp / ref_temp * b_4 + vfr_air / ref_vfr_air * b_5 + loop_flow / ref_vfr_water * b_6

    return total_cap_curve_value, sensible_cap_curve_value
  end

  # Calculates the effectiveness of the air distribution system during heating.
  #
  # Source: ASHRAE Standard 152 "Method of Test for Determining the Design and Seasonal Efficiencies
  # of Residential Thermal Distribution Systems"
  #
  # @param mj [MJValues] Object with a collection of misc Manual J values
  # @param q_s [Double] Heating supply duct leakage (cfm)
  # @param q_r [Double] Heating return duct leakage (cfm)
  # @param system_cfm [Double] Total system airflow rate (cfm)
  # @param load_sens [Double] Sensible heating load (Btu/hr)
  # @param t_amb_s [Double] Ambient temperature of supply duct location (F)
  # @param t_amb_r [Double] Ambient temperature of return duct location (F)
  # @param area_s [Double] Supply duct surface area (ft2)
  # @param area_r [Double] Return duct surface area (ft2)
  # @param t_setpoint [Double] HVAC setpoint temperature (F)
  # @param f_regain_s [Double] Supply duct regain factor (frac)
  # @param f_regain_r [Double] Return duct regain factor (frac)
  # @param rvalue_s [Double] Supply duct R-value (hr-ft2-F/Btu)
  # @param rvalue_r [Double] Return duct R-value (hr-ft2-F/Btu)
  # @return [Double] Heating delivery effectiveness of the distribution system
  def self.calc_delivery_effectiveness_heating(mj, q_s, q_r, system_cfm, load_sens, t_amb_s, t_amb_r, area_s, area_r, t_setpoint, f_regain_s, f_regain_r, rvalue_s, rvalue_r)
    b_s, b_r = _calc_de_conduction_fractions(area_s, area_r, rvalue_s, rvalue_r, system_cfm, mj.indoor_air_density, Gas.Air.cp)
    a_s, a_r = _calc_de_leakage_factors(q_s, q_r, system_cfm)
    dt_e, dt_s, dt_r = _calc_de_temperature_differences(t_amb_s, t_amb_r, system_cfm, load_sens, t_setpoint, mj.indoor_air_density, Gas.Air.cp)
    de = _calc_de_heating(a_s, b_s, a_r, b_r, dt_s, dt_r, dt_e)
    decorr = _calc_decorr(de, f_regain_s, f_regain_r, b_r, a_r, dt_r, dt_e)

    return decorr
  end

  # Calculates the effectiveness of the air distribution system during cooling.
  #
  # Source: ASHRAE Standard 152 "Method of Test for Determining the Design and Seasonal Efficiencies
  # of Residential Thermal Distribution Systems"
  #
  # @param mj [MJValues] Object with a collection of misc Manual J values
  # @param q_s [Double] Heating supply duct leakage (cfm)
  # @param q_r [Double] Heating return duct leakage (cfm)
  # @param leaving_air_temp [Double] HVAC system leaving air temperature (F)
  # @param system_cfm [Double] Total system airflow rate (cfm)
  # @param load_sens [Double] Sensible cooling load (Btu/hr)
  # @param load_total [Double] Total cooling load (Btu/hr)
  # @param t_amb_s [Double] Ambient temperature of supply duct location (F)
  # @param t_amb_r [Double] Ambient temperature of return duct location (F)
  # @param area_s [Double] Supply duct surface area (ft2)
  # @param area_r [Double] Return duct surface area (ft2)
  # @param t_setpoint [Double] HVAC setpoint temperature (F)
  # @param f_regain_s [Double] Supply duct regain factor (frac)
  # @param f_regain_r [Double] Return duct regain factor (frac)
  # @param h_r [Double] Air enthalpy in return duct location (Btu/lb)
  # @param rvalue_s [Double] Supply duct R-value (hr-ft2-F/Btu)
  # @param rvalue_r [Double] Return duct R-value (hr-ft2-F/Btu)
  # @return [Double] Cooling delivery effectiveness of the distribution system
  def self.calc_delivery_effectiveness_cooling(mj, q_s, q_r, leaving_air_temp, system_cfm, load_sens, load_total, t_amb_s, t_amb_r, area_s, area_r, t_setpoint, f_regain_s, f_regain_r, h_r, rvalue_s, rvalue_r)
    b_s, b_r = _calc_de_conduction_fractions(area_s, area_r, rvalue_s, rvalue_r, system_cfm, mj.indoor_air_density, Gas.Air.cp)
    a_s, a_r = _calc_de_leakage_factors(q_s, q_r, system_cfm)
    dt_e, _dt_s, dt_r = _calc_de_temperature_differences(t_amb_s, t_amb_r, system_cfm, load_sens, t_setpoint, mj.indoor_air_density, Gas.Air.cp)
    de = _calc_de_cooling(a_s, system_cfm, load_total, a_r, h_r, b_r, dt_r, b_s, leaving_air_temp, t_amb_s, mj.indoor_air_density, Gas.Air.cp, mj.cool_indoor_enthalpy)
    decorr = _calc_decorr(de, f_regain_s, f_regain_r, b_r, a_r, dt_r, -dt_e)

    return decorr
  end

  # Calculates supply and return duct conduction factors for delivery effectiveness.
  #
  # Source: ASHRAE Standard 152 "Method of Test for Determining the Design and Seasonal Efficiencies
  # of Residential Thermal Distribution Systems"
  #
  # @param area_s [Double] Supply duct surface area (ft2)
  # @param area_r [Double] Return duct surface area (ft2)
  # @param rvalue_s [Double] Supply duct R-value (hr-ft2-F/Btu)
  # @param rvalue_r [Double] Return duct R-value (hr-ft2-F/Btu)
  # @param system_cfm [Double] Total system airflow rate (cfm)
  # @param air_dens [Double] Indoor air density (lb/ft3)
  # @param air_cp [Double] Air specific heat (Btu/lb-R)
  # @return [Array<Double, Double>] Supply/return conduction factors
  def self._calc_de_conduction_fractions(area_s, area_r, rvalue_s, rvalue_r, system_cfm, air_dens, air_cp)
    b_s = Math.exp((-1.0 * area_s) / (60.0 * system_cfm * air_dens * air_cp * rvalue_s))
    b_r = Math.exp((-1.0 * area_r) / (60.0 * system_cfm * air_dens * air_cp * rvalue_r))
    return b_s, b_r
  end

  # Calculates supply and return leakage factors for delivery effectiveness.
  #
  # Source: ASHRAE Standard 152 "Method of Test for Determining the Design and Seasonal Efficiencies
  # of Residential Thermal Distribution Systems"
  #
  # @param q_s [Double] Heating supply duct leakage (cfm)
  # @param q_r [Double] Heating return duct leakage (cfm)
  # @param system_cfm [Double] Total system airflow rate (cfm)
  # @return [Array<Double, Double>] Supply/return leakage factors (frac)
  def self._calc_de_leakage_factors(q_s, q_r, system_cfm)
    a_s = (system_cfm - q_s) / system_cfm
    a_r = (system_cfm - q_r) / system_cfm
    return a_s, a_r
  end

  # Calculates temperature differences for delivery effectiveness.
  #
  # Source: ASHRAE Standard 152 "Method of Test for Determining the Design and Seasonal Efficiencies
  # of Residential Thermal Distribution Systems"
  #
  # @param t_amb_s [Double] Ambient temperature of supply duct location (F)
  # @param t_amb_r [Double] Ambient temperature of return duct location (F)
  # @param system_cfm [Double] Total system airflow rate (cfm)
  # @param load_sens [Double] Sensible load (Btu/hr)
  # @param t_setpoint [Double] HVAC setpoint temperature (F)
  # @param air_dens [Double] Indoor air density (lb/ft3)
  # @param air_cp [Double] Air specific heat (Btu/lb-R)
  # @return [Array<Double, Double, Double>] Heat exchanger temperature difference, supply/return temperature differences (F)
  def self._calc_de_temperature_differences(t_amb_s, t_amb_r, system_cfm, load_sens, t_setpoint, air_dens, air_cp)
    dt_e = load_sens / (60.0 * system_cfm * air_dens * air_cp)
    dt_s = t_setpoint - t_amb_s
    dt_r = t_setpoint - t_amb_r
    return dt_e, dt_s, dt_r
  end

  # Calculates the delivery effectiveness for cooling.
  #
  # Source: ASHRAE Standard 152 "Method of Test for Determining the Design and Seasonal Efficiencies
  # of Residential Thermal Distribution Systems"
  #
  # @param a_s [Double] Supply duct leakage factor (frac)
  # @param system_cfm [Double] Total system airflow rate (cfm)
  # @param load_total [Double] Total cooling load (Btu/hr)
  # @param a_r [Double] Return duct leakage factor (frac)
  # @param h_r [Double] Air enthalpy in return duct location (Btu/lb)
  # @param b_r [Double] Return duct conduction fraction (frac)
  # @param dt_r [Double] Temperature difference between indoors and return duct ambient temperature (F)
  # @param b_s [Double] Supply duct conduction fraction (frac)
  # @param leaving_air_temp [Double] HVAC system leaving air temperature (F)
  # @param t_amb_s [Double] Ambient temperature of supply duct location (F)
  # @param air_dens [Double] Indoor air density (lb/ft3)
  # @param air_cp [Double] Air specific heat (Btu/lb-R)
  # @param h_in [Double] Indoor enthalpy (Btu/lb)
  # @return [Double] Delivery effectiveness
  def self._calc_de_cooling(a_s, system_cfm, load_total, a_r, h_r, b_r, dt_r, b_s, leaving_air_temp, t_amb_s, air_dens, air_cp, h_in)
    # Calculate the delivery effectiveness (Equation 6-25)
    de = ((a_s * 60.0 * system_cfm * air_dens) / (-1.0 * load_total)) * \
         (((-1.0 * load_total) / (60.0 * system_cfm * air_dens)) + \
          (1.0 - a_r) * (h_r - h_in) + \
          a_r * air_cp * (b_r - 1.0) * dt_r + \
          air_cp * (b_s - 1.0) * (leaving_air_temp - t_amb_s))

    return de
  end

  # Calculates the delivery effectiveness for heating.
  #
  # Source: ASHRAE Standard 152 "Method of Test for Determining the Design and Seasonal Efficiencies
  # of Residential Thermal Distribution Systems"
  #
  # @param a_s [Double] Supply duct leakage factor (frac)
  # @param b_s [Double] Supply duct conduction fraction (frac)
  # @param a_r [Double] Return duct leakage factor (frac)
  # @param b_r [Double] Return duct conduction fraction (frac)
  # @param dt_s [Double] Temperature difference between indoors and supply duct ambient temperature (F)
  # @param dt_r [Double] Temperature difference between indoors and return duct ambient temperature (F)
  # @param dt_e [Double] Temperature difference across heat exchanger (F)
  # @return [Double] Delivery effectiveness
  def self._calc_de_heating(a_s, b_s, a_r, b_r, dt_s, dt_r, dt_e)
    # Calculate the delivery effectiveness (Equation 6-23)
    de = (a_s * b_s -
              a_s * b_s * (1.0 - a_r * b_r) * (dt_r / dt_e) -
              a_s * (1.0 - b_s) * (dt_s / dt_e))

    return de
  end

  # Calculates the delivery effectiveness corrected for regain.
  #
  # Source: ASHRAE Standard 152 "Method of Test for Determining the Design and Seasonal Efficiencies
  # of Residential Thermal Distribution Systems"
  #
  # @param de [Double] Delivered effectiveness (without regain)
  # @param f_regain_s [Double] Supply duct regain factor (frac)
  # @param f_regain_r [Double] Return duct regain factor (frac)
  # @param b_r [Double] Return duct conduction fraction (frac)
  # @param a_r [Double] Return duct leakage factor (frac)
  # @param dt_r [Double] Temperature difference between indoors and return duct ambient temperature (F)
  # @param dt_e [Double] Temperature difference across heat exchanger (F)
  # @return [Double] Corrected delivery effectiveness
  def self._calc_decorr(de, f_regain_s, f_regain_r, b_r, a_r, dt_r, dt_e)
    # Equation 6-40
    decorr = (de + f_regain_s * (1.0 - de) - (f_regain_s - f_regain_r -
                  b_r * (a_r * f_regain_s - f_regain_r)) * dt_r / dt_e)

    # Limit the DE to a reasonable value to prevent negative values and huge equipment
    decorr = [decorr, 0.25].max
    decorr = [decorr, 1.00].min

    return decorr
  end

  # Calculates the latent duct leakage load (Manual J accounts only for return duct leakage).
  #
  # @param mj [MJValues] Object with a collection of misc Manual J values
  # @param return_leakage_cfm [Double] Return duct leakage (cfm)
  # @param cool_load_tot [Double] Total cooling load excluding ducts (Btu/hr)
  # @param cool_load_lat [Double] Latent cooling load excluding ducts (Btu/hr)
  # @return [Array<Double, Double>] Latent cooling load including ducts, Sensible cooling load including ducts (Btu/hr)
  def self.calculate_sensible_latent_split(mj, return_leakage_cfm, cool_load_tot, cool_load_lat)
    cool_load_latent = [0.0, 0.68 * mj.acf * return_leakage_cfm * mj.cool_design_grains].max

    # Calculate final latent and load
    cool_load_lat += cool_load_latent
    cool_load_sens = cool_load_tot - cool_load_lat

    return cool_load_lat, cool_load_sens
  end

  # Returns a variety of area-weighted duct values for a given HVAC distribution system.
  #
  # @param distribution_system [HPXML::HVACDistribution] HVAC distribution system of interest
  # @param design_temps [Hash] Map of HPXML locations => design temperatures (F)
  # @param hpxml_bldg [HPXML::Building] HPXML Building object representing an individual dwelling unit
  # @return [Array<Double, Double, Double, Double, Double, Double, Double, Double>] Supply/return area (ft2), supply/return R-value (hr-ft2-F/Btu), supply/return ambient temperature (F), supply/return regain factors (frac)
  def self.calc_duct_conduction_values(distribution_system, design_temps, hpxml_bldg)
    dse_a = { HPXML::DuctTypeSupply => 0.0, HPXML::DuctTypeReturn => 0.0 }
    dse_ufactor = { HPXML::DuctTypeSupply => 0.0, HPXML::DuctTypeReturn => 0.0 }
    dse_t_amb = { HPXML::DuctTypeSupply => 0.0, HPXML::DuctTypeReturn => 0.0 }
    dse_f_regain = { HPXML::DuctTypeSupply => 0.0, HPXML::DuctTypeReturn => 0.0 }

    [HPXML::DuctTypeSupply, HPXML::DuctTypeReturn].each do |duct_type|
      # Calculate total area outside this unit's conditioned space
      total_area = 0.0
      distribution_system.ducts.each do |duct|
        next if duct.duct_type != duct_type
        next if HPXML::conditioned_locations_this_unit.include? duct.duct_location

        total_area += duct.duct_surface_area * duct.duct_surface_area_multiplier
      end

      if total_area == 0
        # There still may be leakage to the outside, so set t_amb to outside environment
        dse_t_amb[duct_type] = design_temps[HPXML::LocationOutside]
      else
        distribution_system.ducts.each do |duct|
          next if duct.duct_type != duct_type
          next if HPXML::conditioned_locations_this_unit.include? duct.duct_location

          duct_area = duct.duct_surface_area * duct.duct_surface_area_multiplier
          dse_a[duct_type] += duct_area

          # Calculate area-weighted values:
          duct_area_fraction = duct_area / total_area
          dse_ufactor[duct_type] += 1.0 / duct.duct_effective_r_value * duct_area_fraction
          dse_t_amb[duct_type] += design_temps[duct.duct_location] * duct_area_fraction
          dse_f_regain[duct_type] += get_duct_regain_factor(duct, hpxml_bldg) * duct_area_fraction
        end
      end
    end

    return dse_a[HPXML::DuctTypeSupply], dse_a[HPXML::DuctTypeReturn],
           1.0 / dse_ufactor[HPXML::DuctTypeSupply], 1.0 / dse_ufactor[HPXML::DuctTypeReturn],
           dse_t_amb[HPXML::DuctTypeSupply], dse_t_amb[HPXML::DuctTypeReturn],
           dse_f_regain[HPXML::DuctTypeSupply], dse_f_regain[HPXML::DuctTypeReturn]
  end

  # Calculates supply & return duct leakage in cfm25.
  #
  # @param distribution_system [HPXML::HVACDistribution] HVAC distribution system of interest
  # @param system_cfm [Double] Total system airflow rate (cfm)
  # @return [Array<Double, Double>] Supply duct leakage (cfm), Return duct leakage (cfm)
  def self.calc_duct_leakages_cfm25(distribution_system, system_cfm)
    cfms = { HPXML::DuctTypeSupply => 0.0, HPXML::DuctTypeReturn => 0.0 }

    distribution_system.duct_leakage_measurements.each do |m|
      next if m.duct_leakage_total_or_to_outside != HPXML::DuctLeakageToOutside
      next unless [HPXML::DuctTypeSupply, HPXML::DuctTypeReturn].include? m.duct_type

      if m.duct_leakage_units == HPXML::UnitsPercent
        cfms[m.duct_type] += m.duct_leakage_value * system_cfm
      elsif m.duct_leakage_units == HPXML::UnitsCFM25
        cfms[m.duct_type] += m.duct_leakage_value
      elsif m.duct_leakage_units == HPXML::UnitsCFM50
        cfms[m.duct_type] += Airflow.calc_air_leakage_at_diff_pressure(0.65, m.duct_leakage_value, 50.0, 25.0)
      end
    end

    return cfms[HPXML::DuctTypeSupply], cfms[HPXML::DuctTypeReturn]
  end

<<<<<<< HEAD
  # Determines the speed (of a multi/variable-speed system) that is running during the design conditions.
=======
  # This method is being deleted in https://github.com/NREL/OpenStudio-HPXML/pull/1707
  def self.process_curve_fit(airflow_rate, capacity, temp)
    # TODO: Get rid of this curve by using ADP/BF calculations
    return 0 if capacity == 0

    capacity_tons = UnitConversions.convert(capacity, 'Btu/hr', 'ton')
    return MathTools.biquadratic(airflow_rate / capacity_tons, temp, get_shr_biquadratic)
  end

  # This method is being deleted in https://github.com/NREL/OpenStudio-HPXML/pull/1707
  def self.get_shr_biquadratic
    # Based on EnergyPlus's model for calculating SHR at off-rated conditions. This curve fit
    # avoids the iterations in the actual model. It does not account for altitude or variations
    # in the SHRRated. It is a function of ODB (MJ design temp) and CFM/Ton (from MJ)
    return [1.08464364, 0.002096954, 0, -0.005766327, 0, -0.000011147]
  end

  # Determines the nominal speed (of a multi/variable-speed system).
>>>>>>> 0e7e609d
  #
  # @param hvac_ap [HPXML::AdditionalProperties] AdditionalProperties object for the HVAC system
  # @param is_cooling [Boolean] True if cooling, otherwise heating
  # @return [Integer] Array index of the nominal speed
  def self.get_nominal_speed(hvac_ap, is_cooling)
    if is_cooling && hvac_ap.respond_to?(:cool_capacity_ratios)
      capacity_ratios = hvac_ap.cool_capacity_ratios
    elsif (not is_cooling) && hvac_ap.respond_to?(:heat_capacity_ratios)
      capacity_ratios = hvac_ap.heat_capacity_ratios
    end
    if not capacity_ratios.nil?
      nominal_speed = capacity_ratios.index(1.0)

      if nominal_speed.nil?
        fail 'No nominal speed (with capacity ratio of 1.0) found.'
      end

      return nominal_speed
    end
    return 0
  end

  # Converts the HPXML azimuth convention to the Manual J azimuth convention.
  #
  # @param azimuth [Double] HPXML azimuth
  # @return [Double] Manual J azimuth
  def self.get_mj_azimuth(azimuth)
    true_az = azimuth - 180.0
    if true_az < 0
      true_az += 360.0
    end
    return true_az
  end

  # Calculates UA (U-factor times Area) values for a HPXML location.
  #
  # @param mj [MJValues] Object with a collection of misc Manual J values
  # @param location [String] The HPXML::LocationXXX of interest
  # @param weather [WeatherFile] Weather object containing EPW information
  # @param hpxml_bldg [HPXML::Building] HPXML Building object representing an individual dwelling unit
  # @return [Hash] UA values for adjacency to outdoor air, ground, or conditioned space (Btu/hr-F)
  def self.get_space_ua_values(mj, location, weather, hpxml_bldg)
    if HPXML::conditioned_locations.include? location
      fail 'Method should not be called for a conditioned space.'
    end

    space_UAs = { HPXML::LocationOutside => 0.0,
                  HPXML::LocationGround => 0.0,
                  HPXML::LocationConditionedSpace => 0.0 }

    # Surface UAs
    hpxml_bldg.surfaces.each do |surface|
      next unless (surface.is_a? HPXML::Slab
                   (location == surface.interior_adjacent_to && space_UAs.keys.include?(surface.exterior_adjacent_to)) ||
                   (location == surface.exterior_adjacent_to && space_UAs.keys.include?(surface.interior_adjacent_to)))

      if [surface.interior_adjacent_to, surface.exterior_adjacent_to].include? HPXML::LocationOutside
        space_UAs[HPXML::LocationOutside] += (1.0 / surface.insulation_assembly_r_value) * surface.area
      elsif HPXML::conditioned_locations.include?(surface.interior_adjacent_to) || HPXML::conditioned_locations.include?(surface.exterior_adjacent_to)
        space_UAs[HPXML::LocationConditionedSpace] += (1.0 / surface.insulation_assembly_r_value) * surface.area
      elsif [surface.interior_adjacent_to, surface.exterior_adjacent_to].include? HPXML::LocationGround
        # Ground temperature is used for basements, not crawlspaces, per Walker (1998)
        # "Technical background for default values used for forced air systems in proposed ASHRAE Std. 152"
        if [HPXML::LocationCrawlspaceVented, HPXML::LocationCrawlspaceUnvented].include? location
          ua_location = HPXML::LocationOutside
        else
          ua_location = HPXML::LocationGround
        end
        if surface.is_a? HPXML::FoundationWall
          u_wall_without_soil = get_foundation_wall_ufactor(surface, false, mj.ground_conductivity)
          space_UAs[ua_location] += u_wall_without_soil * surface.area
        elsif surface.is_a? HPXML::Slab
          if surface.thickness == 0
            # Dirt floor, assume U-value=0.1 per Walker (1998) "Technical background for default
            # values used for forced air systems in proposed ASHRAE Std. 152"
            space_UAs[ua_location] += 0.1 * surface.area
          else
            concrete_r = Material.Concrete(surface.thickness).rvalue
            # Under Slab Insulation UA
            horiz_insul_u = 1.0 / (concrete_r + surface.under_slab_insulation_r_value)
            if surface.under_slab_insulation_spans_entire_slab
              horiz_insul_a = surface.area
            else
              horiz_insul_a = surface.under_slab_insulation_width * surface.exposed_perimeter
            end
            space_UAs[ua_location] += horiz_insul_u * horiz_insul_a
            # Perimeter Insulation UA (approximate as similar to under slab insulation)
            vert_insul_u = 1.0 / (concrete_r + surface.perimeter_insulation_r_value)
            vert_insul_a = surface.perimeter_insulation_depth * surface.exposed_perimeter
            space_UAs[ua_location] += vert_insul_u * vert_insul_a
            # Uninsulated slab UA
            slab_u = 1.0 / concrete_r
            slab_a = [surface.area - horiz_insul_a - vert_insul_a, 0.0].max
            space_UAs[ua_location] += slab_u * slab_a
          end
        end
      end
    end

    # Infiltration UA
    ach = nil
    if HPXML::vented_locations.include? location
      # Vented space
      if location == HPXML::LocationCrawlspaceVented
        vented_crawl = hpxml_bldg.foundations.find { |f| f.foundation_type == HPXML::FoundationTypeCrawlspaceVented }
        sla = vented_crawl.vented_crawlspace_sla
      else
        vented_attic = hpxml_bldg.attics.find { |f| f.attic_type == HPXML::AtticTypeVented }
        if not vented_attic.vented_attic_sla.nil?
          sla = vented_attic.vented_attic_sla
        else
          ach = vented_attic.vented_attic_ach
        end
      end
      ach = Airflow.get_infiltration_ACH_from_SLA(sla, 8.202, weather) if ach.nil?
    else # Unvented space
      ach = Airflow.get_default_unvented_space_ach()
    end
    volume = Geometry.calculate_zone_volume(hpxml_bldg: hpxml_bldg, location: location)
    infiltration_cfm = ach / UnitConversions.convert(1.0, 'hr', 'min') * volume
    space_UAs[HPXML::LocationOutside] += infiltration_cfm * mj.outside_air_density * Gas.Air.cp * UnitConversions.convert(1.0, 'hr', 'min')

    return space_UAs
  end

  # Calculates the heating or cooling design temperature for a HPXML location using a simple
  # UA-based heat balance method. (Unvented attics w/ roof insulation are handled as a special case.)
  #
  # @param mj [MJValues] Object with a collection of misc Manual J values
  # @param location [String] The HPXML::LocationXXX of interest
  # @param weather [WeatherFile] Weather object containing EPW information
  # @param hpxml_bldg [HPXML::Building] HPXML Building object representing an individual dwelling unit
  # @param setpoint_temp [Double] The conditioned space heating or cooling setpoint temperature (F)
  # @param design_db [Double] The outdoor heating or cooling design temperature (F)
  # @param ground_db [Double] The approximate ground temperature during the heating or cooling season (F)
  # @param is_unvented_attic_with_roof_insul [Boolean] Whether we are calculating the design temperature for an unvented attic with roof insulation
  # @return [Double] The location's design temperature (F)
  def self.calculate_space_design_temp(mj, location, weather, hpxml_bldg, setpoint_temp, design_db, ground_db, is_unvented_attic_with_roof_insul)
    space_UAs = get_space_ua_values(mj, location, weather, hpxml_bldg)

    # Calculate space design temp from space UAs
    design_temp = nil
    if not is_unvented_attic_with_roof_insul

      sum_uat, sum_ua = 0.0, 0.0
      space_UAs.each do |ua_type, ua|
        if ua_type == HPXML::LocationGround
          sum_uat += ua * ground_db
          sum_ua += ua
        elsif ua_type == HPXML::LocationOutside
          sum_uat += ua * design_db
          sum_ua += ua
        elsif ua_type == HPXML::LocationConditionedSpace
          sum_uat += ua * setpoint_temp
          sum_ua += ua
        else
          fail "Unexpected space ua type: '#{ua_type}'."
        end
      end
      design_temp = sum_uat / sum_ua

    else

      # Special case due to effect of solar

      # This number comes from the number from the Vented Attic
      # assumption, but assuming an unvented attic will be hotter
      # during the summer when insulation is at the ceiling level
      max_temp_rise = 50.0

      # Estimate from running a few cases in E+ and DOE2 since the
      # attic will always be a little warmer than the conditioned space
      # when the roof is insulated
      min_temp_rise = 5.0

      max_cooling_temp = mj.cool_setpoint + max_temp_rise
      min_cooling_temp = mj.cool_setpoint + min_temp_rise

      ua_conditioned = 0.0
      ua_outside = 0.0
      space_UAs.each do |ua_type, ua|
        if ua_type == HPXML::LocationOutside
          ua_outside += ua
        elsif ua_type == HPXML::LocationConditionedSpace
          ua_conditioned += ua
        elsif ua_type != HPXML::LocationGround
          fail "Unexpected space ua type: '#{ua_type}'."
        end
      end
      percent_ua_conditioned = ua_conditioned / (ua_conditioned + ua_outside)
      design_temp = max_cooling_temp - percent_ua_conditioned * (max_cooling_temp - min_cooling_temp)

    end

    return design_temp
  end

  # Retrieves the design temperature for a space that uses scheduled temperatures (e.g., multifamily
  # spaces when modeling an individual dwelling unit).
  #
  # @param location [String] The HPXML::LocationXXX of interest
  # @param setpoint_temp [Double] The conditioned space heating or cooling setpoint temperature (F)
  # @param outdoor_design_temp [Double] The outdoor heating or cooling design temperature (F)
  # @param ground_temp [Double] The approximate ground temperature during the heating or cooling season (F)
  # @return [Double] The location's design temperature (F)
  def self.calculate_scheduled_space_design_temps(location, setpoint_temp, outdoor_design_temp, ground_temp)
    space_values = Geometry.get_temperature_scheduled_space_values(location: location)
    design_temp = setpoint_temp * space_values[:indoor_weight] + outdoor_design_temp * space_values[:outdoor_weight] + ground_temp * space_values[:ground_weight]
    if not space_values[:temp_min].nil?
      design_temp = [design_temp, space_values[:temp_min]].max
    end
    return design_temp
  end

  # Determines the ASHRAE Group Number G-B (based on the Table 4A Group Number A-K) for above-grade walls.
  #
  # @param wall [HPXML::Wall or HPXML::RimJoist] The wall or rim joist of interest
  # @return [String] ASHRAE Group Number
  def self.get_ashrae_wall_group(wall)
    if wall.is_a? HPXML::RimJoist
      wall_type = HPXML::WallTypeWoodStud
    else
      wall_type = wall.wall_type
    end

    wall_ufactor = 1.0 / wall.insulation_assembly_r_value

    # The following correlations were estimated by analyzing MJ8 construction tables.
    if wall_type == HPXML::WallTypeWoodStud
      if wall.siding == HPXML::SidingTypeBrick
        if wall_ufactor <= 0.070
          table_4a_wall_group = 'K'
        elsif wall_ufactor <= 0.083
          table_4a_wall_group = 'J'
        elsif wall_ufactor <= 0.095
          table_4a_wall_group = 'I'
        elsif wall_ufactor <= 0.100
          table_4a_wall_group = 'H'
        elsif wall_ufactor <= 0.130
          table_4a_wall_group = 'G'
        elsif wall_ufactor <= 0.175
          table_4a_wall_group = 'F'
        else
          table_4a_wall_group = 'E'
        end
      else
        if wall_ufactor <= 0.048
          table_4a_wall_group = 'J'
        elsif wall_ufactor <= 0.051
          table_4a_wall_group = 'I'
        elsif wall_ufactor <= 0.059
          table_4a_wall_group = 'H'
        elsif wall_ufactor <= 0.063
          table_4a_wall_group = 'G'
        elsif wall_ufactor <= 0.067
          table_4a_wall_group = 'F'
        elsif wall_ufactor <= 0.075
          table_4a_wall_group = 'E'
        elsif wall_ufactor <= 0.086
          table_4a_wall_group = 'D'
        elsif wall_ufactor <= 0.110
          table_4a_wall_group = 'C'
        elsif wall_ufactor <= 0.170
          table_4a_wall_group = 'B'
        else
          table_4a_wall_group = 'A'
        end
      end

    elsif wall_type == HPXML::WallTypeSteelStud
      if wall.siding == HPXML::SidingTypeBrick
        if wall_ufactor <= 0.090
          table_4a_wall_group = 'K'
        elsif wall_ufactor <= 0.105
          table_4a_wall_group = 'J'
        elsif wall_ufactor <= 0.118
          table_4a_wall_group = 'I'
        elsif wall_ufactor <= 0.125
          table_4a_wall_group = 'H'
        elsif wall_ufactor <= 0.145
          table_4a_wall_group = 'G'
        elsif wall_ufactor <= 0.200
          table_4a_wall_group = 'F'
        else
          table_4a_wall_group = 'E'
        end
      else
        if wall_ufactor <= 0.066
          table_4a_wall_group = 'J'
        elsif wall_ufactor <= 0.070
          table_4a_wall_group = 'I'
        elsif wall_ufactor <= 0.075
          table_4a_wall_group = 'H'
        elsif wall_ufactor <= 0.081
          table_4a_wall_group = 'G'
        elsif wall_ufactor <= 0.088
          table_4a_wall_group = 'F'
        elsif wall_ufactor <= 0.100
          table_4a_wall_group = 'E'
        elsif wall_ufactor <= 0.105
          table_4a_wall_group = 'D'
        elsif wall_ufactor <= 0.120
          table_4a_wall_group = 'C'
        elsif wall_ufactor <= 0.200
          table_4a_wall_group = 'B'
        else
          table_4a_wall_group = 'A'
        end
      end

    elsif wall_type == HPXML::WallTypeDoubleWoodStud
      table_4a_wall_group = 'J' # assumed since MJ8 does not include double stud constructions
      if wall.siding == HPXML::SidingTypeBrick
        table_4a_wall_group = 'K'
      end

    elsif wall_type == HPXML::WallTypeSIP
      # Manual J refers to SIPs as Structural Foam Panel (SFP)
      if wall_ufactor >= (0.072 + 0.050) / 2
        if wall.siding == HPXML::SidingTypeBrick
          table_4a_wall_group = 'J'
        else
          table_4a_wall_group = 'G'
        end
      elsif wall_ufactor >= 0.050
        if wall.siding == HPXML::SidingTypeBrick
          table_4a_wall_group = 'K'
        else
          table_4a_wall_group = 'I'
        end
      else
        table_4a_wall_group = 'K'
      end

    elsif wall_type == HPXML::WallTypeCMU
      # Table 4A - Construction Number 13
      if wall_ufactor <= 0.0575
        table_4a_wall_group = 'J'
      elsif wall_ufactor <= 0.067
        table_4a_wall_group = 'I'
      elsif wall_ufactor <= 0.080
        table_4a_wall_group = 'H'
      elsif wall_ufactor <= 0.108
        table_4a_wall_group = 'G'
      elsif wall_ufactor <= 0.148
        table_4a_wall_group = 'F'
      else
        table_4a_wall_group = 'E'
      end

    elsif [HPXML::WallTypeBrick, HPXML::WallTypeAdobe, HPXML::WallTypeConcrete].include? wall_type
      # Two Courses Brick or 8 Inches Concrete
      if wall_ufactor >= (0.218 + 0.179) / 2
        table_4a_wall_group = 'G'
      elsif wall_ufactor >= (0.152 + 0.132) / 2
        table_4a_wall_group = 'H'
      elsif wall_ufactor >= (0.117 + 0.079) / 2
        table_4a_wall_group = 'I'
      elsif wall_ufactor >= 0.079
        table_4a_wall_group = 'J'
      else
        table_4a_wall_group = 'K'
      end

    elsif wall_type == HPXML::WallTypeLog
      # Stacked Logs
      if wall_ufactor >= (0.103 + 0.091) / 2
        table_4a_wall_group = 'G'
      elsif wall_ufactor >= (0.091 + 0.082) / 2
        table_4a_wall_group = 'H'
      elsif wall_ufactor >= (0.074 + 0.068) / 2
        table_4a_wall_group = 'I'
      elsif wall_ufactor >= (0.068 + 0.063) / 2
        table_4a_wall_group = 'J'
      else
        table_4a_wall_group = 'K'
      end

    elsif [HPXML::WallTypeICF, HPXML::WallTypeStrawBale, HPXML::WallTypeStone].include? wall_type
      table_4a_wall_group = 'K'

    end

    # Mapping from Figure A12-12
    ashrae_wall_group = { 'A' => 'G', 'B' => 'F-G', 'C' => 'F', 'D' => 'E-F',
                          'E' => 'E', 'F' => 'D-E', 'G' => 'D', 'H' => 'C-D',
                          'I' => 'C', 'J' => 'B-C', 'K' => 'B' }[table_4a_wall_group]
    fail "Unexpected Table 4A wall group: #{table_4a_wall_group}" if ashrae_wall_group.nil?

    return ashrae_wall_group
  end

  # return ACH lookup values from Manual J Table 5A & Table 5B based on leakiness description
  #
  # @param hpxml_bldg [HPXML::Building] HPXML Building object representing an individual dwelling unit
  # @param leakiness_description [String] Leakiness description to look up the infiltration ach value
  # @param cfa [Double] Conditioned floor area in the dwelling unit (ft2)
  # @return [Array<Float, Float>] Heating and cooling ACH values from Manual J Table 5A/5B
  def self.get_mj_default_ach_values(hpxml_bldg, leakiness_description, cfa)
    ncfl_ag = hpxml_bldg.building_construction.number_of_conditioned_floors_above_grade
    # Manual J Table 5A
    ach_table_sfd_htg = [
      # single story
      { HPXML::LeakinessVeryTight => [0.21, 0.16, 0.14, 0.11, 0.10],
        HPXML::LeakinessTight => [0.41, 0.31, 0.26, 0.22, 0.19],
        HPXML::LeakinessAverage => [0.61, 0.45, 0.38, 0.32, 0.28],
        HPXML::LeakinessLeaky => [0.95, 0.70, 0.59, 0.49, 0.43],
        HPXML::LeakinessVeryLeaky => [1.29, 0.94, 0.80, 0.66, 0.58] },
      # two story
      { HPXML::LeakinessVeryTight => [0.27, 0.20, 0.18, 0.15, 0.13],
        HPXML::LeakinessTight => [0.53, 0.39, 0.34, 0.28, 0.25],
        HPXML::LeakinessAverage => [0.79, 0.58, 0.50, 0.41, 0.37],
        HPXML::LeakinessLeaky => [1.23, 0.90, 0.77, 0.63, 0.56],
        HPXML::LeakinessVeryLeaky => [1.67, 1.22, 1.04, 0.85, 0.75] }
    ]
    ach_table_sfd_clg = [
      # single story
      { HPXML::LeakinessVeryTight => [0.11, 0.08, 0.07, 0.06, 0.05],
        HPXML::LeakinessTight => [0.22, 0.16, 0.14, 0.11, 0.10],
        HPXML::LeakinessAverage => [0.32, 0.23, 0.20, 0.16, 0.15],
        HPXML::LeakinessLeaky => [0.50, 0.36, 0.31, 0.25, 0.23],
        HPXML::LeakinessVeryLeaky => [0.67, 0.49, 0.42, 0.34, 0.30] },
      # two story
      { HPXML::LeakinessVeryTight => [0.14, 0.11, 0.09, 0.08, 0.07],
        HPXML::LeakinessTight => [0.28, 0.21, 0.18, 0.15, 0.13],
        HPXML::LeakinessAverage => [0.41, 0.30, 0.26, 0.21, 0.19],
        HPXML::LeakinessLeaky => [0.64, 0.47, 0.40, 0.33, 0.29],
        HPXML::LeakinessVeryLeaky => [0.87, 0.64, 0.54, 0.44, 0.39] }
    ]
    # Manual J Table 5B
    ach_table_mf_htg = { HPXML::LeakinessVeryTight => [0.24, 0.18, 0.15, 0.13, 0.12],
                         HPXML::LeakinessTight => [0.47, 0.34, 0.29, 0.25, 0.22],
                         HPXML::LeakinessAverage => [0.69, 0.50, 0.43, 0.36, 0.32],
                         HPXML::LeakinessLeaky => [1.08, 0.78, 0.67, 0.55, 0.49],
                         HPXML::LeakinessVeryLeaky => [1.46, 1.06, 0.91, 0.74, 0.65] }
    ach_table_mf_clg = { HPXML::LeakinessVeryTight => [0.13, 0.09, 0.08, 0.07, 0.06],
                         HPXML::LeakinessTight => [0.25, 0.18, 0.16, 0.13, 0.12],
                         HPXML::LeakinessAverage => [0.36, 0.27, 0.23, 0.19, 0.17],
                         HPXML::LeakinessLeaky => [0.57, 0.42, 0.36, 0.29, 0.26],
                         HPXML::LeakinessVeryLeaky => [0.77, 0.56, 0.48, 0.39, 0.34] }
    groupings = [lambda { |v| v <= 900.0 },
                 lambda { |v| v > 900.0 && v <= 1500.0 },
                 lambda { |v| v > 1500.0 && v <= 2000.0 },
                 lambda { |v| v > 2000.0 && v <= 3000.0 },
                 lambda { |v| v > 3000.0 }]
    index = nil
    groupings.each_with_index do |fn, i|
      if fn.call(cfa)
        index = i
        break
      end
    end

    if hpxml_bldg.building_construction.residential_facility_type == HPXML::ResidentialTypeSFD
      if ncfl_ag < 2
        ach_htg = ach_table_sfd_htg[0][leakiness_description][index]
        ach_clg = ach_table_sfd_clg[0][leakiness_description][index]
      else
        ach_htg = ach_table_sfd_htg[1][leakiness_description][index]
        ach_clg = ach_table_sfd_clg[1][leakiness_description][index]
      end
    else
      ach_htg = ach_table_mf_htg[leakiness_description][index]
      ach_clg = ach_table_mf_clg[leakiness_description][index]
    end
    return ach_htg, ach_clg
  end

  # Calculates a crude approximation for the average R-value of a set of surfaces.
  #
  # @param surfaces [Array<OpenStudio::Model::Surface>] array of OpenStudio::Model::Surface objects
  # @return [Double] Average R-value (hr-ft2-F/Btu)
  def self.calculate_average_r_value(surfaces)
    surfaces_a = 0.0
    surfaces_ua = 0.0
    surfaces.each do |surface|
      surfaces_a += surface.area
      if not surface.insulation_assembly_r_value.nil?
        surfaces_ua += (1.0 / surface.insulation_assembly_r_value) * surface.area
      else
        surfaces_ua += (1.0 / (surface.insulation_interior_r_value + surface.insulation_exterior_r_value)) * surface.area
      end
    end
    return surfaces_a / surfaces_ua
  end

  # Calculates the foundation wall effective U-factor according to Manual J Section A12-4.
  #
  # @param foundation_wall [HPXML::FoundationWall] The foundation wall of interest
  # @param include_soil [Boolean] Whether to include the thermal resistance of soil in the calculation
  # @param ground_conductivity [Double] Ground conductivity (Btu/hr-ft-F)
  # @return [Double] U-factor for the foundation wall (Btu/hr-ft2-F)
  def self.get_foundation_wall_ufactor(foundation_wall, include_soil, ground_conductivity)
    # Calculate effective U-factor

    if not foundation_wall.insulation_assembly_r_value.nil?
      wall_constr_rvalue = foundation_wall.insulation_assembly_r_value - Material.AirFilmVertical.rvalue
      wall_ins_rvalue_int, wall_ins_rvalue_ext = 0, 0
      wall_ins_dist_to_top_int, wall_ins_dist_to_top_ext = 0, 0
      wall_ins_dist_to_bottom_int, wall_ins_dist_to_bottom_ext = 0, 0
    else
      wall_constr_rvalue = Material.Concrete(foundation_wall.thickness).rvalue
      wall_ins_rvalue_int = foundation_wall.insulation_interior_r_value
      wall_ins_rvalue_ext = foundation_wall.insulation_exterior_r_value
      wall_ins_dist_to_top_int = foundation_wall.insulation_interior_distance_to_top
      wall_ins_dist_to_top_ext = foundation_wall.insulation_exterior_distance_to_top
      wall_ins_dist_to_bottom_int = foundation_wall.insulation_interior_distance_to_bottom
      wall_ins_dist_to_bottom_ext = foundation_wall.insulation_exterior_distance_to_bottom
    end

    u_wall = 0.0
    wall_height = foundation_wall.height.ceil
    wall_depth_above_grade = foundation_wall.height - foundation_wall.depth_below_grade
    for distance_to_top in 1..wall_height
      # Calculate R-wall at this depth
      r_wall = wall_constr_rvalue + Material.AirFilmVertical.rvalue # Base wall construction + interior film
      if distance_to_top <= wall_depth_above_grade
        # Above-grade: no soil, add exterior film
        r_soil = 0.0
        r_wall += Material.AirFilmOutside.rvalue
      else
        # Below-grade: add soil, no exterior film
        distance_to_grade = distance_to_top - wall_depth_above_grade
        r_soil = (Math::PI * distance_to_grade / 2.0) / ground_conductivity
      end
      if (distance_to_top > wall_ins_dist_to_top_int) && (distance_to_top <= wall_ins_dist_to_bottom_int)
        r_wall += wall_ins_rvalue_int # Interior insulation at this depth, add R-value
      end
      if (distance_to_top > wall_ins_dist_to_top_ext) && (distance_to_top <= wall_ins_dist_to_bottom_ext)
        r_wall += wall_ins_rvalue_ext # Exterior insulation at this depth, add R-value
      end
      if include_soil
        u_wall += 1.0 / (r_soil + r_wall)
      else
        u_wall += 1.0 / r_wall
      end
    end
    u_wall /= wall_height
    if include_soil
      u_wall *= 0.85 # 15% decrease due to soil thermal storage per Manual J
    end

    return u_wall
  end

  # Calculates the slab F-value according to Manual J Section A12-8.
  #
  # @param slab [HPXML::Slab] The slab of interest
  # @param ground_conductivity [Double] Ground conductivity (Btu/hr-ft-F)
  # @return [Double] F-value for the slab (Btu/ft-F)
  def self.calc_slab_f_value(slab, ground_conductivity)
    soil_r_per_foot = 1.0 / ground_conductivity

    slab_r_gravel_per_inch = 0.65 # Based on calibration to Table 4A values by Tony Fontanini

    # Because of uncertainty pertaining to the effective path radius, F-values are calculated
    # for six radii (8, 9, 10, 11, 12, and 13 feet) and averaged.
    f_values = []
    for path_radius in 8..13
      u_effective = []
      for radius in 0..path_radius
        spl = [Math::PI * radius - 1, 0].max # soil path length (SPL)

        # Concrete, gravel, and insulation
        if radius == 0
          r_concrete = 0.0
          r_gravel = 0.0 # No gravel on edge
          if slab.perimeter_insulation_depth > 0
            r_ins = slab.perimeter_insulation_r_value # Insulation on edge
          else
            r_ins = 0.0
          end
        else
          r_concrete = Material.Concrete(slab.thickness).rvalue
          r_gravel = [slab_r_gravel_per_inch * (12.0 - slab.thickness), 0].max
          if slab.under_slab_insulation_spans_entire_slab
            r_ins = slab.under_slab_insulation_r_value
          elsif radius <= slab.under_slab_insulation_width && radius <= slab.perimeter_insulation_depth
            r_ins = slab.under_slab_insulation_r_value + slab.perimeter_insulation_r_value
          elsif radius <= slab.under_slab_insulation_width
            r_ins = slab.under_slab_insulation_r_value
          elsif radius <= slab.perimeter_insulation_depth
            r_ins = slab.perimeter_insulation_r_value
          else
            r_ins = 0.0
          end
        end

        # Air Films = Indoor Finish + Indoor Air Film + Exposed Air Film (Figure A12-6 pg. 517)
        r_air_film = 0.05 + 0.92 + 0.17

        # Soil
        r_soil = soil_r_per_foot * spl # (h-F-ft2/BTU)

        # Effective R-Value
        r_air_to_air = r_concrete + r_gravel + r_ins + r_air_film + r_soil

        # Effective U-Factor
        u_effective << 1.0 / r_air_to_air
      end

      f_values << u_effective.sum
    end

    return f_values.sum() / f_values.size
  end

  # Calculates the basement slab U-factor according to Manual J Section A12-7 and
  # ASHRAE HoF 2013 pg 18.31 Eq 40.
  #
  # @param slab_is_insulated [Boolean] Whether the slab is insulated
  # @param depth_below_grade [Double] Depth of the slab below-grade (ft)
  # @param width_of_shortest_side [Double] Width of the shortest side of the slab
  # @param ground_conductivity [Double] Ground conductivity (Btu/hr-ft-F)
  # @return [Double] U-factor for the basement slab (Btu/hr-ft2-F)
  def self.calc_basement_slab_ufactor(slab_is_insulated, depth_below_grade, width_of_shortest_side, ground_conductivity)
    r_other = 1.47 # Value from ASHRAE HoF, probably used by Manual J
    z_f = depth_below_grade
    w_b = width_of_shortest_side
    u_avg_bf = (2.0 * ground_conductivity / (Math::PI * w_b)) * (Math::log(w_b / 2.0 + z_f / 2.0 + (ground_conductivity * r_other) / Math::PI) - Math::log(z_f / 2.0 + (ground_conductivity * r_other) / Math::PI))
    u_value = 0.85 * u_avg_bf # To account for the storage effect of soil, multiply by 0.85
    if slab_is_insulated
      u_value *= 0.7 # U-values are multiplied by 0.70 to produce U-values for insulated floors
    end
    return u_value
  end

  # Gets the system type of the specified HPXML heating system.
  #
  # @param hvac_heating [HPXML::HeatingSystem or HPXML::HeatPump] The heating portion of the current HPXML HVAC system
  # @return [string] Heating system type (e.g., HPXML::HVACTypeFurnace or HPXML::HVACTypeHeatPumpAirToAir) or nil
  def self.get_hvac_heating_type(hvac_heating)
    if hvac_heating.nil?
      return
    elsif hvac_heating.is_a? HPXML::HeatingSystem
      return hvac_heating.heating_system_type
    else
      return hvac_heating.heat_pump_type
    end
  end

  # Gets the system type of the specified HPXML cooling system.
  #
  # @param hvac_cooling [HPXML::CoolingSystem or HPXML::HeatPump] The cooling portion of the current HPXML HVAC system
  # @return [string] Cooling system type (e.g., HPXML::HVACTypeCentralAirConditioner or HPXML::HVACTypeHeatPumpAirToAir) or nil
  def self.get_hvac_cooling_type(hvac_cooling)
    if hvac_cooling.nil?
      return
    elsif hvac_cooling.is_a? HPXML::CoolingSystem
      return hvac_cooling.cooling_system_type
    else
      return hvac_cooling.heat_pump_type
    end
  end

  # Calculates the fraction of zone heating/cooling design loads served by a single HVAC system. This accounts
  # for two situations:
  # 1. There is a single conditioned zone, in which case the HVAC system may be meeting the entire load or may
  #    be meeting a portion of the load (e.g., room ACs serving 30% of the home). In this case, we use the
  #    FractionHeadLoadServed/FractionCoolLoadServed inputs.
  # 2. There are multiple conditioned zones, in which case we assume the HVAC system(s) attached to it fully
  #    condition the zone. If there are multiple HVAC systems serving the zone, we apportion the zone load
  #    to each HVAC system using the FractionHeadLoadServed/FractionCoolLoadServed inputs.
  #
  # @param hvac_heating [HPXML::HeatingSystem or HPXML::HeatPump] The heating portion of the current HPXML HVAC system
  # @param hvac_cooling [HPXML::CoolingSystem or HPXML::HeatPump] The cooling portion of the current HPXML HVAC system
  # @param hpxml_bldg [HPXML::Building] HPXML Building object representing an individual dwelling unit
  # @param hvac_systems [Array<Hash>] List of HPXML HVAC (heating and/or cooling) systems
  # @param zone [HPXML::Zone] The current zone of interest
  # @return [Array<Double, Double>] Fraction of zone heat load, fraction of zone cool load
  def self.get_fractions_load_served(hvac_heating, hvac_cooling, hpxml_bldg, hvac_systems, zone)
    if hvac_cooling.is_a?(HPXML::CoolingSystem) && hvac_cooling.has_integrated_heating
      frac_heat_load_served = hvac_cooling.integrated_heating_system_fraction_heat_load_served
    elsif hvac_heating.nil?
      frac_heat_load_served = 0
    elsif hvac_heating.is_a?(HPXML::HeatingSystem) && hvac_heating.is_heat_pump_backup_system
      if not hvac_systems.nil?
        # Use the same load fractions as the heat pump
        heat_pump = hvac_heating.primary_heat_pump
        frac_heat_load_served = heat_pump.fraction_heat_load_served
      else
        frac_heat_load_served = 0 # Don't double count the HP and HP backup when calculating the fraction for the zone
      end
    else
      frac_heat_load_served = hvac_heating.fraction_heat_load_served
    end

    if hvac_cooling.nil?
      frac_cool_load_served = 0
    else
      frac_cool_load_served = hvac_cooling.fraction_cool_load_served
    end

    if hpxml_bldg.conditioned_zones.size == 1
      # One conditioned zone, use the heating/cooling fractions as provided.
    else
      # There are multiple conditioned zones, so assume the HVAC systems attached to
      # the zone fully conditions it. Determine the fraction of the zone load each
      # HVAC system serves by dividing (fraction load served by this system) by
      # (fraction load served by all the zone's systems).
      if not hvac_systems.nil?
        sum_frac_heat_load_served = 0.0
        sum_frac_cool_load_served = 0.0
        hvac_systems.each do |hvac_system2|
          hvac_heating2, hvac_cooling2 = hvac_system2[:heating], hvac_system2[:cooling]
          zone2 = hvac_heating2.nil? ? hvac_cooling2.zone : hvac_heating2.zone
          next if is_system_to_skip(hvac_heating2, hvac_cooling2, zone)
          next if zone2 != zone

          fracs = get_fractions_load_served(hvac_heating2, hvac_cooling2, hpxml_bldg, nil, nil)
          sum_frac_heat_load_served += fracs[0]
          sum_frac_cool_load_served += fracs[1]
        end

        if sum_frac_heat_load_served > 0
          frac_heat_load_served /= sum_frac_heat_load_served
        end
        if sum_frac_cool_load_served > 0
          frac_cool_load_served /= sum_frac_cool_load_served
        end
      end
    end

    return frac_heat_load_served, frac_cool_load_served
  end

  # Determines whether the HPXML Zone has radiant floor heating.
  #
  # @param zone [HPXML::Zone] The current zone of interest
  # @return [Boolean] Presence of radiant floors
  def self.get_has_radiant_floor(zone)
    # FUTURE: Allow specifying presence of radiant floors on a floor-by-floor basis?
    if zone.heating_systems.count { |htg| htg.electric_resistance_distribution == HPXML::ElectricResistanceDistributionRadiantFloor } > 0
      return true
    end
    if zone.hvac_distributions.count { |hvac_dist| hvac_dist.hydronic_type == HPXML::HydronicTypeRadiantFloor } > 0
      return true
    end

    return false
  end

  # Assigns the final calculated capacities, airflows, etc. to the HPXML HVAC system.
  # These values will end up in the in.xml file, among other outputs.
  #
  # @param hvac_heating [HPXML::HeatingSystem or HPXML::HeatPump] The heating portion of the current HPXML HVAC system
  # @param hvac_cooling [HPXML::CoolingSystem or HPXML::HeatPump] The cooling portion of the current HPXML HVAC system
  # @param hvac_sizings [HVACSizingValues] Object with sizing values for a given HVAC system
  # @return [void]
  def self.assign_to_hpxml_system(hvac_heating, hvac_cooling, hvac_sizings)
    if not hvac_heating.nil?

      # Heating capacity
      if hvac_heating.heating_capacity.nil? || ((hvac_heating.heating_capacity - hvac_sizings.Heat_Capacity).abs >= 1.0)
        scaling_factor = Float(hvac_sizings.Heat_Capacity.round) / hvac_heating.heating_capacity unless hvac_heating.heating_capacity.nil?
        # Heating capacity @ 17F
        if hvac_heating.is_a? HPXML::HeatPump
          if (not hvac_heating.heating_capacity.nil?) && (not hvac_heating.heating_capacity_17F.nil?)
            # Fixed value entered; scale w/ heating_capacity in case allow_increased_fixed_capacities=true
            htg_cap_17f = hvac_heating.heating_capacity_17F * scaling_factor
            if (hvac_heating.heating_capacity_17F - htg_cap_17f).abs >= 1.0
              hvac_heating.heating_capacity_17F = Float(htg_cap_17f.round)
              hvac_heating.heating_capacity_17F_isdefaulted = true
            end
          end
        end
        if not hvac_heating.heating_detailed_performance_data.empty?
          # Fixed values entered; Scale w/ heating_capacity in case allow_increased_fixed_capacities=true
          hvac_heating.heating_detailed_performance_data.each do |dp|
            next if dp.capacity.nil? # using autosized values, process later

            htg_cap_dp = dp.capacity * scaling_factor
            if (dp.capacity - htg_cap_dp).abs >= 1.0
              dp.capacity = Float(htg_cap_dp.round)
              dp.capacity_isdefaulted = true
            end
          end
        end
        hvac_heating.heating_capacity = Float(hvac_sizings.Heat_Capacity.round)
        hvac_heating.heating_capacity_isdefaulted = true
      end

      # Heating backup capacity
      if hvac_heating.is_a? HPXML::HeatPump
        if hvac_heating.backup_type.nil?
          if hvac_heating.backup_heating_capacity.nil?
            hvac_heating.backup_heating_capacity = 0.0
            hvac_heating.backup_heating_capacity_isdefaulted = true
          end
        elsif hvac_heating.backup_type == HPXML::HeatPumpBackupTypeIntegrated
          if hvac_heating.backup_heating_capacity.nil? || ((hvac_heating.backup_heating_capacity - hvac_sizings.Heat_Capacity_Supp).abs >= 1.0)
            hvac_heating.backup_heating_capacity = Float(hvac_sizings.Heat_Capacity_Supp.round)
            hvac_heating.backup_heating_capacity_isdefaulted = true
          end
        end
      end

      # Heating airflow
      if not (hvac_heating.is_a?(HPXML::HeatingSystem) &&
              [HPXML::HVACTypeBoiler,
               HPXML::HVACTypeElectricResistance].include?(hvac_heating.heating_system_type))
        hvac_heating.heating_airflow_cfm = Float(hvac_sizings.Heat_Airflow.round)
        hvac_heating.heating_airflow_cfm_isdefaulted = true
      end

      # Heating geothermal loop
      if hvac_heating.is_a? HPXML::HeatPump
        hvac_heating.additional_properties.GSHP_G_Functions = hvac_sizings.GSHP_G_Functions

        geothermal_loop = hvac_heating.geothermal_loop
        if not geothermal_loop.nil?
          if geothermal_loop.loop_flow.nil?
            geothermal_loop.loop_flow = hvac_sizings.GSHP_Loop_Flow
            geothermal_loop.loop_flow_isdefaulted = true
          end
          if geothermal_loop.num_bore_holes.nil?
            geothermal_loop.num_bore_holes = hvac_sizings.GSHP_Bore_Holes
            geothermal_loop.num_bore_holes_isdefaulted = true
          end
          if geothermal_loop.bore_length.nil?
            geothermal_loop.bore_length = hvac_sizings.GSHP_Bore_Depth
            geothermal_loop.bore_length_isdefaulted = true
          end
          if geothermal_loop.bore_config.nil?
            geothermal_loop.bore_config = hvac_sizings.GSHP_Bore_Config
            geothermal_loop.bore_config_isdefaulted = true
          end
        end
      end

    end

    if not hvac_cooling.nil?

      # Cooling capacity
      if hvac_cooling.cooling_capacity.nil? || ((hvac_cooling.cooling_capacity - hvac_sizings.Cool_Capacity).abs >= 1.0)
        if not hvac_cooling.cooling_detailed_performance_data.empty?
          scaling_factor = Float(hvac_sizings.Cool_Capacity.round) / hvac_cooling.cooling_capacity unless hvac_cooling.cooling_capacity.nil?
          # Fixed values entered; Scale w/ cooling_capacity in case allow_increased_fixed_capacities=true
          hvac_cooling.cooling_detailed_performance_data.each do |dp|
            next if dp.capacity.nil? # using autosized values

            clg_cap_dp = dp.capacity * scaling_factor
            if (dp.capacity - clg_cap_dp).abs >= 1.0
              dp.capacity = Float(clg_cap_dp.round)
              dp.capacity_isdefaulted = true
            end
          end
        end
        hvac_cooling.cooling_capacity = Float(hvac_sizings.Cool_Capacity.round)
        hvac_cooling.cooling_capacity_isdefaulted = true
      end

      # Cooling integrated heating system capacity
      if (hvac_cooling.is_a? HPXML::CoolingSystem) && hvac_cooling.has_integrated_heating
        if hvac_cooling.integrated_heating_system_capacity.nil? || ((hvac_cooling.integrated_heating_system_capacity - hvac_sizings.Heat_Capacity).abs >= 1.0)
          hvac_cooling.integrated_heating_system_capacity = Float(hvac_sizings.Heat_Capacity.round)
          hvac_cooling.integrated_heating_system_capacity_isdefaulted = true
        end
        hvac_cooling.integrated_heating_system_airflow_cfm = Float(hvac_sizings.Heat_Airflow.round)
        hvac_cooling.integrated_heating_system_airflow_cfm_isdefaulted = true
      end
      hvac_cooling.additional_properties.cooling_capacity_sensible = Float(hvac_sizings.Cool_Capacity_Sens.round)

      # Cooling airflow
      hvac_cooling.cooling_airflow_cfm = Float(hvac_sizings.Cool_Airflow.round)
      hvac_cooling.cooling_airflow_cfm_isdefaulted = true
    end
  end

  # Sums all the zone loads to calculate the entire building's loads.
  #
  # @param all_zone_loads [Hash] Map of HPXML::Zones => DesignLoadValues object
  # @return [DesignLoadValues] Building loads
  def self.aggregate_zone_loads_to_bldg(all_zone_loads)
    bldg_loads = DesignLoadValues.new
    all_zone_loads.values.each do |zone_load|
      bldg_loads.Cool_Sens += zone_load.Cool_Sens
      bldg_loads.Cool_Lat += zone_load.Cool_Lat
      bldg_loads.Cool_Tot += zone_load.Cool_Tot
      bldg_loads.Cool_Ducts_Sens += zone_load.Cool_Ducts_Sens
      bldg_loads.Cool_Ducts_Lat += zone_load.Cool_Ducts_Lat
      bldg_loads.Cool_Windows += zone_load.Cool_Windows
      bldg_loads.Cool_Skylights += zone_load.Cool_Skylights
      bldg_loads.Cool_Doors += zone_load.Cool_Doors
      bldg_loads.Cool_Walls += zone_load.Cool_Walls
      bldg_loads.Cool_Roofs += zone_load.Cool_Roofs
      bldg_loads.Cool_Floors += zone_load.Cool_Floors
      bldg_loads.Cool_Slabs += zone_load.Cool_Slabs
      bldg_loads.Cool_Ceilings += zone_load.Cool_Ceilings
      bldg_loads.Cool_Infil_Sens += zone_load.Cool_Infil_Sens
      bldg_loads.Cool_Vent_Sens += zone_load.Cool_Vent_Sens
      bldg_loads.Cool_Infil_Lat += zone_load.Cool_Infil_Lat
      bldg_loads.Cool_Vent_Lat += zone_load.Cool_Vent_Lat
      bldg_loads.Cool_IntGains_Sens += zone_load.Cool_IntGains_Sens
      bldg_loads.Cool_IntGains_Lat += zone_load.Cool_IntGains_Lat
      bldg_loads.Cool_BlowerHeat += zone_load.Cool_BlowerHeat
      bldg_loads.Cool_AEDExcursion += zone_load.Cool_AEDExcursion
      bldg_loads.Heat_Tot += zone_load.Heat_Tot
      bldg_loads.Heat_Ducts += zone_load.Heat_Ducts
      bldg_loads.Heat_Windows += zone_load.Heat_Windows
      bldg_loads.Heat_Skylights += zone_load.Heat_Skylights
      bldg_loads.Heat_Doors += zone_load.Heat_Doors
      bldg_loads.Heat_Walls += zone_load.Heat_Walls
      bldg_loads.Heat_Roofs += zone_load.Heat_Roofs
      bldg_loads.Heat_Floors += zone_load.Heat_Floors
      bldg_loads.Heat_Slabs += zone_load.Heat_Slabs
      bldg_loads.Heat_Ceilings += zone_load.Heat_Ceilings
      bldg_loads.Heat_Infil += zone_load.Heat_Infil
      bldg_loads.Heat_Vent += zone_load.Heat_Vent
      bldg_loads.Heat_Piping += zone_load.Heat_Piping
      zone_load.HourlyFenestrationLoads.each_with_index do |load, i|
        bldg_loads.HourlyFenestrationLoads[i] += load
      end
    end
    return bldg_loads
  end

  # Assigns the final design loads to the given HPXML object. For example,
  # assigns space design loads to an HPXML Space, or assigns building design
  # loads to the HPXML Building's HVACPlant.
  #
  # @param hpxml_object [HPXML::HVACPlant or HPXML::Zone or HPXML::Space] HPXML object to assign the loads to
  # @param loads [DesignLoadValues] Design loads for the building, zone, or space
  # @return [void]
  def self.assign_to_hpxml_obj(hpxml_object, loads)
    tol = 10 # Btu/hr

    # Assign heating design loads to HPXML object
    hpxml_object.hdl_total = Float(loads.Heat_Tot.round)
    hpxml_object.hdl_walls = Float(loads.Heat_Walls.round)
    hpxml_object.hdl_ceilings = Float(loads.Heat_Ceilings.round)
    hpxml_object.hdl_roofs = Float(loads.Heat_Roofs.round)
    hpxml_object.hdl_floors = Float(loads.Heat_Floors.round)
    hpxml_object.hdl_slabs = Float(loads.Heat_Slabs.round)
    hpxml_object.hdl_windows = Float(loads.Heat_Windows.round)
    hpxml_object.hdl_skylights = Float(loads.Heat_Skylights.round)
    hpxml_object.hdl_doors = Float(loads.Heat_Doors.round)
    hpxml_object.hdl_infil = Float(loads.Heat_Infil.round)
    hpxml_object.hdl_vent = Float(loads.Heat_Vent.round)
    hpxml_object.hdl_piping = Float(loads.Heat_Piping.round)
    hpxml_object.hdl_ducts = Float(loads.Heat_Ducts.round)
    if hpxml_object.hdl_total != 0
      # Error-checking to ensure we captured all the design load components
      hdl_sum = (hpxml_object.hdl_walls + hpxml_object.hdl_ceilings + hpxml_object.hdl_roofs +
                 hpxml_object.hdl_floors + hpxml_object.hdl_slabs + hpxml_object.hdl_windows +
                 hpxml_object.hdl_skylights + hpxml_object.hdl_doors + hpxml_object.hdl_infil +
                 hpxml_object.hdl_vent + hpxml_object.hdl_piping + hpxml_object.hdl_ducts)
      if (hdl_sum - hpxml_object.hdl_total).abs > tol
        fail 'Heating design loads do not sum to total.'
      end
    end

    # Assign cooling sensible design loads to HPXML object
    hpxml_object.cdl_sens_total = Float(loads.Cool_Sens.round)
    hpxml_object.cdl_sens_walls = Float(loads.Cool_Walls.round)
    hpxml_object.cdl_sens_ceilings = Float(loads.Cool_Ceilings.round)
    hpxml_object.cdl_sens_roofs = Float(loads.Cool_Roofs.round)
    hpxml_object.cdl_sens_floors = Float(loads.Cool_Floors.round)
    hpxml_object.cdl_sens_slabs = Float(loads.Cool_Slabs.round)
    hpxml_object.cdl_sens_windows = Float(loads.Cool_Windows.round)
    hpxml_object.cdl_sens_skylights = Float(loads.Cool_Skylights.round)
    hpxml_object.cdl_sens_aedexcursion = Float(loads.Cool_AEDExcursion.round)
    hpxml_object.cdl_sens_doors = Float(loads.Cool_Doors.round)
    hpxml_object.cdl_sens_infil = Float(loads.Cool_Infil_Sens.round)
    hpxml_object.cdl_sens_vent = Float(loads.Cool_Vent_Sens.round)
    hpxml_object.cdl_sens_ducts = Float(loads.Cool_Ducts_Sens.round)
    hpxml_object.cdl_sens_intgains = Float(loads.Cool_IntGains_Sens.round)
    hpxml_object.cdl_sens_blowerheat = Float(loads.Cool_BlowerHeat.round)
    hpxml_object.cdl_sens_aed_curve = loads.HourlyFenestrationLoads.map { |f| f.round }.join(', ')
    if hpxml_object.cdl_sens_total != 0
      # Error-checking to ensure we captured all the design load components
      cdl_sens_sum = (hpxml_object.cdl_sens_walls + hpxml_object.cdl_sens_ceilings +
                      hpxml_object.cdl_sens_roofs + hpxml_object.cdl_sens_floors +
                      hpxml_object.cdl_sens_slabs + hpxml_object.cdl_sens_windows +
                      hpxml_object.cdl_sens_skylights + hpxml_object.cdl_sens_doors +
                      hpxml_object.cdl_sens_infil + hpxml_object.cdl_sens_vent +
                      hpxml_object.cdl_sens_ducts + hpxml_object.cdl_sens_intgains +
                      hpxml_object.cdl_sens_blowerheat + hpxml_object.cdl_sens_aedexcursion)
      if (cdl_sens_sum - hpxml_object.cdl_sens_total).abs > tol
        fail 'Cooling sensible design loads do not sum to total.'
      end
    end

    # Assign cooling latent design loads to HPXML object
    hpxml_object.cdl_lat_total = Float(loads.Cool_Lat.round)
    hpxml_object.cdl_lat_ducts = Float(loads.Cool_Ducts_Lat.round)
    hpxml_object.cdl_lat_infil = Float(loads.Cool_Infil_Lat.round)
    hpxml_object.cdl_lat_vent = Float(loads.Cool_Vent_Lat.round)
    hpxml_object.cdl_lat_intgains = Float(loads.Cool_IntGains_Lat.round)
    if hpxml_object.cdl_lat_total != 0
      # Error-checking to ensure we captured all the design load components
      cdl_lat_sum = (hpxml_object.cdl_lat_ducts + hpxml_object.cdl_lat_infil +
                     hpxml_object.cdl_lat_vent + hpxml_object.cdl_lat_intgains)
      if (cdl_lat_sum - hpxml_object.cdl_lat_total).abs > tol
        fail 'Cooling latent design loads do not sum to total.'
      end
    end
  end

  # Writes a output file with additional detailed information needed to fill out, e.g., an ACCA Form J1.
  #
  # @param output_format [String] Detailed output file format ('csv', 'json', or 'msgpack')
  # @param output_file_path [String] Detailed output file path
  # @param hpxml_bldg [HPXML::Building] HPXML Building object representing an individual dwelling unit
  # @param all_zone_loads [Hash] Map of HPXML::Zones => DesignLoadValues object
  # @param all_space_loads [Hash] Map of HPXML::Spaces => DesignLoadValues object
  # @return [void]
  def self.write_detailed_output(output_format, output_file_path, hpxml_bldg, all_zone_loads, all_space_loads)
    line_break = nil
    results_out = []

    orientation_map = { HPXML::OrientationEast => 'E',
                        HPXML::OrientationNorth => 'N',
                        HPXML::OrientationNortheast => 'NE',
                        HPXML::OrientationNorthwest => 'NW',
                        HPXML::OrientationSouth => 'S',
                        HPXML::OrientationSoutheast => 'SE',
                        HPXML::OrientationSouthwest => 'SW',
                        HPXML::OrientationWest => 'W' }

    # Gets the HPXML Windows that should be output for the building, zone, or space.
    #
    # @param obj [HPXML::Building or HPXML::Zone or HPXML::Space] The HPXML building, zone, or space of interest
    # @return [Array] List of windows
    def self.windows(obj)
      return obj.windows.select { |s| s.additional_properties.respond_to?(:detailed_output_values) }
    end

    # Gets the HPXML Skylights that should be output for the building, zone, or space.
    #
    # @param obj [HPXML::Building or HPXML::Zone or HPXML::Space] The HPXML building, zone, or space of interest
    # @return [Array] List of skylights
    def self.skylights(obj)
      return obj.skylights.select { |s| s.additional_properties.respond_to?(:detailed_output_values) }
    end

    # Gets the HPXML Doors that should be output for the building, zone, or space.
    #
    # @param obj [HPXML::Building or HPXML::Zone or HPXML::Space] The HPXML building, zone, or space of interest
    # @return [Array] List of doors
    def self.doors(obj)
      return obj.doors.select { |s| s.additional_properties.respond_to?(:detailed_output_values) }
    end

    # Gets the HPXML Walls, RimJoists, and FoundationWalls that should be output for the building, zone, or space.
    #
    # @param obj [HPXML::Building or HPXML::Zone or HPXML::Space] The HPXML building, zone, or space of interest
    # @return [Array] List of walls/rim joists/foundation walls
    def self.walls(obj)
      return (obj.walls + obj.rim_joists + obj.foundation_walls).select { |s| s.additional_properties.respond_to?(:detailed_output_values) }
    end

    # Gets the HPXML Floors (ceilings) and Roofs that should be output for the building, zone, or space.
    #
    # @param obj [HPXML::Building or HPXML::Zone or HPXML::Space] The HPXML building, zone, or space of interest
    # @return [Array] List of ceilings/roofs
    def self.ceilings(obj)
      return obj.floors.select { |s| s.additional_properties.respond_to?(:detailed_output_values) && s.is_ceiling } + obj.roofs.select { |s| s.additional_properties.respond_to?(:detailed_output_values) }
    end

    # Gets the HPXML Floors (floors) and Slabs that should be output for the building, zone, or space.
    #
    # @param obj [HPXML::Building or HPXML::Zone or HPXML::Space] The HPXML building, zone, or space of interest
    # @return [Array] List of floors/slabs
    def self.floors(obj)
      return obj.floors.select { |s| s.additional_properties.respond_to?(:detailed_output_values) && s.is_floor } + obj.slabs.select { |s| s.additional_properties.respond_to?(:detailed_output_values) }
    end

    # Note: Every report name must have the HPXML BuildingID in it in case we are running a whole MF building with multiple Building elements.
    if hpxml_bldg.conditioned_zones[0].id.start_with?(Constants.AutomaticallyAdded)
      zone_col_names = ["#{hpxml_bldg.building_id}"] # Leave out name of automatically added zone
    else
      zone_col_names = all_zone_loads.keys.map { |zone| "#{hpxml_bldg.building_id}: #{zone.id}" }
    end
    if all_space_loads.empty?
      space_col_names = []
    else
      space_col_names = all_space_loads.keys.map { |space| "#{hpxml_bldg.building_id}: #{space.id}" }
    end

    # Summary Results
    results_out << ["Report: #{hpxml_bldg.building_id}: Summary", 'Orientation', 'Heating HTM', 'Cooling HTM', 'Heating CFM', 'Cooling CFM']
    windows(hpxml_bldg).each do |window|
      fj1 = window.additional_properties.detailed_output_values
      results_out << ["Windows: #{window.id}", orientation_map[window.orientation], fj1.Heat_HTM, fj1.Cool_HTM]
    end
    skylights(hpxml_bldg).each do |skylight|
      fj1 = skylight.additional_properties.detailed_output_values
      results_out << ["Skylights: #{skylight.id}", orientation_map[skylight.orientation], fj1.Heat_HTM, fj1.Cool_HTM]
    end
    doors(hpxml_bldg).each do |door|
      fj1 = door.additional_properties.detailed_output_values
      results_out << ["Doors: #{door.id}", orientation_map[door.orientation], fj1.Heat_HTM, fj1.Cool_HTM]
    end
    walls(hpxml_bldg).each do |wall|
      fj1 = wall.additional_properties.detailed_output_values
      results_out << ["Walls: #{wall.id}", orientation_map[wall.orientation], fj1.Heat_HTM, fj1.Cool_HTM]
    end
    ceilings(hpxml_bldg).each do |ceiling|
      fj1 = ceiling.additional_properties.detailed_output_values
      results_out << ["Ceilings: #{ceiling.id}", nil, fj1.Heat_HTM, fj1.Cool_HTM]
    end
    floors(hpxml_bldg).each do |floor|
      fj1 = floor.additional_properties.detailed_output_values
      results_out << ["Floors: #{floor.id}", nil, fj1.Heat_HTM, fj1.Cool_HTM]
    end
    results_out << ['Infiltration', nil, nil, nil, hpxml_bldg.additional_properties.infil_heat_cfm.round, hpxml_bldg.additional_properties.infil_cool_cfm.round]
    results_out << ['Ventilation', nil, nil, nil, hpxml_bldg.additional_properties.vent_heat_cfm.round, hpxml_bldg.additional_properties.vent_cool_cfm.round]

    # Zone results
    all_zone_loads.keys.each_with_index do |zone, i|
      results_out << [line_break]
      results_out << ["Report: #{zone_col_names[i]}: Loads", 'Area (ft2)', 'Length (ft)', 'Wall Area Ratio', 'Heating (Btuh)', 'Cooling Sensible (Btuh)', 'Cooling Latent (Btuh)']
      windows(zone).each do |window|
        fj1 = window.additional_properties.detailed_output_values
        results_out << ["Windows: #{window.id}", fj1.Area, fj1.Length, nil, fj1.Heat_Load, fj1.Cool_Load_Sens]
      end
      skylights(zone).each do |skylight|
        fj1 = skylight.additional_properties.detailed_output_values
        results_out << ["Skylights: #{skylight.id}", fj1.Area, fj1.Length, nil, fj1.Heat_Load, fj1.Cool_Load_Sens]
      end
      doors(zone).each do |door|
        fj1 = door.additional_properties.detailed_output_values
        results_out << ["Doors: #{door.id}", fj1.Area, fj1.Length, nil, fj1.Heat_Load, fj1.Cool_Load_Sens]
      end
      walls(zone).each do |wall|
        fj1 = wall.additional_properties.detailed_output_values
        results_out << ["Walls: #{wall.id}", fj1.Area, fj1.Length, nil, fj1.Heat_Load, fj1.Cool_Load_Sens]
      end
      ceilings(zone).each do |ceiling|
        fj1 = ceiling.additional_properties.detailed_output_values
        results_out << ["Ceilings: #{ceiling.id}", fj1.Area, fj1.Length, nil, fj1.Heat_Load, fj1.Cool_Load_Sens]
      end
      floors(zone).each do |floor|
        fj1 = floor.additional_properties.detailed_output_values
        results_out << ["Floors: #{floor.id}", fj1.Area, fj1.Length, nil, fj1.Heat_Load, fj1.Cool_Load_Sens]
      end
      zone_loads = all_zone_loads[zone]
      results_out << ['Infiltration', nil, nil, 1.0, zone_loads.Heat_Infil.round, zone_loads.Cool_Infil_Sens.round, zone_loads.Cool_Infil_Lat.round]
      results_out << ['Internal Gains', nil, nil, nil, nil, zone_loads.Cool_IntGains_Sens.round, zone_loads.Cool_IntGains_Lat.round]
      results_out << ['Ducts', nil, nil, nil, zone_loads.Heat_Ducts.round, zone_loads.Cool_Ducts_Sens.round, zone_loads.Cool_Ducts_Lat.round]
      results_out << ['Ventilation', nil, nil, nil, zone_loads.Heat_Vent.round, zone_loads.Cool_Vent_Sens.round, zone_loads.Cool_Vent_Lat.round]
      results_out << ['Piping', nil, nil, nil, zone_loads.Heat_Piping.round]
      results_out << ['Blower Heat', nil, nil, nil, nil, zone_loads.Cool_BlowerHeat.round]
      results_out << ['AED Excursion', nil, nil, nil, nil, zone_loads.Cool_AEDExcursion.round]
      results_out << ['Total', nil, nil, nil, zone_loads.Heat_Tot.round, zone_loads.Cool_Sens.round, zone_loads.Cool_Lat.round]
    end

    # Space results
    all_space_loads.keys.each_with_index do |space, i|
      results_out << [line_break]
      results_out << ["Report: #{space_col_names[i]}: Loads", 'Area (ft2)', 'Length (ft)', 'Wall Area Ratio', 'Heating (Btuh)', 'Cooling Sensible (Btuh)']
      windows(space).select { |s| s.wall.space == space }.each do |window|
        fj1 = window.additional_properties.detailed_output_values
        results_out << ["Windows: #{window.id}", fj1.Area, fj1.Length, nil, fj1.Heat_Load, fj1.Cool_Load_Sens]
      end
      skylights(space).select { |s| s.roof.space == space }.each do |skylight|
        fj1 = skylight.additional_properties.detailed_output_values
        results_out << ["Skylights: #{skylight.id}", fj1.Area, fj1.Length, nil, fj1.Heat_Load, fj1.Cool_Load_Sens]
      end
      doors(space).select { |s| s.wall.space == space }.each do |door|
        fj1 = door.additional_properties.detailed_output_values
        results_out << ["Doors: #{door.id}", fj1.Area, fj1.Length, nil, fj1.Heat_Load, fj1.Cool_Load_Sens]
      end
      walls(space).select { |s| s.space == space }.each do |wall|
        fj1 = wall.additional_properties.detailed_output_values
        results_out << ["Walls: #{wall.id}", fj1.Area, fj1.Length, nil, fj1.Heat_Load, fj1.Cool_Load_Sens]
      end
      ceilings(space).select { |s| s.space == space }.each do |ceiling|
        fj1 = ceiling.additional_properties.detailed_output_values
        results_out << ["Ceilings: #{ceiling.id}", fj1.Area, fj1.Length, nil, fj1.Heat_Load, fj1.Cool_Load_Sens]
      end
      floors(space).select { |s| s.space == space }.each do |floor|
        fj1 = floor.additional_properties.detailed_output_values
        results_out << ["Floors: #{floor.id}", fj1.Area, fj1.Length, nil, fj1.Heat_Load, fj1.Cool_Load_Sens]
      end
      space_loads = all_space_loads[space]
      results_out << ['Infiltration', nil, nil, space.additional_properties.wall_area_ratio.round(3), space_loads.Heat_Infil.round, space_loads.Cool_Infil_Sens.round]
      results_out << ['Internal Gains', nil, nil, nil, nil, space_loads.Cool_IntGains_Sens.round]
      results_out << ['Ducts', nil, nil, nil, space_loads.Heat_Ducts.round, space_loads.Cool_Ducts_Sens.round]
      results_out << ['AED Excursion', nil, nil, nil, nil, space_loads.Cool_AEDExcursion.round]
      results_out << ['Total', nil, nil, nil, space_loads.Heat_Tot.round, space_loads.Cool_Sens.round]
    end

    # AED curve
    results_out << [line_break]
    results_out << ["Report: #{hpxml_bldg.building_id}: AED Curve"] + [8, 9, 10, 11, 12, 13, 14, 15, 16, 17, 18, 19].map { |hr| "Hr #{hr} (Btuh)" }
    all_zone_loads.values.each_with_index do |zone_loads, i|
      results_out << [zone_col_names[i]] + zone_loads.HourlyFenestrationLoads.map { |l| l.round }
    end
    all_space_loads.values.each_with_index do |space_loads, i|
      results_out << [space_col_names[i]] + space_loads.HourlyFenestrationLoads.map { |l| l.round }
    end

    if ['csv'].include? output_format
      if File.exist? output_file_path
        # Separate from existing data
        results_out.insert(0, [line_break])
      end
      CSV.open(output_file_path, 'a') { |csv| results_out.to_a.each { |elem| csv << elem } }
    elsif ['json', 'msgpack'].include? output_format
      h = {}
      report, columns = nil, nil
      results_out.each do |out|
        if out == [line_break]
          report, columns = nil, nil
          next
        end

        if report.nil? && out[0].start_with?('Report:')
          report = out[0]
          columns = out[1..-1]
          h[report] = {}
          next
        end

        name = out[0]
        items = {}
        for i in 1..out.size - 1
          next if out[i].nil?

          items[columns[i - 1]] = out[i]
        end
        h[report][name] = items
      end

      if File.exist? output_file_path
        h = JSON.parse(File.read(output_file_path)).merge(h)
      end

      if output_format == 'json'
        require 'json'
        File.open(output_file_path, 'w') { |json| json.write(JSON.pretty_generate(h)) }
      elsif output_format == 'msgpack'
        require 'msgpack'
        File.open(output_file_path, 'wb') { |json| h.to_msgpack(json) }
      end
    end
  end
end

# Object with a collection of misc Manual J values that are calculated up front.
class MJValues
  attr_accessor(:daily_range_temp_adjust, # CLTD adjustments based on daily temperature range (F)
                :daily_range_num,         # Daily Temperature Range (DTR) class; 0=low, 1=medium; 2=high
                :cool_setpoint,           # Conditioned space cooling setpoint (F)
                :cool_design_grains,      # Difference between absolute humidity of the outdoor and indoor air (grains)
                :cool_indoor_wetbulb,     # Conditioned space cooling wetbulb temperature (F)
                :cool_indoor_enthalpy,    # Conditioned space cooling enthalpy (Btu/lb)
                :cool_outdoor_wetbulb,    # Outdoor cooling wetbulb temperature (F)
                :cool_design_temps,       # Hash of HPXML location => cooling design temperature (F)
                :ctd,                     # Cooling Temperature Difference, difference between setpoint and outdoor design temperature (F)
                :heat_setpoint,           # Conditioned space heating setpoint (F)
                :heat_design_temps,       # Hash of HPXML location => heating design temperature (F)
                :htd,                     # Heating Temperature Difference, difference between setpoint and outdoor design temperature (F)
                :acf,                     # Altitude Correction Factor
                :indoor_air_density,      # Conditioned space air density (lb/ft3)
                :outside_air_density,     # Outdoor air density (lb/ft3)
                :p_atm,                   # Pressure of air (atm)
                :p_psi,                   # Pressure of air (psi)
                :ground_conductivity)     # Ground conductivity (Btu/hr-ft-F)
end

# Object with design loads (component-level and totals) for the building, zone, or space
class DesignLoadValues
  attr_accessor(:Cool_Sens,               # Total sensible cooling load (Btu/hr)
                :Cool_Lat,                # Total latent cooling load (Btu/hr)
                :Cool_Tot,                # Total (sensible + latent) cooling load (Btu/hr)
                :Cool_Ducts_Sens,         # Ducts sensible cooling load (Btu/hr)
                :Cool_Ducts_Lat,          # Ducts latent cooling load (Btu/hr)
                :Cool_Windows,            # Windows sensible cooling load (Btu/hr)
                :Cool_Skylights,          # Skylights sensible cooling load (Btu/hr)
                :Cool_Doors,              # Doors sensible cooling load (Btu/hr)
                :Cool_Walls,              # Walls sensible cooling load (Btu/hr)
                :Cool_Roofs,              # Roofs sensible cooling load (Btu/hr)
                :Cool_Floors,             # Floors sensible cooling load (Btu/hr)
                :Cool_Slabs,              # Slabs sensible cooling load (Btu/hr)
                :Cool_Ceilings,           # Ceilings sensible cooling load (Btu/hr)
                :Cool_Infil_Sens,         # Infiltration sensible cooling load (Btu/hr)
                :Cool_Infil_Lat,          # Infiltration latent cooling load (Btu/hr)
                :Cool_Vent_Sens,          # Ventilation sensible cooling load (Btu/hr)
                :Cool_Vent_Lat,           # Ventilation latent cooling load (Btu/hr)
                :Cool_IntGains_Sens,      # Internal gains sensible cooling load (Btu/hr)
                :Cool_IntGains_Lat,       # Internal gains latent cooling load (Btu/hr)
                :Cool_BlowerHeat,         # Central system blower fan heat cooling load (Btu/hr)
                :Cool_AEDExcursion,       # Adequate Exposure Diversity (AED) excursion cooling load (Btu/hr)
                :Heat_Tot,                # Total sensible heating load (Btu/hr)
                :Heat_Ducts,              # Ducts sensible heating load (Btu/hr)
                :Heat_Windows,            # Windows sensible heating load (Btu/hr)
                :Heat_Skylights,          # Skylights sensible heating load (Btu/hr)
                :Heat_Doors,              # Doors sensible heating load (Btu/hr)
                :Heat_Walls,              # Walls sensible heating load (Btu/hr)
                :Heat_Roofs,              # Roofs sensible heating load (Btu/hr)
                :Heat_Floors,             # Floors sensible heating load (Btu/hr)
                :Heat_Slabs,              # Slabs sensible heating load (Btu/hr)
                :Heat_Ceilings,           # Ceilings sensible heating load (Btu/hr)
                :Heat_Infil,              # Infiltration sensible heating load (Btu/hr)
                :Heat_Vent,               # Ventilation sensible heating load (Btu/hr)
                :Heat_Piping,             # Hydronic piping sensible heating load (Btu/hr)
                :HourlyFenestrationLoads) # Array of hourly fenestration loads for AED curve (Btu/hr)

  def initialize
    @Cool_Sens = 0.0
    @Cool_Lat = 0.0
    @Cool_Tot = 0.0
    @Heat_Tot = 0.0
    @Heat_Ducts = 0.0
    @Cool_Ducts_Sens = 0.0
    @Cool_Ducts_Lat = 0.0
    @Cool_Windows = 0.0
    @Cool_Skylights = 0.0
    @Cool_AEDExcursion = 0.0
    @Cool_Doors = 0.0
    @Cool_Walls = 0.0
    @Cool_Roofs = 0.0
    @Cool_Floors = 0.0
    @Cool_Slabs = 0.0
    @Cool_Ceilings = 0.0
    @Cool_Infil_Sens = 0.0
    @Cool_Infil_Lat = 0.0
    @Cool_Vent_Sens = 0.0
    @Cool_Vent_Lat = 0.0
    @Cool_IntGains_Sens = 0.0
    @Cool_IntGains_Lat = 0.0
    @Cool_BlowerHeat = 0.0
    @Heat_Windows = 0.0
    @Heat_Skylights = 0.0
    @Heat_Doors = 0.0
    @Heat_Walls = 0.0
    @Heat_Roofs = 0.0
    @Heat_Floors = 0.0
    @Heat_Slabs = 0.0
    @Heat_Ceilings = 0.0
    @Heat_Infil = 0.0
    @Heat_Vent = 0.0
    @Heat_Piping = 0.0
    @HourlyFenestrationLoads = [0.0] * 12
  end
end

# Object with sizing values (loads, capacities, airflows, etc.) for a specific HVAC system
class HVACSizingValues
<<<<<<< HEAD
  attr_accessor(:Cool_Load_Sens, :Cool_Load_Lat, :Cool_Load_Tot, :Cool_Capacity, :Cool_Capacity_Sens,
                :Cool_Airflow, :Design_SHR, :Heat_Load, :Heat_Load_Supp, :Heat_Capacity, :Heat_Capacity_Supp, :Heat_Airflow,
                :GSHP_Loop_Flow, :GSHP_Bore_Holes, :GSHP_Bore_Depth, :GSHP_G_Functions, :GSHP_Bore_Config)

  # TODO
  #
  # @return [TODO] TODO
  def initialize
  end
=======
  attr_accessor(:Cool_Load_Sens,      # Total sensible cooling load (Btu/hr)
                :Cool_Load_Lat,       # Total latent cooling load (Btu/hr)
                :Cool_Load_Tot,       # Total (sensible + latent) cooling load (Btu/hr)
                :Heat_Load,           # Total heating sensible load (Btu/hr)
                :Heat_Load_Supp,      # Total heating sensible load for the HP backup (Btu/hr)
                :Cool_Capacity,       # Nominal total cooling capacity (Btu/hr)
                :Cool_Capacity_Sens,  # Nominal sensible cooling capacity (Btu/hr)
                :Heat_Capacity,       # Nominal heating capacity (Btu/hr)
                :Heat_Capacity_Supp,  # Nominal heating capacity for the HP backup (Btu/hr)
                :Cool_Airflow,        # Cooling airflow rate (cfm)
                :Heat_Airflow,        # Heating airflow rate (cfm)
                :GSHP_Loop_Flow,      # Ground-source heat pump water flow rate through the geothermal loop (gal/min)
                :GSHP_Bore_Holes,     # Ground-source heat pump number of boreholes (#)
                :GSHP_Bore_Depth,     # Ground-source heat pump depth of each borehole (ft)
                :GSHP_G_Functions,    # Ground-source heat pump G-functions
                :GSHP_Bore_Config)    # Ground-source heat pump borefield configuration (e.g., Rectangular)
>>>>>>> 0e7e609d
end

# Object with data needed to write out the detailed output (used for populating an ACCA J1 form).
class DetailedOutputValues
  attr_accessor(:Area,           # Surface area (ft2)
                :Length,         # Slab length (ft)
                :Heat_HTM,       # Heating Heat Transfer Multiplier (HTM) (Btu/hr-ft2)
                :Cool_HTM,       # Cooling Heat Transfer Multiplier (HTM) (Btu/hr-ft2)
                :Heat_Load,      # Total sensible heating load (Btu/hr)
                :Cool_Load_Sens, # Total sensible cooling load (Btu/hr)
                :Cool_Load_Lat)  # Total latent cooling load (Btu/hr)

  def initialize(heat_load:, cool_load_sens:, cool_load_lat:, area: nil, length: nil, heat_htm: nil, cool_htm: nil)
    @Heat_Load = heat_load.round
    @Cool_Load_Sens = cool_load_sens.round
    @Cool_Load_Lat = cool_load_lat.round
    @Area = area.round(2) unless area.nil?
    @Length = length.round unless length.nil?
    @Heat_HTM = heat_htm.round(2) unless heat_htm.nil?
    @Cool_HTM = cool_htm.round(2) unless cool_htm.nil?
  end
end<|MERGE_RESOLUTION|>--- conflicted
+++ resolved
@@ -2046,17 +2046,13 @@
       # per E+ docs, capacity and SHR inputs for DX coil model should be “gross” values
 
       entering_temp = hpxml_bldg.header.manualj_cooling_design_temp
-<<<<<<< HEAD
-      hvac_cooling_speed = get_sizing_speed(hvac_cooling_ap, true)
+      hvac_cooling_speed = get_nominal_speed(hvac_cooling_ap, true)
       # ADP/BF specified in E+ eng ref for Coil:Cooling:DX:SingleSpeed, but should be implemented for all DX coils (2-speed, variable speed)
       # rated total capacity, rated SHR, and rated cfm are used to calculate coil constant A_o at rated conditions
       # once a_o_rated is determined, pass design conditions with a_o_rated to CalculateSHR() to determine an initial estimate for the design SHR
       # the design SHR is used to calculate the design sensible capacity, which is used to UPDATE the design airflow calculation.
       # the updated design airflow gets fed back to calculateSHR() and the process continues until the design airflow converges.
 
-=======
-      hvac_cooling_speed = get_nominal_speed(hvac_cooling_ap, true)
->>>>>>> 0e7e609d
       if hvac_cooling.compressor_type == HPXML::HVACCompressorTypeVariableSpeed
         idb_adj = adjust_indoor_condition_var_speed(entering_temp, mj.cool_indoor_wetbulb, :clg)
         odb_adj = adjust_outdoor_condition_var_speed(entering_temp, hvac_cooling, :clg)
@@ -2842,11 +2838,6 @@
       fail "Number of bore holes (#{num_bore_holes}) with borefield configuration '#{bore_config}' not supported."
     end
 
-<<<<<<< HEAD
-    lntts, gfnc_coeff = gshp_gfnc_coeff(bore_config, g_functions_json, num_bore_holes, bore_spacing, bore_depth, bore_diameter)
-
-=======
->>>>>>> 0e7e609d
     hvac_sizings.GSHP_Loop_Flow = loop_flow
     hvac_sizings.GSHP_Bore_Depth = bore_depth
     hvac_sizings.GSHP_Bore_Holes = num_bore_holes
@@ -3620,28 +3611,7 @@
     return cfms[HPXML::DuctTypeSupply], cfms[HPXML::DuctTypeReturn]
   end
 
-<<<<<<< HEAD
   # Determines the speed (of a multi/variable-speed system) that is running during the design conditions.
-=======
-  # This method is being deleted in https://github.com/NREL/OpenStudio-HPXML/pull/1707
-  def self.process_curve_fit(airflow_rate, capacity, temp)
-    # TODO: Get rid of this curve by using ADP/BF calculations
-    return 0 if capacity == 0
-
-    capacity_tons = UnitConversions.convert(capacity, 'Btu/hr', 'ton')
-    return MathTools.biquadratic(airflow_rate / capacity_tons, temp, get_shr_biquadratic)
-  end
-
-  # This method is being deleted in https://github.com/NREL/OpenStudio-HPXML/pull/1707
-  def self.get_shr_biquadratic
-    # Based on EnergyPlus's model for calculating SHR at off-rated conditions. This curve fit
-    # avoids the iterations in the actual model. It does not account for altitude or variations
-    # in the SHRRated. It is a function of ODB (MJ design temp) and CFM/Ton (from MJ)
-    return [1.08464364, 0.002096954, 0, -0.005766327, 0, -0.000011147]
-  end
-
-  # Determines the nominal speed (of a multi/variable-speed system).
->>>>>>> 0e7e609d
   #
   # @param hvac_ap [HPXML::AdditionalProperties] AdditionalProperties object for the HVAC system
   # @param is_cooling [Boolean] True if cooling, otherwise heating
@@ -4985,17 +4955,6 @@
 
 # Object with sizing values (loads, capacities, airflows, etc.) for a specific HVAC system
 class HVACSizingValues
-<<<<<<< HEAD
-  attr_accessor(:Cool_Load_Sens, :Cool_Load_Lat, :Cool_Load_Tot, :Cool_Capacity, :Cool_Capacity_Sens,
-                :Cool_Airflow, :Design_SHR, :Heat_Load, :Heat_Load_Supp, :Heat_Capacity, :Heat_Capacity_Supp, :Heat_Airflow,
-                :GSHP_Loop_Flow, :GSHP_Bore_Holes, :GSHP_Bore_Depth, :GSHP_G_Functions, :GSHP_Bore_Config)
-
-  # TODO
-  #
-  # @return [TODO] TODO
-  def initialize
-  end
-=======
   attr_accessor(:Cool_Load_Sens,      # Total sensible cooling load (Btu/hr)
                 :Cool_Load_Lat,       # Total latent cooling load (Btu/hr)
                 :Cool_Load_Tot,       # Total (sensible + latent) cooling load (Btu/hr)
@@ -5006,13 +4965,13 @@
                 :Heat_Capacity,       # Nominal heating capacity (Btu/hr)
                 :Heat_Capacity_Supp,  # Nominal heating capacity for the HP backup (Btu/hr)
                 :Cool_Airflow,        # Cooling airflow rate (cfm)
+                :Design_SHR,          # Cooling design SHR (dimensionless)
                 :Heat_Airflow,        # Heating airflow rate (cfm)
                 :GSHP_Loop_Flow,      # Ground-source heat pump water flow rate through the geothermal loop (gal/min)
                 :GSHP_Bore_Holes,     # Ground-source heat pump number of boreholes (#)
                 :GSHP_Bore_Depth,     # Ground-source heat pump depth of each borehole (ft)
                 :GSHP_G_Functions,    # Ground-source heat pump G-functions
                 :GSHP_Bore_Config)    # Ground-source heat pump borefield configuration (e.g., Rectangular)
->>>>>>> 0e7e609d
 end
 
 # Object with data needed to write out the detailed output (used for populating an ACCA J1 form).
