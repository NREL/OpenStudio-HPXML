# frozen_string_literal: true

# Collection of methods for performing HVAC design load and autosizing calculations.
module HVACSizing
  # Calculates heating/cooling design loads, and selects equipment
  # values (e.g., capacities, airflows) specific to each HVAC system.
  # Calculations follow ACCA Manual J (and S).
  #
  # @param runner [OpenStudio::Measure::OSRunner] Object typically used to display warnings
  # @param weather [WeatherFile] Weather object containing EPW information
  # @param hpxml_bldg [HPXML::Building] HPXML Building object representing an individual dwelling unit
  # @param hvac_systems [Array<Hash>] List of HPXML HVAC (heating and/or cooling) systems
  # @param update_hpxml [Boolean] Whether to update the HPXML object so that in.xml reports capacities/airflows
  # @param output_format [String] Detailed output file format ('csv', 'json', or 'msgpack')
  # @param output_file_path [String] Detailed output file path
  # @return [Hash] Map of HVAC systems => HVACSizingValues objects
  def self.calculate(runner, weather, hpxml_bldg, hvac_systems, update_hpxml: true,
                     output_format: 'csv', output_file_path: nil)

    check_for_errors(hpxml_bldg, hvac_systems)

    mj = MJValues.new
    process_site_calcs_and_design_temps(mj, weather, hpxml_bldg)

    # Calculate individual design load components
    all_zone_loads, all_space_loads = init_loads(hpxml_bldg)
    process_load_windows_skylights(mj, hpxml_bldg, all_zone_loads, all_space_loads)
    process_load_doors(mj, hpxml_bldg, all_zone_loads, all_space_loads)
    process_load_walls(mj, hpxml_bldg, all_zone_loads, all_space_loads)
    process_load_roofs(mj, hpxml_bldg, all_zone_loads, all_space_loads)
    process_load_ceilings(mj, hpxml_bldg, all_zone_loads, all_space_loads)
    process_load_floors(mj, hpxml_bldg, all_zone_loads, all_space_loads)
    process_load_slabs(mj, hpxml_bldg, all_zone_loads, all_space_loads)
    process_load_infiltration_ventilation(mj, hpxml_bldg, all_zone_loads, all_space_loads, weather)
    process_load_internal_gains(hpxml_bldg, all_zone_loads, all_space_loads)

    # Calculate heating/cooling totals
    hpxml_bldg.conditioned_zones.each do |zone|
      aggregate_loads_to_totals(all_zone_loads[zone])
      zone.spaces.each do |space|
        aggregate_loads_to_totals(all_space_loads[space])
      end
    end

    # Assign initial loads for each HVAC system (before duct loads)
    all_hvac_loads = {}
    hvac_systems.each do |hvac_system|
      hvac_heating, hvac_cooling = hvac_system[:heating], hvac_system[:cooling]
      zone = hvac_heating.nil? ? hvac_cooling.zone : hvac_heating.zone
      next if is_system_to_skip(hvac_heating, hvac_cooling, zone)

      all_hvac_loads[hvac_system] = all_zone_loads[zone].dup
    end

    # Calculate final loads and capacities for each HVAC system
    @all_hvac_sizings = {}
    hvac_systems.each do |hvac_system|
      hvac_heating, hvac_cooling = hvac_system[:heating], hvac_system[:cooling]
      zone = hvac_heating.nil? ? hvac_cooling.zone : hvac_heating.zone
      next if is_system_to_skip(hvac_heating, hvac_cooling, zone)

      # Calculate system loads (zone load served by this system plus duct loads)
      hvac_loads = all_hvac_loads[hvac_system]
      apply_hvac_air_temperatures(mj, hvac_loads, hvac_heating, hvac_cooling)
      apply_hvac_fractions_load_served(hvac_loads, hvac_heating, hvac_cooling, hpxml_bldg, hvac_systems, zone)
      apply_hvac_duct_loads_heating(mj, zone, hvac_loads, all_zone_loads[zone], all_space_loads, hvac_heating, hpxml_bldg)
      apply_hvac_duct_loads_cooling(mj, zone, hvac_loads, all_zone_loads[zone], all_space_loads, hvac_cooling, hpxml_bldg, weather)
      apply_hvac_cfis_loads(mj, hvac_loads, all_zone_loads[zone], hvac_heating, hvac_cooling, hpxml_bldg)
      apply_hvac_blower_heat_load(hvac_loads, all_zone_loads[zone], hvac_heating, hvac_cooling)
      apply_hvac_piping_load(hvac_loads, all_zone_loads[zone], hvac_heating)

      # Calculate HVAC equipment sizes
      hvac_sizings = HVACSizingValues.new
      apply_hvac_loads_to_hvac_sizings(hvac_sizings, hvac_loads)
      apply_hvac_equipment_adjustments(mj, runner, hvac_sizings, weather, hvac_heating, hvac_cooling, hvac_system, hpxml_bldg)
      apply_hvac_installation_quality(mj, hvac_sizings, hvac_heating, hvac_cooling, hpxml_bldg)
      apply_hvac_autosizing_factors_and_limits(hvac_sizings, hvac_heating, hvac_cooling)
      apply_hvac_final_capacities(hvac_sizings, hvac_heating, hvac_cooling, hpxml_bldg)
      apply_hvac_final_airflows(hvac_sizings, hvac_heating, hvac_cooling)
      apply_hvac_ground_loop(mj, runner, hvac_sizings, weather, hvac_cooling, hpxml_bldg)
      @all_hvac_sizings[hvac_system] = hvac_sizings

      if update_hpxml
        # Assign capacities, airflows, etc. to HPXML systems
        assign_to_hpxml_system(hvac_heating, hvac_cooling, hvac_sizings)
      end
    end

    # Calculate building loads (sum of all zone loads)
    bldg_loads = aggregate_zone_loads_to_bldg(all_zone_loads)

    # Remove any automatically created spaces from output files
    auto_space = all_space_loads.keys.find { |space| space.id.start_with? Constants::AutomaticallyAdded }
    all_space_loads.delete(auto_space) if not auto_space.nil?

    # Assign design loads to HPXML objects for output
    if update_hpxml
      # HPXML Building
      assign_to_hpxml_obj(hpxml_bldg.hvac_plant, bldg_loads)

      # HPXML Zones
      all_zone_loads.each do |zone, zone_loads|
        next if zone.id.start_with? Constants::AutomaticallyAdded

        assign_to_hpxml_obj(zone, zone_loads)
      end

      # HPXML Spaces
      all_space_loads.each do |space, space_loads|
        assign_to_hpxml_obj(space, space_loads)
      end
    end

    # Write detailed outputs (useful for Form J1)
    if not output_file_path.nil?
      write_detailed_output(output_format, output_file_path, hpxml_bldg, all_zone_loads, all_space_loads)
    end

    return @all_hvac_sizings
  end

  # Checks whether we will be performing sizing calculations on the given HPXML HVAC system.
  #
  # @param hvac_heating [HPXML::HeatingSystem or HPXML::HeatPump] The heating portion of the current HPXML HVAC system
  # @param hvac_cooling [HPXML::CoolingSystem or HPXML::HeatPump] The cooling portion of the current HPXML HVAC system
  # @param zone [HPXML::Zone] The current zone of interest
  # @return [Boolean] true if this system should be excluded from sizing calculations
  def self.is_system_to_skip(hvac_heating, hvac_cooling, zone)
    # Skip systems not attached to this zone
    if (not hvac_heating.nil?) && (hvac_heating.zone != zone)
      return true
    end
    if (not hvac_cooling.nil?) && (hvac_cooling.zone != zone)
      return true
    end

    # Shared systems below should be converted to other equivalent
    # systems before being autosized.

    cooling_type = get_hvac_cooling_type(hvac_cooling)
    if [HPXML::HVACTypeChiller,
        HPXML::HVACTypeCoolingTower].include?(cooling_type)
      return true
    end

    heating_type = get_hvac_heating_type(hvac_heating)
    if (heating_type == HPXML::HVACTypeHeatPumpWaterLoopToAir) &&
       hvac_heating.fraction_heat_load_served.nil?
      return true
    end

    return false
  end

  # Initial checks for errors (i.e., situations that should not occur). Throws an error if found.
  #
  # @param hpxml_bldg [HPXML::Building] HPXML Building object representing an individual dwelling unit
  # @param hvac_systems [Array<Hash>] List of HPXML HVAC (heating and/or cooling) systems
  # @return [nil]
  def self.check_for_errors(hpxml_bldg, hvac_systems)
    # Check all surfaces adjacent to conditioned space (and not adiabatic) are
    # not attached to spaces of unconditioned zones.
    hpxml_bldg.surfaces.each do |surface|
      next unless HPXML::conditioned_locations_this_unit.include?(surface.interior_adjacent_to)
      next if surface.exterior_adjacent_to == HPXML::LocationOtherHousingUnit

      if surface.space.zone.zone_type != HPXML::ZoneTypeConditioned
        fail "Surface '#{surface.id}' is attached to the space of an unconditioned zone."
      end
    end

    # Check all HVAC systems are not attached to unconditioned zones.
    hvac_systems.each do |hvac_system|
      hvac_heating, hvac_cooling = hvac_system[:heating], hvac_system[:cooling]
      zone = hvac_heating.nil? ? hvac_cooling.zone : hvac_heating.zone
      next if is_system_to_skip(hvac_heating, hvac_cooling, zone)

      if (not hvac_heating.nil?) && (hvac_heating.zone.zone_type != HPXML::ZoneTypeConditioned)
        fail "HVAC system '#{hvac_heating.id}' is attached to an unconditioned zone."
      end
      if (not hvac_cooling.nil?) && (hvac_cooling.zone.zone_type != HPXML::ZoneTypeConditioned)
        fail "HVAC system '#{hvac_cooling.id}' is attached to an unconditioned zone."
      end
    end
  end

  # Assigns site values and design temperatures to the mj object.
  #
  # @param mj [MJValues] Object with a collection of misc Manual J values
  # @param weather [WeatherFile] Weather object containing EPW information
  # @param hpxml_bldg [HPXML::Building] HPXML Building object representing an individual dwelling unit
  # @return [nil]
  def self.process_site_calcs_and_design_temps(mj, weather, hpxml_bldg)
    # CLTD adjustments based on daily temperature range
    mj.daily_range_temp_adjust = [4, 0, -5]

    # Manual J indoor conditions
    mj.cool_setpoint = hpxml_bldg.header.manualj_cooling_setpoint
    mj.heat_setpoint = hpxml_bldg.header.manualj_heating_setpoint

    # Calculate the design temperature differences
    mj.ctd = [hpxml_bldg.header.manualj_cooling_design_temp - mj.cool_setpoint, 0.0].max
    mj.htd = [mj.heat_setpoint - hpxml_bldg.header.manualj_heating_design_temp, 0.0].max

    # Determine class (low, medium, high) based on average Daily Temperature Range (DTR)
    mj.daily_range_num = { HPXML::ManualJDailyTempRangeLow => 0,
                           HPXML::ManualJDailyTempRangeMedium => 1,
                           HPXML::ManualJDailyTempRangeHigh => 2 }[hpxml_bldg.header.manualj_daily_temp_range]

    # Calculate the altitude correction factor (ACF) for the site; equation from Table 10A
    mj.acf = 1.0 - 0.0000308 * hpxml_bldg.elevation

    mj.p_psi = Psychrometrics.Pstd_fZ(hpxml_bldg.elevation)
    mj.p_atm = UnitConversions.convert(mj.p_psi, 'psi', 'atm')

    # Calculate interior/outdoor wetbulb temperature for cooling
    mj.cool_indoor_wetbulb = Psychrometrics.Twb_fT_R_P(nil, mj.cool_setpoint, hpxml_bldg.header.manualj_humidity_setpoint, mj.p_psi)
    mj.cool_outdoor_wetbulb = Psychrometrics.Twb_fT_w_P(nil, hpxml_bldg.header.manualj_cooling_design_temp, weather.design.CoolingHumidityRatio, mj.p_psi)

    # Design Grains (DG), difference between absolute humidity of the outdoor air and outdoor humidity of the indoor air
    mj.cool_design_grains = hpxml_bldg.header.manualj_humidity_difference

    # Calculate indoor enthalpy in Btu/lb for cooling
    hr_indoor_cooling = Psychrometrics.w_fT_R_P(mj.cool_setpoint, hpxml_bldg.header.manualj_humidity_setpoint, mj.p_psi)
    mj.cool_indoor_enthalpy = Psychrometrics.h_fT_w(mj.cool_setpoint, hr_indoor_cooling)

    # Indoor air density
    avg_setpoint = (mj.cool_setpoint + mj.heat_setpoint) / 2.0
    mj.indoor_air_density = UnitConversions.convert(mj.p_atm, 'atm', 'Btu/ft^3') / (Gas.Air.r * UnitConversions.convert(avg_setpoint, 'F', 'R'))
    mj.outside_air_density = UnitConversions.convert(mj.p_atm, 'atm', 'Btu/ft^3') / (Gas.Air.r * UnitConversions.convert(weather.data.AnnualAvgDrybulb, 'F', 'R'))

    # Other
    if (not hpxml_bldg.site.soil_type.nil?) && (not hpxml_bldg.site.moisture_type.nil?)
      if ([HPXML::SiteSoilTypeClay,
           HPXML::SiteSoilTypeUnknown].include?(hpxml_bldg.site.soil_type) &&
          [HPXML::SiteSoilMoistureTypeWet,
           HPXML::SiteSoilMoistureTypeMixed].include?(hpxml_bldg.site.moisture_type))
        # Heavy moist soil, R-value/ft=1.25 (Manual J default for Table 4A)
        mj.ground_conductivity = 1.0 / 1.25
      elsif ([HPXML::SiteSoilTypeSand,
              HPXML::SiteSoilTypeGravel,
              HPXML::SiteSoilTypeSilt].include?(hpxml_bldg.site.soil_type) &&
             [HPXML::SiteSoilMoistureTypeDry].include?(hpxml_bldg.site.moisture_type))
        # Light dry soil, R-value/ft=5.0
        mj.ground_conductivity = 1.0 / 5.0
      else
        # Heavy dry or light moist soil, R-value/ft=2.0
        mj.ground_conductivity = 1.0 / 2.0
      end
    else
      mj.ground_conductivity = hpxml_bldg.site.ground_conductivity
    end

    # Design Temperatures

    mj.cool_design_temps = {}
    mj.heat_design_temps = {}

    locations = []
    hpxml_bldg.surfaces.each do |surface|
      locations << surface.interior_adjacent_to
      locations << surface.exterior_adjacent_to
    end
    hpxml_bldg.hvac_distributions.each do |hvac_dist|
      hvac_dist.ducts.each do |duct|
        locations << duct.duct_location
      end
    end

    locations.uniq.each do |location|
      next if [HPXML::LocationGround].include? location

      if [HPXML::LocationOutside, HPXML::LocationRoofDeck, HPXML::LocationManufacturedHomeUnderBelly].include? location
        mj.cool_design_temps[location] = hpxml_bldg.header.manualj_cooling_design_temp
        mj.heat_design_temps[location] = hpxml_bldg.header.manualj_heating_design_temp
      elsif HPXML::conditioned_locations.include? location
        mj.cool_design_temps[location] = get_design_temp_cooling(mj, weather, HPXML::LocationConditionedSpace, hpxml_bldg)
        mj.heat_design_temps[location] = get_design_temp_heating(mj, weather, HPXML::LocationConditionedSpace, hpxml_bldg)
      else
        mj.cool_design_temps[location] = get_design_temp_cooling(mj, weather, location, hpxml_bldg)
        mj.heat_design_temps[location] = get_design_temp_heating(mj, weather, location, hpxml_bldg)
      end
    end
  end

  # Calculates the MJ Design Grains.
  #
  # Design Grains (DG) values equal the difference between the humidity ratio of the outdoor
  # air and the humidity ratio of the indoor air. They are used to estimate the latent
  # infiltration/ventilation loads for the cooling season.
  #
  # @param hr_outdoor_cooling [Double] Outdoor humidity ratio during cooling (lb/lb)
  # @param hr_indoor_cooling [Double] Indoor humidity ratio during cooling (lb/lb)
  # @return [Double] Indoor-outdoor humidity ratio difference (grains)
  def self.calculate_design_grains(hr_outdoor_cooling, hr_indoor_cooling)
    cool_outdoor_grains = UnitConversions.convert(hr_outdoor_cooling, 'lbm/lbm', 'grains')
    cool_indoor_grains = UnitConversions.convert(hr_indoor_cooling, 'lbm/lbm', 'grains')
    cool_design_grains = cool_outdoor_grains - cool_indoor_grains
    return cool_design_grains
  end

  # Calculates Daily Range category.
  #
  # Daily range values equal the average difference between the daily high and low drybulb
  # temperatures at a particular location. Large daily range values characterize air climates
  # and high altitude climates. Small values are associated with locations near a large body
  # of water.
  #
  # DRs are reduced to three categories:
  # - Low (swing less than 16 F)
  # - Medium (swing between 16 F and 25 F)
  # - High (swing exceeds 25 F)
  #
  # @param daily_temperature_range [Double] Daily temperature range (delta F)
  # @return [String] DR category
  def self.determine_daily_temperature_range_class(daily_temperature_range)
    if daily_temperature_range < 16.0
      return HPXML::ManualJDailyTempRangeLow
    elsif daily_temperature_range > 25.0
      return HPXML::ManualJDailyTempRangeHigh
    else
      return HPXML::ManualJDailyTempRangeMedium
    end
  end

  # Determines the heating design temperature for the given location (space type).
  #
  # @param mj [MJValues] Object with a collection of misc Manual J values
  # @param weather [WeatherFile] Weather object containing EPW information
  # @param location [String] The location of interest (HPXML::LocationXXX)
  # @param hpxml_bldg [HPXML::Building] HPXML Building object representing an individual dwelling unit
  # @return [Double] Heating design temperature (F)
  def self.get_design_temp_heating(mj, weather, location, hpxml_bldg)
    outdoor_design_temp = hpxml_bldg.header.manualj_heating_design_temp
    ground_temp = weather.data.ShallowGroundMonthlyTemps.min

    if location == HPXML::LocationConditionedSpace
      heat_temp = mj.heat_setpoint

    elsif (location == HPXML::LocationAtticUnvented) || (location == HPXML::LocationAtticVented)

      attic_floors = hpxml_bldg.floors.select { |f| f.is_ceiling && [f.interior_adjacent_to, f.exterior_adjacent_to].include?(location) }
      avg_floor_rvalue = calculate_average_r_value(attic_floors)

      attic_roofs = hpxml_bldg.roofs.select { |r| r.interior_adjacent_to == location }
      avg_roof_rvalue = calculate_average_r_value(attic_roofs)

      if avg_floor_rvalue < avg_roof_rvalue
        # Attic is considered to be encapsulated. MJ8 says to use an attic
        # temperature of 95F, however alternative approaches are permissible
        if location == HPXML::LocationAtticVented
          heat_temp = outdoor_design_temp
        else
          heat_temp = calculate_space_design_temp(mj, location, weather, hpxml_bldg, mj.heat_setpoint, outdoor_design_temp, ground_temp, false)
        end
      else
        heat_temp = outdoor_design_temp
      end

    elsif location == HPXML::LocationGarage && hpxml_bldg.foundation_walls.count { |fw| fw.interior_adjacent_to == HPXML::LocationGarage } == 0
      # Completely above-grade garage
      # Calculate the garage heating design temperature based on Table 4C for closed garages
      # Linearly interpolate between Garage 1 and Garage 2 tables
      garage_frac_under_conditioned = get_garage_frac_under_conditioned(hpxml_bldg, location)
      heat_temp = (hpxml_bldg.header.manualj_heating_design_temp +
                   (5.0 * garage_frac_under_conditioned))

    elsif [HPXML::LocationBasementUnconditioned, HPXML::LocationCrawlspaceUnvented,
           HPXML::LocationCrawlspaceVented, HPXML::LocationGarage].include? location
      # Includes below-grade garage
      heat_temp = calculate_space_design_temp(mj, location, weather, hpxml_bldg, mj.heat_setpoint, outdoor_design_temp, ground_temp, false)

    elsif [HPXML::LocationOtherHousingUnit, HPXML::LocationOtherHeatedSpace,
           HPXML::LocationOtherMultifamilyBufferSpace, HPXML::LocationOtherNonFreezingSpace,
           HPXML::LocationExteriorWall, HPXML::LocationUnderSlab,
           HPXML::LocationManufacturedHomeBelly].include? location
      heat_temp = calculate_scheduled_space_design_temps(location, mj.heat_setpoint, outdoor_design_temp, ground_temp)

    end

    fail "Design temp heating not calculated for #{location}." if heat_temp.nil?

    return heat_temp
  end

  # Determines the cooling design temperature for the given location (space type).
  #
  # @param mj [MJValues] Object with a collection of misc Manual J values
  # @param weather [WeatherFile] Weather object containing EPW information
  # @param location [String] The location of interest (HPXML::LocationXXX)
  # @param hpxml_bldg [HPXML::Building] HPXML Building object representing an individual dwelling unit
  # @return [Double] Cooling design temperature (F)
  def self.get_design_temp_cooling(mj, weather, location, hpxml_bldg)
    outdoor_design_temp = hpxml_bldg.header.manualj_cooling_design_temp
    ground_temp = weather.data.ShallowGroundMonthlyTemps.max

    if location == HPXML::LocationConditionedSpace
      cool_temp = mj.cool_setpoint

    elsif (location == HPXML::LocationAtticUnvented) || (location == HPXML::LocationAtticVented)

      attic_floors = hpxml_bldg.floors.select { |f| f.is_ceiling && [f.interior_adjacent_to, f.exterior_adjacent_to].include?(location) }
      avg_floor_rvalue = calculate_average_r_value(attic_floors)

      attic_roofs = hpxml_bldg.roofs.select { |r| r.interior_adjacent_to == location }
      avg_roof_rvalue = calculate_average_r_value(attic_roofs)

      if avg_floor_rvalue < avg_roof_rvalue
        # Attic is considered to be encapsulated. MJ8 says to use an attic
        # temperature of 95F, however alternative approaches are permissible
        if location == HPXML::LocationAtticVented
          cool_temp = outdoor_design_temp + 40.0 # This is the number from a California study with dark shingle roof and similar ventilation.
        else
          cool_temp = calculate_space_design_temp(mj, location, weather, hpxml_bldg, mj.cool_setpoint, outdoor_design_temp, ground_temp, true)
        end

      else
        # Calculate the cooling design temperature for the unconditioned attic based on Figure A12-14
        # Use an area-weighted temperature in case roof surfaces are different
        tot_roof_area = 0.0
        cool_temp = 0.0

        hpxml_bldg.roofs.each do |roof|
          next unless roof.interior_adjacent_to == location

          tot_roof_area += roof.net_area

          if location == HPXML::LocationAtticUnvented
            if not roof.radiant_barrier
              cool_temp += 150.0 * roof.net_area
            else
              cool_temp += 130.0 * roof.net_area
            end
          else
            if not roof.radiant_barrier
              if roof.roof_type == HPXML::RoofTypeAsphaltShingles
                if [HPXML::ColorDark, HPXML::ColorMediumDark].include? roof.roof_color
                  cool_temp += 130.0 * roof.net_area
                else
                  cool_temp += 120.0 * roof.net_area
                end
              elsif roof.roof_type == HPXML::RoofTypeWoodShingles
                cool_temp += 120.0 * roof.net_area
              elsif roof.roof_type == HPXML::RoofTypeMetal
                if [HPXML::ColorDark, HPXML::ColorMediumDark].include? roof.roof_color
                  cool_temp += 130.0 * roof.net_area
                elsif [HPXML::ColorMedium, HPXML::ColorLight].include? roof.roof_color
                  cool_temp += 120.0 * roof.net_area
                elsif [HPXML::ColorReflective].include? roof.roof_color
                  cool_temp += 95.0 * roof.net_area
                end
              elsif roof.roof_type == HPXML::RoofTypeClayTile
                if [HPXML::ColorDark, HPXML::ColorMediumDark].include? roof.roof_color
                  cool_temp += 110.0 * roof.net_area
                elsif [HPXML::ColorMedium, HPXML::ColorLight].include? roof.roof_color
                  cool_temp += 105.0 * roof.net_area
                elsif [HPXML::ColorReflective].include? roof.roof_color
                  cool_temp += 95.0 * roof.net_area
                end
              end
            else # with a radiant barrier
              if roof.roof_type == HPXML::RoofTypeAsphaltShingles
                if [HPXML::ColorDark, HPXML::ColorMediumDark].include? roof.roof_color
                  cool_temp += 120.0 * roof.net_area
                else
                  cool_temp += 110.0 * roof.net_area
                end
              elsif roof.roof_type == HPXML::RoofTypeWoodShingles
                cool_temp += 110.0 * roof.net_area
              elsif roof.roof_type == HPXML::RoofTypeMetal
                if [HPXML::ColorDark, HPXML::ColorMediumDark].include? roof.roof_color
                  cool_temp += 120.0 * roof.net_area
                elsif [HPXML::ColorMedium, HPXML::ColorLight].include? roof.roof_color
                  cool_temp += 110.0 * roof.net_area
                elsif [HPXML::ColorReflective].include? roof.roof_color
                  cool_temp += 95.0 * roof.net_area
                end
              elsif roof.roof_type == HPXML::RoofTypeClayTile
                if [HPXML::ColorDark, HPXML::ColorMediumDark].include? roof.roof_color
                  cool_temp += 105.0 * roof.net_area
                elsif [HPXML::ColorMedium, HPXML::ColorLight].include? roof.roof_color
                  cool_temp += 100.0 * roof.net_area
                elsif [HPXML::ColorReflective].include? roof.roof_color
                  cool_temp += 95.0 * roof.net_area
                end
              end
            end
          end # vented/unvented
        end # each roof surface

        cool_temp /= tot_roof_area

        # Adjust base CLTD for different CTD or DR
        cool_temp += (outdoor_design_temp - 95.0) + mj.daily_range_temp_adjust[mj.daily_range_num]
      end

    elsif location == HPXML::LocationGarage && hpxml_bldg.foundation_walls.count { |fw| fw.interior_adjacent_to == HPXML::LocationGarage } == 0
      # Completely above-grade garage
      # Calculate the garage cooling design temperature based on Table 4C for closed garages
      # Linearly interpolate between Garage 1 and Garage 2 tables
      garage_frac_under_conditioned = get_garage_frac_under_conditioned(hpxml_bldg, location)
      if mj.daily_range_num == 0
        cool_temp = (hpxml_bldg.header.manualj_cooling_design_temp +
                     (11.0 * garage_frac_under_conditioned) +
                     (22.0 * (1.0 - garage_frac_under_conditioned)))
      elsif mj.daily_range_num == 1
        cool_temp = (hpxml_bldg.header.manualj_cooling_design_temp +
                     (6.0 * garage_frac_under_conditioned) +
                     (17.0 * (1.0 - garage_frac_under_conditioned)))
      elsif mj.daily_range_num == 2
        cool_temp = (hpxml_bldg.header.manualj_cooling_design_temp +
                     (1.0 * garage_frac_under_conditioned) +
                     (12.0 * (1.0 - garage_frac_under_conditioned)))
      end

    elsif [HPXML::LocationBasementUnconditioned, HPXML::LocationCrawlspaceUnvented,
           HPXML::LocationCrawlspaceVented, HPXML::LocationGarage].include? location
      # Includes below-grade garage
      cool_temp = calculate_space_design_temp(mj, location, weather, hpxml_bldg, mj.cool_setpoint, outdoor_design_temp, ground_temp, false)

    elsif [HPXML::LocationOtherHousingUnit, HPXML::LocationOtherHeatedSpace,
           HPXML::LocationOtherMultifamilyBufferSpace, HPXML::LocationOtherNonFreezingSpace,
           HPXML::LocationExteriorWall, HPXML::LocationUnderSlab,
           HPXML::LocationManufacturedHomeBelly].include? location
      cool_temp = calculate_scheduled_space_design_temps(location, mj.cool_setpoint, outdoor_design_temp, ground_temp)

    end

    fail "Design temp cooling not calculated for #{location}." if cool_temp.nil?

    return cool_temp
  end

  # Estimates the fraction of garage under conditioned space from adjacent surfaces.
  #
  # @param hpxml_bldg [HPXML::Building] HPXML Building object representing an individual dwelling unit
  # @param location [String] The location of interest (HPXML::LocationXXX)
  # @return [Double] Garage fraction under conditioned space
  def self.get_garage_frac_under_conditioned(hpxml_bldg, location)
    area_total = 0.0
    area_conditioned = 0.0
    hpxml_bldg.roofs.each do |roof|
      next unless roof.interior_adjacent_to == location

      area_total += roof.area
    end
    hpxml_bldg.floors.each do |floor|
      next unless [floor.interior_adjacent_to, floor.exterior_adjacent_to].include? location

      area_total += floor.area
      area_conditioned += floor.area if floor.is_thermal_boundary
    end
    if area_total == 0
      return 0.5
    end

    return area_conditioned / area_total
  end

  # Initializes zone/space load hashes.
  #
  # @param hpxml_bldg [HPXML::Building] HPXML Building object representing an individual dwelling unit
  # @return [Array<Hash, Hash>] Map of HPXML::Zones => DesignLoadValues object, Map of HPXML::Spaces => DesignLoadValues object
  def self.init_loads(hpxml_bldg)
    '''
    Initial Zone/Space design loads
    '''
    all_zone_loads = {}
    all_space_loads = {}

    hpxml_bldg.conditioned_zones.each do |zone|
      all_zone_loads[zone] = DesignLoadValues.new
      zone.spaces.each do |space|
        all_space_loads[space] = DesignLoadValues.new
        space.additional_properties.total_exposed_wall_area = 0.0 # Wall area in contact with outdoor air
        # Initialize Hourly Aggregate Fenestration Loads (AFL)
        space.additional_properties.afl_hr_windows = [0.0] * 12 # Data saved for peak load
        space.additional_properties.afl_hr_skylights = [0.0] * 12 # Data saved for peak load
      end
    end

    return all_zone_loads, all_space_loads
  end

  # Calculates heating and cooling loads for windows & skylights.
  #
  # @param mj [MJValues] Object with a collection of misc Manual J values
  # @param hpxml_bldg [HPXML::Building] HPXML Building object representing an individual dwelling unit
  # @param all_zone_loads [Hash] Map of HPXML::Zones => DesignLoadValues object
  # @param all_space_loads [Hash] Map of HPXML::Spaces => DesignLoadValues object
  # @return [nil]
  def self.process_load_windows_skylights(mj, hpxml_bldg, all_zone_loads, all_space_loads)
    # Average cooling load factors (CLF) for windows/skylights WITHOUT internal shading (MJ8 Table 3D-3)
    clf_avg_nois = [0.24, 0.35, 0.38, 0.4, 0.48, 0.4, 0.38, 0.35, 0.24]
    clf_avg_nois_horiz = 0.68

    # Average cooling load factors (CLF) for windows/skylights WITH internal shading (MJ8 Table 3D-3)
    clf_avg_is = [0.18, 0.29, 0.32, 0.32, 0.29, 0.32, 0.32, 0.29, 0.18]
    clf_avg_is_horiz = 0.52

    # Hourly cooling load factor (CLF) for windows/skylights WITHOUT internal shading (MJ8 Table A11-5)
    # Applies to both mid-summer and October calculations
    clf_hr_nois = [[0.14, 0.22, 0.34, 0.48, 0.59, 0.65, 0.65, 0.59, 0.50, 0.43, 0.36, 0.28, 0.22], # S
                   [0.10, 0.12, 0.14, 0.16, 0.24, 0.36, 0.49, 0.60, 0.66, 0.66, 0.58, 0.43, 0.33], # SW
                   [0.08, 0.10, 0.11, 0.12, 0.14, 0.20, 0.32, 0.45, 0.57, 0.64, 0.61, 0.44, 0.34], # W
                   [0.10, 0.12, 0.14, 0.16, 0.17, 0.19, 0.23, 0.33, 0.47, 0.59, 0.60, 0.43, 0.33], # NW
                   [0.48, 0.56, 0.63, 0.71, 0.76, 0.80, 0.82, 0.82, 0.79, 0.75, 0.69, 0.61, 0.48], # N
                   [0.51, 0.51, 0.45, 0.39, 0.36, 0.33, 0.31, 0.28, 0.26, 0.23, 0.19, 0.15, 0.12], # NE
                   [0.51, 0.57, 0.57, 0.50, 0.42, 0.37, 0.32, 0.29, 0.25, 0.22, 0.19, 0.15, 0.12], # E
                   [0.43, 0.55, 0.62, 0.63, 0.57, 0.48, 0.42, 0.37, 0.33, 0.28, 0.24, 0.19, 0.15], # SE
                   [0.14, 0.22, 0.34, 0.48, 0.59, 0.65, 0.65, 0.59, 0.50, 0.43, 0.36, 0.28, 0.22]] # S
    clf_hr_nois_horiz = [0.24, 0.36, 0.48, 0.58, 0.66, 0.72, 0.74, 0.73, 0.67, 0.59, 0.47, 0.37, 0.29]

    # Hourly cooling load factor (CLF) for windows/skylights WITH internal shading (MJ8 Table A11-6)
    # Applies to both mid-summer and October calculations
    clf_hr_is = [[0.23, 0.38, 0.58, 0.75, 0.83, 0.80, 0.68, 0.50, 0.35, 0.27, 0.19, 0.11, 0.09], # S
                 [0.14, 0.16, 0.19, 0.22, 0.38, 0.59, 0.75, 0.83, 0.81, 0.69, 0.45, 0.16, 0.12], # SW
                 [0.11, 0.13, 0.15, 0.16, 0.17, 0.31, 0.53, 0.72, 0.82, 0.81, 0.61, 0.16, 0.12], # W
                 [0.14, 0.17, 0.19, 0.20, 0.21, 0.22, 0.30, 0.52, 0.73, 0.82, 0.69, 0.16, 0.12], # NW
                 [0.65, 0.73, 0.80, 0.86, 0.89, 0.89, 0.86, 0.82, 0.75, 0.78, 0.91, 0.24, 0.18], # N
                 [0.74, 0.58, 0.37, 0.29, 0.27, 0.26, 0.24, 0.22, 0.20, 0.16, 0.12, 0.06, 0.05], # NE
                 [0.80, 0.76, 0.62, 0.41, 0.27, 0.24, 0.22, 0.20, 0.17, 0.14, 0.11, 0.06, 0.05], # E
                 [0.74, 0.81, 0.79, 0.68, 0.49, 0.33, 0.28, 0.25, 0.22, 0.18, 0.13, 0.08, 0.07], # SE
                 [0.23, 0.38, 0.58, 0.75, 0.83, 0.80, 0.68, 0.50, 0.35, 0.27, 0.19, 0.11, 0.09]] # S
    clf_hr_is_horiz = [0.44, 0.59, 0.72, 0.81, 0.85, 0.85, 0.81, 0.71, 0.58, 0.42, 0.25, 0.14, 0.12]

    # Mid summer Hourly Shade Line Multipliers (SLM) (MJ8 Table A11-7)
    slm_hr_lats = [28.0, 34.0, 40.0, 46.0, 52.0, 60.0] # degrees
    slm_hr = [[[5.3, 3.7, 5.3, 0.0], [3.2, 2.5, 3.2, 0.0], [2.2, 1.9, 2.2, 0.2], [1.8, 1.5, 1.8, 0.0], [1.4, 1.2, 1.4, 0.0], [1.1, 0.9, 1.1, 0.0]], # S
              [[0.0, 5.0, 1.2, 0.2], [0.0, 3.4, 1.1, 0.2], [0.0, 2.6, 0.9, 0.1], [0.0, 2.1, 0.8, 0.2], [0.0, 1.7, 0.8, 0.3], [0.0, 1.3, 0.7, 0.3]], # SW
              [[0.0, 0.0, 1.0, 0.1], [0.0, 0.0, 1.0, 0.1], [0.0, 0.0, 1.0, 0.1], [0.0, 0.0, 0.9, 0.2], [0.0, 0.0, 0.9, 0.2], [0.0, 0.0, 0.8, 0.2]], # W
              [[0.0, 0.0, 1.9, 0.1], [0.0, 0.0, 2.1, 0.1], [0.0, 0.0, 2.4, 0.0], [0.0, 0.0, 2.6, 0.2], [0.0, 0.0, 3.1, 0.2], [0.0, 0.0, 3.9, 0.2]], # NW
              [[0.0, 0.0, 0.0, 0.5], [0.0, 0.0, 0.0, 0.7], [0.0, 0.0, 0.0, 0.8], [0.0, 0.0, 0.0, 1.0], [0.0, 0.0, 0.0, 1.3], [0.0, 0.0, 0.0, 1.8]], # N
              [[1.9, 0.0, 0.0, 0.0], [2.1, 0.0, 0.0, 0.0], [2.4, 0.0, 0.0, 0.0], [2.6, 0.0, 0.0, 0.0], [3.1, 0.0, 0.0, 0.0], [3.9, 0.0, 0.0, 0.0]], # NE
              [[1.0, 0.0, 0.0, 0.0], [1.0, 0.0, 0.0, 0.0], [1.0, 0.0, 0.0, 0.0], [0.9, 0.0, 0.0, 0.0], [0.9, 0.0, 0.0, 0.0], [0.8, 0.0, 0.0, 0.0]], # E
              [[1.2, 5.0, 0.0, 0.0], [1.1, 3.4, 0.0, 0.0], [0.9, 2.6, 0.0, 0.0], [0.8, 2.1, 0.0, 0.0], [0.8, 1.7, 0.0, 0.0], [0.7, 1.3, 0.0, 0.0]], # SE
              [[5.3, 3.7, 5.3, 0.0], [3.2, 2.5, 3.2, 0.0], [2.2, 1.9, 2.2, 0.2], [1.8, 1.5, 1.8, 0.0], [1.4, 1.2, 1.4, 0.0], [1.1, 0.9, 1.1, 0.0]]] # S

    # Mid summer Shade Line Multiplier (SLM) Values (MJ8 Table 3E-1)
    alm_avg_lats = [25.0, 30.0, 35.0, 40.0, 45.0, 50.0]
    slm_avg = [[10.1, 5.40, 3.53, 2.60, 2.05, 1.70], # S
               [1.89, 1.63, 1.41, 1.25, 1.13, 1.01], # SW
               [0.83, 0.83, 0.82, 0.81, 0.80, 0.79], # W
               [0.0,  0.0,  0.0,  0.0,  0.0,  0.0], # NW
               [0.0,  0.0,  0.0,  0.0,  0.0,  0.0], # N
               [0.0,  0.0,  0.0,  0.0,  0.0,  0.0], # NE
               [0.83, 0.83, 0.82, 0.81, 0.80, 0.79], # E
               [1.89, 1.63, 1.41, 1.25, 1.13, 1.01], # SE
               [10.1, 5.40, 3.53, 2.60, 2.05, 1.70]] # S

    # Mid summer Peak solar factor (PSF) (MJ8 Table 3D-2)
    psf_lats = [28.0, 34.0, 40.0, 46.0, 52.0, 60.0] # degrees
    psf = [[91.0, 121.0, 149.0, 173.0, 193.0, 211.0], # S
           [172.0, 185.0, 196.0, 205.0, 212.0, 217.0], # SW
           [220.0, 219.0, 216.0, 213.0, 208.0, 199.0], # W
           [149.0, 140.0, 135.0, 130.0, 124.0, 114.0], # NW
           [38.0,  37.0,  35.0,  34.0,  32.0,  28.0], # N
           [149.0, 140.0, 135.0, 130.0, 124.0, 114.0], # NE
           [220.0, 219.0, 216.0, 213.0, 208.0, 199.0], # E
           [172.0, 185.0, 196.0, 205.0, 212.0, 217.0], # SE
           [91.0,  121.0, 149.0, 173.0, 193.0, 211.0]] # S
    psf_horiz = [272.0, 261.0, 247.0, 230.0, 208.0, 176.0]

    # Hourly Temperature Adjustment Values (HTA_DR) (MJ8 Table A11-3)
    # Low DR, Medium DR, High DR and Hour = 8,9, ... ,19,20
    hta = [[-6.3,  -5.0,  -3.7,  -2.5, -1.5, -0.7, -0.2, 0.0, -0.2, -0.7, -1.5, -2.5, -3.7], # Low DR
           [-12.6, -10.0, -7.4,  -5.0, -2.9, -1.3, -0.3, 0.0, -0.3, -1.3, -2.9, -5.0, -7.4], # Medium DR
           [-18.9, -15.0, -11.1, -7.5, -4.4, -2.0, -0.5, 0.0, -0.5, -2.0, -4.4, -7.5, -11.1]] # High DR

    # Determine latitude-specific values (PSF, SLM)
    psf_lat = []
    psf_lat_horiz = nil
    slm_hr_lat = []
    slm_avg_lat = []
    for cnt in 0..8 # S/SW/W/NW/N/NE/E/SE/S
      # psf/psf_horiz
      if hpxml_bldg.latitude <= psf_lats[0]
        psf_lat << psf[cnt][0]
        psf_lat_horiz = psf_horiz[0]
      elsif hpxml_bldg.latitude >= psf_lats[-1]
        psf_lat << psf[cnt][-1]
        psf_lat_horiz = psf_horiz[-1]
      else
        cnt_lat_s = psf_lats.bsearch_index { |i| hpxml_bldg.latitude < i } - 1
        psf_lat << MathTools.interp2(hpxml_bldg.latitude, psf_lats[cnt_lat_s], psf_lats[cnt_lat_s + 1], psf[cnt][cnt_lat_s], psf[cnt][cnt_lat_s + 1])
        psf_lat_horiz = MathTools.interp2(hpxml_bldg.latitude, psf_lats[cnt_lat_s], psf_lats[cnt_lat_s + 1], psf_horiz[cnt_lat_s], psf_horiz[cnt_lat_s + 1])
      end

      # slm_hr
      if hpxml_bldg.latitude <= slm_hr_lats[0]
        slm_hr_lat << slm_hr[cnt][0]
      elsif hpxml_bldg.latitude >= slm_hr_lats[-1]
        slm_hr_lat << slm_hr[cnt][-1]
      else
        cnt_lat_s = slm_hr_lats.bsearch_index { |i| hpxml_bldg.latitude < i } - 1
        inner_array = []
        for i in 0..slm_hr[0][0].size - 1
          inner_array << MathTools.interp2(hpxml_bldg.latitude, slm_hr_lats[cnt_lat_s], slm_hr_lats[cnt_lat_s + 1], slm_hr[cnt][cnt_lat_s][i], slm_hr[cnt][cnt_lat_s + 1][i])
        end
        slm_hr_lat << inner_array
      end

      # slm_avg
      if hpxml_bldg.latitude <= alm_avg_lats[0]
        slm_avg_lat << slm_avg[cnt][0]
      elsif hpxml_bldg.latitude >= alm_avg_lats[-1]
        slm_avg_lat << slm_avg[cnt][-1]
      else
        cnt_lat_s = alm_avg_lats.bsearch_index { |i| hpxml_bldg.latitude < i } - 1
        slm_avg_lat << MathTools.interp2(hpxml_bldg.latitude, alm_avg_lats[cnt_lat_s], alm_avg_lats[cnt_lat_s + 1], slm_avg[cnt][cnt_lat_s], slm_avg[cnt][cnt_lat_s + 1])
      end
    end

    # Windows
    hpxml_bldg.windows.each do |window|
      wall = window.wall
      next unless wall.is_exterior_thermal_boundary

      space = wall.space
      zone = space.zone

      window_isc = window.interior_shading_factor_summer
      window_esc = window.exterior_shading_factor_summer
      cnt45 = (get_mj_azimuth(window.azimuth) / 45.0).round.to_i

      window_ufactor, window_shgc = Constructions.get_ufactor_shgc_adjusted_by_storms(window.storm_type, window.ufactor, window.shgc)
      htg_htm = window_ufactor * mj.htd
      htg_loads = htg_htm * window.area
      all_zone_loads[zone].Heat_Windows += htg_loads
      all_space_loads[space].Heat_Windows += htg_loads

      for hr in [nil, 0, 1, 2, 3, 4, 5, 6, 7, 8, 9, 10, 11]
        # If hr == nil: Calculate the Average Load Procedure (ALP) Load
        # Else: Calculate the hourly Aggregate Fenestration Load (AFL)

        # clf_d: Average Cooling Load Factor for the given window direction
        # clf_n: Average Cooling Load Factor for a window facing North (fully shaded)
        if hr.nil?
          if window_isc < 1
            clf_d = clf_avg_is[cnt45]
            clf_n = clf_avg_is[4]
          else
            clf_d = clf_avg_nois[cnt45]
            clf_n = clf_avg_nois[4]
          end
        else
          if window_isc < 1
            clf_d = clf_hr_is[cnt45][hr]
            clf_n = clf_hr_is[4][hr]
          else
            clf_d = clf_hr_nois[cnt45][hr]
            clf_n = clf_hr_nois[4][hr]
          end
        end

        ctd_adj = mj.ctd
        if not hr.nil?
          # Calculate hourly CTD adjusted value for mid-summer
          ctd_adj += hta[mj.daily_range_num][hr]
        end

        # Hourly Heat Transfer Multiplier for the given window Direction
        htm_d = psf_lat[cnt45] * clf_d * window_shgc * window_isc / 0.87 + window_ufactor * ctd_adj
        htm_d *= window_esc

        # Hourly Heat Transfer Multiplier for a window facing North (fully shaded)
        htm_n = psf_lat[4] * clf_n * window_shgc * window_isc / 0.87 + window_ufactor * ctd_adj
        htm_n *= window_esc

        if window.overhangs_depth.to_f > 0
          if hr.nil?
            slm = slm_avg_lat[cnt45]
          elsif [0, 1, 2].include? hr # 8, 9, and 10 am: use 09:00 hours
            slm = slm_hr_lat[cnt45][0]
          elsif [3, 4, 5].include? hr # 11, 12, and 1 pm: use Noon
            slm = slm_hr_lat[cnt45][1]
          elsif [6, 7, 8].include? hr # 2, 3, and 4 pm: use 15:00 hours
            slm = slm_hr_lat[cnt45][2]
          elsif [9, 10, 11].include? hr # 2, 3, and 4 pm: use 15:00 hours
            slm = slm_hr_lat[cnt45][3]
          end

          z_sl = slm * window.overhangs_depth
          window_height = window.overhangs_distance_to_bottom_of_window - window.overhangs_distance_to_top_of_window
          if z_sl < window.overhangs_distance_to_top_of_window
            # Overhang is too short to provide shade or no adjustment for overhang shade required
            clg_htm = htm_d
          elsif z_sl < window.overhangs_distance_to_bottom_of_window
            percent_shaded = (z_sl - window.overhangs_distance_to_top_of_window) / window_height
            clg_htm = percent_shaded * htm_n + (1.0 - percent_shaded) * htm_d
          else
            # Window is entirely in the shade since the shade line is below the windowsill
            clg_htm = htm_n
          end
        else
          clg_htm = htm_d
        end

        # Block/space loads
        clg_loads = clg_htm * window.area
        if hr.nil?
          # Average Load Procedure (ALP) load
          all_zone_loads[zone].Cool_Windows += clg_loads
          detailed_output_values = DetailedOutputValues.new(area: window.area,
                                                            heat_htm: htg_htm,
                                                            cool_htm: clg_htm,
                                                            heat_load: htg_loads,
                                                            cool_load_sens: clg_loads,
                                                            cool_load_lat: 0)
          window.additional_properties.detailed_output_values_windows = detailed_output_values
          if space.fenestration_load_procedure == HPXML::SpaceFenestrationLoadProcedureStandard
            all_space_loads[space].Cool_Windows += clg_loads
          end
        else
          all_space_loads[space].HourlyFenestrationLoads[hr] += clg_loads
          space.additional_properties.afl_hr_windows[hr] += clg_loads if space.fenestration_load_procedure == HPXML::SpaceFenestrationLoadProcedurePeak
        end
      end
    end # window

    # Skylights
    hpxml_bldg.skylights.each do |skylight|
      roof = skylight.roof
      floor = skylight.floor # For skylights with attic shafts
      next unless roof.is_exterior_thermal_boundary || (!floor.nil? && floor.is_thermal_boundary)

      space = floor.nil? ? roof.space : floor.space
      zone = space.zone

      skylight_isc = skylight.interior_shading_factor_summer
      skylight_esc = skylight.exterior_shading_factor_summer
      cnt45 = (get_mj_azimuth(skylight.azimuth) / 45.0).round.to_i
      inclination_angle = UnitConversions.convert(Math.atan(roof.pitch / 12.0), 'rad', 'deg')

      skylight_ufactor, skylight_shgc = Constructions.get_ufactor_shgc_adjusted_by_storms(skylight.storm_type, skylight.ufactor, skylight.shgc)

      # Calculate U-effective by including curb/shaft impacts
      u_eff_skylight = skylight_ufactor
      if (not skylight.curb_area.nil?) && (not skylight.curb_assembly_r_value.nil?)
        u_curb = 1.0 / skylight.curb_assembly_r_value
        ar_curb = skylight.curb_area / skylight.area
        u_eff_skylight += u_curb * ar_curb
      end
      if (not skylight.shaft_area.nil?) && (not skylight.shaft_assembly_r_value.nil?)
        u_shaft = 1.0 / skylight.shaft_assembly_r_value
        ar_shaft = skylight.shaft_area / skylight.area
        u_eff_skylight += u_shaft * ar_shaft
      end

      htg_htm = u_eff_skylight * mj.htd
      htg_loads = htg_htm * skylight.area
      all_zone_loads[zone].Heat_Skylights += htg_loads
      all_space_loads[space].Heat_Skylights += htg_loads

      for hr in [nil, 0, 1, 2, 3, 4, 5, 6, 7, 8, 9, 10, 11]
        # If hr == nil: Calculate the Average Load Procedure (ALP) Load
        # Else: Calculate the hourly Aggregate Fenestration Load (AFL)

        # clf_d: Average Cooling Load Factor for the given skylight direction
        # clf_horiz: Average Cooling Load Factor for horizontal
        if hr.nil?
          if skylight_isc < 1
            clf_d = clf_avg_is[cnt45]
            clf_horiz = clf_avg_is_horiz
          else
            clf_d = clf_avg_nois[cnt45]
            clf_horiz = clf_avg_nois_horiz
          end
        else
          if skylight_isc < 1
            clf_d = clf_hr_is[cnt45][hr]
            clf_horiz = clf_hr_is_horiz[hr]
          else
            clf_d = clf_hr_nois[cnt45][hr]
            clf_horiz = clf_hr_nois_horiz[hr]
          end
        end

        sol_h = Math::cos(UnitConversions.convert(inclination_angle, 'deg', 'rad')) * (psf_lat_horiz * clf_horiz)
        sol_v = Math::sin(UnitConversions.convert(inclination_angle, 'deg', 'rad')) * (psf_lat[cnt45] * clf_d)

        ctd_adj = mj.ctd
        if not hr.nil?
          # Calculate hourly CTD adjusted value for mid-summer
          ctd_adj += hta[mj.daily_range_num][hr]
        end

        # Hourly Heat Transfer Multiplier for the given skylight Direction
        clg_htm = (sol_h + sol_v) * (skylight_shgc * skylight_isc / 0.87) + u_eff_skylight * (ctd_adj + 15.0)
        clg_htm *= skylight_esc

        # Block/space loads
        clg_loads = clg_htm * skylight.area
        if hr.nil?
          # Average Load Procedure (ALP) load
          all_zone_loads[zone].Cool_Skylights += clg_loads
          detailed_output_values = DetailedOutputValues.new(area: skylight.area,
                                                            heat_htm: htg_htm,
                                                            cool_htm: clg_htm,
                                                            heat_load: htg_loads,
                                                            cool_load_sens: clg_loads,
                                                            cool_load_lat: 0)
          skylight.additional_properties.detailed_output_values_skylights = detailed_output_values
          if space.fenestration_load_procedure == HPXML::SpaceFenestrationLoadProcedureStandard
            all_space_loads[space].Cool_Skylights += clg_loads
          end
        else
          all_space_loads[space].HourlyFenestrationLoads[hr] += clg_loads
          space.additional_properties.afl_hr_skylights[hr] += clg_loads if space.fenestration_load_procedure == HPXML::SpaceFenestrationLoadProcedurePeak
        end
      end
    end # skylight

    # Check for Adequate Exposure Diversity (AED)
    # If not adequate, add AED Excursion to windows cooling load

    hpxml_bldg.conditioned_zones.each do |zone|
      # Loop spaces to calculate adjustment for each space
      zone.spaces.each do |space|
        if space.fenestration_load_procedure == HPXML::SpaceFenestrationLoadProcedureStandard
          all_space_loads[space].Cool_AEDExcursion = calculate_aed_excursion(all_space_loads[space].HourlyFenestrationLoads)
        else
          all_space_loads[space].Cool_AEDExcursion = 0.0
          all_space_loads[space].Cool_Windows = space.additional_properties.afl_hr_windows.max
          all_space_loads[space].Cool_Skylights = space.additional_properties.afl_hr_skylights.max
        end
        all_space_loads[space].HourlyFenestrationLoads.each_with_index do |load, i|
          all_zone_loads[zone].HourlyFenestrationLoads[i] += load
        end
      end
      all_zone_loads[zone].Cool_AEDExcursion = calculate_aed_excursion(all_zone_loads[zone].HourlyFenestrationLoads)
    end
  end

  # Calculates the Adequate Exposure Diversity (AED) excursion. An excursion
  # adjustment is added to the fenestration load when the home does not have
  # relatively constant fenestration loads throughout the day (e.g., a dwelling
  # unit with all windows facing the same direction).
  #
  # @param afl_hr [Array<Double>] Hourly Aggregate Fenestration Loads (Btu/hr)
  # @return [Double] AED Excursion (Btu/hr)
  def self.calculate_aed_excursion(afl_hr)
    # Daily Average Load (DAL)
    dal = afl_hr.sum(0.0) / afl_hr.size

    # Excursion Limit line (ELL)
    ell = 1.3 * dal

    # Peak Fenestration Load (PFL)
    pfl = afl_hr.max

    # Excursion Adjustment Load (EAL)
    return [0.0, pfl - ell].max
  end

  # Calculates heating and cooling loads for doors.
  #
  # @param mj [MJValues] Object with a collection of misc Manual J values
  # @param hpxml_bldg [HPXML::Building] HPXML Building object representing an individual dwelling unit
  # @param all_zone_loads [Hash] Map of HPXML::Zones => DesignLoadValues object
  # @param all_space_loads [Hash] Map of HPXML::Spaces => DesignLoadValues object
  # @return [nil]
  def self.process_load_doors(mj, hpxml_bldg, all_zone_loads, all_space_loads)
    # CLTD values derived from Table 4A Construction 11 table.
    if mj.daily_range_num == 0
      cltd = mj.ctd + 15.0
    elsif mj.daily_range_num == 1
      cltd = mj.ctd + 11.0
    elsif mj.daily_range_num == 2
      cltd = mj.ctd + 6.0
    end

    hpxml_bldg.doors.each do |door|
      next unless door.is_thermal_boundary

      wall = door.wall
      space = wall.space
      zone = space.zone

      if door.wall.is_exterior
        htg_htm = (1.0 / door.r_value) * mj.htd
        clg_htm = (1.0 / door.r_value) * cltd
      else # Partition door
        adjacent_space = door.wall.exterior_adjacent_to
        htg_htm = (1.0 / door.r_value) * (mj.heat_setpoint - mj.heat_design_temps[adjacent_space])
        clg_htm = (1.0 / door.r_value) * (mj.cool_design_temps[adjacent_space] - mj.cool_setpoint)
      end
      htg_loads = htg_htm * door.area
      clg_loads = clg_htm * door.area
      all_zone_loads[zone].Heat_Doors += htg_loads
      all_zone_loads[zone].Cool_Doors += clg_loads
      all_space_loads[space].Heat_Doors += htg_loads
      all_space_loads[space].Cool_Doors += clg_loads
      detailed_output_values = DetailedOutputValues.new(area: door.area,
                                                        heat_htm: htg_htm,
                                                        cool_htm: clg_htm,
                                                        heat_load: htg_loads,
                                                        cool_load_sens: clg_loads,
                                                        cool_load_lat: 0)
      door.additional_properties.detailed_output_values_doors = detailed_output_values
    end
  end

  # Calculates heating and cooling loads for above-grade and below-grade HPXML walls.
  #
  # @param mj [MJValues] Object with a collection of misc Manual J values
  # @param hpxml_bldg [HPXML::Building] HPXML Building object representing an individual dwelling unit
  # @param all_zone_loads [Hash] Map of HPXML::Zones => DesignLoadValues object
  # @param all_space_loads [Hash] Map of HPXML::Spaces => DesignLoadValues object
  # @return [nil]
  def self.process_load_walls(mj, hpxml_bldg, all_zone_loads, all_space_loads)
    # Above-Grade Wall Area
    (hpxml_bldg.walls + hpxml_bldg.rim_joists + hpxml_bldg.foundation_walls).each do |wall|
      next unless wall.is_thermal_boundary

      space = wall.space
      zone = space.zone

      # Get gross/net areas
      if wall.is_a?(HPXML::FoundationWall) && wall.depth_below_grade == wall.height
        # Entirely below grade
        next
      elsif wall.is_a?(HPXML::FoundationWall) && wall.depth_below_grade >= 2
        # If foundation wall is less than 2 feet below grade, treat entire
        # wall as above grade.
        gross_area = wall.above_grade_area
        net_area = wall.above_grade_net_area
      else
        gross_area = wall.area
        net_area = wall.net_area
      end

      # Get assembly R-value
      if wall.is_a?(HPXML::FoundationWall)
        assembly_r = 1.0 / get_foundation_wall_above_grade_ufactor(wall, true)
      else
        assembly_r = wall.insulation_assembly_r_value
      end

      ashrae_wall_group = get_ashrae_wall_group(wall)

      if wall.is_exterior
        # Store exposed wall gross area for infiltration calculation
        space.additional_properties.total_exposed_wall_area += gross_area

        # Adjust base Cooling Load Temperature Difference (CLTD)
        # Assume absorptivity for light walls < 0.5, medium walls <= 0.75, dark walls > 0.75 (based on MJ8 Table 4B Notes)

        if wall.is_a? HPXML::FoundationWall
          color = HPXML::ColorMedium
        elsif wall.solar_absorptance <= 0.5
          color = HPXML::ColorLight
        elsif wall.solar_absorptance <= 0.75
          color = HPXML::ColorMedium
        else
          color = HPXML::ColorDark
        end

        if color == HPXML::ColorLight
          color_multiplier = 0.65      # MJ8 Table 4B Notes, pg 348
        elsif color == HPXML::ColorMedium
          color_multiplier = 0.83      # MJ8 Appendix 12, pg 519
        elsif color == HPXML::ColorDark
          color_multiplier = 1.0
        end

        # Base Cooling Load Temperature Differences (CLTD's) taken from MJ8 Figure A12-8
        # (intermediate wall groups were determined using linear interpolation).
        cltd_base_sun = { 'G' => 38.0, 'F-G' => 34.95, 'F' => 31.9, 'E-F' => 29.45, 'E' => 27.0, 'D-E' => 24.5,
                          'D' => 22.0, 'C-D' => 21.25, 'C' => 20.5, 'B-C' => 19.65, 'B' => 18.8 }

        # Non-directional exterior walls
        cltd = cltd_base_sun[ashrae_wall_group] * color_multiplier

        if mj.ctd >= 10.0
          # Adjust base CLTD for different CTD or DR
          cltd += (hpxml_bldg.header.manualj_cooling_design_temp - 95.0) + mj.daily_range_temp_adjust[mj.daily_range_num]
        else
          # Handling cases ctd < 10 is based on A12-18 in MJ8
          cltd_corr = mj.ctd - 20.0 - mj.daily_range_temp_adjust[mj.daily_range_num]
          cltd = [cltd + cltd_corr, 0.0].max # NOTE: The CLTD_Alt equation in A12-18 part 5 suggests CLTD - CLTD_corr, but A12-19 suggests it should be CLTD + CLTD_corr (where CLTD_corr is negative)
        end

        clg_htm = (1.0 / assembly_r) * cltd
        htg_htm = (1.0 / assembly_r) * mj.htd
      else # Partition wall
        adjacent_space = wall.exterior_adjacent_to
        clg_htm = (1.0 / assembly_r) * (mj.cool_design_temps[adjacent_space] - mj.cool_setpoint)
        htg_htm = (1.0 / assembly_r) * (mj.heat_setpoint - mj.heat_design_temps[adjacent_space])
      end
      clg_loads = clg_htm * net_area
      htg_loads = htg_htm * net_area
      all_zone_loads[zone].Cool_Walls += clg_loads
      all_zone_loads[zone].Heat_Walls += htg_loads
      all_space_loads[space].Cool_Walls += clg_loads
      all_space_loads[space].Heat_Walls += htg_loads
      detailed_output_values = DetailedOutputValues.new(area: net_area,
                                                        heat_htm: htg_htm,
                                                        cool_htm: clg_htm,
                                                        heat_load: htg_loads,
                                                        cool_load_sens: clg_loads,
                                                        cool_load_lat: 0)
      wall.additional_properties.detailed_output_values_above_grade_walls = detailed_output_values
    end

    # Below-Grade Wall Area
    hpxml_bldg.foundation_walls.each do |foundation_wall|
      next unless foundation_wall.is_thermal_boundary
      next if foundation_wall.depth_below_grade < 2 # Already handled in above grade walls

      space = foundation_wall.space
      zone = space.zone

      u_wall = get_foundation_wall_below_grade_ufactor(foundation_wall, true, mj.ground_conductivity)
      htg_htm = u_wall * mj.htd
      htg_loads = htg_htm * foundation_wall.below_grade_area
      all_zone_loads[zone].Heat_Walls += htg_loads
      all_space_loads[space].Heat_Walls += htg_loads
      detailed_output_values = DetailedOutputValues.new(area: foundation_wall.below_grade_area,
                                                        heat_htm: htg_htm,
                                                        cool_htm: 0,
                                                        heat_load: htg_loads,
                                                        cool_load_sens: 0,
                                                        cool_load_lat: 0)
      foundation_wall.additional_properties.detailed_output_values_below_grade_walls = detailed_output_values
    end
  end

  # Calculates heating and cooling loads for roofs.
  #
  # @param mj [MJValues] Object with a collection of misc Manual J values
  # @param hpxml_bldg [HPXML::Building] HPXML Building object representing an individual dwelling unit
  # @param all_zone_loads [Hash] Map of HPXML::Zones => DesignLoadValues object
  # @param all_space_loads [Hash] Map of HPXML::Spaces => DesignLoadValues object
  # @return [nil]
  def self.process_load_roofs(mj, hpxml_bldg, all_zone_loads, all_space_loads)
    hpxml_bldg.roofs.each do |roof|
      next unless roof.is_thermal_boundary

      space = roof.space
      zone = space.zone

      # Base CLTD for conditioned roofs (Roof-Joist-Ceiling Sandwiches) taken from MJ8 Figure A12-16
      if roof.insulation_assembly_r_value <= 6
        cltd = 50.0
      elsif roof.insulation_assembly_r_value <= 13
        cltd = 45.0
      elsif roof.insulation_assembly_r_value <= 15
        cltd = 38.0
      elsif roof.insulation_assembly_r_value <= 21
        cltd = 31.0
      elsif roof.insulation_assembly_r_value <= 30
        cltd = 30.0
      else
        cltd = 27.0
      end

      # Base CLTD color adjustment based on notes in MJ8 Figure A12-16
      if [HPXML::ColorDark, HPXML::ColorMediumDark].include? roof.roof_color
        if [HPXML::RoofTypeClayTile, HPXML::RoofTypeWoodShingles].include? roof.roof_type
          cltd *= 0.83
        end
      elsif [HPXML::ColorMedium, HPXML::ColorLight].include? roof.roof_color
        if [HPXML::RoofTypeClayTile].include? roof.roof_type
          cltd *= 0.65
        else
          cltd *= 0.83
        end
      elsif [HPXML::ColorReflective].include? roof.roof_color
        if [HPXML::RoofTypeAsphaltShingles, HPXML::RoofTypeWoodShingles].include? roof.roof_type
          cltd *= 0.83
        else
          cltd *= 0.65
        end
      end

      # Adjust base CLTD for different CTD or DR
      cltd += (hpxml_bldg.header.manualj_cooling_design_temp - 95.0) + mj.daily_range_temp_adjust[mj.daily_range_num]

      clg_htm = (1.0 / roof.insulation_assembly_r_value) * cltd
      htg_htm = (1.0 / roof.insulation_assembly_r_value) * mj.htd
      clg_loads = clg_htm * roof.net_area
      htg_loads = htg_htm * roof.net_area
      all_zone_loads[zone].Cool_Roofs += clg_loads
      all_zone_loads[zone].Heat_Roofs += htg_loads
      all_space_loads[space].Cool_Roofs += clg_loads
      all_space_loads[space].Heat_Roofs += htg_loads
      detailed_output_values = DetailedOutputValues.new(area: roof.net_area,
                                                        heat_htm: htg_htm,
                                                        cool_htm: clg_htm,
                                                        heat_load: htg_loads,
                                                        cool_load_sens: clg_loads,
                                                        cool_load_lat: 0)
      roof.additional_properties.detailed_output_values_ceilings = detailed_output_values
    end
  end

  # Calculates heating and cooling loads for ceilings.
  #
  # @param mj [MJValues] Object with a collection of misc Manual J values
  # @param hpxml_bldg [HPXML::Building] HPXML Building object representing an individual dwelling unit
  # @param all_zone_loads [Hash] Map of HPXML::Zones => DesignLoadValues object
  # @param all_space_loads [Hash] Map of HPXML::Spaces => DesignLoadValues object
  # @return [nil]
  def self.process_load_ceilings(mj, hpxml_bldg, all_zone_loads, all_space_loads)
    hpxml_bldg.floors.each do |floor|
      next unless floor.is_ceiling
      next unless floor.is_thermal_boundary

      space = floor.space
      zone = space.zone

      if floor.is_exterior
        clg_htm = (1.0 / floor.insulation_assembly_r_value) * (mj.ctd - 5.0 + mj.daily_range_temp_adjust[mj.daily_range_num])
        htg_htm = (1.0 / floor.insulation_assembly_r_value) * mj.htd
      else
        adjacent_space = floor.exterior_adjacent_to
        clg_htm = (1.0 / floor.insulation_assembly_r_value) * (mj.cool_design_temps[adjacent_space] - mj.cool_setpoint)
        htg_htm = (1.0 / floor.insulation_assembly_r_value) * (mj.heat_setpoint - mj.heat_design_temps[adjacent_space])
      end
      clg_loads = clg_htm * floor.net_area
      htg_loads = htg_htm * floor.net_area
      all_zone_loads[zone].Cool_Ceilings += clg_loads
      all_zone_loads[zone].Heat_Ceilings += htg_loads
      all_space_loads[space].Cool_Ceilings += clg_loads
      all_space_loads[space].Heat_Ceilings += htg_loads
      detailed_output_values = DetailedOutputValues.new(area: floor.net_area,
                                                        heat_htm: htg_htm,
                                                        cool_htm: clg_htm,
                                                        heat_load: htg_loads,
                                                        cool_load_sens: clg_loads,
                                                        cool_load_lat: 0)
      floor.additional_properties.detailed_output_values_ceilings = detailed_output_values
    end
  end

  # Calculates heating and cooling loads for floors.
  #
  # @param mj [MJValues] Object with a collection of misc Manual J values
  # @param hpxml_bldg [HPXML::Building] HPXML Building object representing an individual dwelling unit
  # @param all_zone_loads [Hash] Map of HPXML::Zones => DesignLoadValues object
  # @param all_space_loads [Hash] Map of HPXML::Spaces => DesignLoadValues object
  # @return [nil]
  def self.process_load_floors(mj, hpxml_bldg, all_zone_loads, all_space_loads)
    hpxml_bldg.floors.each do |floor|
      next unless floor.is_floor
      next unless floor.is_thermal_boundary

      space = floor.space
      zone = space.zone

      has_radiant_floor = get_has_radiant_floor(zone)

      if floor.is_exterior
        htd_adj = mj.htd
        htd_adj += 25.0 if has_radiant_floor # Table 4A: Radiant floor over open crawlspace: HTM = U-Value × (HTD + 25)

        clg_htm = (1.0 / floor.insulation_assembly_r_value) * (mj.ctd - 5.0 + mj.daily_range_temp_adjust[mj.daily_range_num])
        htg_htm = (1.0 / floor.insulation_assembly_r_value) * htd_adj
      else # Partition floor
        adjacent_space = floor.exterior_adjacent_to
        if floor.is_floor && [HPXML::LocationCrawlspaceVented, HPXML::LocationCrawlspaceUnvented, HPXML::LocationBasementUnconditioned].include?(adjacent_space)
          u_floor = 1.0 / floor.insulation_assembly_r_value

          sum_ua_wall = 0.0
          sum_a_wall = 0.0
          hpxml_bldg.foundation_walls.each do |foundation_wall|
            next unless foundation_wall.is_exterior && foundation_wall.interior_adjacent_to == adjacent_space

            bg_area = foundation_wall.below_grade_area
            if bg_area > 0
              u_wall_bg = get_foundation_wall_below_grade_ufactor(foundation_wall, false, mj.ground_conductivity)
              sum_a_wall += bg_area
              sum_ua_wall += (u_wall_bg * bg_area)
            end

            ag_area = foundation_wall.above_grade_net_area
            next unless ag_area > 0

            u_wall_ag = get_foundation_wall_above_grade_ufactor(foundation_wall, true)
            sum_a_wall += ag_area
            sum_ua_wall += (u_wall_ag * ag_area)
          end
          hpxml_bldg.walls.each do |wall|
            next unless wall.is_exterior && wall.interior_adjacent_to == adjacent_space

            sum_a_wall += wall.net_area
            sum_ua_wall += (1.0 / wall.insulation_assembly_r_value * wall.net_area)
          end
          fail 'Could not find connected walls.' if sum_a_wall <= 0

          u_wall = sum_ua_wall / sum_a_wall

          htd_adj = mj.htd
          htd_adj += 25.0 if has_radiant_floor && HPXML::LocationCrawlspaceVented # Table 4A: Radiant floor over open crawlspace: HTM = U-Value × (HTD + 25)

          # Calculate partition temperature different cooling (PTDC) per Manual J Figure A12-17
          # Calculate partition temperature different heating (PTDH) per Manual J Figure A12-6
          if [HPXML::LocationCrawlspaceVented].include? adjacent_space
            # Vented or Leaky
            ptdc_floor = mj.ctd / (1.0 + (4.0 * u_floor) / (u_wall + 0.11))
            ptdh_floor = htd_adj / (1.0 + (4.0 * u_floor) / (u_wall + 0.11))
          elsif [HPXML::LocationCrawlspaceUnvented, HPXML::LocationBasementUnconditioned].include? adjacent_space
            # Sealed Tight
            ptdc_floor = u_wall * mj.ctd / (4.0 * u_floor + u_wall)
            ptdh_floor = u_wall * htd_adj / (4.0 * u_floor + u_wall)
          end

          clg_htm = (1.0 / floor.insulation_assembly_r_value) * ptdc_floor
          htg_htm = (1.0 / floor.insulation_assembly_r_value) * ptdh_floor
        else # E.g., floor over garage
          clg_htm = (1.0 / floor.insulation_assembly_r_value) * (mj.cool_design_temps[adjacent_space] - mj.cool_setpoint)
          htg_htm = (1.0 / floor.insulation_assembly_r_value) * (mj.heat_setpoint - mj.heat_design_temps[adjacent_space])
        end
      end
      clg_loads = clg_htm * floor.net_area
      htg_loads = htg_htm * floor.net_area
      all_zone_loads[zone].Cool_Floors += clg_loads
      all_zone_loads[zone].Heat_Floors += htg_loads
      all_space_loads[space].Cool_Roofs += clg_loads
      all_space_loads[space].Heat_Roofs += htg_loads
      detailed_output_values = DetailedOutputValues.new(area: floor.net_area,
                                                        heat_htm: htg_htm,
                                                        cool_htm: clg_htm,
                                                        heat_load: htg_loads,
                                                        cool_load_sens: clg_loads,
                                                        cool_load_lat: 0)
      floor.additional_properties.detailed_output_values_floors = detailed_output_values
    end
  end

  # Calculates heating loads for slabs.
  #
  # @param mj [MJValues] Object with a collection of misc Manual J values
  # @param hpxml_bldg [HPXML::Building] HPXML Building object representing an individual dwelling unit
  # @param all_zone_loads [Hash] Map of HPXML::Zones => DesignLoadValues object
  # @param all_space_loads [Hash] Map of HPXML::Spaces => DesignLoadValues object
  # @return [nil]
  def self.process_load_slabs(mj, hpxml_bldg, all_zone_loads, all_space_loads)
    hpxml_bldg.slabs.each do |slab|
      next unless slab.is_thermal_boundary

      space = slab.space
      zone = space.zone

      has_radiant_floor = get_has_radiant_floor(zone)

      htd_adj = mj.htd
      htd_adj += 25.0 if has_radiant_floor # Table 4A: Radiant slab floor: HTM = F-Value × (HTD + 25)

      # Use MJ basement floor calculation if average depth is >= 2 ft
      is_basement_floor = false
      if HPXML::conditioned_below_grade_locations.include? slab.interior_adjacent_to
        adj_fnd_walls = hpxml_bldg.foundation_walls.select { |fw| fw.interior_adjacent_to == slab.interior_adjacent_to }

        # Calculate weighted-average (by length) below-grade depth
        z_f = adj_fnd_walls.map { |fw| fw.depth_below_grade * (fw.area / fw.height) }.sum(0.0) / adj_fnd_walls.map { |fw| fw.area / fw.height }.sum

        if z_f >= 2
          is_basement_floor = true
        end
      end

      if not is_basement_floor # Slab near grade
        f_value = calc_slab_f_value(slab, mj.ground_conductivity)
        htg_htm = f_value * htd_adj
        htg_loads = htg_htm * slab.exposed_perimeter
        slab_length = slab.exposed_perimeter
      else # Basement floor (>= 2 ft below grade)
        # Calculate width of shortest side
        lengths_by_azimuth = {}
        adj_fnd_walls.each do |fnd_wall|
          if fnd_wall.azimuth.nil?
            azimuths = HPXMLDefaults.get_default_azimuths(hpxml_bldg)
          else
            azimuths = [fnd_wall.azimuth]
          end
          azimuths.each do |azimuth|
            lengths_by_azimuth[azimuth] = 0 if lengths_by_azimuth[azimuth].nil?
            if not fnd_wall.length.nil?
              length = fnd_wall.length
            else
              length = fnd_wall.area / fnd_wall.height
            end
            lengths_by_azimuth[azimuth] += length / azimuths.size
          end
        end
        w_b = lengths_by_azimuth.values.min

        slab_is_insulated = false
        if slab.under_slab_insulation_width.to_f > 0 && slab.under_slab_insulation_r_value > 0
          slab_is_insulated = true
        end
        if slab.perimeter_insulation_depth > 0 && slab.perimeter_insulation_r_value > 0
          slab_is_insulated = true
        end
        if slab.under_slab_insulation_spans_entire_slab && slab.under_slab_insulation_r_value > 0
          slab_is_insulated = true
        end
        if slab.exterior_horizontal_insulation_width > 0 && slab.exterior_horizontal_insulation_r_value > 0
          slab_is_insulated = true
        end

        u_value = calc_basement_slab_ufactor(slab_is_insulated, z_f, w_b, mj.ground_conductivity)
        htg_htm = u_value * htd_adj
        htg_loads = htg_htm * slab.area
        slab_area = slab.area
      end
      all_zone_loads[zone].Heat_Slabs += htg_loads
      all_space_loads[space].Heat_Slabs += htg_loads
      detailed_output_values = DetailedOutputValues.new(area: slab_area,
                                                        length: slab_length,
                                                        heat_htm: htg_htm,
                                                        cool_htm: 0,
                                                        heat_load: htg_loads,
                                                        cool_load_sens: 0,
                                                        cool_load_lat: 0)
      slab.additional_properties.detailed_output_values_floors = detailed_output_values
    end
  end

  # Calculates heating and cooling loads for infiltration and whole-building ventilation.
  #
  # @param mj [MJValues] Object with a collection of misc Manual J values
  # @param hpxml_bldg [HPXML::Building] HPXML Building object representing an individual dwelling unit
  # @param all_zone_loads [Hash] Map of HPXML::Zones => DesignLoadValues object
  # @param all_space_loads [Hash] Map of HPXML::Spaces => DesignLoadValues object
  # @param weather [WeatherFile] Weather object containing EPW information
  # @return [nil]
  def self.process_load_infiltration_ventilation(mj, hpxml_bldg, all_zone_loads, all_space_loads, weather)
    cfa = hpxml_bldg.building_construction.conditioned_floor_area
<<<<<<< HEAD
    infil_values = Airflow.get_values_from_air_infiltration_measurements(hpxml_bldg, cfa, weather)
    ela = infil_values[:sla] * cfa * infil_values[:a_ext] # Account for exterior exposure

    ncfl_ag = hpxml_bldg.building_construction.number_of_conditioned_floors_above_grade
=======
    measurement = Airflow.get_infiltration_measurement_of_interest(hpxml_bldg, manualj_infiltration_method: hpxml_bldg.header.manualj_infiltration_method)
    if hpxml_bldg.header.manualj_infiltration_method == HPXML::ManualJInfiltrationMethodBlowerDoor
      infil_values = Airflow.get_values_from_air_infiltration_measurements(hpxml_bldg, cfa, weather)
      sla = infil_values[:sla] * infil_values[:a_ext]
      ela = sla * cfa
      ncfl_ag = hpxml_bldg.building_construction.number_of_conditioned_floors_above_grade

      shielding_class = hpxml_bldg.header.manualj_infiltration_shielding_class

      # Set stack/wind coefficients from Tables 5D/5E
      c_s = 0.015 * ncfl_ag
      c_w = (0.0065 - 0.00266 * (shielding_class - 3)) * ncfl_ag**0.4

      ela_in2 = UnitConversions.convert(ela, 'ft^2', 'in^2')
      windspeed_cooling_mph = 7.5 # Table 5D/5E Wind Velocity Value footnote
      windspeed_heating_mph = 15.0 # Table 5D/5E Wind Velocity Value footnote

      # Calculate infiltration airflow rates
      icfm_cool = ela_in2 * (c_s * mj.ctd + c_w * windspeed_cooling_mph**2)**0.5
      icfm_heat = ela_in2 * (c_s * mj.htd + c_w * windspeed_heating_mph**2)**0.5

    elsif hpxml_bldg.header.manualj_infiltration_method == HPXML::ManualJInfiltrationMethodDefaultTable
      ach_htg, ach_clg = get_mj_default_ach_values(hpxml_bldg, measurement.leakiness_description, cfa)
      ag_volume = hpxml_bldg.above_grade_conditioned_volume()
      icfm_cool = (ach_clg * ag_volume) / 60.0
      icfm_heat = (ach_htg * ag_volume) / 60.0
    else
      fail 'Unexpected error.'
    end
>>>>>>> c2cec15f

    # Check for fireplace (for heating infiltration adjustment)
    has_fireplace = false
    if hpxml_bldg.fuel_loads.count { |fl| fl.fuel_load_type == HPXML::FuelLoadTypeFireplace } > 0
      has_fireplace = true
    end
    if hpxml_bldg.heating_systems.count { |htg| htg.heating_system_type == HPXML::HVACTypeFireplace } > 0
      has_fireplace = true
    end
    if has_fireplace
      icfm_heat += 20.0 # Assume 1 fireplace, average leakiness (note: this can be different than the leakiness of the house)
    end
<<<<<<< HEAD
    shielding_class = [[shielding_class, 5].min, 1].max

    # Set stack/wind coefficients from Tables 5D/5E
    c_s = 0.015 * ncfl_ag
    c_w = (0.0065 - 0.00266 * (shielding_class - 3)) * ncfl_ag**0.4

    ela_in2 = UnitConversions.convert(ela, 'ft^2', 'in^2')
    windspeed_cooling_mph = 7.5 # Table 5D/5E Wind Velocity Value footnote
    windspeed_heating_mph = 15.0 # Table 5D/5E Wind Velocity Value footnote

    if [HPXML::ResidentialTypeApartment, HPXML::ResidentialTypeSFA].include? hpxml_bldg.building_construction.residential_facility_type
      if hpxml_bldg.building_construction.unit_height_above_grade > 0
        # Scale default wind speed for height (a_exponent from Figure A15-1)
        a_exponent = { HPXML::ShieldingNormal => 0.22,
                       HPXML::ShieldingExposed => 0.14,
                       HPXML::ShieldingWellShielded => 0.33 }[hpxml_bldg.site.shielding_of_home]
        estimated_story = (hpxml_bldg.building_construction.unit_height_above_grade + infil_values[:height]) / infil_values[:height]
        windspeed_cooling_mph *= estimated_story**a_exponent
        windspeed_heating_mph *= estimated_story**a_exponent
      end
    end

    # Calculate infiltration airflow rates
    icfm_cool = ela_in2 * (c_s * mj.ctd + c_w * windspeed_cooling_mph**2)**0.5
    icfm_heat = ela_in2 * (c_s * mj.htd + c_w * windspeed_heating_mph**2)**0.5
    icfm_heat += q_fireplace
=======
>>>>>>> c2cec15f

    # Calculate ventilation airflow rates
    ventilation_data = get_ventilation_data(hpxml_bldg)
    q_imb = ventilation_data[:q_imb]
    q_oa = ventilation_data[:q_oa]
    q_preheat = ventilation_data[:q_preheat]
    q_precool = ventilation_data[:q_precool]
    q_recirc = ventilation_data[:q_recirc]
    oa_sens_eff = ventilation_data[:oa_sens_eff]
    oa_lat_eff = ventilation_data[:oa_lat_eff]

    # Calculate net infiltration cfm (NCFM; infiltration combined with imbalanced supply ventilation)
    if q_imb == 0
      # Neutral pressure, so NCFM = ICFM
      infil_ncfm_heat = icfm_heat
      infil_ncfm_cool = icfm_cool
    elsif q_imb > 0
      # Negative pressure, so NCFM = (ICFM^1.5 + CFMimb^1.5)^0.67
      infil_ncfm_heat = (icfm_heat**1.5 + q_imb**1.5)**0.67
      infil_ncfm_cool = (icfm_cool**1.5 + q_imb**1.5)**0.67
    else
      if icfm_heat < q_imb.abs
        # Dominating positive pressure, so NCFM = 0
        infil_ncfm_heat = 0.0
      else
        # Mitigating positive pressure, so NCFM = (ICFM^1.5 - ABS(CFMimb)^1.5)^0.67
        infil_ncfm_heat = (icfm_heat**1.5 - q_imb.abs**1.5)**0.67
      end
      if icfm_cool < q_imb.abs
        # Dominating positive pressure, so NCFM = 0
        infil_ncfm_cool = 0.0
      else
        # Mitigating positive pressure, so NCFM = (ICFM^1.5 - ABS(CFMimb)^1.5)^0.67
        infil_ncfm_cool = (icfm_cool**1.5 - q_imb.abs**1.5)**0.67
      end
    end

    hpxml_bldg.additional_properties.infil_heat_cfm = infil_ncfm_heat
    hpxml_bldg.additional_properties.infil_cool_cfm = infil_ncfm_cool

    # Infiltration load
    bldg_Heat_Infil = 1.1 * mj.acf * infil_ncfm_heat * mj.htd
    bldg_Cool_Infil_Sens = 1.1 * mj.acf * infil_ncfm_cool * mj.ctd
    bldg_Cool_Infil_Lat = 0.68 * mj.acf * infil_ncfm_cool * mj.cool_design_grains

    # Calculate vent (supply) cfm
    vent_cfm_heat = q_oa
    vent_cfm_cool = q_oa

    hpxml_bldg.additional_properties.vent_heat_cfm = vent_cfm_heat
    hpxml_bldg.additional_properties.vent_cool_cfm = vent_cfm_cool

    # Calculate vent cfm incorporating sens/lat effectiveness, preheat/precool, and recirc
    vent_cfm_heat = q_oa * (1.0 - oa_sens_eff) - q_preheat - q_recirc
    vent_cfm_cool_sens = q_oa * (1.0 - oa_sens_eff) - q_precool - q_recirc
    vent_cfm_cool_lat = q_oa * (1.0 - oa_lat_eff) - q_recirc

    bldg_Heat_Vent = 1.1 * mj.acf * vent_cfm_heat * mj.htd
    bldg_Cool_Vent_Sens = 1.1 * mj.acf * vent_cfm_cool_sens * mj.ctd
    bldg_Cool_Vent_Lat = 0.68 * mj.acf * vent_cfm_cool_lat * mj.cool_design_grains

    # Apportion to zones/spaces
    bldg_exposed_wall_area = hpxml_bldg.conditioned_zones.map { |zone| zone.spaces.map { |space| space.additional_properties.total_exposed_wall_area } }.flatten.sum
    hpxml_bldg.conditioned_zones.each do |zone|
      # Ventilation assignment by floor area
      all_zone_loads[zone].Heat_Vent = bldg_Heat_Vent * zone.floor_area / cfa
      all_zone_loads[zone].Cool_Vent_Sens = bldg_Cool_Vent_Sens * zone.floor_area / cfa
      all_zone_loads[zone].Cool_Vent_Lat = bldg_Cool_Vent_Lat * zone.floor_area / cfa

      # Infiltration assignment by exterior wall area
      zone.spaces.each do |space|
        space.additional_properties.wall_area_ratio = space.additional_properties.total_exposed_wall_area / bldg_exposed_wall_area
        all_space_loads[space].Heat_Infil = bldg_Heat_Infil * space.additional_properties.wall_area_ratio
        all_space_loads[space].Cool_Infil_Sens = bldg_Cool_Infil_Sens * space.additional_properties.wall_area_ratio
      end
      zone_wall_area_ratio = zone.spaces.map { |space| space.additional_properties.total_exposed_wall_area }.sum / bldg_exposed_wall_area
      all_zone_loads[zone].Heat_Infil = bldg_Heat_Infil * zone_wall_area_ratio
      all_zone_loads[zone].Cool_Infil_Sens = bldg_Cool_Infil_Sens * zone_wall_area_ratio
      all_zone_loads[zone].Cool_Infil_Lat = bldg_Cool_Infil_Lat * zone_wall_area_ratio
    end
  end

  # Calculates cooling loads for internal gains.
  #
  # @param hpxml_bldg [HPXML::Building] HPXML Building object representing an individual dwelling unit
  # @param all_zone_loads [Hash] Map of HPXML::Zones => DesignLoadValues object
  # @param all_space_loads [Hash] Map of HPXML::Spaces => DesignLoadValues object
  # @return [nil]
  def self.process_load_internal_gains(hpxml_bldg, all_zone_loads, all_space_loads)
    hpxml_bldg.conditioned_zones.each do |zone|
      zone_manualj_num_occupants = zone.spaces.map { |space| space.manualj_num_occupants }.sum
      zone_manualj_internal_loads_sensible = zone.spaces.map { |space| space.manualj_internal_loads_sensible }.sum
      zone_manualj_internal_loads_latent = zone.spaces.map { |space| space.manualj_internal_loads_latent }.sum

      all_zone_loads[zone].Cool_IntGains_Sens = zone_manualj_internal_loads_sensible + 230.0 * zone_manualj_num_occupants
      all_zone_loads[zone].Cool_IntGains_Lat = zone_manualj_internal_loads_latent + 200.0 * zone_manualj_num_occupants

      zone.spaces.each do |space|
        all_space_loads[space].Cool_IntGains_Sens = space.manualj_internal_loads_sensible + 230.0 * space.manualj_num_occupants
      end
    end
  end

  # Aggregates component design loads to totals; updates the object that is passed in.
  #
  # @param loads [DesignLoadValues] Object with component design loads
  # @return [nil]
  def self.aggregate_loads_to_totals(loads)
    # Heating
    loads.Heat_Tot = loads.Heat_Windows + loads.Heat_Skylights +
                     loads.Heat_Doors + loads.Heat_Walls +
                     loads.Heat_Floors + loads.Heat_Slabs +
                     loads.Heat_Ceilings + loads.Heat_Roofs +
                     loads.Heat_Infil + loads.Heat_Vent +
                     loads.Heat_Piping

    # Cooling
    loads.Cool_Sens = loads.Cool_Windows + loads.Cool_Skylights +
                      loads.Cool_Doors + loads.Cool_Walls +
                      loads.Cool_Floors + loads.Cool_Ceilings +
                      loads.Cool_Roofs + loads.Cool_Infil_Sens +
                      loads.Cool_IntGains_Sens + loads.Cool_Slabs +
                      loads.Cool_AEDExcursion + loads.Cool_Vent_Sens +
                      loads.Cool_BlowerHeat
    loads.Cool_Lat = loads.Cool_Infil_Lat + loads.Cool_Vent_Lat +
                     loads.Cool_IntGains_Lat
    loads.Cool_Tot = loads.Cool_Sens + loads.Cool_Lat
  end

  # Determine HVAC Leaving Air Temperature (LAT) and/or Supply Air Temperature (SAT).
  # Values are assigned to the hvac_cooling/hvac_heating objects.
  #
  # @param mj [MJValues] Object with a collection of misc Manual J values
  # @param zone_loads [DesignLoadValues] Object with design loads for the current HPXML::Zone
  # @param hvac_heating [HPXML::HeatingSystem or HPXML::HeatPump] The heating portion of the current HPXML HVAC system
  # @param hvac_cooling [HPXML::CoolingSystem or HPXML::HeatPump] The cooling portion of the current HPXML HVAC system
  # @return [nil]
  def self.apply_hvac_air_temperatures(mj, zone_loads, hvac_heating, hvac_cooling)
    if not hvac_cooling.nil?
      cooling_type = get_hvac_cooling_type(hvac_cooling)

      # Calculate Leaving Air Temperature
      if cooling_type == HPXML::HVACTypeEvaporativeCooler
        # Evaporative cooler temperature calculation based on Manual S Figure 4-7
        td_potential = mj.cool_design_temps[HPXML::LocationOutside] - mj.cool_outdoor_wetbulb
        td = td_potential * hvac_cooling.additional_properties.effectiveness
        hvac_cooling.additional_properties.leaving_air_temp = mj.cool_design_temps[HPXML::LocationOutside] - td
      else
        # Determine the Leaving Air Temperature (LAT) based on Manual S Table 1-4
        shr = [zone_loads.Cool_Sens / zone_loads.Cool_Tot, 1.0].min
        if shr < 0.80
          hvac_cooling.additional_properties.leaving_air_temp = 54.0 # F
        elsif shr < 0.85
          # MJ8 says to use 56 degF in this SHR range. Linear interpolation provides a more
          # continuous supply air flow rate across building efficiency levels.
          hvac_cooling.additional_properties.leaving_air_temp = ((58.0 - 54.0) / (0.85 - 0.80)) * (shr - 0.8) + 54.0 # F
        else
          hvac_cooling.additional_properties.leaving_air_temp = 58.0 # F
        end
      end
    end

    if not hvac_heating.nil?
      # Calculate Supply Air Temperature
      if hvac_heating.is_a? HPXML::HeatPump
        hvac_heating.additional_properties.supply_air_temp = 105.0 # F
      else
        hvac_heating.additional_properties.supply_air_temp = 120.0 # F
      end
    elsif not hvac_cooling.nil? && hvac_cooling.has_integrated_heating
      hvac_cooling.additional_properties.supply_air_temp = 120.0 # F
    end
  end

  # Updates the design loads served by the HVAC system to incorporate the fraction of the zone loads
  # served by the HVAC system.
  #
  # @param hvac_loads [DesignLoadValues] Object with design loads for the current HPXML HVAC system
  # @param hvac_heating [HPXML::HeatingSystem or HPXML::HeatPump] The heating portion of the current HPXML HVAC system
  # @param hvac_cooling [HPXML::CoolingSystem or HPXML::HeatPump] The cooling portion of the current HPXML HVAC system
  # @param hpxml_bldg [HPXML::Building] HPXML Building object representing an individual dwelling unit
  # @param hvac_systems [Array<Hash>] List of HPXML HVAC (heating and/or cooling) systems
  # @param zone [HPXML::Zone] The current zone of interest
  # @return [nil]
  def self.apply_hvac_fractions_load_served(hvac_loads, hvac_heating, hvac_cooling, hpxml_bldg, hvac_systems, zone)
    frac_zone_heat_load_served, frac_zone_cool_load_served = get_fractions_load_served(hvac_heating, hvac_cooling, hpxml_bldg, hvac_systems, zone)

    # Heating Loads
    if get_hvac_heating_type(hvac_heating) == HPXML::HVACTypeHeatPumpWaterLoopToAir
      # Size to meet original fraction load served (not adjusted value from HVAC.apply_shared_heating_systems()
      # This ensures, e.g., that an appropriate heating airflow is used for duct losses.
      frac_zone_heat_load_served /= (1.0 / hvac_heating.heating_efficiency_cop)
    end
    DesignLoadValues::HEAT_ATTRS.each do |attr|
      hvac_loads.send("#{attr}=", hvac_loads.send(attr) * frac_zone_heat_load_served)
    end

    # Cooling Loads
    DesignLoadValues::COOL_ATTRS.each do |attr|
      hvac_loads.send("#{attr}=", hvac_loads.send(attr) * frac_zone_cool_load_served)
    end
  end

  # Returns the ACCA Manual S sizing allowances for a given type of HVAC equipment.
  # These sizing allowances are used in the logic that determines how to convert heating/cooling
  # design loads into corresponding equipment capacities.
  #
  # @param hvac_cooling [HPXML::CoolingSystem or HPXML::HeatPump] The cooling portion of the current HPXML HVAC system
  # @return [Array<Double, Double, Double>] Oversize fraction (frac), oversize delta (Btu/hr), undersize fraction (frac)
  def self.get_hvac_size_limits(hvac_cooling)
    oversize_limit = 1.15
    oversize_delta = 15000.0
    undersize_limit = 0.9

    if not hvac_cooling.nil?
      if hvac_cooling.compressor_type == HPXML::HVACCompressorTypeTwoStage
        oversize_limit = 1.2
      elsif hvac_cooling.compressor_type == HPXML::HVACCompressorTypeVariableSpeed
        oversize_limit = 1.3
      end
    end

    return oversize_limit, oversize_delta, undersize_limit
  end

  # Transfers the design load totals from the HVAC loads object to the HVAC sizings object.
  #
  # @param hvac_sizings [HVACSizingValues] Object with sizing values for a given HVAC system
  # @param zone_loads [DesignLoadValues] Object with design loads for the current HPXML::Zone
  # @return [nil]
  def self.apply_hvac_loads_to_hvac_sizings(hvac_sizings, hvac_loads)
    # Note: We subtract the blower heat below because we want to calculate a net capacity,
    # not a gross capacity.
    hvac_sizings.Cool_Load_Sens = hvac_loads.Cool_Sens - hvac_loads.Cool_BlowerHeat
    hvac_sizings.Cool_Load_Lat = hvac_loads.Cool_Lat
    hvac_sizings.Cool_Load_Tot = hvac_loads.Cool_Tot - hvac_loads.Cool_BlowerHeat
    hvac_sizings.Heat_Load = hvac_loads.Heat_Tot
    hvac_sizings.Heat_Load_Supp = hvac_loads.Heat_Tot
  end

  # Calculates the duct thermal regain factor, which is defined as the fraction of distribution
  # system losses (gains for cooling) that are returned to the conditioned space.
  #
  # Sources: MJ8 pg 204 and Walker (1998) "Technical background for default values used for
  # forced air systems in proposed ASHRAE Std. 152"
  #
  # @param duct [HPXML::Duct] The duct to calculate regain for
  # @param hpxml_bldg [HPXML::Building] HPXML Building object representing an individual dwelling unit
  # @return [Double] The duct regain factor (frac)
  def self.get_duct_regain_factor(duct, hpxml_bldg)
    f_regain = nil

    if [HPXML::LocationOutside, HPXML::LocationRoofDeck].include? duct.duct_location
      f_regain = 0.0

    elsif [HPXML::LocationOtherHousingUnit, HPXML::LocationOtherHeatedSpace, HPXML::LocationOtherMultifamilyBufferSpace,
           HPXML::LocationOtherNonFreezingSpace, HPXML::LocationExteriorWall, HPXML::LocationUnderSlab,
           HPXML::LocationManufacturedHomeBelly].include? duct.duct_location
      space_values = Geometry.get_temperature_scheduled_space_values(location: duct.duct_location)
      f_regain = space_values[:f_regain]

    elsif [HPXML::LocationBasementUnconditioned, HPXML::LocationCrawlspaceVented, HPXML::LocationCrawlspaceUnvented].include? duct.duct_location

      ceilings = hpxml_bldg.floors.select { |f| f.is_floor && [f.interior_adjacent_to, f.exterior_adjacent_to].include?(duct.duct_location) }
      avg_ceiling_rvalue = calculate_average_r_value(ceilings)
      ceiling_insulated = (avg_ceiling_rvalue > 4)

      walls = hpxml_bldg.foundation_walls.select { |f| [f.interior_adjacent_to, f.exterior_adjacent_to].include? duct.duct_location }
      avg_wall_rvalue = calculate_average_r_value(walls)
      walls_insulated = (avg_wall_rvalue > 4)

      if duct.duct_location == HPXML::LocationBasementUnconditioned
        if not ceiling_insulated
          if not walls_insulated
            f_regain = 0.50 # Uninsulated ceiling, uninsulated walls
          else
            f_regain = 0.75 # Uninsulated ceiling, insulated walls
          end
        else
          f_regain = 0.30 # Insulated ceiling
        end
      elsif duct.duct_location == HPXML::LocationCrawlspaceVented
        if ceiling_insulated && walls_insulated
          f_regain = 0.17 # Insulated ceiling, insulated walls
        elsif ceiling_insulated && (not walls_insulated)
          f_regain = 0.12 # Insulated ceiling, uninsulated walls
        elsif (not ceiling_insulated) && walls_insulated
          f_regain = 0.66 # Uninsulated ceiling, insulated walls
        elsif (not ceiling_insulated) && (not walls_insulated)
          f_regain = 0.50 # Uninsulated ceiling, uninsulated walls
        end
      elsif duct.duct_location == HPXML::LocationCrawlspaceUnvented
        if ceiling_insulated && walls_insulated
          f_regain = 0.30 # Insulated ceiling, insulated walls
        elsif ceiling_insulated && (not walls_insulated)
          f_regain = 0.16 # Insulated ceiling, uninsulated walls
        elsif (not ceiling_insulated) && walls_insulated
          f_regain = 0.76 # Uninsulated ceiling, insulated walls
        elsif (not ceiling_insulated) && (not walls_insulated)
          f_regain = 0.60 # Uninsulated ceiling, uninsulated walls
        end
      end

    elsif [HPXML::LocationAtticVented, HPXML::LocationAtticUnvented].include? duct.duct_location
      f_regain = 0.10 # This would likely be higher for unvented attics with roof insulation

    elsif [HPXML::LocationGarage].include? duct.duct_location
      f_regain = 0.05

    elsif HPXML::conditioned_locations.include? duct.duct_location
      f_regain = 1.0

    end

    return f_regain
  end

  # Applies heating duct loads to the HVAC/zone/space loads as appropriate.
  #
  # @param mj [MJValues] Object with a collection of misc Manual J values
  # @param zone [HPXML::Zone] The current zone of interest
  # @param hvac_loads [DesignLoadValues] Object with design loads for the current HPXML HVAC system
  # @param zone_loads [DesignLoadValues] Object with design loads for the current HPXML::Zone
  # @param all_space_loads [Hash] Map of HPXML::Spaces => DesignLoadValues object
  # @param hvac_heating [HPXML::HeatingSystem or HPXML::HeatPump] The heating portion of the current HPXML HVAC system
  # @param hpxml_bldg [HPXML::Building] HPXML Building object representing an individual dwelling unit
  # @return [nil]
  def self.apply_hvac_duct_loads_heating(mj, zone, hvac_loads, zone_loads, all_space_loads, hvac_heating, hpxml_bldg)
    return if hvac_heating.nil? || (hvac_loads.Heat_Tot <= 0) || hvac_heating.distribution_system.nil? || hvac_heating.distribution_system.ducts.empty?

    hvac_heating_ap = hvac_heating.additional_properties

    init_heat_load = hvac_loads.Heat_Tot

    # Distribution system efficiency (DSE) calculations based on ASHRAE Standard 152

    duct_values = calc_duct_conduction_values(hvac_heating.distribution_system, mj.heat_design_temps, hpxml_bldg)
    a_s, a_r, rvalue_s, rvalue_r, t_amb_s, t_amb_r, f_regain_s, f_regain_r = duct_values

    # Initialize for the iteration
    delta = 1
    heat_load_next = init_heat_load

    for _iter in 0..19
      break if delta.abs <= 0.001

      heat_load_prev = heat_load_next

      # Calculate the new heating air flow rate
      heating_delta_t = hvac_heating_ap.supply_air_temp - mj.heat_setpoint
      heat_cfm = calc_airflow_rate_manual_s(mj, heat_load_next, heating_delta_t)

      q_s, q_r = calc_duct_leakages_cfm25(hvac_heating.distribution_system, heat_cfm)

      de = calc_delivery_effectiveness_heating(mj, q_s, q_r, heat_cfm, heat_load_next, t_amb_s, t_amb_r, a_s, a_r, mj.heat_setpoint, f_regain_s, f_regain_r, rvalue_s, rvalue_r)

      # Calculate the increase in heating load due to ducts (Approach: DE = Qload/Qequip -> Qducts = Qequip-Qload)
      heat_load_next = init_heat_load / de

      # Calculate the change since the last iteration
      delta = (heat_load_next - heat_load_prev) / heat_load_prev
    end

    ducts_heat_load = heat_load_next - init_heat_load

    hvac_loads.Heat_Ducts += ducts_heat_load
    hvac_loads.Heat_Tot += ducts_heat_load

    # Don't assign HP backup system duct loads to the zone/spaces; we already have the HP
    # duct loads assigned and don't want to double-count.
    return if hvac_heating.is_a?(HPXML::HeatingSystem) && hvac_heating.is_heat_pump_backup_system

    zone_loads.Heat_Ducts += ducts_heat_load
    zone_loads.Heat_Tot += ducts_heat_load

    zone_htg_load = zone.spaces.map { |space| all_space_loads[space].Heat_Tot }.sum
    zone.spaces.each do |space|
      space_loads = all_space_loads[space]
      space_htg_duct_load = ducts_heat_load * space_loads.Heat_Tot / zone_htg_load
      space_loads.Heat_Ducts += space_htg_duct_load
      space_loads.Heat_Tot += space_htg_duct_load
    end
  end

  # Applies cooling duct loads to the HVAC/zone/space loads as appropriate.
  #
  # @param mj [MJValues] Object with a collection of misc Manual J values
  # @param zone [HPXML::Zone] The current zone of interest
  # @param hvac_loads [DesignLoadValues] Object with design loads for the current HPXML HVAC system
  # @param zone_loads [DesignLoadValues] Object with design loads for the current HPXML::Zone
  # @param all_space_loads [Hash] Map of HPXML::Spaces => DesignLoadValues object
  # @param hvac_cooling [HPXML::CoolingSystem or HPXML::HeatPump] The cooling portion of the current HPXML HVAC system
  # @param hpxml_bldg [HPXML::Building] HPXML Building object representing an individual dwelling unit
  # @param weather [WeatherFile] Weather object containing EPW information
  # @return [nil]
  def self.apply_hvac_duct_loads_cooling(mj, zone, hvac_loads, zone_loads, all_space_loads, hvac_cooling, hpxml_bldg, weather)
    return if hvac_cooling.nil? || (hvac_loads.Cool_Sens <= 0) || hvac_cooling.distribution_system.nil? || hvac_cooling.distribution_system.ducts.empty?

    hvac_cooling_ap = hvac_cooling.additional_properties

    init_cool_load_sens = hvac_loads.Cool_Sens
    init_cool_load_lat = hvac_loads.Cool_Lat

    # Distribution system efficiency (DSE) calculations based on ASHRAE Standard 152

    duct_values = calc_duct_conduction_values(hvac_cooling.distribution_system, mj.cool_design_temps, hpxml_bldg)
    a_s, a_r, rvalue_s, rvalue_r, t_amb_s, t_amb_r, f_regain_s, f_regain_r = duct_values

    # Calculate the air enthalpy in the return duct location for DSE calculations
    h_r = Psychrometrics.h_fT_w(t_amb_r, weather.design.CoolingHumidityRatio)

    # Initialize for the iteration
    delta = 1
    cool_load_tot_next = init_cool_load_sens + init_cool_load_lat

    cooling_delta_t = mj.cool_setpoint - hvac_cooling_ap.leaving_air_temp
    cool_cfm = calc_airflow_rate_manual_s(mj, init_cool_load_sens, cooling_delta_t)
    _q_s, q_r = calc_duct_leakages_cfm25(hvac_cooling.distribution_system, cool_cfm)

    for _iter in 1..50
      break if delta.abs <= 0.001

      cool_load_tot_prev = cool_load_tot_next

      cool_load_lat, cool_load_sens = calculate_sensible_latent_split(mj, q_r, cool_load_tot_next, init_cool_load_lat)
      cool_load_tot = cool_load_lat + cool_load_sens

      # Calculate the new cooling air flow rate
      cool_cfm = calc_airflow_rate_manual_s(mj, cool_load_sens, cooling_delta_t)

      q_s, q_r = calc_duct_leakages_cfm25(hvac_cooling.distribution_system, cool_cfm)

      de = calc_delivery_effectiveness_cooling(mj, q_s, q_r, hvac_cooling_ap.leaving_air_temp, cool_cfm, cool_load_sens, cool_load_tot, t_amb_s, t_amb_r, a_s, a_r, mj.cool_setpoint, f_regain_s, f_regain_r, h_r, rvalue_s, rvalue_r)

      cool_load_tot_next = (init_cool_load_sens + init_cool_load_lat) / de

      # Calculate the change since the last iteration
      delta = (cool_load_tot_next - cool_load_tot_prev) / cool_load_tot_prev
    end

    ducts_cool_load_sens = cool_load_sens - init_cool_load_sens
    ducts_cool_load_lat = cool_load_lat - init_cool_load_lat

    hvac_loads.Cool_Ducts_Sens += ducts_cool_load_sens
    hvac_loads.Cool_Sens += ducts_cool_load_sens
    hvac_loads.Cool_Ducts_Lat += ducts_cool_load_lat
    hvac_loads.Cool_Lat += ducts_cool_load_lat
    hvac_loads.Cool_Tot += ducts_cool_load_sens + ducts_cool_load_lat

    zone_loads.Cool_Ducts_Sens += ducts_cool_load_sens
    zone_loads.Cool_Sens += ducts_cool_load_sens
    zone_loads.Cool_Ducts_Lat += ducts_cool_load_lat
    zone_loads.Cool_Lat += ducts_cool_load_lat
    zone_loads.Cool_Tot += ducts_cool_load_sens + ducts_cool_load_lat

    zone_clg_load_sens = zone.spaces.map { |space| all_space_loads[space].Cool_Sens }.sum
    zone.spaces.each do |space|
      space_loads = all_space_loads[space]
      space_clg_duct_load = ducts_cool_load_sens * space_loads.Cool_Sens / zone_clg_load_sens
      space_loads.Cool_Ducts_Sens += space_clg_duct_load
      space_loads.Cool_Sens += space_clg_duct_load
    end
  end

  # Applies CFIS ventilation loads to the HVAC/zone loads as appropriate. Note that CFIS loads
  # are considered system loads, not space loads like other ventilation systems.
  #
  # @param mj [MJValues] Object with a collection of misc Manual J values
  # @param hvac_loads [DesignLoadValues] Object with design loads for the current HPXML HVAC system
  # @param zone_loads [DesignLoadValues] Object with design loads for the current HPXML::Zone
  # @param hvac_heating [HPXML::HeatingSystem or HPXML::HeatPump] The heating portion of the current HPXML HVAC system
  # @param hvac_cooling [HPXML::CoolingSystem or HPXML::HeatPump] The cooling portion of the current HPXML HVAC system
  # @param hpxml_bldg [HPXML::Building] HPXML Building object representing an individual dwelling unit
  # @return [nil]
  def self.apply_hvac_cfis_loads(mj, hvac_loads, zone_loads, hvac_heating, hvac_cooling, hpxml_bldg)
    if (not hvac_heating.nil?) && (not hvac_heating.distribution_system.nil?)
      hvac_distribution = hvac_heating.distribution_system
    elsif (not hvac_cooling.nil?) && (not hvac_cooling.distribution_system.nil?)
      hvac_distribution = hvac_cooling.distribution_system
    end
    return if hvac_distribution.nil?

    vent_mech_cfis = hpxml_bldg.ventilation_fans.find { |vent_mech| vent_mech.fan_type == HPXML::MechVentTypeCFIS && vent_mech.distribution_system_idref == hvac_distribution.id }
    return if vent_mech_cfis.nil?

    vent_cfm = vent_mech_cfis.average_unit_flow_rate

    heat_load = 1.1 * mj.acf * vent_cfm * mj.htd
    cool_sens_load = 1.1 * mj.acf * vent_cfm * mj.ctd
    cool_lat_load = 0.68 * mj.acf * vent_cfm * mj.cool_design_grains

    hvac_loads.Heat_Vent += heat_load
    hvac_loads.Heat_Tot += heat_load
    hvac_loads.Cool_Vent_Sens += cool_sens_load
    hvac_loads.Cool_Sens += cool_sens_load
    hvac_loads.Cool_Vent_Lat += cool_lat_load
    hvac_loads.Cool_Lat += cool_lat_load
    hvac_loads.Cool_Tot += cool_sens_load + cool_lat_load

    zone_loads.Heat_Vent += heat_load
    zone_loads.Heat_Tot += heat_load
    zone_loads.Cool_Vent_Sens += cool_sens_load
    zone_loads.Cool_Sens += cool_sens_load
    zone_loads.Cool_Vent_Lat += cool_lat_load
    zone_loads.Cool_Lat += cool_lat_load
    zone_loads.Cool_Tot += cool_sens_load + cool_lat_load
  end

  # Applies blower fan heat loads for air distribution systems to the HVAC/zone loads as appropriate.
  #
  # @param hvac_loads [DesignLoadValues] Object with design loads for the current HPXML HVAC system
  # @param zone_loads [DesignLoadValues] Object with design loads for the current HPXML::Zone
  # @param hvac_heating [HPXML::HeatingSystem or HPXML::HeatPump] The heating portion of the current HPXML HVAC system
  # @param hvac_cooling [HPXML::CoolingSystem or HPXML::HeatPump] The cooling portion of the current HPXML HVAC system
  # @return [nil]
  def self.apply_hvac_blower_heat_load(hvac_loads, zone_loads, hvac_heating, hvac_cooling)
    if not hvac_heating.nil?
      hvac_distribution = hvac_heating.distribution_system
    elsif not hvac_cooling.nil?
      hvac_distribution = hvac_cooling.distribution_system
    end
    return if hvac_distribution.nil?
    return if hvac_distribution.distribution_system_type != HPXML::HVACDistributionTypeAir

    cool_load = hvac_distribution.manualj_blower_fan_heat_btuh

    hvac_loads.Cool_BlowerHeat += cool_load
    hvac_loads.Cool_Sens += cool_load
    hvac_loads.Cool_Tot += cool_load

    zone_loads.Cool_BlowerHeat += cool_load
    zone_loads.Cool_Sens += cool_load
    zone_loads.Cool_Tot += cool_load
  end

  # Applies hot water piping loads for hydronic distribution systems to the HVAC/zone loads as appropriate.
  #
  # @param hvac_loads [DesignLoadValues] Object with design loads for the current HPXML HVAC system
  # @param zone_loads [DesignLoadValues] Object with design loads for the current HPXML::Zone
  # @param hvac_heating [HPXML::HeatingSystem or HPXML::HeatPump] The heating portion of the current HPXML HVAC system
  # @return [nil]
  def self.apply_hvac_piping_load(hvac_loads, zone_loads, hvac_heating)
    if not hvac_heating.nil?
      hvac_distribution = hvac_heating.distribution_system
    end
    return if hvac_distribution.nil?
    return if hvac_distribution.distribution_system_type != HPXML::HVACDistributionTypeHydronic

    heat_load = hvac_distribution.manualj_hot_water_piping_btuh

    hvac_loads.Heat_Piping += heat_load
    hvac_loads.Heat_Tot += heat_load

    zone_loads.Heat_Piping += heat_load
    zone_loads.Heat_Tot += heat_load
  end

  # Equipment Adjustments
  #
  # @param mj [MJValues] Object with a collection of misc Manual J values
  # @param runner [OpenStudio::Measure::OSRunner] Object typically used to display warnings
  # @param hvac_sizings [HVACSizingValues] Object with sizing values for a given HVAC system
  # @param weather [WeatherFile] Weather object containing EPW information
  # @param hvac_heating [HPXML::HeatingSystem or HPXML::HeatPump] The heating portion of the current HPXML HVAC system
  # @param hvac_cooling [HPXML::CoolingSystem or HPXML::HeatPump] The cooling portion of the current HPXML HVAC system
  # @param hvac_system [Hash] HPXML HVAC (heating and/or cooling) system
  # @param hpxml_bldg [HPXML::Building] HPXML Building object representing an individual dwelling unit
  # @return [nil]
  def self.apply_hvac_equipment_adjustments(mj, runner, hvac_sizings, weather, hvac_heating, hvac_cooling, hvac_system, hpxml_bldg)
    is_heatpump_with_both_htg_and_clg = false
    if (not hvac_cooling.nil?) && hvac_cooling.is_a?(HPXML::HeatPump) && (hvac_cooling.fraction_heat_load_served > 0) && (hvac_cooling.fraction_cool_load_served > 0)
      is_heatpump_with_both_htg_and_clg = true
    end

    if is_heatpump_with_both_htg_and_clg && (hpxml_bldg.header.heat_pump_sizing_methodology == HPXML::HeatPumpSizingMaxLoad)
      # If MaxLoad methodology, use at least the larger of heating/cooling loads for heat pump sizing.
      # Note: Heat_Load_Supp should NOT be adjusted; we only want to adjust the HP capacity, not the HP backup heating capacity.
      max_load = [hvac_sizings.Heat_Load, hvac_sizings.Cool_Load_Tot].max
      hvac_sizings.Heat_Load = max_load
      hvac_sizings.Cool_Load_Sens *= max_load / hvac_sizings.Cool_Load_Tot
      hvac_sizings.Cool_Load_Lat *= max_load / hvac_sizings.Cool_Load_Tot
      hvac_sizings.Cool_Load_Tot = max_load
    end

    # Cooling

    cooling_type = get_hvac_cooling_type(hvac_cooling)

    if not cooling_type.nil?
      hvac_cooling_ap = hvac_cooling.additional_properties
      is_ducted = !hvac_cooling.distribution_system.nil?
      cooling_delta_t = mj.cool_setpoint - hvac_cooling_ap.leaving_air_temp
      oversize_limit, oversize_delta, undersize_limit = get_hvac_size_limits(hvac_cooling)
    end

    if hvac_sizings.Cool_Load_Tot <= 0

      hvac_sizings.Cool_Capacity = 0.0
      hvac_sizings.Cool_Capacity_Sens = 0.0
      hvac_sizings.Cool_Airflow = 0.0

    elsif [HPXML::HVACTypeCentralAirConditioner,
           HPXML::HVACTypeHeatPumpAirToAir].include?(cooling_type) ||
          ([HPXML::HVACTypeMiniSplitAirConditioner,
            HPXML::HVACTypeHeatPumpMiniSplit].include?(cooling_type) && is_ducted)
      # For central systems, the installer can take steps to try to meet both sensible and latent loads,
      # such as different indoor/outdoor coil combinations and different blower settings.
      # Ductless systems don't offer this flexibility.

      entering_temp = hpxml_bldg.header.manualj_cooling_design_temp
      hvac_cooling_speed = get_nominal_speed(hvac_cooling_ap, true)
      if hvac_cooling.compressor_type == HPXML::HVACCompressorTypeVariableSpeed
        idb_adj = adjust_indoor_condition_var_speed(entering_temp, mj.cool_indoor_wetbulb, :clg)
        odb_adj = adjust_outdoor_condition_var_speed(entering_temp, hvac_cooling, :clg)
        total_cap_curve_value = odb_adj * idb_adj
      else
        coefficients = hvac_cooling_ap.cool_cap_ft_spec[hvac_cooling_speed]
        total_cap_curve_value = MathTools.biquadratic(mj.cool_indoor_wetbulb, entering_temp, coefficients)
      end

      cool_cap_rated = hvac_sizings.Cool_Load_Tot / total_cap_curve_value

      hvac_cooling_shr = hvac_cooling_ap.cool_rated_shrs_gross[hvac_cooling_speed]
      sens_cap_rated = cool_cap_rated * hvac_cooling_shr

      # Calculate the air flow rate required for design conditions
      hvac_sizings.Cool_Airflow = calc_airflow_rate_manual_s(mj, hvac_sizings.Cool_Load_Sens, cooling_delta_t, dx_capacity: cool_cap_rated)

      sensible_cap_curve_value = process_curve_fit(hvac_sizings.Cool_Airflow, hvac_sizings.Cool_Load_Tot, entering_temp)
      sens_cap_design = sens_cap_rated * sensible_cap_curve_value
      lat_cap_design = [hvac_sizings.Cool_Load_Tot - sens_cap_design, 1.0].max

      shr_biquadratic = get_shr_biquadratic
      a_sens = shr_biquadratic[0]
      b_sens = shr_biquadratic[1]
      c_sens = shr_biquadratic[3]
      d_sens = shr_biquadratic[5]

      # Adjust Sizing
      if lat_cap_design < hvac_sizings.Cool_Load_Lat
        # Size by MJ8 Latent load, return to rated conditions

        # Solve for the new sensible and total capacity at design conditions:
        # CoolingLoad_Lat = cool_cap_design - cool_load_sens_cap_design
        # solve the following for cool_cap_design: sens_cap_design = SHRRated * cool_cap_design / total_cap_curve_value * function(CFM/cool_cap_design, ODB)
        # substituting in CFM = cool_load_sens_cap_design / (1.1 * ACF * (cool_setpoint - LAT))

        cool_load_sens_cap_design = hvac_sizings.Cool_Load_Lat / ((total_cap_curve_value / hvac_cooling_shr - \
                                  (b_sens + d_sens * entering_temp) / \
                                  (1.1 * mj.acf * cooling_delta_t)) / \
                                  (a_sens + c_sens * entering_temp) - 1.0)

        # Ensure equipment is not being undersized
        cool_load_sens_cap_design = [cool_load_sens_cap_design, undersize_limit * hvac_sizings.Cool_Load_Sens].max

        cool_cap_design = cool_load_sens_cap_design + hvac_sizings.Cool_Load_Lat

        # The SHR of the equipment at the design condition
        shr_design = cool_load_sens_cap_design / cool_cap_design

        # If the adjusted equipment size is negative (occurs at altitude), use oversize limit (the adjustment
        # almost always hits the oversize limit in this case, making this a safe assumption)
        if (cool_cap_design < 0) || (cool_load_sens_cap_design < 0)
          cool_cap_design = oversize_limit * hvac_sizings.Cool_Load_Tot
        end

        # Limit total capacity to oversize limit
        cool_cap_design = [cool_cap_design, oversize_limit * hvac_sizings.Cool_Load_Tot].min

        # Determine rated capacities
        hvac_sizings.Cool_Capacity = cool_cap_design / total_cap_curve_value
        hvac_sizings.Cool_Capacity_Sens = hvac_sizings.Cool_Capacity * hvac_cooling_shr

        # Determine the final sensible capacity at design using the SHR
        cool_load_sens_cap_design = shr_design * cool_cap_design

      elsif sens_cap_design < undersize_limit * hvac_sizings.Cool_Load_Sens
        # Size by MJ8 Sensible load, return to rated conditions, find Sens with SHRRated. Limit total
        # capacity to oversizing limit

        sens_cap_design = undersize_limit * hvac_sizings.Cool_Load_Sens

        # Solve for the new total system capacity at design conditions:
        # sens_cap_design   = sens_cap_rated * sensible_cap_curve_value
        #                  = SHRRated * cool_cap_design / total_cap_curve_value * sensible_cap_curve_value
        #                  = SHRRated * cool_cap_design / total_cap_curve_value * function(CFM/cool_cap_design, ODB)

        cool_cap_design = (sens_cap_design / (hvac_cooling_shr / total_cap_curve_value) - \
                                           (b_sens * UnitConversions.convert(hvac_sizings.Cool_Airflow, 'ton', 'Btu/hr') + \
                                           d_sens * UnitConversions.convert(hvac_sizings.Cool_Airflow, 'ton', 'Btu/hr') * entering_temp)) / \
                          (a_sens + c_sens * entering_temp)

        # Limit total capacity to oversize limit
        cool_cap_design = [cool_cap_design, oversize_limit * hvac_sizings.Cool_Load_Tot].min

        hvac_sizings.Cool_Capacity = cool_cap_design / total_cap_curve_value
        hvac_sizings.Cool_Capacity_Sens = hvac_sizings.Cool_Capacity * hvac_cooling_shr

        # Recalculate the air flow rate in case the oversizing limit has been used
        cool_load_sens_cap_design = hvac_sizings.Cool_Capacity_Sens * sensible_cap_curve_value

      else
        hvac_sizings.Cool_Capacity = hvac_sizings.Cool_Load_Tot / total_cap_curve_value
        hvac_sizings.Cool_Capacity_Sens = hvac_sizings.Cool_Capacity * hvac_cooling_shr

        cool_load_sens_cap_design = hvac_sizings.Cool_Capacity_Sens * sensible_cap_curve_value
      end

      # Calculate the final air flow rate using final sensible capacity at design
      hvac_sizings.Cool_Airflow = calc_airflow_rate_manual_s(mj, cool_load_sens_cap_design, cooling_delta_t, dx_capacity: hvac_sizings.Cool_Capacity)

    elsif [HPXML::HVACTypeHeatPumpMiniSplit,
           HPXML::HVACTypeMiniSplitAirConditioner].include?(cooling_type) && !is_ducted

      hvac_cooling_speed = get_nominal_speed(hvac_cooling_ap, true)
      hvac_cooling_shr = hvac_cooling_ap.cool_rated_shrs_gross[hvac_cooling_speed]

      entering_temp = hpxml_bldg.header.manualj_cooling_design_temp
      idb_adj = adjust_indoor_condition_var_speed(entering_temp, mj.cool_indoor_wetbulb, :clg)
      odb_adj = adjust_outdoor_condition_var_speed(entering_temp, hvac_cooling, :clg)
      total_cap_curve_value = odb_adj * idb_adj

      hvac_sizings.Cool_Capacity = (hvac_sizings.Cool_Load_Tot / total_cap_curve_value)
      hvac_sizings.Cool_Capacity_Sens = hvac_sizings.Cool_Capacity * hvac_cooling_shr

      hvac_sizings.Cool_Airflow = calc_airflow_rate_user(hvac_sizings.Cool_Capacity, hvac_cooling_ap.cool_rated_cfm_per_ton[hvac_cooling_speed])

    elsif [HPXML::HVACTypeRoomAirConditioner,
           HPXML::HVACTypePTAC,
           HPXML::HVACTypeHeatPumpPTHP,
           HPXML::HVACTypeHeatPumpRoom].include? cooling_type

      hvac_cooling_speed = get_nominal_speed(hvac_cooling_ap, true)
      hvac_cooling_shr = hvac_cooling_ap.cool_rated_shrs_gross[hvac_cooling_speed]

      entering_temp = hpxml_bldg.header.manualj_cooling_design_temp
      total_cap_curve_value = MathTools.biquadratic(mj.cool_indoor_wetbulb, entering_temp, hvac_cooling_ap.cool_cap_ft_spec[hvac_cooling_speed])

      hvac_sizings.Cool_Capacity = hvac_sizings.Cool_Load_Tot / total_cap_curve_value
      hvac_sizings.Cool_Capacity_Sens = hvac_sizings.Cool_Capacity * hvac_cooling_shr

      hvac_sizings.Cool_Airflow = calc_airflow_rate_user(hvac_sizings.Cool_Capacity, hvac_cooling_ap.cool_rated_cfm_per_ton[0])

    elsif HPXML::HVACTypeHeatPumpGroundToAir == cooling_type

      entering_temp = hvac_cooling_ap.design_chw
      hvac_cooling_speed = get_nominal_speed(hvac_cooling_ap, true)

      gshp_coil_bf = 0.0806
      gshp_coil_bf_ft_spec = [1.21005458, -0.00664200, 0.00000000, 0.00348246, 0.00000000, 0.00000000]

      # Calculate an initial air flow rate assuming 400 cfm/ton
      hvac_sizings.Cool_Airflow = 400.0 * UnitConversions.convert(hvac_sizings.Cool_Load_Sens, 'Btu/hr', 'ton')

      cool_cap_curve_spec = hvac_cooling_ap.cool_cap_curve_spec[hvac_cooling_speed]
      cool_sh_curve_spec = hvac_cooling_ap.cool_sh_curve_spec[hvac_cooling_speed]
      total_cap_curve_value, sensible_cap_curve_value = calc_gshp_clg_curve_value(cool_cap_curve_spec, cool_sh_curve_spec, mj.cool_indoor_wetbulb, mj.cool_setpoint, entering_temp, hvac_sizings.Cool_Airflow)

      bypass_factor_curve_value = MathTools.biquadratic(mj.cool_indoor_wetbulb, mj.cool_setpoint, gshp_coil_bf_ft_spec)
      hvac_cooling_shr = hvac_cooling_ap.cool_rated_shrs_gross[hvac_cooling_speed]

      hvac_sizings.Cool_Capacity = hvac_sizings.Cool_Load_Tot / total_cap_curve_value # Note: cool_cap_design = hvac_sizings.Cool_Load_Tot
      hvac_sizings.Cool_Capacity_Sens = hvac_sizings.Cool_Capacity * hvac_cooling_shr

      cool_load_sens_cap_design = (hvac_sizings.Cool_Capacity_Sens * sensible_cap_curve_value /
                                 (1.0 + (1.0 - gshp_coil_bf * bypass_factor_curve_value) *
                                 (80.0 - mj.cool_setpoint) / cooling_delta_t))
      cool_load_lat_cap_design = hvac_sizings.Cool_Load_Tot - cool_load_sens_cap_design

      # Adjust Sizing so that coil sensible at design >= CoolingLoad_Sens, and coil latent at design >= CoolingLoad_Lat, and equipment SHRRated is maintained.
      cool_load_sens_cap_design = [cool_load_sens_cap_design, hvac_sizings.Cool_Load_Sens].max
      cool_load_lat_cap_design = [cool_load_lat_cap_design, hvac_sizings.Cool_Load_Lat].max
      cool_cap_design = cool_load_sens_cap_design + cool_load_lat_cap_design

      # Limit total capacity via oversizing limit
      cool_cap_design = [cool_cap_design, oversize_limit * hvac_sizings.Cool_Load_Tot].min
      hvac_sizings.Cool_Capacity = cool_cap_design / total_cap_curve_value
      hvac_sizings.Cool_Capacity_Sens = hvac_sizings.Cool_Capacity * hvac_cooling_shr

      # Recalculate the air flow rate in case the oversizing limit has been used
      cool_load_sens_cap_design = (hvac_sizings.Cool_Capacity_Sens * sensible_cap_curve_value /
                                 (1.0 + (1.0 - gshp_coil_bf * bypass_factor_curve_value) *
                                 (80.0 - mj.cool_setpoint) / cooling_delta_t))
      hvac_sizings.Cool_Airflow = calc_airflow_rate_manual_s(mj, cool_load_sens_cap_design, cooling_delta_t, dx_capacity: hvac_sizings.Cool_Capacity)

    elsif HPXML::HVACTypeEvaporativeCooler == cooling_type

      hvac_sizings.Cool_Capacity = hvac_sizings.Cool_Load_Tot
      hvac_sizings.Cool_Capacity_Sens = hvac_sizings.Cool_Load_Sens
      if cooling_delta_t > 0
        # See Manual S Section 4-4 Direct Evaporative Cooling: Blower Cfm
        hvac_sizings.Cool_Airflow = calc_airflow_rate_manual_s(mj, hvac_sizings.Cool_Load_Sens, cooling_delta_t)
      else
        hvac_sizings.Cool_Airflow = hpxml_bldg.building_construction.conditioned_floor_area * 2.0 # Use industry rule of thumb sizing method adopted by HEScore
      end

    elsif HPXML::HVACTypeHeatPumpWaterLoopToAir == cooling_type

      # Model only currently used for heating
      hvac_sizings.Cool_Capacity = 0.0
      hvac_sizings.Cool_Capacity_Sens = 0.0
      hvac_sizings.Cool_Airflow = 0.0

    elsif cooling_type.nil?

      hvac_sizings.Cool_Capacity = 0.0
      hvac_sizings.Cool_Capacity_Sens = 0.0
      hvac_sizings.Cool_Airflow = 0.0

    else

      fail "Unexpected cooling type: #{cooling_type}."

    end

    # Heating

    heating_type = get_hvac_heating_type(hvac_heating)

    if not heating_type.nil?
      hvac_heating_ap = hvac_heating.additional_properties
      is_ducted = !hvac_heating.distribution_system.nil?
      heating_delta_t = hvac_heating_ap.supply_air_temp - mj.heat_setpoint

      if hvac_heating.is_a?(HPXML::HeatingSystem) && hvac_heating.is_heat_pump_backup_system
        # Adjust heating load using the HP backup calculation
        hvac_hp = hvac_heating.primary_heat_pump
        hp_sizing_values = @all_hvac_sizings[{ heating: hvac_hp, cooling: hvac_hp }]
        if hp_sizing_values.nil?
          fail 'Primary heat pump should have been sized already.'
        end

        hp_heating_speed = get_nominal_speed(hvac_hp.additional_properties, false)
        hvac_sizings.Heat_Load = calculate_heat_pump_backup_load(mj, hvac_hp, hvac_sizings.Heat_Load, hp_sizing_values.Heat_Capacity, hp_heating_speed, hpxml_bldg)
      end
    elsif not hvac_cooling.nil? && hvac_cooling.has_integrated_heating
      heating_delta_t = hvac_cooling_ap.supply_air_temp - mj.heat_setpoint
    end

    if hvac_sizings.Heat_Load <= 0

      hvac_sizings.Heat_Capacity = 0.0
      hvac_sizings.Heat_Capacity_Supp = 0.0
      hvac_sizings.Heat_Airflow = 0.0

    elsif [HPXML::HVACTypeHeatPumpAirToAir,
           HPXML::HVACTypeHeatPumpMiniSplit,
           HPXML::HVACTypeHeatPumpPTHP,
           HPXML::HVACTypeHeatPumpRoom].include? heating_type

      hvac_heating_speed = get_nominal_speed(hvac_heating_ap, false)
      process_heat_pump_adjustment(mj, runner, hvac_sizings, weather, hvac_heating, total_cap_curve_value, hvac_system, hvac_heating_speed, oversize_limit, oversize_delta, hpxml_bldg)

      hvac_sizings.Heat_Capacity_Supp = calculate_heat_pump_backup_load(mj, hvac_heating, hvac_sizings.Heat_Load_Supp, hvac_sizings.Heat_Capacity, hvac_heating_speed, hpxml_bldg)
      if (heating_type == HPXML::HVACTypeHeatPumpAirToAir) || (heating_type == HPXML::HVACTypeHeatPumpMiniSplit && is_ducted)
        hvac_sizings.Heat_Airflow = calc_airflow_rate_manual_s(mj, hvac_sizings.Heat_Capacity, heating_delta_t, dx_capacity: hvac_sizings.Heat_Capacity, hp_cooling_cfm: hvac_sizings.Cool_Airflow)
      else
        hvac_sizings.Heat_Airflow = calc_airflow_rate_user(hvac_sizings.Heat_Capacity, hvac_heating_ap.heat_rated_cfm_per_ton[hvac_heating_speed])
      end

    elsif [HPXML::HVACTypeHeatPumpGroundToAir].include? heating_type

      if hvac_sizings.Cool_Capacity > 0
        hvac_sizings.Heat_Capacity = hvac_sizings.Heat_Load
        hvac_sizings.Heat_Capacity_Supp = hvac_sizings.Heat_Load_Supp

        # For single stage compressor, when heating capacity is much larger than cooling capacity,
        # in order to avoid frequent cycling in cooling mode, heating capacity is derated to 75%.
        if hvac_sizings.Heat_Capacity >= 1.5 * hvac_sizings.Cool_Capacity
          hvac_sizings.Heat_Capacity = hvac_sizings.Heat_Load * 0.75
        end

        hvac_sizings.Cool_Capacity = [hvac_sizings.Cool_Capacity, hvac_sizings.Heat_Capacity].max
        hvac_sizings.Heat_Capacity = hvac_sizings.Cool_Capacity

        hvac_sizings.Cool_Capacity_Sens = hvac_sizings.Cool_Capacity * hvac_cooling_shr
        cool_load_sens_cap_design = (hvac_sizings.Cool_Capacity_Sens * sensible_cap_curve_value /
                                   (1.0 + (1.0 - gshp_coil_bf * bypass_factor_curve_value) *
                                   (80.0 - mj.cool_setpoint) / cooling_delta_t))
        hvac_sizings.Cool_Airflow = calc_airflow_rate_manual_s(mj, cool_load_sens_cap_design, cooling_delta_t, dx_capacity: hvac_sizings.Cool_Capacity)
      else
        hvac_sizings.Heat_Capacity = hvac_sizings.Heat_Load
        hvac_sizings.Heat_Capacity_Supp = hvac_sizings.Heat_Load_Supp
      end
      hvac_sizings.Heat_Airflow = calc_airflow_rate_manual_s(mj, hvac_sizings.Heat_Capacity, heating_delta_t, dx_capacity: hvac_sizings.Heat_Capacity, hp_cooling_cfm: hvac_sizings.Cool_Airflow)

    elsif [HPXML::HVACTypeHeatPumpWaterLoopToAir].include? heating_type

      hvac_sizings.Heat_Capacity = hvac_sizings.Heat_Load
      hvac_sizings.Heat_Capacity_Supp = hvac_sizings.Heat_Load_Supp

      hvac_sizings.Heat_Airflow = calc_airflow_rate_manual_s(mj, hvac_sizings.Heat_Capacity, heating_delta_t, dx_capacity: hvac_sizings.Heat_Capacity)

    elsif (heating_type == HPXML::HVACTypeFurnace) || ((not hvac_cooling.nil?) && hvac_cooling.has_integrated_heating)

      hvac_sizings.Heat_Capacity = hvac_sizings.Heat_Load
      hvac_sizings.Heat_Capacity_Supp = 0.0

      hvac_sizings.Heat_Airflow = calc_airflow_rate_manual_s(mj, hvac_sizings.Heat_Capacity, heating_delta_t)

    elsif [HPXML::HVACTypeStove,
           HPXML::HVACTypeSpaceHeater,
           HPXML::HVACTypeWallFurnace,
           HPXML::HVACTypeFloorFurnace,
           HPXML::HVACTypeFireplace].include? heating_type

      hvac_sizings.Heat_Capacity = hvac_sizings.Heat_Load
      hvac_sizings.Heat_Capacity_Supp = 0.0

      if hvac_heating_ap.heat_rated_cfm_per_ton[0] > 0
        # Fixed airflow rate
        hvac_sizings.Heat_Airflow = UnitConversions.convert(hvac_sizings.Heat_Capacity, 'Btu/hr', 'ton') * hvac_heating_ap.heat_rated_cfm_per_ton[0]
      else
        # Autosized airflow rate
        hvac_sizings.Heat_Airflow = calc_airflow_rate_manual_s(mj, hvac_sizings.Heat_Capacity, heating_delta_t)
      end

    elsif [HPXML::HVACTypeBoiler,
           HPXML::HVACTypeElectricResistance].include? heating_type

      hvac_sizings.Heat_Capacity = hvac_sizings.Heat_Load
      hvac_sizings.Heat_Capacity_Supp = 0.0
      hvac_sizings.Heat_Airflow = 0.0

    elsif heating_type.nil?

      hvac_sizings.Heat_Capacity = 0.0
      hvac_sizings.Heat_Capacity_Supp = 0.0
      hvac_sizings.Heat_Airflow = 0.0

    else

      fail "Unexpected heating type: #{heating_type}."

    end

    # If HERS sizing methodology, ensure HP capacity is at least equal to larger of
    # heating and sensible cooling loads.
    if is_heatpump_with_both_htg_and_clg && (hpxml_bldg.header.heat_pump_sizing_methodology == HPXML::HeatPumpSizingHERS)
      min_capacity = [hvac_sizings.Heat_Load, hvac_sizings.Cool_Load_Sens].max
      if hvac_sizings.Cool_Capacity < min_capacity
        scaling_factor = min_capacity / hvac_sizings.Cool_Capacity
        hvac_sizings.Cool_Capacity *= scaling_factor
        hvac_sizings.Cool_Capacity_Sens *= scaling_factor
        hvac_sizings.Cool_Airflow *= scaling_factor
      end
      if hvac_sizings.Heat_Capacity < min_capacity
        scaling_factor = min_capacity / hvac_sizings.Heat_Capacity
        hvac_sizings.Heat_Capacity *= scaling_factor
        hvac_sizings.Heat_Airflow *= scaling_factor
      end
    end
  end

  # Calculates the heat pump's heating or cooling capacity at the specified indoor temperature, as a fraction
  # of the heat pump's nominal heating or cooling capacity.
  #
  # @param outdoor_temp [Double] Outdoor drybulb temperature (F)
  # @param indoor_temp [Double] Indoor drybulb (heating) or wetbulb (cooling) temperature (F)
  # @param mode [Symbol] Heating or cooling
  # @return [Double] Heat pump adjustment factor (capacity fraction)
  def self.adjust_indoor_condition_var_speed(outdoor_temp, indoor_temp, mode)
    if mode == :clg
      rated_indoor_temp = HVAC::AirSourceCoolRatedIWB
      coefficients_1speed = HVAC.get_cool_cap_eir_ft_spec(HPXML::HVACCompressorTypeSingleStage)[0][0]
    elsif mode == :htg
      rated_indoor_temp = HVAC::AirSourceHeatRatedIDB
      capacity_retention_temp_1speed, capacity_retention_fraction_1speed = HVAC.get_default_heating_capacity_retention(HPXML::HVACCompressorTypeSingleStage)
      coefficients_1speed = HVAC.get_heat_cap_eir_ft_spec(HPXML::HVACCompressorTypeSingleStage, capacity_retention_temp_1speed, capacity_retention_fraction_1speed)[0][0]
    end
    return MathTools.biquadratic(indoor_temp, outdoor_temp, coefficients_1speed) / MathTools.biquadratic(rated_indoor_temp, outdoor_temp, coefficients_1speed)
  end

  # Calculates the heat pump's heating or cooling capacity at the specified outdoor temperature, as a fraction
  # of the heat pump's nominal heating or cooling capacity.
  #
  # @param outdoor_temp [Double] Outdoor drybulb temperature (F)
  # @param hvac_sys [HPXML::CoolingSystem or HPXML::HeatPump] HPXML HVAC system of interest
  # @param mode [Symbol] Heating or cooling
  # @return [Double] Heat pump adjustment factor (capacity fraction)
  def self.adjust_outdoor_condition_var_speed(outdoor_temp, hvac_sys, mode)
    rated_odb = (mode == :clg) ? HVAC::AirSourceCoolRatedODB : HVAC::AirSourceHeatRatedODB
    detailed_performance_data = (mode == :clg) ? hvac_sys.cooling_detailed_performance_data : hvac_sys.heating_detailed_performance_data
    if detailed_performance_data.empty?
      # Based on retention fraction and retention temperature
      if mode == :clg
        capacity_retention_temperature = hvac_sys.additional_properties.cooling_capacity_retention_temperature
        capacity_retention_fraction = hvac_sys.additional_properties.cooling_capacity_retention_fraction
      elsif mode == :htg
        capacity_retention_temperature, capacity_retention_fraction = HVAC.get_heating_capacity_retention(hvac_sys)
      end
      odb_adj = (1.0 - capacity_retention_fraction) / (rated_odb - capacity_retention_temperature) * (outdoor_temp - rated_odb) + 1.0
    else # there are detailed performance data
      # Based on detailed performance data
      max_rated_dp = detailed_performance_data.find { |dp| dp.outdoor_temperature == rated_odb && dp.capacity_description == HPXML::CapacityDescriptionMaximum }
      if max_rated_dp.capacity.nil?
        property = :capacity_fraction_of_nominal
      else
        property = :capacity
      end
      capacity_max = detailed_performance_data.find { |dp| dp.outdoor_temperature == rated_odb && dp.capacity_description == HPXML::CapacityDescriptionMaximum }.send(property)
      odb_adj = HVAC.interpolate_to_odb_table_point(detailed_performance_data, HPXML::CapacityDescriptionMaximum, outdoor_temp, property) / capacity_max
    end
    return odb_adj
  end

  # Increases the autosized heating/cooling capacities to account for any reduction in
  # capacity due to HVAC installation quality. This is done to prevent unmet hours.
  #
  # @param mj [MJValues] Object with a collection of misc Manual J values
  # @param hvac_sizings [HVACSizingValues] Object with sizing values for a given HVAC system
  # @param hvac_heating [HPXML::HeatingSystem or HPXML::HeatPump] The heating portion of the current HPXML HVAC system
  # @param hvac_cooling [HPXML::CoolingSystem or HPXML::HeatPump] The cooling portion of the current HPXML HVAC system
  # @param hpxml_bldg [HPXML::Building] HPXML Building object representing an individual dwelling unit
  # @return [nil]
  def self.apply_hvac_installation_quality(mj, hvac_sizings, hvac_heating, hvac_cooling, hpxml_bldg)
    cool_charge_defect_ratio = 0.0
    cool_airflow_defect_ratio = 0.0
    heat_airflow_defect_ratio = 0.0

    if not hvac_cooling.nil?
      if hvac_cooling.respond_to? :charge_defect_ratio
        cool_charge_defect_ratio = hvac_cooling.charge_defect_ratio.to_f
      end
      if hvac_cooling.respond_to? :airflow_defect_ratio
        cool_airflow_defect_ratio = hvac_cooling.airflow_defect_ratio.to_f
      end
    end
    if (not hvac_heating.nil?)
      if hvac_heating.respond_to? :airflow_defect_ratio
        heat_airflow_defect_ratio = hvac_heating.airflow_defect_ratio.to_f
      end
    end

    return if (cool_charge_defect_ratio.abs < 0.001) && (cool_airflow_defect_ratio.abs < 0.001) && (heat_airflow_defect_ratio.abs < 0.001)

    # Cooling

    cooling_type = get_hvac_cooling_type(hvac_cooling)
    f_ch = cool_charge_defect_ratio.round(3)

    if [HPXML::HVACTypeHeatPumpAirToAir,
        HPXML::HVACTypeCentralAirConditioner,
        HPXML::HVACTypeHeatPumpMiniSplit,
        HPXML::HVACTypeMiniSplitAirConditioner,
        HPXML::HVACTypeHeatPumpGroundToAir].include?(cooling_type) && hvac_cooling.fraction_cool_load_served > 0

      hvac_cooling_ap = hvac_cooling.additional_properties
      hvac_cooling_speed = get_nominal_speed(hvac_cooling_ap, true)

      if cooling_type != HPXML::HVACTypeHeatPumpGroundToAir
        cool_cfm_m3s = UnitConversions.convert(hvac_sizings.Cool_Airflow, 'cfm', 'm^3/s')
        cool_airflow_rated_ratio = cool_cfm_m3s / HVAC.calc_rated_airflow(hvac_sizings.Cool_Capacity, hvac_cooling_ap.cool_rated_cfm_per_ton[hvac_cooling_speed])
        cool_airflow_rated_defect_ratio = cool_cfm_m3s * (1 + cool_airflow_defect_ratio) / HVAC.calc_rated_airflow(hvac_sizings.Cool_Capacity, hvac_cooling_ap.cool_rated_cfm_per_ton[hvac_cooling_speed])
      else
        cool_airflow_rated_ratio = 1.0 # actual air flow is equal to rated (before applying defect ratio) in current methodology
        cool_airflow_rated_defect_ratio = 1 + cool_airflow_defect_ratio
      end

      # NOTE: heat pump (cooling) curves don't exhibit expected trends at extreme faults;
      clg_fff_cap_coeff, _clg_fff_eir_coeff = HVAC.get_cool_cap_eir_fflow_spec(HPXML::HVACCompressorTypeSingleStage)[0]
      a1_AF_Qgr_c = clg_fff_cap_coeff[0]
      a2_AF_Qgr_c = clg_fff_cap_coeff[1]
      a3_AF_Qgr_c = clg_fff_cap_coeff[2]

      qgr_values, _p_values, ff_chg_values = HVAC.get_charge_fault_cooling_coeff(f_ch)

      a1_CH_Qgr_c = qgr_values[0]
      a2_CH_Qgr_c = qgr_values[1]
      a3_CH_Qgr_c = qgr_values[2]
      a4_CH_Qgr_c = qgr_values[3]

      q0_CH = a1_CH_Qgr_c
      q1_CH = a2_CH_Qgr_c * UnitConversions.convert(mj.cool_setpoint, 'F', 'C')
      q2_CH = a3_CH_Qgr_c * UnitConversions.convert(hpxml_bldg.header.manualj_cooling_design_temp, 'F', 'C')
      q3_CH = a4_CH_Qgr_c * f_ch
      y_CH_Q_c = 1 + ((q0_CH + q1_CH + q2_CH + q3_CH) * f_ch)

      ff_ch_c = (1.0 / (1.0 + (qgr_values[0] + (qgr_values[1] * ff_chg_values[0]) + (qgr_values[2] * ff_chg_values[1]) + (qgr_values[3] * f_ch)) * f_ch)).round(3)
      ff_AF_c = cool_airflow_rated_defect_ratio.round(3)
      ff_AF_comb_c = ff_ch_c * ff_AF_c

      q_AF_CH = a1_AF_Qgr_c + (a2_AF_Qgr_c * ff_ch_c) + (a3_AF_Qgr_c * ff_ch_c * ff_ch_c)
      p_CH_Q_c = y_CH_Q_c / q_AF_CH

      p_AF_Q_c = a1_AF_Qgr_c + (a2_AF_Qgr_c * ff_AF_comb_c) + (a3_AF_Qgr_c * ff_AF_comb_c * ff_AF_comb_c)

      cool_cap_fff = (p_CH_Q_c * p_AF_Q_c)

      # calculate the capacity impact by defects
      ff_AF_c_nodefect = cool_airflow_rated_ratio.round(3)
      cool_cap_fff_nodefect = a1_AF_Qgr_c + a2_AF_Qgr_c * ff_AF_c_nodefect + a3_AF_Qgr_c * ff_AF_c_nodefect * ff_AF_c_nodefect
      cap_clg_ratio = 1 / (cool_cap_fff / cool_cap_fff_nodefect)

      prev_capacity = hvac_sizings.Cool_Capacity
      hvac_sizings.Cool_Capacity *= cap_clg_ratio
      hvac_sizings.Cool_Capacity_Sens = hvac_sizings.Cool_Capacity * hvac_cooling_ap.cool_rated_shrs_gross[hvac_cooling_speed]
      if prev_capacity > 0 # Preserve cfm/ton
        hvac_sizings.Cool_Airflow = hvac_sizings.Cool_Airflow * hvac_sizings.Cool_Capacity / prev_capacity
      else
        hvac_sizings.Cool_Airflow = 0.0
      end
    end

    # Heating

    heating_type = get_hvac_heating_type(hvac_heating)

    if [HPXML::HVACTypeHeatPumpAirToAir,
        HPXML::HVACTypeHeatPumpMiniSplit,
        HPXML::HVACTypeHeatPumpGroundToAir].include?(heating_type) && hvac_heating.fraction_heat_load_served > 0

      hvac_heating_ap = hvac_heating.additional_properties
      hvac_heating_speed = get_nominal_speed(hvac_heating_ap, false)

      if heating_type != HPXML::HVACTypeHeatPumpGroundToAir
        heat_cfm_m3s = UnitConversions.convert(hvac_sizings.Heat_Airflow, 'cfm', 'm^3/s')
        heat_airflow_rated_ratio = heat_cfm_m3s / HVAC.calc_rated_airflow(hvac_sizings.Heat_Capacity, hvac_heating_ap.heat_rated_cfm_per_ton[hvac_heating_speed])
        heat_airflow_rated_defect_ratio = heat_cfm_m3s * (1 + heat_airflow_defect_ratio) / HVAC.calc_rated_airflow(hvac_sizings.Heat_Capacity, hvac_heating_ap.heat_rated_cfm_per_ton[hvac_heating_speed])
      else
        heat_airflow_rated_ratio = 1.0 # actual air flow is equal to rated (before applying defect ratio) in current methodology
        heat_airflow_rated_defect_ratio = 1 + heat_airflow_defect_ratio
      end

      htg_fff_cap_coeff, _htg_fff_eir_coeff = HVAC.get_heat_cap_eir_fflow_spec(HPXML::HVACCompressorTypeSingleStage)[0]
      a1_AF_Qgr_h = htg_fff_cap_coeff[0]
      a2_AF_Qgr_h = htg_fff_cap_coeff[1]
      a3_AF_Qgr_h = htg_fff_cap_coeff[2]

      qgr_values, _p_values, ff_chg_values = HVAC.get_charge_fault_heating_coeff(f_ch)

      a1_CH_Qgr_h = qgr_values[0]
      a2_CH_Qgr_h = qgr_values[2]
      a3_CH_Qgr_h = qgr_values[3]

      qh1_CH = a1_CH_Qgr_h
      qh2_CH = a2_CH_Qgr_h * UnitConversions.convert(hpxml_bldg.header.manualj_heating_design_temp, 'F', 'C')
      qh3_CH = a3_CH_Qgr_h * f_ch
      y_CH_Q_h = 1 + ((qh1_CH + qh2_CH + qh3_CH) * f_ch)

      ff_ch_h = (1 / (1 + (qgr_values[0] + qgr_values[2] * ff_chg_values[1] + qgr_values[3] * f_ch) * f_ch)).round(3)
      ff_AF_h = heat_airflow_rated_defect_ratio.round(3)
      ff_AF_comb_h = ff_ch_h * ff_AF_h

      qh_AF_CH = a1_AF_Qgr_h + (a2_AF_Qgr_h * ff_ch_h) + (a3_AF_Qgr_h * ff_ch_h * ff_ch_h)
      p_CH_Q_h = y_CH_Q_h / qh_AF_CH

      p_AF_Q_h = a1_AF_Qgr_h + (a2_AF_Qgr_h * ff_AF_comb_h) + (a3_AF_Qgr_h * ff_AF_comb_h * ff_AF_comb_h)

      heat_cap_fff = (p_CH_Q_h * p_AF_Q_h)

      # calculate the capacity impact by defects
      ff_AF_h_nodefect = heat_airflow_rated_ratio.round(3)
      heat_cap_fff_nodefect = a1_AF_Qgr_h + a2_AF_Qgr_h * ff_AF_h_nodefect + a3_AF_Qgr_h * ff_AF_h_nodefect * ff_AF_h_nodefect
      cap_htg_ratio = 1 / (heat_cap_fff / heat_cap_fff_nodefect)

      prev_capacity = hvac_sizings.Heat_Capacity
      hvac_sizings.Heat_Capacity *= cap_htg_ratio
      if prev_capacity > 0 # Preserve cfm/ton
        hvac_sizings.Heat_Airflow = hvac_sizings.Heat_Airflow * hvac_sizings.Heat_Capacity / prev_capacity
      else
        hvac_sizings.Heat_Airflow = 0.0
      end
    end
  end

  # Applies sizing factors (multipliers) and/or sizing limits (absolute values) to the autosized HVAC capacities.
  # The sizing factors/limits are optional inputs in the HPXML file.
  #
  # @param hvac_sizings [HVACSizingValues] Object with sizing values for a given HVAC system
  # @param hvac_heating [HPXML::HeatingSystem or HPXML::HeatPump] The heating portion of the current HPXML HVAC system
  # @param hvac_cooling [HPXML::CoolingSystem or HPXML::HeatPump] The cooling portion of the current HPXML HVAC system
  # @return [nil]
  def self.apply_hvac_autosizing_factors_and_limits(hvac_sizings, hvac_heating, hvac_cooling)
    if not hvac_cooling.nil?
      cooling_autosizing_limit = hvac_cooling.cooling_autosizing_limit
      if cooling_autosizing_limit.nil?
        cooling_autosizing_limit = 1 / Constants::Small
      end

      cooling_autosizing_factor = [hvac_cooling.cooling_autosizing_factor, cooling_autosizing_limit / hvac_sizings.Cool_Capacity].min

      hvac_sizings.Cool_Capacity *= cooling_autosizing_factor
      hvac_sizings.Cool_Airflow *= cooling_autosizing_factor
      hvac_sizings.Cool_Capacity_Sens *= cooling_autosizing_factor
    end
    if not hvac_heating.nil?
      heating_autosizing_limit = hvac_heating.heating_autosizing_limit
      if heating_autosizing_limit.nil?
        heating_autosizing_limit = 1 / Constants::Small
      end

      heating_autosizing_factor = [hvac_heating.heating_autosizing_factor, heating_autosizing_limit / hvac_sizings.Heat_Capacity].min

      hvac_sizings.Heat_Capacity *= heating_autosizing_factor
      hvac_sizings.Heat_Airflow *= heating_autosizing_factor
    end
    if (hvac_cooling.is_a? HPXML::HeatPump) && (hvac_cooling.backup_type == HPXML::HeatPumpBackupTypeIntegrated)
      backup_heating_autosizing_limit = hvac_cooling.backup_heating_autosizing_limit
      if backup_heating_autosizing_limit.nil?
        backup_heating_autosizing_limit = 1 / Constants::Small
      end

      backup_heating_autosizing_factor = [hvac_cooling.backup_heating_autosizing_factor, backup_heating_autosizing_limit / hvac_sizings.Heat_Capacity_Supp].min

      hvac_sizings.Heat_Capacity_Supp *= backup_heating_autosizing_factor
    end
  end

  # Finalize Capacity Calculations
  #
  # @param hvac_sizings [HVACSizingValues] Object with sizing values for a given HVAC system
  # @param hvac_heating [HPXML::HeatingSystem or HPXML::HeatPump] The heating portion of the current HPXML HVAC system
  # @param hvac_cooling [HPXML::CoolingSystem or HPXML::HeatPump] The cooling portion of the current HPXML HVAC system
  # @param hpxml_bldg [HPXML::Building] HPXML Building object representing an individual dwelling unit
  # @return [nil]
  def self.apply_hvac_final_capacities(hvac_sizings, hvac_heating, hvac_cooling, hpxml_bldg)
    # Cooling
    if not hvac_cooling.nil?
      fixed_cooling_capacity = hvac_cooling.cooling_capacity
    end
    autosized_cooling_capacity = hvac_sizings.Cool_Capacity
    if (not fixed_cooling_capacity.nil?) && (autosized_cooling_capacity > 0)
      if not (hpxml_bldg.header.allow_increased_fixed_capacities && autosized_cooling_capacity > fixed_cooling_capacity)
        # Use fixed size; proportionally adjust autosized airflow & sensible capacity
        hvac_sizings.Cool_Capacity = fixed_cooling_capacity
        hvac_sizings.Cool_Airflow *= fixed_cooling_capacity / autosized_cooling_capacity
        hvac_sizings.Cool_Capacity_Sens *= fixed_cooling_capacity / autosized_cooling_capacity
      end
    end

    # Heating
    if not hvac_heating.nil?
      fixed_heating_capacity = hvac_heating.heating_capacity
    elsif (not hvac_cooling.nil?) && hvac_cooling.has_integrated_heating
      fixed_heating_capacity = hvac_cooling.integrated_heating_system_capacity
    end
    autosized_heating_capacity = hvac_sizings.Heat_Capacity
    if (not fixed_heating_capacity.nil?) && (autosized_heating_capacity > 0)
      if not (hpxml_bldg.header.allow_increased_fixed_capacities && autosized_heating_capacity > fixed_heating_capacity)
        # Use fixed size; proportionally adjust autosized airflow
        hvac_sizings.Heat_Capacity = fixed_heating_capacity
        hvac_sizings.Heat_Airflow *= fixed_heating_capacity / autosized_heating_capacity
      end
    end

    # Heat pump backup heating
    if hvac_heating.is_a? HPXML::HeatPump
      if not hvac_heating.backup_heating_capacity.nil?
        fixed_supp_heating_capacity = hvac_heating.backup_heating_capacity
      elsif not hvac_heating.backup_system.nil?
        fixed_supp_heating_capacity = hvac_heating.backup_system.heating_capacity
      end
    end
    autosized_supp_heating_capacity = hvac_sizings.Heat_Capacity_Supp
    if not fixed_supp_heating_capacity.nil?
      if not (hpxml_bldg.header.allow_increased_fixed_capacities && autosized_supp_heating_capacity > fixed_supp_heating_capacity)
        # Use fixed size
        hvac_sizings.Heat_Capacity_Supp = fixed_supp_heating_capacity
      end
    end
  end

  # GSHP Ground Loop Sizing Calculations
  #
  # @param mj [MJValues] Object with a collection of misc Manual J values
  # @param runner [OpenStudio::Measure::OSRunner] Object typically used to display warnings
  # @param hvac_sizings [HVACSizingValues] Object with sizing values for a given HVAC system
  # @param weather [WeatherFile] Weather object containing EPW information
  # @param hvac_cooling [HPXML::CoolingSystem or HPXML::HeatPump] The cooling portion of the current HPXML HVAC system
  # @param hpxml_bldg [HPXML::Building] HPXML Building object representing an individual dwelling unit
  # @return [nil]
  def self.apply_hvac_ground_loop(mj, runner, hvac_sizings, weather, hvac_cooling, hpxml_bldg)
    cooling_type = get_hvac_cooling_type(hvac_cooling)

    return if cooling_type != HPXML::HVACTypeHeatPumpGroundToAir

    geothermal_loop = hvac_cooling.geothermal_loop

    loop_flow = geothermal_loop.loop_flow
    if loop_flow.nil?
      loop_flow = [1.0, UnitConversions.convert([hvac_sizings.Heat_Capacity, hvac_sizings.Cool_Capacity].max, 'Btu/hr', 'ton')].max.floor * 3.0
    end

    min_bore_depth = 80 # ft; based on g-function library
    # In NY the following is the depth that requires a mining permit, which has been a barrier for Dandelion Energy with installing GSHPs.
    # Sounds like people are pushing ever deeper but for now we can apply this limit and add a note about where it came from.
    max_bore_depth = 500 # ft
    min_num_boreholes = 1
    max_num_boreholes = 10

    num_bore_holes = geothermal_loop.num_bore_holes
    bore_depth = geothermal_loop.bore_length

    if num_bore_holes.nil? || bore_depth.nil?
      # Autosize ground loop heat exchanger length
      nom_length_heat, nom_length_cool = get_geothermal_loop_borefield_ft_per_ton(mj, hpxml_bldg, geothermal_loop, weather, hvac_cooling)
      bore_length_heat = nom_length_heat * UnitConversions.convert(hvac_sizings.Heat_Capacity, 'Btu/hr', 'ton')
      bore_length_cool = nom_length_cool * UnitConversions.convert(hvac_sizings.Cool_Capacity, 'Btu/hr', 'ton')
      bore_length = [bore_length_heat, bore_length_cool].max

      if num_bore_holes.nil? && bore_depth.nil?
        num_bore_holes = [min_num_boreholes, (UnitConversions.convert(hvac_sizings.Cool_Capacity, 'Btu/hr', 'ton') + 0.5).floor].max

        # Divide length by number of boreholes for average bore depth
        bore_depth = (bore_length / num_bore_holes).floor # ft

        # Adjust number of boreholes and bore depth to get within min/max constraints
        for _i in 0..50
          if ((bore_depth < min_bore_depth) || (num_bore_holes > max_num_boreholes)) && (num_bore_holes > min_num_boreholes)
            num_bore_holes -= 1
            bore_depth = (bore_length / num_bore_holes).floor
          elsif ((bore_depth > max_bore_depth) || (num_bore_holes < min_num_boreholes)) && (num_bore_holes < max_num_boreholes)
            num_bore_holes += 1
            bore_depth = (bore_length / num_bore_holes).floor
          end

          if ((num_bore_holes == min_num_boreholes) && (bore_depth < min_bore_depth)) || ((num_bore_holes == max_num_boreholes) && (bore_depth > max_bore_depth))
            break # we can't do any better
          end
        end
      elsif num_bore_holes.nil?
        # Calculate number of boreholes to achieve total autosized length
        num_bore_holes = (bore_length / bore_depth).floor
        num_bore_holes = [num_bore_holes, max_num_boreholes].min
        num_bore_holes = [num_bore_holes, min_num_boreholes].max
      elsif bore_depth.nil?
        # Calculate bore depth to achieve total autosized length
        bore_depth = (bore_length / num_bore_holes).floor # ft
      end
    end

    if bore_depth < min_bore_depth
      bore_depth = min_bore_depth
      runner.registerWarning("Reached a minimum of #{min_num_boreholes} borehole; setting bore depth to the minimum (#{min_bore_depth} ft).")
    end

    if bore_depth > max_bore_depth
      bore_depth = max_bore_depth
      runner.registerWarning("Reached a maximum of #{max_num_boreholes} boreholes; setting bore depth to the maximum (#{max_bore_depth} ft).")
    end

    bore_config = geothermal_loop.bore_config
    if bore_config.nil?
      bore_config = HPXML::GeothermalLoopBorefieldConfigurationRectangle
    end

    g_functions_json = get_geothermal_loop_g_functions_json(get_geothermal_loop_valid_configurations[bore_config])
    valid_num_bores = get_geothermal_loop_valid_num_bores(g_functions_json)

    unless valid_num_bores.include? num_bore_holes
      fail "Number of bore holes (#{num_bore_holes}) with borefield configuration '#{bore_config}' not supported."
    end

    hvac_sizings.GSHP_Loop_Flow = loop_flow
    hvac_sizings.GSHP_Bore_Depth = bore_depth
    hvac_sizings.GSHP_Bore_Holes = num_bore_holes
    hvac_sizings.GSHP_Bore_Config = bore_config

    hvac_sizings.GSHP_G_Functions = get_geothermal_g_functions_data(bore_config, g_functions_json, geothermal_loop, num_bore_holes, bore_depth)
  end

  # Calculates the total needed length of heating/cooling borehole length for the geothermal loop.
  #
  # @param mj [MJValues] Object with a collection of misc Manual J values
  # @param hpxml_bldg [HPXML::Building] HPXML Building object representing an individual dwelling unit
  # @param geothermal_loop [HPXML::GeothermalLoop] Geothermal loop of interest
  # @param weather [WeatherFile] Weather object containing EPW information
  # @param hvac_cooling [HPXML::HeatPump] The cooling portion of the current HPXML HVAC system
  # @return [Array<Double, Double>] Nominal heating length, nominal cooling length (ft/ton)
  def self.get_geothermal_loop_borefield_ft_per_ton(mj, hpxml_bldg, geothermal_loop, weather, hvac_cooling)
    hvac_cooling_ap = hvac_cooling.additional_properties

    if hvac_cooling_ap.u_tube_spacing_type == 'b'
      beta_0 = 17.4427
      beta_1 = -0.6052
    elsif hvac_cooling_ap.u_tube_spacing_type == 'c'
      beta_0 = 21.9059
      beta_1 = -0.3796
    elsif hvac_cooling_ap.u_tube_spacing_type == 'as'
      beta_0 = 20.1004
      beta_1 = -0.94467
    end

    r_value_ground = Math.log(geothermal_loop.bore_spacing / geothermal_loop.bore_diameter * 12.0) / 2.0 / Math::PI / hpxml_bldg.site.ground_conductivity
    r_value_grout = 1.0 / geothermal_loop.grout_conductivity / beta_0 / ((geothermal_loop.bore_diameter / hvac_cooling_ap.pipe_od)**beta_1)
    r_value_pipe = Math.log(hvac_cooling_ap.pipe_od / hvac_cooling_ap.pipe_id) / 2.0 / Math::PI / hvac_cooling.geothermal_loop.pipe_conductivity
    r_value_bore = r_value_grout + r_value_pipe / 2.0 # Note: Convection resistance is negligible when calculated against Glhepro (Jeffrey D. Spitler, 2000)

    is_southern_hemisphere = (hpxml_bldg.latitude < 0)

    if is_southern_hemisphere
      heating_month = 6 # July
      cooling_month = 0 # January
    else
      heating_month = 0 # January
      cooling_month = 6 # July
    end

    rtf_DesignMon_Heat = [0.25, (71.0 - weather.data.MonthlyAvgDrybulbs[heating_month]) / mj.htd].max
    rtf_DesignMon_Cool = [0.25, (weather.data.MonthlyAvgDrybulbs[cooling_month] - 76.0) / mj.ctd].max

    nom_length_heat = (1.0 - 1.0 / hvac_cooling_ap.heat_rated_cops[0]) * (r_value_bore + r_value_ground * rtf_DesignMon_Heat) / (weather.data.DeepGroundAnnualTemp - (2.0 * hvac_cooling_ap.design_hw - hvac_cooling_ap.design_delta_t) / 2.0) * UnitConversions.convert(1.0, 'ton', 'Btu/hr')
    nom_length_cool = (1.0 + 1.0 / hvac_cooling_ap.cool_rated_cops[0]) * (r_value_bore + r_value_ground * rtf_DesignMon_Cool) / ((2.0 * hvac_cooling_ap.design_chw + hvac_cooling_ap.design_delta_t) / 2.0 - weather.data.DeepGroundAnnualTemp) * UnitConversions.convert(1.0, 'ton', 'Btu/hr')

    return nom_length_heat, nom_length_cool
  end

  # Returns the geothermal loop g-function response factors.
  #
  # @param bore_config [String] Borefield configuration (HPXML::GeothermalLoopBorefieldConfigurationXXX)
  # @param g_functions_json [JSON] JSON object with g-function data
  # @param geothermal_loop [HPXML::GeothermalLoop] Geothermal loop of interest
  # @param num_bore_holes [Integer] Total number of boreholes
  # @param bore_depth [Double] Depth of each borehole (ft)
  # @return [Array<Array<Double>, Array<Double>>] List of g-function lntts (natural log of time/steady state time) values, list of g-function values
  def self.get_geothermal_g_functions_data(bore_config, g_functions_json, geothermal_loop, num_bore_holes, bore_depth)
    actuals = { 'b' => UnitConversions.convert(geothermal_loop.bore_spacing, 'ft', 'm'),
                'h' => UnitConversions.convert(bore_depth, 'ft', 'm'),
                'rb' => UnitConversions.convert(geothermal_loop.bore_diameter / 2.0, 'in', 'm') }
    actuals['b_over_h'] = actuals['b'] / actuals['h']

    g_library = { 24 => { 'b' => 5, 'd' => 2, 'rb' => 0.075 },
                  48 => { 'b' => 5, 'd' => 2, 'rb' => 0.075 },
                  96 => { 'b' => 5, 'd' => 2, 'rb' => 0.075 },
                  192 => { 'b' => 5, 'd' => 2, 'rb' => 0.08 },
                  384 => { 'b' => 5, 'd' => 2, 'rb' => 0.0875 } }
    g_library.each do |h, b_d_rb|
      g_library[h]['b_over_h'] = Float(b_d_rb['b']) / h
      g_library[h]['rb_over_h'] = Float(b_d_rb['rb']) / h
    end

    [[24, 48], [48, 96], [96, 192], [192, 384]].each do |h1, h2|
      next unless actuals['h'] >= h1 && actuals['h'] < h2

      pt1 = g_library[h1]
      pt2 = g_library[h2]

      # linear interpolation on "g" values
      logtimes = []
      gs = []
      [h1, h2].each do |h|
        b_d_rb = g_library[h]
        b = b_d_rb['b']
        rb = b_d_rb['rb']
        b_h_rb = "#{b}._#{h}._#{rb}"

        logtime, g = get_geothermal_loop_g_functions_data_from_json(g_functions_json, bore_config, num_bore_holes, b_h_rb)
        logtimes << logtime
        gs << g
      end
      x = actuals['b_over_h']
      x0 = pt1['b_over_h']
      x1 = pt2['b_over_h']
      g_functions = gs[0].zip(gs[1]).map { |v| MathTools.interp2(x, x0, x1, v[0], v[1]) }

      # linear interpolation on rb/h for correction factor
      x = actuals['b_over_h']
      x0 = pt1['b_over_h']
      x1 = pt2['b_over_h']
      f0 = pt1['rb_over_h']
      f1 = pt2['rb_over_h']
      actuals['rb_over_h'] = MathTools.interp2(x, x0, x1, f0, f1)
      rb = actuals['rb_over_h'] * actuals['h']
      rb_actual_over_rb = actuals['rb'] / rb
      correction_factor = Math.log(rb_actual_over_rb)
      g_functions = g_functions.map { |v| v - correction_factor }

      return logtimes[0], g_functions
    end
  end

  # Returns the geothermal loop g-function logtimes/values for a specific configuration in the JSON file.
  #
  # @param g_functions_json [JSON] JSON object with g-function data
  # @param bore_config [String] Borefield configuration (HPXML::GeothermalLoopBorefieldConfigurationXXX)
  # @param num_bore_holes [Integer] Total number of boreholes
  # @param b_h_rb [String] The lookup key (B._H._rb) in the g-function data.
  # @return [Array<Array<Double>, Array<Double>>] List of logtimes, list of g-function values
  def self.get_geothermal_loop_g_functions_data_from_json(g_functions_json, bore_config, num_bore_holes, b_h_rb)
    g_functions_json.values.each do |values_1|
      if [HPXML::GeothermalLoopBorefieldConfigurationRectangle,
          HPXML::GeothermalLoopBorefieldConfigurationL].include?(bore_config)
        bore_locations = values_1[:bore_locations]
        next if bore_locations.size != num_bore_holes

        logtime = values_1[:logtime].map { |v| Float(v) }
        g = values_1[:g][b_h_rb.to_sym].map { |v| Float(v) }

        return logtime, g
      elsif [HPXML::GeothermalLoopBorefieldConfigurationOpenRectangle,
             HPXML::GeothermalLoopBorefieldConfigurationC,
             HPXML::GeothermalLoopBorefieldConfigurationLopsidedU,
             HPXML::GeothermalLoopBorefieldConfigurationU].include?(bore_config)
        values_1.values.each do |values_2|
          bore_locations = values_2[:bore_locations]
          next if bore_locations.size != num_bore_holes

          logtime = values_2[:logtime].map { |v| Float(v) }
          g = values_2[:g][b_h_rb.to_sym].map { |v| Float(v) }

          return logtime, g
        end
      end
    end
  end

  # Returns a set of valid geothermal loop bore configurations and their corresponding g-function data files.
  #
  # @return [Hash] Map of configuration => datafile
  def self.get_geothermal_loop_valid_configurations
    valid_configs = { HPXML::GeothermalLoopBorefieldConfigurationRectangle => 'rectangle_5m_v1.0.json',
                      HPXML::GeothermalLoopBorefieldConfigurationOpenRectangle => 'Open_configurations_5m_v1.0.json',
                      HPXML::GeothermalLoopBorefieldConfigurationC => 'C_configurations_5m_v1.0.json',
                      HPXML::GeothermalLoopBorefieldConfigurationL => 'L_configurations_5m_v1.0.json',
                      HPXML::GeothermalLoopBorefieldConfigurationU => 'U_configurations_5m_v1.0.json',
                      HPXML::GeothermalLoopBorefieldConfigurationLopsidedU => 'LopU_configurations_5m_v1.0.json' }
    return valid_configs
  end

  # Returns the g-function data for a given geothermal loop configuration.
  #
  # @param g_functions_filename [String] G-function data filename
  # @return [JSON] JSON object with g-function data
  def self.get_geothermal_loop_g_functions_json(g_functions_filename)
    require 'json'

    g_functions_filepath = File.join(File.dirname(__FILE__), 'data/g_functions', g_functions_filename)
    g_functions_json = JSON.parse(File.read(g_functions_filepath), symbolize_names: true)
    return g_functions_json
  end

  # Returns the valid number of boreholes for a given geothermal loop configuration.
  #
  # @param g_functions_json [JSON] JSON object with g-function data
  # @return [Array<Integer>] List of valid numbers of boreholes
  def self.get_geothermal_loop_valid_num_bores(g_functions_json)
    valid_num_bores = []
    g_functions_json.each do |_key_1, values_1|
      if values_1.keys.include?(:bore_locations)
        valid_num_bores << values_1[:bore_locations].size
      else
        values_1.each do |_key_2, values_2|
          if values_2.keys.include?(:bore_locations)
            valid_num_bores << values_2[:bore_locations].size
          end
        end
      end
    end

    return valid_num_bores
  end

  # Updates the HVAC equipment airflows rates to incorporate any airflow defects (HVAC
  # installation quality issues).
  #
  # @param hvac_sizings [HVACSizingValues] Object with sizing values for a given HVAC system
  # @param hvac_heating [HPXML::HeatingSystem or HPXML::HeatPump] The heating portion of the current HPXML HVAC system
  # @param hvac_cooling [HPXML::CoolingSystem or HPXML::HeatPump] The cooling portion of the current HPXML HVAC system
  # @return [nil]
  def self.apply_hvac_final_airflows(hvac_sizings, hvac_heating, hvac_cooling)
    if (not hvac_heating.nil?) && hvac_heating.respond_to?(:airflow_defect_ratio)
      if hvac_sizings.Heat_Airflow > 0
        hvac_sizings.Heat_Airflow *= (1.0 + hvac_heating.airflow_defect_ratio.to_f)
      end
    end

    if (not hvac_cooling.nil?) && hvac_cooling.respond_to?(:airflow_defect_ratio)
      if hvac_sizings.Cool_Airflow > 0
        hvac_sizings.Cool_Airflow *= (1.0 + hvac_cooling.airflow_defect_ratio.to_f)
      end
    end
  end

  # Calculates the heat pump's heating capacity at the specified outdoor/indoor temperatures, as a fraction
  # of the heat pump's nominal heating capacity.
  #
  # @param mj [MJValues] Object with a collection of misc Manual J values
  # @param hvac_heating [HPXML::HeatPump] The HPXML heat pump of interest
  # @param heating_temp [Double] Outdoor drybulb temperature (F)
  # @param hvac_heating_speed [Integer] Nominal heating speed index of the HVAC system
  # @return [Double] Heat pump adjustment factor (capacity fraction)
  def self.calculate_heat_pump_adj_factor_at_outdoor_temperature(mj, hvac_heating, heating_temp, hvac_heating_speed)
    if hvac_heating.compressor_type == HPXML::HVACCompressorTypeVariableSpeed
      idb_adj = adjust_indoor_condition_var_speed(heating_temp, mj.heat_setpoint, :htg)
      odb_adj = adjust_outdoor_condition_var_speed(heating_temp, hvac_heating, :htg)
      return odb_adj * idb_adj
    else
      coefficients = hvac_heating.additional_properties.heat_cap_ft_spec[hvac_heating_speed]
      return MathTools.biquadratic(mj.heat_setpoint, heating_temp, coefficients)
    end
  end

  # Calculates the portion of the heating load that the heat pump backup needs to serve.
  # Takes into account the heat pump backup sizing methodology as well as the heat pump's
  # minimum compressor lockout temperature.
  #
  # @param mj [MJValues] Object with a collection of misc Manual J values
  # @param hvac_heating [HPXML::HeatPump] The HPXML heat pump of interest
  # @param heating_load [Double] Full heating load (Btu/hr)
  # @param hp_nominal_heating_capacity [Double] Heat pump nominal heating capacity (Btu/hr)
  # @param hvac_heating_speed [Integer] Nominal heating speed index of the HVAC system
  # @param hpxml_bldg [HPXML::Building] HPXML Building object representing an individual dwelling unit
  # @return [Double] Heat pump backup load (Btu/hr)
  def self.calculate_heat_pump_backup_load(mj, hvac_heating, heating_load, hp_nominal_heating_capacity, hvac_heating_speed, hpxml_bldg)
    if hpxml_bldg.header.heat_pump_backup_sizing_methodology == HPXML::HeatPumpBackupSizingEmergency
      # Size backup to meet full design load in case heat pump fails
      return heating_load
    elsif hpxml_bldg.header.heat_pump_backup_sizing_methodology == HPXML::HeatPumpBackupSizingSupplemental
      if not hvac_heating.backup_heating_switchover_temp.nil?
        min_compressor_temp = hvac_heating.backup_heating_switchover_temp
      elsif not hvac_heating.compressor_lockout_temp.nil?
        min_compressor_temp = hvac_heating.compressor_lockout_temp
      end

      if min_compressor_temp > hpxml_bldg.header.manualj_heating_design_temp
        # Heat pump not running at design temperature, size backup to meet full design load
        return heating_load
      end

      # Heat pump operating at design temperature, size backup to meet remaining design load
      heat_cap_adj_factor = calculate_heat_pump_adj_factor_at_outdoor_temperature(mj, hvac_heating, hpxml_bldg.header.manualj_heating_design_temp, hvac_heating_speed)
      hp_output_at_outdoor_temperature = hp_nominal_heating_capacity * heat_cap_adj_factor
      return [heating_load - hp_output_at_outdoor_temperature, 0.0].max
    else
      fail "Unexpected HP backup methodology: #{hpxml_bldg.header.heat_pump_backup_sizing_methodology}"
    end
  end

  # Adjusts heating/cooling capacities for air-source heat pumps based on heat pump sizing methodology,
  # minimum compressor temperature, design loads, heat pump performance curves, etc.
  #
  # @param mj [MJValues] Object with a collection of misc Manual J values
  # @param runner [OpenStudio::Measure::OSRunner] Object typically used to display warnings
  # @param hvac_sizings [HVACSizingValues] Object with sizing values for a given HVAC system
  # @param weather [WeatherFile] Weather object containing EPW information
  # @param hvac_heating [HPXML::HeatPump] The HPXML heat pump of interest
  # @param cool_cap_adj_factor [Double] Heat pump's cooling capacity at the design temperature as a fraction of the nominal cooling capacity (frac)
  # @param hvac_system [Hash] HPXML HVAC (heating and/or cooling) system
  # @param hvac_heating_speed [Integer] Nominal heating speed index of the HVAC system
  # @param oversize_limit [Double] Oversize fraction (frac)
  # @param oversize_delta [Double] Oversize delta (Btu/hr)
  # @param hpxml_bldg [HPXML::Building] HPXML Building object representing an individual dwelling unit
  # @return [nil]
  def self.process_heat_pump_adjustment(mj, runner, hvac_sizings, weather, hvac_heating, cool_cap_adj_factor, hvac_system, hvac_heating_speed,
                                        oversize_limit, oversize_delta, hpxml_bldg)

    if not hvac_heating.backup_heating_switchover_temp.nil?
      min_compressor_temp = hvac_heating.backup_heating_switchover_temp
    elsif not hvac_heating.compressor_lockout_temp.nil?
      min_compressor_temp = hvac_heating.compressor_lockout_temp
    end

    if (not min_compressor_temp.nil?) && (min_compressor_temp > hpxml_bldg.header.manualj_heating_design_temp)
      # Calculate the heating load at the switchover temperature to limit unutilized capacity
      temp_heat_design_temp = hpxml_bldg.header.manualj_heating_design_temp
      hpxml_bldg.header.manualj_heating_design_temp = min_compressor_temp
      alternate_all_hvac_sizings = calculate(runner, weather, hpxml_bldg, [hvac_system], update_hpxml: false)
      heating_load = alternate_all_hvac_sizings[hvac_system].Heat_Load
      heating_temp = min_compressor_temp
      hpxml_bldg.header.manualj_heating_design_temp = temp_heat_design_temp
    else
      heating_load = hvac_sizings.Heat_Load
      heating_temp = hpxml_bldg.header.manualj_heating_design_temp
    end

    heat_cap_adj_factor = calculate_heat_pump_adj_factor_at_outdoor_temperature(mj, hvac_heating, heating_temp, hvac_heating_speed)
    heat_cap_rated = heating_load / heat_cap_adj_factor

    if cool_cap_adj_factor.nil? # Heat pump has no cooling
      if hpxml_bldg.header.heat_pump_sizing_methodology == HPXML::HeatPumpSizingMaxLoad
        # Size based on heating, taking into account reduced heat pump capacity at the design temperature
        hvac_sizings.Heat_Capacity = heat_cap_rated
      else
        # Size equal to heating design load
        hvac_sizings.Heat_Capacity = hvac_sizings.Heat_Load
      end
    elsif heat_cap_rated < hvac_sizings.Cool_Capacity
      # Size based on cooling
      hvac_sizings.Heat_Capacity = hvac_sizings.Cool_Capacity
    else
      cfm_per_btuh = hvac_sizings.Cool_Airflow / hvac_sizings.Cool_Capacity
      if hpxml_bldg.header.heat_pump_sizing_methodology == HPXML::HeatPumpSizingMaxLoad
        # Size based on heating, taking into account reduced heat pump capacity at the design temperature
        hvac_sizings.Cool_Capacity = heat_cap_rated
      else
        # Size based on cooling, but with ACCA oversizing allowances for heating
        load_shr = hvac_sizings.Cool_Load_Sens / hvac_sizings.Cool_Load_Tot
        if ((weather.data.HDD65F / weather.data.CDD50F) < 2.0) || (load_shr < 0.95)
          # Mild winter or has a latent cooling load
          hvac_sizings.Cool_Capacity = [(oversize_limit * hvac_sizings.Cool_Load_Tot) / cool_cap_adj_factor, heat_cap_rated].min
        else
          # Cold winter and no latent cooling load (add a ton rule applies)
          hvac_sizings.Cool_Capacity = [(hvac_sizings.Cool_Load_Tot + oversize_delta) / cool_cap_adj_factor, heat_cap_rated].min
        end
      end
      hvac_sizings.Cool_Airflow = cfm_per_btuh * hvac_sizings.Cool_Capacity
      hvac_sizings.Heat_Capacity = hvac_sizings.Cool_Capacity
    end
  end

  # Retrieves a collection of ventilation information from the HPXML building.
  #
  # @param hpxml_bldg [HPXML::Building] HPXML Building object representing an individual dwelling unit
  # @return [Hash] Airflow rates (cfm) and sensible/latent effectivenesses (frac)
  def self.get_ventilation_data(hpxml_bldg)
    # If CFIS w/ supplemental fan, assume air handler is running the full hour and can provide
    # all ventilation needs (i.e., supplemental fan does not need to run), so skip supplement fan
    vent_fans_mech = hpxml_bldg.ventilation_fans.select { |f| f.used_for_whole_building_ventilation && !f.is_cfis_supplemental_fan && f.flow_rate > 0 && f.hours_in_operation > 0 }
    if vent_fans_mech.empty?
      return { q_imb: 0.0, q_oa: 0.0, q_preheat: 0.0, q_precool: 0.0,
               q_recirc: 0.0, oa_sens_eff: 0.0, oa_lat_eff: 0.0 }
    end

    # Categorize fans into different types
    vent_mech_preheat = vent_fans_mech.select { |vent_mech| (not vent_mech.preheating_efficiency_cop.nil?) }
    vent_mech_precool = vent_fans_mech.select { |vent_mech| (not vent_mech.precooling_efficiency_cop.nil?) }
    vent_mech_shared = vent_fans_mech.select { |vent_mech| vent_mech.is_shared_system }

    vent_mech_sup_tot = vent_fans_mech.select { |vent_mech| vent_mech.fan_type == HPXML::MechVentTypeSupply }
    vent_mech_exh_tot = vent_fans_mech.select { |vent_mech| vent_mech.fan_type == HPXML::MechVentTypeExhaust }
    vent_mech_cfis_tot = vent_fans_mech.select { |vent_mech| vent_mech.fan_type == HPXML::MechVentTypeCFIS }
    vent_mech_bal_tot = vent_fans_mech.select { |vent_mech| vent_mech.fan_type == HPXML::MechVentTypeBalanced }
    vent_mech_erv_hrv_tot = vent_fans_mech.select { |vent_mech| [HPXML::MechVentTypeERV, HPXML::MechVentTypeHRV].include? vent_mech.fan_type }

    # Average in-unit CFMs (include recirculation from in unit CFMs for shared systems)
    q_sup = vent_mech_sup_tot.map { |vent_mech| vent_mech.average_unit_flow_rate }.sum(0.0)
    q_exh = vent_mech_exh_tot.map { |vent_mech| vent_mech.average_unit_flow_rate }.sum(0.0)
    q_bal = vent_mech_bal_tot.map { |vent_mech| vent_mech.average_unit_flow_rate }.sum(0.0)
    q_erv_hrv = vent_mech_erv_hrv_tot.map { |vent_mech| vent_mech.average_unit_flow_rate }.sum(0.0)
    q_cfis = vent_mech_cfis_tot.map { |vent_mech| vent_mech.average_unit_flow_rate }.sum(0.0)

    # Average preconditioned OA air CFMs (only OA, recirculation will be addressed below for all shared systems)
    q_preheat = vent_mech_preheat.map { |vent_mech| vent_mech.average_oa_unit_flow_rate * vent_mech.preheating_fraction_load_served }.sum(0.0)
    q_precool = vent_mech_precool.map { |vent_mech| vent_mech.average_oa_unit_flow_rate * vent_mech.precooling_fraction_load_served }.sum(0.0)
    q_recirc = vent_mech_shared.map { |vent_mech| vent_mech.average_unit_flow_rate - vent_mech.average_oa_unit_flow_rate }.sum(0.0)

    # Total CFMs
    q_sup_tot = q_sup + q_bal + q_erv_hrv + q_cfis
    q_exh_tot = q_exh + q_bal + q_erv_hrv
    q_imb = q_exh_tot - q_sup_tot # Worksheet E; used to determine space pressure effect
    q_oa = q_sup_tot - q_cfis # Calculate OA CFM that is considered a space load only (e.g., exclude CFIS, which is considered a system load)

    # Calculate effectiveness for all ERV/HRV and store results in a hash
    hrv_erv_effectiveness_map = Airflow.calc_hrv_erv_effectiveness(vent_mech_erv_hrv_tot)

    # Calculate cfm weighted average effectiveness for the OA space load
    oa_lat_eff = 0.0
    oa_sens_eff = 0.0
    vent_mech_erv_hrv_unprecond = vent_mech_erv_hrv_tot.select { |vent_mech| vent_mech.preheating_efficiency_cop.nil? && vent_mech.precooling_efficiency_cop.nil? }
    vent_mech_erv_hrv_unprecond.each do |vent_mech|
      oa_lat_eff += vent_mech.average_oa_unit_flow_rate / q_oa * hrv_erv_effectiveness_map[vent_mech][:vent_mech_lat_eff]
      oa_sens_eff += vent_mech.average_oa_unit_flow_rate / q_oa * hrv_erv_effectiveness_map[vent_mech][:vent_mech_apparent_sens_eff]
    end

    return { q_imb: q_imb, q_oa: q_oa, q_preheat: q_preheat, q_precool: q_precool,
             q_recirc: q_recirc, oa_sens_eff: oa_sens_eff, oa_lat_eff: oa_lat_eff }
  end

  # Calculates the airflow rate associated with a given load/capacity per ACCA Manual S.
  # Used for central HVAC equipment with an air distribution system.
  #
  # @param mj [MJValues] Object with a collection of misc Manual J values
  # @param sens_load_or_capacity [Double] Load or capacity value to use for calculating corresponding airflow rate (Btu/hr)
  # @param delta_t [Double] Temperature difference (F)
  # @param dx_capacity [Double] Capacity optionally used to apply cfm/ton limits for DX equipment (Btu/hr)
  # @param hp_cooling_cfm [Double] Cooling airflow rate optionally used to ensure a heat pump's heating/cooling airflow rates are similar (cfm)
  # @return [Double] Airflow rate (cfm)
  def self.calc_airflow_rate_manual_s(mj, sens_load_or_capacity, delta_t, dx_capacity: nil, hp_cooling_cfm: nil)
    airflow_cfm = sens_load_or_capacity / (1.1 * mj.acf * delta_t)

    # The following recommendations are from Hugh Henderson.

    if not dx_capacity.nil?
      # For typical DX equipment, ensure the air flow rate is between 300 and 400 cfm/ton.
      rated_capacity_tons = UnitConversions.convert(dx_capacity, 'Btu/hr', 'ton')
      if airflow_cfm / rated_capacity_tons > 400
        airflow_cfm = 400.0 * rated_capacity_tons
      elsif airflow_cfm / rated_capacity_tons < 300
        airflow_cfm = 300.0 * rated_capacity_tons
      end
    end

    if hp_cooling_cfm.to_f > 0
      # For a heat pump, ensure the heating airflow rate is within 30% of the cooling airflow rate.
      airflow_cfm = [airflow_cfm, 0.7 * hp_cooling_cfm].max
      airflow_cfm = [airflow_cfm, 1.3 * hp_cooling_cfm].min
    end

    return airflow_cfm
  end

  # Calculates the airflow rate associated with a given capacity based on the assumed rated cfm/ton.
  # Used for non-central HVAC equipment (no air distribution system).
  #
  # @param capacity [Double] Capacity value to use for calculating corresponding airflow rate (Btu/hr)
  # @param rated_cfm_per_ton [Double] Airflow per ton of rated capacity (cfm/ton)
  # @return [Double] Airflow rate (cfm)
  def self.calc_airflow_rate_user(capacity, rated_cfm_per_ton)
    airflow_cfm = rated_cfm_per_ton * UnitConversions.convert(capacity, 'Btu/hr', 'ton') # Maximum air flow under heating operation
    return airflow_cfm
  end

  # Calculates the ground source heat pump's total/sensible cooling capacities at the design conditions as a fraction of the nominal cooling capacity.
  #
  # @param cool_cap_curve_spec [Array<Double>] Total cooling capacity performance curve coefficients
  # @param cool_sh_curve_spec [Array<Double>] Sensible cooling capacity performance curve coefficients
  # @param wb_temp [Double] Indoor design wetbulb temperature (F)
  # @param db_temp [Double] Indoor design drybulb temperature (F)
  # @param w_temp [Double] Temperature of water entering indoor coil (F)
  # @param vfr_air [Double] Cooling design airflow rate (cfm)
  # @return [Double] Total capacity fraction of nominal, Sensible capacity fraction of nominal
  def self.calc_gshp_clg_curve_value(cool_cap_curve_spec, cool_sh_curve_spec, wb_temp, db_temp, w_temp, vfr_air)
    # Reference conditions in thesis with largest capacity:
    # See Appendix B Figure B.3 of  https://hvac.okstate.edu/sites/default/files/pubs/theses/MS/27-Tang_Thesis_05.pdf
    ref_temp = 283 # K
    ref_vfr_air = UnitConversions.convert(1200, 'cfm', 'm^3/s') # rated volume flow rate used to fit the curve
    ref_vfr_water = 0.000284

    a_1 = cool_cap_curve_spec[0]
    a_2 = cool_cap_curve_spec[1]
    a_3 = cool_cap_curve_spec[2]
    a_4 = cool_cap_curve_spec[3]
    a_5 = cool_cap_curve_spec[4]
    b_1 = cool_sh_curve_spec[0]
    b_2 = cool_sh_curve_spec[1]
    b_3 = cool_sh_curve_spec[2]
    b_4 = cool_sh_curve_spec[3]
    b_5 = cool_sh_curve_spec[4]
    b_6 = cool_sh_curve_spec[5]

    loop_flow = 0.0 # Neglecting the water flow rate for now because it's not available yet

    wb_temp = UnitConversions.convert(wb_temp, 'F', 'K')
    db_temp = UnitConversions.convert(db_temp, 'F', 'K')
    w_temp = UnitConversions.convert(w_temp, 'F', 'K')
    vfr_air = UnitConversions.convert(vfr_air, 'cfm', 'm^3/s')

    total_cap_curve_value = a_1 + wb_temp / ref_temp * a_2 + w_temp / ref_temp * a_3 + vfr_air / ref_vfr_air * a_4 + loop_flow / ref_vfr_water * a_5
    sensible_cap_curve_value = b_1 + db_temp / ref_temp * b_2 + wb_temp / ref_temp * b_3 + w_temp / ref_temp * b_4 + vfr_air / ref_vfr_air * b_5 + loop_flow / ref_vfr_water * b_6

    return total_cap_curve_value, sensible_cap_curve_value
  end

  # Calculates the effectiveness of the air distribution system during heating.
  #
  # Source: ASHRAE Standard 152 "Method of Test for Determining the Design and Seasonal Efficiencies
  # of Residential Thermal Distribution Systems"
  #
  # @param mj [MJValues] Object with a collection of misc Manual J values
  # @param q_s [Double] Heating supply duct leakage (cfm)
  # @param q_r [Double] Heating return duct leakage (cfm)
  # @param system_cfm [Double] Total system airflow rate (cfm)
  # @param load_sens [Double] Sensible heating load (Btu/hr)
  # @param t_amb_s [Double] Ambient temperature of supply duct location (F)
  # @param t_amb_r [Double] Ambient temperature of return duct location (F)
  # @param area_s [Double] Supply duct surface area (ft2)
  # @param area_r [Double] Return duct surface area (ft2)
  # @param t_setpoint [Double] HVAC setpoint temperature (F)
  # @param f_regain_s [Double] Supply duct regain factor (frac)
  # @param f_regain_r [Double] Return duct regain factor (frac)
  # @param rvalue_s [Double] Supply duct R-value (hr-ft2-F/Btu)
  # @param rvalue_r [Double] Return duct R-value (hr-ft2-F/Btu)
  # @return [Double] Heating delivery effectiveness of the distribution system
  def self.calc_delivery_effectiveness_heating(mj, q_s, q_r, system_cfm, load_sens, t_amb_s, t_amb_r, area_s, area_r, t_setpoint, f_regain_s, f_regain_r, rvalue_s, rvalue_r)
    b_s, b_r = _calc_de_conduction_fractions(area_s, area_r, rvalue_s, rvalue_r, system_cfm, mj.indoor_air_density, Gas.Air.cp)
    a_s, a_r = _calc_de_leakage_factors(q_s, q_r, system_cfm)
    dt_e, dt_s, dt_r = _calc_de_temperature_differences(t_amb_s, t_amb_r, system_cfm, load_sens, t_setpoint, mj.indoor_air_density, Gas.Air.cp)
    de = _calc_de_heating(a_s, b_s, a_r, b_r, dt_s, dt_r, dt_e)
    decorr = _calc_decorr(de, f_regain_s, f_regain_r, b_r, a_r, dt_r, dt_e)

    return decorr
  end

  # Calculates the effectiveness of the air distribution system during cooling.
  #
  # Source: ASHRAE Standard 152 "Method of Test for Determining the Design and Seasonal Efficiencies
  # of Residential Thermal Distribution Systems"
  #
  # @param mj [MJValues] Object with a collection of misc Manual J values
  # @param q_s [Double] Heating supply duct leakage (cfm)
  # @param q_r [Double] Heating return duct leakage (cfm)
  # @param leaving_air_temp [Double] HVAC system leaving air temperature (F)
  # @param system_cfm [Double] Total system airflow rate (cfm)
  # @param load_sens [Double] Sensible cooling load (Btu/hr)
  # @param load_total [Double] Total cooling load (Btu/hr)
  # @param t_amb_s [Double] Ambient temperature of supply duct location (F)
  # @param t_amb_r [Double] Ambient temperature of return duct location (F)
  # @param area_s [Double] Supply duct surface area (ft2)
  # @param area_r [Double] Return duct surface area (ft2)
  # @param t_setpoint [Double] HVAC setpoint temperature (F)
  # @param f_regain_s [Double] Supply duct regain factor (frac)
  # @param f_regain_r [Double] Return duct regain factor (frac)
  # @param h_r [Double] Air enthalpy in return duct location (Btu/lb)
  # @param rvalue_s [Double] Supply duct R-value (hr-ft2-F/Btu)
  # @param rvalue_r [Double] Return duct R-value (hr-ft2-F/Btu)
  # @return [Double] Cooling delivery effectiveness of the distribution system
  def self.calc_delivery_effectiveness_cooling(mj, q_s, q_r, leaving_air_temp, system_cfm, load_sens, load_total, t_amb_s, t_amb_r, area_s, area_r, t_setpoint, f_regain_s, f_regain_r, h_r, rvalue_s, rvalue_r)
    b_s, b_r = _calc_de_conduction_fractions(area_s, area_r, rvalue_s, rvalue_r, system_cfm, mj.indoor_air_density, Gas.Air.cp)
    a_s, a_r = _calc_de_leakage_factors(q_s, q_r, system_cfm)
    dt_e, _dt_s, dt_r = _calc_de_temperature_differences(t_amb_s, t_amb_r, system_cfm, load_sens, t_setpoint, mj.indoor_air_density, Gas.Air.cp)
    de = _calc_de_cooling(a_s, system_cfm, load_total, a_r, h_r, b_r, dt_r, b_s, leaving_air_temp, t_amb_s, mj.indoor_air_density, Gas.Air.cp, mj.cool_indoor_enthalpy)
    decorr = _calc_decorr(de, f_regain_s, f_regain_r, b_r, a_r, dt_r, -dt_e)

    return decorr
  end

  # Calculates supply and return duct conduction factors for delivery effectiveness.
  #
  # Source: ASHRAE Standard 152 "Method of Test for Determining the Design and Seasonal Efficiencies
  # of Residential Thermal Distribution Systems"
  #
  # @param area_s [Double] Supply duct surface area (ft2)
  # @param area_r [Double] Return duct surface area (ft2)
  # @param rvalue_s [Double] Supply duct R-value (hr-ft2-F/Btu)
  # @param rvalue_r [Double] Return duct R-value (hr-ft2-F/Btu)
  # @param system_cfm [Double] Total system airflow rate (cfm)
  # @param air_dens [Double] Indoor air density (lb/ft3)
  # @param air_cp [Double] Air specific heat (Btu/lb-R)
  # @return [Array<Double, Double>] Supply/return conduction factors
  def self._calc_de_conduction_fractions(area_s, area_r, rvalue_s, rvalue_r, system_cfm, air_dens, air_cp)
    b_s = Math.exp((-1.0 * area_s) / (60.0 * system_cfm * air_dens * air_cp * rvalue_s))
    b_r = Math.exp((-1.0 * area_r) / (60.0 * system_cfm * air_dens * air_cp * rvalue_r))
    return b_s, b_r
  end

  # Calculates supply and return leakage factors for delivery effectiveness.
  #
  # Source: ASHRAE Standard 152 "Method of Test for Determining the Design and Seasonal Efficiencies
  # of Residential Thermal Distribution Systems"
  #
  # @param q_s [Double] Heating supply duct leakage (cfm)
  # @param q_r [Double] Heating return duct leakage (cfm)
  # @param system_cfm [Double] Total system airflow rate (cfm)
  # @return [Array<Double, Double>] Supply/return leakage factors (frac)
  def self._calc_de_leakage_factors(q_s, q_r, system_cfm)
    a_s = (system_cfm - q_s) / system_cfm
    a_r = (system_cfm - q_r) / system_cfm
    return a_s, a_r
  end

  # Calculates temperature differences for delivery effectiveness.
  #
  # Source: ASHRAE Standard 152 "Method of Test for Determining the Design and Seasonal Efficiencies
  # of Residential Thermal Distribution Systems"
  #
  # @param t_amb_s [Double] Ambient temperature of supply duct location (F)
  # @param t_amb_r [Double] Ambient temperature of return duct location (F)
  # @param system_cfm [Double] Total system airflow rate (cfm)
  # @param load_sens [Double] Sensible load (Btu/hr)
  # @param t_setpoint [Double] HVAC setpoint temperature (F)
  # @param air_dens [Double] Indoor air density (lb/ft3)
  # @param air_cp [Double] Air specific heat (Btu/lb-R)
  # @return [Array<Double, Double, Double>] Heat exchanger temperature difference, supply/return temperature differences (F)
  def self._calc_de_temperature_differences(t_amb_s, t_amb_r, system_cfm, load_sens, t_setpoint, air_dens, air_cp)
    dt_e = load_sens / (60.0 * system_cfm * air_dens * air_cp)
    dt_s = t_setpoint - t_amb_s
    dt_r = t_setpoint - t_amb_r
    return dt_e, dt_s, dt_r
  end

  # Calculates the delivery effectiveness for cooling.
  #
  # Source: ASHRAE Standard 152 "Method of Test for Determining the Design and Seasonal Efficiencies
  # of Residential Thermal Distribution Systems"
  #
  # @param a_s [Double] Supply duct leakage factor (frac)
  # @param system_cfm [Double] Total system airflow rate (cfm)
  # @param load_total [Double] Total cooling load (Btu/hr)
  # @param a_r [Double] Return duct leakage factor (frac)
  # @param h_r [Double] Air enthalpy in return duct location (Btu/lb)
  # @param b_r [Double] Return duct conduction fraction (frac)
  # @param dt_r [Double] Temperature difference between indoors and return duct ambient temperature (F)
  # @param b_s [Double] Supply duct conduction fraction (frac)
  # @param leaving_air_temp [Double] HVAC system leaving air temperature (F)
  # @param t_amb_s [Double] Ambient temperature of supply duct location (F)
  # @param air_dens [Double] Indoor air density (lb/ft3)
  # @param air_cp [Double] Air specific heat (Btu/lb-R)
  # @param h_in [Double] Indoor enthalpy (Btu/lb)
  # @return [Double] Delivery effectiveness
  def self._calc_de_cooling(a_s, system_cfm, load_total, a_r, h_r, b_r, dt_r, b_s, leaving_air_temp, t_amb_s, air_dens, air_cp, h_in)
    # Calculate the delivery effectiveness (Equation 6-25)
    de = ((a_s * 60.0 * system_cfm * air_dens) / (-1.0 * load_total)) * \
         (((-1.0 * load_total) / (60.0 * system_cfm * air_dens)) + \
          (1.0 - a_r) * (h_r - h_in) + \
          a_r * air_cp * (b_r - 1.0) * dt_r + \
          air_cp * (b_s - 1.0) * (leaving_air_temp - t_amb_s))

    return de
  end

  # Calculates the delivery effectiveness for heating.
  #
  # Source: ASHRAE Standard 152 "Method of Test for Determining the Design and Seasonal Efficiencies
  # of Residential Thermal Distribution Systems"
  #
  # @param a_s [Double] Supply duct leakage factor (frac)
  # @param b_s [Double] Supply duct conduction fraction (frac)
  # @param a_r [Double] Return duct leakage factor (frac)
  # @param b_r [Double] Return duct conduction fraction (frac)
  # @param dt_s [Double] Temperature difference between indoors and supply duct ambient temperature (F)
  # @param dt_r [Double] Temperature difference between indoors and return duct ambient temperature (F)
  # @param dt_e [Double] Temperature difference across heat exchanger (F)
  # @return [Double] Delivery effectiveness
  def self._calc_de_heating(a_s, b_s, a_r, b_r, dt_s, dt_r, dt_e)
    # Calculate the delivery effectiveness (Equation 6-23)
    de = (a_s * b_s -
              a_s * b_s * (1.0 - a_r * b_r) * (dt_r / dt_e) -
              a_s * (1.0 - b_s) * (dt_s / dt_e))

    return de
  end

  # Calculates the delivery effectiveness corrected for regain.
  #
  # Source: ASHRAE Standard 152 "Method of Test for Determining the Design and Seasonal Efficiencies
  # of Residential Thermal Distribution Systems"
  #
  # @param de [Double] Delivered effectiveness (without regain)
  # @param f_regain_s [Double] Supply duct regain factor (frac)
  # @param f_regain_r [Double] Return duct regain factor (frac)
  # @param b_r [Double] Return duct conduction fraction (frac)
  # @param a_r [Double] Return duct leakage factor (frac)
  # @param dt_r [Double] Temperature difference between indoors and return duct ambient temperature (F)
  # @param dt_e [Double] Temperature difference across heat exchanger (F)
  # @return [Double] Corrected delivery effectiveness
  def self._calc_decorr(de, f_regain_s, f_regain_r, b_r, a_r, dt_r, dt_e)
    # Equation 6-40
    decorr = (de + f_regain_s * (1.0 - de) - (f_regain_s - f_regain_r -
                  b_r * (a_r * f_regain_s - f_regain_r)) * dt_r / dt_e)

    # Limit the DE to a reasonable value to prevent negative values and huge equipment
    decorr = [decorr, 0.25].max
    decorr = [decorr, 1.00].min

    return decorr
  end

  # Calculates the latent duct leakage load (Manual J accounts only for return duct leakage).
  #
  # @param mj [MJValues] Object with a collection of misc Manual J values
  # @param return_leakage_cfm [Double] Return duct leakage (cfm)
  # @param cool_load_tot [Double] Total cooling load excluding ducts (Btu/hr)
  # @param cool_load_lat [Double] Latent cooling load excluding ducts (Btu/hr)
  # @return [Array<Double, Double>] Latent cooling load including ducts, Sensible cooling load including ducts (Btu/hr)
  def self.calculate_sensible_latent_split(mj, return_leakage_cfm, cool_load_tot, cool_load_lat)
    cool_load_latent = [0.0, 0.68 * mj.acf * return_leakage_cfm * mj.cool_design_grains].max

    # Calculate final latent and load
    cool_load_lat += cool_load_latent
    cool_load_sens = cool_load_tot - cool_load_lat

    return cool_load_lat, cool_load_sens
  end

  # Returns a variety of area-weighted duct values for a given HVAC distribution system.
  #
  # @param distribution_system [HPXML::HVACDistribution] HVAC distribution system of interest
  # @param design_temps [Hash] Map of HPXML locations => design temperatures (F)
  # @param hpxml_bldg [HPXML::Building] HPXML Building object representing an individual dwelling unit
  # @return [Array<Double, Double, Double, Double, Double, Double, Double, Double>] Supply/return area (ft2), supply/return R-value (hr-ft2-F/Btu), supply/return ambient temperature (F), supply/return regain factors (frac)
  def self.calc_duct_conduction_values(distribution_system, design_temps, hpxml_bldg)
    dse_a = { HPXML::DuctTypeSupply => 0.0, HPXML::DuctTypeReturn => 0.0 }
    dse_ufactor = { HPXML::DuctTypeSupply => 0.0, HPXML::DuctTypeReturn => 0.0 }
    dse_t_amb = { HPXML::DuctTypeSupply => 0.0, HPXML::DuctTypeReturn => 0.0 }
    dse_f_regain = { HPXML::DuctTypeSupply => 0.0, HPXML::DuctTypeReturn => 0.0 }

    [HPXML::DuctTypeSupply, HPXML::DuctTypeReturn].each do |duct_type|
      # Calculate total area outside this unit's conditioned space
      total_area = 0.0
      distribution_system.ducts.each do |duct|
        next if duct.duct_type != duct_type
        next if HPXML::conditioned_locations_this_unit.include? duct.duct_location

        total_area += duct.duct_surface_area * duct.duct_surface_area_multiplier
      end

      if total_area == 0
        # There still may be leakage to the outside, so set t_amb to outside environment
        dse_t_amb[duct_type] = design_temps[HPXML::LocationOutside]
      else
        distribution_system.ducts.each do |duct|
          next if duct.duct_type != duct_type
          next if HPXML::conditioned_locations_this_unit.include? duct.duct_location

          duct_area = duct.duct_surface_area * duct.duct_surface_area_multiplier
          dse_a[duct_type] += duct_area

          # Calculate area-weighted values:
          duct_area_fraction = duct_area / total_area
          dse_ufactor[duct_type] += 1.0 / duct.duct_effective_r_value * duct_area_fraction
          dse_t_amb[duct_type] += design_temps[duct.duct_location] * duct_area_fraction
          dse_f_regain[duct_type] += get_duct_regain_factor(duct, hpxml_bldg) * duct_area_fraction
        end
      end
    end

    return dse_a[HPXML::DuctTypeSupply], dse_a[HPXML::DuctTypeReturn],
           1.0 / dse_ufactor[HPXML::DuctTypeSupply], 1.0 / dse_ufactor[HPXML::DuctTypeReturn],
           dse_t_amb[HPXML::DuctTypeSupply], dse_t_amb[HPXML::DuctTypeReturn],
           dse_f_regain[HPXML::DuctTypeSupply], dse_f_regain[HPXML::DuctTypeReturn]
  end

  # Calculates supply & return duct leakage in cfm25.
  #
  # @param distribution_system [HPXML::HVACDistribution] HVAC distribution system of interest
  # @param system_cfm [Double] Total system airflow rate (cfm)
  # @return [Array<Double, Double>] Supply duct leakage (cfm), Return duct leakage (cfm)
  def self.calc_duct_leakages_cfm25(distribution_system, system_cfm)
    cfms = { HPXML::DuctTypeSupply => 0.0, HPXML::DuctTypeReturn => 0.0 }

    distribution_system.duct_leakage_measurements.each do |m|
      next if m.duct_leakage_total_or_to_outside != HPXML::DuctLeakageToOutside
      next unless [HPXML::DuctTypeSupply, HPXML::DuctTypeReturn].include? m.duct_type

      if m.duct_leakage_units == HPXML::UnitsPercent
        cfms[m.duct_type] += m.duct_leakage_value * system_cfm
      elsif m.duct_leakage_units == HPXML::UnitsCFM25
        cfms[m.duct_type] += m.duct_leakage_value
      elsif m.duct_leakage_units == HPXML::UnitsCFM50
        cfms[m.duct_type] += Airflow.calc_air_leakage_at_diff_pressure(0.65, m.duct_leakage_value, 50.0, 25.0)
      end
    end

    return cfms[HPXML::DuctTypeSupply], cfms[HPXML::DuctTypeReturn]
  end

  # This method is being deleted in https://github.com/NREL/OpenStudio-HPXML/pull/1707
  def self.process_curve_fit(airflow_rate, capacity, temp)
    # TODO: Get rid of this curve by using ADP/BF calculations
    return 0 if capacity == 0

    capacity_tons = UnitConversions.convert(capacity, 'Btu/hr', 'ton')
    return MathTools.biquadratic(airflow_rate / capacity_tons, temp, get_shr_biquadratic)
  end

  # This method is being deleted in https://github.com/NREL/OpenStudio-HPXML/pull/1707
  def self.get_shr_biquadratic
    # Based on EnergyPlus's model for calculating SHR at off-rated conditions. This curve fit
    # avoids the iterations in the actual model. It does not account for altitude or variations
    # in the SHRRated. It is a function of ODB (MJ design temp) and CFM/Ton (from MJ)
    return [1.08464364, 0.002096954, 0, -0.005766327, 0, -0.000011147]
  end

  # Determines the nominal speed (of a multi/variable-speed system).
  #
  # @param hvac_ap [HPXML::AdditionalProperties] AdditionalProperties object for the HVAC system
  # @param is_cooling [Boolean] True if cooling, otherwise heating
  # @return [Integer] Array index of the nominal speed
  def self.get_nominal_speed(hvac_ap, is_cooling)
    if is_cooling && hvac_ap.respond_to?(:cool_capacity_ratios)
      capacity_ratios = hvac_ap.cool_capacity_ratios
    elsif (not is_cooling) && hvac_ap.respond_to?(:heat_capacity_ratios)
      capacity_ratios = hvac_ap.heat_capacity_ratios
    end
    if not capacity_ratios.nil?
      nominal_speed = capacity_ratios.index(1.0)

      if nominal_speed.nil?
        fail 'No nominal speed (with capacity ratio of 1.0) found.'
      end

      return nominal_speed
    end
    return 0
  end

  # Converts the HPXML azimuth convention to the Manual J azimuth convention.
  #
  # @param azimuth [Double] HPXML azimuth
  # @return [Double] Manual J azimuth
  def self.get_mj_azimuth(azimuth)
    true_az = azimuth - 180.0
    if true_az < 0
      true_az += 360.0
    end
    return true_az
  end

  # Calculates UA (U-factor times Area) values for a HPXML location.
  #
  # @param mj [MJValues] Object with a collection of misc Manual J values
  # @param location [String] The location of interest (HPXML::LocationXXX)
  # @param weather [WeatherFile] Weather object containing EPW information
  # @param hpxml_bldg [HPXML::Building] HPXML Building object representing an individual dwelling unit
  # @return [Hash] UA values for adjacency to outdoor air, ground, or conditioned space (Btu/hr-F)
  def self.get_space_ua_values(mj, location, weather, hpxml_bldg)
    if HPXML::conditioned_locations.include? location
      fail 'Method should not be called for a conditioned space.'
    end

    space_UAs = { HPXML::LocationOutside => 0.0,
                  HPXML::LocationGround => 0.0,
                  HPXML::LocationConditionedSpace => 0.0 }

    # Surface UAs
    hpxml_bldg.surfaces.each do |surface|
      next unless (surface.is_a? HPXML::Slab
                   (location == surface.interior_adjacent_to && space_UAs.keys.include?(surface.exterior_adjacent_to)) ||
                   (location == surface.exterior_adjacent_to && space_UAs.keys.include?(surface.interior_adjacent_to)))

      if [surface.interior_adjacent_to, surface.exterior_adjacent_to].include? HPXML::LocationOutside
        space_UAs[HPXML::LocationOutside] += (1.0 / surface.insulation_assembly_r_value) * surface.area

      elsif HPXML::conditioned_locations.include?(surface.interior_adjacent_to) || HPXML::conditioned_locations.include?(surface.exterior_adjacent_to)
        space_UAs[HPXML::LocationConditionedSpace] += (1.0 / surface.insulation_assembly_r_value) * surface.area

      elsif [surface.interior_adjacent_to, surface.exterior_adjacent_to].include? HPXML::LocationGround
        # Ground temperature is used for basements, not crawlspaces, per Walker (1998)
        # "Technical background for default values used for forced air systems in proposed ASHRAE Std. 152"

        if [HPXML::LocationCrawlspaceVented, HPXML::LocationCrawlspaceUnvented].include? location
          ua_location = HPXML::LocationOutside
        else
          ua_location = HPXML::LocationGround
        end

        if surface.is_a? HPXML::FoundationWall
          sum_ua_wall = 0.0
          sum_a_wall = 0.0
          bg_area = surface.below_grade_area
          if bg_area > 0
            u_wall_bg = get_foundation_wall_below_grade_ufactor(surface, false, mj.ground_conductivity)
            sum_a_wall += bg_area
            sum_ua_wall += (u_wall_bg * bg_area)
          end
          ag_area = surface.above_grade_net_area
          if ag_area > 0
            u_wall_ag = get_foundation_wall_above_grade_ufactor(surface, true)
            sum_a_wall += ag_area
            sum_ua_wall += (u_wall_ag * ag_area)
          end
          u_wall = sum_ua_wall / sum_a_wall
          space_UAs[ua_location] += u_wall * surface.area

        elsif surface.is_a? HPXML::Slab
          if surface.thickness == 0
            # Dirt floor, assume U-value=0.1 per Walker (1998) "Technical background for default
            # values used for forced air systems in proposed ASHRAE Std. 152"
            space_UAs[ua_location] += 0.1 * surface.area
          else
            concrete_r = Material.Concrete(surface.thickness).rvalue
            # Under Slab Insulation UA
            horiz_insul_u = 1.0 / (concrete_r + surface.under_slab_insulation_r_value)
            if surface.under_slab_insulation_spans_entire_slab
              horiz_insul_a = surface.area
            else
              horiz_insul_a = surface.under_slab_insulation_width * surface.exposed_perimeter
            end
            space_UAs[ua_location] += horiz_insul_u * horiz_insul_a
            # Perimeter Insulation UA (approximate as similar to under slab insulation)
            vert_insul_u = 1.0 / (concrete_r + surface.perimeter_insulation_r_value)
            vert_insul_a = surface.perimeter_insulation_depth * surface.exposed_perimeter
            space_UAs[ua_location] += vert_insul_u * vert_insul_a
            # Uninsulated slab UA
            slab_u = 1.0 / concrete_r
            slab_a = [surface.area - horiz_insul_a - vert_insul_a, 0.0].max
            space_UAs[ua_location] += slab_u * slab_a
          end
        end
      end
    end

    # Infiltration UA
    ach = nil
    if HPXML::vented_locations.include? location
      # Vented space
      if location == HPXML::LocationCrawlspaceVented
        vented_crawl = hpxml_bldg.foundations.find { |f| f.foundation_type == HPXML::FoundationTypeCrawlspaceVented }
        sla = vented_crawl.vented_crawlspace_sla
      else
        vented_attic = hpxml_bldg.attics.find { |f| f.attic_type == HPXML::AtticTypeVented }
        if not vented_attic.vented_attic_sla.nil?
          sla = vented_attic.vented_attic_sla
        else
          ach = vented_attic.vented_attic_ach
        end
      end
      ach = Airflow.get_infiltration_ACH_from_SLA(sla, 8.202, weather) if ach.nil?
    else # Unvented space
      ach = Airflow.get_default_unvented_space_ach()
    end
    volume = Geometry.calculate_zone_volume(hpxml_bldg: hpxml_bldg, location: location)
    infiltration_cfm = ach / UnitConversions.convert(1.0, 'hr', 'min') * volume
    space_UAs[HPXML::LocationOutside] += infiltration_cfm * mj.outside_air_density * Gas.Air.cp * UnitConversions.convert(1.0, 'hr', 'min')

    return space_UAs
  end

  # Calculates the heating or cooling design temperature for a HPXML location using a simple
  # UA-based heat balance method. (Unvented attics w/ roof insulation are handled as a special case.)
  #
  # @param mj [MJValues] Object with a collection of misc Manual J values
  # @param location [String] The location of interest (HPXML::LocationXXX)
  # @param weather [WeatherFile] Weather object containing EPW information
  # @param hpxml_bldg [HPXML::Building] HPXML Building object representing an individual dwelling unit
  # @param setpoint_temp [Double] The conditioned space heating or cooling setpoint temperature (F)
  # @param design_db [Double] The outdoor heating or cooling design temperature (F)
  # @param ground_db [Double] The approximate ground temperature during the heating or cooling season (F)
  # @param is_unvented_attic_with_roof_insul [Boolean] Whether we are calculating the design temperature for an unvented attic with roof insulation
  # @return [Double] The location's design temperature (F)
  def self.calculate_space_design_temp(mj, location, weather, hpxml_bldg, setpoint_temp, design_db, ground_db, is_unvented_attic_with_roof_insul)
    space_UAs = get_space_ua_values(mj, location, weather, hpxml_bldg)

    # Calculate space design temp from space UAs
    design_temp = nil
    if not is_unvented_attic_with_roof_insul

      sum_uat, sum_ua = 0.0, 0.0
      space_UAs.each do |ua_type, ua|
        if ua_type == HPXML::LocationGround
          sum_uat += ua * ground_db
          sum_ua += ua
        elsif ua_type == HPXML::LocationOutside
          sum_uat += ua * design_db
          sum_ua += ua
        elsif ua_type == HPXML::LocationConditionedSpace
          sum_uat += ua * setpoint_temp
          sum_ua += ua
        else
          fail "Unexpected space ua type: '#{ua_type}'."
        end
      end
      design_temp = sum_uat / sum_ua

    else

      # Special case due to effect of solar

      # This number comes from the number from the Vented Attic
      # assumption, but assuming an unvented attic will be hotter
      # during the summer when insulation is at the ceiling level
      max_temp_rise = 50.0

      # Estimate from running a few cases in E+ and DOE2 since the
      # attic will always be a little warmer than the conditioned space
      # when the roof is insulated
      min_temp_rise = 5.0

      max_cooling_temp = mj.cool_setpoint + max_temp_rise
      min_cooling_temp = mj.cool_setpoint + min_temp_rise

      ua_conditioned = 0.0
      ua_outside = 0.0
      space_UAs.each do |ua_type, ua|
        if ua_type == HPXML::LocationOutside
          ua_outside += ua
        elsif ua_type == HPXML::LocationConditionedSpace
          ua_conditioned += ua
        elsif ua_type != HPXML::LocationGround
          fail "Unexpected space ua type: '#{ua_type}'."
        end
      end
      percent_ua_conditioned = ua_conditioned / (ua_conditioned + ua_outside)
      design_temp = max_cooling_temp - percent_ua_conditioned * (max_cooling_temp - min_cooling_temp)

    end

    return design_temp
  end

  # Retrieves the design temperature for a space that uses scheduled temperatures (e.g., multifamily
  # spaces when modeling an individual dwelling unit).
  #
  # @param location [String] The location of interest (HPXML::LocationXXX)
  # @param setpoint_temp [Double] The conditioned space heating or cooling setpoint temperature (F)
  # @param outdoor_design_temp [Double] The outdoor heating or cooling design temperature (F)
  # @param ground_temp [Double] The approximate ground temperature during the heating or cooling season (F)
  # @return [Double] The location's design temperature (F)
  def self.calculate_scheduled_space_design_temps(location, setpoint_temp, outdoor_design_temp, ground_temp)
    space_values = Geometry.get_temperature_scheduled_space_values(location: location)
    design_temp = setpoint_temp * space_values[:indoor_weight] + outdoor_design_temp * space_values[:outdoor_weight] + ground_temp * space_values[:ground_weight]
    if not space_values[:temp_min].nil?
      design_temp = [design_temp, space_values[:temp_min]].max
    end
    return design_temp
  end

  # Determines the ASHRAE Group Number G-B (based on the Table 4A Group Number A-K) for the wall.
  # Correlations are estimated by analyzing the construction tables.
  #
  # @param wall [HPXML::Wall or HPXML::RimJoist or HPXML::FoundationWall] The wall, rim joist, or foundation wall of interest
  # @return [String] ASHRAE Group Number
  def self.get_ashrae_wall_group(wall)
    if wall.is_a?(HPXML::Wall) || wall.is_a?(HPXML::RimJoist)
      if wall.is_a? HPXML::RimJoist
        wall_type = HPXML::WallTypeWoodStud
      else
        wall_type = wall.wall_type
      end

      wall_ufactor = 1.0 / wall.insulation_assembly_r_value

      if wall_type == HPXML::WallTypeWoodStud
        if wall.siding == HPXML::SidingTypeBrick
          if wall_ufactor <= 0.070
            table_4a_wall_group = 'K'
          elsif wall_ufactor <= 0.083
            table_4a_wall_group = 'J'
          elsif wall_ufactor <= 0.095
            table_4a_wall_group = 'I'
          elsif wall_ufactor <= 0.100
            table_4a_wall_group = 'H'
          elsif wall_ufactor <= 0.130
            table_4a_wall_group = 'G'
          elsif wall_ufactor <= 0.175
            table_4a_wall_group = 'F'
          else
            table_4a_wall_group = 'E'
          end
        else
          if wall_ufactor <= 0.048
            table_4a_wall_group = 'J'
          elsif wall_ufactor <= 0.051
            table_4a_wall_group = 'I'
          elsif wall_ufactor <= 0.059
            table_4a_wall_group = 'H'
          elsif wall_ufactor <= 0.063
            table_4a_wall_group = 'G'
          elsif wall_ufactor <= 0.067
            table_4a_wall_group = 'F'
          elsif wall_ufactor <= 0.075
            table_4a_wall_group = 'E'
          elsif wall_ufactor <= 0.086
            table_4a_wall_group = 'D'
          elsif wall_ufactor <= 0.110
            table_4a_wall_group = 'C'
          elsif wall_ufactor <= 0.170
            table_4a_wall_group = 'B'
          else
            table_4a_wall_group = 'A'
          end
        end

      elsif wall_type == HPXML::WallTypeSteelStud
        if wall.siding == HPXML::SidingTypeBrick
          if wall_ufactor <= 0.090
            table_4a_wall_group = 'K'
          elsif wall_ufactor <= 0.105
            table_4a_wall_group = 'J'
          elsif wall_ufactor <= 0.118
            table_4a_wall_group = 'I'
          elsif wall_ufactor <= 0.125
            table_4a_wall_group = 'H'
          elsif wall_ufactor <= 0.145
            table_4a_wall_group = 'G'
          elsif wall_ufactor <= 0.200
            table_4a_wall_group = 'F'
          else
            table_4a_wall_group = 'E'
          end
        else
          if wall_ufactor <= 0.066
            table_4a_wall_group = 'J'
          elsif wall_ufactor <= 0.070
            table_4a_wall_group = 'I'
          elsif wall_ufactor <= 0.075
            table_4a_wall_group = 'H'
          elsif wall_ufactor <= 0.081
            table_4a_wall_group = 'G'
          elsif wall_ufactor <= 0.088
            table_4a_wall_group = 'F'
          elsif wall_ufactor <= 0.100
            table_4a_wall_group = 'E'
          elsif wall_ufactor <= 0.105
            table_4a_wall_group = 'D'
          elsif wall_ufactor <= 0.120
            table_4a_wall_group = 'C'
          elsif wall_ufactor <= 0.200
            table_4a_wall_group = 'B'
          else
            table_4a_wall_group = 'A'
          end
        end

      elsif wall_type == HPXML::WallTypeDoubleWoodStud
        table_4a_wall_group = 'J' # assumed since MJ8 does not include double stud constructions
        if wall.siding == HPXML::SidingTypeBrick
          table_4a_wall_group = 'K'
        end

      elsif wall_type == HPXML::WallTypeSIP
        # Manual J refers to SIPs as Structural Foam Panel (SFP)
        if wall_ufactor >= (0.072 + 0.050) / 2
          if wall.siding == HPXML::SidingTypeBrick
            table_4a_wall_group = 'J'
          else
            table_4a_wall_group = 'G'
          end
        elsif wall_ufactor >= 0.050
          if wall.siding == HPXML::SidingTypeBrick
            table_4a_wall_group = 'K'
          else
            table_4a_wall_group = 'I'
          end
        else
          table_4a_wall_group = 'K'
        end

      elsif wall_type == HPXML::WallTypeCMU
        # Table 4A - Construction Number 13
        if wall_ufactor <= 0.0575
          table_4a_wall_group = 'J'
        elsif wall_ufactor <= 0.067
          table_4a_wall_group = 'I'
        elsif wall_ufactor <= 0.080
          table_4a_wall_group = 'H'
        elsif wall_ufactor <= 0.108
          table_4a_wall_group = 'G'
        elsif wall_ufactor <= 0.148
          table_4a_wall_group = 'F'
        else
          table_4a_wall_group = 'E'
        end

      elsif [HPXML::WallTypeBrick, HPXML::WallTypeAdobe, HPXML::WallTypeConcrete].include? wall_type
        # Two Courses Brick or 8 Inches Concrete
        if wall_ufactor >= (0.218 + 0.179) / 2
          table_4a_wall_group = 'G'
        elsif wall_ufactor >= (0.152 + 0.132) / 2
          table_4a_wall_group = 'H'
        elsif wall_ufactor >= (0.117 + 0.079) / 2
          table_4a_wall_group = 'I'
        elsif wall_ufactor >= 0.079
          table_4a_wall_group = 'J'
        else
          table_4a_wall_group = 'K'
        end

      elsif wall_type == HPXML::WallTypeLog
        # Stacked Logs
        if wall_ufactor >= (0.103 + 0.091) / 2
          table_4a_wall_group = 'G'
        elsif wall_ufactor >= (0.091 + 0.082) / 2
          table_4a_wall_group = 'H'
        elsif wall_ufactor >= (0.074 + 0.068) / 2
          table_4a_wall_group = 'I'
        elsif wall_ufactor >= (0.068 + 0.063) / 2
          table_4a_wall_group = 'J'
        else
          table_4a_wall_group = 'K'
        end

      elsif [HPXML::WallTypeICF, HPXML::WallTypeStrawBale, HPXML::WallTypeStone].include? wall_type
        table_4a_wall_group = 'K'

      end

    elsif wall.is_a?(HPXML::FoundationWall)
      wall_type = wall.type

      # Above-grade U-factor
      wall_ufactor = get_foundation_wall_above_grade_ufactor(wall, true)

      if [HPXML::FoundationWallTypeConcreteBlock,
          HPXML::FoundationWallTypeConcreteBlockFoamCore,
          HPXML::FoundationWallTypeConcreteBlockPerliteCore,
          HPXML::FoundationWallTypeConcreteBlockVermiculiteCore].include? wall_type
        # Table 4A - Construction Number 15A, Concrete Block Wall, Open Core
        if wall_ufactor >= (0.269 + 0.175) / 2
          table_4a_wall_group = 'E'
        elsif wall_ufactor >= (0.175 + 0.130) / 2
          table_4a_wall_group = 'F'
        elsif wall_ufactor >= (0.103 + 0.085) / 2
          table_4a_wall_group = 'G'
        elsif wall_ufactor >= (0.085 + 0.060) / 2
          table_4a_wall_group = 'H'
        elsif wall_ufactor >= (0.060 + 0.046) / 2
          table_4a_wall_group = 'J'
        else
          table_4a_wall_group = 'K'
        end

      elsif wall_type == HPXML::FoundationWallTypeConcreteBlockSolidCore
        # Table 4A - Construction Number 15A, Concrete Block Wall, Filled Core
        if wall_ufactor >= (0.188 + 0.137) / 2
          table_4a_wall_group = 'E'
        elsif wall_ufactor >= (0.137 + 0.107) / 2
          table_4a_wall_group = 'F'
        elsif wall_ufactor >= (0.088 + 0.075) / 2
          table_4a_wall_group = 'G'
        elsif wall_ufactor >= (0.075 + 0.055) / 2
          table_4a_wall_group = 'H'
        elsif wall_ufactor >= (0.055 + 0.043) / 2
          table_4a_wall_group = 'J'
        else
          table_4a_wall_group = 'K'
        end

      elsif wall_type == HPXML::FoundationWallTypeSolidConcrete && wall.thickness < 6.0
        # Table 4A - Construction Number 15C, Four Inch Concrete
        if wall_ufactor >= (0.308 + 0.190) / 2
          table_4a_wall_group = 'E'
        elsif wall_ufactor >= (0.190 + 0.138) / 2
          table_4a_wall_group = 'F'
        elsif wall_ufactor >= (0.108 + 0.089) / 2
          table_4a_wall_group = 'G'
        elsif wall_ufactor >= (0.089 + 0.062) / 2
          table_4a_wall_group = 'H'
        elsif wall_ufactor >= (0.062 + 0.047) / 2
          table_4a_wall_group = 'J'
        else
          table_4a_wall_group = 'K'
        end

      elsif [HPXML::FoundationWallTypeDoubleBrick,
             HPXML::FoundationWallTypeSolidConcrete].include? wall_type
        # Table 4A - Construction Number 15B, Eight Inch Brick, Stone, or Concrete
        if wall_ufactor >= (0.247 + 0.165) / 2
          table_4a_wall_group = 'G'
        elsif wall_ufactor >= (0.165 + 0.124) / 2
          table_4a_wall_group = 'H'
        elsif wall_ufactor >= (0.100 + 0.083) / 2
          table_4a_wall_group = 'I'
        elsif wall_ufactor >= (0.083 + 0.059) / 2
          table_4a_wall_group = 'J'
        else
          table_4a_wall_group = 'K'
        end

      elsif wall_type == HPXML::FoundationWallTypeWood
        # Table 4A - Construction Number 15E, Plywood Panel on Wood/Metal Framing
        if wall_ufactor >= (0.106 + 0.098) / 2
          table_4a_wall_group = 'J'
        else
          table_4a_wall_group = 'K'
        end

      end

    end

    # Mapping from Figure A12-12
    ashrae_wall_group = { 'A' => 'G', 'B' => 'F-G', 'C' => 'F', 'D' => 'E-F',
                          'E' => 'E', 'F' => 'D-E', 'G' => 'D', 'H' => 'C-D',
                          'I' => 'C', 'J' => 'B-C', 'K' => 'B' }[table_4a_wall_group]
    fail "Unexpected Table 4A wall group: #{table_4a_wall_group}" if ashrae_wall_group.nil?

    return ashrae_wall_group
  end

  # return ACH lookup values from Manual J Table 5A & Table 5B based on leakiness description
  #
  # @param hpxml_bldg [HPXML::Building] HPXML Building object representing an individual dwelling unit
  # @param leakiness_description [String] Leakiness description to look up the infiltration ach value
  # @param cfa [Double] Conditioned floor area in the dwelling unit (ft2)
  # @return [Array<Float, Float>] Heating and cooling ACH values from Manual J Table 5A/5B
  def self.get_mj_default_ach_values(hpxml_bldg, leakiness_description, cfa)
    ncfl_ag = hpxml_bldg.building_construction.number_of_conditioned_floors_above_grade
    # Manual J Table 5A
    ach_table_sfd_htg = [
      # single story
      { HPXML::LeakinessVeryTight => [0.21, 0.16, 0.14, 0.11, 0.10],
        HPXML::LeakinessTight => [0.41, 0.31, 0.26, 0.22, 0.19],
        HPXML::LeakinessAverage => [0.61, 0.45, 0.38, 0.32, 0.28],
        HPXML::LeakinessLeaky => [0.95, 0.70, 0.59, 0.49, 0.43],
        HPXML::LeakinessVeryLeaky => [1.29, 0.94, 0.80, 0.66, 0.58] },
      # two story
      { HPXML::LeakinessVeryTight => [0.27, 0.20, 0.18, 0.15, 0.13],
        HPXML::LeakinessTight => [0.53, 0.39, 0.34, 0.28, 0.25],
        HPXML::LeakinessAverage => [0.79, 0.58, 0.50, 0.41, 0.37],
        HPXML::LeakinessLeaky => [1.23, 0.90, 0.77, 0.63, 0.56],
        HPXML::LeakinessVeryLeaky => [1.67, 1.22, 1.04, 0.85, 0.75] }
    ]
    ach_table_sfd_clg = [
      # single story
      { HPXML::LeakinessVeryTight => [0.11, 0.08, 0.07, 0.06, 0.05],
        HPXML::LeakinessTight => [0.22, 0.16, 0.14, 0.11, 0.10],
        HPXML::LeakinessAverage => [0.32, 0.23, 0.20, 0.16, 0.15],
        HPXML::LeakinessLeaky => [0.50, 0.36, 0.31, 0.25, 0.23],
        HPXML::LeakinessVeryLeaky => [0.67, 0.49, 0.42, 0.34, 0.30] },
      # two story
      { HPXML::LeakinessVeryTight => [0.14, 0.11, 0.09, 0.08, 0.07],
        HPXML::LeakinessTight => [0.28, 0.21, 0.18, 0.15, 0.13],
        HPXML::LeakinessAverage => [0.41, 0.30, 0.26, 0.21, 0.19],
        HPXML::LeakinessLeaky => [0.64, 0.47, 0.40, 0.33, 0.29],
        HPXML::LeakinessVeryLeaky => [0.87, 0.64, 0.54, 0.44, 0.39] }
    ]
    # Manual J Table 5B
    ach_table_mf_htg = { HPXML::LeakinessVeryTight => [0.24, 0.18, 0.15, 0.13, 0.12],
                         HPXML::LeakinessTight => [0.47, 0.34, 0.29, 0.25, 0.22],
                         HPXML::LeakinessAverage => [0.69, 0.50, 0.43, 0.36, 0.32],
                         HPXML::LeakinessLeaky => [1.08, 0.78, 0.67, 0.55, 0.49],
                         HPXML::LeakinessVeryLeaky => [1.46, 1.06, 0.91, 0.74, 0.65] }
    ach_table_mf_clg = { HPXML::LeakinessVeryTight => [0.13, 0.09, 0.08, 0.07, 0.06],
                         HPXML::LeakinessTight => [0.25, 0.18, 0.16, 0.13, 0.12],
                         HPXML::LeakinessAverage => [0.36, 0.27, 0.23, 0.19, 0.17],
                         HPXML::LeakinessLeaky => [0.57, 0.42, 0.36, 0.29, 0.26],
                         HPXML::LeakinessVeryLeaky => [0.77, 0.56, 0.48, 0.39, 0.34] }
    groupings = [lambda { |v| v <= 900.0 },
                 lambda { |v| v > 900.0 && v <= 1500.0 },
                 lambda { |v| v > 1500.0 && v <= 2000.0 },
                 lambda { |v| v > 2000.0 && v <= 3000.0 },
                 lambda { |v| v > 3000.0 }]
    index = nil
    groupings.each_with_index do |fn, i|
      if fn.call(cfa)
        index = i
        break
      end
    end

    if hpxml_bldg.building_construction.residential_facility_type == HPXML::ResidentialTypeSFD
      if ncfl_ag < 2
        ach_htg = ach_table_sfd_htg[0][leakiness_description][index]
        ach_clg = ach_table_sfd_clg[0][leakiness_description][index]
      else
        ach_htg = ach_table_sfd_htg[1][leakiness_description][index]
        ach_clg = ach_table_sfd_clg[1][leakiness_description][index]
      end
    else
      ach_htg = ach_table_mf_htg[leakiness_description][index]
      ach_clg = ach_table_mf_clg[leakiness_description][index]
    end
    return ach_htg, ach_clg
  end

  # Calculates a crude approximation for the average R-value of a set of surfaces.
  #
  # @param surfaces [Array<OpenStudio::Model::Surface>] array of OpenStudio::Model::Surface objects
  # @return [Double] Average R-value (hr-ft2-F/Btu)
  def self.calculate_average_r_value(surfaces)
    surfaces_a = 0.0
    surfaces_ua = 0.0
    surfaces.each do |surface|
      surfaces_a += surface.area
      if not surface.insulation_assembly_r_value.nil?
        surfaces_ua += (1.0 / surface.insulation_assembly_r_value) * surface.area
      else
        surfaces_ua += (1.0 / (surface.insulation_interior_r_value + surface.insulation_exterior_r_value)) * surface.area
      end
    end
    return surfaces_a / surfaces_ua
  end

  # Calculates the foundation wall above grade U-factor.
  #
  # @param foundation_wall [HPXML::FoundationWall] The foundation wall of interest
  # @param include_insulation_layers [Boolean] Whether to include interior/exterior insulation layers in the calculation
  # @return [Double] Above grade U-factor for the foundation wall (Btu/hr-ft2-F)
  def self.get_foundation_wall_above_grade_ufactor(foundation_wall, include_insulation_layers)
    if not foundation_wall.insulation_assembly_r_value.nil?
      return 1.0 / foundation_wall.insulation_assembly_r_value
    end

    assembly_r = Material.FoundationWallMaterial(foundation_wall.type, foundation_wall.thickness).rvalue
    assembly_r += Material.AirFilmVertical.rvalue + Material.AirFilmOutside.rvalue
    if include_insulation_layers
      if foundation_wall.insulation_interior_distance_to_top == 0 && foundation_wall.insulation_interior_distance_to_bottom > 0
        assembly_r += foundation_wall.insulation_interior_r_value
      end
      if foundation_wall.insulation_exterior_distance_to_top == 0 && foundation_wall.insulation_exterior_distance_to_bottom > 0
        assembly_r += foundation_wall.insulation_exterior_r_value
      end
    end
    return 1.0 / assembly_r
  end

  # Calculates the foundation wall below grade effective U-factor according to Manual J Section A12-4.
  #
  # @param foundation_wall [HPXML::FoundationWall] The foundation wall of interest
  # @param include_soil [Boolean] Whether to include the thermal resistance of soil in the calculation
  # @param ground_conductivity [Double] Ground conductivity (Btu/hr-ft-F)
  # @return [Double] Below grade U-factor for the foundation wall (Btu/hr-ft2-F)
  def self.get_foundation_wall_below_grade_ufactor(foundation_wall, include_soil, ground_conductivity)
    # Retrieve assembly or insulation layer properties
    ag_depth = foundation_wall.height - foundation_wall.depth_below_grade
    if not foundation_wall.insulation_assembly_r_value.nil?
      wall_constr_rvalue = 1.0 / get_foundation_wall_above_grade_ufactor(foundation_wall, nil)
      wall_ins_rvalue_int, wall_ins_rvalue_ext = 0, 0
      wall_ins_dist_top_to_grade_int, wall_ins_dist_top_to_grade_ext = 0, 0
      wall_ins_dist_bottom_to_grade_int, wall_ins_dist_bottom_to_grade_ext = 0, 0
    else
      wall_constr_rvalue = 1.0 / get_foundation_wall_above_grade_ufactor(foundation_wall, false)
      wall_ins_rvalue_int = foundation_wall.insulation_interior_r_value
      wall_ins_rvalue_ext = foundation_wall.insulation_exterior_r_value
      wall_ins_dist_top_to_grade_int = foundation_wall.insulation_interior_distance_to_top - ag_depth
      wall_ins_dist_top_to_grade_ext = foundation_wall.insulation_exterior_distance_to_top - ag_depth
      wall_ins_dist_bottom_to_grade_int = foundation_wall.insulation_interior_distance_to_bottom - ag_depth
      wall_ins_dist_bottom_to_grade_ext = foundation_wall.insulation_exterior_distance_to_bottom - ag_depth
    end

    # Perform calculation for each 1ft bin of below grade depth
    sum_u_wall = 0.0
    wall_depth_above_grade = foundation_wall.depth_below_grade.ceil
    for distance_to_grade in 1..wall_depth_above_grade
      # Calculate R-wall at this depth
      r_wall = wall_constr_rvalue - Material.AirFilmOutside.rvalue
      bin_distance_to_grade = distance_to_grade - 0.5 # Use e.g. 2.5 ft for the 2ft-3ft bin
      r_soil = (Math::PI * bin_distance_to_grade / 2.0) / ground_conductivity
      if (distance_to_grade > wall_ins_dist_top_to_grade_int) && (distance_to_grade <= wall_ins_dist_bottom_to_grade_int)
        r_wall += wall_ins_rvalue_int # Interior insulation at this depth, add R-value
      end
      if (distance_to_grade > wall_ins_dist_top_to_grade_ext) && (distance_to_grade <= wall_ins_dist_bottom_to_grade_ext)
        r_wall += wall_ins_rvalue_ext # Exterior insulation at this depth, add R-value
      end
      if include_soil
        sum_u_wall += 1.0 / (r_soil + r_wall)
      else
        sum_u_wall += 1.0 / r_wall
      end
    end
    u_wall = sum_u_wall / foundation_wall.depth_below_grade
    if include_soil
      u_wall *= 0.85 # 15% decrease due to soil thermal storage per Manual J
    end

    return u_wall
  end

  # Calculates the slab F-value according to Manual J Section A12-8.
  #
  # @param slab [HPXML::Slab] The slab of interest
  # @param ground_conductivity [Double] Ground conductivity (Btu/hr-ft-F)
  # @return [Double] F-value for the slab (Btu/ft-F)
  def self.calc_slab_f_value(slab, ground_conductivity)
    slab_r_gravel_per_inch = 0.65 # Based on calibration to Table 4A values by Tony Fontanini

    # Because of uncertainty pertaining to the effective path radius, F-values are calculated
    # for six radii (8, 9, 10, 11, 12, and 13 feet) and averaged.
    f_values = []
    for path_radius in 8..13
      u_effective = []
      for radius in 0..path_radius
        spl = [Math::PI * radius - 1, 0].max # soil path length (SPL)
        r_ins = 0.0
        # Concrete, gravel, and insulation
        if radius == 0
          r_concrete = 0.0
          r_gravel = 0.0 # No gravel on edge
          if slab.perimeter_insulation_depth > 0
            r_ins = slab.perimeter_insulation_r_value # Insulation on edge
          end
        else
          r_concrete = Material.Concrete(slab.thickness).rvalue
          r_gravel = [slab_r_gravel_per_inch * (12.0 - slab.thickness), 0].max
          if slab.under_slab_insulation_spans_entire_slab
            r_ins += slab.under_slab_insulation_r_value
          elsif radius <= slab.under_slab_insulation_width
            r_ins += slab.under_slab_insulation_r_value
          end
          if radius <= slab.perimeter_insulation_depth
            r_ins += slab.perimeter_insulation_r_value
          end
          if slab.exterior_horizontal_insulation_r_value > 0
            if radius >= slab.exterior_horizontal_insulation_depth_below_grade
              hypotenuse = Math.sqrt(slab.exterior_horizontal_insulation_depth_below_grade**2 + slab.exterior_horizontal_insulation_width**2)
              if radius <= hypotenuse
                r_ins += slab.exterior_horizontal_insulation_r_value
              end
            end
          end
        end



        # Air Films = Indoor Finish + Indoor Air Film + Exposed Air Film (Figure A12-6 pg. 517)
        r_air_film = 0.05 + 0.92 + 0.17

        # Soil
        r_soil = spl / ground_conductivity # hr-ft2-F/Btu

        # Effective R-Value
        r_air_to_air = r_concrete + r_gravel + r_ins + r_air_film + r_soil

        # Effective U-Factor
        u_effective << 1.0 / r_air_to_air
      end

      f_values << u_effective.sum
    end

    return f_values.sum() / f_values.size
  end

  # Calculates the basement slab U-factor according to Manual J Section A12-7 and
  # ASHRAE HoF 2013 pg 18.31 Eq 40.
  #
  # @param slab_is_insulated [Boolean] Whether the slab is insulated
  # @param depth_below_grade [Double] Depth of the slab below-grade (ft)
  # @param width_of_shortest_side [Double] Width of the shortest side of the slab
  # @param ground_conductivity [Double] Ground conductivity (Btu/hr-ft-F)
  # @return [Double] U-factor for the basement slab (Btu/hr-ft2-F)
  def self.calc_basement_slab_ufactor(slab_is_insulated, depth_below_grade, width_of_shortest_side, ground_conductivity)
    r_other = 1.47 # Value from ASHRAE HoF, probably used by Manual J
    z_f = depth_below_grade
    w_b = width_of_shortest_side
    u_avg_bf = (2.0 * ground_conductivity / (Math::PI * w_b)) * (Math::log(w_b / 2.0 + z_f / 2.0 + (ground_conductivity * r_other) / Math::PI) - Math::log(z_f / 2.0 + (ground_conductivity * r_other) / Math::PI))
    u_value = 0.85 * u_avg_bf # To account for the storage effect of soil, multiply by 0.85
    if slab_is_insulated
      u_value *= 0.7 # U-values are multiplied by 0.70 to produce U-values for insulated floors
    end
    return u_value
  end

  # Gets the system type of the specified HPXML heating system.
  #
  # @param hvac_heating [HPXML::HeatingSystem or HPXML::HeatPump] The heating portion of the current HPXML HVAC system
  # @return [string] Heating system type (e.g., HPXML::HVACTypeFurnace or HPXML::HVACTypeHeatPumpAirToAir) or nil
  def self.get_hvac_heating_type(hvac_heating)
    if hvac_heating.nil?
      return
    elsif hvac_heating.is_a? HPXML::HeatingSystem
      return hvac_heating.heating_system_type
    else
      return hvac_heating.heat_pump_type
    end
  end

  # Gets the system type of the specified HPXML cooling system.
  #
  # @param hvac_cooling [HPXML::CoolingSystem or HPXML::HeatPump] The cooling portion of the current HPXML HVAC system
  # @return [string] Cooling system type (e.g., HPXML::HVACTypeCentralAirConditioner or HPXML::HVACTypeHeatPumpAirToAir) or nil
  def self.get_hvac_cooling_type(hvac_cooling)
    if hvac_cooling.nil?
      return
    elsif hvac_cooling.is_a? HPXML::CoolingSystem
      return hvac_cooling.cooling_system_type
    else
      return hvac_cooling.heat_pump_type
    end
  end

  # Calculates the fraction of zone heating/cooling design loads served by a single HVAC system. This accounts
  # for two situations:
  # 1. There is a single conditioned zone, in which case the HVAC system may be meeting the entire load or may
  #    be meeting a portion of the load (e.g., room ACs serving 30% of the home). In this case, we use the
  #    FractionHeadLoadServed/FractionCoolLoadServed inputs.
  # 2. There are multiple conditioned zones, in which case we assume the HVAC system(s) attached to it fully
  #    condition the zone. If there are multiple HVAC systems serving the zone, we apportion the zone load
  #    to each HVAC system using the FractionHeadLoadServed/FractionCoolLoadServed inputs.
  #
  # @param hvac_heating [HPXML::HeatingSystem or HPXML::HeatPump] The heating portion of the current HPXML HVAC system
  # @param hvac_cooling [HPXML::CoolingSystem or HPXML::HeatPump] The cooling portion of the current HPXML HVAC system
  # @param hpxml_bldg [HPXML::Building] HPXML Building object representing an individual dwelling unit
  # @param hvac_systems [Array<Hash>] List of HPXML HVAC (heating and/or cooling) systems
  # @param zone [HPXML::Zone] The current zone of interest
  # @return [Array<Double, Double>] Fraction of zone heat load, fraction of zone cool load
  def self.get_fractions_load_served(hvac_heating, hvac_cooling, hpxml_bldg, hvac_systems, zone)
    if hvac_cooling.is_a?(HPXML::CoolingSystem) && hvac_cooling.has_integrated_heating
      frac_heat_load_served = hvac_cooling.integrated_heating_system_fraction_heat_load_served
    elsif hvac_heating.nil?
      frac_heat_load_served = 0
    elsif hvac_heating.is_a?(HPXML::HeatingSystem) && hvac_heating.is_heat_pump_backup_system
      if not hvac_systems.nil?
        # Use the same load fractions as the heat pump
        heat_pump = hvac_heating.primary_heat_pump
        frac_heat_load_served = heat_pump.fraction_heat_load_served
      else
        frac_heat_load_served = 0 # Don't double count the HP and HP backup when calculating the fraction for the zone
      end
    else
      frac_heat_load_served = hvac_heating.fraction_heat_load_served
    end

    if hvac_cooling.nil?
      frac_cool_load_served = 0
    else
      frac_cool_load_served = hvac_cooling.fraction_cool_load_served
    end

    if hpxml_bldg.conditioned_zones.size == 1
      # One conditioned zone, use the heating/cooling fractions as provided.
    else
      # There are multiple conditioned zones, so assume the HVAC systems attached to
      # the zone fully conditions it. Determine the fraction of the zone load each
      # HVAC system serves by dividing (fraction load served by this system) by
      # (fraction load served by all the zone's systems).
      if not hvac_systems.nil?
        sum_frac_heat_load_served = 0.0
        sum_frac_cool_load_served = 0.0
        hvac_systems.each do |hvac_system2|
          hvac_heating2, hvac_cooling2 = hvac_system2[:heating], hvac_system2[:cooling]
          zone2 = hvac_heating2.nil? ? hvac_cooling2.zone : hvac_heating2.zone
          next if is_system_to_skip(hvac_heating2, hvac_cooling2, zone)
          next if zone2 != zone

          fracs = get_fractions_load_served(hvac_heating2, hvac_cooling2, hpxml_bldg, nil, nil)
          sum_frac_heat_load_served += fracs[0]
          sum_frac_cool_load_served += fracs[1]
        end

        if sum_frac_heat_load_served > 0
          frac_heat_load_served /= sum_frac_heat_load_served
        end
        if sum_frac_cool_load_served > 0
          frac_cool_load_served /= sum_frac_cool_load_served
        end
      end
    end

    return frac_heat_load_served, frac_cool_load_served
  end

  # Determines whether the HPXML Zone has radiant floor heating.
  #
  # @param zone [HPXML::Zone] The current zone of interest
  # @return [Boolean] Presence of radiant floors
  def self.get_has_radiant_floor(zone)
    # FUTURE: Allow specifying presence of radiant floors on a floor-by-floor basis?
    if zone.heating_systems.count { |htg| htg.electric_resistance_distribution == HPXML::ElectricResistanceDistributionRadiantFloor } > 0
      return true
    end
    if zone.hvac_distributions.count { |hvac_dist| hvac_dist.hydronic_type == HPXML::HydronicTypeRadiantFloor } > 0
      return true
    end

    return false
  end

  # Assigns the final calculated capacities, airflows, etc. to the HPXML HVAC system.
  # These values will end up in the in.xml file, among other outputs.
  #
  # @param hvac_heating [HPXML::HeatingSystem or HPXML::HeatPump] The heating portion of the current HPXML HVAC system
  # @param hvac_cooling [HPXML::CoolingSystem or HPXML::HeatPump] The cooling portion of the current HPXML HVAC system
  # @param hvac_sizings [HVACSizingValues] Object with sizing values for a given HVAC system
  # @return [nil]
  def self.assign_to_hpxml_system(hvac_heating, hvac_cooling, hvac_sizings)
    if not hvac_heating.nil?

      # Heating capacity
      if hvac_heating.heating_capacity.nil? || ((hvac_heating.heating_capacity - hvac_sizings.Heat_Capacity).abs >= 1.0)
        scaling_factor = Float(hvac_sizings.Heat_Capacity.round) / hvac_heating.heating_capacity unless hvac_heating.heating_capacity.nil?
        # Heating capacity @ 17F
        if hvac_heating.is_a? HPXML::HeatPump
          if (not hvac_heating.heating_capacity.nil?) && (not hvac_heating.heating_capacity_17F.nil?)
            # Fixed value entered; scale w/ heating_capacity in case allow_increased_fixed_capacities=true
            htg_cap_17f = hvac_heating.heating_capacity_17F * scaling_factor
            if (hvac_heating.heating_capacity_17F - htg_cap_17f).abs >= 1.0
              hvac_heating.heating_capacity_17F = Float(htg_cap_17f.round)
              hvac_heating.heating_capacity_17F_isdefaulted = true
            end
          end
        end
        if not hvac_heating.heating_detailed_performance_data.empty?
          # Fixed values entered; Scale w/ heating_capacity in case allow_increased_fixed_capacities=true
          hvac_heating.heating_detailed_performance_data.each do |dp|
            next if dp.capacity.nil? # using autosized values, process later

            htg_cap_dp = dp.capacity * scaling_factor
            if (dp.capacity - htg_cap_dp).abs >= 1.0
              dp.capacity = Float(htg_cap_dp.round)
              dp.capacity_isdefaulted = true
            end
          end
        end
        hvac_heating.heating_capacity = Float(hvac_sizings.Heat_Capacity.round)
        hvac_heating.heating_capacity_isdefaulted = true
      end

      # Heating backup capacity
      if hvac_heating.is_a? HPXML::HeatPump
        if hvac_heating.backup_type.nil?
          if hvac_heating.backup_heating_capacity.nil?
            hvac_heating.backup_heating_capacity = 0.0
            hvac_heating.backup_heating_capacity_isdefaulted = true
          end
        elsif hvac_heating.backup_type == HPXML::HeatPumpBackupTypeIntegrated
          if hvac_heating.backup_heating_capacity.nil? || ((hvac_heating.backup_heating_capacity - hvac_sizings.Heat_Capacity_Supp).abs >= 1.0)
            hvac_heating.backup_heating_capacity = Float(hvac_sizings.Heat_Capacity_Supp.round)
            hvac_heating.backup_heating_capacity_isdefaulted = true
          end
        end
      end

      # Heating airflow
      if not (hvac_heating.is_a?(HPXML::HeatingSystem) &&
              [HPXML::HVACTypeBoiler,
               HPXML::HVACTypeElectricResistance].include?(hvac_heating.heating_system_type))
        hvac_heating.heating_airflow_cfm = Float(hvac_sizings.Heat_Airflow.round)
        hvac_heating.heating_airflow_cfm_isdefaulted = true
      end

      # Heating geothermal loop
      if hvac_heating.is_a? HPXML::HeatPump
        hvac_heating.additional_properties.GSHP_G_Functions = hvac_sizings.GSHP_G_Functions

        geothermal_loop = hvac_heating.geothermal_loop
        if not geothermal_loop.nil?
          if geothermal_loop.loop_flow.nil?
            geothermal_loop.loop_flow = hvac_sizings.GSHP_Loop_Flow
            geothermal_loop.loop_flow_isdefaulted = true
          end
          if geothermal_loop.num_bore_holes.nil?
            geothermal_loop.num_bore_holes = hvac_sizings.GSHP_Bore_Holes
            geothermal_loop.num_bore_holes_isdefaulted = true
          end
          if geothermal_loop.bore_length.nil?
            geothermal_loop.bore_length = hvac_sizings.GSHP_Bore_Depth
            geothermal_loop.bore_length_isdefaulted = true
          end
          if geothermal_loop.bore_config.nil?
            geothermal_loop.bore_config = hvac_sizings.GSHP_Bore_Config
            geothermal_loop.bore_config_isdefaulted = true
          end
        end
      end

    end

    if not hvac_cooling.nil?

      # Cooling capacity
      if hvac_cooling.cooling_capacity.nil? || ((hvac_cooling.cooling_capacity - hvac_sizings.Cool_Capacity).abs >= 1.0)
        if not hvac_cooling.cooling_detailed_performance_data.empty?
          scaling_factor = Float(hvac_sizings.Cool_Capacity.round) / hvac_cooling.cooling_capacity unless hvac_cooling.cooling_capacity.nil?
          # Fixed values entered; Scale w/ cooling_capacity in case allow_increased_fixed_capacities=true
          hvac_cooling.cooling_detailed_performance_data.each do |dp|
            next if dp.capacity.nil? # using autosized values

            clg_cap_dp = dp.capacity * scaling_factor
            if (dp.capacity - clg_cap_dp).abs >= 1.0
              dp.capacity = Float(clg_cap_dp.round)
              dp.capacity_isdefaulted = true
            end
          end
        end
        hvac_cooling.cooling_capacity = Float(hvac_sizings.Cool_Capacity.round)
        hvac_cooling.cooling_capacity_isdefaulted = true
      end

      # Cooling integrated heating system capacity
      if (hvac_cooling.is_a? HPXML::CoolingSystem) && hvac_cooling.has_integrated_heating
        if hvac_cooling.integrated_heating_system_capacity.nil? || ((hvac_cooling.integrated_heating_system_capacity - hvac_sizings.Heat_Capacity).abs >= 1.0)
          hvac_cooling.integrated_heating_system_capacity = Float(hvac_sizings.Heat_Capacity.round)
          hvac_cooling.integrated_heating_system_capacity_isdefaulted = true
        end
        hvac_cooling.integrated_heating_system_airflow_cfm = Float(hvac_sizings.Heat_Airflow.round)
        hvac_cooling.integrated_heating_system_airflow_cfm_isdefaulted = true
      end
      hvac_cooling.additional_properties.cooling_capacity_sensible = Float(hvac_sizings.Cool_Capacity_Sens.round)

      # Cooling airflow
      hvac_cooling.cooling_airflow_cfm = Float(hvac_sizings.Cool_Airflow.round)
      hvac_cooling.cooling_airflow_cfm_isdefaulted = true
    end
  end

  # Sums all the zone loads to calculate the entire building's loads.
  #
  # @param all_zone_loads [Hash] Map of HPXML::Zones => DesignLoadValues object
  # @return [DesignLoadValues] Building loads
  def self.aggregate_zone_loads_to_bldg(all_zone_loads)
    bldg_loads = DesignLoadValues.new
    all_zone_loads.values.each do |zone_load|
      DesignLoadValues::COOL_ATTRS.each do |attr|
        bldg_loads.send("#{attr}=", bldg_loads.send(attr) + zone_load.send(attr))
      end
      DesignLoadValues::HEAT_ATTRS.each do |attr|
        bldg_loads.send("#{attr}=", bldg_loads.send(attr) + zone_load.send(attr))
      end
      zone_load.HourlyFenestrationLoads.each_with_index do |load, i|
        bldg_loads.HourlyFenestrationLoads[i] += load
      end
    end
    return bldg_loads
  end

  # Assigns the final design loads to the given HPXML object. For example,
  # assigns space design loads to an HPXML Space, or assigns building design
  # loads to the HPXML Building's HVACPlant.
  #
  # @param hpxml_object [HPXML::HVACPlant or HPXML::Zone or HPXML::Space] HPXML object to assign the loads to
  # @param loads [DesignLoadValues] Design loads for the building, zone, or space
  # @return [nil]
  def self.assign_to_hpxml_obj(hpxml_object, loads)
    tol = 10 # Btu/hr

    # Assign heating design loads to HPXML object
    hpxml_object.hdl_total = Float(loads.Heat_Tot.round)
    hpxml_object.hdl_walls = Float(loads.Heat_Walls.round)
    hpxml_object.hdl_ceilings = Float(loads.Heat_Ceilings.round)
    hpxml_object.hdl_roofs = Float(loads.Heat_Roofs.round)
    hpxml_object.hdl_floors = Float(loads.Heat_Floors.round)
    hpxml_object.hdl_slabs = Float(loads.Heat_Slabs.round)
    hpxml_object.hdl_windows = Float(loads.Heat_Windows.round)
    hpxml_object.hdl_skylights = Float(loads.Heat_Skylights.round)
    hpxml_object.hdl_doors = Float(loads.Heat_Doors.round)
    hpxml_object.hdl_infil = Float(loads.Heat_Infil.round)
    hpxml_object.hdl_vent = Float(loads.Heat_Vent.round)
    hpxml_object.hdl_piping = Float(loads.Heat_Piping.round)
    hpxml_object.hdl_ducts = Float(loads.Heat_Ducts.round)
    if hpxml_object.hdl_total != 0
      # Error-checking to ensure we captured all the design load components
      hdl_sum = (hpxml_object.hdl_walls + hpxml_object.hdl_ceilings + hpxml_object.hdl_roofs +
                 hpxml_object.hdl_floors + hpxml_object.hdl_slabs + hpxml_object.hdl_windows +
                 hpxml_object.hdl_skylights + hpxml_object.hdl_doors + hpxml_object.hdl_infil +
                 hpxml_object.hdl_vent + hpxml_object.hdl_piping + hpxml_object.hdl_ducts)
      if (hdl_sum - hpxml_object.hdl_total).abs > tol
        fail 'Heating design loads do not sum to total.'
      end
    end

    # Assign cooling sensible design loads to HPXML object
    hpxml_object.cdl_sens_total = Float(loads.Cool_Sens.round)
    hpxml_object.cdl_sens_walls = Float(loads.Cool_Walls.round)
    hpxml_object.cdl_sens_ceilings = Float(loads.Cool_Ceilings.round)
    hpxml_object.cdl_sens_roofs = Float(loads.Cool_Roofs.round)
    hpxml_object.cdl_sens_floors = Float(loads.Cool_Floors.round)
    hpxml_object.cdl_sens_slabs = Float(loads.Cool_Slabs.round)
    hpxml_object.cdl_sens_windows = Float(loads.Cool_Windows.round)
    hpxml_object.cdl_sens_skylights = Float(loads.Cool_Skylights.round)
    hpxml_object.cdl_sens_aedexcursion = Float(loads.Cool_AEDExcursion.round)
    hpxml_object.cdl_sens_doors = Float(loads.Cool_Doors.round)
    hpxml_object.cdl_sens_infil = Float(loads.Cool_Infil_Sens.round)
    hpxml_object.cdl_sens_vent = Float(loads.Cool_Vent_Sens.round)
    hpxml_object.cdl_sens_ducts = Float(loads.Cool_Ducts_Sens.round)
    hpxml_object.cdl_sens_intgains = Float(loads.Cool_IntGains_Sens.round)
    hpxml_object.cdl_sens_blowerheat = Float(loads.Cool_BlowerHeat.round)
    hpxml_object.cdl_sens_aed_curve = loads.HourlyFenestrationLoads.map { |f| f.round }.join(', ')
    if hpxml_object.cdl_sens_total != 0
      # Error-checking to ensure we captured all the design load components
      cdl_sens_sum = (hpxml_object.cdl_sens_walls + hpxml_object.cdl_sens_ceilings +
                      hpxml_object.cdl_sens_roofs + hpxml_object.cdl_sens_floors +
                      hpxml_object.cdl_sens_slabs + hpxml_object.cdl_sens_windows +
                      hpxml_object.cdl_sens_skylights + hpxml_object.cdl_sens_doors +
                      hpxml_object.cdl_sens_infil + hpxml_object.cdl_sens_vent +
                      hpxml_object.cdl_sens_ducts + hpxml_object.cdl_sens_intgains +
                      hpxml_object.cdl_sens_blowerheat + hpxml_object.cdl_sens_aedexcursion)
      if (cdl_sens_sum - hpxml_object.cdl_sens_total).abs > tol
        fail 'Cooling sensible design loads do not sum to total.'
      end
    end

    # Assign cooling latent design loads to HPXML object
    hpxml_object.cdl_lat_total = Float(loads.Cool_Lat.round)
    hpxml_object.cdl_lat_ducts = Float(loads.Cool_Ducts_Lat.round)
    hpxml_object.cdl_lat_infil = Float(loads.Cool_Infil_Lat.round)
    hpxml_object.cdl_lat_vent = Float(loads.Cool_Vent_Lat.round)
    hpxml_object.cdl_lat_intgains = Float(loads.Cool_IntGains_Lat.round)
    if hpxml_object.cdl_lat_total != 0
      # Error-checking to ensure we captured all the design load components
      cdl_lat_sum = (hpxml_object.cdl_lat_ducts + hpxml_object.cdl_lat_infil +
                     hpxml_object.cdl_lat_vent + hpxml_object.cdl_lat_intgains)
      if (cdl_lat_sum - hpxml_object.cdl_lat_total).abs > tol
        fail 'Cooling latent design loads do not sum to total.'
      end
    end
  end

  # Writes a output file with additional detailed information needed to fill out, e.g., an ACCA Form J1.
  #
  # @param output_format [String] Detailed output file format ('csv', 'json', or 'msgpack')
  # @param output_file_path [String] Detailed output file path
  # @param hpxml_bldg [HPXML::Building] HPXML Building object representing an individual dwelling unit
  # @param all_zone_loads [Hash] Map of HPXML::Zones => DesignLoadValues object
  # @param all_space_loads [Hash] Map of HPXML::Spaces => DesignLoadValues object
  # @return [nil]
  def self.write_detailed_output(output_format, output_file_path, hpxml_bldg, all_zone_loads, all_space_loads)
    line_break = nil
    results_out = []

    orientation_map = { HPXML::OrientationEast => 'E',
                        HPXML::OrientationNorth => 'N',
                        HPXML::OrientationNortheast => 'NE',
                        HPXML::OrientationNorthwest => 'NW',
                        HPXML::OrientationSouth => 'S',
                        HPXML::OrientationSoutheast => 'SE',
                        HPXML::OrientationSouthwest => 'SW',
                        HPXML::OrientationWest => 'W' }

    # Gets the HPXML objects w/ the given property type that should be output for the building, zone, or space.
    #
    # @param obj [HPXML::Building or HPXML::Zone or HPXML::Space] The HPXML building, zone, or space of interest
    # @param additional_property_type [Symbol] Name of property on obj.additional_properties
    # @return [Hash<Object, Object>] Map of HPXML::XXX object => DetailedOutputValues object
    def self.get_surfaces_with_property(obj, additional_property_type)
      objs = (obj.surfaces + obj.subsurfaces).select { |s| s.additional_properties.respond_to?(additional_property_type) }
      props = {}
      objs.each do |obj|
        props[obj] = obj.additional_properties.send(additional_property_type)
      end
      return props
    end

    # Note: Every report name must have the HPXML BuildingID in it in case we are running a whole MF building with multiple Building elements.
    if hpxml_bldg.conditioned_zones[0].id.start_with?(Constants::AutomaticallyAdded)
      zone_col_names = ["#{hpxml_bldg.building_id}"] # Leave out name of automatically added zone
    else
      zone_col_names = all_zone_loads.keys.map { |zone| "#{hpxml_bldg.building_id}: #{zone.id}" }
    end
    if all_space_loads.empty?
      space_col_names = []
    else
      space_col_names = all_space_loads.keys.map { |space| "#{hpxml_bldg.building_id}: #{space.id}" }
    end

    # Summary Results
    results_out << ["Report: #{hpxml_bldg.building_id}: Summary", 'Orientation', 'Heating HTM', 'Cooling HTM', 'Heating CFM', 'Cooling CFM']
    get_surfaces_with_property(hpxml_bldg, :detailed_output_values_windows).each do |window, fj1|
      results_out << ["Windows: #{window.id}", orientation_map[window.orientation], fj1.Heat_HTM, fj1.Cool_HTM]
    end
    get_surfaces_with_property(hpxml_bldg, :detailed_output_values_skylights).each do |skylight, fj1|
      results_out << ["Skylights: #{skylight.id}", orientation_map[skylight.orientation], fj1.Heat_HTM, fj1.Cool_HTM]
    end
    get_surfaces_with_property(hpxml_bldg, :detailed_output_values_doors).each do |door, fj1|
      results_out << ["Doors: #{door.id}", orientation_map[door.orientation], fj1.Heat_HTM, fj1.Cool_HTM]
    end
    get_surfaces_with_property(hpxml_bldg, :detailed_output_values_above_grade_walls).each do |wall, fj1|
      results_out << ["Above Grade Walls: #{wall.id}", orientation_map[wall.orientation], fj1.Heat_HTM, fj1.Cool_HTM]
    end
    get_surfaces_with_property(hpxml_bldg, :detailed_output_values_below_grade_walls).each do |wall, fj1|
      results_out << ["Below Grade Walls: #{wall.id}", orientation_map[wall.orientation], fj1.Heat_HTM, fj1.Cool_HTM]
    end
    get_surfaces_with_property(hpxml_bldg, :detailed_output_values_ceilings).each do |ceiling, fj1|
      results_out << ["Ceilings: #{ceiling.id}", nil, fj1.Heat_HTM, fj1.Cool_HTM]
    end
    get_surfaces_with_property(hpxml_bldg, :detailed_output_values_floors).each do |floor, fj1|
      results_out << ["Floors: #{floor.id}", nil, fj1.Heat_HTM, fj1.Cool_HTM]
    end
    results_out << ['Infiltration', nil, nil, nil, hpxml_bldg.additional_properties.infil_heat_cfm.round, hpxml_bldg.additional_properties.infil_cool_cfm.round]
    results_out << ['Ventilation', nil, nil, nil, hpxml_bldg.additional_properties.vent_heat_cfm.round, hpxml_bldg.additional_properties.vent_cool_cfm.round]

    # Zone results
    all_zone_loads.keys.each_with_index do |zone, i|
      results_out << [line_break]
      results_out << ["Report: #{zone_col_names[i]}: Loads", 'Area (ft^2)', 'Length (ft)', 'Wall Area Ratio', 'Heating (Btuh)', 'Cooling Sensible (Btuh)', 'Cooling Latent (Btuh)']
      get_surfaces_with_property(zone, :detailed_output_values_windows).each do |window, fj1|
        results_out << ["Windows: #{window.id}", fj1.Area, fj1.Length, nil, fj1.Heat_Load, fj1.Cool_Load_Sens]
      end
      get_surfaces_with_property(zone, :detailed_output_values_skylights).each do |skylight, fj1|
        results_out << ["Skylights: #{skylight.id}", fj1.Area, fj1.Length, nil, fj1.Heat_Load, fj1.Cool_Load_Sens]
      end
      get_surfaces_with_property(zone, :detailed_output_values_doors).each do |door, fj1|
        results_out << ["Doors: #{door.id}", fj1.Area, fj1.Length, nil, fj1.Heat_Load, fj1.Cool_Load_Sens]
      end
      get_surfaces_with_property(zone, :detailed_output_values_above_grade_walls).each do |wall, fj1|
        results_out << ["Above Grade Walls: #{wall.id}", fj1.Area, fj1.Length, nil, fj1.Heat_Load, fj1.Cool_Load_Sens]
      end
      get_surfaces_with_property(zone, :detailed_output_values_below_grade_walls).each do |wall, fj1|
        results_out << ["Below Grade Walls: #{wall.id}", fj1.Area, fj1.Length, nil, fj1.Heat_Load, fj1.Cool_Load_Sens]
      end
      get_surfaces_with_property(zone, :detailed_output_values_ceilings).each do |ceiling, fj1|
        results_out << ["Ceilings: #{ceiling.id}", fj1.Area, fj1.Length, nil, fj1.Heat_Load, fj1.Cool_Load_Sens]
      end
      get_surfaces_with_property(zone, :detailed_output_values_floors).each do |floor, fj1|
        results_out << ["Floors: #{floor.id}", fj1.Area, fj1.Length, nil, fj1.Heat_Load, fj1.Cool_Load_Sens]
      end
      zone_loads = all_zone_loads[zone]
      results_out << ['Infiltration', nil, nil, 1.0, zone_loads.Heat_Infil.round, zone_loads.Cool_Infil_Sens.round, zone_loads.Cool_Infil_Lat.round]
      results_out << ['Internal Gains', nil, nil, nil, nil, zone_loads.Cool_IntGains_Sens.round, zone_loads.Cool_IntGains_Lat.round]
      results_out << ['Ducts', nil, nil, nil, zone_loads.Heat_Ducts.round, zone_loads.Cool_Ducts_Sens.round, zone_loads.Cool_Ducts_Lat.round]
      results_out << ['Ventilation', nil, nil, nil, zone_loads.Heat_Vent.round, zone_loads.Cool_Vent_Sens.round, zone_loads.Cool_Vent_Lat.round]
      results_out << ['Piping', nil, nil, nil, zone_loads.Heat_Piping.round]
      results_out << ['Blower Heat', nil, nil, nil, nil, zone_loads.Cool_BlowerHeat.round]
      results_out << ['AED Excursion', nil, nil, nil, nil, zone_loads.Cool_AEDExcursion.round]
      results_out << ['Total', nil, nil, nil, zone_loads.Heat_Tot.round, zone_loads.Cool_Sens.round, zone_loads.Cool_Lat.round]
    end

    # Space results
    all_space_loads.keys.each_with_index do |space, i|
      results_out << [line_break]
      results_out << ["Report: #{space_col_names[i]}: Loads", 'Area (ft^2)', 'Length (ft)', 'Wall Area Ratio', 'Heating (Btuh)', 'Cooling Sensible (Btuh)']
      get_surfaces_with_property(space, :detailed_output_values_windows).each do |window, fj1|
        results_out << ["Windows: #{window.id}", fj1.Area, fj1.Length, nil, fj1.Heat_Load, fj1.Cool_Load_Sens]
      end
      get_surfaces_with_property(space, :detailed_output_values_skylights).each do |skylight, fj1|
        results_out << ["Skylights: #{skylight.id}", fj1.Area, fj1.Length, nil, fj1.Heat_Load, fj1.Cool_Load_Sens]
      end
      get_surfaces_with_property(space, :detailed_output_values_doors).each do |door, fj1|
        results_out << ["Doors: #{door.id}", fj1.Area, fj1.Length, nil, fj1.Heat_Load, fj1.Cool_Load_Sens]
      end
      get_surfaces_with_property(space, :detailed_output_values_above_grade_walls).each do |wall, fj1|
        results_out << ["Above Grade Walls: #{wall.id}", fj1.Area, fj1.Length, nil, fj1.Heat_Load, fj1.Cool_Load_Sens]
      end
      get_surfaces_with_property(space, :detailed_output_values_below_grade_walls).each do |wall, fj1|
        results_out << ["Below Grade Walls: #{wall.id}", fj1.Area, fj1.Length, nil, fj1.Heat_Load, fj1.Cool_Load_Sens]
      end
      get_surfaces_with_property(space, :detailed_output_values_ceilings).each do |ceiling, fj1|
        results_out << ["Ceilings: #{ceiling.id}", fj1.Area, fj1.Length, nil, fj1.Heat_Load, fj1.Cool_Load_Sens]
      end
      get_surfaces_with_property(space, :detailed_output_values_floors).each do |floor, fj1|
        results_out << ["Floors: #{floor.id}", fj1.Area, fj1.Length, nil, fj1.Heat_Load, fj1.Cool_Load_Sens]
      end
      space_loads = all_space_loads[space]
      results_out << ['Infiltration', nil, nil, space.additional_properties.wall_area_ratio.round(3), space_loads.Heat_Infil.round, space_loads.Cool_Infil_Sens.round]
      results_out << ['Internal Gains', nil, nil, nil, nil, space_loads.Cool_IntGains_Sens.round]
      results_out << ['Ducts', nil, nil, nil, space_loads.Heat_Ducts.round, space_loads.Cool_Ducts_Sens.round]
      results_out << ['AED Excursion', nil, nil, nil, nil, space_loads.Cool_AEDExcursion.round]
      results_out << ['Total', nil, nil, nil, space_loads.Heat_Tot.round, space_loads.Cool_Sens.round]
    end

    # AED curve
    results_out << [line_break]
    results_out << ["Report: #{hpxml_bldg.building_id}: AED Curve"] + [8, 9, 10, 11, 12, 13, 14, 15, 16, 17, 18, 19].map { |hr| "Hr #{hr} (Btuh)" }
    all_zone_loads.values.each_with_index do |zone_loads, i|
      results_out << [zone_col_names[i]] + zone_loads.HourlyFenestrationLoads.map { |l| l.round }
    end
    all_space_loads.values.each_with_index do |space_loads, i|
      results_out << [space_col_names[i]] + space_loads.HourlyFenestrationLoads.map { |l| l.round }
    end

    if ['csv'].include? output_format
      if File.exist? output_file_path
        # Separate from existing data
        results_out.insert(0, [line_break])
      end
      CSV.open(output_file_path, 'a') { |csv| results_out.to_a.each { |elem| csv << elem } }
    elsif ['json', 'msgpack'].include? output_format
      h = {}
      report, columns = nil, nil
      results_out.each do |out|
        if out == [line_break]
          report, columns = nil, nil
          next
        end

        if report.nil? && out[0].start_with?('Report:')
          report = out[0]
          columns = out[1..-1]
          h[report] = {}
          next
        end

        name = out[0]
        items = {}
        for i in 1..out.size - 1
          next if out[i].nil?

          items[columns[i - 1]] = out[i]
        end
        h[report][name] = items
      end

      if File.exist? output_file_path
        h = JSON.parse(File.read(output_file_path)).merge(h)
      end

      if output_format == 'json'
        require 'json'
        File.open(output_file_path, 'w') { |json| json.write(JSON.pretty_generate(h)) }
      elsif output_format == 'msgpack'
        require 'msgpack'
        File.open(output_file_path, 'wb') { |json| h.to_msgpack(json) }
      end
    end
  end
end

# Object with a collection of misc Manual J values that are calculated up front.
class MJValues
  attr_accessor(:daily_range_temp_adjust, # [Double] CLTD adjustments based on daily temperature range (F)
                :daily_range_num,         # [Integer] Daily Temperature Range (DTR) class; 0=low, 1=medium; 2=high
                :cool_setpoint,           # [Double] Conditioned space cooling setpoint (F)
                :cool_design_grains,      # [Double] Difference between absolute humidity of the outdoor and indoor air (grains)
                :cool_indoor_wetbulb,     # [Double] Conditioned space cooling wetbulb temperature (F)
                :cool_indoor_enthalpy,    # [Double] Conditioned space cooling enthalpy (Btu/lb)
                :cool_outdoor_wetbulb,    # [Double] Outdoor cooling wetbulb temperature (F)
                :cool_design_temps,       # [Hash] Map of HPXML location => cooling design temperature (F)
                :ctd,                     # [Double] Cooling Temperature Difference, difference between setpoint and outdoor design temperature (F)
                :heat_setpoint,           # [Double] Conditioned space heating setpoint (F)
                :heat_design_temps,       # [Hash] Map of HPXML location => heating design temperature (F)
                :htd,                     # [Double] Heating Temperature Difference, difference between setpoint and outdoor design temperature (F)
                :acf,                     # [Double] Altitude Correction Factor
                :indoor_air_density,      # [Double] Conditioned space air density (lb/ft3)
                :outside_air_density,     # [Double] Outdoor air density (lb/ft3)
                :p_atm,                   # [Double] Pressure of air (atm)
                :p_psi,                   # [Double] Pressure of air (psi)
                :ground_conductivity)     # [Double] Ground conductivity (Btu/hr-ft-F)
end

# Object with design loads (component-level and totals) for the building, zone, or space
class DesignLoadValues
  COOL_ATTRS = [:Cool_Sens,               # [Double] Total sensible cooling load (Btu/hr)
                :Cool_Lat,                # [Double] Total latent cooling load (Btu/hr)
                :Cool_Tot,                # [Double] Total (sensible + latent) cooling load (Btu/hr)
                :Cool_Ducts_Sens,         # [Double] Ducts sensible cooling load (Btu/hr)
                :Cool_Ducts_Lat,          # [Double] Ducts latent cooling load (Btu/hr)
                :Cool_Windows,            # [Double] Windows sensible cooling load (Btu/hr)
                :Cool_Skylights,          # [Double] Skylights sensible cooling load (Btu/hr)
                :Cool_Doors,              # [Double] Doors sensible cooling load (Btu/hr)
                :Cool_Walls,              # [Double] Walls sensible cooling load (Btu/hr)
                :Cool_Roofs,              # [Double] Roofs sensible cooling load (Btu/hr)
                :Cool_Floors,             # [Double] Floors sensible cooling load (Btu/hr)
                :Cool_Slabs,              # [Double] Slabs sensible cooling load (Btu/hr)
                :Cool_Ceilings,           # [Double] Ceilings sensible cooling load (Btu/hr)
                :Cool_Infil_Sens,         # [Double] Infiltration sensible cooling load (Btu/hr)
                :Cool_Infil_Lat,          # [Double] Infiltration latent cooling load (Btu/hr)
                :Cool_Vent_Sens,          # [Double] Ventilation sensible cooling load (Btu/hr)
                :Cool_Vent_Lat,           # [Double] Ventilation latent cooling load (Btu/hr)
                :Cool_IntGains_Sens,      # [Double] Internal gains sensible cooling load (Btu/hr)
                :Cool_IntGains_Lat,       # [Double] Internal gains latent cooling load (Btu/hr)
                :Cool_BlowerHeat,         # [Double] Central system blower fan heat cooling load (Btu/hr)
                :Cool_AEDExcursion]       # [Double] Adequate Exposure Diversity (AED) excursion cooling load (Btu/hr)
  HEAT_ATTRS = [:Heat_Tot,                # [Double] Total sensible heating load (Btu/hr)
                :Heat_Ducts,              # [Double] Ducts sensible heating load (Btu/hr)
                :Heat_Windows,            # [Double] Windows sensible heating load (Btu/hr)
                :Heat_Skylights,          # [Double] Skylights sensible heating load (Btu/hr)
                :Heat_Doors,              # [Double] Doors sensible heating load (Btu/hr)
                :Heat_Walls,              # [Double] Walls sensible heating load (Btu/hr)
                :Heat_Roofs,              # [Double] Roofs sensible heating load (Btu/hr)
                :Heat_Floors,             # [Double] Floors sensible heating load (Btu/hr)
                :Heat_Slabs,              # [Double] Slabs sensible heating load (Btu/hr)
                :Heat_Ceilings,           # [Double] Ceilings sensible heating load (Btu/hr)
                :Heat_Infil,              # [Double] Infiltration sensible heating load (Btu/hr)
                :Heat_Vent,               # [Double] Ventilation sensible heating load (Btu/hr)
                :Heat_Piping]             # [Double] Hydronic piping sensible heating load (Btu/hr)
  attr_accessor(:HourlyFenestrationLoads) # [Array<Double>] Array of hourly fenestration loads for AED curve (Btu/hr)
  attr_accessor(*COOL_ATTRS)
  attr_accessor(*HEAT_ATTRS)

  def initialize
    (COOL_ATTRS + HEAT_ATTRS).each do |attr|
      send("#{attr}=", 0.0)
    end
    @HourlyFenestrationLoads = [0.0] * 12
  end
end

# Object with sizing values (loads, capacities, airflows, etc.) for a specific HVAC system
class HVACSizingValues
  attr_accessor(:Cool_Load_Sens,      # [Double] Total sensible cooling load (Btu/hr)
                :Cool_Load_Lat,       # [Double] Total latent cooling load (Btu/hr)
                :Cool_Load_Tot,       # [Double] Total (sensible + latent) cooling load (Btu/hr)
                :Heat_Load,           # [Double] Total heating sensible load (Btu/hr)
                :Heat_Load_Supp,      # [Double] Total heating sensible load for the HP backup (Btu/hr)
                :Cool_Capacity,       # [Double] Nominal total cooling capacity (Btu/hr)
                :Cool_Capacity_Sens,  # [Double] Nominal sensible cooling capacity (Btu/hr)
                :Heat_Capacity,       # [Double] Nominal heating capacity (Btu/hr)
                :Heat_Capacity_Supp,  # [Double] Nominal heating capacity for the HP backup (Btu/hr)
                :Cool_Airflow,        # [Double] Cooling airflow rate (cfm)
                :Heat_Airflow,        # [Double] Heating airflow rate (cfm)
                :GSHP_Loop_Flow,      # [Double] Ground-source heat pump water flow rate through the geothermal loop (gal/min)
                :GSHP_Bore_Holes,     # [Integer] Ground-source heat pump number of boreholes (#)
                :GSHP_Bore_Depth,     # [Double] Ground-source heat pump depth of each borehole (ft)
                :GSHP_G_Functions,    # [Array<Array<Double>, Array<Double>>] Ground-source heat pump G-functions
                :GSHP_Bore_Config)    # [String] Ground-source heat pump borefield configuration (HPXML::GeothermalLoopBorefieldConfigurationXXX)
end

# Object with data needed to write out the detailed output (used for populating an ACCA J1 form).
class DetailedOutputValues
  attr_accessor(:Area,           # [Double] Surface area (ft2)
                :Length,         # [Double] Slab length (ft)
                :Heat_HTM,       # [Double] Heating Heat Transfer Multiplier (HTM) (Btu/hr-ft2)
                :Cool_HTM,       # [Double] Cooling Heat Transfer Multiplier (HTM) (Btu/hr-ft2)
                :Heat_Load,      # [Double] Total sensible heating load (Btu/hr)
                :Cool_Load_Sens, # [Double] Total sensible cooling load (Btu/hr)
                :Cool_Load_Lat)  # [Double] Total latent cooling load (Btu/hr)

  def initialize(heat_load:, cool_load_sens:, cool_load_lat:, area: nil, length: nil, heat_htm: nil, cool_htm: nil)
    @Heat_Load = heat_load.round
    @Cool_Load_Sens = cool_load_sens.round
    @Cool_Load_Lat = cool_load_lat.round
    @Area = area.round(2) unless area.nil?
    @Length = length.round unless length.nil?
    @Heat_HTM = heat_htm.round(2) unless heat_htm.nil?
    @Cool_HTM = cool_htm.round(2) unless cool_htm.nil?
  end
end<|MERGE_RESOLUTION|>--- conflicted
+++ resolved
@@ -1429,17 +1429,10 @@
   # @return [nil]
   def self.process_load_infiltration_ventilation(mj, hpxml_bldg, all_zone_loads, all_space_loads, weather)
     cfa = hpxml_bldg.building_construction.conditioned_floor_area
-<<<<<<< HEAD
-    infil_values = Airflow.get_values_from_air_infiltration_measurements(hpxml_bldg, cfa, weather)
-    ela = infil_values[:sla] * cfa * infil_values[:a_ext] # Account for exterior exposure
-
-    ncfl_ag = hpxml_bldg.building_construction.number_of_conditioned_floors_above_grade
-=======
     measurement = Airflow.get_infiltration_measurement_of_interest(hpxml_bldg, manualj_infiltration_method: hpxml_bldg.header.manualj_infiltration_method)
     if hpxml_bldg.header.manualj_infiltration_method == HPXML::ManualJInfiltrationMethodBlowerDoor
       infil_values = Airflow.get_values_from_air_infiltration_measurements(hpxml_bldg, cfa, weather)
-      sla = infil_values[:sla] * infil_values[:a_ext]
-      ela = sla * cfa
+      ela = infil_values[:sla] * cfa * infil_values[:a_ext] # Account for exterior exposure
       ncfl_ag = hpxml_bldg.building_construction.number_of_conditioned_floors_above_grade
 
       shielding_class = hpxml_bldg.header.manualj_infiltration_shielding_class
@@ -1451,6 +1444,18 @@
       ela_in2 = UnitConversions.convert(ela, 'ft^2', 'in^2')
       windspeed_cooling_mph = 7.5 # Table 5D/5E Wind Velocity Value footnote
       windspeed_heating_mph = 15.0 # Table 5D/5E Wind Velocity Value footnote
+
+      if [HPXML::ResidentialTypeApartment, HPXML::ResidentialTypeSFA].include? hpxml_bldg.building_construction.residential_facility_type
+        if hpxml_bldg.building_construction.unit_height_above_grade > 0
+          # Scale default wind speed for height (a_exponent from Figure A15-1)
+          a_exponent = { HPXML::ShieldingNormal => 0.22,
+                         HPXML::ShieldingExposed => 0.14,
+                         HPXML::ShieldingWellShielded => 0.33 }[hpxml_bldg.site.shielding_of_home]
+          estimated_story = (hpxml_bldg.building_construction.unit_height_above_grade + infil_values[:height]) / infil_values[:height]
+          windspeed_cooling_mph *= estimated_story**a_exponent
+          windspeed_heating_mph *= estimated_story**a_exponent
+        end
+      end
 
       # Calculate infiltration airflow rates
       icfm_cool = ela_in2 * (c_s * mj.ctd + c_w * windspeed_cooling_mph**2)**0.5
@@ -1464,7 +1469,6 @@
     else
       fail 'Unexpected error.'
     end
->>>>>>> c2cec15f
 
     # Check for fireplace (for heating infiltration adjustment)
     has_fireplace = false
@@ -1477,35 +1481,6 @@
     if has_fireplace
       icfm_heat += 20.0 # Assume 1 fireplace, average leakiness (note: this can be different than the leakiness of the house)
     end
-<<<<<<< HEAD
-    shielding_class = [[shielding_class, 5].min, 1].max
-
-    # Set stack/wind coefficients from Tables 5D/5E
-    c_s = 0.015 * ncfl_ag
-    c_w = (0.0065 - 0.00266 * (shielding_class - 3)) * ncfl_ag**0.4
-
-    ela_in2 = UnitConversions.convert(ela, 'ft^2', 'in^2')
-    windspeed_cooling_mph = 7.5 # Table 5D/5E Wind Velocity Value footnote
-    windspeed_heating_mph = 15.0 # Table 5D/5E Wind Velocity Value footnote
-
-    if [HPXML::ResidentialTypeApartment, HPXML::ResidentialTypeSFA].include? hpxml_bldg.building_construction.residential_facility_type
-      if hpxml_bldg.building_construction.unit_height_above_grade > 0
-        # Scale default wind speed for height (a_exponent from Figure A15-1)
-        a_exponent = { HPXML::ShieldingNormal => 0.22,
-                       HPXML::ShieldingExposed => 0.14,
-                       HPXML::ShieldingWellShielded => 0.33 }[hpxml_bldg.site.shielding_of_home]
-        estimated_story = (hpxml_bldg.building_construction.unit_height_above_grade + infil_values[:height]) / infil_values[:height]
-        windspeed_cooling_mph *= estimated_story**a_exponent
-        windspeed_heating_mph *= estimated_story**a_exponent
-      end
-    end
-
-    # Calculate infiltration airflow rates
-    icfm_cool = ela_in2 * (c_s * mj.ctd + c_w * windspeed_cooling_mph**2)**0.5
-    icfm_heat = ela_in2 * (c_s * mj.htd + c_w * windspeed_heating_mph**2)**0.5
-    icfm_heat += q_fireplace
-=======
->>>>>>> c2cec15f
 
     # Calculate ventilation airflow rates
     ventilation_data = get_ventilation_data(hpxml_bldg)
