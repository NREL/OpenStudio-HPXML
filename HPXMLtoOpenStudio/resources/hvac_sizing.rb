# frozen_string_literal: true

class HVACSizing
<<<<<<< HEAD
  def self.calculate(runner, weather, hpxml, cfa, hvac_systems)
=======
  def self.calculate(weather, hpxml_bldg, cfa, hvac_systems)
>>>>>>> 4d634565
    # Calculates heating/cooling design loads, and selects equipment
    # values (e.g., capacities, airflows) specific to each HVAC system.
    # Calculations generally follow ACCA Manual J/S.

    @hpxml_bldg = hpxml_bldg
    @cfa = cfa

    process_site_calcs_and_design_temps(weather)

    # Calculate loads for the conditioned thermal zone
    bldg_design_loads = DesignLoads.new
    process_load_windows_skylights(bldg_design_loads, weather)
    process_load_doors(bldg_design_loads)
    process_load_walls(bldg_design_loads)
    process_load_roofs(bldg_design_loads)
    process_load_ceilings(bldg_design_loads)
    process_load_floors(bldg_design_loads)
    process_load_slabs(bldg_design_loads)
    process_load_infiltration_ventilation(bldg_design_loads, weather)
    process_load_internal_gains(bldg_design_loads)

    # Aggregate zone loads into initial loads
    aggregate_loads(bldg_design_loads)

    # Loop through each HVAC system and calculate equipment values.
    all_hvac_sizing_values = {}
    system_design_loads = bldg_design_loads.dup
    hvac_systems.each do |hvac_system|
      hvac_heating, hvac_cooling = hvac_system[:heating], hvac_system[:cooling]
      set_hvac_types(hvac_heating, hvac_cooling)
      next if is_system_to_skip(hvac_heating)

      # Apply duct loads as needed
      set_fractions_load_served(hvac_heating, hvac_cooling)
      apply_hvac_temperatures(system_design_loads, hvac_heating, hvac_cooling)
      ducts_heat_load = calculate_load_ducts_heating(system_design_loads, hvac_heating)
      ducts_cool_load_sens, ducts_cool_load_lat = calculate_load_ducts_cooling(system_design_loads, weather, hvac_cooling)
      apply_load_ducts(bldg_design_loads, ducts_heat_load, ducts_cool_load_sens, ducts_cool_load_lat) # Update duct loads in reported building design loads

      hvac_sizing_values = HVACSizingValues.new
      apply_hvac_loads(hvac_heating, hvac_sizing_values, system_design_loads, ducts_heat_load, ducts_cool_load_sens, ducts_cool_load_lat)
      apply_hvac_size_limits(hvac_cooling)
      apply_hvac_heat_pump_logic(hvac_sizing_values, hvac_cooling)
      apply_hvac_equipment_adjustments(runner, hvac_sizing_values, weather, hvac_heating, hvac_cooling, hvac_system)
      apply_hvac_installation_quality(hvac_sizing_values, hvac_heating, hvac_cooling)
      apply_hvac_fixed_capacities(hvac_sizing_values, hvac_heating, hvac_cooling)
      apply_hvac_ground_loop(runner, hvac_sizing_values, weather, hvac_cooling)
      apply_hvac_finalize_airflows(hvac_sizing_values, hvac_heating, hvac_cooling)

      all_hvac_sizing_values[hvac_system] = hvac_sizing_values
    end

    return bldg_design_loads, all_hvac_sizing_values
  end

  private

  def self.is_system_to_skip(hvac_heating)
    # These shared systems should be converted to other equivalent
    # systems before being autosized
    if [HPXML::HVACTypeChiller,
        HPXML::HVACTypeCoolingTower].include?(@cooling_type)
      return true
    end
    if (@heating_type == HPXML::HVACTypeHeatPumpWaterLoopToAir) &&
       hvac_heating.fraction_heat_load_served.nil?
      return true
    end

    return false
  end

  def self.process_site_calcs_and_design_temps(weather)
    '''
    Site Calculations and Design Temperatures
    '''

    # CLTD adjustments based on daily temperature range
    @daily_range_temp_adjust = [4, 0, -5]

    # Manual J inside conditions
    @cool_setpoint = @hpxml_bldg.header.manualj_cooling_setpoint
    @heat_setpoint = @hpxml_bldg.header.manualj_heating_setpoint

    @cool_design_grains = UnitConversions.convert(weather.design.CoolingHumidityRatio, 'lbm/lbm', 'grains')

    # Calculate the design temperature differences
    @ctd = [@hpxml_bldg.header.manualj_cooling_design_temp - @cool_setpoint, 0.0].max
    @htd = [@heat_setpoint - @hpxml_bldg.header.manualj_heating_design_temp, 0.0].max

    # Calculate the average Daily Temperature Range (DTR) to determine the class (low, medium, high)
    dtr = weather.design.DailyTemperatureRange

    if dtr < 16.0
      @daily_range_num = 0.0   # Low
    elsif dtr > 25.0
      @daily_range_num = 2.0   # High
    else
      @daily_range_num = 1.0   # Medium
    end

    # Altitude Correction Factors (ACF) taken from Table 10A (sea level - 12,000 ft)
    acfs = [1.0, 0.97, 0.93, 0.89, 0.87, 0.84, 0.80, 0.77, 0.75, 0.72, 0.69, 0.66, 0.63]

    # Calculate the altitude correction factor (ACF) for the site
    alt_cnt = (weather.header.Altitude / 1000.0).to_i
    @acf = MathTools.interp2(weather.header.Altitude, alt_cnt * 1000.0, (alt_cnt + 1.0) * 1000.0, acfs[alt_cnt], acfs[alt_cnt + 1])

    # Calculate the interior humidity in Grains and enthalpy in Btu/lb for cooling
    cool_setpoint_c = UnitConversions.convert(@cool_setpoint, 'F', 'C')
    pwsat = 6.11 * 10**(7.5 * cool_setpoint_c / (237.3 + cool_setpoint_c)) / 10.0 # kPa, using https://www.weather.gov/media/epz/wxcalc/vaporPressure.pdf
    rh_indoor_cooling = 0.5 # Manual J is vague on the indoor RH but uses 50% in its examples
    hr_indoor_cooling = (0.62198 * rh_indoor_cooling * pwsat) / (UnitConversions.convert(weather.header.LocalPressure, 'atm', 'kPa') - rh_indoor_cooling * pwsat)
    @cool_indoor_grains = UnitConversions.convert(hr_indoor_cooling, 'lbm/lbm', 'grains')
    @wetbulb_indoor_cooling = Psychrometrics.Twb_fT_R_P(nil, @cool_setpoint, rh_indoor_cooling, UnitConversions.convert(weather.header.LocalPressure, 'atm', 'psi'))

    db_indoor_degC = UnitConversions.convert(@cool_setpoint, 'F', 'C')
    @enthalpy_indoor_cooling = (1.006 * db_indoor_degC + hr_indoor_cooling * (2501.0 + 1.86 * db_indoor_degC)) * UnitConversions.convert(1.0, 'kJ', 'Btu') * UnitConversions.convert(1.0, 'lbm', 'kg')
    @wetbulb_outdoor_cooling = weather.design.CoolingWetbulb

    # Inside air density
    avg_setpoint = (@cool_setpoint + @heat_setpoint) / 2.0
    @inside_air_dens = UnitConversions.convert(weather.header.LocalPressure, 'atm', 'Btu/ft^3') / (Gas.Air.r * UnitConversions.convert(avg_setpoint, 'F', 'R'))

    # Design Temperatures

    @cool_design_temps = {}
    @heat_design_temps = {}

    locations = []
    (@hpxml_bldg.roofs + @hpxml_bldg.rim_joists + @hpxml_bldg.walls + @hpxml_bldg.foundation_walls + @hpxml_bldg.floors + @hpxml_bldg.slabs).each do |surface|
      locations << surface.interior_adjacent_to
      locations << surface.exterior_adjacent_to
    end
    @hpxml_bldg.hvac_distributions.each do |hvac_dist|
      hvac_dist.ducts.each do |duct|
        locations << duct.duct_location
      end
    end

    locations.uniq.each do |location|
      next if [HPXML::LocationGround].include? location

      if [HPXML::LocationOtherHousingUnit, HPXML::LocationOtherHeatedSpace, HPXML::LocationOtherMultifamilyBufferSpace,
          HPXML::LocationOtherNonFreezingSpace, HPXML::LocationExteriorWall, HPXML::LocationUnderSlab,
          HPXML::LocationManufacturedHomeBelly].include? location
        @cool_design_temps[location] = calculate_scheduled_space_design_temps(location, @cool_setpoint, @hpxml_bldg.header.manualj_cooling_design_temp, weather.data.GroundMonthlyTemps.max)
        @heat_design_temps[location] = calculate_scheduled_space_design_temps(location, @heat_setpoint, @hpxml_bldg.header.manualj_heating_design_temp, weather.data.GroundMonthlyTemps.min)
      elsif [HPXML::LocationOutside, HPXML::LocationRoofDeck, HPXML::LocationManufacturedHomeUnderBelly].include? location
        @cool_design_temps[location] = @hpxml_bldg.header.manualj_cooling_design_temp
        @heat_design_temps[location] = @hpxml_bldg.header.manualj_heating_design_temp
      elsif HPXML::conditioned_locations.include? location
        @cool_design_temps[location] = process_design_temp_cooling(weather, HPXML::LocationConditionedSpace)
        @heat_design_temps[location] = process_design_temp_heating(weather, HPXML::LocationConditionedSpace)
      else
        @cool_design_temps[location] = process_design_temp_cooling(weather, location)
        @heat_design_temps[location] = process_design_temp_heating(weather, location)
      end
    end
  end

  def self.process_design_temp_heating(weather, location)
    if location == HPXML::LocationConditionedSpace
      heat_temp = @heat_setpoint

    elsif location == HPXML::LocationGarage
      heat_temp = @hpxml_bldg.header.manualj_heating_design_temp + 13.0

    elsif (location == HPXML::LocationAtticUnvented) || (location == HPXML::LocationAtticVented)

      attic_floors = @hpxml_bldg.floors.select { |f| f.is_ceiling && [f.interior_adjacent_to, f.exterior_adjacent_to].include?(location) }
      avg_floor_rvalue = calculate_average_r_value(attic_floors)

      attic_roofs = @hpxml_bldg.roofs.select { |r| r.interior_adjacent_to == location }
      avg_roof_rvalue = calculate_average_r_value(attic_roofs)

      if avg_floor_rvalue < avg_roof_rvalue
        # Attic is considered to be encapsulated. MJ8 says to use an attic
        # temperature of 95F, however alternative approaches are permissible
        if location == HPXML::LocationAtticVented
          heat_temp = @hpxml_bldg.header.manualj_heating_design_temp
        else
          heat_temp = calculate_space_design_temps(location, weather, @heat_setpoint, @hpxml_bldg.header.manualj_heating_design_temp, weather.data.GroundMonthlyTemps.min)
        end
      else
        heat_temp = @hpxml_bldg.header.manualj_heating_design_temp
      end

    elsif [HPXML::LocationBasementUnconditioned, HPXML::LocationCrawlspaceUnvented, HPXML::LocationCrawlspaceVented].include? location
      heat_temp = calculate_space_design_temps(location, weather, @heat_setpoint, @hpxml_bldg.header.manualj_heating_design_temp, weather.data.GroundMonthlyTemps.min)

    end

    fail "Design temp heating not calculated for #{location}." if heat_temp.nil?

    return heat_temp
  end

  def self.process_design_temp_cooling(weather, location)
    if location == HPXML::LocationConditionedSpace
      cool_temp = @cool_setpoint

    elsif location == HPXML::LocationGarage
      # Calculate fraction of garage under conditioned space
      area_total = 0.0
      area_conditioned = 0.0
      @hpxml_bldg.roofs.each do |roof|
        next unless roof.interior_adjacent_to == location

        area_total += roof.area
      end
      @hpxml_bldg.floors.each do |floor|
        next unless [floor.interior_adjacent_to, floor.exterior_adjacent_to].include? location

        area_total += floor.area
        area_conditioned += floor.area if floor.is_thermal_boundary
      end
      if area_total == 0
        garage_frac_under_conditioned = 0.5
      else
        garage_frac_under_conditioned = area_conditioned / area_total
      end

      # Calculate the garage cooling design temperature based on Table 4C
      # Linearly interpolate between having conditioned space over the garage and not having conditioned space above the garage
      if @daily_range_num == 0.0
        cool_temp = (@hpxml_bldg.header.manualj_cooling_design_temp +
                     (11.0 * garage_frac_under_conditioned) +
                     (22.0 * (1.0 - garage_frac_under_conditioned)))
      elsif @daily_range_num == 1.0
        cool_temp = (@hpxml_bldg.header.manualj_cooling_design_temp +
                     (6.0 * garage_frac_under_conditioned) +
                     (17.0 * (1.0 - garage_frac_under_conditioned)))
      elsif @daily_range_num == 2.0
        cool_temp = (@hpxml_bldg.header.manualj_cooling_design_temp +
                     (1.0 * garage_frac_under_conditioned) +
                     (12.0 * (1.0 - garage_frac_under_conditioned)))
      end

    elsif (location == HPXML::LocationAtticUnvented) || (location == HPXML::LocationAtticVented)

      attic_floors = @hpxml_bldg.floors.select { |f| f.is_ceiling && [f.interior_adjacent_to, f.exterior_adjacent_to].include?(location) }
      avg_floor_rvalue = calculate_average_r_value(attic_floors)

      attic_roofs = @hpxml_bldg.roofs.select { |r| r.interior_adjacent_to == location }
      avg_roof_rvalue = calculate_average_r_value(attic_roofs)

      if avg_floor_rvalue < avg_roof_rvalue
        # Attic is considered to be encapsulated. MJ8 says to use an attic
        # temperature of 95F, however alternative approaches are permissible
        if location == HPXML::LocationAtticVented
          cool_temp = @hpxml_bldg.header.manualj_cooling_design_temp + 40.0 # This is the number from a California study with dark shingle roof and similar ventilation.
        else
          cool_temp = calculate_space_design_temps(location, weather, @cool_setpoint, @hpxml_bldg.header.manualj_cooling_design_temp, weather.data.GroundMonthlyTemps.max, true)
        end

      else
        # Calculate the cooling design temperature for the unconditioned attic based on Figure A12-14
        # Use an area-weighted temperature in case roof surfaces are different
        tot_roof_area = 0.0
        cool_temp = 0.0

        @hpxml_bldg.roofs.each do |roof|
          next unless roof.interior_adjacent_to == location

          tot_roof_area += roof.net_area

          if location == HPXML::LocationAtticUnvented
            if not roof.radiant_barrier
              cool_temp += (150.0 + (@hpxml_bldg.header.manualj_cooling_design_temp - 95.0) + @daily_range_temp_adjust[@daily_range_num]) * roof.net_area
            else
              cool_temp += (130.0 + (@hpxml_bldg.header.manualj_cooling_design_temp - 95.0) + @daily_range_temp_adjust[@daily_range_num]) * roof.net_area
            end
          else
            if not roof.radiant_barrier
              if roof.roof_type == HPXML::RoofTypeAsphaltShingles
                if [HPXML::ColorDark, HPXML::ColorMediumDark].include? roof.roof_color
                  cool_temp += 130.0 * roof.net_area
                else
                  cool_temp += 120.0 * roof.net_area
                end
              elsif roof.roof_type == HPXML::RoofTypeWoodShingles
                cool_temp += 120.0 * roof.net_area
              elsif roof.roof_type == HPXML::RoofTypeMetal
                if [HPXML::ColorDark, HPXML::ColorMediumDark].include? roof.roof_color
                  cool_temp += 130.0 * roof.net_area
                elsif [HPXML::ColorMedium, HPXML::ColorLight].include? roof.roof_color
                  cool_temp += 120.0 * roof.net_area
                elsif [HPXML::ColorReflective].include? roof.roof_color
                  cool_temp += 95.0 * roof.net_area
                end
              elsif roof.roof_type == HPXML::RoofTypeClayTile
                if [HPXML::ColorDark, HPXML::ColorMediumDark].include? roof.roof_color
                  cool_temp += 110.0 * roof.net_area
                elsif [HPXML::ColorMedium, HPXML::ColorLight].include? roof.roof_color
                  cool_temp += 105.0 * roof.net_area
                elsif [HPXML::ColorReflective].include? roof.roof_color
                  cool_temp += 95.0 * roof.net_area
                end
              end
            else # with a radiant barrier
              if roof.roof_type == HPXML::RoofTypeAsphaltShingles
                if [HPXML::ColorDark, HPXML::ColorMediumDark].include? roof.roof_color
                  cool_temp += 120.0 * roof.net_area
                else
                  cool_temp += 110.0 * roof.net_area
                end
              elsif roof.roof_type == HPXML::RoofTypeWoodShingles
                cool_temp += 110.0 * roof.net_area
              elsif roof.roof_type == HPXML::RoofTypeMetal
                if [HPXML::ColorDark, HPXML::ColorMediumDark].include? roof.roof_color
                  cool_temp += 120.0 * roof.net_area
                elsif [HPXML::ColorMedium, HPXML::ColorLight].include? roof.roof_color
                  cool_temp += 110.0 * roof.net_area
                elsif [HPXML::ColorReflective].include? roof.roof_color
                  cool_temp += 95.0 * roof.net_area
                end
              elsif roof.roof_type == HPXML::RoofTypeClayTile
                if [HPXML::ColorDark, HPXML::ColorMediumDark].include? roof.roof_color
                  cool_temp += 105.0 * roof.net_area
                elsif [HPXML::ColorMedium, HPXML::ColorLight].include? roof.roof_color
                  cool_temp += 100.0 * roof.net_area
                elsif [HPXML::ColorReflective].include? roof.roof_color
                  cool_temp += 95.0 * roof.net_area
                end
              end
            end
          end # vented/unvented
        end # each roof surface

        cool_temp /= tot_roof_area

        # Adjust base CLTD for cooling design temperature and daily range
        cool_temp += (@hpxml_bldg.header.manualj_cooling_design_temp - 95.0) + @daily_range_temp_adjust[@daily_range_num]
      end

    elsif [HPXML::LocationBasementUnconditioned, HPXML::LocationCrawlspaceUnvented, HPXML::LocationCrawlspaceVented].include? location
      cool_temp = calculate_space_design_temps(location, weather, @cool_setpoint, @hpxml_bldg.header.manualj_cooling_design_temp, weather.data.GroundMonthlyTemps.max)

    end

    fail "Design temp cooling not calculated for #{location}." if cool_temp.nil?

    return cool_temp
  end

  def self.process_load_windows_skylights(bldg_design_loads, weather)
    '''
    Heating and Cooling Loads: Windows & Skylights
    '''

    # Average cooling load factors for windows/skylights WITHOUT internal shading for surface
    # azimuths of 0,22.5,45, ... ,337.5,360
    # Additional values (compared to values in MJ8 Table 3D-3) have been determined by
    # linear interpolation to avoid interpolating
    clf_avg_nois = [0.24, 0.295, 0.35, 0.365, 0.38, 0.39, 0.4, 0.44, 0.48, 0.44, 0.4, 0.39, 0.38, 0.365, 0.35, 0.295, 0.24]
    clf_avg_nois_horiz = 0.68

    # Average cooling load factors for windows/skylights WITH internal shading for surface
    # azimuths of 0,22.5,45, ... ,337.5,360
    # Additional values (compared to values in MJ8 Table 3D-3) have been determined
    # by linear interpolation to avoid interpolating in BMI
    clf_avg_is = [0.18, 0.235, 0.29, 0.305, 0.32, 0.32, 0.32, 0.305, 0.29, 0.305, 0.32, 0.32, 0.32, 0.305, 0.29, 0.235, 0.18]
    clf_avg_is_horiz = 0.52

    # Hourly cooling load factor (CLF) for windows/skylights WITHOUT an internal shade taken from
    # ASHRAE HOF Ch.26 Table 36 (subset of data in MJ8 Table A11-5)
    # Surface Azimuth = 0 (South), 22.5, 45.0, ... ,337.5,360 and Hour = 8,9, ... ,19,20
    clf_hr_nois = [[0.14, 0.22, 0.34, 0.48, 0.59, 0.65, 0.65, 0.59, 0.50, 0.43, 0.36, 0.28, 0.22],
                   [0.11, 0.15, 0.19, 0.27, 0.39, 0.52, 0.62, 0.67, 0.65, 0.58, 0.46, 0.36, 0.28],
                   [0.10, 0.12, 0.14, 0.16, 0.24, 0.36, 0.49, 0.60, 0.66, 0.66, 0.58, 0.43, 0.33],
                   [0.09, 0.10, 0.12, 0.13, 0.17, 0.26, 0.40, 0.52, 0.62, 0.66, 0.61, 0.44, 0.34],
                   [0.08, 0.10, 0.11, 0.12, 0.14, 0.20, 0.32, 0.45, 0.57, 0.64, 0.61, 0.44, 0.34],
                   [0.09, 0.10, 0.12, 0.13, 0.15, 0.17, 0.26, 0.40, 0.53, 0.63, 0.62, 0.44, 0.34],
                   [0.10, 0.12, 0.14, 0.16, 0.17, 0.19, 0.23, 0.33, 0.47, 0.59, 0.60, 0.43, 0.33],
                   [0.14, 0.18, 0.22, 0.25, 0.27, 0.29, 0.30, 0.33, 0.44, 0.57, 0.62, 0.44, 0.33],
                   [0.48, 0.56, 0.63, 0.71, 0.76, 0.80, 0.82, 0.82, 0.79, 0.75, 0.69, 0.61, 0.48],
                   [0.47, 0.44, 0.41, 0.40, 0.39, 0.39, 0.38, 0.36, 0.33, 0.30, 0.26, 0.20, 0.16],
                   [0.51, 0.51, 0.45, 0.39, 0.36, 0.33, 0.31, 0.28, 0.26, 0.23, 0.19, 0.15, 0.12],
                   [0.52, 0.57, 0.50, 0.45, 0.39, 0.34, 0.31, 0.28, 0.25, 0.22, 0.18, 0.14, 0.12],
                   [0.51, 0.57, 0.57, 0.50, 0.42, 0.37, 0.32, 0.29, 0.25, 0.22, 0.19, 0.15, 0.12],
                   [0.49, 0.58, 0.61, 0.57, 0.48, 0.41, 0.36, 0.32, 0.28, 0.24, 0.20, 0.16, 0.13],
                   [0.43, 0.55, 0.62, 0.63, 0.57, 0.48, 0.42, 0.37, 0.33, 0.28, 0.24, 0.19, 0.15],
                   [0.27, 0.43, 0.55, 0.63, 0.64, 0.60, 0.52, 0.45, 0.40, 0.35, 0.29, 0.23, 0.18],
                   [0.14, 0.22, 0.34, 0.48, 0.59, 0.65, 0.65, 0.59, 0.50, 0.43, 0.36, 0.28, 0.22]]
    clf_hr_nois_horiz = [0.24, 0.36, 0.48, 0.58, 0.66, 0.72, 0.74, 0.73, 0.67, 0.59, 0.47, 0.37, 0.29]

    # Hourly cooling load factor (CLF) for windows/skylights WITH an internal shade taken from
    # ASHRAE HOF Ch.26 Table 39 (subset of data in MJ8 Table A11-6)
    # Surface Azimuth = 0 (South), 22.5, 45.0, ... ,337.5,360 and Hour = 8,9, ... ,19,20
    clf_hr_is = [[0.23, 0.38, 0.58, 0.75, 0.83, 0.80, 0.68, 0.50, 0.35, 0.27, 0.19, 0.11, 0.09],
                 [0.18, 0.22, 0.27, 0.43, 0.63, 0.78, 0.84, 0.80, 0.66, 0.46, 0.25, 0.13, 0.11],
                 [0.14, 0.16, 0.19, 0.22, 0.38, 0.59, 0.75, 0.83, 0.81, 0.69, 0.45, 0.16, 0.12],
                 [0.12, 0.14, 0.16, 0.17, 0.23, 0.44, 0.64, 0.78, 0.84, 0.78, 0.55, 0.16, 0.12],
                 [0.11, 0.13, 0.15, 0.16, 0.17, 0.31, 0.53, 0.72, 0.82, 0.81, 0.61, 0.16, 0.12],
                 [0.12, 0.14, 0.16, 0.17, 0.18, 0.22, 0.43, 0.65, 0.80, 0.84, 0.66, 0.16, 0.12],
                 [0.14, 0.17, 0.19, 0.20, 0.21, 0.22, 0.30, 0.52, 0.73, 0.82, 0.69, 0.16, 0.12],
                 [0.22, 0.26, 0.30, 0.32, 0.33, 0.34, 0.34, 0.39, 0.61, 0.82, 0.76, 0.17, 0.12],
                 [0.65, 0.73, 0.80, 0.86, 0.89, 0.89, 0.86, 0.82, 0.75, 0.78, 0.91, 0.24, 0.18],
                 [0.62, 0.42, 0.37, 0.37, 0.37, 0.36, 0.35, 0.32, 0.28, 0.23, 0.17, 0.08, 0.07],
                 [0.74, 0.58, 0.37, 0.29, 0.27, 0.26, 0.24, 0.22, 0.20, 0.16, 0.12, 0.06, 0.05],
                 [0.80, 0.71, 0.52, 0.31, 0.26, 0.24, 0.22, 0.20, 0.18, 0.15, 0.11, 0.06, 0.05],
                 [0.80, 0.76, 0.62, 0.41, 0.27, 0.24, 0.22, 0.20, 0.17, 0.14, 0.11, 0.06, 0.05],
                 [0.79, 0.80, 0.72, 0.54, 0.34, 0.27, 0.24, 0.21, 0.19, 0.15, 0.12, 0.07, 0.06],
                 [0.74, 0.81, 0.79, 0.68, 0.49, 0.33, 0.28, 0.25, 0.22, 0.18, 0.13, 0.08, 0.07],
                 [0.54, 0.72, 0.81, 0.81, 0.71, 0.54, 0.38, 0.32, 0.27, 0.22, 0.16, 0.09, 0.08],
                 [0.23, 0.38, 0.58, 0.75, 0.83, 0.80, 0.68, 0.50, 0.35, 0.27, 0.19, 0.11, 0.09]]
    clf_hr_is_horiz = [0.44, 0.59, 0.72, 0.81, 0.85, 0.85, 0.81, 0.71, 0.58, 0.42, 0.25, 0.14, 0.12]

    # Shade Line Multipliers (SLM) for shaded windows will be calculated using the procedure
    # described in ASHRAE HOF 1997 instead of using the SLM's from MJ8 Table 3E-1

    # The time of day (assuming 24 hr clock) to calculate the SLM for the ALP for azimuths
    # starting at 0 (South) in increments of 22.5 to 360
    # Nil denotes directions not used in the shading calculation (Note: south direction is symmetrical around noon)
    slm_alp_hr = [15.5, 14.75, 14.0, 14.75, 15.5, nil, nil, nil, nil, nil, nil, nil, 8.5, 9.75, 10.0, 9.75, 8.5]

    # Mid summer declination angle used for shading calculations
    declination_angle = 12.1 # Mid August

    # Peak solar factor (PSF) (aka solar heat gain factor) taken from ASHRAE HOF 1989 Ch.26 Table 34
    # (subset of data in MJ8 Table 3D-2)
    # Surface Azimuth = 0 (South), 22.5, 45.0, ... ,337.5,360 and Latitude = 20,24,28, ... ,60,64
    psf = [[57.0,  72.0,  91.0,  111.0, 131.0, 149.0, 165.0, 180.0, 193.0, 203.0, 211.0, 217.0],
           [88.0,  103.0, 120.0, 136.0, 151.0, 165.0, 177.0, 188.0, 197.0, 206.0, 213.0, 217.0],
           [152.0, 162.0, 172.0, 181.0, 189.0, 196.0, 202.0, 208.0, 212.0, 215.0, 217.0, 217.0],
           [200.0, 204.0, 207.0, 210.0, 212.0, 214.0, 215.0, 216.0, 216.0, 216.0, 214.0, 211.0],
           [220.0, 220.0, 220.0, 219.0, 218.0, 216.0, 214.0, 211.0, 208.0, 203.0, 199.0, 193.0],
           [206.0, 203.0, 199.0, 195.0, 190.0, 185.0, 180.0, 174.0, 169.0, 165.0, 161.0, 157.0],
           [162.0, 156.0, 149.0, 141.0, 138.0, 135.0, 132.0, 128.0, 124.0, 119.0, 114.0, 109.0],
           [91.0,  87.0,  83.0,  79.0,  75.0,  71.0,  66.0,  61.0,  56.0,  56.0,  57.0,  58.0],
           [40.0,  38.0,  38.0,  37.0,  36.0,  35.0,  34.0,  33.0,  32.0,  30.0,  28.0,  27.0],
           [91.0,  87.0,  83.0,  79.0,  75.0,  71.0,  66.0,  61.0,  56.0,  56.0,  57.0,  58.0],
           [162.0, 156.0, 149.0, 141.0, 138.0, 135.0, 132.0, 128.0, 124.0, 119.0, 114.0, 109.0],
           [206.0, 203.0, 199.0, 195.0, 190.0, 185.0, 180.0, 174.0, 169.0, 165.0, 161.0, 157.0],
           [220.0, 220.0, 220.0, 219.0, 218.0, 216.0, 214.0, 211.0, 208.0, 203.0, 199.0, 193.0],
           [200.0, 204.0, 207.0, 210.0, 212.0, 214.0, 215.0, 216.0, 216.0, 216.0, 214.0, 211.0],
           [152.0, 162.0, 172.0, 181.0, 189.0, 196.0, 202.0, 208.0, 212.0, 215.0, 217.0, 217.0],
           [88.0,  103.0, 120.0, 136.0, 151.0, 165.0, 177.0, 188.0, 197.0, 206.0, 213.0, 217.0],
           [57.0,  72.0,  91.0,  111.0, 131.0, 149.0, 165.0, 180.0, 193.0, 203.0, 211.0, 217.0]]
    psf_horiz = [280.0, 277.0, 272.0, 265.0, 257.0, 247.0, 236.0, 223.0, 208.0, 193.0, 176.0, 159.0]

    # Hourly Temperature Adjustment Values (HTA_DR) (MJ8 Table A11-3)
    # Low DR, Medium DR, High DR and Hour = 8,9, ... ,19,20
    hta = [[-6.3,  -5.0,  -3.7,  -2.5, -1.5, -0.7, -0.2, 0.0, -0.2, -0.7, -1.5, -2.5, -3.7], # Low DR
           [-12.6, -10.0, -7.4,  -5.0, -2.9, -1.3, -0.3, 0.0, -0.3, -1.3, -2.9, -5.0, -7.4], # Medium DR
           [-18.9, -15.0, -11.1, -7.5, -4.4, -2.0, -0.5, 0.0, -0.5, -2.0, -4.4, -7.5, -11.1]] # High DR

    # Determine the PSF's for the building latitude
    psf_lat = []
    psf_lat_horiz = nil
    latitude = weather.header.Latitude.to_f
    for cnt in 0..16
      if latitude < 20.0
        psf_lat << psf[cnt][0]
        if cnt == 0
          psf_lat_horiz = psf_horiz[0]
        end
      elsif latitude >= 64.0
        psf_lat << psf[cnt][11]
        if cnt == 0
          psf_lat_horiz = psf_horiz[11]
        end
      else
        cnt_lat_s = ((latitude - 20.0) / 4.0).to_i
        cnt_lat_n = cnt_lat_s + 1.0
        lat_s = 20.0 + 4.0 * cnt_lat_s
        lat_n = lat_s + 4.0
        psf_lat << MathTools.interp2(latitude, lat_s, lat_n, psf[cnt][cnt_lat_s], psf[cnt][cnt_lat_n])
        if cnt == 0
          psf_lat_horiz = MathTools.interp2(latitude, lat_s, lat_n, psf_horiz[cnt_lat_s], psf_horiz[cnt_lat_n])
        end
      end
    end

    # Windows
    bldg_design_loads.Heat_Windows = 0.0
    alp_load = 0.0 # Average Load Procedure (ALP) Load
    afl_hr = [0.0] * 12 # Initialize Hourly Aggregate Fenestration Load (AFL)

    @hpxml_bldg.windows.each do |window|
      next unless window.wall.is_exterior_thermal_boundary

      window_summer_sf = window.interior_shading_factor_summer * window.exterior_shading_factor_summer
      window_true_azimuth = get_true_azimuth(window.azimuth)
      cnt225 = (window_true_azimuth / 22.5).round.to_i

      window_ufactor, window_shgc = Constructions.get_ufactor_shgc_adjusted_by_storms(window.storm_type, window.ufactor, window.shgc)

      bldg_design_loads.Heat_Windows += window_ufactor * window.area * @htd

      for hr in -1..11

        # If hr == -1: Calculate the Average Load Procedure (ALP) Load
        # Else: Calculate the hourly Aggregate Fenestration Load (AFL)

        # clf_d: Average Cooling Load Factor for the given window direction
        # clf_n: Average Cooling Load Factor for a window facing North (fully shaded)
        if hr == -1
          if window_summer_sf < 1
            clf_d = clf_avg_is[cnt225]
            clf_n = clf_avg_is[8]
          else
            clf_d = clf_avg_nois[cnt225]
            clf_n = clf_avg_nois[8]
          end
        else
          if window_summer_sf < 1
            clf_d = clf_hr_is[cnt225][hr]
            clf_n = clf_hr_is[8][hr]
          else
            clf_d = clf_hr_nois[cnt225][hr]
            clf_n = clf_hr_nois[8][hr]
          end
        end

        ctd_adj = @ctd
        if hr > -1
          # Calculate hourly CTD adjusted value for mid-summer
          ctd_adj += hta[@daily_range_num][hr]
        end

        # Hourly Heat Transfer Multiplier for the given window Direction
        htm_d = psf_lat[cnt225] * clf_d * window_shgc * window_summer_sf / 0.87 + window_ufactor * ctd_adj

        # Hourly Heat Transfer Multiplier for a window facing North (fully shaded)
        htm_n = psf_lat[8] * clf_n * window_shgc * window_summer_sf / 0.87 + window_ufactor * ctd_adj

        if window_true_azimuth < 180
          surf_azimuth = window_true_azimuth
        else
          surf_azimuth = window_true_azimuth - 360.0
        end

        if (not window.overhangs_depth.nil?) && (window.overhangs_depth > 0)
          if ((hr == -1) && (surf_azimuth.abs < 90.1)) || (hr > -1)
            if hr == -1
              actual_hr = slm_alp_hr[cnt225]
            else
              actual_hr = hr + 8 # start at hour 8
            end
            hour_angle = 0.25 * (actual_hr - 12.0) * 60.0 # ASHRAE HOF 1997 pg 29.19
            altitude_angle = Math::asin((Math::cos(weather.header.Latitude.deg2rad) *
                                          Math::cos(declination_angle.deg2rad) *
                                          Math::cos(hour_angle.deg2rad) +
                                          Math::sin(weather.header.Latitude.deg2rad) *
                                          Math::sin(declination_angle.deg2rad))).rad2deg
            temp_arg = [(Math::sin(altitude_angle.deg2rad) *
                         Math::sin(weather.header.Latitude.deg2rad) -
                         Math::sin(declination_angle.deg2rad)) /
              (Math::cos(altitude_angle.deg2rad) *
                 Math::cos(weather.header.Latitude.deg2rad)), 1.0].min
            temp_arg = [temp_arg, -1.0].max
            solar_azimuth = Math::acos(temp_arg).rad2deg
            if actual_hr < 12
              solar_azimuth = -1.0 * solar_azimuth
            end

            sol_surf_azimuth = solar_azimuth - surf_azimuth
            if (sol_surf_azimuth.abs >= 90) && (sol_surf_azimuth.abs <= 270)
              # Window is entirely in the shade if the solar surface azimuth is greater than 90 and less than 270
              htm = htm_n
            else
              slm = Math::tan(altitude_angle.deg2rad) / Math::cos(sol_surf_azimuth.deg2rad)
              z_sl = slm * window.overhangs_depth

              window_height = window.overhangs_distance_to_bottom_of_window - window.overhangs_distance_to_top_of_window
              if z_sl < window.overhangs_distance_to_top_of_window
                # Overhang is too short to provide shade
                htm = htm_d
              elsif z_sl < window.overhangs_distance_to_bottom_of_window
                percent_shaded = (z_sl - window.overhangs_distance_to_top_of_window) / window_height
                htm = percent_shaded * htm_n + (1.0 - percent_shaded) * htm_d
              else
                # Window is entirely in the shade since the shade line is below the windowsill
                htm = htm_n
              end
            end
          else
            # Window is north of East and West azimuths. Shading calculations do not apply.
            htm = htm_d
          end
        else
          htm = htm_d
        end

        if hr == -1
          alp_load += htm * window.area
        else
          afl_hr[hr] += htm * window.area
        end
      end
    end # window

    # Daily Average Load (DAL)
    dal = afl_hr.sum(0.0) / afl_hr.size

    # Excursion Limit line (ELL)
    ell = 1.3 * dal

    # Peak Fenestration Load (PFL)
    pfl = afl_hr.max

    # Excursion Adjustment Load (EAL)
    eal = [0.0, pfl - ell].max

    # Window Cooling Load
    bldg_design_loads.Cool_Windows = alp_load + eal

    # Skylights
    bldg_design_loads.Heat_Skylights = 0.0
    alp_load = 0.0 # Average Load Procedure (ALP) Load
    afl_hr = [0.0] * 12 # Initialize Hourly Aggregate Fenestration Load (AFL)

    @hpxml_bldg.skylights.each do |skylight|
      skylight_summer_sf = skylight.interior_shading_factor_summer * skylight.exterior_shading_factor_summer
      skylight_true_azimuth = get_true_azimuth(skylight.azimuth)
      cnt225 = (skylight_true_azimuth / 22.5).round.to_i
      inclination_angle = UnitConversions.convert(Math.atan(skylight.roof.pitch / 12.0), 'rad', 'deg')

      skylight_ufactor, skylight_shgc = Constructions.get_ufactor_shgc_adjusted_by_storms(skylight.storm_type, skylight.ufactor, skylight.shgc)

      bldg_design_loads.Heat_Skylights += skylight_ufactor * skylight.area * @htd

      for hr in -1..11

        # If hr == -1: Calculate the Average Load Procedure (ALP) Load
        # Else: Calculate the hourly Aggregate Fenestration Load (AFL)

        # clf_d: Average Cooling Load Factor for the given skylight direction
        # clf_d: Average Cooling Load Factor for horizontal
        if hr == -1
          if skylight_summer_sf < 1
            clf_d = clf_avg_is[cnt225]
            clf_horiz = clf_avg_is_horiz
          else
            clf_d = clf_avg_nois[cnt225]
            clf_horiz = clf_avg_nois_horiz
          end
        else
          if skylight_summer_sf < 1
            clf_d = clf_hr_is[cnt225][hr]
            clf_horiz = clf_hr_is_horiz[hr]
          else
            clf_d = clf_hr_nois[cnt225][hr]
            clf_horiz = clf_hr_nois_horiz[hr]
          end
        end

        sol_h = Math::cos(inclination_angle.deg2rad) * (psf_lat_horiz * clf_horiz)
        sol_v = Math::sin(inclination_angle.deg2rad) * (psf_lat[cnt225] * clf_d)

        ctd_adj = @ctd
        if hr > -1
          # Calculate hourly CTD adjusted value for mid-summer
          ctd_adj += hta[@daily_range_num][hr]
        end

        # Hourly Heat Transfer Multiplier for the given skylight Direction
        u_curb = 0.51 # default to wood (Table 2B-3)
        ar_curb = 0.35 # default to small (Table 2B-3)
        u_eff_skylight = skylight_ufactor + u_curb * ar_curb
        htm = (sol_h + sol_v) * (skylight_shgc * skylight_summer_sf / 0.87) + u_eff_skylight * (ctd_adj + 15.0)

        if hr == -1
          alp_load += htm * skylight.area
        else
          afl_hr[hr] += htm * skylight.area
        end
      end
    end # skylight

    # Daily Average Load (DAL)
    dal = afl_hr.sum(0.0) / afl_hr.size

    # Excursion Limit line (ELL)
    ell = 1.3 * dal

    # Peak Fenestration Load (PFL)
    pfl = afl_hr.max

    # Excursion Adjustment Load (EAL)
    eal = [0.0, pfl - ell].max

    # Skylight Cooling Load
    bldg_design_loads.Cool_Skylights = alp_load + eal
  end

  def self.process_load_doors(bldg_design_loads)
    '''
    Heating and Cooling Loads: Doors
    '''

    if @daily_range_num == 0.0
      cltd = @ctd + 15.0
    elsif @daily_range_num == 1.0
      cltd = @ctd + 11.0
    elsif @daily_range_num == 2.0
      cltd = @ctd + 6.0
    end

    bldg_design_loads.Heat_Doors = 0.0
    bldg_design_loads.Cool_Doors = 0.0

    @hpxml_bldg.doors.each do |door|
      next unless door.is_thermal_boundary

      if door.wall.is_exterior
        bldg_design_loads.Heat_Doors += (1.0 / door.r_value) * door.area * @htd
        bldg_design_loads.Cool_Doors += (1.0 / door.r_value) * door.area * cltd
      else # Partition door
        adjacent_space = door.wall.exterior_adjacent_to
        bldg_design_loads.Cool_Doors += (1.0 / door.r_value) * door.area * (@cool_design_temps[adjacent_space] - @cool_setpoint)
        bldg_design_loads.Heat_Doors += (1.0 / door.r_value) * door.area * (@heat_setpoint - @heat_design_temps[adjacent_space])
      end
    end
  end

  def self.process_load_walls(bldg_design_loads)
    '''
    Heating and Cooling Loads: Walls
    '''

    bldg_design_loads.Heat_Walls = 0.0
    bldg_design_loads.Cool_Walls = 0.0

    # Above-Grade Walls
    (@hpxml_bldg.walls + @hpxml_bldg.rim_joists).each do |wall|
      next unless wall.is_thermal_boundary

      wall_group = get_wall_group(wall)

      if wall.azimuth.nil?
        azimuths = [0.0, 90.0, 180.0, 270.0] # Assume 4 equal surfaces facing every direction
      else
        azimuths = [wall.azimuth]
      end

      if wall.is_a? HPXML::RimJoist
        wall_area = wall.area
      else
        wall_area = wall.net_area
      end

      azimuths.each do |azimuth|
        if wall.is_exterior

          # Adjust base Cooling Load Temperature Difference (CLTD)
          # Assume absorptivity for light walls < 0.5, medium walls <= 0.75, dark walls > 0.75 (based on MJ8 Table 4B Notes)
          if wall.solar_absorptance <= 0.5
            colorMultiplier = 0.65      # MJ8 Table 4B Notes, pg 348
          elsif wall.solar_absorptance <= 0.75
            colorMultiplier = 0.83      # MJ8 Appendix 12, pg 519
          else
            colorMultiplier = 1.0
          end

          true_azimuth = get_true_azimuth(azimuth)

          # Base Cooling Load Temperature Differences (CLTD's) for dark colored sunlit and shaded walls
          # with 95 degF outside temperature taken from MJ8 Figure A12-8 (intermediate wall groups were
          # determined using linear interpolation). Shaded walls apply to north facing and partition walls only.
          cltd_base_sun = [38.0, 34.95, 31.9, 29.45, 27.0, 24.5, 22.0, 21.25, 20.5, 19.65, 18.8]
          cltd_base_shade = [25.0, 22.5, 20.0, 18.45, 16.9, 15.45, 14.0, 13.55, 13.1, 12.85, 12.6]

          if (true_azimuth >= 157.5) && (true_azimuth <= 202.5)
            cltd = cltd_base_shade[wall_group - 1] * colorMultiplier
          else
            cltd = cltd_base_sun[wall_group - 1] * colorMultiplier
          end

          if @ctd >= 10.0
            # Adjust the CLTD for different cooling design temperatures
            cltd += (@hpxml_bldg.header.manualj_cooling_design_temp - 95.0)
            # Adjust the CLTD for daily temperature range
            cltd += @daily_range_temp_adjust[@daily_range_num]
          else
            # Handling cases ctd < 10 is based on A12-18 in MJ8
            cltd_corr = @ctd - 20.0 - @daily_range_temp_adjust[@daily_range_num]
            cltd = [cltd + cltd_corr, 0.0].max # Assume zero cooling load for negative CLTD's
          end

          bldg_design_loads.Cool_Walls += (1.0 / wall.insulation_assembly_r_value) * wall_area / azimuths.size * cltd
          bldg_design_loads.Heat_Walls += (1.0 / wall.insulation_assembly_r_value) * wall_area / azimuths.size * @htd
        else # Partition wall
          adjacent_space = wall.exterior_adjacent_to
          bldg_design_loads.Cool_Walls += (1.0 / wall.insulation_assembly_r_value) * wall_area / azimuths.size * (@cool_design_temps[adjacent_space] - @cool_setpoint)
          bldg_design_loads.Heat_Walls += (1.0 / wall.insulation_assembly_r_value) * wall_area / azimuths.size * (@heat_setpoint - @heat_design_temps[adjacent_space])
        end
      end
    end

    # Foundation walls
    @hpxml_bldg.foundation_walls.each do |foundation_wall|
      next unless foundation_wall.is_exterior_thermal_boundary

      u_wall_with_soil, _u_wall_without_soil = get_foundation_wall_properties(foundation_wall)
      bldg_design_loads.Heat_Walls += u_wall_with_soil * foundation_wall.net_area * @htd
    end
  end

  def self.process_load_roofs(bldg_design_loads)
    '''
    Heating and Cooling Loads: Roofs
    '''

    bldg_design_loads.Heat_Roofs = 0.0
    bldg_design_loads.Cool_Roofs = 0.0

    # Roofs
    @hpxml_bldg.roofs.each do |roof|
      next unless roof.is_thermal_boundary

      # Base CLTD for conditioned roofs (Roof-Joist-Ceiling Sandwiches) taken from MJ8 Figure A12-16
      if roof.insulation_assembly_r_value <= 6
        cltd = 50.0
      elsif roof.insulation_assembly_r_value <= 13
        cltd = 45.0
      elsif roof.insulation_assembly_r_value <= 15
        cltd = 38.0
      elsif roof.insulation_assembly_r_value <= 21
        cltd = 31.0
      elsif roof.insulation_assembly_r_value <= 30
        cltd = 30.0
      else
        cltd = 27.0
      end

      # Base CLTD color adjustment based on notes in MJ8 Figure A12-16
      if [HPXML::ColorDark, HPXML::ColorMediumDark].include? roof.roof_color
        if [HPXML::RoofTypeClayTile, HPXML::RoofTypeWoodShingles].include? roof.roof_type
          cltd *= 0.83
        end
      elsif [HPXML::ColorMedium, HPXML::ColorLight].include? roof.roof_color
        if [HPXML::RoofTypeClayTile].include? roof.roof_type
          cltd *= 0.65
        else
          cltd *= 0.83
        end
      elsif [HPXML::ColorReflective].include? roof.roof_color
        if [HPXML::RoofTypeAsphaltShingles, HPXML::RoofTypeWoodShingles].include? roof.roof_type
          cltd *= 0.83
        else
          cltd *= 0.65
        end
      end

      # Adjust base CLTD for different CTD or DR
      cltd += (@hpxml_bldg.header.manualj_cooling_design_temp - 95.0) + @daily_range_temp_adjust[@daily_range_num]

      bldg_design_loads.Cool_Roofs += (1.0 / roof.insulation_assembly_r_value) * roof.net_area * cltd
      bldg_design_loads.Heat_Roofs += (1.0 / roof.insulation_assembly_r_value) * roof.net_area * @htd
    end
  end

  def self.process_load_ceilings(bldg_design_loads)
    '''
    Heating and Cooling Loads: Ceilings
    '''

    bldg_design_loads.Heat_Ceilings = 0.0
    bldg_design_loads.Cool_Ceilings = 0.0

    @hpxml_bldg.floors.each do |floor|
      next unless floor.is_ceiling
      next unless floor.is_thermal_boundary

      if floor.is_exterior
        bldg_design_loads.Cool_Ceilings += (1.0 / floor.insulation_assembly_r_value) * floor.area * (@ctd - 5.0 + @daily_range_temp_adjust[@daily_range_num])
        bldg_design_loads.Heat_Ceilings += (1.0 / floor.insulation_assembly_r_value) * floor.area * @htd
      else
        adjacent_space = floor.exterior_adjacent_to
        bldg_design_loads.Cool_Ceilings += (1.0 / floor.insulation_assembly_r_value) * floor.area * (@cool_design_temps[adjacent_space] - @cool_setpoint)
        bldg_design_loads.Heat_Ceilings += (1.0 / floor.insulation_assembly_r_value) * floor.area * (@heat_setpoint - @heat_design_temps[adjacent_space])
      end
    end
  end

  def self.process_load_floors(bldg_design_loads)
    '''
    Heating and Cooling Loads: Floors
    '''

    bldg_design_loads.Heat_Floors = 0.0
    bldg_design_loads.Cool_Floors = 0.0

    @hpxml_bldg.floors.each do |floor|
      next unless floor.is_floor
      next unless floor.is_thermal_boundary

      if floor.is_exterior
        bldg_design_loads.Cool_Floors += (1.0 / floor.insulation_assembly_r_value) * floor.area * (@ctd - 5.0 + @daily_range_temp_adjust[@daily_range_num])
        bldg_design_loads.Heat_Floors += (1.0 / floor.insulation_assembly_r_value) * floor.area * @htd
      else # Partition floor
        adjacent_space = floor.exterior_adjacent_to
        if floor.is_floor && [HPXML::LocationCrawlspaceVented, HPXML::LocationCrawlspaceUnvented, HPXML::LocationBasementUnconditioned].include?(adjacent_space)
          u_floor = 1.0 / floor.insulation_assembly_r_value

          sum_ua_wall = 0.0
          sum_a_wall = 0.0
          @hpxml_bldg.foundation_walls.each do |foundation_wall|
            next unless foundation_wall.is_exterior && foundation_wall.interior_adjacent_to == adjacent_space

            _u_wall_with_soil, u_wall_without_soil = get_foundation_wall_properties(foundation_wall)

            sum_a_wall += foundation_wall.net_area
            sum_ua_wall += (u_wall_without_soil * foundation_wall.net_area)
          end
          @hpxml_bldg.walls.each do |wall|
            next unless wall.is_exterior && wall.interior_adjacent_to == adjacent_space

            sum_a_wall += wall.net_area
            sum_ua_wall += (1.0 / wall.insulation_assembly_r_value * wall.net_area)
          end
          fail 'Could not find connected walls.' if sum_a_wall <= 0

          u_wall = sum_ua_wall / sum_a_wall

          # Calculate partition temperature different cooling (PTDC) per Manual J Figure A12-17
          # Calculate partition temperature different heating (PTDH) per Manual J Figure A12-6
          if [HPXML::LocationCrawlspaceVented].include? adjacent_space
            # Vented or Leaky
            ptdc_floor = @ctd / (1.0 + (4.0 * u_floor) / (u_wall + 0.11))
            ptdh_floor = @htd / (1.0 + (4.0 * u_floor) / (u_wall + 0.11))
          elsif [HPXML::LocationCrawlspaceUnvented, HPXML::LocationBasementUnconditioned].include? adjacent_space
            # Sealed Tight
            ptdc_floor = u_wall * @ctd / (4.0 * u_floor + u_wall)
            ptdh_floor = u_wall * @htd / (4.0 * u_floor + u_wall)
          end

          bldg_design_loads.Cool_Floors += (1.0 / floor.insulation_assembly_r_value) * floor.area * ptdc_floor
          bldg_design_loads.Heat_Floors += (1.0 / floor.insulation_assembly_r_value) * floor.area * ptdh_floor
        else # E.g., floor over garage
          bldg_design_loads.Cool_Floors += (1.0 / floor.insulation_assembly_r_value) * floor.area * (@cool_design_temps[adjacent_space] - @cool_setpoint)
          bldg_design_loads.Heat_Floors += (1.0 / floor.insulation_assembly_r_value) * floor.area * (@heat_setpoint - @heat_design_temps[adjacent_space])
        end
      end
    end
  end

  def self.process_load_slabs(bldg_design_loads)
    '''
    Heating and Cooling Loads: Floors
    '''

    bldg_design_loads.Heat_Slabs = 0.0

    @hpxml_bldg.slabs.each do |slab|
      next unless slab.is_thermal_boundary

      if slab.interior_adjacent_to == HPXML::LocationConditionedSpace # Slab-on-grade
        f_value = calc_slab_f_value(slab, @hpxml_bldg.site.ground_conductivity)
        bldg_design_loads.Heat_Slabs += f_value * slab.exposed_perimeter * @htd
      elsif HPXML::conditioned_below_grade_locations.include? slab.interior_adjacent_to
        # Based on MJ 8th Ed. A12-7 and ASHRAE HoF 2013 pg 18.31 Eq 40
        slab_is_insulated = false
        if slab.under_slab_insulation_width.to_f > 0 && slab.under_slab_insulation_r_value > 0
          slab_is_insulated = true
        elsif slab.perimeter_insulation_depth > 0 && slab.perimeter_insulation_r_value > 0
          slab_is_insulated = true
        elsif slab.under_slab_insulation_spans_entire_slab && slab.under_slab_insulation_r_value > 0
          slab_is_insulated = true
        end
        k_soil = 0.8 # Value from ASHRAE HoF, probably used by Manual J
        r_other = 1.47 # Value from ASHRAE HoF, probably used by Manual J
        ext_fnd_walls = @hpxml_bldg.foundation_walls.select { |fw| fw.is_exterior }
        z_f = ext_fnd_walls.map { |fw| fw.depth_below_grade * (fw.area / fw.height) }.sum(0.0) / ext_fnd_walls.map { |fw| fw.area / fw.height }.sum # Weighted-average (by length) below-grade depth
        sqrt_term = [slab.exposed_perimeter**2 - 16.0 * slab.area, 0.0].max
        length = slab.exposed_perimeter / 4.0 + Math.sqrt(sqrt_term) / 4.0
        width = slab.exposed_perimeter / 4.0 - Math.sqrt(sqrt_term) / 4.0
        w_b = [length, width].min
        w_b = [w_b, 1.0].max # handle zero exposed perimeter
        u_avg_bf = (2.0 * k_soil / (Math::PI * w_b)) * (Math::log(w_b / 2.0 + z_f / 2.0 + (k_soil * r_other) / Math::PI) - Math::log(z_f / 2.0 + (k_soil * r_other) / Math::PI))
        u_value = 0.85 * u_avg_bf # To account for the storage effect of soil, multiply by 0.85
        if slab_is_insulated
          u_value *= 0.7 # U-values are multiplied y 0.70 to produce U-values for insulated floors
        end
        bldg_design_loads.Heat_Slabs += u_value * slab.area * @htd
      end
    end
  end

  def self.process_load_infiltration_ventilation(bldg_design_loads, weather)
    '''
    Heating and Cooling Loads: Infiltration & Ventilation
    '''

    sla, _ach50, _nach, _volume, _height, a_ext = Airflow.get_values_from_air_infiltration_measurements(@hpxml_bldg, @cfa, weather)
    sla *= a_ext
    ela = sla * @cfa

    ncfl_ag = @hpxml_bldg.building_construction.number_of_conditioned_floors_above_grade

    # Set stack/wind coefficients from Tables 5D/5E
    c_s = 0.015 * ncfl_ag
    c_w_base = [0.0133 * @hpxml_bldg.site.additional_properties.aim2_shelter_coeff - 0.0027, 0.0].max # Linear relationship between shelter coefficient and c_w coefficients by shielding class
    c_w = c_w_base * ncfl_ag**0.4

    ela_in2 = UnitConversions.convert(ela, 'ft^2', 'in^2')
    windspeed_cooling_mph = 7.5 # Table 5D/5E Wind Velocity Value footnote
    windspeed_heating_mph = 15.0 # Table 5D/5E Wind Velocity Value footnote

    icfm_Cooling = ela_in2 * (c_s * @ctd + c_w * windspeed_cooling_mph**2)**0.5
    icfm_Heating = ela_in2 * (c_s * @htd + c_w * windspeed_heating_mph**2)**0.5

    q_unb_cfm, q_preheat, q_precool, q_recirc, q_bal_Sens, q_bal_Lat = get_ventilation_rates()

    cfm_Heating = q_bal_Sens + (icfm_Heating**2.0 + q_unb_cfm**2.0)**0.5 - q_preheat - q_recirc

    cfm_cool_load_sens = q_bal_Sens + (icfm_Cooling**2.0 + q_unb_cfm**2.0)**0.5 - q_precool - q_recirc
    cfm_cool_load_lat = q_bal_Lat + (icfm_Cooling**2.0 + q_unb_cfm**2.0)**0.5 - q_recirc

    bldg_design_loads.Heat_InfilVent = 1.1 * @acf * cfm_Heating * @htd

    bldg_design_loads.Cool_InfilVent_Sens = 1.1 * @acf * cfm_cool_load_sens * @ctd
    bldg_design_loads.Cool_InfilVent_Lat = 0.68 * @acf * cfm_cool_load_lat * (@cool_design_grains - @cool_indoor_grains)
  end

  def self.process_load_internal_gains(bldg_design_loads)
    '''
    Cooling Load: Internal Gains
    '''

    bldg_design_loads.Cool_IntGains_Sens = @hpxml_bldg.header.manualj_internal_loads_sensible + 230.0 * @hpxml_bldg.header.manualj_num_occupants
    bldg_design_loads.Cool_IntGains_Lat = @hpxml_bldg.header.manualj_internal_loads_latent + 200.0 * @hpxml_bldg.header.manualj_num_occupants
  end

  def self.aggregate_loads(bldg_design_loads)
    '''
    Building Loads (excluding ducts)
    '''

    # Heating
    bldg_design_loads.Heat_Tot = [bldg_design_loads.Heat_Windows + bldg_design_loads.Heat_Skylights +
      bldg_design_loads.Heat_Doors + bldg_design_loads.Heat_Walls +
      bldg_design_loads.Heat_Floors + bldg_design_loads.Heat_Slabs +
      bldg_design_loads.Heat_Ceilings + bldg_design_loads.Heat_Roofs, 0.0].max +
                                 bldg_design_loads.Heat_InfilVent

    # Cooling
    bldg_design_loads.Cool_Sens = bldg_design_loads.Cool_Windows + bldg_design_loads.Cool_Skylights +
                                  bldg_design_loads.Cool_Doors + bldg_design_loads.Cool_Walls +
                                  bldg_design_loads.Cool_Floors + bldg_design_loads.Cool_Ceilings +
                                  bldg_design_loads.Cool_Roofs + bldg_design_loads.Cool_InfilVent_Sens +
                                  bldg_design_loads.Cool_IntGains_Sens
    bldg_design_loads.Cool_Lat = bldg_design_loads.Cool_InfilVent_Lat + bldg_design_loads.Cool_IntGains_Lat
    if bldg_design_loads.Cool_Lat < 0 # No latent loads; also zero out individual components
      bldg_design_loads.Cool_Lat = 0.0
      bldg_design_loads.Cool_InfilVent_Lat = 0.0
      bldg_design_loads.Cool_IntGains_Lat = 0.0
    end
    bldg_design_loads.Cool_Tot = bldg_design_loads.Cool_Sens + bldg_design_loads.Cool_Lat

    # Initialize ducts
    bldg_design_loads.Heat_Ducts = 0.0
    bldg_design_loads.Cool_Ducts_Sens = 0.0
    bldg_design_loads.Cool_Ducts_Lat = 0.0
  end

  def self.apply_hvac_temperatures(system_design_loads, hvac_heating, hvac_cooling)
    '''
    HVAC Temperatures
    '''
    # Evaporative cooler temperature calculation based on Manual S Figure 4-7
    if @cooling_type == HPXML::HVACTypeEvaporativeCooler
      td_potential = @cool_design_temps[HPXML::LocationOutside] - @wetbulb_outdoor_cooling
      td = td_potential * hvac_cooling.additional_properties.effectiveness
      @leaving_air_temp = @cool_design_temps[HPXML::LocationOutside] - td
    else
      # Calculate Leaving Air Temperature
      shr = [system_design_loads.Cool_Sens / system_design_loads.Cool_Tot, 1.0].min
      # Determine the Leaving Air Temperature (LAT) based on Manual S Table 1-4
      if shr < 0.80
        @leaving_air_temp = 54.0 # F
      elsif shr < 0.85
        # MJ8 says to use 56 degF in this SHR range. Linear interpolation provides a more
        # continuous supply air flow rate across building efficiency levels.
        @leaving_air_temp = ((58.0 - 54.0) / (0.85 - 0.80)) * (shr - 0.8) + 54.0 # F
      else
        @leaving_air_temp = 58.0 # F
      end
    end

    # Calculate Supply Air Temperature
    if hvac_heating.is_a? HPXML::HeatPump
      @supply_air_temp = 105.0 # F
      @backup_supply_air_temp = 120.0 # F
    else
      @supply_air_temp = 120.0 # F
    end
  end

  def self.apply_hvac_loads(hvac_heating, system_design_loads, bldg_design_loads, ducts_heat_load, ducts_cool_load_sens, ducts_cool_load_lat)
    # Calculate design loads that this HVAC system serves

    # Heating
    system_design_loads.Heat_Load = bldg_design_loads.Heat_Tot * @fraction_heat_load_served
    if @heating_type == HPXML::HVACTypeHeatPumpWaterLoopToAir
      # Size to meet original fraction load served (not adjusted value from HVAC.apply_shared_heating_systems()
      # This ensures, e.g., that an appropriate heating airflow is used for duct losses.
      system_design_loads.Heat_Load = system_design_loads.Heat_Load / (1.0 / hvac_heating.heating_efficiency_cop)
    end
    system_design_loads.Heat_Load_Supp = system_design_loads.Heat_Load

    # Cooling
    system_design_loads.Cool_Load_Tot = bldg_design_loads.Cool_Tot * @fraction_cool_load_served
    system_design_loads.Cool_Load_Sens = bldg_design_loads.Cool_Sens * @fraction_cool_load_served
    system_design_loads.Cool_Load_Lat = bldg_design_loads.Cool_Lat * @fraction_cool_load_served

    # After applying load fraction to building design loads (w/o ducts), add duct load specific to this HVAC system
    system_design_loads.Heat_Load += ducts_heat_load.to_f
    system_design_loads.Heat_Load_Supp += ducts_heat_load.to_f
    system_design_loads.Cool_Load_Sens += ducts_cool_load_sens.to_f
    system_design_loads.Cool_Load_Lat += ducts_cool_load_lat.to_f
    system_design_loads.Cool_Load_Tot += ducts_cool_load_sens.to_f + ducts_cool_load_lat.to_f
  end

  def self.apply_hvac_size_limits(hvac_cooling)
    @oversize_limit = 1.15
    @oversize_delta = 15000.0
    @undersize_limit = 0.9

    if not hvac_cooling.nil?
      if hvac_cooling.compressor_type == HPXML::HVACCompressorTypeTwoStage
        @oversize_limit = 1.2
      elsif hvac_cooling.compressor_type == HPXML::HVACCompressorTypeVariableSpeed
        @oversize_limit = 1.3
      end
    end
  end

  def self.apply_hvac_heat_pump_logic(hvac_sizing_values, hvac_cooling)
    return unless hvac_cooling.is_a? HPXML::HeatPump
    return if @fraction_cool_load_served == 0
    return if @fraction_heat_load_served == 0

    if @hpxml_bldg.header.heat_pump_sizing_methodology != HPXML::HeatPumpSizingACCA
      # If HERS/MaxLoad methodology, use at least the larger of heating/cooling loads for heat pump sizing.
      # Note: Heat_Load_Supp should NOT be adjusted; we only want to adjust the HP capacity, not the HP backup heating capacity.
      max_load = [hvac_sizing_values.Heat_Load, hvac_sizing_values.Cool_Load_Tot].max
      hvac_sizing_values.Heat_Load = max_load
      hvac_sizing_values.Cool_Load_Sens *= max_load / hvac_sizing_values.Cool_Load_Tot
      hvac_sizing_values.Cool_Load_Lat *= max_load / hvac_sizing_values.Cool_Load_Tot
      hvac_sizing_values.Cool_Load_Tot = max_load
    end
  end

  def self.get_duct_regain_factor(duct)
    # dse_Fregain values comes from MJ8 pg 204 and Walker (1998) "Technical background for default
    # values used for forced air systems in proposed ASHRAE Std. 152"

    dse_Fregain = nil

    if [HPXML::LocationOutside, HPXML::LocationRoofDeck].include? duct.duct_location
      dse_Fregain = 0.0

    elsif [HPXML::LocationOtherHousingUnit, HPXML::LocationOtherHeatedSpace, HPXML::LocationOtherMultifamilyBufferSpace,
           HPXML::LocationOtherNonFreezingSpace, HPXML::LocationExteriorWall, HPXML::LocationUnderSlab,
           HPXML::LocationManufacturedHomeBelly].include? duct.duct_location
      space_values = Geometry.get_temperature_scheduled_space_values(duct.duct_location)
      dse_Fregain = space_values[:f_regain]

    elsif [HPXML::LocationBasementUnconditioned, HPXML::LocationCrawlspaceVented, HPXML::LocationCrawlspaceUnvented].include? duct.duct_location

      ceilings = @hpxml_bldg.floors.select { |f| f.is_floor && [f.interior_adjacent_to, f.exterior_adjacent_to].include?(duct.duct_location) }
      avg_ceiling_rvalue = calculate_average_r_value(ceilings)
      ceiling_insulated = (avg_ceiling_rvalue > 4)

      walls = @hpxml_bldg.foundation_walls.select { |f| [f.interior_adjacent_to, f.exterior_adjacent_to].include? duct.duct_location }
      avg_wall_rvalue = calculate_average_r_value(walls)
      walls_insulated = (avg_wall_rvalue > 4)

      if duct.duct_location == HPXML::LocationBasementUnconditioned
        if not ceiling_insulated
          if not walls_insulated
            dse_Fregain = 0.50 # Uninsulated ceiling, uninsulated walls
          else
            dse_Fregain = 0.75 # Uninsulated ceiling, insulated walls
          end
        else
          dse_Fregain = 0.30 # Insulated ceiling
        end
      elsif duct.duct_location == HPXML::LocationCrawlspaceVented
        if ceiling_insulated && walls_insulated
          dse_Fregain = 0.17 # Insulated ceiling, insulated walls
        elsif ceiling_insulated && (not walls_insulated)
          dse_Fregain = 0.12 # Insulated ceiling, uninsulated walls
        elsif (not ceiling_insulated) && walls_insulated
          dse_Fregain = 0.66 # Uninsulated ceiling, insulated walls
        elsif (not ceiling_insulated) && (not walls_insulated)
          dse_Fregain = 0.50 # Uninsulated ceiling, uninsulated walls
        end
      elsif duct.duct_location == HPXML::LocationCrawlspaceUnvented
        if ceiling_insulated && walls_insulated
          dse_Fregain = 0.30 # Insulated ceiling, insulated walls
        elsif ceiling_insulated && (not walls_insulated)
          dse_Fregain = 0.16 # Insulated ceiling, uninsulated walls
        elsif (not ceiling_insulated) && walls_insulated
          dse_Fregain = 0.76 # Uninsulated ceiling, insulated walls
        elsif (not ceiling_insulated) && (not walls_insulated)
          dse_Fregain = 0.60 # Uninsulated ceiling, uninsulated walls
        end
      end

    elsif [HPXML::LocationAtticVented, HPXML::LocationAtticUnvented].include? duct.duct_location
      dse_Fregain = 0.10 # This would likely be higher for unvented attics with roof insulation

    elsif [HPXML::LocationGarage].include? duct.duct_location
      dse_Fregain = 0.05

    elsif HPXML::conditioned_locations.include? duct.duct_location
      dse_Fregain = 1.0

    end

    return dse_Fregain
  end

  def self.calculate_load_ducts_heating(system_design_loads, hvac_heating)
    '''
    Heating Duct Loads
    '''

    return if hvac_heating.nil? || (system_design_loads.Heat_Tot == 0) || hvac_heating.distribution_system.nil? || hvac_heating.distribution_system.ducts.empty?
    return if @fraction_heat_load_served == 0

    init_heat_load = system_design_loads.Heat_Tot * @fraction_heat_load_served

    # Distribution system efficiency (DSE) calculations based on ASHRAE Standard 152

    duct_values = calc_duct_conduction_values(hvac_heating.distribution_system, @heat_design_temps)
    dse_As, dse_Ar, supply_r, return_r, dse_Tamb_s, dse_Tamb_r, dse_Fregain_s, dse_Fregain_r = duct_values

    # Initialize for the iteration
    delta = 1
    heat_load_next = init_heat_load

    for _iter in 0..19
      break if delta.abs <= 0.001

      heat_load_prev = heat_load_next

      # Calculate the new heating air flow rate
      heat_cfm = calc_airflow_rate_manual_s(heat_load_next, (@supply_air_temp - @heat_setpoint))

      dse_Qs, dse_Qr = calc_duct_leakages_cfm25(hvac_heating.distribution_system, heat_cfm)

      dse_DE = calc_delivery_effectiveness_heating(dse_Qs, dse_Qr, heat_cfm, heat_load_next, dse_Tamb_s, dse_Tamb_r, dse_As, dse_Ar, @heat_setpoint, dse_Fregain_s, dse_Fregain_r, supply_r, return_r)

      # Calculate the increase in heating load due to ducts (Approach: DE = Qload/Qequip -> Qducts = Qequip-Qload)
      heat_load_next = init_heat_load / dse_DE

      # Calculate the change since the last iteration
      delta = (heat_load_next - heat_load_prev) / heat_load_prev
    end

    ducts_heat_load = heat_load_next - init_heat_load
    return ducts_heat_load
  end

  def self.calculate_load_ducts_cooling(system_design_loads, weather, hvac_cooling)
    '''
    Cooling Duct Loads
    '''

    return if hvac_cooling.nil? || (system_design_loads.Cool_Sens == 0) || hvac_cooling.distribution_system.nil? || hvac_cooling.distribution_system.ducts.empty?
    return if @fraction_cool_load_served == 0

    init_cool_load_sens = system_design_loads.Cool_Sens * @fraction_cool_load_served
    init_cool_load_lat = system_design_loads.Cool_Lat * @fraction_cool_load_served

    # Distribution system efficiency (DSE) calculations based on ASHRAE Standard 152

    duct_values = calc_duct_conduction_values(hvac_cooling.distribution_system, @cool_design_temps)
    dse_As, dse_Ar, supply_r, return_r, dse_Tamb_s, dse_Tamb_r, dse_Fregain_s, dse_Fregain_r = duct_values

    # Calculate the air enthalpy in the return duct location for DSE calculations
    dse_h_r = (1.006 * UnitConversions.convert(dse_Tamb_r, 'F', 'C') + weather.design.CoolingHumidityRatio * (2501.0 + 1.86 * UnitConversions.convert(dse_Tamb_r, 'F', 'C'))) * UnitConversions.convert(1.0, 'kJ', 'Btu') * UnitConversions.convert(1.0, 'lbm', 'kg')

    # Initialize for the iteration
    delta = 1
    cool_load_tot_next = init_cool_load_sens + init_cool_load_lat

    cool_cfm = calc_airflow_rate_manual_s(init_cool_load_sens, (@cool_setpoint - @leaving_air_temp))
    _dse_Qs, dse_Qr = calc_duct_leakages_cfm25(hvac_cooling.distribution_system, cool_cfm)

    for _iter in 1..50
      break if delta.abs <= 0.001

      cool_load_tot_prev = cool_load_tot_next

      cool_load_lat, cool_load_sens = calculate_sensible_latent_split(dse_Qr, cool_load_tot_next, init_cool_load_lat)
      cool_load_tot = cool_load_lat + cool_load_sens

      # Calculate the new cooling air flow rate
      cool_cfm = calc_airflow_rate_manual_s(cool_load_sens, (@cool_setpoint - @leaving_air_temp))

      dse_Qs, dse_Qr = calc_duct_leakages_cfm25(hvac_cooling.distribution_system, cool_cfm)

      dse_DE, _dse_dTe_cooling, _cool_duct_sens = calc_delivery_effectiveness_cooling(dse_Qs, dse_Qr, @leaving_air_temp, cool_cfm, cool_load_sens, dse_Tamb_s, dse_Tamb_r, dse_As, dse_Ar, @cool_setpoint, dse_Fregain_s, dse_Fregain_r, cool_load_tot, dse_h_r, supply_r, return_r)

      cool_load_tot_next = (init_cool_load_sens + init_cool_load_lat) / dse_DE

      # Calculate the change since the last iteration
      delta = (cool_load_tot_next - cool_load_tot_prev) / cool_load_tot_prev
    end

    ducts_cool_load_sens = cool_load_sens - init_cool_load_sens
    ducts_cool_load_lat = cool_load_lat - init_cool_load_lat
    return ducts_cool_load_sens, ducts_cool_load_lat
  end

  def self.apply_load_ducts(bldg_design_loads, total_ducts_heat_load, total_ducts_cool_load_sens, total_ducts_cool_load_lat)
    bldg_design_loads.Heat_Ducts += total_ducts_heat_load.to_f
    bldg_design_loads.Heat_Tot += total_ducts_heat_load.to_f
    bldg_design_loads.Cool_Ducts_Sens += total_ducts_cool_load_sens.to_f
    bldg_design_loads.Cool_Sens += total_ducts_cool_load_sens.to_f
    bldg_design_loads.Cool_Ducts_Lat += total_ducts_cool_load_lat.to_f
    bldg_design_loads.Cool_Lat += total_ducts_cool_load_lat.to_f
    bldg_design_loads.Cool_Tot += total_ducts_cool_load_sens.to_f + total_ducts_cool_load_lat.to_f
  end

  def self.apply_hvac_equipment_adjustments(runner, hvac_sizing_values, weather, hvac_heating, hvac_cooling, hvac_system)
    '''
    Equipment Adjustments
    '''

    # Cooling

    if not hvac_cooling.nil?
      hvac_cooling_ap = hvac_cooling.additional_properties
    end

    if hvac_sizing_values.Cool_Load_Tot <= 0

      hvac_sizing_values.Cool_Capacity = 0.0
      hvac_sizing_values.Cool_Capacity_Sens = 0.0
      hvac_sizing_values.Cool_Airflow = 0.0

    elsif [HPXML::HVACTypeCentralAirConditioner,
           HPXML::HVACTypeHeatPumpAirToAir].include? @cooling_type

      entering_temp = @hpxml_bldg.header.manualj_cooling_design_temp
      hvac_cooling_speed = get_sizing_speed(hvac_cooling_ap)
      coefficients = hvac_cooling_ap.cool_cap_ft_spec[hvac_cooling_speed]

      total_cap_curve_value = MathTools.biquadratic(@wetbulb_indoor_cooling, entering_temp, coefficients)
      cool_cap_rated = hvac_sizing_values.Cool_Load_Tot / total_cap_curve_value

      hvac_cooling_shr = hvac_cooling_ap.cool_rated_shrs_gross[hvac_cooling_speed]
      sens_cap_rated = cool_cap_rated * hvac_cooling_shr

      # Calculate the air flow rate required for design conditions
      hvac_sizing_values.Cool_Airflow = calc_airflow_rate_manual_s(hvac_sizing_values.Cool_Load_Sens, (@cool_setpoint - @leaving_air_temp), cool_cap_rated)

      sensible_cap_curve_value = process_curve_fit(hvac_sizing_values.Cool_Airflow, hvac_sizing_values.Cool_Load_Tot, entering_temp)
      sens_cap_design = sens_cap_rated * sensible_cap_curve_value
      lat_cap_design = [hvac_sizing_values.Cool_Load_Tot - sens_cap_design, 1.0].max

      shr_biquadratic = get_shr_biquadratic
      a_sens = shr_biquadratic[0]
      b_sens = shr_biquadratic[1]
      c_sens = shr_biquadratic[3]
      d_sens = shr_biquadratic[5]

      # Adjust Sizing
      if hvac_cooling.is_a?(HPXML::HeatPump) && (@hpxml_bldg.header.heat_pump_sizing_methodology == HPXML::HeatPumpSizingHERS)
        hvac_sizing_values.Cool_Capacity = hvac_sizing_values.Cool_Load_Tot
        hvac_sizing_values.Cool_Capacity_Sens = hvac_sizing_values.Cool_Capacity * hvac_cooling_shr

        cool_load_sens_cap_design = hvac_sizing_values.Cool_Capacity_Sens * sensible_cap_curve_value

      elsif lat_cap_design < hvac_sizing_values.Cool_Load_Lat
        # Size by MJ8 Latent load, return to rated conditions

        # Solve for the new sensible and total capacity at design conditions:
        # CoolingLoad_Lat = cool_cap_design - cool_load_sens_cap_design
        # solve the following for cool_cap_design: sens_cap_design = SHRRated * cool_cap_design / total_cap_curve_value * function(CFM/cool_cap_design, ODB)
        # substituting in CFM = cool_load_sens_cap_design / (1.1 * ACF * (cool_setpoint - LAT))

        cool_load_sens_cap_design = hvac_sizing_values.Cool_Load_Lat / ((total_cap_curve_value / hvac_cooling_shr - \
                                  (b_sens + d_sens * entering_temp) / \
                                  (1.1 * @acf * (@cool_setpoint - @leaving_air_temp))) / \
                                  (a_sens + c_sens * entering_temp) - 1.0)

        # Ensure equipment is not being undersized
        cool_load_sens_cap_design = [cool_load_sens_cap_design, @undersize_limit * hvac_sizing_values.Cool_Load_Sens].max

        cool_cap_design = cool_load_sens_cap_design + hvac_sizing_values.Cool_Load_Lat

        # The SHR of the equipment at the design condition
        shr_design = cool_load_sens_cap_design / cool_cap_design

        # If the adjusted equipment size is negative (occurs at altitude), use oversize limit (the adjustment
        # almost always hits the oversize limit in this case, making this a safe assumption)
        if (cool_cap_design < 0) || (cool_load_sens_cap_design < 0)
          cool_cap_design = @oversize_limit * hvac_sizing_values.Cool_Load_Tot
        end

        # Limit total capacity to oversize limit
        cool_cap_design = [cool_cap_design, @oversize_limit * hvac_sizing_values.Cool_Load_Tot].min

        # Determine rated capacities
        hvac_sizing_values.Cool_Capacity = cool_cap_design / total_cap_curve_value
        hvac_sizing_values.Cool_Capacity_Sens = hvac_sizing_values.Cool_Capacity * hvac_cooling_shr

        # Determine the final sensible capacity at design using the SHR
        cool_load_sens_cap_design = shr_design * cool_cap_design

      elsif sens_cap_design < @undersize_limit * hvac_sizing_values.Cool_Load_Sens
        # Size by MJ8 Sensible load, return to rated conditions, find Sens with SHRRated. Limit total
        # capacity to oversizing limit

        sens_cap_design = @undersize_limit * hvac_sizing_values.Cool_Load_Sens

        # Solve for the new total system capacity at design conditions:
        # sens_cap_design   = sens_cap_rated * sensible_cap_curve_value
        #                  = SHRRated * cool_cap_design / total_cap_curve_value * sensible_cap_curve_value
        #                  = SHRRated * cool_cap_design / total_cap_curve_value * function(CFM/cool_cap_design, ODB)

        cool_cap_design = (sens_cap_design / (hvac_cooling_shr / total_cap_curve_value) - \
                                           (b_sens * UnitConversions.convert(hvac_sizing_values.Cool_Airflow, 'ton', 'Btu/hr') + \
                                           d_sens * UnitConversions.convert(hvac_sizing_values.Cool_Airflow, 'ton', 'Btu/hr') * entering_temp)) / \
                          (a_sens + c_sens * entering_temp)

        # Limit total capacity to oversize limit
        cool_cap_design = [cool_cap_design, @oversize_limit * hvac_sizing_values.Cool_Load_Tot].min

        hvac_sizing_values.Cool_Capacity = cool_cap_design / total_cap_curve_value
        hvac_sizing_values.Cool_Capacity_Sens = hvac_sizing_values.Cool_Capacity * hvac_cooling_shr

        # Recalculate the air flow rate in case the oversizing limit has been used
        cool_load_sens_cap_design = hvac_sizing_values.Cool_Capacity_Sens * sensible_cap_curve_value

      else
        hvac_sizing_values.Cool_Capacity = hvac_sizing_values.Cool_Load_Tot / total_cap_curve_value
        hvac_sizing_values.Cool_Capacity_Sens = hvac_sizing_values.Cool_Capacity * hvac_cooling_shr

        cool_load_sens_cap_design = hvac_sizing_values.Cool_Capacity_Sens * sensible_cap_curve_value
      end

      # Calculate the final air flow rate using final sensible capacity at design
      hvac_sizing_values.Cool_Airflow = calc_airflow_rate_manual_s(cool_load_sens_cap_design, (@cool_setpoint - @leaving_air_temp), hvac_sizing_values.Cool_Capacity)

    elsif [HPXML::HVACTypeHeatPumpMiniSplit,
           HPXML::HVACTypeMiniSplitAirConditioner,
           HPXML::HVACTypeRoomAirConditioner,
           HPXML::HVACTypePTAC,
           HPXML::HVACTypeHeatPumpPTHP,
           HPXML::HVACTypeHeatPumpRoom].include? @cooling_type

      hvac_cooling_speed = get_sizing_speed(hvac_cooling_ap)
      hvac_cooling_shr = hvac_cooling_ap.cool_rated_shrs_gross[hvac_cooling_speed]

      if hvac_cooling.is_a?(HPXML::HeatPump) && (@hpxml_bldg.header.heat_pump_sizing_methodology == HPXML::HeatPumpSizingHERS)
        hvac_sizing_values.Cool_Capacity = hvac_sizing_values.Cool_Load_Tot
        hvac_sizing_values.Cool_Capacity_Sens = hvac_sizing_values.Cool_Capacity * hvac_cooling_shr
      else
        entering_temp = @hpxml_bldg.header.manualj_cooling_design_temp
        coefficients = hvac_cooling_ap.cool_cap_ft_spec[hvac_cooling_speed]
        total_cap_curve_value = MathTools.biquadratic(@wetbulb_indoor_cooling, entering_temp, coefficients)

        hvac_sizing_values.Cool_Capacity = hvac_sizing_values.Cool_Load_Tot / total_cap_curve_value
        hvac_sizing_values.Cool_Capacity_Sens = hvac_sizing_values.Cool_Capacity * hvac_cooling_shr
      end

      hvac_sizing_values.Cool_Airflow = calc_airflow_rate_user(hvac_sizing_values.Cool_Capacity, hvac_cooling_ap.cool_rated_cfm_per_ton[-1], hvac_cooling_ap.cool_capacity_ratios[-1])

    elsif HPXML::HVACTypeHeatPumpGroundToAir == @cooling_type

      coil_bf = gshp_coil_bf
      entering_temp = hvac_cooling_ap.design_chw
      hvac_cooling_speed = get_sizing_speed(hvac_cooling_ap)

      # Calculate the air flow rate required for design conditions
      hvac_sizing_values.Cool_Airflow = calc_airflow_rate_manual_s(hvac_sizing_values.Cool_Load_Sens, (@cool_setpoint - @leaving_air_temp))

      # Neglecting the water flow rate for now because it's not available yet. Air flow rate is pre-adjusted values.
      design_wb_temp = UnitConversions.convert(@wetbulb_indoor_cooling, 'f', 'k')
      design_db_temp = UnitConversions.convert(@cool_setpoint, 'f', 'k')
      design_w_temp = UnitConversions.convert(entering_temp, 'f', 'k')
      design_vfr_air = UnitConversions.convert(hvac_sizing_values.Cool_Airflow, 'cfm', 'm^3/s')

      cool_cap_curve_spec = hvac_cooling_ap.cool_cap_curve_spec[hvac_cooling_speed]
      cool_sh_curve_spec = hvac_cooling_ap.cool_sh_curve_spec[hvac_cooling_speed]
      total_cap_curve_value, sensible_cap_curve_value = calc_gshp_clg_curve_value(cool_cap_curve_spec, cool_sh_curve_spec, design_wb_temp, design_db_temp, design_w_temp, design_vfr_air, nil)

      bypass_factor_curve_value = MathTools.biquadratic(@wetbulb_indoor_cooling, @cool_setpoint, gshp_coil_bf_ft_spec)
      hvac_cooling_shr = hvac_cooling_ap.cool_rated_shrs_gross[hvac_cooling_speed]

      if @hpxml_bldg.header.heat_pump_sizing_methodology == HPXML::HeatPumpSizingHERS
        hvac_sizing_values.Cool_Capacity = hvac_sizing_values.Cool_Load_Tot
        hvac_sizing_values.Cool_Capacity_Sens = hvac_sizing_values.Cool_Capacity * hvac_cooling_shr
      else
        hvac_sizing_values.Cool_Capacity = hvac_sizing_values.Cool_Load_Tot / total_cap_curve_value # Note: cool_cap_design = hvac_sizing_values.Cool_Load_Tot
        hvac_sizing_values.Cool_Capacity_Sens = hvac_sizing_values.Cool_Capacity * hvac_cooling_shr

        cool_load_sens_cap_design = (hvac_sizing_values.Cool_Capacity_Sens * sensible_cap_curve_value /
                                   (1.0 + (1.0 - coil_bf * bypass_factor_curve_value) *
                                   (80.0 - @cool_setpoint) / (@cool_setpoint - @leaving_air_temp)))
        cool_load_lat_cap_design = hvac_sizing_values.Cool_Load_Tot - cool_load_sens_cap_design

        # Adjust Sizing so that coil sensible at design >= CoolingLoad_Sens, and coil latent at design >= CoolingLoad_Lat, and equipment SHRRated is maintained.
        cool_load_sens_cap_design = [cool_load_sens_cap_design, hvac_sizing_values.Cool_Load_Sens].max
        cool_load_lat_cap_design = [cool_load_lat_cap_design, hvac_sizing_values.Cool_Load_Lat].max
        cool_cap_design = cool_load_sens_cap_design + cool_load_lat_cap_design

        # Limit total capacity via oversizing limit
        cool_cap_design = [cool_cap_design, @oversize_limit * hvac_sizing_values.Cool_Load_Tot].min
        hvac_sizing_values.Cool_Capacity = cool_cap_design / total_cap_curve_value
        hvac_sizing_values.Cool_Capacity_Sens = hvac_sizing_values.Cool_Capacity * hvac_cooling_shr
      end

      # Recalculate the air flow rate in case the oversizing limit has been used
      cool_load_sens_cap_design = (hvac_sizing_values.Cool_Capacity_Sens * sensible_cap_curve_value /
                                 (1.0 + (1.0 - coil_bf * bypass_factor_curve_value) *
                                 (80.0 - @cool_setpoint) / (@cool_setpoint - @leaving_air_temp)))
      hvac_sizing_values.Cool_Airflow = calc_airflow_rate_manual_s(cool_load_sens_cap_design, (@cool_setpoint - @leaving_air_temp), hvac_sizing_values.Cool_Capacity)

    elsif HPXML::HVACTypeEvaporativeCooler == @cooling_type

      hvac_sizing_values.Cool_Capacity = hvac_sizing_values.Cool_Load_Tot
      hvac_sizing_values.Cool_Capacity_Sens = hvac_sizing_values.Cool_Load_Sens
      if @cool_setpoint - @leaving_air_temp > 0
        hvac_sizing_values.Cool_Airflow = calc_airflow_rate_manual_s(hvac_sizing_values.Cool_Load_Sens, (@cool_setpoint - @leaving_air_temp))
      else
        hvac_sizing_values.Cool_Airflow = @cfa * 2.0 # Use industry rule of thumb sizing method adopted by HEScore
      end

    elsif HPXML::HVACTypeHeatPumpWaterLoopToAir == @cooling_type

      # Model only currently used for heating
      hvac_sizing_values.Cool_Capacity = 0.0
      hvac_sizing_values.Cool_Capacity_Sens = 0.0
      hvac_sizing_values.Cool_Airflow = 0.0

    elsif @cooling_type.nil?

      hvac_sizing_values.Cool_Capacity = 0.0
      hvac_sizing_values.Cool_Capacity_Sens = 0.0
      hvac_sizing_values.Cool_Airflow = 0.0

    else

      fail "Unexpected cooling type: #{@cooling_type}."

    end

    # Heating

    if not hvac_heating.nil?
      hvac_heating_ap = hvac_heating.additional_properties
    end

    if hvac_sizing_values.Heat_Load <= 0

      hvac_sizing_values.Heat_Capacity = 0.0
      hvac_sizing_values.Heat_Capacity_Supp = 0.0
      hvac_sizing_values.Heat_Airflow = 0.0
      hvac_sizing_values.Heat_Airflow_Supp = 0.0

    elsif [HPXML::HVACTypeHeatPumpAirToAir,
           HPXML::HVACTypeHeatPumpMiniSplit,
           HPXML::HVACTypeHeatPumpPTHP,
           HPXML::HVACTypeHeatPumpRoom].include? @heating_type

      if hvac_heating.is_a?(HPXML::HeatPump) && (@hpxml_bldg.header.heat_pump_sizing_methodology == HPXML::HeatPumpSizingHERS)
        hvac_sizing_values.Heat_Capacity = hvac_sizing_values.Heat_Load
      else
        process_heat_pump_adjustment(runner, hvac_sizing_values, weather, hvac_heating, total_cap_curve_value, hvac_system)
      end

      hvac_sizing_values.Heat_Capacity_Supp = hvac_sizing_values.Heat_Load_Supp
      if @heating_type == HPXML::HVACTypeHeatPumpAirToAir
        hvac_sizing_values.Heat_Airflow = calc_airflow_rate_manual_s(hvac_sizing_values.Heat_Capacity, (@supply_air_temp - @heat_setpoint), hvac_sizing_values.Heat_Capacity)
      else
        hvac_sizing_values.Heat_Airflow = calc_airflow_rate_user(hvac_sizing_values.Heat_Capacity, hvac_heating_ap.heat_rated_cfm_per_ton[-1], hvac_heating_ap.heat_capacity_ratios[-1])
      end
      hvac_sizing_values.Heat_Airflow_Supp = calc_airflow_rate_manual_s(hvac_sizing_values.Heat_Capacity_Supp, (@backup_supply_air_temp - @heat_setpoint))

    elsif [HPXML::HVACTypeHeatPumpGroundToAir].include? @heating_type

      if @hpxml_bldg.header.heat_pump_sizing_methodology == HPXML::HeatPumpSizingHERS
        hvac_sizing_values.Heat_Capacity = hvac_sizing_values.Heat_Load
        hvac_sizing_values.Heat_Capacity_Supp = hvac_sizing_values.Heat_Load_Supp
      elsif hvac_sizing_values.Cool_Capacity > 0
        hvac_sizing_values.Heat_Capacity = hvac_sizing_values.Heat_Load
        hvac_sizing_values.Heat_Capacity_Supp = hvac_sizing_values.Heat_Load_Supp

        # For single stage compressor, when heating capacity is much larger than cooling capacity,
        # in order to avoid frequent cycling in cooling mode, heating capacity is derated to 75%.
        if hvac_sizing_values.Heat_Capacity >= 1.5 * hvac_sizing_values.Cool_Capacity
          hvac_sizing_values.Heat_Capacity = hvac_sizing_values.Heat_Load * 0.75
        end

        hvac_sizing_values.Cool_Capacity = [hvac_sizing_values.Cool_Capacity, hvac_sizing_values.Heat_Capacity].max
        hvac_sizing_values.Heat_Capacity = hvac_sizing_values.Cool_Capacity

        hvac_sizing_values.Cool_Capacity_Sens = hvac_sizing_values.Cool_Capacity * hvac_cooling_shr
        cool_load_sens_cap_design = (hvac_sizing_values.Cool_Capacity_Sens * sensible_cap_curve_value /
                                   (1.0 + (1.0 - gshp_coil_bf * bypass_factor_curve_value) *
                                   (80.0 - @cool_setpoint) / (@cool_setpoint - @leaving_air_temp)))
        hvac_sizing_values.Cool_Airflow = calc_airflow_rate_manual_s(cool_load_sens_cap_design, (@cool_setpoint - @leaving_air_temp), hvac_sizing_values.Cool_Capacity)
      else
        hvac_sizing_values.Heat_Capacity = hvac_sizing_values.Heat_Load
        hvac_sizing_values.Heat_Capacity_Supp = hvac_sizing_values.Heat_Load_Supp
      end
      hvac_sizing_values.Heat_Airflow = calc_airflow_rate_manual_s(hvac_sizing_values.Heat_Capacity, (@supply_air_temp - @heat_setpoint))
      hvac_sizing_values.Heat_Airflow_Supp = calc_airflow_rate_manual_s(hvac_sizing_values.Heat_Capacity_Supp, (@backup_supply_air_temp - @heat_setpoint))

    elsif [HPXML::HVACTypeHeatPumpWaterLoopToAir].include? @heating_type

      hvac_sizing_values.Heat_Capacity = hvac_sizing_values.Heat_Load
      hvac_sizing_values.Heat_Capacity_Supp = hvac_sizing_values.Heat_Load_Supp

      hvac_sizing_values.Heat_Airflow = calc_airflow_rate_manual_s(hvac_sizing_values.Heat_Capacity, (@supply_air_temp - @heat_setpoint), hvac_sizing_values.Heat_Capacity)
      hvac_sizing_values.Heat_Airflow_Supp = calc_airflow_rate_manual_s(hvac_sizing_values.Heat_Capacity_Supp, (@backup_supply_air_temp - @heat_setpoint))

    elsif (@heating_type == HPXML::HVACTypeFurnace) || ((not hvac_cooling.nil?) && hvac_cooling.has_integrated_heating)

      hvac_sizing_values.Heat_Capacity = hvac_sizing_values.Heat_Load
      hvac_sizing_values.Heat_Capacity_Supp = 0.0

      hvac_sizing_values.Heat_Airflow = calc_airflow_rate_manual_s(hvac_sizing_values.Heat_Capacity, (@supply_air_temp - @heat_setpoint), hvac_sizing_values.Heat_Capacity)
      hvac_sizing_values.Heat_Airflow_Supp = 0.0

    elsif [HPXML::HVACTypeStove,
           HPXML::HVACTypeSpaceHeater,
           HPXML::HVACTypeWallFurnace,
           HPXML::HVACTypeFloorFurnace,
           HPXML::HVACTypeFireplace].include? @heating_type

      hvac_sizing_values.Heat_Capacity = hvac_sizing_values.Heat_Load
      hvac_sizing_values.Heat_Capacity_Supp = 0.0

      if hvac_heating_ap.heat_rated_cfm_per_ton[0] > 0
        # Fixed airflow rate
        hvac_sizing_values.Heat_Airflow = UnitConversions.convert(hvac_sizing_values.Heat_Capacity, 'Btu/hr', 'ton') * hvac_heating_ap.heat_rated_cfm_per_ton[0]
      else
        # Autosized airflow rate
        hvac_sizing_values.Heat_Airflow = calc_airflow_rate_manual_s(hvac_sizing_values.Heat_Capacity, (@supply_air_temp - @heat_setpoint), hvac_sizing_values.Heat_Capacity)
      end
      hvac_sizing_values.Heat_Airflow_Supp = 0.0

    elsif [HPXML::HVACTypeBoiler,
           HPXML::HVACTypeElectricResistance].include? @heating_type

      hvac_sizing_values.Heat_Capacity = hvac_sizing_values.Heat_Load
      hvac_sizing_values.Heat_Capacity_Supp = 0.0
      hvac_sizing_values.Heat_Airflow = 0.0
      hvac_sizing_values.Heat_Airflow_Supp = 0.0

    elsif @heating_type.nil?

      hvac_sizing_values.Heat_Capacity = 0.0
      hvac_sizing_values.Heat_Capacity_Supp = 0.0
      hvac_sizing_values.Heat_Airflow = 0.0
      hvac_sizing_values.Heat_Airflow_Supp = 0.0

    else

      fail "Unexpected heating type: #{@heating_type}."

    end
  end

  def self.apply_hvac_installation_quality(hvac_sizing_values, hvac_heating, hvac_cooling)
    # Increases the autosized heating/cooling capacities to account for any reduction
    # in capacity due to HVAC installation quality. This is done to prevent causing
    # unmet loads.

    cool_charge_defect_ratio = 0.0
    cool_airflow_defect_ratio = 0.0
    heat_airflow_defect_ratio = 0.0

    if not hvac_cooling.nil?
      if hvac_cooling.respond_to? :charge_defect_ratio
        cool_charge_defect_ratio = hvac_cooling.charge_defect_ratio.to_f
      end
      if hvac_cooling.respond_to? :airflow_defect_ratio
        cool_airflow_defect_ratio = hvac_cooling.airflow_defect_ratio.to_f
      end
    end
    if (not hvac_heating.nil?)
      if hvac_heating.respond_to? :airflow_defect_ratio
        heat_airflow_defect_ratio = hvac_heating.airflow_defect_ratio.to_f
      end
    end

    return if (cool_charge_defect_ratio.abs < 0.001) && (cool_airflow_defect_ratio.abs < 0.001) && (heat_airflow_defect_ratio.abs < 0.001)

    # Cooling

    f_ch = cool_charge_defect_ratio.round(3)

    if [HPXML::HVACTypeHeatPumpAirToAir,
        HPXML::HVACTypeCentralAirConditioner,
        HPXML::HVACTypeHeatPumpMiniSplit,
        HPXML::HVACTypeMiniSplitAirConditioner,
        HPXML::HVACTypeHeatPumpGroundToAir].include?(@cooling_type) && @fraction_cool_load_served > 0

      hvac_cooling_ap = hvac_cooling.additional_properties

      cool_airflow_rated_defect_ratio = []
      cool_airflow_rated_ratio = []
      if @cooling_type != HPXML::HVACTypeHeatPumpGroundToAir
        cool_cfm_m3s = UnitConversions.convert(hvac_sizing_values.Cool_Airflow, 'cfm', 'm^3/s')
        for speed in 0..(hvac_cooling_ap.cool_rated_cfm_per_ton.size - 1)
          cool_airflow_rated_ratio << cool_cfm_m3s / HVAC.calc_rated_airflow(hvac_sizing_values.Cool_Capacity, hvac_cooling_ap.cool_rated_cfm_per_ton[speed], hvac_cooling_ap.cool_capacity_ratios[speed])
          cool_airflow_rated_defect_ratio << cool_cfm_m3s * (1 + cool_airflow_defect_ratio) / HVAC.calc_rated_airflow(hvac_sizing_values.Cool_Capacity, hvac_cooling_ap.cool_rated_cfm_per_ton[speed], hvac_cooling_ap.cool_capacity_ratios[speed])
        end
      else
        cool_airflow_rated_ratio = [1.0] # actual air flow is equal to rated (before applying defect ratio) in current methodology
        cool_airflow_rated_defect_ratio = [1 + cool_airflow_defect_ratio]
      end

      if not cool_airflow_rated_defect_ratio.empty?
        cap_clg_ratios = []
        for speed in 0..(cool_airflow_rated_defect_ratio.size - 1)
          # NOTE: heat pump (cooling) curves don't exhibit expected trends at extreme faults;
          clg_fff_cap_coeff, _clg_fff_eir_coeff = HVAC.get_airflow_fault_cooling_coeff()
          a1_AF_Qgr_c = clg_fff_cap_coeff[0]
          a2_AF_Qgr_c = clg_fff_cap_coeff[1]
          a3_AF_Qgr_c = clg_fff_cap_coeff[2]

          qgr_values, _p_values, ff_chg_values = HVAC.get_charge_fault_cooling_coeff(f_ch)

          a1_CH_Qgr_c = qgr_values[0]
          a2_CH_Qgr_c = qgr_values[1]
          a3_CH_Qgr_c = qgr_values[2]
          a4_CH_Qgr_c = qgr_values[3]

          q0_CH = a1_CH_Qgr_c
          q1_CH = a2_CH_Qgr_c * UnitConversions.convert(@cool_setpoint, 'F', 'C')
          q2_CH = a3_CH_Qgr_c * UnitConversions.convert(@hpxml_bldg.header.manualj_cooling_design_temp, 'F', 'C')
          q3_CH = a4_CH_Qgr_c * f_ch
          y_CH_Q_c = 1 + ((q0_CH + q1_CH + q2_CH + q3_CH) * f_ch)

          ff_ch_c = (1.0 / (1.0 + (qgr_values[0] + (qgr_values[1] * ff_chg_values[0]) + (qgr_values[2] * ff_chg_values[1]) + (qgr_values[3] * f_ch)) * f_ch)).round(3)
          ff_AF_c = cool_airflow_rated_defect_ratio[speed].round(3)
          ff_AF_comb_c = ff_ch_c * ff_AF_c

          q_AF_CH = a1_AF_Qgr_c + (a2_AF_Qgr_c * ff_ch_c) + (a3_AF_Qgr_c * ff_ch_c * ff_ch_c)
          p_CH_Q_c = y_CH_Q_c / q_AF_CH

          p_AF_Q_c = a1_AF_Qgr_c + (a2_AF_Qgr_c * ff_AF_comb_c) + (a3_AF_Qgr_c * ff_AF_comb_c * ff_AF_comb_c)

          cool_cap_fff = (p_CH_Q_c * p_AF_Q_c)

          # calculate the capacity impact by defects
          ff_AF_c_nodefect = cool_airflow_rated_ratio[speed].round(3)
          cool_cap_fff_nodefect = a1_AF_Qgr_c + a2_AF_Qgr_c * ff_AF_c_nodefect + a3_AF_Qgr_c * ff_AF_c_nodefect * ff_AF_c_nodefect
          cap_clg_ratio = 1 / (cool_cap_fff / cool_cap_fff_nodefect)
          cap_clg_ratios << cap_clg_ratio
        end

        prev_capacity = hvac_sizing_values.Cool_Capacity
        hvac_sizing_values.Cool_Capacity *= cap_clg_ratios.max
        hvac_sizing_values.Cool_Capacity_Sens = hvac_sizing_values.Cool_Capacity * hvac_cooling_ap.cool_rated_shrs_gross[get_sizing_speed(hvac_cooling_ap)]
        if prev_capacity > 0 # Preserve cfm/ton
          hvac_sizing_values.Cool_Airflow = hvac_sizing_values.Cool_Airflow * hvac_sizing_values.Cool_Capacity / prev_capacity
        else
          hvac_sizing_values.Cool_Airflow = 0.0
        end
      end
    end

    # Heating

    if [HPXML::HVACTypeHeatPumpAirToAir,
        HPXML::HVACTypeHeatPumpMiniSplit,
        HPXML::HVACTypeHeatPumpGroundToAir].include?(@heating_type) && @fraction_heat_load_served > 0

      hvac_heating_ap = hvac_heating.additional_properties

      heat_airflow_rated_defect_ratio = []
      heat_airflow_rated_ratio = []
      if @heating_type != HPXML::HVACTypeHeatPumpGroundToAir
        heat_cfm_m3s = UnitConversions.convert(hvac_sizing_values.Heat_Airflow, 'cfm', 'm^3/s')
        for speed in 0..(hvac_heating_ap.heat_rated_cfm_per_ton.size - 1)
          heat_airflow_rated_ratio << heat_cfm_m3s / HVAC.calc_rated_airflow(hvac_sizing_values.Heat_Capacity, hvac_heating_ap.heat_rated_cfm_per_ton[speed], hvac_heating_ap.heat_capacity_ratios[speed])
          heat_airflow_rated_defect_ratio << heat_cfm_m3s * (1 + heat_airflow_defect_ratio) / HVAC.calc_rated_airflow(hvac_sizing_values.Heat_Capacity, hvac_heating_ap.heat_rated_cfm_per_ton[speed], hvac_heating_ap.heat_capacity_ratios[speed])
        end
      else
        heat_airflow_rated_ratio = [1.0] # actual air flow is equal to rated (before applying defect ratio) in current methodology
        heat_airflow_rated_defect_ratio = [1 + heat_airflow_defect_ratio]
      end

      if not heat_airflow_rated_defect_ratio.empty?
        cap_htg_ratios = []
        for speed in 0..(heat_airflow_rated_defect_ratio.size - 1)
          htg_fff_cap_coeff, _htg_fff_eir_coeff = HVAC.get_airflow_fault_heating_coeff()
          a1_AF_Qgr_h = htg_fff_cap_coeff[0]
          a2_AF_Qgr_h = htg_fff_cap_coeff[1]
          a3_AF_Qgr_h = htg_fff_cap_coeff[2]

          qgr_values, _p_values, ff_chg_values = HVAC.get_charge_fault_heating_coeff(f_ch)

          a1_CH_Qgr_h = qgr_values[0]
          a2_CH_Qgr_h = qgr_values[2]
          a3_CH_Qgr_h = qgr_values[3]

          qh1_CH = a1_CH_Qgr_h
          qh2_CH = a2_CH_Qgr_h * UnitConversions.convert(@hpxml_bldg.header.manualj_heating_design_temp, 'F', 'C')
          qh3_CH = a3_CH_Qgr_h * f_ch
          y_CH_Q_h = 1 + ((qh1_CH + qh2_CH + qh3_CH) * f_ch)

          ff_ch_h = (1 / (1 + (qgr_values[0] + qgr_values[2] * ff_chg_values[1] + qgr_values[3] * f_ch) * f_ch)).round(3)
          ff_AF_h = heat_airflow_rated_defect_ratio[speed].round(3)
          ff_AF_comb_h = ff_ch_h * ff_AF_h

          qh_AF_CH = a1_AF_Qgr_h + (a2_AF_Qgr_h * ff_ch_h) + (a3_AF_Qgr_h * ff_ch_h * ff_ch_h)
          p_CH_Q_h = y_CH_Q_h / qh_AF_CH

          p_AF_Q_h = a1_AF_Qgr_h + (a2_AF_Qgr_h * ff_AF_comb_h) + (a3_AF_Qgr_h * ff_AF_comb_h * ff_AF_comb_h)

          heat_cap_fff = (p_CH_Q_h * p_AF_Q_h)

          # calculate the capacity impact by defects
          ff_AF_h_nodefect = heat_airflow_rated_ratio[speed].round(3)
          heat_cap_fff_nodefect = a1_AF_Qgr_h + a2_AF_Qgr_h * ff_AF_h_nodefect + a3_AF_Qgr_h * ff_AF_h_nodefect * ff_AF_h_nodefect
          cap_htg_ratio = 1 / (heat_cap_fff / heat_cap_fff_nodefect)
          cap_htg_ratios << cap_htg_ratio
        end

        prev_capacity = hvac_sizing_values.Heat_Capacity
        hvac_sizing_values.Heat_Capacity *= cap_htg_ratios.max
        if prev_capacity > 0 # Preserve cfm/ton
          hvac_sizing_values.Heat_Airflow = hvac_sizing_values.Heat_Airflow * hvac_sizing_values.Heat_Capacity / prev_capacity
        else
          hvac_sizing_values.Heat_Airflow = 0.0
        end
      end
    end
  end

  def self.apply_hvac_fixed_capacities(hvac_sizing_values, hvac_heating, hvac_cooling)
    '''
    Fixed Sizing Equipment
    '''

    # Override HVAC capacities if values are provided
    if not hvac_cooling.nil?
      fixed_cooling_capacity = hvac_cooling.cooling_capacity
    end
    if (not fixed_cooling_capacity.nil?) && (hvac_sizing_values.Cool_Capacity > 0)
      prev_capacity = hvac_sizing_values.Cool_Capacity
      hvac_sizing_values.Cool_Capacity = fixed_cooling_capacity
      if @hpxml_bldg.header.allow_increased_fixed_capacities
        hvac_sizing_values.Cool_Capacity = [hvac_sizing_values.Cool_Capacity, prev_capacity].max
      end
      hvac_sizing_values.Cool_Capacity_Sens = hvac_sizing_values.Cool_Capacity_Sens * hvac_sizing_values.Cool_Capacity / prev_capacity
      hvac_sizing_values.Cool_Airflow = hvac_sizing_values.Cool_Airflow * hvac_sizing_values.Cool_Capacity / prev_capacity
    end
    if not hvac_heating.nil?
      fixed_heating_capacity = hvac_heating.heating_capacity
    elsif (not hvac_cooling.nil?) && hvac_cooling.has_integrated_heating
      fixed_heating_capacity = hvac_cooling.integrated_heating_system_capacity
    end
    if (not fixed_heating_capacity.nil?) && (hvac_sizing_values.Heat_Capacity > 0)
      prev_capacity = hvac_sizing_values.Heat_Capacity
      hvac_sizing_values.Heat_Capacity = fixed_heating_capacity
      if @hpxml_bldg.header.allow_increased_fixed_capacities
        hvac_sizing_values.Heat_Capacity = [hvac_sizing_values.Heat_Capacity, prev_capacity].max
      end
      hvac_sizing_values.Heat_Airflow = hvac_sizing_values.Heat_Airflow * hvac_sizing_values.Heat_Capacity / prev_capacity
    end
    if hvac_heating.is_a? HPXML::HeatPump
      if not hvac_heating.backup_heating_capacity.nil?
        fixed_supp_heating_capacity = hvac_heating.backup_heating_capacity
      elsif not hvac_heating.backup_system.nil?
        fixed_supp_heating_capacity = hvac_heating.backup_system.heating_capacity
      end
    end
    if (not fixed_supp_heating_capacity.nil?) && (hvac_sizing_values.Heat_Capacity_Supp > 0)
      prev_capacity = hvac_sizing_values.Heat_Capacity_Supp
      hvac_sizing_values.Heat_Capacity_Supp = fixed_supp_heating_capacity
      if @hpxml_bldg.header.allow_increased_fixed_capacities
        hvac_sizing_values.Heat_Capacity_Supp = [hvac_sizing_values.Heat_Capacity_Supp, prev_capacity].max
      end
      hvac_sizing_values.Heat_Airflow_Supp = hvac_sizing_values.Heat_Airflow_Supp * hvac_sizing_values.Heat_Capacity_Supp / prev_capacity
    end
  end

  def self.apply_hvac_ground_loop(runner, hvac_sizing_values, weather, hvac_cooling)
    '''
    GSHP Ground Loop Sizing Calculations
    '''
    return if @cooling_type != HPXML::HVACTypeHeatPumpGroundToAir

    hvac_cooling_ap = hvac_cooling.additional_properties

    # Autosize ground loop heat exchanger length
    geothermal_loop = hvac_cooling.geothermal_loop
    bore_spacing = geothermal_loop.bore_spacing
    bore_diameter = geothermal_loop.bore_diameter
    grout_conductivity = geothermal_loop.grout_conductivity
    pipe_r_value = gshp_hx_pipe_rvalue(hvac_cooling)
    nom_length_heat, nom_length_cool = gshp_hxbore_ft_per_ton(weather, hvac_cooling_ap, bore_spacing, bore_diameter, grout_conductivity, pipe_r_value)

    loop_flow = geothermal_loop.loop_flow
    if loop_flow.nil?
      loop_flow = [1.0, UnitConversions.convert([hvac_sizing_values.Heat_Capacity, hvac_sizing_values.Cool_Capacity].max, 'Btu/hr', 'ton')].max.floor * 3.0
    end

    num_bore_holes = geothermal_loop.num_bore_holes
    if num_bore_holes.nil?
      num_bore_holes = [1, (UnitConversions.convert(hvac_sizing_values.Cool_Capacity, 'Btu/hr', 'ton') + 0.5).floor].max
    end

    min_bore_depth = UnitConversions.convert(24.0, 'm', 'ft').round # based on g-function library
    # In NY the following is the depth that requires a mining permit, which has been a barrier for Dandelion Energy with installing GSHPs.
    # Sounds like people are pushing ever deeper but for now we can apply this limit and add a note about where it came from.
    max_bore_depth = 500 # ft

    bore_depth = geothermal_loop.bore_length
    if bore_depth.nil?
      bore_length_heat = nom_length_heat * hvac_sizing_values.Heat_Capacity / UnitConversions.convert(1.0, 'ton', 'Btu/hr')
      bore_length_cool = nom_length_cool * hvac_sizing_values.Cool_Capacity / UnitConversions.convert(1.0, 'ton', 'Btu/hr')
      bore_length = [bore_length_heat, bore_length_cool].max
      bore_depth = (bore_length / num_bore_holes).floor # ft

      active_length = 5 # the active length starts about 5 ft below the surface
      for _i in 0..50
        if (bore_depth + active_length < min_bore_depth) || (num_bore_holes > 10)
          num_bore_holes -= 1
          bore_depth = (bore_length / num_bore_holes).floor
        elsif (bore_depth + active_length > max_bore_depth)
          num_bore_holes += 1
          bore_depth = (bore_length / num_bore_holes).floor
        end

        if ((num_bore_holes == 1) && (bore_depth < min_bore_depth)) || ((num_bore_holes == 10) && (bore_depth > max_bore_depth))
          break # we can't do any better
        end
      end

      bore_depth = (bore_length / num_bore_holes).floor + active_length
    end

    if bore_depth < min_bore_depth
      bore_depth = min_bore_depth
      runner.registerWarning("Reached a minimum of 1 borehole; setting bore depth to the minimum (#{min_bore_depth} ft).")
    end

    if bore_depth > max_bore_depth
      bore_depth = max_bore_depth
      runner.registerWarning("Reached a maximum of 10 boreholes; setting bore depth to the maximum (#{max_bore_depth} ft).")
    end

    bore_config = geothermal_loop.bore_config
    if bore_config.nil?
      bore_config = HPXML::GeothermalLoopBorefieldConfigurationRectangle
    end

    valid_configs = HVAC.valid_bore_configs
    g_functions_filename = valid_configs[bore_config]
    g_functions_json = HVAC.get_g_functions_json(g_functions_filename)
    valid_num_bores = HVAC.get_valid_num_bores(g_functions_json)

    unless valid_num_bores.include? num_bore_holes
      fail "Number of bore holes (#{num_bore_holes}) with borefield configuration '#{bore_config}' not supported."
    end

    lntts, gfnc_coeff = gshp_gfnc_coeff(bore_config, g_functions_json, num_bore_holes, bore_spacing, bore_depth, bore_diameter)

    hvac_sizing_values.GSHP_Loop_flow = loop_flow
    hvac_sizing_values.GSHP_Bore_Depth = bore_depth
    hvac_sizing_values.GSHP_Bore_Holes = num_bore_holes
    hvac_sizing_values.GSHP_G_Functions = [lntts, gfnc_coeff]
    hvac_sizing_values.GSHP_Bore_Config = bore_config
  end

  def self.apply_hvac_finalize_airflows(hvac_sizing_values, hvac_heating, hvac_cooling)
    '''
    Finalize Sizing Calculations
    '''

    if (not hvac_heating.nil?) && hvac_heating.respond_to?(:airflow_defect_ratio)
      if hvac_sizing_values.Heat_Airflow > 0
        hvac_sizing_values.Heat_Airflow *= (1.0 + hvac_heating.airflow_defect_ratio.to_f)
      end
    end

    if (not hvac_cooling.nil?) && hvac_cooling.respond_to?(:airflow_defect_ratio)
      if hvac_sizing_values.Cool_Airflow > 0
        hvac_sizing_values.Cool_Airflow *= (1.0 + hvac_cooling.airflow_defect_ratio.to_f)
      end
    end
  end

  def self.process_heat_pump_adjustment(runner, hvac_sizing_values, weather, hvac_heating, total_cap_curve_value, hvac_system)
    '''
    Adjust heat pump sizing
    '''

    hvac_heating_ap = hvac_heating.additional_properties

    if hvac_heating_ap.heat_cap_ft_spec.size > 1
      coefficients = hvac_heating_ap.heat_cap_ft_spec[-1]
      capacity_ratio = hvac_heating_ap.heat_capacity_ratios[-1]
    else
      coefficients = hvac_heating_ap.heat_cap_ft_spec[0]
      capacity_ratio = 1.0
    end

    if hvac_heating.is_a? HPXML::HeatPump
      if not hvac_heating.backup_heating_switchover_temp.nil?
        min_compressor_temp = hvac_heating.backup_heating_switchover_temp
      elsif not hvac_heating.compressor_lockout_temp.nil?
        min_compressor_temp = hvac_heating.compressor_lockout_temp
      end
    end
    if (not min_compressor_temp.nil?) && (min_compressor_temp > @hpxml_bldg.header.manualj_heating_design_temp)
      # Calculate the heating load at the switchover temperature to limit unutilized capacity
<<<<<<< HEAD
      temp_heat_design_temp = @hpxml.header.manualj_heating_design_temp
      @hpxml.header.manualj_heating_design_temp = min_compressor_temp
      _alternate_bldg_design_loads, alternate_all_hvac_sizing_values = calculate(runner, weather, @hpxml, @cfa, [hvac_system])
=======
      temp_heat_design_temp = @hpxml_bldg.header.manualj_heating_design_temp
      @hpxml_bldg.header.manualj_heating_design_temp = min_compressor_temp
      _alternate_bldg_design_loads, alternate_all_hvac_sizing_values = calculate(weather, @hpxml_bldg, @cfa, [hvac_system])
>>>>>>> 4d634565
      heating_load = alternate_all_hvac_sizing_values[hvac_system].Heat_Load
      heating_db = min_compressor_temp
      @hpxml_bldg.header.manualj_heating_design_temp = temp_heat_design_temp
    else
      heating_load = hvac_sizing_values.Heat_Load
      heating_db = @hpxml_bldg.header.manualj_heating_design_temp
    end

    heat_cap_rated = (heating_load / MathTools.biquadratic(@heat_setpoint, heating_db, coefficients)) / capacity_ratio

    if total_cap_curve_value.nil? # Heat pump has no cooling
      if @hpxml_bldg.header.heat_pump_sizing_methodology == HPXML::HeatPumpSizingMaxLoad
        # Size based on heating, taking into account reduced heat pump capacity at the design temperature
        hvac_sizing_values.Heat_Capacity = heat_cap_rated
      else
        # Size equal to heating design load
        hvac_sizing_values.Heat_Capacity = hvac_sizing_values.Heat_Load
      end
    elsif heat_cap_rated < hvac_sizing_values.Cool_Capacity
      # Size based on cooling
      hvac_sizing_values.Heat_Capacity = hvac_sizing_values.Cool_Capacity
    else
      cfm_per_btuh = hvac_sizing_values.Cool_Airflow / hvac_sizing_values.Cool_Capacity
      if @hpxml_bldg.header.heat_pump_sizing_methodology == HPXML::HeatPumpSizingMaxLoad
        # Size based on heating, taking into account reduced heat pump capacity at the design temperature
        hvac_sizing_values.Cool_Capacity = heat_cap_rated
      else
        # Size based on cooling, but with ACCA oversizing allowances for heating
        load_shr = hvac_sizing_values.Cool_Load_Sens / hvac_sizing_values.Cool_Load_Tot
        if ((weather.data.HDD65F / weather.data.CDD50F) < 2.0) || (load_shr < 0.95)
          # Mild winter or has a latent cooling load
          hvac_sizing_values.Cool_Capacity = [(@oversize_limit * hvac_sizing_values.Cool_Load_Tot) / total_cap_curve_value, heat_cap_rated].min
        else
          # Cold winter and no latent cooling load (add a ton rule applies)
          hvac_sizing_values.Cool_Capacity = [(hvac_sizing_values.Cool_Load_Tot + @oversize_delta) / total_cap_curve_value, heat_cap_rated].min
        end
      end
      hvac_sizing_values.Cool_Airflow = cfm_per_btuh * hvac_sizing_values.Cool_Capacity
      hvac_sizing_values.Heat_Capacity = hvac_sizing_values.Cool_Capacity
    end
  end

  def self.get_ventilation_rates()
    # If CFIS w/ supplemental fan, assume air handler is running most of the hour and can provide
    # all ventilation needs (i.e., supplemental fan does not need to run), so skip supplement fan
    vent_fans_mech = @hpxml_bldg.ventilation_fans.select { |f| f.used_for_whole_building_ventilation && !f.is_cfis_supplemental_fan? && f.flow_rate > 0 && f.hours_in_operation > 0 }
    if vent_fans_mech.empty?
      return [0.0, 0.0, 0.0, 0.0, 0.0, 0.0]
    end

    # Categorize fans into different types
    vent_mech_preheat = vent_fans_mech.select { |vent_mech| (not vent_mech.preheating_efficiency_cop.nil?) }
    vent_mech_precool = vent_fans_mech.select { |vent_mech| (not vent_mech.precooling_efficiency_cop.nil?) }
    vent_mech_shared = vent_fans_mech.select { |vent_mech| vent_mech.is_shared_system }

    vent_mech_sup_tot = vent_fans_mech.select { |vent_mech| vent_mech.fan_type == HPXML::MechVentTypeSupply }
    vent_mech_exh_tot = vent_fans_mech.select { |vent_mech| vent_mech.fan_type == HPXML::MechVentTypeExhaust }
    vent_mech_cfis_tot = vent_fans_mech.select { |vent_mech| vent_mech.fan_type == HPXML::MechVentTypeCFIS }
    vent_mech_bal_tot = vent_fans_mech.select { |vent_mech| vent_mech.fan_type == HPXML::MechVentTypeBalanced }
    vent_mech_erv_hrv_tot = vent_fans_mech.select { |vent_mech| [HPXML::MechVentTypeERV, HPXML::MechVentTypeHRV].include? vent_mech.fan_type }

    # Average in-unit CFMs (include recirculation from in unit CFMs for shared systems)
    sup_cfm_tot = vent_mech_sup_tot.map { |vent_mech| vent_mech.average_total_unit_flow_rate }.sum(0.0)
    exh_cfm_tot = vent_mech_exh_tot.map { |vent_mech| vent_mech.average_total_unit_flow_rate }.sum(0.0)
    bal_cfm_tot = vent_mech_bal_tot.map { |vent_mech| vent_mech.average_total_unit_flow_rate }.sum(0.0)
    erv_hrv_cfm_tot = vent_mech_erv_hrv_tot.map { |vent_mech| vent_mech.average_total_unit_flow_rate }.sum(0.0)
    cfis_cfm_tot = vent_mech_cfis_tot.map { |vent_mech| vent_mech.average_total_unit_flow_rate }.sum(0.0)

    # Average preconditioned OA air CFMs (only OA, recirculation will be addressed below for all shared systems)
    oa_cfm_preheat = vent_mech_preheat.map { |vent_mech| vent_mech.average_oa_unit_flow_rate * vent_mech.preheating_fraction_load_served }.sum(0.0)
    oa_cfm_precool = vent_mech_precool.map { |vent_mech| vent_mech.average_oa_unit_flow_rate * vent_mech.precooling_fraction_load_served }.sum(0.0)
    recirc_cfm_shared = vent_mech_shared.map { |vent_mech| vent_mech.average_total_unit_flow_rate - vent_mech.average_oa_unit_flow_rate }.sum(0.0)

    # Total CFMS
    tot_sup_cfm = sup_cfm_tot + bal_cfm_tot + erv_hrv_cfm_tot + cfis_cfm_tot
    tot_exh_cfm = exh_cfm_tot + bal_cfm_tot + erv_hrv_cfm_tot
    tot_unbal_cfm = (tot_sup_cfm - tot_exh_cfm).abs
    tot_bal_cfm = [tot_exh_cfm, tot_sup_cfm].min

    # Calculate effectiveness for all ERV/HRV and store results in a hash
    hrv_erv_effectiveness_map = Airflow.calc_hrv_erv_effectiveness(vent_mech_erv_hrv_tot)

    # Calculate cfm weighted average effectiveness for the combined balanced airflow
    weighted_vent_mech_lat_eff = 0.0
    weighted_vent_mech_apparent_sens_eff = 0.0
    vent_mech_erv_hrv_unprecond = vent_mech_erv_hrv_tot.select { |vent_mech| vent_mech.preheating_efficiency_cop.nil? && vent_mech.precooling_efficiency_cop.nil? }
    vent_mech_erv_hrv_unprecond.each do |vent_mech|
      weighted_vent_mech_lat_eff += vent_mech.average_oa_unit_flow_rate / tot_bal_cfm * hrv_erv_effectiveness_map[vent_mech][:vent_mech_lat_eff]
      weighted_vent_mech_apparent_sens_eff += vent_mech.average_oa_unit_flow_rate / tot_bal_cfm * hrv_erv_effectiveness_map[vent_mech][:vent_mech_apparent_sens_eff]
    end

    tot_bal_cfm_sens = tot_bal_cfm * (1.0 - weighted_vent_mech_apparent_sens_eff)
    tot_bal_cfm_lat = tot_bal_cfm * (1.0 - weighted_vent_mech_lat_eff)

    return [tot_unbal_cfm, oa_cfm_preheat, oa_cfm_precool, recirc_cfm_shared, tot_bal_cfm_sens, tot_bal_cfm_lat]
  end

  def self.calc_airflow_rate_manual_s(sens_load_or_capacity, deltaT, rated_capacity_for_cfm_per_ton_limits = nil)
    # Airflow sizing following Manual S based on design calculation
    airflow_rate = sens_load_or_capacity / (1.1 * @acf * deltaT)

    if not rated_capacity_for_cfm_per_ton_limits.nil?
      rated_capacity_tons = UnitConversions.convert(rated_capacity_for_cfm_per_ton_limits, 'Btu/hr', 'ton')
      # Ensure the air flow rate is in between 200 and 500 cfm/ton.
      # Reset the air flow rate (with a safety margin), if required.
      if airflow_rate / rated_capacity_tons > 500
        airflow_rate = 499.0 * rated_capacity_tons
      elsif airflow_rate / rated_capacity_tons < 200
        airflow_rate = 201.0 * rated_capacity_tons
      end
    end

    return airflow_rate
  end

  def self.calc_airflow_rate_user(capacity, rated_cfm_per_ton, capacity_ratio)
    # Airflow determined by user setting, not based on design
    return rated_cfm_per_ton * capacity_ratio * UnitConversions.convert(capacity, 'Btu/hr', 'ton') # Maximum air flow under heating operation
  end

  def self.calc_gshp_clg_curve_value(cool_cap_curve_spec, cool_sh_curve_spec, wb_temp, db_temp, w_temp, vfr_air, loop_flow = nil, rated_vfr_air = nil)
    # Reference conditions in thesis with largest capacity:
    # See Appendix B Figure B.3 of  https://hvac.okstate.edu/sites/default/files/pubs/theses/MS/27-Tang_Thesis_05.pdf
    ref_temp = 283 # K
    if rated_vfr_air.nil?
      # rated volume flow rate used to fit the curve
      ref_vfr_air = UnitConversions.convert(1200, 'cfm', 'm^3/s')
    else
      ref_vfr_air = UnitConversions.convert(rated_vfr_air, 'cfm', 'm^3/s')
    end
    ref_vfr_water = 0.000284

    a_1 = cool_cap_curve_spec[0]
    a_2 = cool_cap_curve_spec[1]
    a_3 = cool_cap_curve_spec[2]
    a_4 = cool_cap_curve_spec[3]
    a_5 = cool_cap_curve_spec[4]
    b_1 = cool_sh_curve_spec[0]
    b_2 = cool_sh_curve_spec[1]
    b_3 = cool_sh_curve_spec[2]
    b_4 = cool_sh_curve_spec[3]
    b_5 = cool_sh_curve_spec[4]
    b_6 = cool_sh_curve_spec[5]

    loop_flow = 0.0 if loop_flow.nil?

    total_cap_curve_value = a_1 + wb_temp / ref_temp * a_2 + w_temp / ref_temp * a_3 + vfr_air / ref_vfr_air * a_4 + loop_flow / ref_vfr_water * a_5
    sensible_cap_curve_value = b_1 + db_temp / ref_temp * b_2 + wb_temp / ref_temp * b_3 + w_temp / ref_temp * b_4 + vfr_air / ref_vfr_air * b_5 + loop_flow / ref_vfr_water * b_6

    return total_cap_curve_value, sensible_cap_curve_value
  end

  def self.calc_delivery_effectiveness_heating(dse_Qs, dse_Qr, system_cfm, load_sens, dse_Tamb_s, dse_Tamb_r, dse_As, dse_Ar, t_setpoint, dse_Fregain_s, dse_Fregain_r, supply_r, return_r, air_dens = @inside_air_dens, air_cp = Gas.Air.cp)
    '''
    Calculate the Delivery Effectiveness for heating (using the method of ASHRAE Standard 152).
    '''
    dse_Bs, dse_Br, dse_As, dse_Ar, dse_dTe, dse_dT_s, dse_dT_r = _calc_dse_init(system_cfm, load_sens, dse_Tamb_s, dse_Tamb_r, dse_As, dse_Ar, t_setpoint, dse_Qs, dse_Qr, supply_r, return_r, air_dens, air_cp)
    dse_DE = _calc_dse_DE_heating(dse_As, dse_Bs, dse_Ar, dse_Br, dse_dT_s, dse_dT_r, dse_dTe)
    dse_DEcorr = _calc_dse_DEcorr(dse_DE, dse_Fregain_s, dse_Fregain_r, dse_Br, dse_Ar, dse_dT_r, dse_dTe)

    return dse_DEcorr
  end

  def self.calc_delivery_effectiveness_cooling(dse_Qs, dse_Qr, leaving_air_temp, system_cfm, load_sens, dse_Tamb_s, dse_Tamb_r, dse_As, dse_Ar, t_setpoint, dse_Fregain_s, dse_Fregain_r, load_total, dse_h_r, supply_r, return_r, air_dens = @inside_air_dens, air_cp = Gas.Air.cp, h_in = @enthalpy_indoor_cooling)
    '''
    Calculate the Delivery Effectiveness for cooling (using the method of ASHRAE Standard 152).
    '''
    dse_Bs, dse_Br, dse_As, dse_Ar, dse_dTe, _dse_dT_s, dse_dT_r = _calc_dse_init(system_cfm, load_sens, dse_Tamb_s, dse_Tamb_r, dse_As, dse_Ar, t_setpoint, dse_Qs, dse_Qr, supply_r, return_r, air_dens, air_cp)
    dse_dTe *= -1.0
    dse_DE, cooling_load_ducts_sens = _calc_dse_DE_cooling(dse_As, system_cfm, load_total, dse_Ar, dse_h_r, dse_Br, dse_dT_r, dse_Bs, leaving_air_temp, dse_Tamb_s, load_sens, air_dens, air_cp, h_in)
    dse_DEcorr = _calc_dse_DEcorr(dse_DE, dse_Fregain_s, dse_Fregain_r, dse_Br, dse_Ar, dse_dT_r, dse_dTe)

    return dse_DEcorr, dse_dTe, cooling_load_ducts_sens
  end

  def self._calc_dse_init(system_cfm, load_sens, dse_Tamb_s, dse_Tamb_r, dse_As, dse_Ar, t_setpoint, dse_Qs, dse_Qr, supply_r, return_r, air_dens, air_cp)
    # Supply and return conduction functions, Bs and Br
    dse_Bs = Math.exp((-1.0 * dse_As) / (60.0 * system_cfm * air_dens * air_cp * supply_r))
    dse_Br = Math.exp((-1.0 * dse_Ar) / (60.0 * system_cfm * air_dens * air_cp * return_r))

    dse_As = (system_cfm - dse_Qs) / system_cfm
    dse_Ar = (system_cfm - dse_Qr) / system_cfm

    dse_dTe = load_sens / (60.0 * system_cfm * air_dens * air_cp)
    dse_dT_s = t_setpoint - dse_Tamb_s
    dse_dT_r = t_setpoint - dse_Tamb_r

    return dse_Bs, dse_Br, dse_As, dse_Ar, dse_dTe, dse_dT_s, dse_dT_r
  end

  def self._calc_dse_DE_cooling(dse_As, system_cfm, load_total, dse_Ar, dse_h_r, dse_Br, dse_dT_r, dse_Bs, leaving_air_temp, dse_Tamb_s, load_sens, air_dens, air_cp, h_in)
    # Calculate the delivery effectiveness (Equation 6-25)
    dse_DE = ((dse_As * 60.0 * system_cfm * air_dens) / (-1.0 * load_total)) * \
             (((-1.0 * load_total) / (60.0 * system_cfm * air_dens)) + \
              (1.0 - dse_Ar) * (dse_h_r - h_in) + \
              dse_Ar * air_cp * (dse_Br - 1.0) * dse_dT_r + \
              air_cp * (dse_Bs - 1.0) * (leaving_air_temp - dse_Tamb_s))

    # Calculate the sensible heat transfer from surroundings
    cooling_load_ducts_sens = (1.0 - [dse_DE, 0.0].max) * load_sens

    return dse_DE, cooling_load_ducts_sens
  end

  def self._calc_dse_DE_heating(dse_As, dse_Bs, dse_Ar, dse_Br, dse_dT_s, dse_dT_r, dse_dTe)
    # Calculate the delivery effectiveness (Equation 6-23)
    dse_DE = (dse_As * dse_Bs -
              dse_As * dse_Bs * (1.0 - dse_Ar * dse_Br) * (dse_dT_r / dse_dTe) -
              dse_As * (1.0 - dse_Bs) * (dse_dT_s / dse_dTe))

    return dse_DE
  end

  def self._calc_dse_DEcorr(dse_DE, dse_Fregain_s, dse_Fregain_r, dse_Br, dse_Ar, dse_dT_r, dse_dTe)
    # Calculate the delivery effectiveness corrector for regain (Equation 6-40)
    dse_DEcorr = (dse_DE + dse_Fregain_s * (1.0 - dse_DE) - (dse_Fregain_s - dse_Fregain_r -
                  dse_Br * (dse_Ar * dse_Fregain_s - dse_Fregain_r)) * dse_dT_r / dse_dTe)

    # Limit the DE to a reasonable value to prevent negative values and huge equipment
    dse_DEcorr = [dse_DEcorr, 0.25].max
    dse_DEcorr = [dse_DEcorr, 1.00].min

    return dse_DEcorr
  end

  def self.calculate_sensible_latent_split(return_leakage_cfm, cool_load_tot, cool_load_lat)
    # Calculate the latent duct leakage load (Manual J accounts only for return duct leakage)
    dse_cool_load_latent = [0.0, 0.68 * @acf * return_leakage_cfm * (@cool_design_grains - @cool_indoor_grains)].max

    # Calculate final latent and load
    cool_load_lat += dse_cool_load_latent
    cool_load_sens = cool_load_tot - cool_load_lat

    return cool_load_lat, cool_load_sens
  end

  def self.calc_duct_conduction_values(distribution_system, design_temps)
    dse_A = { HPXML::DuctTypeSupply => 0.0, HPXML::DuctTypeReturn => 0.0 }
    dse_Ufactor = { HPXML::DuctTypeSupply => 0.0, HPXML::DuctTypeReturn => 0.0 }
    dse_Tamb = { HPXML::DuctTypeSupply => 0.0, HPXML::DuctTypeReturn => 0.0 }
    dse_Fregain = { HPXML::DuctTypeSupply => 0.0, HPXML::DuctTypeReturn => 0.0 }

    [HPXML::DuctTypeSupply, HPXML::DuctTypeReturn].each do |duct_type|
      # Calculate total area outside this unit's conditioned space
      total_area = 0.0
      distribution_system.ducts.each do |duct|
        next if duct.duct_type != duct_type
        next if HPXML::conditioned_locations_this_unit.include? duct.duct_location

        total_area += duct.duct_surface_area * duct.duct_surface_area_multiplier
      end

      if total_area == 0
        # There still may be leakage to the outside, so set Tamb to outside environment
        dse_Tamb[duct_type] = design_temps[HPXML::LocationOutside]
      else
        distribution_system.ducts.each do |duct|
          next if duct.duct_type != duct_type
          next if HPXML::conditioned_locations_this_unit.include? duct.duct_location

          duct_area = duct.duct_surface_area * duct.duct_surface_area_multiplier
          dse_A[duct_type] += duct_area

          # Calculate area-weighted values:

          duct_area_fraction = duct_area / total_area

          dse_Ufactor[duct_type] += 1.0 / duct.duct_effective_r_value * duct_area_fraction

          dse_Tamb[duct_type] += design_temps[duct.duct_location] * duct_area_fraction

          dse_Fregain[duct_type] += get_duct_regain_factor(duct) * duct_area_fraction
        end
      end
    end

    return dse_A[HPXML::DuctTypeSupply], dse_A[HPXML::DuctTypeReturn],
           1.0 / dse_Ufactor[HPXML::DuctTypeSupply], 1.0 / dse_Ufactor[HPXML::DuctTypeReturn],
           dse_Tamb[HPXML::DuctTypeSupply], dse_Tamb[HPXML::DuctTypeReturn],
           dse_Fregain[HPXML::DuctTypeSupply], dse_Fregain[HPXML::DuctTypeReturn]
  end

  def self.calc_duct_leakages_cfm25(distribution_system, system_cfm)
    '''
    Calculate supply & return duct leakage in cfm25.
    '''

    cfms = { HPXML::DuctTypeSupply => 0.0, HPXML::DuctTypeReturn => 0.0 }

    distribution_system.duct_leakage_measurements.each do |m|
      next if m.duct_leakage_total_or_to_outside != HPXML::DuctLeakageToOutside
      next unless [HPXML::DuctTypeSupply, HPXML::DuctTypeReturn].include? m.duct_type

      if m.duct_leakage_units == HPXML::UnitsPercent
        cfms[m.duct_type] += m.duct_leakage_value * system_cfm
      elsif m.duct_leakage_units == HPXML::UnitsCFM25
        cfms[m.duct_type] += m.duct_leakage_value
      elsif m.duct_leakage_units == HPXML::UnitsCFM50
        cfms[m.duct_type] += Airflow.calc_air_leakage_at_diff_pressure(0.65, m.duct_leakage_value, 50.0, 25.0)
      end
    end

    return cfms[HPXML::DuctTypeSupply], cfms[HPXML::DuctTypeReturn]
  end

  def self.process_curve_fit(airflow_rate, capacity, temp)
    # TODO: Get rid of this curve by using ADP/BF calculations
    return 0 if capacity == 0

    capacity_tons = UnitConversions.convert(capacity, 'Btu/hr', 'ton')
    return MathTools.biquadratic(airflow_rate / capacity_tons, temp, get_shr_biquadratic)
  end

  def self.get_shr_biquadratic
    # Based on EnergyPlus's model for calculating SHR at off-rated conditions. This curve fit
    # avoids the iterations in the actual model. It does not account for altitude or variations
    # in the SHRRated. It is a function of ODB (MJ design temp) and CFM/Ton (from MJ)
    return [1.08464364, 0.002096954, 0, -0.005766327, 0, -0.000011147]
  end

  def self.get_sizing_speed(hvac_cooling_ap)
    if hvac_cooling_ap.respond_to?(:cool_capacity_ratios) && (hvac_cooling_ap.cool_capacity_ratios.size > 1)
      sizing_speed = hvac_cooling_ap.cool_capacity_ratios.size # Default
      sizing_speed_delta = 10 # Initialize
      for speed in 0..(hvac_cooling_ap.cool_capacity_ratios.size - 1)
        # Select curves for sizing using the speed with the capacity ratio closest to 1
        delta = (hvac_cooling_ap.cool_capacity_ratios[speed] - 1).abs
        if delta <= sizing_speed_delta
          sizing_speed = speed
          sizing_speed_delta = delta
        end
      end
      return sizing_speed
    end
    return 0
  end

  def self.get_true_azimuth(azimuth)
    true_az = azimuth - 180.0
    if true_az < 0
      true_az += 360.0
    end
    return true_az
  end

  def self.get_space_ua_values(location, weather)
    if HPXML::conditioned_locations.include? location
      fail 'Method should not be called for a conditioned space.'
    end

    space_UAs = { HPXML::LocationOutside => 0.0,
                  HPXML::LocationGround => 0.0,
                  HPXML::LocationConditionedSpace => 0.0 }

    # Surface UAs
    (@hpxml_bldg.roofs + @hpxml_bldg.floors + @hpxml_bldg.walls + @hpxml_bldg.foundation_walls).each do |surface|
      next unless ((location == surface.interior_adjacent_to && space_UAs.keys.include?(surface.exterior_adjacent_to)) ||
                   (location == surface.exterior_adjacent_to && space_UAs.keys.include?(surface.interior_adjacent_to)))

      if [surface.interior_adjacent_to, surface.exterior_adjacent_to].include? HPXML::LocationOutside
        space_UAs[HPXML::LocationOutside] += (1.0 / surface.insulation_assembly_r_value) * surface.area
      elsif HPXML::conditioned_locations.include?(surface.interior_adjacent_to) || HPXML::conditioned_locations.include?(surface.exterior_adjacent_to)
        space_UAs[HPXML::LocationConditionedSpace] += (1.0 / surface.insulation_assembly_r_value) * surface.area
      elsif [surface.interior_adjacent_to, surface.exterior_adjacent_to].include? HPXML::LocationGround
        if surface.is_a? HPXML::FoundationWall
          _u_wall_with_soil, u_wall_without_soil = get_foundation_wall_properties(surface)
          space_UAs[HPXML::LocationGround] += u_wall_without_soil * surface.area
        end
      end
    end

    # Infiltration UA
    ach = nil
    if [HPXML::LocationCrawlspaceVented, HPXML::LocationAtticVented].include? location
      # Vented space
      if location == HPXML::LocationCrawlspaceVented
        vented_crawl = @hpxml_bldg.foundations.find { |f| f.foundation_type == HPXML::FoundationTypeCrawlspaceVented }
        sla = vented_crawl.vented_crawlspace_sla
      else
        vented_attic = @hpxml_bldg.attics.find { |f| f.attic_type == HPXML::AtticTypeVented }
        if not vented_attic.vented_attic_sla.nil?
          sla = vented_attic.vented_attic_sla
        else
          ach = vented_attic.vented_attic_ach
        end
      end
      ach = Airflow.get_infiltration_ACH_from_SLA(sla, 8.202, weather) if ach.nil?
    else # Unvented space
      ach = Airflow.get_default_unvented_space_ach()
    end
    volume = Geometry.calculate_zone_volume(@hpxml_bldg, location)
    infiltration_cfm = ach / UnitConversions.convert(1.0, 'hr', 'min') * volume
    outside_air_density = UnitConversions.convert(weather.header.LocalPressure, 'atm', 'Btu/ft^3') / (Gas.Air.r * UnitConversions.convert(weather.data.AnnualAvgDrybulb, 'F', 'R'))
    space_UAs['infil'] = infiltration_cfm * outside_air_density * Gas.Air.cp * UnitConversions.convert(1.0, 'hr', 'min')

    # Total UA
    total_UA = 0.0
    space_UAs.values.each do |ua|
      total_UA += ua
    end
    space_UAs['total'] = total_UA
    return space_UAs
  end

  def self.calculate_space_design_temps(location, weather, conditioned_design_temp, design_db, ground_db, is_cooling_for_unvented_attic_roof_insulation = false)
    space_UAs = get_space_ua_values(location, weather)

    # Calculate space design temp from space UAs
    design_temp = nil
    if not is_cooling_for_unvented_attic_roof_insulation

      sum_uat = 0.0
      space_UAs.each do |ua_type, ua|
        if ua_type == HPXML::LocationGround
          sum_uat += ua * ground_db
        elsif (ua_type == HPXML::LocationOutside) || (ua_type == 'infil')
          sum_uat += ua * design_db
        elsif ua_type == HPXML::LocationConditionedSpace
          sum_uat += ua * conditioned_design_temp
        elsif ua_type == 'total'
        # skip
        else
          fail "Unexpected space ua type: '#{ua_type}'."
        end
      end
      design_temp = sum_uat / space_UAs['total']

    else

      # Special case due to effect of solar

      # This number comes from the number from the Vented Attic
      # assumption, but assuming an unvented attic will be hotter
      # during the summer when insulation is at the ceiling level
      max_temp_rise = 50.0

      # Estimate from running a few cases in E+ and DOE2 since the
      # attic will always be a little warmer than the conditioned space
      # when the roof is insulated
      min_temp_rise = 5.0

      max_cooling_temp = @cool_setpoint + max_temp_rise
      min_cooling_temp = @cool_setpoint + min_temp_rise

      ua_conditioned = 0.0
      ua_outside = 0.0
      space_UAs.each do |ua_type, ua|
        if (ua_type == HPXML::LocationOutside) || (ua_type == 'infil')
          ua_outside += ua
        elsif ua_type == HPXML::LocationConditionedSpace
          ua_conditioned += ua
        elsif not ((ua_type == 'total') || (ua_type == HPXML::LocationGround))
          fail "Unexpected space ua type: '#{ua_type}'."
        end
      end
      percent_ua_conditioned = ua_conditioned / (ua_conditioned + ua_outside)
      design_temp = max_cooling_temp - percent_ua_conditioned * (max_cooling_temp - min_cooling_temp)

    end

    return design_temp
  end

  def self.calculate_scheduled_space_design_temps(location, setpoint, oa_db, gnd_db)
    space_values = Geometry.get_temperature_scheduled_space_values(location)
    design_temp = setpoint * space_values[:indoor_weight] + oa_db * space_values[:outdoor_weight] + gnd_db * space_values[:ground_weight]
    if not space_values[:temp_min].nil?
      design_temp = [design_temp, space_values[:temp_min]].max
    end
    return design_temp
  end

  def self.get_wall_group(wall)
    # Determine the wall Group Number (A - K = 1 - 11) for above-grade walls

    if wall.is_a? HPXML::RimJoist
      wall_type = HPXML::WallTypeWoodStud
    else
      wall_type = wall.wall_type
    end

    wall_ufactor = 1.0 / wall.insulation_assembly_r_value

    # The following correlations were estimated by analyzing MJ8 construction tables.
    if wall_type == HPXML::WallTypeWoodStud
      if wall.siding == HPXML::SidingTypeBrick
        if wall_ufactor <= 0.070
          wall_group = 11 # K
        elsif wall_ufactor <= 0.083
          wall_group = 10 # J
        elsif wall_ufactor <= 0.095
          wall_group = 9 # I
        elsif wall_ufactor <= 0.100
          wall_group = 8 # H
        elsif wall_ufactor <= 0.130
          wall_group = 7 # G
        elsif wall_ufactor <= 0.175
          wall_group = 6 # F
        else
          wall_group = 5 # E
        end
      else
        if wall_ufactor <= 0.048
          wall_group = 10 # J
        elsif wall_ufactor <= 0.051
          wall_group = 9 # I
        elsif wall_ufactor <= 0.059
          wall_group = 8 # H
        elsif wall_ufactor <= 0.063
          wall_group = 7 # G
        elsif wall_ufactor <= 0.067
          wall_group = 6 # F
        elsif wall_ufactor <= 0.075
          wall_group = 5 # E
        elsif wall_ufactor <= 0.086
          wall_group = 4 # D
        elsif wall_ufactor <= 0.110
          wall_group = 3 # C
        elsif wall_ufactor <= 0.170
          wall_group = 2 # B
        else
          wall_group = 1 # A
        end
      end

    elsif wall_type == HPXML::WallTypeSteelStud
      if wall.siding == HPXML::SidingTypeBrick
        if wall_ufactor <= 0.090
          wall_group = 11 # K
        elsif wall_ufactor <= 0.105
          wall_group = 10 # J
        elsif wall_ufactor <= 0.118
          wall_group = 9 # I
        elsif wall_ufactor <= 0.125
          wall_group = 8 # H
        elsif wall_ufactor <= 0.145
          wall_group = 7 # G
        elsif wall_ufactor <= 0.200
          wall_group = 6 # F
        else
          wall_group = 5 # E
        end
      else
        if wall_ufactor <= 0.066
          wall_group = 10 # J
        elsif wall_ufactor <= 0.070
          wall_group = 9 # I
        elsif wall_ufactor <= 0.075
          wall_group = 8 # H
        elsif wall_ufactor <= 0.081
          wall_group = 7 # G
        elsif wall_ufactor <= 0.088
          wall_group = 6 # F
        elsif wall_ufactor <= 0.100
          wall_group = 5 # E
        elsif wall_ufactor <= 0.105
          wall_group = 4 # D
        elsif wall_ufactor <= 0.120
          wall_group = 3 # C
        elsif wall_ufactor <= 0.200
          wall_group = 2 # B
        else
          wall_group = 1 # A
        end
      end

    elsif wall_type == HPXML::WallTypeDoubleWoodStud
      wall_group = 10 # J (assumed since MJ8 does not include double stud constructions)
      if wall.siding == HPXML::SidingTypeBrick
        wall_group = 11 # K
      end

    elsif wall_type == HPXML::WallTypeSIP
      # Manual J refers to SIPs as Structural Foam Panel (SFP)
      if wall_ufactor >= (0.072 + 0.050) / 2
        if wall.siding == HPXML::SidingTypeBrick
          wall_group = 10 # J
        else
          wall_group = 7 # G
        end
      elsif wall_ufactor >= 0.050
        if wall.siding == HPXML::SidingTypeBrick
          wall_group = 11 # K
        else
          wall_group = 9 # I
        end
      else
        wall_group = 11 # K
      end

    elsif wall_type == HPXML::WallTypeCMU
      # Table 4A - Construction Number 13
      if wall_ufactor <= 0.0575
        wall_group = 10 # J
      elsif wall_ufactor <= 0.067
        wall_group = 9 # I
      elsif wall_ufactor <= 0.080
        wall_group = 8 # H
      elsif wall_ufactor <= 0.108
        wall_group = 7 # G
      elsif wall_ufactor <= 0.148
        wall_group = 6 # F
      else
        wall_group = 5 # E
      end

    elsif [HPXML::WallTypeBrick, HPXML::WallTypeAdobe].include? wall_type
      # Two Courses Brick
      if wall_ufactor >= (0.218 + 0.179) / 2
        wall_group = 7  # G
      elsif wall_ufactor >= (0.152 + 0.132) / 2
        wall_group = 8  # H
      elsif wall_ufactor >= (0.117 + 0.079) / 2
        wall_group = 9  # I
      elsif wall_ufactor >= 0.079
        wall_group = 10 # J
      else
        wall_group = 11 # K
      end

    elsif wall_type == HPXML::WallTypeLog
      # Stacked Logs
      if wall_ufactor >= (0.103 + 0.091) / 2
        wall_group = 7  # G
      elsif wall_ufactor >= (0.091 + 0.082) / 2
        wall_group = 8  # H
      elsif wall_ufactor >= (0.074 + 0.068) / 2
        wall_group = 9  # I
      elsif wall_ufactor >= (0.068 + 0.063) / 2
        wall_group = 10 # J
      else
        wall_group = 11 # K
      end

    elsif [HPXML::WallTypeICF, HPXML::WallTypeConcrete, HPXML::WallTypeStrawBale, HPXML::WallTypeStone].include? wall_type
      wall_group = 11 # K

    end

    # Maximum wall group is K
    wall_group = [wall_group, 11].min

    return wall_group
  end

  def self.gshp_coil_bf
    return 0.0806
  end

  def self.gshp_coil_bf_ft_spec
    return [1.21005458, -0.00664200, 0.00000000, 0.00348246, 0.00000000, 0.00000000]
  end

  def self.gshp_hx_pipe_rvalue(hvac_cooling)
    hvac_cooling_ap = hvac_cooling.additional_properties

    # Thermal Resistance of Pipe
    return Math.log(hvac_cooling_ap.pipe_od / hvac_cooling_ap.pipe_id) / 2.0 / Math::PI / hvac_cooling.geothermal_loop.pipe_conductivity
  end

  def self.gshp_hxbore_ft_per_ton(weather, hvac_cooling_ap, bore_spacing, bore_diameter, grout_conductivity, pipe_r_value)
    if hvac_cooling_ap.u_tube_spacing_type == 'b'
      beta_0 = 17.4427
      beta_1 = -0.6052
    elsif hvac_cooling_ap.u_tube_spacing_type == 'c'
      beta_0 = 21.9059
      beta_1 = -0.3796
    elsif hvac_cooling_ap.u_tube_spacing_type == 'as'
      beta_0 = 20.1004
      beta_1 = -0.94467
    end

<<<<<<< HEAD
    r_value_ground = Math.log(bore_spacing / bore_diameter * 12.0) / 2.0 / Math::PI / @hpxml.site.ground_conductivity
    r_value_grout = 1.0 / grout_conductivity / beta_0 / ((bore_diameter / hvac_cooling_ap.pipe_od)**beta_1)
=======
    r_value_ground = Math.log(bore_spacing / hvac_cooling_ap.bore_diameter * 12.0) / 2.0 / Math::PI / @hpxml_bldg.site.ground_conductivity
    r_value_grout = 1.0 / hvac_cooling_ap.grout_conductivity / beta_0 / ((hvac_cooling_ap.bore_diameter / hvac_cooling_ap.pipe_od)**beta_1)
>>>>>>> 4d634565
    r_value_bore = r_value_grout + pipe_r_value / 2.0 # Note: Convection resistance is negligible when calculated against Glhepro (Jeffrey D. Spitler, 2000)

    is_southern_hemisphere = (weather.header.Latitude < 0)

    if is_southern_hemisphere
      heating_month = 6 # July
      cooling_month = 0 # January
    else
      heating_month = 0 # January
      cooling_month = 6 # July
    end

    rtf_DesignMon_Heat = [0.25, (71.0 - weather.data.MonthlyAvgDrybulbs[heating_month]) / @htd].max
    rtf_DesignMon_Cool = [0.25, (weather.data.MonthlyAvgDrybulbs[cooling_month] - 76.0) / @ctd].max

    nom_length_heat = (1.0 - hvac_cooling_ap.heat_rated_eirs[0]) * (r_value_bore + r_value_ground * rtf_DesignMon_Heat) / (weather.data.GroundAnnualTemp - (2.0 * hvac_cooling_ap.design_hw - hvac_cooling_ap.design_delta_t) / 2.0) * UnitConversions.convert(1.0, 'ton', 'Btu/hr')
    nom_length_cool = (1.0 + hvac_cooling_ap.cool_rated_eirs[0]) * (r_value_bore + r_value_ground * rtf_DesignMon_Cool) / ((2.0 * hvac_cooling_ap.design_chw + hvac_cooling_ap.design_delta_t) / 2.0 - weather.data.GroundAnnualTemp) * UnitConversions.convert(1.0, 'ton', 'Btu/hr')

    return nom_length_heat, nom_length_cool
  end

  def self.gshp_gfnc_coeff(bore_config, g_functions_json, num_bore_holes, bore_spacing, bore_depth, bore_diameter)
    actuals = { 'b' => UnitConversions.convert(bore_spacing, 'ft', 'm'),
                'h' => UnitConversions.convert(bore_depth, 'ft', 'm'),
                'rb' => UnitConversions.convert(bore_diameter / 2.0, 'in', 'm') }
    actuals['b_over_h'] = actuals['b'] / actuals['h']

    g_library = { 24 => { 'b' => 5, 'd' => 2, 'rb' => 0.075 },
                  48 => { 'b' => 5, 'd' => 2, 'rb' => 0.075 },
                  96 => { 'b' => 5, 'd' => 2, 'rb' => 0.075 },
                  192 => { 'b' => 5, 'd' => 2, 'rb' => 0.08 },
                  384 => { 'b' => 5, 'd' => 2, 'rb' => 0.0875 } }
    g_library.each do |h, b_d_rb|
      g_library[h]['b_over_h'] = Float(b_d_rb['b']) / h
      g_library[h]['rb_over_h'] = Float(b_d_rb['rb']) / h
    end

    [[24, 48], [48, 96], [96, 192], [192, 384]].each do |h1, h2|
      next unless actuals['h'] >= h1 && actuals['h'] < h2

      pt1 = g_library[h1]
      pt2 = g_library[h2]

      # linear interpolation on "g" values
      logtimes = []
      gs = []
      [h1, h2].each do |h|
        b_d_rb = g_library[h]
        b = b_d_rb['b']
        rb = b_d_rb['rb']
        b_h_rb = "#{b}._#{h}._#{rb}"

        logtime, g = get_g_functions(g_functions_json, bore_config, num_bore_holes, b_h_rb)
        logtimes << logtime
        gs << g
      end
      x = actuals['b_over_h']
      x0 = pt1['b_over_h']
      x1 = pt2['b_over_h']
      g_functions = gs[0].zip(gs[1]).map { |v| MathTools.interp2(x, x0, x1, v[0], v[1]) }

      # linear interpolation on rb/h for correction factor
      x = actuals['b_over_h']
      x0 = pt1['b_over_h']
      x1 = pt2['b_over_h']
      f0 = pt1['rb_over_h']
      f1 = pt2['rb_over_h']
      actuals['rb_over_h'] = MathTools.interp2(x, x0, x1, f0, f1)
      rb = actuals['rb_over_h'] * actuals['h']
      rb_actual_over_rb = actuals['rb'] / rb
      correction_factor = Math.log(rb_actual_over_rb)
      g_functions = g_functions.map { |v| v - correction_factor }

      return logtimes[0], g_functions
    end
  end

  def self.get_g_functions(g_functions_json, bore_config, num_bore_holes, b_h_rb)
    g_functions_json.each do |_key_1, values_1|
      if [HPXML::GeothermalLoopBorefieldConfigurationRectangle,
          HPXML::GeothermalLoopBorefieldConfigurationL].include?(bore_config)
        bore_locations = values_1[:bore_locations]
        next if bore_locations.size != num_bore_holes

        logtime = values_1[:logtime].map { |v| Float(v) }
        g = values_1[:g][b_h_rb.to_sym].map { |v| Float(v) }

        return logtime, g
      elsif [HPXML::GeothermalLoopBorefieldConfigurationOpenRectangle,
             HPXML::GeothermalLoopBorefieldConfigurationC,
             HPXML::GeothermalLoopBorefieldConfigurationLopsidedU,
             HPXML::GeothermalLoopBorefieldConfigurationU].include?(bore_config)
        values_1.each do |_key_2, values_2|
          bore_locations = values_2[:bore_locations]
          next if bore_locations.size != num_bore_holes

          logtime = values_2[:logtime].map { |v| Float(v) }
          g = values_2[:g][b_h_rb.to_sym].map { |v| Float(v) }

          return logtime, g
        end
      end
    end
  end

  def self.calculate_average_r_value(surfaces)
    # Crude approximation of average R-value
    surfaces_a = 0.0
    surfaces_ua = 0.0
    surfaces.each do |surface|
      surfaces_a += surface.area
      if not surface.insulation_assembly_r_value.nil?
        surfaces_ua += (1.0 / surface.insulation_assembly_r_value) * surface.area
      else
        surfaces_ua += (1.0 / (surface.insulation_interior_r_value + surface.insulation_exterior_r_value)) * surface.area
      end
    end
    return surfaces_a / surfaces_ua
  end

  def self.get_foundation_wall_properties(foundation_wall)
    # Calculate effective U-factor

    if not foundation_wall.insulation_assembly_r_value.nil?
      wall_constr_rvalue = foundation_wall.insulation_assembly_r_value - Material.AirFilmVertical.rvalue
      wall_ins_rvalue_int, wall_ins_rvalue_ext = 0, 0
      wall_ins_dist_to_top_int, wall_ins_dist_to_top_ext = 0, 0
      wall_ins_dist_to_bottom_int, wall_ins_dist_to_bottom_ext = 0, 0
    else
      wall_constr_rvalue = Material.Concrete(foundation_wall.thickness).rvalue
      wall_ins_rvalue_int = foundation_wall.insulation_interior_r_value
      wall_ins_rvalue_ext = foundation_wall.insulation_exterior_r_value
      wall_ins_dist_to_top_int = foundation_wall.insulation_interior_distance_to_top
      wall_ins_dist_to_top_ext = foundation_wall.insulation_exterior_distance_to_top
      wall_ins_dist_to_bottom_int = foundation_wall.insulation_interior_distance_to_bottom
      wall_ins_dist_to_bottom_ext = foundation_wall.insulation_exterior_distance_to_bottom
    end
    k_soil = @hpxml_bldg.site.ground_conductivity

    # Calculated based on Manual J 8th Ed. procedure in section A12-4 (15% decrease due to soil thermal storage)
    u_wall_with_soil = 0.0
    u_wall_without_soil = 0.0
    wall_height = foundation_wall.height.ceil
    wall_depth_above_grade = foundation_wall.height - foundation_wall.depth_below_grade
    for distance_to_top in 1..wall_height
      # Calculate R-wall at this depth
      r_wall = wall_constr_rvalue + Material.AirFilmVertical.rvalue # Base wall construction + interior film
      if distance_to_top <= wall_depth_above_grade
        # Above-grade: no soil, add exterior film
        r_soil = 0.0
        r_wall += Material.AirFilmOutside.rvalue
      else
        # Below-grade: add soil, no exterior film
        distance_to_grade = distance_to_top - wall_depth_above_grade
        r_soil = (Math::PI * distance_to_grade / 2.0) / k_soil
      end
      if (distance_to_top > wall_ins_dist_to_top_int) && (distance_to_top <= wall_ins_dist_to_bottom_int)
        r_wall += wall_ins_rvalue_int # Interior insulation at this depth, add R-value
      end
      if (distance_to_top > wall_ins_dist_to_top_ext) && (distance_to_top <= wall_ins_dist_to_bottom_ext)
        r_wall += wall_ins_rvalue_ext # Interior insulation at this depth, add R-value
      end
      u_wall_with_soil += 1.0 / (r_soil + r_wall)
      u_wall_without_soil += 1.0 / r_wall
    end
    u_wall_with_soil = (u_wall_with_soil / wall_height) * 0.85
    u_wall_without_soil = (u_wall_without_soil / wall_height)

    return u_wall_with_soil, u_wall_without_soil
  end

  def self.calc_slab_f_value(slab, ground_conductivity)
    # Calculation for the F-values in Table 4A for slab foundations.
    # Important pages are the Table values (pg. 344-345) and the software protocols
    # in Appendix 12 (pg. 517-518).
    ins_rvalue = slab.under_slab_insulation_r_value + slab.perimeter_insulation_r_value
    ins_rvalue_edge = slab.perimeter_insulation_r_value
    if slab.under_slab_insulation_spans_entire_slab
      ins_length = 1000.0
    else
      ins_length = 0
      if slab.under_slab_insulation_r_value > 0
        ins_length += slab.under_slab_insulation_width
      end
      if slab.perimeter_insulation_r_value > 0
        ins_length += slab.perimeter_insulation_depth
      end
    end

    soil_r_per_foot = ground_conductivity
    slab_r_gravel_per_inch = 0.65 # Based on calibration by Tony Fontanini

    # Because of uncertainty pertaining to the effective path radius, F-values are calculated
    # for six radii (8, 9, 10, 11, 12, and 13 feet) and averaged.
    f_values = []
    for path_radius in 8..13
      u_effective = []
      for radius in 0..path_radius
        spl = [Math::PI * radius - 1, 0].max # soil path length (SPL)

        # Concrete, gravel, and insulation
        if radius == 0
          r_concrete = 0.0
          r_gravel = 0.0 # No gravel on edge
          r_ins = ins_rvalue_edge
        else
          r_concrete = Material.Concrete(slab.thickness).rvalue
          r_gravel = [slab_r_gravel_per_inch * (12.0 - slab.thickness), 0].max
          if radius <= ins_length
            r_ins = ins_rvalue
          else
            r_ins = 0.0
          end
        end

        # Air Films = Indoor Finish + Indoor Air Film + Exposed Air Film (Figure A12-6 pg. 517)
        r_air_film = 0.05 + 0.92 + 0.17

        # Soil
        r_soil = soil_r_per_foot * spl # (h-F-ft2/BTU)

        # Effective R-Value
        r_air_to_air = r_concrete + r_gravel + r_ins + r_air_film + r_soil

        # Effective U-Factor
        u_effective << 1.0 / r_air_to_air
      end

      f_values << u_effective.inject(0, :+) # sum array
    end

    return f_values.sum() / f_values.size
  end

  def self.set_hvac_types(hvac_heating, hvac_cooling)
    if hvac_heating.nil?
      @heating_type = nil
    elsif hvac_heating.is_a? HPXML::HeatingSystem
      @heating_type = hvac_heating.heating_system_type
    else
      @heating_type = hvac_heating.heat_pump_type
    end
    if hvac_cooling.nil?
      @cooling_type = nil
    elsif hvac_cooling.is_a? HPXML::CoolingSystem
      @cooling_type = hvac_cooling.cooling_system_type
    else
      @cooling_type = hvac_cooling.heat_pump_type
    end
  end

  def self.set_fractions_load_served(hvac_heating, hvac_cooling)
    if hvac_cooling.is_a?(HPXML::CoolingSystem) && hvac_cooling.has_integrated_heating
      @fraction_heat_load_served = hvac_cooling.integrated_heating_system_fraction_heat_load_served
    elsif hvac_heating.nil?
      @fraction_heat_load_served = 0
    elsif hvac_heating.is_a?(HPXML::HeatingSystem) && hvac_heating.is_heat_pump_backup_system
      # Use the same load fractions as the heat pump
      heat_pump = @hpxml_bldg.heat_pumps.find { |hp| hp.backup_system_idref == hvac_heating.id }
      @fraction_heat_load_served = heat_pump.fraction_heat_load_served
    else
      @fraction_heat_load_served = hvac_heating.fraction_heat_load_served
    end
    if hvac_cooling.nil?
      @fraction_cool_load_served = 0
    else
      @fraction_cool_load_served = hvac_cooling.fraction_cool_load_served
    end
  end
end

class DesignLoads
  def initialize
  end
  attr_accessor(:Cool_Sens, :Cool_Lat, :Cool_Tot, :Heat_Tot, :Heat_Ducts, :Cool_Ducts_Sens, :Cool_Ducts_Lat,
                :Cool_Windows, :Cool_Skylights, :Cool_Doors, :Cool_Walls, :Cool_Roofs, :Cool_Floors,
                :Cool_Ceilings, :Cool_InfilVent_Sens, :Cool_InfilVent_Lat, :Cool_IntGains_Sens, :Cool_IntGains_Lat,
                :Heat_Windows, :Heat_Skylights, :Heat_Doors, :Heat_Walls, :Heat_Roofs, :Heat_Floors,
                :Heat_Slabs, :Heat_Ceilings, :Heat_InfilVent)
end

class HVACSizingValues
  def initialize
  end
  attr_accessor(:Cool_Load_Sens, :Cool_Load_Lat, :Cool_Load_Tot,
                :Cool_Capacity, :Cool_Capacity_Sens, :Cool_Airflow,
                :Heat_Load, :Heat_Load_Supp, :Heat_Capacity, :Heat_Capacity_Supp,
                :Heat_Airflow, :Heat_Airflow_Supp,
                :GSHP_Loop_flow, :GSHP_Bore_Holes, :GSHP_Bore_Depth, :GSHP_G_Functions, :GSHP_Bore_Config)
end

class Numeric
  def deg2rad
    self * Math::PI / 180
  end

  def rad2deg
    self * 180 / Math::PI
  end
end<|MERGE_RESOLUTION|>--- conflicted
+++ resolved
@@ -1,11 +1,7 @@
 # frozen_string_literal: true
 
 class HVACSizing
-<<<<<<< HEAD
-  def self.calculate(runner, weather, hpxml, cfa, hvac_systems)
-=======
-  def self.calculate(weather, hpxml_bldg, cfa, hvac_systems)
->>>>>>> 4d634565
+  def self.calculate(runner, weather, hpxml_bldg, cfa, hvac_systems)
     # Calculates heating/cooling design loads, and selects equipment
     # values (e.g., capacities, airflows) specific to each HVAC system.
     # Calculations generally follow ACCA Manual J/S.
@@ -2021,15 +2017,9 @@
     end
     if (not min_compressor_temp.nil?) && (min_compressor_temp > @hpxml_bldg.header.manualj_heating_design_temp)
       # Calculate the heating load at the switchover temperature to limit unutilized capacity
-<<<<<<< HEAD
-      temp_heat_design_temp = @hpxml.header.manualj_heating_design_temp
-      @hpxml.header.manualj_heating_design_temp = min_compressor_temp
-      _alternate_bldg_design_loads, alternate_all_hvac_sizing_values = calculate(runner, weather, @hpxml, @cfa, [hvac_system])
-=======
       temp_heat_design_temp = @hpxml_bldg.header.manualj_heating_design_temp
       @hpxml_bldg.header.manualj_heating_design_temp = min_compressor_temp
-      _alternate_bldg_design_loads, alternate_all_hvac_sizing_values = calculate(weather, @hpxml_bldg, @cfa, [hvac_system])
->>>>>>> 4d634565
+      _alternate_bldg_design_loads, alternate_all_hvac_sizing_values = calculate(runner, weather, @hpxml_bldg, @cfa, [hvac_system])
       heating_load = alternate_all_hvac_sizing_values[hvac_system].Heat_Load
       heating_db = min_compressor_temp
       @hpxml_bldg.header.manualj_heating_design_temp = temp_heat_design_temp
@@ -2702,13 +2692,8 @@
       beta_1 = -0.94467
     end
 
-<<<<<<< HEAD
-    r_value_ground = Math.log(bore_spacing / bore_diameter * 12.0) / 2.0 / Math::PI / @hpxml.site.ground_conductivity
+    r_value_ground = Math.log(bore_spacing / bore_diameter * 12.0) / 2.0 / Math::PI / @hpxml_bldg.site.ground_conductivity
     r_value_grout = 1.0 / grout_conductivity / beta_0 / ((bore_diameter / hvac_cooling_ap.pipe_od)**beta_1)
-=======
-    r_value_ground = Math.log(bore_spacing / hvac_cooling_ap.bore_diameter * 12.0) / 2.0 / Math::PI / @hpxml_bldg.site.ground_conductivity
-    r_value_grout = 1.0 / hvac_cooling_ap.grout_conductivity / beta_0 / ((hvac_cooling_ap.bore_diameter / hvac_cooling_ap.pipe_od)**beta_1)
->>>>>>> 4d634565
     r_value_bore = r_value_grout + pipe_r_value / 2.0 # Note: Convection resistance is negligible when calculated against Glhepro (Jeffrey D. Spitler, 2000)
 
     is_southern_hemisphere = (weather.header.Latitude < 0)
