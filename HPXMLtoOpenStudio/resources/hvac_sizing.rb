# frozen_string_literal: true

class HVACSizing
  def self.calculate(weather, hpxml_bldg, cfa, hvac_systems)
    # Calculates heating/cooling design loads, and selects equipment
    # values (e.g., capacities, airflows) specific to each HVAC system.
    # Calculations generally follow ACCA Manual J/S.

    @hpxml_bldg = hpxml_bldg
    @cfa = cfa

    process_site_calcs_and_design_temps(weather)

    # Calculate loads for the conditioned thermal zone
    bldg_design_loads = DesignLoads.new
    process_load_windows_skylights(bldg_design_loads, weather)
    process_load_doors(bldg_design_loads)
    process_load_walls(bldg_design_loads)
    process_load_roofs(bldg_design_loads)
    process_load_ceilings(bldg_design_loads)
    process_load_floors(bldg_design_loads)
    process_load_slabs(bldg_design_loads)
    process_load_infiltration_ventilation(bldg_design_loads, weather)
    process_load_internal_gains(bldg_design_loads)

    # Aggregate zone loads into initial loads
    aggregate_loads(bldg_design_loads)

    # Loop through each HVAC system and calculate equipment values.
    all_hvac_sizing_values = {}
    system_design_loads = bldg_design_loads.dup
    hvac_systems.each do |hvac_system|
      hvac_heating, hvac_cooling = hvac_system[:heating], hvac_system[:cooling]
      set_hvac_types(hvac_heating, hvac_cooling)
      next if is_system_to_skip(hvac_heating)

      # Apply duct loads as needed
      set_fractions_load_served(hvac_heating, hvac_cooling)
      apply_hvac_temperatures(system_design_loads, hvac_heating, hvac_cooling)
      ducts_heat_load = calculate_load_ducts_heating(system_design_loads, hvac_heating)
      ducts_cool_load_sens, ducts_cool_load_lat = calculate_load_ducts_cooling(system_design_loads, weather, hvac_cooling)
      apply_load_ducts(bldg_design_loads, ducts_heat_load, ducts_cool_load_sens, ducts_cool_load_lat) # Update duct loads in reported building design loads

      hvac_sizing_values = HVACSizingValues.new
      apply_hvac_loads(hvac_heating, hvac_sizing_values, system_design_loads, ducts_heat_load, ducts_cool_load_sens, ducts_cool_load_lat)
      apply_hvac_size_limits(hvac_cooling)
      apply_hvac_heat_pump_logic(hvac_sizing_values, hvac_cooling)
      apply_hvac_equipment_adjustments(hvac_sizing_values, weather, hvac_heating, hvac_cooling, hvac_system)
      apply_hvac_installation_quality(hvac_sizing_values, hvac_heating, hvac_cooling)
      apply_hvac_fixed_capacities(hvac_sizing_values, hvac_heating, hvac_cooling)
      apply_hvac_ground_loop(hvac_sizing_values, weather, hvac_cooling)
      apply_hvac_finalize_airflows(hvac_sizing_values, hvac_heating, hvac_cooling)

      all_hvac_sizing_values[hvac_system] = hvac_sizing_values
    end

    return bldg_design_loads, all_hvac_sizing_values
  end

  private

  def self.is_system_to_skip(hvac_heating)
    # These shared systems should be converted to other equivalent
    # systems before being autosized
    if [HPXML::HVACTypeChiller,
        HPXML::HVACTypeCoolingTower].include?(@cooling_type)
      return true
    end
    if (@heating_type == HPXML::HVACTypeHeatPumpWaterLoopToAir) &&
       hvac_heating.fraction_heat_load_served.nil?
      return true
    end

    return false
  end

  def self.process_site_calcs_and_design_temps(weather)
    '''
    Site Calculations and Design Temperatures
    '''

    # CLTD adjustments based on daily temperature range
    @daily_range_temp_adjust = [4, 0, -5]

    # Manual J inside conditions
    @cool_setpoint = @hpxml_bldg.header.manualj_cooling_setpoint
    @heat_setpoint = @hpxml_bldg.header.manualj_heating_setpoint

    @cool_design_grains = UnitConversions.convert(weather.design.CoolingHumidityRatio, 'lbm/lbm', 'grains')

    # Calculate the design temperature differences
    @ctd = [@hpxml_bldg.header.manualj_cooling_design_temp - @cool_setpoint, 0.0].max
    @htd = [@heat_setpoint - @hpxml_bldg.header.manualj_heating_design_temp, 0.0].max

    # Calculate the average Daily Temperature Range (DTR) to determine the class (low, medium, high)
    dtr = weather.design.DailyTemperatureRange

    if dtr < 16.0
      @daily_range_num = 0.0   # Low
    elsif dtr > 25.0
      @daily_range_num = 2.0   # High
    else
      @daily_range_num = 1.0   # Medium
    end

    # Altitude Correction Factors (ACF) taken from Table 10A (sea level - 12,000 ft)
    acfs = [1.0, 0.97, 0.93, 0.89, 0.87, 0.84, 0.80, 0.77, 0.75, 0.72, 0.69, 0.66, 0.63]

    # Calculate the altitude correction factor (ACF) for the site
    alt_cnt = (weather.header.Altitude / 1000.0).to_i
    @acf = MathTools.interp2(weather.header.Altitude, alt_cnt * 1000.0, (alt_cnt + 1.0) * 1000.0, acfs[alt_cnt], acfs[alt_cnt + 1])

    # Calculate the interior humidity in Grains and enthalpy in Btu/lb for cooling
    cool_setpoint_c = UnitConversions.convert(@cool_setpoint, 'F', 'C')
    pwsat = 6.11 * 10**(7.5 * cool_setpoint_c / (237.3 + cool_setpoint_c)) / 10.0 # kPa, using https://www.weather.gov/media/epz/wxcalc/vaporPressure.pdf
    rh_indoor_cooling = 0.5 # Manual J is vague on the indoor RH but uses 50% in its examples
    hr_indoor_cooling = (0.62198 * rh_indoor_cooling * pwsat) / (UnitConversions.convert(weather.header.LocalPressure, 'atm', 'kPa') - rh_indoor_cooling * pwsat)
    @cool_indoor_grains = UnitConversions.convert(hr_indoor_cooling, 'lbm/lbm', 'grains')
    @wetbulb_indoor_cooling = Psychrometrics.Twb_fT_R_P(nil, @cool_setpoint, rh_indoor_cooling, UnitConversions.convert(weather.header.LocalPressure, 'atm', 'psi'))

    db_indoor_degC = UnitConversions.convert(@cool_setpoint, 'F', 'C')
    @enthalpy_indoor_cooling = (1.006 * db_indoor_degC + hr_indoor_cooling * (2501.0 + 1.86 * db_indoor_degC)) * UnitConversions.convert(1.0, 'kJ', 'Btu') * UnitConversions.convert(1.0, 'lbm', 'kg')
    @wetbulb_outdoor_cooling = weather.design.CoolingWetbulb

    # Inside air density
    avg_setpoint = (@cool_setpoint + @heat_setpoint) / 2.0
    @inside_air_dens = UnitConversions.convert(weather.header.LocalPressure, 'atm', 'Btu/ft^3') / (Gas.Air.r * (avg_setpoint + 460.0))

    # Design Temperatures

    @cool_design_temps = {}
    @heat_design_temps = {}

    locations = []
    (@hpxml_bldg.roofs + @hpxml_bldg.rim_joists + @hpxml_bldg.walls + @hpxml_bldg.foundation_walls + @hpxml_bldg.floors + @hpxml_bldg.slabs).each do |surface|
      locations << surface.interior_adjacent_to
      locations << surface.exterior_adjacent_to
    end
    @hpxml_bldg.hvac_distributions.each do |hvac_dist|
      hvac_dist.ducts.each do |duct|
        locations << duct.duct_location
      end
    end

    locations.uniq.each do |location|
      next if [HPXML::LocationGround].include? location

      if [HPXML::LocationOtherHousingUnit, HPXML::LocationOtherHeatedSpace, HPXML::LocationOtherMultifamilyBufferSpace,
          HPXML::LocationOtherNonFreezingSpace, HPXML::LocationExteriorWall, HPXML::LocationUnderSlab,
          HPXML::LocationManufacturedHomeBelly].include? location
        @cool_design_temps[location] = calculate_scheduled_space_design_temps(location, @cool_setpoint, @hpxml_bldg.header.manualj_cooling_design_temp, weather.data.GroundMonthlyTemps.max)
        @heat_design_temps[location] = calculate_scheduled_space_design_temps(location, @heat_setpoint, @hpxml_bldg.header.manualj_heating_design_temp, weather.data.GroundMonthlyTemps.min)
      elsif [HPXML::LocationOutside, HPXML::LocationRoofDeck, HPXML::LocationManufacturedHomeUnderBelly].include? location
        @cool_design_temps[location] = @hpxml_bldg.header.manualj_cooling_design_temp
        @heat_design_temps[location] = @hpxml_bldg.header.manualj_heating_design_temp
      elsif HPXML::conditioned_locations.include? location
        @cool_design_temps[location] = process_design_temp_cooling(weather, HPXML::LocationConditionedSpace)
        @heat_design_temps[location] = process_design_temp_heating(weather, HPXML::LocationConditionedSpace)
      else
        @cool_design_temps[location] = process_design_temp_cooling(weather, location)
        @heat_design_temps[location] = process_design_temp_heating(weather, location)
      end
    end
  end

  def self.process_design_temp_heating(weather, location)
    if location == HPXML::LocationConditionedSpace
      heat_temp = @heat_setpoint

    elsif location == HPXML::LocationGarage
      heat_temp = @hpxml_bldg.header.manualj_heating_design_temp + 13.0

    elsif (location == HPXML::LocationAtticUnvented) || (location == HPXML::LocationAtticVented)

      attic_floors = @hpxml_bldg.floors.select { |f| f.is_ceiling && [f.interior_adjacent_to, f.exterior_adjacent_to].include?(location) }
      avg_floor_rvalue = calculate_average_r_value(attic_floors)

      attic_roofs = @hpxml_bldg.roofs.select { |r| r.interior_adjacent_to == location }
      avg_roof_rvalue = calculate_average_r_value(attic_roofs)

      if avg_floor_rvalue < avg_roof_rvalue
        # Attic is considered to be encapsulated. MJ8 says to use an attic
        # temperature of 95F, however alternative approaches are permissible
        if location == HPXML::LocationAtticVented
          heat_temp = @hpxml_bldg.header.manualj_heating_design_temp
        else
          heat_temp = calculate_space_design_temps(location, weather, @heat_setpoint, @hpxml_bldg.header.manualj_heating_design_temp, weather.data.GroundMonthlyTemps.min)
        end
      else
        heat_temp = @hpxml_bldg.header.manualj_heating_design_temp
      end

    elsif [HPXML::LocationBasementUnconditioned, HPXML::LocationCrawlspaceUnvented, HPXML::LocationCrawlspaceVented].include? location
      heat_temp = calculate_space_design_temps(location, weather, @heat_setpoint, @hpxml_bldg.header.manualj_heating_design_temp, weather.data.GroundMonthlyTemps.min)

    end

    fail "Design temp heating not calculated for #{location}." if heat_temp.nil?

    return heat_temp
  end

  def self.process_design_temp_cooling(weather, location)
    if location == HPXML::LocationConditionedSpace
      cool_temp = @cool_setpoint

    elsif location == HPXML::LocationGarage
      # Calculate fraction of garage under conditioned space
      area_total = 0.0
      area_conditioned = 0.0
      @hpxml_bldg.roofs.each do |roof|
        next unless roof.interior_adjacent_to == location

        area_total += roof.area
      end
      @hpxml_bldg.floors.each do |floor|
        next unless [floor.interior_adjacent_to, floor.exterior_adjacent_to].include? location

        area_total += floor.area
        area_conditioned += floor.area if floor.is_thermal_boundary
      end
      if area_total == 0
        garage_frac_under_conditioned = 0.5
      else
        garage_frac_under_conditioned = area_conditioned / area_total
      end

      # Calculate the garage cooling design temperature based on Table 4C
      # Linearly interpolate between having conditioned space over the garage and not having conditioned space above the garage
      if @daily_range_num == 0.0
        cool_temp = (@hpxml_bldg.header.manualj_cooling_design_temp +
                     (11.0 * garage_frac_under_conditioned) +
                     (22.0 * (1.0 - garage_frac_under_conditioned)))
      elsif @daily_range_num == 1.0
        cool_temp = (@hpxml_bldg.header.manualj_cooling_design_temp +
                     (6.0 * garage_frac_under_conditioned) +
                     (17.0 * (1.0 - garage_frac_under_conditioned)))
      elsif @daily_range_num == 2.0
        cool_temp = (@hpxml_bldg.header.manualj_cooling_design_temp +
                     (1.0 * garage_frac_under_conditioned) +
                     (12.0 * (1.0 - garage_frac_under_conditioned)))
      end

    elsif (location == HPXML::LocationAtticUnvented) || (location == HPXML::LocationAtticVented)

      attic_floors = @hpxml_bldg.floors.select { |f| f.is_ceiling && [f.interior_adjacent_to, f.exterior_adjacent_to].include?(location) }
      avg_floor_rvalue = calculate_average_r_value(attic_floors)

      attic_roofs = @hpxml_bldg.roofs.select { |r| r.interior_adjacent_to == location }
      avg_roof_rvalue = calculate_average_r_value(attic_roofs)

      if avg_floor_rvalue < avg_roof_rvalue
        # Attic is considered to be encapsulated. MJ8 says to use an attic
        # temperature of 95F, however alternative approaches are permissible
        if location == HPXML::LocationAtticVented
          cool_temp = @hpxml_bldg.header.manualj_cooling_design_temp + 40.0 # This is the number from a California study with dark shingle roof and similar ventilation.
        else
          cool_temp = calculate_space_design_temps(location, weather, @cool_setpoint, @hpxml_bldg.header.manualj_cooling_design_temp, weather.data.GroundMonthlyTemps.max, true)
        end

      else
        # Calculate the cooling design temperature for the unconditioned attic based on Figure A12-14
        # Use an area-weighted temperature in case roof surfaces are different
        tot_roof_area = 0.0
        cool_temp = 0.0

        @hpxml_bldg.roofs.each do |roof|
          next unless roof.interior_adjacent_to == location

          tot_roof_area += roof.net_area

          if location == HPXML::LocationAtticUnvented
            if not roof.radiant_barrier
              cool_temp += (150.0 + (@hpxml_bldg.header.manualj_cooling_design_temp - 95.0) + @daily_range_temp_adjust[@daily_range_num]) * roof.net_area
            else
              cool_temp += (130.0 + (@hpxml_bldg.header.manualj_cooling_design_temp - 95.0) + @daily_range_temp_adjust[@daily_range_num]) * roof.net_area
            end
          else
            if not roof.radiant_barrier
              if roof.roof_type == HPXML::RoofTypeAsphaltShingles
                if [HPXML::ColorDark, HPXML::ColorMediumDark].include? roof.roof_color
                  cool_temp += 130.0 * roof.net_area
                else
                  cool_temp += 120.0 * roof.net_area
                end
              elsif roof.roof_type == HPXML::RoofTypeWoodShingles
                cool_temp += 120.0 * roof.net_area
              elsif roof.roof_type == HPXML::RoofTypeMetal
                if [HPXML::ColorDark, HPXML::ColorMediumDark].include? roof.roof_color
                  cool_temp += 130.0 * roof.net_area
                elsif [HPXML::ColorMedium, HPXML::ColorLight].include? roof.roof_color
                  cool_temp += 120.0 * roof.net_area
                elsif [HPXML::ColorReflective].include? roof.roof_color
                  cool_temp += 95.0 * roof.net_area
                end
              elsif roof.roof_type == HPXML::RoofTypeClayTile
                if [HPXML::ColorDark, HPXML::ColorMediumDark].include? roof.roof_color
                  cool_temp += 110.0 * roof.net_area
                elsif [HPXML::ColorMedium, HPXML::ColorLight].include? roof.roof_color
                  cool_temp += 105.0 * roof.net_area
                elsif [HPXML::ColorReflective].include? roof.roof_color
                  cool_temp += 95.0 * roof.net_area
                end
              end
            else # with a radiant barrier
              if roof.roof_type == HPXML::RoofTypeAsphaltShingles
                if [HPXML::ColorDark, HPXML::ColorMediumDark].include? roof.roof_color
                  cool_temp += 120.0 * roof.net_area
                else
                  cool_temp += 110.0 * roof.net_area
                end
              elsif roof.roof_type == HPXML::RoofTypeWoodShingles
                cool_temp += 110.0 * roof.net_area
              elsif roof.roof_type == HPXML::RoofTypeMetal
                if [HPXML::ColorDark, HPXML::ColorMediumDark].include? roof.roof_color
                  cool_temp += 120.0 * roof.net_area
                elsif [HPXML::ColorMedium, HPXML::ColorLight].include? roof.roof_color
                  cool_temp += 110.0 * roof.net_area
                elsif [HPXML::ColorReflective].include? roof.roof_color
                  cool_temp += 95.0 * roof.net_area
                end
              elsif roof.roof_type == HPXML::RoofTypeClayTile
                if [HPXML::ColorDark, HPXML::ColorMediumDark].include? roof.roof_color
                  cool_temp += 105.0 * roof.net_area
                elsif [HPXML::ColorMedium, HPXML::ColorLight].include? roof.roof_color
                  cool_temp += 100.0 * roof.net_area
                elsif [HPXML::ColorReflective].include? roof.roof_color
                  cool_temp += 95.0 * roof.net_area
                end
              end
            end
          end # vented/unvented
        end # each roof surface

        cool_temp /= tot_roof_area

        # Adjust base CLTD for cooling design temperature and daily range
        cool_temp += (@hpxml_bldg.header.manualj_cooling_design_temp - 95.0) + @daily_range_temp_adjust[@daily_range_num]
      end

    elsif [HPXML::LocationBasementUnconditioned, HPXML::LocationCrawlspaceUnvented, HPXML::LocationCrawlspaceVented].include? location
      cool_temp = calculate_space_design_temps(location, weather, @cool_setpoint, @hpxml_bldg.header.manualj_cooling_design_temp, weather.data.GroundMonthlyTemps.max)

    end

    fail "Design temp cooling not calculated for #{location}." if cool_temp.nil?

    return cool_temp
  end

  def self.process_load_windows_skylights(bldg_design_loads, weather)
    '''
    Heating and Cooling Loads: Windows & Skylights
    '''

    # Average cooling load factors for windows/skylights WITHOUT internal shading for surface
    # azimuths of 0,22.5,45, ... ,337.5,360
    # Additional values (compared to values in MJ8 Table 3D-3) have been determined by
    # linear interpolation to avoid interpolating
    clf_avg_nois = [0.24, 0.295, 0.35, 0.365, 0.38, 0.39, 0.4, 0.44, 0.48, 0.44, 0.4, 0.39, 0.38, 0.365, 0.35, 0.295, 0.24]
    clf_avg_nois_horiz = 0.68

    # Average cooling load factors for windows/skylights WITH internal shading for surface
    # azimuths of 0,22.5,45, ... ,337.5,360
    # Additional values (compared to values in MJ8 Table 3D-3) have been determined
    # by linear interpolation to avoid interpolating in BMI
    clf_avg_is = [0.18, 0.235, 0.29, 0.305, 0.32, 0.32, 0.32, 0.305, 0.29, 0.305, 0.32, 0.32, 0.32, 0.305, 0.29, 0.235, 0.18]
    clf_avg_is_horiz = 0.52

    # Hourly cooling load factor (CLF) for windows/skylights WITHOUT an internal shade taken from
    # ASHRAE HOF Ch.26 Table 36 (subset of data in MJ8 Table A11-5)
    # Surface Azimuth = 0 (South), 22.5, 45.0, ... ,337.5,360 and Hour = 8,9, ... ,19,20
    clf_hr_nois = [[0.14, 0.22, 0.34, 0.48, 0.59, 0.65, 0.65, 0.59, 0.50, 0.43, 0.36, 0.28, 0.22],
                   [0.11, 0.15, 0.19, 0.27, 0.39, 0.52, 0.62, 0.67, 0.65, 0.58, 0.46, 0.36, 0.28],
                   [0.10, 0.12, 0.14, 0.16, 0.24, 0.36, 0.49, 0.60, 0.66, 0.66, 0.58, 0.43, 0.33],
                   [0.09, 0.10, 0.12, 0.13, 0.17, 0.26, 0.40, 0.52, 0.62, 0.66, 0.61, 0.44, 0.34],
                   [0.08, 0.10, 0.11, 0.12, 0.14, 0.20, 0.32, 0.45, 0.57, 0.64, 0.61, 0.44, 0.34],
                   [0.09, 0.10, 0.12, 0.13, 0.15, 0.17, 0.26, 0.40, 0.53, 0.63, 0.62, 0.44, 0.34],
                   [0.10, 0.12, 0.14, 0.16, 0.17, 0.19, 0.23, 0.33, 0.47, 0.59, 0.60, 0.43, 0.33],
                   [0.14, 0.18, 0.22, 0.25, 0.27, 0.29, 0.30, 0.33, 0.44, 0.57, 0.62, 0.44, 0.33],
                   [0.48, 0.56, 0.63, 0.71, 0.76, 0.80, 0.82, 0.82, 0.79, 0.75, 0.69, 0.61, 0.48],
                   [0.47, 0.44, 0.41, 0.40, 0.39, 0.39, 0.38, 0.36, 0.33, 0.30, 0.26, 0.20, 0.16],
                   [0.51, 0.51, 0.45, 0.39, 0.36, 0.33, 0.31, 0.28, 0.26, 0.23, 0.19, 0.15, 0.12],
                   [0.52, 0.57, 0.50, 0.45, 0.39, 0.34, 0.31, 0.28, 0.25, 0.22, 0.18, 0.14, 0.12],
                   [0.51, 0.57, 0.57, 0.50, 0.42, 0.37, 0.32, 0.29, 0.25, 0.22, 0.19, 0.15, 0.12],
                   [0.49, 0.58, 0.61, 0.57, 0.48, 0.41, 0.36, 0.32, 0.28, 0.24, 0.20, 0.16, 0.13],
                   [0.43, 0.55, 0.62, 0.63, 0.57, 0.48, 0.42, 0.37, 0.33, 0.28, 0.24, 0.19, 0.15],
                   [0.27, 0.43, 0.55, 0.63, 0.64, 0.60, 0.52, 0.45, 0.40, 0.35, 0.29, 0.23, 0.18],
                   [0.14, 0.22, 0.34, 0.48, 0.59, 0.65, 0.65, 0.59, 0.50, 0.43, 0.36, 0.28, 0.22]]
    clf_hr_nois_horiz = [0.24, 0.36, 0.48, 0.58, 0.66, 0.72, 0.74, 0.73, 0.67, 0.59, 0.47, 0.37, 0.29]

    # Hourly cooling load factor (CLF) for windows/skylights WITH an internal shade taken from
    # ASHRAE HOF Ch.26 Table 39 (subset of data in MJ8 Table A11-6)
    # Surface Azimuth = 0 (South), 22.5, 45.0, ... ,337.5,360 and Hour = 8,9, ... ,19,20
    clf_hr_is = [[0.23, 0.38, 0.58, 0.75, 0.83, 0.80, 0.68, 0.50, 0.35, 0.27, 0.19, 0.11, 0.09],
                 [0.18, 0.22, 0.27, 0.43, 0.63, 0.78, 0.84, 0.80, 0.66, 0.46, 0.25, 0.13, 0.11],
                 [0.14, 0.16, 0.19, 0.22, 0.38, 0.59, 0.75, 0.83, 0.81, 0.69, 0.45, 0.16, 0.12],
                 [0.12, 0.14, 0.16, 0.17, 0.23, 0.44, 0.64, 0.78, 0.84, 0.78, 0.55, 0.16, 0.12],
                 [0.11, 0.13, 0.15, 0.16, 0.17, 0.31, 0.53, 0.72, 0.82, 0.81, 0.61, 0.16, 0.12],
                 [0.12, 0.14, 0.16, 0.17, 0.18, 0.22, 0.43, 0.65, 0.80, 0.84, 0.66, 0.16, 0.12],
                 [0.14, 0.17, 0.19, 0.20, 0.21, 0.22, 0.30, 0.52, 0.73, 0.82, 0.69, 0.16, 0.12],
                 [0.22, 0.26, 0.30, 0.32, 0.33, 0.34, 0.34, 0.39, 0.61, 0.82, 0.76, 0.17, 0.12],
                 [0.65, 0.73, 0.80, 0.86, 0.89, 0.89, 0.86, 0.82, 0.75, 0.78, 0.91, 0.24, 0.18],
                 [0.62, 0.42, 0.37, 0.37, 0.37, 0.36, 0.35, 0.32, 0.28, 0.23, 0.17, 0.08, 0.07],
                 [0.74, 0.58, 0.37, 0.29, 0.27, 0.26, 0.24, 0.22, 0.20, 0.16, 0.12, 0.06, 0.05],
                 [0.80, 0.71, 0.52, 0.31, 0.26, 0.24, 0.22, 0.20, 0.18, 0.15, 0.11, 0.06, 0.05],
                 [0.80, 0.76, 0.62, 0.41, 0.27, 0.24, 0.22, 0.20, 0.17, 0.14, 0.11, 0.06, 0.05],
                 [0.79, 0.80, 0.72, 0.54, 0.34, 0.27, 0.24, 0.21, 0.19, 0.15, 0.12, 0.07, 0.06],
                 [0.74, 0.81, 0.79, 0.68, 0.49, 0.33, 0.28, 0.25, 0.22, 0.18, 0.13, 0.08, 0.07],
                 [0.54, 0.72, 0.81, 0.81, 0.71, 0.54, 0.38, 0.32, 0.27, 0.22, 0.16, 0.09, 0.08],
                 [0.23, 0.38, 0.58, 0.75, 0.83, 0.80, 0.68, 0.50, 0.35, 0.27, 0.19, 0.11, 0.09]]
    clf_hr_is_horiz = [0.44, 0.59, 0.72, 0.81, 0.85, 0.85, 0.81, 0.71, 0.58, 0.42, 0.25, 0.14, 0.12]

    # Shade Line Multipliers (SLM) for shaded windows will be calculated using the procedure
    # described in ASHRAE HOF 1997 instead of using the SLM's from MJ8 Table 3E-1

    # The time of day (assuming 24 hr clock) to calculate the SLM for the ALP for azimuths
    # starting at 0 (South) in increments of 22.5 to 360
    # Nil denotes directions not used in the shading calculation (Note: south direction is symmetrical around noon)
    slm_alp_hr = [15.5, 14.75, 14.0, 14.75, 15.5, nil, nil, nil, nil, nil, nil, nil, 8.5, 9.75, 10.0, 9.75, 8.5]

    # Mid summer declination angle used for shading calculations
    declination_angle = 12.1 # Mid August

    # Peak solar factor (PSF) (aka solar heat gain factor) taken from ASHRAE HOF 1989 Ch.26 Table 34
    # (subset of data in MJ8 Table 3D-2)
    # Surface Azimuth = 0 (South), 22.5, 45.0, ... ,337.5,360 and Latitude = 20,24,28, ... ,60,64
    psf = [[57.0,  72.0,  91.0,  111.0, 131.0, 149.0, 165.0, 180.0, 193.0, 203.0, 211.0, 217.0],
           [88.0,  103.0, 120.0, 136.0, 151.0, 165.0, 177.0, 188.0, 197.0, 206.0, 213.0, 217.0],
           [152.0, 162.0, 172.0, 181.0, 189.0, 196.0, 202.0, 208.0, 212.0, 215.0, 217.0, 217.0],
           [200.0, 204.0, 207.0, 210.0, 212.0, 214.0, 215.0, 216.0, 216.0, 216.0, 214.0, 211.0],
           [220.0, 220.0, 220.0, 219.0, 218.0, 216.0, 214.0, 211.0, 208.0, 203.0, 199.0, 193.0],
           [206.0, 203.0, 199.0, 195.0, 190.0, 185.0, 180.0, 174.0, 169.0, 165.0, 161.0, 157.0],
           [162.0, 156.0, 149.0, 141.0, 138.0, 135.0, 132.0, 128.0, 124.0, 119.0, 114.0, 109.0],
           [91.0,  87.0,  83.0,  79.0,  75.0,  71.0,  66.0,  61.0,  56.0,  56.0,  57.0,  58.0],
           [40.0,  38.0,  38.0,  37.0,  36.0,  35.0,  34.0,  33.0,  32.0,  30.0,  28.0,  27.0],
           [91.0,  87.0,  83.0,  79.0,  75.0,  71.0,  66.0,  61.0,  56.0,  56.0,  57.0,  58.0],
           [162.0, 156.0, 149.0, 141.0, 138.0, 135.0, 132.0, 128.0, 124.0, 119.0, 114.0, 109.0],
           [206.0, 203.0, 199.0, 195.0, 190.0, 185.0, 180.0, 174.0, 169.0, 165.0, 161.0, 157.0],
           [220.0, 220.0, 220.0, 219.0, 218.0, 216.0, 214.0, 211.0, 208.0, 203.0, 199.0, 193.0],
           [200.0, 204.0, 207.0, 210.0, 212.0, 214.0, 215.0, 216.0, 216.0, 216.0, 214.0, 211.0],
           [152.0, 162.0, 172.0, 181.0, 189.0, 196.0, 202.0, 208.0, 212.0, 215.0, 217.0, 217.0],
           [88.0,  103.0, 120.0, 136.0, 151.0, 165.0, 177.0, 188.0, 197.0, 206.0, 213.0, 217.0],
           [57.0,  72.0,  91.0,  111.0, 131.0, 149.0, 165.0, 180.0, 193.0, 203.0, 211.0, 217.0]]
    psf_horiz = [280.0, 277.0, 272.0, 265.0, 257.0, 247.0, 236.0, 223.0, 208.0, 193.0, 176.0, 159.0]

    # Hourly Temperature Adjustment Values (HTA_DR) (MJ8 Table A11-3)
    # Low DR, Medium DR, High DR and Hour = 8,9, ... ,19,20
    hta = [[-6.3,  -5.0,  -3.7,  -2.5, -1.5, -0.7, -0.2, 0.0, -0.2, -0.7, -1.5, -2.5, -3.7], # Low DR
           [-12.6, -10.0, -7.4,  -5.0, -2.9, -1.3, -0.3, 0.0, -0.3, -1.3, -2.9, -5.0, -7.4], # Medium DR
           [-18.9, -15.0, -11.1, -7.5, -4.4, -2.0, -0.5, 0.0, -0.5, -2.0, -4.4, -7.5, -11.1]] # High DR

    # Determine the PSF's for the building latitude
    psf_lat = []
    psf_lat_horiz = nil
    latitude = weather.header.Latitude.to_f
    for cnt in 0..16
      if latitude < 20.0
        psf_lat << psf[cnt][0]
        if cnt == 0
          psf_lat_horiz = psf_horiz[0]
        end
      elsif latitude >= 64.0
        psf_lat << psf[cnt][11]
        if cnt == 0
          psf_lat_horiz = psf_horiz[11]
        end
      else
        cnt_lat_s = ((latitude - 20.0) / 4.0).to_i
        cnt_lat_n = cnt_lat_s + 1.0
        lat_s = 20.0 + 4.0 * cnt_lat_s
        lat_n = lat_s + 4.0
        psf_lat << MathTools.interp2(latitude, lat_s, lat_n, psf[cnt][cnt_lat_s], psf[cnt][cnt_lat_n])
        if cnt == 0
          psf_lat_horiz = MathTools.interp2(latitude, lat_s, lat_n, psf_horiz[cnt_lat_s], psf_horiz[cnt_lat_n])
        end
      end
    end

    # Windows
    bldg_design_loads.Heat_Windows = 0.0
    alp_load = 0.0 # Average Load Procedure (ALP) Load
    afl_hr = [0.0] * 12 # Initialize Hourly Aggregate Fenestration Load (AFL)

    @hpxml_bldg.windows.each do |window|
      next unless window.wall.is_exterior_thermal_boundary

      window_summer_sf = window.interior_shading_factor_summer * window.exterior_shading_factor_summer
      window_true_azimuth = get_true_azimuth(window.azimuth)
      cnt225 = (window_true_azimuth / 22.5).round.to_i

      window_ufactor, window_shgc = Constructions.get_ufactor_shgc_adjusted_by_storms(window.storm_type, window.ufactor, window.shgc)

      bldg_design_loads.Heat_Windows += window_ufactor * window.area * @htd

      for hr in -1..11

        # If hr == -1: Calculate the Average Load Procedure (ALP) Load
        # Else: Calculate the hourly Aggregate Fenestration Load (AFL)

        # clf_d: Average Cooling Load Factor for the given window direction
        # clf_n: Average Cooling Load Factor for a window facing North (fully shaded)
        if hr == -1
          if window_summer_sf < 1
            clf_d = clf_avg_is[cnt225]
            clf_n = clf_avg_is[8]
          else
            clf_d = clf_avg_nois[cnt225]
            clf_n = clf_avg_nois[8]
          end
        else
          if window_summer_sf < 1
            clf_d = clf_hr_is[cnt225][hr]
            clf_n = clf_hr_is[8][hr]
          else
            clf_d = clf_hr_nois[cnt225][hr]
            clf_n = clf_hr_nois[8][hr]
          end
        end

        ctd_adj = @ctd
        if hr > -1
          # Calculate hourly CTD adjusted value for mid-summer
          ctd_adj += hta[@daily_range_num][hr]
        end

        # Hourly Heat Transfer Multiplier for the given window Direction
        htm_d = psf_lat[cnt225] * clf_d * window_shgc * window_summer_sf / 0.87 + window_ufactor * ctd_adj

        # Hourly Heat Transfer Multiplier for a window facing North (fully shaded)
        htm_n = psf_lat[8] * clf_n * window_shgc * window_summer_sf / 0.87 + window_ufactor * ctd_adj

        if window_true_azimuth < 180
          surf_azimuth = window_true_azimuth
        else
          surf_azimuth = window_true_azimuth - 360.0
        end

        if (not window.overhangs_depth.nil?) && (window.overhangs_depth > 0)
          if ((hr == -1) && (surf_azimuth.abs < 90.1)) || (hr > -1)
            if hr == -1
              actual_hr = slm_alp_hr[cnt225]
            else
              actual_hr = hr + 8 # start at hour 8
            end
            hour_angle = 0.25 * (actual_hr - 12.0) * 60.0 # ASHRAE HOF 1997 pg 29.19
            altitude_angle = Math::asin((Math::cos(weather.header.Latitude.deg2rad) *
                                          Math::cos(declination_angle.deg2rad) *
                                          Math::cos(hour_angle.deg2rad) +
                                          Math::sin(weather.header.Latitude.deg2rad) *
                                          Math::sin(declination_angle.deg2rad))).rad2deg
            temp_arg = [(Math::sin(altitude_angle.deg2rad) *
                         Math::sin(weather.header.Latitude.deg2rad) -
                         Math::sin(declination_angle.deg2rad)) /
              (Math::cos(altitude_angle.deg2rad) *
                 Math::cos(weather.header.Latitude.deg2rad)), 1.0].min
            temp_arg = [temp_arg, -1.0].max
            solar_azimuth = Math::acos(temp_arg).rad2deg
            if actual_hr < 12
              solar_azimuth = -1.0 * solar_azimuth
            end

            sol_surf_azimuth = solar_azimuth - surf_azimuth
            if (sol_surf_azimuth.abs >= 90) && (sol_surf_azimuth.abs <= 270)
              # Window is entirely in the shade if the solar surface azimuth is greater than 90 and less than 270
              htm = htm_n
            else
              slm = Math::tan(altitude_angle.deg2rad) / Math::cos(sol_surf_azimuth.deg2rad)
              z_sl = slm * window.overhangs_depth

              window_height = window.overhangs_distance_to_bottom_of_window - window.overhangs_distance_to_top_of_window
              if z_sl < window.overhangs_distance_to_top_of_window
                # Overhang is too short to provide shade
                htm = htm_d
              elsif z_sl < window.overhangs_distance_to_bottom_of_window
                percent_shaded = (z_sl - window.overhangs_distance_to_top_of_window) / window_height
                htm = percent_shaded * htm_n + (1.0 - percent_shaded) * htm_d
              else
                # Window is entirely in the shade since the shade line is below the windowsill
                htm = htm_n
              end
            end
          else
            # Window is north of East and West azimuths. Shading calculations do not apply.
            htm = htm_d
          end
        else
          htm = htm_d
        end

        if hr == -1
          alp_load += htm * window.area
        else
          afl_hr[hr] += htm * window.area
        end
      end
    end # window

    # Daily Average Load (DAL)
    dal = afl_hr.sum(0.0) / afl_hr.size

    # Excursion Limit line (ELL)
    ell = 1.3 * dal

    # Peak Fenestration Load (PFL)
    pfl = afl_hr.max

    # Excursion Adjustment Load (EAL)
    eal = [0.0, pfl - ell].max

    # Window Cooling Load
    bldg_design_loads.Cool_Windows = alp_load + eal

    # Skylights
    bldg_design_loads.Heat_Skylights = 0.0
    alp_load = 0.0 # Average Load Procedure (ALP) Load
    afl_hr = [0.0] * 12 # Initialize Hourly Aggregate Fenestration Load (AFL)

    @hpxml_bldg.skylights.each do |skylight|
      skylight_summer_sf = skylight.interior_shading_factor_summer * skylight.exterior_shading_factor_summer
      skylight_true_azimuth = get_true_azimuth(skylight.azimuth)
      cnt225 = (skylight_true_azimuth / 22.5).round.to_i
      inclination_angle = UnitConversions.convert(Math.atan(skylight.roof.pitch / 12.0), 'rad', 'deg')

      skylight_ufactor, skylight_shgc = Constructions.get_ufactor_shgc_adjusted_by_storms(skylight.storm_type, skylight.ufactor, skylight.shgc)

      bldg_design_loads.Heat_Skylights += skylight_ufactor * skylight.area * @htd

      for hr in -1..11

        # If hr == -1: Calculate the Average Load Procedure (ALP) Load
        # Else: Calculate the hourly Aggregate Fenestration Load (AFL)

        # clf_d: Average Cooling Load Factor for the given skylight direction
        # clf_d: Average Cooling Load Factor for horizontal
        if hr == -1
          if skylight_summer_sf < 1
            clf_d = clf_avg_is[cnt225]
            clf_horiz = clf_avg_is_horiz
          else
            clf_d = clf_avg_nois[cnt225]
            clf_horiz = clf_avg_nois_horiz
          end
        else
          if skylight_summer_sf < 1
            clf_d = clf_hr_is[cnt225][hr]
            clf_horiz = clf_hr_is_horiz[hr]
          else
            clf_d = clf_hr_nois[cnt225][hr]
            clf_horiz = clf_hr_nois_horiz[hr]
          end
        end

        sol_h = Math::cos(inclination_angle.deg2rad) * (psf_lat_horiz * clf_horiz)
        sol_v = Math::sin(inclination_angle.deg2rad) * (psf_lat[cnt225] * clf_d)

        ctd_adj = @ctd
        if hr > -1
          # Calculate hourly CTD adjusted value for mid-summer
          ctd_adj += hta[@daily_range_num][hr]
        end

        # Hourly Heat Transfer Multiplier for the given skylight Direction
        u_curb = 0.51 # default to wood (Table 2B-3)
        ar_curb = 0.35 # default to small (Table 2B-3)
        u_eff_skylight = skylight_ufactor + u_curb * ar_curb
        htm = (sol_h + sol_v) * (skylight_shgc * skylight_summer_sf / 0.87) + u_eff_skylight * (ctd_adj + 15.0)

        if hr == -1
          alp_load += htm * skylight.area
        else
          afl_hr[hr] += htm * skylight.area
        end
      end
    end # skylight

    # Daily Average Load (DAL)
    dal = afl_hr.sum(0.0) / afl_hr.size

    # Excursion Limit line (ELL)
    ell = 1.3 * dal

    # Peak Fenestration Load (PFL)
    pfl = afl_hr.max

    # Excursion Adjustment Load (EAL)
    eal = [0.0, pfl - ell].max

    # Skylight Cooling Load
    bldg_design_loads.Cool_Skylights = alp_load + eal
  end

  def self.process_load_doors(bldg_design_loads)
    '''
    Heating and Cooling Loads: Doors
    '''

    if @daily_range_num == 0.0
      cltd = @ctd + 15.0
    elsif @daily_range_num == 1.0
      cltd = @ctd + 11.0
    elsif @daily_range_num == 2.0
      cltd = @ctd + 6.0
    end

    bldg_design_loads.Heat_Doors = 0.0
    bldg_design_loads.Cool_Doors = 0.0

    @hpxml_bldg.doors.each do |door|
      next unless door.is_thermal_boundary

      if door.wall.is_exterior
        bldg_design_loads.Heat_Doors += (1.0 / door.r_value) * door.area * @htd
        bldg_design_loads.Cool_Doors += (1.0 / door.r_value) * door.area * cltd
      else # Partition door
        adjacent_space = door.wall.exterior_adjacent_to
        bldg_design_loads.Cool_Doors += (1.0 / door.r_value) * door.area * (@cool_design_temps[adjacent_space] - @cool_setpoint)
        bldg_design_loads.Heat_Doors += (1.0 / door.r_value) * door.area * (@heat_setpoint - @heat_design_temps[adjacent_space])
      end
    end
  end

  def self.process_load_walls(bldg_design_loads)
    '''
    Heating and Cooling Loads: Walls
    '''

    bldg_design_loads.Heat_Walls = 0.0
    bldg_design_loads.Cool_Walls = 0.0

    # Above-Grade Walls
    (@hpxml_bldg.walls + @hpxml_bldg.rim_joists).each do |wall|
      next unless wall.is_thermal_boundary

      wall_group = get_wall_group(wall)

      if wall.azimuth.nil?
        azimuths = [0.0, 90.0, 180.0, 270.0] # Assume 4 equal surfaces facing every direction
      else
        azimuths = [wall.azimuth]
      end

      if wall.is_a? HPXML::RimJoist
        wall_area = wall.area
      else
        wall_area = wall.net_area
      end

      azimuths.each do |azimuth|
        if wall.is_exterior

          # Adjust base Cooling Load Temperature Difference (CLTD)
          # Assume absorptivity for light walls < 0.5, medium walls <= 0.75, dark walls > 0.75 (based on MJ8 Table 4B Notes)
          if wall.solar_absorptance <= 0.5
            colorMultiplier = 0.65      # MJ8 Table 4B Notes, pg 348
          elsif wall.solar_absorptance <= 0.75
            colorMultiplier = 0.83      # MJ8 Appendix 12, pg 519
          else
            colorMultiplier = 1.0
          end

          true_azimuth = get_true_azimuth(azimuth)

          # Base Cooling Load Temperature Differences (CLTD's) for dark colored sunlit and shaded walls
          # with 95 degF outside temperature taken from MJ8 Figure A12-8 (intermediate wall groups were
          # determined using linear interpolation). Shaded walls apply to north facing and partition walls only.
          cltd_base_sun = [38.0, 34.95, 31.9, 29.45, 27.0, 24.5, 22.0, 21.25, 20.5, 19.65, 18.8]
          cltd_base_shade = [25.0, 22.5, 20.0, 18.45, 16.9, 15.45, 14.0, 13.55, 13.1, 12.85, 12.6]

          if (true_azimuth >= 157.5) && (true_azimuth <= 202.5)
            cltd = cltd_base_shade[wall_group - 1] * colorMultiplier
          else
            cltd = cltd_base_sun[wall_group - 1] * colorMultiplier
          end

          if @ctd >= 10.0
            # Adjust the CLTD for different cooling design temperatures
            cltd += (@hpxml_bldg.header.manualj_cooling_design_temp - 95.0)
            # Adjust the CLTD for daily temperature range
            cltd += @daily_range_temp_adjust[@daily_range_num]
          else
            # Handling cases ctd < 10 is based on A12-18 in MJ8
            cltd_corr = @ctd - 20.0 - @daily_range_temp_adjust[@daily_range_num]
            cltd = [cltd + cltd_corr, 0.0].max # Assume zero cooling load for negative CLTD's
          end

          bldg_design_loads.Cool_Walls += (1.0 / wall.insulation_assembly_r_value) * wall_area / azimuths.size * cltd
          bldg_design_loads.Heat_Walls += (1.0 / wall.insulation_assembly_r_value) * wall_area / azimuths.size * @htd
        else # Partition wall
          adjacent_space = wall.exterior_adjacent_to
          bldg_design_loads.Cool_Walls += (1.0 / wall.insulation_assembly_r_value) * wall_area / azimuths.size * (@cool_design_temps[adjacent_space] - @cool_setpoint)
          bldg_design_loads.Heat_Walls += (1.0 / wall.insulation_assembly_r_value) * wall_area / azimuths.size * (@heat_setpoint - @heat_design_temps[adjacent_space])
        end
      end
    end

    # Foundation walls
    @hpxml_bldg.foundation_walls.each do |foundation_wall|
      next unless foundation_wall.is_exterior_thermal_boundary

      u_wall_with_soil, _u_wall_without_soil = get_foundation_wall_properties(foundation_wall)
      bldg_design_loads.Heat_Walls += u_wall_with_soil * foundation_wall.net_area * @htd
    end
  end

  def self.process_load_roofs(bldg_design_loads)
    '''
    Heating and Cooling Loads: Roofs
    '''

    bldg_design_loads.Heat_Roofs = 0.0
    bldg_design_loads.Cool_Roofs = 0.0

    # Roofs
    @hpxml_bldg.roofs.each do |roof|
      next unless roof.is_thermal_boundary

      # Base CLTD for conditioned roofs (Roof-Joist-Ceiling Sandwiches) taken from MJ8 Figure A12-16
      if roof.insulation_assembly_r_value <= 6
        cltd = 50.0
      elsif roof.insulation_assembly_r_value <= 13
        cltd = 45.0
      elsif roof.insulation_assembly_r_value <= 15
        cltd = 38.0
      elsif roof.insulation_assembly_r_value <= 21
        cltd = 31.0
      elsif roof.insulation_assembly_r_value <= 30
        cltd = 30.0
      else
        cltd = 27.0
      end

      # Base CLTD color adjustment based on notes in MJ8 Figure A12-16
      if [HPXML::ColorDark, HPXML::ColorMediumDark].include? roof.roof_color
        if [HPXML::RoofTypeClayTile, HPXML::RoofTypeWoodShingles].include? roof.roof_type
          cltd *= 0.83
        end
      elsif [HPXML::ColorMedium, HPXML::ColorLight].include? roof.roof_color
        if [HPXML::RoofTypeClayTile].include? roof.roof_type
          cltd *= 0.65
        else
          cltd *= 0.83
        end
      elsif [HPXML::ColorReflective].include? roof.roof_color
        if [HPXML::RoofTypeAsphaltShingles, HPXML::RoofTypeWoodShingles].include? roof.roof_type
          cltd *= 0.83
        else
          cltd *= 0.65
        end
      end

      # Adjust base CLTD for different CTD or DR
      cltd += (@hpxml_bldg.header.manualj_cooling_design_temp - 95.0) + @daily_range_temp_adjust[@daily_range_num]

      bldg_design_loads.Cool_Roofs += (1.0 / roof.insulation_assembly_r_value) * roof.net_area * cltd
      bldg_design_loads.Heat_Roofs += (1.0 / roof.insulation_assembly_r_value) * roof.net_area * @htd
    end
  end

  def self.process_load_ceilings(bldg_design_loads)
    '''
    Heating and Cooling Loads: Ceilings
    '''

    bldg_design_loads.Heat_Ceilings = 0.0
    bldg_design_loads.Cool_Ceilings = 0.0

    @hpxml_bldg.floors.each do |floor|
      next unless floor.is_ceiling
      next unless floor.is_thermal_boundary

      if floor.is_exterior
        bldg_design_loads.Cool_Ceilings += (1.0 / floor.insulation_assembly_r_value) * floor.area * (@ctd - 5.0 + @daily_range_temp_adjust[@daily_range_num])
        bldg_design_loads.Heat_Ceilings += (1.0 / floor.insulation_assembly_r_value) * floor.area * @htd
      else
        adjacent_space = floor.exterior_adjacent_to
        bldg_design_loads.Cool_Ceilings += (1.0 / floor.insulation_assembly_r_value) * floor.area * (@cool_design_temps[adjacent_space] - @cool_setpoint)
        bldg_design_loads.Heat_Ceilings += (1.0 / floor.insulation_assembly_r_value) * floor.area * (@heat_setpoint - @heat_design_temps[adjacent_space])
      end
    end
  end

  def self.process_load_floors(bldg_design_loads)
    '''
    Heating and Cooling Loads: Floors
    '''

    bldg_design_loads.Heat_Floors = 0.0
    bldg_design_loads.Cool_Floors = 0.0

    @hpxml_bldg.floors.each do |floor|
      next unless floor.is_floor
      next unless floor.is_thermal_boundary

      if floor.is_exterior
        bldg_design_loads.Cool_Floors += (1.0 / floor.insulation_assembly_r_value) * floor.area * (@ctd - 5.0 + @daily_range_temp_adjust[@daily_range_num])
        bldg_design_loads.Heat_Floors += (1.0 / floor.insulation_assembly_r_value) * floor.area * @htd
      else # Partition floor
        adjacent_space = floor.exterior_adjacent_to
        if floor.is_floor && [HPXML::LocationCrawlspaceVented, HPXML::LocationCrawlspaceUnvented, HPXML::LocationBasementUnconditioned].include?(adjacent_space)
          u_floor = 1.0 / floor.insulation_assembly_r_value

          sum_ua_wall = 0.0
          sum_a_wall = 0.0
          @hpxml_bldg.foundation_walls.each do |foundation_wall|
            next unless foundation_wall.is_exterior && foundation_wall.interior_adjacent_to == adjacent_space

            _u_wall_with_soil, u_wall_without_soil = get_foundation_wall_properties(foundation_wall)

            sum_a_wall += foundation_wall.net_area
            sum_ua_wall += (u_wall_without_soil * foundation_wall.net_area)
          end
          @hpxml_bldg.walls.each do |wall|
            next unless wall.is_exterior && wall.interior_adjacent_to == adjacent_space

            sum_a_wall += wall.net_area
            sum_ua_wall += (1.0 / wall.insulation_assembly_r_value * wall.net_area)
          end
          fail 'Could not find connected walls.' if sum_a_wall <= 0

          u_wall = sum_ua_wall / sum_a_wall

          # Calculate partition temperature different cooling (PTDC) per Manual J Figure A12-17
          # Calculate partition temperature different heating (PTDH) per Manual J Figure A12-6
          if [HPXML::LocationCrawlspaceVented].include? adjacent_space
            # Vented or Leaky
            ptdc_floor = @ctd / (1.0 + (4.0 * u_floor) / (u_wall + 0.11))
            ptdh_floor = @htd / (1.0 + (4.0 * u_floor) / (u_wall + 0.11))
          elsif [HPXML::LocationCrawlspaceUnvented, HPXML::LocationBasementUnconditioned].include? adjacent_space
            # Sealed Tight
            ptdc_floor = u_wall * @ctd / (4.0 * u_floor + u_wall)
            ptdh_floor = u_wall * @htd / (4.0 * u_floor + u_wall)
          end

          bldg_design_loads.Cool_Floors += (1.0 / floor.insulation_assembly_r_value) * floor.area * ptdc_floor
          bldg_design_loads.Heat_Floors += (1.0 / floor.insulation_assembly_r_value) * floor.area * ptdh_floor
        else # E.g., floor over garage
          bldg_design_loads.Cool_Floors += (1.0 / floor.insulation_assembly_r_value) * floor.area * (@cool_design_temps[adjacent_space] - @cool_setpoint)
          bldg_design_loads.Heat_Floors += (1.0 / floor.insulation_assembly_r_value) * floor.area * (@heat_setpoint - @heat_design_temps[adjacent_space])
        end
      end
    end
  end

  def self.process_load_slabs(bldg_design_loads)
    '''
    Heating and Cooling Loads: Floors
    '''

    bldg_design_loads.Heat_Slabs = 0.0

    @hpxml_bldg.slabs.each do |slab|
      next unless slab.is_thermal_boundary

      if slab.interior_adjacent_to == HPXML::LocationConditionedSpace # Slab-on-grade
        f_value = calc_slab_f_value(slab, @hpxml_bldg.site.ground_conductivity)
        bldg_design_loads.Heat_Slabs += f_value * slab.exposed_perimeter * @htd
      elsif HPXML::conditioned_below_grade_locations.include? slab.interior_adjacent_to
        # Based on MJ 8th Ed. A12-7 and ASHRAE HoF 2013 pg 18.31 Eq 40
        slab_is_insulated = false
        if slab.under_slab_insulation_width.to_f > 0 && slab.under_slab_insulation_r_value > 0
          slab_is_insulated = true
        elsif slab.perimeter_insulation_depth > 0 && slab.perimeter_insulation_r_value > 0
          slab_is_insulated = true
        elsif slab.under_slab_insulation_spans_entire_slab && slab.under_slab_insulation_r_value > 0
          slab_is_insulated = true
        end
        k_soil = 0.8 # Value from ASHRAE HoF, probably used by Manual J
        r_other = 1.47 # Value from ASHRAE HoF, probably used by Manual J
        ext_fnd_walls = @hpxml_bldg.foundation_walls.select { |fw| fw.is_exterior }
        z_f = ext_fnd_walls.map { |fw| fw.depth_below_grade * (fw.area / fw.height) }.sum(0.0) / ext_fnd_walls.map { |fw| fw.area / fw.height }.sum # Weighted-average (by length) below-grade depth
        sqrt_term = [slab.exposed_perimeter**2 - 16.0 * slab.area, 0.0].max
        length = slab.exposed_perimeter / 4.0 + Math.sqrt(sqrt_term) / 4.0
        width = slab.exposed_perimeter / 4.0 - Math.sqrt(sqrt_term) / 4.0
        w_b = [length, width].min
        w_b = [w_b, 1.0].max # handle zero exposed perimeter
        u_avg_bf = (2.0 * k_soil / (Math::PI * w_b)) * (Math::log(w_b / 2.0 + z_f / 2.0 + (k_soil * r_other) / Math::PI) - Math::log(z_f / 2.0 + (k_soil * r_other) / Math::PI))
        u_value = 0.85 * u_avg_bf # To account for the storage effect of soil, multiply by 0.85
        if slab_is_insulated
          u_value *= 0.7 # U-values are multiplied y 0.70 to produce U-values for insulated floors
        end
        bldg_design_loads.Heat_Slabs += u_value * slab.area * @htd
      end
    end
  end

  def self.process_load_infiltration_ventilation(bldg_design_loads, weather)
    '''
    Heating and Cooling Loads: Infiltration & Ventilation
    '''

    sla, _ach50, _nach, _volume, _height, a_ext = Airflow.get_values_from_air_infiltration_measurements(@hpxml_bldg, @cfa, weather)
    sla *= a_ext
    ela = sla * @cfa

    ncfl_ag = @hpxml_bldg.building_construction.number_of_conditioned_floors_above_grade

    # Set stack/wind coefficients from Tables 5D/5E
    c_s = 0.015 * ncfl_ag
    c_w_base = [0.0133 * @hpxml_bldg.site.additional_properties.aim2_shelter_coeff - 0.0027, 0.0].max # Linear relationship between shelter coefficient and c_w coefficients by shielding class
    c_w = c_w_base * ncfl_ag**0.4

    ela_in2 = UnitConversions.convert(ela, 'ft^2', 'in^2')
    windspeed_cooling_mph = 7.5 # Table 5D/5E Wind Velocity Value footnote
    windspeed_heating_mph = 15.0 # Table 5D/5E Wind Velocity Value footnote

    icfm_Cooling = ela_in2 * (c_s * @ctd + c_w * windspeed_cooling_mph**2)**0.5
    icfm_Heating = ela_in2 * (c_s * @htd + c_w * windspeed_heating_mph**2)**0.5

    q_unb_cfm, q_preheat, q_precool, q_recirc, q_bal_Sens, q_bal_Lat = get_ventilation_rates()

    cfm_Heating = q_bal_Sens + (icfm_Heating**2.0 + q_unb_cfm**2.0)**0.5 - q_preheat - q_recirc

    cfm_cool_load_sens = q_bal_Sens + (icfm_Cooling**2.0 + q_unb_cfm**2.0)**0.5 - q_precool - q_recirc
    cfm_cool_load_lat = q_bal_Lat + (icfm_Cooling**2.0 + q_unb_cfm**2.0)**0.5 - q_recirc

    bldg_design_loads.Heat_InfilVent = 1.1 * @acf * cfm_Heating * @htd

    bldg_design_loads.Cool_InfilVent_Sens = 1.1 * @acf * cfm_cool_load_sens * @ctd
    bldg_design_loads.Cool_InfilVent_Lat = 0.68 * @acf * cfm_cool_load_lat * (@cool_design_grains - @cool_indoor_grains)
  end

  def self.process_load_internal_gains(bldg_design_loads)
    '''
    Cooling Load: Internal Gains
    '''

    bldg_design_loads.Cool_IntGains_Sens = @hpxml_bldg.header.manualj_internal_loads_sensible + 230.0 * @hpxml_bldg.header.manualj_num_occupants
    bldg_design_loads.Cool_IntGains_Lat = @hpxml_bldg.header.manualj_internal_loads_latent + 200.0 * @hpxml_bldg.header.manualj_num_occupants
  end

  def self.aggregate_loads(bldg_design_loads)
    '''
    Building Loads (excluding ducts)
    '''

    # Heating
    bldg_design_loads.Heat_Tot = [bldg_design_loads.Heat_Windows + bldg_design_loads.Heat_Skylights +
      bldg_design_loads.Heat_Doors + bldg_design_loads.Heat_Walls +
      bldg_design_loads.Heat_Floors + bldg_design_loads.Heat_Slabs +
      bldg_design_loads.Heat_Ceilings + bldg_design_loads.Heat_Roofs, 0.0].max +
                                 bldg_design_loads.Heat_InfilVent

    # Cooling
    bldg_design_loads.Cool_Sens = bldg_design_loads.Cool_Windows + bldg_design_loads.Cool_Skylights +
                                  bldg_design_loads.Cool_Doors + bldg_design_loads.Cool_Walls +
                                  bldg_design_loads.Cool_Floors + bldg_design_loads.Cool_Ceilings +
                                  bldg_design_loads.Cool_Roofs + bldg_design_loads.Cool_InfilVent_Sens +
                                  bldg_design_loads.Cool_IntGains_Sens
    bldg_design_loads.Cool_Lat = bldg_design_loads.Cool_InfilVent_Lat + bldg_design_loads.Cool_IntGains_Lat
    if bldg_design_loads.Cool_Lat < 0 # No latent loads; also zero out individual components
      bldg_design_loads.Cool_Lat = 0.0
      bldg_design_loads.Cool_InfilVent_Lat = 0.0
      bldg_design_loads.Cool_IntGains_Lat = 0.0
    end
    bldg_design_loads.Cool_Tot = bldg_design_loads.Cool_Sens + bldg_design_loads.Cool_Lat

    # Initialize ducts
    bldg_design_loads.Heat_Ducts = 0.0
    bldg_design_loads.Cool_Ducts_Sens = 0.0
    bldg_design_loads.Cool_Ducts_Lat = 0.0
  end

  def self.apply_hvac_temperatures(system_design_loads, hvac_heating, hvac_cooling)
    '''
    HVAC Temperatures
    '''
    # Evaporative cooler temperature calculation based on Manual S Figure 4-7
    if @cooling_type == HPXML::HVACTypeEvaporativeCooler
      td_potential = @cool_design_temps[HPXML::LocationOutside] - @wetbulb_outdoor_cooling
      td = td_potential * hvac_cooling.additional_properties.effectiveness
      @leaving_air_temp = @cool_design_temps[HPXML::LocationOutside] - td
    else
      # Calculate Leaving Air Temperature
      shr = [system_design_loads.Cool_Sens / system_design_loads.Cool_Tot, 1.0].min
      # Determine the Leaving Air Temperature (LAT) based on Manual S Table 1-4
      if shr < 0.80
        @leaving_air_temp = 54.0 # F
      elsif shr < 0.85
        # MJ8 says to use 56 degF in this SHR range. Linear interpolation provides a more
        # continuous supply air flow rate across building efficiency levels.
        @leaving_air_temp = ((58.0 - 54.0) / (0.85 - 0.80)) * (shr - 0.8) + 54.0 # F
      else
        @leaving_air_temp = 58.0 # F
      end
    end

    # Calculate Supply Air Temperature
    if hvac_heating.is_a? HPXML::HeatPump
      @supply_air_temp = 105.0 # F
      @backup_supply_air_temp = 120.0 # F
    else
      @supply_air_temp = 120.0 # F
    end
  end

  def self.apply_hvac_loads(hvac_heating, system_design_loads, bldg_design_loads, ducts_heat_load, ducts_cool_load_sens, ducts_cool_load_lat)
    # Calculate design loads that this HVAC system serves

    # Heating
    system_design_loads.Heat_Load = bldg_design_loads.Heat_Tot * @fraction_heat_load_served
    if @heating_type == HPXML::HVACTypeHeatPumpWaterLoopToAir
      # Size to meet original fraction load served (not adjusted value from HVAC.apply_shared_heating_systems()
      # This ensures, e.g., that an appropriate heating airflow is used for duct losses.
      system_design_loads.Heat_Load = system_design_loads.Heat_Load / (1.0 / hvac_heating.heating_efficiency_cop)
    end
    system_design_loads.Heat_Load_Supp = system_design_loads.Heat_Load

    # Cooling
    system_design_loads.Cool_Load_Tot = bldg_design_loads.Cool_Tot * @fraction_cool_load_served
    system_design_loads.Cool_Load_Sens = bldg_design_loads.Cool_Sens * @fraction_cool_load_served
    system_design_loads.Cool_Load_Lat = bldg_design_loads.Cool_Lat * @fraction_cool_load_served

    # After applying load fraction to building design loads (w/o ducts), add duct load specific to this HVAC system
    system_design_loads.Heat_Load += ducts_heat_load.to_f
    system_design_loads.Heat_Load_Supp += ducts_heat_load.to_f
    system_design_loads.Cool_Load_Sens += ducts_cool_load_sens.to_f
    system_design_loads.Cool_Load_Lat += ducts_cool_load_lat.to_f
    system_design_loads.Cool_Load_Tot += ducts_cool_load_sens.to_f + ducts_cool_load_lat.to_f
  end

  def self.apply_hvac_size_limits(hvac_cooling)
    @oversize_limit = 1.15
    @oversize_delta = 15000.0
    @undersize_limit = 0.9

    if not hvac_cooling.nil?
      if hvac_cooling.compressor_type == HPXML::HVACCompressorTypeTwoStage
        @oversize_limit = 1.2
      elsif hvac_cooling.compressor_type == HPXML::HVACCompressorTypeVariableSpeed
        @oversize_limit = 1.3
      end
    end
  end

  def self.apply_hvac_heat_pump_logic(hvac_sizing_values, hvac_cooling)
    return unless hvac_cooling.is_a? HPXML::HeatPump
    return if @fraction_cool_load_served == 0
    return if @fraction_heat_load_served == 0

<<<<<<< HEAD
    if (@hpxml_bldg.header.heat_pump_sizing_methodology != HPXML::HeatPumpSizingACCA)
=======
    if @hpxml.header.heat_pump_sizing_methodology != HPXML::HeatPumpSizingACCA
      # If HERS/MaxLoad methodology, use at least the larger of heating/cooling loads for heat pump sizing.
>>>>>>> 5f73cd14
      # Note: Heat_Load_Supp should NOT be adjusted; we only want to adjust the HP capacity, not the HP backup heating capacity.
      max_load = [hvac_sizing_values.Heat_Load, hvac_sizing_values.Cool_Load_Tot].max
      hvac_sizing_values.Heat_Load = max_load
      hvac_sizing_values.Cool_Load_Sens *= max_load / hvac_sizing_values.Cool_Load_Tot
      hvac_sizing_values.Cool_Load_Lat *= max_load / hvac_sizing_values.Cool_Load_Tot
      hvac_sizing_values.Cool_Load_Tot = max_load
    end
  end

  def self.get_duct_regain_factor(duct)
    # dse_Fregain values comes from MJ8 pg 204 and Walker (1998) "Technical background for default
    # values used for forced air systems in proposed ASHRAE Std. 152"

    dse_Fregain = nil

    if [HPXML::LocationOutside, HPXML::LocationRoofDeck].include? duct.duct_location
      dse_Fregain = 0.0

    elsif [HPXML::LocationOtherHousingUnit, HPXML::LocationOtherHeatedSpace, HPXML::LocationOtherMultifamilyBufferSpace,
           HPXML::LocationOtherNonFreezingSpace, HPXML::LocationExteriorWall, HPXML::LocationUnderSlab,
           HPXML::LocationManufacturedHomeBelly].include? duct.duct_location
      space_values = Geometry.get_temperature_scheduled_space_values(duct.duct_location)
      dse_Fregain = space_values[:f_regain]

    elsif [HPXML::LocationBasementUnconditioned, HPXML::LocationCrawlspaceVented, HPXML::LocationCrawlspaceUnvented].include? duct.duct_location

      ceilings = @hpxml_bldg.floors.select { |f| f.is_floor && [f.interior_adjacent_to, f.exterior_adjacent_to].include?(duct.duct_location) }
      avg_ceiling_rvalue = calculate_average_r_value(ceilings)
      ceiling_insulated = (avg_ceiling_rvalue > 4)

      walls = @hpxml_bldg.foundation_walls.select { |f| [f.interior_adjacent_to, f.exterior_adjacent_to].include? duct.duct_location }
      avg_wall_rvalue = calculate_average_r_value(walls)
      walls_insulated = (avg_wall_rvalue > 4)

      if duct.duct_location == HPXML::LocationBasementUnconditioned
        if not ceiling_insulated
          if not walls_insulated
            dse_Fregain = 0.50 # Uninsulated ceiling, uninsulated walls
          else
            dse_Fregain = 0.75 # Uninsulated ceiling, insulated walls
          end
        else
          dse_Fregain = 0.30 # Insulated ceiling
        end
      elsif duct.duct_location == HPXML::LocationCrawlspaceVented
        if ceiling_insulated && walls_insulated
          dse_Fregain = 0.17 # Insulated ceiling, insulated walls
        elsif ceiling_insulated && (not walls_insulated)
          dse_Fregain = 0.12 # Insulated ceiling, uninsulated walls
        elsif (not ceiling_insulated) && walls_insulated
          dse_Fregain = 0.66 # Uninsulated ceiling, insulated walls
        elsif (not ceiling_insulated) && (not walls_insulated)
          dse_Fregain = 0.50 # Uninsulated ceiling, uninsulated walls
        end
      elsif duct.duct_location == HPXML::LocationCrawlspaceUnvented
        if ceiling_insulated && walls_insulated
          dse_Fregain = 0.30 # Insulated ceiling, insulated walls
        elsif ceiling_insulated && (not walls_insulated)
          dse_Fregain = 0.16 # Insulated ceiling, uninsulated walls
        elsif (not ceiling_insulated) && walls_insulated
          dse_Fregain = 0.76 # Uninsulated ceiling, insulated walls
        elsif (not ceiling_insulated) && (not walls_insulated)
          dse_Fregain = 0.60 # Uninsulated ceiling, uninsulated walls
        end
      end

    elsif [HPXML::LocationAtticVented, HPXML::LocationAtticUnvented].include? duct.duct_location
      dse_Fregain = 0.10 # This would likely be higher for unvented attics with roof insulation

    elsif [HPXML::LocationGarage].include? duct.duct_location
      dse_Fregain = 0.05

    elsif HPXML::conditioned_locations.include? duct.duct_location
      dse_Fregain = 1.0

    end

    return dse_Fregain
  end

  def self.calculate_load_ducts_heating(system_design_loads, hvac_heating)
    '''
    Heating Duct Loads
    '''

    return if hvac_heating.nil? || (system_design_loads.Heat_Tot == 0) || hvac_heating.distribution_system.nil? || hvac_heating.distribution_system.ducts.empty?
    return if @fraction_heat_load_served == 0

    init_heat_load = system_design_loads.Heat_Tot * @fraction_heat_load_served

    # Distribution system efficiency (DSE) calculations based on ASHRAE Standard 152

    duct_values = calc_duct_conduction_values(hvac_heating.distribution_system, @heat_design_temps)
    dse_As, dse_Ar, supply_r, return_r, dse_Tamb_s, dse_Tamb_r, dse_Fregain_s, dse_Fregain_r = duct_values

    # Initialize for the iteration
    delta = 1
    heat_load_next = init_heat_load

    for _iter in 0..19
      break if delta.abs <= 0.001

      heat_load_prev = heat_load_next

      # Calculate the new heating air flow rate
      heat_cfm = calc_airflow_rate_manual_s(heat_load_next, (@supply_air_temp - @heat_setpoint))

      dse_Qs, dse_Qr = calc_duct_leakages_cfm25(hvac_heating.distribution_system, heat_cfm)

      dse_DE = calc_delivery_effectiveness_heating(dse_Qs, dse_Qr, heat_cfm, heat_load_next, dse_Tamb_s, dse_Tamb_r, dse_As, dse_Ar, @heat_setpoint, dse_Fregain_s, dse_Fregain_r, supply_r, return_r)

      # Calculate the increase in heating load due to ducts (Approach: DE = Qload/Qequip -> Qducts = Qequip-Qload)
      heat_load_next = init_heat_load / dse_DE

      # Calculate the change since the last iteration
      delta = (heat_load_next - heat_load_prev) / heat_load_prev
    end

    ducts_heat_load = heat_load_next - init_heat_load
    return ducts_heat_load
  end

  def self.calculate_load_ducts_cooling(system_design_loads, weather, hvac_cooling)
    '''
    Cooling Duct Loads
    '''

    return if hvac_cooling.nil? || (system_design_loads.Cool_Sens == 0) || hvac_cooling.distribution_system.nil? || hvac_cooling.distribution_system.ducts.empty?
    return if @fraction_cool_load_served == 0

    init_cool_load_sens = system_design_loads.Cool_Sens * @fraction_cool_load_served
    init_cool_load_lat = system_design_loads.Cool_Lat * @fraction_cool_load_served

    # Distribution system efficiency (DSE) calculations based on ASHRAE Standard 152

    duct_values = calc_duct_conduction_values(hvac_cooling.distribution_system, @cool_design_temps)
    dse_As, dse_Ar, supply_r, return_r, dse_Tamb_s, dse_Tamb_r, dse_Fregain_s, dse_Fregain_r = duct_values

    # Calculate the air enthalpy in the return duct location for DSE calculations
    dse_h_r = (1.006 * UnitConversions.convert(dse_Tamb_r, 'F', 'C') + weather.design.CoolingHumidityRatio * (2501.0 + 1.86 * UnitConversions.convert(dse_Tamb_r, 'F', 'C'))) * UnitConversions.convert(1.0, 'kJ', 'Btu') * UnitConversions.convert(1.0, 'lbm', 'kg')

    # Initialize for the iteration
    delta = 1
    cool_load_tot_next = init_cool_load_sens + init_cool_load_lat

    cool_cfm = calc_airflow_rate_manual_s(init_cool_load_sens, (@cool_setpoint - @leaving_air_temp))
    _dse_Qs, dse_Qr = calc_duct_leakages_cfm25(hvac_cooling.distribution_system, cool_cfm)

    for _iter in 1..50
      break if delta.abs <= 0.001

      cool_load_tot_prev = cool_load_tot_next

      cool_load_lat, cool_load_sens = calculate_sensible_latent_split(dse_Qr, cool_load_tot_next, init_cool_load_lat)
      cool_load_tot = cool_load_lat + cool_load_sens

      # Calculate the new cooling air flow rate
      cool_cfm = calc_airflow_rate_manual_s(cool_load_sens, (@cool_setpoint - @leaving_air_temp))

      dse_Qs, dse_Qr = calc_duct_leakages_cfm25(hvac_cooling.distribution_system, cool_cfm)

      dse_DE, _dse_dTe_cooling, _cool_duct_sens = calc_delivery_effectiveness_cooling(dse_Qs, dse_Qr, @leaving_air_temp, cool_cfm, cool_load_sens, dse_Tamb_s, dse_Tamb_r, dse_As, dse_Ar, @cool_setpoint, dse_Fregain_s, dse_Fregain_r, cool_load_tot, dse_h_r, supply_r, return_r)

      cool_load_tot_next = (init_cool_load_sens + init_cool_load_lat) / dse_DE

      # Calculate the change since the last iteration
      delta = (cool_load_tot_next - cool_load_tot_prev) / cool_load_tot_prev
    end

    ducts_cool_load_sens = cool_load_sens - init_cool_load_sens
    ducts_cool_load_lat = cool_load_lat - init_cool_load_lat
    return ducts_cool_load_sens, ducts_cool_load_lat
  end

  def self.apply_load_ducts(bldg_design_loads, total_ducts_heat_load, total_ducts_cool_load_sens, total_ducts_cool_load_lat)
    bldg_design_loads.Heat_Ducts += total_ducts_heat_load.to_f
    bldg_design_loads.Heat_Tot += total_ducts_heat_load.to_f
    bldg_design_loads.Cool_Ducts_Sens += total_ducts_cool_load_sens.to_f
    bldg_design_loads.Cool_Sens += total_ducts_cool_load_sens.to_f
    bldg_design_loads.Cool_Ducts_Lat += total_ducts_cool_load_lat.to_f
    bldg_design_loads.Cool_Lat += total_ducts_cool_load_lat.to_f
    bldg_design_loads.Cool_Tot += total_ducts_cool_load_sens.to_f + total_ducts_cool_load_lat.to_f
  end

  def self.apply_hvac_equipment_adjustments(hvac_sizing_values, weather, hvac_heating, hvac_cooling, hvac_system)
    '''
    Equipment Adjustments
    '''

    # Cooling

    if not hvac_cooling.nil?
      hvac_cooling_ap = hvac_cooling.additional_properties
    end

    if hvac_sizing_values.Cool_Load_Tot <= 0

      hvac_sizing_values.Cool_Capacity = 0.0
      hvac_sizing_values.Cool_Capacity_Sens = 0.0
      hvac_sizing_values.Cool_Airflow = 0.0

    elsif [HPXML::HVACTypeCentralAirConditioner,
           HPXML::HVACTypeHeatPumpAirToAir].include? @cooling_type

      entering_temp = @hpxml_bldg.header.manualj_cooling_design_temp
      hvac_cooling_speed = get_sizing_speed(hvac_cooling_ap)
      coefficients = hvac_cooling_ap.cool_cap_ft_spec[hvac_cooling_speed]

      total_cap_curve_value = MathTools.biquadratic(@wetbulb_indoor_cooling, entering_temp, coefficients)
      cool_cap_rated = hvac_sizing_values.Cool_Load_Tot / total_cap_curve_value

      hvac_cooling_shr = hvac_cooling_ap.cool_rated_shrs_gross[hvac_cooling_speed]
      sens_cap_rated = cool_cap_rated * hvac_cooling_shr

      # Calculate the air flow rate required for design conditions
      hvac_sizing_values.Cool_Airflow = calc_airflow_rate_manual_s(hvac_sizing_values.Cool_Load_Sens, (@cool_setpoint - @leaving_air_temp), cool_cap_rated)

      sensible_cap_curve_value = process_curve_fit(hvac_sizing_values.Cool_Airflow, hvac_sizing_values.Cool_Load_Tot, entering_temp)
      sens_cap_design = sens_cap_rated * sensible_cap_curve_value
      lat_cap_design = [hvac_sizing_values.Cool_Load_Tot - sens_cap_design, 1.0].max

      shr_biquadratic = get_shr_biquadratic
      a_sens = shr_biquadratic[0]
      b_sens = shr_biquadratic[1]
      c_sens = shr_biquadratic[3]
      d_sens = shr_biquadratic[5]

      # Adjust Sizing
      if hvac_cooling.is_a?(HPXML::HeatPump) && (@hpxml.header.heat_pump_sizing_methodology == HPXML::HeatPumpSizingHERS)
        hvac_sizing_values.Cool_Capacity = hvac_sizing_values.Cool_Load_Tot
        hvac_sizing_values.Cool_Capacity_Sens = hvac_sizing_values.Cool_Capacity * hvac_cooling_shr

        cool_load_sens_cap_design = hvac_sizing_values.Cool_Capacity_Sens * sensible_cap_curve_value

      elsif lat_cap_design < hvac_sizing_values.Cool_Load_Lat
        # Size by MJ8 Latent load, return to rated conditions

        # Solve for the new sensible and total capacity at design conditions:
        # CoolingLoad_Lat = cool_cap_design - cool_load_sens_cap_design
        # solve the following for cool_cap_design: sens_cap_design = SHRRated * cool_cap_design / total_cap_curve_value * function(CFM/cool_cap_design, ODB)
        # substituting in CFM = cool_load_sens_cap_design / (1.1 * ACF * (cool_setpoint - LAT))

        cool_load_sens_cap_design = hvac_sizing_values.Cool_Load_Lat / ((total_cap_curve_value / hvac_cooling_shr - \
                                  (b_sens + d_sens * entering_temp) / \
                                  (1.1 * @acf * (@cool_setpoint - @leaving_air_temp))) / \
                                  (a_sens + c_sens * entering_temp) - 1.0)

        # Ensure equipment is not being undersized
        cool_load_sens_cap_design = [cool_load_sens_cap_design, @undersize_limit * hvac_sizing_values.Cool_Load_Sens].max

        cool_cap_design = cool_load_sens_cap_design + hvac_sizing_values.Cool_Load_Lat

        # The SHR of the equipment at the design condition
        shr_design = cool_load_sens_cap_design / cool_cap_design

        # If the adjusted equipment size is negative (occurs at altitude), use oversize limit (the adjustment
        # almost always hits the oversize limit in this case, making this a safe assumption)
        if (cool_cap_design < 0) || (cool_load_sens_cap_design < 0)
          cool_cap_design = @oversize_limit * hvac_sizing_values.Cool_Load_Tot
        end

        # Limit total capacity to oversize limit
        cool_cap_design = [cool_cap_design, @oversize_limit * hvac_sizing_values.Cool_Load_Tot].min

        # Determine rated capacities
        hvac_sizing_values.Cool_Capacity = cool_cap_design / total_cap_curve_value
        hvac_sizing_values.Cool_Capacity_Sens = hvac_sizing_values.Cool_Capacity * hvac_cooling_shr

        # Determine the final sensible capacity at design using the SHR
        cool_load_sens_cap_design = shr_design * cool_cap_design

      elsif sens_cap_design < @undersize_limit * hvac_sizing_values.Cool_Load_Sens
        # Size by MJ8 Sensible load, return to rated conditions, find Sens with SHRRated. Limit total
        # capacity to oversizing limit

        sens_cap_design = @undersize_limit * hvac_sizing_values.Cool_Load_Sens

        # Solve for the new total system capacity at design conditions:
        # sens_cap_design   = sens_cap_rated * sensible_cap_curve_value
        #                  = SHRRated * cool_cap_design / total_cap_curve_value * sensible_cap_curve_value
        #                  = SHRRated * cool_cap_design / total_cap_curve_value * function(CFM/cool_cap_design, ODB)

        cool_cap_design = (sens_cap_design / (hvac_cooling_shr / total_cap_curve_value) - \
                                           (b_sens * UnitConversions.convert(hvac_sizing_values.Cool_Airflow, 'ton', 'Btu/hr') + \
                                           d_sens * UnitConversions.convert(hvac_sizing_values.Cool_Airflow, 'ton', 'Btu/hr') * entering_temp)) / \
                          (a_sens + c_sens * entering_temp)

        # Limit total capacity to oversize limit
        cool_cap_design = [cool_cap_design, @oversize_limit * hvac_sizing_values.Cool_Load_Tot].min

        hvac_sizing_values.Cool_Capacity = cool_cap_design / total_cap_curve_value
        hvac_sizing_values.Cool_Capacity_Sens = hvac_sizing_values.Cool_Capacity * hvac_cooling_shr

        # Recalculate the air flow rate in case the oversizing limit has been used
        cool_load_sens_cap_design = hvac_sizing_values.Cool_Capacity_Sens * sensible_cap_curve_value

      else
        hvac_sizing_values.Cool_Capacity = hvac_sizing_values.Cool_Load_Tot / total_cap_curve_value
        hvac_sizing_values.Cool_Capacity_Sens = hvac_sizing_values.Cool_Capacity * hvac_cooling_shr

        cool_load_sens_cap_design = hvac_sizing_values.Cool_Capacity_Sens * sensible_cap_curve_value
      end

      # Calculate the final air flow rate using final sensible capacity at design
      hvac_sizing_values.Cool_Airflow = calc_airflow_rate_manual_s(cool_load_sens_cap_design, (@cool_setpoint - @leaving_air_temp), hvac_sizing_values.Cool_Capacity)

    elsif [HPXML::HVACTypeHeatPumpMiniSplit,
<<<<<<< HEAD
           HPXML::HVACTypeMiniSplitAirConditioner].include? @cooling_type

      entering_temp = @hpxml_bldg.header.manualj_cooling_design_temp
      hvac_cooling_speed = get_sizing_speed(hvac_cooling_ap)
      coefficients = hvac_cooling_ap.cool_cap_ft_spec[hvac_cooling_speed]

      total_cap_curve_value = MathTools.biquadratic(@wetbulb_indoor_cooling, entering_temp, coefficients)
      hvac_cooling_shr = hvac_cooling_ap.cool_rated_shrs_gross[hvac_cooling_speed]

      hvac_sizing_values.Cool_Capacity = (hvac_sizing_values.Cool_Load_Tot / total_cap_curve_value)
      hvac_sizing_values.Cool_Capacity_Sens = hvac_sizing_values.Cool_Capacity * hvac_cooling_shr
      hvac_sizing_values.Cool_Airflow = calc_airflow_rate_user(hvac_sizing_values.Cool_Capacity, hvac_cooling_ap.cool_rated_cfm_per_ton[-1], hvac_cooling_ap.cool_capacity_ratios[-1])

    elsif [HPXML::HVACTypeRoomAirConditioner,
=======
           HPXML::HVACTypeMiniSplitAirConditioner,
           HPXML::HVACTypeRoomAirConditioner,
>>>>>>> 5f73cd14
           HPXML::HVACTypePTAC,
           HPXML::HVACTypeHeatPumpPTHP,
           HPXML::HVACTypeHeatPumpRoom].include? @cooling_type

<<<<<<< HEAD
      entering_temp = @hpxml_bldg.header.manualj_cooling_design_temp
=======
>>>>>>> 5f73cd14
      hvac_cooling_speed = get_sizing_speed(hvac_cooling_ap)
      hvac_cooling_shr = hvac_cooling_ap.cool_rated_shrs_gross[hvac_cooling_speed]

      if hvac_cooling.is_a?(HPXML::HeatPump) && (@hpxml.header.heat_pump_sizing_methodology == HPXML::HeatPumpSizingHERS)
        hvac_sizing_values.Cool_Capacity = hvac_sizing_values.Cool_Load_Tot
        hvac_sizing_values.Cool_Capacity_Sens = hvac_sizing_values.Cool_Capacity * hvac_cooling_shr
      else
        entering_temp = @hpxml.header.manualj_cooling_design_temp
        coefficients = hvac_cooling_ap.cool_cap_ft_spec[hvac_cooling_speed]
        total_cap_curve_value = MathTools.biquadratic(@wetbulb_indoor_cooling, entering_temp, coefficients)

        hvac_sizing_values.Cool_Capacity = hvac_sizing_values.Cool_Load_Tot / total_cap_curve_value
        hvac_sizing_values.Cool_Capacity_Sens = hvac_sizing_values.Cool_Capacity * hvac_cooling_shr
      end

      hvac_sizing_values.Cool_Airflow = calc_airflow_rate_user(hvac_sizing_values.Cool_Capacity, hvac_cooling_ap.cool_rated_cfm_per_ton[-1], hvac_cooling_ap.cool_capacity_ratios[-1])

    elsif HPXML::HVACTypeHeatPumpGroundToAir == @cooling_type

      coil_bf = gshp_coil_bf
      entering_temp = hvac_cooling_ap.design_chw
      hvac_cooling_speed = get_sizing_speed(hvac_cooling_ap)

      # Calculate the air flow rate required for design conditions
      hvac_sizing_values.Cool_Airflow = calc_airflow_rate_manual_s(hvac_sizing_values.Cool_Load_Sens, (@cool_setpoint - @leaving_air_temp))

      # Neglecting the water flow rate for now because it's not available yet. Air flow rate is pre-adjusted values.
      design_wb_temp = UnitConversions.convert(@wetbulb_indoor_cooling, 'f', 'k')
      design_db_temp = UnitConversions.convert(@cool_setpoint, 'f', 'k')
      design_w_temp = UnitConversions.convert(entering_temp, 'f', 'k')
      design_vfr_air = UnitConversions.convert(hvac_sizing_values.Cool_Airflow, 'cfm', 'm^3/s')

      cool_cap_curve_spec = hvac_cooling_ap.cool_cap_curve_spec[hvac_cooling_speed]
      cool_sh_curve_spec = hvac_cooling_ap.cool_sh_curve_spec[hvac_cooling_speed]
      total_cap_curve_value, sensible_cap_curve_value = calc_gshp_clg_curve_value(cool_cap_curve_spec, cool_sh_curve_spec, design_wb_temp, design_db_temp, design_w_temp, design_vfr_air, nil)

      bypass_factor_curve_value = MathTools.biquadratic(@wetbulb_indoor_cooling, @cool_setpoint, gshp_coil_bf_ft_spec)
      hvac_cooling_shr = hvac_cooling_ap.cool_rated_shrs_gross[hvac_cooling_speed]

      if @hpxml.header.heat_pump_sizing_methodology == HPXML::HeatPumpSizingHERS
        hvac_sizing_values.Cool_Capacity = hvac_sizing_values.Cool_Load_Tot
        hvac_sizing_values.Cool_Capacity_Sens = hvac_sizing_values.Cool_Capacity * hvac_cooling_shr
      else
        hvac_sizing_values.Cool_Capacity = hvac_sizing_values.Cool_Load_Tot / total_cap_curve_value # Note: cool_cap_design = hvac_sizing_values.Cool_Load_Tot
        hvac_sizing_values.Cool_Capacity_Sens = hvac_sizing_values.Cool_Capacity * hvac_cooling_shr

        cool_load_sens_cap_design = (hvac_sizing_values.Cool_Capacity_Sens * sensible_cap_curve_value /
                                   (1.0 + (1.0 - coil_bf * bypass_factor_curve_value) *
                                   (80.0 - @cool_setpoint) / (@cool_setpoint - @leaving_air_temp)))
        cool_load_lat_cap_design = hvac_sizing_values.Cool_Load_Tot - cool_load_sens_cap_design

        # Adjust Sizing so that coil sensible at design >= CoolingLoad_Sens, and coil latent at design >= CoolingLoad_Lat, and equipment SHRRated is maintained.
        cool_load_sens_cap_design = [cool_load_sens_cap_design, hvac_sizing_values.Cool_Load_Sens].max
        cool_load_lat_cap_design = [cool_load_lat_cap_design, hvac_sizing_values.Cool_Load_Lat].max
        cool_cap_design = cool_load_sens_cap_design + cool_load_lat_cap_design

        # Limit total capacity via oversizing limit
        cool_cap_design = [cool_cap_design, @oversize_limit * hvac_sizing_values.Cool_Load_Tot].min
        hvac_sizing_values.Cool_Capacity = cool_cap_design / total_cap_curve_value
        hvac_sizing_values.Cool_Capacity_Sens = hvac_sizing_values.Cool_Capacity * hvac_cooling_shr
      end

      # Recalculate the air flow rate in case the oversizing limit has been used
      cool_load_sens_cap_design = (hvac_sizing_values.Cool_Capacity_Sens * sensible_cap_curve_value /
                                 (1.0 + (1.0 - coil_bf * bypass_factor_curve_value) *
                                 (80.0 - @cool_setpoint) / (@cool_setpoint - @leaving_air_temp)))
      hvac_sizing_values.Cool_Airflow = calc_airflow_rate_manual_s(cool_load_sens_cap_design, (@cool_setpoint - @leaving_air_temp), hvac_sizing_values.Cool_Capacity)

    elsif HPXML::HVACTypeEvaporativeCooler == @cooling_type

      hvac_sizing_values.Cool_Capacity = hvac_sizing_values.Cool_Load_Tot
      hvac_sizing_values.Cool_Capacity_Sens = hvac_sizing_values.Cool_Load_Sens
      if @cool_setpoint - @leaving_air_temp > 0
        hvac_sizing_values.Cool_Airflow = calc_airflow_rate_manual_s(hvac_sizing_values.Cool_Load_Sens, (@cool_setpoint - @leaving_air_temp))
      else
        hvac_sizing_values.Cool_Airflow = @cfa * 2.0 # Use industry rule of thumb sizing method adopted by HEScore
      end

    elsif HPXML::HVACTypeHeatPumpWaterLoopToAir == @cooling_type

      # Model only currently used for heating
      hvac_sizing_values.Cool_Capacity = 0.0
      hvac_sizing_values.Cool_Capacity_Sens = 0.0
      hvac_sizing_values.Cool_Airflow = 0.0

    elsif @cooling_type.nil?

      hvac_sizing_values.Cool_Capacity = 0.0
      hvac_sizing_values.Cool_Capacity_Sens = 0.0
      hvac_sizing_values.Cool_Airflow = 0.0

    else

      fail "Unexpected cooling type: #{@cooling_type}."

    end

    # Heating

    if not hvac_heating.nil?
      hvac_heating_ap = hvac_heating.additional_properties
    end

    if hvac_sizing_values.Heat_Load <= 0

      hvac_sizing_values.Heat_Capacity = 0.0
      hvac_sizing_values.Heat_Capacity_Supp = 0.0
      hvac_sizing_values.Heat_Airflow = 0.0
      hvac_sizing_values.Heat_Airflow_Supp = 0.0

    elsif [HPXML::HVACTypeHeatPumpAirToAir,
           HPXML::HVACTypeHeatPumpMiniSplit,
           HPXML::HVACTypeHeatPumpPTHP,
           HPXML::HVACTypeHeatPumpRoom].include? @heating_type

      if hvac_heating.is_a?(HPXML::HeatPump) && (@hpxml.header.heat_pump_sizing_methodology == HPXML::HeatPumpSizingHERS)
        hvac_sizing_values.Heat_Capacity = hvac_sizing_values.Heat_Load
      else
        process_heat_pump_adjustment(hvac_sizing_values, weather, hvac_heating, total_cap_curve_value, hvac_system)
      end

      hvac_sizing_values.Heat_Capacity_Supp = hvac_sizing_values.Heat_Load_Supp
      if @heating_type == HPXML::HVACTypeHeatPumpAirToAir
        hvac_sizing_values.Heat_Airflow = calc_airflow_rate_manual_s(hvac_sizing_values.Heat_Capacity, (@supply_air_temp - @heat_setpoint), hvac_sizing_values.Heat_Capacity)
      else
        hvac_sizing_values.Heat_Airflow = calc_airflow_rate_user(hvac_sizing_values.Heat_Capacity, hvac_heating_ap.heat_rated_cfm_per_ton[-1], hvac_heating_ap.heat_capacity_ratios[-1])
      end
      hvac_sizing_values.Heat_Airflow_Supp = calc_airflow_rate_manual_s(hvac_sizing_values.Heat_Capacity_Supp, (@backup_supply_air_temp - @heat_setpoint))

    elsif [HPXML::HVACTypeHeatPumpGroundToAir].include? @heating_type

      if @hpxml.header.heat_pump_sizing_methodology == HPXML::HeatPumpSizingHERS
        hvac_sizing_values.Heat_Capacity = hvac_sizing_values.Heat_Load
        hvac_sizing_values.Heat_Capacity_Supp = hvac_sizing_values.Heat_Load_Supp
      elsif hvac_sizing_values.Cool_Capacity > 0
        hvac_sizing_values.Heat_Capacity = hvac_sizing_values.Heat_Load
        hvac_sizing_values.Heat_Capacity_Supp = hvac_sizing_values.Heat_Load_Supp

        # For single stage compressor, when heating capacity is much larger than cooling capacity,
        # in order to avoid frequent cycling in cooling mode, heating capacity is derated to 75%.
        if hvac_sizing_values.Heat_Capacity >= 1.5 * hvac_sizing_values.Cool_Capacity
          hvac_sizing_values.Heat_Capacity = hvac_sizing_values.Heat_Load * 0.75
        end

        hvac_sizing_values.Cool_Capacity = [hvac_sizing_values.Cool_Capacity, hvac_sizing_values.Heat_Capacity].max
        hvac_sizing_values.Heat_Capacity = hvac_sizing_values.Cool_Capacity

        hvac_sizing_values.Cool_Capacity_Sens = hvac_sizing_values.Cool_Capacity * hvac_cooling_shr
        cool_load_sens_cap_design = (hvac_sizing_values.Cool_Capacity_Sens * sensible_cap_curve_value /
                                   (1.0 + (1.0 - gshp_coil_bf * bypass_factor_curve_value) *
                                   (80.0 - @cool_setpoint) / (@cool_setpoint - @leaving_air_temp)))
        hvac_sizing_values.Cool_Airflow = calc_airflow_rate_manual_s(cool_load_sens_cap_design, (@cool_setpoint - @leaving_air_temp), hvac_sizing_values.Cool_Capacity)
      else
        hvac_sizing_values.Heat_Capacity = hvac_sizing_values.Heat_Load
        hvac_sizing_values.Heat_Capacity_Supp = hvac_sizing_values.Heat_Load_Supp
      end
      hvac_sizing_values.Heat_Airflow = calc_airflow_rate_manual_s(hvac_sizing_values.Heat_Capacity, (@supply_air_temp - @heat_setpoint))
      hvac_sizing_values.Heat_Airflow_Supp = calc_airflow_rate_manual_s(hvac_sizing_values.Heat_Capacity_Supp, (@backup_supply_air_temp - @heat_setpoint))

    elsif [HPXML::HVACTypeHeatPumpWaterLoopToAir].include? @heating_type

      hvac_sizing_values.Heat_Capacity = hvac_sizing_values.Heat_Load
      hvac_sizing_values.Heat_Capacity_Supp = hvac_sizing_values.Heat_Load_Supp

      hvac_sizing_values.Heat_Airflow = calc_airflow_rate_manual_s(hvac_sizing_values.Heat_Capacity, (@supply_air_temp - @heat_setpoint), hvac_sizing_values.Heat_Capacity)
      hvac_sizing_values.Heat_Airflow_Supp = calc_airflow_rate_manual_s(hvac_sizing_values.Heat_Capacity_Supp, (@backup_supply_air_temp - @heat_setpoint))

    elsif (@heating_type == HPXML::HVACTypeFurnace) || ((not hvac_cooling.nil?) && hvac_cooling.has_integrated_heating)

      hvac_sizing_values.Heat_Capacity = hvac_sizing_values.Heat_Load
      hvac_sizing_values.Heat_Capacity_Supp = 0.0

      hvac_sizing_values.Heat_Airflow = calc_airflow_rate_manual_s(hvac_sizing_values.Heat_Capacity, (@supply_air_temp - @heat_setpoint), hvac_sizing_values.Heat_Capacity)
      hvac_sizing_values.Heat_Airflow_Supp = 0.0

    elsif [HPXML::HVACTypeStove,
           HPXML::HVACTypeSpaceHeater,
           HPXML::HVACTypeWallFurnace,
           HPXML::HVACTypeFloorFurnace,
           HPXML::HVACTypeFireplace].include? @heating_type

      hvac_sizing_values.Heat_Capacity = hvac_sizing_values.Heat_Load
      hvac_sizing_values.Heat_Capacity_Supp = 0.0

      if hvac_heating_ap.heat_rated_cfm_per_ton[0] > 0
        # Fixed airflow rate
        hvac_sizing_values.Heat_Airflow = UnitConversions.convert(hvac_sizing_values.Heat_Capacity, 'Btu/hr', 'ton') * hvac_heating_ap.heat_rated_cfm_per_ton[0]
      else
        # Autosized airflow rate
        hvac_sizing_values.Heat_Airflow = calc_airflow_rate_manual_s(hvac_sizing_values.Heat_Capacity, (@supply_air_temp - @heat_setpoint), hvac_sizing_values.Heat_Capacity)
      end
      hvac_sizing_values.Heat_Airflow_Supp = 0.0

    elsif [HPXML::HVACTypeBoiler,
           HPXML::HVACTypeElectricResistance].include? @heating_type

      hvac_sizing_values.Heat_Capacity = hvac_sizing_values.Heat_Load
      hvac_sizing_values.Heat_Capacity_Supp = 0.0
      hvac_sizing_values.Heat_Airflow = 0.0
      hvac_sizing_values.Heat_Airflow_Supp = 0.0

    elsif @heating_type.nil?

      hvac_sizing_values.Heat_Capacity = 0.0
      hvac_sizing_values.Heat_Capacity_Supp = 0.0
      hvac_sizing_values.Heat_Airflow = 0.0
      hvac_sizing_values.Heat_Airflow_Supp = 0.0

    else

      fail "Unexpected heating type: #{@heating_type}."

    end
  end

  def self.apply_hvac_installation_quality(hvac_sizing_values, hvac_heating, hvac_cooling)
    # Increases the autosized heating/cooling capacities to account for any reduction
    # in capacity due to HVAC installation quality. This is done to prevent causing
    # unmet loads.

    cool_charge_defect_ratio = 0.0
    cool_airflow_defect_ratio = 0.0
    heat_airflow_defect_ratio = 0.0

    if not hvac_cooling.nil?
      if hvac_cooling.respond_to? :charge_defect_ratio
        cool_charge_defect_ratio = hvac_cooling.charge_defect_ratio.to_f
      end
      if hvac_cooling.respond_to? :airflow_defect_ratio
        cool_airflow_defect_ratio = hvac_cooling.airflow_defect_ratio.to_f
      end
    end
    if (not hvac_heating.nil?)
      if hvac_heating.respond_to? :airflow_defect_ratio
        heat_airflow_defect_ratio = hvac_heating.airflow_defect_ratio.to_f
      end
    end

    return if (cool_charge_defect_ratio.abs < 0.001) && (cool_airflow_defect_ratio.abs < 0.001) && (heat_airflow_defect_ratio.abs < 0.001)

    # Cooling

    f_ch = cool_charge_defect_ratio.round(3)

    if [HPXML::HVACTypeHeatPumpAirToAir,
        HPXML::HVACTypeCentralAirConditioner,
        HPXML::HVACTypeHeatPumpMiniSplit,
        HPXML::HVACTypeMiniSplitAirConditioner,
        HPXML::HVACTypeHeatPumpGroundToAir].include?(@cooling_type) && @fraction_cool_load_served > 0

      hvac_cooling_ap = hvac_cooling.additional_properties

      cool_airflow_rated_defect_ratio = []
      cool_airflow_rated_ratio = []
      if @cooling_type != HPXML::HVACTypeHeatPumpGroundToAir
        cool_cfm_m3s = UnitConversions.convert(hvac_sizing_values.Cool_Airflow, 'cfm', 'm^3/s')
        for speed in 0..(hvac_cooling_ap.cool_rated_cfm_per_ton.size - 1)
          cool_airflow_rated_ratio << cool_cfm_m3s / HVAC.calc_rated_airflow(hvac_sizing_values.Cool_Capacity, hvac_cooling_ap.cool_rated_cfm_per_ton[speed], hvac_cooling_ap.cool_capacity_ratios[speed])
          cool_airflow_rated_defect_ratio << cool_cfm_m3s * (1 + cool_airflow_defect_ratio) / HVAC.calc_rated_airflow(hvac_sizing_values.Cool_Capacity, hvac_cooling_ap.cool_rated_cfm_per_ton[speed], hvac_cooling_ap.cool_capacity_ratios[speed])
        end
      else
        cool_airflow_rated_ratio = [1.0] # actual air flow is equal to rated (before applying defect ratio) in current methodology
        cool_airflow_rated_defect_ratio = [1 + cool_airflow_defect_ratio]
      end

      if not cool_airflow_rated_defect_ratio.empty?
        cap_clg_ratios = []
        for speed in 0..(cool_airflow_rated_defect_ratio.size - 1)
          # NOTE: heat pump (cooling) curves don't exhibit expected trends at extreme faults;
          clg_fff_cap_coeff, _clg_fff_eir_coeff = HVAC.get_airflow_fault_cooling_coeff()
          a1_AF_Qgr_c = clg_fff_cap_coeff[0]
          a2_AF_Qgr_c = clg_fff_cap_coeff[1]
          a3_AF_Qgr_c = clg_fff_cap_coeff[2]

          qgr_values, _p_values, ff_chg_values = HVAC.get_charge_fault_cooling_coeff(f_ch)

          a1_CH_Qgr_c = qgr_values[0]
          a2_CH_Qgr_c = qgr_values[1]
          a3_CH_Qgr_c = qgr_values[2]
          a4_CH_Qgr_c = qgr_values[3]

          q0_CH = a1_CH_Qgr_c
          q1_CH = a2_CH_Qgr_c * UnitConversions.convert(@cool_setpoint, 'F', 'C')
          q2_CH = a3_CH_Qgr_c * UnitConversions.convert(@hpxml_bldg.header.manualj_cooling_design_temp, 'F', 'C')
          q3_CH = a4_CH_Qgr_c * f_ch
          y_CH_Q_c = 1 + ((q0_CH + q1_CH + q2_CH + q3_CH) * f_ch)

          ff_ch_c = (1.0 / (1.0 + (qgr_values[0] + (qgr_values[1] * ff_chg_values[0]) + (qgr_values[2] * ff_chg_values[1]) + (qgr_values[3] * f_ch)) * f_ch)).round(3)
          ff_AF_c = cool_airflow_rated_defect_ratio[speed].round(3)
          ff_AF_comb_c = ff_ch_c * ff_AF_c

          q_AF_CH = a1_AF_Qgr_c + (a2_AF_Qgr_c * ff_ch_c) + (a3_AF_Qgr_c * ff_ch_c * ff_ch_c)
          p_CH_Q_c = y_CH_Q_c / q_AF_CH

          p_AF_Q_c = a1_AF_Qgr_c + (a2_AF_Qgr_c * ff_AF_comb_c) + (a3_AF_Qgr_c * ff_AF_comb_c * ff_AF_comb_c)

          cool_cap_fff = (p_CH_Q_c * p_AF_Q_c)

          # calculate the capacity impact by defects
          ff_AF_c_nodefect = cool_airflow_rated_ratio[speed].round(3)
          cool_cap_fff_nodefect = a1_AF_Qgr_c + a2_AF_Qgr_c * ff_AF_c_nodefect + a3_AF_Qgr_c * ff_AF_c_nodefect * ff_AF_c_nodefect
          cap_clg_ratio = 1 / (cool_cap_fff / cool_cap_fff_nodefect)
          cap_clg_ratios << cap_clg_ratio
        end

        prev_capacity = hvac_sizing_values.Cool_Capacity
        hvac_sizing_values.Cool_Capacity *= cap_clg_ratios.max
        hvac_sizing_values.Cool_Capacity_Sens = hvac_sizing_values.Cool_Capacity * hvac_cooling_ap.cool_rated_shrs_gross[get_sizing_speed(hvac_cooling_ap)]
        if prev_capacity > 0 # Preserve cfm/ton
          hvac_sizing_values.Cool_Airflow = hvac_sizing_values.Cool_Airflow * hvac_sizing_values.Cool_Capacity / prev_capacity
        else
          hvac_sizing_values.Cool_Airflow = 0.0
        end
      end
    end

    # Heating

    if [HPXML::HVACTypeHeatPumpAirToAir,
        HPXML::HVACTypeHeatPumpMiniSplit,
        HPXML::HVACTypeHeatPumpGroundToAir].include?(@heating_type) && @fraction_heat_load_served > 0

      hvac_heating_ap = hvac_heating.additional_properties

      heat_airflow_rated_defect_ratio = []
      heat_airflow_rated_ratio = []
      if @heating_type != HPXML::HVACTypeHeatPumpGroundToAir
        heat_cfm_m3s = UnitConversions.convert(hvac_sizing_values.Heat_Airflow, 'cfm', 'm^3/s')
        for speed in 0..(hvac_heating_ap.heat_rated_cfm_per_ton.size - 1)
          heat_airflow_rated_ratio << heat_cfm_m3s / HVAC.calc_rated_airflow(hvac_sizing_values.Heat_Capacity, hvac_heating_ap.heat_rated_cfm_per_ton[speed], hvac_heating_ap.heat_capacity_ratios[speed])
          heat_airflow_rated_defect_ratio << heat_cfm_m3s * (1 + heat_airflow_defect_ratio) / HVAC.calc_rated_airflow(hvac_sizing_values.Heat_Capacity, hvac_heating_ap.heat_rated_cfm_per_ton[speed], hvac_heating_ap.heat_capacity_ratios[speed])
        end
      else
        heat_airflow_rated_ratio = [1.0] # actual air flow is equal to rated (before applying defect ratio) in current methodology
        heat_airflow_rated_defect_ratio = [1 + heat_airflow_defect_ratio]
      end

      if not heat_airflow_rated_defect_ratio.empty?
        cap_htg_ratios = []
        for speed in 0..(heat_airflow_rated_defect_ratio.size - 1)
          htg_fff_cap_coeff, _htg_fff_eir_coeff = HVAC.get_airflow_fault_heating_coeff()
          a1_AF_Qgr_h = htg_fff_cap_coeff[0]
          a2_AF_Qgr_h = htg_fff_cap_coeff[1]
          a3_AF_Qgr_h = htg_fff_cap_coeff[2]

          qgr_values, _p_values, ff_chg_values = HVAC.get_charge_fault_heating_coeff(f_ch)

          a1_CH_Qgr_h = qgr_values[0]
          a2_CH_Qgr_h = qgr_values[2]
          a3_CH_Qgr_h = qgr_values[3]

          qh1_CH = a1_CH_Qgr_h
          qh2_CH = a2_CH_Qgr_h * UnitConversions.convert(@hpxml_bldg.header.manualj_heating_design_temp, 'F', 'C')
          qh3_CH = a3_CH_Qgr_h * f_ch
          y_CH_Q_h = 1 + ((qh1_CH + qh2_CH + qh3_CH) * f_ch)

          ff_ch_h = (1 / (1 + (qgr_values[0] + qgr_values[2] * ff_chg_values[1] + qgr_values[3] * f_ch) * f_ch)).round(3)
          ff_AF_h = heat_airflow_rated_defect_ratio[speed].round(3)
          ff_AF_comb_h = ff_ch_h * ff_AF_h

          qh_AF_CH = a1_AF_Qgr_h + (a2_AF_Qgr_h * ff_ch_h) + (a3_AF_Qgr_h * ff_ch_h * ff_ch_h)
          p_CH_Q_h = y_CH_Q_h / qh_AF_CH

          p_AF_Q_h = a1_AF_Qgr_h + (a2_AF_Qgr_h * ff_AF_comb_h) + (a3_AF_Qgr_h * ff_AF_comb_h * ff_AF_comb_h)

          heat_cap_fff = (p_CH_Q_h * p_AF_Q_h)

          # calculate the capacity impact by defects
          ff_AF_h_nodefect = heat_airflow_rated_ratio[speed].round(3)
          heat_cap_fff_nodefect = a1_AF_Qgr_h + a2_AF_Qgr_h * ff_AF_h_nodefect + a3_AF_Qgr_h * ff_AF_h_nodefect * ff_AF_h_nodefect
          cap_htg_ratio = 1 / (heat_cap_fff / heat_cap_fff_nodefect)
          cap_htg_ratios << cap_htg_ratio
        end

        prev_capacity = hvac_sizing_values.Heat_Capacity
        hvac_sizing_values.Heat_Capacity *= cap_htg_ratios.max
        if prev_capacity > 0 # Preserve cfm/ton
          hvac_sizing_values.Heat_Airflow = hvac_sizing_values.Heat_Airflow * hvac_sizing_values.Heat_Capacity / prev_capacity
        else
          hvac_sizing_values.Heat_Airflow = 0.0
        end
      end
    end
  end

  def self.apply_hvac_fixed_capacities(hvac_sizing_values, hvac_heating, hvac_cooling)
    '''
    Fixed Sizing Equipment
    '''

    # Override HVAC capacities if values are provided
    if not hvac_cooling.nil?
      fixed_cooling_capacity = hvac_cooling.cooling_capacity
    end
    if (not fixed_cooling_capacity.nil?) && (hvac_sizing_values.Cool_Capacity > 0)
      prev_capacity = hvac_sizing_values.Cool_Capacity
      hvac_sizing_values.Cool_Capacity = fixed_cooling_capacity
      if @hpxml_bldg.header.allow_increased_fixed_capacities
        hvac_sizing_values.Cool_Capacity = [hvac_sizing_values.Cool_Capacity, prev_capacity].max
      end
      hvac_sizing_values.Cool_Capacity_Sens = hvac_sizing_values.Cool_Capacity_Sens * hvac_sizing_values.Cool_Capacity / prev_capacity
      hvac_sizing_values.Cool_Airflow = hvac_sizing_values.Cool_Airflow * hvac_sizing_values.Cool_Capacity / prev_capacity
    end
    if not hvac_heating.nil?
      fixed_heating_capacity = hvac_heating.heating_capacity
    elsif (not hvac_cooling.nil?) && hvac_cooling.has_integrated_heating
      fixed_heating_capacity = hvac_cooling.integrated_heating_system_capacity
    end
    if (not fixed_heating_capacity.nil?) && (hvac_sizing_values.Heat_Capacity > 0)
      prev_capacity = hvac_sizing_values.Heat_Capacity
      hvac_sizing_values.Heat_Capacity = fixed_heating_capacity
      if @hpxml_bldg.header.allow_increased_fixed_capacities
        hvac_sizing_values.Heat_Capacity = [hvac_sizing_values.Heat_Capacity, prev_capacity].max
      end
      hvac_sizing_values.Heat_Airflow = hvac_sizing_values.Heat_Airflow * hvac_sizing_values.Heat_Capacity / prev_capacity
    end
    if hvac_heating.is_a? HPXML::HeatPump
      if not hvac_heating.backup_heating_capacity.nil?
        fixed_supp_heating_capacity = hvac_heating.backup_heating_capacity
      elsif not hvac_heating.backup_system.nil?
        fixed_supp_heating_capacity = hvac_heating.backup_system.heating_capacity
      end
    end
    if (not fixed_supp_heating_capacity.nil?) && (hvac_sizing_values.Heat_Capacity_Supp > 0)
      prev_capacity = hvac_sizing_values.Heat_Capacity_Supp
      hvac_sizing_values.Heat_Capacity_Supp = fixed_supp_heating_capacity
      if @hpxml_bldg.header.allow_increased_fixed_capacities
        hvac_sizing_values.Heat_Capacity_Supp = [hvac_sizing_values.Heat_Capacity_Supp, prev_capacity].max
      end
      hvac_sizing_values.Heat_Airflow_Supp = hvac_sizing_values.Heat_Airflow_Supp * hvac_sizing_values.Heat_Capacity_Supp / prev_capacity
    end
  end

  def self.apply_hvac_ground_loop(hvac_sizing_values, weather, hvac_cooling)
    '''
    GSHP Ground Loop Sizing Calculations
    '''
    return if @cooling_type != HPXML::HVACTypeHeatPumpGroundToAir

    hvac_cooling_ap = hvac_cooling.additional_properties

    # Autosize ground loop heat exchanger length
    bore_spacing = 20.0 # ft, distance between bores
    pipe_r_value = gshp_hx_pipe_rvalue(hvac_cooling_ap)
    nom_length_heat, nom_length_cool = gshp_hxbore_ft_per_ton(weather, hvac_cooling_ap, bore_spacing, pipe_r_value)

    bore_length_heat = nom_length_heat * hvac_sizing_values.Heat_Capacity / UnitConversions.convert(1.0, 'ton', 'Btu/hr')
    bore_length_cool = nom_length_cool * hvac_sizing_values.Cool_Capacity / UnitConversions.convert(1.0, 'ton', 'Btu/hr')
    bore_length = [bore_length_heat, bore_length_cool].max

    loop_flow = [1.0, UnitConversions.convert([hvac_sizing_values.Heat_Capacity, hvac_sizing_values.Cool_Capacity].max, 'Btu/hr', 'ton')].max.floor * 3.0

    num_bore_holes = [1, (UnitConversions.convert(hvac_sizing_values.Cool_Capacity, 'Btu/hr', 'ton') + 0.5).floor].max
    bore_depth = (bore_length / num_bore_holes).floor # ft
    min_bore_depth = 0.15 * bore_spacing # 0.15 is the maximum Spacing2DepthRatio defined for the G-function

    for _i in 0..4
      if (bore_depth < min_bore_depth) && (num_bore_holes > 1)
        num_bore_holes -= 1
        bore_depth = (bore_length / num_bore_holes).floor
      elsif bore_depth > 345
        num_bore_holes += 1
        bore_depth = (bore_length / num_bore_holes).floor
      end
    end

    bore_depth = (bore_length / num_bore_holes).floor + 5

    if num_bore_holes == 1
      bore_config = 'single'
    elsif num_bore_holes == 2
      bore_config = 'line'
    elsif num_bore_holes == 3
      bore_config = 'line'
    elsif num_bore_holes == 4
      bore_config = 'rectangle'
    elsif num_bore_holes == 5
      bore_config = 'u-config'
    elsif num_bore_holes > 5
      bore_config = 'line'
    end

    # Test for valid GSHP bore field configurations
    valid_configs = { 'single' => [1],
                      'line' => [2, 3, 4, 5, 6, 7, 8, 9, 10],
                      'l-config' => [3, 4, 5, 6],
                      'rectangle' => [2, 4, 6, 8],
                      'u-config' => [5, 7, 9],
                      'l2-config' => [8],
                      'open-rectangle' => [8] }
    valid_num_bores = valid_configs[bore_config]
    max_valid_configs = { 'line' => 10, 'l-config' => 6 }
    unless valid_num_bores.include? num_bore_holes
      # Any configuration with a max_valid_configs value can accept any number of bores up to the maximum
      if max_valid_configs.keys.include? bore_config
        max_num_bore_holes = max_valid_configs[bore_config]
        num_bore_holes = max_num_bore_holes
      else
        # Search for first valid bore field
        new_bore_config = nil
        valid_configs.keys.each do |bore_config|
          next unless valid_configs[bore_config].include? num_bore_holes

          new_bore_config = bore_config
          break
        end
        if not new_bore_config.nil?
          bore_config = new_bore_config
        else
          fail 'Could not construct a valid GSHP bore field configuration.'
        end
      end
    end

    spacing_to_depth_ratio = bore_spacing / bore_depth

    lntts = [-8.5, -7.8, -7.2, -6.5, -5.9, -5.2, -4.5, -3.963, -3.27, -2.864, -2.577, -2.171, -1.884, -1.191, -0.497, -0.274, -0.051, 0.196, 0.419, 0.642, 0.873, 1.112, 1.335, 1.679, 2.028, 2.275, 3.003]
    gfnc_coeff = gshp_gfnc_coeff(bore_config, num_bore_holes, spacing_to_depth_ratio)

    hvac_sizing_values.GSHP_Loop_flow = loop_flow
    hvac_sizing_values.GSHP_Bore_Depth = bore_depth
    hvac_sizing_values.GSHP_Bore_Holes = num_bore_holes
    hvac_sizing_values.GSHP_G_Functions = [lntts, gfnc_coeff]
  end

  def self.apply_hvac_finalize_airflows(hvac_sizing_values, hvac_heating, hvac_cooling)
    '''
    Finalize Sizing Calculations
    '''

    if (not hvac_heating.nil?) && hvac_heating.respond_to?(:airflow_defect_ratio)
      if hvac_sizing_values.Heat_Airflow > 0
        hvac_sizing_values.Heat_Airflow *= (1.0 + hvac_heating.airflow_defect_ratio.to_f)
      end
    end

    if (not hvac_cooling.nil?) && hvac_cooling.respond_to?(:airflow_defect_ratio)
      if hvac_sizing_values.Cool_Airflow > 0
        hvac_sizing_values.Cool_Airflow *= (1.0 + hvac_cooling.airflow_defect_ratio.to_f)
      end
    end
  end

  def self.process_heat_pump_adjustment(hvac_sizing_values, weather, hvac_heating, total_cap_curve_value, hvac_system)
    '''
    Adjust heat pump sizing
    '''

    hvac_heating_ap = hvac_heating.additional_properties

    if hvac_heating_ap.heat_cap_ft_spec.size > 1
      coefficients = hvac_heating_ap.heat_cap_ft_spec[-1]
      capacity_ratio = hvac_heating_ap.heat_capacity_ratios[-1]
    else
      coefficients = hvac_heating_ap.heat_cap_ft_spec[0]
      capacity_ratio = 1.0
    end

    if hvac_heating.is_a? HPXML::HeatPump
      if not hvac_heating.backup_heating_switchover_temp.nil?
        min_compressor_temp = hvac_heating.backup_heating_switchover_temp
      elsif not hvac_heating.compressor_lockout_temp.nil?
        min_compressor_temp = hvac_heating.compressor_lockout_temp
      end
    end
    if (not min_compressor_temp.nil?) && (min_compressor_temp > @hpxml_bldg.header.manualj_heating_design_temp)
      # Calculate the heating load at the switchover temperature to limit unutilized capacity
      temp_heat_design_temp = @hpxml_bldg.header.manualj_heating_design_temp
      @hpxml_bldg.header.manualj_heating_design_temp = min_compressor_temp
      _alternate_bldg_design_loads, alternate_all_hvac_sizing_values = calculate(weather, @hpxml_bldg, @cfa, [hvac_system])
      heating_load = alternate_all_hvac_sizing_values[hvac_system].Heat_Load
      heating_db = min_compressor_temp
      @hpxml_bldg.header.manualj_heating_design_temp = temp_heat_design_temp
    else
      heating_load = hvac_sizing_values.Heat_Load
      heating_db = @hpxml_bldg.header.manualj_heating_design_temp
    end

    heat_cap_rated = (heating_load / MathTools.biquadratic(@heat_setpoint, heating_db, coefficients)) / capacity_ratio

    if total_cap_curve_value.nil? # Heat pump has no cooling
      if @hpxml_bldg.header.heat_pump_sizing_methodology == HPXML::HeatPumpSizingMaxLoad
        # Size based on heating, taking into account reduced heat pump capacity at the design temperature
        hvac_sizing_values.Heat_Capacity = heat_cap_rated
      else
        # Size equal to heating design load
        hvac_sizing_values.Heat_Capacity = hvac_sizing_values.Heat_Load
      end
    elsif heat_cap_rated < hvac_sizing_values.Cool_Capacity
      # Size based on cooling
      hvac_sizing_values.Heat_Capacity = hvac_sizing_values.Cool_Capacity
    else
      cfm_per_btuh = hvac_sizing_values.Cool_Airflow / hvac_sizing_values.Cool_Capacity
      if @hpxml_bldg.header.heat_pump_sizing_methodology == HPXML::HeatPumpSizingMaxLoad
        # Size based on heating, taking into account reduced heat pump capacity at the design temperature
        hvac_sizing_values.Cool_Capacity = heat_cap_rated
      else
        # Size based on cooling, but with ACCA oversizing allowances for heating
        load_shr = hvac_sizing_values.Cool_Load_Sens / hvac_sizing_values.Cool_Load_Tot
        if ((weather.data.HDD65F / weather.data.CDD50F) < 2.0) || (load_shr < 0.95)
          # Mild winter or has a latent cooling load
          hvac_sizing_values.Cool_Capacity = [(@oversize_limit * hvac_sizing_values.Cool_Load_Tot) / total_cap_curve_value, heat_cap_rated].min
        else
          # Cold winter and no latent cooling load (add a ton rule applies)
          hvac_sizing_values.Cool_Capacity = [(hvac_sizing_values.Cool_Load_Tot + @oversize_delta) / total_cap_curve_value, heat_cap_rated].min
        end
      end
      hvac_sizing_values.Cool_Airflow = cfm_per_btuh * hvac_sizing_values.Cool_Capacity
      hvac_sizing_values.Heat_Capacity = hvac_sizing_values.Cool_Capacity
    end
  end

  def self.get_ventilation_rates()
    # If CFIS w/ supplemental fan, assume air handler is running most of the hour and can provide
    # all ventilation needs (i.e., supplemental fan does not need to run), so skip supplement fan
    vent_fans_mech = @hpxml_bldg.ventilation_fans.select { |f| f.used_for_whole_building_ventilation && !f.is_cfis_supplemental_fan? && f.flow_rate > 0 && f.hours_in_operation > 0 }
    if vent_fans_mech.empty?
      return [0.0, 0.0, 0.0, 0.0, 0.0, 0.0]
    end

    # Categorize fans into different types
    vent_mech_preheat = vent_fans_mech.select { |vent_mech| (not vent_mech.preheating_efficiency_cop.nil?) }
    vent_mech_precool = vent_fans_mech.select { |vent_mech| (not vent_mech.precooling_efficiency_cop.nil?) }
    vent_mech_shared = vent_fans_mech.select { |vent_mech| vent_mech.is_shared_system }

    vent_mech_sup_tot = vent_fans_mech.select { |vent_mech| vent_mech.fan_type == HPXML::MechVentTypeSupply }
    vent_mech_exh_tot = vent_fans_mech.select { |vent_mech| vent_mech.fan_type == HPXML::MechVentTypeExhaust }
    vent_mech_cfis_tot = vent_fans_mech.select { |vent_mech| vent_mech.fan_type == HPXML::MechVentTypeCFIS }
    vent_mech_bal_tot = vent_fans_mech.select { |vent_mech| vent_mech.fan_type == HPXML::MechVentTypeBalanced }
    vent_mech_erv_hrv_tot = vent_fans_mech.select { |vent_mech| [HPXML::MechVentTypeERV, HPXML::MechVentTypeHRV].include? vent_mech.fan_type }

    # Average in-unit CFMs (include recirculation from in unit CFMs for shared systems)
    sup_cfm_tot = vent_mech_sup_tot.map { |vent_mech| vent_mech.average_total_unit_flow_rate }.sum(0.0)
    exh_cfm_tot = vent_mech_exh_tot.map { |vent_mech| vent_mech.average_total_unit_flow_rate }.sum(0.0)
    bal_cfm_tot = vent_mech_bal_tot.map { |vent_mech| vent_mech.average_total_unit_flow_rate }.sum(0.0)
    erv_hrv_cfm_tot = vent_mech_erv_hrv_tot.map { |vent_mech| vent_mech.average_total_unit_flow_rate }.sum(0.0)
    cfis_cfm_tot = vent_mech_cfis_tot.map { |vent_mech| vent_mech.average_total_unit_flow_rate }.sum(0.0)

    # Average preconditioned OA air CFMs (only OA, recirculation will be addressed below for all shared systems)
    oa_cfm_preheat = vent_mech_preheat.map { |vent_mech| vent_mech.average_oa_unit_flow_rate * vent_mech.preheating_fraction_load_served }.sum(0.0)
    oa_cfm_precool = vent_mech_precool.map { |vent_mech| vent_mech.average_oa_unit_flow_rate * vent_mech.precooling_fraction_load_served }.sum(0.0)
    recirc_cfm_shared = vent_mech_shared.map { |vent_mech| vent_mech.average_total_unit_flow_rate - vent_mech.average_oa_unit_flow_rate }.sum(0.0)

    # Total CFMS
    tot_sup_cfm = sup_cfm_tot + bal_cfm_tot + erv_hrv_cfm_tot + cfis_cfm_tot
    tot_exh_cfm = exh_cfm_tot + bal_cfm_tot + erv_hrv_cfm_tot
    tot_unbal_cfm = (tot_sup_cfm - tot_exh_cfm).abs
    tot_bal_cfm = [tot_exh_cfm, tot_sup_cfm].min

    # Calculate effectiveness for all ERV/HRV and store results in a hash
    hrv_erv_effectiveness_map = Airflow.calc_hrv_erv_effectiveness(vent_mech_erv_hrv_tot)

    # Calculate cfm weighted average effectiveness for the combined balanced airflow
    weighted_vent_mech_lat_eff = 0.0
    weighted_vent_mech_apparent_sens_eff = 0.0
    vent_mech_erv_hrv_unprecond = vent_mech_erv_hrv_tot.select { |vent_mech| vent_mech.preheating_efficiency_cop.nil? && vent_mech.precooling_efficiency_cop.nil? }
    vent_mech_erv_hrv_unprecond.each do |vent_mech|
      weighted_vent_mech_lat_eff += vent_mech.average_oa_unit_flow_rate / tot_bal_cfm * hrv_erv_effectiveness_map[vent_mech][:vent_mech_lat_eff]
      weighted_vent_mech_apparent_sens_eff += vent_mech.average_oa_unit_flow_rate / tot_bal_cfm * hrv_erv_effectiveness_map[vent_mech][:vent_mech_apparent_sens_eff]
    end

    tot_bal_cfm_sens = tot_bal_cfm * (1.0 - weighted_vent_mech_apparent_sens_eff)
    tot_bal_cfm_lat = tot_bal_cfm * (1.0 - weighted_vent_mech_lat_eff)

    return [tot_unbal_cfm, oa_cfm_preheat, oa_cfm_precool, recirc_cfm_shared, tot_bal_cfm_sens, tot_bal_cfm_lat]
  end

  def self.calc_airflow_rate_manual_s(sens_load_or_capacity, deltaT, rated_capacity_for_cfm_per_ton_limits = nil)
    # Airflow sizing following Manual S based on design calculation
    airflow_rate = sens_load_or_capacity / (1.1 * @acf * deltaT)

    if not rated_capacity_for_cfm_per_ton_limits.nil?
      rated_capacity_tons = UnitConversions.convert(rated_capacity_for_cfm_per_ton_limits, 'Btu/hr', 'ton')
      # Ensure the air flow rate is in between 200 and 500 cfm/ton.
      # Reset the air flow rate (with a safety margin), if required.
      if airflow_rate / rated_capacity_tons > 500
        airflow_rate = 499.0 * rated_capacity_tons
      elsif airflow_rate / rated_capacity_tons < 200
        airflow_rate = 201.0 * rated_capacity_tons
      end
    end

    return airflow_rate
  end

  def self.calc_airflow_rate_user(capacity, rated_cfm_per_ton, capacity_ratio)
    # Airflow determined by user setting, not based on design
    return rated_cfm_per_ton * capacity_ratio * UnitConversions.convert(capacity, 'Btu/hr', 'ton') # Maximum air flow under heating operation
  end

  def self.calc_gshp_clg_curve_value(cool_cap_curve_spec, cool_sh_curve_spec, wb_temp, db_temp, w_temp, vfr_air, loop_flow = nil, rated_vfr_air = nil)
    # Reference conditions in thesis with largest capacity:
    # See Appendix B Figure B.3 of  https://hvac.okstate.edu/sites/default/files/pubs/theses/MS/27-Tang_Thesis_05.pdf
    ref_temp = 283 # K
    if rated_vfr_air.nil?
      # rated volume flow rate used to fit the curve
      ref_vfr_air = UnitConversions.convert(1200, 'cfm', 'm^3/s')
    else
      ref_vfr_air = UnitConversions.convert(rated_vfr_air, 'cfm', 'm^3/s')
    end
    ref_vfr_water = 0.000284

    a_1 = cool_cap_curve_spec[0]
    a_2 = cool_cap_curve_spec[1]
    a_3 = cool_cap_curve_spec[2]
    a_4 = cool_cap_curve_spec[3]
    a_5 = cool_cap_curve_spec[4]
    b_1 = cool_sh_curve_spec[0]
    b_2 = cool_sh_curve_spec[1]
    b_3 = cool_sh_curve_spec[2]
    b_4 = cool_sh_curve_spec[3]
    b_5 = cool_sh_curve_spec[4]
    b_6 = cool_sh_curve_spec[5]

    loop_flow = 0.0 if loop_flow.nil?

    total_cap_curve_value = a_1 + wb_temp / ref_temp * a_2 + w_temp / ref_temp * a_3 + vfr_air / ref_vfr_air * a_4 + loop_flow / ref_vfr_water * a_5
    sensible_cap_curve_value = b_1 + db_temp / ref_temp * b_2 + wb_temp / ref_temp * b_3 + w_temp / ref_temp * b_4 + vfr_air / ref_vfr_air * b_5 + loop_flow / ref_vfr_water * b_6

    return total_cap_curve_value, sensible_cap_curve_value
  end

  def self.calc_delivery_effectiveness_heating(dse_Qs, dse_Qr, system_cfm, load_sens, dse_Tamb_s, dse_Tamb_r, dse_As, dse_Ar, t_setpoint, dse_Fregain_s, dse_Fregain_r, supply_r, return_r, air_dens = @inside_air_dens, air_cp = Gas.Air.cp)
    '''
    Calculate the Delivery Effectiveness for heating (using the method of ASHRAE Standard 152).
    '''
    dse_Bs, dse_Br, dse_As, dse_Ar, dse_dTe, dse_dT_s, dse_dT_r = _calc_dse_init(system_cfm, load_sens, dse_Tamb_s, dse_Tamb_r, dse_As, dse_Ar, t_setpoint, dse_Qs, dse_Qr, supply_r, return_r, air_dens, air_cp)
    dse_DE = _calc_dse_DE_heating(dse_As, dse_Bs, dse_Ar, dse_Br, dse_dT_s, dse_dT_r, dse_dTe)
    dse_DEcorr = _calc_dse_DEcorr(dse_DE, dse_Fregain_s, dse_Fregain_r, dse_Br, dse_Ar, dse_dT_r, dse_dTe)

    return dse_DEcorr
  end

  def self.calc_delivery_effectiveness_cooling(dse_Qs, dse_Qr, leaving_air_temp, system_cfm, load_sens, dse_Tamb_s, dse_Tamb_r, dse_As, dse_Ar, t_setpoint, dse_Fregain_s, dse_Fregain_r, load_total, dse_h_r, supply_r, return_r, air_dens = @inside_air_dens, air_cp = Gas.Air.cp, h_in = @enthalpy_indoor_cooling)
    '''
    Calculate the Delivery Effectiveness for cooling (using the method of ASHRAE Standard 152).
    '''
    dse_Bs, dse_Br, dse_As, dse_Ar, dse_dTe, _dse_dT_s, dse_dT_r = _calc_dse_init(system_cfm, load_sens, dse_Tamb_s, dse_Tamb_r, dse_As, dse_Ar, t_setpoint, dse_Qs, dse_Qr, supply_r, return_r, air_dens, air_cp)
    dse_dTe *= -1.0
    dse_DE, cooling_load_ducts_sens = _calc_dse_DE_cooling(dse_As, system_cfm, load_total, dse_Ar, dse_h_r, dse_Br, dse_dT_r, dse_Bs, leaving_air_temp, dse_Tamb_s, load_sens, air_dens, air_cp, h_in)
    dse_DEcorr = _calc_dse_DEcorr(dse_DE, dse_Fregain_s, dse_Fregain_r, dse_Br, dse_Ar, dse_dT_r, dse_dTe)

    return dse_DEcorr, dse_dTe, cooling_load_ducts_sens
  end

  def self._calc_dse_init(system_cfm, load_sens, dse_Tamb_s, dse_Tamb_r, dse_As, dse_Ar, t_setpoint, dse_Qs, dse_Qr, supply_r, return_r, air_dens, air_cp)
    # Supply and return conduction functions, Bs and Br
    dse_Bs = Math.exp((-1.0 * dse_As) / (60.0 * system_cfm * air_dens * air_cp * supply_r))
    dse_Br = Math.exp((-1.0 * dse_Ar) / (60.0 * system_cfm * air_dens * air_cp * return_r))

    dse_As = (system_cfm - dse_Qs) / system_cfm
    dse_Ar = (system_cfm - dse_Qr) / system_cfm

    dse_dTe = load_sens / (60.0 * system_cfm * air_dens * air_cp)
    dse_dT_s = t_setpoint - dse_Tamb_s
    dse_dT_r = t_setpoint - dse_Tamb_r

    return dse_Bs, dse_Br, dse_As, dse_Ar, dse_dTe, dse_dT_s, dse_dT_r
  end

  def self._calc_dse_DE_cooling(dse_As, system_cfm, load_total, dse_Ar, dse_h_r, dse_Br, dse_dT_r, dse_Bs, leaving_air_temp, dse_Tamb_s, load_sens, air_dens, air_cp, h_in)
    # Calculate the delivery effectiveness (Equation 6-25)
    dse_DE = ((dse_As * 60.0 * system_cfm * air_dens) / (-1.0 * load_total)) * \
             (((-1.0 * load_total) / (60.0 * system_cfm * air_dens)) + \
              (1.0 - dse_Ar) * (dse_h_r - h_in) + \
              dse_Ar * air_cp * (dse_Br - 1.0) * dse_dT_r + \
              air_cp * (dse_Bs - 1.0) * (leaving_air_temp - dse_Tamb_s))

    # Calculate the sensible heat transfer from surroundings
    cooling_load_ducts_sens = (1.0 - [dse_DE, 0.0].max) * load_sens

    return dse_DE, cooling_load_ducts_sens
  end

  def self._calc_dse_DE_heating(dse_As, dse_Bs, dse_Ar, dse_Br, dse_dT_s, dse_dT_r, dse_dTe)
    # Calculate the delivery effectiveness (Equation 6-23)
    dse_DE = (dse_As * dse_Bs -
              dse_As * dse_Bs * (1.0 - dse_Ar * dse_Br) * (dse_dT_r / dse_dTe) -
              dse_As * (1.0 - dse_Bs) * (dse_dT_s / dse_dTe))

    return dse_DE
  end

  def self._calc_dse_DEcorr(dse_DE, dse_Fregain_s, dse_Fregain_r, dse_Br, dse_Ar, dse_dT_r, dse_dTe)
    # Calculate the delivery effectiveness corrector for regain (Equation 6-40)
    dse_DEcorr = (dse_DE + dse_Fregain_s * (1.0 - dse_DE) - (dse_Fregain_s - dse_Fregain_r -
                  dse_Br * (dse_Ar * dse_Fregain_s - dse_Fregain_r)) * dse_dT_r / dse_dTe)

    # Limit the DE to a reasonable value to prevent negative values and huge equipment
    dse_DEcorr = [dse_DEcorr, 0.25].max
    dse_DEcorr = [dse_DEcorr, 1.00].min

    return dse_DEcorr
  end

  def self.calculate_sensible_latent_split(return_leakage_cfm, cool_load_tot, cool_load_lat)
    # Calculate the latent duct leakage load (Manual J accounts only for return duct leakage)
    dse_cool_load_latent = [0.0, 0.68 * @acf * return_leakage_cfm * (@cool_design_grains - @cool_indoor_grains)].max

    # Calculate final latent and load
    cool_load_lat += dse_cool_load_latent
    cool_load_sens = cool_load_tot - cool_load_lat

    return cool_load_lat, cool_load_sens
  end

  def self.calc_duct_conduction_values(distribution_system, design_temps)
    dse_A = { HPXML::DuctTypeSupply => 0.0, HPXML::DuctTypeReturn => 0.0 }
    dse_Ufactor = { HPXML::DuctTypeSupply => 0.0, HPXML::DuctTypeReturn => 0.0 }
    dse_Tamb = { HPXML::DuctTypeSupply => 0.0, HPXML::DuctTypeReturn => 0.0 }
    dse_Fregain = { HPXML::DuctTypeSupply => 0.0, HPXML::DuctTypeReturn => 0.0 }

    [HPXML::DuctTypeSupply, HPXML::DuctTypeReturn].each do |duct_type|
      # Calculate total area outside this unit's conditioned space
      total_area = 0.0
      distribution_system.ducts.each do |duct|
        next if duct.duct_type != duct_type
        next if HPXML::conditioned_locations_this_unit.include? duct.duct_location

        total_area += duct.duct_surface_area * duct.duct_surface_area_multiplier
      end

      if total_area == 0
        # There still may be leakage to the outside, so set Tamb to outside environment
        dse_Tamb[duct_type] = design_temps[HPXML::LocationOutside]
      else
        distribution_system.ducts.each do |duct|
          next if duct.duct_type != duct_type
          next if HPXML::conditioned_locations_this_unit.include? duct.duct_location

          duct_area = duct.duct_surface_area * duct.duct_surface_area_multiplier
          dse_A[duct_type] += duct_area

          # Calculate area-weighted values:

          duct_area_fraction = duct_area / total_area

          dse_Ufactor[duct_type] += 1.0 / duct.duct_effective_r_value * duct_area_fraction

          dse_Tamb[duct_type] += design_temps[duct.duct_location] * duct_area_fraction

          dse_Fregain[duct_type] += get_duct_regain_factor(duct) * duct_area_fraction
        end
      end
    end

    return dse_A[HPXML::DuctTypeSupply], dse_A[HPXML::DuctTypeReturn],
           1.0 / dse_Ufactor[HPXML::DuctTypeSupply], 1.0 / dse_Ufactor[HPXML::DuctTypeReturn],
           dse_Tamb[HPXML::DuctTypeSupply], dse_Tamb[HPXML::DuctTypeReturn],
           dse_Fregain[HPXML::DuctTypeSupply], dse_Fregain[HPXML::DuctTypeReturn]
  end

  def self.calc_duct_leakages_cfm25(distribution_system, system_cfm)
    '''
    Calculate supply & return duct leakage in cfm25.
    '''

    cfms = { HPXML::DuctTypeSupply => 0.0, HPXML::DuctTypeReturn => 0.0 }

    distribution_system.duct_leakage_measurements.each do |m|
      next if m.duct_leakage_total_or_to_outside != HPXML::DuctLeakageToOutside
      next unless [HPXML::DuctTypeSupply, HPXML::DuctTypeReturn].include? m.duct_type

      if m.duct_leakage_units == HPXML::UnitsPercent
        cfms[m.duct_type] += m.duct_leakage_value * system_cfm
      elsif m.duct_leakage_units == HPXML::UnitsCFM25
        cfms[m.duct_type] += m.duct_leakage_value
      elsif m.duct_leakage_units == HPXML::UnitsCFM50
        cfms[m.duct_type] += Airflow.calc_air_leakage_at_diff_pressure(0.65, m.duct_leakage_value, 50.0, 25.0)
      end
    end

    return cfms[HPXML::DuctTypeSupply], cfms[HPXML::DuctTypeReturn]
  end

  def self.process_curve_fit(airflow_rate, capacity, temp)
    # TODO: Get rid of this curve by using ADP/BF calculations
    return 0 if capacity == 0

    capacity_tons = UnitConversions.convert(capacity, 'Btu/hr', 'ton')
    return MathTools.biquadratic(airflow_rate / capacity_tons, temp, get_shr_biquadratic)
  end

  def self.get_shr_biquadratic
    # Based on EnergyPlus's model for calculating SHR at off-rated conditions. This curve fit
    # avoids the iterations in the actual model. It does not account for altitude or variations
    # in the SHRRated. It is a function of ODB (MJ design temp) and CFM/Ton (from MJ)
    return [1.08464364, 0.002096954, 0, -0.005766327, 0, -0.000011147]
  end

  def self.get_sizing_speed(hvac_cooling_ap)
    if hvac_cooling_ap.respond_to?(:cool_capacity_ratios) && (hvac_cooling_ap.cool_capacity_ratios.size > 1)
      sizing_speed = hvac_cooling_ap.cool_capacity_ratios.size # Default
      sizing_speed_delta = 10 # Initialize
      for speed in 0..(hvac_cooling_ap.cool_capacity_ratios.size - 1)
        # Select curves for sizing using the speed with the capacity ratio closest to 1
        delta = (hvac_cooling_ap.cool_capacity_ratios[speed] - 1).abs
        if delta <= sizing_speed_delta
          sizing_speed = speed
          sizing_speed_delta = delta
        end
      end
      return sizing_speed
    end
    return 0
  end

  def self.get_true_azimuth(azimuth)
    true_az = azimuth - 180.0
    if true_az < 0
      true_az += 360.0
    end
    return true_az
  end

  def self.get_space_ua_values(location, weather)
    if HPXML::conditioned_locations.include? location
      fail 'Method should not be called for a conditioned space.'
    end

    space_UAs = { HPXML::LocationOutside => 0.0,
                  HPXML::LocationGround => 0.0,
                  HPXML::LocationConditionedSpace => 0.0 }

    # Surface UAs
    (@hpxml_bldg.roofs + @hpxml_bldg.floors + @hpxml_bldg.walls + @hpxml_bldg.foundation_walls).each do |surface|
      next unless ((location == surface.interior_adjacent_to && space_UAs.keys.include?(surface.exterior_adjacent_to)) ||
                   (location == surface.exterior_adjacent_to && space_UAs.keys.include?(surface.interior_adjacent_to)))

      if [surface.interior_adjacent_to, surface.exterior_adjacent_to].include? HPXML::LocationOutside
        space_UAs[HPXML::LocationOutside] += (1.0 / surface.insulation_assembly_r_value) * surface.area
      elsif HPXML::conditioned_locations.include?(surface.interior_adjacent_to) || HPXML::conditioned_locations.include?(surface.exterior_adjacent_to)
        space_UAs[HPXML::LocationConditionedSpace] += (1.0 / surface.insulation_assembly_r_value) * surface.area
      elsif [surface.interior_adjacent_to, surface.exterior_adjacent_to].include? HPXML::LocationGround
        if surface.is_a? HPXML::FoundationWall
          _u_wall_with_soil, u_wall_without_soil = get_foundation_wall_properties(surface)
          space_UAs[HPXML::LocationGround] += u_wall_without_soil * surface.area
        end
      end
    end

    # Infiltration UA
    ach = nil
    if [HPXML::LocationCrawlspaceVented, HPXML::LocationAtticVented].include? location
      # Vented space
      if location == HPXML::LocationCrawlspaceVented
        vented_crawl = @hpxml_bldg.foundations.find { |f| f.foundation_type == HPXML::FoundationTypeCrawlspaceVented }
        sla = vented_crawl.vented_crawlspace_sla
      else
        vented_attic = @hpxml_bldg.attics.find { |f| f.attic_type == HPXML::AtticTypeVented }
        if not vented_attic.vented_attic_sla.nil?
          sla = vented_attic.vented_attic_sla
        else
          ach = vented_attic.vented_attic_ach
        end
      end
      ach = Airflow.get_infiltration_ACH_from_SLA(sla, 8.202, weather) if ach.nil?
    else # Unvented space
      ach = Airflow.get_default_unvented_space_ach()
    end
    volume = Geometry.calculate_zone_volume(@hpxml_bldg, location)
    infiltration_cfm = ach / UnitConversions.convert(1.0, 'hr', 'min') * volume
    outside_air_density = UnitConversions.convert(weather.header.LocalPressure, 'atm', 'Btu/ft^3') / (Gas.Air.r * (weather.data.AnnualAvgDrybulb + 460.0))
    space_UAs['infil'] = infiltration_cfm * outside_air_density * Gas.Air.cp * UnitConversions.convert(1.0, 'hr', 'min')

    # Total UA
    total_UA = 0.0
    space_UAs.values.each do |ua|
      total_UA += ua
    end
    space_UAs['total'] = total_UA
    return space_UAs
  end

  def self.calculate_space_design_temps(location, weather, conditioned_design_temp, design_db, ground_db, is_cooling_for_unvented_attic_roof_insulation = false)
    space_UAs = get_space_ua_values(location, weather)

    # Calculate space design temp from space UAs
    design_temp = nil
    if not is_cooling_for_unvented_attic_roof_insulation

      sum_uat = 0.0
      space_UAs.each do |ua_type, ua|
        if ua_type == HPXML::LocationGround
          sum_uat += ua * ground_db
        elsif (ua_type == HPXML::LocationOutside) || (ua_type == 'infil')
          sum_uat += ua * design_db
        elsif ua_type == HPXML::LocationConditionedSpace
          sum_uat += ua * conditioned_design_temp
        elsif ua_type == 'total'
        # skip
        else
          fail "Unexpected space ua type: '#{ua_type}'."
        end
      end
      design_temp = sum_uat / space_UAs['total']

    else

      # Special case due to effect of solar

      # This number comes from the number from the Vented Attic
      # assumption, but assuming an unvented attic will be hotter
      # during the summer when insulation is at the ceiling level
      max_temp_rise = 50.0

      # Estimate from running a few cases in E+ and DOE2 since the
      # attic will always be a little warmer than the conditioned space
      # when the roof is insulated
      min_temp_rise = 5.0

      max_cooling_temp = @cool_setpoint + max_temp_rise
      min_cooling_temp = @cool_setpoint + min_temp_rise

      ua_conditioned = 0.0
      ua_outside = 0.0
      space_UAs.each do |ua_type, ua|
        if (ua_type == HPXML::LocationOutside) || (ua_type == 'infil')
          ua_outside += ua
        elsif ua_type == HPXML::LocationConditionedSpace
          ua_conditioned += ua
        elsif not ((ua_type == 'total') || (ua_type == HPXML::LocationGround))
          fail "Unexpected space ua type: '#{ua_type}'."
        end
      end
      percent_ua_conditioned = ua_conditioned / (ua_conditioned + ua_outside)
      design_temp = max_cooling_temp - percent_ua_conditioned * (max_cooling_temp - min_cooling_temp)

    end

    return design_temp
  end

  def self.calculate_scheduled_space_design_temps(location, setpoint, oa_db, gnd_db)
    space_values = Geometry.get_temperature_scheduled_space_values(location)
    design_temp = setpoint * space_values[:indoor_weight] + oa_db * space_values[:outdoor_weight] + gnd_db * space_values[:ground_weight]
    if not space_values[:temp_min].nil?
      design_temp = [design_temp, space_values[:temp_min]].max
    end
    return design_temp
  end

  def self.get_wall_group(wall)
    # Determine the wall Group Number (A - K = 1 - 11) for above-grade walls

    if wall.is_a? HPXML::RimJoist
      wall_type = HPXML::WallTypeWoodStud
    else
      wall_type = wall.wall_type
    end

    wall_ufactor = 1.0 / wall.insulation_assembly_r_value

    # The following correlations were estimated by analyzing MJ8 construction tables.
    if wall_type == HPXML::WallTypeWoodStud
      if wall.siding == HPXML::SidingTypeBrick
        if wall_ufactor <= 0.070
          wall_group = 11 # K
        elsif wall_ufactor <= 0.083
          wall_group = 10 # J
        elsif wall_ufactor <= 0.095
          wall_group = 9 # I
        elsif wall_ufactor <= 0.100
          wall_group = 8 # H
        elsif wall_ufactor <= 0.130
          wall_group = 7 # G
        elsif wall_ufactor <= 0.175
          wall_group = 6 # F
        else
          wall_group = 5 # E
        end
      else
        if wall_ufactor <= 0.048
          wall_group = 10 # J
        elsif wall_ufactor <= 0.051
          wall_group = 9 # I
        elsif wall_ufactor <= 0.059
          wall_group = 8 # H
        elsif wall_ufactor <= 0.063
          wall_group = 7 # G
        elsif wall_ufactor <= 0.067
          wall_group = 6 # F
        elsif wall_ufactor <= 0.075
          wall_group = 5 # E
        elsif wall_ufactor <= 0.086
          wall_group = 4 # D
        elsif wall_ufactor <= 0.110
          wall_group = 3 # C
        elsif wall_ufactor <= 0.170
          wall_group = 2 # B
        else
          wall_group = 1 # A
        end
      end

    elsif wall_type == HPXML::WallTypeSteelStud
      if wall.siding == HPXML::SidingTypeBrick
        if wall_ufactor <= 0.090
          wall_group = 11 # K
        elsif wall_ufactor <= 0.105
          wall_group = 10 # J
        elsif wall_ufactor <= 0.118
          wall_group = 9 # I
        elsif wall_ufactor <= 0.125
          wall_group = 8 # H
        elsif wall_ufactor <= 0.145
          wall_group = 7 # G
        elsif wall_ufactor <= 0.200
          wall_group = 6 # F
        else
          wall_group = 5 # E
        end
      else
        if wall_ufactor <= 0.066
          wall_group = 10 # J
        elsif wall_ufactor <= 0.070
          wall_group = 9 # I
        elsif wall_ufactor <= 0.075
          wall_group = 8 # H
        elsif wall_ufactor <= 0.081
          wall_group = 7 # G
        elsif wall_ufactor <= 0.088
          wall_group = 6 # F
        elsif wall_ufactor <= 0.100
          wall_group = 5 # E
        elsif wall_ufactor <= 0.105
          wall_group = 4 # D
        elsif wall_ufactor <= 0.120
          wall_group = 3 # C
        elsif wall_ufactor <= 0.200
          wall_group = 2 # B
        else
          wall_group = 1 # A
        end
      end

    elsif wall_type == HPXML::WallTypeDoubleWoodStud
      wall_group = 10 # J (assumed since MJ8 does not include double stud constructions)
      if wall.siding == HPXML::SidingTypeBrick
        wall_group = 11 # K
      end

    elsif wall_type == HPXML::WallTypeSIP
      # Manual J refers to SIPs as Structural Foam Panel (SFP)
      if wall_ufactor >= (0.072 + 0.050) / 2
        if wall.siding == HPXML::SidingTypeBrick
          wall_group = 10 # J
        else
          wall_group = 7 # G
        end
      elsif wall_ufactor >= 0.050
        if wall.siding == HPXML::SidingTypeBrick
          wall_group = 11 # K
        else
          wall_group = 9 # I
        end
      else
        wall_group = 11 # K
      end

    elsif wall_type == HPXML::WallTypeCMU
      # Table 4A - Construction Number 13
      if wall_ufactor <= 0.0575
        wall_group = 10 # J
      elsif wall_ufactor <= 0.067
        wall_group = 9 # I
      elsif wall_ufactor <= 0.080
        wall_group = 8 # H
      elsif wall_ufactor <= 0.108
        wall_group = 7 # G
      elsif wall_ufactor <= 0.148
        wall_group = 6 # F
      else
        wall_group = 5 # E
      end

    elsif [HPXML::WallTypeBrick, HPXML::WallTypeAdobe].include? wall_type
      # Two Courses Brick
      if wall_ufactor >= (0.218 + 0.179) / 2
        wall_group = 7  # G
      elsif wall_ufactor >= (0.152 + 0.132) / 2
        wall_group = 8  # H
      elsif wall_ufactor >= (0.117 + 0.079) / 2
        wall_group = 9  # I
      elsif wall_ufactor >= 0.079
        wall_group = 10 # J
      else
        wall_group = 11 # K
      end

    elsif wall_type == HPXML::WallTypeLog
      # Stacked Logs
      if wall_ufactor >= (0.103 + 0.091) / 2
        wall_group = 7  # G
      elsif wall_ufactor >= (0.091 + 0.082) / 2
        wall_group = 8  # H
      elsif wall_ufactor >= (0.074 + 0.068) / 2
        wall_group = 9  # I
      elsif wall_ufactor >= (0.068 + 0.063) / 2
        wall_group = 10 # J
      else
        wall_group = 11 # K
      end

    elsif [HPXML::WallTypeICF, HPXML::WallTypeConcrete, HPXML::WallTypeStrawBale, HPXML::WallTypeStone].include? wall_type
      wall_group = 11 # K

    end

    # Maximum wall group is K
    wall_group = [wall_group, 11].min

    return wall_group
  end

  def self.gshp_coil_bf
    return 0.0806
  end

  def self.gshp_coil_bf_ft_spec
    return [1.21005458, -0.00664200, 0.00000000, 0.00348246, 0.00000000, 0.00000000]
  end

  def self.gshp_hx_pipe_rvalue(hvac_cooling_ap)
    # Thermal Resistance of Pipe
    return Math.log(hvac_cooling_ap.pipe_od / hvac_cooling_ap.pipe_id) / 2.0 / Math::PI / hvac_cooling_ap.pipe_cond
  end

  def self.gshp_hxbore_ft_per_ton(weather, hvac_cooling_ap, bore_spacing, pipe_r_value)
    if hvac_cooling_ap.u_tube_spacing_type == 'b'
      beta_0 = 17.4427
      beta_1 = -0.6052
    elsif hvac_cooling_ap.u_tube_spacing_type == 'c'
      beta_0 = 21.9059
      beta_1 = -0.3796
    elsif hvac_cooling_ap.u_tube_spacing_type == 'as'
      beta_0 = 20.1004
      beta_1 = -0.94467
    end

    r_value_ground = Math.log(bore_spacing / hvac_cooling_ap.bore_diameter * 12.0) / 2.0 / Math::PI / @hpxml_bldg.site.ground_conductivity
    r_value_grout = 1.0 / hvac_cooling_ap.grout_conductivity / beta_0 / ((hvac_cooling_ap.bore_diameter / hvac_cooling_ap.pipe_od)**beta_1)
    r_value_bore = r_value_grout + pipe_r_value / 2.0 # Note: Convection resistance is negligible when calculated against Glhepro (Jeffrey D. Spitler, 2000)

    rtf_DesignMon_Heat = [0.25, (71.0 - weather.data.MonthlyAvgDrybulbs[0]) / @htd].max
    rtf_DesignMon_Cool = [0.25, (weather.data.MonthlyAvgDrybulbs[6] - 76.0) / @ctd].max

    nom_length_heat = (1.0 - hvac_cooling_ap.heat_rated_eirs[0]) * (r_value_bore + r_value_ground * rtf_DesignMon_Heat) / (weather.data.AnnualAvgDrybulb - (2.0 * hvac_cooling_ap.design_hw - hvac_cooling_ap.design_delta_t) / 2.0) * UnitConversions.convert(1.0, 'ton', 'Btu/hr')
    nom_length_cool = (1.0 + hvac_cooling_ap.cool_rated_eirs[0]) * (r_value_bore + r_value_ground * rtf_DesignMon_Cool) / ((2.0 * hvac_cooling_ap.design_chw + hvac_cooling_ap.design_delta_t) / 2.0 - weather.data.AnnualAvgDrybulb) * UnitConversions.convert(1.0, 'ton', 'Btu/hr')

    return nom_length_heat, nom_length_cool
  end

  def self.gshp_gfnc_coeff(bore_config, num_bore_holes, spacing_to_depth_ratio)
    # Set GFNC coefficients
    gfnc_coeff = nil
    if bore_config == 'single'
      gfnc_coeff = 2.681, 3.024, 3.320, 3.666, 3.963, 4.306, 4.645, 4.899, 5.222, 5.405, 5.531, 5.704, 5.821, 6.082, 6.304, 6.366, 6.422, 6.477, 6.520, 6.558, 6.591, 6.619, 6.640, 6.665, 6.893, 6.694, 6.715
    elsif bore_config == 'line'
      if num_bore_holes == 2
        if spacing_to_depth_ratio <= 0.02
          gfnc_coeff = 2.681, 3.043, 3.397, 3.9, 4.387, 5.005, 5.644, 6.137, 6.77, 7.131, 7.381, 7.722, 7.953, 8.462, 8.9, 9.022, 9.13, 9.238, 9.323, 9.396, 9.46, 9.515, 9.556, 9.604, 9.636, 9.652, 9.678
        elsif spacing_to_depth_ratio <= 0.03
          gfnc_coeff = 2.679, 3.024, 3.332, 3.734, 4.143, 4.691, 5.29, 5.756, 6.383, 6.741, 6.988, 7.326, 7.557, 8.058, 8.5, 8.622, 8.731, 8.839, 8.923, 8.997, 9.061, 9.115, 9.156, 9.203, 9.236, 9.252, 9.277
        elsif spacing_to_depth_ratio <= 0.05
          gfnc_coeff = 2.679, 3.023, 3.319, 3.668, 3.988, 4.416, 4.921, 5.323, 5.925, 6.27, 6.512, 6.844, 7.073, 7.574, 8.015, 8.137, 8.247, 8.354, 8.439, 8.511, 8.575, 8.629, 8.67, 8.718, 8.75, 8.765, 8.791
        elsif spacing_to_depth_ratio <= 0.1
          gfnc_coeff = 2.679, 3.023, 3.318, 3.664, 3.961, 4.31, 4.672, 4.919, 5.406, 5.711, 5.932, 6.246, 6.465, 6.945, 7.396, 7.52, 7.636, 7.746, 7.831, 7.905, 7.969, 8.024, 8.066, 8.113, 8.146, 8.161, 8.187
        else
          gfnc_coeff = 2.679, 3.023, 3.318, 3.664, 3.961, 4.306, 4.648, 4.835, 5.232, 5.489, 5.682, 5.964, 6.166, 6.65, 7.087, 7.208, 7.32, 7.433, 7.52, 7.595, 7.661, 7.717, 7.758, 7.806, 7.839, 7.855, 7.88
        end
      elsif num_bore_holes == 3
        if spacing_to_depth_ratio <= 0.02
          gfnc_coeff = 2.682, 3.05, 3.425, 3.992, 4.575, 5.366, 6.24, 6.939, 7.86, 8.39, 8.759, 9.263, 9.605, 10.358, 11.006, 11.185, 11.345, 11.503, 11.628, 11.736, 11.831, 11.911, 11.971, 12.041, 12.089, 12.112, 12.151
        elsif spacing_to_depth_ratio <= 0.03
          gfnc_coeff = 2.679, 3.025, 3.336, 3.758, 4.21, 4.855, 5.616, 6.243, 7.124, 7.639, 7.999, 8.493, 8.833, 9.568, 10.22, 10.399, 10.56, 10.718, 10.841, 10.949, 11.043, 11.122, 11.182, 11.252, 11.299, 11.322, 11.36
        elsif spacing_to_depth_ratio <= 0.05
          gfnc_coeff = 2.679, 3.023, 3.319, 3.67, 3.997, 4.454, 5.029, 5.517, 6.298, 6.768, 7.106, 7.578, 7.907, 8.629, 9.274, 9.452, 9.612, 9.769, 9.893, 9.999, 10.092, 10.171, 10.231, 10.3, 10.347, 10.37, 10.407
        elsif spacing_to_depth_ratio <= 0.1
          gfnc_coeff = 2.679, 3.023, 3.318, 3.664, 3.962, 4.311, 4.681, 4.942, 5.484, 5.844, 6.116, 6.518, 6.807, 7.453, 8.091, 8.269, 8.435, 8.595, 8.719, 8.826, 8.919, 8.999, 9.06, 9.128, 9.175, 9.198, 9.235
        else
          gfnc_coeff = 2.679, 3.023, 3.318, 3.664, 3.961, 4.306, 4.649, 4.836, 5.25, 5.53, 5.746, 6.076, 6.321, 6.924, 7.509, 7.678, 7.836, 7.997, 8.121, 8.229, 8.325, 8.405, 8.465, 8.535, 8.582, 8.605, 8.642
        end
      elsif num_bore_holes == 4
        if spacing_to_depth_ratio <= 0.02
          gfnc_coeff = 2.682, 3.054, 3.438, 4.039, 4.676, 5.575, 6.619, 7.487, 8.662, 9.35, 9.832, 10.492, 10.943, 11.935, 12.787, 13.022, 13.232, 13.44, 13.604, 13.745, 13.869, 13.975, 14.054, 14.145, 14.208, 14.238, 14.289
        elsif spacing_to_depth_ratio <= 0.03
          gfnc_coeff = 2.679, 3.025, 3.339, 3.77, 4.244, 4.941, 5.798, 6.539, 7.622, 8.273, 8.734, 9.373, 9.814, 10.777, 11.63, 11.864, 12.074, 12.282, 12.443, 12.584, 12.706, 12.81, 12.888, 12.979, 13.041, 13.071, 13.12
        elsif spacing_to_depth_ratio <= 0.05
          gfnc_coeff = 2.679, 3.023, 3.319, 3.671, 4.001, 4.474, 5.086, 5.62, 6.514, 7.075, 7.487, 8.075, 8.49, 9.418, 10.253, 10.484, 10.692, 10.897, 11.057, 11.195, 11.316, 11.419, 11.497, 11.587, 11.647, 11.677, 11.726
        elsif spacing_to_depth_ratio <= 0.1
          gfnc_coeff = 2.679, 3.023, 3.318, 3.664, 3.962, 4.311, 4.686, 4.953, 5.523, 5.913, 6.214, 6.67, 7.005, 7.78, 8.574, 8.798, 9.011, 9.215, 9.373, 9.512, 9.632, 9.735, 9.814, 9.903, 9.963, 9.993, 10.041
        else
          gfnc_coeff = 2.679, 3.023, 3.318, 3.664, 3.961, 4.306, 4.649, 4.837, 5.259, 5.55, 5.779, 6.133, 6.402, 7.084, 7.777, 7.983, 8.178, 8.379, 8.536, 8.672, 8.795, 8.898, 8.975, 9.064, 9.125, 9.155, 9.203
        end
      elsif num_bore_holes == 5
        if spacing_to_depth_ratio <= 0.02
          gfnc_coeff = 2.683, 3.056, 3.446, 4.067, 4.737, 5.709, 6.877, 7.879, 9.272, 10.103, 10.69, 11.499, 12.053, 13.278, 14.329, 14.618, 14.878, 15.134, 15.336, 15.51, 15.663, 15.792, 15.89, 16.002, 16.079, 16.117, 16.179
        elsif spacing_to_depth_ratio <= 0.03
          gfnc_coeff = 2.679, 3.025, 3.34, 3.777, 4.265, 4.993, 5.913, 6.735, 7.974, 8.737, 9.285, 10.054, 10.591, 11.768, 12.815, 13.103, 13.361, 13.616, 13.814, 13.987, 14.137, 14.264, 14.36, 14.471, 14.548, 14.584, 14.645
        elsif spacing_to_depth_ratio <= 0.05
          gfnc_coeff = 2.679, 3.023, 3.319, 3.671, 4.004, 4.485, 5.12, 5.683, 6.653, 7.279, 7.747, 8.427, 8.914, 10.024, 11.035, 11.316, 11.571, 11.82, 12.016, 12.185, 12.332, 12.458, 12.553, 12.663, 12.737, 12.773, 12.833
        elsif spacing_to_depth_ratio <= 0.1
          gfnc_coeff = 2.679, 3.023, 3.318, 3.664, 3.962, 4.312, 4.688, 4.96, 5.547, 5.955, 6.274, 6.764, 7.132, 8.002, 8.921, 9.186, 9.439, 9.683, 9.873, 10.041, 10.186, 10.311, 10.406, 10.514, 10.588, 10.624, 10.683
        else
          gfnc_coeff = 2.679, 3.023, 3.318, 3.664, 3.961, 4.306, 4.65, 4.837, 5.264, 5.562, 5.798, 6.168, 6.452, 7.186, 7.956, 8.191, 8.415, 8.649, 8.834, 8.995, 9.141, 9.265, 9.357, 9.465, 9.539, 9.575, 9.634
        end
      elsif num_bore_holes == 6
        if spacing_to_depth_ratio <= 0.02
          gfnc_coeff = 2.683, 3.057, 3.452, 4.086, 4.779, 5.8, 7.06, 8.162, 9.74, 10.701, 11.385, 12.334, 12.987, 14.439, 15.684, 16.027, 16.335, 16.638, 16.877, 17.083, 17.264, 17.417, 17.532, 17.665, 17.756, 17.801, 17.874
        elsif spacing_to_depth_ratio <= 0.03
          gfnc_coeff = 2.679, 3.025, 3.341, 3.782, 4.278, 5.029, 5.992, 6.87, 8.226, 9.081, 9.704, 10.59, 11.212, 12.596, 13.828, 14.168, 14.473, 14.773, 15.007, 15.211, 15.388, 15.538, 15.652, 15.783, 15.872, 15.916, 15.987
        elsif spacing_to_depth_ratio <= 0.05
          gfnc_coeff = 2.679, 3.023, 3.319, 3.671, 4.005, 4.493, 5.143, 5.726, 6.747, 7.42, 7.93, 8.681, 9.227, 10.5, 11.672, 12.001, 12.299, 12.591, 12.821, 13.019, 13.192, 13.34, 13.452, 13.581, 13.668, 13.71, 13.78
        elsif spacing_to_depth_ratio <= 0.1
          gfnc_coeff = 2.679, 3.023, 3.318, 3.664, 3.962, 4.312, 4.69, 4.964, 5.563, 5.983, 6.314, 6.828, 7.218, 8.159, 9.179, 9.479, 9.766, 10.045, 10.265, 10.458, 10.627, 10.773, 10.883, 11.01, 11.096, 11.138, 11.207
        else
          gfnc_coeff = 2.679, 3.023, 3.318, 3.664, 3.961, 4.306, 4.65, 4.838, 5.268, 5.57, 5.811, 6.191, 6.485, 7.256, 8.082, 8.339, 8.586, 8.848, 9.055, 9.238, 9.404, 9.546, 9.653, 9.778, 9.864, 9.907, 9.976
        end
      elsif num_bore_holes == 7
        if spacing_to_depth_ratio <= 0.02
          gfnc_coeff = 2.683, 3.058, 3.456, 4.1, 4.809, 5.867, 7.195, 8.38, 10.114, 11.189, 11.961, 13.04, 13.786, 15.456, 16.89, 17.286, 17.64, 17.989, 18.264, 18.501, 18.709, 18.886, 19.019, 19.172, 19.276, 19.328, 19.412
        elsif spacing_to_depth_ratio <= 0.03
          gfnc_coeff = 2.679, 3.025, 3.342, 3.785, 4.288, 5.054, 6.05, 6.969, 8.418, 9.349, 10.036, 11.023, 11.724, 13.296, 14.706, 15.096, 15.446, 15.791, 16.059, 16.293, 16.497, 16.668, 16.799, 16.949, 17.052, 17.102, 17.183
        elsif spacing_to_depth_ratio <= 0.05
          gfnc_coeff = 2.679, 3.023, 3.319, 3.672, 4.007, 4.499, 5.159, 5.756, 6.816, 7.524, 8.066, 8.874, 9.469, 10.881, 12.2, 12.573, 12.912, 13.245, 13.508, 13.734, 13.932, 14.1, 14.228, 14.376, 14.475, 14.524, 14.604
        elsif spacing_to_depth_ratio <= 0.1
          gfnc_coeff = 2.679, 3.023, 3.318, 3.664, 3.962, 4.312, 4.691, 4.967, 5.574, 6.003, 6.343, 6.874, 7.28, 8.276, 9.377, 9.706, 10.022, 10.333, 10.578, 10.795, 10.985, 11.15, 11.276, 11.419, 11.518, 11.565, 11.644
        else
          gfnc_coeff = 2.679, 3.023, 3.318, 3.664, 3.961, 4.306, 4.65, 4.838, 5.27, 5.576, 5.821, 6.208, 6.509, 7.307, 8.175, 8.449, 8.715, 8.998, 9.224, 9.426, 9.61, 9.768, 9.887, 10.028, 10.126, 10.174, 10.252
        end
      elsif num_bore_holes == 8
        if spacing_to_depth_ratio <= 0.02
          gfnc_coeff = 2.683, 3.059, 3.459, 4.11, 4.832, 5.918, 7.3, 8.55, 10.416, 11.59, 12.442, 13.641, 14.475, 16.351, 17.97, 18.417, 18.817, 19.211, 19.522, 19.789, 20.024, 20.223, 20.373, 20.546, 20.664, 20.721, 20.816
        elsif spacing_to_depth_ratio <= 0.03
          gfnc_coeff = 2.679, 3.025, 3.342, 3.788, 4.295, 5.073, 6.093, 7.045, 8.567, 9.56, 10.301, 11.376, 12.147, 13.892, 15.472, 15.911, 16.304, 16.692, 16.993, 17.257, 17.486, 17.679, 17.826, 17.995, 18.111, 18.167, 18.259
        elsif spacing_to_depth_ratio <= 0.05
          gfnc_coeff = 2.679, 3.023, 3.319, 3.672, 4.008, 4.503, 5.171, 5.779, 6.868, 7.603, 8.17, 9.024, 9.659, 11.187, 12.64, 13.055, 13.432, 13.804, 14.098, 14.351, 14.573, 14.762, 14.905, 15.07, 15.182, 15.237, 15.326
        elsif spacing_to_depth_ratio <= 0.1
          gfnc_coeff = 2.679, 3.023, 3.318, 3.664, 3.962, 4.312, 4.692, 4.97, 5.583, 6.018, 6.364, 6.909, 7.327, 8.366, 9.531, 9.883, 10.225, 10.562, 10.83, 11.069, 11.28, 11.463, 11.602, 11.762, 11.872, 11.925, 12.013
        else
          gfnc_coeff = 2.679, 3.023, 3.318, 3.664, 3.961, 4.306, 4.65, 4.838, 5.272, 5.58, 5.828, 6.22, 6.527, 7.345, 8.246, 8.533, 8.814, 9.114, 9.356, 9.573, 9.772, 9.944, 10.076, 10.231, 10.34, 10.393, 10.481
        end
      elsif num_bore_holes == 9
        if spacing_to_depth_ratio <= 0.02
          gfnc_coeff = 2.683, 3.06, 3.461, 4.118, 4.849, 5.958, 7.383, 8.687, 10.665, 11.927, 12.851, 14.159, 15.075, 17.149, 18.947, 19.443, 19.888, 20.326, 20.672, 20.969, 21.23, 21.452, 21.618, 21.81, 21.941, 22.005, 22.11
        elsif spacing_to_depth_ratio <= 0.03
          gfnc_coeff = 2.679, 3.025, 3.342, 3.79, 4.301, 5.088, 6.127, 7.105, 8.686, 9.732, 10.519, 11.671, 12.504, 14.408, 16.149, 16.633, 17.069, 17.499, 17.833, 18.125, 18.379, 18.593, 18.756, 18.943, 19.071, 19.133, 19.235
        elsif spacing_to_depth_ratio <= 0.05
          gfnc_coeff = 2.679, 3.023, 3.319, 3.672, 4.008, 4.506, 5.181, 5.797, 6.909, 7.665, 8.253, 9.144, 9.813, 11.441, 13.015, 13.468, 13.881, 14.29, 14.613, 14.892, 15.136, 15.345, 15.503, 15.686, 15.809, 15.87, 15.969
        elsif spacing_to_depth_ratio <= 0.1
          gfnc_coeff = 2.679, 3.023, 3.318, 3.664, 3.962, 4.312, 4.693, 4.972, 5.589, 6.03, 6.381, 6.936, 7.364, 8.436, 9.655, 10.027, 10.391, 10.751, 11.04, 11.298, 11.527, 11.726, 11.879, 12.054, 12.175, 12.234, 12.331
        else
          gfnc_coeff = 2.679, 3.023, 3.318, 3.664, 3.961, 4.306, 4.65, 4.838, 5.273, 5.584, 5.833, 6.23, 6.541, 7.375, 8.302, 8.6, 8.892, 9.208, 9.463, 9.692, 9.905, 10.089, 10.231, 10.4, 10.518, 10.576, 10.673
        end
      elsif num_bore_holes == 10
        if spacing_to_depth_ratio <= 0.02
          gfnc_coeff = 2.683, 3.06, 3.463, 4.125, 4.863, 5.99, 7.45, 8.799, 10.872, 12.211, 13.197, 14.605, 15.598, 17.863, 19.834, 20.379, 20.867, 21.348, 21.728, 22.055, 22.342, 22.585, 22.767, 22.978, 23.122, 23.192, 23.307
        elsif spacing_to_depth_ratio <= 0.03
          gfnc_coeff = 2.679, 3.026, 3.343, 3.792, 4.306, 5.1, 6.154, 7.153, 8.784, 9.873, 10.699, 11.918, 12.805, 14.857, 16.749, 17.278, 17.755, 18.225, 18.591, 18.91, 19.189, 19.423, 19.601, 19.807, 19.947, 20.015, 20.126
        elsif spacing_to_depth_ratio <= 0.05
          gfnc_coeff = 2.679, 3.023, 3.319, 3.672, 4.009, 4.509, 5.189, 5.812, 6.942, 7.716, 8.32, 9.242, 9.939, 11.654, 13.336, 13.824, 14.271, 14.714, 15.065, 15.368, 15.635, 15.863, 16.036, 16.235, 16.37, 16.435, 16.544
        elsif spacing_to_depth_ratio <= 0.1
          gfnc_coeff = 2.679, 3.023, 3.318, 3.664, 3.962, 4.312, 4.694, 4.973, 5.595, 6.039, 6.395, 6.958, 7.394, 8.493, 9.757, 10.146, 10.528, 10.909, 11.215, 11.491, 11.736, 11.951, 12.116, 12.306, 12.437, 12.501, 12.607
        else
          gfnc_coeff = 2.679, 3.023, 3.318, 3.664, 3.961, 4.306, 4.65, 4.838, 5.275, 5.587, 5.837, 6.238, 6.552, 7.399, 8.347, 8.654, 8.956, 9.283, 9.549, 9.79, 10.014, 10.209, 10.36, 10.541, 10.669, 10.732, 10.837
        end
      end
    elsif bore_config == 'l-config'
      if num_bore_holes == 3
        if spacing_to_depth_ratio <= 0.02
          gfnc_coeff = 2.682, 3.052, 3.435, 4.036, 4.668, 5.519, 6.435, 7.155, 8.091, 8.626, 8.997, 9.504, 9.847, 10.605, 11.256, 11.434, 11.596, 11.755, 11.88, 11.988, 12.083, 12.163, 12.224, 12.294, 12.342, 12.365, 12.405
        elsif spacing_to_depth_ratio <= 0.03
          gfnc_coeff = 2.679, 3.025, 3.337, 3.767, 4.242, 4.937, 5.754, 6.419, 7.33, 7.856, 8.221, 8.721, 9.063, 9.818, 10.463, 10.641, 10.801, 10.959, 11.084, 11.191, 11.285, 11.365, 11.425, 11.495, 11.542, 11.565, 11.603
        elsif spacing_to_depth_ratio <= 0.05
          gfnc_coeff = 2.679, 3.023, 3.319, 3.67, 3.999, 4.472, 5.089, 5.615, 6.449, 6.942, 7.292, 7.777, 8.111, 8.847, 9.497, 9.674, 9.836, 9.993, 10.117, 10.224, 10.317, 10.397, 10.457, 10.525, 10.573, 10.595, 10.633
        elsif spacing_to_depth_ratio <= 0.1
          gfnc_coeff = 2.679, 3.023, 3.318, 3.664, 3.962, 4.311, 4.684, 4.95, 5.525, 5.915, 6.209, 6.64, 6.946, 7.645, 8.289, 8.466, 8.63, 8.787, 8.912, 9.018, 9.112, 9.192, 9.251, 9.32, 9.367, 9.39, 9.427
        else
          gfnc_coeff = 2.679, 3.023, 3.318, 3.664, 3.961, 4.306, 4.649, 4.836, 5.255, 5.547, 5.777, 6.132, 6.397, 7.069, 7.673, 7.848, 8.005, 8.161, 8.29, 8.397, 8.492, 8.571, 8.631, 8.7, 8.748, 8.771, 8.808
        end
      elsif num_bore_holes == 4
        if spacing_to_depth_ratio <= 0.02
          gfnc_coeff = 2.683, 3.055, 3.446, 4.075, 4.759, 5.729, 6.841, 7.753, 8.96, 9.659, 10.147, 10.813, 11.266, 12.265, 13.122, 13.356, 13.569, 13.778, 13.942, 14.084, 14.208, 14.314, 14.393, 14.485, 14.548, 14.579, 14.63
        elsif spacing_to_depth_ratio <= 0.03
          gfnc_coeff = 2.679, 3.025, 3.339, 3.777, 4.27, 5.015, 5.945, 6.739, 7.875, 8.547, 9.018, 9.668, 10.116, 11.107, 11.953, 12.186, 12.395, 12.603, 12.766, 12.906, 13.029, 13.133, 13.212, 13.303, 13.365, 13.395, 13.445
        elsif spacing_to_depth_ratio <= 0.05
          gfnc_coeff = 2.679, 3.023, 3.319, 3.671, 4.003, 4.488, 5.137, 5.713, 6.678, 7.274, 7.707, 8.319, 8.747, 9.698, 10.543, 10.774, 10.984, 11.19, 11.351, 11.49, 11.612, 11.715, 11.793, 11.882, 11.944, 11.974, 12.022
        elsif spacing_to_depth_ratio <= 0.1
          gfnc_coeff = 2.679, 3.023, 3.318, 3.664, 3.962, 4.311, 4.688, 4.959, 5.558, 5.976, 6.302, 6.794, 7.155, 8.008, 8.819, 9.044, 9.255, 9.456, 9.618, 9.755, 9.877, 9.98, 10.057, 10.146, 10.207, 10.236, 10.285
        else
          gfnc_coeff = 2.679, 3.023, 3.318, 3.664, 3.961, 4.306, 4.649, 4.837, 5.263, 5.563, 5.804, 6.183, 6.473, 7.243, 7.969, 8.185, 8.382, 8.58, 8.743, 8.88, 9.001, 9.104, 9.181, 9.27, 9.332, 9.361, 9.409
        end
      elsif num_bore_holes == 5
        if spacing_to_depth_ratio <= 0.02
          gfnc_coeff = 2.683, 3.057, 3.453, 4.097, 4.806, 5.842, 7.083, 8.14, 9.579, 10.427, 11.023, 11.841, 12.399, 13.633, 14.691, 14.98, 15.242, 15.499, 15.701, 15.877, 16.03, 16.159, 16.257, 16.37, 16.448, 16.485, 16.549
        elsif spacing_to_depth_ratio <= 0.03
          gfnc_coeff = 2.679, 3.025, 3.34, 3.783, 4.285, 5.054, 6.038, 6.915, 8.219, 9.012, 9.576, 10.362, 10.907, 12.121, 13.161, 13.448, 13.705, 13.96, 14.16, 14.332, 14.483, 14.61, 14.707, 14.819, 14.895, 14.932, 14.993
        elsif spacing_to_depth_ratio <= 0.05
          gfnc_coeff = 2.679, 3.023, 3.319, 3.671, 4.005, 4.497, 5.162, 5.76, 6.796, 7.461, 7.954, 8.665, 9.17, 10.31, 11.338, 11.62, 11.877, 12.127, 12.324, 12.494, 12.643, 12.77, 12.865, 12.974, 13.049, 13.085, 13.145
        elsif spacing_to_depth_ratio <= 0.1
          gfnc_coeff = 2.679, 3.023, 3.318, 3.664, 3.962, 4.312, 4.69, 4.964, 5.575, 6.006, 6.347, 6.871, 7.263, 8.219, 9.164, 9.432, 9.684, 9.926, 10.121, 10.287, 10.434, 10.56, 10.654, 10.762, 10.836, 10.872, 10.93
        else
          gfnc_coeff = 2.679, 3.023, 3.318, 3.664, 3.961, 4.306, 4.65, 4.837, 5.267, 5.573, 5.819, 6.208, 6.51, 7.33, 8.136, 8.384, 8.613, 8.844, 9.037, 9.2, 9.345, 9.468, 9.562, 9.67, 9.744, 9.78, 9.839
        end
      elsif num_bore_holes == 6
        if spacing_to_depth_ratio <= 0.02
          gfnc_coeff = 2.683, 3.058, 3.457, 4.111, 4.837, 5.916, 7.247, 8.41, 10.042, 11.024, 11.72, 12.681, 13.339, 14.799, 16.054, 16.396, 16.706, 17.011, 17.25, 17.458, 17.639, 17.792, 17.907, 18.041, 18.133, 18.177, 18.253
        elsif spacing_to_depth_ratio <= 0.03
          gfnc_coeff = 2.679, 3.025, 3.341, 3.786, 4.296, 5.08, 6.099, 7.031, 8.456, 9.346, 9.988, 10.894, 11.528, 12.951, 14.177, 14.516, 14.819, 15.12, 15.357, 15.56, 15.737, 15.888, 16.002, 16.134, 16.223, 16.267, 16.338
        elsif spacing_to_depth_ratio <= 0.05
          gfnc_coeff = 2.679, 3.023, 3.319, 3.671, 4.007, 4.503, 5.178, 5.791, 6.872, 7.583, 8.119, 8.905, 9.472, 10.774, 11.969, 12.3, 12.6, 12.895, 13.126, 13.326, 13.501, 13.649, 13.761, 13.89, 13.977, 14.02, 14.09
        elsif spacing_to_depth_ratio <= 0.1
          gfnc_coeff = 2.679, 3.023, 3.318, 3.664, 3.962, 4.312, 4.691, 4.968, 5.586, 6.026, 6.375, 6.919, 7.331, 8.357, 9.407, 9.71, 9.997, 10.275, 10.501, 10.694, 10.865, 11.011, 11.121, 11.247, 11.334, 11.376, 11.445
        else
          gfnc_coeff = 2.679, 3.023, 3.318, 3.664, 3.961, 4.306, 4.65, 4.838, 5.27, 5.579, 5.828, 6.225, 6.535, 7.384, 8.244, 8.515, 8.768, 9.026, 9.244, 9.428, 9.595, 9.737, 9.845, 9.97, 10.057, 10.099, 10.168
        end
      end
    elsif bore_config == 'l2-config'
      if num_bore_holes == 8
        if spacing_to_depth_ratio <= 0.02
          gfnc_coeff = 2.685, 3.078, 3.547, 4.438, 5.521, 7.194, 9.237, 10.973, 13.311, 14.677, 15.634, 16.942, 17.831, 19.791, 21.462, 21.917, 22.329, 22.734, 23.052, 23.328, 23.568, 23.772, 23.925, 24.102, 24.224, 24.283, 24.384
        elsif spacing_to_depth_ratio <= 0.03
          gfnc_coeff = 2.679, 3.027, 3.354, 3.866, 4.534, 5.682, 7.271, 8.709, 10.845, 12.134, 13.046, 14.308, 15.177, 17.106, 18.741, 19.19, 19.592, 19.989, 20.303, 20.57, 20.805, 21.004, 21.155, 21.328, 21.446, 21.504, 21.598
        elsif spacing_to_depth_ratio <= 0.05
          gfnc_coeff = 2.679, 3.023, 3.319, 3.676, 4.034, 4.639, 5.587, 6.514, 8.195, 9.283, 10.09, 11.244, 12.058, 13.88, 15.491, 15.931, 16.328, 16.716, 17.02, 17.282, 17.511, 17.706, 17.852, 18.019, 18.134, 18.19, 18.281
        elsif spacing_to_depth_ratio <= 0.1
          gfnc_coeff = 2.679, 3.023, 3.318, 3.664, 3.962, 4.315, 4.72, 5.041, 5.874, 6.525, 7.06, 7.904, 8.541, 10.093, 11.598, 12.018, 12.41, 12.784, 13.084, 13.338, 13.562, 13.753, 13.895, 14.058, 14.169, 14.223, 14.312
        else
          gfnc_coeff = 2.679, 3.023, 3.318, 3.664, 3.961, 4.307, 4.653, 4.842, 5.325, 5.717, 6.058, 6.635, 7.104, 8.419, 9.714, 10.108, 10.471, 10.834, 11.135, 11.387, 11.61, 11.798, 11.94, 12.103, 12.215, 12.268, 12.356
        end
      elsif num_bore_holes == 10
        if spacing_to_depth_ratio <= 0.02
          gfnc_coeff = 2.685, 3.08, 3.556, 4.475, 5.611, 7.422, 9.726, 11.745, 14.538, 16.199, 17.369, 18.975, 20.071, 22.489, 24.551, 25.111, 25.619, 26.118, 26.509, 26.848, 27.143, 27.393, 27.582, 27.8, 27.949, 28.022, 28.146
        elsif spacing_to_depth_ratio <= 0.03
          gfnc_coeff = 2.679, 3.027, 3.356, 3.874, 4.559, 5.758, 7.466, 9.07, 11.535, 13.06, 14.153, 15.679, 16.739, 19.101, 21.106, 21.657, 22.15, 22.637, 23.021, 23.348, 23.635, 23.879, 24.063, 24.275, 24.42, 24.49, 24.605
        elsif spacing_to_depth_ratio <= 0.05
          gfnc_coeff = 2.679, 3.023, 3.319, 3.676, 4.037, 4.653, 5.634, 6.61, 8.44, 9.664, 10.589, 11.936, 12.899, 15.086, 17.041, 17.575, 18.058, 18.53, 18.9, 19.218, 19.496, 19.733, 19.91, 20.113, 20.252, 20.32, 20.431
        elsif spacing_to_depth_ratio <= 0.1
          gfnc_coeff = 2.679, 3.023, 3.318, 3.664, 3.962, 4.315, 4.723, 5.048, 5.904, 6.584, 7.151, 8.062, 8.764, 10.521, 12.281, 12.779, 13.246, 13.694, 14.054, 14.36, 14.629, 14.859, 15.03, 15.226, 15.36, 15.425, 15.531
        else
          gfnc_coeff = 2.679, 3.023, 3.318, 3.664, 3.961, 4.307, 4.653, 4.842, 5.331, 5.731, 6.083, 6.683, 7.178, 8.6, 10.054, 10.508, 10.929, 11.356, 11.711, 12.009, 12.275, 12.5, 12.671, 12.866, 13, 13.064, 13.17
        end
      end
    elsif bore_config == 'u-config'
      if num_bore_holes == 5
        if spacing_to_depth_ratio <= 0.02
          gfnc_coeff = 2.683, 3.057, 3.46, 4.134, 4.902, 6.038, 7.383, 8.503, 9.995, 10.861, 11.467, 12.294, 12.857, 14.098, 15.16, 15.449, 15.712, 15.97, 16.173, 16.349, 16.503, 16.633, 16.731, 16.844, 16.922, 16.96, 17.024
        elsif spacing_to_depth_ratio <= 0.03
          gfnc_coeff = 2.679, 3.025, 3.341, 3.789, 4.31, 5.136, 6.219, 7.172, 8.56, 9.387, 9.97, 10.774, 11.328, 12.556, 13.601, 13.889, 14.147, 14.403, 14.604, 14.777, 14.927, 15.056, 15.153, 15.265, 15.341, 15.378, 15.439
        elsif spacing_to_depth_ratio <= 0.05
          gfnc_coeff = 2.679, 3.023, 3.319, 3.671, 4.007, 4.51, 5.213, 5.864, 6.998, 7.717, 8.244, 8.993, 9.518, 10.69, 11.73, 12.015, 12.273, 12.525, 12.723, 12.893, 13.043, 13.17, 13.265, 13.374, 13.449, 13.486, 13.546
        elsif spacing_to_depth_ratio <= 0.1
          gfnc_coeff = 2.679, 3.023, 3.318, 3.664, 3.962, 4.312, 4.692, 4.969, 5.607, 6.072, 6.444, 7.018, 7.446, 8.474, 9.462, 9.737, 9.995, 10.241, 10.438, 10.606, 10.754, 10.88, 10.975, 11.083, 11.157, 11.193, 11.252
        else
          gfnc_coeff = 2.679, 3.023, 3.318, 3.664, 3.961, 4.306, 4.65, 4.838, 5.27, 5.585, 5.843, 6.26, 6.588, 7.486, 8.353, 8.614, 8.854, 9.095, 9.294, 9.46, 9.608, 9.733, 9.828, 9.936, 10.011, 10.047, 10.106
        end
      elsif num_bore_holes == 7
        if spacing_to_depth_ratio <= 0.02
          gfnc_coeff = 2.683, 3.059, 3.467, 4.164, 4.994, 6.319, 8.011, 9.482, 11.494, 12.679, 13.511, 14.651, 15.427, 17.139, 18.601, 18.999, 19.359, 19.714, 19.992, 20.233, 20.443, 20.621, 20.755, 20.91, 21.017, 21.069, 21.156
        elsif spacing_to_depth_ratio <= 0.03
          gfnc_coeff = 2.679, 3.025, 3.342, 3.795, 4.329, 5.214, 6.465, 7.635, 9.435, 10.54, 11.327, 12.421, 13.178, 14.861, 16.292, 16.685, 17.038, 17.386, 17.661, 17.896, 18.101, 18.276, 18.408, 18.56, 18.663, 18.714, 18.797
        elsif spacing_to_depth_ratio <= 0.05
          gfnc_coeff = 2.679, 3.023, 3.319, 3.672, 4.009, 4.519, 5.253, 5.965, 7.304, 8.204, 8.882, 9.866, 10.566, 12.145, 13.555, 13.941, 14.29, 14.631, 14.899, 15.129, 15.331, 15.502, 15.631, 15.778, 15.879, 15.928, 16.009
        elsif spacing_to_depth_ratio <= 0.1
          gfnc_coeff = 2.679, 3.023, 3.318, 3.664, 3.962, 4.312, 4.694, 4.975, 5.629, 6.127, 6.54, 7.207, 7.723, 9.019, 10.314, 10.68, 11.023, 11.352, 11.617, 11.842, 12.04, 12.209, 12.335, 12.48, 12.579, 12.627, 12.705
        else
          gfnc_coeff = 2.679, 3.023, 3.318, 3.664, 3.961, 4.306, 4.65, 4.838, 5.275, 5.595, 5.861, 6.304, 6.665, 7.709, 8.785, 9.121, 9.434, 9.749, 10.013, 10.233, 10.43, 10.597, 10.723, 10.868, 10.967, 11.015, 11.094
        end
      elsif num_bore_holes == 9
        if spacing_to_depth_ratio <= 0.02
          gfnc_coeff = 2.683, 3.061, 3.47, 4.178, 5.039, 6.472, 8.405, 10.147, 12.609, 14.086, 15.131, 16.568, 17.55, 19.72, 21.571, 22.073, 22.529, 22.976, 23.327, 23.632, 23.896, 24.121, 24.29, 24.485, 24.619, 24.684, 24.795
        elsif spacing_to_depth_ratio <= 0.03
          gfnc_coeff = 2.679, 3.025, 3.343, 3.798, 4.338, 5.248, 6.588, 7.902, 10.018, 11.355, 12.321, 13.679, 14.625, 16.74, 18.541, 19.036, 19.478, 19.916, 20.261, 20.555, 20.812, 21.031, 21.197, 21.387, 21.517, 21.58, 21.683
        elsif spacing_to_depth_ratio <= 0.05
          gfnc_coeff = 2.679, 3.023, 3.319, 3.672, 4.01, 4.524, 5.27, 6.01, 7.467, 8.489, 9.281, 10.452, 11.299, 13.241, 14.995, 15.476, 15.912, 16.337, 16.67, 16.957, 17.208, 17.421, 17.581, 17.764, 17.889, 17.95, 18.05
        elsif spacing_to_depth_ratio <= 0.1
          gfnc_coeff = 2.679, 3.023, 3.318, 3.664, 3.962, 4.312, 4.695, 4.977, 5.639, 6.15, 6.583, 7.298, 7.869, 9.356, 10.902, 11.347, 11.766, 12.169, 12.495, 12.772, 13.017, 13.225, 13.381, 13.559, 13.681, 13.74, 13.837
        else
          gfnc_coeff = 2.679, 3.023, 3.318, 3.664, 3.961, 4.306, 4.65, 4.838, 5.277, 5.6, 5.87, 6.322, 6.698, 7.823, 9.044, 9.438, 9.809, 10.188, 10.506, 10.774, 11.015, 11.219, 11.374, 11.552, 11.674, 11.733, 11.83
        end
      end
    elsif bore_config == 'open-rectangle'
      if num_bore_holes == 8
        if spacing_to_depth_ratio <= 0.02
          gfnc_coeff = 2.684, 3.066, 3.497, 4.275, 5.229, 6.767, 8.724, 10.417, 12.723, 14.079, 15.03, 16.332, 17.217, 19.17, 20.835, 21.288, 21.698, 22.101, 22.417, 22.692, 22.931, 23.133, 23.286, 23.462, 23.583, 23.642, 23.742
        elsif spacing_to_depth_ratio <= 0.03
          gfnc_coeff = 2.679, 3.026, 3.347, 3.821, 4.409, 5.418, 6.87, 8.226, 10.299, 11.565, 12.466, 13.716, 14.58, 16.498, 18.125, 18.572, 18.972, 19.368, 19.679, 19.946, 20.179, 20.376, 20.527, 20.699, 20.816, 20.874, 20.967
        elsif spacing_to_depth_ratio <= 0.05
          gfnc_coeff = 2.679, 3.023, 3.319, 3.673, 4.018, 4.564, 5.389, 6.21, 7.763, 8.801, 9.582, 10.709, 11.51, 13.311, 14.912, 15.349, 15.744, 16.13, 16.432, 16.693, 16.921, 17.114, 17.259, 17.426, 17.54, 17.595, 17.686
        elsif spacing_to_depth_ratio <= 0.1
          gfnc_coeff = 2.679, 3.023, 3.318, 3.664, 3.962, 4.313, 4.704, 4.999, 5.725, 6.294, 6.771, 7.543, 8.14, 9.629, 11.105, 11.52, 11.908, 12.28, 12.578, 12.831, 13.054, 13.244, 13.386, 13.548, 13.659, 13.712, 13.8
        else
          gfnc_coeff = 2.679, 3.023, 3.318, 3.664, 3.961, 4.306, 4.651, 4.839, 5.293, 5.641, 5.938, 6.44, 6.856, 8.062, 9.297, 9.681, 10.036, 10.394, 10.692, 10.941, 11.163, 11.35, 11.492, 11.654, 11.766, 11.819, 11.907
        end
      elsif num_bore_holes == 10
        if spacing_to_depth_ratio <= 0.02
          gfnc_coeff = 2.684, 3.066, 3.494, 4.262, 5.213, 6.81, 8.965, 10.906, 13.643, 15.283, 16.443, 18.038, 19.126, 21.532, 23.581, 24.138, 24.642, 25.137, 25.525, 25.862, 26.155, 26.403, 26.59, 26.806, 26.955, 27.027, 27.149
        elsif spacing_to_depth_ratio <= 0.03
          gfnc_coeff = 2.679, 3.026, 3.346, 3.818, 4.399, 5.4, 6.889, 8.358, 10.713, 12.198, 13.27, 14.776, 15.824, 18.167, 20.158, 20.704, 21.194, 21.677, 22.057, 22.382, 22.666, 22.907, 23.09, 23.3, 23.443, 23.513, 23.627
        elsif spacing_to_depth_ratio <= 0.05
          gfnc_coeff = 2.679, 3.023, 3.319, 3.673, 4.018, 4.559, 5.374, 6.193, 7.814, 8.951, 9.831, 11.13, 12.069, 14.219, 16.154, 16.684, 17.164, 17.631, 17.998, 18.314, 18.59, 18.824, 19, 19.201, 19.338, 19.405, 19.515
        elsif spacing_to_depth_ratio <= 0.1
          gfnc_coeff = 2.679, 3.023, 3.318, 3.664, 3.962, 4.313, 4.703, 4.996, 5.712, 6.275, 6.755, 7.549, 8.183, 9.832, 11.54, 12.029, 12.49, 12.933, 13.29, 13.594, 13.862, 14.09, 14.26, 14.455, 14.588, 14.652, 14.758
        else
          gfnc_coeff = 2.679, 3.023, 3.318, 3.664, 3.961, 4.306, 4.651, 4.839, 5.292, 5.636, 5.928, 6.425, 6.841, 8.089, 9.44, 9.875, 10.284, 10.7, 11.05, 11.344, 11.608, 11.831, 12.001, 12.196, 12.329, 12.393, 12.499
        end
      end
    elsif bore_config == 'rectangle'
      if num_bore_holes == 4
        if spacing_to_depth_ratio <= 0.02
          gfnc_coeff = 2.684, 3.066, 3.493, 4.223, 5.025, 6.131, 7.338, 8.291, 9.533, 10.244, 10.737, 11.409, 11.865, 12.869, 13.73, 13.965, 14.178, 14.388, 14.553, 14.696, 14.821, 14.927, 15.007, 15.099, 15.162, 15.193, 15.245
        elsif spacing_to_depth_ratio <= 0.03
          gfnc_coeff = 2.679, 3.026, 3.347, 3.818, 4.383, 5.255, 6.314, 7.188, 8.392, 9.087, 9.571, 10.233, 10.686, 11.685, 12.536, 12.77, 12.98, 13.189, 13.353, 13.494, 13.617, 13.721, 13.801, 13.892, 13.955, 13.985, 14.035
        elsif spacing_to_depth_ratio <= 0.05
          gfnc_coeff = 2.679, 3.023, 3.319, 3.673, 4.018, 4.555, 5.313, 5.984, 7.069, 7.717, 8.177, 8.817, 9.258, 10.229, 11.083, 11.316, 11.527, 11.733, 11.895, 12.035, 12.157, 12.261, 12.339, 12.429, 12.491, 12.521, 12.57
        elsif spacing_to_depth_ratio <= 0.1
          gfnc_coeff = 2.679, 3.023, 3.318, 3.664, 3.962, 4.313, 4.703, 4.998, 5.69, 6.18, 6.557, 7.115, 7.514, 8.428, 9.27, 9.501, 9.715, 9.92, 10.083, 10.221, 10.343, 10.447, 10.525, 10.614, 10.675, 10.704, 10.753
        else
          gfnc_coeff = 2.679, 3.023, 3.318, 3.664, 3.961, 4.306, 4.651, 4.839, 5.293, 5.633, 5.913, 6.355, 6.693, 7.559, 8.343, 8.57, 8.776, 8.979, 9.147, 9.286, 9.409, 9.512, 9.59, 9.68, 9.741, 9.771, 9.819
        end
      elsif num_bore_holes == 6
        if spacing_to_depth_ratio <= 0.02
          gfnc_coeff = 2.684, 3.074, 3.526, 4.349, 5.308, 6.719, 8.363, 9.72, 11.52, 12.562, 13.289, 14.282, 14.956, 16.441, 17.711, 18.057, 18.371, 18.679, 18.921, 19.132, 19.315, 19.47, 19.587, 19.722, 19.815, 19.861, 19.937
        elsif spacing_to_depth_ratio <= 0.03
          gfnc_coeff = 2.679, 3.026, 3.351, 3.847, 4.472, 5.499, 6.844, 8.016, 9.702, 10.701, 11.403, 12.369, 13.032, 14.502, 15.749, 16.093, 16.4, 16.705, 16.945, 17.15, 17.329, 17.482, 17.598, 17.731, 17.822, 17.866, 17.938
        elsif spacing_to_depth_ratio <= 0.05
          gfnc_coeff = 2.679, 3.023, 3.319, 3.675, 4.028, 4.605, 5.471, 6.283, 7.688, 8.567, 9.207, 10.112, 10.744, 12.149, 13.389, 13.727, 14.033, 14.332, 14.567, 14.769, 14.946, 15.096, 15.21, 15.339, 15.428, 15.471, 15.542
        elsif spacing_to_depth_ratio <= 0.1
          gfnc_coeff = 2.679, 3.023, 3.318, 3.664, 3.962, 4.314, 4.714, 5.024, 5.798, 6.378, 6.841, 7.553, 8.079, 9.327, 10.512, 10.84, 11.145, 11.437, 11.671, 11.869, 12.044, 12.192, 12.303, 12.431, 12.518, 12.56, 12.629
        else
          gfnc_coeff = 2.679, 3.023, 3.318, 3.664, 3.961, 4.307, 4.652, 4.841, 5.313, 5.684, 5.999, 6.517, 6.927, 8.034, 9.087, 9.401, 9.688, 9.974, 10.21, 10.408, 10.583, 10.73, 10.841, 10.969, 11.056, 11.098, 11.167
        end
      elsif num_bore_holes == 8
        if spacing_to_depth_ratio <= 0.02
          gfnc_coeff = 2.685, 3.078, 3.543, 4.414, 5.459, 7.06, 9.021, 10.701, 12.991, 14.34, 15.287, 16.586, 17.471, 19.423, 21.091, 21.545, 21.956, 22.36, 22.677, 22.953, 23.192, 23.395, 23.548, 23.725, 23.847, 23.906, 24.006
        elsif spacing_to_depth_ratio <= 0.03
          gfnc_coeff = 2.679, 3.027, 3.354, 3.862, 4.517, 5.627, 7.142, 8.525, 10.589, 11.846, 12.741, 13.986, 14.847, 16.762, 18.391, 18.839, 19.24, 19.637, 19.95, 20.217, 20.45, 20.649, 20.8, 20.973, 21.091, 21.148, 21.242
        elsif spacing_to_depth_ratio <= 0.05
          gfnc_coeff = 2.679, 3.023, 3.319, 3.675, 4.033, 4.63, 5.553, 6.444, 8.051, 9.096, 9.874, 10.995, 11.79, 13.583, 15.182, 15.619, 16.016, 16.402, 16.705, 16.967, 17.195, 17.389, 17.535, 17.702, 17.817, 17.873, 17.964
        elsif spacing_to_depth_ratio <= 0.1
          gfnc_coeff = 2.679, 3.023, 3.318, 3.664, 3.962, 4.315, 4.719, 5.038, 5.852, 6.48, 6.993, 7.799, 8.409, 9.902, 11.371, 11.784, 12.17, 12.541, 12.839, 13.092, 13.315, 13.505, 13.647, 13.81, 13.921, 13.975, 14.063
        else
          gfnc_coeff = 2.679, 3.023, 3.318, 3.664, 3.961, 4.307, 4.653, 4.842, 5.323, 5.71, 6.042, 6.6, 7.05, 8.306, 9.552, 9.935, 10.288, 10.644, 10.94, 11.188, 11.409, 11.596, 11.738, 11.9, 12.011, 12.065, 12.153
        end
      elsif num_bore_holes == 9
        if spacing_to_depth_ratio <= 0.02
          gfnc_coeff = 2.685, 3.082, 3.561, 4.49, 5.635, 7.436, 9.672, 11.59, 14.193, 15.721, 16.791, 18.256, 19.252, 21.447, 23.318, 23.826, 24.287, 24.74, 25.095, 25.404, 25.672, 25.899, 26.071, 26.269, 26.405, 26.471, 26.583
        elsif spacing_to_depth_ratio <= 0.03
          gfnc_coeff = 2.679, 3.027, 3.357, 3.879, 4.57, 5.781, 7.488, 9.052, 11.408, 12.84, 13.855, 15.263, 16.235, 18.39, 20.216, 20.717, 21.166, 21.61, 21.959, 22.257, 22.519, 22.74, 22.909, 23.102, 23.234, 23.298, 23.403
        elsif spacing_to_depth_ratio <= 0.05
          gfnc_coeff = 2.679, 3.023, 3.319, 3.676, 4.039, 4.659, 5.65, 6.633, 8.447, 9.638, 10.525, 11.802, 12.705, 14.731, 16.525, 17.014, 17.456, 17.887, 18.225, 18.516, 18.77, 18.986, 19.148, 19.334, 19.461, 19.523, 19.625
        elsif spacing_to_depth_ratio <= 0.1
          gfnc_coeff = 2.679, 3.023, 3.318, 3.664, 3.962, 4.316, 4.725, 5.052, 5.917, 6.603, 7.173, 8.08, 8.772, 10.47, 12.131, 12.596, 13.029, 13.443, 13.775, 14.057, 14.304, 14.515, 14.673, 14.852, 14.975, 15.035, 15.132
        else
          gfnc_coeff = 2.679, 3.023, 3.318, 3.664, 3.961, 4.307, 4.653, 4.842, 5.334, 5.739, 6.094, 6.7, 7.198, 8.611, 10.023, 10.456, 10.855, 11.256, 11.588, 11.866, 12.112, 12.32, 12.477, 12.656, 12.779, 12.839, 12.935
        end
      elsif num_bore_holes == 10
        if spacing_to_depth_ratio <= 0.02
          gfnc_coeff = 2.685, 3.08, 3.553, 4.453, 5.552, 7.282, 9.472, 11.405, 14.111, 15.737, 16.888, 18.476, 19.562, 21.966, 24.021, 24.579, 25.086, 25.583, 25.973, 26.311, 26.606, 26.855, 27.043, 27.26, 27.409, 27.482, 27.605
        elsif spacing_to_depth_ratio <= 0.03
          gfnc_coeff = 2.679, 3.027, 3.355, 3.871, 4.545, 5.706, 7.332, 8.863, 11.218, 12.688, 13.749, 15.242, 16.284, 18.618, 20.613, 21.161, 21.652, 22.138, 22.521, 22.847, 23.133, 23.376, 23.56, 23.771, 23.915, 23.985, 24.1
        elsif spacing_to_depth_ratio <= 0.05
          gfnc_coeff = 2.679, 3.023, 3.319, 3.676, 4.036, 4.645, 5.603, 6.543, 8.285, 9.449, 10.332, 11.623, 12.553, 14.682, 16.613, 17.143, 17.624, 18.094, 18.462, 18.78, 19.057, 19.293, 19.47, 19.673, 19.811, 19.879, 19.989
        elsif spacing_to_depth_ratio <= 0.1
          gfnc_coeff = 2.679, 3.023, 3.318, 3.664, 3.962, 4.315, 4.722, 5.045, 5.885, 6.543, 7.086, 7.954, 8.621, 10.291, 11.988, 12.473, 12.931, 13.371, 13.727, 14.03, 14.299, 14.527, 14.698, 14.894, 15.027, 15.092, 15.199
        else
          gfnc_coeff = 2.679, 3.023, 3.318, 3.664, 3.961, 4.307, 4.653, 4.842, 5.329, 5.725, 6.069, 6.651, 7.126, 8.478, 9.863, 10.298, 10.704, 11.117, 11.463, 11.755, 12.016, 12.239, 12.407, 12.602, 12.735, 12.8, 12.906
        end
      end
    end
    return gfnc_coeff
  end

  def self.calculate_average_r_value(surfaces)
    # Crude approximation of average R-value
    surfaces_a = 0.0
    surfaces_ua = 0.0
    surfaces.each do |surface|
      surfaces_a += surface.area
      if not surface.insulation_assembly_r_value.nil?
        surfaces_ua += (1.0 / surface.insulation_assembly_r_value) * surface.area
      else
        surfaces_ua += (1.0 / (surface.insulation_interior_r_value + surface.insulation_exterior_r_value)) * surface.area
      end
    end
    return surfaces_a / surfaces_ua
  end

  def self.get_foundation_wall_properties(foundation_wall)
    # Calculate effective U-factor

    if not foundation_wall.insulation_assembly_r_value.nil?
      wall_constr_rvalue = foundation_wall.insulation_assembly_r_value - Material.AirFilmVertical.rvalue
      wall_ins_rvalue_int, wall_ins_rvalue_ext = 0, 0
      wall_ins_dist_to_top_int, wall_ins_dist_to_top_ext = 0, 0
      wall_ins_dist_to_bottom_int, wall_ins_dist_to_bottom_ext = 0, 0
    else
      wall_constr_rvalue = Material.Concrete(foundation_wall.thickness).rvalue
      wall_ins_rvalue_int = foundation_wall.insulation_interior_r_value
      wall_ins_rvalue_ext = foundation_wall.insulation_exterior_r_value
      wall_ins_dist_to_top_int = foundation_wall.insulation_interior_distance_to_top
      wall_ins_dist_to_top_ext = foundation_wall.insulation_exterior_distance_to_top
      wall_ins_dist_to_bottom_int = foundation_wall.insulation_interior_distance_to_bottom
      wall_ins_dist_to_bottom_ext = foundation_wall.insulation_exterior_distance_to_bottom
    end
    k_soil = @hpxml_bldg.site.ground_conductivity

    # Calculated based on Manual J 8th Ed. procedure in section A12-4 (15% decrease due to soil thermal storage)
    u_wall_with_soil = 0.0
    u_wall_without_soil = 0.0
    wall_height = foundation_wall.height.ceil
    wall_depth_above_grade = foundation_wall.height - foundation_wall.depth_below_grade
    for distance_to_top in 1..wall_height
      # Calculate R-wall at this depth
      r_wall = wall_constr_rvalue + Material.AirFilmVertical.rvalue # Base wall construction + interior film
      if distance_to_top <= wall_depth_above_grade
        # Above-grade: no soil, add exterior film
        r_soil = 0.0
        r_wall += Material.AirFilmOutside.rvalue
      else
        # Below-grade: add soil, no exterior film
        distance_to_grade = distance_to_top - wall_depth_above_grade
        r_soil = (Math::PI * distance_to_grade / 2.0) / k_soil
      end
      if (distance_to_top > wall_ins_dist_to_top_int) && (distance_to_top <= wall_ins_dist_to_bottom_int)
        r_wall += wall_ins_rvalue_int # Interior insulation at this depth, add R-value
      end
      if (distance_to_top > wall_ins_dist_to_top_ext) && (distance_to_top <= wall_ins_dist_to_bottom_ext)
        r_wall += wall_ins_rvalue_ext # Interior insulation at this depth, add R-value
      end
      u_wall_with_soil += 1.0 / (r_soil + r_wall)
      u_wall_without_soil += 1.0 / r_wall
    end
    u_wall_with_soil = (u_wall_with_soil / wall_height) * 0.85
    u_wall_without_soil = (u_wall_without_soil / wall_height)

    return u_wall_with_soil, u_wall_without_soil
  end

  def self.calc_slab_f_value(slab, ground_conductivity)
    # Calculation for the F-values in Table 4A for slab foundations.
    # Important pages are the Table values (pg. 344-345) and the software protocols
    # in Appendix 12 (pg. 517-518).
    ins_rvalue = slab.under_slab_insulation_r_value + slab.perimeter_insulation_r_value
    ins_rvalue_edge = slab.perimeter_insulation_r_value
    if slab.under_slab_insulation_spans_entire_slab
      ins_length = 1000.0
    else
      ins_length = 0
      if slab.under_slab_insulation_r_value > 0
        ins_length += slab.under_slab_insulation_width
      end
      if slab.perimeter_insulation_r_value > 0
        ins_length += slab.perimeter_insulation_depth
      end
    end

    soil_r_per_foot = ground_conductivity
    slab_r_gravel_per_inch = 0.65 # Based on calibration by Tony Fontanini

    # Because of uncertainty pertaining to the effective path radius, F-values are calculated
    # for six radii (8, 9, 10, 11, 12, and 13 feet) and averaged.
    f_values = []
    for path_radius in 8..13
      u_effective = []
      for radius in 0..path_radius
        spl = [Math::PI * radius - 1, 0].max # soil path length (SPL)

        # Concrete, gravel, and insulation
        if radius == 0
          r_concrete = 0.0
          r_gravel = 0.0 # No gravel on edge
          r_ins = ins_rvalue_edge
        else
          r_concrete = Material.Concrete(slab.thickness).rvalue
          r_gravel = [slab_r_gravel_per_inch * (12.0 - slab.thickness), 0].max
          if radius <= ins_length
            r_ins = ins_rvalue
          else
            r_ins = 0.0
          end
        end

        # Air Films = Indoor Finish + Indoor Air Film + Exposed Air Film (Figure A12-6 pg. 517)
        r_air_film = 0.05 + 0.92 + 0.17

        # Soil
        r_soil = soil_r_per_foot * spl # (h-F-ft2/BTU)

        # Effective R-Value
        r_air_to_air = r_concrete + r_gravel + r_ins + r_air_film + r_soil

        # Effective U-Factor
        u_effective << 1.0 / r_air_to_air
      end

      f_values << u_effective.inject(0, :+) # sum array
    end

    return f_values.sum() / f_values.size
  end

  def self.set_hvac_types(hvac_heating, hvac_cooling)
    if hvac_heating.nil?
      @heating_type = nil
    elsif hvac_heating.is_a? HPXML::HeatingSystem
      @heating_type = hvac_heating.heating_system_type
    else
      @heating_type = hvac_heating.heat_pump_type
    end
    if hvac_cooling.nil?
      @cooling_type = nil
    elsif hvac_cooling.is_a? HPXML::CoolingSystem
      @cooling_type = hvac_cooling.cooling_system_type
    else
      @cooling_type = hvac_cooling.heat_pump_type
    end
  end

  def self.set_fractions_load_served(hvac_heating, hvac_cooling)
    if hvac_cooling.is_a?(HPXML::CoolingSystem) && hvac_cooling.has_integrated_heating
      @fraction_heat_load_served = hvac_cooling.integrated_heating_system_fraction_heat_load_served
    elsif hvac_heating.nil?
      @fraction_heat_load_served = 0
    elsif hvac_heating.is_a?(HPXML::HeatingSystem) && hvac_heating.is_heat_pump_backup_system
      # Use the same load fractions as the heat pump
      heat_pump = @hpxml_bldg.heat_pumps.find { |hp| hp.backup_system_idref == hvac_heating.id }
      @fraction_heat_load_served = heat_pump.fraction_heat_load_served
    else
      @fraction_heat_load_served = hvac_heating.fraction_heat_load_served
    end
    if hvac_cooling.nil?
      @fraction_cool_load_served = 0
    else
      @fraction_cool_load_served = hvac_cooling.fraction_cool_load_served
    end
  end
end

class DesignLoads
  def initialize
  end
  attr_accessor(:Cool_Sens, :Cool_Lat, :Cool_Tot, :Heat_Tot, :Heat_Ducts, :Cool_Ducts_Sens, :Cool_Ducts_Lat,
                :Cool_Windows, :Cool_Skylights, :Cool_Doors, :Cool_Walls, :Cool_Roofs, :Cool_Floors,
                :Cool_Ceilings, :Cool_InfilVent_Sens, :Cool_InfilVent_Lat, :Cool_IntGains_Sens, :Cool_IntGains_Lat,
                :Heat_Windows, :Heat_Skylights, :Heat_Doors, :Heat_Walls, :Heat_Roofs, :Heat_Floors,
                :Heat_Slabs, :Heat_Ceilings, :Heat_InfilVent)
end

class HVACSizingValues
  def initialize
  end
  attr_accessor(:Cool_Load_Sens, :Cool_Load_Lat, :Cool_Load_Tot,
                :Cool_Capacity, :Cool_Capacity_Sens, :Cool_Airflow,
                :Heat_Load, :Heat_Load_Supp, :Heat_Capacity, :Heat_Capacity_Supp,
                :Heat_Airflow, :Heat_Airflow_Supp,
                :GSHP_Loop_flow, :GSHP_Bore_Holes, :GSHP_Bore_Depth, :GSHP_G_Functions)
end

class Numeric
  def deg2rad
    self * Math::PI / 180
  end

  def rad2deg
    self * 180 / Math::PI
  end
end<|MERGE_RESOLUTION|>--- conflicted
+++ resolved
@@ -1138,12 +1138,8 @@
     return if @fraction_cool_load_served == 0
     return if @fraction_heat_load_served == 0
 
-<<<<<<< HEAD
-    if (@hpxml_bldg.header.heat_pump_sizing_methodology != HPXML::HeatPumpSizingACCA)
-=======
-    if @hpxml.header.heat_pump_sizing_methodology != HPXML::HeatPumpSizingACCA
+    if @hpxml_bldg.header.heat_pump_sizing_methodology != HPXML::HeatPumpSizingACCA
       # If HERS/MaxLoad methodology, use at least the larger of heating/cooling loads for heat pump sizing.
->>>>>>> 5f73cd14
       # Note: Heat_Load_Supp should NOT be adjusted; we only want to adjust the HP capacity, not the HP backup heating capacity.
       max_load = [hvac_sizing_values.Heat_Load, hvac_sizing_values.Cool_Load_Tot].max
       hvac_sizing_values.Heat_Load = max_load
@@ -1372,7 +1368,7 @@
       d_sens = shr_biquadratic[5]
 
       # Adjust Sizing
-      if hvac_cooling.is_a?(HPXML::HeatPump) && (@hpxml.header.heat_pump_sizing_methodology == HPXML::HeatPumpSizingHERS)
+      if hvac_cooling.is_a?(HPXML::HeatPump) && (@hpxml_bldg.header.heat_pump_sizing_methodology == HPXML::HeatPumpSizingHERS)
         hvac_sizing_values.Cool_Capacity = hvac_sizing_values.Cool_Load_Tot
         hvac_sizing_values.Cool_Capacity_Sens = hvac_sizing_values.Cool_Capacity * hvac_cooling_shr
 
@@ -1451,41 +1447,20 @@
       hvac_sizing_values.Cool_Airflow = calc_airflow_rate_manual_s(cool_load_sens_cap_design, (@cool_setpoint - @leaving_air_temp), hvac_sizing_values.Cool_Capacity)
 
     elsif [HPXML::HVACTypeHeatPumpMiniSplit,
-<<<<<<< HEAD
-           HPXML::HVACTypeMiniSplitAirConditioner].include? @cooling_type
-
-      entering_temp = @hpxml_bldg.header.manualj_cooling_design_temp
-      hvac_cooling_speed = get_sizing_speed(hvac_cooling_ap)
-      coefficients = hvac_cooling_ap.cool_cap_ft_spec[hvac_cooling_speed]
-
-      total_cap_curve_value = MathTools.biquadratic(@wetbulb_indoor_cooling, entering_temp, coefficients)
-      hvac_cooling_shr = hvac_cooling_ap.cool_rated_shrs_gross[hvac_cooling_speed]
-
-      hvac_sizing_values.Cool_Capacity = (hvac_sizing_values.Cool_Load_Tot / total_cap_curve_value)
-      hvac_sizing_values.Cool_Capacity_Sens = hvac_sizing_values.Cool_Capacity * hvac_cooling_shr
-      hvac_sizing_values.Cool_Airflow = calc_airflow_rate_user(hvac_sizing_values.Cool_Capacity, hvac_cooling_ap.cool_rated_cfm_per_ton[-1], hvac_cooling_ap.cool_capacity_ratios[-1])
-
-    elsif [HPXML::HVACTypeRoomAirConditioner,
-=======
            HPXML::HVACTypeMiniSplitAirConditioner,
            HPXML::HVACTypeRoomAirConditioner,
->>>>>>> 5f73cd14
            HPXML::HVACTypePTAC,
            HPXML::HVACTypeHeatPumpPTHP,
            HPXML::HVACTypeHeatPumpRoom].include? @cooling_type
 
-<<<<<<< HEAD
-      entering_temp = @hpxml_bldg.header.manualj_cooling_design_temp
-=======
->>>>>>> 5f73cd14
       hvac_cooling_speed = get_sizing_speed(hvac_cooling_ap)
       hvac_cooling_shr = hvac_cooling_ap.cool_rated_shrs_gross[hvac_cooling_speed]
 
-      if hvac_cooling.is_a?(HPXML::HeatPump) && (@hpxml.header.heat_pump_sizing_methodology == HPXML::HeatPumpSizingHERS)
+      if hvac_cooling.is_a?(HPXML::HeatPump) && (@hpxml_bldg.header.heat_pump_sizing_methodology == HPXML::HeatPumpSizingHERS)
         hvac_sizing_values.Cool_Capacity = hvac_sizing_values.Cool_Load_Tot
         hvac_sizing_values.Cool_Capacity_Sens = hvac_sizing_values.Cool_Capacity * hvac_cooling_shr
       else
-        entering_temp = @hpxml.header.manualj_cooling_design_temp
+        entering_temp = @hpxml_bldg.header.manualj_cooling_design_temp
         coefficients = hvac_cooling_ap.cool_cap_ft_spec[hvac_cooling_speed]
         total_cap_curve_value = MathTools.biquadratic(@wetbulb_indoor_cooling, entering_temp, coefficients)
 
@@ -1517,7 +1492,7 @@
       bypass_factor_curve_value = MathTools.biquadratic(@wetbulb_indoor_cooling, @cool_setpoint, gshp_coil_bf_ft_spec)
       hvac_cooling_shr = hvac_cooling_ap.cool_rated_shrs_gross[hvac_cooling_speed]
 
-      if @hpxml.header.heat_pump_sizing_methodology == HPXML::HeatPumpSizingHERS
+      if @hpxml_bldg.header.heat_pump_sizing_methodology == HPXML::HeatPumpSizingHERS
         hvac_sizing_values.Cool_Capacity = hvac_sizing_values.Cool_Load_Tot
         hvac_sizing_values.Cool_Capacity_Sens = hvac_sizing_values.Cool_Capacity * hvac_cooling_shr
       else
@@ -1593,7 +1568,7 @@
            HPXML::HVACTypeHeatPumpPTHP,
            HPXML::HVACTypeHeatPumpRoom].include? @heating_type
 
-      if hvac_heating.is_a?(HPXML::HeatPump) && (@hpxml.header.heat_pump_sizing_methodology == HPXML::HeatPumpSizingHERS)
+      if hvac_heating.is_a?(HPXML::HeatPump) && (@hpxml_bldg.header.heat_pump_sizing_methodology == HPXML::HeatPumpSizingHERS)
         hvac_sizing_values.Heat_Capacity = hvac_sizing_values.Heat_Load
       else
         process_heat_pump_adjustment(hvac_sizing_values, weather, hvac_heating, total_cap_curve_value, hvac_system)
@@ -1609,7 +1584,7 @@
 
     elsif [HPXML::HVACTypeHeatPumpGroundToAir].include? @heating_type
 
-      if @hpxml.header.heat_pump_sizing_methodology == HPXML::HeatPumpSizingHERS
+      if @hpxml_bldg.header.heat_pump_sizing_methodology == HPXML::HeatPumpSizingHERS
         hvac_sizing_values.Heat_Capacity = hvac_sizing_values.Heat_Load
         hvac_sizing_values.Heat_Capacity_Supp = hvac_sizing_values.Heat_Load_Supp
       elsif hvac_sizing_values.Cool_Capacity > 0
