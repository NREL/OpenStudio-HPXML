# frozen_string_literal: true

class HVACSizing
  def self.calculate(runner, weather, hpxml, cfa, hvac_systems)
    # Calculates heating/cooling design loads, and selects equipment
    # values (e.g., capacities, airflows) specific to each HVAC system.
    # Calculations generally follow ACCA Manual J/S.

    @hpxml = hpxml
    @cfa = cfa

    process_site_calcs_and_design_temps(weather)

    # Calculate loads for the conditioned thermal zone
    bldg_design_loads = DesignLoads.new
    process_load_windows_skylights(bldg_design_loads, weather)
    process_load_doors(bldg_design_loads)
    process_load_walls(bldg_design_loads)
    process_load_roofs(bldg_design_loads)
    process_load_ceilings(bldg_design_loads)
    process_load_floors(bldg_design_loads)
    process_load_slabs(bldg_design_loads)
    process_load_infiltration_ventilation(bldg_design_loads, weather)
    process_load_internal_gains(bldg_design_loads)

    # Aggregate zone loads into initial loads
    aggregate_loads(bldg_design_loads)

    # Loop through each HVAC system and calculate equipment values.
    all_hvac_sizing_values = {}
    system_design_loads = bldg_design_loads.dup
    hvac_systems.each do |hvac_system|
      hvac_heating, hvac_cooling = hvac_system[:heating], hvac_system[:cooling]
      set_hvac_types(hvac_heating, hvac_cooling)
      next if is_system_to_skip(hvac_heating)

      # Apply duct loads as needed
      set_fractions_load_served(hvac_heating, hvac_cooling)
      apply_hvac_temperatures(system_design_loads, hvac_heating, hvac_cooling)
      ducts_heat_load = calculate_load_ducts_heating(system_design_loads, hvac_heating)
      ducts_cool_load_sens, ducts_cool_load_lat = calculate_load_ducts_cooling(system_design_loads, weather, hvac_cooling)
      apply_load_ducts(bldg_design_loads, ducts_heat_load, ducts_cool_load_sens, ducts_cool_load_lat) # Update duct loads in reported building design loads

      hvac_sizing_values = HVACSizingValues.new
      apply_hvac_loads(hvac_heating, hvac_sizing_values, system_design_loads, ducts_heat_load, ducts_cool_load_sens, ducts_cool_load_lat)
      apply_hvac_size_limits(hvac_cooling)
      apply_hvac_heat_pump_logic(hvac_sizing_values, hvac_cooling)
      apply_hvac_equipment_adjustments(runner, hvac_sizing_values, weather, hvac_heating, hvac_cooling, hvac_system)
      apply_hvac_installation_quality(hvac_sizing_values, hvac_heating, hvac_cooling)
      apply_hvac_fixed_capacities(hvac_sizing_values, hvac_heating, hvac_cooling)
      apply_hvac_ground_loop(runner, hvac_sizing_values, weather, hvac_cooling)
      apply_hvac_finalize_airflows(hvac_sizing_values, hvac_heating, hvac_cooling)

      all_hvac_sizing_values[hvac_system] = hvac_sizing_values
    end

    return bldg_design_loads, all_hvac_sizing_values
  end

  private

  def self.is_system_to_skip(hvac_heating)
    # These shared systems should be converted to other equivalent
    # systems before being autosized
    if [HPXML::HVACTypeChiller,
        HPXML::HVACTypeCoolingTower].include?(@cooling_type)
      return true
    end
    if (@heating_type == HPXML::HVACTypeHeatPumpWaterLoopToAir) &&
       hvac_heating.fraction_heat_load_served.nil?
      return true
    end

    return false
  end

  def self.process_site_calcs_and_design_temps(weather)
    '''
    Site Calculations and Design Temperatures
    '''

    # CLTD adjustments based on daily temperature range
    @daily_range_temp_adjust = [4, 0, -5]

    # Manual J inside conditions
    @cool_setpoint = @hpxml.header.manualj_cooling_setpoint
    @heat_setpoint = @hpxml.header.manualj_heating_setpoint

    @cool_design_grains = UnitConversions.convert(weather.design.CoolingHumidityRatio, 'lbm/lbm', 'grains')

    # Calculate the design temperature differences
    @ctd = [@hpxml.header.manualj_cooling_design_temp - @cool_setpoint, 0.0].max
    @htd = [@heat_setpoint - @hpxml.header.manualj_heating_design_temp, 0.0].max

    # Calculate the average Daily Temperature Range (DTR) to determine the class (low, medium, high)
    dtr = weather.design.DailyTemperatureRange

    if dtr < 16.0
      @daily_range_num = 0.0   # Low
    elsif dtr > 25.0
      @daily_range_num = 2.0   # High
    else
      @daily_range_num = 1.0   # Medium
    end

    # Altitude Correction Factors (ACF) taken from Table 10A (sea level - 12,000 ft)
    acfs = [1.0, 0.97, 0.93, 0.89, 0.87, 0.84, 0.80, 0.77, 0.75, 0.72, 0.69, 0.66, 0.63]

    # Calculate the altitude correction factor (ACF) for the site
    alt_cnt = (weather.header.Altitude / 1000.0).to_i
    @acf = MathTools.interp2(weather.header.Altitude, alt_cnt * 1000.0, (alt_cnt + 1.0) * 1000.0, acfs[alt_cnt], acfs[alt_cnt + 1])

    # Calculate the interior humidity in Grains and enthalpy in Btu/lb for cooling
    cool_setpoint_c = UnitConversions.convert(@cool_setpoint, 'F', 'C')
    pwsat = 6.11 * 10**(7.5 * cool_setpoint_c / (237.3 + cool_setpoint_c)) / 10.0 # kPa, using https://www.weather.gov/media/epz/wxcalc/vaporPressure.pdf
    rh_indoor_cooling = 0.5 # Manual J is vague on the indoor RH but uses 50% in its examples
    hr_indoor_cooling = (0.62198 * rh_indoor_cooling * pwsat) / (UnitConversions.convert(weather.header.LocalPressure, 'atm', 'kPa') - rh_indoor_cooling * pwsat)
    @cool_indoor_grains = UnitConversions.convert(hr_indoor_cooling, 'lbm/lbm', 'grains')
    @wetbulb_indoor_cooling = Psychrometrics.Twb_fT_R_P(nil, @cool_setpoint, rh_indoor_cooling, UnitConversions.convert(weather.header.LocalPressure, 'atm', 'psi'))

    db_indoor_degC = UnitConversions.convert(@cool_setpoint, 'F', 'C')
    @enthalpy_indoor_cooling = (1.006 * db_indoor_degC + hr_indoor_cooling * (2501.0 + 1.86 * db_indoor_degC)) * UnitConversions.convert(1.0, 'kJ', 'Btu') * UnitConversions.convert(1.0, 'lbm', 'kg')
    @wetbulb_outdoor_cooling = weather.design.CoolingWetbulb

    # Inside air density
    avg_setpoint = (@cool_setpoint + @heat_setpoint) / 2.0
    @inside_air_dens = UnitConversions.convert(weather.header.LocalPressure, 'atm', 'Btu/ft^3') / (Gas.Air.r * (avg_setpoint + 460.0))

    # Design Temperatures

    @cool_design_temps = {}
    @heat_design_temps = {}

    locations = []
    (@hpxml.roofs + @hpxml.rim_joists + @hpxml.walls + @hpxml.foundation_walls + @hpxml.floors + @hpxml.slabs).each do |surface|
      locations << surface.interior_adjacent_to
      locations << surface.exterior_adjacent_to
    end
    @hpxml.hvac_distributions.each do |hvac_dist|
      hvac_dist.ducts.each do |duct|
        locations << duct.duct_location
      end
    end

    locations.uniq.each do |location|
      next if [HPXML::LocationGround].include? location

      if [HPXML::LocationOtherHousingUnit, HPXML::LocationOtherHeatedSpace, HPXML::LocationOtherMultifamilyBufferSpace,
          HPXML::LocationOtherNonFreezingSpace, HPXML::LocationExteriorWall, HPXML::LocationUnderSlab,
          HPXML::LocationManufacturedHomeBelly].include? location
        @cool_design_temps[location] = calculate_scheduled_space_design_temps(location, @cool_setpoint, @hpxml.header.manualj_cooling_design_temp, weather.data.GroundMonthlyTemps.max)
        @heat_design_temps[location] = calculate_scheduled_space_design_temps(location, @heat_setpoint, @hpxml.header.manualj_heating_design_temp, weather.data.GroundMonthlyTemps.min)
      elsif [HPXML::LocationOutside, HPXML::LocationRoofDeck, HPXML::LocationManufacturedHomeUnderBelly].include? location
        @cool_design_temps[location] = @hpxml.header.manualj_cooling_design_temp
        @heat_design_temps[location] = @hpxml.header.manualj_heating_design_temp
      elsif HPXML::conditioned_locations.include? location
        @cool_design_temps[location] = process_design_temp_cooling(weather, HPXML::LocationConditionedSpace)
        @heat_design_temps[location] = process_design_temp_heating(weather, HPXML::LocationConditionedSpace)
      else
        @cool_design_temps[location] = process_design_temp_cooling(weather, location)
        @heat_design_temps[location] = process_design_temp_heating(weather, location)
      end
    end
  end

  def self.process_design_temp_heating(weather, location)
    if location == HPXML::LocationConditionedSpace
      heat_temp = @heat_setpoint

    elsif location == HPXML::LocationGarage
      heat_temp = @hpxml.header.manualj_heating_design_temp + 13.0

    elsif (location == HPXML::LocationAtticUnvented) || (location == HPXML::LocationAtticVented)

      attic_floors = @hpxml.floors.select { |f| f.is_ceiling && [f.interior_adjacent_to, f.exterior_adjacent_to].include?(location) }
      avg_floor_rvalue = calculate_average_r_value(attic_floors)

      attic_roofs = @hpxml.roofs.select { |r| r.interior_adjacent_to == location }
      avg_roof_rvalue = calculate_average_r_value(attic_roofs)

      if avg_floor_rvalue < avg_roof_rvalue
        # Attic is considered to be encapsulated. MJ8 says to use an attic
        # temperature of 95F, however alternative approaches are permissible
        if location == HPXML::LocationAtticVented
          heat_temp = @hpxml.header.manualj_heating_design_temp
        else
          heat_temp = calculate_space_design_temps(location, weather, @heat_setpoint, @hpxml.header.manualj_heating_design_temp, weather.data.GroundMonthlyTemps.min)
        end
      else
        heat_temp = @hpxml.header.manualj_heating_design_temp
      end

    elsif [HPXML::LocationBasementUnconditioned, HPXML::LocationCrawlspaceUnvented, HPXML::LocationCrawlspaceVented].include? location
      heat_temp = calculate_space_design_temps(location, weather, @heat_setpoint, @hpxml.header.manualj_heating_design_temp, weather.data.GroundMonthlyTemps.min)

    end

    fail "Design temp heating not calculated for #{location}." if heat_temp.nil?

    return heat_temp
  end

  def self.process_design_temp_cooling(weather, location)
    if location == HPXML::LocationConditionedSpace
      cool_temp = @cool_setpoint

    elsif location == HPXML::LocationGarage
      # Calculate fraction of garage under conditioned space
      area_total = 0.0
      area_conditioned = 0.0
      @hpxml.roofs.each do |roof|
        next unless roof.interior_adjacent_to == location

        area_total += roof.area
      end
      @hpxml.floors.each do |floor|
        next unless [floor.interior_adjacent_to, floor.exterior_adjacent_to].include? location

        area_total += floor.area
        area_conditioned += floor.area if floor.is_thermal_boundary
      end
      if area_total == 0
        garage_frac_under_conditioned = 0.5
      else
        garage_frac_under_conditioned = area_conditioned / area_total
      end

      # Calculate the garage cooling design temperature based on Table 4C
      # Linearly interpolate between having conditioned space over the garage and not having conditioned space above the garage
      if @daily_range_num == 0.0
        cool_temp = (@hpxml.header.manualj_cooling_design_temp +
                     (11.0 * garage_frac_under_conditioned) +
                     (22.0 * (1.0 - garage_frac_under_conditioned)))
      elsif @daily_range_num == 1.0
        cool_temp = (@hpxml.header.manualj_cooling_design_temp +
                     (6.0 * garage_frac_under_conditioned) +
                     (17.0 * (1.0 - garage_frac_under_conditioned)))
      elsif @daily_range_num == 2.0
        cool_temp = (@hpxml.header.manualj_cooling_design_temp +
                     (1.0 * garage_frac_under_conditioned) +
                     (12.0 * (1.0 - garage_frac_under_conditioned)))
      end

    elsif (location == HPXML::LocationAtticUnvented) || (location == HPXML::LocationAtticVented)

      attic_floors = @hpxml.floors.select { |f| f.is_ceiling && [f.interior_adjacent_to, f.exterior_adjacent_to].include?(location) }
      avg_floor_rvalue = calculate_average_r_value(attic_floors)

      attic_roofs = @hpxml.roofs.select { |r| r.interior_adjacent_to == location }
      avg_roof_rvalue = calculate_average_r_value(attic_roofs)

      if avg_floor_rvalue < avg_roof_rvalue
        # Attic is considered to be encapsulated. MJ8 says to use an attic
        # temperature of 95F, however alternative approaches are permissible
        if location == HPXML::LocationAtticVented
          cool_temp = @hpxml.header.manualj_cooling_design_temp + 40.0 # This is the number from a California study with dark shingle roof and similar ventilation.
        else
          cool_temp = calculate_space_design_temps(location, weather, @cool_setpoint, @hpxml.header.manualj_cooling_design_temp, weather.data.GroundMonthlyTemps.max, true)
        end

      else
        # Calculate the cooling design temperature for the unconditioned attic based on Figure A12-14
        # Use an area-weighted temperature in case roof surfaces are different
        tot_roof_area = 0.0
        cool_temp = 0.0

        @hpxml.roofs.each do |roof|
          next unless roof.interior_adjacent_to == location

          tot_roof_area += roof.net_area

          if location == HPXML::LocationAtticUnvented
            if not roof.radiant_barrier
              cool_temp += (150.0 + (@hpxml.header.manualj_cooling_design_temp - 95.0) + @daily_range_temp_adjust[@daily_range_num]) * roof.net_area
            else
              cool_temp += (130.0 + (@hpxml.header.manualj_cooling_design_temp - 95.0) + @daily_range_temp_adjust[@daily_range_num]) * roof.net_area
            end
          else
            if not roof.radiant_barrier
              if roof.roof_type == HPXML::RoofTypeAsphaltShingles
                if [HPXML::ColorDark, HPXML::ColorMediumDark].include? roof.roof_color
                  cool_temp += 130.0 * roof.net_area
                else
                  cool_temp += 120.0 * roof.net_area
                end
              elsif roof.roof_type == HPXML::RoofTypeWoodShingles
                cool_temp += 120.0 * roof.net_area
              elsif roof.roof_type == HPXML::RoofTypeMetal
                if [HPXML::ColorDark, HPXML::ColorMediumDark].include? roof.roof_color
                  cool_temp += 130.0 * roof.net_area
                elsif [HPXML::ColorMedium, HPXML::ColorLight].include? roof.roof_color
                  cool_temp += 120.0 * roof.net_area
                elsif [HPXML::ColorReflective].include? roof.roof_color
                  cool_temp += 95.0 * roof.net_area
                end
              elsif roof.roof_type == HPXML::RoofTypeClayTile
                if [HPXML::ColorDark, HPXML::ColorMediumDark].include? roof.roof_color
                  cool_temp += 110.0 * roof.net_area
                elsif [HPXML::ColorMedium, HPXML::ColorLight].include? roof.roof_color
                  cool_temp += 105.0 * roof.net_area
                elsif [HPXML::ColorReflective].include? roof.roof_color
                  cool_temp += 95.0 * roof.net_area
                end
              end
            else # with a radiant barrier
              if roof.roof_type == HPXML::RoofTypeAsphaltShingles
                if [HPXML::ColorDark, HPXML::ColorMediumDark].include? roof.roof_color
                  cool_temp += 120.0 * roof.net_area
                else
                  cool_temp += 110.0 * roof.net_area
                end
              elsif roof.roof_type == HPXML::RoofTypeWoodShingles
                cool_temp += 110.0 * roof.net_area
              elsif roof.roof_type == HPXML::RoofTypeMetal
                if [HPXML::ColorDark, HPXML::ColorMediumDark].include? roof.roof_color
                  cool_temp += 120.0 * roof.net_area
                elsif [HPXML::ColorMedium, HPXML::ColorLight].include? roof.roof_color
                  cool_temp += 110.0 * roof.net_area
                elsif [HPXML::ColorReflective].include? roof.roof_color
                  cool_temp += 95.0 * roof.net_area
                end
              elsif roof.roof_type == HPXML::RoofTypeClayTile
                if [HPXML::ColorDark, HPXML::ColorMediumDark].include? roof.roof_color
                  cool_temp += 105.0 * roof.net_area
                elsif [HPXML::ColorMedium, HPXML::ColorLight].include? roof.roof_color
                  cool_temp += 100.0 * roof.net_area
                elsif [HPXML::ColorReflective].include? roof.roof_color
                  cool_temp += 95.0 * roof.net_area
                end
              end
            end
          end # vented/unvented
        end # each roof surface

        cool_temp /= tot_roof_area

        # Adjust base CLTD for cooling design temperature and daily range
        cool_temp += (@hpxml.header.manualj_cooling_design_temp - 95.0) + @daily_range_temp_adjust[@daily_range_num]
      end

    elsif [HPXML::LocationBasementUnconditioned, HPXML::LocationCrawlspaceUnvented, HPXML::LocationCrawlspaceVented].include? location
      cool_temp = calculate_space_design_temps(location, weather, @cool_setpoint, @hpxml.header.manualj_cooling_design_temp, weather.data.GroundMonthlyTemps.max)

    end

    fail "Design temp cooling not calculated for #{location}." if cool_temp.nil?

    return cool_temp
  end

  def self.process_load_windows_skylights(bldg_design_loads, weather)
    '''
    Heating and Cooling Loads: Windows & Skylights
    '''

    # Average cooling load factors for windows/skylights WITHOUT internal shading for surface
    # azimuths of 0,22.5,45, ... ,337.5,360
    # Additional values (compared to values in MJ8 Table 3D-3) have been determined by
    # linear interpolation to avoid interpolating
    clf_avg_nois = [0.24, 0.295, 0.35, 0.365, 0.38, 0.39, 0.4, 0.44, 0.48, 0.44, 0.4, 0.39, 0.38, 0.365, 0.35, 0.295, 0.24]
    clf_avg_nois_horiz = 0.68

    # Average cooling load factors for windows/skylights WITH internal shading for surface
    # azimuths of 0,22.5,45, ... ,337.5,360
    # Additional values (compared to values in MJ8 Table 3D-3) have been determined
    # by linear interpolation to avoid interpolating in BMI
    clf_avg_is = [0.18, 0.235, 0.29, 0.305, 0.32, 0.32, 0.32, 0.305, 0.29, 0.305, 0.32, 0.32, 0.32, 0.305, 0.29, 0.235, 0.18]
    clf_avg_is_horiz = 0.52

    # Hourly cooling load factor (CLF) for windows/skylights WITHOUT an internal shade taken from
    # ASHRAE HOF Ch.26 Table 36 (subset of data in MJ8 Table A11-5)
    # Surface Azimuth = 0 (South), 22.5, 45.0, ... ,337.5,360 and Hour = 8,9, ... ,19,20
    clf_hr_nois = [[0.14, 0.22, 0.34, 0.48, 0.59, 0.65, 0.65, 0.59, 0.50, 0.43, 0.36, 0.28, 0.22],
                   [0.11, 0.15, 0.19, 0.27, 0.39, 0.52, 0.62, 0.67, 0.65, 0.58, 0.46, 0.36, 0.28],
                   [0.10, 0.12, 0.14, 0.16, 0.24, 0.36, 0.49, 0.60, 0.66, 0.66, 0.58, 0.43, 0.33],
                   [0.09, 0.10, 0.12, 0.13, 0.17, 0.26, 0.40, 0.52, 0.62, 0.66, 0.61, 0.44, 0.34],
                   [0.08, 0.10, 0.11, 0.12, 0.14, 0.20, 0.32, 0.45, 0.57, 0.64, 0.61, 0.44, 0.34],
                   [0.09, 0.10, 0.12, 0.13, 0.15, 0.17, 0.26, 0.40, 0.53, 0.63, 0.62, 0.44, 0.34],
                   [0.10, 0.12, 0.14, 0.16, 0.17, 0.19, 0.23, 0.33, 0.47, 0.59, 0.60, 0.43, 0.33],
                   [0.14, 0.18, 0.22, 0.25, 0.27, 0.29, 0.30, 0.33, 0.44, 0.57, 0.62, 0.44, 0.33],
                   [0.48, 0.56, 0.63, 0.71, 0.76, 0.80, 0.82, 0.82, 0.79, 0.75, 0.69, 0.61, 0.48],
                   [0.47, 0.44, 0.41, 0.40, 0.39, 0.39, 0.38, 0.36, 0.33, 0.30, 0.26, 0.20, 0.16],
                   [0.51, 0.51, 0.45, 0.39, 0.36, 0.33, 0.31, 0.28, 0.26, 0.23, 0.19, 0.15, 0.12],
                   [0.52, 0.57, 0.50, 0.45, 0.39, 0.34, 0.31, 0.28, 0.25, 0.22, 0.18, 0.14, 0.12],
                   [0.51, 0.57, 0.57, 0.50, 0.42, 0.37, 0.32, 0.29, 0.25, 0.22, 0.19, 0.15, 0.12],
                   [0.49, 0.58, 0.61, 0.57, 0.48, 0.41, 0.36, 0.32, 0.28, 0.24, 0.20, 0.16, 0.13],
                   [0.43, 0.55, 0.62, 0.63, 0.57, 0.48, 0.42, 0.37, 0.33, 0.28, 0.24, 0.19, 0.15],
                   [0.27, 0.43, 0.55, 0.63, 0.64, 0.60, 0.52, 0.45, 0.40, 0.35, 0.29, 0.23, 0.18],
                   [0.14, 0.22, 0.34, 0.48, 0.59, 0.65, 0.65, 0.59, 0.50, 0.43, 0.36, 0.28, 0.22]]
    clf_hr_nois_horiz = [0.24, 0.36, 0.48, 0.58, 0.66, 0.72, 0.74, 0.73, 0.67, 0.59, 0.47, 0.37, 0.29]

    # Hourly cooling load factor (CLF) for windows/skylights WITH an internal shade taken from
    # ASHRAE HOF Ch.26 Table 39 (subset of data in MJ8 Table A11-6)
    # Surface Azimuth = 0 (South), 22.5, 45.0, ... ,337.5,360 and Hour = 8,9, ... ,19,20
    clf_hr_is = [[0.23, 0.38, 0.58, 0.75, 0.83, 0.80, 0.68, 0.50, 0.35, 0.27, 0.19, 0.11, 0.09],
                 [0.18, 0.22, 0.27, 0.43, 0.63, 0.78, 0.84, 0.80, 0.66, 0.46, 0.25, 0.13, 0.11],
                 [0.14, 0.16, 0.19, 0.22, 0.38, 0.59, 0.75, 0.83, 0.81, 0.69, 0.45, 0.16, 0.12],
                 [0.12, 0.14, 0.16, 0.17, 0.23, 0.44, 0.64, 0.78, 0.84, 0.78, 0.55, 0.16, 0.12],
                 [0.11, 0.13, 0.15, 0.16, 0.17, 0.31, 0.53, 0.72, 0.82, 0.81, 0.61, 0.16, 0.12],
                 [0.12, 0.14, 0.16, 0.17, 0.18, 0.22, 0.43, 0.65, 0.80, 0.84, 0.66, 0.16, 0.12],
                 [0.14, 0.17, 0.19, 0.20, 0.21, 0.22, 0.30, 0.52, 0.73, 0.82, 0.69, 0.16, 0.12],
                 [0.22, 0.26, 0.30, 0.32, 0.33, 0.34, 0.34, 0.39, 0.61, 0.82, 0.76, 0.17, 0.12],
                 [0.65, 0.73, 0.80, 0.86, 0.89, 0.89, 0.86, 0.82, 0.75, 0.78, 0.91, 0.24, 0.18],
                 [0.62, 0.42, 0.37, 0.37, 0.37, 0.36, 0.35, 0.32, 0.28, 0.23, 0.17, 0.08, 0.07],
                 [0.74, 0.58, 0.37, 0.29, 0.27, 0.26, 0.24, 0.22, 0.20, 0.16, 0.12, 0.06, 0.05],
                 [0.80, 0.71, 0.52, 0.31, 0.26, 0.24, 0.22, 0.20, 0.18, 0.15, 0.11, 0.06, 0.05],
                 [0.80, 0.76, 0.62, 0.41, 0.27, 0.24, 0.22, 0.20, 0.17, 0.14, 0.11, 0.06, 0.05],
                 [0.79, 0.80, 0.72, 0.54, 0.34, 0.27, 0.24, 0.21, 0.19, 0.15, 0.12, 0.07, 0.06],
                 [0.74, 0.81, 0.79, 0.68, 0.49, 0.33, 0.28, 0.25, 0.22, 0.18, 0.13, 0.08, 0.07],
                 [0.54, 0.72, 0.81, 0.81, 0.71, 0.54, 0.38, 0.32, 0.27, 0.22, 0.16, 0.09, 0.08],
                 [0.23, 0.38, 0.58, 0.75, 0.83, 0.80, 0.68, 0.50, 0.35, 0.27, 0.19, 0.11, 0.09]]
    clf_hr_is_horiz = [0.44, 0.59, 0.72, 0.81, 0.85, 0.85, 0.81, 0.71, 0.58, 0.42, 0.25, 0.14, 0.12]

    # Shade Line Multipliers (SLM) for shaded windows will be calculated using the procedure
    # described in ASHRAE HOF 1997 instead of using the SLM's from MJ8 Table 3E-1

    # The time of day (assuming 24 hr clock) to calculate the SLM for the ALP for azimuths
    # starting at 0 (South) in increments of 22.5 to 360
    # Nil denotes directions not used in the shading calculation (Note: south direction is symmetrical around noon)
    slm_alp_hr = [15.5, 14.75, 14.0, 14.75, 15.5, nil, nil, nil, nil, nil, nil, nil, 8.5, 9.75, 10.0, 9.75, 8.5]

    # Mid summer declination angle used for shading calculations
    declination_angle = 12.1 # Mid August

    # Peak solar factor (PSF) (aka solar heat gain factor) taken from ASHRAE HOF 1989 Ch.26 Table 34
    # (subset of data in MJ8 Table 3D-2)
    # Surface Azimuth = 0 (South), 22.5, 45.0, ... ,337.5,360 and Latitude = 20,24,28, ... ,60,64
    psf = [[57.0,  72.0,  91.0,  111.0, 131.0, 149.0, 165.0, 180.0, 193.0, 203.0, 211.0, 217.0],
           [88.0,  103.0, 120.0, 136.0, 151.0, 165.0, 177.0, 188.0, 197.0, 206.0, 213.0, 217.0],
           [152.0, 162.0, 172.0, 181.0, 189.0, 196.0, 202.0, 208.0, 212.0, 215.0, 217.0, 217.0],
           [200.0, 204.0, 207.0, 210.0, 212.0, 214.0, 215.0, 216.0, 216.0, 216.0, 214.0, 211.0],
           [220.0, 220.0, 220.0, 219.0, 218.0, 216.0, 214.0, 211.0, 208.0, 203.0, 199.0, 193.0],
           [206.0, 203.0, 199.0, 195.0, 190.0, 185.0, 180.0, 174.0, 169.0, 165.0, 161.0, 157.0],
           [162.0, 156.0, 149.0, 141.0, 138.0, 135.0, 132.0, 128.0, 124.0, 119.0, 114.0, 109.0],
           [91.0,  87.0,  83.0,  79.0,  75.0,  71.0,  66.0,  61.0,  56.0,  56.0,  57.0,  58.0],
           [40.0,  38.0,  38.0,  37.0,  36.0,  35.0,  34.0,  33.0,  32.0,  30.0,  28.0,  27.0],
           [91.0,  87.0,  83.0,  79.0,  75.0,  71.0,  66.0,  61.0,  56.0,  56.0,  57.0,  58.0],
           [162.0, 156.0, 149.0, 141.0, 138.0, 135.0, 132.0, 128.0, 124.0, 119.0, 114.0, 109.0],
           [206.0, 203.0, 199.0, 195.0, 190.0, 185.0, 180.0, 174.0, 169.0, 165.0, 161.0, 157.0],
           [220.0, 220.0, 220.0, 219.0, 218.0, 216.0, 214.0, 211.0, 208.0, 203.0, 199.0, 193.0],
           [200.0, 204.0, 207.0, 210.0, 212.0, 214.0, 215.0, 216.0, 216.0, 216.0, 214.0, 211.0],
           [152.0, 162.0, 172.0, 181.0, 189.0, 196.0, 202.0, 208.0, 212.0, 215.0, 217.0, 217.0],
           [88.0,  103.0, 120.0, 136.0, 151.0, 165.0, 177.0, 188.0, 197.0, 206.0, 213.0, 217.0],
           [57.0,  72.0,  91.0,  111.0, 131.0, 149.0, 165.0, 180.0, 193.0, 203.0, 211.0, 217.0]]
    psf_horiz = [280.0, 277.0, 272.0, 265.0, 257.0, 247.0, 236.0, 223.0, 208.0, 193.0, 176.0, 159.0]

    # Hourly Temperature Adjustment Values (HTA_DR) (MJ8 Table A11-3)
    # Low DR, Medium DR, High DR and Hour = 8,9, ... ,19,20
    hta = [[-6.3,  -5.0,  -3.7,  -2.5, -1.5, -0.7, -0.2, 0.0, -0.2, -0.7, -1.5, -2.5, -3.7], # Low DR
           [-12.6, -10.0, -7.4,  -5.0, -2.9, -1.3, -0.3, 0.0, -0.3, -1.3, -2.9, -5.0, -7.4], # Medium DR
           [-18.9, -15.0, -11.1, -7.5, -4.4, -2.0, -0.5, 0.0, -0.5, -2.0, -4.4, -7.5, -11.1]] # High DR

    # Determine the PSF's for the building latitude
    psf_lat = []
    psf_lat_horiz = nil
    latitude = weather.header.Latitude.to_f
    for cnt in 0..16
      if latitude < 20.0
        psf_lat << psf[cnt][0]
        if cnt == 0
          psf_lat_horiz = psf_horiz[0]
        end
      elsif latitude >= 64.0
        psf_lat << psf[cnt][11]
        if cnt == 0
          psf_lat_horiz = psf_horiz[11]
        end
      else
        cnt_lat_s = ((latitude - 20.0) / 4.0).to_i
        cnt_lat_n = cnt_lat_s + 1.0
        lat_s = 20.0 + 4.0 * cnt_lat_s
        lat_n = lat_s + 4.0
        psf_lat << MathTools.interp2(latitude, lat_s, lat_n, psf[cnt][cnt_lat_s], psf[cnt][cnt_lat_n])
        if cnt == 0
          psf_lat_horiz = MathTools.interp2(latitude, lat_s, lat_n, psf_horiz[cnt_lat_s], psf_horiz[cnt_lat_n])
        end
      end
    end

    # Windows
    bldg_design_loads.Heat_Windows = 0.0
    alp_load = 0.0 # Average Load Procedure (ALP) Load
    afl_hr = [0.0] * 12 # Initialize Hourly Aggregate Fenestration Load (AFL)

    @hpxml.windows.each do |window|
      next unless window.wall.is_exterior_thermal_boundary

      window_summer_sf = window.interior_shading_factor_summer * window.exterior_shading_factor_summer
      window_true_azimuth = get_true_azimuth(window.azimuth)
      cnt225 = (window_true_azimuth / 22.5).round.to_i

      window_ufactor, window_shgc = Constructions.get_ufactor_shgc_adjusted_by_storms(window.storm_type, window.ufactor, window.shgc)

      bldg_design_loads.Heat_Windows += window_ufactor * window.area * @htd

      for hr in -1..11

        # If hr == -1: Calculate the Average Load Procedure (ALP) Load
        # Else: Calculate the hourly Aggregate Fenestration Load (AFL)

        # clf_d: Average Cooling Load Factor for the given window direction
        # clf_n: Average Cooling Load Factor for a window facing North (fully shaded)
        if hr == -1
          if window_summer_sf < 1
            clf_d = clf_avg_is[cnt225]
            clf_n = clf_avg_is[8]
          else
            clf_d = clf_avg_nois[cnt225]
            clf_n = clf_avg_nois[8]
          end
        else
          if window_summer_sf < 1
            clf_d = clf_hr_is[cnt225][hr]
            clf_n = clf_hr_is[8][hr]
          else
            clf_d = clf_hr_nois[cnt225][hr]
            clf_n = clf_hr_nois[8][hr]
          end
        end

        ctd_adj = @ctd
        if hr > -1
          # Calculate hourly CTD adjusted value for mid-summer
          ctd_adj += hta[@daily_range_num][hr]
        end

        # Hourly Heat Transfer Multiplier for the given window Direction
        htm_d = psf_lat[cnt225] * clf_d * window_shgc * window_summer_sf / 0.87 + window_ufactor * ctd_adj

        # Hourly Heat Transfer Multiplier for a window facing North (fully shaded)
        htm_n = psf_lat[8] * clf_n * window_shgc * window_summer_sf / 0.87 + window_ufactor * ctd_adj

        if window_true_azimuth < 180
          surf_azimuth = window_true_azimuth
        else
          surf_azimuth = window_true_azimuth - 360.0
        end

        if (not window.overhangs_depth.nil?) && (window.overhangs_depth > 0)
          if ((hr == -1) && (surf_azimuth.abs < 90.1)) || (hr > -1)
            if hr == -1
              actual_hr = slm_alp_hr[cnt225]
            else
              actual_hr = hr + 8 # start at hour 8
            end
            hour_angle = 0.25 * (actual_hr - 12.0) * 60.0 # ASHRAE HOF 1997 pg 29.19
            altitude_angle = Math::asin((Math::cos(weather.header.Latitude.deg2rad) *
                                          Math::cos(declination_angle.deg2rad) *
                                          Math::cos(hour_angle.deg2rad) +
                                          Math::sin(weather.header.Latitude.deg2rad) *
                                          Math::sin(declination_angle.deg2rad))).rad2deg
            temp_arg = [(Math::sin(altitude_angle.deg2rad) *
                         Math::sin(weather.header.Latitude.deg2rad) -
                         Math::sin(declination_angle.deg2rad)) /
              (Math::cos(altitude_angle.deg2rad) *
                 Math::cos(weather.header.Latitude.deg2rad)), 1.0].min
            temp_arg = [temp_arg, -1.0].max
            solar_azimuth = Math::acos(temp_arg).rad2deg
            if actual_hr < 12
              solar_azimuth = -1.0 * solar_azimuth
            end

            sol_surf_azimuth = solar_azimuth - surf_azimuth
            if (sol_surf_azimuth.abs >= 90) && (sol_surf_azimuth.abs <= 270)
              # Window is entirely in the shade if the solar surface azimuth is greater than 90 and less than 270
              htm = htm_n
            else
              slm = Math::tan(altitude_angle.deg2rad) / Math::cos(sol_surf_azimuth.deg2rad)
              z_sl = slm * window.overhangs_depth

              window_height = window.overhangs_distance_to_bottom_of_window - window.overhangs_distance_to_top_of_window
              if z_sl < window.overhangs_distance_to_top_of_window
                # Overhang is too short to provide shade
                htm = htm_d
              elsif z_sl < window.overhangs_distance_to_bottom_of_window
                percent_shaded = (z_sl - window.overhangs_distance_to_top_of_window) / window_height
                htm = percent_shaded * htm_n + (1.0 - percent_shaded) * htm_d
              else
                # Window is entirely in the shade since the shade line is below the windowsill
                htm = htm_n
              end
            end
          else
            # Window is north of East and West azimuths. Shading calculations do not apply.
            htm = htm_d
          end
        else
          htm = htm_d
        end

        if hr == -1
          alp_load += htm * window.area
        else
          afl_hr[hr] += htm * window.area
        end
      end
    end # window

    # Daily Average Load (DAL)
    dal = afl_hr.sum(0.0) / afl_hr.size

    # Excursion Limit line (ELL)
    ell = 1.3 * dal

    # Peak Fenestration Load (PFL)
    pfl = afl_hr.max

    # Excursion Adjustment Load (EAL)
    eal = [0.0, pfl - ell].max

    # Window Cooling Load
    bldg_design_loads.Cool_Windows = alp_load + eal

    # Skylights
    bldg_design_loads.Heat_Skylights = 0.0
    alp_load = 0.0 # Average Load Procedure (ALP) Load
    afl_hr = [0.0] * 12 # Initialize Hourly Aggregate Fenestration Load (AFL)

    @hpxml.skylights.each do |skylight|
      skylight_summer_sf = skylight.interior_shading_factor_summer * skylight.exterior_shading_factor_summer
      skylight_true_azimuth = get_true_azimuth(skylight.azimuth)
      cnt225 = (skylight_true_azimuth / 22.5).round.to_i
      inclination_angle = UnitConversions.convert(Math.atan(skylight.roof.pitch / 12.0), 'rad', 'deg')

      skylight_ufactor, skylight_shgc = Constructions.get_ufactor_shgc_adjusted_by_storms(skylight.storm_type, skylight.ufactor, skylight.shgc)

      bldg_design_loads.Heat_Skylights += skylight_ufactor * skylight.area * @htd

      for hr in -1..11

        # If hr == -1: Calculate the Average Load Procedure (ALP) Load
        # Else: Calculate the hourly Aggregate Fenestration Load (AFL)

        # clf_d: Average Cooling Load Factor for the given skylight direction
        # clf_d: Average Cooling Load Factor for horizontal
        if hr == -1
          if skylight_summer_sf < 1
            clf_d = clf_avg_is[cnt225]
            clf_horiz = clf_avg_is_horiz
          else
            clf_d = clf_avg_nois[cnt225]
            clf_horiz = clf_avg_nois_horiz
          end
        else
          if skylight_summer_sf < 1
            clf_d = clf_hr_is[cnt225][hr]
            clf_horiz = clf_hr_is_horiz[hr]
          else
            clf_d = clf_hr_nois[cnt225][hr]
            clf_horiz = clf_hr_nois_horiz[hr]
          end
        end

        sol_h = Math::cos(inclination_angle.deg2rad) * (psf_lat_horiz * clf_horiz)
        sol_v = Math::sin(inclination_angle.deg2rad) * (psf_lat[cnt225] * clf_d)

        ctd_adj = @ctd
        if hr > -1
          # Calculate hourly CTD adjusted value for mid-summer
          ctd_adj += hta[@daily_range_num][hr]
        end

        # Hourly Heat Transfer Multiplier for the given skylight Direction
        u_curb = 0.51 # default to wood (Table 2B-3)
        ar_curb = 0.35 # default to small (Table 2B-3)
        u_eff_skylight = skylight_ufactor + u_curb * ar_curb
        htm = (sol_h + sol_v) * (skylight_shgc * skylight_summer_sf / 0.87) + u_eff_skylight * (ctd_adj + 15.0)

        if hr == -1
          alp_load += htm * skylight.area
        else
          afl_hr[hr] += htm * skylight.area
        end
      end
    end # skylight

    # Daily Average Load (DAL)
    dal = afl_hr.sum(0.0) / afl_hr.size

    # Excursion Limit line (ELL)
    ell = 1.3 * dal

    # Peak Fenestration Load (PFL)
    pfl = afl_hr.max

    # Excursion Adjustment Load (EAL)
    eal = [0.0, pfl - ell].max

    # Skylight Cooling Load
    bldg_design_loads.Cool_Skylights = alp_load + eal
  end

  def self.process_load_doors(bldg_design_loads)
    '''
    Heating and Cooling Loads: Doors
    '''

    if @daily_range_num == 0.0
      cltd = @ctd + 15.0
    elsif @daily_range_num == 1.0
      cltd = @ctd + 11.0
    elsif @daily_range_num == 2.0
      cltd = @ctd + 6.0
    end

    bldg_design_loads.Heat_Doors = 0.0
    bldg_design_loads.Cool_Doors = 0.0

    @hpxml.doors.each do |door|
      next unless door.is_thermal_boundary

      if door.wall.is_exterior
        bldg_design_loads.Heat_Doors += (1.0 / door.r_value) * door.area * @htd
        bldg_design_loads.Cool_Doors += (1.0 / door.r_value) * door.area * cltd
      else # Partition door
        adjacent_space = door.wall.exterior_adjacent_to
        bldg_design_loads.Cool_Doors += (1.0 / door.r_value) * door.area * (@cool_design_temps[adjacent_space] - @cool_setpoint)
        bldg_design_loads.Heat_Doors += (1.0 / door.r_value) * door.area * (@heat_setpoint - @heat_design_temps[adjacent_space])
      end
    end
  end

  def self.process_load_walls(bldg_design_loads)
    '''
    Heating and Cooling Loads: Walls
    '''

    bldg_design_loads.Heat_Walls = 0.0
    bldg_design_loads.Cool_Walls = 0.0

    # Above-Grade Walls
    (@hpxml.walls + @hpxml.rim_joists).each do |wall|
      next unless wall.is_thermal_boundary

      wall_group = get_wall_group(wall)

      if wall.azimuth.nil?
        azimuths = [0.0, 90.0, 180.0, 270.0] # Assume 4 equal surfaces facing every direction
      else
        azimuths = [wall.azimuth]
      end

      if wall.is_a? HPXML::RimJoist
        wall_area = wall.area
      else
        wall_area = wall.net_area
      end

      azimuths.each do |azimuth|
        if wall.is_exterior

          # Adjust base Cooling Load Temperature Difference (CLTD)
          # Assume absorptivity for light walls < 0.5, medium walls <= 0.75, dark walls > 0.75 (based on MJ8 Table 4B Notes)
          if wall.solar_absorptance <= 0.5
            colorMultiplier = 0.65      # MJ8 Table 4B Notes, pg 348
          elsif wall.solar_absorptance <= 0.75
            colorMultiplier = 0.83      # MJ8 Appendix 12, pg 519
          else
            colorMultiplier = 1.0
          end

          true_azimuth = get_true_azimuth(azimuth)

          # Base Cooling Load Temperature Differences (CLTD's) for dark colored sunlit and shaded walls
          # with 95 degF outside temperature taken from MJ8 Figure A12-8 (intermediate wall groups were
          # determined using linear interpolation). Shaded walls apply to north facing and partition walls only.
          cltd_base_sun = [38.0, 34.95, 31.9, 29.45, 27.0, 24.5, 22.0, 21.25, 20.5, 19.65, 18.8]
          cltd_base_shade = [25.0, 22.5, 20.0, 18.45, 16.9, 15.45, 14.0, 13.55, 13.1, 12.85, 12.6]

          if (true_azimuth >= 157.5) && (true_azimuth <= 202.5)
            cltd = cltd_base_shade[wall_group - 1] * colorMultiplier
          else
            cltd = cltd_base_sun[wall_group - 1] * colorMultiplier
          end

          if @ctd >= 10.0
            # Adjust the CLTD for different cooling design temperatures
            cltd += (@hpxml.header.manualj_cooling_design_temp - 95.0)
            # Adjust the CLTD for daily temperature range
            cltd += @daily_range_temp_adjust[@daily_range_num]
          else
            # Handling cases ctd < 10 is based on A12-18 in MJ8
            cltd_corr = @ctd - 20.0 - @daily_range_temp_adjust[@daily_range_num]
            cltd = [cltd + cltd_corr, 0.0].max # Assume zero cooling load for negative CLTD's
          end

          bldg_design_loads.Cool_Walls += (1.0 / wall.insulation_assembly_r_value) * wall_area / azimuths.size * cltd
          bldg_design_loads.Heat_Walls += (1.0 / wall.insulation_assembly_r_value) * wall_area / azimuths.size * @htd
        else # Partition wall
          adjacent_space = wall.exterior_adjacent_to
          bldg_design_loads.Cool_Walls += (1.0 / wall.insulation_assembly_r_value) * wall_area / azimuths.size * (@cool_design_temps[adjacent_space] - @cool_setpoint)
          bldg_design_loads.Heat_Walls += (1.0 / wall.insulation_assembly_r_value) * wall_area / azimuths.size * (@heat_setpoint - @heat_design_temps[adjacent_space])
        end
      end
    end

    # Foundation walls
    @hpxml.foundation_walls.each do |foundation_wall|
      next unless foundation_wall.is_exterior_thermal_boundary

      u_wall_with_soil, _u_wall_without_soil = get_foundation_wall_properties(foundation_wall)
      bldg_design_loads.Heat_Walls += u_wall_with_soil * foundation_wall.net_area * @htd
    end
  end

  def self.process_load_roofs(bldg_design_loads)
    '''
    Heating and Cooling Loads: Roofs
    '''

    bldg_design_loads.Heat_Roofs = 0.0
    bldg_design_loads.Cool_Roofs = 0.0

    # Roofs
    @hpxml.roofs.each do |roof|
      next unless roof.is_thermal_boundary

      # Base CLTD for conditioned roofs (Roof-Joist-Ceiling Sandwiches) taken from MJ8 Figure A12-16
      if roof.insulation_assembly_r_value <= 6
        cltd = 50.0
      elsif roof.insulation_assembly_r_value <= 13
        cltd = 45.0
      elsif roof.insulation_assembly_r_value <= 15
        cltd = 38.0
      elsif roof.insulation_assembly_r_value <= 21
        cltd = 31.0
      elsif roof.insulation_assembly_r_value <= 30
        cltd = 30.0
      else
        cltd = 27.0
      end

      # Base CLTD color adjustment based on notes in MJ8 Figure A12-16
      if [HPXML::ColorDark, HPXML::ColorMediumDark].include? roof.roof_color
        if [HPXML::RoofTypeClayTile, HPXML::RoofTypeWoodShingles].include? roof.roof_type
          cltd *= 0.83
        end
      elsif [HPXML::ColorMedium, HPXML::ColorLight].include? roof.roof_color
        if [HPXML::RoofTypeClayTile].include? roof.roof_type
          cltd *= 0.65
        else
          cltd *= 0.83
        end
      elsif [HPXML::ColorReflective].include? roof.roof_color
        if [HPXML::RoofTypeAsphaltShingles, HPXML::RoofTypeWoodShingles].include? roof.roof_type
          cltd *= 0.83
        else
          cltd *= 0.65
        end
      end

      # Adjust base CLTD for different CTD or DR
      cltd += (@hpxml.header.manualj_cooling_design_temp - 95.0) + @daily_range_temp_adjust[@daily_range_num]

      bldg_design_loads.Cool_Roofs += (1.0 / roof.insulation_assembly_r_value) * roof.net_area * cltd
      bldg_design_loads.Heat_Roofs += (1.0 / roof.insulation_assembly_r_value) * roof.net_area * @htd
    end
  end

  def self.process_load_ceilings(bldg_design_loads)
    '''
    Heating and Cooling Loads: Ceilings
    '''

    bldg_design_loads.Heat_Ceilings = 0.0
    bldg_design_loads.Cool_Ceilings = 0.0

    @hpxml.floors.each do |floor|
      next unless floor.is_ceiling
      next unless floor.is_thermal_boundary

      if floor.is_exterior
        bldg_design_loads.Cool_Ceilings += (1.0 / floor.insulation_assembly_r_value) * floor.area * (@ctd - 5.0 + @daily_range_temp_adjust[@daily_range_num])
        bldg_design_loads.Heat_Ceilings += (1.0 / floor.insulation_assembly_r_value) * floor.area * @htd
      else
        adjacent_space = floor.exterior_adjacent_to
        bldg_design_loads.Cool_Ceilings += (1.0 / floor.insulation_assembly_r_value) * floor.area * (@cool_design_temps[adjacent_space] - @cool_setpoint)
        bldg_design_loads.Heat_Ceilings += (1.0 / floor.insulation_assembly_r_value) * floor.area * (@heat_setpoint - @heat_design_temps[adjacent_space])
      end
    end
  end

  def self.process_load_floors(bldg_design_loads)
    '''
    Heating and Cooling Loads: Floors
    '''

    bldg_design_loads.Heat_Floors = 0.0
    bldg_design_loads.Cool_Floors = 0.0

    @hpxml.floors.each do |floor|
      next unless floor.is_floor
      next unless floor.is_thermal_boundary

      if floor.is_exterior
        bldg_design_loads.Cool_Floors += (1.0 / floor.insulation_assembly_r_value) * floor.area * (@ctd - 5.0 + @daily_range_temp_adjust[@daily_range_num])
        bldg_design_loads.Heat_Floors += (1.0 / floor.insulation_assembly_r_value) * floor.area * @htd
      else # Partition floor
        adjacent_space = floor.exterior_adjacent_to
        if floor.is_floor && [HPXML::LocationCrawlspaceVented, HPXML::LocationCrawlspaceUnvented, HPXML::LocationBasementUnconditioned].include?(adjacent_space)
          u_floor = 1.0 / floor.insulation_assembly_r_value

          sum_ua_wall = 0.0
          sum_a_wall = 0.0
          @hpxml.foundation_walls.each do |foundation_wall|
            next unless foundation_wall.is_exterior && foundation_wall.interior_adjacent_to == adjacent_space

            _u_wall_with_soil, u_wall_without_soil = get_foundation_wall_properties(foundation_wall)

            sum_a_wall += foundation_wall.net_area
            sum_ua_wall += (u_wall_without_soil * foundation_wall.net_area)
          end
          @hpxml.walls.each do |wall|
            next unless wall.is_exterior && wall.interior_adjacent_to == adjacent_space

            sum_a_wall += wall.net_area
            sum_ua_wall += (1.0 / wall.insulation_assembly_r_value * wall.net_area)
          end
          fail 'Could not find connected walls.' if sum_a_wall <= 0

          u_wall = sum_ua_wall / sum_a_wall

          # Calculate partition temperature different cooling (PTDC) per Manual J Figure A12-17
          # Calculate partition temperature different heating (PTDH) per Manual J Figure A12-6
          if [HPXML::LocationCrawlspaceVented].include? adjacent_space
            # Vented or Leaky
            ptdc_floor = @ctd / (1.0 + (4.0 * u_floor) / (u_wall + 0.11))
            ptdh_floor = @htd / (1.0 + (4.0 * u_floor) / (u_wall + 0.11))
          elsif [HPXML::LocationCrawlspaceUnvented, HPXML::LocationBasementUnconditioned].include? adjacent_space
            # Sealed Tight
            ptdc_floor = u_wall * @ctd / (4.0 * u_floor + u_wall)
            ptdh_floor = u_wall * @htd / (4.0 * u_floor + u_wall)
          end

          bldg_design_loads.Cool_Floors += (1.0 / floor.insulation_assembly_r_value) * floor.area * ptdc_floor
          bldg_design_loads.Heat_Floors += (1.0 / floor.insulation_assembly_r_value) * floor.area * ptdh_floor
        else # E.g., floor over garage
          bldg_design_loads.Cool_Floors += (1.0 / floor.insulation_assembly_r_value) * floor.area * (@cool_design_temps[adjacent_space] - @cool_setpoint)
          bldg_design_loads.Heat_Floors += (1.0 / floor.insulation_assembly_r_value) * floor.area * (@heat_setpoint - @heat_design_temps[adjacent_space])
        end
      end
    end
  end

  def self.process_load_slabs(bldg_design_loads)
    '''
    Heating and Cooling Loads: Floors
    '''

    bldg_design_loads.Heat_Slabs = 0.0

    @hpxml.slabs.each do |slab|
      next unless slab.is_thermal_boundary

      if slab.interior_adjacent_to == HPXML::LocationConditionedSpace # Slab-on-grade
        f_value = calc_slab_f_value(slab, @hpxml.site.ground_conductivity)
        bldg_design_loads.Heat_Slabs += f_value * slab.exposed_perimeter * @htd
      elsif HPXML::conditioned_below_grade_locations.include? slab.interior_adjacent_to
        # Based on MJ 8th Ed. A12-7 and ASHRAE HoF 2013 pg 18.31 Eq 40
        slab_is_insulated = false
        if slab.under_slab_insulation_width.to_f > 0 && slab.under_slab_insulation_r_value > 0
          slab_is_insulated = true
        elsif slab.perimeter_insulation_depth > 0 && slab.perimeter_insulation_r_value > 0
          slab_is_insulated = true
        elsif slab.under_slab_insulation_spans_entire_slab && slab.under_slab_insulation_r_value > 0
          slab_is_insulated = true
        end
        k_soil = 0.8 # Value from ASHRAE HoF, probably used by Manual J
        r_other = 1.47 # Value from ASHRAE HoF, probably used by Manual J
        ext_fnd_walls = @hpxml.foundation_walls.select { |fw| fw.is_exterior }
        z_f = ext_fnd_walls.map { |fw| fw.depth_below_grade * (fw.area / fw.height) }.sum(0.0) / ext_fnd_walls.map { |fw| fw.area / fw.height }.sum # Weighted-average (by length) below-grade depth
        sqrt_term = [slab.exposed_perimeter**2 - 16.0 * slab.area, 0.0].max
        length = slab.exposed_perimeter / 4.0 + Math.sqrt(sqrt_term) / 4.0
        width = slab.exposed_perimeter / 4.0 - Math.sqrt(sqrt_term) / 4.0
        w_b = [length, width].min
        w_b = [w_b, 1.0].max # handle zero exposed perimeter
        u_avg_bf = (2.0 * k_soil / (Math::PI * w_b)) * (Math::log(w_b / 2.0 + z_f / 2.0 + (k_soil * r_other) / Math::PI) - Math::log(z_f / 2.0 + (k_soil * r_other) / Math::PI))
        u_value = 0.85 * u_avg_bf # To account for the storage effect of soil, multiply by 0.85
        if slab_is_insulated
          u_value *= 0.7 # U-values are multiplied y 0.70 to produce U-values for insulated floors
        end
        bldg_design_loads.Heat_Slabs += u_value * slab.area * @htd
      end
    end
  end

  def self.process_load_infiltration_ventilation(bldg_design_loads, weather)
    '''
    Heating and Cooling Loads: Infiltration & Ventilation
    '''

    sla, _ach50, _nach, _volume, _height, a_ext = Airflow.get_values_from_air_infiltration_measurements(@hpxml, @cfa, weather)
    sla *= a_ext
    ela = sla * @cfa

    ncfl_ag = @hpxml.building_construction.number_of_conditioned_floors_above_grade

    # Set stack/wind coefficients from Tables 5D/5E
    c_s = 0.015 * ncfl_ag
    c_w_base = [0.0133 * @hpxml.site.additional_properties.aim2_shelter_coeff - 0.0027, 0.0].max # Linear relationship between shelter coefficient and c_w coefficients by shielding class
    c_w = c_w_base * ncfl_ag**0.4

    ela_in2 = UnitConversions.convert(ela, 'ft^2', 'in^2')
    windspeed_cooling_mph = 7.5 # Table 5D/5E Wind Velocity Value footnote
    windspeed_heating_mph = 15.0 # Table 5D/5E Wind Velocity Value footnote

    icfm_Cooling = ela_in2 * (c_s * @ctd + c_w * windspeed_cooling_mph**2)**0.5
    icfm_Heating = ela_in2 * (c_s * @htd + c_w * windspeed_heating_mph**2)**0.5

    q_unb_cfm, q_preheat, q_precool, q_recirc, q_bal_Sens, q_bal_Lat = get_ventilation_rates()

    cfm_Heating = q_bal_Sens + (icfm_Heating**2.0 + q_unb_cfm**2.0)**0.5 - q_preheat - q_recirc

    cfm_cool_load_sens = q_bal_Sens + (icfm_Cooling**2.0 + q_unb_cfm**2.0)**0.5 - q_precool - q_recirc
    cfm_cool_load_lat = q_bal_Lat + (icfm_Cooling**2.0 + q_unb_cfm**2.0)**0.5 - q_recirc

    bldg_design_loads.Heat_InfilVent = 1.1 * @acf * cfm_Heating * @htd

    bldg_design_loads.Cool_InfilVent_Sens = 1.1 * @acf * cfm_cool_load_sens * @ctd
    bldg_design_loads.Cool_InfilVent_Lat = 0.68 * @acf * cfm_cool_load_lat * (@cool_design_grains - @cool_indoor_grains)
  end

  def self.process_load_internal_gains(bldg_design_loads)
    '''
    Cooling Load: Internal Gains
    '''

    bldg_design_loads.Cool_IntGains_Sens = @hpxml.header.manualj_internal_loads_sensible + 230.0 * @hpxml.header.manualj_num_occupants
    bldg_design_loads.Cool_IntGains_Lat = @hpxml.header.manualj_internal_loads_latent + 200.0 * @hpxml.header.manualj_num_occupants
  end

  def self.aggregate_loads(bldg_design_loads)
    '''
    Building Loads (excluding ducts)
    '''

    # Heating
    bldg_design_loads.Heat_Tot = [bldg_design_loads.Heat_Windows + bldg_design_loads.Heat_Skylights +
      bldg_design_loads.Heat_Doors + bldg_design_loads.Heat_Walls +
      bldg_design_loads.Heat_Floors + bldg_design_loads.Heat_Slabs +
      bldg_design_loads.Heat_Ceilings + bldg_design_loads.Heat_Roofs, 0.0].max +
                                 bldg_design_loads.Heat_InfilVent

    # Cooling
    bldg_design_loads.Cool_Sens = bldg_design_loads.Cool_Windows + bldg_design_loads.Cool_Skylights +
                                  bldg_design_loads.Cool_Doors + bldg_design_loads.Cool_Walls +
                                  bldg_design_loads.Cool_Floors + bldg_design_loads.Cool_Ceilings +
                                  bldg_design_loads.Cool_Roofs + bldg_design_loads.Cool_InfilVent_Sens +
                                  bldg_design_loads.Cool_IntGains_Sens
    bldg_design_loads.Cool_Lat = bldg_design_loads.Cool_InfilVent_Lat + bldg_design_loads.Cool_IntGains_Lat
    if bldg_design_loads.Cool_Lat < 0 # No latent loads; also zero out individual components
      bldg_design_loads.Cool_Lat = 0.0
      bldg_design_loads.Cool_InfilVent_Lat = 0.0
      bldg_design_loads.Cool_IntGains_Lat = 0.0
    end
    bldg_design_loads.Cool_Tot = bldg_design_loads.Cool_Sens + bldg_design_loads.Cool_Lat

    # Initialize ducts
    bldg_design_loads.Heat_Ducts = 0.0
    bldg_design_loads.Cool_Ducts_Sens = 0.0
    bldg_design_loads.Cool_Ducts_Lat = 0.0
  end

  def self.apply_hvac_temperatures(system_design_loads, hvac_heating, hvac_cooling)
    '''
    HVAC Temperatures
    '''
    # Evaporative cooler temperature calculation based on Manual S Figure 4-7
    if @cooling_type == HPXML::HVACTypeEvaporativeCooler
      td_potential = @cool_design_temps[HPXML::LocationOutside] - @wetbulb_outdoor_cooling
      td = td_potential * hvac_cooling.additional_properties.effectiveness
      @leaving_air_temp = @cool_design_temps[HPXML::LocationOutside] - td
    else
      # Calculate Leaving Air Temperature
      shr = [system_design_loads.Cool_Sens / system_design_loads.Cool_Tot, 1.0].min
      # Determine the Leaving Air Temperature (LAT) based on Manual S Table 1-4
      if shr < 0.80
        @leaving_air_temp = 54.0 # F
      elsif shr < 0.85
        # MJ8 says to use 56 degF in this SHR range. Linear interpolation provides a more
        # continuous supply air flow rate across building efficiency levels.
        @leaving_air_temp = ((58.0 - 54.0) / (0.85 - 0.80)) * (shr - 0.8) + 54.0 # F
      else
        @leaving_air_temp = 58.0 # F
      end
    end

    # Calculate Supply Air Temperature
    if hvac_heating.is_a? HPXML::HeatPump
      @supply_air_temp = 105.0 # F
      @backup_supply_air_temp = 120.0 # F
    else
      @supply_air_temp = 120.0 # F
    end
  end

  def self.apply_hvac_loads(hvac_heating, system_design_loads, bldg_design_loads, ducts_heat_load, ducts_cool_load_sens, ducts_cool_load_lat)
    # Calculate design loads that this HVAC system serves

    # Heating
    system_design_loads.Heat_Load = bldg_design_loads.Heat_Tot * @fraction_heat_load_served
    if @heating_type == HPXML::HVACTypeHeatPumpWaterLoopToAir
      # Size to meet original fraction load served (not adjusted value from HVAC.apply_shared_heating_systems()
      # This ensures, e.g., that an appropriate heating airflow is used for duct losses.
      system_design_loads.Heat_Load = system_design_loads.Heat_Load / (1.0 / hvac_heating.heating_efficiency_cop)
    end
    system_design_loads.Heat_Load_Supp = system_design_loads.Heat_Load

    # Cooling
    system_design_loads.Cool_Load_Tot = bldg_design_loads.Cool_Tot * @fraction_cool_load_served
    system_design_loads.Cool_Load_Sens = bldg_design_loads.Cool_Sens * @fraction_cool_load_served
    system_design_loads.Cool_Load_Lat = bldg_design_loads.Cool_Lat * @fraction_cool_load_served

    # After applying load fraction to building design loads (w/o ducts), add duct load specific to this HVAC system
    system_design_loads.Heat_Load += ducts_heat_load.to_f
    system_design_loads.Heat_Load_Supp += ducts_heat_load.to_f
    system_design_loads.Cool_Load_Sens += ducts_cool_load_sens.to_f
    system_design_loads.Cool_Load_Lat += ducts_cool_load_lat.to_f
    system_design_loads.Cool_Load_Tot += ducts_cool_load_sens.to_f + ducts_cool_load_lat.to_f
  end

  def self.apply_hvac_size_limits(hvac_cooling)
    @oversize_limit = 1.15
    @oversize_delta = 15000.0
    @undersize_limit = 0.9

    if not hvac_cooling.nil?
      if hvac_cooling.compressor_type == HPXML::HVACCompressorTypeTwoStage
        @oversize_limit = 1.2
      elsif hvac_cooling.compressor_type == HPXML::HVACCompressorTypeVariableSpeed
        @oversize_limit = 1.3
      end
    end
  end

  def self.apply_hvac_heat_pump_logic(hvac_sizing_values, hvac_cooling)
    return unless hvac_cooling.is_a? HPXML::HeatPump
    return if @fraction_cool_load_served == 0
    return if @fraction_heat_load_served == 0

    if @hpxml.header.heat_pump_sizing_methodology != HPXML::HeatPumpSizingACCA
      # If HERS/MaxLoad methodology, use at least the larger of heating/cooling loads for heat pump sizing.
      # Note: Heat_Load_Supp should NOT be adjusted; we only want to adjust the HP capacity, not the HP backup heating capacity.
      max_load = [hvac_sizing_values.Heat_Load, hvac_sizing_values.Cool_Load_Tot].max
      hvac_sizing_values.Heat_Load = max_load
      hvac_sizing_values.Cool_Load_Sens *= max_load / hvac_sizing_values.Cool_Load_Tot
      hvac_sizing_values.Cool_Load_Lat *= max_load / hvac_sizing_values.Cool_Load_Tot
      hvac_sizing_values.Cool_Load_Tot = max_load
    end
  end

  def self.get_duct_regain_factor(duct)
    # dse_Fregain values comes from MJ8 pg 204 and Walker (1998) "Technical background for default
    # values used for forced air systems in proposed ASHRAE Std. 152"

    dse_Fregain = nil

    if [HPXML::LocationOutside, HPXML::LocationRoofDeck].include? duct.duct_location
      dse_Fregain = 0.0

    elsif [HPXML::LocationOtherHousingUnit, HPXML::LocationOtherHeatedSpace, HPXML::LocationOtherMultifamilyBufferSpace,
           HPXML::LocationOtherNonFreezingSpace, HPXML::LocationExteriorWall, HPXML::LocationUnderSlab,
           HPXML::LocationManufacturedHomeBelly].include? duct.duct_location
      space_values = Geometry.get_temperature_scheduled_space_values(duct.duct_location)
      dse_Fregain = space_values[:f_regain]

    elsif [HPXML::LocationBasementUnconditioned, HPXML::LocationCrawlspaceVented, HPXML::LocationCrawlspaceUnvented].include? duct.duct_location

      ceilings = @hpxml.floors.select { |f| f.is_floor && [f.interior_adjacent_to, f.exterior_adjacent_to].include?(duct.duct_location) }
      avg_ceiling_rvalue = calculate_average_r_value(ceilings)
      ceiling_insulated = (avg_ceiling_rvalue > 4)

      walls = @hpxml.foundation_walls.select { |f| [f.interior_adjacent_to, f.exterior_adjacent_to].include? duct.duct_location }
      avg_wall_rvalue = calculate_average_r_value(walls)
      walls_insulated = (avg_wall_rvalue > 4)

      if duct.duct_location == HPXML::LocationBasementUnconditioned
        if not ceiling_insulated
          if not walls_insulated
            dse_Fregain = 0.50 # Uninsulated ceiling, uninsulated walls
          else
            dse_Fregain = 0.75 # Uninsulated ceiling, insulated walls
          end
        else
          dse_Fregain = 0.30 # Insulated ceiling
        end
      elsif duct.duct_location == HPXML::LocationCrawlspaceVented
        if ceiling_insulated && walls_insulated
          dse_Fregain = 0.17 # Insulated ceiling, insulated walls
        elsif ceiling_insulated && (not walls_insulated)
          dse_Fregain = 0.12 # Insulated ceiling, uninsulated walls
        elsif (not ceiling_insulated) && walls_insulated
          dse_Fregain = 0.66 # Uninsulated ceiling, insulated walls
        elsif (not ceiling_insulated) && (not walls_insulated)
          dse_Fregain = 0.50 # Uninsulated ceiling, uninsulated walls
        end
      elsif duct.duct_location == HPXML::LocationCrawlspaceUnvented
        if ceiling_insulated && walls_insulated
          dse_Fregain = 0.30 # Insulated ceiling, insulated walls
        elsif ceiling_insulated && (not walls_insulated)
          dse_Fregain = 0.16 # Insulated ceiling, uninsulated walls
        elsif (not ceiling_insulated) && walls_insulated
          dse_Fregain = 0.76 # Uninsulated ceiling, insulated walls
        elsif (not ceiling_insulated) && (not walls_insulated)
          dse_Fregain = 0.60 # Uninsulated ceiling, uninsulated walls
        end
      end

    elsif [HPXML::LocationAtticVented, HPXML::LocationAtticUnvented].include? duct.duct_location
      dse_Fregain = 0.10 # This would likely be higher for unvented attics with roof insulation

    elsif [HPXML::LocationGarage].include? duct.duct_location
      dse_Fregain = 0.05

    elsif HPXML::conditioned_locations.include? duct.duct_location
      dse_Fregain = 1.0

    end

    return dse_Fregain
  end

  def self.calculate_load_ducts_heating(system_design_loads, hvac_heating)
    '''
    Heating Duct Loads
    '''

    return if hvac_heating.nil? || (system_design_loads.Heat_Tot == 0) || hvac_heating.distribution_system.nil? || hvac_heating.distribution_system.ducts.empty?
    return if @fraction_heat_load_served == 0

    init_heat_load = system_design_loads.Heat_Tot * @fraction_heat_load_served

    # Distribution system efficiency (DSE) calculations based on ASHRAE Standard 152

    duct_values = calc_duct_conduction_values(hvac_heating.distribution_system, @heat_design_temps)
    dse_As, dse_Ar, supply_r, return_r, dse_Tamb_s, dse_Tamb_r, dse_Fregain_s, dse_Fregain_r = duct_values

    # Initialize for the iteration
    delta = 1
    heat_load_next = init_heat_load

    for _iter in 0..19
      break if delta.abs <= 0.001

      heat_load_prev = heat_load_next

      # Calculate the new heating air flow rate
      heat_cfm = calc_airflow_rate_manual_s(heat_load_next, (@supply_air_temp - @heat_setpoint))

      dse_Qs, dse_Qr = calc_duct_leakages_cfm25(hvac_heating.distribution_system, heat_cfm)

      dse_DE = calc_delivery_effectiveness_heating(dse_Qs, dse_Qr, heat_cfm, heat_load_next, dse_Tamb_s, dse_Tamb_r, dse_As, dse_Ar, @heat_setpoint, dse_Fregain_s, dse_Fregain_r, supply_r, return_r)

      # Calculate the increase in heating load due to ducts (Approach: DE = Qload/Qequip -> Qducts = Qequip-Qload)
      heat_load_next = init_heat_load / dse_DE

      # Calculate the change since the last iteration
      delta = (heat_load_next - heat_load_prev) / heat_load_prev
    end

    ducts_heat_load = heat_load_next - init_heat_load
    return ducts_heat_load
  end

  def self.calculate_load_ducts_cooling(system_design_loads, weather, hvac_cooling)
    '''
    Cooling Duct Loads
    '''

    return if hvac_cooling.nil? || (system_design_loads.Cool_Sens == 0) || hvac_cooling.distribution_system.nil? || hvac_cooling.distribution_system.ducts.empty?
    return if @fraction_cool_load_served == 0

    init_cool_load_sens = system_design_loads.Cool_Sens * @fraction_cool_load_served
    init_cool_load_lat = system_design_loads.Cool_Lat * @fraction_cool_load_served

    # Distribution system efficiency (DSE) calculations based on ASHRAE Standard 152

    duct_values = calc_duct_conduction_values(hvac_cooling.distribution_system, @cool_design_temps)
    dse_As, dse_Ar, supply_r, return_r, dse_Tamb_s, dse_Tamb_r, dse_Fregain_s, dse_Fregain_r = duct_values

    # Calculate the air enthalpy in the return duct location for DSE calculations
    dse_h_r = (1.006 * UnitConversions.convert(dse_Tamb_r, 'F', 'C') + weather.design.CoolingHumidityRatio * (2501.0 + 1.86 * UnitConversions.convert(dse_Tamb_r, 'F', 'C'))) * UnitConversions.convert(1.0, 'kJ', 'Btu') * UnitConversions.convert(1.0, 'lbm', 'kg')

    # Initialize for the iteration
    delta = 1
    cool_load_tot_next = init_cool_load_sens + init_cool_load_lat

    cool_cfm = calc_airflow_rate_manual_s(init_cool_load_sens, (@cool_setpoint - @leaving_air_temp))
    _dse_Qs, dse_Qr = calc_duct_leakages_cfm25(hvac_cooling.distribution_system, cool_cfm)

    for _iter in 1..50
      break if delta.abs <= 0.001

      cool_load_tot_prev = cool_load_tot_next

      cool_load_lat, cool_load_sens = calculate_sensible_latent_split(dse_Qr, cool_load_tot_next, init_cool_load_lat)
      cool_load_tot = cool_load_lat + cool_load_sens

      # Calculate the new cooling air flow rate
      cool_cfm = calc_airflow_rate_manual_s(cool_load_sens, (@cool_setpoint - @leaving_air_temp))

      dse_Qs, dse_Qr = calc_duct_leakages_cfm25(hvac_cooling.distribution_system, cool_cfm)

      dse_DE, _dse_dTe_cooling, _cool_duct_sens = calc_delivery_effectiveness_cooling(dse_Qs, dse_Qr, @leaving_air_temp, cool_cfm, cool_load_sens, dse_Tamb_s, dse_Tamb_r, dse_As, dse_Ar, @cool_setpoint, dse_Fregain_s, dse_Fregain_r, cool_load_tot, dse_h_r, supply_r, return_r)

      cool_load_tot_next = (init_cool_load_sens + init_cool_load_lat) / dse_DE

      # Calculate the change since the last iteration
      delta = (cool_load_tot_next - cool_load_tot_prev) / cool_load_tot_prev
    end

    ducts_cool_load_sens = cool_load_sens - init_cool_load_sens
    ducts_cool_load_lat = cool_load_lat - init_cool_load_lat
    return ducts_cool_load_sens, ducts_cool_load_lat
  end

  def self.apply_load_ducts(bldg_design_loads, total_ducts_heat_load, total_ducts_cool_load_sens, total_ducts_cool_load_lat)
    bldg_design_loads.Heat_Ducts += total_ducts_heat_load.to_f
    bldg_design_loads.Heat_Tot += total_ducts_heat_load.to_f
    bldg_design_loads.Cool_Ducts_Sens += total_ducts_cool_load_sens.to_f
    bldg_design_loads.Cool_Sens += total_ducts_cool_load_sens.to_f
    bldg_design_loads.Cool_Ducts_Lat += total_ducts_cool_load_lat.to_f
    bldg_design_loads.Cool_Lat += total_ducts_cool_load_lat.to_f
    bldg_design_loads.Cool_Tot += total_ducts_cool_load_sens.to_f + total_ducts_cool_load_lat.to_f
  end

  def self.apply_hvac_equipment_adjustments(runner, hvac_sizing_values, weather, hvac_heating, hvac_cooling, hvac_system)
    '''
    Equipment Adjustments
    '''

    # Cooling

    if not hvac_cooling.nil?
      hvac_cooling_ap = hvac_cooling.additional_properties
    end

    if hvac_sizing_values.Cool_Load_Tot <= 0

      hvac_sizing_values.Cool_Capacity = 0.0
      hvac_sizing_values.Cool_Capacity_Sens = 0.0
      hvac_sizing_values.Cool_Airflow = 0.0

    elsif [HPXML::HVACTypeCentralAirConditioner,
           HPXML::HVACTypeHeatPumpAirToAir].include? @cooling_type

      entering_temp = @hpxml.header.manualj_cooling_design_temp
      hvac_cooling_speed = get_sizing_speed(hvac_cooling_ap)
      coefficients = hvac_cooling_ap.cool_cap_ft_spec[hvac_cooling_speed]

      total_cap_curve_value = MathTools.biquadratic(@wetbulb_indoor_cooling, entering_temp, coefficients)
      cool_cap_rated = hvac_sizing_values.Cool_Load_Tot / total_cap_curve_value

      hvac_cooling_shr = hvac_cooling_ap.cool_rated_shrs_gross[hvac_cooling_speed]
      sens_cap_rated = cool_cap_rated * hvac_cooling_shr

      # Calculate the air flow rate required for design conditions
      hvac_sizing_values.Cool_Airflow = calc_airflow_rate_manual_s(hvac_sizing_values.Cool_Load_Sens, (@cool_setpoint - @leaving_air_temp), cool_cap_rated)

      sensible_cap_curve_value = process_curve_fit(hvac_sizing_values.Cool_Airflow, hvac_sizing_values.Cool_Load_Tot, entering_temp)
      sens_cap_design = sens_cap_rated * sensible_cap_curve_value
      lat_cap_design = [hvac_sizing_values.Cool_Load_Tot - sens_cap_design, 1.0].max

      shr_biquadratic = get_shr_biquadratic
      a_sens = shr_biquadratic[0]
      b_sens = shr_biquadratic[1]
      c_sens = shr_biquadratic[3]
      d_sens = shr_biquadratic[5]

      # Adjust Sizing
      if hvac_cooling.is_a?(HPXML::HeatPump) && (@hpxml.header.heat_pump_sizing_methodology == HPXML::HeatPumpSizingHERS)
        hvac_sizing_values.Cool_Capacity = hvac_sizing_values.Cool_Load_Tot
        hvac_sizing_values.Cool_Capacity_Sens = hvac_sizing_values.Cool_Capacity * hvac_cooling_shr

        cool_load_sens_cap_design = hvac_sizing_values.Cool_Capacity_Sens * sensible_cap_curve_value

      elsif lat_cap_design < hvac_sizing_values.Cool_Load_Lat
        # Size by MJ8 Latent load, return to rated conditions

        # Solve for the new sensible and total capacity at design conditions:
        # CoolingLoad_Lat = cool_cap_design - cool_load_sens_cap_design
        # solve the following for cool_cap_design: sens_cap_design = SHRRated * cool_cap_design / total_cap_curve_value * function(CFM/cool_cap_design, ODB)
        # substituting in CFM = cool_load_sens_cap_design / (1.1 * ACF * (cool_setpoint - LAT))

        cool_load_sens_cap_design = hvac_sizing_values.Cool_Load_Lat / ((total_cap_curve_value / hvac_cooling_shr - \
                                  (b_sens + d_sens * entering_temp) / \
                                  (1.1 * @acf * (@cool_setpoint - @leaving_air_temp))) / \
                                  (a_sens + c_sens * entering_temp) - 1.0)

        # Ensure equipment is not being undersized
        cool_load_sens_cap_design = [cool_load_sens_cap_design, @undersize_limit * hvac_sizing_values.Cool_Load_Sens].max

        cool_cap_design = cool_load_sens_cap_design + hvac_sizing_values.Cool_Load_Lat

        # The SHR of the equipment at the design condition
        shr_design = cool_load_sens_cap_design / cool_cap_design

        # If the adjusted equipment size is negative (occurs at altitude), use oversize limit (the adjustment
        # almost always hits the oversize limit in this case, making this a safe assumption)
        if (cool_cap_design < 0) || (cool_load_sens_cap_design < 0)
          cool_cap_design = @oversize_limit * hvac_sizing_values.Cool_Load_Tot
        end

        # Limit total capacity to oversize limit
        cool_cap_design = [cool_cap_design, @oversize_limit * hvac_sizing_values.Cool_Load_Tot].min

        # Determine rated capacities
        hvac_sizing_values.Cool_Capacity = cool_cap_design / total_cap_curve_value
        hvac_sizing_values.Cool_Capacity_Sens = hvac_sizing_values.Cool_Capacity * hvac_cooling_shr

        # Determine the final sensible capacity at design using the SHR
        cool_load_sens_cap_design = shr_design * cool_cap_design

      elsif sens_cap_design < @undersize_limit * hvac_sizing_values.Cool_Load_Sens
        # Size by MJ8 Sensible load, return to rated conditions, find Sens with SHRRated. Limit total
        # capacity to oversizing limit

        sens_cap_design = @undersize_limit * hvac_sizing_values.Cool_Load_Sens

        # Solve for the new total system capacity at design conditions:
        # sens_cap_design   = sens_cap_rated * sensible_cap_curve_value
        #                  = SHRRated * cool_cap_design / total_cap_curve_value * sensible_cap_curve_value
        #                  = SHRRated * cool_cap_design / total_cap_curve_value * function(CFM/cool_cap_design, ODB)

        cool_cap_design = (sens_cap_design / (hvac_cooling_shr / total_cap_curve_value) - \
                                           (b_sens * UnitConversions.convert(hvac_sizing_values.Cool_Airflow, 'ton', 'Btu/hr') + \
                                           d_sens * UnitConversions.convert(hvac_sizing_values.Cool_Airflow, 'ton', 'Btu/hr') * entering_temp)) / \
                          (a_sens + c_sens * entering_temp)

        # Limit total capacity to oversize limit
        cool_cap_design = [cool_cap_design, @oversize_limit * hvac_sizing_values.Cool_Load_Tot].min

        hvac_sizing_values.Cool_Capacity = cool_cap_design / total_cap_curve_value
        hvac_sizing_values.Cool_Capacity_Sens = hvac_sizing_values.Cool_Capacity * hvac_cooling_shr

        # Recalculate the air flow rate in case the oversizing limit has been used
        cool_load_sens_cap_design = hvac_sizing_values.Cool_Capacity_Sens * sensible_cap_curve_value

      else
        hvac_sizing_values.Cool_Capacity = hvac_sizing_values.Cool_Load_Tot / total_cap_curve_value
        hvac_sizing_values.Cool_Capacity_Sens = hvac_sizing_values.Cool_Capacity * hvac_cooling_shr

        cool_load_sens_cap_design = hvac_sizing_values.Cool_Capacity_Sens * sensible_cap_curve_value
      end

      # Calculate the final air flow rate using final sensible capacity at design
      hvac_sizing_values.Cool_Airflow = calc_airflow_rate_manual_s(cool_load_sens_cap_design, (@cool_setpoint - @leaving_air_temp), hvac_sizing_values.Cool_Capacity)

    elsif [HPXML::HVACTypeHeatPumpMiniSplit,
           HPXML::HVACTypeMiniSplitAirConditioner,
           HPXML::HVACTypeRoomAirConditioner,
           HPXML::HVACTypePTAC,
           HPXML::HVACTypeHeatPumpPTHP,
           HPXML::HVACTypeHeatPumpRoom].include? @cooling_type

      hvac_cooling_speed = get_sizing_speed(hvac_cooling_ap)
      hvac_cooling_shr = hvac_cooling_ap.cool_rated_shrs_gross[hvac_cooling_speed]

      if hvac_cooling.is_a?(HPXML::HeatPump) && (@hpxml.header.heat_pump_sizing_methodology == HPXML::HeatPumpSizingHERS)
        hvac_sizing_values.Cool_Capacity = hvac_sizing_values.Cool_Load_Tot
        hvac_sizing_values.Cool_Capacity_Sens = hvac_sizing_values.Cool_Capacity * hvac_cooling_shr
      else
        entering_temp = @hpxml.header.manualj_cooling_design_temp
        coefficients = hvac_cooling_ap.cool_cap_ft_spec[hvac_cooling_speed]
        total_cap_curve_value = MathTools.biquadratic(@wetbulb_indoor_cooling, entering_temp, coefficients)

        hvac_sizing_values.Cool_Capacity = hvac_sizing_values.Cool_Load_Tot / total_cap_curve_value
        hvac_sizing_values.Cool_Capacity_Sens = hvac_sizing_values.Cool_Capacity * hvac_cooling_shr
      end

      hvac_sizing_values.Cool_Airflow = calc_airflow_rate_user(hvac_sizing_values.Cool_Capacity, hvac_cooling_ap.cool_rated_cfm_per_ton[-1], hvac_cooling_ap.cool_capacity_ratios[-1])

    elsif HPXML::HVACTypeHeatPumpGroundToAir == @cooling_type

      coil_bf = gshp_coil_bf
      entering_temp = hvac_cooling_ap.design_chw
      hvac_cooling_speed = get_sizing_speed(hvac_cooling_ap)

      # Calculate the air flow rate required for design conditions
      hvac_sizing_values.Cool_Airflow = calc_airflow_rate_manual_s(hvac_sizing_values.Cool_Load_Sens, (@cool_setpoint - @leaving_air_temp))

      # Neglecting the water flow rate for now because it's not available yet. Air flow rate is pre-adjusted values.
      design_wb_temp = UnitConversions.convert(@wetbulb_indoor_cooling, 'f', 'k')
      design_db_temp = UnitConversions.convert(@cool_setpoint, 'f', 'k')
      design_w_temp = UnitConversions.convert(entering_temp, 'f', 'k')
      design_vfr_air = UnitConversions.convert(hvac_sizing_values.Cool_Airflow, 'cfm', 'm^3/s')

      cool_cap_curve_spec = hvac_cooling_ap.cool_cap_curve_spec[hvac_cooling_speed]
      cool_sh_curve_spec = hvac_cooling_ap.cool_sh_curve_spec[hvac_cooling_speed]
      total_cap_curve_value, sensible_cap_curve_value = calc_gshp_clg_curve_value(cool_cap_curve_spec, cool_sh_curve_spec, design_wb_temp, design_db_temp, design_w_temp, design_vfr_air, nil)

      bypass_factor_curve_value = MathTools.biquadratic(@wetbulb_indoor_cooling, @cool_setpoint, gshp_coil_bf_ft_spec)
      hvac_cooling_shr = hvac_cooling_ap.cool_rated_shrs_gross[hvac_cooling_speed]

      if @hpxml.header.heat_pump_sizing_methodology == HPXML::HeatPumpSizingHERS
        hvac_sizing_values.Cool_Capacity = hvac_sizing_values.Cool_Load_Tot
        hvac_sizing_values.Cool_Capacity_Sens = hvac_sizing_values.Cool_Capacity * hvac_cooling_shr
      else
        hvac_sizing_values.Cool_Capacity = hvac_sizing_values.Cool_Load_Tot / total_cap_curve_value # Note: cool_cap_design = hvac_sizing_values.Cool_Load_Tot
        hvac_sizing_values.Cool_Capacity_Sens = hvac_sizing_values.Cool_Capacity * hvac_cooling_shr

        cool_load_sens_cap_design = (hvac_sizing_values.Cool_Capacity_Sens * sensible_cap_curve_value /
                                   (1.0 + (1.0 - coil_bf * bypass_factor_curve_value) *
                                   (80.0 - @cool_setpoint) / (@cool_setpoint - @leaving_air_temp)))
        cool_load_lat_cap_design = hvac_sizing_values.Cool_Load_Tot - cool_load_sens_cap_design

        # Adjust Sizing so that coil sensible at design >= CoolingLoad_Sens, and coil latent at design >= CoolingLoad_Lat, and equipment SHRRated is maintained.
        cool_load_sens_cap_design = [cool_load_sens_cap_design, hvac_sizing_values.Cool_Load_Sens].max
        cool_load_lat_cap_design = [cool_load_lat_cap_design, hvac_sizing_values.Cool_Load_Lat].max
        cool_cap_design = cool_load_sens_cap_design + cool_load_lat_cap_design

        # Limit total capacity via oversizing limit
        cool_cap_design = [cool_cap_design, @oversize_limit * hvac_sizing_values.Cool_Load_Tot].min
        hvac_sizing_values.Cool_Capacity = cool_cap_design / total_cap_curve_value
        hvac_sizing_values.Cool_Capacity_Sens = hvac_sizing_values.Cool_Capacity * hvac_cooling_shr
      end

      # Recalculate the air flow rate in case the oversizing limit has been used
      cool_load_sens_cap_design = (hvac_sizing_values.Cool_Capacity_Sens * sensible_cap_curve_value /
                                 (1.0 + (1.0 - coil_bf * bypass_factor_curve_value) *
                                 (80.0 - @cool_setpoint) / (@cool_setpoint - @leaving_air_temp)))
      hvac_sizing_values.Cool_Airflow = calc_airflow_rate_manual_s(cool_load_sens_cap_design, (@cool_setpoint - @leaving_air_temp), hvac_sizing_values.Cool_Capacity)

    elsif HPXML::HVACTypeEvaporativeCooler == @cooling_type

      hvac_sizing_values.Cool_Capacity = hvac_sizing_values.Cool_Load_Tot
      hvac_sizing_values.Cool_Capacity_Sens = hvac_sizing_values.Cool_Load_Sens
      if @cool_setpoint - @leaving_air_temp > 0
        hvac_sizing_values.Cool_Airflow = calc_airflow_rate_manual_s(hvac_sizing_values.Cool_Load_Sens, (@cool_setpoint - @leaving_air_temp))
      else
        hvac_sizing_values.Cool_Airflow = @cfa * 2.0 # Use industry rule of thumb sizing method adopted by HEScore
      end

    elsif HPXML::HVACTypeHeatPumpWaterLoopToAir == @cooling_type

      # Model only currently used for heating
      hvac_sizing_values.Cool_Capacity = 0.0
      hvac_sizing_values.Cool_Capacity_Sens = 0.0
      hvac_sizing_values.Cool_Airflow = 0.0

    elsif @cooling_type.nil?

      hvac_sizing_values.Cool_Capacity = 0.0
      hvac_sizing_values.Cool_Capacity_Sens = 0.0
      hvac_sizing_values.Cool_Airflow = 0.0

    else

      fail "Unexpected cooling type: #{@cooling_type}."

    end

    # Heating

    if not hvac_heating.nil?
      hvac_heating_ap = hvac_heating.additional_properties
    end

    if hvac_sizing_values.Heat_Load <= 0

      hvac_sizing_values.Heat_Capacity = 0.0
      hvac_sizing_values.Heat_Capacity_Supp = 0.0
      hvac_sizing_values.Heat_Airflow = 0.0
      hvac_sizing_values.Heat_Airflow_Supp = 0.0

    elsif [HPXML::HVACTypeHeatPumpAirToAir,
           HPXML::HVACTypeHeatPumpMiniSplit,
           HPXML::HVACTypeHeatPumpPTHP,
           HPXML::HVACTypeHeatPumpRoom].include? @heating_type
<<<<<<< HEAD
      process_heat_pump_adjustment(runner, hvac_sizing_values, weather, hvac_heating, total_cap_curve_value, hvac_system)
=======

      if hvac_heating.is_a?(HPXML::HeatPump) && (@hpxml.header.heat_pump_sizing_methodology == HPXML::HeatPumpSizingHERS)
        hvac_sizing_values.Heat_Capacity = hvac_sizing_values.Heat_Load
      else
        process_heat_pump_adjustment(hvac_sizing_values, weather, hvac_heating, total_cap_curve_value, hvac_system)
      end

>>>>>>> c2ee8992
      hvac_sizing_values.Heat_Capacity_Supp = hvac_sizing_values.Heat_Load_Supp
      if @heating_type == HPXML::HVACTypeHeatPumpAirToAir
        hvac_sizing_values.Heat_Airflow = calc_airflow_rate_manual_s(hvac_sizing_values.Heat_Capacity, (@supply_air_temp - @heat_setpoint), hvac_sizing_values.Heat_Capacity)
      else
        hvac_sizing_values.Heat_Airflow = calc_airflow_rate_user(hvac_sizing_values.Heat_Capacity, hvac_heating_ap.heat_rated_cfm_per_ton[-1], hvac_heating_ap.heat_capacity_ratios[-1])
      end
      hvac_sizing_values.Heat_Airflow_Supp = calc_airflow_rate_manual_s(hvac_sizing_values.Heat_Capacity_Supp, (@backup_supply_air_temp - @heat_setpoint))

    elsif [HPXML::HVACTypeHeatPumpGroundToAir].include? @heating_type

      if @hpxml.header.heat_pump_sizing_methodology == HPXML::HeatPumpSizingHERS
        hvac_sizing_values.Heat_Capacity = hvac_sizing_values.Heat_Load
        hvac_sizing_values.Heat_Capacity_Supp = hvac_sizing_values.Heat_Load_Supp
      elsif hvac_sizing_values.Cool_Capacity > 0
        hvac_sizing_values.Heat_Capacity = hvac_sizing_values.Heat_Load
        hvac_sizing_values.Heat_Capacity_Supp = hvac_sizing_values.Heat_Load_Supp

        # For single stage compressor, when heating capacity is much larger than cooling capacity,
        # in order to avoid frequent cycling in cooling mode, heating capacity is derated to 75%.
        if hvac_sizing_values.Heat_Capacity >= 1.5 * hvac_sizing_values.Cool_Capacity
          hvac_sizing_values.Heat_Capacity = hvac_sizing_values.Heat_Load * 0.75
        end

        hvac_sizing_values.Cool_Capacity = [hvac_sizing_values.Cool_Capacity, hvac_sizing_values.Heat_Capacity].max
        hvac_sizing_values.Heat_Capacity = hvac_sizing_values.Cool_Capacity

        hvac_sizing_values.Cool_Capacity_Sens = hvac_sizing_values.Cool_Capacity * hvac_cooling_shr
        cool_load_sens_cap_design = (hvac_sizing_values.Cool_Capacity_Sens * sensible_cap_curve_value /
                                   (1.0 + (1.0 - gshp_coil_bf * bypass_factor_curve_value) *
                                   (80.0 - @cool_setpoint) / (@cool_setpoint - @leaving_air_temp)))
        hvac_sizing_values.Cool_Airflow = calc_airflow_rate_manual_s(cool_load_sens_cap_design, (@cool_setpoint - @leaving_air_temp), hvac_sizing_values.Cool_Capacity)
      else
        hvac_sizing_values.Heat_Capacity = hvac_sizing_values.Heat_Load
        hvac_sizing_values.Heat_Capacity_Supp = hvac_sizing_values.Heat_Load_Supp
      end
      hvac_sizing_values.Heat_Airflow = calc_airflow_rate_manual_s(hvac_sizing_values.Heat_Capacity, (@supply_air_temp - @heat_setpoint))
      hvac_sizing_values.Heat_Airflow_Supp = calc_airflow_rate_manual_s(hvac_sizing_values.Heat_Capacity_Supp, (@backup_supply_air_temp - @heat_setpoint))

    elsif [HPXML::HVACTypeHeatPumpWaterLoopToAir].include? @heating_type

      hvac_sizing_values.Heat_Capacity = hvac_sizing_values.Heat_Load
      hvac_sizing_values.Heat_Capacity_Supp = hvac_sizing_values.Heat_Load_Supp

      hvac_sizing_values.Heat_Airflow = calc_airflow_rate_manual_s(hvac_sizing_values.Heat_Capacity, (@supply_air_temp - @heat_setpoint), hvac_sizing_values.Heat_Capacity)
      hvac_sizing_values.Heat_Airflow_Supp = calc_airflow_rate_manual_s(hvac_sizing_values.Heat_Capacity_Supp, (@backup_supply_air_temp - @heat_setpoint))

    elsif (@heating_type == HPXML::HVACTypeFurnace) || ((not hvac_cooling.nil?) && hvac_cooling.has_integrated_heating)

      hvac_sizing_values.Heat_Capacity = hvac_sizing_values.Heat_Load
      hvac_sizing_values.Heat_Capacity_Supp = 0.0

      hvac_sizing_values.Heat_Airflow = calc_airflow_rate_manual_s(hvac_sizing_values.Heat_Capacity, (@supply_air_temp - @heat_setpoint), hvac_sizing_values.Heat_Capacity)
      hvac_sizing_values.Heat_Airflow_Supp = 0.0

    elsif [HPXML::HVACTypeStove,
           HPXML::HVACTypeSpaceHeater,
           HPXML::HVACTypeWallFurnace,
           HPXML::HVACTypeFloorFurnace,
           HPXML::HVACTypeFireplace].include? @heating_type

      hvac_sizing_values.Heat_Capacity = hvac_sizing_values.Heat_Load
      hvac_sizing_values.Heat_Capacity_Supp = 0.0

      if hvac_heating_ap.heat_rated_cfm_per_ton[0] > 0
        # Fixed airflow rate
        hvac_sizing_values.Heat_Airflow = UnitConversions.convert(hvac_sizing_values.Heat_Capacity, 'Btu/hr', 'ton') * hvac_heating_ap.heat_rated_cfm_per_ton[0]
      else
        # Autosized airflow rate
        hvac_sizing_values.Heat_Airflow = calc_airflow_rate_manual_s(hvac_sizing_values.Heat_Capacity, (@supply_air_temp - @heat_setpoint), hvac_sizing_values.Heat_Capacity)
      end
      hvac_sizing_values.Heat_Airflow_Supp = 0.0

    elsif [HPXML::HVACTypeBoiler,
           HPXML::HVACTypeElectricResistance].include? @heating_type

      hvac_sizing_values.Heat_Capacity = hvac_sizing_values.Heat_Load
      hvac_sizing_values.Heat_Capacity_Supp = 0.0
      hvac_sizing_values.Heat_Airflow = 0.0
      hvac_sizing_values.Heat_Airflow_Supp = 0.0

    elsif @heating_type.nil?

      hvac_sizing_values.Heat_Capacity = 0.0
      hvac_sizing_values.Heat_Capacity_Supp = 0.0
      hvac_sizing_values.Heat_Airflow = 0.0
      hvac_sizing_values.Heat_Airflow_Supp = 0.0

    else

      fail "Unexpected heating type: #{@heating_type}."

    end
  end

  def self.apply_hvac_installation_quality(hvac_sizing_values, hvac_heating, hvac_cooling)
    # Increases the autosized heating/cooling capacities to account for any reduction
    # in capacity due to HVAC installation quality. This is done to prevent causing
    # unmet loads.

    cool_charge_defect_ratio = 0.0
    cool_airflow_defect_ratio = 0.0
    heat_airflow_defect_ratio = 0.0

    if not hvac_cooling.nil?
      if hvac_cooling.respond_to? :charge_defect_ratio
        cool_charge_defect_ratio = hvac_cooling.charge_defect_ratio.to_f
      end
      if hvac_cooling.respond_to? :airflow_defect_ratio
        cool_airflow_defect_ratio = hvac_cooling.airflow_defect_ratio.to_f
      end
    end
    if (not hvac_heating.nil?)
      if hvac_heating.respond_to? :airflow_defect_ratio
        heat_airflow_defect_ratio = hvac_heating.airflow_defect_ratio.to_f
      end
    end

    return if (cool_charge_defect_ratio.abs < 0.001) && (cool_airflow_defect_ratio.abs < 0.001) && (heat_airflow_defect_ratio.abs < 0.001)

    # Cooling

    f_ch = cool_charge_defect_ratio.round(3)

    if [HPXML::HVACTypeHeatPumpAirToAir,
        HPXML::HVACTypeCentralAirConditioner,
        HPXML::HVACTypeHeatPumpMiniSplit,
        HPXML::HVACTypeMiniSplitAirConditioner,
        HPXML::HVACTypeHeatPumpGroundToAir].include?(@cooling_type) && @fraction_cool_load_served > 0

      hvac_cooling_ap = hvac_cooling.additional_properties

      cool_airflow_rated_defect_ratio = []
      cool_airflow_rated_ratio = []
      if @cooling_type != HPXML::HVACTypeHeatPumpGroundToAir
        cool_cfm_m3s = UnitConversions.convert(hvac_sizing_values.Cool_Airflow, 'cfm', 'm^3/s')
        for speed in 0..(hvac_cooling_ap.cool_rated_cfm_per_ton.size - 1)
          cool_airflow_rated_ratio << cool_cfm_m3s / HVAC.calc_rated_airflow(hvac_sizing_values.Cool_Capacity, hvac_cooling_ap.cool_rated_cfm_per_ton[speed], hvac_cooling_ap.cool_capacity_ratios[speed])
          cool_airflow_rated_defect_ratio << cool_cfm_m3s * (1 + cool_airflow_defect_ratio) / HVAC.calc_rated_airflow(hvac_sizing_values.Cool_Capacity, hvac_cooling_ap.cool_rated_cfm_per_ton[speed], hvac_cooling_ap.cool_capacity_ratios[speed])
        end
      else
        cool_airflow_rated_ratio = [1.0] # actual air flow is equal to rated (before applying defect ratio) in current methodology
        cool_airflow_rated_defect_ratio = [1 + cool_airflow_defect_ratio]
      end

      if not cool_airflow_rated_defect_ratio.empty?
        cap_clg_ratios = []
        for speed in 0..(cool_airflow_rated_defect_ratio.size - 1)
          # NOTE: heat pump (cooling) curves don't exhibit expected trends at extreme faults;
          clg_fff_cap_coeff, _clg_fff_eir_coeff = HVAC.get_airflow_fault_cooling_coeff()
          a1_AF_Qgr_c = clg_fff_cap_coeff[0]
          a2_AF_Qgr_c = clg_fff_cap_coeff[1]
          a3_AF_Qgr_c = clg_fff_cap_coeff[2]

          qgr_values, _p_values, ff_chg_values = HVAC.get_charge_fault_cooling_coeff(f_ch)

          a1_CH_Qgr_c = qgr_values[0]
          a2_CH_Qgr_c = qgr_values[1]
          a3_CH_Qgr_c = qgr_values[2]
          a4_CH_Qgr_c = qgr_values[3]

          q0_CH = a1_CH_Qgr_c
          q1_CH = a2_CH_Qgr_c * UnitConversions.convert(@cool_setpoint, 'F', 'C')
          q2_CH = a3_CH_Qgr_c * UnitConversions.convert(@hpxml.header.manualj_cooling_design_temp, 'F', 'C')
          q3_CH = a4_CH_Qgr_c * f_ch
          y_CH_Q_c = 1 + ((q0_CH + q1_CH + q2_CH + q3_CH) * f_ch)

          ff_ch_c = (1.0 / (1.0 + (qgr_values[0] + (qgr_values[1] * ff_chg_values[0]) + (qgr_values[2] * ff_chg_values[1]) + (qgr_values[3] * f_ch)) * f_ch)).round(3)
          ff_AF_c = cool_airflow_rated_defect_ratio[speed].round(3)
          ff_AF_comb_c = ff_ch_c * ff_AF_c

          q_AF_CH = a1_AF_Qgr_c + (a2_AF_Qgr_c * ff_ch_c) + (a3_AF_Qgr_c * ff_ch_c * ff_ch_c)
          p_CH_Q_c = y_CH_Q_c / q_AF_CH

          p_AF_Q_c = a1_AF_Qgr_c + (a2_AF_Qgr_c * ff_AF_comb_c) + (a3_AF_Qgr_c * ff_AF_comb_c * ff_AF_comb_c)

          cool_cap_fff = (p_CH_Q_c * p_AF_Q_c)

          # calculate the capacity impact by defects
          ff_AF_c_nodefect = cool_airflow_rated_ratio[speed].round(3)
          cool_cap_fff_nodefect = a1_AF_Qgr_c + a2_AF_Qgr_c * ff_AF_c_nodefect + a3_AF_Qgr_c * ff_AF_c_nodefect * ff_AF_c_nodefect
          cap_clg_ratio = 1 / (cool_cap_fff / cool_cap_fff_nodefect)
          cap_clg_ratios << cap_clg_ratio
        end

        prev_capacity = hvac_sizing_values.Cool_Capacity
        hvac_sizing_values.Cool_Capacity *= cap_clg_ratios.max
        hvac_sizing_values.Cool_Capacity_Sens = hvac_sizing_values.Cool_Capacity * hvac_cooling_ap.cool_rated_shrs_gross[get_sizing_speed(hvac_cooling_ap)]
        if prev_capacity > 0 # Preserve cfm/ton
          hvac_sizing_values.Cool_Airflow = hvac_sizing_values.Cool_Airflow * hvac_sizing_values.Cool_Capacity / prev_capacity
        else
          hvac_sizing_values.Cool_Airflow = 0.0
        end
      end
    end

    # Heating

    if [HPXML::HVACTypeHeatPumpAirToAir,
        HPXML::HVACTypeHeatPumpMiniSplit,
        HPXML::HVACTypeHeatPumpGroundToAir].include?(@heating_type) && @fraction_heat_load_served > 0

      hvac_heating_ap = hvac_heating.additional_properties

      heat_airflow_rated_defect_ratio = []
      heat_airflow_rated_ratio = []
      if @heating_type != HPXML::HVACTypeHeatPumpGroundToAir
        heat_cfm_m3s = UnitConversions.convert(hvac_sizing_values.Heat_Airflow, 'cfm', 'm^3/s')
        for speed in 0..(hvac_heating_ap.heat_rated_cfm_per_ton.size - 1)
          heat_airflow_rated_ratio << heat_cfm_m3s / HVAC.calc_rated_airflow(hvac_sizing_values.Heat_Capacity, hvac_heating_ap.heat_rated_cfm_per_ton[speed], hvac_heating_ap.heat_capacity_ratios[speed])
          heat_airflow_rated_defect_ratio << heat_cfm_m3s * (1 + heat_airflow_defect_ratio) / HVAC.calc_rated_airflow(hvac_sizing_values.Heat_Capacity, hvac_heating_ap.heat_rated_cfm_per_ton[speed], hvac_heating_ap.heat_capacity_ratios[speed])
        end
      else
        heat_airflow_rated_ratio = [1.0] # actual air flow is equal to rated (before applying defect ratio) in current methodology
        heat_airflow_rated_defect_ratio = [1 + heat_airflow_defect_ratio]
      end

      if not heat_airflow_rated_defect_ratio.empty?
        cap_htg_ratios = []
        for speed in 0..(heat_airflow_rated_defect_ratio.size - 1)
          htg_fff_cap_coeff, _htg_fff_eir_coeff = HVAC.get_airflow_fault_heating_coeff()
          a1_AF_Qgr_h = htg_fff_cap_coeff[0]
          a2_AF_Qgr_h = htg_fff_cap_coeff[1]
          a3_AF_Qgr_h = htg_fff_cap_coeff[2]

          qgr_values, _p_values, ff_chg_values = HVAC.get_charge_fault_heating_coeff(f_ch)

          a1_CH_Qgr_h = qgr_values[0]
          a2_CH_Qgr_h = qgr_values[2]
          a3_CH_Qgr_h = qgr_values[3]

          qh1_CH = a1_CH_Qgr_h
          qh2_CH = a2_CH_Qgr_h * UnitConversions.convert(@hpxml.header.manualj_heating_design_temp, 'F', 'C')
          qh3_CH = a3_CH_Qgr_h * f_ch
          y_CH_Q_h = 1 + ((qh1_CH + qh2_CH + qh3_CH) * f_ch)

          ff_ch_h = (1 / (1 + (qgr_values[0] + qgr_values[2] * ff_chg_values[1] + qgr_values[3] * f_ch) * f_ch)).round(3)
          ff_AF_h = heat_airflow_rated_defect_ratio[speed].round(3)
          ff_AF_comb_h = ff_ch_h * ff_AF_h

          qh_AF_CH = a1_AF_Qgr_h + (a2_AF_Qgr_h * ff_ch_h) + (a3_AF_Qgr_h * ff_ch_h * ff_ch_h)
          p_CH_Q_h = y_CH_Q_h / qh_AF_CH

          p_AF_Q_h = a1_AF_Qgr_h + (a2_AF_Qgr_h * ff_AF_comb_h) + (a3_AF_Qgr_h * ff_AF_comb_h * ff_AF_comb_h)

          heat_cap_fff = (p_CH_Q_h * p_AF_Q_h)

          # calculate the capacity impact by defects
          ff_AF_h_nodefect = heat_airflow_rated_ratio[speed].round(3)
          heat_cap_fff_nodefect = a1_AF_Qgr_h + a2_AF_Qgr_h * ff_AF_h_nodefect + a3_AF_Qgr_h * ff_AF_h_nodefect * ff_AF_h_nodefect
          cap_htg_ratio = 1 / (heat_cap_fff / heat_cap_fff_nodefect)
          cap_htg_ratios << cap_htg_ratio
        end

        prev_capacity = hvac_sizing_values.Heat_Capacity
        hvac_sizing_values.Heat_Capacity *= cap_htg_ratios.max
        if prev_capacity > 0 # Preserve cfm/ton
          hvac_sizing_values.Heat_Airflow = hvac_sizing_values.Heat_Airflow * hvac_sizing_values.Heat_Capacity / prev_capacity
        else
          hvac_sizing_values.Heat_Airflow = 0.0
        end
      end
    end
  end

  def self.apply_hvac_fixed_capacities(hvac_sizing_values, hvac_heating, hvac_cooling)
    '''
    Fixed Sizing Equipment
    '''

    # Override HVAC capacities if values are provided
    if not hvac_cooling.nil?
      fixed_cooling_capacity = hvac_cooling.cooling_capacity
    end
    if (not fixed_cooling_capacity.nil?) && (hvac_sizing_values.Cool_Capacity > 0)
      prev_capacity = hvac_sizing_values.Cool_Capacity
      hvac_sizing_values.Cool_Capacity = fixed_cooling_capacity
      if @hpxml.header.allow_increased_fixed_capacities
        hvac_sizing_values.Cool_Capacity = [hvac_sizing_values.Cool_Capacity, prev_capacity].max
      end
      hvac_sizing_values.Cool_Capacity_Sens = hvac_sizing_values.Cool_Capacity_Sens * hvac_sizing_values.Cool_Capacity / prev_capacity
      hvac_sizing_values.Cool_Airflow = hvac_sizing_values.Cool_Airflow * hvac_sizing_values.Cool_Capacity / prev_capacity
    end
    if not hvac_heating.nil?
      fixed_heating_capacity = hvac_heating.heating_capacity
    elsif (not hvac_cooling.nil?) && hvac_cooling.has_integrated_heating
      fixed_heating_capacity = hvac_cooling.integrated_heating_system_capacity
    end
    if (not fixed_heating_capacity.nil?) && (hvac_sizing_values.Heat_Capacity > 0)
      prev_capacity = hvac_sizing_values.Heat_Capacity
      hvac_sizing_values.Heat_Capacity = fixed_heating_capacity
      if @hpxml.header.allow_increased_fixed_capacities
        hvac_sizing_values.Heat_Capacity = [hvac_sizing_values.Heat_Capacity, prev_capacity].max
      end
      hvac_sizing_values.Heat_Airflow = hvac_sizing_values.Heat_Airflow * hvac_sizing_values.Heat_Capacity / prev_capacity
    end
    if hvac_heating.is_a? HPXML::HeatPump
      if not hvac_heating.backup_heating_capacity.nil?
        fixed_supp_heating_capacity = hvac_heating.backup_heating_capacity
      elsif not hvac_heating.backup_system.nil?
        fixed_supp_heating_capacity = hvac_heating.backup_system.heating_capacity
      end
    end
    if (not fixed_supp_heating_capacity.nil?) && (hvac_sizing_values.Heat_Capacity_Supp > 0)
      prev_capacity = hvac_sizing_values.Heat_Capacity_Supp
      hvac_sizing_values.Heat_Capacity_Supp = fixed_supp_heating_capacity
      if @hpxml.header.allow_increased_fixed_capacities
        hvac_sizing_values.Heat_Capacity_Supp = [hvac_sizing_values.Heat_Capacity_Supp, prev_capacity].max
      end
      hvac_sizing_values.Heat_Airflow_Supp = hvac_sizing_values.Heat_Airflow_Supp * hvac_sizing_values.Heat_Capacity_Supp / prev_capacity
    end
  end

  def self.apply_hvac_ground_loop(runner, hvac_sizing_values, weather, hvac_cooling)
    '''
    GSHP Ground Loop Sizing Calculations
    '''
    return if @cooling_type != HPXML::HVACTypeHeatPumpGroundToAir

    hvac_cooling_ap = hvac_cooling.additional_properties

    # Autosize ground loop heat exchanger length
    geothermal_loop = hvac_cooling.geothermal_loop
    bore_spacing = geothermal_loop.bore_spacing
    bore_diameter = geothermal_loop.bore_diameter
    grout_conductivity = geothermal_loop.grout_conductivity
    pipe_r_value = gshp_hx_pipe_rvalue(hvac_cooling)
    nom_length_heat, nom_length_cool = gshp_hxbore_ft_per_ton(weather, hvac_cooling_ap, bore_spacing, bore_diameter, grout_conductivity, pipe_r_value)

    loop_flow = geothermal_loop.loop_flow
    if loop_flow.nil?
      loop_flow = [1.0, UnitConversions.convert([hvac_sizing_values.Heat_Capacity, hvac_sizing_values.Cool_Capacity].max, 'Btu/hr', 'ton')].max.floor * 3.0
    end

    num_bore_holes = geothermal_loop.num_bore_holes
    if num_bore_holes.nil?
      num_bore_holes = [1, (UnitConversions.convert(hvac_sizing_values.Cool_Capacity, 'Btu/hr', 'ton') + 0.5).floor].max
    end

    min_bore_depth = UnitConversions.convert(24.0, 'm', 'ft').round # based on g-function library
    # In NY the following is the depth that requires a mining permit, which has been a barrier for Dandelion Energy with installing GSHPs.
    # Sounds like people are pushing ever deeper but for now we can apply this limit and add a note about where it came from.
    max_bore_depth = 500 # ft

    bore_depth = geothermal_loop.bore_length
    if bore_depth.nil?
      bore_length_heat = nom_length_heat * hvac_sizing_values.Heat_Capacity / UnitConversions.convert(1.0, 'ton', 'Btu/hr')
      bore_length_cool = nom_length_cool * hvac_sizing_values.Cool_Capacity / UnitConversions.convert(1.0, 'ton', 'Btu/hr')
      bore_length = [bore_length_heat, bore_length_cool].max
      bore_depth = (bore_length / num_bore_holes).floor # ft

      active_length = 5 # the active length starts about 5 ft below the surface
      for _i in 0..50
        if (bore_depth + active_length < min_bore_depth) || (num_bore_holes > 10)
          num_bore_holes -= 1
          bore_depth = (bore_length / num_bore_holes).floor
        elsif (bore_depth + active_length > max_bore_depth)
          num_bore_holes += 1
          bore_depth = (bore_length / num_bore_holes).floor
        end

        if ((num_bore_holes == 1) && (bore_depth < min_bore_depth)) || ((num_bore_holes == 10) && (bore_depth > max_bore_depth))
          break # we can't do any better
        end
      end

      bore_depth = (bore_length / num_bore_holes).floor + active_length
    end

    if bore_depth < min_bore_depth
      bore_depth = min_bore_depth
      runner.registerWarning("Reached a minimum of 1 borehole; setting bore depth to the minimum (#{min_bore_depth} ft).")
    end

    if bore_depth > max_bore_depth
      bore_depth = max_bore_depth
      runner.registerWarning("Reached a maximum of 10 boreholes; setting bore depth to the maximum (#{max_bore_depth} ft).")
    end

    bore_config = geothermal_loop.bore_config
    if bore_config.nil?
      bore_config = HPXML::GeothermalLoopBorefieldConfigurationRectangle
    end

    valid_configs = HVAC.valid_bore_configs
    g_functions_filename = valid_configs[bore_config]
    g_functions_json = HVAC.get_g_functions_json(g_functions_filename)
    valid_num_bores = HVAC.get_valid_num_bores(g_functions_json)

    unless valid_num_bores.include? num_bore_holes
      fail "Number of bore holes (#{num_bore_holes}) with borefield configuration '#{bore_config}' not supported."
    end

    lntts, gfnc_coeff = gshp_gfnc_coeff(bore_config, g_functions_json, num_bore_holes, bore_spacing, bore_depth, bore_diameter)

    hvac_sizing_values.GSHP_Loop_flow = loop_flow
    hvac_sizing_values.GSHP_Bore_Depth = bore_depth
    hvac_sizing_values.GSHP_Bore_Holes = num_bore_holes
    hvac_sizing_values.GSHP_G_Functions = [lntts, gfnc_coeff]
    hvac_sizing_values.GSHP_Bore_Config = bore_config
  end

  def self.apply_hvac_finalize_airflows(hvac_sizing_values, hvac_heating, hvac_cooling)
    '''
    Finalize Sizing Calculations
    '''

    if (not hvac_heating.nil?) && hvac_heating.respond_to?(:airflow_defect_ratio)
      if hvac_sizing_values.Heat_Airflow > 0
        hvac_sizing_values.Heat_Airflow *= (1.0 + hvac_heating.airflow_defect_ratio.to_f)
      end
    end

    if (not hvac_cooling.nil?) && hvac_cooling.respond_to?(:airflow_defect_ratio)
      if hvac_sizing_values.Cool_Airflow > 0
        hvac_sizing_values.Cool_Airflow *= (1.0 + hvac_cooling.airflow_defect_ratio.to_f)
      end
    end
  end

  def self.process_heat_pump_adjustment(runner, hvac_sizing_values, weather, hvac_heating, total_cap_curve_value, hvac_system)
    '''
    Adjust heat pump sizing
    '''

    hvac_heating_ap = hvac_heating.additional_properties

    if hvac_heating_ap.heat_cap_ft_spec.size > 1
      coefficients = hvac_heating_ap.heat_cap_ft_spec[-1]
      capacity_ratio = hvac_heating_ap.heat_capacity_ratios[-1]
    else
      coefficients = hvac_heating_ap.heat_cap_ft_spec[0]
      capacity_ratio = 1.0
    end

    if hvac_heating.is_a? HPXML::HeatPump
      if not hvac_heating.backup_heating_switchover_temp.nil?
        min_compressor_temp = hvac_heating.backup_heating_switchover_temp
      elsif not hvac_heating.compressor_lockout_temp.nil?
        min_compressor_temp = hvac_heating.compressor_lockout_temp
      end
    end
    if (not min_compressor_temp.nil?) && (min_compressor_temp > @hpxml.header.manualj_heating_design_temp)
      # Calculate the heating load at the switchover temperature to limit unutilized capacity
      temp_heat_design_temp = @hpxml.header.manualj_heating_design_temp
      @hpxml.header.manualj_heating_design_temp = min_compressor_temp
      _alternate_bldg_design_loads, alternate_all_hvac_sizing_values = calculate(runner, weather, @hpxml, @cfa, [hvac_system])
      heating_load = alternate_all_hvac_sizing_values[hvac_system].Heat_Load
      heating_db = min_compressor_temp
      @hpxml.header.manualj_heating_design_temp = temp_heat_design_temp
    else
      heating_load = hvac_sizing_values.Heat_Load
      heating_db = @hpxml.header.manualj_heating_design_temp
    end

    heat_cap_rated = (heating_load / MathTools.biquadratic(@heat_setpoint, heating_db, coefficients)) / capacity_ratio

    if total_cap_curve_value.nil? # Heat pump has no cooling
      if @hpxml.header.heat_pump_sizing_methodology == HPXML::HeatPumpSizingMaxLoad
        # Size based on heating, taking into account reduced heat pump capacity at the design temperature
        hvac_sizing_values.Heat_Capacity = heat_cap_rated
      else
        # Size equal to heating design load
        hvac_sizing_values.Heat_Capacity = hvac_sizing_values.Heat_Load
      end
    elsif heat_cap_rated < hvac_sizing_values.Cool_Capacity
      # Size based on cooling
      hvac_sizing_values.Heat_Capacity = hvac_sizing_values.Cool_Capacity
    else
      cfm_per_btuh = hvac_sizing_values.Cool_Airflow / hvac_sizing_values.Cool_Capacity
      if @hpxml.header.heat_pump_sizing_methodology == HPXML::HeatPumpSizingMaxLoad
        # Size based on heating, taking into account reduced heat pump capacity at the design temperature
        hvac_sizing_values.Cool_Capacity = heat_cap_rated
      else
        # Size based on cooling, but with ACCA oversizing allowances for heating
        load_shr = hvac_sizing_values.Cool_Load_Sens / hvac_sizing_values.Cool_Load_Tot
        if ((weather.data.HDD65F / weather.data.CDD50F) < 2.0) || (load_shr < 0.95)
          # Mild winter or has a latent cooling load
          hvac_sizing_values.Cool_Capacity = [(@oversize_limit * hvac_sizing_values.Cool_Load_Tot) / total_cap_curve_value, heat_cap_rated].min
        else
          # Cold winter and no latent cooling load (add a ton rule applies)
          hvac_sizing_values.Cool_Capacity = [(hvac_sizing_values.Cool_Load_Tot + @oversize_delta) / total_cap_curve_value, heat_cap_rated].min
        end
      end
      hvac_sizing_values.Cool_Airflow = cfm_per_btuh * hvac_sizing_values.Cool_Capacity
      hvac_sizing_values.Heat_Capacity = hvac_sizing_values.Cool_Capacity
    end
  end

  def self.get_ventilation_rates()
    # If CFIS w/ supplemental fan, assume air handler is running most of the hour and can provide
    # all ventilation needs (i.e., supplemental fan does not need to run), so skip supplement fan
    vent_fans_mech = @hpxml.ventilation_fans.select { |f| f.used_for_whole_building_ventilation && !f.is_cfis_supplemental_fan? && f.flow_rate > 0 && f.hours_in_operation > 0 }
    if vent_fans_mech.empty?
      return [0.0, 0.0, 0.0, 0.0, 0.0, 0.0]
    end

    # Categorize fans into different types
    vent_mech_preheat = vent_fans_mech.select { |vent_mech| (not vent_mech.preheating_efficiency_cop.nil?) }
    vent_mech_precool = vent_fans_mech.select { |vent_mech| (not vent_mech.precooling_efficiency_cop.nil?) }
    vent_mech_shared = vent_fans_mech.select { |vent_mech| vent_mech.is_shared_system }

    vent_mech_sup_tot = vent_fans_mech.select { |vent_mech| vent_mech.fan_type == HPXML::MechVentTypeSupply }
    vent_mech_exh_tot = vent_fans_mech.select { |vent_mech| vent_mech.fan_type == HPXML::MechVentTypeExhaust }
    vent_mech_cfis_tot = vent_fans_mech.select { |vent_mech| vent_mech.fan_type == HPXML::MechVentTypeCFIS }
    vent_mech_bal_tot = vent_fans_mech.select { |vent_mech| vent_mech.fan_type == HPXML::MechVentTypeBalanced }
    vent_mech_erv_hrv_tot = vent_fans_mech.select { |vent_mech| [HPXML::MechVentTypeERV, HPXML::MechVentTypeHRV].include? vent_mech.fan_type }

    # Average in-unit CFMs (include recirculation from in unit CFMs for shared systems)
    sup_cfm_tot = vent_mech_sup_tot.map { |vent_mech| vent_mech.average_total_unit_flow_rate }.sum(0.0)
    exh_cfm_tot = vent_mech_exh_tot.map { |vent_mech| vent_mech.average_total_unit_flow_rate }.sum(0.0)
    bal_cfm_tot = vent_mech_bal_tot.map { |vent_mech| vent_mech.average_total_unit_flow_rate }.sum(0.0)
    erv_hrv_cfm_tot = vent_mech_erv_hrv_tot.map { |vent_mech| vent_mech.average_total_unit_flow_rate }.sum(0.0)
    cfis_cfm_tot = vent_mech_cfis_tot.map { |vent_mech| vent_mech.average_total_unit_flow_rate }.sum(0.0)

    # Average preconditioned OA air CFMs (only OA, recirculation will be addressed below for all shared systems)
    oa_cfm_preheat = vent_mech_preheat.map { |vent_mech| vent_mech.average_oa_unit_flow_rate * vent_mech.preheating_fraction_load_served }.sum(0.0)
    oa_cfm_precool = vent_mech_precool.map { |vent_mech| vent_mech.average_oa_unit_flow_rate * vent_mech.precooling_fraction_load_served }.sum(0.0)
    recirc_cfm_shared = vent_mech_shared.map { |vent_mech| vent_mech.average_total_unit_flow_rate - vent_mech.average_oa_unit_flow_rate }.sum(0.0)

    # Total CFMS
    tot_sup_cfm = sup_cfm_tot + bal_cfm_tot + erv_hrv_cfm_tot + cfis_cfm_tot
    tot_exh_cfm = exh_cfm_tot + bal_cfm_tot + erv_hrv_cfm_tot
    tot_unbal_cfm = (tot_sup_cfm - tot_exh_cfm).abs
    tot_bal_cfm = [tot_exh_cfm, tot_sup_cfm].min

    # Calculate effectiveness for all ERV/HRV and store results in a hash
    hrv_erv_effectiveness_map = Airflow.calc_hrv_erv_effectiveness(vent_mech_erv_hrv_tot)

    # Calculate cfm weighted average effectiveness for the combined balanced airflow
    weighted_vent_mech_lat_eff = 0.0
    weighted_vent_mech_apparent_sens_eff = 0.0
    vent_mech_erv_hrv_unprecond = vent_mech_erv_hrv_tot.select { |vent_mech| vent_mech.preheating_efficiency_cop.nil? && vent_mech.precooling_efficiency_cop.nil? }
    vent_mech_erv_hrv_unprecond.each do |vent_mech|
      weighted_vent_mech_lat_eff += vent_mech.average_oa_unit_flow_rate / tot_bal_cfm * hrv_erv_effectiveness_map[vent_mech][:vent_mech_lat_eff]
      weighted_vent_mech_apparent_sens_eff += vent_mech.average_oa_unit_flow_rate / tot_bal_cfm * hrv_erv_effectiveness_map[vent_mech][:vent_mech_apparent_sens_eff]
    end

    tot_bal_cfm_sens = tot_bal_cfm * (1.0 - weighted_vent_mech_apparent_sens_eff)
    tot_bal_cfm_lat = tot_bal_cfm * (1.0 - weighted_vent_mech_lat_eff)

    return [tot_unbal_cfm, oa_cfm_preheat, oa_cfm_precool, recirc_cfm_shared, tot_bal_cfm_sens, tot_bal_cfm_lat]
  end

  def self.calc_airflow_rate_manual_s(sens_load_or_capacity, deltaT, rated_capacity_for_cfm_per_ton_limits = nil)
    # Airflow sizing following Manual S based on design calculation
    airflow_rate = sens_load_or_capacity / (1.1 * @acf * deltaT)

    if not rated_capacity_for_cfm_per_ton_limits.nil?
      rated_capacity_tons = UnitConversions.convert(rated_capacity_for_cfm_per_ton_limits, 'Btu/hr', 'ton')
      # Ensure the air flow rate is in between 200 and 500 cfm/ton.
      # Reset the air flow rate (with a safety margin), if required.
      if airflow_rate / rated_capacity_tons > 500
        airflow_rate = 499.0 * rated_capacity_tons
      elsif airflow_rate / rated_capacity_tons < 200
        airflow_rate = 201.0 * rated_capacity_tons
      end
    end

    return airflow_rate
  end

  def self.calc_airflow_rate_user(capacity, rated_cfm_per_ton, capacity_ratio)
    # Airflow determined by user setting, not based on design
    return rated_cfm_per_ton * capacity_ratio * UnitConversions.convert(capacity, 'Btu/hr', 'ton') # Maximum air flow under heating operation
  end

  def self.calc_gshp_clg_curve_value(cool_cap_curve_spec, cool_sh_curve_spec, wb_temp, db_temp, w_temp, vfr_air, loop_flow = nil, rated_vfr_air = nil)
    # Reference conditions in thesis with largest capacity:
    # See Appendix B Figure B.3 of  https://hvac.okstate.edu/sites/default/files/pubs/theses/MS/27-Tang_Thesis_05.pdf
    ref_temp = 283 # K
    if rated_vfr_air.nil?
      # rated volume flow rate used to fit the curve
      ref_vfr_air = UnitConversions.convert(1200, 'cfm', 'm^3/s')
    else
      ref_vfr_air = UnitConversions.convert(rated_vfr_air, 'cfm', 'm^3/s')
    end
    ref_vfr_water = 0.000284

    a_1 = cool_cap_curve_spec[0]
    a_2 = cool_cap_curve_spec[1]
    a_3 = cool_cap_curve_spec[2]
    a_4 = cool_cap_curve_spec[3]
    a_5 = cool_cap_curve_spec[4]
    b_1 = cool_sh_curve_spec[0]
    b_2 = cool_sh_curve_spec[1]
    b_3 = cool_sh_curve_spec[2]
    b_4 = cool_sh_curve_spec[3]
    b_5 = cool_sh_curve_spec[4]
    b_6 = cool_sh_curve_spec[5]

    loop_flow = 0.0 if loop_flow.nil?

    total_cap_curve_value = a_1 + wb_temp / ref_temp * a_2 + w_temp / ref_temp * a_3 + vfr_air / ref_vfr_air * a_4 + loop_flow / ref_vfr_water * a_5
    sensible_cap_curve_value = b_1 + db_temp / ref_temp * b_2 + wb_temp / ref_temp * b_3 + w_temp / ref_temp * b_4 + vfr_air / ref_vfr_air * b_5 + loop_flow / ref_vfr_water * b_6

    return total_cap_curve_value, sensible_cap_curve_value
  end

  def self.calc_delivery_effectiveness_heating(dse_Qs, dse_Qr, system_cfm, load_sens, dse_Tamb_s, dse_Tamb_r, dse_As, dse_Ar, t_setpoint, dse_Fregain_s, dse_Fregain_r, supply_r, return_r, air_dens = @inside_air_dens, air_cp = Gas.Air.cp)
    '''
    Calculate the Delivery Effectiveness for heating (using the method of ASHRAE Standard 152).
    '''
    dse_Bs, dse_Br, dse_As, dse_Ar, dse_dTe, dse_dT_s, dse_dT_r = _calc_dse_init(system_cfm, load_sens, dse_Tamb_s, dse_Tamb_r, dse_As, dse_Ar, t_setpoint, dse_Qs, dse_Qr, supply_r, return_r, air_dens, air_cp)
    dse_DE = _calc_dse_DE_heating(dse_As, dse_Bs, dse_Ar, dse_Br, dse_dT_s, dse_dT_r, dse_dTe)
    dse_DEcorr = _calc_dse_DEcorr(dse_DE, dse_Fregain_s, dse_Fregain_r, dse_Br, dse_Ar, dse_dT_r, dse_dTe)

    return dse_DEcorr
  end

  def self.calc_delivery_effectiveness_cooling(dse_Qs, dse_Qr, leaving_air_temp, system_cfm, load_sens, dse_Tamb_s, dse_Tamb_r, dse_As, dse_Ar, t_setpoint, dse_Fregain_s, dse_Fregain_r, load_total, dse_h_r, supply_r, return_r, air_dens = @inside_air_dens, air_cp = Gas.Air.cp, h_in = @enthalpy_indoor_cooling)
    '''
    Calculate the Delivery Effectiveness for cooling (using the method of ASHRAE Standard 152).
    '''
    dse_Bs, dse_Br, dse_As, dse_Ar, dse_dTe, _dse_dT_s, dse_dT_r = _calc_dse_init(system_cfm, load_sens, dse_Tamb_s, dse_Tamb_r, dse_As, dse_Ar, t_setpoint, dse_Qs, dse_Qr, supply_r, return_r, air_dens, air_cp)
    dse_dTe *= -1.0
    dse_DE, cooling_load_ducts_sens = _calc_dse_DE_cooling(dse_As, system_cfm, load_total, dse_Ar, dse_h_r, dse_Br, dse_dT_r, dse_Bs, leaving_air_temp, dse_Tamb_s, load_sens, air_dens, air_cp, h_in)
    dse_DEcorr = _calc_dse_DEcorr(dse_DE, dse_Fregain_s, dse_Fregain_r, dse_Br, dse_Ar, dse_dT_r, dse_dTe)

    return dse_DEcorr, dse_dTe, cooling_load_ducts_sens
  end

  def self._calc_dse_init(system_cfm, load_sens, dse_Tamb_s, dse_Tamb_r, dse_As, dse_Ar, t_setpoint, dse_Qs, dse_Qr, supply_r, return_r, air_dens, air_cp)
    # Supply and return conduction functions, Bs and Br
    dse_Bs = Math.exp((-1.0 * dse_As) / (60.0 * system_cfm * air_dens * air_cp * supply_r))
    dse_Br = Math.exp((-1.0 * dse_Ar) / (60.0 * system_cfm * air_dens * air_cp * return_r))

    dse_As = (system_cfm - dse_Qs) / system_cfm
    dse_Ar = (system_cfm - dse_Qr) / system_cfm

    dse_dTe = load_sens / (60.0 * system_cfm * air_dens * air_cp)
    dse_dT_s = t_setpoint - dse_Tamb_s
    dse_dT_r = t_setpoint - dse_Tamb_r

    return dse_Bs, dse_Br, dse_As, dse_Ar, dse_dTe, dse_dT_s, dse_dT_r
  end

  def self._calc_dse_DE_cooling(dse_As, system_cfm, load_total, dse_Ar, dse_h_r, dse_Br, dse_dT_r, dse_Bs, leaving_air_temp, dse_Tamb_s, load_sens, air_dens, air_cp, h_in)
    # Calculate the delivery effectiveness (Equation 6-25)
    dse_DE = ((dse_As * 60.0 * system_cfm * air_dens) / (-1.0 * load_total)) * \
             (((-1.0 * load_total) / (60.0 * system_cfm * air_dens)) + \
              (1.0 - dse_Ar) * (dse_h_r - h_in) + \
              dse_Ar * air_cp * (dse_Br - 1.0) * dse_dT_r + \
              air_cp * (dse_Bs - 1.0) * (leaving_air_temp - dse_Tamb_s))

    # Calculate the sensible heat transfer from surroundings
    cooling_load_ducts_sens = (1.0 - [dse_DE, 0.0].max) * load_sens

    return dse_DE, cooling_load_ducts_sens
  end

  def self._calc_dse_DE_heating(dse_As, dse_Bs, dse_Ar, dse_Br, dse_dT_s, dse_dT_r, dse_dTe)
    # Calculate the delivery effectiveness (Equation 6-23)
    dse_DE = (dse_As * dse_Bs -
              dse_As * dse_Bs * (1.0 - dse_Ar * dse_Br) * (dse_dT_r / dse_dTe) -
              dse_As * (1.0 - dse_Bs) * (dse_dT_s / dse_dTe))

    return dse_DE
  end

  def self._calc_dse_DEcorr(dse_DE, dse_Fregain_s, dse_Fregain_r, dse_Br, dse_Ar, dse_dT_r, dse_dTe)
    # Calculate the delivery effectiveness corrector for regain (Equation 6-40)
    dse_DEcorr = (dse_DE + dse_Fregain_s * (1.0 - dse_DE) - (dse_Fregain_s - dse_Fregain_r -
                  dse_Br * (dse_Ar * dse_Fregain_s - dse_Fregain_r)) * dse_dT_r / dse_dTe)

    # Limit the DE to a reasonable value to prevent negative values and huge equipment
    dse_DEcorr = [dse_DEcorr, 0.25].max
    dse_DEcorr = [dse_DEcorr, 1.00].min

    return dse_DEcorr
  end

  def self.calculate_sensible_latent_split(return_leakage_cfm, cool_load_tot, cool_load_lat)
    # Calculate the latent duct leakage load (Manual J accounts only for return duct leakage)
    dse_cool_load_latent = [0.0, 0.68 * @acf * return_leakage_cfm * (@cool_design_grains - @cool_indoor_grains)].max

    # Calculate final latent and load
    cool_load_lat += dse_cool_load_latent
    cool_load_sens = cool_load_tot - cool_load_lat

    return cool_load_lat, cool_load_sens
  end

  def self.calc_duct_conduction_values(distribution_system, design_temps)
    dse_A = { HPXML::DuctTypeSupply => 0.0, HPXML::DuctTypeReturn => 0.0 }
    dse_Ufactor = { HPXML::DuctTypeSupply => 0.0, HPXML::DuctTypeReturn => 0.0 }
    dse_Tamb = { HPXML::DuctTypeSupply => 0.0, HPXML::DuctTypeReturn => 0.0 }
    dse_Fregain = { HPXML::DuctTypeSupply => 0.0, HPXML::DuctTypeReturn => 0.0 }

    [HPXML::DuctTypeSupply, HPXML::DuctTypeReturn].each do |duct_type|
      # Calculate total area outside this unit's conditioned space
      total_area = 0.0
      distribution_system.ducts.each do |duct|
        next if duct.duct_type != duct_type
        next if HPXML::conditioned_locations_this_unit.include? duct.duct_location

        total_area += duct.duct_surface_area * duct.duct_surface_area_multiplier
      end

      if total_area == 0
        # There still may be leakage to the outside, so set Tamb to outside environment
        dse_Tamb[duct_type] = design_temps[HPXML::LocationOutside]
      else
        distribution_system.ducts.each do |duct|
          next if duct.duct_type != duct_type
          next if HPXML::conditioned_locations_this_unit.include? duct.duct_location

          duct_area = duct.duct_surface_area * duct.duct_surface_area_multiplier
          dse_A[duct_type] += duct_area

          # Calculate area-weighted values:

          duct_area_fraction = duct_area / total_area

          dse_Ufactor[duct_type] += 1.0 / duct.duct_effective_r_value * duct_area_fraction

          dse_Tamb[duct_type] += design_temps[duct.duct_location] * duct_area_fraction

          dse_Fregain[duct_type] += get_duct_regain_factor(duct) * duct_area_fraction
        end
      end
    end

    return dse_A[HPXML::DuctTypeSupply], dse_A[HPXML::DuctTypeReturn],
           1.0 / dse_Ufactor[HPXML::DuctTypeSupply], 1.0 / dse_Ufactor[HPXML::DuctTypeReturn],
           dse_Tamb[HPXML::DuctTypeSupply], dse_Tamb[HPXML::DuctTypeReturn],
           dse_Fregain[HPXML::DuctTypeSupply], dse_Fregain[HPXML::DuctTypeReturn]
  end

  def self.calc_duct_leakages_cfm25(distribution_system, system_cfm)
    '''
    Calculate supply & return duct leakage in cfm25.
    '''

    cfms = { HPXML::DuctTypeSupply => 0.0, HPXML::DuctTypeReturn => 0.0 }

    distribution_system.duct_leakage_measurements.each do |m|
      next if m.duct_leakage_total_or_to_outside != HPXML::DuctLeakageToOutside
      next unless [HPXML::DuctTypeSupply, HPXML::DuctTypeReturn].include? m.duct_type

      if m.duct_leakage_units == HPXML::UnitsPercent
        cfms[m.duct_type] += m.duct_leakage_value * system_cfm
      elsif m.duct_leakage_units == HPXML::UnitsCFM25
        cfms[m.duct_type] += m.duct_leakage_value
      elsif m.duct_leakage_units == HPXML::UnitsCFM50
        cfms[m.duct_type] += Airflow.calc_air_leakage_at_diff_pressure(0.65, m.duct_leakage_value, 50.0, 25.0)
      end
    end

    return cfms[HPXML::DuctTypeSupply], cfms[HPXML::DuctTypeReturn]
  end

  def self.process_curve_fit(airflow_rate, capacity, temp)
    # TODO: Get rid of this curve by using ADP/BF calculations
    return 0 if capacity == 0

    capacity_tons = UnitConversions.convert(capacity, 'Btu/hr', 'ton')
    return MathTools.biquadratic(airflow_rate / capacity_tons, temp, get_shr_biquadratic)
  end

  def self.get_shr_biquadratic
    # Based on EnergyPlus's model for calculating SHR at off-rated conditions. This curve fit
    # avoids the iterations in the actual model. It does not account for altitude or variations
    # in the SHRRated. It is a function of ODB (MJ design temp) and CFM/Ton (from MJ)
    return [1.08464364, 0.002096954, 0, -0.005766327, 0, -0.000011147]
  end

  def self.get_sizing_speed(hvac_cooling_ap)
    if hvac_cooling_ap.respond_to?(:cool_capacity_ratios) && (hvac_cooling_ap.cool_capacity_ratios.size > 1)
      sizing_speed = hvac_cooling_ap.cool_capacity_ratios.size # Default
      sizing_speed_delta = 10 # Initialize
      for speed in 0..(hvac_cooling_ap.cool_capacity_ratios.size - 1)
        # Select curves for sizing using the speed with the capacity ratio closest to 1
        delta = (hvac_cooling_ap.cool_capacity_ratios[speed] - 1).abs
        if delta <= sizing_speed_delta
          sizing_speed = speed
          sizing_speed_delta = delta
        end
      end
      return sizing_speed
    end
    return 0
  end

  def self.get_true_azimuth(azimuth)
    true_az = azimuth - 180.0
    if true_az < 0
      true_az += 360.0
    end
    return true_az
  end

  def self.get_space_ua_values(location, weather)
    if HPXML::conditioned_locations.include? location
      fail 'Method should not be called for a conditioned space.'
    end

    space_UAs = { HPXML::LocationOutside => 0.0,
                  HPXML::LocationGround => 0.0,
                  HPXML::LocationConditionedSpace => 0.0 }

    # Surface UAs
    (@hpxml.roofs + @hpxml.floors + @hpxml.walls + @hpxml.foundation_walls).each do |surface|
      next unless ((location == surface.interior_adjacent_to && space_UAs.keys.include?(surface.exterior_adjacent_to)) ||
                   (location == surface.exterior_adjacent_to && space_UAs.keys.include?(surface.interior_adjacent_to)))

      if [surface.interior_adjacent_to, surface.exterior_adjacent_to].include? HPXML::LocationOutside
        space_UAs[HPXML::LocationOutside] += (1.0 / surface.insulation_assembly_r_value) * surface.area
      elsif HPXML::conditioned_locations.include?(surface.interior_adjacent_to) || HPXML::conditioned_locations.include?(surface.exterior_adjacent_to)
        space_UAs[HPXML::LocationConditionedSpace] += (1.0 / surface.insulation_assembly_r_value) * surface.area
      elsif [surface.interior_adjacent_to, surface.exterior_adjacent_to].include? HPXML::LocationGround
        if surface.is_a? HPXML::FoundationWall
          _u_wall_with_soil, u_wall_without_soil = get_foundation_wall_properties(surface)
          space_UAs[HPXML::LocationGround] += u_wall_without_soil * surface.area
        end
      end
    end

    # Infiltration UA
    ach = nil
    if [HPXML::LocationCrawlspaceVented, HPXML::LocationAtticVented].include? location
      # Vented space
      if location == HPXML::LocationCrawlspaceVented
        vented_crawl = @hpxml.foundations.find { |f| f.foundation_type == HPXML::FoundationTypeCrawlspaceVented }
        sla = vented_crawl.vented_crawlspace_sla
      else
        vented_attic = @hpxml.attics.find { |f| f.attic_type == HPXML::AtticTypeVented }
        if not vented_attic.vented_attic_sla.nil?
          sla = vented_attic.vented_attic_sla
        else
          ach = vented_attic.vented_attic_ach
        end
      end
      ach = Airflow.get_infiltration_ACH_from_SLA(sla, 8.202, weather) if ach.nil?
    else # Unvented space
      ach = Airflow.get_default_unvented_space_ach()
    end
    volume = Geometry.calculate_zone_volume(@hpxml, location)
    infiltration_cfm = ach / UnitConversions.convert(1.0, 'hr', 'min') * volume
    outside_air_density = UnitConversions.convert(weather.header.LocalPressure, 'atm', 'Btu/ft^3') / (Gas.Air.r * (weather.data.AnnualAvgDrybulb + 460.0))
    space_UAs['infil'] = infiltration_cfm * outside_air_density * Gas.Air.cp * UnitConversions.convert(1.0, 'hr', 'min')

    # Total UA
    total_UA = 0.0
    space_UAs.values.each do |ua|
      total_UA += ua
    end
    space_UAs['total'] = total_UA
    return space_UAs
  end

  def self.calculate_space_design_temps(location, weather, conditioned_design_temp, design_db, ground_db, is_cooling_for_unvented_attic_roof_insulation = false)
    space_UAs = get_space_ua_values(location, weather)

    # Calculate space design temp from space UAs
    design_temp = nil
    if not is_cooling_for_unvented_attic_roof_insulation

      sum_uat = 0.0
      space_UAs.each do |ua_type, ua|
        if ua_type == HPXML::LocationGround
          sum_uat += ua * ground_db
        elsif (ua_type == HPXML::LocationOutside) || (ua_type == 'infil')
          sum_uat += ua * design_db
        elsif ua_type == HPXML::LocationConditionedSpace
          sum_uat += ua * conditioned_design_temp
        elsif ua_type == 'total'
        # skip
        else
          fail "Unexpected space ua type: '#{ua_type}'."
        end
      end
      design_temp = sum_uat / space_UAs['total']

    else

      # Special case due to effect of solar

      # This number comes from the number from the Vented Attic
      # assumption, but assuming an unvented attic will be hotter
      # during the summer when insulation is at the ceiling level
      max_temp_rise = 50.0

      # Estimate from running a few cases in E+ and DOE2 since the
      # attic will always be a little warmer than the conditioned space
      # when the roof is insulated
      min_temp_rise = 5.0

      max_cooling_temp = @cool_setpoint + max_temp_rise
      min_cooling_temp = @cool_setpoint + min_temp_rise

      ua_conditioned = 0.0
      ua_outside = 0.0
      space_UAs.each do |ua_type, ua|
        if (ua_type == HPXML::LocationOutside) || (ua_type == 'infil')
          ua_outside += ua
        elsif ua_type == HPXML::LocationConditionedSpace
          ua_conditioned += ua
        elsif not ((ua_type == 'total') || (ua_type == HPXML::LocationGround))
          fail "Unexpected space ua type: '#{ua_type}'."
        end
      end
      percent_ua_conditioned = ua_conditioned / (ua_conditioned + ua_outside)
      design_temp = max_cooling_temp - percent_ua_conditioned * (max_cooling_temp - min_cooling_temp)

    end

    return design_temp
  end

  def self.calculate_scheduled_space_design_temps(location, setpoint, oa_db, gnd_db)
    space_values = Geometry.get_temperature_scheduled_space_values(location)
    design_temp = setpoint * space_values[:indoor_weight] + oa_db * space_values[:outdoor_weight] + gnd_db * space_values[:ground_weight]
    if not space_values[:temp_min].nil?
      design_temp = [design_temp, space_values[:temp_min]].max
    end
    return design_temp
  end

  def self.get_wall_group(wall)
    # Determine the wall Group Number (A - K = 1 - 11) for above-grade walls

    if wall.is_a? HPXML::RimJoist
      wall_type = HPXML::WallTypeWoodStud
    else
      wall_type = wall.wall_type
    end

    wall_ufactor = 1.0 / wall.insulation_assembly_r_value

    # The following correlations were estimated by analyzing MJ8 construction tables.
    if wall_type == HPXML::WallTypeWoodStud
      if wall.siding == HPXML::SidingTypeBrick
        if wall_ufactor <= 0.070
          wall_group = 11 # K
        elsif wall_ufactor <= 0.083
          wall_group = 10 # J
        elsif wall_ufactor <= 0.095
          wall_group = 9 # I
        elsif wall_ufactor <= 0.100
          wall_group = 8 # H
        elsif wall_ufactor <= 0.130
          wall_group = 7 # G
        elsif wall_ufactor <= 0.175
          wall_group = 6 # F
        else
          wall_group = 5 # E
        end
      else
        if wall_ufactor <= 0.048
          wall_group = 10 # J
        elsif wall_ufactor <= 0.051
          wall_group = 9 # I
        elsif wall_ufactor <= 0.059
          wall_group = 8 # H
        elsif wall_ufactor <= 0.063
          wall_group = 7 # G
        elsif wall_ufactor <= 0.067
          wall_group = 6 # F
        elsif wall_ufactor <= 0.075
          wall_group = 5 # E
        elsif wall_ufactor <= 0.086
          wall_group = 4 # D
        elsif wall_ufactor <= 0.110
          wall_group = 3 # C
        elsif wall_ufactor <= 0.170
          wall_group = 2 # B
        else
          wall_group = 1 # A
        end
      end

    elsif wall_type == HPXML::WallTypeSteelStud
      if wall.siding == HPXML::SidingTypeBrick
        if wall_ufactor <= 0.090
          wall_group = 11 # K
        elsif wall_ufactor <= 0.105
          wall_group = 10 # J
        elsif wall_ufactor <= 0.118
          wall_group = 9 # I
        elsif wall_ufactor <= 0.125
          wall_group = 8 # H
        elsif wall_ufactor <= 0.145
          wall_group = 7 # G
        elsif wall_ufactor <= 0.200
          wall_group = 6 # F
        else
          wall_group = 5 # E
        end
      else
        if wall_ufactor <= 0.066
          wall_group = 10 # J
        elsif wall_ufactor <= 0.070
          wall_group = 9 # I
        elsif wall_ufactor <= 0.075
          wall_group = 8 # H
        elsif wall_ufactor <= 0.081
          wall_group = 7 # G
        elsif wall_ufactor <= 0.088
          wall_group = 6 # F
        elsif wall_ufactor <= 0.100
          wall_group = 5 # E
        elsif wall_ufactor <= 0.105
          wall_group = 4 # D
        elsif wall_ufactor <= 0.120
          wall_group = 3 # C
        elsif wall_ufactor <= 0.200
          wall_group = 2 # B
        else
          wall_group = 1 # A
        end
      end

    elsif wall_type == HPXML::WallTypeDoubleWoodStud
      wall_group = 10 # J (assumed since MJ8 does not include double stud constructions)
      if wall.siding == HPXML::SidingTypeBrick
        wall_group = 11 # K
      end

    elsif wall_type == HPXML::WallTypeSIP
      # Manual J refers to SIPs as Structural Foam Panel (SFP)
      if wall_ufactor >= (0.072 + 0.050) / 2
        if wall.siding == HPXML::SidingTypeBrick
          wall_group = 10 # J
        else
          wall_group = 7 # G
        end
      elsif wall_ufactor >= 0.050
        if wall.siding == HPXML::SidingTypeBrick
          wall_group = 11 # K
        else
          wall_group = 9 # I
        end
      else
        wall_group = 11 # K
      end

    elsif wall_type == HPXML::WallTypeCMU
      # Table 4A - Construction Number 13
      if wall_ufactor <= 0.0575
        wall_group = 10 # J
      elsif wall_ufactor <= 0.067
        wall_group = 9 # I
      elsif wall_ufactor <= 0.080
        wall_group = 8 # H
      elsif wall_ufactor <= 0.108
        wall_group = 7 # G
      elsif wall_ufactor <= 0.148
        wall_group = 6 # F
      else
        wall_group = 5 # E
      end

    elsif [HPXML::WallTypeBrick, HPXML::WallTypeAdobe].include? wall_type
      # Two Courses Brick
      if wall_ufactor >= (0.218 + 0.179) / 2
        wall_group = 7  # G
      elsif wall_ufactor >= (0.152 + 0.132) / 2
        wall_group = 8  # H
      elsif wall_ufactor >= (0.117 + 0.079) / 2
        wall_group = 9  # I
      elsif wall_ufactor >= 0.079
        wall_group = 10 # J
      else
        wall_group = 11 # K
      end

    elsif wall_type == HPXML::WallTypeLog
      # Stacked Logs
      if wall_ufactor >= (0.103 + 0.091) / 2
        wall_group = 7  # G
      elsif wall_ufactor >= (0.091 + 0.082) / 2
        wall_group = 8  # H
      elsif wall_ufactor >= (0.074 + 0.068) / 2
        wall_group = 9  # I
      elsif wall_ufactor >= (0.068 + 0.063) / 2
        wall_group = 10 # J
      else
        wall_group = 11 # K
      end

    elsif [HPXML::WallTypeICF, HPXML::WallTypeConcrete, HPXML::WallTypeStrawBale, HPXML::WallTypeStone].include? wall_type
      wall_group = 11 # K

    end

    # Maximum wall group is K
    wall_group = [wall_group, 11].min

    return wall_group
  end

  def self.gshp_coil_bf
    return 0.0806
  end

  def self.gshp_coil_bf_ft_spec
    return [1.21005458, -0.00664200, 0.00000000, 0.00348246, 0.00000000, 0.00000000]
  end

  def self.gshp_hx_pipe_rvalue(hvac_cooling)
    hvac_cooling_ap = hvac_cooling.additional_properties

    # Thermal Resistance of Pipe
    return Math.log(hvac_cooling_ap.pipe_od / hvac_cooling_ap.pipe_id) / 2.0 / Math::PI / hvac_cooling.geothermal_loop.pipe_conductivity
  end

  def self.gshp_hxbore_ft_per_ton(weather, hvac_cooling_ap, bore_spacing, bore_diameter, grout_conductivity, pipe_r_value)
    if hvac_cooling_ap.u_tube_spacing_type == 'b'
      beta_0 = 17.4427
      beta_1 = -0.6052
    elsif hvac_cooling_ap.u_tube_spacing_type == 'c'
      beta_0 = 21.9059
      beta_1 = -0.3796
    elsif hvac_cooling_ap.u_tube_spacing_type == 'as'
      beta_0 = 20.1004
      beta_1 = -0.94467
    end

    r_value_ground = Math.log(bore_spacing / bore_diameter * 12.0) / 2.0 / Math::PI / @hpxml.site.ground_conductivity
    r_value_grout = 1.0 / grout_conductivity / beta_0 / ((bore_diameter / hvac_cooling_ap.pipe_od)**beta_1)
    r_value_bore = r_value_grout + pipe_r_value / 2.0 # Note: Convection resistance is negligible when calculated against Glhepro (Jeffrey D. Spitler, 2000)

    is_southern_hemisphere = (weather.header.Latitude < 0)

    if is_southern_hemisphere
      heating_month = 6 # July
      cooling_month = 0 # January
    else
      heating_month = 0 # January
      cooling_month = 6 # July
    end

    rtf_DesignMon_Heat = [0.25, (71.0 - weather.data.MonthlyAvgDrybulbs[heating_month]) / @htd].max
    rtf_DesignMon_Cool = [0.25, (weather.data.MonthlyAvgDrybulbs[cooling_month] - 76.0) / @ctd].max

    adj_annual_avg_drybulb_f = WeatherProcess.adjusted_annual_avg_drybulb(weather.data.AnnualAvgDrybulb)
    nom_length_heat = (1.0 - hvac_cooling_ap.heat_rated_eirs[0]) * (r_value_bore + r_value_ground * rtf_DesignMon_Heat) / (adj_annual_avg_drybulb_f - (2.0 * hvac_cooling_ap.design_hw - hvac_cooling_ap.design_delta_t) / 2.0) * UnitConversions.convert(1.0, 'ton', 'Btu/hr')
    nom_length_cool = (1.0 + hvac_cooling_ap.cool_rated_eirs[0]) * (r_value_bore + r_value_ground * rtf_DesignMon_Cool) / ((2.0 * hvac_cooling_ap.design_chw + hvac_cooling_ap.design_delta_t) / 2.0 - adj_annual_avg_drybulb_f) * UnitConversions.convert(1.0, 'ton', 'Btu/hr')

    return nom_length_heat, nom_length_cool
  end

  def self.gshp_gfnc_coeff(bore_config, g_functions_json, num_bore_holes, bore_spacing, bore_depth, bore_diameter)
    actuals = { 'b' => UnitConversions.convert(bore_spacing, 'ft', 'm'),
                'h' => UnitConversions.convert(bore_depth, 'ft', 'm'),
                'rb' => UnitConversions.convert(bore_diameter / 2.0, 'in', 'm') }
    actuals['b_over_h'] = actuals['b'] / actuals['h']

    g_library = { 24 => { 'b' => 5, 'd' => 2, 'rb' => 0.075 },
                  48 => { 'b' => 5, 'd' => 2, 'rb' => 0.075 },
                  96 => { 'b' => 5, 'd' => 2, 'rb' => 0.075 },
                  192 => { 'b' => 5, 'd' => 2, 'rb' => 0.08 },
                  384 => { 'b' => 5, 'd' => 2, 'rb' => 0.0875 } }
    g_library.each do |h, b_d_rb|
      g_library[h]['b_over_h'] = Float(b_d_rb['b']) / h
      g_library[h]['rb_over_h'] = Float(b_d_rb['rb']) / h
    end

    [[24, 48], [48, 96], [96, 192], [192, 384]].each do |h1, h2|
      next unless actuals['h'] >= h1 && actuals['h'] < h2

      pt1 = g_library[h1]
      pt2 = g_library[h2]

      # linear interpolation on "g" values
      logtimes = []
      gs = []
      [h1, h2].each do |h|
        b_d_rb = g_library[h]
        b = b_d_rb['b']
        rb = b_d_rb['rb']
        b_h_rb = "#{b}._#{h}._#{rb}"

        logtime, g = get_g_functions(g_functions_json, bore_config, num_bore_holes, b_h_rb)
        logtimes << logtime
        gs << g
      end
      x = actuals['b_over_h']
      x0 = pt1['b_over_h']
      x1 = pt2['b_over_h']
      g_functions = gs[0].zip(gs[1]).map { |v| MathTools.interp2(x, x0, x1, v[0], v[1]) }

      # linear interpolation on rb/h for correction factor
      x = actuals['b_over_h']
      x0 = pt1['b_over_h']
      x1 = pt2['b_over_h']
      f0 = pt1['rb_over_h']
      f1 = pt2['rb_over_h']
      actuals['rb_over_h'] = MathTools.interp2(x, x0, x1, f0, f1)
      rb = actuals['rb_over_h'] * actuals['h']
      rb_actual_over_rb = actuals['rb'] / rb
      correction_factor = Math.log(rb_actual_over_rb)
      g_functions = g_functions.map { |v| v - correction_factor }

      return logtimes[0], g_functions
    end
  end

  def self.get_g_functions(g_functions_json, bore_config, num_bore_holes, b_h_rb)
    g_functions_json.each do |_key_1, values_1|
      if [HPXML::GeothermalLoopBorefieldConfigurationRectangle,
          HPXML::GeothermalLoopBorefieldConfigurationL].include?(bore_config)
        bore_locations = values_1[:bore_locations]
        next if bore_locations.size != num_bore_holes

        logtime = values_1[:logtime].map { |v| Float(v) }
        g = values_1[:g][b_h_rb.to_sym].map { |v| Float(v) }

        return logtime, g
      elsif [HPXML::GeothermalLoopBorefieldConfigurationOpenRectangle,
             HPXML::GeothermalLoopBorefieldConfigurationC,
             HPXML::GeothermalLoopBorefieldConfigurationLopsidedU,
             HPXML::GeothermalLoopBorefieldConfigurationU].include?(bore_config)
        values_1.each do |_key_2, values_2|
          bore_locations = values_2[:bore_locations]
          next if bore_locations.size != num_bore_holes

          logtime = values_2[:logtime].map { |v| Float(v) }
          g = values_2[:g][b_h_rb.to_sym].map { |v| Float(v) }

          return logtime, g
        end
      end
    end
  end

  def self.calculate_average_r_value(surfaces)
    # Crude approximation of average R-value
    surfaces_a = 0.0
    surfaces_ua = 0.0
    surfaces.each do |surface|
      surfaces_a += surface.area
      if not surface.insulation_assembly_r_value.nil?
        surfaces_ua += (1.0 / surface.insulation_assembly_r_value) * surface.area
      else
        surfaces_ua += (1.0 / (surface.insulation_interior_r_value + surface.insulation_exterior_r_value)) * surface.area
      end
    end
    return surfaces_a / surfaces_ua
  end

  def self.get_foundation_wall_properties(foundation_wall)
    # Calculate effective U-factor

    if not foundation_wall.insulation_assembly_r_value.nil?
      wall_constr_rvalue = foundation_wall.insulation_assembly_r_value - Material.AirFilmVertical.rvalue
      wall_ins_rvalue_int, wall_ins_rvalue_ext = 0, 0
      wall_ins_dist_to_top_int, wall_ins_dist_to_top_ext = 0, 0
      wall_ins_dist_to_bottom_int, wall_ins_dist_to_bottom_ext = 0, 0
    else
      wall_constr_rvalue = Material.Concrete(foundation_wall.thickness).rvalue
      wall_ins_rvalue_int = foundation_wall.insulation_interior_r_value
      wall_ins_rvalue_ext = foundation_wall.insulation_exterior_r_value
      wall_ins_dist_to_top_int = foundation_wall.insulation_interior_distance_to_top
      wall_ins_dist_to_top_ext = foundation_wall.insulation_exterior_distance_to_top
      wall_ins_dist_to_bottom_int = foundation_wall.insulation_interior_distance_to_bottom
      wall_ins_dist_to_bottom_ext = foundation_wall.insulation_exterior_distance_to_bottom
    end
    k_soil = @hpxml.site.ground_conductivity

    # Calculated based on Manual J 8th Ed. procedure in section A12-4 (15% decrease due to soil thermal storage)
    u_wall_with_soil = 0.0
    u_wall_without_soil = 0.0
    wall_height = foundation_wall.height.ceil
    wall_depth_above_grade = foundation_wall.height - foundation_wall.depth_below_grade
    for distance_to_top in 1..wall_height
      # Calculate R-wall at this depth
      r_wall = wall_constr_rvalue + Material.AirFilmVertical.rvalue # Base wall construction + interior film
      if distance_to_top <= wall_depth_above_grade
        # Above-grade: no soil, add exterior film
        r_soil = 0.0
        r_wall += Material.AirFilmOutside.rvalue
      else
        # Below-grade: add soil, no exterior film
        distance_to_grade = distance_to_top - wall_depth_above_grade
        r_soil = (Math::PI * distance_to_grade / 2.0) / k_soil
      end
      if (distance_to_top > wall_ins_dist_to_top_int) && (distance_to_top <= wall_ins_dist_to_bottom_int)
        r_wall += wall_ins_rvalue_int # Interior insulation at this depth, add R-value
      end
      if (distance_to_top > wall_ins_dist_to_top_ext) && (distance_to_top <= wall_ins_dist_to_bottom_ext)
        r_wall += wall_ins_rvalue_ext # Interior insulation at this depth, add R-value
      end
      u_wall_with_soil += 1.0 / (r_soil + r_wall)
      u_wall_without_soil += 1.0 / r_wall
    end
    u_wall_with_soil = (u_wall_with_soil / wall_height) * 0.85
    u_wall_without_soil = (u_wall_without_soil / wall_height)

    return u_wall_with_soil, u_wall_without_soil
  end

  def self.calc_slab_f_value(slab, ground_conductivity)
    # Calculation for the F-values in Table 4A for slab foundations.
    # Important pages are the Table values (pg. 344-345) and the software protocols
    # in Appendix 12 (pg. 517-518).
    ins_rvalue = slab.under_slab_insulation_r_value + slab.perimeter_insulation_r_value
    ins_rvalue_edge = slab.perimeter_insulation_r_value
    if slab.under_slab_insulation_spans_entire_slab
      ins_length = 1000.0
    else
      ins_length = 0
      if slab.under_slab_insulation_r_value > 0
        ins_length += slab.under_slab_insulation_width
      end
      if slab.perimeter_insulation_r_value > 0
        ins_length += slab.perimeter_insulation_depth
      end
    end

    soil_r_per_foot = ground_conductivity
    slab_r_gravel_per_inch = 0.65 # Based on calibration by Tony Fontanini

    # Because of uncertainty pertaining to the effective path radius, F-values are calculated
    # for six radii (8, 9, 10, 11, 12, and 13 feet) and averaged.
    f_values = []
    for path_radius in 8..13
      u_effective = []
      for radius in 0..path_radius
        spl = [Math::PI * radius - 1, 0].max # soil path length (SPL)

        # Concrete, gravel, and insulation
        if radius == 0
          r_concrete = 0.0
          r_gravel = 0.0 # No gravel on edge
          r_ins = ins_rvalue_edge
        else
          r_concrete = Material.Concrete(slab.thickness).rvalue
          r_gravel = [slab_r_gravel_per_inch * (12.0 - slab.thickness), 0].max
          if radius <= ins_length
            r_ins = ins_rvalue
          else
            r_ins = 0.0
          end
        end

        # Air Films = Indoor Finish + Indoor Air Film + Exposed Air Film (Figure A12-6 pg. 517)
        r_air_film = 0.05 + 0.92 + 0.17

        # Soil
        r_soil = soil_r_per_foot * spl # (h-F-ft2/BTU)

        # Effective R-Value
        r_air_to_air = r_concrete + r_gravel + r_ins + r_air_film + r_soil

        # Effective U-Factor
        u_effective << 1.0 / r_air_to_air
      end

      f_values << u_effective.inject(0, :+) # sum array
    end

    return f_values.sum() / f_values.size
  end

  def self.set_hvac_types(hvac_heating, hvac_cooling)
    if hvac_heating.nil?
      @heating_type = nil
    elsif hvac_heating.is_a? HPXML::HeatingSystem
      @heating_type = hvac_heating.heating_system_type
    else
      @heating_type = hvac_heating.heat_pump_type
    end
    if hvac_cooling.nil?
      @cooling_type = nil
    elsif hvac_cooling.is_a? HPXML::CoolingSystem
      @cooling_type = hvac_cooling.cooling_system_type
    else
      @cooling_type = hvac_cooling.heat_pump_type
    end
  end

  def self.set_fractions_load_served(hvac_heating, hvac_cooling)
    if hvac_cooling.is_a?(HPXML::CoolingSystem) && hvac_cooling.has_integrated_heating
      @fraction_heat_load_served = hvac_cooling.integrated_heating_system_fraction_heat_load_served
    elsif hvac_heating.nil?
      @fraction_heat_load_served = 0
    elsif hvac_heating.is_a?(HPXML::HeatingSystem) && hvac_heating.is_heat_pump_backup_system
      # Use the same load fractions as the heat pump
      heat_pump = @hpxml.heat_pumps.find { |hp| hp.backup_system_idref == hvac_heating.id }
      @fraction_heat_load_served = heat_pump.fraction_heat_load_served
    else
      @fraction_heat_load_served = hvac_heating.fraction_heat_load_served
    end
    if hvac_cooling.nil?
      @fraction_cool_load_served = 0
    else
      @fraction_cool_load_served = hvac_cooling.fraction_cool_load_served
    end
  end
end

class DesignLoads
  def initialize
  end
  attr_accessor(:Cool_Sens, :Cool_Lat, :Cool_Tot, :Heat_Tot, :Heat_Ducts, :Cool_Ducts_Sens, :Cool_Ducts_Lat,
                :Cool_Windows, :Cool_Skylights, :Cool_Doors, :Cool_Walls, :Cool_Roofs, :Cool_Floors,
                :Cool_Ceilings, :Cool_InfilVent_Sens, :Cool_InfilVent_Lat, :Cool_IntGains_Sens, :Cool_IntGains_Lat,
                :Heat_Windows, :Heat_Skylights, :Heat_Doors, :Heat_Walls, :Heat_Roofs, :Heat_Floors,
                :Heat_Slabs, :Heat_Ceilings, :Heat_InfilVent)
end

class HVACSizingValues
  def initialize
  end
  attr_accessor(:Cool_Load_Sens, :Cool_Load_Lat, :Cool_Load_Tot,
                :Cool_Capacity, :Cool_Capacity_Sens, :Cool_Airflow,
                :Heat_Load, :Heat_Load_Supp, :Heat_Capacity, :Heat_Capacity_Supp,
                :Heat_Airflow, :Heat_Airflow_Supp,
                :GSHP_Loop_flow, :GSHP_Bore_Holes, :GSHP_Bore_Depth, :GSHP_G_Functions, :GSHP_Bore_Config)
end

class Numeric
  def deg2rad
    self * Math::PI / 180
  end

  def rad2deg
    self * 180 / Math::PI
  end
end<|MERGE_RESOLUTION|>--- conflicted
+++ resolved
@@ -1567,17 +1567,13 @@
            HPXML::HVACTypeHeatPumpMiniSplit,
            HPXML::HVACTypeHeatPumpPTHP,
            HPXML::HVACTypeHeatPumpRoom].include? @heating_type
-<<<<<<< HEAD
-      process_heat_pump_adjustment(runner, hvac_sizing_values, weather, hvac_heating, total_cap_curve_value, hvac_system)
-=======
 
       if hvac_heating.is_a?(HPXML::HeatPump) && (@hpxml.header.heat_pump_sizing_methodology == HPXML::HeatPumpSizingHERS)
         hvac_sizing_values.Heat_Capacity = hvac_sizing_values.Heat_Load
       else
-        process_heat_pump_adjustment(hvac_sizing_values, weather, hvac_heating, total_cap_curve_value, hvac_system)
-      end
-
->>>>>>> c2ee8992
+        process_heat_pump_adjustment(runner, hvac_sizing_values, weather, hvac_heating, total_cap_curve_value, hvac_system)
+      end
+
       hvac_sizing_values.Heat_Capacity_Supp = hvac_sizing_values.Heat_Load_Supp
       if @heating_type == HPXML::HVACTypeHeatPumpAirToAir
         hvac_sizing_values.Heat_Airflow = calc_airflow_rate_manual_s(hvac_sizing_values.Heat_Capacity, (@supply_air_temp - @heat_setpoint), hvac_sizing_values.Heat_Capacity)
