# frozen_string_literal: true

class HVACSizing
  def self.calculate(runner, weather, hpxml_bldg, cfa, hvac_systems)
    # Calculates heating/cooling design loads, and selects equipment
    # values (e.g., capacities, airflows) specific to each HVAC system.
    # Calculations generally follow ACCA Manual J/S.

    @hpxml_bldg = hpxml_bldg
    @cfa = cfa

    process_site_calcs_and_design_temps(weather)

    # Calculate loads for the conditioned thermal zone
    bldg_design_loads = DesignLoads.new
    process_load_windows_skylights(bldg_design_loads, weather)
    process_load_doors(bldg_design_loads)
    process_load_walls(bldg_design_loads)
    process_load_roofs(bldg_design_loads)
    process_load_ceilings(bldg_design_loads)
    process_load_floors(bldg_design_loads)
    process_load_slabs(bldg_design_loads)
    process_load_infiltration_ventilation(bldg_design_loads, weather)
    process_load_internal_gains(bldg_design_loads)

    # Aggregate zone loads into initial loads
    aggregate_loads(bldg_design_loads)

    # Loop through each HVAC system and calculate equipment values.
    all_hvac_sizing_values = {}
    system_design_loads = bldg_design_loads.dup
    hvac_systems.each do |hvac_system|
      hvac_heating, hvac_cooling = hvac_system[:heating], hvac_system[:cooling]
      set_hvac_types(hvac_heating, hvac_cooling)
      next if is_system_to_skip(hvac_heating)

      # Apply duct loads as needed
      set_fractions_load_served(hvac_heating, hvac_cooling)
      apply_hvac_temperatures(system_design_loads, hvac_heating, hvac_cooling)
      ducts_heat_load = calculate_load_ducts_heating(system_design_loads, hvac_heating)
      ducts_cool_load_sens, ducts_cool_load_lat = calculate_load_ducts_cooling(system_design_loads, weather, hvac_cooling)
      apply_load_ducts(bldg_design_loads, ducts_heat_load, ducts_cool_load_sens, ducts_cool_load_lat) # Update duct loads in reported building design loads

      hvac_sizing_values = HVACSizingValues.new
      apply_hvac_loads(hvac_heating, hvac_sizing_values, system_design_loads, ducts_heat_load, ducts_cool_load_sens, ducts_cool_load_lat)
      apply_hvac_size_limits(hvac_cooling)
      apply_hvac_heat_pump_logic(hvac_sizing_values, hvac_cooling)
      apply_hvac_equipment_adjustments(runner, hvac_sizing_values, weather, hvac_heating, hvac_cooling, hvac_system)
      apply_hvac_installation_quality(hvac_sizing_values, hvac_heating, hvac_cooling)
      apply_hvac_fixed_capacities(hvac_sizing_values, hvac_heating, hvac_cooling)
      apply_hvac_ground_loop(runner, hvac_sizing_values, weather, hvac_cooling)
      apply_hvac_finalize_airflows(hvac_sizing_values, hvac_heating, hvac_cooling)

      all_hvac_sizing_values[hvac_system] = hvac_sizing_values
    end

    return bldg_design_loads, all_hvac_sizing_values
  end

  private

  def self.is_system_to_skip(hvac_heating)
    # These shared systems should be converted to other equivalent
    # systems before being autosized
    if [HPXML::HVACTypeChiller,
        HPXML::HVACTypeCoolingTower].include?(@cooling_type)
      return true
    end
    if (@heating_type == HPXML::HVACTypeHeatPumpWaterLoopToAir) &&
       hvac_heating.fraction_heat_load_served.nil?
      return true
    end

    return false
  end

  def self.process_site_calcs_and_design_temps(weather)
    '''
    Site Calculations and Design Temperatures
    '''

    # CLTD adjustments based on daily temperature range
    @daily_range_temp_adjust = [4, 0, -5]

    # Manual J inside conditions
    @cool_setpoint = @hpxml_bldg.header.manualj_cooling_setpoint
    @heat_setpoint = @hpxml_bldg.header.manualj_heating_setpoint

    @cool_design_grains = UnitConversions.convert(weather.design.CoolingHumidityRatio, 'lbm/lbm', 'grains')

    # Calculate the design temperature differences
    @ctd = [@hpxml_bldg.header.manualj_cooling_design_temp - @cool_setpoint, 0.0].max
    @htd = [@heat_setpoint - @hpxml_bldg.header.manualj_heating_design_temp, 0.0].max

    # Calculate the average Daily Temperature Range (DTR) to determine the class (low, medium, high)
    dtr = weather.design.DailyTemperatureRange

    if dtr < 16.0
      @daily_range_num = 0.0   # Low
    elsif dtr > 25.0
      @daily_range_num = 2.0   # High
    else
      @daily_range_num = 1.0   # Medium
    end

    # Altitude Correction Factors (ACF) taken from Table 10A (sea level - 12,000 ft)
    acfs = [1.0, 0.97, 0.93, 0.89, 0.87, 0.84, 0.80, 0.77, 0.75, 0.72, 0.69, 0.66, 0.63]

    # Calculate the altitude correction factor (ACF) for the site
    alt_cnt = (weather.header.Altitude / 1000.0).to_i
    @acf = MathTools.interp2(weather.header.Altitude, alt_cnt * 1000.0, (alt_cnt + 1.0) * 1000.0, acfs[alt_cnt], acfs[alt_cnt + 1])

    # Calculate the interior humidity in Grains and enthalpy in Btu/lb for cooling
    cool_setpoint_c = UnitConversions.convert(@cool_setpoint, 'F', 'C')
    pwsat = 6.11 * 10**(7.5 * cool_setpoint_c / (237.3 + cool_setpoint_c)) / 10.0 # kPa, using https://www.weather.gov/media/epz/wxcalc/vaporPressure.pdf
    rh_indoor_cooling = 0.5 # Manual J is vague on the indoor RH but uses 50% in its examples
    hr_indoor_cooling = (0.62198 * rh_indoor_cooling * pwsat) / (UnitConversions.convert(weather.header.LocalPressure, 'atm', 'kPa') - rh_indoor_cooling * pwsat)
    @cool_indoor_grains = UnitConversions.convert(hr_indoor_cooling, 'lbm/lbm', 'grains')
    @wetbulb_indoor_cooling = Psychrometrics.Twb_fT_R_P(nil, @cool_setpoint, rh_indoor_cooling, UnitConversions.convert(weather.header.LocalPressure, 'atm', 'psi'))

    db_indoor_degC = UnitConversions.convert(@cool_setpoint, 'F', 'C')
    @enthalpy_indoor_cooling = (1.006 * db_indoor_degC + hr_indoor_cooling * (2501.0 + 1.86 * db_indoor_degC)) * UnitConversions.convert(1.0, 'kJ', 'Btu') * UnitConversions.convert(1.0, 'lbm', 'kg')
    @wetbulb_outdoor_cooling = weather.design.CoolingWetbulb

    # Inside air density
    avg_setpoint = (@cool_setpoint + @heat_setpoint) / 2.0
    @inside_air_dens = UnitConversions.convert(weather.header.LocalPressure, 'atm', 'Btu/ft^3') / (Gas.Air.r * UnitConversions.convert(avg_setpoint, 'F', 'R'))

    # Design Temperatures

    @cool_design_temps = {}
    @heat_design_temps = {}

    locations = []
    (@hpxml_bldg.roofs + @hpxml_bldg.rim_joists + @hpxml_bldg.walls + @hpxml_bldg.foundation_walls + @hpxml_bldg.floors + @hpxml_bldg.slabs).each do |surface|
      locations << surface.interior_adjacent_to
      locations << surface.exterior_adjacent_to
    end
    @hpxml_bldg.hvac_distributions.each do |hvac_dist|
      hvac_dist.ducts.each do |duct|
        locations << duct.duct_location
      end
    end

    locations.uniq.each do |location|
      next if [HPXML::LocationGround].include? location

      if [HPXML::LocationOtherHousingUnit, HPXML::LocationOtherHeatedSpace, HPXML::LocationOtherMultifamilyBufferSpace,
          HPXML::LocationOtherNonFreezingSpace, HPXML::LocationExteriorWall, HPXML::LocationUnderSlab,
          HPXML::LocationManufacturedHomeBelly].include? location
        @cool_design_temps[location] = calculate_scheduled_space_design_temps(location, @cool_setpoint, @hpxml_bldg.header.manualj_cooling_design_temp, weather.data.ShallowGroundMonthlyTemps.max)
        @heat_design_temps[location] = calculate_scheduled_space_design_temps(location, @heat_setpoint, @hpxml_bldg.header.manualj_heating_design_temp, weather.data.ShallowGroundMonthlyTemps.min)
      elsif [HPXML::LocationOutside, HPXML::LocationRoofDeck, HPXML::LocationManufacturedHomeUnderBelly].include? location
        @cool_design_temps[location] = @hpxml_bldg.header.manualj_cooling_design_temp
        @heat_design_temps[location] = @hpxml_bldg.header.manualj_heating_design_temp
      elsif HPXML::conditioned_locations.include? location
        @cool_design_temps[location] = process_design_temp_cooling(weather, HPXML::LocationConditionedSpace)
        @heat_design_temps[location] = process_design_temp_heating(weather, HPXML::LocationConditionedSpace)
      else
        @cool_design_temps[location] = process_design_temp_cooling(weather, location)
        @heat_design_temps[location] = process_design_temp_heating(weather, location)
      end
    end
  end

  def self.process_design_temp_heating(weather, location)
    if location == HPXML::LocationConditionedSpace
      heat_temp = @heat_setpoint

    elsif location == HPXML::LocationGarage
      heat_temp = @hpxml_bldg.header.manualj_heating_design_temp + 13.0

    elsif (location == HPXML::LocationAtticUnvented) || (location == HPXML::LocationAtticVented)

      attic_floors = @hpxml_bldg.floors.select { |f| f.is_ceiling && [f.interior_adjacent_to, f.exterior_adjacent_to].include?(location) }
      avg_floor_rvalue = calculate_average_r_value(attic_floors)

      attic_roofs = @hpxml_bldg.roofs.select { |r| r.interior_adjacent_to == location }
      avg_roof_rvalue = calculate_average_r_value(attic_roofs)

      if avg_floor_rvalue < avg_roof_rvalue
        # Attic is considered to be encapsulated. MJ8 says to use an attic
        # temperature of 95F, however alternative approaches are permissible
        if location == HPXML::LocationAtticVented
          heat_temp = @hpxml_bldg.header.manualj_heating_design_temp
        else
          heat_temp = calculate_space_design_temps(location, weather, @heat_setpoint, @hpxml_bldg.header.manualj_heating_design_temp, weather.data.ShallowGroundMonthlyTemps.min)
        end
      else
        heat_temp = @hpxml_bldg.header.manualj_heating_design_temp
      end

    elsif [HPXML::LocationBasementUnconditioned, HPXML::LocationCrawlspaceUnvented, HPXML::LocationCrawlspaceVented].include? location
      heat_temp = calculate_space_design_temps(location, weather, @heat_setpoint, @hpxml_bldg.header.manualj_heating_design_temp, weather.data.ShallowGroundMonthlyTemps.min)

    end

    fail "Design temp heating not calculated for #{location}." if heat_temp.nil?

    return heat_temp
  end

  def self.process_design_temp_cooling(weather, location)
    if location == HPXML::LocationConditionedSpace
      cool_temp = @cool_setpoint

    elsif location == HPXML::LocationGarage
      # Calculate fraction of garage under conditioned space
      area_total = 0.0
      area_conditioned = 0.0
      @hpxml_bldg.roofs.each do |roof|
        next unless roof.interior_adjacent_to == location

        area_total += roof.area
      end
      @hpxml_bldg.floors.each do |floor|
        next unless [floor.interior_adjacent_to, floor.exterior_adjacent_to].include? location

        area_total += floor.area
        area_conditioned += floor.area if floor.is_thermal_boundary
      end
      if area_total == 0
        garage_frac_under_conditioned = 0.5
      else
        garage_frac_under_conditioned = area_conditioned / area_total
      end

      # Calculate the garage cooling design temperature based on Table 4C
      # Linearly interpolate between having conditioned space over the garage and not having conditioned space above the garage
      if @daily_range_num == 0.0
        cool_temp = (@hpxml_bldg.header.manualj_cooling_design_temp +
                     (11.0 * garage_frac_under_conditioned) +
                     (22.0 * (1.0 - garage_frac_under_conditioned)))
      elsif @daily_range_num == 1.0
        cool_temp = (@hpxml_bldg.header.manualj_cooling_design_temp +
                     (6.0 * garage_frac_under_conditioned) +
                     (17.0 * (1.0 - garage_frac_under_conditioned)))
      elsif @daily_range_num == 2.0
        cool_temp = (@hpxml_bldg.header.manualj_cooling_design_temp +
                     (1.0 * garage_frac_under_conditioned) +
                     (12.0 * (1.0 - garage_frac_under_conditioned)))
      end

    elsif (location == HPXML::LocationAtticUnvented) || (location == HPXML::LocationAtticVented)

      attic_floors = @hpxml_bldg.floors.select { |f| f.is_ceiling && [f.interior_adjacent_to, f.exterior_adjacent_to].include?(location) }
      avg_floor_rvalue = calculate_average_r_value(attic_floors)

      attic_roofs = @hpxml_bldg.roofs.select { |r| r.interior_adjacent_to == location }
      avg_roof_rvalue = calculate_average_r_value(attic_roofs)

      if avg_floor_rvalue < avg_roof_rvalue
        # Attic is considered to be encapsulated. MJ8 says to use an attic
        # temperature of 95F, however alternative approaches are permissible
        if location == HPXML::LocationAtticVented
          cool_temp = @hpxml_bldg.header.manualj_cooling_design_temp + 40.0 # This is the number from a California study with dark shingle roof and similar ventilation.
        else
          cool_temp = calculate_space_design_temps(location, weather, @cool_setpoint, @hpxml_bldg.header.manualj_cooling_design_temp, weather.data.ShallowGroundMonthlyTemps.max, true)
        end

      else
        # Calculate the cooling design temperature for the unconditioned attic based on Figure A12-14
        # Use an area-weighted temperature in case roof surfaces are different
        tot_roof_area = 0.0
        cool_temp = 0.0

        @hpxml_bldg.roofs.each do |roof|
          next unless roof.interior_adjacent_to == location

          tot_roof_area += roof.net_area

          if location == HPXML::LocationAtticUnvented
            if not roof.radiant_barrier
              cool_temp += (150.0 + (@hpxml_bldg.header.manualj_cooling_design_temp - 95.0) + @daily_range_temp_adjust[@daily_range_num]) * roof.net_area
            else
              cool_temp += (130.0 + (@hpxml_bldg.header.manualj_cooling_design_temp - 95.0) + @daily_range_temp_adjust[@daily_range_num]) * roof.net_area
            end
          else
            if not roof.radiant_barrier
              if roof.roof_type == HPXML::RoofTypeAsphaltShingles
                if [HPXML::ColorDark, HPXML::ColorMediumDark].include? roof.roof_color
                  cool_temp += 130.0 * roof.net_area
                else
                  cool_temp += 120.0 * roof.net_area
                end
              elsif roof.roof_type == HPXML::RoofTypeWoodShingles
                cool_temp += 120.0 * roof.net_area
              elsif roof.roof_type == HPXML::RoofTypeMetal
                if [HPXML::ColorDark, HPXML::ColorMediumDark].include? roof.roof_color
                  cool_temp += 130.0 * roof.net_area
                elsif [HPXML::ColorMedium, HPXML::ColorLight].include? roof.roof_color
                  cool_temp += 120.0 * roof.net_area
                elsif [HPXML::ColorReflective].include? roof.roof_color
                  cool_temp += 95.0 * roof.net_area
                end
              elsif roof.roof_type == HPXML::RoofTypeClayTile
                if [HPXML::ColorDark, HPXML::ColorMediumDark].include? roof.roof_color
                  cool_temp += 110.0 * roof.net_area
                elsif [HPXML::ColorMedium, HPXML::ColorLight].include? roof.roof_color
                  cool_temp += 105.0 * roof.net_area
                elsif [HPXML::ColorReflective].include? roof.roof_color
                  cool_temp += 95.0 * roof.net_area
                end
              end
            else # with a radiant barrier
              if roof.roof_type == HPXML::RoofTypeAsphaltShingles
                if [HPXML::ColorDark, HPXML::ColorMediumDark].include? roof.roof_color
                  cool_temp += 120.0 * roof.net_area
                else
                  cool_temp += 110.0 * roof.net_area
                end
              elsif roof.roof_type == HPXML::RoofTypeWoodShingles
                cool_temp += 110.0 * roof.net_area
              elsif roof.roof_type == HPXML::RoofTypeMetal
                if [HPXML::ColorDark, HPXML::ColorMediumDark].include? roof.roof_color
                  cool_temp += 120.0 * roof.net_area
                elsif [HPXML::ColorMedium, HPXML::ColorLight].include? roof.roof_color
                  cool_temp += 110.0 * roof.net_area
                elsif [HPXML::ColorReflective].include? roof.roof_color
                  cool_temp += 95.0 * roof.net_area
                end
              elsif roof.roof_type == HPXML::RoofTypeClayTile
                if [HPXML::ColorDark, HPXML::ColorMediumDark].include? roof.roof_color
                  cool_temp += 105.0 * roof.net_area
                elsif [HPXML::ColorMedium, HPXML::ColorLight].include? roof.roof_color
                  cool_temp += 100.0 * roof.net_area
                elsif [HPXML::ColorReflective].include? roof.roof_color
                  cool_temp += 95.0 * roof.net_area
                end
              end
            end
          end # vented/unvented
        end # each roof surface

        cool_temp /= tot_roof_area

        # Adjust base CLTD for cooling design temperature and daily range
        cool_temp += (@hpxml_bldg.header.manualj_cooling_design_temp - 95.0) + @daily_range_temp_adjust[@daily_range_num]
      end

    elsif [HPXML::LocationBasementUnconditioned, HPXML::LocationCrawlspaceUnvented, HPXML::LocationCrawlspaceVented].include? location
      cool_temp = calculate_space_design_temps(location, weather, @cool_setpoint, @hpxml_bldg.header.manualj_cooling_design_temp, weather.data.ShallowGroundMonthlyTemps.max)

    end

    fail "Design temp cooling not calculated for #{location}." if cool_temp.nil?

    return cool_temp
  end

  def self.process_load_windows_skylights(bldg_design_loads, weather)
    '''
    Heating and Cooling Loads: Windows & Skylights
    '''

    # Average cooling load factors for windows/skylights WITHOUT internal shading for surface
    # azimuths of 0,22.5,45, ... ,337.5,360
    # Additional values (compared to values in MJ8 Table 3D-3) have been determined by
    # linear interpolation to avoid interpolating
    clf_avg_nois = [0.24, 0.295, 0.35, 0.365, 0.38, 0.39, 0.4, 0.44, 0.48, 0.44, 0.4, 0.39, 0.38, 0.365, 0.35, 0.295, 0.24]
    clf_avg_nois_horiz = 0.68

    # Average cooling load factors for windows/skylights WITH internal shading for surface
    # azimuths of 0,22.5,45, ... ,337.5,360
    # Additional values (compared to values in MJ8 Table 3D-3) have been determined
    # by linear interpolation to avoid interpolating in BMI
    clf_avg_is = [0.18, 0.235, 0.29, 0.305, 0.32, 0.32, 0.32, 0.305, 0.29, 0.305, 0.32, 0.32, 0.32, 0.305, 0.29, 0.235, 0.18]
    clf_avg_is_horiz = 0.52

    # Hourly cooling load factor (CLF) for windows/skylights WITHOUT an internal shade taken from
    # ASHRAE HOF Ch.26 Table 36 (subset of data in MJ8 Table A11-5)
    # Surface Azimuth = 0 (South), 22.5, 45.0, ... ,337.5,360 and Hour = 8,9, ... ,19,20
    clf_hr_nois = [[0.14, 0.22, 0.34, 0.48, 0.59, 0.65, 0.65, 0.59, 0.50, 0.43, 0.36, 0.28, 0.22],
                   [0.11, 0.15, 0.19, 0.27, 0.39, 0.52, 0.62, 0.67, 0.65, 0.58, 0.46, 0.36, 0.28],
                   [0.10, 0.12, 0.14, 0.16, 0.24, 0.36, 0.49, 0.60, 0.66, 0.66, 0.58, 0.43, 0.33],
                   [0.09, 0.10, 0.12, 0.13, 0.17, 0.26, 0.40, 0.52, 0.62, 0.66, 0.61, 0.44, 0.34],
                   [0.08, 0.10, 0.11, 0.12, 0.14, 0.20, 0.32, 0.45, 0.57, 0.64, 0.61, 0.44, 0.34],
                   [0.09, 0.10, 0.12, 0.13, 0.15, 0.17, 0.26, 0.40, 0.53, 0.63, 0.62, 0.44, 0.34],
                   [0.10, 0.12, 0.14, 0.16, 0.17, 0.19, 0.23, 0.33, 0.47, 0.59, 0.60, 0.43, 0.33],
                   [0.14, 0.18, 0.22, 0.25, 0.27, 0.29, 0.30, 0.33, 0.44, 0.57, 0.62, 0.44, 0.33],
                   [0.48, 0.56, 0.63, 0.71, 0.76, 0.80, 0.82, 0.82, 0.79, 0.75, 0.69, 0.61, 0.48],
                   [0.47, 0.44, 0.41, 0.40, 0.39, 0.39, 0.38, 0.36, 0.33, 0.30, 0.26, 0.20, 0.16],
                   [0.51, 0.51, 0.45, 0.39, 0.36, 0.33, 0.31, 0.28, 0.26, 0.23, 0.19, 0.15, 0.12],
                   [0.52, 0.57, 0.50, 0.45, 0.39, 0.34, 0.31, 0.28, 0.25, 0.22, 0.18, 0.14, 0.12],
                   [0.51, 0.57, 0.57, 0.50, 0.42, 0.37, 0.32, 0.29, 0.25, 0.22, 0.19, 0.15, 0.12],
                   [0.49, 0.58, 0.61, 0.57, 0.48, 0.41, 0.36, 0.32, 0.28, 0.24, 0.20, 0.16, 0.13],
                   [0.43, 0.55, 0.62, 0.63, 0.57, 0.48, 0.42, 0.37, 0.33, 0.28, 0.24, 0.19, 0.15],
                   [0.27, 0.43, 0.55, 0.63, 0.64, 0.60, 0.52, 0.45, 0.40, 0.35, 0.29, 0.23, 0.18],
                   [0.14, 0.22, 0.34, 0.48, 0.59, 0.65, 0.65, 0.59, 0.50, 0.43, 0.36, 0.28, 0.22]]
    clf_hr_nois_horiz = [0.24, 0.36, 0.48, 0.58, 0.66, 0.72, 0.74, 0.73, 0.67, 0.59, 0.47, 0.37, 0.29]

    # Hourly cooling load factor (CLF) for windows/skylights WITH an internal shade taken from
    # ASHRAE HOF Ch.26 Table 39 (subset of data in MJ8 Table A11-6)
    # Surface Azimuth = 0 (South), 22.5, 45.0, ... ,337.5,360 and Hour = 8,9, ... ,19,20
    clf_hr_is = [[0.23, 0.38, 0.58, 0.75, 0.83, 0.80, 0.68, 0.50, 0.35, 0.27, 0.19, 0.11, 0.09],
                 [0.18, 0.22, 0.27, 0.43, 0.63, 0.78, 0.84, 0.80, 0.66, 0.46, 0.25, 0.13, 0.11],
                 [0.14, 0.16, 0.19, 0.22, 0.38, 0.59, 0.75, 0.83, 0.81, 0.69, 0.45, 0.16, 0.12],
                 [0.12, 0.14, 0.16, 0.17, 0.23, 0.44, 0.64, 0.78, 0.84, 0.78, 0.55, 0.16, 0.12],
                 [0.11, 0.13, 0.15, 0.16, 0.17, 0.31, 0.53, 0.72, 0.82, 0.81, 0.61, 0.16, 0.12],
                 [0.12, 0.14, 0.16, 0.17, 0.18, 0.22, 0.43, 0.65, 0.80, 0.84, 0.66, 0.16, 0.12],
                 [0.14, 0.17, 0.19, 0.20, 0.21, 0.22, 0.30, 0.52, 0.73, 0.82, 0.69, 0.16, 0.12],
                 [0.22, 0.26, 0.30, 0.32, 0.33, 0.34, 0.34, 0.39, 0.61, 0.82, 0.76, 0.17, 0.12],
                 [0.65, 0.73, 0.80, 0.86, 0.89, 0.89, 0.86, 0.82, 0.75, 0.78, 0.91, 0.24, 0.18],
                 [0.62, 0.42, 0.37, 0.37, 0.37, 0.36, 0.35, 0.32, 0.28, 0.23, 0.17, 0.08, 0.07],
                 [0.74, 0.58, 0.37, 0.29, 0.27, 0.26, 0.24, 0.22, 0.20, 0.16, 0.12, 0.06, 0.05],
                 [0.80, 0.71, 0.52, 0.31, 0.26, 0.24, 0.22, 0.20, 0.18, 0.15, 0.11, 0.06, 0.05],
                 [0.80, 0.76, 0.62, 0.41, 0.27, 0.24, 0.22, 0.20, 0.17, 0.14, 0.11, 0.06, 0.05],
                 [0.79, 0.80, 0.72, 0.54, 0.34, 0.27, 0.24, 0.21, 0.19, 0.15, 0.12, 0.07, 0.06],
                 [0.74, 0.81, 0.79, 0.68, 0.49, 0.33, 0.28, 0.25, 0.22, 0.18, 0.13, 0.08, 0.07],
                 [0.54, 0.72, 0.81, 0.81, 0.71, 0.54, 0.38, 0.32, 0.27, 0.22, 0.16, 0.09, 0.08],
                 [0.23, 0.38, 0.58, 0.75, 0.83, 0.80, 0.68, 0.50, 0.35, 0.27, 0.19, 0.11, 0.09]]
    clf_hr_is_horiz = [0.44, 0.59, 0.72, 0.81, 0.85, 0.85, 0.81, 0.71, 0.58, 0.42, 0.25, 0.14, 0.12]

    # Shade Line Multipliers (SLM) for shaded windows will be calculated using the procedure
    # described in ASHRAE HOF 1997 instead of using the SLM's from MJ8 Table 3E-1

    # The time of day (assuming 24 hr clock) to calculate the SLM for the ALP for azimuths
    # starting at 0 (South) in increments of 22.5 to 360
    # Nil denotes directions not used in the shading calculation (Note: south direction is symmetrical around noon)
    slm_alp_hr = [15.5, 14.75, 14.0, 14.75, 15.5, nil, nil, nil, nil, nil, nil, nil, 8.5, 9.75, 10.0, 9.75, 8.5]

    # Mid summer declination angle used for shading calculations
    declination_angle = 12.1 # Mid August

    # Peak solar factor (PSF) (aka solar heat gain factor) taken from ASHRAE HOF 1989 Ch.26 Table 34
    # (subset of data in MJ8 Table 3D-2)
    # Surface Azimuth = 0 (South), 22.5, 45.0, ... ,337.5,360 and Latitude = 20,24,28, ... ,60,64
    psf = [[57.0,  72.0,  91.0,  111.0, 131.0, 149.0, 165.0, 180.0, 193.0, 203.0, 211.0, 217.0],
           [88.0,  103.0, 120.0, 136.0, 151.0, 165.0, 177.0, 188.0, 197.0, 206.0, 213.0, 217.0],
           [152.0, 162.0, 172.0, 181.0, 189.0, 196.0, 202.0, 208.0, 212.0, 215.0, 217.0, 217.0],
           [200.0, 204.0, 207.0, 210.0, 212.0, 214.0, 215.0, 216.0, 216.0, 216.0, 214.0, 211.0],
           [220.0, 220.0, 220.0, 219.0, 218.0, 216.0, 214.0, 211.0, 208.0, 203.0, 199.0, 193.0],
           [206.0, 203.0, 199.0, 195.0, 190.0, 185.0, 180.0, 174.0, 169.0, 165.0, 161.0, 157.0],
           [162.0, 156.0, 149.0, 141.0, 138.0, 135.0, 132.0, 128.0, 124.0, 119.0, 114.0, 109.0],
           [91.0,  87.0,  83.0,  79.0,  75.0,  71.0,  66.0,  61.0,  56.0,  56.0,  57.0,  58.0],
           [40.0,  38.0,  38.0,  37.0,  36.0,  35.0,  34.0,  33.0,  32.0,  30.0,  28.0,  27.0],
           [91.0,  87.0,  83.0,  79.0,  75.0,  71.0,  66.0,  61.0,  56.0,  56.0,  57.0,  58.0],
           [162.0, 156.0, 149.0, 141.0, 138.0, 135.0, 132.0, 128.0, 124.0, 119.0, 114.0, 109.0],
           [206.0, 203.0, 199.0, 195.0, 190.0, 185.0, 180.0, 174.0, 169.0, 165.0, 161.0, 157.0],
           [220.0, 220.0, 220.0, 219.0, 218.0, 216.0, 214.0, 211.0, 208.0, 203.0, 199.0, 193.0],
           [200.0, 204.0, 207.0, 210.0, 212.0, 214.0, 215.0, 216.0, 216.0, 216.0, 214.0, 211.0],
           [152.0, 162.0, 172.0, 181.0, 189.0, 196.0, 202.0, 208.0, 212.0, 215.0, 217.0, 217.0],
           [88.0,  103.0, 120.0, 136.0, 151.0, 165.0, 177.0, 188.0, 197.0, 206.0, 213.0, 217.0],
           [57.0,  72.0,  91.0,  111.0, 131.0, 149.0, 165.0, 180.0, 193.0, 203.0, 211.0, 217.0]]
    psf_horiz = [280.0, 277.0, 272.0, 265.0, 257.0, 247.0, 236.0, 223.0, 208.0, 193.0, 176.0, 159.0]

    # Hourly Temperature Adjustment Values (HTA_DR) (MJ8 Table A11-3)
    # Low DR, Medium DR, High DR and Hour = 8,9, ... ,19,20
    hta = [[-6.3,  -5.0,  -3.7,  -2.5, -1.5, -0.7, -0.2, 0.0, -0.2, -0.7, -1.5, -2.5, -3.7], # Low DR
           [-12.6, -10.0, -7.4,  -5.0, -2.9, -1.3, -0.3, 0.0, -0.3, -1.3, -2.9, -5.0, -7.4], # Medium DR
           [-18.9, -15.0, -11.1, -7.5, -4.4, -2.0, -0.5, 0.0, -0.5, -2.0, -4.4, -7.5, -11.1]] # High DR

    # Determine the PSF's for the building latitude
    psf_lat = []
    psf_lat_horiz = nil
    latitude = weather.header.Latitude.to_f
    for cnt in 0..16
      if latitude < 20.0
        psf_lat << psf[cnt][0]
        if cnt == 0
          psf_lat_horiz = psf_horiz[0]
        end
      elsif latitude >= 64.0
        psf_lat << psf[cnt][11]
        if cnt == 0
          psf_lat_horiz = psf_horiz[11]
        end
      else
        cnt_lat_s = ((latitude - 20.0) / 4.0).to_i
        cnt_lat_n = cnt_lat_s + 1.0
        lat_s = 20.0 + 4.0 * cnt_lat_s
        lat_n = lat_s + 4.0
        psf_lat << MathTools.interp2(latitude, lat_s, lat_n, psf[cnt][cnt_lat_s], psf[cnt][cnt_lat_n])
        if cnt == 0
          psf_lat_horiz = MathTools.interp2(latitude, lat_s, lat_n, psf_horiz[cnt_lat_s], psf_horiz[cnt_lat_n])
        end
      end
    end

    # Windows
    bldg_design_loads.Heat_Windows = 0.0
    alp_load = 0.0 # Average Load Procedure (ALP) Load
    afl_hr = [0.0] * 12 # Initialize Hourly Aggregate Fenestration Load (AFL)

    @hpxml_bldg.windows.each do |window|
      next unless window.wall.is_exterior_thermal_boundary

      window_summer_sf = window.interior_shading_factor_summer * window.exterior_shading_factor_summer
      window_true_azimuth = get_true_azimuth(window.azimuth)
      cnt225 = (window_true_azimuth / 22.5).round.to_i

      window_ufactor, window_shgc = Constructions.get_ufactor_shgc_adjusted_by_storms(window.storm_type, window.ufactor, window.shgc)

      bldg_design_loads.Heat_Windows += window_ufactor * window.area * @htd

      for hr in -1..11

        # If hr == -1: Calculate the Average Load Procedure (ALP) Load
        # Else: Calculate the hourly Aggregate Fenestration Load (AFL)

        # clf_d: Average Cooling Load Factor for the given window direction
        # clf_n: Average Cooling Load Factor for a window facing North (fully shaded)
        if hr == -1
          if window_summer_sf < 1
            clf_d = clf_avg_is[cnt225]
            clf_n = clf_avg_is[8]
          else
            clf_d = clf_avg_nois[cnt225]
            clf_n = clf_avg_nois[8]
          end
        else
          if window_summer_sf < 1
            clf_d = clf_hr_is[cnt225][hr]
            clf_n = clf_hr_is[8][hr]
          else
            clf_d = clf_hr_nois[cnt225][hr]
            clf_n = clf_hr_nois[8][hr]
          end
        end

        ctd_adj = @ctd
        if hr > -1
          # Calculate hourly CTD adjusted value for mid-summer
          ctd_adj += hta[@daily_range_num][hr]
        end

        # Hourly Heat Transfer Multiplier for the given window Direction
        htm_d = psf_lat[cnt225] * clf_d * window_shgc * window_summer_sf / 0.87 + window_ufactor * ctd_adj

        # Hourly Heat Transfer Multiplier for a window facing North (fully shaded)
        htm_n = psf_lat[8] * clf_n * window_shgc * window_summer_sf / 0.87 + window_ufactor * ctd_adj

        if window_true_azimuth < 180
          surf_azimuth = window_true_azimuth
        else
          surf_azimuth = window_true_azimuth - 360.0
        end

        if (not window.overhangs_depth.nil?) && (window.overhangs_depth > 0)
          if ((hr == -1) && (surf_azimuth.abs < 90.1)) || (hr > -1)
            if hr == -1
              actual_hr = slm_alp_hr[cnt225]
            else
              actual_hr = hr + 8 # start at hour 8
            end
            hour_angle = 0.25 * (actual_hr - 12.0) * 60.0 # ASHRAE HOF 1997 pg 29.19
            altitude_angle = Math::asin((Math::cos(weather.header.Latitude.deg2rad) *
                                          Math::cos(declination_angle.deg2rad) *
                                          Math::cos(hour_angle.deg2rad) +
                                          Math::sin(weather.header.Latitude.deg2rad) *
                                          Math::sin(declination_angle.deg2rad))).rad2deg
            temp_arg = [(Math::sin(altitude_angle.deg2rad) *
                         Math::sin(weather.header.Latitude.deg2rad) -
                         Math::sin(declination_angle.deg2rad)) /
              (Math::cos(altitude_angle.deg2rad) *
                 Math::cos(weather.header.Latitude.deg2rad)), 1.0].min
            temp_arg = [temp_arg, -1.0].max
            solar_azimuth = Math::acos(temp_arg).rad2deg
            if actual_hr < 12
              solar_azimuth = -1.0 * solar_azimuth
            end

            sol_surf_azimuth = solar_azimuth - surf_azimuth
            if (sol_surf_azimuth.abs >= 90) && (sol_surf_azimuth.abs <= 270)
              # Window is entirely in the shade if the solar surface azimuth is greater than 90 and less than 270
              htm = htm_n
            else
              slm = Math::tan(altitude_angle.deg2rad) / Math::cos(sol_surf_azimuth.deg2rad)
              z_sl = slm * window.overhangs_depth

              window_height = window.overhangs_distance_to_bottom_of_window - window.overhangs_distance_to_top_of_window
              if z_sl < window.overhangs_distance_to_top_of_window
                # Overhang is too short to provide shade
                htm = htm_d
              elsif z_sl < window.overhangs_distance_to_bottom_of_window
                percent_shaded = (z_sl - window.overhangs_distance_to_top_of_window) / window_height
                htm = percent_shaded * htm_n + (1.0 - percent_shaded) * htm_d
              else
                # Window is entirely in the shade since the shade line is below the windowsill
                htm = htm_n
              end
            end
          else
            # Window is north of East and West azimuths. Shading calculations do not apply.
            htm = htm_d
          end
        else
          htm = htm_d
        end

        if hr == -1
          alp_load += htm * window.area
        else
          afl_hr[hr] += htm * window.area
        end
      end
    end # window

    # Daily Average Load (DAL)
    dal = afl_hr.sum(0.0) / afl_hr.size

    # Excursion Limit line (ELL)
    ell = 1.3 * dal

    # Peak Fenestration Load (PFL)
    pfl = afl_hr.max

    # Excursion Adjustment Load (EAL)
    eal = [0.0, pfl - ell].max

    # Window Cooling Load
    bldg_design_loads.Cool_Windows = alp_load + eal

    # Skylights
    bldg_design_loads.Heat_Skylights = 0.0
    alp_load = 0.0 # Average Load Procedure (ALP) Load
    afl_hr = [0.0] * 12 # Initialize Hourly Aggregate Fenestration Load (AFL)

    @hpxml_bldg.skylights.each do |skylight|
      skylight_summer_sf = skylight.interior_shading_factor_summer * skylight.exterior_shading_factor_summer
      skylight_true_azimuth = get_true_azimuth(skylight.azimuth)
      cnt225 = (skylight_true_azimuth / 22.5).round.to_i
      inclination_angle = UnitConversions.convert(Math.atan(skylight.roof.pitch / 12.0), 'rad', 'deg')

      skylight_ufactor, skylight_shgc = Constructions.get_ufactor_shgc_adjusted_by_storms(skylight.storm_type, skylight.ufactor, skylight.shgc)

      bldg_design_loads.Heat_Skylights += skylight_ufactor * skylight.area * @htd

      for hr in -1..11

        # If hr == -1: Calculate the Average Load Procedure (ALP) Load
        # Else: Calculate the hourly Aggregate Fenestration Load (AFL)

        # clf_d: Average Cooling Load Factor for the given skylight direction
        # clf_d: Average Cooling Load Factor for horizontal
        if hr == -1
          if skylight_summer_sf < 1
            clf_d = clf_avg_is[cnt225]
            clf_horiz = clf_avg_is_horiz
          else
            clf_d = clf_avg_nois[cnt225]
            clf_horiz = clf_avg_nois_horiz
          end
        else
          if skylight_summer_sf < 1
            clf_d = clf_hr_is[cnt225][hr]
            clf_horiz = clf_hr_is_horiz[hr]
          else
            clf_d = clf_hr_nois[cnt225][hr]
            clf_horiz = clf_hr_nois_horiz[hr]
          end
        end

        sol_h = Math::cos(inclination_angle.deg2rad) * (psf_lat_horiz * clf_horiz)
        sol_v = Math::sin(inclination_angle.deg2rad) * (psf_lat[cnt225] * clf_d)

        ctd_adj = @ctd
        if hr > -1
          # Calculate hourly CTD adjusted value for mid-summer
          ctd_adj += hta[@daily_range_num][hr]
        end

        # Hourly Heat Transfer Multiplier for the given skylight Direction
        u_curb = 0.51 # default to wood (Table 2B-3)
        ar_curb = 0.35 # default to small (Table 2B-3)
        u_eff_skylight = skylight_ufactor + u_curb * ar_curb
        htm = (sol_h + sol_v) * (skylight_shgc * skylight_summer_sf / 0.87) + u_eff_skylight * (ctd_adj + 15.0)

        if hr == -1
          alp_load += htm * skylight.area
        else
          afl_hr[hr] += htm * skylight.area
        end
      end
    end # skylight

    # Daily Average Load (DAL)
    dal = afl_hr.sum(0.0) / afl_hr.size

    # Excursion Limit line (ELL)
    ell = 1.3 * dal

    # Peak Fenestration Load (PFL)
    pfl = afl_hr.max

    # Excursion Adjustment Load (EAL)
    eal = [0.0, pfl - ell].max

    # Skylight Cooling Load
    bldg_design_loads.Cool_Skylights = alp_load + eal
  end

  def self.process_load_doors(bldg_design_loads)
    '''
    Heating and Cooling Loads: Doors
    '''

    if @daily_range_num == 0.0
      cltd = @ctd + 15.0
    elsif @daily_range_num == 1.0
      cltd = @ctd + 11.0
    elsif @daily_range_num == 2.0
      cltd = @ctd + 6.0
    end

    bldg_design_loads.Heat_Doors = 0.0
    bldg_design_loads.Cool_Doors = 0.0

    @hpxml_bldg.doors.each do |door|
      next unless door.is_thermal_boundary

      if door.wall.is_exterior
        bldg_design_loads.Heat_Doors += (1.0 / door.r_value) * door.area * @htd
        bldg_design_loads.Cool_Doors += (1.0 / door.r_value) * door.area * cltd
      else # Partition door
        adjacent_space = door.wall.exterior_adjacent_to
        bldg_design_loads.Cool_Doors += (1.0 / door.r_value) * door.area * (@cool_design_temps[adjacent_space] - @cool_setpoint)
        bldg_design_loads.Heat_Doors += (1.0 / door.r_value) * door.area * (@heat_setpoint - @heat_design_temps[adjacent_space])
      end
    end
  end

  def self.process_load_walls(bldg_design_loads)
    '''
    Heating and Cooling Loads: Walls
    '''

    bldg_design_loads.Heat_Walls = 0.0
    bldg_design_loads.Cool_Walls = 0.0

    # Above-Grade Walls
    (@hpxml_bldg.walls + @hpxml_bldg.rim_joists).each do |wall|
      next unless wall.is_thermal_boundary

      wall_group = get_wall_group(wall)

      if wall.azimuth.nil?
        azimuths = [0.0, 90.0, 180.0, 270.0] # Assume 4 equal surfaces facing every direction
      else
        azimuths = [wall.azimuth]
      end

      if wall.is_a? HPXML::RimJoist
        wall_area = wall.area
      else
        wall_area = wall.net_area
      end

      azimuths.each do |azimuth|
        if wall.is_exterior

          # Adjust base Cooling Load Temperature Difference (CLTD)
          # Assume absorptivity for light walls < 0.5, medium walls <= 0.75, dark walls > 0.75 (based on MJ8 Table 4B Notes)
          if wall.solar_absorptance <= 0.5
            colorMultiplier = 0.65      # MJ8 Table 4B Notes, pg 348
          elsif wall.solar_absorptance <= 0.75
            colorMultiplier = 0.83      # MJ8 Appendix 12, pg 519
          else
            colorMultiplier = 1.0
          end

          true_azimuth = get_true_azimuth(azimuth)

          # Base Cooling Load Temperature Differences (CLTD's) for dark colored sunlit and shaded walls
          # with 95 degF outside temperature taken from MJ8 Figure A12-8 (intermediate wall groups were
          # determined using linear interpolation). Shaded walls apply to north facing and partition walls only.
          cltd_base_sun = [38.0, 34.95, 31.9, 29.45, 27.0, 24.5, 22.0, 21.25, 20.5, 19.65, 18.8]
          cltd_base_shade = [25.0, 22.5, 20.0, 18.45, 16.9, 15.45, 14.0, 13.55, 13.1, 12.85, 12.6]

          if (true_azimuth >= 157.5) && (true_azimuth <= 202.5)
            cltd = cltd_base_shade[wall_group - 1] * colorMultiplier
          else
            cltd = cltd_base_sun[wall_group - 1] * colorMultiplier
          end

          if @ctd >= 10.0
            # Adjust the CLTD for different cooling design temperatures
            cltd += (@hpxml_bldg.header.manualj_cooling_design_temp - 95.0)
            # Adjust the CLTD for daily temperature range
            cltd += @daily_range_temp_adjust[@daily_range_num]
          else
            # Handling cases ctd < 10 is based on A12-18 in MJ8
            cltd_corr = @ctd - 20.0 - @daily_range_temp_adjust[@daily_range_num]
            cltd = [cltd + cltd_corr, 0.0].max # Assume zero cooling load for negative CLTD's
          end

          bldg_design_loads.Cool_Walls += (1.0 / wall.insulation_assembly_r_value) * wall_area / azimuths.size * cltd
          bldg_design_loads.Heat_Walls += (1.0 / wall.insulation_assembly_r_value) * wall_area / azimuths.size * @htd
        else # Partition wall
          adjacent_space = wall.exterior_adjacent_to
          bldg_design_loads.Cool_Walls += (1.0 / wall.insulation_assembly_r_value) * wall_area / azimuths.size * (@cool_design_temps[adjacent_space] - @cool_setpoint)
          bldg_design_loads.Heat_Walls += (1.0 / wall.insulation_assembly_r_value) * wall_area / azimuths.size * (@heat_setpoint - @heat_design_temps[adjacent_space])
        end
      end
    end

    # Foundation walls
    @hpxml_bldg.foundation_walls.each do |foundation_wall|
      next unless foundation_wall.is_exterior_thermal_boundary

      u_wall_with_soil, _u_wall_without_soil = get_foundation_wall_properties(foundation_wall)
      bldg_design_loads.Heat_Walls += u_wall_with_soil * foundation_wall.net_area * @htd
    end
  end

  def self.process_load_roofs(bldg_design_loads)
    '''
    Heating and Cooling Loads: Roofs
    '''

    bldg_design_loads.Heat_Roofs = 0.0
    bldg_design_loads.Cool_Roofs = 0.0

    # Roofs
    @hpxml_bldg.roofs.each do |roof|
      next unless roof.is_thermal_boundary

      # Base CLTD for conditioned roofs (Roof-Joist-Ceiling Sandwiches) taken from MJ8 Figure A12-16
      if roof.insulation_assembly_r_value <= 6
        cltd = 50.0
      elsif roof.insulation_assembly_r_value <= 13
        cltd = 45.0
      elsif roof.insulation_assembly_r_value <= 15
        cltd = 38.0
      elsif roof.insulation_assembly_r_value <= 21
        cltd = 31.0
      elsif roof.insulation_assembly_r_value <= 30
        cltd = 30.0
      else
        cltd = 27.0
      end

      # Base CLTD color adjustment based on notes in MJ8 Figure A12-16
      if [HPXML::ColorDark, HPXML::ColorMediumDark].include? roof.roof_color
        if [HPXML::RoofTypeClayTile, HPXML::RoofTypeWoodShingles].include? roof.roof_type
          cltd *= 0.83
        end
      elsif [HPXML::ColorMedium, HPXML::ColorLight].include? roof.roof_color
        if [HPXML::RoofTypeClayTile].include? roof.roof_type
          cltd *= 0.65
        else
          cltd *= 0.83
        end
      elsif [HPXML::ColorReflective].include? roof.roof_color
        if [HPXML::RoofTypeAsphaltShingles, HPXML::RoofTypeWoodShingles].include? roof.roof_type
          cltd *= 0.83
        else
          cltd *= 0.65
        end
      end

      # Adjust base CLTD for different CTD or DR
      cltd += (@hpxml_bldg.header.manualj_cooling_design_temp - 95.0) + @daily_range_temp_adjust[@daily_range_num]

      bldg_design_loads.Cool_Roofs += (1.0 / roof.insulation_assembly_r_value) * roof.net_area * cltd
      bldg_design_loads.Heat_Roofs += (1.0 / roof.insulation_assembly_r_value) * roof.net_area * @htd
    end
  end

  def self.process_load_ceilings(bldg_design_loads)
    '''
    Heating and Cooling Loads: Ceilings
    '''

    bldg_design_loads.Heat_Ceilings = 0.0
    bldg_design_loads.Cool_Ceilings = 0.0

    @hpxml_bldg.floors.each do |floor|
      next unless floor.is_ceiling
      next unless floor.is_thermal_boundary

      if floor.is_exterior
        bldg_design_loads.Cool_Ceilings += (1.0 / floor.insulation_assembly_r_value) * floor.area * (@ctd - 5.0 + @daily_range_temp_adjust[@daily_range_num])
        bldg_design_loads.Heat_Ceilings += (1.0 / floor.insulation_assembly_r_value) * floor.area * @htd
      else
        adjacent_space = floor.exterior_adjacent_to
        bldg_design_loads.Cool_Ceilings += (1.0 / floor.insulation_assembly_r_value) * floor.area * (@cool_design_temps[adjacent_space] - @cool_setpoint)
        bldg_design_loads.Heat_Ceilings += (1.0 / floor.insulation_assembly_r_value) * floor.area * (@heat_setpoint - @heat_design_temps[adjacent_space])
      end
    end
  end

  def self.process_load_floors(bldg_design_loads)
    '''
    Heating and Cooling Loads: Floors
    '''

    bldg_design_loads.Heat_Floors = 0.0
    bldg_design_loads.Cool_Floors = 0.0

    @hpxml_bldg.floors.each do |floor|
      next unless floor.is_floor
      next unless floor.is_thermal_boundary

      if floor.is_exterior
        bldg_design_loads.Cool_Floors += (1.0 / floor.insulation_assembly_r_value) * floor.area * (@ctd - 5.0 + @daily_range_temp_adjust[@daily_range_num])
        bldg_design_loads.Heat_Floors += (1.0 / floor.insulation_assembly_r_value) * floor.area * @htd
      else # Partition floor
        adjacent_space = floor.exterior_adjacent_to
        if floor.is_floor && [HPXML::LocationCrawlspaceVented, HPXML::LocationCrawlspaceUnvented, HPXML::LocationBasementUnconditioned].include?(adjacent_space)
          u_floor = 1.0 / floor.insulation_assembly_r_value

          sum_ua_wall = 0.0
          sum_a_wall = 0.0
          @hpxml_bldg.foundation_walls.each do |foundation_wall|
            next unless foundation_wall.is_exterior && foundation_wall.interior_adjacent_to == adjacent_space

            _u_wall_with_soil, u_wall_without_soil = get_foundation_wall_properties(foundation_wall)

            sum_a_wall += foundation_wall.net_area
            sum_ua_wall += (u_wall_without_soil * foundation_wall.net_area)
          end
          @hpxml_bldg.walls.each do |wall|
            next unless wall.is_exterior && wall.interior_adjacent_to == adjacent_space

            sum_a_wall += wall.net_area
            sum_ua_wall += (1.0 / wall.insulation_assembly_r_value * wall.net_area)
          end
          fail 'Could not find connected walls.' if sum_a_wall <= 0

          u_wall = sum_ua_wall / sum_a_wall

          # Calculate partition temperature different cooling (PTDC) per Manual J Figure A12-17
          # Calculate partition temperature different heating (PTDH) per Manual J Figure A12-6
          if [HPXML::LocationCrawlspaceVented].include? adjacent_space
            # Vented or Leaky
            ptdc_floor = @ctd / (1.0 + (4.0 * u_floor) / (u_wall + 0.11))
            ptdh_floor = @htd / (1.0 + (4.0 * u_floor) / (u_wall + 0.11))
          elsif [HPXML::LocationCrawlspaceUnvented, HPXML::LocationBasementUnconditioned].include? adjacent_space
            # Sealed Tight
            ptdc_floor = u_wall * @ctd / (4.0 * u_floor + u_wall)
            ptdh_floor = u_wall * @htd / (4.0 * u_floor + u_wall)
          end

          bldg_design_loads.Cool_Floors += (1.0 / floor.insulation_assembly_r_value) * floor.area * ptdc_floor
          bldg_design_loads.Heat_Floors += (1.0 / floor.insulation_assembly_r_value) * floor.area * ptdh_floor
        else # E.g., floor over garage
          bldg_design_loads.Cool_Floors += (1.0 / floor.insulation_assembly_r_value) * floor.area * (@cool_design_temps[adjacent_space] - @cool_setpoint)
          bldg_design_loads.Heat_Floors += (1.0 / floor.insulation_assembly_r_value) * floor.area * (@heat_setpoint - @heat_design_temps[adjacent_space])
        end
      end
    end
  end

  def self.process_load_slabs(bldg_design_loads)
    '''
    Heating and Cooling Loads: Floors
    '''

    bldg_design_loads.Heat_Slabs = 0.0

    @hpxml_bldg.slabs.each do |slab|
      next unless slab.is_thermal_boundary

      if slab.interior_adjacent_to == HPXML::LocationConditionedSpace # Slab-on-grade
        f_value = calc_slab_f_value(slab, @hpxml_bldg.site.ground_conductivity)
        bldg_design_loads.Heat_Slabs += f_value * slab.exposed_perimeter * @htd
      elsif HPXML::conditioned_below_grade_locations.include? slab.interior_adjacent_to
        # Based on MJ 8th Ed. A12-7 and ASHRAE HoF 2013 pg 18.31 Eq 40
        slab_is_insulated = false
        if slab.under_slab_insulation_width.to_f > 0 && slab.under_slab_insulation_r_value > 0
          slab_is_insulated = true
        elsif slab.perimeter_insulation_depth > 0 && slab.perimeter_insulation_r_value > 0
          slab_is_insulated = true
        elsif slab.under_slab_insulation_spans_entire_slab && slab.under_slab_insulation_r_value > 0
          slab_is_insulated = true
        end
        k_soil = 0.8 # Value from ASHRAE HoF, probably used by Manual J
        r_other = 1.47 # Value from ASHRAE HoF, probably used by Manual J
        ext_fnd_walls = @hpxml_bldg.foundation_walls.select { |fw| fw.is_exterior }
        z_f = ext_fnd_walls.map { |fw| fw.depth_below_grade * (fw.area / fw.height) }.sum(0.0) / ext_fnd_walls.map { |fw| fw.area / fw.height }.sum # Weighted-average (by length) below-grade depth
        sqrt_term = [slab.exposed_perimeter**2 - 16.0 * slab.area, 0.0].max
        length = slab.exposed_perimeter / 4.0 + Math.sqrt(sqrt_term) / 4.0
        width = slab.exposed_perimeter / 4.0 - Math.sqrt(sqrt_term) / 4.0
        w_b = [length, width].min
        w_b = [w_b, 1.0].max # handle zero exposed perimeter
        u_avg_bf = (2.0 * k_soil / (Math::PI * w_b)) * (Math::log(w_b / 2.0 + z_f / 2.0 + (k_soil * r_other) / Math::PI) - Math::log(z_f / 2.0 + (k_soil * r_other) / Math::PI))
        u_value = 0.85 * u_avg_bf # To account for the storage effect of soil, multiply by 0.85
        if slab_is_insulated
          u_value *= 0.7 # U-values are multiplied y 0.70 to produce U-values for insulated floors
        end
        bldg_design_loads.Heat_Slabs += u_value * slab.area * @htd
      end
    end
  end

  def self.process_load_infiltration_ventilation(bldg_design_loads, weather)
    '''
    Heating and Cooling Loads: Infiltration & Ventilation
    '''

    sla, _ach50, _nach, _volume, _height, a_ext = Airflow.get_values_from_air_infiltration_measurements(@hpxml_bldg, @cfa, weather)
    sla *= a_ext
    ela = sla * @cfa

    ncfl_ag = @hpxml_bldg.building_construction.number_of_conditioned_floors_above_grade

    # Set stack/wind coefficients from Tables 5D/5E
    c_s = 0.015 * ncfl_ag
    c_w_base = [0.0133 * @hpxml_bldg.site.additional_properties.aim2_shelter_coeff - 0.0027, 0.0].max # Linear relationship between shelter coefficient and c_w coefficients by shielding class
    c_w = c_w_base * ncfl_ag**0.4

    ela_in2 = UnitConversions.convert(ela, 'ft^2', 'in^2')
    windspeed_cooling_mph = 7.5 # Table 5D/5E Wind Velocity Value footnote
    windspeed_heating_mph = 15.0 # Table 5D/5E Wind Velocity Value footnote

    icfm_Cooling = ela_in2 * (c_s * @ctd + c_w * windspeed_cooling_mph**2)**0.5
    icfm_Heating = ela_in2 * (c_s * @htd + c_w * windspeed_heating_mph**2)**0.5

    q_unb_cfm, q_preheat, q_precool, q_recirc, q_bal_Sens, q_bal_Lat = get_ventilation_rates()

    cfm_Heating = q_bal_Sens + (icfm_Heating**2.0 + q_unb_cfm**2.0)**0.5 - q_preheat - q_recirc

    cfm_cool_load_sens = q_bal_Sens + (icfm_Cooling**2.0 + q_unb_cfm**2.0)**0.5 - q_precool - q_recirc
    cfm_cool_load_lat = q_bal_Lat + (icfm_Cooling**2.0 + q_unb_cfm**2.0)**0.5 - q_recirc

    bldg_design_loads.Heat_InfilVent = 1.1 * @acf * cfm_Heating * @htd

    bldg_design_loads.Cool_InfilVent_Sens = 1.1 * @acf * cfm_cool_load_sens * @ctd
    bldg_design_loads.Cool_InfilVent_Lat = 0.68 * @acf * cfm_cool_load_lat * (@cool_design_grains - @cool_indoor_grains)
  end

  def self.process_load_internal_gains(bldg_design_loads)
    '''
    Cooling Load: Internal Gains
    '''

    bldg_design_loads.Cool_IntGains_Sens = @hpxml_bldg.header.manualj_internal_loads_sensible + 230.0 * @hpxml_bldg.header.manualj_num_occupants
    bldg_design_loads.Cool_IntGains_Lat = @hpxml_bldg.header.manualj_internal_loads_latent + 200.0 * @hpxml_bldg.header.manualj_num_occupants
  end

  def self.aggregate_loads(bldg_design_loads)
    '''
    Building Loads (excluding ducts)
    '''

    # Heating
    bldg_design_loads.Heat_Tot = [bldg_design_loads.Heat_Windows + bldg_design_loads.Heat_Skylights +
      bldg_design_loads.Heat_Doors + bldg_design_loads.Heat_Walls +
      bldg_design_loads.Heat_Floors + bldg_design_loads.Heat_Slabs +
      bldg_design_loads.Heat_Ceilings + bldg_design_loads.Heat_Roofs, 0.0].max +
                                 bldg_design_loads.Heat_InfilVent

    # Cooling
    bldg_design_loads.Cool_Sens = bldg_design_loads.Cool_Windows + bldg_design_loads.Cool_Skylights +
                                  bldg_design_loads.Cool_Doors + bldg_design_loads.Cool_Walls +
                                  bldg_design_loads.Cool_Floors + bldg_design_loads.Cool_Ceilings +
                                  bldg_design_loads.Cool_Roofs + bldg_design_loads.Cool_InfilVent_Sens +
                                  bldg_design_loads.Cool_IntGains_Sens
    bldg_design_loads.Cool_Lat = bldg_design_loads.Cool_InfilVent_Lat + bldg_design_loads.Cool_IntGains_Lat
    if bldg_design_loads.Cool_Lat < 0 # No latent loads; also zero out individual components
      bldg_design_loads.Cool_Lat = 0.0
      bldg_design_loads.Cool_InfilVent_Lat = 0.0
      bldg_design_loads.Cool_IntGains_Lat = 0.0
    end
    bldg_design_loads.Cool_Tot = bldg_design_loads.Cool_Sens + bldg_design_loads.Cool_Lat

    # Initialize ducts
    bldg_design_loads.Heat_Ducts = 0.0
    bldg_design_loads.Cool_Ducts_Sens = 0.0
    bldg_design_loads.Cool_Ducts_Lat = 0.0
  end

  def self.apply_hvac_temperatures(system_design_loads, hvac_heating, hvac_cooling)
    '''
    HVAC Temperatures
    '''
    # Evaporative cooler temperature calculation based on Manual S Figure 4-7
    if @cooling_type == HPXML::HVACTypeEvaporativeCooler
      td_potential = @cool_design_temps[HPXML::LocationOutside] - @wetbulb_outdoor_cooling
      td = td_potential * hvac_cooling.additional_properties.effectiveness
      @leaving_air_temp = @cool_design_temps[HPXML::LocationOutside] - td
    else
      # Calculate Leaving Air Temperature
      shr = [system_design_loads.Cool_Sens / system_design_loads.Cool_Tot, 1.0].min
      # Determine the Leaving Air Temperature (LAT) based on Manual S Table 1-4
      if shr < 0.80
        @leaving_air_temp = 54.0 # F
      elsif shr < 0.85
        # MJ8 says to use 56 degF in this SHR range. Linear interpolation provides a more
        # continuous supply air flow rate across building efficiency levels.
        @leaving_air_temp = ((58.0 - 54.0) / (0.85 - 0.80)) * (shr - 0.8) + 54.0 # F
      else
        @leaving_air_temp = 58.0 # F
      end
    end

    # Calculate Supply Air Temperature
    if hvac_heating.is_a? HPXML::HeatPump
      @supply_air_temp = 105.0 # F
      @backup_supply_air_temp = 120.0 # F
    else
      @supply_air_temp = 120.0 # F
    end
  end

  def self.apply_hvac_loads(hvac_heating, system_design_loads, bldg_design_loads, ducts_heat_load, ducts_cool_load_sens, ducts_cool_load_lat)
    # Calculate design loads that this HVAC system serves

    # Heating
    system_design_loads.Heat_Load = bldg_design_loads.Heat_Tot * @fraction_heat_load_served
    if @heating_type == HPXML::HVACTypeHeatPumpWaterLoopToAir
      # Size to meet original fraction load served (not adjusted value from HVAC.apply_shared_heating_systems()
      # This ensures, e.g., that an appropriate heating airflow is used for duct losses.
      system_design_loads.Heat_Load = system_design_loads.Heat_Load / (1.0 / hvac_heating.heating_efficiency_cop)
    end
    system_design_loads.Heat_Load_Supp = system_design_loads.Heat_Load

    # Cooling
    system_design_loads.Cool_Load_Tot = bldg_design_loads.Cool_Tot * @fraction_cool_load_served
    system_design_loads.Cool_Load_Sens = bldg_design_loads.Cool_Sens * @fraction_cool_load_served
    system_design_loads.Cool_Load_Lat = bldg_design_loads.Cool_Lat * @fraction_cool_load_served

    # After applying load fraction to building design loads (w/o ducts), add duct load specific to this HVAC system
    system_design_loads.Heat_Load += ducts_heat_load.to_f
    system_design_loads.Heat_Load_Supp += ducts_heat_load.to_f
    system_design_loads.Cool_Load_Sens += ducts_cool_load_sens.to_f
    system_design_loads.Cool_Load_Lat += ducts_cool_load_lat.to_f
    system_design_loads.Cool_Load_Tot += ducts_cool_load_sens.to_f + ducts_cool_load_lat.to_f
  end

  def self.apply_hvac_size_limits(hvac_cooling)
    @oversize_limit = 1.15
    @oversize_delta = 15000.0
    @undersize_limit = 0.9

    if not hvac_cooling.nil?
      if hvac_cooling.compressor_type == HPXML::HVACCompressorTypeTwoStage
        @oversize_limit = 1.2
      elsif hvac_cooling.compressor_type == HPXML::HVACCompressorTypeVariableSpeed
        @oversize_limit = 1.3
      end
    end
  end

  def self.apply_hvac_heat_pump_logic(hvac_sizing_values, hvac_cooling)
    return unless hvac_cooling.is_a? HPXML::HeatPump
    return if @fraction_cool_load_served == 0
    return if @fraction_heat_load_served == 0

    if @hpxml_bldg.header.heat_pump_sizing_methodology != HPXML::HeatPumpSizingACCA
      # If HERS/MaxLoad methodology, use at least the larger of heating/cooling loads for heat pump sizing.
      # Note: Heat_Load_Supp should NOT be adjusted; we only want to adjust the HP capacity, not the HP backup heating capacity.
      max_load = [hvac_sizing_values.Heat_Load, hvac_sizing_values.Cool_Load_Tot].max
      hvac_sizing_values.Heat_Load = max_load
      hvac_sizing_values.Cool_Load_Sens *= max_load / hvac_sizing_values.Cool_Load_Tot
      hvac_sizing_values.Cool_Load_Lat *= max_load / hvac_sizing_values.Cool_Load_Tot
      hvac_sizing_values.Cool_Load_Tot = max_load
    end
  end

  def self.get_duct_regain_factor(duct)
    # dse_Fregain values comes from MJ8 pg 204 and Walker (1998) "Technical background for default
    # values used for forced air systems in proposed ASHRAE Std. 152"

    dse_Fregain = nil

    if [HPXML::LocationOutside, HPXML::LocationRoofDeck].include? duct.duct_location
      dse_Fregain = 0.0

    elsif [HPXML::LocationOtherHousingUnit, HPXML::LocationOtherHeatedSpace, HPXML::LocationOtherMultifamilyBufferSpace,
           HPXML::LocationOtherNonFreezingSpace, HPXML::LocationExteriorWall, HPXML::LocationUnderSlab,
           HPXML::LocationManufacturedHomeBelly].include? duct.duct_location
      space_values = Geometry.get_temperature_scheduled_space_values(duct.duct_location)
      dse_Fregain = space_values[:f_regain]

    elsif [HPXML::LocationBasementUnconditioned, HPXML::LocationCrawlspaceVented, HPXML::LocationCrawlspaceUnvented].include? duct.duct_location

      ceilings = @hpxml_bldg.floors.select { |f| f.is_floor && [f.interior_adjacent_to, f.exterior_adjacent_to].include?(duct.duct_location) }
      avg_ceiling_rvalue = calculate_average_r_value(ceilings)
      ceiling_insulated = (avg_ceiling_rvalue > 4)

      walls = @hpxml_bldg.foundation_walls.select { |f| [f.interior_adjacent_to, f.exterior_adjacent_to].include? duct.duct_location }
      avg_wall_rvalue = calculate_average_r_value(walls)
      walls_insulated = (avg_wall_rvalue > 4)

      if duct.duct_location == HPXML::LocationBasementUnconditioned
        if not ceiling_insulated
          if not walls_insulated
            dse_Fregain = 0.50 # Uninsulated ceiling, uninsulated walls
          else
            dse_Fregain = 0.75 # Uninsulated ceiling, insulated walls
          end
        else
          dse_Fregain = 0.30 # Insulated ceiling
        end
      elsif duct.duct_location == HPXML::LocationCrawlspaceVented
        if ceiling_insulated && walls_insulated
          dse_Fregain = 0.17 # Insulated ceiling, insulated walls
        elsif ceiling_insulated && (not walls_insulated)
          dse_Fregain = 0.12 # Insulated ceiling, uninsulated walls
        elsif (not ceiling_insulated) && walls_insulated
          dse_Fregain = 0.66 # Uninsulated ceiling, insulated walls
        elsif (not ceiling_insulated) && (not walls_insulated)
          dse_Fregain = 0.50 # Uninsulated ceiling, uninsulated walls
        end
      elsif duct.duct_location == HPXML::LocationCrawlspaceUnvented
        if ceiling_insulated && walls_insulated
          dse_Fregain = 0.30 # Insulated ceiling, insulated walls
        elsif ceiling_insulated && (not walls_insulated)
          dse_Fregain = 0.16 # Insulated ceiling, uninsulated walls
        elsif (not ceiling_insulated) && walls_insulated
          dse_Fregain = 0.76 # Uninsulated ceiling, insulated walls
        elsif (not ceiling_insulated) && (not walls_insulated)
          dse_Fregain = 0.60 # Uninsulated ceiling, uninsulated walls
        end
      end

    elsif [HPXML::LocationAtticVented, HPXML::LocationAtticUnvented].include? duct.duct_location
      dse_Fregain = 0.10 # This would likely be higher for unvented attics with roof insulation

    elsif [HPXML::LocationGarage].include? duct.duct_location
      dse_Fregain = 0.05

    elsif HPXML::conditioned_locations.include? duct.duct_location
      dse_Fregain = 1.0

    end

    return dse_Fregain
  end

  def self.calculate_load_ducts_heating(system_design_loads, hvac_heating)
    '''
    Heating Duct Loads
    '''

    return if hvac_heating.nil? || (system_design_loads.Heat_Tot == 0) || hvac_heating.distribution_system.nil? || hvac_heating.distribution_system.ducts.empty?
    return if @fraction_heat_load_served == 0

    init_heat_load = system_design_loads.Heat_Tot * @fraction_heat_load_served

    # Distribution system efficiency (DSE) calculations based on ASHRAE Standard 152

    duct_values = calc_duct_conduction_values(hvac_heating.distribution_system, @heat_design_temps)
    dse_As, dse_Ar, supply_r, return_r, dse_Tamb_s, dse_Tamb_r, dse_Fregain_s, dse_Fregain_r = duct_values

    # Initialize for the iteration
    delta = 1
    heat_load_next = init_heat_load

    for _iter in 0..19
      break if delta.abs <= 0.001

      heat_load_prev = heat_load_next

      # Calculate the new heating air flow rate
      heat_cfm = calc_airflow_rate_manual_s(heat_load_next, (@supply_air_temp - @heat_setpoint))

      dse_Qs, dse_Qr = calc_duct_leakages_cfm25(hvac_heating.distribution_system, heat_cfm)

      dse_DE = calc_delivery_effectiveness_heating(dse_Qs, dse_Qr, heat_cfm, heat_load_next, dse_Tamb_s, dse_Tamb_r, dse_As, dse_Ar, @heat_setpoint, dse_Fregain_s, dse_Fregain_r, supply_r, return_r)

      # Calculate the increase in heating load due to ducts (Approach: DE = Qload/Qequip -> Qducts = Qequip-Qload)
      heat_load_next = init_heat_load / dse_DE

      # Calculate the change since the last iteration
      delta = (heat_load_next - heat_load_prev) / heat_load_prev
    end

    ducts_heat_load = heat_load_next - init_heat_load
    return ducts_heat_load
  end

  def self.calculate_load_ducts_cooling(system_design_loads, weather, hvac_cooling)
    '''
    Cooling Duct Loads
    '''

    return if hvac_cooling.nil? || (system_design_loads.Cool_Sens == 0) || hvac_cooling.distribution_system.nil? || hvac_cooling.distribution_system.ducts.empty?
    return if @fraction_cool_load_served == 0

    init_cool_load_sens = system_design_loads.Cool_Sens * @fraction_cool_load_served
    init_cool_load_lat = system_design_loads.Cool_Lat * @fraction_cool_load_served

    # Distribution system efficiency (DSE) calculations based on ASHRAE Standard 152

    duct_values = calc_duct_conduction_values(hvac_cooling.distribution_system, @cool_design_temps)
    dse_As, dse_Ar, supply_r, return_r, dse_Tamb_s, dse_Tamb_r, dse_Fregain_s, dse_Fregain_r = duct_values

    # Calculate the air enthalpy in the return duct location for DSE calculations
    dse_h_r = (1.006 * UnitConversions.convert(dse_Tamb_r, 'F', 'C') + weather.design.CoolingHumidityRatio * (2501.0 + 1.86 * UnitConversions.convert(dse_Tamb_r, 'F', 'C'))) * UnitConversions.convert(1.0, 'kJ', 'Btu') * UnitConversions.convert(1.0, 'lbm', 'kg')

    # Initialize for the iteration
    delta = 1
    cool_load_tot_next = init_cool_load_sens + init_cool_load_lat

    cool_cfm = calc_airflow_rate_manual_s(init_cool_load_sens, (@cool_setpoint - @leaving_air_temp))
    _dse_Qs, dse_Qr = calc_duct_leakages_cfm25(hvac_cooling.distribution_system, cool_cfm)

    for _iter in 1..50
      break if delta.abs <= 0.001

      cool_load_tot_prev = cool_load_tot_next

      cool_load_lat, cool_load_sens = calculate_sensible_latent_split(dse_Qr, cool_load_tot_next, init_cool_load_lat)
      cool_load_tot = cool_load_lat + cool_load_sens

      # Calculate the new cooling air flow rate
      cool_cfm = calc_airflow_rate_manual_s(cool_load_sens, (@cool_setpoint - @leaving_air_temp))

      dse_Qs, dse_Qr = calc_duct_leakages_cfm25(hvac_cooling.distribution_system, cool_cfm)

      dse_DE, _dse_dTe_cooling, _cool_duct_sens = calc_delivery_effectiveness_cooling(dse_Qs, dse_Qr, @leaving_air_temp, cool_cfm, cool_load_sens, dse_Tamb_s, dse_Tamb_r, dse_As, dse_Ar, @cool_setpoint, dse_Fregain_s, dse_Fregain_r, cool_load_tot, dse_h_r, supply_r, return_r)

      cool_load_tot_next = (init_cool_load_sens + init_cool_load_lat) / dse_DE

      # Calculate the change since the last iteration
      delta = (cool_load_tot_next - cool_load_tot_prev) / cool_load_tot_prev
    end

    ducts_cool_load_sens = cool_load_sens - init_cool_load_sens
    ducts_cool_load_lat = cool_load_lat - init_cool_load_lat
    return ducts_cool_load_sens, ducts_cool_load_lat
  end

  def self.apply_load_ducts(bldg_design_loads, total_ducts_heat_load, total_ducts_cool_load_sens, total_ducts_cool_load_lat)
    bldg_design_loads.Heat_Ducts += total_ducts_heat_load.to_f
    bldg_design_loads.Heat_Tot += total_ducts_heat_load.to_f
    bldg_design_loads.Cool_Ducts_Sens += total_ducts_cool_load_sens.to_f
    bldg_design_loads.Cool_Sens += total_ducts_cool_load_sens.to_f
    bldg_design_loads.Cool_Ducts_Lat += total_ducts_cool_load_lat.to_f
    bldg_design_loads.Cool_Lat += total_ducts_cool_load_lat.to_f
    bldg_design_loads.Cool_Tot += total_ducts_cool_load_sens.to_f + total_ducts_cool_load_lat.to_f
  end

  def self.apply_hvac_equipment_adjustments(runner, hvac_sizing_values, weather, hvac_heating, hvac_cooling, hvac_system)
    '''
    Equipment Adjustments
    '''

    # Cooling

    if not hvac_cooling.nil?
      hvac_cooling_ap = hvac_cooling.additional_properties
      is_ducted = !hvac_cooling.distribution_system.nil?
    end

    if hvac_sizing_values.Cool_Load_Tot <= 0

      hvac_sizing_values.Cool_Capacity = 0.0
      hvac_sizing_values.Cool_Capacity_Sens = 0.0
      hvac_sizing_values.Cool_Airflow = 0.0

    elsif [HPXML::HVACTypeCentralAirConditioner,
           HPXML::HVACTypeHeatPumpAirToAir].include?(@cooling_type) ||
          ([HPXML::HVACTypeMiniSplitAirConditioner,
            HPXML::HVACTypeHeatPumpMiniSplit].include?(@cooling_type) && is_ducted)
      # For central systems, the installer can take steps to try to meet both sensible and latent loads,
      # such as different indoor/outdoor coil combinations and different blower settings.
      # Ductless systems don't offer this flexibility.

      entering_temp = @hpxml_bldg.header.manualj_cooling_design_temp
      hvac_cooling_speed = get_sizing_speed(hvac_cooling_ap, true)
      if hvac_cooling.compressor_type == HPXML::HVACCompressorTypeVariableSpeed
        idb_adj = adjust_indoor_condition_var_speed(entering_temp, @wetbulb_indoor_cooling, :clg)
        odb_adj = adjust_outdoor_condition_var_speed(hvac_cooling.cooling_detailed_performance_data, entering_temp, hvac_cooling, :clg)
        total_cap_curve_value = odb_adj * idb_adj
      else
        coefficients = hvac_cooling_ap.cool_cap_ft_spec[hvac_cooling_speed]
        total_cap_curve_value = MathTools.biquadratic(@wetbulb_indoor_cooling, entering_temp, coefficients)
      end

      cool_cap_rated = hvac_sizing_values.Cool_Load_Tot / total_cap_curve_value

      hvac_cooling_shr = hvac_cooling_ap.cool_rated_shrs_gross[hvac_cooling_speed]
      sens_cap_rated = cool_cap_rated * hvac_cooling_shr

      # Calculate the air flow rate required for design conditions
      hvac_sizing_values.Cool_Airflow = calc_airflow_rate_manual_s(hvac_sizing_values.Cool_Load_Sens, (@cool_setpoint - @leaving_air_temp), cool_cap_rated)

      sensible_cap_curve_value = process_curve_fit(hvac_sizing_values.Cool_Airflow, hvac_sizing_values.Cool_Load_Tot, entering_temp)
      sens_cap_design = sens_cap_rated * sensible_cap_curve_value
      lat_cap_design = [hvac_sizing_values.Cool_Load_Tot - sens_cap_design, 1.0].max

      shr_biquadratic = get_shr_biquadratic
      a_sens = shr_biquadratic[0]
      b_sens = shr_biquadratic[1]
      c_sens = shr_biquadratic[3]
      d_sens = shr_biquadratic[5]

      # Adjust Sizing
      if hvac_cooling.is_a?(HPXML::HeatPump) && (@hpxml_bldg.header.heat_pump_sizing_methodology == HPXML::HeatPumpSizingHERS)
        hvac_sizing_values.Cool_Capacity = hvac_sizing_values.Cool_Load_Tot
        hvac_sizing_values.Cool_Capacity_Sens = hvac_sizing_values.Cool_Capacity * hvac_cooling_shr

        cool_load_sens_cap_design = hvac_sizing_values.Cool_Capacity_Sens * sensible_cap_curve_value

      elsif lat_cap_design < hvac_sizing_values.Cool_Load_Lat
        # Size by MJ8 Latent load, return to rated conditions

        # Solve for the new sensible and total capacity at design conditions:
        # CoolingLoad_Lat = cool_cap_design - cool_load_sens_cap_design
        # solve the following for cool_cap_design: sens_cap_design = SHRRated * cool_cap_design / total_cap_curve_value * function(CFM/cool_cap_design, ODB)
        # substituting in CFM = cool_load_sens_cap_design / (1.1 * ACF * (cool_setpoint - LAT))

        cool_load_sens_cap_design = hvac_sizing_values.Cool_Load_Lat / ((total_cap_curve_value / hvac_cooling_shr - \
                                  (b_sens + d_sens * entering_temp) / \
                                  (1.1 * @acf * (@cool_setpoint - @leaving_air_temp))) / \
                                  (a_sens + c_sens * entering_temp) - 1.0)

        # Ensure equipment is not being undersized
        cool_load_sens_cap_design = [cool_load_sens_cap_design, @undersize_limit * hvac_sizing_values.Cool_Load_Sens].max

        cool_cap_design = cool_load_sens_cap_design + hvac_sizing_values.Cool_Load_Lat

        # The SHR of the equipment at the design condition
        shr_design = cool_load_sens_cap_design / cool_cap_design

        # If the adjusted equipment size is negative (occurs at altitude), use oversize limit (the adjustment
        # almost always hits the oversize limit in this case, making this a safe assumption)
        if (cool_cap_design < 0) || (cool_load_sens_cap_design < 0)
          cool_cap_design = @oversize_limit * hvac_sizing_values.Cool_Load_Tot
        end

        # Limit total capacity to oversize limit
        cool_cap_design = [cool_cap_design, @oversize_limit * hvac_sizing_values.Cool_Load_Tot].min

        # Determine rated capacities
        hvac_sizing_values.Cool_Capacity = cool_cap_design / total_cap_curve_value
        hvac_sizing_values.Cool_Capacity_Sens = hvac_sizing_values.Cool_Capacity * hvac_cooling_shr

        # Determine the final sensible capacity at design using the SHR
        cool_load_sens_cap_design = shr_design * cool_cap_design

      elsif sens_cap_design < @undersize_limit * hvac_sizing_values.Cool_Load_Sens
        # Size by MJ8 Sensible load, return to rated conditions, find Sens with SHRRated. Limit total
        # capacity to oversizing limit

        sens_cap_design = @undersize_limit * hvac_sizing_values.Cool_Load_Sens

        # Solve for the new total system capacity at design conditions:
        # sens_cap_design   = sens_cap_rated * sensible_cap_curve_value
        #                  = SHRRated * cool_cap_design / total_cap_curve_value * sensible_cap_curve_value
        #                  = SHRRated * cool_cap_design / total_cap_curve_value * function(CFM/cool_cap_design, ODB)

        cool_cap_design = (sens_cap_design / (hvac_cooling_shr / total_cap_curve_value) - \
                                           (b_sens * UnitConversions.convert(hvac_sizing_values.Cool_Airflow, 'ton', 'Btu/hr') + \
                                           d_sens * UnitConversions.convert(hvac_sizing_values.Cool_Airflow, 'ton', 'Btu/hr') * entering_temp)) / \
                          (a_sens + c_sens * entering_temp)

        # Limit total capacity to oversize limit
        cool_cap_design = [cool_cap_design, @oversize_limit * hvac_sizing_values.Cool_Load_Tot].min

        hvac_sizing_values.Cool_Capacity = cool_cap_design / total_cap_curve_value
        hvac_sizing_values.Cool_Capacity_Sens = hvac_sizing_values.Cool_Capacity * hvac_cooling_shr

        # Recalculate the air flow rate in case the oversizing limit has been used
        cool_load_sens_cap_design = hvac_sizing_values.Cool_Capacity_Sens * sensible_cap_curve_value

      else
        hvac_sizing_values.Cool_Capacity = hvac_sizing_values.Cool_Load_Tot / total_cap_curve_value
        hvac_sizing_values.Cool_Capacity_Sens = hvac_sizing_values.Cool_Capacity * hvac_cooling_shr

        cool_load_sens_cap_design = hvac_sizing_values.Cool_Capacity_Sens * sensible_cap_curve_value
      end

      # Calculate the final air flow rate using final sensible capacity at design
      hvac_sizing_values.Cool_Airflow = calc_airflow_rate_manual_s(cool_load_sens_cap_design, (@cool_setpoint - @leaving_air_temp), hvac_sizing_values.Cool_Capacity)

    elsif [HPXML::HVACTypeHeatPumpMiniSplit,
           HPXML::HVACTypeMiniSplitAirConditioner].include?(@cooling_type) && !is_ducted

      hvac_cooling_speed = get_sizing_speed(hvac_cooling_ap, true)
      hvac_cooling_shr = hvac_cooling_ap.cool_rated_shrs_gross[hvac_cooling_speed]

      if hvac_cooling.is_a?(HPXML::HeatPump) && (@hpxml_bldg.header.heat_pump_sizing_methodology == HPXML::HeatPumpSizingHERS)
        hvac_sizing_values.Cool_Capacity = hvac_sizing_values.Cool_Load_Tot
        hvac_sizing_values.Cool_Capacity_Sens = hvac_sizing_values.Cool_Capacity * hvac_cooling_shr
      else
        entering_temp = @hpxml_bldg.header.manualj_cooling_design_temp
        idb_adj = adjust_indoor_condition_var_speed(entering_temp, @wetbulb_indoor_cooling, :clg)
        odb_adj = adjust_outdoor_condition_var_speed(hvac_cooling.cooling_detailed_performance_data, entering_temp, hvac_cooling, :clg)
        total_cap_curve_value = odb_adj * idb_adj

        hvac_sizing_values.Cool_Capacity = (hvac_sizing_values.Cool_Load_Tot / total_cap_curve_value)
        hvac_sizing_values.Cool_Capacity_Sens = hvac_sizing_values.Cool_Capacity * hvac_cooling_shr
      end

      hvac_sizing_values.Cool_Airflow = calc_airflow_rate_user(hvac_sizing_values.Cool_Capacity, hvac_cooling_ap.cool_rated_cfm_per_ton[hvac_cooling_speed], hvac_cooling_ap.cool_capacity_ratios[hvac_cooling_speed])

    elsif [HPXML::HVACTypeRoomAirConditioner,
           HPXML::HVACTypePTAC,
           HPXML::HVACTypeHeatPumpPTHP,
           HPXML::HVACTypeHeatPumpRoom].include? @cooling_type

      hvac_cooling_speed = get_sizing_speed(hvac_cooling_ap, true)
      hvac_cooling_shr = hvac_cooling_ap.cool_rated_shrs_gross[hvac_cooling_speed]

      if hvac_cooling.is_a?(HPXML::HeatPump) && (@hpxml_bldg.header.heat_pump_sizing_methodology == HPXML::HeatPumpSizingHERS)
        hvac_sizing_values.Cool_Capacity = hvac_sizing_values.Cool_Load_Tot
        hvac_sizing_values.Cool_Capacity_Sens = hvac_sizing_values.Cool_Capacity * hvac_cooling_shr
      else
        entering_temp = @hpxml_bldg.header.manualj_cooling_design_temp
        total_cap_curve_value = MathTools.biquadratic(@wetbulb_indoor_cooling, entering_temp, hvac_cooling_ap.cool_cap_ft_spec[hvac_cooling_speed])

        hvac_sizing_values.Cool_Capacity = hvac_sizing_values.Cool_Load_Tot / total_cap_curve_value
        hvac_sizing_values.Cool_Capacity_Sens = hvac_sizing_values.Cool_Capacity * hvac_cooling_shr
      end

      hvac_sizing_values.Cool_Airflow = calc_airflow_rate_user(hvac_sizing_values.Cool_Capacity, hvac_cooling_ap.cool_rated_cfm_per_ton[0], 1.0)

    elsif HPXML::HVACTypeHeatPumpGroundToAir == @cooling_type

      coil_bf = gshp_coil_bf
      entering_temp = hvac_cooling_ap.design_chw
      hvac_cooling_speed = get_sizing_speed(hvac_cooling_ap, true)

      # Calculate the air flow rate required for design conditions
      hvac_sizing_values.Cool_Airflow = calc_airflow_rate_manual_s(hvac_sizing_values.Cool_Load_Sens, (@cool_setpoint - @leaving_air_temp))

      # Neglecting the water flow rate for now because it's not available yet. Air flow rate is pre-adjusted values.
      design_wb_temp = UnitConversions.convert(@wetbulb_indoor_cooling, 'f', 'k')
      design_db_temp = UnitConversions.convert(@cool_setpoint, 'f', 'k')
      design_w_temp = UnitConversions.convert(entering_temp, 'f', 'k')
      design_vfr_air = UnitConversions.convert(hvac_sizing_values.Cool_Airflow, 'cfm', 'm^3/s')

      cool_cap_curve_spec = hvac_cooling_ap.cool_cap_curve_spec[hvac_cooling_speed]
      cool_sh_curve_spec = hvac_cooling_ap.cool_sh_curve_spec[hvac_cooling_speed]
      total_cap_curve_value, sensible_cap_curve_value = calc_gshp_clg_curve_value(cool_cap_curve_spec, cool_sh_curve_spec, design_wb_temp, design_db_temp, design_w_temp, design_vfr_air, nil)

      bypass_factor_curve_value = MathTools.biquadratic(@wetbulb_indoor_cooling, @cool_setpoint, gshp_coil_bf_ft_spec)
      hvac_cooling_shr = hvac_cooling_ap.cool_rated_shrs_gross[hvac_cooling_speed]

      if @hpxml_bldg.header.heat_pump_sizing_methodology == HPXML::HeatPumpSizingHERS
        hvac_sizing_values.Cool_Capacity = hvac_sizing_values.Cool_Load_Tot
        hvac_sizing_values.Cool_Capacity_Sens = hvac_sizing_values.Cool_Capacity * hvac_cooling_shr
      else
        hvac_sizing_values.Cool_Capacity = hvac_sizing_values.Cool_Load_Tot / total_cap_curve_value # Note: cool_cap_design = hvac_sizing_values.Cool_Load_Tot
        hvac_sizing_values.Cool_Capacity_Sens = hvac_sizing_values.Cool_Capacity * hvac_cooling_shr

        cool_load_sens_cap_design = (hvac_sizing_values.Cool_Capacity_Sens * sensible_cap_curve_value /
                                   (1.0 + (1.0 - coil_bf * bypass_factor_curve_value) *
                                   (80.0 - @cool_setpoint) / (@cool_setpoint - @leaving_air_temp)))
        cool_load_lat_cap_design = hvac_sizing_values.Cool_Load_Tot - cool_load_sens_cap_design

        # Adjust Sizing so that coil sensible at design >= CoolingLoad_Sens, and coil latent at design >= CoolingLoad_Lat, and equipment SHRRated is maintained.
        cool_load_sens_cap_design = [cool_load_sens_cap_design, hvac_sizing_values.Cool_Load_Sens].max
        cool_load_lat_cap_design = [cool_load_lat_cap_design, hvac_sizing_values.Cool_Load_Lat].max
        cool_cap_design = cool_load_sens_cap_design + cool_load_lat_cap_design

        # Limit total capacity via oversizing limit
        cool_cap_design = [cool_cap_design, @oversize_limit * hvac_sizing_values.Cool_Load_Tot].min
        hvac_sizing_values.Cool_Capacity = cool_cap_design / total_cap_curve_value
        hvac_sizing_values.Cool_Capacity_Sens = hvac_sizing_values.Cool_Capacity * hvac_cooling_shr
      end

      # Recalculate the air flow rate in case the oversizing limit has been used
      cool_load_sens_cap_design = (hvac_sizing_values.Cool_Capacity_Sens * sensible_cap_curve_value /
                                 (1.0 + (1.0 - coil_bf * bypass_factor_curve_value) *
                                 (80.0 - @cool_setpoint) / (@cool_setpoint - @leaving_air_temp)))
      hvac_sizing_values.Cool_Airflow = calc_airflow_rate_manual_s(cool_load_sens_cap_design, (@cool_setpoint - @leaving_air_temp), hvac_sizing_values.Cool_Capacity)

    elsif HPXML::HVACTypeEvaporativeCooler == @cooling_type

      hvac_sizing_values.Cool_Capacity = hvac_sizing_values.Cool_Load_Tot
      hvac_sizing_values.Cool_Capacity_Sens = hvac_sizing_values.Cool_Load_Sens
      if @cool_setpoint - @leaving_air_temp > 0
        hvac_sizing_values.Cool_Airflow = calc_airflow_rate_manual_s(hvac_sizing_values.Cool_Load_Sens, (@cool_setpoint - @leaving_air_temp))
      else
        hvac_sizing_values.Cool_Airflow = @cfa * 2.0 # Use industry rule of thumb sizing method adopted by HEScore
      end

    elsif HPXML::HVACTypeHeatPumpWaterLoopToAir == @cooling_type

      # Model only currently used for heating
      hvac_sizing_values.Cool_Capacity = 0.0
      hvac_sizing_values.Cool_Capacity_Sens = 0.0
      hvac_sizing_values.Cool_Airflow = 0.0

    elsif @cooling_type.nil?

      hvac_sizing_values.Cool_Capacity = 0.0
      hvac_sizing_values.Cool_Capacity_Sens = 0.0
      hvac_sizing_values.Cool_Airflow = 0.0

    else

      fail "Unexpected cooling type: #{@cooling_type}."

    end

    # Heating

    if not hvac_heating.nil?
      hvac_heating_ap = hvac_heating.additional_properties
      is_ducted = !hvac_heating.distribution_system.nil?
    end

    if hvac_sizing_values.Heat_Load <= 0

      hvac_sizing_values.Heat_Capacity = 0.0
      hvac_sizing_values.Heat_Capacity_Supp = 0.0
      hvac_sizing_values.Heat_Airflow = 0.0

    elsif [HPXML::HVACTypeHeatPumpAirToAir,
           HPXML::HVACTypeHeatPumpMiniSplit,
           HPXML::HVACTypeHeatPumpPTHP,
           HPXML::HVACTypeHeatPumpRoom].include? @heating_type

      hvac_heating_speed = get_sizing_speed(hvac_heating_ap, false)
      if hvac_heating.is_a?(HPXML::HeatPump) && (@hpxml_bldg.header.heat_pump_sizing_methodology == HPXML::HeatPumpSizingHERS)
        hvac_sizing_values.Heat_Capacity = hvac_sizing_values.Heat_Load
      else
        process_heat_pump_adjustment(runner, hvac_sizing_values, weather, hvac_heating, total_cap_curve_value, hvac_system, hvac_heating_speed)
      end

      hvac_sizing_values.Heat_Capacity_Supp = hvac_sizing_values.Heat_Load_Supp
      if (@heating_type == HPXML::HVACTypeHeatPumpAirToAir) || (@heating_type == HPXML::HVACTypeHeatPumpMiniSplit && is_ducted)
        hvac_sizing_values.Heat_Airflow = calc_airflow_rate_manual_s(hvac_sizing_values.Heat_Capacity, (@supply_air_temp - @heat_setpoint), hvac_sizing_values.Heat_Capacity)
      else
        hvac_sizing_values.Heat_Airflow = calc_airflow_rate_user(hvac_sizing_values.Heat_Capacity, hvac_heating_ap.heat_rated_cfm_per_ton[hvac_heating_speed], hvac_heating_ap.heat_capacity_ratios[hvac_heating_speed])
      end

    elsif [HPXML::HVACTypeHeatPumpGroundToAir].include? @heating_type

      if @hpxml_bldg.header.heat_pump_sizing_methodology == HPXML::HeatPumpSizingHERS
        hvac_sizing_values.Heat_Capacity = hvac_sizing_values.Heat_Load
        hvac_sizing_values.Heat_Capacity_Supp = hvac_sizing_values.Heat_Load_Supp
      elsif hvac_sizing_values.Cool_Capacity > 0
        hvac_sizing_values.Heat_Capacity = hvac_sizing_values.Heat_Load
        hvac_sizing_values.Heat_Capacity_Supp = hvac_sizing_values.Heat_Load_Supp

        # For single stage compressor, when heating capacity is much larger than cooling capacity,
        # in order to avoid frequent cycling in cooling mode, heating capacity is derated to 75%.
        if hvac_sizing_values.Heat_Capacity >= 1.5 * hvac_sizing_values.Cool_Capacity
          hvac_sizing_values.Heat_Capacity = hvac_sizing_values.Heat_Load * 0.75
        end

        hvac_sizing_values.Cool_Capacity = [hvac_sizing_values.Cool_Capacity, hvac_sizing_values.Heat_Capacity].max
        hvac_sizing_values.Heat_Capacity = hvac_sizing_values.Cool_Capacity

        hvac_sizing_values.Cool_Capacity_Sens = hvac_sizing_values.Cool_Capacity * hvac_cooling_shr
        cool_load_sens_cap_design = (hvac_sizing_values.Cool_Capacity_Sens * sensible_cap_curve_value /
                                   (1.0 + (1.0 - gshp_coil_bf * bypass_factor_curve_value) *
                                   (80.0 - @cool_setpoint) / (@cool_setpoint - @leaving_air_temp)))
        hvac_sizing_values.Cool_Airflow = calc_airflow_rate_manual_s(cool_load_sens_cap_design, (@cool_setpoint - @leaving_air_temp), hvac_sizing_values.Cool_Capacity)
      else
        hvac_sizing_values.Heat_Capacity = hvac_sizing_values.Heat_Load
        hvac_sizing_values.Heat_Capacity_Supp = hvac_sizing_values.Heat_Load_Supp
      end
      hvac_sizing_values.Heat_Airflow = calc_airflow_rate_manual_s(hvac_sizing_values.Heat_Capacity, (@supply_air_temp - @heat_setpoint))

    elsif [HPXML::HVACTypeHeatPumpWaterLoopToAir].include? @heating_type

      hvac_sizing_values.Heat_Capacity = hvac_sizing_values.Heat_Load
      hvac_sizing_values.Heat_Capacity_Supp = hvac_sizing_values.Heat_Load_Supp

      hvac_sizing_values.Heat_Airflow = calc_airflow_rate_manual_s(hvac_sizing_values.Heat_Capacity, (@supply_air_temp - @heat_setpoint), hvac_sizing_values.Heat_Capacity)

    elsif (@heating_type == HPXML::HVACTypeFurnace) || ((not hvac_cooling.nil?) && hvac_cooling.has_integrated_heating)

      hvac_sizing_values.Heat_Capacity = hvac_sizing_values.Heat_Load
      hvac_sizing_values.Heat_Capacity_Supp = 0.0

      hvac_sizing_values.Heat_Airflow = calc_airflow_rate_manual_s(hvac_sizing_values.Heat_Capacity, (@supply_air_temp - @heat_setpoint), hvac_sizing_values.Heat_Capacity)

    elsif [HPXML::HVACTypeStove,
           HPXML::HVACTypeSpaceHeater,
           HPXML::HVACTypeWallFurnace,
           HPXML::HVACTypeFloorFurnace,
           HPXML::HVACTypeFireplace].include? @heating_type

      hvac_sizing_values.Heat_Capacity = hvac_sizing_values.Heat_Load
      hvac_sizing_values.Heat_Capacity_Supp = 0.0

      if hvac_heating_ap.heat_rated_cfm_per_ton[0] > 0
        # Fixed airflow rate
        hvac_sizing_values.Heat_Airflow = UnitConversions.convert(hvac_sizing_values.Heat_Capacity, 'Btu/hr', 'ton') * hvac_heating_ap.heat_rated_cfm_per_ton[0]
      else
        # Autosized airflow rate
        hvac_sizing_values.Heat_Airflow = calc_airflow_rate_manual_s(hvac_sizing_values.Heat_Capacity, (@supply_air_temp - @heat_setpoint), hvac_sizing_values.Heat_Capacity)
      end

    elsif [HPXML::HVACTypeBoiler,
           HPXML::HVACTypeElectricResistance].include? @heating_type

      hvac_sizing_values.Heat_Capacity = hvac_sizing_values.Heat_Load
      hvac_sizing_values.Heat_Capacity_Supp = 0.0
      hvac_sizing_values.Heat_Airflow = 0.0

    elsif @heating_type.nil?

      hvac_sizing_values.Heat_Capacity = 0.0
      hvac_sizing_values.Heat_Capacity_Supp = 0.0
      hvac_sizing_values.Heat_Airflow = 0.0

    else

      fail "Unexpected heating type: #{@heating_type}."

    end
  end

  def self.adjust_indoor_condition_var_speed(adjusted_outdoor_temp, adjusted_indoor_temp, mode)
    if mode == :clg
      rated_indoor_temp = HVAC::AirSourceCoolRatedIWB
      coefficients_1speed = HVAC.get_cool_cap_eir_ft_spec(HPXML::HVACCompressorTypeSingleStage)[0][0]
    elsif mode == :htg
      rated_indoor_temp = HVAC::AirSourceHeatRatedIDB
      capacity_retention_temp_1speed, capacity_retention_fraction_1speed = HVAC.get_default_heating_capacity_retention(HPXML::HVACCompressorTypeSingleStage)
      coefficients_1speed = HVAC.get_heat_cap_eir_ft_spec(HPXML::HVACCompressorTypeSingleStage, capacity_retention_temp_1speed, capacity_retention_fraction_1speed)[0][0]
    end
    return MathTools.biquadratic(adjusted_indoor_temp, adjusted_outdoor_temp, coefficients_1speed) / MathTools.biquadratic(rated_indoor_temp, adjusted_outdoor_temp, coefficients_1speed)
  end

  def self.adjust_outdoor_condition_var_speed(detailed_performance_data, adjusted_outdoor_temp, hvac_sys, mode)
    rated_odb = (mode == :clg) ? HVAC::AirSourceCoolRatedODB : HVAC::AirSourceHeatRatedODB
    if detailed_performance_data.empty?
      # Based on retention fraction and retention temperature
      if mode == :clg
        capacity_retention_temperature = hvac_sys.additional_properties.cooling_capacity_retention_temperature
        capacity_retention_fraction = hvac_sys.additional_properties.cooling_capacity_retention_fraction
      elsif mode == :htg
        capacity_retention_temperature, capacity_retention_fraction = HVAC.get_heating_capacity_retention(hvac_sys)
      end
      odb_adj = (1.0 - capacity_retention_fraction) / (rated_odb - capacity_retention_temperature) * (adjusted_outdoor_temp - rated_odb) + 1.0
    else
      # Based on detailed performance data
      capacity_max = detailed_performance_data.find { |dp| dp.outdoor_temperature == rated_odb && dp.capacity_description == HPXML::CapacityDescriptionMaximum }.capacity
      odb_adj = HVAC.interpolate_to_odb_table_point(detailed_performance_data, HPXML::CapacityDescriptionMaximum, adjusted_outdoor_temp, :capacity) / capacity_max
    end
    return odb_adj
  end

  def self.apply_hvac_installation_quality(hvac_sizing_values, hvac_heating, hvac_cooling)
    # Increases the autosized heating/cooling capacities to account for any reduction
    # in capacity due to HVAC installation quality. This is done to prevent causing
    # unmet loads.

    cool_charge_defect_ratio = 0.0
    cool_airflow_defect_ratio = 0.0
    heat_airflow_defect_ratio = 0.0

    if not hvac_cooling.nil?
      if hvac_cooling.respond_to? :charge_defect_ratio
        cool_charge_defect_ratio = hvac_cooling.charge_defect_ratio.to_f
      end
      if hvac_cooling.respond_to? :airflow_defect_ratio
        cool_airflow_defect_ratio = hvac_cooling.airflow_defect_ratio.to_f
      end
    end
    if (not hvac_heating.nil?)
      if hvac_heating.respond_to? :airflow_defect_ratio
        heat_airflow_defect_ratio = hvac_heating.airflow_defect_ratio.to_f
      end
    end

    return if (cool_charge_defect_ratio.abs < 0.001) && (cool_airflow_defect_ratio.abs < 0.001) && (heat_airflow_defect_ratio.abs < 0.001)

    # Cooling

    f_ch = cool_charge_defect_ratio.round(3)

    if [HPXML::HVACTypeHeatPumpAirToAir,
        HPXML::HVACTypeCentralAirConditioner,
        HPXML::HVACTypeHeatPumpMiniSplit,
        HPXML::HVACTypeMiniSplitAirConditioner,
        HPXML::HVACTypeHeatPumpGroundToAir].include?(@cooling_type) && @fraction_cool_load_served > 0

      hvac_cooling_ap = hvac_cooling.additional_properties
      hvac_cooling_speed = get_sizing_speed(hvac_cooling_ap, true)

      if @cooling_type != HPXML::HVACTypeHeatPumpGroundToAir
        cool_cfm_m3s = UnitConversions.convert(hvac_sizing_values.Cool_Airflow, 'cfm', 'm^3/s')
        cool_airflow_rated_ratio = cool_cfm_m3s / HVAC.calc_rated_airflow(hvac_sizing_values.Cool_Capacity * hvac_cooling_ap.cool_capacity_ratios[hvac_cooling_speed], hvac_cooling_ap.cool_rated_cfm_per_ton[hvac_cooling_speed])
        cool_airflow_rated_defect_ratio = cool_cfm_m3s * (1 + cool_airflow_defect_ratio) / HVAC.calc_rated_airflow(hvac_sizing_values.Cool_Capacity * hvac_cooling_ap.cool_capacity_ratios[hvac_cooling_speed], hvac_cooling_ap.cool_rated_cfm_per_ton[hvac_cooling_speed])
      else
        cool_airflow_rated_ratio = 1.0 # actual air flow is equal to rated (before applying defect ratio) in current methodology
        cool_airflow_rated_defect_ratio = 1 + cool_airflow_defect_ratio
      end

      # NOTE: heat pump (cooling) curves don't exhibit expected trends at extreme faults;
      clg_fff_cap_coeff, _clg_fff_eir_coeff = HVAC.get_cool_cap_eir_fflow_spec(HPXML::HVACCompressorTypeSingleStage)[0]
      a1_AF_Qgr_c = clg_fff_cap_coeff[0]
      a2_AF_Qgr_c = clg_fff_cap_coeff[1]
      a3_AF_Qgr_c = clg_fff_cap_coeff[2]

      qgr_values, _p_values, ff_chg_values = HVAC.get_charge_fault_cooling_coeff(f_ch)

      a1_CH_Qgr_c = qgr_values[0]
      a2_CH_Qgr_c = qgr_values[1]
      a3_CH_Qgr_c = qgr_values[2]
      a4_CH_Qgr_c = qgr_values[3]

      q0_CH = a1_CH_Qgr_c
      q1_CH = a2_CH_Qgr_c * UnitConversions.convert(@cool_setpoint, 'F', 'C')
      q2_CH = a3_CH_Qgr_c * UnitConversions.convert(@hpxml_bldg.header.manualj_cooling_design_temp, 'F', 'C')
      q3_CH = a4_CH_Qgr_c * f_ch
      y_CH_Q_c = 1 + ((q0_CH + q1_CH + q2_CH + q3_CH) * f_ch)

      ff_ch_c = (1.0 / (1.0 + (qgr_values[0] + (qgr_values[1] * ff_chg_values[0]) + (qgr_values[2] * ff_chg_values[1]) + (qgr_values[3] * f_ch)) * f_ch)).round(3)
      ff_AF_c = cool_airflow_rated_defect_ratio.round(3)
      ff_AF_comb_c = ff_ch_c * ff_AF_c

      q_AF_CH = a1_AF_Qgr_c + (a2_AF_Qgr_c * ff_ch_c) + (a3_AF_Qgr_c * ff_ch_c * ff_ch_c)
      p_CH_Q_c = y_CH_Q_c / q_AF_CH

      p_AF_Q_c = a1_AF_Qgr_c + (a2_AF_Qgr_c * ff_AF_comb_c) + (a3_AF_Qgr_c * ff_AF_comb_c * ff_AF_comb_c)

      cool_cap_fff = (p_CH_Q_c * p_AF_Q_c)

      # calculate the capacity impact by defects
      ff_AF_c_nodefect = cool_airflow_rated_ratio.round(3)
      cool_cap_fff_nodefect = a1_AF_Qgr_c + a2_AF_Qgr_c * ff_AF_c_nodefect + a3_AF_Qgr_c * ff_AF_c_nodefect * ff_AF_c_nodefect
      cap_clg_ratio = 1 / (cool_cap_fff / cool_cap_fff_nodefect)

      prev_capacity = hvac_sizing_values.Cool_Capacity
      hvac_sizing_values.Cool_Capacity *= cap_clg_ratio
      hvac_sizing_values.Cool_Capacity_Sens = hvac_sizing_values.Cool_Capacity * hvac_cooling_ap.cool_rated_shrs_gross[hvac_cooling_speed]
      if prev_capacity > 0 # Preserve cfm/ton
        hvac_sizing_values.Cool_Airflow = hvac_sizing_values.Cool_Airflow * hvac_sizing_values.Cool_Capacity / prev_capacity
      else
        hvac_sizing_values.Cool_Airflow = 0.0
      end
    end

    # Heating

    if [HPXML::HVACTypeHeatPumpAirToAir,
        HPXML::HVACTypeHeatPumpMiniSplit,
        HPXML::HVACTypeHeatPumpGroundToAir].include?(@heating_type) && @fraction_heat_load_served > 0

      hvac_heating_ap = hvac_heating.additional_properties
      hvac_heating_speed = get_sizing_speed(hvac_heating_ap, false)

      if @heating_type != HPXML::HVACTypeHeatPumpGroundToAir
        heat_cfm_m3s = UnitConversions.convert(hvac_sizing_values.Heat_Airflow, 'cfm', 'm^3/s')
        heat_airflow_rated_ratio = heat_cfm_m3s / HVAC.calc_rated_airflow(hvac_sizing_values.Heat_Capacity * hvac_heating_ap.heat_capacity_ratios[hvac_heating_speed], hvac_heating_ap.heat_rated_cfm_per_ton[hvac_heating_speed])
        heat_airflow_rated_defect_ratio = heat_cfm_m3s * (1 + heat_airflow_defect_ratio) / HVAC.calc_rated_airflow(hvac_sizing_values.Heat_Capacity * hvac_heating_ap.heat_capacity_ratios[hvac_heating_speed], hvac_heating_ap.heat_rated_cfm_per_ton[hvac_heating_speed])
      else
        heat_airflow_rated_ratio = 1.0 # actual air flow is equal to rated (before applying defect ratio) in current methodology
        heat_airflow_rated_defect_ratio = 1 + heat_airflow_defect_ratio
      end

      htg_fff_cap_coeff, _htg_fff_eir_coeff = HVAC.get_heat_cap_eir_fflow_spec(HPXML::HVACCompressorTypeSingleStage)[0]
      a1_AF_Qgr_h = htg_fff_cap_coeff[0]
      a2_AF_Qgr_h = htg_fff_cap_coeff[1]
      a3_AF_Qgr_h = htg_fff_cap_coeff[2]

      qgr_values, _p_values, ff_chg_values = HVAC.get_charge_fault_heating_coeff(f_ch)

      a1_CH_Qgr_h = qgr_values[0]
      a2_CH_Qgr_h = qgr_values[2]
      a3_CH_Qgr_h = qgr_values[3]

      qh1_CH = a1_CH_Qgr_h
      qh2_CH = a2_CH_Qgr_h * UnitConversions.convert(@hpxml_bldg.header.manualj_heating_design_temp, 'F', 'C')
      qh3_CH = a3_CH_Qgr_h * f_ch
      y_CH_Q_h = 1 + ((qh1_CH + qh2_CH + qh3_CH) * f_ch)

      ff_ch_h = (1 / (1 + (qgr_values[0] + qgr_values[2] * ff_chg_values[1] + qgr_values[3] * f_ch) * f_ch)).round(3)
      ff_AF_h = heat_airflow_rated_defect_ratio.round(3)
      ff_AF_comb_h = ff_ch_h * ff_AF_h

      qh_AF_CH = a1_AF_Qgr_h + (a2_AF_Qgr_h * ff_ch_h) + (a3_AF_Qgr_h * ff_ch_h * ff_ch_h)
      p_CH_Q_h = y_CH_Q_h / qh_AF_CH

      p_AF_Q_h = a1_AF_Qgr_h + (a2_AF_Qgr_h * ff_AF_comb_h) + (a3_AF_Qgr_h * ff_AF_comb_h * ff_AF_comb_h)

      heat_cap_fff = (p_CH_Q_h * p_AF_Q_h)

      # calculate the capacity impact by defects
      ff_AF_h_nodefect = heat_airflow_rated_ratio.round(3)
      heat_cap_fff_nodefect = a1_AF_Qgr_h + a2_AF_Qgr_h * ff_AF_h_nodefect + a3_AF_Qgr_h * ff_AF_h_nodefect * ff_AF_h_nodefect
      cap_htg_ratio = 1 / (heat_cap_fff / heat_cap_fff_nodefect)

      prev_capacity = hvac_sizing_values.Heat_Capacity
      hvac_sizing_values.Heat_Capacity *= cap_htg_ratio
      if prev_capacity > 0 # Preserve cfm/ton
        hvac_sizing_values.Heat_Airflow = hvac_sizing_values.Heat_Airflow * hvac_sizing_values.Heat_Capacity / prev_capacity
      else
        hvac_sizing_values.Heat_Airflow = 0.0
      end
    end
  end

  def self.apply_hvac_fixed_capacities(hvac_sizing_values, hvac_heating, hvac_cooling)
    '''
    Fixed Sizing Equipment
    '''

    # Override HVAC capacities if values are provided
    if not hvac_cooling.nil?
      fixed_cooling_capacity = hvac_cooling.cooling_capacity
    end
    if (not fixed_cooling_capacity.nil?) && (hvac_sizing_values.Cool_Capacity > 0)
      if not (@hpxml_bldg.header.allow_increased_fixed_capacities && hvac_sizing_values.Cool_Capacity > fixed_cooling_capacity)
        # Use fixed size; proportionally adjust autosized airflow & sensible capacity
        prev_capacity = hvac_sizing_values.Cool_Capacity
        hvac_sizing_values.Cool_Capacity = fixed_cooling_capacity
        hvac_sizing_values.Cool_Airflow *= hvac_sizing_values.Cool_Capacity / prev_capacity
        hvac_sizing_values.Cool_Capacity_Sens *= hvac_sizing_values.Cool_Capacity / prev_capacity
      end
    end
    if not hvac_heating.nil?
      fixed_heating_capacity = hvac_heating.heating_capacity
    elsif (not hvac_cooling.nil?) && hvac_cooling.has_integrated_heating
      fixed_heating_capacity = hvac_cooling.integrated_heating_system_capacity
    end
    if (not fixed_heating_capacity.nil?) && (hvac_sizing_values.Heat_Capacity > 0)
      if not (@hpxml_bldg.header.allow_increased_fixed_capacities && hvac_sizing_values.Heat_Capacity > fixed_heating_capacity)
        # Use fixed size; proportionally adjust autosized airflow & sensible capacity
        prev_capacity = hvac_sizing_values.Heat_Capacity
        hvac_sizing_values.Heat_Capacity = fixed_heating_capacity
        hvac_sizing_values.Heat_Airflow *= hvac_sizing_values.Heat_Capacity / prev_capacity
      end
    end
    if hvac_heating.is_a? HPXML::HeatPump
      if not hvac_heating.backup_heating_capacity.nil?
        fixed_supp_heating_capacity = hvac_heating.backup_heating_capacity
      elsif not hvac_heating.backup_system.nil?
        fixed_supp_heating_capacity = hvac_heating.backup_system.heating_capacity
      end
    end
    if (not fixed_supp_heating_capacity.nil?) && (hvac_sizing_values.Heat_Capacity_Supp > 0)
      prev_capacity = hvac_sizing_values.Heat_Capacity_Supp
      hvac_sizing_values.Heat_Capacity_Supp = fixed_supp_heating_capacity
      if @hpxml_bldg.header.allow_increased_fixed_capacities
        hvac_sizing_values.Heat_Capacity_Supp = [hvac_sizing_values.Heat_Capacity_Supp, prev_capacity].max
      end
    end
  end

<<<<<<< HEAD
  def self.scale_detailed_performance_data_capacities(detailed_performance_data, scaling_factor)
    detailed_performance_data.each do |dp|
      dp.capacity *= scaling_factor
    end
  end

  def self.apply_hvac_ground_loop(runner, hvac_sizing_values, weather, hvac_cooling)

=======
  def self.apply_hvac_ground_loop(runner, hvac_sizing_values, weather, hvac_cooling)
>>>>>>> 73471ed2
    '''
    GSHP Ground Loop Sizing Calculations
    '''
    return if @cooling_type != HPXML::HVACTypeHeatPumpGroundToAir

    geothermal_loop = hvac_cooling.geothermal_loop
    bore_spacing = geothermal_loop.bore_spacing
    bore_diameter = geothermal_loop.bore_diameter

    loop_flow = geothermal_loop.loop_flow
    if loop_flow.nil?
      loop_flow = [1.0, UnitConversions.convert([hvac_sizing_values.Heat_Capacity, hvac_sizing_values.Cool_Capacity].max, 'Btu/hr', 'ton')].max.floor * 3.0
    end

    num_bore_holes = geothermal_loop.num_bore_holes
    if num_bore_holes.nil?
      num_bore_holes = [1, (UnitConversions.convert(hvac_sizing_values.Cool_Capacity, 'Btu/hr', 'ton') + 0.5).floor].max
    end

    min_bore_depth = UnitConversions.convert(24.0, 'm', 'ft').round # based on g-function library
    # In NY the following is the depth that requires a mining permit, which has been a barrier for Dandelion Energy with installing GSHPs.
    # Sounds like people are pushing ever deeper but for now we can apply this limit and add a note about where it came from.
    max_bore_depth = 500 # ft
<<<<<<< HEAD

    bore_depth = geothermal_loop.bore_length
    if bore_depth.nil?
      # Autosize ground loop heat exchanger length
      hvac_cooling_ap = hvac_cooling.additional_properties
      grout_conductivity = geothermal_loop.grout_conductivity
      pipe_r_value = gshp_hx_pipe_rvalue(hvac_cooling)
      nom_length_heat, nom_length_cool = gshp_hxbore_ft_per_ton(weather, hvac_cooling_ap, bore_spacing, bore_diameter, grout_conductivity, pipe_r_value)
      bore_length_heat = nom_length_heat * hvac_sizing_values.Heat_Capacity / UnitConversions.convert(1.0, 'ton', 'Btu/hr')
      bore_length_cool = nom_length_cool * hvac_sizing_values.Cool_Capacity / UnitConversions.convert(1.0, 'ton', 'Btu/hr')
      bore_length = [bore_length_heat, bore_length_cool].max

      # Divide length by number of boreholes for average bore depth
      bore_depth = (bore_length / num_bore_holes).floor # ft

=======

    bore_depth = geothermal_loop.bore_length
    if bore_depth.nil?
      # Autosize ground loop heat exchanger length
      hvac_cooling_ap = hvac_cooling.additional_properties
      grout_conductivity = geothermal_loop.grout_conductivity
      pipe_r_value = gshp_hx_pipe_rvalue(hvac_cooling)
      nom_length_heat, nom_length_cool = gshp_hxbore_ft_per_ton(weather, hvac_cooling_ap, bore_spacing, bore_diameter, grout_conductivity, pipe_r_value)
      bore_length_heat = nom_length_heat * hvac_sizing_values.Heat_Capacity / UnitConversions.convert(1.0, 'ton', 'Btu/hr')
      bore_length_cool = nom_length_cool * hvac_sizing_values.Cool_Capacity / UnitConversions.convert(1.0, 'ton', 'Btu/hr')
      bore_length = [bore_length_heat, bore_length_cool].max

      # Divide length by number of boreholes for average bore depth
      bore_depth = (bore_length / num_bore_holes).floor # ft

>>>>>>> 73471ed2
      active_length = 5 # the active length starts about 5 ft below the surface
      for _i in 0..50
        if (bore_depth + active_length < min_bore_depth) || (num_bore_holes > 10)
          num_bore_holes -= 1
          bore_depth = (bore_length / num_bore_holes).floor
        elsif (bore_depth + active_length > max_bore_depth)
          num_bore_holes += 1
          bore_depth = (bore_length / num_bore_holes).floor
        end

        if ((num_bore_holes == 1) && (bore_depth < min_bore_depth)) || ((num_bore_holes == 10) && (bore_depth > max_bore_depth))
          break # we can't do any better
        end
      end

      bore_depth = (bore_length / num_bore_holes).floor + active_length
<<<<<<< HEAD
    end

    if bore_depth < min_bore_depth
      bore_depth = min_bore_depth
      runner.registerWarning("Reached a minimum of 1 borehole; setting bore depth to the minimum (#{min_bore_depth} ft).")
    end

    if bore_depth > max_bore_depth
      bore_depth = max_bore_depth
      runner.registerWarning("Reached a maximum of 10 boreholes; setting bore depth to the maximum (#{max_bore_depth} ft).")
    end

    bore_config = geothermal_loop.bore_config
    if bore_config.nil?
      bore_config = HPXML::GeothermalLoopBorefieldConfigurationRectangle
    end

    valid_configs = valid_bore_configs
    g_functions_filename = valid_configs[bore_config]
    g_functions_json = get_g_functions_json(g_functions_filename)
    valid_num_bores = get_valid_num_bores(g_functions_json)

=======
    end

    if bore_depth < min_bore_depth
      bore_depth = min_bore_depth
      runner.registerWarning("Reached a minimum of 1 borehole; setting bore depth to the minimum (#{min_bore_depth} ft).")
    end

    if bore_depth > max_bore_depth
      bore_depth = max_bore_depth
      runner.registerWarning("Reached a maximum of 10 boreholes; setting bore depth to the maximum (#{max_bore_depth} ft).")
    end

    bore_config = geothermal_loop.bore_config
    if bore_config.nil?
      bore_config = HPXML::GeothermalLoopBorefieldConfigurationRectangle
    end

    valid_configs = valid_bore_configs
    g_functions_filename = valid_configs[bore_config]
    g_functions_json = get_g_functions_json(g_functions_filename)
    valid_num_bores = get_valid_num_bores(g_functions_json)

>>>>>>> 73471ed2
    unless valid_num_bores.include? num_bore_holes
      fail "Number of bore holes (#{num_bore_holes}) with borefield configuration '#{bore_config}' not supported."
    end

    lntts, gfnc_coeff = gshp_gfnc_coeff(bore_config, g_functions_json, num_bore_holes, bore_spacing, bore_depth, bore_diameter)

    hvac_sizing_values.GSHP_Loop_flow = loop_flow
    hvac_sizing_values.GSHP_Bore_Depth = bore_depth
    hvac_sizing_values.GSHP_Bore_Holes = num_bore_holes
    hvac_sizing_values.GSHP_G_Functions = [lntts, gfnc_coeff]
    hvac_sizing_values.GSHP_Bore_Config = bore_config
  end

  def self.valid_bore_configs
    valid_configs = { HPXML::GeothermalLoopBorefieldConfigurationRectangle => 'rectangle_5m_v1.0.json',
                      HPXML::GeothermalLoopBorefieldConfigurationOpenRectangle => 'Open_configurations_5m_v1.0.json',
                      HPXML::GeothermalLoopBorefieldConfigurationC => 'C_configurations_5m_v1.0.json',
                      HPXML::GeothermalLoopBorefieldConfigurationL => 'L_configurations_5m_v1.0.json',
                      HPXML::GeothermalLoopBorefieldConfigurationU => 'U_configurations_5m_v1.0.json',
                      HPXML::GeothermalLoopBorefieldConfigurationLopsidedU => 'LopU_configurations_5m_v1.0.json' }
    return valid_configs
  end

  def self.get_g_functions_json(g_functions_filename)
    require 'json'

    g_functions_filepath = File.join(File.dirname(__FILE__), 'data/g_functions', g_functions_filename)
    g_functions_json = JSON.parse(File.read(g_functions_filepath), symbolize_names: true)
    return g_functions_json
  end

  def self.get_valid_num_bores(g_functions_json)
    valid_num_bores = []
    g_functions_json.each do |_key_1, values_1|
      if values_1.keys.include?(:bore_locations)
        valid_num_bores << values_1[:bore_locations].size
      else
        values_1.each do |_key_2, values_2|
          if values_2.keys.include?(:bore_locations)
            valid_num_bores << values_2[:bore_locations].size
          end
        end
      end
    end

    return valid_num_bores
  end

  def self.apply_hvac_finalize_airflows(hvac_sizing_values, hvac_heating, hvac_cooling)
    '''
    Finalize Sizing Calculations
    '''

    if (not hvac_heating.nil?) && hvac_heating.respond_to?(:airflow_defect_ratio)
      if hvac_sizing_values.Heat_Airflow > 0
        hvac_sizing_values.Heat_Airflow *= (1.0 + hvac_heating.airflow_defect_ratio.to_f)
      end
    end

    if (not hvac_cooling.nil?) && hvac_cooling.respond_to?(:airflow_defect_ratio)
      if hvac_sizing_values.Cool_Airflow > 0
        hvac_sizing_values.Cool_Airflow *= (1.0 + hvac_cooling.airflow_defect_ratio.to_f)
      end
    end
  end

  def self.process_heat_pump_adjustment(runner, hvac_sizing_values, weather, hvac_heating, total_cap_curve_value, hvac_system, hvac_heating_speed)
    '''
    Adjust heat pump sizing
    '''

    hvac_heating_ap = hvac_heating.additional_properties

    capacity_ratio = hvac_heating_ap.heat_capacity_ratios[hvac_heating_speed]

    if hvac_heating.is_a? HPXML::HeatPump
      if not hvac_heating.backup_heating_switchover_temp.nil?
        min_compressor_temp = hvac_heating.backup_heating_switchover_temp
      elsif not hvac_heating.compressor_lockout_temp.nil?
        min_compressor_temp = hvac_heating.compressor_lockout_temp
      end
    end
    if (not min_compressor_temp.nil?) && (min_compressor_temp > @hpxml_bldg.header.manualj_heating_design_temp)
      # Calculate the heating load at the switchover temperature to limit unutilized capacity
      temp_heat_design_temp = @hpxml_bldg.header.manualj_heating_design_temp
      @hpxml_bldg.header.manualj_heating_design_temp = min_compressor_temp
      _alternate_bldg_design_loads, alternate_all_hvac_sizing_values = calculate(runner, weather, @hpxml_bldg, @cfa, [hvac_system])
      heating_load = alternate_all_hvac_sizing_values[hvac_system].Heat_Load
      heating_db = min_compressor_temp
      @hpxml_bldg.header.manualj_heating_design_temp = temp_heat_design_temp
    else
      heating_load = hvac_sizing_values.Heat_Load
      heating_db = @hpxml_bldg.header.manualj_heating_design_temp
    end

    if hvac_heating.compressor_type == HPXML::HVACCompressorTypeVariableSpeed
      idb_adj = adjust_indoor_condition_var_speed(heating_db, @heat_setpoint, :htg)
      odb_adj = adjust_outdoor_condition_var_speed(hvac_heating.heating_detailed_performance_data, heating_db, hvac_heating, :htg)
      adj_factor = odb_adj * idb_adj
    else
      coefficients = hvac_heating_ap.heat_cap_ft_spec[hvac_heating_speed]
      adj_factor = MathTools.biquadratic(@heat_setpoint, heating_db, coefficients)
    end
    heat_cap_rated = (heating_load / adj_factor) / capacity_ratio

    if total_cap_curve_value.nil? # Heat pump has no cooling
      if @hpxml_bldg.header.heat_pump_sizing_methodology == HPXML::HeatPumpSizingMaxLoad
        # Size based on heating, taking into account reduced heat pump capacity at the design temperature
        hvac_sizing_values.Heat_Capacity = heat_cap_rated
      else
        # Size equal to heating design load
        hvac_sizing_values.Heat_Capacity = hvac_sizing_values.Heat_Load
      end
    elsif heat_cap_rated < hvac_sizing_values.Cool_Capacity
      # Size based on cooling
      hvac_sizing_values.Heat_Capacity = hvac_sizing_values.Cool_Capacity
    else
      cfm_per_btuh = hvac_sizing_values.Cool_Airflow / hvac_sizing_values.Cool_Capacity
      if @hpxml_bldg.header.heat_pump_sizing_methodology == HPXML::HeatPumpSizingMaxLoad
        # Size based on heating, taking into account reduced heat pump capacity at the design temperature
        hvac_sizing_values.Cool_Capacity = heat_cap_rated
      else
        # Size based on cooling, but with ACCA oversizing allowances for heating
        load_shr = hvac_sizing_values.Cool_Load_Sens / hvac_sizing_values.Cool_Load_Tot
        if ((weather.data.HDD65F / weather.data.CDD50F) < 2.0) || (load_shr < 0.95)
          # Mild winter or has a latent cooling load
          hvac_sizing_values.Cool_Capacity = [(@oversize_limit * hvac_sizing_values.Cool_Load_Tot) / total_cap_curve_value, heat_cap_rated].min
        else
          # Cold winter and no latent cooling load (add a ton rule applies)
          hvac_sizing_values.Cool_Capacity = [(hvac_sizing_values.Cool_Load_Tot + @oversize_delta) / total_cap_curve_value, heat_cap_rated].min
        end
      end
      hvac_sizing_values.Cool_Airflow = cfm_per_btuh * hvac_sizing_values.Cool_Capacity
      hvac_sizing_values.Heat_Capacity = hvac_sizing_values.Cool_Capacity
    end
  end

  def self.get_ventilation_rates()
    # If CFIS w/ supplemental fan, assume air handler is running most of the hour and can provide
    # all ventilation needs (i.e., supplemental fan does not need to run), so skip supplement fan
    vent_fans_mech = @hpxml_bldg.ventilation_fans.select { |f| f.used_for_whole_building_ventilation && !f.is_cfis_supplemental_fan? && f.flow_rate > 0 && f.hours_in_operation > 0 }
    if vent_fans_mech.empty?
      return [0.0, 0.0, 0.0, 0.0, 0.0, 0.0]
    end

    # Categorize fans into different types
    vent_mech_preheat = vent_fans_mech.select { |vent_mech| (not vent_mech.preheating_efficiency_cop.nil?) }
    vent_mech_precool = vent_fans_mech.select { |vent_mech| (not vent_mech.precooling_efficiency_cop.nil?) }
    vent_mech_shared = vent_fans_mech.select { |vent_mech| vent_mech.is_shared_system }

    vent_mech_sup_tot = vent_fans_mech.select { |vent_mech| vent_mech.fan_type == HPXML::MechVentTypeSupply }
    vent_mech_exh_tot = vent_fans_mech.select { |vent_mech| vent_mech.fan_type == HPXML::MechVentTypeExhaust }
    vent_mech_cfis_tot = vent_fans_mech.select { |vent_mech| vent_mech.fan_type == HPXML::MechVentTypeCFIS }
    vent_mech_bal_tot = vent_fans_mech.select { |vent_mech| vent_mech.fan_type == HPXML::MechVentTypeBalanced }
    vent_mech_erv_hrv_tot = vent_fans_mech.select { |vent_mech| [HPXML::MechVentTypeERV, HPXML::MechVentTypeHRV].include? vent_mech.fan_type }

    # Average in-unit CFMs (include recirculation from in unit CFMs for shared systems)
    sup_cfm_tot = vent_mech_sup_tot.map { |vent_mech| vent_mech.average_total_unit_flow_rate }.sum(0.0)
    exh_cfm_tot = vent_mech_exh_tot.map { |vent_mech| vent_mech.average_total_unit_flow_rate }.sum(0.0)
    bal_cfm_tot = vent_mech_bal_tot.map { |vent_mech| vent_mech.average_total_unit_flow_rate }.sum(0.0)
    erv_hrv_cfm_tot = vent_mech_erv_hrv_tot.map { |vent_mech| vent_mech.average_total_unit_flow_rate }.sum(0.0)
    cfis_cfm_tot = vent_mech_cfis_tot.map { |vent_mech| vent_mech.average_total_unit_flow_rate }.sum(0.0)

    # Average preconditioned OA air CFMs (only OA, recirculation will be addressed below for all shared systems)
    oa_cfm_preheat = vent_mech_preheat.map { |vent_mech| vent_mech.average_oa_unit_flow_rate * vent_mech.preheating_fraction_load_served }.sum(0.0)
    oa_cfm_precool = vent_mech_precool.map { |vent_mech| vent_mech.average_oa_unit_flow_rate * vent_mech.precooling_fraction_load_served }.sum(0.0)
    recirc_cfm_shared = vent_mech_shared.map { |vent_mech| vent_mech.average_total_unit_flow_rate - vent_mech.average_oa_unit_flow_rate }.sum(0.0)

    # Total CFMS
    tot_sup_cfm = sup_cfm_tot + bal_cfm_tot + erv_hrv_cfm_tot + cfis_cfm_tot
    tot_exh_cfm = exh_cfm_tot + bal_cfm_tot + erv_hrv_cfm_tot
    tot_unbal_cfm = (tot_sup_cfm - tot_exh_cfm).abs
    tot_bal_cfm = [tot_exh_cfm, tot_sup_cfm].min

    # Calculate effectiveness for all ERV/HRV and store results in a hash
    hrv_erv_effectiveness_map = Airflow.calc_hrv_erv_effectiveness(vent_mech_erv_hrv_tot)

    # Calculate cfm weighted average effectiveness for the combined balanced airflow
    weighted_vent_mech_lat_eff = 0.0
    weighted_vent_mech_apparent_sens_eff = 0.0
    vent_mech_erv_hrv_unprecond = vent_mech_erv_hrv_tot.select { |vent_mech| vent_mech.preheating_efficiency_cop.nil? && vent_mech.precooling_efficiency_cop.nil? }
    vent_mech_erv_hrv_unprecond.each do |vent_mech|
      weighted_vent_mech_lat_eff += vent_mech.average_oa_unit_flow_rate / tot_bal_cfm * hrv_erv_effectiveness_map[vent_mech][:vent_mech_lat_eff]
      weighted_vent_mech_apparent_sens_eff += vent_mech.average_oa_unit_flow_rate / tot_bal_cfm * hrv_erv_effectiveness_map[vent_mech][:vent_mech_apparent_sens_eff]
    end

    tot_bal_cfm_sens = tot_bal_cfm * (1.0 - weighted_vent_mech_apparent_sens_eff)
    tot_bal_cfm_lat = tot_bal_cfm * (1.0 - weighted_vent_mech_lat_eff)

    return [tot_unbal_cfm, oa_cfm_preheat, oa_cfm_precool, recirc_cfm_shared, tot_bal_cfm_sens, tot_bal_cfm_lat]
  end

  def self.calc_airflow_rate_manual_s(sens_load_or_capacity, deltaT, rated_capacity_for_cfm_per_ton_limits = nil)
    # Airflow sizing following Manual S based on design calculation
    airflow_rate = sens_load_or_capacity / (1.1 * @acf * deltaT)

    if not rated_capacity_for_cfm_per_ton_limits.nil?
      rated_capacity_tons = UnitConversions.convert(rated_capacity_for_cfm_per_ton_limits, 'Btu/hr', 'ton')
      # Ensure the air flow rate is in between 200 and 500 cfm/ton.
      # Reset the air flow rate (with a safety margin), if required.
      if airflow_rate / rated_capacity_tons > 500
        airflow_rate = 499.0 * rated_capacity_tons
      elsif airflow_rate / rated_capacity_tons < 200
        airflow_rate = 201.0 * rated_capacity_tons
      end
    end

    return airflow_rate
  end

  def self.calc_airflow_rate_user(capacity, rated_cfm_per_ton, capacity_ratio)
    # Airflow determined by user setting, not based on design
    return rated_cfm_per_ton * capacity_ratio * UnitConversions.convert(capacity, 'Btu/hr', 'ton') # Maximum air flow under heating operation
  end

  def self.calc_gshp_clg_curve_value(cool_cap_curve_spec, cool_sh_curve_spec, wb_temp, db_temp, w_temp, vfr_air, loop_flow = nil, rated_vfr_air = nil)
    # Reference conditions in thesis with largest capacity:
    # See Appendix B Figure B.3 of  https://hvac.okstate.edu/sites/default/files/pubs/theses/MS/27-Tang_Thesis_05.pdf
    ref_temp = 283 # K
    if rated_vfr_air.nil?
      # rated volume flow rate used to fit the curve
      ref_vfr_air = UnitConversions.convert(1200, 'cfm', 'm^3/s')
    else
      ref_vfr_air = UnitConversions.convert(rated_vfr_air, 'cfm', 'm^3/s')
    end
    ref_vfr_water = 0.000284

    a_1 = cool_cap_curve_spec[0]
    a_2 = cool_cap_curve_spec[1]
    a_3 = cool_cap_curve_spec[2]
    a_4 = cool_cap_curve_spec[3]
    a_5 = cool_cap_curve_spec[4]
    b_1 = cool_sh_curve_spec[0]
    b_2 = cool_sh_curve_spec[1]
    b_3 = cool_sh_curve_spec[2]
    b_4 = cool_sh_curve_spec[3]
    b_5 = cool_sh_curve_spec[4]
    b_6 = cool_sh_curve_spec[5]

    loop_flow = 0.0 if loop_flow.nil?

    total_cap_curve_value = a_1 + wb_temp / ref_temp * a_2 + w_temp / ref_temp * a_3 + vfr_air / ref_vfr_air * a_4 + loop_flow / ref_vfr_water * a_5
    sensible_cap_curve_value = b_1 + db_temp / ref_temp * b_2 + wb_temp / ref_temp * b_3 + w_temp / ref_temp * b_4 + vfr_air / ref_vfr_air * b_5 + loop_flow / ref_vfr_water * b_6

    return total_cap_curve_value, sensible_cap_curve_value
  end

  def self.calc_delivery_effectiveness_heating(dse_Qs, dse_Qr, system_cfm, load_sens, dse_Tamb_s, dse_Tamb_r, dse_As, dse_Ar, t_setpoint, dse_Fregain_s, dse_Fregain_r, supply_r, return_r, air_dens = @inside_air_dens, air_cp = Gas.Air.cp)
    '''
    Calculate the Delivery Effectiveness for heating (using the method of ASHRAE Standard 152).
    '''
    dse_Bs, dse_Br, dse_As, dse_Ar, dse_dTe, dse_dT_s, dse_dT_r = _calc_dse_init(system_cfm, load_sens, dse_Tamb_s, dse_Tamb_r, dse_As, dse_Ar, t_setpoint, dse_Qs, dse_Qr, supply_r, return_r, air_dens, air_cp)
    dse_DE = _calc_dse_DE_heating(dse_As, dse_Bs, dse_Ar, dse_Br, dse_dT_s, dse_dT_r, dse_dTe)
    dse_DEcorr = _calc_dse_DEcorr(dse_DE, dse_Fregain_s, dse_Fregain_r, dse_Br, dse_Ar, dse_dT_r, dse_dTe)

    return dse_DEcorr
  end

  def self.calc_delivery_effectiveness_cooling(dse_Qs, dse_Qr, leaving_air_temp, system_cfm, load_sens, dse_Tamb_s, dse_Tamb_r, dse_As, dse_Ar, t_setpoint, dse_Fregain_s, dse_Fregain_r, load_total, dse_h_r, supply_r, return_r, air_dens = @inside_air_dens, air_cp = Gas.Air.cp, h_in = @enthalpy_indoor_cooling)
    '''
    Calculate the Delivery Effectiveness for cooling (using the method of ASHRAE Standard 152).
    '''
    dse_Bs, dse_Br, dse_As, dse_Ar, dse_dTe, _dse_dT_s, dse_dT_r = _calc_dse_init(system_cfm, load_sens, dse_Tamb_s, dse_Tamb_r, dse_As, dse_Ar, t_setpoint, dse_Qs, dse_Qr, supply_r, return_r, air_dens, air_cp)
    dse_dTe *= -1.0
    dse_DE, cooling_load_ducts_sens = _calc_dse_DE_cooling(dse_As, system_cfm, load_total, dse_Ar, dse_h_r, dse_Br, dse_dT_r, dse_Bs, leaving_air_temp, dse_Tamb_s, load_sens, air_dens, air_cp, h_in)
    dse_DEcorr = _calc_dse_DEcorr(dse_DE, dse_Fregain_s, dse_Fregain_r, dse_Br, dse_Ar, dse_dT_r, dse_dTe)

    return dse_DEcorr, dse_dTe, cooling_load_ducts_sens
  end

  def self._calc_dse_init(system_cfm, load_sens, dse_Tamb_s, dse_Tamb_r, dse_As, dse_Ar, t_setpoint, dse_Qs, dse_Qr, supply_r, return_r, air_dens, air_cp)
    # Supply and return conduction functions, Bs and Br
    dse_Bs = Math.exp((-1.0 * dse_As) / (60.0 * system_cfm * air_dens * air_cp * supply_r))
    dse_Br = Math.exp((-1.0 * dse_Ar) / (60.0 * system_cfm * air_dens * air_cp * return_r))

    dse_As = (system_cfm - dse_Qs) / system_cfm
    dse_Ar = (system_cfm - dse_Qr) / system_cfm

    dse_dTe = load_sens / (60.0 * system_cfm * air_dens * air_cp)
    dse_dT_s = t_setpoint - dse_Tamb_s
    dse_dT_r = t_setpoint - dse_Tamb_r

    return dse_Bs, dse_Br, dse_As, dse_Ar, dse_dTe, dse_dT_s, dse_dT_r
  end

  def self._calc_dse_DE_cooling(dse_As, system_cfm, load_total, dse_Ar, dse_h_r, dse_Br, dse_dT_r, dse_Bs, leaving_air_temp, dse_Tamb_s, load_sens, air_dens, air_cp, h_in)
    # Calculate the delivery effectiveness (Equation 6-25)
    dse_DE = ((dse_As * 60.0 * system_cfm * air_dens) / (-1.0 * load_total)) * \
             (((-1.0 * load_total) / (60.0 * system_cfm * air_dens)) + \
              (1.0 - dse_Ar) * (dse_h_r - h_in) + \
              dse_Ar * air_cp * (dse_Br - 1.0) * dse_dT_r + \
              air_cp * (dse_Bs - 1.0) * (leaving_air_temp - dse_Tamb_s))

    # Calculate the sensible heat transfer from surroundings
    cooling_load_ducts_sens = (1.0 - [dse_DE, 0.0].max) * load_sens

    return dse_DE, cooling_load_ducts_sens
  end

  def self._calc_dse_DE_heating(dse_As, dse_Bs, dse_Ar, dse_Br, dse_dT_s, dse_dT_r, dse_dTe)
    # Calculate the delivery effectiveness (Equation 6-23)
    dse_DE = (dse_As * dse_Bs -
              dse_As * dse_Bs * (1.0 - dse_Ar * dse_Br) * (dse_dT_r / dse_dTe) -
              dse_As * (1.0 - dse_Bs) * (dse_dT_s / dse_dTe))

    return dse_DE
  end

  def self._calc_dse_DEcorr(dse_DE, dse_Fregain_s, dse_Fregain_r, dse_Br, dse_Ar, dse_dT_r, dse_dTe)
    # Calculate the delivery effectiveness corrector for regain (Equation 6-40)
    dse_DEcorr = (dse_DE + dse_Fregain_s * (1.0 - dse_DE) - (dse_Fregain_s - dse_Fregain_r -
                  dse_Br * (dse_Ar * dse_Fregain_s - dse_Fregain_r)) * dse_dT_r / dse_dTe)

    # Limit the DE to a reasonable value to prevent negative values and huge equipment
    dse_DEcorr = [dse_DEcorr, 0.25].max
    dse_DEcorr = [dse_DEcorr, 1.00].min

    return dse_DEcorr
  end

  def self.calculate_sensible_latent_split(return_leakage_cfm, cool_load_tot, cool_load_lat)
    # Calculate the latent duct leakage load (Manual J accounts only for return duct leakage)
    dse_cool_load_latent = [0.0, 0.68 * @acf * return_leakage_cfm * (@cool_design_grains - @cool_indoor_grains)].max

    # Calculate final latent and load
    cool_load_lat += dse_cool_load_latent
    cool_load_sens = cool_load_tot - cool_load_lat

    return cool_load_lat, cool_load_sens
  end

  def self.calc_duct_conduction_values(distribution_system, design_temps)
    dse_A = { HPXML::DuctTypeSupply => 0.0, HPXML::DuctTypeReturn => 0.0 }
    dse_Ufactor = { HPXML::DuctTypeSupply => 0.0, HPXML::DuctTypeReturn => 0.0 }
    dse_Tamb = { HPXML::DuctTypeSupply => 0.0, HPXML::DuctTypeReturn => 0.0 }
    dse_Fregain = { HPXML::DuctTypeSupply => 0.0, HPXML::DuctTypeReturn => 0.0 }

    [HPXML::DuctTypeSupply, HPXML::DuctTypeReturn].each do |duct_type|
      # Calculate total area outside this unit's conditioned space
      total_area = 0.0
      distribution_system.ducts.each do |duct|
        next if duct.duct_type != duct_type
        next if HPXML::conditioned_locations_this_unit.include? duct.duct_location

        total_area += duct.duct_surface_area * duct.duct_surface_area_multiplier
      end

      if total_area == 0
        # There still may be leakage to the outside, so set Tamb to outside environment
        dse_Tamb[duct_type] = design_temps[HPXML::LocationOutside]
      else
        distribution_system.ducts.each do |duct|
          next if duct.duct_type != duct_type
          next if HPXML::conditioned_locations_this_unit.include? duct.duct_location

          duct_area = duct.duct_surface_area * duct.duct_surface_area_multiplier
          dse_A[duct_type] += duct_area

          # Calculate area-weighted values:

          duct_area_fraction = duct_area / total_area

          dse_Ufactor[duct_type] += 1.0 / duct.duct_effective_r_value * duct_area_fraction

          dse_Tamb[duct_type] += design_temps[duct.duct_location] * duct_area_fraction

          dse_Fregain[duct_type] += get_duct_regain_factor(duct) * duct_area_fraction
        end
      end
    end

    return dse_A[HPXML::DuctTypeSupply], dse_A[HPXML::DuctTypeReturn],
           1.0 / dse_Ufactor[HPXML::DuctTypeSupply], 1.0 / dse_Ufactor[HPXML::DuctTypeReturn],
           dse_Tamb[HPXML::DuctTypeSupply], dse_Tamb[HPXML::DuctTypeReturn],
           dse_Fregain[HPXML::DuctTypeSupply], dse_Fregain[HPXML::DuctTypeReturn]
  end

  def self.calc_duct_leakages_cfm25(distribution_system, system_cfm)
    '''
    Calculate supply & return duct leakage in cfm25.
    '''

    cfms = { HPXML::DuctTypeSupply => 0.0, HPXML::DuctTypeReturn => 0.0 }

    distribution_system.duct_leakage_measurements.each do |m|
      next if m.duct_leakage_total_or_to_outside != HPXML::DuctLeakageToOutside
      next unless [HPXML::DuctTypeSupply, HPXML::DuctTypeReturn].include? m.duct_type

      if m.duct_leakage_units == HPXML::UnitsPercent
        cfms[m.duct_type] += m.duct_leakage_value * system_cfm
      elsif m.duct_leakage_units == HPXML::UnitsCFM25
        cfms[m.duct_type] += m.duct_leakage_value
      elsif m.duct_leakage_units == HPXML::UnitsCFM50
        cfms[m.duct_type] += Airflow.calc_air_leakage_at_diff_pressure(0.65, m.duct_leakage_value, 50.0, 25.0)
      end
    end

    return cfms[HPXML::DuctTypeSupply], cfms[HPXML::DuctTypeReturn]
  end

  def self.process_curve_fit(airflow_rate, capacity, temp)
    # TODO: Get rid of this curve by using ADP/BF calculations
    return 0 if capacity == 0

    capacity_tons = UnitConversions.convert(capacity, 'Btu/hr', 'ton')
    return MathTools.biquadratic(airflow_rate / capacity_tons, temp, get_shr_biquadratic)
  end

  def self.get_shr_biquadratic
    # Based on EnergyPlus's model for calculating SHR at off-rated conditions. This curve fit
    # avoids the iterations in the actual model. It does not account for altitude or variations
    # in the SHRRated. It is a function of ODB (MJ design temp) and CFM/Ton (from MJ)
    return [1.08464364, 0.002096954, 0, -0.005766327, 0, -0.000011147]
  end

  def self.get_sizing_speed(hvac_ap, is_cooling)
    if is_cooling && hvac_ap.respond_to?(:cool_capacity_ratios)
      capacity_ratios = hvac_ap.cool_capacity_ratios
    elsif (not is_cooling) && hvac_ap.respond_to?(:heat_capacity_ratios)
      capacity_ratios = hvac_ap.heat_capacity_ratios
    end
    if not capacity_ratios.nil?
      for speed in 0..(capacity_ratios.size - 1)
        # Select curves for sizing using the speed with the capacity ratio of 1
        next if capacity_ratios[speed] != 1

        return speed
      end
      fail 'No speed with capacity ratio of 1.0 found.'
    end
    return 0
  end

  def self.get_true_azimuth(azimuth)
    true_az = azimuth - 180.0
    if true_az < 0
      true_az += 360.0
    end
    return true_az
  end

  def self.get_space_ua_values(location, weather)
    if HPXML::conditioned_locations.include? location
      fail 'Method should not be called for a conditioned space.'
    end

    space_UAs = { HPXML::LocationOutside => 0.0,
                  HPXML::LocationGround => 0.0,
                  HPXML::LocationConditionedSpace => 0.0 }

    # Surface UAs
    (@hpxml_bldg.roofs + @hpxml_bldg.floors + @hpxml_bldg.walls + @hpxml_bldg.foundation_walls).each do |surface|
      next unless ((location == surface.interior_adjacent_to && space_UAs.keys.include?(surface.exterior_adjacent_to)) ||
                   (location == surface.exterior_adjacent_to && space_UAs.keys.include?(surface.interior_adjacent_to)))

      if [surface.interior_adjacent_to, surface.exterior_adjacent_to].include? HPXML::LocationOutside
        space_UAs[HPXML::LocationOutside] += (1.0 / surface.insulation_assembly_r_value) * surface.area
      elsif HPXML::conditioned_locations.include?(surface.interior_adjacent_to) || HPXML::conditioned_locations.include?(surface.exterior_adjacent_to)
        space_UAs[HPXML::LocationConditionedSpace] += (1.0 / surface.insulation_assembly_r_value) * surface.area
      elsif [surface.interior_adjacent_to, surface.exterior_adjacent_to].include? HPXML::LocationGround
        if surface.is_a? HPXML::FoundationWall
          _u_wall_with_soil, u_wall_without_soil = get_foundation_wall_properties(surface)
          space_UAs[HPXML::LocationGround] += u_wall_without_soil * surface.area
        end
      end
    end

    # Infiltration UA
    ach = nil
    if [HPXML::LocationCrawlspaceVented, HPXML::LocationAtticVented].include? location
      # Vented space
      if location == HPXML::LocationCrawlspaceVented
        vented_crawl = @hpxml_bldg.foundations.find { |f| f.foundation_type == HPXML::FoundationTypeCrawlspaceVented }
        sla = vented_crawl.vented_crawlspace_sla
      else
        vented_attic = @hpxml_bldg.attics.find { |f| f.attic_type == HPXML::AtticTypeVented }
        if not vented_attic.vented_attic_sla.nil?
          sla = vented_attic.vented_attic_sla
        else
          ach = vented_attic.vented_attic_ach
        end
      end
      ach = Airflow.get_infiltration_ACH_from_SLA(sla, 8.202, weather) if ach.nil?
    else # Unvented space
      ach = Airflow.get_default_unvented_space_ach()
    end
    volume = Geometry.calculate_zone_volume(@hpxml_bldg, location)
    infiltration_cfm = ach / UnitConversions.convert(1.0, 'hr', 'min') * volume
    outside_air_density = UnitConversions.convert(weather.header.LocalPressure, 'atm', 'Btu/ft^3') / (Gas.Air.r * UnitConversions.convert(weather.data.AnnualAvgDrybulb, 'F', 'R'))
    space_UAs['infil'] = infiltration_cfm * outside_air_density * Gas.Air.cp * UnitConversions.convert(1.0, 'hr', 'min')

    # Total UA
    total_UA = 0.0
    space_UAs.values.each do |ua|
      total_UA += ua
    end
    space_UAs['total'] = total_UA
    return space_UAs
  end

  def self.calculate_space_design_temps(location, weather, conditioned_design_temp, design_db, ground_db, is_cooling_for_unvented_attic_roof_insulation = false)
    space_UAs = get_space_ua_values(location, weather)

    # Calculate space design temp from space UAs
    design_temp = nil
    if not is_cooling_for_unvented_attic_roof_insulation

      sum_uat = 0.0
      space_UAs.each do |ua_type, ua|
        if ua_type == HPXML::LocationGround
          sum_uat += ua * ground_db
        elsif (ua_type == HPXML::LocationOutside) || (ua_type == 'infil')
          sum_uat += ua * design_db
        elsif ua_type == HPXML::LocationConditionedSpace
          sum_uat += ua * conditioned_design_temp
        elsif ua_type == 'total'
        # skip
        else
          fail "Unexpected space ua type: '#{ua_type}'."
        end
      end
      design_temp = sum_uat / space_UAs['total']

    else

      # Special case due to effect of solar

      # This number comes from the number from the Vented Attic
      # assumption, but assuming an unvented attic will be hotter
      # during the summer when insulation is at the ceiling level
      max_temp_rise = 50.0

      # Estimate from running a few cases in E+ and DOE2 since the
      # attic will always be a little warmer than the conditioned space
      # when the roof is insulated
      min_temp_rise = 5.0

      max_cooling_temp = @cool_setpoint + max_temp_rise
      min_cooling_temp = @cool_setpoint + min_temp_rise

      ua_conditioned = 0.0
      ua_outside = 0.0
      space_UAs.each do |ua_type, ua|
        if (ua_type == HPXML::LocationOutside) || (ua_type == 'infil')
          ua_outside += ua
        elsif ua_type == HPXML::LocationConditionedSpace
          ua_conditioned += ua
        elsif not ((ua_type == 'total') || (ua_type == HPXML::LocationGround))
          fail "Unexpected space ua type: '#{ua_type}'."
        end
      end
      percent_ua_conditioned = ua_conditioned / (ua_conditioned + ua_outside)
      design_temp = max_cooling_temp - percent_ua_conditioned * (max_cooling_temp - min_cooling_temp)

    end

    return design_temp
  end

  def self.calculate_scheduled_space_design_temps(location, setpoint, oa_db, gnd_db)
    space_values = Geometry.get_temperature_scheduled_space_values(location)
    design_temp = setpoint * space_values[:indoor_weight] + oa_db * space_values[:outdoor_weight] + gnd_db * space_values[:ground_weight]
    if not space_values[:temp_min].nil?
      design_temp = [design_temp, space_values[:temp_min]].max
    end
    return design_temp
  end

  def self.get_wall_group(wall)
    # Determine the wall Group Number (A - K = 1 - 11) for above-grade walls

    if wall.is_a? HPXML::RimJoist
      wall_type = HPXML::WallTypeWoodStud
    else
      wall_type = wall.wall_type
    end

    wall_ufactor = 1.0 / wall.insulation_assembly_r_value

    # The following correlations were estimated by analyzing MJ8 construction tables.
    if wall_type == HPXML::WallTypeWoodStud
      if wall.siding == HPXML::SidingTypeBrick
        if wall_ufactor <= 0.070
          wall_group = 11 # K
        elsif wall_ufactor <= 0.083
          wall_group = 10 # J
        elsif wall_ufactor <= 0.095
          wall_group = 9 # I
        elsif wall_ufactor <= 0.100
          wall_group = 8 # H
        elsif wall_ufactor <= 0.130
          wall_group = 7 # G
        elsif wall_ufactor <= 0.175
          wall_group = 6 # F
        else
          wall_group = 5 # E
        end
      else
        if wall_ufactor <= 0.048
          wall_group = 10 # J
        elsif wall_ufactor <= 0.051
          wall_group = 9 # I
        elsif wall_ufactor <= 0.059
          wall_group = 8 # H
        elsif wall_ufactor <= 0.063
          wall_group = 7 # G
        elsif wall_ufactor <= 0.067
          wall_group = 6 # F
        elsif wall_ufactor <= 0.075
          wall_group = 5 # E
        elsif wall_ufactor <= 0.086
          wall_group = 4 # D
        elsif wall_ufactor <= 0.110
          wall_group = 3 # C
        elsif wall_ufactor <= 0.170
          wall_group = 2 # B
        else
          wall_group = 1 # A
        end
      end

    elsif wall_type == HPXML::WallTypeSteelStud
      if wall.siding == HPXML::SidingTypeBrick
        if wall_ufactor <= 0.090
          wall_group = 11 # K
        elsif wall_ufactor <= 0.105
          wall_group = 10 # J
        elsif wall_ufactor <= 0.118
          wall_group = 9 # I
        elsif wall_ufactor <= 0.125
          wall_group = 8 # H
        elsif wall_ufactor <= 0.145
          wall_group = 7 # G
        elsif wall_ufactor <= 0.200
          wall_group = 6 # F
        else
          wall_group = 5 # E
        end
      else
        if wall_ufactor <= 0.066
          wall_group = 10 # J
        elsif wall_ufactor <= 0.070
          wall_group = 9 # I
        elsif wall_ufactor <= 0.075
          wall_group = 8 # H
        elsif wall_ufactor <= 0.081
          wall_group = 7 # G
        elsif wall_ufactor <= 0.088
          wall_group = 6 # F
        elsif wall_ufactor <= 0.100
          wall_group = 5 # E
        elsif wall_ufactor <= 0.105
          wall_group = 4 # D
        elsif wall_ufactor <= 0.120
          wall_group = 3 # C
        elsif wall_ufactor <= 0.200
          wall_group = 2 # B
        else
          wall_group = 1 # A
        end
      end

    elsif wall_type == HPXML::WallTypeDoubleWoodStud
      wall_group = 10 # J (assumed since MJ8 does not include double stud constructions)
      if wall.siding == HPXML::SidingTypeBrick
        wall_group = 11 # K
      end

    elsif wall_type == HPXML::WallTypeSIP
      # Manual J refers to SIPs as Structural Foam Panel (SFP)
      if wall_ufactor >= (0.072 + 0.050) / 2
        if wall.siding == HPXML::SidingTypeBrick
          wall_group = 10 # J
        else
          wall_group = 7 # G
        end
      elsif wall_ufactor >= 0.050
        if wall.siding == HPXML::SidingTypeBrick
          wall_group = 11 # K
        else
          wall_group = 9 # I
        end
      else
        wall_group = 11 # K
      end

    elsif wall_type == HPXML::WallTypeCMU
      # Table 4A - Construction Number 13
      if wall_ufactor <= 0.0575
        wall_group = 10 # J
      elsif wall_ufactor <= 0.067
        wall_group = 9 # I
      elsif wall_ufactor <= 0.080
        wall_group = 8 # H
      elsif wall_ufactor <= 0.108
        wall_group = 7 # G
      elsif wall_ufactor <= 0.148
        wall_group = 6 # F
      else
        wall_group = 5 # E
      end

    elsif [HPXML::WallTypeBrick, HPXML::WallTypeAdobe].include? wall_type
      # Two Courses Brick
      if wall_ufactor >= (0.218 + 0.179) / 2
        wall_group = 7  # G
      elsif wall_ufactor >= (0.152 + 0.132) / 2
        wall_group = 8  # H
      elsif wall_ufactor >= (0.117 + 0.079) / 2
        wall_group = 9  # I
      elsif wall_ufactor >= 0.079
        wall_group = 10 # J
      else
        wall_group = 11 # K
      end

    elsif wall_type == HPXML::WallTypeLog
      # Stacked Logs
      if wall_ufactor >= (0.103 + 0.091) / 2
        wall_group = 7  # G
      elsif wall_ufactor >= (0.091 + 0.082) / 2
        wall_group = 8  # H
      elsif wall_ufactor >= (0.074 + 0.068) / 2
        wall_group = 9  # I
      elsif wall_ufactor >= (0.068 + 0.063) / 2
        wall_group = 10 # J
      else
        wall_group = 11 # K
      end

    elsif [HPXML::WallTypeICF, HPXML::WallTypeConcrete, HPXML::WallTypeStrawBale, HPXML::WallTypeStone].include? wall_type
      wall_group = 11 # K

    end

    # Maximum wall group is K
    wall_group = [wall_group, 11].min

    return wall_group
  end

  def self.gshp_coil_bf
    return 0.0806
  end

  def self.gshp_coil_bf_ft_spec
    return [1.21005458, -0.00664200, 0.00000000, 0.00348246, 0.00000000, 0.00000000]
  end

  def self.gshp_hx_pipe_rvalue(hvac_cooling)
    hvac_cooling_ap = hvac_cooling.additional_properties

    # Thermal Resistance of Pipe
    return Math.log(hvac_cooling_ap.pipe_od / hvac_cooling_ap.pipe_id) / 2.0 / Math::PI / hvac_cooling.geothermal_loop.pipe_conductivity
  end

  def self.gshp_hxbore_ft_per_ton(weather, hvac_cooling_ap, bore_spacing, bore_diameter, grout_conductivity, pipe_r_value)
    if hvac_cooling_ap.u_tube_spacing_type == 'b'
      beta_0 = 17.4427
      beta_1 = -0.6052
    elsif hvac_cooling_ap.u_tube_spacing_type == 'c'
      beta_0 = 21.9059
      beta_1 = -0.3796
    elsif hvac_cooling_ap.u_tube_spacing_type == 'as'
      beta_0 = 20.1004
      beta_1 = -0.94467
    end

    r_value_ground = Math.log(bore_spacing / bore_diameter * 12.0) / 2.0 / Math::PI / @hpxml_bldg.site.ground_conductivity
    r_value_grout = 1.0 / grout_conductivity / beta_0 / ((bore_diameter / hvac_cooling_ap.pipe_od)**beta_1)
    r_value_bore = r_value_grout + pipe_r_value / 2.0 # Note: Convection resistance is negligible when calculated against Glhepro (Jeffrey D. Spitler, 2000)

    is_southern_hemisphere = (weather.header.Latitude < 0)

    if is_southern_hemisphere
      heating_month = 6 # July
      cooling_month = 0 # January
    else
      heating_month = 0 # January
      cooling_month = 6 # July
    end

    rtf_DesignMon_Heat = [0.25, (71.0 - weather.data.MonthlyAvgDrybulbs[heating_month]) / @htd].max
    rtf_DesignMon_Cool = [0.25, (weather.data.MonthlyAvgDrybulbs[cooling_month] - 76.0) / @ctd].max

    nom_length_heat = (1.0 - 1.0 / hvac_cooling_ap.heat_rated_cops[0]) * (r_value_bore + r_value_ground * rtf_DesignMon_Heat) / (weather.data.DeepGroundAnnualTemp - (2.0 * hvac_cooling_ap.design_hw - hvac_cooling_ap.design_delta_t) / 2.0) * UnitConversions.convert(1.0, 'ton', 'Btu/hr')
    nom_length_cool = (1.0 + 1.0 / hvac_cooling_ap.cool_rated_cops[0]) * (r_value_bore + r_value_ground * rtf_DesignMon_Cool) / ((2.0 * hvac_cooling_ap.design_chw + hvac_cooling_ap.design_delta_t) / 2.0 - weather.data.DeepGroundAnnualTemp) * UnitConversions.convert(1.0, 'ton', 'Btu/hr')

    return nom_length_heat, nom_length_cool
  end

  def self.gshp_gfnc_coeff(bore_config, g_functions_json, num_bore_holes, bore_spacing, bore_depth, bore_diameter)
    actuals = { 'b' => UnitConversions.convert(bore_spacing, 'ft', 'm'),
                'h' => UnitConversions.convert(bore_depth, 'ft', 'm'),
                'rb' => UnitConversions.convert(bore_diameter / 2.0, 'in', 'm') }
    actuals['b_over_h'] = actuals['b'] / actuals['h']

    g_library = { 24 => { 'b' => 5, 'd' => 2, 'rb' => 0.075 },
                  48 => { 'b' => 5, 'd' => 2, 'rb' => 0.075 },
                  96 => { 'b' => 5, 'd' => 2, 'rb' => 0.075 },
                  192 => { 'b' => 5, 'd' => 2, 'rb' => 0.08 },
                  384 => { 'b' => 5, 'd' => 2, 'rb' => 0.0875 } }
    g_library.each do |h, b_d_rb|
      g_library[h]['b_over_h'] = Float(b_d_rb['b']) / h
      g_library[h]['rb_over_h'] = Float(b_d_rb['rb']) / h
    end

    [[24, 48], [48, 96], [96, 192], [192, 384]].each do |h1, h2|
      next unless actuals['h'] >= h1 && actuals['h'] < h2

      pt1 = g_library[h1]
      pt2 = g_library[h2]

      # linear interpolation on "g" values
      logtimes = []
      gs = []
      [h1, h2].each do |h|
        b_d_rb = g_library[h]
        b = b_d_rb['b']
        rb = b_d_rb['rb']
        b_h_rb = "#{b}._#{h}._#{rb}"

        logtime, g = get_g_functions(g_functions_json, bore_config, num_bore_holes, b_h_rb)
        logtimes << logtime
        gs << g
      end
      x = actuals['b_over_h']
      x0 = pt1['b_over_h']
      x1 = pt2['b_over_h']
      g_functions = gs[0].zip(gs[1]).map { |v| MathTools.interp2(x, x0, x1, v[0], v[1]) }

      # linear interpolation on rb/h for correction factor
      x = actuals['b_over_h']
      x0 = pt1['b_over_h']
      x1 = pt2['b_over_h']
      f0 = pt1['rb_over_h']
      f1 = pt2['rb_over_h']
      actuals['rb_over_h'] = MathTools.interp2(x, x0, x1, f0, f1)
      rb = actuals['rb_over_h'] * actuals['h']
      rb_actual_over_rb = actuals['rb'] / rb
      correction_factor = Math.log(rb_actual_over_rb)
      g_functions = g_functions.map { |v| v - correction_factor }

      return logtimes[0], g_functions
    end
  end

  def self.get_g_functions(g_functions_json, bore_config, num_bore_holes, b_h_rb)
    g_functions_json.each do |_key_1, values_1|
      if [HPXML::GeothermalLoopBorefieldConfigurationRectangle,
          HPXML::GeothermalLoopBorefieldConfigurationL].include?(bore_config)
        bore_locations = values_1[:bore_locations]
        next if bore_locations.size != num_bore_holes

        logtime = values_1[:logtime].map { |v| Float(v) }
        g = values_1[:g][b_h_rb.to_sym].map { |v| Float(v) }

        return logtime, g
      elsif [HPXML::GeothermalLoopBorefieldConfigurationOpenRectangle,
             HPXML::GeothermalLoopBorefieldConfigurationC,
             HPXML::GeothermalLoopBorefieldConfigurationLopsidedU,
             HPXML::GeothermalLoopBorefieldConfigurationU].include?(bore_config)
        values_1.each do |_key_2, values_2|
          bore_locations = values_2[:bore_locations]
          next if bore_locations.size != num_bore_holes

          logtime = values_2[:logtime].map { |v| Float(v) }
          g = values_2[:g][b_h_rb.to_sym].map { |v| Float(v) }

          return logtime, g
        end
      end
    end
  end

  def self.calculate_average_r_value(surfaces)
    # Crude approximation of average R-value
    surfaces_a = 0.0
    surfaces_ua = 0.0
    surfaces.each do |surface|
      surfaces_a += surface.area
      if not surface.insulation_assembly_r_value.nil?
        surfaces_ua += (1.0 / surface.insulation_assembly_r_value) * surface.area
      else
        surfaces_ua += (1.0 / (surface.insulation_interior_r_value + surface.insulation_exterior_r_value)) * surface.area
      end
    end
    return surfaces_a / surfaces_ua
  end

  def self.get_foundation_wall_properties(foundation_wall)
    # Calculate effective U-factor

    if not foundation_wall.insulation_assembly_r_value.nil?
      wall_constr_rvalue = foundation_wall.insulation_assembly_r_value - Material.AirFilmVertical.rvalue
      wall_ins_rvalue_int, wall_ins_rvalue_ext = 0, 0
      wall_ins_dist_to_top_int, wall_ins_dist_to_top_ext = 0, 0
      wall_ins_dist_to_bottom_int, wall_ins_dist_to_bottom_ext = 0, 0
    else
      wall_constr_rvalue = Material.Concrete(foundation_wall.thickness).rvalue
      wall_ins_rvalue_int = foundation_wall.insulation_interior_r_value
      wall_ins_rvalue_ext = foundation_wall.insulation_exterior_r_value
      wall_ins_dist_to_top_int = foundation_wall.insulation_interior_distance_to_top
      wall_ins_dist_to_top_ext = foundation_wall.insulation_exterior_distance_to_top
      wall_ins_dist_to_bottom_int = foundation_wall.insulation_interior_distance_to_bottom
      wall_ins_dist_to_bottom_ext = foundation_wall.insulation_exterior_distance_to_bottom
    end
    k_soil = @hpxml_bldg.site.ground_conductivity

    # Calculated based on Manual J 8th Ed. procedure in section A12-4 (15% decrease due to soil thermal storage)
    u_wall_with_soil = 0.0
    u_wall_without_soil = 0.0
    wall_height = foundation_wall.height.ceil
    wall_depth_above_grade = foundation_wall.height - foundation_wall.depth_below_grade
    for distance_to_top in 1..wall_height
      # Calculate R-wall at this depth
      r_wall = wall_constr_rvalue + Material.AirFilmVertical.rvalue # Base wall construction + interior film
      if distance_to_top <= wall_depth_above_grade
        # Above-grade: no soil, add exterior film
        r_soil = 0.0
        r_wall += Material.AirFilmOutside.rvalue
      else
        # Below-grade: add soil, no exterior film
        distance_to_grade = distance_to_top - wall_depth_above_grade
        r_soil = (Math::PI * distance_to_grade / 2.0) / k_soil
      end
      if (distance_to_top > wall_ins_dist_to_top_int) && (distance_to_top <= wall_ins_dist_to_bottom_int)
        r_wall += wall_ins_rvalue_int # Interior insulation at this depth, add R-value
      end
      if (distance_to_top > wall_ins_dist_to_top_ext) && (distance_to_top <= wall_ins_dist_to_bottom_ext)
        r_wall += wall_ins_rvalue_ext # Interior insulation at this depth, add R-value
      end
      u_wall_with_soil += 1.0 / (r_soil + r_wall)
      u_wall_without_soil += 1.0 / r_wall
    end
    u_wall_with_soil = (u_wall_with_soil / wall_height) * 0.85
    u_wall_without_soil = (u_wall_without_soil / wall_height)

    return u_wall_with_soil, u_wall_without_soil
  end

  def self.calc_slab_f_value(slab, ground_conductivity)
    # Calculation for the F-values in Table 4A for slab foundations.
    # Important pages are the Table values (pg. 344-345) and the software protocols
    # in Appendix 12 (pg. 517-518).
    ins_rvalue = slab.under_slab_insulation_r_value + slab.perimeter_insulation_r_value
    ins_rvalue_edge = slab.perimeter_insulation_r_value
    if slab.under_slab_insulation_spans_entire_slab
      ins_length = 1000.0
    else
      ins_length = 0
      if slab.under_slab_insulation_r_value > 0
        ins_length += slab.under_slab_insulation_width
      end
      if slab.perimeter_insulation_r_value > 0
        ins_length += slab.perimeter_insulation_depth
      end
    end

    soil_r_per_foot = ground_conductivity
    slab_r_gravel_per_inch = 0.65 # Based on calibration by Tony Fontanini

    # Because of uncertainty pertaining to the effective path radius, F-values are calculated
    # for six radii (8, 9, 10, 11, 12, and 13 feet) and averaged.
    f_values = []
    for path_radius in 8..13
      u_effective = []
      for radius in 0..path_radius
        spl = [Math::PI * radius - 1, 0].max # soil path length (SPL)

        # Concrete, gravel, and insulation
        if radius == 0
          r_concrete = 0.0
          r_gravel = 0.0 # No gravel on edge
          r_ins = ins_rvalue_edge
        else
          r_concrete = Material.Concrete(slab.thickness).rvalue
          r_gravel = [slab_r_gravel_per_inch * (12.0 - slab.thickness), 0].max
          if radius <= ins_length
            r_ins = ins_rvalue
          else
            r_ins = 0.0
          end
        end

        # Air Films = Indoor Finish + Indoor Air Film + Exposed Air Film (Figure A12-6 pg. 517)
        r_air_film = 0.05 + 0.92 + 0.17

        # Soil
        r_soil = soil_r_per_foot * spl # (h-F-ft2/BTU)

        # Effective R-Value
        r_air_to_air = r_concrete + r_gravel + r_ins + r_air_film + r_soil

        # Effective U-Factor
        u_effective << 1.0 / r_air_to_air
      end

      f_values << u_effective.sum
    end

    return f_values.sum() / f_values.size
  end

  def self.set_hvac_types(hvac_heating, hvac_cooling)
    if hvac_heating.nil?
      @heating_type = nil
    elsif hvac_heating.is_a? HPXML::HeatingSystem
      @heating_type = hvac_heating.heating_system_type
    else
      @heating_type = hvac_heating.heat_pump_type
    end
    if hvac_cooling.nil?
      @cooling_type = nil
    elsif hvac_cooling.is_a? HPXML::CoolingSystem
      @cooling_type = hvac_cooling.cooling_system_type
    else
      @cooling_type = hvac_cooling.heat_pump_type
    end
  end

  def self.set_fractions_load_served(hvac_heating, hvac_cooling)
    if hvac_cooling.is_a?(HPXML::CoolingSystem) && hvac_cooling.has_integrated_heating
      @fraction_heat_load_served = hvac_cooling.integrated_heating_system_fraction_heat_load_served
    elsif hvac_heating.nil?
      @fraction_heat_load_served = 0
    elsif hvac_heating.is_a?(HPXML::HeatingSystem) && hvac_heating.is_heat_pump_backup_system
      # Use the same load fractions as the heat pump
      heat_pump = @hpxml_bldg.heat_pumps.find { |hp| hp.backup_system_idref == hvac_heating.id }
      @fraction_heat_load_served = heat_pump.fraction_heat_load_served
    else
      @fraction_heat_load_served = hvac_heating.fraction_heat_load_served
    end
    if hvac_cooling.nil?
      @fraction_cool_load_served = 0
    else
      @fraction_cool_load_served = hvac_cooling.fraction_cool_load_served
    end
  end
end

class DesignLoads
  def initialize
  end
  attr_accessor(:Cool_Sens, :Cool_Lat, :Cool_Tot, :Heat_Tot, :Heat_Ducts, :Cool_Ducts_Sens, :Cool_Ducts_Lat,
                :Cool_Windows, :Cool_Skylights, :Cool_Doors, :Cool_Walls, :Cool_Roofs, :Cool_Floors,
                :Cool_Ceilings, :Cool_InfilVent_Sens, :Cool_InfilVent_Lat, :Cool_IntGains_Sens, :Cool_IntGains_Lat,
                :Heat_Windows, :Heat_Skylights, :Heat_Doors, :Heat_Walls, :Heat_Roofs, :Heat_Floors,
                :Heat_Slabs, :Heat_Ceilings, :Heat_InfilVent)
end

class HVACSizingValues
  def initialize
  end
  attr_accessor(:Cool_Load_Sens, :Cool_Load_Lat, :Cool_Load_Tot, :Cool_Capacity, :Cool_Capacity_Sens, :Cool_Airflow,
                :Heat_Load, :Heat_Load_Supp, :Heat_Capacity, :Heat_Capacity_Supp, :Heat_Airflow,
                :GSHP_Loop_flow, :GSHP_Bore_Holes, :GSHP_Bore_Depth, :GSHP_G_Functions, :GSHP_Bore_Config)
end

class Numeric
  def deg2rad
    self * Math::PI / 180
  end

  def rad2deg
    self * 180 / Math::PI
  end
end<|MERGE_RESOLUTION|>--- conflicted
+++ resolved
@@ -1922,7 +1922,6 @@
     end
   end
 
-<<<<<<< HEAD
   def self.scale_detailed_performance_data_capacities(detailed_performance_data, scaling_factor)
     detailed_performance_data.each do |dp|
       dp.capacity *= scaling_factor
@@ -1930,10 +1929,6 @@
   end
 
   def self.apply_hvac_ground_loop(runner, hvac_sizing_values, weather, hvac_cooling)
-
-=======
-  def self.apply_hvac_ground_loop(runner, hvac_sizing_values, weather, hvac_cooling)
->>>>>>> 73471ed2
     '''
     GSHP Ground Loop Sizing Calculations
     '''
@@ -1957,7 +1952,6 @@
     # In NY the following is the depth that requires a mining permit, which has been a barrier for Dandelion Energy with installing GSHPs.
     # Sounds like people are pushing ever deeper but for now we can apply this limit and add a note about where it came from.
     max_bore_depth = 500 # ft
-<<<<<<< HEAD
 
     bore_depth = geothermal_loop.bore_length
     if bore_depth.nil?
@@ -1973,23 +1967,6 @@
       # Divide length by number of boreholes for average bore depth
       bore_depth = (bore_length / num_bore_holes).floor # ft
 
-=======
-
-    bore_depth = geothermal_loop.bore_length
-    if bore_depth.nil?
-      # Autosize ground loop heat exchanger length
-      hvac_cooling_ap = hvac_cooling.additional_properties
-      grout_conductivity = geothermal_loop.grout_conductivity
-      pipe_r_value = gshp_hx_pipe_rvalue(hvac_cooling)
-      nom_length_heat, nom_length_cool = gshp_hxbore_ft_per_ton(weather, hvac_cooling_ap, bore_spacing, bore_diameter, grout_conductivity, pipe_r_value)
-      bore_length_heat = nom_length_heat * hvac_sizing_values.Heat_Capacity / UnitConversions.convert(1.0, 'ton', 'Btu/hr')
-      bore_length_cool = nom_length_cool * hvac_sizing_values.Cool_Capacity / UnitConversions.convert(1.0, 'ton', 'Btu/hr')
-      bore_length = [bore_length_heat, bore_length_cool].max
-
-      # Divide length by number of boreholes for average bore depth
-      bore_depth = (bore_length / num_bore_holes).floor # ft
-
->>>>>>> 73471ed2
       active_length = 5 # the active length starts about 5 ft below the surface
       for _i in 0..50
         if (bore_depth + active_length < min_bore_depth) || (num_bore_holes > 10)
@@ -2006,7 +1983,6 @@
       end
 
       bore_depth = (bore_length / num_bore_holes).floor + active_length
-<<<<<<< HEAD
     end
 
     if bore_depth < min_bore_depth
@@ -2029,30 +2005,6 @@
     g_functions_json = get_g_functions_json(g_functions_filename)
     valid_num_bores = get_valid_num_bores(g_functions_json)
 
-=======
-    end
-
-    if bore_depth < min_bore_depth
-      bore_depth = min_bore_depth
-      runner.registerWarning("Reached a minimum of 1 borehole; setting bore depth to the minimum (#{min_bore_depth} ft).")
-    end
-
-    if bore_depth > max_bore_depth
-      bore_depth = max_bore_depth
-      runner.registerWarning("Reached a maximum of 10 boreholes; setting bore depth to the maximum (#{max_bore_depth} ft).")
-    end
-
-    bore_config = geothermal_loop.bore_config
-    if bore_config.nil?
-      bore_config = HPXML::GeothermalLoopBorefieldConfigurationRectangle
-    end
-
-    valid_configs = valid_bore_configs
-    g_functions_filename = valid_configs[bore_config]
-    g_functions_json = get_g_functions_json(g_functions_filename)
-    valid_num_bores = get_valid_num_bores(g_functions_json)
-
->>>>>>> 73471ed2
     unless valid_num_bores.include? num_bore_holes
       fail "Number of bore holes (#{num_bore_holes}) with borefield configuration '#{bore_config}' not supported."
     end
