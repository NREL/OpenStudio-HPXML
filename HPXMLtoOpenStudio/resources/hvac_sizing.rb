# frozen_string_literal: true

# Collection of methods for performing HVAC design load and autosizing calculations.
module HVACSizing
  # Calculates heating/cooling design loads, and selects equipment
  # values (e.g., capacities, airflows) specific to each HVAC system.
  # Calculations follow ACCA Manual J (and S).
  #
  # @param runner [OpenStudio::Measure::OSRunner] Object typically used to display warnings
  # @param weather [WeatherFile] Weather object containing EPW information
  # @param hpxml_bldg [HPXML::Building] HPXML Building object representing an individual dwelling unit
  # @param hvac_systems [Array<Hash>] List of HPXML HVAC (heating and/or cooling) systems
  # @param update_hpxml [Boolean] Whether to update the HPXML object so that in.xml reports capacities/airflows
  # @param output_format [String] Detailed output file format ('csv', 'json', or 'msgpack')
  # @param output_file_path [String] Detailed output file path
  # @return [Hash] Map of HVAC systems => HVACSizingValues objects
  def self.calculate(runner, weather, hpxml_bldg, hvac_systems, update_hpxml: true,
                     output_format: 'csv', output_file_path: nil)

    check_for_errors(hpxml_bldg, hvac_systems)

    mj = MJValues.new
    process_site_calcs_and_design_temps(mj, weather, hpxml_bldg)

    # Calculate individual design load components
    all_zone_loads, all_space_loads = init_loads(hpxml_bldg)
    process_load_windows_skylights(mj, hpxml_bldg, all_zone_loads, all_space_loads)
    process_load_doors(mj, hpxml_bldg, all_zone_loads, all_space_loads)
    process_load_walls(mj, hpxml_bldg, all_zone_loads, all_space_loads)
    process_load_roofs(mj, hpxml_bldg, all_zone_loads, all_space_loads)
    process_load_ceilings(mj, hpxml_bldg, all_zone_loads, all_space_loads)
    process_load_floors(mj, hpxml_bldg, all_zone_loads, all_space_loads)
    process_load_slabs(mj, hpxml_bldg, all_zone_loads, all_space_loads)
    process_load_infiltration_ventilation(mj, hpxml_bldg, all_zone_loads, all_space_loads, weather)
    process_load_internal_gains(hpxml_bldg, all_zone_loads, all_space_loads)

    # Calculate heating/cooling totals
    hpxml_bldg.conditioned_zones.each do |zone|
      aggregate_loads_to_totals(all_zone_loads[zone])
      zone.spaces.each do |space|
        aggregate_loads_to_totals(all_space_loads[space])
      end
    end

    # Assign initial loads for each HVAC system (before duct loads)
    all_hvac_loads = {} # assign hvac_sizing_values to empty hash
    hvac_systems.each do |hvac_system| # loop thru each hvac_system object
      hvac_heating, hvac_cooling = hvac_system[:heating], hvac_system[:cooling]
      zone = hvac_heating.nil? ? hvac_cooling.zone : hvac_heating.zone
      next if is_system_to_skip(hvac_heating, hvac_cooling, zone)

      all_hvac_loads[hvac_system] = all_zone_loads[zone].dup
    end

    # Calculate final loads and capacities for each HVAC system
    @all_hvac_sizings = {}
    hvac_systems.each do |hvac_system|
      hvac_heating, hvac_cooling = hvac_system[:heating], hvac_system[:cooling]
      zone = hvac_heating.nil? ? hvac_cooling.zone : hvac_heating.zone
      next if is_system_to_skip(hvac_heating, hvac_cooling, zone)

      # Calculate system loads (zone load served by this system plus duct loads)
      hvac_loads = all_hvac_loads[hvac_system]
      apply_hvac_air_temperatures(mj, hvac_loads, hvac_heating, hvac_cooling)
      apply_hvac_fractions_load_served(hvac_loads, hvac_heating, hvac_cooling, hpxml_bldg, hvac_systems, zone)
      apply_hvac_duct_loads_heating(mj, zone, hvac_loads, all_zone_loads[zone], all_space_loads, hvac_heating, hpxml_bldg)
      apply_hvac_duct_loads_cooling(mj, zone, hvac_loads, all_zone_loads[zone], all_space_loads, hvac_cooling, hpxml_bldg, weather)
      apply_hvac_cfis_loads(mj, hvac_loads, all_zone_loads[zone], hvac_heating, hvac_cooling, hpxml_bldg)
      apply_hvac_blower_heat_load(hvac_loads, all_zone_loads[zone], hvac_heating, hvac_cooling)
      apply_hvac_piping_load(hvac_loads, all_zone_loads[zone], hvac_heating)

      # Calculate HVAC equipment sizes
      hvac_sizings = HVACSizingValues.new
      apply_hvac_loads_to_hvac_sizings(hvac_sizings, hvac_loads)
      apply_hvac_equipment_adjustments(mj, runner, hvac_sizings, weather, hvac_heating, hvac_cooling, hvac_system, hpxml_bldg)
      apply_hvac_installation_quality(mj, hvac_sizings, hvac_heating, hvac_cooling, hpxml_bldg)
      apply_hvac_autosizing_factors_and_limits(hvac_sizings, hvac_heating, hvac_cooling)
      apply_hvac_final_capacities(hvac_sizings, hvac_heating, hvac_cooling, hpxml_bldg)
      apply_hvac_final_airflows(hvac_sizings, hvac_heating, hvac_cooling)
      apply_hvac_ground_loop(mj, runner, hvac_sizings, weather, hvac_cooling, hpxml_bldg)
      @all_hvac_sizings[hvac_system] = hvac_sizings

      if update_hpxml
        # Assign capacities, airflows, etc. to HPXML systems
        assign_to_hpxml_system(hvac_heating, hvac_cooling, hvac_sizings)
      end
    end

    # Calculate building loads (sum of all zone loads)
    bldg_loads = aggregate_zone_loads_to_bldg(all_zone_loads)

    # Remove any automatically created spaces from output files
    auto_space = all_space_loads.keys.find { |space| space.id.start_with? Constants.AutomaticallyAdded }
    all_space_loads.delete(auto_space) if not auto_space.nil?

    # Assign design loads to HPXML objects for output
    if update_hpxml
      # HPXML Building
      assign_to_hpxml_obj(hpxml_bldg.hvac_plant, bldg_loads)

      # HPXML Zones
      all_zone_loads.each do |zone, zone_loads|
        next if zone.id.start_with? Constants.AutomaticallyAdded

        assign_to_hpxml_obj(zone, zone_loads)
      end

      # HPXML Spaces
      all_space_loads.each do |space, space_loads|
        assign_to_hpxml_obj(space, space_loads)
      end
    end

    # Write detailed outputs (useful for Form J1)
    if not output_file_path.nil?
      write_detailed_output(output_format, output_file_path, hpxml_bldg, all_zone_loads, all_space_loads)
    end

    return @all_hvac_sizings
  end

  # Checks whether we will be performing sizing calculations on the given HPXML HVAC system.
  #
  # @param hvac_heating [HPXML::HeatingSystem or HPXML::HeatPump] The heating portion of the current HPXML HVAC system
  # @param hvac_cooling [HPXML::CoolingSystem or HPXML::HeatPump] The cooling portion of the current HPXML HVAC system
  # @param zone [HPXML::Zone] The current zone of interest
  # @return [Boolean] true if this system should be excluded from sizing calculations
  def self.is_system_to_skip(hvac_heating, hvac_cooling, zone)
    # Skip systems not attached to this zone
    if (not hvac_heating.nil?) && (hvac_heating.zone != zone)
      return true
    end
    if (not hvac_cooling.nil?) && (hvac_cooling.zone != zone)
      return true
    end

    # Shared systems below should be converted to other equivalent
    # systems before being autosized.

    cooling_type = get_hvac_cooling_type(hvac_cooling)
    if [HPXML::HVACTypeChiller,
        HPXML::HVACTypeCoolingTower].include?(cooling_type)
      return true
    end

    heating_type = get_hvac_heating_type(hvac_heating)
    if (heating_type == HPXML::HVACTypeHeatPumpWaterLoopToAir) &&
       hvac_heating.fraction_heat_load_served.nil?
      return true
    end

    return false
  end

  # Initial checks for errors (i.e., situations that should not occur). Throws an error if found.
  #
  # @param hpxml_bldg [HPXML::Building] HPXML Building object representing an individual dwelling unit
  # @param hvac_systems [Array<Hash>] List of HPXML HVAC (heating and/or cooling) systems
  # @return [nil]
  def self.check_for_errors(hpxml_bldg, hvac_systems)
    # Check all surfaces adjacent to conditioned space (and not adiabatic) are
    # not attached to spaces of unconditioned zones.
    hpxml_bldg.surfaces.each do |surface|
      next unless HPXML::conditioned_locations_this_unit.include?(surface.interior_adjacent_to)
      next if surface.exterior_adjacent_to == HPXML::LocationOtherHousingUnit

      if surface.space.zone.zone_type != HPXML::ZoneTypeConditioned
        fail "Surface '#{surface.id}' is attached to the space of an unconditioned zone."
      end
    end

    # Check all HVAC systems are not attached to unconditioned zones.
    hvac_systems.each do |hvac_system|
      hvac_heating, hvac_cooling = hvac_system[:heating], hvac_system[:cooling]
      zone = hvac_heating.nil? ? hvac_cooling.zone : hvac_heating.zone
      next if is_system_to_skip(hvac_heating, hvac_cooling, zone)

      if (not hvac_heating.nil?) && (hvac_heating.zone.zone_type != HPXML::ZoneTypeConditioned)
        fail "HVAC system '#{hvac_heating.id}' is attached to an unconditioned zone."
      end
      if (not hvac_cooling.nil?) && (hvac_cooling.zone.zone_type != HPXML::ZoneTypeConditioned)
        fail "HVAC system '#{hvac_cooling.id}' is attached to an unconditioned zone."
      end
    end
  end

  # Assigns site values and design temperatures to the mj object.
  #
  # @param mj [MJValues] Object with a collection of misc Manual J values
  # @param weather [WeatherFile] Weather object containing EPW information
  # @param hpxml_bldg [HPXML::Building] HPXML Building object representing an individual dwelling unit
  # @return [nil]
  def self.process_site_calcs_and_design_temps(mj, weather, hpxml_bldg)
    # CLTD adjustments based on daily temperature range
    mj.daily_range_temp_adjust = [4, 0, -5]

    # Manual J indoor conditions
    mj.cool_setpoint = hpxml_bldg.header.manualj_cooling_setpoint
    mj.heat_setpoint = hpxml_bldg.header.manualj_heating_setpoint

    # Calculate the design temperature differences
    mj.ctd = [hpxml_bldg.header.manualj_cooling_design_temp - mj.cool_setpoint, 0.0].max
    mj.htd = [mj.heat_setpoint - hpxml_bldg.header.manualj_heating_design_temp, 0.0].max

    # Determine class (low, medium, high) based on average Daily Temperature Range (DTR)
    mj.daily_range_num = { HPXML::ManualJDailyTempRangeLow => 0,
                           HPXML::ManualJDailyTempRangeMedium => 1,
                           HPXML::ManualJDailyTempRangeHigh => 2 }[hpxml_bldg.header.manualj_daily_temp_range]

    # Calculate the altitude correction factor (ACF) for the site; equation from Table 10A
    mj.acf = 1.0 - 0.0000308 * hpxml_bldg.elevation

    mj.p_psi = Psychrometrics.Pstd_fZ(hpxml_bldg.elevation)
    mj.p_atm = UnitConversions.convert(mj.p_psi, 'psi', 'atm')

    # Calculate interior/outdoor wetbulb temperature for cooling
    mj.cool_indoor_wetbulb = Psychrometrics.Twb_fT_R_P(nil, mj.cool_setpoint, hpxml_bldg.header.manualj_humidity_setpoint, mj.p_psi)
    mj.cool_outdoor_wetbulb = Psychrometrics.Twb_fT_w_P(nil, hpxml_bldg.header.manualj_cooling_design_temp, weather.design.CoolingHumidityRatio, mj.p_psi)

    # Design Grains (DG), difference between absolute humidity of the outdoor air and outdoor humidity of the indoor air
    mj.cool_design_grains = hpxml_bldg.header.manualj_humidity_difference

    # Calculate indoor enthalpy in Btu/lb for cooling
    hr_indoor_cooling = Psychrometrics.w_fT_R_P(mj.cool_setpoint, hpxml_bldg.header.manualj_humidity_setpoint, mj.p_psi)
    mj.cool_indoor_enthalpy = Psychrometrics.h_fT_w(mj.cool_setpoint, hr_indoor_cooling)

    # Indoor air density
    avg_setpoint = (mj.cool_setpoint + mj.heat_setpoint) / 2.0
    mj.indoor_air_density = UnitConversions.convert(mj.p_atm, 'atm', 'Btu/ft^3') / (Gas.Air.r * UnitConversions.convert(avg_setpoint, 'F', 'R'))
    mj.outside_air_density = UnitConversions.convert(mj.p_atm, 'atm', 'Btu/ft^3') / (Gas.Air.r * UnitConversions.convert(weather.data.AnnualAvgDrybulb, 'F', 'R'))

    # Other
    if (not hpxml_bldg.site.soil_type.nil?) && (not hpxml_bldg.site.moisture_type.nil?)
      if ([HPXML::SiteSoilTypeClay,
           HPXML::SiteSoilTypeUnknown].include?(hpxml_bldg.site.soil_type) &&
          [HPXML::SiteSoilMoistureTypeWet,
           HPXML::SiteSoilMoistureTypeMixed].include?(hpxml_bldg.site.moisture_type))
        # Heavy moist soil, R-value/ft=1.25 (Manual J default for Table 4A)
        mj.ground_conductivity = 1.0 / 1.25
      elsif ([HPXML::SiteSoilTypeSand,
              HPXML::SiteSoilTypeGravel,
              HPXML::SiteSoilTypeSilt].include?(hpxml_bldg.site.soil_type) &&
             [HPXML::SiteSoilMoistureTypeDry].include?(hpxml_bldg.site.moisture_type))
        # Light dry soil, R-value/ft=5.0
        mj.ground_conductivity = 1.0 / 5.0
      else
        # Heavy dry or light moist soil, R-value/ft=2.0
        mj.ground_conductivity = 1.0 / 2.0
      end
    else
      mj.ground_conductivity = hpxml_bldg.site.ground_conductivity
    end

    # Design Temperatures

    mj.cool_design_temps = {}
    mj.heat_design_temps = {}

    locations = []
    hpxml_bldg.surfaces.each do |surface|
      locations << surface.interior_adjacent_to
      locations << surface.exterior_adjacent_to
    end
    hpxml_bldg.hvac_distributions.each do |hvac_dist|
      hvac_dist.ducts.each do |duct|
        locations << duct.duct_location
      end
    end

    locations.uniq.each do |location|
      next if [HPXML::LocationGround].include? location

      if [HPXML::LocationOutside, HPXML::LocationRoofDeck, HPXML::LocationManufacturedHomeUnderBelly].include? location
        mj.cool_design_temps[location] = hpxml_bldg.header.manualj_cooling_design_temp
        mj.heat_design_temps[location] = hpxml_bldg.header.manualj_heating_design_temp
      elsif HPXML::conditioned_locations.include? location
        mj.cool_design_temps[location] = get_design_temp_cooling(mj, weather, HPXML::LocationConditionedSpace, hpxml_bldg)
        mj.heat_design_temps[location] = get_design_temp_heating(mj, weather, HPXML::LocationConditionedSpace, hpxml_bldg)
      else
        mj.cool_design_temps[location] = get_design_temp_cooling(mj, weather, location, hpxml_bldg)
        mj.heat_design_temps[location] = get_design_temp_heating(mj, weather, location, hpxml_bldg)
      end
    end
  end

  # Calculates the MJ Design Grains.
  #
  # Design Grains (DG) values equal the difference between the humidity ratio of the outdoor
  # air and the humidity ratio of the indoor air. They are used to estimate the latent
  # infiltration/ventilation loads for the cooling season.
  #
  # @param hr_outdoor_cooling [Double] Outdoor humidity ratio during cooling (lb/lb)
  # @param hr_indoor_cooling [Double] Indoor humidity ratio during cooling (lb/lb)
  # @return [Double] Indoor-outdoor humidity ratio difference (grains)
  def self.calculate_design_grains(hr_outdoor_cooling, hr_indoor_cooling)
    cool_outdoor_grains = UnitConversions.convert(hr_outdoor_cooling, 'lbm/lbm', 'grains')
    cool_indoor_grains = UnitConversions.convert(hr_indoor_cooling, 'lbm/lbm', 'grains')
    cool_design_grains = cool_outdoor_grains - cool_indoor_grains
    return cool_design_grains
  end

  # Calculates Daily Range category.
  #
  # Daily range values equal the average difference between the daily high and low drybulb
  # temperatures at a particular location. Large daily range values characterize air climates
  # and high altitude climates. Small values are associated with locations near a large body
  # of water.
  #
  # DRs are reduced to three categories:
  # - Low (swing less than 16 F)
  # - Medium (swing between 16 F and 25 F)
  # - High (swing exceeds 25 F)
  #
  # @param daily_temperature_range [Double] Daily temperature range (delta F)
  # @return [String] DR category
  def self.determine_daily_temperature_range_class(daily_temperature_range)
    if daily_temperature_range < 16.0
      return HPXML::ManualJDailyTempRangeLow
    elsif daily_temperature_range > 25.0
      return HPXML::ManualJDailyTempRangeHigh
    else
      return HPXML::ManualJDailyTempRangeMedium
    end
  end

  # Determines the heating design temperature for the given location (space type).
  #
  # @param mj [MJValues] Object with a collection of misc Manual J values
  # @param weather [WeatherFile] Weather object containing EPW information
  # @param location [String] The location of interest (HPXML::LocationXXX)
  # @param hpxml_bldg [HPXML::Building] HPXML Building object representing an individual dwelling unit
  # @return [Double] Heating design temperature (F)
  def self.get_design_temp_heating(mj, weather, location, hpxml_bldg)
    outdoor_design_temp = hpxml_bldg.header.manualj_heating_design_temp
    ground_temp = weather.data.ShallowGroundMonthlyTemps.min

    if location == HPXML::LocationConditionedSpace
      heat_temp = mj.heat_setpoint

    elsif (location == HPXML::LocationAtticUnvented) || (location == HPXML::LocationAtticVented)

      attic_floors = hpxml_bldg.floors.select { |f| f.is_ceiling && [f.interior_adjacent_to, f.exterior_adjacent_to].include?(location) }
      avg_floor_rvalue = calculate_average_r_value(attic_floors)

      attic_roofs = hpxml_bldg.roofs.select { |r| r.interior_adjacent_to == location }
      avg_roof_rvalue = calculate_average_r_value(attic_roofs)

      if avg_floor_rvalue < avg_roof_rvalue
        # Attic is considered to be encapsulated. MJ8 says to use an attic
        # temperature of 95F, however alternative approaches are permissible
        if location == HPXML::LocationAtticVented
          heat_temp = outdoor_design_temp
        else
          heat_temp = calculate_space_design_temp(mj, location, weather, hpxml_bldg, mj.heat_setpoint, outdoor_design_temp, ground_temp, false)
        end
      else
        heat_temp = outdoor_design_temp
      end

    elsif location == HPXML::LocationGarage && hpxml_bldg.foundation_walls.count { |fw| fw.interior_adjacent_to == HPXML::LocationGarage } == 0
      # Completely above-grade garage
      # Calculate the garage heating design temperature based on Table 4C for closed garages
      # Linearly interpolate between Garage 1 and Garage 2 tables
      garage_frac_under_conditioned = get_garage_frac_under_conditioned(hpxml_bldg, location)
      heat_temp = (hpxml_bldg.header.manualj_heating_design_temp +
                   (5.0 * garage_frac_under_conditioned))

    elsif [HPXML::LocationBasementUnconditioned, HPXML::LocationCrawlspaceUnvented,
           HPXML::LocationCrawlspaceVented, HPXML::LocationGarage].include? location
      # Includes below-grade garage
      heat_temp = calculate_space_design_temp(mj, location, weather, hpxml_bldg, mj.heat_setpoint, outdoor_design_temp, ground_temp, false)

    elsif [HPXML::LocationOtherHousingUnit, HPXML::LocationOtherHeatedSpace,
           HPXML::LocationOtherMultifamilyBufferSpace, HPXML::LocationOtherNonFreezingSpace,
           HPXML::LocationExteriorWall, HPXML::LocationUnderSlab,
           HPXML::LocationManufacturedHomeBelly].include? location
      heat_temp = calculate_scheduled_space_design_temps(location, mj.heat_setpoint, outdoor_design_temp, ground_temp)

    end

    fail "Design temp heating not calculated for #{location}." if heat_temp.nil?

    return heat_temp
  end

  # Determines the cooling design temperature for the given location (space type).
  #
  # @param mj [MJValues] Object with a collection of misc Manual J values
  # @param weather [WeatherFile] Weather object containing EPW information
  # @param location [String] The location of interest (HPXML::LocationXXX)
  # @param hpxml_bldg [HPXML::Building] HPXML Building object representing an individual dwelling unit
  # @return [Double] Cooling design temperature (F)
  def self.get_design_temp_cooling(mj, weather, location, hpxml_bldg)
    outdoor_design_temp = hpxml_bldg.header.manualj_cooling_design_temp
    ground_temp = weather.data.ShallowGroundMonthlyTemps.max

    if location == HPXML::LocationConditionedSpace
      cool_temp = mj.cool_setpoint

    elsif (location == HPXML::LocationAtticUnvented) || (location == HPXML::LocationAtticVented)

      attic_floors = hpxml_bldg.floors.select { |f| f.is_ceiling && [f.interior_adjacent_to, f.exterior_adjacent_to].include?(location) }
      avg_floor_rvalue = calculate_average_r_value(attic_floors)

      attic_roofs = hpxml_bldg.roofs.select { |r| r.interior_adjacent_to == location }
      avg_roof_rvalue = calculate_average_r_value(attic_roofs)

      if avg_floor_rvalue < avg_roof_rvalue
        # Attic is considered to be encapsulated. MJ8 says to use an attic
        # temperature of 95F, however alternative approaches are permissible
        if location == HPXML::LocationAtticVented
          cool_temp = outdoor_design_temp + 40.0 # This is the number from a California study with dark shingle roof and similar ventilation.
        else
          cool_temp = calculate_space_design_temp(mj, location, weather, hpxml_bldg, mj.cool_setpoint, outdoor_design_temp, ground_temp, true)
        end

      else
        # Calculate the cooling design temperature for the unconditioned attic based on Figure A12-14
        # Use an area-weighted temperature in case roof surfaces are different
        tot_roof_area = 0.0
        cool_temp = 0.0

        hpxml_bldg.roofs.each do |roof|
          next unless roof.interior_adjacent_to == location

          tot_roof_area += roof.net_area

          if location == HPXML::LocationAtticUnvented
            if not roof.radiant_barrier
              cool_temp += 150.0 * roof.net_area
            else
              cool_temp += 130.0 * roof.net_area
            end
          else
            if not roof.radiant_barrier
              if roof.roof_type == HPXML::RoofTypeAsphaltShingles
                if [HPXML::ColorDark, HPXML::ColorMediumDark].include? roof.roof_color
                  cool_temp += 130.0 * roof.net_area
                else
                  cool_temp += 120.0 * roof.net_area
                end
              elsif roof.roof_type == HPXML::RoofTypeWoodShingles
                cool_temp += 120.0 * roof.net_area
              elsif roof.roof_type == HPXML::RoofTypeMetal
                if [HPXML::ColorDark, HPXML::ColorMediumDark].include? roof.roof_color
                  cool_temp += 130.0 * roof.net_area
                elsif [HPXML::ColorMedium, HPXML::ColorLight].include? roof.roof_color
                  cool_temp += 120.0 * roof.net_area
                elsif [HPXML::ColorReflective].include? roof.roof_color
                  cool_temp += 95.0 * roof.net_area
                end
              elsif roof.roof_type == HPXML::RoofTypeClayTile
                if [HPXML::ColorDark, HPXML::ColorMediumDark].include? roof.roof_color
                  cool_temp += 110.0 * roof.net_area
                elsif [HPXML::ColorMedium, HPXML::ColorLight].include? roof.roof_color
                  cool_temp += 105.0 * roof.net_area
                elsif [HPXML::ColorReflective].include? roof.roof_color
                  cool_temp += 95.0 * roof.net_area
                end
              end
            else # with a radiant barrier
              if roof.roof_type == HPXML::RoofTypeAsphaltShingles
                if [HPXML::ColorDark, HPXML::ColorMediumDark].include? roof.roof_color
                  cool_temp += 120.0 * roof.net_area
                else
                  cool_temp += 110.0 * roof.net_area
                end
              elsif roof.roof_type == HPXML::RoofTypeWoodShingles
                cool_temp += 110.0 * roof.net_area
              elsif roof.roof_type == HPXML::RoofTypeMetal
                if [HPXML::ColorDark, HPXML::ColorMediumDark].include? roof.roof_color
                  cool_temp += 120.0 * roof.net_area
                elsif [HPXML::ColorMedium, HPXML::ColorLight].include? roof.roof_color
                  cool_temp += 110.0 * roof.net_area
                elsif [HPXML::ColorReflective].include? roof.roof_color
                  cool_temp += 95.0 * roof.net_area
                end
              elsif roof.roof_type == HPXML::RoofTypeClayTile
                if [HPXML::ColorDark, HPXML::ColorMediumDark].include? roof.roof_color
                  cool_temp += 105.0 * roof.net_area
                elsif [HPXML::ColorMedium, HPXML::ColorLight].include? roof.roof_color
                  cool_temp += 100.0 * roof.net_area
                elsif [HPXML::ColorReflective].include? roof.roof_color
                  cool_temp += 95.0 * roof.net_area
                end
              end
            end
          end # vented/unvented
        end # each roof surface

        cool_temp /= tot_roof_area

        # Adjust base CLTD for different CTD or DR
        cool_temp += (outdoor_design_temp - 95.0) + mj.daily_range_temp_adjust[mj.daily_range_num]
      end

    elsif location == HPXML::LocationGarage && hpxml_bldg.foundation_walls.count { |fw| fw.interior_adjacent_to == HPXML::LocationGarage } == 0
      # Completely above-grade garage
      # Calculate the garage cooling design temperature based on Table 4C for closed garages
      # Linearly interpolate between Garage 1 and Garage 2 tables
      garage_frac_under_conditioned = get_garage_frac_under_conditioned(hpxml_bldg, location)
      if mj.daily_range_num == 0
        cool_temp = (hpxml_bldg.header.manualj_cooling_design_temp +
                     (11.0 * garage_frac_under_conditioned) +
                     (22.0 * (1.0 - garage_frac_under_conditioned)))
      elsif mj.daily_range_num == 1
        cool_temp = (hpxml_bldg.header.manualj_cooling_design_temp +
                     (6.0 * garage_frac_under_conditioned) +
                     (17.0 * (1.0 - garage_frac_under_conditioned)))
      elsif mj.daily_range_num == 2
        cool_temp = (hpxml_bldg.header.manualj_cooling_design_temp +
                     (1.0 * garage_frac_under_conditioned) +
                     (12.0 * (1.0 - garage_frac_under_conditioned)))
      end

    elsif [HPXML::LocationBasementUnconditioned, HPXML::LocationCrawlspaceUnvented,
           HPXML::LocationCrawlspaceVented, HPXML::LocationGarage].include? location
      # Includes below-grade garage
      cool_temp = calculate_space_design_temp(mj, location, weather, hpxml_bldg, mj.cool_setpoint, outdoor_design_temp, ground_temp, false)

    elsif [HPXML::LocationOtherHousingUnit, HPXML::LocationOtherHeatedSpace,
           HPXML::LocationOtherMultifamilyBufferSpace, HPXML::LocationOtherNonFreezingSpace,
           HPXML::LocationExteriorWall, HPXML::LocationUnderSlab,
           HPXML::LocationManufacturedHomeBelly].include? location
      cool_temp = calculate_scheduled_space_design_temps(location, mj.cool_setpoint, outdoor_design_temp, ground_temp)

    end

    fail "Design temp cooling not calculated for #{location}." if cool_temp.nil?

    return cool_temp
  end

  # Estimates the fraction of garage under conditioned space from adjacent surfaces.
  #
  # @param hpxml_bldg [HPXML::Building] HPXML Building object representing an individual dwelling unit
  # @param location [String] The location of interest (HPXML::LocationXXX)
  # @return [Double] Garage fraction under conditioned space
  def self.get_garage_frac_under_conditioned(hpxml_bldg, location)
    area_total = 0.0
    area_conditioned = 0.0
    hpxml_bldg.roofs.each do |roof|
      next unless roof.interior_adjacent_to == location

      area_total += roof.area
    end
    hpxml_bldg.floors.each do |floor|
      next unless [floor.interior_adjacent_to, floor.exterior_adjacent_to].include? location

      area_total += floor.area
      area_conditioned += floor.area if floor.is_thermal_boundary
    end
    if area_total == 0
      return 0.5
    end

    return area_conditioned / area_total
  end

  # Initializes zone/space load hashes.
  #
  # @param hpxml_bldg [HPXML::Building] HPXML Building object representing an individual dwelling unit
  # @return [Array<Hash, Hash>] Map of HPXML::Zones => DesignLoadValues object, Map of HPXML::Spaces => DesignLoadValues object
  def self.init_loads(hpxml_bldg)
    '''
    Initial Zone/Space design loads
    '''
    all_zone_loads = {}
    all_space_loads = {}

    hpxml_bldg.conditioned_zones.each do |zone|
      all_zone_loads[zone] = DesignLoadValues.new
      zone.spaces.each do |space|
        all_space_loads[space] = DesignLoadValues.new
        space.additional_properties.total_exposed_wall_area = 0.0 # Wall area in contact with outdoor air
        # Initialize Hourly Aggregate Fenestration Loads (AFL)
        space.additional_properties.afl_hr_windows = [0.0] * 12 # Data saved for peak load
        space.additional_properties.afl_hr_skylights = [0.0] * 12 # Data saved for peak load
      end
    end

    return all_zone_loads, all_space_loads
  end

  # Calculates heating and cooling loads for windows & skylights.
  #
  # @param mj [MJValues] Object with a collection of misc Manual J values
  # @param hpxml_bldg [HPXML::Building] HPXML Building object representing an individual dwelling unit
  # @param all_zone_loads [Hash] Map of HPXML::Zones => DesignLoadValues object
  # @param all_space_loads [Hash] Map of HPXML::Spaces => DesignLoadValues object
  # @return [nil]
  def self.process_load_windows_skylights(mj, hpxml_bldg, all_zone_loads, all_space_loads)
    # Average cooling load factors (CLF) for windows/skylights WITHOUT internal shading (MJ8 Table 3D-3)
    clf_avg_nois = [0.24, 0.35, 0.38, 0.4, 0.48, 0.4, 0.38, 0.35, 0.24]
    clf_avg_nois_horiz = 0.68

    # Average cooling load factors (CLF) for windows/skylights WITH internal shading (MJ8 Table 3D-3)
    clf_avg_is = [0.18, 0.29, 0.32, 0.32, 0.29, 0.32, 0.32, 0.29, 0.18]
    clf_avg_is_horiz = 0.52

    # Hourly cooling load factor (CLF) for windows/skylights WITHOUT internal shading (MJ8 Table A11-5)
    # Applies to both mid-summer and October calculations
    clf_hr_nois = [[0.14, 0.22, 0.34, 0.48, 0.59, 0.65, 0.65, 0.59, 0.50, 0.43, 0.36, 0.28, 0.22], # S
                   [0.10, 0.12, 0.14, 0.16, 0.24, 0.36, 0.49, 0.60, 0.66, 0.66, 0.58, 0.43, 0.33], # SW
                   [0.08, 0.10, 0.11, 0.12, 0.14, 0.20, 0.32, 0.45, 0.57, 0.64, 0.61, 0.44, 0.34], # W
                   [0.10, 0.12, 0.14, 0.16, 0.17, 0.19, 0.23, 0.33, 0.47, 0.59, 0.60, 0.43, 0.33], # NW
                   [0.48, 0.56, 0.63, 0.71, 0.76, 0.80, 0.82, 0.82, 0.79, 0.75, 0.69, 0.61, 0.48], # N
                   [0.51, 0.51, 0.45, 0.39, 0.36, 0.33, 0.31, 0.28, 0.26, 0.23, 0.19, 0.15, 0.12], # NE
                   [0.51, 0.57, 0.57, 0.50, 0.42, 0.37, 0.32, 0.29, 0.25, 0.22, 0.19, 0.15, 0.12], # E
                   [0.43, 0.55, 0.62, 0.63, 0.57, 0.48, 0.42, 0.37, 0.33, 0.28, 0.24, 0.19, 0.15], # SE
                   [0.14, 0.22, 0.34, 0.48, 0.59, 0.65, 0.65, 0.59, 0.50, 0.43, 0.36, 0.28, 0.22]] # S
    clf_hr_nois_horiz = [0.24, 0.36, 0.48, 0.58, 0.66, 0.72, 0.74, 0.73, 0.67, 0.59, 0.47, 0.37, 0.29]

    # Hourly cooling load factor (CLF) for windows/skylights WITH internal shading (MJ8 Table A11-6)
    # Applies to both mid-summer and October calculations
    clf_hr_is = [[0.23, 0.38, 0.58, 0.75, 0.83, 0.80, 0.68, 0.50, 0.35, 0.27, 0.19, 0.11, 0.09], # S
                 [0.14, 0.16, 0.19, 0.22, 0.38, 0.59, 0.75, 0.83, 0.81, 0.69, 0.45, 0.16, 0.12], # SW
                 [0.11, 0.13, 0.15, 0.16, 0.17, 0.31, 0.53, 0.72, 0.82, 0.81, 0.61, 0.16, 0.12], # W
                 [0.14, 0.17, 0.19, 0.20, 0.21, 0.22, 0.30, 0.52, 0.73, 0.82, 0.69, 0.16, 0.12], # NW
                 [0.65, 0.73, 0.80, 0.86, 0.89, 0.89, 0.86, 0.82, 0.75, 0.78, 0.91, 0.24, 0.18], # N
                 [0.74, 0.58, 0.37, 0.29, 0.27, 0.26, 0.24, 0.22, 0.20, 0.16, 0.12, 0.06, 0.05], # NE
                 [0.80, 0.76, 0.62, 0.41, 0.27, 0.24, 0.22, 0.20, 0.17, 0.14, 0.11, 0.06, 0.05], # E
                 [0.74, 0.81, 0.79, 0.68, 0.49, 0.33, 0.28, 0.25, 0.22, 0.18, 0.13, 0.08, 0.07], # SE
                 [0.23, 0.38, 0.58, 0.75, 0.83, 0.80, 0.68, 0.50, 0.35, 0.27, 0.19, 0.11, 0.09]] # S
    clf_hr_is_horiz = [0.44, 0.59, 0.72, 0.81, 0.85, 0.85, 0.81, 0.71, 0.58, 0.42, 0.25, 0.14, 0.12]

    # Mid summer Hourly Shade Line Multipliers (SLM) (MJ8 Table A11-7)
    slm_hr_lats = [28.0, 34.0, 40.0, 46.0, 52.0, 60.0] # degrees
    slm_hr = [[[5.3, 3.7, 5.3, 0.0], [3.2, 2.5, 3.2, 0.0], [2.2, 1.9, 2.2, 0.2], [1.8, 1.5, 1.8, 0.0], [1.4, 1.2, 1.4, 0.0], [1.1, 0.9, 1.1, 0.0]], # S
              [[0.0, 5.0, 1.2, 0.2], [0.0, 3.4, 1.1, 0.2], [0.0, 2.6, 0.9, 0.1], [0.0, 2.1, 0.8, 0.2], [0.0, 1.7, 0.8, 0.3], [0.0, 1.3, 0.7, 0.3]], # SW
              [[0.0, 0.0, 1.0, 0.1], [0.0, 0.0, 1.0, 0.1], [0.0, 0.0, 1.0, 0.1], [0.0, 0.0, 0.9, 0.2], [0.0, 0.0, 0.9, 0.2], [0.0, 0.0, 0.8, 0.2]], # W
              [[0.0, 0.0, 1.9, 0.1], [0.0, 0.0, 2.1, 0.1], [0.0, 0.0, 2.4, 0.0], [0.0, 0.0, 2.6, 0.2], [0.0, 0.0, 3.1, 0.2], [0.0, 0.0, 3.9, 0.2]], # NW
              [[0.0, 0.0, 0.0, 0.5], [0.0, 0.0, 0.0, 0.7], [0.0, 0.0, 0.0, 0.8], [0.0, 0.0, 0.0, 1.0], [0.0, 0.0, 0.0, 1.3], [0.0, 0.0, 0.0, 1.8]], # N
              [[1.9, 0.0, 0.0, 0.0], [2.1, 0.0, 0.0, 0.0], [2.4, 0.0, 0.0, 0.0], [2.6, 0.0, 0.0, 0.0], [3.1, 0.0, 0.0, 0.0], [3.9, 0.0, 0.0, 0.0]], # NE
              [[1.0, 0.0, 0.0, 0.0], [1.0, 0.0, 0.0, 0.0], [1.0, 0.0, 0.0, 0.0], [0.9, 0.0, 0.0, 0.0], [0.9, 0.0, 0.0, 0.0], [0.8, 0.0, 0.0, 0.0]], # E
              [[1.2, 5.0, 0.0, 0.0], [1.1, 3.4, 0.0, 0.0], [0.9, 2.6, 0.0, 0.0], [0.8, 2.1, 0.0, 0.0], [0.8, 1.7, 0.0, 0.0], [0.7, 1.3, 0.0, 0.0]], # SE
              [[5.3, 3.7, 5.3, 0.0], [3.2, 2.5, 3.2, 0.0], [2.2, 1.9, 2.2, 0.2], [1.8, 1.5, 1.8, 0.0], [1.4, 1.2, 1.4, 0.0], [1.1, 0.9, 1.1, 0.0]]] # S

    # Mid summer Shade Line Multiplier (SLM) Values (MJ8 Table 3E-1)
    alm_avg_lats = [25.0, 30.0, 35.0, 40.0, 45.0, 50.0]
    slm_avg = [[10.1, 5.40, 3.53, 2.60, 2.05, 1.70], # S
               [1.89, 1.63, 1.41, 1.25, 1.13, 1.01], # SW
               [0.83, 0.83, 0.82, 0.81, 0.80, 0.79], # W
               [0.0,  0.0,  0.0,  0.0,  0.0,  0.0], # NW
               [0.0,  0.0,  0.0,  0.0,  0.0,  0.0], # N
               [0.0,  0.0,  0.0,  0.0,  0.0,  0.0], # NE
               [0.83, 0.83, 0.82, 0.81, 0.80, 0.79], # E
               [1.89, 1.63, 1.41, 1.25, 1.13, 1.01], # SE
               [10.1, 5.40, 3.53, 2.60, 2.05, 1.70]] # S

    # Mid summer Peak solar factor (PSF) (MJ8 Table 3D-2)
    psf_lats = [28.0, 34.0, 40.0, 46.0, 52.0, 60.0] # degrees
    psf = [[91.0, 121.0, 149.0, 173.0, 193.0, 211.0], # S
           [172.0, 185.0, 196.0, 205.0, 212.0, 217.0], # SW
           [220.0, 219.0, 216.0, 213.0, 208.0, 199.0], # W
           [149.0, 140.0, 135.0, 130.0, 124.0, 114.0], # NW
           [38.0,  37.0,  35.0,  34.0,  32.0,  28.0], # N
           [149.0, 140.0, 135.0, 130.0, 124.0, 114.0], # NE
           [220.0, 219.0, 216.0, 213.0, 208.0, 199.0], # E
           [172.0, 185.0, 196.0, 205.0, 212.0, 217.0], # SE
           [91.0,  121.0, 149.0, 173.0, 193.0, 211.0]] # S
    psf_horiz = [272.0, 261.0, 247.0, 230.0, 208.0, 176.0]

    # Hourly Temperature Adjustment Values (HTA_DR) (MJ8 Table A11-3)
    # Low DR, Medium DR, High DR and Hour = 8,9, ... ,19,20
    hta = [[-6.3,  -5.0,  -3.7,  -2.5, -1.5, -0.7, -0.2, 0.0, -0.2, -0.7, -1.5, -2.5, -3.7], # Low DR
           [-12.6, -10.0, -7.4,  -5.0, -2.9, -1.3, -0.3, 0.0, -0.3, -1.3, -2.9, -5.0, -7.4], # Medium DR
           [-18.9, -15.0, -11.1, -7.5, -4.4, -2.0, -0.5, 0.0, -0.5, -2.0, -4.4, -7.5, -11.1]] # High DR

    # Determine latitude-specific values (PSF, SLM)
    psf_lat = []
    psf_lat_horiz = nil
    slm_hr_lat = []
    slm_avg_lat = []
    for cnt in 0..8 # S/SW/W/NW/N/NE/E/SE/S
      # psf/psf_horiz
      if hpxml_bldg.latitude <= psf_lats[0]
        psf_lat << psf[cnt][0]
        psf_lat_horiz = psf_horiz[0]
      elsif hpxml_bldg.latitude >= psf_lats[-1]
        psf_lat << psf[cnt][-1]
        psf_lat_horiz = psf_horiz[-1]
      else
        cnt_lat_s = psf_lats.bsearch_index { |i| hpxml_bldg.latitude < i } - 1
        psf_lat << MathTools.interp2(hpxml_bldg.latitude, psf_lats[cnt_lat_s], psf_lats[cnt_lat_s + 1], psf[cnt][cnt_lat_s], psf[cnt][cnt_lat_s + 1])
        psf_lat_horiz = MathTools.interp2(hpxml_bldg.latitude, psf_lats[cnt_lat_s], psf_lats[cnt_lat_s + 1], psf_horiz[cnt_lat_s], psf_horiz[cnt_lat_s + 1])
      end

      # slm_hr
      if hpxml_bldg.latitude <= slm_hr_lats[0]
        slm_hr_lat << slm_hr[cnt][0]
      elsif hpxml_bldg.latitude >= slm_hr_lats[-1]
        slm_hr_lat << slm_hr[cnt][-1]
      else
        cnt_lat_s = slm_hr_lats.bsearch_index { |i| hpxml_bldg.latitude < i } - 1
        inner_array = []
        for i in 0..slm_hr[0][0].size - 1
          inner_array << MathTools.interp2(hpxml_bldg.latitude, slm_hr_lats[cnt_lat_s], slm_hr_lats[cnt_lat_s + 1], slm_hr[cnt][cnt_lat_s][i], slm_hr[cnt][cnt_lat_s + 1][i])
        end
        slm_hr_lat << inner_array
      end

      # slm_avg
      if hpxml_bldg.latitude <= alm_avg_lats[0]
        slm_avg_lat << slm_avg[cnt][0]
      elsif hpxml_bldg.latitude >= alm_avg_lats[-1]
        slm_avg_lat << slm_avg[cnt][-1]
      else
        cnt_lat_s = alm_avg_lats.bsearch_index { |i| hpxml_bldg.latitude < i } - 1
        slm_avg_lat << MathTools.interp2(hpxml_bldg.latitude, alm_avg_lats[cnt_lat_s], alm_avg_lats[cnt_lat_s + 1], slm_avg[cnt][cnt_lat_s], slm_avg[cnt][cnt_lat_s + 1])
      end
    end

    # Windows
    hpxml_bldg.windows.each do |window|
      wall = window.wall
      next unless wall.is_exterior_thermal_boundary

      space = wall.space
      zone = space.zone

      window_isc = window.interior_shading_factor_summer
      window_esc = window.exterior_shading_factor_summer
      cnt45 = (get_mj_azimuth(window.azimuth) / 45.0).round.to_i

      window_ufactor, window_shgc = Constructions.get_ufactor_shgc_adjusted_by_storms(window.storm_type, window.ufactor, window.shgc)
      htg_htm = window_ufactor * mj.htd
      htg_loads = htg_htm * window.area
      all_zone_loads[zone].Heat_Windows += htg_loads
      all_space_loads[space].Heat_Windows += htg_loads

      for hr in [nil, 0, 1, 2, 3, 4, 5, 6, 7, 8, 9, 10, 11]
        # If hr == nil: Calculate the Average Load Procedure (ALP) Load
        # Else: Calculate the hourly Aggregate Fenestration Load (AFL)

        # clf_d: Average Cooling Load Factor for the given window direction
        # clf_n: Average Cooling Load Factor for a window facing North (fully shaded)
        if hr.nil?
          if window_isc < 1
            clf_d = clf_avg_is[cnt45]
            clf_n = clf_avg_is[4]
          else
            clf_d = clf_avg_nois[cnt45]
            clf_n = clf_avg_nois[4]
          end
        else
          if window_isc < 1
            clf_d = clf_hr_is[cnt45][hr]
            clf_n = clf_hr_is[4][hr]
          else
            clf_d = clf_hr_nois[cnt45][hr]
            clf_n = clf_hr_nois[4][hr]
          end
        end

        ctd_adj = mj.ctd
        if not hr.nil?
          # Calculate hourly CTD adjusted value for mid-summer
          ctd_adj += hta[mj.daily_range_num][hr]
        end

        # Hourly Heat Transfer Multiplier for the given window Direction
        htm_d = psf_lat[cnt45] * clf_d * window_shgc * window_isc / 0.87 + window_ufactor * ctd_adj
        htm_d *= window_esc

        # Hourly Heat Transfer Multiplier for a window facing North (fully shaded)
        htm_n = psf_lat[4] * clf_n * window_shgc * window_isc / 0.87 + window_ufactor * ctd_adj
        htm_n *= window_esc

        if window.overhangs_depth.to_f > 0
          if hr.nil?
            slm = slm_avg_lat[cnt45]
          elsif [0, 1, 2].include? hr # 8, 9, and 10 am: use 09:00 hours
            slm = slm_hr_lat[cnt45][0]
          elsif [3, 4, 5].include? hr # 11, 12, and 1 pm: use Noon
            slm = slm_hr_lat[cnt45][1]
          elsif [6, 7, 8].include? hr # 2, 3, and 4 pm: use 15:00 hours
            slm = slm_hr_lat[cnt45][2]
          elsif [9, 10, 11].include? hr # 2, 3, and 4 pm: use 15:00 hours
            slm = slm_hr_lat[cnt45][3]
          end

          z_sl = slm * window.overhangs_depth
          window_height = window.overhangs_distance_to_bottom_of_window - window.overhangs_distance_to_top_of_window
          if z_sl < window.overhangs_distance_to_top_of_window
            # Overhang is too short to provide shade or no adjustment for overhang shade required
            clg_htm = htm_d
          elsif z_sl < window.overhangs_distance_to_bottom_of_window
            percent_shaded = (z_sl - window.overhangs_distance_to_top_of_window) / window_height
            clg_htm = percent_shaded * htm_n + (1.0 - percent_shaded) * htm_d
          else
            # Window is entirely in the shade since the shade line is below the windowsill
            clg_htm = htm_n
          end
        else
          clg_htm = htm_d
        end

        # Block/space loads
        clg_loads = clg_htm * window.area
        if hr.nil?
          # Average Load Procedure (ALP) load
          all_zone_loads[zone].Cool_Windows += clg_loads
          detailed_output_values = DetailedOutputValues.new(area: window.area,
                                                            heat_htm: htg_htm,
                                                            cool_htm: clg_htm,
                                                            heat_load: htg_loads,
                                                            cool_load_sens: clg_loads,
                                                            cool_load_lat: 0)
          window.additional_properties.detailed_output_values_windows = detailed_output_values
          if space.fenestration_load_procedure == HPXML::SpaceFenestrationLoadProcedureStandard
            all_space_loads[space].Cool_Windows += clg_loads
          end
        else
          all_space_loads[space].HourlyFenestrationLoads[hr] += clg_loads
          space.additional_properties.afl_hr_windows[hr] += clg_loads if space.fenestration_load_procedure == HPXML::SpaceFenestrationLoadProcedurePeak
        end
      end
    end # window

    # Skylights
    hpxml_bldg.skylights.each do |skylight|
      roof = skylight.roof
      floor = skylight.floor # For skylights with attic shafts
      next unless roof.is_exterior_thermal_boundary || (!floor.nil? && floor.is_thermal_boundary)

      space = floor.nil? ? roof.space : floor.space
      zone = space.zone

      skylight_isc = skylight.interior_shading_factor_summer
      skylight_esc = skylight.exterior_shading_factor_summer
      cnt45 = (get_mj_azimuth(skylight.azimuth) / 45.0).round.to_i
      inclination_angle = UnitConversions.convert(Math.atan(roof.pitch / 12.0), 'rad', 'deg')

      skylight_ufactor, skylight_shgc = Constructions.get_ufactor_shgc_adjusted_by_storms(skylight.storm_type, skylight.ufactor, skylight.shgc)

      # Calculate U-effective by including curb/shaft impacts
      u_eff_skylight = skylight_ufactor
      if (not skylight.curb_area.nil?) && (not skylight.curb_assembly_r_value.nil?)
        u_curb = 1.0 / skylight.curb_assembly_r_value
        ar_curb = skylight.curb_area / skylight.area
        u_eff_skylight += u_curb * ar_curb
      end
      if (not skylight.shaft_area.nil?) && (not skylight.shaft_assembly_r_value.nil?)
        u_shaft = 1.0 / skylight.shaft_assembly_r_value
        ar_shaft = skylight.shaft_area / skylight.area
        u_eff_skylight += u_shaft * ar_shaft
      end

      htg_htm = u_eff_skylight * mj.htd
      htg_loads = htg_htm * skylight.area
      all_zone_loads[zone].Heat_Skylights += htg_loads
      all_space_loads[space].Heat_Skylights += htg_loads

      for hr in [nil, 0, 1, 2, 3, 4, 5, 6, 7, 8, 9, 10, 11]
        # If hr == nil: Calculate the Average Load Procedure (ALP) Load
        # Else: Calculate the hourly Aggregate Fenestration Load (AFL)

        # clf_d: Average Cooling Load Factor for the given skylight direction
        # clf_horiz: Average Cooling Load Factor for horizontal
        if hr.nil?
          if skylight_isc < 1
            clf_d = clf_avg_is[cnt45]
            clf_horiz = clf_avg_is_horiz
          else
            clf_d = clf_avg_nois[cnt45]
            clf_horiz = clf_avg_nois_horiz
          end
        else
          if skylight_isc < 1
            clf_d = clf_hr_is[cnt45][hr]
            clf_horiz = clf_hr_is_horiz[hr]
          else
            clf_d = clf_hr_nois[cnt45][hr]
            clf_horiz = clf_hr_nois_horiz[hr]
          end
        end

        sol_h = Math::cos(UnitConversions.convert(inclination_angle, 'deg', 'rad')) * (psf_lat_horiz * clf_horiz)
        sol_v = Math::sin(UnitConversions.convert(inclination_angle, 'deg', 'rad')) * (psf_lat[cnt45] * clf_d)

        ctd_adj = mj.ctd
        if not hr.nil?
          # Calculate hourly CTD adjusted value for mid-summer
          ctd_adj += hta[mj.daily_range_num][hr]
        end

        # Hourly Heat Transfer Multiplier for the given skylight Direction
        clg_htm = (sol_h + sol_v) * (skylight_shgc * skylight_isc / 0.87) + u_eff_skylight * (ctd_adj + 15.0)
        clg_htm *= skylight_esc

        # Block/space loads
        clg_loads = clg_htm * skylight.area
        if hr.nil?
          # Average Load Procedure (ALP) load
          all_zone_loads[zone].Cool_Skylights += clg_loads
          detailed_output_values = DetailedOutputValues.new(area: skylight.area,
                                                            heat_htm: htg_htm,
                                                            cool_htm: clg_htm,
                                                            heat_load: htg_loads,
                                                            cool_load_sens: clg_loads,
                                                            cool_load_lat: 0)
          skylight.additional_properties.detailed_output_values_skylights = detailed_output_values
          if space.fenestration_load_procedure == HPXML::SpaceFenestrationLoadProcedureStandard
            all_space_loads[space].Cool_Skylights += clg_loads
          end
        else
          all_space_loads[space].HourlyFenestrationLoads[hr] += clg_loads
          space.additional_properties.afl_hr_skylights[hr] += clg_loads if space.fenestration_load_procedure == HPXML::SpaceFenestrationLoadProcedurePeak
        end
      end
    end # skylight

    # Check for Adequate Exposure Diversity (AED)
    # If not adequate, add AED Excursion to windows cooling load

    hpxml_bldg.conditioned_zones.each do |zone|
      # Loop spaces to calculate adjustment for each space
      zone.spaces.each do |space|
        if space.fenestration_load_procedure == HPXML::SpaceFenestrationLoadProcedureStandard
          all_space_loads[space].Cool_AEDExcursion = calculate_aed_excursion(all_space_loads[space].HourlyFenestrationLoads)
        else
          all_space_loads[space].Cool_AEDExcursion = 0.0
          all_space_loads[space].Cool_Windows = space.additional_properties.afl_hr_windows.max
          all_space_loads[space].Cool_Skylights = space.additional_properties.afl_hr_skylights.max
        end
        all_space_loads[space].HourlyFenestrationLoads.each_with_index do |load, i|
          all_zone_loads[zone].HourlyFenestrationLoads[i] += load
        end
      end
      all_zone_loads[zone].Cool_AEDExcursion = calculate_aed_excursion(all_zone_loads[zone].HourlyFenestrationLoads)
    end
  end

  # Calculates the Adequate Exposure Diversity (AED) excursion. An excursion
  # adjustment is added to the fenestration load when the home does not have
  # relatively constant fenestration loads throughout the day (e.g., a dwelling
  # unit with all windows facing the same direction).
  #
  # @param afl_hr [Array<Double>] Hourly Aggregate Fenestration Loads (Btu/hr)
  # @return [Double] AED Excursion (Btu/hr)
  def self.calculate_aed_excursion(afl_hr)
    # Daily Average Load (DAL)
    dal = afl_hr.sum(0.0) / afl_hr.size

    # Excursion Limit line (ELL)
    ell = 1.3 * dal

    # Peak Fenestration Load (PFL)
    pfl = afl_hr.max

    # Excursion Adjustment Load (EAL)
    return [0.0, pfl - ell].max
  end

  # Calculates heating and cooling loads for doors.
  #
  # @param mj [MJValues] Object with a collection of misc Manual J values
  # @param hpxml_bldg [HPXML::Building] HPXML Building object representing an individual dwelling unit
  # @param all_zone_loads [Hash] Map of HPXML::Zones => DesignLoadValues object
  # @param all_space_loads [Hash] Map of HPXML::Spaces => DesignLoadValues object
  # @return [nil]
  def self.process_load_doors(mj, hpxml_bldg, all_zone_loads, all_space_loads)
    # CLTD values derived from Table 4A Construction 11 table.
    if mj.daily_range_num == 0
      cltd = mj.ctd + 15.0
    elsif mj.daily_range_num == 1
      cltd = mj.ctd + 11.0
    elsif mj.daily_range_num == 2
      cltd = mj.ctd + 6.0
    end

    hpxml_bldg.doors.each do |door|
      next unless door.is_thermal_boundary

      wall = door.wall
      space = wall.space
      zone = space.zone

      if door.wall.is_exterior
        htg_htm = (1.0 / door.r_value) * mj.htd
        clg_htm = (1.0 / door.r_value) * cltd
      else # Partition door
        adjacent_space = door.wall.exterior_adjacent_to
        htg_htm = (1.0 / door.r_value) * (mj.heat_setpoint - mj.heat_design_temps[adjacent_space])
        clg_htm = (1.0 / door.r_value) * (mj.cool_design_temps[adjacent_space] - mj.cool_setpoint)
      end
      htg_loads = htg_htm * door.area
      clg_loads = clg_htm * door.area
      all_zone_loads[zone].Heat_Doors += htg_loads
      all_zone_loads[zone].Cool_Doors += clg_loads
      all_space_loads[space].Heat_Doors += htg_loads
      all_space_loads[space].Cool_Doors += clg_loads
      detailed_output_values = DetailedOutputValues.new(area: door.area,
                                                        heat_htm: htg_htm,
                                                        cool_htm: clg_htm,
                                                        heat_load: htg_loads,
                                                        cool_load_sens: clg_loads,
                                                        cool_load_lat: 0)
      door.additional_properties.detailed_output_values_doors = detailed_output_values
    end
  end

  # Calculates heating and cooling loads for above-grade and below-grade HPXML walls.
  #
  # @param mj [MJValues] Object with a collection of misc Manual J values
  # @param hpxml_bldg [HPXML::Building] HPXML Building object representing an individual dwelling unit
  # @param all_zone_loads [Hash] Map of HPXML::Zones => DesignLoadValues object
  # @param all_space_loads [Hash] Map of HPXML::Spaces => DesignLoadValues object
  # @return [nil]
  def self.process_load_walls(mj, hpxml_bldg, all_zone_loads, all_space_loads)
    # Above-Grade Wall Area
    (hpxml_bldg.walls + hpxml_bldg.rim_joists + hpxml_bldg.foundation_walls).each do |wall|
      next unless wall.is_thermal_boundary

      space = wall.space
      zone = space.zone

      # Get gross/net areas
      if wall.is_a?(HPXML::FoundationWall) && wall.depth_below_grade == wall.height
        # Entirely below grade
        next
      elsif wall.is_a?(HPXML::FoundationWall) && wall.depth_below_grade >= 2
        # If foundation wall is less than 2 feet below grade, treat entire
        # wall as above grade.
        gross_area = wall.above_grade_area
        net_area = wall.above_grade_net_area
      else
        gross_area = wall.area
        net_area = wall.net_area
      end

      # Get assembly R-value
      if wall.is_a?(HPXML::FoundationWall)
        assembly_r = 1.0 / get_foundation_wall_above_grade_ufactor(wall, true)
      else
        assembly_r = wall.insulation_assembly_r_value
      end

      ashrae_wall_group = get_ashrae_wall_group(wall)

      if wall.is_exterior
        # Store exposed wall gross area for infiltration calculation
        space.additional_properties.total_exposed_wall_area += gross_area

        # Adjust base Cooling Load Temperature Difference (CLTD)
        # Assume absorptivity for light walls < 0.5, medium walls <= 0.75, dark walls > 0.75 (based on MJ8 Table 4B Notes)

        if wall.is_a? HPXML::FoundationWall
          color = HPXML::ColorMedium
        elsif wall.solar_absorptance <= 0.5
          color = HPXML::ColorLight
        elsif wall.solar_absorptance <= 0.75
          color = HPXML::ColorMedium
        else
          color = HPXML::ColorDark
        end

        if color == HPXML::ColorLight
          color_multiplier = 0.65      # MJ8 Table 4B Notes, pg 348
        elsif color == HPXML::ColorMedium
          color_multiplier = 0.83      # MJ8 Appendix 12, pg 519
        elsif color == HPXML::ColorDark
          color_multiplier = 1.0
        end

        # Base Cooling Load Temperature Differences (CLTD's) taken from MJ8 Figure A12-8
        # (intermediate wall groups were determined using linear interpolation).
        cltd_base_sun = { 'G' => 38.0, 'F-G' => 34.95, 'F' => 31.9, 'E-F' => 29.45, 'E' => 27.0, 'D-E' => 24.5,
                          'D' => 22.0, 'C-D' => 21.25, 'C' => 20.5, 'B-C' => 19.65, 'B' => 18.8 }

        # Non-directional exterior walls
        cltd = cltd_base_sun[ashrae_wall_group] * color_multiplier

        if mj.ctd >= 10.0
          # Adjust base CLTD for different CTD or DR
          cltd += (hpxml_bldg.header.manualj_cooling_design_temp - 95.0) + mj.daily_range_temp_adjust[mj.daily_range_num]
        else
          # Handling cases ctd < 10 is based on A12-18 in MJ8
          cltd_corr = mj.ctd - 20.0 - mj.daily_range_temp_adjust[mj.daily_range_num]
          cltd = [cltd + cltd_corr, 0.0].max # NOTE: The CLTD_Alt equation in A12-18 part 5 suggests CLTD - CLTD_corr, but A12-19 suggests it should be CLTD + CLTD_corr (where CLTD_corr is negative)
        end

        clg_htm = (1.0 / assembly_r) * cltd
        htg_htm = (1.0 / assembly_r) * mj.htd
      else # Partition wall
        adjacent_space = wall.exterior_adjacent_to
        clg_htm = (1.0 / assembly_r) * (mj.cool_design_temps[adjacent_space] - mj.cool_setpoint)
        htg_htm = (1.0 / assembly_r) * (mj.heat_setpoint - mj.heat_design_temps[adjacent_space])
      end
      clg_loads = clg_htm * net_area
      htg_loads = htg_htm * net_area
      all_zone_loads[zone].Cool_Walls += clg_loads
      all_zone_loads[zone].Heat_Walls += htg_loads
      all_space_loads[space].Cool_Walls += clg_loads
      all_space_loads[space].Heat_Walls += htg_loads
      detailed_output_values = DetailedOutputValues.new(area: net_area,
                                                        heat_htm: htg_htm,
                                                        cool_htm: clg_htm,
                                                        heat_load: htg_loads,
                                                        cool_load_sens: clg_loads,
                                                        cool_load_lat: 0)
      wall.additional_properties.detailed_output_values_above_grade_walls = detailed_output_values
    end

    # Below-Grade Wall Area
    hpxml_bldg.foundation_walls.each do |foundation_wall|
      next unless foundation_wall.is_thermal_boundary
      next if foundation_wall.depth_below_grade < 2 # Already handled in above grade walls

      space = foundation_wall.space
      zone = space.zone

      u_wall = get_foundation_wall_below_grade_ufactor(foundation_wall, true, mj.ground_conductivity)
      htg_htm = u_wall * mj.htd
      htg_loads = htg_htm * foundation_wall.below_grade_area
      all_zone_loads[zone].Heat_Walls += htg_loads
      all_space_loads[space].Heat_Walls += htg_loads
      detailed_output_values = DetailedOutputValues.new(area: foundation_wall.below_grade_area,
                                                        heat_htm: htg_htm,
                                                        cool_htm: 0,
                                                        heat_load: htg_loads,
                                                        cool_load_sens: 0,
                                                        cool_load_lat: 0)
      foundation_wall.additional_properties.detailed_output_values_below_grade_walls = detailed_output_values
    end
  end

  # Calculates heating and cooling loads for roofs.
  #
  # @param mj [MJValues] Object with a collection of misc Manual J values
  # @param hpxml_bldg [HPXML::Building] HPXML Building object representing an individual dwelling unit
  # @param all_zone_loads [Hash] Map of HPXML::Zones => DesignLoadValues object
  # @param all_space_loads [Hash] Map of HPXML::Spaces => DesignLoadValues object
  # @return [nil]
  def self.process_load_roofs(mj, hpxml_bldg, all_zone_loads, all_space_loads)
    hpxml_bldg.roofs.each do |roof|
      next unless roof.is_thermal_boundary

      space = roof.space
      zone = space.zone

      # Base CLTD for conditioned roofs (Roof-Joist-Ceiling Sandwiches) taken from MJ8 Figure A12-16
      if roof.insulation_assembly_r_value <= 6
        cltd = 50.0
      elsif roof.insulation_assembly_r_value <= 13
        cltd = 45.0
      elsif roof.insulation_assembly_r_value <= 15
        cltd = 38.0
      elsif roof.insulation_assembly_r_value <= 21
        cltd = 31.0
      elsif roof.insulation_assembly_r_value <= 30
        cltd = 30.0
      else
        cltd = 27.0
      end

      # Base CLTD color adjustment based on notes in MJ8 Figure A12-16
      if [HPXML::ColorDark, HPXML::ColorMediumDark].include? roof.roof_color
        if [HPXML::RoofTypeClayTile, HPXML::RoofTypeWoodShingles].include? roof.roof_type
          cltd *= 0.83
        end
      elsif [HPXML::ColorMedium, HPXML::ColorLight].include? roof.roof_color
        if [HPXML::RoofTypeClayTile].include? roof.roof_type
          cltd *= 0.65
        else
          cltd *= 0.83
        end
      elsif [HPXML::ColorReflective].include? roof.roof_color
        if [HPXML::RoofTypeAsphaltShingles, HPXML::RoofTypeWoodShingles].include? roof.roof_type
          cltd *= 0.83
        else
          cltd *= 0.65
        end
      end

      # Adjust base CLTD for different CTD or DR
      cltd += (hpxml_bldg.header.manualj_cooling_design_temp - 95.0) + mj.daily_range_temp_adjust[mj.daily_range_num]

      clg_htm = (1.0 / roof.insulation_assembly_r_value) * cltd
      htg_htm = (1.0 / roof.insulation_assembly_r_value) * mj.htd
      clg_loads = clg_htm * roof.net_area
      htg_loads = htg_htm * roof.net_area
      all_zone_loads[zone].Cool_Roofs += clg_loads
      all_zone_loads[zone].Heat_Roofs += htg_loads
      all_space_loads[space].Cool_Roofs += clg_loads
      all_space_loads[space].Heat_Roofs += htg_loads
      detailed_output_values = DetailedOutputValues.new(area: roof.net_area,
                                                        heat_htm: htg_htm,
                                                        cool_htm: clg_htm,
                                                        heat_load: htg_loads,
                                                        cool_load_sens: clg_loads,
                                                        cool_load_lat: 0)
      roof.additional_properties.detailed_output_values_ceilings = detailed_output_values
    end
  end

  # Calculates heating and cooling loads for ceilings.
  #
  # @param mj [MJValues] Object with a collection of misc Manual J values
  # @param hpxml_bldg [HPXML::Building] HPXML Building object representing an individual dwelling unit
  # @param all_zone_loads [Hash] Map of HPXML::Zones => DesignLoadValues object
  # @param all_space_loads [Hash] Map of HPXML::Spaces => DesignLoadValues object
  # @return [nil]
  def self.process_load_ceilings(mj, hpxml_bldg, all_zone_loads, all_space_loads)
    hpxml_bldg.floors.each do |floor|
      next unless floor.is_ceiling
      next unless floor.is_thermal_boundary

      space = floor.space
      zone = space.zone

      if floor.is_exterior
        clg_htm = (1.0 / floor.insulation_assembly_r_value) * (mj.ctd - 5.0 + mj.daily_range_temp_adjust[mj.daily_range_num])
        htg_htm = (1.0 / floor.insulation_assembly_r_value) * mj.htd
      else
        adjacent_space = floor.exterior_adjacent_to
        clg_htm = (1.0 / floor.insulation_assembly_r_value) * (mj.cool_design_temps[adjacent_space] - mj.cool_setpoint)
        htg_htm = (1.0 / floor.insulation_assembly_r_value) * (mj.heat_setpoint - mj.heat_design_temps[adjacent_space])
      end
      clg_loads = clg_htm * floor.net_area
      htg_loads = htg_htm * floor.net_area
      all_zone_loads[zone].Cool_Ceilings += clg_loads
      all_zone_loads[zone].Heat_Ceilings += htg_loads
      all_space_loads[space].Cool_Ceilings += clg_loads
      all_space_loads[space].Heat_Ceilings += htg_loads
      detailed_output_values = DetailedOutputValues.new(area: floor.net_area,
                                                        heat_htm: htg_htm,
                                                        cool_htm: clg_htm,
                                                        heat_load: htg_loads,
                                                        cool_load_sens: clg_loads,
                                                        cool_load_lat: 0)
      floor.additional_properties.detailed_output_values_ceilings = detailed_output_values
    end
  end

  # Calculates heating and cooling loads for floors.
  #
  # @param mj [MJValues] Object with a collection of misc Manual J values
  # @param hpxml_bldg [HPXML::Building] HPXML Building object representing an individual dwelling unit
  # @param all_zone_loads [Hash] Map of HPXML::Zones => DesignLoadValues object
  # @param all_space_loads [Hash] Map of HPXML::Spaces => DesignLoadValues object
  # @return [nil]
  def self.process_load_floors(mj, hpxml_bldg, all_zone_loads, all_space_loads)
    hpxml_bldg.floors.each do |floor|
      next unless floor.is_floor
      next unless floor.is_thermal_boundary

      space = floor.space
      zone = space.zone

      has_radiant_floor = get_has_radiant_floor(zone)

      if floor.is_exterior
        htd_adj = mj.htd
        htd_adj += 25.0 if has_radiant_floor # Table 4A: Radiant floor over open crawlspace: HTM = U-Value × (HTD + 25)

        clg_htm = (1.0 / floor.insulation_assembly_r_value) * (mj.ctd - 5.0 + mj.daily_range_temp_adjust[mj.daily_range_num])
        htg_htm = (1.0 / floor.insulation_assembly_r_value) * htd_adj
      else # Partition floor
        adjacent_space = floor.exterior_adjacent_to
        if floor.is_floor && [HPXML::LocationCrawlspaceVented, HPXML::LocationCrawlspaceUnvented, HPXML::LocationBasementUnconditioned].include?(adjacent_space)
          u_floor = 1.0 / floor.insulation_assembly_r_value

          sum_ua_wall = 0.0
          sum_a_wall = 0.0
          hpxml_bldg.foundation_walls.each do |foundation_wall|
            next unless foundation_wall.is_exterior && foundation_wall.interior_adjacent_to == adjacent_space

            bg_area = foundation_wall.below_grade_area
            if bg_area > 0
              u_wall_bg = get_foundation_wall_below_grade_ufactor(foundation_wall, false, mj.ground_conductivity)
              sum_a_wall += bg_area
              sum_ua_wall += (u_wall_bg * bg_area)
            end

            ag_area = foundation_wall.above_grade_net_area
            next unless ag_area > 0

            u_wall_ag = get_foundation_wall_above_grade_ufactor(foundation_wall, true)
            sum_a_wall += ag_area
            sum_ua_wall += (u_wall_ag * ag_area)
          end
          hpxml_bldg.walls.each do |wall|
            next unless wall.is_exterior && wall.interior_adjacent_to == adjacent_space

            sum_a_wall += wall.net_area
            sum_ua_wall += (1.0 / wall.insulation_assembly_r_value * wall.net_area)
          end
          fail 'Could not find connected walls.' if sum_a_wall <= 0

          u_wall = sum_ua_wall / sum_a_wall

          htd_adj = mj.htd
          htd_adj += 25.0 if has_radiant_floor && HPXML::LocationCrawlspaceVented # Table 4A: Radiant floor over open crawlspace: HTM = U-Value × (HTD + 25)

          # Calculate partition temperature different cooling (PTDC) per Manual J Figure A12-17
          # Calculate partition temperature different heating (PTDH) per Manual J Figure A12-6
          if [HPXML::LocationCrawlspaceVented].include? adjacent_space
            # Vented or Leaky
            ptdc_floor = mj.ctd / (1.0 + (4.0 * u_floor) / (u_wall + 0.11))
            ptdh_floor = htd_adj / (1.0 + (4.0 * u_floor) / (u_wall + 0.11))
          elsif [HPXML::LocationCrawlspaceUnvented, HPXML::LocationBasementUnconditioned].include? adjacent_space
            # Sealed Tight
            ptdc_floor = u_wall * mj.ctd / (4.0 * u_floor + u_wall)
            ptdh_floor = u_wall * htd_adj / (4.0 * u_floor + u_wall)
          end

          clg_htm = (1.0 / floor.insulation_assembly_r_value) * ptdc_floor
          htg_htm = (1.0 / floor.insulation_assembly_r_value) * ptdh_floor
        else # E.g., floor over garage
          clg_htm = (1.0 / floor.insulation_assembly_r_value) * (mj.cool_design_temps[adjacent_space] - mj.cool_setpoint)
          htg_htm = (1.0 / floor.insulation_assembly_r_value) * (mj.heat_setpoint - mj.heat_design_temps[adjacent_space])
        end
      end
      clg_loads = clg_htm * floor.net_area
      htg_loads = htg_htm * floor.net_area
      all_zone_loads[zone].Cool_Floors += clg_loads
      all_zone_loads[zone].Heat_Floors += htg_loads
      all_space_loads[space].Cool_Roofs += clg_loads
      all_space_loads[space].Heat_Roofs += htg_loads
      detailed_output_values = DetailedOutputValues.new(area: floor.net_area,
                                                        heat_htm: htg_htm,
                                                        cool_htm: clg_htm,
                                                        heat_load: htg_loads,
                                                        cool_load_sens: clg_loads,
                                                        cool_load_lat: 0)
      floor.additional_properties.detailed_output_values_floors = detailed_output_values
    end
  end

  # Calculates heating loads for slabs.
  #
  # @param mj [MJValues] Object with a collection of misc Manual J values
  # @param hpxml_bldg [HPXML::Building] HPXML Building object representing an individual dwelling unit
  # @param all_zone_loads [Hash] Map of HPXML::Zones => DesignLoadValues object
  # @param all_space_loads [Hash] Map of HPXML::Spaces => DesignLoadValues object
  # @return [nil]
  def self.process_load_slabs(mj, hpxml_bldg, all_zone_loads, all_space_loads)
    hpxml_bldg.slabs.each do |slab|
      next unless slab.is_thermal_boundary

      space = slab.space
      zone = space.zone

      has_radiant_floor = get_has_radiant_floor(zone)

      htd_adj = mj.htd
      htd_adj += 25.0 if has_radiant_floor # Table 4A: Radiant slab floor: HTM = F-Value × (HTD + 25)

      # Use MJ basement floor calculation if average depth is >= 2 ft
      is_basement_floor = false
      if HPXML::conditioned_below_grade_locations.include? slab.interior_adjacent_to
        adj_fnd_walls = hpxml_bldg.foundation_walls.select { |fw| fw.interior_adjacent_to == slab.interior_adjacent_to }

        # Calculate weighted-average (by length) below-grade depth
        z_f = adj_fnd_walls.map { |fw| fw.depth_below_grade * (fw.area / fw.height) }.sum(0.0) / adj_fnd_walls.map { |fw| fw.area / fw.height }.sum

        if z_f >= 2
          is_basement_floor = true
        end
      end

      if not is_basement_floor # Slab near grade
        f_value = calc_slab_f_value(slab, mj.ground_conductivity)
        htg_htm = f_value * htd_adj
        htg_loads = htg_htm * slab.exposed_perimeter
        slab_length = slab.exposed_perimeter
      else # Basement floor (>= 2 ft below grade)
        # Calculate width of shortest side
        lengths_by_azimuth = {}
        adj_fnd_walls.each do |fnd_wall|
          if fnd_wall.azimuth.nil?
            azimuths = HPXMLDefaults.get_default_azimuths(hpxml_bldg)
          else
            azimuths = [fnd_wall.azimuth]
          end
          azimuths.each do |azimuth|
            lengths_by_azimuth[azimuth] = 0 if lengths_by_azimuth[azimuth].nil?
            if not fnd_wall.length.nil?
              length = fnd_wall.length
            else
              length = fnd_wall.area / fnd_wall.height
            end
            lengths_by_azimuth[azimuth] += length / azimuths.size
          end
        end
        w_b = lengths_by_azimuth.values.min

        slab_is_insulated = false
        if slab.under_slab_insulation_width.to_f > 0 && slab.under_slab_insulation_r_value > 0
          slab_is_insulated = true
        elsif slab.perimeter_insulation_depth > 0 && slab.perimeter_insulation_r_value > 0
          slab_is_insulated = true
        elsif slab.under_slab_insulation_spans_entire_slab && slab.under_slab_insulation_r_value > 0
          slab_is_insulated = true
        end

        u_value = calc_basement_slab_ufactor(slab_is_insulated, z_f, w_b, mj.ground_conductivity)
        htg_htm = u_value * htd_adj
        htg_loads = htg_htm * slab.area
        slab_area = slab.area
      end
      all_zone_loads[zone].Heat_Slabs += htg_loads
      all_space_loads[space].Heat_Slabs += htg_loads
      detailed_output_values = DetailedOutputValues.new(area: slab_area,
                                                        length: slab_length,
                                                        heat_htm: htg_htm,
                                                        cool_htm: 0,
                                                        heat_load: htg_loads,
                                                        cool_load_sens: 0,
                                                        cool_load_lat: 0)
      slab.additional_properties.detailed_output_values_floors = detailed_output_values
    end
  end

  # Calculates heating and cooling loads for infiltration and whole-building ventilation.
  #
  # @param mj [MJValues] Object with a collection of misc Manual J values
  # @param hpxml_bldg [HPXML::Building] HPXML Building object representing an individual dwelling unit
  # @param all_zone_loads [Hash] Map of HPXML::Zones => DesignLoadValues object
  # @param all_space_loads [Hash] Map of HPXML::Spaces => DesignLoadValues object
  # @param weather [WeatherFile] Weather object containing EPW information
  # @return [nil]
  def self.process_load_infiltration_ventilation(mj, hpxml_bldg, all_zone_loads, all_space_loads, weather)
    cfa = hpxml_bldg.building_construction.conditioned_floor_area
    measurement = Airflow.get_infiltration_measurement_of_interest(hpxml_bldg, manualj_infiltration_method: hpxml_bldg.header.manualj_infiltration_method)
    if hpxml_bldg.header.manualj_infiltration_method == HPXML::ManualJInfiltrationMethodBlowerDoor
      infil_values = Airflow.get_values_from_air_infiltration_measurements(hpxml_bldg, cfa, weather)
      sla = infil_values[:sla] * infil_values[:a_ext]
      ela = sla * cfa
      ncfl_ag = hpxml_bldg.building_construction.number_of_conditioned_floors_above_grade

      # Determine if we are in a higher or lower shielding class
      # Combines the effects of terrain and wind shielding
      shielding_class = 4
      if hpxml_bldg.site.shielding_of_home == HPXML::ShieldingWellShielded
        shielding_class += 1
      elsif hpxml_bldg.site.shielding_of_home == HPXML::ShieldingExposed
        shielding_class -= 1
      end
      if hpxml_bldg.site.site_type == HPXML::SiteTypeUrban
        shielding_class += 1
      elsif hpxml_bldg.site.site_type == HPXML::SiteTypeRural
        shielding_class -= 1
      end
      shielding_class = [[shielding_class, 5].min, 1].max

      # Set stack/wind coefficients from Tables 5D/5E
      c_s = 0.015 * ncfl_ag
      c_w = (0.0065 - 0.00266 * (shielding_class - 3)) * ncfl_ag**0.4

      ela_in2 = UnitConversions.convert(ela, 'ft^2', 'in^2')
      windspeed_cooling_mph = 7.5 # Table 5D/5E Wind Velocity Value footnote
      windspeed_heating_mph = 15.0 # Table 5D/5E Wind Velocity Value footnote

      # Calculate infiltration airflow rates
      icfm_cool = ela_in2 * (c_s * mj.ctd + c_w * windspeed_cooling_mph**2)**0.5
      icfm_heat = ela_in2 * (c_s * mj.htd + c_w * windspeed_heating_mph**2)**0.5

    elsif hpxml_bldg.header.manualj_infiltration_method == HPXML::ManualJInfiltrationMethodDefaultTable
      ach_htg, ach_clg = get_mj_default_ach_values(hpxml_bldg, measurement.leakiness_description, cfa)
      ag_volume = hpxml_bldg.above_grade_conditioned_volume()
      icfm_cool = (ach_clg * ag_volume) / 60.0
      icfm_heat = (ach_htg * ag_volume) / 60.0
    else
      fail 'Unexpected error.'
    end

    # Check for fireplace (for heating infiltration adjustment)
    has_fireplace = false
    if hpxml_bldg.fuel_loads.count { |fl| fl.fuel_load_type == HPXML::FuelLoadTypeFireplace } > 0
      has_fireplace = true
    end
    if hpxml_bldg.heating_systems.count { |htg| htg.heating_system_type == HPXML::HVACTypeFireplace } > 0
      has_fireplace = true
    end
    if has_fireplace
      icfm_heat += 20.0 # Assume 1 fireplace, average leakiness (note: this can be different than the leakiness of the house)
    end

    # Calculate ventilation airflow rates
    ventilation_data = get_ventilation_data(hpxml_bldg)
    q_imb = ventilation_data[:q_imb]
    q_oa = ventilation_data[:q_oa]
    q_preheat = ventilation_data[:q_preheat]
    q_precool = ventilation_data[:q_precool]
    q_recirc = ventilation_data[:q_recirc]
    oa_sens_eff = ventilation_data[:oa_sens_eff]
    oa_lat_eff = ventilation_data[:oa_lat_eff]

    # Calculate net infiltration cfm (NCFM; infiltration combined with imbalanced supply ventilation)
    if q_imb == 0
      # Neutral pressure, so NCFM = ICFM
      infil_ncfm_heat = icfm_heat
      infil_ncfm_cool = icfm_cool
    elsif q_imb > 0
      # Negative pressure, so NCFM = (ICFM^1.5 + CFMimb^1.5)^0.67
      infil_ncfm_heat = (icfm_heat**1.5 + q_imb**1.5)**0.67
      infil_ncfm_cool = (icfm_cool**1.5 + q_imb**1.5)**0.67
    else
      if icfm_heat < q_imb.abs
        # Dominating positive pressure, so NCFM = 0
        infil_ncfm_heat = 0.0
      else
        # Mitigating positive pressure, so NCFM = (ICFM^1.5 - ABS(CFMimb)^1.5)^0.67
        infil_ncfm_heat = (icfm_heat**1.5 - q_imb.abs**1.5)**0.67
      end
      if icfm_cool < q_imb.abs
        # Dominating positive pressure, so NCFM = 0
        infil_ncfm_cool = 0.0
      else
        # Mitigating positive pressure, so NCFM = (ICFM^1.5 - ABS(CFMimb)^1.5)^0.67
        infil_ncfm_cool = (icfm_cool**1.5 - q_imb.abs**1.5)**0.67
      end
    end

    hpxml_bldg.additional_properties.infil_heat_cfm = infil_ncfm_heat
    hpxml_bldg.additional_properties.infil_cool_cfm = infil_ncfm_cool

    # Infiltration load
    bldg_Heat_Infil = 1.1 * mj.acf * infil_ncfm_heat * mj.htd
    bldg_Cool_Infil_Sens = 1.1 * mj.acf * infil_ncfm_cool * mj.ctd
    bldg_Cool_Infil_Lat = 0.68 * mj.acf * infil_ncfm_cool * mj.cool_design_grains

    # Calculate vent (supply) cfm
    vent_cfm_heat = q_oa
    vent_cfm_cool = q_oa

    hpxml_bldg.additional_properties.vent_heat_cfm = vent_cfm_heat
    hpxml_bldg.additional_properties.vent_cool_cfm = vent_cfm_cool

    # Calculate vent cfm incorporating sens/lat effectiveness, preheat/precool, and recirc
    vent_cfm_heat = q_oa * (1.0 - oa_sens_eff) - q_preheat - q_recirc
    vent_cfm_cool_sens = q_oa * (1.0 - oa_sens_eff) - q_precool - q_recirc
    vent_cfm_cool_lat = q_oa * (1.0 - oa_lat_eff) - q_recirc

    bldg_Heat_Vent = 1.1 * mj.acf * vent_cfm_heat * mj.htd
    bldg_Cool_Vent_Sens = 1.1 * mj.acf * vent_cfm_cool_sens * mj.ctd
    bldg_Cool_Vent_Lat = 0.68 * mj.acf * vent_cfm_cool_lat * mj.cool_design_grains

    # Apportion to zones/spaces
    bldg_exposed_wall_area = hpxml_bldg.conditioned_zones.map { |zone| zone.spaces.map { |space| space.additional_properties.total_exposed_wall_area } }.flatten.sum
    hpxml_bldg.conditioned_zones.each do |zone|
      # Ventilation assignment by floor area
      all_zone_loads[zone].Heat_Vent = bldg_Heat_Vent * zone.floor_area / cfa
      all_zone_loads[zone].Cool_Vent_Sens = bldg_Cool_Vent_Sens * zone.floor_area / cfa
      all_zone_loads[zone].Cool_Vent_Lat = bldg_Cool_Vent_Lat * zone.floor_area / cfa

      # Infiltration assignment by exterior wall area
      zone.spaces.each do |space|
        space.additional_properties.wall_area_ratio = space.additional_properties.total_exposed_wall_area / bldg_exposed_wall_area
        all_space_loads[space].Heat_Infil = bldg_Heat_Infil * space.additional_properties.wall_area_ratio
        all_space_loads[space].Cool_Infil_Sens = bldg_Cool_Infil_Sens * space.additional_properties.wall_area_ratio
      end
      zone_wall_area_ratio = zone.spaces.map { |space| space.additional_properties.total_exposed_wall_area }.sum / bldg_exposed_wall_area
      all_zone_loads[zone].Heat_Infil = bldg_Heat_Infil * zone_wall_area_ratio
      all_zone_loads[zone].Cool_Infil_Sens = bldg_Cool_Infil_Sens * zone_wall_area_ratio
      all_zone_loads[zone].Cool_Infil_Lat = bldg_Cool_Infil_Lat * zone_wall_area_ratio
    end
  end

  # Calculates cooling loads for internal gains.
  #
  # @param hpxml_bldg [HPXML::Building] HPXML Building object representing an individual dwelling unit
  # @param all_zone_loads [Hash] Map of HPXML::Zones => DesignLoadValues object
  # @param all_space_loads [Hash] Map of HPXML::Spaces => DesignLoadValues object
  # @return [nil]
  def self.process_load_internal_gains(hpxml_bldg, all_zone_loads, all_space_loads)
    hpxml_bldg.conditioned_zones.each do |zone|
      zone_manualj_num_occupants = zone.spaces.map { |space| space.manualj_num_occupants }.sum
      zone_manualj_internal_loads_sensible = zone.spaces.map { |space| space.manualj_internal_loads_sensible }.sum
      zone_manualj_internal_loads_latent = zone.spaces.map { |space| space.manualj_internal_loads_latent }.sum

      all_zone_loads[zone].Cool_IntGains_Sens = zone_manualj_internal_loads_sensible + 230.0 * zone_manualj_num_occupants
      all_zone_loads[zone].Cool_IntGains_Lat = zone_manualj_internal_loads_latent + 200.0 * zone_manualj_num_occupants

      zone.spaces.each do |space|
        all_space_loads[space].Cool_IntGains_Sens = space.manualj_internal_loads_sensible + 230.0 * space.manualj_num_occupants
      end
    end
  end

  # Aggregates component design loads to totals; updates the object that is passed in.
  #
  # @param loads [DesignLoadValues] Object with component design loads
  # @return [nil]
  def self.aggregate_loads_to_totals(loads)
    # Heating
    loads.Heat_Tot = loads.Heat_Windows + loads.Heat_Skylights +
                     loads.Heat_Doors + loads.Heat_Walls +
                     loads.Heat_Floors + loads.Heat_Slabs +
                     loads.Heat_Ceilings + loads.Heat_Roofs +
                     loads.Heat_Infil + loads.Heat_Vent +
                     loads.Heat_Piping

    # Cooling
    loads.Cool_Sens = loads.Cool_Windows + loads.Cool_Skylights +
                      loads.Cool_Doors + loads.Cool_Walls +
                      loads.Cool_Floors + loads.Cool_Ceilings +
                      loads.Cool_Roofs + loads.Cool_Infil_Sens +
                      loads.Cool_IntGains_Sens + loads.Cool_Slabs +
                      loads.Cool_AEDExcursion + loads.Cool_Vent_Sens +
                      loads.Cool_BlowerHeat
    loads.Cool_Lat = loads.Cool_Infil_Lat + loads.Cool_Vent_Lat +
                     loads.Cool_IntGains_Lat
    loads.Cool_Tot = loads.Cool_Sens + loads.Cool_Lat
  end

  # Determine HVAC Leaving Air Temperature (LAT) and/or Supply Air Temperature (SAT).
  # Values are assigned to the hvac_cooling/hvac_heating objects.
  #
  # @param mj [MJValues] Object with a collection of misc Manual J values
  # @param zone_loads [DesignLoadValues] Object with design loads for the current HPXML::Zone
  # @param hvac_heating [HPXML::HeatingSystem or HPXML::HeatPump] The heating portion of the current HPXML HVAC system
  # @param hvac_cooling [HPXML::CoolingSystem or HPXML::HeatPump] The cooling portion of the current HPXML HVAC system
  # @return [nil]
  def self.apply_hvac_air_temperatures(mj, zone_loads, hvac_heating, hvac_cooling)
    if not hvac_cooling.nil?
      cooling_type = get_hvac_cooling_type(hvac_cooling)

      # Calculate Leaving Air Temperature
      if cooling_type == HPXML::HVACTypeEvaporativeCooler
        # Evaporative cooler temperature calculation based on Manual S Figure 4-7
        td_potential = mj.cool_design_temps[HPXML::LocationOutside] - mj.cool_outdoor_wetbulb
        td = td_potential * hvac_cooling.additional_properties.effectiveness
        hvac_cooling.additional_properties.leaving_air_temp = mj.cool_design_temps[HPXML::LocationOutside] - td
      else
        # Determine the Leaving Air Temperature (LAT) based on Manual S Table 1-4
        shr = [zone_loads.Cool_Sens / zone_loads.Cool_Tot, 1.0].min
        if shr < 0.80
          hvac_cooling.additional_properties.leaving_air_temp = 54.0 # F
        elsif shr < 0.85
          # MJ8 says to use 56 degF in this SHR range. Linear interpolation provides a more
          # continuous supply air flow rate across building efficiency levels.
          hvac_cooling.additional_properties.leaving_air_temp = ((58.0 - 54.0) / (0.85 - 0.80)) * (shr - 0.8) + 54.0 # F
        else
          hvac_cooling.additional_properties.leaving_air_temp = 58.0 # F
        end
      end
    end

    if not hvac_heating.nil?
      # Calculate Supply Air Temperature
      if hvac_heating.is_a? HPXML::HeatPump
        hvac_heating.additional_properties.supply_air_temp = 105.0 # F
      else
        hvac_heating.additional_properties.supply_air_temp = 120.0 # F
      end
    elsif not hvac_cooling.nil? && hvac_cooling.has_integrated_heating
      hvac_cooling.additional_properties.supply_air_temp = 120.0 # F
    end
  end

  # Updates the design loads served by the HVAC system to incorporate the fraction of the zone loads
  # served by the HVAC system.
  #
  # @param hvac_loads [DesignLoadValues] Object with design loads for the current HPXML HVAC system
  # @param hvac_heating [HPXML::HeatingSystem or HPXML::HeatPump] The heating portion of the current HPXML HVAC system
  # @param hvac_cooling [HPXML::CoolingSystem or HPXML::HeatPump] The cooling portion of the current HPXML HVAC system
  # @param hpxml_bldg [HPXML::Building] HPXML Building object representing an individual dwelling unit
  # @param hvac_systems [Array<Hash>] List of HPXML HVAC (heating and/or cooling) systems
  # @param zone [HPXML::Zone] The current zone of interest
  # @return [nil]
  def self.apply_hvac_fractions_load_served(hvac_loads, hvac_heating, hvac_cooling, hpxml_bldg, hvac_systems, zone)
    frac_zone_heat_load_served, frac_zone_cool_load_served = get_fractions_load_served(hvac_heating, hvac_cooling, hpxml_bldg, hvac_systems, zone)

    # Heating Loads
    if get_hvac_heating_type(hvac_heating) == HPXML::HVACTypeHeatPumpWaterLoopToAir
      # Size to meet original fraction load served (not adjusted value from HVAC.apply_shared_heating_systems()
      # This ensures, e.g., that an appropriate heating airflow is used for duct losses.
      frac_zone_heat_load_served /= (1.0 / hvac_heating.heating_efficiency_cop)
    end
    DesignLoadValues::HEAT_ATTRS.each do |attr|
      hvac_loads.send("#{attr}=", hvac_loads.send(attr) * frac_zone_heat_load_served)
    end

    # Cooling Loads
    DesignLoadValues::COOL_ATTRS.each do |attr|
      hvac_loads.send("#{attr}=", hvac_loads.send(attr) * frac_zone_cool_load_served)
    end
  end

  # Returns the ACCA Manual S sizing allowances for a given type of HVAC equipment.
  # These sizing allowances are used in the logic that determines how to convert heating/cooling
  # design loads into corresponding equipment capacities.
  # 
  # @param hvac_cooling [HPXML::CoolingSystem or HPXML::HeatPump] The cooling portion of the current HPXML HVAC system
  # @return [Array<Double, Double, Double>] Oversize fraction (frac), oversize delta (Btu/hr), undersize fraction (frac)
  def self.get_hvac_size_limits(hvac_cooling)
    oversize_limit = 1.15
    oversize_delta = 15000.0
    undersize_limit = 0.9

    if not hvac_cooling.nil?
      if hvac_cooling.compressor_type == HPXML::HVACCompressorTypeTwoStage
        oversize_limit = 1.2
      elsif hvac_cooling.compressor_type == HPXML::HVACCompressorTypeVariableSpeed
        oversize_limit = 1.3
      end
    end

    return oversize_limit, oversize_delta, undersize_limit
  end

  # Transfers the design load totals from the HVAC loads object to the HVAC sizings object.
  #
  # @param hvac_sizings [HVACSizingValues] Object with sizing values for a given HVAC system
  # @param zone_loads [DesignLoadValues] Object with design loads for the current HPXML::Zone
  # @return [nil]
  def self.apply_hvac_loads_to_hvac_sizings(hvac_sizings, hvac_loads)
    # Note: We subtract the blower heat below because we want to calculate a net capacity,
    # not a gross capacity.
    hvac_sizings.Cool_Load_Sens = hvac_loads.Cool_Sens - hvac_loads.Cool_BlowerHeat
    hvac_sizings.Cool_Load_Lat = hvac_loads.Cool_Lat
    hvac_sizings.Cool_Load_Tot = hvac_loads.Cool_Tot - hvac_loads.Cool_BlowerHeat
    hvac_sizings.Heat_Load = hvac_loads.Heat_Tot
    hvac_sizings.Heat_Load_Supp = hvac_loads.Heat_Tot
  end

  # Calculates the duct thermal regain factor, which is defined as the fraction of distribution
  # system losses (gains for cooling) that are returned to the conditioned space.
  #
  # Sources: MJ8 pg 204 and Walker (1998) "Technical background for default values used for
  # forced air systems in proposed ASHRAE Std. 152"
  #
  # @param duct [HPXML::Duct] The duct to calculate regain for
  # @param hpxml_bldg [HPXML::Building] HPXML Building object representing an individual dwelling unit
  # @return [Double] The duct regain factor (frac)
  def self.get_duct_regain_factor(duct, hpxml_bldg)
    f_regain = nil

    if [HPXML::LocationOutside, HPXML::LocationRoofDeck].include? duct.duct_location
      f_regain = 0.0

    elsif [HPXML::LocationOtherHousingUnit, HPXML::LocationOtherHeatedSpace, HPXML::LocationOtherMultifamilyBufferSpace,
           HPXML::LocationOtherNonFreezingSpace, HPXML::LocationExteriorWall, HPXML::LocationUnderSlab,
           HPXML::LocationManufacturedHomeBelly].include? duct.duct_location
      space_values = Geometry.get_temperature_scheduled_space_values(location: duct.duct_location)
      f_regain = space_values[:f_regain]

    elsif [HPXML::LocationBasementUnconditioned, HPXML::LocationCrawlspaceVented, HPXML::LocationCrawlspaceUnvented].include? duct.duct_location

      ceilings = hpxml_bldg.floors.select { |f| f.is_floor && [f.interior_adjacent_to, f.exterior_adjacent_to].include?(duct.duct_location) }
      avg_ceiling_rvalue = calculate_average_r_value(ceilings)
      ceiling_insulated = (avg_ceiling_rvalue > 4)

      walls = hpxml_bldg.foundation_walls.select { |f| [f.interior_adjacent_to, f.exterior_adjacent_to].include? duct.duct_location }
      avg_wall_rvalue = calculate_average_r_value(walls)
      walls_insulated = (avg_wall_rvalue > 4)

      if duct.duct_location == HPXML::LocationBasementUnconditioned
        if not ceiling_insulated
          if not walls_insulated
            f_regain = 0.50 # Uninsulated ceiling, uninsulated walls
          else
            f_regain = 0.75 # Uninsulated ceiling, insulated walls
          end
        else
          f_regain = 0.30 # Insulated ceiling
        end
      elsif duct.duct_location == HPXML::LocationCrawlspaceVented
        if ceiling_insulated && walls_insulated
          f_regain = 0.17 # Insulated ceiling, insulated walls
        elsif ceiling_insulated && (not walls_insulated)
          f_regain = 0.12 # Insulated ceiling, uninsulated walls
        elsif (not ceiling_insulated) && walls_insulated
          f_regain = 0.66 # Uninsulated ceiling, insulated walls
        elsif (not ceiling_insulated) && (not walls_insulated)
          f_regain = 0.50 # Uninsulated ceiling, uninsulated walls
        end
      elsif duct.duct_location == HPXML::LocationCrawlspaceUnvented
        if ceiling_insulated && walls_insulated
          f_regain = 0.30 # Insulated ceiling, insulated walls
        elsif ceiling_insulated && (not walls_insulated)
          f_regain = 0.16 # Insulated ceiling, uninsulated walls
        elsif (not ceiling_insulated) && walls_insulated
          f_regain = 0.76 # Uninsulated ceiling, insulated walls
        elsif (not ceiling_insulated) && (not walls_insulated)
          f_regain = 0.60 # Uninsulated ceiling, uninsulated walls
        end
      end

    elsif [HPXML::LocationAtticVented, HPXML::LocationAtticUnvented].include? duct.duct_location
      f_regain = 0.10 # This would likely be higher for unvented attics with roof insulation

    elsif [HPXML::LocationGarage].include? duct.duct_location
      f_regain = 0.05

    elsif HPXML::conditioned_locations.include? duct.duct_location
      f_regain = 1.0

    end

    return f_regain
  end

  # Applies heating duct loads to the HVAC/zone/space loads as appropriate.
  #
  # @param mj [MJValues] Object with a collection of misc Manual J values
  # @param zone [HPXML::Zone] The current zone of interest
  # @param hvac_loads [DesignLoadValues] Object with design loads for the current HPXML HVAC system
  # @param zone_loads [DesignLoadValues] Object with design loads for the current HPXML::Zone
  # @param all_space_loads [Hash] Map of HPXML::Spaces => DesignLoadValues object
  # @param hvac_heating [HPXML::HeatingSystem or HPXML::HeatPump] The heating portion of the current HPXML HVAC system
  # @param hpxml_bldg [HPXML::Building] HPXML Building object representing an individual dwelling unit
  # @return [nil]
  def self.apply_hvac_duct_loads_heating(mj, zone, hvac_loads, zone_loads, all_space_loads, hvac_heating, hpxml_bldg)
    return if hvac_heating.nil? || (hvac_loads.Heat_Tot <= 0) || hvac_heating.distribution_system.nil? || hvac_heating.distribution_system.ducts.empty?

    hvac_heating_ap = hvac_heating.additional_properties

    init_heat_load = hvac_loads.Heat_Tot

    # Distribution system efficiency (DSE) calculations based on ASHRAE Standard 152

    duct_values = calc_duct_conduction_values(hvac_heating.distribution_system, mj.heat_design_temps, hpxml_bldg)
    a_s, a_r, rvalue_s, rvalue_r, t_amb_s, t_amb_r, f_regain_s, f_regain_r = duct_values

    # Initialize for the iteration
    delta = 1
    heat_load_next = init_heat_load

    for _iter in 0..19
      break if delta.abs <= 0.001

      heat_load_prev = heat_load_next

      # Calculate the new heating air flow rate
      heating_delta_t = hvac_heating_ap.supply_air_temp - mj.heat_setpoint
      heat_cfm = calc_airflow_rate_manual_s(mj, heat_load_next, heating_delta_t)

      q_s, q_r = calc_duct_leakages_cfm25(hvac_heating.distribution_system, heat_cfm)

      de = calc_delivery_effectiveness_heating(mj, q_s, q_r, heat_cfm, heat_load_next, t_amb_s, t_amb_r, a_s, a_r, mj.heat_setpoint, f_regain_s, f_regain_r, rvalue_s, rvalue_r)

      # Calculate the increase in heating load due to ducts (Approach: DE = Qload/Qequip -> Qducts = Qequip-Qload)
      heat_load_next = init_heat_load / de

      # Calculate the change since the last iteration
      delta = (heat_load_next - heat_load_prev) / heat_load_prev
    end

    ducts_heat_load = heat_load_next - init_heat_load

    hvac_loads.Heat_Ducts += ducts_heat_load
    hvac_loads.Heat_Tot += ducts_heat_load

    # Don't assign HP backup system duct loads to the zone/spaces; we already have the HP
    # duct loads assigned and don't want to double-count.
    return if hvac_heating.is_a?(HPXML::HeatingSystem) && hvac_heating.is_heat_pump_backup_system

    zone_loads.Heat_Ducts += ducts_heat_load
    zone_loads.Heat_Tot += ducts_heat_load

    zone_htg_load = zone.spaces.map { |space| all_space_loads[space].Heat_Tot }.sum
    zone.spaces.each do |space|
      space_loads = all_space_loads[space]
      space_htg_duct_load = ducts_heat_load * space_loads.Heat_Tot / zone_htg_load
      space_loads.Heat_Ducts += space_htg_duct_load
      space_loads.Heat_Tot += space_htg_duct_load
    end
  end

  # Applies cooling duct loads to the HVAC/zone/space loads as appropriate.
  #
  # @param mj [MJValues] Object with a collection of misc Manual J values
  # @param zone [HPXML::Zone] The current zone of interest
  # @param hvac_loads [DesignLoadValues] Object with design loads for the current HPXML HVAC system
  # @param zone_loads [DesignLoadValues] Object with design loads for the current HPXML::Zone
  # @param all_space_loads [Hash] Map of HPXML::Spaces => DesignLoadValues object
  # @param hvac_cooling [HPXML::CoolingSystem or HPXML::HeatPump] The cooling portion of the current HPXML HVAC system
  # @param hpxml_bldg [HPXML::Building] HPXML Building object representing an individual dwelling unit
  # @param weather [WeatherFile] Weather object containing EPW information
  # @return [nil]
  def self.apply_hvac_duct_loads_cooling(mj, zone, hvac_loads, zone_loads, all_space_loads, hvac_cooling, hpxml_bldg, weather)
    return if hvac_cooling.nil? || (hvac_loads.Cool_Sens <= 0) || hvac_cooling.distribution_system.nil? || hvac_cooling.distribution_system.ducts.empty?

    hvac_cooling_ap = hvac_cooling.additional_properties

    init_cool_load_sens = hvac_loads.Cool_Sens
    init_cool_load_lat = hvac_loads.Cool_Lat

    # Distribution system efficiency (DSE) calculations based on ASHRAE Standard 152

    duct_values = calc_duct_conduction_values(hvac_cooling.distribution_system, mj.cool_design_temps, hpxml_bldg)
    a_s, a_r, rvalue_s, rvalue_r, t_amb_s, t_amb_r, f_regain_s, f_regain_r = duct_values

    # Calculate the air enthalpy in the return duct location for DSE calculations
    h_r = Psychrometrics.h_fT_w(t_amb_r, weather.design.CoolingHumidityRatio)

    # Initialize for the iteration
    delta = 1
    cool_load_tot_next = init_cool_load_sens + init_cool_load_lat

    cooling_delta_t = mj.cool_setpoint - hvac_cooling_ap.leaving_air_temp
    cool_cfm = calc_airflow_rate_manual_s(mj, init_cool_load_sens, cooling_delta_t)
    _q_s, q_r = calc_duct_leakages_cfm25(hvac_cooling.distribution_system, cool_cfm)

    for _iter in 1..50
      break if delta.abs <= 0.001

      cool_load_tot_prev = cool_load_tot_next

      cool_load_lat, cool_load_sens = calculate_sensible_latent_split(mj, q_r, cool_load_tot_next, init_cool_load_lat)
      cool_load_tot = cool_load_lat + cool_load_sens

      # Calculate the new cooling air flow rate
      cool_cfm = calc_airflow_rate_manual_s(mj, cool_load_sens, cooling_delta_t)

      q_s, q_r = calc_duct_leakages_cfm25(hvac_cooling.distribution_system, cool_cfm)

      de = calc_delivery_effectiveness_cooling(mj, q_s, q_r, hvac_cooling_ap.leaving_air_temp, cool_cfm, cool_load_sens, cool_load_tot, t_amb_s, t_amb_r, a_s, a_r, mj.cool_setpoint, f_regain_s, f_regain_r, h_r, rvalue_s, rvalue_r)

      cool_load_tot_next = (init_cool_load_sens + init_cool_load_lat) / de

      # Calculate the change since the last iteration
      delta = (cool_load_tot_next - cool_load_tot_prev) / cool_load_tot_prev
    end

    ducts_cool_load_sens = cool_load_sens - init_cool_load_sens
    ducts_cool_load_lat = cool_load_lat - init_cool_load_lat

    hvac_loads.Cool_Ducts_Sens += ducts_cool_load_sens
    hvac_loads.Cool_Sens += ducts_cool_load_sens
    hvac_loads.Cool_Ducts_Lat += ducts_cool_load_lat
    hvac_loads.Cool_Lat += ducts_cool_load_lat
    hvac_loads.Cool_Tot += ducts_cool_load_sens + ducts_cool_load_lat

    zone_loads.Cool_Ducts_Sens += ducts_cool_load_sens
    zone_loads.Cool_Sens += ducts_cool_load_sens
    zone_loads.Cool_Ducts_Lat += ducts_cool_load_lat
    zone_loads.Cool_Lat += ducts_cool_load_lat
    zone_loads.Cool_Tot += ducts_cool_load_sens + ducts_cool_load_lat

    zone_clg_load_sens = zone.spaces.map { |space| all_space_loads[space].Cool_Sens }.sum
    zone.spaces.each do |space|
      space_loads = all_space_loads[space]
      space_clg_duct_load = ducts_cool_load_sens * space_loads.Cool_Sens / zone_clg_load_sens
      space_loads.Cool_Ducts_Sens += space_clg_duct_load
      space_loads.Cool_Sens += space_clg_duct_load
    end
  end

  # Applies CFIS ventilation loads to the HVAC/zone loads as appropriate. Note that CFIS loads
  # are considered system loads, not space loads like other ventilation systems.
  #
  # @param mj [MJValues] Object with a collection of misc Manual J values
  # @param hvac_loads [DesignLoadValues] Object with design loads for the current HPXML HVAC system
  # @param zone_loads [DesignLoadValues] Object with design loads for the current HPXML::Zone
  # @param hvac_heating [HPXML::HeatingSystem or HPXML::HeatPump] The heating portion of the current HPXML HVAC system
  # @param hvac_cooling [HPXML::CoolingSystem or HPXML::HeatPump] The cooling portion of the current HPXML HVAC system
  # @param hpxml_bldg [HPXML::Building] HPXML Building object representing an individual dwelling unit
  # @return [nil]
  def self.apply_hvac_cfis_loads(mj, hvac_loads, zone_loads, hvac_heating, hvac_cooling, hpxml_bldg)
    if (not hvac_heating.nil?) && (not hvac_heating.distribution_system.nil?)
      hvac_distribution = hvac_heating.distribution_system
    elsif (not hvac_cooling.nil?) && (not hvac_cooling.distribution_system.nil?)
      hvac_distribution = hvac_cooling.distribution_system
    end
    return if hvac_distribution.nil?

    vent_mech_cfis = hpxml_bldg.ventilation_fans.find { |vent_mech| vent_mech.fan_type == HPXML::MechVentTypeCFIS && vent_mech.distribution_system_idref == hvac_distribution.id }
    return if vent_mech_cfis.nil?

    vent_cfm = vent_mech_cfis.average_unit_flow_rate

    heat_load = 1.1 * mj.acf * vent_cfm * mj.htd
    cool_sens_load = 1.1 * mj.acf * vent_cfm * mj.ctd
    cool_lat_load = 0.68 * mj.acf * vent_cfm * mj.cool_design_grains

    hvac_loads.Heat_Vent += heat_load
    hvac_loads.Heat_Tot += heat_load
    hvac_loads.Cool_Vent_Sens += cool_sens_load
    hvac_loads.Cool_Sens += cool_sens_load
    hvac_loads.Cool_Vent_Lat += cool_lat_load
    hvac_loads.Cool_Lat += cool_lat_load
    hvac_loads.Cool_Tot += cool_sens_load + cool_lat_load

    zone_loads.Heat_Vent += heat_load
    zone_loads.Heat_Tot += heat_load
    zone_loads.Cool_Vent_Sens += cool_sens_load
    zone_loads.Cool_Sens += cool_sens_load
    zone_loads.Cool_Vent_Lat += cool_lat_load
    zone_loads.Cool_Lat += cool_lat_load
    zone_loads.Cool_Tot += cool_sens_load + cool_lat_load
  end

  # Applies blower fan heat loads for air distribution systems to the HVAC/zone loads as appropriate.
  #
  # @param hvac_loads [DesignLoadValues] Object with design loads for the current HPXML HVAC system
  # @param zone_loads [DesignLoadValues] Object with design loads for the current HPXML::Zone
  # @param hvac_heating [HPXML::HeatingSystem or HPXML::HeatPump] The heating portion of the current HPXML HVAC system
  # @param hvac_cooling [HPXML::CoolingSystem or HPXML::HeatPump] The cooling portion of the current HPXML HVAC system
  # @return [nil]
  def self.apply_hvac_blower_heat_load(hvac_loads, zone_loads, hvac_heating, hvac_cooling)
    if not hvac_heating.nil?
      hvac_distribution = hvac_heating.distribution_system
    elsif not hvac_cooling.nil?
      hvac_distribution = hvac_cooling.distribution_system
    end
    return if hvac_distribution.nil?
    return if hvac_distribution.distribution_system_type != HPXML::HVACDistributionTypeAir

    cool_load = hvac_distribution.manualj_blower_fan_heat_btuh

    hvac_loads.Cool_BlowerHeat += cool_load
    hvac_loads.Cool_Sens += cool_load
    hvac_loads.Cool_Tot += cool_load

    zone_loads.Cool_BlowerHeat += cool_load
    zone_loads.Cool_Sens += cool_load
    zone_loads.Cool_Tot += cool_load
  end

  # Applies hot water piping loads for hydronic distribution systems to the HVAC/zone loads as appropriate.
  #
  # @param hvac_loads [DesignLoadValues] Object with design loads for the current HPXML HVAC system
  # @param zone_loads [DesignLoadValues] Object with design loads for the current HPXML::Zone
  # @param hvac_heating [HPXML::HeatingSystem or HPXML::HeatPump] The heating portion of the current HPXML HVAC system
  # @return [nil]
  def self.apply_hvac_piping_load(hvac_loads, zone_loads, hvac_heating)
    if not hvac_heating.nil?
      hvac_distribution = hvac_heating.distribution_system
    end
    return if hvac_distribution.nil?
    return if hvac_distribution.distribution_system_type != HPXML::HVACDistributionTypeHydronic

    heat_load = hvac_distribution.manualj_hot_water_piping_btuh

    hvac_loads.Heat_Piping += heat_load
    hvac_loads.Heat_Tot += heat_load

    zone_loads.Heat_Piping += heat_load
    zone_loads.Heat_Tot += heat_load
  end

  # Applies Manual S equipment adjustments based on the system type and design loads.
  #
  # @param mj [MJValues] Object with a collection of misc Manual J values
  # @param runner [OpenStudio::Measure::OSRunner] Object typically used to display warnings
  # @param hvac_sizings [HVACSizingValues] Object with sizing values for a given HVAC system
  # @param weather [WeatherFile] Weather object containing EPW information
  # @param hvac_heating [HPXML::HeatingSystem or HPXML::HeatPump] The heating portion of the current HPXML HVAC system
  # @param hvac_cooling [HPXML::CoolingSystem or HPXML::HeatPump] The cooling portion of the current HPXML HVAC system
  # @param hvac_system [Hash] HPXML HVAC (heating and/or cooling) system
  # @param hpxml_bldg [HPXML::Building] HPXML Building object representing an individual dwelling unit
  # @return [nil]
  def self.apply_hvac_equipment_adjustments(mj, runner, hvac_sizings, weather, hvac_heating, hvac_cooling, hvac_system, hpxml_bldg)
    is_heatpump_with_both_htg_and_clg = false
    if (not hvac_cooling.nil?) && hvac_cooling.is_a?(HPXML::HeatPump) && (hvac_cooling.fraction_heat_load_served > 0) && (hvac_cooling.fraction_cool_load_served > 0)
      is_heatpump_with_both_htg_and_clg = true
    end

    if is_heatpump_with_both_htg_and_clg && (hpxml_bldg.header.heat_pump_sizing_methodology == HPXML::HeatPumpSizingMaxLoad)
      # If MaxLoad methodology, use at least the larger of heating/cooling loads for heat pump sizing.
      # Note: Heat_Load_Supp should NOT be adjusted; we only want to adjust the HP capacity, not the HP backup heating capacity.
      max_load = [hvac_sizings.Heat_Load, hvac_sizings.Cool_Load_Tot].max
      hvac_sizings.Heat_Load = max_load
      hvac_sizings.Cool_Load_Sens *= max_load / hvac_sizings.Cool_Load_Tot
      hvac_sizings.Cool_Load_Lat *= max_load / hvac_sizings.Cool_Load_Tot
      hvac_sizings.Cool_Load_Tot = max_load
    end

    # Cooling

    cooling_type = get_hvac_cooling_type(hvac_cooling)

    if not cooling_type.nil?
      hvac_cooling_ap = hvac_cooling.additional_properties
      is_ducted = !hvac_cooling.distribution_system.nil?
      cooling_delta_t = mj.cool_setpoint - hvac_cooling_ap.leaving_air_temp
      oversize_limit, oversize_delta, undersize_limit = get_hvac_size_limits(hvac_cooling)
    end

    if hvac_sizings.Cool_Load_Tot <= 0

      hvac_sizings.Cool_Capacity = 0.0
      hvac_sizings.Cool_Capacity_Sens = 0.0
      hvac_sizings.Cool_Airflow = 0.0

    elsif [HPXML::HVACTypeCentralAirConditioner,
           HPXML::HVACTypeHeatPumpAirToAir].include?(cooling_type) ||
          ([HPXML::HVACTypeMiniSplitAirConditioner,
            HPXML::HVACTypeHeatPumpMiniSplit].include?(cooling_type) && is_ducted)
      # For central systems, the installer can take steps to try to meet both sensible and latent loads,
      # such as different indoor/outdoor coil combinations and different blower settings.
      # Ductless systems don't offer this flexibility.

      # per E+ docs, capacity and SHR inputs for DX coil model should be “gross” values

      entering_temp = hpxml_bldg.header.manualj_cooling_design_temp
      hvac_cooling_speed = get_nominal_speed(hvac_cooling_ap, true)
      # ADP/BF specified in E+ eng ref for Coil:Cooling:DX:SingleSpeed, but should be implemented for all DX coils (2-speed, variable speed)
      # rated total capacity, rated SHR, and rated cfm are used to calculate coil constant A_o at rated conditions
      # once a_o_rated is determined, pass design conditions with a_o_rated to CalculateSHR() to determine an initial estimate for the design SHR
      # the design SHR is used to calculate the design sensible capacity, which is used to UPDATE the design airflow calculation.
      # the updated design airflow gets fed back to calculateSHR() and the process continues until the design airflow converges.

      if hvac_cooling.compressor_type == HPXML::HVACCompressorTypeVariableSpeed
        idb_adj = adjust_indoor_condition_var_speed(entering_temp, mj.cool_indoor_wetbulb, :clg)
        odb_adj = adjust_outdoor_condition_var_speed(entering_temp, hvac_cooling, :clg)
        total_cap_curve_value = odb_adj * idb_adj
      else
        coefficients = hvac_cooling_ap.cool_cap_ft_spec[hvac_cooling_speed]
        total_cap_curve_value = MathTools.biquadratic(mj.cool_indoor_wetbulb, entering_temp, coefficients)
      end

      cool_cap_rated = hvac_sizings.Cool_Load_Tot / total_cap_curve_value
      # cool_cap_rated = hvac_sizings.Cool_Load_Tot / (total_cap_curve_value*total_cap_flow_mod_fac), in E+ Eng Reference

      cool_cfm_rated = UnitConversions.convert(cool_cap_rated, 'btu/hr', 'ton') * hvac_cooling_ap.cool_rated_cfm_per_ton[hvac_cooling_speed]

      # rated SHR
      hvac_cooling_shr = hvac_cooling_ap.cool_rated_shrs_gross[hvac_cooling_speed]

      rated_barometric_pressure_psi = UnitConversions.convert(1, 'atm', 'psi') # assume rated pressure is at sea level

      hr_indoor_cooling_rated = Psychrometrics.w_fT_Twb_P(HVAC::AirSourceCoolRatedIDB, HVAC::AirSourceCoolRatedIWB, rated_barometric_pressure_psi) # [lbm/lbm]

      # calculate A_o using rated conditions
      # Don't use coil ao factor in hvac.rb to calculate design SHR. That ao has specific use case of finding rated SHRs for variable speed equipment.
      a_o_rated = Psychrometrics.CoilAoFactor(HVAC::AirSourceCoolRatedIDB, rated_barometric_pressure_psi, UnitConversions.convert(cool_cap_rated, 'btu/hr', 'kbtu/hr'), cool_cfm_rated, hvac_cooling_shr, hr_indoor_cooling_rated)
      cool_cap_design = hvac_sizings.Cool_Load_Tot

      # initial estimate for design airflow rate [cfm]
      hvac_sizings.Cool_Airflow = calc_airflow_rate_manual_s(mj, hvac_sizings.Cool_Load_Sens, cooling_delta_t, dx_capacity: cool_cap_rated)

      hr_indoor_cooling_design = Psychrometrics.w_fT_R_P(mj.cool_setpoint, hpxml_bldg.header.manualj_humidity_setpoint, mj.p_psi)
      # hr_indoor_cooling is calculated above in hvac_sizing.rb, but is calculated AFTER the method call of apply_hvac_equipment_adjustments.
      # Therefore, it needs to calculated from MJ objects locally in apply_hvac_equipment_adjustments for use in CalculateSHR()

      # initialize for iteration
      delta = 1

      for _iter in 0..50
        break if delta.abs <= 0.001

        # delta.abs is the normalized difference in design airflow between consecutive iterations
        # may need to change tolerance (delta.abs) or number of iterations as necessary

        cool_airflow_prev = hvac_sizings.Cool_Airflow

        # calculate design SHR --> design sensible capacity --> use design sensible capacity to RECALCULATE design airflow
        # note: using MJ cooling setpoint as EDB in Psychrometrics.calculateSHR() ignores return duct losses

        design_shr = Psychrometrics.CalculateSHR(mj.cool_setpoint, mj.p_psi, UnitConversions.convert(cool_cap_design, 'btu/hr', 'kbtu/hr'), hvac_sizings.Cool_Airflow, a_o_rated, hr_indoor_cooling_design)
        # Calculate the coil SHR at the given incoming air state, CFM, total capacity, and coil Ao factor
        # CFM changes in the iteration based on current value of design_shr

        # calculate sensible/latent split at design conditions
        cool_sens_cap_design = cool_cap_design * design_shr
        cool_lat_cap_design = [cool_cap_design - cool_sens_cap_design, 1.0].max

        # Adjust Sizing
        if cool_lat_cap_design < hvac_sizings.Cool_Load_Lat
          # Size by MJ8 Latent Load

          # Solve for new sensible and total capacity at design conditions, assuming that latent design capacity = latent load
          # Q_design_tot = Q_design_lat + Q_design_sens = Q_load_lat + Q_design_sens (1)
          # Design_SHR = Q_design_sens/Q_design_tot (2)
          # combining (1) and (2) --> Q_design_tot = Q_load_lat/(1-Design_SHR) (3)

          # in code, (3) is
          cool_cap_design = hvac_sizings.Cool_Load_Lat / (1 - design_shr)

          # recalculate sensible design capacity using adjusted design total capacity
          cool_sens_cap_design = cool_cap_design * design_shr

          # Ensure equipment is not being undersized
          cool_sens_cap_design = [cool_sens_cap_design, undersize_limit * hvac_sizings.Cool_Load_Sens].max

          cool_cap_design = cool_sens_cap_design + hvac_sizings.Cool_Load_Lat

          # If the adjusted equipment size is negative (occurs at altitude), use oversize limit (the adjustment
          # almost always hits the oversize limit in this case, making this a safe assumption)
          if (cool_cap_design < 0) || (cool_sens_cap_design < 0)
            cool_cap_design = oversize_limit * hvac_sizings.Cool_Load_Tot
          end

          # Limit total capacity to oversize limit
          cool_cap_design = [cool_cap_design, oversize_limit * hvac_sizings.Cool_Load_Tot].min

          # Determine rated capacities
          hvac_sizings.Cool_Capacity = cool_cap_design / total_cap_curve_value
          hvac_sizings.Cool_Capacity_Sens = hvac_sizings.Cool_Capacity * hvac_cooling_shr

          # Determine the final sensible capacity at design using the SHR
          cool_sens_cap_design = cool_cap_design * design_shr

        elsif cool_sens_cap_design < undersize_limit * hvac_sizings.Cool_Load_Sens
          # Size by MJ8 Sensible Load, return to rated conditions, find rated sensible capacity with SHRRated. Limit total
          # capacity to oversizing limit.

          cool_sens_cap_design = undersize_limit * hvac_sizings.Cool_Load_Sens

          # Solve for the new total system capacity at design conditions
          cool_cap_design = cool_sens_cap_design / design_shr

          # Limit total capacity to oversize limit
          cool_cap_design = [cool_cap_design, oversize_limit * hvac_sizings.Cool_Load_Tot].min

          # rated capacities
          hvac_sizings.Cool_Capacity = cool_cap_design / total_cap_curve_value
          hvac_sizings.Cool_Capacity_Sens = hvac_sizings.Cool_Capacity * hvac_cooling_shr

          # Recalculate the design sensible capacity in case the oversizing limit on total cap has been used
          cool_sens_cap_design = cool_cap_design * design_shr

        else
          hvac_sizings.Cool_Capacity = hvac_sizings.Cool_Load_Tot / total_cap_curve_value
          hvac_sizings.Cool_Capacity_Sens = hvac_sizings.Cool_Capacity * hvac_cooling_shr

          cool_sens_cap_design = hvac_sizings.Cool_Capacity * total_cap_curve_value * design_shr
        end

        # Calculate the final air flow rate using final sensible capacity at design
        # hp_cooling_cfm argument not provided to calc_airflow_rate_manual_s
        # since the function is not being used to calculate a heating airflow
        hvac_sizings.Cool_Airflow = calc_airflow_rate_manual_s(mj, cool_sens_cap_design, cooling_delta_t, dx_capacity: hvac_sizings.Cool_Capacity)

        delta = (hvac_sizings.Cool_Airflow - cool_airflow_prev) / cool_airflow_prev
        # end iteration here
      end

    elsif [HPXML::HVACTypeHeatPumpMiniSplit,
           HPXML::HVACTypeMiniSplitAirConditioner].include?(cooling_type) && !is_ducted

      hvac_cooling_speed = get_nominal_speed(hvac_cooling_ap, true)
      hvac_cooling_shr = hvac_cooling_ap.cool_rated_shrs_gross[hvac_cooling_speed]

      entering_temp = hpxml_bldg.header.manualj_cooling_design_temp
      idb_adj = adjust_indoor_condition_var_speed(entering_temp, mj.cool_indoor_wetbulb, :clg)
      odb_adj = adjust_outdoor_condition_var_speed(entering_temp, hvac_cooling, :clg)
      total_cap_curve_value = odb_adj * idb_adj

      hvac_sizings.Cool_Capacity = (hvac_sizings.Cool_Load_Tot / total_cap_curve_value)
      hvac_sizings.Cool_Capacity_Sens = hvac_sizings.Cool_Capacity * hvac_cooling_shr

      hvac_sizings.Cool_Airflow = calc_airflow_rate_user(hvac_sizings.Cool_Capacity, hvac_cooling_ap.cool_rated_cfm_per_ton[hvac_cooling_speed])

    elsif [HPXML::HVACTypeRoomAirConditioner,
           HPXML::HVACTypePTAC,
           HPXML::HVACTypeHeatPumpPTHP,
           HPXML::HVACTypeHeatPumpRoom].include? cooling_type

      hvac_cooling_speed = get_nominal_speed(hvac_cooling_ap, true)
      hvac_cooling_shr = hvac_cooling_ap.cool_rated_shrs_gross[hvac_cooling_speed]

      entering_temp = hpxml_bldg.header.manualj_cooling_design_temp
      total_cap_curve_value = MathTools.biquadratic(mj.cool_indoor_wetbulb, entering_temp, hvac_cooling_ap.cool_cap_ft_spec[hvac_cooling_speed])

      hvac_sizings.Cool_Capacity = hvac_sizings.Cool_Load_Tot / total_cap_curve_value
      hvac_sizings.Cool_Capacity_Sens = hvac_sizings.Cool_Capacity * hvac_cooling_shr

      hvac_sizings.Cool_Airflow = calc_airflow_rate_user(hvac_sizings.Cool_Capacity, hvac_cooling_ap.cool_rated_cfm_per_ton[0])

    elsif HPXML::HVACTypeHeatPumpGroundToAir == cooling_type

      entering_temp = hvac_cooling_ap.design_chw
      hvac_cooling_speed = get_nominal_speed(hvac_cooling_ap, true)

      gshp_coil_bf = 0.0806
      gshp_coil_bf_ft_spec = [1.21005458, -0.00664200, 0.00000000, 0.00348246, 0.00000000, 0.00000000]

      # Calculate an initial air flow rate assuming 400 cfm/ton
      hvac_sizings.Cool_Airflow = 400.0 * UnitConversions.convert(hvac_sizings.Cool_Load_Sens, 'Btu/hr', 'ton')

      cool_cap_curve_spec = hvac_cooling_ap.cool_cap_curve_spec[hvac_cooling_speed]
      cool_sh_curve_spec = hvac_cooling_ap.cool_sh_curve_spec[hvac_cooling_speed]
      total_cap_curve_value, sensible_cap_curve_value = calc_gshp_clg_curve_value(cool_cap_curve_spec, cool_sh_curve_spec, mj.cool_indoor_wetbulb, mj.cool_setpoint, entering_temp, hvac_sizings.Cool_Airflow)

      bypass_factor_curve_value = MathTools.biquadratic(mj.cool_indoor_wetbulb, mj.cool_setpoint, gshp_coil_bf_ft_spec)
      hvac_cooling_shr = hvac_cooling_ap.cool_rated_shrs_gross[hvac_cooling_speed]

      hvac_sizings.Cool_Capacity = hvac_sizings.Cool_Load_Tot / total_cap_curve_value # Note: cool_cap_design = hvac_sizings.Cool_Load_Tot
      hvac_sizings.Cool_Capacity_Sens = hvac_sizings.Cool_Capacity * hvac_cooling_shr

<<<<<<< HEAD
        cool_load_sens_cap_design = (hvac_sizings.Cool_Capacity_Sens * sensible_cap_curve_value / \
                                   (1.0 + (1.0 - gshp_coil_bf * bypass_factor_curve_value) *
                                   (80.0 - mj.cool_setpoint) / cooling_delta_t))
        cool_load_lat_cap_design = hvac_sizings.Cool_Load_Tot - cool_load_sens_cap_design
=======
      cool_load_sens_cap_design = (hvac_sizings.Cool_Capacity_Sens * sensible_cap_curve_value /
                                 (1.0 + (1.0 - gshp_coil_bf * bypass_factor_curve_value) *
                                 (80.0 - mj.cool_setpoint) / cooling_delta_t))
      cool_load_lat_cap_design = hvac_sizings.Cool_Load_Tot - cool_load_sens_cap_design
>>>>>>> 18cf4138

      # Adjust Sizing so that coil sensible at design >= CoolingLoad_Sens, and coil latent at design >= CoolingLoad_Lat, and equipment SHRRated is maintained.
      cool_load_sens_cap_design = [cool_load_sens_cap_design, hvac_sizings.Cool_Load_Sens].max
      cool_load_lat_cap_design = [cool_load_lat_cap_design, hvac_sizings.Cool_Load_Lat].max
      cool_cap_design = cool_load_sens_cap_design + cool_load_lat_cap_design

      # Limit total capacity via oversizing limit
      cool_cap_design = [cool_cap_design, oversize_limit * hvac_sizings.Cool_Load_Tot].min
      hvac_sizings.Cool_Capacity = cool_cap_design / total_cap_curve_value
      hvac_sizings.Cool_Capacity_Sens = hvac_sizings.Cool_Capacity * hvac_cooling_shr

      # Recalculate the air flow rate in case the oversizing limit has been used
      cool_load_sens_cap_design = (hvac_sizings.Cool_Capacity_Sens * sensible_cap_curve_value / \
                                 (1.0 + (1.0 - gshp_coil_bf * bypass_factor_curve_value) *
                                 (80.0 - mj.cool_setpoint) / cooling_delta_t))
      hvac_sizings.Cool_Airflow = calc_airflow_rate_manual_s(mj, cool_load_sens_cap_design, cooling_delta_t, dx_capacity: hvac_sizings.Cool_Capacity)

    elsif HPXML::HVACTypeEvaporativeCooler == cooling_type

      hvac_sizings.Cool_Capacity = hvac_sizings.Cool_Load_Tot
      hvac_sizings.Cool_Capacity_Sens = hvac_sizings.Cool_Load_Sens
      if cooling_delta_t > 0
        # See Manual S Section 4-4 Direct Evaporative Cooling: Blower Cfm
        hvac_sizings.Cool_Airflow = calc_airflow_rate_manual_s(mj, hvac_sizings.Cool_Load_Sens, cooling_delta_t)
      else
        hvac_sizings.Cool_Airflow = hpxml_bldg.building_construction.conditioned_floor_area * 2.0 # Use industry rule of thumb sizing method adopted by HEScore
      end

    elsif HPXML::HVACTypeHeatPumpWaterLoopToAir == cooling_type

      # Model only currently used for heating
      hvac_sizings.Cool_Capacity = 0.0
      hvac_sizings.Cool_Capacity_Sens = 0.0
      hvac_sizings.Cool_Airflow = 0.0

    elsif cooling_type.nil?

      hvac_sizings.Cool_Capacity = 0.0
      hvac_sizings.Cool_Capacity_Sens = 0.0
      hvac_sizings.Cool_Airflow = 0.0

    else

      fail "Unexpected cooling type: #{cooling_type}."

    end

    # Heating

    heating_type = get_hvac_heating_type(hvac_heating)

    if not heating_type.nil?
      hvac_heating_ap = hvac_heating.additional_properties
      is_ducted = !hvac_heating.distribution_system.nil?
      heating_delta_t = hvac_heating_ap.supply_air_temp - mj.heat_setpoint

      if hvac_heating.is_a?(HPXML::HeatingSystem) && hvac_heating.is_heat_pump_backup_system
        # Adjust heating load using the HP backup calculation
        hvac_hp = hvac_heating.primary_heat_pump
        hp_sizing_values = @all_hvac_sizings[{ heating: hvac_hp, cooling: hvac_hp }]
        if hp_sizing_values.nil?
          fail 'Primary heat pump should have been sized already.'
        end

        hp_heating_speed = get_nominal_speed(hvac_hp.additional_properties, false)
        hvac_sizings.Heat_Load = calculate_heat_pump_backup_load(mj, hvac_hp, hvac_sizings.Heat_Load, hp_sizing_values.Heat_Capacity, hp_heating_speed, hpxml_bldg)
      end
    elsif not hvac_cooling.nil? && hvac_cooling.has_integrated_heating
      heating_delta_t = hvac_cooling_ap.supply_air_temp - mj.heat_setpoint
    end

    if hvac_sizings.Heat_Load <= 0

      hvac_sizings.Heat_Capacity = 0.0
      hvac_sizings.Heat_Capacity_Supp = 0.0
      hvac_sizings.Heat_Airflow = 0.0

    elsif [HPXML::HVACTypeHeatPumpAirToAir,
           HPXML::HVACTypeHeatPumpMiniSplit,
           HPXML::HVACTypeHeatPumpPTHP,
           HPXML::HVACTypeHeatPumpRoom].include? heating_type

      hvac_heating_speed = get_nominal_speed(hvac_heating_ap, false)
      process_heat_pump_adjustment(mj, runner, hvac_sizings, weather, hvac_heating, total_cap_curve_value, hvac_system, hvac_heating_speed, oversize_limit, oversize_delta, hpxml_bldg)

      hvac_sizings.Heat_Capacity_Supp = calculate_heat_pump_backup_load(mj, hvac_heating, hvac_sizings.Heat_Load_Supp, hvac_sizings.Heat_Capacity, hvac_heating_speed, hpxml_bldg)
      if (heating_type == HPXML::HVACTypeHeatPumpAirToAir) || (heating_type == HPXML::HVACTypeHeatPumpMiniSplit && is_ducted)
        hvac_sizings.Heat_Airflow = calc_airflow_rate_manual_s(mj, hvac_sizings.Heat_Capacity, heating_delta_t, dx_capacity: hvac_sizings.Heat_Capacity, hp_cooling_cfm: hvac_sizings.Cool_Airflow)
      else
        hvac_sizings.Heat_Airflow = calc_airflow_rate_user(hvac_sizings.Heat_Capacity, hvac_heating_ap.heat_rated_cfm_per_ton[hvac_heating_speed])
      end

    elsif [HPXML::HVACTypeHeatPumpGroundToAir].include? heating_type

      if hvac_sizings.Cool_Capacity > 0
        hvac_sizings.Heat_Capacity = hvac_sizings.Heat_Load
        hvac_sizings.Heat_Capacity_Supp = hvac_sizings.Heat_Load_Supp

        # For single stage compressor, when heating capacity is much larger than cooling capacity,
        # in order to avoid frequent cycling in cooling mode, heating capacity is derated to 75%.
        if hvac_sizings.Heat_Capacity >= 1.5 * hvac_sizings.Cool_Capacity
          hvac_sizings.Heat_Capacity = hvac_sizings.Heat_Load * 0.75
        end

        hvac_sizings.Cool_Capacity = [hvac_sizings.Cool_Capacity, hvac_sizings.Heat_Capacity].max
        hvac_sizings.Heat_Capacity = hvac_sizings.Cool_Capacity

        hvac_sizings.Cool_Capacity_Sens = hvac_sizings.Cool_Capacity * hvac_cooling_shr
        cool_load_sens_cap_design = (hvac_sizings.Cool_Capacity_Sens * sensible_cap_curve_value / \
                                   (1.0 + (1.0 - gshp_coil_bf * bypass_factor_curve_value) *
                                   (80.0 - mj.cool_setpoint) / cooling_delta_t))
        hvac_sizings.Cool_Airflow = calc_airflow_rate_manual_s(mj, cool_load_sens_cap_design, cooling_delta_t, dx_capacity: hvac_sizings.Cool_Capacity)
      else
        hvac_sizings.Heat_Capacity = hvac_sizings.Heat_Load
        hvac_sizings.Heat_Capacity_Supp = hvac_sizings.Heat_Load_Supp
      end
      hvac_sizings.Heat_Airflow = calc_airflow_rate_manual_s(mj, hvac_sizings.Heat_Capacity, heating_delta_t, dx_capacity: hvac_sizings.Heat_Capacity, hp_cooling_cfm: hvac_sizings.Cool_Airflow)

    elsif [HPXML::HVACTypeHeatPumpWaterLoopToAir].include? heating_type

      hvac_sizings.Heat_Capacity = hvac_sizings.Heat_Load
      hvac_sizings.Heat_Capacity_Supp = hvac_sizings.Heat_Load_Supp

      hvac_sizings.Heat_Airflow = calc_airflow_rate_manual_s(mj, hvac_sizings.Heat_Capacity, heating_delta_t, dx_capacity: hvac_sizings.Heat_Capacity)

    elsif (heating_type == HPXML::HVACTypeFurnace) || ((not hvac_cooling.nil?) && hvac_cooling.has_integrated_heating)

      hvac_sizings.Heat_Capacity = hvac_sizings.Heat_Load
      hvac_sizings.Heat_Capacity_Supp = 0.0

      hvac_sizings.Heat_Airflow = calc_airflow_rate_manual_s(mj, hvac_sizings.Heat_Capacity, heating_delta_t)

    elsif [HPXML::HVACTypeStove,
           HPXML::HVACTypeSpaceHeater,
           HPXML::HVACTypeWallFurnace,
           HPXML::HVACTypeFloorFurnace,
           HPXML::HVACTypeFireplace].include? heating_type

      hvac_sizings.Heat_Capacity = hvac_sizings.Heat_Load
      hvac_sizings.Heat_Capacity_Supp = 0.0

      if hvac_heating_ap.heat_rated_cfm_per_ton[0] > 0
        # Fixed airflow rate
        hvac_sizings.Heat_Airflow = UnitConversions.convert(hvac_sizings.Heat_Capacity, 'Btu/hr', 'ton') * hvac_heating_ap.heat_rated_cfm_per_ton[0]
      else
        # Autosized airflow rate
        hvac_sizings.Heat_Airflow = calc_airflow_rate_manual_s(mj, hvac_sizings.Heat_Capacity, heating_delta_t)
      end

    elsif [HPXML::HVACTypeBoiler,
           HPXML::HVACTypeElectricResistance].include? heating_type

      hvac_sizings.Heat_Capacity = hvac_sizings.Heat_Load
      hvac_sizings.Heat_Capacity_Supp = 0.0
      hvac_sizings.Heat_Airflow = 0.0

    elsif heating_type.nil?

      hvac_sizings.Heat_Capacity = 0.0
      hvac_sizings.Heat_Capacity_Supp = 0.0
      hvac_sizings.Heat_Airflow = 0.0

    else

      fail "Unexpected heating type: #{heating_type}."

    end

    # If HERS sizing methodology, ensure HP capacity is at least equal to larger of
    # heating and sensible cooling loads.
    if is_heatpump_with_both_htg_and_clg && (hpxml_bldg.header.heat_pump_sizing_methodology == HPXML::HeatPumpSizingHERS)
      min_capacity = [hvac_sizings.Heat_Load, hvac_sizings.Cool_Load_Sens].max
      if hvac_sizings.Cool_Capacity < min_capacity
        scaling_factor = min_capacity / hvac_sizings.Cool_Capacity
        hvac_sizings.Cool_Capacity *= scaling_factor
        hvac_sizings.Cool_Capacity_Sens *= scaling_factor
        hvac_sizings.Cool_Airflow *= scaling_factor
      end
      if hvac_sizings.Heat_Capacity < min_capacity
        scaling_factor = min_capacity / hvac_sizings.Heat_Capacity
        hvac_sizings.Heat_Capacity *= scaling_factor
        hvac_sizings.Heat_Airflow *= scaling_factor
      end
    end
  end

  # Calculates the heat pump's heating or cooling capacity at the specified indoor temperature, as a fraction
  # of the heat pump's nominal heating or cooling capacity.
  #
  # @param outdoor_temp [Double] Outdoor drybulb temperature (F)
  # @param indoor_temp [Double] Indoor drybulb (heating) or wetbulb (cooling) temperature (F)
  # @param mode [Symbol] Heating or cooling
  # @return [Double] Heat pump adjustment factor (capacity fraction)
  def self.adjust_indoor_condition_var_speed(outdoor_temp, indoor_temp, mode)
    if mode == :clg
      rated_indoor_temp = HVAC::AirSourceCoolRatedIWB
      coefficients_1speed = HVAC.get_cool_cap_eir_ft_spec(HPXML::HVACCompressorTypeSingleStage)[0][0]
    elsif mode == :htg
      rated_indoor_temp = HVAC::AirSourceHeatRatedIDB
      capacity_retention_temp_1speed, capacity_retention_fraction_1speed = HVAC.get_default_heating_capacity_retention(HPXML::HVACCompressorTypeSingleStage)
      coefficients_1speed = HVAC.get_heat_cap_eir_ft_spec(HPXML::HVACCompressorTypeSingleStage, capacity_retention_temp_1speed, capacity_retention_fraction_1speed)[0][0]
    end
    return MathTools.biquadratic(indoor_temp, outdoor_temp, coefficients_1speed) / MathTools.biquadratic(rated_indoor_temp, outdoor_temp, coefficients_1speed)
  end

  # Calculates the heat pump's heating or cooling capacity at the specified outdoor temperature, as a fraction
  # of the heat pump's nominal heating or cooling capacity.
  #
  # @param outdoor_temp [Double] Outdoor drybulb temperature (F)
  # @param hvac_sys [HPXML::CoolingSystem or HPXML::HeatPump] HPXML HVAC system of interest
  # @param mode [Symbol] Heating or cooling
  # @return [Double] Heat pump adjustment factor (capacity fraction)
  def self.adjust_outdoor_condition_var_speed(outdoor_temp, hvac_sys, mode)
    rated_odb = (mode == :clg) ? HVAC::AirSourceCoolRatedODB : HVAC::AirSourceHeatRatedODB
    detailed_performance_data = (mode == :clg) ? hvac_sys.cooling_detailed_performance_data : hvac_sys.heating_detailed_performance_data
    if detailed_performance_data.empty?
      # Based on retention fraction and retention temperature
      if mode == :clg
        capacity_retention_temperature = hvac_sys.additional_properties.cooling_capacity_retention_temperature
        capacity_retention_fraction = hvac_sys.additional_properties.cooling_capacity_retention_fraction
      elsif mode == :htg
        capacity_retention_temperature, capacity_retention_fraction = HVAC.get_heating_capacity_retention(hvac_sys)
      end
      odb_adj = (1.0 - capacity_retention_fraction) / (rated_odb - capacity_retention_temperature) * (outdoor_temp - rated_odb) + 1.0
    else # there are detailed performance data
      # Based on detailed performance data
      max_rated_dp = detailed_performance_data.find { |dp| dp.outdoor_temperature == rated_odb && dp.capacity_description == HPXML::CapacityDescriptionMaximum }
      if max_rated_dp.capacity.nil?
        property = :capacity_fraction_of_nominal
      else
        property = :capacity
      end
      capacity_max = detailed_performance_data.find { |dp| dp.outdoor_temperature == rated_odb && dp.capacity_description == HPXML::CapacityDescriptionMaximum }.send(property)
      odb_adj = HVAC.interpolate_to_odb_table_point(detailed_performance_data, HPXML::CapacityDescriptionMaximum, outdoor_temp, property) / capacity_max
    end
    return odb_adj
  end

  # Increases the autosized heating/cooling capacities to account for any reduction in
  # capacity due to HVAC installation quality. This is done to prevent unmet hours.
  #
  # @param mj [MJValues] Object with a collection of misc Manual J values
  # @param hvac_sizings [HVACSizingValues] Object with sizing values for a given HVAC system
  # @param hvac_heating [HPXML::HeatingSystem or HPXML::HeatPump] The heating portion of the current HPXML HVAC system
  # @param hvac_cooling [HPXML::CoolingSystem or HPXML::HeatPump] The cooling portion of the current HPXML HVAC system
  # @param hpxml_bldg [HPXML::Building] HPXML Building object representing an individual dwelling unit
  # @return [nil]
  def self.apply_hvac_installation_quality(mj, hvac_sizings, hvac_heating, hvac_cooling, hpxml_bldg)
    cool_charge_defect_ratio = 0.0
    cool_airflow_defect_ratio = 0.0
    heat_airflow_defect_ratio = 0.0

    if not hvac_cooling.nil?
      if hvac_cooling.respond_to? :charge_defect_ratio
        cool_charge_defect_ratio = hvac_cooling.charge_defect_ratio.to_f
      end
      if hvac_cooling.respond_to? :airflow_defect_ratio
        cool_airflow_defect_ratio = hvac_cooling.airflow_defect_ratio.to_f
      end
    end
    if (not hvac_heating.nil?)
      if hvac_heating.respond_to? :airflow_defect_ratio
        heat_airflow_defect_ratio = hvac_heating.airflow_defect_ratio.to_f
      end
    end

    return if (cool_charge_defect_ratio.abs < 0.001) && (cool_airflow_defect_ratio.abs < 0.001) && (heat_airflow_defect_ratio.abs < 0.001)

    # Cooling

    cooling_type = get_hvac_cooling_type(hvac_cooling)
    f_ch = cool_charge_defect_ratio.round(3)

    if [HPXML::HVACTypeHeatPumpAirToAir,
        HPXML::HVACTypeCentralAirConditioner,
        HPXML::HVACTypeHeatPumpMiniSplit,
        HPXML::HVACTypeMiniSplitAirConditioner,
        HPXML::HVACTypeHeatPumpGroundToAir].include?(cooling_type) && hvac_cooling.fraction_cool_load_served > 0

      hvac_cooling_ap = hvac_cooling.additional_properties
      hvac_cooling_speed = get_nominal_speed(hvac_cooling_ap, true)

      if cooling_type != HPXML::HVACTypeHeatPumpGroundToAir
        cool_cfm_m3s = UnitConversions.convert(hvac_sizings.Cool_Airflow, 'cfm', 'm^3/s')
        cool_airflow_rated_ratio = cool_cfm_m3s / HVAC.calc_rated_airflow(hvac_sizings.Cool_Capacity, hvac_cooling_ap.cool_rated_cfm_per_ton[hvac_cooling_speed])
        cool_airflow_rated_defect_ratio = cool_cfm_m3s * (1 + cool_airflow_defect_ratio) / HVAC.calc_rated_airflow(hvac_sizings.Cool_Capacity, hvac_cooling_ap.cool_rated_cfm_per_ton[hvac_cooling_speed])
      else
        cool_airflow_rated_ratio = 1.0 # actual air flow is equal to rated (before applying defect ratio) in current methodology
        cool_airflow_rated_defect_ratio = 1 + cool_airflow_defect_ratio
      end

      # NOTE: heat pump (cooling) curves don't exhibit expected trends at extreme faults;
      clg_fff_cap_coeff, _clg_fff_eir_coeff = HVAC.get_cool_cap_eir_fflow_spec(HPXML::HVACCompressorTypeSingleStage)[0]
      a1_AF_Qgr_c = clg_fff_cap_coeff[0]
      a2_AF_Qgr_c = clg_fff_cap_coeff[1]
      a3_AF_Qgr_c = clg_fff_cap_coeff[2]

      qgr_values, _p_values, ff_chg_values = HVAC.get_charge_fault_cooling_coeff(f_ch)

      a1_CH_Qgr_c = qgr_values[0]
      a2_CH_Qgr_c = qgr_values[1]
      a3_CH_Qgr_c = qgr_values[2]
      a4_CH_Qgr_c = qgr_values[3]

      q0_CH = a1_CH_Qgr_c
      q1_CH = a2_CH_Qgr_c * UnitConversions.convert(mj.cool_setpoint, 'F', 'C')
      q2_CH = a3_CH_Qgr_c * UnitConversions.convert(hpxml_bldg.header.manualj_cooling_design_temp, 'F', 'C')
      q3_CH = a4_CH_Qgr_c * f_ch
      y_CH_Q_c = 1 + ((q0_CH + q1_CH + q2_CH + q3_CH) * f_ch)

      ff_ch_c = (1.0 / (1.0 + (qgr_values[0] + (qgr_values[1] * ff_chg_values[0]) + (qgr_values[2] * ff_chg_values[1]) + (qgr_values[3] * f_ch)) * f_ch)).round(3)
      ff_AF_c = cool_airflow_rated_defect_ratio.round(3)
      ff_AF_comb_c = ff_ch_c * ff_AF_c

      q_AF_CH = a1_AF_Qgr_c + (a2_AF_Qgr_c * ff_ch_c) + (a3_AF_Qgr_c * ff_ch_c * ff_ch_c)
      p_CH_Q_c = y_CH_Q_c / q_AF_CH

      p_AF_Q_c = a1_AF_Qgr_c + (a2_AF_Qgr_c * ff_AF_comb_c) + (a3_AF_Qgr_c * ff_AF_comb_c * ff_AF_comb_c)

      cool_cap_fff = (p_CH_Q_c * p_AF_Q_c)

      # calculate the capacity impact by defects
      ff_AF_c_nodefect = cool_airflow_rated_ratio.round(3)
      cool_cap_fff_nodefect = a1_AF_Qgr_c + a2_AF_Qgr_c * ff_AF_c_nodefect + a3_AF_Qgr_c * ff_AF_c_nodefect * ff_AF_c_nodefect
      cap_clg_ratio = 1 / (cool_cap_fff / cool_cap_fff_nodefect)

      prev_capacity = hvac_sizings.Cool_Capacity
      hvac_sizings.Cool_Capacity *= cap_clg_ratio
      hvac_sizings.Cool_Capacity_Sens = hvac_sizings.Cool_Capacity * hvac_cooling_ap.cool_rated_shrs_gross[hvac_cooling_speed]
      if prev_capacity > 0 # Preserve cfm/ton
        hvac_sizings.Cool_Airflow = hvac_sizings.Cool_Airflow * hvac_sizings.Cool_Capacity / prev_capacity
      else
        hvac_sizings.Cool_Airflow = 0.0
      end
    end

    # Heating

    heating_type = get_hvac_heating_type(hvac_heating)

    if [HPXML::HVACTypeHeatPumpAirToAir,
        HPXML::HVACTypeHeatPumpMiniSplit,
        HPXML::HVACTypeHeatPumpGroundToAir].include?(heating_type) && hvac_heating.fraction_heat_load_served > 0

      hvac_heating_ap = hvac_heating.additional_properties
      hvac_heating_speed = get_nominal_speed(hvac_heating_ap, false)

      if heating_type != HPXML::HVACTypeHeatPumpGroundToAir
        heat_cfm_m3s = UnitConversions.convert(hvac_sizings.Heat_Airflow, 'cfm', 'm^3/s')
        heat_airflow_rated_ratio = heat_cfm_m3s / HVAC.calc_rated_airflow(hvac_sizings.Heat_Capacity, hvac_heating_ap.heat_rated_cfm_per_ton[hvac_heating_speed])
        heat_airflow_rated_defect_ratio = heat_cfm_m3s * (1 + heat_airflow_defect_ratio) / HVAC.calc_rated_airflow(hvac_sizings.Heat_Capacity, hvac_heating_ap.heat_rated_cfm_per_ton[hvac_heating_speed])
      else
        heat_airflow_rated_ratio = 1.0 # actual air flow is equal to rated (before applying defect ratio) in current methodology
        heat_airflow_rated_defect_ratio = 1 + heat_airflow_defect_ratio
      end

      htg_fff_cap_coeff, _htg_fff_eir_coeff = HVAC.get_heat_cap_eir_fflow_spec(HPXML::HVACCompressorTypeSingleStage)[0]
      a1_AF_Qgr_h = htg_fff_cap_coeff[0]
      a2_AF_Qgr_h = htg_fff_cap_coeff[1]
      a3_AF_Qgr_h = htg_fff_cap_coeff[2]

      qgr_values, _p_values, ff_chg_values = HVAC.get_charge_fault_heating_coeff(f_ch)

      a1_CH_Qgr_h = qgr_values[0]
      a2_CH_Qgr_h = qgr_values[2]
      a3_CH_Qgr_h = qgr_values[3]

      qh1_CH = a1_CH_Qgr_h
      qh2_CH = a2_CH_Qgr_h * UnitConversions.convert(hpxml_bldg.header.manualj_heating_design_temp, 'F', 'C')
      qh3_CH = a3_CH_Qgr_h * f_ch
      y_CH_Q_h = 1 + ((qh1_CH + qh2_CH + qh3_CH) * f_ch)

      ff_ch_h = (1 / (1 + (qgr_values[0] + qgr_values[2] * ff_chg_values[1] + qgr_values[3] * f_ch) * f_ch)).round(3)
      ff_AF_h = heat_airflow_rated_defect_ratio.round(3)
      ff_AF_comb_h = ff_ch_h * ff_AF_h

      qh_AF_CH = a1_AF_Qgr_h + (a2_AF_Qgr_h * ff_ch_h) + (a3_AF_Qgr_h * ff_ch_h * ff_ch_h)
      p_CH_Q_h = y_CH_Q_h / qh_AF_CH

      p_AF_Q_h = a1_AF_Qgr_h + (a2_AF_Qgr_h * ff_AF_comb_h) + (a3_AF_Qgr_h * ff_AF_comb_h * ff_AF_comb_h)

      heat_cap_fff = (p_CH_Q_h * p_AF_Q_h)

      # calculate the capacity impact by defects
      ff_AF_h_nodefect = heat_airflow_rated_ratio.round(3)
      heat_cap_fff_nodefect = a1_AF_Qgr_h + a2_AF_Qgr_h * ff_AF_h_nodefect + a3_AF_Qgr_h * ff_AF_h_nodefect * ff_AF_h_nodefect
      cap_htg_ratio = 1 / (heat_cap_fff / heat_cap_fff_nodefect)

      prev_capacity = hvac_sizings.Heat_Capacity
      hvac_sizings.Heat_Capacity *= cap_htg_ratio
      if prev_capacity > 0 # Preserve cfm/ton
        hvac_sizings.Heat_Airflow = hvac_sizings.Heat_Airflow * hvac_sizings.Heat_Capacity / prev_capacity
      else
        hvac_sizings.Heat_Airflow = 0.0
      end
    end
  end

  # Applies sizing factors (multipliers) and/or sizing limits (absolute values) to the autosized HVAC capacities.
  # The sizing factors/limits are optional inputs in the HPXML file.
  #
  # @param hvac_sizings [HVACSizingValues] Object with sizing values for a given HVAC system
  # @param hvac_heating [HPXML::HeatingSystem or HPXML::HeatPump] The heating portion of the current HPXML HVAC system
  # @param hvac_cooling [HPXML::CoolingSystem or HPXML::HeatPump] The cooling portion of the current HPXML HVAC system
  # @return [nil]
  def self.apply_hvac_autosizing_factors_and_limits(hvac_sizings, hvac_heating, hvac_cooling)
    if not hvac_cooling.nil?
      cooling_autosizing_limit = hvac_cooling.cooling_autosizing_limit
      if cooling_autosizing_limit.nil?
        cooling_autosizing_limit = 1 / Constants.small
      end

      cooling_autosizing_factor = [hvac_cooling.cooling_autosizing_factor, cooling_autosizing_limit / hvac_sizings.Cool_Capacity].min

      hvac_sizings.Cool_Capacity *= cooling_autosizing_factor
      hvac_sizings.Cool_Airflow *= cooling_autosizing_factor
      hvac_sizings.Cool_Capacity_Sens *= cooling_autosizing_factor
    end
    if not hvac_heating.nil?
      heating_autosizing_limit = hvac_heating.heating_autosizing_limit
      if heating_autosizing_limit.nil?
        heating_autosizing_limit = 1 / Constants.small
      end

      heating_autosizing_factor = [hvac_heating.heating_autosizing_factor, heating_autosizing_limit / hvac_sizings.Heat_Capacity].min

      hvac_sizings.Heat_Capacity *= heating_autosizing_factor
      hvac_sizings.Heat_Airflow *= heating_autosizing_factor
    end
    if (hvac_cooling.is_a? HPXML::HeatPump) && (hvac_cooling.backup_type == HPXML::HeatPumpBackupTypeIntegrated)
      backup_heating_autosizing_limit = hvac_cooling.backup_heating_autosizing_limit
      if backup_heating_autosizing_limit.nil?
        backup_heating_autosizing_limit = 1 / Constants.small
      end

      backup_heating_autosizing_factor = [hvac_cooling.backup_heating_autosizing_factor, backup_heating_autosizing_limit / hvac_sizings.Heat_Capacity_Supp].min

      hvac_sizings.Heat_Capacity_Supp *= backup_heating_autosizing_factor
    end
  end

  # Finalize Capacity Calculations
  #
  # @param hvac_sizings [HVACSizingValues] Object with sizing values for a given HVAC system
  # @param hvac_heating [HPXML::HeatingSystem or HPXML::HeatPump] The heating portion of the current HPXML HVAC system
  # @param hvac_cooling [HPXML::CoolingSystem or HPXML::HeatPump] The cooling portion of the current HPXML HVAC system
  # @param hpxml_bldg [HPXML::Building] HPXML Building object representing an individual dwelling unit
  # @return [nil]
  def self.apply_hvac_final_capacities(hvac_sizings, hvac_heating, hvac_cooling, hpxml_bldg)
    # Cooling
    if not hvac_cooling.nil?
      fixed_cooling_capacity = hvac_cooling.cooling_capacity
    end
    autosized_cooling_capacity = hvac_sizings.Cool_Capacity
    if (not fixed_cooling_capacity.nil?) && (autosized_cooling_capacity > 0)
      if not (hpxml_bldg.header.allow_increased_fixed_capacities && autosized_cooling_capacity > fixed_cooling_capacity)
        # Use fixed size; proportionally adjust autosized airflow & sensible capacity
        hvac_sizings.Cool_Capacity = fixed_cooling_capacity
        hvac_sizings.Cool_Airflow *= fixed_cooling_capacity / autosized_cooling_capacity
        hvac_sizings.Cool_Capacity_Sens *= fixed_cooling_capacity / autosized_cooling_capacity
      end
    end

    # Heating
    if not hvac_heating.nil?
      fixed_heating_capacity = hvac_heating.heating_capacity
    elsif (not hvac_cooling.nil?) && hvac_cooling.has_integrated_heating
      fixed_heating_capacity = hvac_cooling.integrated_heating_system_capacity
    end
    autosized_heating_capacity = hvac_sizings.Heat_Capacity
    if (not fixed_heating_capacity.nil?) && (autosized_heating_capacity > 0)
      if not (hpxml_bldg.header.allow_increased_fixed_capacities && autosized_heating_capacity > fixed_heating_capacity)
        # Use fixed size; proportionally adjust autosized airflow
        hvac_sizings.Heat_Capacity = fixed_heating_capacity
        hvac_sizings.Heat_Airflow *= fixed_heating_capacity / autosized_heating_capacity
      end
    end

    # Heat pump backup heating
    if hvac_heating.is_a? HPXML::HeatPump
      if not hvac_heating.backup_heating_capacity.nil?
        fixed_supp_heating_capacity = hvac_heating.backup_heating_capacity
      elsif not hvac_heating.backup_system.nil?
        fixed_supp_heating_capacity = hvac_heating.backup_system.heating_capacity
      end
    end
    autosized_supp_heating_capacity = hvac_sizings.Heat_Capacity_Supp
    if not fixed_supp_heating_capacity.nil?
      if not (hpxml_bldg.header.allow_increased_fixed_capacities && autosized_supp_heating_capacity > fixed_supp_heating_capacity)
        # Use fixed size
        hvac_sizings.Heat_Capacity_Supp = fixed_supp_heating_capacity
      end
    end
  end

  # GSHP Ground Loop Sizing Calculations
  #
  # @param mj [MJValues] Object with a collection of misc Manual J values
  # @param runner [OpenStudio::Measure::OSRunner] Object typically used to display warnings
  # @param hvac_sizings [HVACSizingValues] Object with sizing values for a given HVAC system
  # @param weather [WeatherFile] Weather object containing EPW information
  # @param hvac_cooling [HPXML::CoolingSystem or HPXML::HeatPump] The cooling portion of the current HPXML HVAC system
  # @param hpxml_bldg [HPXML::Building] HPXML Building object representing an individual dwelling unit
  # @return [nil]
  def self.apply_hvac_ground_loop(mj, runner, hvac_sizings, weather, hvac_cooling, hpxml_bldg)
    cooling_type = get_hvac_cooling_type(hvac_cooling)

    return if cooling_type != HPXML::HVACTypeHeatPumpGroundToAir

    geothermal_loop = hvac_cooling.geothermal_loop

    loop_flow = geothermal_loop.loop_flow
    if loop_flow.nil?
      loop_flow = [1.0, UnitConversions.convert([hvac_sizings.Heat_Capacity, hvac_sizings.Cool_Capacity].max, 'Btu/hr', 'ton')].max.floor * 3.0
    end

    min_bore_depth = 80 # ft; based on g-function library
    # In NY the following is the depth that requires a mining permit, which has been a barrier for Dandelion Energy with installing GSHPs.
    # Sounds like people are pushing ever deeper but for now we can apply this limit and add a note about where it came from.
    max_bore_depth = 500 # ft
    min_num_boreholes = 1
    max_num_boreholes = 10

    num_bore_holes = geothermal_loop.num_bore_holes
    bore_depth = geothermal_loop.bore_length

    if num_bore_holes.nil? || bore_depth.nil?
      # Autosize ground loop heat exchanger length
      nom_length_heat, nom_length_cool = get_geothermal_loop_borefield_ft_per_ton(mj, hpxml_bldg, geothermal_loop, weather, hvac_cooling)
      bore_length_heat = nom_length_heat * UnitConversions.convert(hvac_sizings.Heat_Capacity, 'Btu/hr', 'ton')
      bore_length_cool = nom_length_cool * UnitConversions.convert(hvac_sizings.Cool_Capacity, 'Btu/hr', 'ton')
      bore_length = [bore_length_heat, bore_length_cool].max

      if num_bore_holes.nil? && bore_depth.nil?
        num_bore_holes = [min_num_boreholes, (UnitConversions.convert(hvac_sizings.Cool_Capacity, 'Btu/hr', 'ton') + 0.5).floor].max

        # Divide length by number of boreholes for average bore depth
        bore_depth = (bore_length / num_bore_holes).floor # ft

        # Adjust number of boreholes and bore depth to get within min/max constraints
        for _i in 0..50
          if ((bore_depth < min_bore_depth) || (num_bore_holes > max_num_boreholes)) && (num_bore_holes > min_num_boreholes)
            num_bore_holes -= 1
            bore_depth = (bore_length / num_bore_holes).floor
          elsif ((bore_depth > max_bore_depth) || (num_bore_holes < min_num_boreholes)) && (num_bore_holes < max_num_boreholes)
            num_bore_holes += 1
            bore_depth = (bore_length / num_bore_holes).floor
          end

          if ((num_bore_holes == min_num_boreholes) && (bore_depth < min_bore_depth)) || ((num_bore_holes == max_num_boreholes) && (bore_depth > max_bore_depth))
            break # we can't do any better
          end
        end
      elsif num_bore_holes.nil?
        # Calculate number of boreholes to achieve total autosized length
        num_bore_holes = (bore_length / bore_depth).floor
        num_bore_holes = [num_bore_holes, max_num_boreholes].min
        num_bore_holes = [num_bore_holes, min_num_boreholes].max
      elsif bore_depth.nil?
        # Calculate bore depth to achieve total autosized length
        bore_depth = (bore_length / num_bore_holes).floor # ft
      end
    end

    if bore_depth < min_bore_depth
      bore_depth = min_bore_depth
      runner.registerWarning("Reached a minimum of #{min_num_boreholes} borehole; setting bore depth to the minimum (#{min_bore_depth} ft).")
    end

    if bore_depth > max_bore_depth
      bore_depth = max_bore_depth
      runner.registerWarning("Reached a maximum of #{max_num_boreholes} boreholes; setting bore depth to the maximum (#{max_bore_depth} ft).")
    end

    bore_config = geothermal_loop.bore_config
    if bore_config.nil?
      bore_config = HPXML::GeothermalLoopBorefieldConfigurationRectangle
    end

    g_functions_json = get_geothermal_loop_g_functions_json(get_geothermal_loop_valid_configurations[bore_config])
    valid_num_bores = get_geothermal_loop_valid_num_bores(g_functions_json)

    unless valid_num_bores.include? num_bore_holes
      fail "Number of bore holes (#{num_bore_holes}) with borefield configuration '#{bore_config}' not supported."
    end

    hvac_sizings.GSHP_Loop_Flow = loop_flow
    hvac_sizings.GSHP_Bore_Depth = bore_depth
    hvac_sizings.GSHP_Bore_Holes = num_bore_holes
    hvac_sizings.GSHP_Bore_Config = bore_config

    hvac_sizings.GSHP_G_Functions = get_geothermal_g_functions_data(bore_config, g_functions_json, geothermal_loop, num_bore_holes, bore_depth)
  end

  # Calculates the total needed length of heating/cooling borehole length for the geothermal loop.
  #
  # @param mj [MJValues] Object with a collection of misc Manual J values
  # @param hpxml_bldg [HPXML::Building] HPXML Building object representing an individual dwelling unit
  # @param geothermal_loop [HPXML::GeothermalLoop] Geothermal loop of interest
  # @param weather [WeatherFile] Weather object containing EPW information
  # @param hvac_cooling [HPXML::HeatPump] The cooling portion of the current HPXML HVAC system
  # @return [Array<Double, Double>] Nominal heating length, nominal cooling length (ft/ton)
  def self.get_geothermal_loop_borefield_ft_per_ton(mj, hpxml_bldg, geothermal_loop, weather, hvac_cooling)
    hvac_cooling_ap = hvac_cooling.additional_properties

    if hvac_cooling_ap.u_tube_spacing_type == 'b'
      beta_0 = 17.4427
      beta_1 = -0.6052
    elsif hvac_cooling_ap.u_tube_spacing_type == 'c'
      beta_0 = 21.9059
      beta_1 = -0.3796
    elsif hvac_cooling_ap.u_tube_spacing_type == 'as'
      beta_0 = 20.1004
      beta_1 = -0.94467
    end

    r_value_ground = Math.log(geothermal_loop.bore_spacing / geothermal_loop.bore_diameter * 12.0) / 2.0 / Math::PI / hpxml_bldg.site.ground_conductivity
    r_value_grout = 1.0 / geothermal_loop.grout_conductivity / beta_0 / ((geothermal_loop.bore_diameter / hvac_cooling_ap.pipe_od)**beta_1)
    r_value_pipe = Math.log(hvac_cooling_ap.pipe_od / hvac_cooling_ap.pipe_id) / 2.0 / Math::PI / hvac_cooling.geothermal_loop.pipe_conductivity
    r_value_bore = r_value_grout + r_value_pipe / 2.0 # Note: Convection resistance is negligible when calculated against Glhepro (Jeffrey D. Spitler, 2000)

    is_southern_hemisphere = (hpxml_bldg.latitude < 0)

    if is_southern_hemisphere
      heating_month = 6 # July
      cooling_month = 0 # January
    else
      heating_month = 0 # January
      cooling_month = 6 # July
    end

    rtf_DesignMon_Heat = [0.25, (71.0 - weather.data.MonthlyAvgDrybulbs[heating_month]) / mj.htd].max
    rtf_DesignMon_Cool = [0.25, (weather.data.MonthlyAvgDrybulbs[cooling_month] - 76.0) / mj.ctd].max

    nom_length_heat = (1.0 - 1.0 / hvac_cooling_ap.heat_rated_cops[0]) * (r_value_bore + r_value_ground * rtf_DesignMon_Heat) / (weather.data.DeepGroundAnnualTemp - (2.0 * hvac_cooling_ap.design_hw - hvac_cooling_ap.design_delta_t) / 2.0) * UnitConversions.convert(1.0, 'ton', 'Btu/hr')
    nom_length_cool = (1.0 + 1.0 / hvac_cooling_ap.cool_rated_cops[0]) * (r_value_bore + r_value_ground * rtf_DesignMon_Cool) / ((2.0 * hvac_cooling_ap.design_chw + hvac_cooling_ap.design_delta_t) / 2.0 - weather.data.DeepGroundAnnualTemp) * UnitConversions.convert(1.0, 'ton', 'Btu/hr')

    return nom_length_heat, nom_length_cool
  end

  # Returns the geothermal loop g-function response factors.
  #
  # @param bore_config [String] Borefield configuration (HPXML::GeothermalLoopBorefieldConfigurationXXX)
  # @param g_functions_json [JSON] JSON object with g-function data
  # @param geothermal_loop [HPXML::GeothermalLoop] Geothermal loop of interest
  # @param num_bore_holes [Integer] Total number of boreholes
  # @param bore_depth [Double] Depth of each borehole (ft)
  # @return [Array<Array<Double>, Array<Double>>] List of g-function lntts (natural log of time/steady state time) values, list of g-function values
  def self.get_geothermal_g_functions_data(bore_config, g_functions_json, geothermal_loop, num_bore_holes, bore_depth)
    actuals = { 'b' => UnitConversions.convert(geothermal_loop.bore_spacing, 'ft', 'm'),
                'h' => UnitConversions.convert(bore_depth, 'ft', 'm'),
                'rb' => UnitConversions.convert(geothermal_loop.bore_diameter / 2.0, 'in', 'm') }
    actuals['b_over_h'] = actuals['b'] / actuals['h']

    g_library = { 24 => { 'b' => 5, 'd' => 2, 'rb' => 0.075 },
                  48 => { 'b' => 5, 'd' => 2, 'rb' => 0.075 },
                  96 => { 'b' => 5, 'd' => 2, 'rb' => 0.075 },
                  192 => { 'b' => 5, 'd' => 2, 'rb' => 0.08 },
                  384 => { 'b' => 5, 'd' => 2, 'rb' => 0.0875 } }
    g_library.each do |h, b_d_rb|
      g_library[h]['b_over_h'] = Float(b_d_rb['b']) / h
      g_library[h]['rb_over_h'] = Float(b_d_rb['rb']) / h
    end

    [[24, 48], [48, 96], [96, 192], [192, 384]].each do |h1, h2|
      next unless actuals['h'] >= h1 && actuals['h'] < h2

      pt1 = g_library[h1]
      pt2 = g_library[h2]

      # linear interpolation on "g" values
      logtimes = []
      gs = []
      [h1, h2].each do |h|
        b_d_rb = g_library[h]
        b = b_d_rb['b']
        rb = b_d_rb['rb']
        b_h_rb = "#{b}._#{h}._#{rb}"

        logtime, g = get_geothermal_loop_g_functions_data_from_json(g_functions_json, bore_config, num_bore_holes, b_h_rb)
        logtimes << logtime
        gs << g
      end
      x = actuals['b_over_h']
      x0 = pt1['b_over_h']
      x1 = pt2['b_over_h']
      g_functions = gs[0].zip(gs[1]).map { |v| MathTools.interp2(x, x0, x1, v[0], v[1]) }

      # linear interpolation on rb/h for correction factor
      x = actuals['b_over_h']
      x0 = pt1['b_over_h']
      x1 = pt2['b_over_h']
      f0 = pt1['rb_over_h']
      f1 = pt2['rb_over_h']
      actuals['rb_over_h'] = MathTools.interp2(x, x0, x1, f0, f1)
      rb = actuals['rb_over_h'] * actuals['h']
      rb_actual_over_rb = actuals['rb'] / rb
      correction_factor = Math.log(rb_actual_over_rb)
      g_functions = g_functions.map { |v| v - correction_factor }

      return logtimes[0], g_functions
    end
  end

  # Returns the geothermal loop g-function logtimes/values for a specific configuration in the JSON file.
  #
  # @param g_functions_json [JSON] JSON object with g-function data
  # @param bore_config [String] Borefield configuration (HPXML::GeothermalLoopBorefieldConfigurationXXX)
  # @param num_bore_holes [Integer] Total number of boreholes
  # @param b_h_rb [String] The lookup key (B._H._rb) in the g-function data.
  # @return [Array<Array<Double>, Array<Double>>] List of logtimes, list of g-function values
  def self.get_geothermal_loop_g_functions_data_from_json(g_functions_json, bore_config, num_bore_holes, b_h_rb)
    g_functions_json.values.each do |values_1|
      if [HPXML::GeothermalLoopBorefieldConfigurationRectangle,
          HPXML::GeothermalLoopBorefieldConfigurationL].include?(bore_config)
        bore_locations = values_1[:bore_locations]
        next if bore_locations.size != num_bore_holes

        logtime = values_1[:logtime].map { |v| Float(v) }
        g = values_1[:g][b_h_rb.to_sym].map { |v| Float(v) }

        return logtime, g
      elsif [HPXML::GeothermalLoopBorefieldConfigurationOpenRectangle,
             HPXML::GeothermalLoopBorefieldConfigurationC,
             HPXML::GeothermalLoopBorefieldConfigurationLopsidedU,
             HPXML::GeothermalLoopBorefieldConfigurationU].include?(bore_config)
        values_1.values.each do |values_2|
          bore_locations = values_2[:bore_locations]
          next if bore_locations.size != num_bore_holes

          logtime = values_2[:logtime].map { |v| Float(v) }
          g = values_2[:g][b_h_rb.to_sym].map { |v| Float(v) }

          return logtime, g
        end
      end
    end
  end

  # Returns a set of valid geothermal loop bore configurations and their corresponding g-function data files.
  #
  # @return [Hash] Map of configuration => datafile
  def self.get_geothermal_loop_valid_configurations
    valid_configs = { HPXML::GeothermalLoopBorefieldConfigurationRectangle => 'rectangle_5m_v1.0.json',
                      HPXML::GeothermalLoopBorefieldConfigurationOpenRectangle => 'Open_configurations_5m_v1.0.json',
                      HPXML::GeothermalLoopBorefieldConfigurationC => 'C_configurations_5m_v1.0.json',
                      HPXML::GeothermalLoopBorefieldConfigurationL => 'L_configurations_5m_v1.0.json',
                      HPXML::GeothermalLoopBorefieldConfigurationU => 'U_configurations_5m_v1.0.json',
                      HPXML::GeothermalLoopBorefieldConfigurationLopsidedU => 'LopU_configurations_5m_v1.0.json' }
    return valid_configs
  end

  # Returns the g-function data for a given geothermal loop configuration.
  #
  # @param g_functions_filename [String] G-function data filename
  # @return [JSON] JSON object with g-function data
  def self.get_geothermal_loop_g_functions_json(g_functions_filename)
    require 'json'

    g_functions_filepath = File.join(File.dirname(__FILE__), 'data/g_functions', g_functions_filename)
    g_functions_json = JSON.parse(File.read(g_functions_filepath), symbolize_names: true)
    return g_functions_json
  end

  # Returns the valid number of boreholes for a given geothermal loop configuration.
  #
  # @param g_functions_json [JSON] JSON object with g-function data
  # @return [Array<Integer>] List of valid numbers of boreholes
  def self.get_geothermal_loop_valid_num_bores(g_functions_json)
    valid_num_bores = []
    g_functions_json.each do |_key_1, values_1|
      if values_1.keys.include?(:bore_locations)
        valid_num_bores << values_1[:bore_locations].size
      else
        values_1.each do |_key_2, values_2|
          if values_2.keys.include?(:bore_locations)
            valid_num_bores << values_2[:bore_locations].size
          end
        end
      end
    end

    return valid_num_bores
  end

  # Updates the HVAC equipment airflows rates to incorporate any airflow defects (HVAC
  # installation quality issues).
  #
  # @param hvac_sizings [HVACSizingValues] Object with sizing values for a given HVAC system
  # @param hvac_heating [HPXML::HeatingSystem or HPXML::HeatPump] The heating portion of the current HPXML HVAC system
  # @param hvac_cooling [HPXML::CoolingSystem or HPXML::HeatPump] The cooling portion of the current HPXML HVAC system
  # @return [nil]
  def self.apply_hvac_final_airflows(hvac_sizings, hvac_heating, hvac_cooling)
    if (not hvac_heating.nil?) && hvac_heating.respond_to?(:airflow_defect_ratio)
      if hvac_sizings.Heat_Airflow > 0
        hvac_sizings.Heat_Airflow *= (1.0 + hvac_heating.airflow_defect_ratio.to_f)
      end
    end

    if (not hvac_cooling.nil?) && hvac_cooling.respond_to?(:airflow_defect_ratio)
      if hvac_sizings.Cool_Airflow > 0
        hvac_sizings.Cool_Airflow *= (1.0 + hvac_cooling.airflow_defect_ratio.to_f)
      end
    end
  end

  # Calculates the heat pump's heating capacity at the specified outdoor/indoor temperatures, as a fraction
  # of the heat pump's nominal heating capacity.
  #
  # @param mj [MJValues] Object with a collection of misc Manual J values
  # @param hvac_heating [HPXML::HeatPump] The HPXML heat pump of interest
  # @param heating_temp [Double] Outdoor drybulb temperature (F)
  # @param hvac_heating_speed [Integer] Nominal heating speed index of the HVAC system
  # @return [Double] Heat pump adjustment factor (capacity fraction)
  def self.calculate_heat_pump_adj_factor_at_outdoor_temperature(mj, hvac_heating, heating_temp, hvac_heating_speed)
    if hvac_heating.compressor_type == HPXML::HVACCompressorTypeVariableSpeed
      idb_adj = adjust_indoor_condition_var_speed(heating_temp, mj.heat_setpoint, :htg)
      odb_adj = adjust_outdoor_condition_var_speed(heating_temp, hvac_heating, :htg)
      return odb_adj * idb_adj
    else
      coefficients = hvac_heating.additional_properties.heat_cap_ft_spec[hvac_heating_speed]
      return MathTools.biquadratic(mj.heat_setpoint, heating_temp, coefficients)
    end
  end

  # Calculates the portion of the heating load that the heat pump backup needs to serve.
  # Takes into account the heat pump backup sizing methodology as well as the heat pump's
  # minimum compressor lockout temperature.
  #
  # @param mj [MJValues] Object with a collection of misc Manual J values
  # @param hvac_heating [HPXML::HeatPump] The HPXML heat pump of interest
  # @param heating_load [Double] Full heating load (Btu/hr)
  # @param hp_nominal_heating_capacity [Double] Heat pump nominal heating capacity (Btu/hr)
  # @param hvac_heating_speed [Integer] Nominal heating speed index of the HVAC system
  # @param hpxml_bldg [HPXML::Building] HPXML Building object representing an individual dwelling unit
  # @return [Double] Heat pump backup load (Btu/hr)
  def self.calculate_heat_pump_backup_load(mj, hvac_heating, heating_load, hp_nominal_heating_capacity, hvac_heating_speed, hpxml_bldg)
    if hpxml_bldg.header.heat_pump_backup_sizing_methodology == HPXML::HeatPumpBackupSizingEmergency
      # Size backup to meet full design load in case heat pump fails
      return heating_load
    elsif hpxml_bldg.header.heat_pump_backup_sizing_methodology == HPXML::HeatPumpBackupSizingSupplemental
      if not hvac_heating.backup_heating_switchover_temp.nil?
        min_compressor_temp = hvac_heating.backup_heating_switchover_temp
      elsif not hvac_heating.compressor_lockout_temp.nil?
        min_compressor_temp = hvac_heating.compressor_lockout_temp
      end

      if min_compressor_temp > hpxml_bldg.header.manualj_heating_design_temp
        # Heat pump not running at design temperature, size backup to meet full design load
        return heating_load
      end

      # Heat pump operating at design temperature, size backup to meet remaining design load
      heat_cap_adj_factor = calculate_heat_pump_adj_factor_at_outdoor_temperature(mj, hvac_heating, hpxml_bldg.header.manualj_heating_design_temp, hvac_heating_speed)
      hp_output_at_outdoor_temperature = hp_nominal_heating_capacity * heat_cap_adj_factor
      return [heating_load - hp_output_at_outdoor_temperature, 0.0].max
    else
      fail "Unexpected HP backup methodology: #{hpxml_bldg.header.heat_pump_backup_sizing_methodology}"
    end
  end

  # Adjusts heating/cooling capacities for air-source heat pumps based on heat pump sizing methodology,
  # minimum compressor temperature, design loads, heat pump performance curves, etc.
  #
  # @param mj [MJValues] Object with a collection of misc Manual J values
  # @param runner [OpenStudio::Measure::OSRunner] Object typically used to display warnings
  # @param hvac_sizings [HVACSizingValues] Object with sizing values for a given HVAC system
  # @param weather [WeatherFile] Weather object containing EPW information
  # @param hvac_heating [HPXML::HeatPump] The HPXML heat pump of interest
  # @param cool_cap_adj_factor [Double] Heat pump's cooling capacity at the design temperature as a fraction of the nominal cooling capacity (frac)
  # @param hvac_system [Hash] HPXML HVAC (heating and/or cooling) system
  # @param hvac_heating_speed [Integer] Nominal heating speed index of the HVAC system
  # @param oversize_limit [Double] Oversize fraction (frac)
  # @param oversize_delta [Double] Oversize delta (Btu/hr)
  # @param hpxml_bldg [HPXML::Building] HPXML Building object representing an individual dwelling unit
  # @return [nil]
  def self.process_heat_pump_adjustment(mj, runner, hvac_sizings, weather, hvac_heating, cool_cap_adj_factor, hvac_system, hvac_heating_speed,
                                        oversize_limit, oversize_delta, hpxml_bldg)

    if not hvac_heating.backup_heating_switchover_temp.nil?
      min_compressor_temp = hvac_heating.backup_heating_switchover_temp
    elsif not hvac_heating.compressor_lockout_temp.nil?
      min_compressor_temp = hvac_heating.compressor_lockout_temp
    end

    if (not min_compressor_temp.nil?) && (min_compressor_temp > hpxml_bldg.header.manualj_heating_design_temp)
      # Calculate the heating load at the switchover temperature to limit unutilized capacity
      temp_heat_design_temp = hpxml_bldg.header.manualj_heating_design_temp
      hpxml_bldg.header.manualj_heating_design_temp = min_compressor_temp
      alternate_all_hvac_sizings = calculate(runner, weather, hpxml_bldg, [hvac_system], update_hpxml: false)
      heating_load = alternate_all_hvac_sizings[hvac_system].Heat_Load
      heating_temp = min_compressor_temp
      hpxml_bldg.header.manualj_heating_design_temp = temp_heat_design_temp
    else
      heating_load = hvac_sizings.Heat_Load
      heating_temp = hpxml_bldg.header.manualj_heating_design_temp
    end

    heat_cap_adj_factor = calculate_heat_pump_adj_factor_at_outdoor_temperature(mj, hvac_heating, heating_temp, hvac_heating_speed)
    heat_cap_rated = heating_load / heat_cap_adj_factor

    if cool_cap_adj_factor.nil? # Heat pump has no cooling
      if hpxml_bldg.header.heat_pump_sizing_methodology == HPXML::HeatPumpSizingMaxLoad
        # Size based on heating, taking into account reduced heat pump capacity at the design temperature
        hvac_sizings.Heat_Capacity = heat_cap_rated
      else
        # Size equal to heating design load
        hvac_sizings.Heat_Capacity = hvac_sizings.Heat_Load
      end
    elsif heat_cap_rated < hvac_sizings.Cool_Capacity
      # Size based on cooling
      hvac_sizings.Heat_Capacity = hvac_sizings.Cool_Capacity
    else
      cfm_per_btuh = hvac_sizings.Cool_Airflow / hvac_sizings.Cool_Capacity
      if hpxml_bldg.header.heat_pump_sizing_methodology == HPXML::HeatPumpSizingMaxLoad
        # Size based on heating, taking into account reduced heat pump capacity at the design temperature
        hvac_sizings.Cool_Capacity = heat_cap_rated
      else
        # Size based on cooling, but with ACCA oversizing allowances for heating
        load_shr = hvac_sizings.Cool_Load_Sens / hvac_sizings.Cool_Load_Tot
        if ((weather.data.HDD65F / weather.data.CDD50F) < 2.0) || (load_shr < 0.95)
          # Mild winter or has a latent cooling load
          hvac_sizings.Cool_Capacity = [(oversize_limit * hvac_sizings.Cool_Load_Tot) / cool_cap_adj_factor, heat_cap_rated].min
        else
          # Cold winter and no latent cooling load (add a ton rule applies)
          hvac_sizings.Cool_Capacity = [(hvac_sizings.Cool_Load_Tot + oversize_delta) / cool_cap_adj_factor, heat_cap_rated].min
        end
      end
      hvac_sizings.Cool_Airflow = cfm_per_btuh * hvac_sizings.Cool_Capacity
      hvac_sizings.Heat_Capacity = hvac_sizings.Cool_Capacity
    end
  end

  # Retrieves a collection of ventilation information from the HPXML building.
  #
  # @param hpxml_bldg [HPXML::Building] HPXML Building object representing an individual dwelling unit
  # @return [Hash] Airflow rates (cfm) and sensible/latent effectivenesses (frac)
  def self.get_ventilation_data(hpxml_bldg)
    # If CFIS w/ supplemental fan, assume air handler is running the full hour and can provide
    # all ventilation needs (i.e., supplemental fan does not need to run), so skip supplement fan
    vent_fans_mech = hpxml_bldg.ventilation_fans.select { |f| f.used_for_whole_building_ventilation && !f.is_cfis_supplemental_fan && f.flow_rate > 0 && f.hours_in_operation > 0 }
    if vent_fans_mech.empty?
      return { q_imb: 0.0, q_oa: 0.0, q_preheat: 0.0, q_precool: 0.0,
               q_recirc: 0.0, oa_sens_eff: 0.0, oa_lat_eff: 0.0 }
    end

    # Categorize fans into different types
    vent_mech_preheat = vent_fans_mech.select { |vent_mech| (not vent_mech.preheating_efficiency_cop.nil?) }
    vent_mech_precool = vent_fans_mech.select { |vent_mech| (not vent_mech.precooling_efficiency_cop.nil?) }
    vent_mech_shared = vent_fans_mech.select { |vent_mech| vent_mech.is_shared_system }

    vent_mech_sup_tot = vent_fans_mech.select { |vent_mech| vent_mech.fan_type == HPXML::MechVentTypeSupply }
    vent_mech_exh_tot = vent_fans_mech.select { |vent_mech| vent_mech.fan_type == HPXML::MechVentTypeExhaust }
    vent_mech_cfis_tot = vent_fans_mech.select { |vent_mech| vent_mech.fan_type == HPXML::MechVentTypeCFIS }
    vent_mech_bal_tot = vent_fans_mech.select { |vent_mech| vent_mech.fan_type == HPXML::MechVentTypeBalanced }
    vent_mech_erv_hrv_tot = vent_fans_mech.select { |vent_mech| [HPXML::MechVentTypeERV, HPXML::MechVentTypeHRV].include? vent_mech.fan_type }

    # Average in-unit CFMs (include recirculation from in unit CFMs for shared systems)
    q_sup = vent_mech_sup_tot.map { |vent_mech| vent_mech.average_unit_flow_rate }.sum(0.0)
    q_exh = vent_mech_exh_tot.map { |vent_mech| vent_mech.average_unit_flow_rate }.sum(0.0)
    q_bal = vent_mech_bal_tot.map { |vent_mech| vent_mech.average_unit_flow_rate }.sum(0.0)
    q_erv_hrv = vent_mech_erv_hrv_tot.map { |vent_mech| vent_mech.average_unit_flow_rate }.sum(0.0)
    q_cfis = vent_mech_cfis_tot.map { |vent_mech| vent_mech.average_unit_flow_rate }.sum(0.0)

    # Average preconditioned OA air CFMs (only OA, recirculation will be addressed below for all shared systems)
    q_preheat = vent_mech_preheat.map { |vent_mech| vent_mech.average_oa_unit_flow_rate * vent_mech.preheating_fraction_load_served }.sum(0.0)
    q_precool = vent_mech_precool.map { |vent_mech| vent_mech.average_oa_unit_flow_rate * vent_mech.precooling_fraction_load_served }.sum(0.0)
    q_recirc = vent_mech_shared.map { |vent_mech| vent_mech.average_unit_flow_rate - vent_mech.average_oa_unit_flow_rate }.sum(0.0)

    # Total CFMs
    q_sup_tot = q_sup + q_bal + q_erv_hrv + q_cfis
    q_exh_tot = q_exh + q_bal + q_erv_hrv
    q_imb = q_exh_tot - q_sup_tot # Worksheet E; used to determine space pressure effect
    q_oa = q_sup_tot - q_cfis # Calculate OA CFM that is considered a space load only (e.g., exclude CFIS, which is considered a system load)

    # Calculate effectiveness for all ERV/HRV and store results in a hash
    hrv_erv_effectiveness_map = Airflow.calc_hrv_erv_effectiveness(vent_mech_erv_hrv_tot)

    # Calculate cfm weighted average effectiveness for the OA space load
    oa_lat_eff = 0.0
    oa_sens_eff = 0.0
    vent_mech_erv_hrv_unprecond = vent_mech_erv_hrv_tot.select { |vent_mech| vent_mech.preheating_efficiency_cop.nil? && vent_mech.precooling_efficiency_cop.nil? }
    vent_mech_erv_hrv_unprecond.each do |vent_mech|
      oa_lat_eff += vent_mech.average_oa_unit_flow_rate / q_oa * hrv_erv_effectiveness_map[vent_mech][:vent_mech_lat_eff]
      oa_sens_eff += vent_mech.average_oa_unit_flow_rate / q_oa * hrv_erv_effectiveness_map[vent_mech][:vent_mech_apparent_sens_eff]
    end

    return { q_imb: q_imb, q_oa: q_oa, q_preheat: q_preheat, q_precool: q_precool,
             q_recirc: q_recirc, oa_sens_eff: oa_sens_eff, oa_lat_eff: oa_lat_eff }
  end

  # Calculates the airflow rate associated with a given load/capacity per ACCA Manual S.
  # Used for central HVAC equipment with an air distribution system.
  #
  # @param mj [MJValues] Object with a collection of misc Manual J values
  # @param sens_load_or_capacity [Double] Load or capacity value to use for calculating corresponding airflow rate (Btu/hr)
  # @param delta_t [Double] Temperature difference (F)
  # @param dx_capacity [Double] Capacity optionally used to apply cfm/ton limits for DX equipment (Btu/hr)
  # @param hp_cooling_cfm [Double] Cooling airflow rate optionally used to ensure a heat pump's heating/cooling airflow rates are similar (cfm)
  # @return [Double] Airflow rate (cfm)
  def self.calc_airflow_rate_manual_s(mj, sens_load_or_capacity, delta_t, dx_capacity: nil, hp_cooling_cfm: nil)
    airflow_cfm = sens_load_or_capacity / (1.1 * mj.acf * delta_t)

    # The following recommendations are from Hugh Henderson.

    if not dx_capacity.nil?
      # For typical DX equipment, ensure the air flow rate is between 300 and 400 cfm/ton.
      rated_capacity_tons = UnitConversions.convert(dx_capacity, 'Btu/hr', 'ton')
      if airflow_cfm / rated_capacity_tons > 400
        airflow_cfm = 400.0 * rated_capacity_tons
      elsif airflow_cfm / rated_capacity_tons < 300
        airflow_cfm = 300.0 * rated_capacity_tons
      end
    end

    if hp_cooling_cfm.to_f > 0
      # For a heat pump, ensure the heating airflow rate is within 30% of the cooling airflow rate.
      airflow_cfm = [airflow_cfm, 0.7 * hp_cooling_cfm].max
      airflow_cfm = [airflow_cfm, 1.3 * hp_cooling_cfm].min
    end

    return airflow_cfm
  end

  # Calculates the airflow rate associated with a given capacity based on the assumed rated cfm/ton.
  # Used for non-central HVAC equipment (no air distribution system).
  #
  # @param capacity [Double] Capacity value to use for calculating corresponding airflow rate (Btu/hr)
  # @param rated_cfm_per_ton [Double] Airflow per ton of rated capacity (cfm/ton)
  # @return [Double] Airflow rate (cfm)
  def self.calc_airflow_rate_user(capacity, rated_cfm_per_ton)
    airflow_cfm = rated_cfm_per_ton * UnitConversions.convert(capacity, 'Btu/hr', 'ton') # Maximum air flow under heating operation
    return airflow_cfm
  end

  # Calculates the ground source heat pump's total/sensible cooling capacities at the design conditions as a fraction of the nominal cooling capacity.
  #
  # @param cool_cap_curve_spec [Array<Double>] Total cooling capacity performance curve coefficients
  # @param cool_sh_curve_spec [Array<Double>] Sensible cooling capacity performance curve coefficients
  # @param wb_temp [Double] Indoor design wetbulb temperature (F)
  # @param db_temp [Double] Indoor design drybulb temperature (F)
  # @param w_temp [Double] Temperature of water entering indoor coil (F)
  # @param vfr_air [Double] Cooling design airflow rate (cfm)
  # @return [Double] Total capacity fraction of nominal, Sensible capacity fraction of nominal
  def self.calc_gshp_clg_curve_value(cool_cap_curve_spec, cool_sh_curve_spec, wb_temp, db_temp, w_temp, vfr_air)
    # Reference conditions in thesis with largest capacity:
    # See Appendix B Figure B.3 of  https://hvac.okstate.edu/sites/default/files/pubs/theses/MS/27-Tang_Thesis_05.pdf
    ref_temp = 283 # K
    ref_vfr_air = UnitConversions.convert(1200, 'cfm', 'm^3/s') # rated volume flow rate used to fit the curve
    ref_vfr_water = 0.000284

    a_1 = cool_cap_curve_spec[0]
    a_2 = cool_cap_curve_spec[1]
    a_3 = cool_cap_curve_spec[2]
    a_4 = cool_cap_curve_spec[3]
    a_5 = cool_cap_curve_spec[4]
    b_1 = cool_sh_curve_spec[0]
    b_2 = cool_sh_curve_spec[1]
    b_3 = cool_sh_curve_spec[2]
    b_4 = cool_sh_curve_spec[3]
    b_5 = cool_sh_curve_spec[4]
    b_6 = cool_sh_curve_spec[5]

    loop_flow = 0.0 # Neglecting the water flow rate for now because it's not available yet

    wb_temp = UnitConversions.convert(wb_temp, 'F', 'K')
    db_temp = UnitConversions.convert(db_temp, 'F', 'K')
    w_temp = UnitConversions.convert(w_temp, 'F', 'K')
    vfr_air = UnitConversions.convert(vfr_air, 'cfm', 'm^3/s')

    total_cap_curve_value = a_1 + wb_temp / ref_temp * a_2 + w_temp / ref_temp * a_3 + vfr_air / ref_vfr_air * a_4 + loop_flow / ref_vfr_water * a_5
    sensible_cap_curve_value = b_1 + db_temp / ref_temp * b_2 + wb_temp / ref_temp * b_3 + w_temp / ref_temp * b_4 + vfr_air / ref_vfr_air * b_5 + loop_flow / ref_vfr_water * b_6

    return total_cap_curve_value, sensible_cap_curve_value
  end

  # Calculates the effectiveness of the air distribution system during heating.
  #
  # Source: ASHRAE Standard 152 "Method of Test for Determining the Design and Seasonal Efficiencies
  # of Residential Thermal Distribution Systems"
  #
  # @param mj [MJValues] Object with a collection of misc Manual J values
  # @param q_s [Double] Heating supply duct leakage (cfm)
  # @param q_r [Double] Heating return duct leakage (cfm)
  # @param system_cfm [Double] Total system airflow rate (cfm)
  # @param load_sens [Double] Sensible heating load (Btu/hr)
  # @param t_amb_s [Double] Ambient temperature of supply duct location (F)
  # @param t_amb_r [Double] Ambient temperature of return duct location (F)
  # @param area_s [Double] Supply duct surface area (ft2)
  # @param area_r [Double] Return duct surface area (ft2)
  # @param t_setpoint [Double] HVAC setpoint temperature (F)
  # @param f_regain_s [Double] Supply duct regain factor (frac)
  # @param f_regain_r [Double] Return duct regain factor (frac)
  # @param rvalue_s [Double] Supply duct R-value (hr-ft2-F/Btu)
  # @param rvalue_r [Double] Return duct R-value (hr-ft2-F/Btu)
  # @return [Double] Heating delivery effectiveness of the distribution system
  def self.calc_delivery_effectiveness_heating(mj, q_s, q_r, system_cfm, load_sens, t_amb_s, t_amb_r, area_s, area_r, t_setpoint, f_regain_s, f_regain_r, rvalue_s, rvalue_r)
    b_s, b_r = _calc_de_conduction_fractions(area_s, area_r, rvalue_s, rvalue_r, system_cfm, mj.indoor_air_density, Gas.Air.cp)
    a_s, a_r = _calc_de_leakage_factors(q_s, q_r, system_cfm)
    dt_e, dt_s, dt_r = _calc_de_temperature_differences(t_amb_s, t_amb_r, system_cfm, load_sens, t_setpoint, mj.indoor_air_density, Gas.Air.cp)
    de = _calc_de_heating(a_s, b_s, a_r, b_r, dt_s, dt_r, dt_e)
    decorr = _calc_decorr(de, f_regain_s, f_regain_r, b_r, a_r, dt_r, dt_e)

    return decorr
  end

  # Calculates the effectiveness of the air distribution system during cooling.
  #
  # Source: ASHRAE Standard 152 "Method of Test for Determining the Design and Seasonal Efficiencies
  # of Residential Thermal Distribution Systems"
  #
  # @param mj [MJValues] Object with a collection of misc Manual J values
  # @param q_s [Double] Heating supply duct leakage (cfm)
  # @param q_r [Double] Heating return duct leakage (cfm)
  # @param leaving_air_temp [Double] HVAC system leaving air temperature (F)
  # @param system_cfm [Double] Total system airflow rate (cfm)
  # @param load_sens [Double] Sensible cooling load (Btu/hr)
  # @param load_total [Double] Total cooling load (Btu/hr)
  # @param t_amb_s [Double] Ambient temperature of supply duct location (F)
  # @param t_amb_r [Double] Ambient temperature of return duct location (F)
  # @param area_s [Double] Supply duct surface area (ft2)
  # @param area_r [Double] Return duct surface area (ft2)
  # @param t_setpoint [Double] HVAC setpoint temperature (F)
  # @param f_regain_s [Double] Supply duct regain factor (frac)
  # @param f_regain_r [Double] Return duct regain factor (frac)
  # @param h_r [Double] Air enthalpy in return duct location (Btu/lb)
  # @param rvalue_s [Double] Supply duct R-value (hr-ft2-F/Btu)
  # @param rvalue_r [Double] Return duct R-value (hr-ft2-F/Btu)
  # @return [Double] Cooling delivery effectiveness of the distribution system
  def self.calc_delivery_effectiveness_cooling(mj, q_s, q_r, leaving_air_temp, system_cfm, load_sens, load_total, t_amb_s, t_amb_r, area_s, area_r, t_setpoint, f_regain_s, f_regain_r, h_r, rvalue_s, rvalue_r)
    b_s, b_r = _calc_de_conduction_fractions(area_s, area_r, rvalue_s, rvalue_r, system_cfm, mj.indoor_air_density, Gas.Air.cp)
    a_s, a_r = _calc_de_leakage_factors(q_s, q_r, system_cfm)
    dt_e, _dt_s, dt_r = _calc_de_temperature_differences(t_amb_s, t_amb_r, system_cfm, load_sens, t_setpoint, mj.indoor_air_density, Gas.Air.cp)
    de = _calc_de_cooling(a_s, system_cfm, load_total, a_r, h_r, b_r, dt_r, b_s, leaving_air_temp, t_amb_s, mj.indoor_air_density, Gas.Air.cp, mj.cool_indoor_enthalpy)
    decorr = _calc_decorr(de, f_regain_s, f_regain_r, b_r, a_r, dt_r, -dt_e)

    return decorr
  end

  # Calculates supply and return duct conduction factors for delivery effectiveness.
  #
  # Source: ASHRAE Standard 152 "Method of Test for Determining the Design and Seasonal Efficiencies
  # of Residential Thermal Distribution Systems"
  #
  # @param area_s [Double] Supply duct surface area (ft2)
  # @param area_r [Double] Return duct surface area (ft2)
  # @param rvalue_s [Double] Supply duct R-value (hr-ft2-F/Btu)
  # @param rvalue_r [Double] Return duct R-value (hr-ft2-F/Btu)
  # @param system_cfm [Double] Total system airflow rate (cfm)
  # @param air_dens [Double] Indoor air density (lb/ft3)
  # @param air_cp [Double] Air specific heat (Btu/lb-R)
  # @return [Array<Double, Double>] Supply/return conduction factors
  def self._calc_de_conduction_fractions(area_s, area_r, rvalue_s, rvalue_r, system_cfm, air_dens, air_cp)
    b_s = Math.exp((-1.0 * area_s) / (60.0 * system_cfm * air_dens * air_cp * rvalue_s))
    b_r = Math.exp((-1.0 * area_r) / (60.0 * system_cfm * air_dens * air_cp * rvalue_r))
    return b_s, b_r
  end

  # Calculates supply and return leakage factors for delivery effectiveness.
  #
  # Source: ASHRAE Standard 152 "Method of Test for Determining the Design and Seasonal Efficiencies
  # of Residential Thermal Distribution Systems"
  #
  # @param q_s [Double] Heating supply duct leakage (cfm)
  # @param q_r [Double] Heating return duct leakage (cfm)
  # @param system_cfm [Double] Total system airflow rate (cfm)
  # @return [Array<Double, Double>] Supply/return leakage factors (frac)
  def self._calc_de_leakage_factors(q_s, q_r, system_cfm)
    a_s = (system_cfm - q_s) / system_cfm
    a_r = (system_cfm - q_r) / system_cfm
    return a_s, a_r
  end

  # Calculates temperature differences for delivery effectiveness.
  #
  # Source: ASHRAE Standard 152 "Method of Test for Determining the Design and Seasonal Efficiencies
  # of Residential Thermal Distribution Systems"
  #
  # @param t_amb_s [Double] Ambient temperature of supply duct location (F)
  # @param t_amb_r [Double] Ambient temperature of return duct location (F)
  # @param system_cfm [Double] Total system airflow rate (cfm)
  # @param load_sens [Double] Sensible load (Btu/hr)
  # @param t_setpoint [Double] HVAC setpoint temperature (F)
  # @param air_dens [Double] Indoor air density (lb/ft3)
  # @param air_cp [Double] Air specific heat (Btu/lb-R)
  # @return [Array<Double, Double, Double>] Heat exchanger temperature difference, supply/return temperature differences (F)
  def self._calc_de_temperature_differences(t_amb_s, t_amb_r, system_cfm, load_sens, t_setpoint, air_dens, air_cp)
    dt_e = load_sens / (60.0 * system_cfm * air_dens * air_cp)
    dt_s = t_setpoint - t_amb_s
    dt_r = t_setpoint - t_amb_r
    return dt_e, dt_s, dt_r
  end

  # Calculates the delivery effectiveness for cooling.
  #
  # Source: ASHRAE Standard 152 "Method of Test for Determining the Design and Seasonal Efficiencies
  # of Residential Thermal Distribution Systems"
  #
  # @param a_s [Double] Supply duct leakage factor (frac)
  # @param system_cfm [Double] Total system airflow rate (cfm)
  # @param load_total [Double] Total cooling load (Btu/hr)
  # @param a_r [Double] Return duct leakage factor (frac)
  # @param h_r [Double] Air enthalpy in return duct location (Btu/lb)
  # @param b_r [Double] Return duct conduction fraction (frac)
  # @param dt_r [Double] Temperature difference between indoors and return duct ambient temperature (F)
  # @param b_s [Double] Supply duct conduction fraction (frac)
  # @param leaving_air_temp [Double] HVAC system leaving air temperature (F)
  # @param t_amb_s [Double] Ambient temperature of supply duct location (F)
  # @param air_dens [Double] Indoor air density (lb/ft3)
  # @param air_cp [Double] Air specific heat (Btu/lb-R)
  # @param h_in [Double] Indoor enthalpy (Btu/lb)
  # @return [Double] Delivery effectiveness
  def self._calc_de_cooling(a_s, system_cfm, load_total, a_r, h_r, b_r, dt_r, b_s, leaving_air_temp, t_amb_s, air_dens, air_cp, h_in)
    # Calculate the delivery effectiveness (Equation 6-25)
    de = ((a_s * 60.0 * system_cfm * air_dens) / (-1.0 * load_total)) * \
         (((-1.0 * load_total) / (60.0 * system_cfm * air_dens)) + \
          (1.0 - a_r) * (h_r - h_in) + \
          a_r * air_cp * (b_r - 1.0) * dt_r + \
          air_cp * (b_s - 1.0) * (leaving_air_temp - t_amb_s))

    return de
  end

  # Calculates the delivery effectiveness for heating.
  #
  # Source: ASHRAE Standard 152 "Method of Test for Determining the Design and Seasonal Efficiencies
  # of Residential Thermal Distribution Systems"
  #
  # @param a_s [Double] Supply duct leakage factor (frac)
  # @param b_s [Double] Supply duct conduction fraction (frac)
  # @param a_r [Double] Return duct leakage factor (frac)
  # @param b_r [Double] Return duct conduction fraction (frac)
  # @param dt_s [Double] Temperature difference between indoors and supply duct ambient temperature (F)
  # @param dt_r [Double] Temperature difference between indoors and return duct ambient temperature (F)
  # @param dt_e [Double] Temperature difference across heat exchanger (F)
  # @return [Double] Delivery effectiveness
  def self._calc_de_heating(a_s, b_s, a_r, b_r, dt_s, dt_r, dt_e)
    # Calculate the delivery effectiveness (Equation 6-23)
    de = (a_s * b_s -
              a_s * b_s * (1.0 - a_r * b_r) * (dt_r / dt_e) -
              a_s * (1.0 - b_s) * (dt_s / dt_e))

    return de
  end

  # Calculates the delivery effectiveness corrected for regain.
  #
  # Source: ASHRAE Standard 152 "Method of Test for Determining the Design and Seasonal Efficiencies
  # of Residential Thermal Distribution Systems"
  #
  # @param de [Double] Delivered effectiveness (without regain)
  # @param f_regain_s [Double] Supply duct regain factor (frac)
  # @param f_regain_r [Double] Return duct regain factor (frac)
  # @param b_r [Double] Return duct conduction fraction (frac)
  # @param a_r [Double] Return duct leakage factor (frac)
  # @param dt_r [Double] Temperature difference between indoors and return duct ambient temperature (F)
  # @param dt_e [Double] Temperature difference across heat exchanger (F)
  # @return [Double] Corrected delivery effectiveness
  def self._calc_decorr(de, f_regain_s, f_regain_r, b_r, a_r, dt_r, dt_e)
    # Equation 6-40
    decorr = (de + f_regain_s * (1.0 - de) - (f_regain_s - f_regain_r -
                  b_r * (a_r * f_regain_s - f_regain_r)) * dt_r / dt_e)

    # Limit the DE to a reasonable value to prevent negative values and huge equipment
    decorr = [decorr, 0.25].max
    decorr = [decorr, 1.00].min

    return decorr
  end

  # Calculates the latent duct leakage load (Manual J accounts only for return duct leakage).
  #
  # @param mj [MJValues] Object with a collection of misc Manual J values
  # @param return_leakage_cfm [Double] Return duct leakage (cfm)
  # @param cool_load_tot [Double] Total cooling load excluding ducts (Btu/hr)
  # @param cool_load_lat [Double] Latent cooling load excluding ducts (Btu/hr)
  # @return [Array<Double, Double>] Latent cooling load including ducts, Sensible cooling load including ducts (Btu/hr)
  def self.calculate_sensible_latent_split(mj, return_leakage_cfm, cool_load_tot, cool_load_lat)
    cool_load_latent = [0.0, 0.68 * mj.acf * return_leakage_cfm * mj.cool_design_grains].max

    # Calculate final latent and load
    cool_load_lat += cool_load_latent
    cool_load_sens = cool_load_tot - cool_load_lat

    return cool_load_lat, cool_load_sens
  end

  # Returns a variety of area-weighted duct values for a given HVAC distribution system.
  #
  # @param distribution_system [HPXML::HVACDistribution] HVAC distribution system of interest
  # @param design_temps [Hash] Map of HPXML locations => design temperatures (F)
  # @param hpxml_bldg [HPXML::Building] HPXML Building object representing an individual dwelling unit
  # @return [Array<Double, Double, Double, Double, Double, Double, Double, Double>] Supply/return area (ft2), supply/return R-value (hr-ft2-F/Btu), supply/return ambient temperature (F), supply/return regain factors (frac)
  def self.calc_duct_conduction_values(distribution_system, design_temps, hpxml_bldg)
    dse_a = { HPXML::DuctTypeSupply => 0.0, HPXML::DuctTypeReturn => 0.0 }
    dse_ufactor = { HPXML::DuctTypeSupply => 0.0, HPXML::DuctTypeReturn => 0.0 }
    dse_t_amb = { HPXML::DuctTypeSupply => 0.0, HPXML::DuctTypeReturn => 0.0 }
    dse_f_regain = { HPXML::DuctTypeSupply => 0.0, HPXML::DuctTypeReturn => 0.0 }

    [HPXML::DuctTypeSupply, HPXML::DuctTypeReturn].each do |duct_type|
      # Calculate total area outside this unit's conditioned space
      total_area = 0.0
      distribution_system.ducts.each do |duct|
        next if duct.duct_type != duct_type
        next if HPXML::conditioned_locations_this_unit.include? duct.duct_location

        total_area += duct.duct_surface_area * duct.duct_surface_area_multiplier
      end

      if total_area == 0
        # There still may be leakage to the outside, so set t_amb to outside environment
        dse_t_amb[duct_type] = design_temps[HPXML::LocationOutside]
      else
        distribution_system.ducts.each do |duct|
          next if duct.duct_type != duct_type
          next if HPXML::conditioned_locations_this_unit.include? duct.duct_location

          duct_area = duct.duct_surface_area * duct.duct_surface_area_multiplier
          dse_a[duct_type] += duct_area

          # Calculate area-weighted values:
          duct_area_fraction = duct_area / total_area
          dse_ufactor[duct_type] += 1.0 / duct.duct_effective_r_value * duct_area_fraction
          dse_t_amb[duct_type] += design_temps[duct.duct_location] * duct_area_fraction
          dse_f_regain[duct_type] += get_duct_regain_factor(duct, hpxml_bldg) * duct_area_fraction
        end
      end
    end

    return dse_a[HPXML::DuctTypeSupply], dse_a[HPXML::DuctTypeReturn],
           1.0 / dse_ufactor[HPXML::DuctTypeSupply], 1.0 / dse_ufactor[HPXML::DuctTypeReturn],
           dse_t_amb[HPXML::DuctTypeSupply], dse_t_amb[HPXML::DuctTypeReturn],
           dse_f_regain[HPXML::DuctTypeSupply], dse_f_regain[HPXML::DuctTypeReturn]
  end

  # Calculates supply & return duct leakage in cfm25.
  #
  # @param distribution_system [HPXML::HVACDistribution] HVAC distribution system of interest
  # @param system_cfm [Double] Total system airflow rate (cfm)
  # @return [Array<Double, Double>] Supply duct leakage (cfm), Return duct leakage (cfm)
  def self.calc_duct_leakages_cfm25(distribution_system, system_cfm)
    cfms = { HPXML::DuctTypeSupply => 0.0, HPXML::DuctTypeReturn => 0.0 }

    distribution_system.duct_leakage_measurements.each do |m|
      next if m.duct_leakage_total_or_to_outside != HPXML::DuctLeakageToOutside
      next unless [HPXML::DuctTypeSupply, HPXML::DuctTypeReturn].include? m.duct_type

      if m.duct_leakage_units == HPXML::UnitsPercent
        cfms[m.duct_type] += m.duct_leakage_value * system_cfm
      elsif m.duct_leakage_units == HPXML::UnitsCFM25
        cfms[m.duct_type] += m.duct_leakage_value
      elsif m.duct_leakage_units == HPXML::UnitsCFM50
        cfms[m.duct_type] += Airflow.calc_air_leakage_at_diff_pressure(0.65, m.duct_leakage_value, 50.0, 25.0)
      end
    end

    return cfms[HPXML::DuctTypeSupply], cfms[HPXML::DuctTypeReturn]
  end

  # Determines the nominal speed (of a multi/variable-speed system).
  #
  # @param hvac_ap [HPXML::AdditionalProperties] AdditionalProperties object for the HVAC system
  # @param is_cooling [Boolean] True if cooling, otherwise heating
  # @return [Integer] Array index of the nominal speed
  def self.get_nominal_speed(hvac_ap, is_cooling)
    if is_cooling && hvac_ap.respond_to?(:cool_capacity_ratios)
      capacity_ratios = hvac_ap.cool_capacity_ratios
    elsif (not is_cooling) && hvac_ap.respond_to?(:heat_capacity_ratios)
      capacity_ratios = hvac_ap.heat_capacity_ratios
    end
    if not capacity_ratios.nil?
      nominal_speed = capacity_ratios.index(1.0)

      if nominal_speed.nil?
        fail 'No nominal speed (with capacity ratio of 1.0) found.'
      end

      return nominal_speed
    end
    return 0
  end

  # Converts the HPXML azimuth convention to the Manual J azimuth convention.
  #
  # @param azimuth [Double] HPXML azimuth
  # @return [Double] Manual J azimuth
  def self.get_mj_azimuth(azimuth)
    true_az = azimuth - 180.0
    if true_az < 0
      true_az += 360.0
    end
    return true_az
  end

  # Calculates UA (U-factor times Area) values for a HPXML location.
  #
  # @param mj [MJValues] Object with a collection of misc Manual J values
  # @param location [String] The location of interest (HPXML::LocationXXX)
  # @param weather [WeatherFile] Weather object containing EPW information
  # @param hpxml_bldg [HPXML::Building] HPXML Building object representing an individual dwelling unit
  # @return [Hash] UA values for adjacency to outdoor air, ground, or conditioned space (Btu/hr-F)
  def self.get_space_ua_values(mj, location, weather, hpxml_bldg)
    if HPXML::conditioned_locations.include? location
      fail 'Method should not be called for a conditioned space.'
    end

    space_UAs = { HPXML::LocationOutside => 0.0,
                  HPXML::LocationGround => 0.0,
                  HPXML::LocationConditionedSpace => 0.0 }

    # Surface UAs
    hpxml_bldg.surfaces.each do |surface|
      next unless (surface.is_a? HPXML::Slab
                   (location == surface.interior_adjacent_to && space_UAs.keys.include?(surface.exterior_adjacent_to)) ||
                   (location == surface.exterior_adjacent_to && space_UAs.keys.include?(surface.interior_adjacent_to)))

      if [surface.interior_adjacent_to, surface.exterior_adjacent_to].include? HPXML::LocationOutside
        space_UAs[HPXML::LocationOutside] += (1.0 / surface.insulation_assembly_r_value) * surface.area

      elsif HPXML::conditioned_locations.include?(surface.interior_adjacent_to) || HPXML::conditioned_locations.include?(surface.exterior_adjacent_to)
        space_UAs[HPXML::LocationConditionedSpace] += (1.0 / surface.insulation_assembly_r_value) * surface.area

      elsif [surface.interior_adjacent_to, surface.exterior_adjacent_to].include? HPXML::LocationGround
        # Ground temperature is used for basements, not crawlspaces, per Walker (1998)
        # "Technical background for default values used for forced air systems in proposed ASHRAE Std. 152"

        if [HPXML::LocationCrawlspaceVented, HPXML::LocationCrawlspaceUnvented].include? location
          ua_location = HPXML::LocationOutside
        else
          ua_location = HPXML::LocationGround
        end

        if surface.is_a? HPXML::FoundationWall
          sum_ua_wall = 0.0
          sum_a_wall = 0.0
          bg_area = surface.below_grade_area
          if bg_area > 0
            u_wall_bg = get_foundation_wall_below_grade_ufactor(surface, false, mj.ground_conductivity)
            sum_a_wall += bg_area
            sum_ua_wall += (u_wall_bg * bg_area)
          end
          ag_area = surface.above_grade_net_area
          if ag_area > 0
            u_wall_ag = get_foundation_wall_above_grade_ufactor(surface, true)
            sum_a_wall += ag_area
            sum_ua_wall += (u_wall_ag * ag_area)
          end
          u_wall = sum_ua_wall / sum_a_wall
          space_UAs[ua_location] += u_wall * surface.area

        elsif surface.is_a? HPXML::Slab
          if surface.thickness == 0
            # Dirt floor, assume U-value=0.1 per Walker (1998) "Technical background for default
            # values used for forced air systems in proposed ASHRAE Std. 152"
            space_UAs[ua_location] += 0.1 * surface.area
          else
            concrete_r = Material.Concrete(surface.thickness).rvalue
            # Under Slab Insulation UA
            horiz_insul_u = 1.0 / (concrete_r + surface.under_slab_insulation_r_value)
            if surface.under_slab_insulation_spans_entire_slab
              horiz_insul_a = surface.area
            else
              horiz_insul_a = surface.under_slab_insulation_width * surface.exposed_perimeter
            end
            space_UAs[ua_location] += horiz_insul_u * horiz_insul_a
            # Perimeter Insulation UA (approximate as similar to under slab insulation)
            vert_insul_u = 1.0 / (concrete_r + surface.perimeter_insulation_r_value)
            vert_insul_a = surface.perimeter_insulation_depth * surface.exposed_perimeter
            space_UAs[ua_location] += vert_insul_u * vert_insul_a
            # Uninsulated slab UA
            slab_u = 1.0 / concrete_r
            slab_a = [surface.area - horiz_insul_a - vert_insul_a, 0.0].max
            space_UAs[ua_location] += slab_u * slab_a
          end
        end
      end
    end

    # Infiltration UA
    ach = nil
    if HPXML::vented_locations.include? location
      # Vented space
      if location == HPXML::LocationCrawlspaceVented
        vented_crawl = hpxml_bldg.foundations.find { |f| f.foundation_type == HPXML::FoundationTypeCrawlspaceVented }
        sla = vented_crawl.vented_crawlspace_sla
      else
        vented_attic = hpxml_bldg.attics.find { |f| f.attic_type == HPXML::AtticTypeVented }
        if not vented_attic.vented_attic_sla.nil?
          sla = vented_attic.vented_attic_sla
        else
          ach = vented_attic.vented_attic_ach
        end
      end
      ach = Airflow.get_infiltration_ACH_from_SLA(sla, 8.202, weather) if ach.nil?
    else # Unvented space
      ach = Airflow.get_default_unvented_space_ach()
    end
    volume = Geometry.calculate_zone_volume(hpxml_bldg: hpxml_bldg, location: location)
    infiltration_cfm = ach / UnitConversions.convert(1.0, 'hr', 'min') * volume
    space_UAs[HPXML::LocationOutside] += infiltration_cfm * mj.outside_air_density * Gas.Air.cp * UnitConversions.convert(1.0, 'hr', 'min')

    return space_UAs
  end

  # Calculates the heating or cooling design temperature for a HPXML location using a simple
  # UA-based heat balance method. (Unvented attics w/ roof insulation are handled as a special case.)
  #
  # @param mj [MJValues] Object with a collection of misc Manual J values
  # @param location [String] The location of interest (HPXML::LocationXXX)
  # @param weather [WeatherFile] Weather object containing EPW information
  # @param hpxml_bldg [HPXML::Building] HPXML Building object representing an individual dwelling unit
  # @param setpoint_temp [Double] The conditioned space heating or cooling setpoint temperature (F)
  # @param design_db [Double] The outdoor heating or cooling design temperature (F)
  # @param ground_db [Double] The approximate ground temperature during the heating or cooling season (F)
  # @param is_unvented_attic_with_roof_insul [Boolean] Whether we are calculating the design temperature for an unvented attic with roof insulation
  # @return [Double] The location's design temperature (F)
  def self.calculate_space_design_temp(mj, location, weather, hpxml_bldg, setpoint_temp, design_db, ground_db, is_unvented_attic_with_roof_insul)
    space_UAs = get_space_ua_values(mj, location, weather, hpxml_bldg)

    # Calculate space design temp from space UAs
    design_temp = nil
    if not is_unvented_attic_with_roof_insul

      sum_uat, sum_ua = 0.0, 0.0
      space_UAs.each do |ua_type, ua|
        if ua_type == HPXML::LocationGround
          sum_uat += ua * ground_db
          sum_ua += ua
        elsif ua_type == HPXML::LocationOutside
          sum_uat += ua * design_db
          sum_ua += ua
        elsif ua_type == HPXML::LocationConditionedSpace
          sum_uat += ua * setpoint_temp
          sum_ua += ua
        else
          fail "Unexpected space ua type: '#{ua_type}'."
        end
      end
      design_temp = sum_uat / sum_ua

    else

      # Special case due to effect of solar

      # This number comes from the number from the Vented Attic
      # assumption, but assuming an unvented attic will be hotter
      # during the summer when insulation is at the ceiling level
      max_temp_rise = 50.0

      # Estimate from running a few cases in E+ and DOE2 since the
      # attic will always be a little warmer than the conditioned space
      # when the roof is insulated
      min_temp_rise = 5.0

      max_cooling_temp = mj.cool_setpoint + max_temp_rise
      min_cooling_temp = mj.cool_setpoint + min_temp_rise

      ua_conditioned = 0.0
      ua_outside = 0.0
      space_UAs.each do |ua_type, ua|
        if ua_type == HPXML::LocationOutside
          ua_outside += ua
        elsif ua_type == HPXML::LocationConditionedSpace
          ua_conditioned += ua
        elsif ua_type != HPXML::LocationGround
          fail "Unexpected space ua type: '#{ua_type}'."
        end
      end
      percent_ua_conditioned = ua_conditioned / (ua_conditioned + ua_outside)
      design_temp = max_cooling_temp - percent_ua_conditioned * (max_cooling_temp - min_cooling_temp)

    end

    return design_temp
  end

  # Retrieves the design temperature for a space that uses scheduled temperatures (e.g., multifamily
  # spaces when modeling an individual dwelling unit).
  #
  # @param location [String] The location of interest (HPXML::LocationXXX)
  # @param setpoint_temp [Double] The conditioned space heating or cooling setpoint temperature (F)
  # @param outdoor_design_temp [Double] The outdoor heating or cooling design temperature (F)
  # @param ground_temp [Double] The approximate ground temperature during the heating or cooling season (F)
  # @return [Double] The location's design temperature (F)
  def self.calculate_scheduled_space_design_temps(location, setpoint_temp, outdoor_design_temp, ground_temp)
    space_values = Geometry.get_temperature_scheduled_space_values(location: location)
    design_temp = setpoint_temp * space_values[:indoor_weight] + outdoor_design_temp * space_values[:outdoor_weight] + ground_temp * space_values[:ground_weight]
    if not space_values[:temp_min].nil?
      design_temp = [design_temp, space_values[:temp_min]].max
    end
    return design_temp
  end

  # Determines the ASHRAE Group Number G-B (based on the Table 4A Group Number A-K) for the wall.
  # Correlations are estimated by analyzing the construction tables.
  #
  # @param wall [HPXML::Wall or HPXML::RimJoist or HPXML::FoundationWall] The wall, rim joist, or foundation wall of interest
  # @return [String] ASHRAE Group Number
  def self.get_ashrae_wall_group(wall)
    if wall.is_a?(HPXML::Wall) || wall.is_a?(HPXML::RimJoist)
      if wall.is_a? HPXML::RimJoist
        wall_type = HPXML::WallTypeWoodStud
      else
        wall_type = wall.wall_type
      end

      wall_ufactor = 1.0 / wall.insulation_assembly_r_value

      if wall_type == HPXML::WallTypeWoodStud
        if wall.siding == HPXML::SidingTypeBrick
          if wall_ufactor <= 0.070
            table_4a_wall_group = 'K'
          elsif wall_ufactor <= 0.083
            table_4a_wall_group = 'J'
          elsif wall_ufactor <= 0.095
            table_4a_wall_group = 'I'
          elsif wall_ufactor <= 0.100
            table_4a_wall_group = 'H'
          elsif wall_ufactor <= 0.130
            table_4a_wall_group = 'G'
          elsif wall_ufactor <= 0.175
            table_4a_wall_group = 'F'
          else
            table_4a_wall_group = 'E'
          end
        else
          if wall_ufactor <= 0.048
            table_4a_wall_group = 'J'
          elsif wall_ufactor <= 0.051
            table_4a_wall_group = 'I'
          elsif wall_ufactor <= 0.059
            table_4a_wall_group = 'H'
          elsif wall_ufactor <= 0.063
            table_4a_wall_group = 'G'
          elsif wall_ufactor <= 0.067
            table_4a_wall_group = 'F'
          elsif wall_ufactor <= 0.075
            table_4a_wall_group = 'E'
          elsif wall_ufactor <= 0.086
            table_4a_wall_group = 'D'
          elsif wall_ufactor <= 0.110
            table_4a_wall_group = 'C'
          elsif wall_ufactor <= 0.170
            table_4a_wall_group = 'B'
          else
            table_4a_wall_group = 'A'
          end
        end

      elsif wall_type == HPXML::WallTypeSteelStud
        if wall.siding == HPXML::SidingTypeBrick
          if wall_ufactor <= 0.090
            table_4a_wall_group = 'K'
          elsif wall_ufactor <= 0.105
            table_4a_wall_group = 'J'
          elsif wall_ufactor <= 0.118
            table_4a_wall_group = 'I'
          elsif wall_ufactor <= 0.125
            table_4a_wall_group = 'H'
          elsif wall_ufactor <= 0.145
            table_4a_wall_group = 'G'
          elsif wall_ufactor <= 0.200
            table_4a_wall_group = 'F'
          else
            table_4a_wall_group = 'E'
          end
        else
          if wall_ufactor <= 0.066
            table_4a_wall_group = 'J'
          elsif wall_ufactor <= 0.070
            table_4a_wall_group = 'I'
          elsif wall_ufactor <= 0.075
            table_4a_wall_group = 'H'
          elsif wall_ufactor <= 0.081
            table_4a_wall_group = 'G'
          elsif wall_ufactor <= 0.088
            table_4a_wall_group = 'F'
          elsif wall_ufactor <= 0.100
            table_4a_wall_group = 'E'
          elsif wall_ufactor <= 0.105
            table_4a_wall_group = 'D'
          elsif wall_ufactor <= 0.120
            table_4a_wall_group = 'C'
          elsif wall_ufactor <= 0.200
            table_4a_wall_group = 'B'
          else
            table_4a_wall_group = 'A'
          end
        end

      elsif wall_type == HPXML::WallTypeDoubleWoodStud
        table_4a_wall_group = 'J' # assumed since MJ8 does not include double stud constructions
        if wall.siding == HPXML::SidingTypeBrick
          table_4a_wall_group = 'K'
        end

      elsif wall_type == HPXML::WallTypeSIP
        # Manual J refers to SIPs as Structural Foam Panel (SFP)
        if wall_ufactor >= (0.072 + 0.050) / 2
          if wall.siding == HPXML::SidingTypeBrick
            table_4a_wall_group = 'J'
          else
            table_4a_wall_group = 'G'
          end
        elsif wall_ufactor >= 0.050
          if wall.siding == HPXML::SidingTypeBrick
            table_4a_wall_group = 'K'
          else
            table_4a_wall_group = 'I'
          end
        else
          table_4a_wall_group = 'K'
        end

      elsif wall_type == HPXML::WallTypeCMU
        # Table 4A - Construction Number 13
        if wall_ufactor <= 0.0575
          table_4a_wall_group = 'J'
        elsif wall_ufactor <= 0.067
          table_4a_wall_group = 'I'
        elsif wall_ufactor <= 0.080
          table_4a_wall_group = 'H'
        elsif wall_ufactor <= 0.108
          table_4a_wall_group = 'G'
        elsif wall_ufactor <= 0.148
          table_4a_wall_group = 'F'
        else
          table_4a_wall_group = 'E'
        end

      elsif [HPXML::WallTypeBrick, HPXML::WallTypeAdobe, HPXML::WallTypeConcrete].include? wall_type
        # Two Courses Brick or 8 Inches Concrete
        if wall_ufactor >= (0.218 + 0.179) / 2
          table_4a_wall_group = 'G'
        elsif wall_ufactor >= (0.152 + 0.132) / 2
          table_4a_wall_group = 'H'
        elsif wall_ufactor >= (0.117 + 0.079) / 2
          table_4a_wall_group = 'I'
        elsif wall_ufactor >= 0.079
          table_4a_wall_group = 'J'
        else
          table_4a_wall_group = 'K'
        end

      elsif wall_type == HPXML::WallTypeLog
        # Stacked Logs
        if wall_ufactor >= (0.103 + 0.091) / 2
          table_4a_wall_group = 'G'
        elsif wall_ufactor >= (0.091 + 0.082) / 2
          table_4a_wall_group = 'H'
        elsif wall_ufactor >= (0.074 + 0.068) / 2
          table_4a_wall_group = 'I'
        elsif wall_ufactor >= (0.068 + 0.063) / 2
          table_4a_wall_group = 'J'
        else
          table_4a_wall_group = 'K'
        end

      elsif [HPXML::WallTypeICF, HPXML::WallTypeStrawBale, HPXML::WallTypeStone].include? wall_type
        table_4a_wall_group = 'K'

      end

    elsif wall.is_a?(HPXML::FoundationWall)
      wall_type = wall.type

      # Above-grade U-factor
      wall_ufactor = get_foundation_wall_above_grade_ufactor(wall, true)

      if [HPXML::FoundationWallTypeConcreteBlock,
          HPXML::FoundationWallTypeConcreteBlockFoamCore,
          HPXML::FoundationWallTypeConcreteBlockPerliteCore,
          HPXML::FoundationWallTypeConcreteBlockVermiculiteCore].include? wall_type
        # Table 4A - Construction Number 15A, Concrete Block Wall, Open Core
        if wall_ufactor >= (0.269 + 0.175) / 2
          table_4a_wall_group = 'E'
        elsif wall_ufactor >= (0.175 + 0.130) / 2
          table_4a_wall_group = 'F'
        elsif wall_ufactor >= (0.103 + 0.085) / 2
          table_4a_wall_group = 'G'
        elsif wall_ufactor >= (0.085 + 0.060) / 2
          table_4a_wall_group = 'H'
        elsif wall_ufactor >= (0.060 + 0.046) / 2
          table_4a_wall_group = 'J'
        else
          table_4a_wall_group = 'K'
        end

      elsif wall_type == HPXML::FoundationWallTypeConcreteBlockSolidCore
        # Table 4A - Construction Number 15A, Concrete Block Wall, Filled Core
        if wall_ufactor >= (0.188 + 0.137) / 2
          table_4a_wall_group = 'E'
        elsif wall_ufactor >= (0.137 + 0.107) / 2
          table_4a_wall_group = 'F'
        elsif wall_ufactor >= (0.088 + 0.075) / 2
          table_4a_wall_group = 'G'
        elsif wall_ufactor >= (0.075 + 0.055) / 2
          table_4a_wall_group = 'H'
        elsif wall_ufactor >= (0.055 + 0.043) / 2
          table_4a_wall_group = 'J'
        else
          table_4a_wall_group = 'K'
        end

      elsif wall_type == HPXML::FoundationWallTypeSolidConcrete && wall.thickness < 6.0
        # Table 4A - Construction Number 15C, Four Inch Concrete
        if wall_ufactor >= (0.308 + 0.190) / 2
          table_4a_wall_group = 'E'
        elsif wall_ufactor >= (0.190 + 0.138) / 2
          table_4a_wall_group = 'F'
        elsif wall_ufactor >= (0.108 + 0.089) / 2
          table_4a_wall_group = 'G'
        elsif wall_ufactor >= (0.089 + 0.062) / 2
          table_4a_wall_group = 'H'
        elsif wall_ufactor >= (0.062 + 0.047) / 2
          table_4a_wall_group = 'J'
        else
          table_4a_wall_group = 'K'
        end

      elsif [HPXML::FoundationWallTypeDoubleBrick,
             HPXML::FoundationWallTypeSolidConcrete].include? wall_type
        # Table 4A - Construction Number 15B, Eight Inch Brick, Stone, or Concrete
        if wall_ufactor >= (0.247 + 0.165) / 2
          table_4a_wall_group = 'G'
        elsif wall_ufactor >= (0.165 + 0.124) / 2
          table_4a_wall_group = 'H'
        elsif wall_ufactor >= (0.100 + 0.083) / 2
          table_4a_wall_group = 'I'
        elsif wall_ufactor >= (0.083 + 0.059) / 2
          table_4a_wall_group = 'J'
        else
          table_4a_wall_group = 'K'
        end

      elsif wall_type == HPXML::FoundationWallTypeWood
        # Table 4A - Construction Number 15E, Plywood Panel on Wood/Metal Framing
        if wall_ufactor >= (0.106 + 0.098) / 2
          table_4a_wall_group = 'J'
        else
          table_4a_wall_group = 'K'
        end

      end

    end

    # Mapping from Figure A12-12
    ashrae_wall_group = { 'A' => 'G', 'B' => 'F-G', 'C' => 'F', 'D' => 'E-F',
                          'E' => 'E', 'F' => 'D-E', 'G' => 'D', 'H' => 'C-D',
                          'I' => 'C', 'J' => 'B-C', 'K' => 'B' }[table_4a_wall_group]
    fail "Unexpected Table 4A wall group: #{table_4a_wall_group}" if ashrae_wall_group.nil?

    return ashrae_wall_group
  end

  # return ACH lookup values from Manual J Table 5A & Table 5B based on leakiness description
  #
  # @param hpxml_bldg [HPXML::Building] HPXML Building object representing an individual dwelling unit
  # @param leakiness_description [String] Leakiness description to look up the infiltration ach value
  # @param cfa [Double] Conditioned floor area in the dwelling unit (ft2)
  # @return [Array<Float, Float>] Heating and cooling ACH values from Manual J Table 5A/5B
  def self.get_mj_default_ach_values(hpxml_bldg, leakiness_description, cfa)
    ncfl_ag = hpxml_bldg.building_construction.number_of_conditioned_floors_above_grade
    # Manual J Table 5A
    ach_table_sfd_htg = [
      # single story
      { HPXML::LeakinessVeryTight => [0.21, 0.16, 0.14, 0.11, 0.10],
        HPXML::LeakinessTight => [0.41, 0.31, 0.26, 0.22, 0.19],
        HPXML::LeakinessAverage => [0.61, 0.45, 0.38, 0.32, 0.28],
        HPXML::LeakinessLeaky => [0.95, 0.70, 0.59, 0.49, 0.43],
        HPXML::LeakinessVeryLeaky => [1.29, 0.94, 0.80, 0.66, 0.58] },
      # two story
      { HPXML::LeakinessVeryTight => [0.27, 0.20, 0.18, 0.15, 0.13],
        HPXML::LeakinessTight => [0.53, 0.39, 0.34, 0.28, 0.25],
        HPXML::LeakinessAverage => [0.79, 0.58, 0.50, 0.41, 0.37],
        HPXML::LeakinessLeaky => [1.23, 0.90, 0.77, 0.63, 0.56],
        HPXML::LeakinessVeryLeaky => [1.67, 1.22, 1.04, 0.85, 0.75] }
    ]
    ach_table_sfd_clg = [
      # single story
      { HPXML::LeakinessVeryTight => [0.11, 0.08, 0.07, 0.06, 0.05],
        HPXML::LeakinessTight => [0.22, 0.16, 0.14, 0.11, 0.10],
        HPXML::LeakinessAverage => [0.32, 0.23, 0.20, 0.16, 0.15],
        HPXML::LeakinessLeaky => [0.50, 0.36, 0.31, 0.25, 0.23],
        HPXML::LeakinessVeryLeaky => [0.67, 0.49, 0.42, 0.34, 0.30] },
      # two story
      { HPXML::LeakinessVeryTight => [0.14, 0.11, 0.09, 0.08, 0.07],
        HPXML::LeakinessTight => [0.28, 0.21, 0.18, 0.15, 0.13],
        HPXML::LeakinessAverage => [0.41, 0.30, 0.26, 0.21, 0.19],
        HPXML::LeakinessLeaky => [0.64, 0.47, 0.40, 0.33, 0.29],
        HPXML::LeakinessVeryLeaky => [0.87, 0.64, 0.54, 0.44, 0.39] }
    ]
    # Manual J Table 5B
    ach_table_mf_htg = { HPXML::LeakinessVeryTight => [0.24, 0.18, 0.15, 0.13, 0.12],
                         HPXML::LeakinessTight => [0.47, 0.34, 0.29, 0.25, 0.22],
                         HPXML::LeakinessAverage => [0.69, 0.50, 0.43, 0.36, 0.32],
                         HPXML::LeakinessLeaky => [1.08, 0.78, 0.67, 0.55, 0.49],
                         HPXML::LeakinessVeryLeaky => [1.46, 1.06, 0.91, 0.74, 0.65] }
    ach_table_mf_clg = { HPXML::LeakinessVeryTight => [0.13, 0.09, 0.08, 0.07, 0.06],
                         HPXML::LeakinessTight => [0.25, 0.18, 0.16, 0.13, 0.12],
                         HPXML::LeakinessAverage => [0.36, 0.27, 0.23, 0.19, 0.17],
                         HPXML::LeakinessLeaky => [0.57, 0.42, 0.36, 0.29, 0.26],
                         HPXML::LeakinessVeryLeaky => [0.77, 0.56, 0.48, 0.39, 0.34] }
    groupings = [lambda { |v| v <= 900.0 },
                 lambda { |v| v > 900.0 && v <= 1500.0 },
                 lambda { |v| v > 1500.0 && v <= 2000.0 },
                 lambda { |v| v > 2000.0 && v <= 3000.0 },
                 lambda { |v| v > 3000.0 }]
    index = nil
    groupings.each_with_index do |fn, i|
      if fn.call(cfa)
        index = i
        break
      end
    end

    if hpxml_bldg.building_construction.residential_facility_type == HPXML::ResidentialTypeSFD
      if ncfl_ag < 2
        ach_htg = ach_table_sfd_htg[0][leakiness_description][index]
        ach_clg = ach_table_sfd_clg[0][leakiness_description][index]
      else
        ach_htg = ach_table_sfd_htg[1][leakiness_description][index]
        ach_clg = ach_table_sfd_clg[1][leakiness_description][index]
      end
    else
      ach_htg = ach_table_mf_htg[leakiness_description][index]
      ach_clg = ach_table_mf_clg[leakiness_description][index]
    end
    return ach_htg, ach_clg
  end

  # Calculates a crude approximation for the average R-value of a set of surfaces.
  #
  # @param surfaces [Array<OpenStudio::Model::Surface>] array of OpenStudio::Model::Surface objects
  # @return [Double] Average R-value (hr-ft2-F/Btu)
  def self.calculate_average_r_value(surfaces)
    surfaces_a = 0.0
    surfaces_ua = 0.0
    surfaces.each do |surface|
      surfaces_a += surface.area
      if not surface.insulation_assembly_r_value.nil?
        surfaces_ua += (1.0 / surface.insulation_assembly_r_value) * surface.area
      else
        surfaces_ua += (1.0 / (surface.insulation_interior_r_value + surface.insulation_exterior_r_value)) * surface.area
      end
    end
    return surfaces_a / surfaces_ua
  end

  # Calculates the foundation wall above grade U-factor.
  #
  # @param foundation_wall [HPXML::FoundationWall] The foundation wall of interest
  # @param include_insulation_layers [Boolean] Whether to include interior/exterior insulation layers in the calculation
  # @return [Double] Above grade U-factor for the foundation wall (Btu/hr-ft2-F)
  def self.get_foundation_wall_above_grade_ufactor(foundation_wall, include_insulation_layers)
    if not foundation_wall.insulation_assembly_r_value.nil?
      return 1.0 / foundation_wall.insulation_assembly_r_value
    end

    assembly_r = Material.FoundationWallMaterial(foundation_wall.type, foundation_wall.thickness).rvalue
    assembly_r += Material.AirFilmVertical.rvalue + Material.AirFilmOutside.rvalue
    if include_insulation_layers
      if foundation_wall.insulation_interior_distance_to_top == 0 && foundation_wall.insulation_interior_distance_to_bottom > 0
        assembly_r += foundation_wall.insulation_interior_r_value
      end
      if foundation_wall.insulation_exterior_distance_to_top == 0 && foundation_wall.insulation_exterior_distance_to_bottom > 0
        assembly_r += foundation_wall.insulation_exterior_r_value
      end
    end
    return 1.0 / assembly_r
  end

  # Calculates the foundation wall below grade effective U-factor according to Manual J Section A12-4.
  #
  # @param foundation_wall [HPXML::FoundationWall] The foundation wall of interest
  # @param include_soil [Boolean] Whether to include the thermal resistance of soil in the calculation
  # @param ground_conductivity [Double] Ground conductivity (Btu/hr-ft-F)
  # @return [Double] Below grade U-factor for the foundation wall (Btu/hr-ft2-F)
  def self.get_foundation_wall_below_grade_ufactor(foundation_wall, include_soil, ground_conductivity)
    # Retrieve assembly or insulation layer properties
    ag_depth = foundation_wall.height - foundation_wall.depth_below_grade
    if not foundation_wall.insulation_assembly_r_value.nil?
      wall_constr_rvalue = 1.0 / get_foundation_wall_above_grade_ufactor(foundation_wall, nil)
      wall_ins_rvalue_int, wall_ins_rvalue_ext = 0, 0
      wall_ins_dist_top_to_grade_int, wall_ins_dist_top_to_grade_ext = 0, 0
      wall_ins_dist_bottom_to_grade_int, wall_ins_dist_bottom_to_grade_ext = 0, 0
    else
      wall_constr_rvalue = 1.0 / get_foundation_wall_above_grade_ufactor(foundation_wall, false)
      wall_ins_rvalue_int = foundation_wall.insulation_interior_r_value
      wall_ins_rvalue_ext = foundation_wall.insulation_exterior_r_value
      wall_ins_dist_top_to_grade_int = foundation_wall.insulation_interior_distance_to_top - ag_depth
      wall_ins_dist_top_to_grade_ext = foundation_wall.insulation_exterior_distance_to_top - ag_depth
      wall_ins_dist_bottom_to_grade_int = foundation_wall.insulation_interior_distance_to_bottom - ag_depth
      wall_ins_dist_bottom_to_grade_ext = foundation_wall.insulation_exterior_distance_to_bottom - ag_depth
    end

    # Perform calculation for each 1ft bin of below grade depth
    sum_u_wall = 0.0
    wall_depth_above_grade = foundation_wall.depth_below_grade.ceil
    for distance_to_grade in 1..wall_depth_above_grade
      # Calculate R-wall at this depth
      r_wall = wall_constr_rvalue - Material.AirFilmOutside.rvalue
      bin_distance_to_grade = distance_to_grade - 0.5 # Use e.g. 2.5 ft for the 2ft-3ft bin
      r_soil = (Math::PI * bin_distance_to_grade / 2.0) / ground_conductivity
      if (distance_to_grade > wall_ins_dist_top_to_grade_int) && (distance_to_grade <= wall_ins_dist_bottom_to_grade_int)
        r_wall += wall_ins_rvalue_int # Interior insulation at this depth, add R-value
      end
      if (distance_to_grade > wall_ins_dist_top_to_grade_ext) && (distance_to_grade <= wall_ins_dist_bottom_to_grade_ext)
        r_wall += wall_ins_rvalue_ext # Exterior insulation at this depth, add R-value
      end
      if include_soil
        sum_u_wall += 1.0 / (r_soil + r_wall)
      else
        sum_u_wall += 1.0 / r_wall
      end
    end
    u_wall = sum_u_wall / foundation_wall.depth_below_grade
    if include_soil
      u_wall *= 0.85 # 15% decrease due to soil thermal storage per Manual J
    end

    return u_wall
  end

  # Calculates the slab F-value according to Manual J Section A12-8.
  #
  # @param slab [HPXML::Slab] The slab of interest
  # @param ground_conductivity [Double] Ground conductivity (Btu/hr-ft-F)
  # @return [Double] F-value for the slab (Btu/ft-F)
  def self.calc_slab_f_value(slab, ground_conductivity)
    slab_r_gravel_per_inch = 0.65 # Based on calibration to Table 4A values by Tony Fontanini

    # Because of uncertainty pertaining to the effective path radius, F-values are calculated
    # for six radii (8, 9, 10, 11, 12, and 13 feet) and averaged.
    f_values = []
    for path_radius in 8..13
      u_effective = []
      for radius in 0..path_radius
        spl = [Math::PI * radius - 1, 0].max # soil path length (SPL)

        # Concrete, gravel, and insulation
        if radius == 0
          r_concrete = 0.0
          r_gravel = 0.0 # No gravel on edge
          if slab.perimeter_insulation_depth > 0
            r_ins = slab.perimeter_insulation_r_value # Insulation on edge
          else
            r_ins = 0.0
          end
        else
          r_concrete = Material.Concrete(slab.thickness).rvalue
          r_gravel = [slab_r_gravel_per_inch * (12.0 - slab.thickness), 0].max
          if slab.under_slab_insulation_spans_entire_slab
            r_ins = slab.under_slab_insulation_r_value
          elsif radius <= slab.under_slab_insulation_width && radius <= slab.perimeter_insulation_depth
            r_ins = slab.under_slab_insulation_r_value + slab.perimeter_insulation_r_value
          elsif radius <= slab.under_slab_insulation_width
            r_ins = slab.under_slab_insulation_r_value
          elsif radius <= slab.perimeter_insulation_depth
            r_ins = slab.perimeter_insulation_r_value
          else
            r_ins = 0.0
          end
        end

        # Air Films = Indoor Finish + Indoor Air Film + Exposed Air Film (Figure A12-6 pg. 517)
        r_air_film = 0.05 + 0.92 + 0.17

        # Soil
        r_soil = spl / ground_conductivity # hr-ft2-F/Btu

        # Effective R-Value
        r_air_to_air = r_concrete + r_gravel + r_ins + r_air_film + r_soil

        # Effective U-Factor
        u_effective << 1.0 / r_air_to_air
      end

      f_values << u_effective.sum
    end

    return f_values.sum() / f_values.size
  end

  # Calculates the basement slab U-factor according to Manual J Section A12-7 and
  # ASHRAE HoF 2013 pg 18.31 Eq 40.
  #
  # @param slab_is_insulated [Boolean] Whether the slab is insulated
  # @param depth_below_grade [Double] Depth of the slab below-grade (ft)
  # @param width_of_shortest_side [Double] Width of the shortest side of the slab
  # @param ground_conductivity [Double] Ground conductivity (Btu/hr-ft-F)
  # @return [Double] U-factor for the basement slab (Btu/hr-ft2-F)
  def self.calc_basement_slab_ufactor(slab_is_insulated, depth_below_grade, width_of_shortest_side, ground_conductivity)
    r_other = 1.47 # Value from ASHRAE HoF, probably used by Manual J
    z_f = depth_below_grade
    w_b = width_of_shortest_side
    u_avg_bf = (2.0 * ground_conductivity / (Math::PI * w_b)) * (Math::log(w_b / 2.0 + z_f / 2.0 + (ground_conductivity * r_other) / Math::PI) - Math::log(z_f / 2.0 + (ground_conductivity * r_other) / Math::PI))
    u_value = 0.85 * u_avg_bf # To account for the storage effect of soil, multiply by 0.85
    if slab_is_insulated
      u_value *= 0.7 # U-values are multiplied by 0.70 to produce U-values for insulated floors
    end
    return u_value
  end

  # Gets the system type of the specified HPXML heating system.
  #
  # @param hvac_heating [HPXML::HeatingSystem or HPXML::HeatPump] The heating portion of the current HPXML HVAC system
  # @return [string] Heating system type (e.g., HPXML::HVACTypeFurnace or HPXML::HVACTypeHeatPumpAirToAir) or nil
  def self.get_hvac_heating_type(hvac_heating)
    if hvac_heating.nil?
      return
    elsif hvac_heating.is_a? HPXML::HeatingSystem
      return hvac_heating.heating_system_type
    else
      return hvac_heating.heat_pump_type
    end
  end

  # Gets the system type of the specified HPXML cooling system.
  #
  # @param hvac_cooling [HPXML::CoolingSystem or HPXML::HeatPump] The cooling portion of the current HPXML HVAC system
  # @return [string] Cooling system type (e.g., HPXML::HVACTypeCentralAirConditioner or HPXML::HVACTypeHeatPumpAirToAir) or nil
  def self.get_hvac_cooling_type(hvac_cooling)
    if hvac_cooling.nil?
      return
    elsif hvac_cooling.is_a? HPXML::CoolingSystem
      return hvac_cooling.cooling_system_type
    else
      return hvac_cooling.heat_pump_type
    end
  end

  # Calculates the fraction of zone heating/cooling design loads served by a single HVAC system. This accounts
  # for two situations:
  # 1. There is a single conditioned zone, in which case the HVAC system may be meeting the entire load or may
  #    be meeting a portion of the load (e.g., room ACs serving 30% of the home). In this case, we use the
  #    FractionHeadLoadServed/FractionCoolLoadServed inputs.
  # 2. There are multiple conditioned zones, in which case we assume the HVAC system(s) attached to it fully
  #    condition the zone. If there are multiple HVAC systems serving the zone, we apportion the zone load
  #    to each HVAC system using the FractionHeadLoadServed/FractionCoolLoadServed inputs.
  #
  # @param hvac_heating [HPXML::HeatingSystem or HPXML::HeatPump] The heating portion of the current HPXML HVAC system
  # @param hvac_cooling [HPXML::CoolingSystem or HPXML::HeatPump] The cooling portion of the current HPXML HVAC system
  # @param hpxml_bldg [HPXML::Building] HPXML Building object representing an individual dwelling unit
  # @param hvac_systems [Array<Hash>] List of HPXML HVAC (heating and/or cooling) systems
  # @param zone [HPXML::Zone] The current zone of interest
  # @return [Array<Double, Double>] Fraction of zone heat load, fraction of zone cool load
  def self.get_fractions_load_served(hvac_heating, hvac_cooling, hpxml_bldg, hvac_systems, zone)
    if hvac_cooling.is_a?(HPXML::CoolingSystem) && hvac_cooling.has_integrated_heating
      frac_heat_load_served = hvac_cooling.integrated_heating_system_fraction_heat_load_served
    elsif hvac_heating.nil?
      frac_heat_load_served = 0
    elsif hvac_heating.is_a?(HPXML::HeatingSystem) && hvac_heating.is_heat_pump_backup_system
      if not hvac_systems.nil?
        # Use the same load fractions as the heat pump
        heat_pump = hvac_heating.primary_heat_pump
        frac_heat_load_served = heat_pump.fraction_heat_load_served
      else
        frac_heat_load_served = 0 # Don't double count the HP and HP backup when calculating the fraction for the zone
      end
    else
      frac_heat_load_served = hvac_heating.fraction_heat_load_served
    end

    if hvac_cooling.nil?
      frac_cool_load_served = 0
    else
      frac_cool_load_served = hvac_cooling.fraction_cool_load_served
    end

    if hpxml_bldg.conditioned_zones.size == 1
      # One conditioned zone, use the heating/cooling fractions as provided.
    else
      # There are multiple conditioned zones, so assume the HVAC systems attached to
      # the zone fully conditions it. Determine the fraction of the zone load each
      # HVAC system serves by dividing (fraction load served by this system) by
      # (fraction load served by all the zone's systems).
      if not hvac_systems.nil?
        sum_frac_heat_load_served = 0.0
        sum_frac_cool_load_served = 0.0
        hvac_systems.each do |hvac_system2|
          hvac_heating2, hvac_cooling2 = hvac_system2[:heating], hvac_system2[:cooling]
          zone2 = hvac_heating2.nil? ? hvac_cooling2.zone : hvac_heating2.zone
          next if is_system_to_skip(hvac_heating2, hvac_cooling2, zone)
          next if zone2 != zone

          fracs = get_fractions_load_served(hvac_heating2, hvac_cooling2, hpxml_bldg, nil, nil)
          sum_frac_heat_load_served += fracs[0]
          sum_frac_cool_load_served += fracs[1]
        end

        if sum_frac_heat_load_served > 0
          frac_heat_load_served /= sum_frac_heat_load_served
        end
        if sum_frac_cool_load_served > 0
          frac_cool_load_served /= sum_frac_cool_load_served
        end
      end
    end

    return frac_heat_load_served, frac_cool_load_served
  end

  # Determines whether the HPXML Zone has radiant floor heating.
  #
  # @param zone [HPXML::Zone] The current zone of interest
  # @return [Boolean] Presence of radiant floors
  def self.get_has_radiant_floor(zone)
    # FUTURE: Allow specifying presence of radiant floors on a floor-by-floor basis?
    if zone.heating_systems.count { |htg| htg.electric_resistance_distribution == HPXML::ElectricResistanceDistributionRadiantFloor } > 0
      return true
    end
    if zone.hvac_distributions.count { |hvac_dist| hvac_dist.hydronic_type == HPXML::HydronicTypeRadiantFloor } > 0
      return true
    end

    return false
  end

  # Assigns the final calculated capacities, airflows, etc. to the HPXML HVAC system.
  # These values will end up in the in.xml file, among other outputs.
  #
  # @param hvac_heating [HPXML::HeatingSystem or HPXML::HeatPump] The heating portion of the current HPXML HVAC system
  # @param hvac_cooling [HPXML::CoolingSystem or HPXML::HeatPump] The cooling portion of the current HPXML HVAC system
  # @param hvac_sizings [HVACSizingValues] Object with sizing values for a given HVAC system
  # @return [nil]
  def self.assign_to_hpxml_system(hvac_heating, hvac_cooling, hvac_sizings)
    if not hvac_heating.nil?

      # Heating capacity
      if hvac_heating.heating_capacity.nil? || ((hvac_heating.heating_capacity - hvac_sizings.Heat_Capacity).abs >= 1.0)
        scaling_factor = Float(hvac_sizings.Heat_Capacity.round) / hvac_heating.heating_capacity unless hvac_heating.heating_capacity.nil?
        # Heating capacity @ 17F
        if hvac_heating.is_a? HPXML::HeatPump
          if (not hvac_heating.heating_capacity.nil?) && (not hvac_heating.heating_capacity_17F.nil?)
            # Fixed value entered; scale w/ heating_capacity in case allow_increased_fixed_capacities=true
            htg_cap_17f = hvac_heating.heating_capacity_17F * scaling_factor
            if (hvac_heating.heating_capacity_17F - htg_cap_17f).abs >= 1.0
              hvac_heating.heating_capacity_17F = Float(htg_cap_17f.round)
              hvac_heating.heating_capacity_17F_isdefaulted = true
            end
          end
        end
        if not hvac_heating.heating_detailed_performance_data.empty?
          # Fixed values entered; Scale w/ heating_capacity in case allow_increased_fixed_capacities=true
          hvac_heating.heating_detailed_performance_data.each do |dp|
            next if dp.capacity.nil? # using autosized values, process later

            htg_cap_dp = dp.capacity * scaling_factor
            if (dp.capacity - htg_cap_dp).abs >= 1.0
              dp.capacity = Float(htg_cap_dp.round)
              dp.capacity_isdefaulted = true
            end
          end
        end
        hvac_heating.heating_capacity = Float(hvac_sizings.Heat_Capacity.round)
        hvac_heating.heating_capacity_isdefaulted = true
      end

      # Heating backup capacity
      if hvac_heating.is_a? HPXML::HeatPump
        if hvac_heating.backup_type.nil?
          if hvac_heating.backup_heating_capacity.nil?
            hvac_heating.backup_heating_capacity = 0.0
            hvac_heating.backup_heating_capacity_isdefaulted = true
          end
        elsif hvac_heating.backup_type == HPXML::HeatPumpBackupTypeIntegrated
          if hvac_heating.backup_heating_capacity.nil? || ((hvac_heating.backup_heating_capacity - hvac_sizings.Heat_Capacity_Supp).abs >= 1.0)
            hvac_heating.backup_heating_capacity = Float(hvac_sizings.Heat_Capacity_Supp.round)
            hvac_heating.backup_heating_capacity_isdefaulted = true
          end
        end
      end

      # Heating airflow
      if not (hvac_heating.is_a?(HPXML::HeatingSystem) &&
              [HPXML::HVACTypeBoiler,
               HPXML::HVACTypeElectricResistance].include?(hvac_heating.heating_system_type))
        hvac_heating.heating_airflow_cfm = Float(hvac_sizings.Heat_Airflow.round)
        hvac_heating.heating_airflow_cfm_isdefaulted = true
      end

      # Heating geothermal loop
      if hvac_heating.is_a? HPXML::HeatPump
        hvac_heating.additional_properties.GSHP_G_Functions = hvac_sizings.GSHP_G_Functions

        geothermal_loop = hvac_heating.geothermal_loop
        if not geothermal_loop.nil?
          if geothermal_loop.loop_flow.nil?
            geothermal_loop.loop_flow = hvac_sizings.GSHP_Loop_Flow
            geothermal_loop.loop_flow_isdefaulted = true
          end
          if geothermal_loop.num_bore_holes.nil?
            geothermal_loop.num_bore_holes = hvac_sizings.GSHP_Bore_Holes
            geothermal_loop.num_bore_holes_isdefaulted = true
          end
          if geothermal_loop.bore_length.nil?
            geothermal_loop.bore_length = hvac_sizings.GSHP_Bore_Depth
            geothermal_loop.bore_length_isdefaulted = true
          end
          if geothermal_loop.bore_config.nil?
            geothermal_loop.bore_config = hvac_sizings.GSHP_Bore_Config
            geothermal_loop.bore_config_isdefaulted = true
          end
        end
      end

    end

    if not hvac_cooling.nil?

      # Cooling capacity
      if hvac_cooling.cooling_capacity.nil? || ((hvac_cooling.cooling_capacity - hvac_sizings.Cool_Capacity).abs >= 1.0)
        if not hvac_cooling.cooling_detailed_performance_data.empty?
          scaling_factor = Float(hvac_sizings.Cool_Capacity.round) / hvac_cooling.cooling_capacity unless hvac_cooling.cooling_capacity.nil?
          # Fixed values entered; Scale w/ cooling_capacity in case allow_increased_fixed_capacities=true
          hvac_cooling.cooling_detailed_performance_data.each do |dp|
            next if dp.capacity.nil? # using autosized values

            clg_cap_dp = dp.capacity * scaling_factor
            if (dp.capacity - clg_cap_dp).abs >= 1.0
              dp.capacity = Float(clg_cap_dp.round)
              dp.capacity_isdefaulted = true
            end
          end
        end
        hvac_cooling.cooling_capacity = Float(hvac_sizings.Cool_Capacity.round)
        hvac_cooling.cooling_capacity_isdefaulted = true
      end

      # Cooling integrated heating system capacity
      if (hvac_cooling.is_a? HPXML::CoolingSystem) && hvac_cooling.has_integrated_heating
        if hvac_cooling.integrated_heating_system_capacity.nil? || ((hvac_cooling.integrated_heating_system_capacity - hvac_sizings.Heat_Capacity).abs >= 1.0)
          hvac_cooling.integrated_heating_system_capacity = Float(hvac_sizings.Heat_Capacity.round)
          hvac_cooling.integrated_heating_system_capacity_isdefaulted = true
        end
        hvac_cooling.integrated_heating_system_airflow_cfm = Float(hvac_sizings.Heat_Airflow.round)
        hvac_cooling.integrated_heating_system_airflow_cfm_isdefaulted = true
      end
      hvac_cooling.additional_properties.cooling_capacity_sensible = Float(hvac_sizings.Cool_Capacity_Sens.round)

      # Cooling airflow
      hvac_cooling.cooling_airflow_cfm = Float(hvac_sizings.Cool_Airflow.round)
      hvac_cooling.cooling_airflow_cfm_isdefaulted = true
    end
  end

  # Sums all the zone loads to calculate the entire building's loads.
  #
  # @param all_zone_loads [Hash] Map of HPXML::Zones => DesignLoadValues object
  # @return [DesignLoadValues] Building loads
  def self.aggregate_zone_loads_to_bldg(all_zone_loads)
    bldg_loads = DesignLoadValues.new
    all_zone_loads.values.each do |zone_load|
      DesignLoadValues::COOL_ATTRS.each do |attr|
        bldg_loads.send("#{attr}=", bldg_loads.send(attr) + zone_load.send(attr))
      end
      DesignLoadValues::HEAT_ATTRS.each do |attr|
        bldg_loads.send("#{attr}=", bldg_loads.send(attr) + zone_load.send(attr))
      end
      zone_load.HourlyFenestrationLoads.each_with_index do |load, i|
        bldg_loads.HourlyFenestrationLoads[i] += load
      end
    end
    return bldg_loads
  end

  # Assigns the final design loads to the given HPXML object. For example,
  # assigns space design loads to an HPXML Space, or assigns building design
  # loads to the HPXML Building's HVACPlant.
  #
  # @param hpxml_object [HPXML::HVACPlant or HPXML::Zone or HPXML::Space] HPXML object to assign the loads to
  # @param loads [DesignLoadValues] Design loads for the building, zone, or space
  # @return [nil]
  def self.assign_to_hpxml_obj(hpxml_object, loads)
    tol = 10 # Btu/hr

    # Assign heating design loads to HPXML object
    hpxml_object.hdl_total = Float(loads.Heat_Tot.round)
    hpxml_object.hdl_walls = Float(loads.Heat_Walls.round)
    hpxml_object.hdl_ceilings = Float(loads.Heat_Ceilings.round)
    hpxml_object.hdl_roofs = Float(loads.Heat_Roofs.round)
    hpxml_object.hdl_floors = Float(loads.Heat_Floors.round)
    hpxml_object.hdl_slabs = Float(loads.Heat_Slabs.round)
    hpxml_object.hdl_windows = Float(loads.Heat_Windows.round)
    hpxml_object.hdl_skylights = Float(loads.Heat_Skylights.round)
    hpxml_object.hdl_doors = Float(loads.Heat_Doors.round)
    hpxml_object.hdl_infil = Float(loads.Heat_Infil.round)
    hpxml_object.hdl_vent = Float(loads.Heat_Vent.round)
    hpxml_object.hdl_piping = Float(loads.Heat_Piping.round)
    hpxml_object.hdl_ducts = Float(loads.Heat_Ducts.round)
    if hpxml_object.hdl_total != 0
      # Error-checking to ensure we captured all the design load components
      hdl_sum = (hpxml_object.hdl_walls + hpxml_object.hdl_ceilings + hpxml_object.hdl_roofs +
                 hpxml_object.hdl_floors + hpxml_object.hdl_slabs + hpxml_object.hdl_windows +
                 hpxml_object.hdl_skylights + hpxml_object.hdl_doors + hpxml_object.hdl_infil +
                 hpxml_object.hdl_vent + hpxml_object.hdl_piping + hpxml_object.hdl_ducts)
      if (hdl_sum - hpxml_object.hdl_total).abs > tol
        fail 'Heating design loads do not sum to total.'
      end
    end

    # Assign cooling sensible design loads to HPXML object
    hpxml_object.cdl_sens_total = Float(loads.Cool_Sens.round)
    hpxml_object.cdl_sens_walls = Float(loads.Cool_Walls.round)
    hpxml_object.cdl_sens_ceilings = Float(loads.Cool_Ceilings.round)
    hpxml_object.cdl_sens_roofs = Float(loads.Cool_Roofs.round)
    hpxml_object.cdl_sens_floors = Float(loads.Cool_Floors.round)
    hpxml_object.cdl_sens_slabs = Float(loads.Cool_Slabs.round)
    hpxml_object.cdl_sens_windows = Float(loads.Cool_Windows.round)
    hpxml_object.cdl_sens_skylights = Float(loads.Cool_Skylights.round)
    hpxml_object.cdl_sens_aedexcursion = Float(loads.Cool_AEDExcursion.round)
    hpxml_object.cdl_sens_doors = Float(loads.Cool_Doors.round)
    hpxml_object.cdl_sens_infil = Float(loads.Cool_Infil_Sens.round)
    hpxml_object.cdl_sens_vent = Float(loads.Cool_Vent_Sens.round)
    hpxml_object.cdl_sens_ducts = Float(loads.Cool_Ducts_Sens.round)
    hpxml_object.cdl_sens_intgains = Float(loads.Cool_IntGains_Sens.round)
    hpxml_object.cdl_sens_blowerheat = Float(loads.Cool_BlowerHeat.round)
    hpxml_object.cdl_sens_aed_curve = loads.HourlyFenestrationLoads.map { |f| f.round }.join(', ')
    if hpxml_object.cdl_sens_total != 0
      # Error-checking to ensure we captured all the design load components
      cdl_sens_sum = (hpxml_object.cdl_sens_walls + hpxml_object.cdl_sens_ceilings +
                      hpxml_object.cdl_sens_roofs + hpxml_object.cdl_sens_floors +
                      hpxml_object.cdl_sens_slabs + hpxml_object.cdl_sens_windows +
                      hpxml_object.cdl_sens_skylights + hpxml_object.cdl_sens_doors +
                      hpxml_object.cdl_sens_infil + hpxml_object.cdl_sens_vent +
                      hpxml_object.cdl_sens_ducts + hpxml_object.cdl_sens_intgains +
                      hpxml_object.cdl_sens_blowerheat + hpxml_object.cdl_sens_aedexcursion)
      if (cdl_sens_sum - hpxml_object.cdl_sens_total).abs > tol
        fail 'Cooling sensible design loads do not sum to total.'
      end
    end

    # Assign cooling latent design loads to HPXML object
    hpxml_object.cdl_lat_total = Float(loads.Cool_Lat.round)
    hpxml_object.cdl_lat_ducts = Float(loads.Cool_Ducts_Lat.round)
    hpxml_object.cdl_lat_infil = Float(loads.Cool_Infil_Lat.round)
    hpxml_object.cdl_lat_vent = Float(loads.Cool_Vent_Lat.round)
    hpxml_object.cdl_lat_intgains = Float(loads.Cool_IntGains_Lat.round)
    if hpxml_object.cdl_lat_total != 0
      # Error-checking to ensure we captured all the design load components
      cdl_lat_sum = (hpxml_object.cdl_lat_ducts + hpxml_object.cdl_lat_infil +
                     hpxml_object.cdl_lat_vent + hpxml_object.cdl_lat_intgains)
      if (cdl_lat_sum - hpxml_object.cdl_lat_total).abs > tol
        fail 'Cooling latent design loads do not sum to total.'
      end
    end
  end

  # Writes a output file with additional detailed information needed to fill out, e.g., an ACCA Form J1.
  #
  # @param output_format [String] Detailed output file format ('csv', 'json', or 'msgpack')
  # @param output_file_path [String] Detailed output file path
  # @param hpxml_bldg [HPXML::Building] HPXML Building object representing an individual dwelling unit
  # @param all_zone_loads [Hash] Map of HPXML::Zones => DesignLoadValues object
  # @param all_space_loads [Hash] Map of HPXML::Spaces => DesignLoadValues object
  # @return [nil]
  def self.write_detailed_output(output_format, output_file_path, hpxml_bldg, all_zone_loads, all_space_loads)
    line_break = nil
    results_out = []

    orientation_map = { HPXML::OrientationEast => 'E',
                        HPXML::OrientationNorth => 'N',
                        HPXML::OrientationNortheast => 'NE',
                        HPXML::OrientationNorthwest => 'NW',
                        HPXML::OrientationSouth => 'S',
                        HPXML::OrientationSoutheast => 'SE',
                        HPXML::OrientationSouthwest => 'SW',
                        HPXML::OrientationWest => 'W' }

    # Gets the HPXML objects w/ the given property type that should be output for the building, zone, or space.
    #
    # @param obj [HPXML::Building or HPXML::Zone or HPXML::Space] The HPXML building, zone, or space of interest
    # @param additional_property_type [Symbol] Name of property on obj.additional_properties
    # @return [Hash<Object, Object>] Map of HPXML::XXX object => DetailedOutputValues object
    def self.get_surfaces_with_property(obj, additional_property_type)
      objs = (obj.surfaces + obj.subsurfaces).select { |s| s.additional_properties.respond_to?(additional_property_type) }
      props = {}
      objs.each do |obj|
        props[obj] = obj.additional_properties.send(additional_property_type)
      end
      return props
    end

    # Note: Every report name must have the HPXML BuildingID in it in case we are running a whole MF building with multiple Building elements.
    if hpxml_bldg.conditioned_zones[0].id.start_with?(Constants.AutomaticallyAdded)
      zone_col_names = ["#{hpxml_bldg.building_id}"] # Leave out name of automatically added zone
    else
      zone_col_names = all_zone_loads.keys.map { |zone| "#{hpxml_bldg.building_id}: #{zone.id}" }
    end
    if all_space_loads.empty?
      space_col_names = []
    else
      space_col_names = all_space_loads.keys.map { |space| "#{hpxml_bldg.building_id}: #{space.id}" }
    end

    # Summary Results
    results_out << ["Report: #{hpxml_bldg.building_id}: Summary", 'Orientation', 'Heating HTM', 'Cooling HTM', 'Heating CFM', 'Cooling CFM']
    get_surfaces_with_property(hpxml_bldg, :detailed_output_values_windows).each do |window, fj1|
      results_out << ["Windows: #{window.id}", orientation_map[window.orientation], fj1.Heat_HTM, fj1.Cool_HTM]
    end
    get_surfaces_with_property(hpxml_bldg, :detailed_output_values_skylights).each do |skylight, fj1|
      results_out << ["Skylights: #{skylight.id}", orientation_map[skylight.orientation], fj1.Heat_HTM, fj1.Cool_HTM]
    end
    get_surfaces_with_property(hpxml_bldg, :detailed_output_values_doors).each do |door, fj1|
      results_out << ["Doors: #{door.id}", orientation_map[door.orientation], fj1.Heat_HTM, fj1.Cool_HTM]
    end
    get_surfaces_with_property(hpxml_bldg, :detailed_output_values_above_grade_walls).each do |wall, fj1|
      results_out << ["Above Grade Walls: #{wall.id}", orientation_map[wall.orientation], fj1.Heat_HTM, fj1.Cool_HTM]
    end
    get_surfaces_with_property(hpxml_bldg, :detailed_output_values_below_grade_walls).each do |wall, fj1|
      results_out << ["Below Grade Walls: #{wall.id}", orientation_map[wall.orientation], fj1.Heat_HTM, fj1.Cool_HTM]
    end
    get_surfaces_with_property(hpxml_bldg, :detailed_output_values_ceilings).each do |ceiling, fj1|
      results_out << ["Ceilings: #{ceiling.id}", nil, fj1.Heat_HTM, fj1.Cool_HTM]
    end
    get_surfaces_with_property(hpxml_bldg, :detailed_output_values_floors).each do |floor, fj1|
      results_out << ["Floors: #{floor.id}", nil, fj1.Heat_HTM, fj1.Cool_HTM]
    end
    results_out << ['Infiltration', nil, nil, nil, hpxml_bldg.additional_properties.infil_heat_cfm.round, hpxml_bldg.additional_properties.infil_cool_cfm.round]
    results_out << ['Ventilation', nil, nil, nil, hpxml_bldg.additional_properties.vent_heat_cfm.round, hpxml_bldg.additional_properties.vent_cool_cfm.round]

    # Zone results
    all_zone_loads.keys.each_with_index do |zone, i|
      results_out << [line_break]
      results_out << ["Report: #{zone_col_names[i]}: Loads", 'Area (ft^2)', 'Length (ft)', 'Wall Area Ratio', 'Heating (Btuh)', 'Cooling Sensible (Btuh)', 'Cooling Latent (Btuh)']
      get_surfaces_with_property(zone, :detailed_output_values_windows).each do |window, fj1|
        results_out << ["Windows: #{window.id}", fj1.Area, fj1.Length, nil, fj1.Heat_Load, fj1.Cool_Load_Sens]
      end
      get_surfaces_with_property(zone, :detailed_output_values_skylights).each do |skylight, fj1|
        results_out << ["Skylights: #{skylight.id}", fj1.Area, fj1.Length, nil, fj1.Heat_Load, fj1.Cool_Load_Sens]
      end
      get_surfaces_with_property(zone, :detailed_output_values_doors).each do |door, fj1|
        results_out << ["Doors: #{door.id}", fj1.Area, fj1.Length, nil, fj1.Heat_Load, fj1.Cool_Load_Sens]
      end
      get_surfaces_with_property(zone, :detailed_output_values_above_grade_walls).each do |wall, fj1|
        results_out << ["Above Grade Walls: #{wall.id}", fj1.Area, fj1.Length, nil, fj1.Heat_Load, fj1.Cool_Load_Sens]
      end
      get_surfaces_with_property(zone, :detailed_output_values_below_grade_walls).each do |wall, fj1|
        results_out << ["Below Grade Walls: #{wall.id}", fj1.Area, fj1.Length, nil, fj1.Heat_Load, fj1.Cool_Load_Sens]
      end
      get_surfaces_with_property(zone, :detailed_output_values_ceilings).each do |ceiling, fj1|
        results_out << ["Ceilings: #{ceiling.id}", fj1.Area, fj1.Length, nil, fj1.Heat_Load, fj1.Cool_Load_Sens]
      end
      get_surfaces_with_property(zone, :detailed_output_values_floors).each do |floor, fj1|
        results_out << ["Floors: #{floor.id}", fj1.Area, fj1.Length, nil, fj1.Heat_Load, fj1.Cool_Load_Sens]
      end
      zone_loads = all_zone_loads[zone]
      results_out << ['Infiltration', nil, nil, 1.0, zone_loads.Heat_Infil.round, zone_loads.Cool_Infil_Sens.round, zone_loads.Cool_Infil_Lat.round]
      results_out << ['Internal Gains', nil, nil, nil, nil, zone_loads.Cool_IntGains_Sens.round, zone_loads.Cool_IntGains_Lat.round]
      results_out << ['Ducts', nil, nil, nil, zone_loads.Heat_Ducts.round, zone_loads.Cool_Ducts_Sens.round, zone_loads.Cool_Ducts_Lat.round]
      results_out << ['Ventilation', nil, nil, nil, zone_loads.Heat_Vent.round, zone_loads.Cool_Vent_Sens.round, zone_loads.Cool_Vent_Lat.round]
      results_out << ['Piping', nil, nil, nil, zone_loads.Heat_Piping.round]
      results_out << ['Blower Heat', nil, nil, nil, nil, zone_loads.Cool_BlowerHeat.round]
      results_out << ['AED Excursion', nil, nil, nil, nil, zone_loads.Cool_AEDExcursion.round]
      results_out << ['Total', nil, nil, nil, zone_loads.Heat_Tot.round, zone_loads.Cool_Sens.round, zone_loads.Cool_Lat.round]
    end

    # Space results
    all_space_loads.keys.each_with_index do |space, i|
      results_out << [line_break]
      results_out << ["Report: #{space_col_names[i]}: Loads", 'Area (ft^2)', 'Length (ft)', 'Wall Area Ratio', 'Heating (Btuh)', 'Cooling Sensible (Btuh)']
      get_surfaces_with_property(space, :detailed_output_values_windows).each do |window, fj1|
        results_out << ["Windows: #{window.id}", fj1.Area, fj1.Length, nil, fj1.Heat_Load, fj1.Cool_Load_Sens]
      end
      get_surfaces_with_property(space, :detailed_output_values_skylights).each do |skylight, fj1|
        results_out << ["Skylights: #{skylight.id}", fj1.Area, fj1.Length, nil, fj1.Heat_Load, fj1.Cool_Load_Sens]
      end
      get_surfaces_with_property(space, :detailed_output_values_doors).each do |door, fj1|
        results_out << ["Doors: #{door.id}", fj1.Area, fj1.Length, nil, fj1.Heat_Load, fj1.Cool_Load_Sens]
      end
      get_surfaces_with_property(space, :detailed_output_values_above_grade_walls).each do |wall, fj1|
        results_out << ["Above Grade Walls: #{wall.id}", fj1.Area, fj1.Length, nil, fj1.Heat_Load, fj1.Cool_Load_Sens]
      end
      get_surfaces_with_property(space, :detailed_output_values_below_grade_walls).each do |wall, fj1|
        results_out << ["Below Grade Walls: #{wall.id}", fj1.Area, fj1.Length, nil, fj1.Heat_Load, fj1.Cool_Load_Sens]
      end
      get_surfaces_with_property(space, :detailed_output_values_ceilings).each do |ceiling, fj1|
        results_out << ["Ceilings: #{ceiling.id}", fj1.Area, fj1.Length, nil, fj1.Heat_Load, fj1.Cool_Load_Sens]
      end
      get_surfaces_with_property(space, :detailed_output_values_floors).each do |floor, fj1|
        results_out << ["Floors: #{floor.id}", fj1.Area, fj1.Length, nil, fj1.Heat_Load, fj1.Cool_Load_Sens]
      end
      space_loads = all_space_loads[space]
      results_out << ['Infiltration', nil, nil, space.additional_properties.wall_area_ratio.round(3), space_loads.Heat_Infil.round, space_loads.Cool_Infil_Sens.round]
      results_out << ['Internal Gains', nil, nil, nil, nil, space_loads.Cool_IntGains_Sens.round]
      results_out << ['Ducts', nil, nil, nil, space_loads.Heat_Ducts.round, space_loads.Cool_Ducts_Sens.round]
      results_out << ['AED Excursion', nil, nil, nil, nil, space_loads.Cool_AEDExcursion.round]
      results_out << ['Total', nil, nil, nil, space_loads.Heat_Tot.round, space_loads.Cool_Sens.round]
    end

    # AED curve
    results_out << [line_break]
    results_out << ["Report: #{hpxml_bldg.building_id}: AED Curve"] + [8, 9, 10, 11, 12, 13, 14, 15, 16, 17, 18, 19].map { |hr| "Hr #{hr} (Btuh)" }
    all_zone_loads.values.each_with_index do |zone_loads, i|
      results_out << [zone_col_names[i]] + zone_loads.HourlyFenestrationLoads.map { |l| l.round }
    end
    all_space_loads.values.each_with_index do |space_loads, i|
      results_out << [space_col_names[i]] + space_loads.HourlyFenestrationLoads.map { |l| l.round }
    end

    if ['csv'].include? output_format
      if File.exist? output_file_path
        # Separate from existing data
        results_out.insert(0, [line_break])
      end
      CSV.open(output_file_path, 'a') { |csv| results_out.to_a.each { |elem| csv << elem } }
    elsif ['json', 'msgpack'].include? output_format
      h = {}
      report, columns = nil, nil
      results_out.each do |out|
        if out == [line_break]
          report, columns = nil, nil
          next
        end

        if report.nil? && out[0].start_with?('Report:')
          report = out[0]
          columns = out[1..-1]
          h[report] = {}
          next
        end

        name = out[0]
        items = {}
        for i in 1..out.size - 1
          next if out[i].nil?

          items[columns[i - 1]] = out[i]
        end
        h[report][name] = items
      end

      if File.exist? output_file_path
        h = JSON.parse(File.read(output_file_path)).merge(h)
      end

      if output_format == 'json'
        require 'json'
        File.open(output_file_path, 'w') { |json| json.write(JSON.pretty_generate(h)) }
      elsif output_format == 'msgpack'
        require 'msgpack'
        File.open(output_file_path, 'wb') { |json| h.to_msgpack(json) }
      end
    end
  end
end

# Object with a collection of misc Manual J values that are calculated up front.
class MJValues
  attr_accessor(:daily_range_temp_adjust, # [Double] CLTD adjustments based on daily temperature range (F)
                :daily_range_num,         # [Integer] Daily Temperature Range (DTR) class; 0=low, 1=medium; 2=high
                :cool_setpoint,           # [Double] Conditioned space cooling setpoint (F)
                :cool_design_grains,      # [Double] Difference between absolute humidity of the outdoor and indoor air (grains)
                :cool_indoor_wetbulb,     # [Double] Conditioned space cooling wetbulb temperature (F)
                :cool_indoor_enthalpy,    # [Double] Conditioned space cooling enthalpy (Btu/lb)
                :cool_outdoor_wetbulb,    # [Double] Outdoor cooling wetbulb temperature (F)
                :cool_design_temps,       # [Hash] Map of HPXML location => cooling design temperature (F)
                :ctd,                     # [Double] Cooling Temperature Difference, difference between setpoint and outdoor design temperature (F)
                :heat_setpoint,           # [Double] Conditioned space heating setpoint (F)
                :heat_design_temps,       # [Hash] Map of HPXML location => heating design temperature (F)
                :htd,                     # [Double] Heating Temperature Difference, difference between setpoint and outdoor design temperature (F)
                :acf,                     # [Double] Altitude Correction Factor
                :indoor_air_density,      # [Double] Conditioned space air density (lb/ft3)
                :outside_air_density,     # [Double] Outdoor air density (lb/ft3)
                :p_atm,                   # [Double] Pressure of air (atm)
                :p_psi,                   # [Double] Pressure of air (psi)
                :ground_conductivity)     # [Double] Ground conductivity (Btu/hr-ft-F)
end

# Object with design loads (component-level and totals) for the building, zone, or space
class DesignLoadValues
  COOL_ATTRS = [:Cool_Sens,               # [Double] Total sensible cooling load (Btu/hr)
                :Cool_Lat,                # [Double] Total latent cooling load (Btu/hr)
                :Cool_Tot,                # [Double] Total (sensible + latent) cooling load (Btu/hr)
                :Cool_Ducts_Sens,         # [Double] Ducts sensible cooling load (Btu/hr)
                :Cool_Ducts_Lat,          # [Double] Ducts latent cooling load (Btu/hr)
                :Cool_Windows,            # [Double] Windows sensible cooling load (Btu/hr)
                :Cool_Skylights,          # [Double] Skylights sensible cooling load (Btu/hr)
                :Cool_Doors,              # [Double] Doors sensible cooling load (Btu/hr)
                :Cool_Walls,              # [Double] Walls sensible cooling load (Btu/hr)
                :Cool_Roofs,              # [Double] Roofs sensible cooling load (Btu/hr)
                :Cool_Floors,             # [Double] Floors sensible cooling load (Btu/hr)
                :Cool_Slabs,              # [Double] Slabs sensible cooling load (Btu/hr)
                :Cool_Ceilings,           # [Double] Ceilings sensible cooling load (Btu/hr)
                :Cool_Infil_Sens,         # [Double] Infiltration sensible cooling load (Btu/hr)
                :Cool_Infil_Lat,          # [Double] Infiltration latent cooling load (Btu/hr)
                :Cool_Vent_Sens,          # [Double] Ventilation sensible cooling load (Btu/hr)
                :Cool_Vent_Lat,           # [Double] Ventilation latent cooling load (Btu/hr)
                :Cool_IntGains_Sens,      # [Double] Internal gains sensible cooling load (Btu/hr)
                :Cool_IntGains_Lat,       # [Double] Internal gains latent cooling load (Btu/hr)
                :Cool_BlowerHeat,         # [Double] Central system blower fan heat cooling load (Btu/hr)
                :Cool_AEDExcursion]       # [Double] Adequate Exposure Diversity (AED) excursion cooling load (Btu/hr)
  HEAT_ATTRS = [:Heat_Tot,                # [Double] Total sensible heating load (Btu/hr)
                :Heat_Ducts,              # [Double] Ducts sensible heating load (Btu/hr)
                :Heat_Windows,            # [Double] Windows sensible heating load (Btu/hr)
                :Heat_Skylights,          # [Double] Skylights sensible heating load (Btu/hr)
                :Heat_Doors,              # [Double] Doors sensible heating load (Btu/hr)
                :Heat_Walls,              # [Double] Walls sensible heating load (Btu/hr)
                :Heat_Roofs,              # [Double] Roofs sensible heating load (Btu/hr)
                :Heat_Floors,             # [Double] Floors sensible heating load (Btu/hr)
                :Heat_Slabs,              # [Double] Slabs sensible heating load (Btu/hr)
                :Heat_Ceilings,           # [Double] Ceilings sensible heating load (Btu/hr)
                :Heat_Infil,              # [Double] Infiltration sensible heating load (Btu/hr)
                :Heat_Vent,               # [Double] Ventilation sensible heating load (Btu/hr)
                :Heat_Piping]             # [Double] Hydronic piping sensible heating load (Btu/hr)
  attr_accessor(:HourlyFenestrationLoads) # [Array<Double>] Array of hourly fenestration loads for AED curve (Btu/hr)
  attr_accessor(*COOL_ATTRS)
  attr_accessor(*HEAT_ATTRS)

  def initialize
    (COOL_ATTRS + HEAT_ATTRS).each do |attr|
      send("#{attr}=", 0.0)
    end
    @HourlyFenestrationLoads = [0.0] * 12
  end
end

# Object with sizing values (loads, capacities, airflows, etc.) for a specific HVAC system
class HVACSizingValues
  attr_accessor(:Cool_Load_Sens,      # [Double] Total sensible cooling load (Btu/hr)
                :Cool_Load_Lat,       # [Double] Total latent cooling load (Btu/hr)
                :Cool_Load_Tot,       # [Double] Total (sensible + latent) cooling load (Btu/hr)
                :Heat_Load,           # [Double] Total heating sensible load (Btu/hr)
                :Heat_Load_Supp,      # [Double] Total heating sensible load for the HP backup (Btu/hr)
                :Cool_Capacity,       # [Double] Nominal total cooling capacity (Btu/hr)
                :Cool_Capacity_Sens,  # [Double] Nominal sensible cooling capacity (Btu/hr)
                :Heat_Capacity,       # [Double] Nominal heating capacity (Btu/hr)
                :Heat_Capacity_Supp,  # [Double] Nominal heating capacity for the HP backup (Btu/hr)
                :Cool_Airflow,        # [Double] Cooling airflow rate (cfm)
                :Heat_Airflow,        # [Double] Heating airflow rate (cfm)
                :GSHP_Loop_Flow,      # [Double] Ground-source heat pump water flow rate through the geothermal loop (gal/min)
                :GSHP_Bore_Holes,     # [Integer] Ground-source heat pump number of boreholes (#)
                :GSHP_Bore_Depth,     # [Double] Ground-source heat pump depth of each borehole (ft)
                :GSHP_G_Functions,    # [Array<Array<Double>, Array<Double>>] Ground-source heat pump G-functions
                :GSHP_Bore_Config)    # [String] Ground-source heat pump borefield configuration (HPXML::GeothermalLoopBorefieldConfigurationXXX)
end

# Object with data needed to write out the detailed output (used for populating an ACCA J1 form).
class DetailedOutputValues
  attr_accessor(:Area,           # [Double] Surface area (ft2)
                :Length,         # [Double] Slab length (ft)
                :Heat_HTM,       # [Double] Heating Heat Transfer Multiplier (HTM) (Btu/hr-ft2)
                :Cool_HTM,       # [Double] Cooling Heat Transfer Multiplier (HTM) (Btu/hr-ft2)
                :Heat_Load,      # [Double] Total sensible heating load (Btu/hr)
                :Cool_Load_Sens, # [Double] Total sensible cooling load (Btu/hr)
                :Cool_Load_Lat)  # [Double] Total latent cooling load (Btu/hr)

  def initialize(heat_load:, cool_load_sens:, cool_load_lat:, area: nil, length: nil, heat_htm: nil, cool_htm: nil)
    @Heat_Load = heat_load.round
    @Cool_Load_Sens = cool_load_sens.round
    @Cool_Load_Lat = cool_load_lat.round
    @Area = area.round(2) unless area.nil?
    @Length = length.round unless length.nil?
    @Heat_HTM = heat_htm.round(2) unless heat_htm.nil?
    @Cool_HTM = cool_htm.round(2) unless cool_htm.nil?
  end
end<|MERGE_RESOLUTION|>--- conflicted
+++ resolved
@@ -2276,17 +2276,10 @@
       hvac_sizings.Cool_Capacity = hvac_sizings.Cool_Load_Tot / total_cap_curve_value # Note: cool_cap_design = hvac_sizings.Cool_Load_Tot
       hvac_sizings.Cool_Capacity_Sens = hvac_sizings.Cool_Capacity * hvac_cooling_shr
 
-<<<<<<< HEAD
         cool_load_sens_cap_design = (hvac_sizings.Cool_Capacity_Sens * sensible_cap_curve_value / \
                                    (1.0 + (1.0 - gshp_coil_bf * bypass_factor_curve_value) *
                                    (80.0 - mj.cool_setpoint) / cooling_delta_t))
         cool_load_lat_cap_design = hvac_sizings.Cool_Load_Tot - cool_load_sens_cap_design
-=======
-      cool_load_sens_cap_design = (hvac_sizings.Cool_Capacity_Sens * sensible_cap_curve_value /
-                                 (1.0 + (1.0 - gshp_coil_bf * bypass_factor_curve_value) *
-                                 (80.0 - mj.cool_setpoint) / cooling_delta_t))
-      cool_load_lat_cap_design = hvac_sizings.Cool_Load_Tot - cool_load_sens_cap_design
->>>>>>> 18cf4138
 
       # Adjust Sizing so that coil sensible at design >= CoolingLoad_Sens, and coil latent at design >= CoolingLoad_Lat, and equipment SHRRated is maintained.
       cool_load_sens_cap_design = [cool_load_sens_cap_design, hvac_sizings.Cool_Load_Sens].max
