--- conflicted
+++ resolved
@@ -8,12 +8,9 @@
   EMSActuatorPumpPressureRise = 'Pump', 'Pump Pressure Rise'
   EMSActuatorFanPressureRise = 'Fan', 'Fan Pressure Rise'
   EMSActuatorFanTotalEfficiency = 'Fan', 'Fan Total Efficiency'
+  EMSActuatorCurveResult = 'Curve', 'Curve Result'
   EMSActuatorScheduleConstantValue = 'Schedule:Constant', 'Schedule Value'
-<<<<<<< HEAD
-  EMSActuatorCurveResult = 'Curve', 'Curve Result'
-=======
   EMSActuatorScheduleYearValue = 'Schedule:Year', 'Schedule Value'
->>>>>>> a7a86bc0
   EMSActuatorScheduleFileValue = 'Schedule:File', 'Schedule Value'
   EMSActuatorSurfaceViewFactorToGround = 'Surface', 'View Factor To Ground'
   EMSActuatorZoneInfiltrationFlowRate = 'Zone Infiltration', 'Air Exchange Flow Rate'
