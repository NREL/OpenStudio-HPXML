# frozen_string_literal: true

class EPlus
  # Constants
  EMSActuatorElectricEquipmentPower = 'ElectricEquipment', 'Electricity Rate'
  EMSActuatorOtherEquipmentPower = 'OtherEquipment', 'Power Level'
  EMSActuatorPumpMassFlowRate = 'Pump', 'Pump Mass Flow Rate'
  EMSActuatorPumpPressureRise = 'Pump', 'Pump Pressure Rise'
  EMSActuatorFanPressureRise = 'Fan', 'Fan Pressure Rise'
  EMSActuatorFanTotalEfficiency = 'Fan', 'Fan Total Efficiency'
<<<<<<< HEAD
  EMSActuatorCurveResult = 'Curve', 'Curve Result'
=======
  EMSActuatorUnitarySystemCoilSpeedLevel = 'Coil Speed Control', 'Unitary System DX Coil Speed Value'
>>>>>>> ff718623
  EMSActuatorScheduleConstantValue = 'Schedule:Constant', 'Schedule Value'
  EMSActuatorScheduleYearValue = 'Schedule:Year', 'Schedule Value'
  EMSActuatorScheduleFileValue = 'Schedule:File', 'Schedule Value'
  EMSActuatorZoneInfiltrationFlowRate = 'Zone Infiltration', 'Air Exchange Flow Rate'
  EMSActuatorZoneMixingFlowRate = 'ZoneMixing', 'Air Exchange Flow Rate'
  EMSIntVarFanMFR = 'Fan Maximum Mass Flow Rate'
  EMSIntVarPumpMFR = 'Pump Maximum Mass Flow Rate'
  FuelTypeElectricity = 'Electricity'
  FuelTypeNaturalGas = 'NaturalGas'
  FuelTypeOil = 'FuelOilNo2'
  FuelTypePropane = 'Propane'
  FuelTypeWoodCord = 'OtherFuel1'
  FuelTypeWoodPellets = 'OtherFuel2'
  FuelTypeCoal = 'Coal'

  def self.fuel_type(hpxml_fuel)
    # Name of fuel used as inputs to E+ objects
    if [HPXML::FuelTypeElectricity].include? hpxml_fuel
      return FuelTypeElectricity
    elsif [HPXML::FuelTypeNaturalGas].include? hpxml_fuel
      return FuelTypeNaturalGas
    elsif [HPXML::FuelTypeOil,
           HPXML::FuelTypeOil1,
           HPXML::FuelTypeOil2,
           HPXML::FuelTypeOil4,
           HPXML::FuelTypeOil5or6,
           HPXML::FuelTypeDiesel,
           HPXML::FuelTypeKerosene].include? hpxml_fuel
      return FuelTypeOil
    elsif [HPXML::FuelTypePropane].include? hpxml_fuel
      return FuelTypePropane
    elsif [HPXML::FuelTypeWoodCord].include? hpxml_fuel
      return FuelTypeWoodCord
    elsif [HPXML::FuelTypeWoodPellets].include? hpxml_fuel
      return FuelTypeWoodPellets
    elsif [HPXML::FuelTypeCoal,
           HPXML::FuelTypeCoalAnthracite,
           HPXML::FuelTypeCoalBituminous,
           HPXML::FuelTypeCoke].include? hpxml_fuel
      return FuelTypeCoal
    else
      fail "Unexpected HPXML fuel '#{hpxml_fuel}'."
    end
  end
end<|MERGE_RESOLUTION|>--- conflicted
+++ resolved
@@ -8,11 +8,8 @@
   EMSActuatorPumpPressureRise = 'Pump', 'Pump Pressure Rise'
   EMSActuatorFanPressureRise = 'Fan', 'Fan Pressure Rise'
   EMSActuatorFanTotalEfficiency = 'Fan', 'Fan Total Efficiency'
-<<<<<<< HEAD
   EMSActuatorCurveResult = 'Curve', 'Curve Result'
-=======
   EMSActuatorUnitarySystemCoilSpeedLevel = 'Coil Speed Control', 'Unitary System DX Coil Speed Value'
->>>>>>> ff718623
   EMSActuatorScheduleConstantValue = 'Schedule:Constant', 'Schedule Value'
   EMSActuatorScheduleYearValue = 'Schedule:Year', 'Schedule Value'
   EMSActuatorScheduleFileValue = 'Schedule:File', 'Schedule Value'
