--- conflicted
+++ resolved
@@ -49,15 +49,12 @@
   SurfaceTypeWall = 'Wall'
   SurfaceWindExposureNo = 'NoWind'
   SurfaceWindExposureYes = 'WindExposed'
-<<<<<<< HEAD
   PumpControlTypeIntermittent = 'Intermittent'
-=======
   TimeseriesFrequencyNone = 'none'
   TimeseriesFrequencyTimestep = 'timestep'
   TimeseriesFrequencyHourly = 'hourly'
   TimeseriesFrequencyDaily = 'daily'
   TimeseriesFrequencyMonthly = 'monthly'
->>>>>>> 6928fc93
 
   # Returns the fuel type used in the EnergyPlus simulation that the HPXML fuel type
   # maps to.
