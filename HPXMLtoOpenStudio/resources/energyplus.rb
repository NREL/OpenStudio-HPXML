--- conflicted
+++ resolved
@@ -9,11 +9,8 @@
   EMSActuatorFanPressureRise = 'Fan', 'Fan Pressure Rise'
   EMSActuatorFanTotalEfficiency = 'Fan', 'Fan Total Efficiency'
   EMSActuatorScheduleConstantValue = 'Schedule:Constant', 'Schedule Value'
-<<<<<<< HEAD
   EMSActuatorCurveResult = 'Curve', 'Curve Result'
-=======
   EMSActuatorScheduleFileValue = 'Schedule:File', 'Schedule Value'
->>>>>>> fe7b5c63
   EMSActuatorSurfaceViewFactorToGround = 'Surface', 'View Factor To Ground'
   EMSActuatorZoneInfiltrationFlowRate = 'Zone Infiltration', 'Air Exchange Flow Rate'
   EMSActuatorZoneMixingFlowRate = 'ZoneMixing', 'Air Exchange Flow Rate'
