--- conflicted
+++ resolved
@@ -201,23 +201,13 @@
     model, _hpxml, _hpxml_bldg = _test_measure(args_hash)
 
     # Check misc plug loads
-<<<<<<< HEAD
-    kwh_yr, therm_yr = get_kwh_therm_per_year(model, Constants.ObjectNameMiscPlugLoads)
+    kwh_yr, therm_yr = get_kwh_therm_per_year(model, Constants::ObjectTypeMiscPlugLoads)
     assert_in_delta(2887, kwh_yr, 1.0)
     assert_equal(0, therm_yr)
 
     # Check television
-    kwh_yr, therm_yr = get_kwh_therm_per_year(model, Constants.ObjectNameMiscTelevision)
+    kwh_yr, therm_yr = get_kwh_therm_per_year(model, Constants::ObjectTypeMiscTelevision)
     assert_in_delta(957, kwh_yr, 1.0)
-=======
-    kwh_yr, therm_yr = get_kwh_therm_per_year(model, Constants::ObjectTypeMiscPlugLoads)
-    assert_in_delta(2457, kwh_yr, 1.0)
-    assert_equal(0, therm_yr)
-
-    # Check television
-    kwh_yr, therm_yr = get_kwh_therm_per_year(model, Constants::ObjectTypeMiscTelevision)
-    assert_in_delta(894, kwh_yr, 1.0)
->>>>>>> 07fc1872
     assert_equal(0, therm_yr)
 
     # Check vehicle
@@ -272,23 +262,13 @@
     model, _hpxml, _hpxml_bldg = _test_measure(args_hash)
 
     # Check misc plug loads
-<<<<<<< HEAD
-    kwh_yr, therm_yr = get_kwh_therm_per_year(model, Constants.ObjectNameMiscPlugLoads)
+    kwh_yr, therm_yr = get_kwh_therm_per_year(model, Constants::ObjectTypeMiscPlugLoads)
     assert_in_delta(1920, kwh_yr, 1.0)
     assert_equal(0, therm_yr)
 
     # Check television
-    kwh_yr, therm_yr = get_kwh_therm_per_year(model, Constants.ObjectNameMiscTelevision)
+    kwh_yr, therm_yr = get_kwh_therm_per_year(model, Constants::ObjectTypeMiscTelevision)
     assert_in_delta(588, kwh_yr, 1.0)
-=======
-    kwh_yr, therm_yr = get_kwh_therm_per_year(model, Constants::ObjectTypeMiscPlugLoads)
-    assert_in_delta(2457, kwh_yr, 1.0)
-    assert_equal(0, therm_yr)
-
-    # Check television
-    kwh_yr, therm_yr = get_kwh_therm_per_year(model, Constants::ObjectTypeMiscTelevision)
-    assert_in_delta(428, kwh_yr, 1.0)
->>>>>>> 07fc1872
     assert_equal(0, therm_yr)
 
     # Check vehicle
@@ -343,23 +323,13 @@
     model, _hpxml, _hpxml_bldg = _test_measure(args_hash)
 
     # Check misc plug loads
-<<<<<<< HEAD
-    kwh_yr, therm_yr = get_kwh_therm_per_year(model, Constants.ObjectNameMiscPlugLoads)
+    kwh_yr, therm_yr = get_kwh_therm_per_year(model, Constants::ObjectTypeMiscPlugLoads)
     assert_in_delta(1920, kwh_yr, 1.0)
     assert_equal(0, therm_yr)
 
     # Check television
-    kwh_yr, therm_yr = get_kwh_therm_per_year(model, Constants.ObjectNameMiscTelevision)
+    kwh_yr, therm_yr = get_kwh_therm_per_year(model, Constants::ObjectTypeMiscTelevision)
     assert_in_delta(588, kwh_yr, 1.0)
-=======
-    kwh_yr, therm_yr = get_kwh_therm_per_year(model, Constants::ObjectTypeMiscPlugLoads)
-    assert_in_delta(2457, kwh_yr, 1.0)
-    assert_equal(0, therm_yr)
-
-    # Check television
-    kwh_yr, therm_yr = get_kwh_therm_per_year(model, Constants::ObjectTypeMiscTelevision)
-    assert_in_delta(428, kwh_yr, 1.0)
->>>>>>> 07fc1872
     assert_equal(0, therm_yr)
 
     # Check vehicle
