--- conflicted
+++ resolved
@@ -3449,11 +3449,7 @@
     electric_panel = hpxml_bldg.electric_panels[0]
     electric_panel.voltage = HPXML::ElectricPanelVoltage120
     electric_panel.max_current_rating = 200.0
-<<<<<<< HEAD
-    electric_panel.headroom = 5
-=======
     electric_panel.headroom_spaces = 5
->>>>>>> 4f317ce6
 
     # Test branch circuit inputs not overriden by defaults
     branch_circuits = electric_panel.branch_circuits
@@ -3461,7 +3457,6 @@
     branch_circuits.add(id: "BranchCircuit#{branch_circuits.size + 1}",
                         voltage: HPXML::ElectricPanelVoltage120,
                         max_current_rating: 20.0,
-<<<<<<< HEAD
                         occupied_spaces: 1,
                         component_idrefs: [hpxml_bldg.heating_systems[0].id])
     branch_circuits.add(id: "BranchCircuit#{branch_circuits.size + 1}",
@@ -3469,20 +3464,12 @@
                         max_current_rating: 50.0,
                         occupied_spaces: 2,
                         component_idrefs: [hpxml_bldg.hvac_distributions[0].id])
-=======
-                        occupied_spaces: 1)
-    branch_circuits.add(id: "BranchCircuit#{branch_circuits.size + 1}",
-                        voltage: HPXML::ElectricPanelVoltage240,
-                        max_current_rating: 50.0,
-                        occupied_spaces: 2)
->>>>>>> 4f317ce6
     branch_circuits.add(id: "BranchCircuit#{branch_circuits.size + 1}",
                         voltage: HPXML::ElectricPanelVoltage240,
                         max_current_rating: 50.0,
                         occupied_spaces: 2,
                         component_idrefs: [hpxml_bldg.cooling_systems[0].id])
 
-<<<<<<< HEAD
     # Test service feeder inputs not overridden by defaults
     service_feeders = electric_panel.service_feeders
     service_feeders.add(id: "ServiceFeeder#{service_feeders.size + 1}",
@@ -3506,55 +3493,31 @@
                         is_new_load: true,
                         component_idrefs: [hpxml_bldg.hvac_distributions[0].id])
     service_feeders.add(id: "ServiceFeeder#{service_feeders.size + 1}",
-=======
-    # Test demand load inputs not overridden by defaults
-    service_feeders = electric_panel.service_feeders
-    htg_load = service_feeders.find { |sf| sf.type == HPXML::ElectricPanelLoadTypeHeating }
-    htg_load.power = 1000
-    htg_load.is_new_load = true
-    clg_load = service_feeders.find { |sf| sf.type == HPXML::ElectricPanelLoadTypeCooling }
-    clg_load.power = 2000
-    clg_load.is_new_load = true
-    service_feeders.add(id: "DemandLoad#{service_feeders.size + 1}",
->>>>>>> 4f317ce6
                         type: HPXML::ElectricPanelLoadTypeWaterHeater,
                         power: 3000,
                         is_new_load: true,
                         component_idrefs: [hpxml_bldg.water_heating_systems[0].id])
-<<<<<<< HEAD
     service_feeders.add(id: "ServiceFeeder#{service_feeders.size + 1}",
-=======
-    service_feeders.add(id: "DemandLoad#{service_feeders.size + 1}",
->>>>>>> 4f317ce6
                         type: HPXML::ElectricPanelLoadTypeClothesDryer,
                         power: 4000,
                         is_new_load: true,
                         component_idrefs: [hpxml_bldg.clothes_dryers[0].id])
     hpxml_bldg.dishwashers.add(id: 'Dishwasher')
-<<<<<<< HEAD
     branch_circuits.add(id: "BranchCircuit#{branch_circuits.size + 1}",
                         voltage: HPXML::ElectricPanelVoltage120,
                         max_current_rating: 20.0,
                         occupied_spaces: 1,
                         component_idrefs: [hpxml_bldg.dishwashers[0].id])
     service_feeders.add(id: "ServiceFeeder#{service_feeders.size + 1}",
-=======
-    service_feeders.add(id: "DemandLoad#{service_feeders.size + 1}",
->>>>>>> 4f317ce6
                         type: HPXML::ElectricPanelLoadTypeDishwasher,
                         power: 5000,
                         is_new_load: true,
                         component_idrefs: [hpxml_bldg.dishwashers[0].id])
-<<<<<<< HEAD
     service_feeders.add(id: "ServiceFeeder#{service_feeders.size + 1}",
-=======
-    service_feeders.add(id: "DemandLoad#{service_feeders.size + 1}",
->>>>>>> 4f317ce6
                         type: HPXML::ElectricPanelLoadTypeRangeOven,
                         power: 6000,
                         is_new_load: true,
                         component_idrefs: [hpxml_bldg.cooking_ranges[0].id])
-<<<<<<< HEAD
     service_feeders.add(id: "ServiceFeeder#{service_feeders.size + 1}",
                         type: HPXML::ElectricPanelLoadTypeMechVent,
                         power: 7000,
@@ -3569,20 +3532,6 @@
                         power: 9000,
                         is_new_load: true)
     service_feeders.add(id: "ServiceFeeder#{service_feeders.size + 1}",
-=======
-    vf_load = service_feeders.find { |sf| sf.type == HPXML::ElectricPanelLoadTypeMechVent }
-    vf_load.power = 7000
-    vf_load.is_new_load = true
-    service_feeders.add(id: "DemandLoad#{service_feeders.size + 1}",
-                        type: HPXML::ElectricPanelLoadTypeLighting,
-                        power: 8000,
-                        is_new_load: true)
-    service_feeders.add(id: "DemandLoad#{service_feeders.size + 1}",
-                        type: HPXML::ElectricPanelLoadTypeKitchen,
-                        power: 9000,
-                        is_new_load: true)
-    service_feeders.add(id: "DemandLoad#{service_feeders.size + 1}",
->>>>>>> 4f317ce6
                         type: HPXML::ElectricPanelLoadTypeLaundry,
                         power: 10000,
                         is_new_load: true)
@@ -3612,11 +3561,7 @@
     _test_default_service_feeder_values(service_feeders.find { |sf| sf.type == HPXML::ElectricPanelLoadTypeOther }, 11000, true)
 
     # Test w/ RatedTotalSpaces instead of Headroom
-<<<<<<< HEAD
-    hpxml_bldg.electric_panels[0].headroom = nil
-=======
     hpxml_bldg.electric_panels[0].headroom_spaces = nil
->>>>>>> 4f317ce6
     hpxml_bldg.electric_panels[0].rated_total_spaces = 12
     XMLHelper.write_file(hpxml.to_doc, @tmp_hpxml_path)
     _default_hpxml, default_hpxml_bldg = _test_measure()
@@ -3627,11 +3572,7 @@
     electric_panel = hpxml_bldg.electric_panels[0]
     electric_panel.voltage = nil
     electric_panel.max_current_rating = nil
-<<<<<<< HEAD
-    electric_panel.headroom = nil
-=======
     electric_panel.headroom_spaces = nil
->>>>>>> 4f317ce6
     electric_panel.rated_total_spaces = nil
     electric_panel.branch_circuits.each do |branch_circuit|
       branch_circuit.voltage = nil
@@ -3649,19 +3590,12 @@
     service_feeders = electric_panel.service_feeders
     _test_default_electric_panel_values(electric_panel, HPXML::ElectricPanelVoltage240, 200.0, 3, nil)
     _test_default_branch_circuit_values(branch_circuits[0], HPXML::ElectricPanelVoltage120, 20.0, 0)
-<<<<<<< HEAD
     _test_default_branch_circuit_values(branch_circuits[1], HPXML::ElectricPanelVoltage120, 20.0, 1)
     _test_default_branch_circuit_values(branch_circuits[2], HPXML::ElectricPanelVoltage240, 50.0, 2)
     _test_default_service_feeder_values(service_feeders.select { |sf| sf.type == HPXML::ElectricPanelLoadTypeHeating }[0], 0, false)
     _test_default_service_feeder_values(service_feeders.select { |sf| sf.type == HPXML::ElectricPanelLoadTypeHeating }[1], 427.9, false)
     _test_default_service_feeder_values(service_feeders.select { |sf| sf.type == HPXML::ElectricPanelLoadTypeCooling }[0], 2622.9, false)
     _test_default_service_feeder_values(service_feeders.select { |sf| sf.type == HPXML::ElectricPanelLoadTypeCooling }[1], 184.5, false)
-=======
-    _test_default_branch_circuit_values(branch_circuits[1], HPXML::ElectricPanelVoltage120, 20.0, 0)
-    _test_default_branch_circuit_values(branch_circuits[2], HPXML::ElectricPanelVoltage240, 50.0, 2)
-    _test_default_service_feeder_values(service_feeders.find { |sf| sf.type == HPXML::ElectricPanelLoadTypeHeating }, 427.9, false)
-    _test_default_service_feeder_values(service_feeders.find { |sf| sf.type == HPXML::ElectricPanelLoadTypeCooling }, 2807.4, false)
->>>>>>> 4f317ce6
     _test_default_service_feeder_values(service_feeders.find { |sf| sf.type == HPXML::ElectricPanelLoadTypeWaterHeater }, 0.0, false)
     _test_default_service_feeder_values(service_feeders.find { |sf| sf.type == HPXML::ElectricPanelLoadTypeClothesDryer }, 0.0, false)
     _test_default_service_feeder_values(service_feeders.find { |sf| sf.type == HPXML::ElectricPanelLoadTypeDishwasher }, 1200.0, false)
@@ -6009,15 +5943,6 @@
     end
   end
 
-<<<<<<< HEAD
-  def _test_default_electric_panel_values(electric_panel, voltage, max_current_rating, headroom, rated_total_spaces)
-    assert_equal(voltage, electric_panel.voltage)
-    assert_equal(max_current_rating, electric_panel.max_current_rating)
-    if headroom.nil?
-      assert_nil(electric_panel.headroom)
-    else
-      assert_equal(headroom, electric_panel.headroom)
-=======
   def _test_default_electric_panel_values(electric_panel, voltage, max_current_rating, headroom_spaces, rated_total_spaces)
     assert_equal(voltage, electric_panel.voltage)
     assert_equal(max_current_rating, electric_panel.max_current_rating)
@@ -6025,7 +5950,6 @@
       assert_nil(electric_panel.headroom_spaces)
     else
       assert_equal(headroom_spaces, electric_panel.headroom_spaces)
->>>>>>> 4f317ce6
     end
     if rated_total_spaces.nil?
       assert_nil(electric_panel.rated_total_spaces)
