# frozen_string_literal: true

require_relative '../resources/minitest_helper'
require 'openstudio'
require 'openstudio/measure/ShowRunnerOutput'
require 'fileutils'
require_relative '../measure.rb'
require_relative '../resources/util.rb'

class HPXMLtoOpenStudioDefaultsTest < MiniTest::Test
  ConstantDaySchedule = '0.1, 0.1, 0.1, 0.1, 0.1, 0.1, 0.1, 0.1, 0.1, 0.1, 0.1, 0.1, 0.1, 0.1, 0.1, 0.1, 0.1, 0.1, 0.1, 0.1, 0.1, 0.1, 0.1, 0.1'
  ConstantMonthSchedule = '1, 1, 1, 1, 1, 1, 1, 1, 1, 1, 1, 1'

  def setup
    @root_path = File.absolute_path(File.join(File.dirname(__FILE__), '..', '..'))
    @sample_files_path = File.join(@root_path, 'workflow', 'sample_files')
    @tmp_hpxml_path = File.join(@sample_files_path, 'tmp.xml')
    @tmp_output_path = File.join(@sample_files_path, 'tmp_output')
    FileUtils.mkdir_p(@tmp_output_path)

    @args_hash = {}
    @args_hash['hpxml_path'] = File.absolute_path(@tmp_hpxml_path)
    @args_hash['debug'] = true
    @args_hash['output_dir'] = File.absolute_path(@tmp_output_path)
  end

  def teardown
    File.delete(@tmp_hpxml_path) if File.exist? @tmp_hpxml_path
    FileUtils.rm_rf(@tmp_output_path)
  end

  def test_header
    # Test inputs not overridden by defaults
    hpxml = _create_hpxml('base.xml')
    hpxml.header.timestep = 30
    hpxml.header.sim_begin_month = 2
    hpxml.header.sim_begin_day = 2
    hpxml.header.sim_end_month = 11
    hpxml.header.sim_end_day = 11
    hpxml.header.sim_calendar_year = 2008
    hpxml.header.dst_enabled = false
    hpxml.header.dst_begin_month = 3
    hpxml.header.dst_begin_day = 3
    hpxml.header.dst_end_month = 10
    hpxml.header.dst_end_day = 10
    hpxml.header.use_max_load_for_heat_pumps = false
    hpxml.header.allow_increased_fixed_capacities = true
    XMLHelper.write_file(hpxml.to_oga, @tmp_hpxml_path)
    hpxml_default = _test_measure()
    _test_default_header_values(hpxml_default, 30, 2, 2, 11, 11, 2008, false, 3, 3, 10, 10, false, true)

    # Test defaults - DST not in weather file
    hpxml.header.timestep = nil
    hpxml.header.sim_begin_month = nil
    hpxml.header.sim_begin_day = nil
    hpxml.header.sim_end_month = nil
    hpxml.header.sim_end_day = nil
    hpxml.header.sim_calendar_year = nil
    hpxml.header.dst_enabled = nil
    hpxml.header.dst_begin_month = nil
    hpxml.header.dst_begin_day = nil
    hpxml.header.dst_end_month = nil
    hpxml.header.dst_end_day = nil
    hpxml.header.use_max_load_for_heat_pumps = nil
    hpxml.header.allow_increased_fixed_capacities = nil
    XMLHelper.write_file(hpxml.to_oga, @tmp_hpxml_path)
    hpxml_default = _test_measure()
    _test_default_header_values(hpxml_default, 60, 1, 1, 12, 31, 2007, true, 3, 12, 11, 5, true, false)

    # Test defaults - DST in weather file
    hpxml = _create_hpxml('base-location-AMY-2012.xml')
    hpxml.header.timestep = nil
    hpxml.header.sim_begin_month = nil
    hpxml.header.sim_begin_day = nil
    hpxml.header.sim_end_month = nil
    hpxml.header.sim_end_day = nil
    hpxml.header.sim_calendar_year = nil
    hpxml.header.dst_enabled = nil
    hpxml.header.dst_begin_month = nil
    hpxml.header.dst_begin_day = nil
    hpxml.header.dst_end_month = nil
    hpxml.header.dst_end_day = nil
    hpxml.header.use_max_load_for_heat_pumps = nil
    hpxml.header.allow_increased_fixed_capacities = nil
    XMLHelper.write_file(hpxml.to_oga, @tmp_hpxml_path)
    hpxml_default = _test_measure()
    _test_default_header_values(hpxml_default, 60, 1, 1, 12, 31, 2012, true, 3, 11, 11, 4, true, false)
  end

  def test_site
    # Test inputs not overridden by defaults
    hpxml = _create_hpxml('base.xml')
    hpxml.site.site_type = HPXML::SiteTypeRural
    hpxml.site.shielding_of_home = HPXML::ShieldingExposed
    XMLHelper.write_file(hpxml.to_oga, @tmp_hpxml_path)
    hpxml_default = _test_measure()
    _test_default_site_values(hpxml_default, HPXML::SiteTypeRural, HPXML::ShieldingExposed)

    # Test defaults
    hpxml.site.site_type = nil
    hpxml.site.shielding_of_home = nil
    XMLHelper.write_file(hpxml.to_oga, @tmp_hpxml_path)
    hpxml_default = _test_measure()
    _test_default_site_values(hpxml_default, HPXML::SiteTypeSuburban, HPXML::ShieldingNormal)
  end

  def test_neighbor_buildings
    # Test inputs not overridden by defaults
    hpxml = _create_hpxml('base-misc-neighbor-shading.xml')
    hpxml.neighbor_buildings[0].azimuth = 123
    hpxml.neighbor_buildings[1].azimuth = 321
    hpxml.walls[0].azimuth = 123
    hpxml.walls[1].azimuth = 321
    XMLHelper.write_file(hpxml.to_oga, @tmp_hpxml_path)
    hpxml_default = _test_measure()
    _test_default_neighbor_building_values(hpxml_default, [123, 321])

    # Test defaults
    hpxml.neighbor_buildings[0].azimuth = nil
    hpxml.neighbor_buildings[1].azimuth = nil
    hpxml.neighbor_buildings[0].orientation = HPXML::OrientationEast
    hpxml.neighbor_buildings[1].orientation = HPXML::OrientationNorth
    hpxml.walls[0].azimuth = 90
    hpxml.walls[1].azimuth = 0
    XMLHelper.write_file(hpxml.to_oga, @tmp_hpxml_path)
    hpxml_default = _test_measure()
    _test_default_neighbor_building_values(hpxml_default, [90, 0])
  end

  def test_occupancy
    # Test inputs not overridden by defaults
    hpxml = _create_hpxml('base.xml')
    hpxml.building_occupancy.number_of_residents = 1
    hpxml.building_occupancy.weekday_fractions = ConstantDaySchedule
    hpxml.building_occupancy.weekend_fractions = ConstantDaySchedule
    hpxml.building_occupancy.monthly_multipliers = ConstantMonthSchedule
    XMLHelper.write_file(hpxml.to_oga, @tmp_hpxml_path)
    hpxml_default = _test_measure()
    _test_default_occupancy_values(hpxml_default, 1, ConstantDaySchedule, ConstantDaySchedule, ConstantMonthSchedule)

    # Test defaults
    hpxml.building_occupancy.number_of_residents = nil
    hpxml.building_occupancy.weekday_fractions = nil
    hpxml.building_occupancy.weekend_fractions = nil
    hpxml.building_occupancy.monthly_multipliers = nil
    XMLHelper.write_file(hpxml.to_oga, @tmp_hpxml_path)
    hpxml_default = _test_measure()
    _test_default_occupancy_values(hpxml_default, 3, Schedule.OccupantsWeekdayFractions, Schedule.OccupantsWeekendFractions, Schedule.OccupantsMonthlyMultipliers)
  end

  def test_building_construction
    # Test inputs not overridden by defaults
    hpxml = _create_hpxml('base-enclosure-infil-flue.xml')
    hpxml.building_construction.number_of_bathrooms = 4
    hpxml.building_construction.conditioned_building_volume = 20000
    hpxml.building_construction.average_ceiling_height = 7
    XMLHelper.write_file(hpxml.to_oga, @tmp_hpxml_path)
    hpxml_default = _test_measure()
    _test_default_building_construction_values(hpxml_default, 20000, 7, true, 4)

    # Test defaults
    hpxml.building_construction.conditioned_building_volume = nil
    hpxml.building_construction.average_ceiling_height = nil
    hpxml.building_construction.has_flue_or_chimney = nil
    hpxml.building_construction.number_of_bathrooms = nil
    XMLHelper.write_file(hpxml.to_oga, @tmp_hpxml_path)
    hpxml_default = _test_measure()
    _test_default_building_construction_values(hpxml_default, 21600, 8, false, 2)

    # Test defaults w/ average ceiling height
    hpxml.building_construction.conditioned_building_volume = nil
    hpxml.building_construction.average_ceiling_height = 10
    XMLHelper.write_file(hpxml.to_oga, @tmp_hpxml_path)
    hpxml_default = _test_measure()
    _test_default_building_construction_values(hpxml_default, 27000, 10, false, 2)

    # Test defaults w/ conditioned building volume
    hpxml.building_construction.conditioned_building_volume = 20000
    hpxml.building_construction.average_ceiling_height = nil
    XMLHelper.write_file(hpxml.to_oga, @tmp_hpxml_path)
    hpxml_default = _test_measure()
    _test_default_building_construction_values(hpxml_default, 20000, 7.4, false, 2)

    # Test defaults w/ infiltration volume
    hpxml.building_construction.conditioned_building_volume = nil
    hpxml.air_infiltration_measurements[0].infiltration_volume = 25650
    XMLHelper.write_file(hpxml.to_oga, @tmp_hpxml_path)
    hpxml_default = _test_measure()
    _test_default_building_construction_values(hpxml_default, 21600, 8, false, 2)

    # Test defaults w/ infiltration volume
    hpxml.building_construction.conditioned_building_volume = nil
    hpxml.air_infiltration_measurements[0].infiltration_volume = 18000
    XMLHelper.write_file(hpxml.to_oga, @tmp_hpxml_path)
    hpxml_default = _test_measure()
    _test_default_building_construction_values(hpxml_default, 18000, 6.67, false, 2)
  end

  def test_infiltration
    # Test inputs not overridden by defaults
    hpxml = _create_hpxml('base.xml')
    hpxml.air_infiltration_measurements[0].infiltration_volume = 25000
    XMLHelper.write_file(hpxml.to_oga, @tmp_hpxml_path)
    hpxml_default = _test_measure()
    _test_default_infiltration_values(hpxml_default.air_infiltration_measurements[0], 25000)

    # Test defaults w/ conditioned basement
    hpxml.air_infiltration_measurements[0].infiltration_volume = nil
    XMLHelper.write_file(hpxml.to_oga, @tmp_hpxml_path)
    hpxml_default = _test_measure()
    _test_default_infiltration_values(hpxml_default.air_infiltration_measurements[0], 2700 * 8)

    # Test defaults w/o conditioned basement
    hpxml = _create_hpxml('base-foundation-slab.xml')
    hpxml.air_infiltration_measurements[0].infiltration_volume = nil
    XMLHelper.write_file(hpxml.to_oga, @tmp_hpxml_path)
    hpxml_default = _test_measure()
    _test_default_infiltration_values(hpxml_default.air_infiltration_measurements[0], 1350 * 8)
  end

  def test_attics
    # Test inputs not overridden by defaults
    hpxml = _create_hpxml('base-atticroof-vented.xml')
    hpxml.attics[0].vented_attic_sla = 0.001
    XMLHelper.write_file(hpxml.to_oga, @tmp_hpxml_path)
    hpxml_default = _test_measure()
    _test_default_attic_values(hpxml_default.attics[0], 0.001)

    # Test defaults
    hpxml.attics[0].vented_attic_sla = nil
    XMLHelper.write_file(hpxml.to_oga, @tmp_hpxml_path)
    hpxml_default = _test_measure()
    _test_default_attic_values(hpxml_default.attics[0], 1.0 / 300.0)
  end

  def test_foundations
    # Test inputs not overridden by defaults
    hpxml = _create_hpxml('base-foundation-vented-crawlspace.xml')
    hpxml.foundations[0].vented_crawlspace_sla = 0.001
    XMLHelper.write_file(hpxml.to_oga, @tmp_hpxml_path)
    hpxml_default = _test_measure()
    _test_default_foundation_values(hpxml_default.foundations[0], 0.001)

    # Test defaults
    hpxml.foundations[0].vented_crawlspace_sla = nil
    XMLHelper.write_file(hpxml.to_oga, @tmp_hpxml_path)
    hpxml_default = _test_measure()
    _test_default_foundation_values(hpxml_default.foundations[0], 1.0 / 150.0)
  end

  def test_roofs
    # Test inputs not overridden by defaults
    hpxml = _create_hpxml('base-atticroof-radiant-barrier.xml')
    hpxml.roofs[0].roof_type = HPXML::RoofTypeMetal
    hpxml.roofs[0].solar_absorptance = 0.77
    hpxml.roofs[0].roof_color = HPXML::ColorDark
    hpxml.roofs[0].emittance = 0.88
    hpxml.roofs[0].interior_finish_type = HPXML::InteriorFinishPlaster
    hpxml.roofs[0].interior_finish_thickness = 0.25
    hpxml.roofs[0].azimuth = 123
    hpxml.roofs[0].radiant_barrier_grade = 3
    XMLHelper.write_file(hpxml.to_oga, @tmp_hpxml_path)
    hpxml_default = _test_measure()
    _test_default_roof_values(hpxml_default.roofs[0], HPXML::RoofTypeMetal, 0.77, HPXML::ColorDark, 0.88, true, 3, HPXML::InteriorFinishPlaster, 0.25, 123)

    # Test defaults w/ RoofColor
    hpxml.roofs[0].roof_type = nil
    hpxml.roofs[0].solar_absorptance = nil
    hpxml.roofs[0].roof_color = HPXML::ColorLight
    hpxml.roofs[0].emittance = nil
    hpxml.roofs[0].interior_finish_thickness = nil
    hpxml.roofs[0].orientation = HPXML::OrientationNortheast
    hpxml.roofs[0].azimuth = nil
    hpxml.roofs[0].radiant_barrier_grade = nil
    XMLHelper.write_file(hpxml.to_oga, @tmp_hpxml_path)
    hpxml_default = _test_measure()
    _test_default_roof_values(hpxml_default.roofs[0], HPXML::RoofTypeAsphaltShingles, 0.75, HPXML::ColorLight, 0.90, true, 1, HPXML::InteriorFinishPlaster, 0.5, 45)

    # Test defaults w/ SolarAbsorptance
    hpxml.roofs[0].solar_absorptance = 0.99
    hpxml.roofs[0].roof_color = nil
    hpxml.roofs[0].interior_finish_type = nil
    hpxml.roofs[0].radiant_barrier = nil
    XMLHelper.write_file(hpxml.to_oga, @tmp_hpxml_path)
    hpxml_default = _test_measure()
    _test_default_roof_values(hpxml_default.roofs[0], HPXML::RoofTypeAsphaltShingles, 0.99, HPXML::ColorDark, 0.90, false, nil, HPXML::InteriorFinishNone, nil, 45)

    # Test defaults w/o RoofColor & SolarAbsorptance
    hpxml.roofs[0].solar_absorptance = nil
    XMLHelper.write_file(hpxml.to_oga, @tmp_hpxml_path)
    hpxml_default = _test_measure()
    _test_default_roof_values(hpxml_default.roofs[0], HPXML::RoofTypeAsphaltShingles, 0.85, HPXML::ColorMedium, 0.90, false, nil, HPXML::InteriorFinishNone, nil, 45)

    # Test defaults w/ conditioned space
    hpxml = _create_hpxml('base-atticroof-cathedral.xml')
    hpxml.roofs[0].roof_type = nil
    hpxml.roofs[0].solar_absorptance = nil
    hpxml.roofs[0].roof_color = HPXML::ColorLight
    hpxml.roofs[0].emittance = nil
    hpxml.roofs[0].interior_finish_type = nil
    hpxml.roofs[0].interior_finish_thickness = nil
    hpxml.roofs[0].orientation = HPXML::OrientationNortheast
    hpxml.roofs[0].azimuth = nil
    XMLHelper.write_file(hpxml.to_oga, @tmp_hpxml_path)
    hpxml_default = _test_measure()
    _test_default_roof_values(hpxml_default.roofs[0], HPXML::RoofTypeAsphaltShingles, 0.75, HPXML::ColorLight, 0.90, false, nil, HPXML::InteriorFinishGypsumBoard, 0.5, 45)
  end

  def test_rim_joists
    # Test inputs not overridden by defaults
    hpxml = _create_hpxml('base.xml')
    hpxml.rim_joists[0].siding = HPXML::SidingTypeBrick
    hpxml.rim_joists[0].solar_absorptance = 0.55
    hpxml.rim_joists[0].color = HPXML::ColorLight
    hpxml.rim_joists[0].emittance = 0.88
    hpxml.rim_joists[0].azimuth = 123
    XMLHelper.write_file(hpxml.to_oga, @tmp_hpxml_path)
    hpxml_default = _test_measure()
    _test_default_rim_joist_values(hpxml_default.rim_joists[0], HPXML::SidingTypeBrick, 0.55, HPXML::ColorLight, 0.88, 123)

    # Test defaults w/ Color
    hpxml.rim_joists[0].siding = nil
    hpxml.rim_joists[0].solar_absorptance = nil
    hpxml.rim_joists[0].color = HPXML::ColorDark
    hpxml.rim_joists[0].emittance = nil
    hpxml.rim_joists[0].orientation = HPXML::OrientationNorthwest
    hpxml.rim_joists[0].azimuth = nil
    XMLHelper.write_file(hpxml.to_oga, @tmp_hpxml_path)
    hpxml_default = _test_measure()
    _test_default_rim_joist_values(hpxml_default.rim_joists[0], HPXML::SidingTypeWood, 0.95, HPXML::ColorDark, 0.90, 315)

    # Test defaults w/ SolarAbsorptance
    hpxml.rim_joists[0].solar_absorptance = 0.99
    hpxml.rim_joists[0].color = nil
    XMLHelper.write_file(hpxml.to_oga, @tmp_hpxml_path)
    hpxml_default = _test_measure()
    _test_default_rim_joist_values(hpxml_default.rim_joists[0], HPXML::SidingTypeWood, 0.99, HPXML::ColorDark, 0.90, 315)

    # Test defaults w/o Color & SolarAbsorptance
    hpxml.rim_joists[0].solar_absorptance = nil
    XMLHelper.write_file(hpxml.to_oga, @tmp_hpxml_path)
    hpxml_default = _test_measure()
    _test_default_rim_joist_values(hpxml_default.rim_joists[0], HPXML::SidingTypeWood, 0.7, HPXML::ColorMedium, 0.90, 315)
  end

  def test_walls
    # Test inputs not overridden by defaults
    hpxml = _create_hpxml('base.xml')
    hpxml.walls[0].siding = HPXML::SidingTypeFiberCement
    hpxml.walls[0].solar_absorptance = 0.66
    hpxml.walls[0].color = HPXML::ColorDark
    hpxml.walls[0].emittance = 0.88
    hpxml.walls[0].interior_finish_type = HPXML::InteriorFinishWood
    hpxml.walls[0].interior_finish_thickness = 0.75
    hpxml.walls[0].azimuth = 123
    XMLHelper.write_file(hpxml.to_oga, @tmp_hpxml_path)
    hpxml_default = _test_measure()
    _test_default_wall_values(hpxml_default.walls[0], HPXML::SidingTypeFiberCement, 0.66, HPXML::ColorDark, 0.88, HPXML::InteriorFinishWood, 0.75, 123)

    # Test defaults w/ Color
    hpxml.walls[0].siding = nil
    hpxml.walls[0].solar_absorptance = nil
    hpxml.walls[0].color = HPXML::ColorLight
    hpxml.walls[0].emittance = nil
    hpxml.walls[0].interior_finish_type = HPXML::InteriorFinishWood
    hpxml.walls[0].interior_finish_thickness = nil
    hpxml.walls[0].orientation = HPXML::OrientationSouth
    hpxml.walls[0].azimuth = nil
    XMLHelper.write_file(hpxml.to_oga, @tmp_hpxml_path)
    hpxml_default = _test_measure()
    _test_default_wall_values(hpxml_default.walls[0], HPXML::SidingTypeWood, 0.5, HPXML::ColorLight, 0.90, HPXML::InteriorFinishWood, 0.5, 180)

    # Test defaults w/ SolarAbsorptance
    hpxml.walls[0].solar_absorptance = 0.99
    hpxml.walls[0].color = nil
    hpxml.walls[0].interior_finish_type = nil
    XMLHelper.write_file(hpxml.to_oga, @tmp_hpxml_path)
    hpxml_default = _test_measure()
    _test_default_wall_values(hpxml_default.walls[0], HPXML::SidingTypeWood, 0.99, HPXML::ColorDark, 0.90, HPXML::InteriorFinishGypsumBoard, 0.5, 180)

    # Test defaults w/o Color & SolarAbsorptance
    hpxml.walls[0].solar_absorptance = nil
    XMLHelper.write_file(hpxml.to_oga, @tmp_hpxml_path)
    hpxml_default = _test_measure()
    _test_default_wall_values(hpxml_default.walls[0], HPXML::SidingTypeWood, 0.7, HPXML::ColorMedium, 0.90, HPXML::InteriorFinishGypsumBoard, 0.5, 180)

    # Test defaults w/ unconditioned space
    hpxml.walls[1].siding = nil
    hpxml.walls[1].solar_absorptance = nil
    hpxml.walls[1].color = HPXML::ColorLight
    hpxml.walls[1].emittance = nil
    hpxml.walls[1].interior_finish_type = nil
    hpxml.walls[1].interior_finish_thickness = nil
    XMLHelper.write_file(hpxml.to_oga, @tmp_hpxml_path)
    hpxml_default = _test_measure()
    _test_default_wall_values(hpxml_default.walls[1], HPXML::SidingTypeWood, 0.5, HPXML::ColorLight, 0.90, HPXML::InteriorFinishNone, nil, 180)
  end

  def test_foundation_walls
    # Test inputs not overridden by defaults
    hpxml = _create_hpxml('base.xml')
    hpxml.foundation_walls[0].thickness = 7.0
    hpxml.foundation_walls[0].interior_finish_type = HPXML::InteriorFinishGypsumCompositeBoard
    hpxml.foundation_walls[0].interior_finish_thickness = 0.625
    hpxml.foundation_walls[0].azimuth = 123
    hpxml.foundation_walls[0].area = 789
    hpxml.foundation_walls[0].insulation_interior_distance_to_top = 0.5
    hpxml.foundation_walls[0].insulation_interior_distance_to_bottom = 7.75
    hpxml.foundation_walls[0].insulation_exterior_distance_to_top = 0.75
    hpxml.foundation_walls[0].insulation_exterior_distance_to_bottom = 7.5
    XMLHelper.write_file(hpxml.to_oga, @tmp_hpxml_path)
    hpxml_default = _test_measure()
    _test_default_foundation_wall_values(hpxml_default.foundation_walls[0], 7.0, HPXML::InteriorFinishGypsumCompositeBoard, 0.625, 123,
                                         789, 0.5, 7.75, 0.75, 7.5)

    # Test defaults
    hpxml.foundation_walls[0].thickness = nil
    hpxml.foundation_walls[0].interior_finish_type = nil
    hpxml.foundation_walls[0].interior_finish_thickness = nil
    hpxml.foundation_walls[0].orientation = HPXML::OrientationSoutheast
    hpxml.foundation_walls[0].azimuth = nil
    hpxml.foundation_walls[0].area = nil
    hpxml.foundation_walls[0].length = 100
    hpxml.foundation_walls[0].insulation_interior_distance_to_bottom = nil
    hpxml.foundation_walls[0].insulation_exterior_distance_to_bottom = nil
    XMLHelper.write_file(hpxml.to_oga, @tmp_hpxml_path)
    hpxml_default = _test_measure()
    _test_default_foundation_wall_values(hpxml_default.foundation_walls[0], 8.0, HPXML::InteriorFinishGypsumBoard, 0.5, 135,
                                         800, 0.5, 8.0, 0.75, 8.0)

    # Test defaults w/ unconditioned surfaces
    hpxml = _create_hpxml('base-foundation-unconditioned-basement.xml')
    hpxml.foundation_walls[0].thickness = nil
    hpxml.foundation_walls[0].interior_finish_type = nil
    hpxml.foundation_walls[0].interior_finish_thickness = nil
    hpxml.foundation_walls[0].orientation = HPXML::OrientationSoutheast
    hpxml.foundation_walls[0].azimuth = nil
    hpxml.foundation_walls[0].area = nil
    hpxml.foundation_walls[0].length = 100
    hpxml.foundation_walls[0].height = 10
    hpxml.foundation_walls[0].insulation_interior_distance_to_top = nil
    hpxml.foundation_walls[0].insulation_interior_distance_to_bottom = nil
    hpxml.foundation_walls[0].insulation_exterior_distance_to_top = nil
    hpxml.foundation_walls[0].insulation_exterior_distance_to_bottom = nil
    XMLHelper.write_file(hpxml.to_oga, @tmp_hpxml_path)
    hpxml_default = _test_measure()
    _test_default_foundation_wall_values(hpxml_default.foundation_walls[0], 8.0, HPXML::InteriorFinishNone, nil, 135,
                                         1000, 0.0, 10.0, 0.0, 10.0)
  end

  def test_frame_floors
    # Test inputs not overridden by defaults
    hpxml = _create_hpxml('base.xml')
    hpxml.frame_floors[0].interior_finish_type = HPXML::InteriorFinishWood
    hpxml.frame_floors[0].interior_finish_thickness = 0.375
    XMLHelper.write_file(hpxml.to_oga, @tmp_hpxml_path)
    hpxml_default = _test_measure()
    _test_default_frame_floor_values(hpxml_default.frame_floors[0], HPXML::InteriorFinishWood, 0.375)

    # Test defaults w/ ceiling
    hpxml.frame_floors[0].interior_finish_type = nil
    hpxml.frame_floors[0].interior_finish_thickness = nil
    XMLHelper.write_file(hpxml.to_oga, @tmp_hpxml_path)
    hpxml_default = _test_measure()
    _test_default_frame_floor_values(hpxml_default.frame_floors[0], HPXML::InteriorFinishGypsumBoard, 0.5)

    # Test defaults w/ floor
    hpxml = _create_hpxml('base-foundation-vented-crawlspace.xml')
    hpxml.frame_floors[1].interior_finish_type = nil
    hpxml.frame_floors[1].interior_finish_thickness = nil
    XMLHelper.write_file(hpxml.to_oga, @tmp_hpxml_path)
    hpxml_default = _test_measure()
    _test_default_frame_floor_values(hpxml_default.frame_floors[1], HPXML::InteriorFinishNone, nil)
  end

  def test_slabs
    # Test inputs not overridden by defaults
    hpxml = _create_hpxml('base.xml')
    hpxml.slabs[0].thickness = 7.0
    hpxml.slabs[0].carpet_r_value = 1.1
    hpxml.slabs[0].carpet_fraction = 0.5
    XMLHelper.write_file(hpxml.to_oga, @tmp_hpxml_path)
    hpxml_default = _test_measure()
    _test_default_slab_values(hpxml_default.slabs[0], 7.0, 1.1, 0.5)

    # Test defaults w/ conditioned basement
    hpxml.slabs[0].thickness = nil
    hpxml.slabs[0].carpet_r_value = nil
    hpxml.slabs[0].carpet_fraction = nil
    XMLHelper.write_file(hpxml.to_oga, @tmp_hpxml_path)
    hpxml_default = _test_measure()
    _test_default_slab_values(hpxml_default.slabs[0], 4.0, 2.0, 0.8)

    # Test defaults w/ crawlspace
    hpxml = _create_hpxml('base-foundation-unvented-crawlspace.xml')
    hpxml.slabs[0].thickness = nil
    hpxml.slabs[0].carpet_r_value = nil
    hpxml.slabs[0].carpet_fraction = nil
    XMLHelper.write_file(hpxml.to_oga, @tmp_hpxml_path)
    hpxml_default = _test_measure()
    _test_default_slab_values(hpxml_default.slabs[0], 0.0, 0.0, 0.0)
  end

  def test_windows
    # Test inputs not overridden by defaults
    hpxml = _create_hpxml('base-enclosure-windows-shading.xml')
    hpxml.windows.each do |window|
      window.fraction_operable = 0.5
      window.exterior_shading_factor_summer = 0.44
      window.exterior_shading_factor_winter = 0.55
      window.interior_shading_factor_summer = 0.66
      window.interior_shading_factor_winter = 0.77
      window.azimuth = 123
    end
    XMLHelper.write_file(hpxml.to_oga, @tmp_hpxml_path)
    hpxml_default = _test_measure()
    n_windows = hpxml_default.windows.size
    _test_default_window_values(hpxml_default, [0.44] * n_windows, [0.55] * n_windows, [0.66] * n_windows, [0.77] * n_windows, [0.5] * n_windows, [123] * n_windows)

    # Test defaults
    hpxml.windows.each do |window|
      window.fraction_operable = nil
      window.exterior_shading_factor_summer = nil
      window.exterior_shading_factor_winter = nil
      window.interior_shading_factor_summer = nil
      window.interior_shading_factor_winter = nil
      window.orientation = HPXML::OrientationSouthwest
      window.azimuth = nil
    end
    XMLHelper.write_file(hpxml.to_oga, @tmp_hpxml_path)
    hpxml_default = _test_measure()
    n_windows = hpxml_default.windows.size
    _test_default_window_values(hpxml_default, [1.0] * n_windows, [1.0] * n_windows, [0.7] * n_windows, [0.85] * n_windows, [0.67] * n_windows, [225] * n_windows)
  end

  def test_skylights
    # Test inputs not overridden by defaults
    hpxml = _create_hpxml('base-enclosure-skylights.xml')
    hpxml.skylights.each do |skylight|
      skylight.exterior_shading_factor_summer = 0.44
      skylight.exterior_shading_factor_winter = 0.55
      skylight.interior_shading_factor_summer = 0.66
      skylight.interior_shading_factor_winter = 0.77
      skylight.azimuth = 123
    end
    XMLHelper.write_file(hpxml.to_oga, @tmp_hpxml_path)
    hpxml_default = _test_measure()
    n_skylights = hpxml_default.skylights.size
    _test_default_skylight_values(hpxml_default, [0.44] * n_skylights, [0.55] * n_skylights, [0.66] * n_skylights, [0.77] * n_skylights, [123] * n_skylights)

    # Test defaults
    hpxml.skylights.each do |skylight|
      skylight.exterior_shading_factor_summer = nil
      skylight.exterior_shading_factor_winter = nil
      skylight.interior_shading_factor_summer = nil
      skylight.interior_shading_factor_winter = nil
      skylight.orientation = HPXML::OrientationWest
      skylight.azimuth = nil
    end
    XMLHelper.write_file(hpxml.to_oga, @tmp_hpxml_path)
    hpxml_default = _test_measure()
    n_skylights = hpxml_default.skylights.size
    _test_default_skylight_values(hpxml_default, [1.0] * n_skylights, [1.0] * n_skylights, [1.0] * n_skylights, [1.0] * n_skylights, [270] * n_skylights)
  end

  def test_doors
    # Test inputs not overridden by defaults
    hpxml = _create_hpxml('base.xml')
    hpxml.doors.each_with_index do |door, i|
      door.azimuth = 35 * (i + 1)
    end
    XMLHelper.write_file(hpxml.to_oga, @tmp_hpxml_path)
    hpxml_default = _test_measure()
    _test_default_door_values(hpxml_default, [35, 70])

    # Test defaults w/ AttachedToWall azimuth
    hpxml.walls[0].azimuth = 89
    hpxml.doors.each do |door|
      door.azimuth = nil
    end
    XMLHelper.write_file(hpxml.to_oga, @tmp_hpxml_path)
    hpxml_default = _test_measure()
    _test_default_door_values(hpxml_default, [89, 89])

    # Test defaults w/o AttachedToWall azimuth
    hpxml.walls[0].azimuth = nil
    XMLHelper.write_file(hpxml.to_oga, @tmp_hpxml_path)
    hpxml_default = _test_measure()
    _test_default_door_values(hpxml_default, [0, 0])

    # Test defaults w/ Orientation
    hpxml.doors.each do |door|
      door.orientation = HPXML::OrientationEast
    end
    XMLHelper.write_file(hpxml.to_oga, @tmp_hpxml_path)
    hpxml_default = _test_measure()
    _test_default_door_values(hpxml_default, [90, 90])
  end

  def test_central_air_conditioners
    # Test inputs not overridden by defaults
    hpxml = _create_hpxml('base-hvac-central-ac-only-1-speed.xml')
    hpxml.cooling_systems[0].cooling_shr = 0.88
    hpxml.cooling_systems[0].compressor_type = HPXML::HVACCompressorTypeVariableSpeed
    hpxml.cooling_systems[0].fan_watts_per_cfm = 0.66
    hpxml.cooling_systems[0].charge_defect_ratio = -0.11
    hpxml.cooling_systems[0].airflow_defect_ratio = -0.22
    hpxml.cooling_systems[0].cooling_capacity = 12345
    hpxml.cooling_systems[0].cooling_efficiency_seer = 12.5
    hpxml.cooling_systems[0].year_installed = 2010
    XMLHelper.write_file(hpxml.to_oga, @tmp_hpxml_path)
    hpxml_default = _test_measure()
    _test_default_central_air_conditioner_values(hpxml_default.cooling_systems[0], 0.88, HPXML::HVACCompressorTypeVariableSpeed, 0.66, -0.11, -0.22, 12345, 12.5)

    # Test defaults
    hpxml.cooling_systems[0].cooling_shr = nil
    hpxml.cooling_systems[0].compressor_type = nil
    hpxml.cooling_systems[0].fan_watts_per_cfm = nil
    hpxml.cooling_systems[0].charge_defect_ratio = nil
    hpxml.cooling_systems[0].airflow_defect_ratio = nil
    hpxml.cooling_systems[0].cooling_capacity = nil
    hpxml.cooling_systems[0].cooling_efficiency_seer = nil
    hpxml.cooling_systems[0].year_installed = 2010
    XMLHelper.write_file(hpxml.to_oga, @tmp_hpxml_path)
    hpxml_default = _test_measure()
    _test_default_central_air_conditioner_values(hpxml_default.cooling_systems[0], 0.73, HPXML::HVACCompressorTypeSingleStage, 0.375, 0, 0, nil, 13.76)
  end

  def test_room_air_conditioners
    # Test inputs not overridden by defaults
    hpxml = _create_hpxml('base-hvac-room-ac-only.xml')
    hpxml.cooling_systems[0].cooling_shr = 0.88
    hpxml.cooling_systems[0].cooling_capacity = 12345
    hpxml.cooling_systems[0].cooling_efficiency_eer = 12.5
    hpxml.cooling_systems[0].year_installed = 2010
    XMLHelper.write_file(hpxml.to_oga, @tmp_hpxml_path)
    hpxml_default = _test_measure()
    _test_default_room_air_conditioner_values(hpxml_default.cooling_systems[0], 0.88, 12345, 12.5)

    # Test defaults
    hpxml.cooling_systems[0].cooling_shr = nil
    hpxml.cooling_systems[0].cooling_capacity = nil
    hpxml.cooling_systems[0].cooling_efficiency_eer = nil
    hpxml.cooling_systems[0].year_installed = 2010
    XMLHelper.write_file(hpxml.to_oga, @tmp_hpxml_path)
    hpxml_default = _test_measure()
    _test_default_room_air_conditioner_values(hpxml_default.cooling_systems[0], 0.65, nil, 9.93)
  end

  def test_evaporative_coolers
    # Test inputs not overridden by defaults
    hpxml = _create_hpxml('base-hvac-evap-cooler-only.xml')
    hpxml.cooling_systems[0].cooling_capacity = 12345
    XMLHelper.write_file(hpxml.to_oga, @tmp_hpxml_path)
    hpxml_default = _test_measure()
    _test_default_evap_cooler_values(hpxml_default.cooling_systems[0], 12345)

    # Test defaults
    hpxml.cooling_systems[0].cooling_capacity = nil
    XMLHelper.write_file(hpxml.to_oga, @tmp_hpxml_path)
    hpxml_default = _test_measure()
    _test_default_evap_cooler_values(hpxml_default.cooling_systems[0], nil)
  end

  def test_mini_split_air_conditioners
    # Test inputs not overridden by defaults
    hpxml = _create_hpxml('base-hvac-mini-split-air-conditioner-only-ducted.xml')
    hpxml.cooling_systems[0].cooling_shr = 0.78
    hpxml.cooling_systems[0].fan_watts_per_cfm = 0.66
    hpxml.cooling_systems[0].charge_defect_ratio = -0.11
    hpxml.cooling_systems[0].airflow_defect_ratio = -0.22
    hpxml.cooling_systems[0].cooling_capacity = 12345
    XMLHelper.write_file(hpxml.to_oga, @tmp_hpxml_path)
    hpxml_default = _test_measure()
    _test_default_mini_split_air_conditioner_values(hpxml_default.cooling_systems[0], 0.78, 0.66, -0.11, -0.22, 12345)

    # Test defaults
    hpxml.cooling_systems[0].cooling_shr = nil
    hpxml.cooling_systems[0].fan_watts_per_cfm = nil
    hpxml.cooling_systems[0].charge_defect_ratio = nil
    hpxml.cooling_systems[0].airflow_defect_ratio = nil
    hpxml.cooling_systems[0].cooling_capacity = nil
    XMLHelper.write_file(hpxml.to_oga, @tmp_hpxml_path)
    hpxml_default = _test_measure()
    _test_default_mini_split_air_conditioner_values(hpxml_default.cooling_systems[0], 0.73, 0.18, 0, 0, nil)

    # Test defaults w/ ductless
    hpxml.cooling_systems[0].distribution_system.delete
    XMLHelper.write_file(hpxml.to_oga, @tmp_hpxml_path)
    hpxml_default = _test_measure()
    _test_default_mini_split_air_conditioner_values(hpxml_default.cooling_systems[0], 0.73, 0.07, 0, 0, nil)
  end

  def test_elec_resistance
    # Test inputs not overridden by defaults
    hpxml = _create_hpxml('base-hvac-elec-resistance-only.xml')
    hpxml.heating_systems[0].heating_efficiency_percent = 0.98
    hpxml.heating_systems[0].year_installed = 2010
    XMLHelper.write_file(hpxml.to_oga, @tmp_hpxml_path)
    hpxml_default = _test_measure()
    _test_default_elec_resistance(hpxml_default.heating_systems[0], 0.98)

    # Test defaults
    hpxml.heating_systems[0].heating_efficiency_percent = nil
    hpxml.heating_systems[0].year_installed = 2010
    XMLHelper.write_file(hpxml.to_oga, @tmp_hpxml_path)
    hpxml_default = _test_measure()
    _test_default_elec_resistance(hpxml_default.heating_systems[0], 1.0)
  end

  def test_furnaces
    # Test inputs not overridden by defaults
    hpxml = _create_hpxml('base.xml')
    hpxml.heating_systems[0].fan_watts_per_cfm = 0.66
    hpxml.heating_systems[0].airflow_defect_ratio = -0.22
    hpxml.heating_systems[0].heating_capacity = 12345
    hpxml.heating_systems[0].heating_efficiency_afue = 0.85
    hpxml.heating_systems[0].year_installed = 2010
    XMLHelper.write_file(hpxml.to_oga, @tmp_hpxml_path)
    hpxml_default = _test_measure()
    _test_default_furnace_values(hpxml_default.heating_systems[0], 0.66, -0.22, 12345, 0.85)

    # Test defaults
    hpxml.heating_systems[0].fan_watts_per_cfm = nil
    hpxml.heating_systems[0].airflow_defect_ratio = nil
    hpxml.heating_systems[0].heating_capacity = nil
    hpxml.heating_systems[0].heating_efficiency_afue = nil
    hpxml.heating_systems[0].year_installed = 2010
    XMLHelper.write_file(hpxml.to_oga, @tmp_hpxml_path)
    hpxml_default = _test_measure()
    _test_default_furnace_values(hpxml_default.heating_systems[0], 0.5, 0, nil, 0.848)

    # Test defaults w/ gravity distribution system
    hpxml = _create_hpxml('base-hvac-furnace-gas-only.xml')
    hpxml.heating_systems[0].distribution_system.air_type = HPXML::AirTypeGravity
    hpxml.heating_systems[0].fan_watts_per_cfm = nil
    hpxml.heating_systems[0].airflow_defect_ratio = nil
    hpxml.heating_systems[0].heating_capacity = nil
    hpxml.heating_systems[0].year_installed = 2010
    XMLHelper.write_file(hpxml.to_oga, @tmp_hpxml_path)
    hpxml_default = _test_measure()
    _test_default_furnace_values(hpxml_default.heating_systems[0], 0.0, 0, nil, 0.92)
  end

  def test_wall_furnaces
    # Test inputs not overridden by defaults
    hpxml = _create_hpxml('base-hvac-wall-furnace-elec-only.xml')
    hpxml.heating_systems[0].fan_watts = 22
    hpxml.heating_systems[0].heating_capacity = 12345
    hpxml.heating_systems[0].heating_efficiency_afue = 0.60
    hpxml.heating_systems[0].year_installed = 2010
    XMLHelper.write_file(hpxml.to_oga, @tmp_hpxml_path)
    hpxml_default = _test_measure()
    _test_default_wall_furnace_values(hpxml_default.heating_systems[0], 22, 12345, 0.60)

    # Test defaults
    hpxml.heating_systems[0].fan_watts = nil
    hpxml.heating_systems[0].heating_capacity = nil
    hpxml.heating_systems[0].heating_efficiency_afue = nil
    hpxml.heating_systems[0].year_installed = 2010
    XMLHelper.write_file(hpxml.to_oga, @tmp_hpxml_path)
    hpxml_default = _test_measure()
    _test_default_wall_furnace_values(hpxml_default.heating_systems[0], 0, nil, 0.98)
  end

  def test_floor_furnaces
    # Test inputs not overridden by defaults
    hpxml = _create_hpxml('base-hvac-floor-furnace-propane-only.xml')
    hpxml.heating_systems[0].fan_watts = 22
    hpxml.heating_systems[0].heating_capacity = 12345
    hpxml.heating_systems[0].heating_efficiency_afue = 0.60
    hpxml.heating_systems[0].year_installed = 1980
    XMLHelper.write_file(hpxml.to_oga, @tmp_hpxml_path)
    hpxml_default = _test_measure()
    _test_default_floor_furnace_values(hpxml_default.heating_systems[0], 22, 12345, 0.60)

    # Test defaults
    hpxml.heating_systems[0].fan_watts = nil
    hpxml.heating_systems[0].heating_efficiency_afue = nil
    hpxml.heating_systems[0].year_installed = 1980
    XMLHelper.write_file(hpxml.to_oga, @tmp_hpxml_path)
    hpxml_default = _test_measure()
    _test_default_floor_furnace_values(hpxml_default.heating_systems[0], 0, nil, 0.595)
  end

  def test_boilers
    # Test inputs not overridden by defaults (in-unit boiler)
    hpxml = _create_hpxml('base-hvac-boiler-gas-only.xml')
    hpxml.heating_systems[0].electric_auxiliary_energy = 99.9
    hpxml.heating_systems[0].heating_capacity = 12345
    hpxml.heating_systems[0].heating_efficiency_afue = 0.85
    hpxml.heating_systems[0].year_installed = 2010
    XMLHelper.write_file(hpxml.to_oga, @tmp_hpxml_path)
    hpxml_default = _test_measure()
    _test_default_boiler_values(hpxml_default.heating_systems[0], 99.9, 12345, 0.85)

    # Test defaults w/ in-unit boiler
    hpxml.heating_systems[0].electric_auxiliary_energy = nil
    hpxml.heating_systems[0].heating_capacity = nil
    hpxml.heating_systems[0].heating_efficiency_afue = nil
    hpxml.heating_systems[0].year_installed = 2010
    XMLHelper.write_file(hpxml.to_oga, @tmp_hpxml_path)
    hpxml_default = _test_measure()
    _test_default_boiler_values(hpxml_default.heating_systems[0], 170.0, nil, 0.797)

    # Test inputs not overridden by defaults (shared boiler)
    hpxml = _create_hpxml('base-bldgtype-multifamily-shared-boiler-only-baseboard.xml')
    hpxml.heating_systems[0].shared_loop_watts = nil
    hpxml.heating_systems[0].electric_auxiliary_energy = 99.9
    hpxml.heating_systems[0].heating_efficiency_afue = 0.85
    hpxml.heating_systems[0].year_installed = 1980
    XMLHelper.write_file(hpxml.to_oga, @tmp_hpxml_path)
    hpxml_default = _test_measure()
    _test_default_boiler_values(hpxml_default.heating_systems[0], 99.9, nil, 0.85)

    # Test defaults w/ shared boiler
    hpxml.heating_systems[0].electric_auxiliary_energy = nil
    hpxml.heating_systems[0].heating_efficiency_afue = nil
    hpxml.heating_systems[0].year_installed = 1980
    XMLHelper.write_file(hpxml.to_oga, @tmp_hpxml_path)
    hpxml_default = _test_measure()
    _test_default_boiler_values(hpxml_default.heating_systems[0], 220.0, nil, 0.723)
  end

  def test_stoves
    # Test inputs not overridden by defaults
    hpxml = _create_hpxml('base-hvac-stove-oil-only.xml')
    hpxml.heating_systems[0].fan_watts = 22
    hpxml.heating_systems[0].heating_capacity = 12345
    hpxml.heating_systems[0].heating_efficiency_percent = 0.70
    hpxml.heating_systems[0].year_installed = 1980
    XMLHelper.write_file(hpxml.to_oga, @tmp_hpxml_path)
    hpxml_default = _test_measure()
    _test_default_stove_values(hpxml_default.heating_systems[0], 22, 12345, 0.70)

    # Test defaults
    hpxml.heating_systems[0].fan_watts = nil
    hpxml.heating_systems[0].heating_capacity = nil
    hpxml.heating_systems[0].heating_efficiency_percent = nil
    hpxml.heating_systems[0].year_installed = 1980
    XMLHelper.write_file(hpxml.to_oga, @tmp_hpxml_path)
    hpxml_default = _test_measure()
    _test_default_stove_values(hpxml_default.heating_systems[0], 40, nil, 0.81)
  end

  def test_portable_heaters
    # Test inputs not overridden by defaults
    hpxml = _create_hpxml('base-hvac-portable-heater-gas-only.xml')
    hpxml.heating_systems[0].fan_watts = 22
    hpxml.heating_systems[0].heating_capacity = 12345
    hpxml.heating_systems[0].heating_efficiency_percent = 0.65
    hpxml.heating_systems[0].year_installed = 2010
    XMLHelper.write_file(hpxml.to_oga, @tmp_hpxml_path)
    hpxml_default = _test_measure()
    _test_default_portable_heater_values(hpxml_default.heating_systems[0], 22, 12345, 0.65)

    # Test defaults
    hpxml.heating_systems[0].fan_watts = nil
    hpxml.heating_systems[0].heating_capacity = nil
    hpxml.heating_systems[0].heating_efficiency_percent = nil
    hpxml.heating_systems[0].year_installed = 2010
    XMLHelper.write_file(hpxml.to_oga, @tmp_hpxml_path)
    hpxml_default = _test_measure()
    _test_default_portable_heater_values(hpxml_default.heating_systems[0], 0, nil, 0.81)
  end

  def test_fixed_heaters
    # Test inputs not overridden by defaults
    hpxml = _create_hpxml('base-hvac-fixed-heater-gas-only.xml')
    hpxml.heating_systems[0].fan_watts = 22
    hpxml.heating_systems[0].heating_capacity = 12345
    hpxml.heating_systems[0].heating_efficiency_percent = 0.60
    hpxml.heating_systems[0].year_installed = 2010
    XMLHelper.write_file(hpxml.to_oga, @tmp_hpxml_path)
    hpxml_default = _test_measure()
    _test_default_fixed_heater_values(hpxml_default.heating_systems[0], 22, 12345, 0.60)

    # Test defaults
    hpxml.heating_systems[0].fan_watts = nil
    hpxml.heating_systems[0].heating_capacity = nil
    hpxml.heating_systems[0].heating_efficiency_percent = nil
    hpxml.heating_systems[0].year_installed = 2010
    XMLHelper.write_file(hpxml.to_oga, @tmp_hpxml_path)
    hpxml_default = _test_measure()
    _test_default_fixed_heater_values(hpxml_default.heating_systems[0], 0, nil, 0.81)
  end

  def test_fireplaces
    # Test inputs not overridden by defaults
    hpxml = _create_hpxml('base-hvac-fireplace-wood-only.xml')
    hpxml.heating_systems[0].fan_watts = 22
    hpxml.heating_systems[0].heating_capacity = 12345
    hpxml.heating_systems[0].heating_efficiency_percent = 0.50
    hpxml.heating_systems[0].year_installed = 2010
    XMLHelper.write_file(hpxml.to_oga, @tmp_hpxml_path)
    hpxml_default = _test_measure()
    _test_default_fireplace_values(hpxml_default.heating_systems[0], 22, 12345, 0.50)

    # Test defaults
    hpxml.heating_systems[0].fan_watts = nil
    hpxml.heating_systems[0].heating_capacity = nil
    hpxml.heating_systems[0].heating_efficiency_percent = nil
    hpxml.heating_systems[0].year_installed = 2010
    XMLHelper.write_file(hpxml.to_oga, @tmp_hpxml_path)
    hpxml_default = _test_measure()
    _test_default_fireplace_values(hpxml_default.heating_systems[0], 0, nil, 0.60)

    # Test defaults with electric fireplace
    hpxml.heating_systems[0].heating_system_fuel = HPXML::FuelTypeElectricity
    hpxml.heating_systems[0].fan_watts = nil
    hpxml.heating_systems[0].heating_capacity = nil
    hpxml.heating_systems[0].heating_efficiency_percent = nil
    hpxml.heating_systems[0].year_installed = 2010
    XMLHelper.write_file(hpxml.to_oga, @tmp_hpxml_path)
    hpxml_default = _test_measure()
    _test_default_fireplace_values(hpxml_default.heating_systems[0], 0, nil, 1.0)
  end

  def test_air_source_heat_pumps
    # Test inputs not overridden by defaults
    hpxml = _create_hpxml('base-hvac-air-to-air-heat-pump-1-speed.xml')
    hpxml.heat_pumps[0].cooling_shr = 0.88
    hpxml.heat_pumps[0].compressor_type = HPXML::HVACCompressorTypeVariableSpeed
    hpxml.heat_pumps[0].fan_watts_per_cfm = 0.66
    hpxml.heat_pumps[0].charge_defect_ratio = -0.11
    hpxml.heat_pumps[0].airflow_defect_ratio = -0.22
    hpxml.heat_pumps[0].cooling_capacity = 12345
    hpxml.heat_pumps[0].heating_capacity = 23456
    hpxml.heat_pumps[0].heating_capacity_17F = 9876
    hpxml.heat_pumps[0].backup_heating_capacity = 34567
    hpxml.heat_pumps[0].cooling_efficiency_seer = 14.0
    hpxml.heat_pumps[0].heating_efficiency_hspf = 8.0
    hpxml.heat_pumps[0].year_installed = 2010
    XMLHelper.write_file(hpxml.to_oga, @tmp_hpxml_path)
    hpxml_default = _test_measure()
    _test_default_air_to_air_heat_pump_values(hpxml_default.heat_pumps[0], 0.88, HPXML::HVACCompressorTypeVariableSpeed, 0.66, -0.11, -0.22, 12345, 23456, 9876, 34567, 14.0, 8.0)

    # Test defaults
    hpxml.heat_pumps[0].cooling_shr = nil
    hpxml.heat_pumps[0].compressor_type = nil
    hpxml.heat_pumps[0].fan_watts_per_cfm = nil
    hpxml.heat_pumps[0].charge_defect_ratio = nil
    hpxml.heat_pumps[0].airflow_defect_ratio = nil
    hpxml.heat_pumps[0].cooling_capacity = nil
    hpxml.heat_pumps[0].heating_capacity = nil
    hpxml.heat_pumps[0].heating_capacity_17F = nil
    hpxml.heat_pumps[0].backup_heating_capacity = nil
    hpxml.heat_pumps[0].cooling_efficiency_seer = nil
    hpxml.heat_pumps[0].heating_efficiency_hspf = nil
    hpxml.heat_pumps[0].year_installed = 2010
    XMLHelper.write_file(hpxml.to_oga, @tmp_hpxml_path)
    hpxml_default = _test_measure()
    _test_default_air_to_air_heat_pump_values(hpxml_default.heat_pumps[0], 0.73, HPXML::HVACCompressorTypeSingleStage, 0.5, 0, 0, nil, nil, nil, nil, 13.76, 7.9)
  end

  def test_mini_split_heat_pumps
    # Test inputs not overridden by defaults
    hpxml = _create_hpxml('base-hvac-mini-split-heat-pump-ducted.xml')
    hpxml.heat_pumps[0].cooling_shr = 0.78
    hpxml.heat_pumps[0].fan_watts_per_cfm = 0.66
    hpxml.heat_pumps[0].charge_defect_ratio = -0.11
    hpxml.heat_pumps[0].airflow_defect_ratio = -0.22
    hpxml.heat_pumps[0].cooling_capacity = 12345
    hpxml.heat_pumps[0].heating_capacity = 23456
    hpxml.heat_pumps[0].heating_capacity_17F = 9876
    hpxml.heat_pumps[0].backup_heating_capacity = 34567
    XMLHelper.write_file(hpxml.to_oga, @tmp_hpxml_path)
    hpxml_default = _test_measure()
    _test_default_mini_split_heat_pump_values(hpxml_default.heat_pumps[0], 0.78, 0.66, -0.11, -0.22, 12345, 23456, 9876, 34567)

    # Test defaults
    hpxml.heat_pumps[0].cooling_shr = nil
    hpxml.heat_pumps[0].fan_watts_per_cfm = nil
    hpxml.heat_pumps[0].charge_defect_ratio = nil
    hpxml.heat_pumps[0].airflow_defect_ratio = nil
    hpxml.heat_pumps[0].cooling_capacity = nil
    hpxml.heat_pumps[0].heating_capacity = nil
    hpxml.heat_pumps[0].heating_capacity_17F = nil
    hpxml.heat_pumps[0].backup_heating_capacity = nil
    XMLHelper.write_file(hpxml.to_oga, @tmp_hpxml_path)
    hpxml_default = _test_measure()
    _test_default_mini_split_heat_pump_values(hpxml_default.heat_pumps[0], 0.73, 0.18, 0, 0, nil, nil, nil, nil)

    # Test defaults w/ ductless
    hpxml.heat_pumps[0].distribution_system.delete
    XMLHelper.write_file(hpxml.to_oga, @tmp_hpxml_path)
    hpxml_default = _test_measure()
    _test_default_mini_split_heat_pump_values(hpxml_default.heat_pumps[0], 0.73, 0.07, 0, 0, nil, nil, nil, nil)
  end

  def test_ground_source_heat_pumps
    # Test inputs not overridden by defaults
    hpxml = _create_hpxml('base-hvac-ground-to-air-heat-pump.xml')
    hpxml.heat_pumps[0].pump_watts_per_ton = 9.9
    hpxml.heat_pumps[0].fan_watts_per_cfm = 0.66
    hpxml.heat_pumps[0].airflow_defect_ratio = -0.22
    hpxml.heat_pumps[0].cooling_capacity = 12345
    hpxml.heat_pumps[0].heating_capacity = 23456
    hpxml.heat_pumps[0].backup_heating_capacity = 34567
    XMLHelper.write_file(hpxml.to_oga, @tmp_hpxml_path)
    hpxml_default = _test_measure()
    _test_default_ground_to_air_heat_pump_values(hpxml_default.heat_pumps[0], 9.9, 0.66, -0.22, 12345, 23456, 34567)

    # Test defaults
    hpxml.heat_pumps[0].pump_watts_per_ton = nil
    hpxml.heat_pumps[0].fan_watts_per_cfm = nil
    hpxml.heat_pumps[0].airflow_defect_ratio = nil
    hpxml.heat_pumps[0].cooling_capacity = nil
    hpxml.heat_pumps[0].heating_capacity = nil
    hpxml.heat_pumps[0].backup_heating_capacity = nil
    XMLHelper.write_file(hpxml.to_oga, @tmp_hpxml_path)
    hpxml_default = _test_measure()
    _test_default_ground_to_air_heat_pump_values(hpxml_default.heat_pumps[0], 30.0, 0.375, 0, nil, nil, nil)
  end

  def test_hvac_increased_hardsized_equipment
    # Test hard-sized capacities are increased for air conditioner + furnace
    hpxml = _create_hpxml('base-hvac-undersized-allow-increased-fixed-capacities.xml')
    htg_cap = hpxml.heating_systems[0].heating_capacity
    clg_cap = hpxml.cooling_systems[0].cooling_capacity
    XMLHelper.write_file(hpxml.to_oga, @tmp_hpxml_path)
    hpxml_default = _test_measure()
    assert(hpxml_default.heating_systems[0].heating_capacity > htg_cap)
    assert(hpxml_default.cooling_systems[0].cooling_capacity > clg_cap)

    # Test hard-sized capacities are increased for heat pump
    hpxml = _create_hpxml('base-hvac-air-to-air-heat-pump-1-speed.xml')
    hpxml.header.allow_increased_fixed_capacities = true
    hpxml.heat_pumps[0].heating_capacity /= 10.0
    hpxml.heat_pumps[0].heating_capacity_17F /= 10.0
    hpxml.heat_pumps[0].backup_heating_capacity /= 10.0
    hpxml.heat_pumps[0].cooling_capacity /= 10.0
    htg_cap = hpxml.heat_pumps[0].heating_capacity
    htg_17f_cap = hpxml.heat_pumps[0].heating_capacity_17F
    htg_bak_cap = hpxml.heat_pumps[0].backup_heating_capacity
    clg_cap = hpxml.heat_pumps[0].cooling_capacity
    XMLHelper.write_file(hpxml.to_oga, @tmp_hpxml_path)
    hpxml_default = _test_measure()
    assert(hpxml_default.heat_pumps[0].heating_capacity > htg_cap)
    assert(hpxml_default.heat_pumps[0].heating_capacity_17F > htg_17f_cap)
    assert(hpxml_default.heat_pumps[0].backup_heating_capacity > htg_bak_cap)
    assert(hpxml_default.heat_pumps[0].cooling_capacity > clg_cap)
  end

  def test_hvac_controls
    # Test inputs not overridden by defaults
    hpxml = _create_hpxml('base-hvac-programmable-thermostat.xml')
    hpxml.hvac_controls[0].heating_setback_start_hour = 12
    hpxml.hvac_controls[0].cooling_setup_start_hour = 12
    hpxml.hvac_controls[0].seasons_heating_begin_month = 1
    hpxml.hvac_controls[0].seasons_heating_begin_day = 1
    hpxml.hvac_controls[0].seasons_heating_end_month = 6
    hpxml.hvac_controls[0].seasons_heating_end_day = 30
    hpxml.hvac_controls[0].seasons_cooling_begin_month = 7
    hpxml.hvac_controls[0].seasons_cooling_begin_day = 1
    hpxml.hvac_controls[0].seasons_cooling_end_month = 12
    hpxml.hvac_controls[0].seasons_cooling_end_day = 31
    XMLHelper.write_file(hpxml.to_oga, @tmp_hpxml_path)
    hpxml_default = _test_measure()
    _test_default_hvac_control_values(hpxml_default.hvac_controls[0], 12, 12, 1, 1, 6, 30, 7, 1, 12, 31)

    # Test defaults
    hpxml.hvac_controls[0].heating_setback_start_hour = nil
    hpxml.hvac_controls[0].cooling_setup_start_hour = nil
    hpxml.hvac_controls[0].seasons_heating_begin_month = nil
    hpxml.hvac_controls[0].seasons_heating_begin_day = nil
    hpxml.hvac_controls[0].seasons_heating_end_month = nil
    hpxml.hvac_controls[0].seasons_heating_end_day = nil
    hpxml.hvac_controls[0].seasons_cooling_begin_month = nil
    hpxml.hvac_controls[0].seasons_cooling_begin_day = nil
    hpxml.hvac_controls[0].seasons_cooling_end_month = nil
    hpxml.hvac_controls[0].seasons_cooling_end_day = nil
    XMLHelper.write_file(hpxml.to_oga, @tmp_hpxml_path)
    hpxml_default = _test_measure()
    _test_default_hvac_control_values(hpxml_default.hvac_controls[0], 23, 9, 1, 1, 12, 31, 1, 1, 12, 31)
  end

  def test_hvac_distribution
    # Test inputs not overridden by defaults
    hpxml = _create_hpxml('base.xml')
    XMLHelper.write_file(hpxml.to_oga, @tmp_hpxml_path)
    hpxml_default = _test_measure()
    expected_supply_locations = ['attic - unvented']
    expected_return_locations = ['attic - unvented']
    expected_supply_areas = [150.0]
    expected_return_areas = [50.0]
    expected_supply_fracs = [1.0]
    expected_return_fracs = [1.0]
    expected_n_return_registers = hpxml_default.building_construction.number_of_conditioned_floors
    _test_default_duct_values(hpxml_default, expected_supply_locations, expected_return_locations, expected_supply_areas, expected_return_areas,
                              expected_supply_fracs, expected_return_fracs, expected_n_return_registers)

    # Test defaults w/ conditioned basement
    hpxml.hvac_distributions[0].number_of_return_registers = nil
    hpxml.hvac_distributions.each do |hvac_distribution|
      hvac_distribution.ducts.each do |duct|
        duct.duct_location = nil
        duct.duct_surface_area = nil
      end
    end
    XMLHelper.write_file(hpxml.to_oga, @tmp_hpxml_path)
    hpxml_default = _test_measure()
    expected_supply_locations = ['basement - conditioned']
    expected_return_locations = ['basement - conditioned']
    expected_supply_areas = [729.0]
    expected_return_areas = [270.0]
    expected_supply_fracs = [1.0]
    expected_return_fracs = [1.0]
    expected_n_return_registers = hpxml_default.building_construction.number_of_conditioned_floors
    _test_default_duct_values(hpxml_default, expected_supply_locations, expected_return_locations, expected_supply_areas, expected_return_areas,
                              expected_supply_fracs, expected_return_fracs, expected_n_return_registers)

    # Test defaults w/ multiple foundations
    hpxml = _create_hpxml('base-foundation-multiple.xml')
    hpxml.hvac_distributions.each do |hvac_distribution|
      hvac_distribution.ducts.each do |duct|
        duct.duct_location = nil
        duct.duct_surface_area = nil
      end
    end
    XMLHelper.write_file(hpxml.to_oga, @tmp_hpxml_path)
    hpxml_default = _test_measure()
    expected_supply_locations = ['basement - unconditioned']
    expected_return_locations = ['basement - unconditioned']
    expected_supply_areas = [364.5]
    expected_return_areas = [67.5]
    expected_supply_fracs = [1.0]
    expected_return_fracs = [1.0]
    expected_n_return_registers = hpxml_default.building_construction.number_of_conditioned_floors
    _test_default_duct_values(hpxml_default, expected_supply_locations, expected_return_locations, expected_supply_areas, expected_return_areas,
                              expected_supply_fracs, expected_return_fracs, expected_n_return_registers)

    # Test defaults w/ foundation exposed to ambient
    hpxml = _create_hpxml('base-foundation-ambient.xml')
    hpxml.hvac_distributions.each do |hvac_distribution|
      hvac_distribution.ducts.each do |duct|
        duct.duct_location = nil
        duct.duct_surface_area = nil
      end
    end
    XMLHelper.write_file(hpxml.to_oga, @tmp_hpxml_path)
    hpxml_default = _test_measure()
    expected_supply_locations = ['attic - unvented']
    expected_return_locations = ['attic - unvented']
    expected_supply_areas = [364.5]
    expected_return_areas = [67.5]
    expected_supply_fracs = [1.0]
    expected_return_fracs = [1.0]
    expected_n_return_registers = hpxml_default.building_construction.number_of_conditioned_floors
    _test_default_duct_values(hpxml_default, expected_supply_locations, expected_return_locations, expected_supply_areas, expected_return_areas,
                              expected_supply_fracs, expected_return_fracs, expected_n_return_registers)

    # Test defaults w/ building/unit adjacent to other housing unit
    hpxml = _create_hpxml('base-bldgtype-multifamily-adjacent-to-other-housing-unit.xml')
    hpxml.hvac_distributions.each do |hvac_distribution|
      hvac_distribution.ducts.each do |duct|
        duct.duct_location = nil
        duct.duct_surface_area = nil
      end
    end
    XMLHelper.write_file(hpxml.to_oga, @tmp_hpxml_path)
    hpxml_default = _test_measure()
    expected_supply_locations = ['living space']
    expected_return_locations = ['living space']
    expected_supply_areas = [243.0]
    expected_return_areas = [45.0]
    expected_supply_fracs = [1.0]
    expected_return_fracs = [1.0]
    expected_n_return_registers = hpxml_default.building_construction.number_of_conditioned_floors
    _test_default_duct_values(hpxml_default, expected_supply_locations, expected_return_locations, expected_supply_areas, expected_return_areas,
                              expected_supply_fracs, expected_return_fracs, expected_n_return_registers)

    # Test defaults w/ 2-story building
    hpxml = _create_hpxml('base-enclosure-2stories.xml')
    hpxml.hvac_distributions.each do |hvac_distribution|
      hvac_distribution.ducts.each do |duct|
        duct.duct_location = nil
        duct.duct_surface_area = nil
      end
    end
    XMLHelper.write_file(hpxml.to_oga, @tmp_hpxml_path)
    hpxml_default = _test_measure()
    expected_supply_locations = ['basement - conditioned', 'basement - conditioned', 'living space', 'living space']
    expected_return_locations = ['basement - conditioned', 'basement - conditioned', 'living space', 'living space']
    expected_supply_areas = [410.06, 410.06, 136.69, 136.69]
    expected_return_areas = [227.82, 227.82, 75.94, 75.94]
    expected_supply_fracs = [0.375, 0.375, 0.125, 0.125]
    expected_return_fracs = [0.375, 0.375, 0.125, 0.125]
    expected_n_return_registers = hpxml_default.building_construction.number_of_conditioned_floors
    _test_default_duct_values(hpxml_default, expected_supply_locations, expected_return_locations, expected_supply_areas, expected_return_areas,
                              expected_supply_fracs, expected_return_fracs, expected_n_return_registers)

    # Test defaults w/ 1-story building & multiple HVAC systems
    hpxml = _create_hpxml('base-hvac-multiple.xml')
    hpxml.hvac_distributions.each do |hvac_distribution|
      hvac_distribution.ducts.each do |duct|
        duct.duct_location = nil
        duct.duct_surface_area = nil
      end
    end
    XMLHelper.write_file(hpxml.to_oga, @tmp_hpxml_path)
    hpxml_default = _test_measure()
    expected_supply_locations = ['basement - conditioned', 'basement - conditioned'] * hpxml_default.hvac_distributions.size
    expected_return_locations = ['basement - conditioned', 'basement - conditioned'] * hpxml_default.hvac_distributions.size
    expected_supply_areas = [33.075, 33.075] * hpxml_default.hvac_distributions.size
    expected_return_areas = [12.25, 12.25] * hpxml_default.hvac_distributions.size
<<<<<<< HEAD
    expected_area_fracs = [0.5, 0.5] * hpxml_default.hvac_distributions.size
=======
    expected_supply_fracs = [0.5, 0.5] * hpxml_default.hvac_distributions.size
    expected_return_fracs = [0.5, 0.5] * hpxml_default.hvac_distributions.size
>>>>>>> 015feeba
    expected_n_return_registers = hpxml_default.building_construction.number_of_conditioned_floors
    _test_default_duct_values(hpxml_default, expected_supply_locations, expected_return_locations, expected_supply_areas, expected_return_areas,
                              expected_supply_fracs, expected_return_fracs, expected_n_return_registers)

    # Test defaults w/ 2-story building & multiple HVAC systems
    hpxml = _create_hpxml('base-hvac-multiple.xml')
    hpxml.building_construction.number_of_conditioned_floors_above_grade = 2
    hpxml.hvac_distributions.each do |hvac_distribution|
      hvac_distribution.ducts.each do |duct|
        duct.duct_location = nil
        duct.duct_surface_area = nil
      end
    end
    XMLHelper.write_file(hpxml.to_oga, @tmp_hpxml_path)
    hpxml_default = _test_measure()
    expected_supply_locations = ['basement - conditioned', 'basement - conditioned', 'living space', 'living space'] * hpxml_default.hvac_distributions.size
    expected_return_locations = ['basement - conditioned', 'basement - conditioned', 'living space', 'living space'] * hpxml_default.hvac_distributions.size
    expected_supply_areas = [24.81, 24.81, 8.27, 8.27] * hpxml_default.hvac_distributions.size
    expected_return_areas = [9.19, 9.19, 3.06, 3.06] * hpxml_default.hvac_distributions.size
<<<<<<< HEAD
    expected_area_fracs = [0.375, 0.375, 0.125, 0.125] * hpxml_default.hvac_distributions.size
=======
    expected_supply_fracs = [0.375, 0.375, 0.125, 0.125] * hpxml_default.hvac_distributions.size
    expected_return_fracs = [0.375, 0.375, 0.125, 0.125] * hpxml_default.hvac_distributions.size
    expected_n_return_registers = hpxml_default.building_construction.number_of_conditioned_floors
    _test_default_duct_values(hpxml_default, expected_supply_locations, expected_return_locations, expected_supply_areas, expected_return_areas,
                              expected_supply_fracs, expected_return_fracs, expected_n_return_registers)

    # Test defaults w/ 2-story building & multiple HVAC systems & duct area fractions
    hpxml = _create_hpxml('base-hvac-multiple.xml')
    hpxml.building_construction.number_of_conditioned_floors_above_grade = 2
    hpxml.hvac_distributions.each do |hvac_distribution|
      next unless hvac_distribution.distribution_system_type == HPXML::HVACDistributionTypeAir

      hvac_distribution.ducts[0].duct_fraction_area = 0.75
      hvac_distribution.ducts[1].duct_fraction_area = 0.25
      hvac_distribution.ducts[2].duct_fraction_area = 0.5
      hvac_distribution.ducts[3].duct_fraction_area = 0.5
    end
    hpxml.hvac_distributions.each do |hvac_distribution|
      hvac_distribution.ducts.each do |duct|
        duct.duct_surface_area = nil
      end
    end
    XMLHelper.write_file(hpxml.to_oga, @tmp_hpxml_path)
    hpxml_default = _test_measure()
    expected_supply_locations = ['attic - unvented', 'outside', 'attic - unvented', 'outside'] * hpxml_default.hvac_distributions.size
    expected_return_locations = ['attic - unvented', 'outside', 'attic - unvented', 'outside'] * hpxml_default.hvac_distributions.size
    expected_supply_areas = [49.61, 16.54] * hpxml_default.hvac_distributions.size
    expected_return_areas = [12.25, 12.25] * hpxml_default.hvac_distributions.size
    expected_supply_fracs = [0.75, 0.25] * hpxml_default.hvac_distributions.size
    expected_return_fracs = [0.5, 0.5] * hpxml_default.hvac_distributions.size
>>>>>>> 015feeba
    expected_n_return_registers = hpxml_default.building_construction.number_of_conditioned_floors
    _test_default_duct_values(hpxml_default, expected_supply_locations, expected_return_locations, expected_supply_areas, expected_return_areas,
                              expected_supply_fracs, expected_return_fracs, expected_n_return_registers)
  end

  def test_mech_ventilation_fans
    # Test inputs not overridden by defaults w/ shared exhaust system
    hpxml = _create_hpxml('base-mechvent-exhaust.xml')
    hpxml.building_construction.residential_facility_type = HPXML::ResidentialTypeSFA
    vent_fan = hpxml.ventilation_fans.select { |f| f.used_for_whole_building_ventilation }[0]
    vent_fan.is_shared_system = true
    vent_fan.fraction_recirculation = 0.0
    vent_fan.in_unit_flow_rate = 10.0
    vent_fan.hours_in_operation = 22.0
    vent_fan.fan_power = 12.5
    vent_fan.tested_flow_rate = nil
    vent_fan.rated_flow_rate = nil
    vent_fan.calculated_flow_rate = nil
    vent_fan.delivered_ventilation = 89
    XMLHelper.write_file(hpxml.to_oga, @tmp_hpxml_path)
    hpxml_default = _test_measure()
    _test_default_mech_vent_values(hpxml_default, true, 22.0, 12.5, 89)

    # Test inputs w/ TestedFlowRate
    vent_fan.tested_flow_rate = 79
    vent_fan.rated_flow_rate = nil
    vent_fan.calculated_flow_rate = nil
    vent_fan.delivered_ventilation = nil
    XMLHelper.write_file(hpxml.to_oga, @tmp_hpxml_path)
    hpxml_default = _test_measure()
    _test_default_mech_vent_values(hpxml_default, true, 22.0, 12.5, 79)

    # Test inputs w/ RatedFlowRate
    vent_fan.tested_flow_rate = nil
    vent_fan.rated_flow_rate = 69
    vent_fan.calculated_flow_rate = nil
    vent_fan.delivered_ventilation = nil
    XMLHelper.write_file(hpxml.to_oga, @tmp_hpxml_path)
    hpxml_default = _test_measure()
    _test_default_mech_vent_values(hpxml_default, true, 22.0, 12.5, 69)

    # Test inputs w/ CalculatedFlowRate
    vent_fan.tested_flow_rate = nil
    vent_fan.rated_flow_rate = nil
    vent_fan.calculated_flow_rate = 59
    vent_fan.delivered_ventilation = nil
    XMLHelper.write_file(hpxml.to_oga, @tmp_hpxml_path)
    hpxml_default = _test_measure()
    _test_default_mech_vent_values(hpxml_default, true, 22.0, 12.5, 59)

    # Test defaults
    vent_fan.rated_flow_rate = nil
    vent_fan.start_hour = nil
    vent_fan.quantity = nil
    vent_fan.is_shared_system = nil
    vent_fan.fraction_recirculation = nil
    vent_fan.in_unit_flow_rate = nil
    vent_fan.hours_in_operation = nil
    vent_fan.fan_power = nil
    vent_fan.tested_flow_rate = nil
    vent_fan.rated_flow_rate = nil
    vent_fan.calculated_flow_rate = nil
    vent_fan.delivered_ventilation = nil
    XMLHelper.write_file(hpxml.to_oga, @tmp_hpxml_path)
    hpxml_default = _test_measure()
    _test_default_mech_vent_values(hpxml_default, false, 24.0, 35.0, 100)

    # Test defaults w/ SFA building
    hpxml = _create_hpxml('base-bldgtype-single-family-attached.xml')
    hpxml.ventilation_fans.add(id: 'MechanicalVentilation',
                               fan_type: HPXML::MechVentTypeExhaust,
                               used_for_whole_building_ventilation: true)
    XMLHelper.write_file(hpxml.to_oga, @tmp_hpxml_path)
    hpxml_default = _test_measure()
    _test_default_mech_vent_values(hpxml_default, false, 24.0, 27.2, 78)

    # Test defaults w/ MF building
    hpxml = _create_hpxml('base-bldgtype-multifamily.xml')
    hpxml.ventilation_fans.add(id: 'MechanicalVentilation',
                               fan_type: HPXML::MechVentTypeExhaust,
                               used_for_whole_building_ventilation: true)
    XMLHelper.write_file(hpxml.to_oga, @tmp_hpxml_path)
    hpxml_default = _test_measure()
    _test_default_mech_vent_values(hpxml_default, false, 24.0, 19.8, 56.5)

    # Test defaults w/ nACH infiltration
    hpxml = _create_hpxml('base-enclosure-infil-natural-ach.xml')
    hpxml.ventilation_fans.add(id: 'MechanicalVentilation',
                               fan_type: HPXML::MechVentTypeExhaust,
                               used_for_whole_building_ventilation: true)
    XMLHelper.write_file(hpxml.to_oga, @tmp_hpxml_path)
    hpxml_default = _test_measure()
    _test_default_mech_vent_values(hpxml_default, false, 24.0, 21.6, 61.7)

    # Test defaults w/ CFM50 infiltration
    hpxml = _create_hpxml('base-enclosure-infil-cfm50.xml')
    hpxml.ventilation_fans.add(id: 'MechanicalVentilation',
                               fan_type: HPXML::MechVentTypeExhaust,
                               used_for_whole_building_ventilation: true)
    XMLHelper.write_file(hpxml.to_oga, @tmp_hpxml_path)
    hpxml_default = _test_measure()
    _test_default_mech_vent_values(hpxml_default, false, 24.0, 34.9, 99.6)

    # Test defaults w/ balanced system
    hpxml = _create_hpxml('base.xml')
    hpxml.ventilation_fans.add(id: 'MechanicalVentilation',
                               fan_type: HPXML::MechVentTypeBalanced,
                               used_for_whole_building_ventilation: true)
    XMLHelper.write_file(hpxml.to_oga, @tmp_hpxml_path)
    hpxml_default = _test_measure()
    _test_default_mech_vent_values(hpxml_default, false, 24.0, 52.8, 75.4)

    # Test defaults w/ cathedral ceiling
    hpxml = _create_hpxml('base-atticroof-cathedral.xml')
    hpxml.ventilation_fans.add(id: 'MechanicalVentilation',
                               fan_type: HPXML::MechVentTypeExhaust,
                               used_for_whole_building_ventilation: true)
    XMLHelper.write_file(hpxml.to_oga, @tmp_hpxml_path)
    hpxml_default = _test_measure()
    _test_default_mech_vent_values(hpxml_default, false, 24.0, 27.0, 77.1)

    # Test inputs not overridden by defaults w/ CFIS
    hpxml = _create_hpxml('base-mechvent-cfis.xml')
    vent_fan = hpxml.ventilation_fans.select { |f| f.used_for_whole_building_ventilation }[0]
    vent_fan.is_shared_system = false
    vent_fan.hours_in_operation = 12.0
    vent_fan.fan_power = 12.5
    XMLHelper.write_file(hpxml.to_oga, @tmp_hpxml_path)
    hpxml_default = _test_measure()
    _test_default_mech_vent_values(hpxml_default, false, 12.0, 12.5, 330)

    # Test defaults w/ CFIS
    vent_fan.is_shared_system = nil
    vent_fan.hours_in_operation = nil
    vent_fan.fan_power = nil
    XMLHelper.write_file(hpxml.to_oga, @tmp_hpxml_path)
    hpxml_default = _test_measure()
    _test_default_mech_vent_values(hpxml_default, false, 8.0, 165.0, 330)

    # Test inputs not overridden by defaults w/ ERV
    hpxml = _create_hpxml('base-mechvent-erv.xml')
    vent_fan = hpxml.ventilation_fans.select { |f| f.used_for_whole_building_ventilation }[0]
    vent_fan.is_shared_system = false
    vent_fan.hours_in_operation = 20.0
    vent_fan.fan_power = 45.0
    XMLHelper.write_file(hpxml.to_oga, @tmp_hpxml_path)
    hpxml_default = _test_measure()
    _test_default_mech_vent_values(hpxml_default, false, 20.0, 45.0, 110)

    # Test defaults w/ ERV
    vent_fan.is_shared_system = nil
    vent_fan.hours_in_operation = nil
    vent_fan.fan_power = nil
    XMLHelper.write_file(hpxml.to_oga, @tmp_hpxml_path)
    hpxml_default = _test_measure()
    _test_default_mech_vent_values(hpxml_default, false, 24.0, 110.0, 110)
  end

  def test_local_ventilation_fans
    # Test inputs not overridden by defaults
    hpxml = _create_hpxml('base-mechvent-bath-kitchen-fans.xml')
    kitchen_fan = hpxml.ventilation_fans.select { |f| f.used_for_local_ventilation && f.fan_location == HPXML::LocationKitchen }[0]
    kitchen_fan.rated_flow_rate = 300
    kitchen_fan.fan_power = 20
    kitchen_fan.start_hour = 12
    kitchen_fan.quantity = 2
    kitchen_fan.hours_in_operation = 2
    bath_fan = hpxml.ventilation_fans.select { |f| f.used_for_local_ventilation && f.fan_location == HPXML::LocationBath }[0]
    bath_fan.rated_flow_rate = 80
    bath_fan.fan_power = 33
    bath_fan.start_hour = 6
    bath_fan.quantity = 3
    bath_fan.hours_in_operation = 3
    XMLHelper.write_file(hpxml.to_oga, @tmp_hpxml_path)
    hpxml_default = _test_measure()
    _test_default_kitchen_fan_values(hpxml_default, 2, 300, 2, 20, 12)
    _test_default_bath_fan_values(hpxml_default, 3, 80, 3, 33, 6)

    # Test defaults
    kitchen_fan.rated_flow_rate = nil
    kitchen_fan.fan_power = nil
    kitchen_fan.start_hour = nil
    kitchen_fan.quantity = nil
    kitchen_fan.hours_in_operation = nil
    bath_fan.rated_flow_rate = nil
    bath_fan.fan_power = nil
    bath_fan.start_hour = nil
    bath_fan.quantity = nil
    bath_fan.hours_in_operation = nil
    XMLHelper.write_file(hpxml.to_oga, @tmp_hpxml_path)
    hpxml_default = _test_measure()
    _test_default_kitchen_fan_values(hpxml_default, 1, 100, 1, 30, 18)
    _test_default_bath_fan_values(hpxml_default, 2, 50, 1, 15, 7)
  end

  def test_whole_house_fan
    # Test inputs not overridden by defaults
    hpxml = _create_hpxml('base-mechvent-whole-house-fan.xml')
    whf = hpxml.ventilation_fans.select { |f| f.used_for_seasonal_cooling_load_reduction }[0]
    whf.rated_flow_rate = 3000
    whf.fan_power = 321
    XMLHelper.write_file(hpxml.to_oga, @tmp_hpxml_path)
    hpxml_default = _test_measure()
    _test_default_whole_house_fan_values(hpxml_default, 3000, 321)

    # Test defaults
    whf.rated_flow_rate = nil
    whf.fan_power = nil
    XMLHelper.write_file(hpxml.to_oga, @tmp_hpxml_path)
    hpxml_default = _test_measure()
    _test_default_whole_house_fan_values(hpxml_default, 5400, 540)
  end

  def test_storage_water_heaters
    # Test inputs not overridden by defaults
    hpxml = _create_hpxml('base.xml')
    hpxml.building_construction.residential_facility_type = HPXML::ResidentialTypeSFA
    hpxml.water_heating_systems.each do |wh|
      wh.is_shared_system = true
      wh.number_of_units_served = 2
      wh.heating_capacity = 15000.0
      wh.tank_volume = 40.0
      wh.recovery_efficiency = 0.95
      wh.location = HPXML::LocationLivingSpace
      wh.temperature = 111
      wh.energy_factor = 0.90
      wh.year_installed = 2003
    end
    XMLHelper.write_file(hpxml.to_oga, @tmp_hpxml_path)
    hpxml_default = _test_measure()
    _test_default_storage_water_heater_values(hpxml_default,
                                              [true, 15000.0, 40.0, 0.95, HPXML::LocationLivingSpace, 111, 0.90])

    # Test defaults w/ 3-bedroom house & electric storage water heater
    hpxml.water_heating_systems.each do |wh|
      wh.is_shared_system = nil
      wh.heating_capacity = nil
      wh.tank_volume = nil
      wh.recovery_efficiency = nil
      wh.location = nil
      wh.temperature = nil
      wh.energy_factor = nil
      wh.year_installed = 2003
    end
    XMLHelper.write_file(hpxml.to_oga, @tmp_hpxml_path)
    hpxml_default = _test_measure()
    _test_default_storage_water_heater_values(hpxml_default,
                                              [false, 18766.7, 50.0, 0.98, HPXML::LocationBasementConditioned, 125, 0.857])

    # Test defaults w/ 5-bedroom house & electric storage water heater
    hpxml = _create_hpxml('base-enclosure-beds-5.xml')
    hpxml.water_heating_systems.each do |wh|
      wh.is_shared_system = nil
      wh.heating_capacity = nil
      wh.tank_volume = nil
      wh.recovery_efficiency = nil
      wh.location = nil
      wh.temperature = nil
      wh.energy_factor = nil
      wh.year_installed = 2010
    end
    XMLHelper.write_file(hpxml.to_oga, @tmp_hpxml_path)
    hpxml_default = _test_measure()
    _test_default_storage_water_heater_values(hpxml_default,
                                              [false, 18766.7, 66.0, 0.98, HPXML::LocationBasementConditioned, 125, 0.90])

    # Test defaults w/ 3-bedroom house & 2 storage water heaters (1 electric and 1 natural gas)
    hpxml = _create_hpxml('base-dhw-multiple.xml')
    hpxml.water_heating_systems.each do |wh|
      wh.is_shared_system = nil
      next unless wh.water_heater_type == HPXML::WaterHeaterTypeStorage

      wh.heating_capacity = nil
      wh.tank_volume = nil
      wh.recovery_efficiency = nil
      wh.location = nil
      wh.temperature = nil
      wh.energy_factor = nil
      wh.year_installed = 2010
    end
    XMLHelper.write_file(hpxml.to_oga, @tmp_hpxml_path)
    hpxml_default = _test_measure()
    _test_default_storage_water_heater_values(hpxml_default,
                                              [false, 15354.6, 50.0, 0.98, HPXML::LocationBasementConditioned, 125, 0.90],
                                              [false, 36000.0, 40.0, 0.746, HPXML::LocationBasementConditioned, 125, 0.55])

    # Test inputs not overridden by defaults w/ UEF
    hpxml = _create_hpxml('base-dhw-tank-gas-uef.xml')
    hpxml.water_heating_systems.each do |wh|
      wh.first_hour_rating = nil
      wh.usage_bin = HPXML::WaterHeaterUsageBinVerySmall
    end
    XMLHelper.write_file(hpxml.to_oga, @tmp_hpxml_path)
    hpxml_default = _test_measure()
    assert_nil(hpxml_default.water_heating_systems[0].first_hour_rating)
    assert_equal(HPXML::WaterHeaterUsageBinVerySmall, hpxml_default.water_heating_systems[0].usage_bin)

    # Test defaults w/ UEF & FHR
    hpxml.water_heating_systems.each do |wh|
      wh.first_hour_rating = 40
      wh.usage_bin = nil
    end
    XMLHelper.write_file(hpxml.to_oga, @tmp_hpxml_path)
    hpxml_default = _test_measure()
    assert_equal(40, hpxml_default.water_heating_systems[0].first_hour_rating)
    assert_equal(HPXML::WaterHeaterUsageBinLow, hpxml_default.water_heating_systems[0].usage_bin)

    # Test defaults w/ UEF & no FHR
    hpxml.water_heating_systems.each do |wh|
      wh.first_hour_rating = nil
      wh.usage_bin = nil
    end
    XMLHelper.write_file(hpxml.to_oga, @tmp_hpxml_path)
    hpxml_default = _test_measure()
    assert_nil(hpxml_default.water_heating_systems[0].first_hour_rating)
    assert_equal(HPXML::WaterHeaterUsageBinMedium, hpxml_default.water_heating_systems[0].usage_bin)
  end

  def test_tankless_water_heaters
    # Test inputs not overridden by defaults
    hpxml = _create_hpxml('base-dhw-tankless-gas.xml')
    hpxml.water_heating_systems[0].performance_adjustment = 0.88
    XMLHelper.write_file(hpxml.to_oga, @tmp_hpxml_path)
    hpxml_default = _test_measure()
    _test_default_tankless_water_heater_values(hpxml_default, [0.88])

    # Test defaults w/ EF
    hpxml.water_heating_systems[0].performance_adjustment = nil
    XMLHelper.write_file(hpxml.to_oga, @tmp_hpxml_path)
    hpxml_default = _test_measure()
    _test_default_tankless_water_heater_values(hpxml_default, [0.92])

    # Test defaults w/ UEF
    hpxml.water_heating_systems[0].energy_factor = nil
    hpxml.water_heating_systems[0].uniform_energy_factor = 0.93
    hpxml.water_heating_systems[0].first_hour_rating = 5.7
    XMLHelper.write_file(hpxml.to_oga, @tmp_hpxml_path)
    hpxml_default = _test_measure()
    _test_default_tankless_water_heater_values(hpxml_default, [0.94])
  end

  def test_hot_water_distribution
    # Test inputs not overridden by defaults -- standard
    hpxml = _create_hpxml('base.xml')
    hpxml.hot_water_distributions[0].pipe_r_value = 2.5
    XMLHelper.write_file(hpxml.to_oga, @tmp_hpxml_path)
    hpxml_default = _test_measure()
    _test_default_standard_distribution_values(hpxml_default.hot_water_distributions[0], 50.0, 2.5)

    # Test inputs not overridden by defaults -- recirculation
    hpxml = _create_hpxml('base-dhw-recirc-demand.xml')
    hpxml.hot_water_distributions[0].recirculation_pump_power = 65.0
    hpxml.hot_water_distributions[0].pipe_r_value = 2.5
    XMLHelper.write_file(hpxml.to_oga, @tmp_hpxml_path)
    hpxml_default = _test_measure()
    _test_default_recirc_distribution_values(hpxml_default.hot_water_distributions[0], 50.0, 50.0, 65.0, 2.5)

    # Test inputs not overridden by defaults -- shared recirculation
    hpxml = _create_hpxml('base-bldgtype-multifamily-shared-water-heater-recirc.xml')
    hpxml.hot_water_distributions[0].shared_recirculation_pump_power = 333.0
    XMLHelper.write_file(hpxml.to_oga, @tmp_hpxml_path)
    hpxml_default = _test_measure()
    _test_default_shared_recirc_distribution_values(hpxml_default.hot_water_distributions[0], 333.0)

    # Test defaults w/ conditioned basement
    hpxml = _create_hpxml('base.xml')
    hpxml.hot_water_distributions[0].standard_piping_length = nil
    hpxml.hot_water_distributions[0].pipe_r_value = nil
    XMLHelper.write_file(hpxml.to_oga, @tmp_hpxml_path)
    hpxml_default = _test_measure()
    _test_default_standard_distribution_values(hpxml_default.hot_water_distributions[0], 93.48, 0.0)

    # Test defaults w/ unconditioned basement
    hpxml = _create_hpxml('base-foundation-unconditioned-basement.xml')
    hpxml.hot_water_distributions[0].standard_piping_length = nil
    hpxml.hot_water_distributions[0].pipe_r_value = nil
    XMLHelper.write_file(hpxml.to_oga, @tmp_hpxml_path)
    hpxml_default = _test_measure()
    _test_default_standard_distribution_values(hpxml_default.hot_water_distributions[0], 88.48, 0.0)

    # Test defaults w/ 2-story building
    hpxml = _create_hpxml('base-enclosure-2stories.xml')
    hpxml.hot_water_distributions[0].standard_piping_length = nil
    hpxml.hot_water_distributions[0].pipe_r_value = nil
    XMLHelper.write_file(hpxml.to_oga, @tmp_hpxml_path)
    hpxml_default = _test_measure()
    _test_default_standard_distribution_values(hpxml_default.hot_water_distributions[0], 103.48, 0.0)

    # Test defaults w/ recirculation & conditioned basement
    hpxml = _create_hpxml('base-dhw-recirc-demand.xml')
    hpxml.hot_water_distributions[0].recirculation_piping_length = nil
    hpxml.hot_water_distributions[0].recirculation_branch_piping_length = nil
    hpxml.hot_water_distributions[0].recirculation_pump_power = nil
    hpxml.hot_water_distributions[0].pipe_r_value = nil
    XMLHelper.write_file(hpxml.to_oga, @tmp_hpxml_path)
    hpxml_default = _test_measure()
    _test_default_recirc_distribution_values(hpxml_default.hot_water_distributions[0], 166.96, 10.0, 50.0, 0.0)

    # Test defaults w/ recirculation & unconditioned basement
    hpxml = _create_hpxml('base-foundation-unconditioned-basement.xml')
    hpxml.hot_water_distributions.clear
    hpxml.hot_water_distributions.add(id: 'HotWaterDistribution',
                                      system_type: HPXML::DHWDistTypeRecirc,
                                      recirculation_control_type: HPXML::DHWRecirControlTypeSensor)
    XMLHelper.write_file(hpxml.to_oga, @tmp_hpxml_path)
    hpxml_default = _test_measure()
    _test_default_recirc_distribution_values(hpxml_default.hot_water_distributions[0], 156.96, 10.0, 50.0, 0.0)

    # Test defaults w/ recirculation & 2-story building
    hpxml = _create_hpxml('base-enclosure-2stories.xml')
    hpxml.hot_water_distributions.clear
    hpxml.hot_water_distributions.add(id: 'HotWaterDistribution',
                                      system_type: HPXML::DHWDistTypeRecirc,
                                      recirculation_control_type: HPXML::DHWRecirControlTypeSensor)
    XMLHelper.write_file(hpxml.to_oga, @tmp_hpxml_path)
    hpxml_default = _test_measure()
    _test_default_recirc_distribution_values(hpxml_default.hot_water_distributions[0], 186.96, 10.0, 50.0, 0.0)

    # Test defaults w/ shared recirculation
    hpxml = _create_hpxml('base-bldgtype-multifamily-shared-water-heater-recirc.xml')
    hpxml.hot_water_distributions[0].shared_recirculation_pump_power = nil
    XMLHelper.write_file(hpxml.to_oga, @tmp_hpxml_path)
    hpxml_default = _test_measure()
    _test_default_shared_recirc_distribution_values(hpxml_default.hot_water_distributions[0], 220.0)
  end

  def test_water_fixtures
    # Test inputs not overridden by defaults
    hpxml = _create_hpxml('base.xml')
    hpxml.water_heating.water_fixtures_usage_multiplier = 2.0
    hpxml.water_heating.water_fixtures_weekday_fractions = ConstantDaySchedule
    hpxml.water_heating.water_fixtures_weekend_fractions = ConstantDaySchedule
    hpxml.water_heating.water_fixtures_monthly_multipliers = ConstantMonthSchedule
    XMLHelper.write_file(hpxml.to_oga, @tmp_hpxml_path)
    hpxml_default = _test_measure()
    _test_default_water_fixture_values(hpxml_default, 2.0, ConstantDaySchedule, ConstantDaySchedule, ConstantMonthSchedule)

    # Test defaults
    hpxml.water_heating.water_fixtures_usage_multiplier = nil
    hpxml.water_heating.water_fixtures_weekday_fractions = nil
    hpxml.water_heating.water_fixtures_weekend_fractions = nil
    hpxml.water_heating.water_fixtures_monthly_multipliers = nil
    XMLHelper.write_file(hpxml.to_oga, @tmp_hpxml_path)
    hpxml_default = _test_measure()
    _test_default_water_fixture_values(hpxml_default, 1.0, Schedule.FixturesWeekdayFractions, Schedule.FixturesWeekendFractions, Schedule.FixturesMonthlyMultipliers)
  end

  def test_solar_thermal_systems
    # Test inputs not overridden by defaults
    hpxml = _create_hpxml('base-dhw-solar-direct-flat-plate.xml')
    hpxml.solar_thermal_systems[0].storage_volume = 55.0
    hpxml.solar_thermal_systems[0].collector_azimuth = 123
    XMLHelper.write_file(hpxml.to_oga, @tmp_hpxml_path)
    hpxml_default = _test_measure()
    _test_default_solar_thermal_values(hpxml_default.solar_thermal_systems[0], 55.0, 123)

    # Test defaults w/ collector area of 40 sqft
    hpxml.solar_thermal_systems[0].storage_volume = nil
    hpxml.solar_thermal_systems[0].collector_orientation = HPXML::OrientationNorth
    hpxml.solar_thermal_systems[0].collector_azimuth = nil
    XMLHelper.write_file(hpxml.to_oga, @tmp_hpxml_path)
    hpxml_default = _test_measure()
    _test_default_solar_thermal_values(hpxml_default.solar_thermal_systems[0], 60.0, 0)

    # Test defaults w/ collector area of 100 sqft
    hpxml.solar_thermal_systems[0].collector_area = 100.0
    hpxml.solar_thermal_systems[0].storage_volume = nil
    XMLHelper.write_file(hpxml.to_oga, @tmp_hpxml_path)
    hpxml_default = _test_measure()
    _test_default_solar_thermal_values(hpxml_default.solar_thermal_systems[0], 150.0, 0)
  end

  def test_pv_systems
    # Test inputs not overridden by defaults
    hpxml = _create_hpxml('base-pv.xml')
    hpxml.building_construction.residential_facility_type = HPXML::ResidentialTypeSFA
    hpxml.pv_systems.each do |pv|
      pv.is_shared_system = true
      pv.number_of_bedrooms_served = 20
      pv.inverter_efficiency = 0.90
      pv.system_losses_fraction = 0.20
      pv.location = HPXML::LocationGround
      pv.tracking = HPXML::PVTrackingType1Axis
      pv.module_type = HPXML::PVModuleTypePremium
      pv.array_azimuth = 123
    end
    XMLHelper.write_file(hpxml.to_oga, @tmp_hpxml_path)
    hpxml_default = _test_measure()
    _test_default_pv_system_values(hpxml_default, 0.90, 0.20, true, HPXML::LocationGround, HPXML::PVTrackingType1Axis, HPXML::PVModuleTypePremium, 123)

    # Test defaults w/o year modules manufactured
    hpxml.pv_systems.each do |pv|
      pv.is_shared_system = nil
      pv.inverter_efficiency = nil
      pv.system_losses_fraction = nil
      pv.location = nil
      pv.tracking = nil
      pv.module_type = nil
      pv.array_orientation = HPXML::OrientationSoutheast
      pv.array_azimuth = nil
    end
    XMLHelper.write_file(hpxml.to_oga, @tmp_hpxml_path)
    hpxml_default = _test_measure()
    _test_default_pv_system_values(hpxml_default, 0.96, 0.14, false, HPXML::LocationRoof, HPXML::PVTrackingTypeFixed, HPXML::PVModuleTypeStandard, 135)

    # Test defaults w/ year modules manufactured
    hpxml.pv_systems.each do |pv|
      pv.year_modules_manufactured = 2010
    end
    XMLHelper.write_file(hpxml.to_oga, @tmp_hpxml_path)
    hpxml_default = _test_measure()
    _test_default_pv_system_values(hpxml_default, 0.96, 0.186, false, HPXML::LocationRoof, HPXML::PVTrackingTypeFixed, HPXML::PVModuleTypeStandard, 135)
  end

  def test_generators
    # Test inputs not overridden by defaults
    hpxml = _create_hpxml('base-misc-generators.xml')
    hpxml.building_construction.residential_facility_type = HPXML::ResidentialTypeSFA
    hpxml.generators.each do |generator|
      generator.is_shared_system = true
      generator.number_of_bedrooms_served = 20
    end
    XMLHelper.write_file(hpxml.to_oga, @tmp_hpxml_path)
    hpxml_default = _test_measure()
    _test_default_generator_values(hpxml_default, true)

    # Test defaults
    hpxml.generators.each do |generator|
      generator.is_shared_system = nil
    end
    XMLHelper.write_file(hpxml.to_oga, @tmp_hpxml_path)
    hpxml_default = _test_measure()
    _test_default_generator_values(hpxml_default, false)
  end

  def test_clothes_washers
    # Test inputs not overridden by defaults
    hpxml = _create_hpxml('base.xml')
    hpxml.building_construction.residential_facility_type = HPXML::ResidentialTypeSFA
    hpxml.water_heating_systems[0].is_shared_system = true
    hpxml.water_heating_systems[0].number_of_units_served = 6
    hpxml.water_heating_systems[0].fraction_dhw_load_served = 0
    hpxml.clothes_washers[0].location = HPXML::LocationBasementConditioned
    hpxml.clothes_washers[0].is_shared_appliance = true
    hpxml.clothes_washers[0].usage_multiplier = 1.5
    hpxml.clothes_washers[0].water_heating_system_idref = hpxml.water_heating_systems[0].id
    hpxml.clothes_washers[0].weekday_fractions = ConstantDaySchedule
    hpxml.clothes_washers[0].weekend_fractions = ConstantDaySchedule
    hpxml.clothes_washers[0].monthly_multipliers = ConstantMonthSchedule
    XMLHelper.write_file(hpxml.to_oga, @tmp_hpxml_path)
    hpxml_default = _test_measure()
    _test_default_clothes_washer_values(hpxml_default.clothes_washers[0], true, HPXML::LocationBasementConditioned, 1.21, 380.0, 0.12, 1.09, 27.0, 3.2, 6.0, 1.5, ConstantDaySchedule, ConstantDaySchedule, ConstantMonthSchedule)

    # Test defaults
    hpxml.clothes_washers[0].is_shared_appliance = nil
    hpxml.clothes_washers[0].location = nil
    hpxml.clothes_washers[0].integrated_modified_energy_factor = nil
    hpxml.clothes_washers[0].rated_annual_kwh = nil
    hpxml.clothes_washers[0].label_electric_rate = nil
    hpxml.clothes_washers[0].label_gas_rate = nil
    hpxml.clothes_washers[0].label_annual_gas_cost = nil
    hpxml.clothes_washers[0].capacity = nil
    hpxml.clothes_washers[0].label_usage = nil
    hpxml.clothes_washers[0].usage_multiplier = nil
    hpxml.clothes_washers[0].weekday_fractions = nil
    hpxml.clothes_washers[0].weekend_fractions = nil
    hpxml.clothes_washers[0].monthly_multipliers = nil
    XMLHelper.write_file(hpxml.to_oga, @tmp_hpxml_path)
    hpxml_default = _test_measure()
    _test_default_clothes_washer_values(hpxml_default.clothes_washers[0], false, HPXML::LocationLivingSpace, 1.0, 400.0, 0.12, 1.09, 27.0, 3.0, 6.0, 1.0, Schedule.ClothesWasherWeekdayFractions, Schedule.ClothesWasherWeekendFractions, Schedule.ClothesWasherMonthlyMultipliers)

    # Test defaults before 301-2019 Addendum A
    hpxml = _create_hpxml('base.xml')
    hpxml.header.eri_calculation_version = '2019'
    hpxml.clothes_washers[0].is_shared_appliance = nil
    hpxml.clothes_washers[0].location = nil
    hpxml.clothes_washers[0].integrated_modified_energy_factor = nil
    hpxml.clothes_washers[0].rated_annual_kwh = nil
    hpxml.clothes_washers[0].label_electric_rate = nil
    hpxml.clothes_washers[0].label_gas_rate = nil
    hpxml.clothes_washers[0].label_annual_gas_cost = nil
    hpxml.clothes_washers[0].capacity = nil
    hpxml.clothes_washers[0].label_usage = nil
    hpxml.clothes_washers[0].usage_multiplier = nil
    hpxml.clothes_washers[0].weekday_fractions = nil
    hpxml.clothes_washers[0].weekend_fractions = nil
    hpxml.clothes_washers[0].monthly_multipliers = nil
    XMLHelper.write_file(hpxml.to_oga, @tmp_hpxml_path)
    hpxml_default = _test_measure()
    _test_default_clothes_washer_values(hpxml_default.clothes_washers[0], false, HPXML::LocationLivingSpace, 0.331, 704.0, 0.08, 0.58, 23.0, 2.874, 999, 1.0, Schedule.ClothesWasherWeekdayFractions, Schedule.ClothesWasherWeekendFractions, Schedule.ClothesWasherMonthlyMultipliers)
  end

  def test_clothes_dryers
    # Test inputs not overridden by defaults
    hpxml = _create_hpxml('base.xml')
    hpxml.building_construction.residential_facility_type = HPXML::ResidentialTypeSFA
    hpxml.water_heating_systems[0].is_shared_system = true
    hpxml.water_heating_systems[0].number_of_units_served = 6
    hpxml.water_heating_systems[0].fraction_dhw_load_served = 0
    hpxml.clothes_dryers[0].location = HPXML::LocationBasementConditioned
    hpxml.clothes_dryers[0].is_shared_appliance = true
    hpxml.clothes_dryers[0].combined_energy_factor = 3.33
    hpxml.clothes_dryers[0].usage_multiplier = 1.1
    hpxml.clothes_dryers[0].weekday_fractions = ConstantDaySchedule
    hpxml.clothes_dryers[0].weekend_fractions = ConstantDaySchedule
    hpxml.clothes_dryers[0].monthly_multipliers = ConstantMonthSchedule
    XMLHelper.write_file(hpxml.to_oga, @tmp_hpxml_path)
    hpxml_default = _test_measure()
    _test_default_clothes_dryer_values(hpxml_default.clothes_dryers[0], true, HPXML::LocationBasementConditioned, 3.33, 1.1, ConstantDaySchedule, ConstantDaySchedule, ConstantMonthSchedule)

    # Test defaults w/ electric clothes dryer
    hpxml.clothes_dryers[0].location = nil
    hpxml.clothes_dryers[0].is_shared_appliance = nil
    hpxml.clothes_dryers[0].combined_energy_factor = nil
    hpxml.clothes_dryers[0].usage_multiplier = nil
    hpxml.clothes_dryers[0].weekday_fractions = nil
    hpxml.clothes_dryers[0].weekend_fractions = nil
    hpxml.clothes_dryers[0].monthly_multipliers = nil
    XMLHelper.write_file(hpxml.to_oga, @tmp_hpxml_path)
    hpxml_default = _test_measure()
    _test_default_clothes_dryer_values(hpxml_default.clothes_dryers[0], false, HPXML::LocationLivingSpace, 3.01, 1.0, Schedule.ClothesDryerWeekdayFractions, Schedule.ClothesDryerWeekendFractions, Schedule.ClothesDryerMonthlyMultipliers)

    # Test defaults w/ gas clothes dryer
    hpxml.clothes_dryers[0].fuel_type = HPXML::FuelTypeNaturalGas
    XMLHelper.write_file(hpxml.to_oga, @tmp_hpxml_path)
    hpxml_default = _test_measure()
    _test_default_clothes_dryer_values(hpxml_default.clothes_dryers[0], false, HPXML::LocationLivingSpace, 3.01, 1.0, Schedule.ClothesDryerWeekdayFractions, Schedule.ClothesDryerWeekendFractions, Schedule.ClothesDryerMonthlyMultipliers)

    # Test defaults w/ electric clothes dryer before 301-2019 Addendum A
    hpxml.header.eri_calculation_version = '2019'
    hpxml.clothes_dryers[0].fuel_type = HPXML::FuelTypeElectricity
    XMLHelper.write_file(hpxml.to_oga, @tmp_hpxml_path)
    hpxml_default = _test_measure()
    _test_default_clothes_dryer_values(hpxml_default.clothes_dryers[0], false, HPXML::LocationLivingSpace, 2.62, 1.0, Schedule.ClothesDryerWeekdayFractions, Schedule.ClothesDryerWeekendFractions, Schedule.ClothesDryerMonthlyMultipliers)

    # Test defaults w/ gas clothes dryer before 301-2019 Addendum A
    hpxml.clothes_dryers[0].fuel_type = HPXML::FuelTypeNaturalGas
    XMLHelper.write_file(hpxml.to_oga, @tmp_hpxml_path)
    hpxml_default = _test_measure()
    _test_default_clothes_dryer_values(hpxml_default.clothes_dryers[0], false, HPXML::LocationLivingSpace, 2.32, 1.0, Schedule.ClothesDryerWeekdayFractions, Schedule.ClothesDryerWeekendFractions, Schedule.ClothesDryerMonthlyMultipliers)
  end

  def test_clothes_dryer_exhaust
    # Test inputs not overridden by defaults w/ vented dryer
    hpxml_name = 'base.xml'
    hpxml = HPXML.new(hpxml_path: File.join(@root_path, 'workflow', 'sample_files', hpxml_name))
    clothes_dryer = hpxml.clothes_dryers[0]
    clothes_dryer.is_vented = true
    clothes_dryer.vented_flow_rate = 200
    XMLHelper.write_file(hpxml.to_oga, @tmp_hpxml_path)
    hpxml_default = _test_measure()
    _test_default_clothes_dryer_exhaust_values(hpxml_default.clothes_dryers[0], true, 200)

    # Test inputs not overridden by defaults w/ unvented dryer
    clothes_dryer.is_vented = false
    clothes_dryer.vented_flow_rate = nil
    XMLHelper.write_file(hpxml.to_oga, @tmp_hpxml_path)
    hpxml_default = _test_measure()
    _test_default_clothes_dryer_exhaust_values(hpxml_default.clothes_dryers[0], false, nil)

    # Test defaults
    clothes_dryer.is_vented = nil
    clothes_dryer.vented_flow_rate = nil
    XMLHelper.write_file(hpxml.to_oga, @tmp_hpxml_path)
    hpxml_default = _test_measure()
    _test_default_clothes_dryer_exhaust_values(hpxml_default.clothes_dryers[0], true, 100)
  end

  def test_dishwashers
    # Test inputs not overridden by defaults
    hpxml = _create_hpxml('base.xml')
    hpxml.building_construction.residential_facility_type = HPXML::ResidentialTypeSFA
    hpxml.water_heating_systems[0].is_shared_system = true
    hpxml.water_heating_systems[0].number_of_units_served = 6
    hpxml.water_heating_systems[0].fraction_dhw_load_served = 0
    hpxml.dishwashers[0].location = HPXML::LocationBasementConditioned
    hpxml.dishwashers[0].is_shared_appliance = true
    hpxml.dishwashers[0].usage_multiplier = 1.3
    hpxml.dishwashers[0].water_heating_system_idref = hpxml.water_heating_systems[0].id
    hpxml.dishwashers[0].weekday_fractions = ConstantDaySchedule
    hpxml.dishwashers[0].weekend_fractions = ConstantDaySchedule
    hpxml.dishwashers[0].monthly_multipliers = ConstantMonthSchedule
    XMLHelper.write_file(hpxml.to_oga, @tmp_hpxml_path)
    hpxml_default = _test_measure()
    _test_default_dishwasher_values(hpxml_default.dishwashers[0], true, HPXML::LocationBasementConditioned, 307.0, 0.12, 1.09, 22.32, 4.0, 12, 1.3, ConstantDaySchedule, ConstantDaySchedule, ConstantMonthSchedule)

    # Test defaults
    hpxml.dishwashers[0].is_shared_appliance = nil
    hpxml.dishwashers[0].location = nil
    hpxml.dishwashers[0].rated_annual_kwh = nil
    hpxml.dishwashers[0].label_electric_rate = nil
    hpxml.dishwashers[0].label_gas_rate = nil
    hpxml.dishwashers[0].label_annual_gas_cost = nil
    hpxml.dishwashers[0].label_usage = nil
    hpxml.dishwashers[0].place_setting_capacity = nil
    hpxml.dishwashers[0].usage_multiplier = nil
    hpxml.dishwashers[0].weekday_fractions = nil
    hpxml.dishwashers[0].weekend_fractions = nil
    hpxml.dishwashers[0].monthly_multipliers = nil
    XMLHelper.write_file(hpxml.to_oga, @tmp_hpxml_path)
    hpxml_default = _test_measure()
    _test_default_dishwasher_values(hpxml_default.dishwashers[0], false, HPXML::LocationLivingSpace, 467.0, 0.12, 1.09, 33.12, 4.0, 12, 1.0, Schedule.DishwasherWeekdayFractions, Schedule.DishwasherWeekendFractions, Schedule.DishwasherMonthlyMultipliers)

    # Test defaults before 301-2019 Addendum A
    hpxml.header.eri_calculation_version = '2019'
    XMLHelper.write_file(hpxml.to_oga, @tmp_hpxml_path)
    hpxml_default = _test_measure()
    _test_default_dishwasher_values(hpxml_default.dishwashers[0], false, HPXML::LocationLivingSpace, 467.0, 999, 999, 999, 999, 12, 1.0, Schedule.DishwasherWeekdayFractions, Schedule.DishwasherWeekendFractions, Schedule.DishwasherMonthlyMultipliers)
  end

  def test_refrigerators
    # Test inputs not overridden by defaults
    hpxml = _create_hpxml('base.xml')
    hpxml.refrigerators[0].location = HPXML::LocationBasementConditioned
    hpxml.refrigerators[0].usage_multiplier = 1.2
    hpxml.refrigerators[0].weekday_fractions = ConstantDaySchedule
    hpxml.refrigerators[0].weekend_fractions = ConstantDaySchedule
    hpxml.refrigerators[0].monthly_multipliers = ConstantMonthSchedule
    XMLHelper.write_file(hpxml.to_oga, @tmp_hpxml_path)
    hpxml_default = _test_measure()
    _test_default_refrigerator_values(hpxml_default, HPXML::LocationBasementConditioned, 650.0, 1.2, ConstantDaySchedule, ConstantDaySchedule, ConstantMonthSchedule)

    # Test defaults
    hpxml.refrigerators[0].location = nil
    hpxml.refrigerators[0].rated_annual_kwh = nil
    hpxml.refrigerators[0].usage_multiplier = nil
    hpxml.refrigerators[0].weekday_fractions = nil
    hpxml.refrigerators[0].weekend_fractions = nil
    hpxml.refrigerators[0].monthly_multipliers = nil
    XMLHelper.write_file(hpxml.to_oga, @tmp_hpxml_path)
    hpxml_default = _test_measure()
    _test_default_refrigerator_values(hpxml_default, HPXML::LocationLivingSpace, 691.0, 1.0, Schedule.RefrigeratorWeekdayFractions, Schedule.RefrigeratorWeekendFractions, Schedule.RefrigeratorMonthlyMultipliers)

    # Test defaults w/ refrigerator in 5-bedroom house
    hpxml.building_construction.number_of_bedrooms = 5
    XMLHelper.write_file(hpxml.to_oga, @tmp_hpxml_path)
    hpxml_default = _test_measure()
    _test_default_refrigerator_values(hpxml_default, HPXML::LocationLivingSpace, 727.0, 1.0, Schedule.RefrigeratorWeekdayFractions, Schedule.RefrigeratorWeekendFractions, Schedule.RefrigeratorMonthlyMultipliers)

    # Test defaults before 301-2019 Addendum A
    hpxml.header.eri_calculation_version = '2019'
    hpxml.building_construction.number_of_bedrooms = 3
    XMLHelper.write_file(hpxml.to_oga, @tmp_hpxml_path)
    hpxml_default = _test_measure()
    _test_default_refrigerator_values(hpxml_default, HPXML::LocationLivingSpace, 691.0, 1.0, Schedule.RefrigeratorWeekdayFractions, Schedule.RefrigeratorWeekendFractions, Schedule.RefrigeratorMonthlyMultipliers)
  end

  def test_extra_refrigerators
    # Test inputs not overridden by defaults
    hpxml = _create_hpxml('base-misc-loads-large-uncommon.xml')
    hpxml.refrigerators.each do |refrigerator|
      refrigerator.location = HPXML::LocationLivingSpace
      refrigerator.rated_annual_kwh = 333.0
      refrigerator.usage_multiplier = 1.5
      refrigerator.weekday_fractions = ConstantDaySchedule
      refrigerator.weekend_fractions = ConstantDaySchedule
      refrigerator.monthly_multipliers = ConstantMonthSchedule
    end
    XMLHelper.write_file(hpxml.to_oga, @tmp_hpxml_path)
    hpxml_default = _test_measure()
    _test_default_extra_refrigerators_values(hpxml_default, HPXML::LocationLivingSpace, 333.0, 1.5, ConstantDaySchedule, ConstantDaySchedule, ConstantMonthSchedule)

    # Test defaults
    hpxml.refrigerators.each do |refrigerator|
      refrigerator.location = nil
      refrigerator.rated_annual_kwh = nil
      refrigerator.usage_multiplier = nil
      refrigerator.weekday_fractions = nil
      refrigerator.weekend_fractions = nil
      refrigerator.monthly_multipliers = nil
    end
    XMLHelper.write_file(hpxml.to_oga, @tmp_hpxml_path)
    hpxml_default = _test_measure()
    _test_default_extra_refrigerators_values(hpxml_default, HPXML::LocationBasementConditioned, 244.0, 1.0, Schedule.ExtraRefrigeratorWeekdayFractions, Schedule.ExtraRefrigeratorWeekendFractions, Schedule.ExtraRefrigeratorMonthlyMultipliers)
  end

  def test_freezers
    # Test inputs not overridden by defaults
    hpxml = _create_hpxml('base-misc-loads-large-uncommon.xml')
    hpxml.freezers.each do |freezer|
      freezer.location = HPXML::LocationLivingSpace
      freezer.rated_annual_kwh = 333.0
      freezer.usage_multiplier = 1.5
      freezer.weekday_fractions = ConstantDaySchedule
      freezer.weekend_fractions = ConstantDaySchedule
      freezer.monthly_multipliers = ConstantMonthSchedule
    end
    XMLHelper.write_file(hpxml.to_oga, @tmp_hpxml_path)
    hpxml_default = _test_measure()
    _test_default_freezers_values(hpxml_default, HPXML::LocationLivingSpace, 333.0, 1.5, ConstantDaySchedule, ConstantDaySchedule, ConstantMonthSchedule)

    # Test defaults
    hpxml.freezers.each do |freezer|
      freezer.location = nil
      freezer.rated_annual_kwh = nil
      freezer.usage_multiplier = nil
      freezer.weekday_fractions = nil
      freezer.weekend_fractions = nil
      freezer.monthly_multipliers = nil
    end
    XMLHelper.write_file(hpxml.to_oga, @tmp_hpxml_path)
    hpxml_default = _test_measure()
    _test_default_freezers_values(hpxml_default, HPXML::LocationBasementConditioned, 320.0, 1.0, Schedule.FreezerWeekdayFractions, Schedule.FreezerWeekendFractions, Schedule.FreezerMonthlyMultipliers)
  end

  def test_cooking_ranges
    # Test inputs not overridden by defaults
    hpxml = _create_hpxml('base.xml')
    hpxml.cooking_ranges[0].location = HPXML::LocationBasementConditioned
    hpxml.cooking_ranges[0].is_induction = true
    hpxml.cooking_ranges[0].usage_multiplier = 1.1
    hpxml.cooking_ranges[0].weekday_fractions = ConstantDaySchedule
    hpxml.cooking_ranges[0].weekend_fractions = ConstantDaySchedule
    hpxml.cooking_ranges[0].monthly_multipliers = ConstantMonthSchedule
    XMLHelper.write_file(hpxml.to_oga, @tmp_hpxml_path)
    hpxml_default = _test_measure()
    _test_default_cooking_range_values(hpxml_default.cooking_ranges[0], HPXML::LocationBasementConditioned, true, 1.1, ConstantDaySchedule, ConstantDaySchedule, ConstantMonthSchedule)

    # Test defaults
    hpxml.cooking_ranges[0].location = nil
    hpxml.cooking_ranges[0].is_induction = nil
    hpxml.cooking_ranges[0].usage_multiplier = nil
    hpxml.cooking_ranges[0].weekday_fractions = nil
    hpxml.cooking_ranges[0].weekend_fractions = nil
    hpxml.cooking_ranges[0].monthly_multipliers = nil
    XMLHelper.write_file(hpxml.to_oga, @tmp_hpxml_path)
    hpxml_default = _test_measure()
    _test_default_cooking_range_values(hpxml_default.cooking_ranges[0], HPXML::LocationLivingSpace, false, 1.0, Schedule.CookingRangeWeekdayFractions, Schedule.CookingRangeWeekendFractions, Schedule.CookingRangeMonthlyMultipliers)

    # Test defaults before 301-2019 Addendum A
    hpxml.header.eri_calculation_version = '2019'
    XMLHelper.write_file(hpxml.to_oga, @tmp_hpxml_path)
    hpxml_default = _test_measure()
    _test_default_cooking_range_values(hpxml_default.cooking_ranges[0], HPXML::LocationLivingSpace, false, 1.0, Schedule.CookingRangeWeekdayFractions, Schedule.CookingRangeWeekendFractions, Schedule.CookingRangeMonthlyMultipliers)
  end

  def test_ovens
    # Test inputs not overridden by defaults
    hpxml = _create_hpxml('base.xml')
    hpxml.ovens[0].is_convection = true
    XMLHelper.write_file(hpxml.to_oga, @tmp_hpxml_path)
    hpxml_default = _test_measure()
    _test_default_oven_values(hpxml_default.ovens[0], true)

    # Test defaults
    hpxml.ovens[0].is_convection = nil
    XMLHelper.write_file(hpxml.to_oga, @tmp_hpxml_path)
    hpxml_default = _test_measure()
    _test_default_oven_values(hpxml_default.ovens[0], false)

    # Test defaults before 301-2019 Addendum A
    hpxml.header.eri_calculation_version = '2019'
    XMLHelper.write_file(hpxml.to_oga, @tmp_hpxml_path)
    hpxml_default = _test_measure()
    _test_default_oven_values(hpxml_default.ovens[0], false)
  end

  def test_lighting
    # Test inputs not overridden by defaults
    hpxml = _create_hpxml('base.xml')
    hpxml.lighting.interior_usage_multiplier = 2.0
    hpxml.lighting.garage_usage_multiplier = 2.0
    hpxml.lighting.exterior_usage_multiplier = 2.0
    hpxml.lighting.interior_weekday_fractions = ConstantDaySchedule
    hpxml.lighting.interior_weekend_fractions = ConstantDaySchedule
    hpxml.lighting.interior_monthly_multipliers = ConstantMonthSchedule
    hpxml.lighting.exterior_weekday_fractions = ConstantDaySchedule
    hpxml.lighting.exterior_weekend_fractions = ConstantDaySchedule
    hpxml.lighting.exterior_monthly_multipliers = ConstantMonthSchedule
    hpxml.lighting.garage_weekday_fractions = ConstantDaySchedule
    hpxml.lighting.garage_weekend_fractions = ConstantDaySchedule
    hpxml.lighting.garage_monthly_multipliers = ConstantMonthSchedule
    hpxml.lighting.holiday_exists = true
    hpxml.lighting.holiday_kwh_per_day = 0.7
    hpxml.lighting.holiday_period_begin_month = 11
    hpxml.lighting.holiday_period_begin_day = 19
    hpxml.lighting.holiday_period_end_month = 12
    hpxml.lighting.holiday_period_end_day = 31
    hpxml.lighting.holiday_weekday_fractions = ConstantDaySchedule
    hpxml.lighting.holiday_weekend_fractions = ConstantDaySchedule
    XMLHelper.write_file(hpxml.to_oga, @tmp_hpxml_path)
    hpxml_default = _test_measure()
    _test_default_lighting_values(hpxml_default, 2.0, 2.0, 2.0,
                                  { int_wk_sch: ConstantDaySchedule,
                                    int_wknd_sch: ConstantDaySchedule,
                                    int_month_mult: ConstantMonthSchedule,
                                    ext_wk_sch: ConstantDaySchedule,
                                    ext_wknd_sch: ConstantDaySchedule,
                                    ext_month_mult: ConstantMonthSchedule,
                                    grg_wk_sch: ConstantDaySchedule,
                                    grg_wknd_sch: ConstantDaySchedule,
                                    grg_month_mult: ConstantMonthSchedule,
                                    hol_kwh_per_day: 0.7,
                                    hol_begin_month: 11,
                                    hol_begin_day: 19,
                                    hol_end_month: 12,
                                    hol_end_day: 31,
                                    hol_wk_sch: ConstantDaySchedule,
                                    hol_wknd_sch: ConstantDaySchedule })

    # Test defaults
    hpxml.lighting.interior_usage_multiplier = nil
    hpxml.lighting.garage_usage_multiplier = nil
    hpxml.lighting.exterior_usage_multiplier = nil
    hpxml.lighting.interior_weekday_fractions = nil
    hpxml.lighting.interior_weekend_fractions = nil
    hpxml.lighting.interior_monthly_multipliers = nil
    hpxml.lighting.exterior_weekday_fractions = nil
    hpxml.lighting.exterior_weekend_fractions = nil
    hpxml.lighting.exterior_monthly_multipliers = nil
    hpxml.lighting.garage_weekday_fractions = nil
    hpxml.lighting.garage_weekend_fractions = nil
    hpxml.lighting.garage_monthly_multipliers = nil
    hpxml.lighting.holiday_exists = nil
    XMLHelper.write_file(hpxml.to_oga, @tmp_hpxml_path)
    hpxml_default = _test_measure()
    _test_default_lighting_values(hpxml_default, 1.0, 1.0, 1.0,
                                  { ext_wk_sch: Schedule.LightingExteriorWeekdayFractions,
                                    ext_wknd_sch: Schedule.LightingExteriorWeekendFractions,
                                    ext_month_mult: Schedule.LightingExteriorMonthlyMultipliers })

    # Test defaults w/ garage
    hpxml = _create_hpxml('base-enclosure-garage.xml')
    hpxml.lighting.interior_usage_multiplier = nil
    hpxml.lighting.garage_usage_multiplier = nil
    hpxml.lighting.exterior_usage_multiplier = nil
    XMLHelper.write_file(hpxml.to_oga, @tmp_hpxml_path)
    hpxml_default = _test_measure()
    _test_default_lighting_values(hpxml_default, 1.0, 1.0, 1.0,
                                  { ext_wk_sch: Schedule.LightingExteriorWeekdayFractions,
                                    ext_wknd_sch: Schedule.LightingExteriorWeekendFractions,
                                    ext_month_mult: Schedule.LightingExteriorMonthlyMultipliers,
                                    grg_wk_sch: Schedule.LightingExteriorWeekdayFractions,
                                    grg_wknd_sch: Schedule.LightingExteriorWeekendFractions,
                                    grg_month_mult: Schedule.LightingExteriorMonthlyMultipliers })
  end

  def test_ceiling_fans
    # Test inputs not overridden by defaults
    hpxml = _create_hpxml('base-lighting-ceiling-fans.xml')
    hpxml.ceiling_fans[0].quantity = 2
    hpxml.ceiling_fans[0].efficiency = 100
    hpxml.ceiling_fans[0].weekday_fractions = ConstantDaySchedule
    hpxml.ceiling_fans[0].weekend_fractions = ConstantDaySchedule
    hpxml.ceiling_fans[0].monthly_multipliers = ConstantMonthSchedule
    XMLHelper.write_file(hpxml.to_oga, @tmp_hpxml_path)
    hpxml_default = _test_measure()
    _test_default_ceiling_fan_values(hpxml_default.ceiling_fans[0], 2, 100, ConstantDaySchedule, ConstantDaySchedule, ConstantMonthSchedule)

    # Test defaults
    hpxml.ceiling_fans.each do |ceiling_fan|
      ceiling_fan.quantity = nil
      ceiling_fan.efficiency = nil
      ceiling_fan.weekday_fractions = nil
      ceiling_fan.weekend_fractions = nil
      ceiling_fan.monthly_multipliers = nil
    end
    XMLHelper.write_file(hpxml.to_oga, @tmp_hpxml_path)
    hpxml_default = _test_measure()
    _test_default_ceiling_fan_values(hpxml_default.ceiling_fans[0], 4, 70.4, Schedule.CeilingFanWeekdayFractions, Schedule.CeilingFanWeekendFractions, '0, 0, 0, 0, 0, 1, 1, 1, 1, 0, 0, 0')
  end

  def test_pools
    # Test inputs not overridden by defaults
    hpxml = _create_hpxml('base-misc-loads-large-uncommon.xml')
    pool = hpxml.pools[0]
    pool.heater_load_units = HPXML::UnitsKwhPerYear
    pool.heater_load_value = 1000
    pool.heater_usage_multiplier = 1.4
    pool.heater_weekday_fractions = ConstantDaySchedule
    pool.heater_weekend_fractions = ConstantDaySchedule
    pool.heater_monthly_multipliers = ConstantMonthSchedule
    pool.pump_kwh_per_year = 3000
    pool.pump_usage_multiplier = 1.3
    pool.pump_weekday_fractions = ConstantDaySchedule
    pool.pump_weekend_fractions = ConstantDaySchedule
    pool.pump_monthly_multipliers = ConstantMonthSchedule
    XMLHelper.write_file(hpxml.to_oga, @tmp_hpxml_path)
    hpxml_default = _test_measure()
    _test_default_pool_heater_values(hpxml_default.pools[0], HPXML::UnitsKwhPerYear, 1000, 1.4, ConstantDaySchedule, ConstantDaySchedule, ConstantMonthSchedule)
    _test_default_pool_pump_values(hpxml_default.pools[0], 3000, 1.3, ConstantDaySchedule, ConstantDaySchedule, ConstantMonthSchedule)

    # Test defaults
    pool = hpxml.pools[0]
    pool.heater_load_units = nil
    pool.heater_load_value = nil
    pool.heater_usage_multiplier = nil
    pool.heater_weekday_fractions = nil
    pool.heater_weekend_fractions = nil
    pool.heater_monthly_multipliers = nil
    pool.pump_kwh_per_year = nil
    pool.pump_usage_multiplier = nil
    pool.pump_weekday_fractions = nil
    pool.pump_weekend_fractions = nil
    pool.pump_monthly_multipliers = nil
    XMLHelper.write_file(hpxml.to_oga, @tmp_hpxml_path)
    hpxml_default = _test_measure()
    _test_default_pool_heater_values(hpxml_default.pools[0], HPXML::UnitsThermPerYear, 236, 1.0, Schedule.PoolHeaterWeekdayFractions, Schedule.PoolHeaterWeekendFractions, Schedule.PoolHeaterMonthlyMultipliers)
    _test_default_pool_pump_values(hpxml_default.pools[0], 2496, 1.0, Schedule.PoolPumpWeekdayFractions, Schedule.PoolPumpWeekendFractions, Schedule.PoolPumpMonthlyMultipliers)

    # Test defaults 2
    hpxml = _create_hpxml('base-misc-loads-large-uncommon2.xml')
    pool = hpxml.pools[0]
    pool.heater_load_units = nil
    pool.heater_load_value = nil
    pool.heater_usage_multiplier = nil
    pool.heater_weekday_fractions = nil
    pool.heater_weekend_fractions = nil
    pool.heater_monthly_multipliers = nil
    pool.pump_kwh_per_year = nil
    pool.pump_usage_multiplier = nil
    pool.pump_weekday_fractions = nil
    pool.pump_weekend_fractions = nil
    pool.pump_monthly_multipliers = nil
    XMLHelper.write_file(hpxml.to_oga, @tmp_hpxml_path)
    hpxml_default = _test_measure()
    _test_default_pool_heater_values(hpxml_default.pools[0], nil, nil, nil, nil, nil, nil)
    _test_default_pool_pump_values(hpxml_default.pools[0], 2496, 1.0, Schedule.PoolPumpWeekdayFractions, Schedule.PoolPumpWeekendFractions, Schedule.PoolPumpMonthlyMultipliers)
  end

  def test_hot_tubs
    # Test inputs not overridden by defaults
    hpxml = _create_hpxml('base-misc-loads-large-uncommon.xml')
    hot_tub = hpxml.hot_tubs[0]
    hot_tub.heater_load_units = HPXML::UnitsThermPerYear
    hot_tub.heater_load_value = 1000
    hot_tub.heater_usage_multiplier = 0.8
    hot_tub.heater_weekday_fractions = ConstantDaySchedule
    hot_tub.heater_weekend_fractions = ConstantDaySchedule
    hot_tub.heater_monthly_multipliers = ConstantMonthSchedule
    hot_tub.pump_kwh_per_year = 3000
    hot_tub.pump_usage_multiplier = 0.7
    hot_tub.pump_weekday_fractions = ConstantDaySchedule
    hot_tub.pump_weekend_fractions = ConstantDaySchedule
    hot_tub.pump_monthly_multipliers = ConstantMonthSchedule
    XMLHelper.write_file(hpxml.to_oga, @tmp_hpxml_path)
    hpxml_default = _test_measure()
    _test_default_hot_tub_heater_values(hpxml_default.hot_tubs[0], HPXML::UnitsThermPerYear, 1000, 0.8, ConstantDaySchedule, ConstantDaySchedule, ConstantMonthSchedule)
    _test_default_hot_tub_pump_values(hpxml_default.hot_tubs[0], 3000, 0.7, ConstantDaySchedule, ConstantDaySchedule, ConstantMonthSchedule)

    # Test defaults
    hot_tub = hpxml.hot_tubs[0]
    hot_tub.heater_load_units = nil
    hot_tub.heater_load_value = nil
    hot_tub.heater_usage_multiplier = nil
    hot_tub.heater_weekday_fractions = nil
    hot_tub.heater_weekend_fractions = nil
    hot_tub.heater_monthly_multipliers = nil
    hot_tub.pump_kwh_per_year = nil
    hot_tub.pump_usage_multiplier = nil
    hot_tub.pump_weekday_fractions = nil
    hot_tub.pump_weekend_fractions = nil
    hot_tub.pump_monthly_multipliers = nil
    XMLHelper.write_file(hpxml.to_oga, @tmp_hpxml_path)
    hpxml_default = _test_measure()
    _test_default_hot_tub_heater_values(hpxml_default.hot_tubs[0], HPXML::UnitsKwhPerYear, 1125, 1.0, Schedule.HotTubHeaterWeekdayFractions, Schedule.HotTubHeaterWeekendFractions, Schedule.HotTubHeaterMonthlyMultipliers)
    _test_default_hot_tub_pump_values(hpxml_default.hot_tubs[0], 1111, 1.0, Schedule.HotTubPumpWeekdayFractions, Schedule.HotTubPumpWeekendFractions, Schedule.HotTubPumpMonthlyMultipliers)

    # Test defaults 2
    hpxml = _create_hpxml('base-misc-loads-large-uncommon2.xml')
    hot_tub = hpxml.hot_tubs[0]
    hot_tub.heater_load_units = nil
    hot_tub.heater_load_value = nil
    hot_tub.heater_usage_multiplier = nil
    hot_tub.heater_weekday_fractions = nil
    hot_tub.heater_weekend_fractions = nil
    hot_tub.heater_monthly_multipliers = nil
    hot_tub.pump_kwh_per_year = nil
    hot_tub.pump_usage_multiplier = nil
    hot_tub.pump_weekday_fractions = nil
    hot_tub.pump_weekend_fractions = nil
    hot_tub.pump_monthly_multipliers = nil
    XMLHelper.write_file(hpxml.to_oga, @tmp_hpxml_path)
    hpxml_default = _test_measure()
    _test_default_hot_tub_heater_values(hpxml_default.hot_tubs[0], HPXML::UnitsKwhPerYear, 225, 1.0, Schedule.HotTubHeaterWeekdayFractions, Schedule.HotTubHeaterWeekendFractions, Schedule.HotTubHeaterMonthlyMultipliers)
    _test_default_hot_tub_pump_values(hpxml_default.hot_tubs[0], 1111, 1.0, Schedule.HotTubPumpWeekdayFractions, Schedule.HotTubPumpWeekendFractions, Schedule.HotTubPumpMonthlyMultipliers)
  end

  def test_plug_loads
    # Test inputs not overridden by defaults
    hpxml = _create_hpxml('base-misc-loads-large-uncommon.xml')
    tv_pl = hpxml.plug_loads.select { |pl| pl.plug_load_type == HPXML::PlugLoadTypeTelevision }[0]
    tv_pl.kWh_per_year = 1000
    tv_pl.usage_multiplier = 1.1
    tv_pl.frac_sensible = 0.6
    tv_pl.frac_latent = 0.3
    tv_pl.weekday_fractions = ConstantDaySchedule
    tv_pl.weekend_fractions = ConstantDaySchedule
    tv_pl.monthly_multipliers = ConstantMonthSchedule
    other_pl = hpxml.plug_loads.select { |pl| pl.plug_load_type == HPXML::PlugLoadTypeOther }[0]
    other_pl.kWh_per_year = 2000
    other_pl.usage_multiplier = 1.2
    other_pl.frac_sensible = 0.5
    other_pl.frac_latent = 0.4
    other_pl.weekday_fractions = ConstantDaySchedule
    other_pl.weekend_fractions = ConstantDaySchedule
    other_pl.monthly_multipliers = ConstantMonthSchedule
    veh_pl = hpxml.plug_loads.select { |pl| pl.plug_load_type == HPXML::PlugLoadTypeElectricVehicleCharging }[0]
    veh_pl.kWh_per_year = 4000
    veh_pl.usage_multiplier = 1.3
    veh_pl.frac_sensible = 0.4
    veh_pl.frac_latent = 0.5
    veh_pl.weekday_fractions = ConstantDaySchedule
    veh_pl.weekend_fractions = ConstantDaySchedule
    veh_pl.monthly_multipliers = ConstantMonthSchedule
    wellpump_pl = hpxml.plug_loads.select { |pl| pl.plug_load_type == HPXML::PlugLoadTypeWellPump }[0]
    wellpump_pl.kWh_per_year = 3000
    wellpump_pl.usage_multiplier = 1.4
    wellpump_pl.frac_sensible = 0.3
    wellpump_pl.frac_latent = 0.6
    wellpump_pl.weekday_fractions = ConstantDaySchedule
    wellpump_pl.weekend_fractions = ConstantDaySchedule
    wellpump_pl.monthly_multipliers = ConstantMonthSchedule
    XMLHelper.write_file(hpxml.to_oga, @tmp_hpxml_path)
    hpxml_default = _test_measure()
    _test_default_plug_load_values(hpxml_default, HPXML::PlugLoadTypeTelevision, 1000, 0.6, 0.3, 1.1, ConstantDaySchedule, ConstantDaySchedule, ConstantMonthSchedule)
    _test_default_plug_load_values(hpxml_default, HPXML::PlugLoadTypeOther, 2000, 0.5, 0.4, 1.2, ConstantDaySchedule, ConstantDaySchedule, ConstantMonthSchedule)
    _test_default_plug_load_values(hpxml_default, HPXML::PlugLoadTypeElectricVehicleCharging, 4000, 0.4, 0.5, 1.3, ConstantDaySchedule, ConstantDaySchedule, ConstantMonthSchedule)
    _test_default_plug_load_values(hpxml_default, HPXML::PlugLoadTypeWellPump, 3000, 0.3, 0.6, 1.4, ConstantDaySchedule, ConstantDaySchedule, ConstantMonthSchedule)

    # Test defaults
    hpxml.plug_loads.each do |plug_load|
      plug_load.kWh_per_year = nil
      plug_load.usage_multiplier = nil
      plug_load.frac_sensible = nil
      plug_load.frac_latent = nil
      plug_load.weekday_fractions = nil
      plug_load.weekend_fractions = nil
      plug_load.monthly_multipliers = nil
    end
    XMLHelper.write_file(hpxml.to_oga, @tmp_hpxml_path)
    hpxml_default = _test_measure()
    _test_default_plug_load_values(hpxml_default, HPXML::PlugLoadTypeTelevision, 620, 1.0, 0.0, 1.0, Schedule.PlugLoadsTVWeekdayFractions, Schedule.PlugLoadsTVWeekendFractions, Schedule.PlugLoadsTVMonthlyMultipliers)
    _test_default_plug_load_values(hpxml_default, HPXML::PlugLoadTypeOther, 2457, 0.855, 0.045, 1.0, Schedule.PlugLoadsOtherWeekdayFractions, Schedule.PlugLoadsOtherWeekendFractions, Schedule.PlugLoadsOtherMonthlyMultipliers)
    _test_default_plug_load_values(hpxml_default, HPXML::PlugLoadTypeElectricVehicleCharging, 1667, 0.0, 0.0, 1.0, Schedule.PlugLoadsVehicleWeekdayFractions, Schedule.PlugLoadsVehicleWeekendFractions, Schedule.PlugLoadsVehicleMonthlyMultipliers)
    _test_default_plug_load_values(hpxml_default, HPXML::PlugLoadTypeWellPump, 441, 0.0, 0.0, 1.0, Schedule.PlugLoadsWellPumpWeekdayFractions, Schedule.PlugLoadsWellPumpWeekendFractions, Schedule.PlugLoadsWellPumpMonthlyMultipliers)
  end

  def test_fuel_loads
    # Test inputs not overridden by defaults
    hpxml = _create_hpxml('base-misc-loads-large-uncommon.xml')
    gg_fl = hpxml.fuel_loads.select { |fl| fl.fuel_load_type == HPXML::FuelLoadTypeGrill }[0]
    gg_fl.therm_per_year = 1000
    gg_fl.usage_multiplier = 0.9
    gg_fl.frac_sensible = 0.6
    gg_fl.frac_latent = 0.3
    gg_fl.weekday_fractions = ConstantDaySchedule
    gg_fl.weekend_fractions = ConstantDaySchedule
    gg_fl.monthly_multipliers = ConstantMonthSchedule
    gl_fl = hpxml.fuel_loads.select { |fl| fl.fuel_load_type == HPXML::FuelLoadTypeLighting }[0]
    gl_fl.therm_per_year = 2000
    gl_fl.usage_multiplier = 0.8
    gl_fl.frac_sensible = 0.5
    gl_fl.frac_latent = 0.4
    gl_fl.weekday_fractions = ConstantDaySchedule
    gl_fl.weekend_fractions = ConstantDaySchedule
    gl_fl.monthly_multipliers = ConstantMonthSchedule
    gf_fl = hpxml.fuel_loads.select { |fl| fl.fuel_load_type == HPXML::FuelLoadTypeFireplace }[0]
    gf_fl.therm_per_year = 3000
    gf_fl.usage_multiplier = 0.7
    gf_fl.frac_sensible = 0.4
    gf_fl.frac_latent = 0.5
    gf_fl.weekday_fractions = ConstantDaySchedule
    gf_fl.weekend_fractions = ConstantDaySchedule
    gf_fl.monthly_multipliers = ConstantMonthSchedule
    XMLHelper.write_file(hpxml.to_oga, @tmp_hpxml_path)
    hpxml_default = _test_measure()
    _test_default_fuel_load_values(hpxml_default, HPXML::FuelLoadTypeGrill, 1000, 0.6, 0.3, 0.9, ConstantDaySchedule, ConstantDaySchedule, ConstantMonthSchedule)
    _test_default_fuel_load_values(hpxml_default, HPXML::FuelLoadTypeLighting, 2000, 0.5, 0.4, 0.8, ConstantDaySchedule, ConstantDaySchedule, ConstantMonthSchedule)
    _test_default_fuel_load_values(hpxml_default, HPXML::FuelLoadTypeFireplace, 3000, 0.4, 0.5, 0.7, ConstantDaySchedule, ConstantDaySchedule, ConstantMonthSchedule)

    # Test defaults
    hpxml.fuel_loads.each do |fuel_load|
      fuel_load.therm_per_year = nil
      fuel_load.usage_multiplier = nil
      fuel_load.frac_sensible = nil
      fuel_load.frac_latent = nil
      fuel_load.weekday_fractions = nil
      fuel_load.weekend_fractions = nil
      fuel_load.monthly_multipliers = nil
    end
    XMLHelper.write_file(hpxml.to_oga, @tmp_hpxml_path)
    hpxml_default = _test_measure()
    _test_default_fuel_load_values(hpxml_default, HPXML::FuelLoadTypeGrill, 33, 0.0, 0.0, 1.0, Schedule.FuelLoadsGrillWeekdayFractions, Schedule.FuelLoadsGrillWeekendFractions, Schedule.FuelLoadsGrillMonthlyMultipliers)
    _test_default_fuel_load_values(hpxml_default, HPXML::FuelLoadTypeLighting, 20, 0.0, 0.0, 1.0, Schedule.FuelLoadsLightingWeekdayFractions, Schedule.FuelLoadsLightingWeekendFractions, Schedule.FuelLoadsLightingMonthlyMultipliers)
    _test_default_fuel_load_values(hpxml_default, HPXML::FuelLoadTypeFireplace, 67, 0.5, 0.1, 1.0, Schedule.FuelLoadsFireplaceWeekdayFractions, Schedule.FuelLoadsFireplaceWeekendFractions, Schedule.FuelLoadsFireplaceMonthlyMultipliers)
  end

  def test_hvac_lookup
    central_air_conditioner_seer = HVAC.get_default_hvac_efficiency_by_year_installed(1970, 'central air conditioner', 'electricity', 'SEER')
    assert_equal(central_air_conditioner_seer, 8.0)

    room_air_conditioner_eer = HVAC.get_default_hvac_efficiency_by_year_installed(1993, 'room air conditioner', 'electricity', 'EER')
    assert_equal(room_air_conditioner_eer, 9.05)

    furnace_afue = HVAC.get_default_hvac_efficiency_by_year_installed(1997, 'Furnace', 'natural gas', 'AFUE')
    assert_equal(furnace_afue, 0.829)

    furnace_afue = HVAC.get_default_hvac_efficiency_by_year_installed(1981, 'Furnace', 'diesel', 'AFUE')
    assert_equal(furnace_afue, 0.768)

    wall_furnace_afue = HVAC.get_default_hvac_efficiency_by_year_installed(1997, 'WallFurnace', 'natural gas', 'AFUE')
    assert_equal(wall_furnace_afue, 0.656)

    wall_furnace_afue = HVAC.get_default_hvac_efficiency_by_year_installed(1971, 'WallFurnace', 'propane', 'AFUE')
    assert_equal(wall_furnace_afue, 0.548)

    wall_furnace_afue = HVAC.get_default_hvac_efficiency_by_year_installed(1970, 'FloorFurnace', 'natural gas', 'AFUE')
    assert_equal(wall_furnace_afue, 0.5)

    boiler_afue = HVAC.get_default_hvac_efficiency_by_year_installed(2004, 'Boiler', 'propane', 'AFUE')
    assert_equal(boiler_afue, 0.831)

    heatpump_seer = HVAC.get_default_hvac_efficiency_by_year_installed(1991, 'air-to-air', 'electricity', 'SEER')
    assert_equal(heatpump_seer, 9.77)

    heatpump_hspf = HVAC.get_default_hvac_efficiency_by_year_installed(1988, 'air-to-air', 'electricity', 'HSPF')
    assert_equal(heatpump_hspf, 6.88)

    assert_equal(
      HVAC.get_default_hvac_efficiency_by_year_installed(2010, 'air-to-air', 'electricity', 'SEER'),
      HVAC.get_default_hvac_efficiency_by_year_installed(2011, 'air-to-air', 'electricity', 'SEER')
    )

    assert_equal(
      HVAC.get_default_hvac_efficiency_by_year_installed(2010, 'Furnace', 'natural gas', 'AFUE'),
      HVAC.get_default_hvac_efficiency_by_year_installed(2020, 'Furnace', 'natural gas', 'AFUE')
    )

    assert_equal(
      HVAC.get_default_hvac_efficiency_by_year_installed(1969, 'Boiler', 'fuel oil', 'AFUE'),
      HVAC.get_default_hvac_efficiency_by_year_installed(1970, 'Boiler', 'fuel oil', 'AFUE')
    )

    assert_equal(
      HVAC.get_default_hvac_efficiency_by_year_installed(1955, 'central air conditioner', 'electricity', 'SEER'),
      HVAC.get_default_hvac_efficiency_by_year_installed(1970, 'central air conditioner', 'electricity', 'SEER')
    )
  end

  def test_dhw_lookup
    waterheater_elec_ef = Waterheater.get_default_water_heater_efficiency_by_year_installed(2006, 'electricity')
    assert_equal(waterheater_elec_ef, 0.9)

    waterheater_natural_gas_ef = Waterheater.get_default_water_heater_efficiency_by_year_installed(1998, 'natural gas')
    assert_equal(waterheater_natural_gas_ef, 0.501)

    waterheater_propane_ef = Waterheater.get_default_water_heater_efficiency_by_year_installed(2007, 'propane')
    assert_equal(waterheater_propane_ef, 0.55)

    waterheater_fuel_oil_ef = Waterheater.get_default_water_heater_efficiency_by_year_installed(1989, 'fuel oil')
    assert_equal(waterheater_fuel_oil_ef, 0.54)

    waterheater_fuel_oil_ef = Waterheater.get_default_water_heater_efficiency_by_year_installed(1989, 'wood')
    assert_equal(waterheater_fuel_oil_ef, 0.54)

    ['natural gas', 'electricity', 'propane', 'fuel oil'].each do |fuel_type|
      assert_equal(
        Waterheater.get_default_water_heater_efficiency_by_year_installed(2010, fuel_type),
        Waterheater.get_default_water_heater_efficiency_by_year_installed(2011, fuel_type)
      )
      assert_equal(
        Waterheater.get_default_water_heater_efficiency_by_year_installed(2010, fuel_type),
        Waterheater.get_default_water_heater_efficiency_by_year_installed(2020, fuel_type)
      )
      assert_equal(
        Waterheater.get_default_water_heater_efficiency_by_year_installed(1971, fuel_type),
        Waterheater.get_default_water_heater_efficiency_by_year_installed(1972, fuel_type)
      )
      assert_equal(
        Waterheater.get_default_water_heater_efficiency_by_year_installed(1955, fuel_type),
        Waterheater.get_default_water_heater_efficiency_by_year_installed(1972, fuel_type)
      )
    end
  end

  def _test_measure()
    # create an instance of the measure
    measure = HPXMLtoOpenStudio.new

    runner = OpenStudio::Measure::OSRunner.new(OpenStudio::WorkflowJSON.new)
    model = OpenStudio::Model::Model.new

    # get arguments
    arguments = measure.arguments(model)
    argument_map = OpenStudio::Measure.convertOSArgumentVectorToMap(arguments)

    # populate argument with specified hash value if specified
    arguments.each do |arg|
      temp_arg_var = arg.clone
      if @args_hash.has_key?(arg.name)
        assert(temp_arg_var.setValue(@args_hash[arg.name]))
      end
      argument_map[arg.name] = temp_arg_var
    end

    # run the measure
    measure.run(model, runner, argument_map)
    result = runner.result

    # show the output
    show_output(result) unless result.value.valueName == 'Success'

    # assert that it ran correctly
    assert_equal('Success', result.value.valueName)

    hpxml_default = HPXML.new(hpxml_path: File.join(@tmp_output_path, 'in.xml'))

    return hpxml_default
  end

  def _test_default_header_values(hpxml, tstep, sim_begin_month, sim_begin_day, sim_end_month, sim_end_day, sim_calendar_year,
                                  dst_enabled, dst_begin_month, dst_begin_day, dst_end_month, dst_end_day,
                                  use_max_load_for_heat_pumps, allow_increased_fixed_capacities)
    assert_equal(tstep, hpxml.header.timestep)
    assert_equal(sim_begin_month, hpxml.header.sim_begin_month)
    assert_equal(sim_begin_day, hpxml.header.sim_begin_day)
    assert_equal(sim_end_month, hpxml.header.sim_end_month)
    assert_equal(sim_end_day, hpxml.header.sim_end_day)
    assert_equal(sim_calendar_year, hpxml.header.sim_calendar_year)
    assert_equal(dst_enabled, hpxml.header.dst_enabled)
    assert_equal(dst_begin_month, hpxml.header.dst_begin_month)
    assert_equal(dst_begin_day, hpxml.header.dst_begin_day)
    assert_equal(dst_end_month, hpxml.header.dst_end_month)
    assert_equal(dst_end_day, hpxml.header.dst_end_day)
    assert_equal(use_max_load_for_heat_pumps, hpxml.header.use_max_load_for_heat_pumps)
    assert_equal(allow_increased_fixed_capacities, hpxml.header.allow_increased_fixed_capacities)
  end

  def _test_default_site_values(hpxml, site_type, shielding_of_home)
    assert_equal(site_type, hpxml.site.site_type)
    assert_equal(shielding_of_home, hpxml.site.shielding_of_home)
  end

  def _test_default_neighbor_building_values(hpxml, azimuths)
    assert_equal(azimuths.size, hpxml.neighbor_buildings.size)
    hpxml.neighbor_buildings.each_with_index do |neighbor_building, idx|
      assert_equal(azimuths[idx], neighbor_building.azimuth)
    end
  end

  def _test_default_occupancy_values(hpxml, num_occupants, weekday_sch, weekend_sch, monthly_mults)
    assert_equal(num_occupants, hpxml.building_occupancy.number_of_residents)
    if weekday_sch.nil?
      assert_nil(hpxml.building_occupancy.weekday_fractions)
    else
      assert_equal(weekday_sch, hpxml.building_occupancy.weekday_fractions)
    end
    if weekend_sch.nil?
      assert_nil(hpxml.building_occupancy.weekend_fractions)
    else
      assert_equal(weekend_sch, hpxml.building_occupancy.weekend_fractions)
    end
    if monthly_mults.nil?
      assert_nil(hpxml.building_occupancy.monthly_multipliers)
    else
      assert_equal(monthly_mults, hpxml.building_occupancy.monthly_multipliers)
    end
  end

  def _test_default_building_construction_values(hpxml, building_volume, average_ceiling_height, has_flue_or_chimney, n_bathrooms)
    assert_equal(building_volume, hpxml.building_construction.conditioned_building_volume)
    assert_in_epsilon(average_ceiling_height, hpxml.building_construction.average_ceiling_height, 0.01)
    assert_equal(has_flue_or_chimney, hpxml.building_construction.has_flue_or_chimney)
    assert_equal(n_bathrooms, hpxml.building_construction.number_of_bathrooms)
  end

  def _test_default_infiltration_values(air_infiltration_measurement, volume)
    assert_equal(volume, air_infiltration_measurement.infiltration_volume)
  end

  def _test_default_attic_values(attic, sla)
    assert_in_epsilon(sla, attic.vented_attic_sla, 0.001)
  end

  def _test_default_foundation_values(foundation, sla)
    assert_in_epsilon(sla, foundation.vented_crawlspace_sla, 0.001)
  end

  def _test_default_roof_values(roof, roof_type, solar_absorptance, roof_color, emittance, radiant_barrier,
                                radiant_barrier_grade, int_finish_type, int_finish_thickness, azimuth)
    assert_equal(roof_type, roof.roof_type)
    assert_equal(solar_absorptance, roof.solar_absorptance)
    assert_equal(roof_color, roof.roof_color)
    assert_equal(emittance, roof.emittance)
    assert_equal(radiant_barrier, roof.radiant_barrier)
    if not radiant_barrier_grade.nil?
      assert_equal(radiant_barrier_grade, roof.radiant_barrier_grade)
    else
      assert_nil(roof.radiant_barrier_grade)
    end
    assert_equal(int_finish_type, roof.interior_finish_type)
    if not int_finish_thickness.nil?
      assert_equal(int_finish_thickness, roof.interior_finish_thickness)
    else
      assert_nil(roof.interior_finish_thickness)
    end
    assert_equal(azimuth, roof.azimuth)
  end

  def _test_default_rim_joist_values(rim_joist, siding, solar_absorptance, color, emittance, azimuth)
    assert_equal(siding, rim_joist.siding)
    assert_equal(solar_absorptance, rim_joist.solar_absorptance)
    assert_equal(color, rim_joist.color)
    assert_equal(emittance, rim_joist.emittance)
    assert_equal(azimuth, rim_joist.azimuth)
  end

  def _test_default_wall_values(wall, siding, solar_absorptance, color, emittance, int_finish_type, int_finish_thickness, azimuth)
    assert_equal(siding, wall.siding)
    assert_equal(solar_absorptance, wall.solar_absorptance)
    assert_equal(color, wall.color)
    assert_equal(emittance, wall.emittance)
    assert_equal(int_finish_type, wall.interior_finish_type)
    if not int_finish_thickness.nil?
      assert_equal(int_finish_thickness, wall.interior_finish_thickness)
    else
      assert_nil(wall.interior_finish_thickness)
    end
  end

  def _test_default_foundation_wall_values(foundation_wall, thickness, int_finish_type, int_finish_thickness, azimuth, area,
                                           ins_int_top, ins_int_bottom, ins_ext_top, ins_ext_bottom)
    assert_equal(thickness, foundation_wall.thickness)
    assert_equal(int_finish_type, foundation_wall.interior_finish_type)
    if not int_finish_thickness.nil?
      assert_equal(int_finish_thickness, foundation_wall.interior_finish_thickness)
    else
      assert_nil(foundation_wall.interior_finish_thickness)
    end
    assert_equal(azimuth, foundation_wall.azimuth)
    assert_equal(area, foundation_wall.area)
    assert_equal(ins_int_top, foundation_wall.insulation_interior_distance_to_top)
    assert_equal(ins_int_bottom, foundation_wall.insulation_interior_distance_to_bottom)
    assert_equal(ins_ext_top, foundation_wall.insulation_exterior_distance_to_top)
    assert_equal(ins_ext_bottom, foundation_wall.insulation_exterior_distance_to_bottom)
  end

  def _test_default_frame_floor_values(frame_floor, int_finish_type, int_finish_thickness)
    assert_equal(int_finish_type, frame_floor.interior_finish_type)
    if not int_finish_thickness.nil?
      assert_equal(int_finish_thickness, frame_floor.interior_finish_thickness)
    else
      assert_nil(frame_floor.interior_finish_thickness)
    end
  end

  def _test_default_slab_values(slab, thickness, carpet_r_value, carpet_fraction)
    assert_equal(thickness, slab.thickness)
    assert_equal(carpet_r_value, slab.carpet_r_value)
    assert_equal(carpet_fraction, slab.carpet_fraction)
  end

  def _test_default_window_values(hpxml, ext_summer_sfs, ext_winter_sfs, int_summer_sfs, int_winter_sfs, fraction_operable, azimuths)
    assert_equal(ext_summer_sfs.size, hpxml.windows.size)
    hpxml.windows.each_with_index do |window, idx|
      assert_equal(ext_summer_sfs[idx], window.exterior_shading_factor_summer)
      assert_equal(ext_winter_sfs[idx], window.exterior_shading_factor_winter)
      assert_equal(int_summer_sfs[idx], window.interior_shading_factor_summer)
      assert_equal(int_winter_sfs[idx], window.interior_shading_factor_winter)
      assert_equal(fraction_operable[idx], window.fraction_operable)
      assert_equal(azimuths[idx], window.azimuth)
    end
  end

  def _test_default_skylight_values(hpxml, ext_summer_sfs, ext_winter_sfs, int_summer_sfs, int_winter_sfs, azimuths)
    assert_equal(ext_summer_sfs.size, hpxml.skylights.size)
    hpxml.skylights.each_with_index do |skylight, idx|
      assert_equal(ext_summer_sfs[idx], skylight.exterior_shading_factor_summer)
      assert_equal(ext_winter_sfs[idx], skylight.exterior_shading_factor_winter)
      assert_equal(int_summer_sfs[idx], skylight.interior_shading_factor_summer)
      assert_equal(int_winter_sfs[idx], skylight.interior_shading_factor_winter)
      assert_equal(azimuths[idx], skylight.azimuth)
    end
  end

  def _test_default_door_values(hpxml, azimuths)
    hpxml.doors.each_with_index do |door, idx|
      assert_equal(azimuths[idx], door.azimuth)
    end
  end

  def _test_default_central_air_conditioner_values(cooling_system, shr, compressor_type, fan_watts_per_cfm, charge_defect_ratio,
                                                   airflow_defect_ratio, cooling_capacity, cooling_efficiency_seer)
    assert_equal(shr, cooling_system.cooling_shr)
    assert_equal(compressor_type, cooling_system.compressor_type)
    assert_equal(fan_watts_per_cfm, cooling_system.fan_watts_per_cfm)
    assert_equal(charge_defect_ratio, cooling_system.charge_defect_ratio)
    assert_equal(airflow_defect_ratio, cooling_system.airflow_defect_ratio)
    if cooling_capacity.nil?
      assert(cooling_system.cooling_capacity > 0)
    else
      assert_equal(cooling_system.cooling_capacity, cooling_capacity)
    end
    if cooling_efficiency_seer.nil?
      assert_nil(cooling_system.cooling_efficiency_seer)
    else
      assert_equal(cooling_system.cooling_efficiency_seer, cooling_efficiency_seer)
    end
  end

  def _test_default_room_air_conditioner_values(cooling_system, shr, cooling_capacity, cooling_efficiency_eer)
    assert_equal(shr, cooling_system.cooling_shr)
    if cooling_capacity.nil?
      assert(cooling_system.cooling_capacity > 0)
    else
      assert_equal(cooling_system.cooling_capacity, cooling_capacity)
    end
    if cooling_efficiency_eer.nil?
      assert_nil(cooling_system.cooling_efficiency_eer)
    else
      assert_equal(cooling_system.cooling_efficiency_eer, cooling_efficiency_eer)
    end
  end

  def _test_default_evap_cooler_values(cooling_system, cooling_capacity)
    if cooling_capacity.nil?
      assert(cooling_system.cooling_capacity > 0)
    else
      assert_equal(cooling_system.cooling_capacity, cooling_capacity)
    end
  end

  def _test_default_mini_split_air_conditioner_values(cooling_system, shr, fan_watts_per_cfm, charge_defect_ratio,
                                                      airflow_defect_ratio, cooling_capacity)
    assert_equal(shr, cooling_system.cooling_shr)
    assert_equal(fan_watts_per_cfm, cooling_system.fan_watts_per_cfm)
    assert_equal(charge_defect_ratio, cooling_system.charge_defect_ratio)
    assert_equal(airflow_defect_ratio, cooling_system.airflow_defect_ratio)
    if cooling_capacity.nil?
      assert(cooling_system.cooling_capacity > 0)
    else
      assert_equal(cooling_system.cooling_capacity, cooling_capacity)
    end
  end

  def _test_default_elec_resistance(heating_system, heating_efficiency_percent)
    if heating_efficiency_percent.nil?
      assert_nil(heating_system.heating_efficiency_percent)
    else
      assert_equal(heating_system.heating_efficiency_percent, heating_efficiency_percent)
    end
  end

  def _test_default_furnace_values(heating_system, fan_watts_per_cfm, airflow_defect_ratio,
                                   heating_capacity, heating_efficiency_afue)
    assert_equal(fan_watts_per_cfm, heating_system.fan_watts_per_cfm)
    assert_equal(airflow_defect_ratio, heating_system.airflow_defect_ratio)
    if heating_capacity.nil?
      assert(heating_system.heating_capacity > 0)
    else
      assert_equal(heating_system.heating_capacity, heating_capacity)
    end
    if heating_efficiency_afue.nil?
      assert_nil(heating_system.heating_efficiency_afue)
    else
      assert_equal(heating_system.heating_efficiency_afue, heating_efficiency_afue)
    end
  end

  def _test_default_wall_furnace_values(heating_system, fan_watts, heating_capacity, heating_efficiency_afue)
    assert_equal(fan_watts, heating_system.fan_watts)
    if heating_capacity.nil?
      assert(heating_system.heating_capacity > 0)
    else
      assert_equal(heating_system.heating_capacity, heating_capacity)
    end
    if heating_efficiency_afue.nil?
      assert_nil(heating_system.heating_efficiency_afue)
    else
      assert_equal(heating_system.heating_efficiency_afue, heating_efficiency_afue)
    end
  end

  def _test_default_floor_furnace_values(heating_system, fan_watts, heating_capacity, heating_efficiency_afue)
    assert_equal(fan_watts, heating_system.fan_watts)
    if heating_capacity.nil?
      assert(heating_system.heating_capacity > 0)
    else
      assert_equal(heating_system.heating_capacity, heating_capacity)
    end
    if heating_efficiency_afue.nil?
      assert_nil(heating_system.heating_efficiency_afue)
    else
      assert_equal(heating_system.heating_efficiency_afue, heating_efficiency_afue)
    end
  end

  def _test_default_boiler_values(heating_system, eae, heating_capacity, heating_efficiency_afue)
    assert_equal(eae, heating_system.electric_auxiliary_energy)
    if heating_capacity.nil?
      assert(heating_system.heating_capacity > 0)
    else
      assert_equal(heating_system.heating_capacity, heating_capacity)
    end
    if heating_efficiency_afue.nil?
      assert_nil(heating_system.heating_efficiency_afue)
    else
      assert_equal(heating_system.heating_efficiency_afue, heating_efficiency_afue)
    end
  end

  def _test_default_stove_values(heating_system, fan_watts, heating_capacity, heating_efficiency_percent)
    assert_equal(fan_watts, heating_system.fan_watts)
    if heating_capacity.nil?
      assert(heating_system.heating_capacity > 0)
    else
      assert_equal(heating_system.heating_capacity, heating_capacity)
    end
    if heating_efficiency_percent.nil?
      assert_nil(heating_system.heating_efficiency_percent)
    else
      assert_equal(heating_system.heating_efficiency_percent, heating_efficiency_percent)
    end
  end

  def _test_default_portable_heater_values(heating_system, fan_watts, heating_capacity, heating_efficiency_percent)
    assert_equal(fan_watts, heating_system.fan_watts)
    if heating_capacity.nil?
      assert(heating_system.heating_capacity > 0)
    else
      assert_equal(heating_system.heating_capacity, heating_capacity)
    end
    if heating_efficiency_percent.nil?
      assert_nil(heating_system.heating_efficiency_percent)
    else
      assert_equal(heating_system.heating_efficiency_percent, heating_efficiency_percent)
    end
  end

  def _test_default_fixed_heater_values(heating_system, fan_watts, heating_capacity, heating_efficiency_percent)
    assert_equal(fan_watts, heating_system.fan_watts)
    if heating_capacity.nil?
      assert(heating_system.heating_capacity > 0)
    else
      assert_equal(heating_system.heating_capacity, heating_capacity)
    end
    if heating_efficiency_percent.nil?
      assert_nil(heating_system.heating_efficiency_percent)
    else
      assert_equal(heating_system.heating_efficiency_percent, heating_efficiency_percent)
    end
  end

  def _test_default_fireplace_values(heating_system, fan_watts, heating_capacity, heating_efficiency_percent)
    assert_equal(fan_watts, heating_system.fan_watts)
    if heating_capacity.nil?
      assert(heating_system.heating_capacity > 0)
    else
      assert_equal(heating_system.heating_capacity, heating_capacity)
    end
    if heating_efficiency_percent.nil?
      assert_nil(heating_system.heating_efficiency_percent)
    else
      assert_equal(heating_system.heating_efficiency_percent, heating_efficiency_percent)
    end
  end

  def _test_default_air_to_air_heat_pump_values(heat_pump, shr, compressor_type, fan_watts_per_cfm, charge_defect_ratio,
                                                airflow_defect_ratio, cooling_capacity, heating_capacity,
                                                heating_capacity_17F, backup_heating_capacity,
                                                cooling_efficiency_seer, heating_efficiency_hspf)
    assert_equal(shr, heat_pump.cooling_shr)
    assert_equal(compressor_type, heat_pump.compressor_type)
    assert_equal(fan_watts_per_cfm, heat_pump.fan_watts_per_cfm)
    assert_equal(charge_defect_ratio, heat_pump.charge_defect_ratio)
    assert_equal(airflow_defect_ratio, heat_pump.airflow_defect_ratio)
    if cooling_capacity.nil?
      assert(heat_pump.cooling_capacity > 0)
    else
      assert_equal(heat_pump.cooling_capacity, cooling_capacity)
    end
    if heating_capacity.nil?
      assert(heat_pump.heating_capacity > 0)
    else
      assert_equal(heat_pump.heating_capacity, heating_capacity)
    end
    if heating_capacity_17F.nil?
      # assert(heat_pump.heating_capacity_17F > 0) # FUTURE
    else
      assert_equal(heat_pump.heating_capacity_17F, heating_capacity_17F)
    end
    if backup_heating_capacity.nil?
      assert(heat_pump.backup_heating_capacity > 0)
    else
      assert_equal(heat_pump.backup_heating_capacity, backup_heating_capacity)
    end
    if cooling_efficiency_seer.nil?
      assert_nil(heat_pump.cooling_efficiency_seer)
    else
      assert_equal(heat_pump.cooling_efficiency_seer, cooling_efficiency_seer)
    end
    if heating_efficiency_hspf.nil?
      assert_nil(heat_pump.heating_efficiency_hspf)
    else
      assert_equal(heat_pump.heating_efficiency_hspf, heating_efficiency_hspf)
    end
  end

  def _test_default_mini_split_heat_pump_values(heat_pump, shr, fan_watts_per_cfm, charge_defect_ratio,
                                                airflow_defect_ratio, cooling_capacity, heating_capacity,
                                                heating_capacity_17F, backup_heating_capacity)
    assert_equal(shr, heat_pump.cooling_shr)
    assert_equal(fan_watts_per_cfm, heat_pump.fan_watts_per_cfm)
    assert_equal(charge_defect_ratio, heat_pump.charge_defect_ratio)
    assert_equal(airflow_defect_ratio, heat_pump.airflow_defect_ratio)
    if cooling_capacity.nil?
      assert(heat_pump.cooling_capacity > 0)
    else
      assert_equal(heat_pump.cooling_capacity, cooling_capacity)
    end
    if heating_capacity.nil?
      assert(heat_pump.heating_capacity > 0)
    else
      assert_equal(heat_pump.heating_capacity, heating_capacity)
    end
    if heating_capacity_17F.nil?
      # assert(heat_pump.heating_capacity_17F > 0) # FUTURE
    else
      assert_equal(heat_pump.heating_capacity_17F, heating_capacity_17F)
    end
    if backup_heating_capacity.nil?
      assert(heat_pump.backup_heating_capacity > 0)
    else
      assert_equal(heat_pump.backup_heating_capacity, backup_heating_capacity)
    end
  end

  def _test_default_ground_to_air_heat_pump_values(heat_pump, pump_watts_per_ton, fan_watts_per_cfm,
                                                   airflow_defect_ratio, cooling_capacity, heating_capacity,
                                                   backup_heating_capacity)
    assert_equal(pump_watts_per_ton, heat_pump.pump_watts_per_ton)
    assert_equal(fan_watts_per_cfm, heat_pump.fan_watts_per_cfm)
    assert_equal(airflow_defect_ratio, heat_pump.airflow_defect_ratio)
    if cooling_capacity.nil?
      assert(heat_pump.cooling_capacity > 0)
    else
      assert_equal(heat_pump.cooling_capacity, cooling_capacity)
    end
    if heating_capacity.nil?
      assert(heat_pump.heating_capacity > 0)
    else
      assert_equal(heat_pump.heating_capacity, heating_capacity)
    end
    if backup_heating_capacity.nil?
      assert(heat_pump.backup_heating_capacity > 0)
    else
      assert_equal(heat_pump.backup_heating_capacity, backup_heating_capacity)
    end
  end

  def _test_default_hvac_control_values(hvac_control, htg_setback_start_hr, clg_setup_start_hr, htg_season_begin_month, htg_season_begin_day, htg_season_end_month, htg_season_end_day, clg_season_begin_month, clg_season_begin_day, clg_season_end_month, clg_season_end_day)
    assert_equal(htg_setback_start_hr, hvac_control.heating_setback_start_hour)
    assert_equal(clg_setup_start_hr, hvac_control.cooling_setup_start_hour)
    assert_equal(htg_season_begin_month, hvac_control.seasons_heating_begin_month)
    assert_equal(htg_season_begin_day, hvac_control.seasons_heating_begin_day)
    assert_equal(htg_season_end_month, hvac_control.seasons_heating_end_month)
    assert_equal(htg_season_end_day, hvac_control.seasons_heating_end_day)
    assert_equal(clg_season_begin_month, hvac_control.seasons_cooling_begin_month)
    assert_equal(clg_season_begin_day, hvac_control.seasons_cooling_begin_day)
    assert_equal(clg_season_end_month, hvac_control.seasons_cooling_end_month)
    assert_equal(clg_season_end_day, hvac_control.seasons_cooling_end_day)
  end

  def _test_default_duct_values(hpxml, supply_locations, return_locations, supply_areas, return_areas,
                                supply_fracs, return_fracs, n_return_registers)
    supply_duct_idx = 0
    return_duct_idx = 0
    hpxml.hvac_distributions.each do |hvac_distribution|
      next unless [HPXML::HVACDistributionTypeAir].include? hvac_distribution.distribution_system_type

      assert_equal(n_return_registers, hvac_distribution.number_of_return_registers)
      hvac_distribution.ducts.each do |duct|
        if duct.duct_type == HPXML::DuctTypeSupply
          assert_equal(supply_locations[supply_duct_idx], duct.duct_location)
          assert_in_epsilon(supply_areas[supply_duct_idx], duct.duct_surface_area, 0.01)
          assert_in_epsilon(supply_fracs[supply_duct_idx], duct.duct_fraction_area, 0.01)
          supply_duct_idx += 1
        elsif duct.duct_type == HPXML::DuctTypeReturn
          assert_equal(return_locations[return_duct_idx], duct.duct_location)
          assert_in_epsilon(return_areas[return_duct_idx], duct.duct_surface_area, 0.01)
          assert_in_epsilon(return_fracs[return_duct_idx], duct.duct_fraction_area, 0.01)
          return_duct_idx += 1
        end
      end
    end
  end

  def _test_default_mech_vent_values(hpxml, is_shared_system, hours_in_operation, fan_power, flow_rate)
    vent_fan = hpxml.ventilation_fans.select { |f| f.used_for_whole_building_ventilation }[0]

    assert_equal(is_shared_system, vent_fan.is_shared_system)
    assert_equal(hours_in_operation, vent_fan.hours_in_operation)
    assert_in_epsilon(fan_power, vent_fan.fan_power, 0.01)
    assert_in_epsilon(flow_rate, vent_fan.rated_flow_rate.to_f + vent_fan.calculated_flow_rate.to_f + vent_fan.tested_flow_rate.to_f + vent_fan.delivered_ventilation.to_f, 0.01)
  end

  def _test_default_kitchen_fan_values(hpxml, quantity, flow_rate, hours_in_operation, fan_power, start_hour)
    kitchen_fan = hpxml.ventilation_fans.select { |f| f.used_for_local_ventilation && f.fan_location == HPXML::LocationKitchen }[0]

    assert_equal(quantity, kitchen_fan.quantity)
    assert_equal(flow_rate, kitchen_fan.rated_flow_rate.to_f + kitchen_fan.calculated_flow_rate.to_f + kitchen_fan.tested_flow_rate.to_f + kitchen_fan.delivered_ventilation.to_f)
    assert_equal(hours_in_operation, kitchen_fan.hours_in_operation)
    assert_equal(fan_power, kitchen_fan.fan_power)
    assert_equal(start_hour, kitchen_fan.start_hour)
  end

  def _test_default_bath_fan_values(hpxml, quantity, flow_rate, hours_in_operation, fan_power, start_hour)
    bath_fan = hpxml.ventilation_fans.select { |f| f.used_for_local_ventilation && f.fan_location == HPXML::LocationBath }[0]

    assert_equal(quantity, bath_fan.quantity)
    assert_equal(flow_rate, bath_fan.rated_flow_rate.to_f + bath_fan.calculated_flow_rate.to_f + bath_fan.tested_flow_rate.to_f + bath_fan.delivered_ventilation.to_f)
    assert_equal(hours_in_operation, bath_fan.hours_in_operation)
    assert_equal(fan_power, bath_fan.fan_power)
    assert_equal(start_hour, bath_fan.start_hour)
  end

  def _test_default_whole_house_fan_values(hpxml, flow_rate, fan_power)
    whf = hpxml.ventilation_fans.select { |f| f.used_for_seasonal_cooling_load_reduction }[0]

    assert_equal(flow_rate, whf.rated_flow_rate.to_f + whf.calculated_flow_rate.to_f + whf.tested_flow_rate.to_f + whf.delivered_ventilation.to_f)
    assert_equal(fan_power, whf.fan_power)
  end

  def _test_default_storage_water_heater_values(hpxml, *expected_wh_values)
    storage_water_heaters = hpxml.water_heating_systems.select { |w| w.water_heater_type == HPXML::WaterHeaterTypeStorage }
    assert_equal(expected_wh_values.size, storage_water_heaters.size)
    storage_water_heaters.each_with_index do |wh_system, idx|
      is_shared, heating_capacity, tank_volume, recovery_efficiency, location, temperature, energy_factor = expected_wh_values[idx]

      assert_equal(is_shared, wh_system.is_shared_system)
      assert_in_epsilon(heating_capacity, wh_system.heating_capacity, 0.01)
      assert_equal(tank_volume, wh_system.tank_volume)
      assert_in_epsilon(recovery_efficiency, wh_system.recovery_efficiency, 0.01)
      assert_equal(location, wh_system.location)
      assert_equal(temperature, wh_system.temperature)
      if energy_factor.nil?
        assert_nil(wh_system.energy_factor)
      else
        assert_equal(energy_factor, wh_system.energy_factor)
      end
    end
  end

  def _test_default_tankless_water_heater_values(hpxml, *expected_wh_values)
    tankless_water_heaters = hpxml.water_heating_systems.select { |w| w.water_heater_type == HPXML::WaterHeaterTypeTankless }
    assert_equal(expected_wh_values.size, tankless_water_heaters.size)
    tankless_water_heaters.each_with_index do |wh_system, idx|
      performance_adjustment, = expected_wh_values[idx]

      assert_equal(performance_adjustment, wh_system.performance_adjustment)
    end
  end

  def _test_default_standard_distribution_values(hot_water_distribution, piping_length, pipe_r_value)
    assert_in_epsilon(piping_length, hot_water_distribution.standard_piping_length, 0.01)
    assert_equal(pipe_r_value, hot_water_distribution.pipe_r_value)
  end

  def _test_default_recirc_distribution_values(hot_water_distribution, piping_length, branch_piping_length, pump_power, pipe_r_value)
    assert_in_epsilon(piping_length, hot_water_distribution.recirculation_piping_length, 0.01)
    assert_in_epsilon(branch_piping_length, hot_water_distribution.recirculation_branch_piping_length, 0.01)
    assert_in_epsilon(pump_power, hot_water_distribution.recirculation_pump_power, 0.01)
    assert_equal(pipe_r_value, hot_water_distribution.pipe_r_value)
  end

  def _test_default_shared_recirc_distribution_values(hot_water_distribution, pump_power)
    assert_in_epsilon(pump_power, hot_water_distribution.shared_recirculation_pump_power, 0.01)
  end

  def _test_default_water_fixture_values(hpxml, usage_multiplier, weekday_sch, weekend_sch, monthly_mults)
    assert_equal(usage_multiplier, hpxml.water_heating.water_fixtures_usage_multiplier)
    if weekday_sch.nil?
      assert_nil(hpxml.water_heating.water_fixtures_weekday_fractions)
    else
      assert_equal(weekday_sch, hpxml.water_heating.water_fixtures_weekday_fractions)
    end
    if weekend_sch.nil?
      assert_nil(hpxml.water_heating.water_fixtures_weekend_fractions)
    else
      assert_equal(weekend_sch, hpxml.water_heating.water_fixtures_weekend_fractions)
    end
    if monthly_mults.nil?
      assert_nil(hpxml.water_heating.water_fixtures_monthly_multipliers)
    else
      assert_equal(monthly_mults, hpxml.water_heating.water_fixtures_monthly_multipliers)
    end
  end

  def _test_default_solar_thermal_values(solar_thermal_system, storage_volume, azimuth)
    assert_equal(storage_volume, solar_thermal_system.storage_volume)
    assert_equal(azimuth, solar_thermal_system.collector_azimuth)
  end

  def _test_default_pv_system_values(hpxml, interver_efficiency, system_loss_frac, is_shared_system, location, tracking, module_type, azimuth)
    hpxml.pv_systems.each_with_index do |pv, idx|
      assert_equal(is_shared_system, pv.is_shared_system)
      assert_equal(interver_efficiency, pv.inverter_efficiency)
      assert_in_epsilon(system_loss_frac, pv.system_losses_fraction, 0.01)
      assert_equal(location, pv.location)
      assert_equal(tracking, pv.tracking)
      assert_equal(module_type, pv.module_type)
      assert_equal(azimuth, pv.array_azimuth)
    end
  end

  def _test_default_generator_values(hpxml, is_shared_system)
    hpxml.generators.each_with_index do |generator, idx|
      assert_equal(is_shared_system, generator.is_shared_system)
    end
  end

  def _test_default_clothes_washer_values(clothes_washer, is_shared, location, imef, rated_annual_kwh, label_electric_rate,
                                          label_gas_rate, label_annual_gas_cost, capacity, label_usage, usage_multiplier,
                                          weekday_sch, weekend_sch, monthly_mults)
    assert_equal(is_shared, clothes_washer.is_shared_appliance)
    assert_equal(location, clothes_washer.location)
    assert_equal(imef, clothes_washer.integrated_modified_energy_factor)
    assert_equal(rated_annual_kwh, clothes_washer.rated_annual_kwh)
    assert_equal(label_electric_rate, clothes_washer.label_electric_rate)
    assert_equal(label_gas_rate, clothes_washer.label_gas_rate)
    assert_equal(label_annual_gas_cost, clothes_washer.label_annual_gas_cost)
    assert_equal(capacity, clothes_washer.capacity)
    assert_equal(label_usage, clothes_washer.label_usage)
    assert_equal(usage_multiplier, clothes_washer.usage_multiplier)
    if weekday_sch.nil?
      assert_nil(clothes_washer.weekday_fractions)
    else
      assert_equal(weekday_sch, clothes_washer.weekday_fractions)
    end
    if weekend_sch.nil?
      assert_nil(clothes_washer.weekend_fractions)
    else
      assert_equal(weekend_sch, clothes_washer.weekend_fractions)
    end
    if monthly_mults.nil?
      assert_nil(clothes_washer.monthly_multipliers)
    else
      assert_equal(monthly_mults, clothes_washer.monthly_multipliers)
    end
  end

  def _test_default_clothes_dryer_values(clothes_dryer, is_shared, location, cef, usage_multiplier,
                                         weekday_sch, weekend_sch, monthly_mults)
    assert_equal(is_shared, clothes_dryer.is_shared_appliance)
    assert_equal(location, clothes_dryer.location)
    assert_equal(cef, clothes_dryer.combined_energy_factor)
    assert_equal(usage_multiplier, clothes_dryer.usage_multiplier)
    if weekday_sch.nil?
      assert_nil(clothes_dryer.weekday_fractions)
    else
      assert_equal(weekday_sch, clothes_dryer.weekday_fractions)
    end
    if weekend_sch.nil?
      assert_nil(clothes_dryer.weekend_fractions)
    else
      assert_equal(weekend_sch, clothes_dryer.weekend_fractions)
    end
    if monthly_mults.nil?
      assert_nil(clothes_dryer.monthly_multipliers)
    else
      assert_equal(monthly_mults, clothes_dryer.monthly_multipliers)
    end
  end

  def _test_default_clothes_dryer_exhaust_values(clothes_dryer, is_vented, vented_flow_rate)
    assert_equal(is_vented, clothes_dryer.is_vented)
    if vented_flow_rate.nil?
      assert_nil(clothes_dryer.vented_flow_rate)
    else
      assert_equal(vented_flow_rate, clothes_dryer.vented_flow_rate)
    end
  end

  def _test_default_dishwasher_values(dishwasher, is_shared, location, rated_annual_kwh, label_electric_rate, label_gas_rate, label_annual_gas_cost, label_usage, place_setting_capacity, usage_multiplier, weekday_sch, weekend_sch, monthly_mults)
    assert_equal(is_shared, dishwasher.is_shared_appliance)
    assert_equal(location, dishwasher.location)
    assert_equal(rated_annual_kwh, dishwasher.rated_annual_kwh)
    assert_equal(label_electric_rate, dishwasher.label_electric_rate)
    assert_equal(label_gas_rate, dishwasher.label_gas_rate)
    assert_equal(label_annual_gas_cost, dishwasher.label_annual_gas_cost)
    assert_equal(label_usage, dishwasher.label_usage)
    assert_equal(place_setting_capacity, dishwasher.place_setting_capacity)
    assert_equal(usage_multiplier, dishwasher.usage_multiplier)
    if weekday_sch.nil?
      assert_nil(dishwasher.weekday_fractions)
    else
      assert_equal(weekday_sch, dishwasher.weekday_fractions)
    end
    if weekend_sch.nil?
      assert_nil(dishwasher.weekend_fractions)
    else
      assert_equal(weekend_sch, dishwasher.weekend_fractions)
    end
    if monthly_mults.nil?
      assert_nil(dishwasher.monthly_multipliers)
    else
      assert_equal(monthly_mults, dishwasher.monthly_multipliers)
    end
  end

  def _test_default_refrigerator_values(hpxml, location, rated_annual_kwh, usage_multiplier, weekday_sch, weekend_sch, monthly_mults)
    hpxml.refrigerators.each do |refrigerator|
      next unless refrigerator.primary_indicator

      assert_equal(location, refrigerator.location)
      assert_equal(rated_annual_kwh, refrigerator.rated_annual_kwh)
      assert_equal(usage_multiplier, refrigerator.usage_multiplier)
      if weekday_sch.nil?
        assert_nil(refrigerator.weekday_fractions)
      else
        assert_equal(weekday_sch, refrigerator.weekday_fractions)
      end
      if weekend_sch.nil?
        assert_nil(refrigerator.weekend_fractions)
      else
        assert_equal(weekend_sch, refrigerator.weekend_fractions)
      end
      if monthly_mults.nil?
        assert_nil(refrigerator.monthly_multipliers)
      else
        assert_equal(monthly_mults, refrigerator.monthly_multipliers)
      end
    end
  end

  def _test_default_extra_refrigerators_values(hpxml, location, rated_annual_kwh, usage_multiplier, weekday_sch, weekend_sch, monthly_mults)
    hpxml.refrigerators.each do |refrigerator|
      next if refrigerator.primary_indicator

      assert_equal(location, refrigerator.location)
      assert_in_epsilon(rated_annual_kwh, refrigerator.rated_annual_kwh, 0.01)
      assert_equal(usage_multiplier, refrigerator.usage_multiplier)
      if weekday_sch.nil?
        assert_nil(refrigerator.weekday_fractions)
      else
        assert_equal(weekday_sch, refrigerator.weekday_fractions)
      end
      if weekend_sch.nil?
        assert_nil(refrigerator.weekend_fractions)
      else
        assert_equal(weekend_sch, refrigerator.weekend_fractions)
      end
      if monthly_mults.nil?
        assert_nil(refrigerator.monthly_multipliers)
      else
        assert_equal(monthly_mults, refrigerator.monthly_multipliers)
      end
    end
  end

  def _test_default_freezers_values(hpxml, location, rated_annual_kwh, usage_multiplier, weekday_sch, weekend_sch, monthly_mults)
    hpxml.freezers.each do |freezer|
      assert_equal(location, freezer.location)
      assert_in_epsilon(rated_annual_kwh, freezer.rated_annual_kwh, 0.01)
      assert_equal(usage_multiplier, freezer.usage_multiplier)
      if weekday_sch.nil?
        assert_nil(freezer.weekday_fractions)
      else
        assert_equal(weekday_sch, freezer.weekday_fractions)
      end
      if weekend_sch.nil?
        assert_nil(freezer.weekend_fractions)
      else
        assert_equal(weekend_sch, freezer.weekend_fractions)
      end
      if monthly_mults.nil?
        assert_nil(freezer.monthly_multipliers)
      else
        assert_equal(monthly_mults, freezer.monthly_multipliers)
      end
    end
  end

  def _test_default_cooking_range_values(cooking_range, location, is_induction, usage_multiplier, weekday_sch, weekend_sch, monthly_mults)
    assert_equal(location, cooking_range.location)
    assert_equal(is_induction, cooking_range.is_induction)
    assert_equal(usage_multiplier, cooking_range.usage_multiplier)
    if weekday_sch.nil?
      assert_nil(cooking_range.weekday_fractions)
    else
      assert_equal(weekday_sch, cooking_range.weekday_fractions)
    end
    if weekend_sch.nil?
      assert_nil(cooking_range.weekend_fractions)
    else
      assert_equal(weekend_sch, cooking_range.weekend_fractions)
    end
    if monthly_mults.nil?
      assert_nil(cooking_range.monthly_multipliers)
    else
      assert_equal(monthly_mults, cooking_range.monthly_multipliers)
    end
  end

  def _test_default_oven_values(oven, is_convection)
    assert_equal(is_convection, oven.is_convection)
  end

  def _test_default_lighting_values(hpxml, interior_usage_multiplier, garage_usage_multiplier, exterior_usage_multiplier, schedules = {})
    assert_equal(interior_usage_multiplier, hpxml.lighting.interior_usage_multiplier)
    assert_equal(garage_usage_multiplier, hpxml.lighting.garage_usage_multiplier)
    assert_equal(exterior_usage_multiplier, hpxml.lighting.exterior_usage_multiplier)
    if not schedules[:grg_wk_sch].nil?
      assert_equal(schedules[:grg_wk_sch], hpxml.lighting.garage_weekday_fractions)
    else
      assert_nil(hpxml.lighting.garage_weekday_fractions)
    end
    if not schedules[:grg_wknd_sch].nil?
      assert_equal(schedules[:grg_wknd_sch], hpxml.lighting.garage_weekend_fractions)
    else
      assert_nil(hpxml.lighting.garage_weekend_fractions)
    end
    if not schedules[:grg_month_mult].nil?
      assert_equal(schedules[:grg_month_mult], hpxml.lighting.garage_monthly_multipliers)
    else
      assert_nil(hpxml.lighting.garage_monthly_multipliers)
    end
    if not schedules[:ext_wk_sch].nil?
      assert_equal(schedules[:ext_wk_sch], hpxml.lighting.exterior_weekday_fractions)
    else
      assert_nil(hpxml.lighting.exterior_weekday_fractions)
    end
    if not schedules[:ext_wknd_sch].nil?
      assert_equal(schedules[:ext_wknd_sch], hpxml.lighting.exterior_weekend_fractions)
    else
      assert_nil(hpxml.lighting.exterior_weekday_fractions)
    end
    if not schedules[:ext_month_mult].nil?
      assert_equal(schedules[:ext_month_mult], hpxml.lighting.exterior_monthly_multipliers)
    else
      assert_nil(hpxml.lighting.exterior_monthly_multipliers)
    end
    if not schedules[:hol_kwh_per_day].nil?
      assert_equal(schedules[:hol_kwh_per_day], hpxml.lighting.holiday_kwh_per_day)
    else
      assert_nil(hpxml.lighting.holiday_kwh_per_day)
    end
    if not schedules[:hol_begin_month].nil?
      assert_equal(schedules[:hol_begin_month], hpxml.lighting.holiday_period_begin_month)
    else
      assert_nil(hpxml.lighting.holiday_period_begin_month)
    end
    if not schedules[:hol_begin_day].nil?
      assert_equal(schedules[:hol_begin_day], hpxml.lighting.holiday_period_begin_day)
    else
      assert_nil(hpxml.lighting.holiday_period_begin_day)
    end
    if not schedules[:hol_end_month].nil?
      assert_equal(schedules[:hol_end_month], hpxml.lighting.holiday_period_end_month)
    else
      assert_nil(hpxml.lighting.holiday_period_end_month)
    end
    if not schedules[:hol_end_day].nil?
      assert_equal(schedules[:hol_end_day], hpxml.lighting.holiday_period_end_day)
    else
      assert_nil(hpxml.lighting.holiday_period_end_day)
    end
    if not schedules[:hol_wk_sch].nil?
      assert_equal(schedules[:hol_wk_sch], hpxml.lighting.holiday_weekday_fractions)
    else
      assert_nil(hpxml.lighting.holiday_weekday_fractions)
    end
    if not schedules[:hol_wknd_sch].nil?
      assert_equal(schedules[:hol_wknd_sch], hpxml.lighting.holiday_weekend_fractions)
    else
      assert_nil(hpxml.lighting.holiday_weekend_fractions)
    end
  end

  def _test_default_ceiling_fan_values(ceiling_fan, quantity, efficiency, weekday_sch, weekend_sch, monthly_mults)
    assert_equal(quantity, ceiling_fan.quantity)
    assert_in_epsilon(efficiency, ceiling_fan.efficiency, 0.01)
    if weekday_sch.nil?
      assert_nil(ceiling_fan.weekday_fractions)
    else
      assert_equal(weekday_sch, ceiling_fan.weekday_fractions)
    end
    if weekend_sch.nil?
      assert_nil(ceiling_fan.weekend_fractions)
    else
      assert_equal(weekend_sch, ceiling_fan.weekend_fractions)
    end
    if monthly_mults.nil?
      assert_nil(ceiling_fan.monthly_multipliers)
    else
      assert_equal(monthly_mults, ceiling_fan.monthly_multipliers)
    end
  end

  def _test_default_pool_heater_values(pool, load_units, load_value, usage_multiplier, weekday_sch, weekend_sch, monthly_mults)
    if load_units.nil?
      assert_nil(pool.heater_load_units)
    else
      assert_equal(load_units, pool.heater_load_units)
    end
    if load_value.nil?
      assert_nil(pool.heater_load_value)
    else
      assert_in_epsilon(load_value, pool.heater_load_value, 0.01)
    end
    if usage_multiplier.nil?
      assert_nil(pool.heater_usage_multiplier)
    else
      assert_equal(usage_multiplier, pool.heater_usage_multiplier)
    end
    if weekday_sch.nil?
      assert_nil(pool.heater_weekday_fractions)
    else
      assert_equal(weekday_sch, pool.heater_weekday_fractions)
    end
    if weekend_sch.nil?
      assert_nil(pool.heater_weekend_fractions)
    else
      assert_equal(weekend_sch, pool.heater_weekend_fractions)
    end
    if monthly_mults.nil?
      assert_nil(pool.heater_monthly_multipliers)
    else
      assert_equal(monthly_mults, pool.heater_monthly_multipliers)
    end
  end

  def _test_default_pool_pump_values(pool, kWh_per_year, usage_multiplier, weekday_sch, weekend_sch, monthly_mults)
    assert_in_epsilon(kWh_per_year, pool.pump_kwh_per_year, 0.01)
    assert_equal(usage_multiplier, pool.pump_usage_multiplier)
    assert_equal(weekday_sch, pool.pump_weekday_fractions)
    assert_equal(weekend_sch, pool.pump_weekend_fractions)
    assert_equal(monthly_mults, pool.pump_monthly_multipliers)
  end

  def _test_default_hot_tub_heater_values(hot_tub, load_units, load_value, usage_multiplier, weekday_sch, weekend_sch, monthly_mults)
    if load_units.nil?
      assert_nil(hot_tub.heater_load_units)
    else
      assert_equal(load_units, hot_tub.heater_load_units)
    end
    if load_value.nil?
      assert_nil(hot_tub.heater_load_value)
    else
      assert_in_epsilon(load_value, hot_tub.heater_load_value, 0.01)
    end
    if usage_multiplier.nil?
      assert_nil(hot_tub.heater_usage_multiplier)
    else
      assert_equal(usage_multiplier, hot_tub.heater_usage_multiplier)
    end
    if weekday_sch.nil?
      assert_nil(hot_tub.heater_weekday_fractions)
    else
      assert_equal(weekday_sch, hot_tub.heater_weekday_fractions)
    end
    if weekend_sch.nil?
      assert_nil(hot_tub.heater_weekend_fractions)
    else
      assert_equal(weekend_sch, hot_tub.heater_weekend_fractions)
    end
    if monthly_mults.nil?
      assert_nil(hot_tub.heater_monthly_multipliers)
    else
      assert_equal(monthly_mults, hot_tub.heater_monthly_multipliers)
    end
  end

  def _test_default_hot_tub_pump_values(hot_tub, kWh_per_year, usage_multiplier, weekday_sch, weekend_sch, monthly_mults)
    assert_in_epsilon(kWh_per_year, hot_tub.pump_kwh_per_year, 0.01)
    assert_equal(usage_multiplier, hot_tub.pump_usage_multiplier)
    assert_equal(weekday_sch, hot_tub.pump_weekday_fractions)
    assert_equal(weekend_sch, hot_tub.pump_weekend_fractions)
    assert_equal(monthly_mults, hot_tub.pump_monthly_multipliers)
  end

  def _test_default_plug_load_values(hpxml, load_type, kWh_per_year, frac_sensible, frac_latent, usage_multiplier, weekday_sch, weekend_sch, monthly_mults)
    pl = hpxml.plug_loads.select { |pl| pl.plug_load_type == load_type }[0]

    assert_in_epsilon(kWh_per_year, pl.kWh_per_year, 0.01)
    assert_equal(usage_multiplier, pl.usage_multiplier)
    assert_in_epsilon(frac_sensible, pl.frac_sensible, 0.01)
    assert_in_epsilon(frac_latent, pl.frac_latent, 0.01)
    assert_equal(weekday_sch, pl.weekday_fractions)
    assert_equal(weekend_sch, pl.weekend_fractions)
    assert_equal(monthly_mults, pl.monthly_multipliers)
  end

  def _test_default_fuel_load_values(hpxml, load_type, therm_per_year, frac_sensible, frac_latent, usage_multiplier, weekday_sch, weekend_sch, monthly_mults)
    fl = hpxml.fuel_loads.select { |fl| fl.fuel_load_type == load_type }[0]

    assert_in_epsilon(therm_per_year, fl.therm_per_year, 0.01)
    assert_equal(usage_multiplier, fl.usage_multiplier)
    assert_in_epsilon(frac_sensible, fl.frac_sensible, 0.01)
    assert_in_epsilon(frac_latent, fl.frac_latent, 0.01)
    assert_equal(weekday_sch, fl.weekday_fractions)
    assert_equal(weekend_sch, fl.weekend_fractions)
    assert_equal(monthly_mults, fl.monthly_multipliers)
  end

  def _create_hpxml(hpxml_name)
    return HPXML.new(hpxml_path: File.join(@sample_files_path, hpxml_name))
  end
end<|MERGE_RESOLUTION|>--- conflicted
+++ resolved
@@ -1204,12 +1204,8 @@
     expected_return_locations = ['basement - conditioned', 'basement - conditioned'] * hpxml_default.hvac_distributions.size
     expected_supply_areas = [33.075, 33.075] * hpxml_default.hvac_distributions.size
     expected_return_areas = [12.25, 12.25] * hpxml_default.hvac_distributions.size
-<<<<<<< HEAD
-    expected_area_fracs = [0.5, 0.5] * hpxml_default.hvac_distributions.size
-=======
     expected_supply_fracs = [0.5, 0.5] * hpxml_default.hvac_distributions.size
     expected_return_fracs = [0.5, 0.5] * hpxml_default.hvac_distributions.size
->>>>>>> 015feeba
     expected_n_return_registers = hpxml_default.building_construction.number_of_conditioned_floors
     _test_default_duct_values(hpxml_default, expected_supply_locations, expected_return_locations, expected_supply_areas, expected_return_areas,
                               expected_supply_fracs, expected_return_fracs, expected_n_return_registers)
@@ -1229,9 +1225,6 @@
     expected_return_locations = ['basement - conditioned', 'basement - conditioned', 'living space', 'living space'] * hpxml_default.hvac_distributions.size
     expected_supply_areas = [24.81, 24.81, 8.27, 8.27] * hpxml_default.hvac_distributions.size
     expected_return_areas = [9.19, 9.19, 3.06, 3.06] * hpxml_default.hvac_distributions.size
-<<<<<<< HEAD
-    expected_area_fracs = [0.375, 0.375, 0.125, 0.125] * hpxml_default.hvac_distributions.size
-=======
     expected_supply_fracs = [0.375, 0.375, 0.125, 0.125] * hpxml_default.hvac_distributions.size
     expected_return_fracs = [0.375, 0.375, 0.125, 0.125] * hpxml_default.hvac_distributions.size
     expected_n_return_registers = hpxml_default.building_construction.number_of_conditioned_floors
@@ -1262,7 +1255,6 @@
     expected_return_areas = [12.25, 12.25] * hpxml_default.hvac_distributions.size
     expected_supply_fracs = [0.75, 0.25] * hpxml_default.hvac_distributions.size
     expected_return_fracs = [0.5, 0.5] * hpxml_default.hvac_distributions.size
->>>>>>> 015feeba
     expected_n_return_registers = hpxml_default.building_construction.number_of_conditioned_floors
     _test_default_duct_values(hpxml_default, expected_supply_locations, expected_return_locations, expected_supply_areas, expected_return_areas,
                               expected_supply_fracs, expected_return_fracs, expected_n_return_registers)
