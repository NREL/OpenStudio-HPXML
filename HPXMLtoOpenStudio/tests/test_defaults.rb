--- conflicted
+++ resolved
@@ -118,17 +118,10 @@
     XMLHelper.write_file(hpxml.to_oga, @tmp_hpxml_path)
     hpxml_default = _test_measure()
     _test_default_co2_emissions_values(hpxml_default.header.co2_emissions_scenarios[0],
-<<<<<<< HEAD
-                                       HPXML::CO2EmissionsScenario::UnitsKgPerMBtu, 52.91,
-                                       HPXML::CO2EmissionsScenario::UnitsKgPerMBtu, 62.88,
-                                       HPXML::CO2EmissionsScenario::UnitsKgPerMBtu, 74.14,
-                                       HPXML::CO2EmissionsScenario::UnitsKgPerMBtu, 95.74)
-=======
                                        HPXML::CO2EmissionsScenario::UnitsLbPerMBtu, 116.65,
                                        HPXML::CO2EmissionsScenario::UnitsLbPerMBtu, 138.63,
                                        HPXML::CO2EmissionsScenario::UnitsLbPerMBtu, 163.45,
                                        HPXML::CO2EmissionsScenario::UnitsLbPerMBtu, 211.06)
->>>>>>> 5996390d
   end
 
   def test_site
