--- conflicted
+++ resolved
@@ -1572,11 +1572,7 @@
     hpxml_bldg.cooling_systems[0].crankcase_heater_watts = 40.0
     XMLHelper.write_file(hpxml.to_doc, @tmp_hpxml_path)
     _default_hpxml, default_hpxml_bldg = _test_measure()
-<<<<<<< HEAD
-    _test_default_central_air_conditioner_values(default_hpxml_bldg.cooling_systems[0], 0.88, HPXML::HVACCompressorTypeVariableSpeed, 0.66, HPXML::HVACFanMotorTypeBPM, nil, -0.11, -0.22, 12345, 11.4, 11.0, 40.0, 1.0)
-=======
-    _test_default_central_air_conditioner_values(default_hpxml_bldg.cooling_systems[0], 0.88, 0.66, nil, -0.11, -0.22, 12345, 12.0, 40.0, 1.0)
->>>>>>> eadf702d
+    _test_default_central_air_conditioner_values(default_hpxml_bldg.cooling_systems[0], 0.88, 0.66, HPXML::HVACFanMotorTypeBPM, nil, -0.11, -0.22, 12345, 11.4, 11.0, 40.0, 1.0)
 
     # Test defaults - SEER/EER
     hpxml_bldg.cooling_systems[0].cooling_efficiency_seer2 = nil
@@ -1585,25 +1581,20 @@
     hpxml_bldg.cooling_systems[0].cooling_efficiency_eer = 11.58
     XMLHelper.write_file(hpxml.to_doc, @tmp_hpxml_path)
     _default_hpxml, default_hpxml_bldg = _test_measure()
-<<<<<<< HEAD
-    _test_default_central_air_conditioner_values(default_hpxml_bldg.cooling_systems[0], 0.88, HPXML::HVACCompressorTypeVariableSpeed, 0.66, HPXML::HVACFanMotorTypeBPM, nil, -0.11, -0.22, 12345, 11.4, 11.0, 40.0, 1.0)
-=======
-    _test_default_central_air_conditioner_values(default_hpxml_bldg.cooling_systems[0], 0.88, 0.66, nil, -0.11, -0.22, 12345, 12.0, 40.0, 1.0)
->>>>>>> eadf702d
+    _test_default_central_air_conditioner_values(default_hpxml_bldg.cooling_systems[0], 0.88, 0.66, HPXML::HVACFanMotorTypeBPM, nil, -0.11, -0.22, 12345, 11.4, 11.0, 40.0, 1.0)
 
     # Test autosizing with factors
     hpxml_bldg.cooling_systems[0].cooling_capacity = nil
     hpxml_bldg.cooling_systems[0].cooling_autosizing_factor = 1.2
     XMLHelper.write_file(hpxml.to_doc, @tmp_hpxml_path)
     _default_hpxml, default_hpxml_bldg = _test_measure()
-<<<<<<< HEAD
-    _test_default_central_air_conditioner_values(default_hpxml_bldg.cooling_systems[0], 0.88, HPXML::HVACCompressorTypeVariableSpeed, 0.66, HPXML::HVACFanMotorTypeBPM, nil, -0.11, -0.22, nil, 11.4, 11.0, 40.0, 1.2)
+    _test_default_central_air_conditioner_values(default_hpxml_bldg.cooling_systems[0], 0.88, 0.66, HPXML::HVACFanMotorTypeBPM, nil, -0.11, -0.22, nil, 11.4, 11.0, 40.0, 1.2)
 
     # Test watts/cfm based on fan model type
     hpxml_bldg.cooling_systems[0].fan_watts_per_cfm = nil
     XMLHelper.write_file(hpxml.to_doc, @tmp_hpxml_path)
     _default_hpxml, default_hpxml_bldg = _test_measure()
-    _test_default_central_air_conditioner_values(default_hpxml_bldg.cooling_systems[0], 0.88, HPXML::HVACCompressorTypeVariableSpeed, 0.375, HPXML::HVACFanMotorTypeBPM, nil, -0.11, -0.22, nil, 11.4, 11.0, 40.0, 1.2)
+    _test_default_central_air_conditioner_values(default_hpxml_bldg.cooling_systems[0], 0.88, 0.375, HPXML::HVACFanMotorTypeBPM, nil, -0.11, -0.22, nil, 11.4, 11.0, 40.0, 1.2)
 
     # Test fan model type based on watts/cfm
     hpxml_bldg.cooling_systems[0].compressor_type = HPXML::HVACCompressorTypeSingleStage
@@ -1611,10 +1602,7 @@
     hpxml_bldg.cooling_systems[0].fan_motor_type = nil
     XMLHelper.write_file(hpxml.to_doc, @tmp_hpxml_path)
     _default_hpxml, default_hpxml_bldg = _test_measure()
-    _test_default_central_air_conditioner_values(default_hpxml_bldg.cooling_systems[0], 0.88, HPXML::HVACCompressorTypeSingleStage, 0.4, HPXML::HVACFanMotorTypePSC, nil, -0.11, -0.22, nil, 11.4, 11.0, 40.0, 1.2)
-=======
-    _test_default_central_air_conditioner_values(default_hpxml_bldg.cooling_systems[0], 0.88, 0.66, nil, -0.11, -0.22, nil, 12.0, 40.0, 1.2)
->>>>>>> eadf702d
+    _test_default_central_air_conditioner_values(default_hpxml_bldg.cooling_systems[0], 0.88, 0.4, HPXML::HVACFanMotorTypePSC, nil, -0.11, -0.22, nil, 11.4, 11.0, 40.0, 1.2)
 
     # Test defaults
     hpxml_bldg.cooling_systems[0].cooling_shr = nil
@@ -1629,11 +1617,7 @@
     hpxml_bldg.cooling_systems[0].cooling_efficiency_eer = nil
     XMLHelper.write_file(hpxml.to_doc, @tmp_hpxml_path)
     _default_hpxml, default_hpxml_bldg = _test_measure()
-<<<<<<< HEAD
-    _test_default_central_air_conditioner_values(default_hpxml_bldg.cooling_systems[0], 0.73, HPXML::HVACCompressorTypeSingleStage, 0.5, HPXML::HVACFanMotorTypePSC, nil, 0, 0, nil, 11.4, 9.79, 20.7, 1.0)
-=======
-    _test_default_central_air_conditioner_values(default_hpxml_bldg.cooling_systems[0], 0.73, 0.5, nil, 0, 0, nil, 12.0, 50.0, 1.0)
->>>>>>> eadf702d
+    _test_default_central_air_conditioner_values(default_hpxml_bldg.cooling_systems[0], 0.73, 0.5, HPXML::HVACFanMotorTypePSC, nil, 0, 0, nil, 11.4, 9.79, 20.7, 1.0)
   end
 
   def test_room_air_conditioners
@@ -1702,28 +1686,17 @@
     hpxml_bldg.cooling_systems[0].airflow_defect_ratio = -0.22
     hpxml_bldg.cooling_systems[0].cooling_capacity = 12345
     hpxml_bldg.cooling_systems[0].crankcase_heater_watts = 40.0
-<<<<<<< HEAD
-    hpxml_bldg.cooling_systems[0].compressor_type = HPXML::HVACCompressorTypeVariableSpeed
     hpxml_bldg.cooling_systems[0].cooling_efficiency_eer2 = 11.0
     XMLHelper.write_file(hpxml.to_doc, @tmp_hpxml_path)
     _default_hpxml, default_hpxml_bldg = _test_measure()
-    _test_default_mini_split_air_conditioner_values(default_hpxml_bldg.cooling_systems[0], 0.78, 0.66, HPXML::HVACFanMotorTypeBPM, nil, -0.11, -0.22, 12345, 18.05, 11.0, 40.0, HPXML::HVACCompressorTypeVariableSpeed, 1.0)
-=======
-    XMLHelper.write_file(hpxml.to_doc, @tmp_hpxml_path)
-    _default_hpxml, default_hpxml_bldg = _test_measure()
-    _test_default_mini_split_air_conditioner_values(default_hpxml_bldg.cooling_systems[0], 0.78, 0.66, nil, -0.11, -0.22, 12345, 19.0, 40.0, 1.0)
->>>>>>> eadf702d
+    _test_default_mini_split_air_conditioner_values(default_hpxml_bldg.cooling_systems[0], 0.78, 0.66, HPXML::HVACFanMotorTypeBPM, nil, -0.11, -0.22, 12345, 18.05, 11.0, 40.0, 1.0)
 
     # Test autosizing with factors
     hpxml_bldg.cooling_systems[0].cooling_capacity = nil
     hpxml_bldg.cooling_systems[0].cooling_autosizing_factor = 1.2
     XMLHelper.write_file(hpxml.to_doc, @tmp_hpxml_path)
     _default_hpxml, default_hpxml_bldg = _test_measure()
-<<<<<<< HEAD
-    _test_default_mini_split_air_conditioner_values(default_hpxml_bldg.cooling_systems[0], 0.78, 0.66, HPXML::HVACFanMotorTypeBPM, nil, -0.11, -0.22, nil, 18.05, 11.0, 40.0, HPXML::HVACCompressorTypeVariableSpeed, 1.2)
-=======
-    _test_default_mini_split_air_conditioner_values(default_hpxml_bldg.cooling_systems[0], 0.78, 0.66, nil, -0.11, -0.22, nil, 19.0, 40.0, 1.2)
->>>>>>> eadf702d
+    _test_default_mini_split_air_conditioner_values(default_hpxml_bldg.cooling_systems[0], 0.78, 0.66, HPXML::HVACFanMotorTypeBPM, nil, -0.11, -0.22, nil, 18.05, 11.0, 40.0, 1.2)
 
     # Test defaults
     hpxml_bldg.cooling_systems[0].cooling_shr = nil
@@ -1738,21 +1711,13 @@
     hpxml_bldg.cooling_systems[0].cooling_efficiency_eer2 = nil
     XMLHelper.write_file(hpxml.to_doc, @tmp_hpxml_path)
     _default_hpxml, default_hpxml_bldg = _test_measure()
-<<<<<<< HEAD
-    _test_default_mini_split_air_conditioner_values(default_hpxml_bldg.cooling_systems[0], 0.73, 0.18, HPXML::HVACFanMotorTypeBPM, nil, 0, 0, nil, 18.05, 12.05, 16.9, HPXML::HVACCompressorTypeVariableSpeed, 1.0)
-=======
-    _test_default_mini_split_air_conditioner_values(default_hpxml_bldg.cooling_systems[0], 0.73, 0.18, nil, 0, 0, nil, 19.0, 50.0, 1.0)
->>>>>>> eadf702d
+    _test_default_mini_split_air_conditioner_values(default_hpxml_bldg.cooling_systems[0], 0.73, 0.18, HPXML::HVACFanMotorTypeBPM, nil, 0, 0, nil, 18.05, 12.05, 16.9, 1.0)
 
     # Test defaults w/ ductless
     hpxml_bldg.cooling_systems[0].distribution_system.delete
     XMLHelper.write_file(hpxml.to_doc, @tmp_hpxml_path)
     _default_hpxml, default_hpxml_bldg = _test_measure()
-<<<<<<< HEAD
-    _test_default_mini_split_air_conditioner_values(default_hpxml_bldg.cooling_systems[0], 0.73, 0.07, HPXML::HVACFanMotorTypeBPM, nil, 0, 0, nil, 19.0, 12.34, 12.5, HPXML::HVACCompressorTypeVariableSpeed, 1.0)
-=======
-    _test_default_mini_split_air_conditioner_values(default_hpxml_bldg.cooling_systems[0], 0.73, 0.07, nil, 0, 0, nil, 19.0, 50.0, 1.0)
->>>>>>> eadf702d
+    _test_default_mini_split_air_conditioner_values(default_hpxml_bldg.cooling_systems[0], 0.73, 0.07, HPXML::HVACFanMotorTypeBPM, nil, 0, 0, nil, 19.0, 12.34, 12.5, 1.0)
 
     # Test defaults w/ ductless - SEER2/EER
     hpxml_bldg.cooling_systems[0].cooling_efficiency_seer2 = nil
@@ -1761,11 +1726,7 @@
     hpxml_bldg.cooling_systems[0].cooling_efficiency_eer = 12.0
     XMLHelper.write_file(hpxml.to_doc, @tmp_hpxml_path)
     _default_hpxml, default_hpxml_bldg = _test_measure()
-<<<<<<< HEAD
-    _test_default_mini_split_air_conditioner_values(default_hpxml_bldg.cooling_systems[0], 0.73, 0.07, HPXML::HVACFanMotorTypeBPM, nil, 0, 0, nil, 13.3, 12.0, 12.5, HPXML::HVACCompressorTypeVariableSpeed, 1.0)
-=======
-    _test_default_mini_split_air_conditioner_values(default_hpxml_bldg.cooling_systems[0], 0.73, 0.07, nil, 0, 0, nil, 13.3, 50.0, 1.0)
->>>>>>> eadf702d
+    _test_default_mini_split_air_conditioner_values(default_hpxml_bldg.cooling_systems[0], 0.73, 0.07, HPXML::HVACFanMotorTypeBPM, nil, 0, 0, nil, 13.3, 12.0, 12.5, 1.0)
   end
 
   def test_ptac
@@ -2099,22 +2060,14 @@
     hpxml_bldg.heat_pumps[0].pan_heater_control_type = HPXML::HVACPanHeaterControlTypeDefrost
     XMLHelper.write_file(hpxml.to_doc, @tmp_hpxml_path)
     _default_hpxml, default_hpxml_bldg = _test_measure()
-<<<<<<< HEAD
-    _test_default_air_to_air_heat_pump_values(default_hpxml_bldg.heat_pumps[0], 0.88, HPXML::HVACCompressorTypeVariableSpeed, 0.66, HPXML::HVACFanMotorTypeBPM, nil, nil, -0.11, -0.22, 12345, 23456, 9876, 34567, 13.3, 13.0, 6.8, 40.0, 1.0, 1.0, 1.0, 99.0, HPXML::HVACPanHeaterControlTypeDefrost)
-=======
-    _test_default_air_to_air_heat_pump_values(default_hpxml_bldg.heat_pumps[0], 0.88, 0.66, nil, nil, -0.11, -0.22, 12345, 23456, nil, 34567, 14.0, 8.0, 0.1, 2.0, 40.0, 1.0, 1.0, 1.0)
->>>>>>> eadf702d
+    _test_default_air_to_air_heat_pump_values(default_hpxml_bldg.heat_pumps[0], 0.88, 0.66, HPXML::HVACFanMotorTypeBPM, nil, nil, -0.11, -0.22, 12345, 23456, 9876, 34567, 13.3, 13.0, 6.8, 40.0, 1.0, 1.0, 1.0, 99.0, HPXML::HVACPanHeaterControlTypeDefrost)
 
     # Test w/ heating capacity fraction 17F
     hpxml_bldg.heat_pumps[0].heating_capacity_fraction_17F = 0.1
     hpxml_bldg.heat_pumps[0].heating_capacity_17F = nil
     XMLHelper.write_file(hpxml.to_doc, @tmp_hpxml_path)
     _default_hpxml, default_hpxml_bldg = _test_measure()
-<<<<<<< HEAD
-    _test_default_air_to_air_heat_pump_values(default_hpxml_bldg.heat_pumps[0], 0.88, HPXML::HVACCompressorTypeVariableSpeed, 0.66, HPXML::HVACFanMotorTypeBPM, nil, nil, -0.11, -0.22, 12345, 23456, 2346, 34567, 13.3, 13.0, 6.8, 40.0, 1.0, 1.0, 1.0, 99.0, HPXML::HVACPanHeaterControlTypeDefrost)
-=======
-    _test_default_air_to_air_heat_pump_values(default_hpxml_bldg.heat_pumps[0], 0.88, 0.66, nil, nil, -0.11, -0.22, 12345, 23456, 9876, 34567, 14.0, 8.0, nil, nil, 40.0, 1.0, 1.0, 1.0)
->>>>>>> eadf702d
+    _test_default_air_to_air_heat_pump_values(default_hpxml_bldg.heat_pumps[0], 0.88, 0.66, HPXML::HVACFanMotorTypeBPM, nil, nil, -0.11, -0.22, 12345, 23456, 2346, 34567, 13.3, 13.0, 6.8, 40.0, 1.0, 1.0, 1.0, 99.0, HPXML::HVACPanHeaterControlTypeDefrost)
 
     # Test defaults - SEER2/HSPF2/EER
     hpxml_bldg.heat_pumps[0].cooling_efficiency_seer2 = nil
@@ -2125,11 +2078,7 @@
     hpxml_bldg.heat_pumps[0].heating_efficiency_hspf = 8.0
     XMLHelper.write_file(hpxml.to_doc, @tmp_hpxml_path)
     _default_hpxml, default_hpxml_bldg = _test_measure()
-<<<<<<< HEAD
-    _test_default_air_to_air_heat_pump_values(default_hpxml_bldg.heat_pumps[0], 0.88, HPXML::HVACCompressorTypeVariableSpeed, 0.66, HPXML::HVACFanMotorTypeBPM, nil, nil, -0.11, -0.22, 12345, 23456, 2346, 34567, 13.3, 13.0, 6.8, 40.0, 1.0, 1.0, 1.0, 99.0, HPXML::HVACPanHeaterControlTypeDefrost)
-=======
-    _test_default_air_to_air_heat_pump_values(default_hpxml_bldg.heat_pumps[0], 0.88, 0.66, nil, nil, -0.11, -0.22, 12345, 23456, 9876, 34567, 14.0, 8.0, nil, nil, 40.0, 1.0, 1.0, 1.0)
->>>>>>> eadf702d
+    _test_default_air_to_air_heat_pump_values(default_hpxml_bldg.heat_pumps[0], 0.88, 0.66, HPXML::HVACFanMotorTypeBPM, nil, nil, -0.11, -0.22, 12345, 23456, 2346, 34567, 13.3, 13.0, 6.8, 40.0, 1.0, 1.0, 1.0, 99.0, HPXML::HVACPanHeaterControlTypeDefrost)
 
     # Test autosizing with factors
     hpxml_bldg.heat_pumps[0].cooling_capacity = nil
@@ -2141,24 +2090,21 @@
     hpxml_bldg.heat_pumps[0].backup_heating_autosizing_factor = 1.1
     XMLHelper.write_file(hpxml.to_doc, @tmp_hpxml_path)
     _default_hpxml, default_hpxml_bldg = _test_measure()
-<<<<<<< HEAD
-    _test_default_air_to_air_heat_pump_values(default_hpxml_bldg.heat_pumps[0], 0.88, HPXML::HVACCompressorTypeVariableSpeed, 0.66, HPXML::HVACFanMotorTypeBPM, nil, nil, -0.11, -0.22, nil, nil, nil, nil, 13.3, 13.0, 6.8, 40.0, 1.5, 1.2, 1.1, 99.0, HPXML::HVACPanHeaterControlTypeDefrost)
+    _test_default_air_to_air_heat_pump_values(default_hpxml_bldg.heat_pumps[0], 0.88, 0.66, HPXML::HVACFanMotorTypeBPM, nil, nil, -0.11, -0.22, nil, nil, nil, nil, 13.3, 13.0, 6.8, 40.0, 1.5, 1.2, 1.1, 99.0, HPXML::HVACPanHeaterControlTypeDefrost)
 
     # Test watts/cfm based on fan model type
     hpxml_bldg.heat_pumps[0].fan_watts_per_cfm = nil
     XMLHelper.write_file(hpxml.to_doc, @tmp_hpxml_path)
     _default_hpxml, default_hpxml_bldg = _test_measure()
-    _test_default_air_to_air_heat_pump_values(default_hpxml_bldg.heat_pumps[0], 0.88, HPXML::HVACCompressorTypeVariableSpeed, 0.375, HPXML::HVACFanMotorTypeBPM, nil, nil, -0.11, -0.22, nil, nil, nil, nil, 13.3, 13.0, 6.8, 40.0, 1.5, 1.2, 1.1, 99.0, HPXML::HVACPanHeaterControlTypeDefrost)
+    _test_default_air_to_air_heat_pump_values(default_hpxml_bldg.heat_pumps[0], 0.88, 0.375, HPXML::HVACFanMotorTypeBPM, nil, nil, -0.11, -0.22, nil, nil, nil, nil, 13.3, 13.0, 6.8, 40.0, 1.5, 1.2, 1.1, 99.0, HPXML::HVACPanHeaterControlTypeDefrost)
 
     # Test fan model type based on watts/cfm
+    # FIXME: Should really update the defaults to guess at BPM vs PSC when fan W/cfm provided instead of fan motor type
     hpxml_bldg.heat_pumps[0].fan_watts_per_cfm = 0.17
     hpxml_bldg.heat_pumps[0].fan_motor_type = nil
     XMLHelper.write_file(hpxml.to_doc, @tmp_hpxml_path)
     _default_hpxml, default_hpxml_bldg = _test_measure()
-    _test_default_air_to_air_heat_pump_values(default_hpxml_bldg.heat_pumps[0], 0.88, HPXML::HVACCompressorTypeVariableSpeed, 0.17, HPXML::HVACFanMotorTypeBPM, nil, nil, -0.11, -0.22, nil, nil, nil, nil, 13.3, 13.0, 6.8, 40.0, 1.5, 1.2, 1.1, 99.0, HPXML::HVACPanHeaterControlTypeDefrost)
-=======
-    _test_default_air_to_air_heat_pump_values(default_hpxml_bldg.heat_pumps[0], 0.88, 0.66, nil, nil, -0.11, -0.22, nil, nil, nil, nil, 14.0, 8.0, 0.425, 5.0, 40.0, 1.5, 1.2, 1.1)
->>>>>>> eadf702d
+    _test_default_air_to_air_heat_pump_values(default_hpxml_bldg.heat_pumps[0], 0.88, 0.17, HPXML::HVACFanMotorTypePSC, nil, nil, -0.11, -0.22, nil, nil, nil, nil, 13.3, 13.0, 6.8, 40.0, 1.5, 1.2, 1.1, 99.0, HPXML::HVACPanHeaterControlTypeDefrost)
 
     # Test defaults
     hpxml_bldg.heat_pumps[0].cooling_shr = nil
@@ -2181,11 +2127,7 @@
     hpxml_bldg.heat_pumps[0].pan_heater_control_type = nil
     XMLHelper.write_file(hpxml.to_doc, @tmp_hpxml_path)
     _default_hpxml, default_hpxml_bldg = _test_measure()
-<<<<<<< HEAD
-    _test_default_air_to_air_heat_pump_values(default_hpxml_bldg.heat_pumps[0], 0.73, HPXML::HVACCompressorTypeSingleStage, 0.5, HPXML::HVACFanMotorTypePSC, nil, nil, 0, 0, nil, nil, nil, nil, 13.3, 13.0, 6.8, 25.9, 1.0, 1.0, 1.0, 150.0, HPXML::HVACPanHeaterControlTypeContinuous)
-=======
-    _test_default_air_to_air_heat_pump_values(default_hpxml_bldg.heat_pumps[0], 0.73, 0.5, nil, nil, 0, 0, nil, nil, nil, nil, 14.0, 8.0, 0.425, 5.0, 50.0, 1.0, 1.0, 1.0)
->>>>>>> eadf702d
+    _test_default_air_to_air_heat_pump_values(default_hpxml_bldg.heat_pumps[0], 0.73, 0.5, HPXML::HVACFanMotorTypePSC, nil, nil, 0, 0, nil, nil, nil, nil, 13.3, 13.0, 6.8, 25.9, 1.0, 1.0, 1.0, 150.0, HPXML::HVACPanHeaterControlTypeContinuous)
 
     # Test w/ detailed performance data
     hpxml, hpxml_bldg = _create_hpxml('base-hvac-air-to-air-heat-pump-var-speed-detailed-performance.xml')
@@ -2206,24 +2148,7 @@
     nom_cap_at_17f = hpxml_bldg.heat_pumps[0].heating_detailed_performance_data.find { |dp| dp.outdoor_temperature == 17.0 && dp.capacity_description == HPXML::CapacityDescriptionNominal }.capacity
     XMLHelper.write_file(hpxml.to_doc, @tmp_hpxml_path)
     _default_hpxml, default_hpxml_bldg = _test_measure()
-<<<<<<< HEAD
-    _test_default_air_to_air_heat_pump_values(default_hpxml_bldg.heat_pumps[0], 0.88, HPXML::HVACCompressorTypeVariableSpeed, 0.66, HPXML::HVACFanMotorTypeBPM, nil, nil, -0.11, -0.22, nil, nom_cap_at_47f, nom_cap_at_17f, nil, 13.3, 13.0, 6.8, 40.0, 1.0, 1.0, 1.0, 150.0, HPXML::HVACPanHeaterControlTypeContinuous)
-=======
-    _test_default_air_to_air_heat_pump_values(default_hpxml_bldg.heat_pumps[0], 0.88, 0.66, nil, nil, -0.11, -0.22, nil, nil, nil, nil, 14.0, 8.0, 0.1, 2.0, 40.0, 1.0, 1.0, 1.0)
-
-    hpxml_bldg.heat_pumps[0].heating_capacity_retention_fraction = nil
-    hpxml_bldg.heat_pumps[0].heating_capacity_retention_temp = nil
-    max_cap_at_5f = hpxml_bldg.heat_pumps[0].heating_detailed_performance_data.find { |dp| dp.outdoor_temperature == 5.0 && dp.capacity_description == HPXML::CapacityDescriptionMaximum }.capacity
-    max_cap_at_47f = hpxml_bldg.heat_pumps[0].heating_detailed_performance_data.find { |dp| dp.outdoor_temperature == 47.0 && dp.capacity_description == HPXML::CapacityDescriptionMaximum }.capacity
-    XMLHelper.write_file(hpxml.to_doc, @tmp_hpxml_path)
-    _default_hpxml, default_hpxml_bldg = _test_measure()
-    _test_default_air_to_air_heat_pump_values(default_hpxml_bldg.heat_pumps[0], 0.88, 0.66, nil, nil, -0.11, -0.22, nil, nil, nil, nil, 14.0, 8.0, (max_cap_at_5f / max_cap_at_47f).round(5), 5.0, 40.0, 1.0, 1.0, 1.0)
-
-    hpxml_bldg.heat_pumps[0].heating_capacity_17F = 9876
-    XMLHelper.write_file(hpxml.to_doc, @tmp_hpxml_path)
-    _default_hpxml, default_hpxml_bldg = _test_measure()
-    _test_default_air_to_air_heat_pump_values(default_hpxml_bldg.heat_pumps[0], 0.88, 0.66, nil, nil, -0.11, -0.22, nil, nil, 9876, nil, 14.0, 8.0, nil, nil, 40.0, 1.0, 1.0, 1.0)
->>>>>>> eadf702d
+    _test_default_air_to_air_heat_pump_values(default_hpxml_bldg.heat_pumps[0], 0.88, 0.66, HPXML::HVACFanMotorTypeBPM, nil, nil, -0.11, -0.22, nil, nom_cap_at_47f, nom_cap_at_17f, nil, 13.3, 13.0, 6.8, 40.0, 1.0, 1.0, 1.0, 150.0, HPXML::HVACPanHeaterControlTypeContinuous)
 
     # Test w/ detailed performance data and autosizing
     heating_capacity_fractions = [0.278, 1.0, 1.1, 0.12, 0.69, 0.7, 0.05, 0.55]
@@ -2396,30 +2321,19 @@
     hpxml_bldg.heat_pumps[0].backup_heating_capacity = 34567
     hpxml_bldg.heat_pumps[0].heating_capacity_fraction_17F = 0.1
     hpxml_bldg.heat_pumps[0].crankcase_heater_watts = 40.0
-<<<<<<< HEAD
-    hpxml_bldg.heat_pumps[0].compressor_type = HPXML::HVACCompressorTypeVariableSpeed
     hpxml_bldg.heat_pumps[0].cooling_efficiency_eer2 = 11.0
     hpxml_bldg.heat_pumps[0].pan_heater_watts = 99.0
     hpxml_bldg.heat_pumps[0].pan_heater_control_type = HPXML::HVACPanHeaterControlTypeDefrost
     XMLHelper.write_file(hpxml.to_doc, @tmp_hpxml_path)
     _default_hpxml, default_hpxml_bldg = _test_measure()
-    _test_default_mini_split_heat_pump_values(default_hpxml_bldg.heat_pumps[0], 0.78, 0.66, HPXML::HVACFanMotorTypeBPM, nil, nil, -0.11, -0.22, 12345, 23456, 2346, 34567, 18.05, 11.0, 8.5, 40.0, HPXML::HVACCompressorTypeVariableSpeed, 1.0, 1.0, 1.0, 99.0, HPXML::HVACPanHeaterControlTypeDefrost)
-=======
-    XMLHelper.write_file(hpxml.to_doc, @tmp_hpxml_path)
-    _default_hpxml, default_hpxml_bldg = _test_measure()
-    _test_default_mini_split_heat_pump_values(default_hpxml_bldg.heat_pumps[0], 0.78, 0.66, nil, nil, -0.11, -0.22, 12345, 23456, nil, 34567, 19.0, 10.0, 0.1, 2.0, 40.0, 1.0, 1.0, 1.0)
->>>>>>> eadf702d
+    _test_default_mini_split_heat_pump_values(default_hpxml_bldg.heat_pumps[0], 0.78, 0.66, HPXML::HVACFanMotorTypeBPM, nil, nil, -0.11, -0.22, 12345, 23456, 2346, 34567, 18.05, 11.0, 8.5, 40.0, 1.0, 1.0, 1.0, 99.0, HPXML::HVACPanHeaterControlTypeDefrost)
 
     # Test w/ heating capacity 17F
     hpxml_bldg.heat_pumps[0].heating_capacity_17F = 9876
     hpxml_bldg.heat_pumps[0].heating_capacity_fraction_17F = nil
     XMLHelper.write_file(hpxml.to_doc, @tmp_hpxml_path)
     _default_hpxml, default_hpxml_bldg = _test_measure()
-<<<<<<< HEAD
-    _test_default_mini_split_heat_pump_values(default_hpxml_bldg.heat_pumps[0], 0.78, 0.66, HPXML::HVACFanMotorTypeBPM, nil, nil, -0.11, -0.22, 12345, 23456, 9876, 34567, 18.05, 11.0, 8.5, 40.0, HPXML::HVACCompressorTypeVariableSpeed, 1.0, 1.0, 1.0, 99.0, HPXML::HVACPanHeaterControlTypeDefrost)
-=======
-    _test_default_mini_split_heat_pump_values(default_hpxml_bldg.heat_pumps[0], 0.78, 0.66, nil, nil, -0.11, -0.22, 12345, 23456, 9876, 34567, 19.0, 10.0, nil, nil, 40.0, 1.0, 1.0, 1.0)
->>>>>>> eadf702d
+    _test_default_mini_split_heat_pump_values(default_hpxml_bldg.heat_pumps[0], 0.78, 0.66, HPXML::HVACFanMotorTypeBPM, nil, nil, -0.11, -0.22, 12345, 23456, 9876, 34567, 18.05, 11.0, 8.5, 40.0, 1.0, 1.0, 1.0, 99.0, HPXML::HVACPanHeaterControlTypeDefrost)
 
     # Test autosizing with factors
     hpxml_bldg.heat_pumps[0].cooling_capacity = nil
@@ -2431,11 +2345,7 @@
     hpxml_bldg.heat_pumps[0].backup_heating_autosizing_factor = 1.1
     XMLHelper.write_file(hpxml.to_doc, @tmp_hpxml_path)
     _default_hpxml, default_hpxml_bldg = _test_measure()
-<<<<<<< HEAD
-    _test_default_mini_split_heat_pump_values(default_hpxml_bldg.heat_pumps[0], 0.78, 0.66, HPXML::HVACFanMotorTypeBPM, nil, nil, -0.11, -0.22, nil, nil, nil, nil, 18.05, 11.0, 8.5, 40.0, HPXML::HVACCompressorTypeVariableSpeed, 1.5, 1.2, 1.1, 99.0, HPXML::HVACPanHeaterControlTypeDefrost)
-=======
-    _test_default_mini_split_heat_pump_values(default_hpxml_bldg.heat_pumps[0], 0.78, 0.66, nil, nil, -0.11, -0.22, nil, nil, nil, nil, 19.0, 10.0, 0.62, 5.0, 40.0, 1.5, 1.2, 1.1)
->>>>>>> eadf702d
+    _test_default_mini_split_heat_pump_values(default_hpxml_bldg.heat_pumps[0], 0.78, 0.66, HPXML::HVACFanMotorTypeBPM, nil, nil, -0.11, -0.22, nil, nil, nil, nil, 18.05, 11.0, 8.5, 40.0, 1.5, 1.2, 1.1, 99.0, HPXML::HVACPanHeaterControlTypeDefrost)
 
     # Test defaults
     hpxml_bldg.heat_pumps[0].cooling_shr = nil
@@ -2459,21 +2369,13 @@
     hpxml_bldg.heat_pumps[0].pan_heater_control_type = nil
     XMLHelper.write_file(hpxml.to_doc, @tmp_hpxml_path)
     _default_hpxml, default_hpxml_bldg = _test_measure()
-<<<<<<< HEAD
-    _test_default_mini_split_heat_pump_values(default_hpxml_bldg.heat_pumps[0], 0.73, 0.18, HPXML::HVACFanMotorTypeBPM, nil, nil, 0, 0, nil, nil, nil, nil, 18.05, 12.05, 8.5, 21.7, HPXML::HVACCompressorTypeVariableSpeed, 1.0, 1.0, 1.0, 150.0, HPXML::HVACPanHeaterControlTypeContinuous)
-=======
-    _test_default_mini_split_heat_pump_values(default_hpxml_bldg.heat_pumps[0], 0.73, 0.18, nil, nil, 0, 0, nil, nil, nil, nil, 19.0, 10.0, 0.62, 5.0, 50.0, 1.0, 1.0, 1.0)
->>>>>>> eadf702d
+    _test_default_mini_split_heat_pump_values(default_hpxml_bldg.heat_pumps[0], 0.73, 0.18, HPXML::HVACFanMotorTypeBPM, nil, nil, 0, 0, nil, nil, nil, nil, 18.05, 12.05, 8.5, 21.7, 1.0, 1.0, 1.0, 150.0, HPXML::HVACPanHeaterControlTypeContinuous)
 
     # Test defaults w/ ductless and no backup
     hpxml_bldg.heat_pumps[0].distribution_system.delete
     XMLHelper.write_file(hpxml.to_doc, @tmp_hpxml_path)
     _default_hpxml, default_hpxml_bldg = _test_measure()
-<<<<<<< HEAD
-    _test_default_mini_split_heat_pump_values(default_hpxml_bldg.heat_pumps[0], 0.73, 0.07, HPXML::HVACFanMotorTypeBPM, nil, nil, 0, 0, nil, nil, nil, nil, 19.0, 12.34, 9.0, 19.6, HPXML::HVACCompressorTypeVariableSpeed, 1.0, 1.0, 1.0, 150.0, HPXML::HVACPanHeaterControlTypeContinuous)
-=======
-    _test_default_mini_split_heat_pump_values(default_hpxml_bldg.heat_pumps[0], 0.73, 0.07, nil, nil, 0, 0, nil, nil, nil, nil, 19.0, 10.0, 0.62, 5.0, 50.0, 1.0, 1.0, 1.0)
->>>>>>> eadf702d
+    _test_default_mini_split_heat_pump_values(default_hpxml_bldg.heat_pumps[0], 0.73, 0.07, HPXML::HVACFanMotorTypeBPM, nil, nil, 0, 0, nil, nil, nil, nil, 19.0, 12.34, 9.0, 19.6, 1.0, 1.0, 1.0, 150.0, HPXML::HVACPanHeaterControlTypeContinuous)
 
     # Test defaults - SEER2/HSPF2/EER
     hpxml_bldg.heat_pumps[0].cooling_efficiency_seer2 = nil
@@ -2484,11 +2386,7 @@
     hpxml_bldg.heat_pumps[0].heating_efficiency_hspf = 8.0
     XMLHelper.write_file(hpxml.to_doc, @tmp_hpxml_path)
     _default_hpxml, default_hpxml_bldg = _test_measure()
-<<<<<<< HEAD
-    _test_default_mini_split_heat_pump_values(default_hpxml_bldg.heat_pumps[0], 0.73, 0.07, HPXML::HVACFanMotorTypeBPM, nil, nil, 0, 0, nil, nil, nil, nil, 14.0, 12.3, 7.2, 19.6, HPXML::HVACCompressorTypeVariableSpeed, 1.0, 1.0, 1.0, 150.0, HPXML::HVACPanHeaterControlTypeContinuous)
-=======
-    _test_default_mini_split_heat_pump_values(default_hpxml_bldg.heat_pumps[0], 0.73, 0.07, nil, nil, 0, 0, nil, nil, nil, nil, 13.3, 7.56, 0.51, 5.0, 50.0, 1.0, 1.0, 1.0)
->>>>>>> eadf702d
+    _test_default_mini_split_heat_pump_values(default_hpxml_bldg.heat_pumps[0], 0.73, 0.07, HPXML::HVACFanMotorTypeBPM, nil, nil, 0, 0, nil, nil, nil, nil, 14.0, 12.3, 7.2, 19.6, 1.0, 1.0, 1.0, 150.0, HPXML::HVACPanHeaterControlTypeContinuous)
   end
 
   def test_heat_pump_temperatures
@@ -5361,13 +5259,8 @@
     assert_equal(type, furniture_mass.type)
   end
 
-<<<<<<< HEAD
-  def _test_default_central_air_conditioner_values(cooling_system, shr, compressor_type, fan_watts_per_cfm, fan_motor_type, cooling_airflow_cfm, charge_defect_ratio,
+  def _test_default_central_air_conditioner_values(cooling_system, shr, fan_watts_per_cfm, fan_motor_type, cooling_airflow_cfm, charge_defect_ratio,
                                                    airflow_defect_ratio, cooling_capacity, cooling_efficiency_seer2, cooling_efficiency_eer2, crankcase_heater_watts, cooling_autosizing_factor)
-=======
-  def _test_default_central_air_conditioner_values(cooling_system, shr, fan_watts_per_cfm, cooling_airflow_cfm, charge_defect_ratio,
-                                                   airflow_defect_ratio, cooling_capacity, cooling_efficiency_seer, crankcase_heater_watts, cooling_autosizing_factor)
->>>>>>> eadf702d
     assert_equal(shr, cooling_system.cooling_shr)
     assert_equal(fan_watts_per_cfm, cooling_system.fan_watts_per_cfm)
     assert_equal(fan_motor_type, cooling_system.fan_motor_type)
@@ -5428,13 +5321,8 @@
     end
   end
 
-<<<<<<< HEAD
   def _test_default_mini_split_air_conditioner_values(cooling_system, shr, fan_watts_per_cfm, fan_motor_type, cooling_airflow_cfm, charge_defect_ratio, airflow_defect_ratio,
-                                                      cooling_capacity, cooling_efficiency_seer2, cooling_efficiency_eer2, crankcase_heater_watts, compressor_type, cooling_autosizing_factor)
-=======
-  def _test_default_mini_split_air_conditioner_values(cooling_system, shr, fan_watts_per_cfm, cooling_airflow_cfm, charge_defect_ratio, airflow_defect_ratio,
-                                                      cooling_capacity, cooling_efficiency_seer, crankcase_heater_watts, cooling_autosizing_factor)
->>>>>>> eadf702d
+                                                      cooling_capacity, cooling_efficiency_seer2, cooling_efficiency_eer2, crankcase_heater_watts, cooling_autosizing_factor)
     assert_equal(shr, cooling_system.cooling_shr)
     assert_equal(fan_watts_per_cfm, cooling_system.fan_watts_per_cfm)
     assert_equal(fan_motor_type, cooling_system.fan_motor_type)
@@ -5605,20 +5493,10 @@
     end
   end
 
-<<<<<<< HEAD
-  def _test_default_air_to_air_heat_pump_values(heat_pump, shr, compressor_type, fan_watts_per_cfm, fan_motor_type,
+  def _test_default_air_to_air_heat_pump_values(heat_pump, shr, fan_watts_per_cfm, fan_motor_type,
                                                 cooling_airflow_cfm, heating_airflow_cfm, charge_defect_ratio, airflow_defect_ratio,
                                                 cooling_capacity, heating_capacity, heating_capacity_17F, backup_heating_capacity,
                                                 cooling_efficiency_seer2, cooling_efficiency_eer2, heating_efficiency_hspf2,
-=======
-  def _test_default_air_to_air_heat_pump_values(heat_pump, shr, fan_watts_per_cfm,
-                                                cooling_airflow_cfm, heating_airflow_cfm,
-                                                charge_defect_ratio, airflow_defect_ratio,
-                                                cooling_capacity, heating_capacity,
-                                                heating_capacity_17F, backup_heating_capacity,
-                                                cooling_efficiency_seer, heating_efficiency_hspf,
-                                                heating_capacity_retention_fraction, heating_capacity_retention_temp,
->>>>>>> eadf702d
                                                 crankcase_heater_watts, heating_autosizing_factor, cooling_autosizing_factor,
                                                 backup_heating_autosizing_factor, pan_heater_watts, pan_heater_control_type)
     assert_equal(shr, heat_pump.cooling_shr)
@@ -5737,21 +5615,11 @@
     end
   end
 
-<<<<<<< HEAD
   def _test_default_mini_split_heat_pump_values(heat_pump, shr, fan_watts_per_cfm, fan_motor_type, heating_airflow_cfm, cooling_airflow_cfm,
                                                 charge_defect_ratio, airflow_defect_ratio, cooling_capacity, heating_capacity, heating_capacity_17F,
                                                 backup_heating_capacity, cooling_efficiency_seer2, cooling_efficiency_eer2, heating_efficiency_hspf2,
-                                                crankcase_heater_watts, compressor_type, heating_autosizing_factor, cooling_autosizing_factor,
+                                                crankcase_heater_watts, heating_autosizing_factor, cooling_autosizing_factor,
                                                 backup_heating_autosizing_factor, pan_heater_watts, pan_heater_control_type)
-=======
-  def _test_default_mini_split_heat_pump_values(heat_pump, shr, fan_watts_per_cfm, heating_airflow_cfm, cooling_airflow_cfm, charge_defect_ratio,
-                                                airflow_defect_ratio, cooling_capacity, heating_capacity,
-                                                heating_capacity_17F, backup_heating_capacity,
-                                                cooling_efficiency_seer, heating_efficiency_hspf,
-                                                heating_capacity_retention_fraction, heating_capacity_retention_temp,
-                                                crankcase_heater_watts, heating_autosizing_factor,
-                                                cooling_autosizing_factor, backup_heating_autosizing_factor)
->>>>>>> eadf702d
     assert_equal(shr, heat_pump.cooling_shr)
     assert_equal(fan_watts_per_cfm, heat_pump.fan_watts_per_cfm)
     assert_equal(fan_motor_type, heat_pump.fan_motor_type)
@@ -5796,13 +5664,8 @@
     else
       assert_equal(cooling_efficiency_seer2, heat_pump.cooling_efficiency_seer2)
     end
-<<<<<<< HEAD
     if cooling_efficiency_eer2.nil?
       assert_nil(heat_pump.cooling_efficiency_eer2)
-=======
-    if heating_capacity_retention_fraction.nil?
-      assert_nil(heat_pump.heating_capacity_retention_fraction)
->>>>>>> eadf702d
     else
       assert_equal(cooling_efficiency_eer2, heat_pump.cooling_efficiency_eer2)
     end
@@ -5811,7 +5674,6 @@
     else
       assert_equal(heating_efficiency_hspf2, heat_pump.heating_efficiency_hspf2)
     end
-    assert_equal(compressor_type, heat_pump.compressor_type)
     assert_equal(pan_heater_watts, heat_pump.pan_heater_watts)
     assert_equal(pan_heater_control_type, heat_pump.pan_heater_control_type)
   end
