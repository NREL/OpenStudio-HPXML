# frozen_string_literal: true

require_relative '../resources/minitest_helper'
require 'openstudio'
require 'openstudio/measure/ShowRunnerOutput'
require 'fileutils'
require_relative '../measure.rb'
require_relative '../resources/util.rb'

class HPXMLtoOpenStudioDefaultsTest < Minitest::Test
  ConstantDaySchedule = '0.1, 0.1, 0.1, 0.1, 0.1, 0.1, 0.1, 0.1, 0.1, 0.1, 0.1, 0.1, 0.1, 0.1, 0.1, 0.1, 0.1, 0.1, 0.1, 0.1, 0.1, 0.1, 0.1, 0.1'
  ConstantMonthSchedule = '1, 1, 1, 1, 1, 1, 1, 1, 1, 1, 1, 1'

  def setup
    @root_path = File.absolute_path(File.join(File.dirname(__FILE__), '..', '..'))
    @sample_files_path = File.join(@root_path, 'workflow', 'sample_files')
    @tmp_hpxml_path = File.join(@sample_files_path, 'tmp.xml')
    @tmp_output_path = File.join(@sample_files_path, 'tmp_output')
    FileUtils.mkdir_p(@tmp_output_path)

    @args_hash = {}
    @args_hash['hpxml_path'] = File.absolute_path(@tmp_hpxml_path)
    @args_hash['debug'] = true
    @args_hash['output_dir'] = File.absolute_path(@tmp_output_path)

    @default_schedules_csv_data = Defaults.get_schedules_csv_data()
  end

  def teardown
    File.delete(@tmp_hpxml_path) if File.exist? @tmp_hpxml_path
    FileUtils.rm_rf(@tmp_output_path)
    File.delete(File.join(File.dirname(__FILE__), 'in.schedules.csv')) if File.exist? File.join(File.dirname(__FILE__), 'in.schedules.csv')
    File.delete(File.join(File.dirname(__FILE__), 'results_annual.csv')) if File.exist? File.join(File.dirname(__FILE__), 'results_annual.csv')
    File.delete(File.join(File.dirname(__FILE__), 'results_design_load_details.csv')) if File.exist? File.join(File.dirname(__FILE__), 'results_design_load_details.csv')
  end

  def test_header
    # Test inputs not overridden by defaults
    hpxml, _hpxml_bldg = _create_hpxml('base.xml')
    hpxml.header.timestep = 30
    hpxml.header.sim_begin_month = 2
    hpxml.header.sim_begin_day = 2
    hpxml.header.sim_end_month = 11
    hpxml.header.sim_end_day = 11
    hpxml.header.sim_calendar_year = 2009
    hpxml.header.temperature_capacitance_multiplier = 1.5
    hpxml.header.unavailable_periods.add(column_name: 'Power Outage', begin_month: 1, begin_day: 1, begin_hour: 3, end_month: 12, end_day: 31, end_hour: 4, natvent_availability: HPXML::ScheduleUnavailable)
    XMLHelper.write_file(hpxml.to_doc, @tmp_hpxml_path)
    default_hpxml, _default_hpxml_bldg = _test_measure()
    _test_default_header_values(default_hpxml, 30, 2, 2, 11, 11, 2009, 1.5, 3, 4, HPXML::ScheduleUnavailable)

    # Test defaults - calendar year override by AMY year
    hpxml, _hpxml_bldg = _create_hpxml('base-location-AMY-2012.xml')
    hpxml.header.timestep = nil
    hpxml.header.sim_begin_month = nil
    hpxml.header.sim_begin_day = nil
    hpxml.header.sim_end_month = nil
    hpxml.header.sim_end_day = nil
    hpxml.header.temperature_capacitance_multiplier = nil
    hpxml.header.sim_calendar_year = 2020
    XMLHelper.write_file(hpxml.to_doc, @tmp_hpxml_path)
    default_hpxml, _default_hpxml_bldg = _test_measure()
    _test_default_header_values(default_hpxml, 60, 1, 1, 12, 31, 2012, 7.0, nil, nil, nil)

    # Test defaults - southern hemisphere
    hpxml, _hpxml_bldg = _create_hpxml('base-location-capetown-zaf.xml')
    hpxml.header.timestep = nil
    hpxml.header.sim_begin_month = nil
    hpxml.header.sim_begin_day = nil
    hpxml.header.sim_end_month = nil
    hpxml.header.sim_end_day = nil
    hpxml.header.sim_calendar_year = nil
    hpxml.header.temperature_capacitance_multiplier = nil
    XMLHelper.write_file(hpxml.to_doc, @tmp_hpxml_path)
    default_hpxml, _default_hpxml_bldg = _test_measure()
    _test_default_header_values(default_hpxml, 60, 1, 1, 12, 31, 2007, 7.0, nil, nil, nil)
  end

  def test_weather_station
    # Test inputs not overridden by defaults
    hpxml, hpxml_bldg = _create_hpxml('base.xml')
    hpxml_bldg.climate_and_risk_zones.weather_station_epw_filepath = 'USA_NV_Las.Vegas-McCarran.Intl.AP.723860_TMY3.epw'
    XMLHelper.write_file(hpxml.to_doc, @tmp_hpxml_path)
    _default_hpxml, default_hpxml_bldg = _test_measure()
    assert_equal('USA_NV_Las.Vegas-McCarran.Intl.AP.723860_TMY3.epw', default_hpxml_bldg.climate_and_risk_zones.weather_station_epw_filepath)

    # Test defaults w/ zipcode
    hpxml_bldg.climate_and_risk_zones.weather_station_epw_filepath = nil
    hpxml_bldg.zip_code = '08202' # Testing a zip-code with a leading zero to make sure it's handled correctly
    XMLHelper.write_file(hpxml.to_doc, @tmp_hpxml_path)
    _default_hpxml, default_hpxml_bldg = _test_measure()
    assert_equal('USA_NJ_Cape.May.County.AP.745966_TMY3.epw', default_hpxml_bldg.climate_and_risk_zones.weather_station_epw_filepath)
    assert_equal('Cape May Co', default_hpxml_bldg.climate_and_risk_zones.weather_station_name)
    assert_equal('745966', default_hpxml_bldg.climate_and_risk_zones.weather_station_wmo)
  end

  def test_emissions_factors
    # Test inputs not overridden by defaults
    hpxml, hpxml_bldg = _create_hpxml('base-misc-loads-large-uncommon.xml')
    for emissions_type in ['CO2e', 'NOx', 'SO2', 'foo']
      hpxml.header.emissions_scenarios.add(name: emissions_type,
                                           emissions_type: emissions_type,
                                           elec_units: HPXML::EmissionsScenario::UnitsLbPerMWh,
                                           elec_schedule_filepath: File.join(File.dirname(__FILE__), '..', 'resources', 'data', 'cambium', 'LRMER_MidCase.csv'),
                                           elec_schedule_number_of_header_rows: 1,
                                           elec_schedule_column_number: 9,
                                           natural_gas_units: HPXML::EmissionsScenario::UnitsLbPerMBtu,
                                           natural_gas_value: 123.0,
                                           propane_units: HPXML::EmissionsScenario::UnitsLbPerMBtu,
                                           propane_value: 234.0,
                                           fuel_oil_units: HPXML::EmissionsScenario::UnitsKgPerMBtu,
                                           fuel_oil_value: 345.0,
                                           coal_units: HPXML::EmissionsScenario::UnitsKgPerMBtu,
                                           coal_value: 456.0,
                                           wood_units: HPXML::EmissionsScenario::UnitsKgPerMBtu,
                                           wood_value: 666.0,
                                           wood_pellets_units: HPXML::EmissionsScenario::UnitsLbPerMBtu,
                                           wood_pellets_value: 999.0)
    end
    hpxml_bldg.water_heating_systems[0].fuel_type = HPXML::FuelTypePropane
    hpxml_bldg.clothes_dryers[0].fuel_type = HPXML::FuelTypeOil
    hpxml_bldg.cooking_ranges[0].fuel_type = HPXML::FuelTypeWoodCord
    hpxml_bldg.fuel_loads[0].fuel_type = HPXML::FuelTypeWoodPellets
    XMLHelper.write_file(hpxml.to_doc, @tmp_hpxml_path)
    default_hpxml, _default_hpxml_bldg = _test_measure()
    default_hpxml.header.emissions_scenarios.each do |scenario|
      _test_default_emissions_values(scenario, 1, 9,
                                     HPXML::EmissionsScenario::UnitsLbPerMBtu, 123.0,
                                     HPXML::EmissionsScenario::UnitsLbPerMBtu, 234.0,
                                     HPXML::EmissionsScenario::UnitsKgPerMBtu, 345.0,
                                     HPXML::EmissionsScenario::UnitsKgPerMBtu, 456.0,
                                     HPXML::EmissionsScenario::UnitsKgPerMBtu, 666.0,
                                     HPXML::EmissionsScenario::UnitsLbPerMBtu, 999.0)
    end

    # Test defaults
    hpxml.header.emissions_scenarios.each do |scenario|
      scenario.elec_schedule_column_number = nil
      scenario.natural_gas_units = nil
      scenario.natural_gas_value = nil
      scenario.propane_units = nil
      scenario.propane_value = nil
      scenario.fuel_oil_units = nil
      scenario.fuel_oil_value = nil
      scenario.coal_units = nil
      scenario.coal_value = nil
      scenario.wood_units = nil
      scenario.wood_value = nil
      scenario.wood_pellets_units = nil
      scenario.wood_pellets_value = nil
    end
    XMLHelper.write_file(hpxml.to_doc, @tmp_hpxml_path)
    default_hpxml, _default_hpxml_bldg = _test_measure()
    default_hpxml.header.emissions_scenarios.each do |scenario|
      if scenario.emissions_type == 'CO2e'
        natural_gas_value, propane_value, fuel_oil_value = 147.3, 177.8, 195.9 # lb/MBtu
      elsif scenario.emissions_type == 'NOx'
        natural_gas_value, propane_value, fuel_oil_value = 0.0922, 0.1421, 0.1300 # lb/MBtu
      elsif scenario.emissions_type == 'SO2'
        natural_gas_value, propane_value, fuel_oil_value = 0.0006, 0.0002, 0.0015 # lb/MBtu
      else
        natural_gas_value, propane_value, fuel_oil_value = nil, nil, nil
      end
      _test_default_emissions_values(scenario, 1, 1,
                                     HPXML::EmissionsScenario::UnitsLbPerMBtu, natural_gas_value,
                                     HPXML::EmissionsScenario::UnitsLbPerMBtu, propane_value,
                                     HPXML::EmissionsScenario::UnitsLbPerMBtu, fuel_oil_value,
                                     nil, nil,
                                     nil, nil,
                                     nil, nil)
    end
  end

  def test_utility_bills
    # Test inputs not overridden by defaults
    hpxml, _hpxml_bldg = _create_hpxml('base-pv.xml')
    hpxml.header.utility_bill_scenarios.clear
    for pv_compensation_type in [HPXML::PVCompensationTypeNetMetering, HPXML::PVCompensationTypeFeedInTariff]
      hpxml.header.utility_bill_scenarios.add(name: pv_compensation_type,
                                              elec_fixed_charge: 8,
                                              natural_gas_fixed_charge: 9,
                                              propane_fixed_charge: 10,
                                              fuel_oil_fixed_charge: 11,
                                              coal_fixed_charge: 12,
                                              wood_fixed_charge: 13,
                                              wood_pellets_fixed_charge: 14,
                                              elec_marginal_rate: 0.2,
                                              natural_gas_marginal_rate: 0.3,
                                              propane_marginal_rate: 0.4,
                                              fuel_oil_marginal_rate: 0.5,
                                              coal_marginal_rate: 0.6,
                                              wood_marginal_rate: 0.7,
                                              wood_pellets_marginal_rate: 0.8,
                                              pv_compensation_type: pv_compensation_type,
                                              pv_net_metering_annual_excess_sellback_rate_type: HPXML::PVAnnualExcessSellbackRateTypeRetailElectricityCost,
                                              pv_net_metering_annual_excess_sellback_rate: 0.04,
                                              pv_feed_in_tariff_rate: 0.15,
                                              pv_monthly_grid_connection_fee_dollars: 3)
    end
    XMLHelper.write_file(hpxml.to_doc, @tmp_hpxml_path)
    default_hpxml, _default_hpxml_bldg = _test_measure()
    scenarios = default_hpxml.header.utility_bill_scenarios
    _test_default_bills_values(scenarios[0], 8, 9, 10, 11, 12, 13, 14, 0.2, 0.3, 0.4, 0.5, 0.6, 0.7, 0.8, HPXML::PVCompensationTypeNetMetering, HPXML::PVAnnualExcessSellbackRateTypeRetailElectricityCost, nil, nil, nil, 3)
    _test_default_bills_values(scenarios[1], 8, 9, 10, 11, 12, 13, 14, 0.2, 0.3, 0.4, 0.5, 0.6, 0.7, 0.8, HPXML::PVCompensationTypeFeedInTariff, nil, nil, 0.15, nil, 3)

    # Test defaults
    hpxml.header.utility_bill_scenarios.each do |scenario|
      scenario.elec_fixed_charge = nil
      scenario.natural_gas_fixed_charge = nil
      scenario.propane_fixed_charge = nil
      scenario.fuel_oil_fixed_charge = nil
      scenario.coal_fixed_charge = nil
      scenario.wood_fixed_charge = nil
      scenario.wood_pellets_fixed_charge = nil
      scenario.elec_marginal_rate = nil
      scenario.natural_gas_marginal_rate = nil
      scenario.propane_marginal_rate = nil
      scenario.fuel_oil_marginal_rate = nil
      scenario.coal_marginal_rate = nil
      scenario.wood_marginal_rate = nil
      scenario.wood_pellets_marginal_rate = nil
      scenario.pv_compensation_type = nil
      scenario.pv_net_metering_annual_excess_sellback_rate_type = nil
      scenario.pv_net_metering_annual_excess_sellback_rate = nil
      scenario.pv_feed_in_tariff_rate = nil
      scenario.pv_monthly_grid_connection_fee_dollars_per_kw = nil
      scenario.pv_monthly_grid_connection_fee_dollars = nil
    end
    XMLHelper.write_file(hpxml.to_doc, @tmp_hpxml_path)
    default_hpxml, _default_hpxml_bldg = _test_measure()
    default_hpxml.header.utility_bill_scenarios.each do |scenario|
      _test_default_bills_values(scenario, 12, 12, nil, nil, nil, nil, nil, 0.1242, 1.0468, nil, nil, nil, nil, nil, HPXML::PVCompensationTypeNetMetering, HPXML::PVAnnualExcessSellbackRateTypeUserSpecified, 0.03, nil, nil, 0)
    end

    # Test defaults w/ electricity JSON file
    hpxml.header.utility_bill_scenarios.each do |scenario|
      scenario.elec_tariff_filepath = File.join(File.dirname(__FILE__), '..', '..', 'ReportUtilityBills', 'resources', 'detailed_rates', 'Sample Tiered Rate.json')
    end
    XMLHelper.write_file(hpxml.to_doc, @tmp_hpxml_path)
    default_hpxml, _default_hpxml_bldg = _test_measure()
    default_hpxml.header.utility_bill_scenarios.each do |scenario|
      _test_default_bills_values(scenario, nil, 12, nil, nil, nil, nil, nil, nil, 1.0468, nil, nil, nil, nil, nil, HPXML::PVCompensationTypeNetMetering, HPXML::PVAnnualExcessSellbackRateTypeUserSpecified, 0.03, nil, nil, 0)
    end
  end

  def test_building
    # Test inputs not overridden by defaults
    hpxml, hpxml_bldg = _create_hpxml('base-hvac-air-to-air-heat-pump-1-speed.xml')
    hpxml_bldg.dst_enabled = false
    hpxml_bldg.dst_begin_month = 3
    hpxml_bldg.dst_begin_day = 3
    hpxml_bldg.dst_end_month = 10
    hpxml_bldg.dst_end_day = 10
    hpxml_bldg.state_code = 'CA'
    hpxml_bldg.city = 'CityName'
    hpxml_bldg.time_zone_utc_offset = -8
    hpxml_bldg.elevation = -1234
    hpxml_bldg.latitude = 12
    hpxml_bldg.longitude = -34
    hpxml_bldg.header.natvent_days_per_week = 7
    hpxml_bldg.header.heat_pump_sizing_methodology = HPXML::HeatPumpSizingMaxLoad
    hpxml_bldg.header.heat_pump_backup_sizing_methodology = HPXML::HeatPumpBackupSizingSupplemental
    hpxml_bldg.header.allow_increased_fixed_capacities = true
    hpxml_bldg.header.shading_summer_begin_month = 2
    hpxml_bldg.header.shading_summer_begin_day = 3
    hpxml_bldg.header.shading_summer_end_month = 4
    hpxml_bldg.header.shading_summer_end_day = 5
    hpxml_bldg.header.manualj_heating_design_temp = 0.0
    hpxml_bldg.header.manualj_cooling_design_temp = 100.0
    hpxml_bldg.header.manualj_daily_temp_range = HPXML::ManualJDailyTempRangeLow
    hpxml_bldg.header.manualj_heating_setpoint = 68.0
    hpxml_bldg.header.manualj_cooling_setpoint = 78.0
    hpxml_bldg.header.manualj_humidity_setpoint = 0.33
    hpxml_bldg.header.manualj_humidity_difference = 50.0
    hpxml_bldg.header.manualj_internal_loads_sensible = 1600.0
    hpxml_bldg.header.manualj_internal_loads_latent = 60.0
    hpxml_bldg.header.manualj_num_occupants = 8
    hpxml_bldg.header.manualj_infiltration_method = HPXML::ManualJInfiltrationMethodBlowerDoor
    hpxml_bldg.header.manualj_infiltration_shielding_class = 1
    XMLHelper.write_file(hpxml.to_doc, @tmp_hpxml_path)
    _default_hpxml, default_hpxml_bldg = _test_measure()
    _test_default_building_values(default_hpxml_bldg, false, 3, 3, 10, 10, 'CA', 'CityName', -8, -1234, 12, -34, 7, HPXML::HeatPumpSizingMaxLoad, true,
                                  2, 3, 4, 5, 0.0, 100.0, HPXML::ManualJDailyTempRangeLow, 68.0, 78.0, 0.33, 50.0, 1600.0, 60.0, 8, HPXML::HeatPumpBackupSizingSupplemental, HPXML::ManualJInfiltrationMethodBlowerDoor, 1)

    # Test defaults - DST not in weather file
    hpxml_bldg.dst_enabled = nil
    hpxml_bldg.dst_begin_month = nil
    hpxml_bldg.dst_begin_day = nil
    hpxml_bldg.dst_end_month = nil
    hpxml_bldg.dst_end_day = nil
    hpxml_bldg.state_code = nil
    hpxml_bldg.city = nil
    hpxml_bldg.time_zone_utc_offset = nil
    hpxml_bldg.elevation = nil
    hpxml_bldg.latitude = nil
    hpxml_bldg.longitude = nil
    hpxml_bldg.header.natvent_days_per_week = nil
    hpxml_bldg.header.heat_pump_sizing_methodology = nil
    hpxml_bldg.header.heat_pump_backup_sizing_methodology = nil
    hpxml_bldg.header.allow_increased_fixed_capacities = nil
    hpxml_bldg.header.shading_summer_begin_month = nil
    hpxml_bldg.header.shading_summer_begin_day = nil
    hpxml_bldg.header.shading_summer_end_month = nil
    hpxml_bldg.header.shading_summer_end_day = nil
    hpxml_bldg.header.manualj_heating_design_temp = nil
    hpxml_bldg.header.manualj_cooling_design_temp = nil
    hpxml_bldg.header.manualj_daily_temp_range = nil
    hpxml_bldg.header.manualj_heating_setpoint = nil
    hpxml_bldg.header.manualj_cooling_setpoint = nil
    hpxml_bldg.header.manualj_humidity_setpoint = nil
    hpxml_bldg.header.manualj_humidity_difference = nil
    hpxml_bldg.header.manualj_internal_loads_sensible = nil
    hpxml_bldg.header.manualj_internal_loads_latent = nil
    hpxml_bldg.header.manualj_num_occupants = nil
    hpxml_bldg.header.manualj_infiltration_method = nil
    hpxml_bldg.header.manualj_infiltration_shielding_class = nil
    XMLHelper.write_file(hpxml.to_doc, @tmp_hpxml_path)
    _default_hpxml, default_hpxml_bldg = _test_measure()
    _test_default_building_values(default_hpxml_bldg, true, 3, 12, 11, 5, 'CO', 'Denver Intl Ap', -7, 5413.4, 39.83, -104.65, 3, HPXML::HeatPumpSizingHERS, false,
                                  5, 1, 10, 31, 6.8, 91.76, HPXML::ManualJDailyTempRangeHigh, 70.0, 75.0, 0.45, -28.8, 2400.0, 0.0, 4, HPXML::HeatPumpBackupSizingEmergency, HPXML::ManualJInfiltrationMethodBlowerDoor, 4)

    # Test defaults w/ NumberOfResidents provided and less than Nbr+1
    hpxml_bldg.building_occupancy.number_of_residents = 1
    XMLHelper.write_file(hpxml.to_doc, @tmp_hpxml_path)
    _default_hpxml, default_hpxml_bldg = _test_measure()
    assert_equal(4, default_hpxml_bldg.header.manualj_num_occupants)

    # Test defaults w/ NumberOfResidents provided and greater than Nbr+1
    hpxml_bldg.building_occupancy.number_of_residents = 5.5
    XMLHelper.write_file(hpxml.to_doc, @tmp_hpxml_path)
    _default_hpxml, default_hpxml_bldg = _test_measure()
    assert_equal(5.5, default_hpxml_bldg.header.manualj_num_occupants)

    # Test defaults - DST in weather file
    hpxml, hpxml_bldg = _create_hpxml('base-location-AMY-2012.xml')
    hpxml_bldg.dst_enabled = nil
    hpxml_bldg.dst_begin_month = nil
    hpxml_bldg.dst_begin_day = nil
    hpxml_bldg.dst_end_month = nil
    hpxml_bldg.dst_end_day = nil
    hpxml_bldg.state_code = nil
    hpxml_bldg.city = nil
    hpxml_bldg.time_zone_utc_offset = nil
    hpxml_bldg.elevation = nil
    hpxml_bldg.latitude = nil
    hpxml_bldg.longitude = nil
    XMLHelper.write_file(hpxml.to_doc, @tmp_hpxml_path)
    _default_hpxml, default_hpxml_bldg = _test_measure()
    _test_default_building_values(default_hpxml_bldg, true, 3, 11, 11, 4, 'CO', 'Boulder', -7, 5300.2, 40.13, -105.22, 3, nil, false,
                                  5, 1, 9, 30, 10.22, 91.4, HPXML::ManualJDailyTempRangeHigh, 70.0, 75.0, 0.45, -38.5, 2400.0, 0.0, 4, nil, HPXML::ManualJInfiltrationMethodBlowerDoor, 4)

    # Test defaults - southern hemisphere, invalid state code
    hpxml, hpxml_bldg = _create_hpxml('base-location-capetown-zaf.xml')
    hpxml_bldg.dst_enabled = nil
    hpxml_bldg.dst_begin_month = nil
    hpxml_bldg.dst_begin_day = nil
    hpxml_bldg.dst_end_month = nil
    hpxml_bldg.dst_end_day = nil
    hpxml_bldg.state_code = nil
    hpxml_bldg.city = nil
    hpxml_bldg.time_zone_utc_offset = nil
    hpxml_bldg.elevation = nil
    hpxml_bldg.latitude = nil
    hpxml_bldg.longitude = nil
    XMLHelper.write_file(hpxml.to_doc, @tmp_hpxml_path)
    _default_hpxml, default_hpxml_bldg = _test_measure()
    _test_default_building_values(default_hpxml_bldg, true, 3, 12, 11, 5, '-', 'CAPE TOWN', 2, 137.8, -33.98, 18.6, 3, nil, false,
                                  12, 1, 4, 30, 41.0, 84.38, HPXML::ManualJDailyTempRangeMedium, 70.0, 75.0, 0.5, 1.6, 2400.0, 0.0, 4, nil, HPXML::ManualJInfiltrationMethodBlowerDoor, 4)

    # Test defaults - leakiness description default to HPXML::ManualJInfiltrationMethodDefaultTable
    hpxml, hpxml_bldg = _create_hpxml('base-enclosure-infil-leakiness-description.xml')
    hpxml_bldg.header.manualj_infiltration_method = nil
    XMLHelper.write_file(hpxml.to_doc, @tmp_hpxml_path)
    _default_hpxml, default_hpxml_bldg = _test_measure()
    _test_default_building_values(default_hpxml_bldg, true, 3, 12, 11, 5, 'CO', 'Denver Intl Ap', -7, 5413.4, 39.83, -104.65, 3, nil, false,
                                  5, 1, 10, 31, 6.8, 91.76, HPXML::ManualJDailyTempRangeHigh, 70.0, 75.0, 0.45, -28.8, 2400.0, 0.0, 4, nil, HPXML::ManualJInfiltrationMethodDefaultTable, 4)
  end

  def test_site
    # Test inputs not overridden by defaults
    hpxml, hpxml_bldg = _create_hpxml('base.xml')
    hpxml_bldg.site.site_type = HPXML::SiteTypeRural
    hpxml_bldg.site.shielding_of_home = HPXML::ShieldingExposed
    hpxml_bldg.site.ground_conductivity = 0.8
    hpxml_bldg.site.ground_diffusivity = 0.9
    hpxml_bldg.site.soil_type = HPXML::SiteSoilTypeClay
    hpxml_bldg.site.moisture_type = HPXML::SiteSoilMoistureTypeDry
    XMLHelper.write_file(hpxml.to_doc, @tmp_hpxml_path)
    _default_hpxml, default_hpxml_bldg = _test_measure()
    _test_default_site_values(default_hpxml_bldg, HPXML::SiteTypeRural, HPXML::ShieldingExposed, 0.8, 0.9, HPXML::SiteSoilTypeClay, HPXML::SiteSoilMoistureTypeDry)

    # Test defaults
    hpxml_bldg.site.site_type = nil
    hpxml_bldg.site.shielding_of_home = nil
    hpxml_bldg.site.ground_conductivity = nil
    hpxml_bldg.site.ground_diffusivity = nil
    hpxml_bldg.site.soil_type = nil
    hpxml_bldg.site.moisture_type = nil
    XMLHelper.write_file(hpxml.to_doc, @tmp_hpxml_path)
    _default_hpxml, default_hpxml_bldg = _test_measure()
    _test_default_site_values(default_hpxml_bldg, HPXML::SiteTypeSuburban, HPXML::ShieldingNormal, 1.0, 0.0208, HPXML::SiteSoilTypeUnknown, HPXML::SiteSoilMoistureTypeMixed)

    # Test defaults w/ gravel soil type
    hpxml_bldg.site.soil_type = HPXML::SiteSoilTypeGravel
    XMLHelper.write_file(hpxml.to_doc, @tmp_hpxml_path)
    _default_hpxml, default_hpxml_bldg = _test_measure()
    _test_default_site_values(default_hpxml_bldg, HPXML::SiteTypeSuburban, HPXML::ShieldingNormal, 0.6355, 0.0194, HPXML::SiteSoilTypeGravel, HPXML::SiteSoilMoistureTypeMixed)

    # Test defaults w/ conductivity but no diffusivity
    hpxml_bldg.site.ground_conductivity = 2.0
    hpxml_bldg.site.ground_diffusivity = nil
    hpxml_bldg.site.soil_type = nil
    XMLHelper.write_file(hpxml.to_doc, @tmp_hpxml_path)
    _default_hpxml, default_hpxml_bldg = _test_measure()
    _test_default_site_values(default_hpxml_bldg, HPXML::SiteTypeSuburban, HPXML::ShieldingNormal, 2.0, 0.0416, nil, nil)

    # Test defaults w/ diffusivity but no conductivity
    hpxml_bldg.site.ground_conductivity = nil
    hpxml_bldg.site.ground_diffusivity = 0.025
    hpxml_bldg.site.soil_type = nil
    XMLHelper.write_file(hpxml.to_doc, @tmp_hpxml_path)
    _default_hpxml, default_hpxml_bldg = _test_measure()
    _test_default_site_values(default_hpxml_bldg, HPXML::SiteTypeSuburban, HPXML::ShieldingNormal, 1.202, 0.025, nil, nil)

    # Test defaults w/ apartment unit
    hpxml, hpxml_bldg = _create_hpxml('base-bldgtype-mf-unit.xml')
    hpxml_bldg.site.site_type = nil
    hpxml_bldg.site.shielding_of_home = nil
    XMLHelper.write_file(hpxml.to_doc, @tmp_hpxml_path)
    _default_hpxml, default_hpxml_bldg = _test_measure()
    _test_default_site_values(default_hpxml_bldg, HPXML::SiteTypeSuburban, HPXML::ShieldingWellShielded, 1.0, 0.0208, HPXML::SiteSoilTypeUnknown, HPXML::SiteSoilMoistureTypeMixed)
  end

  def test_neighbor_buildings
    # Test inputs not overridden by defaults
    hpxml, hpxml_bldg = _create_hpxml('base-misc-neighbor-shading.xml')
    hpxml_bldg.neighbor_buildings[0].azimuth = 123
    hpxml_bldg.neighbor_buildings[1].azimuth = 321
    hpxml_bldg.walls[0].azimuth = 123
    hpxml_bldg.walls[1].azimuth = 321
    XMLHelper.write_file(hpxml.to_doc, @tmp_hpxml_path)
    _default_hpxml, default_hpxml_bldg = _test_measure()
    _test_default_neighbor_building_values(default_hpxml_bldg, [123, 321])

    # Test defaults
    hpxml_bldg.neighbor_buildings[0].azimuth = nil
    hpxml_bldg.neighbor_buildings[1].azimuth = nil
    hpxml_bldg.neighbor_buildings[0].orientation = HPXML::OrientationEast
    hpxml_bldg.neighbor_buildings[1].orientation = HPXML::OrientationNorth
    hpxml_bldg.walls[0].azimuth = 90
    hpxml_bldg.walls[1].azimuth = 0
    XMLHelper.write_file(hpxml.to_doc, @tmp_hpxml_path)
    _default_hpxml, default_hpxml_bldg = _test_measure()
    _test_default_neighbor_building_values(default_hpxml_bldg, [90, 0])
  end

  def test_occupancy
    # Test inputs not overridden by defaults
    hpxml, hpxml_bldg = _create_hpxml('base.xml')
    hpxml_bldg.building_occupancy.weekday_fractions = ConstantDaySchedule
    hpxml_bldg.building_occupancy.weekend_fractions = ConstantDaySchedule
    hpxml_bldg.building_occupancy.monthly_multipliers = ConstantMonthSchedule
    hpxml_bldg.building_occupancy.general_water_use_usage_multiplier = 2.0
    hpxml_bldg.building_occupancy.general_water_use_weekday_fractions = ConstantDaySchedule
    hpxml_bldg.building_occupancy.general_water_use_weekend_fractions = ConstantDaySchedule
    hpxml_bldg.building_occupancy.general_water_use_monthly_multipliers = ConstantMonthSchedule
    XMLHelper.write_file(hpxml.to_doc, @tmp_hpxml_path)
    _default_hpxml, default_hpxml_bldg = _test_measure()
    _test_default_occupancy_values(default_hpxml_bldg, ConstantDaySchedule, ConstantDaySchedule, ConstantMonthSchedule,
                                   ConstantDaySchedule, ConstantDaySchedule, ConstantMonthSchedule, 2.0)

    # Test defaults
    hpxml_bldg.building_occupancy.weekday_fractions = nil
    hpxml_bldg.building_occupancy.weekend_fractions = nil
    hpxml_bldg.building_occupancy.monthly_multipliers = nil
    hpxml_bldg.building_occupancy.general_water_use_usage_multiplier = nil
    hpxml_bldg.building_occupancy.general_water_use_weekday_fractions = nil
    hpxml_bldg.building_occupancy.general_water_use_weekend_fractions = nil
    hpxml_bldg.building_occupancy.general_water_use_monthly_multipliers = nil
    XMLHelper.write_file(hpxml.to_doc, @tmp_hpxml_path)
    _default_hpxml, default_hpxml_bldg = _test_measure()
    _test_default_occupancy_values(default_hpxml_bldg, @default_schedules_csv_data[Constants::ObjectTypeOccupants]['WeekdayScheduleFractions'], @default_schedules_csv_data[Constants::ObjectTypeOccupants]['WeekendScheduleFractions'], @default_schedules_csv_data[Constants::ObjectTypeOccupants]['MonthlyScheduleMultipliers'],
                                   @default_schedules_csv_data[SchedulesFile::Columns[:GeneralWaterUse].name]['GeneralWaterUseWeekdayScheduleFractions'], @default_schedules_csv_data[SchedulesFile::Columns[:GeneralWaterUse].name]['GeneralWaterUseWeekendScheduleFractions'], @default_schedules_csv_data[SchedulesFile::Columns[:GeneralWaterUse].name]['GeneralWaterUseMonthlyScheduleMultipliers'], 1.0)
  end

  def test_building_construction
    # Test inputs not overridden by defaults
    hpxml, hpxml_bldg = _create_hpxml('base.xml')
    hpxml_bldg.building_construction.number_of_bathrooms = 4
    hpxml_bldg.building_construction.conditioned_building_volume = 20000
    hpxml_bldg.building_construction.average_ceiling_height = 7
    hpxml_bldg.building_construction.number_of_units = 3
    hpxml_bldg.building_construction.unit_height_above_grade = 1.6
    XMLHelper.write_file(hpxml.to_doc, @tmp_hpxml_path)
    _default_hpxml, default_hpxml_bldg = _test_measure()
    _test_default_building_construction_values(default_hpxml_bldg, 20000, 7.0, 4, 3, 1.6)

    # Test defaults
    hpxml_bldg.building_construction.conditioned_building_volume = nil
    hpxml_bldg.building_construction.average_ceiling_height = nil
    hpxml_bldg.building_construction.number_of_bathrooms = nil
    hpxml_bldg.building_construction.number_of_units = nil
    hpxml_bldg.building_construction.unit_height_above_grade = nil
    XMLHelper.write_file(hpxml.to_doc, @tmp_hpxml_path)
    _default_hpxml, default_hpxml_bldg = _test_measure()
    _test_default_building_construction_values(default_hpxml_bldg, 22140, 8.2, 2, 1, -7)

    # Test defaults w/ conditioned crawlspace
    hpxml, hpxml_bldg = _create_hpxml('base-foundation-conditioned-crawlspace.xml')
    hpxml_bldg.building_construction.conditioned_building_volume = nil
    hpxml_bldg.building_construction.unit_height_above_grade = nil
    XMLHelper.write_file(hpxml.to_doc, @tmp_hpxml_path)
    _default_hpxml, default_hpxml_bldg = _test_measure()
    _test_default_building_construction_values(default_hpxml_bldg, 16200, 8.0, 2, 1, 0)

    # Test defaults w/ belly-and-wing foundation
    hpxml, hpxml_bldg = _create_hpxml('base-foundation-belly-wing-skirt.xml')
    hpxml_bldg.building_construction.conditioned_building_volume = nil
    hpxml_bldg.building_construction.unit_height_above_grade = nil
    XMLHelper.write_file(hpxml.to_doc, @tmp_hpxml_path)
    _default_hpxml, default_hpxml_bldg = _test_measure()
    _test_default_building_construction_values(default_hpxml_bldg, 10800, 8.0, 2, 1, 2)

    # Test defaults w/ pier & beam foundation
    hpxml, hpxml_bldg = _create_hpxml('base-foundation-ambient.xml')
    hpxml_bldg.building_construction.conditioned_building_volume = nil
    hpxml_bldg.building_construction.unit_height_above_grade = nil
    XMLHelper.write_file(hpxml.to_doc, @tmp_hpxml_path)
    _default_hpxml, default_hpxml_bldg = _test_measure()
    _test_default_building_construction_values(default_hpxml_bldg, 10800, 8.0, 2, 1, 2)
  end

  def test_climate_and_risk_zones
    # Test inputs not overridden by defaults
    hpxml, hpxml_bldg = _create_hpxml('base.xml')
    hpxml_bldg.climate_and_risk_zones.climate_zone_ieccs[0].year = 2009
    hpxml_bldg.climate_and_risk_zones.climate_zone_ieccs[0].zone = '2B'
    XMLHelper.write_file(hpxml.to_doc, @tmp_hpxml_path)
    _default_hpxml, default_hpxml_bldg = _test_measure()
    _test_default_climate_and_risk_zones_values(default_hpxml_bldg, 2009, '2B')

    # Test defaults
    hpxml_bldg.climate_and_risk_zones.climate_zone_ieccs[0].delete
    XMLHelper.write_file(hpxml.to_doc, @tmp_hpxml_path)
    _default_hpxml, default_hpxml_bldg = _test_measure()
    _test_default_climate_and_risk_zones_values(default_hpxml_bldg, 2006, '5B')

    # Test defaults - invalid IECC zone
    hpxml, _hpxml_bldg = _create_hpxml('base-location-capetown-zaf.xml')
    XMLHelper.write_file(hpxml.to_doc, @tmp_hpxml_path)
    _default_hpxml, default_hpxml_bldg = _test_measure()
    _test_default_climate_and_risk_zones_values(default_hpxml_bldg, nil, nil)
  end

  def test_infiltration
    # Test inputs not overridden by defaults
    hpxml, hpxml_bldg = _create_hpxml('base.xml')
    hpxml_bldg.air_infiltration_measurements[0].infiltration_volume = 25000
    hpxml_bldg.air_infiltration.has_flue_or_chimney_in_conditioned_space = true
    XMLHelper.write_file(hpxml.to_doc, @tmp_hpxml_path)
    _default_hpxml, default_hpxml_bldg = _test_measure()
    _test_default_infiltration_values(default_hpxml_bldg, 25000, true)

    # Test defaults w/ conditioned basement
    hpxml_bldg.air_infiltration_measurements[0].infiltration_volume = nil
    hpxml_bldg.air_infiltration.has_flue_or_chimney_in_conditioned_space = nil
    XMLHelper.write_file(hpxml.to_doc, @tmp_hpxml_path)
    _default_hpxml, default_hpxml_bldg = _test_measure()
    _test_default_infiltration_values(default_hpxml_bldg, 2700 * 8, false)

    # Test defaults w/ conditioned basement and atmospheric water heater w/ flue
    hpxml_bldg.water_heating_systems[0].fuel_type = HPXML::FuelTypeNaturalGas
    hpxml_bldg.water_heating_systems[0].energy_factor = 0.6
    XMLHelper.write_file(hpxml.to_doc, @tmp_hpxml_path)
    _default_hpxml, default_hpxml_bldg = _test_measure()
    _test_default_infiltration_values(default_hpxml_bldg, 2700 * 8, true)

    # Test defaults w/o conditioned basement
    hpxml, hpxml_bldg = _create_hpxml('base-foundation-slab.xml')
    hpxml_bldg.air_infiltration_measurements[0].infiltration_volume = nil
    XMLHelper.write_file(hpxml.to_doc, @tmp_hpxml_path)
    _default_hpxml, default_hpxml_bldg = _test_measure()
    _test_default_infiltration_values(default_hpxml_bldg, 1350 * 8, false)

    # Test defaults w/ conditioned crawlspace
    hpxml, hpxml_bldg = _create_hpxml('base-foundation-conditioned-crawlspace.xml')
    hpxml_bldg.air_infiltration_measurements[0].infiltration_volume = nil
    XMLHelper.write_file(hpxml.to_doc, @tmp_hpxml_path)
    _default_hpxml, default_hpxml_bldg = _test_measure()
    _test_default_infiltration_values(default_hpxml_bldg, 1350 * 12, false)

    # Test defaults w/ shared system
    hpxml, hpxml_bldg = _create_hpxml('base-bldgtype-mf-unit-shared-boiler-only-baseboard.xml')
    hpxml_bldg.heating_systems[0].heating_efficiency_afue = 0.8
    hpxml_bldg.air_infiltration.has_flue_or_chimney_in_conditioned_space = nil
    XMLHelper.write_file(hpxml.to_doc, @tmp_hpxml_path)
    _default_hpxml, default_hpxml_bldg = _test_measure()
    _test_default_infiltration_values(default_hpxml_bldg, 900 * 8, false)
  end

  def test_infiltration_leakiness_description
    # Tests from ResDB.Infiltration.Model.v2.xlsx

    def _get_base_building(retain_cond_bsmt: false)
      hpxml, hpxml_bldg = _create_hpxml('base-enclosure-2stories-infil-leakiness-description.xml')
      hpxml_bldg.building_construction.conditioned_floor_area = 2000.0
      hpxml_bldg.building_construction.number_of_conditioned_floors_above_grade = 2
      hpxml_bldg.building_construction.average_ceiling_height = 8.0
      hpxml_bldg.building_construction.year_built = 1975
      hpxml_bldg.building_construction.conditioned_building_volume = nil
      hpxml_bldg.rim_joists[0].delete
      hpxml_bldg.air_infiltration_measurements[0].leakiness_description = HPXML::LeakinessAverage
      hpxml_bldg.air_infiltration_measurements[0].air_leakage = nil
      hpxml_bldg.air_infiltration_measurements[0].unit_of_measure = nil
      hpxml_bldg.air_infiltration_measurements[0].house_pressure = nil
      hpxml_bldg.air_infiltration_measurements[0].infiltration_volume = nil
      hpxml_bldg.climate_and_risk_zones.climate_zone_ieccs[0].zone = '3B'
      hpxml_bldg.slabs[0].area = 1000.0
      hpxml_bldg.floors[0].area = 1000.0
      if not retain_cond_bsmt
        hpxml_bldg.foundations[0].foundation_type = HPXML::FoundationTypeSlab
        hpxml_bldg.foundation_walls.reverse_each do |fw|
          fw.delete
        end
        hpxml_bldg.slabs[0].interior_adjacent_to = HPXML::LocationConditionedSpace
      end
      return hpxml, hpxml_bldg
    end

    # Test Base
    hpxml, _hpxml_bldg = _get_base_building()
    XMLHelper.write_file(hpxml.to_doc, @tmp_hpxml_path)
    _default_hpxml, default_hpxml_bldg = _test_measure()
    _test_default_infiltration_values(default_hpxml_bldg, 2000 * 8, false, 9.7)

    # Test Base w/ CFA = 1000 ft2
    hpxml, hpxml_bldg = _get_base_building()
    hpxml_bldg.building_construction.conditioned_floor_area = 1000.0
    hpxml_bldg.slabs[0].area = 500.0
    hpxml_bldg.floors[0].area = 500.0
    XMLHelper.write_file(hpxml.to_doc, @tmp_hpxml_path)
    _default_hpxml, default_hpxml_bldg = _test_measure()
    _test_default_infiltration_values(default_hpxml_bldg, 1000 * 8, false, 11.8)

    # Test Base w/ 1 story
    hpxml, hpxml_bldg = _get_base_building()
    hpxml_bldg.building_construction.number_of_conditioned_floors_above_grade = 1
    XMLHelper.write_file(hpxml.to_doc, @tmp_hpxml_path)
    _default_hpxml, default_hpxml_bldg = _test_measure()
    _test_default_infiltration_values(default_hpxml_bldg, 2000 * 8, false, 10.2)

    # Test Base w/ 12ft ceiling height
    hpxml, hpxml_bldg = _get_base_building()
    hpxml_bldg.building_construction.average_ceiling_height = 12.0
    XMLHelper.write_file(hpxml.to_doc, @tmp_hpxml_path)
    _default_hpxml, default_hpxml_bldg = _test_measure()
    _test_default_infiltration_values(default_hpxml_bldg, 2000 * 12.0, false, 7.6)

    # Test Base w/ 2013 year built
    hpxml, hpxml_bldg = _get_base_building()
    hpxml_bldg.building_construction.year_built = 2013
    XMLHelper.write_file(hpxml.to_doc, @tmp_hpxml_path)
    _default_hpxml, default_hpxml_bldg = _test_measure()
    _test_default_infiltration_values(default_hpxml_bldg, 2000 * 8.0, false, 5.3)

    # Test Base w/ 4C IECC zone
    hpxml, hpxml_bldg = _get_base_building()
    hpxml_bldg.climate_and_risk_zones.climate_zone_ieccs[0].zone = '4C'
    XMLHelper.write_file(hpxml.to_doc, @tmp_hpxml_path)
    _default_hpxml, default_hpxml_bldg = _test_measure()
    _test_default_infiltration_values(default_hpxml_bldg, 2000 * 8.0, false, 13.1)

    # Test Base w/ conditioned basement foundation
    hpxml, _hpxml_bldg = _get_base_building(retain_cond_bsmt: true)
    XMLHelper.write_file(hpxml.to_doc, @tmp_hpxml_path)
    _default_hpxml, default_hpxml_bldg = _test_measure()
    _test_default_infiltration_values(default_hpxml_bldg, 2000 * 8.0, false, 11.2)

    # Test Base w/ ducts in conditioned space
    hpxml, hpxml_bldg = _get_base_building()
    hpxml_bldg.hvac_distributions[0].ducts.each do |duct|
      duct.duct_location = HPXML::LocationConditionedSpace
    end
    XMLHelper.write_file(hpxml.to_doc, @tmp_hpxml_path)
    _default_hpxml, default_hpxml_bldg = _test_measure()
    _test_default_infiltration_values(default_hpxml_bldg, 2000 * 8, false, 8.0)

    # Test Base w/ tight leakiness
    hpxml, hpxml_bldg = _get_base_building()
    hpxml_bldg.air_infiltration_measurements[0].leakiness_description = HPXML::LeakinessTight
    XMLHelper.write_file(hpxml.to_doc, @tmp_hpxml_path)
    _default_hpxml, default_hpxml_bldg = _test_measure()
    _test_default_infiltration_values(default_hpxml_bldg, 2000 * 8, false, 9.7 * 0.686)

    # Test for ductless == conditioned ducts
    hpxml, hpxml_bldg = _get_base_building()
    hpxml_bldg.hvac_distributions[0].ducts.reverse_each do |duct|
      duct.delete
    end
    XMLHelper.write_file(hpxml.to_doc, @tmp_hpxml_path)
    _default_hpxml, default_hpxml_bldg = _test_measure()
    _test_default_infiltration_values(default_hpxml_bldg, 2000 * 8, false, 8.0)

    # Test for 25% ducted + 75% ductless system
    hpxml_bldg.hvac_distributions[0].ducts.add(id: 'Ducts1',
                                               duct_type: HPXML::DuctTypeSupply,
                                               duct_insulation_r_value: 8,
                                               duct_location: HPXML::LocationAtticUnvented,
                                               duct_surface_area: 50)
    hpxml_bldg.hvac_distributions[0].ducts.add(id: 'Ducts2',
                                               duct_type: HPXML::DuctTypeReturn,
                                               duct_insulation_r_value: 8,
                                               duct_location: HPXML::LocationAtticUnvented,
                                               duct_surface_area: 50)
    hpxml_bldg.heating_systems[0].fraction_heat_load_served = 0.25 # 25% ducts in attic
    hpxml_bldg.cooling_systems[0].fraction_cool_load_served = 0.25
    XMLHelper.write_file(hpxml.to_doc, @tmp_hpxml_path)
    _default_hpxml, default_hpxml_bldg = _test_measure()
    _test_default_infiltration_values(default_hpxml_bldg, 2000 * 8, false, 8.0 + (9.7 - 8.0) * 0.25)
  end

  def test_infiltration_compartmentalization_test_adjustment
    # Test single-family detached
    hpxml, hpxml_bldg = _create_hpxml('base.xml')
    hpxml_bldg.air_infiltration_measurements[0].infiltration_type = HPXML::InfiltrationTypeUnitTotal
    XMLHelper.write_file(hpxml.to_doc, @tmp_hpxml_path)
    _default_hpxml, default_hpxml_bldg = _test_measure()
    _test_default_infiltration_compartmentalization_test_values(default_hpxml_bldg.air_infiltration_measurements[0], nil)

    # Test single-family attached not overridden by defaults
    hpxml, hpxml_bldg = _create_hpxml('base-bldgtype-sfa-unit.xml')
    hpxml_bldg.air_infiltration_measurements[0].infiltration_type = HPXML::InfiltrationTypeUnitTotal
    hpxml_bldg.air_infiltration_measurements[0].a_ext = 0.5
    XMLHelper.write_file(hpxml.to_doc, @tmp_hpxml_path)
    _default_hpxml, default_hpxml_bldg = _test_measure()
    _test_default_infiltration_compartmentalization_test_values(default_hpxml_bldg.air_infiltration_measurements[0], 0.5)

    # Test single-family attached defaults
    hpxml_bldg.air_infiltration_measurements[0].a_ext = nil
    XMLHelper.write_file(hpxml.to_doc, @tmp_hpxml_path)
    _default_hpxml, default_hpxml_bldg = _test_measure()
    _test_default_infiltration_compartmentalization_test_values(default_hpxml_bldg.air_infiltration_measurements[0], 0.840)

    hpxml_bldg.attics[0].within_infiltration_volume = true
    XMLHelper.write_file(hpxml.to_doc, @tmp_hpxml_path)
    _default_hpxml, default_hpxml_bldg = _test_measure()
    _test_default_infiltration_compartmentalization_test_values(default_hpxml_bldg.air_infiltration_measurements[0], 0.817)

    # Test multifamily not overridden by defaults
    hpxml, hpxml_bldg = _create_hpxml('base-bldgtype-mf-unit.xml')
    hpxml_bldg.air_infiltration_measurements[0].infiltration_type = HPXML::InfiltrationTypeUnitTotal
    hpxml_bldg.air_infiltration_measurements[0].a_ext = 0.5
    XMLHelper.write_file(hpxml.to_doc, @tmp_hpxml_path)
    _default_hpxml, default_hpxml_bldg = _test_measure()
    _test_default_infiltration_compartmentalization_test_values(default_hpxml_bldg.air_infiltration_measurements[0], 0.5)

    # Test multifamily defaults
    hpxml_bldg.air_infiltration_measurements[0].a_ext = nil
    XMLHelper.write_file(hpxml.to_doc, @tmp_hpxml_path)
    _default_hpxml, default_hpxml_bldg = _test_measure()
    _test_default_infiltration_compartmentalization_test_values(default_hpxml_bldg.air_infiltration_measurements[0], 0.247)
  end

  def test_attics
    # Test inputs not overridden by defaults
    hpxml, hpxml_bldg = _create_hpxml('base-atticroof-vented.xml')
    hpxml_bldg.attics[0].vented_attic_sla = 0.001
    XMLHelper.write_file(hpxml.to_doc, @tmp_hpxml_path)
    _default_hpxml, default_hpxml_bldg = _test_measure()
    _test_default_attic_values(default_hpxml_bldg.attics[0], 0.001)

    # Test defaults
    hpxml_bldg.attics[0].vented_attic_sla = nil
    XMLHelper.write_file(hpxml.to_doc, @tmp_hpxml_path)
    _default_hpxml, default_hpxml_bldg = _test_measure()
    _test_default_attic_values(default_hpxml_bldg.attics[0], 1.0 / 300.0)

    # Test defaults w/o Attic element
    hpxml_bldg.attics[0].delete
    XMLHelper.write_file(hpxml.to_doc, @tmp_hpxml_path)
    _default_hpxml, default_hpxml_bldg = _test_measure()
    _test_default_attic_values(default_hpxml_bldg.attics[0], 1.0 / 300.0)
  end

  def test_foundations
    # Test inputs not overridden by defaults
    hpxml, hpxml_bldg = _create_hpxml('base-foundation-vented-crawlspace.xml')
    hpxml_bldg.foundations[0].vented_crawlspace_sla = 0.001
    XMLHelper.write_file(hpxml.to_doc, @tmp_hpxml_path)
    _default_hpxml, default_hpxml_bldg = _test_measure()
    _test_default_foundation_values(default_hpxml_bldg.foundations[0], 0.001)

    # Test defaults
    hpxml_bldg.foundations[0].vented_crawlspace_sla = nil
    XMLHelper.write_file(hpxml.to_doc, @tmp_hpxml_path)
    _default_hpxml, default_hpxml_bldg = _test_measure()
    _test_default_foundation_values(default_hpxml_bldg.foundations[0], 1.0 / 150.0)

    # Test defaults w/o Foundation element
    hpxml_bldg.foundations[0].delete
    XMLHelper.write_file(hpxml.to_doc, @tmp_hpxml_path)
    _default_hpxml, default_hpxml_bldg = _test_measure()
    _test_default_foundation_values(default_hpxml_bldg.foundations[0], 1.0 / 150.0)
  end

  def test_roofs
    # Test inputs not overridden by defaults
    hpxml, hpxml_bldg = _create_hpxml('base-atticroof-radiant-barrier.xml')
    hpxml_bldg.roofs[0].roof_type = HPXML::RoofTypeMetal
    hpxml_bldg.roofs[0].solar_absorptance = 0.77
    hpxml_bldg.roofs[0].roof_color = HPXML::ColorDark
    hpxml_bldg.roofs[0].emittance = 0.88
    hpxml_bldg.roofs[0].interior_finish_type = HPXML::InteriorFinishPlaster
    hpxml_bldg.roofs[0].interior_finish_thickness = 0.25
    hpxml_bldg.roofs[0].azimuth = 123
    hpxml_bldg.roofs[0].radiant_barrier_grade = 3
    XMLHelper.write_file(hpxml.to_doc, @tmp_hpxml_path)
    _default_hpxml, default_hpxml_bldg = _test_measure()
    _test_default_roof_values(default_hpxml_bldg.roofs[0], HPXML::RoofTypeMetal, 0.77, HPXML::ColorDark, 0.88, true, 3, HPXML::InteriorFinishPlaster, 0.25, 123)

    # Test defaults w/ RoofColor
    hpxml_bldg.roofs[0].roof_type = nil
    hpxml_bldg.roofs[0].solar_absorptance = nil
    hpxml_bldg.roofs[0].roof_color = HPXML::ColorLight
    hpxml_bldg.roofs[0].emittance = nil
    hpxml_bldg.roofs[0].interior_finish_thickness = nil
    hpxml_bldg.roofs[0].orientation = HPXML::OrientationNortheast
    hpxml_bldg.roofs[0].azimuth = nil
    hpxml_bldg.roofs[0].radiant_barrier_grade = nil
    XMLHelper.write_file(hpxml.to_doc, @tmp_hpxml_path)
    _default_hpxml, default_hpxml_bldg = _test_measure()
    _test_default_roof_values(default_hpxml_bldg.roofs[0], HPXML::RoofTypeAsphaltShingles, 0.75, HPXML::ColorLight, 0.90, true, 1, HPXML::InteriorFinishPlaster, 0.5, 45)

    # Test defaults w/ SolarAbsorptance
    hpxml_bldg.roofs[0].solar_absorptance = 0.99
    hpxml_bldg.roofs[0].roof_color = nil
    hpxml_bldg.roofs[0].interior_finish_type = nil
    hpxml_bldg.roofs[0].radiant_barrier = nil
    XMLHelper.write_file(hpxml.to_doc, @tmp_hpxml_path)
    _default_hpxml, default_hpxml_bldg = _test_measure()
    _test_default_roof_values(default_hpxml_bldg.roofs[0], HPXML::RoofTypeAsphaltShingles, 0.99, HPXML::ColorDark, 0.90, false, nil, HPXML::InteriorFinishNone, nil, 45)

    # Test defaults w/o RoofColor & SolarAbsorptance
    hpxml_bldg.roofs[0].solar_absorptance = nil
    XMLHelper.write_file(hpxml.to_doc, @tmp_hpxml_path)
    _default_hpxml, default_hpxml_bldg = _test_measure()
    _test_default_roof_values(default_hpxml_bldg.roofs[0], HPXML::RoofTypeAsphaltShingles, 0.85, HPXML::ColorMedium, 0.90, false, nil, HPXML::InteriorFinishNone, nil, 45)

    # Test defaults w/ conditioned space
    hpxml, hpxml_bldg = _create_hpxml('base-atticroof-cathedral.xml')
    hpxml_bldg.roofs[0].roof_type = nil
    hpxml_bldg.roofs[0].solar_absorptance = nil
    hpxml_bldg.roofs[0].roof_color = HPXML::ColorLight
    hpxml_bldg.roofs[0].emittance = nil
    hpxml_bldg.roofs[0].interior_finish_type = nil
    hpxml_bldg.roofs[0].interior_finish_thickness = nil
    hpxml_bldg.roofs[0].orientation = HPXML::OrientationNortheast
    hpxml_bldg.roofs[0].azimuth = nil
    XMLHelper.write_file(hpxml.to_doc, @tmp_hpxml_path)
    _default_hpxml, default_hpxml_bldg = _test_measure()
    _test_default_roof_values(default_hpxml_bldg.roofs[0], HPXML::RoofTypeAsphaltShingles, 0.75, HPXML::ColorLight, 0.90, nil, nil, HPXML::InteriorFinishGypsumBoard, 0.5, 45)
  end

  def test_rim_joists
    # Test inputs not overridden by defaults
    hpxml, hpxml_bldg = _create_hpxml('base.xml')
    hpxml_bldg.rim_joists[0].siding = HPXML::SidingTypeBrick
    hpxml_bldg.rim_joists[0].solar_absorptance = 0.55
    hpxml_bldg.rim_joists[0].color = HPXML::ColorLight
    hpxml_bldg.rim_joists[0].emittance = 0.88
    hpxml_bldg.rim_joists[0].azimuth = 123
    XMLHelper.write_file(hpxml.to_doc, @tmp_hpxml_path)
    _default_hpxml, default_hpxml_bldg = _test_measure()
    _test_default_rim_joist_values(default_hpxml_bldg.rim_joists[0], HPXML::SidingTypeBrick, 0.55, HPXML::ColorLight, 0.88, 123)

    # Test defaults w/ Color
    hpxml_bldg.rim_joists[0].siding = nil
    hpxml_bldg.rim_joists[0].solar_absorptance = nil
    hpxml_bldg.rim_joists[0].color = HPXML::ColorDark
    hpxml_bldg.rim_joists[0].emittance = nil
    hpxml_bldg.rim_joists[0].orientation = HPXML::OrientationNorthwest
    hpxml_bldg.rim_joists[0].azimuth = nil
    XMLHelper.write_file(hpxml.to_doc, @tmp_hpxml_path)
    _default_hpxml, default_hpxml_bldg = _test_measure()
    _test_default_rim_joist_values(default_hpxml_bldg.rim_joists[0], HPXML::SidingTypeWood, 0.95, HPXML::ColorDark, 0.90, 315)

    # Test defaults w/ SolarAbsorptance
    hpxml_bldg.rim_joists[0].solar_absorptance = 0.99
    hpxml_bldg.rim_joists[0].color = nil
    XMLHelper.write_file(hpxml.to_doc, @tmp_hpxml_path)
    _default_hpxml, default_hpxml_bldg = _test_measure()
    _test_default_rim_joist_values(default_hpxml_bldg.rim_joists[0], HPXML::SidingTypeWood, 0.99, HPXML::ColorDark, 0.90, 315)

    # Test defaults w/o Color & SolarAbsorptance
    hpxml_bldg.rim_joists[0].solar_absorptance = nil
    XMLHelper.write_file(hpxml.to_doc, @tmp_hpxml_path)
    _default_hpxml, default_hpxml_bldg = _test_measure()
    _test_default_rim_joist_values(default_hpxml_bldg.rim_joists[0], HPXML::SidingTypeWood, 0.7, HPXML::ColorMedium, 0.90, 315)
  end

  def test_walls
    # Test inputs not overridden by defaults
    hpxml, hpxml_bldg = _create_hpxml('base.xml')
    hpxml_bldg.walls[0].siding = HPXML::SidingTypeFiberCement
    hpxml_bldg.walls[0].solar_absorptance = 0.66
    hpxml_bldg.walls[0].color = HPXML::ColorDark
    hpxml_bldg.walls[0].emittance = 0.88
    hpxml_bldg.walls[0].interior_finish_type = HPXML::InteriorFinishWood
    hpxml_bldg.walls[0].interior_finish_thickness = 0.75
    hpxml_bldg.walls[0].azimuth = 123
    XMLHelper.write_file(hpxml.to_doc, @tmp_hpxml_path)
    _default_hpxml, default_hpxml_bldg = _test_measure()
    _test_default_wall_values(default_hpxml_bldg.walls[0], HPXML::SidingTypeFiberCement, 0.66, HPXML::ColorDark, 0.88, HPXML::InteriorFinishWood, 0.75, 123)

    # Test defaults w/ Color
    hpxml_bldg.walls[0].siding = nil
    hpxml_bldg.walls[0].solar_absorptance = nil
    hpxml_bldg.walls[0].color = HPXML::ColorLight
    hpxml_bldg.walls[0].emittance = nil
    hpxml_bldg.walls[0].interior_finish_type = HPXML::InteriorFinishWood
    hpxml_bldg.walls[0].interior_finish_thickness = nil
    hpxml_bldg.walls[0].orientation = HPXML::OrientationSouth
    hpxml_bldg.walls[0].azimuth = nil
    XMLHelper.write_file(hpxml.to_doc, @tmp_hpxml_path)
    _default_hpxml, default_hpxml_bldg = _test_measure()
    _test_default_wall_values(default_hpxml_bldg.walls[0], HPXML::SidingTypeWood, 0.5, HPXML::ColorLight, 0.90, HPXML::InteriorFinishWood, 0.5, 180)

    # Test defaults w/ SolarAbsorptance
    hpxml_bldg.walls[0].solar_absorptance = 0.99
    hpxml_bldg.walls[0].color = nil
    hpxml_bldg.walls[0].interior_finish_type = nil
    XMLHelper.write_file(hpxml.to_doc, @tmp_hpxml_path)
    _default_hpxml, default_hpxml_bldg = _test_measure()
    _test_default_wall_values(default_hpxml_bldg.walls[0], HPXML::SidingTypeWood, 0.99, HPXML::ColorDark, 0.90, HPXML::InteriorFinishGypsumBoard, 0.5, 180)

    # Test defaults w/o Color & SolarAbsorptance
    hpxml_bldg.walls[0].solar_absorptance = nil
    XMLHelper.write_file(hpxml.to_doc, @tmp_hpxml_path)
    _default_hpxml, default_hpxml_bldg = _test_measure()
    _test_default_wall_values(default_hpxml_bldg.walls[0], HPXML::SidingTypeWood, 0.7, HPXML::ColorMedium, 0.90, HPXML::InteriorFinishGypsumBoard, 0.5, 180)

    # Test defaults w/ unconditioned space
    hpxml_bldg.walls[1].siding = nil
    hpxml_bldg.walls[1].solar_absorptance = nil
    hpxml_bldg.walls[1].color = HPXML::ColorLight
    hpxml_bldg.walls[1].emittance = nil
    hpxml_bldg.walls[1].interior_finish_type = nil
    hpxml_bldg.walls[1].interior_finish_thickness = nil
    XMLHelper.write_file(hpxml.to_doc, @tmp_hpxml_path)
    _default_hpxml, default_hpxml_bldg = _test_measure()
    _test_default_wall_values(default_hpxml_bldg.walls[1], HPXML::SidingTypeWood, 0.5, HPXML::ColorLight, 0.90, HPXML::InteriorFinishNone, nil, nil)
  end

  def test_foundation_walls
    # Test inputs not overridden by defaults
    hpxml, hpxml_bldg = _create_hpxml('base.xml')
    hpxml_bldg.foundation_walls[0].thickness = 7.0
    hpxml_bldg.foundation_walls[0].interior_finish_type = HPXML::InteriorFinishGypsumCompositeBoard
    hpxml_bldg.foundation_walls[0].interior_finish_thickness = 0.625
    hpxml_bldg.foundation_walls[0].azimuth = 123
    hpxml_bldg.foundation_walls[0].area = 789
    hpxml_bldg.foundation_walls[0].insulation_interior_distance_to_top = 0.5
    hpxml_bldg.foundation_walls[0].insulation_interior_distance_to_bottom = 7.75
    hpxml_bldg.foundation_walls[0].insulation_exterior_distance_to_top = 0.75
    hpxml_bldg.foundation_walls[0].insulation_exterior_distance_to_bottom = 7.5
    hpxml_bldg.foundation_walls[0].type = HPXML::FoundationWallTypeConcreteBlock
    XMLHelper.write_file(hpxml.to_doc, @tmp_hpxml_path)
    _default_hpxml, default_hpxml_bldg = _test_measure()
    _test_default_foundation_wall_values(default_hpxml_bldg.foundation_walls[0], 7.0, HPXML::InteriorFinishGypsumCompositeBoard, 0.625, 123,
                                         789, 0.5, 7.75, 0.75, 7.5, HPXML::FoundationWallTypeConcreteBlock)

    # Test defaults
    hpxml_bldg.foundation_walls[0].thickness = nil
    hpxml_bldg.foundation_walls[0].interior_finish_type = nil
    hpxml_bldg.foundation_walls[0].interior_finish_thickness = nil
    hpxml_bldg.foundation_walls[0].orientation = HPXML::OrientationSoutheast
    hpxml_bldg.foundation_walls[0].azimuth = nil
    hpxml_bldg.foundation_walls[0].area = nil
    hpxml_bldg.foundation_walls[0].length = 100
    hpxml_bldg.foundation_walls[0].insulation_interior_distance_to_bottom = nil
    hpxml_bldg.foundation_walls[0].insulation_exterior_distance_to_bottom = nil
    hpxml_bldg.foundation_walls[0].type = nil
    XMLHelper.write_file(hpxml.to_doc, @tmp_hpxml_path)
    _default_hpxml, default_hpxml_bldg = _test_measure()
    _test_default_foundation_wall_values(default_hpxml_bldg.foundation_walls[0], 8.0, HPXML::InteriorFinishGypsumBoard, 0.5, 135,
                                         800, 0.5, 8.0, 0.75, 8.0, HPXML::FoundationWallTypeSolidConcrete)

    # Test defaults w/ unconditioned surfaces
    hpxml, hpxml_bldg = _create_hpxml('base-foundation-unconditioned-basement.xml')
    hpxml_bldg.foundation_walls[0].thickness = nil
    hpxml_bldg.foundation_walls[0].interior_finish_type = nil
    hpxml_bldg.foundation_walls[0].interior_finish_thickness = nil
    hpxml_bldg.foundation_walls[0].orientation = HPXML::OrientationSoutheast
    hpxml_bldg.foundation_walls[0].azimuth = nil
    hpxml_bldg.foundation_walls[0].area = nil
    hpxml_bldg.foundation_walls[0].length = 100
    hpxml_bldg.foundation_walls[0].height = 10
    hpxml_bldg.foundation_walls[0].insulation_interior_distance_to_top = nil
    hpxml_bldg.foundation_walls[0].insulation_interior_distance_to_bottom = nil
    hpxml_bldg.foundation_walls[0].insulation_exterior_distance_to_top = nil
    hpxml_bldg.foundation_walls[0].insulation_exterior_distance_to_bottom = nil
    hpxml_bldg.foundation_walls[0].type = nil
    XMLHelper.write_file(hpxml.to_doc, @tmp_hpxml_path)
    _default_hpxml, default_hpxml_bldg = _test_measure()
    _test_default_foundation_wall_values(default_hpxml_bldg.foundation_walls[0], 8.0, HPXML::InteriorFinishNone, nil, 135,
                                         1000, 0.0, 10.0, 0.0, 10.0, HPXML::FoundationWallTypeSolidConcrete)
  end

  def test_floors
    # Test inputs not overridden by defaults
    hpxml, hpxml_bldg = _create_hpxml('base.xml')
    hpxml_bldg.floors[0].interior_finish_type = HPXML::InteriorFinishWood
    hpxml_bldg.floors[0].interior_finish_thickness = 0.375
    XMLHelper.write_file(hpxml.to_doc, @tmp_hpxml_path)
    _default_hpxml, default_hpxml_bldg = _test_measure()
    _test_default_floor_values(default_hpxml_bldg.floors[0], HPXML::InteriorFinishWood, 0.375)

    # Test defaults w/ ceiling
    hpxml_bldg.floors[0].interior_finish_type = nil
    hpxml_bldg.floors[0].interior_finish_thickness = nil
    XMLHelper.write_file(hpxml.to_doc, @tmp_hpxml_path)
    _default_hpxml, default_hpxml_bldg = _test_measure()
    _test_default_floor_values(default_hpxml_bldg.floors[0], HPXML::InteriorFinishGypsumBoard, 0.5)

    # Test defaults w/ floor
    hpxml, hpxml_bldg = _create_hpxml('base-foundation-vented-crawlspace.xml')
    hpxml_bldg.floors[0].interior_finish_type = nil
    hpxml_bldg.floors[0].interior_finish_thickness = nil
    XMLHelper.write_file(hpxml.to_doc, @tmp_hpxml_path)
    _default_hpxml, default_hpxml_bldg = _test_measure()
    _test_default_floor_values(default_hpxml_bldg.floors[0], HPXML::InteriorFinishNone, nil)
  end

  def test_slabs
    # Test inputs not overridden by defaults
    hpxml, hpxml_bldg = _create_hpxml('base.xml')
    hpxml_bldg.slabs[0].thickness = 7.0
    hpxml_bldg.slabs[0].carpet_r_value = 1.1
    hpxml_bldg.slabs[0].carpet_fraction = 0.5
    hpxml_bldg.slabs[0].depth_below_grade = 2.0
    hpxml_bldg.slabs[0].gap_insulation_r_value = 10.0
    hpxml_bldg.slabs[0].exterior_horizontal_insulation_r_value = 9.9
    hpxml_bldg.slabs[0].exterior_horizontal_insulation_width = 8.8
    hpxml_bldg.slabs[0].exterior_horizontal_insulation_depth_below_grade = 7.7
    XMLHelper.write_file(hpxml.to_doc, @tmp_hpxml_path)
    _default_hpxml, default_hpxml_bldg = _test_measure()
    _test_default_slab_values(default_hpxml_bldg.slabs[0], 7.0, 1.1, 0.5, nil, 10.0, 9.9, 8.8, 7.7)

    # Test defaults w/ conditioned basement
    hpxml_bldg.slabs[0].thickness = nil
    hpxml_bldg.slabs[0].carpet_r_value = nil
    hpxml_bldg.slabs[0].carpet_fraction = nil
    hpxml_bldg.slabs[0].depth_below_grade = nil
    hpxml_bldg.slabs[0].gap_insulation_r_value = nil
    hpxml_bldg.slabs[0].exterior_horizontal_insulation_r_value = nil
    hpxml_bldg.slabs[0].exterior_horizontal_insulation_width = nil
    hpxml_bldg.slabs[0].exterior_horizontal_insulation_depth_below_grade = nil
    XMLHelper.write_file(hpxml.to_doc, @tmp_hpxml_path)
    _default_hpxml, default_hpxml_bldg = _test_measure()
    _test_default_slab_values(default_hpxml_bldg.slabs[0], 4.0, 2.0, 0.8, nil, 0.0, 0.0, 0.0, 0.0)

    # Test defaults w/ crawlspace
    hpxml, hpxml_bldg = _create_hpxml('base-foundation-unvented-crawlspace.xml')
    hpxml_bldg.slabs[0].thickness = nil
    hpxml_bldg.slabs[0].carpet_r_value = nil
    hpxml_bldg.slabs[0].carpet_fraction = nil
    hpxml_bldg.slabs[0].depth_below_grade = nil
    hpxml_bldg.slabs[0].gap_insulation_r_value = nil
    hpxml_bldg.slabs[0].exterior_horizontal_insulation_r_value = nil
    hpxml_bldg.slabs[0].exterior_horizontal_insulation_width = nil
    hpxml_bldg.slabs[0].exterior_horizontal_insulation_depth_below_grade = nil
    XMLHelper.write_file(hpxml.to_doc, @tmp_hpxml_path)
    _default_hpxml, default_hpxml_bldg = _test_measure()
    _test_default_slab_values(default_hpxml_bldg.slabs[0], 0.0, 0.0, 0.0, nil, 0.0, 0.0, 0.0, 0.0)

    # Test defaults w/ slab-on-grade
    hpxml, hpxml_bldg = _create_hpxml('base-foundation-slab.xml')
    hpxml_bldg.slabs[0].thickness = nil
    hpxml_bldg.slabs[0].carpet_r_value = nil
    hpxml_bldg.slabs[0].carpet_fraction = nil
    hpxml_bldg.slabs[0].depth_below_grade = nil
    hpxml_bldg.slabs[0].gap_insulation_r_value = nil
    hpxml_bldg.slabs[0].exterior_horizontal_insulation_r_value = nil
    hpxml_bldg.slabs[0].exterior_horizontal_insulation_width = nil
    hpxml_bldg.slabs[0].exterior_horizontal_insulation_depth_below_grade = nil
    XMLHelper.write_file(hpxml.to_doc, @tmp_hpxml_path)
    _default_hpxml, default_hpxml_bldg = _test_measure()
    _test_default_slab_values(default_hpxml_bldg.slabs[0], 4.0, 2.0, 0.8, 0.0, 5.0, 0.0, 0.0, 0.0)
  end

  def test_windows
    # Test inputs not overridden by defaults
    hpxml, hpxml_bldg = _create_hpxml('base-enclosure-windows-shading-factors.xml')
    hpxml_bldg.windows[0].fraction_operable = 0.5
    hpxml_bldg.windows[0].exterior_shading_factor_summer = 0.44
    hpxml_bldg.windows[0].exterior_shading_factor_winter = 0.55
    hpxml_bldg.windows[0].interior_shading_factor_summer = 0.66
    hpxml_bldg.windows[0].interior_shading_factor_winter = 0.77
    hpxml_bldg.windows[0].azimuth = 123
    hpxml_bldg.windows[0].insect_screen_present = true
    hpxml_bldg.windows[0].insect_screen_location = HPXML::LocationInterior
    hpxml_bldg.windows[0].insect_screen_coverage_summer = 0.19
    hpxml_bldg.windows[0].insect_screen_coverage_winter = 0.28
    hpxml_bldg.windows[0].insect_screen_factor_summer = 0.37
    hpxml_bldg.windows[0].insect_screen_factor_winter = 0.46
    XMLHelper.write_file(hpxml.to_doc, @tmp_hpxml_path)
    _default_hpxml, default_hpxml_bldg = _test_measure()
    _test_default_window_values(default_hpxml_bldg.windows[0], 0.44, 0.55, 0.66, 0.77, 0.5, 123, HPXML::LocationInterior, 0.19, 0.28, 0.37, 0.46)

    # Test defaults after 301-2022 Addendum C
    hpxml_bldg.windows[0].fraction_operable = nil
    hpxml_bldg.windows[0].exterior_shading_factor_summer = nil
    hpxml_bldg.windows[0].exterior_shading_factor_winter = nil
    hpxml_bldg.windows[0].interior_shading_factor_summer = nil
    hpxml_bldg.windows[0].interior_shading_factor_winter = nil
    hpxml_bldg.windows[0].orientation = HPXML::OrientationSouthwest
    hpxml_bldg.windows[0].azimuth = nil
    hpxml_bldg.windows[0].insect_screen_location = nil
    hpxml_bldg.windows[0].insect_screen_coverage_summer = nil
    hpxml_bldg.windows[0].insect_screen_coverage_winter = nil
    hpxml_bldg.windows[0].insect_screen_factor_summer = nil
    hpxml_bldg.windows[0].insect_screen_factor_winter = nil
    XMLHelper.write_file(hpxml.to_doc, @tmp_hpxml_path)
    _default_hpxml, default_hpxml_bldg = _test_measure()
    _test_default_window_values(default_hpxml_bldg.windows[0], 1.0, 1.0, 0.8255, 0.8255, 0.67, 225, HPXML::LocationExterior, 0.67, 0.67, 0.7588, 0.7588)
  end

  def test_windows_physical_properties
    # Test defaults w/ single pane, aluminum frame
    hpxml, hpxml_bldg = _create_hpxml('base.xml')
    hpxml_bldg.windows[0].ufactor = nil
    hpxml_bldg.windows[0].shgc = nil
    hpxml_bldg.windows[0].frame_type = HPXML::WindowFrameTypeAluminum
    hpxml_bldg.windows[0].glass_layers = HPXML::WindowLayersSinglePane
    XMLHelper.write_file(hpxml.to_doc, @tmp_hpxml_path)
    _default_hpxml, default_hpxml_bldg = _test_measure()

    assert_equal(false, default_hpxml_bldg.windows[0].thermal_break)
    assert_equal(HPXML::WindowGlassTypeClear, default_hpxml_bldg.windows[0].glass_type)
    assert_nil(default_hpxml_bldg.windows[0].gas_fill)

    # Test defaults w/ double pane, metal frame
    hpxml, hpxml_bldg = _create_hpxml('base.xml')
    hpxml_bldg.windows[0].ufactor = nil
    hpxml_bldg.windows[0].shgc = nil
    hpxml_bldg.windows[0].frame_type = HPXML::WindowFrameTypeMetal
    hpxml_bldg.windows[0].glass_layers = HPXML::WindowLayersDoublePane
    XMLHelper.write_file(hpxml.to_doc, @tmp_hpxml_path)
    _default_hpxml, default_hpxml_bldg = _test_measure()

    assert_equal(true, default_hpxml_bldg.windows[0].thermal_break)
    assert_equal(HPXML::WindowGlassTypeClear, default_hpxml_bldg.windows[0].glass_type)
    assert_equal(HPXML::WindowGasAir, default_hpxml_bldg.windows[0].gas_fill)

    # Test defaults w/ single pane, wood frame
    hpxml, hpxml_bldg = _create_hpxml('base.xml')
    hpxml_bldg.windows[0].ufactor = nil
    hpxml_bldg.windows[0].shgc = nil
    hpxml_bldg.windows[0].frame_type = HPXML::WindowFrameTypeWood
    hpxml_bldg.windows[0].glass_layers = HPXML::WindowLayersTriplePane
    hpxml_bldg.windows[0].glass_type = HPXML::WindowGlassTypeLowE
    XMLHelper.write_file(hpxml.to_doc, @tmp_hpxml_path)
    _default_hpxml, default_hpxml_bldg = _test_measure()

    assert_nil(default_hpxml_bldg.windows[0].thermal_break)
    assert_equal(HPXML::WindowGlassTypeLowE, default_hpxml_bldg.windows[0].glass_type)
    assert_equal(HPXML::WindowGasArgon, default_hpxml_bldg.windows[0].gas_fill)

    # Test U/SHGC lookups [frame_type, thermal_break, glass_layers, glass_type, gas_fill] => [ufactor, shgc]
    tests = { [HPXML::WindowFrameTypeAluminum, false, HPXML::WindowLayersSinglePane, nil, nil] => [1.27, 0.75],
              [HPXML::WindowFrameTypeWood, nil, HPXML::WindowLayersSinglePane, HPXML::WindowGlassTypeReflective, nil] => [0.89, 0.64],
              [HPXML::WindowFrameTypeAluminum, false, HPXML::WindowLayersSinglePane, HPXML::WindowGlassTypeTintedReflective, nil] => [1.27, 0.64],
              [HPXML::WindowFrameTypeWood, nil, HPXML::WindowLayersSinglePane, HPXML::WindowGlassTypeTintedReflective, nil] => [0.89, 0.54],
              [HPXML::WindowFrameTypeAluminum, false, HPXML::WindowLayersDoublePane, HPXML::WindowGlassTypeClear, HPXML::WindowGasAir] => [0.81, 0.67],
              [HPXML::WindowFrameTypeAluminum, true, HPXML::WindowLayersDoublePane, HPXML::WindowGlassTypeClear, HPXML::WindowGasAir] => [0.60, 0.67],
              [HPXML::WindowFrameTypeWood, nil, HPXML::WindowLayersDoublePane, HPXML::WindowGlassTypeClear, HPXML::WindowGasAir] => [0.51, 0.56],
              [HPXML::WindowFrameTypeAluminum, false, HPXML::WindowLayersDoublePane, HPXML::WindowGlassTypeTintedReflective, HPXML::WindowGasAir] => [0.81, 0.55],
              [HPXML::WindowFrameTypeAluminum, true, HPXML::WindowLayersDoublePane, HPXML::WindowGlassTypeTintedReflective, HPXML::WindowGasAir] => [0.60, 0.55],
              [HPXML::WindowFrameTypeWood, nil, HPXML::WindowLayersDoublePane, HPXML::WindowGlassTypeTintedReflective, HPXML::WindowGasAir] => [0.51, 0.46],
              [HPXML::WindowFrameTypeWood, nil, HPXML::WindowLayersDoublePane, HPXML::WindowGlassTypeLowE, HPXML::WindowGasAir] => [0.42, 0.52],
              [HPXML::WindowFrameTypeAluminum, true, HPXML::WindowLayersDoublePane, HPXML::WindowGlassTypeLowE, HPXML::WindowGasArgon] => [0.47, 0.62],
              [HPXML::WindowFrameTypeWood, nil, HPXML::WindowLayersDoublePane, HPXML::WindowGlassTypeLowEHighSolarGain, HPXML::WindowGasArgon] => [0.39, 0.52],
              [HPXML::WindowFrameTypeAluminum, false, HPXML::WindowLayersDoublePane, HPXML::WindowGlassTypeLowELowSolarGain, HPXML::WindowGasAir] => [0.67, 0.37],
              [HPXML::WindowFrameTypeAluminum, true, HPXML::WindowLayersDoublePane, HPXML::WindowGlassTypeLowELowSolarGain, HPXML::WindowGasAir] => [0.47, 0.37],
              [HPXML::WindowFrameTypeWood, nil, HPXML::WindowLayersDoublePane, HPXML::WindowGlassTypeLowELowSolarGain, HPXML::WindowGasAir] => [0.39, 0.31],
              [HPXML::WindowFrameTypeWood, nil, HPXML::WindowLayersDoublePane, HPXML::WindowGlassTypeLowELowSolarGain, HPXML::WindowGasArgon] => [0.36, 0.31],
              [HPXML::WindowFrameTypeWood, nil, HPXML::WindowLayersTriplePane, HPXML::WindowGlassTypeLowE, HPXML::WindowGasArgon] => [0.27, 0.31],
              [nil, nil, HPXML::WindowLayersGlassBlock, nil, nil] => [0.60, 0.60] }
    tests.each do |k, v|
      frame_type, thermal_break, glass_layers, glass_type, gas_fill = k
      ufactor, shgc = v

      hpxml, hpxml_bldg = _create_hpxml('base.xml')
      hpxml_bldg.windows[0].ufactor = nil
      hpxml_bldg.windows[0].shgc = nil
      hpxml_bldg.windows[0].frame_type = frame_type
      hpxml_bldg.windows[0].thermal_break = thermal_break
      hpxml_bldg.windows[0].glass_layers = glass_layers
      hpxml_bldg.windows[0].glass_type = glass_type
      hpxml_bldg.windows[0].gas_fill = gas_fill
      XMLHelper.write_file(hpxml.to_doc, @tmp_hpxml_path)
      _default_hpxml, default_hpxml_bldg = _test_measure()

      assert_equal(ufactor, default_hpxml_bldg.windows[0].ufactor)
      assert_equal(shgc, default_hpxml_bldg.windows[0].shgc)
    end
  end

  def test_windows_interior_shading_types
    # Test defaults
    hpxml, hpxml_bldg = _create_hpxml('base.xml')
    hpxml_bldg.windows[0].interior_shading_type = nil
    hpxml_bldg.windows[0].interior_shading_factor_summer = nil
    hpxml_bldg.windows[0].interior_shading_factor_winter = nil
    hpxml_bldg.windows[0].interior_shading_coverage_summer = nil
    hpxml_bldg.windows[0].interior_shading_coverage_winter = nil
    XMLHelper.write_file(hpxml.to_doc, @tmp_hpxml_path)
    _default_hpxml, default_hpxml_bldg = _test_measure()

    assert_equal(HPXML::InteriorShadingTypeLightCurtains, default_hpxml_bldg.windows[0].interior_shading_type)
    assert_equal(0.5, default_hpxml_bldg.windows[0].interior_shading_coverage_summer)
    assert_equal(0.5, default_hpxml_bldg.windows[0].interior_shading_coverage_winter)
    assert_equal(0.8255, default_hpxml_bldg.windows[0].interior_shading_factor_summer)
    assert_equal(0.8255, default_hpxml_bldg.windows[0].interior_shading_factor_winter)

    # Test defaults w/ none shading
    hpxml_bldg.windows[0].interior_shading_type = HPXML::InteriorShadingTypeNone
    XMLHelper.write_file(hpxml.to_doc, @tmp_hpxml_path)
    _default_hpxml, default_hpxml_bldg = _test_measure()

    assert_nil(default_hpxml_bldg.windows[0].interior_shading_coverage_summer)
    assert_nil(default_hpxml_bldg.windows[0].interior_shading_coverage_winter)
    assert_equal(1.0, default_hpxml_bldg.windows[0].interior_shading_factor_summer)
    assert_equal(1.0, default_hpxml_bldg.windows[0].interior_shading_factor_winter)

    # Test defaults w/ other shading
    hpxml_bldg.windows[0].interior_shading_type = HPXML::InteriorShadingTypeOther
    XMLHelper.write_file(hpxml.to_doc, @tmp_hpxml_path)
    _default_hpxml, default_hpxml_bldg = _test_measure()

    assert_equal(0.5, default_hpxml_bldg.windows[0].interior_shading_coverage_summer)
    assert_equal(0.5, default_hpxml_bldg.windows[0].interior_shading_coverage_winter)
    assert_equal(0.75, default_hpxml_bldg.windows[0].interior_shading_factor_summer)
    assert_equal(0.75, default_hpxml_bldg.windows[0].interior_shading_factor_winter)

    # Test defaults w/ dark shades (fully covered summer, fully uncovered winter)
    hpxml_bldg.windows[0].interior_shading_type = HPXML::InteriorShadingTypeDarkShades
    hpxml_bldg.windows[0].interior_shading_coverage_summer = 1.0
    hpxml_bldg.windows[0].interior_shading_coverage_winter = 0.0
    XMLHelper.write_file(hpxml.to_doc, @tmp_hpxml_path)
    _default_hpxml, default_hpxml_bldg = _test_measure()

    assert_equal(0.8315, default_hpxml_bldg.windows[0].interior_shading_factor_summer)
    assert_equal(1.0, default_hpxml_bldg.windows[0].interior_shading_factor_winter)

    # Test defaults w/ medium blinds (closed fully covered summer, half open half covered winter)
    hpxml_bldg.windows[0].interior_shading_type = HPXML::InteriorShadingTypeMediumBlinds
    hpxml_bldg.windows[0].interior_shading_blinds_summer_closed_or_open = HPXML::BlindsClosed
    hpxml_bldg.windows[0].interior_shading_coverage_winter = 0.5
    XMLHelper.write_file(hpxml.to_doc, @tmp_hpxml_path)
    _default_hpxml, default_hpxml_bldg = _test_measure()

    assert_equal(HPXML::BlindsHalfOpen, default_hpxml_bldg.windows[0].interior_shading_blinds_winter_closed_or_open)
    assert_equal(1.0, default_hpxml_bldg.windows[0].interior_shading_coverage_summer)
    assert_equal(0.7155, default_hpxml_bldg.windows[0].interior_shading_factor_summer)
    assert_equal(0.9165, default_hpxml_bldg.windows[0].interior_shading_factor_winter)
  end

  def test_windows_exterior_shading_types
    # Test defaults
    hpxml, hpxml_bldg = _create_hpxml('base.xml')
    hpxml_bldg.windows[0].exterior_shading_type = nil
    hpxml_bldg.windows[0].exterior_shading_factor_summer = nil
    hpxml_bldg.windows[0].exterior_shading_factor_winter = nil
    hpxml_bldg.windows[0].exterior_shading_coverage_summer = nil
    hpxml_bldg.windows[0].exterior_shading_coverage_winter = nil
    XMLHelper.write_file(hpxml.to_doc, @tmp_hpxml_path)
    _default_hpxml, default_hpxml_bldg = _test_measure()

    assert_equal(HPXML::InteriorShadingTypeNone, default_hpxml_bldg.windows[0].exterior_shading_type)
    assert_nil(default_hpxml_bldg.windows[0].exterior_shading_coverage_summer)
    assert_nil(default_hpxml_bldg.windows[0].exterior_shading_coverage_winter)
    assert_equal(1.0, default_hpxml_bldg.windows[0].exterior_shading_factor_summer)
    assert_equal(1.0, default_hpxml_bldg.windows[0].exterior_shading_factor_winter)

    # Test defaults w/ none shading
    hpxml_bldg.windows[0].exterior_shading_type = HPXML::ExteriorShadingTypeNone
    XMLHelper.write_file(hpxml.to_doc, @tmp_hpxml_path)
    _default_hpxml, default_hpxml_bldg = _test_measure()

    assert_nil(default_hpxml_bldg.windows[0].exterior_shading_coverage_summer)
    assert_nil(default_hpxml_bldg.windows[0].exterior_shading_coverage_winter)
    assert_equal(1.0, default_hpxml_bldg.windows[0].exterior_shading_factor_summer)
    assert_equal(1.0, default_hpxml_bldg.windows[0].exterior_shading_factor_winter)

    # Test defaults w/ other shading
    hpxml_bldg.windows[0].exterior_shading_type = HPXML::ExteriorShadingTypeOther
    hpxml_bldg.windows[0].exterior_shading_coverage_summer = 0.25
    XMLHelper.write_file(hpxml.to_doc, @tmp_hpxml_path)
    _default_hpxml, default_hpxml_bldg = _test_measure()

    assert_equal(0.25, default_hpxml_bldg.windows[0].exterior_shading_coverage_summer)
    assert_equal(0.5, default_hpxml_bldg.windows[0].exterior_shading_coverage_winter)
    assert_equal(0.875, default_hpxml_bldg.windows[0].exterior_shading_factor_summer)
    assert_equal(0.75, default_hpxml_bldg.windows[0].exterior_shading_factor_winter)

    # Test defaults w/ deciduous tree shading
    hpxml_bldg.windows[0].exterior_shading_type = HPXML::ExteriorShadingTypeDeciduousTree
    hpxml_bldg.windows[0].exterior_shading_coverage_summer = nil
    XMLHelper.write_file(hpxml.to_doc, @tmp_hpxml_path)
    _default_hpxml, default_hpxml_bldg = _test_measure()

    assert_equal(0.5, default_hpxml_bldg.windows[0].exterior_shading_factor_summer)
    assert_equal(0.75, default_hpxml_bldg.windows[0].exterior_shading_factor_winter)

    # Test defaults w/ overhangs not explicitly defined
    hpxml_bldg.windows[0].exterior_shading_type = HPXML::ExteriorShadingTypeExternalOverhangs
    XMLHelper.write_file(hpxml.to_doc, @tmp_hpxml_path)
    _default_hpxml, default_hpxml_bldg = _test_measure()

    assert_equal(0.0, default_hpxml_bldg.windows[0].exterior_shading_factor_summer)
    assert_equal(0.0, default_hpxml_bldg.windows[0].exterior_shading_factor_winter)

    # Test defaults w/ overhangs explicitly defined
    hpxml_bldg.windows[0].overhangs_depth = 2.0
    hpxml_bldg.windows[0].overhangs_distance_to_top_of_window = 1.0
    hpxml_bldg.windows[0].overhangs_distance_to_bottom_of_window = 4.0
    XMLHelper.write_file(hpxml.to_doc, @tmp_hpxml_path)
    _default_hpxml, default_hpxml_bldg = _test_measure()

    assert_nil(default_hpxml_bldg.windows[0].exterior_shading_factor_summer)
    assert_nil(default_hpxml_bldg.windows[0].exterior_shading_factor_winter)

    # Test defaults w/ neighbor buildings not explicitly defined
    hpxml_bldg.windows[0].exterior_shading_type = HPXML::ExteriorShadingTypeBuilding
    XMLHelper.write_file(hpxml.to_doc, @tmp_hpxml_path)
    _default_hpxml, default_hpxml_bldg = _test_measure()

    assert_equal(0.5, default_hpxml_bldg.windows[0].exterior_shading_factor_summer)
    assert_equal(0.5, default_hpxml_bldg.windows[0].exterior_shading_factor_winter)

    # Test defaults w/ neighbor buildings explicitly defined
    hpxml_bldg.neighbor_buildings.add(azimuth: 0,
                                      distance: 10)
    XMLHelper.write_file(hpxml.to_doc, @tmp_hpxml_path)
    _default_hpxml, default_hpxml_bldg = _test_measure()

    assert_nil(default_hpxml_bldg.windows[0].exterior_shading_factor_summer)
    assert_nil(default_hpxml_bldg.windows[0].exterior_shading_factor_winter)
  end

  def test_skylights
    # Test inputs not overridden by defaults
    hpxml, hpxml_bldg = _create_hpxml('base-enclosure-skylights.xml')
    hpxml_bldg.skylights[0].exterior_shading_factor_summer = 0.44
    hpxml_bldg.skylights[0].exterior_shading_factor_winter = 0.55
    hpxml_bldg.skylights[0].interior_shading_factor_summer = 0.66
    hpxml_bldg.skylights[0].interior_shading_factor_winter = 0.77
    hpxml_bldg.skylights[0].azimuth = 123
    XMLHelper.write_file(hpxml.to_doc, @tmp_hpxml_path)
    _default_hpxml, default_hpxml_bldg = _test_measure()
    _test_default_skylight_values(default_hpxml_bldg.skylights[0], 0.44, 0.55, 0.66, 0.77, 123)

    # Test defaults
    hpxml_bldg.skylights[0].exterior_shading_factor_summer = nil
    hpxml_bldg.skylights[0].exterior_shading_factor_winter = nil
    hpxml_bldg.skylights[0].interior_shading_factor_summer = nil
    hpxml_bldg.skylights[0].interior_shading_factor_winter = nil
    hpxml_bldg.skylights[0].orientation = HPXML::OrientationWest
    hpxml_bldg.skylights[0].azimuth = nil
    XMLHelper.write_file(hpxml.to_doc, @tmp_hpxml_path)
    _default_hpxml, default_hpxml_bldg = _test_measure()
    _test_default_skylight_values(default_hpxml_bldg.skylights[0], 1.0, 1.0, 1.0, 1.0, 270)
  end

  def test_skylights_physical_properties
    # Test defaults w/ single pane, aluminum frame
    hpxml, hpxml_bldg = _create_hpxml('base-enclosure-skylights.xml')
    hpxml_bldg.skylights[0].ufactor = nil
    hpxml_bldg.skylights[0].shgc = nil
    hpxml_bldg.skylights[0].frame_type = HPXML::WindowFrameTypeAluminum
    hpxml_bldg.skylights[0].glass_layers = HPXML::WindowLayersSinglePane
    XMLHelper.write_file(hpxml.to_doc, @tmp_hpxml_path)
    default_hpxml, default_hpxml_bldg = _test_measure()

    assert_equal(false, default_hpxml_bldg.skylights[0].thermal_break)
    assert_equal(HPXML::WindowGlassTypeClear, default_hpxml_bldg.skylights[0].glass_type)
    assert_nil(default_hpxml_bldg.skylights[0].gas_fill)

    # Test defaults w/ double pane, metal frame
    hpxml, hpxml_bldg = _create_hpxml('base-enclosure-skylights.xml')
    hpxml_bldg.skylights[0].ufactor = nil
    hpxml_bldg.skylights[0].shgc = nil
    hpxml_bldg.skylights[0].frame_type = HPXML::WindowFrameTypeMetal
    hpxml_bldg.skylights[0].glass_layers = HPXML::WindowLayersDoublePane
    XMLHelper.write_file(hpxml.to_doc, @tmp_hpxml_path)
    default_hpxml, default_hpxml_bldg = _test_measure()

    assert_equal(true, default_hpxml_bldg.skylights[0].thermal_break)
    assert_equal(HPXML::WindowGlassTypeClear, default_hpxml_bldg.skylights[0].glass_type)
    assert_equal(HPXML::WindowGasAir, default_hpxml_bldg.skylights[0].gas_fill)

    # Test defaults w/ single pane, wood frame
    hpxml, hpxml_bldg = _create_hpxml('base-enclosure-skylights.xml')
    hpxml_bldg.skylights[0].ufactor = nil
    hpxml_bldg.skylights[0].shgc = nil
    hpxml_bldg.skylights[0].frame_type = HPXML::WindowFrameTypeWood
    hpxml_bldg.skylights[0].glass_layers = HPXML::WindowLayersTriplePane
    hpxml_bldg.skylights[0].glass_type = HPXML::WindowGlassTypeLowE
    XMLHelper.write_file(hpxml.to_doc, @tmp_hpxml_path)
    default_hpxml, default_hpxml_bldg = _test_measure()

    assert_nil(default_hpxml_bldg.skylights[0].thermal_break)
    assert_equal(HPXML::WindowGlassTypeLowE, default_hpxml_bldg.skylights[0].glass_type)
    assert_equal(HPXML::WindowGasArgon, default_hpxml_bldg.skylights[0].gas_fill)

    # Test U/SHGC lookups [frame_type, thermal_break, glass_layers, glass_type, gas_fill] => [ufactor, shgc]
    tests = { [HPXML::WindowFrameTypeAluminum, false, HPXML::WindowLayersSinglePane, nil, nil] => [1.98, 0.75],
              [HPXML::WindowFrameTypeWood, nil, HPXML::WindowLayersSinglePane, HPXML::WindowGlassTypeReflective, nil] => [1.47, 0.64],
              [HPXML::WindowFrameTypeAluminum, false, HPXML::WindowLayersSinglePane, HPXML::WindowGlassTypeTintedReflective, nil] => [1.98, 0.64],
              [HPXML::WindowFrameTypeWood, nil, HPXML::WindowLayersSinglePane, HPXML::WindowGlassTypeTintedReflective, nil] => [1.47, 0.54],
              [HPXML::WindowFrameTypeAluminum, false, HPXML::WindowLayersDoublePane, HPXML::WindowGlassTypeClear, HPXML::WindowGasAir] => [1.30, 0.67],
              [HPXML::WindowFrameTypeAluminum, true, HPXML::WindowLayersDoublePane, HPXML::WindowGlassTypeClear, HPXML::WindowGasAir] => [1.10, 0.67],
              [HPXML::WindowFrameTypeWood, nil, HPXML::WindowLayersDoublePane, HPXML::WindowGlassTypeClear, HPXML::WindowGasAir] => [0.84, 0.56],
              [HPXML::WindowFrameTypeAluminum, false, HPXML::WindowLayersDoublePane, HPXML::WindowGlassTypeTintedReflective, HPXML::WindowGasAir] => [1.30, 0.55],
              [HPXML::WindowFrameTypeAluminum, true, HPXML::WindowLayersDoublePane, HPXML::WindowGlassTypeTintedReflective, HPXML::WindowGasAir] => [1.10, 0.55],
              [HPXML::WindowFrameTypeWood, nil, HPXML::WindowLayersDoublePane, HPXML::WindowGlassTypeTintedReflective, HPXML::WindowGasAir] => [0.84, 0.46],
              [HPXML::WindowFrameTypeWood, nil, HPXML::WindowLayersDoublePane, HPXML::WindowGlassTypeLowE, HPXML::WindowGasAir] => [0.74, 0.52],
              [HPXML::WindowFrameTypeAluminum, true, HPXML::WindowLayersDoublePane, HPXML::WindowGlassTypeLowE, HPXML::WindowGasArgon] => [0.95, 0.62],
              [HPXML::WindowFrameTypeWood, nil, HPXML::WindowLayersDoublePane, HPXML::WindowGlassTypeLowEHighSolarGain, HPXML::WindowGasArgon] => [0.68, 0.52],
              [HPXML::WindowFrameTypeAluminum, false, HPXML::WindowLayersDoublePane, HPXML::WindowGlassTypeLowELowSolarGain, HPXML::WindowGasAir] => [1.17, 0.37],
              [HPXML::WindowFrameTypeAluminum, true, HPXML::WindowLayersDoublePane, HPXML::WindowGlassTypeLowELowSolarGain, HPXML::WindowGasAir] => [0.98, 0.37],
              [HPXML::WindowFrameTypeWood, nil, HPXML::WindowLayersDoublePane, HPXML::WindowGlassTypeLowELowSolarGain, HPXML::WindowGasAir] => [0.71, 0.31],
              [HPXML::WindowFrameTypeWood, nil, HPXML::WindowLayersDoublePane, HPXML::WindowGlassTypeLowELowSolarGain, HPXML::WindowGasArgon] => [0.65, 0.31],
              [HPXML::WindowFrameTypeWood, nil, HPXML::WindowLayersTriplePane, HPXML::WindowGlassTypeLowE, HPXML::WindowGasArgon] => [0.47, 0.31],
              [nil, nil, HPXML::WindowLayersGlassBlock, nil, nil] => [0.60, 0.60] }
    tests.each do |k, v|
      frame_type, thermal_break, glass_layers, glass_type, gas_fill = k
      ufactor, shgc = v

      hpxml, hpxml_bldg = _create_hpxml('base-enclosure-skylights.xml')
      hpxml_bldg.skylights[0].ufactor = nil
      hpxml_bldg.skylights[0].shgc = nil
      hpxml_bldg.skylights[0].frame_type = frame_type
      hpxml_bldg.skylights[0].thermal_break = thermal_break
      hpxml_bldg.skylights[0].glass_layers = glass_layers
      hpxml_bldg.skylights[0].glass_type = glass_type
      hpxml_bldg.skylights[0].gas_fill = gas_fill
      XMLHelper.write_file(hpxml.to_doc, @tmp_hpxml_path)
      default_hpxml, default_hpxml_bldg = _test_measure()

      assert_equal(ufactor, default_hpxml_bldg.skylights[0].ufactor)
      assert_equal(shgc, default_hpxml_bldg.skylights[0].shgc)
    end
  end

  def test_doors
    # Test inputs not overridden by defaults
    hpxml, hpxml_bldg = _create_hpxml('base.xml')
    hpxml_bldg.doors.each_with_index do |door, i|
      door.azimuth = 35 * (i + 1)
    end
    XMLHelper.write_file(hpxml.to_doc, @tmp_hpxml_path)
    _default_hpxml, default_hpxml_bldg = _test_measure()
    _test_default_door_values(default_hpxml_bldg, [35, 70])

    # Test defaults w/ AttachedToWall azimuth
    hpxml_bldg.walls[0].azimuth = 89
    hpxml_bldg.doors.each do |door|
      door.azimuth = nil
    end
    XMLHelper.write_file(hpxml.to_doc, @tmp_hpxml_path)
    _default_hpxml, default_hpxml_bldg = _test_measure()
    _test_default_door_values(default_hpxml_bldg, [89, 89])

    # Test defaults w/o AttachedToWall azimuth
    hpxml_bldg.walls[0].azimuth = nil
    XMLHelper.write_file(hpxml.to_doc, @tmp_hpxml_path)
    _default_hpxml, default_hpxml_bldg = _test_measure()
    _test_default_door_values(default_hpxml_bldg, [0, 0])

    # Test defaults w/ Orientation
    hpxml_bldg.doors.each do |door|
      door.orientation = HPXML::OrientationEast
    end
    XMLHelper.write_file(hpxml.to_doc, @tmp_hpxml_path)
    _default_hpxml, default_hpxml_bldg = _test_measure()
    _test_default_door_values(default_hpxml_bldg, [90, 90])
  end

  def test_thermal_mass
    # Test inputs not overridden by defaults
    hpxml, hpxml_bldg = _create_hpxml('base-enclosure-thermal-mass.xml')
    hpxml_bldg.partition_wall_mass.area_fraction = 0.5
    hpxml_bldg.partition_wall_mass.interior_finish_thickness = 0.75
    hpxml_bldg.partition_wall_mass.interior_finish_type = HPXML::InteriorFinishWood
    hpxml_bldg.furniture_mass.area_fraction = 0.75
    hpxml_bldg.furniture_mass.type = HPXML::FurnitureMassTypeHeavyWeight
    XMLHelper.write_file(hpxml.to_doc, @tmp_hpxml_path)
    _default_hpxml, default_hpxml_bldg = _test_measure()
    _test_default_partition_wall_mass_values(default_hpxml_bldg.partition_wall_mass, 0.5, HPXML::InteriorFinishWood, 0.75)
    _test_default_furniture_mass_values(default_hpxml_bldg.furniture_mass, 0.75, HPXML::FurnitureMassTypeHeavyWeight)

    # Test defaults
    hpxml_bldg.partition_wall_mass.area_fraction = nil
    hpxml_bldg.partition_wall_mass.interior_finish_thickness = nil
    hpxml_bldg.partition_wall_mass.interior_finish_type = nil
    hpxml_bldg.furniture_mass.area_fraction = nil
    hpxml_bldg.furniture_mass.type = nil
    XMLHelper.write_file(hpxml.to_doc, @tmp_hpxml_path)
    _default_hpxml, default_hpxml_bldg = _test_measure()
    _test_default_partition_wall_mass_values(default_hpxml_bldg.partition_wall_mass, 1.0, HPXML::InteriorFinishGypsumBoard, 0.5)
    _test_default_furniture_mass_values(default_hpxml_bldg.furniture_mass, 0.4, HPXML::FurnitureMassTypeLightWeight)
  end

  def test_central_air_conditioners
    # Test inputs not overridden by defaults
    hpxml, hpxml_bldg = _create_hpxml('base-hvac-central-ac-only-1-speed.xml')
    hpxml_bldg.cooling_systems[0].cooling_shr = 0.88
    hpxml_bldg.cooling_systems[0].compressor_type = HPXML::HVACCompressorTypeVariableSpeed
    hpxml_bldg.cooling_systems[0].fan_watts_per_cfm = 0.66
    hpxml_bldg.cooling_systems[0].fan_motor_type = HPXML::HVACFanMotorTypeBPM
    hpxml_bldg.cooling_systems[0].charge_defect_ratio = -0.11
    hpxml_bldg.cooling_systems[0].airflow_defect_ratio = -0.22
    hpxml_bldg.cooling_systems[0].cooling_capacity = 12345
    hpxml_bldg.cooling_systems[0].cooling_efficiency_seer = 12.0
    hpxml_bldg.cooling_systems[0].cooling_efficiency_eer2 = 11.0
    hpxml_bldg.cooling_systems[0].crankcase_heater_watts = 40.0
    hpxml_bldg.cooling_systems[0].compressor_maximum_temp = 111.0
    XMLHelper.write_file(hpxml.to_doc, @tmp_hpxml_path)
    _default_hpxml, default_hpxml_bldg = _test_measure()
    _test_default_central_air_conditioner_values(default_hpxml_bldg.cooling_systems[0], 0.88, HPXML::HVACCompressorTypeVariableSpeed, 0.66, HPXML::HVACFanMotorTypeBPM, nil, -0.11, -0.22, 12345, 12.0, 11.0, 40.0, 111.0, 1.0)

    # Test defaults - SEER2/EER
    hpxml_bldg.cooling_systems[0].cooling_efficiency_seer = nil
    hpxml_bldg.cooling_systems[0].cooling_efficiency_seer2 = 11.4
    hpxml_bldg.cooling_systems[0].cooling_efficiency_eer2 = nil
    hpxml_bldg.cooling_systems[0].cooling_efficiency_eer = 11.58
    XMLHelper.write_file(hpxml.to_doc, @tmp_hpxml_path)
    _default_hpxml, default_hpxml_bldg = _test_measure()
    _test_default_central_air_conditioner_values(default_hpxml_bldg.cooling_systems[0], 0.88, HPXML::HVACCompressorTypeVariableSpeed, 0.66, HPXML::HVACFanMotorTypeBPM, nil, -0.11, -0.22, 12345, 12.0, 11.0, 40.0, 111.0, 1.0)

    # Test autosizing with factors
    hpxml_bldg.cooling_systems[0].cooling_capacity = nil
    hpxml_bldg.cooling_systems[0].cooling_autosizing_factor = 1.2
    XMLHelper.write_file(hpxml.to_doc, @tmp_hpxml_path)
    _default_hpxml, default_hpxml_bldg = _test_measure()
    _test_default_central_air_conditioner_values(default_hpxml_bldg.cooling_systems[0], 0.88, HPXML::HVACCompressorTypeVariableSpeed, 0.66, HPXML::HVACFanMotorTypeBPM, nil, -0.11, -0.22, nil, 12.0, 11.0, 40.0, 111.0, 1.2)

    # Test watts/cfm based on fan model type
    hpxml_bldg.cooling_systems[0].fan_watts_per_cfm = nil
    XMLHelper.write_file(hpxml.to_doc, @tmp_hpxml_path)
    _default_hpxml, default_hpxml_bldg = _test_measure()
    _test_default_central_air_conditioner_values(default_hpxml_bldg.cooling_systems[0], 0.88, HPXML::HVACCompressorTypeVariableSpeed, 0.375, HPXML::HVACFanMotorTypeBPM, nil, -0.11, -0.22, nil, 12.0, 11.0, 40.0, 111.0, 1.2)

    # Test fan model type based on watts/cfm
    hpxml_bldg.cooling_systems[0].compressor_type = HPXML::HVACCompressorTypeSingleStage
    hpxml_bldg.cooling_systems[0].fan_watts_per_cfm = 0.4
    hpxml_bldg.cooling_systems[0].fan_motor_type = nil
    XMLHelper.write_file(hpxml.to_doc, @tmp_hpxml_path)
    _default_hpxml, default_hpxml_bldg = _test_measure()
    _test_default_central_air_conditioner_values(default_hpxml_bldg.cooling_systems[0], 0.88, HPXML::HVACCompressorTypeSingleStage, 0.4, HPXML::HVACFanMotorTypePSC, nil, -0.11, -0.22, nil, 12.0, 11.0, 40.0, 111.0, 1.2)

    # Test defaults
    hpxml_bldg.cooling_systems[0].cooling_shr = nil
    hpxml_bldg.cooling_systems[0].compressor_type = nil
    hpxml_bldg.cooling_systems[0].fan_watts_per_cfm = nil
    hpxml_bldg.cooling_systems[0].fan_motor_type = nil
    hpxml_bldg.cooling_systems[0].charge_defect_ratio = nil
    hpxml_bldg.cooling_systems[0].airflow_defect_ratio = nil
    hpxml_bldg.cooling_systems[0].cooling_capacity = nil
    hpxml_bldg.cooling_systems[0].cooling_autosizing_factor = nil
    hpxml_bldg.cooling_systems[0].cooling_autosizing_limit = nil
    hpxml_bldg.cooling_systems[0].crankcase_heater_watts = nil
<<<<<<< HEAD
    hpxml_bldg.cooling_systems[0].cooling_efficiency_eer2 = nil
    hpxml_bldg.cooling_systems[0].compressor_maximum_temp = nil
    XMLHelper.write_file(hpxml.to_doc, @tmp_hpxml_path)
    _default_hpxml, default_hpxml_bldg = _test_measure()
    _test_default_central_air_conditioner_values(default_hpxml_bldg.cooling_systems[0], 0.73, HPXML::HVACCompressorTypeSingleStage, 0.5, HPXML::HVACFanMotorTypePSC, nil, 0, 0, nil, 12.0, 11.95, 50.0, 125.0, 1.0)
=======
    hpxml_bldg.cooling_systems[0].cooling_efficiency_eer = nil
    XMLHelper.write_file(hpxml.to_doc, @tmp_hpxml_path)
    _default_hpxml, default_hpxml_bldg = _test_measure()
    _test_default_central_air_conditioner_values(default_hpxml_bldg.cooling_systems[0], 0.73, HPXML::HVACCompressorTypeSingleStage, 0.5, HPXML::HVACFanMotorTypePSC, nil, 0, 0, nil, 12.0, 9.79, 20.7, 1.0)
>>>>>>> c18ed4fd
  end

  def test_room_air_conditioners
    # Test inputs not overridden by defaults
    hpxml, hpxml_bldg = _create_hpxml('base-hvac-room-ac-only.xml')
    hpxml_bldg.cooling_systems[0].cooling_shr = 0.88
    hpxml_bldg.cooling_systems[0].cooling_capacity = 12345
    hpxml_bldg.cooling_systems[0].crankcase_heater_watts = 40.0
    hpxml_bldg.cooling_systems[0].compressor_maximum_temp = 111.0
    hpxml_bldg.cooling_systems[0].cooling_efficiency_eer = nil
    hpxml_bldg.cooling_systems[0].cooling_efficiency_ceer = 10.0
    XMLHelper.write_file(hpxml.to_doc, @tmp_hpxml_path)
    _default_hpxml, default_hpxml_bldg = _test_measure()
    _test_default_room_air_conditioner_ptac_values(default_hpxml_bldg.cooling_systems[0], 0.88, nil, 12345, 40.0, 111.0, 1.0, 10.0)

    # Test autosizing with factors
    hpxml_bldg.cooling_systems[0].cooling_capacity = nil
    hpxml_bldg.cooling_systems[0].cooling_autosizing_factor = 1.2
    XMLHelper.write_file(hpxml.to_doc, @tmp_hpxml_path)
    _default_hpxml, default_hpxml_bldg = _test_measure()
    _test_default_room_air_conditioner_ptac_values(default_hpxml_bldg.cooling_systems[0], 0.88, nil, nil, 40.0, 111.0, 1.2, 10.0)

    # Test defaults
    hpxml_bldg.cooling_systems[0].cooling_shr = nil
    hpxml_bldg.cooling_systems[0].cooling_capacity = nil
    hpxml_bldg.cooling_systems[0].crankcase_heater_watts = nil
    hpxml_bldg.cooling_systems[0].compressor_maximum_temp = nil
    hpxml_bldg.cooling_systems[0].cooling_autosizing_factor = nil
    hpxml_bldg.cooling_systems[0].cooling_autosizing_limit = nil
    hpxml_bldg.cooling_systems[0].cooling_efficiency_eer = 8.5
    hpxml_bldg.cooling_systems[0].cooling_efficiency_ceer = nil
    XMLHelper.write_file(hpxml.to_doc, @tmp_hpxml_path)
    _default_hpxml, default_hpxml_bldg = _test_measure()
    _test_default_room_air_conditioner_ptac_values(default_hpxml_bldg.cooling_systems[0], 0.65, nil, nil, 0.0, 125.0, 1.0, 8.42)
  end

  def test_evaporative_coolers
    # Test inputs not overridden by defaults
    hpxml, hpxml_bldg = _create_hpxml('base-hvac-evap-cooler-only.xml')
    hpxml_bldg.cooling_systems[0].cooling_capacity = 12345
    XMLHelper.write_file(hpxml.to_doc, @tmp_hpxml_path)
    _default_hpxml, default_hpxml_bldg = _test_measure()
    _test_default_evap_cooler_values(default_hpxml_bldg.cooling_systems[0], nil, 12345, 1.0)

    # Test autosizing with factors
    hpxml_bldg.cooling_systems[0].cooling_capacity = nil
    hpxml_bldg.cooling_systems[0].cooling_autosizing_factor = 1.2
    XMLHelper.write_file(hpxml.to_doc, @tmp_hpxml_path)
    _default_hpxml, default_hpxml_bldg = _test_measure()
    _test_default_evap_cooler_values(default_hpxml_bldg.cooling_systems[0], nil, nil, 1.2)

    # Test defaults
    hpxml_bldg.cooling_systems[0].cooling_capacity = nil
    hpxml_bldg.cooling_systems[0].cooling_autosizing_factor = nil
    hpxml_bldg.cooling_systems[0].cooling_autosizing_limit = nil
    XMLHelper.write_file(hpxml.to_doc, @tmp_hpxml_path)
    _default_hpxml, default_hpxml_bldg = _test_measure()
    _test_default_evap_cooler_values(default_hpxml_bldg.cooling_systems[0], nil, nil, 1.0)
  end

  def test_mini_split_air_conditioners
    # Test inputs not overridden by defaults
    hpxml, hpxml_bldg = _create_hpxml('base-hvac-mini-split-air-conditioner-only-ducted.xml')
    hpxml_bldg.cooling_systems[0].cooling_shr = 0.78
    hpxml_bldg.cooling_systems[0].fan_watts_per_cfm = 0.66
    hpxml_bldg.cooling_systems[0].fan_motor_type = HPXML::HVACFanMotorTypeBPM
    hpxml_bldg.cooling_systems[0].charge_defect_ratio = -0.11
    hpxml_bldg.cooling_systems[0].airflow_defect_ratio = -0.22
    hpxml_bldg.cooling_systems[0].cooling_capacity = 12345
    hpxml_bldg.cooling_systems[0].crankcase_heater_watts = 40.0
    hpxml_bldg.cooling_systems[0].compressor_maximum_temp = 111.0
    hpxml_bldg.cooling_systems[0].compressor_type = HPXML::HVACCompressorTypeVariableSpeed
    hpxml_bldg.cooling_systems[0].cooling_efficiency_eer2 = 11.0
    XMLHelper.write_file(hpxml.to_doc, @tmp_hpxml_path)
    _default_hpxml, default_hpxml_bldg = _test_measure()
    _test_default_mini_split_air_conditioner_values(default_hpxml_bldg.cooling_systems[0], 0.78, 0.66, HPXML::HVACFanMotorTypeBPM, nil, -0.11, -0.22, 12345, 19.0, 11.0, 40.0, 111.0, HPXML::HVACCompressorTypeVariableSpeed, 1.0)

    # Test autosizing with factors
    hpxml_bldg.cooling_systems[0].cooling_capacity = nil
    hpxml_bldg.cooling_systems[0].cooling_autosizing_factor = 1.2
    XMLHelper.write_file(hpxml.to_doc, @tmp_hpxml_path)
    _default_hpxml, default_hpxml_bldg = _test_measure()
    _test_default_mini_split_air_conditioner_values(default_hpxml_bldg.cooling_systems[0], 0.78, 0.66, HPXML::HVACFanMotorTypeBPM, nil, -0.11, -0.22, nil, 19.0, 11.0, 40.0, 111.0, HPXML::HVACCompressorTypeVariableSpeed, 1.2)

    # Test defaults
    hpxml_bldg.cooling_systems[0].cooling_shr = nil
    hpxml_bldg.cooling_systems[0].fan_watts_per_cfm = nil
    hpxml_bldg.cooling_systems[0].fan_motor_type = nil
    hpxml_bldg.cooling_systems[0].charge_defect_ratio = nil
    hpxml_bldg.cooling_systems[0].airflow_defect_ratio = nil
    hpxml_bldg.cooling_systems[0].cooling_capacity = nil
    hpxml_bldg.cooling_systems[0].crankcase_heater_watts = nil
    hpxml_bldg.cooling_systems[0].compressor_maximum_temp = nil
    hpxml_bldg.cooling_systems[0].compressor_type = nil
    hpxml_bldg.cooling_systems[0].cooling_autosizing_factor = nil
    hpxml_bldg.cooling_systems[0].cooling_autosizing_limit = nil
    hpxml_bldg.cooling_systems[0].cooling_efficiency_eer2 = nil
    XMLHelper.write_file(hpxml.to_doc, @tmp_hpxml_path)
    _default_hpxml, default_hpxml_bldg = _test_measure()
<<<<<<< HEAD
    _test_default_mini_split_air_conditioner_values(default_hpxml_bldg.cooling_systems[0], 0.73, 0.18, HPXML::HVACFanMotorTypeBPM, nil, 0, 0, nil, 19.0, 15.35, 50.0, 125.0, HPXML::HVACCompressorTypeVariableSpeed, 1.0)
=======
    _test_default_mini_split_air_conditioner_values(default_hpxml_bldg.cooling_systems[0], 0.73, 0.18, HPXML::HVACFanMotorTypeBPM, nil, 0, 0, nil, 19.0, 12.05, 17.4, HPXML::HVACCompressorTypeVariableSpeed, 1.0)
>>>>>>> c18ed4fd

    # Test defaults w/ ductless
    hpxml_bldg.cooling_systems[0].distribution_system.delete
    XMLHelper.write_file(hpxml.to_doc, @tmp_hpxml_path)
    _default_hpxml, default_hpxml_bldg = _test_measure()
<<<<<<< HEAD
    _test_default_mini_split_air_conditioner_values(default_hpxml_bldg.cooling_systems[0], 0.73, 0.07, HPXML::HVACFanMotorTypeBPM, nil, 0, 0, nil, 19.0, 15.35, 50.0, 125.0, HPXML::HVACCompressorTypeVariableSpeed, 1.0)
=======
    _test_default_mini_split_air_conditioner_values(default_hpxml_bldg.cooling_systems[0], 0.73, 0.07, HPXML::HVACFanMotorTypeBPM, nil, 0, 0, nil, 19.0, 12.34, 12.6, HPXML::HVACCompressorTypeVariableSpeed, 1.0)
>>>>>>> c18ed4fd

    # Test defaults w/ ductless - SEER2/EER
    hpxml_bldg.cooling_systems[0].cooling_efficiency_seer = nil
    hpxml_bldg.cooling_systems[0].cooling_efficiency_seer2 = 13.3
    hpxml_bldg.cooling_systems[0].cooling_efficiency_eer2 = nil
    hpxml_bldg.cooling_systems[0].cooling_efficiency_eer = 12.0
    XMLHelper.write_file(hpxml.to_doc, @tmp_hpxml_path)
    _default_hpxml, default_hpxml_bldg = _test_measure()
<<<<<<< HEAD
    _test_default_mini_split_air_conditioner_values(default_hpxml_bldg.cooling_systems[0], 0.73, 0.07, HPXML::HVACFanMotorTypeBPM, nil, 0, 0, nil, 13.3, 12.0, 50.0, 125.0, HPXML::HVACCompressorTypeVariableSpeed, 1.0)
=======
    _test_default_mini_split_air_conditioner_values(default_hpxml_bldg.cooling_systems[0], 0.73, 0.07, HPXML::HVACFanMotorTypeBPM, nil, 0, 0, nil, 13.3, 12.0, 12.6, HPXML::HVACCompressorTypeVariableSpeed, 1.0)
>>>>>>> c18ed4fd
  end

  def test_ptac
    # Test inputs not overridden by defaults
    hpxml, hpxml_bldg = _create_hpxml('base-hvac-ptac-with-heating-electricity.xml')
    hpxml_bldg.cooling_systems[0].cooling_shr = 0.75
    hpxml_bldg.cooling_systems[0].cooling_capacity = 12345
    hpxml_bldg.cooling_systems[0].crankcase_heater_watts = 40.0
    hpxml_bldg.cooling_systems[0].compressor_maximum_temp = 111.0
    hpxml_bldg.cooling_systems[0].cooling_efficiency_eer = nil
    hpxml_bldg.cooling_systems[0].cooling_efficiency_ceer = 12.0
    XMLHelper.write_file(hpxml.to_doc, @tmp_hpxml_path)
    _default_hpxml, default_hpxml_bldg = _test_measure()
    _test_default_room_air_conditioner_ptac_values(default_hpxml_bldg.cooling_systems[0], 0.75, nil, 12345, 40.0, 111.0, 1.0, 12.0)

    # Test autosizing with factors
    hpxml_bldg.cooling_systems[0].cooling_capacity = nil
    hpxml_bldg.cooling_systems[0].cooling_autosizing_factor = 1.2
    XMLHelper.write_file(hpxml.to_doc, @tmp_hpxml_path)
    _default_hpxml, default_hpxml_bldg = _test_measure()
    _test_default_room_air_conditioner_ptac_values(default_hpxml_bldg.cooling_systems[0], 0.75, nil, nil, 40.0, 111.0, 1.2, 12.0)

    # Test defaults
    hpxml_bldg.cooling_systems[0].cooling_shr = nil
    hpxml_bldg.cooling_systems[0].cooling_capacity = nil
    hpxml_bldg.cooling_systems[0].crankcase_heater_watts = nil
    hpxml_bldg.cooling_systems[0].compressor_maximum_temp = nil
    hpxml_bldg.cooling_systems[0].cooling_autosizing_factor = nil
    hpxml_bldg.cooling_systems[0].cooling_autosizing_limit = nil
    hpxml_bldg.cooling_systems[0].cooling_efficiency_eer = 10.7
    hpxml_bldg.cooling_systems[0].cooling_efficiency_ceer = nil
    XMLHelper.write_file(hpxml.to_doc, @tmp_hpxml_path)
    _default_hpxml, default_hpxml_bldg = _test_measure()
    _test_default_room_air_conditioner_ptac_values(default_hpxml_bldg.cooling_systems[0], 0.65, nil, nil, 0.0, 125.0, 1.0, 10.59)
  end

  def test_furnaces
    # Test inputs not overridden by defaults
    hpxml, hpxml_bldg = _create_hpxml('base.xml')
    hpxml_bldg.heating_systems[0].fan_watts_per_cfm = 0.66
    hpxml_bldg.heating_systems[0].fan_motor_type = HPXML::HVACFanMotorTypeBPM
    hpxml_bldg.heating_systems[0].airflow_defect_ratio = -0.22
    hpxml_bldg.heating_systems[0].heating_capacity = 12345
    hpxml_bldg.heating_systems[0].pilot_light = true
    hpxml_bldg.heating_systems[0].pilot_light_btuh = 999
    XMLHelper.write_file(hpxml.to_doc, @tmp_hpxml_path)
    _default_hpxml, default_hpxml_bldg = _test_measure()
    _test_default_furnace_values(default_hpxml_bldg.heating_systems[0], 0.66, HPXML::HVACFanMotorTypeBPM, nil, -0.22, 12345, true, 999, 1.0)

    # Test autosizing with factors
    hpxml_bldg.heating_systems[0].heating_capacity = nil
    hpxml_bldg.heating_systems[0].heating_autosizing_factor = 1.2
    XMLHelper.write_file(hpxml.to_doc, @tmp_hpxml_path)
    _default_hpxml, default_hpxml_bldg = _test_measure()
    _test_default_furnace_values(default_hpxml_bldg.heating_systems[0], 0.66, HPXML::HVACFanMotorTypeBPM, nil, -0.22, nil, true, 999, 1.2)

    # Test watts/cfm based on fan model type
    hpxml_bldg.heating_systems[0].fan_watts_per_cfm = nil
    XMLHelper.write_file(hpxml.to_doc, @tmp_hpxml_path)
    _default_hpxml, default_hpxml_bldg = _test_measure()
    _test_default_furnace_values(default_hpxml_bldg.heating_systems[0], 0.375, HPXML::HVACFanMotorTypeBPM, nil, -0.22, nil, true, 999, 1.2)

    # Test fan model type based on watts/cfm
    hpxml_bldg.heating_systems[0].fan_watts_per_cfm = 0.4
    hpxml_bldg.heating_systems[0].fan_motor_type = nil
    XMLHelper.write_file(hpxml.to_doc, @tmp_hpxml_path)
    _default_hpxml, default_hpxml_bldg = _test_measure()
    _test_default_furnace_values(default_hpxml_bldg.heating_systems[0], 0.4, HPXML::HVACFanMotorTypePSC, nil, -0.22, nil, true, 999, 1.2)

    # Test defaults
    hpxml_bldg.heating_systems[0].fan_watts_per_cfm = nil
    hpxml_bldg.heating_systems[0].fan_motor_type = nil
    hpxml_bldg.heating_systems[0].airflow_defect_ratio = nil
    hpxml_bldg.heating_systems[0].heating_capacity = nil
    hpxml_bldg.heating_systems[0].pilot_light_btuh = nil
    hpxml_bldg.heating_systems[0].heating_autosizing_factor = nil
    hpxml_bldg.heating_systems[0].heating_autosizing_limit = nil
    XMLHelper.write_file(hpxml.to_doc, @tmp_hpxml_path)
    _default_hpxml, default_hpxml_bldg = _test_measure()
    _test_default_furnace_values(default_hpxml_bldg.heating_systems[0], 0.5, HPXML::HVACFanMotorTypePSC, nil, 0, nil, true, 500, 1.0)

    # Test defaults w/o pilot
    hpxml_bldg.heating_systems[0].pilot_light = nil
    XMLHelper.write_file(hpxml.to_doc, @tmp_hpxml_path)
    _default_hpxml, default_hpxml_bldg = _test_measure()
    _test_default_furnace_values(default_hpxml_bldg.heating_systems[0], 0.5, HPXML::HVACFanMotorTypePSC, nil, 0, nil, false, nil, 1.0)

    # Test defaults w/ gravity distribution system
    hpxml, hpxml_bldg = _create_hpxml('base-hvac-furnace-gas-only.xml')
    hpxml_bldg.heating_systems[0].distribution_system.air_type = HPXML::AirTypeGravity
    hpxml_bldg.heating_systems[0].fan_watts_per_cfm = nil
    hpxml_bldg.heating_systems[0].airflow_defect_ratio = nil
    hpxml_bldg.heating_systems[0].heating_capacity = nil
    XMLHelper.write_file(hpxml.to_doc, @tmp_hpxml_path)
    _default_hpxml, default_hpxml_bldg = _test_measure()
    _test_default_furnace_values(default_hpxml_bldg.heating_systems[0], 0.0, nil, nil, 0, nil, false, nil, 1.0)
  end

  def test_wall_furnaces
    # Test inputs not overridden by defaults
    hpxml, hpxml_bldg = _create_hpxml('base-hvac-wall-furnace-elec-only.xml')
    hpxml_bldg.heating_systems[0].fan_watts = 22
    hpxml_bldg.heating_systems[0].heating_capacity = 12345
    XMLHelper.write_file(hpxml.to_doc, @tmp_hpxml_path)
    _default_hpxml, default_hpxml_bldg = _test_measure()
    _test_default_wall_furnace_values(default_hpxml_bldg.heating_systems[0], 22, nil, 12345, 1.0)

    # Test autosizing with factors
    hpxml_bldg.heating_systems[0].heating_capacity = nil
    hpxml_bldg.heating_systems[0].heating_autosizing_factor = 1.2
    XMLHelper.write_file(hpxml.to_doc, @tmp_hpxml_path)
    _default_hpxml, default_hpxml_bldg = _test_measure()
    _test_default_wall_furnace_values(default_hpxml_bldg.heating_systems[0], 22, nil, nil, 1.2)

    # Test defaults
    hpxml_bldg.heating_systems[0].fan_watts = nil
    hpxml_bldg.heating_systems[0].heating_capacity = nil
    hpxml_bldg.heating_systems[0].heating_autosizing_factor = nil
    hpxml_bldg.heating_systems[0].heating_autosizing_limit = nil
    XMLHelper.write_file(hpxml.to_doc, @tmp_hpxml_path)
    _default_hpxml, default_hpxml_bldg = _test_measure()
    _test_default_wall_furnace_values(default_hpxml_bldg.heating_systems[0], 0, nil, nil, 1.0)

    # Test defaults w/o pilot
    hpxml_bldg.heating_systems[0].pilot_light = nil
    XMLHelper.write_file(hpxml.to_doc, @tmp_hpxml_path)
    _default_hpxml, default_hpxml_bldg = _test_measure()
    _test_default_wall_furnace_values(default_hpxml_bldg.heating_systems[0], 0, nil, nil, 1.0)
  end

  def test_floor_furnaces
    # Test inputs not overridden by defaults
    hpxml, hpxml_bldg = _create_hpxml('base-hvac-floor-furnace-propane-only.xml')
    hpxml_bldg.heating_systems[0].fan_watts = 22
    hpxml_bldg.heating_systems[0].heating_capacity = 12345
    hpxml_bldg.heating_systems[0].pilot_light = true
    hpxml_bldg.heating_systems[0].pilot_light_btuh = 999
    XMLHelper.write_file(hpxml.to_doc, @tmp_hpxml_path)
    _default_hpxml, default_hpxml_bldg = _test_measure()
    _test_default_floor_furnace_values(default_hpxml_bldg.heating_systems[0], 22, nil, 12345, true, 999, 1.0)

    # Test autosizing with factors
    hpxml_bldg.heating_systems[0].heating_capacity = nil
    hpxml_bldg.heating_systems[0].heating_autosizing_factor = 1.2
    XMLHelper.write_file(hpxml.to_doc, @tmp_hpxml_path)
    _default_hpxml, default_hpxml_bldg = _test_measure()
    _test_default_floor_furnace_values(default_hpxml_bldg.heating_systems[0], 22, nil, nil, true, 999, 1.2)

    # Test defaults
    hpxml_bldg.heating_systems[0].fan_watts = nil
    hpxml_bldg.heating_systems[0].pilot_light_btuh = nil
    hpxml_bldg.heating_systems[0].heating_autosizing_factor = nil
    hpxml_bldg.heating_systems[0].heating_autosizing_limit = nil
    XMLHelper.write_file(hpxml.to_doc, @tmp_hpxml_path)
    _default_hpxml, default_hpxml_bldg = _test_measure()
    _test_default_floor_furnace_values(default_hpxml_bldg.heating_systems[0], 0, nil, nil, true, 500, 1.0)

    # Test defaults w/o pilot
    hpxml_bldg.heating_systems[0].pilot_light = nil
    XMLHelper.write_file(hpxml.to_doc, @tmp_hpxml_path)
    _default_hpxml, default_hpxml_bldg = _test_measure()
    _test_default_floor_furnace_values(default_hpxml_bldg.heating_systems[0], 0, nil, nil, false, nil, 1.0)
  end

  def test_electric_resistance
    # Test inputs not overridden by defaults
    hpxml, hpxml_bldg = _create_hpxml('base-hvac-elec-resistance-only.xml')
    hpxml_bldg.heating_systems[0].electric_resistance_distribution = HPXML::ElectricResistanceDistributionRadiantCeiling
    XMLHelper.write_file(hpxml.to_doc, @tmp_hpxml_path)
    _default_hpxml, default_hpxml_bldg = _test_measure()
    _test_default_electric_resistance_values(default_hpxml_bldg.heating_systems[0], HPXML::ElectricResistanceDistributionRadiantCeiling)

    # Test defaults
    hpxml_bldg.heating_systems[0].electric_resistance_distribution = nil
    XMLHelper.write_file(hpxml.to_doc, @tmp_hpxml_path)
    _default_hpxml, default_hpxml_bldg = _test_measure()
    _test_default_electric_resistance_values(default_hpxml_bldg.heating_systems[0], HPXML::ElectricResistanceDistributionBaseboard)
  end

  def test_boilers
    # Test inputs not overridden by defaults (in-unit boiler)
    hpxml, hpxml_bldg = _create_hpxml('base-hvac-boiler-gas-only.xml')
    hpxml_bldg.heating_systems[0].electric_auxiliary_energy = 99.9
    hpxml_bldg.heating_systems[0].heating_capacity = 12345
    hpxml_bldg.heating_systems[0].pilot_light = true
    hpxml_bldg.heating_systems[0].pilot_light_btuh = 999
    XMLHelper.write_file(hpxml.to_doc, @tmp_hpxml_path)
    _default_hpxml, default_hpxml_bldg = _test_measure()
    _test_default_boiler_values(default_hpxml_bldg.heating_systems[0], 99.9, 12345, true, 999, 1.0)

    # Test autosizing with factors
    hpxml_bldg.heating_systems[0].heating_capacity = nil
    hpxml_bldg.heating_systems[0].heating_autosizing_factor = 1.2
    XMLHelper.write_file(hpxml.to_doc, @tmp_hpxml_path)
    _default_hpxml, default_hpxml_bldg = _test_measure()
    _test_default_boiler_values(default_hpxml_bldg.heating_systems[0], 99.9, nil, true, 999, 1.2)

    # Test defaults w/ in-unit boiler
    hpxml_bldg.heating_systems[0].electric_auxiliary_energy = nil
    hpxml_bldg.heating_systems[0].heating_capacity = nil
    hpxml_bldg.heating_systems[0].pilot_light_btuh = nil
    hpxml_bldg.heating_systems[0].heating_autosizing_factor = nil
    hpxml_bldg.heating_systems[0].heating_autosizing_limit = nil
    XMLHelper.write_file(hpxml.to_doc, @tmp_hpxml_path)
    _default_hpxml, default_hpxml_bldg = _test_measure()
    _test_default_boiler_values(default_hpxml_bldg.heating_systems[0], 170.0, nil, true, 500, 1.0)

    # Test inputs not overridden by defaults (shared boiler)
    hpxml, hpxml_bldg = _create_hpxml('base-bldgtype-mf-unit-shared-boiler-only-baseboard.xml')
    hpxml_bldg.heating_systems[0].shared_loop_watts = nil
    hpxml_bldg.heating_systems[0].electric_auxiliary_energy = 99.9
    XMLHelper.write_file(hpxml.to_doc, @tmp_hpxml_path)
    _default_hpxml, default_hpxml_bldg = _test_measure()
    _test_default_boiler_values(default_hpxml_bldg.heating_systems[0], 99.9, nil, false, nil, 1.0)
  end

  def test_stoves
    # Test inputs not overridden by defaults
    hpxml, hpxml_bldg = _create_hpxml('base-hvac-stove-oil-only.xml')
    hpxml_bldg.heating_systems[0].fan_watts = 22
    hpxml_bldg.heating_systems[0].heating_capacity = 12345
    hpxml_bldg.heating_systems[0].pilot_light = true
    hpxml_bldg.heating_systems[0].pilot_light_btuh = 999
    XMLHelper.write_file(hpxml.to_doc, @tmp_hpxml_path)
    _default_hpxml, default_hpxml_bldg = _test_measure()
    _test_default_stove_values(default_hpxml_bldg.heating_systems[0], 22, nil, 12345, true, 999, 1.0)

    # Test autosizing with factors
    hpxml_bldg.heating_systems[0].heating_capacity = nil
    hpxml_bldg.heating_systems[0].heating_autosizing_factor = 1.2
    XMLHelper.write_file(hpxml.to_doc, @tmp_hpxml_path)
    _default_hpxml, default_hpxml_bldg = _test_measure()
    _test_default_stove_values(default_hpxml_bldg.heating_systems[0], 22, nil, nil, true, 999, 1.2)

    # Test defaults
    hpxml_bldg.heating_systems[0].fan_watts = nil
    hpxml_bldg.heating_systems[0].pilot_light_btuh = nil
    hpxml_bldg.heating_systems[0].heating_autosizing_factor = nil
    hpxml_bldg.heating_systems[0].heating_autosizing_limit = nil
    XMLHelper.write_file(hpxml.to_doc, @tmp_hpxml_path)
    _default_hpxml, default_hpxml_bldg = _test_measure()
    _test_default_stove_values(default_hpxml_bldg.heating_systems[0], 40, nil, nil, true, 500, 1.0)

    # Test defaults w/o pilot
    hpxml_bldg.heating_systems[0].pilot_light = nil
    XMLHelper.write_file(hpxml.to_doc, @tmp_hpxml_path)
    _default_hpxml, default_hpxml_bldg = _test_measure()
    _test_default_stove_values(default_hpxml_bldg.heating_systems[0], 40, nil, nil, false, nil, 1.0)
  end

  def test_space_heaters
    # Test inputs not overridden by defaults
    hpxml, hpxml_bldg = _create_hpxml('base-hvac-space-heater-gas-only.xml')
    hpxml_bldg.heating_systems[0].fan_watts = 22
    hpxml_bldg.heating_systems[0].heating_capacity = 12345
    XMLHelper.write_file(hpxml.to_doc, @tmp_hpxml_path)
    _default_hpxml, default_hpxml_bldg = _test_measure()
    _test_default_space_heater_values(default_hpxml_bldg.heating_systems[0], 22, nil, 12345, 1.0)

    # Test autosizing with factors
    hpxml_bldg.heating_systems[0].heating_capacity = nil
    hpxml_bldg.heating_systems[0].heating_autosizing_factor = 1.2
    XMLHelper.write_file(hpxml.to_doc, @tmp_hpxml_path)
    _default_hpxml, default_hpxml_bldg = _test_measure()
    _test_default_space_heater_values(default_hpxml_bldg.heating_systems[0], 22, nil, nil, 1.2)

    # Test defaults
    hpxml_bldg.heating_systems[0].fan_watts = nil
    hpxml_bldg.heating_systems[0].heating_capacity = nil
    hpxml_bldg.heating_systems[0].heating_autosizing_factor = nil
    hpxml_bldg.heating_systems[0].heating_autosizing_limit = nil
    XMLHelper.write_file(hpxml.to_doc, @tmp_hpxml_path)
    _default_hpxml, default_hpxml_bldg = _test_measure()
    _test_default_space_heater_values(default_hpxml_bldg.heating_systems[0], 0, nil, nil, 1.0)
  end

  def test_fireplaces
    # Test inputs not overridden by defaults
    hpxml, hpxml_bldg = _create_hpxml('base-hvac-fireplace-wood-only.xml')
    hpxml_bldg.heating_systems[0].fan_watts = 22
    hpxml_bldg.heating_systems[0].heating_capacity = 12345
    hpxml_bldg.heating_systems[0].pilot_light = true
    hpxml_bldg.heating_systems[0].pilot_light_btuh = 999
    XMLHelper.write_file(hpxml.to_doc, @tmp_hpxml_path)
    _default_hpxml, default_hpxml_bldg = _test_measure()
    _test_default_fireplace_values(default_hpxml_bldg.heating_systems[0], 22, nil, 12345, true, 999, 1.0)

    # Test autosizing with factors
    hpxml_bldg.heating_systems[0].heating_capacity = nil
    hpxml_bldg.heating_systems[0].heating_autosizing_factor = 1.2
    XMLHelper.write_file(hpxml.to_doc, @tmp_hpxml_path)
    _default_hpxml, default_hpxml_bldg = _test_measure()
    _test_default_fireplace_values(default_hpxml_bldg.heating_systems[0], 22, nil, nil, true, 999, 1.2)

    # Test defaults
    hpxml_bldg.heating_systems[0].fan_watts = nil
    hpxml_bldg.heating_systems[0].heating_capacity = nil
    hpxml_bldg.heating_systems[0].pilot_light_btuh = nil
    hpxml_bldg.heating_systems[0].heating_autosizing_factor = nil
    hpxml_bldg.heating_systems[0].heating_autosizing_limit = nil
    XMLHelper.write_file(hpxml.to_doc, @tmp_hpxml_path)
    _default_hpxml, default_hpxml_bldg = _test_measure()
    _test_default_fireplace_values(default_hpxml_bldg.heating_systems[0], 0, nil, nil, true, 500, 1.0)

    # Test defaults w/o pilot
    hpxml_bldg.heating_systems[0].pilot_light = nil
    XMLHelper.write_file(hpxml.to_doc, @tmp_hpxml_path)
    _default_hpxml, default_hpxml_bldg = _test_measure()
    _test_default_fireplace_values(default_hpxml_bldg.heating_systems[0], 0, nil, nil, false, nil, 1.0)
  end

  def test_air_source_heat_pumps
    # Test inputs not overridden by defaults
    hpxml, hpxml_bldg = _create_hpxml('base-hvac-air-to-air-heat-pump-1-speed.xml')
    hpxml_bldg.heat_pumps[0].cooling_shr = 0.88
    hpxml_bldg.heat_pumps[0].compressor_type = HPXML::HVACCompressorTypeVariableSpeed
    hpxml_bldg.heat_pumps[0].fan_watts_per_cfm = 0.66
    hpxml_bldg.heat_pumps[0].fan_motor_type = HPXML::HVACFanMotorTypeBPM
    hpxml_bldg.heat_pumps[0].charge_defect_ratio = -0.11
    hpxml_bldg.heat_pumps[0].airflow_defect_ratio = -0.22
    hpxml_bldg.heat_pumps[0].cooling_capacity = 12345
    hpxml_bldg.heat_pumps[0].heating_capacity = 23456
    hpxml_bldg.heat_pumps[0].backup_heating_capacity = 34567
    hpxml_bldg.heat_pumps[0].cooling_efficiency_seer = 14.0
    hpxml_bldg.heat_pumps[0].cooling_efficiency_eer = nil
    hpxml_bldg.heat_pumps[0].cooling_efficiency_eer2 = 13.0
    hpxml_bldg.heat_pumps[0].heating_efficiency_hspf = 8.0
    hpxml_bldg.heat_pumps[0].heating_capacity_retention_fraction = 0.1
    hpxml_bldg.heat_pumps[0].heating_capacity_retention_temp = 2.0
    hpxml_bldg.heat_pumps[0].crankcase_heater_watts = 40.0
    hpxml_bldg.heat_pumps[0].compressor_maximum_temp = 111.0
    XMLHelper.write_file(hpxml.to_doc, @tmp_hpxml_path)
    _default_hpxml, default_hpxml_bldg = _test_measure()
    _test_default_air_to_air_heat_pump_values(default_hpxml_bldg.heat_pumps[0], 0.88, HPXML::HVACCompressorTypeVariableSpeed, 0.66, HPXML::HVACFanMotorTypeBPM, nil, nil, -0.11, -0.22, 12345, 23456, nil, 34567, 14.0, 13.0, 8.0, 0.1, 2.0, 40.0, 111.0, 1.0, 1.0, 1.0)

    # Test w/ heating capacity 17F
    hpxml_bldg.heat_pumps[0].heating_capacity_17F = 9876
    hpxml_bldg.heat_pumps[0].heating_capacity_retention_fraction = nil
    hpxml_bldg.heat_pumps[0].heating_capacity_retention_temp = nil
    XMLHelper.write_file(hpxml.to_doc, @tmp_hpxml_path)
    _default_hpxml, default_hpxml_bldg = _test_measure()
    _test_default_air_to_air_heat_pump_values(default_hpxml_bldg.heat_pumps[0], 0.88, HPXML::HVACCompressorTypeVariableSpeed, 0.66, HPXML::HVACFanMotorTypeBPM, nil, nil, -0.11, -0.22, 12345, 23456, 9876, 34567, 14.0, 13.0, 8.0, nil, nil, 40.0, 111.0, 1.0, 1.0, 1.0)

    # Test defaults - SEER2/HSPF2/EER
    hpxml_bldg.heat_pumps[0].cooling_efficiency_seer = nil
    hpxml_bldg.heat_pumps[0].cooling_efficiency_seer2 = 13.3
    hpxml_bldg.heat_pumps[0].cooling_efficiency_eer2 = nil
    hpxml_bldg.heat_pumps[0].cooling_efficiency_eer = 13.68
    hpxml_bldg.heat_pumps[0].heating_efficiency_hspf = nil
    hpxml_bldg.heat_pumps[0].heating_efficiency_hspf2 = 6.8
    XMLHelper.write_file(hpxml.to_doc, @tmp_hpxml_path)
    _default_hpxml, default_hpxml_bldg = _test_measure()
    _test_default_air_to_air_heat_pump_values(default_hpxml_bldg.heat_pumps[0], 0.88, HPXML::HVACCompressorTypeVariableSpeed, 0.66, HPXML::HVACFanMotorTypeBPM, nil, nil, -0.11, -0.22, 12345, 23456, 9876, 34567, 14.0, 13.0, 8.0, nil, nil, 40.0, 111.0, 1.0, 1.0, 1.0)

    # Test autosizing with factors
    hpxml_bldg.heat_pumps[0].cooling_capacity = nil
    hpxml_bldg.heat_pumps[0].heating_capacity = nil
    hpxml_bldg.heat_pumps[0].heating_capacity_17F = nil
    hpxml_bldg.heat_pumps[0].backup_heating_capacity = nil
    hpxml_bldg.heat_pumps[0].heating_autosizing_factor = 1.5
    hpxml_bldg.heat_pumps[0].cooling_autosizing_factor = 1.2
    hpxml_bldg.heat_pumps[0].backup_heating_autosizing_factor = 1.1
    XMLHelper.write_file(hpxml.to_doc, @tmp_hpxml_path)
    _default_hpxml, default_hpxml_bldg = _test_measure()
    _test_default_air_to_air_heat_pump_values(default_hpxml_bldg.heat_pumps[0], 0.88, HPXML::HVACCompressorTypeVariableSpeed, 0.66, HPXML::HVACFanMotorTypeBPM, nil, nil, -0.11, -0.22, nil, nil, nil, nil, 14.0, 13.0, 8.0, 0.528, 5.0, 40.0, 111.0, 1.5, 1.2, 1.1)

    # Test watts/cfm based on fan model type
    hpxml_bldg.heat_pumps[0].fan_watts_per_cfm = nil
    XMLHelper.write_file(hpxml.to_doc, @tmp_hpxml_path)
    _default_hpxml, default_hpxml_bldg = _test_measure()
    _test_default_air_to_air_heat_pump_values(default_hpxml_bldg.heat_pumps[0], 0.88, HPXML::HVACCompressorTypeVariableSpeed, 0.375, HPXML::HVACFanMotorTypeBPM, nil, nil, -0.11, -0.22, nil, nil, nil, nil, 14.0, 13.0, 8.0, 0.528, 5.0, 40.0, 111.0, 1.5, 1.2, 1.1)

    # Test fan model type based on watts/cfm
    hpxml_bldg.heat_pumps[0].fan_watts_per_cfm = 0.17
    hpxml_bldg.heat_pumps[0].fan_motor_type = nil
    XMLHelper.write_file(hpxml.to_doc, @tmp_hpxml_path)
    _default_hpxml, default_hpxml_bldg = _test_measure()
    _test_default_air_to_air_heat_pump_values(default_hpxml_bldg.heat_pumps[0], 0.88, HPXML::HVACCompressorTypeVariableSpeed, 0.17, HPXML::HVACFanMotorTypeBPM, nil, nil, -0.11, -0.22, nil, nil, nil, nil, 14.0, 13.0, 8.0, 0.528, 5.0, 40.0, 111.0, 1.5, 1.2, 1.1)

    # Test defaults
    hpxml_bldg.heat_pumps[0].cooling_shr = nil
    hpxml_bldg.heat_pumps[0].compressor_type = nil
    hpxml_bldg.heat_pumps[0].fan_watts_per_cfm = nil
    hpxml_bldg.heat_pumps[0].fan_motor_type = nil
    hpxml_bldg.heat_pumps[0].charge_defect_ratio = nil
    hpxml_bldg.heat_pumps[0].airflow_defect_ratio = nil
    hpxml_bldg.heat_pumps[0].cooling_capacity = nil
    hpxml_bldg.heat_pumps[0].heating_capacity = nil
    hpxml_bldg.heat_pumps[0].heating_capacity_17F = nil
    hpxml_bldg.heat_pumps[0].backup_heating_capacity = nil
    hpxml_bldg.heat_pumps[0].crankcase_heater_watts = nil
    hpxml_bldg.heat_pumps[0].compressor_maximum_temp = nil
    hpxml_bldg.heat_pumps[0].heating_autosizing_factor = nil
    hpxml_bldg.heat_pumps[0].cooling_autosizing_factor = nil
    hpxml_bldg.heat_pumps[0].backup_heating_autosizing_factor = nil
    hpxml_bldg.heat_pumps[0].heating_autosizing_limit = nil
    hpxml_bldg.heat_pumps[0].cooling_autosizing_limit = nil
    hpxml_bldg.heat_pumps[0].backup_heating_autosizing_limit = nil
    XMLHelper.write_file(hpxml.to_doc, @tmp_hpxml_path)
    _default_hpxml, default_hpxml_bldg = _test_measure()
<<<<<<< HEAD
    _test_default_air_to_air_heat_pump_values(default_hpxml_bldg.heat_pumps[0], 0.73, HPXML::HVACCompressorTypeSingleStage, 0.5, HPXML::HVACFanMotorTypePSC, nil, nil, 0, 0, nil, nil, nil, nil, 14.0, 13.0, 8.0, 0.425, 5.0, 50.0, 125.0, 1.0, 1.0, 1.0)
=======
    _test_default_air_to_air_heat_pump_values(default_hpxml_bldg.heat_pumps[0], 0.73, HPXML::HVACCompressorTypeSingleStage, 0.5, HPXML::HVACFanMotorTypePSC, nil, nil, 0, 0, nil, nil, nil, nil, 14.0, 13.0, 8.0, 0.425, 5.0, 25.9, 1.0, 1.0, 1.0)
>>>>>>> c18ed4fd

    # Test w/ detailed performance data
    hpxml, hpxml_bldg = _create_hpxml('base-hvac-air-to-air-heat-pump-var-speed-detailed-performance.xml')
    hpxml_bldg.heat_pumps[0].cooling_shr = 0.88
    hpxml_bldg.heat_pumps[0].fan_watts_per_cfm = 0.66
    hpxml_bldg.heat_pumps[0].fan_motor_type = HPXML::HVACFanMotorTypeBPM
    hpxml_bldg.heat_pumps[0].charge_defect_ratio = -0.11
    hpxml_bldg.heat_pumps[0].airflow_defect_ratio = -0.22
    hpxml_bldg.heat_pumps[0].cooling_efficiency_seer = 14.0
    hpxml_bldg.heat_pumps[0].cooling_efficiency_eer2 = 13.0
    hpxml_bldg.heat_pumps[0].heating_efficiency_hspf = 8.0
    hpxml_bldg.heat_pumps[0].heating_capacity_retention_fraction = 0.1
    hpxml_bldg.heat_pumps[0].heating_capacity_retention_temp = 2.0
    hpxml_bldg.heat_pumps[0].crankcase_heater_watts = 40.0
    hpxml_bldg.heat_pumps[0].compressor_maximum_temp = 111.0
    XMLHelper.write_file(hpxml.to_doc, @tmp_hpxml_path)
    _default_hpxml, default_hpxml_bldg = _test_measure()
    _test_default_air_to_air_heat_pump_values(default_hpxml_bldg.heat_pumps[0], 0.88, HPXML::HVACCompressorTypeVariableSpeed, 0.66, HPXML::HVACFanMotorTypeBPM, nil, nil, -0.11, -0.22, nil, nil, nil, nil, 14.0, 13.0, 8.0, 0.1, 2.0, 40.0, 111.0, 1.0, 1.0, 1.0)

    hpxml_bldg.heat_pumps[0].heating_capacity_retention_fraction = nil
    hpxml_bldg.heat_pumps[0].heating_capacity_retention_temp = nil
    max_cap_at_5f = hpxml_bldg.heat_pumps[0].heating_detailed_performance_data.find { |dp| dp.outdoor_temperature == 5.0 && dp.capacity_description == HPXML::CapacityDescriptionMaximum }.capacity
    max_cap_at_47f = hpxml_bldg.heat_pumps[0].heating_detailed_performance_data.find { |dp| dp.outdoor_temperature == 47.0 && dp.capacity_description == HPXML::CapacityDescriptionMaximum }.capacity
    XMLHelper.write_file(hpxml.to_doc, @tmp_hpxml_path)
    _default_hpxml, default_hpxml_bldg = _test_measure()
    _test_default_air_to_air_heat_pump_values(default_hpxml_bldg.heat_pumps[0], 0.88, HPXML::HVACCompressorTypeVariableSpeed, 0.66, HPXML::HVACFanMotorTypeBPM, nil, nil, -0.11, -0.22, nil, nil, nil, nil, 14.0, 13.0, 8.0, (max_cap_at_5f / max_cap_at_47f).round(5), 5.0, 40.0, 111.0, 1.0, 1.0, 1.0)

    hpxml_bldg.heat_pumps[0].heating_capacity_17F = 9876
    XMLHelper.write_file(hpxml.to_doc, @tmp_hpxml_path)
    _default_hpxml, default_hpxml_bldg = _test_measure()
    _test_default_air_to_air_heat_pump_values(default_hpxml_bldg.heat_pumps[0], 0.88, HPXML::HVACCompressorTypeVariableSpeed, 0.66, HPXML::HVACFanMotorTypeBPM, nil, nil, -0.11, -0.22, nil, nil, 9876, nil, 14.0, 13.0, 8.0, nil, nil, 40.0, 111.0, 1.0, 1.0, 1.0)

    # Test w/ detailed performance data and autosizing
    heating_capacity_fractions = [0.35, 1.0, 0.2, 0.75, 0.1, 0.65]
    cooling_capacity_fractions = [0.2, 1.0, 0.45, 1]
    heating_capacities = []
    cooling_capacities = []
    hpxml_bldg.heat_pumps[0].heating_detailed_performance_data.each_with_index do |dp, idx|
      dp.capacity_fraction_of_nominal = heating_capacity_fractions[idx]
      heating_capacities << dp.capacity
    end
    hpxml_bldg.heat_pumps[0].cooling_detailed_performance_data.each_with_index do |dp, idx|
      dp.capacity_fraction_of_nominal = cooling_capacity_fractions[idx]
      cooling_capacities << dp.capacity
    end
    XMLHelper.write_file(hpxml.to_doc, @tmp_hpxml_path)
    _default_hpxml, default_hpxml_bldg = _test_measure()
    # Test that fractions are not used when capacities are provided
    _test_default_detailed_performance_capacities(default_hpxml_bldg.heat_pumps[0], 36000, 36000, heating_capacities, cooling_capacities)

    hpxml_bldg.heat_pumps[0].heating_detailed_performance_data.each_with_index do |dp, idx|
      dp.capacity = nil
      heating_capacities << 36000 * heating_capacity_fractions[idx]
    end
    hpxml_bldg.heat_pumps[0].cooling_detailed_performance_data.each_with_index do |dp, idx|
      dp.capacity = nil
      cooling_capacities << 36000 * cooling_capacity_fractions[idx]
    end
    # Test that fractions are used when capacities are missing
    _test_default_detailed_performance_capacities(default_hpxml_bldg.heat_pumps[0], 36000, 36000, heating_capacities, cooling_capacities)
  end

  def test_pthp
    # Test inputs not overridden by defaults
    hpxml, hpxml_bldg = _create_hpxml('base-hvac-pthp.xml')
    hpxml_bldg.heat_pumps[0].cooling_shr = 0.88
    hpxml_bldg.heat_pumps[0].cooling_capacity = 12345
    hpxml_bldg.heat_pumps[0].heating_capacity = 23456
    hpxml_bldg.heat_pumps[0].heating_capacity_retention_fraction = 0.1
    hpxml_bldg.heat_pumps[0].heating_capacity_retention_temp = 2.0
    hpxml_bldg.heat_pumps[0].crankcase_heater_watts = 40.0
    hpxml_bldg.heat_pumps[0].compressor_maximum_temp = 111.0
    XMLHelper.write_file(hpxml.to_doc, @tmp_hpxml_path)
    _default_hpxml, default_hpxml_bldg = _test_measure()
    _test_default_pthp_values(default_hpxml_bldg.heat_pumps[0], 0.88, nil, nil, 12345, 23456, nil, 0.1, 2.0, 40.0, 111.0, 1.0, 1.0, 1.0)

    # Test w/ heating capacity 17F
    hpxml_bldg.heat_pumps[0].heating_capacity_17F = 9876
    hpxml_bldg.heat_pumps[0].heating_capacity_retention_fraction = nil
    hpxml_bldg.heat_pumps[0].heating_capacity_retention_temp = nil
    XMLHelper.write_file(hpxml.to_doc, @tmp_hpxml_path)
    _default_hpxml, default_hpxml_bldg = _test_measure()
    _test_default_pthp_values(default_hpxml_bldg.heat_pumps[0], 0.88, nil, nil, 12345, 23456, 9876, nil, nil, 40.0, 111.0, 1.0, 1.0, 1.0)

    # Test autosizing with factors
    hpxml_bldg.heat_pumps[0].cooling_capacity = nil
    hpxml_bldg.heat_pumps[0].heating_capacity = nil
    hpxml_bldg.heat_pumps[0].heating_capacity_17F = nil
    hpxml_bldg.heat_pumps[0].heating_autosizing_factor = 1.5
    hpxml_bldg.heat_pumps[0].cooling_autosizing_factor = 1.2
    hpxml_bldg.heat_pumps[0].backup_heating_autosizing_factor = 1.1
    XMLHelper.write_file(hpxml.to_doc, @tmp_hpxml_path)
    _default_hpxml, default_hpxml_bldg = _test_measure()
    _test_default_pthp_values(default_hpxml_bldg.heat_pumps[0], 0.88, nil, nil, nil, nil, nil, 0.425, 5.0, 40.0, 111.0, 1.5, 1.2, 1.1)

    # Test defaults
    hpxml_bldg.heat_pumps[0].cooling_shr = nil
    hpxml_bldg.heat_pumps[0].cooling_capacity = nil
    hpxml_bldg.heat_pumps[0].heating_capacity = nil
    hpxml_bldg.heat_pumps[0].backup_heating_capacity = nil
    hpxml_bldg.heat_pumps[0].heating_capacity_17F = nil
    hpxml_bldg.heat_pumps[0].crankcase_heater_watts = nil
    hpxml_bldg.heat_pumps[0].compressor_maximum_temp = nil
    hpxml_bldg.heat_pumps[0].heating_autosizing_factor = nil
    hpxml_bldg.heat_pumps[0].cooling_autosizing_factor = nil
    hpxml_bldg.heat_pumps[0].backup_heating_autosizing_factor = nil
    hpxml_bldg.heat_pumps[0].heating_autosizing_limit = nil
    hpxml_bldg.heat_pumps[0].cooling_autosizing_limit = nil
    hpxml_bldg.heat_pumps[0].backup_heating_autosizing_limit = nil
    XMLHelper.write_file(hpxml.to_doc, @tmp_hpxml_path)
    _default_hpxml, default_hpxml_bldg = _test_measure()
    _test_default_pthp_values(default_hpxml_bldg.heat_pumps[0], 0.65, nil, nil, nil, nil, nil, 0.425, 5.0, 0.0, 125.0, 1.0, 1.0, 1.0)
  end

  def test_mini_split_heat_pumps
    # Test inputs not overridden by defaults
    hpxml, hpxml_bldg = _create_hpxml('base-hvac-mini-split-heat-pump-ducted.xml')
    hpxml_bldg.heat_pumps[0].cooling_shr = 0.78
    hpxml_bldg.heat_pumps[0].fan_watts_per_cfm = 0.66
    hpxml_bldg.heat_pumps[0].fan_motor_type = HPXML::HVACFanMotorTypeBPM
    hpxml_bldg.heat_pumps[0].charge_defect_ratio = -0.11
    hpxml_bldg.heat_pumps[0].airflow_defect_ratio = -0.22
    hpxml_bldg.heat_pumps[0].cooling_capacity = 12345
    hpxml_bldg.heat_pumps[0].heating_capacity = 23456
    hpxml_bldg.heat_pumps[0].backup_heating_capacity = 34567
    hpxml_bldg.heat_pumps[0].heating_capacity_retention_fraction = 0.1
    hpxml_bldg.heat_pumps[0].heating_capacity_retention_temp = 2.0
    hpxml_bldg.heat_pumps[0].crankcase_heater_watts = 40.0
    hpxml_bldg.heat_pumps[0].compressor_maximum_temp = 111.0
    hpxml_bldg.heat_pumps[0].compressor_type = HPXML::HVACCompressorTypeVariableSpeed
    hpxml_bldg.heat_pumps[0].cooling_efficiency_eer2 = 11.0
    XMLHelper.write_file(hpxml.to_doc, @tmp_hpxml_path)
    _default_hpxml, default_hpxml_bldg = _test_measure()
    _test_default_mini_split_heat_pump_values(default_hpxml_bldg.heat_pumps[0], 0.78, 0.66, HPXML::HVACFanMotorTypeBPM, nil, nil, -0.11, -0.22, 12345, 23456, nil, 34567, 19.0, 11.0, 10.0, 0.1, 2.0, 40.0, 111.0, HPXML::HVACCompressorTypeVariableSpeed, 1.0, 1.0, 1.0)

    # Test w/ heating capacity 17F
    hpxml_bldg.heat_pumps[0].heating_capacity_17F = 9876
    hpxml_bldg.heat_pumps[0].heating_capacity_retention_fraction = nil
    hpxml_bldg.heat_pumps[0].heating_capacity_retention_temp = nil
    XMLHelper.write_file(hpxml.to_doc, @tmp_hpxml_path)
    _default_hpxml, default_hpxml_bldg = _test_measure()
    _test_default_mini_split_heat_pump_values(default_hpxml_bldg.heat_pumps[0], 0.78, 0.66, HPXML::HVACFanMotorTypeBPM, nil, nil, -0.11, -0.22, 12345, 23456, 9876, 34567, 19.0, 11.0, 10.0, nil, nil, 40.0, 111.0, HPXML::HVACCompressorTypeVariableSpeed, 1.0, 1.0, 1.0)

    # Test autosizing with factors
    hpxml_bldg.heat_pumps[0].cooling_capacity = nil
    hpxml_bldg.heat_pumps[0].heating_capacity = nil
    hpxml_bldg.heat_pumps[0].heating_capacity_17F = nil
    hpxml_bldg.heat_pumps[0].backup_heating_capacity = nil
    hpxml_bldg.heat_pumps[0].heating_autosizing_factor = 1.5
    hpxml_bldg.heat_pumps[0].cooling_autosizing_factor = 1.2
    hpxml_bldg.heat_pumps[0].backup_heating_autosizing_factor = 1.1
    XMLHelper.write_file(hpxml.to_doc, @tmp_hpxml_path)
    _default_hpxml, default_hpxml_bldg = _test_measure()
    _test_default_mini_split_heat_pump_values(default_hpxml_bldg.heat_pumps[0], 0.78, 0.66, HPXML::HVACFanMotorTypeBPM, nil, nil, -0.11, -0.22, nil, nil, nil, nil, 19.0, 11.0, 10.0, 0.62, 5.0, 40.0, 111.0, HPXML::HVACCompressorTypeVariableSpeed, 1.5, 1.2, 1.1)

    # Test defaults
    hpxml_bldg.heat_pumps[0].cooling_shr = nil
    hpxml_bldg.heat_pumps[0].fan_watts_per_cfm = nil
    hpxml_bldg.heat_pumps[0].fan_motor_type = nil
    hpxml_bldg.heat_pumps[0].charge_defect_ratio = nil
    hpxml_bldg.heat_pumps[0].airflow_defect_ratio = nil
    hpxml_bldg.heat_pumps[0].cooling_capacity = nil
    hpxml_bldg.heat_pumps[0].heating_capacity = nil
    hpxml_bldg.heat_pumps[0].heating_capacity_17F = nil
    hpxml_bldg.heat_pumps[0].backup_heating_capacity = nil
    hpxml_bldg.heat_pumps[0].crankcase_heater_watts = nil
    hpxml_bldg.heat_pumps[0].compressor_maximum_temp = nil
    hpxml_bldg.heat_pumps[0].compressor_type = nil
    hpxml_bldg.heat_pumps[0].heating_autosizing_factor = nil
    hpxml_bldg.heat_pumps[0].cooling_autosizing_factor = nil
    hpxml_bldg.heat_pumps[0].backup_heating_autosizing_factor = nil
    hpxml_bldg.heat_pumps[0].heating_autosizing_limit = nil
    hpxml_bldg.heat_pumps[0].cooling_autosizing_limit = nil
    hpxml_bldg.heat_pumps[0].backup_heating_autosizing_limit = nil
    hpxml_bldg.heat_pumps[0].cooling_efficiency_eer2 = nil
    XMLHelper.write_file(hpxml.to_doc, @tmp_hpxml_path)
    _default_hpxml, default_hpxml_bldg = _test_measure()
<<<<<<< HEAD
    _test_default_mini_split_heat_pump_values(default_hpxml_bldg.heat_pumps[0], 0.73, 0.18, HPXML::HVACFanMotorTypeBPM, nil, nil, 0, 0, nil, nil, nil, nil, 19.0, 15.35, 10.0, 0.62, 5.0, 50.0, 125.0, HPXML::HVACCompressorTypeVariableSpeed, 1.0, 1.0, 1.0)
=======
    _test_default_mini_split_heat_pump_values(default_hpxml_bldg.heat_pumps[0], 0.73, 0.18, HPXML::HVACFanMotorTypeBPM, nil, nil, 0, 0, nil, nil, nil, nil, 19.0, 12.05, 10.0, 0.62, 5.0, 21.7, HPXML::HVACCompressorTypeVariableSpeed, 1.0, 1.0, 1.0)
>>>>>>> c18ed4fd

    # Test defaults w/ ductless and no backup
    hpxml_bldg.heat_pumps[0].distribution_system.delete
    XMLHelper.write_file(hpxml.to_doc, @tmp_hpxml_path)
    _default_hpxml, default_hpxml_bldg = _test_measure()
<<<<<<< HEAD
    _test_default_mini_split_heat_pump_values(default_hpxml_bldg.heat_pumps[0], 0.73, 0.07, HPXML::HVACFanMotorTypeBPM, nil, nil, 0, 0, nil, nil, nil, nil, 19.0, 15.35, 10.0, 0.62, 5.0, 50.0, 125.0, HPXML::HVACCompressorTypeVariableSpeed, 1.0, 1.0, 1.0)
=======
    _test_default_mini_split_heat_pump_values(default_hpxml_bldg.heat_pumps[0], 0.73, 0.07, HPXML::HVACFanMotorTypeBPM, nil, nil, 0, 0, nil, nil, nil, nil, 19.0, 12.34, 10.0, 0.62, 5.0, 19.6, HPXML::HVACCompressorTypeVariableSpeed, 1.0, 1.0, 1.0)
>>>>>>> c18ed4fd

    # Test defaults - SEER2/HSPF2/EER
    hpxml_bldg.heat_pumps[0].cooling_efficiency_seer = nil
    hpxml_bldg.heat_pumps[0].cooling_efficiency_seer2 = 13.3
    hpxml_bldg.heat_pumps[0].cooling_efficiency_eer2 = nil
    hpxml_bldg.heat_pumps[0].cooling_efficiency_eer = 12.3
    hpxml_bldg.heat_pumps[0].heating_efficiency_hspf = nil
    hpxml_bldg.heat_pumps[0].heating_efficiency_hspf2 = 6.8
    XMLHelper.write_file(hpxml.to_doc, @tmp_hpxml_path)
    _default_hpxml, default_hpxml_bldg = _test_measure()
<<<<<<< HEAD
    _test_default_mini_split_heat_pump_values(default_hpxml_bldg.heat_pumps[0], 0.73, 0.07, HPXML::HVACFanMotorTypeBPM, nil, nil, 0, 0, nil, nil, nil, nil, 13.3, 12.3, 7.56, 0.51, 5.0, 50.0, 125.0, HPXML::HVACCompressorTypeVariableSpeed, 1.0, 1.0, 1.0)
=======
    _test_default_mini_split_heat_pump_values(default_hpxml_bldg.heat_pumps[0], 0.73, 0.07, HPXML::HVACFanMotorTypeBPM, nil, nil, 0, 0, nil, nil, nil, nil, 13.3, 12.3, 7.56, 0.51, 5.0, 19.6, HPXML::HVACCompressorTypeVariableSpeed, 1.0, 1.0, 1.0)
>>>>>>> c18ed4fd
  end

  def test_heat_pump_temperatures
    # Test inputs not overridden by defaults - ASHP w/ electric backup
    hpxml, hpxml_bldg = _create_hpxml('base-hvac-air-to-air-heat-pump-1-speed.xml')
    hpxml_bldg.heat_pumps[0].compressor_lockout_temp = -2.0
    hpxml_bldg.heat_pumps[0].backup_heating_lockout_temp = 44.0
    XMLHelper.write_file(hpxml.to_doc, @tmp_hpxml_path)
    default_hpxml, default_hpxml_bldg = _test_measure()
    _test_default_heat_pump_temperature_values(default_hpxml_bldg.heat_pumps[0], -2.0, 44.0, nil)

    # Test defaults
    hpxml_bldg.heat_pumps[0].compressor_lockout_temp = nil
    hpxml_bldg.heat_pumps[0].backup_heating_lockout_temp = nil
    XMLHelper.write_file(hpxml.to_doc, @tmp_hpxml_path)
    default_hpxml, default_hpxml_bldg = _test_measure()
    _test_default_heat_pump_temperature_values(default_hpxml_bldg.heat_pumps[0], 0.0, 40.0, nil)

    # Test inputs not overridden by defaults - Var-speed ASHP w/ electric backup
    hpxml, hpxml_bldg = _create_hpxml('base-hvac-air-to-air-heat-pump-var-speed.xml')
    hpxml_bldg.heat_pumps[0].compressor_lockout_temp = -2.0
    hpxml_bldg.heat_pumps[0].backup_heating_lockout_temp = 44.0
    XMLHelper.write_file(hpxml.to_doc, @tmp_hpxml_path)
    default_hpxml, default_hpxml_bldg = _test_measure()
    _test_default_heat_pump_temperature_values(default_hpxml_bldg.heat_pumps[0], -2.0, 44.0, nil)

    # Test defaults
    hpxml_bldg.heat_pumps[0].compressor_lockout_temp = nil
    hpxml_bldg.heat_pumps[0].backup_heating_lockout_temp = nil
    XMLHelper.write_file(hpxml.to_doc, @tmp_hpxml_path)
    default_hpxml, default_hpxml_bldg = _test_measure()
    _test_default_heat_pump_temperature_values(default_hpxml_bldg.heat_pumps[0], -20.0, 40.0, nil)

    # Test inputs not overridden by defaults - MSHP w/o backup
    hpxml, hpxml_bldg = _create_hpxml('base-hvac-mini-split-heat-pump-ductless.xml')
    hpxml_bldg.heat_pumps[0].compressor_lockout_temp = 33.0
    XMLHelper.write_file(hpxml.to_doc, @tmp_hpxml_path)
    default_hpxml, default_hpxml_bldg = _test_measure()
    _test_default_heat_pump_temperature_values(default_hpxml_bldg.heat_pumps[0], 33.0, nil, nil)

    # Test defaults
    hpxml_bldg.heat_pumps[0].compressor_lockout_temp = nil
    XMLHelper.write_file(hpxml.to_doc, @tmp_hpxml_path)
    default_hpxml, default_hpxml_bldg = _test_measure()
    _test_default_heat_pump_temperature_values(default_hpxml_bldg.heat_pumps[0], -20.0, nil, nil)

    # Test inputs not overridden by defaults - MSHP w/ electric backup
    hpxml, hpxml_bldg = _create_hpxml('base-hvac-mini-split-heat-pump-ductless-backup-baseboard.xml')
    hpxml_bldg.heat_pumps[0].compressor_lockout_temp = -2.0
    hpxml_bldg.heat_pumps[0].backup_heating_lockout_temp = 44.0
    XMLHelper.write_file(hpxml.to_doc, @tmp_hpxml_path)
    default_hpxml, default_hpxml_bldg = _test_measure()
    _test_default_heat_pump_temperature_values(default_hpxml_bldg.heat_pumps[0], -2.0, 44.0, nil)

    # Test defaults
    hpxml_bldg.heat_pumps[0].compressor_lockout_temp = nil
    hpxml_bldg.heat_pumps[0].backup_heating_lockout_temp = nil
    XMLHelper.write_file(hpxml.to_doc, @tmp_hpxml_path)
    default_hpxml, default_hpxml_bldg = _test_measure()
    _test_default_heat_pump_temperature_values(default_hpxml_bldg.heat_pumps[0], -20.0, 40.0, nil)

    # Test inputs not overridden by defaults - HP w/ fuel backup
    ['base-hvac-dual-fuel-air-to-air-heat-pump-1-speed.xml',
     'base-hvac-air-to-air-heat-pump-var-speed-backup-boiler.xml',
     'base-hvac-mini-split-heat-pump-ductless-backup-stove.xml'].each do |hpxml_name|
      hpxml, hpxml_bldg = _create_hpxml(hpxml_name)
      hpxml_bldg.heat_pumps[0].backup_heating_switchover_temp = 33.0
      XMLHelper.write_file(hpxml.to_doc, @tmp_hpxml_path)
      default_hpxml, default_hpxml_bldg = _test_measure()
      _test_default_heat_pump_temperature_values(default_hpxml_bldg.heat_pumps[0], nil, nil, 33.0)

      # Test inputs not overridden by defaults - HP w/ integrated/separate fuel backup, lockout temps
      hpxml_bldg.heat_pumps[0].backup_heating_switchover_temp = nil
      hpxml_bldg.heat_pumps[0].compressor_lockout_temp = 22.0
      hpxml_bldg.heat_pumps[0].backup_heating_lockout_temp = 44.0
      XMLHelper.write_file(hpxml.to_doc, @tmp_hpxml_path)
      default_hpxml, default_hpxml_bldg = _test_measure()
      _test_default_heat_pump_temperature_values(default_hpxml_bldg.heat_pumps[0], 22.0, 44.0, nil)

      # Test defaults
      hpxml_bldg.heat_pumps[0].compressor_lockout_temp = nil
      hpxml_bldg.heat_pumps[0].backup_heating_lockout_temp = nil
      XMLHelper.write_file(hpxml.to_doc, @tmp_hpxml_path)
      default_hpxml, default_hpxml_bldg = _test_measure()
      _test_default_heat_pump_temperature_values(default_hpxml_bldg.heat_pumps[0], 25.0, 50.0, nil)
    end
  end

  def test_ground_source_heat_pumps
    # Test inputs not overridden by defaults
    hpxml, hpxml_bldg = _create_hpxml('base-hvac-ground-to-air-heat-pump-backup-integrated.xml')
    hpxml_bldg.heat_pumps[0].pump_watts_per_ton = 9.9
    hpxml_bldg.heat_pumps[0].fan_watts_per_cfm = 0.66
    hpxml_bldg.heat_pumps[0].fan_motor_type = HPXML::HVACFanMotorTypePSC
    hpxml_bldg.heat_pumps[0].airflow_defect_ratio = -0.22
    hpxml_bldg.heat_pumps[0].cooling_capacity = 12345
    hpxml_bldg.heat_pumps[0].heating_capacity = 23456
    hpxml_bldg.heat_pumps[0].backup_heating_capacity = 34567
    XMLHelper.write_file(hpxml.to_doc, @tmp_hpxml_path)
    _default_hpxml, default_hpxml_bldg = _test_measure()
    _test_default_ground_to_air_heat_pump_values(default_hpxml_bldg.heat_pumps[0], 9.9, 0.66, HPXML::HVACFanMotorTypePSC, nil, nil, -0.22, 12345, 23456, 34567)

    # Test watts/cfm based on fan model type
    hpxml_bldg.heat_pumps[0].fan_watts_per_cfm = nil
    XMLHelper.write_file(hpxml.to_doc, @tmp_hpxml_path)
    _default_hpxml, default_hpxml_bldg = _test_measure()
    _test_default_ground_to_air_heat_pump_values(default_hpxml_bldg.heat_pumps[0], 9.9, 0.5, HPXML::HVACFanMotorTypePSC, nil, nil, -0.22, 12345, 23456, 34567)

    # Test fan model type based on watts/cfm
    hpxml_bldg.heat_pumps[0].fan_watts_per_cfm = 0.17
    hpxml_bldg.heat_pumps[0].fan_motor_type = nil
    XMLHelper.write_file(hpxml.to_doc, @tmp_hpxml_path)
    _default_hpxml, default_hpxml_bldg = _test_measure()
    _test_default_ground_to_air_heat_pump_values(default_hpxml_bldg.heat_pumps[0], 9.9, 0.17, HPXML::HVACFanMotorTypeBPM, nil, nil, -0.22, 12345, 23456, 34567)

    # Test defaults
    hpxml_bldg.heat_pumps[0].pump_watts_per_ton = nil
    hpxml_bldg.heat_pumps[0].fan_watts_per_cfm = nil
    hpxml_bldg.heat_pumps[0].airflow_defect_ratio = nil
    hpxml_bldg.heat_pumps[0].cooling_capacity = nil
    hpxml_bldg.heat_pumps[0].heating_capacity = nil
    hpxml_bldg.heat_pumps[0].backup_heating_capacity = nil
    XMLHelper.write_file(hpxml.to_doc, @tmp_hpxml_path)
    _default_hpxml, default_hpxml_bldg = _test_measure()
    _test_default_ground_to_air_heat_pump_values(default_hpxml_bldg.heat_pumps[0], 80.0, 0.375, HPXML::HVACFanMotorTypeBPM, nil, nil, 0, nil, nil, nil)
  end

  def test_geothermal_loops
    # Test inputs not overridden by defaults
    hpxml, hpxml_bldg = _create_hpxml('base-hvac-ground-to-air-heat-pump-detailed-geothermal-loop.xml')
    hpxml_bldg.geothermal_loops[0].loop_configuration = HPXML::GeothermalLoopLoopConfigurationVertical
    hpxml_bldg.geothermal_loops[0].loop_flow = 1
    hpxml_bldg.geothermal_loops[0].num_bore_holes = 2
    hpxml_bldg.geothermal_loops[0].bore_spacing = 3
    hpxml_bldg.geothermal_loops[0].bore_length = 100
    hpxml_bldg.geothermal_loops[0].bore_diameter = 5
    hpxml_bldg.geothermal_loops[0].grout_type = HPXML::GeothermalLoopGroutOrPipeTypeThermallyEnhanced
    hpxml_bldg.geothermal_loops[0].grout_conductivity = 6
    hpxml_bldg.geothermal_loops[0].pipe_type = HPXML::GeothermalLoopGroutOrPipeTypeThermallyEnhanced
    hpxml_bldg.geothermal_loops[0].pipe_conductivity = 7
    hpxml_bldg.geothermal_loops[0].pipe_diameter = 1.0
    hpxml_bldg.geothermal_loops[0].shank_spacing = 9
    hpxml_bldg.geothermal_loops[0].bore_config = HPXML::GeothermalLoopBorefieldConfigurationRectangle
    XMLHelper.write_file(hpxml.to_doc, @tmp_hpxml_path)
    _default_hpxml, default_hpxml_bldg = _test_measure()
    _test_default_geothermal_loop_values(default_hpxml_bldg.geothermal_loops[0], HPXML::GeothermalLoopLoopConfigurationVertical, 1, 2, 3, 100, 5, HPXML::GeothermalLoopGroutOrPipeTypeThermallyEnhanced, 6, HPXML::GeothermalLoopGroutOrPipeTypeThermallyEnhanced, 7, 1.0, 9, HPXML::GeothermalLoopBorefieldConfigurationRectangle)

    # Test defaults
    hpxml_bldg.geothermal_loops[0].loop_flow = nil # autosized
    hpxml_bldg.geothermal_loops[0].num_bore_holes = nil # autosized
    hpxml_bldg.geothermal_loops[0].bore_spacing = nil # 16.4
    hpxml_bldg.geothermal_loops[0].bore_length = nil # autosized
    hpxml_bldg.geothermal_loops[0].bore_diameter = nil # 5.0
    hpxml_bldg.geothermal_loops[0].grout_type = nil # standard
    hpxml_bldg.geothermal_loops[0].grout_conductivity = nil # 0.4
    hpxml_bldg.geothermal_loops[0].pipe_type = nil # standard
    hpxml_bldg.geothermal_loops[0].pipe_conductivity = nil # 0.23
    hpxml_bldg.geothermal_loops[0].pipe_diameter = nil # 1.25
    hpxml_bldg.geothermal_loops[0].shank_spacing = nil # 2.63
    hpxml_bldg.geothermal_loops[0].bore_config = nil # rectangle
    XMLHelper.write_file(hpxml.to_doc, @tmp_hpxml_path)
    _default_hpxml, default_hpxml_bldg = _test_measure()
    _test_default_geothermal_loop_values(default_hpxml_bldg.geothermal_loops[0], HPXML::GeothermalLoopLoopConfigurationVertical, nil, nil, 16.4, nil, 5.0, HPXML::GeothermalLoopGroutOrPipeTypeStandard, 0.75, HPXML::GeothermalLoopGroutOrPipeTypeStandard, 0.23, 1.25, 2.63, HPXML::GeothermalLoopBorefieldConfigurationRectangle)

    # Test defaults w/ specified loop flow
    hpxml_bldg.geothermal_loops[0].loop_flow = 1
    hpxml_bldg.geothermal_loops[0].num_bore_holes = nil
    hpxml_bldg.geothermal_loops[0].bore_length = nil
    XMLHelper.write_file(hpxml.to_doc, @tmp_hpxml_path)
    _default_hpxml, default_hpxml_bldg = _test_measure()
    _test_default_geothermal_loop_values(default_hpxml_bldg.geothermal_loops[0], HPXML::GeothermalLoopLoopConfigurationVertical, 1, nil, 16.4, nil, 5.0, HPXML::GeothermalLoopGroutOrPipeTypeStandard, 0.75, HPXML::GeothermalLoopGroutOrPipeTypeStandard, 0.23, 1.25, 2.63, HPXML::GeothermalLoopBorefieldConfigurationRectangle)

    # Test defaults w/ specified num bore holes
    hpxml_bldg.geothermal_loops[0].loop_flow = nil
    hpxml_bldg.geothermal_loops[0].num_bore_holes = 2
    hpxml_bldg.geothermal_loops[0].bore_length = nil
    XMLHelper.write_file(hpxml.to_doc, @tmp_hpxml_path)
    _default_hpxml, default_hpxml_bldg = _test_measure()
    _test_default_geothermal_loop_values(default_hpxml_bldg.geothermal_loops[0], HPXML::GeothermalLoopLoopConfigurationVertical, nil, 2, 16.4, nil, 5.0, HPXML::GeothermalLoopGroutOrPipeTypeStandard, 0.75, HPXML::GeothermalLoopGroutOrPipeTypeStandard, 0.23, 1.25, 2.63, HPXML::GeothermalLoopBorefieldConfigurationRectangle)

    # Test defaults w/ specified bore length
    hpxml_bldg.geothermal_loops[0].loop_flow = nil
    hpxml_bldg.geothermal_loops[0].num_bore_holes = nil
    hpxml_bldg.geothermal_loops[0].bore_length = 300
    XMLHelper.write_file(hpxml.to_doc, @tmp_hpxml_path)
    _default_hpxml, default_hpxml_bldg = _test_measure()
    _test_default_geothermal_loop_values(default_hpxml_bldg.geothermal_loops[0], HPXML::GeothermalLoopLoopConfigurationVertical, nil, nil, 16.4, 300, 5.0, HPXML::GeothermalLoopGroutOrPipeTypeStandard, 0.75, HPXML::GeothermalLoopGroutOrPipeTypeStandard, 0.23, 1.25, 2.63, HPXML::GeothermalLoopBorefieldConfigurationRectangle)

    # Test defaults w/ specified loop flow, num bore holes
    hpxml_bldg.geothermal_loops[0].loop_flow = 2
    hpxml_bldg.geothermal_loops[0].num_bore_holes = 3
    hpxml_bldg.geothermal_loops[0].bore_length = nil
    XMLHelper.write_file(hpxml.to_doc, @tmp_hpxml_path)
    _default_hpxml, default_hpxml_bldg = _test_measure()
    _test_default_geothermal_loop_values(default_hpxml_bldg.geothermal_loops[0], HPXML::GeothermalLoopLoopConfigurationVertical, 2, 3, 16.4, nil, 5.0, HPXML::GeothermalLoopGroutOrPipeTypeStandard, 0.75, HPXML::GeothermalLoopGroutOrPipeTypeStandard, 0.23, 1.25, 2.63, HPXML::GeothermalLoopBorefieldConfigurationRectangle)

    # Test defaults w/ specified num bore holes, bore length
    hpxml_bldg.geothermal_loops[0].loop_flow = nil
    hpxml_bldg.geothermal_loops[0].num_bore_holes = 4
    hpxml_bldg.geothermal_loops[0].bore_length = 400
    XMLHelper.write_file(hpxml.to_doc, @tmp_hpxml_path)
    _default_hpxml, default_hpxml_bldg = _test_measure()
    _test_default_geothermal_loop_values(default_hpxml_bldg.geothermal_loops[0], HPXML::GeothermalLoopLoopConfigurationVertical, nil, 4, 16.4, 400, 5.0, HPXML::GeothermalLoopGroutOrPipeTypeStandard, 0.75, HPXML::GeothermalLoopGroutOrPipeTypeStandard, 0.23, 1.25, 2.63, HPXML::GeothermalLoopBorefieldConfigurationRectangle)

    # Test defaults w/ specified loop flow, bore length
    hpxml_bldg.geothermal_loops[0].loop_flow = 5
    hpxml_bldg.geothermal_loops[0].num_bore_holes = nil
    hpxml_bldg.geothermal_loops[0].bore_length = 450
    XMLHelper.write_file(hpxml.to_doc, @tmp_hpxml_path)
    _default_hpxml, default_hpxml_bldg = _test_measure()
    _test_default_geothermal_loop_values(default_hpxml_bldg.geothermal_loops[0], HPXML::GeothermalLoopLoopConfigurationVertical, 5, nil, 16.4, 450, 5.0, HPXML::GeothermalLoopGroutOrPipeTypeStandard, 0.75, HPXML::GeothermalLoopGroutOrPipeTypeStandard, 0.23, 1.25, 2.63, HPXML::GeothermalLoopBorefieldConfigurationRectangle)

    # Test defaults w/ thermally enhanced grout type
    hpxml_bldg.geothermal_loops[0].grout_type = HPXML::GeothermalLoopGroutOrPipeTypeThermallyEnhanced
    XMLHelper.write_file(hpxml.to_doc, @tmp_hpxml_path)
    _default_hpxml, default_hpxml_bldg = _test_measure()
    _test_default_geothermal_loop_values(default_hpxml_bldg.geothermal_loops[0], HPXML::GeothermalLoopLoopConfigurationVertical, nil, nil, 16.4, nil, 5.0, HPXML::GeothermalLoopGroutOrPipeTypeThermallyEnhanced, 1.2, HPXML::GeothermalLoopGroutOrPipeTypeStandard, 0.23, 1.25, 2.63, HPXML::GeothermalLoopBorefieldConfigurationRectangle)

    # Test defaults w/ thermally enhanced pipe type
    hpxml_bldg.geothermal_loops[0].pipe_type = HPXML::GeothermalLoopGroutOrPipeTypeThermallyEnhanced
    XMLHelper.write_file(hpxml.to_doc, @tmp_hpxml_path)
    _default_hpxml, default_hpxml_bldg = _test_measure()
    _test_default_geothermal_loop_values(default_hpxml_bldg.geothermal_loops[0], HPXML::GeothermalLoopLoopConfigurationVertical, nil, nil, 16.4, nil, 5.0, HPXML::GeothermalLoopGroutOrPipeTypeThermallyEnhanced, 1.2, HPXML::GeothermalLoopGroutOrPipeTypeThermallyEnhanced, 0.40, 1.25, 2.63, HPXML::GeothermalLoopBorefieldConfigurationRectangle)

    # Test defaults w/ specified rectangle bore config
    hpxml_bldg.geothermal_loops[0].num_bore_holes = nil
    hpxml_bldg.geothermal_loops[0].bore_config = HPXML::GeothermalLoopBorefieldConfigurationRectangle
    XMLHelper.write_file(hpxml.to_doc, @tmp_hpxml_path)
    _default_hpxml, default_hpxml_bldg = _test_measure()
    _test_default_geothermal_loop_values(default_hpxml_bldg.geothermal_loops[0], HPXML::GeothermalLoopLoopConfigurationVertical, nil, nil, 16.4, nil, 5.0, HPXML::GeothermalLoopGroutOrPipeTypeThermallyEnhanced, 1.2, HPXML::GeothermalLoopGroutOrPipeTypeThermallyEnhanced, 0.40, 1.25, 2.63, HPXML::GeothermalLoopBorefieldConfigurationRectangle)
  end

  def test_hvac_location
    # Test inputs not overridden by defaults
    hpxml, hpxml_bldg = _create_hpxml('base-foundation-unconditioned-basement.xml')
    hpxml_bldg.heating_systems[0].location = HPXML::LocationAtticUnvented
    hpxml_bldg.cooling_systems[0].delete
    XMLHelper.write_file(hpxml.to_doc, @tmp_hpxml_path)
    _default_hpxml, default_hpxml_bldg = _test_measure()
    _test_default_hvac_location_values(default_hpxml_bldg.heating_systems[0], HPXML::LocationAtticUnvented)

    # Test defaults
    hpxml_bldg.heating_systems[0].location = nil
    XMLHelper.write_file(hpxml.to_doc, @tmp_hpxml_path)
    _default_hpxml, default_hpxml_bldg = _test_measure()
    _test_default_hvac_location_values(default_hpxml_bldg.heating_systems[0], HPXML::LocationBasementUnconditioned)

    # Test defaults -- multiple duct locations
    hpxml_bldg.heating_systems[0].distribution_system.ducts.add(id: "Ducts#{hpxml_bldg.heating_systems[0].distribution_system.ducts.size + 1}",
                                                                duct_type: HPXML::DuctTypeSupply,
                                                                duct_insulation_r_value: 0,
                                                                duct_location: HPXML::LocationAtticUnvented,
                                                                duct_surface_area: 151)
    XMLHelper.write_file(hpxml.to_doc, @tmp_hpxml_path)
    _default_hpxml, default_hpxml_bldg = _test_measure()
    _test_default_hvac_location_values(default_hpxml_bldg.heating_systems[0], HPXML::LocationAtticUnvented)

    # Test defaults -- ducts outside
    hpxml_bldg.heating_systems[0].distribution_system.ducts.each do |d|
      d.duct_location = HPXML::LocationOutside
    end
    XMLHelper.write_file(hpxml.to_doc, @tmp_hpxml_path)
    _default_hpxml, default_hpxml_bldg = _test_measure()
    _test_default_hvac_location_values(default_hpxml_bldg.heating_systems[0], HPXML::LocationOtherExterior)

    # Test defaults -- hydronic
    hpxml_bldg.heating_systems[0].heating_system_type = HPXML::HVACTypeBoiler
    hpxml_bldg.heating_systems[0].distribution_system.distribution_system_type = HPXML::HVACDistributionTypeHydronic
    hpxml_bldg.heating_systems[0].distribution_system.hydronic_type = HPXML::HydronicTypeBaseboard
    XMLHelper.write_file(hpxml.to_doc, @tmp_hpxml_path)
    _default_hpxml, default_hpxml_bldg = _test_measure()
    _test_default_hvac_location_values(default_hpxml_bldg.heating_systems[0], HPXML::LocationBasementUnconditioned)

    # Test defaults -- DSE = 1
    hpxml_bldg.heating_systems[0].distribution_system.distribution_system_type = HPXML::HVACDistributionTypeDSE
    hpxml_bldg.heating_systems[0].distribution_system.annual_heating_dse = 1.0
    hpxml_bldg.heating_systems[0].distribution_system.annual_cooling_dse = 0.5
    XMLHelper.write_file(hpxml.to_doc, @tmp_hpxml_path)
    _default_hpxml, default_hpxml_bldg = _test_measure()
    _test_default_hvac_location_values(default_hpxml_bldg.heating_systems[0], HPXML::LocationConditionedSpace)

    # Test defaults -- DSE < 1
    hpxml_bldg.heating_systems[0].distribution_system.annual_heating_dse = 0.8
    XMLHelper.write_file(hpxml.to_doc, @tmp_hpxml_path)
    _default_hpxml, default_hpxml_bldg = _test_measure()
    _test_default_hvac_location_values(default_hpxml_bldg.heating_systems[0], HPXML::LocationUnconditionedSpace)

    # Test defaults -- ductless
    hpxml_bldg.heating_systems[0].heating_system_type = HPXML::HVACTypeWallFurnace
    hpxml_bldg.heating_systems[0].distribution_system.delete
    XMLHelper.write_file(hpxml.to_doc, @tmp_hpxml_path)
    _default_hpxml, default_hpxml_bldg = _test_measure()
    _test_default_hvac_location_values(default_hpxml_bldg.heating_systems[0], HPXML::LocationConditionedSpace)

    # Test defaults -- shared system
    hpxml, _hpxml_bldg = _create_hpxml('base-bldgtype-mf-unit-shared-boiler-only-baseboard.xml')
    XMLHelper.write_file(hpxml.to_doc, @tmp_hpxml_path)
    _default_hpxml, default_hpxml_bldg = _test_measure()
    _test_default_hvac_location_values(default_hpxml_bldg.heating_systems[0], HPXML::LocationOtherHeatedSpace)
  end

  def test_hvac_controls
    # Test inputs not overridden by defaults
    hpxml, hpxml_bldg = _create_hpxml('base.xml')
    hpxml_bldg.hvac_controls[0].heating_setpoint_temp = 71.5
    hpxml_bldg.hvac_controls[0].cooling_setpoint_temp = 77.5
    XMLHelper.write_file(hpxml.to_doc, @tmp_hpxml_path)
    _default_hpxml, default_hpxml_bldg = _test_measure()
    _test_default_hvac_control_setpoint_values(default_hpxml_bldg.hvac_controls[0], 71.5, 77.5)

    # Test defaults
    hpxml_bldg.hvac_controls[0].heating_setpoint_temp = nil
    hpxml_bldg.hvac_controls[0].cooling_setpoint_temp = nil
    XMLHelper.write_file(hpxml.to_doc, @tmp_hpxml_path)
    _default_hpxml, default_hpxml_bldg = _test_measure()
    _test_default_hvac_control_setpoint_values(default_hpxml_bldg.hvac_controls[0], 68, 78)

    # Test inputs not overridden by defaults (w/ setbacks)
    hpxml, hpxml_bldg = _create_hpxml('base-hvac-setpoints-daily-setbacks.xml')
    hpxml_bldg.hvac_controls[0].heating_setback_start_hour = 12
    hpxml_bldg.hvac_controls[0].cooling_setup_start_hour = 12
    hpxml_bldg.hvac_controls[0].seasons_heating_begin_month = 1
    hpxml_bldg.hvac_controls[0].seasons_heating_begin_day = 1
    hpxml_bldg.hvac_controls[0].seasons_heating_end_month = 6
    hpxml_bldg.hvac_controls[0].seasons_heating_end_day = 30
    hpxml_bldg.hvac_controls[0].seasons_cooling_begin_month = 7
    hpxml_bldg.hvac_controls[0].seasons_cooling_begin_day = 1
    hpxml_bldg.hvac_controls[0].seasons_cooling_end_month = 12
    hpxml_bldg.hvac_controls[0].seasons_cooling_end_day = 31
    XMLHelper.write_file(hpxml.to_doc, @tmp_hpxml_path)
    _default_hpxml, default_hpxml_bldg = _test_measure()
    _test_default_hvac_control_setback_values(default_hpxml_bldg.hvac_controls[0], 12, 12)
    _test_default_hvac_control_season_values(default_hpxml_bldg.hvac_controls[0], 1, 1, 6, 30, 7, 1, 12, 31)

    # Test defaults w/ setbacks
    hpxml_bldg.hvac_controls[0].heating_setback_start_hour = nil
    hpxml_bldg.hvac_controls[0].cooling_setup_start_hour = nil
    hpxml_bldg.hvac_controls[0].seasons_heating_begin_month = nil
    hpxml_bldg.hvac_controls[0].seasons_heating_begin_day = nil
    hpxml_bldg.hvac_controls[0].seasons_heating_end_month = nil
    hpxml_bldg.hvac_controls[0].seasons_heating_end_day = nil
    hpxml_bldg.hvac_controls[0].seasons_cooling_begin_month = nil
    hpxml_bldg.hvac_controls[0].seasons_cooling_begin_day = nil
    hpxml_bldg.hvac_controls[0].seasons_cooling_end_month = nil
    hpxml_bldg.hvac_controls[0].seasons_cooling_end_day = nil
    XMLHelper.write_file(hpxml.to_doc, @tmp_hpxml_path)
    _default_hpxml, default_hpxml_bldg = _test_measure()
    _test_default_hvac_control_setback_values(default_hpxml_bldg.hvac_controls[0], 23, 9)
    _test_default_hvac_control_season_values(default_hpxml_bldg.hvac_controls[0], 1, 1, 12, 31, 1, 1, 12, 31)
  end

  def test_hvac_distribution_air
    # Test inputs not overridden by defaults
    hpxml, hpxml_bldg = _create_hpxml('base.xml')
    hpxml_bldg.hvac_distributions[0].conditioned_floor_area_served = 2700.0
    hpxml_bldg.hvac_distributions[0].number_of_return_registers = 2
    hpxml_bldg.hvac_distributions[0].ducts[0].duct_surface_area_multiplier = 0.5
    hpxml_bldg.hvac_distributions[0].ducts[1].duct_surface_area_multiplier = 1.5
    hpxml_bldg.hvac_distributions[0].ducts[0].duct_buried_insulation_level = HPXML::DuctBuriedInsulationPartial
    hpxml_bldg.hvac_distributions[0].ducts[1].duct_buried_insulation_level = HPXML::DuctBuriedInsulationDeep
    hpxml_bldg.hvac_distributions[0].ducts[0].duct_insulation_r_value = nil
    hpxml_bldg.hvac_distributions[0].ducts[1].duct_insulation_r_value = nil
    hpxml_bldg.hvac_distributions[0].ducts[0].duct_effective_r_value = 1.23
    hpxml_bldg.hvac_distributions[0].ducts[1].duct_effective_r_value = 3.21
    hpxml_bldg.hvac_distributions[0].ducts[0].duct_fraction_rectangular = 0.33
    hpxml_bldg.hvac_distributions[0].ducts[1].duct_fraction_rectangular = 0.77
    hpxml_bldg.hvac_distributions[0].manualj_blower_fan_heat_btuh = 1234.0
    XMLHelper.write_file(hpxml.to_doc, @tmp_hpxml_path)
    _default_hpxml, default_hpxml_bldg = _test_measure()
    expected_supply_locations = [HPXML::LocationAtticUnvented]
    expected_return_locations = [HPXML::LocationAtticUnvented]
    expected_supply_areas = [150.0]
    expected_return_areas = [50.0]
    expected_supply_fracs = [1.0]
    expected_return_fracs = [1.0]
    expected_supply_area_mults = [0.5]
    expected_return_area_mults = [1.5]
    expected_supply_effective_rvalues = [1.23]
    expected_return_effective_rvalues = [3.21]
    expected_supply_buried_levels = [HPXML::DuctBuriedInsulationPartial]
    expected_return_buried_levels = [HPXML::DuctBuriedInsulationDeep]
    expected_supply_rect_fracs = [0.33]
    expected_return_rect_fracs = [0.77]
    expected_n_return_registers = default_hpxml_bldg.building_construction.number_of_conditioned_floors
    _test_default_air_distribution_values(default_hpxml_bldg, expected_supply_locations, expected_return_locations, expected_supply_areas, expected_return_areas,
                                          expected_supply_fracs, expected_return_fracs, expected_n_return_registers, expected_supply_area_mults, expected_return_area_mults,
                                          expected_supply_buried_levels, expected_return_buried_levels, expected_supply_effective_rvalues, expected_return_effective_rvalues,
                                          expected_supply_rect_fracs, expected_return_rect_fracs, 1234.0)

    # Test defaults w/ conditioned basement
    hpxml_bldg.hvac_distributions[0].number_of_return_registers = nil
    hpxml_bldg.hvac_distributions[0].manualj_blower_fan_heat_btuh = nil
    hpxml_bldg.hvac_distributions[0].ducts.each do |duct|
      duct.duct_location = nil
      duct.duct_surface_area = nil
      duct.duct_surface_area_multiplier = nil
      duct.duct_buried_insulation_level = nil
      duct.duct_effective_r_value = nil
      duct.duct_fraction_rectangular = nil
    end
    hpxml_bldg.hvac_distributions[0].ducts[0].duct_insulation_r_value = 4
    hpxml_bldg.hvac_distributions[0].ducts[1].duct_insulation_r_value = 8
    hpxml_bldg.hvac_distributions[0].ducts[0].duct_shape = HPXML::DuctShapeRectangular
    hpxml_bldg.hvac_distributions[0].ducts[1].duct_shape = HPXML::DuctShapeRound
    XMLHelper.write_file(hpxml.to_doc, @tmp_hpxml_path)
    _default_hpxml, default_hpxml_bldg = _test_measure()
    expected_supply_locations = [HPXML::LocationBasementConditioned]
    expected_return_locations = [HPXML::LocationBasementConditioned]
    expected_supply_areas = [729.0]
    expected_return_areas = [270.0]
    expected_supply_fracs = [1.0]
    expected_return_fracs = [1.0]
    expected_supply_area_mults = [1.0]
    expected_return_area_mults = [1.0]
    expected_supply_buried_levels = [HPXML::DuctBuriedInsulationNone]
    expected_return_buried_levels = [HPXML::DuctBuriedInsulationNone]
    expected_supply_effective_rvalues = [5.0]
    expected_return_effective_rvalues = [7.8]
    expected_supply_rect_fracs = [1.0]
    expected_return_rect_fracs = [0.0]
    expected_n_return_registers = default_hpxml_bldg.building_construction.number_of_conditioned_floors
    _test_default_air_distribution_values(default_hpxml_bldg, expected_supply_locations, expected_return_locations, expected_supply_areas, expected_return_areas,
                                          expected_supply_fracs, expected_return_fracs, expected_n_return_registers, expected_supply_area_mults, expected_return_area_mults,
                                          expected_supply_buried_levels, expected_return_buried_levels, expected_supply_effective_rvalues, expected_return_effective_rvalues,
                                          expected_supply_rect_fracs, expected_return_rect_fracs, 0.0)

    # Test defaults w/ multiple foundations
    hpxml, hpxml_bldg = _create_hpxml('base-foundation-multiple.xml')
    hpxml_bldg.hvac_distributions[0].conditioned_floor_area_served = 1350.0
    hpxml_bldg.hvac_distributions[0].number_of_return_registers = 1
    hpxml_bldg.hvac_distributions[0].ducts.each do |duct|
      duct.duct_location = nil
      duct.duct_surface_area = nil
      duct.duct_surface_area_multiplier = nil
      duct.duct_buried_insulation_level = nil
      duct.duct_fraction_rectangular = nil
      duct.duct_shape = nil
    end
    XMLHelper.write_file(hpxml.to_doc, @tmp_hpxml_path)
    _default_hpxml, default_hpxml_bldg = _test_measure()
    expected_supply_locations = [HPXML::LocationBasementUnconditioned]
    expected_return_locations = [HPXML::LocationBasementUnconditioned]
    expected_supply_areas = [364.5]
    expected_return_areas = [67.5]
    expected_supply_fracs = [1.0]
    expected_return_fracs = [1.0]
    expected_supply_area_mults = [1.0]
    expected_return_area_mults = [1.0]
    expected_supply_effective_rvalues = [4.4]
    expected_return_effective_rvalues = [1.7]
    expected_supply_buried_levels = [HPXML::DuctBuriedInsulationNone]
    expected_return_buried_levels = [HPXML::DuctBuriedInsulationNone]
    expected_supply_rect_fracs = [0.25]
    expected_return_rect_fracs = [1.0]
    expected_n_return_registers = default_hpxml_bldg.building_construction.number_of_conditioned_floors
    _test_default_air_distribution_values(default_hpxml_bldg, expected_supply_locations, expected_return_locations, expected_supply_areas, expected_return_areas,
                                          expected_supply_fracs, expected_return_fracs, expected_n_return_registers, expected_supply_area_mults, expected_return_area_mults,
                                          expected_supply_buried_levels, expected_return_buried_levels, expected_supply_effective_rvalues, expected_return_effective_rvalues,
                                          expected_supply_rect_fracs, expected_return_rect_fracs, 0.0)

    # Test defaults w/ foundation exposed to ambient
    hpxml, hpxml_bldg = _create_hpxml('base-foundation-ambient.xml')
    hpxml_bldg.hvac_distributions[0].conditioned_floor_area_served = 1350.0
    hpxml_bldg.hvac_distributions[0].number_of_return_registers = 1
    hpxml_bldg.hvac_distributions[0].ducts.each do |duct|
      duct.duct_location = nil
      duct.duct_surface_area = nil
      duct.duct_surface_area_multiplier = nil
      duct.duct_buried_insulation_level = nil
      duct.duct_fraction_rectangular = nil
      duct.duct_shape = nil
    end
    XMLHelper.write_file(hpxml.to_doc, @tmp_hpxml_path)
    _default_hpxml, default_hpxml_bldg = _test_measure()
    expected_supply_locations = [HPXML::LocationAtticUnvented]
    expected_return_locations = [HPXML::LocationAtticUnvented]
    expected_supply_areas = [364.5]
    expected_return_areas = [67.5]
    expected_supply_fracs = [1.0]
    expected_return_fracs = [1.0]
    expected_supply_area_mults = [1.0]
    expected_return_area_mults = [1.0]
    expected_supply_effective_rvalues = [4.4]
    expected_return_effective_rvalues = [1.7]
    expected_supply_buried_levels = [HPXML::DuctBuriedInsulationNone]
    expected_return_buried_levels = [HPXML::DuctBuriedInsulationNone]
    expected_supply_rect_fracs = [0.25]
    expected_return_rect_fracs = [1.0]
    expected_n_return_registers = default_hpxml_bldg.building_construction.number_of_conditioned_floors
    _test_default_air_distribution_values(default_hpxml_bldg, expected_supply_locations, expected_return_locations, expected_supply_areas, expected_return_areas,
                                          expected_supply_fracs, expected_return_fracs, expected_n_return_registers, expected_supply_area_mults, expected_return_area_mults,
                                          expected_supply_buried_levels, expected_return_buried_levels, expected_supply_effective_rvalues, expected_return_effective_rvalues,
                                          expected_supply_rect_fracs, expected_return_rect_fracs, 0.0)

    # Test defaults w/ building/unit adjacent to other housing unit
    hpxml, hpxml_bldg = _create_hpxml('base-bldgtype-mf-unit-adjacent-to-other-housing-unit.xml')
    hpxml_bldg.hvac_distributions[0].conditioned_floor_area_served = 900.0
    hpxml_bldg.hvac_distributions[0].number_of_return_registers = 1
    hpxml_bldg.hvac_distributions[0].ducts.each do |duct|
      duct.duct_location = nil
      duct.duct_surface_area = nil
      duct.duct_surface_area_multiplier = nil
      duct.duct_buried_insulation_level = nil
      duct.duct_fraction_rectangular = nil
      duct.duct_shape = nil
    end
    XMLHelper.write_file(hpxml.to_doc, @tmp_hpxml_path)
    _default_hpxml, default_hpxml_bldg = _test_measure()
    expected_supply_locations = [HPXML::LocationConditionedSpace]
    expected_return_locations = [HPXML::LocationConditionedSpace]
    expected_supply_areas = [243.0]
    expected_return_areas = [45.0]
    expected_supply_fracs = [1.0]
    expected_return_fracs = [1.0]
    expected_supply_area_mults = [1.0]
    expected_return_area_mults = [1.0]
    expected_supply_effective_rvalues = [1.7]
    expected_return_effective_rvalues = [1.7]
    expected_supply_buried_levels = [HPXML::DuctBuriedInsulationNone]
    expected_return_buried_levels = [HPXML::DuctBuriedInsulationNone]
    expected_supply_rect_fracs = [0.25]
    expected_return_rect_fracs = [1.0]
    expected_n_return_registers = default_hpxml_bldg.building_construction.number_of_conditioned_floors
    _test_default_air_distribution_values(default_hpxml_bldg, expected_supply_locations, expected_return_locations, expected_supply_areas, expected_return_areas,
                                          expected_supply_fracs, expected_return_fracs, expected_n_return_registers, expected_supply_area_mults, expected_return_area_mults,
                                          expected_supply_buried_levels, expected_return_buried_levels, expected_supply_effective_rvalues, expected_return_effective_rvalues,
                                          expected_supply_rect_fracs, expected_return_rect_fracs, 0.0)

    # Test defaults w/ 2-story building
    hpxml, hpxml_bldg = _create_hpxml('base-enclosure-2stories.xml')
    hpxml_bldg.hvac_distributions[0].conditioned_floor_area_served = 4050.0
    hpxml_bldg.hvac_distributions[0].number_of_return_registers = 3
    hpxml_bldg.hvac_distributions[0].ducts.each do |duct|
      duct.duct_location = nil
      duct.duct_surface_area = nil
      duct.duct_surface_area_multiplier = nil
      duct.duct_buried_insulation_level = nil
      duct.duct_fraction_rectangular = nil
      duct.duct_shape = nil
    end
    XMLHelper.write_file(hpxml.to_doc, @tmp_hpxml_path)
    _default_hpxml, default_hpxml_bldg = _test_measure()
    expected_supply_locations = [HPXML::LocationBasementConditioned, HPXML::LocationBasementConditioned, HPXML::LocationConditionedSpace, HPXML::LocationConditionedSpace]
    expected_return_locations = [HPXML::LocationBasementConditioned, HPXML::LocationBasementConditioned, HPXML::LocationConditionedSpace, HPXML::LocationConditionedSpace]
    expected_supply_areas = [410.06, 410.06, 136.69, 136.69]
    expected_return_areas = [227.82, 227.82, 75.94, 75.94]
    expected_supply_fracs = [0.375, 0.375, 0.125, 0.125]
    expected_return_fracs = [0.375, 0.375, 0.125, 0.125]
    expected_supply_area_mults = [1.0, 1.0, 1.0, 1.0]
    expected_return_area_mults = [1.0, 1.0, 1.0, 1.0]
    expected_supply_buried_levels = [HPXML::DuctBuriedInsulationNone] * 4
    expected_return_buried_levels = [HPXML::DuctBuriedInsulationNone] * 4
    expected_supply_effective_rvalues = [4.4] * 4
    expected_return_effective_rvalues = [1.7] * 4
    expected_supply_rect_fracs = [0.25] * 4
    expected_return_rect_fracs = [1.0] * 4
    expected_n_return_registers = default_hpxml_bldg.building_construction.number_of_conditioned_floors
    _test_default_air_distribution_values(default_hpxml_bldg, expected_supply_locations, expected_return_locations, expected_supply_areas, expected_return_areas,
                                          expected_supply_fracs, expected_return_fracs, expected_n_return_registers, expected_supply_area_mults, expected_return_area_mults,
                                          expected_supply_buried_levels, expected_return_buried_levels, expected_supply_effective_rvalues, expected_return_effective_rvalues,
                                          expected_supply_rect_fracs, expected_return_rect_fracs, 0.0)

    # Test defaults w/ 1-story building & multiple HVAC systems
    hpxml, hpxml_bldg = _create_hpxml('base-hvac-multiple.xml')
    hpxml_bldg.hvac_distributions.each do |hvac_distribution|
      next unless hvac_distribution.distribution_system_type == HPXML::HVACDistributionTypeAir

      hvac_distribution.conditioned_floor_area_served = 270.0
      hvac_distribution.number_of_return_registers = 2
      hvac_distribution.ducts.each do |duct|
        duct.duct_location = nil
        duct.duct_surface_area = nil
        duct.duct_surface_area_multiplier = nil
        duct.duct_buried_insulation_level = nil
        duct.duct_fraction_rectangular = nil
        duct.duct_shape = nil
      end
    end
    XMLHelper.write_file(hpxml.to_doc, @tmp_hpxml_path)
    _default_hpxml, default_hpxml_bldg = _test_measure()
    expected_supply_locations = [HPXML::LocationBasementConditioned, HPXML::LocationBasementConditioned] * default_hpxml_bldg.hvac_distributions.size
    expected_return_locations = [HPXML::LocationBasementConditioned, HPXML::LocationBasementConditioned] * default_hpxml_bldg.hvac_distributions.size
    expected_supply_areas = [36.45, 36.45] * default_hpxml_bldg.hvac_distributions.size
    expected_return_areas = [13.5, 13.5] * default_hpxml_bldg.hvac_distributions.size
    expected_supply_fracs = [0.5, 0.5] * default_hpxml_bldg.hvac_distributions.size
    expected_return_fracs = [0.5, 0.5] * default_hpxml_bldg.hvac_distributions.size
    expected_supply_area_mults = [1.0, 1.0] * default_hpxml_bldg.hvac_distributions.size
    expected_return_area_mults = [1.0, 1.0] * default_hpxml_bldg.hvac_distributions.size
    expected_supply_buried_levels = [HPXML::DuctBuriedInsulationNone] * 2 * default_hpxml_bldg.hvac_distributions.size
    expected_return_buried_levels = [HPXML::DuctBuriedInsulationNone] * 2 * default_hpxml_bldg.hvac_distributions.size
    expected_supply_effective_rvalues = [6.9] * 2 * default_hpxml_bldg.hvac_distributions.size
    expected_return_effective_rvalues = [5.0] * 2 * default_hpxml_bldg.hvac_distributions.size
    expected_supply_rect_fracs = [0.25] * 2 * default_hpxml_bldg.hvac_distributions.size
    expected_return_rect_fracs = [1.0] * 2 * default_hpxml_bldg.hvac_distributions.size
    expected_n_return_registers = default_hpxml_bldg.building_construction.number_of_conditioned_floors
    _test_default_air_distribution_values(default_hpxml_bldg, expected_supply_locations, expected_return_locations, expected_supply_areas, expected_return_areas,
                                          expected_supply_fracs, expected_return_fracs, expected_n_return_registers, expected_supply_area_mults, expected_return_area_mults,
                                          expected_supply_buried_levels, expected_return_buried_levels, expected_supply_effective_rvalues, expected_return_effective_rvalues,
                                          expected_supply_rect_fracs, expected_return_rect_fracs, 0.0)

    # Test defaults w/ 2-story building & multiple HVAC systems
    hpxml, hpxml_bldg = _create_hpxml('base-hvac-multiple.xml')
    hpxml_bldg.building_construction.number_of_conditioned_floors_above_grade = 2
    hpxml_bldg.hvac_distributions.each do |hvac_distribution|
      next unless hvac_distribution.distribution_system_type == HPXML::HVACDistributionTypeAir

      hvac_distribution.conditioned_floor_area_served = 270.0
      hvac_distribution.number_of_return_registers = 2
      hvac_distribution.ducts.each do |duct|
        duct.duct_location = nil
        duct.duct_surface_area = nil
        duct.duct_surface_area_multiplier = nil
        duct.duct_buried_insulation_level = nil
        duct.duct_fraction_rectangular = nil
        duct.duct_shape = nil
      end
    end
    XMLHelper.write_file(hpxml.to_doc, @tmp_hpxml_path)
    _default_hpxml, default_hpxml_bldg = _test_measure()
    expected_supply_locations = [HPXML::LocationBasementConditioned, HPXML::LocationBasementConditioned, HPXML::LocationConditionedSpace, HPXML::LocationConditionedSpace] * default_hpxml_bldg.hvac_distributions.size
    expected_return_locations = [HPXML::LocationBasementConditioned, HPXML::LocationBasementConditioned, HPXML::LocationConditionedSpace, HPXML::LocationConditionedSpace] * default_hpxml_bldg.hvac_distributions.size
    expected_supply_areas = [27.34, 27.34, 9.11, 9.11] * default_hpxml_bldg.hvac_distributions.size
    expected_return_areas = [10.125, 10.125, 3.375, 3.375] * default_hpxml_bldg.hvac_distributions.size
    expected_supply_fracs = [0.375, 0.375, 0.125, 0.125] * default_hpxml_bldg.hvac_distributions.size
    expected_return_fracs = [0.375, 0.375, 0.125, 0.125] * default_hpxml_bldg.hvac_distributions.size
    expected_supply_area_mults = [1.0, 1.0, 1.0, 1.0] * default_hpxml_bldg.hvac_distributions.size
    expected_return_area_mults = [1.0, 1.0, 1.0, 1.0] * default_hpxml_bldg.hvac_distributions.size
    expected_supply_buried_levels = [HPXML::DuctBuriedInsulationNone] * 4 * default_hpxml_bldg.hvac_distributions.size
    expected_return_buried_levels = [HPXML::DuctBuriedInsulationNone] * 4 * default_hpxml_bldg.hvac_distributions.size
    expected_supply_effective_rvalues = [6.9] * 4 * default_hpxml_bldg.hvac_distributions.size
    expected_return_effective_rvalues = [5.0] * 4 * default_hpxml_bldg.hvac_distributions.size
    expected_supply_rect_fracs = [0.25] * 4 * default_hpxml_bldg.hvac_distributions.size
    expected_return_rect_fracs = [1.0] * 4 * default_hpxml_bldg.hvac_distributions.size
    expected_n_return_registers = default_hpxml_bldg.building_construction.number_of_conditioned_floors
    _test_default_air_distribution_values(default_hpxml_bldg, expected_supply_locations, expected_return_locations, expected_supply_areas, expected_return_areas,
                                          expected_supply_fracs, expected_return_fracs, expected_n_return_registers, expected_supply_area_mults, expected_return_area_mults,
                                          expected_supply_buried_levels, expected_return_buried_levels, expected_supply_effective_rvalues, expected_return_effective_rvalues,
                                          expected_supply_rect_fracs, expected_return_rect_fracs, 0.0)

    # Test defaults w/ 2-story building & multiple HVAC systems & duct area fractions
    hpxml, hpxml_bldg = _create_hpxml('base-hvac-multiple.xml')
    hpxml_bldg.building_construction.number_of_conditioned_floors_above_grade = 2
    hpxml_bldg.hvac_distributions.each do |hvac_distribution|
      next unless hvac_distribution.distribution_system_type == HPXML::HVACDistributionTypeAir

      hvac_distribution.conditioned_floor_area_served = 270.0
      hvac_distribution.number_of_return_registers = 2
      hvac_distribution.ducts[0].duct_fraction_area = 0.75
      hvac_distribution.ducts[1].duct_fraction_area = 0.25
      hvac_distribution.ducts[2].duct_fraction_area = 0.5
      hvac_distribution.ducts[3].duct_fraction_area = 0.5
    end
    hpxml_bldg.hvac_distributions.each do |hvac_distribution|
      hvac_distribution.ducts.each do |duct|
        duct.duct_surface_area = nil
        duct.duct_surface_area_multiplier = nil
        duct.duct_buried_insulation_level = nil
        duct.duct_fraction_rectangular = nil
        duct.duct_shape = nil
      end
    end
    XMLHelper.write_file(hpxml.to_doc, @tmp_hpxml_path)
    _default_hpxml, default_hpxml_bldg = _test_measure()
    expected_supply_locations = [HPXML::LocationAtticUnvented, HPXML::LocationOutside, HPXML::LocationAtticUnvented, HPXML::LocationOutside] * default_hpxml_bldg.hvac_distributions.size
    expected_return_locations = [HPXML::LocationAtticUnvented, HPXML::LocationOutside, HPXML::LocationAtticUnvented, HPXML::LocationOutside] * default_hpxml_bldg.hvac_distributions.size
    expected_supply_areas = [54.675, 18.225] * default_hpxml_bldg.hvac_distributions.size
    expected_return_areas = [13.5, 13.5] * default_hpxml_bldg.hvac_distributions.size
    expected_supply_fracs = [0.75, 0.25] * default_hpxml_bldg.hvac_distributions.size
    expected_return_fracs = [0.5, 0.5] * default_hpxml_bldg.hvac_distributions.size
    expected_supply_area_mults = [1.0, 1.0] * default_hpxml_bldg.hvac_distributions.size
    expected_return_area_mults = [1.0, 1.0] * default_hpxml_bldg.hvac_distributions.size
    expected_supply_buried_levels = [HPXML::DuctBuriedInsulationNone] * 2 * default_hpxml_bldg.hvac_distributions.size
    expected_return_buried_levels = [HPXML::DuctBuriedInsulationNone] * 2 * default_hpxml_bldg.hvac_distributions.size
    expected_supply_effective_rvalues = [6.9] * 2 * default_hpxml_bldg.hvac_distributions.size
    expected_return_effective_rvalues = [5.0] * 2 * default_hpxml_bldg.hvac_distributions.size
    expected_supply_rect_fracs = [0.25] * 2 * default_hpxml_bldg.hvac_distributions.size
    expected_return_rect_fracs = [1.0] * 2 * default_hpxml_bldg.hvac_distributions.size
    expected_n_return_registers = default_hpxml_bldg.building_construction.number_of_conditioned_floors
    _test_default_air_distribution_values(default_hpxml_bldg, expected_supply_locations, expected_return_locations, expected_supply_areas, expected_return_areas,
                                          expected_supply_fracs, expected_return_fracs, expected_n_return_registers, expected_supply_area_mults, expected_return_area_mults,
                                          expected_supply_buried_levels, expected_return_buried_levels, expected_supply_effective_rvalues, expected_return_effective_rvalues,
                                          expected_supply_rect_fracs, expected_return_rect_fracs, 0.0)
  end

  def test_hvac_distribution_hydronic
    # Test inputs not overridden by defaults
    hpxml, hpxml_bldg = _create_hpxml('base-hvac-boiler-gas-central-ac-1-speed.xml')
    hpxml_bldg.hvac_distributions[0].manualj_hot_water_piping_btuh = 1234.0
    XMLHelper.write_file(hpxml.to_doc, @tmp_hpxml_path)
    _default_hpxml, default_hpxml_bldg = _test_measure()
    _test_default_hydronic_distribution_values(default_hpxml_bldg, 1234.0)

    # Test defaults
    hpxml_bldg.hvac_distributions[0].manualj_hot_water_piping_btuh = nil
    XMLHelper.write_file(hpxml.to_doc, @tmp_hpxml_path)
    _default_hpxml, default_hpxml_bldg = _test_measure()
    _test_default_hydronic_distribution_values(default_hpxml_bldg, 0.0)
  end

  def test_mech_ventilation_fans
    # Test inputs not overridden by defaults w/ shared exhaust system
    hpxml, hpxml_bldg = _create_hpxml('base-bldgtype-sfa-unit.xml')
    hpxml_bldg.ventilation_fans.add(id: 'MechanicalVentilation',
                                    fan_type: HPXML::MechVentTypeExhaust,
                                    used_for_whole_building_ventilation: true,
                                    is_shared_system: true,
                                    fraction_recirculation: 0.0,
                                    in_unit_flow_rate: 10.0,
                                    hours_in_operation: 22.0,
                                    fan_power: 12.5,
                                    delivered_ventilation: 89)
    vent_fan = hpxml_bldg.ventilation_fans[0]
    XMLHelper.write_file(hpxml.to_doc, @tmp_hpxml_path)
    _default_hpxml, default_hpxml_bldg = _test_measure()
    _test_default_mech_vent_values(default_hpxml_bldg, true, 22.0, 12.5, 89)

    # Test inputs w/ TestedFlowRate
    vent_fan.tested_flow_rate = 79
    vent_fan.rated_flow_rate = nil
    vent_fan.calculated_flow_rate = nil
    vent_fan.delivered_ventilation = nil
    XMLHelper.write_file(hpxml.to_doc, @tmp_hpxml_path)
    _default_hpxml, default_hpxml_bldg = _test_measure()
    _test_default_mech_vent_values(default_hpxml_bldg, true, 22.0, 12.5, 79)

    # Test inputs w/ RatedFlowRate
    vent_fan.tested_flow_rate = nil
    vent_fan.rated_flow_rate = 69
    vent_fan.calculated_flow_rate = nil
    vent_fan.delivered_ventilation = nil
    XMLHelper.write_file(hpxml.to_doc, @tmp_hpxml_path)
    _default_hpxml, default_hpxml_bldg = _test_measure()
    _test_default_mech_vent_values(default_hpxml_bldg, true, 22.0, 12.5, 69)

    # Test inputs w/ CalculatedFlowRate
    vent_fan.tested_flow_rate = nil
    vent_fan.rated_flow_rate = nil
    vent_fan.calculated_flow_rate = 59
    vent_fan.delivered_ventilation = nil
    XMLHelper.write_file(hpxml.to_doc, @tmp_hpxml_path)
    _default_hpxml, default_hpxml_bldg = _test_measure()
    _test_default_mech_vent_values(default_hpxml_bldg, true, 22.0, 12.5, 59)

    # Test defaults
    vent_fan.rated_flow_rate = nil
    vent_fan.start_hour = nil
    vent_fan.count = nil
    vent_fan.is_shared_system = nil
    vent_fan.fraction_recirculation = nil
    vent_fan.in_unit_flow_rate = nil
    vent_fan.hours_in_operation = nil
    vent_fan.fan_power = nil
    vent_fan.tested_flow_rate = nil
    vent_fan.rated_flow_rate = nil
    vent_fan.calculated_flow_rate = nil
    vent_fan.delivered_ventilation = nil
    XMLHelper.write_file(hpxml.to_doc, @tmp_hpxml_path)
    _default_hpxml, default_hpxml_bldg = _test_measure()
    _test_default_mech_vent_values(default_hpxml_bldg, false, 24.0, 27.5, 78.5)

    # Test defaults w/ SFA building, compartmentalization test
    hpxml, hpxml_bldg = _create_hpxml('base-bldgtype-sfa-unit.xml')
    hpxml_bldg.air_infiltration_measurements[0].infiltration_type = HPXML::InfiltrationTypeUnitTotal
    hpxml_bldg.ventilation_fans.add(id: 'MechanicalVentilation',
                                    fan_type: HPXML::MechVentTypeExhaust,
                                    used_for_whole_building_ventilation: true)
    XMLHelper.write_file(hpxml.to_doc, @tmp_hpxml_path)
    _default_hpxml, default_hpxml_bldg = _test_measure()
    _test_default_mech_vent_values(default_hpxml_bldg, false, 24.0, 28.0, 80.0)

    # Test defaults w/ SFA building, guarded test
    hpxml_bldg.air_infiltration_measurements[0].infiltration_type = HPXML::InfiltrationTypeUnitExterior
    XMLHelper.write_file(hpxml.to_doc, @tmp_hpxml_path)
    _default_hpxml, default_hpxml_bldg = _test_measure()
    _test_default_mech_vent_values(default_hpxml_bldg, false, 24.0, 27.5, 78.5)

    # Test defaults w/ MF building, compartmentalization test
    hpxml, hpxml_bldg = _create_hpxml('base-bldgtype-mf-unit.xml')
    hpxml_bldg.air_infiltration_measurements[0].infiltration_type = HPXML::InfiltrationTypeUnitTotal
    hpxml_bldg.ventilation_fans.add(id: 'MechanicalVentilation',
                                    fan_type: HPXML::MechVentTypeExhaust,
                                    used_for_whole_building_ventilation: true)
    XMLHelper.write_file(hpxml.to_doc, @tmp_hpxml_path)
    _default_hpxml, default_hpxml_bldg = _test_measure()
    _test_default_mech_vent_values(default_hpxml_bldg, false, 24.0, 19.9, 56.9)

    # Test defaults w/ MF building, guarded test
    hpxml_bldg.air_infiltration_measurements[0].infiltration_type = HPXML::InfiltrationTypeUnitExterior
    XMLHelper.write_file(hpxml.to_doc, @tmp_hpxml_path)
    _default_hpxml, default_hpxml_bldg = _test_measure()
    _test_default_mech_vent_values(default_hpxml_bldg, false, 24.0, 19.3, 55.2)

    # Test defaults w/ nACH infiltration
    hpxml, hpxml_bldg = _create_hpxml('base-enclosure-infil-natural-ach.xml')
    hpxml_bldg.ventilation_fans.add(id: 'MechanicalVentilation',
                                    fan_type: HPXML::MechVentTypeExhaust,
                                    used_for_whole_building_ventilation: true)
    XMLHelper.write_file(hpxml.to_doc, @tmp_hpxml_path)
    _default_hpxml, default_hpxml_bldg = _test_measure()
    _test_default_mech_vent_values(default_hpxml_bldg, false, 24.0, 26.6, 76.0)

    # Test defaults w/ CFM50 infiltration
    hpxml, hpxml_bldg = _create_hpxml('base-enclosure-infil-cfm50.xml')
    hpxml_bldg.ventilation_fans.add(id: 'MechanicalVentilation',
                                    fan_type: HPXML::MechVentTypeExhaust,
                                    used_for_whole_building_ventilation: true)
    XMLHelper.write_file(hpxml.to_doc, @tmp_hpxml_path)
    _default_hpxml, default_hpxml_bldg = _test_measure()
    _test_default_mech_vent_values(default_hpxml_bldg, false, 24.0, 35.6, 101.8)

    # Test defaults w/ balanced system
    hpxml, hpxml_bldg = _create_hpxml('base.xml')
    hpxml_bldg.ventilation_fans.add(id: 'MechanicalVentilation',
                                    fan_type: HPXML::MechVentTypeBalanced,
                                    used_for_whole_building_ventilation: true)
    XMLHelper.write_file(hpxml.to_doc, @tmp_hpxml_path)
    _default_hpxml, default_hpxml_bldg = _test_measure()
    _test_default_mech_vent_values(default_hpxml_bldg, false, 24.0, 52.8, 75.4)

    # Test defaults w/ cathedral ceiling
    hpxml, hpxml_bldg = _create_hpxml('base-atticroof-cathedral.xml')
    hpxml_bldg.ventilation_fans.add(id: 'MechanicalVentilation',
                                    fan_type: HPXML::MechVentTypeExhaust,
                                    used_for_whole_building_ventilation: true)
    XMLHelper.write_file(hpxml.to_doc, @tmp_hpxml_path)
    _default_hpxml, default_hpxml_bldg = _test_measure()
    _test_default_mech_vent_values(default_hpxml_bldg, false, 24.0, 29.9, 85.5)

    # Test inputs not overridden by defaults w/ CFIS
    hpxml, hpxml_bldg = _create_hpxml('base-mechvent-cfis.xml')
    vent_fan = hpxml_bldg.ventilation_fans.find { |f| f.used_for_whole_building_ventilation }
    vent_fan.hours_in_operation = 12.0
    vent_fan.fan_power = 12.5
    vent_fan.rated_flow_rate = 222.0
    vent_fan.cfis_vent_mode_airflow_fraction = 0.5
    vent_fan.cfis_has_outdoor_air_control = false
    vent_fan.cfis_control_type = HPXML::CFISControlTypeTimer
    XMLHelper.write_file(hpxml.to_doc, @tmp_hpxml_path)
    _default_hpxml, default_hpxml_bldg = _test_measure()
    _test_default_mech_vent_values(default_hpxml_bldg, false, 12.0, 12.5, 222.0, 0.5, HPXML::CFISModeAirHandler, false, HPXML::CFISControlTypeTimer)

    # Test defaults w/ CFIS
    vent_fan.is_shared_system = nil
    vent_fan.hours_in_operation = nil
    vent_fan.fan_power = nil
    vent_fan.rated_flow_rate = nil
    vent_fan.cfis_vent_mode_airflow_fraction = nil
    vent_fan.cfis_addtl_runtime_operating_mode = nil
    vent_fan.cfis_has_outdoor_air_control = nil
    vent_fan.cfis_control_type = nil
    XMLHelper.write_file(hpxml.to_doc, @tmp_hpxml_path)
    _default_hpxml, default_hpxml_bldg = _test_measure()
    _test_default_mech_vent_values(default_hpxml_bldg, false, 8.0, 400.0, 305.4, 1.0, HPXML::CFISModeAirHandler, true, HPXML::CFISControlTypeOptimized)

    # Test inputs not overridden by defaults w/ CFIS & supplemental fan
    hpxml, hpxml_bldg = _create_hpxml('base-mechvent-cfis-supplemental-fan-exhaust.xml')
    vent_fan = hpxml_bldg.ventilation_fans.find { |f| f.used_for_whole_building_ventilation && f.fan_type == HPXML::MechVentTypeCFIS }
    vent_fan.hours_in_operation = 12.0
    vent_fan.rated_flow_rate = 222.0
    vent_fan.cfis_supplemental_fan_runs_with_air_handler_fan = true
    suppl_vent_fan = vent_fan.cfis_supplemental_fan
    suppl_vent_fan.tested_flow_rate = 79.0
    suppl_vent_fan.fan_power = 9.0
    XMLHelper.write_file(hpxml.to_doc, @tmp_hpxml_path)
    _default_hpxml, default_hpxml_bldg = _test_measure()
    _test_default_mech_vent_values(default_hpxml_bldg, false, 12.0, nil, 222.0, nil, HPXML::CFISModeSupplementalFan, true, HPXML::CFISControlTypeOptimized, true)
    _test_default_mech_vent_suppl_values(default_hpxml_bldg, false, nil, 9.0, 79.0)

    # Test defaults w/ CFIS & supplemental fan
    vent_fan.is_shared_system = nil
    vent_fan.hours_in_operation = nil
    vent_fan.fan_power = nil
    vent_fan.rated_flow_rate = nil
    vent_fan.cfis_vent_mode_airflow_fraction = nil
    vent_fan.cfis_has_outdoor_air_control = nil
    vent_fan.cfis_supplemental_fan_runs_with_air_handler_fan = nil
    XMLHelper.write_file(hpxml.to_doc, @tmp_hpxml_path)
    _default_hpxml, default_hpxml_bldg = _test_measure()
    _test_default_mech_vent_values(default_hpxml_bldg, false, 8.0, nil, 305.4, nil, HPXML::CFISModeSupplementalFan, true, HPXML::CFISControlTypeOptimized, false)

    # Test defaults w/ CFIS supplemental fan
    suppl_vent_fan.tested_flow_rate = nil
    suppl_vent_fan.is_shared_system = nil
    suppl_vent_fan.fan_power = nil
    XMLHelper.write_file(hpxml.to_doc, @tmp_hpxml_path)
    _default_hpxml, default_hpxml_bldg = _test_measure()
    _test_default_mech_vent_suppl_values(default_hpxml_bldg, false, nil, 35.6, 101.8)

    # Test inputs not overridden by defaults w/ ERV
    hpxml, hpxml_bldg = _create_hpxml('base-mechvent-erv.xml')
    vent_fan = hpxml_bldg.ventilation_fans.find { |f| f.used_for_whole_building_ventilation }
    vent_fan.is_shared_system = false
    vent_fan.hours_in_operation = 20.0
    vent_fan.fan_power = 45.0
    XMLHelper.write_file(hpxml.to_doc, @tmp_hpxml_path)
    _default_hpxml, default_hpxml_bldg = _test_measure()
    _test_default_mech_vent_values(default_hpxml_bldg, false, 20.0, 45.0, 110)

    # Test defaults w/ ERV
    vent_fan.is_shared_system = nil
    vent_fan.hours_in_operation = nil
    vent_fan.fan_power = nil
    XMLHelper.write_file(hpxml.to_doc, @tmp_hpxml_path)
    _default_hpxml, default_hpxml_bldg = _test_measure()
    _test_default_mech_vent_values(default_hpxml_bldg, false, 24.0, 110.0, 110)
  end

  def test_local_ventilation_fans
    # Test inputs not overridden by defaults
    hpxml, hpxml_bldg = _create_hpxml('base-mechvent-bath-kitchen-fans.xml')
    kitchen_fan = hpxml_bldg.ventilation_fans.find { |f| f.used_for_local_ventilation && f.fan_location == HPXML::LocationKitchen }
    kitchen_fan.rated_flow_rate = 300
    kitchen_fan.fan_power = 20
    kitchen_fan.start_hour = 12
    kitchen_fan.count = 2
    kitchen_fan.hours_in_operation = 2
    bath_fan = hpxml_bldg.ventilation_fans.find { |f| f.used_for_local_ventilation && f.fan_location == HPXML::LocationBath }
    bath_fan.rated_flow_rate = 80
    bath_fan.fan_power = 33
    bath_fan.start_hour = 6
    bath_fan.count = 3
    bath_fan.hours_in_operation = 3
    XMLHelper.write_file(hpxml.to_doc, @tmp_hpxml_path)
    _default_hpxml, default_hpxml_bldg = _test_measure()
    _test_default_kitchen_fan_values(default_hpxml_bldg, 2, 300, 2, 20, 12)
    _test_default_bath_fan_values(default_hpxml_bldg, 3, 80, 3, 33, 6)

    # Test defaults
    kitchen_fan.rated_flow_rate = nil
    kitchen_fan.fan_power = nil
    kitchen_fan.start_hour = nil
    kitchen_fan.count = nil
    kitchen_fan.hours_in_operation = nil
    bath_fan.rated_flow_rate = nil
    bath_fan.fan_power = nil
    bath_fan.start_hour = nil
    bath_fan.count = nil
    bath_fan.hours_in_operation = nil
    XMLHelper.write_file(hpxml.to_doc, @tmp_hpxml_path)
    _default_hpxml, default_hpxml_bldg = _test_measure()
    _test_default_kitchen_fan_values(default_hpxml_bldg, 1, 100, 1, 30, 18)
    _test_default_bath_fan_values(default_hpxml_bldg, 2, 50, 1, 15, 7)
  end

  def test_whole_house_fan
    # Test inputs not overridden by defaults
    hpxml, hpxml_bldg = _create_hpxml('base-mechvent-whole-house-fan.xml')
    whf = hpxml_bldg.ventilation_fans.find { |f| f.used_for_seasonal_cooling_load_reduction }
    whf.rated_flow_rate = 3000
    whf.fan_power = 321
    XMLHelper.write_file(hpxml.to_doc, @tmp_hpxml_path)
    _default_hpxml, default_hpxml_bldg = _test_measure()
    _test_default_whole_house_fan_values(default_hpxml_bldg, 3000, 321)

    # Test defaults
    whf.rated_flow_rate = nil
    whf.fan_power = nil
    XMLHelper.write_file(hpxml.to_doc, @tmp_hpxml_path)
    _default_hpxml, default_hpxml_bldg = _test_measure()
    _test_default_whole_house_fan_values(default_hpxml_bldg, 5400, 540)
  end

  def test_storage_water_heaters
    # Test inputs not overridden by defaults
    hpxml, hpxml_bldg = _create_hpxml('base-bldgtype-sfa-unit.xml')
    hpxml_bldg.water_heating_systems.each do |wh|
      wh.is_shared_system = true
      wh.number_of_bedrooms_served = 6
      wh.heating_capacity = 15000.0
      wh.tank_volume = 44.0
      wh.recovery_efficiency = 0.95
      wh.location = HPXML::LocationConditionedSpace
      wh.temperature = 111
      wh.energy_factor = 0.90
      wh.tank_model_type = HPXML::WaterHeaterTankModelTypeStratified
    end
    XMLHelper.write_file(hpxml.to_doc, @tmp_hpxml_path)
    _default_hpxml, default_hpxml_bldg = _test_measure()
    _test_default_storage_water_heater_values(default_hpxml_bldg,
                                              [true, 15000.0, 44.0, 0.95, HPXML::LocationConditionedSpace, 111, 0.90, HPXML::WaterHeaterTankModelTypeStratified])

    # Test defaults w/ 3-bedroom house & electric storage water heater
    hpxml_bldg.water_heating_systems.each do |wh|
      wh.is_shared_system = nil
      wh.heating_capacity = nil
      wh.tank_volume = nil
      wh.recovery_efficiency = nil
      wh.location = nil
      wh.temperature = nil
      wh.tank_model_type = nil
    end
    XMLHelper.write_file(hpxml.to_doc, @tmp_hpxml_path)
    _default_hpxml, default_hpxml_bldg = _test_measure()
    _test_default_storage_water_heater_values(default_hpxml_bldg,
                                              [false, 18766.7, 50.0, 0.98, HPXML::LocationBasementConditioned, 125, 0.9, HPXML::WaterHeaterTankModelTypeMixed])

    # Test defaults w/ 5-bedroom house & electric storage water heater
    hpxml, hpxml_bldg = _create_hpxml('base-enclosure-beds-5.xml')
    hpxml_bldg.water_heating_systems.each do |wh|
      wh.is_shared_system = nil
      wh.heating_capacity = nil
      wh.tank_volume = nil
      wh.recovery_efficiency = nil
      wh.location = nil
      wh.temperature = nil
      wh.tank_model_type = nil
    end
    XMLHelper.write_file(hpxml.to_doc, @tmp_hpxml_path)
    _default_hpxml, default_hpxml_bldg = _test_measure()
    _test_default_storage_water_heater_values(default_hpxml_bldg,
                                              [false, 18766.7, 66.0, 0.98, HPXML::LocationBasementConditioned, 125, 0.95, HPXML::WaterHeaterTankModelTypeMixed])

    # Test defaults w/ 3-bedroom house & 2 storage water heaters (1 electric and 1 natural gas)
    hpxml, hpxml_bldg = _create_hpxml('base-dhw-multiple.xml')
    hpxml_bldg.water_heating_systems.each do |wh|
      wh.is_shared_system = nil
      next unless wh.water_heater_type == HPXML::WaterHeaterTypeStorage

      wh.heating_capacity = nil
      wh.tank_volume = nil
      wh.recovery_efficiency = nil
      wh.location = nil
      wh.temperature = nil
      wh.tank_model_type = nil
    end
    XMLHelper.write_file(hpxml.to_doc, @tmp_hpxml_path)
    _default_hpxml, default_hpxml_bldg = _test_measure()
    _test_default_storage_water_heater_values(default_hpxml_bldg,
                                              [false, 15354.6, 50.0, 0.98, HPXML::LocationBasementConditioned, 125, 0.95, HPXML::WaterHeaterTankModelTypeMixed],
                                              [false, 36000.0, 40.0, 0.757, HPXML::LocationBasementConditioned, 125, 0.59, HPXML::WaterHeaterTankModelTypeMixed])

    # Test inputs not overridden by defaults w/ UEF
    hpxml, hpxml_bldg = _create_hpxml('base-dhw-tank-gas-uef.xml')
    hpxml_bldg.water_heating_systems.each do |wh|
      wh.first_hour_rating = nil
      wh.usage_bin = HPXML::WaterHeaterUsageBinVerySmall
      wh.tank_model_type = HPXML::WaterHeaterTankModelTypeStratified
    end
    XMLHelper.write_file(hpxml.to_doc, @tmp_hpxml_path)
    _default_hpxml, default_hpxml_bldg = _test_measure()
    assert_nil(default_hpxml_bldg.water_heating_systems[0].first_hour_rating)
    assert_equal(HPXML::WaterHeaterUsageBinVerySmall, default_hpxml_bldg.water_heating_systems[0].usage_bin)
    assert_equal(HPXML::WaterHeaterTankModelTypeStratified, default_hpxml_bldg.water_heating_systems[0].tank_model_type)

    # Test defaults w/ UEF & FHR
    hpxml_bldg.water_heating_systems.each do |wh|
      wh.first_hour_rating = 40
      wh.usage_bin = nil
      wh.tank_model_type = nil
    end
    XMLHelper.write_file(hpxml.to_doc, @tmp_hpxml_path)
    _default_hpxml, default_hpxml_bldg = _test_measure()
    assert_equal(40, default_hpxml_bldg.water_heating_systems[0].first_hour_rating)
    assert_equal(HPXML::WaterHeaterUsageBinLow, default_hpxml_bldg.water_heating_systems[0].usage_bin)
    assert_equal(HPXML::WaterHeaterTankModelTypeMixed, default_hpxml_bldg.water_heating_systems[0].tank_model_type)

    # Test defaults w/ UEF & no FHR
    hpxml_bldg.water_heating_systems.each do |wh|
      wh.first_hour_rating = nil
      wh.usage_bin = nil
      wh.tank_model_type = nil
    end
    XMLHelper.write_file(hpxml.to_doc, @tmp_hpxml_path)
    _default_hpxml, default_hpxml_bldg = _test_measure()
    assert_nil(default_hpxml_bldg.water_heating_systems[0].first_hour_rating)
    assert_equal(HPXML::WaterHeaterUsageBinMedium, default_hpxml_bldg.water_heating_systems[0].usage_bin)
    assert_equal(HPXML::WaterHeaterTankModelTypeMixed, default_hpxml_bldg.water_heating_systems[0].tank_model_type)
  end

  def test_tankless_water_heaters
    # Test inputs not overridden by defaults
    hpxml, hpxml_bldg = _create_hpxml('base-dhw-tankless-gas.xml')
    hpxml_bldg.water_heating_systems[0].performance_adjustment = 0.88
    XMLHelper.write_file(hpxml.to_doc, @tmp_hpxml_path)
    _default_hpxml, default_hpxml_bldg = _test_measure()
    _test_default_tankless_water_heater_values(default_hpxml_bldg, [0.88])

    # Test defaults w/ EF
    hpxml_bldg.water_heating_systems[0].performance_adjustment = nil
    XMLHelper.write_file(hpxml.to_doc, @tmp_hpxml_path)
    _default_hpxml, default_hpxml_bldg = _test_measure()
    _test_default_tankless_water_heater_values(default_hpxml_bldg, [0.92])

    # Test defaults w/ UEF
    hpxml_bldg.water_heating_systems[0].energy_factor = nil
    hpxml_bldg.water_heating_systems[0].uniform_energy_factor = 0.93
    hpxml_bldg.water_heating_systems[0].first_hour_rating = 5.7
    XMLHelper.write_file(hpxml.to_doc, @tmp_hpxml_path)
    _default_hpxml, default_hpxml_bldg = _test_measure()
    _test_default_tankless_water_heater_values(default_hpxml_bldg, [0.94])
  end

  def test_heat_pump_water_heaters
    # Test inputs not overridden by defaults
    hpxml, hpxml_bldg = _create_hpxml('base-dhw-tank-heat-pump.xml')
    hpxml_bldg.water_heating_systems[0].tank_volume = 44.0
    hpxml_bldg.water_heating_systems[0].operating_mode = HPXML::WaterHeaterOperatingModeHeatPumpOnly
    hpxml_bldg.water_heating_systems[0].heating_capacity = 4000.0
    hpxml_bldg.water_heating_systems[0].backup_heating_capacity = 5000.0
    XMLHelper.write_file(hpxml.to_doc, @tmp_hpxml_path)
    _default_hpxml, default_hpxml_bldg = _test_measure()
    _test_default_heat_pump_water_heater_values(default_hpxml_bldg, [44.0, HPXML::WaterHeaterOperatingModeHeatPumpOnly, 4000.0, 5000.0])

    # Test defaults
    hpxml_bldg.water_heating_systems[0].tank_volume = nil
    hpxml_bldg.water_heating_systems[0].operating_mode = nil
    hpxml_bldg.water_heating_systems[0].heating_capacity = nil
    hpxml_bldg.water_heating_systems[0].backup_heating_capacity = nil
    XMLHelper.write_file(hpxml.to_doc, @tmp_hpxml_path)
    _default_hpxml, default_hpxml_bldg = _test_measure()
    _test_default_heat_pump_water_heater_values(default_hpxml_bldg, [50.0, HPXML::WaterHeaterOperatingModeHybridAuto, 4811.0, 15355.0])
  end

  def test_indirect_water_heaters
    # Test inputs not overridden by defaults
    hpxml, hpxml_bldg = _create_hpxml('base-dhw-indirect.xml')
    hpxml_bldg.water_heating_systems[0].tank_volume = 44.0
    hpxml_bldg.water_heating_systems[0].standby_loss_value = 0.99
    hpxml_bldg.water_heating_systems[0].standby_loss_units = HPXML::UnitsDegFPerHour
    XMLHelper.write_file(hpxml.to_doc, @tmp_hpxml_path)
    _default_hpxml, default_hpxml_bldg = _test_measure()
    _test_default_indirect_water_heater_values(default_hpxml_bldg, [44.0, HPXML::UnitsDegFPerHour, 0.99])

    # Test defaults
    hpxml_bldg.water_heating_systems[0].tank_volume = nil
    hpxml_bldg.water_heating_systems[0].standby_loss_value = nil
    hpxml_bldg.water_heating_systems[0].standby_loss_units = nil
    XMLHelper.write_file(hpxml.to_doc, @tmp_hpxml_path)
    _default_hpxml, default_hpxml_bldg = _test_measure()
    _test_default_indirect_water_heater_values(default_hpxml_bldg, [40.0, HPXML::UnitsDegFPerHour, 0.975])
  end

  def test_hot_water_distribution
    # Test inputs not overridden by defaults -- standard
    hpxml, hpxml_bldg = _create_hpxml('base.xml')
    hpxml_bldg.hot_water_distributions[0].pipe_r_value = 2.5
    XMLHelper.write_file(hpxml.to_doc, @tmp_hpxml_path)
    _default_hpxml, default_hpxml_bldg = _test_measure()
    _test_default_standard_distribution_values(default_hpxml_bldg.hot_water_distributions[0], 50.0, 2.5)

    # Test inputs not overridden by defaults -- recirculation
    hpxml, hpxml_bldg = _create_hpxml('base-dhw-recirc-demand.xml')
    hpxml_bldg.hot_water_distributions[0].recirculation_pump_power = 65.0
    hpxml_bldg.hot_water_distributions[0].pipe_r_value = 2.5
    hpxml_bldg.hot_water_distributions[0].recirculation_pump_weekday_fractions = ConstantDaySchedule
    hpxml_bldg.hot_water_distributions[0].recirculation_pump_weekend_fractions = ConstantDaySchedule
    hpxml_bldg.hot_water_distributions[0].recirculation_pump_monthly_multipliers = ConstantMonthSchedule
    XMLHelper.write_file(hpxml.to_doc, @tmp_hpxml_path)
    _default_hpxml, default_hpxml_bldg = _test_measure()
    _test_default_recirc_distribution_values(default_hpxml_bldg.hot_water_distributions[0], 50.0, 50.0, 65.0, 2.5, ConstantDaySchedule, ConstantDaySchedule, ConstantMonthSchedule)

    # Test inputs not overridden by defaults -- shared recirculation
    hpxml, hpxml_bldg = _create_hpxml('base-bldgtype-mf-unit-shared-water-heater-recirc.xml')
    hpxml_bldg.hot_water_distributions[0].shared_recirculation_pump_power = 333.0
    hpxml_bldg.hot_water_distributions[0].recirculation_pump_weekday_fractions = ConstantDaySchedule
    hpxml_bldg.hot_water_distributions[0].recirculation_pump_weekend_fractions = ConstantDaySchedule
    hpxml_bldg.hot_water_distributions[0].recirculation_pump_monthly_multipliers = ConstantMonthSchedule
    XMLHelper.write_file(hpxml.to_doc, @tmp_hpxml_path)
    _default_hpxml, default_hpxml_bldg = _test_measure()
    _test_default_shared_recirc_distribution_values(default_hpxml_bldg.hot_water_distributions[0], 333.0, ConstantDaySchedule, ConstantDaySchedule, ConstantMonthSchedule)

    # Test defaults w/ conditioned basement
    hpxml, hpxml_bldg = _create_hpxml('base.xml')
    hpxml_bldg.hot_water_distributions[0].standard_piping_length = nil
    hpxml_bldg.hot_water_distributions[0].pipe_r_value = nil
    XMLHelper.write_file(hpxml.to_doc, @tmp_hpxml_path)
    _default_hpxml, default_hpxml_bldg = _test_measure()
    _test_default_standard_distribution_values(default_hpxml_bldg.hot_water_distributions[0], 93.48, 0.0)

    # Test defaults w/ unconditioned basement
    hpxml, hpxml_bldg = _create_hpxml('base-foundation-unconditioned-basement.xml')
    hpxml_bldg.hot_water_distributions[0].standard_piping_length = nil
    hpxml_bldg.hot_water_distributions[0].pipe_r_value = nil
    XMLHelper.write_file(hpxml.to_doc, @tmp_hpxml_path)
    _default_hpxml, default_hpxml_bldg = _test_measure()
    _test_default_standard_distribution_values(default_hpxml_bldg.hot_water_distributions[0], 88.48, 0.0)

    # Test defaults w/ 2-story building
    hpxml, hpxml_bldg = _create_hpxml('base-enclosure-2stories.xml')
    hpxml_bldg.hot_water_distributions[0].standard_piping_length = nil
    hpxml_bldg.hot_water_distributions[0].pipe_r_value = nil
    XMLHelper.write_file(hpxml.to_doc, @tmp_hpxml_path)
    _default_hpxml, default_hpxml_bldg = _test_measure()
    _test_default_standard_distribution_values(default_hpxml_bldg.hot_water_distributions[0], 103.48, 0.0)

    # Test defaults w/ recirculation & conditioned basement
    hpxml, hpxml_bldg = _create_hpxml('base-dhw-recirc-demand.xml')
    hpxml_bldg.hot_water_distributions[0].recirculation_piping_loop_length = nil
    hpxml_bldg.hot_water_distributions[0].recirculation_branch_piping_length = nil
    hpxml_bldg.hot_water_distributions[0].recirculation_pump_power = nil
    hpxml_bldg.hot_water_distributions[0].pipe_r_value = nil
    hpxml_bldg.hot_water_distributions[0].recirculation_pump_weekday_fractions = nil
    hpxml_bldg.hot_water_distributions[0].recirculation_pump_weekend_fractions = nil
    hpxml_bldg.hot_water_distributions[0].recirculation_pump_monthly_multipliers = nil
    XMLHelper.write_file(hpxml.to_doc, @tmp_hpxml_path)
    _default_hpxml, default_hpxml_bldg = _test_measure()
    _test_default_recirc_distribution_values(default_hpxml_bldg.hot_water_distributions[0], 166.96, 10.0, 50.0, 0.0, @default_schedules_csv_data["#{SchedulesFile::Columns[:HotWaterRecirculationPump].name}_demand_control"]['RecirculationPumpWeekdayScheduleFractions'], @default_schedules_csv_data["#{SchedulesFile::Columns[:HotWaterRecirculationPump].name}_demand_control"]['RecirculationPumpWeekendScheduleFractions'], @default_schedules_csv_data[SchedulesFile::Columns[:HotWaterRecirculationPump].name]['RecirculationPumpMonthlyScheduleMultipliers'])

    # Test defaults w/ recirculation & unconditioned basement
    hpxml, hpxml_bldg = _create_hpxml('base-foundation-unconditioned-basement.xml')
    hpxml_bldg.hot_water_distributions.clear
    hpxml_bldg.hot_water_distributions.add(id: 'HotWaterDistribution',
                                           system_type: HPXML::DHWDistTypeRecirc,
                                           recirculation_control_type: HPXML::DHWRecircControlTypeSensor)
    XMLHelper.write_file(hpxml.to_doc, @tmp_hpxml_path)
    _default_hpxml, default_hpxml_bldg = _test_measure()
    _test_default_recirc_distribution_values(default_hpxml_bldg.hot_water_distributions[0], 156.96, 10.0, 50.0, 0.0, @default_schedules_csv_data["#{SchedulesFile::Columns[:HotWaterRecirculationPump].name}_demand_control"]['RecirculationPumpWeekdayScheduleFractions'], @default_schedules_csv_data["#{SchedulesFile::Columns[:HotWaterRecirculationPump].name}_demand_control"]['RecirculationPumpWeekendScheduleFractions'], @default_schedules_csv_data[SchedulesFile::Columns[:HotWaterRecirculationPump].name]['RecirculationPumpMonthlyScheduleMultipliers'])

    # Test defaults w/ recirculation & 2-story building
    hpxml, hpxml_bldg = _create_hpxml('base-enclosure-2stories.xml')
    hpxml_bldg.hot_water_distributions.clear
    hpxml_bldg.hot_water_distributions.add(id: 'HotWaterDistribution',
                                           system_type: HPXML::DHWDistTypeRecirc,
                                           recirculation_control_type: HPXML::DHWRecircControlTypeSensor)
    XMLHelper.write_file(hpxml.to_doc, @tmp_hpxml_path)
    _default_hpxml, default_hpxml_bldg = _test_measure()
    _test_default_recirc_distribution_values(default_hpxml_bldg.hot_water_distributions[0], 186.96, 10.0, 50.0, 0.0, @default_schedules_csv_data["#{SchedulesFile::Columns[:HotWaterRecirculationPump].name}_demand_control"]['RecirculationPumpWeekdayScheduleFractions'], @default_schedules_csv_data["#{SchedulesFile::Columns[:HotWaterRecirculationPump].name}_demand_control"]['RecirculationPumpWeekendScheduleFractions'], @default_schedules_csv_data[SchedulesFile::Columns[:HotWaterRecirculationPump].name]['RecirculationPumpMonthlyScheduleMultipliers'])

    # Test defaults w/ shared recirculation
    hpxml, hpxml_bldg = _create_hpxml('base-bldgtype-mf-unit-shared-water-heater-recirc.xml')
    hpxml_bldg.hot_water_distributions[0].shared_recirculation_pump_power = nil
    hpxml_bldg.hot_water_distributions[0].recirculation_pump_weekday_fractions = nil
    hpxml_bldg.hot_water_distributions[0].recirculation_pump_weekend_fractions = nil
    hpxml_bldg.hot_water_distributions[0].recirculation_pump_monthly_multipliers = nil
    XMLHelper.write_file(hpxml.to_doc, @tmp_hpxml_path)
    _default_hpxml, default_hpxml_bldg = _test_measure()
    _test_default_shared_recirc_distribution_values(default_hpxml_bldg.hot_water_distributions[0], 220.0, @default_schedules_csv_data["#{SchedulesFile::Columns[:HotWaterRecirculationPump].name}_no_control"]['RecirculationPumpWeekdayScheduleFractions'], @default_schedules_csv_data["#{SchedulesFile::Columns[:HotWaterRecirculationPump].name}_no_control"]['RecirculationPumpWeekendScheduleFractions'], @default_schedules_csv_data[SchedulesFile::Columns[:HotWaterRecirculationPump].name]['RecirculationPumpMonthlyScheduleMultipliers'])
  end

  def test_water_fixtures
    # Test inputs not overridden by defaults
    hpxml, hpxml_bldg = _create_hpxml('base.xml')
    hpxml_bldg.water_heating.water_fixtures_usage_multiplier = 2.0
    hpxml_bldg.water_heating.water_fixtures_weekday_fractions = ConstantDaySchedule
    hpxml_bldg.water_heating.water_fixtures_weekend_fractions = ConstantDaySchedule
    hpxml_bldg.water_heating.water_fixtures_monthly_multipliers = ConstantMonthSchedule
    hpxml_bldg.water_fixtures[0].low_flow = false
    hpxml_bldg.water_fixtures[0].count = 9
    hpxml_bldg.water_fixtures[1].low_flow = nil
    hpxml_bldg.water_fixtures[1].flow_rate = 99
    hpxml_bldg.water_fixtures[1].count = 8
    XMLHelper.write_file(hpxml.to_doc, @tmp_hpxml_path)
    _default_hpxml, default_hpxml_bldg = _test_measure()
    _test_default_water_fixture_values(default_hpxml_bldg, 2.0, ConstantDaySchedule, ConstantDaySchedule, ConstantMonthSchedule, false, false)

    # Test defaults
    hpxml_bldg.water_heating.water_fixtures_usage_multiplier = nil
    hpxml_bldg.water_heating.water_fixtures_weekday_fractions = nil
    hpxml_bldg.water_heating.water_fixtures_weekend_fractions = nil
    hpxml_bldg.water_heating.water_fixtures_monthly_multipliers = nil
    hpxml_bldg.water_fixtures[0].low_flow = true
    hpxml_bldg.water_fixtures[1].flow_rate = 2
    XMLHelper.write_file(hpxml.to_doc, @tmp_hpxml_path)
    _default_hpxml, default_hpxml_bldg = _test_measure()
    _test_default_water_fixture_values(default_hpxml_bldg, 1.0, @default_schedules_csv_data[SchedulesFile::Columns[:HotWaterFixtures].name]['WaterFixturesWeekdayScheduleFractions'], @default_schedules_csv_data[SchedulesFile::Columns[:HotWaterFixtures].name]['WaterFixturesWeekendScheduleFractions'], @default_schedules_csv_data[SchedulesFile::Columns[:HotWaterFixtures].name]['WaterFixturesMonthlyScheduleMultipliers'], true, true)
  end

  def test_solar_thermal_systems
    # Test inputs not overridden by defaults
    hpxml, hpxml_bldg = _create_hpxml('base-dhw-solar-direct-flat-plate.xml')
    hpxml_bldg.solar_thermal_systems[0].storage_volume = 55.0
    hpxml_bldg.solar_thermal_systems[0].collector_azimuth = 123
    XMLHelper.write_file(hpxml.to_doc, @tmp_hpxml_path)
    _default_hpxml, default_hpxml_bldg = _test_measure()
    _test_default_solar_thermal_values(default_hpxml_bldg.solar_thermal_systems[0], 55.0, 123)

    # Test defaults w/ collector area of 40 sqft
    hpxml_bldg.solar_thermal_systems[0].storage_volume = nil
    hpxml_bldg.solar_thermal_systems[0].collector_orientation = HPXML::OrientationNorth
    hpxml_bldg.solar_thermal_systems[0].collector_azimuth = nil
    XMLHelper.write_file(hpxml.to_doc, @tmp_hpxml_path)
    _default_hpxml, default_hpxml_bldg = _test_measure()
    _test_default_solar_thermal_values(default_hpxml_bldg.solar_thermal_systems[0], 60.0, 0)

    # Test defaults w/ collector area of 100 sqft
    hpxml_bldg.solar_thermal_systems[0].collector_area = 100.0
    hpxml_bldg.solar_thermal_systems[0].storage_volume = nil
    XMLHelper.write_file(hpxml.to_doc, @tmp_hpxml_path)
    _default_hpxml, default_hpxml_bldg = _test_measure()
    _test_default_solar_thermal_values(default_hpxml_bldg.solar_thermal_systems[0], 150.0, 0)
  end

  def test_pv_systems
    # Test inputs not overridden by defaults
    hpxml, hpxml_bldg = _create_hpxml('base-bldgtype-sfa-unit.xml')
    hpxml_bldg.pv_systems.add(id: 'PVSystem',
                              is_shared_system: true,
                              number_of_bedrooms_served: 20,
                              system_losses_fraction: 0.20,
                              location: HPXML::LocationGround,
                              tracking: HPXML::PVTrackingType1Axis,
                              module_type: HPXML::PVModuleTypePremium,
                              array_azimuth: 123,
                              array_tilt: 0,
                              max_power_output: 1000,
                              inverter_idref: 'Inverter')
    hpxml_bldg.inverters.add(id: 'Inverter',
                             inverter_efficiency: 0.90)
    pv = hpxml_bldg.pv_systems[0]
    inv = hpxml_bldg.inverters[0]
    XMLHelper.write_file(hpxml.to_doc, @tmp_hpxml_path)
    _default_hpxml, default_hpxml_bldg = _test_measure()
    _test_default_pv_system_values(default_hpxml_bldg, 0.90, 0.20, true, HPXML::LocationGround, HPXML::PVTrackingType1Axis, HPXML::PVModuleTypePremium, 123)

    # Test defaults w/o year modules manufactured
    pv.is_shared_system = nil
    pv.system_losses_fraction = nil
    pv.location = nil
    pv.tracking = nil
    pv.module_type = nil
    pv.array_orientation = HPXML::OrientationSoutheast
    pv.array_azimuth = nil
    inv.inverter_efficiency = nil
    XMLHelper.write_file(hpxml.to_doc, @tmp_hpxml_path)
    _default_hpxml, default_hpxml_bldg = _test_measure()
    _test_default_pv_system_values(default_hpxml_bldg, 0.96, 0.14, false, HPXML::LocationRoof, HPXML::PVTrackingTypeFixed, HPXML::PVModuleTypeStandard, 135)

    # Test defaults w/ year modules manufactured
    pv.year_modules_manufactured = 2010
    XMLHelper.write_file(hpxml.to_doc, @tmp_hpxml_path)
    _default_hpxml, default_hpxml_bldg = _test_measure()
    _test_default_pv_system_values(default_hpxml_bldg, 0.96, 0.198, false, HPXML::LocationRoof, HPXML::PVTrackingTypeFixed, HPXML::PVModuleTypeStandard, 135)
  end

  def test_batteries
    # Test inputs not overridden by defaults
    hpxml, hpxml_bldg = _create_hpxml('base-pv-battery.xml')
    hpxml_bldg.batteries[0].nominal_capacity_kwh = 45.0
    hpxml_bldg.batteries[0].nominal_capacity_ah = nil
    hpxml_bldg.batteries[0].usable_capacity_kwh = 34.0
    hpxml_bldg.batteries[0].usable_capacity_ah = nil
    hpxml_bldg.batteries[0].rated_power_output = 1234.0
    hpxml_bldg.batteries[0].location = HPXML::LocationBasementConditioned
    # hpxml_bldg.batteries[0].lifetime_model = HPXML::BatteryLifetimeModelKandlerSmith
    hpxml_bldg.batteries[0].round_trip_efficiency = 0.9
    XMLHelper.write_file(hpxml.to_doc, @tmp_hpxml_path)
    _default_hpxml, default_hpxml_bldg = _test_measure()
    _test_default_battery_values(default_hpxml_bldg.batteries[0], 45.0, nil, 34.0, nil, 1234.0, HPXML::LocationBasementConditioned, nil, 0.9)

    # Test w/ Ah instead of kWh
    hpxml_bldg.batteries[0].nominal_capacity_kwh = nil
    hpxml_bldg.batteries[0].nominal_capacity_ah = 987.0
    hpxml_bldg.batteries[0].usable_capacity_kwh = nil
    hpxml_bldg.batteries[0].usable_capacity_ah = 876.0
    XMLHelper.write_file(hpxml.to_doc, @tmp_hpxml_path)
    _default_hpxml, default_hpxml_bldg = _test_measure()
    _test_default_battery_values(default_hpxml_bldg.batteries[0], nil, 987.0, nil, 876.0, 1234.0, HPXML::LocationBasementConditioned, nil, 0.9)

    # Test defaults
    hpxml_bldg.batteries[0].nominal_capacity_kwh = nil
    hpxml_bldg.batteries[0].nominal_capacity_ah = nil
    hpxml_bldg.batteries[0].usable_capacity_kwh = nil
    hpxml_bldg.batteries[0].usable_capacity_ah = nil
    hpxml_bldg.batteries[0].rated_power_output = nil
    hpxml_bldg.batteries[0].location = nil
    hpxml_bldg.batteries[0].lifetime_model = nil
    hpxml_bldg.batteries[0].round_trip_efficiency = nil
    XMLHelper.write_file(hpxml.to_doc, @tmp_hpxml_path)
    _default_hpxml, default_hpxml_bldg = _test_measure()
    _test_default_battery_values(default_hpxml_bldg.batteries[0], 10.0, nil, 9.0, nil, 5000.0, HPXML::LocationOutside, nil, 0.925)

    # Test defaults w/ nominal kWh
    hpxml_bldg.batteries[0].nominal_capacity_kwh = 14.0
    hpxml_bldg.batteries[0].nominal_capacity_ah = nil
    hpxml_bldg.batteries[0].usable_capacity_kwh = nil
    hpxml_bldg.batteries[0].usable_capacity_ah = nil
    hpxml_bldg.batteries[0].rated_power_output = nil
    XMLHelper.write_file(hpxml.to_doc, @tmp_hpxml_path)
    _default_hpxml, default_hpxml_bldg = _test_measure()
    _test_default_battery_values(default_hpxml_bldg.batteries[0], 14.0, nil, 12.6, nil, 7000.0, HPXML::LocationOutside, nil, 0.925)

    # Test defaults w/ usable kWh
    hpxml_bldg.batteries[0].nominal_capacity_kwh = nil
    hpxml_bldg.batteries[0].nominal_capacity_ah = nil
    hpxml_bldg.batteries[0].usable_capacity_kwh = 12.0
    hpxml_bldg.batteries[0].usable_capacity_ah = nil
    hpxml_bldg.batteries[0].rated_power_output = nil
    XMLHelper.write_file(hpxml.to_doc, @tmp_hpxml_path)
    _default_hpxml, default_hpxml_bldg = _test_measure()
    _test_default_battery_values(default_hpxml_bldg.batteries[0], 13.33, nil, 12.0, nil, 6665.0, HPXML::LocationOutside, nil, 0.925)

    # Test defaults w/ nominal Ah
    hpxml_bldg.batteries[0].nominal_capacity_kwh = nil
    hpxml_bldg.batteries[0].nominal_capacity_ah = 280.0
    hpxml_bldg.batteries[0].usable_capacity_kwh = nil
    hpxml_bldg.batteries[0].usable_capacity_ah = nil
    hpxml_bldg.batteries[0].rated_power_output = nil
    XMLHelper.write_file(hpxml.to_doc, @tmp_hpxml_path)
    _default_hpxml, default_hpxml_bldg = _test_measure()
    _test_default_battery_values(default_hpxml_bldg.batteries[0], nil, 280.0, nil, 252.0, 7000.0, HPXML::LocationOutside, nil, 0.925)

    # Test defaults w/ usable Ah
    hpxml_bldg.batteries[0].nominal_capacity_kwh = nil
    hpxml_bldg.batteries[0].nominal_capacity_ah = nil
    hpxml_bldg.batteries[0].usable_capacity_kwh = nil
    hpxml_bldg.batteries[0].usable_capacity_ah = 240.0
    hpxml_bldg.batteries[0].rated_power_output = nil
    XMLHelper.write_file(hpxml.to_doc, @tmp_hpxml_path)
    _default_hpxml, default_hpxml_bldg = _test_measure()
    _test_default_battery_values(default_hpxml_bldg.batteries[0], nil, 266.67, nil, 240.0, 6667.0, HPXML::LocationOutside, nil, 0.925)

    # Test defaults w/ rated power output
    hpxml_bldg.batteries[0].nominal_capacity_kwh = nil
    hpxml_bldg.batteries[0].nominal_capacity_ah = nil
    hpxml_bldg.batteries[0].usable_capacity_kwh = nil
    hpxml_bldg.batteries[0].usable_capacity_ah = nil
    hpxml_bldg.batteries[0].rated_power_output = 10000.0
    XMLHelper.write_file(hpxml.to_doc, @tmp_hpxml_path)
    _default_hpxml, default_hpxml_bldg = _test_measure()
    _test_default_battery_values(default_hpxml_bldg.batteries[0], 20.0, nil, 18.0, nil, 10000.0, HPXML::LocationOutside, nil, 0.925)

    # Test defaults w/ garage
    hpxml, hpxml_bldg = _create_hpxml('base-pv-battery-garage.xml')
    hpxml_bldg.batteries[0].nominal_capacity_kwh = nil
    hpxml_bldg.batteries[0].nominal_capacity_ah = nil
    hpxml_bldg.batteries[0].usable_capacity_kwh = nil
    hpxml_bldg.batteries[0].usable_capacity_ah = nil
    hpxml_bldg.batteries[0].rated_power_output = nil
    hpxml_bldg.batteries[0].location = nil
    hpxml_bldg.batteries[0].lifetime_model = nil
    hpxml_bldg.batteries[0].round_trip_efficiency = nil
    XMLHelper.write_file(hpxml.to_doc, @tmp_hpxml_path)
    _default_hpxml, default_hpxml_bldg = _test_measure()
    _test_default_battery_values(default_hpxml_bldg.batteries[0], 10.0, nil, 9.0, nil, 5000.0, HPXML::LocationGarage, nil, 0.925)
  end

  def test_generators
    # Test inputs not overridden by defaults
    hpxml, hpxml_bldg = _create_hpxml('base-bldgtype-sfa-unit.xml')
    hpxml_bldg.generators.add(id: 'Generator',
                              is_shared_system: true,
                              number_of_bedrooms_served: 20,
                              fuel_type: HPXML::FuelTypeNaturalGas,
                              annual_consumption_kbtu: 8500,
                              annual_output_kwh: 500)
    generator = hpxml_bldg.generators[0]
    XMLHelper.write_file(hpxml.to_doc, @tmp_hpxml_path)
    _default_hpxml, default_hpxml_bldg = _test_measure()
    _test_default_generator_values(default_hpxml_bldg, true)

    # Test defaults
    generator.is_shared_system = nil
    XMLHelper.write_file(hpxml.to_doc, @tmp_hpxml_path)
    _default_hpxml, default_hpxml_bldg = _test_measure()
    _test_default_generator_values(default_hpxml_bldg, false)
  end

  def test_clothes_washers
    # Test inputs not overridden by defaults
    hpxml, hpxml_bldg = _create_hpxml('base-bldgtype-sfa-unit.xml')
    hpxml_bldg.water_heating_systems[0].is_shared_system = true
    hpxml_bldg.water_heating_systems[0].number_of_bedrooms_served = 18
    hpxml_bldg.clothes_washers[0].location = HPXML::LocationBasementConditioned
    hpxml_bldg.clothes_washers[0].is_shared_appliance = true
    hpxml_bldg.clothes_washers[0].usage_multiplier = 1.5
    hpxml_bldg.clothes_washers[0].water_heating_system_idref = hpxml_bldg.water_heating_systems[0].id
    hpxml_bldg.clothes_washers[0].weekday_fractions = ConstantDaySchedule
    hpxml_bldg.clothes_washers[0].weekend_fractions = ConstantDaySchedule
    hpxml_bldg.clothes_washers[0].monthly_multipliers = ConstantMonthSchedule
    XMLHelper.write_file(hpxml.to_doc, @tmp_hpxml_path)
    _default_hpxml, default_hpxml_bldg = _test_measure()
    _test_default_clothes_washer_values(default_hpxml_bldg.clothes_washers[0], true, HPXML::LocationBasementConditioned, 1.21, 380.0, 0.12, 1.09, 27.0, 3.2, 6.0, 1.5, ConstantDaySchedule, ConstantDaySchedule, ConstantMonthSchedule)

    # Test defaults
    hpxml_bldg.clothes_washers[0].is_shared_appliance = nil
    hpxml_bldg.clothes_washers[0].location = nil
    hpxml_bldg.clothes_washers[0].integrated_modified_energy_factor = nil
    hpxml_bldg.clothes_washers[0].rated_annual_kwh = nil
    hpxml_bldg.clothes_washers[0].label_electric_rate = nil
    hpxml_bldg.clothes_washers[0].label_gas_rate = nil
    hpxml_bldg.clothes_washers[0].label_annual_gas_cost = nil
    hpxml_bldg.clothes_washers[0].capacity = nil
    hpxml_bldg.clothes_washers[0].label_usage = nil
    hpxml_bldg.clothes_washers[0].usage_multiplier = nil
    hpxml_bldg.clothes_washers[0].weekday_fractions = nil
    hpxml_bldg.clothes_washers[0].weekend_fractions = nil
    hpxml_bldg.clothes_washers[0].monthly_multipliers = nil
    XMLHelper.write_file(hpxml.to_doc, @tmp_hpxml_path)
    _default_hpxml, default_hpxml_bldg = _test_measure()
    _test_default_clothes_washer_values(default_hpxml_bldg.clothes_washers[0], false, HPXML::LocationConditionedSpace, 1.0, 400.0, 0.12, 1.09, 27.0, 3.0, 6.0, 1.0, @default_schedules_csv_data[SchedulesFile::Columns[:ClothesWasher].name]['WeekdayScheduleFractions'], @default_schedules_csv_data[SchedulesFile::Columns[:ClothesWasher].name]['WeekendScheduleFractions'], @default_schedules_csv_data[SchedulesFile::Columns[:ClothesWasher].name]['MonthlyScheduleMultipliers'])

    # Test defaults before 301-2019 Addendum A
    hpxml, hpxml_bldg = _create_hpxml('base.xml')
    hpxml.header.eri_calculation_version = '2019'
    hpxml_bldg.clothes_washers[0].is_shared_appliance = nil
    hpxml_bldg.clothes_washers[0].location = nil
    hpxml_bldg.clothes_washers[0].integrated_modified_energy_factor = nil
    hpxml_bldg.clothes_washers[0].rated_annual_kwh = nil
    hpxml_bldg.clothes_washers[0].label_electric_rate = nil
    hpxml_bldg.clothes_washers[0].label_gas_rate = nil
    hpxml_bldg.clothes_washers[0].label_annual_gas_cost = nil
    hpxml_bldg.clothes_washers[0].capacity = nil
    hpxml_bldg.clothes_washers[0].label_usage = nil
    hpxml_bldg.clothes_washers[0].usage_multiplier = nil
    hpxml_bldg.clothes_washers[0].weekday_fractions = nil
    hpxml_bldg.clothes_washers[0].weekend_fractions = nil
    hpxml_bldg.clothes_washers[0].monthly_multipliers = nil
    XMLHelper.write_file(hpxml.to_doc, @tmp_hpxml_path)
    _default_hpxml, default_hpxml_bldg = _test_measure()
    _test_default_clothes_washer_values(default_hpxml_bldg.clothes_washers[0], false, HPXML::LocationConditionedSpace, 0.331, 704.0, 0.08, 0.58, 23.0, 2.874, 999, 1.0, @default_schedules_csv_data[SchedulesFile::Columns[:ClothesWasher].name]['WeekdayScheduleFractions'], @default_schedules_csv_data[SchedulesFile::Columns[:ClothesWasher].name]['WeekendScheduleFractions'], @default_schedules_csv_data[SchedulesFile::Columns[:ClothesWasher].name]['MonthlyScheduleMultipliers'])
  end

  def test_clothes_dryers
    # Test inputs not overridden by defaults
    hpxml, hpxml_bldg = _create_hpxml('base-bldgtype-sfa-unit.xml')
    hpxml_bldg.water_heating_systems[0].is_shared_system = true
    hpxml_bldg.water_heating_systems[0].number_of_bedrooms_served = 18
    hpxml_bldg.clothes_dryers[0].location = HPXML::LocationBasementConditioned
    hpxml_bldg.clothes_dryers[0].is_shared_appliance = true
    hpxml_bldg.clothes_dryers[0].combined_energy_factor = 3.33
    hpxml_bldg.clothes_dryers[0].usage_multiplier = 1.1
    hpxml_bldg.clothes_dryers[0].weekday_fractions = ConstantDaySchedule
    hpxml_bldg.clothes_dryers[0].weekend_fractions = ConstantDaySchedule
    hpxml_bldg.clothes_dryers[0].monthly_multipliers = ConstantMonthSchedule
    XMLHelper.write_file(hpxml.to_doc, @tmp_hpxml_path)
    _default_hpxml, default_hpxml_bldg = _test_measure()
    _test_default_clothes_dryer_values(default_hpxml_bldg.clothes_dryers[0], true, HPXML::LocationBasementConditioned, 3.33, 1.1, ConstantDaySchedule, ConstantDaySchedule, ConstantMonthSchedule)

    # Test defaults w/ electric clothes dryer
    hpxml_bldg.clothes_dryers[0].location = nil
    hpxml_bldg.clothes_dryers[0].is_shared_appliance = nil
    hpxml_bldg.clothes_dryers[0].combined_energy_factor = nil
    hpxml_bldg.clothes_dryers[0].usage_multiplier = nil
    hpxml_bldg.clothes_dryers[0].weekday_fractions = nil
    hpxml_bldg.clothes_dryers[0].weekend_fractions = nil
    hpxml_bldg.clothes_dryers[0].monthly_multipliers = nil
    XMLHelper.write_file(hpxml.to_doc, @tmp_hpxml_path)
    _default_hpxml, default_hpxml_bldg = _test_measure()
    _test_default_clothes_dryer_values(default_hpxml_bldg.clothes_dryers[0], false, HPXML::LocationConditionedSpace, 3.01, 1.0, @default_schedules_csv_data[SchedulesFile::Columns[:ClothesDryer].name]['WeekdayScheduleFractions'], @default_schedules_csv_data[SchedulesFile::Columns[:ClothesDryer].name]['WeekendScheduleFractions'], @default_schedules_csv_data[SchedulesFile::Columns[:ClothesDryer].name]['MonthlyScheduleMultipliers'])

    # Test defaults w/ gas clothes dryer
    hpxml_bldg.clothes_dryers[0].fuel_type = HPXML::FuelTypeNaturalGas
    XMLHelper.write_file(hpxml.to_doc, @tmp_hpxml_path)
    _default_hpxml, default_hpxml_bldg = _test_measure()
    _test_default_clothes_dryer_values(default_hpxml_bldg.clothes_dryers[0], false, HPXML::LocationConditionedSpace, 3.01, 1.0, @default_schedules_csv_data[SchedulesFile::Columns[:ClothesDryer].name]['WeekdayScheduleFractions'], @default_schedules_csv_data[SchedulesFile::Columns[:ClothesDryer].name]['WeekendScheduleFractions'], @default_schedules_csv_data[SchedulesFile::Columns[:ClothesDryer].name]['MonthlyScheduleMultipliers'])

    # Test defaults w/ electric clothes dryer before 301-2019 Addendum A
    hpxml.header.eri_calculation_version = '2019'
    hpxml_bldg.clothes_dryers[0].fuel_type = HPXML::FuelTypeElectricity
    XMLHelper.write_file(hpxml.to_doc, @tmp_hpxml_path)
    _default_hpxml, default_hpxml_bldg = _test_measure()
    _test_default_clothes_dryer_values(default_hpxml_bldg.clothes_dryers[0], false, HPXML::LocationConditionedSpace, 2.62, 1.0, @default_schedules_csv_data[SchedulesFile::Columns[:ClothesDryer].name]['WeekdayScheduleFractions'], @default_schedules_csv_data[SchedulesFile::Columns[:ClothesDryer].name]['WeekendScheduleFractions'], @default_schedules_csv_data[SchedulesFile::Columns[:ClothesDryer].name]['MonthlyScheduleMultipliers'])

    # Test defaults w/ gas clothes dryer before 301-2019 Addendum A
    hpxml_bldg.clothes_dryers[0].fuel_type = HPXML::FuelTypeNaturalGas
    XMLHelper.write_file(hpxml.to_doc, @tmp_hpxml_path)
    _default_hpxml, default_hpxml_bldg = _test_measure()
    _test_default_clothes_dryer_values(default_hpxml_bldg.clothes_dryers[0], false, HPXML::LocationConditionedSpace, 2.32, 1.0, @default_schedules_csv_data[SchedulesFile::Columns[:ClothesDryer].name]['WeekdayScheduleFractions'], @default_schedules_csv_data[SchedulesFile::Columns[:ClothesDryer].name]['WeekendScheduleFractions'], @default_schedules_csv_data[SchedulesFile::Columns[:ClothesDryer].name]['MonthlyScheduleMultipliers'])
  end

  def test_clothes_dryer_exhaust
    # Test inputs not overridden by defaults w/ vented dryer
    hpxml, hpxml_bldg = _create_hpxml('base.xml')
    clothes_dryer = hpxml_bldg.clothes_dryers[0]
    clothes_dryer.is_vented = true
    clothes_dryer.vented_flow_rate = 200
    XMLHelper.write_file(hpxml.to_doc, @tmp_hpxml_path)
    _default_hpxml, default_hpxml_bldg = _test_measure()
    _test_default_clothes_dryer_exhaust_values(default_hpxml_bldg.clothes_dryers[0], true, 200)

    # Test inputs not overridden by defaults w/ unvented dryer
    clothes_dryer.is_vented = false
    clothes_dryer.vented_flow_rate = nil
    XMLHelper.write_file(hpxml.to_doc, @tmp_hpxml_path)
    _default_hpxml, default_hpxml_bldg = _test_measure()
    _test_default_clothes_dryer_exhaust_values(default_hpxml_bldg.clothes_dryers[0], false, nil)

    # Test defaults
    clothes_dryer.is_vented = nil
    clothes_dryer.vented_flow_rate = nil
    XMLHelper.write_file(hpxml.to_doc, @tmp_hpxml_path)
    _default_hpxml, default_hpxml_bldg = _test_measure()
    _test_default_clothes_dryer_exhaust_values(default_hpxml_bldg.clothes_dryers[0], true, 100)
  end

  def test_dishwashers
    # Test inputs not overridden by defaults
    hpxml, hpxml_bldg = _create_hpxml('base-bldgtype-sfa-unit.xml')
    hpxml_bldg.water_heating_systems[0].is_shared_system = true
    hpxml_bldg.water_heating_systems[0].number_of_bedrooms_served = 18
    hpxml_bldg.dishwashers[0].location = HPXML::LocationBasementConditioned
    hpxml_bldg.dishwashers[0].is_shared_appliance = true
    hpxml_bldg.dishwashers[0].usage_multiplier = 1.3
    hpxml_bldg.dishwashers[0].water_heating_system_idref = hpxml_bldg.water_heating_systems[0].id
    hpxml_bldg.dishwashers[0].weekday_fractions = ConstantDaySchedule
    hpxml_bldg.dishwashers[0].weekend_fractions = ConstantDaySchedule
    hpxml_bldg.dishwashers[0].monthly_multipliers = ConstantMonthSchedule
    XMLHelper.write_file(hpxml.to_doc, @tmp_hpxml_path)
    _default_hpxml, default_hpxml_bldg = _test_measure()
    _test_default_dishwasher_values(default_hpxml_bldg.dishwashers[0], true, HPXML::LocationBasementConditioned, 307.0, 0.12, 1.09, 22.32, 4.0, 12, 1.3, ConstantDaySchedule, ConstantDaySchedule, ConstantMonthSchedule)

    # Test defaults
    hpxml_bldg.dishwashers[0].is_shared_appliance = nil
    hpxml_bldg.dishwashers[0].location = nil
    hpxml_bldg.dishwashers[0].rated_annual_kwh = nil
    hpxml_bldg.dishwashers[0].label_electric_rate = nil
    hpxml_bldg.dishwashers[0].label_gas_rate = nil
    hpxml_bldg.dishwashers[0].label_annual_gas_cost = nil
    hpxml_bldg.dishwashers[0].label_usage = nil
    hpxml_bldg.dishwashers[0].place_setting_capacity = nil
    hpxml_bldg.dishwashers[0].usage_multiplier = nil
    hpxml_bldg.dishwashers[0].weekday_fractions = nil
    hpxml_bldg.dishwashers[0].weekend_fractions = nil
    hpxml_bldg.dishwashers[0].monthly_multipliers = nil
    XMLHelper.write_file(hpxml.to_doc, @tmp_hpxml_path)
    _default_hpxml, default_hpxml_bldg = _test_measure()
    _test_default_dishwasher_values(default_hpxml_bldg.dishwashers[0], false, HPXML::LocationConditionedSpace, 467.0, 0.12, 1.09, 33.12, 4.0, 12, 1.0, @default_schedules_csv_data[SchedulesFile::Columns[:Dishwasher].name]['WeekdayScheduleFractions'], @default_schedules_csv_data[SchedulesFile::Columns[:Dishwasher].name]['WeekendScheduleFractions'], @default_schedules_csv_data[SchedulesFile::Columns[:Dishwasher].name]['MonthlyScheduleMultipliers'])

    # Test defaults before 301-2019 Addendum A
    hpxml.header.eri_calculation_version = '2019'
    XMLHelper.write_file(hpxml.to_doc, @tmp_hpxml_path)
    _default_hpxml, default_hpxml_bldg = _test_measure()
    _test_default_dishwasher_values(default_hpxml_bldg.dishwashers[0], false, HPXML::LocationConditionedSpace, 467.0, 999, 999, 999, 999, 12, 1.0, @default_schedules_csv_data[SchedulesFile::Columns[:Dishwasher].name]['WeekdayScheduleFractions'], @default_schedules_csv_data[SchedulesFile::Columns[:Dishwasher].name]['WeekendScheduleFractions'], @default_schedules_csv_data[SchedulesFile::Columns[:Dishwasher].name]['MonthlyScheduleMultipliers'])
  end

  def test_refrigerators
    # Test inputs not overridden by defaults
    hpxml, hpxml_bldg = _create_hpxml('base.xml')
    hpxml_bldg.refrigerators[0].location = HPXML::LocationBasementConditioned
    hpxml_bldg.refrigerators[0].usage_multiplier = 1.2
    hpxml_bldg.refrigerators[0].weekday_fractions = nil
    hpxml_bldg.refrigerators[0].weekend_fractions = nil
    hpxml_bldg.refrigerators[0].monthly_multipliers = nil
    hpxml_bldg.refrigerators[0].constant_coefficients = ConstantDaySchedule
    hpxml_bldg.refrigerators[0].temperature_coefficients = ConstantDaySchedule
    XMLHelper.write_file(hpxml.to_doc, @tmp_hpxml_path)
    _default_hpxml, default_hpxml_bldg = _test_measure()
    _test_default_refrigerator_values(default_hpxml_bldg, HPXML::LocationBasementConditioned, 650.0, 1.2, nil, nil, nil, ConstantDaySchedule, ConstantDaySchedule)

    # Test inputs not overridden by defaults 2
    hpxml, hpxml_bldg = _create_hpxml('base.xml')
    hpxml_bldg.refrigerators[0].location = HPXML::LocationBasementConditioned
    hpxml_bldg.refrigerators[0].usage_multiplier = 1.2
    hpxml_bldg.refrigerators[0].weekday_fractions = ConstantDaySchedule
    hpxml_bldg.refrigerators[0].weekend_fractions = ConstantDaySchedule
    hpxml_bldg.refrigerators[0].monthly_multipliers = ConstantMonthSchedule
    hpxml_bldg.refrigerators[0].constant_coefficients = nil
    hpxml_bldg.refrigerators[0].temperature_coefficients = nil
    XMLHelper.write_file(hpxml.to_doc, @tmp_hpxml_path)
    _default_hpxml, default_hpxml_bldg = _test_measure()
    _test_default_refrigerator_values(default_hpxml_bldg, HPXML::LocationBasementConditioned, 650.0, 1.2, ConstantDaySchedule, ConstantDaySchedule, ConstantMonthSchedule, nil, nil)

    # Test defaults
    hpxml_bldg.refrigerators[0].location = nil
    hpxml_bldg.refrigerators[0].rated_annual_kwh = nil
    hpxml_bldg.refrigerators[0].usage_multiplier = nil
    hpxml_bldg.refrigerators[0].weekday_fractions = nil
    hpxml_bldg.refrigerators[0].weekend_fractions = ConstantDaySchedule
    hpxml_bldg.refrigerators[0].monthly_multipliers = nil
    hpxml_bldg.refrigerators[0].constant_coefficients = nil
    hpxml_bldg.refrigerators[0].temperature_coefficients = nil
    XMLHelper.write_file(hpxml.to_doc, @tmp_hpxml_path)
    _default_hpxml, default_hpxml_bldg = _test_measure()
    _test_default_refrigerator_values(default_hpxml_bldg, HPXML::LocationConditionedSpace, 691.0, 1.0, @default_schedules_csv_data[SchedulesFile::Columns[:Refrigerator].name]['WeekdayScheduleFractions'], ConstantDaySchedule, @default_schedules_csv_data[SchedulesFile::Columns[:Refrigerator].name]['MonthlyScheduleMultipliers'], nil, nil)

    # Test defaults 2
    hpxml_bldg.refrigerators[0].location = nil
    hpxml_bldg.refrigerators[0].rated_annual_kwh = nil
    hpxml_bldg.refrigerators[0].usage_multiplier = nil
    hpxml_bldg.refrigerators[0].weekday_fractions = nil
    hpxml_bldg.refrigerators[0].weekend_fractions = nil
    hpxml_bldg.refrigerators[0].monthly_multipliers = nil
    hpxml_bldg.refrigerators[0].constant_coefficients = nil
    hpxml_bldg.refrigerators[0].temperature_coefficients = nil
    XMLHelper.write_file(hpxml.to_doc, @tmp_hpxml_path)
    _default_hpxml, default_hpxml_bldg = _test_measure()
    _test_default_refrigerator_values(default_hpxml_bldg, HPXML::LocationConditionedSpace, 691.0, 1.0, nil, nil, nil, @default_schedules_csv_data[SchedulesFile::Columns[:Refrigerator].name]['ConstantScheduleCoefficients'], @default_schedules_csv_data[SchedulesFile::Columns[:Refrigerator].name]['TemperatureScheduleCoefficients'])

    # Test defaults w/ refrigerator in 5-bedroom house
    hpxml_bldg.building_construction.number_of_bedrooms = 5
    XMLHelper.write_file(hpxml.to_doc, @tmp_hpxml_path)
    _default_hpxml, default_hpxml_bldg = _test_measure()
    _test_default_refrigerator_values(default_hpxml_bldg, HPXML::LocationConditionedSpace, 727.0, 1.0, nil, nil, nil, @default_schedules_csv_data[SchedulesFile::Columns[:Refrigerator].name]['ConstantScheduleCoefficients'], @default_schedules_csv_data[SchedulesFile::Columns[:Refrigerator].name]['TemperatureScheduleCoefficients'])

    # Test defaults before 301-2019 Addendum A
    hpxml.header.eri_calculation_version = '2019'
    hpxml_bldg.building_construction.number_of_bedrooms = 3
    XMLHelper.write_file(hpxml.to_doc, @tmp_hpxml_path)
    _default_hpxml, default_hpxml_bldg = _test_measure()
    _test_default_refrigerator_values(default_hpxml_bldg, HPXML::LocationConditionedSpace, 691.0, 1.0, nil, nil, nil, @default_schedules_csv_data[SchedulesFile::Columns[:Refrigerator].name]['ConstantScheduleCoefficients'], @default_schedules_csv_data[SchedulesFile::Columns[:Refrigerator].name]['TemperatureScheduleCoefficients'])
  end

  def test_extra_refrigerators
    # Test inputs not overridden by defaults
    hpxml, hpxml_bldg = _create_hpxml('base-misc-loads-large-uncommon.xml')
    hpxml_bldg.refrigerators.each do |refrigerator|
      refrigerator.location = HPXML::LocationConditionedSpace
      refrigerator.rated_annual_kwh = 333.0
      refrigerator.usage_multiplier = 1.5
      refrigerator.weekday_fractions = nil
      refrigerator.weekend_fractions = nil
      refrigerator.monthly_multipliers = nil
      refrigerator.constant_coefficients = ConstantDaySchedule
      refrigerator.temperature_coefficients = ConstantDaySchedule
    end
    XMLHelper.write_file(hpxml.to_doc, @tmp_hpxml_path)
    _default_hpxml, default_hpxml_bldg = _test_measure()
    _test_default_extra_refrigerators_values(default_hpxml_bldg, HPXML::LocationConditionedSpace, 333.0, 1.5, nil, nil, nil, ConstantDaySchedule, ConstantDaySchedule)

    # Test inputs not overridden by defaults 2
    hpxml, hpxml_bldg = _create_hpxml('base-misc-loads-large-uncommon.xml')
    hpxml_bldg.refrigerators.each do |refrigerator|
      refrigerator.location = HPXML::LocationConditionedSpace
      refrigerator.rated_annual_kwh = 333.0
      refrigerator.usage_multiplier = 1.5
      refrigerator.weekday_fractions = ConstantDaySchedule
      refrigerator.weekend_fractions = ConstantDaySchedule
      refrigerator.monthly_multipliers = ConstantMonthSchedule
      refrigerator.constant_coefficients = nil
      refrigerator.temperature_coefficients = nil
    end
    XMLHelper.write_file(hpxml.to_doc, @tmp_hpxml_path)
    _default_hpxml, default_hpxml_bldg = _test_measure()
    _test_default_extra_refrigerators_values(default_hpxml_bldg, HPXML::LocationConditionedSpace, 333.0, 1.5, ConstantDaySchedule, ConstantDaySchedule, ConstantMonthSchedule, nil, nil)

    # Test defaults
    hpxml_bldg.refrigerators.each do |refrigerator|
      refrigerator.location = nil
      refrigerator.rated_annual_kwh = nil
      refrigerator.usage_multiplier = nil
      refrigerator.weekday_fractions = nil
      refrigerator.weekend_fractions = nil
      refrigerator.monthly_multipliers = nil
      refrigerator.constant_coefficients = nil
      refrigerator.temperature_coefficients = nil
    end
    XMLHelper.write_file(hpxml.to_doc, @tmp_hpxml_path)
    _default_hpxml, default_hpxml_bldg = _test_measure()
    _test_default_extra_refrigerators_values(default_hpxml_bldg, HPXML::LocationBasementConditioned, 244.0, 1.0, nil, nil, nil, @default_schedules_csv_data[SchedulesFile::Columns[:ExtraRefrigerator].name]['ConstantScheduleCoefficients'], @default_schedules_csv_data[SchedulesFile::Columns[:ExtraRefrigerator].name]['TemperatureScheduleCoefficients'])
  end

  def test_freezers
    # Test inputs not overridden by defaults
    hpxml, hpxml_bldg = _create_hpxml('base-misc-loads-large-uncommon.xml')
    hpxml_bldg.freezers.each do |freezer|
      freezer.location = HPXML::LocationConditionedSpace
      freezer.rated_annual_kwh = 333.0
      freezer.usage_multiplier = 1.5
      freezer.weekday_fractions = ConstantDaySchedule
      freezer.weekend_fractions = ConstantDaySchedule
      freezer.monthly_multipliers = ConstantMonthSchedule
      freezer.constant_coefficients = nil
      freezer.temperature_coefficients = nil
    end
    XMLHelper.write_file(hpxml.to_doc, @tmp_hpxml_path)
    _default_hpxml, default_hpxml_bldg = _test_measure()
    _test_default_freezers_values(default_hpxml_bldg, HPXML::LocationConditionedSpace, 333.0, 1.5, ConstantDaySchedule, ConstantDaySchedule, ConstantMonthSchedule, nil, nil)

    # Test inputs not overridden by defaults 2
    hpxml, hpxml_bldg = _create_hpxml('base-misc-loads-large-uncommon.xml')
    hpxml_bldg.freezers.each do |freezer|
      freezer.location = HPXML::LocationConditionedSpace
      freezer.rated_annual_kwh = 333.0
      freezer.usage_multiplier = 1.5
      freezer.weekday_fractions = nil
      freezer.weekend_fractions = nil
      freezer.monthly_multipliers = nil
      freezer.constant_coefficients = ConstantDaySchedule
      freezer.temperature_coefficients = ConstantDaySchedule
    end
    XMLHelper.write_file(hpxml.to_doc, @tmp_hpxml_path)
    _default_hpxml, default_hpxml_bldg = _test_measure()
    _test_default_freezers_values(default_hpxml_bldg, HPXML::LocationConditionedSpace, 333.0, 1.5, nil, nil, nil, ConstantDaySchedule, ConstantDaySchedule)

    # Test defaults
    hpxml_bldg.freezers.each do |freezer|
      freezer.location = nil
      freezer.rated_annual_kwh = nil
      freezer.usage_multiplier = nil
      freezer.weekday_fractions = nil
      freezer.weekend_fractions = nil
      freezer.monthly_multipliers = nil
      freezer.constant_coefficients = nil
      freezer.temperature_coefficients = nil
    end
    XMLHelper.write_file(hpxml.to_doc, @tmp_hpxml_path)
    _default_hpxml, default_hpxml_bldg = _test_measure()
    _test_default_freezers_values(default_hpxml_bldg, HPXML::LocationBasementConditioned, 320.0, 1.0, @default_schedules_csv_data[SchedulesFile::Columns[:Freezer].name]['WeekdayScheduleFractions'], @default_schedules_csv_data[SchedulesFile::Columns[:Freezer].name]['WeekendScheduleFractions'], @default_schedules_csv_data[SchedulesFile::Columns[:Freezer].name]['MonthlyScheduleMultipliers'], nil, nil)
  end

  def test_cooking_ranges
    # Test inputs not overridden by defaults
    hpxml, hpxml_bldg = _create_hpxml('base.xml')
    hpxml_bldg.cooking_ranges[0].location = HPXML::LocationBasementConditioned
    hpxml_bldg.cooking_ranges[0].is_induction = true
    hpxml_bldg.cooking_ranges[0].usage_multiplier = 1.1
    hpxml_bldg.cooking_ranges[0].weekday_fractions = ConstantDaySchedule
    hpxml_bldg.cooking_ranges[0].weekend_fractions = ConstantDaySchedule
    hpxml_bldg.cooking_ranges[0].monthly_multipliers = ConstantMonthSchedule
    XMLHelper.write_file(hpxml.to_doc, @tmp_hpxml_path)
    _default_hpxml, default_hpxml_bldg = _test_measure()
    _test_default_cooking_range_values(default_hpxml_bldg.cooking_ranges[0], HPXML::LocationBasementConditioned, true, 1.1, ConstantDaySchedule, ConstantDaySchedule, ConstantMonthSchedule)

    # Test defaults
    hpxml_bldg.cooking_ranges[0].location = nil
    hpxml_bldg.cooking_ranges[0].is_induction = nil
    hpxml_bldg.cooking_ranges[0].usage_multiplier = nil
    hpxml_bldg.cooking_ranges[0].weekday_fractions = nil
    hpxml_bldg.cooking_ranges[0].weekend_fractions = nil
    hpxml_bldg.cooking_ranges[0].monthly_multipliers = nil
    XMLHelper.write_file(hpxml.to_doc, @tmp_hpxml_path)
    _default_hpxml, default_hpxml_bldg = _test_measure()
    _test_default_cooking_range_values(default_hpxml_bldg.cooking_ranges[0], HPXML::LocationConditionedSpace, false, 1.0, @default_schedules_csv_data[SchedulesFile::Columns[:CookingRange].name]['WeekdayScheduleFractions'], @default_schedules_csv_data[SchedulesFile::Columns[:CookingRange].name]['WeekendScheduleFractions'], @default_schedules_csv_data[SchedulesFile::Columns[:CookingRange].name]['MonthlyScheduleMultipliers'])

    # Test defaults before 301-2019 Addendum A
    hpxml.header.eri_calculation_version = '2019'
    XMLHelper.write_file(hpxml.to_doc, @tmp_hpxml_path)
    _default_hpxml, default_hpxml_bldg = _test_measure()
    _test_default_cooking_range_values(default_hpxml_bldg.cooking_ranges[0], HPXML::LocationConditionedSpace, false, 1.0, @default_schedules_csv_data[SchedulesFile::Columns[:CookingRange].name]['WeekdayScheduleFractions'], @default_schedules_csv_data[SchedulesFile::Columns[:CookingRange].name]['WeekendScheduleFractions'], @default_schedules_csv_data[SchedulesFile::Columns[:CookingRange].name]['MonthlyScheduleMultipliers'])
  end

  def test_ovens
    # Test inputs not overridden by defaults
    hpxml, hpxml_bldg = _create_hpxml('base.xml')
    hpxml_bldg.ovens[0].is_convection = true
    XMLHelper.write_file(hpxml.to_doc, @tmp_hpxml_path)
    _default_hpxml, default_hpxml_bldg = _test_measure()
    _test_default_oven_values(default_hpxml_bldg.ovens[0], true)

    # Test defaults
    hpxml_bldg.ovens[0].is_convection = nil
    XMLHelper.write_file(hpxml.to_doc, @tmp_hpxml_path)
    _default_hpxml, default_hpxml_bldg = _test_measure()
    _test_default_oven_values(default_hpxml_bldg.ovens[0], false)

    # Test defaults before 301-2019 Addendum A
    hpxml.header.eri_calculation_version = '2019'
    XMLHelper.write_file(hpxml.to_doc, @tmp_hpxml_path)
    _default_hpxml, default_hpxml_bldg = _test_measure()
    _test_default_oven_values(default_hpxml_bldg.ovens[0], false)
  end

  def test_lighting
    # Test inputs not overridden by defaults
    hpxml, hpxml_bldg = _create_hpxml('base.xml')
    hpxml_bldg.lighting.interior_usage_multiplier = 2.0
    hpxml_bldg.lighting.garage_usage_multiplier = 2.0
    hpxml_bldg.lighting.exterior_usage_multiplier = 2.0
    hpxml_bldg.lighting.interior_weekday_fractions = ConstantDaySchedule
    hpxml_bldg.lighting.interior_weekend_fractions = ConstantDaySchedule
    hpxml_bldg.lighting.interior_monthly_multipliers = ConstantMonthSchedule
    hpxml_bldg.lighting.exterior_weekday_fractions = ConstantDaySchedule
    hpxml_bldg.lighting.exterior_weekend_fractions = ConstantDaySchedule
    hpxml_bldg.lighting.exterior_monthly_multipliers = ConstantMonthSchedule
    hpxml_bldg.lighting.garage_weekday_fractions = ConstantDaySchedule
    hpxml_bldg.lighting.garage_weekend_fractions = ConstantDaySchedule
    hpxml_bldg.lighting.garage_monthly_multipliers = ConstantMonthSchedule
    hpxml_bldg.lighting.holiday_exists = true
    hpxml_bldg.lighting.holiday_kwh_per_day = 0.7
    hpxml_bldg.lighting.holiday_period_begin_month = 10
    hpxml_bldg.lighting.holiday_period_begin_day = 19
    hpxml_bldg.lighting.holiday_period_end_month = 12
    hpxml_bldg.lighting.holiday_period_end_day = 31
    hpxml_bldg.lighting.holiday_weekday_fractions = ConstantDaySchedule
    hpxml_bldg.lighting.holiday_weekend_fractions = ConstantDaySchedule
    XMLHelper.write_file(hpxml.to_doc, @tmp_hpxml_path)
    _default_hpxml, default_hpxml_bldg = _test_measure()
    _test_default_lighting_values(default_hpxml_bldg, 2.0, 2.0, 2.0,
                                  { int_wk_sch: ConstantDaySchedule,
                                    int_wknd_sch: ConstantDaySchedule,
                                    int_month_mult: ConstantMonthSchedule,
                                    ext_wk_sch: ConstantDaySchedule,
                                    ext_wknd_sch: ConstantDaySchedule,
                                    ext_month_mult: ConstantMonthSchedule,
                                    grg_wk_sch: ConstantDaySchedule,
                                    grg_wknd_sch: ConstantDaySchedule,
                                    grg_month_mult: ConstantMonthSchedule,
                                    hol_kwh_per_day: 0.7,
                                    hol_begin_month: 10,
                                    hol_begin_day: 19,
                                    hol_end_month: 12,
                                    hol_end_day: 31,
                                    hol_wk_sch: ConstantDaySchedule,
                                    hol_wknd_sch: ConstantDaySchedule })

    # Test defaults
    hpxml_bldg.lighting.interior_usage_multiplier = nil
    hpxml_bldg.lighting.garage_usage_multiplier = nil
    hpxml_bldg.lighting.exterior_usage_multiplier = nil
    hpxml_bldg.lighting.interior_weekday_fractions = nil
    hpxml_bldg.lighting.interior_weekend_fractions = nil
    hpxml_bldg.lighting.interior_monthly_multipliers = nil
    hpxml_bldg.lighting.exterior_weekday_fractions = nil
    hpxml_bldg.lighting.exterior_weekend_fractions = nil
    hpxml_bldg.lighting.exterior_monthly_multipliers = nil
    hpxml_bldg.lighting.garage_weekday_fractions = nil
    hpxml_bldg.lighting.garage_weekend_fractions = nil
    hpxml_bldg.lighting.garage_monthly_multipliers = nil
    hpxml_bldg.lighting.holiday_exists = nil
    XMLHelper.write_file(hpxml.to_doc, @tmp_hpxml_path)
    _default_hpxml, default_hpxml_bldg = _test_measure()
    _test_default_lighting_values(default_hpxml_bldg, 1.0, 1.0, 1.0,
                                  { int_wk_sch: @default_schedules_csv_data[SchedulesFile::Columns[:LightingInterior].name]['InteriorWeekdayScheduleFractions'],
                                    int_wknd_sch: @default_schedules_csv_data[SchedulesFile::Columns[:LightingInterior].name]['InteriorWeekendScheduleFractions'],
                                    int_month_mult: @default_schedules_csv_data[SchedulesFile::Columns[:LightingInterior].name]['InteriorMonthlyScheduleMultipliers'],
                                    ext_wk_sch: @default_schedules_csv_data[SchedulesFile::Columns[:LightingExterior].name]['ExteriorWeekdayScheduleFractions'],
                                    ext_wknd_sch: @default_schedules_csv_data[SchedulesFile::Columns[:LightingExterior].name]['ExteriorWeekdayScheduleFractions'],
                                    ext_month_mult: @default_schedules_csv_data[SchedulesFile::Columns[:LightingExterior].name]['ExteriorMonthlyScheduleMultipliers'] })

    # Test defaults w/ holiday lighting
    hpxml_bldg.lighting.holiday_exists = true
    hpxml_bldg.lighting.holiday_kwh_per_day = nil
    hpxml_bldg.lighting.holiday_period_begin_month = nil
    hpxml_bldg.lighting.holiday_period_begin_day = nil
    hpxml_bldg.lighting.holiday_period_end_month = nil
    hpxml_bldg.lighting.holiday_period_end_day = nil
    hpxml_bldg.lighting.holiday_weekday_fractions = nil
    hpxml_bldg.lighting.holiday_weekend_fractions = nil
    XMLHelper.write_file(hpxml.to_doc, @tmp_hpxml_path)
    _default_hpxml, default_hpxml_bldg = _test_measure()
    _test_default_lighting_values(default_hpxml_bldg, 1.0, 1.0, 1.0,
                                  { int_wk_sch: @default_schedules_csv_data[SchedulesFile::Columns[:LightingInterior].name]['InteriorWeekdayScheduleFractions'],
                                    int_wknd_sch: @default_schedules_csv_data[SchedulesFile::Columns[:LightingInterior].name]['InteriorWeekendScheduleFractions'],
                                    int_month_mult: @default_schedules_csv_data[SchedulesFile::Columns[:LightingInterior].name]['InteriorMonthlyScheduleMultipliers'],
                                    ext_wk_sch: @default_schedules_csv_data[SchedulesFile::Columns[:LightingExterior].name]['ExteriorWeekdayScheduleFractions'],
                                    ext_wknd_sch: @default_schedules_csv_data[SchedulesFile::Columns[:LightingExterior].name]['ExteriorWeekdayScheduleFractions'],
                                    ext_month_mult: @default_schedules_csv_data[SchedulesFile::Columns[:LightingExterior].name]['ExteriorMonthlyScheduleMultipliers'],
                                    hol_kwh_per_day: 1.1,
                                    hol_begin_month: 11,
                                    hol_begin_day: 24,
                                    hol_end_month: 1,
                                    hol_end_day: 6,
                                    hol_wk_sch: @default_schedules_csv_data[SchedulesFile::Columns[:LightingExteriorHoliday].name]['WeekdayScheduleFractions'],
                                    hol_wknd_sch: @default_schedules_csv_data[SchedulesFile::Columns[:LightingExteriorHoliday].name]['WeekendScheduleFractions'] })
    # Test defaults w/ garage
    hpxml, hpxml_bldg = _create_hpxml('base-enclosure-garage.xml')
    hpxml_bldg.lighting.interior_usage_multiplier = nil
    hpxml_bldg.lighting.garage_usage_multiplier = nil
    hpxml_bldg.lighting.exterior_usage_multiplier = nil
    XMLHelper.write_file(hpxml.to_doc, @tmp_hpxml_path)
    _default_hpxml, default_hpxml_bldg = _test_measure()
    _test_default_lighting_values(default_hpxml_bldg, 1.0, 1.0, 1.0,
                                  { int_wk_sch: @default_schedules_csv_data[SchedulesFile::Columns[:LightingInterior].name]['InteriorWeekdayScheduleFractions'],
                                    int_wknd_sch: @default_schedules_csv_data[SchedulesFile::Columns[:LightingInterior].name]['InteriorWeekendScheduleFractions'],
                                    int_month_mult: @default_schedules_csv_data[SchedulesFile::Columns[:LightingInterior].name]['InteriorMonthlyScheduleMultipliers'],
                                    ext_wk_sch: @default_schedules_csv_data[SchedulesFile::Columns[:LightingExterior].name]['ExteriorWeekdayScheduleFractions'],
                                    ext_wknd_sch: @default_schedules_csv_data[SchedulesFile::Columns[:LightingExterior].name]['ExteriorWeekdayScheduleFractions'],
                                    ext_month_mult: @default_schedules_csv_data[SchedulesFile::Columns[:LightingExterior].name]['ExteriorMonthlyScheduleMultipliers'],
                                    grg_wk_sch: @default_schedules_csv_data[SchedulesFile::Columns[:LightingGarage].name]['GarageWeekdayScheduleFractions'],
                                    grg_wknd_sch: @default_schedules_csv_data[SchedulesFile::Columns[:LightingGarage].name]['GarageWeekendScheduleFractions'],
                                    grg_month_mult: @default_schedules_csv_data[SchedulesFile::Columns[:LightingGarage].name]['GarageMonthlyScheduleMultipliers'] })
  end

  def test_ceiling_fans
    # Test inputs not overridden by defaults
    hpxml, hpxml_bldg = _create_hpxml('base-lighting-ceiling-fans.xml')
    hpxml_bldg.ceiling_fans[0].count = 2
    hpxml_bldg.ceiling_fans[0].efficiency = 100
    hpxml_bldg.ceiling_fans[0].label_energy_use = 39
    hpxml_bldg.ceiling_fans[0].weekday_fractions = ConstantDaySchedule
    hpxml_bldg.ceiling_fans[0].weekend_fractions = ConstantDaySchedule
    hpxml_bldg.ceiling_fans[0].monthly_multipliers = ConstantMonthSchedule
    XMLHelper.write_file(hpxml.to_doc, @tmp_hpxml_path)
    _default_hpxml, default_hpxml_bldg = _test_measure()
    _test_default_ceiling_fan_values(default_hpxml_bldg.ceiling_fans[0], 2, 100, 39, ConstantDaySchedule, ConstantDaySchedule, ConstantMonthSchedule)

    # Test inputs not overridden by defaults 2
    hpxml_bldg.ceiling_fans[0].label_energy_use = nil
    XMLHelper.write_file(hpxml.to_doc, @tmp_hpxml_path)
    _default_hpxml, default_hpxml_bldg = _test_measure()
    _test_default_ceiling_fan_values(default_hpxml_bldg.ceiling_fans[0], 2, 100, nil, ConstantDaySchedule, ConstantDaySchedule, ConstantMonthSchedule)

    # Test inputs not overridden by defaults 3
    hpxml_bldg.ceiling_fans[0].efficiency = nil
    hpxml_bldg.ceiling_fans[0].label_energy_use = 39
    XMLHelper.write_file(hpxml.to_doc, @tmp_hpxml_path)
    _default_hpxml, default_hpxml_bldg = _test_measure()
    _test_default_ceiling_fan_values(default_hpxml_bldg.ceiling_fans[0], 2, nil, 39, ConstantDaySchedule, ConstantDaySchedule, ConstantMonthSchedule)

    # Test defaults
    hpxml_bldg.ceiling_fans.each do |ceiling_fan|
      ceiling_fan.count = nil
      ceiling_fan.efficiency = nil
      ceiling_fan.label_energy_use = nil
      ceiling_fan.weekday_fractions = nil
      ceiling_fan.weekend_fractions = nil
      ceiling_fan.monthly_multipliers = nil
    end
    XMLHelper.write_file(hpxml.to_doc, @tmp_hpxml_path)
    _default_hpxml, default_hpxml_bldg = _test_measure()
    _test_default_ceiling_fan_values(default_hpxml_bldg.ceiling_fans[0], 4, nil, 42.6, @default_schedules_csv_data[SchedulesFile::Columns[:CeilingFan].name]['WeekdayScheduleFractions'], @default_schedules_csv_data[SchedulesFile::Columns[:CeilingFan].name]['WeekendScheduleFractions'], '0, 0, 0, 0, 0, 1, 1, 1, 1, 0, 0, 0')
  end

  def test_pools
    # Test inputs not overridden by defaults
    hpxml, hpxml_bldg = _create_hpxml('base-misc-loads-large-uncommon.xml')
    pool = hpxml_bldg.pools[0]
    pool.heater_load_units = HPXML::UnitsKwhPerYear
    pool.heater_load_value = 1000
    pool.heater_usage_multiplier = 1.4
    pool.heater_weekday_fractions = ConstantDaySchedule
    pool.heater_weekend_fractions = ConstantDaySchedule
    pool.heater_monthly_multipliers = ConstantMonthSchedule
    pool.pump_kwh_per_year = 3000
    pool.pump_usage_multiplier = 1.3
    pool.pump_weekday_fractions = ConstantDaySchedule
    pool.pump_weekend_fractions = ConstantDaySchedule
    pool.pump_monthly_multipliers = ConstantMonthSchedule
    XMLHelper.write_file(hpxml.to_doc, @tmp_hpxml_path)
    _default_hpxml, default_hpxml_bldg = _test_measure()
    _test_default_pool_heater_values(default_hpxml_bldg.pools[0], HPXML::UnitsKwhPerYear, 1000, 1.4, ConstantDaySchedule, ConstantDaySchedule, ConstantMonthSchedule)
    _test_default_pool_pump_values(default_hpxml_bldg.pools[0], 3000, 1.3, ConstantDaySchedule, ConstantDaySchedule, ConstantMonthSchedule)

    # Test defaults
    pool = hpxml_bldg.pools[0]
    pool.heater_load_units = nil
    pool.heater_load_value = nil
    pool.heater_usage_multiplier = nil
    pool.heater_weekday_fractions = nil
    pool.heater_weekend_fractions = nil
    pool.heater_monthly_multipliers = nil
    pool.pump_kwh_per_year = nil
    pool.pump_usage_multiplier = nil
    pool.pump_weekday_fractions = nil
    pool.pump_weekend_fractions = nil
    pool.pump_monthly_multipliers = nil
    XMLHelper.write_file(hpxml.to_doc, @tmp_hpxml_path)
    _default_hpxml, default_hpxml_bldg = _test_measure()
    _test_default_pool_heater_values(default_hpxml_bldg.pools[0], HPXML::UnitsThermPerYear, 236, 1.0, @default_schedules_csv_data[SchedulesFile::Columns[:PoolHeater].name]['WeekdayScheduleFractions'], @default_schedules_csv_data[SchedulesFile::Columns[:PoolHeater].name]['WeekendScheduleFractions'], @default_schedules_csv_data[SchedulesFile::Columns[:PoolHeater].name]['MonthlyScheduleMultipliers'])
    _test_default_pool_pump_values(default_hpxml_bldg.pools[0], 2496, 1.0, @default_schedules_csv_data[SchedulesFile::Columns[:PoolPump].name]['WeekdayScheduleFractions'], @default_schedules_csv_data[SchedulesFile::Columns[:PoolPump].name]['WeekendScheduleFractions'], @default_schedules_csv_data[SchedulesFile::Columns[:PoolPump].name]['MonthlyScheduleMultipliers'])

    # Test defaults 2
    hpxml, hpxml_bldg = _create_hpxml('base-misc-loads-large-uncommon2.xml')
    pool = hpxml_bldg.pools[0]
    pool.heater_load_units = nil
    pool.heater_load_value = nil
    pool.heater_usage_multiplier = nil
    pool.heater_weekday_fractions = nil
    pool.heater_weekend_fractions = nil
    pool.heater_monthly_multipliers = nil
    pool.pump_kwh_per_year = nil
    pool.pump_usage_multiplier = nil
    pool.pump_weekday_fractions = nil
    pool.pump_weekend_fractions = nil
    pool.pump_monthly_multipliers = nil
    XMLHelper.write_file(hpxml.to_doc, @tmp_hpxml_path)
    _default_hpxml, default_hpxml_bldg = _test_measure()
    _test_default_pool_heater_values(default_hpxml_bldg.pools[0], nil, nil, nil, nil, nil, nil)
    _test_default_pool_pump_values(default_hpxml_bldg.pools[0], 2496, 1.0, @default_schedules_csv_data[SchedulesFile::Columns[:PoolPump].name]['WeekdayScheduleFractions'], @default_schedules_csv_data[SchedulesFile::Columns[:PoolPump].name]['WeekendScheduleFractions'], @default_schedules_csv_data[SchedulesFile::Columns[:PoolPump].name]['MonthlyScheduleMultipliers'])
  end

  def test_permanent_spas
    # Test inputs not overridden by defaults
    hpxml, hpxml_bldg = _create_hpxml('base-misc-loads-large-uncommon.xml')
    spa = hpxml_bldg.permanent_spas[0]
    spa.heater_load_units = HPXML::UnitsThermPerYear
    spa.heater_load_value = 1000
    spa.heater_usage_multiplier = 0.8
    spa.heater_weekday_fractions = ConstantDaySchedule
    spa.heater_weekend_fractions = ConstantDaySchedule
    spa.heater_monthly_multipliers = ConstantMonthSchedule
    spa.pump_kwh_per_year = 3000
    spa.pump_usage_multiplier = 0.7
    spa.pump_weekday_fractions = ConstantDaySchedule
    spa.pump_weekend_fractions = ConstantDaySchedule
    spa.pump_monthly_multipliers = ConstantMonthSchedule
    XMLHelper.write_file(hpxml.to_doc, @tmp_hpxml_path)
    _default_hpxml, default_hpxml_bldg = _test_measure()
    _test_default_permanent_spa_heater_values(default_hpxml_bldg.permanent_spas[0], HPXML::UnitsThermPerYear, 1000, 0.8, ConstantDaySchedule, ConstantDaySchedule, ConstantMonthSchedule)
    _test_default_permanent_spa_pump_values(default_hpxml_bldg.permanent_spas[0], 3000, 0.7, ConstantDaySchedule, ConstantDaySchedule, ConstantMonthSchedule)

    # Test defaults
    spa = hpxml_bldg.permanent_spas[0]
    spa.heater_load_units = nil
    spa.heater_load_value = nil
    spa.heater_usage_multiplier = nil
    spa.heater_weekday_fractions = nil
    spa.heater_weekend_fractions = nil
    spa.heater_monthly_multipliers = nil
    spa.pump_kwh_per_year = nil
    spa.pump_usage_multiplier = nil
    spa.pump_weekday_fractions = nil
    spa.pump_weekend_fractions = nil
    spa.pump_monthly_multipliers = nil
    XMLHelper.write_file(hpxml.to_doc, @tmp_hpxml_path)
    _default_hpxml, default_hpxml_bldg = _test_measure()
    _test_default_permanent_spa_heater_values(default_hpxml_bldg.permanent_spas[0], HPXML::UnitsKwhPerYear, 1125, 1.0, @default_schedules_csv_data[SchedulesFile::Columns[:PermanentSpaHeater].name]['WeekdayScheduleFractions'], @default_schedules_csv_data[SchedulesFile::Columns[:PermanentSpaHeater].name]['WeekendScheduleFractions'], @default_schedules_csv_data[SchedulesFile::Columns[:PermanentSpaHeater].name]['MonthlyScheduleMultipliers'])
    _test_default_permanent_spa_pump_values(default_hpxml_bldg.permanent_spas[0], 1111, 1.0, @default_schedules_csv_data[SchedulesFile::Columns[:PermanentSpaPump].name]['WeekdayScheduleFractions'], @default_schedules_csv_data[SchedulesFile::Columns[:PermanentSpaPump].name]['WeekendScheduleFractions'], @default_schedules_csv_data[SchedulesFile::Columns[:PermanentSpaPump].name]['MonthlyScheduleMultipliers'])

    # Test defaults 2
    hpxml, hpxml_bldg = _create_hpxml('base-misc-loads-large-uncommon2.xml')
    spa = hpxml_bldg.permanent_spas[0]
    spa.heater_load_units = nil
    spa.heater_load_value = nil
    spa.heater_usage_multiplier = nil
    spa.heater_weekday_fractions = nil
    spa.heater_weekend_fractions = nil
    spa.heater_monthly_multipliers = nil
    spa.pump_kwh_per_year = nil
    spa.pump_usage_multiplier = nil
    spa.pump_weekday_fractions = nil
    spa.pump_weekend_fractions = nil
    spa.pump_monthly_multipliers = nil
    XMLHelper.write_file(hpxml.to_doc, @tmp_hpxml_path)
    _default_hpxml, default_hpxml_bldg = _test_measure()
    _test_default_permanent_spa_heater_values(default_hpxml_bldg.permanent_spas[0], HPXML::UnitsKwhPerYear, 225, 1.0, @default_schedules_csv_data[SchedulesFile::Columns[:PermanentSpaHeater].name]['WeekdayScheduleFractions'], @default_schedules_csv_data[SchedulesFile::Columns[:PermanentSpaHeater].name]['WeekendScheduleFractions'], @default_schedules_csv_data[SchedulesFile::Columns[:PermanentSpaHeater].name]['MonthlyScheduleMultipliers'])
    _test_default_permanent_spa_pump_values(default_hpxml_bldg.permanent_spas[0], 1111, 1.0, @default_schedules_csv_data[SchedulesFile::Columns[:PermanentSpaPump].name]['WeekdayScheduleFractions'], @default_schedules_csv_data[SchedulesFile::Columns[:PermanentSpaPump].name]['WeekendScheduleFractions'], @default_schedules_csv_data[SchedulesFile::Columns[:PermanentSpaPump].name]['MonthlyScheduleMultipliers'])
  end

  def test_plug_loads
    # Test inputs not overridden by defaults
    hpxml, hpxml_bldg = _create_hpxml('base-misc-loads-large-uncommon.xml')
    tv_pl = hpxml_bldg.plug_loads.find { |pl| pl.plug_load_type == HPXML::PlugLoadTypeTelevision }
    tv_pl.kwh_per_year = 1000
    tv_pl.usage_multiplier = 1.1
    tv_pl.frac_sensible = 0.6
    tv_pl.frac_latent = 0.3
    tv_pl.weekday_fractions = ConstantDaySchedule
    tv_pl.weekend_fractions = ConstantDaySchedule
    tv_pl.monthly_multipliers = ConstantMonthSchedule
    other_pl = hpxml_bldg.plug_loads.find { |pl| pl.plug_load_type == HPXML::PlugLoadTypeOther }
    other_pl.kwh_per_year = 2000
    other_pl.usage_multiplier = 1.2
    other_pl.frac_sensible = 0.5
    other_pl.frac_latent = 0.4
    other_pl.weekday_fractions = ConstantDaySchedule
    other_pl.weekend_fractions = ConstantDaySchedule
    other_pl.monthly_multipliers = ConstantMonthSchedule
    veh_pl = hpxml_bldg.plug_loads.find { |pl| pl.plug_load_type == HPXML::PlugLoadTypeElectricVehicleCharging }
    veh_pl.kwh_per_year = 4000
    veh_pl.usage_multiplier = 1.3
    veh_pl.frac_sensible = 0.4
    veh_pl.frac_latent = 0.5
    veh_pl.weekday_fractions = ConstantDaySchedule
    veh_pl.weekend_fractions = ConstantDaySchedule
    veh_pl.monthly_multipliers = ConstantMonthSchedule
    wellpump_pl = hpxml_bldg.plug_loads.find { |pl| pl.plug_load_type == HPXML::PlugLoadTypeWellPump }
    wellpump_pl.kwh_per_year = 3000
    wellpump_pl.usage_multiplier = 1.4
    wellpump_pl.frac_sensible = 0.3
    wellpump_pl.frac_latent = 0.6
    wellpump_pl.weekday_fractions = ConstantDaySchedule
    wellpump_pl.weekend_fractions = ConstantDaySchedule
    wellpump_pl.monthly_multipliers = ConstantMonthSchedule
    XMLHelper.write_file(hpxml.to_doc, @tmp_hpxml_path)
    _default_hpxml, default_hpxml_bldg = _test_measure()
    _test_default_plug_load_values(default_hpxml_bldg, HPXML::PlugLoadTypeTelevision, 1000, 0.6, 0.3, 1.1, ConstantDaySchedule, ConstantDaySchedule, ConstantMonthSchedule)
    _test_default_plug_load_values(default_hpxml_bldg, HPXML::PlugLoadTypeOther, 2000, 0.5, 0.4, 1.2, ConstantDaySchedule, ConstantDaySchedule, ConstantMonthSchedule)
    _test_default_plug_load_values(default_hpxml_bldg, HPXML::PlugLoadTypeElectricVehicleCharging, 4000, 0.4, 0.5, 1.3, ConstantDaySchedule, ConstantDaySchedule, ConstantMonthSchedule)
    _test_default_plug_load_values(default_hpxml_bldg, HPXML::PlugLoadTypeWellPump, 3000, 0.3, 0.6, 1.4, ConstantDaySchedule, ConstantDaySchedule, ConstantMonthSchedule)

    # Test defaults
    hpxml_bldg.plug_loads.each do |plug_load|
      plug_load.kwh_per_year = nil
      plug_load.usage_multiplier = nil
      plug_load.frac_sensible = nil
      plug_load.frac_latent = nil
      plug_load.weekday_fractions = nil
      plug_load.weekend_fractions = nil
      plug_load.monthly_multipliers = nil
    end
    XMLHelper.write_file(hpxml.to_doc, @tmp_hpxml_path)
    _default_hpxml, default_hpxml_bldg = _test_measure()
    _test_default_plug_load_values(default_hpxml_bldg, HPXML::PlugLoadTypeTelevision, 620, 1.0, 0.0, 1.0, @default_schedules_csv_data[SchedulesFile::Columns[:PlugLoadsTV].name]['WeekdayScheduleFractions'], @default_schedules_csv_data[SchedulesFile::Columns[:PlugLoadsTV].name]['WeekendScheduleFractions'], @default_schedules_csv_data[SchedulesFile::Columns[:PlugLoadsTV].name]['MonthlyScheduleMultipliers'])
    _test_default_plug_load_values(default_hpxml_bldg, HPXML::PlugLoadTypeOther, 2457, 0.855, 0.045, 1.0, @default_schedules_csv_data[SchedulesFile::Columns[:PlugLoadsOther].name]['WeekdayScheduleFractions'], @default_schedules_csv_data[SchedulesFile::Columns[:PlugLoadsOther].name]['WeekendScheduleFractions'], @default_schedules_csv_data[SchedulesFile::Columns[:PlugLoadsOther].name]['MonthlyScheduleMultipliers'])
    _test_default_plug_load_values(default_hpxml_bldg, HPXML::PlugLoadTypeElectricVehicleCharging, 1667, 0.0, 0.0, 1.0, @default_schedules_csv_data[SchedulesFile::Columns[:PlugLoadsVehicle].name]['WeekdayScheduleFractions'], @default_schedules_csv_data[SchedulesFile::Columns[:PlugLoadsVehicle].name]['WeekendScheduleFractions'], @default_schedules_csv_data[SchedulesFile::Columns[:PlugLoadsVehicle].name]['MonthlyScheduleMultipliers'])
    _test_default_plug_load_values(default_hpxml_bldg, HPXML::PlugLoadTypeWellPump, 441, 0.0, 0.0, 1.0, @default_schedules_csv_data[SchedulesFile::Columns[:PlugLoadsWellPump].name]['WeekdayScheduleFractions'], @default_schedules_csv_data[SchedulesFile::Columns[:PlugLoadsWellPump].name]['WeekendScheduleFractions'], @default_schedules_csv_data[SchedulesFile::Columns[:PlugLoadsWellPump].name]['MonthlyScheduleMultipliers'])
  end

  def test_fuel_loads
    # Test inputs not overridden by defaults
    hpxml, hpxml_bldg = _create_hpxml('base-misc-loads-large-uncommon.xml')
    gg_fl = hpxml_bldg.fuel_loads.find { |fl| fl.fuel_load_type == HPXML::FuelLoadTypeGrill }
    gg_fl.therm_per_year = 1000
    gg_fl.usage_multiplier = 0.9
    gg_fl.frac_sensible = 0.6
    gg_fl.frac_latent = 0.3
    gg_fl.weekday_fractions = ConstantDaySchedule
    gg_fl.weekend_fractions = ConstantDaySchedule
    gg_fl.monthly_multipliers = ConstantMonthSchedule
    gl_fl = hpxml_bldg.fuel_loads.find { |fl| fl.fuel_load_type == HPXML::FuelLoadTypeLighting }
    gl_fl.therm_per_year = 2000
    gl_fl.usage_multiplier = 0.8
    gl_fl.frac_sensible = 0.5
    gl_fl.frac_latent = 0.4
    gl_fl.weekday_fractions = ConstantDaySchedule
    gl_fl.weekend_fractions = ConstantDaySchedule
    gl_fl.monthly_multipliers = ConstantMonthSchedule
    gf_fl = hpxml_bldg.fuel_loads.find { |fl| fl.fuel_load_type == HPXML::FuelLoadTypeFireplace }
    gf_fl.therm_per_year = 3000
    gf_fl.usage_multiplier = 0.7
    gf_fl.frac_sensible = 0.4
    gf_fl.frac_latent = 0.5
    gf_fl.weekday_fractions = ConstantDaySchedule
    gf_fl.weekend_fractions = ConstantDaySchedule
    gf_fl.monthly_multipliers = ConstantMonthSchedule
    XMLHelper.write_file(hpxml.to_doc, @tmp_hpxml_path)
    _default_hpxml, default_hpxml_bldg = _test_measure()
    _test_default_fuel_load_values(default_hpxml_bldg, HPXML::FuelLoadTypeGrill, 1000, 0.6, 0.3, 0.9, ConstantDaySchedule, ConstantDaySchedule, ConstantMonthSchedule)
    _test_default_fuel_load_values(default_hpxml_bldg, HPXML::FuelLoadTypeLighting, 2000, 0.5, 0.4, 0.8, ConstantDaySchedule, ConstantDaySchedule, ConstantMonthSchedule)
    _test_default_fuel_load_values(default_hpxml_bldg, HPXML::FuelLoadTypeFireplace, 3000, 0.4, 0.5, 0.7, ConstantDaySchedule, ConstantDaySchedule, ConstantMonthSchedule)

    # Test defaults
    hpxml_bldg.fuel_loads.each do |fuel_load|
      fuel_load.therm_per_year = nil
      fuel_load.usage_multiplier = nil
      fuel_load.frac_sensible = nil
      fuel_load.frac_latent = nil
      fuel_load.weekday_fractions = nil
      fuel_load.weekend_fractions = nil
      fuel_load.monthly_multipliers = nil
    end
    XMLHelper.write_file(hpxml.to_doc, @tmp_hpxml_path)
    _default_hpxml, default_hpxml_bldg = _test_measure()
    _test_default_fuel_load_values(default_hpxml_bldg, HPXML::FuelLoadTypeGrill, 33, 0.0, 0.0, 1.0, @default_schedules_csv_data[SchedulesFile::Columns[:FuelLoadsGrill].name]['WeekdayScheduleFractions'], @default_schedules_csv_data[SchedulesFile::Columns[:FuelLoadsGrill].name]['WeekendScheduleFractions'], @default_schedules_csv_data[SchedulesFile::Columns[:FuelLoadsGrill].name]['MonthlyScheduleMultipliers'])
    _test_default_fuel_load_values(default_hpxml_bldg, HPXML::FuelLoadTypeLighting, 20, 0.0, 0.0, 1.0, @default_schedules_csv_data[SchedulesFile::Columns[:FuelLoadsLighting].name]['WeekdayScheduleFractions'], @default_schedules_csv_data[SchedulesFile::Columns[:FuelLoadsLighting].name]['WeekendScheduleFractions'], @default_schedules_csv_data[SchedulesFile::Columns[:FuelLoadsLighting].name]['MonthlyScheduleMultipliers'])
    _test_default_fuel_load_values(default_hpxml_bldg, HPXML::FuelLoadTypeFireplace, 67, 0.5, 0.1, 1.0, @default_schedules_csv_data[SchedulesFile::Columns[:FuelLoadsFireplace].name]['WeekdayScheduleFractions'], @default_schedules_csv_data[SchedulesFile::Columns[:FuelLoadsFireplace].name]['WeekendScheduleFractions'], @default_schedules_csv_data[SchedulesFile::Columns[:FuelLoadsFireplace].name]['MonthlyScheduleMultipliers'])
  end

  def _test_measure()
    # create an instance of the measure
    measure = HPXMLtoOpenStudio.new

    runner = OpenStudio::Measure::OSRunner.new(OpenStudio::WorkflowJSON.new)
    model = OpenStudio::Model::Model.new

    # get arguments
    arguments = measure.arguments(model)
    argument_map = OpenStudio::Measure.convertOSArgumentVectorToMap(arguments)

    # populate argument with specified hash value if specified
    arguments.each do |arg|
      temp_arg_var = arg.clone
      if @args_hash.has_key?(arg.name)
        assert(temp_arg_var.setValue(@args_hash[arg.name]))
      end
      argument_map[arg.name] = temp_arg_var
    end

    # run the measure
    measure.run(model, runner, argument_map)
    result = runner.result

    # show the output
    show_output(result) unless result.value.valueName == 'Success'

    # assert that it ran correctly
    assert_equal('Success', result.value.valueName)

    default_hpxml = HPXML.new(hpxml_path: File.join(@tmp_output_path, 'in.xml'))

    return default_hpxml, default_hpxml.buildings[0]
  end

  def _test_default_header_values(hpxml, tstep, sim_begin_month, sim_begin_day, sim_end_month, sim_end_day, sim_calendar_year, temperature_capacitance_multiplier,
                                  unavailable_period_begin_hour, unavailable_period_end_hour, unavailable_period_natvent_availability)
    assert_equal(tstep, hpxml.header.timestep)
    assert_equal(sim_begin_month, hpxml.header.sim_begin_month)
    assert_equal(sim_begin_day, hpxml.header.sim_begin_day)
    assert_equal(sim_end_month, hpxml.header.sim_end_month)
    assert_equal(sim_end_day, hpxml.header.sim_end_day)
    assert_equal(sim_calendar_year, hpxml.header.sim_calendar_year)
    assert_equal(temperature_capacitance_multiplier, hpxml.header.temperature_capacitance_multiplier)
    if unavailable_period_begin_hour.nil? && unavailable_period_end_hour.nil? && unavailable_period_natvent_availability.nil?
      assert_equal(0, hpxml.header.unavailable_periods.size)
    else
      assert_equal(unavailable_period_begin_hour, hpxml.header.unavailable_periods[-1].begin_hour)
      assert_equal(unavailable_period_end_hour, hpxml.header.unavailable_periods[-1].end_hour)
      assert_equal(unavailable_period_natvent_availability, hpxml.header.unavailable_periods[-1].natvent_availability)
    end
  end

  def _test_default_emissions_values(scenario, elec_schedule_number_of_header_rows, elec_schedule_column_number,
                                     natural_gas_units, natural_gas_value, propane_units, propane_value,
                                     fuel_oil_units, fuel_oil_value, coal_units, coal_value, wood_units, wood_value,
                                     wood_pellets_units, wood_pellets_value)
    assert_equal(elec_schedule_number_of_header_rows, scenario.elec_schedule_number_of_header_rows)
    assert_equal(elec_schedule_column_number, scenario.elec_schedule_column_number)
    if natural_gas_value.nil?
      assert_nil(scenario.natural_gas_units)
      assert_nil(scenario.natural_gas_value)
    else
      assert_equal(natural_gas_units, scenario.natural_gas_units)
      assert_equal(natural_gas_value, scenario.natural_gas_value)
    end
    if propane_value.nil?
      assert_nil(scenario.propane_units)
      assert_nil(scenario.propane_value)
    else
      assert_equal(propane_units, scenario.propane_units)
      assert_equal(propane_value, scenario.propane_value)
    end
    if fuel_oil_value.nil?
      assert_nil(scenario.fuel_oil_units)
      assert_nil(scenario.fuel_oil_value)
    else
      assert_equal(fuel_oil_units, scenario.fuel_oil_units)
      assert_equal(fuel_oil_value, scenario.fuel_oil_value)
    end
    if coal_value.nil?
      assert_nil(scenario.coal_units)
      assert_nil(scenario.coal_value)
    else
      assert_equal(coal_units, scenario.coal_units)
      assert_equal(coal_value, scenario.coal_value)
    end
    if wood_value.nil?
      assert_nil(scenario.wood_units)
      assert_nil(scenario.wood_value)
    else
      assert_equal(wood_units, scenario.wood_units)
      assert_equal(wood_value, scenario.wood_value)
    end
    if wood_pellets_value.nil?
      assert_nil(scenario.wood_pellets_units)
      assert_nil(scenario.wood_pellets_value)
    else
      assert_equal(wood_pellets_units, scenario.wood_pellets_units)
      assert_equal(wood_pellets_value, scenario.wood_pellets_value)
    end
  end

  def _test_default_bills_values(scenario,
                                 elec_fixed_charge, natural_gas_fixed_charge, propane_fixed_charge, fuel_oil_fixed_charge, coal_fixed_charge, wood_fixed_charge, wood_pellets_fixed_charge,
                                 elec_marginal_rate, natural_gas_marginal_rate, propane_marginal_rate, fuel_oil_marginal_rate, coal_marginal_rate, wood_marginal_rate, wood_pellets_marginal_rate,
                                 pv_compensation_type, pv_net_metering_annual_excess_sellback_rate_type, pv_net_metering_annual_excess_sellback_rate,
                                 pv_feed_in_tariff_rate, pv_monthly_grid_connection_fee_dollars_per_kw, pv_monthly_grid_connection_fee_dollars)
    if elec_fixed_charge.nil?
      assert_nil(scenario.elec_fixed_charge)
    else
      assert_equal(elec_fixed_charge, scenario.elec_fixed_charge)
    end
    if natural_gas_fixed_charge.nil?
      assert_nil(scenario.natural_gas_fixed_charge)
    else
      assert_equal(natural_gas_fixed_charge, scenario.natural_gas_fixed_charge)
    end
    if propane_fixed_charge.nil?
      assert_nil(scenario.propane_fixed_charge)
    else
      assert_equal(propane_fixed_charge, scenario.propane_fixed_charge)
    end
    if fuel_oil_fixed_charge.nil?
      assert_nil(scenario.fuel_oil_fixed_charge)
    else
      assert_equal(fuel_oil_fixed_charge, scenario.fuel_oil_fixed_charge)
    end
    if coal_fixed_charge.nil?
      assert_nil(scenario.coal_fixed_charge)
    else
      assert_equal(coal_fixed_charge, scenario.coal_fixed_charge)
    end
    if wood_fixed_charge.nil?
      assert_nil(scenario.wood_fixed_charge)
    else
      assert_equal(wood_fixed_charge, scenario.wood_fixed_charge)
    end
    if wood_pellets_fixed_charge.nil?
      assert_nil(scenario.wood_pellets_fixed_charge)
    else
      assert_equal(wood_pellets_fixed_charge, scenario.wood_pellets_fixed_charge)
    end
    if elec_marginal_rate.nil?
      assert_nil(scenario.elec_marginal_rate)
    else
      assert_equal(elec_marginal_rate, scenario.elec_marginal_rate)
    end
    if natural_gas_marginal_rate.nil?
      assert_nil(scenario.natural_gas_marginal_rate)
    else
      assert_equal(natural_gas_marginal_rate, scenario.natural_gas_marginal_rate)
    end
    if propane_marginal_rate.nil?
      assert_nil(scenario.propane_marginal_rate)
    else
      assert_equal(propane_marginal_rate, scenario.propane_marginal_rate)
    end
    if fuel_oil_marginal_rate.nil?
      assert_nil(scenario.fuel_oil_marginal_rate)
    else
      assert_equal(fuel_oil_marginal_rate, scenario.fuel_oil_marginal_rate)
    end
    if coal_marginal_rate.nil?
      assert_nil(scenario.coal_marginal_rate)
    else
      assert_equal(coal_marginal_rate, scenario.coal_marginal_rate)
    end
    if wood_marginal_rate.nil?
      assert_nil(scenario.wood_marginal_rate)
    else
      assert_equal(wood_marginal_rate, scenario.wood_marginal_rate)
    end
    if wood_pellets_marginal_rate.nil?
      assert_nil(scenario.wood_pellets_marginal_rate)
    else
      assert_equal(wood_pellets_marginal_rate, scenario.wood_pellets_marginal_rate)
    end
    if pv_compensation_type.nil?
      assert_nil(scenario.pv_compensation_type)
    else
      assert_equal(pv_compensation_type, scenario.pv_compensation_type)
    end
    if pv_net_metering_annual_excess_sellback_rate_type.nil?
      assert_nil(scenario.pv_net_metering_annual_excess_sellback_rate_type)
    else
      assert_equal(pv_net_metering_annual_excess_sellback_rate_type, scenario.pv_net_metering_annual_excess_sellback_rate_type)
    end
    if pv_net_metering_annual_excess_sellback_rate.nil?
      assert_nil(scenario.pv_net_metering_annual_excess_sellback_rate)
    else
      assert_equal(pv_net_metering_annual_excess_sellback_rate, scenario.pv_net_metering_annual_excess_sellback_rate)
    end
    if pv_feed_in_tariff_rate.nil?
      assert_nil(scenario.pv_feed_in_tariff_rate)
    else
      assert_equal(pv_feed_in_tariff_rate, scenario.pv_feed_in_tariff_rate)
    end
    if pv_monthly_grid_connection_fee_dollars_per_kw.nil?
      assert_nil(scenario.pv_monthly_grid_connection_fee_dollars_per_kw)
    else
      assert_equal(pv_monthly_grid_connection_fee_dollars_per_kw, scenario.pv_monthly_grid_connection_fee_dollars_per_kw)
    end
    if pv_monthly_grid_connection_fee_dollars.nil?
      assert_nil(scenario.pv_monthly_grid_connection_fee_dollars)
    else
      assert_equal(pv_monthly_grid_connection_fee_dollars, scenario.pv_monthly_grid_connection_fee_dollars)
    end
  end

  def _test_default_building_values(hpxml_bldg, dst_enabled, dst_begin_month, dst_begin_day, dst_end_month, dst_end_day, state_code, city, time_zone_utc_offset,
                                    elevation, latitude, longitude, natvent_days_per_week, heat_pump_sizing_methodology, allow_increased_fixed_capacities,
                                    shading_summer_begin_month, shading_summer_begin_day, shading_summer_end_month, shading_summer_end_day,
                                    manualj_heating_design_temp, manualj_cooling_design_temp, manualj_daily_temp_range, manualj_heating_setpoint, manualj_cooling_setpoint,
                                    manualj_humidity_setpoint, manualj_humidity_difference, manualj_internal_loads_sensible, manualj_internal_loads_latent, manualj_num_occupants,
                                    heat_pump_backup_sizing_methodology, manualj_infiltration_method, manualj_infiltration_shielding_class)
    assert_equal(dst_enabled, hpxml_bldg.dst_enabled)
    assert_equal(dst_begin_month, hpxml_bldg.dst_begin_month)
    assert_equal(dst_begin_day, hpxml_bldg.dst_begin_day)
    assert_equal(dst_end_month, hpxml_bldg.dst_end_month)
    assert_equal(dst_end_day, hpxml_bldg.dst_end_day)
    if state_code.nil?
      assert_nil(hpxml_bldg.state_code)
    else
      assert_equal(state_code, hpxml_bldg.state_code)
    end
    if city.nil?
      assert_nil(hpxml_bldg.city)
    else
      assert_equal(city, hpxml_bldg.city)
    end
    assert_equal(time_zone_utc_offset, hpxml_bldg.time_zone_utc_offset)
    assert_equal(elevation, hpxml_bldg.elevation)
    assert_equal(latitude, hpxml_bldg.latitude)
    assert_equal(longitude, hpxml_bldg.longitude)
    assert_equal(natvent_days_per_week, hpxml_bldg.header.natvent_days_per_week)
    if heat_pump_sizing_methodology.nil?
      assert_nil(hpxml_bldg.header.heat_pump_sizing_methodology)
    else
      assert_equal(heat_pump_sizing_methodology, hpxml_bldg.header.heat_pump_sizing_methodology)
    end
    if heat_pump_backup_sizing_methodology.nil?
      assert_nil(hpxml_bldg.header.heat_pump_backup_sizing_methodology)
    else
      assert_equal(heat_pump_backup_sizing_methodology, hpxml_bldg.header.heat_pump_backup_sizing_methodology)
    end
    assert_equal(allow_increased_fixed_capacities, hpxml_bldg.header.allow_increased_fixed_capacities)
    assert_equal(shading_summer_begin_month, hpxml_bldg.header.shading_summer_begin_month)
    assert_equal(shading_summer_begin_day, hpxml_bldg.header.shading_summer_begin_day)
    assert_equal(shading_summer_end_month, hpxml_bldg.header.shading_summer_end_month)
    assert_equal(shading_summer_end_day, hpxml_bldg.header.shading_summer_end_day)
    assert_in_delta(manualj_heating_design_temp, hpxml_bldg.header.manualj_heating_design_temp, 0.01)
    assert_in_delta(manualj_cooling_design_temp, hpxml_bldg.header.manualj_cooling_design_temp, 0.01)
    assert_equal(manualj_daily_temp_range, hpxml_bldg.header.manualj_daily_temp_range)
    assert_equal(manualj_heating_setpoint, hpxml_bldg.header.manualj_heating_setpoint)
    assert_equal(manualj_cooling_setpoint, hpxml_bldg.header.manualj_cooling_setpoint)
    assert_equal(manualj_humidity_setpoint, hpxml_bldg.header.manualj_humidity_setpoint)
    assert_in_delta(manualj_humidity_difference, hpxml_bldg.header.manualj_humidity_difference, 0.1)
    assert_equal(manualj_internal_loads_sensible, hpxml_bldg.header.manualj_internal_loads_sensible)
    assert_equal(manualj_internal_loads_latent, hpxml_bldg.header.manualj_internal_loads_latent)
    assert_equal(manualj_num_occupants, hpxml_bldg.header.manualj_num_occupants)
    assert_equal(manualj_infiltration_method, hpxml_bldg.header.manualj_infiltration_method)
    assert_equal(manualj_infiltration_shielding_class, hpxml_bldg.header.manualj_infiltration_shielding_class)
  end

  def _test_default_site_values(hpxml_bldg, site_type, shielding_of_home, ground_conductivity, ground_diffusivity, soil_type, moisture_type)
    assert_equal(site_type, hpxml_bldg.site.site_type)
    assert_equal(shielding_of_home, hpxml_bldg.site.shielding_of_home)
    assert_in_epsilon(ground_conductivity, hpxml_bldg.site.ground_conductivity, 0.01)
    assert_in_epsilon(ground_diffusivity, hpxml_bldg.site.ground_diffusivity, 0.01)
    if soil_type.nil?
      assert_nil(hpxml_bldg.site.soil_type)
    else
      assert_equal(soil_type, hpxml_bldg.site.soil_type)
    end
    if moisture_type.nil?
      assert_nil(hpxml_bldg.site.moisture_type)
    else
      assert_equal(moisture_type, hpxml_bldg.site.moisture_type)
    end
  end

  def _test_default_neighbor_building_values(hpxml_bldg, azimuths)
    assert_equal(azimuths.size, hpxml_bldg.neighbor_buildings.size)
    hpxml_bldg.neighbor_buildings.each_with_index do |neighbor_building, idx|
      assert_equal(azimuths[idx], neighbor_building.azimuth)
    end
  end

  def _test_default_occupancy_values(hpxml_bldg, weekday_sch, weekend_sch, monthly_mults, water_weekday_sch, water_weekend_sch, water_monthly_mults,
                                     water_use_multiplier)
    assert_equal(weekday_sch, hpxml_bldg.building_occupancy.weekday_fractions)
    assert_equal(weekend_sch, hpxml_bldg.building_occupancy.weekend_fractions)
    assert_equal(monthly_mults, hpxml_bldg.building_occupancy.monthly_multipliers)
    assert_equal(water_weekday_sch, hpxml_bldg.building_occupancy.general_water_use_weekday_fractions)
    assert_equal(water_weekend_sch, hpxml_bldg.building_occupancy.general_water_use_weekend_fractions)
    assert_equal(water_monthly_mults, hpxml_bldg.building_occupancy.general_water_use_monthly_multipliers)
    assert_equal(water_use_multiplier, hpxml_bldg.building_occupancy.general_water_use_usage_multiplier)
  end

  def _test_default_climate_and_risk_zones_values(hpxml_bldg, iecc_year, iecc_zone)
    if iecc_year.nil?
      assert_equal(0, hpxml_bldg.climate_and_risk_zones.climate_zone_ieccs.size)
    else
      assert_equal(iecc_year, hpxml_bldg.climate_and_risk_zones.climate_zone_ieccs[0].year)
    end
    if iecc_zone.nil?
      assert_equal(0, hpxml_bldg.climate_and_risk_zones.climate_zone_ieccs.size)
    else
      assert_equal(iecc_zone, hpxml_bldg.climate_and_risk_zones.climate_zone_ieccs[0].zone)
    end
  end

  def _test_default_building_construction_values(hpxml_bldg, building_volume, average_ceiling_height, number_of_bathrooms,
                                                 number_of_units, unit_height_above_grade)
    assert_equal(building_volume, hpxml_bldg.building_construction.conditioned_building_volume)
    assert_in_epsilon(average_ceiling_height, hpxml_bldg.building_construction.average_ceiling_height, 0.01)
    assert_equal(number_of_bathrooms, hpxml_bldg.building_construction.number_of_bathrooms)
    assert_equal(number_of_units, hpxml_bldg.building_construction.number_of_units)
    assert_equal(unit_height_above_grade, hpxml_bldg.building_construction.unit_height_above_grade)
  end

  def _test_default_infiltration_values(hpxml_bldg, volume, has_flue_or_chimney_in_conditioned_space, ach50 = nil)
    assert_equal(volume, hpxml_bldg.air_infiltration_measurements[0].infiltration_volume)
    assert_equal(has_flue_or_chimney_in_conditioned_space, hpxml_bldg.air_infiltration.has_flue_or_chimney_in_conditioned_space)
    if not ach50.nil?
      assert_in_epsilon(ach50, hpxml_bldg.air_infiltration_measurements[0].air_leakage, 0.01)
      assert_equal(HPXML::UnitsACH, hpxml_bldg.air_infiltration_measurements[0].unit_of_measure)
      assert_equal(50, hpxml_bldg.air_infiltration_measurements[0].house_pressure)
    end
  end

  def _test_default_infiltration_compartmentalization_test_values(air_infiltration_measurement, a_ext)
    if a_ext.nil?
      assert_nil(air_infiltration_measurement.a_ext)
    else
      assert_in_delta(a_ext, air_infiltration_measurement.a_ext, 0.001)
    end
  end

  def _test_default_attic_values(attic, sla)
    assert_in_epsilon(sla, attic.vented_attic_sla, 0.001)
  end

  def _test_default_foundation_values(foundation, sla)
    assert_in_epsilon(sla, foundation.vented_crawlspace_sla, 0.001)
  end

  def _test_default_roof_values(roof, roof_type, solar_absorptance, roof_color, emittance, radiant_barrier,
                                radiant_barrier_grade, int_finish_type, int_finish_thickness, azimuth)
    assert_equal(roof_type, roof.roof_type)
    assert_equal(solar_absorptance, roof.solar_absorptance)
    assert_equal(roof_color, roof.roof_color)
    assert_equal(emittance, roof.emittance)
    if not radiant_barrier.nil?
      assert_equal(radiant_barrier, roof.radiant_barrier)
    else
      assert_nil(roof.radiant_barrier)
    end
    if not radiant_barrier_grade.nil?
      assert_equal(radiant_barrier_grade, roof.radiant_barrier_grade)
    else
      assert_nil(roof.radiant_barrier_grade)
    end
    assert_equal(int_finish_type, roof.interior_finish_type)
    if not int_finish_thickness.nil?
      assert_equal(int_finish_thickness, roof.interior_finish_thickness)
    else
      assert_nil(roof.interior_finish_thickness)
    end
    assert_equal(azimuth, roof.azimuth)
  end

  def _test_default_rim_joist_values(rim_joist, siding, solar_absorptance, color, emittance, azimuth)
    assert_equal(siding, rim_joist.siding)
    assert_equal(solar_absorptance, rim_joist.solar_absorptance)
    assert_equal(color, rim_joist.color)
    assert_equal(emittance, rim_joist.emittance)
    assert_equal(azimuth, rim_joist.azimuth)
  end

  def _test_default_wall_values(wall, siding, solar_absorptance, color, emittance, int_finish_type, int_finish_thickness, azimuth)
    assert_equal(siding, wall.siding)
    assert_equal(solar_absorptance, wall.solar_absorptance)
    assert_equal(color, wall.color)
    assert_equal(emittance, wall.emittance)
    assert_equal(int_finish_type, wall.interior_finish_type)
    if not int_finish_thickness.nil?
      assert_equal(int_finish_thickness, wall.interior_finish_thickness)
    else
      assert_nil(wall.interior_finish_thickness)
    end
    if not azimuth.nil?
      assert_equal(azimuth, wall.azimuth)
    else
      assert_nil(wall.azimuth)
    end
  end

  def _test_default_foundation_wall_values(foundation_wall, thickness, int_finish_type, int_finish_thickness, azimuth, area,
                                           ins_int_top, ins_int_bottom, ins_ext_top, ins_ext_bottom, type)
    assert_equal(thickness, foundation_wall.thickness)
    assert_equal(int_finish_type, foundation_wall.interior_finish_type)
    if not int_finish_thickness.nil?
      assert_equal(int_finish_thickness, foundation_wall.interior_finish_thickness)
    else
      assert_nil(foundation_wall.interior_finish_thickness)
    end
    assert_equal(azimuth, foundation_wall.azimuth)
    assert_equal(area, foundation_wall.area)
    assert_equal(ins_int_top, foundation_wall.insulation_interior_distance_to_top)
    assert_equal(ins_int_bottom, foundation_wall.insulation_interior_distance_to_bottom)
    assert_equal(ins_ext_top, foundation_wall.insulation_exterior_distance_to_top)
    assert_equal(ins_ext_bottom, foundation_wall.insulation_exterior_distance_to_bottom)
    assert_equal(type, foundation_wall.type)
  end

  def _test_default_floor_values(floor, int_finish_type, int_finish_thickness)
    assert_equal(int_finish_type, floor.interior_finish_type)
    if not int_finish_thickness.nil?
      assert_equal(int_finish_thickness, floor.interior_finish_thickness)
    else
      assert_nil(floor.interior_finish_thickness)
    end
  end

  def _test_default_slab_values(slab, thickness, carpet_r_value, carpet_fraction, depth_below_grade, gap_rvalue,
                                ext_horiz_r, ext_horiz_width, ext_horiz_depth)
    assert_equal(thickness, slab.thickness)
    assert_equal(carpet_r_value, slab.carpet_r_value)
    assert_equal(carpet_fraction, slab.carpet_fraction)
    if depth_below_grade.nil?
      assert_nil(slab.depth_below_grade)
    else
      assert_equal(depth_below_grade, slab.depth_below_grade)
    end
    assert_equal(gap_rvalue, slab.gap_insulation_r_value)
    assert_equal(ext_horiz_r, slab.exterior_horizontal_insulation_r_value)
    assert_equal(ext_horiz_width, slab.exterior_horizontal_insulation_width)
    assert_equal(ext_horiz_depth, slab.exterior_horizontal_insulation_depth_below_grade)
  end

  def _test_default_window_values(window, ext_summer_sf, ext_winter_sf, int_summer_sf, int_winter_sf, fraction_operable, azimuth,
                                  is_location, is_summer_cover, is_winter_cover, is_summer_sf, is_winter_sf)
    assert_equal(ext_summer_sf, window.exterior_shading_factor_summer)
    assert_equal(ext_winter_sf, window.exterior_shading_factor_winter)
    assert_equal(int_summer_sf, window.interior_shading_factor_summer)
    assert_equal(int_winter_sf, window.interior_shading_factor_winter)
    assert_equal(fraction_operable, window.fraction_operable)
    assert_equal(azimuth, window.azimuth)
    assert_equal(is_location, window.insect_screen_location)
    assert_equal(is_summer_cover, window.insect_screen_coverage_summer)
    assert_equal(is_winter_cover, window.insect_screen_coverage_winter)
    assert_equal(is_summer_sf, window.insect_screen_factor_summer)
    assert_equal(is_winter_sf, window.insect_screen_factor_winter)
  end

  def _test_default_skylight_values(skylight, ext_summer_sf, ext_winter_sf, int_summer_sf, int_winter_sf, azimuth)
    assert_equal(ext_summer_sf, skylight.exterior_shading_factor_summer)
    assert_equal(ext_winter_sf, skylight.exterior_shading_factor_winter)
    assert_equal(int_summer_sf, skylight.interior_shading_factor_summer)
    assert_equal(int_winter_sf, skylight.interior_shading_factor_winter)
    assert_equal(azimuth, skylight.azimuth)
  end

  def _test_default_door_values(hpxml_bldg, azimuths)
    hpxml_bldg.doors.each_with_index do |door, idx|
      assert_equal(azimuths[idx], door.azimuth)
    end
  end

  def _test_default_partition_wall_mass_values(partition_wall_mass, area_fraction, int_finish_type, int_finish_thickness)
    assert_equal(area_fraction, partition_wall_mass.area_fraction)
    assert_equal(int_finish_type, partition_wall_mass.interior_finish_type)
    assert_equal(int_finish_thickness, partition_wall_mass.interior_finish_thickness)
  end

  def _test_default_furniture_mass_values(furniture_mass, area_fraction, type)
    assert_equal(area_fraction, furniture_mass.area_fraction)
    assert_equal(type, furniture_mass.type)
  end

  def _test_default_central_air_conditioner_values(cooling_system, shr, compressor_type, fan_watts_per_cfm, fan_motor_type, cooling_airflow_cfm, charge_defect_ratio,
<<<<<<< HEAD
                                                   airflow_defect_ratio, cooling_capacity, cooling_efficiency_seer, cooling_efficiency_eer, crankcase_heater_watts,
                                                   compressor_maximum_temp, cooling_autosizing_factor)
=======
                                                   airflow_defect_ratio, cooling_capacity, cooling_efficiency_seer, cooling_efficiency_eer2, crankcase_heater_watts, cooling_autosizing_factor)
>>>>>>> c18ed4fd
    assert_equal(shr, cooling_system.cooling_shr)
    assert_equal(compressor_type, cooling_system.compressor_type)
    assert_equal(fan_watts_per_cfm, cooling_system.fan_watts_per_cfm)
    assert_equal(fan_motor_type, cooling_system.fan_motor_type)
    if cooling_airflow_cfm.nil? # nil implies an autosized value
      assert(cooling_system.cooling_airflow_cfm > 0)
    else
      assert_in_delta(cooling_airflow_cfm, cooling_system.cooling_airflow_cfm, 1.0)
    end
    assert_equal(charge_defect_ratio, cooling_system.charge_defect_ratio)
    assert_equal(airflow_defect_ratio, cooling_system.airflow_defect_ratio)
<<<<<<< HEAD
    assert_equal(crankcase_heater_watts, cooling_system.crankcase_heater_watts)
    assert_equal(compressor_maximum_temp, cooling_system.compressor_maximum_temp)
=======
    assert_in_delta(crankcase_heater_watts, cooling_system.crankcase_heater_watts, 0.1)
>>>>>>> c18ed4fd
    assert_equal(cooling_autosizing_factor, cooling_system.cooling_autosizing_factor)
    if cooling_capacity.nil?
      assert(cooling_system.cooling_capacity > 0)
    else
      assert_equal(cooling_capacity, cooling_system.cooling_capacity)
    end
    if cooling_efficiency_seer.nil?
      assert_nil(cooling_system.cooling_efficiency_seer)
    else
      assert_equal(cooling_efficiency_seer, cooling_system.cooling_efficiency_seer)
    end
    if cooling_efficiency_eer2.nil?
      assert_nil(cooling_system.cooling_efficiency_eer2)
    else
      assert_equal(cooling_efficiency_eer2, cooling_system.cooling_efficiency_eer2)
    end
  end

  def _test_default_room_air_conditioner_ptac_values(cooling_system, shr, cooling_airflow_cfm, cooling_capacity, crankcase_heater_watts, compressor_maximum_temp,
                                                     cooling_autosizing_factor, cooling_efficiency_ceer)
    assert_equal(shr, cooling_system.cooling_shr)
    if cooling_airflow_cfm.nil? # nil implies an autosized value
      assert(cooling_system.cooling_airflow_cfm > 0)
    else
      assert_in_delta(cooling_airflow_cfm, cooling_system.cooling_airflow_cfm, 1.0)
    end
    assert_equal(crankcase_heater_watts, cooling_system.crankcase_heater_watts)
    assert_equal(compressor_maximum_temp, cooling_system.compressor_maximum_temp)
    assert_equal(cooling_autosizing_factor, cooling_system.cooling_autosizing_factor)
    assert_equal(cooling_efficiency_ceer, cooling_system.cooling_efficiency_ceer)
    if cooling_capacity.nil?
      assert(cooling_system.cooling_capacity > 0)
    else
      assert_equal(cooling_capacity, cooling_system.cooling_capacity)
    end
  end

  def _test_default_evap_cooler_values(cooling_system, cooling_airflow_cfm, cooling_capacity, cooling_autosizing_factor)
    if cooling_airflow_cfm.nil? # nil implies an autosized value
      assert(cooling_system.cooling_airflow_cfm > 0)
    else
      assert_in_delta(cooling_airflow_cfm, cooling_system.cooling_airflow_cfm, 1.0)
    end
    assert_equal(cooling_autosizing_factor, cooling_system.cooling_autosizing_factor)
    if cooling_capacity.nil?
      assert(cooling_system.cooling_capacity > 0)
    else
      assert_equal(cooling_system.cooling_capacity, cooling_capacity)
    end
  end

  def _test_default_mini_split_air_conditioner_values(cooling_system, shr, fan_watts_per_cfm, fan_motor_type, cooling_airflow_cfm, charge_defect_ratio, airflow_defect_ratio,
<<<<<<< HEAD
                                                      cooling_capacity, cooling_efficiency_seer, cooling_efficiency_eer, crankcase_heater_watts, compressor_maximum_temp,
                                                      compressor_type, cooling_autosizing_factor)
=======
                                                      cooling_capacity, cooling_efficiency_seer, cooling_efficiency_eer2, crankcase_heater_watts, compressor_type, cooling_autosizing_factor)
>>>>>>> c18ed4fd
    assert_equal(shr, cooling_system.cooling_shr)
    assert_equal(fan_watts_per_cfm, cooling_system.fan_watts_per_cfm)
    assert_equal(fan_motor_type, cooling_system.fan_motor_type)
    if cooling_airflow_cfm.nil? # nil implies an autosized value
      assert(cooling_system.cooling_airflow_cfm > 0)
    else
      assert_in_delta(cooling_airflow_cfm, cooling_system.cooling_airflow_cfm, 1.0)
    end
    assert_equal(charge_defect_ratio, cooling_system.charge_defect_ratio)
    assert_equal(airflow_defect_ratio, cooling_system.airflow_defect_ratio)
<<<<<<< HEAD
    assert_equal(crankcase_heater_watts, cooling_system.crankcase_heater_watts)
    assert_equal(compressor_maximum_temp, cooling_system.compressor_maximum_temp)
=======
    assert_in_delta(crankcase_heater_watts, cooling_system.crankcase_heater_watts, 0.1)
>>>>>>> c18ed4fd
    assert_equal(cooling_autosizing_factor, cooling_system.cooling_autosizing_factor)
    if cooling_capacity.nil?
      assert(cooling_system.cooling_capacity > 0)
    else
      assert_equal(cooling_capacity, cooling_system.cooling_capacity)
    end
    if cooling_efficiency_seer.nil?
      assert_nil(cooling_system.cooling_efficiency_seer)
    else
      assert_equal(cooling_efficiency_seer, cooling_system.cooling_efficiency_seer)
    end
    if cooling_efficiency_eer2.nil?
      assert_nil(cooling_system.cooling_efficiency_eer2)
    else
      assert_equal(cooling_efficiency_eer2, cooling_system.cooling_efficiency_eer2)
    end
    assert_equal(compressor_type, cooling_system.compressor_type)
  end

  def _test_default_furnace_values(heating_system, fan_watts_per_cfm, fan_motor_type, heating_airflow_cfm, airflow_defect_ratio, heating_capacity,
                                   pilot_light, pilot_light_btuh, heating_autosizing_factor)
    assert_equal(fan_watts_per_cfm, heating_system.fan_watts_per_cfm)
    if fan_motor_type.nil?
      assert_nil(heating_system.fan_motor_type)
    else
      assert_equal(fan_motor_type, heating_system.fan_motor_type)
    end
    if heating_airflow_cfm.nil? # nil implies an autosized value
      assert(heating_system.heating_airflow_cfm > 0)
    else
      assert_in_delta(heating_airflow_cfm, heating_system.heating_airflow_cfm, 1.0)
    end
    assert_equal(airflow_defect_ratio, heating_system.airflow_defect_ratio)
    assert_equal(heating_autosizing_factor, heating_system.heating_autosizing_factor)
    if heating_capacity.nil?
      assert(heating_system.heating_capacity > 0)
    else
      assert_equal(heating_capacity, heating_system.heating_capacity)
    end
    assert_equal(pilot_light, heating_system.pilot_light)
    if pilot_light_btuh.nil?
      assert_nil(heating_system.pilot_light_btuh)
    else
      assert_equal(pilot_light_btuh, heating_system.pilot_light_btuh)
    end
  end

  def _test_default_wall_furnace_values(heating_system, fan_watts, heating_airflow_cfm, heating_capacity, heating_autosizing_factor)
    assert_equal(fan_watts, heating_system.fan_watts)
    if heating_airflow_cfm.nil? # nil implies an autosized value
      assert(heating_system.heating_airflow_cfm > 0)
    else
      assert_in_delta(heating_airflow_cfm, heating_system.heating_airflow_cfm, 1.0)
    end
    assert_equal(heating_autosizing_factor, heating_system.heating_autosizing_factor)
    if heating_capacity.nil?
      assert(heating_system.heating_capacity > 0)
    else
      assert_equal(heating_capacity, heating_system.heating_capacity)
    end
  end

  def _test_default_floor_furnace_values(heating_system, fan_watts, heating_airflow_cfm, heating_capacity, pilot_light, pilot_light_btuh, heating_autosizing_factor)
    assert_equal(fan_watts, heating_system.fan_watts)
    if heating_airflow_cfm.nil? # nil implies an autosized value
      assert(heating_system.heating_airflow_cfm > 0)
    else
      assert_in_delta(heating_airflow_cfm, heating_system.heating_airflow_cfm, 1.0)
    end
    assert_equal(heating_autosizing_factor, heating_system.heating_autosizing_factor)
    if heating_capacity.nil?
      assert(heating_system.heating_capacity > 0)
    else
      assert_equal(heating_capacity, heating_system.heating_capacity)
    end
    assert_equal(pilot_light, heating_system.pilot_light)
    if pilot_light_btuh.nil?
      assert_nil(heating_system.pilot_light_btuh)
    else
      assert_equal(pilot_light_btuh, heating_system.pilot_light_btuh)
    end
  end

  def _test_default_electric_resistance_values(heating_system, distribution)
    assert_equal(distribution, heating_system.electric_resistance_distribution)
  end

  def _test_default_boiler_values(heating_system, eae, heating_capacity, pilot_light, pilot_light_btuh, heating_autosizing_factor)
    assert_equal(eae, heating_system.electric_auxiliary_energy)
    assert_equal(heating_autosizing_factor, heating_system.heating_autosizing_factor)
    if heating_capacity.nil?
      assert(heating_system.heating_capacity > 0)
    else
      assert_equal(heating_capacity, heating_system.heating_capacity)
    end
    assert_equal(pilot_light, heating_system.pilot_light)
    if pilot_light_btuh.nil?
      assert_nil(heating_system.pilot_light_btuh)
    else
      assert_equal(pilot_light_btuh, heating_system.pilot_light_btuh)
    end
  end

  def _test_default_stove_values(heating_system, fan_watts, heating_airflow_cfm, heating_capacity, pilot_light, pilot_light_btuh, heating_autosizing_factor)
    assert_equal(fan_watts, heating_system.fan_watts)
    if heating_airflow_cfm.nil? # nil implies an autosized value
      assert(heating_system.heating_airflow_cfm > 0)
    else
      assert_in_delta(heating_airflow_cfm, heating_system.heating_airflow_cfm, 1.0)
    end
    assert_equal(heating_autosizing_factor, heating_system.heating_autosizing_factor)
    if heating_capacity.nil?
      assert(heating_system.heating_capacity > 0)
    else
      assert_equal(heating_capacity, heating_system.heating_capacity)
    end
    assert_equal(pilot_light, heating_system.pilot_light)
    if pilot_light_btuh.nil?
      assert_nil(heating_system.pilot_light_btuh)
    else
      assert_equal(pilot_light_btuh, heating_system.pilot_light_btuh)
    end
  end

  def _test_default_space_heater_values(heating_system, fan_watts, heating_airflow_cfm, heating_capacity, heating_autosizing_factor)
    assert_equal(fan_watts, heating_system.fan_watts)
    if heating_airflow_cfm.nil? # nil implies an autosized value
      assert(heating_system.heating_airflow_cfm > 0)
    else
      assert_in_delta(heating_airflow_cfm, heating_system.heating_airflow_cfm, 1.0)
    end
    assert_equal(heating_autosizing_factor, heating_system.heating_autosizing_factor)
    if heating_capacity.nil?
      assert(heating_system.heating_capacity > 0)
    else
      assert_equal(heating_capacity, heating_system.heating_capacity)
    end
  end

  def _test_default_fireplace_values(heating_system, fan_watts, heating_airflow_cfm, heating_capacity, pilot_light, pilot_light_btuh, heating_autosizing_factor)
    assert_equal(fan_watts, heating_system.fan_watts)
    if heating_airflow_cfm.nil? # nil implies an autosized value
      assert(heating_system.heating_airflow_cfm > 0)
    else
      assert_in_delta(heating_airflow_cfm, heating_system.heating_airflow_cfm, 1.0)
    end
    assert_equal(heating_autosizing_factor, heating_system.heating_autosizing_factor)
    if heating_capacity.nil?
      assert(heating_system.heating_capacity > 0)
    else
      assert_equal(heating_capacity, heating_system.heating_capacity)
    end
    assert_equal(pilot_light, heating_system.pilot_light)
    if pilot_light_btuh.nil?
      assert_nil(heating_system.pilot_light_btuh)
    else
      assert_equal(pilot_light_btuh, heating_system.pilot_light_btuh)
    end
  end

  def _test_default_air_to_air_heat_pump_values(heat_pump, shr, compressor_type, fan_watts_per_cfm, fan_motor_type,
                                                cooling_airflow_cfm, heating_airflow_cfm, charge_defect_ratio, airflow_defect_ratio,
                                                cooling_capacity, heating_capacity, heating_capacity_17F, backup_heating_capacity,
                                                cooling_efficiency_seer, cooling_efficiency_eer2, heating_efficiency_hspf,
                                                heating_capacity_retention_fraction, heating_capacity_retention_temp,
                                                crankcase_heater_watts, compressor_maximum_temp, heating_autosizing_factor,
                                                cooling_autosizing_factor, backup_heating_autosizing_factor)
    assert_equal(shr, heat_pump.cooling_shr)
    assert_equal(compressor_type, heat_pump.compressor_type)
    assert_equal(fan_watts_per_cfm, heat_pump.fan_watts_per_cfm)
    assert_equal(fan_motor_type, heat_pump.fan_motor_type)
    if cooling_airflow_cfm.nil? # nil implies an autosized value
      assert(heat_pump.cooling_airflow_cfm > 0)
    else
      assert_in_delta(cooling_airflow_cfm, heat_pump.cooling_airflow_cfm, 1.0)
    end
    if heating_airflow_cfm.nil? # nil implies an autosized value
      assert(heat_pump.heating_airflow_cfm > 0)
    else
      assert_in_delta(heating_airflow_cfm, heat_pump.heating_airflow_cfm, 1.0)
    end
    assert_equal(charge_defect_ratio, heat_pump.charge_defect_ratio)
    assert_equal(airflow_defect_ratio, heat_pump.airflow_defect_ratio)
<<<<<<< HEAD
    assert_equal(crankcase_heater_watts, heat_pump.crankcase_heater_watts)
    assert_equal(compressor_maximum_temp, heat_pump.compressor_maximum_temp)
=======
    assert_in_delta(crankcase_heater_watts, heat_pump.crankcase_heater_watts, 0.1)
>>>>>>> c18ed4fd
    assert_equal(heating_autosizing_factor, heat_pump.heating_autosizing_factor)
    assert_equal(cooling_autosizing_factor, heat_pump.cooling_autosizing_factor)
    assert_equal(backup_heating_autosizing_factor, heat_pump.backup_heating_autosizing_factor)
    if cooling_capacity.nil?
      assert(heat_pump.cooling_capacity > 0)
    else
      assert_equal(cooling_capacity, heat_pump.cooling_capacity)
    end
    if heating_capacity.nil?
      assert(heat_pump.heating_capacity > 0)
    else
      assert_equal(heating_capacity, heat_pump.heating_capacity)
    end
    if heating_capacity_17F.nil?
      assert_nil(heat_pump.heating_capacity_17F)
    else
      assert_equal(heating_capacity_17F, heat_pump.heating_capacity_17F)
    end
    if backup_heating_capacity.nil?
      assert(heat_pump.backup_heating_capacity > 0)
    else
      assert_equal(backup_heating_capacity, heat_pump.backup_heating_capacity)
    end
    if cooling_efficiency_seer.nil?
      assert_nil(heat_pump.cooling_efficiency_seer)
    else
      assert_equal(cooling_efficiency_seer, heat_pump.cooling_efficiency_seer)
    end
    if cooling_efficiency_eer2.nil?
      assert_nil(heat_pump.cooling_efficiency_eer2)
    else
      assert_equal(cooling_efficiency_eer2, heat_pump.cooling_efficiency_eer2)
    end
    if heating_efficiency_hspf.nil?
      assert_nil(heat_pump.heating_efficiency_hspf)
    else
      assert_equal(heating_efficiency_hspf, heat_pump.heating_efficiency_hspf)
    end
    if heating_capacity_retention_fraction.nil?
      assert_nil(heat_pump.heating_capacity_retention_fraction)
    else
      assert_in_delta(heating_capacity_retention_fraction, heat_pump.heating_capacity_retention_fraction, 0.01)
    end
    if heating_capacity_retention_temp.nil?
      assert_nil(heat_pump.heating_capacity_retention_temp)
    else
      assert_equal(heating_capacity_retention_temp, heat_pump.heating_capacity_retention_temp)
    end
  end

  def _test_default_detailed_performance_capacities(heat_pump, heating_nominal_capacity, cooling_nominal_capacity, heating_capacities, cooling_capacities)
    if cooling_nominal_capacity.nil?
      assert(heat_pump.cooling_capacity > 0)
    else
      assert_equal(cooling_nominal_capacity, heat_pump.cooling_capacity)
    end
    if heating_nominal_capacity.nil?
      assert(heat_pump.heating_capacity > 0)
    else
      assert_equal(heating_nominal_capacity, heat_pump.heating_capacity)
    end
    if not heat_pump.heating_detailed_performance_data.empty?
      heat_pump.heating_detailed_performance_data.each_with_index do |dp, idx|
        assert_equal(heating_capacities[idx], dp.capacity)
      end
    end
    if not heat_pump.cooling_detailed_performance_data.empty?
      heat_pump.cooling_detailed_performance_data.each_with_index do |dp, idx|
        assert_equal(cooling_capacities[idx], dp.capacity)
      end
    end
  end

  def _test_default_pthp_values(heat_pump, shr, heating_airflow_cfm, cooling_airflow_cfm, cooling_capacity, heating_capacity, heating_capacity_17F,
                                heating_capacity_retention_fraction, heating_capacity_retention_temp, crankcase_heater_watts, compressor_maximum_temp,
                                heating_autosizing_factor, cooling_autosizing_factor, backup_heating_autosizing_factor)
    assert_equal(shr, heat_pump.cooling_shr)
    if heating_airflow_cfm.nil? # nil implies an autosized value
      assert(heat_pump.heating_airflow_cfm > 0)
    else
      assert_in_delta(heating_airflow_cfm, heat_pump.heating_airflow_cfm, 1.0)
    end
    if cooling_airflow_cfm.nil? # nil implies an autosized value
      assert(heat_pump.cooling_airflow_cfm > 0)
    else
      assert_in_delta(cooling_airflow_cfm, heat_pump.cooling_airflow_cfm, 1.0)
    end
    assert_equal(crankcase_heater_watts, heat_pump.crankcase_heater_watts)
    assert_equal(compressor_maximum_temp, heat_pump.compressor_maximum_temp)
    assert_equal(heating_autosizing_factor, heat_pump.heating_autosizing_factor)
    assert_equal(cooling_autosizing_factor, heat_pump.cooling_autosizing_factor)
    assert_equal(backup_heating_autosizing_factor, heat_pump.backup_heating_autosizing_factor)
    if cooling_capacity.nil?
      assert(heat_pump.cooling_capacity > 0)
    else
      assert_equal(cooling_capacity, heat_pump.cooling_capacity)
    end
    if heating_capacity.nil?
      assert(heat_pump.heating_capacity > 0)
    else
      assert_equal(heating_capacity, heat_pump.heating_capacity)
    end
    if heating_capacity_17F.nil?
      assert_nil(heat_pump.heating_capacity_17F)
    else
      assert_equal(heating_capacity_17F, heat_pump.heating_capacity_17F)
    end
    if heating_capacity_retention_fraction.nil?
      assert_nil(heat_pump.heating_capacity_retention_fraction)
    else
      assert_in_delta(heating_capacity_retention_fraction, heat_pump.heating_capacity_retention_fraction, 0.01)
    end
    if heating_capacity_retention_temp.nil?
      assert_nil(heat_pump.heating_capacity_retention_temp)
    else
      assert_equal(heating_capacity_retention_temp, heat_pump.heating_capacity_retention_temp)
    end
  end

  def _test_default_mini_split_heat_pump_values(heat_pump, shr, fan_watts_per_cfm, fan_motor_type, heating_airflow_cfm, cooling_airflow_cfm,
                                                charge_defect_ratio, airflow_defect_ratio, cooling_capacity, heating_capacity, heating_capacity_17F,
                                                backup_heating_capacity, cooling_efficiency_seer, cooling_efficiency_eer2, heating_efficiency_hspf,
                                                heating_capacity_retention_fraction, heating_capacity_retention_temp,
                                                crankcase_heater_watts, compressor_type, heating_autosizing_factor,
                                                cooling_autosizing_factor, backup_heating_autosizing_factor)
    assert_equal(shr, heat_pump.cooling_shr)
    assert_equal(fan_watts_per_cfm, heat_pump.fan_watts_per_cfm)
    assert_equal(fan_motor_type, heat_pump.fan_motor_type)
    if heating_airflow_cfm.nil? # nil implies an autosized value
      assert(heat_pump.heating_airflow_cfm > 0)
    else
      assert_in_delta(heating_airflow_cfm, heat_pump.heating_airflow_cfm, 1.0)
    end
    if cooling_airflow_cfm.nil? # nil implies an autosized value
      assert(heat_pump.cooling_airflow_cfm > 0)
    else
      assert_in_delta(cooling_airflow_cfm, heat_pump.cooling_airflow_cfm, 1.0)
    end
    assert_equal(charge_defect_ratio, heat_pump.charge_defect_ratio)
    assert_equal(airflow_defect_ratio, heat_pump.airflow_defect_ratio)
    assert_in_delta(crankcase_heater_watts, heat_pump.crankcase_heater_watts, 0.1)
    assert_equal(heating_autosizing_factor, heat_pump.heating_autosizing_factor)
    assert_equal(cooling_autosizing_factor, heat_pump.cooling_autosizing_factor)
    assert_equal(backup_heating_autosizing_factor, heat_pump.backup_heating_autosizing_factor)
    if cooling_capacity.nil?
      assert(heat_pump.cooling_capacity > 0)
    else
      assert_equal(cooling_capacity, heat_pump.cooling_capacity)
    end
    if heating_capacity.nil?
      assert(heat_pump.heating_capacity > 0)
    else
      assert_equal(heating_capacity, heat_pump.heating_capacity)
    end
    if heating_capacity_17F.nil?
      assert_nil(heat_pump.heating_capacity_17F)
    else
      assert_equal(heating_capacity_17F, heat_pump.heating_capacity_17F)
    end
    if backup_heating_capacity.nil?
      assert(heat_pump.backup_heating_capacity > 0)
    else
      assert_equal(backup_heating_capacity, heat_pump.backup_heating_capacity)
    end
    if cooling_efficiency_seer.nil?
      assert_nil(heat_pump.cooling_efficiency_seer)
    else
      assert_equal(cooling_efficiency_seer, heat_pump.cooling_efficiency_seer)
    end
    if cooling_efficiency_eer2.nil?
      assert_nil(heat_pump.cooling_efficiency_eer2)
    else
      assert_equal(cooling_efficiency_eer2, heat_pump.cooling_efficiency_eer2)
    end
    if heating_efficiency_hspf.nil?
      assert_nil(heat_pump.heating_efficiency_hspf)
    else
      assert_equal(heating_efficiency_hspf, heat_pump.heating_efficiency_hspf)
    end
    assert_equal(compressor_type, heat_pump.compressor_type)
    if heating_capacity_retention_fraction.nil?
      assert_nil(heat_pump.heating_capacity_retention_fraction)
    else
      assert_in_delta(heating_capacity_retention_fraction, heat_pump.heating_capacity_retention_fraction, 0.01)
    end
    if heating_capacity_retention_temp.nil?
      assert_nil(heat_pump.heating_capacity_retention_temp)
    else
      assert_equal(heating_capacity_retention_temp, heat_pump.heating_capacity_retention_temp)
    end
  end

  def _test_default_heat_pump_temperature_values(heat_pump, compressor_lockout_temp, backup_heating_lockout_temp,
                                                 backup_heating_switchover_temp)
    if compressor_lockout_temp.nil?
      assert_nil(heat_pump.compressor_lockout_temp)
    else
      assert_equal(compressor_lockout_temp, heat_pump.compressor_lockout_temp)
    end
    if backup_heating_lockout_temp.nil?
      assert_nil(heat_pump.backup_heating_lockout_temp)
    else
      assert_equal(backup_heating_lockout_temp, heat_pump.backup_heating_lockout_temp)
    end
    if backup_heating_switchover_temp.nil?
      assert_nil(heat_pump.backup_heating_switchover_temp)
    else
      assert_equal(backup_heating_switchover_temp, heat_pump.backup_heating_switchover_temp)
    end
  end

  def _test_default_ground_to_air_heat_pump_values(heat_pump, pump_watts_per_ton, fan_watts_per_cfm, fan_motor_type, heating_airflow_cfm, cooling_airflow_cfm,
                                                   airflow_defect_ratio, cooling_capacity, heating_capacity,
                                                   backup_heating_capacity)
    assert_equal(pump_watts_per_ton, heat_pump.pump_watts_per_ton)
    assert_equal(fan_watts_per_cfm, heat_pump.fan_watts_per_cfm)
    assert_equal(fan_motor_type, heat_pump.fan_motor_type)
    if heating_airflow_cfm.nil? # nil implies an autosized value
      assert(heat_pump.heating_airflow_cfm > 0)
    else
      assert_equal(heating_airflow_cfm, heat_pump.heating_airflow_cfm)
    end
    if cooling_airflow_cfm.nil? # nil implies an autosized value
      assert(heat_pump.cooling_airflow_cfm > 0)
    else
      assert_equal(cooling_airflow_cfm, heat_pump.cooling_airflow_cfm)
    end
    assert_equal(airflow_defect_ratio, heat_pump.airflow_defect_ratio)
    if cooling_capacity.nil?
      assert(heat_pump.cooling_capacity > 0)
    else
      assert_equal(cooling_capacity, heat_pump.cooling_capacity)
    end
    if heating_capacity.nil?
      assert(heat_pump.heating_capacity > 0)
    else
      assert_equal(heating_capacity, heat_pump.heating_capacity)
    end
    if backup_heating_capacity.nil?
      assert(heat_pump.backup_heating_capacity > 0)
    else
      assert_equal(backup_heating_capacity, heat_pump.backup_heating_capacity)
    end
  end

  def _test_default_geothermal_loop_values(geothermal_loop, loop_configuration, loop_flow,
                                           num_bore_holes, bore_spacing, bore_length, bore_diameter,
                                           grout_type, grout_conductivity,
                                           pipe_type, pipe_conductivity, pipe_diameter,
                                           shank_spacing, bore_config)
    assert_equal(loop_configuration, geothermal_loop.loop_configuration)
    if loop_flow.nil? # nil implies an autosized value
      assert(geothermal_loop.loop_flow > 0)
    else
      assert_equal(loop_flow, geothermal_loop.loop_flow)
    end
    if num_bore_holes.nil? # nil implies an autosized value
      assert(geothermal_loop.num_bore_holes > 0)
    else
      assert_equal(num_bore_holes, geothermal_loop.num_bore_holes)
    end
    assert_equal(bore_spacing, geothermal_loop.bore_spacing)
    if bore_length.nil? # nil implies an autosized value
      assert(geothermal_loop.bore_length > 0)
    else
      assert_equal(bore_length, geothermal_loop.bore_length)
    end
    assert_equal(bore_diameter, geothermal_loop.bore_diameter)
    assert_equal(grout_type, geothermal_loop.grout_type)
    assert_equal(grout_conductivity, geothermal_loop.grout_conductivity)
    assert_equal(pipe_type, geothermal_loop.pipe_type)
    assert_equal(pipe_conductivity, geothermal_loop.pipe_conductivity)
    assert_equal(pipe_diameter, geothermal_loop.pipe_diameter)
    assert_equal(shank_spacing, geothermal_loop.shank_spacing)
    assert_equal(bore_config, geothermal_loop.bore_config)
  end

  def _test_default_hvac_location_values(hvac_system, location)
    assert_equal(location, hvac_system.location)
  end

  def _test_default_hvac_control_setpoint_values(hvac_control, heating_setpoint_temp, cooling_setpoint_temp)
    assert_equal(heating_setpoint_temp, hvac_control.heating_setpoint_temp)
    assert_equal(cooling_setpoint_temp, hvac_control.cooling_setpoint_temp)
  end

  def _test_default_hvac_control_setback_values(hvac_control, htg_setback_start_hr, clg_setup_start_hr)
    assert_equal(htg_setback_start_hr, hvac_control.heating_setback_start_hour)
    assert_equal(clg_setup_start_hr, hvac_control.cooling_setup_start_hour)
  end

  def _test_default_hvac_control_season_values(hvac_control, htg_season_begin_month, htg_season_begin_day, htg_season_end_month, htg_season_end_day, clg_season_begin_month, clg_season_begin_day, clg_season_end_month, clg_season_end_day)
    assert_equal(htg_season_begin_month, hvac_control.seasons_heating_begin_month)
    assert_equal(htg_season_begin_day, hvac_control.seasons_heating_begin_day)
    assert_equal(htg_season_end_month, hvac_control.seasons_heating_end_month)
    assert_equal(htg_season_end_day, hvac_control.seasons_heating_end_day)
    assert_equal(clg_season_begin_month, hvac_control.seasons_cooling_begin_month)
    assert_equal(clg_season_begin_day, hvac_control.seasons_cooling_begin_day)
    assert_equal(clg_season_end_month, hvac_control.seasons_cooling_end_month)
    assert_equal(clg_season_end_day, hvac_control.seasons_cooling_end_day)
  end

  def _test_default_air_distribution_values(hpxml_bldg, supply_locations, return_locations, supply_areas, return_areas,
                                            supply_fracs, return_fracs, n_return_registers, supply_area_mults, return_area_mults,
                                            supply_buried_levels, return_buried_levels, supply_effective_rvalues, return_effective_rvalues,
                                            supply_rect_fracs, return_rect_fracs, manualj_blower_fan_heat_btuh)
    supply_duct_idx = 0
    return_duct_idx = 0
    hpxml_bldg.hvac_distributions.each do |hvac_distribution|
      next unless hvac_distribution.distribution_system_type == HPXML::HVACDistributionTypeAir

      assert_equal(n_return_registers, hvac_distribution.number_of_return_registers)
      assert_equal(manualj_blower_fan_heat_btuh, hvac_distribution.manualj_blower_fan_heat_btuh)
      hvac_distribution.ducts.each do |duct|
        if duct.duct_type == HPXML::DuctTypeSupply
          assert_equal(supply_locations[supply_duct_idx], duct.duct_location)
          assert_in_epsilon(supply_areas[supply_duct_idx], duct.duct_surface_area, 0.01)
          assert_in_epsilon(supply_fracs[supply_duct_idx], duct.duct_fraction_area, 0.01)
          assert_in_epsilon(supply_area_mults[supply_duct_idx], duct.duct_surface_area_multiplier, 0.01)
          assert_equal(supply_buried_levels[supply_duct_idx], duct.duct_buried_insulation_level)
          assert_in_epsilon(supply_effective_rvalues[supply_duct_idx], duct.duct_effective_r_value, 0.01)
          assert_equal(supply_rect_fracs[supply_duct_idx], duct.duct_fraction_rectangular)
          supply_duct_idx += 1
        elsif duct.duct_type == HPXML::DuctTypeReturn
          assert_equal(return_locations[return_duct_idx], duct.duct_location)
          assert_in_epsilon(return_areas[return_duct_idx], duct.duct_surface_area, 0.01)
          assert_in_epsilon(return_fracs[return_duct_idx], duct.duct_fraction_area, 0.01)
          assert_in_epsilon(return_area_mults[return_duct_idx], duct.duct_surface_area_multiplier, 0.01)
          assert_equal(return_buried_levels[return_duct_idx], duct.duct_buried_insulation_level)
          assert_in_epsilon(return_effective_rvalues[return_duct_idx], duct.duct_effective_r_value, 0.01)
          assert_equal(return_rect_fracs[return_duct_idx], duct.duct_fraction_rectangular)
          return_duct_idx += 1
        end
      end
    end
  end

  def _test_default_hydronic_distribution_values(hpxml_bldg, manualj_hot_water_piping_btuh)
    hpxml_bldg.hvac_distributions.each do |hvac_distribution|
      next unless hvac_distribution.distribution_system_type == HPXML::HVACDistributionTypeHydronic

      assert_equal(manualj_hot_water_piping_btuh, hvac_distribution.manualj_hot_water_piping_btuh)
    end
  end

  def _test_default_mech_vent_values(hpxml_bldg, is_shared_system, hours_in_operation, fan_power, flow_rate,
                                     cfis_vent_mode_airflow_fraction = nil, cfis_addtl_runtime_operating_mode = nil,
                                     cfis_has_outdoor_air_control = nil, cfis_control_type = nil, cfis_suppl_fan_runs_with_air_handler = nil)
    vent_fan = hpxml_bldg.ventilation_fans.find { |f| f.used_for_whole_building_ventilation && !f.is_cfis_supplemental_fan }

    assert_equal(is_shared_system, vent_fan.is_shared_system)
    assert_equal(hours_in_operation, vent_fan.hours_in_operation)
    if fan_power.nil?
      assert_nil(vent_fan.fan_power)
    else
      assert_in_delta(fan_power, vent_fan.fan_power, 0.1)
    end
    assert_in_delta(flow_rate, vent_fan.rated_flow_rate.to_f + vent_fan.calculated_flow_rate.to_f + vent_fan.tested_flow_rate.to_f + vent_fan.delivered_ventilation.to_f, 0.1)
    if cfis_vent_mode_airflow_fraction.nil?
      assert_nil(vent_fan.cfis_vent_mode_airflow_fraction)
    else
      assert_equal(cfis_vent_mode_airflow_fraction, vent_fan.cfis_vent_mode_airflow_fraction)
    end
    if cfis_addtl_runtime_operating_mode.nil?
      assert_nil(vent_fan.cfis_addtl_runtime_operating_mode)
    else
      assert_equal(cfis_addtl_runtime_operating_mode, vent_fan.cfis_addtl_runtime_operating_mode)
    end
    if cfis_has_outdoor_air_control.nil?
      assert_nil(vent_fan.cfis_has_outdoor_air_control)
    else
      assert_equal(cfis_has_outdoor_air_control, vent_fan.cfis_has_outdoor_air_control)
    end
    if cfis_suppl_fan_runs_with_air_handler.nil?
      assert_nil(vent_fan.cfis_supplemental_fan_runs_with_air_handler_fan)
    else
      assert_equal(cfis_suppl_fan_runs_with_air_handler, vent_fan.cfis_supplemental_fan_runs_with_air_handler_fan)
    end
    if cfis_control_type.nil?
      assert_nil(vent_fan.cfis_control_type)
    else
      assert_equal(cfis_control_type, vent_fan.cfis_control_type)
    end
  end

  def _test_default_mech_vent_suppl_values(hpxml_bldg, is_shared_system, hours_in_operation, fan_power, flow_rate)
    vent_fan = hpxml_bldg.ventilation_fans.find { |f| f.used_for_whole_building_ventilation && f.is_cfis_supplemental_fan }

    assert_equal(is_shared_system, vent_fan.is_shared_system)
    if hours_in_operation.nil?
      assert_nil(hours_in_operation, vent_fan.hours_in_operation)
    else
      assert_equal(hours_in_operation, vent_fan.hours_in_operation)
    end
    assert_in_epsilon(fan_power, vent_fan.fan_power, 0.01)
    assert_in_epsilon(flow_rate, vent_fan.rated_flow_rate.to_f + vent_fan.calculated_flow_rate.to_f + vent_fan.tested_flow_rate.to_f + vent_fan.delivered_ventilation.to_f, 0.01)
  end

  def _test_default_kitchen_fan_values(hpxml_bldg, count, flow_rate, hours_in_operation, fan_power, start_hour)
    kitchen_fan = hpxml_bldg.ventilation_fans.find { |f| f.used_for_local_ventilation && f.fan_location == HPXML::LocationKitchen }

    assert_equal(count, kitchen_fan.count)
    assert_equal(flow_rate, kitchen_fan.rated_flow_rate.to_f + kitchen_fan.calculated_flow_rate.to_f + kitchen_fan.tested_flow_rate.to_f + kitchen_fan.delivered_ventilation.to_f)
    assert_equal(hours_in_operation, kitchen_fan.hours_in_operation)
    assert_equal(fan_power, kitchen_fan.fan_power)
    assert_equal(start_hour, kitchen_fan.start_hour)
  end

  def _test_default_bath_fan_values(hpxml_bldg, count, flow_rate, hours_in_operation, fan_power, start_hour)
    bath_fan = hpxml_bldg.ventilation_fans.find { |f| f.used_for_local_ventilation && f.fan_location == HPXML::LocationBath }

    assert_equal(count, bath_fan.count)
    assert_equal(flow_rate, bath_fan.rated_flow_rate.to_f + bath_fan.calculated_flow_rate.to_f + bath_fan.tested_flow_rate.to_f + bath_fan.delivered_ventilation.to_f)
    assert_equal(hours_in_operation, bath_fan.hours_in_operation)
    assert_equal(fan_power, bath_fan.fan_power)
    assert_equal(start_hour, bath_fan.start_hour)
  end

  def _test_default_whole_house_fan_values(hpxml_bldg, flow_rate, fan_power)
    whf = hpxml_bldg.ventilation_fans.find { |f| f.used_for_seasonal_cooling_load_reduction }

    assert_equal(flow_rate, whf.rated_flow_rate.to_f + whf.calculated_flow_rate.to_f + whf.tested_flow_rate.to_f + whf.delivered_ventilation.to_f)
    assert_equal(fan_power, whf.fan_power)
  end

  def _test_default_storage_water_heater_values(hpxml_bldg, *expected_wh_values)
    storage_water_heaters = hpxml_bldg.water_heating_systems.select { |w| w.water_heater_type == HPXML::WaterHeaterTypeStorage }
    assert_equal(expected_wh_values.size, storage_water_heaters.size)
    storage_water_heaters.each_with_index do |wh_system, idx|
      is_shared, heating_capacity, tank_volume, recovery_efficiency, location, temperature, energy_factor, tank_model_type = expected_wh_values[idx]

      assert_equal(is_shared, wh_system.is_shared_system)
      assert_in_epsilon(heating_capacity, wh_system.heating_capacity, 0.01)
      assert_equal(tank_volume, wh_system.tank_volume)
      assert_in_epsilon(recovery_efficiency, wh_system.recovery_efficiency, 0.01)
      assert_equal(location, wh_system.location)
      assert_equal(temperature, wh_system.temperature)
      if energy_factor.nil?
        assert_nil(wh_system.energy_factor)
      else
        assert_equal(energy_factor, wh_system.energy_factor)
      end
      assert_equal(tank_model_type, wh_system.tank_model_type)
    end
  end

  def _test_default_tankless_water_heater_values(hpxml_bldg, *expected_wh_values)
    tankless_water_heaters = hpxml_bldg.water_heating_systems.select { |w| w.water_heater_type == HPXML::WaterHeaterTypeTankless }
    assert_equal(expected_wh_values.size, tankless_water_heaters.size)
    tankless_water_heaters.each_with_index do |wh_system, idx|
      performance_adjustment, = expected_wh_values[idx]

      assert_equal(performance_adjustment, wh_system.performance_adjustment)
    end
  end

  def _test_default_heat_pump_water_heater_values(hpxml_bldg, *expected_wh_values)
    heat_pump_water_heaters = hpxml_bldg.water_heating_systems.select { |w| w.water_heater_type == HPXML::WaterHeaterTypeHeatPump }
    assert_equal(expected_wh_values.size, heat_pump_water_heaters.size)
    heat_pump_water_heaters.each_with_index do |wh_system, idx|
      tank_volume, operating_mode, htg_cap, backup_htg_cap = expected_wh_values[idx]

      assert_equal(tank_volume, wh_system.tank_volume)
      assert_equal(operating_mode, wh_system.operating_mode)
      assert_in_epsilon(htg_cap, wh_system.heating_capacity, 0.01)
      assert_in_epsilon(backup_htg_cap, wh_system.backup_heating_capacity, 0.01)
    end
  end

  def _test_default_indirect_water_heater_values(hpxml_bldg, *expected_wh_values)
    indirect_water_heaters = hpxml_bldg.water_heating_systems.select { |w| w.water_heater_type == HPXML::WaterHeaterTypeCombiStorage }
    assert_equal(expected_wh_values.size, indirect_water_heaters.size)
    indirect_water_heaters.each_with_index do |wh_system, idx|
      tank_volume, standby_loss_units, standby_loss_value = expected_wh_values[idx]

      assert_equal(tank_volume, wh_system.tank_volume)
      assert_equal(standby_loss_units, wh_system.standby_loss_units)
      assert_equal(standby_loss_value, wh_system.standby_loss_value)
    end
  end

  def _test_default_standard_distribution_values(hot_water_distribution, piping_length, pipe_r_value)
    assert_in_epsilon(piping_length, hot_water_distribution.standard_piping_length, 0.01)
    assert_equal(pipe_r_value, hot_water_distribution.pipe_r_value)
  end

  def _test_default_recirc_distribution_values(hot_water_distribution, piping_length, branch_piping_length, pump_power, pipe_r_value, weekday_sch, weekend_sch, monthly_mults)
    assert_in_epsilon(piping_length, hot_water_distribution.recirculation_piping_loop_length, 0.01)
    assert_in_epsilon(branch_piping_length, hot_water_distribution.recirculation_branch_piping_length, 0.01)
    assert_in_epsilon(pump_power, hot_water_distribution.recirculation_pump_power, 0.01)
    assert_equal(pipe_r_value, hot_water_distribution.pipe_r_value)
    if weekday_sch.nil?
      assert_nil(hot_water_distribution.recirculation_pump_weekday_fractions)
    else
      assert_equal(weekday_sch, hot_water_distribution.recirculation_pump_weekday_fractions)
    end
    if weekend_sch.nil?
      assert_nil(hot_water_distribution.recirculation_pump_weekend_fractions)
    else
      assert_equal(weekend_sch, hot_water_distribution.recirculation_pump_weekend_fractions)
    end
    if monthly_mults.nil?
      assert_nil(hot_water_distribution.recirculation_pump_monthly_multipliers)
    else
      assert_equal(monthly_mults, hot_water_distribution.recirculation_pump_monthly_multipliers)
    end
  end

  def _test_default_shared_recirc_distribution_values(hot_water_distribution, pump_power, weekday_sch, weekend_sch, monthly_mults)
    assert_in_epsilon(pump_power, hot_water_distribution.shared_recirculation_pump_power, 0.01)
    if weekday_sch.nil?
      assert_nil(hot_water_distribution.recirculation_pump_weekday_fractions)
    else
      assert_equal(weekday_sch, hot_water_distribution.recirculation_pump_weekday_fractions)
    end
    if weekend_sch.nil?
      assert_nil(hot_water_distribution.recirculation_pump_weekend_fractions)
    else
      assert_equal(weekend_sch, hot_water_distribution.recirculation_pump_weekend_fractions)
    end
    if monthly_mults.nil?
      assert_nil(hot_water_distribution.recirculation_pump_monthly_multipliers)
    else
      assert_equal(monthly_mults, hot_water_distribution.recirculation_pump_monthly_multipliers)
    end
  end

  def _test_default_water_fixture_values(hpxml_bldg, usage_multiplier, weekday_sch, weekend_sch, monthly_mults, low_flow1, low_flow2)
    assert_equal(usage_multiplier, hpxml_bldg.water_heating.water_fixtures_usage_multiplier)
    if weekday_sch.nil?
      assert_nil(hpxml_bldg.water_heating.water_fixtures_weekday_fractions)
    else
      assert_equal(weekday_sch, hpxml_bldg.water_heating.water_fixtures_weekday_fractions)
    end
    if weekend_sch.nil?
      assert_nil(hpxml_bldg.water_heating.water_fixtures_weekend_fractions)
    else
      assert_equal(weekend_sch, hpxml_bldg.water_heating.water_fixtures_weekend_fractions)
    end
    if monthly_mults.nil?
      assert_nil(hpxml_bldg.water_heating.water_fixtures_monthly_multipliers)
    else
      assert_equal(monthly_mults, hpxml_bldg.water_heating.water_fixtures_monthly_multipliers)
    end
    assert_equal(low_flow1, hpxml_bldg.water_fixtures[0].low_flow)
    assert_equal(low_flow2, hpxml_bldg.water_fixtures[1].low_flow)
  end

  def _test_default_solar_thermal_values(solar_thermal_system, storage_volume, azimuth)
    assert_equal(storage_volume, solar_thermal_system.storage_volume)
    assert_equal(azimuth, solar_thermal_system.collector_azimuth)
  end

  def _test_default_pv_system_values(hpxml_bldg, interver_efficiency, system_loss_frac, is_shared_system, location, tracking, module_type, azimuth)
    hpxml_bldg.pv_systems.each do |pv|
      assert_equal(is_shared_system, pv.is_shared_system)
      assert_in_epsilon(system_loss_frac, pv.system_losses_fraction, 0.01)
      assert_equal(location, pv.location)
      assert_equal(tracking, pv.tracking)
      assert_equal(module_type, pv.module_type)
      assert_equal(azimuth, pv.array_azimuth)
    end
    hpxml_bldg.inverters.each do |inv|
      assert_equal(interver_efficiency, inv.inverter_efficiency)
    end
  end

  def _test_default_battery_values(battery, nominal_capacity_kwh, nominal_capacity_ah, usable_capacity_kwh, usable_capacity_ah,
                                   rated_power_output, location, lifetime_model, round_trip_efficiency)
    if nominal_capacity_kwh.nil?
      assert_nil(battery.nominal_capacity_kwh)
    else
      assert_equal(nominal_capacity_kwh, battery.nominal_capacity_kwh)
    end
    if nominal_capacity_ah.nil?
      assert_nil(battery.nominal_capacity_ah)
    else
      assert_equal(nominal_capacity_ah, battery.nominal_capacity_ah)
    end
    if usable_capacity_kwh.nil?
      assert_nil(battery.usable_capacity_kwh)
    else
      assert_equal(usable_capacity_kwh, battery.usable_capacity_kwh)
    end
    if usable_capacity_ah.nil?
      assert_nil(battery.usable_capacity_ah)
    else
      assert_equal(usable_capacity_ah, battery.usable_capacity_ah)
    end
    assert_equal(rated_power_output, battery.rated_power_output)
    assert_equal(location, battery.location)
    if lifetime_model.nil?
      assert_nil(battery.lifetime_model)
    else
      assert_equal(lifetime_model, battery.lifetime_model)
    end
    assert_equal(round_trip_efficiency, battery.round_trip_efficiency)
  end

  def _test_default_generator_values(hpxml_bldg, is_shared_system)
    hpxml_bldg.generators.each do |generator|
      assert_equal(is_shared_system, generator.is_shared_system)
    end
  end

  def _test_default_clothes_washer_values(clothes_washer, is_shared, location, imef, rated_annual_kwh, label_electric_rate,
                                          label_gas_rate, label_annual_gas_cost, capacity, label_usage, usage_multiplier,
                                          weekday_sch, weekend_sch, monthly_mults)
    assert_equal(is_shared, clothes_washer.is_shared_appliance)
    assert_equal(location, clothes_washer.location)
    assert_equal(imef, clothes_washer.integrated_modified_energy_factor)
    assert_equal(rated_annual_kwh, clothes_washer.rated_annual_kwh)
    assert_equal(label_electric_rate, clothes_washer.label_electric_rate)
    assert_equal(label_gas_rate, clothes_washer.label_gas_rate)
    assert_equal(label_annual_gas_cost, clothes_washer.label_annual_gas_cost)
    assert_equal(capacity, clothes_washer.capacity)
    assert_equal(label_usage, clothes_washer.label_usage)
    assert_equal(usage_multiplier, clothes_washer.usage_multiplier)
    if weekday_sch.nil?
      assert_nil(clothes_washer.weekday_fractions)
    else
      assert_equal(weekday_sch, clothes_washer.weekday_fractions)
    end
    if weekend_sch.nil?
      assert_nil(clothes_washer.weekend_fractions)
    else
      assert_equal(weekend_sch, clothes_washer.weekend_fractions)
    end
    if monthly_mults.nil?
      assert_nil(clothes_washer.monthly_multipliers)
    else
      assert_equal(monthly_mults, clothes_washer.monthly_multipliers)
    end
  end

  def _test_default_clothes_dryer_values(clothes_dryer, is_shared, location, cef, usage_multiplier,
                                         weekday_sch, weekend_sch, monthly_mults)
    assert_equal(is_shared, clothes_dryer.is_shared_appliance)
    assert_equal(location, clothes_dryer.location)
    assert_equal(cef, clothes_dryer.combined_energy_factor)
    assert_equal(usage_multiplier, clothes_dryer.usage_multiplier)
    if weekday_sch.nil?
      assert_nil(clothes_dryer.weekday_fractions)
    else
      assert_equal(weekday_sch, clothes_dryer.weekday_fractions)
    end
    if weekend_sch.nil?
      assert_nil(clothes_dryer.weekend_fractions)
    else
      assert_equal(weekend_sch, clothes_dryer.weekend_fractions)
    end
    if monthly_mults.nil?
      assert_nil(clothes_dryer.monthly_multipliers)
    else
      assert_equal(monthly_mults, clothes_dryer.monthly_multipliers)
    end
  end

  def _test_default_clothes_dryer_exhaust_values(clothes_dryer, is_vented, vented_flow_rate)
    assert_equal(is_vented, clothes_dryer.is_vented)
    if vented_flow_rate.nil?
      assert_nil(clothes_dryer.vented_flow_rate)
    else
      assert_equal(vented_flow_rate, clothes_dryer.vented_flow_rate)
    end
  end

  def _test_default_dishwasher_values(dishwasher, is_shared, location, rated_annual_kwh, label_electric_rate, label_gas_rate, label_annual_gas_cost, label_usage, place_setting_capacity, usage_multiplier, weekday_sch, weekend_sch, monthly_mults)
    assert_equal(is_shared, dishwasher.is_shared_appliance)
    assert_equal(location, dishwasher.location)
    assert_equal(rated_annual_kwh, dishwasher.rated_annual_kwh)
    assert_equal(label_electric_rate, dishwasher.label_electric_rate)
    assert_equal(label_gas_rate, dishwasher.label_gas_rate)
    assert_equal(label_annual_gas_cost, dishwasher.label_annual_gas_cost)
    assert_equal(label_usage, dishwasher.label_usage)
    assert_equal(place_setting_capacity, dishwasher.place_setting_capacity)
    assert_equal(usage_multiplier, dishwasher.usage_multiplier)
    if weekday_sch.nil?
      assert_nil(dishwasher.weekday_fractions)
    else
      assert_equal(weekday_sch, dishwasher.weekday_fractions)
    end
    if weekend_sch.nil?
      assert_nil(dishwasher.weekend_fractions)
    else
      assert_equal(weekend_sch, dishwasher.weekend_fractions)
    end
    if monthly_mults.nil?
      assert_nil(dishwasher.monthly_multipliers)
    else
      assert_equal(monthly_mults, dishwasher.monthly_multipliers)
    end
  end

  def _test_default_refrigerator_values(hpxml_bldg, location, rated_annual_kwh, usage_multiplier, weekday_sch, weekend_sch, monthly_mults, constant_coeffs, temperature_coeffs)
    hpxml_bldg.refrigerators.each do |refrigerator|
      next unless refrigerator.primary_indicator

      assert_equal(location, refrigerator.location)
      assert_equal(rated_annual_kwh, refrigerator.rated_annual_kwh)
      assert_equal(usage_multiplier, refrigerator.usage_multiplier)
      if weekday_sch.nil?
        assert_nil(refrigerator.weekday_fractions)
      else
        assert_equal(weekday_sch, refrigerator.weekday_fractions)
      end
      if weekend_sch.nil?
        assert_nil(refrigerator.weekend_fractions)
      else
        assert_equal(weekend_sch, refrigerator.weekend_fractions)
      end
      if monthly_mults.nil?
        assert_nil(refrigerator.monthly_multipliers)
      else
        assert_equal(monthly_mults, refrigerator.monthly_multipliers)
      end
      if constant_coeffs.nil?
        assert_nil(refrigerator.constant_coefficients)
      else
        assert_equal(constant_coeffs, refrigerator.constant_coefficients)
      end
      if temperature_coeffs.nil?
        assert_nil(refrigerator.temperature_coefficients)
      else
        assert_equal(temperature_coeffs, refrigerator.temperature_coefficients)
      end
    end
  end

  def _test_default_extra_refrigerators_values(hpxml_bldg, location, rated_annual_kwh, usage_multiplier, weekday_sch, weekend_sch, monthly_mults, constant_coeffs, temperature_coeffs)
    hpxml_bldg.refrigerators.each do |refrigerator|
      next if refrigerator.primary_indicator

      assert_equal(location, refrigerator.location)
      assert_in_epsilon(rated_annual_kwh, refrigerator.rated_annual_kwh, 0.01)
      assert_equal(usage_multiplier, refrigerator.usage_multiplier)
      if weekday_sch.nil?
        assert_nil(refrigerator.weekday_fractions)
      else
        assert_equal(weekday_sch, refrigerator.weekday_fractions)
      end
      if weekend_sch.nil?
        assert_nil(refrigerator.weekend_fractions)
      else
        assert_equal(weekend_sch, refrigerator.weekend_fractions)
      end
      if monthly_mults.nil?
        assert_nil(refrigerator.monthly_multipliers)
      else
        assert_equal(monthly_mults, refrigerator.monthly_multipliers)
      end
      if constant_coeffs.nil?
        assert_nil(refrigerator.constant_coefficients)
      else
        assert_equal(constant_coeffs, refrigerator.constant_coefficients)
      end
      if temperature_coeffs.nil?
        assert_nil(refrigerator.temperature_coefficients)
      else
        assert_equal(temperature_coeffs, refrigerator.temperature_coefficients)
      end
    end
  end

  def _test_default_freezers_values(hpxml_bldg, location, rated_annual_kwh, usage_multiplier, weekday_sch, weekend_sch, monthly_mults, constant_coeffs, temperature_coeffs)
    hpxml_bldg.freezers.each do |freezer|
      assert_equal(location, freezer.location)
      assert_in_epsilon(rated_annual_kwh, freezer.rated_annual_kwh, 0.01)
      assert_equal(usage_multiplier, freezer.usage_multiplier)
      if weekday_sch.nil?
        assert_nil(freezer.weekday_fractions)
      else
        assert_equal(weekday_sch, freezer.weekday_fractions)
      end
      if weekend_sch.nil?
        assert_nil(freezer.weekend_fractions)
      else
        assert_equal(weekend_sch, freezer.weekend_fractions)
      end
      if monthly_mults.nil?
        assert_nil(freezer.monthly_multipliers)
      else
        assert_equal(monthly_mults, freezer.monthly_multipliers)
      end
      if constant_coeffs.nil?
        assert_nil(freezer.constant_coefficients)
      else
        assert_equal(constant_coeffs, freezer.constant_coefficients)
      end
      if temperature_coeffs.nil?
        assert_nil(freezer.temperature_coefficients)
      else
        assert_equal(temperature_coeffs, freezer.temperature_coefficients)
      end
    end
  end

  def _test_default_cooking_range_values(cooking_range, location, is_induction, usage_multiplier, weekday_sch, weekend_sch, monthly_mults)
    assert_equal(location, cooking_range.location)
    assert_equal(is_induction, cooking_range.is_induction)
    assert_equal(usage_multiplier, cooking_range.usage_multiplier)
    if weekday_sch.nil?
      assert_nil(cooking_range.weekday_fractions)
    else
      assert_equal(weekday_sch, cooking_range.weekday_fractions)
    end
    if weekend_sch.nil?
      assert_nil(cooking_range.weekend_fractions)
    else
      assert_equal(weekend_sch, cooking_range.weekend_fractions)
    end
    if monthly_mults.nil?
      assert_nil(cooking_range.monthly_multipliers)
    else
      assert_equal(monthly_mults, cooking_range.monthly_multipliers)
    end
  end

  def _test_default_oven_values(oven, is_convection)
    assert_equal(is_convection, oven.is_convection)
  end

  def _test_default_lighting_values(hpxml_bldg, interior_usage_multiplier, garage_usage_multiplier, exterior_usage_multiplier, schedules = {})
    assert_equal(interior_usage_multiplier, hpxml_bldg.lighting.interior_usage_multiplier)
    assert_equal(garage_usage_multiplier, hpxml_bldg.lighting.garage_usage_multiplier)
    assert_equal(exterior_usage_multiplier, hpxml_bldg.lighting.exterior_usage_multiplier)
    if not schedules[:grg_wk_sch].nil?
      assert_equal(schedules[:grg_wk_sch], hpxml_bldg.lighting.garage_weekday_fractions)
    else
      assert_nil(hpxml_bldg.lighting.garage_weekday_fractions)
    end
    if not schedules[:grg_wknd_sch].nil?
      assert_equal(schedules[:grg_wknd_sch], hpxml_bldg.lighting.garage_weekend_fractions)
    else
      assert_nil(hpxml_bldg.lighting.garage_weekend_fractions)
    end
    if not schedules[:grg_month_mult].nil?
      assert_equal(schedules[:grg_month_mult], hpxml_bldg.lighting.garage_monthly_multipliers)
    else
      assert_nil(hpxml_bldg.lighting.garage_monthly_multipliers)
    end
    if not schedules[:ext_wk_sch].nil?
      assert_equal(schedules[:ext_wk_sch], hpxml_bldg.lighting.exterior_weekday_fractions)
    else
      assert_nil(hpxml_bldg.lighting.exterior_weekday_fractions)
    end
    if not schedules[:ext_wknd_sch].nil?
      assert_equal(schedules[:ext_wknd_sch], hpxml_bldg.lighting.exterior_weekend_fractions)
    else
      assert_nil(hpxml_bldg.lighting.exterior_weekday_fractions)
    end
    if not schedules[:ext_month_mult].nil?
      assert_equal(schedules[:ext_month_mult], hpxml_bldg.lighting.exterior_monthly_multipliers)
    else
      assert_nil(hpxml_bldg.lighting.exterior_monthly_multipliers)
    end
    if not schedules[:hol_kwh_per_day].nil?
      assert_equal(schedules[:hol_kwh_per_day], hpxml_bldg.lighting.holiday_kwh_per_day)
    else
      assert_nil(hpxml_bldg.lighting.holiday_kwh_per_day)
    end
    if not schedules[:hol_begin_month].nil?
      assert_equal(schedules[:hol_begin_month], hpxml_bldg.lighting.holiday_period_begin_month)
    else
      assert_nil(hpxml_bldg.lighting.holiday_period_begin_month)
    end
    if not schedules[:hol_begin_day].nil?
      assert_equal(schedules[:hol_begin_day], hpxml_bldg.lighting.holiday_period_begin_day)
    else
      assert_nil(hpxml_bldg.lighting.holiday_period_begin_day)
    end
    if not schedules[:hol_end_month].nil?
      assert_equal(schedules[:hol_end_month], hpxml_bldg.lighting.holiday_period_end_month)
    else
      assert_nil(hpxml_bldg.lighting.holiday_period_end_month)
    end
    if not schedules[:hol_end_day].nil?
      assert_equal(schedules[:hol_end_day], hpxml_bldg.lighting.holiday_period_end_day)
    else
      assert_nil(hpxml_bldg.lighting.holiday_period_end_day)
    end
    if not schedules[:hol_wk_sch].nil?
      assert_equal(schedules[:hol_wk_sch], hpxml_bldg.lighting.holiday_weekday_fractions)
    else
      assert_nil(hpxml_bldg.lighting.holiday_weekday_fractions)
    end
    if not schedules[:hol_wknd_sch].nil?
      assert_equal(schedules[:hol_wknd_sch], hpxml_bldg.lighting.holiday_weekend_fractions)
    else
      assert_nil(hpxml_bldg.lighting.holiday_weekend_fractions)
    end
  end

  def _test_default_ceiling_fan_values(ceiling_fan, count, efficiency, label_energy_use, weekday_sch, weekend_sch, monthly_mults)
    assert_equal(count, ceiling_fan.count)
    if efficiency.nil?
      assert_nil(ceiling_fan.efficiency)
    else
      assert_in_epsilon(efficiency, ceiling_fan.efficiency, 0.01)
    end
    if label_energy_use.nil?
      assert_nil(ceiling_fan.label_energy_use)
    else
      assert_in_epsilon(label_energy_use, ceiling_fan.label_energy_use, 0.01)
    end
    if weekday_sch.nil?
      assert_nil(ceiling_fan.weekday_fractions)
    else
      assert_equal(weekday_sch, ceiling_fan.weekday_fractions)
    end
    if weekend_sch.nil?
      assert_nil(ceiling_fan.weekend_fractions)
    else
      assert_equal(weekend_sch, ceiling_fan.weekend_fractions)
    end
    if monthly_mults.nil?
      assert_nil(ceiling_fan.monthly_multipliers)
    else
      assert_equal(monthly_mults, ceiling_fan.monthly_multipliers)
    end
  end

  def _test_default_pool_heater_values(pool, load_units, load_value, usage_multiplier, weekday_sch, weekend_sch, monthly_mults)
    if load_units.nil?
      assert_nil(pool.heater_load_units)
    else
      assert_equal(load_units, pool.heater_load_units)
    end
    if load_value.nil?
      assert_nil(pool.heater_load_value)
    else
      assert_in_epsilon(load_value, pool.heater_load_value, 0.01)
    end
    if usage_multiplier.nil?
      assert_nil(pool.heater_usage_multiplier)
    else
      assert_equal(usage_multiplier, pool.heater_usage_multiplier)
    end
    if weekday_sch.nil?
      assert_nil(pool.heater_weekday_fractions)
    else
      assert_equal(weekday_sch, pool.heater_weekday_fractions)
    end
    if weekend_sch.nil?
      assert_nil(pool.heater_weekend_fractions)
    else
      assert_equal(weekend_sch, pool.heater_weekend_fractions)
    end
    if monthly_mults.nil?
      assert_nil(pool.heater_monthly_multipliers)
    else
      assert_equal(monthly_mults, pool.heater_monthly_multipliers)
    end
  end

  def _test_default_pool_pump_values(pool, kwh_per_year, usage_multiplier, weekday_sch, weekend_sch, monthly_mults)
    assert_in_epsilon(kwh_per_year, pool.pump_kwh_per_year, 0.01)
    assert_equal(usage_multiplier, pool.pump_usage_multiplier)
    assert_equal(weekday_sch, pool.pump_weekday_fractions)
    assert_equal(weekend_sch, pool.pump_weekend_fractions)
    assert_equal(monthly_mults, pool.pump_monthly_multipliers)
  end

  def _test_default_permanent_spa_heater_values(spa, load_units, load_value, usage_multiplier, weekday_sch, weekend_sch, monthly_mults)
    if load_units.nil?
      assert_nil(spa.heater_load_units)
    else
      assert_equal(load_units, spa.heater_load_units)
    end
    if load_value.nil?
      assert_nil(spa.heater_load_value)
    else
      assert_in_epsilon(load_value, spa.heater_load_value, 0.01)
    end
    if usage_multiplier.nil?
      assert_nil(spa.heater_usage_multiplier)
    else
      assert_equal(usage_multiplier, spa.heater_usage_multiplier)
    end
    if weekday_sch.nil?
      assert_nil(spa.heater_weekday_fractions)
    else
      assert_equal(weekday_sch, spa.heater_weekday_fractions)
    end
    if weekend_sch.nil?
      assert_nil(spa.heater_weekend_fractions)
    else
      assert_equal(weekend_sch, spa.heater_weekend_fractions)
    end
    if monthly_mults.nil?
      assert_nil(spa.heater_monthly_multipliers)
    else
      assert_equal(monthly_mults, spa.heater_monthly_multipliers)
    end
  end

  def _test_default_permanent_spa_pump_values(spa, kwh_per_year, usage_multiplier, weekday_sch, weekend_sch, monthly_mults)
    assert_in_epsilon(kwh_per_year, spa.pump_kwh_per_year, 0.01)
    assert_equal(usage_multiplier, spa.pump_usage_multiplier)
    assert_equal(weekday_sch, spa.pump_weekday_fractions)
    assert_equal(weekend_sch, spa.pump_weekend_fractions)
    assert_equal(monthly_mults, spa.pump_monthly_multipliers)
  end

  def _test_default_plug_load_values(hpxml_bldg, load_type, kwh_per_year, frac_sensible, frac_latent, usage_multiplier, weekday_sch, weekend_sch, monthly_mults)
    pl = hpxml_bldg.plug_loads.find { |pl| pl.plug_load_type == load_type }

    assert_in_epsilon(kwh_per_year, pl.kwh_per_year, 0.01)
    assert_equal(usage_multiplier, pl.usage_multiplier)
    assert_in_epsilon(frac_sensible, pl.frac_sensible, 0.01)
    assert_in_epsilon(frac_latent, pl.frac_latent, 0.01)
    assert_equal(weekday_sch, pl.weekday_fractions)
    assert_equal(weekend_sch, pl.weekend_fractions)
    assert_equal(monthly_mults, pl.monthly_multipliers)
  end

  def _test_default_fuel_load_values(hpxml_bldg, load_type, therm_per_year, frac_sensible, frac_latent, usage_multiplier, weekday_sch, weekend_sch, monthly_mults)
    fl = hpxml_bldg.fuel_loads.find { |fl| fl.fuel_load_type == load_type }

    assert_in_epsilon(therm_per_year, fl.therm_per_year, 0.01)
    assert_equal(usage_multiplier, fl.usage_multiplier)
    assert_in_epsilon(frac_sensible, fl.frac_sensible, 0.01)
    assert_in_epsilon(frac_latent, fl.frac_latent, 0.01)
    assert_equal(weekday_sch, fl.weekday_fractions)
    assert_equal(weekend_sch, fl.weekend_fractions)
    assert_equal(monthly_mults, fl.monthly_multipliers)
  end

  def _create_hpxml(hpxml_name)
    hpxml = HPXML.new(hpxml_path: File.join(@sample_files_path, hpxml_name))
    return hpxml, hpxml.buildings[0]
  end
end<|MERGE_RESOLUTION|>--- conflicted
+++ resolved
@@ -1572,18 +1572,11 @@
     hpxml_bldg.cooling_systems[0].cooling_autosizing_factor = nil
     hpxml_bldg.cooling_systems[0].cooling_autosizing_limit = nil
     hpxml_bldg.cooling_systems[0].crankcase_heater_watts = nil
-<<<<<<< HEAD
-    hpxml_bldg.cooling_systems[0].cooling_efficiency_eer2 = nil
+    hpxml_bldg.cooling_systems[0].cooling_efficiency_eer = nil
     hpxml_bldg.cooling_systems[0].compressor_maximum_temp = nil
     XMLHelper.write_file(hpxml.to_doc, @tmp_hpxml_path)
     _default_hpxml, default_hpxml_bldg = _test_measure()
-    _test_default_central_air_conditioner_values(default_hpxml_bldg.cooling_systems[0], 0.73, HPXML::HVACCompressorTypeSingleStage, 0.5, HPXML::HVACFanMotorTypePSC, nil, 0, 0, nil, 12.0, 11.95, 50.0, 125.0, 1.0)
-=======
-    hpxml_bldg.cooling_systems[0].cooling_efficiency_eer = nil
-    XMLHelper.write_file(hpxml.to_doc, @tmp_hpxml_path)
-    _default_hpxml, default_hpxml_bldg = _test_measure()
-    _test_default_central_air_conditioner_values(default_hpxml_bldg.cooling_systems[0], 0.73, HPXML::HVACCompressorTypeSingleStage, 0.5, HPXML::HVACFanMotorTypePSC, nil, 0, 0, nil, 12.0, 9.79, 20.7, 1.0)
->>>>>>> c18ed4fd
+    _test_default_central_air_conditioner_values(default_hpxml_bldg.cooling_systems[0], 0.73, HPXML::HVACCompressorTypeSingleStage, 0.5, HPXML::HVACFanMotorTypePSC, nil, 0, 0, nil, 12.0, 9.79, 20.7, 125.0, 1.0)
   end
 
   def test_room_air_conditioners
@@ -1683,21 +1676,13 @@
     hpxml_bldg.cooling_systems[0].cooling_efficiency_eer2 = nil
     XMLHelper.write_file(hpxml.to_doc, @tmp_hpxml_path)
     _default_hpxml, default_hpxml_bldg = _test_measure()
-<<<<<<< HEAD
-    _test_default_mini_split_air_conditioner_values(default_hpxml_bldg.cooling_systems[0], 0.73, 0.18, HPXML::HVACFanMotorTypeBPM, nil, 0, 0, nil, 19.0, 15.35, 50.0, 125.0, HPXML::HVACCompressorTypeVariableSpeed, 1.0)
-=======
-    _test_default_mini_split_air_conditioner_values(default_hpxml_bldg.cooling_systems[0], 0.73, 0.18, HPXML::HVACFanMotorTypeBPM, nil, 0, 0, nil, 19.0, 12.05, 17.4, HPXML::HVACCompressorTypeVariableSpeed, 1.0)
->>>>>>> c18ed4fd
+    _test_default_mini_split_air_conditioner_values(default_hpxml_bldg.cooling_systems[0], 0.73, 0.18, HPXML::HVACFanMotorTypeBPM, nil, 0, 0, nil, 19.0, 12.05, 17.4, 125.0, HPXML::HVACCompressorTypeVariableSpeed, 1.0)
 
     # Test defaults w/ ductless
     hpxml_bldg.cooling_systems[0].distribution_system.delete
     XMLHelper.write_file(hpxml.to_doc, @tmp_hpxml_path)
     _default_hpxml, default_hpxml_bldg = _test_measure()
-<<<<<<< HEAD
-    _test_default_mini_split_air_conditioner_values(default_hpxml_bldg.cooling_systems[0], 0.73, 0.07, HPXML::HVACFanMotorTypeBPM, nil, 0, 0, nil, 19.0, 15.35, 50.0, 125.0, HPXML::HVACCompressorTypeVariableSpeed, 1.0)
-=======
-    _test_default_mini_split_air_conditioner_values(default_hpxml_bldg.cooling_systems[0], 0.73, 0.07, HPXML::HVACFanMotorTypeBPM, nil, 0, 0, nil, 19.0, 12.34, 12.6, HPXML::HVACCompressorTypeVariableSpeed, 1.0)
->>>>>>> c18ed4fd
+    _test_default_mini_split_air_conditioner_values(default_hpxml_bldg.cooling_systems[0], 0.73, 0.07, HPXML::HVACFanMotorTypeBPM, nil, 0, 0, nil, 19.0, 12.34, 12.6, 125.0, HPXML::HVACCompressorTypeVariableSpeed, 1.0)
 
     # Test defaults w/ ductless - SEER2/EER
     hpxml_bldg.cooling_systems[0].cooling_efficiency_seer = nil
@@ -1706,11 +1691,7 @@
     hpxml_bldg.cooling_systems[0].cooling_efficiency_eer = 12.0
     XMLHelper.write_file(hpxml.to_doc, @tmp_hpxml_path)
     _default_hpxml, default_hpxml_bldg = _test_measure()
-<<<<<<< HEAD
-    _test_default_mini_split_air_conditioner_values(default_hpxml_bldg.cooling_systems[0], 0.73, 0.07, HPXML::HVACFanMotorTypeBPM, nil, 0, 0, nil, 13.3, 12.0, 50.0, 125.0, HPXML::HVACCompressorTypeVariableSpeed, 1.0)
-=======
-    _test_default_mini_split_air_conditioner_values(default_hpxml_bldg.cooling_systems[0], 0.73, 0.07, HPXML::HVACFanMotorTypeBPM, nil, 0, 0, nil, 13.3, 12.0, 12.6, HPXML::HVACCompressorTypeVariableSpeed, 1.0)
->>>>>>> c18ed4fd
+    _test_default_mini_split_air_conditioner_values(default_hpxml_bldg.cooling_systems[0], 0.73, 0.07, HPXML::HVACFanMotorTypeBPM, nil, 0, 0, nil, 13.3, 12.0, 12.6, 125.0, HPXML::HVACCompressorTypeVariableSpeed, 1.0)
   end
 
   def test_ptac
@@ -2111,11 +2092,7 @@
     hpxml_bldg.heat_pumps[0].backup_heating_autosizing_limit = nil
     XMLHelper.write_file(hpxml.to_doc, @tmp_hpxml_path)
     _default_hpxml, default_hpxml_bldg = _test_measure()
-<<<<<<< HEAD
-    _test_default_air_to_air_heat_pump_values(default_hpxml_bldg.heat_pumps[0], 0.73, HPXML::HVACCompressorTypeSingleStage, 0.5, HPXML::HVACFanMotorTypePSC, nil, nil, 0, 0, nil, nil, nil, nil, 14.0, 13.0, 8.0, 0.425, 5.0, 50.0, 125.0, 1.0, 1.0, 1.0)
-=======
-    _test_default_air_to_air_heat_pump_values(default_hpxml_bldg.heat_pumps[0], 0.73, HPXML::HVACCompressorTypeSingleStage, 0.5, HPXML::HVACFanMotorTypePSC, nil, nil, 0, 0, nil, nil, nil, nil, 14.0, 13.0, 8.0, 0.425, 5.0, 25.9, 1.0, 1.0, 1.0)
->>>>>>> c18ed4fd
+    _test_default_air_to_air_heat_pump_values(default_hpxml_bldg.heat_pumps[0], 0.73, HPXML::HVACCompressorTypeSingleStage, 0.5, HPXML::HVACFanMotorTypePSC, nil, nil, 0, 0, nil, nil, nil, nil, 14.0, 13.0, 8.0, 0.425, 5.0, 25.9, 125.0, 1.0, 1.0, 1.0)
 
     # Test w/ detailed performance data
     hpxml, hpxml_bldg = _create_hpxml('base-hvac-air-to-air-heat-pump-var-speed-detailed-performance.xml')
@@ -2293,21 +2270,13 @@
     hpxml_bldg.heat_pumps[0].cooling_efficiency_eer2 = nil
     XMLHelper.write_file(hpxml.to_doc, @tmp_hpxml_path)
     _default_hpxml, default_hpxml_bldg = _test_measure()
-<<<<<<< HEAD
-    _test_default_mini_split_heat_pump_values(default_hpxml_bldg.heat_pumps[0], 0.73, 0.18, HPXML::HVACFanMotorTypeBPM, nil, nil, 0, 0, nil, nil, nil, nil, 19.0, 15.35, 10.0, 0.62, 5.0, 50.0, 125.0, HPXML::HVACCompressorTypeVariableSpeed, 1.0, 1.0, 1.0)
-=======
-    _test_default_mini_split_heat_pump_values(default_hpxml_bldg.heat_pumps[0], 0.73, 0.18, HPXML::HVACFanMotorTypeBPM, nil, nil, 0, 0, nil, nil, nil, nil, 19.0, 12.05, 10.0, 0.62, 5.0, 21.7, HPXML::HVACCompressorTypeVariableSpeed, 1.0, 1.0, 1.0)
->>>>>>> c18ed4fd
+    _test_default_mini_split_heat_pump_values(default_hpxml_bldg.heat_pumps[0], 0.73, 0.18, HPXML::HVACFanMotorTypeBPM, nil, nil, 0, 0, nil, nil, nil, nil, 19.0, 12.05, 10.0, 0.62, 5.0, 21.7, 125.0, HPXML::HVACCompressorTypeVariableSpeed, 1.0, 1.0, 1.0)
 
     # Test defaults w/ ductless and no backup
     hpxml_bldg.heat_pumps[0].distribution_system.delete
     XMLHelper.write_file(hpxml.to_doc, @tmp_hpxml_path)
     _default_hpxml, default_hpxml_bldg = _test_measure()
-<<<<<<< HEAD
-    _test_default_mini_split_heat_pump_values(default_hpxml_bldg.heat_pumps[0], 0.73, 0.07, HPXML::HVACFanMotorTypeBPM, nil, nil, 0, 0, nil, nil, nil, nil, 19.0, 15.35, 10.0, 0.62, 5.0, 50.0, 125.0, HPXML::HVACCompressorTypeVariableSpeed, 1.0, 1.0, 1.0)
-=======
-    _test_default_mini_split_heat_pump_values(default_hpxml_bldg.heat_pumps[0], 0.73, 0.07, HPXML::HVACFanMotorTypeBPM, nil, nil, 0, 0, nil, nil, nil, nil, 19.0, 12.34, 10.0, 0.62, 5.0, 19.6, HPXML::HVACCompressorTypeVariableSpeed, 1.0, 1.0, 1.0)
->>>>>>> c18ed4fd
+    _test_default_mini_split_heat_pump_values(default_hpxml_bldg.heat_pumps[0], 0.73, 0.07, HPXML::HVACFanMotorTypeBPM, nil, nil, 0, 0, nil, nil, nil, nil, 19.0, 12.34, 10.0, 0.62, 5.0, 19.6, 125.0, HPXML::HVACCompressorTypeVariableSpeed, 1.0, 1.0, 1.0)
 
     # Test defaults - SEER2/HSPF2/EER
     hpxml_bldg.heat_pumps[0].cooling_efficiency_seer = nil
@@ -2318,11 +2287,7 @@
     hpxml_bldg.heat_pumps[0].heating_efficiency_hspf2 = 6.8
     XMLHelper.write_file(hpxml.to_doc, @tmp_hpxml_path)
     _default_hpxml, default_hpxml_bldg = _test_measure()
-<<<<<<< HEAD
-    _test_default_mini_split_heat_pump_values(default_hpxml_bldg.heat_pumps[0], 0.73, 0.07, HPXML::HVACFanMotorTypeBPM, nil, nil, 0, 0, nil, nil, nil, nil, 13.3, 12.3, 7.56, 0.51, 5.0, 50.0, 125.0, HPXML::HVACCompressorTypeVariableSpeed, 1.0, 1.0, 1.0)
-=======
-    _test_default_mini_split_heat_pump_values(default_hpxml_bldg.heat_pumps[0], 0.73, 0.07, HPXML::HVACFanMotorTypeBPM, nil, nil, 0, 0, nil, nil, nil, nil, 13.3, 12.3, 7.56, 0.51, 5.0, 19.6, HPXML::HVACCompressorTypeVariableSpeed, 1.0, 1.0, 1.0)
->>>>>>> c18ed4fd
+    _test_default_mini_split_heat_pump_values(default_hpxml_bldg.heat_pumps[0], 0.73, 0.07, HPXML::HVACFanMotorTypeBPM, nil, nil, 0, 0, nil, nil, nil, nil, 13.3, 12.3, 7.56, 0.51, 5.0, 19.6, 125.0, HPXML::HVACCompressorTypeVariableSpeed, 1.0, 1.0, 1.0)
   end
 
   def test_heat_pump_temperatures
@@ -5015,12 +4980,8 @@
   end
 
   def _test_default_central_air_conditioner_values(cooling_system, shr, compressor_type, fan_watts_per_cfm, fan_motor_type, cooling_airflow_cfm, charge_defect_ratio,
-<<<<<<< HEAD
-                                                   airflow_defect_ratio, cooling_capacity, cooling_efficiency_seer, cooling_efficiency_eer, crankcase_heater_watts,
+                                                   airflow_defect_ratio, cooling_capacity, cooling_efficiency_seer, cooling_efficiency_eer2, crankcase_heater_watts,
                                                    compressor_maximum_temp, cooling_autosizing_factor)
-=======
-                                                   airflow_defect_ratio, cooling_capacity, cooling_efficiency_seer, cooling_efficiency_eer2, crankcase_heater_watts, cooling_autosizing_factor)
->>>>>>> c18ed4fd
     assert_equal(shr, cooling_system.cooling_shr)
     assert_equal(compressor_type, cooling_system.compressor_type)
     assert_equal(fan_watts_per_cfm, cooling_system.fan_watts_per_cfm)
@@ -5032,12 +4993,8 @@
     end
     assert_equal(charge_defect_ratio, cooling_system.charge_defect_ratio)
     assert_equal(airflow_defect_ratio, cooling_system.airflow_defect_ratio)
-<<<<<<< HEAD
-    assert_equal(crankcase_heater_watts, cooling_system.crankcase_heater_watts)
+    assert_in_delta(crankcase_heater_watts, cooling_system.crankcase_heater_watts, 0.1)
     assert_equal(compressor_maximum_temp, cooling_system.compressor_maximum_temp)
-=======
-    assert_in_delta(crankcase_heater_watts, cooling_system.crankcase_heater_watts, 0.1)
->>>>>>> c18ed4fd
     assert_equal(cooling_autosizing_factor, cooling_system.cooling_autosizing_factor)
     if cooling_capacity.nil?
       assert(cooling_system.cooling_capacity > 0)
@@ -5090,12 +5047,8 @@
   end
 
   def _test_default_mini_split_air_conditioner_values(cooling_system, shr, fan_watts_per_cfm, fan_motor_type, cooling_airflow_cfm, charge_defect_ratio, airflow_defect_ratio,
-<<<<<<< HEAD
-                                                      cooling_capacity, cooling_efficiency_seer, cooling_efficiency_eer, crankcase_heater_watts, compressor_maximum_temp,
+                                                      cooling_capacity, cooling_efficiency_seer, cooling_efficiency_eer2, crankcase_heater_watts, compressor_maximum_temp,
                                                       compressor_type, cooling_autosizing_factor)
-=======
-                                                      cooling_capacity, cooling_efficiency_seer, cooling_efficiency_eer2, crankcase_heater_watts, compressor_type, cooling_autosizing_factor)
->>>>>>> c18ed4fd
     assert_equal(shr, cooling_system.cooling_shr)
     assert_equal(fan_watts_per_cfm, cooling_system.fan_watts_per_cfm)
     assert_equal(fan_motor_type, cooling_system.fan_motor_type)
@@ -5106,12 +5059,8 @@
     end
     assert_equal(charge_defect_ratio, cooling_system.charge_defect_ratio)
     assert_equal(airflow_defect_ratio, cooling_system.airflow_defect_ratio)
-<<<<<<< HEAD
-    assert_equal(crankcase_heater_watts, cooling_system.crankcase_heater_watts)
+    assert_in_delta(crankcase_heater_watts, cooling_system.crankcase_heater_watts, 0.1)
     assert_equal(compressor_maximum_temp, cooling_system.compressor_maximum_temp)
-=======
-    assert_in_delta(crankcase_heater_watts, cooling_system.crankcase_heater_watts, 0.1)
->>>>>>> c18ed4fd
     assert_equal(cooling_autosizing_factor, cooling_system.cooling_autosizing_factor)
     if cooling_capacity.nil?
       assert(cooling_system.cooling_capacity > 0)
@@ -5295,12 +5244,8 @@
     end
     assert_equal(charge_defect_ratio, heat_pump.charge_defect_ratio)
     assert_equal(airflow_defect_ratio, heat_pump.airflow_defect_ratio)
-<<<<<<< HEAD
-    assert_equal(crankcase_heater_watts, heat_pump.crankcase_heater_watts)
+    assert_in_delta(crankcase_heater_watts, heat_pump.crankcase_heater_watts, 0.1)
     assert_equal(compressor_maximum_temp, heat_pump.compressor_maximum_temp)
-=======
-    assert_in_delta(crankcase_heater_watts, heat_pump.crankcase_heater_watts, 0.1)
->>>>>>> c18ed4fd
     assert_equal(heating_autosizing_factor, heat_pump.heating_autosizing_factor)
     assert_equal(cooling_autosizing_factor, heat_pump.cooling_autosizing_factor)
     assert_equal(backup_heating_autosizing_factor, heat_pump.backup_heating_autosizing_factor)
@@ -5424,7 +5369,7 @@
                                                 charge_defect_ratio, airflow_defect_ratio, cooling_capacity, heating_capacity, heating_capacity_17F,
                                                 backup_heating_capacity, cooling_efficiency_seer, cooling_efficiency_eer2, heating_efficiency_hspf,
                                                 heating_capacity_retention_fraction, heating_capacity_retention_temp,
-                                                crankcase_heater_watts, compressor_type, heating_autosizing_factor,
+                                                crankcase_heater_watts, compressor_maximum_temp, compressor_type, heating_autosizing_factor,
                                                 cooling_autosizing_factor, backup_heating_autosizing_factor)
     assert_equal(shr, heat_pump.cooling_shr)
     assert_equal(fan_watts_per_cfm, heat_pump.fan_watts_per_cfm)
@@ -5442,6 +5387,7 @@
     assert_equal(charge_defect_ratio, heat_pump.charge_defect_ratio)
     assert_equal(airflow_defect_ratio, heat_pump.airflow_defect_ratio)
     assert_in_delta(crankcase_heater_watts, heat_pump.crankcase_heater_watts, 0.1)
+    assert_equal(compressor_maximum_temp, heat_pump.compressor_maximum_temp)
     assert_equal(heating_autosizing_factor, heat_pump.heating_autosizing_factor)
     assert_equal(cooling_autosizing_factor, heat_pump.cooling_autosizing_factor)
     assert_equal(backup_heating_autosizing_factor, heat_pump.backup_heating_autosizing_factor)
