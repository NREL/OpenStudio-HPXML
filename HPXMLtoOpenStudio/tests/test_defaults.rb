--- conflicted
+++ resolved
@@ -68,8 +68,7 @@
     hpxml.header.temperature_capacitance_multiplier = nil
     XMLHelper.write_file(hpxml.to_doc, @tmp_hpxml_path)
     default_hpxml, _default_hpxml_bldg = _test_measure()
-<<<<<<< HEAD
-    _test_default_header_values(default_hpxml, 60, 1, 1, 12, 31, 2007, 1.0, nil, nil, nil)
+    _test_default_header_values(default_hpxml, 60, 1, 1, 12, 31, 2007, 7.0, nil, nil, nil)
 
     # Test - with geb onoff thermostat
     # Test inputs not overridden by defaults
@@ -98,9 +97,6 @@
     XMLHelper.write_file(hpxml.to_doc, @tmp_hpxml_path)
     default_hpxml, _default_hpxml_bldg = _test_measure()
     _test_default_header_values(default_hpxml, 1, 1, 1, 12, 31, 2007, 7.0, nil, nil, nil)
-=======
-    _test_default_header_values(default_hpxml, 60, 1, 1, 12, 31, 2007, 7.0, nil, nil, nil)
->>>>>>> af5aa8d0
   end
 
   def test_emissions_factors
