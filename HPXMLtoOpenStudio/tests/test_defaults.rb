# frozen_string_literal: true

require_relative '../resources/minitest_helper'
require 'openstudio'
require 'openstudio/measure/ShowRunnerOutput'
require 'fileutils'
require_relative '../measure.rb'
require_relative '../resources/util.rb'

class HPXMLtoOpenStudioDefaultsTest < Minitest::Test
  ConstantDaySchedule = '0.1, 0.1, 0.1, 0.1, 0.1, 0.1, 0.1, 0.1, 0.1, 0.1, 0.1, 0.1, 0.1, 0.1, 0.1, 0.1, 0.1, 0.1, 0.1, 0.1, 0.1, 0.1, 0.1, 0.1'
  ConstantMonthSchedule = '1, 1, 1, 1, 1, 1, 1, 1, 1, 1, 1, 1'

  def setup
    @root_path = File.absolute_path(File.join(File.dirname(__FILE__), '..', '..'))
    @sample_files_path = File.join(@root_path, 'workflow', 'sample_files')
    @tmp_hpxml_path = File.join(@sample_files_path, 'tmp.xml')
    @tmp_output_path = File.join(@sample_files_path, 'tmp_output')
    FileUtils.mkdir_p(@tmp_output_path)

    @args_hash = {}
    @args_hash['hpxml_path'] = File.absolute_path(@tmp_hpxml_path)
    @args_hash['debug'] = true
    @args_hash['output_dir'] = File.absolute_path(@tmp_output_path)
  end

  def teardown
    File.delete(@tmp_hpxml_path) if File.exist? @tmp_hpxml_path
    FileUtils.rm_rf(@tmp_output_path)
  end

  def test_header
    # Test inputs not overridden by defaults
    hpxml, _hpxml_bldg = _create_hpxml('base.xml')
    hpxml.header.timestep = 30
    hpxml.header.sim_begin_month = 2
    hpxml.header.sim_begin_day = 2
    hpxml.header.sim_end_month = 11
    hpxml.header.sim_end_day = 11
    hpxml.header.sim_calendar_year = 2009
    hpxml.header.temperature_capacitance_multiplier = 1.5
    hpxml.header.unavailable_periods.add(column_name: 'Power Outage', begin_month: 1, begin_day: 1, begin_hour: 3, end_month: 12, end_day: 31, end_hour: 4, natvent_availability: HPXML::ScheduleUnavailable)
    XMLHelper.write_file(hpxml.to_doc, @tmp_hpxml_path)
    default_hpxml, _default_hpxml_bldg = _test_measure()
    _test_default_header_values(default_hpxml, 30, 2, 2, 11, 11, 2009, 1.5, 3, 4, HPXML::ScheduleUnavailable)

    # Test defaults - calendar year override by AMY year
    hpxml, _hpxml_bldg = _create_hpxml('base-location-AMY-2012.xml')
    hpxml.header.timestep = nil
    hpxml.header.sim_begin_month = nil
    hpxml.header.sim_begin_day = nil
    hpxml.header.sim_end_month = nil
    hpxml.header.sim_end_day = nil
    hpxml.header.temperature_capacitance_multiplier = nil
    hpxml.header.sim_calendar_year = 2020
    XMLHelper.write_file(hpxml.to_doc, @tmp_hpxml_path)
    default_hpxml, _default_hpxml_bldg = _test_measure()
    _test_default_header_values(default_hpxml, 60, 1, 1, 12, 31, 2012, 1.0, nil, nil, nil)

    # Test defaults - southern hemisphere
    hpxml, _hpxml_bldg = _create_hpxml('base-location-capetown-zaf.xml')
    hpxml.header.timestep = nil
    hpxml.header.sim_begin_month = nil
    hpxml.header.sim_begin_day = nil
    hpxml.header.sim_end_month = nil
    hpxml.header.sim_end_day = nil
    hpxml.header.sim_calendar_year = nil
    hpxml.header.temperature_capacitance_multiplier = nil
    XMLHelper.write_file(hpxml.to_doc, @tmp_hpxml_path)
    default_hpxml, _default_hpxml_bldg = _test_measure()
    _test_default_header_values(default_hpxml, 60, 1, 1, 12, 31, 2007, 1.0, nil, nil, nil)
  end

  def test_emissions_factors
    # Test inputs not overridden by defaults
    hpxml, hpxml_bldg = _create_hpxml('base-misc-loads-large-uncommon.xml')
    for emissions_type in ['CO2e', 'NOx', 'SO2', 'foo']
      hpxml.header.emissions_scenarios.add(name: emissions_type,
                                           emissions_type: emissions_type,
                                           elec_units: HPXML::EmissionsScenario::UnitsLbPerMWh,
                                           elec_schedule_filepath: File.join(File.dirname(__FILE__), '..', 'resources', 'data', 'cambium', 'LRMER_MidCase.csv'),
                                           elec_schedule_number_of_header_rows: 1,
                                           elec_schedule_column_number: 9,
                                           natural_gas_units: HPXML::EmissionsScenario::UnitsLbPerMBtu,
                                           natural_gas_value: 123.0,
                                           propane_units: HPXML::EmissionsScenario::UnitsLbPerMBtu,
                                           propane_value: 234.0,
                                           fuel_oil_units: HPXML::EmissionsScenario::UnitsKgPerMBtu,
                                           fuel_oil_value: 345.0,
                                           coal_units: HPXML::EmissionsScenario::UnitsKgPerMBtu,
                                           coal_value: 456.0,
                                           wood_units: HPXML::EmissionsScenario::UnitsKgPerMBtu,
                                           wood_value: 666.0,
                                           wood_pellets_units: HPXML::EmissionsScenario::UnitsLbPerMBtu,
                                           wood_pellets_value: 999.0)
    end
    hpxml_bldg.water_heating_systems[0].fuel_type = HPXML::FuelTypePropane
    hpxml_bldg.clothes_dryers[0].fuel_type = HPXML::FuelTypeOil
    hpxml_bldg.cooking_ranges[0].fuel_type = HPXML::FuelTypeWoodCord
    hpxml_bldg.fuel_loads[0].fuel_type = HPXML::FuelTypeWoodPellets
    XMLHelper.write_file(hpxml.to_doc, @tmp_hpxml_path)
    default_hpxml, _default_hpxml_bldg = _test_measure()
    default_hpxml.header.emissions_scenarios.each do |scenario|
      _test_default_emissions_values(scenario, 1, 9,
                                     HPXML::EmissionsScenario::UnitsLbPerMBtu, 123.0,
                                     HPXML::EmissionsScenario::UnitsLbPerMBtu, 234.0,
                                     HPXML::EmissionsScenario::UnitsKgPerMBtu, 345.0,
                                     HPXML::EmissionsScenario::UnitsKgPerMBtu, 456.0,
                                     HPXML::EmissionsScenario::UnitsKgPerMBtu, 666.0,
                                     HPXML::EmissionsScenario::UnitsLbPerMBtu, 999.0)
    end

    # Test defaults
    hpxml.header.emissions_scenarios.each do |scenario|
      scenario.elec_schedule_column_number = nil
      scenario.natural_gas_units = nil
      scenario.natural_gas_value = nil
      scenario.propane_units = nil
      scenario.propane_value = nil
      scenario.fuel_oil_units = nil
      scenario.fuel_oil_value = nil
      scenario.coal_units = nil
      scenario.coal_value = nil
      scenario.wood_units = nil
      scenario.wood_value = nil
      scenario.wood_pellets_units = nil
      scenario.wood_pellets_value = nil
    end
    XMLHelper.write_file(hpxml.to_doc, @tmp_hpxml_path)
    default_hpxml, _default_hpxml_bldg = _test_measure()
    default_hpxml.header.emissions_scenarios.each do |scenario|
      if scenario.emissions_type == 'CO2e'
        natural_gas_value, propane_value, fuel_oil_value = 147.3, 177.8, 195.9 # lb/MBtu
      elsif scenario.emissions_type == 'NOx'
        natural_gas_value, propane_value, fuel_oil_value = 0.0922, 0.1421, 0.1300 # lb/MBtu
      elsif scenario.emissions_type == 'SO2'
        natural_gas_value, propane_value, fuel_oil_value = 0.0006, 0.0002, 0.0015 # lb/MBtu
      else
        natural_gas_value, propane_value, fuel_oil_value = nil, nil, nil
      end
      _test_default_emissions_values(scenario, 1, 1,
                                     HPXML::EmissionsScenario::UnitsLbPerMBtu, natural_gas_value,
                                     HPXML::EmissionsScenario::UnitsLbPerMBtu, propane_value,
                                     HPXML::EmissionsScenario::UnitsLbPerMBtu, fuel_oil_value,
                                     nil, nil,
                                     nil, nil,
                                     nil, nil)
    end
  end

  def test_utility_bills
    # Test inputs not overridden by defaults
    hpxml, _hpxml_bldg = _create_hpxml('base-pv.xml')
    hpxml.header.utility_bill_scenarios.clear
    for pv_compensation_type in [HPXML::PVCompensationTypeNetMetering, HPXML::PVCompensationTypeFeedInTariff]
      hpxml.header.utility_bill_scenarios.add(name: pv_compensation_type,
                                              elec_fixed_charge: 8,
                                              natural_gas_fixed_charge: 9,
                                              propane_fixed_charge: 10,
                                              fuel_oil_fixed_charge: 11,
                                              coal_fixed_charge: 12,
                                              wood_fixed_charge: 13,
                                              wood_pellets_fixed_charge: 14,
                                              elec_marginal_rate: 0.2,
                                              natural_gas_marginal_rate: 0.3,
                                              propane_marginal_rate: 0.4,
                                              fuel_oil_marginal_rate: 0.5,
                                              coal_marginal_rate: 0.6,
                                              wood_marginal_rate: 0.7,
                                              wood_pellets_marginal_rate: 0.8,
                                              pv_compensation_type: pv_compensation_type,
                                              pv_net_metering_annual_excess_sellback_rate_type: HPXML::PVAnnualExcessSellbackRateTypeRetailElectricityCost,
                                              pv_net_metering_annual_excess_sellback_rate: 0.04,
                                              pv_feed_in_tariff_rate: 0.15,
                                              pv_monthly_grid_connection_fee_dollars: 3)
    end
    XMLHelper.write_file(hpxml.to_doc, @tmp_hpxml_path)
    default_hpxml, _default_hpxml_bldg = _test_measure()
    scenarios = default_hpxml.header.utility_bill_scenarios
    _test_default_bills_values(scenarios[0], 8, 9, 10, 11, 12, 13, 14, 0.2, 0.3, 0.4, 0.5, 0.6, 0.7, 0.8, HPXML::PVCompensationTypeNetMetering, HPXML::PVAnnualExcessSellbackRateTypeRetailElectricityCost, nil, nil, nil, 3)
    _test_default_bills_values(scenarios[1], 8, 9, 10, 11, 12, 13, 14, 0.2, 0.3, 0.4, 0.5, 0.6, 0.7, 0.8, HPXML::PVCompensationTypeFeedInTariff, nil, nil, 0.15, nil, 3)

    # Test defaults
    hpxml.header.utility_bill_scenarios.each do |scenario|
      scenario.elec_fixed_charge = nil
      scenario.natural_gas_fixed_charge = nil
      scenario.propane_fixed_charge = nil
      scenario.fuel_oil_fixed_charge = nil
      scenario.coal_fixed_charge = nil
      scenario.wood_fixed_charge = nil
      scenario.wood_pellets_fixed_charge = nil
      scenario.elec_marginal_rate = nil
      scenario.natural_gas_marginal_rate = nil
      scenario.propane_marginal_rate = nil
      scenario.fuel_oil_marginal_rate = nil
      scenario.coal_marginal_rate = nil
      scenario.wood_marginal_rate = nil
      scenario.wood_pellets_marginal_rate = nil
      scenario.pv_compensation_type = nil
      scenario.pv_net_metering_annual_excess_sellback_rate_type = nil
      scenario.pv_net_metering_annual_excess_sellback_rate = nil
      scenario.pv_feed_in_tariff_rate = nil
      scenario.pv_monthly_grid_connection_fee_dollars_per_kw = nil
      scenario.pv_monthly_grid_connection_fee_dollars = nil
    end
    XMLHelper.write_file(hpxml.to_doc, @tmp_hpxml_path)
    default_hpxml, _default_hpxml_bldg = _test_measure()
    default_hpxml.header.utility_bill_scenarios.each do |scenario|
      _test_default_bills_values(scenario, 12, 12, nil, nil, nil, nil, nil, 0.12522695139911635, 1.059331185615199, nil, nil, nil, nil, nil, HPXML::PVCompensationTypeNetMetering, HPXML::PVAnnualExcessSellbackRateTypeUserSpecified, 0.03, nil, nil, 0)
    end

    # Test defaults w/ electricity JSON file
    hpxml.header.utility_bill_scenarios.each do |scenario|
      scenario.elec_tariff_filepath = File.join(File.dirname(__FILE__), '..', '..', 'ReportUtilityBills', 'resources', 'detailed_rates', 'Sample Tiered Rate.json')
    end
    XMLHelper.write_file(hpxml.to_doc, @tmp_hpxml_path)
    default_hpxml, _default_hpxml_bldg = _test_measure()
    default_hpxml.header.utility_bill_scenarios.each do |scenario|
      _test_default_bills_values(scenario, nil, 12, nil, nil, nil, nil, nil, nil, 1.059331185615199, nil, nil, nil, nil, nil, HPXML::PVCompensationTypeNetMetering, HPXML::PVAnnualExcessSellbackRateTypeUserSpecified, 0.03, nil, nil, 0)
    end
  end

  def test_building
    # Test inputs not overridden by defaults
    hpxml, hpxml_bldg = _create_hpxml('base-hvac-air-to-air-heat-pump-1-speed.xml')
    hpxml_bldg.dst_enabled = false
    hpxml_bldg.dst_begin_month = 3
    hpxml_bldg.dst_begin_day = 3
    hpxml_bldg.dst_end_month = 10
    hpxml_bldg.dst_end_day = 10
    hpxml_bldg.state_code = 'CA'
    hpxml_bldg.time_zone_utc_offset = -8
    hpxml_bldg.header.natvent_days_per_week = 7
    hpxml_bldg.header.heat_pump_sizing_methodology = HPXML::HeatPumpSizingMaxLoad
    hpxml_bldg.header.heat_pump_backup_sizing_methodology = HPXML::HeatPumpBackupSizingSupplemental
    hpxml_bldg.header.allow_increased_fixed_capacities = true
    hpxml_bldg.header.shading_summer_begin_month = 2
    hpxml_bldg.header.shading_summer_begin_day = 3
    hpxml_bldg.header.shading_summer_end_month = 4
    hpxml_bldg.header.shading_summer_end_day = 5
    hpxml_bldg.header.manualj_heating_design_temp = 0.0
    hpxml_bldg.header.manualj_cooling_design_temp = 100.0
    hpxml_bldg.header.manualj_heating_setpoint = 68.0
    hpxml_bldg.header.manualj_cooling_setpoint = 78.0
    hpxml_bldg.header.manualj_humidity_setpoint = 0.44
    hpxml_bldg.header.manualj_internal_loads_sensible = 1600.0
    hpxml_bldg.header.manualj_internal_loads_latent = 60.0
    hpxml_bldg.header.manualj_num_occupants = 8
    XMLHelper.write_file(hpxml.to_doc, @tmp_hpxml_path)
    _default_hpxml, default_hpxml_bldg = _test_measure()
    _test_default_building_values(default_hpxml_bldg, false, 3, 3, 10, 10, 'CA', -8, 7, HPXML::HeatPumpSizingMaxLoad, true,
                                  2, 3, 4, 5, 0.0, 100.0, 68.0, 78.0, 0.44, 1600.0, 60.0, 8, HPXML::HeatPumpBackupSizingSupplemental)

    # Test defaults - DST not in weather file
    hpxml_bldg.dst_enabled = nil
    hpxml_bldg.dst_begin_month = nil
    hpxml_bldg.dst_begin_day = nil
    hpxml_bldg.dst_end_month = nil
    hpxml_bldg.dst_end_day = nil
    hpxml_bldg.state_code = nil
    hpxml_bldg.time_zone_utc_offset = nil
    hpxml_bldg.header.natvent_days_per_week = nil
    hpxml_bldg.header.heat_pump_sizing_methodology = nil
    hpxml_bldg.header.heat_pump_backup_sizing_methodology = nil
    hpxml_bldg.header.allow_increased_fixed_capacities = nil
    hpxml_bldg.header.shading_summer_begin_month = nil
    hpxml_bldg.header.shading_summer_begin_day = nil
    hpxml_bldg.header.shading_summer_end_month = nil
    hpxml_bldg.header.shading_summer_end_day = nil
    hpxml_bldg.header.manualj_heating_design_temp = nil
    hpxml_bldg.header.manualj_cooling_design_temp = nil
    hpxml_bldg.header.manualj_heating_setpoint = nil
    hpxml_bldg.header.manualj_cooling_setpoint = nil
    hpxml_bldg.header.manualj_humidity_setpoint = nil
    hpxml_bldg.header.manualj_internal_loads_sensible = nil
    hpxml_bldg.header.manualj_internal_loads_latent = nil
    hpxml_bldg.header.manualj_num_occupants = nil
    XMLHelper.write_file(hpxml.to_doc, @tmp_hpxml_path)
    _default_hpxml, default_hpxml_bldg = _test_measure()
    _test_default_building_values(default_hpxml_bldg, true, 3, 12, 11, 5, 'CO', -7, 3, HPXML::HeatPumpSizingHERS, false,
                                  5, 1, 10, 31, 6.8, 91.4, 70.0, 75.0, 0.5, 2400.0, 0.0, 4, HPXML::HeatPumpBackupSizingEmergency)

    # Test defaults - DST in weather file
    hpxml, hpxml_bldg = _create_hpxml('base-location-AMY-2012.xml')
    hpxml_bldg.dst_enabled = nil
    hpxml_bldg.dst_begin_month = nil
    hpxml_bldg.dst_begin_day = nil
    hpxml_bldg.dst_end_month = nil
    hpxml_bldg.dst_end_day = nil
    hpxml_bldg.state_code = nil
    hpxml_bldg.time_zone_utc_offset = nil
    XMLHelper.write_file(hpxml.to_doc, @tmp_hpxml_path)
    _default_hpxml, default_hpxml_bldg = _test_measure()
    _test_default_building_values(default_hpxml_bldg, true, 3, 11, 11, 4, 'CO', -7, 3, nil, false,
                                  5, 1, 9, 30, 10.2, 91.4, 70.0, 75.0, 0.5, 2400.0, 0.0, 4, nil)

    # Test defaults - southern hemisphere, invalid state code
    hpxml, hpxml_bldg = _create_hpxml('base-location-capetown-zaf.xml')
    hpxml_bldg.dst_enabled = nil
    hpxml_bldg.dst_begin_month = nil
    hpxml_bldg.dst_begin_day = nil
    hpxml_bldg.dst_end_month = nil
    hpxml_bldg.dst_end_day = nil
    hpxml_bldg.state_code = nil
    hpxml_bldg.time_zone_utc_offset = nil
    XMLHelper.write_file(hpxml.to_doc, @tmp_hpxml_path)
    _default_hpxml, default_hpxml_bldg = _test_measure()
    _test_default_building_values(default_hpxml_bldg, true, 3, 12, 11, 5, nil, 2, 3, nil, false,
                                  12, 1, 4, 30, 41.0, 84.4, 70.0, 75.0, 0.5, 2400.0, 0.0, 4, nil)
  end

  def test_site
    # Test inputs not overridden by defaults
    hpxml, hpxml_bldg = _create_hpxml('base.xml')
    hpxml_bldg.site.site_type = HPXML::SiteTypeRural
    hpxml_bldg.site.shielding_of_home = HPXML::ShieldingExposed
    hpxml_bldg.site.ground_conductivity = 0.8
    hpxml_bldg.site.ground_diffusivity = 0.9
    hpxml_bldg.site.soil_type = HPXML::SiteSoilTypeClay
    hpxml_bldg.site.moisture_type = HPXML::SiteSoilMoistureTypeDry
    XMLHelper.write_file(hpxml.to_doc, @tmp_hpxml_path)
    _default_hpxml, default_hpxml_bldg = _test_measure()
    _test_default_site_values(default_hpxml_bldg, HPXML::SiteTypeRural, HPXML::ShieldingExposed, 0.8, 0.9, HPXML::SiteSoilTypeClay, HPXML::SiteSoilMoistureTypeDry)

    # Test defaults
    hpxml_bldg.site.site_type = nil
    hpxml_bldg.site.shielding_of_home = nil
    hpxml_bldg.site.ground_conductivity = nil
    hpxml_bldg.site.ground_diffusivity = nil
    hpxml_bldg.site.soil_type = nil
    hpxml_bldg.site.moisture_type = nil
    XMLHelper.write_file(hpxml.to_doc, @tmp_hpxml_path)
    _default_hpxml, default_hpxml_bldg = _test_measure()
    _test_default_site_values(default_hpxml_bldg, HPXML::SiteTypeSuburban, HPXML::ShieldingNormal, 1.0, 0.0208, HPXML::SiteSoilTypeUnknown, HPXML::SiteSoilMoistureTypeMixed)

    # Test defaults w/ gravel soil type
    hpxml_bldg.site.soil_type = HPXML::SiteSoilTypeGravel
    XMLHelper.write_file(hpxml.to_doc, @tmp_hpxml_path)
    _default_hpxml, default_hpxml_bldg = _test_measure()
    _test_default_site_values(default_hpxml_bldg, HPXML::SiteTypeSuburban, HPXML::ShieldingNormal, 0.6355, 0.0194, HPXML::SiteSoilTypeGravel, HPXML::SiteSoilMoistureTypeMixed)

    # Test defaults w/ conductivity but no diffusivity
    hpxml_bldg.site.ground_conductivity = 2.0
    hpxml_bldg.site.ground_diffusivity = nil
    hpxml_bldg.site.soil_type = nil
    XMLHelper.write_file(hpxml.to_doc, @tmp_hpxml_path)
    _default_hpxml, default_hpxml_bldg = _test_measure()
    _test_default_site_values(default_hpxml_bldg, HPXML::SiteTypeSuburban, HPXML::ShieldingNormal, 2.0, 0.0416, nil, nil)

    # Test defaults w/ diffusivity but no conductivity
    hpxml_bldg.site.ground_conductivity = nil
    hpxml_bldg.site.ground_diffusivity = 0.025
    hpxml_bldg.site.soil_type = nil
    XMLHelper.write_file(hpxml.to_doc, @tmp_hpxml_path)
    _default_hpxml, default_hpxml_bldg = _test_measure()
    _test_default_site_values(default_hpxml_bldg, HPXML::SiteTypeSuburban, HPXML::ShieldingNormal, 1.201923076923077, 0.025, nil, nil)
  end

  def test_neighbor_buildings
    # Test inputs not overridden by defaults
    hpxml, hpxml_bldg = _create_hpxml('base-misc-neighbor-shading.xml')
    hpxml_bldg.neighbor_buildings[0].azimuth = 123
    hpxml_bldg.neighbor_buildings[1].azimuth = 321
    hpxml_bldg.walls[0].azimuth = 123
    hpxml_bldg.walls[1].azimuth = 321
    XMLHelper.write_file(hpxml.to_doc, @tmp_hpxml_path)
    _default_hpxml, default_hpxml_bldg = _test_measure()
    _test_default_neighbor_building_values(default_hpxml_bldg, [123, 321])

    # Test defaults
    hpxml_bldg.neighbor_buildings[0].azimuth = nil
    hpxml_bldg.neighbor_buildings[1].azimuth = nil
    hpxml_bldg.neighbor_buildings[0].orientation = HPXML::OrientationEast
    hpxml_bldg.neighbor_buildings[1].orientation = HPXML::OrientationNorth
    hpxml_bldg.walls[0].azimuth = 90
    hpxml_bldg.walls[1].azimuth = 0
    XMLHelper.write_file(hpxml.to_doc, @tmp_hpxml_path)
    _default_hpxml, default_hpxml_bldg = _test_measure()
    _test_default_neighbor_building_values(default_hpxml_bldg, [90, 0])
  end

  def test_occupancy
    # Test inputs not overridden by defaults
    hpxml, hpxml_bldg = _create_hpxml('base.xml')
    hpxml_bldg.building_occupancy.weekday_fractions = ConstantDaySchedule
    hpxml_bldg.building_occupancy.weekend_fractions = ConstantDaySchedule
    hpxml_bldg.building_occupancy.monthly_multipliers = ConstantMonthSchedule
    hpxml_bldg.building_occupancy.general_water_use_usage_multiplier = 2.0
    hpxml_bldg.building_occupancy.general_water_use_weekday_fractions = ConstantDaySchedule
    hpxml_bldg.building_occupancy.general_water_use_weekend_fractions = ConstantDaySchedule
    hpxml_bldg.building_occupancy.general_water_use_monthly_multipliers = ConstantMonthSchedule
    XMLHelper.write_file(hpxml.to_doc, @tmp_hpxml_path)
    _default_hpxml, default_hpxml_bldg = _test_measure()
    _test_default_occupancy_values(default_hpxml_bldg, ConstantDaySchedule, ConstantDaySchedule, ConstantMonthSchedule,
                                   ConstantDaySchedule, ConstantDaySchedule, ConstantMonthSchedule, 2.0)

    # Test defaults
    hpxml_bldg.building_occupancy.weekday_fractions = nil
    hpxml_bldg.building_occupancy.weekend_fractions = nil
    hpxml_bldg.building_occupancy.monthly_multipliers = nil
    hpxml_bldg.building_occupancy.general_water_use_usage_multiplier = nil
    hpxml_bldg.building_occupancy.general_water_use_weekday_fractions = nil
    hpxml_bldg.building_occupancy.general_water_use_weekend_fractions = nil
    hpxml_bldg.building_occupancy.general_water_use_monthly_multipliers = nil
    XMLHelper.write_file(hpxml.to_doc, @tmp_hpxml_path)
    _default_hpxml, default_hpxml_bldg = _test_measure()
    _test_default_occupancy_values(default_hpxml_bldg, Schedule.OccupantsWeekdayFractions, Schedule.OccupantsWeekendFractions, Schedule.OccupantsMonthlyMultipliers,
                                   Schedule.GeneralWaterUseWeekdayFractions, Schedule.GeneralWaterUseWeekendFractions, Schedule.GeneralWaterUseMonthlyMultipliers, 1.0)
  end

  def test_building_construction
    # Test inputs not overridden by defaults
    hpxml, hpxml_bldg = _create_hpxml('base.xml')
    hpxml_bldg.building_construction.number_of_bathrooms = 4
    hpxml_bldg.building_construction.conditioned_building_volume = 20000
    hpxml_bldg.building_construction.average_ceiling_height = 7
    hpxml_bldg.building_construction.number_of_units = 3
    XMLHelper.write_file(hpxml.to_doc, @tmp_hpxml_path)
    _default_hpxml, default_hpxml_bldg = _test_measure()
    _test_default_building_construction_values(default_hpxml_bldg, 20000, 7, 4, 3)

    # Test defaults
    hpxml_bldg.building_construction.conditioned_building_volume = nil
    hpxml_bldg.building_construction.average_ceiling_height = nil
    hpxml_bldg.building_construction.number_of_bathrooms = nil
    hpxml_bldg.building_construction.number_of_units = nil
    XMLHelper.write_file(hpxml.to_doc, @tmp_hpxml_path)
    _default_hpxml, default_hpxml_bldg = _test_measure()
    _test_default_building_construction_values(default_hpxml_bldg, 21600, 8, 2, 1)

    # Test defaults w/ average ceiling height
    hpxml_bldg.building_construction.conditioned_building_volume = nil
    hpxml_bldg.building_construction.average_ceiling_height = 10
    XMLHelper.write_file(hpxml.to_doc, @tmp_hpxml_path)
    _default_hpxml, default_hpxml_bldg = _test_measure()
    _test_default_building_construction_values(default_hpxml_bldg, 27000, 10, 2, 1)

    # Test defaults w/ conditioned building volume
    hpxml_bldg.building_construction.conditioned_building_volume = 20000
    hpxml_bldg.building_construction.average_ceiling_height = nil
    XMLHelper.write_file(hpxml.to_doc, @tmp_hpxml_path)
    _default_hpxml, default_hpxml_bldg = _test_measure()
    _test_default_building_construction_values(default_hpxml_bldg, 20000, 7.4, 2, 1)

    # Test defaults w/ conditioned crawlspace
    hpxml, hpxml_bldg = _create_hpxml('base-foundation-conditioned-crawlspace.xml')
    hpxml_bldg.building_construction.conditioned_building_volume = nil
    XMLHelper.write_file(hpxml.to_doc, @tmp_hpxml_path)
    _default_hpxml, default_hpxml_bldg = _test_measure()
    _test_default_building_construction_values(default_hpxml_bldg, 16200, 8, 2, 1)
  end

  def test_climate_and_risk_zones
    # Test inputs not overridden by defaults
    hpxml, hpxml_bldg = _create_hpxml('base.xml')
    hpxml_bldg.climate_and_risk_zones.climate_zone_ieccs[0].year = 2009
    hpxml_bldg.climate_and_risk_zones.climate_zone_ieccs[0].zone = '2B'
    XMLHelper.write_file(hpxml.to_doc, @tmp_hpxml_path)
    _default_hpxml, default_hpxml_bldg = _test_measure()
    _test_default_climate_and_risk_zones_values(default_hpxml_bldg, 2009, '2B')

    # Test defaults
    hpxml_bldg.climate_and_risk_zones.climate_zone_ieccs[0].delete
    XMLHelper.write_file(hpxml.to_doc, @tmp_hpxml_path)
    _default_hpxml, default_hpxml_bldg = _test_measure()
    _test_default_climate_and_risk_zones_values(default_hpxml_bldg, 2006, '5B')

    # Test defaults - invalid IECC zone
    hpxml, _hpxml_bldg = _create_hpxml('base-location-capetown-zaf.xml')
    XMLHelper.write_file(hpxml.to_doc, @tmp_hpxml_path)
    _default_hpxml, default_hpxml_bldg = _test_measure()
    _test_default_climate_and_risk_zones_values(default_hpxml_bldg, nil, nil)
  end

  def test_infiltration
    # Test inputs not overridden by defaults
    hpxml, hpxml_bldg = _create_hpxml('base.xml')
    hpxml_bldg.air_infiltration_measurements[0].infiltration_volume = 25000
    hpxml_bldg.air_infiltration.has_flue_or_chimney_in_conditioned_space = true
    XMLHelper.write_file(hpxml.to_doc, @tmp_hpxml_path)
    _default_hpxml, default_hpxml_bldg = _test_measure()
    _test_default_infiltration_values(default_hpxml_bldg, 25000, true)

    # Test defaults w/ conditioned basement
    hpxml_bldg.air_infiltration_measurements[0].infiltration_volume = nil
    hpxml_bldg.air_infiltration.has_flue_or_chimney_in_conditioned_space = nil
    XMLHelper.write_file(hpxml.to_doc, @tmp_hpxml_path)
    _default_hpxml, default_hpxml_bldg = _test_measure()
    _test_default_infiltration_values(default_hpxml_bldg, 2700 * 8, false)

    # Test defaults w/ conditioned basement and atmospheric water heater w/ flue
    hpxml_bldg.water_heating_systems[0].fuel_type = HPXML::FuelTypeNaturalGas
    hpxml_bldg.water_heating_systems[0].energy_factor = 0.6
    XMLHelper.write_file(hpxml.to_doc, @tmp_hpxml_path)
    _default_hpxml, default_hpxml_bldg = _test_measure()
    _test_default_infiltration_values(default_hpxml_bldg, 2700 * 8, true)

    # Test defaults w/o conditioned basement
    hpxml, hpxml_bldg = _create_hpxml('base-foundation-slab.xml')
    hpxml_bldg.air_infiltration_measurements[0].infiltration_volume = nil
    XMLHelper.write_file(hpxml.to_doc, @tmp_hpxml_path)
    _default_hpxml, default_hpxml_bldg = _test_measure()
    _test_default_infiltration_values(default_hpxml_bldg, 1350 * 8, false)

    # Test defaults w/ conditioned crawlspace
    hpxml, hpxml_bldg = _create_hpxml('base-foundation-conditioned-crawlspace.xml')
    hpxml_bldg.air_infiltration_measurements[0].infiltration_volume = nil
    XMLHelper.write_file(hpxml.to_doc, @tmp_hpxml_path)
    _default_hpxml, default_hpxml_bldg = _test_measure()
    _test_default_infiltration_values(default_hpxml_bldg, 1350 * 12, false)
  end

  def test_infiltration_compartmentaliztion_test_adjustment
    # Test single-family detached
    hpxml, hpxml_bldg = _create_hpxml('base.xml')
    hpxml_bldg.air_infiltration_measurements[0].infiltration_type = HPXML::InfiltrationTypeUnitTotal
    XMLHelper.write_file(hpxml.to_doc, @tmp_hpxml_path)
    _default_hpxml, default_hpxml_bldg = _test_measure()
    _test_default_infiltration_compartmentalization_test_values(default_hpxml_bldg.air_infiltration_measurements[0], nil)

    # Test single-family attached not overridden by defaults
    hpxml, hpxml_bldg = _create_hpxml('base-bldgtype-sfa-unit.xml')
    hpxml_bldg.air_infiltration_measurements[0].infiltration_type = HPXML::InfiltrationTypeUnitTotal
    hpxml_bldg.air_infiltration_measurements[0].a_ext = 0.5
    XMLHelper.write_file(hpxml.to_doc, @tmp_hpxml_path)
    _default_hpxml, default_hpxml_bldg = _test_measure()
    _test_default_infiltration_compartmentalization_test_values(default_hpxml_bldg.air_infiltration_measurements[0], 0.5)

    # Test single-family attached defaults
    hpxml_bldg.air_infiltration_measurements[0].a_ext = nil
    XMLHelper.write_file(hpxml.to_doc, @tmp_hpxml_path)
    _default_hpxml, default_hpxml_bldg = _test_measure()
    _test_default_infiltration_compartmentalization_test_values(default_hpxml_bldg.air_infiltration_measurements[0], 0.840)

    hpxml_bldg.attics[0].within_infiltration_volume = true
    XMLHelper.write_file(hpxml.to_doc, @tmp_hpxml_path)
    _default_hpxml, default_hpxml_bldg = _test_measure()
    _test_default_infiltration_compartmentalization_test_values(default_hpxml_bldg.air_infiltration_measurements[0], 0.817)

    # Test multifamily not overridden by defaults
    hpxml, hpxml_bldg = _create_hpxml('base-bldgtype-mf-unit.xml')
    hpxml_bldg.air_infiltration_measurements[0].infiltration_type = HPXML::InfiltrationTypeUnitTotal
    hpxml_bldg.air_infiltration_measurements[0].a_ext = 0.5
    XMLHelper.write_file(hpxml.to_doc, @tmp_hpxml_path)
    _default_hpxml, default_hpxml_bldg = _test_measure()
    _test_default_infiltration_compartmentalization_test_values(default_hpxml_bldg.air_infiltration_measurements[0], 0.5)

    # Test multifamily defaults
    hpxml_bldg.air_infiltration_measurements[0].a_ext = nil
    XMLHelper.write_file(hpxml.to_doc, @tmp_hpxml_path)
    _default_hpxml, default_hpxml_bldg = _test_measure()
    _test_default_infiltration_compartmentalization_test_values(default_hpxml_bldg.air_infiltration_measurements[0], 0.247)
  end

  def test_attics
    # Test inputs not overridden by defaults
    hpxml, hpxml_bldg = _create_hpxml('base-atticroof-vented.xml')
    hpxml_bldg.attics[0].vented_attic_sla = 0.001
    XMLHelper.write_file(hpxml.to_doc, @tmp_hpxml_path)
    _default_hpxml, default_hpxml_bldg = _test_measure()
    _test_default_attic_values(default_hpxml_bldg.attics[0], 0.001)

    # Test defaults
    hpxml_bldg.attics[0].vented_attic_sla = nil
    XMLHelper.write_file(hpxml.to_doc, @tmp_hpxml_path)
    _default_hpxml, default_hpxml_bldg = _test_measure()
    _test_default_attic_values(default_hpxml_bldg.attics[0], 1.0 / 300.0)

    # Test defaults w/o Attic element
    hpxml_bldg.attics[0].delete
    XMLHelper.write_file(hpxml.to_doc, @tmp_hpxml_path)
    _default_hpxml, default_hpxml_bldg = _test_measure()
    _test_default_attic_values(default_hpxml_bldg.attics[0], 1.0 / 300.0)
  end

  def test_foundations
    # Test inputs not overridden by defaults
    hpxml, hpxml_bldg = _create_hpxml('base-foundation-vented-crawlspace.xml')
    hpxml_bldg.foundations[0].vented_crawlspace_sla = 0.001
    XMLHelper.write_file(hpxml.to_doc, @tmp_hpxml_path)
    _default_hpxml, default_hpxml_bldg = _test_measure()
    _test_default_foundation_values(default_hpxml_bldg.foundations[0], 0.001)

    # Test defaults
    hpxml_bldg.foundations[0].vented_crawlspace_sla = nil
    XMLHelper.write_file(hpxml.to_doc, @tmp_hpxml_path)
    _default_hpxml, default_hpxml_bldg = _test_measure()
    _test_default_foundation_values(default_hpxml_bldg.foundations[0], 1.0 / 150.0)

    # Test defaults w/o Foundation element
    hpxml_bldg.foundations[0].delete
    XMLHelper.write_file(hpxml.to_doc, @tmp_hpxml_path)
    _default_hpxml, default_hpxml_bldg = _test_measure()
    _test_default_foundation_values(default_hpxml_bldg.foundations[0], 1.0 / 150.0)
  end

  def test_roofs
    # Test inputs not overridden by defaults
    hpxml, hpxml_bldg = _create_hpxml('base-atticroof-radiant-barrier.xml')
    hpxml_bldg.roofs[0].roof_type = HPXML::RoofTypeMetal
    hpxml_bldg.roofs[0].solar_absorptance = 0.77
    hpxml_bldg.roofs[0].roof_color = HPXML::ColorDark
    hpxml_bldg.roofs[0].emittance = 0.88
    hpxml_bldg.roofs[0].interior_finish_type = HPXML::InteriorFinishPlaster
    hpxml_bldg.roofs[0].interior_finish_thickness = 0.25
    hpxml_bldg.roofs[0].azimuth = 123
    hpxml_bldg.roofs[0].radiant_barrier_grade = 3
    XMLHelper.write_file(hpxml.to_doc, @tmp_hpxml_path)
    _default_hpxml, default_hpxml_bldg = _test_measure()
    _test_default_roof_values(default_hpxml_bldg.roofs[0], HPXML::RoofTypeMetal, 0.77, HPXML::ColorDark, 0.88, true, 3, HPXML::InteriorFinishPlaster, 0.25, 123)

    # Test defaults w/ RoofColor
    hpxml_bldg.roofs[0].roof_type = nil
    hpxml_bldg.roofs[0].solar_absorptance = nil
    hpxml_bldg.roofs[0].roof_color = HPXML::ColorLight
    hpxml_bldg.roofs[0].emittance = nil
    hpxml_bldg.roofs[0].interior_finish_thickness = nil
    hpxml_bldg.roofs[0].orientation = HPXML::OrientationNortheast
    hpxml_bldg.roofs[0].azimuth = nil
    hpxml_bldg.roofs[0].radiant_barrier_grade = nil
    XMLHelper.write_file(hpxml.to_doc, @tmp_hpxml_path)
    _default_hpxml, default_hpxml_bldg = _test_measure()
    _test_default_roof_values(default_hpxml_bldg.roofs[0], HPXML::RoofTypeAsphaltShingles, 0.75, HPXML::ColorLight, 0.90, true, 1, HPXML::InteriorFinishPlaster, 0.5, 45)

    # Test defaults w/ SolarAbsorptance
    hpxml_bldg.roofs[0].solar_absorptance = 0.99
    hpxml_bldg.roofs[0].roof_color = nil
    hpxml_bldg.roofs[0].interior_finish_type = nil
    hpxml_bldg.roofs[0].radiant_barrier = nil
    XMLHelper.write_file(hpxml.to_doc, @tmp_hpxml_path)
    _default_hpxml, default_hpxml_bldg = _test_measure()
    _test_default_roof_values(default_hpxml_bldg.roofs[0], HPXML::RoofTypeAsphaltShingles, 0.99, HPXML::ColorDark, 0.90, false, nil, HPXML::InteriorFinishNone, nil, 45)

    # Test defaults w/o RoofColor & SolarAbsorptance
    hpxml_bldg.roofs[0].solar_absorptance = nil
    XMLHelper.write_file(hpxml.to_doc, @tmp_hpxml_path)
    _default_hpxml, default_hpxml_bldg = _test_measure()
    _test_default_roof_values(default_hpxml_bldg.roofs[0], HPXML::RoofTypeAsphaltShingles, 0.85, HPXML::ColorMedium, 0.90, false, nil, HPXML::InteriorFinishNone, nil, 45)

    # Test defaults w/ conditioned space
    hpxml, hpxml_bldg = _create_hpxml('base-atticroof-cathedral.xml')
    hpxml_bldg.roofs[0].roof_type = nil
    hpxml_bldg.roofs[0].solar_absorptance = nil
    hpxml_bldg.roofs[0].roof_color = HPXML::ColorLight
    hpxml_bldg.roofs[0].emittance = nil
    hpxml_bldg.roofs[0].interior_finish_type = nil
    hpxml_bldg.roofs[0].interior_finish_thickness = nil
    hpxml_bldg.roofs[0].orientation = HPXML::OrientationNortheast
    hpxml_bldg.roofs[0].azimuth = nil
    XMLHelper.write_file(hpxml.to_doc, @tmp_hpxml_path)
    _default_hpxml, default_hpxml_bldg = _test_measure()
    _test_default_roof_values(default_hpxml_bldg.roofs[0], HPXML::RoofTypeAsphaltShingles, 0.75, HPXML::ColorLight, 0.90, false, nil, HPXML::InteriorFinishGypsumBoard, 0.5, 45)
  end

  def test_rim_joists
    # Test inputs not overridden by defaults
    hpxml, hpxml_bldg = _create_hpxml('base.xml')
    hpxml_bldg.rim_joists[0].siding = HPXML::SidingTypeBrick
    hpxml_bldg.rim_joists[0].solar_absorptance = 0.55
    hpxml_bldg.rim_joists[0].color = HPXML::ColorLight
    hpxml_bldg.rim_joists[0].emittance = 0.88
    hpxml_bldg.rim_joists[0].azimuth = 123
    XMLHelper.write_file(hpxml.to_doc, @tmp_hpxml_path)
    _default_hpxml, default_hpxml_bldg = _test_measure()
    _test_default_rim_joist_values(default_hpxml_bldg.rim_joists[0], HPXML::SidingTypeBrick, 0.55, HPXML::ColorLight, 0.88, 123)

    # Test defaults w/ Color
    hpxml_bldg.rim_joists[0].siding = nil
    hpxml_bldg.rim_joists[0].solar_absorptance = nil
    hpxml_bldg.rim_joists[0].color = HPXML::ColorDark
    hpxml_bldg.rim_joists[0].emittance = nil
    hpxml_bldg.rim_joists[0].orientation = HPXML::OrientationNorthwest
    hpxml_bldg.rim_joists[0].azimuth = nil
    XMLHelper.write_file(hpxml.to_doc, @tmp_hpxml_path)
    _default_hpxml, default_hpxml_bldg = _test_measure()
    _test_default_rim_joist_values(default_hpxml_bldg.rim_joists[0], HPXML::SidingTypeWood, 0.95, HPXML::ColorDark, 0.90, 315)

    # Test defaults w/ SolarAbsorptance
    hpxml_bldg.rim_joists[0].solar_absorptance = 0.99
    hpxml_bldg.rim_joists[0].color = nil
    XMLHelper.write_file(hpxml.to_doc, @tmp_hpxml_path)
    _default_hpxml, default_hpxml_bldg = _test_measure()
    _test_default_rim_joist_values(default_hpxml_bldg.rim_joists[0], HPXML::SidingTypeWood, 0.99, HPXML::ColorDark, 0.90, 315)

    # Test defaults w/o Color & SolarAbsorptance
    hpxml_bldg.rim_joists[0].solar_absorptance = nil
    XMLHelper.write_file(hpxml.to_doc, @tmp_hpxml_path)
    _default_hpxml, default_hpxml_bldg = _test_measure()
    _test_default_rim_joist_values(default_hpxml_bldg.rim_joists[0], HPXML::SidingTypeWood, 0.7, HPXML::ColorMedium, 0.90, 315)
  end

  def test_walls
    # Test inputs not overridden by defaults
    hpxml, hpxml_bldg = _create_hpxml('base.xml')
    hpxml_bldg.walls[0].siding = HPXML::SidingTypeFiberCement
    hpxml_bldg.walls[0].solar_absorptance = 0.66
    hpxml_bldg.walls[0].color = HPXML::ColorDark
    hpxml_bldg.walls[0].emittance = 0.88
    hpxml_bldg.walls[0].interior_finish_type = HPXML::InteriorFinishWood
    hpxml_bldg.walls[0].interior_finish_thickness = 0.75
    hpxml_bldg.walls[0].azimuth = 123
    XMLHelper.write_file(hpxml.to_doc, @tmp_hpxml_path)
    _default_hpxml, default_hpxml_bldg = _test_measure()
    _test_default_wall_values(default_hpxml_bldg.walls[0], HPXML::SidingTypeFiberCement, 0.66, HPXML::ColorDark, 0.88, HPXML::InteriorFinishWood, 0.75, 123)

    # Test defaults w/ Color
    hpxml_bldg.walls[0].siding = nil
    hpxml_bldg.walls[0].solar_absorptance = nil
    hpxml_bldg.walls[0].color = HPXML::ColorLight
    hpxml_bldg.walls[0].emittance = nil
    hpxml_bldg.walls[0].interior_finish_type = HPXML::InteriorFinishWood
    hpxml_bldg.walls[0].interior_finish_thickness = nil
    hpxml_bldg.walls[0].orientation = HPXML::OrientationSouth
    hpxml_bldg.walls[0].azimuth = nil
    XMLHelper.write_file(hpxml.to_doc, @tmp_hpxml_path)
    _default_hpxml, default_hpxml_bldg = _test_measure()
    _test_default_wall_values(default_hpxml_bldg.walls[0], HPXML::SidingTypeWood, 0.5, HPXML::ColorLight, 0.90, HPXML::InteriorFinishWood, 0.5, 180)

    # Test defaults w/ SolarAbsorptance
    hpxml_bldg.walls[0].solar_absorptance = 0.99
    hpxml_bldg.walls[0].color = nil
    hpxml_bldg.walls[0].interior_finish_type = nil
    XMLHelper.write_file(hpxml.to_doc, @tmp_hpxml_path)
    _default_hpxml, default_hpxml_bldg = _test_measure()
    _test_default_wall_values(default_hpxml_bldg.walls[0], HPXML::SidingTypeWood, 0.99, HPXML::ColorDark, 0.90, HPXML::InteriorFinishGypsumBoard, 0.5, 180)

    # Test defaults w/o Color & SolarAbsorptance
    hpxml_bldg.walls[0].solar_absorptance = nil
    XMLHelper.write_file(hpxml.to_doc, @tmp_hpxml_path)
    _default_hpxml, default_hpxml_bldg = _test_measure()
    _test_default_wall_values(default_hpxml_bldg.walls[0], HPXML::SidingTypeWood, 0.7, HPXML::ColorMedium, 0.90, HPXML::InteriorFinishGypsumBoard, 0.5, 180)

    # Test defaults w/ unconditioned space
    hpxml_bldg.walls[1].siding = nil
    hpxml_bldg.walls[1].solar_absorptance = nil
    hpxml_bldg.walls[1].color = HPXML::ColorLight
    hpxml_bldg.walls[1].emittance = nil
    hpxml_bldg.walls[1].interior_finish_type = nil
    hpxml_bldg.walls[1].interior_finish_thickness = nil
    XMLHelper.write_file(hpxml.to_doc, @tmp_hpxml_path)
    _default_hpxml, default_hpxml_bldg = _test_measure()
    _test_default_wall_values(default_hpxml_bldg.walls[1], HPXML::SidingTypeWood, 0.5, HPXML::ColorLight, 0.90, HPXML::InteriorFinishNone, nil, nil)
  end

  def test_foundation_walls
    # Test inputs not overridden by defaults
    hpxml, hpxml_bldg = _create_hpxml('base.xml')
    hpxml_bldg.foundation_walls[0].thickness = 7.0
    hpxml_bldg.foundation_walls[0].interior_finish_type = HPXML::InteriorFinishGypsumCompositeBoard
    hpxml_bldg.foundation_walls[0].interior_finish_thickness = 0.625
    hpxml_bldg.foundation_walls[0].azimuth = 123
    hpxml_bldg.foundation_walls[0].area = 789
    hpxml_bldg.foundation_walls[0].insulation_interior_distance_to_top = 0.5
    hpxml_bldg.foundation_walls[0].insulation_interior_distance_to_bottom = 7.75
    hpxml_bldg.foundation_walls[0].insulation_exterior_distance_to_top = 0.75
    hpxml_bldg.foundation_walls[0].insulation_exterior_distance_to_bottom = 7.5
    hpxml_bldg.foundation_walls[0].type = HPXML::FoundationWallTypeConcreteBlock
    XMLHelper.write_file(hpxml.to_doc, @tmp_hpxml_path)
    _default_hpxml, default_hpxml_bldg = _test_measure()
    _test_default_foundation_wall_values(default_hpxml_bldg.foundation_walls[0], 7.0, HPXML::InteriorFinishGypsumCompositeBoard, 0.625, 123,
                                         789, 0.5, 7.75, 0.75, 7.5, HPXML::FoundationWallTypeConcreteBlock)

    # Test defaults
    hpxml_bldg.foundation_walls[0].thickness = nil
    hpxml_bldg.foundation_walls[0].interior_finish_type = nil
    hpxml_bldg.foundation_walls[0].interior_finish_thickness = nil
    hpxml_bldg.foundation_walls[0].orientation = HPXML::OrientationSoutheast
    hpxml_bldg.foundation_walls[0].azimuth = nil
    hpxml_bldg.foundation_walls[0].area = nil
    hpxml_bldg.foundation_walls[0].length = 100
    hpxml_bldg.foundation_walls[0].insulation_interior_distance_to_bottom = nil
    hpxml_bldg.foundation_walls[0].insulation_exterior_distance_to_bottom = nil
    hpxml_bldg.foundation_walls[0].type = nil
    XMLHelper.write_file(hpxml.to_doc, @tmp_hpxml_path)
    _default_hpxml, default_hpxml_bldg = _test_measure()
    _test_default_foundation_wall_values(default_hpxml_bldg.foundation_walls[0], 8.0, HPXML::InteriorFinishGypsumBoard, 0.5, 135,
                                         800, 0.5, 8.0, 0.75, 8.0, HPXML::FoundationWallTypeSolidConcrete)

    # Test defaults w/ unconditioned surfaces
    hpxml, hpxml_bldg = _create_hpxml('base-foundation-unconditioned-basement.xml')
    hpxml_bldg.foundation_walls[0].thickness = nil
    hpxml_bldg.foundation_walls[0].interior_finish_type = nil
    hpxml_bldg.foundation_walls[0].interior_finish_thickness = nil
    hpxml_bldg.foundation_walls[0].orientation = HPXML::OrientationSoutheast
    hpxml_bldg.foundation_walls[0].azimuth = nil
    hpxml_bldg.foundation_walls[0].area = nil
    hpxml_bldg.foundation_walls[0].length = 100
    hpxml_bldg.foundation_walls[0].height = 10
    hpxml_bldg.foundation_walls[0].insulation_interior_distance_to_top = nil
    hpxml_bldg.foundation_walls[0].insulation_interior_distance_to_bottom = nil
    hpxml_bldg.foundation_walls[0].insulation_exterior_distance_to_top = nil
    hpxml_bldg.foundation_walls[0].insulation_exterior_distance_to_bottom = nil
    hpxml_bldg.foundation_walls[0].type = nil
    XMLHelper.write_file(hpxml.to_doc, @tmp_hpxml_path)
    _default_hpxml, default_hpxml_bldg = _test_measure()
    _test_default_foundation_wall_values(default_hpxml_bldg.foundation_walls[0], 8.0, HPXML::InteriorFinishNone, nil, 135,
                                         1000, 0.0, 10.0, 0.0, 10.0, HPXML::FoundationWallTypeSolidConcrete)
  end

  def test_floors
    # Test inputs not overridden by defaults
    hpxml, hpxml_bldg = _create_hpxml('base.xml')
    hpxml_bldg.floors[0].interior_finish_type = HPXML::InteriorFinishWood
    hpxml_bldg.floors[0].interior_finish_thickness = 0.375
    XMLHelper.write_file(hpxml.to_doc, @tmp_hpxml_path)
    _default_hpxml, default_hpxml_bldg = _test_measure()
    _test_default_floor_values(default_hpxml_bldg.floors[0], HPXML::InteriorFinishWood, 0.375)

    # Test defaults w/ ceiling
    hpxml_bldg.floors[0].interior_finish_type = nil
    hpxml_bldg.floors[0].interior_finish_thickness = nil
    XMLHelper.write_file(hpxml.to_doc, @tmp_hpxml_path)
    _default_hpxml, default_hpxml_bldg = _test_measure()
    _test_default_floor_values(default_hpxml_bldg.floors[0], HPXML::InteriorFinishGypsumBoard, 0.5)

    # Test defaults w/ floor
    hpxml, hpxml_bldg = _create_hpxml('base-foundation-vented-crawlspace.xml')
    hpxml_bldg.floors[0].interior_finish_type = nil
    hpxml_bldg.floors[0].interior_finish_thickness = nil
    XMLHelper.write_file(hpxml.to_doc, @tmp_hpxml_path)
    _default_hpxml, default_hpxml_bldg = _test_measure()
    _test_default_floor_values(default_hpxml_bldg.floors[0], HPXML::InteriorFinishNone, nil)
  end

  def test_slabs
    # Test inputs not overridden by defaults
    hpxml, hpxml_bldg = _create_hpxml('base.xml')
    hpxml_bldg.slabs[0].thickness = 7.0
    hpxml_bldg.slabs[0].carpet_r_value = 1.1
    hpxml_bldg.slabs[0].carpet_fraction = 0.5
    hpxml_bldg.slabs[0].depth_below_grade = 2.0
    XMLHelper.write_file(hpxml.to_doc, @tmp_hpxml_path)
    _default_hpxml, default_hpxml_bldg = _test_measure()
    _test_default_slab_values(default_hpxml_bldg.slabs[0], 7.0, 1.1, 0.5, nil)

    # Test defaults w/ conditioned basement
    hpxml_bldg.slabs[0].thickness = nil
    hpxml_bldg.slabs[0].carpet_r_value = nil
    hpxml_bldg.slabs[0].carpet_fraction = nil
    hpxml_bldg.slabs[0].depth_below_grade = nil
    XMLHelper.write_file(hpxml.to_doc, @tmp_hpxml_path)
    _default_hpxml, default_hpxml_bldg = _test_measure()
    _test_default_slab_values(default_hpxml_bldg.slabs[0], 4.0, 2.0, 0.8, nil)

    # Test defaults w/ crawlspace
    hpxml, hpxml_bldg = _create_hpxml('base-foundation-unvented-crawlspace.xml')
    hpxml_bldg.slabs[0].thickness = nil
    hpxml_bldg.slabs[0].carpet_r_value = nil
    hpxml_bldg.slabs[0].carpet_fraction = nil
    hpxml_bldg.slabs[0].depth_below_grade = nil
    XMLHelper.write_file(hpxml.to_doc, @tmp_hpxml_path)
    _default_hpxml, default_hpxml_bldg = _test_measure()
    _test_default_slab_values(default_hpxml_bldg.slabs[0], 0.0, 0.0, 0.0, nil)

    # Test defaults w/ slab-on-grade
    hpxml, hpxml_bldg = _create_hpxml('base-foundation-slab.xml')
    hpxml_bldg.slabs[0].thickness = nil
    hpxml_bldg.slabs[0].carpet_r_value = nil
    hpxml_bldg.slabs[0].carpet_fraction = nil
    hpxml_bldg.slabs[0].depth_below_grade = nil
    XMLHelper.write_file(hpxml.to_doc, @tmp_hpxml_path)
    _default_hpxml, default_hpxml_bldg = _test_measure()
    _test_default_slab_values(default_hpxml_bldg.slabs[0], 4.0, 2.0, 0.8, 0.0)
  end

  def test_windows
    # Test inputs not overridden by defaults
    hpxml, hpxml_bldg = _create_hpxml('base-enclosure-windows-shading.xml')
    hpxml_bldg.windows.each do |window|
      window.fraction_operable = 0.5
      window.exterior_shading_factor_summer = 0.44
      window.exterior_shading_factor_winter = 0.55
      window.interior_shading_factor_summer = 0.66
      window.interior_shading_factor_winter = 0.77
      window.azimuth = 123
    end
    XMLHelper.write_file(hpxml.to_doc, @tmp_hpxml_path)
    _default_hpxml, default_hpxml_bldg = _test_measure()
    n_windows = default_hpxml_bldg.windows.size
    _test_default_window_values(default_hpxml_bldg, [0.44] * n_windows, [0.55] * n_windows, [0.66] * n_windows, [0.77] * n_windows, [0.5] * n_windows, [123] * n_windows)

    # Test defaults
    hpxml_bldg.windows.each do |window|
      window.fraction_operable = nil
      window.exterior_shading_factor_summer = nil
      window.exterior_shading_factor_winter = nil
      window.interior_shading_factor_summer = nil
      window.interior_shading_factor_winter = nil
      window.orientation = HPXML::OrientationSouthwest
      window.azimuth = nil
    end
    XMLHelper.write_file(hpxml.to_doc, @tmp_hpxml_path)
    _default_hpxml, default_hpxml_bldg = _test_measure()
    n_windows = default_hpxml_bldg.windows.size
    _test_default_window_values(default_hpxml_bldg, [1.0] * n_windows, [1.0] * n_windows, [0.7] * n_windows, [0.85] * n_windows, [0.67] * n_windows, [225] * n_windows)
  end

  def test_windows_properties
    # Test defaults w/ single pane, aluminum frame
    hpxml, hpxml_bldg = _create_hpxml('base.xml')
    hpxml_bldg.windows[0].ufactor = nil
    hpxml_bldg.windows[0].shgc = nil
    hpxml_bldg.windows[0].frame_type = HPXML::WindowFrameTypeAluminum
    hpxml_bldg.windows[0].glass_layers = HPXML::WindowLayersSinglePane
    XMLHelper.write_file(hpxml.to_doc, @tmp_hpxml_path)
    default_hpxml, default_hpxml_bldg = _test_measure()

    assert_equal(false, default_hpxml_bldg.windows[0].thermal_break)
    assert_equal(HPXML::WindowGlassTypeClear, default_hpxml_bldg.windows[0].glass_type)
    assert_nil(default_hpxml_bldg.windows[0].gas_fill)

    # Test defaults w/ double pane, metal frame
    hpxml, hpxml_bldg = _create_hpxml('base.xml')
    hpxml_bldg.windows[0].ufactor = nil
    hpxml_bldg.windows[0].shgc = nil
    hpxml_bldg.windows[0].frame_type = HPXML::WindowFrameTypeMetal
    hpxml_bldg.windows[0].glass_layers = HPXML::WindowLayersDoublePane
    XMLHelper.write_file(hpxml.to_doc, @tmp_hpxml_path)
    default_hpxml, default_hpxml_bldg = _test_measure()

    assert_equal(true, default_hpxml_bldg.windows[0].thermal_break)
    assert_equal(HPXML::WindowGlassTypeClear, default_hpxml_bldg.windows[0].glass_type)
    assert_equal(HPXML::WindowGasAir, default_hpxml_bldg.windows[0].gas_fill)

    # Test defaults w/ single pane, wood frame
    hpxml, hpxml_bldg = _create_hpxml('base.xml')
    hpxml_bldg.windows[0].ufactor = nil
    hpxml_bldg.windows[0].shgc = nil
    hpxml_bldg.windows[0].frame_type = HPXML::WindowFrameTypeWood
    hpxml_bldg.windows[0].glass_layers = HPXML::WindowLayersTriplePane
    hpxml_bldg.windows[0].glass_type = HPXML::WindowGlassTypeLowE
    XMLHelper.write_file(hpxml.to_doc, @tmp_hpxml_path)
    default_hpxml, default_hpxml_bldg = _test_measure()

    assert_nil(default_hpxml_bldg.windows[0].thermal_break)
    assert_equal(HPXML::WindowGlassTypeLowE, default_hpxml_bldg.windows[0].glass_type)
    assert_equal(HPXML::WindowGasArgon, default_hpxml_bldg.windows[0].gas_fill)

    # Test U/SHGC lookups [frame_type, thermal_break, glass_layers, glass_type, gas_fill] => [ufactor, shgc]
    tests = { [HPXML::WindowFrameTypeAluminum, false, HPXML::WindowLayersSinglePane, nil, nil] => [1.27, 0.75],
              [HPXML::WindowFrameTypeWood, nil, HPXML::WindowLayersSinglePane, HPXML::WindowGlassTypeReflective, nil] => [0.89, 0.64],
              [HPXML::WindowFrameTypeAluminum, false, HPXML::WindowLayersSinglePane, HPXML::WindowGlassTypeTintedReflective, nil] => [1.27, 0.64],
              [HPXML::WindowFrameTypeWood, nil, HPXML::WindowLayersSinglePane, HPXML::WindowGlassTypeTintedReflective, nil] => [0.89, 0.54],
              [HPXML::WindowFrameTypeAluminum, false, HPXML::WindowLayersDoublePane, HPXML::WindowGlassTypeClear, HPXML::WindowGasAir] => [0.81, 0.67],
              [HPXML::WindowFrameTypeAluminum, true, HPXML::WindowLayersDoublePane, HPXML::WindowGlassTypeClear, HPXML::WindowGasAir] => [0.60, 0.67],
              [HPXML::WindowFrameTypeWood, nil, HPXML::WindowLayersDoublePane, HPXML::WindowGlassTypeClear, HPXML::WindowGasAir] => [0.51, 0.56],
              [HPXML::WindowFrameTypeAluminum, false, HPXML::WindowLayersDoublePane, HPXML::WindowGlassTypeTintedReflective, HPXML::WindowGasAir] => [0.81, 0.55],
              [HPXML::WindowFrameTypeAluminum, true, HPXML::WindowLayersDoublePane, HPXML::WindowGlassTypeTintedReflective, HPXML::WindowGasAir] => [0.60, 0.55],
              [HPXML::WindowFrameTypeWood, nil, HPXML::WindowLayersDoublePane, HPXML::WindowGlassTypeTintedReflective, HPXML::WindowGasAir] => [0.51, 0.46],
              [HPXML::WindowFrameTypeWood, nil, HPXML::WindowLayersDoublePane, HPXML::WindowGlassTypeLowE, HPXML::WindowGasAir] => [0.42, 0.52],
              [HPXML::WindowFrameTypeAluminum, true, HPXML::WindowLayersDoublePane, HPXML::WindowGlassTypeLowE, HPXML::WindowGasArgon] => [0.47, 0.62],
              [HPXML::WindowFrameTypeWood, nil, HPXML::WindowLayersDoublePane, HPXML::WindowGlassTypeLowEHighSolarGain, HPXML::WindowGasArgon] => [0.39, 0.52],
              [HPXML::WindowFrameTypeAluminum, false, HPXML::WindowLayersDoublePane, HPXML::WindowGlassTypeLowELowSolarGain, HPXML::WindowGasAir] => [0.67, 0.37],
              [HPXML::WindowFrameTypeAluminum, true, HPXML::WindowLayersDoublePane, HPXML::WindowGlassTypeLowELowSolarGain, HPXML::WindowGasAir] => [0.47, 0.37],
              [HPXML::WindowFrameTypeWood, nil, HPXML::WindowLayersDoublePane, HPXML::WindowGlassTypeLowELowSolarGain, HPXML::WindowGasAir] => [0.39, 0.31],
              [HPXML::WindowFrameTypeWood, nil, HPXML::WindowLayersDoublePane, HPXML::WindowGlassTypeLowELowSolarGain, HPXML::WindowGasArgon] => [0.36, 0.31],
              [HPXML::WindowFrameTypeWood, nil, HPXML::WindowLayersTriplePane, HPXML::WindowGlassTypeLowE, HPXML::WindowGasArgon] => [0.27, 0.31],
              [nil, nil, HPXML::WindowLayersGlassBlock, nil, nil] => [0.60, 0.60] }
    tests.each do |k, v|
      frame_type, thermal_break, glass_layers, glass_type, gas_fill = k
      ufactor, shgc = v

      hpxml, hpxml_bldg = _create_hpxml('base.xml')
      hpxml_bldg.windows[0].ufactor = nil
      hpxml_bldg.windows[0].shgc = nil
      hpxml_bldg.windows[0].frame_type = frame_type
      hpxml_bldg.windows[0].thermal_break = thermal_break
      hpxml_bldg.windows[0].glass_layers = glass_layers
      hpxml_bldg.windows[0].glass_type = glass_type
      hpxml_bldg.windows[0].gas_fill = gas_fill
      XMLHelper.write_file(hpxml.to_doc, @tmp_hpxml_path)
      default_hpxml, default_hpxml_bldg = _test_measure()

      assert_equal(ufactor, default_hpxml_bldg.windows[0].ufactor)
      assert_equal(shgc, default_hpxml_bldg.windows[0].shgc)
    end
  end

  def test_skylights
    # Test inputs not overridden by defaults
    hpxml, hpxml_bldg = _create_hpxml('base-enclosure-skylights.xml')
    hpxml_bldg.skylights.each do |skylight|
      skylight.exterior_shading_factor_summer = 0.44
      skylight.exterior_shading_factor_winter = 0.55
      skylight.interior_shading_factor_summer = 0.66
      skylight.interior_shading_factor_winter = 0.77
      skylight.azimuth = 123
    end
    XMLHelper.write_file(hpxml.to_doc, @tmp_hpxml_path)
    _default_hpxml, default_hpxml_bldg = _test_measure()
    n_skylights = default_hpxml_bldg.skylights.size
    _test_default_skylight_values(default_hpxml_bldg, [0.44] * n_skylights, [0.55] * n_skylights, [0.66] * n_skylights, [0.77] * n_skylights, [123] * n_skylights)

    # Test defaults
    hpxml_bldg.skylights.each do |skylight|
      skylight.exterior_shading_factor_summer = nil
      skylight.exterior_shading_factor_winter = nil
      skylight.interior_shading_factor_summer = nil
      skylight.interior_shading_factor_winter = nil
      skylight.orientation = HPXML::OrientationWest
      skylight.azimuth = nil
    end
    XMLHelper.write_file(hpxml.to_doc, @tmp_hpxml_path)
    _default_hpxml, default_hpxml_bldg = _test_measure()
    n_skylights = default_hpxml_bldg.skylights.size
    _test_default_skylight_values(default_hpxml_bldg, [1.0] * n_skylights, [1.0] * n_skylights, [1.0] * n_skylights, [1.0] * n_skylights, [270] * n_skylights)
  end

  def test_skylights_properties
    # Test defaults w/ single pane, aluminum frame
    hpxml, hpxml_bldg = _create_hpxml('base-enclosure-skylights.xml')
    hpxml_bldg.skylights[0].ufactor = nil
    hpxml_bldg.skylights[0].shgc = nil
    hpxml_bldg.skylights[0].frame_type = HPXML::WindowFrameTypeAluminum
    hpxml_bldg.skylights[0].glass_layers = HPXML::WindowLayersSinglePane
    XMLHelper.write_file(hpxml.to_doc, @tmp_hpxml_path)
    default_hpxml, default_hpxml_bldg = _test_measure()

    assert_equal(false, default_hpxml_bldg.skylights[0].thermal_break)
    assert_equal(HPXML::WindowGlassTypeClear, default_hpxml_bldg.skylights[0].glass_type)
    assert_nil(default_hpxml_bldg.skylights[0].gas_fill)

    # Test defaults w/ double pane, metal frame
    hpxml, hpxml_bldg = _create_hpxml('base-enclosure-skylights.xml')
    hpxml_bldg.skylights[0].ufactor = nil
    hpxml_bldg.skylights[0].shgc = nil
    hpxml_bldg.skylights[0].frame_type = HPXML::WindowFrameTypeMetal
    hpxml_bldg.skylights[0].glass_layers = HPXML::WindowLayersDoublePane
    XMLHelper.write_file(hpxml.to_doc, @tmp_hpxml_path)
    default_hpxml, default_hpxml_bldg = _test_measure()

    assert_equal(true, default_hpxml_bldg.skylights[0].thermal_break)
    assert_equal(HPXML::WindowGlassTypeClear, default_hpxml_bldg.skylights[0].glass_type)
    assert_equal(HPXML::WindowGasAir, default_hpxml_bldg.skylights[0].gas_fill)

    # Test defaults w/ single pane, wood frame
    hpxml, hpxml_bldg = _create_hpxml('base-enclosure-skylights.xml')
    hpxml_bldg.skylights[0].ufactor = nil
    hpxml_bldg.skylights[0].shgc = nil
    hpxml_bldg.skylights[0].frame_type = HPXML::WindowFrameTypeWood
    hpxml_bldg.skylights[0].glass_layers = HPXML::WindowLayersTriplePane
    hpxml_bldg.skylights[0].glass_type = HPXML::WindowGlassTypeLowE
    XMLHelper.write_file(hpxml.to_doc, @tmp_hpxml_path)
    default_hpxml, default_hpxml_bldg = _test_measure()

    assert_nil(default_hpxml_bldg.skylights[0].thermal_break)
    assert_equal(HPXML::WindowGlassTypeLowE, default_hpxml_bldg.skylights[0].glass_type)
    assert_equal(HPXML::WindowGasArgon, default_hpxml_bldg.skylights[0].gas_fill)

    # Test U/SHGC lookups [frame_type, thermal_break, glass_layers, glass_type, gas_fill] => [ufactor, shgc]
    tests = { [HPXML::WindowFrameTypeAluminum, false, HPXML::WindowLayersSinglePane, nil, nil] => [1.98, 0.75],
              [HPXML::WindowFrameTypeWood, nil, HPXML::WindowLayersSinglePane, HPXML::WindowGlassTypeReflective, nil] => [1.47, 0.64],
              [HPXML::WindowFrameTypeAluminum, false, HPXML::WindowLayersSinglePane, HPXML::WindowGlassTypeTintedReflective, nil] => [1.98, 0.64],
              [HPXML::WindowFrameTypeWood, nil, HPXML::WindowLayersSinglePane, HPXML::WindowGlassTypeTintedReflective, nil] => [1.47, 0.54],
              [HPXML::WindowFrameTypeAluminum, false, HPXML::WindowLayersDoublePane, HPXML::WindowGlassTypeClear, HPXML::WindowGasAir] => [1.30, 0.67],
              [HPXML::WindowFrameTypeAluminum, true, HPXML::WindowLayersDoublePane, HPXML::WindowGlassTypeClear, HPXML::WindowGasAir] => [1.10, 0.67],
              [HPXML::WindowFrameTypeWood, nil, HPXML::WindowLayersDoublePane, HPXML::WindowGlassTypeClear, HPXML::WindowGasAir] => [0.84, 0.56],
              [HPXML::WindowFrameTypeAluminum, false, HPXML::WindowLayersDoublePane, HPXML::WindowGlassTypeTintedReflective, HPXML::WindowGasAir] => [1.30, 0.55],
              [HPXML::WindowFrameTypeAluminum, true, HPXML::WindowLayersDoublePane, HPXML::WindowGlassTypeTintedReflective, HPXML::WindowGasAir] => [1.10, 0.55],
              [HPXML::WindowFrameTypeWood, nil, HPXML::WindowLayersDoublePane, HPXML::WindowGlassTypeTintedReflective, HPXML::WindowGasAir] => [0.84, 0.46],
              [HPXML::WindowFrameTypeWood, nil, HPXML::WindowLayersDoublePane, HPXML::WindowGlassTypeLowE, HPXML::WindowGasAir] => [0.74, 0.52],
              [HPXML::WindowFrameTypeAluminum, true, HPXML::WindowLayersDoublePane, HPXML::WindowGlassTypeLowE, HPXML::WindowGasArgon] => [0.95, 0.62],
              [HPXML::WindowFrameTypeWood, nil, HPXML::WindowLayersDoublePane, HPXML::WindowGlassTypeLowEHighSolarGain, HPXML::WindowGasArgon] => [0.68, 0.52],
              [HPXML::WindowFrameTypeAluminum, false, HPXML::WindowLayersDoublePane, HPXML::WindowGlassTypeLowELowSolarGain, HPXML::WindowGasAir] => [1.17, 0.37],
              [HPXML::WindowFrameTypeAluminum, true, HPXML::WindowLayersDoublePane, HPXML::WindowGlassTypeLowELowSolarGain, HPXML::WindowGasAir] => [0.98, 0.37],
              [HPXML::WindowFrameTypeWood, nil, HPXML::WindowLayersDoublePane, HPXML::WindowGlassTypeLowELowSolarGain, HPXML::WindowGasAir] => [0.71, 0.31],
              [HPXML::WindowFrameTypeWood, nil, HPXML::WindowLayersDoublePane, HPXML::WindowGlassTypeLowELowSolarGain, HPXML::WindowGasArgon] => [0.65, 0.31],
              [HPXML::WindowFrameTypeWood, nil, HPXML::WindowLayersTriplePane, HPXML::WindowGlassTypeLowE, HPXML::WindowGasArgon] => [0.47, 0.31],
              [nil, nil, HPXML::WindowLayersGlassBlock, nil, nil] => [0.60, 0.60] }
    tests.each do |k, v|
      frame_type, thermal_break, glass_layers, glass_type, gas_fill = k
      ufactor, shgc = v

      hpxml, hpxml_bldg = _create_hpxml('base-enclosure-skylights.xml')
      hpxml_bldg.skylights[0].ufactor = nil
      hpxml_bldg.skylights[0].shgc = nil
      hpxml_bldg.skylights[0].frame_type = frame_type
      hpxml_bldg.skylights[0].thermal_break = thermal_break
      hpxml_bldg.skylights[0].glass_layers = glass_layers
      hpxml_bldg.skylights[0].glass_type = glass_type
      hpxml_bldg.skylights[0].gas_fill = gas_fill
      XMLHelper.write_file(hpxml.to_doc, @tmp_hpxml_path)
      default_hpxml, default_hpxml_bldg = _test_measure()

      assert_equal(ufactor, default_hpxml_bldg.skylights[0].ufactor)
      assert_equal(shgc, default_hpxml_bldg.skylights[0].shgc)
    end
  end

  def test_doors
    # Test inputs not overridden by defaults
    hpxml, hpxml_bldg = _create_hpxml('base.xml')
    hpxml_bldg.doors.each_with_index do |door, i|
      door.azimuth = 35 * (i + 1)
    end
    XMLHelper.write_file(hpxml.to_doc, @tmp_hpxml_path)
    _default_hpxml, default_hpxml_bldg = _test_measure()
    _test_default_door_values(default_hpxml_bldg, [35, 70])

    # Test defaults w/ AttachedToWall azimuth
    hpxml_bldg.walls[0].azimuth = 89
    hpxml_bldg.doors.each do |door|
      door.azimuth = nil
    end
    XMLHelper.write_file(hpxml.to_doc, @tmp_hpxml_path)
    _default_hpxml, default_hpxml_bldg = _test_measure()
    _test_default_door_values(default_hpxml_bldg, [89, 89])

    # Test defaults w/o AttachedToWall azimuth
    hpxml_bldg.walls[0].azimuth = nil
    XMLHelper.write_file(hpxml.to_doc, @tmp_hpxml_path)
    _default_hpxml, default_hpxml_bldg = _test_measure()
    _test_default_door_values(default_hpxml_bldg, [0, 0])

    # Test defaults w/ Orientation
    hpxml_bldg.doors.each do |door|
      door.orientation = HPXML::OrientationEast
    end
    XMLHelper.write_file(hpxml.to_doc, @tmp_hpxml_path)
    _default_hpxml, default_hpxml_bldg = _test_measure()
    _test_default_door_values(default_hpxml_bldg, [90, 90])
  end

  def test_thermal_mass
    # Test inputs not overridden by defaults
    hpxml, hpxml_bldg = _create_hpxml('base-enclosure-thermal-mass.xml')
    hpxml_bldg.partition_wall_mass.area_fraction = 0.5
    hpxml_bldg.partition_wall_mass.interior_finish_thickness = 0.75
    hpxml_bldg.partition_wall_mass.interior_finish_type = HPXML::InteriorFinishWood
    hpxml_bldg.furniture_mass.area_fraction = 0.75
    hpxml_bldg.furniture_mass.type = HPXML::FurnitureMassTypeHeavyWeight
    XMLHelper.write_file(hpxml.to_doc, @tmp_hpxml_path)
    _default_hpxml, default_hpxml_bldg = _test_measure()
    _test_default_partition_wall_mass_values(default_hpxml_bldg.partition_wall_mass, 0.5, HPXML::InteriorFinishWood, 0.75)
    _test_default_furniture_mass_values(default_hpxml_bldg.furniture_mass, 0.75, HPXML::FurnitureMassTypeHeavyWeight)

    # Test defaults
    hpxml_bldg.partition_wall_mass.area_fraction = nil
    hpxml_bldg.partition_wall_mass.interior_finish_thickness = nil
    hpxml_bldg.partition_wall_mass.interior_finish_type = nil
    hpxml_bldg.furniture_mass.area_fraction = nil
    hpxml_bldg.furniture_mass.type = nil
    XMLHelper.write_file(hpxml.to_doc, @tmp_hpxml_path)
    _default_hpxml, default_hpxml_bldg = _test_measure()
    _test_default_partition_wall_mass_values(default_hpxml_bldg.partition_wall_mass, 1.0, HPXML::InteriorFinishGypsumBoard, 0.5)
    _test_default_furniture_mass_values(default_hpxml_bldg.furniture_mass, 0.4, HPXML::FurnitureMassTypeLightWeight)
  end

  def test_central_air_conditioners
    # Test inputs not overridden by defaults
    hpxml, hpxml_bldg = _create_hpxml('base-hvac-central-ac-only-1-speed.xml')
    hpxml_bldg.cooling_systems[0].cooling_shr = 0.88
    hpxml_bldg.cooling_systems[0].compressor_type = HPXML::HVACCompressorTypeVariableSpeed
    hpxml_bldg.cooling_systems[0].fan_watts_per_cfm = 0.66
    hpxml_bldg.cooling_systems[0].charge_defect_ratio = -0.11
    hpxml_bldg.cooling_systems[0].airflow_defect_ratio = -0.22
    hpxml_bldg.cooling_systems[0].cooling_capacity = 12345
    hpxml_bldg.cooling_systems[0].cooling_efficiency_seer = 12.0
    hpxml_bldg.cooling_systems[0].crankcase_heater_watts = 40.0
    XMLHelper.write_file(hpxml.to_doc, @tmp_hpxml_path)
    _default_hpxml, default_hpxml_bldg = _test_measure()
    _test_default_central_air_conditioner_values(default_hpxml_bldg.cooling_systems[0], 0.88, HPXML::HVACCompressorTypeVariableSpeed, 0.66, -0.11, -0.22, 12345, 12.0, 40.0, 1.0)

    # Test defaults - SEER2
    hpxml_bldg.cooling_systems[0].cooling_efficiency_seer = nil
    hpxml_bldg.cooling_systems[0].cooling_efficiency_seer2 = 11.4
    XMLHelper.write_file(hpxml.to_doc, @tmp_hpxml_path)
    _default_hpxml, default_hpxml_bldg = _test_measure()
    _test_default_central_air_conditioner_values(default_hpxml_bldg.cooling_systems[0], 0.88, HPXML::HVACCompressorTypeVariableSpeed, 0.66, -0.11, -0.22, 12345, 12.0, 40.0, 1.0)

    # Test autosizing with factors
    hpxml_bldg.cooling_systems[0].cooling_capacity = nil
    hpxml_bldg.cooling_systems[0].cooling_autosizing_factor = 1.2
    XMLHelper.write_file(hpxml.to_doc, @tmp_hpxml_path)
    _default_hpxml, default_hpxml_bldg = _test_measure()
    _test_default_central_air_conditioner_values(default_hpxml_bldg.cooling_systems[0], 0.88, HPXML::HVACCompressorTypeVariableSpeed, 0.66, -0.11, -0.22, 12345, 12.0, 40.0, 1.2)

    # Test defaults
    hpxml_bldg.cooling_systems[0].cooling_shr = nil
    hpxml_bldg.cooling_systems[0].compressor_type = nil
    hpxml_bldg.cooling_systems[0].fan_watts_per_cfm = nil
    hpxml_bldg.cooling_systems[0].charge_defect_ratio = nil
    hpxml_bldg.cooling_systems[0].airflow_defect_ratio = nil
    hpxml_bldg.cooling_systems[0].cooling_capacity = nil
    hpxml_bldg.cooling_systems[0].cooling_autosizing_factor = nil
    hpxml_bldg.cooling_systems[0].crankcase_heater_watts = nil
    XMLHelper.write_file(hpxml.to_doc, @tmp_hpxml_path)
    _default_hpxml, default_hpxml_bldg = _test_measure()
    _test_default_central_air_conditioner_values(default_hpxml_bldg.cooling_systems[0], 0.73, HPXML::HVACCompressorTypeSingleStage, 0.5, 0, 0, nil, 12.0, 50.0, 1.0)
  end

  def test_room_air_conditioners
    # Test inputs not overridden by defaults
    hpxml, hpxml_bldg = _create_hpxml('base-hvac-room-ac-only.xml')
    hpxml_bldg.cooling_systems[0].cooling_shr = 0.88
    hpxml_bldg.cooling_systems[0].cooling_capacity = 12345
    hpxml_bldg.cooling_systems[0].crankcase_heater_watts = 40.0
    XMLHelper.write_file(hpxml.to_doc, @tmp_hpxml_path)
    _default_hpxml, default_hpxml_bldg = _test_measure()
    _test_default_room_air_conditioner_ptac_values(default_hpxml_bldg.cooling_systems[0], 0.88, 12345, 40.0, 1.0)

    # Test autosizing with factors
    hpxml_bldg.cooling_systems[0].cooling_capacity = nil
    hpxml_bldg.cooling_systems[0].cooling_autosizing_factor = 1.2
    XMLHelper.write_file(hpxml.to_doc, @tmp_hpxml_path)
    _default_hpxml, default_hpxml_bldg = _test_measure()
    _test_default_room_air_conditioner_ptac_values(default_hpxml_bldg.cooling_systems[0], 0.88, nil, 40.0, 1.2)

    # Test defaults
    hpxml_bldg.cooling_systems[0].cooling_shr = nil
    hpxml_bldg.cooling_systems[0].cooling_capacity = nil
    hpxml_bldg.cooling_systems[0].crankcase_heater_watts = nil
    hpxml_bldg.cooling_systems[0].cooling_autosizing_factor = nil
    XMLHelper.write_file(hpxml.to_doc, @tmp_hpxml_path)
    _default_hpxml, default_hpxml_bldg = _test_measure()
    _test_default_room_air_conditioner_ptac_values(default_hpxml_bldg.cooling_systems[0], 0.65, nil, 0.0, 1.0)
  end

  def test_evaporative_coolers
    # Test inputs not overridden by defaults
    hpxml, hpxml_bldg = _create_hpxml('base-hvac-evap-cooler-only.xml')
    hpxml_bldg.cooling_systems[0].cooling_capacity = 12345
    XMLHelper.write_file(hpxml.to_doc, @tmp_hpxml_path)
    _default_hpxml, default_hpxml_bldg = _test_measure()
    _test_default_evap_cooler_values(default_hpxml_bldg.cooling_systems[0], 12345, 1.0)

    # Test autosizing with factors
    hpxml_bldg.cooling_systems[0].cooling_capacity = nil
    hpxml_bldg.cooling_systems[0].cooling_autosizing_factor = 1.2
    XMLHelper.write_file(hpxml.to_doc, @tmp_hpxml_path)
    _default_hpxml, default_hpxml_bldg = _test_measure()
    _test_default_evap_cooler_values(default_hpxml_bldg.cooling_systems[0], nil, 1.2)

    # Test defaults
    hpxml_bldg.cooling_systems[0].cooling_capacity = nil
    hpxml_bldg.cooling_systems[0].cooling_autosizing_factor = nil
    XMLHelper.write_file(hpxml.to_doc, @tmp_hpxml_path)
    _default_hpxml, default_hpxml_bldg = _test_measure()
    _test_default_evap_cooler_values(default_hpxml_bldg.cooling_systems[0], nil, 1.0)
  end

  def test_mini_split_air_conditioners
    # Test inputs not overridden by defaults
    hpxml, hpxml_bldg = _create_hpxml('base-hvac-mini-split-air-conditioner-only-ducted.xml')
    hpxml_bldg.cooling_systems[0].cooling_shr = 0.78
    hpxml_bldg.cooling_systems[0].fan_watts_per_cfm = 0.66
    hpxml_bldg.cooling_systems[0].charge_defect_ratio = -0.11
    hpxml_bldg.cooling_systems[0].airflow_defect_ratio = -0.22
    hpxml_bldg.cooling_systems[0].cooling_capacity = 12345
    hpxml_bldg.cooling_systems[0].crankcase_heater_watts = 40.0
    hpxml_bldg.cooling_systems[0].compressor_type = HPXML::HVACCompressorTypeVariableSpeed
    XMLHelper.write_file(hpxml.to_doc, @tmp_hpxml_path)
    _default_hpxml, default_hpxml_bldg = _test_measure()
    _test_default_mini_split_air_conditioner_values(default_hpxml_bldg.cooling_systems[0], 0.78, 0.66, -0.11, -0.22, 12345, 19.0, 40.0, HPXML::HVACCompressorTypeVariableSpeed, 1.0)

    # Test autosizing with factors
    hpxml_bldg.cooling_systems[0].cooling_capacity = nil
    hpxml_bldg.cooling_systems[0].cooling_autosizing_factor = 1.2
    XMLHelper.write_file(hpxml.to_doc, @tmp_hpxml_path)
    _default_hpxml, default_hpxml_bldg = _test_measure()
    _test_default_mini_split_air_conditioner_values(default_hpxml_bldg.cooling_systems[0], 0.78, 0.66, -0.11, -0.22, nil, 19.0, 40.0, HPXML::HVACCompressorTypeVariableSpeed, 1.2)

    # Test defaults
    hpxml_bldg.cooling_systems[0].cooling_shr = nil
    hpxml_bldg.cooling_systems[0].fan_watts_per_cfm = nil
    hpxml_bldg.cooling_systems[0].charge_defect_ratio = nil
    hpxml_bldg.cooling_systems[0].airflow_defect_ratio = nil
    hpxml_bldg.cooling_systems[0].cooling_capacity = nil
    hpxml_bldg.cooling_systems[0].crankcase_heater_watts = nil
    hpxml_bldg.cooling_systems[0].compressor_type = nil
    hpxml_bldg.cooling_systems[0].cooling_autosizing_factor = nil
    XMLHelper.write_file(hpxml.to_doc, @tmp_hpxml_path)
    _default_hpxml, default_hpxml_bldg = _test_measure()
    _test_default_mini_split_air_conditioner_values(default_hpxml_bldg.cooling_systems[0], 0.73, 0.18, 0, 0, nil, 19.0, 50.0, HPXML::HVACCompressorTypeVariableSpeed, 1.0)

    # Test defaults w/ ductless
    hpxml_bldg.cooling_systems[0].distribution_system.delete
    XMLHelper.write_file(hpxml.to_doc, @tmp_hpxml_path)
    _default_hpxml, default_hpxml_bldg = _test_measure()
    _test_default_mini_split_air_conditioner_values(default_hpxml_bldg.cooling_systems[0], 0.73, 0.07, 0, 0, nil, 19.0, 50.0, HPXML::HVACCompressorTypeVariableSpeed, 1.0)

    # Test defaults w/ ductless - SEER2
    hpxml_bldg.cooling_systems[0].cooling_efficiency_seer = nil
    hpxml_bldg.cooling_systems[0].cooling_efficiency_seer2 = 13.3
    XMLHelper.write_file(hpxml.to_doc, @tmp_hpxml_path)
    _default_hpxml, default_hpxml_bldg = _test_measure()
    _test_default_mini_split_air_conditioner_values(default_hpxml_bldg.cooling_systems[0], 0.73, 0.07, 0, 0, nil, 13.3, 50.0, HPXML::HVACCompressorTypeVariableSpeed, 1.0)
  end

  def test_ptac
    # Test inputs not overridden by defaults
    hpxml, hpxml_bldg = _create_hpxml('base-hvac-ptac-with-heating-electricity.xml')
    hpxml_bldg.cooling_systems[0].cooling_shr = 0.75
    hpxml_bldg.cooling_systems[0].cooling_capacity = 12345
    hpxml_bldg.cooling_systems[0].crankcase_heater_watts = 40.0
    XMLHelper.write_file(hpxml.to_doc, @tmp_hpxml_path)
    _default_hpxml, default_hpxml_bldg = _test_measure()
    _test_default_room_air_conditioner_ptac_values(default_hpxml_bldg.cooling_systems[0], 0.75, 12345, 40.0, 1.0)

    # Test autosizing with factors
    hpxml_bldg.cooling_systems[0].cooling_capacity = nil
    hpxml_bldg.cooling_systems[0].cooling_autosizing_factor = 1.2
    XMLHelper.write_file(hpxml.to_doc, @tmp_hpxml_path)
    _default_hpxml, default_hpxml_bldg = _test_measure()
    _test_default_room_air_conditioner_ptac_values(default_hpxml_bldg.cooling_systems[0], 0.75, nil, 40.0, 1.2)

    # Test defaults
    hpxml_bldg.cooling_systems[0].cooling_shr = nil
    hpxml_bldg.cooling_systems[0].cooling_capacity = nil
    hpxml_bldg.cooling_systems[0].crankcase_heater_watts = nil
    hpxml_bldg.cooling_systems[0].cooling_autosizing_factor = nil
    XMLHelper.write_file(hpxml.to_doc, @tmp_hpxml_path)
    _default_hpxml, default_hpxml_bldg = _test_measure()
    _test_default_room_air_conditioner_ptac_values(default_hpxml_bldg.cooling_systems[0], 0.65, nil, 0.0, 1.0)
  end

  def test_furnaces
    # Test inputs not overridden by defaults
    hpxml, hpxml_bldg = _create_hpxml('base.xml')
    hpxml_bldg.heating_systems[0].fan_watts_per_cfm = 0.66
    hpxml_bldg.heating_systems[0].airflow_defect_ratio = -0.22
    hpxml_bldg.heating_systems[0].heating_capacity = 12345
    hpxml_bldg.heating_systems[0].pilot_light = true
    hpxml_bldg.heating_systems[0].pilot_light_btuh = 999
    XMLHelper.write_file(hpxml.to_doc, @tmp_hpxml_path)
    _default_hpxml, default_hpxml_bldg = _test_measure()
    _test_default_furnace_values(default_hpxml_bldg.heating_systems[0], 0.66, -0.22, 12345, true, 999, 1.0)

    # Test autosizing with factors
    hpxml_bldg.heating_systems[0].heating_capacity = nil
    hpxml_bldg.heating_systems[0].heating_autosizing_factor = 1.2
    XMLHelper.write_file(hpxml.to_doc, @tmp_hpxml_path)
    _default_hpxml, default_hpxml_bldg = _test_measure()
    _test_default_furnace_values(default_hpxml_bldg.heating_systems[0], 0.66, -0.22, nil, true, 999, 1.2)

    # Test defaults
    hpxml_bldg.heating_systems[0].fan_watts_per_cfm = nil
    hpxml_bldg.heating_systems[0].airflow_defect_ratio = nil
    hpxml_bldg.heating_systems[0].heating_capacity = nil
    hpxml_bldg.heating_systems[0].pilot_light_btuh = nil
    hpxml_bldg.heating_systems[0].heating_autosizing_factor = nil
    XMLHelper.write_file(hpxml.to_doc, @tmp_hpxml_path)
    _default_hpxml, default_hpxml_bldg = _test_measure()
    _test_default_furnace_values(default_hpxml_bldg.heating_systems[0], 0.375, 0, nil, true, 500, 1.0)

    # Test defaults w/o pilot
    hpxml_bldg.heating_systems[0].pilot_light = nil
    XMLHelper.write_file(hpxml.to_doc, @tmp_hpxml_path)
    _default_hpxml, default_hpxml_bldg = _test_measure()
    _test_default_furnace_values(default_hpxml_bldg.heating_systems[0], 0.375, 0, nil, false, nil, 1.0)

    # Test defaults w/ gravity distribution system
    hpxml, hpxml_bldg = _create_hpxml('base-hvac-furnace-gas-only.xml')
    hpxml_bldg.heating_systems[0].distribution_system.air_type = HPXML::AirTypeGravity
    hpxml_bldg.heating_systems[0].fan_watts_per_cfm = nil
    hpxml_bldg.heating_systems[0].airflow_defect_ratio = nil
    hpxml_bldg.heating_systems[0].heating_capacity = nil
    XMLHelper.write_file(hpxml.to_doc, @tmp_hpxml_path)
    _default_hpxml, default_hpxml_bldg = _test_measure()
    _test_default_furnace_values(default_hpxml_bldg.heating_systems[0], 0.0, 0, nil, false, nil)
  end

  def test_wall_furnaces
    # Test inputs not overridden by defaults
    hpxml, hpxml_bldg = _create_hpxml('base-hvac-wall-furnace-elec-only.xml')
    hpxml_bldg.heating_systems[0].fan_watts = 22
    hpxml_bldg.heating_systems[0].heating_capacity = 12345
    XMLHelper.write_file(hpxml.to_doc, @tmp_hpxml_path)
    _default_hpxml, default_hpxml_bldg = _test_measure()
    _test_default_wall_furnace_values(default_hpxml_bldg.heating_systems[0], 22, 12345, 1.0)

    # Test autosizing with factors
    hpxml_bldg.heating_systems[0].heating_capacity = nil
    hpxml_bldg.heating_systems[0].heating_autosizing_factor = 1.2
    XMLHelper.write_file(hpxml.to_doc, @tmp_hpxml_path)
    _default_hpxml, default_hpxml_bldg = _test_measure()
    _test_default_wall_furnace_values(default_hpxml_bldg.heating_systems[0], 22, nil, 1.2)

    # Test defaults
    hpxml_bldg.heating_systems[0].fan_watts = nil
    hpxml_bldg.heating_systems[0].heating_capacity = nil
    hpxml_bldg.heating_systems[0].heating_autosizing_factor = nil
    XMLHelper.write_file(hpxml.to_doc, @tmp_hpxml_path)
    _default_hpxml, default_hpxml_bldg = _test_measure()
    _test_default_wall_furnace_values(default_hpxml_bldg.heating_systems[0], 0, nil, 1.0)

    # Test defaults w/o pilot
    XMLHelper.write_file(hpxml.to_doc, @tmp_hpxml_path)
    _default_hpxml, default_hpxml_bldg = _test_measure()
    _test_default_wall_furnace_values(default_hpxml_bldg.heating_systems[0], 0, nil, 1.0)
  end

  def test_floor_furnaces
    # Test inputs not overridden by defaults
    hpxml, hpxml_bldg = _create_hpxml('base-hvac-floor-furnace-propane-only.xml')
    hpxml_bldg.heating_systems[0].fan_watts = 22
    hpxml_bldg.heating_systems[0].heating_capacity = 12345
    hpxml_bldg.heating_systems[0].pilot_light = true
    hpxml_bldg.heating_systems[0].pilot_light_btuh = 999
    XMLHelper.write_file(hpxml.to_doc, @tmp_hpxml_path)
    _default_hpxml, default_hpxml_bldg = _test_measure()
    _test_default_floor_furnace_values(default_hpxml_bldg.heating_systems[0], 22, 12345, true, 999, 1.0)

    # Test autosizing with factors
    hpxml_bldg.heating_systems[0].heating_capacity = nil
    hpxml_bldg.heating_systems[0].heating_autosizing_factor = 1.2
    XMLHelper.write_file(hpxml.to_doc, @tmp_hpxml_path)
    _default_hpxml, default_hpxml_bldg = _test_measure()
    _test_default_floor_furnace_values(default_hpxml_bldg.heating_systems[0], 22, nil, true, 999, 1.2)

    # Test defaults
    hpxml_bldg.heating_systems[0].fan_watts = nil
    hpxml_bldg.heating_systems[0].pilot_light_btuh = nil
    hpxml_bldg.heating_systems[0].heating_autosizing_factor = nil
    XMLHelper.write_file(hpxml.to_doc, @tmp_hpxml_path)
    _default_hpxml, default_hpxml_bldg = _test_measure()
    _test_default_floor_furnace_values(default_hpxml_bldg.heating_systems[0], 0, nil, true, 500, 1.0)

    # Test defaults w/o pilot
    hpxml_bldg.heating_systems[0].pilot_light = nil
    XMLHelper.write_file(hpxml.to_doc, @tmp_hpxml_path)
    _default_hpxml, default_hpxml_bldg = _test_measure()
    _test_default_floor_furnace_values(default_hpxml_bldg.heating_systems[0], 0, nil, false, nil, 1.0)
  end

  def test_electric_resistance
    # Test inputs not overridden by defaults
    hpxml, hpxml_bldg = _create_hpxml('base-hvac-elec-resistance-only.xml')
    hpxml_bldg.heating_systems[0].electric_resistance_distribution = HPXML::ElectricResistanceDistributionRadiantCeiling
    XMLHelper.write_file(hpxml.to_doc, @tmp_hpxml_path)
    _default_hpxml, default_hpxml_bldg = _test_measure()
    _test_default_electric_resistance_values(default_hpxml_bldg.heating_systems[0], HPXML::ElectricResistanceDistributionRadiantCeiling)

    # Test defaults
    hpxml_bldg.heating_systems[0].electric_resistance_distribution = nil
    XMLHelper.write_file(hpxml.to_doc, @tmp_hpxml_path)
    _default_hpxml, default_hpxml_bldg = _test_measure()
    _test_default_electric_resistance_values(default_hpxml_bldg.heating_systems[0], HPXML::ElectricResistanceDistributionBaseboard)
  end

  def test_boilers
    # Test inputs not overridden by defaults (in-unit boiler)
    hpxml, hpxml_bldg = _create_hpxml('base-hvac-boiler-gas-only.xml')
    hpxml_bldg.heating_systems[0].electric_auxiliary_energy = 99.9
    hpxml_bldg.heating_systems[0].heating_capacity = 12345
    hpxml_bldg.heating_systems[0].pilot_light = true
    hpxml_bldg.heating_systems[0].pilot_light_btuh = 999
    XMLHelper.write_file(hpxml.to_doc, @tmp_hpxml_path)
    _default_hpxml, default_hpxml_bldg = _test_measure()
    _test_default_boiler_values(default_hpxml_bldg.heating_systems[0], 99.9, 12345, true, 999, 1.0)

    # Test autosizing with factors
    hpxml_bldg.heating_systems[0].heating_capacity = nil
    hpxml_bldg.heating_systems[0].heating_autosizing_factor = 1.2
    XMLHelper.write_file(hpxml.to_doc, @tmp_hpxml_path)
    _default_hpxml, default_hpxml_bldg = _test_measure()
    _test_default_boiler_values(default_hpxml_bldg.heating_systems[0], 99.9, nil, true, 999, 1.2)

    # Test defaults w/ in-unit boiler
    hpxml_bldg.heating_systems[0].electric_auxiliary_energy = nil
    hpxml_bldg.heating_systems[0].heating_capacity = nil
    hpxml_bldg.heating_systems[0].pilot_light_btuh = nil
    hpxml_bldg.heating_systems[0].heating_autosizing_factor = nil
    XMLHelper.write_file(hpxml.to_doc, @tmp_hpxml_path)
    _default_hpxml, default_hpxml_bldg = _test_measure()
<<<<<<< HEAD
    _test_default_boiler_values(default_hpxml_bldg.heating_systems[0], 170.0, nil, true, 500, 1.0)
=======
    _test_default_boiler_values(default_hpxml_bldg.heating_systems[0], 170.0, nil, true, 500)

    # Test inputs not overridden by defaults (shared boiler)
    hpxml, hpxml_bldg = _create_hpxml('base-bldgtype-mf-unit-shared-boiler-only-baseboard.xml')
    hpxml_bldg.heating_systems[0].shared_loop_watts = nil
    hpxml_bldg.heating_systems[0].electric_auxiliary_energy = 99.9
    XMLHelper.write_file(hpxml.to_doc, @tmp_hpxml_path)
    _default_hpxml, default_hpxml_bldg = _test_measure()
    _test_default_boiler_values(default_hpxml_bldg.heating_systems[0], 99.9, nil, false, nil)
>>>>>>> 26fdf9c4
  end

  def test_stoves
    # Test inputs not overridden by defaults
    hpxml, hpxml_bldg = _create_hpxml('base-hvac-stove-oil-only.xml')
    hpxml_bldg.heating_systems[0].fan_watts = 22
    hpxml_bldg.heating_systems[0].heating_capacity = 12345
    hpxml_bldg.heating_systems[0].pilot_light = true
    hpxml_bldg.heating_systems[0].pilot_light_btuh = 999
    XMLHelper.write_file(hpxml.to_doc, @tmp_hpxml_path)
    _default_hpxml, default_hpxml_bldg = _test_measure()
    _test_default_stove_values(default_hpxml_bldg.heating_systems[0], 22, 12345, true, 999, 1.0)

    # Test autosizing with factors
    hpxml_bldg.heating_systems[0].heating_capacity = nil
    hpxml_bldg.heating_systems[0].heating_autosizing_factor = 1.2
    XMLHelper.write_file(hpxml.to_doc, @tmp_hpxml_path)
    _default_hpxml, default_hpxml_bldg = _test_measure()
    _test_default_stove_values(default_hpxml_bldg.heating_systems[0], 22, nil, true, 999, 1.2)

    # Test defaults
    hpxml_bldg.heating_systems[0].fan_watts = nil
    hpxml_bldg.heating_systems[0].heating_capacity = nil
    hpxml_bldg.heating_systems[0].pilot_light_btuh = nil
    hpxml_bldg.heating_systems[0].heating_autosizing_factor = nil
    XMLHelper.write_file(hpxml.to_doc, @tmp_hpxml_path)
    _default_hpxml, default_hpxml_bldg = _test_measure()
    _test_default_stove_values(default_hpxml_bldg.heating_systems[0], 40, nil, true, 500, 1.0)

    # Test defaults w/o pilot
    hpxml_bldg.heating_systems[0].pilot_light = nil
    XMLHelper.write_file(hpxml.to_doc, @tmp_hpxml_path)
    _default_hpxml, default_hpxml_bldg = _test_measure()
    _test_default_stove_values(default_hpxml_bldg.heating_systems[0], 40, nil, false, nil, 1.0)
  end

  def test_space_heaters
    # Test inputs not overridden by defaults
    hpxml, hpxml_bldg = _create_hpxml('base-hvac-space-heater-gas-only.xml')
    hpxml_bldg.heating_systems[0].fan_watts = 22
    hpxml_bldg.heating_systems[0].heating_capacity = 12345
    XMLHelper.write_file(hpxml.to_doc, @tmp_hpxml_path)
    _default_hpxml, default_hpxml_bldg = _test_measure()
    _test_default_portable_heater_values(default_hpxml_bldg.heating_systems[0], 22, 12345, 1.0)

    # Test autosizing with factors
    hpxml_bldg.heating_systems[0].heating_capacity = nil
    hpxml_bldg.heating_systems[0].heating_autosizing_factor = 1.2
    XMLHelper.write_file(hpxml.to_doc, @tmp_hpxml_path)
    _default_hpxml, default_hpxml_bldg = _test_measure()
    _test_default_portable_heater_values(default_hpxml_bldg.heating_systems[0], 22, nil, 1.2)

    # Test defaults
    hpxml_bldg.heating_systems[0].fan_watts = nil
    hpxml_bldg.heating_systems[0].heating_capacity = nil
    hpxml_bldg.heating_systems[0].heating_autosizing_factor = nil
    XMLHelper.write_file(hpxml.to_doc, @tmp_hpxml_path)
    _default_hpxml, default_hpxml_bldg = _test_measure()
    _test_default_portable_heater_values(default_hpxml_bldg.heating_systems[0], 0, nil, 1.0)
  end

  def test_fireplaces
    # Test inputs not overridden by defaults
    hpxml, hpxml_bldg = _create_hpxml('base-hvac-fireplace-wood-only.xml')
    hpxml_bldg.heating_systems[0].fan_watts = 22
    hpxml_bldg.heating_systems[0].heating_capacity = 12345
    hpxml_bldg.heating_systems[0].pilot_light = true
    hpxml_bldg.heating_systems[0].pilot_light_btuh = 999
    XMLHelper.write_file(hpxml.to_doc, @tmp_hpxml_path)
    _default_hpxml, default_hpxml_bldg = _test_measure()
    _test_default_fireplace_values(default_hpxml_bldg.heating_systems[0], 22, 12345, true, 999, 1.0)

    # Test autosizing with factors
    hpxml_bldg.heating_systems[0].heating_capacity = nil
    hpxml_bldg.heating_systems[0].heating_autosizing_factor = 1.2
    XMLHelper.write_file(hpxml.to_doc, @tmp_hpxml_path)
    _default_hpxml, default_hpxml_bldg = _test_measure()
    _test_default_fireplace_values(default_hpxml_bldg.heating_systems[0], 22, nil, true, 999, 1.2)

    # Test defaults
    hpxml_bldg.heating_systems[0].fan_watts = nil
    hpxml_bldg.heating_systems[0].heating_capacity = nil
    hpxml_bldg.heating_systems[0].pilot_light_btuh = nil
    hpxml_bldg.heating_systems[0].heating_autosizing_factor = nil
    XMLHelper.write_file(hpxml.to_doc, @tmp_hpxml_path)
    _default_hpxml, default_hpxml_bldg = _test_measure()
    _test_default_fireplace_values(default_hpxml_bldg.heating_systems[0], 0, nil, true, 500, 1.0)

    # Test defaults w/o pilot
    hpxml_bldg.heating_systems[0].pilot_light = nil
    XMLHelper.write_file(hpxml.to_doc, @tmp_hpxml_path)
    _default_hpxml, default_hpxml_bldg = _test_measure()
    _test_default_fireplace_values(default_hpxml_bldg.heating_systems[0], 0, nil, false, nil, 1.0)
  end

  def test_air_source_heat_pumps
    # Test inputs not overridden by defaults
    hpxml, hpxml_bldg = _create_hpxml('base-hvac-air-to-air-heat-pump-1-speed.xml')
    hpxml_bldg.heat_pumps[0].cooling_shr = 0.88
    hpxml_bldg.heat_pumps[0].compressor_type = HPXML::HVACCompressorTypeVariableSpeed
    hpxml_bldg.heat_pumps[0].fan_watts_per_cfm = 0.66
    hpxml_bldg.heat_pumps[0].charge_defect_ratio = -0.11
    hpxml_bldg.heat_pumps[0].airflow_defect_ratio = -0.22
    hpxml_bldg.heat_pumps[0].cooling_capacity = 12345
    hpxml_bldg.heat_pumps[0].heating_capacity = 23456
    hpxml_bldg.heat_pumps[0].backup_heating_capacity = 34567
    hpxml_bldg.heat_pumps[0].cooling_efficiency_seer = 14.0
    hpxml_bldg.heat_pumps[0].heating_efficiency_hspf = 8.0
    hpxml_bldg.heat_pumps[0].heating_capacity_retention_fraction = 0.1
    hpxml_bldg.heat_pumps[0].heating_capacity_retention_temp = 2.0
    hpxml_bldg.heat_pumps[0].crankcase_heater_watts = 40.0
    XMLHelper.write_file(hpxml.to_doc, @tmp_hpxml_path)
    _default_hpxml, default_hpxml_bldg = _test_measure()
    _test_default_air_to_air_heat_pump_values(default_hpxml_bldg.heat_pumps[0], 0.88, HPXML::HVACCompressorTypeVariableSpeed, 0.66, -0.11, -0.22, 12345, 23456, nil, 34567, 14.0, 8.0, 0.1, 2.0, 40.0, 1.0, 1.0, 1.0)

    # Test w/ heating capacity 17F
    hpxml_bldg.heat_pumps[0].heating_capacity_17F = 9876
    hpxml_bldg.heat_pumps[0].heating_capacity_retention_fraction = nil
    hpxml_bldg.heat_pumps[0].heating_capacity_retention_temp = nil
    XMLHelper.write_file(hpxml.to_doc, @tmp_hpxml_path)
    _default_hpxml, default_hpxml_bldg = _test_measure()
    _test_default_air_to_air_heat_pump_values(default_hpxml_bldg.heat_pumps[0], 0.88, HPXML::HVACCompressorTypeVariableSpeed, 0.66, -0.11, -0.22, 12345, 23456, 9876, 34567, 14.0, 8.0, nil, nil, 40.0, 1.0, 1.0, 1.0)

    # Test defaults - SEER2/HSPF2
    hpxml_bldg.heat_pumps[0].cooling_efficiency_seer = nil
    hpxml_bldg.heat_pumps[0].cooling_efficiency_seer2 = 13.3
    hpxml_bldg.heat_pumps[0].heating_efficiency_hspf = nil
    hpxml_bldg.heat_pumps[0].heating_efficiency_hspf2 = 6.8
    XMLHelper.write_file(hpxml.to_doc, @tmp_hpxml_path)
    _default_hpxml, default_hpxml_bldg = _test_measure()
    _test_default_air_to_air_heat_pump_values(default_hpxml_bldg.heat_pumps[0], 0.88, HPXML::HVACCompressorTypeVariableSpeed, 0.66, -0.11, -0.22, 12345, 23456, 9876, 34567, 14.0, 8.0, nil, nil, 40.0, 1.0, 1.0, 1.0)

    # Test autosizing with factors
    hpxml_bldg.heat_pumps[0].cooling_capacity = nil
    hpxml_bldg.heat_pumps[0].heating_capacity = nil
    hpxml_bldg.heat_pumps[0].heating_capacity_17F = nil
    hpxml_bldg.heat_pumps[0].backup_heating_capacity = nil
    hpxml_bldg.heat_pumps[0].heating_autosizing_factor = 1.5
    hpxml_bldg.heat_pumps[0].cooling_autosizing_factor = 1.2
    hpxml_bldg.heat_pumps[0].backup_heating_autosizing_factor = 1.1
    XMLHelper.write_file(hpxml.to_doc, @tmp_hpxml_path)
    _default_hpxml, default_hpxml_bldg = _test_measure()
    _test_default_air_to_air_heat_pump_values(default_hpxml_bldg.heat_pumps[0], 0.88, HPXML::HVACCompressorTypeVariableSpeed, 0.66, -0.11, -0.22, nil, nil, nil, nil, 14.0, 8.0, 0.528, 5.0, 40.0, 1.5, 1.2, 1.1)

    # Test defaults
    hpxml_bldg.heat_pumps[0].cooling_shr = nil
    hpxml_bldg.heat_pumps[0].compressor_type = nil
    hpxml_bldg.heat_pumps[0].fan_watts_per_cfm = nil
    hpxml_bldg.heat_pumps[0].charge_defect_ratio = nil
    hpxml_bldg.heat_pumps[0].airflow_defect_ratio = nil
    hpxml_bldg.heat_pumps[0].cooling_capacity = nil
    hpxml_bldg.heat_pumps[0].heating_capacity = nil
    hpxml_bldg.heat_pumps[0].heating_capacity_17F = nil
    hpxml_bldg.heat_pumps[0].backup_heating_capacity = nil
    hpxml_bldg.heat_pumps[0].crankcase_heater_watts = nil
    hpxml_bldg.heat_pumps[0].heating_autosizing_factor = nil
    hpxml_bldg.heat_pumps[0].cooling_autosizing_factor = nil
    hpxml_bldg.heat_pumps[0].backup_heating_autosizing_factor = nil
    XMLHelper.write_file(hpxml.to_doc, @tmp_hpxml_path)
    _default_hpxml, default_hpxml_bldg = _test_measure()
    _test_default_air_to_air_heat_pump_values(default_hpxml_bldg.heat_pumps[0], 0.73, HPXML::HVACCompressorTypeSingleStage, 0.5, 0, 0, nil, nil, nil, nil, 14.0, 8.0, 0.425, 5.0, 50.0, 1.0, 1.0, 1.0)

    # Test w/ detailed performance data
    hpxml, hpxml_bldg = _create_hpxml('base-hvac-air-to-air-heat-pump-var-speed-detailed-performance.xml')
    hpxml_bldg.heat_pumps[0].cooling_shr = 0.88
    hpxml_bldg.heat_pumps[0].fan_watts_per_cfm = 0.66
    hpxml_bldg.heat_pumps[0].charge_defect_ratio = -0.11
    hpxml_bldg.heat_pumps[0].airflow_defect_ratio = -0.22
    hpxml_bldg.heat_pumps[0].cooling_efficiency_seer = 14.0
    hpxml_bldg.heat_pumps[0].heating_efficiency_hspf = 8.0
    hpxml_bldg.heat_pumps[0].heating_capacity_retention_fraction = 0.1
    hpxml_bldg.heat_pumps[0].heating_capacity_retention_temp = 2.0
    hpxml_bldg.heat_pumps[0].crankcase_heater_watts = 40.0
    XMLHelper.write_file(hpxml.to_doc, @tmp_hpxml_path)
    _default_hpxml, default_hpxml_bldg = _test_measure()
    _test_default_air_to_air_heat_pump_values(default_hpxml_bldg.heat_pumps[0], 0.88, HPXML::HVACCompressorTypeVariableSpeed, 0.66, -0.11, -0.22, nil, nil, nil, nil, 14.0, 8.0, 0.1, 2.0, 40.0, 1.0, 1.0, 1.0)

    hpxml_bldg.heat_pumps[0].heating_capacity_retention_fraction = nil
    hpxml_bldg.heat_pumps[0].heating_capacity_retention_temp = nil
    max_cap_at_5f = hpxml_bldg.heat_pumps[0].heating_detailed_performance_data.find { |dp| dp.outdoor_temperature == 5.0 && dp.capacity_description == HPXML::CapacityDescriptionMaximum }.capacity
    max_cap_at_47f = hpxml_bldg.heat_pumps[0].heating_detailed_performance_data.find { |dp| dp.outdoor_temperature == 47.0 && dp.capacity_description == HPXML::CapacityDescriptionMaximum }.capacity
    XMLHelper.write_file(hpxml.to_doc, @tmp_hpxml_path)
    _default_hpxml, default_hpxml_bldg = _test_measure()
    _test_default_air_to_air_heat_pump_values(default_hpxml_bldg.heat_pumps[0], 0.88, HPXML::HVACCompressorTypeVariableSpeed, 0.66, -0.11, -0.22, nil, nil, nil, nil, 14.0, 8.0, (max_cap_at_5f / max_cap_at_47f).round(5), 5.0, 40.0, 1.0, 1.0, 1.0)

    hpxml_bldg.heat_pumps[0].heating_capacity_17F = 9876
    XMLHelper.write_file(hpxml.to_doc, @tmp_hpxml_path)
    _default_hpxml, default_hpxml_bldg = _test_measure()
    _test_default_air_to_air_heat_pump_values(default_hpxml_bldg.heat_pumps[0], 0.88, HPXML::HVACCompressorTypeVariableSpeed, 0.66, -0.11, -0.22, nil, nil, 9876, nil, 14.0, 8.0, nil, nil, 40.0, 1.0, 1.0, 1.0)

    # Test w/ detailed performance data and autosizing
    heating_capacity_fractions = [0.35, 1.0, 0.2, 0.75, 0.1, 0.65]
    cooling_capacity_fractions = [0.2, 1.0, 0.45, 1]
    heating_capacities = []
    cooling_capacities = []
    hpxml_bldg.heat_pumps[0].heating_detailed_performance_data.each_with_index do |dp, idx|
      dp.capacity_fraction_of_nominal = heating_capacity_fractions[idx]
      heating_capacities << dp.capacity
    end
    hpxml_bldg.heat_pumps[0].cooling_detailed_performance_data.each_with_index do |dp, idx|
      dp.capacity_fraction_of_nominal = cooling_capacity_fractions[idx]
      cooling_capacities << dp.capacity
    end
    XMLHelper.write_file(hpxml.to_doc, @tmp_hpxml_path)
    _default_hpxml, default_hpxml_bldg = _test_measure()
    # Test that fractions are not used when capacities are provided
    _test_default_detailed_performance_capacities(default_hpxml_bldg.heat_pumps[0], 36000, 36000, heating_capacities, cooling_capacities)

    hpxml_bldg.heat_pumps[0].heating_detailed_performance_data.each_with_index do |dp, idx|
      dp.capacity = nil
      heating_capacities << 36000 * heating_capacity_fractions[idx]
    end
    hpxml_bldg.heat_pumps[0].cooling_detailed_performance_data.each_with_index do |dp, idx|
      dp.capacity = nil
      cooling_capacities << 36000 * cooling_capacity_fractions[idx]
    end
    # Test that fractions are used when capacities are missing
    _test_default_detailed_performance_capacities(default_hpxml_bldg.heat_pumps[0], 36000, 36000, heating_capacities, cooling_capacities)
  end

  def test_pthp
    # Test inputs not overridden by defaults
    hpxml, hpxml_bldg = _create_hpxml('base-hvac-pthp.xml')
    hpxml_bldg.heat_pumps[0].cooling_shr = 0.88
    hpxml_bldg.heat_pumps[0].cooling_capacity = 12345
    hpxml_bldg.heat_pumps[0].heating_capacity = 23456
    hpxml_bldg.heat_pumps[0].heating_capacity_retention_fraction = 0.1
    hpxml_bldg.heat_pumps[0].heating_capacity_retention_temp = 2.0
    hpxml_bldg.heat_pumps[0].crankcase_heater_watts = 40.0
    XMLHelper.write_file(hpxml.to_doc, @tmp_hpxml_path)
    _default_hpxml, default_hpxml_bldg = _test_measure()
    _test_default_pthp_values(default_hpxml_bldg.heat_pumps[0], 0.88, 12345, 23456, nil, 0.1, 2.0, 40.0, 1.0, 1.0, 1.0)

    # Test w/ heating capacity 17F
    hpxml_bldg.heat_pumps[0].heating_capacity_17F = 9876
    hpxml_bldg.heat_pumps[0].heating_capacity_retention_fraction = nil
    hpxml_bldg.heat_pumps[0].heating_capacity_retention_temp = nil
    XMLHelper.write_file(hpxml.to_doc, @tmp_hpxml_path)
    _default_hpxml, default_hpxml_bldg = _test_measure()
    _test_default_pthp_values(default_hpxml_bldg.heat_pumps[0], 0.88, 12345, 23456, 9876, nil, nil, 40.0, 1.0, 1.0, 1.0)

    # Test autosizing with factors
    hpxml_bldg.heat_pumps[0].cooling_capacity = nil
    hpxml_bldg.heat_pumps[0].heating_capacity = nil
    hpxml_bldg.heat_pumps[0].heating_capacity_17F = nil
    hpxml_bldg.heat_pumps[0].backup_heating_capacity = nil
    hpxml_bldg.heat_pumps[0].heating_autosizing_factor = 1.5
    hpxml_bldg.heat_pumps[0].cooling_autosizing_factor = 1.2
    hpxml_bldg.heat_pumps[0].backup_heating_autosizing_factor = 1.1
    XMLHelper.write_file(hpxml.to_doc, @tmp_hpxml_path)
    _default_hpxml, default_hpxml_bldg = _test_measure()
    _test_default_pthp_values(default_hpxml_bldg.heat_pumps[0], 0.88, nil, nil, nil, 0.425, 5.0, 40.0, 1.5, 1.2, 1.1)

    # Test defaults
    hpxml_bldg.heat_pumps[0].cooling_shr = nil
    hpxml_bldg.heat_pumps[0].cooling_capacity = nil
    hpxml_bldg.heat_pumps[0].heating_capacity = nil
    hpxml_bldg.heat_pumps[0].backup_heating_capacity = nil
    hpxml_bldg.heat_pumps[0].heating_capacity_17F = nil
    hpxml_bldg.heat_pumps[0].crankcase_heater_watts = nil
    hpxml_bldg.heat_pumps[0].heating_autosizing_factor = nil
    hpxml_bldg.heat_pumps[0].cooling_autosizing_factor = nil
    hpxml_bldg.heat_pumps[0].backup_heating_autosizing_factor = nil
    XMLHelper.write_file(hpxml.to_doc, @tmp_hpxml_path)
    _default_hpxml, default_hpxml_bldg = _test_measure()
    _test_default_pthp_values(default_hpxml_bldg.heat_pumps[0], 0.65, nil, nil, nil, 0.425, 5.0, 0.0, 1.0, 1.0, 1.0)
  end

  def test_mini_split_heat_pumps
    # Test inputs not overridden by defaults
    hpxml, hpxml_bldg = _create_hpxml('base-hvac-mini-split-heat-pump-ducted.xml')
    hpxml_bldg.heat_pumps[0].cooling_shr = 0.78
    hpxml_bldg.heat_pumps[0].fan_watts_per_cfm = 0.66
    hpxml_bldg.heat_pumps[0].charge_defect_ratio = -0.11
    hpxml_bldg.heat_pumps[0].airflow_defect_ratio = -0.22
    hpxml_bldg.heat_pumps[0].cooling_capacity = 12345
    hpxml_bldg.heat_pumps[0].heating_capacity = 23456
    hpxml_bldg.heat_pumps[0].backup_heating_capacity = 34567
    hpxml_bldg.heat_pumps[0].heating_capacity_retention_fraction = 0.1
    hpxml_bldg.heat_pumps[0].heating_capacity_retention_temp = 2.0
    hpxml_bldg.heat_pumps[0].crankcase_heater_watts = 40.0
    hpxml_bldg.heat_pumps[0].compressor_type = HPXML::HVACCompressorTypeVariableSpeed
    XMLHelper.write_file(hpxml.to_doc, @tmp_hpxml_path)
    _default_hpxml, default_hpxml_bldg = _test_measure()
    _test_default_mini_split_heat_pump_values(default_hpxml_bldg.heat_pumps[0], 0.78, 0.66, -0.11, -0.22, 12345, 23456, nil, 34567, 19.0, 10.0, 0.1, 2.0, 40.0, HPXML::HVACCompressorTypeVariableSpeed, 1.0, 1.0, 1.0)

    # Test w/ heating capacity 17F
    hpxml_bldg.heat_pumps[0].heating_capacity_17F = 9876
    hpxml_bldg.heat_pumps[0].heating_capacity_retention_fraction = nil
    hpxml_bldg.heat_pumps[0].heating_capacity_retention_temp = nil
    XMLHelper.write_file(hpxml.to_doc, @tmp_hpxml_path)
    _default_hpxml, default_hpxml_bldg = _test_measure()
    _test_default_mini_split_heat_pump_values(default_hpxml_bldg.heat_pumps[0], 0.78, 0.66, -0.11, -0.22, 12345, 23456, 9876, 34567, 19.0, 10.0, nil, nil, 40.0, HPXML::HVACCompressorTypeVariableSpeed, 1.0, 1.0, 1.0)

    # Test autosizing with factors
    hpxml_bldg.heat_pumps[0].cooling_capacity = nil
    hpxml_bldg.heat_pumps[0].heating_capacity = nil
    hpxml_bldg.heat_pumps[0].heating_capacity_17F = nil
    hpxml_bldg.heat_pumps[0].backup_heating_capacity = nil
    hpxml_bldg.heat_pumps[0].heating_autosizing_factor = 1.5
    hpxml_bldg.heat_pumps[0].cooling_autosizing_factor = 1.2
    hpxml_bldg.heat_pumps[0].backup_heating_autosizing_factor = 1.1
    XMLHelper.write_file(hpxml.to_doc, @tmp_hpxml_path)
    _default_hpxml, default_hpxml_bldg = _test_measure()
    _test_default_mini_split_heat_pump_values(default_hpxml_bldg.heat_pumps[0], 0.78, 0.66, -0.11, -0.22, nil, nil, nil, nil, 19.0, 10.0, 0.62, 5.0, 40.0, HPXML::HVACCompressorTypeVariableSpeed, 1.5, 1.2, 1.1)

    # Test defaults
    hpxml_bldg.heat_pumps[0].cooling_shr = nil
    hpxml_bldg.heat_pumps[0].fan_watts_per_cfm = nil
    hpxml_bldg.heat_pumps[0].charge_defect_ratio = nil
    hpxml_bldg.heat_pumps[0].airflow_defect_ratio = nil
    hpxml_bldg.heat_pumps[0].cooling_capacity = nil
    hpxml_bldg.heat_pumps[0].heating_capacity = nil
    hpxml_bldg.heat_pumps[0].heating_capacity_17F = nil
    hpxml_bldg.heat_pumps[0].backup_heating_capacity = nil
    hpxml_bldg.heat_pumps[0].crankcase_heater_watts = nil
    hpxml_bldg.heat_pumps[0].compressor_type = nil
    hpxml_bldg.heat_pumps[0].heating_autosizing_factor = nil
    hpxml_bldg.heat_pumps[0].cooling_autosizing_factor = nil
    hpxml_bldg.heat_pumps[0].backup_heating_autosizing_factor = nil
    XMLHelper.write_file(hpxml.to_doc, @tmp_hpxml_path)
    _default_hpxml, default_hpxml_bldg = _test_measure()
    _test_default_mini_split_heat_pump_values(default_hpxml_bldg.heat_pumps[0], 0.73, 0.18, 0, 0, nil, nil, nil, nil, 19.0, 10.0, 0.62, 5.0, 50.0, HPXML::HVACCompressorTypeVariableSpeed, 1.0, 1.0, 1.0)

    # Test defaults w/ ductless and no backup
    hpxml_bldg.heat_pumps[0].distribution_system.delete
    XMLHelper.write_file(hpxml.to_doc, @tmp_hpxml_path)
    _default_hpxml, default_hpxml_bldg = _test_measure()
    _test_default_mini_split_heat_pump_values(default_hpxml_bldg.heat_pumps[0], 0.73, 0.07, 0, 0, nil, nil, nil, nil, 19.0, 10.0, 0.62, 5.0, 50.0, HPXML::HVACCompressorTypeVariableSpeed, 1.0, 1.0, 1.0)

    # Test defaults w/ ductless - SEER2/HSPF2
    hpxml_bldg.heat_pumps[0].cooling_efficiency_seer = nil
    hpxml_bldg.heat_pumps[0].cooling_efficiency_seer2 = 13.3
    hpxml_bldg.heat_pumps[0].heating_efficiency_hspf = nil
    hpxml_bldg.heat_pumps[0].heating_efficiency_hspf2 = 6.8
    XMLHelper.write_file(hpxml.to_doc, @tmp_hpxml_path)
    _default_hpxml, default_hpxml_bldg = _test_measure()
    _test_default_mini_split_heat_pump_values(default_hpxml_bldg.heat_pumps[0], 0.73, 0.07, 0, 0, nil, nil, nil, nil, 13.3, 7.56, 0.51, 5.0, 50.0, HPXML::HVACCompressorTypeVariableSpeed, 1.0, 1.0, 1.0)
  end

  def test_heat_pump_temperatures
    # Test inputs not overridden by defaults - ASHP w/ electric backup
    hpxml, hpxml_bldg = _create_hpxml('base-hvac-air-to-air-heat-pump-1-speed.xml')
    hpxml_bldg.heat_pumps[0].compressor_lockout_temp = -2.0
    hpxml_bldg.heat_pumps[0].backup_heating_lockout_temp = 44.0
    XMLHelper.write_file(hpxml.to_doc, @tmp_hpxml_path)
    default_hpxml, default_hpxml_bldg = _test_measure()
    _test_default_heat_pump_temperature_values(default_hpxml_bldg.heat_pumps[0], -2.0, 44.0, nil)

    # Test defaults
    hpxml_bldg.heat_pumps[0].compressor_lockout_temp = nil
    hpxml_bldg.heat_pumps[0].backup_heating_lockout_temp = nil
    XMLHelper.write_file(hpxml.to_doc, @tmp_hpxml_path)
    default_hpxml, default_hpxml_bldg = _test_measure()
    _test_default_heat_pump_temperature_values(default_hpxml_bldg.heat_pumps[0], 0.0, 40.0, nil)

    # Test inputs not overridden by defaults - Var-speed ASHP w/ electric backup
    hpxml, hpxml_bldg = _create_hpxml('base-hvac-air-to-air-heat-pump-var-speed.xml')
    hpxml_bldg.heat_pumps[0].compressor_lockout_temp = -2.0
    hpxml_bldg.heat_pumps[0].backup_heating_lockout_temp = 44.0
    XMLHelper.write_file(hpxml.to_doc, @tmp_hpxml_path)
    default_hpxml, default_hpxml_bldg = _test_measure()
    _test_default_heat_pump_temperature_values(default_hpxml_bldg.heat_pumps[0], -2.0, 44.0, nil)

    # Test defaults
    hpxml_bldg.heat_pumps[0].compressor_lockout_temp = nil
    hpxml_bldg.heat_pumps[0].backup_heating_lockout_temp = nil
    XMLHelper.write_file(hpxml.to_doc, @tmp_hpxml_path)
    default_hpxml, default_hpxml_bldg = _test_measure()
    _test_default_heat_pump_temperature_values(default_hpxml_bldg.heat_pumps[0], -20.0, 40.0, nil)

    # Test inputs not overridden by defaults - MSHP w/o backup
    hpxml, hpxml_bldg = _create_hpxml('base-hvac-mini-split-heat-pump-ductless.xml')
    hpxml_bldg.heat_pumps[0].compressor_lockout_temp = 33.0
    XMLHelper.write_file(hpxml.to_doc, @tmp_hpxml_path)
    default_hpxml, default_hpxml_bldg = _test_measure()
    _test_default_heat_pump_temperature_values(default_hpxml_bldg.heat_pumps[0], 33.0, nil, nil)

    # Test defaults
    hpxml_bldg.heat_pumps[0].compressor_lockout_temp = nil
    XMLHelper.write_file(hpxml.to_doc, @tmp_hpxml_path)
    default_hpxml, default_hpxml_bldg = _test_measure()
    _test_default_heat_pump_temperature_values(default_hpxml_bldg.heat_pumps[0], -20.0, nil, nil)

    # Test inputs not overridden by defaults - MSHP w/ electric backup
    hpxml, hpxml_bldg = _create_hpxml('base-hvac-mini-split-heat-pump-ductless-backup-baseboard.xml')
    hpxml_bldg.heat_pumps[0].compressor_lockout_temp = -2.0
    hpxml_bldg.heat_pumps[0].backup_heating_lockout_temp = 44.0
    XMLHelper.write_file(hpxml.to_doc, @tmp_hpxml_path)
    default_hpxml, default_hpxml_bldg = _test_measure()
    _test_default_heat_pump_temperature_values(default_hpxml_bldg.heat_pumps[0], -2.0, 44.0, nil)

    # Test defaults
    hpxml_bldg.heat_pumps[0].compressor_lockout_temp = nil
    hpxml_bldg.heat_pumps[0].backup_heating_lockout_temp = nil
    XMLHelper.write_file(hpxml.to_doc, @tmp_hpxml_path)
    default_hpxml, default_hpxml_bldg = _test_measure()
    _test_default_heat_pump_temperature_values(default_hpxml_bldg.heat_pumps[0], -20.0, 40.0, nil)

    # Test inputs not overridden by defaults - HP w/ fuel backup
    ['base-hvac-dual-fuel-air-to-air-heat-pump-1-speed.xml',
     'base-hvac-air-to-air-heat-pump-var-speed-backup-boiler.xml',
     'base-hvac-mini-split-heat-pump-ductless-backup-stove.xml'].each do |hpxml_name|
      hpxml, hpxml_bldg = _create_hpxml(hpxml_name)
      hpxml_bldg.heat_pumps[0].backup_heating_switchover_temp = 33.0
      XMLHelper.write_file(hpxml.to_doc, @tmp_hpxml_path)
      default_hpxml, default_hpxml_bldg = _test_measure()
      _test_default_heat_pump_temperature_values(default_hpxml_bldg.heat_pumps[0], nil, nil, 33.0)

      # Test inputs not overridden by defaults - HP w/ integrated/separate fuel backup, lockout temps
      hpxml_bldg.heat_pumps[0].backup_heating_switchover_temp = nil
      hpxml_bldg.heat_pumps[0].compressor_lockout_temp = 22.0
      hpxml_bldg.heat_pumps[0].backup_heating_lockout_temp = 44.0
      XMLHelper.write_file(hpxml.to_doc, @tmp_hpxml_path)
      default_hpxml, default_hpxml_bldg = _test_measure()
      _test_default_heat_pump_temperature_values(default_hpxml_bldg.heat_pumps[0], 22.0, 44.0, nil)

      # Test defaults
      hpxml_bldg.heat_pumps[0].compressor_lockout_temp = nil
      hpxml_bldg.heat_pumps[0].backup_heating_lockout_temp = nil
      XMLHelper.write_file(hpxml.to_doc, @tmp_hpxml_path)
      default_hpxml, default_hpxml_bldg = _test_measure()
      _test_default_heat_pump_temperature_values(default_hpxml_bldg.heat_pumps[0], 25.0, 50.0, nil)
    end
  end

  def test_ground_source_heat_pumps
    # Test inputs not overridden by defaults
    hpxml, hpxml_bldg = _create_hpxml('base-hvac-ground-to-air-heat-pump.xml')
    hpxml_bldg.heat_pumps[0].pump_watts_per_ton = 9.9
    hpxml_bldg.heat_pumps[0].fan_watts_per_cfm = 0.66
    hpxml_bldg.heat_pumps[0].airflow_defect_ratio = -0.22
    hpxml_bldg.heat_pumps[0].cooling_capacity = 12345
    hpxml_bldg.heat_pumps[0].heating_capacity = 23456
    hpxml_bldg.heat_pumps[0].backup_heating_capacity = 34567
    XMLHelper.write_file(hpxml.to_doc, @tmp_hpxml_path)
    _default_hpxml, default_hpxml_bldg = _test_measure()
    _test_default_ground_to_air_heat_pump_values(default_hpxml_bldg.heat_pumps[0], 9.9, 0.66, -0.22, 12345, 23456, 34567)

    # Test defaults
    hpxml_bldg.heat_pumps[0].pump_watts_per_ton = nil
    hpxml_bldg.heat_pumps[0].fan_watts_per_cfm = nil
    hpxml_bldg.heat_pumps[0].airflow_defect_ratio = nil
    hpxml_bldg.heat_pumps[0].cooling_capacity = nil
    hpxml_bldg.heat_pumps[0].heating_capacity = nil
    hpxml_bldg.heat_pumps[0].backup_heating_capacity = nil
    XMLHelper.write_file(hpxml.to_doc, @tmp_hpxml_path)
    _default_hpxml, default_hpxml_bldg = _test_measure()
    _test_default_ground_to_air_heat_pump_values(default_hpxml_bldg.heat_pumps[0], 30.0, 0.375, 0, nil, nil, nil)
  end

  def test_geothermal_loops
    # Test inputs not overridden by defaults
    hpxml, hpxml_bldg = _create_hpxml('base-hvac-ground-to-air-heat-pump-detailed-geothermal-loop.xml')
    hpxml_bldg.geothermal_loops[0].loop_configuration = HPXML::GeothermalLoopLoopConfigurationVertical
    hpxml_bldg.geothermal_loops[0].loop_flow = 1
    hpxml_bldg.geothermal_loops[0].num_bore_holes = 2
    hpxml_bldg.geothermal_loops[0].bore_spacing = 3
    hpxml_bldg.geothermal_loops[0].bore_length = 100
    hpxml_bldg.geothermal_loops[0].bore_diameter = 5
    hpxml_bldg.geothermal_loops[0].grout_type = HPXML::GeothermalLoopGroutOrPipeTypeThermallyEnhanced
    hpxml_bldg.geothermal_loops[0].grout_conductivity = 6
    hpxml_bldg.geothermal_loops[0].pipe_type = HPXML::GeothermalLoopGroutOrPipeTypeThermallyEnhanced
    hpxml_bldg.geothermal_loops[0].pipe_conductivity = 7
    hpxml_bldg.geothermal_loops[0].pipe_diameter = 1.0
    hpxml_bldg.geothermal_loops[0].shank_spacing = 9
    hpxml_bldg.geothermal_loops[0].bore_config = HPXML::GeothermalLoopBorefieldConfigurationRectangle
    XMLHelper.write_file(hpxml.to_doc, @tmp_hpxml_path)
    _default_hpxml, default_hpxml_bldg = _test_measure()
    _test_default_geothermal_loop_values(default_hpxml_bldg.geothermal_loops[0], HPXML::GeothermalLoopLoopConfigurationVertical, 1, 2, 3, 100, 5, HPXML::GeothermalLoopGroutOrPipeTypeThermallyEnhanced, 6, HPXML::GeothermalLoopGroutOrPipeTypeThermallyEnhanced, 7, 1.0, 9, HPXML::GeothermalLoopBorefieldConfigurationRectangle)

    # Test defaults
    hpxml_bldg.geothermal_loops[0].loop_flow = nil # autosized
    hpxml_bldg.geothermal_loops[0].num_bore_holes = nil # autosized
    hpxml_bldg.geothermal_loops[0].bore_spacing = nil # 16.4
    hpxml_bldg.geothermal_loops[0].bore_length = nil # autosized
    hpxml_bldg.geothermal_loops[0].bore_diameter = nil # 5.0
    hpxml_bldg.geothermal_loops[0].grout_type = nil # standard
    hpxml_bldg.geothermal_loops[0].grout_conductivity = nil # 0.4
    hpxml_bldg.geothermal_loops[0].pipe_type = nil # standard
    hpxml_bldg.geothermal_loops[0].pipe_conductivity = nil # 0.23
    hpxml_bldg.geothermal_loops[0].pipe_diameter = nil # 1.25
    hpxml_bldg.geothermal_loops[0].shank_spacing = nil # 2.6261
    hpxml_bldg.geothermal_loops[0].bore_config = nil # rectangle
    XMLHelper.write_file(hpxml.to_doc, @tmp_hpxml_path)
    _default_hpxml, default_hpxml_bldg = _test_measure()
    _test_default_geothermal_loop_values(default_hpxml_bldg.geothermal_loops[0], HPXML::GeothermalLoopLoopConfigurationVertical, nil, nil, 16.4, nil, 5.0, HPXML::GeothermalLoopGroutOrPipeTypeStandard, 0.75, HPXML::GeothermalLoopGroutOrPipeTypeStandard, 0.23, 1.25, 2.6261, HPXML::GeothermalLoopBorefieldConfigurationRectangle)

    # Test defaults w/ specified loop flow
    hpxml_bldg.geothermal_loops[0].loop_flow = 1
    hpxml_bldg.geothermal_loops[0].num_bore_holes = nil
    hpxml_bldg.geothermal_loops[0].bore_length = nil
    XMLHelper.write_file(hpxml.to_doc, @tmp_hpxml_path)
    _default_hpxml, default_hpxml_bldg = _test_measure()
    _test_default_geothermal_loop_values(default_hpxml_bldg.geothermal_loops[0], HPXML::GeothermalLoopLoopConfigurationVertical, 1, nil, 16.4, nil, 5.0, HPXML::GeothermalLoopGroutOrPipeTypeStandard, 0.75, HPXML::GeothermalLoopGroutOrPipeTypeStandard, 0.23, 1.25, 2.6261, HPXML::GeothermalLoopBorefieldConfigurationRectangle)

    # Test defaults w/ specified num bore holes
    hpxml_bldg.geothermal_loops[0].loop_flow = nil
    hpxml_bldg.geothermal_loops[0].num_bore_holes = 2
    hpxml_bldg.geothermal_loops[0].bore_length = nil
    XMLHelper.write_file(hpxml.to_doc, @tmp_hpxml_path)
    _default_hpxml, default_hpxml_bldg = _test_measure()
    _test_default_geothermal_loop_values(default_hpxml_bldg.geothermal_loops[0], HPXML::GeothermalLoopLoopConfigurationVertical, nil, 2, 16.4, nil, 5.0, HPXML::GeothermalLoopGroutOrPipeTypeStandard, 0.75, HPXML::GeothermalLoopGroutOrPipeTypeStandard, 0.23, 1.25, 2.6261, HPXML::GeothermalLoopBorefieldConfigurationRectangle)

    # Test defaults w/ specified bore length
    hpxml_bldg.geothermal_loops[0].loop_flow = nil
    hpxml_bldg.geothermal_loops[0].num_bore_holes = nil
    hpxml_bldg.geothermal_loops[0].bore_length = 300
    XMLHelper.write_file(hpxml.to_doc, @tmp_hpxml_path)
    _default_hpxml, default_hpxml_bldg = _test_measure()
    _test_default_geothermal_loop_values(default_hpxml_bldg.geothermal_loops[0], HPXML::GeothermalLoopLoopConfigurationVertical, nil, nil, 16.4, 300, 5.0, HPXML::GeothermalLoopGroutOrPipeTypeStandard, 0.75, HPXML::GeothermalLoopGroutOrPipeTypeStandard, 0.23, 1.25, 2.6261, HPXML::GeothermalLoopBorefieldConfigurationRectangle)

    # Test defaults w/ specified loop flow, num bore holes
    hpxml_bldg.geothermal_loops[0].loop_flow = 2
    hpxml_bldg.geothermal_loops[0].num_bore_holes = 3
    hpxml_bldg.geothermal_loops[0].bore_length = nil
    XMLHelper.write_file(hpxml.to_doc, @tmp_hpxml_path)
    _default_hpxml, default_hpxml_bldg = _test_measure()
    _test_default_geothermal_loop_values(default_hpxml_bldg.geothermal_loops[0], HPXML::GeothermalLoopLoopConfigurationVertical, 2, 3, 16.4, nil, 5.0, HPXML::GeothermalLoopGroutOrPipeTypeStandard, 0.75, HPXML::GeothermalLoopGroutOrPipeTypeStandard, 0.23, 1.25, 2.6261, HPXML::GeothermalLoopBorefieldConfigurationRectangle)

    # Test defaults w/ specified num bore holes, bore length
    hpxml_bldg.geothermal_loops[0].loop_flow = nil
    hpxml_bldg.geothermal_loops[0].num_bore_holes = 4
    hpxml_bldg.geothermal_loops[0].bore_length = 400
    XMLHelper.write_file(hpxml.to_doc, @tmp_hpxml_path)
    _default_hpxml, default_hpxml_bldg = _test_measure()
    _test_default_geothermal_loop_values(default_hpxml_bldg.geothermal_loops[0], HPXML::GeothermalLoopLoopConfigurationVertical, nil, 4, 16.4, 400, 5.0, HPXML::GeothermalLoopGroutOrPipeTypeStandard, 0.75, HPXML::GeothermalLoopGroutOrPipeTypeStandard, 0.23, 1.25, 2.6261, HPXML::GeothermalLoopBorefieldConfigurationRectangle)

    # Test defaults w/ specified loop flow, bore length
    hpxml_bldg.geothermal_loops[0].loop_flow = 5
    hpxml_bldg.geothermal_loops[0].num_bore_holes = nil
    hpxml_bldg.geothermal_loops[0].bore_length = 450
    XMLHelper.write_file(hpxml.to_doc, @tmp_hpxml_path)
    _default_hpxml, default_hpxml_bldg = _test_measure()
    _test_default_geothermal_loop_values(default_hpxml_bldg.geothermal_loops[0], HPXML::GeothermalLoopLoopConfigurationVertical, 5, nil, 16.4, 450, 5.0, HPXML::GeothermalLoopGroutOrPipeTypeStandard, 0.75, HPXML::GeothermalLoopGroutOrPipeTypeStandard, 0.23, 1.25, 2.6261, HPXML::GeothermalLoopBorefieldConfigurationRectangle)

    # Test defaults w/ thermally enhanced grout type
    hpxml_bldg.geothermal_loops[0].grout_type = HPXML::GeothermalLoopGroutOrPipeTypeThermallyEnhanced
    XMLHelper.write_file(hpxml.to_doc, @tmp_hpxml_path)
    _default_hpxml, default_hpxml_bldg = _test_measure()
    _test_default_geothermal_loop_values(default_hpxml_bldg.geothermal_loops[0], HPXML::GeothermalLoopLoopConfigurationVertical, nil, nil, 16.4, nil, 5.0, HPXML::GeothermalLoopGroutOrPipeTypeThermallyEnhanced, 1.2, HPXML::GeothermalLoopGroutOrPipeTypeStandard, 0.23, 1.25, 2.6261, HPXML::GeothermalLoopBorefieldConfigurationRectangle)

    # Test defaults w/ thermally enhanced pipe type
    hpxml_bldg.geothermal_loops[0].pipe_type = HPXML::GeothermalLoopGroutOrPipeTypeThermallyEnhanced
    XMLHelper.write_file(hpxml.to_doc, @tmp_hpxml_path)
    _default_hpxml, default_hpxml_bldg = _test_measure()
    _test_default_geothermal_loop_values(default_hpxml_bldg.geothermal_loops[0], HPXML::GeothermalLoopLoopConfigurationVertical, nil, nil, 16.4, nil, 5.0, HPXML::GeothermalLoopGroutOrPipeTypeThermallyEnhanced, 1.2, HPXML::GeothermalLoopGroutOrPipeTypeThermallyEnhanced, 0.40, 1.25, 2.6261, HPXML::GeothermalLoopBorefieldConfigurationRectangle)

    # Test defaults w/ specified rectangle bore config
    hpxml_bldg.geothermal_loops[0].num_bore_holes = nil
    hpxml_bldg.geothermal_loops[0].bore_config = HPXML::GeothermalLoopBorefieldConfigurationRectangle
    XMLHelper.write_file(hpxml.to_doc, @tmp_hpxml_path)
    _default_hpxml, default_hpxml_bldg = _test_measure()
    _test_default_geothermal_loop_values(default_hpxml_bldg.geothermal_loops[0], HPXML::GeothermalLoopLoopConfigurationVertical, nil, nil, 16.4, nil, 5.0, HPXML::GeothermalLoopGroutOrPipeTypeThermallyEnhanced, 1.2, HPXML::GeothermalLoopGroutOrPipeTypeThermallyEnhanced, 0.40, 1.25, 2.6261, HPXML::GeothermalLoopBorefieldConfigurationRectangle)
  end

  def test_hvac_location
    # Test inputs not overridden by defaults
    hpxml, hpxml_bldg = _create_hpxml('base-foundation-unconditioned-basement.xml')
    hpxml_bldg.heating_systems[0].location = HPXML::LocationAtticUnvented
    hpxml_bldg.cooling_systems[0].delete
    XMLHelper.write_file(hpxml.to_doc, @tmp_hpxml_path)
    _default_hpxml, default_hpxml_bldg = _test_measure()
    _test_default_hvac_location_values(default_hpxml_bldg.heating_systems[0], HPXML::LocationAtticUnvented)

    # Test defaults
    hpxml_bldg.heating_systems[0].location = nil
    XMLHelper.write_file(hpxml.to_doc, @tmp_hpxml_path)
    _default_hpxml, default_hpxml_bldg = _test_measure()
    _test_default_hvac_location_values(default_hpxml_bldg.heating_systems[0], HPXML::LocationBasementUnconditioned)

    # Test defaults -- multiple duct locations
    hpxml_bldg.heating_systems[0].distribution_system.ducts.add(id: "Ducts#{hpxml_bldg.heating_systems[0].distribution_system.ducts.size + 1}",
                                                                duct_type: HPXML::DuctTypeSupply,
                                                                duct_insulation_r_value: 0,
                                                                duct_location: HPXML::LocationAtticUnvented,
                                                                duct_surface_area: 151)
    XMLHelper.write_file(hpxml.to_doc, @tmp_hpxml_path)
    _default_hpxml, default_hpxml_bldg = _test_measure()
    _test_default_hvac_location_values(default_hpxml_bldg.heating_systems[0], HPXML::LocationAtticUnvented)

    # Test defaults -- ducts outside
    hpxml_bldg.heating_systems[0].distribution_system.ducts.each do |d|
      d.duct_location = HPXML::LocationOutside
    end
    XMLHelper.write_file(hpxml.to_doc, @tmp_hpxml_path)
    _default_hpxml, default_hpxml_bldg = _test_measure()
    _test_default_hvac_location_values(default_hpxml_bldg.heating_systems[0], HPXML::LocationOtherExterior)

    # Test defaults -- hydronic
    hpxml_bldg.heating_systems[0].heating_system_type = HPXML::HVACTypeBoiler
    hpxml_bldg.heating_systems[0].distribution_system.distribution_system_type = HPXML::HVACDistributionTypeHydronic
    hpxml_bldg.heating_systems[0].distribution_system.hydronic_type = HPXML::HydronicTypeBaseboard
    XMLHelper.write_file(hpxml.to_doc, @tmp_hpxml_path)
    _default_hpxml, default_hpxml_bldg = _test_measure()
    _test_default_hvac_location_values(default_hpxml_bldg.heating_systems[0], HPXML::LocationBasementUnconditioned)

    # Test defaults -- DSE = 1
    hpxml_bldg.heating_systems[0].distribution_system.distribution_system_type = HPXML::HVACDistributionTypeDSE
    hpxml_bldg.heating_systems[0].distribution_system.annual_heating_dse = 1.0
    hpxml_bldg.heating_systems[0].distribution_system.annual_cooling_dse = 0.5
    XMLHelper.write_file(hpxml.to_doc, @tmp_hpxml_path)
    _default_hpxml, default_hpxml_bldg = _test_measure()
    _test_default_hvac_location_values(default_hpxml_bldg.heating_systems[0], HPXML::LocationConditionedSpace)

    # Test defaults -- DSE < 1
    hpxml_bldg.heating_systems[0].distribution_system.annual_heating_dse = 0.8
    XMLHelper.write_file(hpxml.to_doc, @tmp_hpxml_path)
    _default_hpxml, default_hpxml_bldg = _test_measure()
    _test_default_hvac_location_values(default_hpxml_bldg.heating_systems[0], HPXML::LocationUnconditionedSpace)

    # Test defaults -- ductless
    hpxml_bldg.heating_systems[0].heating_system_type = HPXML::HVACTypeWallFurnace
    hpxml_bldg.heating_systems[0].distribution_system.delete
    XMLHelper.write_file(hpxml.to_doc, @tmp_hpxml_path)
    _default_hpxml, default_hpxml_bldg = _test_measure()
    _test_default_hvac_location_values(default_hpxml_bldg.heating_systems[0], HPXML::LocationConditionedSpace)
  end

  def test_hvac_controls
    # Test inputs not overridden by defaults
    hpxml, hpxml_bldg = _create_hpxml('base.xml')
    hpxml_bldg.hvac_controls[0].heating_setpoint_temp = 71.5
    hpxml_bldg.hvac_controls[0].cooling_setpoint_temp = 77.5
    XMLHelper.write_file(hpxml.to_doc, @tmp_hpxml_path)
    _default_hpxml, default_hpxml_bldg = _test_measure()
    _test_default_hvac_control_setpoint_values(default_hpxml_bldg.hvac_controls[0], 71.5, 77.5)

    # Test defaults
    hpxml_bldg.hvac_controls[0].heating_setpoint_temp = nil
    hpxml_bldg.hvac_controls[0].cooling_setpoint_temp = nil
    XMLHelper.write_file(hpxml.to_doc, @tmp_hpxml_path)
    _default_hpxml, default_hpxml_bldg = _test_measure()
    _test_default_hvac_control_setpoint_values(default_hpxml_bldg.hvac_controls[0], 68, 78)

    # Test inputs not overridden by defaults (w/ setbacks)
    hpxml, hpxml_bldg = _create_hpxml('base-hvac-setpoints-daily-setbacks.xml')
    hpxml_bldg.hvac_controls[0].heating_setback_start_hour = 12
    hpxml_bldg.hvac_controls[0].cooling_setup_start_hour = 12
    hpxml_bldg.hvac_controls[0].seasons_heating_begin_month = 1
    hpxml_bldg.hvac_controls[0].seasons_heating_begin_day = 1
    hpxml_bldg.hvac_controls[0].seasons_heating_end_month = 6
    hpxml_bldg.hvac_controls[0].seasons_heating_end_day = 30
    hpxml_bldg.hvac_controls[0].seasons_cooling_begin_month = 7
    hpxml_bldg.hvac_controls[0].seasons_cooling_begin_day = 1
    hpxml_bldg.hvac_controls[0].seasons_cooling_end_month = 12
    hpxml_bldg.hvac_controls[0].seasons_cooling_end_day = 31
    XMLHelper.write_file(hpxml.to_doc, @tmp_hpxml_path)
    _default_hpxml, default_hpxml_bldg = _test_measure()
    _test_default_hvac_control_setback_values(default_hpxml_bldg.hvac_controls[0], 12, 12)
    _test_default_hvac_control_season_values(default_hpxml_bldg.hvac_controls[0], 1, 1, 6, 30, 7, 1, 12, 31)

    # Test defaults w/ setbacks
    hpxml_bldg.hvac_controls[0].heating_setback_start_hour = nil
    hpxml_bldg.hvac_controls[0].cooling_setup_start_hour = nil
    hpxml_bldg.hvac_controls[0].seasons_heating_begin_month = nil
    hpxml_bldg.hvac_controls[0].seasons_heating_begin_day = nil
    hpxml_bldg.hvac_controls[0].seasons_heating_end_month = nil
    hpxml_bldg.hvac_controls[0].seasons_heating_end_day = nil
    hpxml_bldg.hvac_controls[0].seasons_cooling_begin_month = nil
    hpxml_bldg.hvac_controls[0].seasons_cooling_begin_day = nil
    hpxml_bldg.hvac_controls[0].seasons_cooling_end_month = nil
    hpxml_bldg.hvac_controls[0].seasons_cooling_end_day = nil
    XMLHelper.write_file(hpxml.to_doc, @tmp_hpxml_path)
    _default_hpxml, default_hpxml_bldg = _test_measure()
    _test_default_hvac_control_setback_values(default_hpxml_bldg.hvac_controls[0], 23, 9)
    _test_default_hvac_control_season_values(default_hpxml_bldg.hvac_controls[0], 1, 1, 12, 31, 1, 1, 12, 31)
  end

  def test_hvac_distribution
    # Test inputs not overridden by defaults
    hpxml, hpxml_bldg = _create_hpxml('base.xml')
    hpxml_bldg.hvac_distributions[0].conditioned_floor_area_served = 2700.0
    hpxml_bldg.hvac_distributions[0].number_of_return_registers = 2
    hpxml_bldg.hvac_distributions[0].ducts[0].duct_surface_area_multiplier = 0.5
    hpxml_bldg.hvac_distributions[0].ducts[1].duct_surface_area_multiplier = 1.5
    hpxml_bldg.hvac_distributions[0].ducts[0].duct_buried_insulation_level = HPXML::DuctBuriedInsulationPartial
    hpxml_bldg.hvac_distributions[0].ducts[1].duct_buried_insulation_level = HPXML::DuctBuriedInsulationDeep
    hpxml_bldg.hvac_distributions[0].ducts[0].duct_insulation_r_value = nil
    hpxml_bldg.hvac_distributions[0].ducts[1].duct_insulation_r_value = nil
    hpxml_bldg.hvac_distributions[0].ducts[0].duct_effective_r_value = 1.23
    hpxml_bldg.hvac_distributions[0].ducts[1].duct_effective_r_value = 3.21
    XMLHelper.write_file(hpxml.to_doc, @tmp_hpxml_path)
    _default_hpxml, default_hpxml_bldg = _test_measure()
    expected_supply_locations = [HPXML::LocationAtticUnvented]
    expected_return_locations = [HPXML::LocationAtticUnvented]
    expected_supply_areas = [150.0]
    expected_return_areas = [50.0]
    expected_supply_fracs = [1.0]
    expected_return_fracs = [1.0]
    expected_supply_area_mults = [0.5]
    expected_return_area_mults = [1.5]
    expected_supply_effective_rvalues = [1.23]
    expected_return_effective_rvalues = [3.21]
    expected_supply_buried_levels = [HPXML::DuctBuriedInsulationPartial]
    expected_return_buried_levels = [HPXML::DuctBuriedInsulationDeep]
    expected_n_return_registers = default_hpxml_bldg.building_construction.number_of_conditioned_floors
    _test_default_duct_values(default_hpxml_bldg, expected_supply_locations, expected_return_locations, expected_supply_areas, expected_return_areas,
                              expected_supply_fracs, expected_return_fracs, expected_n_return_registers, expected_supply_area_mults, expected_return_area_mults,
                              expected_supply_buried_levels, expected_return_buried_levels, expected_supply_effective_rvalues, expected_return_effective_rvalues)

    # Test defaults w/ conditioned basement
    hpxml_bldg.hvac_distributions[0].number_of_return_registers = nil
    hpxml_bldg.hvac_distributions[0].ducts.each do |duct|
      duct.duct_location = nil
      duct.duct_surface_area = nil
      duct.duct_surface_area_multiplier = nil
      duct.duct_buried_insulation_level = nil
      duct.duct_effective_r_value = nil
    end
    hpxml_bldg.hvac_distributions[0].ducts[0].duct_insulation_r_value = 4
    hpxml_bldg.hvac_distributions[0].ducts[1].duct_insulation_r_value = 0
    XMLHelper.write_file(hpxml.to_doc, @tmp_hpxml_path)
    _default_hpxml, default_hpxml_bldg = _test_measure()
    expected_supply_locations = [HPXML::LocationBasementConditioned]
    expected_return_locations = [HPXML::LocationBasementConditioned]
    expected_supply_areas = [729.0]
    expected_return_areas = [270.0]
    expected_supply_fracs = [1.0]
    expected_return_fracs = [1.0]
    expected_supply_area_mults = [1.0]
    expected_return_area_mults = [1.0]
    expected_supply_buried_levels = [HPXML::DuctBuriedInsulationNone]
    expected_return_buried_levels = [HPXML::DuctBuriedInsulationNone]
    expected_supply_effective_rvalues = [4.5]
    expected_return_effective_rvalues = [1.7]
    expected_n_return_registers = default_hpxml_bldg.building_construction.number_of_conditioned_floors
    _test_default_duct_values(default_hpxml_bldg, expected_supply_locations, expected_return_locations, expected_supply_areas, expected_return_areas,
                              expected_supply_fracs, expected_return_fracs, expected_n_return_registers, expected_supply_area_mults, expected_return_area_mults,
                              expected_supply_buried_levels, expected_return_buried_levels, expected_supply_effective_rvalues, expected_return_effective_rvalues)

    # Test defaults w/ multiple foundations
    hpxml, hpxml_bldg = _create_hpxml('base-foundation-multiple.xml')
    hpxml_bldg.hvac_distributions[0].conditioned_floor_area_served = 1350.0
    hpxml_bldg.hvac_distributions[0].number_of_return_registers = 1
    hpxml_bldg.hvac_distributions[0].ducts.each do |duct|
      duct.duct_location = nil
      duct.duct_surface_area = nil
      duct.duct_surface_area_multiplier = nil
      duct.duct_buried_insulation_level = nil
    end
    XMLHelper.write_file(hpxml.to_doc, @tmp_hpxml_path)
    _default_hpxml, default_hpxml_bldg = _test_measure()
    expected_supply_locations = [HPXML::LocationBasementUnconditioned]
    expected_return_locations = [HPXML::LocationBasementUnconditioned]
    expected_supply_areas = [364.5]
    expected_return_areas = [67.5]
    expected_supply_fracs = [1.0]
    expected_return_fracs = [1.0]
    expected_supply_area_mults = [1.0]
    expected_return_area_mults = [1.0]
    expected_supply_effective_rvalues = [4.5]
    expected_return_effective_rvalues = [1.7]
    expected_supply_buried_levels = [HPXML::DuctBuriedInsulationNone]
    expected_return_buried_levels = [HPXML::DuctBuriedInsulationNone]
    expected_n_return_registers = default_hpxml_bldg.building_construction.number_of_conditioned_floors
    _test_default_duct_values(default_hpxml_bldg, expected_supply_locations, expected_return_locations, expected_supply_areas, expected_return_areas,
                              expected_supply_fracs, expected_return_fracs, expected_n_return_registers, expected_supply_area_mults, expected_return_area_mults,
                              expected_supply_buried_levels, expected_return_buried_levels, expected_supply_effective_rvalues, expected_return_effective_rvalues)

    # Test defaults w/ foundation exposed to ambient
    hpxml, hpxml_bldg = _create_hpxml('base-foundation-ambient.xml')
    hpxml_bldg.hvac_distributions[0].conditioned_floor_area_served = 1350.0
    hpxml_bldg.hvac_distributions[0].number_of_return_registers = 1
    hpxml_bldg.hvac_distributions[0].ducts.each do |duct|
      duct.duct_location = nil
      duct.duct_surface_area = nil
      duct.duct_surface_area_multiplier = nil
      duct.duct_buried_insulation_level = nil
    end
    XMLHelper.write_file(hpxml.to_doc, @tmp_hpxml_path)
    _default_hpxml, default_hpxml_bldg = _test_measure()
    expected_supply_locations = [HPXML::LocationAtticUnvented]
    expected_return_locations = [HPXML::LocationAtticUnvented]
    expected_supply_areas = [364.5]
    expected_return_areas = [67.5]
    expected_supply_fracs = [1.0]
    expected_return_fracs = [1.0]
    expected_supply_area_mults = [1.0]
    expected_return_area_mults = [1.0]
    expected_supply_effective_rvalues = [4.5]
    expected_return_effective_rvalues = [1.7]
    expected_supply_buried_levels = [HPXML::DuctBuriedInsulationNone]
    expected_return_buried_levels = [HPXML::DuctBuriedInsulationNone]
    expected_n_return_registers = default_hpxml_bldg.building_construction.number_of_conditioned_floors
    _test_default_duct_values(default_hpxml_bldg, expected_supply_locations, expected_return_locations, expected_supply_areas, expected_return_areas,
                              expected_supply_fracs, expected_return_fracs, expected_n_return_registers, expected_supply_area_mults, expected_return_area_mults,
                              expected_supply_buried_levels, expected_return_buried_levels, expected_supply_effective_rvalues, expected_return_effective_rvalues)

    # Test defaults w/ building/unit adjacent to other housing unit
    hpxml, hpxml_bldg = _create_hpxml('base-bldgtype-mf-unit-adjacent-to-other-housing-unit.xml')
    hpxml_bldg.hvac_distributions[0].conditioned_floor_area_served = 900.0
    hpxml_bldg.hvac_distributions[0].number_of_return_registers = 1
    hpxml_bldg.hvac_distributions[0].ducts.each do |duct|
      duct.duct_location = nil
      duct.duct_surface_area = nil
      duct.duct_surface_area_multiplier = nil
      duct.duct_buried_insulation_level = nil
    end
    XMLHelper.write_file(hpxml.to_doc, @tmp_hpxml_path)
    _default_hpxml, default_hpxml_bldg = _test_measure()
    expected_supply_locations = [HPXML::LocationConditionedSpace]
    expected_return_locations = [HPXML::LocationConditionedSpace]
    expected_supply_areas = [243.0]
    expected_return_areas = [45.0]
    expected_supply_fracs = [1.0]
    expected_return_fracs = [1.0]
    expected_supply_area_mults = [1.0]
    expected_return_area_mults = [1.0]
    expected_supply_effective_rvalues = [1.7]
    expected_return_effective_rvalues = [1.7]
    expected_supply_buried_levels = [HPXML::DuctBuriedInsulationNone]
    expected_return_buried_levels = [HPXML::DuctBuriedInsulationNone]
    expected_n_return_registers = default_hpxml_bldg.building_construction.number_of_conditioned_floors
    _test_default_duct_values(default_hpxml_bldg, expected_supply_locations, expected_return_locations, expected_supply_areas, expected_return_areas,
                              expected_supply_fracs, expected_return_fracs, expected_n_return_registers, expected_supply_area_mults, expected_return_area_mults,
                              expected_supply_buried_levels, expected_return_buried_levels, expected_supply_effective_rvalues, expected_return_effective_rvalues)

    # Test defaults w/ 2-story building
    hpxml, hpxml_bldg = _create_hpxml('base-enclosure-2stories.xml')
    hpxml_bldg.hvac_distributions[0].conditioned_floor_area_served = 4050.0
    hpxml_bldg.hvac_distributions[0].number_of_return_registers = 3
    hpxml_bldg.hvac_distributions[0].ducts.each do |duct|
      duct.duct_location = nil
      duct.duct_surface_area = nil
      duct.duct_surface_area_multiplier = nil
      duct.duct_buried_insulation_level = nil
    end
    XMLHelper.write_file(hpxml.to_doc, @tmp_hpxml_path)
    _default_hpxml, default_hpxml_bldg = _test_measure()
    expected_supply_locations = [HPXML::LocationBasementConditioned, HPXML::LocationBasementConditioned, HPXML::LocationConditionedSpace, HPXML::LocationConditionedSpace]
    expected_return_locations = [HPXML::LocationBasementConditioned, HPXML::LocationBasementConditioned, HPXML::LocationConditionedSpace, HPXML::LocationConditionedSpace]
    expected_supply_areas = [410.06, 410.06, 136.69, 136.69]
    expected_return_areas = [227.82, 227.82, 75.94, 75.94]
    expected_supply_fracs = [0.375, 0.375, 0.125, 0.125]
    expected_return_fracs = [0.375, 0.375, 0.125, 0.125]
    expected_supply_area_mults = [1.0, 1.0, 1.0, 1.0]
    expected_return_area_mults = [1.0, 1.0, 1.0, 1.0]
    expected_supply_buried_levels = [HPXML::DuctBuriedInsulationNone] * 4
    expected_return_buried_levels = [HPXML::DuctBuriedInsulationNone] * 4
    expected_supply_effective_rvalues = [4.5] * 4
    expected_return_effective_rvalues = [1.7] * 4
    expected_n_return_registers = default_hpxml_bldg.building_construction.number_of_conditioned_floors
    _test_default_duct_values(default_hpxml_bldg, expected_supply_locations, expected_return_locations, expected_supply_areas, expected_return_areas,
                              expected_supply_fracs, expected_return_fracs, expected_n_return_registers, expected_supply_area_mults, expected_return_area_mults,
                              expected_supply_buried_levels, expected_return_buried_levels, expected_supply_effective_rvalues, expected_return_effective_rvalues)

    # Test defaults w/ 1-story building & multiple HVAC systems
    hpxml, hpxml_bldg = _create_hpxml('base-hvac-multiple.xml')
    hpxml_bldg.hvac_distributions.each do |hvac_distribution|
      next unless hvac_distribution.distribution_system_type == HPXML::HVACDistributionTypeAir

      hvac_distribution.conditioned_floor_area_served = 270.0
      hvac_distribution.number_of_return_registers = 2
      hvac_distribution.ducts.each do |duct|
        duct.duct_location = nil
        duct.duct_surface_area = nil
        duct.duct_surface_area_multiplier = nil
        duct.duct_buried_insulation_level = nil
      end
    end
    XMLHelper.write_file(hpxml.to_doc, @tmp_hpxml_path)
    _default_hpxml, default_hpxml_bldg = _test_measure()
    expected_supply_locations = [HPXML::LocationBasementConditioned, HPXML::LocationBasementConditioned] * default_hpxml_bldg.hvac_distributions.size
    expected_return_locations = [HPXML::LocationBasementConditioned, HPXML::LocationBasementConditioned] * default_hpxml_bldg.hvac_distributions.size
    expected_supply_areas = [36.45, 36.45] * default_hpxml_bldg.hvac_distributions.size
    expected_return_areas = [13.5, 13.5] * default_hpxml_bldg.hvac_distributions.size
    expected_supply_fracs = [0.5, 0.5] * default_hpxml_bldg.hvac_distributions.size
    expected_return_fracs = [0.5, 0.5] * default_hpxml_bldg.hvac_distributions.size
    expected_supply_area_mults = [1.0, 1.0] * default_hpxml_bldg.hvac_distributions.size
    expected_return_area_mults = [1.0, 1.0] * default_hpxml_bldg.hvac_distributions.size
    expected_supply_buried_levels = [HPXML::DuctBuriedInsulationNone] * 2 * default_hpxml_bldg.hvac_distributions.size
    expected_return_buried_levels = [HPXML::DuctBuriedInsulationNone] * 2 * default_hpxml_bldg.hvac_distributions.size
    expected_supply_effective_rvalues = [6.74] * 2 * default_hpxml_bldg.hvac_distributions.size
    expected_return_effective_rvalues = [4.86] * 2 * default_hpxml_bldg.hvac_distributions.size
    expected_n_return_registers = default_hpxml_bldg.building_construction.number_of_conditioned_floors
    _test_default_duct_values(default_hpxml_bldg, expected_supply_locations, expected_return_locations, expected_supply_areas, expected_return_areas,
                              expected_supply_fracs, expected_return_fracs, expected_n_return_registers, expected_supply_area_mults, expected_return_area_mults,
                              expected_supply_buried_levels, expected_return_buried_levels, expected_supply_effective_rvalues, expected_return_effective_rvalues)

    # Test defaults w/ 2-story building & multiple HVAC systems
    hpxml, hpxml_bldg = _create_hpxml('base-hvac-multiple.xml')
    hpxml_bldg.building_construction.number_of_conditioned_floors_above_grade = 2
    hpxml_bldg.hvac_distributions.each do |hvac_distribution|
      next unless hvac_distribution.distribution_system_type == HPXML::HVACDistributionTypeAir

      hvac_distribution.conditioned_floor_area_served = 270.0
      hvac_distribution.number_of_return_registers = 2
      hvac_distribution.ducts.each do |duct|
        duct.duct_location = nil
        duct.duct_surface_area = nil
        duct.duct_surface_area_multiplier = nil
        duct.duct_buried_insulation_level = nil
      end
    end
    XMLHelper.write_file(hpxml.to_doc, @tmp_hpxml_path)
    _default_hpxml, default_hpxml_bldg = _test_measure()
    expected_supply_locations = [HPXML::LocationBasementConditioned, HPXML::LocationBasementConditioned, HPXML::LocationConditionedSpace, HPXML::LocationConditionedSpace] * default_hpxml_bldg.hvac_distributions.size
    expected_return_locations = [HPXML::LocationBasementConditioned, HPXML::LocationBasementConditioned, HPXML::LocationConditionedSpace, HPXML::LocationConditionedSpace] * default_hpxml_bldg.hvac_distributions.size
    expected_supply_areas = [27.34, 27.34, 9.11, 9.11] * default_hpxml_bldg.hvac_distributions.size
    expected_return_areas = [10.125, 10.125, 3.375, 3.375] * default_hpxml_bldg.hvac_distributions.size
    expected_supply_fracs = [0.375, 0.375, 0.125, 0.125] * default_hpxml_bldg.hvac_distributions.size
    expected_return_fracs = [0.375, 0.375, 0.125, 0.125] * default_hpxml_bldg.hvac_distributions.size
    expected_supply_area_mults = [1.0, 1.0, 1.0, 1.0] * default_hpxml_bldg.hvac_distributions.size
    expected_return_area_mults = [1.0, 1.0, 1.0, 1.0] * default_hpxml_bldg.hvac_distributions.size
    expected_supply_buried_levels = [HPXML::DuctBuriedInsulationNone] * 4 * default_hpxml_bldg.hvac_distributions.size
    expected_return_buried_levels = [HPXML::DuctBuriedInsulationNone] * 4 * default_hpxml_bldg.hvac_distributions.size
    expected_supply_effective_rvalues = [6.74] * 4 * default_hpxml_bldg.hvac_distributions.size
    expected_return_effective_rvalues = [4.86] * 4 * default_hpxml_bldg.hvac_distributions.size
    expected_n_return_registers = default_hpxml_bldg.building_construction.number_of_conditioned_floors
    _test_default_duct_values(default_hpxml_bldg, expected_supply_locations, expected_return_locations, expected_supply_areas, expected_return_areas,
                              expected_supply_fracs, expected_return_fracs, expected_n_return_registers, expected_supply_area_mults, expected_return_area_mults,
                              expected_supply_buried_levels, expected_return_buried_levels, expected_supply_effective_rvalues, expected_return_effective_rvalues)

    # Test defaults w/ 2-story building & multiple HVAC systems & duct area fractions
    hpxml, hpxml_bldg = _create_hpxml('base-hvac-multiple.xml')
    hpxml_bldg.building_construction.number_of_conditioned_floors_above_grade = 2
    hpxml_bldg.hvac_distributions.each do |hvac_distribution|
      next unless hvac_distribution.distribution_system_type == HPXML::HVACDistributionTypeAir

      hvac_distribution.conditioned_floor_area_served = 270.0
      hvac_distribution.number_of_return_registers = 2
      hvac_distribution.ducts[0].duct_fraction_area = 0.75
      hvac_distribution.ducts[1].duct_fraction_area = 0.25
      hvac_distribution.ducts[2].duct_fraction_area = 0.5
      hvac_distribution.ducts[3].duct_fraction_area = 0.5
    end
    hpxml_bldg.hvac_distributions.each do |hvac_distribution|
      hvac_distribution.ducts.each do |duct|
        duct.duct_surface_area = nil
        duct.duct_surface_area_multiplier = nil
        duct.duct_buried_insulation_level = nil
      end
    end
    XMLHelper.write_file(hpxml.to_doc, @tmp_hpxml_path)
    _default_hpxml, default_hpxml_bldg = _test_measure()
    expected_supply_locations = [HPXML::LocationAtticUnvented, HPXML::LocationOutside, HPXML::LocationAtticUnvented, HPXML::LocationOutside] * default_hpxml_bldg.hvac_distributions.size
    expected_return_locations = [HPXML::LocationAtticUnvented, HPXML::LocationOutside, HPXML::LocationAtticUnvented, HPXML::LocationOutside] * default_hpxml_bldg.hvac_distributions.size
    expected_supply_areas = [54.675, 18.225] * default_hpxml_bldg.hvac_distributions.size
    expected_return_areas = [13.5, 13.5] * default_hpxml_bldg.hvac_distributions.size
    expected_supply_fracs = [0.75, 0.25] * default_hpxml_bldg.hvac_distributions.size
    expected_return_fracs = [0.5, 0.5] * default_hpxml_bldg.hvac_distributions.size
    expected_supply_area_mults = [1.0, 1.0] * default_hpxml_bldg.hvac_distributions.size
    expected_return_area_mults = [1.0, 1.0] * default_hpxml_bldg.hvac_distributions.size
    expected_supply_buried_levels = [HPXML::DuctBuriedInsulationNone] * 2 * default_hpxml_bldg.hvac_distributions.size
    expected_return_buried_levels = [HPXML::DuctBuriedInsulationNone] * 2 * default_hpxml_bldg.hvac_distributions.size
    expected_supply_effective_rvalues = [6.74] * 2 * default_hpxml_bldg.hvac_distributions.size
    expected_return_effective_rvalues = [4.86] * 2 * default_hpxml_bldg.hvac_distributions.size
    expected_n_return_registers = default_hpxml_bldg.building_construction.number_of_conditioned_floors
    _test_default_duct_values(default_hpxml_bldg, expected_supply_locations, expected_return_locations, expected_supply_areas, expected_return_areas,
                              expected_supply_fracs, expected_return_fracs, expected_n_return_registers, expected_supply_area_mults, expected_return_area_mults,
                              expected_supply_buried_levels, expected_return_buried_levels, expected_supply_effective_rvalues, expected_return_effective_rvalues)
  end

  def test_mech_ventilation_fans
    # Test inputs not overridden by defaults w/ shared exhaust system
    hpxml, hpxml_bldg = _create_hpxml('base-bldgtype-sfa-unit.xml')
    hpxml_bldg.ventilation_fans.add(id: 'MechanicalVentilation',
                                    fan_type: HPXML::MechVentTypeExhaust,
                                    used_for_whole_building_ventilation: true,
                                    is_shared_system: true,
                                    fraction_recirculation: 0.0,
                                    in_unit_flow_rate: 10.0,
                                    hours_in_operation: 22.0,
                                    fan_power: 12.5,
                                    delivered_ventilation: 89)
    vent_fan = hpxml_bldg.ventilation_fans[0]
    XMLHelper.write_file(hpxml.to_doc, @tmp_hpxml_path)
    _default_hpxml, default_hpxml_bldg = _test_measure()
    _test_default_mech_vent_values(default_hpxml_bldg, true, 22.0, 12.5, 89)

    # Test inputs w/ TestedFlowRate
    vent_fan.tested_flow_rate = 79
    vent_fan.rated_flow_rate = nil
    vent_fan.calculated_flow_rate = nil
    vent_fan.delivered_ventilation = nil
    XMLHelper.write_file(hpxml.to_doc, @tmp_hpxml_path)
    _default_hpxml, default_hpxml_bldg = _test_measure()
    _test_default_mech_vent_values(default_hpxml_bldg, true, 22.0, 12.5, 79)

    # Test inputs w/ RatedFlowRate
    vent_fan.tested_flow_rate = nil
    vent_fan.rated_flow_rate = 69
    vent_fan.calculated_flow_rate = nil
    vent_fan.delivered_ventilation = nil
    XMLHelper.write_file(hpxml.to_doc, @tmp_hpxml_path)
    _default_hpxml, default_hpxml_bldg = _test_measure()
    _test_default_mech_vent_values(default_hpxml_bldg, true, 22.0, 12.5, 69)

    # Test inputs w/ CalculatedFlowRate
    vent_fan.tested_flow_rate = nil
    vent_fan.rated_flow_rate = nil
    vent_fan.calculated_flow_rate = 59
    vent_fan.delivered_ventilation = nil
    XMLHelper.write_file(hpxml.to_doc, @tmp_hpxml_path)
    _default_hpxml, default_hpxml_bldg = _test_measure()
    _test_default_mech_vent_values(default_hpxml_bldg, true, 22.0, 12.5, 59)

    # Test defaults
    vent_fan.rated_flow_rate = nil
    vent_fan.start_hour = nil
    vent_fan.count = nil
    vent_fan.is_shared_system = nil
    vent_fan.fraction_recirculation = nil
    vent_fan.in_unit_flow_rate = nil
    vent_fan.hours_in_operation = nil
    vent_fan.fan_power = nil
    vent_fan.tested_flow_rate = nil
    vent_fan.rated_flow_rate = nil
    vent_fan.calculated_flow_rate = nil
    vent_fan.delivered_ventilation = nil
    XMLHelper.write_file(hpxml.to_doc, @tmp_hpxml_path)
    _default_hpxml, default_hpxml_bldg = _test_measure()
    _test_default_mech_vent_values(default_hpxml_bldg, false, 24.0, 27.1, 77.3)

    # Test defaults w/ SFA building, compartmentalization test
    hpxml, hpxml_bldg = _create_hpxml('base-bldgtype-sfa-unit.xml')
    hpxml_bldg.air_infiltration_measurements[0].infiltration_type = HPXML::InfiltrationTypeUnitTotal
    hpxml_bldg.ventilation_fans.add(id: 'MechanicalVentilation',
                                    fan_type: HPXML::MechVentTypeExhaust,
                                    used_for_whole_building_ventilation: true)
    XMLHelper.write_file(hpxml.to_doc, @tmp_hpxml_path)
    _default_hpxml, default_hpxml_bldg = _test_measure()
    _test_default_mech_vent_values(default_hpxml_bldg, false, 24.0, 27.4, 78.4)

    # Test defaults w/ SFA building, guarded test
    hpxml_bldg.air_infiltration_measurements[0].infiltration_type = HPXML::InfiltrationTypeUnitExterior
    XMLHelper.write_file(hpxml.to_doc, @tmp_hpxml_path)
    _default_hpxml, default_hpxml_bldg = _test_measure()
    _test_default_mech_vent_values(default_hpxml_bldg, false, 24.0, 27.1, 77.3)

    # Test defaults w/ MF building, compartmentalization test
    hpxml, hpxml_bldg = _create_hpxml('base-bldgtype-mf-unit.xml')
    hpxml_bldg.air_infiltration_measurements[0].infiltration_type = HPXML::InfiltrationTypeUnitTotal
    hpxml_bldg.ventilation_fans.add(id: 'MechanicalVentilation',
                                    fan_type: HPXML::MechVentTypeExhaust,
                                    used_for_whole_building_ventilation: true)
    XMLHelper.write_file(hpxml.to_doc, @tmp_hpxml_path)
    _default_hpxml, default_hpxml_bldg = _test_measure()
    _test_default_mech_vent_values(default_hpxml_bldg, false, 24.0, 19.8, 56.5)

    # Test defaults w/ MF building, guarded test
    hpxml_bldg.air_infiltration_measurements[0].infiltration_type = HPXML::InfiltrationTypeUnitExterior
    XMLHelper.write_file(hpxml.to_doc, @tmp_hpxml_path)
    _default_hpxml, default_hpxml_bldg = _test_measure()
    _test_default_mech_vent_values(default_hpxml_bldg, false, 24.0, 19.2, 54.9)

    # Test defaults w/ nACH infiltration
    hpxml, hpxml_bldg = _create_hpxml('base-enclosure-infil-natural-ach.xml')
    hpxml_bldg.ventilation_fans.add(id: 'MechanicalVentilation',
                                    fan_type: HPXML::MechVentTypeExhaust,
                                    used_for_whole_building_ventilation: true)
    XMLHelper.write_file(hpxml.to_doc, @tmp_hpxml_path)
    _default_hpxml, default_hpxml_bldg = _test_measure()
    _test_default_mech_vent_values(default_hpxml_bldg, false, 24.0, 22.5, 64.3)

    # Test defaults w/ CFM50 infiltration
    hpxml, hpxml_bldg = _create_hpxml('base-enclosure-infil-cfm50.xml')
    hpxml_bldg.ventilation_fans.add(id: 'MechanicalVentilation',
                                    fan_type: HPXML::MechVentTypeExhaust,
                                    used_for_whole_building_ventilation: true)
    XMLHelper.write_file(hpxml.to_doc, @tmp_hpxml_path)
    _default_hpxml, default_hpxml_bldg = _test_measure()
    _test_default_mech_vent_values(default_hpxml_bldg, false, 24.0, 34.9, 99.6)

    # Test defaults w/ balanced system
    hpxml, hpxml_bldg = _create_hpxml('base.xml')
    hpxml_bldg.ventilation_fans.add(id: 'MechanicalVentilation',
                                    fan_type: HPXML::MechVentTypeBalanced,
                                    used_for_whole_building_ventilation: true)
    XMLHelper.write_file(hpxml.to_doc, @tmp_hpxml_path)
    _default_hpxml, default_hpxml_bldg = _test_measure()
    _test_default_mech_vent_values(default_hpxml_bldg, false, 24.0, 52.8, 75.4)

    # Test defaults w/ cathedral ceiling
    hpxml, hpxml_bldg = _create_hpxml('base-atticroof-cathedral.xml')
    hpxml_bldg.ventilation_fans.add(id: 'MechanicalVentilation',
                                    fan_type: HPXML::MechVentTypeExhaust,
                                    used_for_whole_building_ventilation: true)
    XMLHelper.write_file(hpxml.to_doc, @tmp_hpxml_path)
    _default_hpxml, default_hpxml_bldg = _test_measure()
    _test_default_mech_vent_values(default_hpxml_bldg, false, 24.0, 27.0, 77.2)

    # Test inputs not overridden by defaults w/ CFIS
    hpxml, hpxml_bldg = _create_hpxml('base-mechvent-cfis.xml')
    vent_fan = hpxml_bldg.ventilation_fans.find { |f| f.used_for_whole_building_ventilation }
    vent_fan.is_shared_system = false
    vent_fan.hours_in_operation = 12.0
    vent_fan.fan_power = 12.5
    vent_fan.rated_flow_rate = 222.0
    vent_fan.cfis_vent_mode_airflow_fraction = 0.5
    vent_fan.cfis_addtl_runtime_operating_mode = HPXML::CFISModeSupplementalFan
    hpxml_bldg.ventilation_fans.add(id: "VentilationFan#{hpxml_bldg.ventilation_fans.size + 1}",
                                    tested_flow_rate: 79.0,
                                    fan_power: 9.0,
                                    fan_type: HPXML::MechVentTypeExhaust,
                                    is_shared_system: false,
                                    used_for_whole_building_ventilation: true)
    suppl_vent_fan = hpxml_bldg.ventilation_fans[-1]
    vent_fan.cfis_supplemental_fan_idref = suppl_vent_fan.id
    XMLHelper.write_file(hpxml.to_doc, @tmp_hpxml_path)
    _default_hpxml, default_hpxml_bldg = _test_measure()
    _test_default_mech_vent_values(default_hpxml_bldg, false, 12.0, 12.5, 222.0, 0.5, HPXML::CFISModeSupplementalFan)
    _test_default_mech_vent_suppl_values(default_hpxml_bldg, false, nil, 9.0, 79.0)

    # Test defaults w/ CFIS supplemental fan
    suppl_vent_fan.tested_flow_rate = nil
    suppl_vent_fan.is_shared_system = nil
    suppl_vent_fan.fan_power = nil
    XMLHelper.write_file(hpxml.to_doc, @tmp_hpxml_path)
    _default_hpxml, default_hpxml_bldg = _test_measure()
    _test_default_mech_vent_suppl_values(default_hpxml_bldg, false, nil, 35.0, 100.0)

    # Test defaults w/ CFIS
    vent_fan.is_shared_system = nil
    vent_fan.hours_in_operation = nil
    vent_fan.fan_power = nil
    vent_fan.rated_flow_rate = nil
    vent_fan.cfis_vent_mode_airflow_fraction = nil
    vent_fan.cfis_addtl_runtime_operating_mode = nil
    XMLHelper.write_file(hpxml.to_doc, @tmp_hpxml_path)
    _default_hpxml, default_hpxml_bldg = _test_measure()
    _test_default_mech_vent_values(default_hpxml_bldg, false, 8.0, 173.3, 298.8, 1.0, HPXML::CFISModeAirHandler)

    # Test inputs not overridden by defaults w/ ERV
    hpxml, hpxml_bldg = _create_hpxml('base-mechvent-erv.xml')
    vent_fan = hpxml_bldg.ventilation_fans.find { |f| f.used_for_whole_building_ventilation }
    vent_fan.is_shared_system = false
    vent_fan.hours_in_operation = 20.0
    vent_fan.fan_power = 45.0
    XMLHelper.write_file(hpxml.to_doc, @tmp_hpxml_path)
    _default_hpxml, default_hpxml_bldg = _test_measure()
    _test_default_mech_vent_values(default_hpxml_bldg, false, 20.0, 45.0, 110)

    # Test defaults w/ ERV
    vent_fan.is_shared_system = nil
    vent_fan.hours_in_operation = nil
    vent_fan.fan_power = nil
    XMLHelper.write_file(hpxml.to_doc, @tmp_hpxml_path)
    _default_hpxml, default_hpxml_bldg = _test_measure()
    _test_default_mech_vent_values(default_hpxml_bldg, false, 24.0, 110.0, 110)
  end

  def test_local_ventilation_fans
    # Test inputs not overridden by defaults
    hpxml, hpxml_bldg = _create_hpxml('base-mechvent-bath-kitchen-fans.xml')
    kitchen_fan = hpxml_bldg.ventilation_fans.find { |f| f.used_for_local_ventilation && f.fan_location == HPXML::LocationKitchen }
    kitchen_fan.rated_flow_rate = 300
    kitchen_fan.fan_power = 20
    kitchen_fan.start_hour = 12
    kitchen_fan.count = 2
    kitchen_fan.hours_in_operation = 2
    bath_fan = hpxml_bldg.ventilation_fans.find { |f| f.used_for_local_ventilation && f.fan_location == HPXML::LocationBath }
    bath_fan.rated_flow_rate = 80
    bath_fan.fan_power = 33
    bath_fan.start_hour = 6
    bath_fan.count = 3
    bath_fan.hours_in_operation = 3
    XMLHelper.write_file(hpxml.to_doc, @tmp_hpxml_path)
    _default_hpxml, default_hpxml_bldg = _test_measure()
    _test_default_kitchen_fan_values(default_hpxml_bldg, 2, 300, 2, 20, 12)
    _test_default_bath_fan_values(default_hpxml_bldg, 3, 80, 3, 33, 6)

    # Test defaults
    kitchen_fan.rated_flow_rate = nil
    kitchen_fan.fan_power = nil
    kitchen_fan.start_hour = nil
    kitchen_fan.count = nil
    kitchen_fan.hours_in_operation = nil
    bath_fan.rated_flow_rate = nil
    bath_fan.fan_power = nil
    bath_fan.start_hour = nil
    bath_fan.count = nil
    bath_fan.hours_in_operation = nil
    XMLHelper.write_file(hpxml.to_doc, @tmp_hpxml_path)
    _default_hpxml, default_hpxml_bldg = _test_measure()
    _test_default_kitchen_fan_values(default_hpxml_bldg, 1, 100, 1, 30, 18)
    _test_default_bath_fan_values(default_hpxml_bldg, 2, 50, 1, 15, 7)
  end

  def test_whole_house_fan
    # Test inputs not overridden by defaults
    hpxml, hpxml_bldg = _create_hpxml('base-mechvent-whole-house-fan.xml')
    whf = hpxml_bldg.ventilation_fans.find { |f| f.used_for_seasonal_cooling_load_reduction }
    whf.rated_flow_rate = 3000
    whf.fan_power = 321
    XMLHelper.write_file(hpxml.to_doc, @tmp_hpxml_path)
    _default_hpxml, default_hpxml_bldg = _test_measure()
    _test_default_whole_house_fan_values(default_hpxml_bldg, 3000, 321)

    # Test defaults
    whf.rated_flow_rate = nil
    whf.fan_power = nil
    XMLHelper.write_file(hpxml.to_doc, @tmp_hpxml_path)
    _default_hpxml, default_hpxml_bldg = _test_measure()
    _test_default_whole_house_fan_values(default_hpxml_bldg, 5400, 540)
  end

  def test_storage_water_heaters
    # Test inputs not overridden by defaults
    hpxml, hpxml_bldg = _create_hpxml('base-bldgtype-sfa-unit.xml')
    hpxml_bldg.water_heating_systems.each do |wh|
      wh.is_shared_system = true
      wh.number_of_units_served = 2
      wh.heating_capacity = 15000.0
      wh.tank_volume = 40.0
      wh.recovery_efficiency = 0.95
      wh.location = HPXML::LocationConditionedSpace
      wh.temperature = 111
      wh.energy_factor = 0.90
      wh.tank_model_type = HPXML::WaterHeaterTankModelTypeStratified
    end
    XMLHelper.write_file(hpxml.to_doc, @tmp_hpxml_path)
    _default_hpxml, default_hpxml_bldg = _test_measure()
    _test_default_storage_water_heater_values(default_hpxml_bldg,
                                              [true, 15000.0, 40.0, 0.95, HPXML::LocationConditionedSpace, 111, 0.90, HPXML::WaterHeaterTankModelTypeStratified])

    # Test defaults w/ 3-bedroom house & electric storage water heater
    hpxml_bldg.water_heating_systems.each do |wh|
      wh.is_shared_system = nil
      wh.heating_capacity = nil
      wh.tank_volume = nil
      wh.recovery_efficiency = nil
      wh.location = nil
      wh.temperature = nil
      wh.tank_model_type = nil
    end
    XMLHelper.write_file(hpxml.to_doc, @tmp_hpxml_path)
    _default_hpxml, default_hpxml_bldg = _test_measure()
    _test_default_storage_water_heater_values(default_hpxml_bldg,
                                              [false, 18766.7, 50.0, 0.98, HPXML::LocationBasementConditioned, 125, 0.9, HPXML::WaterHeaterTankModelTypeMixed])

    # Test defaults w/ 5-bedroom house & electric storage water heater
    hpxml, hpxml_bldg = _create_hpxml('base-enclosure-beds-5.xml')
    hpxml_bldg.water_heating_systems.each do |wh|
      wh.is_shared_system = nil
      wh.heating_capacity = nil
      wh.tank_volume = nil
      wh.recovery_efficiency = nil
      wh.location = nil
      wh.temperature = nil
      wh.tank_model_type = nil
    end
    XMLHelper.write_file(hpxml.to_doc, @tmp_hpxml_path)
    _default_hpxml, default_hpxml_bldg = _test_measure()
    _test_default_storage_water_heater_values(default_hpxml_bldg,
                                              [false, 18766.7, 66.0, 0.98, HPXML::LocationBasementConditioned, 125, 0.95, HPXML::WaterHeaterTankModelTypeMixed])

    # Test defaults w/ 3-bedroom house & 2 storage water heaters (1 electric and 1 natural gas)
    hpxml, hpxml_bldg = _create_hpxml('base-dhw-multiple.xml')
    hpxml_bldg.water_heating_systems.each do |wh|
      wh.is_shared_system = nil
      next unless wh.water_heater_type == HPXML::WaterHeaterTypeStorage

      wh.heating_capacity = nil
      wh.tank_volume = nil
      wh.recovery_efficiency = nil
      wh.location = nil
      wh.temperature = nil
      wh.tank_model_type = nil
    end
    XMLHelper.write_file(hpxml.to_doc, @tmp_hpxml_path)
    _default_hpxml, default_hpxml_bldg = _test_measure()
    _test_default_storage_water_heater_values(default_hpxml_bldg,
                                              [false, 15354.6, 50.0, 0.98, HPXML::LocationBasementConditioned, 125, 0.95, HPXML::WaterHeaterTankModelTypeMixed],
                                              [false, 36000.0, 40.0, 0.757, HPXML::LocationBasementConditioned, 125, 0.59, HPXML::WaterHeaterTankModelTypeMixed])

    # Test inputs not overridden by defaults w/ UEF
    hpxml, hpxml_bldg = _create_hpxml('base-dhw-tank-gas-uef.xml')
    hpxml_bldg.water_heating_systems.each do |wh|
      wh.first_hour_rating = nil
      wh.usage_bin = HPXML::WaterHeaterUsageBinVerySmall
      wh.tank_model_type = HPXML::WaterHeaterTankModelTypeStratified
    end
    XMLHelper.write_file(hpxml.to_doc, @tmp_hpxml_path)
    _default_hpxml, default_hpxml_bldg = _test_measure()
    assert_nil(default_hpxml_bldg.water_heating_systems[0].first_hour_rating)
    assert_equal(HPXML::WaterHeaterUsageBinVerySmall, default_hpxml_bldg.water_heating_systems[0].usage_bin)
    assert_equal(HPXML::WaterHeaterTankModelTypeStratified, default_hpxml_bldg.water_heating_systems[0].tank_model_type)

    # Test defaults w/ UEF & FHR
    hpxml_bldg.water_heating_systems.each do |wh|
      wh.first_hour_rating = 40
      wh.usage_bin = nil
      wh.tank_model_type = nil
    end
    XMLHelper.write_file(hpxml.to_doc, @tmp_hpxml_path)
    _default_hpxml, default_hpxml_bldg = _test_measure()
    assert_equal(40, default_hpxml_bldg.water_heating_systems[0].first_hour_rating)
    assert_equal(HPXML::WaterHeaterUsageBinLow, default_hpxml_bldg.water_heating_systems[0].usage_bin)
    assert_equal(HPXML::WaterHeaterTankModelTypeMixed, default_hpxml_bldg.water_heating_systems[0].tank_model_type)

    # Test defaults w/ UEF & no FHR
    hpxml_bldg.water_heating_systems.each do |wh|
      wh.first_hour_rating = nil
      wh.usage_bin = nil
      wh.tank_model_type = nil
    end
    XMLHelper.write_file(hpxml.to_doc, @tmp_hpxml_path)
    _default_hpxml, default_hpxml_bldg = _test_measure()
    assert_nil(default_hpxml_bldg.water_heating_systems[0].first_hour_rating)
    assert_equal(HPXML::WaterHeaterUsageBinMedium, default_hpxml_bldg.water_heating_systems[0].usage_bin)
    assert_equal(HPXML::WaterHeaterTankModelTypeMixed, default_hpxml_bldg.water_heating_systems[0].tank_model_type)
  end

  def test_tankless_water_heaters
    # Test inputs not overridden by defaults
    hpxml, hpxml_bldg = _create_hpxml('base-dhw-tankless-gas.xml')
    hpxml_bldg.water_heating_systems[0].performance_adjustment = 0.88
    XMLHelper.write_file(hpxml.to_doc, @tmp_hpxml_path)
    _default_hpxml, default_hpxml_bldg = _test_measure()
    _test_default_tankless_water_heater_values(default_hpxml_bldg, [0.88])

    # Test defaults w/ EF
    hpxml_bldg.water_heating_systems[0].performance_adjustment = nil
    XMLHelper.write_file(hpxml.to_doc, @tmp_hpxml_path)
    _default_hpxml, default_hpxml_bldg = _test_measure()
    _test_default_tankless_water_heater_values(default_hpxml_bldg, [0.92])

    # Test defaults w/ UEF
    hpxml_bldg.water_heating_systems[0].energy_factor = nil
    hpxml_bldg.water_heating_systems[0].uniform_energy_factor = 0.93
    hpxml_bldg.water_heating_systems[0].first_hour_rating = 5.7
    XMLHelper.write_file(hpxml.to_doc, @tmp_hpxml_path)
    _default_hpxml, default_hpxml_bldg = _test_measure()
    _test_default_tankless_water_heater_values(default_hpxml_bldg, [0.94])
  end

  def test_heat_pump_water_heaters
    # Test inputs not overridden by defaults
    hpxml, hpxml_bldg = _create_hpxml('base-dhw-tank-heat-pump.xml')
    hpxml_bldg.water_heating_systems[0].operating_mode = HPXML::WaterHeaterOperatingModeHeatPumpOnly
    XMLHelper.write_file(hpxml.to_doc, @tmp_hpxml_path)
    _default_hpxml, default_hpxml_bldg = _test_measure()
    _test_default_heat_pump_water_heater_values(default_hpxml_bldg, [HPXML::WaterHeaterOperatingModeHeatPumpOnly])

    # Test defaults
    hpxml_bldg.water_heating_systems[0].operating_mode = nil
    XMLHelper.write_file(hpxml.to_doc, @tmp_hpxml_path)
    _default_hpxml, default_hpxml_bldg = _test_measure()
    _test_default_heat_pump_water_heater_values(default_hpxml_bldg, [HPXML::WaterHeaterOperatingModeHybridAuto])
  end

  def test_indirect_water_heaters
    # Test inputs not overridden by defaults
    hpxml, hpxml_bldg = _create_hpxml('base-dhw-indirect.xml')
    hpxml_bldg.water_heating_systems[0].standby_loss_value = 0.99
    hpxml_bldg.water_heating_systems[0].standby_loss_units = HPXML::UnitsDegFPerHour
    XMLHelper.write_file(hpxml.to_doc, @tmp_hpxml_path)
    _default_hpxml, default_hpxml_bldg = _test_measure()
    _test_default_indirect_water_heater_values(default_hpxml_bldg, [HPXML::UnitsDegFPerHour, 0.99])

    # Test defaults
    hpxml_bldg.water_heating_systems[0].standby_loss_value = nil
    hpxml_bldg.water_heating_systems[0].standby_loss_units = nil
    XMLHelper.write_file(hpxml.to_doc, @tmp_hpxml_path)
    _default_hpxml, default_hpxml_bldg = _test_measure()
    _test_default_indirect_water_heater_values(default_hpxml_bldg, [HPXML::UnitsDegFPerHour, 0.843])
  end

  def test_hot_water_distribution
    # Test inputs not overridden by defaults -- standard
    hpxml, hpxml_bldg = _create_hpxml('base.xml')
    hpxml_bldg.hot_water_distributions[0].pipe_r_value = 2.5
    XMLHelper.write_file(hpxml.to_doc, @tmp_hpxml_path)
    _default_hpxml, default_hpxml_bldg = _test_measure()
    _test_default_standard_distribution_values(default_hpxml_bldg.hot_water_distributions[0], 50.0, 2.5)

    # Test inputs not overridden by defaults -- recirculation
    hpxml, hpxml_bldg = _create_hpxml('base-dhw-recirc-demand.xml')
    hpxml_bldg.hot_water_distributions[0].recirculation_pump_power = 65.0
    hpxml_bldg.hot_water_distributions[0].pipe_r_value = 2.5
    hpxml_bldg.hot_water_distributions[0].recirculation_pump_weekday_fractions = ConstantDaySchedule
    hpxml_bldg.hot_water_distributions[0].recirculation_pump_weekend_fractions = ConstantDaySchedule
    hpxml_bldg.hot_water_distributions[0].recirculation_pump_monthly_multipliers = ConstantMonthSchedule
    XMLHelper.write_file(hpxml.to_doc, @tmp_hpxml_path)
    _default_hpxml, default_hpxml_bldg = _test_measure()
    _test_default_recirc_distribution_values(default_hpxml_bldg.hot_water_distributions[0], 50.0, 50.0, 65.0, 2.5, ConstantDaySchedule, ConstantDaySchedule, ConstantMonthSchedule)

    # Test inputs not overridden by defaults -- shared recirculation
    hpxml, hpxml_bldg = _create_hpxml('base-bldgtype-mf-unit-shared-water-heater-recirc.xml')
    hpxml_bldg.hot_water_distributions[0].shared_recirculation_pump_power = 333.0
    hpxml_bldg.hot_water_distributions[0].recirculation_pump_weekday_fractions = ConstantDaySchedule
    hpxml_bldg.hot_water_distributions[0].recirculation_pump_weekend_fractions = ConstantDaySchedule
    hpxml_bldg.hot_water_distributions[0].recirculation_pump_monthly_multipliers = ConstantMonthSchedule
    XMLHelper.write_file(hpxml.to_doc, @tmp_hpxml_path)
    _default_hpxml, default_hpxml_bldg = _test_measure()
    _test_default_shared_recirc_distribution_values(default_hpxml_bldg.hot_water_distributions[0], 333.0, ConstantDaySchedule, ConstantDaySchedule, ConstantMonthSchedule)

    # Test defaults w/ conditioned basement
    hpxml, hpxml_bldg = _create_hpxml('base.xml')
    hpxml_bldg.hot_water_distributions[0].standard_piping_length = nil
    hpxml_bldg.hot_water_distributions[0].pipe_r_value = nil
    XMLHelper.write_file(hpxml.to_doc, @tmp_hpxml_path)
    _default_hpxml, default_hpxml_bldg = _test_measure()
    _test_default_standard_distribution_values(default_hpxml_bldg.hot_water_distributions[0], 93.48, 0.0)

    # Test defaults w/ unconditioned basement
    hpxml, hpxml_bldg = _create_hpxml('base-foundation-unconditioned-basement.xml')
    hpxml_bldg.hot_water_distributions[0].standard_piping_length = nil
    hpxml_bldg.hot_water_distributions[0].pipe_r_value = nil
    XMLHelper.write_file(hpxml.to_doc, @tmp_hpxml_path)
    _default_hpxml, default_hpxml_bldg = _test_measure()
    _test_default_standard_distribution_values(default_hpxml_bldg.hot_water_distributions[0], 88.48, 0.0)

    # Test defaults w/ 2-story building
    hpxml, hpxml_bldg = _create_hpxml('base-enclosure-2stories.xml')
    hpxml_bldg.hot_water_distributions[0].standard_piping_length = nil
    hpxml_bldg.hot_water_distributions[0].pipe_r_value = nil
    XMLHelper.write_file(hpxml.to_doc, @tmp_hpxml_path)
    _default_hpxml, default_hpxml_bldg = _test_measure()
    _test_default_standard_distribution_values(default_hpxml_bldg.hot_water_distributions[0], 103.48, 0.0)

    # Test defaults w/ recirculation & conditioned basement
    hpxml, hpxml_bldg = _create_hpxml('base-dhw-recirc-demand.xml')
    hpxml_bldg.hot_water_distributions[0].recirculation_piping_length = nil
    hpxml_bldg.hot_water_distributions[0].recirculation_branch_piping_length = nil
    hpxml_bldg.hot_water_distributions[0].recirculation_pump_power = nil
    hpxml_bldg.hot_water_distributions[0].pipe_r_value = nil
    hpxml_bldg.hot_water_distributions[0].recirculation_pump_weekday_fractions = nil
    hpxml_bldg.hot_water_distributions[0].recirculation_pump_weekend_fractions = nil
    hpxml_bldg.hot_water_distributions[0].recirculation_pump_monthly_multipliers = nil
    XMLHelper.write_file(hpxml.to_doc, @tmp_hpxml_path)
    _default_hpxml, default_hpxml_bldg = _test_measure()
    _test_default_recirc_distribution_values(default_hpxml_bldg.hot_water_distributions[0], 166.96, 10.0, 50.0, 0.0, Schedule.RecirculationPumpDemandControlledWeekdayFractions, Schedule.RecirculationPumpDemandControlledWeekendFractions, Schedule.RecirculationPumpMonthlyMultipliers)

    # Test defaults w/ recirculation & unconditioned basement
    hpxml, hpxml_bldg = _create_hpxml('base-foundation-unconditioned-basement.xml')
    hpxml_bldg.hot_water_distributions.clear
    hpxml_bldg.hot_water_distributions.add(id: 'HotWaterDistribution',
                                           system_type: HPXML::DHWDistTypeRecirc,
                                           recirculation_control_type: HPXML::DHWRecircControlTypeSensor)
    XMLHelper.write_file(hpxml.to_doc, @tmp_hpxml_path)
    _default_hpxml, default_hpxml_bldg = _test_measure()
    _test_default_recirc_distribution_values(default_hpxml_bldg.hot_water_distributions[0], 156.96, 10.0, 50.0, 0.0, Schedule.RecirculationPumpDemandControlledWeekdayFractions, Schedule.RecirculationPumpDemandControlledWeekendFractions, Schedule.RecirculationPumpMonthlyMultipliers)

    # Test defaults w/ recirculation & 2-story building
    hpxml, hpxml_bldg = _create_hpxml('base-enclosure-2stories.xml')
    hpxml_bldg.hot_water_distributions.clear
    hpxml_bldg.hot_water_distributions.add(id: 'HotWaterDistribution',
                                           system_type: HPXML::DHWDistTypeRecirc,
                                           recirculation_control_type: HPXML::DHWRecircControlTypeSensor)
    XMLHelper.write_file(hpxml.to_doc, @tmp_hpxml_path)
    _default_hpxml, default_hpxml_bldg = _test_measure()
    _test_default_recirc_distribution_values(default_hpxml_bldg.hot_water_distributions[0], 186.96, 10.0, 50.0, 0.0, Schedule.RecirculationPumpDemandControlledWeekdayFractions, Schedule.RecirculationPumpDemandControlledWeekendFractions, Schedule.RecirculationPumpMonthlyMultipliers)

    # Test defaults w/ shared recirculation
    hpxml, hpxml_bldg = _create_hpxml('base-bldgtype-mf-unit-shared-water-heater-recirc.xml')
    hpxml_bldg.hot_water_distributions[0].shared_recirculation_pump_power = nil
    hpxml_bldg.hot_water_distributions[0].recirculation_pump_weekday_fractions = nil
    hpxml_bldg.hot_water_distributions[0].recirculation_pump_weekend_fractions = nil
    hpxml_bldg.hot_water_distributions[0].recirculation_pump_monthly_multipliers = nil
    XMLHelper.write_file(hpxml.to_doc, @tmp_hpxml_path)
    _default_hpxml, default_hpxml_bldg = _test_measure()
    _test_default_shared_recirc_distribution_values(default_hpxml_bldg.hot_water_distributions[0], 220.0, Schedule.RecirculationPumpWithoutControlWeekdayFractions, Schedule.RecirculationPumpWithoutControlWeekendFractions, Schedule.RecirculationPumpMonthlyMultipliers)
  end

  def test_water_fixtures
    # Test inputs not overridden by defaults
    hpxml, hpxml_bldg = _create_hpxml('base.xml')
    hpxml_bldg.water_heating.water_fixtures_usage_multiplier = 2.0
    hpxml_bldg.water_heating.water_fixtures_weekday_fractions = ConstantDaySchedule
    hpxml_bldg.water_heating.water_fixtures_weekend_fractions = ConstantDaySchedule
    hpxml_bldg.water_heating.water_fixtures_monthly_multipliers = ConstantMonthSchedule
    hpxml_bldg.water_fixtures[0].low_flow = false
    hpxml_bldg.water_fixtures[0].count = 9
    hpxml_bldg.water_fixtures[1].low_flow = nil
    hpxml_bldg.water_fixtures[1].flow_rate = 99
    hpxml_bldg.water_fixtures[1].count = 8
    XMLHelper.write_file(hpxml.to_doc, @tmp_hpxml_path)
    _default_hpxml, default_hpxml_bldg = _test_measure()
    _test_default_water_fixture_values(default_hpxml_bldg, 2.0, ConstantDaySchedule, ConstantDaySchedule, ConstantMonthSchedule, false, false)

    # Test defaults
    hpxml_bldg.water_heating.water_fixtures_usage_multiplier = nil
    hpxml_bldg.water_heating.water_fixtures_weekday_fractions = nil
    hpxml_bldg.water_heating.water_fixtures_weekend_fractions = nil
    hpxml_bldg.water_heating.water_fixtures_monthly_multipliers = nil
    hpxml_bldg.water_fixtures[0].low_flow = true
    hpxml_bldg.water_fixtures[1].flow_rate = 2
    XMLHelper.write_file(hpxml.to_doc, @tmp_hpxml_path)
    _default_hpxml, default_hpxml_bldg = _test_measure()
    _test_default_water_fixture_values(default_hpxml_bldg, 1.0, Schedule.FixturesWeekdayFractions, Schedule.FixturesWeekendFractions, Schedule.FixturesMonthlyMultipliers, true, true)
  end

  def test_solar_thermal_systems
    # Test inputs not overridden by defaults
    hpxml, hpxml_bldg = _create_hpxml('base-dhw-solar-direct-flat-plate.xml')
    hpxml_bldg.solar_thermal_systems[0].storage_volume = 55.0
    hpxml_bldg.solar_thermal_systems[0].collector_azimuth = 123
    XMLHelper.write_file(hpxml.to_doc, @tmp_hpxml_path)
    _default_hpxml, default_hpxml_bldg = _test_measure()
    _test_default_solar_thermal_values(default_hpxml_bldg.solar_thermal_systems[0], 55.0, 123)

    # Test defaults w/ collector area of 40 sqft
    hpxml_bldg.solar_thermal_systems[0].storage_volume = nil
    hpxml_bldg.solar_thermal_systems[0].collector_orientation = HPXML::OrientationNorth
    hpxml_bldg.solar_thermal_systems[0].collector_azimuth = nil
    XMLHelper.write_file(hpxml.to_doc, @tmp_hpxml_path)
    _default_hpxml, default_hpxml_bldg = _test_measure()
    _test_default_solar_thermal_values(default_hpxml_bldg.solar_thermal_systems[0], 60.0, 0)

    # Test defaults w/ collector area of 100 sqft
    hpxml_bldg.solar_thermal_systems[0].collector_area = 100.0
    hpxml_bldg.solar_thermal_systems[0].storage_volume = nil
    XMLHelper.write_file(hpxml.to_doc, @tmp_hpxml_path)
    _default_hpxml, default_hpxml_bldg = _test_measure()
    _test_default_solar_thermal_values(default_hpxml_bldg.solar_thermal_systems[0], 150.0, 0)
  end

  def test_pv_systems
    # Test inputs not overridden by defaults
    hpxml, hpxml_bldg = _create_hpxml('base-bldgtype-sfa-unit.xml')
    hpxml_bldg.pv_systems.add(id: 'PVSystem',
                              is_shared_system: true,
                              number_of_bedrooms_served: 20,
                              system_losses_fraction: 0.20,
                              location: HPXML::LocationGround,
                              tracking: HPXML::PVTrackingType1Axis,
                              module_type: HPXML::PVModuleTypePremium,
                              array_azimuth: 123,
                              array_tilt: 0,
                              max_power_output: 1000,
                              inverter_idref: 'Inverter')
    hpxml_bldg.inverters.add(id: 'Inverter',
                             inverter_efficiency: 0.90)
    pv = hpxml_bldg.pv_systems[0]
    inv = hpxml_bldg.inverters[0]
    XMLHelper.write_file(hpxml.to_doc, @tmp_hpxml_path)
    _default_hpxml, default_hpxml_bldg = _test_measure()
    _test_default_pv_system_values(default_hpxml_bldg, 0.90, 0.20, true, HPXML::LocationGround, HPXML::PVTrackingType1Axis, HPXML::PVModuleTypePremium, 123)

    # Test defaults w/o year modules manufactured
    pv.is_shared_system = nil
    pv.system_losses_fraction = nil
    pv.location = nil
    pv.tracking = nil
    pv.module_type = nil
    pv.array_orientation = HPXML::OrientationSoutheast
    pv.array_azimuth = nil
    inv.inverter_efficiency = nil
    XMLHelper.write_file(hpxml.to_doc, @tmp_hpxml_path)
    _default_hpxml, default_hpxml_bldg = _test_measure()
    _test_default_pv_system_values(default_hpxml_bldg, 0.96, 0.14, false, HPXML::LocationRoof, HPXML::PVTrackingTypeFixed, HPXML::PVModuleTypeStandard, 135)

    # Test defaults w/ year modules manufactured
    pv.year_modules_manufactured = 2010
    XMLHelper.write_file(hpxml.to_doc, @tmp_hpxml_path)
    _default_hpxml, default_hpxml_bldg = _test_measure()
    _test_default_pv_system_values(default_hpxml_bldg, 0.96, 0.198, false, HPXML::LocationRoof, HPXML::PVTrackingTypeFixed, HPXML::PVModuleTypeStandard, 135)
  end

  def test_batteries
    # Test inputs not overridden by defaults
    hpxml, hpxml_bldg = _create_hpxml('base-pv-battery.xml')
    hpxml_bldg.batteries[0].nominal_capacity_kwh = 45.0
    hpxml_bldg.batteries[0].nominal_capacity_ah = nil
    hpxml_bldg.batteries[0].usable_capacity_kwh = 34.0
    hpxml_bldg.batteries[0].usable_capacity_ah = nil
    hpxml_bldg.batteries[0].rated_power_output = 1234.0
    hpxml_bldg.batteries[0].location = HPXML::LocationBasementConditioned
    # hpxml_bldg.batteries[0].lifetime_model = HPXML::BatteryLifetimeModelKandlerSmith
    hpxml_bldg.batteries[0].round_trip_efficiency = 0.9
    XMLHelper.write_file(hpxml.to_doc, @tmp_hpxml_path)
    _default_hpxml, default_hpxml_bldg = _test_measure()
    _test_default_battery_values(default_hpxml_bldg.batteries[0], 45.0, nil, 34.0, nil, 1234.0, HPXML::LocationBasementConditioned, nil, 0.9)

    # Test w/ Ah instead of kWh
    hpxml_bldg.batteries[0].nominal_capacity_kwh = nil
    hpxml_bldg.batteries[0].nominal_capacity_ah = 987.0
    hpxml_bldg.batteries[0].usable_capacity_kwh = nil
    hpxml_bldg.batteries[0].usable_capacity_ah = 876.0
    XMLHelper.write_file(hpxml.to_doc, @tmp_hpxml_path)
    _default_hpxml, default_hpxml_bldg = _test_measure()
    _test_default_battery_values(default_hpxml_bldg.batteries[0], nil, 987.0, nil, 876.0, 1234.0, HPXML::LocationBasementConditioned, nil, 0.9)

    # Test defaults
    hpxml_bldg.batteries[0].nominal_capacity_kwh = nil
    hpxml_bldg.batteries[0].nominal_capacity_ah = nil
    hpxml_bldg.batteries[0].usable_capacity_kwh = nil
    hpxml_bldg.batteries[0].usable_capacity_ah = nil
    hpxml_bldg.batteries[0].rated_power_output = nil
    hpxml_bldg.batteries[0].location = nil
    hpxml_bldg.batteries[0].lifetime_model = nil
    hpxml_bldg.batteries[0].round_trip_efficiency = nil
    XMLHelper.write_file(hpxml.to_doc, @tmp_hpxml_path)
    _default_hpxml, default_hpxml_bldg = _test_measure()
    _test_default_battery_values(default_hpxml_bldg.batteries[0], 10.0, nil, 9.0, nil, 5000.0, HPXML::LocationOutside, nil, 0.925)

    # Test defaults w/ nominal kWh
    hpxml_bldg.batteries[0].nominal_capacity_kwh = 14.0
    hpxml_bldg.batteries[0].nominal_capacity_ah = nil
    hpxml_bldg.batteries[0].usable_capacity_kwh = nil
    hpxml_bldg.batteries[0].usable_capacity_ah = nil
    hpxml_bldg.batteries[0].rated_power_output = nil
    XMLHelper.write_file(hpxml.to_doc, @tmp_hpxml_path)
    _default_hpxml, default_hpxml_bldg = _test_measure()
    _test_default_battery_values(default_hpxml_bldg.batteries[0], 14.0, nil, 12.6, nil, 7000.0, HPXML::LocationOutside, nil, 0.925)

    # Test defaults w/ usable kWh
    hpxml_bldg.batteries[0].nominal_capacity_kwh = nil
    hpxml_bldg.batteries[0].nominal_capacity_ah = nil
    hpxml_bldg.batteries[0].usable_capacity_kwh = 12.0
    hpxml_bldg.batteries[0].usable_capacity_ah = nil
    hpxml_bldg.batteries[0].rated_power_output = nil
    XMLHelper.write_file(hpxml.to_doc, @tmp_hpxml_path)
    _default_hpxml, default_hpxml_bldg = _test_measure()
    _test_default_battery_values(default_hpxml_bldg.batteries[0], 13.33, nil, 12.0, nil, 6665.0, HPXML::LocationOutside, nil, 0.925)

    # Test defaults w/ nominal Ah
    hpxml_bldg.batteries[0].nominal_capacity_kwh = nil
    hpxml_bldg.batteries[0].nominal_capacity_ah = 280.0
    hpxml_bldg.batteries[0].usable_capacity_kwh = nil
    hpxml_bldg.batteries[0].usable_capacity_ah = nil
    hpxml_bldg.batteries[0].rated_power_output = nil
    XMLHelper.write_file(hpxml.to_doc, @tmp_hpxml_path)
    _default_hpxml, default_hpxml_bldg = _test_measure()
    _test_default_battery_values(default_hpxml_bldg.batteries[0], nil, 280.0, nil, 252.0, 7000.0, HPXML::LocationOutside, nil, 0.925)

    # Test defaults w/ usable Ah
    hpxml_bldg.batteries[0].nominal_capacity_kwh = nil
    hpxml_bldg.batteries[0].nominal_capacity_ah = nil
    hpxml_bldg.batteries[0].usable_capacity_kwh = nil
    hpxml_bldg.batteries[0].usable_capacity_ah = 240.0
    hpxml_bldg.batteries[0].rated_power_output = nil
    XMLHelper.write_file(hpxml.to_doc, @tmp_hpxml_path)
    _default_hpxml, default_hpxml_bldg = _test_measure()
    _test_default_battery_values(default_hpxml_bldg.batteries[0], nil, 266.67, nil, 240.0, 6667.0, HPXML::LocationOutside, nil, 0.925)

    # Test defaults w/ rated power output
    hpxml_bldg.batteries[0].nominal_capacity_kwh = nil
    hpxml_bldg.batteries[0].nominal_capacity_ah = nil
    hpxml_bldg.batteries[0].usable_capacity_kwh = nil
    hpxml_bldg.batteries[0].usable_capacity_ah = nil
    hpxml_bldg.batteries[0].rated_power_output = 10000.0
    XMLHelper.write_file(hpxml.to_doc, @tmp_hpxml_path)
    _default_hpxml, default_hpxml_bldg = _test_measure()
    _test_default_battery_values(default_hpxml_bldg.batteries[0], 20.0, nil, 18.0, nil, 10000.0, HPXML::LocationOutside, nil, 0.925)

    # Test defaults w/ garage
    hpxml, hpxml_bldg = _create_hpxml('base-pv-battery-garage.xml')
    hpxml_bldg.batteries[0].nominal_capacity_kwh = nil
    hpxml_bldg.batteries[0].nominal_capacity_ah = nil
    hpxml_bldg.batteries[0].usable_capacity_kwh = nil
    hpxml_bldg.batteries[0].usable_capacity_ah = nil
    hpxml_bldg.batteries[0].rated_power_output = nil
    hpxml_bldg.batteries[0].location = nil
    hpxml_bldg.batteries[0].lifetime_model = nil
    hpxml_bldg.batteries[0].round_trip_efficiency = nil
    XMLHelper.write_file(hpxml.to_doc, @tmp_hpxml_path)
    _default_hpxml, default_hpxml_bldg = _test_measure()
    _test_default_battery_values(default_hpxml_bldg.batteries[0], 10.0, nil, 9.0, nil, 5000.0, HPXML::LocationGarage, nil, 0.925)
  end

  def test_generators
    # Test inputs not overridden by defaults
    hpxml, hpxml_bldg = _create_hpxml('base-bldgtype-sfa-unit.xml')
    hpxml_bldg.generators.add(id: 'Generator',
                              is_shared_system: true,
                              number_of_bedrooms_served: 20,
                              fuel_type: HPXML::FuelTypeNaturalGas,
                              annual_consumption_kbtu: 8500,
                              annual_output_kwh: 500)
    generator = hpxml_bldg.generators[0]
    XMLHelper.write_file(hpxml.to_doc, @tmp_hpxml_path)
    _default_hpxml, default_hpxml_bldg = _test_measure()
    _test_default_generator_values(default_hpxml_bldg, true)

    # Test defaults
    generator.is_shared_system = nil
    XMLHelper.write_file(hpxml.to_doc, @tmp_hpxml_path)
    _default_hpxml, default_hpxml_bldg = _test_measure()
    _test_default_generator_values(default_hpxml_bldg, false)
  end

  def test_clothes_washers
    # Test inputs not overridden by defaults
    hpxml, hpxml_bldg = _create_hpxml('base-bldgtype-sfa-unit.xml')
    hpxml_bldg.water_heating_systems[0].is_shared_system = true
    hpxml_bldg.water_heating_systems[0].number_of_units_served = 6
    hpxml_bldg.clothes_washers[0].location = HPXML::LocationBasementConditioned
    hpxml_bldg.clothes_washers[0].is_shared_appliance = true
    hpxml_bldg.clothes_washers[0].usage_multiplier = 1.5
    hpxml_bldg.clothes_washers[0].water_heating_system_idref = hpxml_bldg.water_heating_systems[0].id
    hpxml_bldg.clothes_washers[0].weekday_fractions = ConstantDaySchedule
    hpxml_bldg.clothes_washers[0].weekend_fractions = ConstantDaySchedule
    hpxml_bldg.clothes_washers[0].monthly_multipliers = ConstantMonthSchedule
    XMLHelper.write_file(hpxml.to_doc, @tmp_hpxml_path)
    _default_hpxml, default_hpxml_bldg = _test_measure()
    _test_default_clothes_washer_values(default_hpxml_bldg.clothes_washers[0], true, HPXML::LocationBasementConditioned, 1.21, 380.0, 0.12, 1.09, 27.0, 3.2, 6.0, 1.5, ConstantDaySchedule, ConstantDaySchedule, ConstantMonthSchedule)

    # Test defaults
    hpxml_bldg.clothes_washers[0].is_shared_appliance = nil
    hpxml_bldg.clothes_washers[0].location = nil
    hpxml_bldg.clothes_washers[0].integrated_modified_energy_factor = nil
    hpxml_bldg.clothes_washers[0].rated_annual_kwh = nil
    hpxml_bldg.clothes_washers[0].label_electric_rate = nil
    hpxml_bldg.clothes_washers[0].label_gas_rate = nil
    hpxml_bldg.clothes_washers[0].label_annual_gas_cost = nil
    hpxml_bldg.clothes_washers[0].capacity = nil
    hpxml_bldg.clothes_washers[0].label_usage = nil
    hpxml_bldg.clothes_washers[0].usage_multiplier = nil
    hpxml_bldg.clothes_washers[0].weekday_fractions = nil
    hpxml_bldg.clothes_washers[0].weekend_fractions = nil
    hpxml_bldg.clothes_washers[0].monthly_multipliers = nil
    XMLHelper.write_file(hpxml.to_doc, @tmp_hpxml_path)
    _default_hpxml, default_hpxml_bldg = _test_measure()
    _test_default_clothes_washer_values(default_hpxml_bldg.clothes_washers[0], false, HPXML::LocationConditionedSpace, 1.0, 400.0, 0.12, 1.09, 27.0, 3.0, 6.0, 1.0, Schedule.ClothesWasherWeekdayFractions, Schedule.ClothesWasherWeekendFractions, Schedule.ClothesWasherMonthlyMultipliers)

    # Test defaults before 301-2019 Addendum A
    hpxml, hpxml_bldg = _create_hpxml('base.xml')
    hpxml.header.eri_calculation_version = '2019'
    hpxml_bldg.clothes_washers[0].is_shared_appliance = nil
    hpxml_bldg.clothes_washers[0].location = nil
    hpxml_bldg.clothes_washers[0].integrated_modified_energy_factor = nil
    hpxml_bldg.clothes_washers[0].rated_annual_kwh = nil
    hpxml_bldg.clothes_washers[0].label_electric_rate = nil
    hpxml_bldg.clothes_washers[0].label_gas_rate = nil
    hpxml_bldg.clothes_washers[0].label_annual_gas_cost = nil
    hpxml_bldg.clothes_washers[0].capacity = nil
    hpxml_bldg.clothes_washers[0].label_usage = nil
    hpxml_bldg.clothes_washers[0].usage_multiplier = nil
    hpxml_bldg.clothes_washers[0].weekday_fractions = nil
    hpxml_bldg.clothes_washers[0].weekend_fractions = nil
    hpxml_bldg.clothes_washers[0].monthly_multipliers = nil
    XMLHelper.write_file(hpxml.to_doc, @tmp_hpxml_path)
    _default_hpxml, default_hpxml_bldg = _test_measure()
    _test_default_clothes_washer_values(default_hpxml_bldg.clothes_washers[0], false, HPXML::LocationConditionedSpace, 0.331, 704.0, 0.08, 0.58, 23.0, 2.874, 999, 1.0, Schedule.ClothesWasherWeekdayFractions, Schedule.ClothesWasherWeekendFractions, Schedule.ClothesWasherMonthlyMultipliers)
  end

  def test_clothes_dryers
    # Test inputs not overridden by defaults
    hpxml, hpxml_bldg = _create_hpxml('base-bldgtype-sfa-unit.xml')
    hpxml_bldg.water_heating_systems[0].is_shared_system = true
    hpxml_bldg.water_heating_systems[0].number_of_units_served = 6
    hpxml_bldg.clothes_dryers[0].location = HPXML::LocationBasementConditioned
    hpxml_bldg.clothes_dryers[0].is_shared_appliance = true
    hpxml_bldg.clothes_dryers[0].combined_energy_factor = 3.33
    hpxml_bldg.clothes_dryers[0].usage_multiplier = 1.1
    hpxml_bldg.clothes_dryers[0].weekday_fractions = ConstantDaySchedule
    hpxml_bldg.clothes_dryers[0].weekend_fractions = ConstantDaySchedule
    hpxml_bldg.clothes_dryers[0].monthly_multipliers = ConstantMonthSchedule
    XMLHelper.write_file(hpxml.to_doc, @tmp_hpxml_path)
    _default_hpxml, default_hpxml_bldg = _test_measure()
    _test_default_clothes_dryer_values(default_hpxml_bldg.clothes_dryers[0], true, HPXML::LocationBasementConditioned, 3.33, 1.1, ConstantDaySchedule, ConstantDaySchedule, ConstantMonthSchedule)

    # Test defaults w/ electric clothes dryer
    hpxml_bldg.clothes_dryers[0].location = nil
    hpxml_bldg.clothes_dryers[0].is_shared_appliance = nil
    hpxml_bldg.clothes_dryers[0].combined_energy_factor = nil
    hpxml_bldg.clothes_dryers[0].usage_multiplier = nil
    hpxml_bldg.clothes_dryers[0].weekday_fractions = nil
    hpxml_bldg.clothes_dryers[0].weekend_fractions = nil
    hpxml_bldg.clothes_dryers[0].monthly_multipliers = nil
    XMLHelper.write_file(hpxml.to_doc, @tmp_hpxml_path)
    _default_hpxml, default_hpxml_bldg = _test_measure()
    _test_default_clothes_dryer_values(default_hpxml_bldg.clothes_dryers[0], false, HPXML::LocationConditionedSpace, 3.01, 1.0, Schedule.ClothesDryerWeekdayFractions, Schedule.ClothesDryerWeekendFractions, Schedule.ClothesDryerMonthlyMultipliers)

    # Test defaults w/ gas clothes dryer
    hpxml_bldg.clothes_dryers[0].fuel_type = HPXML::FuelTypeNaturalGas
    XMLHelper.write_file(hpxml.to_doc, @tmp_hpxml_path)
    _default_hpxml, default_hpxml_bldg = _test_measure()
    _test_default_clothes_dryer_values(default_hpxml_bldg.clothes_dryers[0], false, HPXML::LocationConditionedSpace, 3.01, 1.0, Schedule.ClothesDryerWeekdayFractions, Schedule.ClothesDryerWeekendFractions, Schedule.ClothesDryerMonthlyMultipliers)

    # Test defaults w/ electric clothes dryer before 301-2019 Addendum A
    hpxml.header.eri_calculation_version = '2019'
    hpxml_bldg.clothes_dryers[0].fuel_type = HPXML::FuelTypeElectricity
    XMLHelper.write_file(hpxml.to_doc, @tmp_hpxml_path)
    _default_hpxml, default_hpxml_bldg = _test_measure()
    _test_default_clothes_dryer_values(default_hpxml_bldg.clothes_dryers[0], false, HPXML::LocationConditionedSpace, 2.62, 1.0, Schedule.ClothesDryerWeekdayFractions, Schedule.ClothesDryerWeekendFractions, Schedule.ClothesDryerMonthlyMultipliers)

    # Test defaults w/ gas clothes dryer before 301-2019 Addendum A
    hpxml_bldg.clothes_dryers[0].fuel_type = HPXML::FuelTypeNaturalGas
    XMLHelper.write_file(hpxml.to_doc, @tmp_hpxml_path)
    _default_hpxml, default_hpxml_bldg = _test_measure()
    _test_default_clothes_dryer_values(default_hpxml_bldg.clothes_dryers[0], false, HPXML::LocationConditionedSpace, 2.32, 1.0, Schedule.ClothesDryerWeekdayFractions, Schedule.ClothesDryerWeekendFractions, Schedule.ClothesDryerMonthlyMultipliers)
  end

  def test_clothes_dryer_exhaust
    # Test inputs not overridden by defaults w/ vented dryer
    hpxml, hpxml_bldg = _create_hpxml('base.xml')
    clothes_dryer = hpxml_bldg.clothes_dryers[0]
    clothes_dryer.is_vented = true
    clothes_dryer.vented_flow_rate = 200
    XMLHelper.write_file(hpxml.to_doc, @tmp_hpxml_path)
    _default_hpxml, default_hpxml_bldg = _test_measure()
    _test_default_clothes_dryer_exhaust_values(default_hpxml_bldg.clothes_dryers[0], true, 200)

    # Test inputs not overridden by defaults w/ unvented dryer
    clothes_dryer.is_vented = false
    clothes_dryer.vented_flow_rate = nil
    XMLHelper.write_file(hpxml.to_doc, @tmp_hpxml_path)
    _default_hpxml, default_hpxml_bldg = _test_measure()
    _test_default_clothes_dryer_exhaust_values(default_hpxml_bldg.clothes_dryers[0], false, nil)

    # Test defaults
    clothes_dryer.is_vented = nil
    clothes_dryer.vented_flow_rate = nil
    XMLHelper.write_file(hpxml.to_doc, @tmp_hpxml_path)
    _default_hpxml, default_hpxml_bldg = _test_measure()
    _test_default_clothes_dryer_exhaust_values(default_hpxml_bldg.clothes_dryers[0], true, 100)
  end

  def test_dishwashers
    # Test inputs not overridden by defaults
    hpxml, hpxml_bldg = _create_hpxml('base-bldgtype-sfa-unit.xml')
    hpxml_bldg.water_heating_systems[0].is_shared_system = true
    hpxml_bldg.water_heating_systems[0].number_of_units_served = 6
    hpxml_bldg.dishwashers[0].location = HPXML::LocationBasementConditioned
    hpxml_bldg.dishwashers[0].is_shared_appliance = true
    hpxml_bldg.dishwashers[0].usage_multiplier = 1.3
    hpxml_bldg.dishwashers[0].water_heating_system_idref = hpxml_bldg.water_heating_systems[0].id
    hpxml_bldg.dishwashers[0].weekday_fractions = ConstantDaySchedule
    hpxml_bldg.dishwashers[0].weekend_fractions = ConstantDaySchedule
    hpxml_bldg.dishwashers[0].monthly_multipliers = ConstantMonthSchedule
    XMLHelper.write_file(hpxml.to_doc, @tmp_hpxml_path)
    _default_hpxml, default_hpxml_bldg = _test_measure()
    _test_default_dishwasher_values(default_hpxml_bldg.dishwashers[0], true, HPXML::LocationBasementConditioned, 307.0, 0.12, 1.09, 22.32, 4.0, 12, 1.3, ConstantDaySchedule, ConstantDaySchedule, ConstantMonthSchedule)

    # Test defaults
    hpxml_bldg.dishwashers[0].is_shared_appliance = nil
    hpxml_bldg.dishwashers[0].location = nil
    hpxml_bldg.dishwashers[0].rated_annual_kwh = nil
    hpxml_bldg.dishwashers[0].label_electric_rate = nil
    hpxml_bldg.dishwashers[0].label_gas_rate = nil
    hpxml_bldg.dishwashers[0].label_annual_gas_cost = nil
    hpxml_bldg.dishwashers[0].label_usage = nil
    hpxml_bldg.dishwashers[0].place_setting_capacity = nil
    hpxml_bldg.dishwashers[0].usage_multiplier = nil
    hpxml_bldg.dishwashers[0].weekday_fractions = nil
    hpxml_bldg.dishwashers[0].weekend_fractions = nil
    hpxml_bldg.dishwashers[0].monthly_multipliers = nil
    XMLHelper.write_file(hpxml.to_doc, @tmp_hpxml_path)
    _default_hpxml, default_hpxml_bldg = _test_measure()
    _test_default_dishwasher_values(default_hpxml_bldg.dishwashers[0], false, HPXML::LocationConditionedSpace, 467.0, 0.12, 1.09, 33.12, 4.0, 12, 1.0, Schedule.DishwasherWeekdayFractions, Schedule.DishwasherWeekendFractions, Schedule.DishwasherMonthlyMultipliers)

    # Test defaults before 301-2019 Addendum A
    hpxml.header.eri_calculation_version = '2019'
    XMLHelper.write_file(hpxml.to_doc, @tmp_hpxml_path)
    _default_hpxml, default_hpxml_bldg = _test_measure()
    _test_default_dishwasher_values(default_hpxml_bldg.dishwashers[0], false, HPXML::LocationConditionedSpace, 467.0, 999, 999, 999, 999, 12, 1.0, Schedule.DishwasherWeekdayFractions, Schedule.DishwasherWeekendFractions, Schedule.DishwasherMonthlyMultipliers)
  end

  def test_refrigerators
    # Test inputs not overridden by defaults
    hpxml, hpxml_bldg = _create_hpxml('base.xml')
    hpxml_bldg.refrigerators[0].location = HPXML::LocationBasementConditioned
    hpxml_bldg.refrigerators[0].usage_multiplier = 1.2
    hpxml_bldg.refrigerators[0].weekday_fractions = nil
    hpxml_bldg.refrigerators[0].weekend_fractions = nil
    hpxml_bldg.refrigerators[0].monthly_multipliers = nil
    hpxml_bldg.refrigerators[0].constant_coefficients = ConstantDaySchedule
    hpxml_bldg.refrigerators[0].temperature_coefficients = ConstantDaySchedule
    XMLHelper.write_file(hpxml.to_doc, @tmp_hpxml_path)
    _default_hpxml, default_hpxml_bldg = _test_measure()
    _test_default_refrigerator_values(default_hpxml_bldg, HPXML::LocationBasementConditioned, 650.0, 1.2, nil, nil, nil, ConstantDaySchedule, ConstantDaySchedule)

    # Test inputs not overridden by defaults 2
    hpxml, hpxml_bldg = _create_hpxml('base.xml')
    hpxml_bldg.refrigerators[0].location = HPXML::LocationBasementConditioned
    hpxml_bldg.refrigerators[0].usage_multiplier = 1.2
    hpxml_bldg.refrigerators[0].weekday_fractions = ConstantDaySchedule
    hpxml_bldg.refrigerators[0].weekend_fractions = ConstantDaySchedule
    hpxml_bldg.refrigerators[0].monthly_multipliers = ConstantMonthSchedule
    hpxml_bldg.refrigerators[0].constant_coefficients = nil
    hpxml_bldg.refrigerators[0].temperature_coefficients = nil
    XMLHelper.write_file(hpxml.to_doc, @tmp_hpxml_path)
    _default_hpxml, default_hpxml_bldg = _test_measure()
    _test_default_refrigerator_values(default_hpxml_bldg, HPXML::LocationBasementConditioned, 650.0, 1.2, ConstantDaySchedule, ConstantDaySchedule, ConstantMonthSchedule, nil, nil)

    # Test defaults
    hpxml_bldg.refrigerators[0].location = nil
    hpxml_bldg.refrigerators[0].rated_annual_kwh = nil
    hpxml_bldg.refrigerators[0].usage_multiplier = nil
    hpxml_bldg.refrigerators[0].weekday_fractions = nil
    hpxml_bldg.refrigerators[0].weekend_fractions = ConstantDaySchedule
    hpxml_bldg.refrigerators[0].monthly_multipliers = nil
    hpxml_bldg.refrigerators[0].constant_coefficients = nil
    hpxml_bldg.refrigerators[0].temperature_coefficients = nil
    XMLHelper.write_file(hpxml.to_doc, @tmp_hpxml_path)
    _default_hpxml, default_hpxml_bldg = _test_measure()
    _test_default_refrigerator_values(default_hpxml_bldg, HPXML::LocationConditionedSpace, 691.0, 1.0, Schedule.RefrigeratorWeekdayFractions, ConstantDaySchedule, Schedule.RefrigeratorMonthlyMultipliers, nil, nil)

    # Test defaults 2
    hpxml_bldg.refrigerators[0].location = nil
    hpxml_bldg.refrigerators[0].rated_annual_kwh = nil
    hpxml_bldg.refrigerators[0].usage_multiplier = nil
    hpxml_bldg.refrigerators[0].weekday_fractions = nil
    hpxml_bldg.refrigerators[0].weekend_fractions = nil
    hpxml_bldg.refrigerators[0].monthly_multipliers = nil
    hpxml_bldg.refrigerators[0].constant_coefficients = nil
    hpxml_bldg.refrigerators[0].temperature_coefficients = nil
    XMLHelper.write_file(hpxml.to_doc, @tmp_hpxml_path)
    _default_hpxml, default_hpxml_bldg = _test_measure()
    _test_default_refrigerator_values(default_hpxml_bldg, HPXML::LocationConditionedSpace, 691.0, 1.0, nil, nil, nil, Schedule.RefrigeratorConstantCoefficients, Schedule.RefrigeratorTemperatureCoefficients)

    # Test defaults w/ refrigerator in 5-bedroom house
    hpxml_bldg.building_construction.number_of_bedrooms = 5
    XMLHelper.write_file(hpxml.to_doc, @tmp_hpxml_path)
    _default_hpxml, default_hpxml_bldg = _test_measure()
    _test_default_refrigerator_values(default_hpxml_bldg, HPXML::LocationConditionedSpace, 727.0, 1.0, nil, nil, nil, Schedule.RefrigeratorConstantCoefficients, Schedule.RefrigeratorTemperatureCoefficients)

    # Test defaults before 301-2019 Addendum A
    hpxml.header.eri_calculation_version = '2019'
    hpxml_bldg.building_construction.number_of_bedrooms = 3
    XMLHelper.write_file(hpxml.to_doc, @tmp_hpxml_path)
    _default_hpxml, default_hpxml_bldg = _test_measure()
    _test_default_refrigerator_values(default_hpxml_bldg, HPXML::LocationConditionedSpace, 691.0, 1.0, nil, nil, nil, Schedule.RefrigeratorConstantCoefficients, Schedule.RefrigeratorTemperatureCoefficients)
  end

  def test_extra_refrigerators
    # Test inputs not overridden by defaults
    hpxml, hpxml_bldg = _create_hpxml('base-misc-loads-large-uncommon.xml')
    hpxml_bldg.refrigerators.each do |refrigerator|
      refrigerator.location = HPXML::LocationConditionedSpace
      refrigerator.rated_annual_kwh = 333.0
      refrigerator.usage_multiplier = 1.5
      refrigerator.weekday_fractions = nil
      refrigerator.weekend_fractions = nil
      refrigerator.monthly_multipliers = nil
      refrigerator.constant_coefficients = ConstantDaySchedule
      refrigerator.temperature_coefficients = ConstantDaySchedule
    end
    XMLHelper.write_file(hpxml.to_doc, @tmp_hpxml_path)
    _default_hpxml, default_hpxml_bldg = _test_measure()
    _test_default_extra_refrigerators_values(default_hpxml_bldg, HPXML::LocationConditionedSpace, 333.0, 1.5, nil, nil, nil, ConstantDaySchedule, ConstantDaySchedule)

    # Test inputs not overridden by defaults 2
    hpxml, hpxml_bldg = _create_hpxml('base-misc-loads-large-uncommon.xml')
    hpxml_bldg.refrigerators.each do |refrigerator|
      refrigerator.location = HPXML::LocationConditionedSpace
      refrigerator.rated_annual_kwh = 333.0
      refrigerator.usage_multiplier = 1.5
      refrigerator.weekday_fractions = ConstantDaySchedule
      refrigerator.weekend_fractions = ConstantDaySchedule
      refrigerator.monthly_multipliers = ConstantMonthSchedule
      refrigerator.constant_coefficients = nil
      refrigerator.temperature_coefficients = nil
    end
    XMLHelper.write_file(hpxml.to_doc, @tmp_hpxml_path)
    _default_hpxml, default_hpxml_bldg = _test_measure()
    _test_default_extra_refrigerators_values(default_hpxml_bldg, HPXML::LocationConditionedSpace, 333.0, 1.5, ConstantDaySchedule, ConstantDaySchedule, ConstantMonthSchedule, nil, nil)

    # Test defaults
    hpxml_bldg.refrigerators.each do |refrigerator|
      refrigerator.location = nil
      refrigerator.rated_annual_kwh = nil
      refrigerator.usage_multiplier = nil
      refrigerator.weekday_fractions = nil
      refrigerator.weekend_fractions = nil
      refrigerator.monthly_multipliers = nil
      refrigerator.constant_coefficients = nil
      refrigerator.temperature_coefficients = nil
    end
    XMLHelper.write_file(hpxml.to_doc, @tmp_hpxml_path)
    _default_hpxml, default_hpxml_bldg = _test_measure()
    _test_default_extra_refrigerators_values(default_hpxml_bldg, HPXML::LocationBasementConditioned, 244.0, 1.0, nil, nil, nil, Schedule.ExtraRefrigeratorConstantCoefficients, Schedule.ExtraRefrigeratorTemperatureCoefficients)
  end

  def test_freezers
    # Test inputs not overridden by defaults
    hpxml, hpxml_bldg = _create_hpxml('base-misc-loads-large-uncommon.xml')
    hpxml_bldg.freezers.each do |freezer|
      freezer.location = HPXML::LocationConditionedSpace
      freezer.rated_annual_kwh = 333.0
      freezer.usage_multiplier = 1.5
      freezer.weekday_fractions = ConstantDaySchedule
      freezer.weekend_fractions = ConstantDaySchedule
      freezer.monthly_multipliers = ConstantMonthSchedule
      freezer.constant_coefficients = nil
      freezer.temperature_coefficients = nil
    end
    XMLHelper.write_file(hpxml.to_doc, @tmp_hpxml_path)
    _default_hpxml, default_hpxml_bldg = _test_measure()
    _test_default_freezers_values(default_hpxml_bldg, HPXML::LocationConditionedSpace, 333.0, 1.5, ConstantDaySchedule, ConstantDaySchedule, ConstantMonthSchedule, nil, nil)

    # Test inputs not overridden by defaults 2
    hpxml, hpxml_bldg = _create_hpxml('base-misc-loads-large-uncommon.xml')
    hpxml_bldg.freezers.each do |freezer|
      freezer.location = HPXML::LocationConditionedSpace
      freezer.rated_annual_kwh = 333.0
      freezer.usage_multiplier = 1.5
      freezer.weekday_fractions = nil
      freezer.weekend_fractions = nil
      freezer.monthly_multipliers = nil
      freezer.constant_coefficients = ConstantDaySchedule
      freezer.temperature_coefficients = ConstantDaySchedule
    end
    XMLHelper.write_file(hpxml.to_doc, @tmp_hpxml_path)
    _default_hpxml, default_hpxml_bldg = _test_measure()
    _test_default_freezers_values(default_hpxml_bldg, HPXML::LocationConditionedSpace, 333.0, 1.5, nil, nil, nil, ConstantDaySchedule, ConstantDaySchedule)

    # Test defaults
    hpxml_bldg.freezers.each do |freezer|
      freezer.location = nil
      freezer.rated_annual_kwh = nil
      freezer.usage_multiplier = nil
      freezer.weekday_fractions = nil
      freezer.weekend_fractions = nil
      freezer.monthly_multipliers = nil
      freezer.constant_coefficients = nil
      freezer.temperature_coefficients = nil
    end
    XMLHelper.write_file(hpxml.to_doc, @tmp_hpxml_path)
    _default_hpxml, default_hpxml_bldg = _test_measure()
    _test_default_freezers_values(default_hpxml_bldg, HPXML::LocationBasementConditioned, 320.0, 1.0, Schedule.FreezerWeekdayFractions, Schedule.FreezerWeekendFractions, Schedule.FreezerMonthlyMultipliers, nil, nil)
  end

  def test_cooking_ranges
    # Test inputs not overridden by defaults
    hpxml, hpxml_bldg = _create_hpxml('base.xml')
    hpxml_bldg.cooking_ranges[0].location = HPXML::LocationBasementConditioned
    hpxml_bldg.cooking_ranges[0].is_induction = true
    hpxml_bldg.cooking_ranges[0].usage_multiplier = 1.1
    hpxml_bldg.cooking_ranges[0].weekday_fractions = ConstantDaySchedule
    hpxml_bldg.cooking_ranges[0].weekend_fractions = ConstantDaySchedule
    hpxml_bldg.cooking_ranges[0].monthly_multipliers = ConstantMonthSchedule
    XMLHelper.write_file(hpxml.to_doc, @tmp_hpxml_path)
    _default_hpxml, default_hpxml_bldg = _test_measure()
    _test_default_cooking_range_values(default_hpxml_bldg.cooking_ranges[0], HPXML::LocationBasementConditioned, true, 1.1, ConstantDaySchedule, ConstantDaySchedule, ConstantMonthSchedule)

    # Test defaults
    hpxml_bldg.cooking_ranges[0].location = nil
    hpxml_bldg.cooking_ranges[0].is_induction = nil
    hpxml_bldg.cooking_ranges[0].usage_multiplier = nil
    hpxml_bldg.cooking_ranges[0].weekday_fractions = nil
    hpxml_bldg.cooking_ranges[0].weekend_fractions = nil
    hpxml_bldg.cooking_ranges[0].monthly_multipliers = nil
    XMLHelper.write_file(hpxml.to_doc, @tmp_hpxml_path)
    _default_hpxml, default_hpxml_bldg = _test_measure()
    _test_default_cooking_range_values(default_hpxml_bldg.cooking_ranges[0], HPXML::LocationConditionedSpace, false, 1.0, Schedule.CookingRangeWeekdayFractions, Schedule.CookingRangeWeekendFractions, Schedule.CookingRangeMonthlyMultipliers)

    # Test defaults before 301-2019 Addendum A
    hpxml.header.eri_calculation_version = '2019'
    XMLHelper.write_file(hpxml.to_doc, @tmp_hpxml_path)
    _default_hpxml, default_hpxml_bldg = _test_measure()
    _test_default_cooking_range_values(default_hpxml_bldg.cooking_ranges[0], HPXML::LocationConditionedSpace, false, 1.0, Schedule.CookingRangeWeekdayFractions, Schedule.CookingRangeWeekendFractions, Schedule.CookingRangeMonthlyMultipliers)
  end

  def test_ovens
    # Test inputs not overridden by defaults
    hpxml, hpxml_bldg = _create_hpxml('base.xml')
    hpxml_bldg.ovens[0].is_convection = true
    XMLHelper.write_file(hpxml.to_doc, @tmp_hpxml_path)
    _default_hpxml, default_hpxml_bldg = _test_measure()
    _test_default_oven_values(default_hpxml_bldg.ovens[0], true)

    # Test defaults
    hpxml_bldg.ovens[0].is_convection = nil
    XMLHelper.write_file(hpxml.to_doc, @tmp_hpxml_path)
    _default_hpxml, default_hpxml_bldg = _test_measure()
    _test_default_oven_values(default_hpxml_bldg.ovens[0], false)

    # Test defaults before 301-2019 Addendum A
    hpxml.header.eri_calculation_version = '2019'
    XMLHelper.write_file(hpxml.to_doc, @tmp_hpxml_path)
    _default_hpxml, default_hpxml_bldg = _test_measure()
    _test_default_oven_values(default_hpxml_bldg.ovens[0], false)
  end

  def test_lighting
    # Test inputs not overridden by defaults
    hpxml, hpxml_bldg = _create_hpxml('base.xml')
    hpxml_bldg.lighting.interior_usage_multiplier = 2.0
    hpxml_bldg.lighting.garage_usage_multiplier = 2.0
    hpxml_bldg.lighting.exterior_usage_multiplier = 2.0
    hpxml_bldg.lighting.interior_weekday_fractions = ConstantDaySchedule
    hpxml_bldg.lighting.interior_weekend_fractions = ConstantDaySchedule
    hpxml_bldg.lighting.interior_monthly_multipliers = ConstantMonthSchedule
    hpxml_bldg.lighting.exterior_weekday_fractions = ConstantDaySchedule
    hpxml_bldg.lighting.exterior_weekend_fractions = ConstantDaySchedule
    hpxml_bldg.lighting.exterior_monthly_multipliers = ConstantMonthSchedule
    hpxml_bldg.lighting.garage_weekday_fractions = ConstantDaySchedule
    hpxml_bldg.lighting.garage_weekend_fractions = ConstantDaySchedule
    hpxml_bldg.lighting.garage_monthly_multipliers = ConstantMonthSchedule
    hpxml_bldg.lighting.holiday_exists = true
    hpxml_bldg.lighting.holiday_kwh_per_day = 0.7
    hpxml_bldg.lighting.holiday_period_begin_month = 10
    hpxml_bldg.lighting.holiday_period_begin_day = 19
    hpxml_bldg.lighting.holiday_period_end_month = 12
    hpxml_bldg.lighting.holiday_period_end_day = 31
    hpxml_bldg.lighting.holiday_weekday_fractions = ConstantDaySchedule
    hpxml_bldg.lighting.holiday_weekend_fractions = ConstantDaySchedule
    XMLHelper.write_file(hpxml.to_doc, @tmp_hpxml_path)
    _default_hpxml, default_hpxml_bldg = _test_measure()
    _test_default_lighting_values(default_hpxml_bldg, 2.0, 2.0, 2.0,
                                  { int_wk_sch: ConstantDaySchedule,
                                    int_wknd_sch: ConstantDaySchedule,
                                    int_month_mult: ConstantMonthSchedule,
                                    ext_wk_sch: ConstantDaySchedule,
                                    ext_wknd_sch: ConstantDaySchedule,
                                    ext_month_mult: ConstantMonthSchedule,
                                    grg_wk_sch: ConstantDaySchedule,
                                    grg_wknd_sch: ConstantDaySchedule,
                                    grg_month_mult: ConstantMonthSchedule,
                                    hol_kwh_per_day: 0.7,
                                    hol_begin_month: 10,
                                    hol_begin_day: 19,
                                    hol_end_month: 12,
                                    hol_end_day: 31,
                                    hol_wk_sch: ConstantDaySchedule,
                                    hol_wknd_sch: ConstantDaySchedule })

    # Test defaults
    hpxml_bldg.lighting.interior_usage_multiplier = nil
    hpxml_bldg.lighting.garage_usage_multiplier = nil
    hpxml_bldg.lighting.exterior_usage_multiplier = nil
    hpxml_bldg.lighting.interior_weekday_fractions = nil
    hpxml_bldg.lighting.interior_weekend_fractions = nil
    hpxml_bldg.lighting.interior_monthly_multipliers = nil
    hpxml_bldg.lighting.exterior_weekday_fractions = nil
    hpxml_bldg.lighting.exterior_weekend_fractions = nil
    hpxml_bldg.lighting.exterior_monthly_multipliers = nil
    hpxml_bldg.lighting.garage_weekday_fractions = nil
    hpxml_bldg.lighting.garage_weekend_fractions = nil
    hpxml_bldg.lighting.garage_monthly_multipliers = nil
    hpxml_bldg.lighting.holiday_exists = nil
    XMLHelper.write_file(hpxml.to_doc, @tmp_hpxml_path)
    _default_hpxml, default_hpxml_bldg = _test_measure()
    _test_default_lighting_values(default_hpxml_bldg, 1.0, 1.0, 1.0,
                                  { int_wk_sch: Schedule.LightingInteriorWeekdayFractions,
                                    int_wknd_sch: Schedule.LightingInteriorWeekendFractions,
                                    int_month_mult: Schedule.LightingMonthlyMultipliers,
                                    ext_wk_sch: Schedule.LightingExteriorWeekdayFractions,
                                    ext_wknd_sch: Schedule.LightingExteriorWeekendFractions,
                                    ext_month_mult: Schedule.LightingMonthlyMultipliers })

    # Test defaults w/ holiday lighting
    hpxml_bldg.lighting.holiday_exists = true
    hpxml_bldg.lighting.holiday_kwh_per_day = nil
    hpxml_bldg.lighting.holiday_period_begin_month = nil
    hpxml_bldg.lighting.holiday_period_begin_day = nil
    hpxml_bldg.lighting.holiday_period_end_month = nil
    hpxml_bldg.lighting.holiday_period_end_day = nil
    hpxml_bldg.lighting.holiday_weekday_fractions = nil
    hpxml_bldg.lighting.holiday_weekend_fractions = nil
    XMLHelper.write_file(hpxml.to_doc, @tmp_hpxml_path)
    _default_hpxml, default_hpxml_bldg = _test_measure()
    _test_default_lighting_values(default_hpxml_bldg, 1.0, 1.0, 1.0,
                                  { int_wk_sch: Schedule.LightingInteriorWeekdayFractions,
                                    int_wknd_sch: Schedule.LightingInteriorWeekendFractions,
                                    int_month_mult: Schedule.LightingMonthlyMultipliers,
                                    ext_wk_sch: Schedule.LightingExteriorWeekdayFractions,
                                    ext_wknd_sch: Schedule.LightingExteriorWeekendFractions,
                                    ext_month_mult: Schedule.LightingMonthlyMultipliers,
                                    hol_kwh_per_day: 1.1,
                                    hol_begin_month: 11,
                                    hol_begin_day: 24,
                                    hol_end_month: 1,
                                    hol_end_day: 6,
                                    hol_wk_sch: Schedule.LightingExteriorHolidayWeekdayFractions,
                                    hol_wknd_sch: Schedule.LightingExteriorHolidayWeekendFractions })
    # Test defaults w/ garage
    hpxml, hpxml_bldg = _create_hpxml('base-enclosure-garage.xml')
    hpxml_bldg.lighting.interior_usage_multiplier = nil
    hpxml_bldg.lighting.garage_usage_multiplier = nil
    hpxml_bldg.lighting.exterior_usage_multiplier = nil
    XMLHelper.write_file(hpxml.to_doc, @tmp_hpxml_path)
    _default_hpxml, default_hpxml_bldg = _test_measure()
    _test_default_lighting_values(default_hpxml_bldg, 1.0, 1.0, 1.0,
                                  { int_wk_sch: Schedule.LightingInteriorWeekdayFractions,
                                    int_wknd_sch: Schedule.LightingInteriorWeekendFractions,
                                    int_month_mult: Schedule.LightingMonthlyMultipliers,
                                    ext_wk_sch: Schedule.LightingExteriorWeekdayFractions,
                                    ext_wknd_sch: Schedule.LightingExteriorWeekendFractions,
                                    ext_month_mult: Schedule.LightingMonthlyMultipliers,
                                    grg_wk_sch: Schedule.LightingGarageWeekdayFractions,
                                    grg_wknd_sch: Schedule.LightingGarageWeekendFractions,
                                    grg_month_mult: Schedule.LightingMonthlyMultipliers })
  end

  def test_ceiling_fans
    # Test inputs not overridden by defaults
    hpxml, hpxml_bldg = _create_hpxml('base-lighting-ceiling-fans.xml')
    hpxml_bldg.ceiling_fans[0].count = 2
    hpxml_bldg.ceiling_fans[0].efficiency = 100
    hpxml_bldg.ceiling_fans[0].label_energy_use = 39
    hpxml_bldg.ceiling_fans[0].weekday_fractions = ConstantDaySchedule
    hpxml_bldg.ceiling_fans[0].weekend_fractions = ConstantDaySchedule
    hpxml_bldg.ceiling_fans[0].monthly_multipliers = ConstantMonthSchedule
    XMLHelper.write_file(hpxml.to_doc, @tmp_hpxml_path)
    _default_hpxml, default_hpxml_bldg = _test_measure()
    _test_default_ceiling_fan_values(default_hpxml_bldg.ceiling_fans[0], 2, 100, 39, ConstantDaySchedule, ConstantDaySchedule, ConstantMonthSchedule)

    # Test inputs not overridden by defaults 2
    hpxml_bldg.ceiling_fans[0].label_energy_use = nil
    XMLHelper.write_file(hpxml.to_doc, @tmp_hpxml_path)
    _default_hpxml, default_hpxml_bldg = _test_measure()
    _test_default_ceiling_fan_values(default_hpxml_bldg.ceiling_fans[0], 2, 100, nil, ConstantDaySchedule, ConstantDaySchedule, ConstantMonthSchedule)

    # Test inputs not overridden by defaults 3
    hpxml_bldg.ceiling_fans[0].efficiency = nil
    hpxml_bldg.ceiling_fans[0].label_energy_use = 39
    XMLHelper.write_file(hpxml.to_doc, @tmp_hpxml_path)
    _default_hpxml, default_hpxml_bldg = _test_measure()
    _test_default_ceiling_fan_values(default_hpxml_bldg.ceiling_fans[0], 2, nil, 39, ConstantDaySchedule, ConstantDaySchedule, ConstantMonthSchedule)

    # Test defaults
    hpxml_bldg.ceiling_fans.each do |ceiling_fan|
      ceiling_fan.count = nil
      ceiling_fan.efficiency = nil
      ceiling_fan.label_energy_use = nil
      ceiling_fan.weekday_fractions = nil
      ceiling_fan.weekend_fractions = nil
      ceiling_fan.monthly_multipliers = nil
    end
    XMLHelper.write_file(hpxml.to_doc, @tmp_hpxml_path)
    _default_hpxml, default_hpxml_bldg = _test_measure()
    _test_default_ceiling_fan_values(default_hpxml_bldg.ceiling_fans[0], 4, nil, 42.6, Schedule.CeilingFanWeekdayFractions, Schedule.CeilingFanWeekendFractions, '0, 0, 0, 0, 0, 1, 1, 1, 1, 0, 0, 0')
  end

  def test_pools
    # Test inputs not overridden by defaults
    hpxml, hpxml_bldg = _create_hpxml('base-misc-loads-large-uncommon.xml')
    pool = hpxml_bldg.pools[0]
    pool.heater_load_units = HPXML::UnitsKwhPerYear
    pool.heater_load_value = 1000
    pool.heater_usage_multiplier = 1.4
    pool.heater_weekday_fractions = ConstantDaySchedule
    pool.heater_weekend_fractions = ConstantDaySchedule
    pool.heater_monthly_multipliers = ConstantMonthSchedule
    pool.pump_kwh_per_year = 3000
    pool.pump_usage_multiplier = 1.3
    pool.pump_weekday_fractions = ConstantDaySchedule
    pool.pump_weekend_fractions = ConstantDaySchedule
    pool.pump_monthly_multipliers = ConstantMonthSchedule
    XMLHelper.write_file(hpxml.to_doc, @tmp_hpxml_path)
    _default_hpxml, default_hpxml_bldg = _test_measure()
    _test_default_pool_heater_values(default_hpxml_bldg.pools[0], HPXML::UnitsKwhPerYear, 1000, 1.4, ConstantDaySchedule, ConstantDaySchedule, ConstantMonthSchedule)
    _test_default_pool_pump_values(default_hpxml_bldg.pools[0], 3000, 1.3, ConstantDaySchedule, ConstantDaySchedule, ConstantMonthSchedule)

    # Test defaults
    pool = hpxml_bldg.pools[0]
    pool.heater_load_units = nil
    pool.heater_load_value = nil
    pool.heater_usage_multiplier = nil
    pool.heater_weekday_fractions = nil
    pool.heater_weekend_fractions = nil
    pool.heater_monthly_multipliers = nil
    pool.pump_kwh_per_year = nil
    pool.pump_usage_multiplier = nil
    pool.pump_weekday_fractions = nil
    pool.pump_weekend_fractions = nil
    pool.pump_monthly_multipliers = nil
    XMLHelper.write_file(hpxml.to_doc, @tmp_hpxml_path)
    _default_hpxml, default_hpxml_bldg = _test_measure()
    _test_default_pool_heater_values(default_hpxml_bldg.pools[0], HPXML::UnitsThermPerYear, 236, 1.0, Schedule.PoolHeaterWeekdayFractions, Schedule.PoolHeaterWeekendFractions, Schedule.PoolHeaterMonthlyMultipliers)
    _test_default_pool_pump_values(default_hpxml_bldg.pools[0], 2496, 1.0, Schedule.PoolPumpWeekdayFractions, Schedule.PoolPumpWeekendFractions, Schedule.PoolPumpMonthlyMultipliers)

    # Test defaults 2
    hpxml, hpxml_bldg = _create_hpxml('base-misc-loads-large-uncommon2.xml')
    pool = hpxml_bldg.pools[0]
    pool.heater_load_units = nil
    pool.heater_load_value = nil
    pool.heater_usage_multiplier = nil
    pool.heater_weekday_fractions = nil
    pool.heater_weekend_fractions = nil
    pool.heater_monthly_multipliers = nil
    pool.pump_kwh_per_year = nil
    pool.pump_usage_multiplier = nil
    pool.pump_weekday_fractions = nil
    pool.pump_weekend_fractions = nil
    pool.pump_monthly_multipliers = nil
    XMLHelper.write_file(hpxml.to_doc, @tmp_hpxml_path)
    _default_hpxml, default_hpxml_bldg = _test_measure()
    _test_default_pool_heater_values(default_hpxml_bldg.pools[0], nil, nil, nil, nil, nil, nil)
    _test_default_pool_pump_values(default_hpxml_bldg.pools[0], 2496, 1.0, Schedule.PoolPumpWeekdayFractions, Schedule.PoolPumpWeekendFractions, Schedule.PoolPumpMonthlyMultipliers)
  end

  def test_permanent_spas
    # Test inputs not overridden by defaults
    hpxml, hpxml_bldg = _create_hpxml('base-misc-loads-large-uncommon.xml')
    spa = hpxml_bldg.permanent_spas[0]
    spa.heater_load_units = HPXML::UnitsThermPerYear
    spa.heater_load_value = 1000
    spa.heater_usage_multiplier = 0.8
    spa.heater_weekday_fractions = ConstantDaySchedule
    spa.heater_weekend_fractions = ConstantDaySchedule
    spa.heater_monthly_multipliers = ConstantMonthSchedule
    spa.pump_kwh_per_year = 3000
    spa.pump_usage_multiplier = 0.7
    spa.pump_weekday_fractions = ConstantDaySchedule
    spa.pump_weekend_fractions = ConstantDaySchedule
    spa.pump_monthly_multipliers = ConstantMonthSchedule
    XMLHelper.write_file(hpxml.to_doc, @tmp_hpxml_path)
    _default_hpxml, default_hpxml_bldg = _test_measure()
    _test_default_permanent_spa_heater_values(default_hpxml_bldg.permanent_spas[0], HPXML::UnitsThermPerYear, 1000, 0.8, ConstantDaySchedule, ConstantDaySchedule, ConstantMonthSchedule)
    _test_default_permanent_spa_pump_values(default_hpxml_bldg.permanent_spas[0], 3000, 0.7, ConstantDaySchedule, ConstantDaySchedule, ConstantMonthSchedule)

    # Test defaults
    spa = hpxml_bldg.permanent_spas[0]
    spa.heater_load_units = nil
    spa.heater_load_value = nil
    spa.heater_usage_multiplier = nil
    spa.heater_weekday_fractions = nil
    spa.heater_weekend_fractions = nil
    spa.heater_monthly_multipliers = nil
    spa.pump_kwh_per_year = nil
    spa.pump_usage_multiplier = nil
    spa.pump_weekday_fractions = nil
    spa.pump_weekend_fractions = nil
    spa.pump_monthly_multipliers = nil
    XMLHelper.write_file(hpxml.to_doc, @tmp_hpxml_path)
    _default_hpxml, default_hpxml_bldg = _test_measure()
    _test_default_permanent_spa_heater_values(default_hpxml_bldg.permanent_spas[0], HPXML::UnitsKwhPerYear, 1125, 1.0, Schedule.PermanentSpaHeaterWeekdayFractions, Schedule.PermanentSpaHeaterWeekendFractions, Schedule.PermanentSpaHeaterMonthlyMultipliers)
    _test_default_permanent_spa_pump_values(default_hpxml_bldg.permanent_spas[0], 1111, 1.0, Schedule.PermanentSpaPumpWeekdayFractions, Schedule.PermanentSpaPumpWeekendFractions, Schedule.PermanentSpaPumpMonthlyMultipliers)

    # Test defaults 2
    hpxml, hpxml_bldg = _create_hpxml('base-misc-loads-large-uncommon2.xml')
    spa = hpxml_bldg.permanent_spas[0]
    spa.heater_load_units = nil
    spa.heater_load_value = nil
    spa.heater_usage_multiplier = nil
    spa.heater_weekday_fractions = nil
    spa.heater_weekend_fractions = nil
    spa.heater_monthly_multipliers = nil
    spa.pump_kwh_per_year = nil
    spa.pump_usage_multiplier = nil
    spa.pump_weekday_fractions = nil
    spa.pump_weekend_fractions = nil
    spa.pump_monthly_multipliers = nil
    XMLHelper.write_file(hpxml.to_doc, @tmp_hpxml_path)
    _default_hpxml, default_hpxml_bldg = _test_measure()
    _test_default_permanent_spa_heater_values(default_hpxml_bldg.permanent_spas[0], HPXML::UnitsKwhPerYear, 225, 1.0, Schedule.PermanentSpaHeaterWeekdayFractions, Schedule.PermanentSpaHeaterWeekendFractions, Schedule.PermanentSpaHeaterMonthlyMultipliers)
    _test_default_permanent_spa_pump_values(default_hpxml_bldg.permanent_spas[0], 1111, 1.0, Schedule.PermanentSpaPumpWeekdayFractions, Schedule.PermanentSpaPumpWeekendFractions, Schedule.PermanentSpaPumpMonthlyMultipliers)
  end

  def test_plug_loads
    # Test inputs not overridden by defaults
    hpxml, hpxml_bldg = _create_hpxml('base-misc-loads-large-uncommon.xml')
    tv_pl = hpxml_bldg.plug_loads.find { |pl| pl.plug_load_type == HPXML::PlugLoadTypeTelevision }
    tv_pl.kwh_per_year = 1000
    tv_pl.usage_multiplier = 1.1
    tv_pl.frac_sensible = 0.6
    tv_pl.frac_latent = 0.3
    tv_pl.weekday_fractions = ConstantDaySchedule
    tv_pl.weekend_fractions = ConstantDaySchedule
    tv_pl.monthly_multipliers = ConstantMonthSchedule
    other_pl = hpxml_bldg.plug_loads.find { |pl| pl.plug_load_type == HPXML::PlugLoadTypeOther }
    other_pl.kwh_per_year = 2000
    other_pl.usage_multiplier = 1.2
    other_pl.frac_sensible = 0.5
    other_pl.frac_latent = 0.4
    other_pl.weekday_fractions = ConstantDaySchedule
    other_pl.weekend_fractions = ConstantDaySchedule
    other_pl.monthly_multipliers = ConstantMonthSchedule
    veh_pl = hpxml_bldg.plug_loads.find { |pl| pl.plug_load_type == HPXML::PlugLoadTypeElectricVehicleCharging }
    veh_pl.kwh_per_year = 4000
    veh_pl.usage_multiplier = 1.3
    veh_pl.frac_sensible = 0.4
    veh_pl.frac_latent = 0.5
    veh_pl.weekday_fractions = ConstantDaySchedule
    veh_pl.weekend_fractions = ConstantDaySchedule
    veh_pl.monthly_multipliers = ConstantMonthSchedule
    wellpump_pl = hpxml_bldg.plug_loads.find { |pl| pl.plug_load_type == HPXML::PlugLoadTypeWellPump }
    wellpump_pl.kwh_per_year = 3000
    wellpump_pl.usage_multiplier = 1.4
    wellpump_pl.frac_sensible = 0.3
    wellpump_pl.frac_latent = 0.6
    wellpump_pl.weekday_fractions = ConstantDaySchedule
    wellpump_pl.weekend_fractions = ConstantDaySchedule
    wellpump_pl.monthly_multipliers = ConstantMonthSchedule
    XMLHelper.write_file(hpxml.to_doc, @tmp_hpxml_path)
    _default_hpxml, default_hpxml_bldg = _test_measure()
    _test_default_plug_load_values(default_hpxml_bldg, HPXML::PlugLoadTypeTelevision, 1000, 0.6, 0.3, 1.1, ConstantDaySchedule, ConstantDaySchedule, ConstantMonthSchedule)
    _test_default_plug_load_values(default_hpxml_bldg, HPXML::PlugLoadTypeOther, 2000, 0.5, 0.4, 1.2, ConstantDaySchedule, ConstantDaySchedule, ConstantMonthSchedule)
    _test_default_plug_load_values(default_hpxml_bldg, HPXML::PlugLoadTypeElectricVehicleCharging, 4000, 0.4, 0.5, 1.3, ConstantDaySchedule, ConstantDaySchedule, ConstantMonthSchedule)
    _test_default_plug_load_values(default_hpxml_bldg, HPXML::PlugLoadTypeWellPump, 3000, 0.3, 0.6, 1.4, ConstantDaySchedule, ConstantDaySchedule, ConstantMonthSchedule)

    # Test defaults
    hpxml_bldg.plug_loads.each do |plug_load|
      plug_load.kwh_per_year = nil
      plug_load.usage_multiplier = nil
      plug_load.frac_sensible = nil
      plug_load.frac_latent = nil
      plug_load.weekday_fractions = nil
      plug_load.weekend_fractions = nil
      plug_load.monthly_multipliers = nil
    end
    XMLHelper.write_file(hpxml.to_doc, @tmp_hpxml_path)
    _default_hpxml, default_hpxml_bldg = _test_measure()
    _test_default_plug_load_values(default_hpxml_bldg, HPXML::PlugLoadTypeTelevision, 620, 1.0, 0.0, 1.0, Schedule.PlugLoadsTVWeekdayFractions, Schedule.PlugLoadsTVWeekendFractions, Schedule.PlugLoadsTVMonthlyMultipliers)
    _test_default_plug_load_values(default_hpxml_bldg, HPXML::PlugLoadTypeOther, 2457, 0.855, 0.045, 1.0, Schedule.PlugLoadsOtherWeekdayFractions, Schedule.PlugLoadsOtherWeekendFractions, Schedule.PlugLoadsOtherMonthlyMultipliers)
    _test_default_plug_load_values(default_hpxml_bldg, HPXML::PlugLoadTypeElectricVehicleCharging, 1667, 0.0, 0.0, 1.0, Schedule.PlugLoadsVehicleWeekdayFractions, Schedule.PlugLoadsVehicleWeekendFractions, Schedule.PlugLoadsVehicleMonthlyMultipliers)
    _test_default_plug_load_values(default_hpxml_bldg, HPXML::PlugLoadTypeWellPump, 441, 0.0, 0.0, 1.0, Schedule.PlugLoadsWellPumpWeekdayFractions, Schedule.PlugLoadsWellPumpWeekendFractions, Schedule.PlugLoadsWellPumpMonthlyMultipliers)
  end

  def test_fuel_loads
    # Test inputs not overridden by defaults
    hpxml, hpxml_bldg = _create_hpxml('base-misc-loads-large-uncommon.xml')
    gg_fl = hpxml_bldg.fuel_loads.find { |fl| fl.fuel_load_type == HPXML::FuelLoadTypeGrill }
    gg_fl.therm_per_year = 1000
    gg_fl.usage_multiplier = 0.9
    gg_fl.frac_sensible = 0.6
    gg_fl.frac_latent = 0.3
    gg_fl.weekday_fractions = ConstantDaySchedule
    gg_fl.weekend_fractions = ConstantDaySchedule
    gg_fl.monthly_multipliers = ConstantMonthSchedule
    gl_fl = hpxml_bldg.fuel_loads.find { |fl| fl.fuel_load_type == HPXML::FuelLoadTypeLighting }
    gl_fl.therm_per_year = 2000
    gl_fl.usage_multiplier = 0.8
    gl_fl.frac_sensible = 0.5
    gl_fl.frac_latent = 0.4
    gl_fl.weekday_fractions = ConstantDaySchedule
    gl_fl.weekend_fractions = ConstantDaySchedule
    gl_fl.monthly_multipliers = ConstantMonthSchedule
    gf_fl = hpxml_bldg.fuel_loads.find { |fl| fl.fuel_load_type == HPXML::FuelLoadTypeFireplace }
    gf_fl.therm_per_year = 3000
    gf_fl.usage_multiplier = 0.7
    gf_fl.frac_sensible = 0.4
    gf_fl.frac_latent = 0.5
    gf_fl.weekday_fractions = ConstantDaySchedule
    gf_fl.weekend_fractions = ConstantDaySchedule
    gf_fl.monthly_multipliers = ConstantMonthSchedule
    XMLHelper.write_file(hpxml.to_doc, @tmp_hpxml_path)
    _default_hpxml, default_hpxml_bldg = _test_measure()
    _test_default_fuel_load_values(default_hpxml_bldg, HPXML::FuelLoadTypeGrill, 1000, 0.6, 0.3, 0.9, ConstantDaySchedule, ConstantDaySchedule, ConstantMonthSchedule)
    _test_default_fuel_load_values(default_hpxml_bldg, HPXML::FuelLoadTypeLighting, 2000, 0.5, 0.4, 0.8, ConstantDaySchedule, ConstantDaySchedule, ConstantMonthSchedule)
    _test_default_fuel_load_values(default_hpxml_bldg, HPXML::FuelLoadTypeFireplace, 3000, 0.4, 0.5, 0.7, ConstantDaySchedule, ConstantDaySchedule, ConstantMonthSchedule)

    # Test defaults
    hpxml_bldg.fuel_loads.each do |fuel_load|
      fuel_load.therm_per_year = nil
      fuel_load.usage_multiplier = nil
      fuel_load.frac_sensible = nil
      fuel_load.frac_latent = nil
      fuel_load.weekday_fractions = nil
      fuel_load.weekend_fractions = nil
      fuel_load.monthly_multipliers = nil
    end
    XMLHelper.write_file(hpxml.to_doc, @tmp_hpxml_path)
    _default_hpxml, default_hpxml_bldg = _test_measure()
    _test_default_fuel_load_values(default_hpxml_bldg, HPXML::FuelLoadTypeGrill, 33, 0.0, 0.0, 1.0, Schedule.FuelLoadsGrillWeekdayFractions, Schedule.FuelLoadsGrillWeekendFractions, Schedule.FuelLoadsGrillMonthlyMultipliers)
    _test_default_fuel_load_values(default_hpxml_bldg, HPXML::FuelLoadTypeLighting, 20, 0.0, 0.0, 1.0, Schedule.FuelLoadsLightingWeekdayFractions, Schedule.FuelLoadsLightingWeekendFractions, Schedule.FuelLoadsLightingMonthlyMultipliers)
    _test_default_fuel_load_values(default_hpxml_bldg, HPXML::FuelLoadTypeFireplace, 67, 0.5, 0.1, 1.0, Schedule.FuelLoadsFireplaceWeekdayFractions, Schedule.FuelLoadsFireplaceWeekendFractions, Schedule.FuelLoadsFireplaceMonthlyMultipliers)
  end

  def _test_measure()
    # create an instance of the measure
    measure = HPXMLtoOpenStudio.new

    runner = OpenStudio::Measure::OSRunner.new(OpenStudio::WorkflowJSON.new)
    model = OpenStudio::Model::Model.new

    # get arguments
    arguments = measure.arguments(model)
    argument_map = OpenStudio::Measure.convertOSArgumentVectorToMap(arguments)

    # populate argument with specified hash value if specified
    arguments.each do |arg|
      temp_arg_var = arg.clone
      if @args_hash.has_key?(arg.name)
        assert(temp_arg_var.setValue(@args_hash[arg.name]))
      end
      argument_map[arg.name] = temp_arg_var
    end

    # run the measure
    measure.run(model, runner, argument_map)
    result = runner.result

    # show the output
    show_output(result) unless result.value.valueName == 'Success'

    # assert that it ran correctly
    assert_equal('Success', result.value.valueName)

    default_hpxml = HPXML.new(hpxml_path: File.join(@tmp_output_path, 'in.xml'))

    return default_hpxml, default_hpxml.buildings[0]
  end

  def _test_default_header_values(hpxml, tstep, sim_begin_month, sim_begin_day, sim_end_month, sim_end_day, sim_calendar_year, temperature_capacitance_multiplier,
                                  unavailable_period_begin_hour, unavailable_period_end_hour, unavailable_period_natvent_availability)
    assert_equal(tstep, hpxml.header.timestep)
    assert_equal(sim_begin_month, hpxml.header.sim_begin_month)
    assert_equal(sim_begin_day, hpxml.header.sim_begin_day)
    assert_equal(sim_end_month, hpxml.header.sim_end_month)
    assert_equal(sim_end_day, hpxml.header.sim_end_day)
    assert_equal(sim_calendar_year, hpxml.header.sim_calendar_year)
    assert_equal(temperature_capacitance_multiplier, hpxml.header.temperature_capacitance_multiplier)
    if unavailable_period_begin_hour.nil? && unavailable_period_end_hour.nil? && unavailable_period_natvent_availability.nil?
      assert_equal(0, hpxml.header.unavailable_periods.size)
    else
      assert_equal(unavailable_period_begin_hour, hpxml.header.unavailable_periods[-1].begin_hour)
      assert_equal(unavailable_period_end_hour, hpxml.header.unavailable_periods[-1].end_hour)
      assert_equal(unavailable_period_natvent_availability, hpxml.header.unavailable_periods[-1].natvent_availability)
    end
  end

  def _test_default_emissions_values(scenario, elec_schedule_number_of_header_rows, elec_schedule_column_number,
                                     natural_gas_units, natural_gas_value, propane_units, propane_value,
                                     fuel_oil_units, fuel_oil_value, coal_units, coal_value, wood_units, wood_value,
                                     wood_pellets_units, wood_pellets_value)
    assert_equal(elec_schedule_number_of_header_rows, scenario.elec_schedule_number_of_header_rows)
    assert_equal(elec_schedule_column_number, scenario.elec_schedule_column_number)
    if natural_gas_value.nil?
      assert_nil(scenario.natural_gas_units)
      assert_nil(scenario.natural_gas_value)
    else
      assert_equal(natural_gas_units, scenario.natural_gas_units)
      assert_equal(natural_gas_value, scenario.natural_gas_value)
    end
    if propane_value.nil?
      assert_nil(scenario.propane_units)
      assert_nil(scenario.propane_value)
    else
      assert_equal(propane_units, scenario.propane_units)
      assert_equal(propane_value, scenario.propane_value)
    end
    if fuel_oil_value.nil?
      assert_nil(scenario.fuel_oil_units)
      assert_nil(scenario.fuel_oil_value)
    else
      assert_equal(fuel_oil_units, scenario.fuel_oil_units)
      assert_equal(fuel_oil_value, scenario.fuel_oil_value)
    end
    if coal_value.nil?
      assert_nil(scenario.coal_units)
      assert_nil(scenario.coal_value)
    else
      assert_equal(coal_units, scenario.coal_units)
      assert_equal(coal_value, scenario.coal_value)
    end
    if wood_value.nil?
      assert_nil(scenario.wood_units)
      assert_nil(scenario.wood_value)
    else
      assert_equal(wood_units, scenario.wood_units)
      assert_equal(wood_value, scenario.wood_value)
    end
    if wood_pellets_value.nil?
      assert_nil(scenario.wood_pellets_units)
      assert_nil(scenario.wood_pellets_value)
    else
      assert_equal(wood_pellets_units, scenario.wood_pellets_units)
      assert_equal(wood_pellets_value, scenario.wood_pellets_value)
    end
  end

  def _test_default_bills_values(scenario,
                                 elec_fixed_charge, natural_gas_fixed_charge, propane_fixed_charge, fuel_oil_fixed_charge, coal_fixed_charge, wood_fixed_charge, wood_pellets_fixed_charge,
                                 elec_marginal_rate, natural_gas_marginal_rate, propane_marginal_rate, fuel_oil_marginal_rate, coal_marginal_rate, wood_marginal_rate, wood_pellets_marginal_rate,
                                 pv_compensation_type, pv_net_metering_annual_excess_sellback_rate_type, pv_net_metering_annual_excess_sellback_rate,
                                 pv_feed_in_tariff_rate, pv_monthly_grid_connection_fee_dollars_per_kw, pv_monthly_grid_connection_fee_dollars)
    if elec_fixed_charge.nil?
      assert_nil(scenario.elec_fixed_charge)
    else
      assert_equal(elec_fixed_charge, scenario.elec_fixed_charge)
    end
    if natural_gas_fixed_charge.nil?
      assert_nil(scenario.natural_gas_fixed_charge)
    else
      assert_equal(natural_gas_fixed_charge, scenario.natural_gas_fixed_charge)
    end
    if propane_fixed_charge.nil?
      assert_nil(scenario.propane_fixed_charge)
    else
      assert_equal(propane_fixed_charge, scenario.propane_fixed_charge)
    end
    if fuel_oil_fixed_charge.nil?
      assert_nil(scenario.fuel_oil_fixed_charge)
    else
      assert_equal(fuel_oil_fixed_charge, scenario.fuel_oil_fixed_charge)
    end
    if coal_fixed_charge.nil?
      assert_nil(scenario.coal_fixed_charge)
    else
      assert_equal(coal_fixed_charge, scenario.coal_fixed_charge)
    end
    if wood_fixed_charge.nil?
      assert_nil(scenario.wood_fixed_charge)
    else
      assert_equal(wood_fixed_charge, scenario.wood_fixed_charge)
    end
    if wood_pellets_fixed_charge.nil?
      assert_nil(scenario.wood_pellets_fixed_charge)
    else
      assert_equal(wood_pellets_fixed_charge, scenario.wood_pellets_fixed_charge)
    end
    if elec_marginal_rate.nil?
      assert_nil(scenario.elec_marginal_rate)
    else
      assert_equal(elec_marginal_rate, scenario.elec_marginal_rate)
    end
    if natural_gas_marginal_rate.nil?
      assert_nil(scenario.natural_gas_marginal_rate)
    else
      assert_equal(natural_gas_marginal_rate, scenario.natural_gas_marginal_rate)
    end
    if propane_marginal_rate.nil?
      assert_nil(scenario.propane_marginal_rate)
    else
      assert_equal(propane_marginal_rate, scenario.propane_marginal_rate)
    end
    if fuel_oil_marginal_rate.nil?
      assert_nil(scenario.fuel_oil_marginal_rate)
    else
      assert_equal(fuel_oil_marginal_rate, scenario.fuel_oil_marginal_rate)
    end
    if coal_marginal_rate.nil?
      assert_nil(scenario.coal_marginal_rate)
    else
      assert_equal(coal_marginal_rate, scenario.coal_marginal_rate)
    end
    if wood_marginal_rate.nil?
      assert_nil(scenario.wood_marginal_rate)
    else
      assert_equal(wood_marginal_rate, scenario.wood_marginal_rate)
    end
    if wood_pellets_marginal_rate.nil?
      assert_nil(scenario.wood_pellets_marginal_rate)
    else
      assert_equal(wood_pellets_marginal_rate, scenario.wood_pellets_marginal_rate)
    end
    if pv_compensation_type.nil?
      assert_nil(scenario.pv_compensation_type)
    else
      assert_equal(pv_compensation_type, scenario.pv_compensation_type)
    end
    if pv_net_metering_annual_excess_sellback_rate_type.nil?
      assert_nil(scenario.pv_net_metering_annual_excess_sellback_rate_type)
    else
      assert_equal(pv_net_metering_annual_excess_sellback_rate_type, scenario.pv_net_metering_annual_excess_sellback_rate_type)
    end
    if pv_net_metering_annual_excess_sellback_rate.nil?
      assert_nil(scenario.pv_net_metering_annual_excess_sellback_rate)
    else
      assert_equal(pv_net_metering_annual_excess_sellback_rate, scenario.pv_net_metering_annual_excess_sellback_rate)
    end
    if pv_feed_in_tariff_rate.nil?
      assert_nil(scenario.pv_feed_in_tariff_rate)
    else
      assert_equal(pv_feed_in_tariff_rate, scenario.pv_feed_in_tariff_rate)
    end
    if pv_monthly_grid_connection_fee_dollars_per_kw.nil?
      assert_nil(scenario.pv_monthly_grid_connection_fee_dollars_per_kw)
    else
      assert_equal(pv_monthly_grid_connection_fee_dollars_per_kw, scenario.pv_monthly_grid_connection_fee_dollars_per_kw)
    end
    if pv_monthly_grid_connection_fee_dollars.nil?
      assert_nil(scenario.pv_monthly_grid_connection_fee_dollars)
    else
      assert_equal(pv_monthly_grid_connection_fee_dollars, scenario.pv_monthly_grid_connection_fee_dollars)
    end
  end

  def _test_default_building_values(hpxml_bldg, dst_enabled, dst_begin_month, dst_begin_day, dst_end_month, dst_end_day,
                                    state_code, time_zone_utc_offset, natvent_days_per_week, heat_pump_sizing_methodology, allow_increased_fixed_capacities,
                                    shading_summer_begin_month, shading_summer_begin_day, shading_summer_end_month, shading_summer_end_day,
                                    manualj_heating_design_temp, manualj_cooling_design_temp, manualj_heating_setpoint, manualj_cooling_setpoint,
                                    manualj_humidity_setpoint, manualj_internal_loads_sensible, manualj_internal_loads_latent, manualj_num_occupants,
                                    heat_pump_backup_sizing_methodology)
    assert_equal(dst_enabled, hpxml_bldg.dst_enabled)
    assert_equal(dst_begin_month, hpxml_bldg.dst_begin_month)
    assert_equal(dst_begin_day, hpxml_bldg.dst_begin_day)
    assert_equal(dst_end_month, hpxml_bldg.dst_end_month)
    assert_equal(dst_end_day, hpxml_bldg.dst_end_day)
    if state_code.nil?
      assert_nil(hpxml_bldg.state_code)
    else
      assert_equal(state_code, hpxml_bldg.state_code)
    end
    assert_equal(time_zone_utc_offset, hpxml_bldg.time_zone_utc_offset)
    assert_equal(natvent_days_per_week, hpxml_bldg.header.natvent_days_per_week)
    if heat_pump_sizing_methodology.nil?
      assert_nil(hpxml_bldg.header.heat_pump_sizing_methodology)
    else
      assert_equal(heat_pump_sizing_methodology, hpxml_bldg.header.heat_pump_sizing_methodology)
    end
    if heat_pump_backup_sizing_methodology.nil?
      assert_nil(hpxml_bldg.header.heat_pump_backup_sizing_methodology)
    else
      assert_equal(heat_pump_backup_sizing_methodology, hpxml_bldg.header.heat_pump_backup_sizing_methodology)
    end
    assert_equal(allow_increased_fixed_capacities, hpxml_bldg.header.allow_increased_fixed_capacities)
    assert_equal(shading_summer_begin_month, hpxml_bldg.header.shading_summer_begin_month)
    assert_equal(shading_summer_begin_day, hpxml_bldg.header.shading_summer_begin_day)
    assert_equal(shading_summer_end_month, hpxml_bldg.header.shading_summer_end_month)
    assert_equal(shading_summer_end_day, hpxml_bldg.header.shading_summer_end_day)
    assert_in_epsilon(manualj_heating_design_temp, hpxml_bldg.header.manualj_heating_design_temp, 0.01)
    assert_in_epsilon(manualj_cooling_design_temp, hpxml_bldg.header.manualj_cooling_design_temp, 0.01)
    assert_equal(manualj_heating_setpoint, hpxml_bldg.header.manualj_heating_setpoint)
    assert_equal(manualj_cooling_setpoint, hpxml_bldg.header.manualj_cooling_setpoint)
    assert_equal(manualj_humidity_setpoint, hpxml_bldg.header.manualj_humidity_setpoint)
    assert_equal(manualj_internal_loads_sensible, hpxml_bldg.header.manualj_internal_loads_sensible)
    assert_equal(manualj_internal_loads_latent, hpxml_bldg.header.manualj_internal_loads_latent)
    assert_equal(manualj_num_occupants, hpxml_bldg.header.manualj_num_occupants)
  end

  def _test_default_site_values(hpxml_bldg, site_type, shielding_of_home, ground_conductivity, ground_diffusivity, soil_type, moisture_type)
    assert_equal(site_type, hpxml_bldg.site.site_type)
    assert_equal(shielding_of_home, hpxml_bldg.site.shielding_of_home)
    assert_equal(ground_conductivity, hpxml_bldg.site.ground_conductivity)
    assert_equal(ground_diffusivity, hpxml_bldg.site.ground_diffusivity)
    if soil_type.nil?
      assert_nil(hpxml_bldg.site.soil_type)
    else
      assert_equal(soil_type, hpxml_bldg.site.soil_type)
    end
    if moisture_type.nil?
      assert_nil(hpxml_bldg.site.moisture_type)
    else
      assert_equal(moisture_type, hpxml_bldg.site.moisture_type)
    end
  end

  def _test_default_neighbor_building_values(hpxml_bldg, azimuths)
    assert_equal(azimuths.size, hpxml_bldg.neighbor_buildings.size)
    hpxml_bldg.neighbor_buildings.each_with_index do |neighbor_building, idx|
      assert_equal(azimuths[idx], neighbor_building.azimuth)
    end
  end

  def _test_default_occupancy_values(hpxml_bldg, weekday_sch, weekend_sch, monthly_mults, water_weekday_sch, water_weekend_sch, water_monthly_mults,
                                     water_use_multiplier)
    assert_equal(weekday_sch, hpxml_bldg.building_occupancy.weekday_fractions)
    assert_equal(weekend_sch, hpxml_bldg.building_occupancy.weekend_fractions)
    assert_equal(monthly_mults, hpxml_bldg.building_occupancy.monthly_multipliers)
    assert_equal(water_weekday_sch, hpxml_bldg.building_occupancy.general_water_use_weekday_fractions)
    assert_equal(water_weekend_sch, hpxml_bldg.building_occupancy.general_water_use_weekend_fractions)
    assert_equal(water_monthly_mults, hpxml_bldg.building_occupancy.general_water_use_monthly_multipliers)
    assert_equal(water_use_multiplier, hpxml_bldg.building_occupancy.general_water_use_usage_multiplier)
  end

  def _test_default_climate_and_risk_zones_values(hpxml_bldg, iecc_year, iecc_zone)
    if iecc_year.nil?
      assert_equal(0, hpxml_bldg.climate_and_risk_zones.climate_zone_ieccs.size)
    else
      assert_equal(iecc_year, hpxml_bldg.climate_and_risk_zones.climate_zone_ieccs[0].year)
    end
    if iecc_zone.nil?
      assert_equal(0, hpxml_bldg.climate_and_risk_zones.climate_zone_ieccs.size)
    else
      assert_equal(iecc_zone, hpxml_bldg.climate_and_risk_zones.climate_zone_ieccs[0].zone)
    end
  end

  def _test_default_building_construction_values(hpxml_bldg, building_volume, average_ceiling_height, n_bathrooms, n_units)
    assert_equal(building_volume, hpxml_bldg.building_construction.conditioned_building_volume)
    assert_in_epsilon(average_ceiling_height, hpxml_bldg.building_construction.average_ceiling_height, 0.01)
    assert_equal(n_bathrooms, hpxml_bldg.building_construction.number_of_bathrooms)
    assert_equal(n_units, hpxml_bldg.building_construction.number_of_units)
  end

  def _test_default_infiltration_values(hpxml_bldg, volume, has_flue_or_chimney_in_conditioned_space)
    assert_equal(volume, hpxml_bldg.air_infiltration_measurements[0].infiltration_volume)
    assert_equal(has_flue_or_chimney_in_conditioned_space, hpxml_bldg.air_infiltration.has_flue_or_chimney_in_conditioned_space)
  end

  def _test_default_infiltration_compartmentalization_test_values(air_infiltration_measurement, a_ext)
    if a_ext.nil?
      assert_nil(air_infiltration_measurement.a_ext)
    else
      assert_in_delta(a_ext, air_infiltration_measurement.a_ext, 0.001)
    end
  end

  def _test_default_attic_values(attic, sla)
    assert_in_epsilon(sla, attic.vented_attic_sla, 0.001)
  end

  def _test_default_foundation_values(foundation, sla)
    assert_in_epsilon(sla, foundation.vented_crawlspace_sla, 0.001)
  end

  def _test_default_roof_values(roof, roof_type, solar_absorptance, roof_color, emittance, radiant_barrier,
                                radiant_barrier_grade, int_finish_type, int_finish_thickness, azimuth)
    assert_equal(roof_type, roof.roof_type)
    assert_equal(solar_absorptance, roof.solar_absorptance)
    assert_equal(roof_color, roof.roof_color)
    assert_equal(emittance, roof.emittance)
    assert_equal(radiant_barrier, roof.radiant_barrier)
    if not radiant_barrier_grade.nil?
      assert_equal(radiant_barrier_grade, roof.radiant_barrier_grade)
    else
      assert_nil(roof.radiant_barrier_grade)
    end
    assert_equal(int_finish_type, roof.interior_finish_type)
    if not int_finish_thickness.nil?
      assert_equal(int_finish_thickness, roof.interior_finish_thickness)
    else
      assert_nil(roof.interior_finish_thickness)
    end
    assert_equal(azimuth, roof.azimuth)
  end

  def _test_default_rim_joist_values(rim_joist, siding, solar_absorptance, color, emittance, azimuth)
    assert_equal(siding, rim_joist.siding)
    assert_equal(solar_absorptance, rim_joist.solar_absorptance)
    assert_equal(color, rim_joist.color)
    assert_equal(emittance, rim_joist.emittance)
    assert_equal(azimuth, rim_joist.azimuth)
  end

  def _test_default_wall_values(wall, siding, solar_absorptance, color, emittance, int_finish_type, int_finish_thickness, azimuth)
    assert_equal(siding, wall.siding)
    assert_equal(solar_absorptance, wall.solar_absorptance)
    assert_equal(color, wall.color)
    assert_equal(emittance, wall.emittance)
    assert_equal(int_finish_type, wall.interior_finish_type)
    if not int_finish_thickness.nil?
      assert_equal(int_finish_thickness, wall.interior_finish_thickness)
    else
      assert_nil(wall.interior_finish_thickness)
    end
    if not azimuth.nil?
      assert_equal(azimuth, wall.azimuth)
    else
      assert_nil(wall.azimuth)
    end
  end

  def _test_default_foundation_wall_values(foundation_wall, thickness, int_finish_type, int_finish_thickness, azimuth, area,
                                           ins_int_top, ins_int_bottom, ins_ext_top, ins_ext_bottom, type)
    assert_equal(thickness, foundation_wall.thickness)
    assert_equal(int_finish_type, foundation_wall.interior_finish_type)
    if not int_finish_thickness.nil?
      assert_equal(int_finish_thickness, foundation_wall.interior_finish_thickness)
    else
      assert_nil(foundation_wall.interior_finish_thickness)
    end
    assert_equal(azimuth, foundation_wall.azimuth)
    assert_equal(area, foundation_wall.area)
    assert_equal(ins_int_top, foundation_wall.insulation_interior_distance_to_top)
    assert_equal(ins_int_bottom, foundation_wall.insulation_interior_distance_to_bottom)
    assert_equal(ins_ext_top, foundation_wall.insulation_exterior_distance_to_top)
    assert_equal(ins_ext_bottom, foundation_wall.insulation_exterior_distance_to_bottom)
    assert_equal(type, foundation_wall.type)
  end

  def _test_default_floor_values(floor, int_finish_type, int_finish_thickness)
    assert_equal(int_finish_type, floor.interior_finish_type)
    if not int_finish_thickness.nil?
      assert_equal(int_finish_thickness, floor.interior_finish_thickness)
    else
      assert_nil(floor.interior_finish_thickness)
    end
  end

  def _test_default_slab_values(slab, thickness, carpet_r_value, carpet_fraction, depth_below_grade)
    assert_equal(thickness, slab.thickness)
    assert_equal(carpet_r_value, slab.carpet_r_value)
    assert_equal(carpet_fraction, slab.carpet_fraction)
    if depth_below_grade.nil?
      assert_nil(slab.depth_below_grade)
    else
      assert_equal(depth_below_grade, slab.depth_below_grade)
    end
  end

  def _test_default_window_values(hpxml_bldg, ext_summer_sfs, ext_winter_sfs, int_summer_sfs, int_winter_sfs, fraction_operable, azimuths)
    assert_equal(ext_summer_sfs.size, hpxml_bldg.windows.size)
    hpxml_bldg.windows.each_with_index do |window, idx|
      assert_equal(ext_summer_sfs[idx], window.exterior_shading_factor_summer)
      assert_equal(ext_winter_sfs[idx], window.exterior_shading_factor_winter)
      assert_equal(int_summer_sfs[idx], window.interior_shading_factor_summer)
      assert_equal(int_winter_sfs[idx], window.interior_shading_factor_winter)
      assert_equal(fraction_operable[idx], window.fraction_operable)
      assert_equal(azimuths[idx], window.azimuth)
    end
  end

  def _test_default_skylight_values(hpxml_bldg, ext_summer_sfs, ext_winter_sfs, int_summer_sfs, int_winter_sfs, azimuths)
    assert_equal(ext_summer_sfs.size, hpxml_bldg.skylights.size)
    hpxml_bldg.skylights.each_with_index do |skylight, idx|
      assert_equal(ext_summer_sfs[idx], skylight.exterior_shading_factor_summer)
      assert_equal(ext_winter_sfs[idx], skylight.exterior_shading_factor_winter)
      assert_equal(int_summer_sfs[idx], skylight.interior_shading_factor_summer)
      assert_equal(int_winter_sfs[idx], skylight.interior_shading_factor_winter)
      assert_equal(azimuths[idx], skylight.azimuth)
    end
  end

  def _test_default_door_values(hpxml_bldg, azimuths)
    hpxml_bldg.doors.each_with_index do |door, idx|
      assert_equal(azimuths[idx], door.azimuth)
    end
  end

  def _test_default_partition_wall_mass_values(partition_wall_mass, area_fraction, int_finish_type, int_finish_thickness)
    assert_equal(area_fraction, partition_wall_mass.area_fraction)
    assert_equal(int_finish_type, partition_wall_mass.interior_finish_type)
    assert_equal(int_finish_thickness, partition_wall_mass.interior_finish_thickness)
  end

  def _test_default_furniture_mass_values(furniture_mass, area_fraction, type)
    assert_equal(area_fraction, furniture_mass.area_fraction)
    assert_equal(type, furniture_mass.type)
  end

  def _test_default_central_air_conditioner_values(cooling_system, shr, compressor_type, fan_watts_per_cfm, charge_defect_ratio,
                                                   airflow_defect_ratio, cooling_capacity, cooling_efficiency_seer, crankcase_heater_watts, cooling_autosizing_factor)
    assert_equal(shr, cooling_system.cooling_shr)
    assert_equal(compressor_type, cooling_system.compressor_type)
    assert_equal(fan_watts_per_cfm, cooling_system.fan_watts_per_cfm)
    assert_equal(charge_defect_ratio, cooling_system.charge_defect_ratio)
    assert_equal(airflow_defect_ratio, cooling_system.airflow_defect_ratio)
    assert_equal(crankcase_heater_watts, cooling_system.crankcase_heater_watts)
    assert_equal(cooling_autosizing_factor, cooling_system.cooling_autosizing_factor)
    if cooling_capacity.nil?
      assert(cooling_system.cooling_capacity > 0)
    else
      assert_equal(cooling_capacity, cooling_system.cooling_capacity)
    end
    if cooling_efficiency_seer.nil?
      assert_nil(cooling_system.cooling_efficiency_seer)
    else
      assert_equal(cooling_efficiency_seer, cooling_system.cooling_efficiency_seer)
    end
  end

  def _test_default_room_air_conditioner_ptac_values(cooling_system, shr, cooling_capacity, crankcase_heater_watts, cooling_autosizing_factor)
    assert_equal(shr, cooling_system.cooling_shr)
    assert_equal(crankcase_heater_watts, cooling_system.crankcase_heater_watts)
    assert_equal(cooling_autosizing_factor, cooling_system.cooling_autosizing_factor)
    if cooling_capacity.nil?
      assert(cooling_system.cooling_capacity > 0)
    else
      assert_equal(cooling_capacity, cooling_system.cooling_capacity)
    end
  end

  def _test_default_evap_cooler_values(cooling_system, cooling_capacity, cooling_autosizing_factor)
    assert_equal(cooling_autosizing_factor, cooling_system.cooling_autosizing_factor)
    if cooling_capacity.nil?
      assert(cooling_system.cooling_capacity > 0)
    else
      assert_equal(cooling_system.cooling_capacity, cooling_capacity)
    end
  end

  def _test_default_mini_split_air_conditioner_values(cooling_system, shr, fan_watts_per_cfm, charge_defect_ratio, airflow_defect_ratio,
                                                      cooling_capacity, cooling_efficiency_seer, crankcase_heater_watts, compressor_type, cooling_autosizing_factor)
    assert_equal(shr, cooling_system.cooling_shr)
    assert_equal(fan_watts_per_cfm, cooling_system.fan_watts_per_cfm)
    assert_equal(charge_defect_ratio, cooling_system.charge_defect_ratio)
    assert_equal(airflow_defect_ratio, cooling_system.airflow_defect_ratio)
    assert_equal(crankcase_heater_watts, cooling_system.crankcase_heater_watts)
    assert_equal(cooling_autosizing_factor, cooling_system.cooling_autosizing_factor)
    if cooling_capacity.nil?
      assert(cooling_system.cooling_capacity > 0)
    else
      assert_equal(cooling_capacity, cooling_system.cooling_capacity)
    end
    if cooling_efficiency_seer.nil?
      assert_nil(cooling_system.cooling_efficiency_seer)
    else
      assert_equal(cooling_efficiency_seer, cooling_system.cooling_efficiency_seer)
    end
    assert_equal(compressor_type, cooling_system.compressor_type)
  end

  def _test_default_furnace_values(heating_system, fan_watts_per_cfm, airflow_defect_ratio, heating_capacity,
                                   pilot_light, pilot_light_btuh, heating_autosizing_factor)
    assert_equal(fan_watts_per_cfm, heating_system.fan_watts_per_cfm)
    assert_equal(airflow_defect_ratio, heating_system.airflow_defect_ratio)
    assert_equal(heating_autosizing_factor, heating_system.heating_autosizing_factor)
    if heating_capacity.nil?
      assert(heating_system.heating_capacity > 0)
    else
      assert_equal(heating_capacity, heating_system.heating_capacity)
    end
    assert_equal(pilot_light, heating_system.pilot_light)
    if pilot_light_btuh.nil?
      assert_nil(heating_system.pilot_light_btuh)
    else
      assert_equal(pilot_light_btuh, heating_system.pilot_light_btuh)
    end
  end

  def _test_default_wall_furnace_values(heating_system, fan_watts, heating_capacity, heating_autosizing_factor)
    assert_equal(fan_watts, heating_system.fan_watts)
    assert_equal(heating_autosizing_factor, heating_system.heating_autosizing_factor)
    if heating_capacity.nil?
      assert(heating_system.heating_capacity > 0)
    else
      assert_equal(heating_capacity, heating_system.heating_capacity)
    end
  end

  def _test_default_floor_furnace_values(heating_system, fan_watts, heating_capacity, pilot_light, pilot_light_btuh, heating_autosizing_factor)
    assert_equal(fan_watts, heating_system.fan_watts)
    assert_equal(heating_autosizing_factor, heating_system.heating_autosizing_factor)
    if heating_capacity.nil?
      assert(heating_system.heating_capacity > 0)
    else
      assert_equal(heating_capacity, heating_system.heating_capacity)
    end
    assert_equal(pilot_light, heating_system.pilot_light)
    if pilot_light_btuh.nil?
      assert_nil(heating_system.pilot_light_btuh)
    else
      assert_equal(pilot_light_btuh, heating_system.pilot_light_btuh)
    end
  end

  def _test_default_electric_resistance_values(heating_system, distribution)
    assert_equal(distribution, heating_system.electric_resistance_distribution)
  end

  def _test_default_boiler_values(heating_system, eae, heating_capacity, pilot_light, pilot_light_btuh, heating_autosizing_factor)
    assert_equal(eae, heating_system.electric_auxiliary_energy)
    assert_equal(heating_autosizing_factor, heating_system.heating_autosizing_factor)
    if heating_capacity.nil?
      assert(heating_system.heating_capacity > 0)
    else
      assert_equal(heating_capacity, heating_system.heating_capacity)
    end
    assert_equal(pilot_light, heating_system.pilot_light)
    if pilot_light_btuh.nil?
      assert_nil(heating_system.pilot_light_btuh)
    else
      assert_equal(pilot_light_btuh, heating_system.pilot_light_btuh)
    end
  end

  def _test_default_stove_values(heating_system, fan_watts, heating_capacity, pilot_light, pilot_light_btuh, heating_autosizing_factor)
    assert_equal(fan_watts, heating_system.fan_watts)
    assert_equal(heating_autosizing_factor, heating_system.heating_autosizing_factor)
    if heating_capacity.nil?
      assert(heating_system.heating_capacity > 0)
    else
      assert_equal(heating_capacity, heating_system.heating_capacity)
    end
    assert_equal(pilot_light, heating_system.pilot_light)
    if pilot_light_btuh.nil?
      assert_nil(heating_system.pilot_light_btuh)
    else
      assert_equal(pilot_light_btuh, heating_system.pilot_light_btuh)
    end
  end

  def _test_default_portable_heater_values(heating_system, fan_watts, heating_capacity, heating_autosizing_factor)
    assert_equal(fan_watts, heating_system.fan_watts)
    assert_equal(heating_autosizing_factor, heating_system.heating_autosizing_factor)
    if heating_capacity.nil?
      assert(heating_system.heating_capacity > 0)
    else
      assert_equal(heating_capacity, heating_system.heating_capacity)
    end
  end

  def _test_default_fixed_heater_values(heating_system, fan_watts, heating_capacity)
    assert_equal(fan_watts, heating_system.fan_watts)
    if heating_capacity.nil?
      assert(heating_system.heating_capacity > 0)
    else
      assert_equal(heating_capacity, heating_system.heating_capacity)
    end
  end

  def _test_default_fireplace_values(heating_system, fan_watts, heating_capacity, pilot_light, pilot_light_btuh, heating_autosizing_factor)
    assert_equal(fan_watts, heating_system.fan_watts)
    assert_equal(heating_autosizing_factor, heating_system.heating_autosizing_factor)
    if heating_capacity.nil?
      assert(heating_system.heating_capacity > 0)
    else
      assert_equal(heating_capacity, heating_system.heating_capacity)
    end
    assert_equal(pilot_light, heating_system.pilot_light)
    if pilot_light_btuh.nil?
      assert_nil(heating_system.pilot_light_btuh)
    else
      assert_equal(pilot_light_btuh, heating_system.pilot_light_btuh)
    end
  end

  def _test_default_air_to_air_heat_pump_values(heat_pump, shr, compressor_type, fan_watts_per_cfm, charge_defect_ratio,
                                                airflow_defect_ratio, cooling_capacity, heating_capacity,
                                                heating_capacity_17F, backup_heating_capacity,
                                                cooling_efficiency_seer, heating_efficiency_hspf,
                                                heating_capacity_retention_fraction, heating_capacity_retention_temp,
                                                crankcase_heater_watts, heating_autosizing_factor, cooling_autosizing_factor,
                                                backup_heating_autosizing_factor)
    assert_equal(shr, heat_pump.cooling_shr)
    assert_equal(compressor_type, heat_pump.compressor_type)
    assert_equal(fan_watts_per_cfm, heat_pump.fan_watts_per_cfm)
    assert_equal(charge_defect_ratio, heat_pump.charge_defect_ratio)
    assert_equal(airflow_defect_ratio, heat_pump.airflow_defect_ratio)
    assert_equal(crankcase_heater_watts, heat_pump.crankcase_heater_watts)
    assert_equal(heating_autosizing_factor, heat_pump.heating_autosizing_factor)
    assert_equal(cooling_autosizing_factor, heat_pump.cooling_autosizing_factor)
    assert_equal(backup_heating_autosizing_factor, heat_pump.backup_heating_autosizing_factor)
    if cooling_capacity.nil?
      assert(heat_pump.cooling_capacity > 0)
    else
      assert_equal(cooling_capacity, heat_pump.cooling_capacity)
    end
    if heating_capacity.nil?
      assert(heat_pump.heating_capacity > 0)
    else
      assert_equal(heating_capacity, heat_pump.heating_capacity)
    end
    if heating_capacity_17F.nil?
      assert_nil(heat_pump.heating_capacity_17F)
    else
      assert_equal(heating_capacity_17F, heat_pump.heating_capacity_17F)
    end
    if backup_heating_capacity.nil?
      assert(heat_pump.backup_heating_capacity > 0)
    else
      assert_equal(backup_heating_capacity, heat_pump.backup_heating_capacity)
    end
    if cooling_efficiency_seer.nil?
      assert_nil(heat_pump.cooling_efficiency_seer)
    else
      assert_equal(cooling_efficiency_seer, heat_pump.cooling_efficiency_seer)
    end
    if heating_efficiency_hspf.nil?
      assert_nil(heat_pump.heating_efficiency_hspf)
    else
      assert_equal(heating_efficiency_hspf, heat_pump.heating_efficiency_hspf)
    end
    if heating_capacity_retention_fraction.nil?
      assert_nil(heat_pump.heating_capacity_retention_fraction)
    else
      assert_in_delta(heating_capacity_retention_fraction, heat_pump.heating_capacity_retention_fraction, 0.01)
    end
    if heating_capacity_retention_temp.nil?
      assert_nil(heat_pump.heating_capacity_retention_temp)
    else
      assert_equal(heating_capacity_retention_temp, heat_pump.heating_capacity_retention_temp)
    end
  end

  def _test_default_detailed_performance_capacities(heat_pump, heating_nominal_capacity, cooling_nominal_capacity, heating_capacities, cooling_capacities)
    if cooling_nominal_capacity.nil?
      assert(heat_pump.cooling_capacity > 0)
    else
      assert_equal(cooling_nominal_capacity, heat_pump.cooling_capacity)
    end
    if heating_nominal_capacity.nil?
      assert(heat_pump.heating_capacity > 0)
    else
      assert_equal(heating_nominal_capacity, heat_pump.heating_capacity)
    end
    if not heat_pump.heating_detailed_performance_data.empty?
      heat_pump.heating_detailed_performance_data.each_with_index do |dp, idx|
        assert_equal(heating_capacities[idx], dp.capacity)
      end
    end
    if not heat_pump.cooling_detailed_performance_data.empty?
      heat_pump.cooling_detailed_performance_data.each_with_index do |dp, idx|
        assert_equal(cooling_capacities[idx], dp.capacity)
      end
    end
  end

  def _test_default_pthp_values(heat_pump, shr, cooling_capacity, heating_capacity, heating_capacity_17F,
                                heating_capacity_retention_fraction, heating_capacity_retention_temp,
                                crankcase_heater_watts, heating_autosizing_factor, cooling_autosizing_factor,
                                backup_heating_autosizing_factor)
    assert_equal(shr, heat_pump.cooling_shr)
    assert_equal(crankcase_heater_watts, heat_pump.crankcase_heater_watts)
    assert_equal(heating_autosizing_factor, heat_pump.heating_autosizing_factor)
    assert_equal(cooling_autosizing_factor, heat_pump.cooling_autosizing_factor)
    assert_equal(backup_heating_autosizing_factor, heat_pump.backup_heating_autosizing_factor)
    if cooling_capacity.nil?
      assert(heat_pump.cooling_capacity > 0)
    else
      assert_equal(cooling_capacity, heat_pump.cooling_capacity)
    end
    if heating_capacity.nil?
      assert(heat_pump.heating_capacity > 0)
    else
      assert_equal(heating_capacity, heat_pump.heating_capacity)
    end
    if heating_capacity_17F.nil?
      assert_nil(heat_pump.heating_capacity_17F)
    else
      assert_equal(heating_capacity_17F, heat_pump.heating_capacity_17F)
    end
    if heating_capacity_retention_fraction.nil?
      assert_nil(heat_pump.heating_capacity_retention_fraction)
    else
      assert_in_delta(heating_capacity_retention_fraction, heat_pump.heating_capacity_retention_fraction, 0.01)
    end
    if heating_capacity_retention_temp.nil?
      assert_nil(heat_pump.heating_capacity_retention_temp)
    else
      assert_equal(heating_capacity_retention_temp, heat_pump.heating_capacity_retention_temp)
    end
  end

  def _test_default_mini_split_heat_pump_values(heat_pump, shr, fan_watts_per_cfm, charge_defect_ratio,
                                                airflow_defect_ratio, cooling_capacity, heating_capacity,
                                                heating_capacity_17F, backup_heating_capacity,
                                                cooling_efficiency_seer, heating_efficiency_hspf,
                                                heating_capacity_retention_fraction, heating_capacity_retention_temp,
                                                crankcase_heater_watts, compressor_type, heating_autosizing_factor,
                                                cooling_autosizing_factor, backup_heating_autosizing_factor)
    assert_equal(shr, heat_pump.cooling_shr)
    assert_equal(fan_watts_per_cfm, heat_pump.fan_watts_per_cfm)
    assert_equal(charge_defect_ratio, heat_pump.charge_defect_ratio)
    assert_equal(airflow_defect_ratio, heat_pump.airflow_defect_ratio)
    assert_equal(crankcase_heater_watts, heat_pump.crankcase_heater_watts)
    assert_equal(heating_autosizing_factor, heat_pump.heating_autosizing_factor)
    assert_equal(cooling_autosizing_factor, heat_pump.cooling_autosizing_factor)
    assert_equal(backup_heating_autosizing_factor, heat_pump.backup_heating_autosizing_factor)
    if cooling_capacity.nil?
      assert(heat_pump.cooling_capacity > 0)
    else
      assert_equal(cooling_capacity, heat_pump.cooling_capacity)
    end
    if heating_capacity.nil?
      assert(heat_pump.heating_capacity > 0)
    else
      assert_equal(heating_capacity, heat_pump.heating_capacity)
    end
    if heating_capacity_17F.nil?
      assert_nil(heat_pump.heating_capacity_17F)
    else
      assert_equal(heating_capacity_17F, heat_pump.heating_capacity_17F)
    end
    if backup_heating_capacity.nil?
      assert(heat_pump.backup_heating_capacity > 0)
    else
      assert_equal(backup_heating_capacity, heat_pump.backup_heating_capacity)
    end
    if cooling_efficiency_seer.nil?
      assert_nil(heat_pump.cooling_efficiency_seer)
    else
      assert_equal(cooling_efficiency_seer, heat_pump.cooling_efficiency_seer)
    end
    if heating_efficiency_hspf.nil?
      assert_nil(heat_pump.heating_efficiency_hspf)
    else
      assert_equal(heating_efficiency_hspf, heat_pump.heating_efficiency_hspf)
    end
    assert_equal(compressor_type, heat_pump.compressor_type)
    if heating_capacity_retention_fraction.nil?
      assert_nil(heat_pump.heating_capacity_retention_fraction)
    else
      assert_in_delta(heating_capacity_retention_fraction, heat_pump.heating_capacity_retention_fraction, 0.01)
    end
    if heating_capacity_retention_temp.nil?
      assert_nil(heat_pump.heating_capacity_retention_temp)
    else
      assert_equal(heating_capacity_retention_temp, heat_pump.heating_capacity_retention_temp)
    end
  end

  def _test_default_heat_pump_temperature_values(heat_pump, compressor_lockout_temp, backup_heating_lockout_temp,
                                                 backup_heating_switchover_temp)
    if compressor_lockout_temp.nil?
      assert_nil(heat_pump.compressor_lockout_temp)
    else
      assert_equal(compressor_lockout_temp, heat_pump.compressor_lockout_temp)
    end
    if backup_heating_lockout_temp.nil?
      assert_nil(heat_pump.backup_heating_lockout_temp)
    else
      assert_equal(backup_heating_lockout_temp, heat_pump.backup_heating_lockout_temp)
    end
    if backup_heating_switchover_temp.nil?
      assert_nil(heat_pump.backup_heating_switchover_temp)
    else
      assert_equal(backup_heating_switchover_temp, heat_pump.backup_heating_switchover_temp)
    end
  end

  def _test_default_ground_to_air_heat_pump_values(heat_pump, pump_watts_per_ton, fan_watts_per_cfm,
                                                   airflow_defect_ratio, cooling_capacity, heating_capacity,
                                                   backup_heating_capacity)
    assert_equal(pump_watts_per_ton, heat_pump.pump_watts_per_ton)
    assert_equal(fan_watts_per_cfm, heat_pump.fan_watts_per_cfm)
    assert_equal(airflow_defect_ratio, heat_pump.airflow_defect_ratio)
    if cooling_capacity.nil?
      assert(heat_pump.cooling_capacity > 0)
    else
      assert_equal(cooling_capacity, heat_pump.cooling_capacity)
    end
    if heating_capacity.nil?
      assert(heat_pump.heating_capacity > 0)
    else
      assert_equal(heating_capacity, heat_pump.heating_capacity)
    end
    if backup_heating_capacity.nil?
      assert(heat_pump.backup_heating_capacity > 0)
    else
      assert_equal(backup_heating_capacity, heat_pump.backup_heating_capacity)
    end
  end

  def _test_default_geothermal_loop_values(geothermal_loop, loop_configuration, loop_flow,
                                           num_bore_holes, bore_spacing, bore_length, bore_diameter,
                                           grout_type, grout_conductivity,
                                           pipe_type, pipe_conductivity, pipe_diameter,
                                           shank_spacing, bore_config)
    assert_equal(loop_configuration, geothermal_loop.loop_configuration)
    if loop_flow.nil? # nil implies an autosized value
      assert(geothermal_loop.loop_flow > 0)
    else
      assert_equal(loop_flow, geothermal_loop.loop_flow)
    end
    if num_bore_holes.nil? # nil implies an autosized value
      assert(geothermal_loop.num_bore_holes > 0)
    else
      assert_equal(num_bore_holes, geothermal_loop.num_bore_holes)
    end
    assert_equal(bore_spacing, geothermal_loop.bore_spacing)
    if bore_length.nil? # nil implies an autosized value
      assert(geothermal_loop.bore_length > 0)
    else
      assert_equal(bore_length, geothermal_loop.bore_length)
    end
    assert_equal(bore_diameter, geothermal_loop.bore_diameter)
    assert_equal(grout_type, geothermal_loop.grout_type)
    assert_equal(grout_conductivity, geothermal_loop.grout_conductivity)
    assert_equal(pipe_type, geothermal_loop.pipe_type)
    assert_equal(pipe_conductivity, geothermal_loop.pipe_conductivity)
    assert_equal(pipe_diameter, geothermal_loop.pipe_diameter)
    assert_equal(shank_spacing, geothermal_loop.shank_spacing)
    assert_equal(bore_config, geothermal_loop.bore_config)
  end

  def _test_default_hvac_location_values(hvac_system, location)
    assert_equal(location, hvac_system.location)
  end

  def _test_default_hvac_control_setpoint_values(hvac_control, heating_setpoint_temp, cooling_setpoint_temp)
    assert_equal(heating_setpoint_temp, hvac_control.heating_setpoint_temp)
    assert_equal(cooling_setpoint_temp, hvac_control.cooling_setpoint_temp)
  end

  def _test_default_hvac_control_setback_values(hvac_control, htg_setback_start_hr, clg_setup_start_hr)
    assert_equal(htg_setback_start_hr, hvac_control.heating_setback_start_hour)
    assert_equal(clg_setup_start_hr, hvac_control.cooling_setup_start_hour)
  end

  def _test_default_hvac_control_season_values(hvac_control, htg_season_begin_month, htg_season_begin_day, htg_season_end_month, htg_season_end_day, clg_season_begin_month, clg_season_begin_day, clg_season_end_month, clg_season_end_day)
    assert_equal(htg_season_begin_month, hvac_control.seasons_heating_begin_month)
    assert_equal(htg_season_begin_day, hvac_control.seasons_heating_begin_day)
    assert_equal(htg_season_end_month, hvac_control.seasons_heating_end_month)
    assert_equal(htg_season_end_day, hvac_control.seasons_heating_end_day)
    assert_equal(clg_season_begin_month, hvac_control.seasons_cooling_begin_month)
    assert_equal(clg_season_begin_day, hvac_control.seasons_cooling_begin_day)
    assert_equal(clg_season_end_month, hvac_control.seasons_cooling_end_month)
    assert_equal(clg_season_end_day, hvac_control.seasons_cooling_end_day)
  end

  def _test_default_duct_values(hpxml_bldg, supply_locations, return_locations, supply_areas, return_areas,
                                supply_fracs, return_fracs, n_return_registers, supply_area_mults, return_area_mults,
                                supply_buried_levels, return_buried_levels, supply_effective_rvalues, return_effective_rvalues)
    supply_duct_idx = 0
    return_duct_idx = 0
    hpxml_bldg.hvac_distributions.each do |hvac_distribution|
      next unless [HPXML::HVACDistributionTypeAir].include? hvac_distribution.distribution_system_type

      assert_equal(n_return_registers, hvac_distribution.number_of_return_registers)
      hvac_distribution.ducts.each do |duct|
        if duct.duct_type == HPXML::DuctTypeSupply
          assert_equal(supply_locations[supply_duct_idx], duct.duct_location)
          assert_in_epsilon(supply_areas[supply_duct_idx], duct.duct_surface_area, 0.01)
          assert_in_epsilon(supply_fracs[supply_duct_idx], duct.duct_fraction_area, 0.01)
          assert_in_epsilon(supply_area_mults[supply_duct_idx], duct.duct_surface_area_multiplier, 0.01)
          assert_equal(supply_buried_levels[supply_duct_idx], duct.duct_buried_insulation_level)
          assert_in_epsilon(supply_effective_rvalues[supply_duct_idx], duct.duct_effective_r_value, 0.01)
          supply_duct_idx += 1
        elsif duct.duct_type == HPXML::DuctTypeReturn
          assert_equal(return_locations[return_duct_idx], duct.duct_location)
          assert_in_epsilon(return_areas[return_duct_idx], duct.duct_surface_area, 0.01)
          assert_in_epsilon(return_fracs[return_duct_idx], duct.duct_fraction_area, 0.01)
          assert_in_epsilon(return_area_mults[return_duct_idx], duct.duct_surface_area_multiplier, 0.01)
          assert_equal(return_buried_levels[return_duct_idx], duct.duct_buried_insulation_level)
          assert_in_epsilon(return_effective_rvalues[return_duct_idx], duct.duct_effective_r_value, 0.01)
          return_duct_idx += 1
        end
      end
    end
  end

  def _test_default_mech_vent_values(hpxml_bldg, is_shared_system, hours_in_operation, fan_power, flow_rate,
                                     cfis_vent_mode_airflow_fraction = nil, cfis_addtl_runtime_operating_mode = nil)
    vent_fan = hpxml_bldg.ventilation_fans.find { |f| f.used_for_whole_building_ventilation && !f.is_cfis_supplemental_fan? }

    assert_equal(is_shared_system, vent_fan.is_shared_system)
    assert_equal(hours_in_operation, vent_fan.hours_in_operation)
    assert_in_delta(fan_power, vent_fan.fan_power, 0.1)
    assert_in_delta(flow_rate, vent_fan.rated_flow_rate.to_f + vent_fan.calculated_flow_rate.to_f + vent_fan.tested_flow_rate.to_f + vent_fan.delivered_ventilation.to_f, 0.1)
    if cfis_vent_mode_airflow_fraction.nil?
      assert_nil(vent_fan.cfis_vent_mode_airflow_fraction)
    else
      assert_equal(cfis_vent_mode_airflow_fraction, vent_fan.cfis_vent_mode_airflow_fraction)
    end
    if cfis_addtl_runtime_operating_mode.nil?
      assert_nil(vent_fan.cfis_addtl_runtime_operating_mode)
    else
      assert_equal(cfis_addtl_runtime_operating_mode, vent_fan.cfis_addtl_runtime_operating_mode)
    end
  end

  def _test_default_mech_vent_suppl_values(hpxml_bldg, is_shared_system, hours_in_operation, fan_power, flow_rate)
    vent_fan = hpxml_bldg.ventilation_fans.find { |f| f.used_for_whole_building_ventilation && f.is_cfis_supplemental_fan? }

    assert_equal(is_shared_system, vent_fan.is_shared_system)
    if hours_in_operation.nil?
      assert_nil(hours_in_operation, vent_fan.hours_in_operation)
    else
      assert_equal(hours_in_operation, vent_fan.hours_in_operation)
    end
    assert_in_epsilon(fan_power, vent_fan.fan_power, 0.01)
    assert_in_epsilon(flow_rate, vent_fan.rated_flow_rate.to_f + vent_fan.calculated_flow_rate.to_f + vent_fan.tested_flow_rate.to_f + vent_fan.delivered_ventilation.to_f, 0.01)
  end

  def _test_default_kitchen_fan_values(hpxml_bldg, count, flow_rate, hours_in_operation, fan_power, start_hour)
    kitchen_fan = hpxml_bldg.ventilation_fans.find { |f| f.used_for_local_ventilation && f.fan_location == HPXML::LocationKitchen }

    assert_equal(count, kitchen_fan.count)
    assert_equal(flow_rate, kitchen_fan.rated_flow_rate.to_f + kitchen_fan.calculated_flow_rate.to_f + kitchen_fan.tested_flow_rate.to_f + kitchen_fan.delivered_ventilation.to_f)
    assert_equal(hours_in_operation, kitchen_fan.hours_in_operation)
    assert_equal(fan_power, kitchen_fan.fan_power)
    assert_equal(start_hour, kitchen_fan.start_hour)
  end

  def _test_default_bath_fan_values(hpxml_bldg, count, flow_rate, hours_in_operation, fan_power, start_hour)
    bath_fan = hpxml_bldg.ventilation_fans.find { |f| f.used_for_local_ventilation && f.fan_location == HPXML::LocationBath }

    assert_equal(count, bath_fan.count)
    assert_equal(flow_rate, bath_fan.rated_flow_rate.to_f + bath_fan.calculated_flow_rate.to_f + bath_fan.tested_flow_rate.to_f + bath_fan.delivered_ventilation.to_f)
    assert_equal(hours_in_operation, bath_fan.hours_in_operation)
    assert_equal(fan_power, bath_fan.fan_power)
    assert_equal(start_hour, bath_fan.start_hour)
  end

  def _test_default_whole_house_fan_values(hpxml_bldg, flow_rate, fan_power)
    whf = hpxml_bldg.ventilation_fans.find { |f| f.used_for_seasonal_cooling_load_reduction }

    assert_equal(flow_rate, whf.rated_flow_rate.to_f + whf.calculated_flow_rate.to_f + whf.tested_flow_rate.to_f + whf.delivered_ventilation.to_f)
    assert_equal(fan_power, whf.fan_power)
  end

  def _test_default_storage_water_heater_values(hpxml_bldg, *expected_wh_values)
    storage_water_heaters = hpxml_bldg.water_heating_systems.select { |w| w.water_heater_type == HPXML::WaterHeaterTypeStorage }
    assert_equal(expected_wh_values.size, storage_water_heaters.size)
    storage_water_heaters.each_with_index do |wh_system, idx|
      is_shared, heating_capacity, tank_volume, recovery_efficiency, location, temperature, energy_factor, tank_model_type = expected_wh_values[idx]

      assert_equal(is_shared, wh_system.is_shared_system)
      assert_in_epsilon(heating_capacity, wh_system.heating_capacity, 0.01)
      assert_equal(tank_volume, wh_system.tank_volume)
      assert_in_epsilon(recovery_efficiency, wh_system.recovery_efficiency, 0.01)
      assert_equal(location, wh_system.location)
      assert_equal(temperature, wh_system.temperature)
      if energy_factor.nil?
        assert_nil(wh_system.energy_factor)
      else
        assert_equal(energy_factor, wh_system.energy_factor)
      end
      assert_equal(tank_model_type, wh_system.tank_model_type)
    end
  end

  def _test_default_tankless_water_heater_values(hpxml_bldg, *expected_wh_values)
    tankless_water_heaters = hpxml_bldg.water_heating_systems.select { |w| w.water_heater_type == HPXML::WaterHeaterTypeTankless }
    assert_equal(expected_wh_values.size, tankless_water_heaters.size)
    tankless_water_heaters.each_with_index do |wh_system, idx|
      performance_adjustment, = expected_wh_values[idx]

      assert_equal(performance_adjustment, wh_system.performance_adjustment)
    end
  end

  def _test_default_heat_pump_water_heater_values(hpxml_bldg, *expected_wh_values)
    heat_pump_water_heaters = hpxml_bldg.water_heating_systems.select { |w| w.water_heater_type == HPXML::WaterHeaterTypeHeatPump }
    assert_equal(expected_wh_values.size, heat_pump_water_heaters.size)
    heat_pump_water_heaters.each_with_index do |wh_system, idx|
      operating_mode, = expected_wh_values[idx]

      assert_equal(operating_mode, wh_system.operating_mode)
    end
  end

  def _test_default_indirect_water_heater_values(hpxml_bldg, *expected_wh_values)
    indirect_water_heaters = hpxml_bldg.water_heating_systems.select { |w| w.water_heater_type == HPXML::WaterHeaterTypeCombiStorage }
    assert_equal(expected_wh_values.size, indirect_water_heaters.size)
    indirect_water_heaters.each_with_index do |wh_system, idx|
      standby_loss_units, standby_loss_value, = expected_wh_values[idx]

      assert_equal(standby_loss_units, wh_system.standby_loss_units)
      assert_equal(standby_loss_value, wh_system.standby_loss_value)
    end
  end

  def _test_default_standard_distribution_values(hot_water_distribution, piping_length, pipe_r_value)
    assert_in_epsilon(piping_length, hot_water_distribution.standard_piping_length, 0.01)
    assert_equal(pipe_r_value, hot_water_distribution.pipe_r_value)
  end

  def _test_default_recirc_distribution_values(hot_water_distribution, piping_length, branch_piping_length, pump_power, pipe_r_value, weekday_sch, weekend_sch, monthly_mults)
    assert_in_epsilon(piping_length, hot_water_distribution.recirculation_piping_length, 0.01)
    assert_in_epsilon(branch_piping_length, hot_water_distribution.recirculation_branch_piping_length, 0.01)
    assert_in_epsilon(pump_power, hot_water_distribution.recirculation_pump_power, 0.01)
    assert_equal(pipe_r_value, hot_water_distribution.pipe_r_value)
    if weekday_sch.nil?
      assert_nil(hot_water_distribution.recirculation_pump_weekday_fractions)
    else
      assert_equal(weekday_sch, hot_water_distribution.recirculation_pump_weekday_fractions)
    end
    if weekend_sch.nil?
      assert_nil(hot_water_distribution.recirculation_pump_weekend_fractions)
    else
      assert_equal(weekend_sch, hot_water_distribution.recirculation_pump_weekend_fractions)
    end
    if monthly_mults.nil?
      assert_nil(hot_water_distribution.recirculation_pump_monthly_multipliers)
    else
      assert_equal(monthly_mults, hot_water_distribution.recirculation_pump_monthly_multipliers)
    end
  end

  def _test_default_shared_recirc_distribution_values(hot_water_distribution, pump_power, weekday_sch, weekend_sch, monthly_mults)
    assert_in_epsilon(pump_power, hot_water_distribution.shared_recirculation_pump_power, 0.01)
    if weekday_sch.nil?
      assert_nil(hot_water_distribution.recirculation_pump_weekday_fractions)
    else
      assert_equal(weekday_sch, hot_water_distribution.recirculation_pump_weekday_fractions)
    end
    if weekend_sch.nil?
      assert_nil(hot_water_distribution.recirculation_pump_weekend_fractions)
    else
      assert_equal(weekend_sch, hot_water_distribution.recirculation_pump_weekend_fractions)
    end
    if monthly_mults.nil?
      assert_nil(hot_water_distribution.recirculation_pump_monthly_multipliers)
    else
      assert_equal(monthly_mults, hot_water_distribution.recirculation_pump_monthly_multipliers)
    end
  end

  def _test_default_water_fixture_values(hpxml_bldg, usage_multiplier, weekday_sch, weekend_sch, monthly_mults, low_flow1, low_flow2)
    assert_equal(usage_multiplier, hpxml_bldg.water_heating.water_fixtures_usage_multiplier)
    if weekday_sch.nil?
      assert_nil(hpxml_bldg.water_heating.water_fixtures_weekday_fractions)
    else
      assert_equal(weekday_sch, hpxml_bldg.water_heating.water_fixtures_weekday_fractions)
    end
    if weekend_sch.nil?
      assert_nil(hpxml_bldg.water_heating.water_fixtures_weekend_fractions)
    else
      assert_equal(weekend_sch, hpxml_bldg.water_heating.water_fixtures_weekend_fractions)
    end
    if monthly_mults.nil?
      assert_nil(hpxml_bldg.water_heating.water_fixtures_monthly_multipliers)
    else
      assert_equal(monthly_mults, hpxml_bldg.water_heating.water_fixtures_monthly_multipliers)
    end
    assert_equal(low_flow1, hpxml_bldg.water_fixtures[0].low_flow)
    assert_equal(low_flow2, hpxml_bldg.water_fixtures[1].low_flow)
  end

  def _test_default_solar_thermal_values(solar_thermal_system, storage_volume, azimuth)
    assert_equal(storage_volume, solar_thermal_system.storage_volume)
    assert_equal(azimuth, solar_thermal_system.collector_azimuth)
  end

  def _test_default_pv_system_values(hpxml_bldg, interver_efficiency, system_loss_frac, is_shared_system, location, tracking, module_type, azimuth)
    hpxml_bldg.pv_systems.each do |pv|
      assert_equal(is_shared_system, pv.is_shared_system)
      assert_in_epsilon(system_loss_frac, pv.system_losses_fraction, 0.01)
      assert_equal(location, pv.location)
      assert_equal(tracking, pv.tracking)
      assert_equal(module_type, pv.module_type)
      assert_equal(azimuth, pv.array_azimuth)
    end
    hpxml_bldg.inverters.each do |inv|
      assert_equal(interver_efficiency, inv.inverter_efficiency)
    end
  end

  def _test_default_battery_values(battery, nominal_capacity_kwh, nominal_capacity_ah, usable_capacity_kwh, usable_capacity_ah,
                                   rated_power_output, location, lifetime_model, round_trip_efficiency)
    if nominal_capacity_kwh.nil?
      assert_nil(battery.nominal_capacity_kwh)
    else
      assert_equal(nominal_capacity_kwh, battery.nominal_capacity_kwh)
    end
    if nominal_capacity_ah.nil?
      assert_nil(battery.nominal_capacity_ah)
    else
      assert_equal(nominal_capacity_ah, battery.nominal_capacity_ah)
    end
    if usable_capacity_kwh.nil?
      assert_nil(battery.usable_capacity_kwh)
    else
      assert_equal(usable_capacity_kwh, battery.usable_capacity_kwh)
    end
    if usable_capacity_ah.nil?
      assert_nil(battery.usable_capacity_ah)
    else
      assert_equal(usable_capacity_ah, battery.usable_capacity_ah)
    end
    assert_equal(rated_power_output, battery.rated_power_output)
    assert_equal(location, battery.location)
    if lifetime_model.nil?
      assert_nil(battery.lifetime_model)
    else
      assert_equal(lifetime_model, battery.lifetime_model)
    end
    assert_equal(round_trip_efficiency, battery.round_trip_efficiency)
  end

  def _test_default_generator_values(hpxml_bldg, is_shared_system)
    hpxml_bldg.generators.each do |generator|
      assert_equal(is_shared_system, generator.is_shared_system)
    end
  end

  def _test_default_clothes_washer_values(clothes_washer, is_shared, location, imef, rated_annual_kwh, label_electric_rate,
                                          label_gas_rate, label_annual_gas_cost, capacity, label_usage, usage_multiplier,
                                          weekday_sch, weekend_sch, monthly_mults)
    assert_equal(is_shared, clothes_washer.is_shared_appliance)
    assert_equal(location, clothes_washer.location)
    assert_equal(imef, clothes_washer.integrated_modified_energy_factor)
    assert_equal(rated_annual_kwh, clothes_washer.rated_annual_kwh)
    assert_equal(label_electric_rate, clothes_washer.label_electric_rate)
    assert_equal(label_gas_rate, clothes_washer.label_gas_rate)
    assert_equal(label_annual_gas_cost, clothes_washer.label_annual_gas_cost)
    assert_equal(capacity, clothes_washer.capacity)
    assert_equal(label_usage, clothes_washer.label_usage)
    assert_equal(usage_multiplier, clothes_washer.usage_multiplier)
    if weekday_sch.nil?
      assert_nil(clothes_washer.weekday_fractions)
    else
      assert_equal(weekday_sch, clothes_washer.weekday_fractions)
    end
    if weekend_sch.nil?
      assert_nil(clothes_washer.weekend_fractions)
    else
      assert_equal(weekend_sch, clothes_washer.weekend_fractions)
    end
    if monthly_mults.nil?
      assert_nil(clothes_washer.monthly_multipliers)
    else
      assert_equal(monthly_mults, clothes_washer.monthly_multipliers)
    end
  end

  def _test_default_clothes_dryer_values(clothes_dryer, is_shared, location, cef, usage_multiplier,
                                         weekday_sch, weekend_sch, monthly_mults)
    assert_equal(is_shared, clothes_dryer.is_shared_appliance)
    assert_equal(location, clothes_dryer.location)
    assert_equal(cef, clothes_dryer.combined_energy_factor)
    assert_equal(usage_multiplier, clothes_dryer.usage_multiplier)
    if weekday_sch.nil?
      assert_nil(clothes_dryer.weekday_fractions)
    else
      assert_equal(weekday_sch, clothes_dryer.weekday_fractions)
    end
    if weekend_sch.nil?
      assert_nil(clothes_dryer.weekend_fractions)
    else
      assert_equal(weekend_sch, clothes_dryer.weekend_fractions)
    end
    if monthly_mults.nil?
      assert_nil(clothes_dryer.monthly_multipliers)
    else
      assert_equal(monthly_mults, clothes_dryer.monthly_multipliers)
    end
  end

  def _test_default_clothes_dryer_exhaust_values(clothes_dryer, is_vented, vented_flow_rate)
    assert_equal(is_vented, clothes_dryer.is_vented)
    if vented_flow_rate.nil?
      assert_nil(clothes_dryer.vented_flow_rate)
    else
      assert_equal(vented_flow_rate, clothes_dryer.vented_flow_rate)
    end
  end

  def _test_default_dishwasher_values(dishwasher, is_shared, location, rated_annual_kwh, label_electric_rate, label_gas_rate, label_annual_gas_cost, label_usage, place_setting_capacity, usage_multiplier, weekday_sch, weekend_sch, monthly_mults)
    assert_equal(is_shared, dishwasher.is_shared_appliance)
    assert_equal(location, dishwasher.location)
    assert_equal(rated_annual_kwh, dishwasher.rated_annual_kwh)
    assert_equal(label_electric_rate, dishwasher.label_electric_rate)
    assert_equal(label_gas_rate, dishwasher.label_gas_rate)
    assert_equal(label_annual_gas_cost, dishwasher.label_annual_gas_cost)
    assert_equal(label_usage, dishwasher.label_usage)
    assert_equal(place_setting_capacity, dishwasher.place_setting_capacity)
    assert_equal(usage_multiplier, dishwasher.usage_multiplier)
    if weekday_sch.nil?
      assert_nil(dishwasher.weekday_fractions)
    else
      assert_equal(weekday_sch, dishwasher.weekday_fractions)
    end
    if weekend_sch.nil?
      assert_nil(dishwasher.weekend_fractions)
    else
      assert_equal(weekend_sch, dishwasher.weekend_fractions)
    end
    if monthly_mults.nil?
      assert_nil(dishwasher.monthly_multipliers)
    else
      assert_equal(monthly_mults, dishwasher.monthly_multipliers)
    end
  end

  def _test_default_refrigerator_values(hpxml_bldg, location, rated_annual_kwh, usage_multiplier, weekday_sch, weekend_sch, monthly_mults, constant_coeffs, temperature_coeffs)
    hpxml_bldg.refrigerators.each do |refrigerator|
      next unless refrigerator.primary_indicator

      assert_equal(location, refrigerator.location)
      assert_equal(rated_annual_kwh, refrigerator.rated_annual_kwh)
      assert_equal(usage_multiplier, refrigerator.usage_multiplier)
      if weekday_sch.nil?
        assert_nil(refrigerator.weekday_fractions)
      else
        assert_equal(weekday_sch, refrigerator.weekday_fractions)
      end
      if weekend_sch.nil?
        assert_nil(refrigerator.weekend_fractions)
      else
        assert_equal(weekend_sch, refrigerator.weekend_fractions)
      end
      if monthly_mults.nil?
        assert_nil(refrigerator.monthly_multipliers)
      else
        assert_equal(monthly_mults, refrigerator.monthly_multipliers)
      end
      if constant_coeffs.nil?
        assert_nil(refrigerator.constant_coefficients)
      else
        assert_equal(constant_coeffs, refrigerator.constant_coefficients)
      end
      if temperature_coeffs.nil?
        assert_nil(refrigerator.temperature_coefficients)
      else
        assert_equal(temperature_coeffs, refrigerator.temperature_coefficients)
      end
    end
  end

  def _test_default_extra_refrigerators_values(hpxml_bldg, location, rated_annual_kwh, usage_multiplier, weekday_sch, weekend_sch, monthly_mults, constant_coeffs, temperature_coeffs)
    hpxml_bldg.refrigerators.each do |refrigerator|
      next if refrigerator.primary_indicator

      assert_equal(location, refrigerator.location)
      assert_in_epsilon(rated_annual_kwh, refrigerator.rated_annual_kwh, 0.01)
      assert_equal(usage_multiplier, refrigerator.usage_multiplier)
      if weekday_sch.nil?
        assert_nil(refrigerator.weekday_fractions)
      else
        assert_equal(weekday_sch, refrigerator.weekday_fractions)
      end
      if weekend_sch.nil?
        assert_nil(refrigerator.weekend_fractions)
      else
        assert_equal(weekend_sch, refrigerator.weekend_fractions)
      end
      if monthly_mults.nil?
        assert_nil(refrigerator.monthly_multipliers)
      else
        assert_equal(monthly_mults, refrigerator.monthly_multipliers)
      end
      if constant_coeffs.nil?
        assert_nil(refrigerator.constant_coefficients)
      else
        assert_equal(constant_coeffs, refrigerator.constant_coefficients)
      end
      if temperature_coeffs.nil?
        assert_nil(refrigerator.temperature_coefficients)
      else
        assert_equal(temperature_coeffs, refrigerator.temperature_coefficients)
      end
    end
  end

  def _test_default_freezers_values(hpxml_bldg, location, rated_annual_kwh, usage_multiplier, weekday_sch, weekend_sch, monthly_mults, constant_coeffs, temperature_coeffs)
    hpxml_bldg.freezers.each do |freezer|
      assert_equal(location, freezer.location)
      assert_in_epsilon(rated_annual_kwh, freezer.rated_annual_kwh, 0.01)
      assert_equal(usage_multiplier, freezer.usage_multiplier)
      if weekday_sch.nil?
        assert_nil(freezer.weekday_fractions)
      else
        assert_equal(weekday_sch, freezer.weekday_fractions)
      end
      if weekend_sch.nil?
        assert_nil(freezer.weekend_fractions)
      else
        assert_equal(weekend_sch, freezer.weekend_fractions)
      end
      if monthly_mults.nil?
        assert_nil(freezer.monthly_multipliers)
      else
        assert_equal(monthly_mults, freezer.monthly_multipliers)
      end
      if constant_coeffs.nil?
        assert_nil(freezer.constant_coefficients)
      else
        assert_equal(constant_coeffs, freezer.constant_coefficients)
      end
      if temperature_coeffs.nil?
        assert_nil(freezer.temperature_coefficients)
      else
        assert_equal(temperature_coeffs, freezer.temperature_coefficients)
      end
    end
  end

  def _test_default_cooking_range_values(cooking_range, location, is_induction, usage_multiplier, weekday_sch, weekend_sch, monthly_mults)
    assert_equal(location, cooking_range.location)
    assert_equal(is_induction, cooking_range.is_induction)
    assert_equal(usage_multiplier, cooking_range.usage_multiplier)
    if weekday_sch.nil?
      assert_nil(cooking_range.weekday_fractions)
    else
      assert_equal(weekday_sch, cooking_range.weekday_fractions)
    end
    if weekend_sch.nil?
      assert_nil(cooking_range.weekend_fractions)
    else
      assert_equal(weekend_sch, cooking_range.weekend_fractions)
    end
    if monthly_mults.nil?
      assert_nil(cooking_range.monthly_multipliers)
    else
      assert_equal(monthly_mults, cooking_range.monthly_multipliers)
    end
  end

  def _test_default_oven_values(oven, is_convection)
    assert_equal(is_convection, oven.is_convection)
  end

  def _test_default_lighting_values(hpxml_bldg, interior_usage_multiplier, garage_usage_multiplier, exterior_usage_multiplier, schedules = {})
    assert_equal(interior_usage_multiplier, hpxml_bldg.lighting.interior_usage_multiplier)
    assert_equal(garage_usage_multiplier, hpxml_bldg.lighting.garage_usage_multiplier)
    assert_equal(exterior_usage_multiplier, hpxml_bldg.lighting.exterior_usage_multiplier)
    if not schedules[:grg_wk_sch].nil?
      assert_equal(schedules[:grg_wk_sch], hpxml_bldg.lighting.garage_weekday_fractions)
    else
      assert_nil(hpxml_bldg.lighting.garage_weekday_fractions)
    end
    if not schedules[:grg_wknd_sch].nil?
      assert_equal(schedules[:grg_wknd_sch], hpxml_bldg.lighting.garage_weekend_fractions)
    else
      assert_nil(hpxml_bldg.lighting.garage_weekend_fractions)
    end
    if not schedules[:grg_month_mult].nil?
      assert_equal(schedules[:grg_month_mult], hpxml_bldg.lighting.garage_monthly_multipliers)
    else
      assert_nil(hpxml_bldg.lighting.garage_monthly_multipliers)
    end
    if not schedules[:ext_wk_sch].nil?
      assert_equal(schedules[:ext_wk_sch], hpxml_bldg.lighting.exterior_weekday_fractions)
    else
      assert_nil(hpxml_bldg.lighting.exterior_weekday_fractions)
    end
    if not schedules[:ext_wknd_sch].nil?
      assert_equal(schedules[:ext_wknd_sch], hpxml_bldg.lighting.exterior_weekend_fractions)
    else
      assert_nil(hpxml_bldg.lighting.exterior_weekday_fractions)
    end
    if not schedules[:ext_month_mult].nil?
      assert_equal(schedules[:ext_month_mult], hpxml_bldg.lighting.exterior_monthly_multipliers)
    else
      assert_nil(hpxml_bldg.lighting.exterior_monthly_multipliers)
    end
    if not schedules[:hol_kwh_per_day].nil?
      assert_equal(schedules[:hol_kwh_per_day], hpxml_bldg.lighting.holiday_kwh_per_day)
    else
      assert_nil(hpxml_bldg.lighting.holiday_kwh_per_day)
    end
    if not schedules[:hol_begin_month].nil?
      assert_equal(schedules[:hol_begin_month], hpxml_bldg.lighting.holiday_period_begin_month)
    else
      assert_nil(hpxml_bldg.lighting.holiday_period_begin_month)
    end
    if not schedules[:hol_begin_day].nil?
      assert_equal(schedules[:hol_begin_day], hpxml_bldg.lighting.holiday_period_begin_day)
    else
      assert_nil(hpxml_bldg.lighting.holiday_period_begin_day)
    end
    if not schedules[:hol_end_month].nil?
      assert_equal(schedules[:hol_end_month], hpxml_bldg.lighting.holiday_period_end_month)
    else
      assert_nil(hpxml_bldg.lighting.holiday_period_end_month)
    end
    if not schedules[:hol_end_day].nil?
      assert_equal(schedules[:hol_end_day], hpxml_bldg.lighting.holiday_period_end_day)
    else
      assert_nil(hpxml_bldg.lighting.holiday_period_end_day)
    end
    if not schedules[:hol_wk_sch].nil?
      assert_equal(schedules[:hol_wk_sch], hpxml_bldg.lighting.holiday_weekday_fractions)
    else
      assert_nil(hpxml_bldg.lighting.holiday_weekday_fractions)
    end
    if not schedules[:hol_wknd_sch].nil?
      assert_equal(schedules[:hol_wknd_sch], hpxml_bldg.lighting.holiday_weekend_fractions)
    else
      assert_nil(hpxml_bldg.lighting.holiday_weekend_fractions)
    end
  end

  def _test_default_ceiling_fan_values(ceiling_fan, count, efficiency, label_energy_use, weekday_sch, weekend_sch, monthly_mults)
    assert_equal(count, ceiling_fan.count)
    if efficiency.nil?
      assert_nil(ceiling_fan.efficiency)
    else
      assert_in_epsilon(efficiency, ceiling_fan.efficiency, 0.01)
    end
    if label_energy_use.nil?
      assert_nil(ceiling_fan.label_energy_use)
    else
      assert_in_epsilon(label_energy_use, ceiling_fan.label_energy_use, 0.01)
    end
    if weekday_sch.nil?
      assert_nil(ceiling_fan.weekday_fractions)
    else
      assert_equal(weekday_sch, ceiling_fan.weekday_fractions)
    end
    if weekend_sch.nil?
      assert_nil(ceiling_fan.weekend_fractions)
    else
      assert_equal(weekend_sch, ceiling_fan.weekend_fractions)
    end
    if monthly_mults.nil?
      assert_nil(ceiling_fan.monthly_multipliers)
    else
      assert_equal(monthly_mults, ceiling_fan.monthly_multipliers)
    end
  end

  def _test_default_pool_heater_values(pool, load_units, load_value, usage_multiplier, weekday_sch, weekend_sch, monthly_mults)
    if load_units.nil?
      assert_nil(pool.heater_load_units)
    else
      assert_equal(load_units, pool.heater_load_units)
    end
    if load_value.nil?
      assert_nil(pool.heater_load_value)
    else
      assert_in_epsilon(load_value, pool.heater_load_value, 0.01)
    end
    if usage_multiplier.nil?
      assert_nil(pool.heater_usage_multiplier)
    else
      assert_equal(usage_multiplier, pool.heater_usage_multiplier)
    end
    if weekday_sch.nil?
      assert_nil(pool.heater_weekday_fractions)
    else
      assert_equal(weekday_sch, pool.heater_weekday_fractions)
    end
    if weekend_sch.nil?
      assert_nil(pool.heater_weekend_fractions)
    else
      assert_equal(weekend_sch, pool.heater_weekend_fractions)
    end
    if monthly_mults.nil?
      assert_nil(pool.heater_monthly_multipliers)
    else
      assert_equal(monthly_mults, pool.heater_monthly_multipliers)
    end
  end

  def _test_default_pool_pump_values(pool, kwh_per_year, usage_multiplier, weekday_sch, weekend_sch, monthly_mults)
    assert_in_epsilon(kwh_per_year, pool.pump_kwh_per_year, 0.01)
    assert_equal(usage_multiplier, pool.pump_usage_multiplier)
    assert_equal(weekday_sch, pool.pump_weekday_fractions)
    assert_equal(weekend_sch, pool.pump_weekend_fractions)
    assert_equal(monthly_mults, pool.pump_monthly_multipliers)
  end

  def _test_default_permanent_spa_heater_values(spa, load_units, load_value, usage_multiplier, weekday_sch, weekend_sch, monthly_mults)
    if load_units.nil?
      assert_nil(spa.heater_load_units)
    else
      assert_equal(load_units, spa.heater_load_units)
    end
    if load_value.nil?
      assert_nil(spa.heater_load_value)
    else
      assert_in_epsilon(load_value, spa.heater_load_value, 0.01)
    end
    if usage_multiplier.nil?
      assert_nil(spa.heater_usage_multiplier)
    else
      assert_equal(usage_multiplier, spa.heater_usage_multiplier)
    end
    if weekday_sch.nil?
      assert_nil(spa.heater_weekday_fractions)
    else
      assert_equal(weekday_sch, spa.heater_weekday_fractions)
    end
    if weekend_sch.nil?
      assert_nil(spa.heater_weekend_fractions)
    else
      assert_equal(weekend_sch, spa.heater_weekend_fractions)
    end
    if monthly_mults.nil?
      assert_nil(spa.heater_monthly_multipliers)
    else
      assert_equal(monthly_mults, spa.heater_monthly_multipliers)
    end
  end

  def _test_default_permanent_spa_pump_values(spa, kwh_per_year, usage_multiplier, weekday_sch, weekend_sch, monthly_mults)
    assert_in_epsilon(kwh_per_year, spa.pump_kwh_per_year, 0.01)
    assert_equal(usage_multiplier, spa.pump_usage_multiplier)
    assert_equal(weekday_sch, spa.pump_weekday_fractions)
    assert_equal(weekend_sch, spa.pump_weekend_fractions)
    assert_equal(monthly_mults, spa.pump_monthly_multipliers)
  end

  def _test_default_plug_load_values(hpxml_bldg, load_type, kwh_per_year, frac_sensible, frac_latent, usage_multiplier, weekday_sch, weekend_sch, monthly_mults)
    pl = hpxml_bldg.plug_loads.find { |pl| pl.plug_load_type == load_type }

    assert_in_epsilon(kwh_per_year, pl.kwh_per_year, 0.01)
    assert_equal(usage_multiplier, pl.usage_multiplier)
    assert_in_epsilon(frac_sensible, pl.frac_sensible, 0.01)
    assert_in_epsilon(frac_latent, pl.frac_latent, 0.01)
    assert_equal(weekday_sch, pl.weekday_fractions)
    assert_equal(weekend_sch, pl.weekend_fractions)
    assert_equal(monthly_mults, pl.monthly_multipliers)
  end

  def _test_default_fuel_load_values(hpxml_bldg, load_type, therm_per_year, frac_sensible, frac_latent, usage_multiplier, weekday_sch, weekend_sch, monthly_mults)
    fl = hpxml_bldg.fuel_loads.find { |fl| fl.fuel_load_type == load_type }

    assert_in_epsilon(therm_per_year, fl.therm_per_year, 0.01)
    assert_equal(usage_multiplier, fl.usage_multiplier)
    assert_in_epsilon(frac_sensible, fl.frac_sensible, 0.01)
    assert_in_epsilon(frac_latent, fl.frac_latent, 0.01)
    assert_equal(weekday_sch, fl.weekday_fractions)
    assert_equal(weekend_sch, fl.weekend_fractions)
    assert_equal(monthly_mults, fl.monthly_multipliers)
  end

  def _create_hpxml(hpxml_name)
    hpxml = HPXML.new(hpxml_path: File.join(@sample_files_path, hpxml_name))
    return hpxml, hpxml.buildings[0]
  end
end<|MERGE_RESOLUTION|>--- conflicted
+++ resolved
@@ -1463,10 +1463,7 @@
     hpxml_bldg.heating_systems[0].heating_autosizing_factor = nil
     XMLHelper.write_file(hpxml.to_doc, @tmp_hpxml_path)
     _default_hpxml, default_hpxml_bldg = _test_measure()
-<<<<<<< HEAD
     _test_default_boiler_values(default_hpxml_bldg.heating_systems[0], 170.0, nil, true, 500, 1.0)
-=======
-    _test_default_boiler_values(default_hpxml_bldg.heating_systems[0], 170.0, nil, true, 500)
 
     # Test inputs not overridden by defaults (shared boiler)
     hpxml, hpxml_bldg = _create_hpxml('base-bldgtype-mf-unit-shared-boiler-only-baseboard.xml')
@@ -1474,8 +1471,7 @@
     hpxml_bldg.heating_systems[0].electric_auxiliary_energy = 99.9
     XMLHelper.write_file(hpxml.to_doc, @tmp_hpxml_path)
     _default_hpxml, default_hpxml_bldg = _test_measure()
-    _test_default_boiler_values(default_hpxml_bldg.heating_systems[0], 99.9, nil, false, nil)
->>>>>>> 26fdf9c4
+    _test_default_boiler_values(default_hpxml_bldg.heating_systems[0], 99.9, nil, false, nil, 1.0)
   end
 
   def test_stoves
