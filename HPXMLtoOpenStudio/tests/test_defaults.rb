# frozen_string_literal: true

require_relative '../resources/minitest_helper'
require 'openstudio'
require 'openstudio/measure/ShowRunnerOutput'
require 'fileutils'
require_relative '../measure.rb'
require_relative '../resources/util.rb'

class HPXMLtoOpenStudioDefaultsTest < Minitest::Test
  ConstantDaySchedule = '0.1, 0.1, 0.1, 0.1, 0.1, 0.1, 0.1, 0.1, 0.1, 0.1, 0.1, 0.1, 0.1, 0.1, 0.1, 0.1, 0.1, 0.1, 0.1, 0.1, 0.1, 0.1, 0.1, 0.1'
  ConstantMonthSchedule = '1, 1, 1, 1, 1, 1, 1, 1, 1, 1, 1, 1'

  def setup
    @root_path = File.absolute_path(File.join(File.dirname(__FILE__), '..', '..'))
    @sample_files_path = File.join(@root_path, 'workflow', 'sample_files')
    @tmp_hpxml_path = File.join(@sample_files_path, 'tmp.xml')
    @tmp_output_path = File.join(@sample_files_path, 'tmp_output')
    FileUtils.mkdir_p(@tmp_output_path)

    @args_hash = {}
    @args_hash['hpxml_path'] = File.absolute_path(@tmp_hpxml_path)
    @args_hash['debug'] = true
    @args_hash['output_dir'] = File.absolute_path(@tmp_output_path)

    @default_schedules_csv_data = Defaults.get_schedules_csv_data()
  end

  def teardown
    File.delete(@tmp_hpxml_path) if File.exist? @tmp_hpxml_path
    FileUtils.rm_rf(@tmp_output_path)
    File.delete(File.join(File.dirname(__FILE__), 'in.schedules.csv')) if File.exist? File.join(File.dirname(__FILE__), 'in.schedules.csv')
    File.delete(File.join(File.dirname(__FILE__), 'results_annual.csv')) if File.exist? File.join(File.dirname(__FILE__), 'results_annual.csv')
    File.delete(File.join(File.dirname(__FILE__), 'results_panel.csv')) if File.exist? File.join(File.dirname(__FILE__), 'results_panel.csv')
    File.delete(File.join(File.dirname(__FILE__), 'results_design_load_details.csv')) if File.exist? File.join(File.dirname(__FILE__), 'results_design_load_details.csv')
  end

  def test_header
    # Test inputs not overridden by defaults
    hpxml, _hpxml_bldg = _create_hpxml('base.xml')
    hpxml.header.timestep = 30
    hpxml.header.sim_begin_month = 2
    hpxml.header.sim_begin_day = 2
    hpxml.header.sim_end_month = 11
    hpxml.header.sim_end_day = 11
    hpxml.header.sim_calendar_year = 2009
    hpxml.header.temperature_capacitance_multiplier = 1.5
    hpxml.header.unavailable_periods.add(column_name: 'Power Outage', begin_month: 1, begin_day: 1, begin_hour: 3, end_month: 12, end_day: 31, end_hour: 4, natvent_availability: HPXML::ScheduleUnavailable)
    XMLHelper.write_file(hpxml.to_doc, @tmp_hpxml_path)
    default_hpxml, _default_hpxml_bldg = _test_measure()
    _test_default_header_values(default_hpxml, 30, 2, 2, 11, 11, 2009, 1.5, 3, 4, HPXML::ScheduleUnavailable)

    # Test defaults - calendar year override by AMY year
    hpxml, _hpxml_bldg = _create_hpxml('base-location-AMY-2012.xml')
    hpxml.header.timestep = nil
    hpxml.header.sim_begin_month = nil
    hpxml.header.sim_begin_day = nil
    hpxml.header.sim_end_month = nil
    hpxml.header.sim_end_day = nil
    hpxml.header.temperature_capacitance_multiplier = nil
    hpxml.header.sim_calendar_year = 2020
    XMLHelper.write_file(hpxml.to_doc, @tmp_hpxml_path)
    default_hpxml, _default_hpxml_bldg = _test_measure()
    _test_default_header_values(default_hpxml, 60, 1, 1, 12, 31, 2012, 7.0, nil, nil, nil)

    # Test defaults - southern hemisphere
    hpxml, _hpxml_bldg = _create_hpxml('base-location-capetown-zaf.xml')
    hpxml.header.timestep = nil
    hpxml.header.sim_begin_month = nil
    hpxml.header.sim_begin_day = nil
    hpxml.header.sim_end_month = nil
    hpxml.header.sim_end_day = nil
    hpxml.header.sim_calendar_year = nil
    hpxml.header.temperature_capacitance_multiplier = nil
    XMLHelper.write_file(hpxml.to_doc, @tmp_hpxml_path)
    default_hpxml, _default_hpxml_bldg = _test_measure()
    _test_default_header_values(default_hpxml, 60, 1, 1, 12, 31, 2007, 7.0, nil, nil, nil)
  end

  def test_weather_station
    # Test inputs not overridden by defaults
    hpxml, hpxml_bldg = _create_hpxml('base.xml')
    hpxml_bldg.climate_and_risk_zones.weather_station_epw_filepath = 'USA_NV_Las.Vegas-McCarran.Intl.AP.723860_TMY3.epw'
    XMLHelper.write_file(hpxml.to_doc, @tmp_hpxml_path)
    _default_hpxml, default_hpxml_bldg = _test_measure()
    assert_equal('USA_NV_Las.Vegas-McCarran.Intl.AP.723860_TMY3.epw', default_hpxml_bldg.climate_and_risk_zones.weather_station_epw_filepath)

    # Test defaults w/ zipcode
    hpxml_bldg.climate_and_risk_zones.weather_station_epw_filepath = nil
    hpxml_bldg.zip_code = '08202' # Testing a zip-code with a leading zero to make sure it's handled correctly
    XMLHelper.write_file(hpxml.to_doc, @tmp_hpxml_path)
    _default_hpxml, default_hpxml_bldg = _test_measure()
    assert_equal('USA_NJ_Cape.May.County.AP.745966_TMY3.epw', default_hpxml_bldg.climate_and_risk_zones.weather_station_epw_filepath)
    assert_equal('Cape May Co', default_hpxml_bldg.climate_and_risk_zones.weather_station_name)
    assert_equal('745966', default_hpxml_bldg.climate_and_risk_zones.weather_station_wmo)
  end

  def test_emissions_factors
    # Test inputs not overridden by defaults
    hpxml, hpxml_bldg = _create_hpxml('base-misc-loads-large-uncommon.xml')
    for emissions_type in ['CO2e', 'NOx', 'SO2', 'foo']
      hpxml.header.emissions_scenarios.add(name: emissions_type,
                                           emissions_type: emissions_type,
                                           elec_units: HPXML::EmissionsScenario::UnitsLbPerMWh,
                                           elec_schedule_filepath: File.join(File.dirname(__FILE__), '..', 'resources', 'data', 'cambium', 'LRMER_MidCase.csv'),
                                           elec_schedule_number_of_header_rows: 1,
                                           elec_schedule_column_number: 9,
                                           natural_gas_units: HPXML::EmissionsScenario::UnitsLbPerMBtu,
                                           natural_gas_value: 123.0,
                                           propane_units: HPXML::EmissionsScenario::UnitsLbPerMBtu,
                                           propane_value: 234.0,
                                           fuel_oil_units: HPXML::EmissionsScenario::UnitsKgPerMBtu,
                                           fuel_oil_value: 345.0,
                                           coal_units: HPXML::EmissionsScenario::UnitsKgPerMBtu,
                                           coal_value: 456.0,
                                           wood_units: HPXML::EmissionsScenario::UnitsKgPerMBtu,
                                           wood_value: 666.0,
                                           wood_pellets_units: HPXML::EmissionsScenario::UnitsLbPerMBtu,
                                           wood_pellets_value: 999.0)
    end
    hpxml_bldg.water_heating_systems[0].fuel_type = HPXML::FuelTypePropane
    hpxml_bldg.clothes_dryers[0].fuel_type = HPXML::FuelTypeOil
    hpxml_bldg.cooking_ranges[0].fuel_type = HPXML::FuelTypeWoodCord
    hpxml_bldg.fuel_loads[0].fuel_type = HPXML::FuelTypeWoodPellets
    XMLHelper.write_file(hpxml.to_doc, @tmp_hpxml_path)
    default_hpxml, _default_hpxml_bldg = _test_measure()
    default_hpxml.header.emissions_scenarios.each do |scenario|
      _test_default_emissions_values(scenario, 1, 9,
                                     HPXML::EmissionsScenario::UnitsLbPerMBtu, 123.0,
                                     HPXML::EmissionsScenario::UnitsLbPerMBtu, 234.0,
                                     HPXML::EmissionsScenario::UnitsKgPerMBtu, 345.0,
                                     HPXML::EmissionsScenario::UnitsKgPerMBtu, 456.0,
                                     HPXML::EmissionsScenario::UnitsKgPerMBtu, 666.0,
                                     HPXML::EmissionsScenario::UnitsLbPerMBtu, 999.0)
    end

    # Test defaults
    hpxml.header.emissions_scenarios.each do |scenario|
      scenario.elec_schedule_column_number = nil
      scenario.natural_gas_units = nil
      scenario.natural_gas_value = nil
      scenario.propane_units = nil
      scenario.propane_value = nil
      scenario.fuel_oil_units = nil
      scenario.fuel_oil_value = nil
      scenario.coal_units = nil
      scenario.coal_value = nil
      scenario.wood_units = nil
      scenario.wood_value = nil
      scenario.wood_pellets_units = nil
      scenario.wood_pellets_value = nil
    end
    XMLHelper.write_file(hpxml.to_doc, @tmp_hpxml_path)
    default_hpxml, _default_hpxml_bldg = _test_measure()
    default_hpxml.header.emissions_scenarios.each do |scenario|
      if scenario.emissions_type == 'CO2e'
        natural_gas_value, propane_value, fuel_oil_value = 147.3, 177.8, 195.9 # lb/MBtu
      elsif scenario.emissions_type == 'NOx'
        natural_gas_value, propane_value, fuel_oil_value = 0.0922, 0.1421, 0.1300 # lb/MBtu
      elsif scenario.emissions_type == 'SO2'
        natural_gas_value, propane_value, fuel_oil_value = 0.0006, 0.0002, 0.0015 # lb/MBtu
      else
        natural_gas_value, propane_value, fuel_oil_value = nil, nil, nil
      end
      _test_default_emissions_values(scenario, 1, 1,
                                     HPXML::EmissionsScenario::UnitsLbPerMBtu, natural_gas_value,
                                     HPXML::EmissionsScenario::UnitsLbPerMBtu, propane_value,
                                     HPXML::EmissionsScenario::UnitsLbPerMBtu, fuel_oil_value,
                                     nil, nil,
                                     nil, nil,
                                     nil, nil)
    end
  end

  def test_utility_bills
    # Test inputs not overridden by defaults
    hpxml, _hpxml_bldg = _create_hpxml('base-pv.xml')
    hpxml.header.utility_bill_scenarios.clear
    for pv_compensation_type in [HPXML::PVCompensationTypeNetMetering, HPXML::PVCompensationTypeFeedInTariff]
      hpxml.header.utility_bill_scenarios.add(name: pv_compensation_type,
                                              elec_fixed_charge: 8,
                                              natural_gas_fixed_charge: 9,
                                              propane_fixed_charge: 10,
                                              fuel_oil_fixed_charge: 11,
                                              coal_fixed_charge: 12,
                                              wood_fixed_charge: 13,
                                              wood_pellets_fixed_charge: 14,
                                              elec_marginal_rate: 0.2,
                                              natural_gas_marginal_rate: 0.3,
                                              propane_marginal_rate: 0.4,
                                              fuel_oil_marginal_rate: 0.5,
                                              coal_marginal_rate: 0.6,
                                              wood_marginal_rate: 0.7,
                                              wood_pellets_marginal_rate: 0.8,
                                              pv_compensation_type: pv_compensation_type,
                                              pv_net_metering_annual_excess_sellback_rate_type: HPXML::PVAnnualExcessSellbackRateTypeRetailElectricityCost,
                                              pv_net_metering_annual_excess_sellback_rate: 0.04,
                                              pv_feed_in_tariff_rate: 0.15,
                                              pv_monthly_grid_connection_fee_dollars: 3)
    end
    XMLHelper.write_file(hpxml.to_doc, @tmp_hpxml_path)
    default_hpxml, _default_hpxml_bldg = _test_measure()
    scenarios = default_hpxml.header.utility_bill_scenarios
    _test_default_bills_values(scenarios[0], 8, 9, 10, 11, 12, 13, 14, 0.2, 0.3, 0.4, 0.5, 0.6, 0.7, 0.8, HPXML::PVCompensationTypeNetMetering, HPXML::PVAnnualExcessSellbackRateTypeRetailElectricityCost, nil, nil, nil, 3)
    _test_default_bills_values(scenarios[1], 8, 9, 10, 11, 12, 13, 14, 0.2, 0.3, 0.4, 0.5, 0.6, 0.7, 0.8, HPXML::PVCompensationTypeFeedInTariff, nil, nil, 0.15, nil, 3)

    # Test defaults
    hpxml.header.utility_bill_scenarios.each do |scenario|
      scenario.elec_fixed_charge = nil
      scenario.natural_gas_fixed_charge = nil
      scenario.propane_fixed_charge = nil
      scenario.fuel_oil_fixed_charge = nil
      scenario.coal_fixed_charge = nil
      scenario.wood_fixed_charge = nil
      scenario.wood_pellets_fixed_charge = nil
      scenario.elec_marginal_rate = nil
      scenario.natural_gas_marginal_rate = nil
      scenario.propane_marginal_rate = nil
      scenario.fuel_oil_marginal_rate = nil
      scenario.coal_marginal_rate = nil
      scenario.wood_marginal_rate = nil
      scenario.wood_pellets_marginal_rate = nil
      scenario.pv_compensation_type = nil
      scenario.pv_net_metering_annual_excess_sellback_rate_type = nil
      scenario.pv_net_metering_annual_excess_sellback_rate = nil
      scenario.pv_feed_in_tariff_rate = nil
      scenario.pv_monthly_grid_connection_fee_dollars_per_kw = nil
      scenario.pv_monthly_grid_connection_fee_dollars = nil
    end
    XMLHelper.write_file(hpxml.to_doc, @tmp_hpxml_path)
    default_hpxml, _default_hpxml_bldg = _test_measure()
    default_hpxml.header.utility_bill_scenarios.each do |scenario|
      _test_default_bills_values(scenario, 12, 12, nil, nil, nil, nil, nil, 0.1242, 1.0468, nil, nil, nil, nil, nil, HPXML::PVCompensationTypeNetMetering, HPXML::PVAnnualExcessSellbackRateTypeUserSpecified, 0.03, nil, nil, 0)
    end

    # Test defaults w/ electricity JSON file
    hpxml.header.utility_bill_scenarios.each do |scenario|
      scenario.elec_tariff_filepath = File.join(File.dirname(__FILE__), '..', '..', 'ReportUtilityBills', 'resources', 'detailed_rates', 'Sample Tiered Rate.json')
    end
    XMLHelper.write_file(hpxml.to_doc, @tmp_hpxml_path)
    default_hpxml, _default_hpxml_bldg = _test_measure()
    default_hpxml.header.utility_bill_scenarios.each do |scenario|
      _test_default_bills_values(scenario, nil, 12, nil, nil, nil, nil, nil, nil, 1.0468, nil, nil, nil, nil, nil, HPXML::PVCompensationTypeNetMetering, HPXML::PVAnnualExcessSellbackRateTypeUserSpecified, 0.03, nil, nil, 0)
    end
  end

  def test_building
    # Test inputs not overridden by defaults
    hpxml, hpxml_bldg = _create_hpxml('base-hvac-air-to-air-heat-pump-1-speed.xml')
    hpxml_bldg.dst_enabled = false
    hpxml_bldg.dst_begin_month = 3
    hpxml_bldg.dst_begin_day = 3
    hpxml_bldg.dst_end_month = 10
    hpxml_bldg.dst_end_day = 10
    hpxml_bldg.state_code = 'CA'
    hpxml_bldg.city = 'CityName'
    hpxml_bldg.time_zone_utc_offset = -8
    hpxml_bldg.elevation = -1234
    hpxml_bldg.latitude = 12
    hpxml_bldg.longitude = -34
    hpxml_bldg.header.natvent_days_per_week = 7
    hpxml_bldg.header.heat_pump_sizing_methodology = HPXML::HeatPumpSizingMaxLoad
    hpxml_bldg.header.heat_pump_backup_sizing_methodology = HPXML::HeatPumpBackupSizingSupplemental
    hpxml_bldg.header.allow_increased_fixed_capacities = true
    hpxml_bldg.header.shading_summer_begin_month = 2
    hpxml_bldg.header.shading_summer_begin_day = 3
    hpxml_bldg.header.shading_summer_end_month = 4
    hpxml_bldg.header.shading_summer_end_day = 5
    hpxml_bldg.header.manualj_heating_design_temp = 0.0
    hpxml_bldg.header.manualj_cooling_design_temp = 100.0
    hpxml_bldg.header.manualj_daily_temp_range = HPXML::ManualJDailyTempRangeLow
    hpxml_bldg.header.manualj_heating_setpoint = 68.0
    hpxml_bldg.header.manualj_cooling_setpoint = 78.0
    hpxml_bldg.header.manualj_humidity_setpoint = 0.33
    hpxml_bldg.header.manualj_humidity_difference = 50.0
    hpxml_bldg.header.manualj_internal_loads_sensible = 1600.0
    hpxml_bldg.header.manualj_internal_loads_latent = 60.0
    hpxml_bldg.header.manualj_num_occupants = 8
    hpxml_bldg.header.manualj_infiltration_method = HPXML::ManualJInfiltrationMethodBlowerDoor
    hpxml_bldg.header.manualj_infiltration_shielding_class = 1
    XMLHelper.write_file(hpxml.to_doc, @tmp_hpxml_path)
    _default_hpxml, default_hpxml_bldg = _test_measure()
    _test_default_building_values(default_hpxml_bldg, false, 3, 3, 10, 10, 'CA', 'CityName', -8, -1234, 12, -34, 7, HPXML::HeatPumpSizingMaxLoad, true,
                                  2, 3, 4, 5, 0.0, 100.0, HPXML::ManualJDailyTempRangeLow, 68.0, 78.0, 0.33, 50.0, 1600.0, 60.0, 8, HPXML::HeatPumpBackupSizingSupplemental, HPXML::ManualJInfiltrationMethodBlowerDoor, 1)

    # Test defaults - DST not in weather file
    hpxml_bldg.dst_enabled = nil
    hpxml_bldg.dst_begin_month = nil
    hpxml_bldg.dst_begin_day = nil
    hpxml_bldg.dst_end_month = nil
    hpxml_bldg.dst_end_day = nil
    hpxml_bldg.state_code = nil
    hpxml_bldg.city = nil
    hpxml_bldg.time_zone_utc_offset = nil
    hpxml_bldg.elevation = nil
    hpxml_bldg.latitude = nil
    hpxml_bldg.longitude = nil
    hpxml_bldg.header.natvent_days_per_week = nil
    hpxml_bldg.header.heat_pump_sizing_methodology = nil
    hpxml_bldg.header.heat_pump_backup_sizing_methodology = nil
    hpxml_bldg.header.allow_increased_fixed_capacities = nil
    hpxml_bldg.header.shading_summer_begin_month = nil
    hpxml_bldg.header.shading_summer_begin_day = nil
    hpxml_bldg.header.shading_summer_end_month = nil
    hpxml_bldg.header.shading_summer_end_day = nil
    hpxml_bldg.header.manualj_heating_design_temp = nil
    hpxml_bldg.header.manualj_cooling_design_temp = nil
    hpxml_bldg.header.manualj_daily_temp_range = nil
    hpxml_bldg.header.manualj_heating_setpoint = nil
    hpxml_bldg.header.manualj_cooling_setpoint = nil
    hpxml_bldg.header.manualj_humidity_setpoint = nil
    hpxml_bldg.header.manualj_humidity_difference = nil
    hpxml_bldg.header.manualj_internal_loads_sensible = nil
    hpxml_bldg.header.manualj_internal_loads_latent = nil
    hpxml_bldg.header.manualj_num_occupants = nil
    hpxml_bldg.header.manualj_infiltration_method = nil
    hpxml_bldg.header.manualj_infiltration_shielding_class = nil
    XMLHelper.write_file(hpxml.to_doc, @tmp_hpxml_path)
    _default_hpxml, default_hpxml_bldg = _test_measure()
    _test_default_building_values(default_hpxml_bldg, true, 3, 12, 11, 5, 'CO', 'Denver Intl Ap', -7, 5413.4, 39.83, -104.65, 3, HPXML::HeatPumpSizingHERS, false,
                                  5, 1, 10, 31, 6.8, 91.76, HPXML::ManualJDailyTempRangeHigh, 70.0, 75.0, 0.45, -28.8, 2400.0, 0.0, 4, HPXML::HeatPumpBackupSizingEmergency, HPXML::ManualJInfiltrationMethodBlowerDoor, 4)

    # Test defaults w/ NumberOfResidents provided and less than Nbr+1
    hpxml_bldg.building_occupancy.number_of_residents = 1
    XMLHelper.write_file(hpxml.to_doc, @tmp_hpxml_path)
    _default_hpxml, default_hpxml_bldg = _test_measure()
    assert_equal(4, default_hpxml_bldg.header.manualj_num_occupants)

    # Test defaults w/ NumberOfResidents provided and greater than Nbr+1
    hpxml_bldg.building_occupancy.number_of_residents = 5.5
    XMLHelper.write_file(hpxml.to_doc, @tmp_hpxml_path)
    _default_hpxml, default_hpxml_bldg = _test_measure()
    assert_equal(5.5, default_hpxml_bldg.header.manualj_num_occupants)

    # Test defaults - DST in weather file
    hpxml, hpxml_bldg = _create_hpxml('base-location-AMY-2012.xml')
    hpxml_bldg.dst_enabled = nil
    hpxml_bldg.dst_begin_month = nil
    hpxml_bldg.dst_begin_day = nil
    hpxml_bldg.dst_end_month = nil
    hpxml_bldg.dst_end_day = nil
    hpxml_bldg.state_code = nil
    hpxml_bldg.city = nil
    hpxml_bldg.time_zone_utc_offset = nil
    hpxml_bldg.elevation = nil
    hpxml_bldg.latitude = nil
    hpxml_bldg.longitude = nil
    XMLHelper.write_file(hpxml.to_doc, @tmp_hpxml_path)
    _default_hpxml, default_hpxml_bldg = _test_measure()
    _test_default_building_values(default_hpxml_bldg, true, 3, 11, 11, 4, 'CO', 'Boulder', -7, 5300.2, 40.13, -105.22, 3, nil, false,
                                  5, 1, 9, 30, 10.22, 91.4, HPXML::ManualJDailyTempRangeHigh, 70.0, 75.0, 0.45, -38.5, 2400.0, 0.0, 4, nil, HPXML::ManualJInfiltrationMethodBlowerDoor, 4)

    # Test defaults - southern hemisphere, invalid state code
    hpxml, hpxml_bldg = _create_hpxml('base-location-capetown-zaf.xml')
    hpxml_bldg.dst_enabled = nil
    hpxml_bldg.dst_begin_month = nil
    hpxml_bldg.dst_begin_day = nil
    hpxml_bldg.dst_end_month = nil
    hpxml_bldg.dst_end_day = nil
    hpxml_bldg.state_code = nil
    hpxml_bldg.city = nil
    hpxml_bldg.time_zone_utc_offset = nil
    hpxml_bldg.elevation = nil
    hpxml_bldg.latitude = nil
    hpxml_bldg.longitude = nil
    XMLHelper.write_file(hpxml.to_doc, @tmp_hpxml_path)
    _default_hpxml, default_hpxml_bldg = _test_measure()
    _test_default_building_values(default_hpxml_bldg, true, 3, 12, 11, 5, '-', 'CAPE TOWN', 2, 137.8, -33.98, 18.6, 3, nil, false,
                                  12, 1, 4, 30, 41.0, 84.38, HPXML::ManualJDailyTempRangeMedium, 70.0, 75.0, 0.5, 1.6, 2400.0, 0.0, 4, nil, HPXML::ManualJInfiltrationMethodBlowerDoor, 4)

    # Test defaults - leakiness description default to HPXML::ManualJInfiltrationMethodDefaultTable
    hpxml, hpxml_bldg = _create_hpxml('base-enclosure-infil-leakiness-description.xml')
    hpxml_bldg.header.manualj_infiltration_method = nil
    XMLHelper.write_file(hpxml.to_doc, @tmp_hpxml_path)
    _default_hpxml, default_hpxml_bldg = _test_measure()
    _test_default_building_values(default_hpxml_bldg, true, 3, 12, 11, 5, 'CO', 'Denver Intl Ap', -7, 5413.4, 39.83, -104.65, 3, nil, false,
                                  5, 1, 10, 31, 6.8, 91.76, HPXML::ManualJDailyTempRangeHigh, 70.0, 75.0, 0.45, -28.8, 2400.0, 0.0, 4, nil, HPXML::ManualJInfiltrationMethodDefaultTable, 4)
  end

  def test_site
    # Test inputs not overridden by defaults
    hpxml, hpxml_bldg = _create_hpxml('base.xml')
    hpxml_bldg.site.site_type = HPXML::SiteTypeRural
    hpxml_bldg.site.shielding_of_home = HPXML::ShieldingExposed
    hpxml_bldg.site.ground_conductivity = 0.8
    hpxml_bldg.site.ground_diffusivity = 0.9
    hpxml_bldg.site.soil_type = HPXML::SiteSoilTypeClay
    hpxml_bldg.site.moisture_type = HPXML::SiteSoilMoistureTypeDry
    XMLHelper.write_file(hpxml.to_doc, @tmp_hpxml_path)
    _default_hpxml, default_hpxml_bldg = _test_measure()
    _test_default_site_values(default_hpxml_bldg, HPXML::SiteTypeRural, HPXML::ShieldingExposed, 0.8, 0.9, HPXML::SiteSoilTypeClay, HPXML::SiteSoilMoistureTypeDry)

    # Test defaults
    hpxml_bldg.site.site_type = nil
    hpxml_bldg.site.shielding_of_home = nil
    hpxml_bldg.site.ground_conductivity = nil
    hpxml_bldg.site.ground_diffusivity = nil
    hpxml_bldg.site.soil_type = nil
    hpxml_bldg.site.moisture_type = nil
    XMLHelper.write_file(hpxml.to_doc, @tmp_hpxml_path)
    _default_hpxml, default_hpxml_bldg = _test_measure()
    _test_default_site_values(default_hpxml_bldg, HPXML::SiteTypeSuburban, HPXML::ShieldingNormal, 1.0, 0.0208, HPXML::SiteSoilTypeUnknown, HPXML::SiteSoilMoistureTypeMixed)

    # Test defaults w/ gravel soil type
    hpxml_bldg.site.soil_type = HPXML::SiteSoilTypeGravel
    XMLHelper.write_file(hpxml.to_doc, @tmp_hpxml_path)
    _default_hpxml, default_hpxml_bldg = _test_measure()
    _test_default_site_values(default_hpxml_bldg, HPXML::SiteTypeSuburban, HPXML::ShieldingNormal, 0.6355, 0.0194, HPXML::SiteSoilTypeGravel, HPXML::SiteSoilMoistureTypeMixed)

    # Test defaults w/ conductivity but no diffusivity
    hpxml_bldg.site.ground_conductivity = 2.0
    hpxml_bldg.site.ground_diffusivity = nil
    hpxml_bldg.site.soil_type = nil
    XMLHelper.write_file(hpxml.to_doc, @tmp_hpxml_path)
    _default_hpxml, default_hpxml_bldg = _test_measure()
    _test_default_site_values(default_hpxml_bldg, HPXML::SiteTypeSuburban, HPXML::ShieldingNormal, 2.0, 0.0416, nil, nil)

    # Test defaults w/ diffusivity but no conductivity
    hpxml_bldg.site.ground_conductivity = nil
    hpxml_bldg.site.ground_diffusivity = 0.025
    hpxml_bldg.site.soil_type = nil
    XMLHelper.write_file(hpxml.to_doc, @tmp_hpxml_path)
    _default_hpxml, default_hpxml_bldg = _test_measure()
    _test_default_site_values(default_hpxml_bldg, HPXML::SiteTypeSuburban, HPXML::ShieldingNormal, 1.202, 0.025, nil, nil)

    # Test defaults w/ apartment unit
    hpxml, hpxml_bldg = _create_hpxml('base-bldgtype-mf-unit.xml')
    hpxml_bldg.site.site_type = nil
    hpxml_bldg.site.shielding_of_home = nil
    XMLHelper.write_file(hpxml.to_doc, @tmp_hpxml_path)
    _default_hpxml, default_hpxml_bldg = _test_measure()
    _test_default_site_values(default_hpxml_bldg, HPXML::SiteTypeSuburban, HPXML::ShieldingWellShielded, 1.0, 0.0208, HPXML::SiteSoilTypeUnknown, HPXML::SiteSoilMoistureTypeMixed)
  end

  def test_neighbor_buildings
    # Test inputs not overridden by defaults
    hpxml, hpxml_bldg = _create_hpxml('base-misc-neighbor-shading.xml')
    hpxml_bldg.neighbor_buildings[0].azimuth = 123
    hpxml_bldg.neighbor_buildings[1].azimuth = 321
    hpxml_bldg.walls[0].azimuth = 123
    hpxml_bldg.walls[1].azimuth = 321
    XMLHelper.write_file(hpxml.to_doc, @tmp_hpxml_path)
    _default_hpxml, default_hpxml_bldg = _test_measure()
    _test_default_neighbor_building_values(default_hpxml_bldg, [123, 321])

    # Test defaults
    hpxml_bldg.neighbor_buildings[0].azimuth = nil
    hpxml_bldg.neighbor_buildings[1].azimuth = nil
    hpxml_bldg.neighbor_buildings[0].orientation = HPXML::OrientationEast
    hpxml_bldg.neighbor_buildings[1].orientation = HPXML::OrientationNorth
    hpxml_bldg.walls[0].azimuth = 90
    hpxml_bldg.walls[1].azimuth = 0
    XMLHelper.write_file(hpxml.to_doc, @tmp_hpxml_path)
    _default_hpxml, default_hpxml_bldg = _test_measure()
    _test_default_neighbor_building_values(default_hpxml_bldg, [90, 0])
  end

  def test_occupancy
    # Test inputs not overridden by defaults
    hpxml, hpxml_bldg = _create_hpxml('base.xml')
    hpxml_bldg.building_occupancy.weekday_fractions = ConstantDaySchedule
    hpxml_bldg.building_occupancy.weekend_fractions = ConstantDaySchedule
    hpxml_bldg.building_occupancy.monthly_multipliers = ConstantMonthSchedule
    hpxml_bldg.building_occupancy.general_water_use_usage_multiplier = 2.0
    hpxml_bldg.building_occupancy.general_water_use_weekday_fractions = ConstantDaySchedule
    hpxml_bldg.building_occupancy.general_water_use_weekend_fractions = ConstantDaySchedule
    hpxml_bldg.building_occupancy.general_water_use_monthly_multipliers = ConstantMonthSchedule
    XMLHelper.write_file(hpxml.to_doc, @tmp_hpxml_path)
    _default_hpxml, default_hpxml_bldg = _test_measure()
    _test_default_occupancy_values(default_hpxml_bldg, ConstantDaySchedule, ConstantDaySchedule, ConstantMonthSchedule,
                                   ConstantDaySchedule, ConstantDaySchedule, ConstantMonthSchedule, 2.0)

    # Test defaults
    hpxml_bldg.building_occupancy.weekday_fractions = nil
    hpxml_bldg.building_occupancy.weekend_fractions = nil
    hpxml_bldg.building_occupancy.monthly_multipliers = nil
    hpxml_bldg.building_occupancy.general_water_use_usage_multiplier = nil
    hpxml_bldg.building_occupancy.general_water_use_weekday_fractions = nil
    hpxml_bldg.building_occupancy.general_water_use_weekend_fractions = nil
    hpxml_bldg.building_occupancy.general_water_use_monthly_multipliers = nil
    XMLHelper.write_file(hpxml.to_doc, @tmp_hpxml_path)
    _default_hpxml, default_hpxml_bldg = _test_measure()
    default_occ_sched = @default_schedules_csv_data[SchedulesFile::Columns[:Occupants].name]
    default_gwu_sched = @default_schedules_csv_data[SchedulesFile::Columns[:GeneralWaterUse].name]
    _test_default_occupancy_values(default_hpxml_bldg, default_occ_sched['WeekdayScheduleFractions'], default_occ_sched['WeekendScheduleFractions'], default_occ_sched['MonthlyScheduleMultipliers'],
                                   default_gwu_sched['GeneralWaterUseWeekdayScheduleFractions'], default_gwu_sched['GeneralWaterUseWeekendScheduleFractions'], default_gwu_sched['GeneralWaterUseMonthlyScheduleMultipliers'], 1.0)
  end

  def test_building_construction
    # Test inputs not overridden by defaults
    hpxml, hpxml_bldg = _create_hpxml('base.xml')
    hpxml_bldg.building_construction.number_of_bathrooms = 4
    hpxml_bldg.building_construction.conditioned_building_volume = 20000
    hpxml_bldg.building_construction.average_ceiling_height = 7
    hpxml_bldg.building_construction.number_of_units = 3
    hpxml_bldg.building_construction.unit_height_above_grade = 1.6
    XMLHelper.write_file(hpxml.to_doc, @tmp_hpxml_path)
    _default_hpxml, default_hpxml_bldg = _test_measure()
    _test_default_building_construction_values(default_hpxml_bldg, 20000, 7.0, 4, 3, 1.6)

    # Test defaults
    hpxml_bldg.building_construction.conditioned_building_volume = nil
    hpxml_bldg.building_construction.average_ceiling_height = nil
    hpxml_bldg.building_construction.number_of_bathrooms = nil
    hpxml_bldg.building_construction.number_of_units = nil
    hpxml_bldg.building_construction.unit_height_above_grade = nil
    XMLHelper.write_file(hpxml.to_doc, @tmp_hpxml_path)
    _default_hpxml, default_hpxml_bldg = _test_measure()
    _test_default_building_construction_values(default_hpxml_bldg, 22140, 8.2, 2, 1, -7)

    # Test defaults w/ conditioned crawlspace
    hpxml, hpxml_bldg = _create_hpxml('base-foundation-conditioned-crawlspace.xml')
    hpxml_bldg.building_construction.conditioned_building_volume = nil
    hpxml_bldg.building_construction.unit_height_above_grade = nil
    XMLHelper.write_file(hpxml.to_doc, @tmp_hpxml_path)
    _default_hpxml, default_hpxml_bldg = _test_measure()
    _test_default_building_construction_values(default_hpxml_bldg, 16200, 8.0, 2, 1, 0)

    # Test defaults w/ belly-and-wing foundation
    hpxml, hpxml_bldg = _create_hpxml('base-foundation-belly-wing-skirt.xml')
    hpxml_bldg.building_construction.conditioned_building_volume = nil
    hpxml_bldg.building_construction.unit_height_above_grade = nil
    XMLHelper.write_file(hpxml.to_doc, @tmp_hpxml_path)
    _default_hpxml, default_hpxml_bldg = _test_measure()
    _test_default_building_construction_values(default_hpxml_bldg, 10800, 8.0, 2, 1, 2)

    # Test defaults w/ pier & beam foundation
    hpxml, hpxml_bldg = _create_hpxml('base-foundation-ambient.xml')
    hpxml_bldg.building_construction.conditioned_building_volume = nil
    hpxml_bldg.building_construction.unit_height_above_grade = nil
    XMLHelper.write_file(hpxml.to_doc, @tmp_hpxml_path)
    _default_hpxml, default_hpxml_bldg = _test_measure()
    _test_default_building_construction_values(default_hpxml_bldg, 10800, 8.0, 2, 1, 2)
  end

  def test_climate_and_risk_zones
    # Test inputs not overridden by defaults
    hpxml, hpxml_bldg = _create_hpxml('base.xml')
    hpxml_bldg.climate_and_risk_zones.climate_zone_ieccs[0].year = 2009
    hpxml_bldg.climate_and_risk_zones.climate_zone_ieccs[0].zone = '2B'
    XMLHelper.write_file(hpxml.to_doc, @tmp_hpxml_path)
    _default_hpxml, default_hpxml_bldg = _test_measure()
    _test_default_climate_and_risk_zones_values(default_hpxml_bldg, 2009, '2B')

    # Test defaults
    hpxml_bldg.climate_and_risk_zones.climate_zone_ieccs[0].delete
    XMLHelper.write_file(hpxml.to_doc, @tmp_hpxml_path)
    _default_hpxml, default_hpxml_bldg = _test_measure()
    _test_default_climate_and_risk_zones_values(default_hpxml_bldg, 2006, '5B')

    # Test defaults - invalid IECC zone
    hpxml, _hpxml_bldg = _create_hpxml('base-location-capetown-zaf.xml')
    XMLHelper.write_file(hpxml.to_doc, @tmp_hpxml_path)
    _default_hpxml, default_hpxml_bldg = _test_measure()
    _test_default_climate_and_risk_zones_values(default_hpxml_bldg, nil, nil)
  end

  def test_infiltration
    # Test inputs not overridden by defaults
    hpxml, hpxml_bldg = _create_hpxml('base.xml')
    hpxml_bldg.air_infiltration_measurements[0].infiltration_volume = 25000
    hpxml_bldg.air_infiltration.has_flue_or_chimney_in_conditioned_space = true
    XMLHelper.write_file(hpxml.to_doc, @tmp_hpxml_path)
    _default_hpxml, default_hpxml_bldg = _test_measure()
    _test_default_infiltration_values(default_hpxml_bldg, 25000, true)

    # Test defaults w/ conditioned basement
    hpxml_bldg.air_infiltration_measurements[0].infiltration_volume = nil
    hpxml_bldg.air_infiltration.has_flue_or_chimney_in_conditioned_space = nil
    XMLHelper.write_file(hpxml.to_doc, @tmp_hpxml_path)
    _default_hpxml, default_hpxml_bldg = _test_measure()
    _test_default_infiltration_values(default_hpxml_bldg, 2700 * 8, false)

    # Test defaults w/ conditioned basement and atmospheric water heater w/ flue
    hpxml_bldg.water_heating_systems[0].fuel_type = HPXML::FuelTypeNaturalGas
    hpxml_bldg.water_heating_systems[0].energy_factor = 0.6
    XMLHelper.write_file(hpxml.to_doc, @tmp_hpxml_path)
    _default_hpxml, default_hpxml_bldg = _test_measure()
    _test_default_infiltration_values(default_hpxml_bldg, 2700 * 8, true)

    # Test defaults w/o conditioned basement
    hpxml, hpxml_bldg = _create_hpxml('base-foundation-slab.xml')
    hpxml_bldg.air_infiltration_measurements[0].infiltration_volume = nil
    XMLHelper.write_file(hpxml.to_doc, @tmp_hpxml_path)
    _default_hpxml, default_hpxml_bldg = _test_measure()
    _test_default_infiltration_values(default_hpxml_bldg, 1350 * 8, false)

    # Test defaults w/ conditioned crawlspace
    hpxml, hpxml_bldg = _create_hpxml('base-foundation-conditioned-crawlspace.xml')
    hpxml_bldg.air_infiltration_measurements[0].infiltration_volume = nil
    XMLHelper.write_file(hpxml.to_doc, @tmp_hpxml_path)
    _default_hpxml, default_hpxml_bldg = _test_measure()
    _test_default_infiltration_values(default_hpxml_bldg, 1350 * 12, false)

    # Test defaults w/ shared system
    hpxml, hpxml_bldg = _create_hpxml('base-bldgtype-mf-unit-shared-boiler-only-baseboard.xml')
    hpxml_bldg.heating_systems[0].heating_efficiency_afue = 0.8
    hpxml_bldg.air_infiltration.has_flue_or_chimney_in_conditioned_space = nil
    XMLHelper.write_file(hpxml.to_doc, @tmp_hpxml_path)
    _default_hpxml, default_hpxml_bldg = _test_measure()
    _test_default_infiltration_values(default_hpxml_bldg, 900 * 8, false)
  end

  def test_infiltration_leakiness_description
    # Tests from ResDB.Infiltration.Model.v2.xlsx

    def _get_base_building(retain_cond_bsmt: false)
      hpxml, hpxml_bldg = _create_hpxml('base-enclosure-2stories.xml')
      hpxml_bldg.building_construction.year_built = 1999
      hpxml_bldg.building_construction.conditioned_floor_area = 2000.0
      hpxml_bldg.hvac_distributions[0].conditioned_floor_area_served = 2000.0
      hpxml_bldg.hvac_distributions[0].ducts[0].duct_fraction_area = 1.0
      hpxml_bldg.hvac_distributions[0].ducts[1].duct_fraction_area = 1.0
      hpxml_bldg.hvac_distributions[0].ducts[-1].delete
      hpxml_bldg.hvac_distributions[0].ducts[-1].delete
      hpxml_bldg.building_construction.number_of_conditioned_floors_above_grade = 2
      hpxml_bldg.building_construction.average_ceiling_height = 8.0
      hpxml_bldg.building_construction.year_built = 1975
      hpxml_bldg.building_construction.conditioned_building_volume = nil
      hpxml_bldg.rim_joists[0].delete
      hpxml_bldg.air_infiltration_measurements[0].leakiness_description = HPXML::LeakinessAverage
      hpxml_bldg.air_infiltration_measurements[0].air_leakage = nil
      hpxml_bldg.air_infiltration_measurements[0].unit_of_measure = nil
      hpxml_bldg.air_infiltration_measurements[0].house_pressure = nil
      hpxml_bldg.air_infiltration_measurements[0].infiltration_volume = nil
      hpxml_bldg.climate_and_risk_zones.climate_zone_ieccs[0].zone = '3B'
      hpxml_bldg.slabs[0].area = 1000.0
      hpxml_bldg.floors[0].area = 1000.0
      if not retain_cond_bsmt
        hpxml_bldg.foundations[0].foundation_type = HPXML::FoundationTypeSlab
        hpxml_bldg.foundation_walls.reverse_each do |fw|
          fw.delete
        end
        hpxml_bldg.slabs[0].interior_adjacent_to = HPXML::LocationConditionedSpace
      end
      return hpxml, hpxml_bldg
    end

    # Test Base
    hpxml, _hpxml_bldg = _get_base_building()
    XMLHelper.write_file(hpxml.to_doc, @tmp_hpxml_path)
    _default_hpxml, default_hpxml_bldg = _test_measure()
    _test_default_infiltration_values(default_hpxml_bldg, 2000 * 8, false, 9.7)

    # Test Base w/ CFA = 1000 ft2
    hpxml, hpxml_bldg = _get_base_building()
    hpxml_bldg.building_construction.conditioned_floor_area = 1000.0
    hpxml_bldg.hvac_distributions[0].conditioned_floor_area_served = 1000.0
    hpxml_bldg.slabs[0].area = 500.0
    hpxml_bldg.floors[0].area = 500.0
    XMLHelper.write_file(hpxml.to_doc, @tmp_hpxml_path)
    _default_hpxml, default_hpxml_bldg = _test_measure()
    _test_default_infiltration_values(default_hpxml_bldg, 1000 * 8, false, 11.8)

    # Test Base w/ 1 story
    hpxml, hpxml_bldg = _get_base_building()
    hpxml_bldg.building_construction.number_of_conditioned_floors_above_grade = 1
    XMLHelper.write_file(hpxml.to_doc, @tmp_hpxml_path)
    _default_hpxml, default_hpxml_bldg = _test_measure()
    _test_default_infiltration_values(default_hpxml_bldg, 2000 * 8, false, 10.2)

    # Test Base w/ 12ft ceiling height
    hpxml, hpxml_bldg = _get_base_building()
    hpxml_bldg.building_construction.average_ceiling_height = 12.0
    XMLHelper.write_file(hpxml.to_doc, @tmp_hpxml_path)
    _default_hpxml, default_hpxml_bldg = _test_measure()
    _test_default_infiltration_values(default_hpxml_bldg, 2000 * 12.0, false, 7.6)

    # Test Base w/ 2013 year built
    hpxml, hpxml_bldg = _get_base_building()
    hpxml_bldg.building_construction.year_built = 2013
    XMLHelper.write_file(hpxml.to_doc, @tmp_hpxml_path)
    _default_hpxml, default_hpxml_bldg = _test_measure()
    _test_default_infiltration_values(default_hpxml_bldg, 2000 * 8.0, false, 5.3)

    # Test Base w/ 4C IECC zone
    hpxml, hpxml_bldg = _get_base_building()
    hpxml_bldg.climate_and_risk_zones.climate_zone_ieccs[0].zone = '4C'
    XMLHelper.write_file(hpxml.to_doc, @tmp_hpxml_path)
    _default_hpxml, default_hpxml_bldg = _test_measure()
    _test_default_infiltration_values(default_hpxml_bldg, 2000 * 8.0, false, 13.1)

    # Test Base w/ conditioned basement foundation
    hpxml, _hpxml_bldg = _get_base_building(retain_cond_bsmt: true)
    XMLHelper.write_file(hpxml.to_doc, @tmp_hpxml_path)
    _default_hpxml, default_hpxml_bldg = _test_measure()
    _test_default_infiltration_values(default_hpxml_bldg, 2000 * 8.0, false, 11.2)

    # Test Base w/ ducts in conditioned space
    hpxml, hpxml_bldg = _get_base_building()
    hpxml_bldg.hvac_distributions[0].ducts.each do |duct|
      duct.duct_location = HPXML::LocationConditionedSpace
    end
    XMLHelper.write_file(hpxml.to_doc, @tmp_hpxml_path)
    _default_hpxml, default_hpxml_bldg = _test_measure()
    _test_default_infiltration_values(default_hpxml_bldg, 2000 * 8, false, 8.0)

    # Test Base w/ tight leakiness
    hpxml, hpxml_bldg = _get_base_building()
    hpxml_bldg.air_infiltration_measurements[0].leakiness_description = HPXML::LeakinessTight
    XMLHelper.write_file(hpxml.to_doc, @tmp_hpxml_path)
    _default_hpxml, default_hpxml_bldg = _test_measure()
    _test_default_infiltration_values(default_hpxml_bldg, 2000 * 8, false, 9.7 * 0.686)

    # Test for ductless == conditioned ducts
    hpxml, hpxml_bldg = _get_base_building()
    hpxml_bldg.hvac_distributions[0].ducts.reverse_each do |duct|
      duct.delete
    end
    XMLHelper.write_file(hpxml.to_doc, @tmp_hpxml_path)
    _default_hpxml, default_hpxml_bldg = _test_measure()
    _test_default_infiltration_values(default_hpxml_bldg, 2000 * 8, false, 8.0)

    # Test for 25% ducted + 75% ductless system
    hpxml_bldg.hvac_distributions[0].ducts.add(id: 'Ducts1',
                                               duct_type: HPXML::DuctTypeSupply,
                                               duct_insulation_r_value: 8,
                                               duct_location: HPXML::LocationAtticUnvented,
                                               duct_surface_area: 50)
    hpxml_bldg.hvac_distributions[0].ducts.add(id: 'Ducts2',
                                               duct_type: HPXML::DuctTypeReturn,
                                               duct_insulation_r_value: 8,
                                               duct_location: HPXML::LocationAtticUnvented,
                                               duct_surface_area: 50)
    hpxml_bldg.heating_systems[0].fraction_heat_load_served = 0.25 # 25% ducts in attic
    hpxml_bldg.cooling_systems[0].fraction_cool_load_served = 0.25
    XMLHelper.write_file(hpxml.to_doc, @tmp_hpxml_path)
    _default_hpxml, default_hpxml_bldg = _test_measure()
    _test_default_infiltration_values(default_hpxml_bldg, 2000 * 8, false, 8.0 + (9.7 - 8.0) * 0.25)
  end

  def test_infiltration_compartmentalization_test_adjustment
    # Test single-family detached
    hpxml, hpxml_bldg = _create_hpxml('base.xml')
    hpxml_bldg.air_infiltration_measurements[0].infiltration_type = HPXML::InfiltrationTypeUnitTotal
    XMLHelper.write_file(hpxml.to_doc, @tmp_hpxml_path)
    _default_hpxml, default_hpxml_bldg = _test_measure()
    _test_default_infiltration_compartmentalization_test_values(default_hpxml_bldg.air_infiltration_measurements[0], nil)

    # Test single-family attached not overridden by defaults
    hpxml, hpxml_bldg = _create_hpxml('base-bldgtype-sfa-unit.xml')
    hpxml_bldg.air_infiltration_measurements[0].infiltration_type = HPXML::InfiltrationTypeUnitTotal
    hpxml_bldg.air_infiltration_measurements[0].a_ext = 0.5
    XMLHelper.write_file(hpxml.to_doc, @tmp_hpxml_path)
    _default_hpxml, default_hpxml_bldg = _test_measure()
    _test_default_infiltration_compartmentalization_test_values(default_hpxml_bldg.air_infiltration_measurements[0], 0.5)

    # Test single-family attached defaults
    hpxml_bldg.air_infiltration_measurements[0].a_ext = nil
    XMLHelper.write_file(hpxml.to_doc, @tmp_hpxml_path)
    _default_hpxml, default_hpxml_bldg = _test_measure()
    _test_default_infiltration_compartmentalization_test_values(default_hpxml_bldg.air_infiltration_measurements[0], 0.840)

    hpxml_bldg.attics[0].within_infiltration_volume = true
    XMLHelper.write_file(hpxml.to_doc, @tmp_hpxml_path)
    _default_hpxml, default_hpxml_bldg = _test_measure()
    _test_default_infiltration_compartmentalization_test_values(default_hpxml_bldg.air_infiltration_measurements[0], 0.817)

    # Test multifamily not overridden by defaults
    hpxml, hpxml_bldg = _create_hpxml('base-bldgtype-mf-unit.xml')
    hpxml_bldg.air_infiltration_measurements[0].infiltration_type = HPXML::InfiltrationTypeUnitTotal
    hpxml_bldg.air_infiltration_measurements[0].a_ext = 0.5
    XMLHelper.write_file(hpxml.to_doc, @tmp_hpxml_path)
    _default_hpxml, default_hpxml_bldg = _test_measure()
    _test_default_infiltration_compartmentalization_test_values(default_hpxml_bldg.air_infiltration_measurements[0], 0.5)

    # Test multifamily defaults
    hpxml_bldg.air_infiltration_measurements[0].a_ext = nil
    XMLHelper.write_file(hpxml.to_doc, @tmp_hpxml_path)
    _default_hpxml, default_hpxml_bldg = _test_measure()
    _test_default_infiltration_compartmentalization_test_values(default_hpxml_bldg.air_infiltration_measurements[0], 0.247)
  end

  def test_attics
    # Test inputs not overridden by defaults
    hpxml, hpxml_bldg = _create_hpxml('base-atticroof-vented.xml')
    hpxml_bldg.attics[0].vented_attic_sla = 0.001
    XMLHelper.write_file(hpxml.to_doc, @tmp_hpxml_path)
    _default_hpxml, default_hpxml_bldg = _test_measure()
    _test_default_attic_values(default_hpxml_bldg.attics[0], 0.001)

    # Test defaults
    hpxml_bldg.attics[0].vented_attic_sla = nil
    XMLHelper.write_file(hpxml.to_doc, @tmp_hpxml_path)
    _default_hpxml, default_hpxml_bldg = _test_measure()
    _test_default_attic_values(default_hpxml_bldg.attics[0], 1.0 / 300.0)

    # Test defaults w/o Attic element
    hpxml_bldg.attics[0].delete
    XMLHelper.write_file(hpxml.to_doc, @tmp_hpxml_path)
    _default_hpxml, default_hpxml_bldg = _test_measure()
    _test_default_attic_values(default_hpxml_bldg.attics[0], 1.0 / 300.0)
  end

  def test_foundations
    # Test inputs not overridden by defaults
    hpxml, hpxml_bldg = _create_hpxml('base-foundation-vented-crawlspace.xml')
    hpxml_bldg.foundations[0].vented_crawlspace_sla = 0.001
    XMLHelper.write_file(hpxml.to_doc, @tmp_hpxml_path)
    _default_hpxml, default_hpxml_bldg = _test_measure()
    _test_default_foundation_values(default_hpxml_bldg.foundations[0], 0.001)

    # Test defaults
    hpxml_bldg.foundations[0].vented_crawlspace_sla = nil
    XMLHelper.write_file(hpxml.to_doc, @tmp_hpxml_path)
    _default_hpxml, default_hpxml_bldg = _test_measure()
    _test_default_foundation_values(default_hpxml_bldg.foundations[0], 1.0 / 150.0)

    # Test defaults w/o Foundation element
    hpxml_bldg.foundations[0].delete
    XMLHelper.write_file(hpxml.to_doc, @tmp_hpxml_path)
    _default_hpxml, default_hpxml_bldg = _test_measure()
    _test_default_foundation_values(default_hpxml_bldg.foundations[0], 1.0 / 150.0)
  end

  def test_roofs
    # Test inputs not overridden by defaults
    hpxml, hpxml_bldg = _create_hpxml('base-atticroof-radiant-barrier.xml')
    hpxml_bldg.roofs[0].roof_type = HPXML::RoofTypeMetal
    hpxml_bldg.roofs[0].solar_absorptance = 0.77
    hpxml_bldg.roofs[0].roof_color = HPXML::ColorDark
    hpxml_bldg.roofs[0].emittance = 0.88
    hpxml_bldg.roofs[0].interior_finish_type = HPXML::InteriorFinishPlaster
    hpxml_bldg.roofs[0].interior_finish_thickness = 0.25
    hpxml_bldg.roofs[0].azimuth = 123
    hpxml_bldg.roofs[0].radiant_barrier_grade = 3
    XMLHelper.write_file(hpxml.to_doc, @tmp_hpxml_path)
    _default_hpxml, default_hpxml_bldg = _test_measure()
    _test_default_roof_values(default_hpxml_bldg.roofs[0], HPXML::RoofTypeMetal, 0.77, HPXML::ColorDark, 0.88, true, 3, HPXML::InteriorFinishPlaster, 0.25, 123)

    # Test defaults w/ RoofColor
    hpxml_bldg.roofs[0].roof_type = nil
    hpxml_bldg.roofs[0].solar_absorptance = nil
    hpxml_bldg.roofs[0].roof_color = HPXML::ColorLight
    hpxml_bldg.roofs[0].emittance = nil
    hpxml_bldg.roofs[0].interior_finish_thickness = nil
    hpxml_bldg.roofs[0].orientation = HPXML::OrientationNortheast
    hpxml_bldg.roofs[0].azimuth = nil
    hpxml_bldg.roofs[0].radiant_barrier_grade = nil
    XMLHelper.write_file(hpxml.to_doc, @tmp_hpxml_path)
    _default_hpxml, default_hpxml_bldg = _test_measure()
    _test_default_roof_values(default_hpxml_bldg.roofs[0], HPXML::RoofTypeAsphaltShingles, 0.75, HPXML::ColorLight, 0.90, true, 1, HPXML::InteriorFinishPlaster, 0.5, 45)

    # Test defaults w/ SolarAbsorptance
    hpxml_bldg.roofs[0].solar_absorptance = 0.99
    hpxml_bldg.roofs[0].roof_color = nil
    hpxml_bldg.roofs[0].interior_finish_type = nil
    hpxml_bldg.roofs[0].radiant_barrier = nil
    XMLHelper.write_file(hpxml.to_doc, @tmp_hpxml_path)
    _default_hpxml, default_hpxml_bldg = _test_measure()
    _test_default_roof_values(default_hpxml_bldg.roofs[0], HPXML::RoofTypeAsphaltShingles, 0.99, HPXML::ColorDark, 0.90, false, nil, HPXML::InteriorFinishNone, nil, 45)

    # Test defaults w/o RoofColor & SolarAbsorptance
    hpxml_bldg.roofs[0].solar_absorptance = nil
    XMLHelper.write_file(hpxml.to_doc, @tmp_hpxml_path)
    _default_hpxml, default_hpxml_bldg = _test_measure()
    _test_default_roof_values(default_hpxml_bldg.roofs[0], HPXML::RoofTypeAsphaltShingles, 0.85, HPXML::ColorMedium, 0.90, false, nil, HPXML::InteriorFinishNone, nil, 45)

    # Test defaults w/ conditioned space
    hpxml, hpxml_bldg = _create_hpxml('base-atticroof-cathedral.xml')
    hpxml_bldg.roofs[0].roof_type = nil
    hpxml_bldg.roofs[0].solar_absorptance = nil
    hpxml_bldg.roofs[0].roof_color = HPXML::ColorLight
    hpxml_bldg.roofs[0].emittance = nil
    hpxml_bldg.roofs[0].interior_finish_type = nil
    hpxml_bldg.roofs[0].interior_finish_thickness = nil
    hpxml_bldg.roofs[0].orientation = HPXML::OrientationNortheast
    hpxml_bldg.roofs[0].azimuth = nil
    XMLHelper.write_file(hpxml.to_doc, @tmp_hpxml_path)
    _default_hpxml, default_hpxml_bldg = _test_measure()
    _test_default_roof_values(default_hpxml_bldg.roofs[0], HPXML::RoofTypeAsphaltShingles, 0.75, HPXML::ColorLight, 0.90, nil, nil, HPXML::InteriorFinishGypsumBoard, 0.5, 45)
  end

  def test_rim_joists
    # Test inputs not overridden by defaults
    hpxml, hpxml_bldg = _create_hpxml('base.xml')
    hpxml_bldg.rim_joists[0].siding = HPXML::SidingTypeBrick
    hpxml_bldg.rim_joists[0].solar_absorptance = 0.55
    hpxml_bldg.rim_joists[0].color = HPXML::ColorLight
    hpxml_bldg.rim_joists[0].emittance = 0.88
    hpxml_bldg.rim_joists[0].azimuth = 123
    XMLHelper.write_file(hpxml.to_doc, @tmp_hpxml_path)
    _default_hpxml, default_hpxml_bldg = _test_measure()
    _test_default_rim_joist_values(default_hpxml_bldg.rim_joists[0], HPXML::SidingTypeBrick, 0.55, HPXML::ColorLight, 0.88, 123)

    # Test defaults w/ Color
    hpxml_bldg.rim_joists[0].siding = nil
    hpxml_bldg.rim_joists[0].solar_absorptance = nil
    hpxml_bldg.rim_joists[0].color = HPXML::ColorDark
    hpxml_bldg.rim_joists[0].emittance = nil
    hpxml_bldg.rim_joists[0].orientation = HPXML::OrientationNorthwest
    hpxml_bldg.rim_joists[0].azimuth = nil
    XMLHelper.write_file(hpxml.to_doc, @tmp_hpxml_path)
    _default_hpxml, default_hpxml_bldg = _test_measure()
    _test_default_rim_joist_values(default_hpxml_bldg.rim_joists[0], HPXML::SidingTypeWood, 0.95, HPXML::ColorDark, 0.90, 315)

    # Test defaults w/ SolarAbsorptance
    hpxml_bldg.rim_joists[0].solar_absorptance = 0.99
    hpxml_bldg.rim_joists[0].color = nil
    XMLHelper.write_file(hpxml.to_doc, @tmp_hpxml_path)
    _default_hpxml, default_hpxml_bldg = _test_measure()
    _test_default_rim_joist_values(default_hpxml_bldg.rim_joists[0], HPXML::SidingTypeWood, 0.99, HPXML::ColorDark, 0.90, 315)

    # Test defaults w/o Color & SolarAbsorptance
    hpxml_bldg.rim_joists[0].solar_absorptance = nil
    XMLHelper.write_file(hpxml.to_doc, @tmp_hpxml_path)
    _default_hpxml, default_hpxml_bldg = _test_measure()
    _test_default_rim_joist_values(default_hpxml_bldg.rim_joists[0], HPXML::SidingTypeWood, 0.7, HPXML::ColorMedium, 0.90, 315)
  end

  def test_walls
    # Test inputs not overridden by defaults
    hpxml, hpxml_bldg = _create_hpxml('base.xml')
    hpxml_bldg.walls[0].siding = HPXML::SidingTypeFiberCement
    hpxml_bldg.walls[0].solar_absorptance = 0.66
    hpxml_bldg.walls[0].color = HPXML::ColorDark
    hpxml_bldg.walls[0].emittance = 0.88
    hpxml_bldg.walls[0].interior_finish_type = HPXML::InteriorFinishWood
    hpxml_bldg.walls[0].interior_finish_thickness = 0.75
    hpxml_bldg.walls[0].azimuth = 123
    XMLHelper.write_file(hpxml.to_doc, @tmp_hpxml_path)
    _default_hpxml, default_hpxml_bldg = _test_measure()
    _test_default_wall_values(default_hpxml_bldg.walls[0], HPXML::SidingTypeFiberCement, 0.66, HPXML::ColorDark, 0.88, HPXML::InteriorFinishWood, 0.75, 123)

    # Test defaults w/ Color
    hpxml_bldg.walls[0].siding = nil
    hpxml_bldg.walls[0].solar_absorptance = nil
    hpxml_bldg.walls[0].color = HPXML::ColorLight
    hpxml_bldg.walls[0].emittance = nil
    hpxml_bldg.walls[0].interior_finish_type = HPXML::InteriorFinishWood
    hpxml_bldg.walls[0].interior_finish_thickness = nil
    hpxml_bldg.walls[0].orientation = HPXML::OrientationSouth
    hpxml_bldg.walls[0].azimuth = nil
    XMLHelper.write_file(hpxml.to_doc, @tmp_hpxml_path)
    _default_hpxml, default_hpxml_bldg = _test_measure()
    _test_default_wall_values(default_hpxml_bldg.walls[0], HPXML::SidingTypeWood, 0.5, HPXML::ColorLight, 0.90, HPXML::InteriorFinishWood, 0.5, 180)

    # Test defaults w/ SolarAbsorptance
    hpxml_bldg.walls[0].solar_absorptance = 0.99
    hpxml_bldg.walls[0].color = nil
    hpxml_bldg.walls[0].interior_finish_type = nil
    XMLHelper.write_file(hpxml.to_doc, @tmp_hpxml_path)
    _default_hpxml, default_hpxml_bldg = _test_measure()
    _test_default_wall_values(default_hpxml_bldg.walls[0], HPXML::SidingTypeWood, 0.99, HPXML::ColorDark, 0.90, HPXML::InteriorFinishGypsumBoard, 0.5, 180)

    # Test defaults w/o Color & SolarAbsorptance
    hpxml_bldg.walls[0].solar_absorptance = nil
    XMLHelper.write_file(hpxml.to_doc, @tmp_hpxml_path)
    _default_hpxml, default_hpxml_bldg = _test_measure()
    _test_default_wall_values(default_hpxml_bldg.walls[0], HPXML::SidingTypeWood, 0.7, HPXML::ColorMedium, 0.90, HPXML::InteriorFinishGypsumBoard, 0.5, 180)

    # Test defaults w/ unconditioned space
    hpxml_bldg.walls[1].siding = nil
    hpxml_bldg.walls[1].solar_absorptance = nil
    hpxml_bldg.walls[1].color = HPXML::ColorLight
    hpxml_bldg.walls[1].emittance = nil
    hpxml_bldg.walls[1].interior_finish_type = nil
    hpxml_bldg.walls[1].interior_finish_thickness = nil
    XMLHelper.write_file(hpxml.to_doc, @tmp_hpxml_path)
    _default_hpxml, default_hpxml_bldg = _test_measure()
    _test_default_wall_values(default_hpxml_bldg.walls[1], HPXML::SidingTypeWood, 0.5, HPXML::ColorLight, 0.90, HPXML::InteriorFinishNone, nil, nil)
  end

  def test_foundation_walls
    # Test inputs not overridden by defaults
    hpxml, hpxml_bldg = _create_hpxml('base.xml')
    hpxml_bldg.foundation_walls[0].thickness = 7.0
    hpxml_bldg.foundation_walls[0].interior_finish_type = HPXML::InteriorFinishGypsumCompositeBoard
    hpxml_bldg.foundation_walls[0].interior_finish_thickness = 0.625
    hpxml_bldg.foundation_walls[0].azimuth = 123
    hpxml_bldg.foundation_walls[0].area = 789
    hpxml_bldg.foundation_walls[0].insulation_interior_distance_to_top = 0.5
    hpxml_bldg.foundation_walls[0].insulation_interior_distance_to_bottom = 7.75
    hpxml_bldg.foundation_walls[0].insulation_exterior_distance_to_top = 0.75
    hpxml_bldg.foundation_walls[0].insulation_exterior_distance_to_bottom = 7.5
    hpxml_bldg.foundation_walls[0].type = HPXML::FoundationWallTypeConcreteBlock
    XMLHelper.write_file(hpxml.to_doc, @tmp_hpxml_path)
    _default_hpxml, default_hpxml_bldg = _test_measure()
    _test_default_foundation_wall_values(default_hpxml_bldg.foundation_walls[0], 7.0, HPXML::InteriorFinishGypsumCompositeBoard, 0.625, 123,
                                         789, 0.5, 7.75, 0.75, 7.5, HPXML::FoundationWallTypeConcreteBlock)

    # Test defaults
    hpxml_bldg.foundation_walls[0].thickness = nil
    hpxml_bldg.foundation_walls[0].interior_finish_type = nil
    hpxml_bldg.foundation_walls[0].interior_finish_thickness = nil
    hpxml_bldg.foundation_walls[0].orientation = HPXML::OrientationSoutheast
    hpxml_bldg.foundation_walls[0].azimuth = nil
    hpxml_bldg.foundation_walls[0].area = nil
    hpxml_bldg.foundation_walls[0].length = 100
    hpxml_bldg.foundation_walls[0].insulation_interior_distance_to_bottom = nil
    hpxml_bldg.foundation_walls[0].insulation_exterior_distance_to_bottom = nil
    hpxml_bldg.foundation_walls[0].type = nil
    XMLHelper.write_file(hpxml.to_doc, @tmp_hpxml_path)
    _default_hpxml, default_hpxml_bldg = _test_measure()
    _test_default_foundation_wall_values(default_hpxml_bldg.foundation_walls[0], 8.0, HPXML::InteriorFinishGypsumBoard, 0.5, 135,
                                         800, 0.5, 8.0, 0.75, 8.0, HPXML::FoundationWallTypeSolidConcrete)

    # Test defaults w/ unconditioned surfaces
    hpxml, hpxml_bldg = _create_hpxml('base-foundation-unconditioned-basement.xml')
    hpxml_bldg.foundation_walls[0].thickness = nil
    hpxml_bldg.foundation_walls[0].interior_finish_type = nil
    hpxml_bldg.foundation_walls[0].interior_finish_thickness = nil
    hpxml_bldg.foundation_walls[0].orientation = HPXML::OrientationSoutheast
    hpxml_bldg.foundation_walls[0].azimuth = nil
    hpxml_bldg.foundation_walls[0].area = nil
    hpxml_bldg.foundation_walls[0].length = 100
    hpxml_bldg.foundation_walls[0].height = 10
    hpxml_bldg.foundation_walls[0].insulation_interior_distance_to_top = nil
    hpxml_bldg.foundation_walls[0].insulation_interior_distance_to_bottom = nil
    hpxml_bldg.foundation_walls[0].insulation_exterior_distance_to_top = nil
    hpxml_bldg.foundation_walls[0].insulation_exterior_distance_to_bottom = nil
    hpxml_bldg.foundation_walls[0].type = nil
    XMLHelper.write_file(hpxml.to_doc, @tmp_hpxml_path)
    _default_hpxml, default_hpxml_bldg = _test_measure()
    _test_default_foundation_wall_values(default_hpxml_bldg.foundation_walls[0], 8.0, HPXML::InteriorFinishNone, nil, 135,
                                         1000, 0.0, 10.0, 0.0, 10.0, HPXML::FoundationWallTypeSolidConcrete)
  end

  def test_floors
    # Test inputs not overridden by defaults
    hpxml, hpxml_bldg = _create_hpxml('base.xml')
    hpxml_bldg.floors[0].interior_finish_type = HPXML::InteriorFinishWood
    hpxml_bldg.floors[0].interior_finish_thickness = 0.375
    XMLHelper.write_file(hpxml.to_doc, @tmp_hpxml_path)
    _default_hpxml, default_hpxml_bldg = _test_measure()
    _test_default_floor_values(default_hpxml_bldg.floors[0], HPXML::InteriorFinishWood, 0.375)

    # Test defaults w/ ceiling
    hpxml_bldg.floors[0].interior_finish_type = nil
    hpxml_bldg.floors[0].interior_finish_thickness = nil
    XMLHelper.write_file(hpxml.to_doc, @tmp_hpxml_path)
    _default_hpxml, default_hpxml_bldg = _test_measure()
    _test_default_floor_values(default_hpxml_bldg.floors[0], HPXML::InteriorFinishGypsumBoard, 0.5)

    # Test defaults w/ floor
    hpxml, hpxml_bldg = _create_hpxml('base-foundation-vented-crawlspace.xml')
    hpxml_bldg.floors[0].interior_finish_type = nil
    hpxml_bldg.floors[0].interior_finish_thickness = nil
    XMLHelper.write_file(hpxml.to_doc, @tmp_hpxml_path)
    _default_hpxml, default_hpxml_bldg = _test_measure()
    _test_default_floor_values(default_hpxml_bldg.floors[0], HPXML::InteriorFinishNone, nil)
  end

  def test_slabs
    # Test inputs not overridden by defaults
    hpxml, hpxml_bldg = _create_hpxml('base.xml')
    hpxml_bldg.slabs[0].thickness = 7.0
    hpxml_bldg.slabs[0].carpet_r_value = 1.1
    hpxml_bldg.slabs[0].carpet_fraction = 0.5
    hpxml_bldg.slabs[0].depth_below_grade = 2.0
    hpxml_bldg.slabs[0].gap_insulation_r_value = 10.0
    hpxml_bldg.slabs[0].exterior_horizontal_insulation_r_value = 9.9
    hpxml_bldg.slabs[0].exterior_horizontal_insulation_width = 8.8
    hpxml_bldg.slabs[0].exterior_horizontal_insulation_depth_below_grade = 7.7
    XMLHelper.write_file(hpxml.to_doc, @tmp_hpxml_path)
    _default_hpxml, default_hpxml_bldg = _test_measure()
    _test_default_slab_values(default_hpxml_bldg.slabs[0], 7.0, 1.1, 0.5, nil, 10.0, 9.9, 8.8, 7.7)

    # Test defaults w/ conditioned basement
    hpxml_bldg.slabs[0].thickness = nil
    hpxml_bldg.slabs[0].carpet_r_value = nil
    hpxml_bldg.slabs[0].carpet_fraction = nil
    hpxml_bldg.slabs[0].depth_below_grade = nil
    hpxml_bldg.slabs[0].gap_insulation_r_value = nil
    hpxml_bldg.slabs[0].exterior_horizontal_insulation_r_value = nil
    hpxml_bldg.slabs[0].exterior_horizontal_insulation_width = nil
    hpxml_bldg.slabs[0].exterior_horizontal_insulation_depth_below_grade = nil
    XMLHelper.write_file(hpxml.to_doc, @tmp_hpxml_path)
    _default_hpxml, default_hpxml_bldg = _test_measure()
    _test_default_slab_values(default_hpxml_bldg.slabs[0], 4.0, 2.0, 0.8, nil, 0.0, 0.0, 0.0, 0.0)

    # Test defaults w/ crawlspace
    hpxml, hpxml_bldg = _create_hpxml('base-foundation-unvented-crawlspace.xml')
    hpxml_bldg.slabs[0].thickness = nil
    hpxml_bldg.slabs[0].carpet_r_value = nil
    hpxml_bldg.slabs[0].carpet_fraction = nil
    hpxml_bldg.slabs[0].depth_below_grade = nil
    hpxml_bldg.slabs[0].gap_insulation_r_value = nil
    hpxml_bldg.slabs[0].exterior_horizontal_insulation_r_value = nil
    hpxml_bldg.slabs[0].exterior_horizontal_insulation_width = nil
    hpxml_bldg.slabs[0].exterior_horizontal_insulation_depth_below_grade = nil
    XMLHelper.write_file(hpxml.to_doc, @tmp_hpxml_path)
    _default_hpxml, default_hpxml_bldg = _test_measure()
    _test_default_slab_values(default_hpxml_bldg.slabs[0], 0.0, 0.0, 0.0, nil, 0.0, 0.0, 0.0, 0.0)

    # Test defaults w/ slab-on-grade
    hpxml, hpxml_bldg = _create_hpxml('base-foundation-slab.xml')
    hpxml_bldg.slabs[0].thickness = nil
    hpxml_bldg.slabs[0].carpet_r_value = nil
    hpxml_bldg.slabs[0].carpet_fraction = nil
    hpxml_bldg.slabs[0].depth_below_grade = nil
    hpxml_bldg.slabs[0].gap_insulation_r_value = nil
    hpxml_bldg.slabs[0].exterior_horizontal_insulation_r_value = nil
    hpxml_bldg.slabs[0].exterior_horizontal_insulation_width = nil
    hpxml_bldg.slabs[0].exterior_horizontal_insulation_depth_below_grade = nil
    XMLHelper.write_file(hpxml.to_doc, @tmp_hpxml_path)
    _default_hpxml, default_hpxml_bldg = _test_measure()
    _test_default_slab_values(default_hpxml_bldg.slabs[0], 4.0, 2.0, 0.8, 0.0, 5.0, 0.0, 0.0, 0.0)
  end

  def test_windows
    # Test inputs not overridden by defaults
    hpxml, hpxml_bldg = _create_hpxml('base-enclosure-windows-shading-factors.xml')
    hpxml_bldg.windows[0].fraction_operable = 0.5
    hpxml_bldg.windows[0].exterior_shading_factor_summer = 0.44
    hpxml_bldg.windows[0].exterior_shading_factor_winter = 0.55
    hpxml_bldg.windows[0].interior_shading_factor_summer = 0.66
    hpxml_bldg.windows[0].interior_shading_factor_winter = 0.77
    hpxml_bldg.windows[0].azimuth = 123
    hpxml_bldg.windows[0].insect_screen_present = true
    hpxml_bldg.windows[0].insect_screen_location = HPXML::LocationInterior
    hpxml_bldg.windows[0].insect_screen_coverage_summer = 0.19
    hpxml_bldg.windows[0].insect_screen_coverage_winter = 0.28
    hpxml_bldg.windows[0].insect_screen_factor_summer = 0.37
    hpxml_bldg.windows[0].insect_screen_factor_winter = 0.46
    XMLHelper.write_file(hpxml.to_doc, @tmp_hpxml_path)
    _default_hpxml, default_hpxml_bldg = _test_measure()
    _test_default_window_values(default_hpxml_bldg.windows[0], 0.44, 0.55, 0.66, 0.77, 0.5, 123, HPXML::LocationInterior, 0.19, 0.28, 0.37, 0.46)

    # Test defaults w/ 301-2022 Addendum C
    hpxml_bldg.windows[0].fraction_operable = nil
    hpxml_bldg.windows[0].exterior_shading_factor_summer = nil
    hpxml_bldg.windows[0].exterior_shading_factor_winter = nil
    hpxml_bldg.windows[0].interior_shading_factor_summer = nil
    hpxml_bldg.windows[0].interior_shading_factor_winter = nil
    hpxml_bldg.windows[0].orientation = HPXML::OrientationSouthwest
    hpxml_bldg.windows[0].azimuth = nil
    hpxml_bldg.windows[0].insect_screen_location = nil
    hpxml_bldg.windows[0].insect_screen_coverage_summer = nil
    hpxml_bldg.windows[0].insect_screen_coverage_winter = nil
    hpxml_bldg.windows[0].insect_screen_factor_summer = nil
    hpxml_bldg.windows[0].insect_screen_factor_winter = nil
    XMLHelper.write_file(hpxml.to_doc, @tmp_hpxml_path)
    _default_hpxml, default_hpxml_bldg = _test_measure()
    _test_default_window_values(default_hpxml_bldg.windows[0], 1.0, 1.0, 0.8255, 0.8255, 0.67, 225, HPXML::LocationExterior, 0.67, 0.67, 0.7588, 0.7588)
  end

  def test_windows_physical_properties
    # Test defaults w/ single pane, aluminum frame
    hpxml, hpxml_bldg = _create_hpxml('base.xml')
    hpxml_bldg.windows[0].ufactor = nil
    hpxml_bldg.windows[0].shgc = nil
    hpxml_bldg.windows[0].frame_type = HPXML::WindowFrameTypeAluminum
    hpxml_bldg.windows[0].glass_layers = HPXML::WindowLayersSinglePane
    XMLHelper.write_file(hpxml.to_doc, @tmp_hpxml_path)
    _default_hpxml, default_hpxml_bldg = _test_measure()

    assert_equal(false, default_hpxml_bldg.windows[0].thermal_break)
    assert_equal(HPXML::WindowGlassTypeClear, default_hpxml_bldg.windows[0].glass_type)
    assert_nil(default_hpxml_bldg.windows[0].gas_fill)

    # Test defaults w/ double pane, metal frame
    hpxml, hpxml_bldg = _create_hpxml('base.xml')
    hpxml_bldg.windows[0].ufactor = nil
    hpxml_bldg.windows[0].shgc = nil
    hpxml_bldg.windows[0].frame_type = HPXML::WindowFrameTypeMetal
    hpxml_bldg.windows[0].glass_layers = HPXML::WindowLayersDoublePane
    XMLHelper.write_file(hpxml.to_doc, @tmp_hpxml_path)
    _default_hpxml, default_hpxml_bldg = _test_measure()

    assert_equal(true, default_hpxml_bldg.windows[0].thermal_break)
    assert_equal(HPXML::WindowGlassTypeClear, default_hpxml_bldg.windows[0].glass_type)
    assert_equal(HPXML::WindowGasAir, default_hpxml_bldg.windows[0].gas_fill)

    # Test defaults w/ single pane, wood frame
    hpxml, hpxml_bldg = _create_hpxml('base.xml')
    hpxml_bldg.windows[0].ufactor = nil
    hpxml_bldg.windows[0].shgc = nil
    hpxml_bldg.windows[0].frame_type = HPXML::WindowFrameTypeWood
    hpxml_bldg.windows[0].glass_layers = HPXML::WindowLayersTriplePane
    hpxml_bldg.windows[0].glass_type = HPXML::WindowGlassTypeLowE
    XMLHelper.write_file(hpxml.to_doc, @tmp_hpxml_path)
    _default_hpxml, default_hpxml_bldg = _test_measure()

    assert_nil(default_hpxml_bldg.windows[0].thermal_break)
    assert_equal(HPXML::WindowGlassTypeLowE, default_hpxml_bldg.windows[0].glass_type)
    assert_equal(HPXML::WindowGasArgon, default_hpxml_bldg.windows[0].gas_fill)

    # Test defaults w/ glass block
    hpxml, hpxml_bldg = _create_hpxml('base.xml')
    hpxml_bldg.windows[0].ufactor = nil
    hpxml_bldg.windows[0].shgc = nil
    hpxml_bldg.windows[0].glass_layers = HPXML::WindowLayersGlassBlock
    hpxml_bldg.windows[0].interior_shading_factor_summer = nil
    hpxml_bldg.windows[0].interior_shading_factor_winter = nil
    XMLHelper.write_file(hpxml.to_doc, @tmp_hpxml_path)
    _default_hpxml, default_hpxml_bldg = _test_measure()
    assert_nil(default_hpxml_bldg.windows[0].thermal_break)
    assert_nil(default_hpxml_bldg.windows[0].glass_type)
    assert_nil(default_hpxml_bldg.windows[0].gas_fill)

    # Test defaults w/ glass block and interior shading type
    hpxml_bldg.windows[0].interior_shading_type = HPXML::InteriorShadingTypeDarkShades
    XMLHelper.write_file(hpxml.to_doc, @tmp_hpxml_path)
    _default_hpxml, default_hpxml_bldg = _test_measure()
    assert_nil(default_hpxml_bldg.windows[0].thermal_break)
    assert_nil(default_hpxml_bldg.windows[0].glass_type)
    assert_nil(default_hpxml_bldg.windows[0].gas_fill)

    # Test U/SHGC lookups [frame_type, thermal_break, glass_layers, glass_type, gas_fill] => [ufactor, shgc]
    tests = { [HPXML::WindowFrameTypeAluminum, false, HPXML::WindowLayersSinglePane, nil, nil] => [1.27, 0.75],
              [HPXML::WindowFrameTypeWood, nil, HPXML::WindowLayersSinglePane, HPXML::WindowGlassTypeReflective, nil] => [0.89, 0.64],
              [HPXML::WindowFrameTypeAluminum, false, HPXML::WindowLayersSinglePane, HPXML::WindowGlassTypeTintedReflective, nil] => [1.27, 0.64],
              [HPXML::WindowFrameTypeWood, nil, HPXML::WindowLayersSinglePane, HPXML::WindowGlassTypeTintedReflective, nil] => [0.89, 0.54],
              [HPXML::WindowFrameTypeAluminum, false, HPXML::WindowLayersDoublePane, HPXML::WindowGlassTypeClear, HPXML::WindowGasAir] => [0.81, 0.67],
              [HPXML::WindowFrameTypeAluminum, true, HPXML::WindowLayersDoublePane, HPXML::WindowGlassTypeClear, HPXML::WindowGasAir] => [0.60, 0.67],
              [HPXML::WindowFrameTypeWood, nil, HPXML::WindowLayersDoublePane, HPXML::WindowGlassTypeClear, HPXML::WindowGasAir] => [0.51, 0.56],
              [HPXML::WindowFrameTypeAluminum, false, HPXML::WindowLayersDoublePane, HPXML::WindowGlassTypeTintedReflective, HPXML::WindowGasAir] => [0.81, 0.55],
              [HPXML::WindowFrameTypeAluminum, true, HPXML::WindowLayersDoublePane, HPXML::WindowGlassTypeTintedReflective, HPXML::WindowGasAir] => [0.60, 0.55],
              [HPXML::WindowFrameTypeWood, nil, HPXML::WindowLayersDoublePane, HPXML::WindowGlassTypeTintedReflective, HPXML::WindowGasAir] => [0.51, 0.46],
              [HPXML::WindowFrameTypeWood, nil, HPXML::WindowLayersDoublePane, HPXML::WindowGlassTypeLowE, HPXML::WindowGasAir] => [0.42, 0.52],
              [HPXML::WindowFrameTypeAluminum, true, HPXML::WindowLayersDoublePane, HPXML::WindowGlassTypeLowE, HPXML::WindowGasArgon] => [0.47, 0.62],
              [HPXML::WindowFrameTypeWood, nil, HPXML::WindowLayersDoublePane, HPXML::WindowGlassTypeLowEHighSolarGain, HPXML::WindowGasArgon] => [0.39, 0.52],
              [HPXML::WindowFrameTypeAluminum, false, HPXML::WindowLayersDoublePane, HPXML::WindowGlassTypeLowELowSolarGain, HPXML::WindowGasAir] => [0.67, 0.37],
              [HPXML::WindowFrameTypeAluminum, true, HPXML::WindowLayersDoublePane, HPXML::WindowGlassTypeLowELowSolarGain, HPXML::WindowGasAir] => [0.47, 0.37],
              [HPXML::WindowFrameTypeWood, nil, HPXML::WindowLayersDoublePane, HPXML::WindowGlassTypeLowELowSolarGain, HPXML::WindowGasAir] => [0.39, 0.31],
              [HPXML::WindowFrameTypeWood, nil, HPXML::WindowLayersDoublePane, HPXML::WindowGlassTypeLowELowSolarGain, HPXML::WindowGasArgon] => [0.36, 0.31],
              [HPXML::WindowFrameTypeWood, nil, HPXML::WindowLayersTriplePane, HPXML::WindowGlassTypeLowE, HPXML::WindowGasArgon] => [0.27, 0.31],
              [nil, nil, HPXML::WindowLayersGlassBlock, nil, nil] => [0.60, 0.60] }
    tests.each do |k, v|
      frame_type, thermal_break, glass_layers, glass_type, gas_fill = k
      ufactor, shgc = v

      hpxml, hpxml_bldg = _create_hpxml('base.xml')
      hpxml_bldg.windows[0].ufactor = nil
      hpxml_bldg.windows[0].shgc = nil
      hpxml_bldg.windows[0].frame_type = frame_type
      hpxml_bldg.windows[0].thermal_break = thermal_break
      hpxml_bldg.windows[0].glass_layers = glass_layers
      hpxml_bldg.windows[0].glass_type = glass_type
      hpxml_bldg.windows[0].gas_fill = gas_fill
      XMLHelper.write_file(hpxml.to_doc, @tmp_hpxml_path)
      _default_hpxml, default_hpxml_bldg = _test_measure()

      assert_equal(ufactor, default_hpxml_bldg.windows[0].ufactor)
      assert_equal(shgc, default_hpxml_bldg.windows[0].shgc)
    end
  end

  def test_windows_interior_shading_types
    # Test defaults
    hpxml, hpxml_bldg = _create_hpxml('base.xml')
    hpxml_bldg.windows[0].interior_shading_type = nil
    hpxml_bldg.windows[0].interior_shading_factor_summer = nil
    hpxml_bldg.windows[0].interior_shading_factor_winter = nil
    hpxml_bldg.windows[0].interior_shading_coverage_summer = nil
    hpxml_bldg.windows[0].interior_shading_coverage_winter = nil
    XMLHelper.write_file(hpxml.to_doc, @tmp_hpxml_path)
    _default_hpxml, default_hpxml_bldg = _test_measure()

    assert_equal(HPXML::InteriorShadingTypeLightCurtains, default_hpxml_bldg.windows[0].interior_shading_type)
    assert_equal(0.5, default_hpxml_bldg.windows[0].interior_shading_coverage_summer)
    assert_equal(0.5, default_hpxml_bldg.windows[0].interior_shading_coverage_winter)
    assert_equal(0.8255, default_hpxml_bldg.windows[0].interior_shading_factor_summer)
    assert_equal(0.8255, default_hpxml_bldg.windows[0].interior_shading_factor_winter)

    # Test defaults w/ none shading
    hpxml_bldg.windows[0].interior_shading_type = HPXML::InteriorShadingTypeNone
    XMLHelper.write_file(hpxml.to_doc, @tmp_hpxml_path)
    _default_hpxml, default_hpxml_bldg = _test_measure()

    assert_nil(default_hpxml_bldg.windows[0].interior_shading_coverage_summer)
    assert_nil(default_hpxml_bldg.windows[0].interior_shading_coverage_winter)
    assert_equal(1.0, default_hpxml_bldg.windows[0].interior_shading_factor_summer)
    assert_equal(1.0, default_hpxml_bldg.windows[0].interior_shading_factor_winter)

    # Test defaults w/ other shading
    hpxml_bldg.windows[0].interior_shading_type = HPXML::InteriorShadingTypeOther
    XMLHelper.write_file(hpxml.to_doc, @tmp_hpxml_path)
    _default_hpxml, default_hpxml_bldg = _test_measure()

    assert_equal(0.5, default_hpxml_bldg.windows[0].interior_shading_coverage_summer)
    assert_equal(0.5, default_hpxml_bldg.windows[0].interior_shading_coverage_winter)
    assert_equal(0.75, default_hpxml_bldg.windows[0].interior_shading_factor_summer)
    assert_equal(0.75, default_hpxml_bldg.windows[0].interior_shading_factor_winter)

    # Test defaults w/ dark shades (fully covered summer, fully uncovered winter)
    hpxml_bldg.windows[0].interior_shading_type = HPXML::InteriorShadingTypeDarkShades
    hpxml_bldg.windows[0].interior_shading_coverage_summer = 1.0
    hpxml_bldg.windows[0].interior_shading_coverage_winter = 0.0
    XMLHelper.write_file(hpxml.to_doc, @tmp_hpxml_path)
    _default_hpxml, default_hpxml_bldg = _test_measure()

    assert_equal(0.8315, default_hpxml_bldg.windows[0].interior_shading_factor_summer)
    assert_equal(1.0, default_hpxml_bldg.windows[0].interior_shading_factor_winter)

    # Test defaults w/ medium blinds (closed fully covered summer, half open half covered winter)
    hpxml_bldg.windows[0].interior_shading_type = HPXML::InteriorShadingTypeMediumBlinds
    hpxml_bldg.windows[0].interior_shading_blinds_summer_closed_or_open = HPXML::BlindsClosed
    hpxml_bldg.windows[0].interior_shading_coverage_winter = 0.5
    XMLHelper.write_file(hpxml.to_doc, @tmp_hpxml_path)
    _default_hpxml, default_hpxml_bldg = _test_measure()

    assert_equal(HPXML::BlindsHalfOpen, default_hpxml_bldg.windows[0].interior_shading_blinds_winter_closed_or_open)
    assert_equal(1.0, default_hpxml_bldg.windows[0].interior_shading_coverage_summer)
    assert_equal(0.7155, default_hpxml_bldg.windows[0].interior_shading_factor_summer)
    assert_equal(0.9165, default_hpxml_bldg.windows[0].interior_shading_factor_winter)
  end

  def test_windows_exterior_shading_types
    # Test defaults
    hpxml, hpxml_bldg = _create_hpxml('base.xml')
    hpxml_bldg.windows[0].exterior_shading_type = nil
    hpxml_bldg.windows[0].exterior_shading_factor_summer = nil
    hpxml_bldg.windows[0].exterior_shading_factor_winter = nil
    hpxml_bldg.windows[0].exterior_shading_coverage_summer = nil
    hpxml_bldg.windows[0].exterior_shading_coverage_winter = nil
    XMLHelper.write_file(hpxml.to_doc, @tmp_hpxml_path)
    _default_hpxml, default_hpxml_bldg = _test_measure()

    assert_equal(HPXML::InteriorShadingTypeNone, default_hpxml_bldg.windows[0].exterior_shading_type)
    assert_nil(default_hpxml_bldg.windows[0].exterior_shading_coverage_summer)
    assert_nil(default_hpxml_bldg.windows[0].exterior_shading_coverage_winter)
    assert_equal(1.0, default_hpxml_bldg.windows[0].exterior_shading_factor_summer)
    assert_equal(1.0, default_hpxml_bldg.windows[0].exterior_shading_factor_winter)

    # Test defaults w/ none shading
    hpxml_bldg.windows[0].exterior_shading_type = HPXML::ExteriorShadingTypeNone
    XMLHelper.write_file(hpxml.to_doc, @tmp_hpxml_path)
    _default_hpxml, default_hpxml_bldg = _test_measure()

    assert_nil(default_hpxml_bldg.windows[0].exterior_shading_coverage_summer)
    assert_nil(default_hpxml_bldg.windows[0].exterior_shading_coverage_winter)
    assert_equal(1.0, default_hpxml_bldg.windows[0].exterior_shading_factor_summer)
    assert_equal(1.0, default_hpxml_bldg.windows[0].exterior_shading_factor_winter)

    # Test defaults w/ other shading
    hpxml_bldg.windows[0].exterior_shading_type = HPXML::ExteriorShadingTypeOther
    hpxml_bldg.windows[0].exterior_shading_coverage_summer = 0.25
    XMLHelper.write_file(hpxml.to_doc, @tmp_hpxml_path)
    _default_hpxml, default_hpxml_bldg = _test_measure()

    assert_equal(0.25, default_hpxml_bldg.windows[0].exterior_shading_coverage_summer)
    assert_equal(0.5, default_hpxml_bldg.windows[0].exterior_shading_coverage_winter)
    assert_equal(0.875, default_hpxml_bldg.windows[0].exterior_shading_factor_summer)
    assert_equal(0.75, default_hpxml_bldg.windows[0].exterior_shading_factor_winter)

    # Test defaults w/ deciduous tree shading
    hpxml_bldg.windows[0].exterior_shading_type = HPXML::ExteriorShadingTypeDeciduousTree
    hpxml_bldg.windows[0].exterior_shading_coverage_summer = nil
    XMLHelper.write_file(hpxml.to_doc, @tmp_hpxml_path)
    _default_hpxml, default_hpxml_bldg = _test_measure()

    assert_equal(0.5, default_hpxml_bldg.windows[0].exterior_shading_factor_summer)
    assert_equal(0.75, default_hpxml_bldg.windows[0].exterior_shading_factor_winter)

    # Test defaults w/ overhangs not explicitly defined
    hpxml_bldg.windows[0].exterior_shading_type = HPXML::ExteriorShadingTypeExternalOverhangs
    XMLHelper.write_file(hpxml.to_doc, @tmp_hpxml_path)
    _default_hpxml, default_hpxml_bldg = _test_measure()

    assert_equal(0.0, default_hpxml_bldg.windows[0].exterior_shading_factor_summer)
    assert_equal(0.0, default_hpxml_bldg.windows[0].exterior_shading_factor_winter)

    # Test defaults w/ overhangs explicitly defined
    hpxml_bldg.windows[0].overhangs_depth = 2.0
    hpxml_bldg.windows[0].overhangs_distance_to_top_of_window = 1.0
    hpxml_bldg.windows[0].overhangs_distance_to_bottom_of_window = 4.0
    XMLHelper.write_file(hpxml.to_doc, @tmp_hpxml_path)
    _default_hpxml, default_hpxml_bldg = _test_measure()

    assert_nil(default_hpxml_bldg.windows[0].exterior_shading_factor_summer)
    assert_nil(default_hpxml_bldg.windows[0].exterior_shading_factor_winter)

    # Test defaults w/ neighbor buildings not explicitly defined
    hpxml_bldg.windows[0].exterior_shading_type = HPXML::ExteriorShadingTypeBuilding
    XMLHelper.write_file(hpxml.to_doc, @tmp_hpxml_path)
    _default_hpxml, default_hpxml_bldg = _test_measure()

    assert_equal(0.5, default_hpxml_bldg.windows[0].exterior_shading_factor_summer)
    assert_equal(0.5, default_hpxml_bldg.windows[0].exterior_shading_factor_winter)

    # Test defaults w/ neighbor buildings explicitly defined
    hpxml_bldg.neighbor_buildings.add(azimuth: 0,
                                      distance: 10)
    XMLHelper.write_file(hpxml.to_doc, @tmp_hpxml_path)
    _default_hpxml, default_hpxml_bldg = _test_measure()

    assert_nil(default_hpxml_bldg.windows[0].exterior_shading_factor_summer)
    assert_nil(default_hpxml_bldg.windows[0].exterior_shading_factor_winter)
  end

  def test_skylights
    # Test inputs not overridden by defaults
    hpxml, hpxml_bldg = _create_hpxml('base-enclosure-skylights.xml')
    hpxml_bldg.skylights[0].exterior_shading_factor_summer = 0.44
    hpxml_bldg.skylights[0].exterior_shading_factor_winter = 0.55
    hpxml_bldg.skylights[0].interior_shading_factor_summer = 0.66
    hpxml_bldg.skylights[0].interior_shading_factor_winter = 0.77
    hpxml_bldg.skylights[0].azimuth = 123
    XMLHelper.write_file(hpxml.to_doc, @tmp_hpxml_path)
    _default_hpxml, default_hpxml_bldg = _test_measure()
    _test_default_skylight_values(default_hpxml_bldg.skylights[0], 0.44, 0.55, 0.66, 0.77, 123)

    # Test defaults
    hpxml_bldg.skylights[0].exterior_shading_factor_summer = nil
    hpxml_bldg.skylights[0].exterior_shading_factor_winter = nil
    hpxml_bldg.skylights[0].interior_shading_factor_summer = nil
    hpxml_bldg.skylights[0].interior_shading_factor_winter = nil
    hpxml_bldg.skylights[0].orientation = HPXML::OrientationWest
    hpxml_bldg.skylights[0].azimuth = nil
    XMLHelper.write_file(hpxml.to_doc, @tmp_hpxml_path)
    _default_hpxml, default_hpxml_bldg = _test_measure()
    _test_default_skylight_values(default_hpxml_bldg.skylights[0], 1.0, 1.0, 1.0, 1.0, 270)
  end

  def test_skylights_physical_properties
    # Test defaults w/ single pane, aluminum frame
    hpxml, hpxml_bldg = _create_hpxml('base-enclosure-skylights.xml')
    hpxml_bldg.skylights[0].ufactor = nil
    hpxml_bldg.skylights[0].shgc = nil
    hpxml_bldg.skylights[0].frame_type = HPXML::WindowFrameTypeAluminum
    hpxml_bldg.skylights[0].glass_layers = HPXML::WindowLayersSinglePane
    XMLHelper.write_file(hpxml.to_doc, @tmp_hpxml_path)
    default_hpxml, default_hpxml_bldg = _test_measure()

    assert_equal(false, default_hpxml_bldg.skylights[0].thermal_break)
    assert_equal(HPXML::WindowGlassTypeClear, default_hpxml_bldg.skylights[0].glass_type)
    assert_nil(default_hpxml_bldg.skylights[0].gas_fill)

    # Test defaults w/ double pane, metal frame
    hpxml, hpxml_bldg = _create_hpxml('base-enclosure-skylights.xml')
    hpxml_bldg.skylights[0].ufactor = nil
    hpxml_bldg.skylights[0].shgc = nil
    hpxml_bldg.skylights[0].frame_type = HPXML::WindowFrameTypeMetal
    hpxml_bldg.skylights[0].glass_layers = HPXML::WindowLayersDoublePane
    XMLHelper.write_file(hpxml.to_doc, @tmp_hpxml_path)
    default_hpxml, default_hpxml_bldg = _test_measure()

    assert_equal(true, default_hpxml_bldg.skylights[0].thermal_break)
    assert_equal(HPXML::WindowGlassTypeClear, default_hpxml_bldg.skylights[0].glass_type)
    assert_equal(HPXML::WindowGasAir, default_hpxml_bldg.skylights[0].gas_fill)

    # Test defaults w/ single pane, wood frame
    hpxml, hpxml_bldg = _create_hpxml('base-enclosure-skylights.xml')
    hpxml_bldg.skylights[0].ufactor = nil
    hpxml_bldg.skylights[0].shgc = nil
    hpxml_bldg.skylights[0].frame_type = HPXML::WindowFrameTypeWood
    hpxml_bldg.skylights[0].glass_layers = HPXML::WindowLayersTriplePane
    hpxml_bldg.skylights[0].glass_type = HPXML::WindowGlassTypeLowE
    XMLHelper.write_file(hpxml.to_doc, @tmp_hpxml_path)
    default_hpxml, default_hpxml_bldg = _test_measure()

    assert_nil(default_hpxml_bldg.skylights[0].thermal_break)
    assert_equal(HPXML::WindowGlassTypeLowE, default_hpxml_bldg.skylights[0].glass_type)
    assert_equal(HPXML::WindowGasArgon, default_hpxml_bldg.skylights[0].gas_fill)

    # Test defaults w/ glass block
    hpxml, hpxml_bldg = _create_hpxml('base-enclosure-skylights.xml')
    hpxml_bldg.skylights[0].ufactor = nil
    hpxml_bldg.skylights[0].shgc = nil
    hpxml_bldg.skylights[0].glass_layers = HPXML::WindowLayersGlassBlock
    hpxml_bldg.skylights[0].interior_shading_factor_summer = nil
    hpxml_bldg.skylights[0].interior_shading_factor_winter = nil
    XMLHelper.write_file(hpxml.to_doc, @tmp_hpxml_path)
    _default_hpxml, default_hpxml_bldg = _test_measure()
    assert_nil(default_hpxml_bldg.skylights[0].thermal_break)
    assert_nil(default_hpxml_bldg.skylights[0].glass_type)
    assert_nil(default_hpxml_bldg.skylights[0].gas_fill)

    # Test defaults w/ glass block and interior shading type
    hpxml_bldg.skylights[0].interior_shading_type = HPXML::InteriorShadingTypeDarkShades
    XMLHelper.write_file(hpxml.to_doc, @tmp_hpxml_path)
    _default_hpxml, default_hpxml_bldg = _test_measure()
    assert_nil(default_hpxml_bldg.skylights[0].thermal_break)
    assert_nil(default_hpxml_bldg.skylights[0].glass_type)
    assert_nil(default_hpxml_bldg.skylights[0].gas_fill)

    # Test U/SHGC lookups [frame_type, thermal_break, glass_layers, glass_type, gas_fill] => [ufactor, shgc]
    tests = { [HPXML::WindowFrameTypeAluminum, false, HPXML::WindowLayersSinglePane, nil, nil] => [1.98, 0.75],
              [HPXML::WindowFrameTypeWood, nil, HPXML::WindowLayersSinglePane, HPXML::WindowGlassTypeReflective, nil] => [1.47, 0.64],
              [HPXML::WindowFrameTypeAluminum, false, HPXML::WindowLayersSinglePane, HPXML::WindowGlassTypeTintedReflective, nil] => [1.98, 0.64],
              [HPXML::WindowFrameTypeWood, nil, HPXML::WindowLayersSinglePane, HPXML::WindowGlassTypeTintedReflective, nil] => [1.47, 0.54],
              [HPXML::WindowFrameTypeAluminum, false, HPXML::WindowLayersDoublePane, HPXML::WindowGlassTypeClear, HPXML::WindowGasAir] => [1.30, 0.67],
              [HPXML::WindowFrameTypeAluminum, true, HPXML::WindowLayersDoublePane, HPXML::WindowGlassTypeClear, HPXML::WindowGasAir] => [1.10, 0.67],
              [HPXML::WindowFrameTypeWood, nil, HPXML::WindowLayersDoublePane, HPXML::WindowGlassTypeClear, HPXML::WindowGasAir] => [0.84, 0.56],
              [HPXML::WindowFrameTypeAluminum, false, HPXML::WindowLayersDoublePane, HPXML::WindowGlassTypeTintedReflective, HPXML::WindowGasAir] => [1.30, 0.55],
              [HPXML::WindowFrameTypeAluminum, true, HPXML::WindowLayersDoublePane, HPXML::WindowGlassTypeTintedReflective, HPXML::WindowGasAir] => [1.10, 0.55],
              [HPXML::WindowFrameTypeWood, nil, HPXML::WindowLayersDoublePane, HPXML::WindowGlassTypeTintedReflective, HPXML::WindowGasAir] => [0.84, 0.46],
              [HPXML::WindowFrameTypeWood, nil, HPXML::WindowLayersDoublePane, HPXML::WindowGlassTypeLowE, HPXML::WindowGasAir] => [0.74, 0.52],
              [HPXML::WindowFrameTypeAluminum, true, HPXML::WindowLayersDoublePane, HPXML::WindowGlassTypeLowE, HPXML::WindowGasArgon] => [0.95, 0.62],
              [HPXML::WindowFrameTypeWood, nil, HPXML::WindowLayersDoublePane, HPXML::WindowGlassTypeLowEHighSolarGain, HPXML::WindowGasArgon] => [0.68, 0.52],
              [HPXML::WindowFrameTypeAluminum, false, HPXML::WindowLayersDoublePane, HPXML::WindowGlassTypeLowELowSolarGain, HPXML::WindowGasAir] => [1.17, 0.37],
              [HPXML::WindowFrameTypeAluminum, true, HPXML::WindowLayersDoublePane, HPXML::WindowGlassTypeLowELowSolarGain, HPXML::WindowGasAir] => [0.98, 0.37],
              [HPXML::WindowFrameTypeWood, nil, HPXML::WindowLayersDoublePane, HPXML::WindowGlassTypeLowELowSolarGain, HPXML::WindowGasAir] => [0.71, 0.31],
              [HPXML::WindowFrameTypeWood, nil, HPXML::WindowLayersDoublePane, HPXML::WindowGlassTypeLowELowSolarGain, HPXML::WindowGasArgon] => [0.65, 0.31],
              [HPXML::WindowFrameTypeWood, nil, HPXML::WindowLayersTriplePane, HPXML::WindowGlassTypeLowE, HPXML::WindowGasArgon] => [0.47, 0.31],
              [nil, nil, HPXML::WindowLayersGlassBlock, nil, nil] => [0.60, 0.60] }
    tests.each do |k, v|
      frame_type, thermal_break, glass_layers, glass_type, gas_fill = k
      ufactor, shgc = v

      hpxml, hpxml_bldg = _create_hpxml('base-enclosure-skylights.xml')
      hpxml_bldg.skylights[0].ufactor = nil
      hpxml_bldg.skylights[0].shgc = nil
      hpxml_bldg.skylights[0].frame_type = frame_type
      hpxml_bldg.skylights[0].thermal_break = thermal_break
      hpxml_bldg.skylights[0].glass_layers = glass_layers
      hpxml_bldg.skylights[0].glass_type = glass_type
      hpxml_bldg.skylights[0].gas_fill = gas_fill
      XMLHelper.write_file(hpxml.to_doc, @tmp_hpxml_path)
      default_hpxml, default_hpxml_bldg = _test_measure()

      assert_equal(ufactor, default_hpxml_bldg.skylights[0].ufactor)
      assert_equal(shgc, default_hpxml_bldg.skylights[0].shgc)
    end
  end

  def test_doors
    # Test inputs not overridden by defaults
    hpxml, hpxml_bldg = _create_hpxml('base.xml')
    hpxml_bldg.doors.each_with_index do |door, i|
      door.azimuth = 35 * (i + 1)
    end
    XMLHelper.write_file(hpxml.to_doc, @tmp_hpxml_path)
    _default_hpxml, default_hpxml_bldg = _test_measure()
    _test_default_door_values(default_hpxml_bldg, [35, 70])

    # Test defaults w/ AttachedToWall azimuth
    hpxml_bldg.walls[0].azimuth = 89
    hpxml_bldg.doors.each do |door|
      door.azimuth = nil
    end
    XMLHelper.write_file(hpxml.to_doc, @tmp_hpxml_path)
    _default_hpxml, default_hpxml_bldg = _test_measure()
    _test_default_door_values(default_hpxml_bldg, [89, 89])

    # Test defaults w/o AttachedToWall azimuth
    hpxml_bldg.walls[0].azimuth = nil
    XMLHelper.write_file(hpxml.to_doc, @tmp_hpxml_path)
    _default_hpxml, default_hpxml_bldg = _test_measure()
    _test_default_door_values(default_hpxml_bldg, [0, 0])

    # Test defaults w/ Orientation
    hpxml_bldg.doors.each do |door|
      door.orientation = HPXML::OrientationEast
    end
    XMLHelper.write_file(hpxml.to_doc, @tmp_hpxml_path)
    _default_hpxml, default_hpxml_bldg = _test_measure()
    _test_default_door_values(default_hpxml_bldg, [90, 90])
  end

  def test_thermal_mass
    # Test inputs not overridden by defaults
    hpxml, hpxml_bldg = _create_hpxml('base-enclosure-thermal-mass.xml')
    hpxml_bldg.partition_wall_mass.area_fraction = 0.5
    hpxml_bldg.partition_wall_mass.interior_finish_thickness = 0.75
    hpxml_bldg.partition_wall_mass.interior_finish_type = HPXML::InteriorFinishWood
    hpxml_bldg.furniture_mass.area_fraction = 0.75
    hpxml_bldg.furniture_mass.type = HPXML::FurnitureMassTypeHeavyWeight
    XMLHelper.write_file(hpxml.to_doc, @tmp_hpxml_path)
    _default_hpxml, default_hpxml_bldg = _test_measure()
    _test_default_partition_wall_mass_values(default_hpxml_bldg.partition_wall_mass, 0.5, HPXML::InteriorFinishWood, 0.75)
    _test_default_furniture_mass_values(default_hpxml_bldg.furniture_mass, 0.75, HPXML::FurnitureMassTypeHeavyWeight)

    # Test defaults
    hpxml_bldg.partition_wall_mass.area_fraction = nil
    hpxml_bldg.partition_wall_mass.interior_finish_thickness = nil
    hpxml_bldg.partition_wall_mass.interior_finish_type = nil
    hpxml_bldg.furniture_mass.area_fraction = nil
    hpxml_bldg.furniture_mass.type = nil
    XMLHelper.write_file(hpxml.to_doc, @tmp_hpxml_path)
    _default_hpxml, default_hpxml_bldg = _test_measure()
    _test_default_partition_wall_mass_values(default_hpxml_bldg.partition_wall_mass, 1.0, HPXML::InteriorFinishGypsumBoard, 0.5)
    _test_default_furniture_mass_values(default_hpxml_bldg.furniture_mass, 0.4, HPXML::FurnitureMassTypeLightWeight)
  end

  def test_central_air_conditioners
    # Test inputs not overridden by defaults
    hpxml, hpxml_bldg = _create_hpxml('base-hvac-central-ac-only-1-speed.xml')
    hpxml_bldg.cooling_systems[0].fan_watts_per_cfm = 0.66
    hpxml_bldg.cooling_systems[0].fan_motor_type = HPXML::HVACFanMotorTypeBPM
    hpxml_bldg.cooling_systems[0].charge_defect_ratio = -0.11
    hpxml_bldg.cooling_systems[0].airflow_defect_ratio = -0.22
    hpxml_bldg.cooling_systems[0].cooling_capacity = 12345
    hpxml_bldg.cooling_systems[0].cooling_efficiency_seer = nil
    hpxml_bldg.cooling_systems[0].cooling_efficiency_seer2 = 11.4
    hpxml_bldg.cooling_systems[0].cooling_efficiency_eer2 = 11.0
    hpxml_bldg.cooling_systems[0].crankcase_heater_watts = 40.0
    hpxml_bldg.cooling_systems[0].equipment_type = HPXML::HVACEquipmentTypeSpaceConstrained
    XMLHelper.write_file(hpxml.to_doc, @tmp_hpxml_path)
    _default_hpxml, default_hpxml_bldg = _test_measure()
    _test_default_central_air_conditioner_values(default_hpxml_bldg.cooling_systems[0], 0.66, HPXML::HVACFanMotorTypeBPM, nil, -0.11, -0.22, 12345, 11.4, 11.0, 40.0, 1.0, HPXML::HVACEquipmentTypeSpaceConstrained)

    # Test defaults - SEER/EER
    hpxml_bldg.cooling_systems[0].cooling_efficiency_seer2 = nil
    hpxml_bldg.cooling_systems[0].cooling_efficiency_seer = 12.0
    hpxml_bldg.cooling_systems[0].cooling_efficiency_eer2 = nil
    hpxml_bldg.cooling_systems[0].cooling_efficiency_eer = 11.58
    XMLHelper.write_file(hpxml.to_doc, @tmp_hpxml_path)
    _default_hpxml, default_hpxml_bldg = _test_measure()
    _test_default_central_air_conditioner_values(default_hpxml_bldg.cooling_systems[0], 0.66, HPXML::HVACFanMotorTypeBPM, nil, -0.11, -0.22, 12345, 11.64, 11.23, 40.0, 1.0, HPXML::HVACEquipmentTypeSpaceConstrained)

    # Test autosizing with factors
    hpxml_bldg.cooling_systems[0].cooling_capacity = nil
    hpxml_bldg.cooling_systems[0].cooling_autosizing_factor = 1.2
    XMLHelper.write_file(hpxml.to_doc, @tmp_hpxml_path)
    _default_hpxml, default_hpxml_bldg = _test_measure()
    _test_default_central_air_conditioner_values(default_hpxml_bldg.cooling_systems[0], 0.66, HPXML::HVACFanMotorTypeBPM, nil, -0.11, -0.22, nil, 11.64, 11.23, 40.0, 1.2, HPXML::HVACEquipmentTypeSpaceConstrained)

    # Test watts/cfm based on attached heating system
    hpxml_bldg.cooling_systems[0].fan_watts_per_cfm = nil
    hpxml_bldg.heating_systems.add(id: 'HeatingSystem1',
                                   distribution_system_idref: hpxml_bldg.hvac_distributions[0].id,
                                   heating_system_type: HPXML::HVACTypeFurnace,
                                   heating_system_fuel: HPXML::FuelTypeElectricity,
                                   heating_efficiency_afue: 1,
                                   fraction_heat_load_served: 1.0,
                                   fan_watts_per_cfm: 0.55)
    XMLHelper.write_file(hpxml.to_doc, @tmp_hpxml_path)
    _default_hpxml, default_hpxml_bldg = _test_measure()
    _test_default_central_air_conditioner_values(default_hpxml_bldg.cooling_systems[0], 0.55, HPXML::HVACFanMotorTypeBPM, nil, -0.11, -0.22, nil, 11.64, 11.23, 40.0, 1.2, HPXML::HVACEquipmentTypeSpaceConstrained)

    # Test watts/cfm based on fan model type
    hpxml_bldg.heating_systems[0].delete
    XMLHelper.write_file(hpxml.to_doc, @tmp_hpxml_path)
    _default_hpxml, default_hpxml_bldg = _test_measure()
    _test_default_central_air_conditioner_values(default_hpxml_bldg.cooling_systems[0], 0.375, HPXML::HVACFanMotorTypeBPM, nil, -0.11, -0.22, nil, 11.64, 11.23, 40.0, 1.2, HPXML::HVACEquipmentTypeSpaceConstrained)

    # Test fan model type based on watts/cfm
    hpxml_bldg.cooling_systems[0].fan_watts_per_cfm = 0.4
    hpxml_bldg.cooling_systems[0].fan_motor_type = nil
    XMLHelper.write_file(hpxml.to_doc, @tmp_hpxml_path)
    _default_hpxml, default_hpxml_bldg = _test_measure()
    _test_default_central_air_conditioner_values(default_hpxml_bldg.cooling_systems[0], 0.4, HPXML::HVACFanMotorTypePSC, nil, -0.11, -0.22, nil, 11.64, 11.23, 40.0, 1.2, HPXML::HVACEquipmentTypeSpaceConstrained)

    # Test defaults
    hpxml_bldg.cooling_systems[0].fan_watts_per_cfm = nil
    hpxml_bldg.cooling_systems[0].fan_motor_type = nil
    hpxml_bldg.cooling_systems[0].charge_defect_ratio = nil
    hpxml_bldg.cooling_systems[0].airflow_defect_ratio = nil
    hpxml_bldg.cooling_systems[0].cooling_capacity = nil
    hpxml_bldg.cooling_systems[0].cooling_autosizing_factor = nil
    hpxml_bldg.cooling_systems[0].cooling_autosizing_limit = nil
    hpxml_bldg.cooling_systems[0].crankcase_heater_watts = nil
    hpxml_bldg.cooling_systems[0].cooling_efficiency_eer = nil
    hpxml_bldg.cooling_systems[0].equipment_type = nil
    XMLHelper.write_file(hpxml.to_doc, @tmp_hpxml_path)
    _default_hpxml, default_hpxml_bldg = _test_measure()
    _test_default_central_air_conditioner_values(default_hpxml_bldg.cooling_systems[0], 0.5, HPXML::HVACFanMotorTypePSC, nil, 0, 0, nil, 11.4, 9.79, 28.0, 1.0, HPXML::HVACEquipmentTypeSplit)
  end

  def test_room_air_conditioners
    # Test inputs not overridden by defaults
    hpxml, hpxml_bldg = _create_hpxml('base-hvac-room-ac-only.xml')
    hpxml_bldg.cooling_systems[0].cooling_capacity = 12345
    hpxml_bldg.cooling_systems[0].crankcase_heater_watts = 40.0
    hpxml_bldg.cooling_systems[0].cooling_efficiency_eer = nil
    hpxml_bldg.cooling_systems[0].cooling_efficiency_ceer = 10.0
    XMLHelper.write_file(hpxml.to_doc, @tmp_hpxml_path)
    _default_hpxml, default_hpxml_bldg = _test_measure()
    _test_default_room_air_conditioner_ptac_values(default_hpxml_bldg.cooling_systems[0], nil, 12345, 40.0, 1.0, 10.0)

    # Test autosizing with factors
    hpxml_bldg.cooling_systems[0].cooling_capacity = nil
    hpxml_bldg.cooling_systems[0].cooling_autosizing_factor = 1.2
    XMLHelper.write_file(hpxml.to_doc, @tmp_hpxml_path)
    _default_hpxml, default_hpxml_bldg = _test_measure()
    _test_default_room_air_conditioner_ptac_values(default_hpxml_bldg.cooling_systems[0], nil, nil, 40.0, 1.2, 10.0)

    # Test defaults
    hpxml_bldg.cooling_systems[0].cooling_capacity = nil
    hpxml_bldg.cooling_systems[0].crankcase_heater_watts = nil
    hpxml_bldg.cooling_systems[0].cooling_autosizing_factor = nil
    hpxml_bldg.cooling_systems[0].cooling_autosizing_limit = nil
    hpxml_bldg.cooling_systems[0].cooling_efficiency_eer = 8.5
    hpxml_bldg.cooling_systems[0].cooling_efficiency_ceer = nil
    XMLHelper.write_file(hpxml.to_doc, @tmp_hpxml_path)
    _default_hpxml, default_hpxml_bldg = _test_measure()
    _test_default_room_air_conditioner_ptac_values(default_hpxml_bldg.cooling_systems[0], nil, nil, 0.0, 1.0, 8.42)
  end

  def test_evaporative_coolers
    # Test inputs not overridden by defaults
    hpxml, hpxml_bldg = _create_hpxml('base-hvac-evap-cooler-only.xml')
    hpxml_bldg.cooling_systems[0].cooling_capacity = 12345
    XMLHelper.write_file(hpxml.to_doc, @tmp_hpxml_path)
    _default_hpxml, default_hpxml_bldg = _test_measure()
    _test_default_evap_cooler_values(default_hpxml_bldg.cooling_systems[0], nil, 12345, 1.0)

    # Test autosizing with factors
    hpxml_bldg.cooling_systems[0].cooling_capacity = nil
    hpxml_bldg.cooling_systems[0].cooling_autosizing_factor = 1.2
    XMLHelper.write_file(hpxml.to_doc, @tmp_hpxml_path)
    _default_hpxml, default_hpxml_bldg = _test_measure()
    _test_default_evap_cooler_values(default_hpxml_bldg.cooling_systems[0], nil, nil, 1.2)

    # Test defaults
    hpxml_bldg.cooling_systems[0].cooling_capacity = nil
    hpxml_bldg.cooling_systems[0].cooling_autosizing_factor = nil
    hpxml_bldg.cooling_systems[0].cooling_autosizing_limit = nil
    XMLHelper.write_file(hpxml.to_doc, @tmp_hpxml_path)
    _default_hpxml, default_hpxml_bldg = _test_measure()
    _test_default_evap_cooler_values(default_hpxml_bldg.cooling_systems[0], nil, nil, 1.0)
  end

  def test_mini_split_air_conditioners
    # Test inputs not overridden by defaults
    hpxml, hpxml_bldg = _create_hpxml('base-hvac-mini-split-air-conditioner-only-ducted.xml')
    hpxml_bldg.cooling_systems[0].fan_watts_per_cfm = 0.66
    hpxml_bldg.cooling_systems[0].fan_motor_type = HPXML::HVACFanMotorTypeBPM
    hpxml_bldg.cooling_systems[0].charge_defect_ratio = -0.11
    hpxml_bldg.cooling_systems[0].airflow_defect_ratio = -0.22
    hpxml_bldg.cooling_systems[0].cooling_capacity = 12345
    hpxml_bldg.cooling_systems[0].crankcase_heater_watts = 40.0
    hpxml_bldg.cooling_systems[0].cooling_efficiency_eer2 = 11.0
    XMLHelper.write_file(hpxml.to_doc, @tmp_hpxml_path)
    _default_hpxml, default_hpxml_bldg = _test_measure()
    _test_default_mini_split_air_conditioner_values(default_hpxml_bldg.cooling_systems[0], 0.66, HPXML::HVACFanMotorTypeBPM, nil, -0.11, -0.22, 12345, 18.05, 11.0, 40.0, 1.0)

    # Test autosizing with factors
    hpxml_bldg.cooling_systems[0].cooling_capacity = nil
    hpxml_bldg.cooling_systems[0].cooling_autosizing_factor = 1.2
    XMLHelper.write_file(hpxml.to_doc, @tmp_hpxml_path)
    _default_hpxml, default_hpxml_bldg = _test_measure()
    _test_default_mini_split_air_conditioner_values(default_hpxml_bldg.cooling_systems[0], 0.66, HPXML::HVACFanMotorTypeBPM, nil, -0.11, -0.22, nil, 18.05, 11.0, 40.0, 1.2)

    # Test defaults
    hpxml_bldg.cooling_systems[0].fan_watts_per_cfm = nil
    hpxml_bldg.cooling_systems[0].fan_motor_type = nil
    hpxml_bldg.cooling_systems[0].charge_defect_ratio = nil
    hpxml_bldg.cooling_systems[0].airflow_defect_ratio = nil
    hpxml_bldg.cooling_systems[0].cooling_capacity = nil
    hpxml_bldg.cooling_systems[0].crankcase_heater_watts = nil
    hpxml_bldg.cooling_systems[0].cooling_autosizing_factor = nil
    hpxml_bldg.cooling_systems[0].cooling_autosizing_limit = nil
    hpxml_bldg.cooling_systems[0].cooling_efficiency_eer2 = nil
    XMLHelper.write_file(hpxml.to_doc, @tmp_hpxml_path)
    _default_hpxml, default_hpxml_bldg = _test_measure()
    _test_default_mini_split_air_conditioner_values(default_hpxml_bldg.cooling_systems[0], 0.18, HPXML::HVACFanMotorTypeBPM, nil, 0, 0, nil, 18.05, 12.05, 18.6, 1.0)

    # Test defaults w/ ductless
    hpxml_bldg.cooling_systems[0].distribution_system.delete
    XMLHelper.write_file(hpxml.to_doc, @tmp_hpxml_path)
    _default_hpxml, default_hpxml_bldg = _test_measure()
    _test_default_mini_split_air_conditioner_values(default_hpxml_bldg.cooling_systems[0], 0.07, HPXML::HVACFanMotorTypeBPM, nil, 0, 0, nil, 19.0, 12.34, 12.5, 1.0)

    # Test defaults w/ ductless - SEER2/EER
    hpxml_bldg.cooling_systems[0].cooling_efficiency_seer2 = nil
    hpxml_bldg.cooling_systems[0].cooling_efficiency_seer = 13.3
    hpxml_bldg.cooling_systems[0].cooling_efficiency_eer2 = nil
    hpxml_bldg.cooling_systems[0].cooling_efficiency_eer = 12.0
    XMLHelper.write_file(hpxml.to_doc, @tmp_hpxml_path)
    _default_hpxml, default_hpxml_bldg = _test_measure()
    _test_default_mini_split_air_conditioner_values(default_hpxml_bldg.cooling_systems[0], 0.07, HPXML::HVACFanMotorTypeBPM, nil, 0, 0, nil, 13.3, 12.0, 12.5, 1.0)
  end

  def test_ptac
    # Test inputs not overridden by defaults
    hpxml, hpxml_bldg = _create_hpxml('base-hvac-ptac-with-heating-electricity.xml')
    hpxml_bldg.cooling_systems[0].cooling_capacity = 12345
    hpxml_bldg.cooling_systems[0].crankcase_heater_watts = 40.0
    hpxml_bldg.cooling_systems[0].cooling_efficiency_eer = nil
    hpxml_bldg.cooling_systems[0].cooling_efficiency_ceer = 12.0
    XMLHelper.write_file(hpxml.to_doc, @tmp_hpxml_path)
    _default_hpxml, default_hpxml_bldg = _test_measure()
    _test_default_room_air_conditioner_ptac_values(default_hpxml_bldg.cooling_systems[0], nil, 12345, 40.0, 1.0, 12.0)

    # Test autosizing with factors
    hpxml_bldg.cooling_systems[0].cooling_capacity = nil
    hpxml_bldg.cooling_systems[0].cooling_autosizing_factor = 1.2
    XMLHelper.write_file(hpxml.to_doc, @tmp_hpxml_path)
    _default_hpxml, default_hpxml_bldg = _test_measure()
    _test_default_room_air_conditioner_ptac_values(default_hpxml_bldg.cooling_systems[0], nil, nil, 40.0, 1.2, 12.0)

    # Test defaults
    hpxml_bldg.cooling_systems[0].cooling_capacity = nil
    hpxml_bldg.cooling_systems[0].crankcase_heater_watts = nil
    hpxml_bldg.cooling_systems[0].cooling_autosizing_factor = nil
    hpxml_bldg.cooling_systems[0].cooling_autosizing_limit = nil
    hpxml_bldg.cooling_systems[0].cooling_efficiency_eer = 10.7
    hpxml_bldg.cooling_systems[0].cooling_efficiency_ceer = nil
    XMLHelper.write_file(hpxml.to_doc, @tmp_hpxml_path)
    _default_hpxml, default_hpxml_bldg = _test_measure()
    _test_default_room_air_conditioner_ptac_values(default_hpxml_bldg.cooling_systems[0], nil, nil, 0.0, 1.0, 10.59)
  end

  def test_furnaces
    # Test inputs not overridden by defaults
    hpxml, hpxml_bldg = _create_hpxml('base.xml')
    hpxml_bldg.cooling_systems[0].fan_watts_per_cfm = 0.66
    hpxml_bldg.heating_systems[0].fan_watts_per_cfm = 0.66
    hpxml_bldg.heating_systems[0].fan_motor_type = HPXML::HVACFanMotorTypeBPM
    hpxml_bldg.heating_systems[0].airflow_defect_ratio = -0.22
    hpxml_bldg.heating_systems[0].heating_capacity = 12345
    hpxml_bldg.heating_systems[0].pilot_light = true
    hpxml_bldg.heating_systems[0].pilot_light_btuh = 999
    XMLHelper.write_file(hpxml.to_doc, @tmp_hpxml_path)
    _default_hpxml, default_hpxml_bldg = _test_measure()
    _test_default_furnace_values(default_hpxml_bldg.heating_systems[0], 0.66, HPXML::HVACFanMotorTypeBPM, nil, -0.22, 12345, true, 999, 1.0)

    # Test autosizing with factors
    hpxml_bldg.heating_systems[0].heating_capacity = nil
    hpxml_bldg.heating_systems[0].heating_autosizing_factor = 1.2
    XMLHelper.write_file(hpxml.to_doc, @tmp_hpxml_path)
    _default_hpxml, default_hpxml_bldg = _test_measure()
    _test_default_furnace_values(default_hpxml_bldg.heating_systems[0], 0.66, HPXML::HVACFanMotorTypeBPM, nil, -0.22, nil, true, 999, 1.2)

    # Test watts/cfm based on attached cooling system
    hpxml_bldg.heating_systems[0].fan_watts_per_cfm = nil
    hpxml_bldg.cooling_systems[0].fan_watts_per_cfm = 0.55
    XMLHelper.write_file(hpxml.to_doc, @tmp_hpxml_path)
    _default_hpxml, default_hpxml_bldg = _test_measure()
    _test_default_furnace_values(default_hpxml_bldg.heating_systems[0], 0.55, HPXML::HVACFanMotorTypeBPM, nil, -0.22, nil, true, 999, 1.2)

    # Test watts/cfm based on fan model type
    hpxml_bldg.cooling_systems[0].fan_watts_per_cfm = nil
    XMLHelper.write_file(hpxml.to_doc, @tmp_hpxml_path)
    _default_hpxml, default_hpxml_bldg = _test_measure()
    _test_default_furnace_values(default_hpxml_bldg.heating_systems[0], 0.375, HPXML::HVACFanMotorTypeBPM, nil, -0.22, nil, true, 999, 1.2)

    # Test fan model type based on watts/cfm
    hpxml_bldg.heating_systems[0].fan_watts_per_cfm = 0.4
    hpxml_bldg.heating_systems[0].fan_motor_type = nil
    XMLHelper.write_file(hpxml.to_doc, @tmp_hpxml_path)
    _default_hpxml, default_hpxml_bldg = _test_measure()
    _test_default_furnace_values(default_hpxml_bldg.heating_systems[0], 0.4, HPXML::HVACFanMotorTypePSC, nil, -0.22, nil, true, 999, 1.2)

    # Test defaults
    hpxml_bldg.heating_systems[0].fan_watts_per_cfm = nil
    hpxml_bldg.heating_systems[0].fan_motor_type = nil
    hpxml_bldg.heating_systems[0].airflow_defect_ratio = nil
    hpxml_bldg.heating_systems[0].heating_capacity = nil
    hpxml_bldg.heating_systems[0].pilot_light_btuh = nil
    hpxml_bldg.heating_systems[0].heating_autosizing_factor = nil
    hpxml_bldg.heating_systems[0].heating_autosizing_limit = nil
    XMLHelper.write_file(hpxml.to_doc, @tmp_hpxml_path)
    _default_hpxml, default_hpxml_bldg = _test_measure()
    _test_default_furnace_values(default_hpxml_bldg.heating_systems[0], 0.5, HPXML::HVACFanMotorTypePSC, nil, 0, nil, true, 500, 1.0)

    # Test defaults w/o pilot
    hpxml_bldg.heating_systems[0].pilot_light = nil
    XMLHelper.write_file(hpxml.to_doc, @tmp_hpxml_path)
    _default_hpxml, default_hpxml_bldg = _test_measure()
    _test_default_furnace_values(default_hpxml_bldg.heating_systems[0], 0.5, HPXML::HVACFanMotorTypePSC, nil, 0, nil, false, nil, 1.0)

    # Test defaults w/ gravity distribution system
    hpxml, hpxml_bldg = _create_hpxml('base-hvac-furnace-gas-only.xml')
    hpxml_bldg.heating_systems[0].distribution_system.air_type = HPXML::AirTypeGravity
    hpxml_bldg.heating_systems[0].fan_watts_per_cfm = nil
    hpxml_bldg.heating_systems[0].airflow_defect_ratio = nil
    hpxml_bldg.heating_systems[0].heating_capacity = nil
    XMLHelper.write_file(hpxml.to_doc, @tmp_hpxml_path)
    _default_hpxml, default_hpxml_bldg = _test_measure()
    _test_default_furnace_values(default_hpxml_bldg.heating_systems[0], 0.0, nil, nil, 0, nil, false, nil, 1.0)
  end

  def test_wall_furnaces
    # Test inputs not overridden by defaults
    hpxml, hpxml_bldg = _create_hpxml('base-hvac-wall-furnace-elec-only.xml')
    hpxml_bldg.heating_systems[0].fan_watts = 22
    hpxml_bldg.heating_systems[0].heating_capacity = 12345
    XMLHelper.write_file(hpxml.to_doc, @tmp_hpxml_path)
    _default_hpxml, default_hpxml_bldg = _test_measure()
    _test_default_wall_furnace_values(default_hpxml_bldg.heating_systems[0], 22, nil, 12345, 1.0)

    # Test autosizing with factors
    hpxml_bldg.heating_systems[0].heating_capacity = nil
    hpxml_bldg.heating_systems[0].heating_autosizing_factor = 1.2
    XMLHelper.write_file(hpxml.to_doc, @tmp_hpxml_path)
    _default_hpxml, default_hpxml_bldg = _test_measure()
    _test_default_wall_furnace_values(default_hpxml_bldg.heating_systems[0], 22, nil, nil, 1.2)

    # Test defaults
    hpxml_bldg.heating_systems[0].fan_watts = nil
    hpxml_bldg.heating_systems[0].heating_capacity = nil
    hpxml_bldg.heating_systems[0].heating_autosizing_factor = nil
    hpxml_bldg.heating_systems[0].heating_autosizing_limit = nil
    XMLHelper.write_file(hpxml.to_doc, @tmp_hpxml_path)
    _default_hpxml, default_hpxml_bldg = _test_measure()
    _test_default_wall_furnace_values(default_hpxml_bldg.heating_systems[0], 0, nil, nil, 1.0)

    # Test defaults w/o pilot
    hpxml_bldg.heating_systems[0].pilot_light = nil
    XMLHelper.write_file(hpxml.to_doc, @tmp_hpxml_path)
    _default_hpxml, default_hpxml_bldg = _test_measure()
    _test_default_wall_furnace_values(default_hpxml_bldg.heating_systems[0], 0, nil, nil, 1.0)
  end

  def test_floor_furnaces
    # Test inputs not overridden by defaults
    hpxml, hpxml_bldg = _create_hpxml('base-hvac-floor-furnace-propane-only.xml')
    hpxml_bldg.heating_systems[0].fan_watts = 22
    hpxml_bldg.heating_systems[0].heating_capacity = 12345
    hpxml_bldg.heating_systems[0].pilot_light = true
    hpxml_bldg.heating_systems[0].pilot_light_btuh = 999
    XMLHelper.write_file(hpxml.to_doc, @tmp_hpxml_path)
    _default_hpxml, default_hpxml_bldg = _test_measure()
    _test_default_floor_furnace_values(default_hpxml_bldg.heating_systems[0], 22, nil, 12345, true, 999, 1.0)

    # Test autosizing with factors
    hpxml_bldg.heating_systems[0].heating_capacity = nil
    hpxml_bldg.heating_systems[0].heating_autosizing_factor = 1.2
    XMLHelper.write_file(hpxml.to_doc, @tmp_hpxml_path)
    _default_hpxml, default_hpxml_bldg = _test_measure()
    _test_default_floor_furnace_values(default_hpxml_bldg.heating_systems[0], 22, nil, nil, true, 999, 1.2)

    # Test defaults
    hpxml_bldg.heating_systems[0].fan_watts = nil
    hpxml_bldg.heating_systems[0].pilot_light_btuh = nil
    hpxml_bldg.heating_systems[0].heating_autosizing_factor = nil
    hpxml_bldg.heating_systems[0].heating_autosizing_limit = nil
    XMLHelper.write_file(hpxml.to_doc, @tmp_hpxml_path)
    _default_hpxml, default_hpxml_bldg = _test_measure()
    _test_default_floor_furnace_values(default_hpxml_bldg.heating_systems[0], 0, nil, nil, true, 500, 1.0)

    # Test defaults w/o pilot
    hpxml_bldg.heating_systems[0].pilot_light = nil
    XMLHelper.write_file(hpxml.to_doc, @tmp_hpxml_path)
    _default_hpxml, default_hpxml_bldg = _test_measure()
    _test_default_floor_furnace_values(default_hpxml_bldg.heating_systems[0], 0, nil, nil, false, nil, 1.0)
  end

  def test_electric_resistance
    # Test inputs not overridden by defaults
    hpxml, hpxml_bldg = _create_hpxml('base-hvac-elec-resistance-only.xml')
    hpxml_bldg.heating_systems[0].electric_resistance_distribution = HPXML::ElectricResistanceDistributionRadiantCeiling
    XMLHelper.write_file(hpxml.to_doc, @tmp_hpxml_path)
    _default_hpxml, default_hpxml_bldg = _test_measure()
    _test_default_electric_resistance_values(default_hpxml_bldg.heating_systems[0], HPXML::ElectricResistanceDistributionRadiantCeiling)

    # Test defaults
    hpxml_bldg.heating_systems[0].electric_resistance_distribution = nil
    XMLHelper.write_file(hpxml.to_doc, @tmp_hpxml_path)
    _default_hpxml, default_hpxml_bldg = _test_measure()
    _test_default_electric_resistance_values(default_hpxml_bldg.heating_systems[0], HPXML::ElectricResistanceDistributionBaseboard)
  end

  def test_boilers
    # Test inputs not overridden by defaults (in-unit boiler)
    hpxml, hpxml_bldg = _create_hpxml('base-hvac-boiler-gas-only.xml')
    hpxml_bldg.heating_systems[0].electric_auxiliary_energy = 99.9
    hpxml_bldg.heating_systems[0].heating_capacity = 12345
    hpxml_bldg.heating_systems[0].pilot_light = true
    hpxml_bldg.heating_systems[0].pilot_light_btuh = 999
    XMLHelper.write_file(hpxml.to_doc, @tmp_hpxml_path)
    _default_hpxml, default_hpxml_bldg = _test_measure()
    _test_default_boiler_values(default_hpxml_bldg.heating_systems[0], 99.9, 12345, true, 999, 1.0)

    # Test autosizing with factors
    hpxml_bldg.heating_systems[0].heating_capacity = nil
    hpxml_bldg.heating_systems[0].heating_autosizing_factor = 1.2
    XMLHelper.write_file(hpxml.to_doc, @tmp_hpxml_path)
    _default_hpxml, default_hpxml_bldg = _test_measure()
    _test_default_boiler_values(default_hpxml_bldg.heating_systems[0], 99.9, nil, true, 999, 1.2)

    # Test defaults w/ in-unit boiler
    hpxml_bldg.heating_systems[0].electric_auxiliary_energy = nil
    hpxml_bldg.heating_systems[0].heating_capacity = nil
    hpxml_bldg.heating_systems[0].pilot_light_btuh = nil
    hpxml_bldg.heating_systems[0].heating_autosizing_factor = nil
    hpxml_bldg.heating_systems[0].heating_autosizing_limit = nil
    XMLHelper.write_file(hpxml.to_doc, @tmp_hpxml_path)
    _default_hpxml, default_hpxml_bldg = _test_measure()
    _test_default_boiler_values(default_hpxml_bldg.heating_systems[0], 170.0, nil, true, 500, 1.0)

    # Test inputs not overridden by defaults (shared boiler)
    hpxml, hpxml_bldg = _create_hpxml('base-bldgtype-mf-unit-shared-boiler-only-baseboard.xml')
    hpxml_bldg.heating_systems[0].shared_loop_watts = nil
    hpxml_bldg.heating_systems[0].electric_auxiliary_energy = 99.9
    XMLHelper.write_file(hpxml.to_doc, @tmp_hpxml_path)
    _default_hpxml, default_hpxml_bldg = _test_measure()
    _test_default_boiler_values(default_hpxml_bldg.heating_systems[0], 99.9, nil, false, nil, 1.0)
  end

  def test_stoves
    # Test inputs not overridden by defaults
    hpxml, hpxml_bldg = _create_hpxml('base-hvac-stove-oil-only.xml')
    hpxml_bldg.heating_systems[0].fan_watts = 22
    hpxml_bldg.heating_systems[0].heating_capacity = 12345
    hpxml_bldg.heating_systems[0].pilot_light = true
    hpxml_bldg.heating_systems[0].pilot_light_btuh = 999
    XMLHelper.write_file(hpxml.to_doc, @tmp_hpxml_path)
    _default_hpxml, default_hpxml_bldg = _test_measure()
    _test_default_stove_values(default_hpxml_bldg.heating_systems[0], 22, nil, 12345, true, 999, 1.0)

    # Test autosizing with factors
    hpxml_bldg.heating_systems[0].heating_capacity = nil
    hpxml_bldg.heating_systems[0].heating_autosizing_factor = 1.2
    XMLHelper.write_file(hpxml.to_doc, @tmp_hpxml_path)
    _default_hpxml, default_hpxml_bldg = _test_measure()
    _test_default_stove_values(default_hpxml_bldg.heating_systems[0], 22, nil, nil, true, 999, 1.2)

    # Test defaults
    hpxml_bldg.heating_systems[0].fan_watts = nil
    hpxml_bldg.heating_systems[0].pilot_light_btuh = nil
    hpxml_bldg.heating_systems[0].heating_autosizing_factor = nil
    hpxml_bldg.heating_systems[0].heating_autosizing_limit = nil
    XMLHelper.write_file(hpxml.to_doc, @tmp_hpxml_path)
    _default_hpxml, default_hpxml_bldg = _test_measure()
    _test_default_stove_values(default_hpxml_bldg.heating_systems[0], 40, nil, nil, true, 500, 1.0)

    # Test defaults w/o pilot
    hpxml_bldg.heating_systems[0].pilot_light = nil
    XMLHelper.write_file(hpxml.to_doc, @tmp_hpxml_path)
    _default_hpxml, default_hpxml_bldg = _test_measure()
    _test_default_stove_values(default_hpxml_bldg.heating_systems[0], 40, nil, nil, false, nil, 1.0)
  end

  def test_space_heaters
    # Test inputs not overridden by defaults
    hpxml, hpxml_bldg = _create_hpxml('base-hvac-space-heater-gas-only.xml')
    hpxml_bldg.heating_systems[0].fan_watts = 22
    hpxml_bldg.heating_systems[0].heating_capacity = 12345
    XMLHelper.write_file(hpxml.to_doc, @tmp_hpxml_path)
    _default_hpxml, default_hpxml_bldg = _test_measure()
    _test_default_space_heater_values(default_hpxml_bldg.heating_systems[0], 22, nil, 12345, 1.0)

    # Test autosizing with factors
    hpxml_bldg.heating_systems[0].heating_capacity = nil
    hpxml_bldg.heating_systems[0].heating_autosizing_factor = 1.2
    XMLHelper.write_file(hpxml.to_doc, @tmp_hpxml_path)
    _default_hpxml, default_hpxml_bldg = _test_measure()
    _test_default_space_heater_values(default_hpxml_bldg.heating_systems[0], 22, nil, nil, 1.2)

    # Test defaults
    hpxml_bldg.heating_systems[0].fan_watts = nil
    hpxml_bldg.heating_systems[0].heating_capacity = nil
    hpxml_bldg.heating_systems[0].heating_autosizing_factor = nil
    hpxml_bldg.heating_systems[0].heating_autosizing_limit = nil
    XMLHelper.write_file(hpxml.to_doc, @tmp_hpxml_path)
    _default_hpxml, default_hpxml_bldg = _test_measure()
    _test_default_space_heater_values(default_hpxml_bldg.heating_systems[0], 0, nil, nil, 1.0)
  end

  def test_fireplaces
    # Test inputs not overridden by defaults
    hpxml, hpxml_bldg = _create_hpxml('base-hvac-fireplace-wood-only.xml')
    hpxml_bldg.heating_systems[0].fan_watts = 22
    hpxml_bldg.heating_systems[0].heating_capacity = 12345
    hpxml_bldg.heating_systems[0].pilot_light = true
    hpxml_bldg.heating_systems[0].pilot_light_btuh = 999
    XMLHelper.write_file(hpxml.to_doc, @tmp_hpxml_path)
    _default_hpxml, default_hpxml_bldg = _test_measure()
    _test_default_fireplace_values(default_hpxml_bldg.heating_systems[0], 22, nil, 12345, true, 999, 1.0)

    # Test autosizing with factors
    hpxml_bldg.heating_systems[0].heating_capacity = nil
    hpxml_bldg.heating_systems[0].heating_autosizing_factor = 1.2
    XMLHelper.write_file(hpxml.to_doc, @tmp_hpxml_path)
    _default_hpxml, default_hpxml_bldg = _test_measure()
    _test_default_fireplace_values(default_hpxml_bldg.heating_systems[0], 22, nil, nil, true, 999, 1.2)

    # Test defaults
    hpxml_bldg.heating_systems[0].fan_watts = nil
    hpxml_bldg.heating_systems[0].heating_capacity = nil
    hpxml_bldg.heating_systems[0].pilot_light_btuh = nil
    hpxml_bldg.heating_systems[0].heating_autosizing_factor = nil
    hpxml_bldg.heating_systems[0].heating_autosizing_limit = nil
    XMLHelper.write_file(hpxml.to_doc, @tmp_hpxml_path)
    _default_hpxml, default_hpxml_bldg = _test_measure()
    _test_default_fireplace_values(default_hpxml_bldg.heating_systems[0], 0, nil, nil, true, 500, 1.0)

    # Test defaults w/o pilot
    hpxml_bldg.heating_systems[0].pilot_light = nil
    XMLHelper.write_file(hpxml.to_doc, @tmp_hpxml_path)
    _default_hpxml, default_hpxml_bldg = _test_measure()
    _test_default_fireplace_values(default_hpxml_bldg.heating_systems[0], 0, nil, nil, false, nil, 1.0)
  end

  def test_air_source_heat_pumps
    # Test inputs not overridden by defaults
    hpxml, hpxml_bldg = _create_hpxml('base-hvac-air-to-air-heat-pump-1-speed.xml')
    hpxml_bldg.heat_pumps[0].fan_watts_per_cfm = 0.66
    hpxml_bldg.heat_pumps[0].fan_motor_type = HPXML::HVACFanMotorTypeBPM
    hpxml_bldg.heat_pumps[0].charge_defect_ratio = -0.11
    hpxml_bldg.heat_pumps[0].airflow_defect_ratio = -0.22
    hpxml_bldg.heat_pumps[0].cooling_capacity = 12345
    hpxml_bldg.heat_pumps[0].heating_capacity = 23456
    hpxml_bldg.heat_pumps[0].backup_heating_capacity = 34567
    hpxml_bldg.heat_pumps[0].cooling_efficiency_seer = nil
    hpxml_bldg.heat_pumps[0].cooling_efficiency_seer2 = 13.3
    hpxml_bldg.heat_pumps[0].cooling_efficiency_eer = nil
    hpxml_bldg.heat_pumps[0].cooling_efficiency_eer2 = 13.0
    hpxml_bldg.heat_pumps[0].heating_efficiency_hspf = nil
    hpxml_bldg.heat_pumps[0].heating_efficiency_hspf2 = 6.8
    hpxml_bldg.heat_pumps[0].heating_capacity_17F = 11728
    hpxml_bldg.heat_pumps[0].heating_capacity_fraction_17F = nil
    hpxml_bldg.heat_pumps[0].crankcase_heater_watts = 40.0
    hpxml_bldg.heat_pumps[0].pan_heater_watts = 99.0
    hpxml_bldg.heat_pumps[0].pan_heater_control_type = HPXML::HVACPanHeaterControlTypeDefrost
    hpxml_bldg.heat_pumps[0].equipment_type = HPXML::HVACEquipmentTypePackaged
    XMLHelper.write_file(hpxml.to_doc, @tmp_hpxml_path)
    _default_hpxml, default_hpxml_bldg = _test_measure()
    _test_default_air_to_air_heat_pump_values(default_hpxml_bldg.heat_pumps[0], 0.66, HPXML::HVACFanMotorTypeBPM, nil, nil, -0.11, -0.22, 12345, 23456, 11728, 34567, 13.3, 13.0, 6.8, 40.0, 1.0, 1.0, 1.0, 99.0, HPXML::HVACPanHeaterControlTypeDefrost, HPXML::HVACEquipmentTypePackaged)

    # Test w/ heating capacity fraction 17F
    hpxml_bldg.heat_pumps[0].heating_capacity_fraction_17F = 0.5
    hpxml_bldg.heat_pumps[0].heating_capacity_17F = nil
    XMLHelper.write_file(hpxml.to_doc, @tmp_hpxml_path)
    _default_hpxml, default_hpxml_bldg = _test_measure()
    _test_default_air_to_air_heat_pump_values(default_hpxml_bldg.heat_pumps[0], 0.66, HPXML::HVACFanMotorTypeBPM, nil, nil, -0.11, -0.22, 12345, 23456, 11728, 34567, 13.3, 13.0, 6.8, 40.0, 1.0, 1.0, 1.0, 99.0, HPXML::HVACPanHeaterControlTypeDefrost, HPXML::HVACEquipmentTypePackaged)

    # Test defaults - SEER2/HSPF2/EER
    hpxml_bldg.heat_pumps[0].cooling_efficiency_seer2 = nil
    hpxml_bldg.heat_pumps[0].cooling_efficiency_seer = 14.0
    hpxml_bldg.heat_pumps[0].cooling_efficiency_eer2 = nil
    hpxml_bldg.heat_pumps[0].cooling_efficiency_eer = 13.68
    hpxml_bldg.heat_pumps[0].heating_efficiency_hspf2 = nil
    hpxml_bldg.heat_pumps[0].heating_efficiency_hspf = 8.0
    XMLHelper.write_file(hpxml.to_doc, @tmp_hpxml_path)
    _default_hpxml, default_hpxml_bldg = _test_measure()
    _test_default_air_to_air_heat_pump_values(default_hpxml_bldg.heat_pumps[0], 0.66, HPXML::HVACFanMotorTypeBPM, nil, nil, -0.11, -0.22, 12345, 23456, 11728, 34567, 13.3, 13.0, 6.72, 40.0, 1.0, 1.0, 1.0, 99.0, HPXML::HVACPanHeaterControlTypeDefrost, HPXML::HVACEquipmentTypePackaged)

    # Test autosizing with factors
    hpxml_bldg.heat_pumps[0].cooling_capacity = nil
    hpxml_bldg.heat_pumps[0].heating_capacity = nil
    hpxml_bldg.heat_pumps[0].heating_capacity_17F = nil
    hpxml_bldg.heat_pumps[0].backup_heating_capacity = nil
    hpxml_bldg.heat_pumps[0].heating_autosizing_factor = 1.5
    hpxml_bldg.heat_pumps[0].cooling_autosizing_factor = 1.2
    hpxml_bldg.heat_pumps[0].backup_heating_autosizing_factor = 1.1
    XMLHelper.write_file(hpxml.to_doc, @tmp_hpxml_path)
    _default_hpxml, default_hpxml_bldg = _test_measure()
    _test_default_air_to_air_heat_pump_values(default_hpxml_bldg.heat_pumps[0], 0.66, HPXML::HVACFanMotorTypeBPM, nil, nil, -0.11, -0.22, nil, nil, nil, nil, 13.3, 13.0, 6.72, 40.0, 1.5, 1.2, 1.1, 99.0, HPXML::HVACPanHeaterControlTypeDefrost, HPXML::HVACEquipmentTypePackaged)

    # Test watts/cfm based on fan model type
    hpxml_bldg.heat_pumps[0].fan_watts_per_cfm = nil
    XMLHelper.write_file(hpxml.to_doc, @tmp_hpxml_path)
    _default_hpxml, default_hpxml_bldg = _test_measure()
    _test_default_air_to_air_heat_pump_values(default_hpxml_bldg.heat_pumps[0], 0.375, HPXML::HVACFanMotorTypeBPM, nil, nil, -0.11, -0.22, nil, nil, nil, nil, 13.3, 13.0, 6.72, 40.0, 1.5, 1.2, 1.1, 99.0, HPXML::HVACPanHeaterControlTypeDefrost, HPXML::HVACEquipmentTypePackaged)

    # Test fan model type based on watts/cfm
    # FIXME: Should really update the defaults to guess at BPM vs PSC when fan W/cfm provided instead of fan motor type
    hpxml_bldg.heat_pumps[0].fan_watts_per_cfm = 0.17
    hpxml_bldg.heat_pumps[0].fan_motor_type = nil
    XMLHelper.write_file(hpxml.to_doc, @tmp_hpxml_path)
    _default_hpxml, default_hpxml_bldg = _test_measure()
    _test_default_air_to_air_heat_pump_values(default_hpxml_bldg.heat_pumps[0], 0.17, HPXML::HVACFanMotorTypePSC, nil, nil, -0.11, -0.22, nil, nil, nil, nil, 13.3, 13.0, 6.72, 40.0, 1.5, 1.2, 1.1, 99.0, HPXML::HVACPanHeaterControlTypeDefrost, HPXML::HVACEquipmentTypePackaged)

    # Test defaults
    hpxml_bldg.heat_pumps[0].fan_watts_per_cfm = nil
    hpxml_bldg.heat_pumps[0].fan_motor_type = nil
    hpxml_bldg.heat_pumps[0].charge_defect_ratio = nil
    hpxml_bldg.heat_pumps[0].airflow_defect_ratio = nil
    hpxml_bldg.heat_pumps[0].cooling_capacity = nil
    hpxml_bldg.heat_pumps[0].heating_capacity = nil
    hpxml_bldg.heat_pumps[0].heating_capacity_17F = nil
    hpxml_bldg.heat_pumps[0].backup_heating_capacity = nil
    hpxml_bldg.heat_pumps[0].crankcase_heater_watts = nil
    hpxml_bldg.heat_pumps[0].heating_autosizing_factor = nil
    hpxml_bldg.heat_pumps[0].cooling_autosizing_factor = nil
    hpxml_bldg.heat_pumps[0].backup_heating_autosizing_factor = nil
    hpxml_bldg.heat_pumps[0].heating_autosizing_limit = nil
    hpxml_bldg.heat_pumps[0].cooling_autosizing_limit = nil
    hpxml_bldg.heat_pumps[0].backup_heating_autosizing_limit = nil
    hpxml_bldg.heat_pumps[0].pan_heater_watts = nil
    hpxml_bldg.heat_pumps[0].pan_heater_control_type = nil
    hpxml_bldg.heat_pumps[0].equipment_type = nil
    XMLHelper.write_file(hpxml.to_doc, @tmp_hpxml_path)
    _default_hpxml, default_hpxml_bldg = _test_measure()
    _test_default_air_to_air_heat_pump_values(default_hpxml_bldg.heat_pumps[0], 0.5, HPXML::HVACFanMotorTypePSC, nil, nil, 0, 0, nil, nil, nil, nil, 13.3, 13.0, 6.8, 32.5, 1.0, 1.0, 1.0, 150.0, HPXML::HVACPanHeaterControlTypeContinuous, HPXML::HVACEquipmentTypeSplit)

    # Test w/ detailed performance data
    hpxml, hpxml_bldg = _create_hpxml('base-hvac-air-to-air-heat-pump-var-speed-detailed-performance.xml')
    hpxml_bldg.heat_pumps[0].fan_watts_per_cfm = 0.66
    hpxml_bldg.heat_pumps[0].fan_motor_type = HPXML::HVACFanMotorTypeBPM
    hpxml_bldg.heat_pumps[0].charge_defect_ratio = -0.11
    hpxml_bldg.heat_pumps[0].airflow_defect_ratio = -0.22
    hpxml_bldg.heat_pumps[0].cooling_efficiency_seer = nil
    hpxml_bldg.heat_pumps[0].cooling_efficiency_seer2 = 13.3
    hpxml_bldg.heat_pumps[0].cooling_efficiency_eer2 = 13.0
    hpxml_bldg.heat_pumps[0].heating_efficiency_hspf = nil
    hpxml_bldg.heat_pumps[0].heating_efficiency_hspf2 = 6.8
    # Fixme: Heating capacity fraction 17F is ignored with detailed performance data, because 17F data is always provided, should we throw warning?
    # hpxml_bldg.heat_pumps[0].heating_capacity_fraction_17F = 0.1
    hpxml_bldg.heat_pumps[0].crankcase_heater_watts = 40.0
    nom_cap_at_47f = hpxml_bldg.heat_pumps[0].heating_detailed_performance_data.find { |dp| dp.outdoor_temperature == 47.0 && dp.capacity_description == HPXML::CapacityDescriptionNominal }.capacity
    nom_cap_at_17f = hpxml_bldg.heat_pumps[0].heating_detailed_performance_data.find { |dp| dp.outdoor_temperature == 17.0 && dp.capacity_description == HPXML::CapacityDescriptionNominal }.capacity
    XMLHelper.write_file(hpxml.to_doc, @tmp_hpxml_path)
    _default_hpxml, default_hpxml_bldg = _test_measure()
    _test_default_air_to_air_heat_pump_values(default_hpxml_bldg.heat_pumps[0], 0.66, HPXML::HVACFanMotorTypeBPM, nil, nil, -0.11, -0.22, nil, nom_cap_at_47f, nom_cap_at_17f, nil, 13.3, 13.0, 6.8, 40.0, 1.0, 1.0, 1.0, 150.0, HPXML::HVACPanHeaterControlTypeContinuous, HPXML::HVACEquipmentTypeSplit)

    # Test w/ detailed performance data and autosizing
    heating_capacity_fractions = [0.278, 1.0, 1.1, 0.12, 0.69, 0.7, 0.05, 0.55]
    cooling_capacity_fractions = [0.325, 1.0, 1.0, 0.37, 1.11]
    heating_capacities = []
    cooling_capacities = []
    hpxml_bldg.heat_pumps[0].heating_detailed_performance_data.each_with_index do |dp, idx|
      dp.capacity_fraction_of_nominal = heating_capacity_fractions[idx]
      heating_capacities << dp.capacity
    end
    hpxml_bldg.heat_pumps[0].cooling_detailed_performance_data.each_with_index do |dp, idx|
      dp.capacity_fraction_of_nominal = cooling_capacity_fractions[idx]
      cooling_capacities << dp.capacity
    end
    XMLHelper.write_file(hpxml.to_doc, @tmp_hpxml_path)
    _default_hpxml, default_hpxml_bldg = _test_measure()
    # Test that fractions are not used when capacities are provided
    _test_default_detailed_performance_capacities(default_hpxml_bldg.heat_pumps[0], 35800, 36000, heating_capacities, cooling_capacities)

    heating_capacities = []
    cooling_capacities = []
    hpxml_bldg.heat_pumps[0].heating_detailed_performance_data.each_with_index do |dp, idx|
      dp.capacity = nil
      heating_capacities << (30000 * heating_capacity_fractions[idx]).round
    end
    hpxml_bldg.heat_pumps[0].cooling_detailed_performance_data.each_with_index do |dp, idx|
      dp.capacity = nil
      cooling_capacities << (40000 * cooling_capacity_fractions[idx]).round
    end
    hpxml_bldg.heat_pumps[0].heating_capacity = 30000
    hpxml_bldg.heat_pumps[0].cooling_capacity = 40000
    # Test that fractions are used when capacities are missing
    XMLHelper.write_file(hpxml.to_doc, @tmp_hpxml_path)
    _default_hpxml, default_hpxml_bldg = _test_measure()
    _test_default_detailed_performance_capacities(default_hpxml_bldg.heat_pumps[0], 30000, 40000, heating_capacities, cooling_capacities)
  end

  def test_default_detailed_performance_data
    # Test to verify the default detailed performance data points are consistent with RESNET's NEEP-Statistical-Model.xlsm
    # Spreadsheet can be found in https://github.com/NREL/OpenStudio-HPXML/pull/1879

    tol = 0.02 # 2%, higher tolerance because expected values from spreadsheet are not rounded like they are in the RESNET Standard

    # ============== #
    # Variable Speed #
    # ============== #

    hpxml, hpxml_bldg = _create_hpxml('base-hvac-air-to-air-heat-pump-var-speed.xml')
    hpxml_bldg.heat_pumps[0].cooling_capacity = 8000.0
    hpxml_bldg.heat_pumps[0].heating_capacity = 8700.0
    hpxml_bldg.heat_pumps[0].heating_capacity_17F = 7500.0
    hpxml_bldg.heat_pumps[0].cooling_efficiency_seer = nil
    hpxml_bldg.heat_pumps[0].cooling_efficiency_seer2 = 14.3
    hpxml_bldg.heat_pumps[0].cooling_efficiency_eer = nil
    hpxml_bldg.heat_pumps[0].cooling_efficiency_eer2 = 11.0
    hpxml_bldg.heat_pumps[0].heating_efficiency_hspf = nil
    hpxml_bldg.heat_pumps[0].heating_efficiency_hspf2 = 7.5
    hpxml_bldg.heat_pumps[0].heating_capacity_fraction_17F = nil
    hpxml_bldg.heat_pumps[0].fan_motor_type = HPXML::HVACFanMotorTypeBPM
    XMLHelper.write_file(hpxml.to_doc, @tmp_hpxml_path)
    _default_hpxml, default_hpxml_bldg = _test_measure()

    # Heating
    max_dp_47f = default_hpxml_bldg.heat_pumps[0].heating_detailed_performance_data.find { |dp| dp.outdoor_temperature == 47.0 && dp.capacity_description == HPXML::CapacityDescriptionMaximum }
    nom_dp_47f = default_hpxml_bldg.heat_pumps[0].heating_detailed_performance_data.find { |dp| dp.outdoor_temperature == 47.0 && dp.capacity_description == HPXML::CapacityDescriptionNominal }
    min_dp_47f = default_hpxml_bldg.heat_pumps[0].heating_detailed_performance_data.find { |dp| dp.outdoor_temperature == 47.0 && dp.capacity_description == HPXML::CapacityDescriptionMinimum }
    max_dp_17f = default_hpxml_bldg.heat_pumps[0].heating_detailed_performance_data.find { |dp| dp.outdoor_temperature == 17.0 && dp.capacity_description == HPXML::CapacityDescriptionMaximum }
    nom_dp_17f = default_hpxml_bldg.heat_pumps[0].heating_detailed_performance_data.find { |dp| dp.outdoor_temperature == 17.0 && dp.capacity_description == HPXML::CapacityDescriptionNominal }
    min_dp_17f = default_hpxml_bldg.heat_pumps[0].heating_detailed_performance_data.find { |dp| dp.outdoor_temperature == 17.0 && dp.capacity_description == HPXML::CapacityDescriptionMinimum }
    max_dp_5f = default_hpxml_bldg.heat_pumps[0].heating_detailed_performance_data.find { |dp| dp.outdoor_temperature == 5.0 && dp.capacity_description == HPXML::CapacityDescriptionMaximum }
    nom_dp_5f = default_hpxml_bldg.heat_pumps[0].heating_detailed_performance_data.find { |dp| dp.outdoor_temperature == 5.0 && dp.capacity_description == HPXML::CapacityDescriptionNominal }
    min_dp_5f = default_hpxml_bldg.heat_pumps[0].heating_detailed_performance_data.find { |dp| dp.outdoor_temperature == 5.0 && dp.capacity_description == HPXML::CapacityDescriptionMinimum }
    max_dp_lct = default_hpxml_bldg.heat_pumps[0].heating_detailed_performance_data.find { |dp| dp.outdoor_temperature < 5.0 && dp.capacity_description == HPXML::CapacityDescriptionMaximum }
    nom_dp_lct = default_hpxml_bldg.heat_pumps[0].heating_detailed_performance_data.find { |dp| dp.outdoor_temperature < 5.0 && dp.capacity_description == HPXML::CapacityDescriptionNominal }
    min_dp_lct = default_hpxml_bldg.heat_pumps[0].heating_detailed_performance_data.find { |dp| dp.outdoor_temperature < 5.0 && dp.capacity_description == HPXML::CapacityDescriptionMinimum }

    # 47F
    assert_in_epsilon(9576.6, max_dp_47f.capacity, tol)
    assert_in_epsilon(8700.0, nom_dp_47f.capacity, tol)
    assert_in_epsilon(2601.3, min_dp_47f.capacity, tol)
    assert_in_epsilon(2.46, max_dp_47f.efficiency_cop, tol)
    assert_in_epsilon(2.62, nom_dp_47f.efficiency_cop, tol)
    assert_in_epsilon(3.36, min_dp_47f.efficiency_cop, tol)

    # 17F
    assert_in_epsilon(9176.9, max_dp_17f.capacity, tol)
    assert_in_epsilon(7500.0, nom_dp_17f.capacity, tol)
    assert_in_epsilon(3127.5, min_dp_17f.capacity, tol)
    assert_in_epsilon(1.75, max_dp_17f.efficiency_cop, tol)
    assert_in_epsilon(1.94, nom_dp_17f.efficiency_cop, tol)
    assert_in_epsilon(2.19, min_dp_17f.efficiency_cop, tol)

    # 5F
    assert_in_epsilon(7950.8, max_dp_5f.capacity, tol)
    assert_in_epsilon(7857.4, nom_dp_5f.capacity, tol)
    assert_in_epsilon(2552.7, min_dp_5f.capacity, tol)
    assert_in_epsilon(1.50, max_dp_5f.efficiency_cop, tol)
    assert_in_epsilon(1.50, nom_dp_5f.efficiency_cop, tol)
    assert_in_epsilon(1.73, min_dp_5f.efficiency_cop, tol)

    # LCT
    assert_in_epsilon(4916.2, max_dp_lct.capacity, tol)
    assert_in_epsilon(4858.7, nom_dp_lct.capacity, tol)
    assert_in_epsilon(1597.4, min_dp_lct.capacity, tol)
    assert_in_epsilon(1.04, max_dp_lct.efficiency_cop, tol)
    assert_in_epsilon(1.04, nom_dp_lct.efficiency_cop, tol)
    assert_in_epsilon(1.20, min_dp_lct.efficiency_cop, tol)

    # Cooling
    max_dp_95f = default_hpxml_bldg.heat_pumps[0].cooling_detailed_performance_data.find { |dp| dp.outdoor_temperature == 95.0 && dp.capacity_description == HPXML::CapacityDescriptionMaximum }
    nom_dp_95f = default_hpxml_bldg.heat_pumps[0].cooling_detailed_performance_data.find { |dp| dp.outdoor_temperature == 95.0 && dp.capacity_description == HPXML::CapacityDescriptionNominal }
    min_dp_95f = default_hpxml_bldg.heat_pumps[0].cooling_detailed_performance_data.find { |dp| dp.outdoor_temperature == 95.0 && dp.capacity_description == HPXML::CapacityDescriptionMinimum }
    max_dp_82f = default_hpxml_bldg.heat_pumps[0].cooling_detailed_performance_data.find { |dp| dp.outdoor_temperature == 82.0 && dp.capacity_description == HPXML::CapacityDescriptionMaximum }
    nom_dp_82f = default_hpxml_bldg.heat_pumps[0].cooling_detailed_performance_data.find { |dp| dp.outdoor_temperature == 82.0 && dp.capacity_description == HPXML::CapacityDescriptionNominal }
    min_dp_82f = default_hpxml_bldg.heat_pumps[0].cooling_detailed_performance_data.find { |dp| dp.outdoor_temperature == 82.0 && dp.capacity_description == HPXML::CapacityDescriptionMinimum }

    # 95F
    assert_in_epsilon(8567.9, max_dp_95f.capacity, tol)
    assert_in_epsilon(8000.0, nom_dp_95f.capacity, tol)
    assert_in_epsilon(2750.1, min_dp_95f.capacity, tol)
    assert_in_epsilon(2.99, max_dp_95f.efficiency_cop, tol)
    assert_in_epsilon(3.22, nom_dp_95f.efficiency_cop, tol)
    assert_in_epsilon(3.80, min_dp_95f.efficiency_cop, tol)

    # 82F
    assert_in_epsilon(9111.6, max_dp_82f.capacity, tol)
    assert_in_epsilon(8505.5, nom_dp_82f.capacity, tol)
    assert_in_epsilon(2902.3, min_dp_82f.capacity, tol)
    assert_in_epsilon(3.97, max_dp_82f.efficiency_cop, tol)
    assert_in_epsilon(4.28, nom_dp_82f.efficiency_cop, tol)
    assert_in_epsilon(5.00, min_dp_82f.efficiency_cop, tol)

    # ========= #
    # Two Stage #
    # ========= #

    hpxml_bldg.heat_pumps[0].compressor_type = HPXML::HVACCompressorTypeTwoStage
    XMLHelper.write_file(hpxml.to_doc, @tmp_hpxml_path)
    _default_hpxml, default_hpxml_bldg = _test_measure()

    # Heating
    nom_dp_47f = default_hpxml_bldg.heat_pumps[0].heating_detailed_performance_data.find { |dp| dp.outdoor_temperature == 47.0 && dp.capacity_description == HPXML::CapacityDescriptionNominal }
    min_dp_47f = default_hpxml_bldg.heat_pumps[0].heating_detailed_performance_data.find { |dp| dp.outdoor_temperature == 47.0 && dp.capacity_description == HPXML::CapacityDescriptionMinimum }
    nom_dp_17f = default_hpxml_bldg.heat_pumps[0].heating_detailed_performance_data.find { |dp| dp.outdoor_temperature == 17.0 && dp.capacity_description == HPXML::CapacityDescriptionNominal }
    min_dp_17f = default_hpxml_bldg.heat_pumps[0].heating_detailed_performance_data.find { |dp| dp.outdoor_temperature == 17.0 && dp.capacity_description == HPXML::CapacityDescriptionMinimum }
    nom_dp_5f = default_hpxml_bldg.heat_pumps[0].heating_detailed_performance_data.find { |dp| dp.outdoor_temperature == 5.0 && dp.capacity_description == HPXML::CapacityDescriptionNominal }
    min_dp_5f = default_hpxml_bldg.heat_pumps[0].heating_detailed_performance_data.find { |dp| dp.outdoor_temperature == 5.0 && dp.capacity_description == HPXML::CapacityDescriptionMinimum }

    # 47F
    assert_in_epsilon(8700.0, nom_dp_47f.capacity, tol)
    assert_in_epsilon(6190.9, min_dp_47f.capacity, tol)
    assert_in_epsilon(2.65, nom_dp_47f.efficiency_cop, tol)
    assert_in_epsilon(3.12, min_dp_47f.efficiency_cop, tol)

    # 17F
    assert_in_epsilon(7500.0, nom_dp_17f.capacity, tol)
    assert_in_epsilon(5337.0, min_dp_17f.capacity, tol)
    assert_in_epsilon(1.95, nom_dp_17f.efficiency_cop, tol)
    assert_in_epsilon(2.30, min_dp_17f.efficiency_cop, tol)

    # 5F
    assert_in_epsilon(7020.0, nom_dp_5f.capacity, tol)
    assert_in_epsilon(4995.4, min_dp_5f.capacity, tol)
    assert_in_epsilon(1.73, nom_dp_5f.efficiency_cop, tol)
    assert_in_epsilon(2.03, min_dp_5f.efficiency_cop, tol)

    # Cooling
    nom_dp_95f = default_hpxml_bldg.heat_pumps[0].cooling_detailed_performance_data.find { |dp| dp.outdoor_temperature == 95.0 && dp.capacity_description == HPXML::CapacityDescriptionNominal }
    min_dp_95f = default_hpxml_bldg.heat_pumps[0].cooling_detailed_performance_data.find { |dp| dp.outdoor_temperature == 95.0 && dp.capacity_description == HPXML::CapacityDescriptionMinimum }
    nom_dp_82f = default_hpxml_bldg.heat_pumps[0].cooling_detailed_performance_data.find { |dp| dp.outdoor_temperature == 82.0 && dp.capacity_description == HPXML::CapacityDescriptionNominal }
    min_dp_82f = default_hpxml_bldg.heat_pumps[0].cooling_detailed_performance_data.find { |dp| dp.outdoor_temperature == 82.0 && dp.capacity_description == HPXML::CapacityDescriptionMinimum }

    # 95F
    assert_in_epsilon(8000.0, nom_dp_95f.capacity, tol)
    assert_in_epsilon(5820.3, min_dp_95f.capacity, tol)
    assert_in_epsilon(3.22, nom_dp_95f.efficiency_cop, tol)
    assert_in_epsilon(3.54, min_dp_95f.efficiency_cop, tol)

    # 82F
    assert_in_epsilon(8548.9, nom_dp_82f.capacity, tol)
    assert_in_epsilon(6219.6, min_dp_82f.capacity, tol)
    assert_in_epsilon(4.01, nom_dp_82f.efficiency_cop, tol)
    assert_in_epsilon(4.40, min_dp_82f.efficiency_cop, tol)

    # ============ #
    # Single Stage #
    # ============ #

    hpxml_bldg.heat_pumps[0].compressor_type = HPXML::HVACCompressorTypeSingleStage
    hpxml_bldg.heat_pumps[0].fan_motor_type = HPXML::HVACFanMotorTypePSC
    XMLHelper.write_file(hpxml.to_doc, @tmp_hpxml_path)
    _default_hpxml, default_hpxml_bldg = _test_measure()

    # Heating
    nom_dp_47f = default_hpxml_bldg.heat_pumps[0].heating_detailed_performance_data.find { |dp| dp.outdoor_temperature == 47.0 && dp.capacity_description == HPXML::CapacityDescriptionNominal }
    nom_dp_17f = default_hpxml_bldg.heat_pumps[0].heating_detailed_performance_data.find { |dp| dp.outdoor_temperature == 17.0 && dp.capacity_description == HPXML::CapacityDescriptionNominal }
    nom_dp_5f = default_hpxml_bldg.heat_pumps[0].heating_detailed_performance_data.find { |dp| dp.outdoor_temperature == 5.0 && dp.capacity_description == HPXML::CapacityDescriptionNominal }

    # 47F
    assert_in_epsilon(8700.0, nom_dp_47f.capacity, tol)
    assert_in_epsilon(2.99, nom_dp_47f.efficiency_cop, tol)

    # 17F
    assert_in_epsilon(7500.0, nom_dp_17f.capacity, tol)
    assert_in_epsilon(2.21, nom_dp_17f.efficiency_cop, tol)

    # 5F
    assert_in_epsilon(7020.0, nom_dp_5f.capacity, tol)
    assert_in_epsilon(1.95, nom_dp_5f.efficiency_cop, tol)

    # Cooling
    nom_dp_95f = default_hpxml_bldg.heat_pumps[0].cooling_detailed_performance_data.find { |dp| dp.outdoor_temperature == 95.0 && dp.capacity_description == HPXML::CapacityDescriptionNominal }
    nom_dp_82f = default_hpxml_bldg.heat_pumps[0].cooling_detailed_performance_data.find { |dp| dp.outdoor_temperature == 82.0 && dp.capacity_description == HPXML::CapacityDescriptionNominal }

    # 95F
    assert_in_epsilon(8000.0, nom_dp_95f.capacity, tol)
    assert_in_epsilon(3.22, nom_dp_95f.efficiency_cop, tol)

    # 82F
    assert_in_epsilon(8548.9, nom_dp_82f.capacity, tol)
    assert_in_epsilon(4.37, nom_dp_82f.efficiency_cop, tol)
  end

  def test_pthp
    # Test inputs not overridden by defaults
    hpxml, hpxml_bldg = _create_hpxml('base-hvac-pthp.xml')
    hpxml_bldg.heat_pumps[0].cooling_capacity = 12345
    hpxml_bldg.heat_pumps[0].heating_capacity = 23456
    hpxml_bldg.heat_pumps[0].heating_capacity_fraction_17F = 0.1
    hpxml_bldg.heat_pumps[0].crankcase_heater_watts = 40.0
    XMLHelper.write_file(hpxml.to_doc, @tmp_hpxml_path)
    _default_hpxml, default_hpxml_bldg = _test_measure()
    _test_default_pthp_values(default_hpxml_bldg.heat_pumps[0], nil, nil, 12345, 23456, 2346, 40.0, 1.0, 1.0, 1.0)

    # Test w/ heating capacity 17F
    hpxml_bldg.heat_pumps[0].heating_capacity_17F = 9876
    hpxml_bldg.heat_pumps[0].heating_capacity_fraction_17F = nil
    XMLHelper.write_file(hpxml.to_doc, @tmp_hpxml_path)
    _default_hpxml, default_hpxml_bldg = _test_measure()
    _test_default_pthp_values(default_hpxml_bldg.heat_pumps[0], nil, nil, 12345, 23456, 9876, 40.0, 1.0, 1.0, 1.0)

    # Test autosizing with factors
    hpxml_bldg.heat_pumps[0].cooling_capacity = nil
    hpxml_bldg.heat_pumps[0].heating_capacity = nil
    hpxml_bldg.heat_pumps[0].heating_capacity_17F = nil
    hpxml_bldg.heat_pumps[0].heating_autosizing_factor = 1.5
    hpxml_bldg.heat_pumps[0].cooling_autosizing_factor = 1.2
    hpxml_bldg.heat_pumps[0].backup_heating_autosizing_factor = 1.1
    XMLHelper.write_file(hpxml.to_doc, @tmp_hpxml_path)
    _default_hpxml, default_hpxml_bldg = _test_measure()
    _test_default_pthp_values(default_hpxml_bldg.heat_pumps[0], nil, nil, nil, nil, nil, 40.0, 1.5, 1.2, 1.1)

    # Test defaults
    hpxml_bldg.heat_pumps[0].cooling_capacity = nil
    hpxml_bldg.heat_pumps[0].heating_capacity = nil
    hpxml_bldg.heat_pumps[0].backup_heating_capacity = nil
    hpxml_bldg.heat_pumps[0].heating_capacity_17F = nil
    hpxml_bldg.heat_pumps[0].crankcase_heater_watts = nil
    hpxml_bldg.heat_pumps[0].heating_autosizing_factor = nil
    hpxml_bldg.heat_pumps[0].cooling_autosizing_factor = nil
    hpxml_bldg.heat_pumps[0].backup_heating_autosizing_factor = nil
    hpxml_bldg.heat_pumps[0].heating_autosizing_limit = nil
    hpxml_bldg.heat_pumps[0].cooling_autosizing_limit = nil
    hpxml_bldg.heat_pumps[0].backup_heating_autosizing_limit = nil
    XMLHelper.write_file(hpxml.to_doc, @tmp_hpxml_path)
    _default_hpxml, default_hpxml_bldg = _test_measure()
    _test_default_pthp_values(default_hpxml_bldg.heat_pumps[0], nil, nil, nil, nil, nil, 0.0, 1.0, 1.0, 1.0)
  end

  def test_mini_split_heat_pumps
    # Test inputs not overridden by defaults
    hpxml, hpxml_bldg = _create_hpxml('base-hvac-mini-split-heat-pump-ducted.xml')
    hpxml_bldg.heat_pumps[0].fan_watts_per_cfm = 0.66
    hpxml_bldg.heat_pumps[0].fan_motor_type = HPXML::HVACFanMotorTypeBPM
    hpxml_bldg.heat_pumps[0].charge_defect_ratio = -0.11
    hpxml_bldg.heat_pumps[0].airflow_defect_ratio = -0.22
    hpxml_bldg.heat_pumps[0].cooling_capacity = 12345
    hpxml_bldg.heat_pumps[0].heating_capacity = 23456
    hpxml_bldg.heat_pumps[0].backup_heating_capacity = 34567
    hpxml_bldg.heat_pumps[0].heating_capacity_fraction_17F = 0.5
    hpxml_bldg.heat_pumps[0].crankcase_heater_watts = 40.0
    hpxml_bldg.heat_pumps[0].cooling_efficiency_eer2 = 11.0
    hpxml_bldg.heat_pumps[0].pan_heater_watts = 99.0
    hpxml_bldg.heat_pumps[0].pan_heater_control_type = HPXML::HVACPanHeaterControlTypeDefrost
    XMLHelper.write_file(hpxml.to_doc, @tmp_hpxml_path)
    _default_hpxml, default_hpxml_bldg = _test_measure()
    _test_default_mini_split_heat_pump_values(default_hpxml_bldg.heat_pumps[0], 0.66, HPXML::HVACFanMotorTypeBPM, nil, nil, -0.11, -0.22, 12345, 23456, 11728, 34567, 18.05, 11.0, 8.5, 40.0, 1.0, 1.0, 1.0, 99.0, HPXML::HVACPanHeaterControlTypeDefrost)

    # Test w/ heating capacity 17F
    hpxml_bldg.heat_pumps[0].heating_capacity_17F = 9876
    hpxml_bldg.heat_pumps[0].heating_capacity_fraction_17F = nil
    XMLHelper.write_file(hpxml.to_doc, @tmp_hpxml_path)
    _default_hpxml, default_hpxml_bldg = _test_measure()
    _test_default_mini_split_heat_pump_values(default_hpxml_bldg.heat_pumps[0], 0.66, HPXML::HVACFanMotorTypeBPM, nil, nil, -0.11, -0.22, 12345, 23456, 9876, 34567, 18.05, 11.0, 8.5, 40.0, 1.0, 1.0, 1.0, 99.0, HPXML::HVACPanHeaterControlTypeDefrost)

    # Test autosizing with factors
    hpxml_bldg.heat_pumps[0].cooling_capacity = nil
    hpxml_bldg.heat_pumps[0].heating_capacity = nil
    hpxml_bldg.heat_pumps[0].heating_capacity_17F = nil
    hpxml_bldg.heat_pumps[0].backup_heating_capacity = nil
    hpxml_bldg.heat_pumps[0].heating_autosizing_factor = 1.5
    hpxml_bldg.heat_pumps[0].cooling_autosizing_factor = 1.2
    hpxml_bldg.heat_pumps[0].backup_heating_autosizing_factor = 1.1
    XMLHelper.write_file(hpxml.to_doc, @tmp_hpxml_path)
    _default_hpxml, default_hpxml_bldg = _test_measure()
    _test_default_mini_split_heat_pump_values(default_hpxml_bldg.heat_pumps[0], 0.66, HPXML::HVACFanMotorTypeBPM, nil, nil, -0.11, -0.22, nil, nil, nil, nil, 18.05, 11.0, 8.5, 40.0, 1.5, 1.2, 1.1, 99.0, HPXML::HVACPanHeaterControlTypeDefrost)

    # Test defaults
    hpxml_bldg.heat_pumps[0].fan_watts_per_cfm = nil
    hpxml_bldg.heat_pumps[0].fan_motor_type = nil
    hpxml_bldg.heat_pumps[0].charge_defect_ratio = nil
    hpxml_bldg.heat_pumps[0].airflow_defect_ratio = nil
    hpxml_bldg.heat_pumps[0].cooling_capacity = nil
    hpxml_bldg.heat_pumps[0].heating_capacity = nil
    hpxml_bldg.heat_pumps[0].heating_capacity_17F = nil
    hpxml_bldg.heat_pumps[0].backup_heating_capacity = nil
    hpxml_bldg.heat_pumps[0].crankcase_heater_watts = nil
    hpxml_bldg.heat_pumps[0].heating_autosizing_factor = nil
    hpxml_bldg.heat_pumps[0].cooling_autosizing_factor = nil
    hpxml_bldg.heat_pumps[0].backup_heating_autosizing_factor = nil
    hpxml_bldg.heat_pumps[0].heating_autosizing_limit = nil
    hpxml_bldg.heat_pumps[0].cooling_autosizing_limit = nil
    hpxml_bldg.heat_pumps[0].backup_heating_autosizing_limit = nil
    hpxml_bldg.heat_pumps[0].cooling_efficiency_eer2 = nil
    hpxml_bldg.heat_pumps[0].pan_heater_watts = nil
    hpxml_bldg.heat_pumps[0].pan_heater_control_type = nil
    XMLHelper.write_file(hpxml.to_doc, @tmp_hpxml_path)
    _default_hpxml, default_hpxml_bldg = _test_measure()
    _test_default_mini_split_heat_pump_values(default_hpxml_bldg.heat_pumps[0], 0.18, HPXML::HVACFanMotorTypeBPM, nil, nil, 0, 0, nil, nil, nil, nil, 18.05, 12.05, 8.5, 21.7, 1.0, 1.0, 1.0, 150.0, HPXML::HVACPanHeaterControlTypeContinuous)

    # Test defaults w/ ductless and no backup
    hpxml_bldg.heat_pumps[0].distribution_system.delete
    XMLHelper.write_file(hpxml.to_doc, @tmp_hpxml_path)
    _default_hpxml, default_hpxml_bldg = _test_measure()
    _test_default_mini_split_heat_pump_values(default_hpxml_bldg.heat_pumps[0], 0.07, HPXML::HVACFanMotorTypeBPM, nil, nil, 0, 0, nil, nil, nil, nil, 19.0, 12.34, 9.0, 19.6, 1.0, 1.0, 1.0, 150.0, HPXML::HVACPanHeaterControlTypeContinuous)

    # Test defaults - SEER2/HSPF2/EER
    hpxml_bldg.heat_pumps[0].cooling_efficiency_seer2 = nil
    hpxml_bldg.heat_pumps[0].cooling_efficiency_seer = 14.0
    hpxml_bldg.heat_pumps[0].cooling_efficiency_eer2 = nil
    hpxml_bldg.heat_pumps[0].cooling_efficiency_eer = 12.3
    hpxml_bldg.heat_pumps[0].heating_efficiency_hspf2 = nil
    hpxml_bldg.heat_pumps[0].heating_efficiency_hspf = 8.0
    XMLHelper.write_file(hpxml.to_doc, @tmp_hpxml_path)
    _default_hpxml, default_hpxml_bldg = _test_measure()
    _test_default_mini_split_heat_pump_values(default_hpxml_bldg.heat_pumps[0], 0.07, HPXML::HVACFanMotorTypeBPM, nil, nil, 0, 0, nil, nil, nil, nil, 14.0, 12.3, 7.2, 19.6, 1.0, 1.0, 1.0, 150.0, HPXML::HVACPanHeaterControlTypeContinuous)
  end

  def test_heat_pump_temperatures
    # Test inputs not overridden by defaults - ASHP w/ electric backup
    hpxml, hpxml_bldg = _create_hpxml('base-hvac-air-to-air-heat-pump-1-speed.xml')
    hpxml_bldg.heat_pumps[0].compressor_lockout_temp = -2.0
    hpxml_bldg.heat_pumps[0].backup_heating_lockout_temp = 44.0
    XMLHelper.write_file(hpxml.to_doc, @tmp_hpxml_path)
    default_hpxml, default_hpxml_bldg = _test_measure()
    _test_default_heat_pump_temperature_values(default_hpxml_bldg.heat_pumps[0], -2.0, 44.0, nil)

    # Test defaults
    hpxml_bldg.heat_pumps[0].compressor_lockout_temp = nil
    hpxml_bldg.heat_pumps[0].backup_heating_lockout_temp = nil
    XMLHelper.write_file(hpxml.to_doc, @tmp_hpxml_path)
    default_hpxml, default_hpxml_bldg = _test_measure()
    _test_default_heat_pump_temperature_values(default_hpxml_bldg.heat_pumps[0], 0.0, 40.0, nil)

    # Test inputs not overridden by defaults - Var-speed ASHP w/ electric backup
    hpxml, hpxml_bldg = _create_hpxml('base-hvac-air-to-air-heat-pump-var-speed.xml')
    hpxml_bldg.heat_pumps[0].compressor_lockout_temp = -2.0
    hpxml_bldg.heat_pumps[0].backup_heating_lockout_temp = 44.0
    XMLHelper.write_file(hpxml.to_doc, @tmp_hpxml_path)
    default_hpxml, default_hpxml_bldg = _test_measure()
    _test_default_heat_pump_temperature_values(default_hpxml_bldg.heat_pumps[0], -2.0, 44.0, nil)

    # Test defaults
    hpxml_bldg.heat_pumps[0].compressor_lockout_temp = nil
    hpxml_bldg.heat_pumps[0].backup_heating_lockout_temp = nil
    XMLHelper.write_file(hpxml.to_doc, @tmp_hpxml_path)
    default_hpxml, default_hpxml_bldg = _test_measure()
    _test_default_heat_pump_temperature_values(default_hpxml_bldg.heat_pumps[0], -20.0, 40.0, nil)

    # Test inputs not overridden by defaults - MSHP w/o backup
    hpxml, hpxml_bldg = _create_hpxml('base-hvac-mini-split-heat-pump-ductless.xml')
    hpxml_bldg.heat_pumps[0].compressor_lockout_temp = 33.0
    XMLHelper.write_file(hpxml.to_doc, @tmp_hpxml_path)
    default_hpxml, default_hpxml_bldg = _test_measure()
    _test_default_heat_pump_temperature_values(default_hpxml_bldg.heat_pumps[0], 33.0, nil, nil)

    # Test defaults
    hpxml_bldg.heat_pumps[0].compressor_lockout_temp = nil
    XMLHelper.write_file(hpxml.to_doc, @tmp_hpxml_path)
    default_hpxml, default_hpxml_bldg = _test_measure()
    _test_default_heat_pump_temperature_values(default_hpxml_bldg.heat_pumps[0], -20.0, nil, nil)

    # Test inputs not overridden by defaults - MSHP w/ electric backup
    hpxml, hpxml_bldg = _create_hpxml('base-hvac-mini-split-heat-pump-ductless-backup-baseboard.xml')
    hpxml_bldg.heat_pumps[0].compressor_lockout_temp = -2.0
    hpxml_bldg.heat_pumps[0].backup_heating_lockout_temp = 44.0
    XMLHelper.write_file(hpxml.to_doc, @tmp_hpxml_path)
    default_hpxml, default_hpxml_bldg = _test_measure()
    _test_default_heat_pump_temperature_values(default_hpxml_bldg.heat_pumps[0], -2.0, 44.0, nil)

    # Test defaults
    hpxml_bldg.heat_pumps[0].compressor_lockout_temp = nil
    hpxml_bldg.heat_pumps[0].backup_heating_lockout_temp = nil
    XMLHelper.write_file(hpxml.to_doc, @tmp_hpxml_path)
    default_hpxml, default_hpxml_bldg = _test_measure()
    _test_default_heat_pump_temperature_values(default_hpxml_bldg.heat_pumps[0], -20.0, 40.0, nil)

    # Test inputs not overridden by defaults - HP w/ fuel backup
    ['base-hvac-dual-fuel-air-to-air-heat-pump-1-speed.xml',
     'base-hvac-air-to-air-heat-pump-var-speed-backup-boiler.xml',
     'base-hvac-mini-split-heat-pump-ductless-backup-stove.xml'].each do |hpxml_name|
      hpxml, hpxml_bldg = _create_hpxml(hpxml_name)
      hpxml_bldg.heat_pumps[0].backup_heating_switchover_temp = 33.0
      XMLHelper.write_file(hpxml.to_doc, @tmp_hpxml_path)
      default_hpxml, default_hpxml_bldg = _test_measure()
      _test_default_heat_pump_temperature_values(default_hpxml_bldg.heat_pumps[0], nil, nil, 33.0)

      # Test inputs not overridden by defaults - HP w/ integrated/separate fuel backup, lockout temps
      hpxml_bldg.heat_pumps[0].backup_heating_switchover_temp = nil
      hpxml_bldg.heat_pumps[0].compressor_lockout_temp = 22.0
      hpxml_bldg.heat_pumps[0].backup_heating_lockout_temp = 44.0
      XMLHelper.write_file(hpxml.to_doc, @tmp_hpxml_path)
      default_hpxml, default_hpxml_bldg = _test_measure()
      _test_default_heat_pump_temperature_values(default_hpxml_bldg.heat_pumps[0], 22.0, 44.0, nil)

      # Test defaults
      hpxml_bldg.heat_pumps[0].compressor_lockout_temp = nil
      hpxml_bldg.heat_pumps[0].backup_heating_lockout_temp = nil
      XMLHelper.write_file(hpxml.to_doc, @tmp_hpxml_path)
      default_hpxml, default_hpxml_bldg = _test_measure()
      _test_default_heat_pump_temperature_values(default_hpxml_bldg.heat_pumps[0], 25.0, 50.0, nil)
    end
  end

  def test_ground_source_heat_pumps
    # Test inputs not overridden by defaults
    hpxml, hpxml_bldg = _create_hpxml('base-hvac-ground-to-air-heat-pump-backup-integrated.xml')
    hpxml_bldg.heat_pumps[0].pump_watts_per_ton = 9.9
    hpxml_bldg.heat_pumps[0].fan_watts_per_cfm = 0.66
    hpxml_bldg.heat_pumps[0].fan_motor_type = HPXML::HVACFanMotorTypePSC
    hpxml_bldg.heat_pumps[0].airflow_defect_ratio = -0.22
    hpxml_bldg.heat_pumps[0].cooling_capacity = 12345
    hpxml_bldg.heat_pumps[0].heating_capacity = 23456
    hpxml_bldg.heat_pumps[0].backup_heating_capacity = 34567
    XMLHelper.write_file(hpxml.to_doc, @tmp_hpxml_path)
    _default_hpxml, default_hpxml_bldg = _test_measure()
    _test_default_ground_to_air_heat_pump_values(default_hpxml_bldg.heat_pumps[0], 9.9, 0.66, HPXML::HVACFanMotorTypePSC, nil, nil, -0.22, 12345, 23456, 34567)

    # Test watts/cfm based on fan model type
    hpxml_bldg.heat_pumps[0].fan_watts_per_cfm = nil
    XMLHelper.write_file(hpxml.to_doc, @tmp_hpxml_path)
    _default_hpxml, default_hpxml_bldg = _test_measure()
    _test_default_ground_to_air_heat_pump_values(default_hpxml_bldg.heat_pumps[0], 9.9, 0.5, HPXML::HVACFanMotorTypePSC, nil, nil, -0.22, 12345, 23456, 34567)

    # Test fan model type based on watts/cfm
    hpxml_bldg.heat_pumps[0].fan_watts_per_cfm = 0.17
    hpxml_bldg.heat_pumps[0].fan_motor_type = nil
    XMLHelper.write_file(hpxml.to_doc, @tmp_hpxml_path)
    _default_hpxml, default_hpxml_bldg = _test_measure()
    _test_default_ground_to_air_heat_pump_values(default_hpxml_bldg.heat_pumps[0], 9.9, 0.17, HPXML::HVACFanMotorTypeBPM, nil, nil, -0.22, 12345, 23456, 34567)

    # Test defaults
    hpxml_bldg.heat_pumps[0].pump_watts_per_ton = nil
    hpxml_bldg.heat_pumps[0].fan_watts_per_cfm = nil
    hpxml_bldg.heat_pumps[0].airflow_defect_ratio = nil
    hpxml_bldg.heat_pumps[0].cooling_capacity = nil
    hpxml_bldg.heat_pumps[0].heating_capacity = nil
    hpxml_bldg.heat_pumps[0].backup_heating_capacity = nil
    XMLHelper.write_file(hpxml.to_doc, @tmp_hpxml_path)
    _default_hpxml, default_hpxml_bldg = _test_measure()
    _test_default_ground_to_air_heat_pump_values(default_hpxml_bldg.heat_pumps[0], 80.0, 0.375, HPXML::HVACFanMotorTypeBPM, nil, nil, 0, nil, nil, nil)
  end

  def test_geothermal_loops
    # Test inputs not overridden by defaults
    hpxml, hpxml_bldg = _create_hpxml('base-hvac-ground-to-air-heat-pump-detailed-geothermal-loop.xml')
    hpxml_bldg.geothermal_loops[0].loop_configuration = HPXML::GeothermalLoopLoopConfigurationVertical
    hpxml_bldg.geothermal_loops[0].loop_flow = 1
    hpxml_bldg.geothermal_loops[0].num_bore_holes = 2
    hpxml_bldg.geothermal_loops[0].bore_spacing = 3
    hpxml_bldg.geothermal_loops[0].bore_length = 100
    hpxml_bldg.geothermal_loops[0].bore_diameter = 5
    hpxml_bldg.geothermal_loops[0].grout_type = HPXML::GeothermalLoopGroutOrPipeTypeThermallyEnhanced
    hpxml_bldg.geothermal_loops[0].grout_conductivity = 6
    hpxml_bldg.geothermal_loops[0].pipe_type = HPXML::GeothermalLoopGroutOrPipeTypeThermallyEnhanced
    hpxml_bldg.geothermal_loops[0].pipe_conductivity = 7
    hpxml_bldg.geothermal_loops[0].pipe_diameter = 1.0
    hpxml_bldg.geothermal_loops[0].shank_spacing = 9
    hpxml_bldg.geothermal_loops[0].bore_config = HPXML::GeothermalLoopBorefieldConfigurationRectangle
    XMLHelper.write_file(hpxml.to_doc, @tmp_hpxml_path)
    _default_hpxml, default_hpxml_bldg = _test_measure()
    _test_default_geothermal_loop_values(default_hpxml_bldg.geothermal_loops[0], HPXML::GeothermalLoopLoopConfigurationVertical, 1, 2, 3, 100, 5, HPXML::GeothermalLoopGroutOrPipeTypeThermallyEnhanced, 6, HPXML::GeothermalLoopGroutOrPipeTypeThermallyEnhanced, 7, 1.0, 9, HPXML::GeothermalLoopBorefieldConfigurationRectangle)

    # Test defaults
    hpxml_bldg.geothermal_loops[0].loop_flow = nil # autosized
    hpxml_bldg.geothermal_loops[0].num_bore_holes = nil # autosized
    hpxml_bldg.geothermal_loops[0].bore_spacing = nil # 16.4
    hpxml_bldg.geothermal_loops[0].bore_length = nil # autosized
    hpxml_bldg.geothermal_loops[0].bore_diameter = nil # 5.0
    hpxml_bldg.geothermal_loops[0].grout_type = nil # standard
    hpxml_bldg.geothermal_loops[0].grout_conductivity = nil # 0.4
    hpxml_bldg.geothermal_loops[0].pipe_type = nil # standard
    hpxml_bldg.geothermal_loops[0].pipe_conductivity = nil # 0.23
    hpxml_bldg.geothermal_loops[0].pipe_diameter = nil # 1.25
    hpxml_bldg.geothermal_loops[0].shank_spacing = nil # 2.63
    hpxml_bldg.geothermal_loops[0].bore_config = nil # rectangle
    XMLHelper.write_file(hpxml.to_doc, @tmp_hpxml_path)
    _default_hpxml, default_hpxml_bldg = _test_measure()
    _test_default_geothermal_loop_values(default_hpxml_bldg.geothermal_loops[0], HPXML::GeothermalLoopLoopConfigurationVertical, nil, nil, 16.4, nil, 5.0, HPXML::GeothermalLoopGroutOrPipeTypeStandard, 0.75, HPXML::GeothermalLoopGroutOrPipeTypeStandard, 0.23, 1.25, 2.63, HPXML::GeothermalLoopBorefieldConfigurationRectangle)

    # Test defaults w/ specified loop flow
    hpxml_bldg.geothermal_loops[0].loop_flow = 1
    hpxml_bldg.geothermal_loops[0].num_bore_holes = nil
    hpxml_bldg.geothermal_loops[0].bore_length = nil
    XMLHelper.write_file(hpxml.to_doc, @tmp_hpxml_path)
    _default_hpxml, default_hpxml_bldg = _test_measure()
    _test_default_geothermal_loop_values(default_hpxml_bldg.geothermal_loops[0], HPXML::GeothermalLoopLoopConfigurationVertical, 1, nil, 16.4, nil, 5.0, HPXML::GeothermalLoopGroutOrPipeTypeStandard, 0.75, HPXML::GeothermalLoopGroutOrPipeTypeStandard, 0.23, 1.25, 2.63, HPXML::GeothermalLoopBorefieldConfigurationRectangle)

    # Test defaults w/ specified num bore holes
    hpxml_bldg.geothermal_loops[0].loop_flow = nil
    hpxml_bldg.geothermal_loops[0].num_bore_holes = 2
    hpxml_bldg.geothermal_loops[0].bore_length = nil
    XMLHelper.write_file(hpxml.to_doc, @tmp_hpxml_path)
    _default_hpxml, default_hpxml_bldg = _test_measure()
    _test_default_geothermal_loop_values(default_hpxml_bldg.geothermal_loops[0], HPXML::GeothermalLoopLoopConfigurationVertical, nil, 2, 16.4, nil, 5.0, HPXML::GeothermalLoopGroutOrPipeTypeStandard, 0.75, HPXML::GeothermalLoopGroutOrPipeTypeStandard, 0.23, 1.25, 2.63, HPXML::GeothermalLoopBorefieldConfigurationRectangle)

    # Test defaults w/ specified bore length
    hpxml_bldg.geothermal_loops[0].loop_flow = nil
    hpxml_bldg.geothermal_loops[0].num_bore_holes = nil
    hpxml_bldg.geothermal_loops[0].bore_length = 300
    XMLHelper.write_file(hpxml.to_doc, @tmp_hpxml_path)
    _default_hpxml, default_hpxml_bldg = _test_measure()
    _test_default_geothermal_loop_values(default_hpxml_bldg.geothermal_loops[0], HPXML::GeothermalLoopLoopConfigurationVertical, nil, nil, 16.4, 300, 5.0, HPXML::GeothermalLoopGroutOrPipeTypeStandard, 0.75, HPXML::GeothermalLoopGroutOrPipeTypeStandard, 0.23, 1.25, 2.63, HPXML::GeothermalLoopBorefieldConfigurationRectangle)

    # Test defaults w/ specified loop flow, num bore holes
    hpxml_bldg.geothermal_loops[0].loop_flow = 2
    hpxml_bldg.geothermal_loops[0].num_bore_holes = 3
    hpxml_bldg.geothermal_loops[0].bore_length = nil
    XMLHelper.write_file(hpxml.to_doc, @tmp_hpxml_path)
    _default_hpxml, default_hpxml_bldg = _test_measure()
    _test_default_geothermal_loop_values(default_hpxml_bldg.geothermal_loops[0], HPXML::GeothermalLoopLoopConfigurationVertical, 2, 3, 16.4, nil, 5.0, HPXML::GeothermalLoopGroutOrPipeTypeStandard, 0.75, HPXML::GeothermalLoopGroutOrPipeTypeStandard, 0.23, 1.25, 2.63, HPXML::GeothermalLoopBorefieldConfigurationRectangle)

    # Test defaults w/ specified num bore holes, bore length
    hpxml_bldg.geothermal_loops[0].loop_flow = nil
    hpxml_bldg.geothermal_loops[0].num_bore_holes = 4
    hpxml_bldg.geothermal_loops[0].bore_length = 400
    XMLHelper.write_file(hpxml.to_doc, @tmp_hpxml_path)
    _default_hpxml, default_hpxml_bldg = _test_measure()
    _test_default_geothermal_loop_values(default_hpxml_bldg.geothermal_loops[0], HPXML::GeothermalLoopLoopConfigurationVertical, nil, 4, 16.4, 400, 5.0, HPXML::GeothermalLoopGroutOrPipeTypeStandard, 0.75, HPXML::GeothermalLoopGroutOrPipeTypeStandard, 0.23, 1.25, 2.63, HPXML::GeothermalLoopBorefieldConfigurationRectangle)

    # Test defaults w/ specified loop flow, bore length
    hpxml_bldg.geothermal_loops[0].loop_flow = 5
    hpxml_bldg.geothermal_loops[0].num_bore_holes = nil
    hpxml_bldg.geothermal_loops[0].bore_length = 450
    XMLHelper.write_file(hpxml.to_doc, @tmp_hpxml_path)
    _default_hpxml, default_hpxml_bldg = _test_measure()
    _test_default_geothermal_loop_values(default_hpxml_bldg.geothermal_loops[0], HPXML::GeothermalLoopLoopConfigurationVertical, 5, nil, 16.4, 450, 5.0, HPXML::GeothermalLoopGroutOrPipeTypeStandard, 0.75, HPXML::GeothermalLoopGroutOrPipeTypeStandard, 0.23, 1.25, 2.63, HPXML::GeothermalLoopBorefieldConfigurationRectangle)

    # Test defaults w/ thermally enhanced grout type
    hpxml_bldg.geothermal_loops[0].grout_type = HPXML::GeothermalLoopGroutOrPipeTypeThermallyEnhanced
    XMLHelper.write_file(hpxml.to_doc, @tmp_hpxml_path)
    _default_hpxml, default_hpxml_bldg = _test_measure()
    _test_default_geothermal_loop_values(default_hpxml_bldg.geothermal_loops[0], HPXML::GeothermalLoopLoopConfigurationVertical, nil, nil, 16.4, nil, 5.0, HPXML::GeothermalLoopGroutOrPipeTypeThermallyEnhanced, 1.2, HPXML::GeothermalLoopGroutOrPipeTypeStandard, 0.23, 1.25, 2.63, HPXML::GeothermalLoopBorefieldConfigurationRectangle)

    # Test defaults w/ thermally enhanced pipe type
    hpxml_bldg.geothermal_loops[0].pipe_type = HPXML::GeothermalLoopGroutOrPipeTypeThermallyEnhanced
    XMLHelper.write_file(hpxml.to_doc, @tmp_hpxml_path)
    _default_hpxml, default_hpxml_bldg = _test_measure()
    _test_default_geothermal_loop_values(default_hpxml_bldg.geothermal_loops[0], HPXML::GeothermalLoopLoopConfigurationVertical, nil, nil, 16.4, nil, 5.0, HPXML::GeothermalLoopGroutOrPipeTypeThermallyEnhanced, 1.2, HPXML::GeothermalLoopGroutOrPipeTypeThermallyEnhanced, 0.40, 1.25, 2.63, HPXML::GeothermalLoopBorefieldConfigurationRectangle)

    # Test defaults w/ specified rectangle bore config
    hpxml_bldg.geothermal_loops[0].num_bore_holes = nil
    hpxml_bldg.geothermal_loops[0].bore_config = HPXML::GeothermalLoopBorefieldConfigurationRectangle
    XMLHelper.write_file(hpxml.to_doc, @tmp_hpxml_path)
    _default_hpxml, default_hpxml_bldg = _test_measure()
    _test_default_geothermal_loop_values(default_hpxml_bldg.geothermal_loops[0], HPXML::GeothermalLoopLoopConfigurationVertical, nil, nil, 16.4, nil, 5.0, HPXML::GeothermalLoopGroutOrPipeTypeThermallyEnhanced, 1.2, HPXML::GeothermalLoopGroutOrPipeTypeThermallyEnhanced, 0.40, 1.25, 2.63, HPXML::GeothermalLoopBorefieldConfigurationRectangle)
  end

  def test_hvac_location
    # Test inputs not overridden by defaults
    hpxml, hpxml_bldg = _create_hpxml('base-foundation-unconditioned-basement.xml')
    hpxml_bldg.heating_systems[0].location = HPXML::LocationAtticUnvented
    hpxml_bldg.cooling_systems[0].delete
    XMLHelper.write_file(hpxml.to_doc, @tmp_hpxml_path)
    _default_hpxml, default_hpxml_bldg = _test_measure()
    _test_default_hvac_location_values(default_hpxml_bldg.heating_systems[0], HPXML::LocationAtticUnvented)

    # Test defaults
    hpxml_bldg.heating_systems[0].location = nil
    XMLHelper.write_file(hpxml.to_doc, @tmp_hpxml_path)
    _default_hpxml, default_hpxml_bldg = _test_measure()
    _test_default_hvac_location_values(default_hpxml_bldg.heating_systems[0], HPXML::LocationBasementUnconditioned)

    # Test defaults -- multiple duct locations
    hpxml_bldg.heating_systems[0].distribution_system.ducts.each do |duct|
      duct.duct_fraction_area = nil
    end
    hpxml_bldg.heating_systems[0].distribution_system.ducts[0].duct_surface_area = 150.0
    hpxml_bldg.heating_systems[0].distribution_system.ducts[1].duct_surface_area = 50.0
    hpxml_bldg.heating_systems[0].distribution_system.ducts.add(id: "Ducts#{hpxml_bldg.heating_systems[0].distribution_system.ducts.size + 1}",
                                                                duct_type: HPXML::DuctTypeSupply,
                                                                duct_insulation_r_value: 0,
                                                                duct_location: HPXML::LocationAtticUnvented,
                                                                duct_surface_area: 151)
    XMLHelper.write_file(hpxml.to_doc, @tmp_hpxml_path)
    _default_hpxml, default_hpxml_bldg = _test_measure()
    _test_default_hvac_location_values(default_hpxml_bldg.heating_systems[0], HPXML::LocationAtticUnvented)

    # Test defaults -- ducts outside
    hpxml_bldg.heating_systems[0].distribution_system.ducts.each do |d|
      d.duct_location = HPXML::LocationOutside
    end
    XMLHelper.write_file(hpxml.to_doc, @tmp_hpxml_path)
    _default_hpxml, default_hpxml_bldg = _test_measure()
    _test_default_hvac_location_values(default_hpxml_bldg.heating_systems[0], HPXML::LocationOtherExterior)

    # Test defaults -- hydronic
    hpxml_bldg.heating_systems[0].heating_system_type = HPXML::HVACTypeBoiler
    hpxml_bldg.heating_systems[0].distribution_system.distribution_system_type = HPXML::HVACDistributionTypeHydronic
    hpxml_bldg.heating_systems[0].distribution_system.hydronic_type = HPXML::HydronicTypeBaseboard
    XMLHelper.write_file(hpxml.to_doc, @tmp_hpxml_path)
    _default_hpxml, default_hpxml_bldg = _test_measure()
    _test_default_hvac_location_values(default_hpxml_bldg.heating_systems[0], HPXML::LocationBasementUnconditioned)

    # Test defaults -- DSE = 1
    hpxml_bldg.heating_systems[0].distribution_system.distribution_system_type = HPXML::HVACDistributionTypeDSE
    hpxml_bldg.heating_systems[0].distribution_system.annual_heating_dse = 1.0
    hpxml_bldg.heating_systems[0].distribution_system.annual_cooling_dse = 0.5
    XMLHelper.write_file(hpxml.to_doc, @tmp_hpxml_path)
    _default_hpxml, default_hpxml_bldg = _test_measure()
    _test_default_hvac_location_values(default_hpxml_bldg.heating_systems[0], HPXML::LocationConditionedSpace)

    # Test defaults -- DSE < 1
    hpxml_bldg.heating_systems[0].distribution_system.annual_heating_dse = 0.8
    XMLHelper.write_file(hpxml.to_doc, @tmp_hpxml_path)
    _default_hpxml, default_hpxml_bldg = _test_measure()
    _test_default_hvac_location_values(default_hpxml_bldg.heating_systems[0], HPXML::LocationUnconditionedSpace)

    # Test defaults -- ductless
    hpxml_bldg.heating_systems[0].heating_system_type = HPXML::HVACTypeWallFurnace
    hpxml_bldg.heating_systems[0].distribution_system.delete
    XMLHelper.write_file(hpxml.to_doc, @tmp_hpxml_path)
    _default_hpxml, default_hpxml_bldg = _test_measure()
    _test_default_hvac_location_values(default_hpxml_bldg.heating_systems[0], HPXML::LocationConditionedSpace)

    # Test defaults -- shared system
    hpxml, _hpxml_bldg = _create_hpxml('base-bldgtype-mf-unit-shared-boiler-only-baseboard.xml')
    XMLHelper.write_file(hpxml.to_doc, @tmp_hpxml_path)
    _default_hpxml, default_hpxml_bldg = _test_measure()
    _test_default_hvac_location_values(default_hpxml_bldg.heating_systems[0], HPXML::LocationOtherHeatedSpace)
  end

  def test_hvac_controls
    # Test inputs not overridden by defaults
    hpxml, hpxml_bldg = _create_hpxml('base.xml')
    hpxml_bldg.hvac_controls[0].heating_setpoint_temp = 71.5
    hpxml_bldg.hvac_controls[0].cooling_setpoint_temp = 77.5
    XMLHelper.write_file(hpxml.to_doc, @tmp_hpxml_path)
    _default_hpxml, default_hpxml_bldg = _test_measure()
    _test_default_hvac_control_setpoint_values(default_hpxml_bldg.hvac_controls[0], 71.5, 77.5)

    # Test defaults
    hpxml_bldg.hvac_controls[0].heating_setpoint_temp = nil
    hpxml_bldg.hvac_controls[0].cooling_setpoint_temp = nil
    XMLHelper.write_file(hpxml.to_doc, @tmp_hpxml_path)
    _default_hpxml, default_hpxml_bldg = _test_measure()
    _test_default_hvac_control_setpoint_values(default_hpxml_bldg.hvac_controls[0], 68, 78)

    # Test inputs not overridden by defaults (w/ setbacks)
    hpxml, hpxml_bldg = _create_hpxml('base-hvac-setpoints-daily-setbacks.xml')
    hpxml_bldg.hvac_controls[0].heating_setback_start_hour = 12
    hpxml_bldg.hvac_controls[0].cooling_setup_start_hour = 12
    hpxml_bldg.hvac_controls[0].seasons_heating_begin_month = 1
    hpxml_bldg.hvac_controls[0].seasons_heating_begin_day = 1
    hpxml_bldg.hvac_controls[0].seasons_heating_end_month = 6
    hpxml_bldg.hvac_controls[0].seasons_heating_end_day = 30
    hpxml_bldg.hvac_controls[0].seasons_cooling_begin_month = 7
    hpxml_bldg.hvac_controls[0].seasons_cooling_begin_day = 1
    hpxml_bldg.hvac_controls[0].seasons_cooling_end_month = 12
    hpxml_bldg.hvac_controls[0].seasons_cooling_end_day = 31
    XMLHelper.write_file(hpxml.to_doc, @tmp_hpxml_path)
    _default_hpxml, default_hpxml_bldg = _test_measure()
    _test_default_hvac_control_setback_values(default_hpxml_bldg.hvac_controls[0], 12, 12)
    _test_default_hvac_control_season_values(default_hpxml_bldg.hvac_controls[0], 1, 1, 6, 30, 7, 1, 12, 31)

    # Test defaults w/ setbacks
    hpxml_bldg.hvac_controls[0].heating_setback_start_hour = nil
    hpxml_bldg.hvac_controls[0].cooling_setup_start_hour = nil
    hpxml_bldg.hvac_controls[0].seasons_heating_begin_month = nil
    hpxml_bldg.hvac_controls[0].seasons_heating_begin_day = nil
    hpxml_bldg.hvac_controls[0].seasons_heating_end_month = nil
    hpxml_bldg.hvac_controls[0].seasons_heating_end_day = nil
    hpxml_bldg.hvac_controls[0].seasons_cooling_begin_month = nil
    hpxml_bldg.hvac_controls[0].seasons_cooling_begin_day = nil
    hpxml_bldg.hvac_controls[0].seasons_cooling_end_month = nil
    hpxml_bldg.hvac_controls[0].seasons_cooling_end_day = nil
    XMLHelper.write_file(hpxml.to_doc, @tmp_hpxml_path)
    _default_hpxml, default_hpxml_bldg = _test_measure()
    _test_default_hvac_control_setback_values(default_hpxml_bldg.hvac_controls[0], 23, 9)
    _test_default_hvac_control_season_values(default_hpxml_bldg.hvac_controls[0], 1, 1, 12, 31, 1, 1, 12, 31)
  end

  def test_hvac_distribution_air
    # Test inputs not overridden by defaults
    hpxml, hpxml_bldg = _create_hpxml('base.xml')
    hpxml_bldg.hvac_distributions[0].conditioned_floor_area_served = 2700.0
    hpxml_bldg.hvac_distributions[0].number_of_return_registers = 2
    hpxml_bldg.hvac_distributions[0].ducts[-1].delete
    hpxml_bldg.hvac_distributions[0].ducts[-1].delete
    hpxml_bldg.hvac_distributions[0].ducts[0].duct_surface_area = 150.0
    hpxml_bldg.hvac_distributions[0].ducts[1].duct_surface_area = 50.0
    hpxml_bldg.hvac_distributions[0].ducts[0].duct_fraction_area = nil
    hpxml_bldg.hvac_distributions[0].ducts[1].duct_fraction_area = nil
    hpxml_bldg.hvac_distributions[0].ducts[0].duct_surface_area_multiplier = 0.5
    hpxml_bldg.hvac_distributions[0].ducts[1].duct_surface_area_multiplier = 1.5
    hpxml_bldg.hvac_distributions[0].ducts[0].duct_buried_insulation_level = HPXML::DuctBuriedInsulationPartial
    hpxml_bldg.hvac_distributions[0].ducts[1].duct_buried_insulation_level = HPXML::DuctBuriedInsulationDeep
    hpxml_bldg.hvac_distributions[0].ducts[0].duct_insulation_r_value = nil
    hpxml_bldg.hvac_distributions[0].ducts[1].duct_insulation_r_value = nil
    hpxml_bldg.hvac_distributions[0].ducts[0].duct_effective_r_value = 1.23
    hpxml_bldg.hvac_distributions[0].ducts[1].duct_effective_r_value = 3.21
    hpxml_bldg.hvac_distributions[0].ducts[0].duct_fraction_rectangular = 0.33
    hpxml_bldg.hvac_distributions[0].ducts[1].duct_fraction_rectangular = 0.77
    hpxml_bldg.hvac_distributions[0].manualj_blower_fan_heat_btuh = 1234.0
    XMLHelper.write_file(hpxml.to_doc, @tmp_hpxml_path)
    _default_hpxml, default_hpxml_bldg = _test_measure()
    expected_supply_locations = [HPXML::LocationAtticUnvented]
    expected_return_locations = [HPXML::LocationAtticUnvented]
    expected_supply_areas = [150.0]
    expected_return_areas = [50.0]
    expected_supply_fracs = [1.0]
    expected_return_fracs = [1.0]
    expected_supply_area_mults = [0.5]
    expected_return_area_mults = [1.5]
    expected_supply_effective_rvalues = [1.23]
    expected_return_effective_rvalues = [3.21]
    expected_supply_buried_levels = [HPXML::DuctBuriedInsulationPartial]
    expected_return_buried_levels = [HPXML::DuctBuriedInsulationDeep]
    expected_supply_rect_fracs = [0.33]
    expected_return_rect_fracs = [0.77]
    expected_n_return_registers = default_hpxml_bldg.building_construction.number_of_conditioned_floors
    _test_default_air_distribution_values(default_hpxml_bldg, expected_supply_locations, expected_return_locations, expected_supply_areas, expected_return_areas,
                                          expected_supply_fracs, expected_return_fracs, expected_n_return_registers, expected_supply_area_mults, expected_return_area_mults,
                                          expected_supply_buried_levels, expected_return_buried_levels, expected_supply_effective_rvalues, expected_return_effective_rvalues,
                                          expected_supply_rect_fracs, expected_return_rect_fracs, 1234.0)

    # Test defaults w/ conditioned basement
    hpxml_bldg.hvac_distributions[0].number_of_return_registers = nil
    hpxml_bldg.hvac_distributions[0].manualj_blower_fan_heat_btuh = nil
    hpxml_bldg.hvac_distributions[0].ducts.each do |duct|
      duct.duct_location = nil
      duct.duct_surface_area = nil
      duct.duct_surface_area_multiplier = nil
      duct.duct_buried_insulation_level = nil
      duct.duct_effective_r_value = nil
      duct.duct_fraction_rectangular = nil
    end
    hpxml_bldg.hvac_distributions[0].ducts[0].duct_insulation_r_value = 4
    hpxml_bldg.hvac_distributions[0].ducts[1].duct_insulation_r_value = 8
    hpxml_bldg.hvac_distributions[0].ducts[0].duct_shape = HPXML::DuctShapeRectangular
    hpxml_bldg.hvac_distributions[0].ducts[1].duct_shape = HPXML::DuctShapeRound
    XMLHelper.write_file(hpxml.to_doc, @tmp_hpxml_path)
    _default_hpxml, default_hpxml_bldg = _test_measure()
    expected_supply_locations = [HPXML::LocationBasementConditioned]
    expected_return_locations = [HPXML::LocationBasementConditioned]
    expected_supply_areas = [729.0]
    expected_return_areas = [270.0]
    expected_supply_fracs = [1.0]
    expected_return_fracs = [1.0]
    expected_supply_area_mults = [1.0]
    expected_return_area_mults = [1.0]
    expected_supply_buried_levels = [HPXML::DuctBuriedInsulationNone]
    expected_return_buried_levels = [HPXML::DuctBuriedInsulationNone]
    expected_supply_effective_rvalues = [5.0]
    expected_return_effective_rvalues = [7.8]
    expected_supply_rect_fracs = [1.0]
    expected_return_rect_fracs = [0.0]
    expected_n_return_registers = default_hpxml_bldg.building_construction.number_of_conditioned_floors
    _test_default_air_distribution_values(default_hpxml_bldg, expected_supply_locations, expected_return_locations, expected_supply_areas, expected_return_areas,
                                          expected_supply_fracs, expected_return_fracs, expected_n_return_registers, expected_supply_area_mults, expected_return_area_mults,
                                          expected_supply_buried_levels, expected_return_buried_levels, expected_supply_effective_rvalues, expected_return_effective_rvalues,
                                          expected_supply_rect_fracs, expected_return_rect_fracs, 0.0)

    # Test defaults w/ multiple foundations
    hpxml, hpxml_bldg = _create_hpxml('base-foundation-multiple.xml')
    hpxml_bldg.hvac_distributions[0].conditioned_floor_area_served = 1350.0
    hpxml_bldg.hvac_distributions[0].number_of_return_registers = 1
    hpxml_bldg.hvac_distributions[0].ducts.each do |duct|
      duct.duct_location = nil
      duct.duct_fraction_area = nil
      duct.duct_surface_area_multiplier = nil
      duct.duct_buried_insulation_level = nil
      duct.duct_fraction_rectangular = nil
      duct.duct_shape = nil
    end
    XMLHelper.write_file(hpxml.to_doc, @tmp_hpxml_path)
    _default_hpxml, default_hpxml_bldg = _test_measure()
    expected_supply_locations = [HPXML::LocationBasementUnconditioned]
    expected_return_locations = [HPXML::LocationBasementUnconditioned]
    expected_supply_areas = [364.5]
    expected_return_areas = [67.5]
    expected_supply_fracs = [1.0]
    expected_return_fracs = [1.0]
    expected_supply_area_mults = [1.0]
    expected_return_area_mults = [1.0]
    expected_supply_effective_rvalues = [4.4]
    expected_return_effective_rvalues = [5.0]
    expected_supply_buried_levels = [HPXML::DuctBuriedInsulationNone]
    expected_return_buried_levels = [HPXML::DuctBuriedInsulationNone]
    expected_supply_rect_fracs = [0.25]
    expected_return_rect_fracs = [1.0]
    expected_n_return_registers = default_hpxml_bldg.building_construction.number_of_conditioned_floors
    _test_default_air_distribution_values(default_hpxml_bldg, expected_supply_locations, expected_return_locations, expected_supply_areas, expected_return_areas,
                                          expected_supply_fracs, expected_return_fracs, expected_n_return_registers, expected_supply_area_mults, expected_return_area_mults,
                                          expected_supply_buried_levels, expected_return_buried_levels, expected_supply_effective_rvalues, expected_return_effective_rvalues,
                                          expected_supply_rect_fracs, expected_return_rect_fracs, 0.0)

    # Test defaults w/ foundation exposed to ambient
    hpxml, hpxml_bldg = _create_hpxml('base-foundation-ambient.xml')
    hpxml_bldg.hvac_distributions[0].conditioned_floor_area_served = 1350.0
    hpxml_bldg.hvac_distributions[0].number_of_return_registers = 1
    hpxml_bldg.hvac_distributions[0].ducts.each do |duct|
      duct.duct_location = nil
      duct.duct_fraction_area = nil
      duct.duct_surface_area_multiplier = nil
      duct.duct_buried_insulation_level = nil
      duct.duct_fraction_rectangular = nil
      duct.duct_shape = nil
    end
    XMLHelper.write_file(hpxml.to_doc, @tmp_hpxml_path)
    _default_hpxml, default_hpxml_bldg = _test_measure()
    expected_supply_locations = [HPXML::LocationAtticUnvented]
    expected_return_locations = [HPXML::LocationAtticUnvented]
    expected_supply_areas = [364.5]
    expected_return_areas = [67.5]
    expected_supply_fracs = [1.0]
    expected_return_fracs = [1.0]
    expected_supply_area_mults = [1.0]
    expected_return_area_mults = [1.0]
    expected_supply_effective_rvalues = [4.4]
    expected_return_effective_rvalues = [5.0]
    expected_supply_buried_levels = [HPXML::DuctBuriedInsulationNone]
    expected_return_buried_levels = [HPXML::DuctBuriedInsulationNone]
    expected_supply_rect_fracs = [0.25]
    expected_return_rect_fracs = [1.0]
    expected_n_return_registers = default_hpxml_bldg.building_construction.number_of_conditioned_floors
    _test_default_air_distribution_values(default_hpxml_bldg, expected_supply_locations, expected_return_locations, expected_supply_areas, expected_return_areas,
                                          expected_supply_fracs, expected_return_fracs, expected_n_return_registers, expected_supply_area_mults, expected_return_area_mults,
                                          expected_supply_buried_levels, expected_return_buried_levels, expected_supply_effective_rvalues, expected_return_effective_rvalues,
                                          expected_supply_rect_fracs, expected_return_rect_fracs, 0.0)

    # Test defaults w/ building/unit adjacent to other housing unit
    hpxml, hpxml_bldg = _create_hpxml('base-bldgtype-mf-unit-adjacent-to-other-housing-unit.xml')
    hpxml_bldg.hvac_distributions[0].conditioned_floor_area_served = 900.0
    hpxml_bldg.hvac_distributions[0].number_of_return_registers = 1
    hpxml_bldg.hvac_distributions[0].ducts.each do |duct|
      duct.duct_location = nil
      duct.duct_fraction_area = nil
      duct.duct_surface_area_multiplier = nil
      duct.duct_buried_insulation_level = nil
      duct.duct_fraction_rectangular = nil
      duct.duct_shape = nil
    end
    XMLHelper.write_file(hpxml.to_doc, @tmp_hpxml_path)
    _default_hpxml, default_hpxml_bldg = _test_measure()
    expected_supply_locations = [HPXML::LocationConditionedSpace]
    expected_return_locations = [HPXML::LocationConditionedSpace]
    expected_supply_areas = [243.0]
    expected_return_areas = [45.0]
    expected_supply_fracs = [1.0]
    expected_return_fracs = [1.0]
    expected_supply_area_mults = [1.0]
    expected_return_area_mults = [1.0]
    expected_supply_effective_rvalues = [1.7]
    expected_return_effective_rvalues = [1.7]
    expected_supply_buried_levels = [HPXML::DuctBuriedInsulationNone]
    expected_return_buried_levels = [HPXML::DuctBuriedInsulationNone]
    expected_supply_rect_fracs = [0.25]
    expected_return_rect_fracs = [1.0]
    expected_n_return_registers = default_hpxml_bldg.building_construction.number_of_conditioned_floors
    _test_default_air_distribution_values(default_hpxml_bldg, expected_supply_locations, expected_return_locations, expected_supply_areas, expected_return_areas,
                                          expected_supply_fracs, expected_return_fracs, expected_n_return_registers, expected_supply_area_mults, expected_return_area_mults,
                                          expected_supply_buried_levels, expected_return_buried_levels, expected_supply_effective_rvalues, expected_return_effective_rvalues,
                                          expected_supply_rect_fracs, expected_return_rect_fracs, 0.0)

    # Test defaults w/ multiple HVAC systems
    hpxml, hpxml_bldg = _create_hpxml('base-hvac-multiple.xml')
    hpxml_bldg.hvac_distributions.each do |hvac_distribution|
      next unless hvac_distribution.distribution_system_type == HPXML::HVACDistributionTypeAir

      hvac_distribution.conditioned_floor_area_served = 270.0
      hvac_distribution.number_of_return_registers = 2
      hvac_distribution.ducts.each do |duct|
        duct.duct_location = nil
        duct.duct_surface_area = nil
        duct.duct_surface_area_multiplier = nil
        duct.duct_buried_insulation_level = nil
        duct.duct_fraction_rectangular = nil
        duct.duct_shape = nil
      end
    end
    XMLHelper.write_file(hpxml.to_doc, @tmp_hpxml_path)
    _default_hpxml, default_hpxml_bldg = _test_measure()
    expected_supply_locations = [HPXML::LocationBasementConditioned, HPXML::LocationBasementConditioned] * default_hpxml_bldg.hvac_distributions.size
    expected_return_locations = [HPXML::LocationBasementConditioned, HPXML::LocationBasementConditioned] * default_hpxml_bldg.hvac_distributions.size
    expected_supply_areas = [36.45, 36.45] * default_hpxml_bldg.hvac_distributions.size
    expected_return_areas = [13.5, 13.5] * default_hpxml_bldg.hvac_distributions.size
    expected_supply_fracs = [0.5, 0.5] * default_hpxml_bldg.hvac_distributions.size
    expected_return_fracs = [0.5, 0.5] * default_hpxml_bldg.hvac_distributions.size
    expected_supply_area_mults = [1.0, 1.0] * default_hpxml_bldg.hvac_distributions.size
    expected_return_area_mults = [1.0, 1.0] * default_hpxml_bldg.hvac_distributions.size
    expected_supply_buried_levels = [HPXML::DuctBuriedInsulationNone] * 2 * default_hpxml_bldg.hvac_distributions.size
    expected_return_buried_levels = [HPXML::DuctBuriedInsulationNone] * 2 * default_hpxml_bldg.hvac_distributions.size
    expected_supply_effective_rvalues = [6.9] * 2 * default_hpxml_bldg.hvac_distributions.size
    expected_return_effective_rvalues = [5.0] * 2 * default_hpxml_bldg.hvac_distributions.size
    expected_supply_rect_fracs = [0.25] * 2 * default_hpxml_bldg.hvac_distributions.size
    expected_return_rect_fracs = [1.0] * 2 * default_hpxml_bldg.hvac_distributions.size
    expected_n_return_registers = default_hpxml_bldg.building_construction.number_of_conditioned_floors
    _test_default_air_distribution_values(default_hpxml_bldg, expected_supply_locations, expected_return_locations, expected_supply_areas, expected_return_areas,
                                          expected_supply_fracs, expected_return_fracs, expected_n_return_registers, expected_supply_area_mults, expected_return_area_mults,
                                          expected_supply_buried_levels, expected_return_buried_levels, expected_supply_effective_rvalues, expected_return_effective_rvalues,
                                          expected_supply_rect_fracs, expected_return_rect_fracs, 0.0)
  end

  def test_hvac_distribution_hydronic
    # Test inputs not overridden by defaults
    hpxml, hpxml_bldg = _create_hpxml('base-hvac-boiler-gas-central-ac-1-speed.xml')
    hpxml_bldg.hvac_distributions[0].manualj_hot_water_piping_btuh = 1234.0
    XMLHelper.write_file(hpxml.to_doc, @tmp_hpxml_path)
    _default_hpxml, default_hpxml_bldg = _test_measure()
    _test_default_hydronic_distribution_values(default_hpxml_bldg, 1234.0)

    # Test defaults
    hpxml_bldg.hvac_distributions[0].manualj_hot_water_piping_btuh = nil
    XMLHelper.write_file(hpxml.to_doc, @tmp_hpxml_path)
    _default_hpxml, default_hpxml_bldg = _test_measure()
    _test_default_hydronic_distribution_values(default_hpxml_bldg, 0.0)
  end

  def test_mech_ventilation_fans
    # Test inputs not overridden by defaults w/ shared exhaust system
    hpxml, hpxml_bldg = _create_hpxml('base-bldgtype-sfa-unit.xml')
    hpxml_bldg.ventilation_fans.add(id: 'MechanicalVentilation',
                                    fan_type: HPXML::MechVentTypeExhaust,
                                    used_for_whole_building_ventilation: true,
                                    is_shared_system: true,
                                    fraction_recirculation: 0.0,
                                    in_unit_flow_rate: 10.0,
                                    hours_in_operation: 22.0,
                                    fan_power: 12.5,
                                    delivered_ventilation: 89)
    vent_fan = hpxml_bldg.ventilation_fans[0]
    XMLHelper.write_file(hpxml.to_doc, @tmp_hpxml_path)
    _default_hpxml, default_hpxml_bldg = _test_measure()
    _test_default_mech_vent_values(default_hpxml_bldg, true, 22.0, 12.5, 89)

    # Test inputs w/ TestedFlowRate
    vent_fan.tested_flow_rate = 79
    vent_fan.rated_flow_rate = nil
    vent_fan.calculated_flow_rate = nil
    vent_fan.delivered_ventilation = nil
    XMLHelper.write_file(hpxml.to_doc, @tmp_hpxml_path)
    _default_hpxml, default_hpxml_bldg = _test_measure()
    _test_default_mech_vent_values(default_hpxml_bldg, true, 22.0, 12.5, 79)

    # Test inputs w/ RatedFlowRate
    vent_fan.tested_flow_rate = nil
    vent_fan.rated_flow_rate = 69
    vent_fan.calculated_flow_rate = nil
    vent_fan.delivered_ventilation = nil
    XMLHelper.write_file(hpxml.to_doc, @tmp_hpxml_path)
    _default_hpxml, default_hpxml_bldg = _test_measure()
    _test_default_mech_vent_values(default_hpxml_bldg, true, 22.0, 12.5, 69)

    # Test inputs w/ CalculatedFlowRate
    vent_fan.tested_flow_rate = nil
    vent_fan.rated_flow_rate = nil
    vent_fan.calculated_flow_rate = 59
    vent_fan.delivered_ventilation = nil
    XMLHelper.write_file(hpxml.to_doc, @tmp_hpxml_path)
    _default_hpxml, default_hpxml_bldg = _test_measure()
    _test_default_mech_vent_values(default_hpxml_bldg, true, 22.0, 12.5, 59)

    # Test defaults
    vent_fan.rated_flow_rate = nil
    vent_fan.start_hour = nil
    vent_fan.count = nil
    vent_fan.is_shared_system = nil
    vent_fan.fraction_recirculation = nil
    vent_fan.in_unit_flow_rate = nil
    vent_fan.hours_in_operation = nil
    vent_fan.fan_power = nil
    vent_fan.tested_flow_rate = nil
    vent_fan.rated_flow_rate = nil
    vent_fan.calculated_flow_rate = nil
    vent_fan.delivered_ventilation = nil
    XMLHelper.write_file(hpxml.to_doc, @tmp_hpxml_path)
    _default_hpxml, default_hpxml_bldg = _test_measure()
    _test_default_mech_vent_values(default_hpxml_bldg, false, 24.0, 27.5, 78.5)

    # Test defaults w/ SFA building, compartmentalization test
    hpxml, hpxml_bldg = _create_hpxml('base-bldgtype-sfa-unit.xml')
    hpxml_bldg.air_infiltration_measurements[0].infiltration_type = HPXML::InfiltrationTypeUnitTotal
    hpxml_bldg.ventilation_fans.add(id: 'MechanicalVentilation',
                                    fan_type: HPXML::MechVentTypeExhaust,
                                    used_for_whole_building_ventilation: true)
    XMLHelper.write_file(hpxml.to_doc, @tmp_hpxml_path)
    _default_hpxml, default_hpxml_bldg = _test_measure()
    _test_default_mech_vent_values(default_hpxml_bldg, false, 24.0, 28.0, 80.0)

    # Test defaults w/ SFA building, guarded test
    hpxml_bldg.air_infiltration_measurements[0].infiltration_type = HPXML::InfiltrationTypeUnitExterior
    XMLHelper.write_file(hpxml.to_doc, @tmp_hpxml_path)
    _default_hpxml, default_hpxml_bldg = _test_measure()
    _test_default_mech_vent_values(default_hpxml_bldg, false, 24.0, 27.5, 78.5)

    # Test defaults w/ MF building, compartmentalization test
    hpxml, hpxml_bldg = _create_hpxml('base-bldgtype-mf-unit.xml')
    hpxml_bldg.air_infiltration_measurements[0].infiltration_type = HPXML::InfiltrationTypeUnitTotal
    hpxml_bldg.ventilation_fans.add(id: 'MechanicalVentilation',
                                    fan_type: HPXML::MechVentTypeExhaust,
                                    used_for_whole_building_ventilation: true)
    XMLHelper.write_file(hpxml.to_doc, @tmp_hpxml_path)
    _default_hpxml, default_hpxml_bldg = _test_measure()
    _test_default_mech_vent_values(default_hpxml_bldg, false, 24.0, 19.9, 56.9)

    # Test defaults w/ MF building, guarded test
    hpxml_bldg.air_infiltration_measurements[0].infiltration_type = HPXML::InfiltrationTypeUnitExterior
    XMLHelper.write_file(hpxml.to_doc, @tmp_hpxml_path)
    _default_hpxml, default_hpxml_bldg = _test_measure()
    _test_default_mech_vent_values(default_hpxml_bldg, false, 24.0, 19.3, 55.2)

    # Test defaults w/ nACH infiltration
    hpxml, hpxml_bldg = _create_hpxml('base-enclosure-infil-natural-ach.xml')
    hpxml_bldg.ventilation_fans.add(id: 'MechanicalVentilation',
                                    fan_type: HPXML::MechVentTypeExhaust,
                                    used_for_whole_building_ventilation: true)
    XMLHelper.write_file(hpxml.to_doc, @tmp_hpxml_path)
    _default_hpxml, default_hpxml_bldg = _test_measure()
    _test_default_mech_vent_values(default_hpxml_bldg, false, 24.0, 26.6, 76.0)

    # Test defaults w/ CFM50 infiltration
    hpxml, hpxml_bldg = _create_hpxml('base-enclosure-infil-cfm50.xml')
    hpxml_bldg.ventilation_fans.add(id: 'MechanicalVentilation',
                                    fan_type: HPXML::MechVentTypeExhaust,
                                    used_for_whole_building_ventilation: true)
    XMLHelper.write_file(hpxml.to_doc, @tmp_hpxml_path)
    _default_hpxml, default_hpxml_bldg = _test_measure()
    _test_default_mech_vent_values(default_hpxml_bldg, false, 24.0, 35.6, 101.8)

    # Test defaults w/ balanced system
    hpxml, hpxml_bldg = _create_hpxml('base.xml')
    hpxml_bldg.ventilation_fans.add(id: 'MechanicalVentilation',
                                    fan_type: HPXML::MechVentTypeBalanced,
                                    used_for_whole_building_ventilation: true)
    XMLHelper.write_file(hpxml.to_doc, @tmp_hpxml_path)
    _default_hpxml, default_hpxml_bldg = _test_measure()
    _test_default_mech_vent_values(default_hpxml_bldg, false, 24.0, 52.8, 75.4)

    # Test defaults w/ cathedral ceiling
    hpxml, hpxml_bldg = _create_hpxml('base-atticroof-cathedral.xml')
    hpxml_bldg.ventilation_fans.add(id: 'MechanicalVentilation',
                                    fan_type: HPXML::MechVentTypeExhaust,
                                    used_for_whole_building_ventilation: true)
    XMLHelper.write_file(hpxml.to_doc, @tmp_hpxml_path)
    _default_hpxml, default_hpxml_bldg = _test_measure()
    _test_default_mech_vent_values(default_hpxml_bldg, false, 24.0, 29.9, 85.5)

    # Test inputs not overridden by defaults w/ CFIS
    hpxml, hpxml_bldg = _create_hpxml('base-mechvent-cfis.xml')
    vent_fan = hpxml_bldg.ventilation_fans.find { |f| f.used_for_whole_building_ventilation }
    vent_fan.hours_in_operation = 12.0
    vent_fan.fan_power = 12.5
    vent_fan.rated_flow_rate = 222.0
    vent_fan.cfis_vent_mode_airflow_fraction = 0.5
    vent_fan.cfis_has_outdoor_air_control = false
    vent_fan.cfis_control_type = HPXML::CFISControlTypeTimer
    XMLHelper.write_file(hpxml.to_doc, @tmp_hpxml_path)
    _default_hpxml, default_hpxml_bldg = _test_measure()
    _test_default_mech_vent_values(default_hpxml_bldg, false, 12.0, 12.5, 222.0, 0.5, HPXML::CFISModeAirHandler, false, HPXML::CFISControlTypeTimer)

    # Test defaults w/ CFIS
    vent_fan.is_shared_system = nil
    vent_fan.hours_in_operation = nil
    vent_fan.fan_power = nil
    vent_fan.rated_flow_rate = nil
    vent_fan.cfis_vent_mode_airflow_fraction = nil
    vent_fan.cfis_addtl_runtime_operating_mode = nil
    vent_fan.cfis_has_outdoor_air_control = nil
    vent_fan.cfis_control_type = nil
    XMLHelper.write_file(hpxml.to_doc, @tmp_hpxml_path)
    _default_hpxml, default_hpxml_bldg = _test_measure()
    _test_default_mech_vent_values(default_hpxml_bldg, false, 8.0, 360.0, 305.4, 1.0, HPXML::CFISModeAirHandler, true, HPXML::CFISControlTypeOptimized)

    # Test inputs not overridden by defaults w/ CFIS & supplemental fan
    hpxml, hpxml_bldg = _create_hpxml('base-mechvent-cfis-supplemental-fan-exhaust.xml')
    vent_fan = hpxml_bldg.ventilation_fans.find { |f| f.used_for_whole_building_ventilation && f.fan_type == HPXML::MechVentTypeCFIS }
    vent_fan.hours_in_operation = 12.0
    vent_fan.rated_flow_rate = 222.0
    vent_fan.cfis_supplemental_fan_runs_with_air_handler_fan = true
    suppl_vent_fan = vent_fan.cfis_supplemental_fan
    suppl_vent_fan.tested_flow_rate = 79.0
    suppl_vent_fan.fan_power = 9.0
    XMLHelper.write_file(hpxml.to_doc, @tmp_hpxml_path)
    _default_hpxml, default_hpxml_bldg = _test_measure()
    _test_default_mech_vent_values(default_hpxml_bldg, false, 12.0, nil, 222.0, nil, HPXML::CFISModeSupplementalFan, true, HPXML::CFISControlTypeOptimized, true)
    _test_default_mech_vent_suppl_values(default_hpxml_bldg, false, nil, 9.0, 79.0)

    # Test defaults w/ CFIS & supplemental fan
    vent_fan.is_shared_system = nil
    vent_fan.hours_in_operation = nil
    vent_fan.fan_power = nil
    vent_fan.rated_flow_rate = nil
    vent_fan.cfis_vent_mode_airflow_fraction = nil
    vent_fan.cfis_has_outdoor_air_control = nil
    vent_fan.cfis_supplemental_fan_runs_with_air_handler_fan = nil
    XMLHelper.write_file(hpxml.to_doc, @tmp_hpxml_path)
    _default_hpxml, default_hpxml_bldg = _test_measure()
    _test_default_mech_vent_values(default_hpxml_bldg, false, 8.0, nil, 305.4, nil, HPXML::CFISModeSupplementalFan, true, HPXML::CFISControlTypeOptimized, false)

    # Test defaults w/ CFIS supplemental fan
    suppl_vent_fan.tested_flow_rate = nil
    suppl_vent_fan.is_shared_system = nil
    suppl_vent_fan.fan_power = nil
    XMLHelper.write_file(hpxml.to_doc, @tmp_hpxml_path)
    _default_hpxml, default_hpxml_bldg = _test_measure()
    _test_default_mech_vent_suppl_values(default_hpxml_bldg, false, nil, 35.6, 101.8)

    # Test inputs not overridden by defaults w/ ERV
    hpxml, hpxml_bldg = _create_hpxml('base-mechvent-erv.xml')
    vent_fan = hpxml_bldg.ventilation_fans.find { |f| f.used_for_whole_building_ventilation }
    vent_fan.is_shared_system = false
    vent_fan.hours_in_operation = 20.0
    vent_fan.fan_power = 45.0
    XMLHelper.write_file(hpxml.to_doc, @tmp_hpxml_path)
    _default_hpxml, default_hpxml_bldg = _test_measure()
    _test_default_mech_vent_values(default_hpxml_bldg, false, 20.0, 45.0, 110)

    # Test defaults w/ ERV
    vent_fan.is_shared_system = nil
    vent_fan.hours_in_operation = nil
    vent_fan.fan_power = nil
    XMLHelper.write_file(hpxml.to_doc, @tmp_hpxml_path)
    _default_hpxml, default_hpxml_bldg = _test_measure()
    _test_default_mech_vent_values(default_hpxml_bldg, false, 24.0, 110.0, 110)
  end

  def test_local_ventilation_fans
    # Test inputs not overridden by defaults
    hpxml, hpxml_bldg = _create_hpxml('base-mechvent-bath-kitchen-fans.xml')
    kitchen_fan = hpxml_bldg.ventilation_fans.find { |f| f.used_for_local_ventilation && f.fan_location == HPXML::LocationKitchen }
    kitchen_fan.rated_flow_rate = 300
    kitchen_fan.fan_power = 20
    kitchen_fan.start_hour = 12
    kitchen_fan.count = 2
    kitchen_fan.hours_in_operation = 2
    bath_fan = hpxml_bldg.ventilation_fans.find { |f| f.used_for_local_ventilation && f.fan_location == HPXML::LocationBath }
    bath_fan.rated_flow_rate = 80
    bath_fan.fan_power = 33
    bath_fan.start_hour = 6
    bath_fan.count = 3
    bath_fan.hours_in_operation = 3
    XMLHelper.write_file(hpxml.to_doc, @tmp_hpxml_path)
    _default_hpxml, default_hpxml_bldg = _test_measure()
    _test_default_kitchen_fan_values(default_hpxml_bldg, 2, 300, 2, 20, 12)
    _test_default_bath_fan_values(default_hpxml_bldg, 3, 80, 3, 33, 6)

    # Test defaults
    kitchen_fan.rated_flow_rate = nil
    kitchen_fan.fan_power = nil
    kitchen_fan.start_hour = nil
    kitchen_fan.count = nil
    kitchen_fan.hours_in_operation = nil
    bath_fan.rated_flow_rate = nil
    bath_fan.fan_power = nil
    bath_fan.start_hour = nil
    bath_fan.count = nil
    bath_fan.hours_in_operation = nil
    XMLHelper.write_file(hpxml.to_doc, @tmp_hpxml_path)
    _default_hpxml, default_hpxml_bldg = _test_measure()
    _test_default_kitchen_fan_values(default_hpxml_bldg, 1, 100, 1, 30, 18)
    _test_default_bath_fan_values(default_hpxml_bldg, 2, 50, 1, 15, 7)
  end

  def test_whole_house_fan
    # Test inputs not overridden by defaults
    hpxml, hpxml_bldg = _create_hpxml('base-mechvent-whole-house-fan.xml')
    whf = hpxml_bldg.ventilation_fans.find { |f| f.used_for_seasonal_cooling_load_reduction }
    whf.rated_flow_rate = 3000
    whf.fan_power = 321
    XMLHelper.write_file(hpxml.to_doc, @tmp_hpxml_path)
    _default_hpxml, default_hpxml_bldg = _test_measure()
    _test_default_whole_house_fan_values(default_hpxml_bldg, 3000, 321)

    # Test defaults
    whf.rated_flow_rate = nil
    whf.fan_power = nil
    XMLHelper.write_file(hpxml.to_doc, @tmp_hpxml_path)
    _default_hpxml, default_hpxml_bldg = _test_measure()
    _test_default_whole_house_fan_values(default_hpxml_bldg, 5400, 540)
  end

  def test_storage_water_heaters
    # Test inputs not overridden by defaults
    hpxml, hpxml_bldg = _create_hpxml('base-bldgtype-sfa-unit.xml')
    hpxml_bldg.water_heating_systems.each do |wh|
      wh.is_shared_system = true
      wh.number_of_bedrooms_served = 6
      wh.heating_capacity = 15000.0
      wh.tank_volume = 44.0
      wh.recovery_efficiency = 0.95
      wh.location = HPXML::LocationConditionedSpace
      wh.temperature = 111
      wh.energy_factor = 0.90
      wh.tank_model_type = HPXML::WaterHeaterTankModelTypeStratified
    end
    XMLHelper.write_file(hpxml.to_doc, @tmp_hpxml_path)
    _default_hpxml, default_hpxml_bldg = _test_measure()
    _test_default_storage_water_heater_values(default_hpxml_bldg,
                                              [true, 15000.0, 44.0, 0.95, HPXML::LocationConditionedSpace, 111, 0.90, HPXML::WaterHeaterTankModelTypeStratified])

    # Test defaults w/ 3-bedroom house & electric storage water heater
    hpxml_bldg.water_heating_systems.each do |wh|
      wh.is_shared_system = nil
      wh.heating_capacity = nil
      wh.tank_volume = nil
      wh.recovery_efficiency = nil
      wh.location = nil
      wh.temperature = nil
      wh.tank_model_type = nil
    end
    XMLHelper.write_file(hpxml.to_doc, @tmp_hpxml_path)
    _default_hpxml, default_hpxml_bldg = _test_measure()
    _test_default_storage_water_heater_values(default_hpxml_bldg,
                                              [false, 18766.7, 50.0, 0.98, HPXML::LocationBasementConditioned, 125, 0.9, HPXML::WaterHeaterTankModelTypeMixed])

    # Test defaults w/ 5-bedroom house & electric storage water heater
    hpxml, hpxml_bldg = _create_hpxml('base-enclosure-beds-5.xml')
    hpxml_bldg.water_heating_systems.each do |wh|
      wh.is_shared_system = nil
      wh.heating_capacity = nil
      wh.tank_volume = nil
      wh.recovery_efficiency = nil
      wh.location = nil
      wh.temperature = nil
      wh.tank_model_type = nil
    end
    XMLHelper.write_file(hpxml.to_doc, @tmp_hpxml_path)
    _default_hpxml, default_hpxml_bldg = _test_measure()
    _test_default_storage_water_heater_values(default_hpxml_bldg,
                                              [false, 18766.7, 66.0, 0.98, HPXML::LocationBasementConditioned, 125, 0.95, HPXML::WaterHeaterTankModelTypeMixed])

    # Test defaults w/ 3-bedroom house & 2 storage water heaters (1 electric and 1 natural gas)
    hpxml, hpxml_bldg = _create_hpxml('base-dhw-multiple.xml')
    hpxml_bldg.water_heating_systems.each do |wh|
      wh.is_shared_system = nil
      next unless wh.water_heater_type == HPXML::WaterHeaterTypeStorage

      wh.heating_capacity = nil
      wh.tank_volume = nil
      wh.recovery_efficiency = nil
      wh.location = nil
      wh.temperature = nil
      wh.tank_model_type = nil
    end
    XMLHelper.write_file(hpxml.to_doc, @tmp_hpxml_path)
    _default_hpxml, default_hpxml_bldg = _test_measure()
    _test_default_storage_water_heater_values(default_hpxml_bldg,
                                              [false, 15354.6, 50.0, 0.98, HPXML::LocationBasementConditioned, 125, 0.95, HPXML::WaterHeaterTankModelTypeMixed],
                                              [false, 36000.0, 40.0, 0.757, HPXML::LocationBasementConditioned, 125, 0.59, HPXML::WaterHeaterTankModelTypeMixed])

    # Test inputs not overridden by defaults w/ UEF
    hpxml, hpxml_bldg = _create_hpxml('base-dhw-tank-gas-uef.xml')
    hpxml_bldg.water_heating_systems.each do |wh|
      wh.first_hour_rating = nil
      wh.usage_bin = HPXML::WaterHeaterUsageBinVerySmall
    end
    XMLHelper.write_file(hpxml.to_doc, @tmp_hpxml_path)
    _default_hpxml, default_hpxml_bldg = _test_measure()
    assert_nil(default_hpxml_bldg.water_heating_systems[0].first_hour_rating)
    assert_equal(HPXML::WaterHeaterUsageBinVerySmall, default_hpxml_bldg.water_heating_systems[0].usage_bin)

    # Test defaults w/ UEF & FHR
    hpxml_bldg.water_heating_systems.each do |wh|
      wh.first_hour_rating = 40
      wh.usage_bin = nil
    end
    XMLHelper.write_file(hpxml.to_doc, @tmp_hpxml_path)
    _default_hpxml, default_hpxml_bldg = _test_measure()
    assert_equal(40, default_hpxml_bldg.water_heating_systems[0].first_hour_rating)
    assert_equal(HPXML::WaterHeaterUsageBinLow, default_hpxml_bldg.water_heating_systems[0].usage_bin)

    # Test defaults w/ UEF & no FHR
    hpxml_bldg.water_heating_systems.each do |wh|
      wh.first_hour_rating = nil
      wh.usage_bin = nil
    end
    XMLHelper.write_file(hpxml.to_doc, @tmp_hpxml_path)
    _default_hpxml, default_hpxml_bldg = _test_measure()
    assert_nil(default_hpxml_bldg.water_heating_systems[0].first_hour_rating)
    assert_equal(HPXML::WaterHeaterUsageBinMedium, default_hpxml_bldg.water_heating_systems[0].usage_bin)
  end

  def test_tankless_water_heaters
    # Test inputs not overridden by defaults
    hpxml, hpxml_bldg = _create_hpxml('base-dhw-tankless-gas.xml')
    hpxml_bldg.water_heating_systems[0].performance_adjustment = 0.88
    XMLHelper.write_file(hpxml.to_doc, @tmp_hpxml_path)
    _default_hpxml, default_hpxml_bldg = _test_measure()
    _test_default_tankless_water_heater_values(default_hpxml_bldg, [0.88])

    # Test defaults w/ EF
    hpxml_bldg.water_heating_systems[0].performance_adjustment = nil
    XMLHelper.write_file(hpxml.to_doc, @tmp_hpxml_path)
    _default_hpxml, default_hpxml_bldg = _test_measure()
    _test_default_tankless_water_heater_values(default_hpxml_bldg, [0.92])

    # Test defaults w/ UEF
    hpxml_bldg.water_heating_systems[0].energy_factor = nil
    hpxml_bldg.water_heating_systems[0].uniform_energy_factor = 0.93
    hpxml_bldg.water_heating_systems[0].first_hour_rating = 5.7
    XMLHelper.write_file(hpxml.to_doc, @tmp_hpxml_path)
    _default_hpxml, default_hpxml_bldg = _test_measure()
    _test_default_tankless_water_heater_values(default_hpxml_bldg, [0.94])
  end

  def test_heat_pump_water_heaters
    # Test inputs not overridden by defaults
    hpxml, hpxml_bldg = _create_hpxml('base-dhw-tank-heat-pump.xml')
    hpxml_bldg.water_heating_systems[0].tank_volume = 44.0
    hpxml_bldg.water_heating_systems[0].operating_mode = HPXML::WaterHeaterOperatingModeHeatPumpOnly
    hpxml_bldg.water_heating_systems[0].heating_capacity = 4000.0
    hpxml_bldg.water_heating_systems[0].backup_heating_capacity = 5000.0
    XMLHelper.write_file(hpxml.to_doc, @tmp_hpxml_path)
    _default_hpxml, default_hpxml_bldg = _test_measure()
    _test_default_heat_pump_water_heater_values(default_hpxml_bldg, [44.0, HPXML::WaterHeaterOperatingModeHeatPumpOnly, 4000.0, 5000.0])

    # Test defaults
    hpxml_bldg.water_heating_systems[0].tank_volume = nil
    hpxml_bldg.water_heating_systems[0].operating_mode = nil
    hpxml_bldg.water_heating_systems[0].heating_capacity = nil
    hpxml_bldg.water_heating_systems[0].backup_heating_capacity = nil
    XMLHelper.write_file(hpxml.to_doc, @tmp_hpxml_path)
    _default_hpxml, default_hpxml_bldg = _test_measure()
    _test_default_heat_pump_water_heater_values(default_hpxml_bldg, [50.0, HPXML::WaterHeaterOperatingModeHybridAuto, 4811.0, 15355.0])
  end

  def test_indirect_water_heaters
    # Test inputs not overridden by defaults
    hpxml, hpxml_bldg = _create_hpxml('base-dhw-indirect.xml')
    hpxml_bldg.water_heating_systems[0].tank_volume = 44.0
    hpxml_bldg.water_heating_systems[0].standby_loss_value = 0.99
    hpxml_bldg.water_heating_systems[0].standby_loss_units = HPXML::UnitsDegFPerHour
    XMLHelper.write_file(hpxml.to_doc, @tmp_hpxml_path)
    _default_hpxml, default_hpxml_bldg = _test_measure()
    _test_default_indirect_water_heater_values(default_hpxml_bldg, [44.0, HPXML::UnitsDegFPerHour, 0.99])

    # Test defaults
    hpxml_bldg.water_heating_systems[0].tank_volume = nil
    hpxml_bldg.water_heating_systems[0].standby_loss_value = nil
    hpxml_bldg.water_heating_systems[0].standby_loss_units = nil
    XMLHelper.write_file(hpxml.to_doc, @tmp_hpxml_path)
    _default_hpxml, default_hpxml_bldg = _test_measure()
    _test_default_indirect_water_heater_values(default_hpxml_bldg, [40.0, HPXML::UnitsDegFPerHour, 0.975])
  end

  def test_hot_water_distribution
    # Test inputs not overridden by defaults -- standard
    hpxml, hpxml_bldg = _create_hpxml('base.xml')
    hpxml_bldg.hot_water_distributions[0].pipe_r_value = 2.5
    XMLHelper.write_file(hpxml.to_doc, @tmp_hpxml_path)
    _default_hpxml, default_hpxml_bldg = _test_measure()
    _test_default_standard_distribution_values(default_hpxml_bldg.hot_water_distributions[0], 50.0, 2.5)

    # Test inputs not overridden by defaults -- recirculation
    hpxml, hpxml_bldg = _create_hpxml('base-dhw-recirc-demand.xml')
    hpxml_bldg.hot_water_distributions[0].recirculation_pump_power = 65.0
    hpxml_bldg.hot_water_distributions[0].pipe_r_value = 2.5
    hpxml_bldg.hot_water_distributions[0].recirculation_pump_weekday_fractions = ConstantDaySchedule
    hpxml_bldg.hot_water_distributions[0].recirculation_pump_weekend_fractions = ConstantDaySchedule
    hpxml_bldg.hot_water_distributions[0].recirculation_pump_monthly_multipliers = ConstantMonthSchedule
    XMLHelper.write_file(hpxml.to_doc, @tmp_hpxml_path)
    _default_hpxml, default_hpxml_bldg = _test_measure()
    _test_default_recirc_distribution_values(default_hpxml_bldg.hot_water_distributions[0], 50.0, 50.0, 65.0, 2.5, ConstantDaySchedule, ConstantDaySchedule, ConstantMonthSchedule)

    # Test inputs not overridden by defaults -- shared recirculation
    hpxml, hpxml_bldg = _create_hpxml('base-bldgtype-mf-unit-shared-water-heater-recirc.xml')
    hpxml_bldg.hot_water_distributions[0].shared_recirculation_pump_power = 333.0
    hpxml_bldg.hot_water_distributions[0].recirculation_pump_weekday_fractions = ConstantDaySchedule
    hpxml_bldg.hot_water_distributions[0].recirculation_pump_weekend_fractions = ConstantDaySchedule
    hpxml_bldg.hot_water_distributions[0].recirculation_pump_monthly_multipliers = ConstantMonthSchedule
    XMLHelper.write_file(hpxml.to_doc, @tmp_hpxml_path)
    _default_hpxml, default_hpxml_bldg = _test_measure()
    _test_default_shared_recirc_distribution_values(default_hpxml_bldg.hot_water_distributions[0], 333.0, ConstantDaySchedule, ConstantDaySchedule, ConstantMonthSchedule)

    # Test defaults w/ conditioned basement
    hpxml, hpxml_bldg = _create_hpxml('base.xml')
    hpxml_bldg.hot_water_distributions[0].standard_piping_length = nil
    hpxml_bldg.hot_water_distributions[0].pipe_r_value = nil
    XMLHelper.write_file(hpxml.to_doc, @tmp_hpxml_path)
    _default_hpxml, default_hpxml_bldg = _test_measure()
    _test_default_standard_distribution_values(default_hpxml_bldg.hot_water_distributions[0], 93.48, 0.0)

    # Test defaults w/ unconditioned basement
    hpxml, hpxml_bldg = _create_hpxml('base-foundation-unconditioned-basement.xml')
    hpxml_bldg.hot_water_distributions[0].standard_piping_length = nil
    hpxml_bldg.hot_water_distributions[0].pipe_r_value = nil
    XMLHelper.write_file(hpxml.to_doc, @tmp_hpxml_path)
    _default_hpxml, default_hpxml_bldg = _test_measure()
    _test_default_standard_distribution_values(default_hpxml_bldg.hot_water_distributions[0], 88.48, 0.0)

    # Test defaults w/ 2-story building
    hpxml, hpxml_bldg = _create_hpxml('base-enclosure-2stories.xml')
    hpxml_bldg.hot_water_distributions[0].standard_piping_length = nil
    hpxml_bldg.hot_water_distributions[0].pipe_r_value = nil
    XMLHelper.write_file(hpxml.to_doc, @tmp_hpxml_path)
    _default_hpxml, default_hpxml_bldg = _test_measure()
    _test_default_standard_distribution_values(default_hpxml_bldg.hot_water_distributions[0], 103.48, 0.0)

    # Test defaults w/ recirculation & conditioned basement
    hpxml, hpxml_bldg = _create_hpxml('base-dhw-recirc-demand.xml')
    hpxml_bldg.hot_water_distributions[0].recirculation_piping_loop_length = nil
    hpxml_bldg.hot_water_distributions[0].recirculation_branch_piping_length = nil
    hpxml_bldg.hot_water_distributions[0].recirculation_pump_power = nil
    hpxml_bldg.hot_water_distributions[0].pipe_r_value = nil
    hpxml_bldg.hot_water_distributions[0].recirculation_pump_weekday_fractions = nil
    hpxml_bldg.hot_water_distributions[0].recirculation_pump_weekend_fractions = nil
    hpxml_bldg.hot_water_distributions[0].recirculation_pump_monthly_multipliers = nil
    XMLHelper.write_file(hpxml.to_doc, @tmp_hpxml_path)
    _default_hpxml, default_hpxml_bldg = _test_measure()
    default_rc_sched = @default_schedules_csv_data[SchedulesFile::Columns[:HotWaterRecirculationPump].name]
    default_dr_sched = @default_schedules_csv_data["#{SchedulesFile::Columns[:HotWaterRecirculationPump].name}_demand_control"]
    _test_default_recirc_distribution_values(default_hpxml_bldg.hot_water_distributions[0], 166.96, 10.0, 50.0, 0.0, default_dr_sched['RecirculationPumpWeekdayScheduleFractions'], default_dr_sched['RecirculationPumpWeekendScheduleFractions'], default_rc_sched['RecirculationPumpMonthlyScheduleMultipliers'])

    # Test defaults w/ recirculation & unconditioned basement
    hpxml, hpxml_bldg = _create_hpxml('base-foundation-unconditioned-basement.xml')
    hpxml_bldg.hot_water_distributions.clear
    hpxml_bldg.hot_water_distributions.add(id: 'HotWaterDistribution',
                                           system_type: HPXML::DHWDistTypeRecirc,
                                           recirculation_control_type: HPXML::DHWRecircControlTypeSensor)
    XMLHelper.write_file(hpxml.to_doc, @tmp_hpxml_path)
    _default_hpxml, default_hpxml_bldg = _test_measure()
    _test_default_recirc_distribution_values(default_hpxml_bldg.hot_water_distributions[0], 156.96, 10.0, 50.0, 0.0, default_dr_sched['RecirculationPumpWeekdayScheduleFractions'], default_dr_sched['RecirculationPumpWeekendScheduleFractions'], default_rc_sched['RecirculationPumpMonthlyScheduleMultipliers'])

    # Test defaults w/ recirculation & 2-story building
    hpxml, hpxml_bldg = _create_hpxml('base-enclosure-2stories.xml')
    hpxml_bldg.hot_water_distributions.clear
    hpxml_bldg.hot_water_distributions.add(id: 'HotWaterDistribution',
                                           system_type: HPXML::DHWDistTypeRecirc,
                                           recirculation_control_type: HPXML::DHWRecircControlTypeSensor)
    XMLHelper.write_file(hpxml.to_doc, @tmp_hpxml_path)
    _default_hpxml, default_hpxml_bldg = _test_measure()
    _test_default_recirc_distribution_values(default_hpxml_bldg.hot_water_distributions[0], 186.96, 10.0, 50.0, 0.0, default_dr_sched['RecirculationPumpWeekdayScheduleFractions'], default_dr_sched['RecirculationPumpWeekendScheduleFractions'], default_rc_sched['RecirculationPumpMonthlyScheduleMultipliers'])

    # Test defaults w/ shared recirculation
    hpxml, hpxml_bldg = _create_hpxml('base-bldgtype-mf-unit-shared-water-heater-recirc.xml')
    hpxml_bldg.hot_water_distributions[0].shared_recirculation_pump_power = nil
    hpxml_bldg.hot_water_distributions[0].recirculation_pump_weekday_fractions = nil
    hpxml_bldg.hot_water_distributions[0].recirculation_pump_weekend_fractions = nil
    hpxml_bldg.hot_water_distributions[0].recirculation_pump_monthly_multipliers = nil
    XMLHelper.write_file(hpxml.to_doc, @tmp_hpxml_path)
    _default_hpxml, default_hpxml_bldg = _test_measure()
    default_ncr_sched = @default_schedules_csv_data["#{SchedulesFile::Columns[:HotWaterRecirculationPump].name}_no_control"]
    _test_default_shared_recirc_distribution_values(default_hpxml_bldg.hot_water_distributions[0], 220.0, default_ncr_sched['RecirculationPumpWeekdayScheduleFractions'], default_ncr_sched['RecirculationPumpWeekendScheduleFractions'], default_rc_sched['RecirculationPumpMonthlyScheduleMultipliers'])
  end

  def test_water_fixtures
    # Test inputs not overridden by defaults
    hpxml, hpxml_bldg = _create_hpxml('base.xml')
    hpxml_bldg.water_heating.water_fixtures_usage_multiplier = 2.0
    hpxml_bldg.water_heating.water_fixtures_weekday_fractions = ConstantDaySchedule
    hpxml_bldg.water_heating.water_fixtures_weekend_fractions = ConstantDaySchedule
    hpxml_bldg.water_heating.water_fixtures_monthly_multipliers = ConstantMonthSchedule
    hpxml_bldg.water_fixtures[0].low_flow = false
    hpxml_bldg.water_fixtures[0].count = 9
    hpxml_bldg.water_fixtures[1].low_flow = nil
    hpxml_bldg.water_fixtures[1].flow_rate = 99
    hpxml_bldg.water_fixtures[1].count = 8
    XMLHelper.write_file(hpxml.to_doc, @tmp_hpxml_path)
    _default_hpxml, default_hpxml_bldg = _test_measure()
    _test_default_water_fixture_values(default_hpxml_bldg, 2.0, ConstantDaySchedule, ConstantDaySchedule, ConstantMonthSchedule, false, false)

    # Test defaults
    hpxml_bldg.water_heating.water_fixtures_usage_multiplier = nil
    hpxml_bldg.water_heating.water_fixtures_weekday_fractions = nil
    hpxml_bldg.water_heating.water_fixtures_weekend_fractions = nil
    hpxml_bldg.water_heating.water_fixtures_monthly_multipliers = nil
    hpxml_bldg.water_fixtures[0].low_flow = true
    hpxml_bldg.water_fixtures[1].flow_rate = 2
    XMLHelper.write_file(hpxml.to_doc, @tmp_hpxml_path)
    _default_hpxml, default_hpxml_bldg = _test_measure()
    default_fx_sched = @default_schedules_csv_data[SchedulesFile::Columns[:HotWaterFixtures].name]
    _test_default_water_fixture_values(default_hpxml_bldg, 1.0, default_fx_sched['WaterFixturesWeekdayScheduleFractions'], default_fx_sched['WaterFixturesWeekendScheduleFractions'], default_fx_sched['WaterFixturesMonthlyScheduleMultipliers'], true, true)
  end

  def test_solar_thermal_systems
    # Test inputs not overridden by defaults
    hpxml, hpxml_bldg = _create_hpxml('base-dhw-solar-direct-flat-plate.xml')
    hpxml_bldg.solar_thermal_systems[0].storage_volume = 55.0
    hpxml_bldg.solar_thermal_systems[0].collector_azimuth = 123
    XMLHelper.write_file(hpxml.to_doc, @tmp_hpxml_path)
    _default_hpxml, default_hpxml_bldg = _test_measure()
    _test_default_solar_thermal_values(default_hpxml_bldg.solar_thermal_systems[0], 55.0, 123)

    # Test defaults w/ collector area of 40 sqft
    hpxml_bldg.solar_thermal_systems[0].storage_volume = nil
    hpxml_bldg.solar_thermal_systems[0].collector_orientation = HPXML::OrientationNorth
    hpxml_bldg.solar_thermal_systems[0].collector_azimuth = nil
    XMLHelper.write_file(hpxml.to_doc, @tmp_hpxml_path)
    _default_hpxml, default_hpxml_bldg = _test_measure()
    _test_default_solar_thermal_values(default_hpxml_bldg.solar_thermal_systems[0], 60.0, 0)

    # Test defaults w/ collector area of 100 sqft
    hpxml_bldg.solar_thermal_systems[0].collector_area = 100.0
    hpxml_bldg.solar_thermal_systems[0].storage_volume = nil
    XMLHelper.write_file(hpxml.to_doc, @tmp_hpxml_path)
    _default_hpxml, default_hpxml_bldg = _test_measure()
    _test_default_solar_thermal_values(default_hpxml_bldg.solar_thermal_systems[0], 150.0, 0)
  end

  def test_pv_systems
    # Test inputs not overridden by defaults
    hpxml, hpxml_bldg = _create_hpxml('base-bldgtype-sfa-unit.xml')
    hpxml_bldg.pv_systems.add(id: 'PVSystem',
                              is_shared_system: true,
                              number_of_bedrooms_served: 20,
                              system_losses_fraction: 0.20,
                              location: HPXML::LocationGround,
                              tracking: HPXML::PVTrackingType1Axis,
                              module_type: HPXML::PVModuleTypePremium,
                              array_azimuth: 123,
                              array_tilt: 0,
                              max_power_output: 1000,
                              inverter_idref: 'Inverter')
    hpxml_bldg.inverters.add(id: 'Inverter',
                             inverter_efficiency: 0.90)
    pv = hpxml_bldg.pv_systems[0]
    inv = hpxml_bldg.inverters[0]
    XMLHelper.write_file(hpxml.to_doc, @tmp_hpxml_path)
    _default_hpxml, default_hpxml_bldg = _test_measure()
    _test_default_pv_system_values(default_hpxml_bldg, 0.90, 0.20, true, HPXML::LocationGround, HPXML::PVTrackingType1Axis, HPXML::PVModuleTypePremium, 123)

    # Test defaults w/o year modules manufactured
    pv.is_shared_system = nil
    pv.system_losses_fraction = nil
    pv.location = nil
    pv.tracking = nil
    pv.module_type = nil
    pv.array_orientation = HPXML::OrientationSoutheast
    pv.array_azimuth = nil
    inv.inverter_efficiency = nil
    XMLHelper.write_file(hpxml.to_doc, @tmp_hpxml_path)
    _default_hpxml, default_hpxml_bldg = _test_measure()
    _test_default_pv_system_values(default_hpxml_bldg, 0.96, 0.14, false, HPXML::LocationRoof, HPXML::PVTrackingTypeFixed, HPXML::PVModuleTypeStandard, 135)

    # Test defaults w/ year modules manufactured
    pv.year_modules_manufactured = Date.today.year - 10
    XMLHelper.write_file(hpxml.to_doc, @tmp_hpxml_path)
    _default_hpxml, default_hpxml_bldg = _test_measure()
    _test_default_pv_system_values(default_hpxml_bldg, 0.96, 0.182, false, HPXML::LocationRoof, HPXML::PVTrackingTypeFixed, HPXML::PVModuleTypeStandard, 135)
  end

  def test_electric_panels
<<<<<<< HEAD
=======
    # Test electric panel is never added
    hpxml, _hpxml_bldg = _create_hpxml('base.xml')
    XMLHelper.write_file(hpxml.to_doc, @tmp_hpxml_path)
    _default_hpxml, default_hpxml_bldg = _test_measure()
    assert_equal(0, default_hpxml_bldg.electric_panels.size)
    hpxml, hpxml_bldg = _create_hpxml('base-detailed-electric-panel.xml')
    hpxml_bldg.electric_panels.clear
    XMLHelper.write_file(hpxml.to_doc, @tmp_hpxml_path)
    _default_hpxml, default_hpxml_bldg = _test_measure()
    assert_equal(0, default_hpxml_bldg.electric_panels.size)

    # Test electric panel is not defaulted without calculation types
    hpxml, hpxml_bldg = _create_hpxml('base-detailed-electric-panel.xml')
    hpxml.header.service_feeders_load_calculation_types = []
    hpxml_bldg.electric_panels[0].voltage = nil
    hpxml_bldg.electric_panels[0].max_current_rating = nil
    hpxml_bldg.electric_panels[0].headroom_spaces = nil
    XMLHelper.write_file(hpxml.to_doc, @tmp_hpxml_path)
    _default_hpxml, default_hpxml_bldg = _test_measure()
    electric_panel = default_hpxml_bldg.electric_panels[0]
    _test_default_electric_panel_values(electric_panel, nil, nil, nil, nil)

>>>>>>> 31ee3db0
    # Test electric panel inputs not overriden by defaults
    hpxml, hpxml_bldg = _create_hpxml('base-detailed-electric-panel.xml')
    electric_panel = hpxml_bldg.electric_panels[0]
    electric_panel.voltage = HPXML::ElectricPanelVoltage120
    electric_panel.max_current_rating = 200.0
    electric_panel.headroom_spaces = 5

    # Test branch circuit inputs not overriden by defaults
    branch_circuits = electric_panel.branch_circuits
    branch_circuits.clear
    branch_circuits.add(id: "BranchCircuit#{branch_circuits.size + 1}",
                        voltage: HPXML::ElectricPanelVoltage120,
                        max_current_rating: 20.0,
                        occupied_spaces: 1)
    branch_circuits.add(id: "BranchCircuit#{branch_circuits.size + 1}",
                        voltage: HPXML::ElectricPanelVoltage240,
                        max_current_rating: 50.0,
                        occupied_spaces: 2)
    branch_circuits.add(id: "BranchCircuit#{branch_circuits.size + 1}",
                        voltage: HPXML::ElectricPanelVoltage240,
                        max_current_rating: 50.0,
                        occupied_spaces: 2,
                        component_idrefs: [hpxml_bldg.cooling_systems[0].id])

    # Test demand load inputs not overridden by defaults
    service_feeders = electric_panel.service_feeders
    htg_load = service_feeders.find { |sf| sf.type == HPXML::ElectricPanelLoadTypeHeating }
    htg_load.power = 1000
    htg_load.is_new_load = true
    clg_load = service_feeders.find { |sf| sf.type == HPXML::ElectricPanelLoadTypeCooling }
    clg_load.power = 2000
    clg_load.is_new_load = true
    service_feeders.add(id: "DemandLoad#{service_feeders.size + 1}",
                        type: HPXML::ElectricPanelLoadTypeWaterHeater,
                        power: 3000,
                        is_new_load: true,
                        component_idrefs: [hpxml_bldg.water_heating_systems[0].id])
    service_feeders.add(id: "DemandLoad#{service_feeders.size + 1}",
                        type: HPXML::ElectricPanelLoadTypeClothesDryer,
                        power: 4000,
                        is_new_load: true,
                        component_idrefs: [hpxml_bldg.clothes_dryers[0].id])
    hpxml_bldg.dishwashers.add(id: 'Dishwasher')
    service_feeders.add(id: "DemandLoad#{service_feeders.size + 1}",
                        type: HPXML::ElectricPanelLoadTypeDishwasher,
                        power: 5000,
                        is_new_load: true,
                        component_idrefs: [hpxml_bldg.dishwashers[0].id])
    service_feeders.add(id: "DemandLoad#{service_feeders.size + 1}",
                        type: HPXML::ElectricPanelLoadTypeRangeOven,
                        power: 6000,
                        is_new_load: true,
                        component_idrefs: [hpxml_bldg.cooking_ranges[0].id])
    vf_load = service_feeders.find { |sf| sf.type == HPXML::ElectricPanelLoadTypeMechVent }
    vf_load.power = 7000
    vf_load.is_new_load = true
    service_feeders.add(id: "DemandLoad#{service_feeders.size + 1}",
                        type: HPXML::ElectricPanelLoadTypeLighting,
                        power: 8000,
                        is_new_load: true)
    service_feeders.add(id: "DemandLoad#{service_feeders.size + 1}",
                        type: HPXML::ElectricPanelLoadTypeKitchen,
                        power: 9000,
                        is_new_load: true)
    service_feeders.add(id: "DemandLoad#{service_feeders.size + 1}",
                        type: HPXML::ElectricPanelLoadTypeLaundry,
                        power: 10000,
                        is_new_load: true)
    oth_load = service_feeders.find { |sf| sf.type == HPXML::ElectricPanelLoadTypeOther }
    oth_load.power = 11000
    oth_load.is_new_load = true

    XMLHelper.write_file(hpxml.to_doc, @tmp_hpxml_path)
    _default_hpxml, default_hpxml_bldg = _test_measure()
    electric_panel = default_hpxml_bldg.electric_panels[0]
    branch_circuits = electric_panel.branch_circuits
    service_feeders = electric_panel.service_feeders
    _test_default_electric_panel_values(electric_panel, HPXML::ElectricPanelVoltage120, 200.0, 5, nil)
    _test_default_branch_circuit_values(branch_circuits[0], HPXML::ElectricPanelVoltage120, 20.0, 1)
    _test_default_branch_circuit_values(branch_circuits[1], HPXML::ElectricPanelVoltage240, 50.0, 2)
    _test_default_branch_circuit_values(branch_circuits[2], HPXML::ElectricPanelVoltage240, 50.0, 2)
    _test_default_service_feeder_values(service_feeders.find { |sf| sf.type == HPXML::ElectricPanelLoadTypeHeating }, 1000, true)
    _test_default_service_feeder_values(service_feeders.find { |sf| sf.type == HPXML::ElectricPanelLoadTypeCooling }, 2000, true)
    _test_default_service_feeder_values(service_feeders.find { |sf| sf.type == HPXML::ElectricPanelLoadTypeWaterHeater }, 3000, true)
    _test_default_service_feeder_values(service_feeders.find { |sf| sf.type == HPXML::ElectricPanelLoadTypeClothesDryer }, 4000, true)
    _test_default_service_feeder_values(service_feeders.find { |sf| sf.type == HPXML::ElectricPanelLoadTypeDishwasher }, 5000, true)
    _test_default_service_feeder_values(service_feeders.find { |sf| sf.type == HPXML::ElectricPanelLoadTypeRangeOven }, 6000, true)
    _test_default_service_feeder_values(service_feeders.find { |sf| sf.type == HPXML::ElectricPanelLoadTypeMechVent }, 7000, true)
    _test_default_service_feeder_values(service_feeders.find { |sf| sf.type == HPXML::ElectricPanelLoadTypeLighting }, 8000, true)
    _test_default_service_feeder_values(service_feeders.find { |sf| sf.type == HPXML::ElectricPanelLoadTypeKitchen }, 9000, true)
    _test_default_service_feeder_values(service_feeders.find { |sf| sf.type == HPXML::ElectricPanelLoadTypeLaundry }, 10000, true)
    _test_default_service_feeder_values(service_feeders.find { |sf| sf.type == HPXML::ElectricPanelLoadTypeOther }, 11000, true)

<<<<<<< HEAD
    # Test w/ RatedTotalSpaces instead of Headroom
=======
    # Test w/ RatedTotalSpaces instead of HeadroomSpaces
>>>>>>> 31ee3db0
    hpxml_bldg.electric_panels[0].headroom_spaces = nil
    hpxml_bldg.electric_panels[0].rated_total_spaces = 12
    XMLHelper.write_file(hpxml.to_doc, @tmp_hpxml_path)
    _default_hpxml, default_hpxml_bldg = _test_measure()
    electric_panel = default_hpxml_bldg.electric_panels[0]
    _test_default_electric_panel_values(electric_panel, HPXML::ElectricPanelVoltage120, 200.0, nil, 12)

    # Test defaults
    electric_panel = hpxml_bldg.electric_panels[0]
    electric_panel.voltage = nil
    electric_panel.max_current_rating = nil
    electric_panel.headroom_spaces = nil
    electric_panel.rated_total_spaces = nil
    electric_panel.branch_circuits.each do |branch_circuit|
      branch_circuit.voltage = nil
      branch_circuit.max_current_rating = nil
      branch_circuit.occupied_spaces = nil
    end
    electric_panel.service_feeders.each do |service_feeder|
      service_feeder.power = nil
      service_feeder.is_new_load = nil
    end
    XMLHelper.write_file(hpxml.to_doc, @tmp_hpxml_path)
    _default_hpxml, default_hpxml_bldg = _test_measure()
    electric_panel = default_hpxml_bldg.electric_panels[0]
    branch_circuits = electric_panel.branch_circuits
    service_feeders = electric_panel.service_feeders
    _test_default_electric_panel_values(electric_panel, HPXML::ElectricPanelVoltage240, 200.0, 3, nil)
    _test_default_branch_circuit_values(branch_circuits[0], HPXML::ElectricPanelVoltage120, 20.0, 0)
    _test_default_branch_circuit_values(branch_circuits[1], HPXML::ElectricPanelVoltage120, 20.0, 0)
    _test_default_branch_circuit_values(branch_circuits[2], HPXML::ElectricPanelVoltage240, 50.0, 2)
    _test_default_service_feeder_values(service_feeders.find { |sf| sf.type == HPXML::ElectricPanelLoadTypeHeating }, 427.9, false)
    _test_default_service_feeder_values(service_feeders.find { |sf| sf.type == HPXML::ElectricPanelLoadTypeCooling }, 2807.4, false)
    _test_default_service_feeder_values(service_feeders.find { |sf| sf.type == HPXML::ElectricPanelLoadTypeWaterHeater }, 0.0, false)
    _test_default_service_feeder_values(service_feeders.find { |sf| sf.type == HPXML::ElectricPanelLoadTypeClothesDryer }, 0.0, false)
    _test_default_service_feeder_values(service_feeders.find { |sf| sf.type == HPXML::ElectricPanelLoadTypeDishwasher }, 1200.0, false)
    _test_default_service_feeder_values(service_feeders.find { |sf| sf.type == HPXML::ElectricPanelLoadTypeRangeOven }, 0.0, false)
    _test_default_service_feeder_values(service_feeders.find { |sf| sf.type == HPXML::ElectricPanelLoadTypeMechVent }, 30.0, false)
    _test_default_service_feeder_values(service_feeders.find { |sf| sf.type == HPXML::ElectricPanelLoadTypeLighting }, 3684.0, false)
    _test_default_service_feeder_values(service_feeders.find { |sf| sf.type == HPXML::ElectricPanelLoadTypeKitchen }, 3000.0, false)
    _test_default_service_feeder_values(service_feeders.find { |sf| sf.type == HPXML::ElectricPanelLoadTypeLaundry }, 1500.0, false)
    _test_default_service_feeder_values(service_feeders.find { |sf| sf.type == HPXML::ElectricPanelLoadTypeOther }, 0, false)
  end

  def test_batteries
    # Test inputs not overridden by defaults
    hpxml, hpxml_bldg = _create_hpxml('base-pv-battery.xml')
    hpxml_bldg.batteries[0].nominal_capacity_kwh = 45.0
    hpxml_bldg.batteries[0].nominal_capacity_ah = nil
    hpxml_bldg.batteries[0].usable_capacity_kwh = 34.0
    hpxml_bldg.batteries[0].usable_capacity_ah = nil
    hpxml_bldg.batteries[0].rated_power_output = 1234.0
    hpxml_bldg.batteries[0].location = HPXML::LocationBasementConditioned
    # hpxml_bldg.batteries[0].lifetime_model = HPXML::BatteryLifetimeModelKandlerSmith
    hpxml_bldg.batteries[0].round_trip_efficiency = 0.9
    XMLHelper.write_file(hpxml.to_doc, @tmp_hpxml_path)
    _default_hpxml, default_hpxml_bldg = _test_measure()
    _test_default_battery_values(default_hpxml_bldg.batteries[0], 45.0, nil, 34.0, nil, 1234.0, HPXML::LocationBasementConditioned, nil, 0.9)

    # Test w/ Ah instead of kWh
    hpxml_bldg.batteries[0].nominal_capacity_kwh = nil
    hpxml_bldg.batteries[0].nominal_capacity_ah = 987.0
    hpxml_bldg.batteries[0].usable_capacity_kwh = nil
    hpxml_bldg.batteries[0].usable_capacity_ah = 876.0
    XMLHelper.write_file(hpxml.to_doc, @tmp_hpxml_path)
    _default_hpxml, default_hpxml_bldg = _test_measure()
    _test_default_battery_values(default_hpxml_bldg.batteries[0], nil, 987.0, nil, 876.0, 1234.0, HPXML::LocationBasementConditioned, nil, 0.9)

    # Test defaults
    hpxml_bldg.batteries[0].nominal_capacity_kwh = nil
    hpxml_bldg.batteries[0].nominal_capacity_ah = nil
    hpxml_bldg.batteries[0].usable_capacity_kwh = nil
    hpxml_bldg.batteries[0].usable_capacity_ah = nil
    hpxml_bldg.batteries[0].rated_power_output = nil
    hpxml_bldg.batteries[0].location = nil
    hpxml_bldg.batteries[0].lifetime_model = nil
    hpxml_bldg.batteries[0].round_trip_efficiency = nil
    XMLHelper.write_file(hpxml.to_doc, @tmp_hpxml_path)
    _default_hpxml, default_hpxml_bldg = _test_measure()
    _test_default_battery_values(default_hpxml_bldg.batteries[0], 10.0, nil, 9.0, nil, 5000.0, HPXML::LocationOutside, nil, 0.925)

    # Test defaults w/ nominal kWh
    hpxml_bldg.batteries[0].nominal_capacity_kwh = 14.0
    hpxml_bldg.batteries[0].nominal_capacity_ah = nil
    hpxml_bldg.batteries[0].usable_capacity_kwh = nil
    hpxml_bldg.batteries[0].usable_capacity_ah = nil
    hpxml_bldg.batteries[0].rated_power_output = nil
    XMLHelper.write_file(hpxml.to_doc, @tmp_hpxml_path)
    _default_hpxml, default_hpxml_bldg = _test_measure()
    _test_default_battery_values(default_hpxml_bldg.batteries[0], 14.0, nil, 12.6, nil, 7000.0, HPXML::LocationOutside, nil, 0.925)

    # Test defaults w/ usable kWh
    hpxml_bldg.batteries[0].nominal_capacity_kwh = nil
    hpxml_bldg.batteries[0].nominal_capacity_ah = nil
    hpxml_bldg.batteries[0].usable_capacity_kwh = 12.0
    hpxml_bldg.batteries[0].usable_capacity_ah = nil
    hpxml_bldg.batteries[0].rated_power_output = nil
    XMLHelper.write_file(hpxml.to_doc, @tmp_hpxml_path)
    _default_hpxml, default_hpxml_bldg = _test_measure()
    _test_default_battery_values(default_hpxml_bldg.batteries[0], 13.33, nil, 12.0, nil, 6665.0, HPXML::LocationOutside, nil, 0.925)

    # Test defaults w/ nominal Ah
    hpxml_bldg.batteries[0].nominal_capacity_kwh = nil
    hpxml_bldg.batteries[0].nominal_capacity_ah = 280.0
    hpxml_bldg.batteries[0].usable_capacity_kwh = nil
    hpxml_bldg.batteries[0].usable_capacity_ah = nil
    hpxml_bldg.batteries[0].rated_power_output = nil
    XMLHelper.write_file(hpxml.to_doc, @tmp_hpxml_path)
    _default_hpxml, default_hpxml_bldg = _test_measure()
    _test_default_battery_values(default_hpxml_bldg.batteries[0], nil, 280.0, nil, 252.0, 7000.0, HPXML::LocationOutside, nil, 0.925)

    # Test defaults w/ usable Ah
    hpxml_bldg.batteries[0].nominal_capacity_kwh = nil
    hpxml_bldg.batteries[0].nominal_capacity_ah = nil
    hpxml_bldg.batteries[0].usable_capacity_kwh = nil
    hpxml_bldg.batteries[0].usable_capacity_ah = 240.0
    hpxml_bldg.batteries[0].rated_power_output = nil
    XMLHelper.write_file(hpxml.to_doc, @tmp_hpxml_path)
    _default_hpxml, default_hpxml_bldg = _test_measure()
    _test_default_battery_values(default_hpxml_bldg.batteries[0], nil, 266.67, nil, 240.0, 6667.0, HPXML::LocationOutside, nil, 0.925)

    # Test defaults w/ rated power output
    hpxml_bldg.batteries[0].nominal_capacity_kwh = nil
    hpxml_bldg.batteries[0].nominal_capacity_ah = nil
    hpxml_bldg.batteries[0].usable_capacity_kwh = nil
    hpxml_bldg.batteries[0].usable_capacity_ah = nil
    hpxml_bldg.batteries[0].rated_power_output = 10000.0
    XMLHelper.write_file(hpxml.to_doc, @tmp_hpxml_path)
    _default_hpxml, default_hpxml_bldg = _test_measure()
    _test_default_battery_values(default_hpxml_bldg.batteries[0], 20.0, nil, 18.0, nil, 10000.0, HPXML::LocationOutside, nil, 0.925)

    # Test defaults w/ garage
    hpxml, hpxml_bldg = _create_hpxml('base-pv-battery-garage.xml')
    hpxml_bldg.batteries[0].nominal_capacity_kwh = nil
    hpxml_bldg.batteries[0].nominal_capacity_ah = nil
    hpxml_bldg.batteries[0].usable_capacity_kwh = nil
    hpxml_bldg.batteries[0].usable_capacity_ah = nil
    hpxml_bldg.batteries[0].rated_power_output = nil
    hpxml_bldg.batteries[0].location = nil
    hpxml_bldg.batteries[0].lifetime_model = nil
    hpxml_bldg.batteries[0].round_trip_efficiency = nil
    XMLHelper.write_file(hpxml.to_doc, @tmp_hpxml_path)
    _default_hpxml, default_hpxml_bldg = _test_measure()
    _test_default_battery_values(default_hpxml_bldg.batteries[0], 10.0, nil, 9.0, nil, 5000.0, HPXML::LocationGarage, nil, 0.925)
  end

  def test_vehicles
    # Test inputs not overridden by defaults
    hpxml, hpxml_bldg = _create_hpxml('base-vehicle-ev-charger.xml')
    hpxml_bldg.vehicles[0].battery_type = HPXML::BatteryTypeLithiumIon
    hpxml_bldg.vehicles[0].nominal_capacity_kwh = 45.0
    hpxml_bldg.vehicles[0].nominal_capacity_ah = nil
    hpxml_bldg.vehicles[0].usable_capacity_kwh = 34.0
    hpxml_bldg.vehicles[0].usable_capacity_ah = nil
    hpxml_bldg.vehicles[0].miles_per_year = 5000
    hpxml_bldg.vehicles[0].hours_per_week = 10
    hpxml_bldg.vehicles[0].fuel_economy_combined = 0.18
    hpxml_bldg.vehicles[0].fuel_economy_units = HPXML::UnitsKwhPerMile
    hpxml_bldg.vehicles[0].fraction_charged_home = 0.75
    hpxml_bldg.vehicles[0].ev_weekday_fractions = ConstantDaySchedule
    hpxml_bldg.vehicles[0].ev_weekend_fractions = ConstantDaySchedule
    hpxml_bldg.vehicles[0].ev_monthly_multipliers = ConstantMonthSchedule
    hpxml_bldg.ev_chargers[0].charging_level = 3
    hpxml_bldg.ev_chargers[0].charging_power = 99
    XMLHelper.write_file(hpxml.to_doc, @tmp_hpxml_path)
    _default_hpxml, default_hpxml_bldg = _test_measure()
    _test_default_vehicle_values(default_hpxml_bldg.vehicles[0], default_hpxml_bldg.ev_chargers[0], HPXML::BatteryTypeLithiumIon, 45.0, nil, 34.0, nil, 5000, 10, 0.18, HPXML::UnitsKwhPerMile, 0.75, ConstantDaySchedule, ConstantDaySchedule, ConstantMonthSchedule, 3, 99)

    # Test w/ Ah instead of kWh
    hpxml_bldg.vehicles[0].nominal_capacity_kwh = nil
    hpxml_bldg.vehicles[0].nominal_capacity_ah = 987.0
    hpxml_bldg.vehicles[0].usable_capacity_kwh = nil
    hpxml_bldg.vehicles[0].usable_capacity_ah = 876.0
    XMLHelper.write_file(hpxml.to_doc, @tmp_hpxml_path)
    _default_hpxml, default_hpxml_bldg = _test_measure()
    _test_default_vehicle_values(default_hpxml_bldg.vehicles[0], default_hpxml_bldg.ev_chargers[0], HPXML::BatteryTypeLithiumIon, nil, 987.0, nil, 876.0, 5000, 10, 0.18, HPXML::UnitsKwhPerMile, 0.75, ConstantDaySchedule, ConstantDaySchedule, ConstantMonthSchedule, 3, 99)

    # Test w/ mile/kWh
    hpxml_bldg.vehicles[0].fuel_economy_combined = 5.55
    hpxml_bldg.vehicles[0].fuel_economy_units = HPXML::UnitsMilePerKwh
    XMLHelper.write_file(hpxml.to_doc, @tmp_hpxml_path)
    _default_hpxml, default_hpxml_bldg = _test_measure()
    _test_default_vehicle_values(default_hpxml_bldg.vehicles[0], default_hpxml_bldg.ev_chargers[0], HPXML::BatteryTypeLithiumIon, nil, 987.0, nil, 876.0, 5000, 10, 5.55, HPXML::UnitsMilePerKwh, 0.75, ConstantDaySchedule, ConstantDaySchedule, ConstantMonthSchedule, 3, 99)

    # Test w/ mpge
    hpxml_bldg.vehicles[0].fuel_economy_combined = 107.0
    hpxml_bldg.vehicles[0].fuel_economy_units = HPXML::UnitsMPGe
    XMLHelper.write_file(hpxml.to_doc, @tmp_hpxml_path)
    _default_hpxml, default_hpxml_bldg = _test_measure()
    _test_default_vehicle_values(default_hpxml_bldg.vehicles[0], default_hpxml_bldg.ev_chargers[0], HPXML::BatteryTypeLithiumIon, nil, 987.0, nil, 876.0, 5000, 10, 107, HPXML::UnitsMPGe, 0.75, ConstantDaySchedule, ConstantDaySchedule, ConstantMonthSchedule, 3, 99)

    # Test defaults
    hpxml, hpxml_bldg = _create_hpxml('base-vehicle-ev-charger.xml')
    hpxml_bldg.vehicles[0].nominal_capacity_kwh = nil
    hpxml_bldg.vehicles[0].nominal_capacity_ah = nil
    hpxml_bldg.vehicles[0].usable_capacity_kwh = nil
    hpxml_bldg.vehicles[0].usable_capacity_ah = nil
    hpxml_bldg.vehicles[0].miles_per_year = nil
    hpxml_bldg.vehicles[0].hours_per_week = nil
    hpxml_bldg.vehicles[0].fuel_economy_combined = nil
    hpxml_bldg.vehicles[0].fuel_economy_units = nil
    hpxml_bldg.vehicles[0].fraction_charged_home = nil
    hpxml_bldg.vehicles[0].ev_weekday_fractions = nil
    hpxml_bldg.vehicles[0].ev_weekend_fractions = nil
    hpxml_bldg.vehicles[0].ev_monthly_multipliers = nil
    hpxml_bldg.ev_chargers[0].charging_level = nil
    hpxml_bldg.ev_chargers[0].charging_power = nil
    default_ev_sch = @default_schedules_csv_data[SchedulesFile::Columns[:ElectricVehicle].name]

    XMLHelper.write_file(hpxml.to_doc, @tmp_hpxml_path)
    _default_hpxml, default_hpxml_bldg = _test_measure()
    _test_default_vehicle_values(default_hpxml_bldg.vehicles[0], default_hpxml_bldg.ev_chargers[0], HPXML::BatteryTypeLithiumIon, 63.0, nil, 50.4, nil, 10900, 8.88, 0.22, HPXML::UnitsKwhPerMile, 0.8, default_ev_sch['WeekdayScheduleFractions'], default_ev_sch['WeekendScheduleFractions'], default_ev_sch['MonthlyScheduleMultipliers'], 2, 5690)

    # Test defaults w/ nominal kWh
    hpxml_bldg.vehicles[0].nominal_capacity_kwh = 45.0
    hpxml_bldg.vehicles[0].nominal_capacity_ah = nil
    hpxml_bldg.vehicles[0].usable_capacity_kwh = nil
    hpxml_bldg.vehicles[0].usable_capacity_ah = nil
    XMLHelper.write_file(hpxml.to_doc, @tmp_hpxml_path)
    _default_hpxml, default_hpxml_bldg = _test_measure()
    _test_default_vehicle_values(default_hpxml_bldg.vehicles[0], default_hpxml_bldg.ev_chargers[0], HPXML::BatteryTypeLithiumIon, 45.0, nil, 36.0, nil, 10900, 8.88, 0.22, HPXML::UnitsKwhPerMile, 0.8, default_ev_sch['WeekdayScheduleFractions'], default_ev_sch['WeekendScheduleFractions'], default_ev_sch['MonthlyScheduleMultipliers'], 2, 5690)

    # Test defaults w/ usable kWh
    hpxml_bldg.vehicles[0].nominal_capacity_kwh = nil
    hpxml_bldg.vehicles[0].nominal_capacity_ah = nil
    hpxml_bldg.vehicles[0].usable_capacity_kwh = 36.0
    hpxml_bldg.vehicles[0].usable_capacity_ah = nil
    XMLHelper.write_file(hpxml.to_doc, @tmp_hpxml_path)
    _default_hpxml, default_hpxml_bldg = _test_measure()
    _test_default_vehicle_values(default_hpxml_bldg.vehicles[0], default_hpxml_bldg.ev_chargers[0], HPXML::BatteryTypeLithiumIon, 45.0, nil, 36.0, nil, 10900, 8.88, 0.22, HPXML::UnitsKwhPerMile, 0.8, default_ev_sch['WeekdayScheduleFractions'], default_ev_sch['WeekendScheduleFractions'], default_ev_sch['MonthlyScheduleMultipliers'], 2, 5690)

    # Test defaults w/ nominal Ah
    hpxml_bldg.vehicles[0].nominal_capacity_kwh = nil
    hpxml_bldg.vehicles[0].nominal_capacity_ah = 280.0
    hpxml_bldg.vehicles[0].usable_capacity_kwh = nil
    hpxml_bldg.vehicles[0].usable_capacity_ah = nil
    XMLHelper.write_file(hpxml.to_doc, @tmp_hpxml_path)
    _default_hpxml, default_hpxml_bldg = _test_measure()
    _test_default_vehicle_values(default_hpxml_bldg.vehicles[0], default_hpxml_bldg.ev_chargers[0], HPXML::BatteryTypeLithiumIon, nil, 280.0, nil, 224.0, 10900, 8.88, 0.22, HPXML::UnitsKwhPerMile, 0.8, default_ev_sch['WeekdayScheduleFractions'], default_ev_sch['WeekendScheduleFractions'], default_ev_sch['MonthlyScheduleMultipliers'], 2, 5690)

    # Test defaults w/ usable Ah
    hpxml_bldg.vehicles[0].nominal_capacity_kwh = nil
    hpxml_bldg.vehicles[0].nominal_capacity_ah = nil
    hpxml_bldg.vehicles[0].usable_capacity_kwh = nil
    hpxml_bldg.vehicles[0].usable_capacity_ah = 224.0
    XMLHelper.write_file(hpxml.to_doc, @tmp_hpxml_path)
    _default_hpxml, default_hpxml_bldg = _test_measure()
    _test_default_vehicle_values(default_hpxml_bldg.vehicles[0], default_hpxml_bldg.ev_chargers[0], HPXML::BatteryTypeLithiumIon, nil, 280.0, nil, 224.0, 10900, 8.88, 0.22, HPXML::UnitsKwhPerMile, 0.8, default_ev_sch['WeekdayScheduleFractions'], default_ev_sch['WeekendScheduleFractions'], default_ev_sch['MonthlyScheduleMultipliers'], 2, 5690)

    # Test defaults w/ miles/year
    hpxml_bldg.vehicles[0].miles_per_year = 5000
    hpxml_bldg.vehicles[0].usable_capacity_ah = nil
    XMLHelper.write_file(hpxml.to_doc, @tmp_hpxml_path)
    _default_hpxml, default_hpxml_bldg = _test_measure()
    _test_default_vehicle_values(default_hpxml_bldg.vehicles[0], default_hpxml_bldg.ev_chargers[0], HPXML::BatteryTypeLithiumIon, 63.0, nil, 50.4, nil, 5000, 4.07, 0.22, HPXML::UnitsKwhPerMile, 0.8, default_ev_sch['WeekdayScheduleFractions'], default_ev_sch['WeekendScheduleFractions'], default_ev_sch['MonthlyScheduleMultipliers'], 2, 5690)

    # Test defaults w/ hours/week
    hpxml_bldg.vehicles[0].miles_per_year = nil
    hpxml_bldg.vehicles[0].hours_per_week = 5.0
    XMLHelper.write_file(hpxml.to_doc, @tmp_hpxml_path)
    _default_hpxml, default_hpxml_bldg = _test_measure()
    _test_default_vehicle_values(default_hpxml_bldg.vehicles[0], default_hpxml_bldg.ev_chargers[0], HPXML::BatteryTypeLithiumIon, 63.0, nil, 50.4, nil, 6137.4, 5.0, 0.22, HPXML::UnitsKwhPerMile, 0.8, default_ev_sch['WeekdayScheduleFractions'], default_ev_sch['WeekendScheduleFractions'], default_ev_sch['MonthlyScheduleMultipliers'], 2, 5690)

    # Test defaults w/ Level 1 charger
    hpxml_bldg.ev_chargers[0].charging_level = 1
    XMLHelper.write_file(hpxml.to_doc, @tmp_hpxml_path)
    _default_hpxml, default_hpxml_bldg = _test_measure()
    _test_default_vehicle_values(default_hpxml_bldg.vehicles[0], default_hpxml_bldg.ev_chargers[0], HPXML::BatteryTypeLithiumIon, 63.0, nil, 50.4, nil, 6137.4, 5.0, 0.22, HPXML::UnitsKwhPerMile, 0.8, default_ev_sch['WeekdayScheduleFractions'], default_ev_sch['WeekendScheduleFractions'], default_ev_sch['MonthlyScheduleMultipliers'], 1, 1600)

    # Test defaults w/ charging power
    hpxml_bldg.ev_chargers[0].charging_level = nil
    hpxml_bldg.ev_chargers[0].charging_power = 3500
    XMLHelper.write_file(hpxml.to_doc, @tmp_hpxml_path)
    _default_hpxml, default_hpxml_bldg = _test_measure()
    _test_default_vehicle_values(default_hpxml_bldg.vehicles[0], default_hpxml_bldg.ev_chargers[0], HPXML::BatteryTypeLithiumIon, 63.0, nil, 50.4, nil, 6137.4, 5.0, 0.22, HPXML::UnitsKwhPerMile, 0.8, default_ev_sch['WeekdayScheduleFractions'], default_ev_sch['WeekendScheduleFractions'], default_ev_sch['MonthlyScheduleMultipliers'], nil, 3500,)

    # Test defaults w/ schedule file
    hpxml, hpxml_bldg = _create_hpxml('base-vehicle-ev-charger-scheduled.xml')
    hpxml_bldg.vehicles[0].nominal_capacity_kwh = nil
    hpxml_bldg.vehicles[0].nominal_capacity_ah = nil
    hpxml_bldg.vehicles[0].usable_capacity_kwh = nil
    hpxml_bldg.vehicles[0].usable_capacity_ah = nil
    hpxml_bldg.vehicles[0].miles_per_year = nil
    hpxml_bldg.vehicles[0].hours_per_week = nil
    hpxml_bldg.vehicles[0].fuel_economy_combined = nil
    hpxml_bldg.vehicles[0].fuel_economy_units = nil
    hpxml_bldg.vehicles[0].fraction_charged_home = nil
    hpxml_bldg.vehicles[0].ev_weekday_fractions = nil
    hpxml_bldg.vehicles[0].ev_weekend_fractions = nil
    hpxml_bldg.vehicles[0].ev_monthly_multipliers = nil
    hpxml_bldg.ev_chargers[0].charging_level = nil
    hpxml_bldg.ev_chargers[0].charging_power = nil
    XMLHelper.write_file(hpxml.to_doc, @tmp_hpxml_path)
    _default_hpxml, default_hpxml_bldg = _test_measure()
    _test_default_vehicle_values(default_hpxml_bldg.vehicles[0], default_hpxml_bldg.ev_chargers[0], HPXML::BatteryTypeLithiumIon, 63.0, nil, 50.4, nil, 10900, 8.88, 0.22, HPXML::UnitsKwhPerMile, 0.8, nil, nil, nil, 2, 5690)
  end

  def test_generators
    # Test inputs not overridden by defaults
    hpxml, hpxml_bldg = _create_hpxml('base-bldgtype-sfa-unit.xml')
    hpxml_bldg.generators.add(id: 'Generator',
                              is_shared_system: true,
                              number_of_bedrooms_served: 20,
                              fuel_type: HPXML::FuelTypeNaturalGas,
                              annual_consumption_kbtu: 8500,
                              annual_output_kwh: 500)
    generator = hpxml_bldg.generators[0]
    XMLHelper.write_file(hpxml.to_doc, @tmp_hpxml_path)
    _default_hpxml, default_hpxml_bldg = _test_measure()
    _test_default_generator_values(default_hpxml_bldg, true)

    # Test defaults
    generator.is_shared_system = nil
    XMLHelper.write_file(hpxml.to_doc, @tmp_hpxml_path)
    _default_hpxml, default_hpxml_bldg = _test_measure()
    _test_default_generator_values(default_hpxml_bldg, false)
  end

  def test_clothes_washers
    # Test inputs not overridden by defaults
    hpxml, hpxml_bldg = _create_hpxml('base-bldgtype-sfa-unit.xml')
    hpxml_bldg.water_heating_systems[0].is_shared_system = true
    hpxml_bldg.water_heating_systems[0].number_of_bedrooms_served = 18
    hpxml_bldg.clothes_washers[0].location = HPXML::LocationBasementConditioned
    hpxml_bldg.clothes_washers[0].is_shared_appliance = true
    hpxml_bldg.clothes_washers[0].usage_multiplier = 1.5
    hpxml_bldg.clothes_washers[0].water_heating_system_idref = hpxml_bldg.water_heating_systems[0].id
    hpxml_bldg.clothes_washers[0].weekday_fractions = ConstantDaySchedule
    hpxml_bldg.clothes_washers[0].weekend_fractions = ConstantDaySchedule
    hpxml_bldg.clothes_washers[0].monthly_multipliers = ConstantMonthSchedule
    XMLHelper.write_file(hpxml.to_doc, @tmp_hpxml_path)
    _default_hpxml, default_hpxml_bldg = _test_measure()
    _test_default_clothes_washer_values(default_hpxml_bldg.clothes_washers[0], true, HPXML::LocationBasementConditioned, 1.21, 380.0, 0.12, 1.09, 27.0, 3.2, 6.0, 1.5, ConstantDaySchedule, ConstantDaySchedule, ConstantMonthSchedule)

    # Test defaults
    hpxml_bldg.clothes_washers[0].is_shared_appliance = nil
    hpxml_bldg.clothes_washers[0].location = nil
    hpxml_bldg.clothes_washers[0].integrated_modified_energy_factor = nil
    hpxml_bldg.clothes_washers[0].rated_annual_kwh = nil
    hpxml_bldg.clothes_washers[0].label_electric_rate = nil
    hpxml_bldg.clothes_washers[0].label_gas_rate = nil
    hpxml_bldg.clothes_washers[0].label_annual_gas_cost = nil
    hpxml_bldg.clothes_washers[0].capacity = nil
    hpxml_bldg.clothes_washers[0].label_usage = nil
    hpxml_bldg.clothes_washers[0].usage_multiplier = nil
    hpxml_bldg.clothes_washers[0].weekday_fractions = nil
    hpxml_bldg.clothes_washers[0].weekend_fractions = nil
    hpxml_bldg.clothes_washers[0].monthly_multipliers = nil
    XMLHelper.write_file(hpxml.to_doc, @tmp_hpxml_path)
    _default_hpxml, default_hpxml_bldg = _test_measure()
    default_cw_sched = @default_schedules_csv_data[SchedulesFile::Columns[:ClothesWasher].name]
    _test_default_clothes_washer_values(default_hpxml_bldg.clothes_washers[0], false, HPXML::LocationConditionedSpace, 1.0, 400.0, 0.12, 1.09, 27.0, 3.0, 6.0, 1.0, default_cw_sched['WeekdayScheduleFractions'], default_cw_sched['WeekendScheduleFractions'], default_cw_sched['MonthlyScheduleMultipliers'])

    # Test defaults before 301-2019 Addendum A
    hpxml, hpxml_bldg = _create_hpxml('base.xml')
    hpxml.header.eri_calculation_versions = ['2019']
    hpxml_bldg.clothes_washers[0].is_shared_appliance = nil
    hpxml_bldg.clothes_washers[0].location = nil
    hpxml_bldg.clothes_washers[0].integrated_modified_energy_factor = nil
    hpxml_bldg.clothes_washers[0].rated_annual_kwh = nil
    hpxml_bldg.clothes_washers[0].label_electric_rate = nil
    hpxml_bldg.clothes_washers[0].label_gas_rate = nil
    hpxml_bldg.clothes_washers[0].label_annual_gas_cost = nil
    hpxml_bldg.clothes_washers[0].capacity = nil
    hpxml_bldg.clothes_washers[0].label_usage = nil
    hpxml_bldg.clothes_washers[0].usage_multiplier = nil
    hpxml_bldg.clothes_washers[0].weekday_fractions = nil
    hpxml_bldg.clothes_washers[0].weekend_fractions = nil
    hpxml_bldg.clothes_washers[0].monthly_multipliers = nil
    XMLHelper.write_file(hpxml.to_doc, @tmp_hpxml_path)
    _default_hpxml, default_hpxml_bldg = _test_measure()
    _test_default_clothes_washer_values(default_hpxml_bldg.clothes_washers[0], false, HPXML::LocationConditionedSpace, 0.331, 704.0, 0.08, 0.58, 23.0, 2.874, 999, 1.0, default_cw_sched['WeekdayScheduleFractions'], default_cw_sched['WeekendScheduleFractions'], default_cw_sched['MonthlyScheduleMultipliers'])
  end

  def test_clothes_dryers
    # Test inputs not overridden by defaults
    hpxml, hpxml_bldg = _create_hpxml('base-bldgtype-sfa-unit.xml')
    hpxml_bldg.water_heating_systems[0].is_shared_system = true
    hpxml_bldg.water_heating_systems[0].number_of_bedrooms_served = 18
    hpxml_bldg.clothes_dryers[0].location = HPXML::LocationBasementConditioned
    hpxml_bldg.clothes_dryers[0].is_shared_appliance = true
    hpxml_bldg.clothes_dryers[0].combined_energy_factor = 3.33
    hpxml_bldg.clothes_dryers[0].usage_multiplier = 1.1
    hpxml_bldg.clothes_dryers[0].weekday_fractions = ConstantDaySchedule
    hpxml_bldg.clothes_dryers[0].weekend_fractions = ConstantDaySchedule
    hpxml_bldg.clothes_dryers[0].monthly_multipliers = ConstantMonthSchedule
    XMLHelper.write_file(hpxml.to_doc, @tmp_hpxml_path)
    _default_hpxml, default_hpxml_bldg = _test_measure()
    _test_default_clothes_dryer_values(default_hpxml_bldg.clothes_dryers[0], true, HPXML::LocationBasementConditioned, 3.33, 1.1, ConstantDaySchedule, ConstantDaySchedule, ConstantMonthSchedule)

    # Test defaults w/ electric clothes dryer
    hpxml_bldg.clothes_dryers[0].location = nil
    hpxml_bldg.clothes_dryers[0].is_shared_appliance = nil
    hpxml_bldg.clothes_dryers[0].combined_energy_factor = nil
    hpxml_bldg.clothes_dryers[0].usage_multiplier = nil
    hpxml_bldg.clothes_dryers[0].weekday_fractions = nil
    hpxml_bldg.clothes_dryers[0].weekend_fractions = nil
    hpxml_bldg.clothes_dryers[0].monthly_multipliers = nil
    XMLHelper.write_file(hpxml.to_doc, @tmp_hpxml_path)
    _default_hpxml, default_hpxml_bldg = _test_measure()
    default_cd_sched = @default_schedules_csv_data[SchedulesFile::Columns[:ClothesDryer].name]
    _test_default_clothes_dryer_values(default_hpxml_bldg.clothes_dryers[0], false, HPXML::LocationConditionedSpace, 3.01, 1.0, default_cd_sched['WeekdayScheduleFractions'], default_cd_sched['WeekendScheduleFractions'], default_cd_sched['MonthlyScheduleMultipliers'])

    # Test defaults w/ gas clothes dryer
    hpxml_bldg.clothes_dryers[0].fuel_type = HPXML::FuelTypeNaturalGas
    XMLHelper.write_file(hpxml.to_doc, @tmp_hpxml_path)
    _default_hpxml, default_hpxml_bldg = _test_measure()
    _test_default_clothes_dryer_values(default_hpxml_bldg.clothes_dryers[0], false, HPXML::LocationConditionedSpace, 3.01, 1.0, default_cd_sched['WeekdayScheduleFractions'], default_cd_sched['WeekendScheduleFractions'], default_cd_sched['MonthlyScheduleMultipliers'])

    # Test defaults w/ electric clothes dryer before 301-2019 Addendum A
    hpxml.header.eri_calculation_versions = ['2019']
    hpxml_bldg.clothes_dryers[0].fuel_type = HPXML::FuelTypeElectricity
    XMLHelper.write_file(hpxml.to_doc, @tmp_hpxml_path)
    _default_hpxml, default_hpxml_bldg = _test_measure()
    _test_default_clothes_dryer_values(default_hpxml_bldg.clothes_dryers[0], false, HPXML::LocationConditionedSpace, 2.62, 1.0, default_cd_sched['WeekdayScheduleFractions'], default_cd_sched['WeekendScheduleFractions'], default_cd_sched['MonthlyScheduleMultipliers'])

    # Test defaults w/ gas clothes dryer before 301-2019 Addendum A
    hpxml_bldg.clothes_dryers[0].fuel_type = HPXML::FuelTypeNaturalGas
    XMLHelper.write_file(hpxml.to_doc, @tmp_hpxml_path)
    _default_hpxml, default_hpxml_bldg = _test_measure()
    _test_default_clothes_dryer_values(default_hpxml_bldg.clothes_dryers[0], false, HPXML::LocationConditionedSpace, 2.32, 1.0, default_cd_sched['WeekdayScheduleFractions'], default_cd_sched['WeekendScheduleFractions'], default_cd_sched['MonthlyScheduleMultipliers'])
  end

  def test_clothes_dryer_exhaust
    # Test inputs not overridden by defaults w/ vented dryer
    hpxml, hpxml_bldg = _create_hpxml('base.xml')
    clothes_dryer = hpxml_bldg.clothes_dryers[0]
    clothes_dryer.is_vented = true
    clothes_dryer.vented_flow_rate = 200
    XMLHelper.write_file(hpxml.to_doc, @tmp_hpxml_path)
    _default_hpxml, default_hpxml_bldg = _test_measure()
    _test_default_clothes_dryer_exhaust_values(default_hpxml_bldg.clothes_dryers[0], true, 200)

    # Test inputs not overridden by defaults w/ unvented dryer
    clothes_dryer.is_vented = false
    clothes_dryer.vented_flow_rate = nil
    XMLHelper.write_file(hpxml.to_doc, @tmp_hpxml_path)
    _default_hpxml, default_hpxml_bldg = _test_measure()
    _test_default_clothes_dryer_exhaust_values(default_hpxml_bldg.clothes_dryers[0], false, nil)

    # Test defaults
    clothes_dryer.is_vented = nil
    clothes_dryer.vented_flow_rate = nil
    XMLHelper.write_file(hpxml.to_doc, @tmp_hpxml_path)
    _default_hpxml, default_hpxml_bldg = _test_measure()
    _test_default_clothes_dryer_exhaust_values(default_hpxml_bldg.clothes_dryers[0], true, 100)
  end

  def test_dishwashers
    # Test inputs not overridden by defaults
    hpxml, hpxml_bldg = _create_hpxml('base-bldgtype-sfa-unit.xml')
    hpxml_bldg.water_heating_systems[0].is_shared_system = true
    hpxml_bldg.water_heating_systems[0].number_of_bedrooms_served = 18
    hpxml_bldg.dishwashers[0].location = HPXML::LocationBasementConditioned
    hpxml_bldg.dishwashers[0].is_shared_appliance = true
    hpxml_bldg.dishwashers[0].usage_multiplier = 1.3
    hpxml_bldg.dishwashers[0].water_heating_system_idref = hpxml_bldg.water_heating_systems[0].id
    hpxml_bldg.dishwashers[0].weekday_fractions = ConstantDaySchedule
    hpxml_bldg.dishwashers[0].weekend_fractions = ConstantDaySchedule
    hpxml_bldg.dishwashers[0].monthly_multipliers = ConstantMonthSchedule
    XMLHelper.write_file(hpxml.to_doc, @tmp_hpxml_path)
    _default_hpxml, default_hpxml_bldg = _test_measure()
    _test_default_dishwasher_values(default_hpxml_bldg.dishwashers[0], true, HPXML::LocationBasementConditioned, 307.0, 0.12, 1.09, 22.32, 4.0, 12, 1.3, ConstantDaySchedule, ConstantDaySchedule, ConstantMonthSchedule)

    # Test defaults
    hpxml_bldg.dishwashers[0].is_shared_appliance = nil
    hpxml_bldg.dishwashers[0].location = nil
    hpxml_bldg.dishwashers[0].rated_annual_kwh = nil
    hpxml_bldg.dishwashers[0].label_electric_rate = nil
    hpxml_bldg.dishwashers[0].label_gas_rate = nil
    hpxml_bldg.dishwashers[0].label_annual_gas_cost = nil
    hpxml_bldg.dishwashers[0].label_usage = nil
    hpxml_bldg.dishwashers[0].place_setting_capacity = nil
    hpxml_bldg.dishwashers[0].usage_multiplier = nil
    hpxml_bldg.dishwashers[0].weekday_fractions = nil
    hpxml_bldg.dishwashers[0].weekend_fractions = nil
    hpxml_bldg.dishwashers[0].monthly_multipliers = nil
    XMLHelper.write_file(hpxml.to_doc, @tmp_hpxml_path)
    _default_hpxml, default_hpxml_bldg = _test_measure()
    default_dw_sched = @default_schedules_csv_data[SchedulesFile::Columns[:Dishwasher].name]
    _test_default_dishwasher_values(default_hpxml_bldg.dishwashers[0], false, HPXML::LocationConditionedSpace, 467.0, 0.12, 1.09, 33.12, 4.0, 12, 1.0, default_dw_sched['WeekdayScheduleFractions'], default_dw_sched['WeekendScheduleFractions'], default_dw_sched['MonthlyScheduleMultipliers'])

    # Test defaults before 301-2019 Addendum A
    hpxml.header.eri_calculation_versions = ['2019']
    XMLHelper.write_file(hpxml.to_doc, @tmp_hpxml_path)
    _default_hpxml, default_hpxml_bldg = _test_measure()
    _test_default_dishwasher_values(default_hpxml_bldg.dishwashers[0], false, HPXML::LocationConditionedSpace, 467.0, 999, 999, 999, 999, 12, 1.0, default_dw_sched['WeekdayScheduleFractions'], default_dw_sched['WeekendScheduleFractions'], default_dw_sched['MonthlyScheduleMultipliers'])
  end

  def test_refrigerators
    # Test inputs not overridden by defaults
    hpxml, hpxml_bldg = _create_hpxml('base.xml')
    hpxml_bldg.refrigerators[0].location = HPXML::LocationBasementConditioned
    hpxml_bldg.refrigerators[0].usage_multiplier = 1.2
    hpxml_bldg.refrigerators[0].weekday_fractions = nil
    hpxml_bldg.refrigerators[0].weekend_fractions = nil
    hpxml_bldg.refrigerators[0].monthly_multipliers = nil
    hpxml_bldg.refrigerators[0].constant_coefficients = ConstantDaySchedule
    hpxml_bldg.refrigerators[0].temperature_coefficients = ConstantDaySchedule
    XMLHelper.write_file(hpxml.to_doc, @tmp_hpxml_path)
    _default_hpxml, default_hpxml_bldg = _test_measure()
    _test_default_refrigerator_values(default_hpxml_bldg, HPXML::LocationBasementConditioned, 650.0, 1.2, nil, nil, nil, ConstantDaySchedule, ConstantDaySchedule)

    # Test inputs not overridden by defaults 2
    hpxml, hpxml_bldg = _create_hpxml('base.xml')
    hpxml_bldg.refrigerators[0].location = HPXML::LocationBasementConditioned
    hpxml_bldg.refrigerators[0].usage_multiplier = 1.2
    hpxml_bldg.refrigerators[0].weekday_fractions = ConstantDaySchedule
    hpxml_bldg.refrigerators[0].weekend_fractions = ConstantDaySchedule
    hpxml_bldg.refrigerators[0].monthly_multipliers = ConstantMonthSchedule
    hpxml_bldg.refrigerators[0].constant_coefficients = nil
    hpxml_bldg.refrigerators[0].temperature_coefficients = nil
    XMLHelper.write_file(hpxml.to_doc, @tmp_hpxml_path)
    _default_hpxml, default_hpxml_bldg = _test_measure()
    _test_default_refrigerator_values(default_hpxml_bldg, HPXML::LocationBasementConditioned, 650.0, 1.2, ConstantDaySchedule, ConstantDaySchedule, ConstantMonthSchedule, nil, nil)

    # Test defaults
    hpxml_bldg.refrigerators[0].location = nil
    hpxml_bldg.refrigerators[0].rated_annual_kwh = nil
    hpxml_bldg.refrigerators[0].usage_multiplier = nil
    hpxml_bldg.refrigerators[0].weekday_fractions = nil
    hpxml_bldg.refrigerators[0].weekend_fractions = ConstantDaySchedule
    hpxml_bldg.refrigerators[0].monthly_multipliers = nil
    hpxml_bldg.refrigerators[0].constant_coefficients = nil
    hpxml_bldg.refrigerators[0].temperature_coefficients = nil
    XMLHelper.write_file(hpxml.to_doc, @tmp_hpxml_path)
    _default_hpxml, default_hpxml_bldg = _test_measure()
    default_rf_sched = @default_schedules_csv_data[SchedulesFile::Columns[:Refrigerator].name]
    _test_default_refrigerator_values(default_hpxml_bldg, HPXML::LocationConditionedSpace, 691.0, 1.0, default_rf_sched['WeekdayScheduleFractions'], ConstantDaySchedule, default_rf_sched['MonthlyScheduleMultipliers'], nil, nil)

    # Test defaults 2
    hpxml_bldg.refrigerators[0].location = nil
    hpxml_bldg.refrigerators[0].rated_annual_kwh = nil
    hpxml_bldg.refrigerators[0].usage_multiplier = nil
    hpxml_bldg.refrigerators[0].weekday_fractions = nil
    hpxml_bldg.refrigerators[0].weekend_fractions = nil
    hpxml_bldg.refrigerators[0].monthly_multipliers = nil
    hpxml_bldg.refrigerators[0].constant_coefficients = nil
    hpxml_bldg.refrigerators[0].temperature_coefficients = nil
    XMLHelper.write_file(hpxml.to_doc, @tmp_hpxml_path)
    _default_hpxml, default_hpxml_bldg = _test_measure()
    _test_default_refrigerator_values(default_hpxml_bldg, HPXML::LocationConditionedSpace, 691.0, 1.0, nil, nil, nil, default_rf_sched['ConstantScheduleCoefficients'], default_rf_sched['TemperatureScheduleCoefficients'])

    # Test defaults w/ refrigerator in 5-bedroom house
    hpxml_bldg.building_construction.number_of_bedrooms = 5
    XMLHelper.write_file(hpxml.to_doc, @tmp_hpxml_path)
    _default_hpxml, default_hpxml_bldg = _test_measure()
    _test_default_refrigerator_values(default_hpxml_bldg, HPXML::LocationConditionedSpace, 727.0, 1.0, nil, nil, nil, default_rf_sched['ConstantScheduleCoefficients'], default_rf_sched['TemperatureScheduleCoefficients'])

    # Test defaults before 301-2019 Addendum A
    hpxml.header.eri_calculation_versions = ['2019']
    hpxml_bldg.building_construction.number_of_bedrooms = 3
    XMLHelper.write_file(hpxml.to_doc, @tmp_hpxml_path)
    _default_hpxml, default_hpxml_bldg = _test_measure()
    _test_default_refrigerator_values(default_hpxml_bldg, HPXML::LocationConditionedSpace, 691.0, 1.0, nil, nil, nil, default_rf_sched['ConstantScheduleCoefficients'], default_rf_sched['TemperatureScheduleCoefficients'])
  end

  def test_extra_refrigerators
    # Test inputs not overridden by defaults
    hpxml, hpxml_bldg = _create_hpxml('base-misc-loads-large-uncommon.xml')
    hpxml_bldg.refrigerators.each do |refrigerator|
      refrigerator.location = HPXML::LocationConditionedSpace
      refrigerator.rated_annual_kwh = 333.0
      refrigerator.usage_multiplier = 1.5
      refrigerator.weekday_fractions = nil
      refrigerator.weekend_fractions = nil
      refrigerator.monthly_multipliers = nil
      refrigerator.constant_coefficients = ConstantDaySchedule
      refrigerator.temperature_coefficients = ConstantDaySchedule
    end
    XMLHelper.write_file(hpxml.to_doc, @tmp_hpxml_path)
    _default_hpxml, default_hpxml_bldg = _test_measure()
    _test_default_extra_refrigerators_values(default_hpxml_bldg, HPXML::LocationConditionedSpace, 333.0, 1.5, nil, nil, nil, ConstantDaySchedule, ConstantDaySchedule)

    # Test inputs not overridden by defaults 2
    hpxml, hpxml_bldg = _create_hpxml('base-misc-loads-large-uncommon.xml')
    hpxml_bldg.refrigerators.each do |refrigerator|
      refrigerator.location = HPXML::LocationConditionedSpace
      refrigerator.rated_annual_kwh = 333.0
      refrigerator.usage_multiplier = 1.5
      refrigerator.weekday_fractions = ConstantDaySchedule
      refrigerator.weekend_fractions = ConstantDaySchedule
      refrigerator.monthly_multipliers = ConstantMonthSchedule
      refrigerator.constant_coefficients = nil
      refrigerator.temperature_coefficients = nil
    end
    XMLHelper.write_file(hpxml.to_doc, @tmp_hpxml_path)
    _default_hpxml, default_hpxml_bldg = _test_measure()
    _test_default_extra_refrigerators_values(default_hpxml_bldg, HPXML::LocationConditionedSpace, 333.0, 1.5, ConstantDaySchedule, ConstantDaySchedule, ConstantMonthSchedule, nil, nil)

    # Test defaults
    hpxml_bldg.refrigerators.each do |refrigerator|
      refrigerator.location = nil
      refrigerator.rated_annual_kwh = nil
      refrigerator.usage_multiplier = nil
      refrigerator.weekday_fractions = nil
      refrigerator.weekend_fractions = nil
      refrigerator.monthly_multipliers = nil
      refrigerator.constant_coefficients = nil
      refrigerator.temperature_coefficients = nil
    end
    XMLHelper.write_file(hpxml.to_doc, @tmp_hpxml_path)
    _default_hpxml, default_hpxml_bldg = _test_measure()
    default_ef_sched = @default_schedules_csv_data[SchedulesFile::Columns[:ExtraRefrigerator].name]
    _test_default_extra_refrigerators_values(default_hpxml_bldg, HPXML::LocationBasementConditioned, 244.0, 1.0, nil, nil, nil, default_ef_sched['ConstantScheduleCoefficients'], default_ef_sched['TemperatureScheduleCoefficients'])
  end

  def test_freezers
    # Test inputs not overridden by defaults
    hpxml, hpxml_bldg = _create_hpxml('base-misc-loads-large-uncommon.xml')
    hpxml_bldg.freezers.each do |freezer|
      freezer.location = HPXML::LocationConditionedSpace
      freezer.rated_annual_kwh = 333.0
      freezer.usage_multiplier = 1.5
      freezer.weekday_fractions = ConstantDaySchedule
      freezer.weekend_fractions = ConstantDaySchedule
      freezer.monthly_multipliers = ConstantMonthSchedule
      freezer.constant_coefficients = nil
      freezer.temperature_coefficients = nil
    end
    XMLHelper.write_file(hpxml.to_doc, @tmp_hpxml_path)
    _default_hpxml, default_hpxml_bldg = _test_measure()
    _test_default_freezers_values(default_hpxml_bldg, HPXML::LocationConditionedSpace, 333.0, 1.5, ConstantDaySchedule, ConstantDaySchedule, ConstantMonthSchedule, nil, nil)

    # Test inputs not overridden by defaults 2
    hpxml, hpxml_bldg = _create_hpxml('base-misc-loads-large-uncommon.xml')
    hpxml_bldg.freezers.each do |freezer|
      freezer.location = HPXML::LocationConditionedSpace
      freezer.rated_annual_kwh = 333.0
      freezer.usage_multiplier = 1.5
      freezer.weekday_fractions = nil
      freezer.weekend_fractions = nil
      freezer.monthly_multipliers = nil
      freezer.constant_coefficients = ConstantDaySchedule
      freezer.temperature_coefficients = ConstantDaySchedule
    end
    XMLHelper.write_file(hpxml.to_doc, @tmp_hpxml_path)
    _default_hpxml, default_hpxml_bldg = _test_measure()
    _test_default_freezers_values(default_hpxml_bldg, HPXML::LocationConditionedSpace, 333.0, 1.5, nil, nil, nil, ConstantDaySchedule, ConstantDaySchedule)

    # Test defaults
    hpxml_bldg.freezers.each do |freezer|
      freezer.location = nil
      freezer.rated_annual_kwh = nil
      freezer.usage_multiplier = nil
      freezer.weekday_fractions = nil
      freezer.weekend_fractions = nil
      freezer.monthly_multipliers = nil
      freezer.constant_coefficients = nil
      freezer.temperature_coefficients = nil
    end
    XMLHelper.write_file(hpxml.to_doc, @tmp_hpxml_path)
    _default_hpxml, default_hpxml_bldg = _test_measure()
    default_fz_sched = @default_schedules_csv_data[SchedulesFile::Columns[:Freezer].name]
    _test_default_freezers_values(default_hpxml_bldg, HPXML::LocationBasementConditioned, 320.0, 1.0, default_fz_sched['WeekdayScheduleFractions'], default_fz_sched['WeekendScheduleFractions'], default_fz_sched['MonthlyScheduleMultipliers'], nil, nil)
  end

  def test_cooking_ranges
    # Test inputs not overridden by defaults
    hpxml, hpxml_bldg = _create_hpxml('base.xml')
    hpxml_bldg.cooking_ranges[0].location = HPXML::LocationBasementConditioned
    hpxml_bldg.cooking_ranges[0].is_induction = true
    hpxml_bldg.cooking_ranges[0].usage_multiplier = 1.1
    hpxml_bldg.cooking_ranges[0].weekday_fractions = ConstantDaySchedule
    hpxml_bldg.cooking_ranges[0].weekend_fractions = ConstantDaySchedule
    hpxml_bldg.cooking_ranges[0].monthly_multipliers = ConstantMonthSchedule
    XMLHelper.write_file(hpxml.to_doc, @tmp_hpxml_path)
    _default_hpxml, default_hpxml_bldg = _test_measure()
    _test_default_cooking_range_values(default_hpxml_bldg.cooking_ranges[0], HPXML::LocationBasementConditioned, true, 1.1, ConstantDaySchedule, ConstantDaySchedule, ConstantMonthSchedule)

    # Test defaults
    hpxml_bldg.cooking_ranges[0].location = nil
    hpxml_bldg.cooking_ranges[0].is_induction = nil
    hpxml_bldg.cooking_ranges[0].usage_multiplier = nil
    hpxml_bldg.cooking_ranges[0].weekday_fractions = nil
    hpxml_bldg.cooking_ranges[0].weekend_fractions = nil
    hpxml_bldg.cooking_ranges[0].monthly_multipliers = nil
    XMLHelper.write_file(hpxml.to_doc, @tmp_hpxml_path)
    _default_hpxml, default_hpxml_bldg = _test_measure()
    defult_cr_sched = @default_schedules_csv_data[SchedulesFile::Columns[:CookingRange].name]
    _test_default_cooking_range_values(default_hpxml_bldg.cooking_ranges[0], HPXML::LocationConditionedSpace, false, 1.0, defult_cr_sched['WeekdayScheduleFractions'], defult_cr_sched['WeekendScheduleFractions'], defult_cr_sched['MonthlyScheduleMultipliers'])

    # Test defaults before 301-2019 Addendum A
    hpxml.header.eri_calculation_versions = ['2019']
    XMLHelper.write_file(hpxml.to_doc, @tmp_hpxml_path)
    _default_hpxml, default_hpxml_bldg = _test_measure()
    _test_default_cooking_range_values(default_hpxml_bldg.cooking_ranges[0], HPXML::LocationConditionedSpace, false, 1.0, defult_cr_sched['WeekdayScheduleFractions'], defult_cr_sched['WeekendScheduleFractions'], defult_cr_sched['MonthlyScheduleMultipliers'])
  end

  def test_ovens
    # Test inputs not overridden by defaults
    hpxml, hpxml_bldg = _create_hpxml('base.xml')
    hpxml_bldg.ovens[0].is_convection = true
    XMLHelper.write_file(hpxml.to_doc, @tmp_hpxml_path)
    _default_hpxml, default_hpxml_bldg = _test_measure()
    _test_default_oven_values(default_hpxml_bldg.ovens[0], true)

    # Test defaults
    hpxml_bldg.ovens[0].is_convection = nil
    XMLHelper.write_file(hpxml.to_doc, @tmp_hpxml_path)
    _default_hpxml, default_hpxml_bldg = _test_measure()
    _test_default_oven_values(default_hpxml_bldg.ovens[0], false)

    # Test defaults before 301-2019 Addendum A
    hpxml.header.eri_calculation_versions = ['2019']
    XMLHelper.write_file(hpxml.to_doc, @tmp_hpxml_path)
    _default_hpxml, default_hpxml_bldg = _test_measure()
    _test_default_oven_values(default_hpxml_bldg.ovens[0], false)
  end

  def test_lighting
    # Test inputs not overridden by defaults
    hpxml, hpxml_bldg = _create_hpxml('base.xml')
    hpxml_bldg.lighting.interior_usage_multiplier = 2.0
    hpxml_bldg.lighting.garage_usage_multiplier = 2.0
    hpxml_bldg.lighting.exterior_usage_multiplier = 2.0
    hpxml_bldg.lighting.interior_weekday_fractions = ConstantDaySchedule
    hpxml_bldg.lighting.interior_weekend_fractions = ConstantDaySchedule
    hpxml_bldg.lighting.interior_monthly_multipliers = ConstantMonthSchedule
    hpxml_bldg.lighting.exterior_weekday_fractions = ConstantDaySchedule
    hpxml_bldg.lighting.exterior_weekend_fractions = ConstantDaySchedule
    hpxml_bldg.lighting.exterior_monthly_multipliers = ConstantMonthSchedule
    hpxml_bldg.lighting.garage_weekday_fractions = ConstantDaySchedule
    hpxml_bldg.lighting.garage_weekend_fractions = ConstantDaySchedule
    hpxml_bldg.lighting.garage_monthly_multipliers = ConstantMonthSchedule
    hpxml_bldg.lighting.holiday_exists = true
    hpxml_bldg.lighting.holiday_kwh_per_day = 0.7
    hpxml_bldg.lighting.holiday_period_begin_month = 10
    hpxml_bldg.lighting.holiday_period_begin_day = 19
    hpxml_bldg.lighting.holiday_period_end_month = 12
    hpxml_bldg.lighting.holiday_period_end_day = 31
    hpxml_bldg.lighting.holiday_weekday_fractions = ConstantDaySchedule
    hpxml_bldg.lighting.holiday_weekend_fractions = ConstantDaySchedule
    XMLHelper.write_file(hpxml.to_doc, @tmp_hpxml_path)
    _default_hpxml, default_hpxml_bldg = _test_measure()
    _test_default_lighting_values(default_hpxml_bldg, 2.0, 2.0, 2.0,
                                  { int_wk_sch: ConstantDaySchedule,
                                    int_wknd_sch: ConstantDaySchedule,
                                    int_month_mult: ConstantMonthSchedule,
                                    ext_wk_sch: ConstantDaySchedule,
                                    ext_wknd_sch: ConstantDaySchedule,
                                    ext_month_mult: ConstantMonthSchedule,
                                    grg_wk_sch: ConstantDaySchedule,
                                    grg_wknd_sch: ConstantDaySchedule,
                                    grg_month_mult: ConstantMonthSchedule,
                                    hol_kwh_per_day: 0.7,
                                    hol_begin_month: 10,
                                    hol_begin_day: 19,
                                    hol_end_month: 12,
                                    hol_end_day: 31,
                                    hol_wk_sch: ConstantDaySchedule,
                                    hol_wknd_sch: ConstantDaySchedule })

    # Test defaults
    hpxml_bldg.lighting.interior_usage_multiplier = nil
    hpxml_bldg.lighting.garage_usage_multiplier = nil
    hpxml_bldg.lighting.exterior_usage_multiplier = nil
    hpxml_bldg.lighting.interior_weekday_fractions = nil
    hpxml_bldg.lighting.interior_weekend_fractions = nil
    hpxml_bldg.lighting.interior_monthly_multipliers = nil
    hpxml_bldg.lighting.exterior_weekday_fractions = nil
    hpxml_bldg.lighting.exterior_weekend_fractions = nil
    hpxml_bldg.lighting.exterior_monthly_multipliers = nil
    hpxml_bldg.lighting.garage_weekday_fractions = nil
    hpxml_bldg.lighting.garage_weekend_fractions = nil
    hpxml_bldg.lighting.garage_monthly_multipliers = nil
    hpxml_bldg.lighting.holiday_exists = nil
    XMLHelper.write_file(hpxml.to_doc, @tmp_hpxml_path)
    _default_hpxml, default_hpxml_bldg = _test_measure()
    default_il_sched = @default_schedules_csv_data[SchedulesFile::Columns[:LightingInterior].name]
    default_el_sched = @default_schedules_csv_data[SchedulesFile::Columns[:LightingExterior].name]
    _test_default_lighting_values(default_hpxml_bldg, 1.0, 1.0, 1.0,
                                  { int_wk_sch: default_il_sched['InteriorWeekdayScheduleFractions'],
                                    int_wknd_sch: default_il_sched['InteriorWeekendScheduleFractions'],
                                    int_month_mult: default_il_sched['InteriorMonthlyScheduleMultipliers'],
                                    ext_wk_sch: default_el_sched['ExteriorWeekdayScheduleFractions'],
                                    ext_wknd_sch: default_el_sched['ExteriorWeekdayScheduleFractions'],
                                    ext_month_mult: default_el_sched['ExteriorMonthlyScheduleMultipliers'] })

    # Test defaults w/ holiday lighting
    hpxml_bldg.lighting.holiday_exists = true
    hpxml_bldg.lighting.holiday_kwh_per_day = nil
    hpxml_bldg.lighting.holiday_period_begin_month = nil
    hpxml_bldg.lighting.holiday_period_begin_day = nil
    hpxml_bldg.lighting.holiday_period_end_month = nil
    hpxml_bldg.lighting.holiday_period_end_day = nil
    hpxml_bldg.lighting.holiday_weekday_fractions = nil
    hpxml_bldg.lighting.holiday_weekend_fractions = nil
    XMLHelper.write_file(hpxml.to_doc, @tmp_hpxml_path)
    _default_hpxml, default_hpxml_bldg = _test_measure()
    default_hl_sched = @default_schedules_csv_data[SchedulesFile::Columns[:LightingExteriorHoliday].name]
    _test_default_lighting_values(default_hpxml_bldg, 1.0, 1.0, 1.0,
                                  { int_wk_sch: default_il_sched['InteriorWeekdayScheduleFractions'],
                                    int_wknd_sch: default_il_sched['InteriorWeekendScheduleFractions'],
                                    int_month_mult: default_il_sched['InteriorMonthlyScheduleMultipliers'],
                                    ext_wk_sch: default_el_sched['ExteriorWeekdayScheduleFractions'],
                                    ext_wknd_sch: default_el_sched['ExteriorWeekdayScheduleFractions'],
                                    ext_month_mult: default_el_sched['ExteriorMonthlyScheduleMultipliers'],
                                    hol_kwh_per_day: 1.1,
                                    hol_begin_month: 11,
                                    hol_begin_day: 24,
                                    hol_end_month: 1,
                                    hol_end_day: 6,
                                    hol_wk_sch: default_hl_sched['WeekdayScheduleFractions'],
                                    hol_wknd_sch: default_hl_sched['WeekendScheduleFractions'] })
    # Test defaults w/ garage
    hpxml, hpxml_bldg = _create_hpxml('base-enclosure-garage.xml')
    hpxml_bldg.lighting.interior_usage_multiplier = nil
    hpxml_bldg.lighting.garage_usage_multiplier = nil
    hpxml_bldg.lighting.exterior_usage_multiplier = nil
    XMLHelper.write_file(hpxml.to_doc, @tmp_hpxml_path)
    _default_hpxml, default_hpxml_bldg = _test_measure()
    default_gl_sched = @default_schedules_csv_data[SchedulesFile::Columns[:LightingGarage].name]
    _test_default_lighting_values(default_hpxml_bldg, 1.0, 1.0, 1.0,
                                  { int_wk_sch: default_il_sched['InteriorWeekdayScheduleFractions'],
                                    int_wknd_sch: default_il_sched['InteriorWeekendScheduleFractions'],
                                    int_month_mult: default_il_sched['InteriorMonthlyScheduleMultipliers'],
                                    ext_wk_sch: default_el_sched['ExteriorWeekdayScheduleFractions'],
                                    ext_wknd_sch: default_el_sched['ExteriorWeekdayScheduleFractions'],
                                    ext_month_mult: default_el_sched['ExteriorMonthlyScheduleMultipliers'],
                                    grg_wk_sch: default_gl_sched['GarageWeekdayScheduleFractions'],
                                    grg_wknd_sch: default_gl_sched['GarageWeekendScheduleFractions'],
                                    grg_month_mult: default_gl_sched['GarageMonthlyScheduleMultipliers'] })
  end

  def test_ceiling_fans
    # Test inputs not overridden by defaults
    hpxml, hpxml_bldg = _create_hpxml('base-lighting-ceiling-fans.xml')
    hpxml_bldg.ceiling_fans[0].count = 2
    hpxml_bldg.ceiling_fans[0].efficiency = 100
    hpxml_bldg.ceiling_fans[0].label_energy_use = 39
    hpxml_bldg.ceiling_fans[0].weekday_fractions = ConstantDaySchedule
    hpxml_bldg.ceiling_fans[0].weekend_fractions = ConstantDaySchedule
    hpxml_bldg.ceiling_fans[0].monthly_multipliers = ConstantMonthSchedule
    XMLHelper.write_file(hpxml.to_doc, @tmp_hpxml_path)
    _default_hpxml, default_hpxml_bldg = _test_measure()
    _test_default_ceiling_fan_values(default_hpxml_bldg.ceiling_fans[0], 2, 100, 39, ConstantDaySchedule, ConstantDaySchedule, ConstantMonthSchedule)

    # Test inputs not overridden by defaults 2
    hpxml_bldg.ceiling_fans[0].label_energy_use = nil
    XMLHelper.write_file(hpxml.to_doc, @tmp_hpxml_path)
    _default_hpxml, default_hpxml_bldg = _test_measure()
    _test_default_ceiling_fan_values(default_hpxml_bldg.ceiling_fans[0], 2, 100, nil, ConstantDaySchedule, ConstantDaySchedule, ConstantMonthSchedule)

    # Test inputs not overridden by defaults 3
    hpxml_bldg.ceiling_fans[0].efficiency = nil
    hpxml_bldg.ceiling_fans[0].label_energy_use = 39
    XMLHelper.write_file(hpxml.to_doc, @tmp_hpxml_path)
    _default_hpxml, default_hpxml_bldg = _test_measure()
    _test_default_ceiling_fan_values(default_hpxml_bldg.ceiling_fans[0], 2, nil, 39, ConstantDaySchedule, ConstantDaySchedule, ConstantMonthSchedule)

    # Test defaults
    hpxml_bldg.ceiling_fans.each do |ceiling_fan|
      ceiling_fan.count = nil
      ceiling_fan.efficiency = nil
      ceiling_fan.label_energy_use = nil
      ceiling_fan.weekday_fractions = nil
      ceiling_fan.weekend_fractions = nil
      ceiling_fan.monthly_multipliers = nil
    end
    XMLHelper.write_file(hpxml.to_doc, @tmp_hpxml_path)
    _default_hpxml, default_hpxml_bldg = _test_measure()
    default_cf_sched = @default_schedules_csv_data[SchedulesFile::Columns[:CeilingFan].name]
    _test_default_ceiling_fan_values(default_hpxml_bldg.ceiling_fans[0], 4, nil, 42.6, default_cf_sched['WeekdayScheduleFractions'], default_cf_sched['WeekendScheduleFractions'], '0, 0, 0, 0, 0, 1, 1, 1, 1, 0, 0, 0')
  end

  def test_pools
    # Test inputs not overridden by defaults
    hpxml, hpxml_bldg = _create_hpxml('base-misc-loads-large-uncommon.xml')
    pool = hpxml_bldg.pools[0]
    pool.heater_load_units = HPXML::UnitsKwhPerYear
    pool.heater_load_value = 1000
    pool.heater_usage_multiplier = 1.4
    pool.heater_weekday_fractions = ConstantDaySchedule
    pool.heater_weekend_fractions = ConstantDaySchedule
    pool.heater_monthly_multipliers = ConstantMonthSchedule
    pool.pump_kwh_per_year = 3000
    pool.pump_usage_multiplier = 1.3
    pool.pump_weekday_fractions = ConstantDaySchedule
    pool.pump_weekend_fractions = ConstantDaySchedule
    pool.pump_monthly_multipliers = ConstantMonthSchedule
    XMLHelper.write_file(hpxml.to_doc, @tmp_hpxml_path)
    _default_hpxml, default_hpxml_bldg = _test_measure()
    _test_default_pool_heater_values(default_hpxml_bldg.pools[0], HPXML::UnitsKwhPerYear, 1000, 1.4, ConstantDaySchedule, ConstantDaySchedule, ConstantMonthSchedule)
    _test_default_pool_pump_values(default_hpxml_bldg.pools[0], 3000, 1.3, ConstantDaySchedule, ConstantDaySchedule, ConstantMonthSchedule)

    # Test defaults
    pool = hpxml_bldg.pools[0]
    pool.heater_load_units = nil
    pool.heater_load_value = nil
    pool.heater_usage_multiplier = nil
    pool.heater_weekday_fractions = nil
    pool.heater_weekend_fractions = nil
    pool.heater_monthly_multipliers = nil
    pool.pump_kwh_per_year = nil
    pool.pump_usage_multiplier = nil
    pool.pump_weekday_fractions = nil
    pool.pump_weekend_fractions = nil
    pool.pump_monthly_multipliers = nil
    XMLHelper.write_file(hpxml.to_doc, @tmp_hpxml_path)
    _default_hpxml, default_hpxml_bldg = _test_measure()
    default_ph_sched = @default_schedules_csv_data[SchedulesFile::Columns[:PoolHeater].name]
    default_pp_sched = @default_schedules_csv_data[SchedulesFile::Columns[:PoolPump].name]
    _test_default_pool_heater_values(default_hpxml_bldg.pools[0], HPXML::UnitsThermPerYear, 236, 1.0, default_ph_sched['WeekdayScheduleFractions'], default_ph_sched['WeekendScheduleFractions'], default_ph_sched['MonthlyScheduleMultipliers'])
    _test_default_pool_pump_values(default_hpxml_bldg.pools[0], 2496, 1.0, default_pp_sched['WeekdayScheduleFractions'], default_pp_sched['WeekendScheduleFractions'], default_pp_sched['MonthlyScheduleMultipliers'])

    # Test defaults 2
    hpxml, hpxml_bldg = _create_hpxml('base-misc-loads-large-uncommon2.xml')
    pool = hpxml_bldg.pools[0]
    pool.heater_load_units = nil
    pool.heater_load_value = nil
    pool.heater_usage_multiplier = nil
    pool.heater_weekday_fractions = nil
    pool.heater_weekend_fractions = nil
    pool.heater_monthly_multipliers = nil
    pool.pump_kwh_per_year = nil
    pool.pump_usage_multiplier = nil
    pool.pump_weekday_fractions = nil
    pool.pump_weekend_fractions = nil
    pool.pump_monthly_multipliers = nil
    XMLHelper.write_file(hpxml.to_doc, @tmp_hpxml_path)
    _default_hpxml, default_hpxml_bldg = _test_measure()
    _test_default_pool_heater_values(default_hpxml_bldg.pools[0], nil, nil, nil, nil, nil, nil)
    _test_default_pool_pump_values(default_hpxml_bldg.pools[0], 2496, 1.0, default_pp_sched['WeekdayScheduleFractions'], default_pp_sched['WeekendScheduleFractions'], default_pp_sched['MonthlyScheduleMultipliers'])
  end

  def test_permanent_spas
    # Test inputs not overridden by defaults
    hpxml, hpxml_bldg = _create_hpxml('base-misc-loads-large-uncommon.xml')
    spa = hpxml_bldg.permanent_spas[0]
    spa.heater_load_units = HPXML::UnitsThermPerYear
    spa.heater_load_value = 1000
    spa.heater_usage_multiplier = 0.8
    spa.heater_weekday_fractions = ConstantDaySchedule
    spa.heater_weekend_fractions = ConstantDaySchedule
    spa.heater_monthly_multipliers = ConstantMonthSchedule
    spa.pump_kwh_per_year = 3000
    spa.pump_usage_multiplier = 0.7
    spa.pump_weekday_fractions = ConstantDaySchedule
    spa.pump_weekend_fractions = ConstantDaySchedule
    spa.pump_monthly_multipliers = ConstantMonthSchedule
    XMLHelper.write_file(hpxml.to_doc, @tmp_hpxml_path)
    _default_hpxml, default_hpxml_bldg = _test_measure()
    _test_default_permanent_spa_heater_values(default_hpxml_bldg.permanent_spas[0], HPXML::UnitsThermPerYear, 1000, 0.8, ConstantDaySchedule, ConstantDaySchedule, ConstantMonthSchedule)
    _test_default_permanent_spa_pump_values(default_hpxml_bldg.permanent_spas[0], 3000, 0.7, ConstantDaySchedule, ConstantDaySchedule, ConstantMonthSchedule)

    # Test defaults
    spa = hpxml_bldg.permanent_spas[0]
    spa.heater_load_units = nil
    spa.heater_load_value = nil
    spa.heater_usage_multiplier = nil
    spa.heater_weekday_fractions = nil
    spa.heater_weekend_fractions = nil
    spa.heater_monthly_multipliers = nil
    spa.pump_kwh_per_year = nil
    spa.pump_usage_multiplier = nil
    spa.pump_weekday_fractions = nil
    spa.pump_weekend_fractions = nil
    spa.pump_monthly_multipliers = nil
    XMLHelper.write_file(hpxml.to_doc, @tmp_hpxml_path)
    _default_hpxml, default_hpxml_bldg = _test_measure()
    default_sh_sched = @default_schedules_csv_data[SchedulesFile::Columns[:PermanentSpaHeater].name]
    default_sp_sched = @default_schedules_csv_data[SchedulesFile::Columns[:PermanentSpaPump].name]
    _test_default_permanent_spa_heater_values(default_hpxml_bldg.permanent_spas[0], HPXML::UnitsKwhPerYear, 1125, 1.0, default_sh_sched['WeekdayScheduleFractions'], default_sh_sched['WeekendScheduleFractions'], default_sh_sched['MonthlyScheduleMultipliers'])
    _test_default_permanent_spa_pump_values(default_hpxml_bldg.permanent_spas[0], 1111, 1.0, default_sp_sched['WeekdayScheduleFractions'], default_sp_sched['WeekendScheduleFractions'], default_sp_sched['MonthlyScheduleMultipliers'])

    # Test defaults 2
    hpxml, hpxml_bldg = _create_hpxml('base-misc-loads-large-uncommon2.xml')
    spa = hpxml_bldg.permanent_spas[0]
    spa.heater_load_units = nil
    spa.heater_load_value = nil
    spa.heater_usage_multiplier = nil
    spa.heater_weekday_fractions = nil
    spa.heater_weekend_fractions = nil
    spa.heater_monthly_multipliers = nil
    spa.pump_kwh_per_year = nil
    spa.pump_usage_multiplier = nil
    spa.pump_weekday_fractions = nil
    spa.pump_weekend_fractions = nil
    spa.pump_monthly_multipliers = nil
    XMLHelper.write_file(hpxml.to_doc, @tmp_hpxml_path)
    _default_hpxml, default_hpxml_bldg = _test_measure()
    _test_default_permanent_spa_heater_values(default_hpxml_bldg.permanent_spas[0], HPXML::UnitsKwhPerYear, 225, 1.0, default_sh_sched['WeekdayScheduleFractions'], default_sh_sched['WeekendScheduleFractions'], default_sh_sched['MonthlyScheduleMultipliers'])
    _test_default_permanent_spa_pump_values(default_hpxml_bldg.permanent_spas[0], 1111, 1.0, default_sp_sched['WeekdayScheduleFractions'], default_sp_sched['WeekendScheduleFractions'], default_sp_sched['MonthlyScheduleMultipliers'])
  end

  def test_plug_loads
    # Test inputs not overridden by defaults
    hpxml, hpxml_bldg = _create_hpxml('base-misc-loads-large-uncommon.xml')
    tv_pl = hpxml_bldg.plug_loads.find { |pl| pl.plug_load_type == HPXML::PlugLoadTypeTelevision }
    tv_pl.kwh_per_year = 1000
    tv_pl.usage_multiplier = 1.1
    tv_pl.frac_sensible = 0.6
    tv_pl.frac_latent = 0.3
    tv_pl.weekday_fractions = ConstantDaySchedule
    tv_pl.weekend_fractions = ConstantDaySchedule
    tv_pl.monthly_multipliers = ConstantMonthSchedule
    other_pl = hpxml_bldg.plug_loads.find { |pl| pl.plug_load_type == HPXML::PlugLoadTypeOther }
    other_pl.kwh_per_year = 2000
    other_pl.usage_multiplier = 1.2
    other_pl.frac_sensible = 0.5
    other_pl.frac_latent = 0.4
    other_pl.weekday_fractions = ConstantDaySchedule
    other_pl.weekend_fractions = ConstantDaySchedule
    other_pl.monthly_multipliers = ConstantMonthSchedule
    veh_pl = hpxml_bldg.plug_loads.find { |pl| pl.plug_load_type == HPXML::PlugLoadTypeElectricVehicleCharging }
    veh_pl.kwh_per_year = 4000
    veh_pl.usage_multiplier = 1.3
    veh_pl.frac_sensible = 0.4
    veh_pl.frac_latent = 0.5
    veh_pl.weekday_fractions = ConstantDaySchedule
    veh_pl.weekend_fractions = ConstantDaySchedule
    veh_pl.monthly_multipliers = ConstantMonthSchedule
    wellpump_pl = hpxml_bldg.plug_loads.find { |pl| pl.plug_load_type == HPXML::PlugLoadTypeWellPump }
    wellpump_pl.kwh_per_year = 3000
    wellpump_pl.usage_multiplier = 1.4
    wellpump_pl.frac_sensible = 0.3
    wellpump_pl.frac_latent = 0.6
    wellpump_pl.weekday_fractions = ConstantDaySchedule
    wellpump_pl.weekend_fractions = ConstantDaySchedule
    wellpump_pl.monthly_multipliers = ConstantMonthSchedule
    XMLHelper.write_file(hpxml.to_doc, @tmp_hpxml_path)
    _default_hpxml, default_hpxml_bldg = _test_measure()
    _test_default_plug_load_values(default_hpxml_bldg, HPXML::PlugLoadTypeTelevision, 1000, 0.6, 0.3, 1.1, ConstantDaySchedule, ConstantDaySchedule, ConstantMonthSchedule)
    _test_default_plug_load_values(default_hpxml_bldg, HPXML::PlugLoadTypeOther, 2000, 0.5, 0.4, 1.2, ConstantDaySchedule, ConstantDaySchedule, ConstantMonthSchedule)
    _test_default_plug_load_values(default_hpxml_bldg, HPXML::PlugLoadTypeElectricVehicleCharging, 4000, 0.4, 0.5, 1.3, ConstantDaySchedule, ConstantDaySchedule, ConstantMonthSchedule)
    _test_default_plug_load_values(default_hpxml_bldg, HPXML::PlugLoadTypeWellPump, 3000, 0.3, 0.6, 1.4, ConstantDaySchedule, ConstantDaySchedule, ConstantMonthSchedule)

    # Test defaults
    hpxml_bldg.plug_loads.each do |plug_load|
      plug_load.kwh_per_year = nil
      plug_load.usage_multiplier = nil
      plug_load.frac_sensible = nil
      plug_load.frac_latent = nil
      plug_load.weekday_fractions = nil
      plug_load.weekend_fractions = nil
      plug_load.monthly_multipliers = nil
    end
    XMLHelper.write_file(hpxml.to_doc, @tmp_hpxml_path)
    _default_hpxml, default_hpxml_bldg = _test_measure()
    default_tv_sched = @default_schedules_csv_data[SchedulesFile::Columns[:PlugLoadsTV].name]
    default_ot_sched = @default_schedules_csv_data[SchedulesFile::Columns[:PlugLoadsOther].name]
    default_ev_sched = @default_schedules_csv_data[SchedulesFile::Columns[:PlugLoadsVehicle].name]
    default_wp_sched = @default_schedules_csv_data[SchedulesFile::Columns[:PlugLoadsWellPump].name]
    _test_default_plug_load_values(default_hpxml_bldg, HPXML::PlugLoadTypeTelevision, 620, 1.0, 0.0, 1.0, default_tv_sched['WeekdayScheduleFractions'], default_tv_sched['WeekendScheduleFractions'], default_tv_sched['MonthlyScheduleMultipliers'])
    _test_default_plug_load_values(default_hpxml_bldg, HPXML::PlugLoadTypeOther, 2457, 0.855, 0.045, 1.0, default_ot_sched['WeekdayScheduleFractions'], default_ot_sched['WeekendScheduleFractions'], default_ot_sched['MonthlyScheduleMultipliers'])
    _test_default_plug_load_values(default_hpxml_bldg, HPXML::PlugLoadTypeElectricVehicleCharging, 2368.4, 0.0, 0.0, 1.0, default_ev_sched['WeekdayScheduleFractions'], default_ev_sched['WeekendScheduleFractions'], default_ev_sched['MonthlyScheduleMultipliers'])
    _test_default_plug_load_values(default_hpxml_bldg, HPXML::PlugLoadTypeWellPump, 441, 0.0, 0.0, 1.0, default_wp_sched['WeekdayScheduleFractions'], default_wp_sched['WeekendScheduleFractions'], default_wp_sched['MonthlyScheduleMultipliers'])
  end

  def test_fuel_loads
    # Test inputs not overridden by defaults
    hpxml, hpxml_bldg = _create_hpxml('base-misc-loads-large-uncommon.xml')
    gg_fl = hpxml_bldg.fuel_loads.find { |fl| fl.fuel_load_type == HPXML::FuelLoadTypeGrill }
    gg_fl.therm_per_year = 1000
    gg_fl.usage_multiplier = 0.9
    gg_fl.frac_sensible = 0.6
    gg_fl.frac_latent = 0.3
    gg_fl.weekday_fractions = ConstantDaySchedule
    gg_fl.weekend_fractions = ConstantDaySchedule
    gg_fl.monthly_multipliers = ConstantMonthSchedule
    gl_fl = hpxml_bldg.fuel_loads.find { |fl| fl.fuel_load_type == HPXML::FuelLoadTypeLighting }
    gl_fl.therm_per_year = 2000
    gl_fl.usage_multiplier = 0.8
    gl_fl.frac_sensible = 0.5
    gl_fl.frac_latent = 0.4
    gl_fl.weekday_fractions = ConstantDaySchedule
    gl_fl.weekend_fractions = ConstantDaySchedule
    gl_fl.monthly_multipliers = ConstantMonthSchedule
    gf_fl = hpxml_bldg.fuel_loads.find { |fl| fl.fuel_load_type == HPXML::FuelLoadTypeFireplace }
    gf_fl.therm_per_year = 3000
    gf_fl.usage_multiplier = 0.7
    gf_fl.frac_sensible = 0.4
    gf_fl.frac_latent = 0.5
    gf_fl.weekday_fractions = ConstantDaySchedule
    gf_fl.weekend_fractions = ConstantDaySchedule
    gf_fl.monthly_multipliers = ConstantMonthSchedule
    XMLHelper.write_file(hpxml.to_doc, @tmp_hpxml_path)
    _default_hpxml, default_hpxml_bldg = _test_measure()
    _test_default_fuel_load_values(default_hpxml_bldg, HPXML::FuelLoadTypeGrill, 1000, 0.6, 0.3, 0.9, ConstantDaySchedule, ConstantDaySchedule, ConstantMonthSchedule)
    _test_default_fuel_load_values(default_hpxml_bldg, HPXML::FuelLoadTypeLighting, 2000, 0.5, 0.4, 0.8, ConstantDaySchedule, ConstantDaySchedule, ConstantMonthSchedule)
    _test_default_fuel_load_values(default_hpxml_bldg, HPXML::FuelLoadTypeFireplace, 3000, 0.4, 0.5, 0.7, ConstantDaySchedule, ConstantDaySchedule, ConstantMonthSchedule)

    # Test defaults
    hpxml_bldg.fuel_loads.each do |fuel_load|
      fuel_load.therm_per_year = nil
      fuel_load.usage_multiplier = nil
      fuel_load.frac_sensible = nil
      fuel_load.frac_latent = nil
      fuel_load.weekday_fractions = nil
      fuel_load.weekend_fractions = nil
      fuel_load.monthly_multipliers = nil
    end
    XMLHelper.write_file(hpxml.to_doc, @tmp_hpxml_path)
    _default_hpxml, default_hpxml_bldg = _test_measure()
    default_gr_sched = @default_schedules_csv_data[SchedulesFile::Columns[:FuelLoadsGrill].name]
    default_li_sched = @default_schedules_csv_data[SchedulesFile::Columns[:FuelLoadsLighting].name]
    default_fp_sched = @default_schedules_csv_data[SchedulesFile::Columns[:FuelLoadsFireplace].name]
    _test_default_fuel_load_values(default_hpxml_bldg, HPXML::FuelLoadTypeGrill, 33, 0.0, 0.0, 1.0, default_gr_sched['WeekdayScheduleFractions'], default_gr_sched['WeekendScheduleFractions'], default_gr_sched['MonthlyScheduleMultipliers'])
    _test_default_fuel_load_values(default_hpxml_bldg, HPXML::FuelLoadTypeLighting, 20, 0.0, 0.0, 1.0, default_li_sched['WeekdayScheduleFractions'], default_li_sched['WeekendScheduleFractions'], default_li_sched['MonthlyScheduleMultipliers'])
    _test_default_fuel_load_values(default_hpxml_bldg, HPXML::FuelLoadTypeFireplace, 67, 0.5, 0.1, 1.0, default_fp_sched['WeekdayScheduleFractions'], default_fp_sched['WeekendScheduleFractions'], default_fp_sched['MonthlyScheduleMultipliers'])
  end

  def _test_measure()
    # create an instance of the measure
    measure = HPXMLtoOpenStudio.new

    runner = OpenStudio::Measure::OSRunner.new(OpenStudio::WorkflowJSON.new)
    model = OpenStudio::Model::Model.new

    # get arguments
    arguments = measure.arguments(model)
    argument_map = OpenStudio::Measure.convertOSArgumentVectorToMap(arguments)

    # populate argument with specified hash value if specified
    arguments.each do |arg|
      temp_arg_var = arg.clone
      if @args_hash.has_key?(arg.name)
        assert(temp_arg_var.setValue(@args_hash[arg.name]))
      end
      argument_map[arg.name] = temp_arg_var
    end

    # run the measure
    measure.run(model, runner, argument_map)
    result = runner.result

    # show the output
    show_output(result) unless result.value.valueName == 'Success'

    # assert that it ran correctly
    assert_equal('Success', result.value.valueName)

    default_hpxml = HPXML.new(hpxml_path: File.join(@tmp_output_path, 'in.xml'))

    return default_hpxml, default_hpxml.buildings[0]
  end

  def _test_default_header_values(hpxml, tstep, sim_begin_month, sim_begin_day, sim_end_month, sim_end_day, sim_calendar_year, temperature_capacitance_multiplier,
                                  unavailable_period_begin_hour, unavailable_period_end_hour, unavailable_period_natvent_availability)
    assert_equal(tstep, hpxml.header.timestep)
    assert_equal(sim_begin_month, hpxml.header.sim_begin_month)
    assert_equal(sim_begin_day, hpxml.header.sim_begin_day)
    assert_equal(sim_end_month, hpxml.header.sim_end_month)
    assert_equal(sim_end_day, hpxml.header.sim_end_day)
    assert_equal(sim_calendar_year, hpxml.header.sim_calendar_year)
    assert_equal(temperature_capacitance_multiplier, hpxml.header.temperature_capacitance_multiplier)
    if unavailable_period_begin_hour.nil? && unavailable_period_end_hour.nil? && unavailable_period_natvent_availability.nil?
      assert_equal(0, hpxml.header.unavailable_periods.size)
    else
      assert_equal(unavailable_period_begin_hour, hpxml.header.unavailable_periods[-1].begin_hour)
      assert_equal(unavailable_period_end_hour, hpxml.header.unavailable_periods[-1].end_hour)
      assert_equal(unavailable_period_natvent_availability, hpxml.header.unavailable_periods[-1].natvent_availability)
    end
  end

  def _test_default_emissions_values(scenario, elec_schedule_number_of_header_rows, elec_schedule_column_number,
                                     natural_gas_units, natural_gas_value, propane_units, propane_value,
                                     fuel_oil_units, fuel_oil_value, coal_units, coal_value, wood_units, wood_value,
                                     wood_pellets_units, wood_pellets_value)
    assert_equal(elec_schedule_number_of_header_rows, scenario.elec_schedule_number_of_header_rows)
    assert_equal(elec_schedule_column_number, scenario.elec_schedule_column_number)
    if natural_gas_value.nil?
      assert_nil(scenario.natural_gas_units)
      assert_nil(scenario.natural_gas_value)
    else
      assert_equal(natural_gas_units, scenario.natural_gas_units)
      assert_equal(natural_gas_value, scenario.natural_gas_value)
    end
    if propane_value.nil?
      assert_nil(scenario.propane_units)
      assert_nil(scenario.propane_value)
    else
      assert_equal(propane_units, scenario.propane_units)
      assert_equal(propane_value, scenario.propane_value)
    end
    if fuel_oil_value.nil?
      assert_nil(scenario.fuel_oil_units)
      assert_nil(scenario.fuel_oil_value)
    else
      assert_equal(fuel_oil_units, scenario.fuel_oil_units)
      assert_equal(fuel_oil_value, scenario.fuel_oil_value)
    end
    if coal_value.nil?
      assert_nil(scenario.coal_units)
      assert_nil(scenario.coal_value)
    else
      assert_equal(coal_units, scenario.coal_units)
      assert_equal(coal_value, scenario.coal_value)
    end
    if wood_value.nil?
      assert_nil(scenario.wood_units)
      assert_nil(scenario.wood_value)
    else
      assert_equal(wood_units, scenario.wood_units)
      assert_equal(wood_value, scenario.wood_value)
    end
    if wood_pellets_value.nil?
      assert_nil(scenario.wood_pellets_units)
      assert_nil(scenario.wood_pellets_value)
    else
      assert_equal(wood_pellets_units, scenario.wood_pellets_units)
      assert_equal(wood_pellets_value, scenario.wood_pellets_value)
    end
  end

  def _test_default_bills_values(scenario,
                                 elec_fixed_charge, natural_gas_fixed_charge, propane_fixed_charge, fuel_oil_fixed_charge, coal_fixed_charge, wood_fixed_charge, wood_pellets_fixed_charge,
                                 elec_marginal_rate, natural_gas_marginal_rate, propane_marginal_rate, fuel_oil_marginal_rate, coal_marginal_rate, wood_marginal_rate, wood_pellets_marginal_rate,
                                 pv_compensation_type, pv_net_metering_annual_excess_sellback_rate_type, pv_net_metering_annual_excess_sellback_rate,
                                 pv_feed_in_tariff_rate, pv_monthly_grid_connection_fee_dollars_per_kw, pv_monthly_grid_connection_fee_dollars)
    if elec_fixed_charge.nil?
      assert_nil(scenario.elec_fixed_charge)
    else
      assert_equal(elec_fixed_charge, scenario.elec_fixed_charge)
    end
    if natural_gas_fixed_charge.nil?
      assert_nil(scenario.natural_gas_fixed_charge)
    else
      assert_equal(natural_gas_fixed_charge, scenario.natural_gas_fixed_charge)
    end
    if propane_fixed_charge.nil?
      assert_nil(scenario.propane_fixed_charge)
    else
      assert_equal(propane_fixed_charge, scenario.propane_fixed_charge)
    end
    if fuel_oil_fixed_charge.nil?
      assert_nil(scenario.fuel_oil_fixed_charge)
    else
      assert_equal(fuel_oil_fixed_charge, scenario.fuel_oil_fixed_charge)
    end
    if coal_fixed_charge.nil?
      assert_nil(scenario.coal_fixed_charge)
    else
      assert_equal(coal_fixed_charge, scenario.coal_fixed_charge)
    end
    if wood_fixed_charge.nil?
      assert_nil(scenario.wood_fixed_charge)
    else
      assert_equal(wood_fixed_charge, scenario.wood_fixed_charge)
    end
    if wood_pellets_fixed_charge.nil?
      assert_nil(scenario.wood_pellets_fixed_charge)
    else
      assert_equal(wood_pellets_fixed_charge, scenario.wood_pellets_fixed_charge)
    end
    if elec_marginal_rate.nil?
      assert_nil(scenario.elec_marginal_rate)
    else
      assert_equal(elec_marginal_rate, scenario.elec_marginal_rate)
    end
    if natural_gas_marginal_rate.nil?
      assert_nil(scenario.natural_gas_marginal_rate)
    else
      assert_equal(natural_gas_marginal_rate, scenario.natural_gas_marginal_rate)
    end
    if propane_marginal_rate.nil?
      assert_nil(scenario.propane_marginal_rate)
    else
      assert_equal(propane_marginal_rate, scenario.propane_marginal_rate)
    end
    if fuel_oil_marginal_rate.nil?
      assert_nil(scenario.fuel_oil_marginal_rate)
    else
      assert_equal(fuel_oil_marginal_rate, scenario.fuel_oil_marginal_rate)
    end
    if coal_marginal_rate.nil?
      assert_nil(scenario.coal_marginal_rate)
    else
      assert_equal(coal_marginal_rate, scenario.coal_marginal_rate)
    end
    if wood_marginal_rate.nil?
      assert_nil(scenario.wood_marginal_rate)
    else
      assert_equal(wood_marginal_rate, scenario.wood_marginal_rate)
    end
    if wood_pellets_marginal_rate.nil?
      assert_nil(scenario.wood_pellets_marginal_rate)
    else
      assert_equal(wood_pellets_marginal_rate, scenario.wood_pellets_marginal_rate)
    end
    if pv_compensation_type.nil?
      assert_nil(scenario.pv_compensation_type)
    else
      assert_equal(pv_compensation_type, scenario.pv_compensation_type)
    end
    if pv_net_metering_annual_excess_sellback_rate_type.nil?
      assert_nil(scenario.pv_net_metering_annual_excess_sellback_rate_type)
    else
      assert_equal(pv_net_metering_annual_excess_sellback_rate_type, scenario.pv_net_metering_annual_excess_sellback_rate_type)
    end
    if pv_net_metering_annual_excess_sellback_rate.nil?
      assert_nil(scenario.pv_net_metering_annual_excess_sellback_rate)
    else
      assert_equal(pv_net_metering_annual_excess_sellback_rate, scenario.pv_net_metering_annual_excess_sellback_rate)
    end
    if pv_feed_in_tariff_rate.nil?
      assert_nil(scenario.pv_feed_in_tariff_rate)
    else
      assert_equal(pv_feed_in_tariff_rate, scenario.pv_feed_in_tariff_rate)
    end
    if pv_monthly_grid_connection_fee_dollars_per_kw.nil?
      assert_nil(scenario.pv_monthly_grid_connection_fee_dollars_per_kw)
    else
      assert_equal(pv_monthly_grid_connection_fee_dollars_per_kw, scenario.pv_monthly_grid_connection_fee_dollars_per_kw)
    end
    if pv_monthly_grid_connection_fee_dollars.nil?
      assert_nil(scenario.pv_monthly_grid_connection_fee_dollars)
    else
      assert_equal(pv_monthly_grid_connection_fee_dollars, scenario.pv_monthly_grid_connection_fee_dollars)
    end
  end

  def _test_default_building_values(hpxml_bldg, dst_enabled, dst_begin_month, dst_begin_day, dst_end_month, dst_end_day, state_code, city, time_zone_utc_offset,
                                    elevation, latitude, longitude, natvent_days_per_week, heat_pump_sizing_methodology, allow_increased_fixed_capacities,
                                    shading_summer_begin_month, shading_summer_begin_day, shading_summer_end_month, shading_summer_end_day,
                                    manualj_heating_design_temp, manualj_cooling_design_temp, manualj_daily_temp_range, manualj_heating_setpoint, manualj_cooling_setpoint,
                                    manualj_humidity_setpoint, manualj_humidity_difference, manualj_internal_loads_sensible, manualj_internal_loads_latent, manualj_num_occupants,
                                    heat_pump_backup_sizing_methodology, manualj_infiltration_method, manualj_infiltration_shielding_class)
    assert_equal(dst_enabled, hpxml_bldg.dst_enabled)
    assert_equal(dst_begin_month, hpxml_bldg.dst_begin_month)
    assert_equal(dst_begin_day, hpxml_bldg.dst_begin_day)
    assert_equal(dst_end_month, hpxml_bldg.dst_end_month)
    assert_equal(dst_end_day, hpxml_bldg.dst_end_day)
    if state_code.nil?
      assert_nil(hpxml_bldg.state_code)
    else
      assert_equal(state_code, hpxml_bldg.state_code)
    end
    if city.nil?
      assert_nil(hpxml_bldg.city)
    else
      assert_equal(city, hpxml_bldg.city)
    end
    assert_equal(time_zone_utc_offset, hpxml_bldg.time_zone_utc_offset)
    assert_equal(elevation, hpxml_bldg.elevation)
    assert_equal(latitude, hpxml_bldg.latitude)
    assert_equal(longitude, hpxml_bldg.longitude)
    assert_equal(natvent_days_per_week, hpxml_bldg.header.natvent_days_per_week)
    if heat_pump_sizing_methodology.nil?
      assert_nil(hpxml_bldg.header.heat_pump_sizing_methodology)
    else
      assert_equal(heat_pump_sizing_methodology, hpxml_bldg.header.heat_pump_sizing_methodology)
    end
    if heat_pump_backup_sizing_methodology.nil?
      assert_nil(hpxml_bldg.header.heat_pump_backup_sizing_methodology)
    else
      assert_equal(heat_pump_backup_sizing_methodology, hpxml_bldg.header.heat_pump_backup_sizing_methodology)
    end
    assert_equal(allow_increased_fixed_capacities, hpxml_bldg.header.allow_increased_fixed_capacities)
    assert_equal(shading_summer_begin_month, hpxml_bldg.header.shading_summer_begin_month)
    assert_equal(shading_summer_begin_day, hpxml_bldg.header.shading_summer_begin_day)
    assert_equal(shading_summer_end_month, hpxml_bldg.header.shading_summer_end_month)
    assert_equal(shading_summer_end_day, hpxml_bldg.header.shading_summer_end_day)
    assert_in_delta(manualj_heating_design_temp, hpxml_bldg.header.manualj_heating_design_temp, 0.01)
    assert_in_delta(manualj_cooling_design_temp, hpxml_bldg.header.manualj_cooling_design_temp, 0.01)
    assert_equal(manualj_daily_temp_range, hpxml_bldg.header.manualj_daily_temp_range)
    assert_equal(manualj_heating_setpoint, hpxml_bldg.header.manualj_heating_setpoint)
    assert_equal(manualj_cooling_setpoint, hpxml_bldg.header.manualj_cooling_setpoint)
    assert_equal(manualj_humidity_setpoint, hpxml_bldg.header.manualj_humidity_setpoint)
    assert_in_delta(manualj_humidity_difference, hpxml_bldg.header.manualj_humidity_difference, 0.1)
    assert_equal(manualj_internal_loads_sensible, hpxml_bldg.header.manualj_internal_loads_sensible)
    assert_equal(manualj_internal_loads_latent, hpxml_bldg.header.manualj_internal_loads_latent)
    assert_equal(manualj_num_occupants, hpxml_bldg.header.manualj_num_occupants)
    assert_equal(manualj_infiltration_method, hpxml_bldg.header.manualj_infiltration_method)
    assert_equal(manualj_infiltration_shielding_class, hpxml_bldg.header.manualj_infiltration_shielding_class)
  end

  def _test_default_site_values(hpxml_bldg, site_type, shielding_of_home, ground_conductivity, ground_diffusivity, soil_type, moisture_type)
    assert_equal(site_type, hpxml_bldg.site.site_type)
    assert_equal(shielding_of_home, hpxml_bldg.site.shielding_of_home)
    assert_in_epsilon(ground_conductivity, hpxml_bldg.site.ground_conductivity, 0.01)
    assert_in_epsilon(ground_diffusivity, hpxml_bldg.site.ground_diffusivity, 0.01)
    if soil_type.nil?
      assert_nil(hpxml_bldg.site.soil_type)
    else
      assert_equal(soil_type, hpxml_bldg.site.soil_type)
    end
    if moisture_type.nil?
      assert_nil(hpxml_bldg.site.moisture_type)
    else
      assert_equal(moisture_type, hpxml_bldg.site.moisture_type)
    end
  end

  def _test_default_neighbor_building_values(hpxml_bldg, azimuths)
    assert_equal(azimuths.size, hpxml_bldg.neighbor_buildings.size)
    hpxml_bldg.neighbor_buildings.each_with_index do |neighbor_building, idx|
      assert_equal(azimuths[idx], neighbor_building.azimuth)
    end
  end

  def _test_default_occupancy_values(hpxml_bldg, weekday_sch, weekend_sch, monthly_mults, water_weekday_sch, water_weekend_sch, water_monthly_mults,
                                     water_use_multiplier)
    assert_equal(weekday_sch, hpxml_bldg.building_occupancy.weekday_fractions)
    assert_equal(weekend_sch, hpxml_bldg.building_occupancy.weekend_fractions)
    assert_equal(monthly_mults, hpxml_bldg.building_occupancy.monthly_multipliers)
    assert_equal(water_weekday_sch, hpxml_bldg.building_occupancy.general_water_use_weekday_fractions)
    assert_equal(water_weekend_sch, hpxml_bldg.building_occupancy.general_water_use_weekend_fractions)
    assert_equal(water_monthly_mults, hpxml_bldg.building_occupancy.general_water_use_monthly_multipliers)
    assert_equal(water_use_multiplier, hpxml_bldg.building_occupancy.general_water_use_usage_multiplier)
  end

  def _test_default_climate_and_risk_zones_values(hpxml_bldg, iecc_year, iecc_zone)
    if iecc_year.nil?
      assert_equal(0, hpxml_bldg.climate_and_risk_zones.climate_zone_ieccs.size)
    else
      assert_equal(iecc_year, hpxml_bldg.climate_and_risk_zones.climate_zone_ieccs[0].year)
    end
    if iecc_zone.nil?
      assert_equal(0, hpxml_bldg.climate_and_risk_zones.climate_zone_ieccs.size)
    else
      assert_equal(iecc_zone, hpxml_bldg.climate_and_risk_zones.climate_zone_ieccs[0].zone)
    end
  end

  def _test_default_building_construction_values(hpxml_bldg, building_volume, average_ceiling_height, number_of_bathrooms,
                                                 number_of_units, unit_height_above_grade)
    assert_equal(building_volume, hpxml_bldg.building_construction.conditioned_building_volume)
    assert_in_epsilon(average_ceiling_height, hpxml_bldg.building_construction.average_ceiling_height, 0.01)
    assert_equal(number_of_bathrooms, hpxml_bldg.building_construction.number_of_bathrooms)
    assert_equal(number_of_units, hpxml_bldg.building_construction.number_of_units)
    assert_equal(unit_height_above_grade, hpxml_bldg.building_construction.unit_height_above_grade)
  end

  def _test_default_infiltration_values(hpxml_bldg, volume, has_flue_or_chimney_in_conditioned_space, ach50 = nil)
    assert_equal(volume, hpxml_bldg.air_infiltration_measurements[0].infiltration_volume)
    assert_equal(has_flue_or_chimney_in_conditioned_space, hpxml_bldg.air_infiltration.has_flue_or_chimney_in_conditioned_space)
    if not ach50.nil?
      assert_in_epsilon(ach50, hpxml_bldg.air_infiltration_measurements[0].air_leakage, 0.01)
      assert_equal(HPXML::UnitsACH, hpxml_bldg.air_infiltration_measurements[0].unit_of_measure)
      assert_equal(50, hpxml_bldg.air_infiltration_measurements[0].house_pressure)
    end
  end

  def _test_default_infiltration_compartmentalization_test_values(air_infiltration_measurement, a_ext)
    if a_ext.nil?
      assert_nil(air_infiltration_measurement.a_ext)
    else
      assert_in_delta(a_ext, air_infiltration_measurement.a_ext, 0.001)
    end
  end

  def _test_default_attic_values(attic, sla)
    assert_in_epsilon(sla, attic.vented_attic_sla, 0.001)
  end

  def _test_default_foundation_values(foundation, sla)
    assert_in_epsilon(sla, foundation.vented_crawlspace_sla, 0.001)
  end

  def _test_default_roof_values(roof, roof_type, solar_absorptance, roof_color, emittance, radiant_barrier,
                                radiant_barrier_grade, int_finish_type, int_finish_thickness, azimuth)
    assert_equal(roof_type, roof.roof_type)
    assert_equal(solar_absorptance, roof.solar_absorptance)
    assert_equal(roof_color, roof.roof_color)
    assert_equal(emittance, roof.emittance)
    if not radiant_barrier.nil?
      assert_equal(radiant_barrier, roof.radiant_barrier)
    else
      assert_nil(roof.radiant_barrier)
    end
    if not radiant_barrier_grade.nil?
      assert_equal(radiant_barrier_grade, roof.radiant_barrier_grade)
    else
      assert_nil(roof.radiant_barrier_grade)
    end
    assert_equal(int_finish_type, roof.interior_finish_type)
    if not int_finish_thickness.nil?
      assert_equal(int_finish_thickness, roof.interior_finish_thickness)
    else
      assert_nil(roof.interior_finish_thickness)
    end
    assert_equal(azimuth, roof.azimuth)
  end

  def _test_default_rim_joist_values(rim_joist, siding, solar_absorptance, color, emittance, azimuth)
    assert_equal(siding, rim_joist.siding)
    assert_equal(solar_absorptance, rim_joist.solar_absorptance)
    assert_equal(color, rim_joist.color)
    assert_equal(emittance, rim_joist.emittance)
    assert_equal(azimuth, rim_joist.azimuth)
  end

  def _test_default_wall_values(wall, siding, solar_absorptance, color, emittance, int_finish_type, int_finish_thickness, azimuth)
    assert_equal(siding, wall.siding)
    assert_equal(solar_absorptance, wall.solar_absorptance)
    assert_equal(color, wall.color)
    assert_equal(emittance, wall.emittance)
    assert_equal(int_finish_type, wall.interior_finish_type)
    if not int_finish_thickness.nil?
      assert_equal(int_finish_thickness, wall.interior_finish_thickness)
    else
      assert_nil(wall.interior_finish_thickness)
    end
    if not azimuth.nil?
      assert_equal(azimuth, wall.azimuth)
    else
      assert_nil(wall.azimuth)
    end
  end

  def _test_default_foundation_wall_values(foundation_wall, thickness, int_finish_type, int_finish_thickness, azimuth, area,
                                           ins_int_top, ins_int_bottom, ins_ext_top, ins_ext_bottom, type)
    assert_equal(thickness, foundation_wall.thickness)
    assert_equal(int_finish_type, foundation_wall.interior_finish_type)
    if not int_finish_thickness.nil?
      assert_equal(int_finish_thickness, foundation_wall.interior_finish_thickness)
    else
      assert_nil(foundation_wall.interior_finish_thickness)
    end
    assert_equal(azimuth, foundation_wall.azimuth)
    assert_equal(area, foundation_wall.area)
    assert_equal(ins_int_top, foundation_wall.insulation_interior_distance_to_top)
    assert_equal(ins_int_bottom, foundation_wall.insulation_interior_distance_to_bottom)
    assert_equal(ins_ext_top, foundation_wall.insulation_exterior_distance_to_top)
    assert_equal(ins_ext_bottom, foundation_wall.insulation_exterior_distance_to_bottom)
    assert_equal(type, foundation_wall.type)
  end

  def _test_default_floor_values(floor, int_finish_type, int_finish_thickness)
    assert_equal(int_finish_type, floor.interior_finish_type)
    if not int_finish_thickness.nil?
      assert_equal(int_finish_thickness, floor.interior_finish_thickness)
    else
      assert_nil(floor.interior_finish_thickness)
    end
  end

  def _test_default_slab_values(slab, thickness, carpet_r_value, carpet_fraction, depth_below_grade, gap_rvalue,
                                ext_horiz_r, ext_horiz_width, ext_horiz_depth)
    assert_equal(thickness, slab.thickness)
    assert_equal(carpet_r_value, slab.carpet_r_value)
    assert_equal(carpet_fraction, slab.carpet_fraction)
    if depth_below_grade.nil?
      assert_nil(slab.depth_below_grade)
    else
      assert_equal(depth_below_grade, slab.depth_below_grade)
    end
    assert_equal(gap_rvalue, slab.gap_insulation_r_value)
    assert_equal(ext_horiz_r, slab.exterior_horizontal_insulation_r_value)
    assert_equal(ext_horiz_width, slab.exterior_horizontal_insulation_width)
    assert_equal(ext_horiz_depth, slab.exterior_horizontal_insulation_depth_below_grade)
  end

  def _test_default_window_values(window, ext_summer_sf, ext_winter_sf, int_summer_sf, int_winter_sf, fraction_operable, azimuth,
                                  is_location, is_summer_cover, is_winter_cover, is_summer_sf, is_winter_sf)
    assert_equal(ext_summer_sf, window.exterior_shading_factor_summer)
    assert_equal(ext_winter_sf, window.exterior_shading_factor_winter)
    assert_equal(int_summer_sf, window.interior_shading_factor_summer)
    assert_equal(int_winter_sf, window.interior_shading_factor_winter)
    assert_equal(fraction_operable, window.fraction_operable)
    assert_equal(azimuth, window.azimuth)
    assert_equal(is_location, window.insect_screen_location)
    assert_equal(is_summer_cover, window.insect_screen_coverage_summer)
    assert_equal(is_winter_cover, window.insect_screen_coverage_winter)
    assert_equal(is_summer_sf, window.insect_screen_factor_summer)
    assert_equal(is_winter_sf, window.insect_screen_factor_winter)
  end

  def _test_default_skylight_values(skylight, ext_summer_sf, ext_winter_sf, int_summer_sf, int_winter_sf, azimuth)
    assert_equal(ext_summer_sf, skylight.exterior_shading_factor_summer)
    assert_equal(ext_winter_sf, skylight.exterior_shading_factor_winter)
    assert_equal(int_summer_sf, skylight.interior_shading_factor_summer)
    assert_equal(int_winter_sf, skylight.interior_shading_factor_winter)
    assert_equal(azimuth, skylight.azimuth)
  end

  def _test_default_door_values(hpxml_bldg, azimuths)
    hpxml_bldg.doors.each_with_index do |door, idx|
      assert_equal(azimuths[idx], door.azimuth)
    end
  end

  def _test_default_partition_wall_mass_values(partition_wall_mass, area_fraction, int_finish_type, int_finish_thickness)
    assert_equal(area_fraction, partition_wall_mass.area_fraction)
    assert_equal(int_finish_type, partition_wall_mass.interior_finish_type)
    assert_equal(int_finish_thickness, partition_wall_mass.interior_finish_thickness)
  end

  def _test_default_furniture_mass_values(furniture_mass, area_fraction, type)
    assert_equal(area_fraction, furniture_mass.area_fraction)
    assert_equal(type, furniture_mass.type)
  end

  def _test_default_central_air_conditioner_values(cooling_system, fan_watts_per_cfm, fan_motor_type, cooling_design_airflow_cfm, charge_defect_ratio, airflow_defect_ratio,
                                                   cooling_capacity, cooling_efficiency_seer2, cooling_efficiency_eer2, crankcase_heater_watts, cooling_autosizing_factor,
                                                   equipment_type)
    assert_equal(fan_watts_per_cfm, cooling_system.fan_watts_per_cfm)
    assert_equal(fan_motor_type, cooling_system.fan_motor_type)
    if cooling_design_airflow_cfm.nil? # nil implies an autosized value
      assert(cooling_system.cooling_design_airflow_cfm > 0)
    else
      assert_in_delta(cooling_design_airflow_cfm, cooling_system.cooling_design_airflow_cfm, 1.0)
    end
    assert_equal(charge_defect_ratio, cooling_system.charge_defect_ratio)
    assert_equal(airflow_defect_ratio, cooling_system.airflow_defect_ratio)
    assert_in_delta(crankcase_heater_watts, cooling_system.crankcase_heater_watts, 0.1)
    assert_equal(cooling_autosizing_factor, cooling_system.cooling_autosizing_factor)
    if cooling_capacity.nil?
      assert(cooling_system.cooling_capacity > 0)
    else
      assert_equal(cooling_capacity, cooling_system.cooling_capacity)
    end
    if cooling_efficiency_seer2.nil?
      assert_nil(cooling_system.cooling_efficiency_seer2)
    else
      assert_equal(cooling_efficiency_seer2, cooling_system.cooling_efficiency_seer2)
    end
    if cooling_efficiency_eer2.nil?
      assert_nil(cooling_system.cooling_efficiency_eer2)
    else
      assert_equal(cooling_efficiency_eer2, cooling_system.cooling_efficiency_eer2)
    end
    assert_equal(equipment_type, cooling_system.equipment_type)
  end

  def _test_default_room_air_conditioner_ptac_values(cooling_system, cooling_design_airflow_cfm, cooling_capacity, crankcase_heater_watts, cooling_autosizing_factor, cooling_efficiency_ceer)
    if cooling_design_airflow_cfm.nil? # nil implies an autosized value
      assert(cooling_system.cooling_design_airflow_cfm > 0)
    else
      assert_in_delta(cooling_design_airflow_cfm, cooling_system.cooling_design_airflow_cfm, 1.0)
    end
    assert_equal(crankcase_heater_watts, cooling_system.crankcase_heater_watts)
    assert_equal(cooling_autosizing_factor, cooling_system.cooling_autosizing_factor)
    assert_equal(cooling_efficiency_ceer, cooling_system.cooling_efficiency_ceer)
    if cooling_capacity.nil?
      assert(cooling_system.cooling_capacity > 0)
    else
      assert_equal(cooling_capacity, cooling_system.cooling_capacity)
    end
  end

  def _test_default_evap_cooler_values(cooling_system, cooling_design_airflow_cfm, cooling_capacity, cooling_autosizing_factor)
    if cooling_design_airflow_cfm.nil? # nil implies an autosized value
      assert(cooling_system.cooling_design_airflow_cfm > 0)
    else
      assert_in_delta(cooling_design_airflow_cfm, cooling_system.cooling_design_airflow_cfm, 1.0)
    end
    assert_equal(cooling_autosizing_factor, cooling_system.cooling_autosizing_factor)
    if cooling_capacity.nil?
      assert(cooling_system.cooling_capacity > 0)
    else
      assert_equal(cooling_system.cooling_capacity, cooling_capacity)
    end
  end

  def _test_default_mini_split_air_conditioner_values(cooling_system, fan_watts_per_cfm, fan_motor_type, cooling_design_airflow_cfm, charge_defect_ratio, airflow_defect_ratio,
                                                      cooling_capacity, cooling_efficiency_seer2, cooling_efficiency_eer2, crankcase_heater_watts, cooling_autosizing_factor)
    assert_equal(fan_watts_per_cfm, cooling_system.fan_watts_per_cfm)
    assert_equal(fan_motor_type, cooling_system.fan_motor_type)
    if cooling_design_airflow_cfm.nil? # nil implies an autosized value
      assert(cooling_system.cooling_design_airflow_cfm > 0)
    else
      assert_in_delta(cooling_design_airflow_cfm, cooling_system.cooling_design_airflow_cfm, 1.0)
    end
    assert_equal(charge_defect_ratio, cooling_system.charge_defect_ratio)
    assert_equal(airflow_defect_ratio, cooling_system.airflow_defect_ratio)
    assert_in_delta(crankcase_heater_watts, cooling_system.crankcase_heater_watts, 0.1)
    assert_equal(cooling_autosizing_factor, cooling_system.cooling_autosizing_factor)
    if cooling_capacity.nil?
      assert(cooling_system.cooling_capacity > 0)
    else
      assert_equal(cooling_capacity, cooling_system.cooling_capacity)
    end
    if cooling_efficiency_seer2.nil?
      assert_nil(cooling_system.cooling_efficiency_seer2)
    else
      assert_equal(cooling_efficiency_seer2, cooling_system.cooling_efficiency_seer2)
    end
    if cooling_efficiency_eer2.nil?
      assert_nil(cooling_system.cooling_efficiency_eer2)
    else
      assert_equal(cooling_efficiency_eer2, cooling_system.cooling_efficiency_eer2)
    end
  end

  def _test_default_furnace_values(heating_system, fan_watts_per_cfm, fan_motor_type, heating_design_airflow_cfm, airflow_defect_ratio, heating_capacity,
                                   pilot_light, pilot_light_btuh, heating_autosizing_factor)
    assert_equal(fan_watts_per_cfm, heating_system.fan_watts_per_cfm)
    if fan_motor_type.nil?
      assert_nil(heating_system.fan_motor_type)
    else
      assert_equal(fan_motor_type, heating_system.fan_motor_type)
    end
    if heating_design_airflow_cfm.nil? # nil implies an autosized value
      assert(heating_system.heating_design_airflow_cfm > 0)
    else
      assert_in_delta(heating_design_airflow_cfm, heating_system.heating_design_airflow_cfm, 1.0)
    end
    assert_equal(airflow_defect_ratio, heating_system.airflow_defect_ratio)
    assert_equal(heating_autosizing_factor, heating_system.heating_autosizing_factor)
    if heating_capacity.nil?
      assert(heating_system.heating_capacity > 0)
    else
      assert_equal(heating_capacity, heating_system.heating_capacity)
    end
    assert_equal(pilot_light, heating_system.pilot_light)
    if pilot_light_btuh.nil?
      assert_nil(heating_system.pilot_light_btuh)
    else
      assert_equal(pilot_light_btuh, heating_system.pilot_light_btuh)
    end
  end

  def _test_default_wall_furnace_values(heating_system, fan_watts, heating_design_airflow_cfm, heating_capacity, heating_autosizing_factor)
    assert_equal(fan_watts, heating_system.fan_watts)
    if heating_design_airflow_cfm.nil? # nil implies an autosized value
      assert(heating_system.heating_design_airflow_cfm > 0)
    else
      assert_in_delta(heating_design_airflow_cfm, heating_system.heating_design_airflow_cfm, 1.0)
    end
    assert_equal(heating_autosizing_factor, heating_system.heating_autosizing_factor)
    if heating_capacity.nil?
      assert(heating_system.heating_capacity > 0)
    else
      assert_equal(heating_capacity, heating_system.heating_capacity)
    end
  end

  def _test_default_floor_furnace_values(heating_system, fan_watts, heating_design_airflow_cfm, heating_capacity, pilot_light, pilot_light_btuh, heating_autosizing_factor)
    assert_equal(fan_watts, heating_system.fan_watts)
    if heating_design_airflow_cfm.nil? # nil implies an autosized value
      assert(heating_system.heating_design_airflow_cfm > 0)
    else
      assert_in_delta(heating_design_airflow_cfm, heating_system.heating_design_airflow_cfm, 1.0)
    end
    assert_equal(heating_autosizing_factor, heating_system.heating_autosizing_factor)
    if heating_capacity.nil?
      assert(heating_system.heating_capacity > 0)
    else
      assert_equal(heating_capacity, heating_system.heating_capacity)
    end
    assert_equal(pilot_light, heating_system.pilot_light)
    if pilot_light_btuh.nil?
      assert_nil(heating_system.pilot_light_btuh)
    else
      assert_equal(pilot_light_btuh, heating_system.pilot_light_btuh)
    end
  end

  def _test_default_electric_resistance_values(heating_system, distribution)
    assert_equal(distribution, heating_system.electric_resistance_distribution)
  end

  def _test_default_boiler_values(heating_system, eae, heating_capacity, pilot_light, pilot_light_btuh, heating_autosizing_factor)
    assert_equal(eae, heating_system.electric_auxiliary_energy)
    assert_equal(heating_autosizing_factor, heating_system.heating_autosizing_factor)
    if heating_capacity.nil?
      assert(heating_system.heating_capacity > 0)
    else
      assert_equal(heating_capacity, heating_system.heating_capacity)
    end
    assert_equal(pilot_light, heating_system.pilot_light)
    if pilot_light_btuh.nil?
      assert_nil(heating_system.pilot_light_btuh)
    else
      assert_equal(pilot_light_btuh, heating_system.pilot_light_btuh)
    end
  end

  def _test_default_stove_values(heating_system, fan_watts, heating_design_airflow_cfm, heating_capacity, pilot_light, pilot_light_btuh, heating_autosizing_factor)
    assert_equal(fan_watts, heating_system.fan_watts)
    if heating_design_airflow_cfm.nil? # nil implies an autosized value
      assert(heating_system.heating_design_airflow_cfm > 0)
    else
      assert_in_delta(heating_design_airflow_cfm, heating_system.heating_design_airflow_cfm, 1.0)
    end
    assert_equal(heating_autosizing_factor, heating_system.heating_autosizing_factor)
    if heating_capacity.nil?
      assert(heating_system.heating_capacity > 0)
    else
      assert_equal(heating_capacity, heating_system.heating_capacity)
    end
    assert_equal(pilot_light, heating_system.pilot_light)
    if pilot_light_btuh.nil?
      assert_nil(heating_system.pilot_light_btuh)
    else
      assert_equal(pilot_light_btuh, heating_system.pilot_light_btuh)
    end
  end

  def _test_default_space_heater_values(heating_system, fan_watts, heating_design_airflow_cfm, heating_capacity, heating_autosizing_factor)
    assert_equal(fan_watts, heating_system.fan_watts)
    if heating_design_airflow_cfm.nil? # nil implies an autosized value
      assert(heating_system.heating_design_airflow_cfm > 0)
    else
      assert_in_delta(heating_design_airflow_cfm, heating_system.heating_design_airflow_cfm, 1.0)
    end
    assert_equal(heating_autosizing_factor, heating_system.heating_autosizing_factor)
    if heating_capacity.nil?
      assert(heating_system.heating_capacity > 0)
    else
      assert_equal(heating_capacity, heating_system.heating_capacity)
    end
  end

  def _test_default_fireplace_values(heating_system, fan_watts, heating_design_airflow_cfm, heating_capacity, pilot_light, pilot_light_btuh, heating_autosizing_factor)
    assert_equal(fan_watts, heating_system.fan_watts)
    if heating_design_airflow_cfm.nil? # nil implies an autosized value
      assert(heating_system.heating_design_airflow_cfm > 0)
    else
      assert_in_delta(heating_design_airflow_cfm, heating_system.heating_design_airflow_cfm, 1.0)
    end
    assert_equal(heating_autosizing_factor, heating_system.heating_autosizing_factor)
    if heating_capacity.nil?
      assert(heating_system.heating_capacity > 0)
    else
      assert_equal(heating_capacity, heating_system.heating_capacity)
    end
    assert_equal(pilot_light, heating_system.pilot_light)
    if pilot_light_btuh.nil?
      assert_nil(heating_system.pilot_light_btuh)
    else
      assert_equal(pilot_light_btuh, heating_system.pilot_light_btuh)
    end
  end

  def _test_default_air_to_air_heat_pump_values(heat_pump, fan_watts_per_cfm, fan_motor_type,
                                                cooling_design_airflow_cfm, heating_design_airflow_cfm, charge_defect_ratio, airflow_defect_ratio,
                                                cooling_capacity, heating_capacity, heating_capacity_17F, backup_heating_capacity,
                                                cooling_efficiency_seer2, cooling_efficiency_eer2, heating_efficiency_hspf2,
                                                crankcase_heater_watts, heating_autosizing_factor, cooling_autosizing_factor,
                                                backup_heating_autosizing_factor, pan_heater_watts, pan_heater_control_type,
                                                equipment_type)
    assert_equal(fan_watts_per_cfm, heat_pump.fan_watts_per_cfm)
    assert_equal(fan_motor_type, heat_pump.fan_motor_type)
    if cooling_design_airflow_cfm.nil? # nil implies an autosized value
      assert(heat_pump.cooling_design_airflow_cfm > 0)
    else
      assert_in_delta(cooling_design_airflow_cfm, heat_pump.cooling_design_airflow_cfm, 1.0)
    end
    if heating_design_airflow_cfm.nil? # nil implies an autosized value
      assert(heat_pump.heating_design_airflow_cfm > 0)
    else
      assert_in_delta(heating_design_airflow_cfm, heat_pump.heating_design_airflow_cfm, 1.0)
    end
    assert_equal(charge_defect_ratio, heat_pump.charge_defect_ratio)
    assert_equal(airflow_defect_ratio, heat_pump.airflow_defect_ratio)
    assert_in_delta(crankcase_heater_watts, heat_pump.crankcase_heater_watts, 0.1)
    assert_equal(heating_autosizing_factor, heat_pump.heating_autosizing_factor)
    assert_equal(cooling_autosizing_factor, heat_pump.cooling_autosizing_factor)
    assert_equal(backup_heating_autosizing_factor, heat_pump.backup_heating_autosizing_factor)
    if cooling_capacity.nil?
      assert(heat_pump.cooling_capacity > 0)
    else
      assert_equal(cooling_capacity, heat_pump.cooling_capacity)
    end
    if heating_capacity.nil?
      assert(heat_pump.heating_capacity > 0)
    else
      assert_equal(heating_capacity, heat_pump.heating_capacity)
    end
    if heating_capacity_17F.nil?
      assert(heat_pump.heating_capacity_17F > 0)
    else
      assert_equal(heating_capacity_17F, heat_pump.heating_capacity_17F)
    end
    if backup_heating_capacity.nil?
      assert(heat_pump.backup_heating_capacity > 0)
    else
      assert_equal(backup_heating_capacity, heat_pump.backup_heating_capacity)
    end
    if cooling_efficiency_seer2.nil?
      assert_nil(heat_pump.cooling_efficiency_seer2)
    else
      assert_equal(cooling_efficiency_seer2, heat_pump.cooling_efficiency_seer2)
    end
    if cooling_efficiency_eer2.nil?
      assert_nil(heat_pump.cooling_efficiency_eer2)
    else
      assert_equal(cooling_efficiency_eer2, heat_pump.cooling_efficiency_eer2)
    end
    if heating_efficiency_hspf2.nil?
      assert_nil(heat_pump.heating_efficiency_hspf2)
    else
      assert_equal(heating_efficiency_hspf2, heat_pump.heating_efficiency_hspf2)
    end
    assert_equal(pan_heater_watts, heat_pump.pan_heater_watts)
    assert_equal(pan_heater_control_type, heat_pump.pan_heater_control_type)
    assert_equal(equipment_type, heat_pump.equipment_type)
  end

  def _test_default_detailed_performance_capacities(heat_pump, heating_nominal_capacity, cooling_nominal_capacity, heating_capacities, cooling_capacities)
    if cooling_nominal_capacity.nil?
      assert(heat_pump.cooling_capacity > 0)
    else
      assert_equal(cooling_nominal_capacity, heat_pump.cooling_capacity)
    end
    if heating_nominal_capacity.nil?
      assert(heat_pump.heating_capacity > 0)
    else
      assert_equal(heating_nominal_capacity, heat_pump.heating_capacity)
    end
    if not heat_pump.heating_detailed_performance_data.empty?
      heat_pump.heating_detailed_performance_data.each_with_index do |dp, idx|
        assert_equal(heating_capacities[idx], dp.capacity) unless heating_capacities[idx].nil?
      end
    end
    if not heat_pump.cooling_detailed_performance_data.empty?
      heat_pump.cooling_detailed_performance_data.each_with_index do |dp, idx|
        assert_equal(cooling_capacities[idx], dp.capacity) unless cooling_capacities[idx].nil?
      end
    end
  end

  def _test_default_pthp_values(heat_pump, heating_design_airflow_cfm, cooling_design_airflow_cfm, cooling_capacity, heating_capacity, heating_capacity_17F,
                                crankcase_heater_watts, heating_autosizing_factor, cooling_autosizing_factor,
                                backup_heating_autosizing_factor)
    if heating_design_airflow_cfm.nil? # nil implies an autosized value
      assert(heat_pump.heating_design_airflow_cfm > 0)
    else
      assert_in_delta(heating_design_airflow_cfm, heat_pump.heating_design_airflow_cfm, 1.0)
    end
    if cooling_design_airflow_cfm.nil? # nil implies an autosized value
      assert(heat_pump.cooling_design_airflow_cfm > 0)
    else
      assert_in_delta(cooling_design_airflow_cfm, heat_pump.cooling_design_airflow_cfm, 1.0)
    end
    assert_equal(crankcase_heater_watts, heat_pump.crankcase_heater_watts)
    assert_equal(heating_autosizing_factor, heat_pump.heating_autosizing_factor)
    assert_equal(cooling_autosizing_factor, heat_pump.cooling_autosizing_factor)
    assert_equal(backup_heating_autosizing_factor, heat_pump.backup_heating_autosizing_factor)
    if cooling_capacity.nil?
      assert(heat_pump.cooling_capacity > 0)
    else
      assert_equal(cooling_capacity, heat_pump.cooling_capacity)
    end
    if heating_capacity.nil?
      assert(heat_pump.heating_capacity > 0)
    else
      assert_equal(heating_capacity, heat_pump.heating_capacity)
    end
    if heating_capacity_17F.nil?
      assert(heat_pump.heating_capacity_17F > 0)
    else
      assert_equal(heating_capacity_17F, heat_pump.heating_capacity_17F)
    end
  end

  def _test_default_mini_split_heat_pump_values(heat_pump, fan_watts_per_cfm, fan_motor_type, heating_design_airflow_cfm, cooling_design_airflow_cfm,
                                                charge_defect_ratio, airflow_defect_ratio, cooling_capacity, heating_capacity, heating_capacity_17F,
                                                backup_heating_capacity, cooling_efficiency_seer2, cooling_efficiency_eer2, heating_efficiency_hspf2,
                                                crankcase_heater_watts, heating_autosizing_factor, cooling_autosizing_factor,
                                                backup_heating_autosizing_factor, pan_heater_watts, pan_heater_control_type)
    assert_equal(fan_watts_per_cfm, heat_pump.fan_watts_per_cfm)
    assert_equal(fan_motor_type, heat_pump.fan_motor_type)
    if heating_design_airflow_cfm.nil? # nil implies an autosized value
      assert(heat_pump.heating_design_airflow_cfm > 0)
    else
      assert_in_delta(heating_design_airflow_cfm, heat_pump.heating_design_airflow_cfm, 1.0)
    end
    if cooling_design_airflow_cfm.nil? # nil implies an autosized value
      assert(heat_pump.cooling_design_airflow_cfm > 0)
    else
      assert_in_delta(cooling_design_airflow_cfm, heat_pump.cooling_design_airflow_cfm, 1.0)
    end
    assert_equal(charge_defect_ratio, heat_pump.charge_defect_ratio)
    assert_equal(airflow_defect_ratio, heat_pump.airflow_defect_ratio)
    assert_in_delta(crankcase_heater_watts, heat_pump.crankcase_heater_watts, 0.1)
    assert_equal(heating_autosizing_factor, heat_pump.heating_autosizing_factor)
    assert_equal(cooling_autosizing_factor, heat_pump.cooling_autosizing_factor)
    assert_equal(backup_heating_autosizing_factor, heat_pump.backup_heating_autosizing_factor)
    if cooling_capacity.nil?
      assert(heat_pump.cooling_capacity > 0)
    else
      assert_equal(cooling_capacity, heat_pump.cooling_capacity)
    end
    if heating_capacity.nil?
      assert(heat_pump.heating_capacity > 0)
    else
      assert_equal(heating_capacity, heat_pump.heating_capacity)
    end
    if heating_capacity_17F.nil?
      assert(heat_pump.heating_capacity_17F > 0)
    else
      assert_equal(heating_capacity_17F, heat_pump.heating_capacity_17F)
    end
    if backup_heating_capacity.nil?
      assert(heat_pump.backup_heating_capacity > 0)
    else
      assert_equal(backup_heating_capacity, heat_pump.backup_heating_capacity)
    end
    if cooling_efficiency_seer2.nil?
      assert_nil(heat_pump.cooling_efficiency_seer2)
    else
      assert_equal(cooling_efficiency_seer2, heat_pump.cooling_efficiency_seer2)
    end
    if cooling_efficiency_eer2.nil?
      assert_nil(heat_pump.cooling_efficiency_eer2)
    else
      assert_equal(cooling_efficiency_eer2, heat_pump.cooling_efficiency_eer2)
    end
    if heating_efficiency_hspf2.nil?
      assert_nil(heat_pump.heating_efficiency_hspf2)
    else
      assert_equal(heating_efficiency_hspf2, heat_pump.heating_efficiency_hspf2)
    end
    assert_equal(pan_heater_watts, heat_pump.pan_heater_watts)
    assert_equal(pan_heater_control_type, heat_pump.pan_heater_control_type)
  end

  def _test_default_heat_pump_temperature_values(heat_pump, compressor_lockout_temp, backup_heating_lockout_temp,
                                                 backup_heating_switchover_temp)
    if compressor_lockout_temp.nil?
      assert_nil(heat_pump.compressor_lockout_temp)
    else
      assert_equal(compressor_lockout_temp, heat_pump.compressor_lockout_temp)
    end
    if backup_heating_lockout_temp.nil?
      assert_nil(heat_pump.backup_heating_lockout_temp)
    else
      assert_equal(backup_heating_lockout_temp, heat_pump.backup_heating_lockout_temp)
    end
    if backup_heating_switchover_temp.nil?
      assert_nil(heat_pump.backup_heating_switchover_temp)
    else
      assert_equal(backup_heating_switchover_temp, heat_pump.backup_heating_switchover_temp)
    end
  end

  def _test_default_ground_to_air_heat_pump_values(heat_pump, pump_watts_per_ton, fan_watts_per_cfm, fan_motor_type, heating_design_airflow_cfm, cooling_design_airflow_cfm,
                                                   airflow_defect_ratio, cooling_capacity, heating_capacity,
                                                   backup_heating_capacity)
    assert_equal(pump_watts_per_ton, heat_pump.pump_watts_per_ton)
    assert_equal(fan_watts_per_cfm, heat_pump.fan_watts_per_cfm)
    assert_equal(fan_motor_type, heat_pump.fan_motor_type)
    if heating_design_airflow_cfm.nil? # nil implies an autosized value
      assert(heat_pump.heating_design_airflow_cfm > 0)
    else
      assert_equal(heating_design_airflow_cfm, heat_pump.heating_design_airflow_cfm)
    end
    if cooling_design_airflow_cfm.nil? # nil implies an autosized value
      assert(heat_pump.cooling_design_airflow_cfm > 0)
    else
      assert_equal(cooling_design_airflow_cfm, heat_pump.cooling_design_airflow_cfm)
    end
    assert_equal(airflow_defect_ratio, heat_pump.airflow_defect_ratio)
    if cooling_capacity.nil?
      assert(heat_pump.cooling_capacity > 0)
    else
      assert_equal(cooling_capacity, heat_pump.cooling_capacity)
    end
    if heating_capacity.nil?
      assert(heat_pump.heating_capacity > 0)
    else
      assert_equal(heating_capacity, heat_pump.heating_capacity)
    end
    if backup_heating_capacity.nil?
      assert(heat_pump.backup_heating_capacity > 0)
    else
      assert_equal(backup_heating_capacity, heat_pump.backup_heating_capacity)
    end
  end

  def _test_default_geothermal_loop_values(geothermal_loop, loop_configuration, loop_flow,
                                           num_bore_holes, bore_spacing, bore_length, bore_diameter,
                                           grout_type, grout_conductivity,
                                           pipe_type, pipe_conductivity, pipe_diameter,
                                           shank_spacing, bore_config)
    assert_equal(loop_configuration, geothermal_loop.loop_configuration)
    if loop_flow.nil? # nil implies an autosized value
      assert(geothermal_loop.loop_flow > 0)
    else
      assert_equal(loop_flow, geothermal_loop.loop_flow)
    end
    if num_bore_holes.nil? # nil implies an autosized value
      assert(geothermal_loop.num_bore_holes > 0)
    else
      assert_equal(num_bore_holes, geothermal_loop.num_bore_holes)
    end
    assert_equal(bore_spacing, geothermal_loop.bore_spacing)
    if bore_length.nil? # nil implies an autosized value
      assert(geothermal_loop.bore_length > 0)
    else
      assert_equal(bore_length, geothermal_loop.bore_length)
    end
    assert_equal(bore_diameter, geothermal_loop.bore_diameter)
    assert_equal(grout_type, geothermal_loop.grout_type)
    assert_equal(grout_conductivity, geothermal_loop.grout_conductivity)
    assert_equal(pipe_type, geothermal_loop.pipe_type)
    assert_equal(pipe_conductivity, geothermal_loop.pipe_conductivity)
    assert_equal(pipe_diameter, geothermal_loop.pipe_diameter)
    assert_equal(shank_spacing, geothermal_loop.shank_spacing)
    assert_equal(bore_config, geothermal_loop.bore_config)
  end

  def _test_default_hvac_location_values(hvac_system, location)
    assert_equal(location, hvac_system.location)
  end

  def _test_default_hvac_control_setpoint_values(hvac_control, heating_setpoint_temp, cooling_setpoint_temp)
    assert_equal(heating_setpoint_temp, hvac_control.heating_setpoint_temp)
    assert_equal(cooling_setpoint_temp, hvac_control.cooling_setpoint_temp)
  end

  def _test_default_hvac_control_setback_values(hvac_control, htg_setback_start_hr, clg_setup_start_hr)
    assert_equal(htg_setback_start_hr, hvac_control.heating_setback_start_hour)
    assert_equal(clg_setup_start_hr, hvac_control.cooling_setup_start_hour)
  end

  def _test_default_hvac_control_season_values(hvac_control, htg_season_begin_month, htg_season_begin_day, htg_season_end_month, htg_season_end_day, clg_season_begin_month, clg_season_begin_day, clg_season_end_month, clg_season_end_day)
    assert_equal(htg_season_begin_month, hvac_control.seasons_heating_begin_month)
    assert_equal(htg_season_begin_day, hvac_control.seasons_heating_begin_day)
    assert_equal(htg_season_end_month, hvac_control.seasons_heating_end_month)
    assert_equal(htg_season_end_day, hvac_control.seasons_heating_end_day)
    assert_equal(clg_season_begin_month, hvac_control.seasons_cooling_begin_month)
    assert_equal(clg_season_begin_day, hvac_control.seasons_cooling_begin_day)
    assert_equal(clg_season_end_month, hvac_control.seasons_cooling_end_month)
    assert_equal(clg_season_end_day, hvac_control.seasons_cooling_end_day)
  end

  def _test_default_air_distribution_values(hpxml_bldg, supply_locations, return_locations, supply_areas, return_areas,
                                            supply_fracs, return_fracs, n_return_registers, supply_area_mults, return_area_mults,
                                            supply_buried_levels, return_buried_levels, supply_effective_rvalues, return_effective_rvalues,
                                            supply_rect_fracs, return_rect_fracs, manualj_blower_fan_heat_btuh)
    supply_duct_idx = 0
    return_duct_idx = 0
    hpxml_bldg.hvac_distributions.each do |hvac_distribution|
      next unless hvac_distribution.distribution_system_type == HPXML::HVACDistributionTypeAir

      assert_equal(n_return_registers, hvac_distribution.number_of_return_registers)
      assert_equal(manualj_blower_fan_heat_btuh, hvac_distribution.manualj_blower_fan_heat_btuh)
      hvac_distribution.ducts.each do |duct|
        if duct.duct_type == HPXML::DuctTypeSupply
          assert_equal(supply_locations[supply_duct_idx], duct.duct_location)
          assert_in_epsilon(supply_areas[supply_duct_idx], duct.duct_surface_area, 0.01)
          assert_in_epsilon(supply_fracs[supply_duct_idx], duct.duct_fraction_area, 0.01)
          assert_in_epsilon(supply_area_mults[supply_duct_idx], duct.duct_surface_area_multiplier, 0.01)
          assert_equal(supply_buried_levels[supply_duct_idx], duct.duct_buried_insulation_level)
          assert_in_epsilon(supply_effective_rvalues[supply_duct_idx], duct.duct_effective_r_value, 0.01)
          assert_equal(supply_rect_fracs[supply_duct_idx], duct.duct_fraction_rectangular)
          supply_duct_idx += 1
        elsif duct.duct_type == HPXML::DuctTypeReturn
          assert_equal(return_locations[return_duct_idx], duct.duct_location)
          assert_in_epsilon(return_areas[return_duct_idx], duct.duct_surface_area, 0.01)
          assert_in_epsilon(return_fracs[return_duct_idx], duct.duct_fraction_area, 0.01)
          assert_in_epsilon(return_area_mults[return_duct_idx], duct.duct_surface_area_multiplier, 0.01)
          assert_equal(return_buried_levels[return_duct_idx], duct.duct_buried_insulation_level)
          assert_in_epsilon(return_effective_rvalues[return_duct_idx], duct.duct_effective_r_value, 0.01)
          assert_equal(return_rect_fracs[return_duct_idx], duct.duct_fraction_rectangular)
          return_duct_idx += 1
        end
      end
    end
  end

  def _test_default_hydronic_distribution_values(hpxml_bldg, manualj_hot_water_piping_btuh)
    hpxml_bldg.hvac_distributions.each do |hvac_distribution|
      next unless hvac_distribution.distribution_system_type == HPXML::HVACDistributionTypeHydronic

      assert_equal(manualj_hot_water_piping_btuh, hvac_distribution.manualj_hot_water_piping_btuh)
    end
  end

  def _test_default_mech_vent_values(hpxml_bldg, is_shared_system, hours_in_operation, fan_power, flow_rate,
                                     cfis_vent_mode_airflow_fraction = nil, cfis_addtl_runtime_operating_mode = nil,
                                     cfis_has_outdoor_air_control = nil, cfis_control_type = nil, cfis_suppl_fan_runs_with_air_handler = nil)
    vent_fan = hpxml_bldg.ventilation_fans.find { |f| f.used_for_whole_building_ventilation && !f.is_cfis_supplemental_fan }

    assert_equal(is_shared_system, vent_fan.is_shared_system)
    assert_equal(hours_in_operation, vent_fan.hours_in_operation)
    if fan_power.nil?
      assert_nil(vent_fan.fan_power)
    else
      assert_in_delta(fan_power, vent_fan.fan_power, 0.1)
    end
    assert_in_delta(flow_rate, vent_fan.rated_flow_rate.to_f + vent_fan.calculated_flow_rate.to_f + vent_fan.tested_flow_rate.to_f + vent_fan.delivered_ventilation.to_f, 0.1)
    if cfis_vent_mode_airflow_fraction.nil?
      assert_nil(vent_fan.cfis_vent_mode_airflow_fraction)
    else
      assert_equal(cfis_vent_mode_airflow_fraction, vent_fan.cfis_vent_mode_airflow_fraction)
    end
    if cfis_addtl_runtime_operating_mode.nil?
      assert_nil(vent_fan.cfis_addtl_runtime_operating_mode)
    else
      assert_equal(cfis_addtl_runtime_operating_mode, vent_fan.cfis_addtl_runtime_operating_mode)
    end
    if cfis_has_outdoor_air_control.nil?
      assert_nil(vent_fan.cfis_has_outdoor_air_control)
    else
      assert_equal(cfis_has_outdoor_air_control, vent_fan.cfis_has_outdoor_air_control)
    end
    if cfis_suppl_fan_runs_with_air_handler.nil?
      assert_nil(vent_fan.cfis_supplemental_fan_runs_with_air_handler_fan)
    else
      assert_equal(cfis_suppl_fan_runs_with_air_handler, vent_fan.cfis_supplemental_fan_runs_with_air_handler_fan)
    end
    if cfis_control_type.nil?
      assert_nil(vent_fan.cfis_control_type)
    else
      assert_equal(cfis_control_type, vent_fan.cfis_control_type)
    end
  end

  def _test_default_mech_vent_suppl_values(hpxml_bldg, is_shared_system, hours_in_operation, fan_power, flow_rate)
    vent_fan = hpxml_bldg.ventilation_fans.find { |f| f.used_for_whole_building_ventilation && f.is_cfis_supplemental_fan }

    assert_equal(is_shared_system, vent_fan.is_shared_system)
    if hours_in_operation.nil?
      assert_nil(hours_in_operation, vent_fan.hours_in_operation)
    else
      assert_equal(hours_in_operation, vent_fan.hours_in_operation)
    end
    assert_in_epsilon(fan_power, vent_fan.fan_power, 0.01)
    assert_in_epsilon(flow_rate, vent_fan.rated_flow_rate.to_f + vent_fan.calculated_flow_rate.to_f + vent_fan.tested_flow_rate.to_f + vent_fan.delivered_ventilation.to_f, 0.01)
  end

  def _test_default_kitchen_fan_values(hpxml_bldg, count, flow_rate, hours_in_operation, fan_power, start_hour)
    kitchen_fan = hpxml_bldg.ventilation_fans.find { |f| f.used_for_local_ventilation && f.fan_location == HPXML::LocationKitchen }

    assert_equal(count, kitchen_fan.count)
    assert_equal(flow_rate, kitchen_fan.rated_flow_rate.to_f + kitchen_fan.calculated_flow_rate.to_f + kitchen_fan.tested_flow_rate.to_f + kitchen_fan.delivered_ventilation.to_f)
    assert_equal(hours_in_operation, kitchen_fan.hours_in_operation)
    assert_equal(fan_power, kitchen_fan.fan_power)
    assert_equal(start_hour, kitchen_fan.start_hour)
  end

  def _test_default_bath_fan_values(hpxml_bldg, count, flow_rate, hours_in_operation, fan_power, start_hour)
    bath_fan = hpxml_bldg.ventilation_fans.find { |f| f.used_for_local_ventilation && f.fan_location == HPXML::LocationBath }

    assert_equal(count, bath_fan.count)
    assert_equal(flow_rate, bath_fan.rated_flow_rate.to_f + bath_fan.calculated_flow_rate.to_f + bath_fan.tested_flow_rate.to_f + bath_fan.delivered_ventilation.to_f)
    assert_equal(hours_in_operation, bath_fan.hours_in_operation)
    assert_equal(fan_power, bath_fan.fan_power)
    assert_equal(start_hour, bath_fan.start_hour)
  end

  def _test_default_whole_house_fan_values(hpxml_bldg, flow_rate, fan_power)
    whf = hpxml_bldg.ventilation_fans.find { |f| f.used_for_seasonal_cooling_load_reduction }

    assert_equal(flow_rate, whf.rated_flow_rate.to_f + whf.calculated_flow_rate.to_f + whf.tested_flow_rate.to_f + whf.delivered_ventilation.to_f)
    assert_equal(fan_power, whf.fan_power)
  end

  def _test_default_storage_water_heater_values(hpxml_bldg, *expected_wh_values)
    storage_water_heaters = hpxml_bldg.water_heating_systems.select { |w| w.water_heater_type == HPXML::WaterHeaterTypeStorage }
    assert_equal(expected_wh_values.size, storage_water_heaters.size)
    storage_water_heaters.each_with_index do |wh_system, idx|
      is_shared, heating_capacity, tank_volume, recovery_efficiency, location, temperature, energy_factor, tank_model_type = expected_wh_values[idx]

      assert_equal(is_shared, wh_system.is_shared_system)
      assert_in_epsilon(heating_capacity, wh_system.heating_capacity, 0.01)
      assert_equal(tank_volume, wh_system.tank_volume)
      assert_in_epsilon(recovery_efficiency, wh_system.recovery_efficiency, 0.01)
      assert_equal(location, wh_system.location)
      assert_equal(temperature, wh_system.temperature)
      if energy_factor.nil?
        assert_nil(wh_system.energy_factor)
      else
        assert_equal(energy_factor, wh_system.energy_factor)
      end
      assert_equal(tank_model_type, wh_system.tank_model_type)
    end
  end

  def _test_default_tankless_water_heater_values(hpxml_bldg, *expected_wh_values)
    tankless_water_heaters = hpxml_bldg.water_heating_systems.select { |w| w.water_heater_type == HPXML::WaterHeaterTypeTankless }
    assert_equal(expected_wh_values.size, tankless_water_heaters.size)
    tankless_water_heaters.each_with_index do |wh_system, idx|
      performance_adjustment, = expected_wh_values[idx]

      assert_equal(performance_adjustment, wh_system.performance_adjustment)
    end
  end

  def _test_default_heat_pump_water_heater_values(hpxml_bldg, *expected_wh_values)
    heat_pump_water_heaters = hpxml_bldg.water_heating_systems.select { |w| w.water_heater_type == HPXML::WaterHeaterTypeHeatPump }
    assert_equal(expected_wh_values.size, heat_pump_water_heaters.size)
    heat_pump_water_heaters.each_with_index do |wh_system, idx|
      tank_volume, operating_mode, htg_cap, backup_htg_cap = expected_wh_values[idx]

      assert_equal(tank_volume, wh_system.tank_volume)
      assert_equal(operating_mode, wh_system.operating_mode)
      assert_in_epsilon(htg_cap, wh_system.heating_capacity, 0.01)
      assert_in_epsilon(backup_htg_cap, wh_system.backup_heating_capacity, 0.01)
    end
  end

  def _test_default_indirect_water_heater_values(hpxml_bldg, *expected_wh_values)
    indirect_water_heaters = hpxml_bldg.water_heating_systems.select { |w| w.water_heater_type == HPXML::WaterHeaterTypeCombiStorage }
    assert_equal(expected_wh_values.size, indirect_water_heaters.size)
    indirect_water_heaters.each_with_index do |wh_system, idx|
      tank_volume, standby_loss_units, standby_loss_value = expected_wh_values[idx]

      assert_equal(tank_volume, wh_system.tank_volume)
      assert_equal(standby_loss_units, wh_system.standby_loss_units)
      assert_equal(standby_loss_value, wh_system.standby_loss_value)
    end
  end

  def _test_default_standard_distribution_values(hot_water_distribution, piping_length, pipe_r_value)
    assert_in_epsilon(piping_length, hot_water_distribution.standard_piping_length, 0.01)
    assert_equal(pipe_r_value, hot_water_distribution.pipe_r_value)
  end

  def _test_default_recirc_distribution_values(hot_water_distribution, piping_length, branch_piping_length, pump_power, pipe_r_value, weekday_sch, weekend_sch, monthly_mults)
    assert_in_epsilon(piping_length, hot_water_distribution.recirculation_piping_loop_length, 0.01)
    assert_in_epsilon(branch_piping_length, hot_water_distribution.recirculation_branch_piping_length, 0.01)
    assert_in_epsilon(pump_power, hot_water_distribution.recirculation_pump_power, 0.01)
    assert_equal(pipe_r_value, hot_water_distribution.pipe_r_value)
    if weekday_sch.nil?
      assert_nil(hot_water_distribution.recirculation_pump_weekday_fractions)
    else
      assert_equal(weekday_sch, hot_water_distribution.recirculation_pump_weekday_fractions)
    end
    if weekend_sch.nil?
      assert_nil(hot_water_distribution.recirculation_pump_weekend_fractions)
    else
      assert_equal(weekend_sch, hot_water_distribution.recirculation_pump_weekend_fractions)
    end
    if monthly_mults.nil?
      assert_nil(hot_water_distribution.recirculation_pump_monthly_multipliers)
    else
      assert_equal(monthly_mults, hot_water_distribution.recirculation_pump_monthly_multipliers)
    end
  end

  def _test_default_shared_recirc_distribution_values(hot_water_distribution, pump_power, weekday_sch, weekend_sch, monthly_mults)
    assert_in_epsilon(pump_power, hot_water_distribution.shared_recirculation_pump_power, 0.01)
    if weekday_sch.nil?
      assert_nil(hot_water_distribution.recirculation_pump_weekday_fractions)
    else
      assert_equal(weekday_sch, hot_water_distribution.recirculation_pump_weekday_fractions)
    end
    if weekend_sch.nil?
      assert_nil(hot_water_distribution.recirculation_pump_weekend_fractions)
    else
      assert_equal(weekend_sch, hot_water_distribution.recirculation_pump_weekend_fractions)
    end
    if monthly_mults.nil?
      assert_nil(hot_water_distribution.recirculation_pump_monthly_multipliers)
    else
      assert_equal(monthly_mults, hot_water_distribution.recirculation_pump_monthly_multipliers)
    end
  end

  def _test_default_water_fixture_values(hpxml_bldg, usage_multiplier, weekday_sch, weekend_sch, monthly_mults, low_flow1, low_flow2)
    assert_equal(usage_multiplier, hpxml_bldg.water_heating.water_fixtures_usage_multiplier)
    if weekday_sch.nil?
      assert_nil(hpxml_bldg.water_heating.water_fixtures_weekday_fractions)
    else
      assert_equal(weekday_sch, hpxml_bldg.water_heating.water_fixtures_weekday_fractions)
    end
    if weekend_sch.nil?
      assert_nil(hpxml_bldg.water_heating.water_fixtures_weekend_fractions)
    else
      assert_equal(weekend_sch, hpxml_bldg.water_heating.water_fixtures_weekend_fractions)
    end
    if monthly_mults.nil?
      assert_nil(hpxml_bldg.water_heating.water_fixtures_monthly_multipliers)
    else
      assert_equal(monthly_mults, hpxml_bldg.water_heating.water_fixtures_monthly_multipliers)
    end
    assert_equal(low_flow1, hpxml_bldg.water_fixtures[0].low_flow)
    assert_equal(low_flow2, hpxml_bldg.water_fixtures[1].low_flow)
  end

  def _test_default_solar_thermal_values(solar_thermal_system, storage_volume, azimuth)
    assert_equal(storage_volume, solar_thermal_system.storage_volume)
    assert_equal(azimuth, solar_thermal_system.collector_azimuth)
  end

  def _test_default_pv_system_values(hpxml_bldg, interver_efficiency, system_loss_frac, is_shared_system, location, tracking, module_type, azimuth)
    hpxml_bldg.pv_systems.each do |pv|
      assert_equal(is_shared_system, pv.is_shared_system)
      assert_in_epsilon(system_loss_frac, pv.system_losses_fraction, 0.01)
      assert_equal(location, pv.location)
      assert_equal(tracking, pv.tracking)
      assert_equal(module_type, pv.module_type)
      assert_equal(azimuth, pv.array_azimuth)
    end
    hpxml_bldg.inverters.each do |inv|
      assert_equal(interver_efficiency, inv.inverter_efficiency)
    end
  end

  def _test_default_electric_panel_values(electric_panel, voltage, max_current_rating, headroom_spaces, rated_total_spaces)
<<<<<<< HEAD
    assert_equal(voltage, electric_panel.voltage)
    assert_equal(max_current_rating, electric_panel.max_current_rating)
=======
    if voltage.nil?
      assert_nil(electric_panel.voltage)
    else
      assert_equal(voltage, electric_panel.voltage)
    end
    if max_current_rating.nil?
      assert_nil(electric_panel.max_current_rating)
    else
      assert_equal(max_current_rating, electric_panel.max_current_rating)
    end
>>>>>>> 31ee3db0
    if headroom_spaces.nil?
      assert_nil(electric_panel.headroom_spaces)
    else
      assert_equal(headroom_spaces, electric_panel.headroom_spaces)
    end
    if rated_total_spaces.nil?
      assert_nil(electric_panel.rated_total_spaces)
    else
      assert_equal(rated_total_spaces, electric_panel.rated_total_spaces)
    end
  end

  def _test_default_branch_circuit_values(branch_circuit, voltage, max_current_rating, occupied_spaces)
    if voltage.nil?
      assert_nil(branch_circuit.voltage)
    else
      assert_equal(voltage, branch_circuit.voltage)
    end
    if max_current_rating.nil?
      assert_nil(branch_circuit.max_current_rating)
    else
      assert_equal(max_current_rating, branch_circuit.max_current_rating)
    end
    if occupied_spaces.nil?
      assert_nil(branch_circuit.occupied_spaces)
    else
      assert_equal(occupied_spaces, branch_circuit.occupied_spaces)
    end
  end

  def _test_default_service_feeder_values(service_feeder, power, is_new_load)
    if power.nil?
      assert_nil(service_feeder.power)
    else
      assert_equal(power, service_feeder.power)
    end
    if is_new_load.nil?
      assert_nil(service_feeder.is_new_load)
    else
      assert_equal(is_new_load, service_feeder.is_new_load)
    end
  end

  def _test_default_battery_values(battery, nominal_capacity_kwh, nominal_capacity_ah, usable_capacity_kwh, usable_capacity_ah,
                                   rated_power_output, location, lifetime_model, round_trip_efficiency)
    if nominal_capacity_kwh.nil?
      assert_nil(battery.nominal_capacity_kwh)
    else
      assert_equal(nominal_capacity_kwh, battery.nominal_capacity_kwh)
    end
    if nominal_capacity_ah.nil?
      assert_nil(battery.nominal_capacity_ah)
    else
      assert_equal(nominal_capacity_ah, battery.nominal_capacity_ah)
    end
    if usable_capacity_kwh.nil?
      assert_nil(battery.usable_capacity_kwh)
    else
      assert_equal(usable_capacity_kwh, battery.usable_capacity_kwh)
    end
    if usable_capacity_ah.nil?
      assert_nil(battery.usable_capacity_ah)
    else
      assert_equal(usable_capacity_ah, battery.usable_capacity_ah)
    end
    assert_equal(rated_power_output, battery.rated_power_output)
    assert_equal(location, battery.location)
    if lifetime_model.nil?
      assert_nil(battery.lifetime_model)
    else
      assert_equal(lifetime_model, battery.lifetime_model)
    end
    assert_equal(round_trip_efficiency, battery.round_trip_efficiency)
  end

  def _test_default_vehicle_values(vehicle, ev_charger, battery_type, nominal_capacity_kwh, nominal_capacity_ah, usable_capacity_kwh,
                                   usable_capacity_ah, miles_per_year, hours_per_week, fuel_economy_combined, fuel_economy_units,
                                   fraction_charged_home, weekday_sch, weekend_sch, usage_multiplier, charging_level, charger_power)
    assert_equal(battery_type, HPXML::BatteryTypeLithiumIon)
    if nominal_capacity_kwh.nil?
      assert_nil(vehicle.nominal_capacity_kwh)
    else
      assert_equal(nominal_capacity_kwh, vehicle.nominal_capacity_kwh)
    end
    if nominal_capacity_ah.nil?
      assert_nil(vehicle.nominal_capacity_ah)
    else
      assert_equal(nominal_capacity_ah, vehicle.nominal_capacity_ah)
    end
    if usable_capacity_kwh.nil?
      assert_nil(vehicle.usable_capacity_kwh)
    else
      assert_equal(usable_capacity_kwh, vehicle.usable_capacity_kwh)
    end
    if usable_capacity_ah.nil?
      assert_nil(vehicle.usable_capacity_ah)
    else
      assert_equal(usable_capacity_ah, vehicle.usable_capacity_ah)
    end
    assert_in_epsilon(miles_per_year, vehicle.miles_per_year, 0.01)
    assert_in_epsilon(hours_per_week, vehicle.hours_per_week, 0.01)
    assert_equal(fuel_economy_combined, vehicle.fuel_economy_combined, 0.01)
    assert_equal(fuel_economy_units, vehicle.fuel_economy_units)
    assert_equal(fraction_charged_home, vehicle.fraction_charged_home)
    if weekday_sch.nil?
      assert_nil(vehicle.ev_weekday_fractions)
    else
      assert_equal(weekday_sch, vehicle.ev_weekday_fractions)
    end
    if weekend_sch.nil?
      assert_nil(vehicle.ev_weekend_fractions)
    else
      assert_equal(weekend_sch, vehicle.ev_weekend_fractions)
    end
    if usage_multiplier.nil?
      assert_nil(vehicle.ev_monthly_multipliers)
    else
      assert_equal(usage_multiplier, vehicle.ev_monthly_multipliers)
    end
    if charging_level.nil?
      assert_nil(ev_charger.charging_level)
    else
      assert_equal(charging_level, ev_charger.charging_level)
    end
    assert_equal(charger_power, ev_charger.charging_power)
  end

  def _test_default_generator_values(hpxml_bldg, is_shared_system)
    hpxml_bldg.generators.each do |generator|
      assert_equal(is_shared_system, generator.is_shared_system)
    end
  end

  def _test_default_clothes_washer_values(clothes_washer, is_shared, location, imef, rated_annual_kwh, label_electric_rate,
                                          label_gas_rate, label_annual_gas_cost, capacity, label_usage, usage_multiplier,
                                          weekday_sch, weekend_sch, monthly_mults)
    assert_equal(is_shared, clothes_washer.is_shared_appliance)
    assert_equal(location, clothes_washer.location)
    assert_equal(imef, clothes_washer.integrated_modified_energy_factor)
    assert_equal(rated_annual_kwh, clothes_washer.rated_annual_kwh)
    assert_equal(label_electric_rate, clothes_washer.label_electric_rate)
    assert_equal(label_gas_rate, clothes_washer.label_gas_rate)
    assert_equal(label_annual_gas_cost, clothes_washer.label_annual_gas_cost)
    assert_equal(capacity, clothes_washer.capacity)
    assert_equal(label_usage, clothes_washer.label_usage)
    assert_equal(usage_multiplier, clothes_washer.usage_multiplier)
    if weekday_sch.nil?
      assert_nil(clothes_washer.weekday_fractions)
    else
      assert_equal(weekday_sch, clothes_washer.weekday_fractions)
    end
    if weekend_sch.nil?
      assert_nil(clothes_washer.weekend_fractions)
    else
      assert_equal(weekend_sch, clothes_washer.weekend_fractions)
    end
    if monthly_mults.nil?
      assert_nil(clothes_washer.monthly_multipliers)
    else
      assert_equal(monthly_mults, clothes_washer.monthly_multipliers)
    end
  end

  def _test_default_clothes_dryer_values(clothes_dryer, is_shared, location, cef, usage_multiplier,
                                         weekday_sch, weekend_sch, monthly_mults)
    assert_equal(is_shared, clothes_dryer.is_shared_appliance)
    assert_equal(location, clothes_dryer.location)
    assert_equal(cef, clothes_dryer.combined_energy_factor)
    assert_equal(usage_multiplier, clothes_dryer.usage_multiplier)
    if weekday_sch.nil?
      assert_nil(clothes_dryer.weekday_fractions)
    else
      assert_equal(weekday_sch, clothes_dryer.weekday_fractions)
    end
    if weekend_sch.nil?
      assert_nil(clothes_dryer.weekend_fractions)
    else
      assert_equal(weekend_sch, clothes_dryer.weekend_fractions)
    end
    if monthly_mults.nil?
      assert_nil(clothes_dryer.monthly_multipliers)
    else
      assert_equal(monthly_mults, clothes_dryer.monthly_multipliers)
    end
  end

  def _test_default_clothes_dryer_exhaust_values(clothes_dryer, is_vented, vented_flow_rate)
    assert_equal(is_vented, clothes_dryer.is_vented)
    if vented_flow_rate.nil?
      assert_nil(clothes_dryer.vented_flow_rate)
    else
      assert_equal(vented_flow_rate, clothes_dryer.vented_flow_rate)
    end
  end

  def _test_default_dishwasher_values(dishwasher, is_shared, location, rated_annual_kwh, label_electric_rate, label_gas_rate, label_annual_gas_cost, label_usage, place_setting_capacity, usage_multiplier, weekday_sch, weekend_sch, monthly_mults)
    assert_equal(is_shared, dishwasher.is_shared_appliance)
    assert_equal(location, dishwasher.location)
    assert_equal(rated_annual_kwh, dishwasher.rated_annual_kwh)
    assert_equal(label_electric_rate, dishwasher.label_electric_rate)
    assert_equal(label_gas_rate, dishwasher.label_gas_rate)
    assert_equal(label_annual_gas_cost, dishwasher.label_annual_gas_cost)
    assert_equal(label_usage, dishwasher.label_usage)
    assert_equal(place_setting_capacity, dishwasher.place_setting_capacity)
    assert_equal(usage_multiplier, dishwasher.usage_multiplier)
    if weekday_sch.nil?
      assert_nil(dishwasher.weekday_fractions)
    else
      assert_equal(weekday_sch, dishwasher.weekday_fractions)
    end
    if weekend_sch.nil?
      assert_nil(dishwasher.weekend_fractions)
    else
      assert_equal(weekend_sch, dishwasher.weekend_fractions)
    end
    if monthly_mults.nil?
      assert_nil(dishwasher.monthly_multipliers)
    else
      assert_equal(monthly_mults, dishwasher.monthly_multipliers)
    end
  end

  def _test_default_refrigerator_values(hpxml_bldg, location, rated_annual_kwh, usage_multiplier, weekday_sch, weekend_sch, monthly_mults, constant_coeffs, temperature_coeffs)
    hpxml_bldg.refrigerators.each do |refrigerator|
      next unless refrigerator.primary_indicator

      assert_equal(location, refrigerator.location)
      assert_equal(rated_annual_kwh, refrigerator.rated_annual_kwh)
      assert_equal(usage_multiplier, refrigerator.usage_multiplier)
      if weekday_sch.nil?
        assert_nil(refrigerator.weekday_fractions)
      else
        assert_equal(weekday_sch, refrigerator.weekday_fractions)
      end
      if weekend_sch.nil?
        assert_nil(refrigerator.weekend_fractions)
      else
        assert_equal(weekend_sch, refrigerator.weekend_fractions)
      end
      if monthly_mults.nil?
        assert_nil(refrigerator.monthly_multipliers)
      else
        assert_equal(monthly_mults, refrigerator.monthly_multipliers)
      end
      if constant_coeffs.nil?
        assert_nil(refrigerator.constant_coefficients)
      else
        assert_equal(constant_coeffs, refrigerator.constant_coefficients)
      end
      if temperature_coeffs.nil?
        assert_nil(refrigerator.temperature_coefficients)
      else
        assert_equal(temperature_coeffs, refrigerator.temperature_coefficients)
      end
    end
  end

  def _test_default_extra_refrigerators_values(hpxml_bldg, location, rated_annual_kwh, usage_multiplier, weekday_sch, weekend_sch, monthly_mults, constant_coeffs, temperature_coeffs)
    hpxml_bldg.refrigerators.each do |refrigerator|
      next if refrigerator.primary_indicator

      assert_equal(location, refrigerator.location)
      assert_in_epsilon(rated_annual_kwh, refrigerator.rated_annual_kwh, 0.01)
      assert_equal(usage_multiplier, refrigerator.usage_multiplier)
      if weekday_sch.nil?
        assert_nil(refrigerator.weekday_fractions)
      else
        assert_equal(weekday_sch, refrigerator.weekday_fractions)
      end
      if weekend_sch.nil?
        assert_nil(refrigerator.weekend_fractions)
      else
        assert_equal(weekend_sch, refrigerator.weekend_fractions)
      end
      if monthly_mults.nil?
        assert_nil(refrigerator.monthly_multipliers)
      else
        assert_equal(monthly_mults, refrigerator.monthly_multipliers)
      end
      if constant_coeffs.nil?
        assert_nil(refrigerator.constant_coefficients)
      else
        assert_equal(constant_coeffs, refrigerator.constant_coefficients)
      end
      if temperature_coeffs.nil?
        assert_nil(refrigerator.temperature_coefficients)
      else
        assert_equal(temperature_coeffs, refrigerator.temperature_coefficients)
      end
    end
  end

  def _test_default_freezers_values(hpxml_bldg, location, rated_annual_kwh, usage_multiplier, weekday_sch, weekend_sch, monthly_mults, constant_coeffs, temperature_coeffs)
    hpxml_bldg.freezers.each do |freezer|
      assert_equal(location, freezer.location)
      assert_in_epsilon(rated_annual_kwh, freezer.rated_annual_kwh, 0.01)
      assert_equal(usage_multiplier, freezer.usage_multiplier)
      if weekday_sch.nil?
        assert_nil(freezer.weekday_fractions)
      else
        assert_equal(weekday_sch, freezer.weekday_fractions)
      end
      if weekend_sch.nil?
        assert_nil(freezer.weekend_fractions)
      else
        assert_equal(weekend_sch, freezer.weekend_fractions)
      end
      if monthly_mults.nil?
        assert_nil(freezer.monthly_multipliers)
      else
        assert_equal(monthly_mults, freezer.monthly_multipliers)
      end
      if constant_coeffs.nil?
        assert_nil(freezer.constant_coefficients)
      else
        assert_equal(constant_coeffs, freezer.constant_coefficients)
      end
      if temperature_coeffs.nil?
        assert_nil(freezer.temperature_coefficients)
      else
        assert_equal(temperature_coeffs, freezer.temperature_coefficients)
      end
    end
  end

  def _test_default_cooking_range_values(cooking_range, location, is_induction, usage_multiplier, weekday_sch, weekend_sch, monthly_mults)
    assert_equal(location, cooking_range.location)
    assert_equal(is_induction, cooking_range.is_induction)
    assert_equal(usage_multiplier, cooking_range.usage_multiplier)
    if weekday_sch.nil?
      assert_nil(cooking_range.weekday_fractions)
    else
      assert_equal(weekday_sch, cooking_range.weekday_fractions)
    end
    if weekend_sch.nil?
      assert_nil(cooking_range.weekend_fractions)
    else
      assert_equal(weekend_sch, cooking_range.weekend_fractions)
    end
    if monthly_mults.nil?
      assert_nil(cooking_range.monthly_multipliers)
    else
      assert_equal(monthly_mults, cooking_range.monthly_multipliers)
    end
  end

  def _test_default_oven_values(oven, is_convection)
    assert_equal(is_convection, oven.is_convection)
  end

  def _test_default_lighting_values(hpxml_bldg, interior_usage_multiplier, garage_usage_multiplier, exterior_usage_multiplier, schedules = {})
    assert_equal(interior_usage_multiplier, hpxml_bldg.lighting.interior_usage_multiplier)
    assert_equal(garage_usage_multiplier, hpxml_bldg.lighting.garage_usage_multiplier)
    assert_equal(exterior_usage_multiplier, hpxml_bldg.lighting.exterior_usage_multiplier)
    if not schedules[:grg_wk_sch].nil?
      assert_equal(schedules[:grg_wk_sch], hpxml_bldg.lighting.garage_weekday_fractions)
    else
      assert_nil(hpxml_bldg.lighting.garage_weekday_fractions)
    end
    if not schedules[:grg_wknd_sch].nil?
      assert_equal(schedules[:grg_wknd_sch], hpxml_bldg.lighting.garage_weekend_fractions)
    else
      assert_nil(hpxml_bldg.lighting.garage_weekend_fractions)
    end
    if not schedules[:grg_month_mult].nil?
      assert_equal(schedules[:grg_month_mult], hpxml_bldg.lighting.garage_monthly_multipliers)
    else
      assert_nil(hpxml_bldg.lighting.garage_monthly_multipliers)
    end
    if not schedules[:ext_wk_sch].nil?
      assert_equal(schedules[:ext_wk_sch], hpxml_bldg.lighting.exterior_weekday_fractions)
    else
      assert_nil(hpxml_bldg.lighting.exterior_weekday_fractions)
    end
    if not schedules[:ext_wknd_sch].nil?
      assert_equal(schedules[:ext_wknd_sch], hpxml_bldg.lighting.exterior_weekend_fractions)
    else
      assert_nil(hpxml_bldg.lighting.exterior_weekday_fractions)
    end
    if not schedules[:ext_month_mult].nil?
      assert_equal(schedules[:ext_month_mult], hpxml_bldg.lighting.exterior_monthly_multipliers)
    else
      assert_nil(hpxml_bldg.lighting.exterior_monthly_multipliers)
    end
    if not schedules[:hol_kwh_per_day].nil?
      assert_equal(schedules[:hol_kwh_per_day], hpxml_bldg.lighting.holiday_kwh_per_day)
    else
      assert_nil(hpxml_bldg.lighting.holiday_kwh_per_day)
    end
    if not schedules[:hol_begin_month].nil?
      assert_equal(schedules[:hol_begin_month], hpxml_bldg.lighting.holiday_period_begin_month)
    else
      assert_nil(hpxml_bldg.lighting.holiday_period_begin_month)
    end
    if not schedules[:hol_begin_day].nil?
      assert_equal(schedules[:hol_begin_day], hpxml_bldg.lighting.holiday_period_begin_day)
    else
      assert_nil(hpxml_bldg.lighting.holiday_period_begin_day)
    end
    if not schedules[:hol_end_month].nil?
      assert_equal(schedules[:hol_end_month], hpxml_bldg.lighting.holiday_period_end_month)
    else
      assert_nil(hpxml_bldg.lighting.holiday_period_end_month)
    end
    if not schedules[:hol_end_day].nil?
      assert_equal(schedules[:hol_end_day], hpxml_bldg.lighting.holiday_period_end_day)
    else
      assert_nil(hpxml_bldg.lighting.holiday_period_end_day)
    end
    if not schedules[:hol_wk_sch].nil?
      assert_equal(schedules[:hol_wk_sch], hpxml_bldg.lighting.holiday_weekday_fractions)
    else
      assert_nil(hpxml_bldg.lighting.holiday_weekday_fractions)
    end
    if not schedules[:hol_wknd_sch].nil?
      assert_equal(schedules[:hol_wknd_sch], hpxml_bldg.lighting.holiday_weekend_fractions)
    else
      assert_nil(hpxml_bldg.lighting.holiday_weekend_fractions)
    end
  end

  def _test_default_ceiling_fan_values(ceiling_fan, count, efficiency, label_energy_use, weekday_sch, weekend_sch, monthly_mults)
    assert_equal(count, ceiling_fan.count)
    if efficiency.nil?
      assert_nil(ceiling_fan.efficiency)
    else
      assert_in_epsilon(efficiency, ceiling_fan.efficiency, 0.01)
    end
    if label_energy_use.nil?
      assert_nil(ceiling_fan.label_energy_use)
    else
      assert_in_epsilon(label_energy_use, ceiling_fan.label_energy_use, 0.01)
    end
    if weekday_sch.nil?
      assert_nil(ceiling_fan.weekday_fractions)
    else
      assert_equal(weekday_sch, ceiling_fan.weekday_fractions)
    end
    if weekend_sch.nil?
      assert_nil(ceiling_fan.weekend_fractions)
    else
      assert_equal(weekend_sch, ceiling_fan.weekend_fractions)
    end
    if monthly_mults.nil?
      assert_nil(ceiling_fan.monthly_multipliers)
    else
      assert_equal(monthly_mults, ceiling_fan.monthly_multipliers)
    end
  end

  def _test_default_pool_heater_values(pool, load_units, load_value, usage_multiplier, weekday_sch, weekend_sch, monthly_mults)
    if load_units.nil?
      assert_nil(pool.heater_load_units)
    else
      assert_equal(load_units, pool.heater_load_units)
    end
    if load_value.nil?
      assert_nil(pool.heater_load_value)
    else
      assert_in_epsilon(load_value, pool.heater_load_value, 0.01)
    end
    if usage_multiplier.nil?
      assert_nil(pool.heater_usage_multiplier)
    else
      assert_equal(usage_multiplier, pool.heater_usage_multiplier)
    end
    if weekday_sch.nil?
      assert_nil(pool.heater_weekday_fractions)
    else
      assert_equal(weekday_sch, pool.heater_weekday_fractions)
    end
    if weekend_sch.nil?
      assert_nil(pool.heater_weekend_fractions)
    else
      assert_equal(weekend_sch, pool.heater_weekend_fractions)
    end
    if monthly_mults.nil?
      assert_nil(pool.heater_monthly_multipliers)
    else
      assert_equal(monthly_mults, pool.heater_monthly_multipliers)
    end
  end

  def _test_default_pool_pump_values(pool, kwh_per_year, usage_multiplier, weekday_sch, weekend_sch, monthly_mults)
    assert_in_epsilon(kwh_per_year, pool.pump_kwh_per_year, 0.01)
    assert_equal(usage_multiplier, pool.pump_usage_multiplier)
    assert_equal(weekday_sch, pool.pump_weekday_fractions)
    assert_equal(weekend_sch, pool.pump_weekend_fractions)
    assert_equal(monthly_mults, pool.pump_monthly_multipliers)
  end

  def _test_default_permanent_spa_heater_values(spa, load_units, load_value, usage_multiplier, weekday_sch, weekend_sch, monthly_mults)
    if load_units.nil?
      assert_nil(spa.heater_load_units)
    else
      assert_equal(load_units, spa.heater_load_units)
    end
    if load_value.nil?
      assert_nil(spa.heater_load_value)
    else
      assert_in_epsilon(load_value, spa.heater_load_value, 0.01)
    end
    if usage_multiplier.nil?
      assert_nil(spa.heater_usage_multiplier)
    else
      assert_equal(usage_multiplier, spa.heater_usage_multiplier)
    end
    if weekday_sch.nil?
      assert_nil(spa.heater_weekday_fractions)
    else
      assert_equal(weekday_sch, spa.heater_weekday_fractions)
    end
    if weekend_sch.nil?
      assert_nil(spa.heater_weekend_fractions)
    else
      assert_equal(weekend_sch, spa.heater_weekend_fractions)
    end
    if monthly_mults.nil?
      assert_nil(spa.heater_monthly_multipliers)
    else
      assert_equal(monthly_mults, spa.heater_monthly_multipliers)
    end
  end

  def _test_default_permanent_spa_pump_values(spa, kwh_per_year, usage_multiplier, weekday_sch, weekend_sch, monthly_mults)
    assert_in_epsilon(kwh_per_year, spa.pump_kwh_per_year, 0.01)
    assert_equal(usage_multiplier, spa.pump_usage_multiplier)
    assert_equal(weekday_sch, spa.pump_weekday_fractions)
    assert_equal(weekend_sch, spa.pump_weekend_fractions)
    assert_equal(monthly_mults, spa.pump_monthly_multipliers)
  end

  def _test_default_plug_load_values(hpxml_bldg, load_type, kwh_per_year, frac_sensible, frac_latent, usage_multiplier, weekday_sch, weekend_sch, monthly_mults)
    pl = hpxml_bldg.plug_loads.find { |pl| pl.plug_load_type == load_type }

    assert_in_epsilon(kwh_per_year, pl.kwh_per_year, 0.01)
    assert_equal(usage_multiplier, pl.usage_multiplier)
    assert_in_epsilon(frac_sensible, pl.frac_sensible, 0.01)
    assert_in_epsilon(frac_latent, pl.frac_latent, 0.01)
    assert_equal(weekday_sch, pl.weekday_fractions)
    assert_equal(weekend_sch, pl.weekend_fractions)
    assert_equal(monthly_mults, pl.monthly_multipliers)
  end

  def _test_default_fuel_load_values(hpxml_bldg, load_type, therm_per_year, frac_sensible, frac_latent, usage_multiplier, weekday_sch, weekend_sch, monthly_mults)
    fl = hpxml_bldg.fuel_loads.find { |fl| fl.fuel_load_type == load_type }

    assert_in_epsilon(therm_per_year, fl.therm_per_year, 0.01)
    assert_equal(usage_multiplier, fl.usage_multiplier)
    assert_in_epsilon(frac_sensible, fl.frac_sensible, 0.01)
    assert_in_epsilon(frac_latent, fl.frac_latent, 0.01)
    assert_equal(weekday_sch, fl.weekday_fractions)
    assert_equal(weekend_sch, fl.weekend_fractions)
    assert_equal(monthly_mults, fl.monthly_multipliers)
  end

  def _create_hpxml(hpxml_name)
    hpxml = HPXML.new(hpxml_path: File.join(@sample_files_path, hpxml_name))
    return hpxml, hpxml.buildings[0]
  end
end<|MERGE_RESOLUTION|>--- conflicted
+++ resolved
@@ -3733,8 +3733,6 @@
   end
 
   def test_electric_panels
-<<<<<<< HEAD
-=======
     # Test electric panel is never added
     hpxml, _hpxml_bldg = _create_hpxml('base.xml')
     XMLHelper.write_file(hpxml.to_doc, @tmp_hpxml_path)
@@ -3757,7 +3755,6 @@
     electric_panel = default_hpxml_bldg.electric_panels[0]
     _test_default_electric_panel_values(electric_panel, nil, nil, nil, nil)
 
->>>>>>> 31ee3db0
     # Test electric panel inputs not overriden by defaults
     hpxml, hpxml_bldg = _create_hpxml('base-detailed-electric-panel.xml')
     electric_panel = hpxml_bldg.electric_panels[0]
@@ -3851,11 +3848,7 @@
     _test_default_service_feeder_values(service_feeders.find { |sf| sf.type == HPXML::ElectricPanelLoadTypeLaundry }, 10000, true)
     _test_default_service_feeder_values(service_feeders.find { |sf| sf.type == HPXML::ElectricPanelLoadTypeOther }, 11000, true)
 
-<<<<<<< HEAD
-    # Test w/ RatedTotalSpaces instead of Headroom
-=======
     # Test w/ RatedTotalSpaces instead of HeadroomSpaces
->>>>>>> 31ee3db0
     hpxml_bldg.electric_panels[0].headroom_spaces = nil
     hpxml_bldg.electric_panels[0].rated_total_spaces = 12
     XMLHelper.write_file(hpxml.to_doc, @tmp_hpxml_path)
@@ -6234,10 +6227,6 @@
   end
 
   def _test_default_electric_panel_values(electric_panel, voltage, max_current_rating, headroom_spaces, rated_total_spaces)
-<<<<<<< HEAD
-    assert_equal(voltage, electric_panel.voltage)
-    assert_equal(max_current_rating, electric_panel.max_current_rating)
-=======
     if voltage.nil?
       assert_nil(electric_panel.voltage)
     else
@@ -6248,7 +6237,6 @@
     else
       assert_equal(max_current_rating, electric_panel.max_current_rating)
     end
->>>>>>> 31ee3db0
     if headroom_spaces.nil?
       assert_nil(electric_panel.headroom_spaces)
     else
