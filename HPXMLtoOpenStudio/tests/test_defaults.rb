# frozen_string_literal: true

require_relative '../resources/minitest_helper'
require 'openstudio'
require 'openstudio/measure/ShowRunnerOutput'
require 'fileutils'
require_relative '../measure.rb'
require_relative '../resources/util.rb'

class HPXMLtoOpenStudioDefaultsTest < Minitest::Test
  ConstantDaySchedule = '0.1, 0.1, 0.1, 0.1, 0.1, 0.1, 0.1, 0.1, 0.1, 0.1, 0.1, 0.1, 0.1, 0.1, 0.1, 0.1, 0.1, 0.1, 0.1, 0.1, 0.1, 0.1, 0.1, 0.1'
  ConstantMonthSchedule = '1, 1, 1, 1, 1, 1, 1, 1, 1, 1, 1, 1'

  def setup
    @root_path = File.absolute_path(File.join(File.dirname(__FILE__), '..', '..'))
    @sample_files_path = File.join(@root_path, 'workflow', 'sample_files')
    @tmp_hpxml_path = File.join(@sample_files_path, 'tmp.xml')
    @tmp_output_path = File.join(@sample_files_path, 'tmp_output')
    FileUtils.mkdir_p(@tmp_output_path)

    @args_hash = {}
    @args_hash['hpxml_path'] = File.absolute_path(@tmp_hpxml_path)
    @args_hash['debug'] = true
    @args_hash['output_dir'] = File.absolute_path(@tmp_output_path)
  end

  def teardown
    File.delete(@tmp_hpxml_path) if File.exist? @tmp_hpxml_path
    FileUtils.rm_rf(@tmp_output_path)
  end

  def test_header
    # Test inputs not overridden by defaults
    hpxml, _hpxml_bldg = _create_hpxml('base.xml')
    hpxml.header.timestep = 30
    hpxml.header.sim_begin_month = 2
    hpxml.header.sim_begin_day = 2
    hpxml.header.sim_end_month = 11
    hpxml.header.sim_end_day = 11
    hpxml.header.sim_calendar_year = 2009
    hpxml.header.temperature_capacitance_multiplier = 1.5
    hpxml.header.unavailable_periods.add(column_name: 'Power Outage', begin_month: 1, begin_day: 1, begin_hour: 3, end_month: 12, end_day: 31, end_hour: 4, natvent_availability: HPXML::ScheduleUnavailable)
    XMLHelper.write_file(hpxml.to_doc, @tmp_hpxml_path)
    default_hpxml, _default_hpxml_bldg = _test_measure()
    _test_default_header_values(default_hpxml, 30, 2, 2, 11, 11, 2009, 1.5, 3, 4, HPXML::ScheduleUnavailable)

    # Test defaults - calendar year override by AMY year
    hpxml, _hpxml_bldg = _create_hpxml('base-location-AMY-2012.xml')
    hpxml.header.timestep = nil
    hpxml.header.sim_begin_month = nil
    hpxml.header.sim_begin_day = nil
    hpxml.header.sim_end_month = nil
    hpxml.header.sim_end_day = nil
    hpxml.header.temperature_capacitance_multiplier = nil
    hpxml.header.sim_calendar_year = 2020
    XMLHelper.write_file(hpxml.to_doc, @tmp_hpxml_path)
    default_hpxml, _default_hpxml_bldg = _test_measure()
    _test_default_header_values(default_hpxml, 60, 1, 1, 12, 31, 2012, 1.0, nil, nil, nil)

    # Test defaults - southern hemisphere
    hpxml, _hpxml_bldg = _create_hpxml('base-location-capetown-zaf.xml')
    hpxml.header.timestep = nil
    hpxml.header.sim_begin_month = nil
    hpxml.header.sim_begin_day = nil
    hpxml.header.sim_end_month = nil
    hpxml.header.sim_end_day = nil
    hpxml.header.sim_calendar_year = nil
    hpxml.header.temperature_capacitance_multiplier = nil
    XMLHelper.write_file(hpxml.to_doc, @tmp_hpxml_path)
    default_hpxml, _default_hpxml_bldg = _test_measure()
    _test_default_header_values(default_hpxml, 60, 1, 1, 12, 31, 2007, 1.0, nil, nil, nil)
  end

  def test_emissions_factors
    # Test inputs not overridden by defaults
    hpxml, hpxml_bldg = _create_hpxml('base-misc-loads-large-uncommon.xml')
    for emissions_type in ['CO2e', 'NOx', 'SO2', 'foo']
      hpxml.header.emissions_scenarios.add(name: emissions_type,
                                           emissions_type: emissions_type,
                                           elec_units: HPXML::EmissionsScenario::UnitsLbPerMWh,
                                           elec_schedule_filepath: File.join(File.dirname(__FILE__), '..', 'resources', 'data', 'cambium', 'LRMER_MidCase.csv'),
                                           elec_schedule_number_of_header_rows: 1,
                                           elec_schedule_column_number: 9,
                                           natural_gas_units: HPXML::EmissionsScenario::UnitsLbPerMBtu,
                                           natural_gas_value: 123.0,
                                           propane_units: HPXML::EmissionsScenario::UnitsLbPerMBtu,
                                           propane_value: 234.0,
                                           fuel_oil_units: HPXML::EmissionsScenario::UnitsKgPerMBtu,
                                           fuel_oil_value: 345.0,
                                           coal_units: HPXML::EmissionsScenario::UnitsKgPerMBtu,
                                           coal_value: 456.0,
                                           wood_units: HPXML::EmissionsScenario::UnitsKgPerMBtu,
                                           wood_value: 666.0,
                                           wood_pellets_units: HPXML::EmissionsScenario::UnitsLbPerMBtu,
                                           wood_pellets_value: 999.0)
    end
    hpxml_bldg.water_heating_systems[0].fuel_type = HPXML::FuelTypePropane
    hpxml_bldg.clothes_dryers[0].fuel_type = HPXML::FuelTypeOil
    hpxml_bldg.cooking_ranges[0].fuel_type = HPXML::FuelTypeWoodCord
    hpxml_bldg.fuel_loads[0].fuel_type = HPXML::FuelTypeWoodPellets
    XMLHelper.write_file(hpxml.to_doc, @tmp_hpxml_path)
    default_hpxml, _default_hpxml_bldg = _test_measure()
    default_hpxml.header.emissions_scenarios.each do |scenario|
      _test_default_emissions_values(scenario, 1, 9,
                                     HPXML::EmissionsScenario::UnitsLbPerMBtu, 123.0,
                                     HPXML::EmissionsScenario::UnitsLbPerMBtu, 234.0,
                                     HPXML::EmissionsScenario::UnitsKgPerMBtu, 345.0,
                                     HPXML::EmissionsScenario::UnitsKgPerMBtu, 456.0,
                                     HPXML::EmissionsScenario::UnitsKgPerMBtu, 666.0,
                                     HPXML::EmissionsScenario::UnitsLbPerMBtu, 999.0)
    end

    # Test defaults
    hpxml.header.emissions_scenarios.each do |scenario|
      scenario.elec_schedule_column_number = nil
      scenario.natural_gas_units = nil
      scenario.natural_gas_value = nil
      scenario.propane_units = nil
      scenario.propane_value = nil
      scenario.fuel_oil_units = nil
      scenario.fuel_oil_value = nil
      scenario.coal_units = nil
      scenario.coal_value = nil
      scenario.wood_units = nil
      scenario.wood_value = nil
      scenario.wood_pellets_units = nil
      scenario.wood_pellets_value = nil
    end
    XMLHelper.write_file(hpxml.to_doc, @tmp_hpxml_path)
    default_hpxml, _default_hpxml_bldg = _test_measure()
    default_hpxml.header.emissions_scenarios.each do |scenario|
      if scenario.emissions_type == 'CO2e'
        natural_gas_value, propane_value, fuel_oil_value = 147.3, 177.8, 195.9 # lb/MBtu
      elsif scenario.emissions_type == 'NOx'
        natural_gas_value, propane_value, fuel_oil_value = 0.0922, 0.1421, 0.1300 # lb/MBtu
      elsif scenario.emissions_type == 'SO2'
        natural_gas_value, propane_value, fuel_oil_value = 0.0006, 0.0002, 0.0015 # lb/MBtu
      else
        natural_gas_value, propane_value, fuel_oil_value = nil, nil, nil
      end
      _test_default_emissions_values(scenario, 1, 1,
                                     HPXML::EmissionsScenario::UnitsLbPerMBtu, natural_gas_value,
                                     HPXML::EmissionsScenario::UnitsLbPerMBtu, propane_value,
                                     HPXML::EmissionsScenario::UnitsLbPerMBtu, fuel_oil_value,
                                     nil, nil,
                                     nil, nil,
                                     nil, nil)
    end
  end

  def test_utility_bills
    # Test inputs not overridden by defaults
    hpxml, _hpxml_bldg = _create_hpxml('base-pv.xml')
    hpxml.header.utility_bill_scenarios.clear
    for pv_compensation_type in [HPXML::PVCompensationTypeNetMetering, HPXML::PVCompensationTypeFeedInTariff]
      hpxml.header.utility_bill_scenarios.add(name: pv_compensation_type,
                                              elec_fixed_charge: 8,
                                              natural_gas_fixed_charge: 9,
                                              propane_fixed_charge: 10,
                                              fuel_oil_fixed_charge: 11,
                                              coal_fixed_charge: 12,
                                              wood_fixed_charge: 13,
                                              wood_pellets_fixed_charge: 14,
                                              elec_marginal_rate: 0.2,
                                              natural_gas_marginal_rate: 0.3,
                                              propane_marginal_rate: 0.4,
                                              fuel_oil_marginal_rate: 0.5,
                                              coal_marginal_rate: 0.6,
                                              wood_marginal_rate: 0.7,
                                              wood_pellets_marginal_rate: 0.8,
                                              pv_compensation_type: pv_compensation_type,
                                              pv_net_metering_annual_excess_sellback_rate_type: HPXML::PVAnnualExcessSellbackRateTypeRetailElectricityCost,
                                              pv_net_metering_annual_excess_sellback_rate: 0.04,
                                              pv_feed_in_tariff_rate: 0.15,
                                              pv_monthly_grid_connection_fee_dollars: 3)
    end
    XMLHelper.write_file(hpxml.to_doc, @tmp_hpxml_path)
    default_hpxml, _default_hpxml_bldg = _test_measure()
    scenarios = default_hpxml.header.utility_bill_scenarios
    _test_default_bills_values(scenarios[0], 8, 9, 10, 11, 12, 13, 14, 0.2, 0.3, 0.4, 0.5, 0.6, 0.7, 0.8, HPXML::PVCompensationTypeNetMetering, HPXML::PVAnnualExcessSellbackRateTypeRetailElectricityCost, nil, nil, nil, 3)
    _test_default_bills_values(scenarios[1], 8, 9, 10, 11, 12, 13, 14, 0.2, 0.3, 0.4, 0.5, 0.6, 0.7, 0.8, HPXML::PVCompensationTypeFeedInTariff, nil, nil, 0.15, nil, 3)

    # Test defaults
    hpxml.header.utility_bill_scenarios.each do |scenario|
      scenario.elec_fixed_charge = nil
      scenario.natural_gas_fixed_charge = nil
      scenario.propane_fixed_charge = nil
      scenario.fuel_oil_fixed_charge = nil
      scenario.coal_fixed_charge = nil
      scenario.wood_fixed_charge = nil
      scenario.wood_pellets_fixed_charge = nil
      scenario.elec_marginal_rate = nil
      scenario.natural_gas_marginal_rate = nil
      scenario.propane_marginal_rate = nil
      scenario.fuel_oil_marginal_rate = nil
      scenario.coal_marginal_rate = nil
      scenario.wood_marginal_rate = nil
      scenario.wood_pellets_marginal_rate = nil
      scenario.pv_compensation_type = nil
      scenario.pv_net_metering_annual_excess_sellback_rate_type = nil
      scenario.pv_net_metering_annual_excess_sellback_rate = nil
      scenario.pv_feed_in_tariff_rate = nil
      scenario.pv_monthly_grid_connection_fee_dollars_per_kw = nil
      scenario.pv_monthly_grid_connection_fee_dollars = nil
    end
    XMLHelper.write_file(hpxml.to_doc, @tmp_hpxml_path)
    default_hpxml, _default_hpxml_bldg = _test_measure()
    default_hpxml.header.utility_bill_scenarios.each do |scenario|
      _test_default_bills_values(scenario, 12, 12, nil, nil, nil, nil, nil, 0.12522695139911635, 1.059331185615199, nil, nil, nil, nil, nil, HPXML::PVCompensationTypeNetMetering, HPXML::PVAnnualExcessSellbackRateTypeUserSpecified, 0.03, nil, nil, 0)
    end

    # Test defaults w/ electricity JSON file
    hpxml.header.utility_bill_scenarios.each do |scenario|
      scenario.elec_tariff_filepath = File.join(File.dirname(__FILE__), '..', '..', 'ReportUtilityBills', 'resources', 'detailed_rates', 'Sample Tiered Rate.json')
    end
    XMLHelper.write_file(hpxml.to_doc, @tmp_hpxml_path)
    default_hpxml, _default_hpxml_bldg = _test_measure()
    default_hpxml.header.utility_bill_scenarios.each do |scenario|
      _test_default_bills_values(scenario, nil, 12, nil, nil, nil, nil, nil, nil, 1.059331185615199, nil, nil, nil, nil, nil, HPXML::PVCompensationTypeNetMetering, HPXML::PVAnnualExcessSellbackRateTypeUserSpecified, 0.03, nil, nil, 0)
    end
  end

  def test_building
    # Test inputs not overridden by defaults
    hpxml, hpxml_bldg = _create_hpxml('base-hvac-air-to-air-heat-pump-1-speed.xml')
    hpxml_bldg.dst_enabled = false
    hpxml_bldg.dst_begin_month = 3
    hpxml_bldg.dst_begin_day = 3
    hpxml_bldg.dst_end_month = 10
    hpxml_bldg.dst_end_day = 10
    hpxml_bldg.state_code = 'CA'
    hpxml_bldg.city = 'CityName'
    hpxml_bldg.time_zone_utc_offset = -8
    hpxml_bldg.elevation = 1234
    hpxml_bldg.latitude = 12
    hpxml_bldg.longitude = -34
    hpxml_bldg.header.natvent_days_per_week = 7
    hpxml_bldg.header.heat_pump_sizing_methodology = HPXML::HeatPumpSizingMaxLoad
    hpxml_bldg.header.heat_pump_backup_sizing_methodology = HPXML::HeatPumpBackupSizingSupplemental
    hpxml_bldg.header.allow_increased_fixed_capacities = true
    hpxml_bldg.header.shading_summer_begin_month = 2
    hpxml_bldg.header.shading_summer_begin_day = 3
    hpxml_bldg.header.shading_summer_end_month = 4
    hpxml_bldg.header.shading_summer_end_day = 5
    hpxml_bldg.header.manualj_heating_design_temp = 0.0
    hpxml_bldg.header.manualj_cooling_design_temp = 100.0
    hpxml_bldg.header.manualj_daily_temp_range = HPXML::ManualJDailyTempRangeLow
    hpxml_bldg.header.manualj_heating_setpoint = 68.0
    hpxml_bldg.header.manualj_cooling_setpoint = 78.0
    hpxml_bldg.header.manualj_humidity_setpoint = 0.33
    hpxml_bldg.header.manualj_humidity_difference = 50.0
    hpxml_bldg.header.manualj_internal_loads_sensible = 1600.0
    hpxml_bldg.header.manualj_internal_loads_latent = 60.0
    hpxml_bldg.header.manualj_num_occupants = 8
    XMLHelper.write_file(hpxml.to_doc, @tmp_hpxml_path)
    _default_hpxml, default_hpxml_bldg = _test_measure()
    _test_default_building_values(default_hpxml_bldg, false, 3, 3, 10, 10, 'CA', 'CityName', -8, 1234, 12, -34, 7, HPXML::HeatPumpSizingMaxLoad, true,
                                  2, 3, 4, 5, 0.0, 100.0, HPXML::ManualJDailyTempRangeLow, 68.0, 78.0, 0.33, 50.0, 1600.0, 60.0, 8, HPXML::HeatPumpBackupSizingSupplemental)

    # Test defaults - DST not in weather file
    hpxml_bldg.dst_enabled = nil
    hpxml_bldg.dst_begin_month = nil
    hpxml_bldg.dst_begin_day = nil
    hpxml_bldg.dst_end_month = nil
    hpxml_bldg.dst_end_day = nil
    hpxml_bldg.state_code = nil
    hpxml_bldg.city = nil
    hpxml_bldg.time_zone_utc_offset = nil
    hpxml_bldg.elevation = nil
    hpxml_bldg.latitude = nil
    hpxml_bldg.longitude = nil
    hpxml_bldg.header.natvent_days_per_week = nil
    hpxml_bldg.header.heat_pump_sizing_methodology = nil
    hpxml_bldg.header.heat_pump_backup_sizing_methodology = nil
    hpxml_bldg.header.allow_increased_fixed_capacities = nil
    hpxml_bldg.header.shading_summer_begin_month = nil
    hpxml_bldg.header.shading_summer_begin_day = nil
    hpxml_bldg.header.shading_summer_end_month = nil
    hpxml_bldg.header.shading_summer_end_day = nil
    hpxml_bldg.header.manualj_heating_design_temp = nil
    hpxml_bldg.header.manualj_cooling_design_temp = nil
    hpxml_bldg.header.manualj_daily_temp_range = nil
    hpxml_bldg.header.manualj_heating_setpoint = nil
    hpxml_bldg.header.manualj_cooling_setpoint = nil
    hpxml_bldg.header.manualj_humidity_setpoint = nil
    hpxml_bldg.header.manualj_humidity_difference = nil
    hpxml_bldg.header.manualj_internal_loads_sensible = nil
    hpxml_bldg.header.manualj_internal_loads_latent = nil
    hpxml_bldg.header.manualj_num_occupants = nil
    XMLHelper.write_file(hpxml.to_doc, @tmp_hpxml_path)
    _default_hpxml, default_hpxml_bldg = _test_measure()
    _test_default_building_values(default_hpxml_bldg, true, 3, 12, 11, 5, 'CO', 'Denver Intl Ap', -7, 5413.4, 39.83, -104.65, 3, HPXML::HeatPumpSizingHERS, false,
                                  5, 1, 10, 31, 6.8, 91.76, HPXML::ManualJDailyTempRangeHigh, 70.0, 75.0, 0.45, -28.7, 2400.0, 0.0, 4, HPXML::HeatPumpBackupSizingEmergency)

    # Test defaults - DST in weather file
    hpxml, hpxml_bldg = _create_hpxml('base-location-AMY-2012.xml')
    hpxml_bldg.dst_enabled = nil
    hpxml_bldg.dst_begin_month = nil
    hpxml_bldg.dst_begin_day = nil
    hpxml_bldg.dst_end_month = nil
    hpxml_bldg.dst_end_day = nil
    hpxml_bldg.state_code = nil
    hpxml_bldg.city = nil
    hpxml_bldg.time_zone_utc_offset = nil
    hpxml_bldg.elevation = nil
    hpxml_bldg.latitude = nil
    hpxml_bldg.longitude = nil
    XMLHelper.write_file(hpxml.to_doc, @tmp_hpxml_path)
    _default_hpxml, default_hpxml_bldg = _test_measure()
    _test_default_building_values(default_hpxml_bldg, true, 3, 11, 11, 4, 'CO', 'Boulder', -7, 5300.2, 40.13, -105.22, 3, nil, false,
                                  5, 1, 9, 30, 10.22, 91.4, HPXML::ManualJDailyTempRangeHigh, 70.0, 75.0, 0.45, -38.5, 2400.0, 0.0, 4, nil)

    # Test defaults - southern hemisphere, invalid state code
    hpxml, hpxml_bldg = _create_hpxml('base-location-capetown-zaf.xml')
    hpxml_bldg.dst_enabled = nil
    hpxml_bldg.dst_begin_month = nil
    hpxml_bldg.dst_begin_day = nil
    hpxml_bldg.dst_end_month = nil
    hpxml_bldg.dst_end_day = nil
    hpxml_bldg.state_code = nil
    hpxml_bldg.city = nil
    hpxml_bldg.time_zone_utc_offset = nil
    hpxml_bldg.elevation = nil
    hpxml_bldg.latitude = nil
    hpxml_bldg.longitude = nil
    XMLHelper.write_file(hpxml.to_doc, @tmp_hpxml_path)
    _default_hpxml, default_hpxml_bldg = _test_measure()
    _test_default_building_values(default_hpxml_bldg, true, 3, 12, 11, 5, '-', 'CAPE TOWN', 2, 137.8, -33.98, 18.6, 3, nil, false,
                                  12, 1, 4, 30, 41.0, 84.38, HPXML::ManualJDailyTempRangeMedium, 70.0, 75.0, 0.5, 1.6, 2400.0, 0.0, 4, nil)
  end

  def test_site
    # Test inputs not overridden by defaults
    hpxml, hpxml_bldg = _create_hpxml('base.xml')
    hpxml_bldg.site.site_type = HPXML::SiteTypeRural
    hpxml_bldg.site.shielding_of_home = HPXML::ShieldingExposed
    hpxml_bldg.site.ground_conductivity = 0.8
    hpxml_bldg.site.ground_diffusivity = 0.9
    hpxml_bldg.site.soil_type = HPXML::SiteSoilTypeClay
    hpxml_bldg.site.moisture_type = HPXML::SiteSoilMoistureTypeDry
    XMLHelper.write_file(hpxml.to_doc, @tmp_hpxml_path)
    _default_hpxml, default_hpxml_bldg = _test_measure()
    _test_default_site_values(default_hpxml_bldg, HPXML::SiteTypeRural, HPXML::ShieldingExposed, 0.8, 0.9, HPXML::SiteSoilTypeClay, HPXML::SiteSoilMoistureTypeDry)

    # Test defaults
    hpxml_bldg.site.site_type = nil
    hpxml_bldg.site.shielding_of_home = nil
    hpxml_bldg.site.ground_conductivity = nil
    hpxml_bldg.site.ground_diffusivity = nil
    hpxml_bldg.site.soil_type = nil
    hpxml_bldg.site.moisture_type = nil
    XMLHelper.write_file(hpxml.to_doc, @tmp_hpxml_path)
    _default_hpxml, default_hpxml_bldg = _test_measure()
    _test_default_site_values(default_hpxml_bldg, HPXML::SiteTypeSuburban, HPXML::ShieldingNormal, 1.0, 0.0208, HPXML::SiteSoilTypeUnknown, HPXML::SiteSoilMoistureTypeMixed)

    # Test defaults w/ gravel soil type
    hpxml_bldg.site.soil_type = HPXML::SiteSoilTypeGravel
    XMLHelper.write_file(hpxml.to_doc, @tmp_hpxml_path)
    _default_hpxml, default_hpxml_bldg = _test_measure()
    _test_default_site_values(default_hpxml_bldg, HPXML::SiteTypeSuburban, HPXML::ShieldingNormal, 0.6355, 0.0194, HPXML::SiteSoilTypeGravel, HPXML::SiteSoilMoistureTypeMixed)

    # Test defaults w/ conductivity but no diffusivity
    hpxml_bldg.site.ground_conductivity = 2.0
    hpxml_bldg.site.ground_diffusivity = nil
    hpxml_bldg.site.soil_type = nil
    XMLHelper.write_file(hpxml.to_doc, @tmp_hpxml_path)
    _default_hpxml, default_hpxml_bldg = _test_measure()
    _test_default_site_values(default_hpxml_bldg, HPXML::SiteTypeSuburban, HPXML::ShieldingNormal, 2.0, 0.0416, nil, nil)

    # Test defaults w/ diffusivity but no conductivity
    hpxml_bldg.site.ground_conductivity = nil
    hpxml_bldg.site.ground_diffusivity = 0.025
    hpxml_bldg.site.soil_type = nil
    XMLHelper.write_file(hpxml.to_doc, @tmp_hpxml_path)
    _default_hpxml, default_hpxml_bldg = _test_measure()
    _test_default_site_values(default_hpxml_bldg, HPXML::SiteTypeSuburban, HPXML::ShieldingNormal, 1.201923076923077, 0.025, nil, nil)
  end

  def test_neighbor_buildings
    # Test inputs not overridden by defaults
    hpxml, hpxml_bldg = _create_hpxml('base-misc-neighbor-shading.xml')
    hpxml_bldg.neighbor_buildings[0].azimuth = 123
    hpxml_bldg.neighbor_buildings[1].azimuth = 321
    hpxml_bldg.walls[0].azimuth = 123
    hpxml_bldg.walls[1].azimuth = 321
    XMLHelper.write_file(hpxml.to_doc, @tmp_hpxml_path)
    _default_hpxml, default_hpxml_bldg = _test_measure()
    _test_default_neighbor_building_values(default_hpxml_bldg, [123, 321])

    # Test defaults
    hpxml_bldg.neighbor_buildings[0].azimuth = nil
    hpxml_bldg.neighbor_buildings[1].azimuth = nil
    hpxml_bldg.neighbor_buildings[0].orientation = HPXML::OrientationEast
    hpxml_bldg.neighbor_buildings[1].orientation = HPXML::OrientationNorth
    hpxml_bldg.walls[0].azimuth = 90
    hpxml_bldg.walls[1].azimuth = 0
    XMLHelper.write_file(hpxml.to_doc, @tmp_hpxml_path)
    _default_hpxml, default_hpxml_bldg = _test_measure()
    _test_default_neighbor_building_values(default_hpxml_bldg, [90, 0])
  end

  def test_occupancy
    # Test inputs not overridden by defaults
    hpxml, hpxml_bldg = _create_hpxml('base.xml')
    hpxml_bldg.building_occupancy.weekday_fractions = ConstantDaySchedule
    hpxml_bldg.building_occupancy.weekend_fractions = ConstantDaySchedule
    hpxml_bldg.building_occupancy.monthly_multipliers = ConstantMonthSchedule
    hpxml_bldg.building_occupancy.general_water_use_usage_multiplier = 2.0
    hpxml_bldg.building_occupancy.general_water_use_weekday_fractions = ConstantDaySchedule
    hpxml_bldg.building_occupancy.general_water_use_weekend_fractions = ConstantDaySchedule
    hpxml_bldg.building_occupancy.general_water_use_monthly_multipliers = ConstantMonthSchedule
    XMLHelper.write_file(hpxml.to_doc, @tmp_hpxml_path)
    _default_hpxml, default_hpxml_bldg = _test_measure()
    _test_default_occupancy_values(default_hpxml_bldg, ConstantDaySchedule, ConstantDaySchedule, ConstantMonthSchedule,
                                   ConstantDaySchedule, ConstantDaySchedule, ConstantMonthSchedule, 2.0)

    # Test defaults
    hpxml_bldg.building_occupancy.weekday_fractions = nil
    hpxml_bldg.building_occupancy.weekend_fractions = nil
    hpxml_bldg.building_occupancy.monthly_multipliers = nil
    hpxml_bldg.building_occupancy.general_water_use_usage_multiplier = nil
    hpxml_bldg.building_occupancy.general_water_use_weekday_fractions = nil
    hpxml_bldg.building_occupancy.general_water_use_weekend_fractions = nil
    hpxml_bldg.building_occupancy.general_water_use_monthly_multipliers = nil
    XMLHelper.write_file(hpxml.to_doc, @tmp_hpxml_path)
    _default_hpxml, default_hpxml_bldg = _test_measure()
    _test_default_occupancy_values(default_hpxml_bldg, Schedule.OccupantsWeekdayFractions, Schedule.OccupantsWeekendFractions, Schedule.OccupantsMonthlyMultipliers,
                                   Schedule.GeneralWaterUseWeekdayFractions, Schedule.GeneralWaterUseWeekendFractions, Schedule.GeneralWaterUseMonthlyMultipliers, 1.0)
  end

  def test_building_construction
    # Test inputs not overridden by defaults
    hpxml, hpxml_bldg = _create_hpxml('base.xml')
    hpxml_bldg.building_construction.number_of_bathrooms = 4
    hpxml_bldg.building_construction.conditioned_building_volume = 20000
    hpxml_bldg.building_construction.average_ceiling_height = 7
    hpxml_bldg.building_construction.number_of_units = 3
    XMLHelper.write_file(hpxml.to_doc, @tmp_hpxml_path)
    _default_hpxml, default_hpxml_bldg = _test_measure()
    _test_default_building_construction_values(default_hpxml_bldg, 20000, 7.0, 4, 3)

    # Test defaults
    hpxml_bldg.building_construction.conditioned_building_volume = nil
    hpxml_bldg.building_construction.average_ceiling_height = nil
    hpxml_bldg.building_construction.number_of_bathrooms = nil
    hpxml_bldg.building_construction.number_of_units = nil
    XMLHelper.write_file(hpxml.to_doc, @tmp_hpxml_path)
    _default_hpxml, default_hpxml_bldg = _test_measure()
    _test_default_building_construction_values(default_hpxml_bldg, 22140, 8.2, 2, 1)

    # Test defaults w/ conditioned crawlspace
    hpxml, hpxml_bldg = _create_hpxml('base-foundation-conditioned-crawlspace.xml')
    hpxml_bldg.building_construction.conditioned_building_volume = nil
    XMLHelper.write_file(hpxml.to_doc, @tmp_hpxml_path)
    _default_hpxml, default_hpxml_bldg = _test_measure()
    _test_default_building_construction_values(default_hpxml_bldg, 16200, 8.0, 2, 1)
  end

  def test_climate_and_risk_zones
    # Test inputs not overridden by defaults
    hpxml, hpxml_bldg = _create_hpxml('base.xml')
    hpxml_bldg.climate_and_risk_zones.climate_zone_ieccs[0].year = 2009
    hpxml_bldg.climate_and_risk_zones.climate_zone_ieccs[0].zone = '2B'
    XMLHelper.write_file(hpxml.to_doc, @tmp_hpxml_path)
    _default_hpxml, default_hpxml_bldg = _test_measure()
    _test_default_climate_and_risk_zones_values(default_hpxml_bldg, 2009, '2B')

    # Test defaults
    hpxml_bldg.climate_and_risk_zones.climate_zone_ieccs[0].delete
    XMLHelper.write_file(hpxml.to_doc, @tmp_hpxml_path)
    _default_hpxml, default_hpxml_bldg = _test_measure()
    _test_default_climate_and_risk_zones_values(default_hpxml_bldg, 2006, '5B')

    # Test defaults - invalid IECC zone
    hpxml, _hpxml_bldg = _create_hpxml('base-location-capetown-zaf.xml')
    XMLHelper.write_file(hpxml.to_doc, @tmp_hpxml_path)
    _default_hpxml, default_hpxml_bldg = _test_measure()
    _test_default_climate_and_risk_zones_values(default_hpxml_bldg, nil, nil)
  end

  def test_infiltration
    # Test inputs not overridden by defaults
    hpxml, hpxml_bldg = _create_hpxml('base.xml')
    hpxml_bldg.air_infiltration_measurements[0].infiltration_volume = 25000
    hpxml_bldg.air_infiltration.has_flue_or_chimney_in_conditioned_space = true
    XMLHelper.write_file(hpxml.to_doc, @tmp_hpxml_path)
    _default_hpxml, default_hpxml_bldg = _test_measure()
    _test_default_infiltration_values(default_hpxml_bldg, 25000, true)

    # Test defaults w/ conditioned basement
    hpxml_bldg.air_infiltration_measurements[0].infiltration_volume = nil
    hpxml_bldg.air_infiltration.has_flue_or_chimney_in_conditioned_space = nil
    XMLHelper.write_file(hpxml.to_doc, @tmp_hpxml_path)
    _default_hpxml, default_hpxml_bldg = _test_measure()
    _test_default_infiltration_values(default_hpxml_bldg, 2700 * 8, false)

    # Test defaults w/ conditioned basement and atmospheric water heater w/ flue
    hpxml_bldg.water_heating_systems[0].fuel_type = HPXML::FuelTypeNaturalGas
    hpxml_bldg.water_heating_systems[0].energy_factor = 0.6
    XMLHelper.write_file(hpxml.to_doc, @tmp_hpxml_path)
    _default_hpxml, default_hpxml_bldg = _test_measure()
    _test_default_infiltration_values(default_hpxml_bldg, 2700 * 8, true)

    # Test defaults w/o conditioned basement
    hpxml, hpxml_bldg = _create_hpxml('base-foundation-slab.xml')
    hpxml_bldg.air_infiltration_measurements[0].infiltration_volume = nil
    XMLHelper.write_file(hpxml.to_doc, @tmp_hpxml_path)
    _default_hpxml, default_hpxml_bldg = _test_measure()
    _test_default_infiltration_values(default_hpxml_bldg, 1350 * 8, false)

    # Test defaults w/ conditioned crawlspace
    hpxml, hpxml_bldg = _create_hpxml('base-foundation-conditioned-crawlspace.xml')
    hpxml_bldg.air_infiltration_measurements[0].infiltration_volume = nil
    XMLHelper.write_file(hpxml.to_doc, @tmp_hpxml_path)
    _default_hpxml, default_hpxml_bldg = _test_measure()
    _test_default_infiltration_values(default_hpxml_bldg, 1350 * 12, false)
  end

  def test_infiltration_compartmentaliztion_test_adjustment
    # Test single-family detached
    hpxml, hpxml_bldg = _create_hpxml('base.xml')
    hpxml_bldg.air_infiltration_measurements[0].infiltration_type = HPXML::InfiltrationTypeUnitTotal
    XMLHelper.write_file(hpxml.to_doc, @tmp_hpxml_path)
    _default_hpxml, default_hpxml_bldg = _test_measure()
    _test_default_infiltration_compartmentalization_test_values(default_hpxml_bldg.air_infiltration_measurements[0], nil)

    # Test single-family attached not overridden by defaults
    hpxml, hpxml_bldg = _create_hpxml('base-bldgtype-sfa-unit.xml')
    hpxml_bldg.air_infiltration_measurements[0].infiltration_type = HPXML::InfiltrationTypeUnitTotal
    hpxml_bldg.air_infiltration_measurements[0].a_ext = 0.5
    XMLHelper.write_file(hpxml.to_doc, @tmp_hpxml_path)
    _default_hpxml, default_hpxml_bldg = _test_measure()
    _test_default_infiltration_compartmentalization_test_values(default_hpxml_bldg.air_infiltration_measurements[0], 0.5)

    # Test single-family attached defaults
    hpxml_bldg.air_infiltration_measurements[0].a_ext = nil
    XMLHelper.write_file(hpxml.to_doc, @tmp_hpxml_path)
    _default_hpxml, default_hpxml_bldg = _test_measure()
    _test_default_infiltration_compartmentalization_test_values(default_hpxml_bldg.air_infiltration_measurements[0], 0.840)

    hpxml_bldg.attics[0].within_infiltration_volume = true
    XMLHelper.write_file(hpxml.to_doc, @tmp_hpxml_path)
    _default_hpxml, default_hpxml_bldg = _test_measure()
    _test_default_infiltration_compartmentalization_test_values(default_hpxml_bldg.air_infiltration_measurements[0], 0.817)

    # Test multifamily not overridden by defaults
    hpxml, hpxml_bldg = _create_hpxml('base-bldgtype-mf-unit.xml')
    hpxml_bldg.air_infiltration_measurements[0].infiltration_type = HPXML::InfiltrationTypeUnitTotal
    hpxml_bldg.air_infiltration_measurements[0].a_ext = 0.5
    XMLHelper.write_file(hpxml.to_doc, @tmp_hpxml_path)
    _default_hpxml, default_hpxml_bldg = _test_measure()
    _test_default_infiltration_compartmentalization_test_values(default_hpxml_bldg.air_infiltration_measurements[0], 0.5)

    # Test multifamily defaults
    hpxml_bldg.air_infiltration_measurements[0].a_ext = nil
    XMLHelper.write_file(hpxml.to_doc, @tmp_hpxml_path)
    _default_hpxml, default_hpxml_bldg = _test_measure()
    _test_default_infiltration_compartmentalization_test_values(default_hpxml_bldg.air_infiltration_measurements[0], 0.247)
  end

  def test_attics
    # Test inputs not overridden by defaults
    hpxml, hpxml_bldg = _create_hpxml('base-atticroof-vented.xml')
    hpxml_bldg.attics[0].vented_attic_sla = 0.001
    XMLHelper.write_file(hpxml.to_doc, @tmp_hpxml_path)
    _default_hpxml, default_hpxml_bldg = _test_measure()
    _test_default_attic_values(default_hpxml_bldg.attics[0], 0.001)

    # Test defaults
    hpxml_bldg.attics[0].vented_attic_sla = nil
    XMLHelper.write_file(hpxml.to_doc, @tmp_hpxml_path)
    _default_hpxml, default_hpxml_bldg = _test_measure()
    _test_default_attic_values(default_hpxml_bldg.attics[0], 1.0 / 300.0)

    # Test defaults w/o Attic element
    hpxml_bldg.attics[0].delete
    XMLHelper.write_file(hpxml.to_doc, @tmp_hpxml_path)
    _default_hpxml, default_hpxml_bldg = _test_measure()
    _test_default_attic_values(default_hpxml_bldg.attics[0], 1.0 / 300.0)
  end

  def test_foundations
    # Test inputs not overridden by defaults
    hpxml, hpxml_bldg = _create_hpxml('base-foundation-vented-crawlspace.xml')
    hpxml_bldg.foundations[0].vented_crawlspace_sla = 0.001
    XMLHelper.write_file(hpxml.to_doc, @tmp_hpxml_path)
    _default_hpxml, default_hpxml_bldg = _test_measure()
    _test_default_foundation_values(default_hpxml_bldg.foundations[0], 0.001)

    # Test defaults
    hpxml_bldg.foundations[0].vented_crawlspace_sla = nil
    XMLHelper.write_file(hpxml.to_doc, @tmp_hpxml_path)
    _default_hpxml, default_hpxml_bldg = _test_measure()
    _test_default_foundation_values(default_hpxml_bldg.foundations[0], 1.0 / 150.0)

    # Test defaults w/o Foundation element
    hpxml_bldg.foundations[0].delete
    XMLHelper.write_file(hpxml.to_doc, @tmp_hpxml_path)
    _default_hpxml, default_hpxml_bldg = _test_measure()
    _test_default_foundation_values(default_hpxml_bldg.foundations[0], 1.0 / 150.0)
  end

  def test_roofs
    # Test inputs not overridden by defaults
    hpxml, hpxml_bldg = _create_hpxml('base-atticroof-radiant-barrier.xml')
    hpxml_bldg.roofs[0].roof_type = HPXML::RoofTypeMetal
    hpxml_bldg.roofs[0].solar_absorptance = 0.77
    hpxml_bldg.roofs[0].roof_color = HPXML::ColorDark
    hpxml_bldg.roofs[0].emittance = 0.88
    hpxml_bldg.roofs[0].interior_finish_type = HPXML::InteriorFinishPlaster
    hpxml_bldg.roofs[0].interior_finish_thickness = 0.25
    hpxml_bldg.roofs[0].azimuth = 123
    hpxml_bldg.roofs[0].radiant_barrier_grade = 3
    XMLHelper.write_file(hpxml.to_doc, @tmp_hpxml_path)
    _default_hpxml, default_hpxml_bldg = _test_measure()
    _test_default_roof_values(default_hpxml_bldg.roofs[0], HPXML::RoofTypeMetal, 0.77, HPXML::ColorDark, 0.88, true, 3, HPXML::InteriorFinishPlaster, 0.25, 123)

    # Test defaults w/ RoofColor
    hpxml_bldg.roofs[0].roof_type = nil
    hpxml_bldg.roofs[0].solar_absorptance = nil
    hpxml_bldg.roofs[0].roof_color = HPXML::ColorLight
    hpxml_bldg.roofs[0].emittance = nil
    hpxml_bldg.roofs[0].interior_finish_thickness = nil
    hpxml_bldg.roofs[0].orientation = HPXML::OrientationNortheast
    hpxml_bldg.roofs[0].azimuth = nil
    hpxml_bldg.roofs[0].radiant_barrier_grade = nil
    XMLHelper.write_file(hpxml.to_doc, @tmp_hpxml_path)
    _default_hpxml, default_hpxml_bldg = _test_measure()
    _test_default_roof_values(default_hpxml_bldg.roofs[0], HPXML::RoofTypeAsphaltShingles, 0.75, HPXML::ColorLight, 0.90, true, 1, HPXML::InteriorFinishPlaster, 0.5, 45)

    # Test defaults w/ SolarAbsorptance
    hpxml_bldg.roofs[0].solar_absorptance = 0.99
    hpxml_bldg.roofs[0].roof_color = nil
    hpxml_bldg.roofs[0].interior_finish_type = nil
    hpxml_bldg.roofs[0].radiant_barrier = nil
    XMLHelper.write_file(hpxml.to_doc, @tmp_hpxml_path)
    _default_hpxml, default_hpxml_bldg = _test_measure()
    _test_default_roof_values(default_hpxml_bldg.roofs[0], HPXML::RoofTypeAsphaltShingles, 0.99, HPXML::ColorDark, 0.90, false, nil, HPXML::InteriorFinishNone, nil, 45)

    # Test defaults w/o RoofColor & SolarAbsorptance
    hpxml_bldg.roofs[0].solar_absorptance = nil
    XMLHelper.write_file(hpxml.to_doc, @tmp_hpxml_path)
    _default_hpxml, default_hpxml_bldg = _test_measure()
    _test_default_roof_values(default_hpxml_bldg.roofs[0], HPXML::RoofTypeAsphaltShingles, 0.85, HPXML::ColorMedium, 0.90, false, nil, HPXML::InteriorFinishNone, nil, 45)

    # Test defaults w/ conditioned space
    hpxml, hpxml_bldg = _create_hpxml('base-atticroof-cathedral.xml')
    hpxml_bldg.roofs[0].roof_type = nil
    hpxml_bldg.roofs[0].solar_absorptance = nil
    hpxml_bldg.roofs[0].roof_color = HPXML::ColorLight
    hpxml_bldg.roofs[0].emittance = nil
    hpxml_bldg.roofs[0].interior_finish_type = nil
    hpxml_bldg.roofs[0].interior_finish_thickness = nil
    hpxml_bldg.roofs[0].orientation = HPXML::OrientationNortheast
    hpxml_bldg.roofs[0].azimuth = nil
    XMLHelper.write_file(hpxml.to_doc, @tmp_hpxml_path)
    _default_hpxml, default_hpxml_bldg = _test_measure()
    _test_default_roof_values(default_hpxml_bldg.roofs[0], HPXML::RoofTypeAsphaltShingles, 0.75, HPXML::ColorLight, 0.90, false, nil, HPXML::InteriorFinishGypsumBoard, 0.5, 45)
  end

  def test_rim_joists
    # Test inputs not overridden by defaults
    hpxml, hpxml_bldg = _create_hpxml('base.xml')
    hpxml_bldg.rim_joists[0].siding = HPXML::SidingTypeBrick
    hpxml_bldg.rim_joists[0].solar_absorptance = 0.55
    hpxml_bldg.rim_joists[0].color = HPXML::ColorLight
    hpxml_bldg.rim_joists[0].emittance = 0.88
    hpxml_bldg.rim_joists[0].azimuth = 123
    XMLHelper.write_file(hpxml.to_doc, @tmp_hpxml_path)
    _default_hpxml, default_hpxml_bldg = _test_measure()
    _test_default_rim_joist_values(default_hpxml_bldg.rim_joists[0], HPXML::SidingTypeBrick, 0.55, HPXML::ColorLight, 0.88, 123)

    # Test defaults w/ Color
    hpxml_bldg.rim_joists[0].siding = nil
    hpxml_bldg.rim_joists[0].solar_absorptance = nil
    hpxml_bldg.rim_joists[0].color = HPXML::ColorDark
    hpxml_bldg.rim_joists[0].emittance = nil
    hpxml_bldg.rim_joists[0].orientation = HPXML::OrientationNorthwest
    hpxml_bldg.rim_joists[0].azimuth = nil
    XMLHelper.write_file(hpxml.to_doc, @tmp_hpxml_path)
    _default_hpxml, default_hpxml_bldg = _test_measure()
    _test_default_rim_joist_values(default_hpxml_bldg.rim_joists[0], HPXML::SidingTypeWood, 0.95, HPXML::ColorDark, 0.90, 315)

    # Test defaults w/ SolarAbsorptance
    hpxml_bldg.rim_joists[0].solar_absorptance = 0.99
    hpxml_bldg.rim_joists[0].color = nil
    XMLHelper.write_file(hpxml.to_doc, @tmp_hpxml_path)
    _default_hpxml, default_hpxml_bldg = _test_measure()
    _test_default_rim_joist_values(default_hpxml_bldg.rim_joists[0], HPXML::SidingTypeWood, 0.99, HPXML::ColorDark, 0.90, 315)

    # Test defaults w/o Color & SolarAbsorptance
    hpxml_bldg.rim_joists[0].solar_absorptance = nil
    XMLHelper.write_file(hpxml.to_doc, @tmp_hpxml_path)
    _default_hpxml, default_hpxml_bldg = _test_measure()
    _test_default_rim_joist_values(default_hpxml_bldg.rim_joists[0], HPXML::SidingTypeWood, 0.7, HPXML::ColorMedium, 0.90, 315)
  end

  def test_walls
    # Test inputs not overridden by defaults
    hpxml, hpxml_bldg = _create_hpxml('base.xml')
    hpxml_bldg.walls[0].siding = HPXML::SidingTypeFiberCement
    hpxml_bldg.walls[0].solar_absorptance = 0.66
    hpxml_bldg.walls[0].color = HPXML::ColorDark
    hpxml_bldg.walls[0].emittance = 0.88
    hpxml_bldg.walls[0].interior_finish_type = HPXML::InteriorFinishWood
    hpxml_bldg.walls[0].interior_finish_thickness = 0.75
    hpxml_bldg.walls[0].azimuth = 123
    XMLHelper.write_file(hpxml.to_doc, @tmp_hpxml_path)
    _default_hpxml, default_hpxml_bldg = _test_measure()
    _test_default_wall_values(default_hpxml_bldg.walls[0], HPXML::SidingTypeFiberCement, 0.66, HPXML::ColorDark, 0.88, HPXML::InteriorFinishWood, 0.75, 123)

    # Test defaults w/ Color
    hpxml_bldg.walls[0].siding = nil
    hpxml_bldg.walls[0].solar_absorptance = nil
    hpxml_bldg.walls[0].color = HPXML::ColorLight
    hpxml_bldg.walls[0].emittance = nil
    hpxml_bldg.walls[0].interior_finish_type = HPXML::InteriorFinishWood
    hpxml_bldg.walls[0].interior_finish_thickness = nil
    hpxml_bldg.walls[0].orientation = HPXML::OrientationSouth
    hpxml_bldg.walls[0].azimuth = nil
    XMLHelper.write_file(hpxml.to_doc, @tmp_hpxml_path)
    _default_hpxml, default_hpxml_bldg = _test_measure()
    _test_default_wall_values(default_hpxml_bldg.walls[0], HPXML::SidingTypeWood, 0.5, HPXML::ColorLight, 0.90, HPXML::InteriorFinishWood, 0.5, 180)

    # Test defaults w/ SolarAbsorptance
    hpxml_bldg.walls[0].solar_absorptance = 0.99
    hpxml_bldg.walls[0].color = nil
    hpxml_bldg.walls[0].interior_finish_type = nil
    XMLHelper.write_file(hpxml.to_doc, @tmp_hpxml_path)
    _default_hpxml, default_hpxml_bldg = _test_measure()
    _test_default_wall_values(default_hpxml_bldg.walls[0], HPXML::SidingTypeWood, 0.99, HPXML::ColorDark, 0.90, HPXML::InteriorFinishGypsumBoard, 0.5, 180)

    # Test defaults w/o Color & SolarAbsorptance
    hpxml_bldg.walls[0].solar_absorptance = nil
    XMLHelper.write_file(hpxml.to_doc, @tmp_hpxml_path)
    _default_hpxml, default_hpxml_bldg = _test_measure()
    _test_default_wall_values(default_hpxml_bldg.walls[0], HPXML::SidingTypeWood, 0.7, HPXML::ColorMedium, 0.90, HPXML::InteriorFinishGypsumBoard, 0.5, 180)

    # Test defaults w/ unconditioned space
    hpxml_bldg.walls[1].siding = nil
    hpxml_bldg.walls[1].solar_absorptance = nil
    hpxml_bldg.walls[1].color = HPXML::ColorLight
    hpxml_bldg.walls[1].emittance = nil
    hpxml_bldg.walls[1].interior_finish_type = nil
    hpxml_bldg.walls[1].interior_finish_thickness = nil
    XMLHelper.write_file(hpxml.to_doc, @tmp_hpxml_path)
    _default_hpxml, default_hpxml_bldg = _test_measure()
    _test_default_wall_values(default_hpxml_bldg.walls[1], HPXML::SidingTypeWood, 0.5, HPXML::ColorLight, 0.90, HPXML::InteriorFinishNone, nil, nil)
  end

  def test_foundation_walls
    # Test inputs not overridden by defaults
    hpxml, hpxml_bldg = _create_hpxml('base.xml')
    hpxml_bldg.foundation_walls[0].thickness = 7.0
    hpxml_bldg.foundation_walls[0].interior_finish_type = HPXML::InteriorFinishGypsumCompositeBoard
    hpxml_bldg.foundation_walls[0].interior_finish_thickness = 0.625
    hpxml_bldg.foundation_walls[0].azimuth = 123
    hpxml_bldg.foundation_walls[0].area = 789
    hpxml_bldg.foundation_walls[0].insulation_interior_distance_to_top = 0.5
    hpxml_bldg.foundation_walls[0].insulation_interior_distance_to_bottom = 7.75
    hpxml_bldg.foundation_walls[0].insulation_exterior_distance_to_top = 0.75
    hpxml_bldg.foundation_walls[0].insulation_exterior_distance_to_bottom = 7.5
    hpxml_bldg.foundation_walls[0].type = HPXML::FoundationWallTypeConcreteBlock
    XMLHelper.write_file(hpxml.to_doc, @tmp_hpxml_path)
    _default_hpxml, default_hpxml_bldg = _test_measure()
    _test_default_foundation_wall_values(default_hpxml_bldg.foundation_walls[0], 7.0, HPXML::InteriorFinishGypsumCompositeBoard, 0.625, 123,
                                         789, 0.5, 7.75, 0.75, 7.5, HPXML::FoundationWallTypeConcreteBlock)

    # Test defaults
    hpxml_bldg.foundation_walls[0].thickness = nil
    hpxml_bldg.foundation_walls[0].interior_finish_type = nil
    hpxml_bldg.foundation_walls[0].interior_finish_thickness = nil
    hpxml_bldg.foundation_walls[0].orientation = HPXML::OrientationSoutheast
    hpxml_bldg.foundation_walls[0].azimuth = nil
    hpxml_bldg.foundation_walls[0].area = nil
    hpxml_bldg.foundation_walls[0].length = 100
    hpxml_bldg.foundation_walls[0].insulation_interior_distance_to_bottom = nil
    hpxml_bldg.foundation_walls[0].insulation_exterior_distance_to_bottom = nil
    hpxml_bldg.foundation_walls[0].type = nil
    XMLHelper.write_file(hpxml.to_doc, @tmp_hpxml_path)
    _default_hpxml, default_hpxml_bldg = _test_measure()
    _test_default_foundation_wall_values(default_hpxml_bldg.foundation_walls[0], 8.0, HPXML::InteriorFinishGypsumBoard, 0.5, 135,
                                         800, 0.5, 8.0, 0.75, 8.0, HPXML::FoundationWallTypeSolidConcrete)

    # Test defaults w/ unconditioned surfaces
    hpxml, hpxml_bldg = _create_hpxml('base-foundation-unconditioned-basement.xml')
    hpxml_bldg.foundation_walls[0].thickness = nil
    hpxml_bldg.foundation_walls[0].interior_finish_type = nil
    hpxml_bldg.foundation_walls[0].interior_finish_thickness = nil
    hpxml_bldg.foundation_walls[0].orientation = HPXML::OrientationSoutheast
    hpxml_bldg.foundation_walls[0].azimuth = nil
    hpxml_bldg.foundation_walls[0].area = nil
    hpxml_bldg.foundation_walls[0].length = 100
    hpxml_bldg.foundation_walls[0].height = 10
    hpxml_bldg.foundation_walls[0].insulation_interior_distance_to_top = nil
    hpxml_bldg.foundation_walls[0].insulation_interior_distance_to_bottom = nil
    hpxml_bldg.foundation_walls[0].insulation_exterior_distance_to_top = nil
    hpxml_bldg.foundation_walls[0].insulation_exterior_distance_to_bottom = nil
    hpxml_bldg.foundation_walls[0].type = nil
    XMLHelper.write_file(hpxml.to_doc, @tmp_hpxml_path)
    _default_hpxml, default_hpxml_bldg = _test_measure()
    _test_default_foundation_wall_values(default_hpxml_bldg.foundation_walls[0], 8.0, HPXML::InteriorFinishNone, nil, 135,
                                         1000, 0.0, 10.0, 0.0, 10.0, HPXML::FoundationWallTypeSolidConcrete)
  end

  def test_floors
    # Test inputs not overridden by defaults
    hpxml, hpxml_bldg = _create_hpxml('base.xml')
    hpxml_bldg.floors[0].interior_finish_type = HPXML::InteriorFinishWood
    hpxml_bldg.floors[0].interior_finish_thickness = 0.375
    XMLHelper.write_file(hpxml.to_doc, @tmp_hpxml_path)
    _default_hpxml, default_hpxml_bldg = _test_measure()
    _test_default_floor_values(default_hpxml_bldg.floors[0], HPXML::InteriorFinishWood, 0.375)

    # Test defaults w/ ceiling
    hpxml_bldg.floors[0].interior_finish_type = nil
    hpxml_bldg.floors[0].interior_finish_thickness = nil
    XMLHelper.write_file(hpxml.to_doc, @tmp_hpxml_path)
    _default_hpxml, default_hpxml_bldg = _test_measure()
    _test_default_floor_values(default_hpxml_bldg.floors[0], HPXML::InteriorFinishGypsumBoard, 0.5)

    # Test defaults w/ floor
    hpxml, hpxml_bldg = _create_hpxml('base-foundation-vented-crawlspace.xml')
    hpxml_bldg.floors[0].interior_finish_type = nil
    hpxml_bldg.floors[0].interior_finish_thickness = nil
    XMLHelper.write_file(hpxml.to_doc, @tmp_hpxml_path)
    _default_hpxml, default_hpxml_bldg = _test_measure()
    _test_default_floor_values(default_hpxml_bldg.floors[0], HPXML::InteriorFinishNone, nil)
  end

  def test_slabs
    # Test inputs not overridden by defaults
    hpxml, hpxml_bldg = _create_hpxml('base.xml')
    hpxml_bldg.slabs[0].thickness = 7.0
    hpxml_bldg.slabs[0].carpet_r_value = 1.1
    hpxml_bldg.slabs[0].carpet_fraction = 0.5
    hpxml_bldg.slabs[0].depth_below_grade = 2.0
    XMLHelper.write_file(hpxml.to_doc, @tmp_hpxml_path)
    _default_hpxml, default_hpxml_bldg = _test_measure()
    _test_default_slab_values(default_hpxml_bldg.slabs[0], 7.0, 1.1, 0.5, nil)

    # Test defaults w/ conditioned basement
    hpxml_bldg.slabs[0].thickness = nil
    hpxml_bldg.slabs[0].carpet_r_value = nil
    hpxml_bldg.slabs[0].carpet_fraction = nil
    hpxml_bldg.slabs[0].depth_below_grade = nil
    XMLHelper.write_file(hpxml.to_doc, @tmp_hpxml_path)
    _default_hpxml, default_hpxml_bldg = _test_measure()
    _test_default_slab_values(default_hpxml_bldg.slabs[0], 4.0, 2.0, 0.8, nil)

    # Test defaults w/ crawlspace
    hpxml, hpxml_bldg = _create_hpxml('base-foundation-unvented-crawlspace.xml')
    hpxml_bldg.slabs[0].thickness = nil
    hpxml_bldg.slabs[0].carpet_r_value = nil
    hpxml_bldg.slabs[0].carpet_fraction = nil
    hpxml_bldg.slabs[0].depth_below_grade = nil
    XMLHelper.write_file(hpxml.to_doc, @tmp_hpxml_path)
    _default_hpxml, default_hpxml_bldg = _test_measure()
    _test_default_slab_values(default_hpxml_bldg.slabs[0], 0.0, 0.0, 0.0, nil)

    # Test defaults w/ slab-on-grade
    hpxml, hpxml_bldg = _create_hpxml('base-foundation-slab.xml')
    hpxml_bldg.slabs[0].thickness = nil
    hpxml_bldg.slabs[0].carpet_r_value = nil
    hpxml_bldg.slabs[0].carpet_fraction = nil
    hpxml_bldg.slabs[0].depth_below_grade = nil
    XMLHelper.write_file(hpxml.to_doc, @tmp_hpxml_path)
    _default_hpxml, default_hpxml_bldg = _test_measure()
    _test_default_slab_values(default_hpxml_bldg.slabs[0], 4.0, 2.0, 0.8, 0.0)
  end

  def test_windows
    # Test inputs not overridden by defaults
    hpxml, hpxml_bldg = _create_hpxml('base-enclosure-windows-shading.xml')
    hpxml_bldg.windows.each do |window|
      window.fraction_operable = 0.5
      window.exterior_shading_factor_summer = 0.44
      window.exterior_shading_factor_winter = 0.55
      window.interior_shading_factor_summer = 0.66
      window.interior_shading_factor_winter = 0.77
      window.azimuth = 123
    end
    XMLHelper.write_file(hpxml.to_doc, @tmp_hpxml_path)
    _default_hpxml, default_hpxml_bldg = _test_measure()
    n_windows = default_hpxml_bldg.windows.size
    _test_default_window_values(default_hpxml_bldg, [0.44] * n_windows, [0.55] * n_windows, [0.66] * n_windows, [0.77] * n_windows, [0.5] * n_windows, [123] * n_windows)

    # Test defaults
    hpxml_bldg.windows.each do |window|
      window.fraction_operable = nil
      window.exterior_shading_factor_summer = nil
      window.exterior_shading_factor_winter = nil
      window.interior_shading_factor_summer = nil
      window.interior_shading_factor_winter = nil
      window.orientation = HPXML::OrientationSouthwest
      window.azimuth = nil
    end
    XMLHelper.write_file(hpxml.to_doc, @tmp_hpxml_path)
    _default_hpxml, default_hpxml_bldg = _test_measure()
    n_windows = default_hpxml_bldg.windows.size
    _test_default_window_values(default_hpxml_bldg, [1.0] * n_windows, [1.0] * n_windows, [0.7] * n_windows, [0.85] * n_windows, [0.67] * n_windows, [225] * n_windows)
  end

  def test_windows_properties
    # Test defaults w/ single pane, aluminum frame
    hpxml, hpxml_bldg = _create_hpxml('base.xml')
    hpxml_bldg.windows[0].ufactor = nil
    hpxml_bldg.windows[0].shgc = nil
    hpxml_bldg.windows[0].frame_type = HPXML::WindowFrameTypeAluminum
    hpxml_bldg.windows[0].glass_layers = HPXML::WindowLayersSinglePane
    XMLHelper.write_file(hpxml.to_doc, @tmp_hpxml_path)
    default_hpxml, default_hpxml_bldg = _test_measure()

    assert_equal(false, default_hpxml_bldg.windows[0].thermal_break)
    assert_equal(HPXML::WindowGlassTypeClear, default_hpxml_bldg.windows[0].glass_type)
    assert_nil(default_hpxml_bldg.windows[0].gas_fill)

    # Test defaults w/ double pane, metal frame
    hpxml, hpxml_bldg = _create_hpxml('base.xml')
    hpxml_bldg.windows[0].ufactor = nil
    hpxml_bldg.windows[0].shgc = nil
    hpxml_bldg.windows[0].frame_type = HPXML::WindowFrameTypeMetal
    hpxml_bldg.windows[0].glass_layers = HPXML::WindowLayersDoublePane
    XMLHelper.write_file(hpxml.to_doc, @tmp_hpxml_path)
    default_hpxml, default_hpxml_bldg = _test_measure()

    assert_equal(true, default_hpxml_bldg.windows[0].thermal_break)
    assert_equal(HPXML::WindowGlassTypeClear, default_hpxml_bldg.windows[0].glass_type)
    assert_equal(HPXML::WindowGasAir, default_hpxml_bldg.windows[0].gas_fill)

    # Test defaults w/ single pane, wood frame
    hpxml, hpxml_bldg = _create_hpxml('base.xml')
    hpxml_bldg.windows[0].ufactor = nil
    hpxml_bldg.windows[0].shgc = nil
    hpxml_bldg.windows[0].frame_type = HPXML::WindowFrameTypeWood
    hpxml_bldg.windows[0].glass_layers = HPXML::WindowLayersTriplePane
    hpxml_bldg.windows[0].glass_type = HPXML::WindowGlassTypeLowE
    XMLHelper.write_file(hpxml.to_doc, @tmp_hpxml_path)
    default_hpxml, default_hpxml_bldg = _test_measure()

    assert_nil(default_hpxml_bldg.windows[0].thermal_break)
    assert_equal(HPXML::WindowGlassTypeLowE, default_hpxml_bldg.windows[0].glass_type)
    assert_equal(HPXML::WindowGasArgon, default_hpxml_bldg.windows[0].gas_fill)

    # Test U/SHGC lookups [frame_type, thermal_break, glass_layers, glass_type, gas_fill] => [ufactor, shgc]
    tests = { [HPXML::WindowFrameTypeAluminum, false, HPXML::WindowLayersSinglePane, nil, nil] => [1.27, 0.75],
              [HPXML::WindowFrameTypeWood, nil, HPXML::WindowLayersSinglePane, HPXML::WindowGlassTypeReflective, nil] => [0.89, 0.64],
              [HPXML::WindowFrameTypeAluminum, false, HPXML::WindowLayersSinglePane, HPXML::WindowGlassTypeTintedReflective, nil] => [1.27, 0.64],
              [HPXML::WindowFrameTypeWood, nil, HPXML::WindowLayersSinglePane, HPXML::WindowGlassTypeTintedReflective, nil] => [0.89, 0.54],
              [HPXML::WindowFrameTypeAluminum, false, HPXML::WindowLayersDoublePane, HPXML::WindowGlassTypeClear, HPXML::WindowGasAir] => [0.81, 0.67],
              [HPXML::WindowFrameTypeAluminum, true, HPXML::WindowLayersDoublePane, HPXML::WindowGlassTypeClear, HPXML::WindowGasAir] => [0.60, 0.67],
              [HPXML::WindowFrameTypeWood, nil, HPXML::WindowLayersDoublePane, HPXML::WindowGlassTypeClear, HPXML::WindowGasAir] => [0.51, 0.56],
              [HPXML::WindowFrameTypeAluminum, false, HPXML::WindowLayersDoublePane, HPXML::WindowGlassTypeTintedReflective, HPXML::WindowGasAir] => [0.81, 0.55],
              [HPXML::WindowFrameTypeAluminum, true, HPXML::WindowLayersDoublePane, HPXML::WindowGlassTypeTintedReflective, HPXML::WindowGasAir] => [0.60, 0.55],
              [HPXML::WindowFrameTypeWood, nil, HPXML::WindowLayersDoublePane, HPXML::WindowGlassTypeTintedReflective, HPXML::WindowGasAir] => [0.51, 0.46],
              [HPXML::WindowFrameTypeWood, nil, HPXML::WindowLayersDoublePane, HPXML::WindowGlassTypeLowE, HPXML::WindowGasAir] => [0.42, 0.52],
              [HPXML::WindowFrameTypeAluminum, true, HPXML::WindowLayersDoublePane, HPXML::WindowGlassTypeLowE, HPXML::WindowGasArgon] => [0.47, 0.62],
              [HPXML::WindowFrameTypeWood, nil, HPXML::WindowLayersDoublePane, HPXML::WindowGlassTypeLowEHighSolarGain, HPXML::WindowGasArgon] => [0.39, 0.52],
              [HPXML::WindowFrameTypeAluminum, false, HPXML::WindowLayersDoublePane, HPXML::WindowGlassTypeLowELowSolarGain, HPXML::WindowGasAir] => [0.67, 0.37],
              [HPXML::WindowFrameTypeAluminum, true, HPXML::WindowLayersDoublePane, HPXML::WindowGlassTypeLowELowSolarGain, HPXML::WindowGasAir] => [0.47, 0.37],
              [HPXML::WindowFrameTypeWood, nil, HPXML::WindowLayersDoublePane, HPXML::WindowGlassTypeLowELowSolarGain, HPXML::WindowGasAir] => [0.39, 0.31],
              [HPXML::WindowFrameTypeWood, nil, HPXML::WindowLayersDoublePane, HPXML::WindowGlassTypeLowELowSolarGain, HPXML::WindowGasArgon] => [0.36, 0.31],
              [HPXML::WindowFrameTypeWood, nil, HPXML::WindowLayersTriplePane, HPXML::WindowGlassTypeLowE, HPXML::WindowGasArgon] => [0.27, 0.31],
              [nil, nil, HPXML::WindowLayersGlassBlock, nil, nil] => [0.60, 0.60] }
    tests.each do |k, v|
      frame_type, thermal_break, glass_layers, glass_type, gas_fill = k
      ufactor, shgc = v

      hpxml, hpxml_bldg = _create_hpxml('base.xml')
      hpxml_bldg.windows[0].ufactor = nil
      hpxml_bldg.windows[0].shgc = nil
      hpxml_bldg.windows[0].frame_type = frame_type
      hpxml_bldg.windows[0].thermal_break = thermal_break
      hpxml_bldg.windows[0].glass_layers = glass_layers
      hpxml_bldg.windows[0].glass_type = glass_type
      hpxml_bldg.windows[0].gas_fill = gas_fill
      XMLHelper.write_file(hpxml.to_doc, @tmp_hpxml_path)
      default_hpxml, default_hpxml_bldg = _test_measure()

      assert_equal(ufactor, default_hpxml_bldg.windows[0].ufactor)
      assert_equal(shgc, default_hpxml_bldg.windows[0].shgc)
    end
  end

  def test_skylights
    # Test inputs not overridden by defaults
    hpxml, hpxml_bldg = _create_hpxml('base-enclosure-skylights.xml')
    hpxml_bldg.skylights.each do |skylight|
      skylight.exterior_shading_factor_summer = 0.44
      skylight.exterior_shading_factor_winter = 0.55
      skylight.interior_shading_factor_summer = 0.66
      skylight.interior_shading_factor_winter = 0.77
      skylight.azimuth = 123
    end
    XMLHelper.write_file(hpxml.to_doc, @tmp_hpxml_path)
    _default_hpxml, default_hpxml_bldg = _test_measure()
    n_skylights = default_hpxml_bldg.skylights.size
    _test_default_skylight_values(default_hpxml_bldg, [0.44] * n_skylights, [0.55] * n_skylights, [0.66] * n_skylights, [0.77] * n_skylights, [123] * n_skylights)

    # Test defaults
    hpxml_bldg.skylights.each do |skylight|
      skylight.exterior_shading_factor_summer = nil
      skylight.exterior_shading_factor_winter = nil
      skylight.interior_shading_factor_summer = nil
      skylight.interior_shading_factor_winter = nil
      skylight.orientation = HPXML::OrientationWest
      skylight.azimuth = nil
    end
    XMLHelper.write_file(hpxml.to_doc, @tmp_hpxml_path)
    _default_hpxml, default_hpxml_bldg = _test_measure()
    n_skylights = default_hpxml_bldg.skylights.size
    _test_default_skylight_values(default_hpxml_bldg, [1.0] * n_skylights, [1.0] * n_skylights, [1.0] * n_skylights, [1.0] * n_skylights, [270] * n_skylights)
  end

  def test_skylights_properties
    # Test defaults w/ single pane, aluminum frame
    hpxml, hpxml_bldg = _create_hpxml('base-enclosure-skylights.xml')
    hpxml_bldg.skylights[0].ufactor = nil
    hpxml_bldg.skylights[0].shgc = nil
    hpxml_bldg.skylights[0].frame_type = HPXML::WindowFrameTypeAluminum
    hpxml_bldg.skylights[0].glass_layers = HPXML::WindowLayersSinglePane
    XMLHelper.write_file(hpxml.to_doc, @tmp_hpxml_path)
    default_hpxml, default_hpxml_bldg = _test_measure()

    assert_equal(false, default_hpxml_bldg.skylights[0].thermal_break)
    assert_equal(HPXML::WindowGlassTypeClear, default_hpxml_bldg.skylights[0].glass_type)
    assert_nil(default_hpxml_bldg.skylights[0].gas_fill)

    # Test defaults w/ double pane, metal frame
    hpxml, hpxml_bldg = _create_hpxml('base-enclosure-skylights.xml')
    hpxml_bldg.skylights[0].ufactor = nil
    hpxml_bldg.skylights[0].shgc = nil
    hpxml_bldg.skylights[0].frame_type = HPXML::WindowFrameTypeMetal
    hpxml_bldg.skylights[0].glass_layers = HPXML::WindowLayersDoublePane
    XMLHelper.write_file(hpxml.to_doc, @tmp_hpxml_path)
    default_hpxml, default_hpxml_bldg = _test_measure()

    assert_equal(true, default_hpxml_bldg.skylights[0].thermal_break)
    assert_equal(HPXML::WindowGlassTypeClear, default_hpxml_bldg.skylights[0].glass_type)
    assert_equal(HPXML::WindowGasAir, default_hpxml_bldg.skylights[0].gas_fill)

    # Test defaults w/ single pane, wood frame
    hpxml, hpxml_bldg = _create_hpxml('base-enclosure-skylights.xml')
    hpxml_bldg.skylights[0].ufactor = nil
    hpxml_bldg.skylights[0].shgc = nil
    hpxml_bldg.skylights[0].frame_type = HPXML::WindowFrameTypeWood
    hpxml_bldg.skylights[0].glass_layers = HPXML::WindowLayersTriplePane
    hpxml_bldg.skylights[0].glass_type = HPXML::WindowGlassTypeLowE
    XMLHelper.write_file(hpxml.to_doc, @tmp_hpxml_path)
    default_hpxml, default_hpxml_bldg = _test_measure()

    assert_nil(default_hpxml_bldg.skylights[0].thermal_break)
    assert_equal(HPXML::WindowGlassTypeLowE, default_hpxml_bldg.skylights[0].glass_type)
    assert_equal(HPXML::WindowGasArgon, default_hpxml_bldg.skylights[0].gas_fill)

    # Test U/SHGC lookups [frame_type, thermal_break, glass_layers, glass_type, gas_fill] => [ufactor, shgc]
    tests = { [HPXML::WindowFrameTypeAluminum, false, HPXML::WindowLayersSinglePane, nil, nil] => [1.98, 0.75],
              [HPXML::WindowFrameTypeWood, nil, HPXML::WindowLayersSinglePane, HPXML::WindowGlassTypeReflective, nil] => [1.47, 0.64],
              [HPXML::WindowFrameTypeAluminum, false, HPXML::WindowLayersSinglePane, HPXML::WindowGlassTypeTintedReflective, nil] => [1.98, 0.64],
              [HPXML::WindowFrameTypeWood, nil, HPXML::WindowLayersSinglePane, HPXML::WindowGlassTypeTintedReflective, nil] => [1.47, 0.54],
              [HPXML::WindowFrameTypeAluminum, false, HPXML::WindowLayersDoublePane, HPXML::WindowGlassTypeClear, HPXML::WindowGasAir] => [1.30, 0.67],
              [HPXML::WindowFrameTypeAluminum, true, HPXML::WindowLayersDoublePane, HPXML::WindowGlassTypeClear, HPXML::WindowGasAir] => [1.10, 0.67],
              [HPXML::WindowFrameTypeWood, nil, HPXML::WindowLayersDoublePane, HPXML::WindowGlassTypeClear, HPXML::WindowGasAir] => [0.84, 0.56],
              [HPXML::WindowFrameTypeAluminum, false, HPXML::WindowLayersDoublePane, HPXML::WindowGlassTypeTintedReflective, HPXML::WindowGasAir] => [1.30, 0.55],
              [HPXML::WindowFrameTypeAluminum, true, HPXML::WindowLayersDoublePane, HPXML::WindowGlassTypeTintedReflective, HPXML::WindowGasAir] => [1.10, 0.55],
              [HPXML::WindowFrameTypeWood, nil, HPXML::WindowLayersDoublePane, HPXML::WindowGlassTypeTintedReflective, HPXML::WindowGasAir] => [0.84, 0.46],
              [HPXML::WindowFrameTypeWood, nil, HPXML::WindowLayersDoublePane, HPXML::WindowGlassTypeLowE, HPXML::WindowGasAir] => [0.74, 0.52],
              [HPXML::WindowFrameTypeAluminum, true, HPXML::WindowLayersDoublePane, HPXML::WindowGlassTypeLowE, HPXML::WindowGasArgon] => [0.95, 0.62],
              [HPXML::WindowFrameTypeWood, nil, HPXML::WindowLayersDoublePane, HPXML::WindowGlassTypeLowEHighSolarGain, HPXML::WindowGasArgon] => [0.68, 0.52],
              [HPXML::WindowFrameTypeAluminum, false, HPXML::WindowLayersDoublePane, HPXML::WindowGlassTypeLowELowSolarGain, HPXML::WindowGasAir] => [1.17, 0.37],
              [HPXML::WindowFrameTypeAluminum, true, HPXML::WindowLayersDoublePane, HPXML::WindowGlassTypeLowELowSolarGain, HPXML::WindowGasAir] => [0.98, 0.37],
              [HPXML::WindowFrameTypeWood, nil, HPXML::WindowLayersDoublePane, HPXML::WindowGlassTypeLowELowSolarGain, HPXML::WindowGasAir] => [0.71, 0.31],
              [HPXML::WindowFrameTypeWood, nil, HPXML::WindowLayersDoublePane, HPXML::WindowGlassTypeLowELowSolarGain, HPXML::WindowGasArgon] => [0.65, 0.31],
              [HPXML::WindowFrameTypeWood, nil, HPXML::WindowLayersTriplePane, HPXML::WindowGlassTypeLowE, HPXML::WindowGasArgon] => [0.47, 0.31],
              [nil, nil, HPXML::WindowLayersGlassBlock, nil, nil] => [0.60, 0.60] }
    tests.each do |k, v|
      frame_type, thermal_break, glass_layers, glass_type, gas_fill = k
      ufactor, shgc = v

      hpxml, hpxml_bldg = _create_hpxml('base-enclosure-skylights.xml')
      hpxml_bldg.skylights[0].ufactor = nil
      hpxml_bldg.skylights[0].shgc = nil
      hpxml_bldg.skylights[0].frame_type = frame_type
      hpxml_bldg.skylights[0].thermal_break = thermal_break
      hpxml_bldg.skylights[0].glass_layers = glass_layers
      hpxml_bldg.skylights[0].glass_type = glass_type
      hpxml_bldg.skylights[0].gas_fill = gas_fill
      XMLHelper.write_file(hpxml.to_doc, @tmp_hpxml_path)
      default_hpxml, default_hpxml_bldg = _test_measure()

      assert_equal(ufactor, default_hpxml_bldg.skylights[0].ufactor)
      assert_equal(shgc, default_hpxml_bldg.skylights[0].shgc)
    end
  end

  def test_doors
    # Test inputs not overridden by defaults
    hpxml, hpxml_bldg = _create_hpxml('base.xml')
    hpxml_bldg.doors.each_with_index do |door, i|
      door.azimuth = 35 * (i + 1)
    end
    XMLHelper.write_file(hpxml.to_doc, @tmp_hpxml_path)
    _default_hpxml, default_hpxml_bldg = _test_measure()
    _test_default_door_values(default_hpxml_bldg, [35, 70])

    # Test defaults w/ AttachedToWall azimuth
    hpxml_bldg.walls[0].azimuth = 89
    hpxml_bldg.doors.each do |door|
      door.azimuth = nil
    end
    XMLHelper.write_file(hpxml.to_doc, @tmp_hpxml_path)
    _default_hpxml, default_hpxml_bldg = _test_measure()
    _test_default_door_values(default_hpxml_bldg, [89, 89])

    # Test defaults w/o AttachedToWall azimuth
    hpxml_bldg.walls[0].azimuth = nil
    XMLHelper.write_file(hpxml.to_doc, @tmp_hpxml_path)
    _default_hpxml, default_hpxml_bldg = _test_measure()
    _test_default_door_values(default_hpxml_bldg, [0, 0])

    # Test defaults w/ Orientation
    hpxml_bldg.doors.each do |door|
      door.orientation = HPXML::OrientationEast
    end
    XMLHelper.write_file(hpxml.to_doc, @tmp_hpxml_path)
    _default_hpxml, default_hpxml_bldg = _test_measure()
    _test_default_door_values(default_hpxml_bldg, [90, 90])
  end

  def test_thermal_mass
    # Test inputs not overridden by defaults
    hpxml, hpxml_bldg = _create_hpxml('base-enclosure-thermal-mass.xml')
    hpxml_bldg.partition_wall_mass.area_fraction = 0.5
    hpxml_bldg.partition_wall_mass.interior_finish_thickness = 0.75
    hpxml_bldg.partition_wall_mass.interior_finish_type = HPXML::InteriorFinishWood
    hpxml_bldg.furniture_mass.area_fraction = 0.75
    hpxml_bldg.furniture_mass.type = HPXML::FurnitureMassTypeHeavyWeight
    XMLHelper.write_file(hpxml.to_doc, @tmp_hpxml_path)
    _default_hpxml, default_hpxml_bldg = _test_measure()
    _test_default_partition_wall_mass_values(default_hpxml_bldg.partition_wall_mass, 0.5, HPXML::InteriorFinishWood, 0.75)
    _test_default_furniture_mass_values(default_hpxml_bldg.furniture_mass, 0.75, HPXML::FurnitureMassTypeHeavyWeight)

    # Test defaults
    hpxml_bldg.partition_wall_mass.area_fraction = nil
    hpxml_bldg.partition_wall_mass.interior_finish_thickness = nil
    hpxml_bldg.partition_wall_mass.interior_finish_type = nil
    hpxml_bldg.furniture_mass.area_fraction = nil
    hpxml_bldg.furniture_mass.type = nil
    XMLHelper.write_file(hpxml.to_doc, @tmp_hpxml_path)
    _default_hpxml, default_hpxml_bldg = _test_measure()
    _test_default_partition_wall_mass_values(default_hpxml_bldg.partition_wall_mass, 1.0, HPXML::InteriorFinishGypsumBoard, 0.5)
    _test_default_furniture_mass_values(default_hpxml_bldg.furniture_mass, 0.4, HPXML::FurnitureMassTypeLightWeight)
  end

  def test_central_air_conditioners
    # Test inputs not overridden by defaults
    hpxml, hpxml_bldg = _create_hpxml('base-hvac-central-ac-only-1-speed.xml')
    hpxml_bldg.cooling_systems[0].cooling_shr = 0.88
    hpxml_bldg.cooling_systems[0].compressor_type = HPXML::HVACCompressorTypeVariableSpeed
    hpxml_bldg.cooling_systems[0].fan_watts_per_cfm = 0.66
    hpxml_bldg.cooling_systems[0].charge_defect_ratio = -0.11
    hpxml_bldg.cooling_systems[0].airflow_defect_ratio = -0.22
    hpxml_bldg.cooling_systems[0].cooling_capacity = 12345
    hpxml_bldg.cooling_systems[0].cooling_efficiency_seer = 12.0
    hpxml_bldg.cooling_systems[0].crankcase_heater_watts = 40.0
    XMLHelper.write_file(hpxml.to_doc, @tmp_hpxml_path)
    _default_hpxml, default_hpxml_bldg = _test_measure()
    _test_default_central_air_conditioner_values(default_hpxml_bldg.cooling_systems[0], 0.88, HPXML::HVACCompressorTypeVariableSpeed, 0.66, -0.11, -0.22, 12345, 12.0, 40.0, 1.0)

    # Test defaults - SEER2
    hpxml_bldg.cooling_systems[0].cooling_efficiency_seer = nil
    hpxml_bldg.cooling_systems[0].cooling_efficiency_seer2 = 11.4
    XMLHelper.write_file(hpxml.to_doc, @tmp_hpxml_path)
    _default_hpxml, default_hpxml_bldg = _test_measure()
    _test_default_central_air_conditioner_values(default_hpxml_bldg.cooling_systems[0], 0.88, HPXML::HVACCompressorTypeVariableSpeed, 0.66, -0.11, -0.22, 12345, 12.0, 40.0, 1.0)

    # Test autosizing with factors
    hpxml_bldg.cooling_systems[0].cooling_capacity = nil
    hpxml_bldg.cooling_systems[0].cooling_autosizing_factor = 1.2
    XMLHelper.write_file(hpxml.to_doc, @tmp_hpxml_path)
    _default_hpxml, default_hpxml_bldg = _test_measure()
    _test_default_central_air_conditioner_values(default_hpxml_bldg.cooling_systems[0], 0.88, HPXML::HVACCompressorTypeVariableSpeed, 0.66, -0.11, -0.22, nil, 12.0, 40.0, 1.2)

    # Test defaults
    hpxml_bldg.cooling_systems[0].cooling_shr = nil
    hpxml_bldg.cooling_systems[0].compressor_type = nil
    hpxml_bldg.cooling_systems[0].fan_watts_per_cfm = nil
    hpxml_bldg.cooling_systems[0].charge_defect_ratio = nil
    hpxml_bldg.cooling_systems[0].airflow_defect_ratio = nil
    hpxml_bldg.cooling_systems[0].cooling_capacity = nil
    hpxml_bldg.cooling_systems[0].cooling_autosizing_factor = nil
    hpxml_bldg.cooling_systems[0].crankcase_heater_watts = nil
    XMLHelper.write_file(hpxml.to_doc, @tmp_hpxml_path)
    _default_hpxml, default_hpxml_bldg = _test_measure()
    _test_default_central_air_conditioner_values(default_hpxml_bldg.cooling_systems[0], 0.73, HPXML::HVACCompressorTypeSingleStage, 0.5, 0, 0, nil, 12.0, 50.0, 1.0)
  end

  def test_room_air_conditioners
    # Test inputs not overridden by defaults
    hpxml, hpxml_bldg = _create_hpxml('base-hvac-room-ac-only.xml')
    hpxml_bldg.cooling_systems[0].cooling_shr = 0.88
    hpxml_bldg.cooling_systems[0].cooling_capacity = 12345
    hpxml_bldg.cooling_systems[0].crankcase_heater_watts = 40.0
    XMLHelper.write_file(hpxml.to_doc, @tmp_hpxml_path)
    _default_hpxml, default_hpxml_bldg = _test_measure()
    _test_default_room_air_conditioner_ptac_values(default_hpxml_bldg.cooling_systems[0], 0.88, 12345, 40.0, 1.0)

    # Test autosizing with factors
    hpxml_bldg.cooling_systems[0].cooling_capacity = nil
    hpxml_bldg.cooling_systems[0].cooling_autosizing_factor = 1.2
    XMLHelper.write_file(hpxml.to_doc, @tmp_hpxml_path)
    _default_hpxml, default_hpxml_bldg = _test_measure()
    _test_default_room_air_conditioner_ptac_values(default_hpxml_bldg.cooling_systems[0], 0.88, nil, 40.0, 1.2)

    # Test defaults
    hpxml_bldg.cooling_systems[0].cooling_shr = nil
    hpxml_bldg.cooling_systems[0].cooling_capacity = nil
    hpxml_bldg.cooling_systems[0].crankcase_heater_watts = nil
    hpxml_bldg.cooling_systems[0].cooling_autosizing_factor = nil
    XMLHelper.write_file(hpxml.to_doc, @tmp_hpxml_path)
    _default_hpxml, default_hpxml_bldg = _test_measure()
    _test_default_room_air_conditioner_ptac_values(default_hpxml_bldg.cooling_systems[0], 0.65, nil, 0.0, 1.0)
  end

  def test_evaporative_coolers
    # Test inputs not overridden by defaults
    hpxml, hpxml_bldg = _create_hpxml('base-hvac-evap-cooler-only.xml')
    hpxml_bldg.cooling_systems[0].cooling_capacity = 12345
    XMLHelper.write_file(hpxml.to_doc, @tmp_hpxml_path)
    _default_hpxml, default_hpxml_bldg = _test_measure()
    _test_default_evap_cooler_values(default_hpxml_bldg.cooling_systems[0], 12345, 1.0)

    # Test autosizing with factors
    hpxml_bldg.cooling_systems[0].cooling_capacity = nil
    hpxml_bldg.cooling_systems[0].cooling_autosizing_factor = 1.2
    XMLHelper.write_file(hpxml.to_doc, @tmp_hpxml_path)
    _default_hpxml, default_hpxml_bldg = _test_measure()
    _test_default_evap_cooler_values(default_hpxml_bldg.cooling_systems[0], nil, 1.2)

    # Test defaults
    hpxml_bldg.cooling_systems[0].cooling_capacity = nil
    hpxml_bldg.cooling_systems[0].cooling_autosizing_factor = nil
    XMLHelper.write_file(hpxml.to_doc, @tmp_hpxml_path)
    _default_hpxml, default_hpxml_bldg = _test_measure()
    _test_default_evap_cooler_values(default_hpxml_bldg.cooling_systems[0], nil, 1.0)
  end

  def test_mini_split_air_conditioners
    # Test inputs not overridden by defaults
    hpxml, hpxml_bldg = _create_hpxml('base-hvac-mini-split-air-conditioner-only-ducted.xml')
    hpxml_bldg.cooling_systems[0].cooling_shr = 0.78
    hpxml_bldg.cooling_systems[0].fan_watts_per_cfm = 0.66
    hpxml_bldg.cooling_systems[0].charge_defect_ratio = -0.11
    hpxml_bldg.cooling_systems[0].airflow_defect_ratio = -0.22
    hpxml_bldg.cooling_systems[0].cooling_capacity = 12345
    hpxml_bldg.cooling_systems[0].crankcase_heater_watts = 40.0
    hpxml_bldg.cooling_systems[0].compressor_type = HPXML::HVACCompressorTypeVariableSpeed
    XMLHelper.write_file(hpxml.to_doc, @tmp_hpxml_path)
    _default_hpxml, default_hpxml_bldg = _test_measure()
    _test_default_mini_split_air_conditioner_values(default_hpxml_bldg.cooling_systems[0], 0.78, 0.66, -0.11, -0.22, 12345, 19.0, 40.0, HPXML::HVACCompressorTypeVariableSpeed, 1.0)

    # Test autosizing with factors
    hpxml_bldg.cooling_systems[0].cooling_capacity = nil
    hpxml_bldg.cooling_systems[0].cooling_autosizing_factor = 1.2
    XMLHelper.write_file(hpxml.to_doc, @tmp_hpxml_path)
    _default_hpxml, default_hpxml_bldg = _test_measure()
    _test_default_mini_split_air_conditioner_values(default_hpxml_bldg.cooling_systems[0], 0.78, 0.66, -0.11, -0.22, nil, 19.0, 40.0, HPXML::HVACCompressorTypeVariableSpeed, 1.2)

    # Test defaults
    hpxml_bldg.cooling_systems[0].cooling_shr = nil
    hpxml_bldg.cooling_systems[0].fan_watts_per_cfm = nil
    hpxml_bldg.cooling_systems[0].charge_defect_ratio = nil
    hpxml_bldg.cooling_systems[0].airflow_defect_ratio = nil
    hpxml_bldg.cooling_systems[0].cooling_capacity = nil
    hpxml_bldg.cooling_systems[0].crankcase_heater_watts = nil
    hpxml_bldg.cooling_systems[0].compressor_type = nil
    hpxml_bldg.cooling_systems[0].cooling_autosizing_factor = nil
    XMLHelper.write_file(hpxml.to_doc, @tmp_hpxml_path)
    _default_hpxml, default_hpxml_bldg = _test_measure()
    _test_default_mini_split_air_conditioner_values(default_hpxml_bldg.cooling_systems[0], 0.73, 0.18, 0, 0, nil, 19.0, 50.0, HPXML::HVACCompressorTypeVariableSpeed, 1.0)

    # Test defaults w/ ductless
    hpxml_bldg.cooling_systems[0].distribution_system.delete
    XMLHelper.write_file(hpxml.to_doc, @tmp_hpxml_path)
    _default_hpxml, default_hpxml_bldg = _test_measure()
    _test_default_mini_split_air_conditioner_values(default_hpxml_bldg.cooling_systems[0], 0.73, 0.07, 0, 0, nil, 19.0, 50.0, HPXML::HVACCompressorTypeVariableSpeed, 1.0)

    # Test defaults w/ ductless - SEER2
    hpxml_bldg.cooling_systems[0].cooling_efficiency_seer = nil
    hpxml_bldg.cooling_systems[0].cooling_efficiency_seer2 = 13.3
    XMLHelper.write_file(hpxml.to_doc, @tmp_hpxml_path)
    _default_hpxml, default_hpxml_bldg = _test_measure()
    _test_default_mini_split_air_conditioner_values(default_hpxml_bldg.cooling_systems[0], 0.73, 0.07, 0, 0, nil, 13.3, 50.0, HPXML::HVACCompressorTypeVariableSpeed, 1.0)
  end

  def test_ptac
    # Test inputs not overridden by defaults
    hpxml, hpxml_bldg = _create_hpxml('base-hvac-ptac-with-heating-electricity.xml')
    hpxml_bldg.cooling_systems[0].cooling_shr = 0.75
    hpxml_bldg.cooling_systems[0].cooling_capacity = 12345
    hpxml_bldg.cooling_systems[0].crankcase_heater_watts = 40.0
    XMLHelper.write_file(hpxml.to_doc, @tmp_hpxml_path)
    _default_hpxml, default_hpxml_bldg = _test_measure()
    _test_default_room_air_conditioner_ptac_values(default_hpxml_bldg.cooling_systems[0], 0.75, 12345, 40.0, 1.0)

    # Test autosizing with factors
    hpxml_bldg.cooling_systems[0].cooling_capacity = nil
    hpxml_bldg.cooling_systems[0].cooling_autosizing_factor = 1.2
    XMLHelper.write_file(hpxml.to_doc, @tmp_hpxml_path)
    _default_hpxml, default_hpxml_bldg = _test_measure()
    _test_default_room_air_conditioner_ptac_values(default_hpxml_bldg.cooling_systems[0], 0.75, nil, 40.0, 1.2)

    # Test defaults
    hpxml_bldg.cooling_systems[0].cooling_shr = nil
    hpxml_bldg.cooling_systems[0].cooling_capacity = nil
    hpxml_bldg.cooling_systems[0].crankcase_heater_watts = nil
    hpxml_bldg.cooling_systems[0].cooling_autosizing_factor = nil
    XMLHelper.write_file(hpxml.to_doc, @tmp_hpxml_path)
    _default_hpxml, default_hpxml_bldg = _test_measure()
    _test_default_room_air_conditioner_ptac_values(default_hpxml_bldg.cooling_systems[0], 0.65, nil, 0.0, 1.0)
  end

  def test_furnaces
    # Test inputs not overridden by defaults
    hpxml, hpxml_bldg = _create_hpxml('base.xml')
    hpxml_bldg.heating_systems[0].fan_watts_per_cfm = 0.66
    hpxml_bldg.heating_systems[0].airflow_defect_ratio = -0.22
    hpxml_bldg.heating_systems[0].heating_capacity = 12345
    hpxml_bldg.heating_systems[0].pilot_light = true
    hpxml_bldg.heating_systems[0].pilot_light_btuh = 999
    XMLHelper.write_file(hpxml.to_doc, @tmp_hpxml_path)
    _default_hpxml, default_hpxml_bldg = _test_measure()
    _test_default_furnace_values(default_hpxml_bldg.heating_systems[0], 0.66, -0.22, 12345, true, 999, 1.0)

    # Test autosizing with factors
    hpxml_bldg.heating_systems[0].heating_capacity = nil
    hpxml_bldg.heating_systems[0].heating_autosizing_factor = 1.2
    XMLHelper.write_file(hpxml.to_doc, @tmp_hpxml_path)
    _default_hpxml, default_hpxml_bldg = _test_measure()
    _test_default_furnace_values(default_hpxml_bldg.heating_systems[0], 0.66, -0.22, nil, true, 999, 1.2)

    # Test defaults
    hpxml_bldg.heating_systems[0].fan_watts_per_cfm = nil
    hpxml_bldg.heating_systems[0].airflow_defect_ratio = nil
    hpxml_bldg.heating_systems[0].heating_capacity = nil
    hpxml_bldg.heating_systems[0].pilot_light_btuh = nil
    hpxml_bldg.heating_systems[0].heating_autosizing_factor = nil
    XMLHelper.write_file(hpxml.to_doc, @tmp_hpxml_path)
    _default_hpxml, default_hpxml_bldg = _test_measure()
    _test_default_furnace_values(default_hpxml_bldg.heating_systems[0], 0.375, 0, nil, true, 500, 1.0)

    # Test defaults w/o pilot
    hpxml_bldg.heating_systems[0].pilot_light = nil
    XMLHelper.write_file(hpxml.to_doc, @tmp_hpxml_path)
    _default_hpxml, default_hpxml_bldg = _test_measure()
    _test_default_furnace_values(default_hpxml_bldg.heating_systems[0], 0.375, 0, nil, false, nil, 1.0)

    # Test defaults w/ gravity distribution system
    hpxml, hpxml_bldg = _create_hpxml('base-hvac-furnace-gas-only.xml')
    hpxml_bldg.heating_systems[0].distribution_system.air_type = HPXML::AirTypeGravity
    hpxml_bldg.heating_systems[0].fan_watts_per_cfm = nil
    hpxml_bldg.heating_systems[0].airflow_defect_ratio = nil
    hpxml_bldg.heating_systems[0].heating_capacity = nil
    XMLHelper.write_file(hpxml.to_doc, @tmp_hpxml_path)
    _default_hpxml, default_hpxml_bldg = _test_measure()
    _test_default_furnace_values(default_hpxml_bldg.heating_systems[0], 0.0, 0, nil, false, nil, 1.0)
  end

  def test_wall_furnaces
    # Test inputs not overridden by defaults
    hpxml, hpxml_bldg = _create_hpxml('base-hvac-wall-furnace-elec-only.xml')
    hpxml_bldg.heating_systems[0].fan_watts = 22
    hpxml_bldg.heating_systems[0].heating_capacity = 12345
    XMLHelper.write_file(hpxml.to_doc, @tmp_hpxml_path)
    _default_hpxml, default_hpxml_bldg = _test_measure()
    _test_default_wall_furnace_values(default_hpxml_bldg.heating_systems[0], 22, 12345, 1.0)

    # Test autosizing with factors
    hpxml_bldg.heating_systems[0].heating_capacity = nil
    hpxml_bldg.heating_systems[0].heating_autosizing_factor = 1.2
    XMLHelper.write_file(hpxml.to_doc, @tmp_hpxml_path)
    _default_hpxml, default_hpxml_bldg = _test_measure()
    _test_default_wall_furnace_values(default_hpxml_bldg.heating_systems[0], 22, nil, 1.2)

    # Test defaults
    hpxml_bldg.heating_systems[0].fan_watts = nil
    hpxml_bldg.heating_systems[0].heating_capacity = nil
    hpxml_bldg.heating_systems[0].heating_autosizing_factor = nil
    XMLHelper.write_file(hpxml.to_doc, @tmp_hpxml_path)
    _default_hpxml, default_hpxml_bldg = _test_measure()
    _test_default_wall_furnace_values(default_hpxml_bldg.heating_systems[0], 0, nil, 1.0)

    # Test defaults w/o pilot
    XMLHelper.write_file(hpxml.to_doc, @tmp_hpxml_path)
    _default_hpxml, default_hpxml_bldg = _test_measure()
    _test_default_wall_furnace_values(default_hpxml_bldg.heating_systems[0], 0, nil, 1.0)
  end

  def test_floor_furnaces
    # Test inputs not overridden by defaults
    hpxml, hpxml_bldg = _create_hpxml('base-hvac-floor-furnace-propane-only.xml')
    hpxml_bldg.heating_systems[0].fan_watts = 22
    hpxml_bldg.heating_systems[0].heating_capacity = 12345
    hpxml_bldg.heating_systems[0].pilot_light = true
    hpxml_bldg.heating_systems[0].pilot_light_btuh = 999
    XMLHelper.write_file(hpxml.to_doc, @tmp_hpxml_path)
    _default_hpxml, default_hpxml_bldg = _test_measure()
    _test_default_floor_furnace_values(default_hpxml_bldg.heating_systems[0], 22, 12345, true, 999, 1.0)

    # Test autosizing with factors
    hpxml_bldg.heating_systems[0].heating_capacity = nil
    hpxml_bldg.heating_systems[0].heating_autosizing_factor = 1.2
    XMLHelper.write_file(hpxml.to_doc, @tmp_hpxml_path)
    _default_hpxml, default_hpxml_bldg = _test_measure()
    _test_default_floor_furnace_values(default_hpxml_bldg.heating_systems[0], 22, nil, true, 999, 1.2)

    # Test defaults
    hpxml_bldg.heating_systems[0].fan_watts = nil
    hpxml_bldg.heating_systems[0].pilot_light_btuh = nil
    hpxml_bldg.heating_systems[0].heating_autosizing_factor = nil
    XMLHelper.write_file(hpxml.to_doc, @tmp_hpxml_path)
    _default_hpxml, default_hpxml_bldg = _test_measure()
    _test_default_floor_furnace_values(default_hpxml_bldg.heating_systems[0], 0, nil, true, 500, 1.0)

    # Test defaults w/o pilot
    hpxml_bldg.heating_systems[0].pilot_light = nil
    XMLHelper.write_file(hpxml.to_doc, @tmp_hpxml_path)
    _default_hpxml, default_hpxml_bldg = _test_measure()
    _test_default_floor_furnace_values(default_hpxml_bldg.heating_systems[0], 0, nil, false, nil, 1.0)
  end

  def test_electric_resistance
    # Test inputs not overridden by defaults
    hpxml, hpxml_bldg = _create_hpxml('base-hvac-elec-resistance-only.xml')
    hpxml_bldg.heating_systems[0].electric_resistance_distribution = HPXML::ElectricResistanceDistributionRadiantCeiling
    XMLHelper.write_file(hpxml.to_doc, @tmp_hpxml_path)
    _default_hpxml, default_hpxml_bldg = _test_measure()
    _test_default_electric_resistance_values(default_hpxml_bldg.heating_systems[0], HPXML::ElectricResistanceDistributionRadiantCeiling)

    # Test defaults
    hpxml_bldg.heating_systems[0].electric_resistance_distribution = nil
    XMLHelper.write_file(hpxml.to_doc, @tmp_hpxml_path)
    _default_hpxml, default_hpxml_bldg = _test_measure()
    _test_default_electric_resistance_values(default_hpxml_bldg.heating_systems[0], HPXML::ElectricResistanceDistributionBaseboard)
  end

  def test_boilers
    # Test inputs not overridden by defaults (in-unit boiler)
    hpxml, hpxml_bldg = _create_hpxml('base-hvac-boiler-gas-only.xml')
    hpxml_bldg.heating_systems[0].electric_auxiliary_energy = 99.9
    hpxml_bldg.heating_systems[0].heating_capacity = 12345
    hpxml_bldg.heating_systems[0].pilot_light = true
    hpxml_bldg.heating_systems[0].pilot_light_btuh = 999
    XMLHelper.write_file(hpxml.to_doc, @tmp_hpxml_path)
    _default_hpxml, default_hpxml_bldg = _test_measure()
    _test_default_boiler_values(default_hpxml_bldg.heating_systems[0], 99.9, 12345, true, 999, 1.0)

    # Test autosizing with factors
    hpxml_bldg.heating_systems[0].heating_capacity = nil
    hpxml_bldg.heating_systems[0].heating_autosizing_factor = 1.2
    XMLHelper.write_file(hpxml.to_doc, @tmp_hpxml_path)
    _default_hpxml, default_hpxml_bldg = _test_measure()
    _test_default_boiler_values(default_hpxml_bldg.heating_systems[0], 99.9, nil, true, 999, 1.2)

    # Test defaults w/ in-unit boiler
    hpxml_bldg.heating_systems[0].electric_auxiliary_energy = nil
    hpxml_bldg.heating_systems[0].heating_capacity = nil
    hpxml_bldg.heating_systems[0].pilot_light_btuh = nil
    hpxml_bldg.heating_systems[0].heating_autosizing_factor = nil
    XMLHelper.write_file(hpxml.to_doc, @tmp_hpxml_path)
    _default_hpxml, default_hpxml_bldg = _test_measure()
    _test_default_boiler_values(default_hpxml_bldg.heating_systems[0], 170.0, nil, true, 500, 1.0)

    # Test inputs not overridden by defaults (shared boiler)
    hpxml, hpxml_bldg = _create_hpxml('base-bldgtype-mf-unit-shared-boiler-only-baseboard.xml')
    hpxml_bldg.heating_systems[0].shared_loop_watts = nil
    hpxml_bldg.heating_systems[0].electric_auxiliary_energy = 99.9
    XMLHelper.write_file(hpxml.to_doc, @tmp_hpxml_path)
    _default_hpxml, default_hpxml_bldg = _test_measure()
    _test_default_boiler_values(default_hpxml_bldg.heating_systems[0], 99.9, nil, false, nil, 1.0)
  end

  def test_stoves
    # Test inputs not overridden by defaults
    hpxml, hpxml_bldg = _create_hpxml('base-hvac-stove-oil-only.xml')
    hpxml_bldg.heating_systems[0].fan_watts = 22
    hpxml_bldg.heating_systems[0].heating_capacity = 12345
    hpxml_bldg.heating_systems[0].pilot_light = true
    hpxml_bldg.heating_systems[0].pilot_light_btuh = 999
    XMLHelper.write_file(hpxml.to_doc, @tmp_hpxml_path)
    _default_hpxml, default_hpxml_bldg = _test_measure()
    _test_default_stove_values(default_hpxml_bldg.heating_systems[0], 22, 12345, true, 999, 1.0)

    # Test autosizing with factors
    hpxml_bldg.heating_systems[0].heating_capacity = nil
    hpxml_bldg.heating_systems[0].heating_autosizing_factor = 1.2
    XMLHelper.write_file(hpxml.to_doc, @tmp_hpxml_path)
    _default_hpxml, default_hpxml_bldg = _test_measure()
    _test_default_stove_values(default_hpxml_bldg.heating_systems[0], 22, nil, true, 999, 1.2)

    # Test defaults
    hpxml_bldg.heating_systems[0].fan_watts = nil
    hpxml_bldg.heating_systems[0].heating_capacity = nil
    hpxml_bldg.heating_systems[0].pilot_light_btuh = nil
    hpxml_bldg.heating_systems[0].heating_autosizing_factor = nil
    XMLHelper.write_file(hpxml.to_doc, @tmp_hpxml_path)
    _default_hpxml, default_hpxml_bldg = _test_measure()
    _test_default_stove_values(default_hpxml_bldg.heating_systems[0], 40, nil, true, 500, 1.0)

    # Test defaults w/o pilot
    hpxml_bldg.heating_systems[0].pilot_light = nil
    XMLHelper.write_file(hpxml.to_doc, @tmp_hpxml_path)
    _default_hpxml, default_hpxml_bldg = _test_measure()
    _test_default_stove_values(default_hpxml_bldg.heating_systems[0], 40, nil, false, nil, 1.0)
  end

  def test_space_heaters
    # Test inputs not overridden by defaults
    hpxml, hpxml_bldg = _create_hpxml('base-hvac-space-heater-gas-only.xml')
    hpxml_bldg.heating_systems[0].fan_watts = 22
    hpxml_bldg.heating_systems[0].heating_capacity = 12345
    XMLHelper.write_file(hpxml.to_doc, @tmp_hpxml_path)
    _default_hpxml, default_hpxml_bldg = _test_measure()
    _test_default_portable_heater_values(default_hpxml_bldg.heating_systems[0], 22, 12345, 1.0)

    # Test autosizing with factors
    hpxml_bldg.heating_systems[0].heating_capacity = nil
    hpxml_bldg.heating_systems[0].heating_autosizing_factor = 1.2
    XMLHelper.write_file(hpxml.to_doc, @tmp_hpxml_path)
    _default_hpxml, default_hpxml_bldg = _test_measure()
    _test_default_portable_heater_values(default_hpxml_bldg.heating_systems[0], 22, nil, 1.2)

    # Test defaults
    hpxml_bldg.heating_systems[0].fan_watts = nil
    hpxml_bldg.heating_systems[0].heating_capacity = nil
    hpxml_bldg.heating_systems[0].heating_autosizing_factor = nil
    XMLHelper.write_file(hpxml.to_doc, @tmp_hpxml_path)
    _default_hpxml, default_hpxml_bldg = _test_measure()
    _test_default_portable_heater_values(default_hpxml_bldg.heating_systems[0], 0, nil, 1.0)
  end

  def test_fireplaces
    # Test inputs not overridden by defaults
    hpxml, hpxml_bldg = _create_hpxml('base-hvac-fireplace-wood-only.xml')
    hpxml_bldg.heating_systems[0].fan_watts = 22
    hpxml_bldg.heating_systems[0].heating_capacity = 12345
    hpxml_bldg.heating_systems[0].pilot_light = true
    hpxml_bldg.heating_systems[0].pilot_light_btuh = 999
    XMLHelper.write_file(hpxml.to_doc, @tmp_hpxml_path)
    _default_hpxml, default_hpxml_bldg = _test_measure()
    _test_default_fireplace_values(default_hpxml_bldg.heating_systems[0], 22, 12345, true, 999, 1.0)

    # Test autosizing with factors
    hpxml_bldg.heating_systems[0].heating_capacity = nil
    hpxml_bldg.heating_systems[0].heating_autosizing_factor = 1.2
    XMLHelper.write_file(hpxml.to_doc, @tmp_hpxml_path)
    _default_hpxml, default_hpxml_bldg = _test_measure()
    _test_default_fireplace_values(default_hpxml_bldg.heating_systems[0], 22, nil, true, 999, 1.2)

    # Test defaults
    hpxml_bldg.heating_systems[0].fan_watts = nil
    hpxml_bldg.heating_systems[0].heating_capacity = nil
    hpxml_bldg.heating_systems[0].pilot_light_btuh = nil
    hpxml_bldg.heating_systems[0].heating_autosizing_factor = nil
    XMLHelper.write_file(hpxml.to_doc, @tmp_hpxml_path)
    _default_hpxml, default_hpxml_bldg = _test_measure()
    _test_default_fireplace_values(default_hpxml_bldg.heating_systems[0], 0, nil, true, 500, 1.0)

    # Test defaults w/o pilot
    hpxml_bldg.heating_systems[0].pilot_light = nil
    XMLHelper.write_file(hpxml.to_doc, @tmp_hpxml_path)
    _default_hpxml, default_hpxml_bldg = _test_measure()
    _test_default_fireplace_values(default_hpxml_bldg.heating_systems[0], 0, nil, false, nil, 1.0)
  end

  def test_air_source_heat_pumps
    # Test inputs not overridden by defaults
    hpxml, hpxml_bldg = _create_hpxml('base-hvac-air-to-air-heat-pump-1-speed.xml')
    hpxml_bldg.heat_pumps[0].cooling_shr = 0.88
    hpxml_bldg.heat_pumps[0].compressor_type = HPXML::HVACCompressorTypeVariableSpeed
    hpxml_bldg.heat_pumps[0].fan_watts_per_cfm = 0.66
    hpxml_bldg.heat_pumps[0].charge_defect_ratio = -0.11
    hpxml_bldg.heat_pumps[0].airflow_defect_ratio = -0.22
    hpxml_bldg.heat_pumps[0].cooling_capacity = 12345
    hpxml_bldg.heat_pumps[0].heating_capacity = 23456
    hpxml_bldg.heat_pumps[0].backup_heating_capacity = 34567
    hpxml_bldg.heat_pumps[0].cooling_efficiency_seer = 14.0
    hpxml_bldg.heat_pumps[0].heating_efficiency_hspf = 8.0
    hpxml_bldg.heat_pumps[0].heating_capacity_retention_fraction = 0.1
    hpxml_bldg.heat_pumps[0].heating_capacity_retention_temp = 2.0
    hpxml_bldg.heat_pumps[0].crankcase_heater_watts = 40.0
    XMLHelper.write_file(hpxml.to_doc, @tmp_hpxml_path)
    _default_hpxml, default_hpxml_bldg = _test_measure()
    _test_default_air_to_air_heat_pump_values(default_hpxml_bldg.heat_pumps[0], 0.88, HPXML::HVACCompressorTypeVariableSpeed, 0.66, -0.11, -0.22, 12345, 23456, nil, 34567, 14.0, 8.0, 0.1, 2.0, 40.0, 1.0, 1.0, 1.0)

    # Test w/ heating capacity 17F
    hpxml_bldg.heat_pumps[0].heating_capacity_17F = 9876
    hpxml_bldg.heat_pumps[0].heating_capacity_retention_fraction = nil
    hpxml_bldg.heat_pumps[0].heating_capacity_retention_temp = nil
    XMLHelper.write_file(hpxml.to_doc, @tmp_hpxml_path)
    _default_hpxml, default_hpxml_bldg = _test_measure()
    _test_default_air_to_air_heat_pump_values(default_hpxml_bldg.heat_pumps[0], 0.88, HPXML::HVACCompressorTypeVariableSpeed, 0.66, -0.11, -0.22, 12345, 23456, 9876, 34567, 14.0, 8.0, nil, nil, 40.0, 1.0, 1.0, 1.0)

    # Test defaults - SEER2/HSPF2
    hpxml_bldg.heat_pumps[0].cooling_efficiency_seer = nil
    hpxml_bldg.heat_pumps[0].cooling_efficiency_seer2 = 13.3
    hpxml_bldg.heat_pumps[0].heating_efficiency_hspf = nil
    hpxml_bldg.heat_pumps[0].heating_efficiency_hspf2 = 6.8
    XMLHelper.write_file(hpxml.to_doc, @tmp_hpxml_path)
    _default_hpxml, default_hpxml_bldg = _test_measure()
    _test_default_air_to_air_heat_pump_values(default_hpxml_bldg.heat_pumps[0], 0.88, HPXML::HVACCompressorTypeVariableSpeed, 0.66, -0.11, -0.22, 12345, 23456, 9876, 34567, 14.0, 8.0, nil, nil, 40.0, 1.0, 1.0, 1.0)

    # Test autosizing with factors
    hpxml_bldg.heat_pumps[0].cooling_capacity = nil
    hpxml_bldg.heat_pumps[0].heating_capacity = nil
    hpxml_bldg.heat_pumps[0].heating_capacity_17F = nil
    hpxml_bldg.heat_pumps[0].backup_heating_capacity = nil
    hpxml_bldg.heat_pumps[0].heating_autosizing_factor = 1.5
    hpxml_bldg.heat_pumps[0].cooling_autosizing_factor = 1.2
    hpxml_bldg.heat_pumps[0].backup_heating_autosizing_factor = 1.1
    XMLHelper.write_file(hpxml.to_doc, @tmp_hpxml_path)
    _default_hpxml, default_hpxml_bldg = _test_measure()
    _test_default_air_to_air_heat_pump_values(default_hpxml_bldg.heat_pumps[0], 0.88, HPXML::HVACCompressorTypeVariableSpeed, 0.66, -0.11, -0.22, nil, nil, nil, nil, 14.0, 8.0, 0.528, 5.0, 40.0, 1.5, 1.2, 1.1)

    # Test defaults
    hpxml_bldg.heat_pumps[0].cooling_shr = nil
    hpxml_bldg.heat_pumps[0].compressor_type = nil
    hpxml_bldg.heat_pumps[0].fan_watts_per_cfm = nil
    hpxml_bldg.heat_pumps[0].charge_defect_ratio = nil
    hpxml_bldg.heat_pumps[0].airflow_defect_ratio = nil
    hpxml_bldg.heat_pumps[0].cooling_capacity = nil
    hpxml_bldg.heat_pumps[0].heating_capacity = nil
    hpxml_bldg.heat_pumps[0].heating_capacity_17F = nil
    hpxml_bldg.heat_pumps[0].backup_heating_capacity = nil
    hpxml_bldg.heat_pumps[0].crankcase_heater_watts = nil
    hpxml_bldg.heat_pumps[0].heating_autosizing_factor = nil
    hpxml_bldg.heat_pumps[0].cooling_autosizing_factor = nil
    hpxml_bldg.heat_pumps[0].backup_heating_autosizing_factor = nil
    XMLHelper.write_file(hpxml.to_doc, @tmp_hpxml_path)
    _default_hpxml, default_hpxml_bldg = _test_measure()
    _test_default_air_to_air_heat_pump_values(default_hpxml_bldg.heat_pumps[0], 0.73, HPXML::HVACCompressorTypeSingleStage, 0.5, 0, 0, nil, nil, nil, nil, 14.0, 8.0, 0.425, 5.0, 50.0, 1.0, 1.0, 1.0)

    # Test w/ detailed performance data
    hpxml, hpxml_bldg = _create_hpxml('base-hvac-air-to-air-heat-pump-var-speed-detailed-performance.xml')
    hpxml_bldg.heat_pumps[0].cooling_shr = 0.88
    hpxml_bldg.heat_pumps[0].fan_watts_per_cfm = 0.66
    hpxml_bldg.heat_pumps[0].charge_defect_ratio = -0.11
    hpxml_bldg.heat_pumps[0].airflow_defect_ratio = -0.22
    hpxml_bldg.heat_pumps[0].cooling_efficiency_seer = 14.0
    hpxml_bldg.heat_pumps[0].heating_efficiency_hspf = 8.0
    hpxml_bldg.heat_pumps[0].heating_capacity_retention_fraction = 0.1
    hpxml_bldg.heat_pumps[0].heating_capacity_retention_temp = 2.0
    hpxml_bldg.heat_pumps[0].crankcase_heater_watts = 40.0
    XMLHelper.write_file(hpxml.to_doc, @tmp_hpxml_path)
    _default_hpxml, default_hpxml_bldg = _test_measure()
    _test_default_air_to_air_heat_pump_values(default_hpxml_bldg.heat_pumps[0], 0.88, HPXML::HVACCompressorTypeVariableSpeed, 0.66, -0.11, -0.22, nil, nil, nil, nil, 14.0, 8.0, 0.1, 2.0, 40.0, 1.0, 1.0, 1.0)

    hpxml_bldg.heat_pumps[0].heating_capacity_retention_fraction = nil
    hpxml_bldg.heat_pumps[0].heating_capacity_retention_temp = nil
    max_cap_at_5f = hpxml_bldg.heat_pumps[0].heating_detailed_performance_data.find { |dp| dp.outdoor_temperature == 5.0 && dp.capacity_description == HPXML::CapacityDescriptionMaximum }.capacity
    max_cap_at_47f = hpxml_bldg.heat_pumps[0].heating_detailed_performance_data.find { |dp| dp.outdoor_temperature == 47.0 && dp.capacity_description == HPXML::CapacityDescriptionMaximum }.capacity
    XMLHelper.write_file(hpxml.to_doc, @tmp_hpxml_path)
    _default_hpxml, default_hpxml_bldg = _test_measure()
    _test_default_air_to_air_heat_pump_values(default_hpxml_bldg.heat_pumps[0], 0.88, HPXML::HVACCompressorTypeVariableSpeed, 0.66, -0.11, -0.22, nil, nil, nil, nil, 14.0, 8.0, (max_cap_at_5f / max_cap_at_47f).round(5), 5.0, 40.0, 1.0, 1.0, 1.0)

    hpxml_bldg.heat_pumps[0].heating_capacity_17F = 9876
    XMLHelper.write_file(hpxml.to_doc, @tmp_hpxml_path)
    _default_hpxml, default_hpxml_bldg = _test_measure()
    _test_default_air_to_air_heat_pump_values(default_hpxml_bldg.heat_pumps[0], 0.88, HPXML::HVACCompressorTypeVariableSpeed, 0.66, -0.11, -0.22, nil, nil, 9876, nil, 14.0, 8.0, nil, nil, 40.0, 1.0, 1.0, 1.0)

    # Test w/ detailed performance data and autosizing
    heating_capacity_fractions = [0.35, 1.0, 0.2, 0.75, 0.1, 0.65]
    cooling_capacity_fractions = [0.2, 1.0, 0.45, 1]
    heating_capacities = []
    cooling_capacities = []
    hpxml_bldg.heat_pumps[0].heating_detailed_performance_data.each_with_index do |dp, idx|
      dp.capacity_fraction_of_nominal = heating_capacity_fractions[idx]
      heating_capacities << dp.capacity
    end
    hpxml_bldg.heat_pumps[0].cooling_detailed_performance_data.each_with_index do |dp, idx|
      dp.capacity_fraction_of_nominal = cooling_capacity_fractions[idx]
      cooling_capacities << dp.capacity
    end
    XMLHelper.write_file(hpxml.to_doc, @tmp_hpxml_path)
    _default_hpxml, default_hpxml_bldg = _test_measure()
    # Test that fractions are not used when capacities are provided
    _test_default_detailed_performance_capacities(default_hpxml_bldg.heat_pumps[0], 36000, 36000, heating_capacities, cooling_capacities)

    hpxml_bldg.heat_pumps[0].heating_detailed_performance_data.each_with_index do |dp, idx|
      dp.capacity = nil
      heating_capacities << 36000 * heating_capacity_fractions[idx]
    end
    hpxml_bldg.heat_pumps[0].cooling_detailed_performance_data.each_with_index do |dp, idx|
      dp.capacity = nil
      cooling_capacities << 36000 * cooling_capacity_fractions[idx]
    end
    # Test that fractions are used when capacities are missing
    _test_default_detailed_performance_capacities(default_hpxml_bldg.heat_pumps[0], 36000, 36000, heating_capacities, cooling_capacities)
  end

  def test_pthp
    # Test inputs not overridden by defaults
    hpxml, hpxml_bldg = _create_hpxml('base-hvac-pthp.xml')
    hpxml_bldg.heat_pumps[0].cooling_shr = 0.88
    hpxml_bldg.heat_pumps[0].cooling_capacity = 12345
    hpxml_bldg.heat_pumps[0].heating_capacity = 23456
    hpxml_bldg.heat_pumps[0].heating_capacity_retention_fraction = 0.1
    hpxml_bldg.heat_pumps[0].heating_capacity_retention_temp = 2.0
    hpxml_bldg.heat_pumps[0].crankcase_heater_watts = 40.0
    XMLHelper.write_file(hpxml.to_doc, @tmp_hpxml_path)
    _default_hpxml, default_hpxml_bldg = _test_measure()
    _test_default_pthp_values(default_hpxml_bldg.heat_pumps[0], 0.88, 12345, 23456, nil, 0.1, 2.0, 40.0, 1.0, 1.0, 1.0)

    # Test w/ heating capacity 17F
    hpxml_bldg.heat_pumps[0].heating_capacity_17F = 9876
    hpxml_bldg.heat_pumps[0].heating_capacity_retention_fraction = nil
    hpxml_bldg.heat_pumps[0].heating_capacity_retention_temp = nil
    XMLHelper.write_file(hpxml.to_doc, @tmp_hpxml_path)
    _default_hpxml, default_hpxml_bldg = _test_measure()
    _test_default_pthp_values(default_hpxml_bldg.heat_pumps[0], 0.88, 12345, 23456, 9876, nil, nil, 40.0, 1.0, 1.0, 1.0)

    # Test autosizing with factors
    hpxml_bldg.heat_pumps[0].cooling_capacity = nil
    hpxml_bldg.heat_pumps[0].heating_capacity = nil
    hpxml_bldg.heat_pumps[0].heating_capacity_17F = nil
    hpxml_bldg.heat_pumps[0].backup_heating_capacity = nil
    hpxml_bldg.heat_pumps[0].heating_autosizing_factor = 1.5
    hpxml_bldg.heat_pumps[0].cooling_autosizing_factor = 1.2
    hpxml_bldg.heat_pumps[0].backup_heating_autosizing_factor = 1.1
    XMLHelper.write_file(hpxml.to_doc, @tmp_hpxml_path)
    _default_hpxml, default_hpxml_bldg = _test_measure()
    _test_default_pthp_values(default_hpxml_bldg.heat_pumps[0], 0.88, nil, nil, nil, 0.425, 5.0, 40.0, 1.5, 1.2, 1.1)

    # Test defaults
    hpxml_bldg.heat_pumps[0].cooling_shr = nil
    hpxml_bldg.heat_pumps[0].cooling_capacity = nil
    hpxml_bldg.heat_pumps[0].heating_capacity = nil
    hpxml_bldg.heat_pumps[0].backup_heating_capacity = nil
    hpxml_bldg.heat_pumps[0].heating_capacity_17F = nil
    hpxml_bldg.heat_pumps[0].crankcase_heater_watts = nil
    hpxml_bldg.heat_pumps[0].heating_autosizing_factor = nil
    hpxml_bldg.heat_pumps[0].cooling_autosizing_factor = nil
    hpxml_bldg.heat_pumps[0].backup_heating_autosizing_factor = nil
    XMLHelper.write_file(hpxml.to_doc, @tmp_hpxml_path)
    _default_hpxml, default_hpxml_bldg = _test_measure()
    _test_default_pthp_values(default_hpxml_bldg.heat_pumps[0], 0.65, nil, nil, nil, 0.425, 5.0, 0.0, 1.0, 1.0, 1.0)
  end

  def test_mini_split_heat_pumps
    # Test inputs not overridden by defaults
    hpxml, hpxml_bldg = _create_hpxml('base-hvac-mini-split-heat-pump-ducted.xml')
    hpxml_bldg.heat_pumps[0].cooling_shr = 0.78
    hpxml_bldg.heat_pumps[0].fan_watts_per_cfm = 0.66
    hpxml_bldg.heat_pumps[0].charge_defect_ratio = -0.11
    hpxml_bldg.heat_pumps[0].airflow_defect_ratio = -0.22
    hpxml_bldg.heat_pumps[0].cooling_capacity = 12345
    hpxml_bldg.heat_pumps[0].heating_capacity = 23456
    hpxml_bldg.heat_pumps[0].backup_heating_capacity = 34567
    hpxml_bldg.heat_pumps[0].heating_capacity_retention_fraction = 0.1
    hpxml_bldg.heat_pumps[0].heating_capacity_retention_temp = 2.0
    hpxml_bldg.heat_pumps[0].crankcase_heater_watts = 40.0
    hpxml_bldg.heat_pumps[0].compressor_type = HPXML::HVACCompressorTypeVariableSpeed
    XMLHelper.write_file(hpxml.to_doc, @tmp_hpxml_path)
    _default_hpxml, default_hpxml_bldg = _test_measure()
    _test_default_mini_split_heat_pump_values(default_hpxml_bldg.heat_pumps[0], 0.78, 0.66, -0.11, -0.22, 12345, 23456, nil, 34567, 19.0, 10.0, 0.1, 2.0, 40.0, HPXML::HVACCompressorTypeVariableSpeed, 1.0, 1.0, 1.0)

    # Test w/ heating capacity 17F
    hpxml_bldg.heat_pumps[0].heating_capacity_17F = 9876
    hpxml_bldg.heat_pumps[0].heating_capacity_retention_fraction = nil
    hpxml_bldg.heat_pumps[0].heating_capacity_retention_temp = nil
    XMLHelper.write_file(hpxml.to_doc, @tmp_hpxml_path)
    _default_hpxml, default_hpxml_bldg = _test_measure()
    _test_default_mini_split_heat_pump_values(default_hpxml_bldg.heat_pumps[0], 0.78, 0.66, -0.11, -0.22, 12345, 23456, 9876, 34567, 19.0, 10.0, nil, nil, 40.0, HPXML::HVACCompressorTypeVariableSpeed, 1.0, 1.0, 1.0)

    # Test autosizing with factors
    hpxml_bldg.heat_pumps[0].cooling_capacity = nil
    hpxml_bldg.heat_pumps[0].heating_capacity = nil
    hpxml_bldg.heat_pumps[0].heating_capacity_17F = nil
    hpxml_bldg.heat_pumps[0].backup_heating_capacity = nil
    hpxml_bldg.heat_pumps[0].heating_autosizing_factor = 1.5
    hpxml_bldg.heat_pumps[0].cooling_autosizing_factor = 1.2
    hpxml_bldg.heat_pumps[0].backup_heating_autosizing_factor = 1.1
    XMLHelper.write_file(hpxml.to_doc, @tmp_hpxml_path)
    _default_hpxml, default_hpxml_bldg = _test_measure()
    _test_default_mini_split_heat_pump_values(default_hpxml_bldg.heat_pumps[0], 0.78, 0.66, -0.11, -0.22, nil, nil, nil, nil, 19.0, 10.0, 0.62, 5.0, 40.0, HPXML::HVACCompressorTypeVariableSpeed, 1.5, 1.2, 1.1)

    # Test defaults
    hpxml_bldg.heat_pumps[0].cooling_shr = nil
    hpxml_bldg.heat_pumps[0].fan_watts_per_cfm = nil
    hpxml_bldg.heat_pumps[0].charge_defect_ratio = nil
    hpxml_bldg.heat_pumps[0].airflow_defect_ratio = nil
    hpxml_bldg.heat_pumps[0].cooling_capacity = nil
    hpxml_bldg.heat_pumps[0].heating_capacity = nil
    hpxml_bldg.heat_pumps[0].heating_capacity_17F = nil
    hpxml_bldg.heat_pumps[0].backup_heating_capacity = nil
    hpxml_bldg.heat_pumps[0].crankcase_heater_watts = nil
    hpxml_bldg.heat_pumps[0].compressor_type = nil
    hpxml_bldg.heat_pumps[0].heating_autosizing_factor = nil
    hpxml_bldg.heat_pumps[0].cooling_autosizing_factor = nil
    hpxml_bldg.heat_pumps[0].backup_heating_autosizing_factor = nil
    XMLHelper.write_file(hpxml.to_doc, @tmp_hpxml_path)
    _default_hpxml, default_hpxml_bldg = _test_measure()
    _test_default_mini_split_heat_pump_values(default_hpxml_bldg.heat_pumps[0], 0.73, 0.18, 0, 0, nil, nil, nil, nil, 19.0, 10.0, 0.62, 5.0, 50.0, HPXML::HVACCompressorTypeVariableSpeed, 1.0, 1.0, 1.0)

    # Test defaults w/ ductless and no backup
    hpxml_bldg.heat_pumps[0].distribution_system.delete
    XMLHelper.write_file(hpxml.to_doc, @tmp_hpxml_path)
    _default_hpxml, default_hpxml_bldg = _test_measure()
    _test_default_mini_split_heat_pump_values(default_hpxml_bldg.heat_pumps[0], 0.73, 0.07, 0, 0, nil, nil, nil, nil, 19.0, 10.0, 0.62, 5.0, 50.0, HPXML::HVACCompressorTypeVariableSpeed, 1.0, 1.0, 1.0)

    # Test defaults w/ ductless - SEER2/HSPF2
    hpxml_bldg.heat_pumps[0].cooling_efficiency_seer = nil
    hpxml_bldg.heat_pumps[0].cooling_efficiency_seer2 = 13.3
    hpxml_bldg.heat_pumps[0].heating_efficiency_hspf = nil
    hpxml_bldg.heat_pumps[0].heating_efficiency_hspf2 = 6.8
    XMLHelper.write_file(hpxml.to_doc, @tmp_hpxml_path)
    _default_hpxml, default_hpxml_bldg = _test_measure()
    _test_default_mini_split_heat_pump_values(default_hpxml_bldg.heat_pumps[0], 0.73, 0.07, 0, 0, nil, nil, nil, nil, 13.3, 7.56, 0.51, 5.0, 50.0, HPXML::HVACCompressorTypeVariableSpeed, 1.0, 1.0, 1.0)
  end

  def test_heat_pump_temperatures
    # Test inputs not overridden by defaults - ASHP w/ electric backup
    hpxml, hpxml_bldg = _create_hpxml('base-hvac-air-to-air-heat-pump-1-speed.xml')
    hpxml_bldg.heat_pumps[0].compressor_lockout_temp = -2.0
    hpxml_bldg.heat_pumps[0].backup_heating_lockout_temp = 44.0
    XMLHelper.write_file(hpxml.to_doc, @tmp_hpxml_path)
    default_hpxml, default_hpxml_bldg = _test_measure()
    _test_default_heat_pump_temperature_values(default_hpxml_bldg.heat_pumps[0], -2.0, 44.0, nil)

    # Test defaults
    hpxml_bldg.heat_pumps[0].compressor_lockout_temp = nil
    hpxml_bldg.heat_pumps[0].backup_heating_lockout_temp = nil
    XMLHelper.write_file(hpxml.to_doc, @tmp_hpxml_path)
    default_hpxml, default_hpxml_bldg = _test_measure()
    _test_default_heat_pump_temperature_values(default_hpxml_bldg.heat_pumps[0], 0.0, 40.0, nil)

    # Test inputs not overridden by defaults - Var-speed ASHP w/ electric backup
    hpxml, hpxml_bldg = _create_hpxml('base-hvac-air-to-air-heat-pump-var-speed.xml')
    hpxml_bldg.heat_pumps[0].compressor_lockout_temp = -2.0
    hpxml_bldg.heat_pumps[0].backup_heating_lockout_temp = 44.0
    XMLHelper.write_file(hpxml.to_doc, @tmp_hpxml_path)
    default_hpxml, default_hpxml_bldg = _test_measure()
    _test_default_heat_pump_temperature_values(default_hpxml_bldg.heat_pumps[0], -2.0, 44.0, nil)

    # Test defaults
    hpxml_bldg.heat_pumps[0].compressor_lockout_temp = nil
    hpxml_bldg.heat_pumps[0].backup_heating_lockout_temp = nil
    XMLHelper.write_file(hpxml.to_doc, @tmp_hpxml_path)
    default_hpxml, default_hpxml_bldg = _test_measure()
    _test_default_heat_pump_temperature_values(default_hpxml_bldg.heat_pumps[0], -20.0, 40.0, nil)

    # Test inputs not overridden by defaults - MSHP w/o backup
    hpxml, hpxml_bldg = _create_hpxml('base-hvac-mini-split-heat-pump-ductless.xml')
    hpxml_bldg.heat_pumps[0].compressor_lockout_temp = 33.0
    XMLHelper.write_file(hpxml.to_doc, @tmp_hpxml_path)
    default_hpxml, default_hpxml_bldg = _test_measure()
    _test_default_heat_pump_temperature_values(default_hpxml_bldg.heat_pumps[0], 33.0, nil, nil)

    # Test defaults
    hpxml_bldg.heat_pumps[0].compressor_lockout_temp = nil
    XMLHelper.write_file(hpxml.to_doc, @tmp_hpxml_path)
    default_hpxml, default_hpxml_bldg = _test_measure()
    _test_default_heat_pump_temperature_values(default_hpxml_bldg.heat_pumps[0], -20.0, nil, nil)

    # Test inputs not overridden by defaults - MSHP w/ electric backup
    hpxml, hpxml_bldg = _create_hpxml('base-hvac-mini-split-heat-pump-ductless-backup-baseboard.xml')
    hpxml_bldg.heat_pumps[0].compressor_lockout_temp = -2.0
    hpxml_bldg.heat_pumps[0].backup_heating_lockout_temp = 44.0
    XMLHelper.write_file(hpxml.to_doc, @tmp_hpxml_path)
    default_hpxml, default_hpxml_bldg = _test_measure()
    _test_default_heat_pump_temperature_values(default_hpxml_bldg.heat_pumps[0], -2.0, 44.0, nil)

    # Test defaults
    hpxml_bldg.heat_pumps[0].compressor_lockout_temp = nil
    hpxml_bldg.heat_pumps[0].backup_heating_lockout_temp = nil
    XMLHelper.write_file(hpxml.to_doc, @tmp_hpxml_path)
    default_hpxml, default_hpxml_bldg = _test_measure()
    _test_default_heat_pump_temperature_values(default_hpxml_bldg.heat_pumps[0], -20.0, 40.0, nil)

    # Test inputs not overridden by defaults - HP w/ fuel backup
    ['base-hvac-dual-fuel-air-to-air-heat-pump-1-speed.xml',
     'base-hvac-air-to-air-heat-pump-var-speed-backup-boiler.xml',
     'base-hvac-mini-split-heat-pump-ductless-backup-stove.xml'].each do |hpxml_name|
      hpxml, hpxml_bldg = _create_hpxml(hpxml_name)
      hpxml_bldg.heat_pumps[0].backup_heating_switchover_temp = 33.0
      XMLHelper.write_file(hpxml.to_doc, @tmp_hpxml_path)
      default_hpxml, default_hpxml_bldg = _test_measure()
      _test_default_heat_pump_temperature_values(default_hpxml_bldg.heat_pumps[0], nil, nil, 33.0)

      # Test inputs not overridden by defaults - HP w/ integrated/separate fuel backup, lockout temps
      hpxml_bldg.heat_pumps[0].backup_heating_switchover_temp = nil
      hpxml_bldg.heat_pumps[0].compressor_lockout_temp = 22.0
      hpxml_bldg.heat_pumps[0].backup_heating_lockout_temp = 44.0
      XMLHelper.write_file(hpxml.to_doc, @tmp_hpxml_path)
      default_hpxml, default_hpxml_bldg = _test_measure()
      _test_default_heat_pump_temperature_values(default_hpxml_bldg.heat_pumps[0], 22.0, 44.0, nil)

      # Test defaults
      hpxml_bldg.heat_pumps[0].compressor_lockout_temp = nil
      hpxml_bldg.heat_pumps[0].backup_heating_lockout_temp = nil
      XMLHelper.write_file(hpxml.to_doc, @tmp_hpxml_path)
      default_hpxml, default_hpxml_bldg = _test_measure()
      _test_default_heat_pump_temperature_values(default_hpxml_bldg.heat_pumps[0], 25.0, 50.0, nil)
    end
  end

  def test_ground_source_heat_pumps
    # Test inputs not overridden by defaults
    hpxml, hpxml_bldg = _create_hpxml('base-hvac-ground-to-air-heat-pump.xml')
    hpxml_bldg.heat_pumps[0].pump_watts_per_ton = 9.9
    hpxml_bldg.heat_pumps[0].fan_watts_per_cfm = 0.66
    hpxml_bldg.heat_pumps[0].airflow_defect_ratio = -0.22
    hpxml_bldg.heat_pumps[0].cooling_capacity = 12345
    hpxml_bldg.heat_pumps[0].heating_capacity = 23456
    hpxml_bldg.heat_pumps[0].backup_heating_capacity = 34567
    XMLHelper.write_file(hpxml.to_doc, @tmp_hpxml_path)
    _default_hpxml, default_hpxml_bldg = _test_measure()
    _test_default_ground_to_air_heat_pump_values(default_hpxml_bldg.heat_pumps[0], 9.9, 0.66, -0.22, 12345, 23456, 34567)

    # Test defaults
    hpxml_bldg.heat_pumps[0].pump_watts_per_ton = nil
    hpxml_bldg.heat_pumps[0].fan_watts_per_cfm = nil
    hpxml_bldg.heat_pumps[0].airflow_defect_ratio = nil
    hpxml_bldg.heat_pumps[0].cooling_capacity = nil
    hpxml_bldg.heat_pumps[0].heating_capacity = nil
    hpxml_bldg.heat_pumps[0].backup_heating_capacity = nil
    XMLHelper.write_file(hpxml.to_doc, @tmp_hpxml_path)
    _default_hpxml, default_hpxml_bldg = _test_measure()
    _test_default_ground_to_air_heat_pump_values(default_hpxml_bldg.heat_pumps[0], 30.0, 0.375, 0, nil, nil, nil)
  end

  def test_geothermal_loops
    # Test inputs not overridden by defaults
    hpxml, hpxml_bldg = _create_hpxml('base-hvac-ground-to-air-heat-pump-detailed-geothermal-loop.xml')
    hpxml_bldg.geothermal_loops[0].loop_configuration = HPXML::GeothermalLoopLoopConfigurationVertical
    hpxml_bldg.geothermal_loops[0].loop_flow = 1
    hpxml_bldg.geothermal_loops[0].num_bore_holes = 2
    hpxml_bldg.geothermal_loops[0].bore_spacing = 3
    hpxml_bldg.geothermal_loops[0].bore_length = 100
    hpxml_bldg.geothermal_loops[0].bore_diameter = 5
    hpxml_bldg.geothermal_loops[0].grout_type = HPXML::GeothermalLoopGroutOrPipeTypeThermallyEnhanced
    hpxml_bldg.geothermal_loops[0].grout_conductivity = 6
    hpxml_bldg.geothermal_loops[0].pipe_type = HPXML::GeothermalLoopGroutOrPipeTypeThermallyEnhanced
    hpxml_bldg.geothermal_loops[0].pipe_conductivity = 7
    hpxml_bldg.geothermal_loops[0].pipe_diameter = 1.0
    hpxml_bldg.geothermal_loops[0].shank_spacing = 9
    hpxml_bldg.geothermal_loops[0].bore_config = HPXML::GeothermalLoopBorefieldConfigurationRectangle
    XMLHelper.write_file(hpxml.to_doc, @tmp_hpxml_path)
    _default_hpxml, default_hpxml_bldg = _test_measure()
    _test_default_geothermal_loop_values(default_hpxml_bldg.geothermal_loops[0], HPXML::GeothermalLoopLoopConfigurationVertical, 1, 2, 3, 100, 5, HPXML::GeothermalLoopGroutOrPipeTypeThermallyEnhanced, 6, HPXML::GeothermalLoopGroutOrPipeTypeThermallyEnhanced, 7, 1.0, 9, HPXML::GeothermalLoopBorefieldConfigurationRectangle)

    # Test defaults
    hpxml_bldg.geothermal_loops[0].loop_flow = nil # autosized
    hpxml_bldg.geothermal_loops[0].num_bore_holes = nil # autosized
    hpxml_bldg.geothermal_loops[0].bore_spacing = nil # 16.4
    hpxml_bldg.geothermal_loops[0].bore_length = nil # autosized
    hpxml_bldg.geothermal_loops[0].bore_diameter = nil # 5.0
    hpxml_bldg.geothermal_loops[0].grout_type = nil # standard
    hpxml_bldg.geothermal_loops[0].grout_conductivity = nil # 0.4
    hpxml_bldg.geothermal_loops[0].pipe_type = nil # standard
    hpxml_bldg.geothermal_loops[0].pipe_conductivity = nil # 0.23
    hpxml_bldg.geothermal_loops[0].pipe_diameter = nil # 1.25
    hpxml_bldg.geothermal_loops[0].shank_spacing = nil # 2.6261
    hpxml_bldg.geothermal_loops[0].bore_config = nil # rectangle
    XMLHelper.write_file(hpxml.to_doc, @tmp_hpxml_path)
    _default_hpxml, default_hpxml_bldg = _test_measure()
    _test_default_geothermal_loop_values(default_hpxml_bldg.geothermal_loops[0], HPXML::GeothermalLoopLoopConfigurationVertical, nil, nil, 16.4, nil, 5.0, HPXML::GeothermalLoopGroutOrPipeTypeStandard, 0.75, HPXML::GeothermalLoopGroutOrPipeTypeStandard, 0.23, 1.25, 2.6261, HPXML::GeothermalLoopBorefieldConfigurationRectangle)

    # Test defaults w/ specified loop flow
    hpxml_bldg.geothermal_loops[0].loop_flow = 1
    hpxml_bldg.geothermal_loops[0].num_bore_holes = nil
    hpxml_bldg.geothermal_loops[0].bore_length = nil
    XMLHelper.write_file(hpxml.to_doc, @tmp_hpxml_path)
    _default_hpxml, default_hpxml_bldg = _test_measure()
    _test_default_geothermal_loop_values(default_hpxml_bldg.geothermal_loops[0], HPXML::GeothermalLoopLoopConfigurationVertical, 1, nil, 16.4, nil, 5.0, HPXML::GeothermalLoopGroutOrPipeTypeStandard, 0.75, HPXML::GeothermalLoopGroutOrPipeTypeStandard, 0.23, 1.25, 2.6261, HPXML::GeothermalLoopBorefieldConfigurationRectangle)

    # Test defaults w/ specified num bore holes
    hpxml_bldg.geothermal_loops[0].loop_flow = nil
    hpxml_bldg.geothermal_loops[0].num_bore_holes = 2
    hpxml_bldg.geothermal_loops[0].bore_length = nil
    XMLHelper.write_file(hpxml.to_doc, @tmp_hpxml_path)
    _default_hpxml, default_hpxml_bldg = _test_measure()
    _test_default_geothermal_loop_values(default_hpxml_bldg.geothermal_loops[0], HPXML::GeothermalLoopLoopConfigurationVertical, nil, 2, 16.4, nil, 5.0, HPXML::GeothermalLoopGroutOrPipeTypeStandard, 0.75, HPXML::GeothermalLoopGroutOrPipeTypeStandard, 0.23, 1.25, 2.6261, HPXML::GeothermalLoopBorefieldConfigurationRectangle)

    # Test defaults w/ specified bore length
    hpxml_bldg.geothermal_loops[0].loop_flow = nil
    hpxml_bldg.geothermal_loops[0].num_bore_holes = nil
    hpxml_bldg.geothermal_loops[0].bore_length = 300
    XMLHelper.write_file(hpxml.to_doc, @tmp_hpxml_path)
    _default_hpxml, default_hpxml_bldg = _test_measure()
    _test_default_geothermal_loop_values(default_hpxml_bldg.geothermal_loops[0], HPXML::GeothermalLoopLoopConfigurationVertical, nil, nil, 16.4, 300, 5.0, HPXML::GeothermalLoopGroutOrPipeTypeStandard, 0.75, HPXML::GeothermalLoopGroutOrPipeTypeStandard, 0.23, 1.25, 2.6261, HPXML::GeothermalLoopBorefieldConfigurationRectangle)

    # Test defaults w/ specified loop flow, num bore holes
    hpxml_bldg.geothermal_loops[0].loop_flow = 2
    hpxml_bldg.geothermal_loops[0].num_bore_holes = 3
    hpxml_bldg.geothermal_loops[0].bore_length = nil
    XMLHelper.write_file(hpxml.to_doc, @tmp_hpxml_path)
    _default_hpxml, default_hpxml_bldg = _test_measure()
    _test_default_geothermal_loop_values(default_hpxml_bldg.geothermal_loops[0], HPXML::GeothermalLoopLoopConfigurationVertical, 2, 3, 16.4, nil, 5.0, HPXML::GeothermalLoopGroutOrPipeTypeStandard, 0.75, HPXML::GeothermalLoopGroutOrPipeTypeStandard, 0.23, 1.25, 2.6261, HPXML::GeothermalLoopBorefieldConfigurationRectangle)

    # Test defaults w/ specified num bore holes, bore length
    hpxml_bldg.geothermal_loops[0].loop_flow = nil
    hpxml_bldg.geothermal_loops[0].num_bore_holes = 4
    hpxml_bldg.geothermal_loops[0].bore_length = 400
    XMLHelper.write_file(hpxml.to_doc, @tmp_hpxml_path)
    _default_hpxml, default_hpxml_bldg = _test_measure()
    _test_default_geothermal_loop_values(default_hpxml_bldg.geothermal_loops[0], HPXML::GeothermalLoopLoopConfigurationVertical, nil, 4, 16.4, 400, 5.0, HPXML::GeothermalLoopGroutOrPipeTypeStandard, 0.75, HPXML::GeothermalLoopGroutOrPipeTypeStandard, 0.23, 1.25, 2.6261, HPXML::GeothermalLoopBorefieldConfigurationRectangle)

    # Test defaults w/ specified loop flow, bore length
    hpxml_bldg.geothermal_loops[0].loop_flow = 5
    hpxml_bldg.geothermal_loops[0].num_bore_holes = nil
    hpxml_bldg.geothermal_loops[0].bore_length = 450
    XMLHelper.write_file(hpxml.to_doc, @tmp_hpxml_path)
    _default_hpxml, default_hpxml_bldg = _test_measure()
    _test_default_geothermal_loop_values(default_hpxml_bldg.geothermal_loops[0], HPXML::GeothermalLoopLoopConfigurationVertical, 5, nil, 16.4, 450, 5.0, HPXML::GeothermalLoopGroutOrPipeTypeStandard, 0.75, HPXML::GeothermalLoopGroutOrPipeTypeStandard, 0.23, 1.25, 2.6261, HPXML::GeothermalLoopBorefieldConfigurationRectangle)

    # Test defaults w/ thermally enhanced grout type
    hpxml_bldg.geothermal_loops[0].grout_type = HPXML::GeothermalLoopGroutOrPipeTypeThermallyEnhanced
    XMLHelper.write_file(hpxml.to_doc, @tmp_hpxml_path)
    _default_hpxml, default_hpxml_bldg = _test_measure()
    _test_default_geothermal_loop_values(default_hpxml_bldg.geothermal_loops[0], HPXML::GeothermalLoopLoopConfigurationVertical, nil, nil, 16.4, nil, 5.0, HPXML::GeothermalLoopGroutOrPipeTypeThermallyEnhanced, 1.2, HPXML::GeothermalLoopGroutOrPipeTypeStandard, 0.23, 1.25, 2.6261, HPXML::GeothermalLoopBorefieldConfigurationRectangle)

    # Test defaults w/ thermally enhanced pipe type
    hpxml_bldg.geothermal_loops[0].pipe_type = HPXML::GeothermalLoopGroutOrPipeTypeThermallyEnhanced
    XMLHelper.write_file(hpxml.to_doc, @tmp_hpxml_path)
    _default_hpxml, default_hpxml_bldg = _test_measure()
    _test_default_geothermal_loop_values(default_hpxml_bldg.geothermal_loops[0], HPXML::GeothermalLoopLoopConfigurationVertical, nil, nil, 16.4, nil, 5.0, HPXML::GeothermalLoopGroutOrPipeTypeThermallyEnhanced, 1.2, HPXML::GeothermalLoopGroutOrPipeTypeThermallyEnhanced, 0.40, 1.25, 2.6261, HPXML::GeothermalLoopBorefieldConfigurationRectangle)

    # Test defaults w/ specified rectangle bore config
    hpxml_bldg.geothermal_loops[0].num_bore_holes = nil
    hpxml_bldg.geothermal_loops[0].bore_config = HPXML::GeothermalLoopBorefieldConfigurationRectangle
    XMLHelper.write_file(hpxml.to_doc, @tmp_hpxml_path)
    _default_hpxml, default_hpxml_bldg = _test_measure()
    _test_default_geothermal_loop_values(default_hpxml_bldg.geothermal_loops[0], HPXML::GeothermalLoopLoopConfigurationVertical, nil, nil, 16.4, nil, 5.0, HPXML::GeothermalLoopGroutOrPipeTypeThermallyEnhanced, 1.2, HPXML::GeothermalLoopGroutOrPipeTypeThermallyEnhanced, 0.40, 1.25, 2.6261, HPXML::GeothermalLoopBorefieldConfigurationRectangle)
  end

  def test_hvac_location
    # Test inputs not overridden by defaults
    hpxml, hpxml_bldg = _create_hpxml('base-foundation-unconditioned-basement.xml')
    hpxml_bldg.heating_systems[0].location = HPXML::LocationAtticUnvented
    hpxml_bldg.cooling_systems[0].delete
    XMLHelper.write_file(hpxml.to_doc, @tmp_hpxml_path)
    _default_hpxml, default_hpxml_bldg = _test_measure()
    _test_default_hvac_location_values(default_hpxml_bldg.heating_systems[0], HPXML::LocationAtticUnvented)

    # Test defaults
    hpxml_bldg.heating_systems[0].location = nil
    XMLHelper.write_file(hpxml.to_doc, @tmp_hpxml_path)
    _default_hpxml, default_hpxml_bldg = _test_measure()
    _test_default_hvac_location_values(default_hpxml_bldg.heating_systems[0], HPXML::LocationBasementUnconditioned)

    # Test defaults -- multiple duct locations
    hpxml_bldg.heating_systems[0].distribution_system.ducts.add(id: "Ducts#{hpxml_bldg.heating_systems[0].distribution_system.ducts.size + 1}",
                                                                duct_type: HPXML::DuctTypeSupply,
                                                                duct_insulation_r_value: 0,
                                                                duct_location: HPXML::LocationAtticUnvented,
                                                                duct_surface_area: 151)
    XMLHelper.write_file(hpxml.to_doc, @tmp_hpxml_path)
    _default_hpxml, default_hpxml_bldg = _test_measure()
    _test_default_hvac_location_values(default_hpxml_bldg.heating_systems[0], HPXML::LocationAtticUnvented)

    # Test defaults -- ducts outside
    hpxml_bldg.heating_systems[0].distribution_system.ducts.each do |d|
      d.duct_location = HPXML::LocationOutside
    end
    XMLHelper.write_file(hpxml.to_doc, @tmp_hpxml_path)
    _default_hpxml, default_hpxml_bldg = _test_measure()
    _test_default_hvac_location_values(default_hpxml_bldg.heating_systems[0], HPXML::LocationOtherExterior)

    # Test defaults -- hydronic
    hpxml_bldg.heating_systems[0].heating_system_type = HPXML::HVACTypeBoiler
    hpxml_bldg.heating_systems[0].distribution_system.distribution_system_type = HPXML::HVACDistributionTypeHydronic
    hpxml_bldg.heating_systems[0].distribution_system.hydronic_type = HPXML::HydronicTypeBaseboard
    XMLHelper.write_file(hpxml.to_doc, @tmp_hpxml_path)
    _default_hpxml, default_hpxml_bldg = _test_measure()
    _test_default_hvac_location_values(default_hpxml_bldg.heating_systems[0], HPXML::LocationBasementUnconditioned)

    # Test defaults -- DSE = 1
    hpxml_bldg.heating_systems[0].distribution_system.distribution_system_type = HPXML::HVACDistributionTypeDSE
    hpxml_bldg.heating_systems[0].distribution_system.annual_heating_dse = 1.0
    hpxml_bldg.heating_systems[0].distribution_system.annual_cooling_dse = 0.5
    XMLHelper.write_file(hpxml.to_doc, @tmp_hpxml_path)
    _default_hpxml, default_hpxml_bldg = _test_measure()
    _test_default_hvac_location_values(default_hpxml_bldg.heating_systems[0], HPXML::LocationConditionedSpace)

    # Test defaults -- DSE < 1
    hpxml_bldg.heating_systems[0].distribution_system.annual_heating_dse = 0.8
    XMLHelper.write_file(hpxml.to_doc, @tmp_hpxml_path)
    _default_hpxml, default_hpxml_bldg = _test_measure()
    _test_default_hvac_location_values(default_hpxml_bldg.heating_systems[0], HPXML::LocationUnconditionedSpace)

    # Test defaults -- ductless
    hpxml_bldg.heating_systems[0].heating_system_type = HPXML::HVACTypeWallFurnace
    hpxml_bldg.heating_systems[0].distribution_system.delete
    XMLHelper.write_file(hpxml.to_doc, @tmp_hpxml_path)
    _default_hpxml, default_hpxml_bldg = _test_measure()
    _test_default_hvac_location_values(default_hpxml_bldg.heating_systems[0], HPXML::LocationConditionedSpace)
  end

  def test_hvac_controls
    # Test inputs not overridden by defaults
<<<<<<< HEAD
    hpxml = _create_hpxml('base-hvac-air-to-air-heat-pump-2-speed.xml')
    # Use 1.0 min for onoff_thermostat_deadband tests
    hpxml.header.timestep = 1.0
    hpxml.hvac_controls[0].heating_setpoint_temp = 71.5
    hpxml.hvac_controls[0].cooling_setpoint_temp = 77.5
    hpxml.hvac_controls[0].onoff_thermostat_deadband = 2.0
    hpxml.hvac_controls[0].realistic_staging = true
    XMLHelper.write_file(hpxml.to_oga, @tmp_hpxml_path)
    hpxml_default = _test_measure()
    _test_default_hvac_control_setpoint_values(hpxml_default.hvac_controls[0], 71.5, 77.5, 2.0, true)

    # Test defaults
    hpxml.hvac_controls[0].heating_setpoint_temp = nil
    hpxml.hvac_controls[0].cooling_setpoint_temp = nil
    hpxml.hvac_controls[0].onoff_thermostat_deadband = nil
    hpxml.hvac_controls[0].realistic_staging = nil
    XMLHelper.write_file(hpxml.to_oga, @tmp_hpxml_path)
    hpxml_default = _test_measure()
    _test_default_hvac_control_setpoint_values(hpxml_default.hvac_controls[0], 68, 78, 0.0, false)

    # Test on/off thermostat override, on off thermostat solely
    hpxml.heat_pumps[0].compressor_type = HPXML::HVACCompressorTypeVariableSpeed
    hpxml.hvac_controls[0].onoff_thermostat_deadband = 2.0
    XMLHelper.write_file(hpxml.to_oga, @tmp_hpxml_path)
    hpxml_default = _test_measure()
    _test_default_hvac_control_setpoint_values(hpxml_default.hvac_controls[0], 68, 78, 0.0, false)

    # Test on/off thermostat override, large time step
    hpxml.heat_pumps[0].compressor_type = HPXML::HVACCompressorTypeSingleStage
    hpxml.header.timestep = 5
    hpxml.hvac_controls[0].onoff_thermostat_deadband = 2.0
    XMLHelper.write_file(hpxml.to_oga, @tmp_hpxml_path)
    hpxml_default = _test_measure()
    _test_default_hvac_control_setpoint_values(hpxml_default.hvac_controls[0], 68, 78, 0.0, false)

    # Test inputs not overridden by defaults (w/ setbacks)
    hpxml = _create_hpxml('base-hvac-setpoints-daily-setbacks.xml')
    hpxml.header.timestep = 1
    hpxml.hvac_controls[0].heating_setback_start_hour = 12
    hpxml.hvac_controls[0].cooling_setup_start_hour = 12
    hpxml.hvac_controls[0].seasons_heating_begin_month = 1
    hpxml.hvac_controls[0].seasons_heating_begin_day = 1
    hpxml.hvac_controls[0].seasons_heating_end_month = 6
    hpxml.hvac_controls[0].seasons_heating_end_day = 30
    hpxml.hvac_controls[0].seasons_cooling_begin_month = 7
    hpxml.hvac_controls[0].seasons_cooling_begin_day = 1
    hpxml.hvac_controls[0].seasons_cooling_end_month = 12
    hpxml.hvac_controls[0].seasons_cooling_end_day = 31
    hpxml.hvac_controls[0].onoff_thermostat_deadband = 2.0
    XMLHelper.write_file(hpxml.to_oga, @tmp_hpxml_path)
    hpxml_default = _test_measure()
    _test_default_hvac_control_setback_values(hpxml_default.hvac_controls[0], 12, 12, 2.0)
    _test_default_hvac_control_season_values(hpxml_default.hvac_controls[0], 1, 1, 6, 30, 7, 1, 12, 31)

    # Test defaults w/ setbacks
    hpxml.hvac_controls[0].heating_setback_start_hour = nil
    hpxml.hvac_controls[0].cooling_setup_start_hour = nil
    hpxml.hvac_controls[0].seasons_heating_begin_month = nil
    hpxml.hvac_controls[0].seasons_heating_begin_day = nil
    hpxml.hvac_controls[0].seasons_heating_end_month = nil
    hpxml.hvac_controls[0].seasons_heating_end_day = nil
    hpxml.hvac_controls[0].seasons_cooling_begin_month = nil
    hpxml.hvac_controls[0].seasons_cooling_begin_day = nil
    hpxml.hvac_controls[0].seasons_cooling_end_month = nil
    hpxml.hvac_controls[0].seasons_cooling_end_day = nil
    hpxml.hvac_controls[0].onoff_thermostat_deadband = nil
    XMLHelper.write_file(hpxml.to_oga, @tmp_hpxml_path)
    hpxml_default = _test_measure()
    _test_default_hvac_control_setback_values(hpxml_default.hvac_controls[0], 23, 9, 0.0)
    _test_default_hvac_control_season_values(hpxml_default.hvac_controls[0], 1, 1, 12, 31, 1, 1, 12, 31)
=======
    hpxml, hpxml_bldg = _create_hpxml('base.xml')
    hpxml_bldg.hvac_controls[0].heating_setpoint_temp = 71.5
    hpxml_bldg.hvac_controls[0].cooling_setpoint_temp = 77.5
    XMLHelper.write_file(hpxml.to_doc, @tmp_hpxml_path)
    _default_hpxml, default_hpxml_bldg = _test_measure()
    _test_default_hvac_control_setpoint_values(default_hpxml_bldg.hvac_controls[0], 71.5, 77.5)

    # Test defaults
    hpxml_bldg.hvac_controls[0].heating_setpoint_temp = nil
    hpxml_bldg.hvac_controls[0].cooling_setpoint_temp = nil
    XMLHelper.write_file(hpxml.to_doc, @tmp_hpxml_path)
    _default_hpxml, default_hpxml_bldg = _test_measure()
    _test_default_hvac_control_setpoint_values(default_hpxml_bldg.hvac_controls[0], 68, 78)

    # Test inputs not overridden by defaults (w/ setbacks)
    hpxml, hpxml_bldg = _create_hpxml('base-hvac-setpoints-daily-setbacks.xml')
    hpxml_bldg.hvac_controls[0].heating_setback_start_hour = 12
    hpxml_bldg.hvac_controls[0].cooling_setup_start_hour = 12
    hpxml_bldg.hvac_controls[0].seasons_heating_begin_month = 1
    hpxml_bldg.hvac_controls[0].seasons_heating_begin_day = 1
    hpxml_bldg.hvac_controls[0].seasons_heating_end_month = 6
    hpxml_bldg.hvac_controls[0].seasons_heating_end_day = 30
    hpxml_bldg.hvac_controls[0].seasons_cooling_begin_month = 7
    hpxml_bldg.hvac_controls[0].seasons_cooling_begin_day = 1
    hpxml_bldg.hvac_controls[0].seasons_cooling_end_month = 12
    hpxml_bldg.hvac_controls[0].seasons_cooling_end_day = 31
    XMLHelper.write_file(hpxml.to_doc, @tmp_hpxml_path)
    _default_hpxml, default_hpxml_bldg = _test_measure()
    _test_default_hvac_control_setback_values(default_hpxml_bldg.hvac_controls[0], 12, 12)
    _test_default_hvac_control_season_values(default_hpxml_bldg.hvac_controls[0], 1, 1, 6, 30, 7, 1, 12, 31)

    # Test defaults w/ setbacks
    hpxml_bldg.hvac_controls[0].heating_setback_start_hour = nil
    hpxml_bldg.hvac_controls[0].cooling_setup_start_hour = nil
    hpxml_bldg.hvac_controls[0].seasons_heating_begin_month = nil
    hpxml_bldg.hvac_controls[0].seasons_heating_begin_day = nil
    hpxml_bldg.hvac_controls[0].seasons_heating_end_month = nil
    hpxml_bldg.hvac_controls[0].seasons_heating_end_day = nil
    hpxml_bldg.hvac_controls[0].seasons_cooling_begin_month = nil
    hpxml_bldg.hvac_controls[0].seasons_cooling_begin_day = nil
    hpxml_bldg.hvac_controls[0].seasons_cooling_end_month = nil
    hpxml_bldg.hvac_controls[0].seasons_cooling_end_day = nil
    XMLHelper.write_file(hpxml.to_doc, @tmp_hpxml_path)
    _default_hpxml, default_hpxml_bldg = _test_measure()
    _test_default_hvac_control_setback_values(default_hpxml_bldg.hvac_controls[0], 23, 9)
    _test_default_hvac_control_season_values(default_hpxml_bldg.hvac_controls[0], 1, 1, 12, 31, 1, 1, 12, 31)
>>>>>>> ff718623
  end

  def test_hvac_distribution
    # Test inputs not overridden by defaults
    hpxml, hpxml_bldg = _create_hpxml('base.xml')
    hpxml_bldg.hvac_distributions[0].conditioned_floor_area_served = 2700.0
    hpxml_bldg.hvac_distributions[0].number_of_return_registers = 2
    hpxml_bldg.hvac_distributions[0].ducts[0].duct_surface_area_multiplier = 0.5
    hpxml_bldg.hvac_distributions[0].ducts[1].duct_surface_area_multiplier = 1.5
    hpxml_bldg.hvac_distributions[0].ducts[0].duct_buried_insulation_level = HPXML::DuctBuriedInsulationPartial
    hpxml_bldg.hvac_distributions[0].ducts[1].duct_buried_insulation_level = HPXML::DuctBuriedInsulationDeep
    hpxml_bldg.hvac_distributions[0].ducts[0].duct_insulation_r_value = nil
    hpxml_bldg.hvac_distributions[0].ducts[1].duct_insulation_r_value = nil
    hpxml_bldg.hvac_distributions[0].ducts[0].duct_effective_r_value = 1.23
    hpxml_bldg.hvac_distributions[0].ducts[1].duct_effective_r_value = 3.21
    XMLHelper.write_file(hpxml.to_doc, @tmp_hpxml_path)
    _default_hpxml, default_hpxml_bldg = _test_measure()
    expected_supply_locations = [HPXML::LocationAtticUnvented]
    expected_return_locations = [HPXML::LocationAtticUnvented]
    expected_supply_areas = [150.0]
    expected_return_areas = [50.0]
    expected_supply_fracs = [1.0]
    expected_return_fracs = [1.0]
    expected_supply_area_mults = [0.5]
    expected_return_area_mults = [1.5]
    expected_supply_effective_rvalues = [1.23]
    expected_return_effective_rvalues = [3.21]
    expected_supply_buried_levels = [HPXML::DuctBuriedInsulationPartial]
    expected_return_buried_levels = [HPXML::DuctBuriedInsulationDeep]
    expected_n_return_registers = default_hpxml_bldg.building_construction.number_of_conditioned_floors
    _test_default_duct_values(default_hpxml_bldg, expected_supply_locations, expected_return_locations, expected_supply_areas, expected_return_areas,
                              expected_supply_fracs, expected_return_fracs, expected_n_return_registers, expected_supply_area_mults, expected_return_area_mults,
                              expected_supply_buried_levels, expected_return_buried_levels, expected_supply_effective_rvalues, expected_return_effective_rvalues)

    # Test defaults w/ conditioned basement
    hpxml_bldg.hvac_distributions[0].number_of_return_registers = nil
    hpxml_bldg.hvac_distributions[0].ducts.each do |duct|
      duct.duct_location = nil
      duct.duct_surface_area = nil
      duct.duct_surface_area_multiplier = nil
      duct.duct_buried_insulation_level = nil
      duct.duct_effective_r_value = nil
    end
    hpxml_bldg.hvac_distributions[0].ducts[0].duct_insulation_r_value = 4
    hpxml_bldg.hvac_distributions[0].ducts[1].duct_insulation_r_value = 0
    XMLHelper.write_file(hpxml.to_doc, @tmp_hpxml_path)
    _default_hpxml, default_hpxml_bldg = _test_measure()
    expected_supply_locations = [HPXML::LocationBasementConditioned]
    expected_return_locations = [HPXML::LocationBasementConditioned]
    expected_supply_areas = [729.0]
    expected_return_areas = [270.0]
    expected_supply_fracs = [1.0]
    expected_return_fracs = [1.0]
    expected_supply_area_mults = [1.0]
    expected_return_area_mults = [1.0]
    expected_supply_buried_levels = [HPXML::DuctBuriedInsulationNone]
    expected_return_buried_levels = [HPXML::DuctBuriedInsulationNone]
    expected_supply_effective_rvalues = [4.5]
    expected_return_effective_rvalues = [1.7]
    expected_n_return_registers = default_hpxml_bldg.building_construction.number_of_conditioned_floors
    _test_default_duct_values(default_hpxml_bldg, expected_supply_locations, expected_return_locations, expected_supply_areas, expected_return_areas,
                              expected_supply_fracs, expected_return_fracs, expected_n_return_registers, expected_supply_area_mults, expected_return_area_mults,
                              expected_supply_buried_levels, expected_return_buried_levels, expected_supply_effective_rvalues, expected_return_effective_rvalues)

    # Test defaults w/ multiple foundations
    hpxml, hpxml_bldg = _create_hpxml('base-foundation-multiple.xml')
    hpxml_bldg.hvac_distributions[0].conditioned_floor_area_served = 1350.0
    hpxml_bldg.hvac_distributions[0].number_of_return_registers = 1
    hpxml_bldg.hvac_distributions[0].ducts.each do |duct|
      duct.duct_location = nil
      duct.duct_surface_area = nil
      duct.duct_surface_area_multiplier = nil
      duct.duct_buried_insulation_level = nil
    end
    XMLHelper.write_file(hpxml.to_doc, @tmp_hpxml_path)
    _default_hpxml, default_hpxml_bldg = _test_measure()
    expected_supply_locations = [HPXML::LocationBasementUnconditioned]
    expected_return_locations = [HPXML::LocationBasementUnconditioned]
    expected_supply_areas = [364.5]
    expected_return_areas = [67.5]
    expected_supply_fracs = [1.0]
    expected_return_fracs = [1.0]
    expected_supply_area_mults = [1.0]
    expected_return_area_mults = [1.0]
    expected_supply_effective_rvalues = [4.5]
    expected_return_effective_rvalues = [1.7]
    expected_supply_buried_levels = [HPXML::DuctBuriedInsulationNone]
    expected_return_buried_levels = [HPXML::DuctBuriedInsulationNone]
    expected_n_return_registers = default_hpxml_bldg.building_construction.number_of_conditioned_floors
    _test_default_duct_values(default_hpxml_bldg, expected_supply_locations, expected_return_locations, expected_supply_areas, expected_return_areas,
                              expected_supply_fracs, expected_return_fracs, expected_n_return_registers, expected_supply_area_mults, expected_return_area_mults,
                              expected_supply_buried_levels, expected_return_buried_levels, expected_supply_effective_rvalues, expected_return_effective_rvalues)

    # Test defaults w/ foundation exposed to ambient
    hpxml, hpxml_bldg = _create_hpxml('base-foundation-ambient.xml')
    hpxml_bldg.hvac_distributions[0].conditioned_floor_area_served = 1350.0
    hpxml_bldg.hvac_distributions[0].number_of_return_registers = 1
    hpxml_bldg.hvac_distributions[0].ducts.each do |duct|
      duct.duct_location = nil
      duct.duct_surface_area = nil
      duct.duct_surface_area_multiplier = nil
      duct.duct_buried_insulation_level = nil
    end
    XMLHelper.write_file(hpxml.to_doc, @tmp_hpxml_path)
    _default_hpxml, default_hpxml_bldg = _test_measure()
    expected_supply_locations = [HPXML::LocationAtticUnvented]
    expected_return_locations = [HPXML::LocationAtticUnvented]
    expected_supply_areas = [364.5]
    expected_return_areas = [67.5]
    expected_supply_fracs = [1.0]
    expected_return_fracs = [1.0]
    expected_supply_area_mults = [1.0]
    expected_return_area_mults = [1.0]
    expected_supply_effective_rvalues = [4.5]
    expected_return_effective_rvalues = [1.7]
    expected_supply_buried_levels = [HPXML::DuctBuriedInsulationNone]
    expected_return_buried_levels = [HPXML::DuctBuriedInsulationNone]
    expected_n_return_registers = default_hpxml_bldg.building_construction.number_of_conditioned_floors
    _test_default_duct_values(default_hpxml_bldg, expected_supply_locations, expected_return_locations, expected_supply_areas, expected_return_areas,
                              expected_supply_fracs, expected_return_fracs, expected_n_return_registers, expected_supply_area_mults, expected_return_area_mults,
                              expected_supply_buried_levels, expected_return_buried_levels, expected_supply_effective_rvalues, expected_return_effective_rvalues)

    # Test defaults w/ building/unit adjacent to other housing unit
    hpxml, hpxml_bldg = _create_hpxml('base-bldgtype-mf-unit-adjacent-to-other-housing-unit.xml')
    hpxml_bldg.hvac_distributions[0].conditioned_floor_area_served = 900.0
    hpxml_bldg.hvac_distributions[0].number_of_return_registers = 1
    hpxml_bldg.hvac_distributions[0].ducts.each do |duct|
      duct.duct_location = nil
      duct.duct_surface_area = nil
      duct.duct_surface_area_multiplier = nil
      duct.duct_buried_insulation_level = nil
    end
    XMLHelper.write_file(hpxml.to_doc, @tmp_hpxml_path)
    _default_hpxml, default_hpxml_bldg = _test_measure()
    expected_supply_locations = [HPXML::LocationConditionedSpace]
    expected_return_locations = [HPXML::LocationConditionedSpace]
    expected_supply_areas = [243.0]
    expected_return_areas = [45.0]
    expected_supply_fracs = [1.0]
    expected_return_fracs = [1.0]
    expected_supply_area_mults = [1.0]
    expected_return_area_mults = [1.0]
    expected_supply_effective_rvalues = [1.7]
    expected_return_effective_rvalues = [1.7]
    expected_supply_buried_levels = [HPXML::DuctBuriedInsulationNone]
    expected_return_buried_levels = [HPXML::DuctBuriedInsulationNone]
    expected_n_return_registers = default_hpxml_bldg.building_construction.number_of_conditioned_floors
    _test_default_duct_values(default_hpxml_bldg, expected_supply_locations, expected_return_locations, expected_supply_areas, expected_return_areas,
                              expected_supply_fracs, expected_return_fracs, expected_n_return_registers, expected_supply_area_mults, expected_return_area_mults,
                              expected_supply_buried_levels, expected_return_buried_levels, expected_supply_effective_rvalues, expected_return_effective_rvalues)

    # Test defaults w/ 2-story building
    hpxml, hpxml_bldg = _create_hpxml('base-enclosure-2stories.xml')
    hpxml_bldg.hvac_distributions[0].conditioned_floor_area_served = 4050.0
    hpxml_bldg.hvac_distributions[0].number_of_return_registers = 3
    hpxml_bldg.hvac_distributions[0].ducts.each do |duct|
      duct.duct_location = nil
      duct.duct_surface_area = nil
      duct.duct_surface_area_multiplier = nil
      duct.duct_buried_insulation_level = nil
    end
    XMLHelper.write_file(hpxml.to_doc, @tmp_hpxml_path)
    _default_hpxml, default_hpxml_bldg = _test_measure()
    expected_supply_locations = [HPXML::LocationBasementConditioned, HPXML::LocationBasementConditioned, HPXML::LocationConditionedSpace, HPXML::LocationConditionedSpace]
    expected_return_locations = [HPXML::LocationBasementConditioned, HPXML::LocationBasementConditioned, HPXML::LocationConditionedSpace, HPXML::LocationConditionedSpace]
    expected_supply_areas = [410.06, 410.06, 136.69, 136.69]
    expected_return_areas = [227.82, 227.82, 75.94, 75.94]
    expected_supply_fracs = [0.375, 0.375, 0.125, 0.125]
    expected_return_fracs = [0.375, 0.375, 0.125, 0.125]
    expected_supply_area_mults = [1.0, 1.0, 1.0, 1.0]
    expected_return_area_mults = [1.0, 1.0, 1.0, 1.0]
    expected_supply_buried_levels = [HPXML::DuctBuriedInsulationNone] * 4
    expected_return_buried_levels = [HPXML::DuctBuriedInsulationNone] * 4
    expected_supply_effective_rvalues = [4.5] * 4
    expected_return_effective_rvalues = [1.7] * 4
    expected_n_return_registers = default_hpxml_bldg.building_construction.number_of_conditioned_floors
    _test_default_duct_values(default_hpxml_bldg, expected_supply_locations, expected_return_locations, expected_supply_areas, expected_return_areas,
                              expected_supply_fracs, expected_return_fracs, expected_n_return_registers, expected_supply_area_mults, expected_return_area_mults,
                              expected_supply_buried_levels, expected_return_buried_levels, expected_supply_effective_rvalues, expected_return_effective_rvalues)

    # Test defaults w/ 1-story building & multiple HVAC systems
    hpxml, hpxml_bldg = _create_hpxml('base-hvac-multiple.xml')
    hpxml_bldg.hvac_distributions.each do |hvac_distribution|
      next unless hvac_distribution.distribution_system_type == HPXML::HVACDistributionTypeAir

      hvac_distribution.conditioned_floor_area_served = 270.0
      hvac_distribution.number_of_return_registers = 2
      hvac_distribution.ducts.each do |duct|
        duct.duct_location = nil
        duct.duct_surface_area = nil
        duct.duct_surface_area_multiplier = nil
        duct.duct_buried_insulation_level = nil
      end
    end
    XMLHelper.write_file(hpxml.to_doc, @tmp_hpxml_path)
    _default_hpxml, default_hpxml_bldg = _test_measure()
    expected_supply_locations = [HPXML::LocationBasementConditioned, HPXML::LocationBasementConditioned] * default_hpxml_bldg.hvac_distributions.size
    expected_return_locations = [HPXML::LocationBasementConditioned, HPXML::LocationBasementConditioned] * default_hpxml_bldg.hvac_distributions.size
    expected_supply_areas = [36.45, 36.45] * default_hpxml_bldg.hvac_distributions.size
    expected_return_areas = [13.5, 13.5] * default_hpxml_bldg.hvac_distributions.size
    expected_supply_fracs = [0.5, 0.5] * default_hpxml_bldg.hvac_distributions.size
    expected_return_fracs = [0.5, 0.5] * default_hpxml_bldg.hvac_distributions.size
    expected_supply_area_mults = [1.0, 1.0] * default_hpxml_bldg.hvac_distributions.size
    expected_return_area_mults = [1.0, 1.0] * default_hpxml_bldg.hvac_distributions.size
    expected_supply_buried_levels = [HPXML::DuctBuriedInsulationNone] * 2 * default_hpxml_bldg.hvac_distributions.size
    expected_return_buried_levels = [HPXML::DuctBuriedInsulationNone] * 2 * default_hpxml_bldg.hvac_distributions.size
    expected_supply_effective_rvalues = [6.74] * 2 * default_hpxml_bldg.hvac_distributions.size
    expected_return_effective_rvalues = [4.86] * 2 * default_hpxml_bldg.hvac_distributions.size
    expected_n_return_registers = default_hpxml_bldg.building_construction.number_of_conditioned_floors
    _test_default_duct_values(default_hpxml_bldg, expected_supply_locations, expected_return_locations, expected_supply_areas, expected_return_areas,
                              expected_supply_fracs, expected_return_fracs, expected_n_return_registers, expected_supply_area_mults, expected_return_area_mults,
                              expected_supply_buried_levels, expected_return_buried_levels, expected_supply_effective_rvalues, expected_return_effective_rvalues)

    # Test defaults w/ 2-story building & multiple HVAC systems
    hpxml, hpxml_bldg = _create_hpxml('base-hvac-multiple.xml')
    hpxml_bldg.building_construction.number_of_conditioned_floors_above_grade = 2
    hpxml_bldg.hvac_distributions.each do |hvac_distribution|
      next unless hvac_distribution.distribution_system_type == HPXML::HVACDistributionTypeAir

      hvac_distribution.conditioned_floor_area_served = 270.0
      hvac_distribution.number_of_return_registers = 2
      hvac_distribution.ducts.each do |duct|
        duct.duct_location = nil
        duct.duct_surface_area = nil
        duct.duct_surface_area_multiplier = nil
        duct.duct_buried_insulation_level = nil
      end
    end
    XMLHelper.write_file(hpxml.to_doc, @tmp_hpxml_path)
    _default_hpxml, default_hpxml_bldg = _test_measure()
    expected_supply_locations = [HPXML::LocationBasementConditioned, HPXML::LocationBasementConditioned, HPXML::LocationConditionedSpace, HPXML::LocationConditionedSpace] * default_hpxml_bldg.hvac_distributions.size
    expected_return_locations = [HPXML::LocationBasementConditioned, HPXML::LocationBasementConditioned, HPXML::LocationConditionedSpace, HPXML::LocationConditionedSpace] * default_hpxml_bldg.hvac_distributions.size
    expected_supply_areas = [27.34, 27.34, 9.11, 9.11] * default_hpxml_bldg.hvac_distributions.size
    expected_return_areas = [10.125, 10.125, 3.375, 3.375] * default_hpxml_bldg.hvac_distributions.size
    expected_supply_fracs = [0.375, 0.375, 0.125, 0.125] * default_hpxml_bldg.hvac_distributions.size
    expected_return_fracs = [0.375, 0.375, 0.125, 0.125] * default_hpxml_bldg.hvac_distributions.size
    expected_supply_area_mults = [1.0, 1.0, 1.0, 1.0] * default_hpxml_bldg.hvac_distributions.size
    expected_return_area_mults = [1.0, 1.0, 1.0, 1.0] * default_hpxml_bldg.hvac_distributions.size
    expected_supply_buried_levels = [HPXML::DuctBuriedInsulationNone] * 4 * default_hpxml_bldg.hvac_distributions.size
    expected_return_buried_levels = [HPXML::DuctBuriedInsulationNone] * 4 * default_hpxml_bldg.hvac_distributions.size
    expected_supply_effective_rvalues = [6.74] * 4 * default_hpxml_bldg.hvac_distributions.size
    expected_return_effective_rvalues = [4.86] * 4 * default_hpxml_bldg.hvac_distributions.size
    expected_n_return_registers = default_hpxml_bldg.building_construction.number_of_conditioned_floors
    _test_default_duct_values(default_hpxml_bldg, expected_supply_locations, expected_return_locations, expected_supply_areas, expected_return_areas,
                              expected_supply_fracs, expected_return_fracs, expected_n_return_registers, expected_supply_area_mults, expected_return_area_mults,
                              expected_supply_buried_levels, expected_return_buried_levels, expected_supply_effective_rvalues, expected_return_effective_rvalues)

    # Test defaults w/ 2-story building & multiple HVAC systems & duct area fractions
    hpxml, hpxml_bldg = _create_hpxml('base-hvac-multiple.xml')
    hpxml_bldg.building_construction.number_of_conditioned_floors_above_grade = 2
    hpxml_bldg.hvac_distributions.each do |hvac_distribution|
      next unless hvac_distribution.distribution_system_type == HPXML::HVACDistributionTypeAir

      hvac_distribution.conditioned_floor_area_served = 270.0
      hvac_distribution.number_of_return_registers = 2
      hvac_distribution.ducts[0].duct_fraction_area = 0.75
      hvac_distribution.ducts[1].duct_fraction_area = 0.25
      hvac_distribution.ducts[2].duct_fraction_area = 0.5
      hvac_distribution.ducts[3].duct_fraction_area = 0.5
    end
    hpxml_bldg.hvac_distributions.each do |hvac_distribution|
      hvac_distribution.ducts.each do |duct|
        duct.duct_surface_area = nil
        duct.duct_surface_area_multiplier = nil
        duct.duct_buried_insulation_level = nil
      end
    end
    XMLHelper.write_file(hpxml.to_doc, @tmp_hpxml_path)
    _default_hpxml, default_hpxml_bldg = _test_measure()
    expected_supply_locations = [HPXML::LocationAtticUnvented, HPXML::LocationOutside, HPXML::LocationAtticUnvented, HPXML::LocationOutside] * default_hpxml_bldg.hvac_distributions.size
    expected_return_locations = [HPXML::LocationAtticUnvented, HPXML::LocationOutside, HPXML::LocationAtticUnvented, HPXML::LocationOutside] * default_hpxml_bldg.hvac_distributions.size
    expected_supply_areas = [54.675, 18.225] * default_hpxml_bldg.hvac_distributions.size
    expected_return_areas = [13.5, 13.5] * default_hpxml_bldg.hvac_distributions.size
    expected_supply_fracs = [0.75, 0.25] * default_hpxml_bldg.hvac_distributions.size
    expected_return_fracs = [0.5, 0.5] * default_hpxml_bldg.hvac_distributions.size
    expected_supply_area_mults = [1.0, 1.0] * default_hpxml_bldg.hvac_distributions.size
    expected_return_area_mults = [1.0, 1.0] * default_hpxml_bldg.hvac_distributions.size
    expected_supply_buried_levels = [HPXML::DuctBuriedInsulationNone] * 2 * default_hpxml_bldg.hvac_distributions.size
    expected_return_buried_levels = [HPXML::DuctBuriedInsulationNone] * 2 * default_hpxml_bldg.hvac_distributions.size
    expected_supply_effective_rvalues = [6.74] * 2 * default_hpxml_bldg.hvac_distributions.size
    expected_return_effective_rvalues = [4.86] * 2 * default_hpxml_bldg.hvac_distributions.size
    expected_n_return_registers = default_hpxml_bldg.building_construction.number_of_conditioned_floors
    _test_default_duct_values(default_hpxml_bldg, expected_supply_locations, expected_return_locations, expected_supply_areas, expected_return_areas,
                              expected_supply_fracs, expected_return_fracs, expected_n_return_registers, expected_supply_area_mults, expected_return_area_mults,
                              expected_supply_buried_levels, expected_return_buried_levels, expected_supply_effective_rvalues, expected_return_effective_rvalues)
  end

  def test_mech_ventilation_fans
    # Test inputs not overridden by defaults w/ shared exhaust system
    hpxml, hpxml_bldg = _create_hpxml('base-bldgtype-sfa-unit.xml')
    hpxml_bldg.ventilation_fans.add(id: 'MechanicalVentilation',
                                    fan_type: HPXML::MechVentTypeExhaust,
                                    used_for_whole_building_ventilation: true,
                                    is_shared_system: true,
                                    fraction_recirculation: 0.0,
                                    in_unit_flow_rate: 10.0,
                                    hours_in_operation: 22.0,
                                    fan_power: 12.5,
                                    delivered_ventilation: 89)
    vent_fan = hpxml_bldg.ventilation_fans[0]
    XMLHelper.write_file(hpxml.to_doc, @tmp_hpxml_path)
    _default_hpxml, default_hpxml_bldg = _test_measure()
    _test_default_mech_vent_values(default_hpxml_bldg, true, 22.0, 12.5, 89)

    # Test inputs w/ TestedFlowRate
    vent_fan.tested_flow_rate = 79
    vent_fan.rated_flow_rate = nil
    vent_fan.calculated_flow_rate = nil
    vent_fan.delivered_ventilation = nil
    XMLHelper.write_file(hpxml.to_doc, @tmp_hpxml_path)
    _default_hpxml, default_hpxml_bldg = _test_measure()
    _test_default_mech_vent_values(default_hpxml_bldg, true, 22.0, 12.5, 79)

    # Test inputs w/ RatedFlowRate
    vent_fan.tested_flow_rate = nil
    vent_fan.rated_flow_rate = 69
    vent_fan.calculated_flow_rate = nil
    vent_fan.delivered_ventilation = nil
    XMLHelper.write_file(hpxml.to_doc, @tmp_hpxml_path)
    _default_hpxml, default_hpxml_bldg = _test_measure()
    _test_default_mech_vent_values(default_hpxml_bldg, true, 22.0, 12.5, 69)

    # Test inputs w/ CalculatedFlowRate
    vent_fan.tested_flow_rate = nil
    vent_fan.rated_flow_rate = nil
    vent_fan.calculated_flow_rate = 59
    vent_fan.delivered_ventilation = nil
    XMLHelper.write_file(hpxml.to_doc, @tmp_hpxml_path)
    _default_hpxml, default_hpxml_bldg = _test_measure()
    _test_default_mech_vent_values(default_hpxml_bldg, true, 22.0, 12.5, 59)

    # Test defaults
    vent_fan.rated_flow_rate = nil
    vent_fan.start_hour = nil
    vent_fan.count = nil
    vent_fan.is_shared_system = nil
    vent_fan.fraction_recirculation = nil
    vent_fan.in_unit_flow_rate = nil
    vent_fan.hours_in_operation = nil
    vent_fan.fan_power = nil
    vent_fan.tested_flow_rate = nil
    vent_fan.rated_flow_rate = nil
    vent_fan.calculated_flow_rate = nil
    vent_fan.delivered_ventilation = nil
    XMLHelper.write_file(hpxml.to_doc, @tmp_hpxml_path)
    _default_hpxml, default_hpxml_bldg = _test_measure()
    _test_default_mech_vent_values(default_hpxml_bldg, false, 24.0, 27.5, 78.5)

    # Test defaults w/ SFA building, compartmentalization test
    hpxml, hpxml_bldg = _create_hpxml('base-bldgtype-sfa-unit.xml')
    hpxml_bldg.air_infiltration_measurements[0].infiltration_type = HPXML::InfiltrationTypeUnitTotal
    hpxml_bldg.ventilation_fans.add(id: 'MechanicalVentilation',
                                    fan_type: HPXML::MechVentTypeExhaust,
                                    used_for_whole_building_ventilation: true)
    XMLHelper.write_file(hpxml.to_doc, @tmp_hpxml_path)
    _default_hpxml, default_hpxml_bldg = _test_measure()
    _test_default_mech_vent_values(default_hpxml_bldg, false, 24.0, 28.0, 80.0)

    # Test defaults w/ SFA building, guarded test
    hpxml_bldg.air_infiltration_measurements[0].infiltration_type = HPXML::InfiltrationTypeUnitExterior
    XMLHelper.write_file(hpxml.to_doc, @tmp_hpxml_path)
    _default_hpxml, default_hpxml_bldg = _test_measure()
    _test_default_mech_vent_values(default_hpxml_bldg, false, 24.0, 27.5, 78.5)

    # Test defaults w/ MF building, compartmentalization test
    hpxml, hpxml_bldg = _create_hpxml('base-bldgtype-mf-unit.xml')
    hpxml_bldg.air_infiltration_measurements[0].infiltration_type = HPXML::InfiltrationTypeUnitTotal
    hpxml_bldg.ventilation_fans.add(id: 'MechanicalVentilation',
                                    fan_type: HPXML::MechVentTypeExhaust,
                                    used_for_whole_building_ventilation: true)
    XMLHelper.write_file(hpxml.to_doc, @tmp_hpxml_path)
    _default_hpxml, default_hpxml_bldg = _test_measure()
    _test_default_mech_vent_values(default_hpxml_bldg, false, 24.0, 19.8, 56.9)

    # Test defaults w/ MF building, guarded test
    hpxml_bldg.air_infiltration_measurements[0].infiltration_type = HPXML::InfiltrationTypeUnitExterior
    XMLHelper.write_file(hpxml.to_doc, @tmp_hpxml_path)
    _default_hpxml, default_hpxml_bldg = _test_measure()
    _test_default_mech_vent_values(default_hpxml_bldg, false, 24.0, 19.3, 55.2)

    # Test defaults w/ nACH infiltration
    hpxml, hpxml_bldg = _create_hpxml('base-enclosure-infil-natural-ach.xml')
    hpxml_bldg.ventilation_fans.add(id: 'MechanicalVentilation',
                                    fan_type: HPXML::MechVentTypeExhaust,
                                    used_for_whole_building_ventilation: true)
    XMLHelper.write_file(hpxml.to_doc, @tmp_hpxml_path)
    _default_hpxml, default_hpxml_bldg = _test_measure()
    _test_default_mech_vent_values(default_hpxml_bldg, false, 24.0, 26.6, 76.0)

    # Test defaults w/ CFM50 infiltration
    hpxml, hpxml_bldg = _create_hpxml('base-enclosure-infil-cfm50.xml')
    hpxml_bldg.ventilation_fans.add(id: 'MechanicalVentilation',
                                    fan_type: HPXML::MechVentTypeExhaust,
                                    used_for_whole_building_ventilation: true)
    XMLHelper.write_file(hpxml.to_doc, @tmp_hpxml_path)
    _default_hpxml, default_hpxml_bldg = _test_measure()
    _test_default_mech_vent_values(default_hpxml_bldg, false, 24.0, 35.6, 101.8)

    # Test defaults w/ balanced system
    hpxml, hpxml_bldg = _create_hpxml('base.xml')
    hpxml_bldg.ventilation_fans.add(id: 'MechanicalVentilation',
                                    fan_type: HPXML::MechVentTypeBalanced,
                                    used_for_whole_building_ventilation: true)
    XMLHelper.write_file(hpxml.to_doc, @tmp_hpxml_path)
    _default_hpxml, default_hpxml_bldg = _test_measure()
    _test_default_mech_vent_values(default_hpxml_bldg, false, 24.0, 52.8, 75.4)

    # Test defaults w/ cathedral ceiling
    hpxml, hpxml_bldg = _create_hpxml('base-atticroof-cathedral.xml')
    hpxml_bldg.ventilation_fans.add(id: 'MechanicalVentilation',
                                    fan_type: HPXML::MechVentTypeExhaust,
                                    used_for_whole_building_ventilation: true)
    XMLHelper.write_file(hpxml.to_doc, @tmp_hpxml_path)
    _default_hpxml, default_hpxml_bldg = _test_measure()
    _test_default_mech_vent_values(default_hpxml_bldg, false, 24.0, 29.9, 85.5)

    # Test inputs not overridden by defaults w/ CFIS
    hpxml, hpxml_bldg = _create_hpxml('base-mechvent-cfis.xml')
    vent_fan = hpxml_bldg.ventilation_fans.find { |f| f.used_for_whole_building_ventilation }
    vent_fan.is_shared_system = false
    vent_fan.hours_in_operation = 12.0
    vent_fan.fan_power = 12.5
    vent_fan.rated_flow_rate = 222.0
    vent_fan.cfis_vent_mode_airflow_fraction = 0.5
    vent_fan.cfis_addtl_runtime_operating_mode = HPXML::CFISModeSupplementalFan
    hpxml_bldg.ventilation_fans.add(id: "VentilationFan#{hpxml_bldg.ventilation_fans.size + 1}",
                                    tested_flow_rate: 79.0,
                                    fan_power: 9.0,
                                    fan_type: HPXML::MechVentTypeExhaust,
                                    is_shared_system: false,
                                    used_for_whole_building_ventilation: true)
    suppl_vent_fan = hpxml_bldg.ventilation_fans[-1]
    vent_fan.cfis_supplemental_fan_idref = suppl_vent_fan.id
    XMLHelper.write_file(hpxml.to_doc, @tmp_hpxml_path)
    _default_hpxml, default_hpxml_bldg = _test_measure()
    _test_default_mech_vent_values(default_hpxml_bldg, false, 12.0, 12.5, 222.0, 0.5, HPXML::CFISModeSupplementalFan)
    _test_default_mech_vent_suppl_values(default_hpxml_bldg, false, nil, 9.0, 79.0)

    # Test defaults w/ CFIS supplemental fan
    suppl_vent_fan.tested_flow_rate = nil
    suppl_vent_fan.is_shared_system = nil
    suppl_vent_fan.fan_power = nil
    XMLHelper.write_file(hpxml.to_doc, @tmp_hpxml_path)
    _default_hpxml, default_hpxml_bldg = _test_measure()
    _test_default_mech_vent_suppl_values(default_hpxml_bldg, false, nil, 35.6, 101.8)

    # Test defaults w/ CFIS
    vent_fan.is_shared_system = nil
    vent_fan.hours_in_operation = nil
    vent_fan.fan_power = nil
    vent_fan.rated_flow_rate = nil
    vent_fan.cfis_vent_mode_airflow_fraction = nil
    vent_fan.cfis_addtl_runtime_operating_mode = nil
    XMLHelper.write_file(hpxml.to_doc, @tmp_hpxml_path)
    _default_hpxml, default_hpxml_bldg = _test_measure()
    _test_default_mech_vent_values(default_hpxml_bldg, false, 8.0, 177.1, 305.4, 1.0, HPXML::CFISModeAirHandler)

    # Test inputs not overridden by defaults w/ ERV
    hpxml, hpxml_bldg = _create_hpxml('base-mechvent-erv.xml')
    vent_fan = hpxml_bldg.ventilation_fans.find { |f| f.used_for_whole_building_ventilation }
    vent_fan.is_shared_system = false
    vent_fan.hours_in_operation = 20.0
    vent_fan.fan_power = 45.0
    XMLHelper.write_file(hpxml.to_doc, @tmp_hpxml_path)
    _default_hpxml, default_hpxml_bldg = _test_measure()
    _test_default_mech_vent_values(default_hpxml_bldg, false, 20.0, 45.0, 110)

    # Test defaults w/ ERV
    vent_fan.is_shared_system = nil
    vent_fan.hours_in_operation = nil
    vent_fan.fan_power = nil
    XMLHelper.write_file(hpxml.to_doc, @tmp_hpxml_path)
    _default_hpxml, default_hpxml_bldg = _test_measure()
    _test_default_mech_vent_values(default_hpxml_bldg, false, 24.0, 110.0, 110)
  end

  def test_local_ventilation_fans
    # Test inputs not overridden by defaults
    hpxml, hpxml_bldg = _create_hpxml('base-mechvent-bath-kitchen-fans.xml')
    kitchen_fan = hpxml_bldg.ventilation_fans.find { |f| f.used_for_local_ventilation && f.fan_location == HPXML::LocationKitchen }
    kitchen_fan.rated_flow_rate = 300
    kitchen_fan.fan_power = 20
    kitchen_fan.start_hour = 12
    kitchen_fan.count = 2
    kitchen_fan.hours_in_operation = 2
    bath_fan = hpxml_bldg.ventilation_fans.find { |f| f.used_for_local_ventilation && f.fan_location == HPXML::LocationBath }
    bath_fan.rated_flow_rate = 80
    bath_fan.fan_power = 33
    bath_fan.start_hour = 6
    bath_fan.count = 3
    bath_fan.hours_in_operation = 3
    XMLHelper.write_file(hpxml.to_doc, @tmp_hpxml_path)
    _default_hpxml, default_hpxml_bldg = _test_measure()
    _test_default_kitchen_fan_values(default_hpxml_bldg, 2, 300, 2, 20, 12)
    _test_default_bath_fan_values(default_hpxml_bldg, 3, 80, 3, 33, 6)

    # Test defaults
    kitchen_fan.rated_flow_rate = nil
    kitchen_fan.fan_power = nil
    kitchen_fan.start_hour = nil
    kitchen_fan.count = nil
    kitchen_fan.hours_in_operation = nil
    bath_fan.rated_flow_rate = nil
    bath_fan.fan_power = nil
    bath_fan.start_hour = nil
    bath_fan.count = nil
    bath_fan.hours_in_operation = nil
    XMLHelper.write_file(hpxml.to_doc, @tmp_hpxml_path)
    _default_hpxml, default_hpxml_bldg = _test_measure()
    _test_default_kitchen_fan_values(default_hpxml_bldg, 1, 100, 1, 30, 18)
    _test_default_bath_fan_values(default_hpxml_bldg, 2, 50, 1, 15, 7)
  end

  def test_whole_house_fan
    # Test inputs not overridden by defaults
    hpxml, hpxml_bldg = _create_hpxml('base-mechvent-whole-house-fan.xml')
    whf = hpxml_bldg.ventilation_fans.find { |f| f.used_for_seasonal_cooling_load_reduction }
    whf.rated_flow_rate = 3000
    whf.fan_power = 321
    XMLHelper.write_file(hpxml.to_doc, @tmp_hpxml_path)
    _default_hpxml, default_hpxml_bldg = _test_measure()
    _test_default_whole_house_fan_values(default_hpxml_bldg, 3000, 321)

    # Test defaults
    whf.rated_flow_rate = nil
    whf.fan_power = nil
    XMLHelper.write_file(hpxml.to_doc, @tmp_hpxml_path)
    _default_hpxml, default_hpxml_bldg = _test_measure()
    _test_default_whole_house_fan_values(default_hpxml_bldg, 5400, 540)
  end

  def test_storage_water_heaters
    # Test inputs not overridden by defaults
    hpxml, hpxml_bldg = _create_hpxml('base-bldgtype-sfa-unit.xml')
    hpxml_bldg.water_heating_systems.each do |wh|
      wh.is_shared_system = true
      wh.number_of_units_served = 2
      wh.heating_capacity = 15000.0
      wh.tank_volume = 40.0
      wh.recovery_efficiency = 0.95
      wh.location = HPXML::LocationConditionedSpace
      wh.temperature = 111
      wh.energy_factor = 0.90
      wh.tank_model_type = HPXML::WaterHeaterTankModelTypeStratified
    end
    XMLHelper.write_file(hpxml.to_doc, @tmp_hpxml_path)
    _default_hpxml, default_hpxml_bldg = _test_measure()
    _test_default_storage_water_heater_values(default_hpxml_bldg,
                                              [true, 15000.0, 40.0, 0.95, HPXML::LocationConditionedSpace, 111, 0.90, HPXML::WaterHeaterTankModelTypeStratified])

    # Test defaults w/ 3-bedroom house & electric storage water heater
    hpxml_bldg.water_heating_systems.each do |wh|
      wh.is_shared_system = nil
      wh.heating_capacity = nil
      wh.tank_volume = nil
      wh.recovery_efficiency = nil
      wh.location = nil
      wh.temperature = nil
      wh.tank_model_type = nil
    end
    XMLHelper.write_file(hpxml.to_doc, @tmp_hpxml_path)
    _default_hpxml, default_hpxml_bldg = _test_measure()
    _test_default_storage_water_heater_values(default_hpxml_bldg,
                                              [false, 18766.7, 50.0, 0.98, HPXML::LocationBasementConditioned, 125, 0.9, HPXML::WaterHeaterTankModelTypeMixed])

    # Test defaults w/ 5-bedroom house & electric storage water heater
    hpxml, hpxml_bldg = _create_hpxml('base-enclosure-beds-5.xml')
    hpxml_bldg.water_heating_systems.each do |wh|
      wh.is_shared_system = nil
      wh.heating_capacity = nil
      wh.tank_volume = nil
      wh.recovery_efficiency = nil
      wh.location = nil
      wh.temperature = nil
      wh.tank_model_type = nil
    end
    XMLHelper.write_file(hpxml.to_doc, @tmp_hpxml_path)
    _default_hpxml, default_hpxml_bldg = _test_measure()
    _test_default_storage_water_heater_values(default_hpxml_bldg,
                                              [false, 18766.7, 66.0, 0.98, HPXML::LocationBasementConditioned, 125, 0.95, HPXML::WaterHeaterTankModelTypeMixed])

    # Test defaults w/ 3-bedroom house & 2 storage water heaters (1 electric and 1 natural gas)
    hpxml, hpxml_bldg = _create_hpxml('base-dhw-multiple.xml')
    hpxml_bldg.water_heating_systems.each do |wh|
      wh.is_shared_system = nil
      next unless wh.water_heater_type == HPXML::WaterHeaterTypeStorage

      wh.heating_capacity = nil
      wh.tank_volume = nil
      wh.recovery_efficiency = nil
      wh.location = nil
      wh.temperature = nil
      wh.tank_model_type = nil
    end
    XMLHelper.write_file(hpxml.to_doc, @tmp_hpxml_path)
    _default_hpxml, default_hpxml_bldg = _test_measure()
    _test_default_storage_water_heater_values(default_hpxml_bldg,
                                              [false, 15354.6, 50.0, 0.98, HPXML::LocationBasementConditioned, 125, 0.95, HPXML::WaterHeaterTankModelTypeMixed],
                                              [false, 36000.0, 40.0, 0.757, HPXML::LocationBasementConditioned, 125, 0.59, HPXML::WaterHeaterTankModelTypeMixed])

    # Test inputs not overridden by defaults w/ UEF
    hpxml, hpxml_bldg = _create_hpxml('base-dhw-tank-gas-uef.xml')
    hpxml_bldg.water_heating_systems.each do |wh|
      wh.first_hour_rating = nil
      wh.usage_bin = HPXML::WaterHeaterUsageBinVerySmall
      wh.tank_model_type = HPXML::WaterHeaterTankModelTypeStratified
    end
    XMLHelper.write_file(hpxml.to_doc, @tmp_hpxml_path)
    _default_hpxml, default_hpxml_bldg = _test_measure()
    assert_nil(default_hpxml_bldg.water_heating_systems[0].first_hour_rating)
    assert_equal(HPXML::WaterHeaterUsageBinVerySmall, default_hpxml_bldg.water_heating_systems[0].usage_bin)
    assert_equal(HPXML::WaterHeaterTankModelTypeStratified, default_hpxml_bldg.water_heating_systems[0].tank_model_type)

    # Test defaults w/ UEF & FHR
    hpxml_bldg.water_heating_systems.each do |wh|
      wh.first_hour_rating = 40
      wh.usage_bin = nil
      wh.tank_model_type = nil
    end
    XMLHelper.write_file(hpxml.to_doc, @tmp_hpxml_path)
    _default_hpxml, default_hpxml_bldg = _test_measure()
    assert_equal(40, default_hpxml_bldg.water_heating_systems[0].first_hour_rating)
    assert_equal(HPXML::WaterHeaterUsageBinLow, default_hpxml_bldg.water_heating_systems[0].usage_bin)
    assert_equal(HPXML::WaterHeaterTankModelTypeMixed, default_hpxml_bldg.water_heating_systems[0].tank_model_type)

    # Test defaults w/ UEF & no FHR
    hpxml_bldg.water_heating_systems.each do |wh|
      wh.first_hour_rating = nil
      wh.usage_bin = nil
      wh.tank_model_type = nil
    end
    XMLHelper.write_file(hpxml.to_doc, @tmp_hpxml_path)
    _default_hpxml, default_hpxml_bldg = _test_measure()
    assert_nil(default_hpxml_bldg.water_heating_systems[0].first_hour_rating)
    assert_equal(HPXML::WaterHeaterUsageBinMedium, default_hpxml_bldg.water_heating_systems[0].usage_bin)
    assert_equal(HPXML::WaterHeaterTankModelTypeMixed, default_hpxml_bldg.water_heating_systems[0].tank_model_type)
  end

  def test_tankless_water_heaters
    # Test inputs not overridden by defaults
    hpxml, hpxml_bldg = _create_hpxml('base-dhw-tankless-gas.xml')
    hpxml_bldg.water_heating_systems[0].performance_adjustment = 0.88
    XMLHelper.write_file(hpxml.to_doc, @tmp_hpxml_path)
    _default_hpxml, default_hpxml_bldg = _test_measure()
    _test_default_tankless_water_heater_values(default_hpxml_bldg, [0.88])

    # Test defaults w/ EF
    hpxml_bldg.water_heating_systems[0].performance_adjustment = nil
    XMLHelper.write_file(hpxml.to_doc, @tmp_hpxml_path)
    _default_hpxml, default_hpxml_bldg = _test_measure()
    _test_default_tankless_water_heater_values(default_hpxml_bldg, [0.92])

    # Test defaults w/ UEF
    hpxml_bldg.water_heating_systems[0].energy_factor = nil
    hpxml_bldg.water_heating_systems[0].uniform_energy_factor = 0.93
    hpxml_bldg.water_heating_systems[0].first_hour_rating = 5.7
    XMLHelper.write_file(hpxml.to_doc, @tmp_hpxml_path)
    _default_hpxml, default_hpxml_bldg = _test_measure()
    _test_default_tankless_water_heater_values(default_hpxml_bldg, [0.94])
  end

  def test_heat_pump_water_heaters
    # Test inputs not overridden by defaults
    hpxml, hpxml_bldg = _create_hpxml('base-dhw-tank-heat-pump.xml')
    hpxml_bldg.water_heating_systems[0].operating_mode = HPXML::WaterHeaterOperatingModeHeatPumpOnly
    XMLHelper.write_file(hpxml.to_doc, @tmp_hpxml_path)
    _default_hpxml, default_hpxml_bldg = _test_measure()
    _test_default_heat_pump_water_heater_values(default_hpxml_bldg, [HPXML::WaterHeaterOperatingModeHeatPumpOnly])

    # Test defaults
    hpxml_bldg.water_heating_systems[0].operating_mode = nil
    XMLHelper.write_file(hpxml.to_doc, @tmp_hpxml_path)
    _default_hpxml, default_hpxml_bldg = _test_measure()
    _test_default_heat_pump_water_heater_values(default_hpxml_bldg, [HPXML::WaterHeaterOperatingModeHybridAuto])
  end

  def test_indirect_water_heaters
    # Test inputs not overridden by defaults
    hpxml, hpxml_bldg = _create_hpxml('base-dhw-indirect.xml')
    hpxml_bldg.water_heating_systems[0].standby_loss_value = 0.99
    hpxml_bldg.water_heating_systems[0].standby_loss_units = HPXML::UnitsDegFPerHour
    XMLHelper.write_file(hpxml.to_doc, @tmp_hpxml_path)
    _default_hpxml, default_hpxml_bldg = _test_measure()
    _test_default_indirect_water_heater_values(default_hpxml_bldg, [HPXML::UnitsDegFPerHour, 0.99])

    # Test defaults
    hpxml_bldg.water_heating_systems[0].standby_loss_value = nil
    hpxml_bldg.water_heating_systems[0].standby_loss_units = nil
    XMLHelper.write_file(hpxml.to_doc, @tmp_hpxml_path)
    _default_hpxml, default_hpxml_bldg = _test_measure()
    _test_default_indirect_water_heater_values(default_hpxml_bldg, [HPXML::UnitsDegFPerHour, 0.843])
  end

  def test_hot_water_distribution
    # Test inputs not overridden by defaults -- standard
    hpxml, hpxml_bldg = _create_hpxml('base.xml')
    hpxml_bldg.hot_water_distributions[0].pipe_r_value = 2.5
    XMLHelper.write_file(hpxml.to_doc, @tmp_hpxml_path)
    _default_hpxml, default_hpxml_bldg = _test_measure()
    _test_default_standard_distribution_values(default_hpxml_bldg.hot_water_distributions[0], 50.0, 2.5)

    # Test inputs not overridden by defaults -- recirculation
    hpxml, hpxml_bldg = _create_hpxml('base-dhw-recirc-demand.xml')
    hpxml_bldg.hot_water_distributions[0].recirculation_pump_power = 65.0
    hpxml_bldg.hot_water_distributions[0].pipe_r_value = 2.5
    hpxml_bldg.hot_water_distributions[0].recirculation_pump_weekday_fractions = ConstantDaySchedule
    hpxml_bldg.hot_water_distributions[0].recirculation_pump_weekend_fractions = ConstantDaySchedule
    hpxml_bldg.hot_water_distributions[0].recirculation_pump_monthly_multipliers = ConstantMonthSchedule
    XMLHelper.write_file(hpxml.to_doc, @tmp_hpxml_path)
    _default_hpxml, default_hpxml_bldg = _test_measure()
    _test_default_recirc_distribution_values(default_hpxml_bldg.hot_water_distributions[0], 50.0, 50.0, 65.0, 2.5, ConstantDaySchedule, ConstantDaySchedule, ConstantMonthSchedule)

    # Test inputs not overridden by defaults -- shared recirculation
    hpxml, hpxml_bldg = _create_hpxml('base-bldgtype-mf-unit-shared-water-heater-recirc.xml')
    hpxml_bldg.hot_water_distributions[0].shared_recirculation_pump_power = 333.0
    hpxml_bldg.hot_water_distributions[0].recirculation_pump_weekday_fractions = ConstantDaySchedule
    hpxml_bldg.hot_water_distributions[0].recirculation_pump_weekend_fractions = ConstantDaySchedule
    hpxml_bldg.hot_water_distributions[0].recirculation_pump_monthly_multipliers = ConstantMonthSchedule
    XMLHelper.write_file(hpxml.to_doc, @tmp_hpxml_path)
    _default_hpxml, default_hpxml_bldg = _test_measure()
    _test_default_shared_recirc_distribution_values(default_hpxml_bldg.hot_water_distributions[0], 333.0, ConstantDaySchedule, ConstantDaySchedule, ConstantMonthSchedule)

    # Test defaults w/ conditioned basement
    hpxml, hpxml_bldg = _create_hpxml('base.xml')
    hpxml_bldg.hot_water_distributions[0].standard_piping_length = nil
    hpxml_bldg.hot_water_distributions[0].pipe_r_value = nil
    XMLHelper.write_file(hpxml.to_doc, @tmp_hpxml_path)
    _default_hpxml, default_hpxml_bldg = _test_measure()
    _test_default_standard_distribution_values(default_hpxml_bldg.hot_water_distributions[0], 93.48, 0.0)

    # Test defaults w/ unconditioned basement
    hpxml, hpxml_bldg = _create_hpxml('base-foundation-unconditioned-basement.xml')
    hpxml_bldg.hot_water_distributions[0].standard_piping_length = nil
    hpxml_bldg.hot_water_distributions[0].pipe_r_value = nil
    XMLHelper.write_file(hpxml.to_doc, @tmp_hpxml_path)
    _default_hpxml, default_hpxml_bldg = _test_measure()
    _test_default_standard_distribution_values(default_hpxml_bldg.hot_water_distributions[0], 88.48, 0.0)

    # Test defaults w/ 2-story building
    hpxml, hpxml_bldg = _create_hpxml('base-enclosure-2stories.xml')
    hpxml_bldg.hot_water_distributions[0].standard_piping_length = nil
    hpxml_bldg.hot_water_distributions[0].pipe_r_value = nil
    XMLHelper.write_file(hpxml.to_doc, @tmp_hpxml_path)
    _default_hpxml, default_hpxml_bldg = _test_measure()
    _test_default_standard_distribution_values(default_hpxml_bldg.hot_water_distributions[0], 103.48, 0.0)

    # Test defaults w/ recirculation & conditioned basement
    hpxml, hpxml_bldg = _create_hpxml('base-dhw-recirc-demand.xml')
    hpxml_bldg.hot_water_distributions[0].recirculation_piping_length = nil
    hpxml_bldg.hot_water_distributions[0].recirculation_branch_piping_length = nil
    hpxml_bldg.hot_water_distributions[0].recirculation_pump_power = nil
    hpxml_bldg.hot_water_distributions[0].pipe_r_value = nil
    hpxml_bldg.hot_water_distributions[0].recirculation_pump_weekday_fractions = nil
    hpxml_bldg.hot_water_distributions[0].recirculation_pump_weekend_fractions = nil
    hpxml_bldg.hot_water_distributions[0].recirculation_pump_monthly_multipliers = nil
    XMLHelper.write_file(hpxml.to_doc, @tmp_hpxml_path)
    _default_hpxml, default_hpxml_bldg = _test_measure()
    _test_default_recirc_distribution_values(default_hpxml_bldg.hot_water_distributions[0], 166.96, 10.0, 50.0, 0.0, Schedule.RecirculationPumpDemandControlledWeekdayFractions, Schedule.RecirculationPumpDemandControlledWeekendFractions, Schedule.RecirculationPumpMonthlyMultipliers)

    # Test defaults w/ recirculation & unconditioned basement
    hpxml, hpxml_bldg = _create_hpxml('base-foundation-unconditioned-basement.xml')
    hpxml_bldg.hot_water_distributions.clear
    hpxml_bldg.hot_water_distributions.add(id: 'HotWaterDistribution',
                                           system_type: HPXML::DHWDistTypeRecirc,
                                           recirculation_control_type: HPXML::DHWRecircControlTypeSensor)
    XMLHelper.write_file(hpxml.to_doc, @tmp_hpxml_path)
    _default_hpxml, default_hpxml_bldg = _test_measure()
    _test_default_recirc_distribution_values(default_hpxml_bldg.hot_water_distributions[0], 156.96, 10.0, 50.0, 0.0, Schedule.RecirculationPumpDemandControlledWeekdayFractions, Schedule.RecirculationPumpDemandControlledWeekendFractions, Schedule.RecirculationPumpMonthlyMultipliers)

    # Test defaults w/ recirculation & 2-story building
    hpxml, hpxml_bldg = _create_hpxml('base-enclosure-2stories.xml')
    hpxml_bldg.hot_water_distributions.clear
    hpxml_bldg.hot_water_distributions.add(id: 'HotWaterDistribution',
                                           system_type: HPXML::DHWDistTypeRecirc,
                                           recirculation_control_type: HPXML::DHWRecircControlTypeSensor)
    XMLHelper.write_file(hpxml.to_doc, @tmp_hpxml_path)
    _default_hpxml, default_hpxml_bldg = _test_measure()
    _test_default_recirc_distribution_values(default_hpxml_bldg.hot_water_distributions[0], 186.96, 10.0, 50.0, 0.0, Schedule.RecirculationPumpDemandControlledWeekdayFractions, Schedule.RecirculationPumpDemandControlledWeekendFractions, Schedule.RecirculationPumpMonthlyMultipliers)

    # Test defaults w/ shared recirculation
    hpxml, hpxml_bldg = _create_hpxml('base-bldgtype-mf-unit-shared-water-heater-recirc.xml')
    hpxml_bldg.hot_water_distributions[0].shared_recirculation_pump_power = nil
    hpxml_bldg.hot_water_distributions[0].recirculation_pump_weekday_fractions = nil
    hpxml_bldg.hot_water_distributions[0].recirculation_pump_weekend_fractions = nil
    hpxml_bldg.hot_water_distributions[0].recirculation_pump_monthly_multipliers = nil
    XMLHelper.write_file(hpxml.to_doc, @tmp_hpxml_path)
    _default_hpxml, default_hpxml_bldg = _test_measure()
    _test_default_shared_recirc_distribution_values(default_hpxml_bldg.hot_water_distributions[0], 220.0, Schedule.RecirculationPumpWithoutControlWeekdayFractions, Schedule.RecirculationPumpWithoutControlWeekendFractions, Schedule.RecirculationPumpMonthlyMultipliers)
  end

  def test_water_fixtures
    # Test inputs not overridden by defaults
    hpxml, hpxml_bldg = _create_hpxml('base.xml')
    hpxml_bldg.water_heating.water_fixtures_usage_multiplier = 2.0
    hpxml_bldg.water_heating.water_fixtures_weekday_fractions = ConstantDaySchedule
    hpxml_bldg.water_heating.water_fixtures_weekend_fractions = ConstantDaySchedule
    hpxml_bldg.water_heating.water_fixtures_monthly_multipliers = ConstantMonthSchedule
    hpxml_bldg.water_fixtures[0].low_flow = false
    hpxml_bldg.water_fixtures[0].count = 9
    hpxml_bldg.water_fixtures[1].low_flow = nil
    hpxml_bldg.water_fixtures[1].flow_rate = 99
    hpxml_bldg.water_fixtures[1].count = 8
    XMLHelper.write_file(hpxml.to_doc, @tmp_hpxml_path)
    _default_hpxml, default_hpxml_bldg = _test_measure()
    _test_default_water_fixture_values(default_hpxml_bldg, 2.0, ConstantDaySchedule, ConstantDaySchedule, ConstantMonthSchedule, false, false)

    # Test defaults
    hpxml_bldg.water_heating.water_fixtures_usage_multiplier = nil
    hpxml_bldg.water_heating.water_fixtures_weekday_fractions = nil
    hpxml_bldg.water_heating.water_fixtures_weekend_fractions = nil
    hpxml_bldg.water_heating.water_fixtures_monthly_multipliers = nil
    hpxml_bldg.water_fixtures[0].low_flow = true
    hpxml_bldg.water_fixtures[1].flow_rate = 2
    XMLHelper.write_file(hpxml.to_doc, @tmp_hpxml_path)
    _default_hpxml, default_hpxml_bldg = _test_measure()
    _test_default_water_fixture_values(default_hpxml_bldg, 1.0, Schedule.FixturesWeekdayFractions, Schedule.FixturesWeekendFractions, Schedule.FixturesMonthlyMultipliers, true, true)
  end

  def test_solar_thermal_systems
    # Test inputs not overridden by defaults
    hpxml, hpxml_bldg = _create_hpxml('base-dhw-solar-direct-flat-plate.xml')
    hpxml_bldg.solar_thermal_systems[0].storage_volume = 55.0
    hpxml_bldg.solar_thermal_systems[0].collector_azimuth = 123
    XMLHelper.write_file(hpxml.to_doc, @tmp_hpxml_path)
    _default_hpxml, default_hpxml_bldg = _test_measure()
    _test_default_solar_thermal_values(default_hpxml_bldg.solar_thermal_systems[0], 55.0, 123)

    # Test defaults w/ collector area of 40 sqft
    hpxml_bldg.solar_thermal_systems[0].storage_volume = nil
    hpxml_bldg.solar_thermal_systems[0].collector_orientation = HPXML::OrientationNorth
    hpxml_bldg.solar_thermal_systems[0].collector_azimuth = nil
    XMLHelper.write_file(hpxml.to_doc, @tmp_hpxml_path)
    _default_hpxml, default_hpxml_bldg = _test_measure()
    _test_default_solar_thermal_values(default_hpxml_bldg.solar_thermal_systems[0], 60.0, 0)

    # Test defaults w/ collector area of 100 sqft
    hpxml_bldg.solar_thermal_systems[0].collector_area = 100.0
    hpxml_bldg.solar_thermal_systems[0].storage_volume = nil
    XMLHelper.write_file(hpxml.to_doc, @tmp_hpxml_path)
    _default_hpxml, default_hpxml_bldg = _test_measure()
    _test_default_solar_thermal_values(default_hpxml_bldg.solar_thermal_systems[0], 150.0, 0)
  end

  def test_pv_systems
    # Test inputs not overridden by defaults
    hpxml, hpxml_bldg = _create_hpxml('base-bldgtype-sfa-unit.xml')
    hpxml_bldg.pv_systems.add(id: 'PVSystem',
                              is_shared_system: true,
                              number_of_bedrooms_served: 20,
                              system_losses_fraction: 0.20,
                              location: HPXML::LocationGround,
                              tracking: HPXML::PVTrackingType1Axis,
                              module_type: HPXML::PVModuleTypePremium,
                              array_azimuth: 123,
                              array_tilt: 0,
                              max_power_output: 1000,
                              inverter_idref: 'Inverter')
    hpxml_bldg.inverters.add(id: 'Inverter',
                             inverter_efficiency: 0.90)
    pv = hpxml_bldg.pv_systems[0]
    inv = hpxml_bldg.inverters[0]
    XMLHelper.write_file(hpxml.to_doc, @tmp_hpxml_path)
    _default_hpxml, default_hpxml_bldg = _test_measure()
    _test_default_pv_system_values(default_hpxml_bldg, 0.90, 0.20, true, HPXML::LocationGround, HPXML::PVTrackingType1Axis, HPXML::PVModuleTypePremium, 123)

    # Test defaults w/o year modules manufactured
    pv.is_shared_system = nil
    pv.system_losses_fraction = nil
    pv.location = nil
    pv.tracking = nil
    pv.module_type = nil
    pv.array_orientation = HPXML::OrientationSoutheast
    pv.array_azimuth = nil
    inv.inverter_efficiency = nil
    XMLHelper.write_file(hpxml.to_doc, @tmp_hpxml_path)
    _default_hpxml, default_hpxml_bldg = _test_measure()
    _test_default_pv_system_values(default_hpxml_bldg, 0.96, 0.14, false, HPXML::LocationRoof, HPXML::PVTrackingTypeFixed, HPXML::PVModuleTypeStandard, 135)

    # Test defaults w/ year modules manufactured
    pv.year_modules_manufactured = 2010
    XMLHelper.write_file(hpxml.to_doc, @tmp_hpxml_path)
    _default_hpxml, default_hpxml_bldg = _test_measure()
    _test_default_pv_system_values(default_hpxml_bldg, 0.96, 0.198, false, HPXML::LocationRoof, HPXML::PVTrackingTypeFixed, HPXML::PVModuleTypeStandard, 135)
  end

  def test_batteries
    # Test inputs not overridden by defaults
    hpxml, hpxml_bldg = _create_hpxml('base-pv-battery.xml')
    hpxml_bldg.batteries[0].nominal_capacity_kwh = 45.0
    hpxml_bldg.batteries[0].nominal_capacity_ah = nil
    hpxml_bldg.batteries[0].usable_capacity_kwh = 34.0
    hpxml_bldg.batteries[0].usable_capacity_ah = nil
    hpxml_bldg.batteries[0].rated_power_output = 1234.0
    hpxml_bldg.batteries[0].location = HPXML::LocationBasementConditioned
    # hpxml_bldg.batteries[0].lifetime_model = HPXML::BatteryLifetimeModelKandlerSmith
    hpxml_bldg.batteries[0].round_trip_efficiency = 0.9
    XMLHelper.write_file(hpxml.to_doc, @tmp_hpxml_path)
    _default_hpxml, default_hpxml_bldg = _test_measure()
    _test_default_battery_values(default_hpxml_bldg.batteries[0], 45.0, nil, 34.0, nil, 1234.0, HPXML::LocationBasementConditioned, nil, 0.9)

    # Test w/ Ah instead of kWh
    hpxml_bldg.batteries[0].nominal_capacity_kwh = nil
    hpxml_bldg.batteries[0].nominal_capacity_ah = 987.0
    hpxml_bldg.batteries[0].usable_capacity_kwh = nil
    hpxml_bldg.batteries[0].usable_capacity_ah = 876.0
    XMLHelper.write_file(hpxml.to_doc, @tmp_hpxml_path)
    _default_hpxml, default_hpxml_bldg = _test_measure()
    _test_default_battery_values(default_hpxml_bldg.batteries[0], nil, 987.0, nil, 876.0, 1234.0, HPXML::LocationBasementConditioned, nil, 0.9)

    # Test defaults
    hpxml_bldg.batteries[0].nominal_capacity_kwh = nil
    hpxml_bldg.batteries[0].nominal_capacity_ah = nil
    hpxml_bldg.batteries[0].usable_capacity_kwh = nil
    hpxml_bldg.batteries[0].usable_capacity_ah = nil
    hpxml_bldg.batteries[0].rated_power_output = nil
    hpxml_bldg.batteries[0].location = nil
    hpxml_bldg.batteries[0].lifetime_model = nil
    hpxml_bldg.batteries[0].round_trip_efficiency = nil
    XMLHelper.write_file(hpxml.to_doc, @tmp_hpxml_path)
    _default_hpxml, default_hpxml_bldg = _test_measure()
    _test_default_battery_values(default_hpxml_bldg.batteries[0], 10.0, nil, 9.0, nil, 5000.0, HPXML::LocationOutside, nil, 0.925)

    # Test defaults w/ nominal kWh
    hpxml_bldg.batteries[0].nominal_capacity_kwh = 14.0
    hpxml_bldg.batteries[0].nominal_capacity_ah = nil
    hpxml_bldg.batteries[0].usable_capacity_kwh = nil
    hpxml_bldg.batteries[0].usable_capacity_ah = nil
    hpxml_bldg.batteries[0].rated_power_output = nil
    XMLHelper.write_file(hpxml.to_doc, @tmp_hpxml_path)
    _default_hpxml, default_hpxml_bldg = _test_measure()
    _test_default_battery_values(default_hpxml_bldg.batteries[0], 14.0, nil, 12.6, nil, 7000.0, HPXML::LocationOutside, nil, 0.925)

    # Test defaults w/ usable kWh
    hpxml_bldg.batteries[0].nominal_capacity_kwh = nil
    hpxml_bldg.batteries[0].nominal_capacity_ah = nil
    hpxml_bldg.batteries[0].usable_capacity_kwh = 12.0
    hpxml_bldg.batteries[0].usable_capacity_ah = nil
    hpxml_bldg.batteries[0].rated_power_output = nil
    XMLHelper.write_file(hpxml.to_doc, @tmp_hpxml_path)
    _default_hpxml, default_hpxml_bldg = _test_measure()
    _test_default_battery_values(default_hpxml_bldg.batteries[0], 13.33, nil, 12.0, nil, 6665.0, HPXML::LocationOutside, nil, 0.925)

    # Test defaults w/ nominal Ah
    hpxml_bldg.batteries[0].nominal_capacity_kwh = nil
    hpxml_bldg.batteries[0].nominal_capacity_ah = 280.0
    hpxml_bldg.batteries[0].usable_capacity_kwh = nil
    hpxml_bldg.batteries[0].usable_capacity_ah = nil
    hpxml_bldg.batteries[0].rated_power_output = nil
    XMLHelper.write_file(hpxml.to_doc, @tmp_hpxml_path)
    _default_hpxml, default_hpxml_bldg = _test_measure()
    _test_default_battery_values(default_hpxml_bldg.batteries[0], nil, 280.0, nil, 252.0, 7000.0, HPXML::LocationOutside, nil, 0.925)

    # Test defaults w/ usable Ah
    hpxml_bldg.batteries[0].nominal_capacity_kwh = nil
    hpxml_bldg.batteries[0].nominal_capacity_ah = nil
    hpxml_bldg.batteries[0].usable_capacity_kwh = nil
    hpxml_bldg.batteries[0].usable_capacity_ah = 240.0
    hpxml_bldg.batteries[0].rated_power_output = nil
    XMLHelper.write_file(hpxml.to_doc, @tmp_hpxml_path)
    _default_hpxml, default_hpxml_bldg = _test_measure()
    _test_default_battery_values(default_hpxml_bldg.batteries[0], nil, 266.67, nil, 240.0, 6667.0, HPXML::LocationOutside, nil, 0.925)

    # Test defaults w/ rated power output
    hpxml_bldg.batteries[0].nominal_capacity_kwh = nil
    hpxml_bldg.batteries[0].nominal_capacity_ah = nil
    hpxml_bldg.batteries[0].usable_capacity_kwh = nil
    hpxml_bldg.batteries[0].usable_capacity_ah = nil
    hpxml_bldg.batteries[0].rated_power_output = 10000.0
    XMLHelper.write_file(hpxml.to_doc, @tmp_hpxml_path)
    _default_hpxml, default_hpxml_bldg = _test_measure()
    _test_default_battery_values(default_hpxml_bldg.batteries[0], 20.0, nil, 18.0, nil, 10000.0, HPXML::LocationOutside, nil, 0.925)

    # Test defaults w/ garage
    hpxml, hpxml_bldg = _create_hpxml('base-pv-battery-garage.xml')
    hpxml_bldg.batteries[0].nominal_capacity_kwh = nil
    hpxml_bldg.batteries[0].nominal_capacity_ah = nil
    hpxml_bldg.batteries[0].usable_capacity_kwh = nil
    hpxml_bldg.batteries[0].usable_capacity_ah = nil
    hpxml_bldg.batteries[0].rated_power_output = nil
    hpxml_bldg.batteries[0].location = nil
    hpxml_bldg.batteries[0].lifetime_model = nil
    hpxml_bldg.batteries[0].round_trip_efficiency = nil
    XMLHelper.write_file(hpxml.to_doc, @tmp_hpxml_path)
    _default_hpxml, default_hpxml_bldg = _test_measure()
    _test_default_battery_values(default_hpxml_bldg.batteries[0], 10.0, nil, 9.0, nil, 5000.0, HPXML::LocationGarage, nil, 0.925)
  end

  def test_generators
    # Test inputs not overridden by defaults
    hpxml, hpxml_bldg = _create_hpxml('base-bldgtype-sfa-unit.xml')
    hpxml_bldg.generators.add(id: 'Generator',
                              is_shared_system: true,
                              number_of_bedrooms_served: 20,
                              fuel_type: HPXML::FuelTypeNaturalGas,
                              annual_consumption_kbtu: 8500,
                              annual_output_kwh: 500)
    generator = hpxml_bldg.generators[0]
    XMLHelper.write_file(hpxml.to_doc, @tmp_hpxml_path)
    _default_hpxml, default_hpxml_bldg = _test_measure()
    _test_default_generator_values(default_hpxml_bldg, true)

    # Test defaults
    generator.is_shared_system = nil
    XMLHelper.write_file(hpxml.to_doc, @tmp_hpxml_path)
    _default_hpxml, default_hpxml_bldg = _test_measure()
    _test_default_generator_values(default_hpxml_bldg, false)
  end

  def test_clothes_washers
    # Test inputs not overridden by defaults
    hpxml, hpxml_bldg = _create_hpxml('base-bldgtype-sfa-unit.xml')
    hpxml_bldg.water_heating_systems[0].is_shared_system = true
    hpxml_bldg.water_heating_systems[0].number_of_units_served = 6
    hpxml_bldg.clothes_washers[0].location = HPXML::LocationBasementConditioned
    hpxml_bldg.clothes_washers[0].is_shared_appliance = true
    hpxml_bldg.clothes_washers[0].usage_multiplier = 1.5
    hpxml_bldg.clothes_washers[0].water_heating_system_idref = hpxml_bldg.water_heating_systems[0].id
    hpxml_bldg.clothes_washers[0].weekday_fractions = ConstantDaySchedule
    hpxml_bldg.clothes_washers[0].weekend_fractions = ConstantDaySchedule
    hpxml_bldg.clothes_washers[0].monthly_multipliers = ConstantMonthSchedule
    XMLHelper.write_file(hpxml.to_doc, @tmp_hpxml_path)
    _default_hpxml, default_hpxml_bldg = _test_measure()
    _test_default_clothes_washer_values(default_hpxml_bldg.clothes_washers[0], true, HPXML::LocationBasementConditioned, 1.21, 380.0, 0.12, 1.09, 27.0, 3.2, 6.0, 1.5, ConstantDaySchedule, ConstantDaySchedule, ConstantMonthSchedule)

    # Test defaults
    hpxml_bldg.clothes_washers[0].is_shared_appliance = nil
    hpxml_bldg.clothes_washers[0].location = nil
    hpxml_bldg.clothes_washers[0].integrated_modified_energy_factor = nil
    hpxml_bldg.clothes_washers[0].rated_annual_kwh = nil
    hpxml_bldg.clothes_washers[0].label_electric_rate = nil
    hpxml_bldg.clothes_washers[0].label_gas_rate = nil
    hpxml_bldg.clothes_washers[0].label_annual_gas_cost = nil
    hpxml_bldg.clothes_washers[0].capacity = nil
    hpxml_bldg.clothes_washers[0].label_usage = nil
    hpxml_bldg.clothes_washers[0].usage_multiplier = nil
    hpxml_bldg.clothes_washers[0].weekday_fractions = nil
    hpxml_bldg.clothes_washers[0].weekend_fractions = nil
    hpxml_bldg.clothes_washers[0].monthly_multipliers = nil
    XMLHelper.write_file(hpxml.to_doc, @tmp_hpxml_path)
    _default_hpxml, default_hpxml_bldg = _test_measure()
    _test_default_clothes_washer_values(default_hpxml_bldg.clothes_washers[0], false, HPXML::LocationConditionedSpace, 1.0, 400.0, 0.12, 1.09, 27.0, 3.0, 6.0, 1.0, Schedule.ClothesWasherWeekdayFractions, Schedule.ClothesWasherWeekendFractions, Schedule.ClothesWasherMonthlyMultipliers)

    # Test defaults before 301-2019 Addendum A
    hpxml, hpxml_bldg = _create_hpxml('base.xml')
    hpxml.header.eri_calculation_version = '2019'
    hpxml_bldg.clothes_washers[0].is_shared_appliance = nil
    hpxml_bldg.clothes_washers[0].location = nil
    hpxml_bldg.clothes_washers[0].integrated_modified_energy_factor = nil
    hpxml_bldg.clothes_washers[0].rated_annual_kwh = nil
    hpxml_bldg.clothes_washers[0].label_electric_rate = nil
    hpxml_bldg.clothes_washers[0].label_gas_rate = nil
    hpxml_bldg.clothes_washers[0].label_annual_gas_cost = nil
    hpxml_bldg.clothes_washers[0].capacity = nil
    hpxml_bldg.clothes_washers[0].label_usage = nil
    hpxml_bldg.clothes_washers[0].usage_multiplier = nil
    hpxml_bldg.clothes_washers[0].weekday_fractions = nil
    hpxml_bldg.clothes_washers[0].weekend_fractions = nil
    hpxml_bldg.clothes_washers[0].monthly_multipliers = nil
    XMLHelper.write_file(hpxml.to_doc, @tmp_hpxml_path)
    _default_hpxml, default_hpxml_bldg = _test_measure()
    _test_default_clothes_washer_values(default_hpxml_bldg.clothes_washers[0], false, HPXML::LocationConditionedSpace, 0.331, 704.0, 0.08, 0.58, 23.0, 2.874, 999, 1.0, Schedule.ClothesWasherWeekdayFractions, Schedule.ClothesWasherWeekendFractions, Schedule.ClothesWasherMonthlyMultipliers)
  end

  def test_clothes_dryers
    # Test inputs not overridden by defaults
    hpxml, hpxml_bldg = _create_hpxml('base-bldgtype-sfa-unit.xml')
    hpxml_bldg.water_heating_systems[0].is_shared_system = true
    hpxml_bldg.water_heating_systems[0].number_of_units_served = 6
    hpxml_bldg.clothes_dryers[0].location = HPXML::LocationBasementConditioned
    hpxml_bldg.clothes_dryers[0].is_shared_appliance = true
    hpxml_bldg.clothes_dryers[0].combined_energy_factor = 3.33
    hpxml_bldg.clothes_dryers[0].usage_multiplier = 1.1
    hpxml_bldg.clothes_dryers[0].weekday_fractions = ConstantDaySchedule
    hpxml_bldg.clothes_dryers[0].weekend_fractions = ConstantDaySchedule
    hpxml_bldg.clothes_dryers[0].monthly_multipliers = ConstantMonthSchedule
    XMLHelper.write_file(hpxml.to_doc, @tmp_hpxml_path)
    _default_hpxml, default_hpxml_bldg = _test_measure()
    _test_default_clothes_dryer_values(default_hpxml_bldg.clothes_dryers[0], true, HPXML::LocationBasementConditioned, 3.33, 1.1, ConstantDaySchedule, ConstantDaySchedule, ConstantMonthSchedule)

    # Test defaults w/ electric clothes dryer
    hpxml_bldg.clothes_dryers[0].location = nil
    hpxml_bldg.clothes_dryers[0].is_shared_appliance = nil
    hpxml_bldg.clothes_dryers[0].combined_energy_factor = nil
    hpxml_bldg.clothes_dryers[0].usage_multiplier = nil
    hpxml_bldg.clothes_dryers[0].weekday_fractions = nil
    hpxml_bldg.clothes_dryers[0].weekend_fractions = nil
    hpxml_bldg.clothes_dryers[0].monthly_multipliers = nil
    XMLHelper.write_file(hpxml.to_doc, @tmp_hpxml_path)
    _default_hpxml, default_hpxml_bldg = _test_measure()
    _test_default_clothes_dryer_values(default_hpxml_bldg.clothes_dryers[0], false, HPXML::LocationConditionedSpace, 3.01, 1.0, Schedule.ClothesDryerWeekdayFractions, Schedule.ClothesDryerWeekendFractions, Schedule.ClothesDryerMonthlyMultipliers)

    # Test defaults w/ gas clothes dryer
    hpxml_bldg.clothes_dryers[0].fuel_type = HPXML::FuelTypeNaturalGas
    XMLHelper.write_file(hpxml.to_doc, @tmp_hpxml_path)
    _default_hpxml, default_hpxml_bldg = _test_measure()
    _test_default_clothes_dryer_values(default_hpxml_bldg.clothes_dryers[0], false, HPXML::LocationConditionedSpace, 3.01, 1.0, Schedule.ClothesDryerWeekdayFractions, Schedule.ClothesDryerWeekendFractions, Schedule.ClothesDryerMonthlyMultipliers)

    # Test defaults w/ electric clothes dryer before 301-2019 Addendum A
    hpxml.header.eri_calculation_version = '2019'
    hpxml_bldg.clothes_dryers[0].fuel_type = HPXML::FuelTypeElectricity
    XMLHelper.write_file(hpxml.to_doc, @tmp_hpxml_path)
    _default_hpxml, default_hpxml_bldg = _test_measure()
    _test_default_clothes_dryer_values(default_hpxml_bldg.clothes_dryers[0], false, HPXML::LocationConditionedSpace, 2.62, 1.0, Schedule.ClothesDryerWeekdayFractions, Schedule.ClothesDryerWeekendFractions, Schedule.ClothesDryerMonthlyMultipliers)

    # Test defaults w/ gas clothes dryer before 301-2019 Addendum A
    hpxml_bldg.clothes_dryers[0].fuel_type = HPXML::FuelTypeNaturalGas
    XMLHelper.write_file(hpxml.to_doc, @tmp_hpxml_path)
    _default_hpxml, default_hpxml_bldg = _test_measure()
    _test_default_clothes_dryer_values(default_hpxml_bldg.clothes_dryers[0], false, HPXML::LocationConditionedSpace, 2.32, 1.0, Schedule.ClothesDryerWeekdayFractions, Schedule.ClothesDryerWeekendFractions, Schedule.ClothesDryerMonthlyMultipliers)
  end

  def test_clothes_dryer_exhaust
    # Test inputs not overridden by defaults w/ vented dryer
    hpxml, hpxml_bldg = _create_hpxml('base.xml')
    clothes_dryer = hpxml_bldg.clothes_dryers[0]
    clothes_dryer.is_vented = true
    clothes_dryer.vented_flow_rate = 200
    XMLHelper.write_file(hpxml.to_doc, @tmp_hpxml_path)
    _default_hpxml, default_hpxml_bldg = _test_measure()
    _test_default_clothes_dryer_exhaust_values(default_hpxml_bldg.clothes_dryers[0], true, 200)

    # Test inputs not overridden by defaults w/ unvented dryer
    clothes_dryer.is_vented = false
    clothes_dryer.vented_flow_rate = nil
    XMLHelper.write_file(hpxml.to_doc, @tmp_hpxml_path)
    _default_hpxml, default_hpxml_bldg = _test_measure()
    _test_default_clothes_dryer_exhaust_values(default_hpxml_bldg.clothes_dryers[0], false, nil)

    # Test defaults
    clothes_dryer.is_vented = nil
    clothes_dryer.vented_flow_rate = nil
    XMLHelper.write_file(hpxml.to_doc, @tmp_hpxml_path)
    _default_hpxml, default_hpxml_bldg = _test_measure()
    _test_default_clothes_dryer_exhaust_values(default_hpxml_bldg.clothes_dryers[0], true, 100)
  end

  def test_dishwashers
    # Test inputs not overridden by defaults
    hpxml, hpxml_bldg = _create_hpxml('base-bldgtype-sfa-unit.xml')
    hpxml_bldg.water_heating_systems[0].is_shared_system = true
    hpxml_bldg.water_heating_systems[0].number_of_units_served = 6
    hpxml_bldg.dishwashers[0].location = HPXML::LocationBasementConditioned
    hpxml_bldg.dishwashers[0].is_shared_appliance = true
    hpxml_bldg.dishwashers[0].usage_multiplier = 1.3
    hpxml_bldg.dishwashers[0].water_heating_system_idref = hpxml_bldg.water_heating_systems[0].id
    hpxml_bldg.dishwashers[0].weekday_fractions = ConstantDaySchedule
    hpxml_bldg.dishwashers[0].weekend_fractions = ConstantDaySchedule
    hpxml_bldg.dishwashers[0].monthly_multipliers = ConstantMonthSchedule
    XMLHelper.write_file(hpxml.to_doc, @tmp_hpxml_path)
    _default_hpxml, default_hpxml_bldg = _test_measure()
    _test_default_dishwasher_values(default_hpxml_bldg.dishwashers[0], true, HPXML::LocationBasementConditioned, 307.0, 0.12, 1.09, 22.32, 4.0, 12, 1.3, ConstantDaySchedule, ConstantDaySchedule, ConstantMonthSchedule)

    # Test defaults
    hpxml_bldg.dishwashers[0].is_shared_appliance = nil
    hpxml_bldg.dishwashers[0].location = nil
    hpxml_bldg.dishwashers[0].rated_annual_kwh = nil
    hpxml_bldg.dishwashers[0].label_electric_rate = nil
    hpxml_bldg.dishwashers[0].label_gas_rate = nil
    hpxml_bldg.dishwashers[0].label_annual_gas_cost = nil
    hpxml_bldg.dishwashers[0].label_usage = nil
    hpxml_bldg.dishwashers[0].place_setting_capacity = nil
    hpxml_bldg.dishwashers[0].usage_multiplier = nil
    hpxml_bldg.dishwashers[0].weekday_fractions = nil
    hpxml_bldg.dishwashers[0].weekend_fractions = nil
    hpxml_bldg.dishwashers[0].monthly_multipliers = nil
    XMLHelper.write_file(hpxml.to_doc, @tmp_hpxml_path)
    _default_hpxml, default_hpxml_bldg = _test_measure()
    _test_default_dishwasher_values(default_hpxml_bldg.dishwashers[0], false, HPXML::LocationConditionedSpace, 467.0, 0.12, 1.09, 33.12, 4.0, 12, 1.0, Schedule.DishwasherWeekdayFractions, Schedule.DishwasherWeekendFractions, Schedule.DishwasherMonthlyMultipliers)

    # Test defaults before 301-2019 Addendum A
    hpxml.header.eri_calculation_version = '2019'
    XMLHelper.write_file(hpxml.to_doc, @tmp_hpxml_path)
    _default_hpxml, default_hpxml_bldg = _test_measure()
    _test_default_dishwasher_values(default_hpxml_bldg.dishwashers[0], false, HPXML::LocationConditionedSpace, 467.0, 999, 999, 999, 999, 12, 1.0, Schedule.DishwasherWeekdayFractions, Schedule.DishwasherWeekendFractions, Schedule.DishwasherMonthlyMultipliers)
  end

  def test_refrigerators
    # Test inputs not overridden by defaults
    hpxml, hpxml_bldg = _create_hpxml('base.xml')
    hpxml_bldg.refrigerators[0].location = HPXML::LocationBasementConditioned
    hpxml_bldg.refrigerators[0].usage_multiplier = 1.2
    hpxml_bldg.refrigerators[0].weekday_fractions = nil
    hpxml_bldg.refrigerators[0].weekend_fractions = nil
    hpxml_bldg.refrigerators[0].monthly_multipliers = nil
    hpxml_bldg.refrigerators[0].constant_coefficients = ConstantDaySchedule
    hpxml_bldg.refrigerators[0].temperature_coefficients = ConstantDaySchedule
    XMLHelper.write_file(hpxml.to_doc, @tmp_hpxml_path)
    _default_hpxml, default_hpxml_bldg = _test_measure()
    _test_default_refrigerator_values(default_hpxml_bldg, HPXML::LocationBasementConditioned, 650.0, 1.2, nil, nil, nil, ConstantDaySchedule, ConstantDaySchedule)

    # Test inputs not overridden by defaults 2
    hpxml, hpxml_bldg = _create_hpxml('base.xml')
    hpxml_bldg.refrigerators[0].location = HPXML::LocationBasementConditioned
    hpxml_bldg.refrigerators[0].usage_multiplier = 1.2
    hpxml_bldg.refrigerators[0].weekday_fractions = ConstantDaySchedule
    hpxml_bldg.refrigerators[0].weekend_fractions = ConstantDaySchedule
    hpxml_bldg.refrigerators[0].monthly_multipliers = ConstantMonthSchedule
    hpxml_bldg.refrigerators[0].constant_coefficients = nil
    hpxml_bldg.refrigerators[0].temperature_coefficients = nil
    XMLHelper.write_file(hpxml.to_doc, @tmp_hpxml_path)
    _default_hpxml, default_hpxml_bldg = _test_measure()
    _test_default_refrigerator_values(default_hpxml_bldg, HPXML::LocationBasementConditioned, 650.0, 1.2, ConstantDaySchedule, ConstantDaySchedule, ConstantMonthSchedule, nil, nil)

    # Test defaults
    hpxml_bldg.refrigerators[0].location = nil
    hpxml_bldg.refrigerators[0].rated_annual_kwh = nil
    hpxml_bldg.refrigerators[0].usage_multiplier = nil
    hpxml_bldg.refrigerators[0].weekday_fractions = nil
    hpxml_bldg.refrigerators[0].weekend_fractions = ConstantDaySchedule
    hpxml_bldg.refrigerators[0].monthly_multipliers = nil
    hpxml_bldg.refrigerators[0].constant_coefficients = nil
    hpxml_bldg.refrigerators[0].temperature_coefficients = nil
    XMLHelper.write_file(hpxml.to_doc, @tmp_hpxml_path)
    _default_hpxml, default_hpxml_bldg = _test_measure()
    _test_default_refrigerator_values(default_hpxml_bldg, HPXML::LocationConditionedSpace, 691.0, 1.0, Schedule.RefrigeratorWeekdayFractions, ConstantDaySchedule, Schedule.RefrigeratorMonthlyMultipliers, nil, nil)

    # Test defaults 2
    hpxml_bldg.refrigerators[0].location = nil
    hpxml_bldg.refrigerators[0].rated_annual_kwh = nil
    hpxml_bldg.refrigerators[0].usage_multiplier = nil
    hpxml_bldg.refrigerators[0].weekday_fractions = nil
    hpxml_bldg.refrigerators[0].weekend_fractions = nil
    hpxml_bldg.refrigerators[0].monthly_multipliers = nil
    hpxml_bldg.refrigerators[0].constant_coefficients = nil
    hpxml_bldg.refrigerators[0].temperature_coefficients = nil
    XMLHelper.write_file(hpxml.to_doc, @tmp_hpxml_path)
    _default_hpxml, default_hpxml_bldg = _test_measure()
    _test_default_refrigerator_values(default_hpxml_bldg, HPXML::LocationConditionedSpace, 691.0, 1.0, nil, nil, nil, Schedule.RefrigeratorConstantCoefficients, Schedule.RefrigeratorTemperatureCoefficients)

    # Test defaults w/ refrigerator in 5-bedroom house
    hpxml_bldg.building_construction.number_of_bedrooms = 5
    XMLHelper.write_file(hpxml.to_doc, @tmp_hpxml_path)
    _default_hpxml, default_hpxml_bldg = _test_measure()
    _test_default_refrigerator_values(default_hpxml_bldg, HPXML::LocationConditionedSpace, 727.0, 1.0, nil, nil, nil, Schedule.RefrigeratorConstantCoefficients, Schedule.RefrigeratorTemperatureCoefficients)

    # Test defaults before 301-2019 Addendum A
    hpxml.header.eri_calculation_version = '2019'
    hpxml_bldg.building_construction.number_of_bedrooms = 3
    XMLHelper.write_file(hpxml.to_doc, @tmp_hpxml_path)
    _default_hpxml, default_hpxml_bldg = _test_measure()
    _test_default_refrigerator_values(default_hpxml_bldg, HPXML::LocationConditionedSpace, 691.0, 1.0, nil, nil, nil, Schedule.RefrigeratorConstantCoefficients, Schedule.RefrigeratorTemperatureCoefficients)
  end

  def test_extra_refrigerators
    # Test inputs not overridden by defaults
    hpxml, hpxml_bldg = _create_hpxml('base-misc-loads-large-uncommon.xml')
    hpxml_bldg.refrigerators.each do |refrigerator|
      refrigerator.location = HPXML::LocationConditionedSpace
      refrigerator.rated_annual_kwh = 333.0
      refrigerator.usage_multiplier = 1.5
      refrigerator.weekday_fractions = nil
      refrigerator.weekend_fractions = nil
      refrigerator.monthly_multipliers = nil
      refrigerator.constant_coefficients = ConstantDaySchedule
      refrigerator.temperature_coefficients = ConstantDaySchedule
    end
    XMLHelper.write_file(hpxml.to_doc, @tmp_hpxml_path)
    _default_hpxml, default_hpxml_bldg = _test_measure()
    _test_default_extra_refrigerators_values(default_hpxml_bldg, HPXML::LocationConditionedSpace, 333.0, 1.5, nil, nil, nil, ConstantDaySchedule, ConstantDaySchedule)

    # Test inputs not overridden by defaults 2
    hpxml, hpxml_bldg = _create_hpxml('base-misc-loads-large-uncommon.xml')
    hpxml_bldg.refrigerators.each do |refrigerator|
      refrigerator.location = HPXML::LocationConditionedSpace
      refrigerator.rated_annual_kwh = 333.0
      refrigerator.usage_multiplier = 1.5
      refrigerator.weekday_fractions = ConstantDaySchedule
      refrigerator.weekend_fractions = ConstantDaySchedule
      refrigerator.monthly_multipliers = ConstantMonthSchedule
      refrigerator.constant_coefficients = nil
      refrigerator.temperature_coefficients = nil
    end
    XMLHelper.write_file(hpxml.to_doc, @tmp_hpxml_path)
    _default_hpxml, default_hpxml_bldg = _test_measure()
    _test_default_extra_refrigerators_values(default_hpxml_bldg, HPXML::LocationConditionedSpace, 333.0, 1.5, ConstantDaySchedule, ConstantDaySchedule, ConstantMonthSchedule, nil, nil)

    # Test defaults
    hpxml_bldg.refrigerators.each do |refrigerator|
      refrigerator.location = nil
      refrigerator.rated_annual_kwh = nil
      refrigerator.usage_multiplier = nil
      refrigerator.weekday_fractions = nil
      refrigerator.weekend_fractions = nil
      refrigerator.monthly_multipliers = nil
      refrigerator.constant_coefficients = nil
      refrigerator.temperature_coefficients = nil
    end
    XMLHelper.write_file(hpxml.to_doc, @tmp_hpxml_path)
    _default_hpxml, default_hpxml_bldg = _test_measure()
    _test_default_extra_refrigerators_values(default_hpxml_bldg, HPXML::LocationBasementConditioned, 244.0, 1.0, nil, nil, nil, Schedule.ExtraRefrigeratorConstantCoefficients, Schedule.ExtraRefrigeratorTemperatureCoefficients)
  end

  def test_freezers
    # Test inputs not overridden by defaults
    hpxml, hpxml_bldg = _create_hpxml('base-misc-loads-large-uncommon.xml')
    hpxml_bldg.freezers.each do |freezer|
      freezer.location = HPXML::LocationConditionedSpace
      freezer.rated_annual_kwh = 333.0
      freezer.usage_multiplier = 1.5
      freezer.weekday_fractions = ConstantDaySchedule
      freezer.weekend_fractions = ConstantDaySchedule
      freezer.monthly_multipliers = ConstantMonthSchedule
      freezer.constant_coefficients = nil
      freezer.temperature_coefficients = nil
    end
    XMLHelper.write_file(hpxml.to_doc, @tmp_hpxml_path)
    _default_hpxml, default_hpxml_bldg = _test_measure()
    _test_default_freezers_values(default_hpxml_bldg, HPXML::LocationConditionedSpace, 333.0, 1.5, ConstantDaySchedule, ConstantDaySchedule, ConstantMonthSchedule, nil, nil)

    # Test inputs not overridden by defaults 2
    hpxml, hpxml_bldg = _create_hpxml('base-misc-loads-large-uncommon.xml')
    hpxml_bldg.freezers.each do |freezer|
      freezer.location = HPXML::LocationConditionedSpace
      freezer.rated_annual_kwh = 333.0
      freezer.usage_multiplier = 1.5
      freezer.weekday_fractions = nil
      freezer.weekend_fractions = nil
      freezer.monthly_multipliers = nil
      freezer.constant_coefficients = ConstantDaySchedule
      freezer.temperature_coefficients = ConstantDaySchedule
    end
    XMLHelper.write_file(hpxml.to_doc, @tmp_hpxml_path)
    _default_hpxml, default_hpxml_bldg = _test_measure()
    _test_default_freezers_values(default_hpxml_bldg, HPXML::LocationConditionedSpace, 333.0, 1.5, nil, nil, nil, ConstantDaySchedule, ConstantDaySchedule)

    # Test defaults
    hpxml_bldg.freezers.each do |freezer|
      freezer.location = nil
      freezer.rated_annual_kwh = nil
      freezer.usage_multiplier = nil
      freezer.weekday_fractions = nil
      freezer.weekend_fractions = nil
      freezer.monthly_multipliers = nil
      freezer.constant_coefficients = nil
      freezer.temperature_coefficients = nil
    end
    XMLHelper.write_file(hpxml.to_doc, @tmp_hpxml_path)
    _default_hpxml, default_hpxml_bldg = _test_measure()
    _test_default_freezers_values(default_hpxml_bldg, HPXML::LocationBasementConditioned, 320.0, 1.0, Schedule.FreezerWeekdayFractions, Schedule.FreezerWeekendFractions, Schedule.FreezerMonthlyMultipliers, nil, nil)
  end

  def test_cooking_ranges
    # Test inputs not overridden by defaults
    hpxml, hpxml_bldg = _create_hpxml('base.xml')
    hpxml_bldg.cooking_ranges[0].location = HPXML::LocationBasementConditioned
    hpxml_bldg.cooking_ranges[0].is_induction = true
    hpxml_bldg.cooking_ranges[0].usage_multiplier = 1.1
    hpxml_bldg.cooking_ranges[0].weekday_fractions = ConstantDaySchedule
    hpxml_bldg.cooking_ranges[0].weekend_fractions = ConstantDaySchedule
    hpxml_bldg.cooking_ranges[0].monthly_multipliers = ConstantMonthSchedule
    XMLHelper.write_file(hpxml.to_doc, @tmp_hpxml_path)
    _default_hpxml, default_hpxml_bldg = _test_measure()
    _test_default_cooking_range_values(default_hpxml_bldg.cooking_ranges[0], HPXML::LocationBasementConditioned, true, 1.1, ConstantDaySchedule, ConstantDaySchedule, ConstantMonthSchedule)

    # Test defaults
    hpxml_bldg.cooking_ranges[0].location = nil
    hpxml_bldg.cooking_ranges[0].is_induction = nil
    hpxml_bldg.cooking_ranges[0].usage_multiplier = nil
    hpxml_bldg.cooking_ranges[0].weekday_fractions = nil
    hpxml_bldg.cooking_ranges[0].weekend_fractions = nil
    hpxml_bldg.cooking_ranges[0].monthly_multipliers = nil
    XMLHelper.write_file(hpxml.to_doc, @tmp_hpxml_path)
    _default_hpxml, default_hpxml_bldg = _test_measure()
    _test_default_cooking_range_values(default_hpxml_bldg.cooking_ranges[0], HPXML::LocationConditionedSpace, false, 1.0, Schedule.CookingRangeWeekdayFractions, Schedule.CookingRangeWeekendFractions, Schedule.CookingRangeMonthlyMultipliers)

    # Test defaults before 301-2019 Addendum A
    hpxml.header.eri_calculation_version = '2019'
    XMLHelper.write_file(hpxml.to_doc, @tmp_hpxml_path)
    _default_hpxml, default_hpxml_bldg = _test_measure()
    _test_default_cooking_range_values(default_hpxml_bldg.cooking_ranges[0], HPXML::LocationConditionedSpace, false, 1.0, Schedule.CookingRangeWeekdayFractions, Schedule.CookingRangeWeekendFractions, Schedule.CookingRangeMonthlyMultipliers)
  end

  def test_ovens
    # Test inputs not overridden by defaults
    hpxml, hpxml_bldg = _create_hpxml('base.xml')
    hpxml_bldg.ovens[0].is_convection = true
    XMLHelper.write_file(hpxml.to_doc, @tmp_hpxml_path)
    _default_hpxml, default_hpxml_bldg = _test_measure()
    _test_default_oven_values(default_hpxml_bldg.ovens[0], true)

    # Test defaults
    hpxml_bldg.ovens[0].is_convection = nil
    XMLHelper.write_file(hpxml.to_doc, @tmp_hpxml_path)
    _default_hpxml, default_hpxml_bldg = _test_measure()
    _test_default_oven_values(default_hpxml_bldg.ovens[0], false)

    # Test defaults before 301-2019 Addendum A
    hpxml.header.eri_calculation_version = '2019'
    XMLHelper.write_file(hpxml.to_doc, @tmp_hpxml_path)
    _default_hpxml, default_hpxml_bldg = _test_measure()
    _test_default_oven_values(default_hpxml_bldg.ovens[0], false)
  end

  def test_lighting
    # Test inputs not overridden by defaults
    hpxml, hpxml_bldg = _create_hpxml('base.xml')
    hpxml_bldg.lighting.interior_usage_multiplier = 2.0
    hpxml_bldg.lighting.garage_usage_multiplier = 2.0
    hpxml_bldg.lighting.exterior_usage_multiplier = 2.0
    hpxml_bldg.lighting.interior_weekday_fractions = ConstantDaySchedule
    hpxml_bldg.lighting.interior_weekend_fractions = ConstantDaySchedule
    hpxml_bldg.lighting.interior_monthly_multipliers = ConstantMonthSchedule
    hpxml_bldg.lighting.exterior_weekday_fractions = ConstantDaySchedule
    hpxml_bldg.lighting.exterior_weekend_fractions = ConstantDaySchedule
    hpxml_bldg.lighting.exterior_monthly_multipliers = ConstantMonthSchedule
    hpxml_bldg.lighting.garage_weekday_fractions = ConstantDaySchedule
    hpxml_bldg.lighting.garage_weekend_fractions = ConstantDaySchedule
    hpxml_bldg.lighting.garage_monthly_multipliers = ConstantMonthSchedule
    hpxml_bldg.lighting.holiday_exists = true
    hpxml_bldg.lighting.holiday_kwh_per_day = 0.7
    hpxml_bldg.lighting.holiday_period_begin_month = 10
    hpxml_bldg.lighting.holiday_period_begin_day = 19
    hpxml_bldg.lighting.holiday_period_end_month = 12
    hpxml_bldg.lighting.holiday_period_end_day = 31
    hpxml_bldg.lighting.holiday_weekday_fractions = ConstantDaySchedule
    hpxml_bldg.lighting.holiday_weekend_fractions = ConstantDaySchedule
    XMLHelper.write_file(hpxml.to_doc, @tmp_hpxml_path)
    _default_hpxml, default_hpxml_bldg = _test_measure()
    _test_default_lighting_values(default_hpxml_bldg, 2.0, 2.0, 2.0,
                                  { int_wk_sch: ConstantDaySchedule,
                                    int_wknd_sch: ConstantDaySchedule,
                                    int_month_mult: ConstantMonthSchedule,
                                    ext_wk_sch: ConstantDaySchedule,
                                    ext_wknd_sch: ConstantDaySchedule,
                                    ext_month_mult: ConstantMonthSchedule,
                                    grg_wk_sch: ConstantDaySchedule,
                                    grg_wknd_sch: ConstantDaySchedule,
                                    grg_month_mult: ConstantMonthSchedule,
                                    hol_kwh_per_day: 0.7,
                                    hol_begin_month: 10,
                                    hol_begin_day: 19,
                                    hol_end_month: 12,
                                    hol_end_day: 31,
                                    hol_wk_sch: ConstantDaySchedule,
                                    hol_wknd_sch: ConstantDaySchedule })

    # Test defaults
    hpxml_bldg.lighting.interior_usage_multiplier = nil
    hpxml_bldg.lighting.garage_usage_multiplier = nil
    hpxml_bldg.lighting.exterior_usage_multiplier = nil
    hpxml_bldg.lighting.interior_weekday_fractions = nil
    hpxml_bldg.lighting.interior_weekend_fractions = nil
    hpxml_bldg.lighting.interior_monthly_multipliers = nil
    hpxml_bldg.lighting.exterior_weekday_fractions = nil
    hpxml_bldg.lighting.exterior_weekend_fractions = nil
    hpxml_bldg.lighting.exterior_monthly_multipliers = nil
    hpxml_bldg.lighting.garage_weekday_fractions = nil
    hpxml_bldg.lighting.garage_weekend_fractions = nil
    hpxml_bldg.lighting.garage_monthly_multipliers = nil
    hpxml_bldg.lighting.holiday_exists = nil
    XMLHelper.write_file(hpxml.to_doc, @tmp_hpxml_path)
    _default_hpxml, default_hpxml_bldg = _test_measure()
    _test_default_lighting_values(default_hpxml_bldg, 1.0, 1.0, 1.0,
                                  { int_wk_sch: Schedule.LightingInteriorWeekdayFractions,
                                    int_wknd_sch: Schedule.LightingInteriorWeekendFractions,
                                    int_month_mult: Schedule.LightingMonthlyMultipliers,
                                    ext_wk_sch: Schedule.LightingExteriorWeekdayFractions,
                                    ext_wknd_sch: Schedule.LightingExteriorWeekendFractions,
                                    ext_month_mult: Schedule.LightingMonthlyMultipliers })

    # Test defaults w/ holiday lighting
    hpxml_bldg.lighting.holiday_exists = true
    hpxml_bldg.lighting.holiday_kwh_per_day = nil
    hpxml_bldg.lighting.holiday_period_begin_month = nil
    hpxml_bldg.lighting.holiday_period_begin_day = nil
    hpxml_bldg.lighting.holiday_period_end_month = nil
    hpxml_bldg.lighting.holiday_period_end_day = nil
    hpxml_bldg.lighting.holiday_weekday_fractions = nil
    hpxml_bldg.lighting.holiday_weekend_fractions = nil
    XMLHelper.write_file(hpxml.to_doc, @tmp_hpxml_path)
    _default_hpxml, default_hpxml_bldg = _test_measure()
    _test_default_lighting_values(default_hpxml_bldg, 1.0, 1.0, 1.0,
                                  { int_wk_sch: Schedule.LightingInteriorWeekdayFractions,
                                    int_wknd_sch: Schedule.LightingInteriorWeekendFractions,
                                    int_month_mult: Schedule.LightingMonthlyMultipliers,
                                    ext_wk_sch: Schedule.LightingExteriorWeekdayFractions,
                                    ext_wknd_sch: Schedule.LightingExteriorWeekendFractions,
                                    ext_month_mult: Schedule.LightingMonthlyMultipliers,
                                    hol_kwh_per_day: 1.1,
                                    hol_begin_month: 11,
                                    hol_begin_day: 24,
                                    hol_end_month: 1,
                                    hol_end_day: 6,
                                    hol_wk_sch: Schedule.LightingExteriorHolidayWeekdayFractions,
                                    hol_wknd_sch: Schedule.LightingExteriorHolidayWeekendFractions })
    # Test defaults w/ garage
    hpxml, hpxml_bldg = _create_hpxml('base-enclosure-garage.xml')
    hpxml_bldg.lighting.interior_usage_multiplier = nil
    hpxml_bldg.lighting.garage_usage_multiplier = nil
    hpxml_bldg.lighting.exterior_usage_multiplier = nil
    XMLHelper.write_file(hpxml.to_doc, @tmp_hpxml_path)
    _default_hpxml, default_hpxml_bldg = _test_measure()
    _test_default_lighting_values(default_hpxml_bldg, 1.0, 1.0, 1.0,
                                  { int_wk_sch: Schedule.LightingInteriorWeekdayFractions,
                                    int_wknd_sch: Schedule.LightingInteriorWeekendFractions,
                                    int_month_mult: Schedule.LightingMonthlyMultipliers,
                                    ext_wk_sch: Schedule.LightingExteriorWeekdayFractions,
                                    ext_wknd_sch: Schedule.LightingExteriorWeekendFractions,
                                    ext_month_mult: Schedule.LightingMonthlyMultipliers,
                                    grg_wk_sch: Schedule.LightingGarageWeekdayFractions,
                                    grg_wknd_sch: Schedule.LightingGarageWeekendFractions,
                                    grg_month_mult: Schedule.LightingMonthlyMultipliers })
  end

  def test_ceiling_fans
    # Test inputs not overridden by defaults
    hpxml, hpxml_bldg = _create_hpxml('base-lighting-ceiling-fans.xml')
    hpxml_bldg.ceiling_fans[0].count = 2
    hpxml_bldg.ceiling_fans[0].efficiency = 100
    hpxml_bldg.ceiling_fans[0].label_energy_use = 39
    hpxml_bldg.ceiling_fans[0].weekday_fractions = ConstantDaySchedule
    hpxml_bldg.ceiling_fans[0].weekend_fractions = ConstantDaySchedule
    hpxml_bldg.ceiling_fans[0].monthly_multipliers = ConstantMonthSchedule
    XMLHelper.write_file(hpxml.to_doc, @tmp_hpxml_path)
    _default_hpxml, default_hpxml_bldg = _test_measure()
    _test_default_ceiling_fan_values(default_hpxml_bldg.ceiling_fans[0], 2, 100, 39, ConstantDaySchedule, ConstantDaySchedule, ConstantMonthSchedule)

    # Test inputs not overridden by defaults 2
    hpxml_bldg.ceiling_fans[0].label_energy_use = nil
    XMLHelper.write_file(hpxml.to_doc, @tmp_hpxml_path)
    _default_hpxml, default_hpxml_bldg = _test_measure()
    _test_default_ceiling_fan_values(default_hpxml_bldg.ceiling_fans[0], 2, 100, nil, ConstantDaySchedule, ConstantDaySchedule, ConstantMonthSchedule)

    # Test inputs not overridden by defaults 3
    hpxml_bldg.ceiling_fans[0].efficiency = nil
    hpxml_bldg.ceiling_fans[0].label_energy_use = 39
    XMLHelper.write_file(hpxml.to_doc, @tmp_hpxml_path)
    _default_hpxml, default_hpxml_bldg = _test_measure()
    _test_default_ceiling_fan_values(default_hpxml_bldg.ceiling_fans[0], 2, nil, 39, ConstantDaySchedule, ConstantDaySchedule, ConstantMonthSchedule)

    # Test defaults
    hpxml_bldg.ceiling_fans.each do |ceiling_fan|
      ceiling_fan.count = nil
      ceiling_fan.efficiency = nil
      ceiling_fan.label_energy_use = nil
      ceiling_fan.weekday_fractions = nil
      ceiling_fan.weekend_fractions = nil
      ceiling_fan.monthly_multipliers = nil
    end
    XMLHelper.write_file(hpxml.to_doc, @tmp_hpxml_path)
    _default_hpxml, default_hpxml_bldg = _test_measure()
    _test_default_ceiling_fan_values(default_hpxml_bldg.ceiling_fans[0], 4, nil, 42.6, Schedule.CeilingFanWeekdayFractions, Schedule.CeilingFanWeekendFractions, '0, 0, 0, 0, 0, 1, 1, 1, 1, 0, 0, 0')
  end

  def test_pools
    # Test inputs not overridden by defaults
    hpxml, hpxml_bldg = _create_hpxml('base-misc-loads-large-uncommon.xml')
    pool = hpxml_bldg.pools[0]
    pool.heater_load_units = HPXML::UnitsKwhPerYear
    pool.heater_load_value = 1000
    pool.heater_usage_multiplier = 1.4
    pool.heater_weekday_fractions = ConstantDaySchedule
    pool.heater_weekend_fractions = ConstantDaySchedule
    pool.heater_monthly_multipliers = ConstantMonthSchedule
    pool.pump_kwh_per_year = 3000
    pool.pump_usage_multiplier = 1.3
    pool.pump_weekday_fractions = ConstantDaySchedule
    pool.pump_weekend_fractions = ConstantDaySchedule
    pool.pump_monthly_multipliers = ConstantMonthSchedule
    XMLHelper.write_file(hpxml.to_doc, @tmp_hpxml_path)
    _default_hpxml, default_hpxml_bldg = _test_measure()
    _test_default_pool_heater_values(default_hpxml_bldg.pools[0], HPXML::UnitsKwhPerYear, 1000, 1.4, ConstantDaySchedule, ConstantDaySchedule, ConstantMonthSchedule)
    _test_default_pool_pump_values(default_hpxml_bldg.pools[0], 3000, 1.3, ConstantDaySchedule, ConstantDaySchedule, ConstantMonthSchedule)

    # Test defaults
    pool = hpxml_bldg.pools[0]
    pool.heater_load_units = nil
    pool.heater_load_value = nil
    pool.heater_usage_multiplier = nil
    pool.heater_weekday_fractions = nil
    pool.heater_weekend_fractions = nil
    pool.heater_monthly_multipliers = nil
    pool.pump_kwh_per_year = nil
    pool.pump_usage_multiplier = nil
    pool.pump_weekday_fractions = nil
    pool.pump_weekend_fractions = nil
    pool.pump_monthly_multipliers = nil
    XMLHelper.write_file(hpxml.to_doc, @tmp_hpxml_path)
    _default_hpxml, default_hpxml_bldg = _test_measure()
    _test_default_pool_heater_values(default_hpxml_bldg.pools[0], HPXML::UnitsThermPerYear, 236, 1.0, Schedule.PoolHeaterWeekdayFractions, Schedule.PoolHeaterWeekendFractions, Schedule.PoolHeaterMonthlyMultipliers)
    _test_default_pool_pump_values(default_hpxml_bldg.pools[0], 2496, 1.0, Schedule.PoolPumpWeekdayFractions, Schedule.PoolPumpWeekendFractions, Schedule.PoolPumpMonthlyMultipliers)

    # Test defaults 2
    hpxml, hpxml_bldg = _create_hpxml('base-misc-loads-large-uncommon2.xml')
    pool = hpxml_bldg.pools[0]
    pool.heater_load_units = nil
    pool.heater_load_value = nil
    pool.heater_usage_multiplier = nil
    pool.heater_weekday_fractions = nil
    pool.heater_weekend_fractions = nil
    pool.heater_monthly_multipliers = nil
    pool.pump_kwh_per_year = nil
    pool.pump_usage_multiplier = nil
    pool.pump_weekday_fractions = nil
    pool.pump_weekend_fractions = nil
    pool.pump_monthly_multipliers = nil
    XMLHelper.write_file(hpxml.to_doc, @tmp_hpxml_path)
    _default_hpxml, default_hpxml_bldg = _test_measure()
    _test_default_pool_heater_values(default_hpxml_bldg.pools[0], nil, nil, nil, nil, nil, nil)
    _test_default_pool_pump_values(default_hpxml_bldg.pools[0], 2496, 1.0, Schedule.PoolPumpWeekdayFractions, Schedule.PoolPumpWeekendFractions, Schedule.PoolPumpMonthlyMultipliers)
  end

  def test_permanent_spas
    # Test inputs not overridden by defaults
    hpxml, hpxml_bldg = _create_hpxml('base-misc-loads-large-uncommon.xml')
    spa = hpxml_bldg.permanent_spas[0]
    spa.heater_load_units = HPXML::UnitsThermPerYear
    spa.heater_load_value = 1000
    spa.heater_usage_multiplier = 0.8
    spa.heater_weekday_fractions = ConstantDaySchedule
    spa.heater_weekend_fractions = ConstantDaySchedule
    spa.heater_monthly_multipliers = ConstantMonthSchedule
    spa.pump_kwh_per_year = 3000
    spa.pump_usage_multiplier = 0.7
    spa.pump_weekday_fractions = ConstantDaySchedule
    spa.pump_weekend_fractions = ConstantDaySchedule
    spa.pump_monthly_multipliers = ConstantMonthSchedule
    XMLHelper.write_file(hpxml.to_doc, @tmp_hpxml_path)
    _default_hpxml, default_hpxml_bldg = _test_measure()
    _test_default_permanent_spa_heater_values(default_hpxml_bldg.permanent_spas[0], HPXML::UnitsThermPerYear, 1000, 0.8, ConstantDaySchedule, ConstantDaySchedule, ConstantMonthSchedule)
    _test_default_permanent_spa_pump_values(default_hpxml_bldg.permanent_spas[0], 3000, 0.7, ConstantDaySchedule, ConstantDaySchedule, ConstantMonthSchedule)

    # Test defaults
    spa = hpxml_bldg.permanent_spas[0]
    spa.heater_load_units = nil
    spa.heater_load_value = nil
    spa.heater_usage_multiplier = nil
    spa.heater_weekday_fractions = nil
    spa.heater_weekend_fractions = nil
    spa.heater_monthly_multipliers = nil
    spa.pump_kwh_per_year = nil
    spa.pump_usage_multiplier = nil
    spa.pump_weekday_fractions = nil
    spa.pump_weekend_fractions = nil
    spa.pump_monthly_multipliers = nil
    XMLHelper.write_file(hpxml.to_doc, @tmp_hpxml_path)
    _default_hpxml, default_hpxml_bldg = _test_measure()
    _test_default_permanent_spa_heater_values(default_hpxml_bldg.permanent_spas[0], HPXML::UnitsKwhPerYear, 1125, 1.0, Schedule.PermanentSpaHeaterWeekdayFractions, Schedule.PermanentSpaHeaterWeekendFractions, Schedule.PermanentSpaHeaterMonthlyMultipliers)
    _test_default_permanent_spa_pump_values(default_hpxml_bldg.permanent_spas[0], 1111, 1.0, Schedule.PermanentSpaPumpWeekdayFractions, Schedule.PermanentSpaPumpWeekendFractions, Schedule.PermanentSpaPumpMonthlyMultipliers)

    # Test defaults 2
    hpxml, hpxml_bldg = _create_hpxml('base-misc-loads-large-uncommon2.xml')
    spa = hpxml_bldg.permanent_spas[0]
    spa.heater_load_units = nil
    spa.heater_load_value = nil
    spa.heater_usage_multiplier = nil
    spa.heater_weekday_fractions = nil
    spa.heater_weekend_fractions = nil
    spa.heater_monthly_multipliers = nil
    spa.pump_kwh_per_year = nil
    spa.pump_usage_multiplier = nil
    spa.pump_weekday_fractions = nil
    spa.pump_weekend_fractions = nil
    spa.pump_monthly_multipliers = nil
    XMLHelper.write_file(hpxml.to_doc, @tmp_hpxml_path)
    _default_hpxml, default_hpxml_bldg = _test_measure()
    _test_default_permanent_spa_heater_values(default_hpxml_bldg.permanent_spas[0], HPXML::UnitsKwhPerYear, 225, 1.0, Schedule.PermanentSpaHeaterWeekdayFractions, Schedule.PermanentSpaHeaterWeekendFractions, Schedule.PermanentSpaHeaterMonthlyMultipliers)
    _test_default_permanent_spa_pump_values(default_hpxml_bldg.permanent_spas[0], 1111, 1.0, Schedule.PermanentSpaPumpWeekdayFractions, Schedule.PermanentSpaPumpWeekendFractions, Schedule.PermanentSpaPumpMonthlyMultipliers)
  end

  def test_plug_loads
    # Test inputs not overridden by defaults
    hpxml, hpxml_bldg = _create_hpxml('base-misc-loads-large-uncommon.xml')
    tv_pl = hpxml_bldg.plug_loads.find { |pl| pl.plug_load_type == HPXML::PlugLoadTypeTelevision }
    tv_pl.kwh_per_year = 1000
    tv_pl.usage_multiplier = 1.1
    tv_pl.frac_sensible = 0.6
    tv_pl.frac_latent = 0.3
    tv_pl.weekday_fractions = ConstantDaySchedule
    tv_pl.weekend_fractions = ConstantDaySchedule
    tv_pl.monthly_multipliers = ConstantMonthSchedule
    other_pl = hpxml_bldg.plug_loads.find { |pl| pl.plug_load_type == HPXML::PlugLoadTypeOther }
    other_pl.kwh_per_year = 2000
    other_pl.usage_multiplier = 1.2
    other_pl.frac_sensible = 0.5
    other_pl.frac_latent = 0.4
    other_pl.weekday_fractions = ConstantDaySchedule
    other_pl.weekend_fractions = ConstantDaySchedule
    other_pl.monthly_multipliers = ConstantMonthSchedule
    veh_pl = hpxml_bldg.plug_loads.find { |pl| pl.plug_load_type == HPXML::PlugLoadTypeElectricVehicleCharging }
    veh_pl.kwh_per_year = 4000
    veh_pl.usage_multiplier = 1.3
    veh_pl.frac_sensible = 0.4
    veh_pl.frac_latent = 0.5
    veh_pl.weekday_fractions = ConstantDaySchedule
    veh_pl.weekend_fractions = ConstantDaySchedule
    veh_pl.monthly_multipliers = ConstantMonthSchedule
    wellpump_pl = hpxml_bldg.plug_loads.find { |pl| pl.plug_load_type == HPXML::PlugLoadTypeWellPump }
    wellpump_pl.kwh_per_year = 3000
    wellpump_pl.usage_multiplier = 1.4
    wellpump_pl.frac_sensible = 0.3
    wellpump_pl.frac_latent = 0.6
    wellpump_pl.weekday_fractions = ConstantDaySchedule
    wellpump_pl.weekend_fractions = ConstantDaySchedule
    wellpump_pl.monthly_multipliers = ConstantMonthSchedule
    XMLHelper.write_file(hpxml.to_doc, @tmp_hpxml_path)
    _default_hpxml, default_hpxml_bldg = _test_measure()
    _test_default_plug_load_values(default_hpxml_bldg, HPXML::PlugLoadTypeTelevision, 1000, 0.6, 0.3, 1.1, ConstantDaySchedule, ConstantDaySchedule, ConstantMonthSchedule)
    _test_default_plug_load_values(default_hpxml_bldg, HPXML::PlugLoadTypeOther, 2000, 0.5, 0.4, 1.2, ConstantDaySchedule, ConstantDaySchedule, ConstantMonthSchedule)
    _test_default_plug_load_values(default_hpxml_bldg, HPXML::PlugLoadTypeElectricVehicleCharging, 4000, 0.4, 0.5, 1.3, ConstantDaySchedule, ConstantDaySchedule, ConstantMonthSchedule)
    _test_default_plug_load_values(default_hpxml_bldg, HPXML::PlugLoadTypeWellPump, 3000, 0.3, 0.6, 1.4, ConstantDaySchedule, ConstantDaySchedule, ConstantMonthSchedule)

    # Test defaults
    hpxml_bldg.plug_loads.each do |plug_load|
      plug_load.kwh_per_year = nil
      plug_load.usage_multiplier = nil
      plug_load.frac_sensible = nil
      plug_load.frac_latent = nil
      plug_load.weekday_fractions = nil
      plug_load.weekend_fractions = nil
      plug_load.monthly_multipliers = nil
    end
    XMLHelper.write_file(hpxml.to_doc, @tmp_hpxml_path)
    _default_hpxml, default_hpxml_bldg = _test_measure()
    _test_default_plug_load_values(default_hpxml_bldg, HPXML::PlugLoadTypeTelevision, 620, 1.0, 0.0, 1.0, Schedule.PlugLoadsTVWeekdayFractions, Schedule.PlugLoadsTVWeekendFractions, Schedule.PlugLoadsTVMonthlyMultipliers)
    _test_default_plug_load_values(default_hpxml_bldg, HPXML::PlugLoadTypeOther, 2457, 0.855, 0.045, 1.0, Schedule.PlugLoadsOtherWeekdayFractions, Schedule.PlugLoadsOtherWeekendFractions, Schedule.PlugLoadsOtherMonthlyMultipliers)
    _test_default_plug_load_values(default_hpxml_bldg, HPXML::PlugLoadTypeElectricVehicleCharging, 1667, 0.0, 0.0, 1.0, Schedule.PlugLoadsVehicleWeekdayFractions, Schedule.PlugLoadsVehicleWeekendFractions, Schedule.PlugLoadsVehicleMonthlyMultipliers)
    _test_default_plug_load_values(default_hpxml_bldg, HPXML::PlugLoadTypeWellPump, 441, 0.0, 0.0, 1.0, Schedule.PlugLoadsWellPumpWeekdayFractions, Schedule.PlugLoadsWellPumpWeekendFractions, Schedule.PlugLoadsWellPumpMonthlyMultipliers)
  end

  def test_fuel_loads
    # Test inputs not overridden by defaults
    hpxml, hpxml_bldg = _create_hpxml('base-misc-loads-large-uncommon.xml')
    gg_fl = hpxml_bldg.fuel_loads.find { |fl| fl.fuel_load_type == HPXML::FuelLoadTypeGrill }
    gg_fl.therm_per_year = 1000
    gg_fl.usage_multiplier = 0.9
    gg_fl.frac_sensible = 0.6
    gg_fl.frac_latent = 0.3
    gg_fl.weekday_fractions = ConstantDaySchedule
    gg_fl.weekend_fractions = ConstantDaySchedule
    gg_fl.monthly_multipliers = ConstantMonthSchedule
    gl_fl = hpxml_bldg.fuel_loads.find { |fl| fl.fuel_load_type == HPXML::FuelLoadTypeLighting }
    gl_fl.therm_per_year = 2000
    gl_fl.usage_multiplier = 0.8
    gl_fl.frac_sensible = 0.5
    gl_fl.frac_latent = 0.4
    gl_fl.weekday_fractions = ConstantDaySchedule
    gl_fl.weekend_fractions = ConstantDaySchedule
    gl_fl.monthly_multipliers = ConstantMonthSchedule
    gf_fl = hpxml_bldg.fuel_loads.find { |fl| fl.fuel_load_type == HPXML::FuelLoadTypeFireplace }
    gf_fl.therm_per_year = 3000
    gf_fl.usage_multiplier = 0.7
    gf_fl.frac_sensible = 0.4
    gf_fl.frac_latent = 0.5
    gf_fl.weekday_fractions = ConstantDaySchedule
    gf_fl.weekend_fractions = ConstantDaySchedule
    gf_fl.monthly_multipliers = ConstantMonthSchedule
    XMLHelper.write_file(hpxml.to_doc, @tmp_hpxml_path)
    _default_hpxml, default_hpxml_bldg = _test_measure()
    _test_default_fuel_load_values(default_hpxml_bldg, HPXML::FuelLoadTypeGrill, 1000, 0.6, 0.3, 0.9, ConstantDaySchedule, ConstantDaySchedule, ConstantMonthSchedule)
    _test_default_fuel_load_values(default_hpxml_bldg, HPXML::FuelLoadTypeLighting, 2000, 0.5, 0.4, 0.8, ConstantDaySchedule, ConstantDaySchedule, ConstantMonthSchedule)
    _test_default_fuel_load_values(default_hpxml_bldg, HPXML::FuelLoadTypeFireplace, 3000, 0.4, 0.5, 0.7, ConstantDaySchedule, ConstantDaySchedule, ConstantMonthSchedule)

    # Test defaults
    hpxml_bldg.fuel_loads.each do |fuel_load|
      fuel_load.therm_per_year = nil
      fuel_load.usage_multiplier = nil
      fuel_load.frac_sensible = nil
      fuel_load.frac_latent = nil
      fuel_load.weekday_fractions = nil
      fuel_load.weekend_fractions = nil
      fuel_load.monthly_multipliers = nil
    end
    XMLHelper.write_file(hpxml.to_doc, @tmp_hpxml_path)
    _default_hpxml, default_hpxml_bldg = _test_measure()
    _test_default_fuel_load_values(default_hpxml_bldg, HPXML::FuelLoadTypeGrill, 33, 0.0, 0.0, 1.0, Schedule.FuelLoadsGrillWeekdayFractions, Schedule.FuelLoadsGrillWeekendFractions, Schedule.FuelLoadsGrillMonthlyMultipliers)
    _test_default_fuel_load_values(default_hpxml_bldg, HPXML::FuelLoadTypeLighting, 20, 0.0, 0.0, 1.0, Schedule.FuelLoadsLightingWeekdayFractions, Schedule.FuelLoadsLightingWeekendFractions, Schedule.FuelLoadsLightingMonthlyMultipliers)
    _test_default_fuel_load_values(default_hpxml_bldg, HPXML::FuelLoadTypeFireplace, 67, 0.5, 0.1, 1.0, Schedule.FuelLoadsFireplaceWeekdayFractions, Schedule.FuelLoadsFireplaceWeekendFractions, Schedule.FuelLoadsFireplaceMonthlyMultipliers)
  end

  def _test_measure()
    # create an instance of the measure
    measure = HPXMLtoOpenStudio.new

    runner = OpenStudio::Measure::OSRunner.new(OpenStudio::WorkflowJSON.new)
    model = OpenStudio::Model::Model.new

    # get arguments
    arguments = measure.arguments(model)
    argument_map = OpenStudio::Measure.convertOSArgumentVectorToMap(arguments)

    # populate argument with specified hash value if specified
    arguments.each do |arg|
      temp_arg_var = arg.clone
      if @args_hash.has_key?(arg.name)
        assert(temp_arg_var.setValue(@args_hash[arg.name]))
      end
      argument_map[arg.name] = temp_arg_var
    end

    # run the measure
    measure.run(model, runner, argument_map)
    result = runner.result

    # show the output
    show_output(result) unless result.value.valueName == 'Success'

    # assert that it ran correctly
    assert_equal('Success', result.value.valueName)

    default_hpxml = HPXML.new(hpxml_path: File.join(@tmp_output_path, 'in.xml'))

    return default_hpxml, default_hpxml.buildings[0]
  end

  def _test_default_header_values(hpxml, tstep, sim_begin_month, sim_begin_day, sim_end_month, sim_end_day, sim_calendar_year, temperature_capacitance_multiplier,
                                  unavailable_period_begin_hour, unavailable_period_end_hour, unavailable_period_natvent_availability)
    assert_equal(tstep, hpxml.header.timestep)
    assert_equal(sim_begin_month, hpxml.header.sim_begin_month)
    assert_equal(sim_begin_day, hpxml.header.sim_begin_day)
    assert_equal(sim_end_month, hpxml.header.sim_end_month)
    assert_equal(sim_end_day, hpxml.header.sim_end_day)
    assert_equal(sim_calendar_year, hpxml.header.sim_calendar_year)
    assert_equal(temperature_capacitance_multiplier, hpxml.header.temperature_capacitance_multiplier)
    if unavailable_period_begin_hour.nil? && unavailable_period_end_hour.nil? && unavailable_period_natvent_availability.nil?
      assert_equal(0, hpxml.header.unavailable_periods.size)
    else
      assert_equal(unavailable_period_begin_hour, hpxml.header.unavailable_periods[-1].begin_hour)
      assert_equal(unavailable_period_end_hour, hpxml.header.unavailable_periods[-1].end_hour)
      assert_equal(unavailable_period_natvent_availability, hpxml.header.unavailable_periods[-1].natvent_availability)
    end
  end

  def _test_default_emissions_values(scenario, elec_schedule_number_of_header_rows, elec_schedule_column_number,
                                     natural_gas_units, natural_gas_value, propane_units, propane_value,
                                     fuel_oil_units, fuel_oil_value, coal_units, coal_value, wood_units, wood_value,
                                     wood_pellets_units, wood_pellets_value)
    assert_equal(elec_schedule_number_of_header_rows, scenario.elec_schedule_number_of_header_rows)
    assert_equal(elec_schedule_column_number, scenario.elec_schedule_column_number)
    if natural_gas_value.nil?
      assert_nil(scenario.natural_gas_units)
      assert_nil(scenario.natural_gas_value)
    else
      assert_equal(natural_gas_units, scenario.natural_gas_units)
      assert_equal(natural_gas_value, scenario.natural_gas_value)
    end
    if propane_value.nil?
      assert_nil(scenario.propane_units)
      assert_nil(scenario.propane_value)
    else
      assert_equal(propane_units, scenario.propane_units)
      assert_equal(propane_value, scenario.propane_value)
    end
    if fuel_oil_value.nil?
      assert_nil(scenario.fuel_oil_units)
      assert_nil(scenario.fuel_oil_value)
    else
      assert_equal(fuel_oil_units, scenario.fuel_oil_units)
      assert_equal(fuel_oil_value, scenario.fuel_oil_value)
    end
    if coal_value.nil?
      assert_nil(scenario.coal_units)
      assert_nil(scenario.coal_value)
    else
      assert_equal(coal_units, scenario.coal_units)
      assert_equal(coal_value, scenario.coal_value)
    end
    if wood_value.nil?
      assert_nil(scenario.wood_units)
      assert_nil(scenario.wood_value)
    else
      assert_equal(wood_units, scenario.wood_units)
      assert_equal(wood_value, scenario.wood_value)
    end
    if wood_pellets_value.nil?
      assert_nil(scenario.wood_pellets_units)
      assert_nil(scenario.wood_pellets_value)
    else
      assert_equal(wood_pellets_units, scenario.wood_pellets_units)
      assert_equal(wood_pellets_value, scenario.wood_pellets_value)
    end
  end

  def _test_default_bills_values(scenario,
                                 elec_fixed_charge, natural_gas_fixed_charge, propane_fixed_charge, fuel_oil_fixed_charge, coal_fixed_charge, wood_fixed_charge, wood_pellets_fixed_charge,
                                 elec_marginal_rate, natural_gas_marginal_rate, propane_marginal_rate, fuel_oil_marginal_rate, coal_marginal_rate, wood_marginal_rate, wood_pellets_marginal_rate,
                                 pv_compensation_type, pv_net_metering_annual_excess_sellback_rate_type, pv_net_metering_annual_excess_sellback_rate,
                                 pv_feed_in_tariff_rate, pv_monthly_grid_connection_fee_dollars_per_kw, pv_monthly_grid_connection_fee_dollars)
    if elec_fixed_charge.nil?
      assert_nil(scenario.elec_fixed_charge)
    else
      assert_equal(elec_fixed_charge, scenario.elec_fixed_charge)
    end
    if natural_gas_fixed_charge.nil?
      assert_nil(scenario.natural_gas_fixed_charge)
    else
      assert_equal(natural_gas_fixed_charge, scenario.natural_gas_fixed_charge)
    end
    if propane_fixed_charge.nil?
      assert_nil(scenario.propane_fixed_charge)
    else
      assert_equal(propane_fixed_charge, scenario.propane_fixed_charge)
    end
    if fuel_oil_fixed_charge.nil?
      assert_nil(scenario.fuel_oil_fixed_charge)
    else
      assert_equal(fuel_oil_fixed_charge, scenario.fuel_oil_fixed_charge)
    end
    if coal_fixed_charge.nil?
      assert_nil(scenario.coal_fixed_charge)
    else
      assert_equal(coal_fixed_charge, scenario.coal_fixed_charge)
    end
    if wood_fixed_charge.nil?
      assert_nil(scenario.wood_fixed_charge)
    else
      assert_equal(wood_fixed_charge, scenario.wood_fixed_charge)
    end
    if wood_pellets_fixed_charge.nil?
      assert_nil(scenario.wood_pellets_fixed_charge)
    else
      assert_equal(wood_pellets_fixed_charge, scenario.wood_pellets_fixed_charge)
    end
    if elec_marginal_rate.nil?
      assert_nil(scenario.elec_marginal_rate)
    else
      assert_equal(elec_marginal_rate, scenario.elec_marginal_rate)
    end
    if natural_gas_marginal_rate.nil?
      assert_nil(scenario.natural_gas_marginal_rate)
    else
      assert_equal(natural_gas_marginal_rate, scenario.natural_gas_marginal_rate)
    end
    if propane_marginal_rate.nil?
      assert_nil(scenario.propane_marginal_rate)
    else
      assert_equal(propane_marginal_rate, scenario.propane_marginal_rate)
    end
    if fuel_oil_marginal_rate.nil?
      assert_nil(scenario.fuel_oil_marginal_rate)
    else
      assert_equal(fuel_oil_marginal_rate, scenario.fuel_oil_marginal_rate)
    end
    if coal_marginal_rate.nil?
      assert_nil(scenario.coal_marginal_rate)
    else
      assert_equal(coal_marginal_rate, scenario.coal_marginal_rate)
    end
    if wood_marginal_rate.nil?
      assert_nil(scenario.wood_marginal_rate)
    else
      assert_equal(wood_marginal_rate, scenario.wood_marginal_rate)
    end
    if wood_pellets_marginal_rate.nil?
      assert_nil(scenario.wood_pellets_marginal_rate)
    else
      assert_equal(wood_pellets_marginal_rate, scenario.wood_pellets_marginal_rate)
    end
    if pv_compensation_type.nil?
      assert_nil(scenario.pv_compensation_type)
    else
      assert_equal(pv_compensation_type, scenario.pv_compensation_type)
    end
    if pv_net_metering_annual_excess_sellback_rate_type.nil?
      assert_nil(scenario.pv_net_metering_annual_excess_sellback_rate_type)
    else
      assert_equal(pv_net_metering_annual_excess_sellback_rate_type, scenario.pv_net_metering_annual_excess_sellback_rate_type)
    end
    if pv_net_metering_annual_excess_sellback_rate.nil?
      assert_nil(scenario.pv_net_metering_annual_excess_sellback_rate)
    else
      assert_equal(pv_net_metering_annual_excess_sellback_rate, scenario.pv_net_metering_annual_excess_sellback_rate)
    end
    if pv_feed_in_tariff_rate.nil?
      assert_nil(scenario.pv_feed_in_tariff_rate)
    else
      assert_equal(pv_feed_in_tariff_rate, scenario.pv_feed_in_tariff_rate)
    end
    if pv_monthly_grid_connection_fee_dollars_per_kw.nil?
      assert_nil(scenario.pv_monthly_grid_connection_fee_dollars_per_kw)
    else
      assert_equal(pv_monthly_grid_connection_fee_dollars_per_kw, scenario.pv_monthly_grid_connection_fee_dollars_per_kw)
    end
    if pv_monthly_grid_connection_fee_dollars.nil?
      assert_nil(scenario.pv_monthly_grid_connection_fee_dollars)
    else
      assert_equal(pv_monthly_grid_connection_fee_dollars, scenario.pv_monthly_grid_connection_fee_dollars)
    end
  end

  def _test_default_building_values(hpxml_bldg, dst_enabled, dst_begin_month, dst_begin_day, dst_end_month, dst_end_day, state_code, city, time_zone_utc_offset,
                                    elevation, latitude, longitude, natvent_days_per_week, heat_pump_sizing_methodology, allow_increased_fixed_capacities,
                                    shading_summer_begin_month, shading_summer_begin_day, shading_summer_end_month, shading_summer_end_day,
                                    manualj_heating_design_temp, manualj_cooling_design_temp, manualj_daily_temp_range, manualj_heating_setpoint, manualj_cooling_setpoint,
                                    manualj_humidity_setpoint, manualj_humidity_difference, manualj_internal_loads_sensible, manualj_internal_loads_latent, manualj_num_occupants,
                                    heat_pump_backup_sizing_methodology)
    assert_equal(dst_enabled, hpxml_bldg.dst_enabled)
    assert_equal(dst_begin_month, hpxml_bldg.dst_begin_month)
    assert_equal(dst_begin_day, hpxml_bldg.dst_begin_day)
    assert_equal(dst_end_month, hpxml_bldg.dst_end_month)
    assert_equal(dst_end_day, hpxml_bldg.dst_end_day)
    if state_code.nil?
      assert_nil(hpxml_bldg.state_code)
    else
      assert_equal(state_code, hpxml_bldg.state_code)
    end
    if city.nil?
      assert_nil(hpxml_bldg.city)
    else
      assert_equal(city, hpxml_bldg.city)
    end
    assert_equal(time_zone_utc_offset, hpxml_bldg.time_zone_utc_offset)
    assert_equal(elevation, hpxml_bldg.elevation)
    assert_equal(latitude, hpxml_bldg.latitude)
    assert_equal(longitude, hpxml_bldg.longitude)
    assert_equal(natvent_days_per_week, hpxml_bldg.header.natvent_days_per_week)
    if heat_pump_sizing_methodology.nil?
      assert_nil(hpxml_bldg.header.heat_pump_sizing_methodology)
    else
      assert_equal(heat_pump_sizing_methodology, hpxml_bldg.header.heat_pump_sizing_methodology)
    end
    if heat_pump_backup_sizing_methodology.nil?
      assert_nil(hpxml_bldg.header.heat_pump_backup_sizing_methodology)
    else
      assert_equal(heat_pump_backup_sizing_methodology, hpxml_bldg.header.heat_pump_backup_sizing_methodology)
    end
    assert_equal(allow_increased_fixed_capacities, hpxml_bldg.header.allow_increased_fixed_capacities)
    assert_equal(shading_summer_begin_month, hpxml_bldg.header.shading_summer_begin_month)
    assert_equal(shading_summer_begin_day, hpxml_bldg.header.shading_summer_begin_day)
    assert_equal(shading_summer_end_month, hpxml_bldg.header.shading_summer_end_month)
    assert_equal(shading_summer_end_day, hpxml_bldg.header.shading_summer_end_day)
    assert_in_delta(manualj_heating_design_temp, hpxml_bldg.header.manualj_heating_design_temp, 0.01)
    assert_in_delta(manualj_cooling_design_temp, hpxml_bldg.header.manualj_cooling_design_temp, 0.01)
    assert_equal(manualj_daily_temp_range, hpxml_bldg.header.manualj_daily_temp_range)
    assert_equal(manualj_heating_setpoint, hpxml_bldg.header.manualj_heating_setpoint)
    assert_equal(manualj_cooling_setpoint, hpxml_bldg.header.manualj_cooling_setpoint)
    assert_equal(manualj_humidity_setpoint, hpxml_bldg.header.manualj_humidity_setpoint)
    assert_in_delta(manualj_humidity_difference, hpxml_bldg.header.manualj_humidity_difference, 0.1)
    assert_equal(manualj_internal_loads_sensible, hpxml_bldg.header.manualj_internal_loads_sensible)
    assert_equal(manualj_internal_loads_latent, hpxml_bldg.header.manualj_internal_loads_latent)
    assert_equal(manualj_num_occupants, hpxml_bldg.header.manualj_num_occupants)
  end

  def _test_default_site_values(hpxml_bldg, site_type, shielding_of_home, ground_conductivity, ground_diffusivity, soil_type, moisture_type)
    assert_equal(site_type, hpxml_bldg.site.site_type)
    assert_equal(shielding_of_home, hpxml_bldg.site.shielding_of_home)
    assert_equal(ground_conductivity, hpxml_bldg.site.ground_conductivity)
    assert_equal(ground_diffusivity, hpxml_bldg.site.ground_diffusivity)
    if soil_type.nil?
      assert_nil(hpxml_bldg.site.soil_type)
    else
      assert_equal(soil_type, hpxml_bldg.site.soil_type)
    end
    if moisture_type.nil?
      assert_nil(hpxml_bldg.site.moisture_type)
    else
      assert_equal(moisture_type, hpxml_bldg.site.moisture_type)
    end
  end

  def _test_default_neighbor_building_values(hpxml_bldg, azimuths)
    assert_equal(azimuths.size, hpxml_bldg.neighbor_buildings.size)
    hpxml_bldg.neighbor_buildings.each_with_index do |neighbor_building, idx|
      assert_equal(azimuths[idx], neighbor_building.azimuth)
    end
  end

  def _test_default_occupancy_values(hpxml_bldg, weekday_sch, weekend_sch, monthly_mults, water_weekday_sch, water_weekend_sch, water_monthly_mults,
                                     water_use_multiplier)
    assert_equal(weekday_sch, hpxml_bldg.building_occupancy.weekday_fractions)
    assert_equal(weekend_sch, hpxml_bldg.building_occupancy.weekend_fractions)
    assert_equal(monthly_mults, hpxml_bldg.building_occupancy.monthly_multipliers)
    assert_equal(water_weekday_sch, hpxml_bldg.building_occupancy.general_water_use_weekday_fractions)
    assert_equal(water_weekend_sch, hpxml_bldg.building_occupancy.general_water_use_weekend_fractions)
    assert_equal(water_monthly_mults, hpxml_bldg.building_occupancy.general_water_use_monthly_multipliers)
    assert_equal(water_use_multiplier, hpxml_bldg.building_occupancy.general_water_use_usage_multiplier)
  end

  def _test_default_climate_and_risk_zones_values(hpxml_bldg, iecc_year, iecc_zone)
    if iecc_year.nil?
      assert_equal(0, hpxml_bldg.climate_and_risk_zones.climate_zone_ieccs.size)
    else
      assert_equal(iecc_year, hpxml_bldg.climate_and_risk_zones.climate_zone_ieccs[0].year)
    end
    if iecc_zone.nil?
      assert_equal(0, hpxml_bldg.climate_and_risk_zones.climate_zone_ieccs.size)
    else
      assert_equal(iecc_zone, hpxml_bldg.climate_and_risk_zones.climate_zone_ieccs[0].zone)
    end
  end

  def _test_default_building_construction_values(hpxml_bldg, building_volume, average_ceiling_height, n_bathrooms, n_units)
    assert_equal(building_volume, hpxml_bldg.building_construction.conditioned_building_volume)
    assert_in_epsilon(average_ceiling_height, hpxml_bldg.building_construction.average_ceiling_height, 0.01)
    assert_equal(n_bathrooms, hpxml_bldg.building_construction.number_of_bathrooms)
    assert_equal(n_units, hpxml_bldg.building_construction.number_of_units)
  end

  def _test_default_infiltration_values(hpxml_bldg, volume, has_flue_or_chimney_in_conditioned_space)
    assert_equal(volume, hpxml_bldg.air_infiltration_measurements[0].infiltration_volume)
    assert_equal(has_flue_or_chimney_in_conditioned_space, hpxml_bldg.air_infiltration.has_flue_or_chimney_in_conditioned_space)
  end

  def _test_default_infiltration_compartmentalization_test_values(air_infiltration_measurement, a_ext)
    if a_ext.nil?
      assert_nil(air_infiltration_measurement.a_ext)
    else
      assert_in_delta(a_ext, air_infiltration_measurement.a_ext, 0.001)
    end
  end

  def _test_default_attic_values(attic, sla)
    assert_in_epsilon(sla, attic.vented_attic_sla, 0.001)
  end

  def _test_default_foundation_values(foundation, sla)
    assert_in_epsilon(sla, foundation.vented_crawlspace_sla, 0.001)
  end

  def _test_default_roof_values(roof, roof_type, solar_absorptance, roof_color, emittance, radiant_barrier,
                                radiant_barrier_grade, int_finish_type, int_finish_thickness, azimuth)
    assert_equal(roof_type, roof.roof_type)
    assert_equal(solar_absorptance, roof.solar_absorptance)
    assert_equal(roof_color, roof.roof_color)
    assert_equal(emittance, roof.emittance)
    assert_equal(radiant_barrier, roof.radiant_barrier)
    if not radiant_barrier_grade.nil?
      assert_equal(radiant_barrier_grade, roof.radiant_barrier_grade)
    else
      assert_nil(roof.radiant_barrier_grade)
    end
    assert_equal(int_finish_type, roof.interior_finish_type)
    if not int_finish_thickness.nil?
      assert_equal(int_finish_thickness, roof.interior_finish_thickness)
    else
      assert_nil(roof.interior_finish_thickness)
    end
    assert_equal(azimuth, roof.azimuth)
  end

  def _test_default_rim_joist_values(rim_joist, siding, solar_absorptance, color, emittance, azimuth)
    assert_equal(siding, rim_joist.siding)
    assert_equal(solar_absorptance, rim_joist.solar_absorptance)
    assert_equal(color, rim_joist.color)
    assert_equal(emittance, rim_joist.emittance)
    assert_equal(azimuth, rim_joist.azimuth)
  end

  def _test_default_wall_values(wall, siding, solar_absorptance, color, emittance, int_finish_type, int_finish_thickness, azimuth)
    assert_equal(siding, wall.siding)
    assert_equal(solar_absorptance, wall.solar_absorptance)
    assert_equal(color, wall.color)
    assert_equal(emittance, wall.emittance)
    assert_equal(int_finish_type, wall.interior_finish_type)
    if not int_finish_thickness.nil?
      assert_equal(int_finish_thickness, wall.interior_finish_thickness)
    else
      assert_nil(wall.interior_finish_thickness)
    end
    if not azimuth.nil?
      assert_equal(azimuth, wall.azimuth)
    else
      assert_nil(wall.azimuth)
    end
  end

  def _test_default_foundation_wall_values(foundation_wall, thickness, int_finish_type, int_finish_thickness, azimuth, area,
                                           ins_int_top, ins_int_bottom, ins_ext_top, ins_ext_bottom, type)
    assert_equal(thickness, foundation_wall.thickness)
    assert_equal(int_finish_type, foundation_wall.interior_finish_type)
    if not int_finish_thickness.nil?
      assert_equal(int_finish_thickness, foundation_wall.interior_finish_thickness)
    else
      assert_nil(foundation_wall.interior_finish_thickness)
    end
    assert_equal(azimuth, foundation_wall.azimuth)
    assert_equal(area, foundation_wall.area)
    assert_equal(ins_int_top, foundation_wall.insulation_interior_distance_to_top)
    assert_equal(ins_int_bottom, foundation_wall.insulation_interior_distance_to_bottom)
    assert_equal(ins_ext_top, foundation_wall.insulation_exterior_distance_to_top)
    assert_equal(ins_ext_bottom, foundation_wall.insulation_exterior_distance_to_bottom)
    assert_equal(type, foundation_wall.type)
  end

  def _test_default_floor_values(floor, int_finish_type, int_finish_thickness)
    assert_equal(int_finish_type, floor.interior_finish_type)
    if not int_finish_thickness.nil?
      assert_equal(int_finish_thickness, floor.interior_finish_thickness)
    else
      assert_nil(floor.interior_finish_thickness)
    end
  end

  def _test_default_slab_values(slab, thickness, carpet_r_value, carpet_fraction, depth_below_grade)
    assert_equal(thickness, slab.thickness)
    assert_equal(carpet_r_value, slab.carpet_r_value)
    assert_equal(carpet_fraction, slab.carpet_fraction)
    if depth_below_grade.nil?
      assert_nil(slab.depth_below_grade)
    else
      assert_equal(depth_below_grade, slab.depth_below_grade)
    end
  end

  def _test_default_window_values(hpxml_bldg, ext_summer_sfs, ext_winter_sfs, int_summer_sfs, int_winter_sfs, fraction_operable, azimuths)
    assert_equal(ext_summer_sfs.size, hpxml_bldg.windows.size)
    hpxml_bldg.windows.each_with_index do |window, idx|
      assert_equal(ext_summer_sfs[idx], window.exterior_shading_factor_summer)
      assert_equal(ext_winter_sfs[idx], window.exterior_shading_factor_winter)
      assert_equal(int_summer_sfs[idx], window.interior_shading_factor_summer)
      assert_equal(int_winter_sfs[idx], window.interior_shading_factor_winter)
      assert_equal(fraction_operable[idx], window.fraction_operable)
      assert_equal(azimuths[idx], window.azimuth)
    end
  end

  def _test_default_skylight_values(hpxml_bldg, ext_summer_sfs, ext_winter_sfs, int_summer_sfs, int_winter_sfs, azimuths)
    assert_equal(ext_summer_sfs.size, hpxml_bldg.skylights.size)
    hpxml_bldg.skylights.each_with_index do |skylight, idx|
      assert_equal(ext_summer_sfs[idx], skylight.exterior_shading_factor_summer)
      assert_equal(ext_winter_sfs[idx], skylight.exterior_shading_factor_winter)
      assert_equal(int_summer_sfs[idx], skylight.interior_shading_factor_summer)
      assert_equal(int_winter_sfs[idx], skylight.interior_shading_factor_winter)
      assert_equal(azimuths[idx], skylight.azimuth)
    end
  end

  def _test_default_door_values(hpxml_bldg, azimuths)
    hpxml_bldg.doors.each_with_index do |door, idx|
      assert_equal(azimuths[idx], door.azimuth)
    end
  end

  def _test_default_partition_wall_mass_values(partition_wall_mass, area_fraction, int_finish_type, int_finish_thickness)
    assert_equal(area_fraction, partition_wall_mass.area_fraction)
    assert_equal(int_finish_type, partition_wall_mass.interior_finish_type)
    assert_equal(int_finish_thickness, partition_wall_mass.interior_finish_thickness)
  end

  def _test_default_furniture_mass_values(furniture_mass, area_fraction, type)
    assert_equal(area_fraction, furniture_mass.area_fraction)
    assert_equal(type, furniture_mass.type)
  end

  def _test_default_central_air_conditioner_values(cooling_system, shr, compressor_type, fan_watts_per_cfm, charge_defect_ratio,
                                                   airflow_defect_ratio, cooling_capacity, cooling_efficiency_seer, crankcase_heater_watts, cooling_autosizing_factor)
    assert_equal(shr, cooling_system.cooling_shr)
    assert_equal(compressor_type, cooling_system.compressor_type)
    assert_equal(fan_watts_per_cfm, cooling_system.fan_watts_per_cfm)
    assert_equal(charge_defect_ratio, cooling_system.charge_defect_ratio)
    assert_equal(airflow_defect_ratio, cooling_system.airflow_defect_ratio)
    assert_equal(crankcase_heater_watts, cooling_system.crankcase_heater_watts)
    assert_equal(cooling_autosizing_factor, cooling_system.cooling_autosizing_factor)
    if cooling_capacity.nil?
      assert(cooling_system.cooling_capacity > 0)
    else
      assert_equal(cooling_capacity, cooling_system.cooling_capacity)
    end
    if cooling_efficiency_seer.nil?
      assert_nil(cooling_system.cooling_efficiency_seer)
    else
      assert_equal(cooling_efficiency_seer, cooling_system.cooling_efficiency_seer)
    end
  end

  def _test_default_room_air_conditioner_ptac_values(cooling_system, shr, cooling_capacity, crankcase_heater_watts, cooling_autosizing_factor)
    assert_equal(shr, cooling_system.cooling_shr)
    assert_equal(crankcase_heater_watts, cooling_system.crankcase_heater_watts)
    assert_equal(cooling_autosizing_factor, cooling_system.cooling_autosizing_factor)
    if cooling_capacity.nil?
      assert(cooling_system.cooling_capacity > 0)
    else
      assert_equal(cooling_capacity, cooling_system.cooling_capacity)
    end
  end

  def _test_default_evap_cooler_values(cooling_system, cooling_capacity, cooling_autosizing_factor)
    assert_equal(cooling_autosizing_factor, cooling_system.cooling_autosizing_factor)
    if cooling_capacity.nil?
      assert(cooling_system.cooling_capacity > 0)
    else
      assert_equal(cooling_system.cooling_capacity, cooling_capacity)
    end
  end

  def _test_default_mini_split_air_conditioner_values(cooling_system, shr, fan_watts_per_cfm, charge_defect_ratio, airflow_defect_ratio,
                                                      cooling_capacity, cooling_efficiency_seer, crankcase_heater_watts, compressor_type, cooling_autosizing_factor)
    assert_equal(shr, cooling_system.cooling_shr)
    assert_equal(fan_watts_per_cfm, cooling_system.fan_watts_per_cfm)
    assert_equal(charge_defect_ratio, cooling_system.charge_defect_ratio)
    assert_equal(airflow_defect_ratio, cooling_system.airflow_defect_ratio)
    assert_equal(crankcase_heater_watts, cooling_system.crankcase_heater_watts)
    assert_equal(cooling_autosizing_factor, cooling_system.cooling_autosizing_factor)
    if cooling_capacity.nil?
      assert(cooling_system.cooling_capacity > 0)
    else
      assert_equal(cooling_capacity, cooling_system.cooling_capacity)
    end
    if cooling_efficiency_seer.nil?
      assert_nil(cooling_system.cooling_efficiency_seer)
    else
      assert_equal(cooling_efficiency_seer, cooling_system.cooling_efficiency_seer)
    end
    assert_equal(compressor_type, cooling_system.compressor_type)
  end

  def _test_default_furnace_values(heating_system, fan_watts_per_cfm, airflow_defect_ratio, heating_capacity,
                                   pilot_light, pilot_light_btuh, heating_autosizing_factor)
    assert_equal(fan_watts_per_cfm, heating_system.fan_watts_per_cfm)
    assert_equal(airflow_defect_ratio, heating_system.airflow_defect_ratio)
    assert_equal(heating_autosizing_factor, heating_system.heating_autosizing_factor)
    if heating_capacity.nil?
      assert(heating_system.heating_capacity > 0)
    else
      assert_equal(heating_capacity, heating_system.heating_capacity)
    end
    assert_equal(pilot_light, heating_system.pilot_light)
    if pilot_light_btuh.nil?
      assert_nil(heating_system.pilot_light_btuh)
    else
      assert_equal(pilot_light_btuh, heating_system.pilot_light_btuh)
    end
  end

  def _test_default_wall_furnace_values(heating_system, fan_watts, heating_capacity, heating_autosizing_factor)
    assert_equal(fan_watts, heating_system.fan_watts)
    assert_equal(heating_autosizing_factor, heating_system.heating_autosizing_factor)
    if heating_capacity.nil?
      assert(heating_system.heating_capacity > 0)
    else
      assert_equal(heating_capacity, heating_system.heating_capacity)
    end
  end

  def _test_default_floor_furnace_values(heating_system, fan_watts, heating_capacity, pilot_light, pilot_light_btuh, heating_autosizing_factor)
    assert_equal(fan_watts, heating_system.fan_watts)
    assert_equal(heating_autosizing_factor, heating_system.heating_autosizing_factor)
    if heating_capacity.nil?
      assert(heating_system.heating_capacity > 0)
    else
      assert_equal(heating_capacity, heating_system.heating_capacity)
    end
    assert_equal(pilot_light, heating_system.pilot_light)
    if pilot_light_btuh.nil?
      assert_nil(heating_system.pilot_light_btuh)
    else
      assert_equal(pilot_light_btuh, heating_system.pilot_light_btuh)
    end
  end

  def _test_default_electric_resistance_values(heating_system, distribution)
    assert_equal(distribution, heating_system.electric_resistance_distribution)
  end

  def _test_default_boiler_values(heating_system, eae, heating_capacity, pilot_light, pilot_light_btuh, heating_autosizing_factor)
    assert_equal(eae, heating_system.electric_auxiliary_energy)
    assert_equal(heating_autosizing_factor, heating_system.heating_autosizing_factor)
    if heating_capacity.nil?
      assert(heating_system.heating_capacity > 0)
    else
      assert_equal(heating_capacity, heating_system.heating_capacity)
    end
    assert_equal(pilot_light, heating_system.pilot_light)
    if pilot_light_btuh.nil?
      assert_nil(heating_system.pilot_light_btuh)
    else
      assert_equal(pilot_light_btuh, heating_system.pilot_light_btuh)
    end
  end

  def _test_default_stove_values(heating_system, fan_watts, heating_capacity, pilot_light, pilot_light_btuh, heating_autosizing_factor)
    assert_equal(fan_watts, heating_system.fan_watts)
    assert_equal(heating_autosizing_factor, heating_system.heating_autosizing_factor)
    if heating_capacity.nil?
      assert(heating_system.heating_capacity > 0)
    else
      assert_equal(heating_capacity, heating_system.heating_capacity)
    end
    assert_equal(pilot_light, heating_system.pilot_light)
    if pilot_light_btuh.nil?
      assert_nil(heating_system.pilot_light_btuh)
    else
      assert_equal(pilot_light_btuh, heating_system.pilot_light_btuh)
    end
  end

  def _test_default_portable_heater_values(heating_system, fan_watts, heating_capacity, heating_autosizing_factor)
    assert_equal(fan_watts, heating_system.fan_watts)
    assert_equal(heating_autosizing_factor, heating_system.heating_autosizing_factor)
    if heating_capacity.nil?
      assert(heating_system.heating_capacity > 0)
    else
      assert_equal(heating_capacity, heating_system.heating_capacity)
    end
  end

  def _test_default_fixed_heater_values(heating_system, fan_watts, heating_capacity)
    assert_equal(fan_watts, heating_system.fan_watts)
    if heating_capacity.nil?
      assert(heating_system.heating_capacity > 0)
    else
      assert_equal(heating_capacity, heating_system.heating_capacity)
    end
  end

  def _test_default_fireplace_values(heating_system, fan_watts, heating_capacity, pilot_light, pilot_light_btuh, heating_autosizing_factor)
    assert_equal(fan_watts, heating_system.fan_watts)
    assert_equal(heating_autosizing_factor, heating_system.heating_autosizing_factor)
    if heating_capacity.nil?
      assert(heating_system.heating_capacity > 0)
    else
      assert_equal(heating_capacity, heating_system.heating_capacity)
    end
    assert_equal(pilot_light, heating_system.pilot_light)
    if pilot_light_btuh.nil?
      assert_nil(heating_system.pilot_light_btuh)
    else
      assert_equal(pilot_light_btuh, heating_system.pilot_light_btuh)
    end
  end

  def _test_default_air_to_air_heat_pump_values(heat_pump, shr, compressor_type, fan_watts_per_cfm, charge_defect_ratio,
                                                airflow_defect_ratio, cooling_capacity, heating_capacity,
                                                heating_capacity_17F, backup_heating_capacity,
                                                cooling_efficiency_seer, heating_efficiency_hspf,
                                                heating_capacity_retention_fraction, heating_capacity_retention_temp,
                                                crankcase_heater_watts, heating_autosizing_factor, cooling_autosizing_factor,
                                                backup_heating_autosizing_factor)
    assert_equal(shr, heat_pump.cooling_shr)
    assert_equal(compressor_type, heat_pump.compressor_type)
    assert_equal(fan_watts_per_cfm, heat_pump.fan_watts_per_cfm)
    assert_equal(charge_defect_ratio, heat_pump.charge_defect_ratio)
    assert_equal(airflow_defect_ratio, heat_pump.airflow_defect_ratio)
    assert_equal(crankcase_heater_watts, heat_pump.crankcase_heater_watts)
    assert_equal(heating_autosizing_factor, heat_pump.heating_autosizing_factor)
    assert_equal(cooling_autosizing_factor, heat_pump.cooling_autosizing_factor)
    assert_equal(backup_heating_autosizing_factor, heat_pump.backup_heating_autosizing_factor)
    if cooling_capacity.nil?
      assert(heat_pump.cooling_capacity > 0)
    else
      assert_equal(cooling_capacity, heat_pump.cooling_capacity)
    end
    if heating_capacity.nil?
      assert(heat_pump.heating_capacity > 0)
    else
      assert_equal(heating_capacity, heat_pump.heating_capacity)
    end
    if heating_capacity_17F.nil?
      assert_nil(heat_pump.heating_capacity_17F)
    else
      assert_equal(heating_capacity_17F, heat_pump.heating_capacity_17F)
    end
    if backup_heating_capacity.nil?
      assert(heat_pump.backup_heating_capacity > 0)
    else
      assert_equal(backup_heating_capacity, heat_pump.backup_heating_capacity)
    end
    if cooling_efficiency_seer.nil?
      assert_nil(heat_pump.cooling_efficiency_seer)
    else
      assert_equal(cooling_efficiency_seer, heat_pump.cooling_efficiency_seer)
    end
    if heating_efficiency_hspf.nil?
      assert_nil(heat_pump.heating_efficiency_hspf)
    else
      assert_equal(heating_efficiency_hspf, heat_pump.heating_efficiency_hspf)
    end
    if heating_capacity_retention_fraction.nil?
      assert_nil(heat_pump.heating_capacity_retention_fraction)
    else
      assert_in_delta(heating_capacity_retention_fraction, heat_pump.heating_capacity_retention_fraction, 0.01)
    end
    if heating_capacity_retention_temp.nil?
      assert_nil(heat_pump.heating_capacity_retention_temp)
    else
      assert_equal(heating_capacity_retention_temp, heat_pump.heating_capacity_retention_temp)
    end
  end

  def _test_default_detailed_performance_capacities(heat_pump, heating_nominal_capacity, cooling_nominal_capacity, heating_capacities, cooling_capacities)
    if cooling_nominal_capacity.nil?
      assert(heat_pump.cooling_capacity > 0)
    else
      assert_equal(cooling_nominal_capacity, heat_pump.cooling_capacity)
    end
    if heating_nominal_capacity.nil?
      assert(heat_pump.heating_capacity > 0)
    else
      assert_equal(heating_nominal_capacity, heat_pump.heating_capacity)
    end
    if not heat_pump.heating_detailed_performance_data.empty?
      heat_pump.heating_detailed_performance_data.each_with_index do |dp, idx|
        assert_equal(heating_capacities[idx], dp.capacity)
      end
    end
    if not heat_pump.cooling_detailed_performance_data.empty?
      heat_pump.cooling_detailed_performance_data.each_with_index do |dp, idx|
        assert_equal(cooling_capacities[idx], dp.capacity)
      end
    end
  end

  def _test_default_pthp_values(heat_pump, shr, cooling_capacity, heating_capacity, heating_capacity_17F,
                                heating_capacity_retention_fraction, heating_capacity_retention_temp,
                                crankcase_heater_watts, heating_autosizing_factor, cooling_autosizing_factor,
                                backup_heating_autosizing_factor)
    assert_equal(shr, heat_pump.cooling_shr)
    assert_equal(crankcase_heater_watts, heat_pump.crankcase_heater_watts)
    assert_equal(heating_autosizing_factor, heat_pump.heating_autosizing_factor)
    assert_equal(cooling_autosizing_factor, heat_pump.cooling_autosizing_factor)
    assert_equal(backup_heating_autosizing_factor, heat_pump.backup_heating_autosizing_factor)
    if cooling_capacity.nil?
      assert(heat_pump.cooling_capacity > 0)
    else
      assert_equal(cooling_capacity, heat_pump.cooling_capacity)
    end
    if heating_capacity.nil?
      assert(heat_pump.heating_capacity > 0)
    else
      assert_equal(heating_capacity, heat_pump.heating_capacity)
    end
    if heating_capacity_17F.nil?
      assert_nil(heat_pump.heating_capacity_17F)
    else
      assert_equal(heating_capacity_17F, heat_pump.heating_capacity_17F)
    end
    if heating_capacity_retention_fraction.nil?
      assert_nil(heat_pump.heating_capacity_retention_fraction)
    else
      assert_in_delta(heating_capacity_retention_fraction, heat_pump.heating_capacity_retention_fraction, 0.01)
    end
    if heating_capacity_retention_temp.nil?
      assert_nil(heat_pump.heating_capacity_retention_temp)
    else
      assert_equal(heating_capacity_retention_temp, heat_pump.heating_capacity_retention_temp)
    end
  end

  def _test_default_mini_split_heat_pump_values(heat_pump, shr, fan_watts_per_cfm, charge_defect_ratio,
                                                airflow_defect_ratio, cooling_capacity, heating_capacity,
                                                heating_capacity_17F, backup_heating_capacity,
                                                cooling_efficiency_seer, heating_efficiency_hspf,
                                                heating_capacity_retention_fraction, heating_capacity_retention_temp,
                                                crankcase_heater_watts, compressor_type, heating_autosizing_factor,
                                                cooling_autosizing_factor, backup_heating_autosizing_factor)
    assert_equal(shr, heat_pump.cooling_shr)
    assert_equal(fan_watts_per_cfm, heat_pump.fan_watts_per_cfm)
    assert_equal(charge_defect_ratio, heat_pump.charge_defect_ratio)
    assert_equal(airflow_defect_ratio, heat_pump.airflow_defect_ratio)
    assert_equal(crankcase_heater_watts, heat_pump.crankcase_heater_watts)
    assert_equal(heating_autosizing_factor, heat_pump.heating_autosizing_factor)
    assert_equal(cooling_autosizing_factor, heat_pump.cooling_autosizing_factor)
    assert_equal(backup_heating_autosizing_factor, heat_pump.backup_heating_autosizing_factor)
    if cooling_capacity.nil?
      assert(heat_pump.cooling_capacity > 0)
    else
      assert_equal(cooling_capacity, heat_pump.cooling_capacity)
    end
    if heating_capacity.nil?
      assert(heat_pump.heating_capacity > 0)
    else
      assert_equal(heating_capacity, heat_pump.heating_capacity)
    end
    if heating_capacity_17F.nil?
      assert_nil(heat_pump.heating_capacity_17F)
    else
      assert_equal(heating_capacity_17F, heat_pump.heating_capacity_17F)
    end
    if backup_heating_capacity.nil?
      assert(heat_pump.backup_heating_capacity > 0)
    else
      assert_equal(backup_heating_capacity, heat_pump.backup_heating_capacity)
    end
    if cooling_efficiency_seer.nil?
      assert_nil(heat_pump.cooling_efficiency_seer)
    else
      assert_equal(cooling_efficiency_seer, heat_pump.cooling_efficiency_seer)
    end
    if heating_efficiency_hspf.nil?
      assert_nil(heat_pump.heating_efficiency_hspf)
    else
      assert_equal(heating_efficiency_hspf, heat_pump.heating_efficiency_hspf)
    end
    assert_equal(compressor_type, heat_pump.compressor_type)
    if heating_capacity_retention_fraction.nil?
      assert_nil(heat_pump.heating_capacity_retention_fraction)
    else
      assert_in_delta(heating_capacity_retention_fraction, heat_pump.heating_capacity_retention_fraction, 0.01)
    end
    if heating_capacity_retention_temp.nil?
      assert_nil(heat_pump.heating_capacity_retention_temp)
    else
      assert_equal(heating_capacity_retention_temp, heat_pump.heating_capacity_retention_temp)
    end
  end

  def _test_default_heat_pump_temperature_values(heat_pump, compressor_lockout_temp, backup_heating_lockout_temp,
                                                 backup_heating_switchover_temp)
    if compressor_lockout_temp.nil?
      assert_nil(heat_pump.compressor_lockout_temp)
    else
      assert_equal(compressor_lockout_temp, heat_pump.compressor_lockout_temp)
    end
    if backup_heating_lockout_temp.nil?
      assert_nil(heat_pump.backup_heating_lockout_temp)
    else
      assert_equal(backup_heating_lockout_temp, heat_pump.backup_heating_lockout_temp)
    end
    if backup_heating_switchover_temp.nil?
      assert_nil(heat_pump.backup_heating_switchover_temp)
    else
      assert_equal(backup_heating_switchover_temp, heat_pump.backup_heating_switchover_temp)
    end
  end

  def _test_default_ground_to_air_heat_pump_values(heat_pump, pump_watts_per_ton, fan_watts_per_cfm,
                                                   airflow_defect_ratio, cooling_capacity, heating_capacity,
                                                   backup_heating_capacity)
    assert_equal(pump_watts_per_ton, heat_pump.pump_watts_per_ton)
    assert_equal(fan_watts_per_cfm, heat_pump.fan_watts_per_cfm)
    assert_equal(airflow_defect_ratio, heat_pump.airflow_defect_ratio)
    if cooling_capacity.nil?
      assert(heat_pump.cooling_capacity > 0)
    else
      assert_equal(cooling_capacity, heat_pump.cooling_capacity)
    end
    if heating_capacity.nil?
      assert(heat_pump.heating_capacity > 0)
    else
      assert_equal(heating_capacity, heat_pump.heating_capacity)
    end
    if backup_heating_capacity.nil?
      assert(heat_pump.backup_heating_capacity > 0)
    else
      assert_equal(backup_heating_capacity, heat_pump.backup_heating_capacity)
    end
  end

<<<<<<< HEAD
  def _test_default_hvac_control_setpoint_values(hvac_control, heating_setpoint_temp, cooling_setpoint_temp, onoff_thermostat_deadband, realistic_staging)
=======
  def _test_default_geothermal_loop_values(geothermal_loop, loop_configuration, loop_flow,
                                           num_bore_holes, bore_spacing, bore_length, bore_diameter,
                                           grout_type, grout_conductivity,
                                           pipe_type, pipe_conductivity, pipe_diameter,
                                           shank_spacing, bore_config)
    assert_equal(loop_configuration, geothermal_loop.loop_configuration)
    if loop_flow.nil? # nil implies an autosized value
      assert(geothermal_loop.loop_flow > 0)
    else
      assert_equal(loop_flow, geothermal_loop.loop_flow)
    end
    if num_bore_holes.nil? # nil implies an autosized value
      assert(geothermal_loop.num_bore_holes > 0)
    else
      assert_equal(num_bore_holes, geothermal_loop.num_bore_holes)
    end
    assert_equal(bore_spacing, geothermal_loop.bore_spacing)
    if bore_length.nil? # nil implies an autosized value
      assert(geothermal_loop.bore_length > 0)
    else
      assert_equal(bore_length, geothermal_loop.bore_length)
    end
    assert_equal(bore_diameter, geothermal_loop.bore_diameter)
    assert_equal(grout_type, geothermal_loop.grout_type)
    assert_equal(grout_conductivity, geothermal_loop.grout_conductivity)
    assert_equal(pipe_type, geothermal_loop.pipe_type)
    assert_equal(pipe_conductivity, geothermal_loop.pipe_conductivity)
    assert_equal(pipe_diameter, geothermal_loop.pipe_diameter)
    assert_equal(shank_spacing, geothermal_loop.shank_spacing)
    assert_equal(bore_config, geothermal_loop.bore_config)
  end

  def _test_default_hvac_location_values(hvac_system, location)
    assert_equal(location, hvac_system.location)
  end

  def _test_default_hvac_control_setpoint_values(hvac_control, heating_setpoint_temp, cooling_setpoint_temp)
>>>>>>> ff718623
    assert_equal(heating_setpoint_temp, hvac_control.heating_setpoint_temp)
    assert_equal(cooling_setpoint_temp, hvac_control.cooling_setpoint_temp)
    assert_equal(onoff_thermostat_deadband, hvac_control.onoff_thermostat_deadband)
    assert_equal(realistic_staging, hvac_control.realistic_staging)
  end

  def _test_default_hvac_control_setback_values(hvac_control, htg_setback_start_hr, clg_setup_start_hr, onoff_thermostat_deadband)
    assert_equal(htg_setback_start_hr, hvac_control.heating_setback_start_hour)
    assert_equal(clg_setup_start_hr, hvac_control.cooling_setup_start_hour)
    assert_equal(onoff_thermostat_deadband, hvac_control.onoff_thermostat_deadband)
  end

  def _test_default_hvac_control_season_values(hvac_control, htg_season_begin_month, htg_season_begin_day, htg_season_end_month, htg_season_end_day, clg_season_begin_month, clg_season_begin_day, clg_season_end_month, clg_season_end_day)
    assert_equal(htg_season_begin_month, hvac_control.seasons_heating_begin_month)
    assert_equal(htg_season_begin_day, hvac_control.seasons_heating_begin_day)
    assert_equal(htg_season_end_month, hvac_control.seasons_heating_end_month)
    assert_equal(htg_season_end_day, hvac_control.seasons_heating_end_day)
    assert_equal(clg_season_begin_month, hvac_control.seasons_cooling_begin_month)
    assert_equal(clg_season_begin_day, hvac_control.seasons_cooling_begin_day)
    assert_equal(clg_season_end_month, hvac_control.seasons_cooling_end_month)
    assert_equal(clg_season_end_day, hvac_control.seasons_cooling_end_day)
  end

  def _test_default_duct_values(hpxml_bldg, supply_locations, return_locations, supply_areas, return_areas,
                                supply_fracs, return_fracs, n_return_registers, supply_area_mults, return_area_mults,
                                supply_buried_levels, return_buried_levels, supply_effective_rvalues, return_effective_rvalues)
    supply_duct_idx = 0
    return_duct_idx = 0
    hpxml_bldg.hvac_distributions.each do |hvac_distribution|
      next unless [HPXML::HVACDistributionTypeAir].include? hvac_distribution.distribution_system_type

      assert_equal(n_return_registers, hvac_distribution.number_of_return_registers)
      hvac_distribution.ducts.each do |duct|
        if duct.duct_type == HPXML::DuctTypeSupply
          assert_equal(supply_locations[supply_duct_idx], duct.duct_location)
          assert_in_epsilon(supply_areas[supply_duct_idx], duct.duct_surface_area, 0.01)
          assert_in_epsilon(supply_fracs[supply_duct_idx], duct.duct_fraction_area, 0.01)
          assert_in_epsilon(supply_area_mults[supply_duct_idx], duct.duct_surface_area_multiplier, 0.01)
          assert_equal(supply_buried_levels[supply_duct_idx], duct.duct_buried_insulation_level)
          assert_in_epsilon(supply_effective_rvalues[supply_duct_idx], duct.duct_effective_r_value, 0.01)
          supply_duct_idx += 1
        elsif duct.duct_type == HPXML::DuctTypeReturn
          assert_equal(return_locations[return_duct_idx], duct.duct_location)
          assert_in_epsilon(return_areas[return_duct_idx], duct.duct_surface_area, 0.01)
          assert_in_epsilon(return_fracs[return_duct_idx], duct.duct_fraction_area, 0.01)
          assert_in_epsilon(return_area_mults[return_duct_idx], duct.duct_surface_area_multiplier, 0.01)
          assert_equal(return_buried_levels[return_duct_idx], duct.duct_buried_insulation_level)
          assert_in_epsilon(return_effective_rvalues[return_duct_idx], duct.duct_effective_r_value, 0.01)
          return_duct_idx += 1
        end
      end
    end
  end

  def _test_default_mech_vent_values(hpxml_bldg, is_shared_system, hours_in_operation, fan_power, flow_rate,
                                     cfis_vent_mode_airflow_fraction = nil, cfis_addtl_runtime_operating_mode = nil)
    vent_fan = hpxml_bldg.ventilation_fans.find { |f| f.used_for_whole_building_ventilation && !f.is_cfis_supplemental_fan? }

    assert_equal(is_shared_system, vent_fan.is_shared_system)
    assert_equal(hours_in_operation, vent_fan.hours_in_operation)
    assert_in_delta(fan_power, vent_fan.fan_power, 0.1)
    assert_in_delta(flow_rate, vent_fan.rated_flow_rate.to_f + vent_fan.calculated_flow_rate.to_f + vent_fan.tested_flow_rate.to_f + vent_fan.delivered_ventilation.to_f, 0.1)
    if cfis_vent_mode_airflow_fraction.nil?
      assert_nil(vent_fan.cfis_vent_mode_airflow_fraction)
    else
      assert_equal(cfis_vent_mode_airflow_fraction, vent_fan.cfis_vent_mode_airflow_fraction)
    end
    if cfis_addtl_runtime_operating_mode.nil?
      assert_nil(vent_fan.cfis_addtl_runtime_operating_mode)
    else
      assert_equal(cfis_addtl_runtime_operating_mode, vent_fan.cfis_addtl_runtime_operating_mode)
    end
  end

  def _test_default_mech_vent_suppl_values(hpxml_bldg, is_shared_system, hours_in_operation, fan_power, flow_rate)
    vent_fan = hpxml_bldg.ventilation_fans.find { |f| f.used_for_whole_building_ventilation && f.is_cfis_supplemental_fan? }

    assert_equal(is_shared_system, vent_fan.is_shared_system)
    if hours_in_operation.nil?
      assert_nil(hours_in_operation, vent_fan.hours_in_operation)
    else
      assert_equal(hours_in_operation, vent_fan.hours_in_operation)
    end
    assert_in_epsilon(fan_power, vent_fan.fan_power, 0.01)
    assert_in_epsilon(flow_rate, vent_fan.rated_flow_rate.to_f + vent_fan.calculated_flow_rate.to_f + vent_fan.tested_flow_rate.to_f + vent_fan.delivered_ventilation.to_f, 0.01)
  end

  def _test_default_kitchen_fan_values(hpxml_bldg, count, flow_rate, hours_in_operation, fan_power, start_hour)
    kitchen_fan = hpxml_bldg.ventilation_fans.find { |f| f.used_for_local_ventilation && f.fan_location == HPXML::LocationKitchen }

    assert_equal(count, kitchen_fan.count)
    assert_equal(flow_rate, kitchen_fan.rated_flow_rate.to_f + kitchen_fan.calculated_flow_rate.to_f + kitchen_fan.tested_flow_rate.to_f + kitchen_fan.delivered_ventilation.to_f)
    assert_equal(hours_in_operation, kitchen_fan.hours_in_operation)
    assert_equal(fan_power, kitchen_fan.fan_power)
    assert_equal(start_hour, kitchen_fan.start_hour)
  end

  def _test_default_bath_fan_values(hpxml_bldg, count, flow_rate, hours_in_operation, fan_power, start_hour)
    bath_fan = hpxml_bldg.ventilation_fans.find { |f| f.used_for_local_ventilation && f.fan_location == HPXML::LocationBath }

    assert_equal(count, bath_fan.count)
    assert_equal(flow_rate, bath_fan.rated_flow_rate.to_f + bath_fan.calculated_flow_rate.to_f + bath_fan.tested_flow_rate.to_f + bath_fan.delivered_ventilation.to_f)
    assert_equal(hours_in_operation, bath_fan.hours_in_operation)
    assert_equal(fan_power, bath_fan.fan_power)
    assert_equal(start_hour, bath_fan.start_hour)
  end

  def _test_default_whole_house_fan_values(hpxml_bldg, flow_rate, fan_power)
    whf = hpxml_bldg.ventilation_fans.find { |f| f.used_for_seasonal_cooling_load_reduction }

    assert_equal(flow_rate, whf.rated_flow_rate.to_f + whf.calculated_flow_rate.to_f + whf.tested_flow_rate.to_f + whf.delivered_ventilation.to_f)
    assert_equal(fan_power, whf.fan_power)
  end

  def _test_default_storage_water_heater_values(hpxml_bldg, *expected_wh_values)
    storage_water_heaters = hpxml_bldg.water_heating_systems.select { |w| w.water_heater_type == HPXML::WaterHeaterTypeStorage }
    assert_equal(expected_wh_values.size, storage_water_heaters.size)
    storage_water_heaters.each_with_index do |wh_system, idx|
      is_shared, heating_capacity, tank_volume, recovery_efficiency, location, temperature, energy_factor, tank_model_type = expected_wh_values[idx]

      assert_equal(is_shared, wh_system.is_shared_system)
      assert_in_epsilon(heating_capacity, wh_system.heating_capacity, 0.01)
      assert_equal(tank_volume, wh_system.tank_volume)
      assert_in_epsilon(recovery_efficiency, wh_system.recovery_efficiency, 0.01)
      assert_equal(location, wh_system.location)
      assert_equal(temperature, wh_system.temperature)
      if energy_factor.nil?
        assert_nil(wh_system.energy_factor)
      else
        assert_equal(energy_factor, wh_system.energy_factor)
      end
      assert_equal(tank_model_type, wh_system.tank_model_type)
    end
  end

  def _test_default_tankless_water_heater_values(hpxml_bldg, *expected_wh_values)
    tankless_water_heaters = hpxml_bldg.water_heating_systems.select { |w| w.water_heater_type == HPXML::WaterHeaterTypeTankless }
    assert_equal(expected_wh_values.size, tankless_water_heaters.size)
    tankless_water_heaters.each_with_index do |wh_system, idx|
      performance_adjustment, = expected_wh_values[idx]

      assert_equal(performance_adjustment, wh_system.performance_adjustment)
    end
  end

  def _test_default_heat_pump_water_heater_values(hpxml_bldg, *expected_wh_values)
    heat_pump_water_heaters = hpxml_bldg.water_heating_systems.select { |w| w.water_heater_type == HPXML::WaterHeaterTypeHeatPump }
    assert_equal(expected_wh_values.size, heat_pump_water_heaters.size)
    heat_pump_water_heaters.each_with_index do |wh_system, idx|
      operating_mode, = expected_wh_values[idx]

      assert_equal(operating_mode, wh_system.operating_mode)
    end
  end

  def _test_default_indirect_water_heater_values(hpxml_bldg, *expected_wh_values)
    indirect_water_heaters = hpxml_bldg.water_heating_systems.select { |w| w.water_heater_type == HPXML::WaterHeaterTypeCombiStorage }
    assert_equal(expected_wh_values.size, indirect_water_heaters.size)
    indirect_water_heaters.each_with_index do |wh_system, idx|
      standby_loss_units, standby_loss_value, = expected_wh_values[idx]

      assert_equal(standby_loss_units, wh_system.standby_loss_units)
      assert_equal(standby_loss_value, wh_system.standby_loss_value)
    end
  end

  def _test_default_standard_distribution_values(hot_water_distribution, piping_length, pipe_r_value)
    assert_in_epsilon(piping_length, hot_water_distribution.standard_piping_length, 0.01)
    assert_equal(pipe_r_value, hot_water_distribution.pipe_r_value)
  end

  def _test_default_recirc_distribution_values(hot_water_distribution, piping_length, branch_piping_length, pump_power, pipe_r_value, weekday_sch, weekend_sch, monthly_mults)
    assert_in_epsilon(piping_length, hot_water_distribution.recirculation_piping_length, 0.01)
    assert_in_epsilon(branch_piping_length, hot_water_distribution.recirculation_branch_piping_length, 0.01)
    assert_in_epsilon(pump_power, hot_water_distribution.recirculation_pump_power, 0.01)
    assert_equal(pipe_r_value, hot_water_distribution.pipe_r_value)
    if weekday_sch.nil?
      assert_nil(hot_water_distribution.recirculation_pump_weekday_fractions)
    else
      assert_equal(weekday_sch, hot_water_distribution.recirculation_pump_weekday_fractions)
    end
    if weekend_sch.nil?
      assert_nil(hot_water_distribution.recirculation_pump_weekend_fractions)
    else
      assert_equal(weekend_sch, hot_water_distribution.recirculation_pump_weekend_fractions)
    end
    if monthly_mults.nil?
      assert_nil(hot_water_distribution.recirculation_pump_monthly_multipliers)
    else
      assert_equal(monthly_mults, hot_water_distribution.recirculation_pump_monthly_multipliers)
    end
  end

  def _test_default_shared_recirc_distribution_values(hot_water_distribution, pump_power, weekday_sch, weekend_sch, monthly_mults)
    assert_in_epsilon(pump_power, hot_water_distribution.shared_recirculation_pump_power, 0.01)
    if weekday_sch.nil?
      assert_nil(hot_water_distribution.recirculation_pump_weekday_fractions)
    else
      assert_equal(weekday_sch, hot_water_distribution.recirculation_pump_weekday_fractions)
    end
    if weekend_sch.nil?
      assert_nil(hot_water_distribution.recirculation_pump_weekend_fractions)
    else
      assert_equal(weekend_sch, hot_water_distribution.recirculation_pump_weekend_fractions)
    end
    if monthly_mults.nil?
      assert_nil(hot_water_distribution.recirculation_pump_monthly_multipliers)
    else
      assert_equal(monthly_mults, hot_water_distribution.recirculation_pump_monthly_multipliers)
    end
  end

  def _test_default_water_fixture_values(hpxml_bldg, usage_multiplier, weekday_sch, weekend_sch, monthly_mults, low_flow1, low_flow2)
    assert_equal(usage_multiplier, hpxml_bldg.water_heating.water_fixtures_usage_multiplier)
    if weekday_sch.nil?
      assert_nil(hpxml_bldg.water_heating.water_fixtures_weekday_fractions)
    else
      assert_equal(weekday_sch, hpxml_bldg.water_heating.water_fixtures_weekday_fractions)
    end
    if weekend_sch.nil?
      assert_nil(hpxml_bldg.water_heating.water_fixtures_weekend_fractions)
    else
      assert_equal(weekend_sch, hpxml_bldg.water_heating.water_fixtures_weekend_fractions)
    end
    if monthly_mults.nil?
      assert_nil(hpxml_bldg.water_heating.water_fixtures_monthly_multipliers)
    else
      assert_equal(monthly_mults, hpxml_bldg.water_heating.water_fixtures_monthly_multipliers)
    end
    assert_equal(low_flow1, hpxml_bldg.water_fixtures[0].low_flow)
    assert_equal(low_flow2, hpxml_bldg.water_fixtures[1].low_flow)
  end

  def _test_default_solar_thermal_values(solar_thermal_system, storage_volume, azimuth)
    assert_equal(storage_volume, solar_thermal_system.storage_volume)
    assert_equal(azimuth, solar_thermal_system.collector_azimuth)
  end

  def _test_default_pv_system_values(hpxml_bldg, interver_efficiency, system_loss_frac, is_shared_system, location, tracking, module_type, azimuth)
    hpxml_bldg.pv_systems.each do |pv|
      assert_equal(is_shared_system, pv.is_shared_system)
      assert_in_epsilon(system_loss_frac, pv.system_losses_fraction, 0.01)
      assert_equal(location, pv.location)
      assert_equal(tracking, pv.tracking)
      assert_equal(module_type, pv.module_type)
      assert_equal(azimuth, pv.array_azimuth)
    end
    hpxml_bldg.inverters.each do |inv|
      assert_equal(interver_efficiency, inv.inverter_efficiency)
    end
  end

  def _test_default_battery_values(battery, nominal_capacity_kwh, nominal_capacity_ah, usable_capacity_kwh, usable_capacity_ah,
                                   rated_power_output, location, lifetime_model, round_trip_efficiency)
    if nominal_capacity_kwh.nil?
      assert_nil(battery.nominal_capacity_kwh)
    else
      assert_equal(nominal_capacity_kwh, battery.nominal_capacity_kwh)
    end
    if nominal_capacity_ah.nil?
      assert_nil(battery.nominal_capacity_ah)
    else
      assert_equal(nominal_capacity_ah, battery.nominal_capacity_ah)
    end
    if usable_capacity_kwh.nil?
      assert_nil(battery.usable_capacity_kwh)
    else
      assert_equal(usable_capacity_kwh, battery.usable_capacity_kwh)
    end
    if usable_capacity_ah.nil?
      assert_nil(battery.usable_capacity_ah)
    else
      assert_equal(usable_capacity_ah, battery.usable_capacity_ah)
    end
    assert_equal(rated_power_output, battery.rated_power_output)
    assert_equal(location, battery.location)
    if lifetime_model.nil?
      assert_nil(battery.lifetime_model)
    else
      assert_equal(lifetime_model, battery.lifetime_model)
    end
    assert_equal(round_trip_efficiency, battery.round_trip_efficiency)
  end

  def _test_default_generator_values(hpxml_bldg, is_shared_system)
    hpxml_bldg.generators.each do |generator|
      assert_equal(is_shared_system, generator.is_shared_system)
    end
  end

  def _test_default_clothes_washer_values(clothes_washer, is_shared, location, imef, rated_annual_kwh, label_electric_rate,
                                          label_gas_rate, label_annual_gas_cost, capacity, label_usage, usage_multiplier,
                                          weekday_sch, weekend_sch, monthly_mults)
    assert_equal(is_shared, clothes_washer.is_shared_appliance)
    assert_equal(location, clothes_washer.location)
    assert_equal(imef, clothes_washer.integrated_modified_energy_factor)
    assert_equal(rated_annual_kwh, clothes_washer.rated_annual_kwh)
    assert_equal(label_electric_rate, clothes_washer.label_electric_rate)
    assert_equal(label_gas_rate, clothes_washer.label_gas_rate)
    assert_equal(label_annual_gas_cost, clothes_washer.label_annual_gas_cost)
    assert_equal(capacity, clothes_washer.capacity)
    assert_equal(label_usage, clothes_washer.label_usage)
    assert_equal(usage_multiplier, clothes_washer.usage_multiplier)
    if weekday_sch.nil?
      assert_nil(clothes_washer.weekday_fractions)
    else
      assert_equal(weekday_sch, clothes_washer.weekday_fractions)
    end
    if weekend_sch.nil?
      assert_nil(clothes_washer.weekend_fractions)
    else
      assert_equal(weekend_sch, clothes_washer.weekend_fractions)
    end
    if monthly_mults.nil?
      assert_nil(clothes_washer.monthly_multipliers)
    else
      assert_equal(monthly_mults, clothes_washer.monthly_multipliers)
    end
  end

  def _test_default_clothes_dryer_values(clothes_dryer, is_shared, location, cef, usage_multiplier,
                                         weekday_sch, weekend_sch, monthly_mults)
    assert_equal(is_shared, clothes_dryer.is_shared_appliance)
    assert_equal(location, clothes_dryer.location)
    assert_equal(cef, clothes_dryer.combined_energy_factor)
    assert_equal(usage_multiplier, clothes_dryer.usage_multiplier)
    if weekday_sch.nil?
      assert_nil(clothes_dryer.weekday_fractions)
    else
      assert_equal(weekday_sch, clothes_dryer.weekday_fractions)
    end
    if weekend_sch.nil?
      assert_nil(clothes_dryer.weekend_fractions)
    else
      assert_equal(weekend_sch, clothes_dryer.weekend_fractions)
    end
    if monthly_mults.nil?
      assert_nil(clothes_dryer.monthly_multipliers)
    else
      assert_equal(monthly_mults, clothes_dryer.monthly_multipliers)
    end
  end

  def _test_default_clothes_dryer_exhaust_values(clothes_dryer, is_vented, vented_flow_rate)
    assert_equal(is_vented, clothes_dryer.is_vented)
    if vented_flow_rate.nil?
      assert_nil(clothes_dryer.vented_flow_rate)
    else
      assert_equal(vented_flow_rate, clothes_dryer.vented_flow_rate)
    end
  end

  def _test_default_dishwasher_values(dishwasher, is_shared, location, rated_annual_kwh, label_electric_rate, label_gas_rate, label_annual_gas_cost, label_usage, place_setting_capacity, usage_multiplier, weekday_sch, weekend_sch, monthly_mults)
    assert_equal(is_shared, dishwasher.is_shared_appliance)
    assert_equal(location, dishwasher.location)
    assert_equal(rated_annual_kwh, dishwasher.rated_annual_kwh)
    assert_equal(label_electric_rate, dishwasher.label_electric_rate)
    assert_equal(label_gas_rate, dishwasher.label_gas_rate)
    assert_equal(label_annual_gas_cost, dishwasher.label_annual_gas_cost)
    assert_equal(label_usage, dishwasher.label_usage)
    assert_equal(place_setting_capacity, dishwasher.place_setting_capacity)
    assert_equal(usage_multiplier, dishwasher.usage_multiplier)
    if weekday_sch.nil?
      assert_nil(dishwasher.weekday_fractions)
    else
      assert_equal(weekday_sch, dishwasher.weekday_fractions)
    end
    if weekend_sch.nil?
      assert_nil(dishwasher.weekend_fractions)
    else
      assert_equal(weekend_sch, dishwasher.weekend_fractions)
    end
    if monthly_mults.nil?
      assert_nil(dishwasher.monthly_multipliers)
    else
      assert_equal(monthly_mults, dishwasher.monthly_multipliers)
    end
  end

  def _test_default_refrigerator_values(hpxml_bldg, location, rated_annual_kwh, usage_multiplier, weekday_sch, weekend_sch, monthly_mults, constant_coeffs, temperature_coeffs)
    hpxml_bldg.refrigerators.each do |refrigerator|
      next unless refrigerator.primary_indicator

      assert_equal(location, refrigerator.location)
      assert_equal(rated_annual_kwh, refrigerator.rated_annual_kwh)
      assert_equal(usage_multiplier, refrigerator.usage_multiplier)
      if weekday_sch.nil?
        assert_nil(refrigerator.weekday_fractions)
      else
        assert_equal(weekday_sch, refrigerator.weekday_fractions)
      end
      if weekend_sch.nil?
        assert_nil(refrigerator.weekend_fractions)
      else
        assert_equal(weekend_sch, refrigerator.weekend_fractions)
      end
      if monthly_mults.nil?
        assert_nil(refrigerator.monthly_multipliers)
      else
        assert_equal(monthly_mults, refrigerator.monthly_multipliers)
      end
      if constant_coeffs.nil?
        assert_nil(refrigerator.constant_coefficients)
      else
        assert_equal(constant_coeffs, refrigerator.constant_coefficients)
      end
      if temperature_coeffs.nil?
        assert_nil(refrigerator.temperature_coefficients)
      else
        assert_equal(temperature_coeffs, refrigerator.temperature_coefficients)
      end
    end
  end

  def _test_default_extra_refrigerators_values(hpxml_bldg, location, rated_annual_kwh, usage_multiplier, weekday_sch, weekend_sch, monthly_mults, constant_coeffs, temperature_coeffs)
    hpxml_bldg.refrigerators.each do |refrigerator|
      next if refrigerator.primary_indicator

      assert_equal(location, refrigerator.location)
      assert_in_epsilon(rated_annual_kwh, refrigerator.rated_annual_kwh, 0.01)
      assert_equal(usage_multiplier, refrigerator.usage_multiplier)
      if weekday_sch.nil?
        assert_nil(refrigerator.weekday_fractions)
      else
        assert_equal(weekday_sch, refrigerator.weekday_fractions)
      end
      if weekend_sch.nil?
        assert_nil(refrigerator.weekend_fractions)
      else
        assert_equal(weekend_sch, refrigerator.weekend_fractions)
      end
      if monthly_mults.nil?
        assert_nil(refrigerator.monthly_multipliers)
      else
        assert_equal(monthly_mults, refrigerator.monthly_multipliers)
      end
      if constant_coeffs.nil?
        assert_nil(refrigerator.constant_coefficients)
      else
        assert_equal(constant_coeffs, refrigerator.constant_coefficients)
      end
      if temperature_coeffs.nil?
        assert_nil(refrigerator.temperature_coefficients)
      else
        assert_equal(temperature_coeffs, refrigerator.temperature_coefficients)
      end
    end
  end

  def _test_default_freezers_values(hpxml_bldg, location, rated_annual_kwh, usage_multiplier, weekday_sch, weekend_sch, monthly_mults, constant_coeffs, temperature_coeffs)
    hpxml_bldg.freezers.each do |freezer|
      assert_equal(location, freezer.location)
      assert_in_epsilon(rated_annual_kwh, freezer.rated_annual_kwh, 0.01)
      assert_equal(usage_multiplier, freezer.usage_multiplier)
      if weekday_sch.nil?
        assert_nil(freezer.weekday_fractions)
      else
        assert_equal(weekday_sch, freezer.weekday_fractions)
      end
      if weekend_sch.nil?
        assert_nil(freezer.weekend_fractions)
      else
        assert_equal(weekend_sch, freezer.weekend_fractions)
      end
      if monthly_mults.nil?
        assert_nil(freezer.monthly_multipliers)
      else
        assert_equal(monthly_mults, freezer.monthly_multipliers)
      end
      if constant_coeffs.nil?
        assert_nil(freezer.constant_coefficients)
      else
        assert_equal(constant_coeffs, freezer.constant_coefficients)
      end
      if temperature_coeffs.nil?
        assert_nil(freezer.temperature_coefficients)
      else
        assert_equal(temperature_coeffs, freezer.temperature_coefficients)
      end
    end
  end

  def _test_default_cooking_range_values(cooking_range, location, is_induction, usage_multiplier, weekday_sch, weekend_sch, monthly_mults)
    assert_equal(location, cooking_range.location)
    assert_equal(is_induction, cooking_range.is_induction)
    assert_equal(usage_multiplier, cooking_range.usage_multiplier)
    if weekday_sch.nil?
      assert_nil(cooking_range.weekday_fractions)
    else
      assert_equal(weekday_sch, cooking_range.weekday_fractions)
    end
    if weekend_sch.nil?
      assert_nil(cooking_range.weekend_fractions)
    else
      assert_equal(weekend_sch, cooking_range.weekend_fractions)
    end
    if monthly_mults.nil?
      assert_nil(cooking_range.monthly_multipliers)
    else
      assert_equal(monthly_mults, cooking_range.monthly_multipliers)
    end
  end

  def _test_default_oven_values(oven, is_convection)
    assert_equal(is_convection, oven.is_convection)
  end

  def _test_default_lighting_values(hpxml_bldg, interior_usage_multiplier, garage_usage_multiplier, exterior_usage_multiplier, schedules = {})
    assert_equal(interior_usage_multiplier, hpxml_bldg.lighting.interior_usage_multiplier)
    assert_equal(garage_usage_multiplier, hpxml_bldg.lighting.garage_usage_multiplier)
    assert_equal(exterior_usage_multiplier, hpxml_bldg.lighting.exterior_usage_multiplier)
    if not schedules[:grg_wk_sch].nil?
      assert_equal(schedules[:grg_wk_sch], hpxml_bldg.lighting.garage_weekday_fractions)
    else
      assert_nil(hpxml_bldg.lighting.garage_weekday_fractions)
    end
    if not schedules[:grg_wknd_sch].nil?
      assert_equal(schedules[:grg_wknd_sch], hpxml_bldg.lighting.garage_weekend_fractions)
    else
      assert_nil(hpxml_bldg.lighting.garage_weekend_fractions)
    end
    if not schedules[:grg_month_mult].nil?
      assert_equal(schedules[:grg_month_mult], hpxml_bldg.lighting.garage_monthly_multipliers)
    else
      assert_nil(hpxml_bldg.lighting.garage_monthly_multipliers)
    end
    if not schedules[:ext_wk_sch].nil?
      assert_equal(schedules[:ext_wk_sch], hpxml_bldg.lighting.exterior_weekday_fractions)
    else
      assert_nil(hpxml_bldg.lighting.exterior_weekday_fractions)
    end
    if not schedules[:ext_wknd_sch].nil?
      assert_equal(schedules[:ext_wknd_sch], hpxml_bldg.lighting.exterior_weekend_fractions)
    else
      assert_nil(hpxml_bldg.lighting.exterior_weekday_fractions)
    end
    if not schedules[:ext_month_mult].nil?
      assert_equal(schedules[:ext_month_mult], hpxml_bldg.lighting.exterior_monthly_multipliers)
    else
      assert_nil(hpxml_bldg.lighting.exterior_monthly_multipliers)
    end
    if not schedules[:hol_kwh_per_day].nil?
      assert_equal(schedules[:hol_kwh_per_day], hpxml_bldg.lighting.holiday_kwh_per_day)
    else
      assert_nil(hpxml_bldg.lighting.holiday_kwh_per_day)
    end
    if not schedules[:hol_begin_month].nil?
      assert_equal(schedules[:hol_begin_month], hpxml_bldg.lighting.holiday_period_begin_month)
    else
      assert_nil(hpxml_bldg.lighting.holiday_period_begin_month)
    end
    if not schedules[:hol_begin_day].nil?
      assert_equal(schedules[:hol_begin_day], hpxml_bldg.lighting.holiday_period_begin_day)
    else
      assert_nil(hpxml_bldg.lighting.holiday_period_begin_day)
    end
    if not schedules[:hol_end_month].nil?
      assert_equal(schedules[:hol_end_month], hpxml_bldg.lighting.holiday_period_end_month)
    else
      assert_nil(hpxml_bldg.lighting.holiday_period_end_month)
    end
    if not schedules[:hol_end_day].nil?
      assert_equal(schedules[:hol_end_day], hpxml_bldg.lighting.holiday_period_end_day)
    else
      assert_nil(hpxml_bldg.lighting.holiday_period_end_day)
    end
    if not schedules[:hol_wk_sch].nil?
      assert_equal(schedules[:hol_wk_sch], hpxml_bldg.lighting.holiday_weekday_fractions)
    else
      assert_nil(hpxml_bldg.lighting.holiday_weekday_fractions)
    end
    if not schedules[:hol_wknd_sch].nil?
      assert_equal(schedules[:hol_wknd_sch], hpxml_bldg.lighting.holiday_weekend_fractions)
    else
      assert_nil(hpxml_bldg.lighting.holiday_weekend_fractions)
    end
  end

  def _test_default_ceiling_fan_values(ceiling_fan, count, efficiency, label_energy_use, weekday_sch, weekend_sch, monthly_mults)
    assert_equal(count, ceiling_fan.count)
    if efficiency.nil?
      assert_nil(ceiling_fan.efficiency)
    else
      assert_in_epsilon(efficiency, ceiling_fan.efficiency, 0.01)
    end
    if label_energy_use.nil?
      assert_nil(ceiling_fan.label_energy_use)
    else
      assert_in_epsilon(label_energy_use, ceiling_fan.label_energy_use, 0.01)
    end
    if weekday_sch.nil?
      assert_nil(ceiling_fan.weekday_fractions)
    else
      assert_equal(weekday_sch, ceiling_fan.weekday_fractions)
    end
    if weekend_sch.nil?
      assert_nil(ceiling_fan.weekend_fractions)
    else
      assert_equal(weekend_sch, ceiling_fan.weekend_fractions)
    end
    if monthly_mults.nil?
      assert_nil(ceiling_fan.monthly_multipliers)
    else
      assert_equal(monthly_mults, ceiling_fan.monthly_multipliers)
    end
  end

  def _test_default_pool_heater_values(pool, load_units, load_value, usage_multiplier, weekday_sch, weekend_sch, monthly_mults)
    if load_units.nil?
      assert_nil(pool.heater_load_units)
    else
      assert_equal(load_units, pool.heater_load_units)
    end
    if load_value.nil?
      assert_nil(pool.heater_load_value)
    else
      assert_in_epsilon(load_value, pool.heater_load_value, 0.01)
    end
    if usage_multiplier.nil?
      assert_nil(pool.heater_usage_multiplier)
    else
      assert_equal(usage_multiplier, pool.heater_usage_multiplier)
    end
    if weekday_sch.nil?
      assert_nil(pool.heater_weekday_fractions)
    else
      assert_equal(weekday_sch, pool.heater_weekday_fractions)
    end
    if weekend_sch.nil?
      assert_nil(pool.heater_weekend_fractions)
    else
      assert_equal(weekend_sch, pool.heater_weekend_fractions)
    end
    if monthly_mults.nil?
      assert_nil(pool.heater_monthly_multipliers)
    else
      assert_equal(monthly_mults, pool.heater_monthly_multipliers)
    end
  end

  def _test_default_pool_pump_values(pool, kwh_per_year, usage_multiplier, weekday_sch, weekend_sch, monthly_mults)
    assert_in_epsilon(kwh_per_year, pool.pump_kwh_per_year, 0.01)
    assert_equal(usage_multiplier, pool.pump_usage_multiplier)
    assert_equal(weekday_sch, pool.pump_weekday_fractions)
    assert_equal(weekend_sch, pool.pump_weekend_fractions)
    assert_equal(monthly_mults, pool.pump_monthly_multipliers)
  end

  def _test_default_permanent_spa_heater_values(spa, load_units, load_value, usage_multiplier, weekday_sch, weekend_sch, monthly_mults)
    if load_units.nil?
      assert_nil(spa.heater_load_units)
    else
      assert_equal(load_units, spa.heater_load_units)
    end
    if load_value.nil?
      assert_nil(spa.heater_load_value)
    else
      assert_in_epsilon(load_value, spa.heater_load_value, 0.01)
    end
    if usage_multiplier.nil?
      assert_nil(spa.heater_usage_multiplier)
    else
      assert_equal(usage_multiplier, spa.heater_usage_multiplier)
    end
    if weekday_sch.nil?
      assert_nil(spa.heater_weekday_fractions)
    else
      assert_equal(weekday_sch, spa.heater_weekday_fractions)
    end
    if weekend_sch.nil?
      assert_nil(spa.heater_weekend_fractions)
    else
      assert_equal(weekend_sch, spa.heater_weekend_fractions)
    end
    if monthly_mults.nil?
      assert_nil(spa.heater_monthly_multipliers)
    else
      assert_equal(monthly_mults, spa.heater_monthly_multipliers)
    end
  end

  def _test_default_permanent_spa_pump_values(spa, kwh_per_year, usage_multiplier, weekday_sch, weekend_sch, monthly_mults)
    assert_in_epsilon(kwh_per_year, spa.pump_kwh_per_year, 0.01)
    assert_equal(usage_multiplier, spa.pump_usage_multiplier)
    assert_equal(weekday_sch, spa.pump_weekday_fractions)
    assert_equal(weekend_sch, spa.pump_weekend_fractions)
    assert_equal(monthly_mults, spa.pump_monthly_multipliers)
  end

  def _test_default_plug_load_values(hpxml_bldg, load_type, kwh_per_year, frac_sensible, frac_latent, usage_multiplier, weekday_sch, weekend_sch, monthly_mults)
    pl = hpxml_bldg.plug_loads.find { |pl| pl.plug_load_type == load_type }

    assert_in_epsilon(kwh_per_year, pl.kwh_per_year, 0.01)
    assert_equal(usage_multiplier, pl.usage_multiplier)
    assert_in_epsilon(frac_sensible, pl.frac_sensible, 0.01)
    assert_in_epsilon(frac_latent, pl.frac_latent, 0.01)
    assert_equal(weekday_sch, pl.weekday_fractions)
    assert_equal(weekend_sch, pl.weekend_fractions)
    assert_equal(monthly_mults, pl.monthly_multipliers)
  end

  def _test_default_fuel_load_values(hpxml_bldg, load_type, therm_per_year, frac_sensible, frac_latent, usage_multiplier, weekday_sch, weekend_sch, monthly_mults)
    fl = hpxml_bldg.fuel_loads.find { |fl| fl.fuel_load_type == load_type }

    assert_in_epsilon(therm_per_year, fl.therm_per_year, 0.01)
    assert_equal(usage_multiplier, fl.usage_multiplier)
    assert_in_epsilon(frac_sensible, fl.frac_sensible, 0.01)
    assert_in_epsilon(frac_latent, fl.frac_latent, 0.01)
    assert_equal(weekday_sch, fl.weekday_fractions)
    assert_equal(weekend_sch, fl.weekend_fractions)
    assert_equal(monthly_mults, fl.monthly_multipliers)
  end

  def _create_hpxml(hpxml_name)
    hpxml = HPXML.new(hpxml_path: File.join(@sample_files_path, hpxml_name))
    return hpxml, hpxml.buildings[0]
  end
end<|MERGE_RESOLUTION|>--- conflicted
+++ resolved
@@ -2099,78 +2099,6 @@
 
   def test_hvac_controls
     # Test inputs not overridden by defaults
-<<<<<<< HEAD
-    hpxml = _create_hpxml('base-hvac-air-to-air-heat-pump-2-speed.xml')
-    # Use 1.0 min for onoff_thermostat_deadband tests
-    hpxml.header.timestep = 1.0
-    hpxml.hvac_controls[0].heating_setpoint_temp = 71.5
-    hpxml.hvac_controls[0].cooling_setpoint_temp = 77.5
-    hpxml.hvac_controls[0].onoff_thermostat_deadband = 2.0
-    hpxml.hvac_controls[0].realistic_staging = true
-    XMLHelper.write_file(hpxml.to_oga, @tmp_hpxml_path)
-    hpxml_default = _test_measure()
-    _test_default_hvac_control_setpoint_values(hpxml_default.hvac_controls[0], 71.5, 77.5, 2.0, true)
-
-    # Test defaults
-    hpxml.hvac_controls[0].heating_setpoint_temp = nil
-    hpxml.hvac_controls[0].cooling_setpoint_temp = nil
-    hpxml.hvac_controls[0].onoff_thermostat_deadband = nil
-    hpxml.hvac_controls[0].realistic_staging = nil
-    XMLHelper.write_file(hpxml.to_oga, @tmp_hpxml_path)
-    hpxml_default = _test_measure()
-    _test_default_hvac_control_setpoint_values(hpxml_default.hvac_controls[0], 68, 78, 0.0, false)
-
-    # Test on/off thermostat override, on off thermostat solely
-    hpxml.heat_pumps[0].compressor_type = HPXML::HVACCompressorTypeVariableSpeed
-    hpxml.hvac_controls[0].onoff_thermostat_deadband = 2.0
-    XMLHelper.write_file(hpxml.to_oga, @tmp_hpxml_path)
-    hpxml_default = _test_measure()
-    _test_default_hvac_control_setpoint_values(hpxml_default.hvac_controls[0], 68, 78, 0.0, false)
-
-    # Test on/off thermostat override, large time step
-    hpxml.heat_pumps[0].compressor_type = HPXML::HVACCompressorTypeSingleStage
-    hpxml.header.timestep = 5
-    hpxml.hvac_controls[0].onoff_thermostat_deadband = 2.0
-    XMLHelper.write_file(hpxml.to_oga, @tmp_hpxml_path)
-    hpxml_default = _test_measure()
-    _test_default_hvac_control_setpoint_values(hpxml_default.hvac_controls[0], 68, 78, 0.0, false)
-
-    # Test inputs not overridden by defaults (w/ setbacks)
-    hpxml = _create_hpxml('base-hvac-setpoints-daily-setbacks.xml')
-    hpxml.header.timestep = 1
-    hpxml.hvac_controls[0].heating_setback_start_hour = 12
-    hpxml.hvac_controls[0].cooling_setup_start_hour = 12
-    hpxml.hvac_controls[0].seasons_heating_begin_month = 1
-    hpxml.hvac_controls[0].seasons_heating_begin_day = 1
-    hpxml.hvac_controls[0].seasons_heating_end_month = 6
-    hpxml.hvac_controls[0].seasons_heating_end_day = 30
-    hpxml.hvac_controls[0].seasons_cooling_begin_month = 7
-    hpxml.hvac_controls[0].seasons_cooling_begin_day = 1
-    hpxml.hvac_controls[0].seasons_cooling_end_month = 12
-    hpxml.hvac_controls[0].seasons_cooling_end_day = 31
-    hpxml.hvac_controls[0].onoff_thermostat_deadband = 2.0
-    XMLHelper.write_file(hpxml.to_oga, @tmp_hpxml_path)
-    hpxml_default = _test_measure()
-    _test_default_hvac_control_setback_values(hpxml_default.hvac_controls[0], 12, 12, 2.0)
-    _test_default_hvac_control_season_values(hpxml_default.hvac_controls[0], 1, 1, 6, 30, 7, 1, 12, 31)
-
-    # Test defaults w/ setbacks
-    hpxml.hvac_controls[0].heating_setback_start_hour = nil
-    hpxml.hvac_controls[0].cooling_setup_start_hour = nil
-    hpxml.hvac_controls[0].seasons_heating_begin_month = nil
-    hpxml.hvac_controls[0].seasons_heating_begin_day = nil
-    hpxml.hvac_controls[0].seasons_heating_end_month = nil
-    hpxml.hvac_controls[0].seasons_heating_end_day = nil
-    hpxml.hvac_controls[0].seasons_cooling_begin_month = nil
-    hpxml.hvac_controls[0].seasons_cooling_begin_day = nil
-    hpxml.hvac_controls[0].seasons_cooling_end_month = nil
-    hpxml.hvac_controls[0].seasons_cooling_end_day = nil
-    hpxml.hvac_controls[0].onoff_thermostat_deadband = nil
-    XMLHelper.write_file(hpxml.to_oga, @tmp_hpxml_path)
-    hpxml_default = _test_measure()
-    _test_default_hvac_control_setback_values(hpxml_default.hvac_controls[0], 23, 9, 0.0)
-    _test_default_hvac_control_season_values(hpxml_default.hvac_controls[0], 1, 1, 12, 31, 1, 1, 12, 31)
-=======
     hpxml, hpxml_bldg = _create_hpxml('base.xml')
     hpxml_bldg.hvac_controls[0].heating_setpoint_temp = 71.5
     hpxml_bldg.hvac_controls[0].cooling_setpoint_temp = 77.5
@@ -2217,7 +2145,42 @@
     _default_hpxml, default_hpxml_bldg = _test_measure()
     _test_default_hvac_control_setback_values(default_hpxml_bldg.hvac_controls[0], 23, 9)
     _test_default_hvac_control_season_values(default_hpxml_bldg.hvac_controls[0], 1, 1, 12, 31, 1, 1, 12, 31)
->>>>>>> ff718623
+
+    # Test onoff thermostat deadband
+    hpxml = _create_hpxml('base-hvac-air-to-air-heat-pump-2-speed.xml')
+    # Use 1.0 min for onoff_thermostat_deadband tests
+    hpxml.header.timestep = 1.0
+    hpxml.hvac_controls[0].heating_setpoint_temp = 71.5
+    hpxml.hvac_controls[0].cooling_setpoint_temp = 77.5
+    hpxml.hvac_controls[0].onoff_thermostat_deadband = 2.0
+    hpxml.hvac_controls[0].realistic_staging = true
+    XMLHelper.write_file(hpxml.to_oga, @tmp_hpxml_path)
+    hpxml_default = _test_measure()
+    _test_default_hvac_control_setpoint_values(hpxml_default.hvac_controls[0], 71.5, 77.5, 2.0, true)
+
+    # Test defaults
+    hpxml.hvac_controls[0].heating_setpoint_temp = nil
+    hpxml.hvac_controls[0].cooling_setpoint_temp = nil
+    hpxml.hvac_controls[0].onoff_thermostat_deadband = nil
+    hpxml.hvac_controls[0].realistic_staging = nil
+    XMLHelper.write_file(hpxml.to_oga, @tmp_hpxml_path)
+    hpxml_default = _test_measure()
+    _test_default_hvac_control_setpoint_values(hpxml_default.hvac_controls[0], 68, 78, 0.0, false)
+
+    # Test on/off thermostat override, on off thermostat solely
+    hpxml.heat_pumps[0].compressor_type = HPXML::HVACCompressorTypeVariableSpeed
+    hpxml.hvac_controls[0].onoff_thermostat_deadband = 2.0
+    XMLHelper.write_file(hpxml.to_oga, @tmp_hpxml_path)
+    hpxml_default = _test_measure()
+    _test_default_hvac_control_setpoint_values(hpxml_default.hvac_controls[0], 68, 78, 0.0, false)
+
+    # Test on/off thermostat override, large time step
+    hpxml.heat_pumps[0].compressor_type = HPXML::HVACCompressorTypeSingleStage
+    hpxml.header.timestep = 5
+    hpxml.hvac_controls[0].onoff_thermostat_deadband = 2.0
+    XMLHelper.write_file(hpxml.to_oga, @tmp_hpxml_path)
+    hpxml_default = _test_measure()
+    _test_default_hvac_control_setpoint_values(hpxml_default.hvac_controls[0], 68, 78, 0.0, false)
   end
 
   def test_hvac_distribution
@@ -4846,9 +4809,6 @@
     end
   end
 
-<<<<<<< HEAD
-  def _test_default_hvac_control_setpoint_values(hvac_control, heating_setpoint_temp, cooling_setpoint_temp, onoff_thermostat_deadband, realistic_staging)
-=======
   def _test_default_geothermal_loop_values(geothermal_loop, loop_configuration, loop_flow,
                                            num_bore_holes, bore_spacing, bore_length, bore_diameter,
                                            grout_type, grout_conductivity,
@@ -4885,8 +4845,7 @@
     assert_equal(location, hvac_system.location)
   end
 
-  def _test_default_hvac_control_setpoint_values(hvac_control, heating_setpoint_temp, cooling_setpoint_temp)
->>>>>>> ff718623
+  def _test_default_hvac_control_setpoint_values(hvac_control, heating_setpoint_temp, cooling_setpoint_temp, onoff_thermostat_deadband, realistic_staging)
     assert_equal(heating_setpoint_temp, hvac_control.heating_setpoint_temp)
     assert_equal(cooling_setpoint_temp, hvac_control.cooling_setpoint_temp)
     assert_equal(onoff_thermostat_deadband, hvac_control.onoff_thermostat_deadband)
