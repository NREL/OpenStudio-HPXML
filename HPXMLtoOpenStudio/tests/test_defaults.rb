--- conflicted
+++ resolved
@@ -494,10 +494,7 @@
     hpxml.heating_systems[0].year_installed = 2010
     XMLHelper.write_file(hpxml.to_oga, @tmp_hpxml_path)
     hpxml_default = _test_measure()
-<<<<<<< HEAD
     _test_default_furnace_values(hpxml_default, 0.5, 0, nil, 0.848)
-=======
-    _test_default_furnace_values(hpxml_default, 0.375, 0, nil)
 
     # Test defaults w/ gravity distribution system
     hpxml = _create_hpxml('base-hvac-furnace-gas-only.xml')
@@ -508,7 +505,6 @@
     XMLHelper.write_file(hpxml.to_oga, @tmp_hpxml_path)
     hpxml_default = _test_measure()
     _test_default_furnace_values(hpxml_default, 0.0, 0, nil)
->>>>>>> e8b19a43
   end
 
   def test_wall_furnaces
