--- conflicted
+++ resolved
@@ -1160,54 +1160,48 @@
     hpxml_bldg.cooling_systems[0].crankcase_heater_watts = 40.0
     XMLHelper.write_file(hpxml.to_doc, @tmp_hpxml_path)
     _default_hpxml, default_hpxml_bldg = _test_measure()
-<<<<<<< HEAD
-    _test_default_central_air_conditioner_values(default_hpxml_bldg.cooling_systems[0], 0.88, HPXML::HVACCompressorTypeVariableSpeed, 0.66, 780, -0.11, -0.22, 12345, 12.0, 40.0)
-=======
-    _test_default_central_air_conditioner_values(default_hpxml_bldg.cooling_systems[0], 0.88, HPXML::HVACCompressorTypeVariableSpeed, 0.66, -0.11, -0.22, 12345, 12.0, 40.0, 1.0)
->>>>>>> f4727069
+    _test_default_central_air_conditioner_values(default_hpxml_bldg.cooling_systems[0], 0.88, HPXML::HVACCompressorTypeVariableSpeed, 0.66, 780, -0.11, -0.22, 12345, 12.0, 40.0, 1.0)
 
     # Test defaults - SEER2
     hpxml_bldg.cooling_systems[0].cooling_efficiency_seer = nil
     hpxml_bldg.cooling_systems[0].cooling_efficiency_seer2 = 11.4
     XMLHelper.write_file(hpxml.to_doc, @tmp_hpxml_path)
     _default_hpxml, default_hpxml_bldg = _test_measure()
-<<<<<<< HEAD
-    _test_default_central_air_conditioner_values(default_hpxml_bldg.cooling_systems[0], 0.88, HPXML::HVACCompressorTypeVariableSpeed, 0.66, 780, -0.11, -0.22, 12345, 12.0, 40.0)
-
-    # Test defaults - airflow
-    hpxml_bldg.cooling_systems[0].cooling_airflow_cfm = nil
-    hpxml_bldg.cooling_systems[0].airflow_defect_ratio = nil
-    XMLHelper.write_file(hpxml.to_doc, @tmp_hpxml_path)
-    _default_hpxml, default_hpxml_bldg = _test_measure()
-    _test_default_central_air_conditioner_values(default_hpxml_bldg.cooling_systems[0], 0.88, HPXML::HVACCompressorTypeVariableSpeed, 0.66, 513, -0.11, 0, 12345, 12.0, 40.0)
-
-    # Test defaults - ductwork restriction low
-    hpxml_bldg.cooling_systems[0].max_cooling_airflow_cfm = 1000
-    XMLHelper.write_file(hpxml.to_doc, @tmp_hpxml_path)
-    _default_hpxml, default_hpxml_bldg = _test_measure()
-    _test_default_central_air_conditioner_values(default_hpxml_bldg.cooling_systems[0], 0.88, HPXML::HVACCompressorTypeVariableSpeed, 0.66, 513, -0.11, 0, 12345, 12.0, 40.0)
-
-    # Test defaults - ductwork restriction high
-    hpxml_bldg.cooling_systems[0].max_cooling_airflow_cfm = 100
-    XMLHelper.write_file(hpxml.to_doc, @tmp_hpxml_path)
-    _default_hpxml, default_hpxml_bldg = _test_measure()
-    _test_default_central_air_conditioner_values(default_hpxml_bldg.cooling_systems[0], 0.88, HPXML::HVACCompressorTypeVariableSpeed, 0.025, 100, -0.11, 0, 2405, 12.0, 40.0)
-
-    # Test defaults - ductwork restriction autosized
-    hpxml_bldg.cooling_systems[0].cooling_capacity = nil
-    XMLHelper.write_file(hpxml.to_doc, @tmp_hpxml_path)
-    _default_hpxml, default_hpxml_bldg = _test_measure()
-    _test_default_central_air_conditioner_values(default_hpxml_bldg.cooling_systems[0], 0.88, HPXML::HVACCompressorTypeVariableSpeed, 0.008, 100, -0.11, 0, 2405, 12.0, 40.0)
-=======
-    _test_default_central_air_conditioner_values(default_hpxml_bldg.cooling_systems[0], 0.88, HPXML::HVACCompressorTypeVariableSpeed, 0.66, -0.11, -0.22, 12345, 12.0, 40.0, 1.0)
+    _test_default_central_air_conditioner_values(default_hpxml_bldg.cooling_systems[0], 0.88, HPXML::HVACCompressorTypeVariableSpeed, 0.66, 780, -0.11, -0.22, 12345, 12.0, 40.0, 1.0)
 
     # Test autosizing with factors
     hpxml_bldg.cooling_systems[0].cooling_capacity = nil
     hpxml_bldg.cooling_systems[0].cooling_autosizing_factor = 1.2
     XMLHelper.write_file(hpxml.to_doc, @tmp_hpxml_path)
     _default_hpxml, default_hpxml_bldg = _test_measure()
-    _test_default_central_air_conditioner_values(default_hpxml_bldg.cooling_systems[0], 0.88, HPXML::HVACCompressorTypeVariableSpeed, 0.66, -0.11, -0.22, nil, 12.0, 40.0, 1.2)
->>>>>>> f4727069
+    _test_default_central_air_conditioner_values(default_hpxml_bldg.cooling_systems[0], 0.88, HPXML::HVACCompressorTypeVariableSpeed, 0.66, 780, -0.11, -0.22, nil, 12.0, 40.0, 1.2)
+
+    # Test defaults - airflow
+    hpxml_bldg.cooling_systems[0].cooling_capacity = 12345
+    hpxml_bldg.cooling_systems[0].cooling_autosizing_factor = nil
+    hpxml_bldg.cooling_systems[0].cooling_airflow_cfm = nil
+    hpxml_bldg.cooling_systems[0].airflow_defect_ratio = nil
+    XMLHelper.write_file(hpxml.to_doc, @tmp_hpxml_path)
+    _default_hpxml, default_hpxml_bldg = _test_measure()
+    _test_default_central_air_conditioner_values(default_hpxml_bldg.cooling_systems[0], 0.88, HPXML::HVACCompressorTypeVariableSpeed, 0.66, 513, -0.11, 0, 12345, 12.0, 40.0, 1.0)
+
+    # Test defaults - ductwork restriction low
+    hpxml_bldg.cooling_systems[0].max_cooling_airflow_cfm = 1000
+    XMLHelper.write_file(hpxml.to_doc, @tmp_hpxml_path)
+    _default_hpxml, default_hpxml_bldg = _test_measure()
+    _test_default_central_air_conditioner_values(default_hpxml_bldg.cooling_systems[0], 0.88, HPXML::HVACCompressorTypeVariableSpeed, 0.66, 513, -0.11, 0, 12345, 12.0, 40.0, 1.0)
+
+    # Test defaults - ductwork restriction high
+    hpxml_bldg.cooling_systems[0].max_cooling_airflow_cfm = 100
+    XMLHelper.write_file(hpxml.to_doc, @tmp_hpxml_path)
+    _default_hpxml, default_hpxml_bldg = _test_measure()
+    _test_default_central_air_conditioner_values(default_hpxml_bldg.cooling_systems[0], 0.88, HPXML::HVACCompressorTypeVariableSpeed, 0.025, 100, -0.11, 0, 2405, 12.0, 40.0, 1.0)
+
+    # Test defaults - ductwork restriction autosized
+    hpxml_bldg.cooling_systems[0].cooling_capacity = nil
+    XMLHelper.write_file(hpxml.to_doc, @tmp_hpxml_path)
+    _default_hpxml, default_hpxml_bldg = _test_measure()
+    _test_default_central_air_conditioner_values(default_hpxml_bldg.cooling_systems[0], 0.88, HPXML::HVACCompressorTypeVariableSpeed, 0.008, 100, -0.11, 0, 2405, 12.0, 40.0, 1.0)
 
     # Test defaults
     hpxml_bldg.cooling_systems[0].cooling_shr = nil
@@ -1222,11 +1216,7 @@
     hpxml_bldg.cooling_systems[0].crankcase_heater_watts = nil
     XMLHelper.write_file(hpxml.to_doc, @tmp_hpxml_path)
     _default_hpxml, default_hpxml_bldg = _test_measure()
-<<<<<<< HEAD
-    _test_default_central_air_conditioner_values(default_hpxml_bldg.cooling_systems[0], 0.73, HPXML::HVACCompressorTypeSingleStage, 0.5, nil, 0, 0, nil, 12.0, 50.0)
-=======
-    _test_default_central_air_conditioner_values(default_hpxml_bldg.cooling_systems[0], 0.73, HPXML::HVACCompressorTypeSingleStage, 0.5, 0, 0, nil, 12.0, 50.0, 1.0)
->>>>>>> f4727069
+    _test_default_central_air_conditioner_values(default_hpxml_bldg.cooling_systems[0], 0.73, HPXML::HVACCompressorTypeSingleStage, 0.5, nil, 0, 0, nil, 12.0, 50.0, 1.0)
   end
 
   def test_room_air_conditioners
@@ -1238,18 +1228,14 @@
     hpxml_bldg.cooling_systems[0].crankcase_heater_watts = 40.0
     XMLHelper.write_file(hpxml.to_doc, @tmp_hpxml_path)
     _default_hpxml, default_hpxml_bldg = _test_measure()
-<<<<<<< HEAD
-    _test_default_room_air_conditioner_ptac_values(default_hpxml_bldg.cooling_systems[0], 0.88, 1000, 12345, 40.0)
-=======
-    _test_default_room_air_conditioner_ptac_values(default_hpxml_bldg.cooling_systems[0], 0.88, 12345, 40.0, 1.0)
+    _test_default_room_air_conditioner_ptac_values(default_hpxml_bldg.cooling_systems[0], 0.88, 1000, 12345, 40.0, 1.0)
 
     # Test autosizing with factors
     hpxml_bldg.cooling_systems[0].cooling_capacity = nil
     hpxml_bldg.cooling_systems[0].cooling_autosizing_factor = 1.2
     XMLHelper.write_file(hpxml.to_doc, @tmp_hpxml_path)
     _default_hpxml, default_hpxml_bldg = _test_measure()
-    _test_default_room_air_conditioner_ptac_values(default_hpxml_bldg.cooling_systems[0], 0.88, nil, 40.0, 1.2)
->>>>>>> f4727069
+    _test_default_room_air_conditioner_ptac_values(default_hpxml_bldg.cooling_systems[0], 0.88, 1000, nil, 40.0, 1.2)
 
     # Test defaults
     hpxml_bldg.cooling_systems[0].cooling_shr = nil
@@ -1259,11 +1245,7 @@
     hpxml_bldg.cooling_systems[0].cooling_autosizing_factor = nil
     XMLHelper.write_file(hpxml.to_doc, @tmp_hpxml_path)
     _default_hpxml, default_hpxml_bldg = _test_measure()
-<<<<<<< HEAD
-    _test_default_room_air_conditioner_ptac_values(default_hpxml_bldg.cooling_systems[0], 0.65, nil, nil, 0.0)
-=======
-    _test_default_room_air_conditioner_ptac_values(default_hpxml_bldg.cooling_systems[0], 0.65, nil, 0.0, 1.0)
->>>>>>> f4727069
+    _test_default_room_air_conditioner_ptac_values(default_hpxml_bldg.cooling_systems[0], 0.65, nil, nil, 0.0, 1.0)
   end
 
   def test_evaporative_coolers
@@ -1273,18 +1255,14 @@
     hpxml_bldg.cooling_systems[0].cooling_capacity = 12345
     XMLHelper.write_file(hpxml.to_doc, @tmp_hpxml_path)
     _default_hpxml, default_hpxml_bldg = _test_measure()
-<<<<<<< HEAD
-    _test_default_evap_cooler_values(default_hpxml_bldg.cooling_systems[0], 1000, 12345)
-=======
-    _test_default_evap_cooler_values(default_hpxml_bldg.cooling_systems[0], 12345, 1.0)
+    _test_default_evap_cooler_values(default_hpxml_bldg.cooling_systems[0], 1000, 12345, 1.0)
 
     # Test autosizing with factors
     hpxml_bldg.cooling_systems[0].cooling_capacity = nil
     hpxml_bldg.cooling_systems[0].cooling_autosizing_factor = 1.2
     XMLHelper.write_file(hpxml.to_doc, @tmp_hpxml_path)
     _default_hpxml, default_hpxml_bldg = _test_measure()
-    _test_default_evap_cooler_values(default_hpxml_bldg.cooling_systems[0], nil, 1.2)
->>>>>>> f4727069
+    _test_default_evap_cooler_values(default_hpxml_bldg.cooling_systems[0], 1000, nil, 1.2)
 
     # Test defaults
     hpxml_bldg.cooling_systems[0].cooling_airflow_cfm = nil
@@ -1292,11 +1270,7 @@
     hpxml_bldg.cooling_systems[0].cooling_autosizing_factor = nil
     XMLHelper.write_file(hpxml.to_doc, @tmp_hpxml_path)
     _default_hpxml, default_hpxml_bldg = _test_measure()
-<<<<<<< HEAD
-    _test_default_evap_cooler_values(default_hpxml_bldg.cooling_systems[0], nil, nil)
-=======
-    _test_default_evap_cooler_values(default_hpxml_bldg.cooling_systems[0], nil, 1.0)
->>>>>>> f4727069
+    _test_default_evap_cooler_values(default_hpxml_bldg.cooling_systems[0], nil, nil, 1.0)
   end
 
   def test_mini_split_air_conditioners
@@ -1312,18 +1286,14 @@
     hpxml_bldg.cooling_systems[0].compressor_type = HPXML::HVACCompressorTypeVariableSpeed
     XMLHelper.write_file(hpxml.to_doc, @tmp_hpxml_path)
     _default_hpxml, default_hpxml_bldg = _test_measure()
-<<<<<<< HEAD
-    _test_default_mini_split_air_conditioner_values(default_hpxml_bldg.cooling_systems[0], 0.78, 0.66, 780, -0.11, -0.22, 12345, 19.0, 40.0, HPXML::HVACCompressorTypeVariableSpeed)
-=======
-    _test_default_mini_split_air_conditioner_values(default_hpxml_bldg.cooling_systems[0], 0.78, 0.66, -0.11, -0.22, 12345, 19.0, 40.0, HPXML::HVACCompressorTypeVariableSpeed, 1.0)
+    _test_default_mini_split_air_conditioner_values(default_hpxml_bldg.cooling_systems[0], 0.78, 0.66, 780, -0.11, -0.22, 12345, 19.0, 40.0, HPXML::HVACCompressorTypeVariableSpeed, 1.0)
 
     # Test autosizing with factors
     hpxml_bldg.cooling_systems[0].cooling_capacity = nil
     hpxml_bldg.cooling_systems[0].cooling_autosizing_factor = 1.2
     XMLHelper.write_file(hpxml.to_doc, @tmp_hpxml_path)
     _default_hpxml, default_hpxml_bldg = _test_measure()
-    _test_default_mini_split_air_conditioner_values(default_hpxml_bldg.cooling_systems[0], 0.78, 0.66, -0.11, -0.22, nil, 19.0, 40.0, HPXML::HVACCompressorTypeVariableSpeed, 1.2)
->>>>>>> f4727069
+    _test_default_mini_split_air_conditioner_values(default_hpxml_bldg.cooling_systems[0], 0.78, 0.66, 780, -0.11, -0.22, nil, 19.0, 40.0, HPXML::HVACCompressorTypeVariableSpeed, 1.2)
 
     # Test defaults
     hpxml_bldg.cooling_systems[0].cooling_shr = nil
@@ -1337,32 +1307,20 @@
     hpxml_bldg.cooling_systems[0].cooling_autosizing_factor = nil
     XMLHelper.write_file(hpxml.to_doc, @tmp_hpxml_path)
     _default_hpxml, default_hpxml_bldg = _test_measure()
-<<<<<<< HEAD
-    _test_default_mini_split_air_conditioner_values(default_hpxml_bldg.cooling_systems[0], 0.73, 0.18, nil, 0, 0, nil, 19.0, 50.0, HPXML::HVACCompressorTypeVariableSpeed)
-=======
-    _test_default_mini_split_air_conditioner_values(default_hpxml_bldg.cooling_systems[0], 0.73, 0.18, 0, 0, nil, 19.0, 50.0, HPXML::HVACCompressorTypeVariableSpeed, 1.0)
->>>>>>> f4727069
+    _test_default_mini_split_air_conditioner_values(default_hpxml_bldg.cooling_systems[0], 0.73, 0.18, nil, 0, 0, nil, 19.0, 50.0, HPXML::HVACCompressorTypeVariableSpeed, 1.0)
 
     # Test defaults w/ ductless
     hpxml_bldg.cooling_systems[0].distribution_system.delete
     XMLHelper.write_file(hpxml.to_doc, @tmp_hpxml_path)
     _default_hpxml, default_hpxml_bldg = _test_measure()
-<<<<<<< HEAD
-    _test_default_mini_split_air_conditioner_values(default_hpxml_bldg.cooling_systems[0], 0.73, 0.07, nil, 0, 0, nil, 19.0, 50.0, HPXML::HVACCompressorTypeVariableSpeed)
-=======
-    _test_default_mini_split_air_conditioner_values(default_hpxml_bldg.cooling_systems[0], 0.73, 0.07, 0, 0, nil, 19.0, 50.0, HPXML::HVACCompressorTypeVariableSpeed, 1.0)
->>>>>>> f4727069
+    _test_default_mini_split_air_conditioner_values(default_hpxml_bldg.cooling_systems[0], 0.73, 0.07, nil, 0, 0, nil, 19.0, 50.0, HPXML::HVACCompressorTypeVariableSpeed, 1.0)
 
     # Test defaults w/ ductless - SEER2
     hpxml_bldg.cooling_systems[0].cooling_efficiency_seer = nil
     hpxml_bldg.cooling_systems[0].cooling_efficiency_seer2 = 13.3
     XMLHelper.write_file(hpxml.to_doc, @tmp_hpxml_path)
     _default_hpxml, default_hpxml_bldg = _test_measure()
-<<<<<<< HEAD
-    _test_default_mini_split_air_conditioner_values(default_hpxml_bldg.cooling_systems[0], 0.73, 0.07, nil, 0, 0, nil, 13.3, 50.0, HPXML::HVACCompressorTypeVariableSpeed)
-=======
-    _test_default_mini_split_air_conditioner_values(default_hpxml_bldg.cooling_systems[0], 0.73, 0.07, 0, 0, nil, 13.3, 50.0, HPXML::HVACCompressorTypeVariableSpeed, 1.0)
->>>>>>> f4727069
+    _test_default_mini_split_air_conditioner_values(default_hpxml_bldg.cooling_systems[0], 0.73, 0.07, nil, 0, 0, nil, 13.3, 50.0, HPXML::HVACCompressorTypeVariableSpeed, 1.0)
   end
 
   def test_ptac
@@ -1374,18 +1332,14 @@
     hpxml_bldg.cooling_systems[0].crankcase_heater_watts = 40.0
     XMLHelper.write_file(hpxml.to_doc, @tmp_hpxml_path)
     _default_hpxml, default_hpxml_bldg = _test_measure()
-<<<<<<< HEAD
-    _test_default_room_air_conditioner_ptac_values(default_hpxml_bldg.cooling_systems[0], 0.75, 1000, 12345, 40.0)
-=======
-    _test_default_room_air_conditioner_ptac_values(default_hpxml_bldg.cooling_systems[0], 0.75, 12345, 40.0, 1.0)
+    _test_default_room_air_conditioner_ptac_values(default_hpxml_bldg.cooling_systems[0], 0.75, 1000, 12345, 40.0, 1.0)
 
     # Test autosizing with factors
     hpxml_bldg.cooling_systems[0].cooling_capacity = nil
     hpxml_bldg.cooling_systems[0].cooling_autosizing_factor = 1.2
     XMLHelper.write_file(hpxml.to_doc, @tmp_hpxml_path)
     _default_hpxml, default_hpxml_bldg = _test_measure()
-    _test_default_room_air_conditioner_ptac_values(default_hpxml_bldg.cooling_systems[0], 0.75, nil, 40.0, 1.2)
->>>>>>> f4727069
+    _test_default_room_air_conditioner_ptac_values(default_hpxml_bldg.cooling_systems[0], 0.75, 1000, nil, 40.0, 1.2)
 
     # Test defaults
     hpxml_bldg.cooling_systems[0].cooling_shr = nil
@@ -1395,11 +1349,7 @@
     hpxml_bldg.cooling_systems[0].cooling_autosizing_factor = nil
     XMLHelper.write_file(hpxml.to_doc, @tmp_hpxml_path)
     _default_hpxml, default_hpxml_bldg = _test_measure()
-<<<<<<< HEAD
-    _test_default_room_air_conditioner_ptac_values(default_hpxml_bldg.cooling_systems[0], 0.65, nil, nil, 0.0)
-=======
-    _test_default_room_air_conditioner_ptac_values(default_hpxml_bldg.cooling_systems[0], 0.65, nil, 0.0, 1.0)
->>>>>>> f4727069
+    _test_default_room_air_conditioner_ptac_values(default_hpxml_bldg.cooling_systems[0], 0.65, nil, nil, 0.0, 1.0)
   end
 
   def test_furnaces
@@ -1413,43 +1363,41 @@
     hpxml_bldg.heating_systems[0].pilot_light_btuh = 999
     XMLHelper.write_file(hpxml.to_doc, @tmp_hpxml_path)
     _default_hpxml, default_hpxml_bldg = _test_measure()
-<<<<<<< HEAD
-    _test_default_furnace_values(default_hpxml_bldg.heating_systems[0], 0.66, 780, -0.22, 12345, true, 999)
-
-    # Test defaults - airflow
-    hpxml_bldg.heating_systems[0].heating_airflow_cfm = nil
-    hpxml_bldg.heating_systems[0].airflow_defect_ratio = nil
-    XMLHelper.write_file(hpxml.to_doc, @tmp_hpxml_path)
-    _default_hpxml, default_hpxml_bldg = _test_measure()
-    _test_default_furnace_values(default_hpxml_bldg.heating_systems[0], 0.66, 273, 0, 12345, true, 999)
-
-    # Test defaults - ductwork restriction high
-    hpxml_bldg.heating_systems[0].max_heating_airflow_cfm = 1000
-    XMLHelper.write_file(hpxml.to_doc, @tmp_hpxml_path)
-    _default_hpxml, default_hpxml_bldg = _test_measure()
-    _test_default_furnace_values(default_hpxml_bldg.heating_systems[0], 0.66, 273, 0, 12345, true, 999)
-
-    # Test defaults - ductwork restriction low
-    hpxml_bldg.heating_systems[0].max_heating_airflow_cfm = 100
-    XMLHelper.write_file(hpxml.to_doc, @tmp_hpxml_path)
-    _default_hpxml, default_hpxml_bldg = _test_measure()
-    _test_default_furnace_values(default_hpxml_bldg.heating_systems[0], 0.007, 53, 0, 2405, true, 999)
-
-    # Test defaults - ductwork restriction autosized
-    hpxml_bldg.heating_systems[0].heating_capacity = nil
-    XMLHelper.write_file(hpxml.to_doc, @tmp_hpxml_path)
-    _default_hpxml, default_hpxml_bldg = _test_measure()
-    _test_default_furnace_values(default_hpxml_bldg.heating_systems[0], 0.007, 53, 0, 2405, true, 999)
-=======
-    _test_default_furnace_values(default_hpxml_bldg.heating_systems[0], 0.66, -0.22, 12345, true, 999, 1.0)
+    _test_default_furnace_values(default_hpxml_bldg.heating_systems[0], 0.66, 780, -0.22, 12345, true, 999, 1.0)
 
     # Test autosizing with factors
     hpxml_bldg.heating_systems[0].heating_capacity = nil
     hpxml_bldg.heating_systems[0].heating_autosizing_factor = 1.2
     XMLHelper.write_file(hpxml.to_doc, @tmp_hpxml_path)
     _default_hpxml, default_hpxml_bldg = _test_measure()
-    _test_default_furnace_values(default_hpxml_bldg.heating_systems[0], 0.66, -0.22, nil, true, 999, 1.2)
->>>>>>> f4727069
+    _test_default_furnace_values(default_hpxml_bldg.heating_systems[0], 0.66, 780, -0.22, nil, true, 999, 1.2)
+
+    # Test defaults - airflow
+    hpxml_bldg.heating_systems[0].heating_capacity = 12345
+    hpxml_bldg.heating_systems[0].heating_autosizing_factor = nil
+    hpxml_bldg.heating_systems[0].heating_airflow_cfm = nil
+    hpxml_bldg.heating_systems[0].airflow_defect_ratio = nil
+    XMLHelper.write_file(hpxml.to_doc, @tmp_hpxml_path)
+    _default_hpxml, default_hpxml_bldg = _test_measure()
+    _test_default_furnace_values(default_hpxml_bldg.heating_systems[0], 0.66, 273, 0, 12345, true, 999, 1.0)
+
+    # Test defaults - ductwork restriction high
+    hpxml_bldg.heating_systems[0].max_heating_airflow_cfm = 1000
+    XMLHelper.write_file(hpxml.to_doc, @tmp_hpxml_path)
+    _default_hpxml, default_hpxml_bldg = _test_measure()
+    _test_default_furnace_values(default_hpxml_bldg.heating_systems[0], 0.66, 273, 0, 12345, true, 999, 1.0)
+
+    # Test defaults - ductwork restriction low
+    hpxml_bldg.heating_systems[0].max_heating_airflow_cfm = 100
+    XMLHelper.write_file(hpxml.to_doc, @tmp_hpxml_path)
+    _default_hpxml, default_hpxml_bldg = _test_measure()
+    _test_default_furnace_values(default_hpxml_bldg.heating_systems[0], 0.007, 53, 0, 2405, true, 999, 1.0)
+
+    # Test defaults - ductwork restriction autosized
+    hpxml_bldg.heating_systems[0].heating_capacity = nil
+    XMLHelper.write_file(hpxml.to_doc, @tmp_hpxml_path)
+    _default_hpxml, default_hpxml_bldg = _test_measure()
+    _test_default_furnace_values(default_hpxml_bldg.heating_systems[0], 0.007, 53, 0, 2405, true, 999, 1.0)
 
     # Test defaults
     hpxml_bldg.heating_systems[0].fan_watts_per_cfm = nil
@@ -1461,21 +1409,13 @@
     hpxml_bldg.heating_systems[0].heating_autosizing_factor = nil
     XMLHelper.write_file(hpxml.to_doc, @tmp_hpxml_path)
     _default_hpxml, default_hpxml_bldg = _test_measure()
-<<<<<<< HEAD
-    _test_default_furnace_values(default_hpxml_bldg.heating_systems[0], 0.375, nil, 0, nil, true, 500)
-=======
-    _test_default_furnace_values(default_hpxml_bldg.heating_systems[0], 0.375, 0, nil, true, 500, 1.0)
->>>>>>> f4727069
+    _test_default_furnace_values(default_hpxml_bldg.heating_systems[0], 0.375, nil, 0, nil, true, 500, 1.0)
 
     # Test defaults w/o pilot
     hpxml_bldg.heating_systems[0].pilot_light = nil
     XMLHelper.write_file(hpxml.to_doc, @tmp_hpxml_path)
     _default_hpxml, default_hpxml_bldg = _test_measure()
-<<<<<<< HEAD
-    _test_default_furnace_values(default_hpxml_bldg.heating_systems[0], 0.375, nil, 0, nil, false, nil)
-=======
-    _test_default_furnace_values(default_hpxml_bldg.heating_systems[0], 0.375, 0, nil, false, nil, 1.0)
->>>>>>> f4727069
+    _test_default_furnace_values(default_hpxml_bldg.heating_systems[0], 0.375, nil, 0, nil, false, nil, 1.0)
 
     # Test defaults w/ gravity distribution system
     hpxml, hpxml_bldg = _create_hpxml('base-hvac-furnace-gas-only.xml')
@@ -1485,11 +1425,7 @@
     hpxml_bldg.heating_systems[0].heating_capacity = nil
     XMLHelper.write_file(hpxml.to_doc, @tmp_hpxml_path)
     _default_hpxml, default_hpxml_bldg = _test_measure()
-<<<<<<< HEAD
-    _test_default_furnace_values(default_hpxml_bldg.heating_systems[0], 0.0, nil, 0, nil, false, nil)
-=======
-    _test_default_furnace_values(default_hpxml_bldg.heating_systems[0], 0.0, 0, nil, false, nil, 1.0)
->>>>>>> f4727069
+    _test_default_furnace_values(default_hpxml_bldg.heating_systems[0], 0.0, nil, 0, nil, false, nil, 1.0)
   end
 
   def test_wall_furnaces
@@ -1500,18 +1436,14 @@
     hpxml_bldg.heating_systems[0].heating_capacity = 12345
     XMLHelper.write_file(hpxml.to_doc, @tmp_hpxml_path)
     _default_hpxml, default_hpxml_bldg = _test_measure()
-<<<<<<< HEAD
-    _test_default_wall_furnace_values(default_hpxml_bldg.heating_systems[0], 22, 1000, 12345)
-=======
-    _test_default_wall_furnace_values(default_hpxml_bldg.heating_systems[0], 22, 12345, 1.0)
+    _test_default_wall_furnace_values(default_hpxml_bldg.heating_systems[0], 22, 1000, 12345, 1.0)
 
     # Test autosizing with factors
     hpxml_bldg.heating_systems[0].heating_capacity = nil
     hpxml_bldg.heating_systems[0].heating_autosizing_factor = 1.2
     XMLHelper.write_file(hpxml.to_doc, @tmp_hpxml_path)
     _default_hpxml, default_hpxml_bldg = _test_measure()
-    _test_default_wall_furnace_values(default_hpxml_bldg.heating_systems[0], 22, nil, 1.2)
->>>>>>> f4727069
+    _test_default_wall_furnace_values(default_hpxml_bldg.heating_systems[0], 22, 1000, nil, 1.2)
 
     # Test defaults
     hpxml_bldg.heating_systems[0].fan_watts = nil
@@ -1520,21 +1452,13 @@
     hpxml_bldg.heating_systems[0].heating_autosizing_factor = nil
     XMLHelper.write_file(hpxml.to_doc, @tmp_hpxml_path)
     _default_hpxml, default_hpxml_bldg = _test_measure()
-<<<<<<< HEAD
-    _test_default_wall_furnace_values(default_hpxml_bldg.heating_systems[0], 0, nil, nil)
-=======
-    _test_default_wall_furnace_values(default_hpxml_bldg.heating_systems[0], 0, nil, 1.0)
->>>>>>> f4727069
+    _test_default_wall_furnace_values(default_hpxml_bldg.heating_systems[0], 0, nil, nil, 1.0)
 
     # Test defaults w/o pilot
     hpxml_bldg.heating_systems[0].pilot_light = nil
     XMLHelper.write_file(hpxml.to_doc, @tmp_hpxml_path)
     _default_hpxml, default_hpxml_bldg = _test_measure()
-<<<<<<< HEAD
-    _test_default_wall_furnace_values(default_hpxml_bldg.heating_systems[0], 0, nil, nil)
-=======
-    _test_default_wall_furnace_values(default_hpxml_bldg.heating_systems[0], 0, nil, 1.0)
->>>>>>> f4727069
+    _test_default_wall_furnace_values(default_hpxml_bldg.heating_systems[0], 0, nil, nil, 1.0)
   end
 
   def test_floor_furnaces
@@ -1547,18 +1471,14 @@
     hpxml_bldg.heating_systems[0].pilot_light_btuh = 999
     XMLHelper.write_file(hpxml.to_doc, @tmp_hpxml_path)
     _default_hpxml, default_hpxml_bldg = _test_measure()
-<<<<<<< HEAD
-    _test_default_floor_furnace_values(default_hpxml_bldg.heating_systems[0], 22, 1000, 12345, true, 999)
-=======
-    _test_default_floor_furnace_values(default_hpxml_bldg.heating_systems[0], 22, 12345, true, 999, 1.0)
+    _test_default_floor_furnace_values(default_hpxml_bldg.heating_systems[0], 22, 1000, 12345, true, 999, 1.0)
 
     # Test autosizing with factors
     hpxml_bldg.heating_systems[0].heating_capacity = nil
     hpxml_bldg.heating_systems[0].heating_autosizing_factor = 1.2
     XMLHelper.write_file(hpxml.to_doc, @tmp_hpxml_path)
     _default_hpxml, default_hpxml_bldg = _test_measure()
-    _test_default_floor_furnace_values(default_hpxml_bldg.heating_systems[0], 22, nil, true, 999, 1.2)
->>>>>>> f4727069
+    _test_default_floor_furnace_values(default_hpxml_bldg.heating_systems[0], 22, 1000, nil, true, 999, 1.2)
 
     # Test defaults
     hpxml_bldg.heating_systems[0].fan_watts = nil
@@ -1567,21 +1487,13 @@
     hpxml_bldg.heating_systems[0].heating_autosizing_factor = nil
     XMLHelper.write_file(hpxml.to_doc, @tmp_hpxml_path)
     _default_hpxml, default_hpxml_bldg = _test_measure()
-<<<<<<< HEAD
-    _test_default_floor_furnace_values(default_hpxml_bldg.heating_systems[0], 0, 360, nil, true, 500)
-=======
-    _test_default_floor_furnace_values(default_hpxml_bldg.heating_systems[0], 0, nil, true, 500, 1.0)
->>>>>>> f4727069
+    _test_default_floor_furnace_values(default_hpxml_bldg.heating_systems[0], 0, 703, nil, true, 500, 1.0)
 
     # Test defaults w/o pilot
     hpxml_bldg.heating_systems[0].pilot_light = nil
     XMLHelper.write_file(hpxml.to_doc, @tmp_hpxml_path)
     _default_hpxml, default_hpxml_bldg = _test_measure()
-<<<<<<< HEAD
-    _test_default_floor_furnace_values(default_hpxml_bldg.heating_systems[0], 0, 360, nil, false, nil)
-=======
-    _test_default_floor_furnace_values(default_hpxml_bldg.heating_systems[0], 0, nil, false, nil, 1.0)
->>>>>>> f4727069
+    _test_default_floor_furnace_values(default_hpxml_bldg.heating_systems[0], 0, 703, nil, false, nil, 1.0)
   end
 
   def test_electric_resistance
@@ -1645,18 +1557,14 @@
     hpxml_bldg.heating_systems[0].pilot_light_btuh = 999
     XMLHelper.write_file(hpxml.to_doc, @tmp_hpxml_path)
     _default_hpxml, default_hpxml_bldg = _test_measure()
-<<<<<<< HEAD
-    _test_default_stove_values(default_hpxml_bldg.heating_systems[0], 22, 1000, 12345, true, 999)
-=======
-    _test_default_stove_values(default_hpxml_bldg.heating_systems[0], 22, 12345, true, 999, 1.0)
+    _test_default_stove_values(default_hpxml_bldg.heating_systems[0], 22, 1000, 12345, true, 999, 1.0)
 
     # Test autosizing with factors
     hpxml_bldg.heating_systems[0].heating_capacity = nil
     hpxml_bldg.heating_systems[0].heating_autosizing_factor = 1.2
     XMLHelper.write_file(hpxml.to_doc, @tmp_hpxml_path)
     _default_hpxml, default_hpxml_bldg = _test_measure()
-    _test_default_stove_values(default_hpxml_bldg.heating_systems[0], 22, nil, true, 999, 1.2)
->>>>>>> f4727069
+    _test_default_stove_values(default_hpxml_bldg.heating_systems[0], 22, 1000, nil, true, 999, 1.2)
 
     # Test defaults
     hpxml_bldg.heating_systems[0].fan_watts = nil
@@ -1666,21 +1574,13 @@
     hpxml_bldg.heating_systems[0].heating_autosizing_factor = nil
     XMLHelper.write_file(hpxml.to_doc, @tmp_hpxml_path)
     _default_hpxml, default_hpxml_bldg = _test_measure()
-<<<<<<< HEAD
-    _test_default_stove_values(default_hpxml_bldg.heating_systems[0], 40, nil, nil, true, 500)
-=======
-    _test_default_stove_values(default_hpxml_bldg.heating_systems[0], 40, nil, true, 500, 1.0)
->>>>>>> f4727069
+    _test_default_stove_values(default_hpxml_bldg.heating_systems[0], 40, nil, nil, true, 500, 1.0)
 
     # Test defaults w/o pilot
     hpxml_bldg.heating_systems[0].pilot_light = nil
     XMLHelper.write_file(hpxml.to_doc, @tmp_hpxml_path)
     _default_hpxml, default_hpxml_bldg = _test_measure()
-<<<<<<< HEAD
-    _test_default_stove_values(default_hpxml_bldg.heating_systems[0], 40, nil, nil, false, nil)
-=======
-    _test_default_stove_values(default_hpxml_bldg.heating_systems[0], 40, nil, false, nil, 1.0)
->>>>>>> f4727069
+    _test_default_stove_values(default_hpxml_bldg.heating_systems[0], 40, nil, nil, false, nil, 1.0)
   end
 
   def test_space_heaters
@@ -1691,18 +1591,14 @@
     hpxml_bldg.heating_systems[0].heating_capacity = 12345
     XMLHelper.write_file(hpxml.to_doc, @tmp_hpxml_path)
     _default_hpxml, default_hpxml_bldg = _test_measure()
-<<<<<<< HEAD
-    _test_default_portable_heater_values(default_hpxml_bldg.heating_systems[0], 22, 1000, 12345)
-=======
-    _test_default_portable_heater_values(default_hpxml_bldg.heating_systems[0], 22, 12345, 1.0)
+    _test_default_portable_heater_values(default_hpxml_bldg.heating_systems[0], 22, 1000, 12345, 1.0)
 
     # Test autosizing with factors
     hpxml_bldg.heating_systems[0].heating_capacity = nil
     hpxml_bldg.heating_systems[0].heating_autosizing_factor = 1.2
     XMLHelper.write_file(hpxml.to_doc, @tmp_hpxml_path)
     _default_hpxml, default_hpxml_bldg = _test_measure()
-    _test_default_portable_heater_values(default_hpxml_bldg.heating_systems[0], 22, nil, 1.2)
->>>>>>> f4727069
+    _test_default_portable_heater_values(default_hpxml_bldg.heating_systems[0], 22, 1000, nil, 1.2)
 
     # Test defaults
     hpxml_bldg.heating_systems[0].fan_watts = nil
@@ -1711,11 +1607,7 @@
     hpxml_bldg.heating_systems[0].heating_autosizing_factor = nil
     XMLHelper.write_file(hpxml.to_doc, @tmp_hpxml_path)
     _default_hpxml, default_hpxml_bldg = _test_measure()
-<<<<<<< HEAD
-    _test_default_portable_heater_values(default_hpxml_bldg.heating_systems[0], 0, nil, nil)
-=======
-    _test_default_portable_heater_values(default_hpxml_bldg.heating_systems[0], 0, nil, 1.0)
->>>>>>> f4727069
+    _test_default_portable_heater_values(default_hpxml_bldg.heating_systems[0], 0, nil, nil, 1.0)
   end
 
   def test_fireplaces
@@ -1728,18 +1620,14 @@
     hpxml_bldg.heating_systems[0].pilot_light_btuh = 999
     XMLHelper.write_file(hpxml.to_doc, @tmp_hpxml_path)
     _default_hpxml, default_hpxml_bldg = _test_measure()
-<<<<<<< HEAD
-    _test_default_fireplace_values(default_hpxml_bldg.heating_systems[0], 22, 1000, 12345, true, 999)
-=======
-    _test_default_fireplace_values(default_hpxml_bldg.heating_systems[0], 22, 12345, true, 999, 1.0)
+    _test_default_fireplace_values(default_hpxml_bldg.heating_systems[0], 22, 1000, 12345, true, 999, 1.0)
 
     # Test autosizing with factors
     hpxml_bldg.heating_systems[0].heating_capacity = nil
     hpxml_bldg.heating_systems[0].heating_autosizing_factor = 1.2
     XMLHelper.write_file(hpxml.to_doc, @tmp_hpxml_path)
     _default_hpxml, default_hpxml_bldg = _test_measure()
-    _test_default_fireplace_values(default_hpxml_bldg.heating_systems[0], 22, nil, true, 999, 1.2)
->>>>>>> f4727069
+    _test_default_fireplace_values(default_hpxml_bldg.heating_systems[0], 22, 1000, nil, true, 999, 1.2)
 
     # Test defaults
     hpxml_bldg.heating_systems[0].fan_watts = nil
@@ -1749,21 +1637,13 @@
     hpxml_bldg.heating_systems[0].heating_autosizing_factor = nil
     XMLHelper.write_file(hpxml.to_doc, @tmp_hpxml_path)
     _default_hpxml, default_hpxml_bldg = _test_measure()
-<<<<<<< HEAD
-    _test_default_fireplace_values(default_hpxml_bldg.heating_systems[0], 0, nil, nil, true, 500)
-=======
-    _test_default_fireplace_values(default_hpxml_bldg.heating_systems[0], 0, nil, true, 500, 1.0)
->>>>>>> f4727069
+    _test_default_fireplace_values(default_hpxml_bldg.heating_systems[0], 0, nil, nil, true, 500, 1.0)
 
     # Test defaults w/o pilot
     hpxml_bldg.heating_systems[0].pilot_light = nil
     XMLHelper.write_file(hpxml.to_doc, @tmp_hpxml_path)
     _default_hpxml, default_hpxml_bldg = _test_measure()
-<<<<<<< HEAD
-    _test_default_fireplace_values(default_hpxml_bldg.heating_systems[0], 0, nil, nil, false, nil)
-=======
-    _test_default_fireplace_values(default_hpxml_bldg.heating_systems[0], 0, nil, false, nil, 1.0)
->>>>>>> f4727069
+    _test_default_fireplace_values(default_hpxml_bldg.heating_systems[0], 0, nil, nil, false, nil, 1.0)
   end
 
   def test_air_source_heat_pumps
@@ -1786,11 +1666,7 @@
     hpxml_bldg.heat_pumps[0].crankcase_heater_watts = 40.0
     XMLHelper.write_file(hpxml.to_doc, @tmp_hpxml_path)
     _default_hpxml, default_hpxml_bldg = _test_measure()
-<<<<<<< HEAD
-    _test_default_air_to_air_heat_pump_values(default_hpxml_bldg.heat_pumps[0], 0.88, HPXML::HVACCompressorTypeVariableSpeed, 0.66, 780, 936, -0.11, -0.22, 12345, 23456, nil, 34567, 14.0, 8.0, 0.1, 2.0, 40.0)
-=======
-    _test_default_air_to_air_heat_pump_values(default_hpxml_bldg.heat_pumps[0], 0.88, HPXML::HVACCompressorTypeVariableSpeed, 0.66, -0.11, -0.22, 12345, 23456, nil, 34567, 14.0, 8.0, 0.1, 2.0, 40.0, 1.0, 1.0, 1.0)
->>>>>>> f4727069
+    _test_default_air_to_air_heat_pump_values(default_hpxml_bldg.heat_pumps[0], 0.88, HPXML::HVACCompressorTypeVariableSpeed, 0.66, 780, 936, -0.11, -0.22, 12345, 23456, nil, 34567, 14.0, 8.0, 0.1, 2.0, 40.0, 1.0, 1.0, 1.0)
 
     # Test w/ heating capacity 17F
     hpxml_bldg.heat_pumps[0].heating_capacity_17F = 9876
@@ -1798,11 +1674,7 @@
     hpxml_bldg.heat_pumps[0].heating_capacity_retention_temp = nil
     XMLHelper.write_file(hpxml.to_doc, @tmp_hpxml_path)
     _default_hpxml, default_hpxml_bldg = _test_measure()
-<<<<<<< HEAD
-    _test_default_air_to_air_heat_pump_values(default_hpxml_bldg.heat_pumps[0], 0.88, HPXML::HVACCompressorTypeVariableSpeed, 0.66, 780, 936, -0.11, -0.22, 12345, 23456, 9876, 34567, 14.0, 8.0, nil, nil, 40.0)
-=======
-    _test_default_air_to_air_heat_pump_values(default_hpxml_bldg.heat_pumps[0], 0.88, HPXML::HVACCompressorTypeVariableSpeed, 0.66, -0.11, -0.22, 12345, 23456, 9876, 34567, 14.0, 8.0, nil, nil, 40.0, 1.0, 1.0, 1.0)
->>>>>>> f4727069
+    _test_default_air_to_air_heat_pump_values(default_hpxml_bldg.heat_pumps[0], 0.88, HPXML::HVACCompressorTypeVariableSpeed, 0.66, 780, 936, -0.11, -0.22, 12345, 23456, 9876, 34567, 14.0, 8.0, nil, nil, 40.0, 1.0, 1.0, 1.0)
 
     # Test defaults - SEER2/HSPF2
     hpxml_bldg.heat_pumps[0].cooling_efficiency_seer = nil
@@ -1811,40 +1683,7 @@
     hpxml_bldg.heat_pumps[0].heating_efficiency_hspf2 = 6.8
     XMLHelper.write_file(hpxml.to_doc, @tmp_hpxml_path)
     _default_hpxml, default_hpxml_bldg = _test_measure()
-<<<<<<< HEAD
-    _test_default_air_to_air_heat_pump_values(default_hpxml_bldg.heat_pumps[0], 0.88, HPXML::HVACCompressorTypeVariableSpeed, 0.66, 780, 936, -0.11, -0.22, 12345, 23456, 9876, 34567, 14.0, 8.0, nil, nil, 40.0)
-
-    # Test defaults - airflow
-    hpxml_bldg.heat_pumps[0].heating_airflow_cfm = nil
-    hpxml_bldg.heat_pumps[0].cooling_airflow_cfm = nil
-    hpxml_bldg.heat_pumps[0].airflow_defect_ratio = nil
-    XMLHelper.write_file(hpxml.to_doc, @tmp_hpxml_path)
-    _default_hpxml, default_hpxml_bldg = _test_measure()
-    _test_default_air_to_air_heat_pump_values(default_hpxml_bldg.heat_pumps[0], 0.88, HPXML::HVACCompressorTypeVariableSpeed, 0.66, 740, 513, -0.11, 0, 12345, 23456, 9876, 34567, 14.0, 8.0, nil, nil, 40.0)
-
-    # Test defaults - ductwork restriction high
-    hpxml_bldg.heat_pumps[0].max_heating_airflow_cfm = 1000
-    hpxml_bldg.heat_pumps[0].max_cooling_airflow_cfm = 1200
-    XMLHelper.write_file(hpxml.to_doc, @tmp_hpxml_path)
-    _default_hpxml, default_hpxml_bldg = _test_measure()
-    _test_default_air_to_air_heat_pump_values(default_hpxml_bldg.heat_pumps[0], 0.88, HPXML::HVACCompressorTypeVariableSpeed, 0.66, 740, 513, -0.11, 0, 12345, 23456, 9876, 34567, 14.0, 8.0, nil, nil, 40.0)
-
-    # Test defaults - ductwork restriction low
-    hpxml_bldg.heat_pumps[0].max_heating_airflow_cfm = 100
-    hpxml_bldg.heat_pumps[0].max_cooling_airflow_cfm = 120
-    XMLHelper.write_file(hpxml.to_doc, @tmp_hpxml_path)
-    _default_hpxml, default_hpxml_bldg = _test_measure()
-    _test_default_air_to_air_heat_pump_values(default_hpxml_bldg.heat_pumps[0], 0.88, HPXML::HVACCompressorTypeVariableSpeed, 0.03, 120, 158, -0.11, 0, 3804, 3804, 1602, 34567, 14.0, 8.0, nil, nil, 40.0)
-
-    # Test defaults - ductwork restriction autosized
-    hpxml_bldg.heat_pumps[0].heating_capacity = nil
-    hpxml_bldg.heat_pumps[0].cooling_capacity = nil
-    hpxml_bldg.heat_pumps[0].heating_capacity_17F = nil
-    XMLHelper.write_file(hpxml.to_doc, @tmp_hpxml_path)
-    _default_hpxml, default_hpxml_bldg = _test_measure()
-    _test_default_air_to_air_heat_pump_values(default_hpxml_bldg.heat_pumps[0], 0.88, HPXML::HVACCompressorTypeVariableSpeed, 0.005, 91, 120, -0.11, 0, 2886, 2886, nil, 34567, 14.0, 8.0, 0.5282, 5.0, 40.0)
-=======
-    _test_default_air_to_air_heat_pump_values(default_hpxml_bldg.heat_pumps[0], 0.88, HPXML::HVACCompressorTypeVariableSpeed, 0.66, -0.11, -0.22, 12345, 23456, 9876, 34567, 14.0, 8.0, nil, nil, 40.0, 1.0, 1.0, 1.0)
+    _test_default_air_to_air_heat_pump_values(default_hpxml_bldg.heat_pumps[0], 0.88, HPXML::HVACCompressorTypeVariableSpeed, 0.66, 780, 936, -0.11, -0.22, 12345, 23456, 9876, 34567, 14.0, 8.0, nil, nil, 40.0, 1.0, 1.0, 1.0)
 
     # Test autosizing with factors
     hpxml_bldg.heat_pumps[0].cooling_capacity = nil
@@ -1856,8 +1695,44 @@
     hpxml_bldg.heat_pumps[0].backup_heating_autosizing_factor = 1.1
     XMLHelper.write_file(hpxml.to_doc, @tmp_hpxml_path)
     _default_hpxml, default_hpxml_bldg = _test_measure()
-    _test_default_air_to_air_heat_pump_values(default_hpxml_bldg.heat_pumps[0], 0.88, HPXML::HVACCompressorTypeVariableSpeed, 0.66, -0.11, -0.22, nil, nil, nil, nil, 14.0, 8.0, 0.528, 5.0, 40.0, 1.5, 1.2, 1.1)
->>>>>>> f4727069
+    _test_default_air_to_air_heat_pump_values(default_hpxml_bldg.heat_pumps[0], 0.88, HPXML::HVACCompressorTypeVariableSpeed, 0.66, 780, 936, -0.11, -0.22, nil, nil, nil, nil, 14.0, 8.0, 0.528, 5.0, 40.0, 1.5, 1.2, 1.1)
+
+    # Test defaults - airflow
+    hpxml_bldg.heat_pumps[0].cooling_capacity = 12345
+    hpxml_bldg.heat_pumps[0].heating_capacity = 23456
+    hpxml_bldg.heat_pumps[0].heating_capacity_17F = 9876
+    hpxml_bldg.heat_pumps[0].backup_heating_capacity = 34567
+    hpxml_bldg.heat_pumps[0].heating_autosizing_factor = nil
+    hpxml_bldg.heat_pumps[0].cooling_autosizing_factor = nil
+    hpxml_bldg.heat_pumps[0].backup_heating_autosizing_factor = nil
+    hpxml_bldg.heat_pumps[0].heating_airflow_cfm = nil
+    hpxml_bldg.heat_pumps[0].cooling_airflow_cfm = nil
+    hpxml_bldg.heat_pumps[0].airflow_defect_ratio = nil
+    XMLHelper.write_file(hpxml.to_doc, @tmp_hpxml_path)
+    _default_hpxml, default_hpxml_bldg = _test_measure()
+    _test_default_air_to_air_heat_pump_values(default_hpxml_bldg.heat_pumps[0], 0.88, HPXML::HVACCompressorTypeVariableSpeed, 0.66, 740, 513, -0.11, 0, 12345, 23456, 9876, 34567, 14.0, 8.0, nil, nil, 40.0, 1.0, 1.0, 1.0)
+
+    # Test defaults - ductwork restriction high
+    hpxml_bldg.heat_pumps[0].max_heating_airflow_cfm = 1000
+    hpxml_bldg.heat_pumps[0].max_cooling_airflow_cfm = 1200
+    XMLHelper.write_file(hpxml.to_doc, @tmp_hpxml_path)
+    _default_hpxml, default_hpxml_bldg = _test_measure()
+    _test_default_air_to_air_heat_pump_values(default_hpxml_bldg.heat_pumps[0], 0.88, HPXML::HVACCompressorTypeVariableSpeed, 0.66, 740, 513, -0.11, 0, 12345, 23456, 9876, 34567, 14.0, 8.0, nil, nil, 40.0, 1.0, 1.0, 1.0)
+
+    # Test defaults - ductwork restriction low
+    hpxml_bldg.heat_pumps[0].max_heating_airflow_cfm = 100
+    hpxml_bldg.heat_pumps[0].max_cooling_airflow_cfm = 120
+    XMLHelper.write_file(hpxml.to_doc, @tmp_hpxml_path)
+    _default_hpxml, default_hpxml_bldg = _test_measure()
+    _test_default_air_to_air_heat_pump_values(default_hpxml_bldg.heat_pumps[0], 0.88, HPXML::HVACCompressorTypeVariableSpeed, 0.03, 120, 158, -0.11, 0, 3804, 3804, 1602, 34567, 14.0, 8.0, nil, nil, 40.0, 1.0, 1.0, 1.0)
+
+    # Test defaults - ductwork restriction autosized
+    hpxml_bldg.heat_pumps[0].heating_capacity = nil
+    hpxml_bldg.heat_pumps[0].cooling_capacity = nil
+    hpxml_bldg.heat_pumps[0].heating_capacity_17F = nil
+    XMLHelper.write_file(hpxml.to_doc, @tmp_hpxml_path)
+    _default_hpxml, default_hpxml_bldg = _test_measure()
+    _test_default_air_to_air_heat_pump_values(default_hpxml_bldg.heat_pumps[0], 0.88, HPXML::HVACCompressorTypeVariableSpeed, 0.005, 91, 120, -0.11, 0, 2886, 2886, nil, 34567, 14.0, 8.0, 0.5282, 5.0, 40.0, 1.0, 1.0, 1.0)
 
     # Test defaults
     hpxml_bldg.heat_pumps[0].cooling_shr = nil
@@ -1879,11 +1754,7 @@
     hpxml_bldg.heat_pumps[0].backup_heating_autosizing_factor = nil
     XMLHelper.write_file(hpxml.to_doc, @tmp_hpxml_path)
     _default_hpxml, default_hpxml_bldg = _test_measure()
-<<<<<<< HEAD
-    _test_default_air_to_air_heat_pump_values(default_hpxml_bldg.heat_pumps[0], 0.73, HPXML::HVACCompressorTypeSingleStage, 0.5, nil, nil, 0, 0, nil, nil, nil, nil, 14.0, 8.0, 0.425, 5.0, 50.0)
-=======
-    _test_default_air_to_air_heat_pump_values(default_hpxml_bldg.heat_pumps[0], 0.73, HPXML::HVACCompressorTypeSingleStage, 0.5, 0, 0, nil, nil, nil, nil, 14.0, 8.0, 0.425, 5.0, 50.0, 1.0, 1.0, 1.0)
->>>>>>> f4727069
+    _test_default_air_to_air_heat_pump_values(default_hpxml_bldg.heat_pumps[0], 0.73, HPXML::HVACCompressorTypeSingleStage, 0.5, nil, nil, 0, 0, nil, nil, nil, nil, 14.0, 8.0, 0.425, 5.0, 50.0, 1.0, 1.0, 1.0)
 
     # Test w/ detailed performance data
     hpxml, hpxml_bldg = _create_hpxml('base-hvac-air-to-air-heat-pump-var-speed-detailed-performance.xml')
@@ -1900,11 +1771,7 @@
     hpxml_bldg.heat_pumps[0].crankcase_heater_watts = 40.0
     XMLHelper.write_file(hpxml.to_doc, @tmp_hpxml_path)
     _default_hpxml, default_hpxml_bldg = _test_measure()
-<<<<<<< HEAD
-    _test_default_air_to_air_heat_pump_values(default_hpxml_bldg.heat_pumps[0], 0.88, HPXML::HVACCompressorTypeVariableSpeed, 0.66, 780, 936, -0.11, -0.22, nil, nil, nil, nil, 14.0, 8.0, 0.1, 2.0, 40.0)
-=======
-    _test_default_air_to_air_heat_pump_values(default_hpxml_bldg.heat_pumps[0], 0.88, HPXML::HVACCompressorTypeVariableSpeed, 0.66, -0.11, -0.22, nil, nil, nil, nil, 14.0, 8.0, 0.1, 2.0, 40.0, 1.0, 1.0, 1.0)
->>>>>>> f4727069
+    _test_default_air_to_air_heat_pump_values(default_hpxml_bldg.heat_pumps[0], 0.88, HPXML::HVACCompressorTypeVariableSpeed, 0.66, 780, 936, -0.11, -0.22, nil, nil, nil, nil, 14.0, 8.0, 0.1, 2.0, 40.0, 1.0, 1.0, 1.0)
 
     hpxml_bldg.heat_pumps[0].heating_capacity_retention_fraction = nil
     hpxml_bldg.heat_pumps[0].heating_capacity_retention_temp = nil
@@ -1912,20 +1779,12 @@
     max_cap_at_47f = hpxml_bldg.heat_pumps[0].heating_detailed_performance_data.find { |dp| dp.outdoor_temperature == 47.0 && dp.capacity_description == HPXML::CapacityDescriptionMaximum }.capacity
     XMLHelper.write_file(hpxml.to_doc, @tmp_hpxml_path)
     _default_hpxml, default_hpxml_bldg = _test_measure()
-<<<<<<< HEAD
-    _test_default_air_to_air_heat_pump_values(default_hpxml_bldg.heat_pumps[0], 0.88, HPXML::HVACCompressorTypeVariableSpeed, 0.66, 780, 936, -0.11, -0.22, nil, nil, nil, nil, 14.0, 8.0, (max_cap_at_5f / max_cap_at_47f).round(5), 5.0, 40.0)
-=======
-    _test_default_air_to_air_heat_pump_values(default_hpxml_bldg.heat_pumps[0], 0.88, HPXML::HVACCompressorTypeVariableSpeed, 0.66, -0.11, -0.22, nil, nil, nil, nil, 14.0, 8.0, (max_cap_at_5f / max_cap_at_47f).round(5), 5.0, 40.0, 1.0, 1.0, 1.0)
->>>>>>> f4727069
+    _test_default_air_to_air_heat_pump_values(default_hpxml_bldg.heat_pumps[0], 0.88, HPXML::HVACCompressorTypeVariableSpeed, 0.66, 780, 936, -0.11, -0.22, nil, nil, nil, nil, 14.0, 8.0, (max_cap_at_5f / max_cap_at_47f).round(5), 5.0, 40.0, 1.0, 1.0, 1.0)
 
     hpxml_bldg.heat_pumps[0].heating_capacity_17F = 9876
     XMLHelper.write_file(hpxml.to_doc, @tmp_hpxml_path)
     _default_hpxml, default_hpxml_bldg = _test_measure()
-<<<<<<< HEAD
-    _test_default_air_to_air_heat_pump_values(default_hpxml_bldg.heat_pumps[0], 0.88, HPXML::HVACCompressorTypeVariableSpeed, 0.66, 780, 936, -0.11, -0.22, nil, nil, 9876, nil, 14.0, 8.0, nil, nil, 40.0)
-=======
-    _test_default_air_to_air_heat_pump_values(default_hpxml_bldg.heat_pumps[0], 0.88, HPXML::HVACCompressorTypeVariableSpeed, 0.66, -0.11, -0.22, nil, nil, 9876, nil, 14.0, 8.0, nil, nil, 40.0, 1.0, 1.0, 1.0)
->>>>>>> f4727069
+    _test_default_air_to_air_heat_pump_values(default_hpxml_bldg.heat_pumps[0], 0.88, HPXML::HVACCompressorTypeVariableSpeed, 0.66, 780, 936, -0.11, -0.22, nil, nil, 9876, nil, 14.0, 8.0, nil, nil, 40.0, 1.0, 1.0, 1.0)
 
     # Test w/ detailed performance data and autosizing
     heating_capacity_fractions = [0.35, 1.0, 0.2, 0.75, 0.1, 0.65]
@@ -1970,11 +1829,7 @@
     hpxml_bldg.heat_pumps[0].crankcase_heater_watts = 40.0
     XMLHelper.write_file(hpxml.to_doc, @tmp_hpxml_path)
     _default_hpxml, default_hpxml_bldg = _test_measure()
-<<<<<<< HEAD
-    _test_default_pthp_values(default_hpxml_bldg.heat_pumps[0], 0.88, 1000, 1200, 12345, 23456, nil, 0.1, 2.0, 40.0)
-=======
-    _test_default_pthp_values(default_hpxml_bldg.heat_pumps[0], 0.88, 12345, 23456, nil, 0.1, 2.0, 40.0, 1.0, 1.0, 1.0)
->>>>>>> f4727069
+    _test_default_pthp_values(default_hpxml_bldg.heat_pumps[0], 0.88, 1000, 1200, 12345, 23456, nil, 0.1, 2.0, 40.0, 1.0, 1.0, 1.0)
 
     # Test w/ heating capacity 17F
     hpxml_bldg.heat_pumps[0].heating_capacity_17F = 9876
@@ -1982,10 +1837,7 @@
     hpxml_bldg.heat_pumps[0].heating_capacity_retention_temp = nil
     XMLHelper.write_file(hpxml.to_doc, @tmp_hpxml_path)
     _default_hpxml, default_hpxml_bldg = _test_measure()
-<<<<<<< HEAD
-    _test_default_pthp_values(default_hpxml_bldg.heat_pumps[0], 0.88, 1000, 1200, 12345, 23456, 9876, nil, nil, 40.0)
-=======
-    _test_default_pthp_values(default_hpxml_bldg.heat_pumps[0], 0.88, 12345, 23456, 9876, nil, nil, 40.0, 1.0, 1.0, 1.0)
+    _test_default_pthp_values(default_hpxml_bldg.heat_pumps[0], 0.88, 1000, 1200, 12345, 23456, 9876, nil, nil, 40.0, 1.0, 1.0, 1.0)
 
     # Test autosizing with factors
     hpxml_bldg.heat_pumps[0].cooling_capacity = nil
@@ -1997,8 +1849,7 @@
     hpxml_bldg.heat_pumps[0].backup_heating_autosizing_factor = 1.1
     XMLHelper.write_file(hpxml.to_doc, @tmp_hpxml_path)
     _default_hpxml, default_hpxml_bldg = _test_measure()
-    _test_default_pthp_values(default_hpxml_bldg.heat_pumps[0], 0.88, nil, nil, nil, 0.425, 5.0, 40.0, 1.5, 1.2, 1.1)
->>>>>>> f4727069
+    _test_default_pthp_values(default_hpxml_bldg.heat_pumps[0], 0.88, 1000, 1200, nil, nil, nil, 0.425, 5.0, 40.0, 1.5, 1.2, 1.1)
 
     # Test defaults
     hpxml_bldg.heat_pumps[0].cooling_shr = nil
@@ -2014,11 +1865,7 @@
     hpxml_bldg.heat_pumps[0].backup_heating_autosizing_factor = nil
     XMLHelper.write_file(hpxml.to_doc, @tmp_hpxml_path)
     _default_hpxml, default_hpxml_bldg = _test_measure()
-<<<<<<< HEAD
-    _test_default_pthp_values(default_hpxml_bldg.heat_pumps[0], 0.65, nil, nil, nil, nil, nil, 0.425, 5.0, 0.0)
-=======
-    _test_default_pthp_values(default_hpxml_bldg.heat_pumps[0], 0.65, nil, nil, nil, 0.425, 5.0, 0.0, 1.0, 1.0, 1.0)
->>>>>>> f4727069
+    _test_default_pthp_values(default_hpxml_bldg.heat_pumps[0], 0.65, nil, nil, nil, nil, nil, 0.425, 5.0, 0.0, 1.0, 1.0, 1.0)
   end
 
   def test_mini_split_heat_pumps
@@ -2039,11 +1886,7 @@
     hpxml_bldg.heat_pumps[0].compressor_type = HPXML::HVACCompressorTypeVariableSpeed
     XMLHelper.write_file(hpxml.to_doc, @tmp_hpxml_path)
     _default_hpxml, default_hpxml_bldg = _test_measure()
-<<<<<<< HEAD
-    _test_default_mini_split_heat_pump_values(default_hpxml_bldg.heat_pumps[0], 0.78, 0.66, 780, 936, -0.11, -0.22, 12345, 23456, nil, 34567, 19.0, 10.0, 0.1, 2.0, 40.0, HPXML::HVACCompressorTypeVariableSpeed)
-=======
-    _test_default_mini_split_heat_pump_values(default_hpxml_bldg.heat_pumps[0], 0.78, 0.66, -0.11, -0.22, 12345, 23456, nil, 34567, 19.0, 10.0, 0.1, 2.0, 40.0, HPXML::HVACCompressorTypeVariableSpeed, 1.0, 1.0, 1.0)
->>>>>>> f4727069
+    _test_default_mini_split_heat_pump_values(default_hpxml_bldg.heat_pumps[0], 0.78, 0.66, 780, 936, -0.11, -0.22, 12345, 23456, nil, 34567, 19.0, 10.0, 0.1, 2.0, 40.0, HPXML::HVACCompressorTypeVariableSpeed, 1.0, 1.0, 1.0)
 
     # Test w/ heating capacity 17F
     hpxml_bldg.heat_pumps[0].heating_capacity_17F = 9876
@@ -2051,10 +1894,7 @@
     hpxml_bldg.heat_pumps[0].heating_capacity_retention_temp = nil
     XMLHelper.write_file(hpxml.to_doc, @tmp_hpxml_path)
     _default_hpxml, default_hpxml_bldg = _test_measure()
-<<<<<<< HEAD
-    _test_default_mini_split_heat_pump_values(default_hpxml_bldg.heat_pumps[0], 0.78, 0.66, 780, 936, -0.11, -0.22, 12345, 23456, 9876, 34567, 19.0, 10.0, nil, nil, 40.0, HPXML::HVACCompressorTypeVariableSpeed)
-=======
-    _test_default_mini_split_heat_pump_values(default_hpxml_bldg.heat_pumps[0], 0.78, 0.66, -0.11, -0.22, 12345, 23456, 9876, 34567, 19.0, 10.0, nil, nil, 40.0, HPXML::HVACCompressorTypeVariableSpeed, 1.0, 1.0, 1.0)
+    _test_default_mini_split_heat_pump_values(default_hpxml_bldg.heat_pumps[0], 0.78, 0.66, 780, 936, -0.11, -0.22, 12345, 23456, 9876, 34567, 19.0, 10.0, nil, nil, 40.0, HPXML::HVACCompressorTypeVariableSpeed, 1.0, 1.0, 1.0)
 
     # Test autosizing with factors
     hpxml_bldg.heat_pumps[0].cooling_capacity = nil
@@ -2066,8 +1906,7 @@
     hpxml_bldg.heat_pumps[0].backup_heating_autosizing_factor = 1.1
     XMLHelper.write_file(hpxml.to_doc, @tmp_hpxml_path)
     _default_hpxml, default_hpxml_bldg = _test_measure()
-    _test_default_mini_split_heat_pump_values(default_hpxml_bldg.heat_pumps[0], 0.78, 0.66, -0.11, -0.22, nil, nil, nil, nil, 19.0, 10.0, 0.62, 5.0, 40.0, HPXML::HVACCompressorTypeVariableSpeed, 1.5, 1.2, 1.1)
->>>>>>> f4727069
+    _test_default_mini_split_heat_pump_values(default_hpxml_bldg.heat_pumps[0], 0.78, 0.66, 780, 936, -0.11, -0.22, nil, nil, nil, nil, 19.0, 10.0, 0.62, 5.0, 40.0, HPXML::HVACCompressorTypeVariableSpeed, 1.5, 1.2, 1.1)
 
     # Test defaults
     hpxml_bldg.heat_pumps[0].cooling_shr = nil
@@ -2087,21 +1926,13 @@
     hpxml_bldg.heat_pumps[0].backup_heating_autosizing_factor = nil
     XMLHelper.write_file(hpxml.to_doc, @tmp_hpxml_path)
     _default_hpxml, default_hpxml_bldg = _test_measure()
-<<<<<<< HEAD
-    _test_default_mini_split_heat_pump_values(default_hpxml_bldg.heat_pumps[0], 0.73, 0.18, nil, nil, 0, 0, nil, nil, nil, nil, 19.0, 10.0, 0.62, 5.0, 50.0, HPXML::HVACCompressorTypeVariableSpeed)
-=======
-    _test_default_mini_split_heat_pump_values(default_hpxml_bldg.heat_pumps[0], 0.73, 0.18, 0, 0, nil, nil, nil, nil, 19.0, 10.0, 0.62, 5.0, 50.0, HPXML::HVACCompressorTypeVariableSpeed, 1.0, 1.0, 1.0)
->>>>>>> f4727069
+    _test_default_mini_split_heat_pump_values(default_hpxml_bldg.heat_pumps[0], 0.73, 0.18, nil, nil, 0, 0, nil, nil, nil, nil, 19.0, 10.0, 0.62, 5.0, 50.0, HPXML::HVACCompressorTypeVariableSpeed, 1.0, 1.0, 1.0)
 
     # Test defaults w/ ductless and no backup
     hpxml_bldg.heat_pumps[0].distribution_system.delete
     XMLHelper.write_file(hpxml.to_doc, @tmp_hpxml_path)
     _default_hpxml, default_hpxml_bldg = _test_measure()
-<<<<<<< HEAD
-    _test_default_mini_split_heat_pump_values(default_hpxml_bldg.heat_pumps[0], 0.73, 0.07, nil, nil, 0, 0, nil, nil, nil, nil, 19.0, 10.0, 0.62, 5.0, 50.0, HPXML::HVACCompressorTypeVariableSpeed)
-=======
-    _test_default_mini_split_heat_pump_values(default_hpxml_bldg.heat_pumps[0], 0.73, 0.07, 0, 0, nil, nil, nil, nil, 19.0, 10.0, 0.62, 5.0, 50.0, HPXML::HVACCompressorTypeVariableSpeed, 1.0, 1.0, 1.0)
->>>>>>> f4727069
+    _test_default_mini_split_heat_pump_values(default_hpxml_bldg.heat_pumps[0], 0.73, 0.07, nil, nil, 0, 0, nil, nil, nil, nil, 19.0, 10.0, 0.62, 5.0, 50.0, HPXML::HVACCompressorTypeVariableSpeed, 1.0, 1.0, 1.0)
 
     # Test defaults w/ ductless - SEER2/HSPF2
     hpxml_bldg.heat_pumps[0].cooling_efficiency_seer = nil
@@ -2110,11 +1941,7 @@
     hpxml_bldg.heat_pumps[0].heating_efficiency_hspf2 = 6.8
     XMLHelper.write_file(hpxml.to_doc, @tmp_hpxml_path)
     _default_hpxml, default_hpxml_bldg = _test_measure()
-<<<<<<< HEAD
-    _test_default_mini_split_heat_pump_values(default_hpxml_bldg.heat_pumps[0], 0.73, 0.07, nil, nil, 0, 0, nil, nil, nil, nil, 13.3, 7.56, 0.51, 5.0, 50.0, HPXML::HVACCompressorTypeVariableSpeed)
-=======
-    _test_default_mini_split_heat_pump_values(default_hpxml_bldg.heat_pumps[0], 0.73, 0.07, 0, 0, nil, nil, nil, nil, 13.3, 7.56, 0.51, 5.0, 50.0, HPXML::HVACCompressorTypeVariableSpeed, 1.0, 1.0, 1.0)
->>>>>>> f4727069
+    _test_default_mini_split_heat_pump_values(default_hpxml_bldg.heat_pumps[0], 0.73, 0.07, nil, nil, 0, 0, nil, nil, nil, nil, 13.3, 7.56, 0.51, 5.0, 50.0, HPXML::HVACCompressorTypeVariableSpeed, 1.0, 1.0, 1.0)
   end
 
   def test_heat_pump_temperatures
@@ -4672,13 +4499,8 @@
     assert_equal(type, furniture_mass.type)
   end
 
-<<<<<<< HEAD
   def _test_default_central_air_conditioner_values(cooling_system, shr, compressor_type, fan_watts_per_cfm, cooling_airflow_cfm, charge_defect_ratio,
-                                                   airflow_defect_ratio, cooling_capacity, cooling_efficiency_seer, crankcase_heater_watts)
-=======
-  def _test_default_central_air_conditioner_values(cooling_system, shr, compressor_type, fan_watts_per_cfm, charge_defect_ratio,
                                                    airflow_defect_ratio, cooling_capacity, cooling_efficiency_seer, crankcase_heater_watts, cooling_autosizing_factor)
->>>>>>> f4727069
     assert_equal(shr, cooling_system.cooling_shr)
     assert_equal(compressor_type, cooling_system.compressor_type)
     assert_equal(fan_watts_per_cfm, cooling_system.fan_watts_per_cfm)
@@ -4703,11 +4525,7 @@
     end
   end
 
-<<<<<<< HEAD
-  def _test_default_room_air_conditioner_ptac_values(cooling_system, shr, cooling_airflow_cfm, cooling_capacity, crankcase_heater_watts)
-=======
-  def _test_default_room_air_conditioner_ptac_values(cooling_system, shr, cooling_capacity, crankcase_heater_watts, cooling_autosizing_factor)
->>>>>>> f4727069
+  def _test_default_room_air_conditioner_ptac_values(cooling_system, shr, cooling_airflow_cfm, cooling_capacity, crankcase_heater_watts, cooling_autosizing_factor)
     assert_equal(shr, cooling_system.cooling_shr)
     if cooling_airflow_cfm.nil? # nil implies an autosized value
       assert(cooling_system.cooling_airflow_cfm > 0)
@@ -4723,17 +4541,13 @@
     end
   end
 
-<<<<<<< HEAD
-  def _test_default_evap_cooler_values(cooling_system, cooling_airflow_cfm, cooling_capacity)
+  def _test_default_evap_cooler_values(cooling_system, cooling_airflow_cfm, cooling_capacity, cooling_autosizing_factor)
     if cooling_airflow_cfm.nil? # nil implies an autosized value
       assert(cooling_system.cooling_airflow_cfm > 0)
     else
       assert_equal(cooling_airflow_cfm, cooling_system.cooling_airflow_cfm)
     end
-=======
-  def _test_default_evap_cooler_values(cooling_system, cooling_capacity, cooling_autosizing_factor)
     assert_equal(cooling_autosizing_factor, cooling_system.cooling_autosizing_factor)
->>>>>>> f4727069
     if cooling_capacity.nil?
       assert(cooling_system.cooling_capacity > 0)
     else
@@ -4741,13 +4555,8 @@
     end
   end
 
-<<<<<<< HEAD
   def _test_default_mini_split_air_conditioner_values(cooling_system, shr, fan_watts_per_cfm, cooling_airflow_cfm, charge_defect_ratio, airflow_defect_ratio,
-                                                      cooling_capacity, cooling_efficiency_seer, crankcase_heater_watts, compressor_type)
-=======
-  def _test_default_mini_split_air_conditioner_values(cooling_system, shr, fan_watts_per_cfm, charge_defect_ratio, airflow_defect_ratio,
                                                       cooling_capacity, cooling_efficiency_seer, crankcase_heater_watts, compressor_type, cooling_autosizing_factor)
->>>>>>> f4727069
     assert_equal(shr, cooling_system.cooling_shr)
     assert_equal(fan_watts_per_cfm, cooling_system.fan_watts_per_cfm)
     if cooling_airflow_cfm.nil? # nil implies an autosized value
@@ -4772,13 +4581,8 @@
     assert_equal(compressor_type, cooling_system.compressor_type)
   end
 
-<<<<<<< HEAD
   def _test_default_furnace_values(heating_system, fan_watts_per_cfm, heating_airflow_cfm, airflow_defect_ratio, heating_capacity,
-                                   pilot_light, pilot_light_btuh)
-=======
-  def _test_default_furnace_values(heating_system, fan_watts_per_cfm, airflow_defect_ratio, heating_capacity,
                                    pilot_light, pilot_light_btuh, heating_autosizing_factor)
->>>>>>> f4727069
     assert_equal(fan_watts_per_cfm, heating_system.fan_watts_per_cfm)
     if heating_airflow_cfm.nil? # nil implies an autosized value
       assert(heating_system.heating_airflow_cfm > 0)
@@ -4800,19 +4604,14 @@
     end
   end
 
-<<<<<<< HEAD
-  def _test_default_wall_furnace_values(heating_system, fan_watts, heating_airflow_cfm, heating_capacity)
+  def _test_default_wall_furnace_values(heating_system, fan_watts, heating_airflow_cfm, heating_capacity, heating_autosizing_factor)
     assert_equal(fan_watts, heating_system.fan_watts)
     if heating_airflow_cfm.nil? # nil implies an autosized value
       assert(heating_system.heating_airflow_cfm > 0)
     else
       assert_equal(heating_airflow_cfm, heating_system.heating_airflow_cfm)
     end
-=======
-  def _test_default_wall_furnace_values(heating_system, fan_watts, heating_capacity, heating_autosizing_factor)
-    assert_equal(fan_watts, heating_system.fan_watts)
     assert_equal(heating_autosizing_factor, heating_system.heating_autosizing_factor)
->>>>>>> f4727069
     if heating_capacity.nil?
       assert(heating_system.heating_capacity > 0)
     else
@@ -4820,19 +4619,14 @@
     end
   end
 
-<<<<<<< HEAD
-  def _test_default_floor_furnace_values(heating_system, fan_watts, heating_airflow_cfm, heating_capacity, pilot_light, pilot_light_btuh)
+  def _test_default_floor_furnace_values(heating_system, fan_watts, heating_airflow_cfm, heating_capacity, pilot_light, pilot_light_btuh, heating_autosizing_factor)
     assert_equal(fan_watts, heating_system.fan_watts)
     if heating_airflow_cfm.nil? # nil implies an autosized value
       assert(heating_system.heating_airflow_cfm > 0)
     else
       assert_equal(heating_airflow_cfm, heating_system.heating_airflow_cfm)
     end
-=======
-  def _test_default_floor_furnace_values(heating_system, fan_watts, heating_capacity, pilot_light, pilot_light_btuh, heating_autosizing_factor)
-    assert_equal(fan_watts, heating_system.fan_watts)
     assert_equal(heating_autosizing_factor, heating_system.heating_autosizing_factor)
->>>>>>> f4727069
     if heating_capacity.nil?
       assert(heating_system.heating_capacity > 0)
     else
@@ -4866,19 +4660,14 @@
     end
   end
 
-<<<<<<< HEAD
-  def _test_default_stove_values(heating_system, fan_watts, heating_airflow_cfm, heating_capacity, pilot_light, pilot_light_btuh)
+  def _test_default_stove_values(heating_system, fan_watts, heating_airflow_cfm, heating_capacity, pilot_light, pilot_light_btuh, heating_autosizing_factor)
     assert_equal(fan_watts, heating_system.fan_watts)
     if heating_airflow_cfm.nil? # nil implies an autosized value
       assert(heating_system.heating_airflow_cfm > 0)
     else
       assert_equal(heating_airflow_cfm, heating_system.heating_airflow_cfm)
     end
-=======
-  def _test_default_stove_values(heating_system, fan_watts, heating_capacity, pilot_light, pilot_light_btuh, heating_autosizing_factor)
-    assert_equal(fan_watts, heating_system.fan_watts)
     assert_equal(heating_autosizing_factor, heating_system.heating_autosizing_factor)
->>>>>>> f4727069
     if heating_capacity.nil?
       assert(heating_system.heating_capacity > 0)
     else
@@ -4892,19 +4681,14 @@
     end
   end
 
-<<<<<<< HEAD
-  def _test_default_portable_heater_values(heating_system, fan_watts, heating_airflow_cfm, heating_capacity)
+  def _test_default_portable_heater_values(heating_system, fan_watts, heating_airflow_cfm, heating_capacity, heating_autosizing_factor)
     assert_equal(fan_watts, heating_system.fan_watts)
     if heating_airflow_cfm.nil? # nil implies an autosized value
       assert(heating_system.heating_airflow_cfm > 0)
     else
       assert_equal(heating_airflow_cfm, heating_system.heating_airflow_cfm)
     end
-=======
-  def _test_default_portable_heater_values(heating_system, fan_watts, heating_capacity, heating_autosizing_factor)
-    assert_equal(fan_watts, heating_system.fan_watts)
     assert_equal(heating_autosizing_factor, heating_system.heating_autosizing_factor)
->>>>>>> f4727069
     if heating_capacity.nil?
       assert(heating_system.heating_capacity > 0)
     else
@@ -4926,19 +4710,14 @@
     end
   end
 
-<<<<<<< HEAD
-  def _test_default_fireplace_values(heating_system, fan_watts, heating_airflow_cfm, heating_capacity, pilot_light, pilot_light_btuh)
+  def _test_default_fireplace_values(heating_system, fan_watts, heating_airflow_cfm, heating_capacity, pilot_light, pilot_light_btuh, heating_autosizing_factor)
     assert_equal(fan_watts, heating_system.fan_watts)
     if heating_airflow_cfm.nil? # nil implies an autosized value
       assert(heating_system.heating_airflow_cfm > 0)
     else
       assert_equal(heating_airflow_cfm, heating_system.heating_airflow_cfm)
     end
-=======
-  def _test_default_fireplace_values(heating_system, fan_watts, heating_capacity, pilot_light, pilot_light_btuh, heating_autosizing_factor)
-    assert_equal(fan_watts, heating_system.fan_watts)
     assert_equal(heating_autosizing_factor, heating_system.heating_autosizing_factor)
->>>>>>> f4727069
     if heating_capacity.nil?
       assert(heating_system.heating_capacity > 0)
     else
