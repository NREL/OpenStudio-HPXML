# frozen_string_literal: true

require_relative '../resources/minitest_helper'
require 'openstudio'
require 'openstudio/ruleset/ShowRunnerOutput'
require 'minitest/autorun'
require 'fileutils'
require_relative '../measure.rb'
require_relative '../resources/util.rb'

class HPXMLtoOpenStudioDuctsTest < MiniTest::Test
  def before_setup
    @root_path = File.absolute_path(File.join(File.dirname(__FILE__), '..', '..'))
    @tmp_hpxml_path = File.join(@root_path, 'workflow', 'sample_files', 'tmp.xml')
    @tmp_output_path = File.join(@root_path, 'workflow', 'sample_files', 'tmp_output')
    FileUtils.mkdir_p(@tmp_output_path)

    @args_hash = {}
    @args_hash['hpxml_path'] = File.absolute_path(@tmp_hpxml_path)
    @args_hash['debug'] = true
    @args_hash['output_dir'] = File.absolute_path(@tmp_output_path)
  end

  def after_teardown
    File.delete(@tmp_hpxml_path) if File.exist? @tmp_hpxml_path
    FileUtils.rm_rf(@tmp_output_path)
  end

  def test_header
    # Test inputs not overridden by defaults
    hpxml_name = 'base.xml'
    hpxml = HPXML.new(hpxml_path: File.join(@root_path, 'workflow', 'sample_files', hpxml_name))
    hpxml.header.timestep = 30
    hpxml.header.begin_month = 2
    hpxml.header.begin_day_of_month = 2
    hpxml.header.end_month = 11
    hpxml.header.end_day_of_month = 11
    XMLHelper.write_file(hpxml.to_oga, @tmp_hpxml_path)
    hpxml_default = _test_measure()
    _test_default_header_values(hpxml_default, 30, 2, 2, 11, 11)

    # Test defaults
    hpxml = apply_hpxml_defaults('base.xml')
    XMLHelper.write_file(hpxml.to_oga, @tmp_hpxml_path)
    hpxml_default = _test_measure()
    _test_default_header_values(hpxml_default, 60, 1, 1, 12, 31)
  end

  def test_site
    # Test inputs not overridden by defaults
    hpxml_name = 'base.xml'
    hpxml = HPXML.new(hpxml_path: File.join(@root_path, 'workflow', 'sample_files', hpxml_name))
    hpxml.site.site_type = HPXML::SiteTypeRural
    hpxml.site.shelter_coefficient = 0.3
    XMLHelper.write_file(hpxml.to_oga, @tmp_hpxml_path)
    hpxml_default = _test_measure()
    _test_default_site_values(hpxml_default, HPXML::SiteTypeRural, 0.3)

    # Test defaults
    hpxml = apply_hpxml_defaults('base.xml')
    XMLHelper.write_file(hpxml.to_oga, @tmp_hpxml_path)
    hpxml_default = _test_measure()
    _test_default_site_values(hpxml_default, HPXML::SiteTypeSuburban, 0.5)
  end

  def test_occupancy
    # Test inputs not overridden by defaults
    hpxml_name = 'base.xml'
    hpxml = HPXML.new(hpxml_path: File.join(@root_path, 'workflow', 'sample_files', hpxml_name))
    hpxml.building_occupancy.number_of_residents = 1
    XMLHelper.write_file(hpxml.to_oga, @tmp_hpxml_path)
    hpxml_default = _test_measure()
    _test_default_occupancy_values(hpxml_default, 1)

    # Test defaults
    hpxml = apply_hpxml_defaults('base.xml')
    XMLHelper.write_file(hpxml.to_oga, @tmp_hpxml_path)
    hpxml_default = _test_measure()
    _test_default_occupancy_values(hpxml_default, 3)
  end

  def test_building_construction
    # Test inputs not overridden by defaults
    hpxml_name = 'base.xml'
    hpxml = HPXML.new(hpxml_path: File.join(@root_path, 'workflow', 'sample_files', hpxml_name))
    XMLHelper.write_file(hpxml.to_oga, @tmp_hpxml_path)
    hpxml_default = _test_measure()
    _test_default_building_construction_values(hpxml_default, 21600)

    # Test defaults w/ average ceiling height
    hpxml = apply_hpxml_defaults('base.xml')
    XMLHelper.write_file(hpxml.to_oga, @tmp_hpxml_path)
    hpxml_default = _test_measure()
    _test_default_building_construction_values(hpxml_default, 27000)
  end

  def test_attics
    # Test inputs not overridden by defaults
    hpxml_name = 'base-atticroof-vented.xml'
    hpxml = HPXML.new(hpxml_path: File.join(@root_path, 'workflow', 'sample_files', hpxml_name))
    hpxml.attics[0].vented_attic_sla = 0.001
    XMLHelper.write_file(hpxml.to_oga, @tmp_hpxml_path)
    hpxml_default = _test_measure()
    _test_default_attic_values(hpxml_default, 0.001)

    # Test defaults
    hpxml = apply_hpxml_defaults('base-atticroof-vented.xml')
    XMLHelper.write_file(hpxml.to_oga, @tmp_hpxml_path)
    hpxml_default = _test_measure()
    _test_default_attic_values(hpxml_default, 1.0 / 300.0)
  end

  def test_foundations
    # Test inputs not overridden by defaults
    hpxml_name = 'base-foundation-vented-crawlspace.xml'
    hpxml = HPXML.new(hpxml_path: File.join(@root_path, 'workflow', 'sample_files', hpxml_name))
    hpxml.foundations[0].vented_crawlspace_sla = 0.001
    XMLHelper.write_file(hpxml.to_oga, @tmp_hpxml_path)
    hpxml_default = _test_measure()
    _test_default_foundation_values(hpxml_default, 0.001)

    # Test defaults
    hpxml = apply_hpxml_defaults('base-foundation-vented-crawlspace.xml')
    XMLHelper.write_file(hpxml.to_oga, @tmp_hpxml_path)
    hpxml_default = _test_measure()
    _test_default_foundation_values(hpxml_default, 1.0 / 150.0)
  end

  def test_infiltration
    # Test inputs not overridden by defaults
    hpxml_name = 'base.xml'
    hpxml = HPXML.new(hpxml_path: File.join(@root_path, 'workflow', 'sample_files', hpxml_name))
    hpxml.air_infiltration_measurements[0].infiltration_volume = 25000
    XMLHelper.write_file(hpxml.to_oga, @tmp_hpxml_path)
    hpxml_default = _test_measure()
    _test_default_infiltration_values(hpxml_default, 25000)

    # Test defaults w/ conditioned basement
    hpxml = apply_hpxml_defaults('base.xml')
    XMLHelper.write_file(hpxml.to_oga, @tmp_hpxml_path)
    hpxml_default = _test_measure()
    _test_default_infiltration_values(hpxml_default, 2700 * 10)

    # Test defaults w/o conditioned basement
    hpxml = apply_hpxml_defaults('base-foundation-slab.xml')
    XMLHelper.write_file(hpxml.to_oga, @tmp_hpxml_path)
    hpxml_default = _test_measure()
    _test_default_infiltration_values(hpxml_default, 1350 * 10)
  end

  def test_roofs
    # Test inputs not overridden by defaults
    hpxml_name = 'base.xml'
    hpxml = HPXML.new(hpxml_path: File.join(@root_path, 'workflow', 'sample_files', hpxml_name))
    hpxml.roofs[0].roof_type = HPXML::RoofTypeMetal
    XMLHelper.write_file(hpxml.to_oga, @tmp_hpxml_path)
    hpxml_default = _test_measure()
    _test_default_roof_values(hpxml_default, HPXML::RoofTypeMetal, 0.7, HPXML::ColorMedium)

    # Test defaults
    hpxml = apply_hpxml_defaults('base.xml')
    XMLHelper.write_file(hpxml.to_oga, @tmp_hpxml_path)
    hpxml_default = _test_measure()
    _test_default_roof_values(hpxml_default, HPXML::RoofTypeAsphaltShingles, 0.75, HPXML::ColorLight)
  end

  def test_walls
    # Test inputs not overridden by defaults
    hpxml_name = 'base.xml'
    hpxml = HPXML.new(hpxml_path: File.join(@root_path, 'workflow', 'sample_files', hpxml_name))
    hpxml.walls[0].siding = HPXML::SidingTypeFiberCement
    XMLHelper.write_file(hpxml.to_oga, @tmp_hpxml_path)
    hpxml_default = _test_measure()
    _test_default_wall_values(hpxml_default, HPXML::SidingTypeFiberCement, 0.7, HPXML::ColorMedium)

    # Test defaults
    hpxml = apply_hpxml_defaults('base.xml')
    XMLHelper.write_file(hpxml.to_oga, @tmp_hpxml_path)
    hpxml_default = _test_measure()
    _test_default_wall_values(hpxml_default, HPXML::SidingTypeWood, 0.5, HPXML::ColorLight)
  end

  def test_rim_joists
    # Test inputs not overridden by defaults
    hpxml_name = 'base.xml'
    hpxml = HPXML.new(hpxml_path: File.join(@root_path, 'workflow', 'sample_files', hpxml_name))
    hpxml.rim_joists[0].siding = HPXML::SidingTypeBrick
    XMLHelper.write_file(hpxml.to_oga, @tmp_hpxml_path)
    hpxml_default = _test_measure()
    _test_default_rim_joist_values(hpxml_default, HPXML::SidingTypeBrick, 0.7, HPXML::ColorMedium)

    # Test defaults
    hpxml = apply_hpxml_defaults('base.xml')
    XMLHelper.write_file(hpxml.to_oga, @tmp_hpxml_path)
    hpxml_default = _test_measure()
    _test_default_rim_joist_values(hpxml_default, HPXML::SidingTypeWood, 0.95, HPXML::ColorDark)
  end

  def test_windows
    # Test inputs not overridden by defaults
    hpxml_name = 'base-enclosure-windows-interior-shading.xml'
    hpxml = HPXML.new(hpxml_path: File.join(@root_path, 'workflow', 'sample_files', hpxml_name))
    hpxml.windows.each do |window|
      window.fraction_operable = 0.5
    end
    XMLHelper.write_file(hpxml.to_oga, @tmp_hpxml_path)
    hpxml_default = _test_measure()
    n_windows = hpxml_default.windows.size
    _test_default_window_values(hpxml_default, [0.7, 0.01, 0.0, 1.0], [0.85, 0.99, 0.5, 1.0], [0.5] * n_windows)

    # Test defaults
    hpxml = apply_hpxml_defaults('base.xml')
    XMLHelper.write_file(hpxml.to_oga, @tmp_hpxml_path)
    hpxml_default = _test_measure()
    n_windows = hpxml_default.windows.size
    _test_default_window_values(hpxml_default, [0.7] * n_windows, [0.85] * n_windows, [0.67] * n_windows)
  end

  def test_skylights
    # Test inputs not overridden by defaults
    hpxml_name = 'base-enclosure-skylights.xml'
    hpxml = HPXML.new(hpxml_path: File.join(@root_path, 'workflow', 'sample_files', hpxml_name))
    hpxml.skylights.each do |skylight|
      skylight.interior_shading_factor_summer = 0.90
      skylight.interior_shading_factor_winter = 0.95
    end
    XMLHelper.write_file(hpxml.to_oga, @tmp_hpxml_path)
    hpxml_default = _test_measure()
    n_skylights = hpxml_default.skylights.size
    _test_default_skylight_values(hpxml_default, [0.90] * n_skylights, [0.95] * n_skylights)

    # Test defaults
    hpxml = apply_hpxml_defaults('base-enclosure-skylights.xml')
    XMLHelper.write_file(hpxml.to_oga, @tmp_hpxml_path)
    hpxml_default = _test_measure()
    n_skylights = hpxml_default.skylights.size
    _test_default_skylight_values(hpxml_default, [1.0] * n_skylights, [1.0] * n_skylights)
  end

  def test_ducts
    # Test inputs not overridden by defaults
    hpxml_name = 'base.xml'
    hpxml = HPXML.new(hpxml_path: File.join(@root_path, 'workflow', 'sample_files', hpxml_name))
    XMLHelper.write_file(hpxml.to_oga, @tmp_hpxml_path)
    hpxml_default = _test_measure()
    expected_supply_locations = ['attic - unvented']
    expected_return_locations = ['attic - unvented']
    expected_supply_areas = [150.0]
    expected_return_areas = [50.0]
    expected_n_return_registers = hpxml_default.building_construction.number_of_conditioned_floors
    _test_default_duct_values(hpxml_default, expected_supply_locations, expected_return_locations, expected_supply_areas, expected_return_areas, expected_n_return_registers)

    # Test defaults w/ conditioned basement
    hpxml = apply_hpxml_defaults('base.xml')
    XMLHelper.write_file(hpxml.to_oga, @tmp_hpxml_path)
    hpxml_default = _test_measure()
    expected_supply_locations = ['basement - conditioned']
    expected_return_locations = ['basement - conditioned']
    expected_supply_areas = [729.0]
    expected_return_areas = [270.0]
    expected_n_return_registers = hpxml_default.building_construction.number_of_conditioned_floors
    _test_default_duct_values(hpxml_default, expected_supply_locations, expected_return_locations, expected_supply_areas, expected_return_areas, expected_n_return_registers)

    # Test defaults w/ multiple foundations
    hpxml = apply_hpxml_defaults('base-foundation-multiple.xml')
    XMLHelper.write_file(hpxml.to_oga, @tmp_hpxml_path)
    hpxml_default = _test_measure()
    expected_supply_locations = ['basement - unconditioned']
    expected_return_locations = ['basement - unconditioned']
    expected_supply_areas = [364.5]
    expected_return_areas = [67.5]
    expected_n_return_registers = hpxml_default.building_construction.number_of_conditioned_floors
    _test_default_duct_values(hpxml_default, expected_supply_locations, expected_return_locations, expected_supply_areas, expected_return_areas, expected_n_return_registers)

    # Test defaults w/ foundation exposed to ambient
    hpxml = apply_hpxml_defaults('base-foundation-ambient.xml')
    XMLHelper.write_file(hpxml.to_oga, @tmp_hpxml_path)
    hpxml_default = _test_measure()
    expected_supply_locations = ['attic - unvented']
    expected_return_locations = ['attic - unvented']
    expected_supply_areas = [364.5]
    expected_return_areas = [67.5]
    expected_n_return_registers = hpxml_default.building_construction.number_of_conditioned_floors
    _test_default_duct_values(hpxml_default, expected_supply_locations, expected_return_locations, expected_supply_areas, expected_return_areas, expected_n_return_registers)

    # Test defaults w/ building/unit adjacent to other housing unit
    hpxml = apply_hpxml_defaults('base-enclosure-other-housing-unit.xml')
    XMLHelper.write_file(hpxml.to_oga, @tmp_hpxml_path)
    hpxml_default = _test_measure()
    expected_supply_locations = ['living space']
    expected_return_locations = ['living space']
    expected_supply_areas = [364.5]
    expected_return_areas = [67.5]
    expected_n_return_registers = hpxml_default.building_construction.number_of_conditioned_floors
    _test_default_duct_values(hpxml_default, expected_supply_locations, expected_return_locations, expected_supply_areas, expected_return_areas, expected_n_return_registers)

    # Test defaults w/ 2-story building
    hpxml = apply_hpxml_defaults('base-enclosure-2stories.xml')
    XMLHelper.write_file(hpxml.to_oga, @tmp_hpxml_path)
    hpxml_default = _test_measure()
    expected_supply_locations = ['basement - conditioned', 'living space']
    expected_return_locations = ['basement - conditioned', 'living space']
    expected_supply_areas = [820.125, 273.375]
    expected_return_areas = [455.625, 151.875]
    expected_n_return_registers = hpxml_default.building_construction.number_of_conditioned_floors
    _test_default_duct_values(hpxml_default, expected_supply_locations, expected_return_locations, expected_supply_areas, expected_return_areas, expected_n_return_registers)

    # Test defaults w/ 1-story building & multiple HVAC systems
    hpxml_files = ['base-hvac-multiple.xml',
                   'base-hvac-multiple2.xml']
    hpxml_files.each do |hpxml_file|
      hpxml = apply_hpxml_defaults(hpxml_file)
      XMLHelper.write_file(hpxml.to_oga, @tmp_hpxml_path)
      hpxml_default = _test_measure()
      expected_supply_locations = ['basement - conditioned', 'basement - conditioned'] * hpxml_default.hvac_distributions.size
      expected_return_locations = ['basement - conditioned', 'basement - conditioned'] * hpxml_default.hvac_distributions.size
      expected_supply_areas = [91.125, 91.125] * hpxml_default.hvac_distributions.size
      expected_return_areas = [33.75, 33.75] * hpxml_default.hvac_distributions.size
      expected_n_return_registers = hpxml_default.building_construction.number_of_conditioned_floors
      _test_default_duct_values(hpxml_default, expected_supply_locations, expected_return_locations, expected_supply_areas, expected_return_areas, expected_n_return_registers)
    end

    # Test defaults w/ 2-story building & multiple HVAC systems
    hpxml = apply_hpxml_defaults('base-hvac-multiple.xml')
    hpxml.building_construction.number_of_conditioned_floors_above_grade = 2
    XMLHelper.write_file(hpxml.to_oga, @tmp_hpxml_path)
    hpxml_default = _test_measure()
    expected_supply_locations = ['basement - conditioned', 'basement - conditioned', 'living space', 'living space'] * hpxml_default.hvac_distributions.size
    expected_return_locations = ['basement - conditioned', 'basement - conditioned', 'living space', 'living space'] * hpxml_default.hvac_distributions.size
    expected_supply_areas = [68.344, 68.344, 22.781, 22.781] * hpxml_default.hvac_distributions.size
    expected_return_areas = [25.312, 25.312, 8.438, 8.438] * hpxml_default.hvac_distributions.size
    expected_n_return_registers = hpxml_default.building_construction.number_of_conditioned_floors
    _test_default_duct_values(hpxml_default, expected_supply_locations, expected_return_locations, expected_supply_areas, expected_return_areas, expected_n_return_registers)
  end

  def test_water_heaters
    # Test inputs not overridden by defaults
    hpxml_name = 'base.xml'
    hpxml = HPXML.new(hpxml_path: File.join(@root_path, 'workflow', 'sample_files', hpxml_name))
    hpxml.water_heating_systems.each do |wh|
      wh.heating_capacity = 15000.0
      wh.tank_volume = 40.0
      wh.recovery_efficiency = 0.95
    end
    XMLHelper.write_file(hpxml.to_oga, @tmp_hpxml_path)
    hpxml_default = _test_measure()
    _test_default_water_heater_values(hpxml_default, [15000.0, 40.0, 0.95])
    _test_default_number_of_bathrooms(hpxml_default, 2.0)

    # Test defaults w/ 3-bedroom house & electric storage water heater
    hpxml = apply_hpxml_defaults('base.xml')
    XMLHelper.write_file(hpxml.to_oga, @tmp_hpxml_path)
    hpxml_default = _test_measure()
    _test_default_water_heater_values(hpxml_default, [18766.7, 50.0, 0.98])
    _test_default_number_of_bathrooms(hpxml_default, 2.0)

    # Test defaults w/ 5-bedroom house & electric storage water heater
    hpxml = apply_hpxml_defaults('base-enclosure-beds-5.xml')
    XMLHelper.write_file(hpxml.to_oga, @tmp_hpxml_path)
    hpxml_default = _test_measure()
    _test_default_water_heater_values(hpxml_default, [18766.7, 66.0, 0.98])
    _test_default_number_of_bathrooms(hpxml_default, 3.0)

    # Test defaults w/ 3-bedroom house & 2 storage water heaters (1 electric and 1 natural gas)
    hpxml = apply_hpxml_defaults('base-dhw-multiple.xml')
    XMLHelper.write_file(hpxml.to_oga, @tmp_hpxml_path)
    hpxml_default = _test_measure()
    _test_default_water_heater_values(hpxml_default, [15354.6, 50.0, 0.98],
                                      [36000.0, 40.0, 0.756])
    _test_default_number_of_bathrooms(hpxml_default, 2.0)
  end

  def test_hot_water_distribution
    # Test inputs not overridden by defaults -- standard
    hpxml_name = 'base.xml'
    hpxml = HPXML.new(hpxml_path: File.join(@root_path, 'workflow', 'sample_files', hpxml_name))
    XMLHelper.write_file(hpxml.to_oga, @tmp_hpxml_path)
    hpxml_default = _test_measure()
    _test_default_standard_distribution_values(hpxml_default, 50.0)

    # Test inputs not overridden by defaults -- recirculation
    hpxml_name = 'base-dhw-recirc-demand.xml'
    hpxml = HPXML.new(hpxml_path: File.join(@root_path, 'workflow', 'sample_files', hpxml_name))
    hpxml.hot_water_distributions[0].recirculation_pump_power = 65.0
    XMLHelper.write_file(hpxml.to_oga, @tmp_hpxml_path)
    hpxml_default = _test_measure()
    _test_default_recirc_distribution_values(hpxml_default, 50.0, 50.0, 65.0)

    # Test defaults w/ conditioned basement
    hpxml = apply_hpxml_defaults('base.xml')
    XMLHelper.write_file(hpxml.to_oga, @tmp_hpxml_path)
    hpxml_default = _test_measure()
    _test_default_standard_distribution_values(hpxml_default, 93.48)

    # Test defaults w/ unconditioned basement
    hpxml = apply_hpxml_defaults('base-foundation-unconditioned-basement.xml')
    XMLHelper.write_file(hpxml.to_oga, @tmp_hpxml_path)
    hpxml_default = _test_measure()
    _test_default_standard_distribution_values(hpxml_default, 88.48)

    # Test defaults w/ 2-story building
    hpxml = apply_hpxml_defaults('base-enclosure-2stories.xml')
    XMLHelper.write_file(hpxml.to_oga, @tmp_hpxml_path)
    hpxml_default = _test_measure()
    _test_default_standard_distribution_values(hpxml_default, 103.48)

    # Test defaults w/ recirculation & conditioned basement
    hpxml = apply_hpxml_defaults('base-dhw-recirc-demand.xml')
    XMLHelper.write_file(hpxml.to_oga, @tmp_hpxml_path)
    hpxml_default = _test_measure()
    _test_default_recirc_distribution_values(hpxml_default, 166.96, 10.0, 50.0)

    # Test defaults w/ recirculation & unconditioned basement
    hpxml = apply_hpxml_defaults('base-foundation-unconditioned-basement.xml')
    hpxml.hot_water_distributions.clear
    hpxml.hot_water_distributions.add(id: 'HotWaterDstribution',
                                      system_type: HPXML::DHWDistTypeRecirc,
                                      recirculation_control_type: HPXML::DHWRecirControlTypeSensor,
                                      pipe_r_value: 3.0)
    XMLHelper.write_file(hpxml.to_oga, @tmp_hpxml_path)
    hpxml_default = _test_measure()
    _test_default_recirc_distribution_values(hpxml_default, 156.96, 10.0, 50.0)

    # Test defaults w/ recirculation & 2-story building
    hpxml = apply_hpxml_defaults('base-enclosure-2stories.xml')
    hpxml.hot_water_distributions.clear
    hpxml.hot_water_distributions.add(id: 'HotWaterDstribution',
                                      system_type: HPXML::DHWDistTypeRecirc,
                                      recirculation_control_type: HPXML::DHWRecirControlTypeSensor,
                                      pipe_r_value: 3.0)
    XMLHelper.write_file(hpxml.to_oga, @tmp_hpxml_path)
    hpxml_default = _test_measure()
    _test_default_recirc_distribution_values(hpxml_default, 186.96, 10.0, 50.0)
  end

  def test_water_fixtures
    # Test inputs not overridden by defaults
    hpxml_name = 'base.xml'
    hpxml = HPXML.new(hpxml_path: File.join(@root_path, 'workflow', 'sample_files', hpxml_name))
    hpxml.water_heating.water_fixtures_usage_multiplier = 2.0
    XMLHelper.write_file(hpxml.to_oga, @tmp_hpxml_path)
    hpxml_default = _test_measure()
    _test_default_water_fixture_values(hpxml_default, 2.0)

    # Test defaults
    hpxml = apply_hpxml_defaults('base.xml')
    XMLHelper.write_file(hpxml.to_oga, @tmp_hpxml_path)
    hpxml_default = _test_measure()
    _test_default_water_fixture_values(hpxml_default, 1.0)
  end

  def test_solar_thermal_system
    # Test inputs not overridden by defaults
    hpxml_name = 'base-dhw-solar-direct-flat-plate.xml'
    hpxml = HPXML.new(hpxml_path: File.join(@root_path, 'workflow', 'sample_files', hpxml_name))
    hpxml.solar_thermal_systems[0].storage_volume = 55.0
    XMLHelper.write_file(hpxml.to_oga, @tmp_hpxml_path)
    hpxml_default = _test_measure()
    _test_default_solar_thermal_values(hpxml_default, 55.0)

    # Test defaults w/ collector area of 40 sqft
    hpxml = apply_hpxml_defaults('base-dhw-solar-direct-flat-plate.xml')
    XMLHelper.write_file(hpxml.to_oga, @tmp_hpxml_path)
    hpxml_default = _test_measure()
    _test_default_solar_thermal_values(hpxml_default, 60.0)

    # Test defaults w/ collector area of 100 sqft
    hpxml = apply_hpxml_defaults('base-dhw-solar-direct-flat-plate.xml')
    hpxml.solar_thermal_systems[0].collector_area = 100.0
    XMLHelper.write_file(hpxml.to_oga, @tmp_hpxml_path)
    hpxml_default = _test_measure()
    _test_default_solar_thermal_values(hpxml_default, 150.0)
  end

  def test_ventilation_fans
    # Test inputs not overridden by defaults
    hpxml_name = 'base-mechvent-bath-kitchen-fans.xml'
    hpxml = HPXML.new(hpxml_path: File.join(@root_path, 'workflow', 'sample_files', hpxml_name))
    kitchen_fan = hpxml.ventilation_fans.select { |f| f.used_for_local_ventilation && f.fan_location == HPXML::LocationKitchen }[0]
    kitchen_fan.rated_flow_rate = 300
    kitchen_fan.fan_power = 20
    kitchen_fan.start_hour = 12
    bath_fan = hpxml.ventilation_fans.select { |f| f.used_for_local_ventilation && f.fan_location == HPXML::LocationBath }[0]
    bath_fan.rated_flow_rate = 80
    bath_fan.fan_power = 33
    bath_fan.start_hour = 6
    XMLHelper.write_file(hpxml.to_oga, @tmp_hpxml_path)
    hpxml_default = _test_measure()
    _test_default_kitchen_fan_values(hpxml_default, 300, 1.5, 20, 12)
    _test_default_bath_fan_values(hpxml_default, 2, 80, 1.5, 33, 6)

    # Test defaults
    hpxml = apply_hpxml_defaults('base-mechvent-bath-kitchen-fans.xml')
    XMLHelper.write_file(hpxml.to_oga, @tmp_hpxml_path)
    hpxml_default = _test_measure()
    _test_default_kitchen_fan_values(hpxml_default, 100, 1, 30, 18)
    _test_default_bath_fan_values(hpxml_default, 2, 50, 1, 15, 7)
  end

  def test_ceiling_fans
    # Test inputs not overridden by defaults
    hpxml_name = 'base-misc-ceiling-fans.xml'
    hpxml = HPXML.new(hpxml_path: File.join(@root_path, 'workflow', 'sample_files', hpxml_name))
    XMLHelper.write_file(hpxml.to_oga, @tmp_hpxml_path)
    hpxml_default = _test_measure()
    _test_default_ceiling_fan_values(hpxml_default, 2, 100)

    # Test defaults
    hpxml = apply_hpxml_defaults('base-misc-ceiling-fans.xml')
    XMLHelper.write_file(hpxml.to_oga, @tmp_hpxml_path)
    hpxml_default = _test_measure()
    _test_default_ceiling_fan_values(hpxml_default, 4, 70.4)
  end

  def test_pools
    # Test inputs not overridden by defaults
    hpxml_name = 'base-misc-large-uncommon-loads.xml'
    hpxml = HPXML.new(hpxml_path: File.join(@root_path, 'workflow', 'sample_files', hpxml_name))
    pool = hpxml.pools.select { |pool| pool.heater_type.include?('elec') }[0]
    pool.heater_kwh_per_year = 1000
    pool = hpxml.pools[0]
    pool.pump_kwh_per_year = 3000
    XMLHelper.write_file(hpxml.to_oga, @tmp_hpxml_path)
    hpxml_default = _test_measure()
    _test_default_pool_heater_electric_values(hpxml_default, 1000)
    _test_default_pool_pump_values(hpxml_default, 3000)

    # Test defaults
    hpxml = apply_hpxml_defaults('base-misc-large-uncommon-loads.xml')
    hpxml_default = _test_measure()
    _test_default_pool_heater_electric_values(hpxml_default, 2286)
    _test_default_pool_pump_values(hpxml_default, 2496)

    # Test defaults 2
    hpxml = apply_hpxml_defaults('base-misc-large-uncommon-loads2.xml')
    hpxml_default = _test_measure()
    _test_default_pool_heater_gas_values(hpxml_default, 236)
    _test_default_pool_pump_values(hpxml_default, 2496)
  end

  def test_hot_tubs
    # Test inputs not overridden by defaults
    hpxml_name = 'base-misc-large-uncommon-loads.xml'
    hpxml = HPXML.new(hpxml_path: File.join(@root_path, 'workflow', 'sample_files', hpxml_name))
    hot_tub = hpxml.hot_tubs.select { |hot_tub| hot_tub.heater_type.include?('elec') }[0]
    hot_tub.heater_kwh_per_year = 1000
    hot_tub = hpxml.hot_tubs[0]
    hot_tub.pump_kwh_per_year = 3000
    XMLHelper.write_file(hpxml.to_oga, @tmp_hpxml_path)
    hpxml_default = _test_measure()
    _test_default_hot_tub_heater_electric_values(hpxml_default, 1000)
    _test_default_hot_tub_pump_values(hpxml_default, 3000)

    # Test defaults
    hpxml = apply_hpxml_defaults('base-misc-large-uncommon-loads.xml')
    hpxml_default = _test_measure()
    _test_default_hot_tub_heater_electric_values(hpxml_default, 1125)
    _test_default_hot_tub_pump_values(hpxml_default, 1111)

    # Test defaults 2
    hpxml = apply_hpxml_defaults('base-misc-large-uncommon-loads2.xml')
    hpxml_default = _test_measure()
    _test_default_hot_tub_heater_gas_values(hpxml_default, 87)
    _test_default_hot_tub_pump_values(hpxml_default, 1111)
  end

  def test_plug_loads
    # Test inputs not overridden by defaults
    hpxml_name = 'base-misc-large-uncommon-loads.xml'
    hpxml = HPXML.new(hpxml_path: File.join(@root_path, 'workflow', 'sample_files', hpxml_name))
    tv_pl = hpxml.plug_loads.select { |pl| pl.plug_load_type == HPXML::PlugLoadTypeTelevision }[0]
    tv_pl.kWh_per_year = 1000
    other_pl = hpxml.plug_loads.select { |pl| pl.plug_load_type == HPXML::PlugLoadTypeOther }[0]
    other_pl.kWh_per_year = 2000
    other_pl.frac_sensible = 0.8
    other_pl.frac_latent = 0.1
    veh_pl = hpxml.plug_loads.select { |pl| pl.plug_load_type == HPXML::PlugLoadTypeVehicle }[0]
    veh_pl.kWh_per_year = 4000
    wellpump_pl = hpxml.plug_loads.select { |pl| pl.plug_load_type == HPXML::PlugLoadTypeWellPump }[0]
    wellpump_pl.kWh_per_year = 3000
    XMLHelper.write_file(hpxml.to_oga, @tmp_hpxml_path)
    hpxml_default = _test_measure()
    _test_default_tv_plug_load_values(hpxml_default, 1000)
    _test_default_other_plug_load_values(hpxml_default, 2000, 0.8, 0.1)
    _test_default_vehicle_plug_load_values(hpxml_default, 4000)
    _test_default_well_pump_plug_load_values(hpxml_default, 3000)

    # Test defaults
<<<<<<< HEAD
    hpxml = apply_hpxml_defaults('base-misc-large-uncommon-loads.xml')
=======
    hpxml = apply_hpxml_defaults('base.xml')
    XMLHelper.write_file(hpxml.to_oga, @tmp_hpxml_path)
>>>>>>> b9cfb83b
    hpxml_default = _test_measure()
    _test_default_tv_plug_load_values(hpxml_default, 620)
    _test_default_other_plug_load_values(hpxml_default, 2457, 0.855, 0.045)
    _test_default_vehicle_plug_load_values(hpxml_default, 1667)
    _test_default_well_pump_plug_load_values(hpxml_default, 441)
  end

  def test_fuel_loads
    # Test inputs not overridden by defaults
    hpxml_name = 'base-misc-large-uncommon-loads.xml'
    hpxml = HPXML.new(hpxml_path: File.join(@root_path, 'workflow', 'sample_files', hpxml_name))
    gg_fl = hpxml.fuel_loads.select { |fl| fl.fuel_load_type == HPXML::FuelLoadTypeGrill }[0]
    gg_fl.therm_per_year = 1000
    gl_fl = hpxml.fuel_loads.select { |fl| fl.fuel_load_type == HPXML::FuelLoadTypeLighting }[0]
    gl_fl.therm_per_year = 2000
    gf_fl = hpxml.fuel_loads.select { |fl| fl.fuel_load_type == HPXML::FuelLoadTypeFireplace }[0]
    gf_fl.therm_per_year = 3000
    XMLHelper.write_file(hpxml.to_oga, @tmp_hpxml_path)
    hpxml_default = _test_measure()
    _test_default_grill_fuel_load_values(hpxml_default, 1000)
    _test_default_lighting_fuel_load_values(hpxml_default, 2000)
    _test_default_fireplace_fuel_load_values(hpxml_default, 3000)

    # Test defaults
    hpxml = apply_hpxml_defaults('base-misc-large-uncommon-loads.xml')
    hpxml_default = _test_measure()
    _test_default_grill_fuel_load_values(hpxml_default, 33)
    _test_default_lighting_fuel_load_values(hpxml_default, 20)
    _test_default_fireplace_fuel_load_values(hpxml_default, 67)
  end

  def test_appliances
    # Test inputs not overridden by defaults
    hpxml_name = 'base.xml'
    hpxml = HPXML.new(hpxml_path: File.join(@root_path, 'workflow', 'sample_files', hpxml_name))
    XMLHelper.write_file(hpxml.to_oga, @tmp_hpxml_path)
    hpxml_default = _test_measure()
    _test_default_clothes_washer_values(hpxml_default, HPXML::LocationLivingSpace, 1.21, 380.0, 0.12, 1.09, 27.0, 3.2, 6.0, 1.0)
    _test_default_clothes_dryer_values(hpxml_default, HPXML::LocationLivingSpace, HPXML::ClothesDryerControlTypeTimer, 3.73, 1.0)
    _test_default_dishwasher_values(hpxml_default, HPXML::LocationLivingSpace, 307.0, 0.12, 1.09, 22.32, 4.0, 12, 1.0)
    _test_default_refrigerator_values(hpxml_default, HPXML::LocationLivingSpace, 650.0, 1.0)
    _test_default_cooking_range_values(hpxml_default, HPXML::LocationLivingSpace, false, 1.0)
    _test_default_oven_values(hpxml_default, false)

    # Test defaults w/ appliances
<<<<<<< HEAD
    apply_hpxml_defaults('base-misc-large-uncommon-loads.xml')
=======
    hpxml = apply_hpxml_defaults('base.xml')
    XMLHelper.write_file(hpxml.to_oga, @tmp_hpxml_path)
>>>>>>> b9cfb83b
    hpxml_default = _test_measure()
    _test_default_clothes_washer_values(hpxml_default, HPXML::LocationLivingSpace, 1.0, 400.0, 0.12, 1.09, 27.0, 3.0, 6.0, 1.0)
    _test_default_clothes_dryer_values(hpxml_default, HPXML::LocationLivingSpace, HPXML::ClothesDryerControlTypeTimer, 3.01, 1.0)
    _test_default_dishwasher_values(hpxml_default, HPXML::LocationLivingSpace, 467.0, 0.12, 1.09, 33.12, 4.0, 12, 1.0)
    _test_default_refrigerator_values(hpxml_default, HPXML::LocationLivingSpace, 691.0, 1.0)
    _test_default_extra_refrigerators_values(hpxml_default, HPXML::LocationGarage, 244.0, 1.0)
    _test_default_freezers_values(hpxml_default, HPXML::LocationGarage, 320.0, 1.0)
    _test_default_cooking_range_values(hpxml_default, HPXML::LocationLivingSpace, false, 1.0)
    _test_default_oven_values(hpxml_default, false)

    # Test defaults w/ gas clothes dryer
    hpxml = apply_hpxml_defaults('base.xml')
    hpxml.clothes_dryers[0].fuel_type = HPXML::FuelTypeNaturalGas
    XMLHelper.write_file(hpxml.to_oga, @tmp_hpxml_path)
    hpxml_default = _test_measure()
    _test_default_clothes_dryer_values(hpxml_default, HPXML::LocationLivingSpace, HPXML::ClothesDryerControlTypeTimer, 3.01, 1.0)

    # Test defaults w/ refrigerator in 5-bedroom house
    hpxml = apply_hpxml_defaults('base-enclosure-beds-5.xml')
    XMLHelper.write_file(hpxml.to_oga, @tmp_hpxml_path)
    hpxml_default = _test_measure()
    _test_default_refrigerator_values(hpxml_default, HPXML::LocationLivingSpace, 727.0, 1.0)

    # Test defaults w/ appliances before 301-2019 Addendum A
    hpxml = apply_hpxml_defaults('base.xml')
    hpxml.header.eri_calculation_version = '2019'
    XMLHelper.write_file(hpxml.to_oga, @tmp_hpxml_path)
    hpxml_default = _test_measure()
    _test_default_clothes_washer_values(hpxml_default, HPXML::LocationLivingSpace, 0.331, 704.0, 0.08, 0.58, 23.0, 2.874, 6.0, 1.0)
    _test_default_clothes_dryer_values(hpxml_default, HPXML::LocationLivingSpace, HPXML::ClothesDryerControlTypeTimer, 2.62, 1.0)
    _test_default_dishwasher_values(hpxml_default, HPXML::LocationLivingSpace, 467.0, 0.12, 1.09, 33.12, 4.0, 12, 1.0)
    _test_default_refrigerator_values(hpxml_default, HPXML::LocationLivingSpace, 691.0, 1.0)
    _test_default_cooking_range_values(hpxml_default, HPXML::LocationLivingSpace, false, 1.0)
    _test_default_oven_values(hpxml_default, false)

    # Test defaults w/ gas clothes dryer before 301-2019 Addendum A
    hpxml = apply_hpxml_defaults('base.xml')
    hpxml.header.eri_calculation_version = '2019'
    hpxml.clothes_dryers[0].fuel_type = HPXML::FuelTypeNaturalGas
    XMLHelper.write_file(hpxml.to_oga, @tmp_hpxml_path)
    hpxml_default = _test_measure()
    _test_default_clothes_dryer_values(hpxml_default, HPXML::LocationLivingSpace, HPXML::ClothesDryerControlTypeTimer, 2.32, 1.0)
  end

  def test_lighting
    # Test inputs not overridden by defaults
    hpxml_name = 'base.xml'
    hpxml = HPXML.new(hpxml_path: File.join(@root_path, 'workflow', 'sample_files', hpxml_name))
    hpxml.lighting.usage_multiplier = 2.0
    XMLHelper.write_file(hpxml.to_oga, @tmp_hpxml_path)
    hpxml_default = _test_measure()
    _test_default_lighting_values(hpxml_default, 2.0)

    # Test defaults
    hpxml = apply_hpxml_defaults('base.xml')
    XMLHelper.write_file(hpxml.to_oga, @tmp_hpxml_path)
    hpxml_default = _test_measure()
    _test_default_lighting_values(hpxml_default, 1.0)
  end

  def test_pv
    # Test inputs not overridden by defaults
    hpxml_name = 'base-pv.xml'
    hpxml = HPXML.new(hpxml_path: File.join(@root_path, 'workflow', 'sample_files', hpxml_name))
    hpxml.pv_systems.each do |pv|
      pv.inverter_efficiency = 0.90
      pv.system_losses_fraction = 0.20
    end
    XMLHelper.write_file(hpxml.to_oga, @tmp_hpxml_path)
    hpxml_default = _test_measure()
    expected_interver_efficiency = [0.90, 0.90]
    expected_system_loss_frac = [0.20, 0.20]
    _test_default_pv_system_values(hpxml_default, expected_interver_efficiency, expected_system_loss_frac)

    # Test defaults w/o year modules manufactured
    hpxml = apply_hpxml_defaults('base-pv.xml')
    XMLHelper.write_file(hpxml.to_oga, @tmp_hpxml_path)
    hpxml_default = _test_measure()
    expected_interver_efficiency = [0.96, 0.96]
    expected_system_loss_frac = [0.14, 0.14]
    _test_default_pv_system_values(hpxml_default, expected_interver_efficiency, expected_system_loss_frac)

    # Test defaults w/ year modules manufactured
    hpxml = apply_hpxml_defaults('base-pv.xml')
    hpxml.pv_systems.each do |pv|
      pv.year_modules_manufactured = 2010
    end
    XMLHelper.write_file(hpxml.to_oga, @tmp_hpxml_path)
    hpxml_default = _test_measure()
    expected_interver_efficiency = [0.96, 0.96]
    expected_system_loss_frac = [0.182, 0.182]
    _test_default_pv_system_values(hpxml_default, expected_interver_efficiency, expected_system_loss_frac)
  end

  def _test_measure()
    # create an instance of the measure
    measure = HPXMLtoOpenStudio.new

    runner = OpenStudio::Measure::OSRunner.new(OpenStudio::WorkflowJSON.new)
    model = OpenStudio::Model::Model.new

    # get arguments
    arguments = measure.arguments(model)
    argument_map = OpenStudio::Measure.convertOSArgumentVectorToMap(arguments)

    # populate argument with specified hash value if specified
    arguments.each do |arg|
      temp_arg_var = arg.clone
      if @args_hash.has_key?(arg.name)
        assert(temp_arg_var.setValue(@args_hash[arg.name]))
      end
      argument_map[arg.name] = temp_arg_var
    end

    # run the measure
    measure.run(model, runner, argument_map)
    result = runner.result

    # show the output
    show_output(result) unless result.value.valueName == 'Success'

    # assert that it ran correctly
    assert_equal('Success', result.value.valueName)

    hpxml_default = HPXML.new(hpxml_path: File.join(@tmp_output_path, 'in.xml'))

    return hpxml_default
  end

  def _test_default_header_values(hpxml, tstep, begin_month, begin_day, end_month, end_day)
    assert_equal(tstep, hpxml.header.timestep)
    assert_equal(begin_month, hpxml.header.begin_month)
    assert_equal(begin_day, hpxml.header.begin_day_of_month)
    assert_equal(end_month, hpxml.header.end_month)
    assert_equal(end_day, hpxml.header.end_day_of_month)
  end

  def _test_default_site_values(hpxml, site_type, shelter_coefficient)
    assert_equal(site_type, hpxml.site.site_type)
    assert_equal(shelter_coefficient, hpxml.site.shelter_coefficient)
  end

  def _test_default_occupancy_values(hpxml, num_occupants)
    assert_equal(num_occupants, hpxml.building_occupancy.number_of_residents)
  end

  def _test_default_duct_values(hpxml, supply_locations, return_locations, supply_areas, return_areas, n_return_registers)
    supply_duct_idx = 0
    return_duct_idx = 0
    hpxml.hvac_distributions.each do |hvac_distribution|
      next unless hvac_distribution.distribution_system_type == HPXML::HVACDistributionTypeAir
      assert_equal(n_return_registers, hvac_distribution.number_of_return_registers)
      hvac_distribution.ducts.each do |duct|
        if duct.duct_type == HPXML::DuctTypeSupply
          assert_equal(supply_locations[supply_duct_idx], duct.duct_location)
          assert_in_epsilon(supply_areas[supply_duct_idx], duct.duct_surface_area, 0.01)
          supply_duct_idx += 1
        elsif duct.duct_type == HPXML::DuctTypeReturn
          assert_equal(return_locations[return_duct_idx], duct.duct_location)
          assert_in_epsilon(return_areas[return_duct_idx], duct.duct_surface_area, 0.01)
          return_duct_idx += 1
        end
      end
    end
  end

  def _test_default_pv_system_values(hpxml, interver_efficiency, system_loss_frac)
    assert_equal(interver_efficiency.size, hpxml.pv_systems.size)
    hpxml.pv_systems.each_with_index do |pv, idx|
      assert_equal(interver_efficiency[idx], pv.inverter_efficiency)
      assert_in_epsilon(system_loss_frac[idx], pv.system_losses_fraction, 0.01)
    end
  end

  def _test_default_building_construction_values(hpxml, building_volume)
    assert_equal(building_volume, hpxml.building_construction.conditioned_building_volume)
  end

  def _test_default_attic_values(hpxml, sla)
    assert_equal(sla, hpxml.attics[0].vented_attic_sla)
  end

  def _test_default_foundation_values(hpxml, sla)
    assert_equal(sla, hpxml.foundations[0].vented_crawlspace_sla)
  end

  def _test_default_infiltration_values(hpxml, volume)
    assert_equal(volume, hpxml.air_infiltration_measurements[0].infiltration_volume)
  end

  def _test_default_roof_values(hpxml, roof_type, solar_absorptance, roof_color)
    assert_equal(roof_type, hpxml.roofs[0].roof_type)
    assert_equal(solar_absorptance, hpxml.roofs[0].solar_absorptance)
    assert_equal(roof_color, hpxml.roofs[0].roof_color)
  end

  def _test_default_wall_values(hpxml, siding, solar_absorptance, color)
    assert_equal(siding, hpxml.walls[0].siding)
    assert_equal(solar_absorptance, hpxml.walls[0].solar_absorptance)
    assert_equal(color, hpxml.walls[0].color)
  end

  def _test_default_rim_joist_values(hpxml, siding, solar_absorptance, color)
    assert_equal(siding, hpxml.rim_joists[0].siding)
    assert_equal(solar_absorptance, hpxml.rim_joists[0].solar_absorptance)
    assert_equal(color, hpxml.rim_joists[0].color)
  end

  def _test_default_window_values(hpxml, summer_shade_coeffs, winter_shade_coeffs, fraction_operable)
    assert_equal(summer_shade_coeffs.size, hpxml.windows.size)
    hpxml.windows.each_with_index do |window, idx|
      assert_equal(summer_shade_coeffs[idx], window.interior_shading_factor_summer)
      assert_equal(winter_shade_coeffs[idx], window.interior_shading_factor_winter)
      assert_equal(fraction_operable[idx], window.fraction_operable)
    end
  end

  def _test_default_skylight_values(hpxml, summer_shade_coeffs, winter_shade_coeffs)
    assert_equal(summer_shade_coeffs.size, hpxml.skylights.size)
    hpxml.skylights.each_with_index do |skylight, idx|
      assert_equal(summer_shade_coeffs[idx], skylight.interior_shading_factor_summer)
      assert_equal(winter_shade_coeffs[idx], skylight.interior_shading_factor_winter)
    end
  end

  def _test_default_clothes_washer_values(hpxml, location, imef, rated_annual_kwh, label_electric_rate, label_gas_rate, label_annual_gas_cost, capacity, label_usage, usage_multiplier)
    assert_equal(location, hpxml.clothes_washers[0].location)
    assert_equal(imef, hpxml.clothes_washers[0].integrated_modified_energy_factor)
    assert_equal(rated_annual_kwh, hpxml.clothes_washers[0].rated_annual_kwh)
    assert_equal(label_electric_rate, hpxml.clothes_washers[0].label_electric_rate)
    assert_equal(label_gas_rate, hpxml.clothes_washers[0].label_gas_rate)
    assert_equal(label_annual_gas_cost, hpxml.clothes_washers[0].label_annual_gas_cost)
    assert_equal(capacity, hpxml.clothes_washers[0].capacity)
    assert_equal(label_usage, hpxml.clothes_washers[0].label_usage)
    assert_equal(usage_multiplier, hpxml.clothes_washers[0].usage_multiplier)
  end

  def _test_default_clothes_dryer_values(hpxml, location, control_type, cef, usage_multiplier)
    assert_equal(location, hpxml.clothes_dryers[0].location)
    assert_equal(control_type, hpxml.clothes_dryers[0].control_type)
    assert_equal(cef, hpxml.clothes_dryers[0].combined_energy_factor)
    assert_equal(usage_multiplier, hpxml.clothes_dryers[0].usage_multiplier)
  end

  def _test_default_dishwasher_values(hpxml, location, rated_annual_kwh, label_electric_rate, label_gas_rate, label_annual_gas_cost, label_usage, place_setting_capacity, usage_multiplier)
    assert_equal(location, hpxml.dishwashers[0].location)
    assert_equal(rated_annual_kwh, hpxml.dishwashers[0].rated_annual_kwh)
    assert_equal(label_electric_rate, hpxml.dishwashers[0].label_electric_rate)
    assert_equal(label_gas_rate, hpxml.dishwashers[0].label_gas_rate)
    assert_equal(label_annual_gas_cost, hpxml.dishwashers[0].label_annual_gas_cost)
    assert_equal(label_usage, hpxml.dishwashers[0].label_usage)
    assert_equal(place_setting_capacity, hpxml.dishwashers[0].place_setting_capacity)
    assert_equal(usage_multiplier, hpxml.dishwashers[0].usage_multiplier)
  end

  def _test_default_refrigerator_values(hpxml, location, rated_annual_kwh, usage_multiplier)
    hpxml.refrigerators.each do |refrigerator|
      next unless refrigerator.primary_indicator

      assert_equal(location, refrigerator.location)
      assert_equal(rated_annual_kwh, refrigerator.rated_annual_kwh)
      assert_equal(usage_multiplier, refrigerator.usage_multiplier)
    end
  end

  def _test_default_extra_refrigerators_values(hpxml, location, rated_annual_kwh, usage_multiplier)
    hpxml.refrigerators.each do |refrigerator|
      next if refrigerator.primary_indicator

      assert_equal(location, refrigerator.location)
      assert_in_epsilon(rated_annual_kwh, refrigerator.rated_annual_kwh, 0.01)
      assert_equal(usage_multiplier, refrigerator.usage_multiplier)
    end
  end

  def _test_default_freezers_values(hpxml, location, rated_annual_kwh, usage_multiplier)
    hpxml.freezers.each do |freezer|
      assert_equal(location, freezer.location)
      assert_in_epsilon(rated_annual_kwh, freezer.rated_annual_kwh, 0.01)
      assert_equal(usage_multiplier, freezer.usage_multiplier)
    end
  end

  def _test_default_cooking_range_values(hpxml, location, is_induction, usage_multiplier)
    assert_equal(location, hpxml.cooking_ranges[0].location)
    assert_equal(is_induction, hpxml.cooking_ranges[0].is_induction)
    assert_equal(usage_multiplier, hpxml.cooking_ranges[0].usage_multiplier)
  end

  def _test_default_oven_values(hpxml, is_convection)
    assert_equal(is_convection, hpxml.ovens[0].is_convection)
  end

  def _test_default_lighting_values(hpxml, usage_multiplier)
    assert_equal(usage_multiplier, hpxml.lighting.usage_multiplier)
  end

  def _test_default_standard_distribution_values(hpxml, piping_length)
    assert_in_epsilon(piping_length, hpxml.hot_water_distributions[0].standard_piping_length, 0.01)
  end

  def _test_default_recirc_distribution_values(hpxml, piping_length, branch_piping_length, pump_power)
    assert_in_epsilon(piping_length, hpxml.hot_water_distributions[0].recirculation_piping_length, 0.01)
    assert_in_epsilon(branch_piping_length, hpxml.hot_water_distributions[0].recirculation_branch_piping_length, 0.01)
    assert_in_epsilon(pump_power, hpxml.hot_water_distributions[0].recirculation_pump_power, 0.01)
  end

  def _test_default_water_fixture_values(hpxml, usage_multiplier)
    assert_equal(usage_multiplier, hpxml.water_heating.water_fixtures_usage_multiplier)
  end

  def _test_default_solar_thermal_values(hpxml, storage_volume)
    assert_in_epsilon(storage_volume, hpxml.solar_thermal_systems[0].storage_volume)
  end

  def _test_default_kitchen_fan_values(hpxml, rated_flow_rate, hours_in_operation, fan_power, start_hour)
    kitchen_fan = hpxml.ventilation_fans.select { |f| f.used_for_local_ventilation && f.fan_location == HPXML::LocationKitchen }[0]
    assert_equal(rated_flow_rate, kitchen_fan.rated_flow_rate)
    assert_equal(hours_in_operation, kitchen_fan.hours_in_operation)
    assert_equal(fan_power, kitchen_fan.fan_power)
    assert_equal(start_hour, kitchen_fan.start_hour)
  end

  def _test_default_bath_fan_values(hpxml, quantity, rated_flow_rate, hours_in_operation, fan_power, start_hour)
    bath_fan = hpxml.ventilation_fans.select { |f| f.used_for_local_ventilation && f.fan_location == HPXML::LocationBath }[0]
    assert_equal(quantity, bath_fan.quantity)
    assert_equal(rated_flow_rate, bath_fan.rated_flow_rate)
    assert_equal(hours_in_operation, bath_fan.hours_in_operation)
    assert_equal(fan_power, bath_fan.fan_power)
    assert_equal(start_hour, bath_fan.start_hour)
  end

  def _test_default_ceiling_fan_values(hpxml, quantity, efficiency)
    assert_equal(quantity, hpxml.ceiling_fans[0].quantity)
    assert_in_epsilon(efficiency, hpxml.ceiling_fans[0].efficiency, 0.01)
  end

  def _test_default_pool_heater_electric_values(hpxml, kWh_per_year)
    pool = hpxml.pools.select { |pool| pool.heater_type.include?('elec') }[0]
    assert_in_epsilon(kWh_per_year, pool.heater_kwh_per_year, 0.01)
  end

  def _test_default_pool_heater_gas_values(hpxml, therm_per_year)
    pool = hpxml.pools.select { |pool| pool.heater_type.include?('gas') }[0]
    assert_in_epsilon(therm_per_year, pool.heater_therm_per_year, 0.01)
  end

  def _test_default_pool_pump_values(hpxml, kWh_per_year)
    pool = hpxml.pools[0]
    assert_in_epsilon(kWh_per_year, pool.pump_kwh_per_year, 0.01)
  end

  def _test_default_hot_tub_heater_electric_values(hpxml, kWh_per_year)
    hot_tub = hpxml.hot_tubs.select { |hot_tub| hot_tub.heater_type.include?('elec') }[0]
    assert_in_epsilon(kWh_per_year, hot_tub.heater_kwh_per_year, 0.01)
  end

  def _test_default_hot_tub_heater_gas_values(hpxml, therm_per_year)
    hot_tub = hpxml.hot_tubs.select { |hot_tub| hot_tub.heater_type.include?('gas') }[0]
    assert_in_epsilon(therm_per_year, hot_tub.heater_therm_per_year, 0.01)
  end

  def _test_default_hot_tub_pump_values(hpxml, kWh_per_year)
    hot_tub = hpxml.hot_tubs[0]
    assert_in_epsilon(kWh_per_year, hot_tub.pump_kwh_per_year, 0.01)
  end

  def _test_default_tv_plug_load_values(hpxml, kWh_per_year)
    tv_pl = hpxml.plug_loads.select { |pl| pl.plug_load_type == HPXML::PlugLoadTypeTelevision }[0]
    assert_equal(kWh_per_year, tv_pl.kWh_per_year)
  end

  def _test_default_other_plug_load_values(hpxml, kWh_per_year, frac_sensible, frac_latent)
    other_pl = hpxml.plug_loads.select { |pl| pl.plug_load_type == HPXML::PlugLoadTypeOther }[0]
    assert_equal(kWh_per_year, other_pl.kWh_per_year)
    assert_in_epsilon(frac_sensible, other_pl.frac_sensible, 0.01)
    assert_in_epsilon(frac_latent, other_pl.frac_latent, 0.01)
  end

  def _test_default_vehicle_plug_load_values(hpxml, kWh_per_year)
    veh_pl = hpxml.plug_loads.select { |pl| pl.plug_load_type == HPXML::PlugLoadTypeVehicle }[0]
    assert_in_epsilon(kWh_per_year, veh_pl.kWh_per_year, 0.01)
  end

  def _test_default_well_pump_plug_load_values(hpxml, kWh_per_year)
    wellpump_pl = hpxml.plug_loads.select { |pl| pl.plug_load_type == HPXML::PlugLoadTypeWellPump }[0]
    assert_in_epsilon(kWh_per_year, wellpump_pl.kWh_per_year, 0.01)
  end

  def _test_default_grill_fuel_load_values(hpxml, therm_per_year)
    gg_fl = hpxml.fuel_loads.select { |fl| fl.fuel_load_type == HPXML::FuelLoadTypeGrill }[0]
    assert_in_epsilon(therm_per_year, gg_fl.therm_per_year, 0.01)
  end

  def _test_default_lighting_fuel_load_values(hpxml, therm_per_year)
    gl_fl = hpxml.fuel_loads.select { |fl| fl.fuel_load_type == HPXML::FuelLoadTypeLighting }[0]
    assert_in_epsilon(therm_per_year, gl_fl.therm_per_year, 0.01)
  end

  def _test_default_fireplace_fuel_load_values(hpxml, therm_per_year)
    gf_fl = hpxml.fuel_loads.select { |fl| fl.fuel_load_type == HPXML::FuelLoadTypeFireplace }[0]
    assert_in_epsilon(therm_per_year, gf_fl.therm_per_year, 0.01)
  end

  def _test_default_number_of_bathrooms(hpxml, n_bathrooms)
    assert_equal(n_bathrooms, hpxml.building_construction.number_of_bathrooms)
  end

  def _test_default_water_heater_values(hpxml, *expected_wh_values)
    storage_water_heaters = hpxml.water_heating_systems.select { |w| w.water_heater_type == HPXML::WaterHeaterTypeStorage }
    assert_equal(expected_wh_values.size, storage_water_heaters.size)
    storage_water_heaters.each_with_index do |wh_system, idx|
      heating_capacity, tank_volume, recovery_efficiency = expected_wh_values[idx]
      assert_in_epsilon(heating_capacity, wh_system.heating_capacity, 0.01)
      assert_equal(tank_volume, wh_system.tank_volume)
      assert_in_epsilon(recovery_efficiency, wh_system.recovery_efficiency, 0.01)
    end
  end

  def apply_hpxml_defaults(hpxml_name)
    hpxml = HPXML.new(hpxml_path: File.join(@root_path, 'workflow', 'sample_files', hpxml_name))

    hpxml.header.timestep = nil
    hpxml.header.begin_month = nil
    hpxml.header.begin_day_of_month = nil
    hpxml.header.end_month = nil
    hpxml.header.end_day_of_month = nil

    hpxml.site.site_type = nil
    hpxml.site.shelter_coefficient = nil

    hpxml.building_construction.conditioned_building_volume = nil
    hpxml.building_construction.average_ceiling_height = 10
    hpxml.building_construction.number_of_bathrooms = nil

    hpxml.attics.each do |attic|
      attic.vented_attic_sla = nil
    end

    hpxml.foundations.each do |foundation|
      foundation.vented_crawlspace_sla = nil
    end

    hpxml.air_infiltration_measurements.each do |infil|
      infil.infiltration_volume = nil
    end

    hpxml.roofs.each do |roof|
      roof.roof_type = nil
      roof.solar_absorptance = nil
      roof.roof_color = HPXML::ColorLight
    end

    hpxml.walls.each do |wall|
      wall.siding = nil
      wall.solar_absorptance = nil
      wall.color = HPXML::ColorLight
    end

    hpxml.rim_joists.each do |rim_joist|
      rim_joist.siding = nil
      rim_joist.solar_absorptance = nil
      rim_joist.color = HPXML::ColorDark
    end

    hpxml.windows.each do |window|
      window.fraction_operable = nil
      window.interior_shading_factor_summer = nil
      window.interior_shading_factor_winter = nil
    end

    hpxml.skylights.each do |skylight|
      skylight.interior_shading_factor_summer = nil
      skylight.interior_shading_factor_winter = nil
    end

    hpxml.hvac_distributions.each do |hvac_distribution|
      hvac_distribution.ducts.each do |duct|
        duct.duct_location = nil
        duct.duct_surface_area = nil
      end
    end

    hpxml.water_heating.water_fixtures_usage_multiplier = nil

    hpxml.water_heating_systems.each do |water_heating_system|
      next unless water_heating_system.water_heater_type == HPXML::WaterHeaterTypeStorage

      water_heating_system.heating_capacity = nil
      water_heating_system.tank_volume = nil
      water_heating_system.recovery_efficiency = nil
    end

    if hpxml.hot_water_distributions[0].system_type == HPXML::DHWDistTypeStandard
      hpxml.hot_water_distributions[0].standard_piping_length = nil
    end

    if hpxml.hot_water_distributions[0].system_type == HPXML::DHWDistTypeRecirc
      hpxml.hot_water_distributions[0].recirculation_piping_length = nil
      hpxml.hot_water_distributions[0].recirculation_branch_piping_length = nil
      hpxml.hot_water_distributions[0].recirculation_pump_power = nil
    end

    hpxml.solar_thermal_systems.each do |solar_thermal_system|
      solar_thermal_system.storage_volume = nil
    end

    hpxml.ventilation_fans.each do |vent_fan|
      next unless vent_fan.used_for_local_ventilation

      vent_fan.quantity = nil
      vent_fan.rated_flow_rate = nil
      vent_fan.hours_in_operation = nil
      vent_fan.fan_power = nil
      vent_fan.start_hour = nil
    end

    hpxml.ceiling_fans.each do |ceiling_fan|
      ceiling_fan.quantity = nil
      ceiling_fan.efficiency = nil
    end

    hpxml.clothes_washers[0].location = nil
    hpxml.clothes_washers[0].integrated_modified_energy_factor = nil
    hpxml.clothes_washers[0].rated_annual_kwh = nil
    hpxml.clothes_washers[0].label_electric_rate = nil
    hpxml.clothes_washers[0].label_gas_rate = nil
    hpxml.clothes_washers[0].label_annual_gas_cost = nil
    hpxml.clothes_washers[0].capacity = nil
    hpxml.clothes_washers[0].label_usage = nil
    hpxml.clothes_washers[0].usage_multiplier = nil

    hpxml.clothes_dryers[0].location = nil
    hpxml.clothes_dryers[0].control_type = nil
    hpxml.clothes_dryers[0].combined_energy_factor = nil
    hpxml.clothes_dryers[0].usage_multiplier = nil

    hpxml.dishwashers[0].location = nil
    hpxml.dishwashers[0].rated_annual_kwh = nil
    hpxml.dishwashers[0].label_electric_rate = nil
    hpxml.dishwashers[0].label_gas_rate = nil
    hpxml.dishwashers[0].label_annual_gas_cost = nil
    hpxml.dishwashers[0].label_usage = nil
    hpxml.dishwashers[0].place_setting_capacity = nil
    hpxml.dishwashers[0].usage_multiplier = nil

    hpxml.refrigerators.each do |refrigerator|
      refrigerator.location = nil
      refrigerator.rated_annual_kwh = nil
      refrigerator.usage_multiplier = nil
    end

    hpxml.freezers.each do |freezer|
      freezer.location = nil
      freezer.rated_annual_kwh = nil
      freezer.usage_multiplier = nil
    end

    hpxml.cooking_ranges[0].location = nil
    hpxml.cooking_ranges[0].is_induction = nil
    hpxml.cooking_ranges[0].usage_multiplier = nil

    hpxml.ovens[0].is_convection = nil

    hpxml.pools.each do |pool|
      pool.heater_kwh_per_year = nil
      pool.heater_therm_per_year = nil
      pool.pump_kwh_per_year = nil
    end

    hpxml.hot_tubs.each do |hot_tub|
      hot_tub.heater_kwh_per_year = nil
      hot_tub.heater_therm_per_year = nil
      hot_tub.pump_kwh_per_year = nil
    end

    hpxml.plug_loads.each do |plug_load|
      plug_load.kWh_per_year = nil
      plug_load.frac_sensible = nil
      plug_load.frac_latent = nil
    end

    hpxml.fuel_loads.each do |fuel_load|
      fuel_load.therm_per_year = nil
    end

    hpxml.lighting.usage_multiplier = nil

    hpxml.pv_systems.each do |pv|
      pv.inverter_efficiency = nil
      pv.system_losses_fraction = nil
    end

    return hpxml
  end
end<|MERGE_RESOLUTION|>--- conflicted
+++ resolved
@@ -586,12 +586,8 @@
     _test_default_well_pump_plug_load_values(hpxml_default, 3000)
 
     # Test defaults
-<<<<<<< HEAD
     hpxml = apply_hpxml_defaults('base-misc-large-uncommon-loads.xml')
-=======
-    hpxml = apply_hpxml_defaults('base.xml')
-    XMLHelper.write_file(hpxml.to_oga, @tmp_hpxml_path)
->>>>>>> b9cfb83b
+    XMLHelper.write_file(hpxml.to_oga, @tmp_hpxml_path)
     hpxml_default = _test_measure()
     _test_default_tv_plug_load_values(hpxml_default, 620)
     _test_default_other_plug_load_values(hpxml_default, 2457, 0.855, 0.045)
@@ -617,6 +613,7 @@
 
     # Test defaults
     hpxml = apply_hpxml_defaults('base-misc-large-uncommon-loads.xml')
+    XMLHelper.write_file(hpxml.to_oga, @tmp_hpxml_path)
     hpxml_default = _test_measure()
     _test_default_grill_fuel_load_values(hpxml_default, 33)
     _test_default_lighting_fuel_load_values(hpxml_default, 20)
@@ -637,12 +634,8 @@
     _test_default_oven_values(hpxml_default, false)
 
     # Test defaults w/ appliances
-<<<<<<< HEAD
-    apply_hpxml_defaults('base-misc-large-uncommon-loads.xml')
-=======
-    hpxml = apply_hpxml_defaults('base.xml')
-    XMLHelper.write_file(hpxml.to_oga, @tmp_hpxml_path)
->>>>>>> b9cfb83b
+    hpxml = apply_hpxml_defaults('base-misc-large-uncommon-loads.xml')
+    XMLHelper.write_file(hpxml.to_oga, @tmp_hpxml_path)
     hpxml_default = _test_measure()
     _test_default_clothes_washer_values(hpxml_default, HPXML::LocationLivingSpace, 1.0, 400.0, 0.12, 1.09, 27.0, 3.0, 6.0, 1.0)
     _test_default_clothes_dryer_values(hpxml_default, HPXML::LocationLivingSpace, HPXML::ClothesDryerControlTypeTimer, 3.01, 1.0)
