# frozen_string_literal: true

require_relative '../resources/minitest_helper'
require 'openstudio'
require 'openstudio/measure/ShowRunnerOutput'
require 'fileutils'
require_relative '../measure.rb'
require_relative '../resources/util.rb'

class HPXMLtoOpenStudioDefaultsTest < MiniTest::Test
  ConstantDaySchedule = '0.1, 0.1, 0.1, 0.1, 0.1, 0.1, 0.1, 0.1, 0.1, 0.1, 0.1, 0.1, 0.1, 0.1, 0.1, 0.1, 0.1, 0.1, 0.1, 0.1, 0.1, 0.1, 0.1, 0.1'
  ConstantMonthSchedule = '1, 1, 1, 1, 1, 1, 1, 1, 1, 1, 1, 1'

  def setup
    @root_path = File.absolute_path(File.join(File.dirname(__FILE__), '..', '..'))
    @sample_files_path = File.join(@root_path, 'workflow', 'sample_files')
    @tmp_hpxml_path = File.join(@sample_files_path, 'tmp.xml')
    @tmp_output_path = File.join(@sample_files_path, 'tmp_output')
    FileUtils.mkdir_p(@tmp_output_path)

    @args_hash = {}
    @args_hash['hpxml_path'] = File.absolute_path(@tmp_hpxml_path)
    @args_hash['debug'] = true
    @args_hash['output_dir'] = File.absolute_path(@tmp_output_path)
  end

  def teardown
    File.delete(@tmp_hpxml_path) if File.exist? @tmp_hpxml_path
    FileUtils.rm_rf(@tmp_output_path)
  end

  def test_header
    # Test inputs not overridden by defaults
    hpxml = _create_hpxml('base.xml')
    hpxml.header.timestep = 30
    hpxml.header.sim_begin_month = 2
    hpxml.header.sim_begin_day = 2
    hpxml.header.sim_end_month = 11
    hpxml.header.sim_end_day = 11
    hpxml.header.sim_calendar_year = 2008
    hpxml.header.dst_enabled = false
    hpxml.header.dst_begin_month = 3
    hpxml.header.dst_begin_day = 3
    hpxml.header.dst_end_month = 10
    hpxml.header.dst_end_day = 10
    hpxml.header.use_max_load_for_heat_pumps = false
    hpxml.header.allow_increased_fixed_capacities = true
    XMLHelper.write_file(hpxml.to_oga, @tmp_hpxml_path)
    hpxml_default = _test_measure()
    _test_default_header_values(hpxml_default, 30, 2, 2, 11, 11, 2008, false, 3, 3, 10, 10, false, true)

    # Test defaults - DST not in weather file
    hpxml.header.timestep = nil
    hpxml.header.sim_begin_month = nil
    hpxml.header.sim_begin_day = nil
    hpxml.header.sim_end_month = nil
    hpxml.header.sim_end_day = nil
    hpxml.header.sim_calendar_year = nil
    hpxml.header.dst_enabled = nil
    hpxml.header.dst_begin_month = nil
    hpxml.header.dst_begin_day = nil
    hpxml.header.dst_end_month = nil
    hpxml.header.dst_end_day = nil
    hpxml.header.use_max_load_for_heat_pumps = nil
    hpxml.header.allow_increased_fixed_capacities = nil
    XMLHelper.write_file(hpxml.to_oga, @tmp_hpxml_path)
    hpxml_default = _test_measure()
    _test_default_header_values(hpxml_default, 60, 1, 1, 12, 31, 2007, true, 3, 12, 11, 5, true, false)

    # Test defaults - DST in weather file
    hpxml = _create_hpxml('base-location-AMY-2012.xml')
    hpxml.header.timestep = nil
    hpxml.header.sim_begin_month = nil
    hpxml.header.sim_begin_day = nil
    hpxml.header.sim_end_month = nil
    hpxml.header.sim_end_day = nil
    hpxml.header.sim_calendar_year = nil
    hpxml.header.dst_enabled = nil
    hpxml.header.dst_begin_month = nil
    hpxml.header.dst_begin_day = nil
    hpxml.header.dst_end_month = nil
    hpxml.header.dst_end_day = nil
    hpxml.header.use_max_load_for_heat_pumps = nil
    hpxml.header.allow_increased_fixed_capacities = nil
    XMLHelper.write_file(hpxml.to_oga, @tmp_hpxml_path)
    hpxml_default = _test_measure()
    _test_default_header_values(hpxml_default, 60, 1, 1, 12, 31, 2012, true, 3, 11, 11, 4, true, false)
  end

  def test_site
    # Test inputs not overridden by defaults
    hpxml = _create_hpxml('base.xml')
    hpxml.site.site_type = HPXML::SiteTypeRural
    hpxml.site.shielding_of_home = HPXML::ShieldingExposed
    XMLHelper.write_file(hpxml.to_oga, @tmp_hpxml_path)
    hpxml_default = _test_measure()
    _test_default_site_values(hpxml_default, HPXML::SiteTypeRural, HPXML::ShieldingExposed)

    # Test defaults
    hpxml.site.site_type = nil
    hpxml.site.shielding_of_home = nil
    XMLHelper.write_file(hpxml.to_oga, @tmp_hpxml_path)
    hpxml_default = _test_measure()
    _test_default_site_values(hpxml_default, HPXML::SiteTypeSuburban, HPXML::ShieldingNormal)
  end

  def test_neighbor_buildings
    # Test inputs not overridden by defaults
    hpxml = _create_hpxml('base-misc-neighbor-shading.xml')
    hpxml.neighbor_buildings[0].azimuth = 123
    hpxml.neighbor_buildings[1].azimuth = 321
    hpxml.walls[0].azimuth = 123
    hpxml.walls[1].azimuth = 321
    XMLHelper.write_file(hpxml.to_oga, @tmp_hpxml_path)
    hpxml_default = _test_measure()
    _test_default_neighbor_building_values(hpxml_default, [123, 321])

    # Test defaults
    hpxml.neighbor_buildings[0].azimuth = nil
    hpxml.neighbor_buildings[1].azimuth = nil
    hpxml.neighbor_buildings[0].orientation = HPXML::OrientationEast
    hpxml.neighbor_buildings[1].orientation = HPXML::OrientationNorth
    hpxml.walls[0].azimuth = 90
    hpxml.walls[1].azimuth = 0
    XMLHelper.write_file(hpxml.to_oga, @tmp_hpxml_path)
    hpxml_default = _test_measure()
    _test_default_neighbor_building_values(hpxml_default, [90, 0])
  end

  def test_occupancy
    # Test inputs not overridden by defaults
    hpxml = _create_hpxml('base.xml')
    hpxml.building_occupancy.number_of_residents = 1
    XMLHelper.write_file(hpxml.to_oga, @tmp_hpxml_path)
    hpxml_default = _test_measure()
    _test_default_occupancy_values(hpxml_default, 1)

    # Test defaults
    hpxml.building_occupancy.number_of_residents = nil
    XMLHelper.write_file(hpxml.to_oga, @tmp_hpxml_path)
    hpxml_default = _test_measure()
    _test_default_occupancy_values(hpxml_default, 3)
  end

  def test_building_construction
    # Test inputs not overridden by defaults
    hpxml = _create_hpxml('base-enclosure-infil-flue.xml')
    hpxml.building_construction.number_of_bathrooms = 4
    hpxml.building_construction.conditioned_building_volume = 20000
    hpxml.building_construction.average_ceiling_height = 7
    XMLHelper.write_file(hpxml.to_oga, @tmp_hpxml_path)
    hpxml_default = _test_measure()
    _test_default_building_construction_values(hpxml_default, 20000, 7, true, 4)

    # Test defaults
    hpxml.building_construction.conditioned_building_volume = nil
    hpxml.building_construction.average_ceiling_height = nil
    hpxml.building_construction.has_flue_or_chimney = nil
    hpxml.building_construction.number_of_bathrooms = nil
    XMLHelper.write_file(hpxml.to_oga, @tmp_hpxml_path)
    hpxml_default = _test_measure()
    _test_default_building_construction_values(hpxml_default, 21600, 8, false, 2)

    # Test defaults w/ average ceiling height
    hpxml.building_construction.conditioned_building_volume = nil
    hpxml.building_construction.average_ceiling_height = 10
    XMLHelper.write_file(hpxml.to_oga, @tmp_hpxml_path)
    hpxml_default = _test_measure()
    _test_default_building_construction_values(hpxml_default, 27000, 10, false, 2)

    # Test defaults w/ average ceiling height
    hpxml.building_construction.conditioned_building_volume = 20000
    hpxml.building_construction.average_ceiling_height = nil
    XMLHelper.write_file(hpxml.to_oga, @tmp_hpxml_path)
    hpxml_default = _test_measure()
    _test_default_building_construction_values(hpxml_default, 20000, 7.4, false, 2)
  end

  def test_infiltration
    # Test inputs not overridden by defaults
    hpxml = _create_hpxml('base.xml')
    hpxml.air_infiltration_measurements[0].infiltration_volume = 25000
    XMLHelper.write_file(hpxml.to_oga, @tmp_hpxml_path)
    hpxml_default = _test_measure()
    _test_default_infiltration_values(hpxml_default.air_infiltration_measurements[0], 25000)

    # Test defaults w/ conditioned basement
    hpxml.air_infiltration_measurements[0].infiltration_volume = nil
    XMLHelper.write_file(hpxml.to_oga, @tmp_hpxml_path)
    hpxml_default = _test_measure()
    _test_default_infiltration_values(hpxml_default.air_infiltration_measurements[0], 2700 * 8)

    # Test defaults w/o conditioned basement
    hpxml = _create_hpxml('base-foundation-slab.xml')
    hpxml.air_infiltration_measurements[0].infiltration_volume = nil
    XMLHelper.write_file(hpxml.to_oga, @tmp_hpxml_path)
    hpxml_default = _test_measure()
    _test_default_infiltration_values(hpxml_default.air_infiltration_measurements[0], 1350 * 8)
  end

  def test_attics
    # Test inputs not overridden by defaults
    hpxml = _create_hpxml('base-atticroof-vented.xml')
    hpxml.attics[0].vented_attic_sla = 0.001
    XMLHelper.write_file(hpxml.to_oga, @tmp_hpxml_path)
    hpxml_default = _test_measure()
    _test_default_attic_values(hpxml_default.attics[0], 0.001)

    # Test defaults
    hpxml.attics[0].vented_attic_sla = nil
    XMLHelper.write_file(hpxml.to_oga, @tmp_hpxml_path)
    hpxml_default = _test_measure()
    _test_default_attic_values(hpxml_default.attics[0], 1.0 / 300.0)
  end

  def test_foundations
    # Test inputs not overridden by defaults
    hpxml = _create_hpxml('base-foundation-vented-crawlspace.xml')
    hpxml.foundations[0].vented_crawlspace_sla = 0.001
    XMLHelper.write_file(hpxml.to_oga, @tmp_hpxml_path)
    hpxml_default = _test_measure()
    _test_default_foundation_values(hpxml_default.foundations[0], 0.001)

    # Test defaults
    hpxml.foundations[0].vented_crawlspace_sla = nil
    XMLHelper.write_file(hpxml.to_oga, @tmp_hpxml_path)
    hpxml_default = _test_measure()
    _test_default_foundation_values(hpxml_default.foundations[0], 1.0 / 150.0)
  end

  def test_roofs
    # Test inputs not overridden by defaults
    hpxml = _create_hpxml('base-atticroof-radiant-barrier.xml')
    hpxml.roofs[0].roof_type = HPXML::RoofTypeMetal
    hpxml.roofs[0].solar_absorptance = 0.77
    hpxml.roofs[0].roof_color = HPXML::ColorDark
    hpxml.roofs[0].emittance = 0.88
    hpxml.roofs[0].interior_finish_type = HPXML::InteriorFinishPlaster
    hpxml.roofs[0].interior_finish_thickness = 0.25
    hpxml.roofs[0].azimuth = 123
    hpxml.roofs[0].radiant_barrier_grade = 3
    XMLHelper.write_file(hpxml.to_oga, @tmp_hpxml_path)
    hpxml_default = _test_measure()
    _test_default_roof_values(hpxml_default.roofs[0], HPXML::RoofTypeMetal, 0.77, HPXML::ColorDark, 0.88, true, 3, HPXML::InteriorFinishPlaster, 0.25, 123)

    # Test defaults w/ RoofColor
    hpxml.roofs[0].roof_type = nil
    hpxml.roofs[0].solar_absorptance = nil
    hpxml.roofs[0].roof_color = HPXML::ColorLight
    hpxml.roofs[0].emittance = nil
    hpxml.roofs[0].interior_finish_thickness = nil
    hpxml.roofs[0].orientation = HPXML::OrientationNortheast
    hpxml.roofs[0].azimuth = nil
    hpxml.roofs[0].radiant_barrier_grade = nil
    XMLHelper.write_file(hpxml.to_oga, @tmp_hpxml_path)
    hpxml_default = _test_measure()
    _test_default_roof_values(hpxml_default.roofs[0], HPXML::RoofTypeAsphaltShingles, 0.75, HPXML::ColorLight, 0.90, true, 1, HPXML::InteriorFinishPlaster, 0.5, 45)

    # Test defaults w/ SolarAbsorptance
    hpxml.roofs[0].solar_absorptance = 0.99
    hpxml.roofs[0].roof_color = nil
    hpxml.roofs[0].interior_finish_type = nil
    hpxml.roofs[0].radiant_barrier = nil
    XMLHelper.write_file(hpxml.to_oga, @tmp_hpxml_path)
    hpxml_default = _test_measure()
    _test_default_roof_values(hpxml_default.roofs[0], HPXML::RoofTypeAsphaltShingles, 0.99, HPXML::ColorDark, 0.90, false, nil, HPXML::InteriorFinishNone, nil, 45)

    # Test defaults w/o RoofColor & SolarAbsorptance
    hpxml.roofs[0].solar_absorptance = nil
    XMLHelper.write_file(hpxml.to_oga, @tmp_hpxml_path)
    hpxml_default = _test_measure()
    _test_default_roof_values(hpxml_default.roofs[0], HPXML::RoofTypeAsphaltShingles, 0.85, HPXML::ColorMedium, 0.90, false, nil, HPXML::InteriorFinishNone, nil, 45)

    # Test defaults w/ conditioned space
    hpxml = _create_hpxml('base-atticroof-cathedral.xml')
    hpxml.roofs[0].roof_type = nil
    hpxml.roofs[0].solar_absorptance = nil
    hpxml.roofs[0].roof_color = HPXML::ColorLight
    hpxml.roofs[0].emittance = nil
    hpxml.roofs[0].interior_finish_type = nil
    hpxml.roofs[0].interior_finish_thickness = nil
    hpxml.roofs[0].orientation = HPXML::OrientationNortheast
    hpxml.roofs[0].azimuth = nil
    XMLHelper.write_file(hpxml.to_oga, @tmp_hpxml_path)
    hpxml_default = _test_measure()
    _test_default_roof_values(hpxml_default.roofs[0], HPXML::RoofTypeAsphaltShingles, 0.75, HPXML::ColorLight, 0.90, false, nil, HPXML::InteriorFinishGypsumBoard, 0.5, 45)
  end

  def test_rim_joists
    # Test inputs not overridden by defaults
    hpxml = _create_hpxml('base.xml')
    hpxml.rim_joists[0].siding = HPXML::SidingTypeBrick
    hpxml.rim_joists[0].solar_absorptance = 0.55
    hpxml.rim_joists[0].color = HPXML::ColorLight
    hpxml.rim_joists[0].emittance = 0.88
    hpxml.rim_joists[0].azimuth = 123
    XMLHelper.write_file(hpxml.to_oga, @tmp_hpxml_path)
    hpxml_default = _test_measure()
    _test_default_rim_joist_values(hpxml_default.rim_joists[0], HPXML::SidingTypeBrick, 0.55, HPXML::ColorLight, 0.88, 123)

    # Test defaults w/ Color
    hpxml.rim_joists[0].siding = nil
    hpxml.rim_joists[0].solar_absorptance = nil
    hpxml.rim_joists[0].color = HPXML::ColorDark
    hpxml.rim_joists[0].emittance = nil
    hpxml.rim_joists[0].orientation = HPXML::OrientationNorthwest
    hpxml.rim_joists[0].azimuth = nil
    XMLHelper.write_file(hpxml.to_oga, @tmp_hpxml_path)
    hpxml_default = _test_measure()
    _test_default_rim_joist_values(hpxml_default.rim_joists[0], HPXML::SidingTypeWood, 0.95, HPXML::ColorDark, 0.90, 315)

    # Test defaults w/ SolarAbsorptance
    hpxml.rim_joists[0].solar_absorptance = 0.99
    hpxml.rim_joists[0].color = nil
    XMLHelper.write_file(hpxml.to_oga, @tmp_hpxml_path)
    hpxml_default = _test_measure()
    _test_default_rim_joist_values(hpxml_default.rim_joists[0], HPXML::SidingTypeWood, 0.99, HPXML::ColorDark, 0.90, 315)

    # Test defaults w/o Color & SolarAbsorptance
    hpxml.rim_joists[0].solar_absorptance = nil
    XMLHelper.write_file(hpxml.to_oga, @tmp_hpxml_path)
    hpxml_default = _test_measure()
    _test_default_rim_joist_values(hpxml_default.rim_joists[0], HPXML::SidingTypeWood, 0.7, HPXML::ColorMedium, 0.90, 315)
  end

  def test_walls
    # Test inputs not overridden by defaults
    hpxml = _create_hpxml('base.xml')
    hpxml.walls[0].siding = HPXML::SidingTypeFiberCement
    hpxml.walls[0].solar_absorptance = 0.66
    hpxml.walls[0].color = HPXML::ColorDark
    hpxml.walls[0].emittance = 0.88
    hpxml.walls[0].interior_finish_type = HPXML::InteriorFinishWood
    hpxml.walls[0].interior_finish_thickness = 0.75
    hpxml.walls[0].azimuth = 123
    XMLHelper.write_file(hpxml.to_oga, @tmp_hpxml_path)
    hpxml_default = _test_measure()
    _test_default_wall_values(hpxml_default.walls[0], HPXML::SidingTypeFiberCement, 0.66, HPXML::ColorDark, 0.88, HPXML::InteriorFinishWood, 0.75, 123)

    # Test defaults w/ Color
    hpxml.walls[0].siding = nil
    hpxml.walls[0].solar_absorptance = nil
    hpxml.walls[0].color = HPXML::ColorLight
    hpxml.walls[0].emittance = nil
    hpxml.walls[0].interior_finish_type = HPXML::InteriorFinishWood
    hpxml.walls[0].interior_finish_thickness = nil
    hpxml.walls[0].orientation = HPXML::OrientationSouth
    hpxml.walls[0].azimuth = nil
    XMLHelper.write_file(hpxml.to_oga, @tmp_hpxml_path)
    hpxml_default = _test_measure()
    _test_default_wall_values(hpxml_default.walls[0], HPXML::SidingTypeWood, 0.5, HPXML::ColorLight, 0.90, HPXML::InteriorFinishWood, 0.5, 180)

    # Test defaults w/ SolarAbsorptance
    hpxml.walls[0].solar_absorptance = 0.99
    hpxml.walls[0].color = nil
    hpxml.walls[0].interior_finish_type = nil
    XMLHelper.write_file(hpxml.to_oga, @tmp_hpxml_path)
    hpxml_default = _test_measure()
    _test_default_wall_values(hpxml_default.walls[0], HPXML::SidingTypeWood, 0.99, HPXML::ColorDark, 0.90, HPXML::InteriorFinishGypsumBoard, 0.5, 180)

    # Test defaults w/o Color & SolarAbsorptance
    hpxml.walls[0].solar_absorptance = nil
    XMLHelper.write_file(hpxml.to_oga, @tmp_hpxml_path)
    hpxml_default = _test_measure()
    _test_default_wall_values(hpxml_default.walls[0], HPXML::SidingTypeWood, 0.7, HPXML::ColorMedium, 0.90, HPXML::InteriorFinishGypsumBoard, 0.5, 180)

    # Test defaults w/ unconditioned space
    hpxml.walls[1].siding = nil
    hpxml.walls[1].solar_absorptance = nil
    hpxml.walls[1].color = HPXML::ColorLight
    hpxml.walls[1].emittance = nil
    hpxml.walls[1].interior_finish_type = nil
    hpxml.walls[1].interior_finish_thickness = nil
    XMLHelper.write_file(hpxml.to_oga, @tmp_hpxml_path)
    hpxml_default = _test_measure()
    _test_default_wall_values(hpxml_default.walls[1], HPXML::SidingTypeWood, 0.5, HPXML::ColorLight, 0.90, HPXML::InteriorFinishNone, nil, 180)
  end

  def test_foundation_walls
    # Test inputs not overridden by defaults
    hpxml = _create_hpxml('base.xml')
    hpxml.foundation_walls[0].thickness = 7.0
    hpxml.foundation_walls[0].interior_finish_type = HPXML::InteriorFinishGypsumCompositeBoard
    hpxml.foundation_walls[0].interior_finish_thickness = 0.625
    hpxml.foundation_walls[0].azimuth = 123
<<<<<<< HEAD
    hpxml.foundation_walls[0].insulation_interior_distance_to_top = 0.5
    hpxml.foundation_walls[0].insulation_interior_distance_to_bottom = 7.75
    hpxml.foundation_walls[0].insulation_exterior_distance_to_top = 0.75
    hpxml.foundation_walls[0].insulation_exterior_distance_to_bottom = 7.5
    XMLHelper.write_file(hpxml.to_oga, @tmp_hpxml_path)
    hpxml_default = _test_measure()
    _test_default_foundation_wall_values(hpxml_default.foundation_walls[0], 7.0, HPXML::InteriorFinishGypsumCompositeBoard, 0.625, 123,
                                         0.5, 7.75, 0.75, 7.5)
=======
    hpxml.foundation_walls[0].area = 789
    XMLHelper.write_file(hpxml.to_oga, @tmp_hpxml_path)
    hpxml_default = _test_measure()
    _test_default_foundation_wall_values(hpxml_default.foundation_walls[0], 7.0, HPXML::InteriorFinishGypsumCompositeBoard, 0.625, 123, 789)
>>>>>>> e4293a05

    # Test defaults
    hpxml.foundation_walls[0].thickness = nil
    hpxml.foundation_walls[0].interior_finish_type = nil
    hpxml.foundation_walls[0].interior_finish_thickness = nil
    hpxml.foundation_walls[0].orientation = HPXML::OrientationSoutheast
    hpxml.foundation_walls[0].azimuth = nil
<<<<<<< HEAD
    hpxml.foundation_walls[0].insulation_interior_distance_to_bottom = nil
    hpxml.foundation_walls[0].insulation_exterior_distance_to_bottom = nil
    XMLHelper.write_file(hpxml.to_oga, @tmp_hpxml_path)
    hpxml_default = _test_measure()
    _test_default_foundation_wall_values(hpxml_default.foundation_walls[0], 8.0, HPXML::InteriorFinishGypsumBoard, 0.5, 135,
                                         0.5, 8.0, 0.75, 8.0)
=======
    hpxml.foundation_walls[0].area = nil
    hpxml.foundation_walls[0].length = 100
    XMLHelper.write_file(hpxml.to_oga, @tmp_hpxml_path)
    hpxml_default = _test_measure()
    _test_default_foundation_wall_values(hpxml_default.foundation_walls[0], 8.0, HPXML::InteriorFinishGypsumBoard, 0.5, 135, 800)
>>>>>>> e4293a05

    # Test defaults w/ unconditioned surfaces
    hpxml = _create_hpxml('base-foundation-unconditioned-basement.xml')
    hpxml.foundation_walls[0].thickness = nil
    hpxml.foundation_walls[0].interior_finish_type = nil
    hpxml.foundation_walls[0].interior_finish_thickness = nil
    hpxml.foundation_walls[0].orientation = HPXML::OrientationSoutheast
    hpxml.foundation_walls[0].azimuth = nil
<<<<<<< HEAD
    hpxml.foundation_walls[0].insulation_interior_distance_to_top = nil
    hpxml.foundation_walls[0].insulation_interior_distance_to_bottom = nil
    hpxml.foundation_walls[0].insulation_exterior_distance_to_top = nil
    hpxml.foundation_walls[0].insulation_exterior_distance_to_bottom = nil
    XMLHelper.write_file(hpxml.to_oga, @tmp_hpxml_path)
    hpxml_default = _test_measure()
    _test_default_foundation_wall_values(hpxml_default.foundation_walls[0], 8.0, HPXML::InteriorFinishNone, nil, 135,
                                         0.0, 8.0, 0.0, 8.0)
=======
    hpxml.foundation_walls[0].area = nil
    hpxml.foundation_walls[0].length = 100
    hpxml.foundation_walls[0].height = 10
    XMLHelper.write_file(hpxml.to_oga, @tmp_hpxml_path)
    hpxml_default = _test_measure()
    _test_default_foundation_wall_values(hpxml_default.foundation_walls[0], 8.0, HPXML::InteriorFinishNone, nil, 135, 1000)
>>>>>>> e4293a05
  end

  def test_frame_floors
    # Test inputs not overridden by defaults
    hpxml = _create_hpxml('base.xml')
    hpxml.frame_floors[0].interior_finish_type = HPXML::InteriorFinishWood
    hpxml.frame_floors[0].interior_finish_thickness = 0.375
    XMLHelper.write_file(hpxml.to_oga, @tmp_hpxml_path)
    hpxml_default = _test_measure()
    _test_default_frame_floor_values(hpxml_default.frame_floors[0], HPXML::InteriorFinishWood, 0.375)

    # Test defaults w/ ceiling
    hpxml.frame_floors[0].interior_finish_type = nil
    hpxml.frame_floors[0].interior_finish_thickness = nil
    XMLHelper.write_file(hpxml.to_oga, @tmp_hpxml_path)
    hpxml_default = _test_measure()
    _test_default_frame_floor_values(hpxml_default.frame_floors[0], HPXML::InteriorFinishGypsumBoard, 0.5)

    # Test defaults w/ floor
    hpxml = _create_hpxml('base-foundation-vented-crawlspace.xml')
    hpxml.frame_floors[1].interior_finish_type = nil
    hpxml.frame_floors[1].interior_finish_thickness = nil
    XMLHelper.write_file(hpxml.to_oga, @tmp_hpxml_path)
    hpxml_default = _test_measure()
    _test_default_frame_floor_values(hpxml_default.frame_floors[1], HPXML::InteriorFinishNone, nil)
  end

  def test_slabs
    # Test inputs not overridden by defaults
    hpxml = _create_hpxml('base.xml')
    hpxml.slabs[0].thickness = 7.0
    hpxml.slabs[0].carpet_r_value = 1.1
    hpxml.slabs[0].carpet_fraction = 0.5
    XMLHelper.write_file(hpxml.to_oga, @tmp_hpxml_path)
    hpxml_default = _test_measure()
    _test_default_slab_values(hpxml_default.slabs[0], 7.0, 1.1, 0.5)

    # Test defaults w/ conditioned basement
    hpxml.slabs[0].thickness = nil
    hpxml.slabs[0].carpet_r_value = nil
    hpxml.slabs[0].carpet_fraction = nil
    XMLHelper.write_file(hpxml.to_oga, @tmp_hpxml_path)
    hpxml_default = _test_measure()
    _test_default_slab_values(hpxml_default.slabs[0], 4.0, 2.0, 0.8)

    # Test defaults w/ crawlspace
    hpxml = _create_hpxml('base-foundation-unvented-crawlspace.xml')
    hpxml.slabs[0].thickness = nil
    hpxml.slabs[0].carpet_r_value = nil
    hpxml.slabs[0].carpet_fraction = nil
    XMLHelper.write_file(hpxml.to_oga, @tmp_hpxml_path)
    hpxml_default = _test_measure()
    _test_default_slab_values(hpxml_default.slabs[0], 0.0, 0.0, 0.0)
  end

  def test_windows
    # Test inputs not overridden by defaults
    hpxml = _create_hpxml('base-enclosure-windows-shading.xml')
    hpxml.windows.each do |window|
      window.fraction_operable = 0.5
      window.exterior_shading_factor_summer = 0.44
      window.exterior_shading_factor_winter = 0.55
      window.interior_shading_factor_summer = 0.66
      window.interior_shading_factor_winter = 0.77
      window.azimuth = 123
    end
    XMLHelper.write_file(hpxml.to_oga, @tmp_hpxml_path)
    hpxml_default = _test_measure()
    n_windows = hpxml_default.windows.size
    _test_default_window_values(hpxml_default, [0.44] * n_windows, [0.55] * n_windows, [0.66] * n_windows, [0.77] * n_windows, [0.5] * n_windows, [123] * n_windows)

    # Test defaults
    hpxml.windows.each do |window|
      window.fraction_operable = nil
      window.exterior_shading_factor_summer = nil
      window.exterior_shading_factor_winter = nil
      window.interior_shading_factor_summer = nil
      window.interior_shading_factor_winter = nil
      window.orientation = HPXML::OrientationSouthwest
      window.azimuth = nil
    end
    XMLHelper.write_file(hpxml.to_oga, @tmp_hpxml_path)
    hpxml_default = _test_measure()
    n_windows = hpxml_default.windows.size
    _test_default_window_values(hpxml_default, [1.0] * n_windows, [1.0] * n_windows, [0.7] * n_windows, [0.85] * n_windows, [0.67] * n_windows, [225] * n_windows)
  end

  def test_skylights
    # Test inputs not overridden by defaults
    hpxml = _create_hpxml('base-enclosure-skylights.xml')
    hpxml.skylights.each do |skylight|
      skylight.exterior_shading_factor_summer = 0.44
      skylight.exterior_shading_factor_winter = 0.55
      skylight.interior_shading_factor_summer = 0.66
      skylight.interior_shading_factor_winter = 0.77
      skylight.azimuth = 123
    end
    XMLHelper.write_file(hpxml.to_oga, @tmp_hpxml_path)
    hpxml_default = _test_measure()
    n_skylights = hpxml_default.skylights.size
    _test_default_skylight_values(hpxml_default, [0.44] * n_skylights, [0.55] * n_skylights, [0.66] * n_skylights, [0.77] * n_skylights, [123] * n_skylights)

    # Test defaults
    hpxml.skylights.each do |skylight|
      skylight.exterior_shading_factor_summer = nil
      skylight.exterior_shading_factor_winter = nil
      skylight.interior_shading_factor_summer = nil
      skylight.interior_shading_factor_winter = nil
      skylight.orientation = HPXML::OrientationWest
      skylight.azimuth = nil
    end
    XMLHelper.write_file(hpxml.to_oga, @tmp_hpxml_path)
    hpxml_default = _test_measure()
    n_skylights = hpxml_default.skylights.size
    _test_default_skylight_values(hpxml_default, [1.0] * n_skylights, [1.0] * n_skylights, [1.0] * n_skylights, [1.0] * n_skylights, [270] * n_skylights)
  end

  def test_doors
    # Test inputs not overridden by defaults
    hpxml = _create_hpxml('base.xml')
    hpxml.doors.each_with_index do |door, i|
      door.azimuth = 35 * (i + 1)
    end
    XMLHelper.write_file(hpxml.to_oga, @tmp_hpxml_path)
    hpxml_default = _test_measure()
    _test_default_door_values(hpxml_default, [35, 70])

    # Test defaults w/ AttachedToWall azimuth
    hpxml.walls[0].azimuth = 89
    hpxml.doors.each do |door|
      door.azimuth = nil
    end
    XMLHelper.write_file(hpxml.to_oga, @tmp_hpxml_path)
    hpxml_default = _test_measure()
    _test_default_door_values(hpxml_default, [89, 89])

    # Test defaults w/o AttachedToWall azimuth
    hpxml.walls[0].azimuth = nil
    XMLHelper.write_file(hpxml.to_oga, @tmp_hpxml_path)
    hpxml_default = _test_measure()
    _test_default_door_values(hpxml_default, [0, 0])

    # Test defaults w/ Orientation
    hpxml.doors.each do |door|
      door.orientation = HPXML::OrientationEast
    end
    XMLHelper.write_file(hpxml.to_oga, @tmp_hpxml_path)
    hpxml_default = _test_measure()
    _test_default_door_values(hpxml_default, [90, 90])
  end

  def test_central_air_conditioners
    # Test inputs not overridden by defaults
    hpxml = _create_hpxml('base-hvac-central-ac-only-1-speed.xml')
    hpxml.cooling_systems[0].cooling_shr = 0.88
    hpxml.cooling_systems[0].compressor_type = HPXML::HVACCompressorTypeVariableSpeed
    hpxml.cooling_systems[0].fan_watts_per_cfm = 0.66
    hpxml.cooling_systems[0].charge_defect_ratio = -0.11
    hpxml.cooling_systems[0].airflow_defect_ratio = -0.22
    hpxml.cooling_systems[0].cooling_capacity = 12345
    hpxml.cooling_systems[0].cooling_efficiency_seer = 12.5
    hpxml.cooling_systems[0].year_installed = 2010
    XMLHelper.write_file(hpxml.to_oga, @tmp_hpxml_path)
    hpxml_default = _test_measure()
    _test_default_central_air_conditioner_values(hpxml_default.cooling_systems[0], 0.88, HPXML::HVACCompressorTypeVariableSpeed, 0.66, -0.11, -0.22, 12345, 12.5)

    # Test defaults
    hpxml.cooling_systems[0].cooling_shr = nil
    hpxml.cooling_systems[0].compressor_type = nil
    hpxml.cooling_systems[0].fan_watts_per_cfm = nil
    hpxml.cooling_systems[0].charge_defect_ratio = nil
    hpxml.cooling_systems[0].airflow_defect_ratio = nil
    hpxml.cooling_systems[0].cooling_capacity = nil
    hpxml.cooling_systems[0].cooling_efficiency_seer = nil
    hpxml.cooling_systems[0].year_installed = 2010
    XMLHelper.write_file(hpxml.to_oga, @tmp_hpxml_path)
    hpxml_default = _test_measure()
    _test_default_central_air_conditioner_values(hpxml_default.cooling_systems[0], 0.73, HPXML::HVACCompressorTypeSingleStage, 0.375, 0, 0, nil, 13.76)
  end

  def test_room_air_conditioners
    # Test inputs not overridden by defaults
    hpxml = _create_hpxml('base-hvac-room-ac-only.xml')
    hpxml.cooling_systems[0].cooling_shr = 0.88
    hpxml.cooling_systems[0].cooling_capacity = 12345
    hpxml.cooling_systems[0].cooling_efficiency_eer = 12.5
    hpxml.cooling_systems[0].year_installed = 2010
    XMLHelper.write_file(hpxml.to_oga, @tmp_hpxml_path)
    hpxml_default = _test_measure()
    _test_default_room_air_conditioner_values(hpxml_default.cooling_systems[0], 0.88, 12345, 12.5)

    # Test defaults
    hpxml.cooling_systems[0].cooling_shr = nil
    hpxml.cooling_systems[0].cooling_capacity = nil
    hpxml.cooling_systems[0].cooling_efficiency_eer = nil
    hpxml.cooling_systems[0].year_installed = 2010
    XMLHelper.write_file(hpxml.to_oga, @tmp_hpxml_path)
    hpxml_default = _test_measure()
    _test_default_room_air_conditioner_values(hpxml_default.cooling_systems[0], 0.65, nil, 9.93)
  end

  def test_evaporative_coolers
    # Test inputs not overridden by defaults
    hpxml = _create_hpxml('base-hvac-evap-cooler-only.xml')
    hpxml.cooling_systems[0].cooling_capacity = 12345
    XMLHelper.write_file(hpxml.to_oga, @tmp_hpxml_path)
    hpxml_default = _test_measure()
    _test_default_evap_cooler_values(hpxml_default.cooling_systems[0], 12345)

    # Test defaults
    hpxml.cooling_systems[0].cooling_capacity = nil
    XMLHelper.write_file(hpxml.to_oga, @tmp_hpxml_path)
    hpxml_default = _test_measure()
    _test_default_evap_cooler_values(hpxml_default.cooling_systems[0], nil)
  end

  def test_mini_split_air_conditioners
    # Test inputs not overridden by defaults
    hpxml = _create_hpxml('base-hvac-mini-split-air-conditioner-only-ducted.xml')
    hpxml.cooling_systems[0].cooling_shr = 0.78
    hpxml.cooling_systems[0].fan_watts_per_cfm = 0.66
    hpxml.cooling_systems[0].charge_defect_ratio = -0.11
    hpxml.cooling_systems[0].airflow_defect_ratio = -0.22
    hpxml.cooling_systems[0].cooling_capacity = 12345
    XMLHelper.write_file(hpxml.to_oga, @tmp_hpxml_path)
    hpxml_default = _test_measure()
    _test_default_mini_split_air_conditioner_values(hpxml_default.cooling_systems[0], 0.78, 0.66, -0.11, -0.22, 12345)

    # Test defaults
    hpxml.cooling_systems[0].cooling_shr = nil
    hpxml.cooling_systems[0].fan_watts_per_cfm = nil
    hpxml.cooling_systems[0].charge_defect_ratio = nil
    hpxml.cooling_systems[0].airflow_defect_ratio = nil
    hpxml.cooling_systems[0].cooling_capacity = nil
    XMLHelper.write_file(hpxml.to_oga, @tmp_hpxml_path)
    hpxml_default = _test_measure()
    _test_default_mini_split_air_conditioner_values(hpxml_default.cooling_systems[0], 0.73, 0.18, 0, 0, nil)

    # Test defaults w/ ductless
    hpxml.cooling_systems[0].distribution_system.delete
    XMLHelper.write_file(hpxml.to_oga, @tmp_hpxml_path)
    hpxml_default = _test_measure()
    _test_default_mini_split_air_conditioner_values(hpxml_default.cooling_systems[0], 0.73, 0.07, 0, 0, nil)
  end

  def test_elec_resistance
    # Test inputs not overridden by defaults
    hpxml = _create_hpxml('base-hvac-elec-resistance-only.xml')
    hpxml.heating_systems[0].heating_efficiency_percent = 0.98
    hpxml.heating_systems[0].year_installed = 2010
    XMLHelper.write_file(hpxml.to_oga, @tmp_hpxml_path)
    hpxml_default = _test_measure()
    _test_default_elec_resistance(hpxml_default.heating_systems[0], 0.98)

    # Test defaults
    hpxml.heating_systems[0].heating_efficiency_percent = nil
    hpxml.heating_systems[0].year_installed = 2010
    XMLHelper.write_file(hpxml.to_oga, @tmp_hpxml_path)
    hpxml_default = _test_measure()
    _test_default_elec_resistance(hpxml_default.heating_systems[0], 1.0)
  end

  def test_furnaces
    # Test inputs not overridden by defaults
    hpxml = _create_hpxml('base.xml')
    hpxml.heating_systems[0].fan_watts_per_cfm = 0.66
    hpxml.heating_systems[0].airflow_defect_ratio = -0.22
    hpxml.heating_systems[0].heating_capacity = 12345
    hpxml.heating_systems[0].heating_efficiency_afue = 0.85
    hpxml.heating_systems[0].year_installed = 2010
    XMLHelper.write_file(hpxml.to_oga, @tmp_hpxml_path)
    hpxml_default = _test_measure()
    _test_default_furnace_values(hpxml_default.heating_systems[0], 0.66, -0.22, 12345, 0.85)

    # Test defaults
    hpxml.heating_systems[0].fan_watts_per_cfm = nil
    hpxml.heating_systems[0].airflow_defect_ratio = nil
    hpxml.heating_systems[0].heating_capacity = nil
    hpxml.heating_systems[0].heating_efficiency_afue = nil
    hpxml.heating_systems[0].year_installed = 2010
    XMLHelper.write_file(hpxml.to_oga, @tmp_hpxml_path)
    hpxml_default = _test_measure()
    _test_default_furnace_values(hpxml_default.heating_systems[0], 0.5, 0, nil, 0.848)

    # Test defaults w/ gravity distribution system
    hpxml = _create_hpxml('base-hvac-furnace-gas-only.xml')
    hpxml.heating_systems[0].distribution_system.air_type = HPXML::AirTypeGravity
    hpxml.heating_systems[0].fan_watts_per_cfm = nil
    hpxml.heating_systems[0].airflow_defect_ratio = nil
    hpxml.heating_systems[0].heating_capacity = nil
    hpxml.heating_systems[0].year_installed = 2010
    XMLHelper.write_file(hpxml.to_oga, @tmp_hpxml_path)
    hpxml_default = _test_measure()
    _test_default_furnace_values(hpxml_default.heating_systems[0], 0.0, 0, nil, 0.92)
  end

  def test_wall_furnaces
    # Test inputs not overridden by defaults
    hpxml = _create_hpxml('base-hvac-wall-furnace-elec-only.xml')
    hpxml.heating_systems[0].fan_watts = 22
    hpxml.heating_systems[0].heating_capacity = 12345
    hpxml.heating_systems[0].heating_efficiency_afue = 0.60
    hpxml.heating_systems[0].year_installed = 2010
    XMLHelper.write_file(hpxml.to_oga, @tmp_hpxml_path)
    hpxml_default = _test_measure()
    _test_default_wall_furnace_values(hpxml_default.heating_systems[0], 22, 12345, 0.60)

    # Test defaults
    hpxml.heating_systems[0].fan_watts = nil
    hpxml.heating_systems[0].heating_capacity = nil
    hpxml.heating_systems[0].heating_efficiency_afue = nil
    hpxml.heating_systems[0].year_installed = 2010
    XMLHelper.write_file(hpxml.to_oga, @tmp_hpxml_path)
    hpxml_default = _test_measure()
    _test_default_wall_furnace_values(hpxml_default.heating_systems[0], 0, nil, 0.98)
  end

  def test_floor_furnaces
    # Test inputs not overridden by defaults
    hpxml = _create_hpxml('base-hvac-floor-furnace-propane-only.xml')
    hpxml.heating_systems[0].fan_watts = 22
    hpxml.heating_systems[0].heating_capacity = 12345
    hpxml.heating_systems[0].heating_efficiency_afue = 0.60
    hpxml.heating_systems[0].year_installed = 1980
    XMLHelper.write_file(hpxml.to_oga, @tmp_hpxml_path)
    hpxml_default = _test_measure()
    _test_default_floor_furnace_values(hpxml_default.heating_systems[0], 22, 12345, 0.60)

    # Test defaults
    hpxml.heating_systems[0].fan_watts = nil
    hpxml.heating_systems[0].heating_efficiency_afue = nil
    hpxml.heating_systems[0].year_installed = 1980
    XMLHelper.write_file(hpxml.to_oga, @tmp_hpxml_path)
    hpxml_default = _test_measure()
    _test_default_floor_furnace_values(hpxml_default.heating_systems[0], 0, nil, 0.595)
  end

  def test_boilers
    # Test inputs not overridden by defaults (in-unit boiler)
    hpxml = _create_hpxml('base-hvac-boiler-gas-only.xml')
    hpxml.heating_systems[0].electric_auxiliary_energy = 99.9
    hpxml.heating_systems[0].heating_capacity = 12345
    hpxml.heating_systems[0].heating_efficiency_afue = 0.85
    hpxml.heating_systems[0].year_installed = 2010
    XMLHelper.write_file(hpxml.to_oga, @tmp_hpxml_path)
    hpxml_default = _test_measure()
    _test_default_boiler_values(hpxml_default.heating_systems[0], 99.9, 12345, 0.85)

    # Test defaults w/ in-unit boiler
    hpxml.heating_systems[0].electric_auxiliary_energy = nil
    hpxml.heating_systems[0].heating_capacity = nil
    hpxml.heating_systems[0].heating_efficiency_afue = nil
    hpxml.heating_systems[0].year_installed = 2010
    XMLHelper.write_file(hpxml.to_oga, @tmp_hpxml_path)
    hpxml_default = _test_measure()
    _test_default_boiler_values(hpxml_default.heating_systems[0], 170.0, nil, 0.797)

    # Test inputs not overridden by defaults (shared boiler)
    hpxml = _create_hpxml('base-bldgtype-multifamily-shared-boiler-only-baseboard.xml')
    hpxml.heating_systems[0].shared_loop_watts = nil
    hpxml.heating_systems[0].electric_auxiliary_energy = 99.9
    hpxml.heating_systems[0].heating_efficiency_afue = 0.85
    hpxml.heating_systems[0].year_installed = 1980
    XMLHelper.write_file(hpxml.to_oga, @tmp_hpxml_path)
    hpxml_default = _test_measure()
    _test_default_boiler_values(hpxml_default.heating_systems[0], 99.9, nil, 0.85)

    # Test defaults w/ shared boiler
    hpxml.heating_systems[0].electric_auxiliary_energy = nil
    hpxml.heating_systems[0].heating_efficiency_afue = nil
    hpxml.heating_systems[0].year_installed = 1980
    XMLHelper.write_file(hpxml.to_oga, @tmp_hpxml_path)
    hpxml_default = _test_measure()
    _test_default_boiler_values(hpxml_default.heating_systems[0], 220.0, nil, 0.723)
  end

  def test_stoves
    # Test inputs not overridden by defaults
    hpxml = _create_hpxml('base-hvac-stove-oil-only.xml')
    hpxml.heating_systems[0].fan_watts = 22
    hpxml.heating_systems[0].heating_capacity = 12345
    hpxml.heating_systems[0].heating_efficiency_percent = 0.70
    hpxml.heating_systems[0].year_installed = 1980
    XMLHelper.write_file(hpxml.to_oga, @tmp_hpxml_path)
    hpxml_default = _test_measure()
    _test_default_stove_values(hpxml_default.heating_systems[0], 22, 12345, 0.70)

    # Test defaults
    hpxml.heating_systems[0].fan_watts = nil
    hpxml.heating_systems[0].heating_capacity = nil
    hpxml.heating_systems[0].heating_efficiency_percent = nil
    hpxml.heating_systems[0].year_installed = 1980
    XMLHelper.write_file(hpxml.to_oga, @tmp_hpxml_path)
    hpxml_default = _test_measure()
    _test_default_stove_values(hpxml_default.heating_systems[0], 40, nil, 0.81)
  end

  def test_portable_heaters
    # Test inputs not overridden by defaults
    hpxml = _create_hpxml('base-hvac-portable-heater-gas-only.xml')
    hpxml.heating_systems[0].fan_watts = 22
    hpxml.heating_systems[0].heating_capacity = 12345
    hpxml.heating_systems[0].heating_efficiency_percent = 0.65
    hpxml.heating_systems[0].year_installed = 2010
    XMLHelper.write_file(hpxml.to_oga, @tmp_hpxml_path)
    hpxml_default = _test_measure()
    _test_default_portable_heater_values(hpxml_default.heating_systems[0], 22, 12345, 0.65)

    # Test defaults
    hpxml.heating_systems[0].fan_watts = nil
    hpxml.heating_systems[0].heating_capacity = nil
    hpxml.heating_systems[0].heating_efficiency_percent = nil
    hpxml.heating_systems[0].year_installed = 2010
    XMLHelper.write_file(hpxml.to_oga, @tmp_hpxml_path)
    hpxml_default = _test_measure()
    _test_default_portable_heater_values(hpxml_default.heating_systems[0], 0, nil, 0.81)
  end

  def test_fixed_heaters
    # Test inputs not overridden by defaults
    hpxml = _create_hpxml('base-hvac-fixed-heater-gas-only.xml')
    hpxml.heating_systems[0].fan_watts = 22
    hpxml.heating_systems[0].heating_capacity = 12345
    hpxml.heating_systems[0].heating_efficiency_percent = 0.60
    hpxml.heating_systems[0].year_installed = 2010
    XMLHelper.write_file(hpxml.to_oga, @tmp_hpxml_path)
    hpxml_default = _test_measure()
    _test_default_fixed_heater_values(hpxml_default.heating_systems[0], 22, 12345, 0.60)

    # Test defaults
    hpxml.heating_systems[0].fan_watts = nil
    hpxml.heating_systems[0].heating_capacity = nil
    hpxml.heating_systems[0].heating_efficiency_percent = nil
    hpxml.heating_systems[0].year_installed = 2010
    XMLHelper.write_file(hpxml.to_oga, @tmp_hpxml_path)
    hpxml_default = _test_measure()
    _test_default_fixed_heater_values(hpxml_default.heating_systems[0], 0, nil, 0.81)
  end

  def test_fireplaces
    # Test inputs not overridden by defaults
    hpxml = _create_hpxml('base-hvac-fireplace-wood-only.xml')
    hpxml.heating_systems[0].fan_watts = 22
    hpxml.heating_systems[0].heating_capacity = 12345
    hpxml.heating_systems[0].heating_efficiency_percent = 0.50
    hpxml.heating_systems[0].year_installed = 2010
    XMLHelper.write_file(hpxml.to_oga, @tmp_hpxml_path)
    hpxml_default = _test_measure()
    _test_default_fireplace_values(hpxml_default.heating_systems[0], 22, 12345, 0.50)

    # Test defaults
    hpxml.heating_systems[0].fan_watts = nil
    hpxml.heating_systems[0].heating_capacity = nil
    hpxml.heating_systems[0].heating_efficiency_percent = nil
    hpxml.heating_systems[0].year_installed = 2010
    XMLHelper.write_file(hpxml.to_oga, @tmp_hpxml_path)
    hpxml_default = _test_measure()
    _test_default_fireplace_values(hpxml_default.heating_systems[0], 0, nil, 0.60)

    # Test defaults with electric fireplace
    hpxml.heating_systems[0].heating_system_fuel = HPXML::FuelTypeElectricity
    hpxml.heating_systems[0].fan_watts = nil
    hpxml.heating_systems[0].heating_capacity = nil
    hpxml.heating_systems[0].heating_efficiency_percent = nil
    hpxml.heating_systems[0].year_installed = 2010
    XMLHelper.write_file(hpxml.to_oga, @tmp_hpxml_path)
    hpxml_default = _test_measure()
    _test_default_fireplace_values(hpxml_default.heating_systems[0], 0, nil, 1.0)
  end

  def test_air_source_heat_pumps
    # Test inputs not overridden by defaults
    hpxml = _create_hpxml('base-hvac-air-to-air-heat-pump-1-speed.xml')
    hpxml.heat_pumps[0].cooling_shr = 0.88
    hpxml.heat_pumps[0].compressor_type = HPXML::HVACCompressorTypeVariableSpeed
    hpxml.heat_pumps[0].fan_watts_per_cfm = 0.66
    hpxml.heat_pumps[0].charge_defect_ratio = -0.11
    hpxml.heat_pumps[0].airflow_defect_ratio = -0.22
    hpxml.heat_pumps[0].cooling_capacity = 12345
    hpxml.heat_pumps[0].heating_capacity = 23456
    hpxml.heat_pumps[0].heating_capacity_17F = 9876
    hpxml.heat_pumps[0].backup_heating_capacity = 34567
    hpxml.heat_pumps[0].cooling_efficiency_seer = 14.0
    hpxml.heat_pumps[0].heating_efficiency_hspf = 8.0
    hpxml.heat_pumps[0].year_installed = 2010
    XMLHelper.write_file(hpxml.to_oga, @tmp_hpxml_path)
    hpxml_default = _test_measure()
    _test_default_air_to_air_heat_pump_values(hpxml_default.heat_pumps[0], 0.88, HPXML::HVACCompressorTypeVariableSpeed, 0.66, -0.11, -0.22, 12345, 23456, 9876, 34567, 14.0, 8.0)

    # Test defaults
    hpxml.heat_pumps[0].cooling_shr = nil
    hpxml.heat_pumps[0].compressor_type = nil
    hpxml.heat_pumps[0].fan_watts_per_cfm = nil
    hpxml.heat_pumps[0].charge_defect_ratio = nil
    hpxml.heat_pumps[0].airflow_defect_ratio = nil
    hpxml.heat_pumps[0].cooling_capacity = nil
    hpxml.heat_pumps[0].heating_capacity = nil
    hpxml.heat_pumps[0].heating_capacity_17F = nil
    hpxml.heat_pumps[0].backup_heating_capacity = nil
    hpxml.heat_pumps[0].cooling_efficiency_seer = nil
    hpxml.heat_pumps[0].heating_efficiency_hspf = nil
    hpxml.heat_pumps[0].year_installed = 2010
    XMLHelper.write_file(hpxml.to_oga, @tmp_hpxml_path)
    hpxml_default = _test_measure()
    _test_default_air_to_air_heat_pump_values(hpxml_default.heat_pumps[0], 0.73, HPXML::HVACCompressorTypeSingleStage, 0.5, 0, 0, nil, nil, nil, nil, 13.76, 7.9)
  end

  def test_mini_split_heat_pumps
    # Test inputs not overridden by defaults
    hpxml = _create_hpxml('base-hvac-mini-split-heat-pump-ducted.xml')
    hpxml.heat_pumps[0].cooling_shr = 0.78
    hpxml.heat_pumps[0].fan_watts_per_cfm = 0.66
    hpxml.heat_pumps[0].charge_defect_ratio = -0.11
    hpxml.heat_pumps[0].airflow_defect_ratio = -0.22
    hpxml.heat_pumps[0].cooling_capacity = 12345
    hpxml.heat_pumps[0].heating_capacity = 23456
    hpxml.heat_pumps[0].heating_capacity_17F = 9876
    hpxml.heat_pumps[0].backup_heating_capacity = 34567
    XMLHelper.write_file(hpxml.to_oga, @tmp_hpxml_path)
    hpxml_default = _test_measure()
    _test_default_mini_split_heat_pump_values(hpxml_default.heat_pumps[0], 0.78, 0.66, -0.11, -0.22, 12345, 23456, 9876, 34567)

    # Test defaults
    hpxml.heat_pumps[0].cooling_shr = nil
    hpxml.heat_pumps[0].fan_watts_per_cfm = nil
    hpxml.heat_pumps[0].charge_defect_ratio = nil
    hpxml.heat_pumps[0].airflow_defect_ratio = nil
    hpxml.heat_pumps[0].cooling_capacity = nil
    hpxml.heat_pumps[0].heating_capacity = nil
    hpxml.heat_pumps[0].heating_capacity_17F = nil
    hpxml.heat_pumps[0].backup_heating_capacity = nil
    XMLHelper.write_file(hpxml.to_oga, @tmp_hpxml_path)
    hpxml_default = _test_measure()
    _test_default_mini_split_heat_pump_values(hpxml_default.heat_pumps[0], 0.73, 0.18, 0, 0, nil, nil, nil, nil)

    # Test defaults w/ ductless
    hpxml.heat_pumps[0].distribution_system.delete
    XMLHelper.write_file(hpxml.to_oga, @tmp_hpxml_path)
    hpxml_default = _test_measure()
    _test_default_mini_split_heat_pump_values(hpxml_default.heat_pumps[0], 0.73, 0.07, 0, 0, nil, nil, nil, nil)
  end

  def test_ground_source_heat_pumps
    # Test inputs not overridden by defaults
    hpxml = _create_hpxml('base-hvac-ground-to-air-heat-pump.xml')
    hpxml.heat_pumps[0].pump_watts_per_ton = 9.9
    hpxml.heat_pumps[0].fan_watts_per_cfm = 0.66
    hpxml.heat_pumps[0].airflow_defect_ratio = -0.22
    hpxml.heat_pumps[0].cooling_capacity = 12345
    hpxml.heat_pumps[0].heating_capacity = 23456
    hpxml.heat_pumps[0].backup_heating_capacity = 34567
    XMLHelper.write_file(hpxml.to_oga, @tmp_hpxml_path)
    hpxml_default = _test_measure()
    _test_default_ground_to_air_heat_pump_values(hpxml_default.heat_pumps[0], 9.9, 0.66, -0.22, 12345, 23456, 34567)

    # Test defaults
    hpxml.heat_pumps[0].pump_watts_per_ton = nil
    hpxml.heat_pumps[0].fan_watts_per_cfm = nil
    hpxml.heat_pumps[0].airflow_defect_ratio = nil
    hpxml.heat_pumps[0].cooling_capacity = nil
    hpxml.heat_pumps[0].heating_capacity = nil
    hpxml.heat_pumps[0].backup_heating_capacity = nil
    XMLHelper.write_file(hpxml.to_oga, @tmp_hpxml_path)
    hpxml_default = _test_measure()
    _test_default_ground_to_air_heat_pump_values(hpxml_default.heat_pumps[0], 30.0, 0.375, 0, nil, nil, nil)
  end

  def test_hvac_increased_hardsized_equipment
    # Test hard-sized capacities are increased for air conditioner + furnace
    hpxml = _create_hpxml('base-hvac-undersized-allow-increased-fixed-capacities.xml')
    htg_cap = hpxml.heating_systems[0].heating_capacity
    clg_cap = hpxml.cooling_systems[0].cooling_capacity
    XMLHelper.write_file(hpxml.to_oga, @tmp_hpxml_path)
    hpxml_default = _test_measure()
    assert(hpxml_default.heating_systems[0].heating_capacity > htg_cap)
    assert(hpxml_default.cooling_systems[0].cooling_capacity > clg_cap)

    # Test hard-sized capacities are increased for heat pump
    hpxml = _create_hpxml('base-hvac-air-to-air-heat-pump-1-speed.xml')
    hpxml.header.allow_increased_fixed_capacities = true
    hpxml.heat_pumps[0].heating_capacity /= 10.0
    hpxml.heat_pumps[0].heating_capacity_17F /= 10.0
    hpxml.heat_pumps[0].backup_heating_capacity /= 10.0
    hpxml.heat_pumps[0].cooling_capacity /= 10.0
    htg_cap = hpxml.heat_pumps[0].heating_capacity
    htg_17f_cap = hpxml.heat_pumps[0].heating_capacity_17F
    htg_bak_cap = hpxml.heat_pumps[0].backup_heating_capacity
    clg_cap = hpxml.heat_pumps[0].cooling_capacity
    XMLHelper.write_file(hpxml.to_oga, @tmp_hpxml_path)
    hpxml_default = _test_measure()
    assert(hpxml_default.heat_pumps[0].heating_capacity > htg_cap)
    assert(hpxml_default.heat_pumps[0].heating_capacity_17F > htg_17f_cap)
    assert(hpxml_default.heat_pumps[0].backup_heating_capacity > htg_bak_cap)
    assert(hpxml_default.heat_pumps[0].cooling_capacity > clg_cap)
  end

  def test_hvac_controls
    # Test inputs not overridden by defaults
    hpxml = _create_hpxml('base-hvac-programmable-thermostat.xml')
    hpxml.hvac_controls[0].heating_setback_start_hour = 12
    hpxml.hvac_controls[0].cooling_setup_start_hour = 12
    hpxml.hvac_controls[0].seasons_heating_begin_month = 1
    hpxml.hvac_controls[0].seasons_heating_begin_day = 1
    hpxml.hvac_controls[0].seasons_heating_end_month = 6
    hpxml.hvac_controls[0].seasons_heating_end_day = 30
    hpxml.hvac_controls[0].seasons_cooling_begin_month = 7
    hpxml.hvac_controls[0].seasons_cooling_begin_day = 1
    hpxml.hvac_controls[0].seasons_cooling_end_month = 12
    hpxml.hvac_controls[0].seasons_cooling_end_day = 31
    XMLHelper.write_file(hpxml.to_oga, @tmp_hpxml_path)
    hpxml_default = _test_measure()
    _test_default_hvac_control_values(hpxml_default.hvac_controls[0], 12, 12, 1, 1, 6, 30, 7, 1, 12, 31)

    # Test defaults
    hpxml.hvac_controls[0].heating_setback_start_hour = nil
    hpxml.hvac_controls[0].cooling_setup_start_hour = nil
    hpxml.hvac_controls[0].seasons_heating_begin_month = nil
    hpxml.hvac_controls[0].seasons_heating_begin_day = nil
    hpxml.hvac_controls[0].seasons_heating_end_month = nil
    hpxml.hvac_controls[0].seasons_heating_end_day = nil
    hpxml.hvac_controls[0].seasons_cooling_begin_month = nil
    hpxml.hvac_controls[0].seasons_cooling_begin_day = nil
    hpxml.hvac_controls[0].seasons_cooling_end_month = nil
    hpxml.hvac_controls[0].seasons_cooling_end_day = nil
    XMLHelper.write_file(hpxml.to_oga, @tmp_hpxml_path)
    hpxml_default = _test_measure()
    _test_default_hvac_control_values(hpxml_default.hvac_controls[0], 23, 9, 1, 1, 12, 31, 1, 1, 12, 31)
  end

  def test_hvac_distribution
    # Test inputs not overridden by defaults
    hpxml = _create_hpxml('base.xml')
    XMLHelper.write_file(hpxml.to_oga, @tmp_hpxml_path)
    hpxml_default = _test_measure()
    expected_supply_locations = ['attic - unvented']
    expected_return_locations = ['attic - unvented']
    expected_supply_areas = [150.0]
    expected_return_areas = [50.0]
    expected_supply_fracs = [1.0]
    expected_return_fracs = [1.0]
    expected_n_return_registers = hpxml_default.building_construction.number_of_conditioned_floors
    _test_default_duct_values(hpxml_default, expected_supply_locations, expected_return_locations, expected_supply_areas, expected_return_areas,
                              expected_supply_fracs, expected_return_fracs, expected_n_return_registers)

    # Test defaults w/ conditioned basement
    hpxml.hvac_distributions[0].number_of_return_registers = nil
    hpxml.hvac_distributions.each do |hvac_distribution|
      hvac_distribution.ducts.each do |duct|
        duct.duct_location = nil
        duct.duct_surface_area = nil
      end
    end
    XMLHelper.write_file(hpxml.to_oga, @tmp_hpxml_path)
    hpxml_default = _test_measure()
    expected_supply_locations = ['basement - conditioned']
    expected_return_locations = ['basement - conditioned']
    expected_supply_areas = [729.0]
    expected_return_areas = [270.0]
    expected_supply_fracs = [1.0]
    expected_return_fracs = [1.0]
    expected_n_return_registers = hpxml_default.building_construction.number_of_conditioned_floors
    _test_default_duct_values(hpxml_default, expected_supply_locations, expected_return_locations, expected_supply_areas, expected_return_areas,
                              expected_supply_fracs, expected_return_fracs, expected_n_return_registers)

    # Test defaults w/ multiple foundations
    hpxml = _create_hpxml('base-foundation-multiple.xml')
    hpxml.hvac_distributions.each do |hvac_distribution|
      hvac_distribution.ducts.each do |duct|
        duct.duct_location = nil
        duct.duct_surface_area = nil
      end
    end
    XMLHelper.write_file(hpxml.to_oga, @tmp_hpxml_path)
    hpxml_default = _test_measure()
    expected_supply_locations = ['basement - unconditioned']
    expected_return_locations = ['basement - unconditioned']
    expected_supply_areas = [364.5]
    expected_return_areas = [67.5]
    expected_supply_fracs = [1.0]
    expected_return_fracs = [1.0]
    expected_n_return_registers = hpxml_default.building_construction.number_of_conditioned_floors
    _test_default_duct_values(hpxml_default, expected_supply_locations, expected_return_locations, expected_supply_areas, expected_return_areas,
                              expected_supply_fracs, expected_return_fracs, expected_n_return_registers)

    # Test defaults w/ foundation exposed to ambient
    hpxml = _create_hpxml('base-foundation-ambient.xml')
    hpxml.hvac_distributions.each do |hvac_distribution|
      hvac_distribution.ducts.each do |duct|
        duct.duct_location = nil
        duct.duct_surface_area = nil
      end
    end
    XMLHelper.write_file(hpxml.to_oga, @tmp_hpxml_path)
    hpxml_default = _test_measure()
    expected_supply_locations = ['attic - unvented']
    expected_return_locations = ['attic - unvented']
    expected_supply_areas = [364.5]
    expected_return_areas = [67.5]
    expected_supply_fracs = [1.0]
    expected_return_fracs = [1.0]
    expected_n_return_registers = hpxml_default.building_construction.number_of_conditioned_floors
    _test_default_duct_values(hpxml_default, expected_supply_locations, expected_return_locations, expected_supply_areas, expected_return_areas,
                              expected_supply_fracs, expected_return_fracs, expected_n_return_registers)

    # Test defaults w/ building/unit adjacent to other housing unit
    hpxml = _create_hpxml('base-bldgtype-multifamily-adjacent-to-other-housing-unit.xml')
    hpxml.hvac_distributions.each do |hvac_distribution|
      hvac_distribution.ducts.each do |duct|
        duct.duct_location = nil
        duct.duct_surface_area = nil
      end
    end
    XMLHelper.write_file(hpxml.to_oga, @tmp_hpxml_path)
    hpxml_default = _test_measure()
    expected_supply_locations = ['living space']
    expected_return_locations = ['living space']
    expected_supply_areas = [243.0]
    expected_return_areas = [45.0]
    expected_supply_fracs = [1.0]
    expected_return_fracs = [1.0]
    expected_n_return_registers = hpxml_default.building_construction.number_of_conditioned_floors
    _test_default_duct_values(hpxml_default, expected_supply_locations, expected_return_locations, expected_supply_areas, expected_return_areas,
                              expected_supply_fracs, expected_return_fracs, expected_n_return_registers)

    # Test defaults w/ 2-story building
    hpxml = _create_hpxml('base-enclosure-2stories.xml')
    hpxml.hvac_distributions.each do |hvac_distribution|
      hvac_distribution.ducts.each do |duct|
        duct.duct_location = nil
        duct.duct_surface_area = nil
      end
    end
    XMLHelper.write_file(hpxml.to_oga, @tmp_hpxml_path)
    hpxml_default = _test_measure()
    expected_supply_locations = ['basement - conditioned', 'basement - conditioned', 'living space', 'living space']
    expected_return_locations = ['basement - conditioned', 'basement - conditioned', 'living space', 'living space']
    expected_supply_areas = [410.06, 410.06, 136.69, 136.69]
    expected_return_areas = [227.82, 227.82, 75.94, 75.94]
    expected_supply_fracs = [0.375, 0.375, 0.125, 0.125]
    expected_return_fracs = [0.375, 0.375, 0.125, 0.125]
    expected_n_return_registers = hpxml_default.building_construction.number_of_conditioned_floors
    _test_default_duct_values(hpxml_default, expected_supply_locations, expected_return_locations, expected_supply_areas, expected_return_areas,
                              expected_supply_fracs, expected_return_fracs, expected_n_return_registers)

    # Test defaults w/ 1-story building & multiple HVAC systems
    hpxml = _create_hpxml('base-hvac-multiple.xml')
    hpxml.hvac_distributions.each do |hvac_distribution|
      hvac_distribution.ducts.each do |duct|
        duct.duct_location = nil
        duct.duct_surface_area = nil
      end
    end
    XMLHelper.write_file(hpxml.to_oga, @tmp_hpxml_path)
    hpxml_default = _test_measure()
    expected_supply_locations = ['basement - conditioned', 'basement - conditioned'] * hpxml_default.hvac_distributions.size
    expected_return_locations = ['basement - conditioned', 'basement - conditioned'] * hpxml_default.hvac_distributions.size
    expected_supply_areas = [36.45, 36.45] * hpxml_default.hvac_distributions.size
    expected_return_areas = [13.5, 13.5] * hpxml_default.hvac_distributions.size
    expected_supply_fracs = [0.5, 0.5] * hpxml_default.hvac_distributions.size
    expected_return_fracs = [0.5, 0.5] * hpxml_default.hvac_distributions.size
    expected_n_return_registers = hpxml_default.building_construction.number_of_conditioned_floors
    _test_default_duct_values(hpxml_default, expected_supply_locations, expected_return_locations, expected_supply_areas, expected_return_areas,
                              expected_supply_fracs, expected_return_fracs, expected_n_return_registers)

    # Test defaults w/ 2-story building & multiple HVAC systems
    hpxml = _create_hpxml('base-hvac-multiple.xml')
    hpxml.building_construction.number_of_conditioned_floors_above_grade = 2
    hpxml.hvac_distributions.each do |hvac_distribution|
      hvac_distribution.ducts.each do |duct|
        duct.duct_location = nil
        duct.duct_surface_area = nil
      end
    end
    XMLHelper.write_file(hpxml.to_oga, @tmp_hpxml_path)
    hpxml_default = _test_measure()
    expected_supply_locations = ['basement - conditioned', 'basement - conditioned', 'living space', 'living space'] * hpxml_default.hvac_distributions.size
    expected_return_locations = ['basement - conditioned', 'basement - conditioned', 'living space', 'living space'] * hpxml_default.hvac_distributions.size
    expected_supply_areas = [27.34, 27.34, 9.11, 9.11] * hpxml_default.hvac_distributions.size
    expected_return_areas = [10.13, 10.13, 3.38, 3.38] * hpxml_default.hvac_distributions.size
    expected_supply_fracs = [0.375, 0.375, 0.125, 0.125] * hpxml_default.hvac_distributions.size
    expected_return_fracs = [0.375, 0.375, 0.125, 0.125] * hpxml_default.hvac_distributions.size
    expected_n_return_registers = hpxml_default.building_construction.number_of_conditioned_floors
    _test_default_duct_values(hpxml_default, expected_supply_locations, expected_return_locations, expected_supply_areas, expected_return_areas,
                              expected_supply_fracs, expected_return_fracs, expected_n_return_registers)

    # Test defaults w/ 2-story building & multiple HVAC systems & duct area fractions
    hpxml = _create_hpxml('base-hvac-multiple.xml')
    hpxml.building_construction.number_of_conditioned_floors_above_grade = 2
    hpxml.hvac_distributions.each do |hvac_distribution|
      next unless hvac_distribution.distribution_system_type == HPXML::HVACDistributionTypeAir

      hvac_distribution.ducts[0].duct_fraction_area = 0.75
      hvac_distribution.ducts[1].duct_fraction_area = 0.25
      hvac_distribution.ducts[2].duct_fraction_area = 0.5
      hvac_distribution.ducts[3].duct_fraction_area = 0.5
    end
    hpxml.hvac_distributions.each do |hvac_distribution|
      hvac_distribution.ducts.each do |duct|
        duct.duct_surface_area = nil
      end
    end
    XMLHelper.write_file(hpxml.to_oga, @tmp_hpxml_path)
    hpxml_default = _test_measure()
    expected_supply_locations = ['attic - unvented', 'outside', 'attic - unvented', 'outside'] * hpxml_default.hvac_distributions.size
    expected_return_locations = ['attic - unvented', 'outside', 'attic - unvented', 'outside'] * hpxml_default.hvac_distributions.size
    expected_supply_areas = [54.68, 18.23] * hpxml_default.hvac_distributions.size
    expected_return_areas = [13.5, 13.5] * hpxml_default.hvac_distributions.size
    expected_supply_fracs = [0.75, 0.25] * hpxml_default.hvac_distributions.size
    expected_return_fracs = [0.5, 0.5] * hpxml_default.hvac_distributions.size
    expected_n_return_registers = hpxml_default.building_construction.number_of_conditioned_floors
    _test_default_duct_values(hpxml_default, expected_supply_locations, expected_return_locations, expected_supply_areas, expected_return_areas,
                              expected_supply_fracs, expected_return_fracs, expected_n_return_registers)
  end

  def test_mech_ventilation_fans
    # Test inputs not overridden by defaults w/ shared exhaust system
    hpxml = _create_hpxml('base-mechvent-exhaust.xml')
    hpxml.building_construction.residential_facility_type = HPXML::ResidentialTypeSFA
    vent_fan = hpxml.ventilation_fans.select { |f| f.used_for_whole_building_ventilation }[0]
    vent_fan.is_shared_system = true
    vent_fan.fraction_recirculation = 0.0
    vent_fan.in_unit_flow_rate = 10.0
    vent_fan.hours_in_operation = 22.0
    vent_fan.fan_power = 12.5
    XMLHelper.write_file(hpxml.to_oga, @tmp_hpxml_path)
    hpxml_default = _test_measure()
    _test_default_mech_vent_values(hpxml_default, true, 22.0, 12.5)

    # Test defaults
    vent_fan.rated_flow_rate = nil
    vent_fan.start_hour = nil
    vent_fan.quantity = nil
    vent_fan.is_shared_system = nil
    vent_fan.fraction_recirculation = nil
    vent_fan.in_unit_flow_rate = nil
    vent_fan.hours_in_operation = nil
    vent_fan.fan_power = nil
    XMLHelper.write_file(hpxml.to_oga, @tmp_hpxml_path)
    hpxml_default = _test_measure()
    _test_default_mech_vent_values(hpxml_default, false, 24.0, 38.5)

    # Test inputs not overridden by defaults w/ CFIS
    hpxml = _create_hpxml('base-mechvent-cfis.xml')
    vent_fan = hpxml.ventilation_fans.select { |f| f.used_for_whole_building_ventilation }[0]
    vent_fan.is_shared_system = false
    vent_fan.hours_in_operation = 12.0
    vent_fan.fan_power = 12.5
    XMLHelper.write_file(hpxml.to_oga, @tmp_hpxml_path)
    hpxml_default = _test_measure()
    _test_default_mech_vent_values(hpxml_default, false, 12.0, 12.5)

    # Test defaults w/ CFIS
    vent_fan.is_shared_system = nil
    vent_fan.hours_in_operation = nil
    vent_fan.fan_power = nil
    XMLHelper.write_file(hpxml.to_oga, @tmp_hpxml_path)
    hpxml_default = _test_measure()
    _test_default_mech_vent_values(hpxml_default, false, 8.0, 165.0)

    # Test inputs not overridden by defaults w/ ERV
    hpxml = _create_hpxml('base-mechvent-erv.xml')
    vent_fan = hpxml.ventilation_fans.select { |f| f.used_for_whole_building_ventilation }[0]
    vent_fan.is_shared_system = false
    vent_fan.hours_in_operation = 20.0
    vent_fan.fan_power = 45.0
    XMLHelper.write_file(hpxml.to_oga, @tmp_hpxml_path)
    hpxml_default = _test_measure()
    _test_default_mech_vent_values(hpxml_default, false, 20.0, 45.0)

    # Test defaults w/ CFIS
    vent_fan.is_shared_system = nil
    vent_fan.hours_in_operation = nil
    vent_fan.fan_power = nil
    XMLHelper.write_file(hpxml.to_oga, @tmp_hpxml_path)
    hpxml_default = _test_measure()
    _test_default_mech_vent_values(hpxml_default, false, 24.0, 110.0)
  end

  def test_local_ventilation_fans
    # Test inputs not overridden by defaults
    hpxml = _create_hpxml('base-mechvent-bath-kitchen-fans.xml')
    kitchen_fan = hpxml.ventilation_fans.select { |f| f.used_for_local_ventilation && f.fan_location == HPXML::LocationKitchen }[0]
    kitchen_fan.rated_flow_rate = 300
    kitchen_fan.fan_power = 20
    kitchen_fan.start_hour = 12
    kitchen_fan.quantity = 2
    kitchen_fan.hours_in_operation = 2
    bath_fan = hpxml.ventilation_fans.select { |f| f.used_for_local_ventilation && f.fan_location == HPXML::LocationBath }[0]
    bath_fan.rated_flow_rate = 80
    bath_fan.fan_power = 33
    bath_fan.start_hour = 6
    bath_fan.quantity = 3
    bath_fan.hours_in_operation = 3
    XMLHelper.write_file(hpxml.to_oga, @tmp_hpxml_path)
    hpxml_default = _test_measure()
    _test_default_kitchen_fan_values(hpxml_default, 2, 300, 2, 20, 12)
    _test_default_bath_fan_values(hpxml_default, 3, 80, 3, 33, 6)

    # Test defaults
    kitchen_fan.rated_flow_rate = nil
    kitchen_fan.fan_power = nil
    kitchen_fan.start_hour = nil
    kitchen_fan.quantity = nil
    kitchen_fan.hours_in_operation = nil
    bath_fan.rated_flow_rate = nil
    bath_fan.fan_power = nil
    bath_fan.start_hour = nil
    bath_fan.quantity = nil
    bath_fan.hours_in_operation = nil
    XMLHelper.write_file(hpxml.to_oga, @tmp_hpxml_path)
    hpxml_default = _test_measure()
    _test_default_kitchen_fan_values(hpxml_default, 1, 100, 1, 30, 18)
    _test_default_bath_fan_values(hpxml_default, 2, 50, 1, 15, 7)
  end

  def test_storage_water_heaters
    # Test inputs not overridden by defaults
    hpxml = _create_hpxml('base.xml')
    hpxml.building_construction.residential_facility_type = HPXML::ResidentialTypeSFA
    hpxml.water_heating_systems.each do |wh|
      wh.is_shared_system = true
      wh.number_of_units_served = 2
      wh.heating_capacity = 15000.0
      wh.tank_volume = 40.0
      wh.recovery_efficiency = 0.95
      wh.location = HPXML::LocationLivingSpace
      wh.temperature = 111
      wh.energy_factor = 0.90
      wh.year_installed = 2003
    end
    XMLHelper.write_file(hpxml.to_oga, @tmp_hpxml_path)
    hpxml_default = _test_measure()
    _test_default_storage_water_heater_values(hpxml_default,
                                              [true, 15000.0, 40.0, 0.95, HPXML::LocationLivingSpace, 111, 0.90])

    # Test defaults w/ 3-bedroom house & electric storage water heater
    hpxml.water_heating_systems.each do |wh|
      wh.is_shared_system = nil
      wh.heating_capacity = nil
      wh.tank_volume = nil
      wh.recovery_efficiency = nil
      wh.location = nil
      wh.temperature = nil
      wh.energy_factor = nil
      wh.year_installed = 2003
    end
    XMLHelper.write_file(hpxml.to_oga, @tmp_hpxml_path)
    hpxml_default = _test_measure()
    _test_default_storage_water_heater_values(hpxml_default,
                                              [false, 18766.7, 50.0, 0.98, HPXML::LocationBasementConditioned, 125, 0.857])

    # Test defaults w/ 5-bedroom house & electric storage water heater
    hpxml = _create_hpxml('base-enclosure-beds-5.xml')
    hpxml.water_heating_systems.each do |wh|
      wh.is_shared_system = nil
      wh.heating_capacity = nil
      wh.tank_volume = nil
      wh.recovery_efficiency = nil
      wh.location = nil
      wh.temperature = nil
      wh.energy_factor = nil
      wh.year_installed = 2010
    end
    XMLHelper.write_file(hpxml.to_oga, @tmp_hpxml_path)
    hpxml_default = _test_measure()
    _test_default_storage_water_heater_values(hpxml_default,
                                              [false, 18766.7, 66.0, 0.98, HPXML::LocationBasementConditioned, 125, 0.90])

    # Test defaults w/ 3-bedroom house & 2 storage water heaters (1 electric and 1 natural gas)
    hpxml = _create_hpxml('base-dhw-multiple.xml')
    hpxml.water_heating_systems.each do |wh|
      wh.is_shared_system = nil
      next unless wh.water_heater_type == HPXML::WaterHeaterTypeStorage

      wh.heating_capacity = nil
      wh.tank_volume = nil
      wh.recovery_efficiency = nil
      wh.location = nil
      wh.temperature = nil
      wh.energy_factor = nil
      wh.year_installed = 2010
    end
    XMLHelper.write_file(hpxml.to_oga, @tmp_hpxml_path)
    hpxml_default = _test_measure()
    _test_default_storage_water_heater_values(hpxml_default,
                                              [false, 15354.6, 50.0, 0.98, HPXML::LocationBasementConditioned, 125, 0.90],
                                              [false, 36000.0, 40.0, 0.746, HPXML::LocationBasementConditioned, 125, 0.55])

    # Test inputs not overridden by defaults w/ UEF
    hpxml = _create_hpxml('base-dhw-tank-gas-uef.xml')
    hpxml.water_heating_systems.each do |wh|
      wh.first_hour_rating = nil
      wh.usage_bin = HPXML::WaterHeaterUsageBinVerySmall
    end
    XMLHelper.write_file(hpxml.to_oga, @tmp_hpxml_path)
    hpxml_default = _test_measure()
    assert_nil(hpxml_default.water_heating_systems[0].first_hour_rating)
    assert_equal(HPXML::WaterHeaterUsageBinVerySmall, hpxml_default.water_heating_systems[0].usage_bin)

    # Test defaults w/ UEF & FHR
    hpxml.water_heating_systems.each do |wh|
      wh.first_hour_rating = 40
      wh.usage_bin = nil
    end
    XMLHelper.write_file(hpxml.to_oga, @tmp_hpxml_path)
    hpxml_default = _test_measure()
    assert_equal(40, hpxml_default.water_heating_systems[0].first_hour_rating)
    assert_equal(HPXML::WaterHeaterUsageBinLow, hpxml_default.water_heating_systems[0].usage_bin)

    # Test defaults w/ UEF & no FHR
    hpxml.water_heating_systems.each do |wh|
      wh.first_hour_rating = nil
      wh.usage_bin = nil
    end
    XMLHelper.write_file(hpxml.to_oga, @tmp_hpxml_path)
    hpxml_default = _test_measure()
    assert_nil(hpxml_default.water_heating_systems[0].first_hour_rating)
    assert_equal(HPXML::WaterHeaterUsageBinMedium, hpxml_default.water_heating_systems[0].usage_bin)
  end

  def test_tankless_water_heaters
    # Test inputs not overridden by defaults
    hpxml = _create_hpxml('base-dhw-tankless-gas.xml')
    hpxml.water_heating_systems[0].performance_adjustment = 0.88
    XMLHelper.write_file(hpxml.to_oga, @tmp_hpxml_path)
    hpxml_default = _test_measure()
    _test_default_tankless_water_heater_values(hpxml_default, [0.88])

    # Test defaults w/ EF
    hpxml.water_heating_systems[0].performance_adjustment = nil
    XMLHelper.write_file(hpxml.to_oga, @tmp_hpxml_path)
    hpxml_default = _test_measure()
    _test_default_tankless_water_heater_values(hpxml_default, [0.92])

    # Test defaults w/ UEF
    hpxml.water_heating_systems[0].energy_factor = nil
    hpxml.water_heating_systems[0].uniform_energy_factor = 0.93
    hpxml.water_heating_systems[0].first_hour_rating = 5.7
    XMLHelper.write_file(hpxml.to_oga, @tmp_hpxml_path)
    hpxml_default = _test_measure()
    _test_default_tankless_water_heater_values(hpxml_default, [0.94])
  end

  def test_hot_water_distribution
    # Test inputs not overridden by defaults -- standard
    hpxml = _create_hpxml('base.xml')
    hpxml.hot_water_distributions[0].pipe_r_value = 2.5
    XMLHelper.write_file(hpxml.to_oga, @tmp_hpxml_path)
    hpxml_default = _test_measure()
    _test_default_standard_distribution_values(hpxml_default.hot_water_distributions[0], 50.0, 2.5)

    # Test inputs not overridden by defaults -- recirculation
    hpxml = _create_hpxml('base-dhw-recirc-demand.xml')
    hpxml.hot_water_distributions[0].recirculation_pump_power = 65.0
    hpxml.hot_water_distributions[0].pipe_r_value = 2.5
    XMLHelper.write_file(hpxml.to_oga, @tmp_hpxml_path)
    hpxml_default = _test_measure()
    _test_default_recirc_distribution_values(hpxml_default.hot_water_distributions[0], 50.0, 50.0, 65.0, 2.5)

    # Test inputs not overridden by defaults -- shared recirculation
    hpxml = _create_hpxml('base-bldgtype-multifamily-shared-water-heater-recirc.xml')
    hpxml.hot_water_distributions[0].shared_recirculation_pump_power = 333.0
    XMLHelper.write_file(hpxml.to_oga, @tmp_hpxml_path)
    hpxml_default = _test_measure()
    _test_default_shared_recirc_distribution_values(hpxml_default.hot_water_distributions[0], 333.0)

    # Test defaults w/ conditioned basement
    hpxml = _create_hpxml('base.xml')
    hpxml.hot_water_distributions[0].standard_piping_length = nil
    hpxml.hot_water_distributions[0].pipe_r_value = nil
    XMLHelper.write_file(hpxml.to_oga, @tmp_hpxml_path)
    hpxml_default = _test_measure()
    _test_default_standard_distribution_values(hpxml_default.hot_water_distributions[0], 93.48, 0.0)

    # Test defaults w/ unconditioned basement
    hpxml = _create_hpxml('base-foundation-unconditioned-basement.xml')
    hpxml.hot_water_distributions[0].standard_piping_length = nil
    hpxml.hot_water_distributions[0].pipe_r_value = nil
    XMLHelper.write_file(hpxml.to_oga, @tmp_hpxml_path)
    hpxml_default = _test_measure()
    _test_default_standard_distribution_values(hpxml_default.hot_water_distributions[0], 88.48, 0.0)

    # Test defaults w/ 2-story building
    hpxml = _create_hpxml('base-enclosure-2stories.xml')
    hpxml.hot_water_distributions[0].standard_piping_length = nil
    hpxml.hot_water_distributions[0].pipe_r_value = nil
    XMLHelper.write_file(hpxml.to_oga, @tmp_hpxml_path)
    hpxml_default = _test_measure()
    _test_default_standard_distribution_values(hpxml_default.hot_water_distributions[0], 103.48, 0.0)

    # Test defaults w/ recirculation & conditioned basement
    hpxml = _create_hpxml('base-dhw-recirc-demand.xml')
    hpxml.hot_water_distributions[0].recirculation_piping_length = nil
    hpxml.hot_water_distributions[0].recirculation_branch_piping_length = nil
    hpxml.hot_water_distributions[0].recirculation_pump_power = nil
    hpxml.hot_water_distributions[0].pipe_r_value = nil
    XMLHelper.write_file(hpxml.to_oga, @tmp_hpxml_path)
    hpxml_default = _test_measure()
    _test_default_recirc_distribution_values(hpxml_default.hot_water_distributions[0], 166.96, 10.0, 50.0, 0.0)

    # Test defaults w/ recirculation & unconditioned basement
    hpxml = _create_hpxml('base-foundation-unconditioned-basement.xml')
    hpxml.hot_water_distributions.clear
    hpxml.hot_water_distributions.add(id: 'HotWaterDistribution',
                                      system_type: HPXML::DHWDistTypeRecirc,
                                      recirculation_control_type: HPXML::DHWRecirControlTypeSensor)
    XMLHelper.write_file(hpxml.to_oga, @tmp_hpxml_path)
    hpxml_default = _test_measure()
    _test_default_recirc_distribution_values(hpxml_default.hot_water_distributions[0], 156.96, 10.0, 50.0, 0.0)

    # Test defaults w/ recirculation & 2-story building
    hpxml = _create_hpxml('base-enclosure-2stories.xml')
    hpxml.hot_water_distributions.clear
    hpxml.hot_water_distributions.add(id: 'HotWaterDistribution',
                                      system_type: HPXML::DHWDistTypeRecirc,
                                      recirculation_control_type: HPXML::DHWRecirControlTypeSensor)
    XMLHelper.write_file(hpxml.to_oga, @tmp_hpxml_path)
    hpxml_default = _test_measure()
    _test_default_recirc_distribution_values(hpxml_default.hot_water_distributions[0], 186.96, 10.0, 50.0, 0.0)

    # Test defaults w/ shared recirculation
    hpxml = _create_hpxml('base-bldgtype-multifamily-shared-water-heater-recirc.xml')
    hpxml.hot_water_distributions[0].shared_recirculation_pump_power = nil
    XMLHelper.write_file(hpxml.to_oga, @tmp_hpxml_path)
    hpxml_default = _test_measure()
    _test_default_shared_recirc_distribution_values(hpxml_default.hot_water_distributions[0], 220.0)
  end

  def test_water_fixtures
    # Test inputs not overridden by defaults
    hpxml = _create_hpxml('base.xml')
    hpxml.water_heating.water_fixtures_usage_multiplier = 2.0
    XMLHelper.write_file(hpxml.to_oga, @tmp_hpxml_path)
    hpxml_default = _test_measure()
    _test_default_water_fixture_values(hpxml_default, 2.0)

    # Test defaults
    hpxml.water_heating.water_fixtures_usage_multiplier = nil
    XMLHelper.write_file(hpxml.to_oga, @tmp_hpxml_path)
    hpxml_default = _test_measure()
    _test_default_water_fixture_values(hpxml_default, 1.0)
  end

  def test_solar_thermal_systems
    # Test inputs not overridden by defaults
    hpxml = _create_hpxml('base-dhw-solar-direct-flat-plate.xml')
    hpxml.solar_thermal_systems[0].storage_volume = 55.0
    hpxml.solar_thermal_systems[0].collector_azimuth = 123
    XMLHelper.write_file(hpxml.to_oga, @tmp_hpxml_path)
    hpxml_default = _test_measure()
    _test_default_solar_thermal_values(hpxml_default.solar_thermal_systems[0], 55.0, 123)

    # Test defaults w/ collector area of 40 sqft
    hpxml.solar_thermal_systems[0].storage_volume = nil
    hpxml.solar_thermal_systems[0].collector_orientation = HPXML::OrientationNorth
    hpxml.solar_thermal_systems[0].collector_azimuth = nil
    XMLHelper.write_file(hpxml.to_oga, @tmp_hpxml_path)
    hpxml_default = _test_measure()
    _test_default_solar_thermal_values(hpxml_default.solar_thermal_systems[0], 60.0, 0)

    # Test defaults w/ collector area of 100 sqft
    hpxml.solar_thermal_systems[0].collector_area = 100.0
    hpxml.solar_thermal_systems[0].storage_volume = nil
    XMLHelper.write_file(hpxml.to_oga, @tmp_hpxml_path)
    hpxml_default = _test_measure()
    _test_default_solar_thermal_values(hpxml_default.solar_thermal_systems[0], 150.0, 0)
  end

  def test_pv_systems
    # Test inputs not overridden by defaults
    hpxml = _create_hpxml('base-pv.xml')
    hpxml.building_construction.residential_facility_type = HPXML::ResidentialTypeSFA
    hpxml.pv_systems.each do |pv|
      pv.is_shared_system = true
      pv.number_of_bedrooms_served = 20
      pv.inverter_efficiency = 0.90
      pv.system_losses_fraction = 0.20
      pv.location = HPXML::LocationGround
      pv.tracking = HPXML::PVTrackingType1Axis
      pv.module_type = HPXML::PVModuleTypePremium
      pv.array_azimuth = 123
    end
    XMLHelper.write_file(hpxml.to_oga, @tmp_hpxml_path)
    hpxml_default = _test_measure()
    _test_default_pv_system_values(hpxml_default, 0.90, 0.20, true, HPXML::LocationGround, HPXML::PVTrackingType1Axis, HPXML::PVModuleTypePremium, 123)

    # Test defaults w/o year modules manufactured
    hpxml.pv_systems.each do |pv|
      pv.is_shared_system = nil
      pv.inverter_efficiency = nil
      pv.system_losses_fraction = nil
      pv.location = nil
      pv.tracking = nil
      pv.module_type = nil
      pv.array_orientation = HPXML::OrientationSoutheast
      pv.array_azimuth = nil
    end
    XMLHelper.write_file(hpxml.to_oga, @tmp_hpxml_path)
    hpxml_default = _test_measure()
    _test_default_pv_system_values(hpxml_default, 0.96, 0.14, false, HPXML::LocationRoof, HPXML::PVTrackingTypeFixed, HPXML::PVModuleTypeStandard, 135)

    # Test defaults w/ year modules manufactured
    hpxml.pv_systems.each do |pv|
      pv.year_modules_manufactured = 2010
    end
    XMLHelper.write_file(hpxml.to_oga, @tmp_hpxml_path)
    hpxml_default = _test_measure()
    _test_default_pv_system_values(hpxml_default, 0.96, 0.186, false, HPXML::LocationRoof, HPXML::PVTrackingTypeFixed, HPXML::PVModuleTypeStandard, 135)
  end

  def test_generators
    # Test inputs not overridden by defaults
    hpxml = _create_hpxml('base-misc-generators.xml')
    hpxml.building_construction.residential_facility_type = HPXML::ResidentialTypeSFA
    hpxml.generators.each do |generator|
      generator.is_shared_system = true
      generator.number_of_bedrooms_served = 20
    end
    XMLHelper.write_file(hpxml.to_oga, @tmp_hpxml_path)
    hpxml_default = _test_measure()
    _test_default_generator_values(hpxml_default, true)

    # Test defaults
    hpxml.generators.each do |generator|
      generator.is_shared_system = nil
    end
    XMLHelper.write_file(hpxml.to_oga, @tmp_hpxml_path)
    hpxml_default = _test_measure()
    _test_default_generator_values(hpxml_default, false)
  end

  def test_clothes_washers
    # Test inputs not overridden by defaults
    hpxml = _create_hpxml('base.xml')
    hpxml.building_construction.residential_facility_type = HPXML::ResidentialTypeSFA
    hpxml.water_heating_systems[0].is_shared_system = true
    hpxml.water_heating_systems[0].number_of_units_served = 6
    hpxml.water_heating_systems[0].fraction_dhw_load_served = 0
    hpxml.clothes_washers[0].location = HPXML::LocationBasementConditioned
    hpxml.clothes_washers[0].is_shared_appliance = true
    hpxml.clothes_washers[0].usage_multiplier = 1.5
    hpxml.clothes_washers[0].water_heating_system_idref = hpxml.water_heating_systems[0].id
    XMLHelper.write_file(hpxml.to_oga, @tmp_hpxml_path)
    hpxml_default = _test_measure()
    _test_default_clothes_washer_values(hpxml_default.clothes_washers[0], true, HPXML::LocationBasementConditioned, 1.21, 380.0, 0.12, 1.09, 27.0, 3.2, 6.0, 1.5)

    # Test defaults
    hpxml.clothes_washers[0].is_shared_appliance = nil
    hpxml.clothes_washers[0].location = nil
    hpxml.clothes_washers[0].integrated_modified_energy_factor = nil
    hpxml.clothes_washers[0].rated_annual_kwh = nil
    hpxml.clothes_washers[0].label_electric_rate = nil
    hpxml.clothes_washers[0].label_gas_rate = nil
    hpxml.clothes_washers[0].label_annual_gas_cost = nil
    hpxml.clothes_washers[0].capacity = nil
    hpxml.clothes_washers[0].label_usage = nil
    hpxml.clothes_washers[0].usage_multiplier = nil
    XMLHelper.write_file(hpxml.to_oga, @tmp_hpxml_path)
    hpxml_default = _test_measure()
    _test_default_clothes_washer_values(hpxml_default.clothes_washers[0], false, HPXML::LocationLivingSpace, 1.0, 400.0, 0.12, 1.09, 27.0, 3.0, 6.0, 1.0)

    # Test defaults before 301-2019 Addendum A
    hpxml = _create_hpxml('base.xml')
    hpxml.header.eri_calculation_version = '2019'
    hpxml.clothes_washers[0].is_shared_appliance = nil
    hpxml.clothes_washers[0].location = nil
    hpxml.clothes_washers[0].integrated_modified_energy_factor = nil
    hpxml.clothes_washers[0].rated_annual_kwh = nil
    hpxml.clothes_washers[0].label_electric_rate = nil
    hpxml.clothes_washers[0].label_gas_rate = nil
    hpxml.clothes_washers[0].label_annual_gas_cost = nil
    hpxml.clothes_washers[0].capacity = nil
    hpxml.clothes_washers[0].label_usage = nil
    hpxml.clothes_washers[0].usage_multiplier = nil
    XMLHelper.write_file(hpxml.to_oga, @tmp_hpxml_path)
    hpxml_default = _test_measure()
    _test_default_clothes_washer_values(hpxml_default.clothes_washers[0], false, HPXML::LocationLivingSpace, 0.331, 704.0, 0.08, 0.58, 23.0, 2.874, 999, 1.0)
  end

  def test_clothes_dryers
    # Test inputs not overridden by defaults
    hpxml = _create_hpxml('base.xml')
    hpxml.building_construction.residential_facility_type = HPXML::ResidentialTypeSFA
    hpxml.water_heating_systems[0].is_shared_system = true
    hpxml.water_heating_systems[0].number_of_units_served = 6
    hpxml.water_heating_systems[0].fraction_dhw_load_served = 0
    hpxml.clothes_dryers[0].location = HPXML::LocationBasementConditioned
    hpxml.clothes_dryers[0].is_shared_appliance = true
    hpxml.clothes_dryers[0].combined_energy_factor = 3.33
    hpxml.clothes_dryers[0].usage_multiplier = 1.1
    XMLHelper.write_file(hpxml.to_oga, @tmp_hpxml_path)
    hpxml_default = _test_measure()
    _test_default_clothes_dryer_values(hpxml_default.clothes_dryers[0], true, HPXML::LocationBasementConditioned, 3.33, 1.1)

    # Test defaults w/ electric clothes dryer
    hpxml.clothes_dryers[0].location = nil
    hpxml.clothes_dryers[0].is_shared_appliance = nil
    hpxml.clothes_dryers[0].combined_energy_factor = nil
    hpxml.clothes_dryers[0].usage_multiplier = nil
    XMLHelper.write_file(hpxml.to_oga, @tmp_hpxml_path)
    hpxml_default = _test_measure()
    _test_default_clothes_dryer_values(hpxml_default.clothes_dryers[0], false, HPXML::LocationLivingSpace, 3.01, 1.0)

    # Test defaults w/ gas clothes dryer
    hpxml.clothes_dryers[0].fuel_type = HPXML::FuelTypeNaturalGas
    XMLHelper.write_file(hpxml.to_oga, @tmp_hpxml_path)
    hpxml_default = _test_measure()
    _test_default_clothes_dryer_values(hpxml_default.clothes_dryers[0], false, HPXML::LocationLivingSpace, 3.01, 1.0)

    # Test defaults w/ electric clothes dryer before 301-2019 Addendum A
    hpxml.header.eri_calculation_version = '2019'
    hpxml.clothes_dryers[0].fuel_type = HPXML::FuelTypeElectricity
    XMLHelper.write_file(hpxml.to_oga, @tmp_hpxml_path)
    hpxml_default = _test_measure()
    _test_default_clothes_dryer_values(hpxml_default.clothes_dryers[0], false, HPXML::LocationLivingSpace, 2.62, 1.0)

    # Test defaults w/ gas clothes dryer before 301-2019 Addendum A
    hpxml.clothes_dryers[0].fuel_type = HPXML::FuelTypeNaturalGas
    XMLHelper.write_file(hpxml.to_oga, @tmp_hpxml_path)
    hpxml_default = _test_measure()
    _test_default_clothes_dryer_values(hpxml_default.clothes_dryers[0], false, HPXML::LocationLivingSpace, 2.32, 1.0)
  end

  def test_clothes_dryer_exhaust
    # Test inputs not overridden by defaults w/ vented dryer
    hpxml_name = 'base.xml'
    hpxml = HPXML.new(hpxml_path: File.join(@root_path, 'workflow', 'sample_files', hpxml_name))
    clothes_dryer = hpxml.clothes_dryers[0]
    clothes_dryer.is_vented = true
    clothes_dryer.vented_flow_rate = 200
    XMLHelper.write_file(hpxml.to_oga, @tmp_hpxml_path)
    hpxml_default = _test_measure()
    _test_default_clothes_dryer_exhaust_values(hpxml_default.clothes_dryers[0], true, 200)

    # Test inputs not overridden by defaults w/ unvented dryer
    clothes_dryer.is_vented = false
    clothes_dryer.vented_flow_rate = nil
    XMLHelper.write_file(hpxml.to_oga, @tmp_hpxml_path)
    hpxml_default = _test_measure()
    _test_default_clothes_dryer_exhaust_values(hpxml_default.clothes_dryers[0], false, nil)

    # Test defaults
    clothes_dryer.is_vented = nil
    clothes_dryer.vented_flow_rate = nil
    XMLHelper.write_file(hpxml.to_oga, @tmp_hpxml_path)
    hpxml_default = _test_measure()
    _test_default_clothes_dryer_exhaust_values(hpxml_default.clothes_dryers[0], true, 100)
  end

  def test_dishwashers
    # Test inputs not overridden by defaults
    hpxml = _create_hpxml('base.xml')
    hpxml.building_construction.residential_facility_type = HPXML::ResidentialTypeSFA
    hpxml.water_heating_systems[0].is_shared_system = true
    hpxml.water_heating_systems[0].number_of_units_served = 6
    hpxml.water_heating_systems[0].fraction_dhw_load_served = 0
    hpxml.dishwashers[0].location = HPXML::LocationBasementConditioned
    hpxml.dishwashers[0].is_shared_appliance = true
    hpxml.dishwashers[0].usage_multiplier = 1.3
    hpxml.dishwashers[0].water_heating_system_idref = hpxml.water_heating_systems[0].id
    XMLHelper.write_file(hpxml.to_oga, @tmp_hpxml_path)
    hpxml_default = _test_measure()
    _test_default_dishwasher_values(hpxml_default.dishwashers[0], true, HPXML::LocationBasementConditioned, 307.0, 0.12, 1.09, 22.32, 4.0, 12, 1.3)

    # Test defaults
    hpxml.dishwashers[0].is_shared_appliance = nil
    hpxml.dishwashers[0].location = nil
    hpxml.dishwashers[0].rated_annual_kwh = nil
    hpxml.dishwashers[0].label_electric_rate = nil
    hpxml.dishwashers[0].label_gas_rate = nil
    hpxml.dishwashers[0].label_annual_gas_cost = nil
    hpxml.dishwashers[0].label_usage = nil
    hpxml.dishwashers[0].place_setting_capacity = nil
    hpxml.dishwashers[0].usage_multiplier = nil
    XMLHelper.write_file(hpxml.to_oga, @tmp_hpxml_path)
    hpxml_default = _test_measure()
    _test_default_dishwasher_values(hpxml_default.dishwashers[0], false, HPXML::LocationLivingSpace, 467.0, 0.12, 1.09, 33.12, 4.0, 12, 1.0)

    # Test defaults before 301-2019 Addendum A
    hpxml.header.eri_calculation_version = '2019'
    XMLHelper.write_file(hpxml.to_oga, @tmp_hpxml_path)
    hpxml_default = _test_measure()
    _test_default_dishwasher_values(hpxml_default.dishwashers[0], false, HPXML::LocationLivingSpace, 467.0, 999, 999, 999, 999, 12, 1.0)
  end

  def test_refrigerators
    # Test inputs not overridden by defaults
    hpxml = _create_hpxml('base.xml')
    hpxml.refrigerators[0].location = HPXML::LocationBasementConditioned
    hpxml.refrigerators[0].usage_multiplier = 1.2
    hpxml.refrigerators[0].weekday_fractions = ConstantDaySchedule
    hpxml.refrigerators[0].weekend_fractions = ConstantDaySchedule
    hpxml.refrigerators[0].monthly_multipliers = ConstantMonthSchedule
    XMLHelper.write_file(hpxml.to_oga, @tmp_hpxml_path)
    hpxml_default = _test_measure()
    _test_default_refrigerator_values(hpxml_default, HPXML::LocationBasementConditioned, 650.0, 1.2, ConstantDaySchedule, ConstantDaySchedule, ConstantMonthSchedule)

    # Test defaults
    hpxml.refrigerators[0].location = nil
    hpxml.refrigerators[0].rated_annual_kwh = nil
    hpxml.refrigerators[0].usage_multiplier = nil
    hpxml.refrigerators[0].weekday_fractions = nil
    hpxml.refrigerators[0].weekend_fractions = nil
    hpxml.refrigerators[0].monthly_multipliers = nil
    XMLHelper.write_file(hpxml.to_oga, @tmp_hpxml_path)
    hpxml_default = _test_measure()
    _test_default_refrigerator_values(hpxml_default, HPXML::LocationLivingSpace, 691.0, 1.0, '0.040, 0.039, 0.038, 0.037, 0.036, 0.036, 0.038, 0.040, 0.041, 0.041, 0.040, 0.040, 0.042, 0.042, 0.042, 0.041, 0.044, 0.048, 0.050, 0.048, 0.047, 0.046, 0.044, 0.041', '0.040, 0.039, 0.038, 0.037, 0.036, 0.036, 0.038, 0.040, 0.041, 0.041, 0.040, 0.040, 0.042, 0.042, 0.042, 0.041, 0.044, 0.048, 0.050, 0.048, 0.047, 0.046, 0.044, 0.041', '0.837, 0.835, 1.084, 1.084, 1.084, 1.096, 1.096, 1.096, 1.096, 0.931, 0.925, 0.837')

    # Test defaults w/ refrigerator in 5-bedroom house
    hpxml.building_construction.number_of_bedrooms = 5
    XMLHelper.write_file(hpxml.to_oga, @tmp_hpxml_path)
    hpxml_default = _test_measure()
    _test_default_refrigerator_values(hpxml_default, HPXML::LocationLivingSpace, 727.0, 1.0, '0.040, 0.039, 0.038, 0.037, 0.036, 0.036, 0.038, 0.040, 0.041, 0.041, 0.040, 0.040, 0.042, 0.042, 0.042, 0.041, 0.044, 0.048, 0.050, 0.048, 0.047, 0.046, 0.044, 0.041', '0.040, 0.039, 0.038, 0.037, 0.036, 0.036, 0.038, 0.040, 0.041, 0.041, 0.040, 0.040, 0.042, 0.042, 0.042, 0.041, 0.044, 0.048, 0.050, 0.048, 0.047, 0.046, 0.044, 0.041', '0.837, 0.835, 1.084, 1.084, 1.084, 1.096, 1.096, 1.096, 1.096, 0.931, 0.925, 0.837')

    # Test defaults before 301-2019 Addendum A
    hpxml.header.eri_calculation_version = '2019'
    hpxml.building_construction.number_of_bedrooms = 3
    XMLHelper.write_file(hpxml.to_oga, @tmp_hpxml_path)
    hpxml_default = _test_measure()
    _test_default_refrigerator_values(hpxml_default, HPXML::LocationLivingSpace, 691.0, 1.0, '0.040, 0.039, 0.038, 0.037, 0.036, 0.036, 0.038, 0.040, 0.041, 0.041, 0.040, 0.040, 0.042, 0.042, 0.042, 0.041, 0.044, 0.048, 0.050, 0.048, 0.047, 0.046, 0.044, 0.041', '0.040, 0.039, 0.038, 0.037, 0.036, 0.036, 0.038, 0.040, 0.041, 0.041, 0.040, 0.040, 0.042, 0.042, 0.042, 0.041, 0.044, 0.048, 0.050, 0.048, 0.047, 0.046, 0.044, 0.041', '0.837, 0.835, 1.084, 1.084, 1.084, 1.096, 1.096, 1.096, 1.096, 0.931, 0.925, 0.837')
  end

  def test_extra_refrigerators
    # Test inputs not overridden by defaults
    hpxml = _create_hpxml('base-misc-loads-large-uncommon.xml')
    hpxml.refrigerators.each do |refrigerator|
      refrigerator.location = HPXML::LocationLivingSpace
      refrigerator.rated_annual_kwh = 333.0
      refrigerator.usage_multiplier = 1.5
      refrigerator.weekday_fractions = ConstantDaySchedule
      refrigerator.weekend_fractions = ConstantDaySchedule
      refrigerator.monthly_multipliers = ConstantMonthSchedule
    end
    XMLHelper.write_file(hpxml.to_oga, @tmp_hpxml_path)
    hpxml_default = _test_measure()
    _test_default_extra_refrigerators_values(hpxml_default, HPXML::LocationLivingSpace, 333.0, 1.5, ConstantDaySchedule, ConstantDaySchedule, ConstantMonthSchedule)

    # Test defaults
    hpxml.refrigerators.each do |refrigerator|
      refrigerator.location = nil
      refrigerator.rated_annual_kwh = nil
      refrigerator.usage_multiplier = nil
      refrigerator.weekday_fractions = nil
      refrigerator.weekend_fractions = nil
      refrigerator.monthly_multipliers = nil
    end
    XMLHelper.write_file(hpxml.to_oga, @tmp_hpxml_path)
    hpxml_default = _test_measure()
    _test_default_extra_refrigerators_values(hpxml_default, HPXML::LocationBasementConditioned, 244.0, 1.0, '0.040, 0.039, 0.038, 0.037, 0.036, 0.036, 0.038, 0.040, 0.041, 0.041, 0.040, 0.040, 0.042, 0.042, 0.042, 0.041, 0.044, 0.048, 0.050, 0.048, 0.047, 0.046, 0.044, 0.041', '0.040, 0.039, 0.038, 0.037, 0.036, 0.036, 0.038, 0.040, 0.041, 0.041, 0.040, 0.040, 0.042, 0.042, 0.042, 0.041, 0.044, 0.048, 0.050, 0.048, 0.047, 0.046, 0.044, 0.041', '0.837, 0.835, 1.084, 1.084, 1.084, 1.096, 1.096, 1.096, 1.096, 0.931, 0.925, 0.837')
  end

  def test_freezers
    # Test inputs not overridden by defaults
    hpxml = _create_hpxml('base-misc-loads-large-uncommon.xml')
    hpxml.freezers.each do |freezer|
      freezer.location = HPXML::LocationLivingSpace
      freezer.rated_annual_kwh = 333.0
      freezer.usage_multiplier = 1.5
      freezer.weekday_fractions = ConstantDaySchedule
      freezer.weekend_fractions = ConstantDaySchedule
      freezer.monthly_multipliers = ConstantMonthSchedule
    end
    XMLHelper.write_file(hpxml.to_oga, @tmp_hpxml_path)
    hpxml_default = _test_measure()
    _test_default_freezers_values(hpxml_default, HPXML::LocationLivingSpace, 333.0, 1.5, ConstantDaySchedule, ConstantDaySchedule, ConstantMonthSchedule)

    # Test defaults
    hpxml.freezers.each do |freezer|
      freezer.location = nil
      freezer.rated_annual_kwh = nil
      freezer.usage_multiplier = nil
      freezer.weekday_fractions = nil
      freezer.weekend_fractions = nil
      freezer.monthly_multipliers = nil
    end
    XMLHelper.write_file(hpxml.to_oga, @tmp_hpxml_path)
    hpxml_default = _test_measure()
    _test_default_freezers_values(hpxml_default, HPXML::LocationBasementConditioned, 320.0, 1.0, '0.040, 0.039, 0.038, 0.037, 0.036, 0.036, 0.038, 0.040, 0.041, 0.041, 0.040, 0.040, 0.042, 0.042, 0.042, 0.041, 0.044, 0.048, 0.050, 0.048, 0.047, 0.046, 0.044, 0.041', '0.040, 0.039, 0.038, 0.037, 0.036, 0.036, 0.038, 0.040, 0.041, 0.041, 0.040, 0.040, 0.042, 0.042, 0.042, 0.041, 0.044, 0.048, 0.050, 0.048, 0.047, 0.046, 0.044, 0.041', '0.837, 0.835, 1.084, 1.084, 1.084, 1.096, 1.096, 1.096, 1.096, 0.931, 0.925, 0.837')
  end

  def test_cooking_ranges
    # Test inputs not overridden by defaults
    hpxml = _create_hpxml('base.xml')
    hpxml.cooking_ranges[0].location = HPXML::LocationBasementConditioned
    hpxml.cooking_ranges[0].is_induction = true
    hpxml.cooking_ranges[0].usage_multiplier = 1.1
    hpxml.cooking_ranges[0].weekday_fractions = ConstantDaySchedule
    hpxml.cooking_ranges[0].weekend_fractions = ConstantDaySchedule
    hpxml.cooking_ranges[0].monthly_multipliers = ConstantMonthSchedule
    XMLHelper.write_file(hpxml.to_oga, @tmp_hpxml_path)
    hpxml_default = _test_measure()
    _test_default_cooking_range_values(hpxml_default.cooking_ranges[0], HPXML::LocationBasementConditioned, true, 1.1, ConstantDaySchedule, ConstantDaySchedule, ConstantMonthSchedule)

    # Test defaults
    hpxml.cooking_ranges[0].location = nil
    hpxml.cooking_ranges[0].is_induction = nil
    hpxml.cooking_ranges[0].usage_multiplier = nil
    hpxml.cooking_ranges[0].weekday_fractions = nil
    hpxml.cooking_ranges[0].weekend_fractions = nil
    hpxml.cooking_ranges[0].monthly_multipliers = nil
    XMLHelper.write_file(hpxml.to_oga, @tmp_hpxml_path)
    hpxml_default = _test_measure()
    _test_default_cooking_range_values(hpxml_default.cooking_ranges[0], HPXML::LocationLivingSpace, false, 1.0, '0.007, 0.007, 0.004, 0.004, 0.007, 0.011, 0.025, 0.042, 0.046, 0.048, 0.042, 0.050, 0.057, 0.046, 0.057, 0.044, 0.092, 0.150, 0.117, 0.060, 0.035, 0.025, 0.016, 0.011', '0.007, 0.007, 0.004, 0.004, 0.007, 0.011, 0.025, 0.042, 0.046, 0.048, 0.042, 0.050, 0.057, 0.046, 0.057, 0.044, 0.092, 0.150, 0.117, 0.060, 0.035, 0.025, 0.016, 0.011', '1.097, 1.097, 0.991, 0.987, 0.991, 0.890, 0.896, 0.896, 0.890, 1.085, 1.085, 1.097')

    # Test defaults before 301-2019 Addendum A
    hpxml.header.eri_calculation_version = '2019'
    XMLHelper.write_file(hpxml.to_oga, @tmp_hpxml_path)
    hpxml_default = _test_measure()
    _test_default_cooking_range_values(hpxml_default.cooking_ranges[0], HPXML::LocationLivingSpace, false, 1.0, '0.007, 0.007, 0.004, 0.004, 0.007, 0.011, 0.025, 0.042, 0.046, 0.048, 0.042, 0.050, 0.057, 0.046, 0.057, 0.044, 0.092, 0.150, 0.117, 0.060, 0.035, 0.025, 0.016, 0.011', '0.007, 0.007, 0.004, 0.004, 0.007, 0.011, 0.025, 0.042, 0.046, 0.048, 0.042, 0.050, 0.057, 0.046, 0.057, 0.044, 0.092, 0.150, 0.117, 0.060, 0.035, 0.025, 0.016, 0.011', '1.097, 1.097, 0.991, 0.987, 0.991, 0.890, 0.896, 0.896, 0.890, 1.085, 1.085, 1.097')
  end

  def test_ovens
    # Test inputs not overridden by defaults
    hpxml = _create_hpxml('base.xml')
    hpxml.ovens[0].is_convection = true
    XMLHelper.write_file(hpxml.to_oga, @tmp_hpxml_path)
    hpxml_default = _test_measure()
    _test_default_oven_values(hpxml_default.ovens[0], true)

    # Test defaults
    hpxml.ovens[0].is_convection = nil
    XMLHelper.write_file(hpxml.to_oga, @tmp_hpxml_path)
    hpxml_default = _test_measure()
    _test_default_oven_values(hpxml_default.ovens[0], false)

    # Test defaults before 301-2019 Addendum A
    hpxml.header.eri_calculation_version = '2019'
    XMLHelper.write_file(hpxml.to_oga, @tmp_hpxml_path)
    hpxml_default = _test_measure()
    _test_default_oven_values(hpxml_default.ovens[0], false)
  end

  def test_lighting
    # Test inputs not overridden by defaults
    hpxml = _create_hpxml('base.xml')
    hpxml.lighting.interior_usage_multiplier = 2.0
    hpxml.lighting.garage_usage_multiplier = 2.0
    hpxml.lighting.exterior_usage_multiplier = 2.0
    hpxml.lighting.interior_weekday_fractions = ConstantDaySchedule
    hpxml.lighting.interior_weekend_fractions = ConstantDaySchedule
    hpxml.lighting.interior_monthly_multipliers = ConstantMonthSchedule
    hpxml.lighting.exterior_weekday_fractions = ConstantDaySchedule
    hpxml.lighting.exterior_weekend_fractions = ConstantDaySchedule
    hpxml.lighting.exterior_monthly_multipliers = ConstantMonthSchedule
    hpxml.lighting.garage_weekday_fractions = ConstantDaySchedule
    hpxml.lighting.garage_weekend_fractions = ConstantDaySchedule
    hpxml.lighting.garage_monthly_multipliers = ConstantMonthSchedule
    hpxml.lighting.holiday_exists = true
    hpxml.lighting.holiday_kwh_per_day = 0.7
    hpxml.lighting.holiday_period_begin_month = 11
    hpxml.lighting.holiday_period_begin_day = 19
    hpxml.lighting.holiday_period_end_month = 12
    hpxml.lighting.holiday_period_end_day = 31
    hpxml.lighting.holiday_weekday_fractions = ConstantDaySchedule
    hpxml.lighting.holiday_weekend_fractions = ConstantDaySchedule
    XMLHelper.write_file(hpxml.to_oga, @tmp_hpxml_path)
    hpxml_default = _test_measure()
    _test_default_lighting_values(hpxml_default, 2.0, 2.0, 2.0,
                                  { int_wk_sch: ConstantDaySchedule,
                                    int_wknd_sch: ConstantDaySchedule,
                                    int_month_mult: ConstantMonthSchedule,
                                    ext_wk_sch: ConstantDaySchedule,
                                    ext_wknd_sch: ConstantDaySchedule,
                                    ext_month_mult: ConstantMonthSchedule,
                                    grg_wk_sch: ConstantDaySchedule,
                                    grg_wknd_sch: ConstantDaySchedule,
                                    grg_month_mult: ConstantMonthSchedule,
                                    hol_kwh_per_day: 0.7,
                                    hol_begin_month: 11,
                                    hol_begin_day: 19,
                                    hol_end_month: 12,
                                    hol_end_day: 31,
                                    hol_wk_sch: ConstantDaySchedule,
                                    hol_wknd_sch: ConstantDaySchedule })

    # Test defaults
    hpxml.lighting.interior_usage_multiplier = nil
    hpxml.lighting.garage_usage_multiplier = nil
    hpxml.lighting.exterior_usage_multiplier = nil
    hpxml.lighting.interior_weekday_fractions = nil
    hpxml.lighting.interior_weekend_fractions = nil
    hpxml.lighting.interior_monthly_multipliers = nil
    hpxml.lighting.exterior_weekday_fractions = nil
    hpxml.lighting.exterior_weekend_fractions = nil
    hpxml.lighting.exterior_monthly_multipliers = nil
    hpxml.lighting.garage_weekday_fractions = nil
    hpxml.lighting.garage_weekend_fractions = nil
    hpxml.lighting.garage_monthly_multipliers = nil
    hpxml.lighting.holiday_exists = nil
    XMLHelper.write_file(hpxml.to_oga, @tmp_hpxml_path)
    hpxml_default = _test_measure()
    _test_default_lighting_values(hpxml_default, 1.0, 1.0, 1.0,
                                  { ext_wk_sch: '0.046, 0.046, 0.046, 0.046, 0.046, 0.037, 0.035, 0.034, 0.033, 0.028, 0.022, 0.015, 0.012, 0.011, 0.011, 0.012, 0.019, 0.037, 0.049, 0.065, 0.091, 0.105, 0.091, 0.063',
                                    ext_wknd_sch: '0.046, 0.046, 0.045, 0.045, 0.046, 0.045, 0.044, 0.041, 0.036, 0.03, 0.024, 0.016, 0.012, 0.011, 0.011, 0.012, 0.019, 0.038, 0.048, 0.06, 0.083, 0.098, 0.085, 0.059',
                                    ext_month_mult: '1.248, 1.257, 0.993, 0.989, 0.993, 0.827, 0.821, 0.821, 0.827, 0.99, 0.987, 1.248' })

    # Test defaults w/ garage
    hpxml = _create_hpxml('base-enclosure-garage.xml')
    hpxml.lighting.interior_usage_multiplier = nil
    hpxml.lighting.garage_usage_multiplier = nil
    hpxml.lighting.exterior_usage_multiplier = nil
    XMLHelper.write_file(hpxml.to_oga, @tmp_hpxml_path)
    hpxml_default = _test_measure()
    _test_default_lighting_values(hpxml_default, 1.0, 1.0, 1.0,
                                  { ext_wk_sch: '0.046, 0.046, 0.046, 0.046, 0.046, 0.037, 0.035, 0.034, 0.033, 0.028, 0.022, 0.015, 0.012, 0.011, 0.011, 0.012, 0.019, 0.037, 0.049, 0.065, 0.091, 0.105, 0.091, 0.063',
                                    ext_wknd_sch: '0.046, 0.046, 0.045, 0.045, 0.046, 0.045, 0.044, 0.041, 0.036, 0.03, 0.024, 0.016, 0.012, 0.011, 0.011, 0.012, 0.019, 0.038, 0.048, 0.06, 0.083, 0.098, 0.085, 0.059',
                                    ext_month_mult: '1.248, 1.257, 0.993, 0.989, 0.993, 0.827, 0.821, 0.821, 0.827, 0.99, 0.987, 1.248',
                                    grg_wk_sch: '0.046, 0.046, 0.046, 0.046, 0.046, 0.037, 0.035, 0.034, 0.033, 0.028, 0.022, 0.015, 0.012, 0.011, 0.011, 0.012, 0.019, 0.037, 0.049, 0.065, 0.091, 0.105, 0.091, 0.063',
                                    grg_wknd_sch: '0.046, 0.046, 0.045, 0.045, 0.046, 0.045, 0.044, 0.041, 0.036, 0.03, 0.024, 0.016, 0.012, 0.011, 0.011, 0.012, 0.019, 0.038, 0.048, 0.06, 0.083, 0.098, 0.085, 0.059',
                                    grg_month_mult: '1.248, 1.257, 0.993, 0.989, 0.993, 0.827, 0.821, 0.821, 0.827, 0.99, 0.987, 1.248' })
  end

  def test_ceiling_fans
    # Test inputs not overridden by defaults
    hpxml = _create_hpxml('base-lighting-ceiling-fans.xml')
    hpxml.ceiling_fans[0].quantity = 2
    hpxml.ceiling_fans[0].efficiency = 100
    XMLHelper.write_file(hpxml.to_oga, @tmp_hpxml_path)
    hpxml_default = _test_measure()
    _test_default_ceiling_fan_values(hpxml_default.ceiling_fans[0], 2, 100)

    # Test defaults
    hpxml.ceiling_fans.each do |ceiling_fan|
      ceiling_fan.quantity = nil
      ceiling_fan.efficiency = nil
    end
    XMLHelper.write_file(hpxml.to_oga, @tmp_hpxml_path)
    hpxml_default = _test_measure()
    _test_default_ceiling_fan_values(hpxml_default.ceiling_fans[0], 4, 70.4)
  end

  def test_pools
    # Test inputs not overridden by defaults
    hpxml = _create_hpxml('base-misc-loads-large-uncommon.xml')
    pool = hpxml.pools[0]
    pool.heater_load_units = HPXML::UnitsKwhPerYear
    pool.heater_load_value = 1000
    pool.heater_usage_multiplier = 1.4
    pool.heater_weekday_fractions = ConstantDaySchedule
    pool.heater_weekend_fractions = ConstantDaySchedule
    pool.heater_monthly_multipliers = ConstantMonthSchedule
    pool.pump_kwh_per_year = 3000
    pool.pump_usage_multiplier = 1.3
    pool.pump_weekday_fractions = ConstantDaySchedule
    pool.pump_weekend_fractions = ConstantDaySchedule
    pool.pump_monthly_multipliers = ConstantMonthSchedule
    XMLHelper.write_file(hpxml.to_oga, @tmp_hpxml_path)
    hpxml_default = _test_measure()
    _test_default_pool_heater_values(hpxml_default.pools[0], HPXML::UnitsKwhPerYear, 1000, 1.4, ConstantDaySchedule, ConstantDaySchedule, ConstantMonthSchedule)
    _test_default_pool_pump_values(hpxml_default.pools[0], 3000, 1.3, ConstantDaySchedule, ConstantDaySchedule, ConstantMonthSchedule)

    # Test defaults
    pool = hpxml.pools[0]
    pool.heater_load_units = nil
    pool.heater_load_value = nil
    pool.heater_usage_multiplier = nil
    pool.heater_weekday_fractions = nil
    pool.heater_weekend_fractions = nil
    pool.heater_monthly_multipliers = nil
    pool.pump_kwh_per_year = nil
    pool.pump_usage_multiplier = nil
    pool.pump_weekday_fractions = nil
    pool.pump_weekend_fractions = nil
    pool.pump_monthly_multipliers = nil
    XMLHelper.write_file(hpxml.to_oga, @tmp_hpxml_path)
    hpxml_default = _test_measure()
    _test_default_pool_heater_values(hpxml_default.pools[0], HPXML::UnitsThermPerYear, 236, 1.0, '0.003, 0.003, 0.003, 0.004, 0.008, 0.015, 0.026, 0.044, 0.084, 0.121, 0.127, 0.121, 0.120, 0.090, 0.075, 0.061, 0.037, 0.023, 0.013, 0.008, 0.004, 0.003, 0.003, 0.003', '0.003, 0.003, 0.003, 0.004, 0.008, 0.015, 0.026, 0.044, 0.084, 0.121, 0.127, 0.121, 0.120, 0.090, 0.075, 0.061, 0.037, 0.023, 0.013, 0.008, 0.004, 0.003, 0.003, 0.003', '1.154, 1.161, 1.013, 1.010, 1.013, 0.888, 0.883, 0.883, 0.888, 0.978, 0.974, 1.154')
    _test_default_pool_pump_values(hpxml_default.pools[0], 2496, 1.0, '0.003, 0.003, 0.003, 0.004, 0.008, 0.015, 0.026, 0.044, 0.084, 0.121, 0.127, 0.121, 0.120, 0.090, 0.075, 0.061, 0.037, 0.023, 0.013, 0.008, 0.004, 0.003, 0.003, 0.003', '0.003, 0.003, 0.003, 0.004, 0.008, 0.015, 0.026, 0.044, 0.084, 0.121, 0.127, 0.121, 0.120, 0.090, 0.075, 0.061, 0.037, 0.023, 0.013, 0.008, 0.004, 0.003, 0.003, 0.003', '1.154, 1.161, 1.013, 1.010, 1.013, 0.888, 0.883, 0.883, 0.888, 0.978, 0.974, 1.154')

    # Test defaults 2
    hpxml = _create_hpxml('base-misc-loads-large-uncommon2.xml')
    pool = hpxml.pools[0]
    pool.heater_load_units = nil
    pool.heater_load_value = nil
    pool.heater_usage_multiplier = nil
    pool.heater_weekday_fractions = nil
    pool.heater_weekend_fractions = nil
    pool.heater_monthly_multipliers = nil
    pool.pump_kwh_per_year = nil
    pool.pump_usage_multiplier = nil
    pool.pump_weekday_fractions = nil
    pool.pump_weekend_fractions = nil
    pool.pump_monthly_multipliers = nil
    XMLHelper.write_file(hpxml.to_oga, @tmp_hpxml_path)
    hpxml_default = _test_measure()
    _test_default_pool_heater_values(hpxml_default.pools[0], nil, nil, nil, nil, nil, nil)
    _test_default_pool_pump_values(hpxml_default.pools[0], 2496, 1.0, '0.003, 0.003, 0.003, 0.004, 0.008, 0.015, 0.026, 0.044, 0.084, 0.121, 0.127, 0.121, 0.120, 0.090, 0.075, 0.061, 0.037, 0.023, 0.013, 0.008, 0.004, 0.003, 0.003, 0.003', '0.003, 0.003, 0.003, 0.004, 0.008, 0.015, 0.026, 0.044, 0.084, 0.121, 0.127, 0.121, 0.120, 0.090, 0.075, 0.061, 0.037, 0.023, 0.013, 0.008, 0.004, 0.003, 0.003, 0.003', '1.154, 1.161, 1.013, 1.010, 1.013, 0.888, 0.883, 0.883, 0.888, 0.978, 0.974, 1.154')
  end

  def test_hot_tubs
    # Test inputs not overridden by defaults
    hpxml = _create_hpxml('base-misc-loads-large-uncommon.xml')
    hot_tub = hpxml.hot_tubs[0]
    hot_tub.heater_load_units = HPXML::UnitsThermPerYear
    hot_tub.heater_load_value = 1000
    hot_tub.heater_usage_multiplier = 0.8
    hot_tub.heater_weekday_fractions = ConstantDaySchedule
    hot_tub.heater_weekend_fractions = ConstantDaySchedule
    hot_tub.heater_monthly_multipliers = ConstantMonthSchedule
    hot_tub.pump_kwh_per_year = 3000
    hot_tub.pump_usage_multiplier = 0.7
    hot_tub.pump_weekday_fractions = ConstantDaySchedule
    hot_tub.pump_weekend_fractions = ConstantDaySchedule
    hot_tub.pump_monthly_multipliers = ConstantMonthSchedule
    XMLHelper.write_file(hpxml.to_oga, @tmp_hpxml_path)
    hpxml_default = _test_measure()
    _test_default_hot_tub_heater_values(hpxml_default.hot_tubs[0], HPXML::UnitsThermPerYear, 1000, 0.8, ConstantDaySchedule, ConstantDaySchedule, ConstantMonthSchedule)
    _test_default_hot_tub_pump_values(hpxml_default.hot_tubs[0], 3000, 0.7, ConstantDaySchedule, ConstantDaySchedule, ConstantMonthSchedule)

    # Test defaults
    hot_tub = hpxml.hot_tubs[0]
    hot_tub.heater_load_units = nil
    hot_tub.heater_load_value = nil
    hot_tub.heater_usage_multiplier = nil
    hot_tub.heater_weekday_fractions = nil
    hot_tub.heater_weekend_fractions = nil
    hot_tub.heater_monthly_multipliers = nil
    hot_tub.pump_kwh_per_year = nil
    hot_tub.pump_usage_multiplier = nil
    hot_tub.pump_weekday_fractions = nil
    hot_tub.pump_weekend_fractions = nil
    hot_tub.pump_monthly_multipliers = nil
    XMLHelper.write_file(hpxml.to_oga, @tmp_hpxml_path)
    hpxml_default = _test_measure()
    _test_default_hot_tub_heater_values(hpxml_default.hot_tubs[0], HPXML::UnitsKwhPerYear, 1125, 1.0, '0.024, 0.029, 0.024, 0.029, 0.047, 0.067, 0.057, 0.024, 0.024, 0.019, 0.015, 0.014, 0.014, 0.014, 0.024, 0.058, 0.126, 0.122, 0.068, 0.061, 0.051, 0.043, 0.024, 0.024', '0.024, 0.029, 0.024, 0.029, 0.047, 0.067, 0.057, 0.024, 0.024, 0.019, 0.015, 0.014, 0.014, 0.014, 0.024, 0.058, 0.126, 0.122, 0.068, 0.061, 0.051, 0.043, 0.024, 0.024', '0.837, 0.835, 1.084, 1.084, 1.084, 1.096, 1.096, 1.096, 1.096, 0.931, 0.925, 0.837')
    _test_default_hot_tub_pump_values(hpxml_default.hot_tubs[0], 1111, 1.0, '0.024, 0.029, 0.024, 0.029, 0.047, 0.067, 0.057, 0.024, 0.024, 0.019, 0.015, 0.014, 0.014, 0.014, 0.024, 0.058, 0.126, 0.122, 0.068, 0.061, 0.051, 0.043, 0.024, 0.024', '0.024, 0.029, 0.024, 0.029, 0.047, 0.067, 0.057, 0.024, 0.024, 0.019, 0.015, 0.014, 0.014, 0.014, 0.024, 0.058, 0.126, 0.122, 0.068, 0.061, 0.051, 0.043, 0.024, 0.024', '0.921, 0.928, 0.921, 0.915, 0.921, 1.160, 1.158, 1.158, 1.160, 0.921, 0.915, 0.921')

    # Test defaults 2
    hpxml = _create_hpxml('base-misc-loads-large-uncommon2.xml')
    hot_tub = hpxml.hot_tubs[0]
    hot_tub.heater_load_units = nil
    hot_tub.heater_load_value = nil
    hot_tub.heater_usage_multiplier = nil
    hot_tub.heater_weekday_fractions = nil
    hot_tub.heater_weekend_fractions = nil
    hot_tub.heater_monthly_multipliers = nil
    hot_tub.pump_kwh_per_year = nil
    hot_tub.pump_usage_multiplier = nil
    hot_tub.pump_weekday_fractions = nil
    hot_tub.pump_weekend_fractions = nil
    hot_tub.pump_monthly_multipliers = nil
    XMLHelper.write_file(hpxml.to_oga, @tmp_hpxml_path)
    hpxml_default = _test_measure()
    _test_default_hot_tub_heater_values(hpxml_default.hot_tubs[0], HPXML::UnitsKwhPerYear, 225, 1.0, '0.024, 0.029, 0.024, 0.029, 0.047, 0.067, 0.057, 0.024, 0.024, 0.019, 0.015, 0.014, 0.014, 0.014, 0.024, 0.058, 0.126, 0.122, 0.068, 0.061, 0.051, 0.043, 0.024, 0.024', '0.024, 0.029, 0.024, 0.029, 0.047, 0.067, 0.057, 0.024, 0.024, 0.019, 0.015, 0.014, 0.014, 0.014, 0.024, 0.058, 0.126, 0.122, 0.068, 0.061, 0.051, 0.043, 0.024, 0.024', '0.837, 0.835, 1.084, 1.084, 1.084, 1.096, 1.096, 1.096, 1.096, 0.931, 0.925, 0.837')
    _test_default_hot_tub_pump_values(hpxml_default.hot_tubs[0], 1111, 1.0, '0.024, 0.029, 0.024, 0.029, 0.047, 0.067, 0.057, 0.024, 0.024, 0.019, 0.015, 0.014, 0.014, 0.014, 0.024, 0.058, 0.126, 0.122, 0.068, 0.061, 0.051, 0.043, 0.024, 0.024', '0.024, 0.029, 0.024, 0.029, 0.047, 0.067, 0.057, 0.024, 0.024, 0.019, 0.015, 0.014, 0.014, 0.014, 0.024, 0.058, 0.126, 0.122, 0.068, 0.061, 0.051, 0.043, 0.024, 0.024', '0.921, 0.928, 0.921, 0.915, 0.921, 1.160, 1.158, 1.158, 1.160, 0.921, 0.915, 0.921')
  end

  def test_plug_loads
    # Test inputs not overridden by defaults
    hpxml = _create_hpxml('base-misc-loads-large-uncommon.xml')
    tv_pl = hpxml.plug_loads.select { |pl| pl.plug_load_type == HPXML::PlugLoadTypeTelevision }[0]
    tv_pl.kWh_per_year = 1000
    tv_pl.usage_multiplier = 1.1
    tv_pl.frac_sensible = 0.6
    tv_pl.frac_latent = 0.3
    tv_pl.weekday_fractions = ConstantDaySchedule
    tv_pl.weekend_fractions = ConstantDaySchedule
    tv_pl.monthly_multipliers = ConstantMonthSchedule
    other_pl = hpxml.plug_loads.select { |pl| pl.plug_load_type == HPXML::PlugLoadTypeOther }[0]
    other_pl.kWh_per_year = 2000
    other_pl.usage_multiplier = 1.2
    other_pl.frac_sensible = 0.5
    other_pl.frac_latent = 0.4
    other_pl.weekday_fractions = ConstantDaySchedule
    other_pl.weekend_fractions = ConstantDaySchedule
    other_pl.monthly_multipliers = ConstantMonthSchedule
    veh_pl = hpxml.plug_loads.select { |pl| pl.plug_load_type == HPXML::PlugLoadTypeElectricVehicleCharging }[0]
    veh_pl.kWh_per_year = 4000
    veh_pl.usage_multiplier = 1.3
    veh_pl.frac_sensible = 0.4
    veh_pl.frac_latent = 0.5
    veh_pl.weekday_fractions = ConstantDaySchedule
    veh_pl.weekend_fractions = ConstantDaySchedule
    veh_pl.monthly_multipliers = ConstantMonthSchedule
    wellpump_pl = hpxml.plug_loads.select { |pl| pl.plug_load_type == HPXML::PlugLoadTypeWellPump }[0]
    wellpump_pl.kWh_per_year = 3000
    wellpump_pl.usage_multiplier = 1.4
    wellpump_pl.frac_sensible = 0.3
    wellpump_pl.frac_latent = 0.6
    wellpump_pl.weekday_fractions = ConstantDaySchedule
    wellpump_pl.weekend_fractions = ConstantDaySchedule
    wellpump_pl.monthly_multipliers = ConstantMonthSchedule
    XMLHelper.write_file(hpxml.to_oga, @tmp_hpxml_path)
    hpxml_default = _test_measure()
    _test_default_plug_load_values(hpxml_default, HPXML::PlugLoadTypeTelevision, 1000, 0.6, 0.3, 1.1, ConstantDaySchedule, ConstantDaySchedule, ConstantMonthSchedule)
    _test_default_plug_load_values(hpxml_default, HPXML::PlugLoadTypeOther, 2000, 0.5, 0.4, 1.2, ConstantDaySchedule, ConstantDaySchedule, ConstantMonthSchedule)
    _test_default_plug_load_values(hpxml_default, HPXML::PlugLoadTypeElectricVehicleCharging, 4000, 0.4, 0.5, 1.3, ConstantDaySchedule, ConstantDaySchedule, ConstantMonthSchedule)
    _test_default_plug_load_values(hpxml_default, HPXML::PlugLoadTypeWellPump, 3000, 0.3, 0.6, 1.4, ConstantDaySchedule, ConstantDaySchedule, ConstantMonthSchedule)

    # Test defaults
    hpxml.plug_loads.each do |plug_load|
      plug_load.kWh_per_year = nil
      plug_load.usage_multiplier = nil
      plug_load.frac_sensible = nil
      plug_load.frac_latent = nil
      plug_load.weekday_fractions = nil
      plug_load.weekend_fractions = nil
      plug_load.monthly_multipliers = nil
    end
    XMLHelper.write_file(hpxml.to_oga, @tmp_hpxml_path)
    hpxml_default = _test_measure()
    _test_default_plug_load_values(hpxml_default, HPXML::PlugLoadTypeTelevision, 620, 1.0, 0.0, 1.0, '0.037, 0.018, 0.009, 0.007, 0.011, 0.018, 0.029, 0.040, 0.049, 0.058, 0.065, 0.072, 0.076, 0.086, 0.091, 0.102, 0.127, 0.156, 0.210, 0.294, 0.363, 0.344, 0.208, 0.090', '0.044, 0.022, 0.012, 0.008, 0.011, 0.014, 0.024, 0.043, 0.071, 0.094, 0.112, 0.123, 0.132, 0.156, 0.178, 0.196, 0.206, 0.213, 0.251, 0.330, 0.388, 0.358, 0.226, 0.103', '1.137, 1.129, 0.961, 0.969, 0.961, 0.993, 0.996, 0.96, 0.993, 0.867, 0.86, 1.137')
    _test_default_plug_load_values(hpxml_default, HPXML::PlugLoadTypeOther, 2457, 0.855, 0.045, 1.0, '0.035, 0.033, 0.032, 0.031, 0.032, 0.033, 0.037, 0.042, 0.043, 0.043, 0.043, 0.044, 0.045, 0.045, 0.044, 0.046, 0.048, 0.052, 0.053, 0.05, 0.047, 0.045, 0.04, 0.036', '0.035, 0.033, 0.032, 0.031, 0.032, 0.033, 0.037, 0.042, 0.043, 0.043, 0.043, 0.044, 0.045, 0.045, 0.044, 0.046, 0.048, 0.052, 0.053, 0.05, 0.047, 0.045, 0.04, 0.036', '1.248, 1.257, 0.993, 0.989, 0.993, 0.827, 0.821, 0.821, 0.827, 0.99, 0.987, 1.248')
    _test_default_plug_load_values(hpxml_default, HPXML::PlugLoadTypeElectricVehicleCharging, 1667, 0.0, 0.0, 1.0, '0.042, 0.042, 0.042, 0.042, 0.042, 0.042, 0.042, 0.042, 0.042, 0.042, 0.042, 0.042, 0.042, 0.042, 0.042, 0.042, 0.042, 0.042, 0.042, 0.042, 0.042, 0.042, 0.042, 0.042', '0.042, 0.042, 0.042, 0.042, 0.042, 0.042, 0.042, 0.042, 0.042, 0.042, 0.042, 0.042, 0.042, 0.042, 0.042, 0.042, 0.042, 0.042, 0.042, 0.042, 0.042, 0.042, 0.042, 0.042', '1, 1, 1, 1, 1, 1, 1, 1, 1, 1, 1, 1')
    _test_default_plug_load_values(hpxml_default, HPXML::PlugLoadTypeWellPump, 441, 0.0, 0.0, 1.0, '0.044, 0.023, 0.019, 0.015, 0.016, 0.018, 0.026, 0.033, 0.033, 0.032, 0.033, 0.033, 0.032, 0.032, 0.032, 0.033, 0.045, 0.057, 0.066, 0.076, 0.081, 0.086, 0.075, 0.065', '0.044, 0.023, 0.019, 0.015, 0.016, 0.018, 0.026, 0.033, 0.033, 0.032, 0.033, 0.033, 0.032, 0.032, 0.032, 0.033, 0.045, 0.057, 0.066, 0.076, 0.081, 0.086, 0.075, 0.065', '1.154, 1.161, 1.013, 1.010, 1.013, 0.888, 0.883, 0.883, 0.888, 0.978, 0.974, 1.154')
  end

  def test_fuel_loads
    # Test inputs not overridden by defaults
    hpxml = _create_hpxml('base-misc-loads-large-uncommon.xml')
    gg_fl = hpxml.fuel_loads.select { |fl| fl.fuel_load_type == HPXML::FuelLoadTypeGrill }[0]
    gg_fl.therm_per_year = 1000
    gg_fl.usage_multiplier = 0.9
    gg_fl.frac_sensible = 0.6
    gg_fl.frac_latent = 0.3
    gg_fl.weekday_fractions = ConstantDaySchedule
    gg_fl.weekend_fractions = ConstantDaySchedule
    gg_fl.monthly_multipliers = ConstantMonthSchedule
    gl_fl = hpxml.fuel_loads.select { |fl| fl.fuel_load_type == HPXML::FuelLoadTypeLighting }[0]
    gl_fl.therm_per_year = 2000
    gl_fl.usage_multiplier = 0.8
    gl_fl.frac_sensible = 0.5
    gl_fl.frac_latent = 0.4
    gl_fl.weekday_fractions = ConstantDaySchedule
    gl_fl.weekend_fractions = ConstantDaySchedule
    gl_fl.monthly_multipliers = ConstantMonthSchedule
    gf_fl = hpxml.fuel_loads.select { |fl| fl.fuel_load_type == HPXML::FuelLoadTypeFireplace }[0]
    gf_fl.therm_per_year = 3000
    gf_fl.usage_multiplier = 0.7
    gf_fl.frac_sensible = 0.4
    gf_fl.frac_latent = 0.5
    gf_fl.weekday_fractions = ConstantDaySchedule
    gf_fl.weekend_fractions = ConstantDaySchedule
    gf_fl.monthly_multipliers = ConstantMonthSchedule
    XMLHelper.write_file(hpxml.to_oga, @tmp_hpxml_path)
    hpxml_default = _test_measure()
    _test_default_fuel_load_values(hpxml_default, HPXML::FuelLoadTypeGrill, 1000, 0.6, 0.3, 0.9, ConstantDaySchedule, ConstantDaySchedule, ConstantMonthSchedule)
    _test_default_fuel_load_values(hpxml_default, HPXML::FuelLoadTypeLighting, 2000, 0.5, 0.4, 0.8, ConstantDaySchedule, ConstantDaySchedule, ConstantMonthSchedule)
    _test_default_fuel_load_values(hpxml_default, HPXML::FuelLoadTypeFireplace, 3000, 0.4, 0.5, 0.7, ConstantDaySchedule, ConstantDaySchedule, ConstantMonthSchedule)

    # Test defaults
    hpxml.fuel_loads.each do |fuel_load|
      fuel_load.therm_per_year = nil
      fuel_load.usage_multiplier = nil
      fuel_load.frac_sensible = nil
      fuel_load.frac_latent = nil
      fuel_load.weekday_fractions = nil
      fuel_load.weekend_fractions = nil
      fuel_load.monthly_multipliers = nil
    end
    XMLHelper.write_file(hpxml.to_oga, @tmp_hpxml_path)
    hpxml_default = _test_measure()
    _test_default_fuel_load_values(hpxml_default, HPXML::FuelLoadTypeGrill, 33, 0.0, 0.0, 1.0, '0.004, 0.001, 0.001, 0.002, 0.007, 0.012, 0.029, 0.046, 0.044, 0.041, 0.044, 0.046, 0.042, 0.038, 0.049, 0.059, 0.110, 0.161, 0.115, 0.070, 0.044, 0.019, 0.013, 0.007', '0.004, 0.001, 0.001, 0.002, 0.007, 0.012, 0.029, 0.046, 0.044, 0.041, 0.044, 0.046, 0.042, 0.038, 0.049, 0.059, 0.110, 0.161, 0.115, 0.070, 0.044, 0.019, 0.013, 0.007', '1.097, 1.097, 0.991, 0.987, 0.991, 0.890, 0.896, 0.896, 0.890, 1.085, 1.085, 1.097')
    _test_default_fuel_load_values(hpxml_default, HPXML::FuelLoadTypeLighting, 20, 0.0, 0.0, 1.0, '0.044, 0.023, 0.019, 0.015, 0.016, 0.018, 0.026, 0.033, 0.033, 0.032, 0.033, 0.033, 0.032, 0.032, 0.032, 0.033, 0.045, 0.057, 0.066, 0.076, 0.081, 0.086, 0.075, 0.065', '0.044, 0.023, 0.019, 0.015, 0.016, 0.018, 0.026, 0.033, 0.033, 0.032, 0.033, 0.033, 0.032, 0.032, 0.032, 0.033, 0.045, 0.057, 0.066, 0.076, 0.081, 0.086, 0.075, 0.065', '1.154, 1.161, 1.013, 1.010, 1.013, 0.888, 0.883, 0.883, 0.888, 0.978, 0.974, 1.154')
    _test_default_fuel_load_values(hpxml_default, HPXML::FuelLoadTypeFireplace, 67, 0.5, 0.1, 1.0, '0.044, 0.023, 0.019, 0.015, 0.016, 0.018, 0.026, 0.033, 0.033, 0.032, 0.033, 0.033, 0.032, 0.032, 0.032, 0.033, 0.045, 0.057, 0.066, 0.076, 0.081, 0.086, 0.075, 0.065', '0.044, 0.023, 0.019, 0.015, 0.016, 0.018, 0.026, 0.033, 0.033, 0.032, 0.033, 0.033, 0.032, 0.032, 0.032, 0.033, 0.045, 0.057, 0.066, 0.076, 0.081, 0.086, 0.075, 0.065', '1.154, 1.161, 1.013, 1.010, 1.013, 0.888, 0.883, 0.883, 0.888, 0.978, 0.974, 1.154')
  end

  def test_hvac_lookup
    central_air_conditioner_seer = HVAC.get_default_hvac_efficiency_by_year_installed(1970, 'central air conditioner', 'electricity', 'SEER')
    assert_equal(central_air_conditioner_seer, 8.0)

    room_air_conditioner_eer = HVAC.get_default_hvac_efficiency_by_year_installed(1993, 'room air conditioner', 'electricity', 'EER')
    assert_equal(room_air_conditioner_eer, 9.05)

    furnace_afue = HVAC.get_default_hvac_efficiency_by_year_installed(1997, 'Furnace', 'natural gas', 'AFUE')
    assert_equal(furnace_afue, 0.829)

    furnace_afue = HVAC.get_default_hvac_efficiency_by_year_installed(1981, 'Furnace', 'diesel', 'AFUE')
    assert_equal(furnace_afue, 0.768)

    wall_furnace_afue = HVAC.get_default_hvac_efficiency_by_year_installed(1997, 'WallFurnace', 'natural gas', 'AFUE')
    assert_equal(wall_furnace_afue, 0.656)

    wall_furnace_afue = HVAC.get_default_hvac_efficiency_by_year_installed(1971, 'WallFurnace', 'propane', 'AFUE')
    assert_equal(wall_furnace_afue, 0.548)

    wall_furnace_afue = HVAC.get_default_hvac_efficiency_by_year_installed(1970, 'FloorFurnace', 'natural gas', 'AFUE')
    assert_equal(wall_furnace_afue, 0.5)

    boiler_afue = HVAC.get_default_hvac_efficiency_by_year_installed(2004, 'Boiler', 'propane', 'AFUE')
    assert_equal(boiler_afue, 0.831)

    heatpump_seer = HVAC.get_default_hvac_efficiency_by_year_installed(1991, 'air-to-air', 'electricity', 'SEER')
    assert_equal(heatpump_seer, 9.77)

    heatpump_hspf = HVAC.get_default_hvac_efficiency_by_year_installed(1988, 'air-to-air', 'electricity', 'HSPF')
    assert_equal(heatpump_hspf, 6.88)

    assert_equal(
      HVAC.get_default_hvac_efficiency_by_year_installed(2010, 'air-to-air', 'electricity', 'SEER'),
      HVAC.get_default_hvac_efficiency_by_year_installed(2011, 'air-to-air', 'electricity', 'SEER')
    )

    assert_equal(
      HVAC.get_default_hvac_efficiency_by_year_installed(2010, 'Furnace', 'natural gas', 'AFUE'),
      HVAC.get_default_hvac_efficiency_by_year_installed(2020, 'Furnace', 'natural gas', 'AFUE')
    )

    assert_equal(
      HVAC.get_default_hvac_efficiency_by_year_installed(1969, 'Boiler', 'fuel oil', 'AFUE'),
      HVAC.get_default_hvac_efficiency_by_year_installed(1970, 'Boiler', 'fuel oil', 'AFUE')
    )

    assert_equal(
      HVAC.get_default_hvac_efficiency_by_year_installed(1955, 'central air conditioner', 'electricity', 'SEER'),
      HVAC.get_default_hvac_efficiency_by_year_installed(1970, 'central air conditioner', 'electricity', 'SEER')
    )
  end

  def test_dhw_lookup
    waterheater_elec_ef = Waterheater.get_default_water_heater_efficiency_by_year_installed(2006, 'electricity')
    assert_equal(waterheater_elec_ef, 0.9)

    waterheater_natural_gas_ef = Waterheater.get_default_water_heater_efficiency_by_year_installed(1998, 'natural gas')
    assert_equal(waterheater_natural_gas_ef, 0.501)

    waterheater_propane_ef = Waterheater.get_default_water_heater_efficiency_by_year_installed(2007, 'propane')
    assert_equal(waterheater_propane_ef, 0.55)

    waterheater_fuel_oil_ef = Waterheater.get_default_water_heater_efficiency_by_year_installed(1989, 'fuel oil')
    assert_equal(waterheater_fuel_oil_ef, 0.54)

    waterheater_fuel_oil_ef = Waterheater.get_default_water_heater_efficiency_by_year_installed(1989, 'wood')
    assert_equal(waterheater_fuel_oil_ef, 0.54)

    ['natural gas', 'electricity', 'propane', 'fuel oil'].each do |fuel_type|
      assert_equal(
        Waterheater.get_default_water_heater_efficiency_by_year_installed(2010, fuel_type),
        Waterheater.get_default_water_heater_efficiency_by_year_installed(2011, fuel_type)
      )
      assert_equal(
        Waterheater.get_default_water_heater_efficiency_by_year_installed(2010, fuel_type),
        Waterheater.get_default_water_heater_efficiency_by_year_installed(2020, fuel_type)
      )
      assert_equal(
        Waterheater.get_default_water_heater_efficiency_by_year_installed(1971, fuel_type),
        Waterheater.get_default_water_heater_efficiency_by_year_installed(1972, fuel_type)
      )
      assert_equal(
        Waterheater.get_default_water_heater_efficiency_by_year_installed(1955, fuel_type),
        Waterheater.get_default_water_heater_efficiency_by_year_installed(1972, fuel_type)
      )
    end
  end

  def _test_measure()
    # create an instance of the measure
    measure = HPXMLtoOpenStudio.new

    runner = OpenStudio::Measure::OSRunner.new(OpenStudio::WorkflowJSON.new)
    model = OpenStudio::Model::Model.new

    # get arguments
    arguments = measure.arguments(model)
    argument_map = OpenStudio::Measure.convertOSArgumentVectorToMap(arguments)

    # populate argument with specified hash value if specified
    arguments.each do |arg|
      temp_arg_var = arg.clone
      if @args_hash.has_key?(arg.name)
        assert(temp_arg_var.setValue(@args_hash[arg.name]))
      end
      argument_map[arg.name] = temp_arg_var
    end

    # run the measure
    measure.run(model, runner, argument_map)
    result = runner.result

    # show the output
    show_output(result) unless result.value.valueName == 'Success'

    # assert that it ran correctly
    assert_equal('Success', result.value.valueName)

    hpxml_default = HPXML.new(hpxml_path: File.join(@tmp_output_path, 'in.xml'))

    return hpxml_default
  end

  def _test_default_header_values(hpxml, tstep, sim_begin_month, sim_begin_day, sim_end_month, sim_end_day, sim_calendar_year,
                                  dst_enabled, dst_begin_month, dst_begin_day, dst_end_month, dst_end_day,
                                  use_max_load_for_heat_pumps, allow_increased_fixed_capacities)
    assert_equal(tstep, hpxml.header.timestep)
    assert_equal(sim_begin_month, hpxml.header.sim_begin_month)
    assert_equal(sim_begin_day, hpxml.header.sim_begin_day)
    assert_equal(sim_end_month, hpxml.header.sim_end_month)
    assert_equal(sim_end_day, hpxml.header.sim_end_day)
    assert_equal(sim_calendar_year, hpxml.header.sim_calendar_year)
    assert_equal(dst_enabled, hpxml.header.dst_enabled)
    assert_equal(dst_begin_month, hpxml.header.dst_begin_month)
    assert_equal(dst_begin_day, hpxml.header.dst_begin_day)
    assert_equal(dst_end_month, hpxml.header.dst_end_month)
    assert_equal(dst_end_day, hpxml.header.dst_end_day)
    assert_equal(use_max_load_for_heat_pumps, hpxml.header.use_max_load_for_heat_pumps)
    assert_equal(allow_increased_fixed_capacities, hpxml.header.allow_increased_fixed_capacities)
  end

  def _test_default_site_values(hpxml, site_type, shielding_of_home)
    assert_equal(site_type, hpxml.site.site_type)
    assert_equal(shielding_of_home, hpxml.site.shielding_of_home)
  end

  def _test_default_neighbor_building_values(hpxml, azimuths)
    assert_equal(azimuths.size, hpxml.neighbor_buildings.size)
    hpxml.neighbor_buildings.each_with_index do |neighbor_building, idx|
      assert_equal(azimuths[idx], neighbor_building.azimuth)
    end
  end

  def _test_default_occupancy_values(hpxml, num_occupants)
    assert_equal(num_occupants, hpxml.building_occupancy.number_of_residents)
  end

  def _test_default_building_construction_values(hpxml, building_volume, average_ceiling_height, has_flue_or_chimney, n_bathrooms)
    assert_equal(building_volume, hpxml.building_construction.conditioned_building_volume)
    assert_in_epsilon(average_ceiling_height, hpxml.building_construction.average_ceiling_height, 0.01)
    assert_equal(has_flue_or_chimney, hpxml.building_construction.has_flue_or_chimney)
    assert_equal(n_bathrooms, hpxml.building_construction.number_of_bathrooms)
  end

  def _test_default_infiltration_values(air_infiltration_measurement, volume)
    assert_equal(volume, air_infiltration_measurement.infiltration_volume)
  end

  def _test_default_attic_values(attic, sla)
    assert_in_epsilon(sla, attic.vented_attic_sla, 0.001)
  end

  def _test_default_foundation_values(foundation, sla)
    assert_in_epsilon(sla, foundation.vented_crawlspace_sla, 0.001)
  end

  def _test_default_roof_values(roof, roof_type, solar_absorptance, roof_color, emittance, radiant_barrier,
                                radiant_barrier_grade, int_finish_type, int_finish_thickness, azimuth)
    assert_equal(roof_type, roof.roof_type)
    assert_equal(solar_absorptance, roof.solar_absorptance)
    assert_equal(roof_color, roof.roof_color)
    assert_equal(emittance, roof.emittance)
    assert_equal(radiant_barrier, roof.radiant_barrier)
    if not radiant_barrier_grade.nil?
      assert_equal(radiant_barrier_grade, roof.radiant_barrier_grade)
    else
      assert_nil(roof.radiant_barrier_grade)
    end
    assert_equal(int_finish_type, roof.interior_finish_type)
    if not int_finish_thickness.nil?
      assert_equal(int_finish_thickness, roof.interior_finish_thickness)
    else
      assert_nil(roof.interior_finish_thickness)
    end
    assert_equal(azimuth, roof.azimuth)
  end

  def _test_default_rim_joist_values(rim_joist, siding, solar_absorptance, color, emittance, azimuth)
    assert_equal(siding, rim_joist.siding)
    assert_equal(solar_absorptance, rim_joist.solar_absorptance)
    assert_equal(color, rim_joist.color)
    assert_equal(emittance, rim_joist.emittance)
    assert_equal(azimuth, rim_joist.azimuth)
  end

  def _test_default_wall_values(wall, siding, solar_absorptance, color, emittance, int_finish_type, int_finish_thickness, azimuth)
    assert_equal(siding, wall.siding)
    assert_equal(solar_absorptance, wall.solar_absorptance)
    assert_equal(color, wall.color)
    assert_equal(emittance, wall.emittance)
    assert_equal(int_finish_type, wall.interior_finish_type)
    if not int_finish_thickness.nil?
      assert_equal(int_finish_thickness, wall.interior_finish_thickness)
    else
      assert_nil(wall.interior_finish_thickness)
    end
  end

<<<<<<< HEAD
  def _test_default_foundation_wall_values(foundation_wall, thickness, int_finish_type, int_finish_thickness, azimuth,
                                           ins_int_top, ins_int_bottom, ins_ext_top, ins_ext_bottom)
=======
  def _test_default_foundation_wall_values(foundation_wall, thickness, int_finish_type, int_finish_thickness, azimuth, area)
>>>>>>> e4293a05
    assert_equal(thickness, foundation_wall.thickness)
    assert_equal(int_finish_type, foundation_wall.interior_finish_type)
    if not int_finish_thickness.nil?
      assert_equal(int_finish_thickness, foundation_wall.interior_finish_thickness)
    else
      assert_nil(foundation_wall.interior_finish_thickness)
    end
    assert_equal(azimuth, foundation_wall.azimuth)
<<<<<<< HEAD
    assert_equal(ins_int_top, foundation_wall.insulation_interior_distance_to_top)
    assert_equal(ins_int_bottom, foundation_wall.insulation_interior_distance_to_bottom)
    assert_equal(ins_ext_top, foundation_wall.insulation_exterior_distance_to_top)
    assert_equal(ins_ext_bottom, foundation_wall.insulation_exterior_distance_to_bottom)
=======
    assert_equal(area, foundation_wall.area)
>>>>>>> e4293a05
  end

  def _test_default_frame_floor_values(frame_floor, int_finish_type, int_finish_thickness)
    assert_equal(int_finish_type, frame_floor.interior_finish_type)
    if not int_finish_thickness.nil?
      assert_equal(int_finish_thickness, frame_floor.interior_finish_thickness)
    else
      assert_nil(frame_floor.interior_finish_thickness)
    end
  end

  def _test_default_slab_values(slab, thickness, carpet_r_value, carpet_fraction)
    assert_equal(thickness, slab.thickness)
    assert_equal(carpet_r_value, slab.carpet_r_value)
    assert_equal(carpet_fraction, slab.carpet_fraction)
  end

  def _test_default_window_values(hpxml, ext_summer_sfs, ext_winter_sfs, int_summer_sfs, int_winter_sfs, fraction_operable, azimuths)
    assert_equal(ext_summer_sfs.size, hpxml.windows.size)
    hpxml.windows.each_with_index do |window, idx|
      assert_equal(ext_summer_sfs[idx], window.exterior_shading_factor_summer)
      assert_equal(ext_winter_sfs[idx], window.exterior_shading_factor_winter)
      assert_equal(int_summer_sfs[idx], window.interior_shading_factor_summer)
      assert_equal(int_winter_sfs[idx], window.interior_shading_factor_winter)
      assert_equal(fraction_operable[idx], window.fraction_operable)
      assert_equal(azimuths[idx], window.azimuth)
    end
  end

  def _test_default_skylight_values(hpxml, ext_summer_sfs, ext_winter_sfs, int_summer_sfs, int_winter_sfs, azimuths)
    assert_equal(ext_summer_sfs.size, hpxml.skylights.size)
    hpxml.skylights.each_with_index do |skylight, idx|
      assert_equal(ext_summer_sfs[idx], skylight.exterior_shading_factor_summer)
      assert_equal(ext_winter_sfs[idx], skylight.exterior_shading_factor_winter)
      assert_equal(int_summer_sfs[idx], skylight.interior_shading_factor_summer)
      assert_equal(int_winter_sfs[idx], skylight.interior_shading_factor_winter)
      assert_equal(azimuths[idx], skylight.azimuth)
    end
  end

  def _test_default_door_values(hpxml, azimuths)
    hpxml.doors.each_with_index do |door, idx|
      assert_equal(azimuths[idx], door.azimuth)
    end
  end

  def _test_default_central_air_conditioner_values(cooling_system, shr, compressor_type, fan_watts_per_cfm, charge_defect_ratio,
                                                   airflow_defect_ratio, cooling_capacity, cooling_efficiency_seer)
    assert_equal(shr, cooling_system.cooling_shr)
    assert_equal(compressor_type, cooling_system.compressor_type)
    assert_equal(fan_watts_per_cfm, cooling_system.fan_watts_per_cfm)
    assert_equal(charge_defect_ratio, cooling_system.charge_defect_ratio)
    assert_equal(airflow_defect_ratio, cooling_system.airflow_defect_ratio)
    if cooling_capacity.nil?
      assert(cooling_system.cooling_capacity > 0)
    else
      assert_equal(cooling_system.cooling_capacity, cooling_capacity)
    end
    if cooling_efficiency_seer.nil?
      assert_nil(cooling_system.cooling_efficiency_seer)
    else
      assert_equal(cooling_system.cooling_efficiency_seer, cooling_efficiency_seer)
    end
  end

  def _test_default_room_air_conditioner_values(cooling_system, shr, cooling_capacity, cooling_efficiency_eer)
    assert_equal(shr, cooling_system.cooling_shr)
    if cooling_capacity.nil?
      assert(cooling_system.cooling_capacity > 0)
    else
      assert_equal(cooling_system.cooling_capacity, cooling_capacity)
    end
    if cooling_efficiency_eer.nil?
      assert_nil(cooling_system.cooling_efficiency_eer)
    else
      assert_equal(cooling_system.cooling_efficiency_eer, cooling_efficiency_eer)
    end
  end

  def _test_default_evap_cooler_values(cooling_system, cooling_capacity)
    if cooling_capacity.nil?
      assert(cooling_system.cooling_capacity > 0)
    else
      assert_equal(cooling_system.cooling_capacity, cooling_capacity)
    end
  end

  def _test_default_mini_split_air_conditioner_values(cooling_system, shr, fan_watts_per_cfm, charge_defect_ratio,
                                                      airflow_defect_ratio, cooling_capacity)
    assert_equal(shr, cooling_system.cooling_shr)
    assert_equal(fan_watts_per_cfm, cooling_system.fan_watts_per_cfm)
    assert_equal(charge_defect_ratio, cooling_system.charge_defect_ratio)
    assert_equal(airflow_defect_ratio, cooling_system.airflow_defect_ratio)
    if cooling_capacity.nil?
      assert(cooling_system.cooling_capacity > 0)
    else
      assert_equal(cooling_system.cooling_capacity, cooling_capacity)
    end
  end

  def _test_default_elec_resistance(heating_system, heating_efficiency_percent)
    if heating_efficiency_percent.nil?
      assert_nil(heating_system.heating_efficiency_percent)
    else
      assert_equal(heating_system.heating_efficiency_percent, heating_efficiency_percent)
    end
  end

  def _test_default_furnace_values(heating_system, fan_watts_per_cfm, airflow_defect_ratio,
                                   heating_capacity, heating_efficiency_afue)
    assert_equal(fan_watts_per_cfm, heating_system.fan_watts_per_cfm)
    assert_equal(airflow_defect_ratio, heating_system.airflow_defect_ratio)
    if heating_capacity.nil?
      assert(heating_system.heating_capacity > 0)
    else
      assert_equal(heating_system.heating_capacity, heating_capacity)
    end
    if heating_efficiency_afue.nil?
      assert_nil(heating_system.heating_efficiency_afue)
    else
      assert_equal(heating_system.heating_efficiency_afue, heating_efficiency_afue)
    end
  end

  def _test_default_wall_furnace_values(heating_system, fan_watts, heating_capacity, heating_efficiency_afue)
    assert_equal(fan_watts, heating_system.fan_watts)
    if heating_capacity.nil?
      assert(heating_system.heating_capacity > 0)
    else
      assert_equal(heating_system.heating_capacity, heating_capacity)
    end
    if heating_efficiency_afue.nil?
      assert_nil(heating_system.heating_efficiency_afue)
    else
      assert_equal(heating_system.heating_efficiency_afue, heating_efficiency_afue)
    end
  end

  def _test_default_floor_furnace_values(heating_system, fan_watts, heating_capacity, heating_efficiency_afue)
    assert_equal(fan_watts, heating_system.fan_watts)
    if heating_capacity.nil?
      assert(heating_system.heating_capacity > 0)
    else
      assert_equal(heating_system.heating_capacity, heating_capacity)
    end
    if heating_efficiency_afue.nil?
      assert_nil(heating_system.heating_efficiency_afue)
    else
      assert_equal(heating_system.heating_efficiency_afue, heating_efficiency_afue)
    end
  end

  def _test_default_boiler_values(heating_system, eae, heating_capacity, heating_efficiency_afue)
    assert_equal(eae, heating_system.electric_auxiliary_energy)
    if heating_capacity.nil?
      assert(heating_system.heating_capacity > 0)
    else
      assert_equal(heating_system.heating_capacity, heating_capacity)
    end
    if heating_efficiency_afue.nil?
      assert_nil(heating_system.heating_efficiency_afue)
    else
      assert_equal(heating_system.heating_efficiency_afue, heating_efficiency_afue)
    end
  end

  def _test_default_stove_values(heating_system, fan_watts, heating_capacity, heating_efficiency_percent)
    assert_equal(fan_watts, heating_system.fan_watts)
    if heating_capacity.nil?
      assert(heating_system.heating_capacity > 0)
    else
      assert_equal(heating_system.heating_capacity, heating_capacity)
    end
    if heating_efficiency_percent.nil?
      assert_nil(heating_system.heating_efficiency_percent)
    else
      assert_equal(heating_system.heating_efficiency_percent, heating_efficiency_percent)
    end
  end

  def _test_default_portable_heater_values(heating_system, fan_watts, heating_capacity, heating_efficiency_percent)
    assert_equal(fan_watts, heating_system.fan_watts)
    if heating_capacity.nil?
      assert(heating_system.heating_capacity > 0)
    else
      assert_equal(heating_system.heating_capacity, heating_capacity)
    end
    if heating_efficiency_percent.nil?
      assert_nil(heating_system.heating_efficiency_percent)
    else
      assert_equal(heating_system.heating_efficiency_percent, heating_efficiency_percent)
    end
  end

  def _test_default_fixed_heater_values(heating_system, fan_watts, heating_capacity, heating_efficiency_percent)
    assert_equal(fan_watts, heating_system.fan_watts)
    if heating_capacity.nil?
      assert(heating_system.heating_capacity > 0)
    else
      assert_equal(heating_system.heating_capacity, heating_capacity)
    end
    if heating_efficiency_percent.nil?
      assert_nil(heating_system.heating_efficiency_percent)
    else
      assert_equal(heating_system.heating_efficiency_percent, heating_efficiency_percent)
    end
  end

  def _test_default_fireplace_values(heating_system, fan_watts, heating_capacity, heating_efficiency_percent)
    assert_equal(fan_watts, heating_system.fan_watts)
    if heating_capacity.nil?
      assert(heating_system.heating_capacity > 0)
    else
      assert_equal(heating_system.heating_capacity, heating_capacity)
    end
    if heating_efficiency_percent.nil?
      assert_nil(heating_system.heating_efficiency_percent)
    else
      assert_equal(heating_system.heating_efficiency_percent, heating_efficiency_percent)
    end
  end

  def _test_default_air_to_air_heat_pump_values(heat_pump, shr, compressor_type, fan_watts_per_cfm, charge_defect_ratio,
                                                airflow_defect_ratio, cooling_capacity, heating_capacity,
                                                heating_capacity_17F, backup_heating_capacity,
                                                cooling_efficiency_seer, heating_efficiency_hspf)
    assert_equal(shr, heat_pump.cooling_shr)
    assert_equal(compressor_type, heat_pump.compressor_type)
    assert_equal(fan_watts_per_cfm, heat_pump.fan_watts_per_cfm)
    assert_equal(charge_defect_ratio, heat_pump.charge_defect_ratio)
    assert_equal(airflow_defect_ratio, heat_pump.airflow_defect_ratio)
    if cooling_capacity.nil?
      assert(heat_pump.cooling_capacity > 0)
    else
      assert_equal(heat_pump.cooling_capacity, cooling_capacity)
    end
    if heating_capacity.nil?
      assert(heat_pump.heating_capacity > 0)
    else
      assert_equal(heat_pump.heating_capacity, heating_capacity)
    end
    if heating_capacity_17F.nil?
      # assert(heat_pump.heating_capacity_17F > 0) # FUTURE
    else
      assert_equal(heat_pump.heating_capacity_17F, heating_capacity_17F)
    end
    if backup_heating_capacity.nil?
      assert(heat_pump.backup_heating_capacity > 0)
    else
      assert_equal(heat_pump.backup_heating_capacity, backup_heating_capacity)
    end
    if cooling_efficiency_seer.nil?
      assert_nil(heat_pump.cooling_efficiency_seer)
    else
      assert_equal(heat_pump.cooling_efficiency_seer, cooling_efficiency_seer)
    end
    if heating_efficiency_hspf.nil?
      assert_nil(heat_pump.heating_efficiency_hspf)
    else
      assert_equal(heat_pump.heating_efficiency_hspf, heating_efficiency_hspf)
    end
  end

  def _test_default_mini_split_heat_pump_values(heat_pump, shr, fan_watts_per_cfm, charge_defect_ratio,
                                                airflow_defect_ratio, cooling_capacity, heating_capacity,
                                                heating_capacity_17F, backup_heating_capacity)
    assert_equal(shr, heat_pump.cooling_shr)
    assert_equal(fan_watts_per_cfm, heat_pump.fan_watts_per_cfm)
    assert_equal(charge_defect_ratio, heat_pump.charge_defect_ratio)
    assert_equal(airflow_defect_ratio, heat_pump.airflow_defect_ratio)
    if cooling_capacity.nil?
      assert(heat_pump.cooling_capacity > 0)
    else
      assert_equal(heat_pump.cooling_capacity, cooling_capacity)
    end
    if heating_capacity.nil?
      assert(heat_pump.heating_capacity > 0)
    else
      assert_equal(heat_pump.heating_capacity, heating_capacity)
    end
    if heating_capacity_17F.nil?
      # assert(heat_pump.heating_capacity_17F > 0) # FUTURE
    else
      assert_equal(heat_pump.heating_capacity_17F, heating_capacity_17F)
    end
    if backup_heating_capacity.nil?
      assert(heat_pump.backup_heating_capacity > 0)
    else
      assert_equal(heat_pump.backup_heating_capacity, backup_heating_capacity)
    end
  end

  def _test_default_ground_to_air_heat_pump_values(heat_pump, pump_watts_per_ton, fan_watts_per_cfm,
                                                   airflow_defect_ratio, cooling_capacity, heating_capacity,
                                                   backup_heating_capacity)
    assert_equal(pump_watts_per_ton, heat_pump.pump_watts_per_ton)
    assert_equal(fan_watts_per_cfm, heat_pump.fan_watts_per_cfm)
    assert_equal(airflow_defect_ratio, heat_pump.airflow_defect_ratio)
    if cooling_capacity.nil?
      assert(heat_pump.cooling_capacity > 0)
    else
      assert_equal(heat_pump.cooling_capacity, cooling_capacity)
    end
    if heating_capacity.nil?
      assert(heat_pump.heating_capacity > 0)
    else
      assert_equal(heat_pump.heating_capacity, heating_capacity)
    end
    if backup_heating_capacity.nil?
      assert(heat_pump.backup_heating_capacity > 0)
    else
      assert_equal(heat_pump.backup_heating_capacity, backup_heating_capacity)
    end
  end

  def _test_default_hvac_control_values(hvac_control, htg_setback_start_hr, clg_setup_start_hr, htg_season_begin_month, htg_season_begin_day, htg_season_end_month, htg_season_end_day, clg_season_begin_month, clg_season_begin_day, clg_season_end_month, clg_season_end_day)
    assert_equal(htg_setback_start_hr, hvac_control.heating_setback_start_hour)
    assert_equal(clg_setup_start_hr, hvac_control.cooling_setup_start_hour)
    assert_equal(htg_season_begin_month, hvac_control.seasons_heating_begin_month)
    assert_equal(htg_season_begin_day, hvac_control.seasons_heating_begin_day)
    assert_equal(htg_season_end_month, hvac_control.seasons_heating_end_month)
    assert_equal(htg_season_end_day, hvac_control.seasons_heating_end_day)
    assert_equal(clg_season_begin_month, hvac_control.seasons_cooling_begin_month)
    assert_equal(clg_season_begin_day, hvac_control.seasons_cooling_begin_day)
    assert_equal(clg_season_end_month, hvac_control.seasons_cooling_end_month)
    assert_equal(clg_season_end_day, hvac_control.seasons_cooling_end_day)
  end

  def _test_default_duct_values(hpxml, supply_locations, return_locations, supply_areas, return_areas,
                                supply_fracs, return_fracs, n_return_registers)
    supply_duct_idx = 0
    return_duct_idx = 0
    hpxml.hvac_distributions.each do |hvac_distribution|
      next unless [HPXML::HVACDistributionTypeAir].include? hvac_distribution.distribution_system_type

      assert_equal(n_return_registers, hvac_distribution.number_of_return_registers)
      hvac_distribution.ducts.each do |duct|
        if duct.duct_type == HPXML::DuctTypeSupply
          assert_equal(supply_locations[supply_duct_idx], duct.duct_location)
          assert_in_epsilon(supply_areas[supply_duct_idx], duct.duct_surface_area, 0.01)
          assert_in_epsilon(supply_fracs[supply_duct_idx], duct.duct_fraction_area, 0.01)
          supply_duct_idx += 1
        elsif duct.duct_type == HPXML::DuctTypeReturn
          assert_equal(return_locations[return_duct_idx], duct.duct_location)
          assert_in_epsilon(return_areas[return_duct_idx], duct.duct_surface_area, 0.01)
          assert_in_epsilon(return_fracs[return_duct_idx], duct.duct_fraction_area, 0.01)
          return_duct_idx += 1
        end
      end
    end
  end

  def _test_default_mech_vent_values(hpxml, is_shared_system, hours_in_operation, fan_power)
    vent_fan = hpxml.ventilation_fans.select { |f| f.used_for_whole_building_ventilation }[0]

    assert_equal(is_shared_system, vent_fan.is_shared_system)
    assert_equal(hours_in_operation, vent_fan.hours_in_operation)
    assert_equal(fan_power, vent_fan.fan_power)
  end

  def _test_default_kitchen_fan_values(hpxml, quantity, rated_flow_rate, hours_in_operation, fan_power, start_hour)
    kitchen_fan = hpxml.ventilation_fans.select { |f| f.used_for_local_ventilation && f.fan_location == HPXML::LocationKitchen }[0]

    assert_equal(quantity, kitchen_fan.quantity)
    assert_equal(rated_flow_rate, kitchen_fan.rated_flow_rate)
    assert_equal(hours_in_operation, kitchen_fan.hours_in_operation)
    assert_equal(fan_power, kitchen_fan.fan_power)
    assert_equal(start_hour, kitchen_fan.start_hour)
  end

  def _test_default_bath_fan_values(hpxml, quantity, rated_flow_rate, hours_in_operation, fan_power, start_hour)
    bath_fan = hpxml.ventilation_fans.select { |f| f.used_for_local_ventilation && f.fan_location == HPXML::LocationBath }[0]

    assert_equal(quantity, bath_fan.quantity)
    assert_equal(rated_flow_rate, bath_fan.rated_flow_rate)
    assert_equal(hours_in_operation, bath_fan.hours_in_operation)
    assert_equal(fan_power, bath_fan.fan_power)
    assert_equal(start_hour, bath_fan.start_hour)
  end

  def _test_default_storage_water_heater_values(hpxml, *expected_wh_values)
    storage_water_heaters = hpxml.water_heating_systems.select { |w| w.water_heater_type == HPXML::WaterHeaterTypeStorage }
    assert_equal(expected_wh_values.size, storage_water_heaters.size)
    storage_water_heaters.each_with_index do |wh_system, idx|
      is_shared, heating_capacity, tank_volume, recovery_efficiency, location, temperature, energy_factor = expected_wh_values[idx]

      assert_equal(is_shared, wh_system.is_shared_system)
      assert_in_epsilon(heating_capacity, wh_system.heating_capacity, 0.01)
      assert_equal(tank_volume, wh_system.tank_volume)
      assert_in_epsilon(recovery_efficiency, wh_system.recovery_efficiency, 0.01)
      assert_equal(location, wh_system.location)
      assert_equal(temperature, wh_system.temperature)
      if energy_factor.nil?
        assert_nil(wh_system.energy_factor)
      else
        assert_equal(energy_factor, wh_system.energy_factor)
      end
    end
  end

  def _test_default_tankless_water_heater_values(hpxml, *expected_wh_values)
    tankless_water_heaters = hpxml.water_heating_systems.select { |w| w.water_heater_type == HPXML::WaterHeaterTypeTankless }
    assert_equal(expected_wh_values.size, tankless_water_heaters.size)
    tankless_water_heaters.each_with_index do |wh_system, idx|
      performance_adjustment, = expected_wh_values[idx]

      assert_equal(performance_adjustment, wh_system.performance_adjustment)
    end
  end

  def _test_default_standard_distribution_values(hot_water_distribution, piping_length, pipe_r_value)
    assert_in_epsilon(piping_length, hot_water_distribution.standard_piping_length, 0.01)
    assert_equal(pipe_r_value, hot_water_distribution.pipe_r_value)
  end

  def _test_default_recirc_distribution_values(hot_water_distribution, piping_length, branch_piping_length, pump_power, pipe_r_value)
    assert_in_epsilon(piping_length, hot_water_distribution.recirculation_piping_length, 0.01)
    assert_in_epsilon(branch_piping_length, hot_water_distribution.recirculation_branch_piping_length, 0.01)
    assert_in_epsilon(pump_power, hot_water_distribution.recirculation_pump_power, 0.01)
    assert_equal(pipe_r_value, hot_water_distribution.pipe_r_value)
  end

  def _test_default_shared_recirc_distribution_values(hot_water_distribution, pump_power)
    assert_in_epsilon(pump_power, hot_water_distribution.shared_recirculation_pump_power, 0.01)
  end

  def _test_default_water_fixture_values(hpxml, usage_multiplier)
    assert_equal(usage_multiplier, hpxml.water_heating.water_fixtures_usage_multiplier)
  end

  def _test_default_solar_thermal_values(solar_thermal_system, storage_volume, azimuth)
    assert_equal(storage_volume, solar_thermal_system.storage_volume)
    assert_equal(azimuth, solar_thermal_system.collector_azimuth)
  end

  def _test_default_pv_system_values(hpxml, interver_efficiency, system_loss_frac, is_shared_system, location, tracking, module_type, azimuth)
    hpxml.pv_systems.each_with_index do |pv, idx|
      assert_equal(is_shared_system, pv.is_shared_system)
      assert_equal(interver_efficiency, pv.inverter_efficiency)
      assert_in_epsilon(system_loss_frac, pv.system_losses_fraction, 0.01)
      assert_equal(location, pv.location)
      assert_equal(tracking, pv.tracking)
      assert_equal(module_type, pv.module_type)
      assert_equal(azimuth, pv.array_azimuth)
    end
  end

  def _test_default_generator_values(hpxml, is_shared_system)
    hpxml.generators.each_with_index do |generator, idx|
      assert_equal(is_shared_system, generator.is_shared_system)
    end
  end

  def _test_default_clothes_washer_values(clothes_washer, is_shared, location, imef, rated_annual_kwh, label_electric_rate, label_gas_rate, label_annual_gas_cost, capacity, label_usage, usage_multiplier)
    assert_equal(is_shared, clothes_washer.is_shared_appliance)
    assert_equal(location, clothes_washer.location)
    assert_equal(imef, clothes_washer.integrated_modified_energy_factor)
    assert_equal(rated_annual_kwh, clothes_washer.rated_annual_kwh)
    assert_equal(label_electric_rate, clothes_washer.label_electric_rate)
    assert_equal(label_gas_rate, clothes_washer.label_gas_rate)
    assert_equal(label_annual_gas_cost, clothes_washer.label_annual_gas_cost)
    assert_equal(capacity, clothes_washer.capacity)
    assert_equal(label_usage, clothes_washer.label_usage)
    assert_equal(usage_multiplier, clothes_washer.usage_multiplier)
  end

  def _test_default_clothes_dryer_values(clothes_dryer, is_shared, location, cef, usage_multiplier)
    assert_equal(is_shared, clothes_dryer.is_shared_appliance)
    assert_equal(location, clothes_dryer.location)
    assert_equal(cef, clothes_dryer.combined_energy_factor)
    assert_equal(usage_multiplier, clothes_dryer.usage_multiplier)
  end

  def _test_default_clothes_dryer_exhaust_values(clothes_dryer, is_vented, vented_flow_rate)
    assert_equal(is_vented, clothes_dryer.is_vented)
    if vented_flow_rate.nil?
      assert_nil(clothes_dryer.vented_flow_rate)
    else
      assert_equal(vented_flow_rate, clothes_dryer.vented_flow_rate)
    end
  end

  def _test_default_dishwasher_values(dishwasher, is_shared, location, rated_annual_kwh, label_electric_rate, label_gas_rate, label_annual_gas_cost, label_usage, place_setting_capacity, usage_multiplier)
    assert_equal(is_shared, dishwasher.is_shared_appliance)
    assert_equal(location, dishwasher.location)
    assert_equal(rated_annual_kwh, dishwasher.rated_annual_kwh)
    assert_equal(label_electric_rate, dishwasher.label_electric_rate)
    assert_equal(label_gas_rate, dishwasher.label_gas_rate)
    assert_equal(label_annual_gas_cost, dishwasher.label_annual_gas_cost)
    assert_equal(label_usage, dishwasher.label_usage)
    assert_equal(place_setting_capacity, dishwasher.place_setting_capacity)
    assert_equal(usage_multiplier, dishwasher.usage_multiplier)
  end

  def _test_default_refrigerator_values(hpxml, location, rated_annual_kwh, usage_multiplier, weekday_sch, weekend_sch, monthly_mults)
    hpxml.refrigerators.each do |refrigerator|
      next unless refrigerator.primary_indicator

      assert_equal(location, refrigerator.location)
      assert_equal(rated_annual_kwh, refrigerator.rated_annual_kwh)
      assert_equal(usage_multiplier, refrigerator.usage_multiplier)
      if weekday_sch.nil?
        assert_nil(refrigerator.weekday_fractions)
      else
        assert_equal(weekday_sch, refrigerator.weekday_fractions)
      end
      if weekend_sch.nil?
        assert_nil(refrigerator.weekend_fractions)
      else
        assert_equal(weekend_sch, refrigerator.weekend_fractions)
      end
      if monthly_mults.nil?
        assert_nil(refrigerator.monthly_multipliers)
      else
        assert_equal(monthly_mults, refrigerator.monthly_multipliers)
      end
    end
  end

  def _test_default_extra_refrigerators_values(hpxml, location, rated_annual_kwh, usage_multiplier, weekday_sch, weekend_sch, monthly_mults)
    hpxml.refrigerators.each do |refrigerator|
      next if refrigerator.primary_indicator

      assert_equal(location, refrigerator.location)
      assert_in_epsilon(rated_annual_kwh, refrigerator.rated_annual_kwh, 0.01)
      assert_equal(usage_multiplier, refrigerator.usage_multiplier)
      if weekday_sch.nil?
        assert_nil(refrigerator.weekday_fractions)
      else
        assert_equal(weekday_sch, refrigerator.weekday_fractions)
      end
      if weekend_sch.nil?
        assert_nil(refrigerator.weekend_fractions)
      else
        assert_equal(weekend_sch, refrigerator.weekend_fractions)
      end
      if monthly_mults.nil?
        assert_nil(refrigerator.monthly_multipliers)
      else
        assert_equal(monthly_mults, refrigerator.monthly_multipliers)
      end
    end
  end

  def _test_default_freezers_values(hpxml, location, rated_annual_kwh, usage_multiplier, weekday_sch, weekend_sch, monthly_mults)
    hpxml.freezers.each do |freezer|
      assert_equal(location, freezer.location)
      assert_in_epsilon(rated_annual_kwh, freezer.rated_annual_kwh, 0.01)
      assert_equal(usage_multiplier, freezer.usage_multiplier)
      if weekday_sch.nil?
        assert_nil(freezer.weekday_fractions)
      else
        assert_equal(weekday_sch, freezer.weekday_fractions)
      end
      if weekend_sch.nil?
        assert_nil(freezer.weekend_fractions)
      else
        assert_equal(weekend_sch, freezer.weekend_fractions)
      end
      if monthly_mults.nil?
        assert_nil(freezer.monthly_multipliers)
      else
        assert_equal(monthly_mults, freezer.monthly_multipliers)
      end
    end
  end

  def _test_default_cooking_range_values(cooking_range, location, is_induction, usage_multiplier, weekday_sch, weekend_sch, monthly_mults)
    assert_equal(location, cooking_range.location)
    assert_equal(is_induction, cooking_range.is_induction)
    assert_equal(usage_multiplier, cooking_range.usage_multiplier)
    if weekday_sch.nil?
      assert_nil(cooking_range.weekday_fractions)
    else
      assert_equal(weekday_sch, cooking_range.weekday_fractions)
    end
    if weekend_sch.nil?
      assert_nil(cooking_range.weekend_fractions)
    else
      assert_equal(weekend_sch, cooking_range.weekend_fractions)
    end
    if monthly_mults.nil?
      assert_nil(cooking_range.monthly_multipliers)
    else
      assert_equal(monthly_mults, cooking_range.monthly_multipliers)
    end
  end

  def _test_default_oven_values(oven, is_convection)
    assert_equal(is_convection, oven.is_convection)
  end

  def _test_default_lighting_values(hpxml, interior_usage_multiplier, garage_usage_multiplier, exterior_usage_multiplier, schedules = {})
    assert_equal(interior_usage_multiplier, hpxml.lighting.interior_usage_multiplier)
    assert_equal(garage_usage_multiplier, hpxml.lighting.garage_usage_multiplier)
    assert_equal(exterior_usage_multiplier, hpxml.lighting.exterior_usage_multiplier)
    if not schedules[:grg_wk_sch].nil?
      assert_equal(schedules[:grg_wk_sch], hpxml.lighting.garage_weekday_fractions)
    else
      assert_nil(hpxml.lighting.garage_weekday_fractions)
    end
    if not schedules[:grg_wknd_sch].nil?
      assert_equal(schedules[:grg_wknd_sch], hpxml.lighting.garage_weekend_fractions)
    else
      assert_nil(hpxml.lighting.garage_weekend_fractions)
    end
    if not schedules[:grg_month_mult].nil?
      assert_equal(schedules[:grg_month_mult], hpxml.lighting.garage_monthly_multipliers)
    else
      assert_nil(hpxml.lighting.garage_monthly_multipliers)
    end
    if not schedules[:ext_wk_sch].nil?
      assert_equal(schedules[:ext_wk_sch], hpxml.lighting.exterior_weekday_fractions)
    else
      assert_nil(hpxml.lighting.exterior_weekday_fractions)
    end
    if not schedules[:ext_wknd_sch].nil?
      assert_equal(schedules[:ext_wknd_sch], hpxml.lighting.exterior_weekend_fractions)
    else
      assert_nil(hpxml.lighting.exterior_weekday_fractions)
    end
    if not schedules[:ext_month_mult].nil?
      assert_equal(schedules[:ext_month_mult], hpxml.lighting.exterior_monthly_multipliers)
    else
      assert_nil(hpxml.lighting.exterior_monthly_multipliers)
    end
    if not schedules[:hol_kwh_per_day].nil?
      assert_equal(schedules[:hol_kwh_per_day], hpxml.lighting.holiday_kwh_per_day)
    else
      assert_nil(hpxml.lighting.holiday_kwh_per_day)
    end
    if not schedules[:hol_begin_month].nil?
      assert_equal(schedules[:hol_begin_month], hpxml.lighting.holiday_period_begin_month)
    else
      assert_nil(hpxml.lighting.holiday_period_begin_month)
    end
    if not schedules[:hol_begin_day].nil?
      assert_equal(schedules[:hol_begin_day], hpxml.lighting.holiday_period_begin_day)
    else
      assert_nil(hpxml.lighting.holiday_period_begin_day)
    end
    if not schedules[:hol_end_month].nil?
      assert_equal(schedules[:hol_end_month], hpxml.lighting.holiday_period_end_month)
    else
      assert_nil(hpxml.lighting.holiday_period_end_month)
    end
    if not schedules[:hol_end_day].nil?
      assert_equal(schedules[:hol_end_day], hpxml.lighting.holiday_period_end_day)
    else
      assert_nil(hpxml.lighting.holiday_period_end_day)
    end
    if not schedules[:hol_wk_sch].nil?
      assert_equal(schedules[:hol_wk_sch], hpxml.lighting.holiday_weekday_fractions)
    else
      assert_nil(hpxml.lighting.holiday_weekday_fractions)
    end
    if not schedules[:hol_wknd_sch].nil?
      assert_equal(schedules[:hol_wknd_sch], hpxml.lighting.holiday_weekend_fractions)
    else
      assert_nil(hpxml.lighting.holiday_weekend_fractions)
    end
  end

  def _test_default_ceiling_fan_values(ceiling_fan, quantity, efficiency)
    assert_equal(quantity, ceiling_fan.quantity)
    assert_in_epsilon(efficiency, ceiling_fan.efficiency, 0.01)
  end

  def _test_default_pool_heater_values(pool, load_units, load_value, usage_multiplier, weekday_sch, weekend_sch, monthly_mults)
    if load_units.nil?
      assert_nil(pool.heater_load_units)
    else
      assert_equal(load_units, pool.heater_load_units)
    end
    if load_value.nil?
      assert_nil(pool.heater_load_value)
    else
      assert_in_epsilon(load_value, pool.heater_load_value, 0.01)
    end
    if usage_multiplier.nil?
      assert_nil(pool.heater_usage_multiplier)
    else
      assert_equal(usage_multiplier, pool.heater_usage_multiplier)
    end
    if weekday_sch.nil?
      assert_nil(pool.heater_weekday_fractions)
    else
      assert_equal(weekday_sch, pool.heater_weekday_fractions)
    end
    if weekend_sch.nil?
      assert_nil(pool.heater_weekend_fractions)
    else
      assert_equal(weekend_sch, pool.heater_weekend_fractions)
    end
    if monthly_mults.nil?
      assert_nil(pool.heater_monthly_multipliers)
    else
      assert_equal(monthly_mults, pool.heater_monthly_multipliers)
    end
  end

  def _test_default_pool_pump_values(pool, kWh_per_year, usage_multiplier, weekday_sch, weekend_sch, monthly_mults)
    assert_in_epsilon(kWh_per_year, pool.pump_kwh_per_year, 0.01)
    assert_equal(usage_multiplier, pool.pump_usage_multiplier)
    assert_equal(weekday_sch, pool.pump_weekday_fractions)
    assert_equal(weekend_sch, pool.pump_weekend_fractions)
    assert_equal(monthly_mults, pool.pump_monthly_multipliers)
  end

  def _test_default_hot_tub_heater_values(hot_tub, load_units, load_value, usage_multiplier, weekday_sch, weekend_sch, monthly_mults)
    if load_units.nil?
      assert_nil(hot_tub.heater_load_units)
    else
      assert_equal(load_units, hot_tub.heater_load_units)
    end
    if load_value.nil?
      assert_nil(hot_tub.heater_load_value)
    else
      assert_in_epsilon(load_value, hot_tub.heater_load_value, 0.01)
    end
    if usage_multiplier.nil?
      assert_nil(hot_tub.heater_usage_multiplier)
    else
      assert_equal(usage_multiplier, hot_tub.heater_usage_multiplier)
    end
    if weekday_sch.nil?
      assert_nil(hot_tub.heater_weekday_fractions)
    else
      assert_equal(weekday_sch, hot_tub.heater_weekday_fractions)
    end
    if weekend_sch.nil?
      assert_nil(hot_tub.heater_weekend_fractions)
    else
      assert_equal(weekend_sch, hot_tub.heater_weekend_fractions)
    end
    if monthly_mults.nil?
      assert_nil(hot_tub.heater_monthly_multipliers)
    else
      assert_equal(monthly_mults, hot_tub.heater_monthly_multipliers)
    end
  end

  def _test_default_hot_tub_pump_values(hot_tub, kWh_per_year, usage_multiplier, weekday_sch, weekend_sch, monthly_mults)
    assert_in_epsilon(kWh_per_year, hot_tub.pump_kwh_per_year, 0.01)
    assert_equal(usage_multiplier, hot_tub.pump_usage_multiplier)
    assert_equal(weekday_sch, hot_tub.pump_weekday_fractions)
    assert_equal(weekend_sch, hot_tub.pump_weekend_fractions)
    assert_equal(monthly_mults, hot_tub.pump_monthly_multipliers)
  end

  def _test_default_plug_load_values(hpxml, load_type, kWh_per_year, frac_sensible, frac_latent, usage_multiplier, weekday_sch, weekend_sch, monthly_mults)
    pl = hpxml.plug_loads.select { |pl| pl.plug_load_type == load_type }[0]

    assert_in_epsilon(kWh_per_year, pl.kWh_per_year, 0.01)
    assert_equal(usage_multiplier, pl.usage_multiplier)
    assert_in_epsilon(frac_sensible, pl.frac_sensible, 0.01)
    assert_in_epsilon(frac_latent, pl.frac_latent, 0.01)
    assert_equal(weekday_sch, pl.weekday_fractions)
    assert_equal(weekend_sch, pl.weekend_fractions)
    assert_equal(monthly_mults, pl.monthly_multipliers)
  end

  def _test_default_fuel_load_values(hpxml, load_type, therm_per_year, frac_sensible, frac_latent, usage_multiplier, weekday_sch, weekend_sch, monthly_mults)
    fl = hpxml.fuel_loads.select { |fl| fl.fuel_load_type == load_type }[0]

    assert_in_epsilon(therm_per_year, fl.therm_per_year, 0.01)
    assert_equal(usage_multiplier, fl.usage_multiplier)
    assert_in_epsilon(frac_sensible, fl.frac_sensible, 0.01)
    assert_in_epsilon(frac_latent, fl.frac_latent, 0.01)
    assert_equal(weekday_sch, fl.weekday_fractions)
    assert_equal(weekend_sch, fl.weekend_fractions)
    assert_equal(monthly_mults, fl.monthly_multipliers)
  end

  def _create_hpxml(hpxml_name)
    return HPXML.new(hpxml_path: File.join(@sample_files_path, hpxml_name))
  end
end<|MERGE_RESOLUTION|>--- conflicted
+++ resolved
@@ -383,7 +383,7 @@
     hpxml.foundation_walls[0].interior_finish_type = HPXML::InteriorFinishGypsumCompositeBoard
     hpxml.foundation_walls[0].interior_finish_thickness = 0.625
     hpxml.foundation_walls[0].azimuth = 123
-<<<<<<< HEAD
+    hpxml.foundation_walls[0].area = 789
     hpxml.foundation_walls[0].insulation_interior_distance_to_top = 0.5
     hpxml.foundation_walls[0].insulation_interior_distance_to_bottom = 7.75
     hpxml.foundation_walls[0].insulation_exterior_distance_to_top = 0.75
@@ -391,13 +391,7 @@
     XMLHelper.write_file(hpxml.to_oga, @tmp_hpxml_path)
     hpxml_default = _test_measure()
     _test_default_foundation_wall_values(hpxml_default.foundation_walls[0], 7.0, HPXML::InteriorFinishGypsumCompositeBoard, 0.625, 123,
-                                         0.5, 7.75, 0.75, 7.5)
-=======
-    hpxml.foundation_walls[0].area = 789
-    XMLHelper.write_file(hpxml.to_oga, @tmp_hpxml_path)
-    hpxml_default = _test_measure()
-    _test_default_foundation_wall_values(hpxml_default.foundation_walls[0], 7.0, HPXML::InteriorFinishGypsumCompositeBoard, 0.625, 123, 789)
->>>>>>> e4293a05
+                                         789, 0.5, 7.75, 0.75, 7.5)
 
     # Test defaults
     hpxml.foundation_walls[0].thickness = nil
@@ -405,20 +399,14 @@
     hpxml.foundation_walls[0].interior_finish_thickness = nil
     hpxml.foundation_walls[0].orientation = HPXML::OrientationSoutheast
     hpxml.foundation_walls[0].azimuth = nil
-<<<<<<< HEAD
+    hpxml.foundation_walls[0].area = nil
+    hpxml.foundation_walls[0].length = 100
     hpxml.foundation_walls[0].insulation_interior_distance_to_bottom = nil
     hpxml.foundation_walls[0].insulation_exterior_distance_to_bottom = nil
     XMLHelper.write_file(hpxml.to_oga, @tmp_hpxml_path)
     hpxml_default = _test_measure()
     _test_default_foundation_wall_values(hpxml_default.foundation_walls[0], 8.0, HPXML::InteriorFinishGypsumBoard, 0.5, 135,
-                                         0.5, 8.0, 0.75, 8.0)
-=======
-    hpxml.foundation_walls[0].area = nil
-    hpxml.foundation_walls[0].length = 100
-    XMLHelper.write_file(hpxml.to_oga, @tmp_hpxml_path)
-    hpxml_default = _test_measure()
-    _test_default_foundation_wall_values(hpxml_default.foundation_walls[0], 8.0, HPXML::InteriorFinishGypsumBoard, 0.5, 135, 800)
->>>>>>> e4293a05
+                                         800, 0.5, 8.0, 0.75, 8.0)
 
     # Test defaults w/ unconditioned surfaces
     hpxml = _create_hpxml('base-foundation-unconditioned-basement.xml')
@@ -427,7 +415,9 @@
     hpxml.foundation_walls[0].interior_finish_thickness = nil
     hpxml.foundation_walls[0].orientation = HPXML::OrientationSoutheast
     hpxml.foundation_walls[0].azimuth = nil
-<<<<<<< HEAD
+    hpxml.foundation_walls[0].area = nil
+    hpxml.foundation_walls[0].length = 100
+    hpxml.foundation_walls[0].height = 10
     hpxml.foundation_walls[0].insulation_interior_distance_to_top = nil
     hpxml.foundation_walls[0].insulation_interior_distance_to_bottom = nil
     hpxml.foundation_walls[0].insulation_exterior_distance_to_top = nil
@@ -435,15 +425,7 @@
     XMLHelper.write_file(hpxml.to_oga, @tmp_hpxml_path)
     hpxml_default = _test_measure()
     _test_default_foundation_wall_values(hpxml_default.foundation_walls[0], 8.0, HPXML::InteriorFinishNone, nil, 135,
-                                         0.0, 8.0, 0.0, 8.0)
-=======
-    hpxml.foundation_walls[0].area = nil
-    hpxml.foundation_walls[0].length = 100
-    hpxml.foundation_walls[0].height = 10
-    XMLHelper.write_file(hpxml.to_oga, @tmp_hpxml_path)
-    hpxml_default = _test_measure()
-    _test_default_foundation_wall_values(hpxml_default.foundation_walls[0], 8.0, HPXML::InteriorFinishNone, nil, 135, 1000)
->>>>>>> e4293a05
+                                         1000, 0.0, 10.0, 0.0, 10.0)
   end
 
   def test_frame_floors
@@ -2519,12 +2501,8 @@
     end
   end
 
-<<<<<<< HEAD
-  def _test_default_foundation_wall_values(foundation_wall, thickness, int_finish_type, int_finish_thickness, azimuth,
+  def _test_default_foundation_wall_values(foundation_wall, thickness, int_finish_type, int_finish_thickness, azimuth, area,
                                            ins_int_top, ins_int_bottom, ins_ext_top, ins_ext_bottom)
-=======
-  def _test_default_foundation_wall_values(foundation_wall, thickness, int_finish_type, int_finish_thickness, azimuth, area)
->>>>>>> e4293a05
     assert_equal(thickness, foundation_wall.thickness)
     assert_equal(int_finish_type, foundation_wall.interior_finish_type)
     if not int_finish_thickness.nil?
@@ -2533,14 +2511,11 @@
       assert_nil(foundation_wall.interior_finish_thickness)
     end
     assert_equal(azimuth, foundation_wall.azimuth)
-<<<<<<< HEAD
+    assert_equal(area, foundation_wall.area)
     assert_equal(ins_int_top, foundation_wall.insulation_interior_distance_to_top)
     assert_equal(ins_int_bottom, foundation_wall.insulation_interior_distance_to_bottom)
     assert_equal(ins_ext_top, foundation_wall.insulation_exterior_distance_to_top)
     assert_equal(ins_ext_bottom, foundation_wall.insulation_exterior_distance_to_bottom)
-=======
-    assert_equal(area, foundation_wall.area)
->>>>>>> e4293a05
   end
 
   def _test_default_frame_floor_values(frame_floor, int_finish_type, int_finish_thickness)
