--- conflicted
+++ resolved
@@ -1707,21 +1707,12 @@
     _test_default_hvac_location_values(default_hpxml_bldg.heating_systems[0], HPXML::LocationBasementUnconditioned)
 
     # Test defaults -- DSE = 1
-<<<<<<< HEAD
     hpxml_bldg.heating_systems[0].distribution_system.distribution_system_type = HPXML::HVACDistributionTypeDSE
     hpxml_bldg.heating_systems[0].distribution_system.annual_heating_dse = 1.0
     hpxml_bldg.heating_systems[0].distribution_system.annual_cooling_dse = 0.5
     XMLHelper.write_file(hpxml.to_doc, @tmp_hpxml_path)
     _default_hpxml, default_hpxml_bldg = _test_measure()
-    _test_default_hvac_location_values(default_hpxml_bldg.heating_systems[0], HPXML::LocationLivingSpace)
-=======
-    hpxml.heating_systems[0].distribution_system.distribution_system_type = HPXML::HVACDistributionTypeDSE
-    hpxml.heating_systems[0].distribution_system.annual_heating_dse = 1.0
-    hpxml.heating_systems[0].distribution_system.annual_cooling_dse = 0.5
-    XMLHelper.write_file(hpxml.to_oga, @tmp_hpxml_path)
-    hpxml_default = _test_measure()
-    _test_default_hvac_location_values(hpxml_default.heating_systems[0], HPXML::LocationConditionedSpace)
->>>>>>> ed024c39
+    _test_default_hvac_location_values(default_hpxml_bldg.heating_systems[0], HPXML::LocationConditionedSpace)
 
     # Test defaults -- DSE < 1
     hpxml_bldg.heating_systems[0].distribution_system.annual_heating_dse = 0.8
@@ -1730,19 +1721,11 @@
     _test_default_hvac_location_values(default_hpxml_bldg.heating_systems[0], HPXML::LocationUnconditionedSpace)
 
     # Test defaults -- ductless
-<<<<<<< HEAD
     hpxml_bldg.heating_systems[0].heating_system_type = HPXML::HVACTypeWallFurnace
     hpxml_bldg.heating_systems[0].distribution_system.delete
     XMLHelper.write_file(hpxml.to_doc, @tmp_hpxml_path)
     _default_hpxml, default_hpxml_bldg = _test_measure()
-    _test_default_hvac_location_values(default_hpxml_bldg.heating_systems[0], HPXML::LocationLivingSpace)
-=======
-    hpxml.heating_systems[0].heating_system_type = HPXML::HVACTypeWallFurnace
-    hpxml.heating_systems[0].distribution_system.delete
-    XMLHelper.write_file(hpxml.to_oga, @tmp_hpxml_path)
-    hpxml_default = _test_measure()
-    _test_default_hvac_location_values(hpxml_default.heating_systems[0], HPXML::LocationConditionedSpace)
->>>>>>> ed024c39
+    _test_default_hvac_location_values(default_hpxml_bldg.heating_systems[0], HPXML::LocationConditionedSpace)
   end
 
   def test_hvac_controls
@@ -1797,7 +1780,6 @@
 
   def test_hvac_distribution
     # Test inputs not overridden by defaults
-<<<<<<< HEAD
     hpxml, hpxml_bldg = _create_hpxml('base.xml')
     hpxml_bldg.hvac_distributions[0].conditioned_floor_area_served = 2700.0
     hpxml_bldg.hvac_distributions[0].number_of_return_registers = 2
@@ -1811,25 +1793,8 @@
     hpxml_bldg.hvac_distributions[0].ducts[1].duct_effective_r_value = 3.21
     XMLHelper.write_file(hpxml.to_doc, @tmp_hpxml_path)
     _default_hpxml, default_hpxml_bldg = _test_measure()
-    expected_supply_locations = ['attic - unvented']
-    expected_return_locations = ['attic - unvented']
-=======
-    hpxml = _create_hpxml('base.xml')
-    hpxml.hvac_distributions[0].conditioned_floor_area_served = 2700.0
-    hpxml.hvac_distributions[0].number_of_return_registers = 2
-    hpxml.hvac_distributions[0].ducts[0].duct_surface_area_multiplier = 0.5
-    hpxml.hvac_distributions[0].ducts[1].duct_surface_area_multiplier = 1.5
-    hpxml.hvac_distributions[0].ducts[0].duct_buried_insulation_level = HPXML::DuctBuriedInsulationPartial
-    hpxml.hvac_distributions[0].ducts[1].duct_buried_insulation_level = HPXML::DuctBuriedInsulationDeep
-    hpxml.hvac_distributions[0].ducts[0].duct_insulation_r_value = nil
-    hpxml.hvac_distributions[0].ducts[1].duct_insulation_r_value = nil
-    hpxml.hvac_distributions[0].ducts[0].duct_effective_r_value = 1.23
-    hpxml.hvac_distributions[0].ducts[1].duct_effective_r_value = 3.21
-    XMLHelper.write_file(hpxml.to_oga, @tmp_hpxml_path)
-    hpxml_default = _test_measure()
     expected_supply_locations = [HPXML::LocationAtticUnvented]
     expected_return_locations = [HPXML::LocationAtticUnvented]
->>>>>>> ed024c39
     expected_supply_areas = [150.0]
     expected_return_areas = [50.0]
     expected_supply_fracs = [1.0]
@@ -1854,21 +1819,12 @@
       duct.duct_buried_insulation_level = nil
       duct.duct_effective_r_value = nil
     end
-<<<<<<< HEAD
     hpxml_bldg.hvac_distributions[0].ducts[0].duct_insulation_r_value = 4
     hpxml_bldg.hvac_distributions[0].ducts[1].duct_insulation_r_value = 0
     XMLHelper.write_file(hpxml.to_doc, @tmp_hpxml_path)
     _default_hpxml, default_hpxml_bldg = _test_measure()
-    expected_supply_locations = ['basement - conditioned']
-    expected_return_locations = ['basement - conditioned']
-=======
-    hpxml.hvac_distributions[0].ducts[0].duct_insulation_r_value = 4
-    hpxml.hvac_distributions[0].ducts[1].duct_insulation_r_value = 0
-    XMLHelper.write_file(hpxml.to_oga, @tmp_hpxml_path)
-    hpxml_default = _test_measure()
     expected_supply_locations = [HPXML::LocationBasementConditioned]
     expected_return_locations = [HPXML::LocationBasementConditioned]
->>>>>>> ed024c39
     expected_supply_areas = [729.0]
     expected_return_areas = [270.0]
     expected_supply_fracs = [1.0]
@@ -1894,17 +1850,10 @@
       duct.duct_surface_area_multiplier = nil
       duct.duct_buried_insulation_level = nil
     end
-<<<<<<< HEAD
-    XMLHelper.write_file(hpxml.to_doc, @tmp_hpxml_path)
-    _default_hpxml, default_hpxml_bldg = _test_measure()
-    expected_supply_locations = ['basement - unconditioned']
-    expected_return_locations = ['basement - unconditioned']
-=======
-    XMLHelper.write_file(hpxml.to_oga, @tmp_hpxml_path)
-    hpxml_default = _test_measure()
+    XMLHelper.write_file(hpxml.to_doc, @tmp_hpxml_path)
+    _default_hpxml, default_hpxml_bldg = _test_measure()
     expected_supply_locations = [HPXML::LocationBasementUnconditioned]
     expected_return_locations = [HPXML::LocationBasementUnconditioned]
->>>>>>> ed024c39
     expected_supply_areas = [364.5]
     expected_return_areas = [67.5]
     expected_supply_fracs = [1.0]
@@ -1930,17 +1879,10 @@
       duct.duct_surface_area_multiplier = nil
       duct.duct_buried_insulation_level = nil
     end
-<<<<<<< HEAD
-    XMLHelper.write_file(hpxml.to_doc, @tmp_hpxml_path)
-    _default_hpxml, default_hpxml_bldg = _test_measure()
-    expected_supply_locations = ['attic - unvented']
-    expected_return_locations = ['attic - unvented']
-=======
-    XMLHelper.write_file(hpxml.to_oga, @tmp_hpxml_path)
-    hpxml_default = _test_measure()
+    XMLHelper.write_file(hpxml.to_doc, @tmp_hpxml_path)
+    _default_hpxml, default_hpxml_bldg = _test_measure()
     expected_supply_locations = [HPXML::LocationAtticUnvented]
     expected_return_locations = [HPXML::LocationAtticUnvented]
->>>>>>> ed024c39
     expected_supply_areas = [364.5]
     expected_return_areas = [67.5]
     expected_supply_fracs = [1.0]
@@ -1966,17 +1908,10 @@
       duct.duct_surface_area_multiplier = nil
       duct.duct_buried_insulation_level = nil
     end
-<<<<<<< HEAD
-    XMLHelper.write_file(hpxml.to_doc, @tmp_hpxml_path)
-    _default_hpxml, default_hpxml_bldg = _test_measure()
-    expected_supply_locations = ['living space']
-    expected_return_locations = ['living space']
-=======
-    XMLHelper.write_file(hpxml.to_oga, @tmp_hpxml_path)
-    hpxml_default = _test_measure()
+    XMLHelper.write_file(hpxml.to_doc, @tmp_hpxml_path)
+    _default_hpxml, default_hpxml_bldg = _test_measure()
     expected_supply_locations = [HPXML::LocationConditionedSpace]
     expected_return_locations = [HPXML::LocationConditionedSpace]
->>>>>>> ed024c39
     expected_supply_areas = [243.0]
     expected_return_areas = [45.0]
     expected_supply_fracs = [1.0]
@@ -2002,17 +1937,10 @@
       duct.duct_surface_area_multiplier = nil
       duct.duct_buried_insulation_level = nil
     end
-<<<<<<< HEAD
-    XMLHelper.write_file(hpxml.to_doc, @tmp_hpxml_path)
-    _default_hpxml, default_hpxml_bldg = _test_measure()
-    expected_supply_locations = ['basement - conditioned', 'basement - conditioned', 'living space', 'living space']
-    expected_return_locations = ['basement - conditioned', 'basement - conditioned', 'living space', 'living space']
-=======
-    XMLHelper.write_file(hpxml.to_oga, @tmp_hpxml_path)
-    hpxml_default = _test_measure()
+    XMLHelper.write_file(hpxml.to_doc, @tmp_hpxml_path)
+    _default_hpxml, default_hpxml_bldg = _test_measure()
     expected_supply_locations = [HPXML::LocationBasementConditioned, HPXML::LocationBasementConditioned, HPXML::LocationConditionedSpace, HPXML::LocationConditionedSpace]
     expected_return_locations = [HPXML::LocationBasementConditioned, HPXML::LocationBasementConditioned, HPXML::LocationConditionedSpace, HPXML::LocationConditionedSpace]
->>>>>>> ed024c39
     expected_supply_areas = [410.06, 410.06, 136.69, 136.69]
     expected_return_areas = [227.82, 227.82, 75.94, 75.94]
     expected_supply_fracs = [0.375, 0.375, 0.125, 0.125]
@@ -2042,11 +1970,10 @@
         duct.duct_buried_insulation_level = nil
       end
     end
-<<<<<<< HEAD
-    XMLHelper.write_file(hpxml.to_doc, @tmp_hpxml_path)
-    _default_hpxml, default_hpxml_bldg = _test_measure()
-    expected_supply_locations = ['basement - conditioned', 'basement - conditioned'] * default_hpxml_bldg.hvac_distributions.size
-    expected_return_locations = ['basement - conditioned', 'basement - conditioned'] * default_hpxml_bldg.hvac_distributions.size
+    XMLHelper.write_file(hpxml.to_doc, @tmp_hpxml_path)
+    _default_hpxml, default_hpxml_bldg = _test_measure()
+    expected_supply_locations = [HPXML::LocationBasementConditioned, HPXML::LocationBasementConditioned] * default_hpxml_bldg.hvac_distributions.size
+    expected_return_locations = [HPXML::LocationBasementConditioned, HPXML::LocationBasementConditioned] * default_hpxml_bldg.hvac_distributions.size
     expected_supply_areas = [36.45, 36.45] * default_hpxml_bldg.hvac_distributions.size
     expected_return_areas = [13.5, 13.5] * default_hpxml_bldg.hvac_distributions.size
     expected_supply_fracs = [0.5, 0.5] * default_hpxml_bldg.hvac_distributions.size
@@ -2059,24 +1986,6 @@
     expected_return_effective_rvalues = [4.86] * 2 * default_hpxml_bldg.hvac_distributions.size
     expected_n_return_registers = default_hpxml_bldg.building_construction.number_of_conditioned_floors
     _test_default_duct_values(default_hpxml_bldg, expected_supply_locations, expected_return_locations, expected_supply_areas, expected_return_areas,
-=======
-    XMLHelper.write_file(hpxml.to_oga, @tmp_hpxml_path)
-    hpxml_default = _test_measure()
-    expected_supply_locations = [HPXML::LocationBasementConditioned, HPXML::LocationBasementConditioned] * hpxml_default.hvac_distributions.size
-    expected_return_locations = [HPXML::LocationBasementConditioned, HPXML::LocationBasementConditioned] * hpxml_default.hvac_distributions.size
-    expected_supply_areas = [36.45, 36.45] * hpxml_default.hvac_distributions.size
-    expected_return_areas = [13.5, 13.5] * hpxml_default.hvac_distributions.size
-    expected_supply_fracs = [0.5, 0.5] * hpxml_default.hvac_distributions.size
-    expected_return_fracs = [0.5, 0.5] * hpxml_default.hvac_distributions.size
-    expected_supply_area_mults = [1.0, 1.0] * hpxml_default.hvac_distributions.size
-    expected_return_area_mults = [1.0, 1.0] * hpxml_default.hvac_distributions.size
-    expected_supply_buried_levels = [HPXML::DuctBuriedInsulationNone] * 2 * hpxml_default.hvac_distributions.size
-    expected_return_buried_levels = [HPXML::DuctBuriedInsulationNone] * 2 * hpxml_default.hvac_distributions.size
-    expected_supply_effective_rvalues = [6.74] * 2 * hpxml_default.hvac_distributions.size
-    expected_return_effective_rvalues = [4.86] * 2 * hpxml_default.hvac_distributions.size
-    expected_n_return_registers = hpxml_default.building_construction.number_of_conditioned_floors
-    _test_default_duct_values(hpxml_default, expected_supply_locations, expected_return_locations, expected_supply_areas, expected_return_areas,
->>>>>>> ed024c39
                               expected_supply_fracs, expected_return_fracs, expected_n_return_registers, expected_supply_area_mults, expected_return_area_mults,
                               expected_supply_buried_levels, expected_return_buried_levels, expected_supply_effective_rvalues, expected_return_effective_rvalues)
 
@@ -2095,11 +2004,10 @@
         duct.duct_buried_insulation_level = nil
       end
     end
-<<<<<<< HEAD
-    XMLHelper.write_file(hpxml.to_doc, @tmp_hpxml_path)
-    _default_hpxml, default_hpxml_bldg = _test_measure()
-    expected_supply_locations = ['basement - conditioned', 'basement - conditioned', 'living space', 'living space'] * default_hpxml_bldg.hvac_distributions.size
-    expected_return_locations = ['basement - conditioned', 'basement - conditioned', 'living space', 'living space'] * default_hpxml_bldg.hvac_distributions.size
+    XMLHelper.write_file(hpxml.to_doc, @tmp_hpxml_path)
+    _default_hpxml, default_hpxml_bldg = _test_measure()
+    expected_supply_locations = [HPXML::LocationBasementConditioned, HPXML::LocationBasementConditioned, HPXML::LocationConditionedSpace, HPXML::LocationConditionedSpace] * default_hpxml_bldg.hvac_distributions.size
+    expected_return_locations = [HPXML::LocationBasementConditioned, HPXML::LocationBasementConditioned, HPXML::LocationConditionedSpace, HPXML::LocationConditionedSpace] * default_hpxml_bldg.hvac_distributions.size
     expected_supply_areas = [27.34, 27.34, 9.11, 9.11] * default_hpxml_bldg.hvac_distributions.size
     expected_return_areas = [10.125, 10.125, 3.375, 3.375] * default_hpxml_bldg.hvac_distributions.size
     expected_supply_fracs = [0.375, 0.375, 0.125, 0.125] * default_hpxml_bldg.hvac_distributions.size
@@ -2112,24 +2020,6 @@
     expected_return_effective_rvalues = [4.86] * 4 * default_hpxml_bldg.hvac_distributions.size
     expected_n_return_registers = default_hpxml_bldg.building_construction.number_of_conditioned_floors
     _test_default_duct_values(default_hpxml_bldg, expected_supply_locations, expected_return_locations, expected_supply_areas, expected_return_areas,
-=======
-    XMLHelper.write_file(hpxml.to_oga, @tmp_hpxml_path)
-    hpxml_default = _test_measure()
-    expected_supply_locations = [HPXML::LocationBasementConditioned, HPXML::LocationBasementConditioned, HPXML::LocationConditionedSpace, HPXML::LocationConditionedSpace] * hpxml_default.hvac_distributions.size
-    expected_return_locations = [HPXML::LocationBasementConditioned, HPXML::LocationBasementConditioned, HPXML::LocationConditionedSpace, HPXML::LocationConditionedSpace] * hpxml_default.hvac_distributions.size
-    expected_supply_areas = [27.34, 27.34, 9.11, 9.11] * hpxml_default.hvac_distributions.size
-    expected_return_areas = [10.125, 10.125, 3.375, 3.375] * hpxml_default.hvac_distributions.size
-    expected_supply_fracs = [0.375, 0.375, 0.125, 0.125] * hpxml_default.hvac_distributions.size
-    expected_return_fracs = [0.375, 0.375, 0.125, 0.125] * hpxml_default.hvac_distributions.size
-    expected_supply_area_mults = [1.0, 1.0, 1.0, 1.0] * hpxml_default.hvac_distributions.size
-    expected_return_area_mults = [1.0, 1.0, 1.0, 1.0] * hpxml_default.hvac_distributions.size
-    expected_supply_buried_levels = [HPXML::DuctBuriedInsulationNone] * 4 * hpxml_default.hvac_distributions.size
-    expected_return_buried_levels = [HPXML::DuctBuriedInsulationNone] * 4 * hpxml_default.hvac_distributions.size
-    expected_supply_effective_rvalues = [6.74] * 4 * hpxml_default.hvac_distributions.size
-    expected_return_effective_rvalues = [4.86] * 4 * hpxml_default.hvac_distributions.size
-    expected_n_return_registers = hpxml_default.building_construction.number_of_conditioned_floors
-    _test_default_duct_values(hpxml_default, expected_supply_locations, expected_return_locations, expected_supply_areas, expected_return_areas,
->>>>>>> ed024c39
                               expected_supply_fracs, expected_return_fracs, expected_n_return_registers, expected_supply_area_mults, expected_return_area_mults,
                               expected_supply_buried_levels, expected_return_buried_levels, expected_supply_effective_rvalues, expected_return_effective_rvalues)
 
@@ -2153,11 +2043,10 @@
         duct.duct_buried_insulation_level = nil
       end
     end
-<<<<<<< HEAD
-    XMLHelper.write_file(hpxml.to_doc, @tmp_hpxml_path)
-    _default_hpxml, default_hpxml_bldg = _test_measure()
-    expected_supply_locations = ['attic - unvented', 'outside', 'attic - unvented', 'outside'] * default_hpxml_bldg.hvac_distributions.size
-    expected_return_locations = ['attic - unvented', 'outside', 'attic - unvented', 'outside'] * default_hpxml_bldg.hvac_distributions.size
+    XMLHelper.write_file(hpxml.to_doc, @tmp_hpxml_path)
+    _default_hpxml, default_hpxml_bldg = _test_measure()
+    expected_supply_locations = [HPXML::LocationAtticUnvented, HPXML::LocationOutside, HPXML::LocationAtticUnvented, HPXML::LocationOutside] * default_hpxml_bldg.hvac_distributions.size
+    expected_return_locations = [HPXML::LocationAtticUnvented, HPXML::LocationOutside, HPXML::LocationAtticUnvented, HPXML::LocationOutside] * default_hpxml_bldg.hvac_distributions.size
     expected_supply_areas = [54.675, 18.225] * default_hpxml_bldg.hvac_distributions.size
     expected_return_areas = [13.5, 13.5] * default_hpxml_bldg.hvac_distributions.size
     expected_supply_fracs = [0.75, 0.25] * default_hpxml_bldg.hvac_distributions.size
@@ -2170,24 +2059,6 @@
     expected_return_effective_rvalues = [4.86] * 2 * default_hpxml_bldg.hvac_distributions.size
     expected_n_return_registers = default_hpxml_bldg.building_construction.number_of_conditioned_floors
     _test_default_duct_values(default_hpxml_bldg, expected_supply_locations, expected_return_locations, expected_supply_areas, expected_return_areas,
-=======
-    XMLHelper.write_file(hpxml.to_oga, @tmp_hpxml_path)
-    hpxml_default = _test_measure()
-    expected_supply_locations = [HPXML::LocationAtticUnvented, HPXML::LocationOutside, HPXML::LocationAtticUnvented, HPXML::LocationOutside] * hpxml_default.hvac_distributions.size
-    expected_return_locations = [HPXML::LocationAtticUnvented, HPXML::LocationOutside, HPXML::LocationAtticUnvented, HPXML::LocationOutside] * hpxml_default.hvac_distributions.size
-    expected_supply_areas = [54.675, 18.225] * hpxml_default.hvac_distributions.size
-    expected_return_areas = [13.5, 13.5] * hpxml_default.hvac_distributions.size
-    expected_supply_fracs = [0.75, 0.25] * hpxml_default.hvac_distributions.size
-    expected_return_fracs = [0.5, 0.5] * hpxml_default.hvac_distributions.size
-    expected_supply_area_mults = [1.0, 1.0] * hpxml_default.hvac_distributions.size
-    expected_return_area_mults = [1.0, 1.0] * hpxml_default.hvac_distributions.size
-    expected_supply_buried_levels = [HPXML::DuctBuriedInsulationNone] * 2 * hpxml_default.hvac_distributions.size
-    expected_return_buried_levels = [HPXML::DuctBuriedInsulationNone] * 2 * hpxml_default.hvac_distributions.size
-    expected_supply_effective_rvalues = [6.74] * 2 * hpxml_default.hvac_distributions.size
-    expected_return_effective_rvalues = [4.86] * 2 * hpxml_default.hvac_distributions.size
-    expected_n_return_registers = hpxml_default.building_construction.number_of_conditioned_floors
-    _test_default_duct_values(hpxml_default, expected_supply_locations, expected_return_locations, expected_supply_areas, expected_return_areas,
->>>>>>> ed024c39
                               expected_supply_fracs, expected_return_fracs, expected_n_return_registers, expected_supply_area_mults, expected_return_area_mults,
                               expected_supply_buried_levels, expected_return_buried_levels, expected_supply_effective_rvalues, expected_return_effective_rvalues)
   end
@@ -2450,17 +2321,10 @@
       wh.energy_factor = 0.90
       wh.tank_model_type = HPXML::WaterHeaterTankModelTypeStratified
     end
-<<<<<<< HEAD
     XMLHelper.write_file(hpxml.to_doc, @tmp_hpxml_path)
     _default_hpxml, default_hpxml_bldg = _test_measure()
     _test_default_storage_water_heater_values(default_hpxml_bldg,
-                                              [true, 15000.0, 40.0, 0.95, HPXML::LocationLivingSpace, 111, 0.90, HPXML::WaterHeaterTankModelTypeStratified])
-=======
-    XMLHelper.write_file(hpxml.to_oga, @tmp_hpxml_path)
-    hpxml_default = _test_measure()
-    _test_default_storage_water_heater_values(hpxml_default,
                                               [true, 15000.0, 40.0, 0.95, HPXML::LocationConditionedSpace, 111, 0.90, HPXML::WaterHeaterTankModelTypeStratified])
->>>>>>> ed024c39
 
     # Test defaults w/ 3-bedroom house & electric storage water heater
     hpxml_bldg.water_heating_systems.each do |wh|
@@ -2918,7 +2782,6 @@
     _test_default_clothes_washer_values(default_hpxml_bldg.clothes_washers[0], true, HPXML::LocationBasementConditioned, 1.21, 380.0, 0.12, 1.09, 27.0, 3.2, 6.0, 1.5, ConstantDaySchedule, ConstantDaySchedule, ConstantMonthSchedule)
 
     # Test defaults
-<<<<<<< HEAD
     hpxml_bldg.clothes_washers[0].is_shared_appliance = nil
     hpxml_bldg.clothes_washers[0].location = nil
     hpxml_bldg.clothes_washers[0].integrated_modified_energy_factor = nil
@@ -2934,30 +2797,11 @@
     hpxml_bldg.clothes_washers[0].monthly_multipliers = nil
     XMLHelper.write_file(hpxml.to_doc, @tmp_hpxml_path)
     _default_hpxml, default_hpxml_bldg = _test_measure()
-    _test_default_clothes_washer_values(default_hpxml_bldg.clothes_washers[0], false, HPXML::LocationLivingSpace, 1.0, 400.0, 0.12, 1.09, 27.0, 3.0, 6.0, 1.0, Schedule.ClothesWasherWeekdayFractions, Schedule.ClothesWasherWeekendFractions, Schedule.ClothesWasherMonthlyMultipliers)
-=======
-    hpxml.clothes_washers[0].is_shared_appliance = nil
-    hpxml.clothes_washers[0].location = nil
-    hpxml.clothes_washers[0].integrated_modified_energy_factor = nil
-    hpxml.clothes_washers[0].rated_annual_kwh = nil
-    hpxml.clothes_washers[0].label_electric_rate = nil
-    hpxml.clothes_washers[0].label_gas_rate = nil
-    hpxml.clothes_washers[0].label_annual_gas_cost = nil
-    hpxml.clothes_washers[0].capacity = nil
-    hpxml.clothes_washers[0].label_usage = nil
-    hpxml.clothes_washers[0].usage_multiplier = nil
-    hpxml.clothes_washers[0].weekday_fractions = nil
-    hpxml.clothes_washers[0].weekend_fractions = nil
-    hpxml.clothes_washers[0].monthly_multipliers = nil
-    XMLHelper.write_file(hpxml.to_oga, @tmp_hpxml_path)
-    hpxml_default = _test_measure()
-    _test_default_clothes_washer_values(hpxml_default.clothes_washers[0], false, HPXML::LocationConditionedSpace, 1.0, 400.0, 0.12, 1.09, 27.0, 3.0, 6.0, 1.0, Schedule.ClothesWasherWeekdayFractions, Schedule.ClothesWasherWeekendFractions, Schedule.ClothesWasherMonthlyMultipliers)
->>>>>>> ed024c39
+    _test_default_clothes_washer_values(default_hpxml_bldg.clothes_washers[0], false, HPXML::LocationConditionedSpace, 1.0, 400.0, 0.12, 1.09, 27.0, 3.0, 6.0, 1.0, Schedule.ClothesWasherWeekdayFractions, Schedule.ClothesWasherWeekendFractions, Schedule.ClothesWasherMonthlyMultipliers)
 
     # Test defaults before 301-2019 Addendum A
     hpxml, hpxml_bldg = _create_hpxml('base.xml')
     hpxml.header.eri_calculation_version = '2019'
-<<<<<<< HEAD
     hpxml_bldg.clothes_washers[0].is_shared_appliance = nil
     hpxml_bldg.clothes_washers[0].location = nil
     hpxml_bldg.clothes_washers[0].integrated_modified_energy_factor = nil
@@ -2973,25 +2817,7 @@
     hpxml_bldg.clothes_washers[0].monthly_multipliers = nil
     XMLHelper.write_file(hpxml.to_doc, @tmp_hpxml_path)
     _default_hpxml, default_hpxml_bldg = _test_measure()
-    _test_default_clothes_washer_values(default_hpxml_bldg.clothes_washers[0], false, HPXML::LocationLivingSpace, 0.331, 704.0, 0.08, 0.58, 23.0, 2.874, 999, 1.0, Schedule.ClothesWasherWeekdayFractions, Schedule.ClothesWasherWeekendFractions, Schedule.ClothesWasherMonthlyMultipliers)
-=======
-    hpxml.clothes_washers[0].is_shared_appliance = nil
-    hpxml.clothes_washers[0].location = nil
-    hpxml.clothes_washers[0].integrated_modified_energy_factor = nil
-    hpxml.clothes_washers[0].rated_annual_kwh = nil
-    hpxml.clothes_washers[0].label_electric_rate = nil
-    hpxml.clothes_washers[0].label_gas_rate = nil
-    hpxml.clothes_washers[0].label_annual_gas_cost = nil
-    hpxml.clothes_washers[0].capacity = nil
-    hpxml.clothes_washers[0].label_usage = nil
-    hpxml.clothes_washers[0].usage_multiplier = nil
-    hpxml.clothes_washers[0].weekday_fractions = nil
-    hpxml.clothes_washers[0].weekend_fractions = nil
-    hpxml.clothes_washers[0].monthly_multipliers = nil
-    XMLHelper.write_file(hpxml.to_oga, @tmp_hpxml_path)
-    hpxml_default = _test_measure()
-    _test_default_clothes_washer_values(hpxml_default.clothes_washers[0], false, HPXML::LocationConditionedSpace, 0.331, 704.0, 0.08, 0.58, 23.0, 2.874, 999, 1.0, Schedule.ClothesWasherWeekdayFractions, Schedule.ClothesWasherWeekendFractions, Schedule.ClothesWasherMonthlyMultipliers)
->>>>>>> ed024c39
+    _test_default_clothes_washer_values(default_hpxml_bldg.clothes_washers[0], false, HPXML::LocationConditionedSpace, 0.331, 704.0, 0.08, 0.58, 23.0, 2.874, 999, 1.0, Schedule.ClothesWasherWeekdayFractions, Schedule.ClothesWasherWeekendFractions, Schedule.ClothesWasherMonthlyMultipliers)
   end
 
   def test_clothes_dryers
@@ -3011,7 +2837,6 @@
     _test_default_clothes_dryer_values(default_hpxml_bldg.clothes_dryers[0], true, HPXML::LocationBasementConditioned, 3.33, 1.1, ConstantDaySchedule, ConstantDaySchedule, ConstantMonthSchedule)
 
     # Test defaults w/ electric clothes dryer
-<<<<<<< HEAD
     hpxml_bldg.clothes_dryers[0].location = nil
     hpxml_bldg.clothes_dryers[0].is_shared_appliance = nil
     hpxml_bldg.clothes_dryers[0].combined_energy_factor = nil
@@ -3021,57 +2846,26 @@
     hpxml_bldg.clothes_dryers[0].monthly_multipliers = nil
     XMLHelper.write_file(hpxml.to_doc, @tmp_hpxml_path)
     _default_hpxml, default_hpxml_bldg = _test_measure()
-    _test_default_clothes_dryer_values(default_hpxml_bldg.clothes_dryers[0], false, HPXML::LocationLivingSpace, 3.01, 1.0, Schedule.ClothesDryerWeekdayFractions, Schedule.ClothesDryerWeekendFractions, Schedule.ClothesDryerMonthlyMultipliers)
+    _test_default_clothes_dryer_values(default_hpxml_bldg.clothes_dryers[0], false, HPXML::LocationConditionedSpace, 3.01, 1.0, Schedule.ClothesDryerWeekdayFractions, Schedule.ClothesDryerWeekendFractions, Schedule.ClothesDryerMonthlyMultipliers)
 
     # Test defaults w/ gas clothes dryer
     hpxml_bldg.clothes_dryers[0].fuel_type = HPXML::FuelTypeNaturalGas
     XMLHelper.write_file(hpxml.to_doc, @tmp_hpxml_path)
     _default_hpxml, default_hpxml_bldg = _test_measure()
-    _test_default_clothes_dryer_values(default_hpxml_bldg.clothes_dryers[0], false, HPXML::LocationLivingSpace, 3.01, 1.0, Schedule.ClothesDryerWeekdayFractions, Schedule.ClothesDryerWeekendFractions, Schedule.ClothesDryerMonthlyMultipliers)
+    _test_default_clothes_dryer_values(default_hpxml_bldg.clothes_dryers[0], false, HPXML::LocationConditionedSpace, 3.01, 1.0, Schedule.ClothesDryerWeekdayFractions, Schedule.ClothesDryerWeekendFractions, Schedule.ClothesDryerMonthlyMultipliers)
 
     # Test defaults w/ electric clothes dryer before 301-2019 Addendum A
     hpxml.header.eri_calculation_version = '2019'
     hpxml_bldg.clothes_dryers[0].fuel_type = HPXML::FuelTypeElectricity
     XMLHelper.write_file(hpxml.to_doc, @tmp_hpxml_path)
     _default_hpxml, default_hpxml_bldg = _test_measure()
-    _test_default_clothes_dryer_values(default_hpxml_bldg.clothes_dryers[0], false, HPXML::LocationLivingSpace, 2.62, 1.0, Schedule.ClothesDryerWeekdayFractions, Schedule.ClothesDryerWeekendFractions, Schedule.ClothesDryerMonthlyMultipliers)
+    _test_default_clothes_dryer_values(default_hpxml_bldg.clothes_dryers[0], false, HPXML::LocationConditionedSpace, 2.62, 1.0, Schedule.ClothesDryerWeekdayFractions, Schedule.ClothesDryerWeekendFractions, Schedule.ClothesDryerMonthlyMultipliers)
 
     # Test defaults w/ gas clothes dryer before 301-2019 Addendum A
     hpxml_bldg.clothes_dryers[0].fuel_type = HPXML::FuelTypeNaturalGas
     XMLHelper.write_file(hpxml.to_doc, @tmp_hpxml_path)
     _default_hpxml, default_hpxml_bldg = _test_measure()
-    _test_default_clothes_dryer_values(default_hpxml_bldg.clothes_dryers[0], false, HPXML::LocationLivingSpace, 2.32, 1.0, Schedule.ClothesDryerWeekdayFractions, Schedule.ClothesDryerWeekendFractions, Schedule.ClothesDryerMonthlyMultipliers)
-=======
-    hpxml.clothes_dryers[0].location = nil
-    hpxml.clothes_dryers[0].is_shared_appliance = nil
-    hpxml.clothes_dryers[0].combined_energy_factor = nil
-    hpxml.clothes_dryers[0].usage_multiplier = nil
-    hpxml.clothes_dryers[0].weekday_fractions = nil
-    hpxml.clothes_dryers[0].weekend_fractions = nil
-    hpxml.clothes_dryers[0].monthly_multipliers = nil
-    XMLHelper.write_file(hpxml.to_oga, @tmp_hpxml_path)
-    hpxml_default = _test_measure()
-    _test_default_clothes_dryer_values(hpxml_default.clothes_dryers[0], false, HPXML::LocationConditionedSpace, 3.01, 1.0, Schedule.ClothesDryerWeekdayFractions, Schedule.ClothesDryerWeekendFractions, Schedule.ClothesDryerMonthlyMultipliers)
-
-    # Test defaults w/ gas clothes dryer
-    hpxml.clothes_dryers[0].fuel_type = HPXML::FuelTypeNaturalGas
-    XMLHelper.write_file(hpxml.to_oga, @tmp_hpxml_path)
-    hpxml_default = _test_measure()
-    _test_default_clothes_dryer_values(hpxml_default.clothes_dryers[0], false, HPXML::LocationConditionedSpace, 3.01, 1.0, Schedule.ClothesDryerWeekdayFractions, Schedule.ClothesDryerWeekendFractions, Schedule.ClothesDryerMonthlyMultipliers)
-
-    # Test defaults w/ electric clothes dryer before 301-2019 Addendum A
-    hpxml.header.eri_calculation_version = '2019'
-    hpxml.clothes_dryers[0].fuel_type = HPXML::FuelTypeElectricity
-    XMLHelper.write_file(hpxml.to_oga, @tmp_hpxml_path)
-    hpxml_default = _test_measure()
-    _test_default_clothes_dryer_values(hpxml_default.clothes_dryers[0], false, HPXML::LocationConditionedSpace, 2.62, 1.0, Schedule.ClothesDryerWeekdayFractions, Schedule.ClothesDryerWeekendFractions, Schedule.ClothesDryerMonthlyMultipliers)
-
-    # Test defaults w/ gas clothes dryer before 301-2019 Addendum A
-    hpxml.clothes_dryers[0].fuel_type = HPXML::FuelTypeNaturalGas
-    XMLHelper.write_file(hpxml.to_oga, @tmp_hpxml_path)
-    hpxml_default = _test_measure()
-    _test_default_clothes_dryer_values(hpxml_default.clothes_dryers[0], false, HPXML::LocationConditionedSpace, 2.32, 1.0, Schedule.ClothesDryerWeekdayFractions, Schedule.ClothesDryerWeekendFractions, Schedule.ClothesDryerMonthlyMultipliers)
->>>>>>> ed024c39
+    _test_default_clothes_dryer_values(default_hpxml_bldg.clothes_dryers[0], false, HPXML::LocationConditionedSpace, 2.32, 1.0, Schedule.ClothesDryerWeekdayFractions, Schedule.ClothesDryerWeekendFractions, Schedule.ClothesDryerMonthlyMultipliers)
   end
 
   def test_clothes_dryer_exhaust
@@ -3116,7 +2910,6 @@
     _test_default_dishwasher_values(default_hpxml_bldg.dishwashers[0], true, HPXML::LocationBasementConditioned, 307.0, 0.12, 1.09, 22.32, 4.0, 12, 1.3, ConstantDaySchedule, ConstantDaySchedule, ConstantMonthSchedule)
 
     # Test defaults
-<<<<<<< HEAD
     hpxml_bldg.dishwashers[0].is_shared_appliance = nil
     hpxml_bldg.dishwashers[0].location = nil
     hpxml_bldg.dishwashers[0].rated_annual_kwh = nil
@@ -3131,36 +2924,13 @@
     hpxml_bldg.dishwashers[0].monthly_multipliers = nil
     XMLHelper.write_file(hpxml.to_doc, @tmp_hpxml_path)
     _default_hpxml, default_hpxml_bldg = _test_measure()
-    _test_default_dishwasher_values(default_hpxml_bldg.dishwashers[0], false, HPXML::LocationLivingSpace, 467.0, 0.12, 1.09, 33.12, 4.0, 12, 1.0, Schedule.DishwasherWeekdayFractions, Schedule.DishwasherWeekendFractions, Schedule.DishwasherMonthlyMultipliers)
+    _test_default_dishwasher_values(default_hpxml_bldg.dishwashers[0], false, HPXML::LocationConditionedSpace, 467.0, 0.12, 1.09, 33.12, 4.0, 12, 1.0, Schedule.DishwasherWeekdayFractions, Schedule.DishwasherWeekendFractions, Schedule.DishwasherMonthlyMultipliers)
 
     # Test defaults before 301-2019 Addendum A
     hpxml.header.eri_calculation_version = '2019'
     XMLHelper.write_file(hpxml.to_doc, @tmp_hpxml_path)
     _default_hpxml, default_hpxml_bldg = _test_measure()
-    _test_default_dishwasher_values(default_hpxml_bldg.dishwashers[0], false, HPXML::LocationLivingSpace, 467.0, 999, 999, 999, 999, 12, 1.0, Schedule.DishwasherWeekdayFractions, Schedule.DishwasherWeekendFractions, Schedule.DishwasherMonthlyMultipliers)
-=======
-    hpxml.dishwashers[0].is_shared_appliance = nil
-    hpxml.dishwashers[0].location = nil
-    hpxml.dishwashers[0].rated_annual_kwh = nil
-    hpxml.dishwashers[0].label_electric_rate = nil
-    hpxml.dishwashers[0].label_gas_rate = nil
-    hpxml.dishwashers[0].label_annual_gas_cost = nil
-    hpxml.dishwashers[0].label_usage = nil
-    hpxml.dishwashers[0].place_setting_capacity = nil
-    hpxml.dishwashers[0].usage_multiplier = nil
-    hpxml.dishwashers[0].weekday_fractions = nil
-    hpxml.dishwashers[0].weekend_fractions = nil
-    hpxml.dishwashers[0].monthly_multipliers = nil
-    XMLHelper.write_file(hpxml.to_oga, @tmp_hpxml_path)
-    hpxml_default = _test_measure()
-    _test_default_dishwasher_values(hpxml_default.dishwashers[0], false, HPXML::LocationConditionedSpace, 467.0, 0.12, 1.09, 33.12, 4.0, 12, 1.0, Schedule.DishwasherWeekdayFractions, Schedule.DishwasherWeekendFractions, Schedule.DishwasherMonthlyMultipliers)
-
-    # Test defaults before 301-2019 Addendum A
-    hpxml.header.eri_calculation_version = '2019'
-    XMLHelper.write_file(hpxml.to_oga, @tmp_hpxml_path)
-    hpxml_default = _test_measure()
-    _test_default_dishwasher_values(hpxml_default.dishwashers[0], false, HPXML::LocationConditionedSpace, 467.0, 999, 999, 999, 999, 12, 1.0, Schedule.DishwasherWeekdayFractions, Schedule.DishwasherWeekendFractions, Schedule.DishwasherMonthlyMultipliers)
->>>>>>> ed024c39
+    _test_default_dishwasher_values(default_hpxml_bldg.dishwashers[0], false, HPXML::LocationConditionedSpace, 467.0, 999, 999, 999, 999, 12, 1.0, Schedule.DishwasherWeekdayFractions, Schedule.DishwasherWeekendFractions, Schedule.DishwasherMonthlyMultipliers)
   end
 
   def test_refrigerators
@@ -3176,7 +2946,6 @@
     _test_default_refrigerator_values(default_hpxml_bldg, HPXML::LocationBasementConditioned, 650.0, 1.2, ConstantDaySchedule, ConstantDaySchedule, ConstantMonthSchedule)
 
     # Test defaults
-<<<<<<< HEAD
     hpxml_bldg.refrigerators[0].location = nil
     hpxml_bldg.refrigerators[0].rated_annual_kwh = nil
     hpxml_bldg.refrigerators[0].usage_multiplier = nil
@@ -3185,72 +2954,36 @@
     hpxml_bldg.refrigerators[0].monthly_multipliers = nil
     XMLHelper.write_file(hpxml.to_doc, @tmp_hpxml_path)
     _default_hpxml, default_hpxml_bldg = _test_measure()
-    _test_default_refrigerator_values(default_hpxml_bldg, HPXML::LocationLivingSpace, 691.0, 1.0, Schedule.RefrigeratorWeekdayFractions, Schedule.RefrigeratorWeekendFractions, Schedule.RefrigeratorMonthlyMultipliers)
+    _test_default_refrigerator_values(default_hpxml_bldg, HPXML::LocationConditionedSpace, 691.0, 1.0, Schedule.RefrigeratorWeekdayFractions, Schedule.RefrigeratorWeekendFractions, Schedule.RefrigeratorMonthlyMultipliers)
 
     # Test defaults w/ refrigerator in 5-bedroom house
     hpxml_bldg.building_construction.number_of_bedrooms = 5
     XMLHelper.write_file(hpxml.to_doc, @tmp_hpxml_path)
     _default_hpxml, default_hpxml_bldg = _test_measure()
-    _test_default_refrigerator_values(default_hpxml_bldg, HPXML::LocationLivingSpace, 727.0, 1.0, Schedule.RefrigeratorWeekdayFractions, Schedule.RefrigeratorWeekendFractions, Schedule.RefrigeratorMonthlyMultipliers)
+    _test_default_refrigerator_values(default_hpxml_bldg, HPXML::LocationConditionedSpace, 727.0, 1.0, Schedule.RefrigeratorWeekdayFractions, Schedule.RefrigeratorWeekendFractions, Schedule.RefrigeratorMonthlyMultipliers)
 
     # Test defaults before 301-2019 Addendum A
     hpxml.header.eri_calculation_version = '2019'
     hpxml_bldg.building_construction.number_of_bedrooms = 3
     XMLHelper.write_file(hpxml.to_doc, @tmp_hpxml_path)
     _default_hpxml, default_hpxml_bldg = _test_measure()
-    _test_default_refrigerator_values(default_hpxml_bldg, HPXML::LocationLivingSpace, 691.0, 1.0, Schedule.RefrigeratorWeekdayFractions, Schedule.RefrigeratorWeekendFractions, Schedule.RefrigeratorMonthlyMultipliers)
-=======
-    hpxml.refrigerators[0].location = nil
-    hpxml.refrigerators[0].rated_annual_kwh = nil
-    hpxml.refrigerators[0].usage_multiplier = nil
-    hpxml.refrigerators[0].weekday_fractions = nil
-    hpxml.refrigerators[0].weekend_fractions = nil
-    hpxml.refrigerators[0].monthly_multipliers = nil
-    XMLHelper.write_file(hpxml.to_oga, @tmp_hpxml_path)
-    hpxml_default = _test_measure()
-    _test_default_refrigerator_values(hpxml_default, HPXML::LocationConditionedSpace, 691.0, 1.0, Schedule.RefrigeratorWeekdayFractions, Schedule.RefrigeratorWeekendFractions, Schedule.RefrigeratorMonthlyMultipliers)
-
-    # Test defaults w/ refrigerator in 5-bedroom house
-    hpxml.building_construction.number_of_bedrooms = 5
-    XMLHelper.write_file(hpxml.to_oga, @tmp_hpxml_path)
-    hpxml_default = _test_measure()
-    _test_default_refrigerator_values(hpxml_default, HPXML::LocationConditionedSpace, 727.0, 1.0, Schedule.RefrigeratorWeekdayFractions, Schedule.RefrigeratorWeekendFractions, Schedule.RefrigeratorMonthlyMultipliers)
-
-    # Test defaults before 301-2019 Addendum A
-    hpxml.header.eri_calculation_version = '2019'
-    hpxml.building_construction.number_of_bedrooms = 3
-    XMLHelper.write_file(hpxml.to_oga, @tmp_hpxml_path)
-    hpxml_default = _test_measure()
-    _test_default_refrigerator_values(hpxml_default, HPXML::LocationConditionedSpace, 691.0, 1.0, Schedule.RefrigeratorWeekdayFractions, Schedule.RefrigeratorWeekendFractions, Schedule.RefrigeratorMonthlyMultipliers)
->>>>>>> ed024c39
+    _test_default_refrigerator_values(default_hpxml_bldg, HPXML::LocationConditionedSpace, 691.0, 1.0, Schedule.RefrigeratorWeekdayFractions, Schedule.RefrigeratorWeekendFractions, Schedule.RefrigeratorMonthlyMultipliers)
   end
 
   def test_extra_refrigerators
     # Test inputs not overridden by defaults
-<<<<<<< HEAD
     hpxml, hpxml_bldg = _create_hpxml('base-misc-loads-large-uncommon.xml')
     hpxml_bldg.refrigerators.each do |refrigerator|
-      refrigerator.location = HPXML::LocationLivingSpace
-=======
-    hpxml = _create_hpxml('base-misc-loads-large-uncommon.xml')
-    hpxml.refrigerators.each do |refrigerator|
       refrigerator.location = HPXML::LocationConditionedSpace
->>>>>>> ed024c39
       refrigerator.rated_annual_kwh = 333.0
       refrigerator.usage_multiplier = 1.5
       refrigerator.weekday_fractions = ConstantDaySchedule
       refrigerator.weekend_fractions = ConstantDaySchedule
       refrigerator.monthly_multipliers = ConstantMonthSchedule
     end
-<<<<<<< HEAD
-    XMLHelper.write_file(hpxml.to_doc, @tmp_hpxml_path)
-    _default_hpxml, default_hpxml_bldg = _test_measure()
-    _test_default_extra_refrigerators_values(default_hpxml_bldg, HPXML::LocationLivingSpace, 333.0, 1.5, ConstantDaySchedule, ConstantDaySchedule, ConstantMonthSchedule)
-=======
-    XMLHelper.write_file(hpxml.to_oga, @tmp_hpxml_path)
-    hpxml_default = _test_measure()
-    _test_default_extra_refrigerators_values(hpxml_default, HPXML::LocationConditionedSpace, 333.0, 1.5, ConstantDaySchedule, ConstantDaySchedule, ConstantMonthSchedule)
->>>>>>> ed024c39
+    XMLHelper.write_file(hpxml.to_doc, @tmp_hpxml_path)
+    _default_hpxml, default_hpxml_bldg = _test_measure()
+    _test_default_extra_refrigerators_values(default_hpxml_bldg, HPXML::LocationConditionedSpace, 333.0, 1.5, ConstantDaySchedule, ConstantDaySchedule, ConstantMonthSchedule)
 
     # Test defaults
     hpxml_bldg.refrigerators.each do |refrigerator|
@@ -3268,30 +3001,18 @@
 
   def test_freezers
     # Test inputs not overridden by defaults
-<<<<<<< HEAD
     hpxml, hpxml_bldg = _create_hpxml('base-misc-loads-large-uncommon.xml')
     hpxml_bldg.freezers.each do |freezer|
-      freezer.location = HPXML::LocationLivingSpace
-=======
-    hpxml = _create_hpxml('base-misc-loads-large-uncommon.xml')
-    hpxml.freezers.each do |freezer|
       freezer.location = HPXML::LocationConditionedSpace
->>>>>>> ed024c39
       freezer.rated_annual_kwh = 333.0
       freezer.usage_multiplier = 1.5
       freezer.weekday_fractions = ConstantDaySchedule
       freezer.weekend_fractions = ConstantDaySchedule
       freezer.monthly_multipliers = ConstantMonthSchedule
     end
-<<<<<<< HEAD
-    XMLHelper.write_file(hpxml.to_doc, @tmp_hpxml_path)
-    _default_hpxml, default_hpxml_bldg = _test_measure()
-    _test_default_freezers_values(default_hpxml_bldg, HPXML::LocationLivingSpace, 333.0, 1.5, ConstantDaySchedule, ConstantDaySchedule, ConstantMonthSchedule)
-=======
-    XMLHelper.write_file(hpxml.to_oga, @tmp_hpxml_path)
-    hpxml_default = _test_measure()
-    _test_default_freezers_values(hpxml_default, HPXML::LocationConditionedSpace, 333.0, 1.5, ConstantDaySchedule, ConstantDaySchedule, ConstantMonthSchedule)
->>>>>>> ed024c39
+    XMLHelper.write_file(hpxml.to_doc, @tmp_hpxml_path)
+    _default_hpxml, default_hpxml_bldg = _test_measure()
+    _test_default_freezers_values(default_hpxml_bldg, HPXML::LocationConditionedSpace, 333.0, 1.5, ConstantDaySchedule, ConstantDaySchedule, ConstantMonthSchedule)
 
     # Test defaults
     hpxml_bldg.freezers.each do |freezer|
@@ -3321,7 +3042,6 @@
     _test_default_cooking_range_values(default_hpxml_bldg.cooking_ranges[0], HPXML::LocationBasementConditioned, true, 1.1, ConstantDaySchedule, ConstantDaySchedule, ConstantMonthSchedule)
 
     # Test defaults
-<<<<<<< HEAD
     hpxml_bldg.cooking_ranges[0].location = nil
     hpxml_bldg.cooking_ranges[0].is_induction = nil
     hpxml_bldg.cooking_ranges[0].usage_multiplier = nil
@@ -3330,30 +3050,13 @@
     hpxml_bldg.cooking_ranges[0].monthly_multipliers = nil
     XMLHelper.write_file(hpxml.to_doc, @tmp_hpxml_path)
     _default_hpxml, default_hpxml_bldg = _test_measure()
-    _test_default_cooking_range_values(default_hpxml_bldg.cooking_ranges[0], HPXML::LocationLivingSpace, false, 1.0, Schedule.CookingRangeWeekdayFractions, Schedule.CookingRangeWeekendFractions, Schedule.CookingRangeMonthlyMultipliers)
+    _test_default_cooking_range_values(default_hpxml_bldg.cooking_ranges[0], HPXML::LocationConditionedSpace, false, 1.0, Schedule.CookingRangeWeekdayFractions, Schedule.CookingRangeWeekendFractions, Schedule.CookingRangeMonthlyMultipliers)
 
     # Test defaults before 301-2019 Addendum A
     hpxml.header.eri_calculation_version = '2019'
     XMLHelper.write_file(hpxml.to_doc, @tmp_hpxml_path)
     _default_hpxml, default_hpxml_bldg = _test_measure()
-    _test_default_cooking_range_values(default_hpxml_bldg.cooking_ranges[0], HPXML::LocationLivingSpace, false, 1.0, Schedule.CookingRangeWeekdayFractions, Schedule.CookingRangeWeekendFractions, Schedule.CookingRangeMonthlyMultipliers)
-=======
-    hpxml.cooking_ranges[0].location = nil
-    hpxml.cooking_ranges[0].is_induction = nil
-    hpxml.cooking_ranges[0].usage_multiplier = nil
-    hpxml.cooking_ranges[0].weekday_fractions = nil
-    hpxml.cooking_ranges[0].weekend_fractions = nil
-    hpxml.cooking_ranges[0].monthly_multipliers = nil
-    XMLHelper.write_file(hpxml.to_oga, @tmp_hpxml_path)
-    hpxml_default = _test_measure()
-    _test_default_cooking_range_values(hpxml_default.cooking_ranges[0], HPXML::LocationConditionedSpace, false, 1.0, Schedule.CookingRangeWeekdayFractions, Schedule.CookingRangeWeekendFractions, Schedule.CookingRangeMonthlyMultipliers)
-
-    # Test defaults before 301-2019 Addendum A
-    hpxml.header.eri_calculation_version = '2019'
-    XMLHelper.write_file(hpxml.to_oga, @tmp_hpxml_path)
-    hpxml_default = _test_measure()
-    _test_default_cooking_range_values(hpxml_default.cooking_ranges[0], HPXML::LocationConditionedSpace, false, 1.0, Schedule.CookingRangeWeekdayFractions, Schedule.CookingRangeWeekendFractions, Schedule.CookingRangeMonthlyMultipliers)
->>>>>>> ed024c39
+    _test_default_cooking_range_values(default_hpxml_bldg.cooking_ranges[0], HPXML::LocationConditionedSpace, false, 1.0, Schedule.CookingRangeWeekdayFractions, Schedule.CookingRangeWeekendFractions, Schedule.CookingRangeMonthlyMultipliers)
   end
 
   def test_ovens
@@ -3564,64 +3267,8 @@
 
   def test_permanent_spas
     # Test inputs not overridden by defaults
-<<<<<<< HEAD
     hpxml, hpxml_bldg = _create_hpxml('base-misc-loads-large-uncommon.xml')
-    hot_tub = hpxml_bldg.hot_tubs[0]
-    hot_tub.heater_load_units = HPXML::UnitsThermPerYear
-    hot_tub.heater_load_value = 1000
-    hot_tub.heater_usage_multiplier = 0.8
-    hot_tub.heater_weekday_fractions = ConstantDaySchedule
-    hot_tub.heater_weekend_fractions = ConstantDaySchedule
-    hot_tub.heater_monthly_multipliers = ConstantMonthSchedule
-    hot_tub.pump_kwh_per_year = 3000
-    hot_tub.pump_usage_multiplier = 0.7
-    hot_tub.pump_weekday_fractions = ConstantDaySchedule
-    hot_tub.pump_weekend_fractions = ConstantDaySchedule
-    hot_tub.pump_monthly_multipliers = ConstantMonthSchedule
-    XMLHelper.write_file(hpxml.to_doc, @tmp_hpxml_path)
-    _default_hpxml, default_hpxml_bldg = _test_measure()
-    _test_default_hot_tub_heater_values(default_hpxml_bldg.hot_tubs[0], HPXML::UnitsThermPerYear, 1000, 0.8, ConstantDaySchedule, ConstantDaySchedule, ConstantMonthSchedule)
-    _test_default_hot_tub_pump_values(default_hpxml_bldg.hot_tubs[0], 3000, 0.7, ConstantDaySchedule, ConstantDaySchedule, ConstantMonthSchedule)
-
-    # Test defaults
-    hot_tub = hpxml_bldg.hot_tubs[0]
-    hot_tub.heater_load_units = nil
-    hot_tub.heater_load_value = nil
-    hot_tub.heater_usage_multiplier = nil
-    hot_tub.heater_weekday_fractions = nil
-    hot_tub.heater_weekend_fractions = nil
-    hot_tub.heater_monthly_multipliers = nil
-    hot_tub.pump_kwh_per_year = nil
-    hot_tub.pump_usage_multiplier = nil
-    hot_tub.pump_weekday_fractions = nil
-    hot_tub.pump_weekend_fractions = nil
-    hot_tub.pump_monthly_multipliers = nil
-    XMLHelper.write_file(hpxml.to_doc, @tmp_hpxml_path)
-    _default_hpxml, default_hpxml_bldg = _test_measure()
-    _test_default_hot_tub_heater_values(default_hpxml_bldg.hot_tubs[0], HPXML::UnitsKwhPerYear, 1125, 1.0, Schedule.HotTubHeaterWeekdayFractions, Schedule.HotTubHeaterWeekendFractions, Schedule.HotTubHeaterMonthlyMultipliers)
-    _test_default_hot_tub_pump_values(default_hpxml_bldg.hot_tubs[0], 1111, 1.0, Schedule.HotTubPumpWeekdayFractions, Schedule.HotTubPumpWeekendFractions, Schedule.HotTubPumpMonthlyMultipliers)
-
-    # Test defaults 2
-    hpxml, hpxml_bldg = _create_hpxml('base-misc-loads-large-uncommon2.xml')
-    hot_tub = hpxml_bldg.hot_tubs[0]
-    hot_tub.heater_load_units = nil
-    hot_tub.heater_load_value = nil
-    hot_tub.heater_usage_multiplier = nil
-    hot_tub.heater_weekday_fractions = nil
-    hot_tub.heater_weekend_fractions = nil
-    hot_tub.heater_monthly_multipliers = nil
-    hot_tub.pump_kwh_per_year = nil
-    hot_tub.pump_usage_multiplier = nil
-    hot_tub.pump_weekday_fractions = nil
-    hot_tub.pump_weekend_fractions = nil
-    hot_tub.pump_monthly_multipliers = nil
-    XMLHelper.write_file(hpxml.to_doc, @tmp_hpxml_path)
-    _default_hpxml, default_hpxml_bldg = _test_measure()
-    _test_default_hot_tub_heater_values(default_hpxml_bldg.hot_tubs[0], HPXML::UnitsKwhPerYear, 225, 1.0, Schedule.HotTubHeaterWeekdayFractions, Schedule.HotTubHeaterWeekendFractions, Schedule.HotTubHeaterMonthlyMultipliers)
-    _test_default_hot_tub_pump_values(default_hpxml_bldg.hot_tubs[0], 1111, 1.0, Schedule.HotTubPumpWeekdayFractions, Schedule.HotTubPumpWeekendFractions, Schedule.HotTubPumpMonthlyMultipliers)
-=======
-    hpxml = _create_hpxml('base-misc-loads-large-uncommon.xml')
-    spa = hpxml.permanent_spas[0]
+    spa = hpxml_bldg.permanent_spas[0]
     spa.heater_load_units = HPXML::UnitsThermPerYear
     spa.heater_load_value = 1000
     spa.heater_usage_multiplier = 0.8
@@ -3633,13 +3280,13 @@
     spa.pump_weekday_fractions = ConstantDaySchedule
     spa.pump_weekend_fractions = ConstantDaySchedule
     spa.pump_monthly_multipliers = ConstantMonthSchedule
-    XMLHelper.write_file(hpxml.to_oga, @tmp_hpxml_path)
-    hpxml_default = _test_measure()
-    _test_default_permanent_spa_heater_values(hpxml_default.permanent_spas[0], HPXML::UnitsThermPerYear, 1000, 0.8, ConstantDaySchedule, ConstantDaySchedule, ConstantMonthSchedule)
-    _test_default_permanent_spa_pump_values(hpxml_default.permanent_spas[0], 3000, 0.7, ConstantDaySchedule, ConstantDaySchedule, ConstantMonthSchedule)
-
-    # Test defaults
-    spa = hpxml.permanent_spas[0]
+    XMLHelper.write_file(hpxml.to_doc, @tmp_hpxml_path)
+    _default_hpxml, default_hpxml_bldg = _test_measure()
+    _test_default_permanent_spa_heater_values(default_hpxml_bldg.permanent_spas[0], HPXML::UnitsThermPerYear, 1000, 0.8, ConstantDaySchedule, ConstantDaySchedule, ConstantMonthSchedule)
+    _test_default_permanent_spa_pump_values(default_hpxml_bldg.permanent_spas[0], 3000, 0.7, ConstantDaySchedule, ConstantDaySchedule, ConstantMonthSchedule)
+
+    # Test defaults
+    spa = hpxml_bldg.permanent_spas[0]
     spa.heater_load_units = nil
     spa.heater_load_value = nil
     spa.heater_usage_multiplier = nil
@@ -3651,14 +3298,14 @@
     spa.pump_weekday_fractions = nil
     spa.pump_weekend_fractions = nil
     spa.pump_monthly_multipliers = nil
-    XMLHelper.write_file(hpxml.to_oga, @tmp_hpxml_path)
-    hpxml_default = _test_measure()
-    _test_default_permanent_spa_heater_values(hpxml_default.permanent_spas[0], HPXML::UnitsKwhPerYear, 1125, 1.0, Schedule.PermanentSpaHeaterWeekdayFractions, Schedule.PermanentSpaHeaterWeekendFractions, Schedule.PermanentSpaHeaterMonthlyMultipliers)
-    _test_default_permanent_spa_pump_values(hpxml_default.permanent_spas[0], 1111, 1.0, Schedule.PermanentSpaPumpWeekdayFractions, Schedule.PermanentSpaPumpWeekendFractions, Schedule.PermanentSpaPumpMonthlyMultipliers)
+    XMLHelper.write_file(hpxml.to_doc, @tmp_hpxml_path)
+    _default_hpxml, default_hpxml_bldg = _test_measure()
+    _test_default_permanent_spa_heater_values(default_hpxml_bldg.permanent_spas[0], HPXML::UnitsKwhPerYear, 1125, 1.0, Schedule.PermanentSpaHeaterWeekdayFractions, Schedule.PermanentSpaHeaterWeekendFractions, Schedule.PermanentSpaHeaterMonthlyMultipliers)
+    _test_default_permanent_spa_pump_values(default_hpxml_bldg.permanent_spas[0], 1111, 1.0, Schedule.PermanentSpaPumpWeekdayFractions, Schedule.PermanentSpaPumpWeekendFractions, Schedule.PermanentSpaPumpMonthlyMultipliers)
 
     # Test defaults 2
-    hpxml = _create_hpxml('base-misc-loads-large-uncommon2.xml')
-    spa = hpxml.permanent_spas[0]
+    hpxml, hpxml_bldg = _create_hpxml('base-misc-loads-large-uncommon2.xml')
+    spa = hpxml_bldg.permanent_spas[0]
     spa.heater_load_units = nil
     spa.heater_load_value = nil
     spa.heater_usage_multiplier = nil
@@ -3670,11 +3317,10 @@
     spa.pump_weekday_fractions = nil
     spa.pump_weekend_fractions = nil
     spa.pump_monthly_multipliers = nil
-    XMLHelper.write_file(hpxml.to_oga, @tmp_hpxml_path)
-    hpxml_default = _test_measure()
-    _test_default_permanent_spa_heater_values(hpxml_default.permanent_spas[0], HPXML::UnitsKwhPerYear, 225, 1.0, Schedule.PermanentSpaHeaterWeekdayFractions, Schedule.PermanentSpaHeaterWeekendFractions, Schedule.PermanentSpaHeaterMonthlyMultipliers)
-    _test_default_permanent_spa_pump_values(hpxml_default.permanent_spas[0], 1111, 1.0, Schedule.PermanentSpaPumpWeekdayFractions, Schedule.PermanentSpaPumpWeekendFractions, Schedule.PermanentSpaPumpMonthlyMultipliers)
->>>>>>> ed024c39
+    XMLHelper.write_file(hpxml.to_doc, @tmp_hpxml_path)
+    _default_hpxml, default_hpxml_bldg = _test_measure()
+    _test_default_permanent_spa_heater_values(default_hpxml_bldg.permanent_spas[0], HPXML::UnitsKwhPerYear, 225, 1.0, Schedule.PermanentSpaHeaterWeekdayFractions, Schedule.PermanentSpaHeaterWeekendFractions, Schedule.PermanentSpaHeaterMonthlyMultipliers)
+    _test_default_permanent_spa_pump_values(default_hpxml_bldg.permanent_spas[0], 1111, 1.0, Schedule.PermanentSpaPumpWeekdayFractions, Schedule.PermanentSpaPumpWeekendFractions, Schedule.PermanentSpaPumpMonthlyMultipliers)
   end
 
   def test_plug_loads
