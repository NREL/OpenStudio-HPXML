--- conflicted
+++ resolved
@@ -301,7 +301,6 @@
     hpxml.cooling_systems[0].cooling_shr = 0.88
     hpxml.cooling_systems[0].compressor_type = HPXML::HVACCompressorTypeVariableSpeed
     hpxml.cooling_systems[0].fan_watts_per_cfm = 0.66
-<<<<<<< HEAD
     hpxml.cooling_systems[0].charge_defect_ratio = -0.11
     hpxml.cooling_systems[0].airflow_defect_ratio = -0.22
     XMLHelper.write_file(hpxml.to_oga, @tmp_hpxml_path)
@@ -314,28 +313,17 @@
     XMLHelper.write_file(hpxml.to_oga, @tmp_hpxml_path)
     hpxml_default = _test_measure()
     _test_default_central_air_conditioner_values(hpxml_default, 0.88, HPXML::HVACCompressorTypeVariableSpeed, 0.66, -0.11, nil, 333)
-=======
-    XMLHelper.write_file(hpxml.to_oga, @tmp_hpxml_path)
-    hpxml_default = _test_measure()
-    _test_default_central_air_conditioner_values(hpxml_default, 0.88, HPXML::HVACCompressorTypeVariableSpeed, 0.66)
->>>>>>> 257476fa
 
     # Test defaults
     hpxml.cooling_systems[0].cooling_shr = nil
     hpxml.cooling_systems[0].compressor_type = nil
     hpxml.cooling_systems[0].fan_watts_per_cfm = nil
-<<<<<<< HEAD
     hpxml.cooling_systems[0].charge_defect_ratio = nil
     hpxml.cooling_systems[0].airflow_defect_ratio = nil
     hpxml.cooling_systems[0].airflow_cfm_per_ton = nil
     XMLHelper.write_file(hpxml.to_oga, @tmp_hpxml_path)
     hpxml_default = _test_measure()
-    _test_default_central_air_conditioner_values(hpxml_default, 0.73, HPXML::HVACCompressorTypeSingleStage, 0.375, 0, 0, nil)
-=======
-    XMLHelper.write_file(hpxml.to_oga, @tmp_hpxml_path)
-    hpxml_default = _test_measure()
-    _test_default_central_air_conditioner_values(hpxml_default, 0.73, HPXML::HVACCompressorTypeSingleStage, 0.5)
->>>>>>> 257476fa
+    _test_default_central_air_conditioner_values(hpxml_default, 0.73, HPXML::HVACCompressorTypeSingleStage, 0.5, 0, 0, nil)
   end
 
   def test_room_air_conditioners
@@ -358,7 +346,6 @@
     hpxml = _create_hpxml('base-hvac-mini-split-air-conditioner-only-ducted.xml')
     hpxml.cooling_systems[0].cooling_shr = 0.78
     hpxml.cooling_systems[0].fan_watts_per_cfm = 0.66
-<<<<<<< HEAD
     hpxml.cooling_systems[0].charge_defect_ratio = -0.11
     hpxml.cooling_systems[0].airflow_defect_ratio = -0.22
     XMLHelper.write_file(hpxml.to_oga, @tmp_hpxml_path)
@@ -435,62 +422,6 @@
     hpxml.heating_systems[0].fan_watts = nil
     XMLHelper.write_file(hpxml.to_oga, @tmp_hpxml_path)
     hpxml_default = _test_measure()
-=======
-    XMLHelper.write_file(hpxml.to_oga, @tmp_hpxml_path)
-    hpxml_default = _test_measure()
-    _test_default_mini_split_air_conditioner_values(hpxml_default, 0.78, 0.66)
-
-    # Test defaults
-    hpxml.cooling_systems[0].cooling_shr = nil
-    hpxml.cooling_systems[0].fan_watts_per_cfm = nil
-    XMLHelper.write_file(hpxml.to_oga, @tmp_hpxml_path)
-    hpxml_default = _test_measure()
-    _test_default_mini_split_air_conditioner_values(hpxml_default, 0.73, 0.18)
-  end
-
-  def test_furnaces
-    # Test inputs not overridden by defaults
-    hpxml = _create_hpxml('base.xml')
-    hpxml.heating_systems[0].fan_watts_per_cfm = 0.66
-    XMLHelper.write_file(hpxml.to_oga, @tmp_hpxml_path)
-    hpxml_default = _test_measure()
-    _test_default_furnace_values(hpxml_default, 0.66)
-
-    # Test defaults
-    hpxml.heating_systems[0].fan_watts_per_cfm = nil
-    XMLHelper.write_file(hpxml.to_oga, @tmp_hpxml_path)
-    hpxml_default = _test_measure()
-    _test_default_furnace_values(hpxml_default, 0.375)
-  end
-
-  def test_wall_furnaces
-    # Test inputs not overridden by defaults
-    hpxml = _create_hpxml('base-hvac-wall-furnace-elec-only.xml')
-    hpxml.heating_systems[0].fan_watts = 22
-    XMLHelper.write_file(hpxml.to_oga, @tmp_hpxml_path)
-    hpxml_default = _test_measure()
-    _test_default_wall_furnace_values(hpxml_default, 22)
-
-    # Test defaults
-    hpxml.heating_systems[0].fan_watts = nil
-    XMLHelper.write_file(hpxml.to_oga, @tmp_hpxml_path)
-    hpxml_default = _test_measure()
-    _test_default_wall_furnace_values(hpxml_default, 0)
-  end
-
-  def test_floor_furnaces
-    # Test inputs not overridden by defaults
-    hpxml = _create_hpxml('base-hvac-floor-furnace-propane-only.xml')
-    hpxml.heating_systems[0].fan_watts = 22
-    XMLHelper.write_file(hpxml.to_oga, @tmp_hpxml_path)
-    hpxml_default = _test_measure()
-    _test_default_floor_furnace_values(hpxml_default, 22)
-
-    # Test defaults
-    hpxml.heating_systems[0].fan_watts = nil
-    XMLHelper.write_file(hpxml.to_oga, @tmp_hpxml_path)
-    hpxml_default = _test_measure()
->>>>>>> 257476fa
     _test_default_floor_furnace_values(hpxml_default, 0)
   end
 
@@ -589,7 +520,6 @@
     hpxml.heat_pumps[0].cooling_shr = 0.88
     hpxml.heat_pumps[0].compressor_type = HPXML::HVACCompressorTypeVariableSpeed
     hpxml.heat_pumps[0].fan_watts_per_cfm = 0.66
-<<<<<<< HEAD
     hpxml.heat_pumps[0].charge_defect_ratio = -0.11
     hpxml.heat_pumps[0].airflow_defect_ratio = -0.22
     XMLHelper.write_file(hpxml.to_oga, @tmp_hpxml_path)
@@ -602,28 +532,17 @@
     XMLHelper.write_file(hpxml.to_oga, @tmp_hpxml_path)
     hpxml_default = _test_measure()
     _test_default_air_to_air_heat_pump_values(hpxml_default, 0.88, HPXML::HVACCompressorTypeVariableSpeed, 0.66, -0.11, nil, 333)
-=======
-    XMLHelper.write_file(hpxml.to_oga, @tmp_hpxml_path)
-    hpxml_default = _test_measure()
-    _test_default_air_to_air_heat_pump_values(hpxml_default, 0.88, HPXML::HVACCompressorTypeVariableSpeed, 0.66)
->>>>>>> 257476fa
 
     # Test defaults
     hpxml.heat_pumps[0].cooling_shr = nil
     hpxml.heat_pumps[0].compressor_type = nil
     hpxml.heat_pumps[0].fan_watts_per_cfm = nil
-<<<<<<< HEAD
     hpxml.heat_pumps[0].charge_defect_ratio = nil
     hpxml.heat_pumps[0].airflow_defect_ratio = nil
     hpxml.heat_pumps[0].airflow_cfm_per_ton = nil
     XMLHelper.write_file(hpxml.to_oga, @tmp_hpxml_path)
     hpxml_default = _test_measure()
     _test_default_air_to_air_heat_pump_values(hpxml_default, 0.73, HPXML::HVACCompressorTypeSingleStage, 0.5, 0, 0, nil)
-=======
-    XMLHelper.write_file(hpxml.to_oga, @tmp_hpxml_path)
-    hpxml_default = _test_measure()
-    _test_default_air_to_air_heat_pump_values(hpxml_default, 0.73, HPXML::HVACCompressorTypeSingleStage, 0.5)
->>>>>>> 257476fa
   end
 
   def test_mini_split_heat_pumps
@@ -631,7 +550,6 @@
     hpxml = _create_hpxml('base-hvac-mini-split-heat-pump-ducted.xml')
     hpxml.heat_pumps[0].cooling_shr = 0.78
     hpxml.heat_pumps[0].fan_watts_per_cfm = 0.66
-<<<<<<< HEAD
     hpxml.heat_pumps[0].charge_defect_ratio = -0.11
     hpxml.heat_pumps[0].airflow_defect_ratio = -0.22
     XMLHelper.write_file(hpxml.to_oga, @tmp_hpxml_path)
@@ -644,16 +562,10 @@
     XMLHelper.write_file(hpxml.to_oga, @tmp_hpxml_path)
     hpxml_default = _test_measure()
     _test_default_mini_split_heat_pump_values(hpxml_default, 0.78, 0.66, -0.11, nil, 333)
-=======
-    XMLHelper.write_file(hpxml.to_oga, @tmp_hpxml_path)
-    hpxml_default = _test_measure()
-    _test_default_mini_split_heat_pump_values(hpxml_default, 0.78, 0.66)
->>>>>>> 257476fa
 
     # Test defaults
     hpxml.heat_pumps[0].cooling_shr = nil
     hpxml.heat_pumps[0].fan_watts_per_cfm = nil
-<<<<<<< HEAD
     hpxml.heat_pumps[0].charge_defect_ratio = nil
     hpxml.heat_pumps[0].airflow_defect_ratio = nil
     hpxml.heat_pumps[0].airflow_cfm_per_ton = nil
@@ -663,14 +575,6 @@
   end
 
   def test_ground_source_heat_pumps
-=======
-    XMLHelper.write_file(hpxml.to_oga, @tmp_hpxml_path)
-    hpxml_default = _test_measure()
-    _test_default_mini_split_heat_pump_values(hpxml_default, 0.73, 0.18)
-  end
-
-  def test_ground_to_air_heat_pumps
->>>>>>> 257476fa
     # Test inputs not overridden by defaults
     hpxml = _create_hpxml('base-hvac-ground-to-air-heat-pump.xml')
     hpxml.heat_pumps[0].pump_watts_per_ton = 9.9
@@ -678,7 +582,6 @@
     hpxml.heat_pumps[0].airflow_defect_ratio = -0.22
     XMLHelper.write_file(hpxml.to_oga, @tmp_hpxml_path)
     hpxml_default = _test_measure()
-<<<<<<< HEAD
     _test_default_ground_to_air_heat_pump_values(hpxml_default, 9.9, 0.66, -0.22, nil)
 
     # Test inputs not overridden by defaults (airflow cfm/ton)
@@ -687,9 +590,6 @@
     XMLHelper.write_file(hpxml.to_oga, @tmp_hpxml_path)
     hpxml_default = _test_measure()
     _test_default_ground_to_air_heat_pump_values(hpxml_default, 9.9, 0.66, nil, 333)
-=======
-    _test_default_ground_to_air_heat_pump_values(hpxml_default, 9.9, 0.99)
->>>>>>> 257476fa
 
     # Test defaults
     hpxml.heat_pumps[0].pump_watts_per_ton = nil
@@ -698,11 +598,7 @@
     hpxml.heat_pumps[0].airflow_cfm_per_ton = nil
     XMLHelper.write_file(hpxml.to_oga, @tmp_hpxml_path)
     hpxml_default = _test_measure()
-<<<<<<< HEAD
     _test_default_ground_to_air_heat_pump_values(hpxml_default, 30.0, 0.375, 0, nil)
-=======
-    _test_default_ground_to_air_heat_pump_values(hpxml_default, 30.0, 0.375)
->>>>>>> 257476fa
   end
 
   def test_hvac_distribution
@@ -1813,17 +1709,12 @@
     assert_equal(num_occupants, hpxml.building_occupancy.number_of_residents)
   end
 
-<<<<<<< HEAD
   def _test_default_central_air_conditioner_values(hpxml, shr, compressor_type, fan_watts_per_cfm, charge_defect_ratio,
                                                    airflow_defect_ratio = nil, airflow_cfm_per_ton = nil)
-=======
-  def _test_default_central_air_conditioner_values(hpxml, shr, compressor_type, fan_watts_per_cfm)
->>>>>>> 257476fa
     cooling_system = hpxml.cooling_systems[0]
     assert_equal(shr, cooling_system.cooling_shr)
     assert_equal(compressor_type, cooling_system.compressor_type)
     assert_equal(fan_watts_per_cfm, cooling_system.fan_watts_per_cfm)
-<<<<<<< HEAD
     assert_equal(charge_defect_ratio, cooling_system.charge_defect_ratio)
     if airflow_defect_ratio.nil?
       assert_nil(cooling_system.airflow_defect_ratio)
@@ -1835,8 +1726,6 @@
     else
       assert_equal(airflow_cfm_per_ton, cooling_system.airflow_cfm_per_ton)
     end
-=======
->>>>>>> 257476fa
   end
 
   def _test_default_room_air_conditioner_values(hpxml, shr)
@@ -1844,7 +1733,6 @@
     assert_equal(shr, cooling_system.cooling_shr)
   end
 
-<<<<<<< HEAD
   def _test_default_mini_split_air_conditioner_values(hpxml, shr, fan_watts_per_cfm, charge_defect_ratio,
                                                       airflow_defect_ratio = nil, airflow_cfm_per_ton = nil)
     cooling_system = hpxml.cooling_systems[0]
@@ -1876,17 +1764,6 @@
     else
       assert_equal(airflow_cfm_per_ton, heating_system.airflow_cfm_per_ton)
     end
-=======
-  def _test_default_mini_split_air_conditioner_values(hpxml, shr, fan_watts_per_cfm)
-    cooling_system = hpxml.cooling_systems[0]
-    assert_equal(shr, cooling_system.cooling_shr)
-    assert_equal(fan_watts_per_cfm, cooling_system.fan_watts_per_cfm)
-  end
-
-  def _test_default_furnace_values(hpxml, fan_watts_per_cfm)
-    heating_system = hpxml.heating_systems[0]
-    assert_equal(fan_watts_per_cfm, heating_system.fan_watts_per_cfm)
->>>>>>> 257476fa
   end
 
   def _test_default_wall_furnace_values(hpxml, fan_watts)
@@ -1924,7 +1801,6 @@
     assert_equal(eae, heating_system.electric_auxiliary_energy)
   end
 
-<<<<<<< HEAD
   def _test_default_air_to_air_heat_pump_values(hpxml, shr, compressor_type, fan_watts_per_cfm, charge_defect_ratio,
                                                 airflow_defect_ratio = nil, airflow_cfm_per_ton = nil)
     heat_pump = hpxml.heat_pumps[0]
@@ -1977,25 +1853,6 @@
     else
       assert_equal(airflow_cfm_per_ton, heat_pump.airflow_cfm_per_ton)
     end
-=======
-  def _test_default_air_to_air_heat_pump_values(hpxml, shr, compressor_type, fan_watts_per_cfm)
-    heat_pump = hpxml.heat_pumps[0]
-    assert_equal(shr, heat_pump.cooling_shr)
-    assert_equal(compressor_type, heat_pump.compressor_type)
-    assert_equal(fan_watts_per_cfm, heat_pump.fan_watts_per_cfm)
-  end
-
-  def _test_default_mini_split_heat_pump_values(hpxml, shr, fan_watts_per_cfm)
-    heat_pump = hpxml.heat_pumps[0]
-    assert_equal(shr, heat_pump.cooling_shr)
-    assert_equal(fan_watts_per_cfm, heat_pump.fan_watts_per_cfm)
-  end
-
-  def _test_default_ground_to_air_heat_pump_values(hpxml, pump_watts_per_ton, fan_watts_per_cfm)
-    heat_pump = hpxml.heat_pumps[0]
-    assert_equal(pump_watts_per_ton, heat_pump.pump_watts_per_ton)
-    assert_equal(fan_watts_per_cfm, heat_pump.fan_watts_per_cfm)
->>>>>>> 257476fa
   end
 
   def _test_default_duct_values(hpxml, supply_locations, return_locations, supply_areas, return_areas, n_return_registers)
