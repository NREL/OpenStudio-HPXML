# frozen_string_literal: true

require_relative '../resources/minitest_helper'
require 'openstudio'
require 'openstudio/measure/ShowRunnerOutput'
require 'minitest/autorun'
require 'fileutils'
require_relative '../measure.rb'
require_relative '../resources/util.rb'

class HPXMLtoOpenStudioDefaultsTest < MiniTest::Test
  ConstantDaySchedule = '0.1, 0.1, 0.1, 0.1, 0.1, 0.1, 0.1, 0.1, 0.1, 0.1, 0.1, 0.1, 0.1, 0.1, 0.1, 0.1, 0.1, 0.1, 0.1, 0.1, 0.1, 0.1, 0.1, 0.1'
  ConstantMonthSchedule = '1, 1, 1, 1, 1, 1, 1, 1, 1, 1, 1, 1'

  def before_setup
    @root_path = File.absolute_path(File.join(File.dirname(__FILE__), '..', '..'))
    @sample_files_path = File.join(@root_path, 'workflow', 'sample_files')
    @tmp_hpxml_path = File.join(@sample_files_path, 'tmp.xml')
    @tmp_output_path = File.join(@sample_files_path, 'tmp_output')
    FileUtils.mkdir_p(@tmp_output_path)

    @args_hash = {}
    @args_hash['hpxml_path'] = File.absolute_path(@tmp_hpxml_path)
    @args_hash['debug'] = true
    @args_hash['output_dir'] = File.absolute_path(@tmp_output_path)
  end

  def after_teardown
    File.delete(@tmp_hpxml_path) if File.exist? @tmp_hpxml_path
    FileUtils.rm_rf(@tmp_output_path)
  end

  def test_header
    # Test inputs not overridden by defaults
    hpxml = _create_hpxml('base.xml')
    hpxml.header.timestep = 30
    hpxml.header.sim_begin_month = 2
    hpxml.header.sim_begin_day = 2
    hpxml.header.sim_end_month = 11
    hpxml.header.sim_end_day = 11
    hpxml.header.sim_calendar_year = 2008
    hpxml.header.dst_enabled = false
    hpxml.header.dst_begin_month = 3
    hpxml.header.dst_begin_day = 3
    hpxml.header.dst_end_month = 10
    hpxml.header.dst_end_day = 10
    hpxml.header.use_max_load_for_heat_pumps = false
    hpxml.header.allow_increased_fixed_capacities = true
    XMLHelper.write_file(hpxml.to_oga, @tmp_hpxml_path)
    hpxml_default = _test_measure()
    _test_default_header_values(hpxml_default, 30, 2, 2, 11, 11, 2008, false, 3, 3, 10, 10, false, true)

    # Test defaults - DST not in weather file
    hpxml.header.timestep = nil
    hpxml.header.sim_begin_month = nil
    hpxml.header.sim_begin_day = nil
    hpxml.header.sim_end_month = nil
    hpxml.header.sim_end_day = nil
    hpxml.header.sim_calendar_year = nil
    hpxml.header.dst_enabled = nil
    hpxml.header.dst_begin_month = nil
    hpxml.header.dst_begin_day = nil
    hpxml.header.dst_end_month = nil
    hpxml.header.dst_end_day = nil
    hpxml.header.use_max_load_for_heat_pumps = nil
    hpxml.header.allow_increased_fixed_capacities = nil
    XMLHelper.write_file(hpxml.to_oga, @tmp_hpxml_path)
    hpxml_default = _test_measure()
    _test_default_header_values(hpxml_default, 60, 1, 1, 12, 31, 2007, true, 3, 12, 11, 5, true, false)

    # Test defaults - DST in weather file
    hpxml = _create_hpxml('base-location-AMY-2012.xml')
    hpxml.header.timestep = nil
    hpxml.header.sim_begin_month = nil
    hpxml.header.sim_begin_day = nil
    hpxml.header.sim_end_month = nil
    hpxml.header.sim_end_day = nil
    hpxml.header.sim_calendar_year = nil
    hpxml.header.dst_enabled = nil
    hpxml.header.dst_begin_month = nil
    hpxml.header.dst_begin_day = nil
    hpxml.header.dst_end_month = nil
    hpxml.header.dst_end_day = nil
    hpxml.header.use_max_load_for_heat_pumps = nil
    hpxml.header.allow_increased_fixed_capacities = nil
    XMLHelper.write_file(hpxml.to_oga, @tmp_hpxml_path)
    hpxml_default = _test_measure()
    _test_default_header_values(hpxml_default, 60, 1, 1, 12, 31, 2012, true, 3, 11, 11, 4, true, false)
  end

  def test_site
    # Test inputs not overridden by defaults
    hpxml = _create_hpxml('base.xml')
    hpxml.site.site_type = HPXML::SiteTypeRural
    hpxml.site.shelter_coefficient = 0.3
    XMLHelper.write_file(hpxml.to_oga, @tmp_hpxml_path)
    hpxml_default = _test_measure()
    _test_default_site_values(hpxml_default, HPXML::SiteTypeRural, 0.3)

    # Test defaults
    hpxml.site.site_type = nil
    hpxml.site.shelter_coefficient = nil
    XMLHelper.write_file(hpxml.to_oga, @tmp_hpxml_path)
    hpxml_default = _test_measure()
    _test_default_site_values(hpxml_default, HPXML::SiteTypeSuburban, 0.5)
  end

  def test_occupancy
    # Test inputs not overridden by defaults
    hpxml = _create_hpxml('base.xml')
    hpxml.building_occupancy.number_of_residents = 1
    XMLHelper.write_file(hpxml.to_oga, @tmp_hpxml_path)
    hpxml_default = _test_measure()
    _test_default_occupancy_values(hpxml_default, 1)

    # Test defaults
    hpxml.building_occupancy.number_of_residents = nil
    XMLHelper.write_file(hpxml.to_oga, @tmp_hpxml_path)
    hpxml_default = _test_measure()
    _test_default_occupancy_values(hpxml_default, 3)
  end

  def test_building_construction
    # Test inputs not overridden by defaults
    hpxml = _create_hpxml('base-enclosure-infil-flue.xml')
    hpxml.building_construction.number_of_bathrooms = 4
    hpxml.building_construction.conditioned_building_volume = 20000
    hpxml.building_construction.average_ceiling_height = 7
    XMLHelper.write_file(hpxml.to_oga, @tmp_hpxml_path)
    hpxml_default = _test_measure()
    _test_default_building_construction_values(hpxml_default, 20000, 7, true, 4)

    # Test defaults
    hpxml.building_construction.conditioned_building_volume = nil
    hpxml.building_construction.average_ceiling_height = nil
    hpxml.building_construction.has_flue_or_chimney = nil
    hpxml.building_construction.number_of_bathrooms = nil
    XMLHelper.write_file(hpxml.to_oga, @tmp_hpxml_path)
    hpxml_default = _test_measure()
    _test_default_building_construction_values(hpxml_default, 21600, 8, false, 2)

    # Test defaults w/ average ceiling height
    hpxml.building_construction.conditioned_building_volume = nil
    hpxml.building_construction.average_ceiling_height = 10
    XMLHelper.write_file(hpxml.to_oga, @tmp_hpxml_path)
    hpxml_default = _test_measure()
    _test_default_building_construction_values(hpxml_default, 27000, 10, false, 2)

    # Test defaults w/ average ceiling height
    hpxml.building_construction.conditioned_building_volume = 20000
    hpxml.building_construction.average_ceiling_height = nil
    XMLHelper.write_file(hpxml.to_oga, @tmp_hpxml_path)
    hpxml_default = _test_measure()
    _test_default_building_construction_values(hpxml_default, 20000, 7.4, false, 2)
  end

  def test_infiltration
    # Test inputs not overridden by defaults
    hpxml = _create_hpxml('base.xml')
    hpxml.air_infiltration_measurements[0].infiltration_volume = 25000
    XMLHelper.write_file(hpxml.to_oga, @tmp_hpxml_path)
    hpxml_default = _test_measure()
    _test_default_infiltration_values(hpxml_default, 25000)

    # Test defaults w/ conditioned basement
    hpxml.air_infiltration_measurements[0].infiltration_volume = nil
    XMLHelper.write_file(hpxml.to_oga, @tmp_hpxml_path)
    hpxml_default = _test_measure()
    _test_default_infiltration_values(hpxml_default, 2700 * 8)

    # Test defaults w/o conditioned basement
    hpxml = _create_hpxml('base-foundation-slab.xml')
    hpxml.air_infiltration_measurements[0].infiltration_volume = nil
    XMLHelper.write_file(hpxml.to_oga, @tmp_hpxml_path)
    hpxml_default = _test_measure()
    _test_default_infiltration_values(hpxml_default, 1350 * 8)
  end

  def test_attics
    # Test inputs not overridden by defaults
    hpxml = _create_hpxml('base-atticroof-vented.xml')
    hpxml.attics[0].vented_attic_sla = 0.001
    XMLHelper.write_file(hpxml.to_oga, @tmp_hpxml_path)
    hpxml_default = _test_measure()
    _test_default_attic_values(hpxml_default, 0.001)

    # Test defaults
    hpxml.attics[0].vented_attic_sla = nil
    XMLHelper.write_file(hpxml.to_oga, @tmp_hpxml_path)
    hpxml_default = _test_measure()
    _test_default_attic_values(hpxml_default, 1.0 / 300.0)
  end

  def test_foundations
    # Test inputs not overridden by defaults
    hpxml = _create_hpxml('base-foundation-vented-crawlspace.xml')
    hpxml.foundations[0].vented_crawlspace_sla = 0.001
    XMLHelper.write_file(hpxml.to_oga, @tmp_hpxml_path)
    hpxml_default = _test_measure()
    _test_default_foundation_values(hpxml_default, 0.001)

    # Test defaults
    hpxml.foundations[0].vented_crawlspace_sla = nil
    XMLHelper.write_file(hpxml.to_oga, @tmp_hpxml_path)
    hpxml_default = _test_measure()
    _test_default_foundation_values(hpxml_default, 1.0 / 150.0)
  end

  def test_roofs
    # Test inputs not overridden by defaults
    hpxml = _create_hpxml('base-atticroof-radiant-barrier.xml')
    hpxml.roofs[0].roof_type = HPXML::RoofTypeMetal
    hpxml.roofs[0].solar_absorptance = 0.77
    hpxml.roofs[0].roof_color = HPXML::ColorDark
    hpxml.roofs[0].emittance = 0.88
    XMLHelper.write_file(hpxml.to_oga, @tmp_hpxml_path)
    hpxml_default = _test_measure()
    _test_default_roof_values(hpxml_default, HPXML::RoofTypeMetal, 0.77, HPXML::ColorDark, 0.88, true)

    # Test defaults w/ RoofColor
    hpxml.roofs[0].roof_type = nil
    hpxml.roofs[0].solar_absorptance = nil
    hpxml.roofs[0].roof_color = HPXML::ColorLight
    hpxml.roofs[0].emittance = nil
    hpxml.roofs[0].radiant_barrier = nil
    XMLHelper.write_file(hpxml.to_oga, @tmp_hpxml_path)
    hpxml_default = _test_measure()
    _test_default_roof_values(hpxml_default, HPXML::RoofTypeAsphaltShingles, 0.75, HPXML::ColorLight, 0.90, false)

    # Test defaults w/ SolarAbsorptance
    hpxml.roofs[0].solar_absorptance = 0.99
    hpxml.roofs[0].roof_color = nil
    XMLHelper.write_file(hpxml.to_oga, @tmp_hpxml_path)
    hpxml_default = _test_measure()
    _test_default_roof_values(hpxml_default, HPXML::RoofTypeAsphaltShingles, 0.99, HPXML::ColorDark, 0.90, false)
  end

  def test_rim_joists
    # Test inputs not overridden by defaults
    hpxml = _create_hpxml('base.xml')
    hpxml.rim_joists[0].siding = HPXML::SidingTypeBrick
    hpxml.rim_joists[0].solar_absorptance = 0.55
    hpxml.rim_joists[0].color = HPXML::ColorLight
    hpxml.rim_joists[0].emittance = 0.88
    XMLHelper.write_file(hpxml.to_oga, @tmp_hpxml_path)
    hpxml_default = _test_measure()
    _test_default_rim_joist_values(hpxml_default, HPXML::SidingTypeBrick, 0.55, HPXML::ColorLight, 0.88)

    # Test defaults w/ Color
    hpxml.rim_joists[0].siding = nil
    hpxml.rim_joists[0].solar_absorptance = nil
    hpxml.rim_joists[0].color = HPXML::ColorDark
    hpxml.rim_joists[0].emittance = nil
    XMLHelper.write_file(hpxml.to_oga, @tmp_hpxml_path)
    hpxml_default = _test_measure()
    _test_default_rim_joist_values(hpxml_default, HPXML::SidingTypeWood, 0.95, HPXML::ColorDark, 0.90)

    # Test defaults w/ SolarAbsorptance
    hpxml.rim_joists[0].solar_absorptance = 0.99
    hpxml.rim_joists[0].color = nil
    XMLHelper.write_file(hpxml.to_oga, @tmp_hpxml_path)
    hpxml_default = _test_measure()
    _test_default_rim_joist_values(hpxml_default, HPXML::SidingTypeWood, 0.99, HPXML::ColorDark, 0.90)
  end

  def test_walls
    # Test inputs not overridden by defaults
    hpxml = _create_hpxml('base.xml')
    hpxml.walls[0].siding = HPXML::SidingTypeFiberCement
    hpxml.walls[0].solar_absorptance = 0.66
    hpxml.walls[0].color = HPXML::ColorDark
    hpxml.walls[0].emittance = 0.88
    XMLHelper.write_file(hpxml.to_oga, @tmp_hpxml_path)
    hpxml_default = _test_measure()
    _test_default_wall_values(hpxml_default, HPXML::SidingTypeFiberCement, 0.66, HPXML::ColorDark, 0.88)

    # Test defaults W/ Color
    hpxml.walls[0].siding = nil
    hpxml.walls[0].solar_absorptance = nil
    hpxml.walls[0].color = HPXML::ColorLight
    hpxml.walls[0].emittance = nil
    XMLHelper.write_file(hpxml.to_oga, @tmp_hpxml_path)
    hpxml_default = _test_measure()
    _test_default_wall_values(hpxml_default, HPXML::SidingTypeWood, 0.5, HPXML::ColorLight, 0.90)

    # Test defaults W/ SolarAbsorptance
    hpxml.walls[0].solar_absorptance = 0.99
    hpxml.walls[0].color = nil
    XMLHelper.write_file(hpxml.to_oga, @tmp_hpxml_path)
    hpxml_default = _test_measure()
    _test_default_wall_values(hpxml_default, HPXML::SidingTypeWood, 0.99, HPXML::ColorDark, 0.90)
  end

  def test_foundation_walls
    # Test inputs not overridden by defaults
    hpxml = _create_hpxml('base.xml')
    hpxml.foundation_walls[0].thickness = 7.0
    XMLHelper.write_file(hpxml.to_oga, @tmp_hpxml_path)
    hpxml_default = _test_measure()
    _test_default_foundation_wall_values(hpxml_default, 7.0)

    # Test defaults
    hpxml.foundation_walls[0].thickness = nil
    XMLHelper.write_file(hpxml.to_oga, @tmp_hpxml_path)
    hpxml_default = _test_measure()
    _test_default_foundation_wall_values(hpxml_default, 8.0)
  end

  def test_slabs
    # Test inputs not overridden by defaults
    hpxml = _create_hpxml('base.xml')
    hpxml.slabs[0].thickness = 7.0
    hpxml.slabs[0].carpet_r_value = 1.1
    hpxml.slabs[0].carpet_fraction = 0.5
    XMLHelper.write_file(hpxml.to_oga, @tmp_hpxml_path)
    hpxml_default = _test_measure()
    _test_default_slab_values(hpxml_default, 7.0, 1.1, 0.5)

    # Test defaults w/ conditioned basement
    hpxml.slabs[0].thickness = nil
    hpxml.slabs[0].carpet_r_value = nil
    hpxml.slabs[0].carpet_fraction = nil
    XMLHelper.write_file(hpxml.to_oga, @tmp_hpxml_path)
    hpxml_default = _test_measure()
    _test_default_slab_values(hpxml_default, 4.0, 2.0, 0.8)

    # Test defaults w/ crawlspace
    hpxml = _create_hpxml('base-foundation-unvented-crawlspace.xml')
    hpxml.slabs[0].thickness = nil
    hpxml.slabs[0].carpet_r_value = nil
    hpxml.slabs[0].carpet_fraction = nil
    XMLHelper.write_file(hpxml.to_oga, @tmp_hpxml_path)
    hpxml_default = _test_measure()
    _test_default_slab_values(hpxml_default, 0.0, 0.0, 0.0)
  end

  def test_windows
    # Test inputs not overridden by defaults
    hpxml = _create_hpxml('base-enclosure-windows-shading.xml')
    hpxml.windows.each do |window|
      window.fraction_operable = 0.5
      window.exterior_shading_factor_summer = 0.44
      window.exterior_shading_factor_winter = 0.55
      window.interior_shading_factor_summer = 0.66
      window.interior_shading_factor_winter = 0.77
    end
    XMLHelper.write_file(hpxml.to_oga, @tmp_hpxml_path)
    hpxml_default = _test_measure()
    n_windows = hpxml_default.windows.size
    _test_default_window_values(hpxml_default, [0.44] * n_windows, [0.55] * n_windows, [0.66] * n_windows, [0.77] * n_windows, [0.5] * n_windows)

    # Test defaults
    hpxml.windows.each do |window|
      window.fraction_operable = nil
      window.exterior_shading_factor_summer = nil
      window.exterior_shading_factor_winter = nil
      window.interior_shading_factor_summer = nil
      window.interior_shading_factor_winter = nil
    end
    XMLHelper.write_file(hpxml.to_oga, @tmp_hpxml_path)
    hpxml_default = _test_measure()
    n_windows = hpxml_default.windows.size
    _test_default_window_values(hpxml_default, [1.0] * n_windows, [1.0] * n_windows, [0.7] * n_windows, [0.85] * n_windows, [0.67] * n_windows)
  end

  def test_skylights
    # Test inputs not overridden by defaults
    hpxml = _create_hpxml('base-enclosure-skylights.xml')
    hpxml.skylights.each do |skylight|
      skylight.exterior_shading_factor_summer = 0.44
      skylight.exterior_shading_factor_winter = 0.55
      skylight.interior_shading_factor_summer = 0.66
      skylight.interior_shading_factor_winter = 0.77
    end
    XMLHelper.write_file(hpxml.to_oga, @tmp_hpxml_path)
    hpxml_default = _test_measure()
    n_skylights = hpxml_default.skylights.size
    _test_default_skylight_values(hpxml_default, [0.44] * n_skylights, [0.55] * n_skylights, [0.66] * n_skylights, [0.77] * n_skylights)

    # Test defaults
    hpxml.skylights.each do |skylight|
      skylight.exterior_shading_factor_summer = nil
      skylight.exterior_shading_factor_winter = nil
      skylight.interior_shading_factor_summer = nil
      skylight.interior_shading_factor_winter = nil
    end
    XMLHelper.write_file(hpxml.to_oga, @tmp_hpxml_path)
    hpxml_default = _test_measure()
    n_skylights = hpxml_default.skylights.size
    _test_default_skylight_values(hpxml_default, [1.0] * n_skylights, [1.0] * n_skylights, [1.0] * n_skylights, [1.0] * n_skylights)
  end

  def test_central_air_conditioners
    # Test inputs not overridden by defaults
    hpxml = _create_hpxml('base-hvac-central-ac-only-1-speed.xml')
    hpxml.cooling_systems[0].cooling_shr = 0.88
    hpxml.cooling_systems[0].compressor_type = HPXML::HVACCompressorTypeVariableSpeed
    hpxml.cooling_systems[0].fan_watts_per_cfm = 0.66
    hpxml.cooling_systems[0].charge_defect_ratio = -0.11
    hpxml.cooling_systems[0].airflow_defect_ratio = -0.22
    hpxml.cooling_systems[0].cooling_capacity = 12345
    XMLHelper.write_file(hpxml.to_oga, @tmp_hpxml_path)
    hpxml_default = _test_measure()
    _test_default_central_air_conditioner_values(hpxml_default, 0.88, HPXML::HVACCompressorTypeVariableSpeed, 0.66, -0.11, -0.22, 12345)

    # Test defaults
    hpxml.cooling_systems[0].cooling_shr = nil
    hpxml.cooling_systems[0].compressor_type = nil
    hpxml.cooling_systems[0].fan_watts_per_cfm = nil
    hpxml.cooling_systems[0].charge_defect_ratio = nil
    hpxml.cooling_systems[0].airflow_defect_ratio = nil
    hpxml.cooling_systems[0].cooling_capacity = nil
    XMLHelper.write_file(hpxml.to_oga, @tmp_hpxml_path)
    hpxml_default = _test_measure()
    _test_default_central_air_conditioner_values(hpxml_default, 0.73, HPXML::HVACCompressorTypeSingleStage, 0.5, 0, 0, nil)
  end

  def test_room_air_conditioners
    # Test inputs not overridden by defaults
    hpxml = _create_hpxml('base-hvac-room-ac-only.xml')
    hpxml.cooling_systems[0].cooling_shr = 0.88
    hpxml.cooling_systems[0].charge_defect_ratio = -0.11
    hpxml.cooling_systems[0].airflow_defect_ratio = -0.22
    hpxml.cooling_systems[0].cooling_capacity = 12345
    XMLHelper.write_file(hpxml.to_oga, @tmp_hpxml_path)
    hpxml_default = _test_measure()
    _test_default_room_air_conditioner_values(hpxml_default, 0.88, -0.11, -0.22, 12345)

    # Test defaults
    hpxml.cooling_systems[0].cooling_shr = nil
    hpxml.cooling_systems[0].charge_defect_ratio = nil
    hpxml.cooling_systems[0].airflow_defect_ratio = nil
    hpxml.cooling_systems[0].cooling_capacity = nil
    XMLHelper.write_file(hpxml.to_oga, @tmp_hpxml_path)
    hpxml_default = _test_measure()
    _test_default_room_air_conditioner_values(hpxml_default, 0.65, 0, 0, nil)
  end

  def test_mini_split_air_conditioners
    # Test inputs not overridden by defaults
    hpxml = _create_hpxml('base-hvac-mini-split-air-conditioner-only-ducted.xml')
    hpxml.cooling_systems[0].cooling_shr = 0.78
    hpxml.cooling_systems[0].fan_watts_per_cfm = 0.66
    hpxml.cooling_systems[0].charge_defect_ratio = -0.11
    hpxml.cooling_systems[0].airflow_defect_ratio = -0.22
    hpxml.cooling_systems[0].cooling_capacity = 12345
    XMLHelper.write_file(hpxml.to_oga, @tmp_hpxml_path)
    hpxml_default = _test_measure()
    _test_default_mini_split_air_conditioner_values(hpxml_default, 0.78, 0.66, -0.11, -0.22, 12345)

    # Test defaults
    hpxml.cooling_systems[0].cooling_shr = nil
    hpxml.cooling_systems[0].fan_watts_per_cfm = nil
    hpxml.cooling_systems[0].charge_defect_ratio = nil
    hpxml.cooling_systems[0].airflow_defect_ratio = nil
    hpxml.cooling_systems[0].cooling_capacity = nil
    XMLHelper.write_file(hpxml.to_oga, @tmp_hpxml_path)
    hpxml_default = _test_measure()
    _test_default_mini_split_air_conditioner_values(hpxml_default, 0.73, 0.18, 0, 0, nil)
  end

  def test_furnaces
    # Test inputs not overridden by defaults
    hpxml = _create_hpxml('base.xml')
    hpxml.heating_systems[0].fan_watts_per_cfm = 0.66
    hpxml.heating_systems[0].airflow_defect_ratio = -0.22
    hpxml.heating_systems[0].heating_capacity = 12345
    XMLHelper.write_file(hpxml.to_oga, @tmp_hpxml_path)
    hpxml_default = _test_measure()
    _test_default_furnace_values(hpxml_default, 0.66, -0.22, 12345)

    # Test defaults
    hpxml.heating_systems[0].fan_watts_per_cfm = nil
    hpxml.heating_systems[0].airflow_defect_ratio = nil
    hpxml.heating_systems[0].heating_capacity = nil
    XMLHelper.write_file(hpxml.to_oga, @tmp_hpxml_path)
    hpxml_default = _test_measure()
    _test_default_furnace_values(hpxml_default, 0.375, 0, nil)
  end

  def test_wall_furnaces
    # Test inputs not overridden by defaults
    hpxml = _create_hpxml('base-hvac-wall-furnace-elec-only.xml')
    hpxml.heating_systems[0].fan_watts = 22
    hpxml.heating_systems[0].heating_capacity = 12345
    XMLHelper.write_file(hpxml.to_oga, @tmp_hpxml_path)
    hpxml_default = _test_measure()
    _test_default_wall_furnace_values(hpxml_default, 22, 12345)

    # Test defaults
    hpxml.heating_systems[0].fan_watts = nil
    hpxml.heating_systems[0].heating_capacity = nil
    XMLHelper.write_file(hpxml.to_oga, @tmp_hpxml_path)
    hpxml_default = _test_measure()
    _test_default_wall_furnace_values(hpxml_default, 0, nil)
  end

  def test_floor_furnaces
    # Test inputs not overridden by defaults
    hpxml = _create_hpxml('base-hvac-floor-furnace-propane-only.xml')
    hpxml.heating_systems[0].fan_watts = 22
    hpxml.heating_systems[0].heating_capacity = 12345
    XMLHelper.write_file(hpxml.to_oga, @tmp_hpxml_path)
    hpxml_default = _test_measure()
    _test_default_floor_furnace_values(hpxml_default, 22, 12345)

    # Test defaults
    hpxml.heating_systems[0].fan_watts = nil
    XMLHelper.write_file(hpxml.to_oga, @tmp_hpxml_path)
    hpxml_default = _test_measure()
    _test_default_floor_furnace_values(hpxml_default, 0, nil)
  end

  def test_boilers
    # Test inputs not overridden by defaults (in-unit boiler)
    hpxml = _create_hpxml('base-hvac-boiler-gas-only.xml')
    hpxml.heating_systems[0].electric_auxiliary_energy = 99.9
    hpxml.heating_systems[0].heating_capacity = 12345
    XMLHelper.write_file(hpxml.to_oga, @tmp_hpxml_path)
    hpxml_default = _test_measure()
    _test_default_boiler_values(hpxml_default, 99.9, 12345)

    # Test defaults w/ in-unit boiler
    hpxml.heating_systems[0].electric_auxiliary_energy = nil
    hpxml.heating_systems[0].heating_capacity = nil
    XMLHelper.write_file(hpxml.to_oga, @tmp_hpxml_path)
    hpxml_default = _test_measure()
    _test_default_boiler_values(hpxml_default, 170.0, nil)

    # Test inputs not overridden by defaults (shared boiler)
    hpxml = _create_hpxml('base-bldgtype-multifamily-shared-boiler-only-baseboard.xml')
    hpxml.heating_systems[0].shared_loop_watts = nil
    hpxml.heating_systems[0].electric_auxiliary_energy = 99.9
    XMLHelper.write_file(hpxml.to_oga, @tmp_hpxml_path)
    hpxml_default = _test_measure()
    _test_default_boiler_values(hpxml_default, 99.9, nil)

    # Test defaults w/ shared boiler
    hpxml.heating_systems[0].electric_auxiliary_energy = nil
    XMLHelper.write_file(hpxml.to_oga, @tmp_hpxml_path)
    hpxml_default = _test_measure()
    _test_default_boiler_values(hpxml_default, 220.0, nil)
  end

  def test_stoves
    # Test inputs not overridden by defaults
    hpxml = _create_hpxml('base-hvac-stove-oil-only.xml')
    hpxml.heating_systems[0].fan_watts = 22
    hpxml.heating_systems[0].heating_capacity = 12345
    XMLHelper.write_file(hpxml.to_oga, @tmp_hpxml_path)
    hpxml_default = _test_measure()
    _test_default_stove_values(hpxml_default, 22, 12345)

    # Test defaults
    hpxml.heating_systems[0].fan_watts = nil
    hpxml.heating_systems[0].heating_capacity = nil
    XMLHelper.write_file(hpxml.to_oga, @tmp_hpxml_path)
    hpxml_default = _test_measure()
    _test_default_stove_values(hpxml_default, 40, nil)
  end

  def test_portable_heaters
    # Test inputs not overridden by defaults
    hpxml = _create_hpxml('base-hvac-portable-heater-gas-only.xml')
    hpxml.heating_systems[0].fan_watts = 22
    hpxml.heating_systems[0].heating_capacity = 12345
    XMLHelper.write_file(hpxml.to_oga, @tmp_hpxml_path)
    hpxml_default = _test_measure()
    _test_default_portable_heater_values(hpxml_default, 22, 12345)

    # Test defaults
    hpxml.heating_systems[0].fan_watts = nil
    hpxml.heating_systems[0].heating_capacity = nil
    XMLHelper.write_file(hpxml.to_oga, @tmp_hpxml_path)
    hpxml_default = _test_measure()
    _test_default_portable_heater_values(hpxml_default, 0, nil)
  end

  def test_fixed_heaters
    # Test inputs not overridden by defaults
    hpxml = _create_hpxml('base-hvac-fixed-heater-gas-only.xml')
    hpxml.heating_systems[0].fan_watts = 22
    hpxml.heating_systems[0].heating_capacity = 12345
    XMLHelper.write_file(hpxml.to_oga, @tmp_hpxml_path)
    hpxml_default = _test_measure()
    _test_default_fixed_heater_values(hpxml_default, 22, 12345)

    # Test defaults
    hpxml.heating_systems[0].fan_watts = nil
    hpxml.heating_systems[0].heating_capacity = nil
    XMLHelper.write_file(hpxml.to_oga, @tmp_hpxml_path)
    hpxml_default = _test_measure()
    _test_default_fixed_heater_values(hpxml_default, 0, nil)
  end

  def test_fireplaces
    # Test inputs not overridden by defaults
    hpxml = _create_hpxml('base-hvac-fireplace-wood-only.xml')
    hpxml.heating_systems[0].fan_watts = 22
    hpxml.heating_systems[0].heating_capacity = 12345
    XMLHelper.write_file(hpxml.to_oga, @tmp_hpxml_path)
    hpxml_default = _test_measure()
    _test_default_fireplace_values(hpxml_default, 22, 12345)

    # Test defaults
    hpxml.heating_systems[0].fan_watts = nil
    hpxml.heating_systems[0].heating_capacity = nil
    XMLHelper.write_file(hpxml.to_oga, @tmp_hpxml_path)
    hpxml_default = _test_measure()
    _test_default_fireplace_values(hpxml_default, 0, nil)
  end

  def test_air_source_heat_pumps
    # Test inputs not overridden by defaults
    hpxml = _create_hpxml('base-hvac-air-to-air-heat-pump-1-speed.xml')
    hpxml.heat_pumps[0].cooling_shr = 0.88
    hpxml.heat_pumps[0].compressor_type = HPXML::HVACCompressorTypeVariableSpeed
    hpxml.heat_pumps[0].fan_watts_per_cfm = 0.66
    hpxml.heat_pumps[0].charge_defect_ratio = -0.11
    hpxml.heat_pumps[0].airflow_defect_ratio = -0.22
    hpxml.heat_pumps[0].cooling_capacity = 12345
    hpxml.heat_pumps[0].heating_capacity = 23456
    hpxml.heat_pumps[0].heating_capacity_17F = 9876
    hpxml.heat_pumps[0].backup_heating_capacity = 34567
    XMLHelper.write_file(hpxml.to_oga, @tmp_hpxml_path)
    hpxml_default = _test_measure()
    _test_default_air_to_air_heat_pump_values(hpxml_default, 0.88, HPXML::HVACCompressorTypeVariableSpeed, 0.66, -0.11, -0.22, 12345, 23456, 9876, 34567)

    # Test defaults
    hpxml.heat_pumps[0].cooling_shr = nil
    hpxml.heat_pumps[0].compressor_type = nil
    hpxml.heat_pumps[0].fan_watts_per_cfm = nil
    hpxml.heat_pumps[0].charge_defect_ratio = nil
    hpxml.heat_pumps[0].airflow_defect_ratio = nil
    hpxml.heat_pumps[0].cooling_capacity = nil
    hpxml.heat_pumps[0].heating_capacity = nil
    hpxml.heat_pumps[0].heating_capacity_17F = nil
    hpxml.heat_pumps[0].backup_heating_capacity = nil
    XMLHelper.write_file(hpxml.to_oga, @tmp_hpxml_path)
    hpxml_default = _test_measure()
    _test_default_air_to_air_heat_pump_values(hpxml_default, 0.73, HPXML::HVACCompressorTypeSingleStage, 0.5, 0, 0, nil, nil, nil, nil)
  end

  def test_mini_split_heat_pumps
    # Test inputs not overridden by defaults
    hpxml = _create_hpxml('base-hvac-mini-split-heat-pump-ducted.xml')
    hpxml.heat_pumps[0].cooling_shr = 0.78
    hpxml.heat_pumps[0].fan_watts_per_cfm = 0.66
    hpxml.heat_pumps[0].charge_defect_ratio = -0.11
    hpxml.heat_pumps[0].airflow_defect_ratio = -0.22
    hpxml.heat_pumps[0].cooling_capacity = 12345
    hpxml.heat_pumps[0].heating_capacity = 23456
    hpxml.heat_pumps[0].heating_capacity_17F = 9876
    hpxml.heat_pumps[0].backup_heating_capacity = 34567
    XMLHelper.write_file(hpxml.to_oga, @tmp_hpxml_path)
    hpxml_default = _test_measure()
    _test_default_mini_split_heat_pump_values(hpxml_default, 0.78, 0.66, -0.11, -0.22, 12345, 23456, 9876, 34567)

    # Test defaults
    hpxml.heat_pumps[0].cooling_shr = nil
    hpxml.heat_pumps[0].fan_watts_per_cfm = nil
    hpxml.heat_pumps[0].charge_defect_ratio = nil
    hpxml.heat_pumps[0].airflow_defect_ratio = nil
    hpxml.heat_pumps[0].cooling_capacity = nil
    hpxml.heat_pumps[0].heating_capacity = nil
    hpxml.heat_pumps[0].heating_capacity_17F = nil
    hpxml.heat_pumps[0].backup_heating_capacity = nil
    XMLHelper.write_file(hpxml.to_oga, @tmp_hpxml_path)
    hpxml_default = _test_measure()
    _test_default_mini_split_heat_pump_values(hpxml_default, 0.73, 0.18, 0, 0, nil, nil, nil, nil)
  end

  def test_ground_source_heat_pumps
    # Test inputs not overridden by defaults
    hpxml = _create_hpxml('base-hvac-ground-to-air-heat-pump.xml')
    hpxml.heat_pumps[0].pump_watts_per_ton = 9.9
    hpxml.heat_pumps[0].fan_watts_per_cfm = 0.66
    hpxml.heat_pumps[0].airflow_defect_ratio = -0.22
    hpxml.heat_pumps[0].cooling_capacity = 12345
    hpxml.heat_pumps[0].heating_capacity = 23456
    hpxml.heat_pumps[0].backup_heating_capacity = 34567
    XMLHelper.write_file(hpxml.to_oga, @tmp_hpxml_path)
    hpxml_default = _test_measure()
    _test_default_ground_to_air_heat_pump_values(hpxml_default, 9.9, 0.66, -0.22, 12345, 23456, 34567)

    # Test defaults
    hpxml.heat_pumps[0].pump_watts_per_ton = nil
    hpxml.heat_pumps[0].fan_watts_per_cfm = nil
    hpxml.heat_pumps[0].airflow_defect_ratio = nil
    hpxml.heat_pumps[0].cooling_capacity = nil
    hpxml.heat_pumps[0].heating_capacity = nil
    hpxml.heat_pumps[0].backup_heating_capacity = nil
    XMLHelper.write_file(hpxml.to_oga, @tmp_hpxml_path)
    hpxml_default = _test_measure()
    _test_default_ground_to_air_heat_pump_values(hpxml_default, 30.0, 0.375, 0, nil, nil, nil)
<<<<<<< HEAD
=======
  end

  def test_hvac_increased_hardsized_equipment
    # Test hard-sized capacities are increased for air conditioner + furnace
    hpxml = _create_hpxml('base-hvac-undersized-allow-increased-fixed-capacities.xml')
    htg_cap = hpxml.heating_systems[0].heating_capacity
    clg_cap = hpxml.cooling_systems[0].cooling_capacity
    XMLHelper.write_file(hpxml.to_oga, @tmp_hpxml_path)
    hpxml_default = _test_measure()
    assert(hpxml_default.heating_systems[0].heating_capacity > htg_cap)
    assert(hpxml_default.cooling_systems[0].cooling_capacity > clg_cap)

    # Test hard-sized capacities are increased for heat pump
    hpxml = _create_hpxml('base-hvac-air-to-air-heat-pump-1-speed.xml')
    hpxml.header.allow_increased_fixed_capacities = true
    hpxml.heat_pumps[0].heating_capacity /= 10.0
    hpxml.heat_pumps[0].heating_capacity_17F /= 10.0
    hpxml.heat_pumps[0].backup_heating_capacity /= 10.0
    hpxml.heat_pumps[0].cooling_capacity /= 10.0
    htg_cap = hpxml.heat_pumps[0].heating_capacity
    htg_17f_cap = hpxml.heat_pumps[0].heating_capacity_17F
    htg_bak_cap = hpxml.heat_pumps[0].backup_heating_capacity
    clg_cap = hpxml.heat_pumps[0].cooling_capacity
    XMLHelper.write_file(hpxml.to_oga, @tmp_hpxml_path)
    hpxml_default = _test_measure()
    assert(hpxml_default.heat_pumps[0].heating_capacity > htg_cap)
    assert(hpxml_default.heat_pumps[0].heating_capacity_17F > htg_17f_cap)
    assert(hpxml_default.heat_pumps[0].backup_heating_capacity > htg_bak_cap)
    assert(hpxml_default.heat_pumps[0].cooling_capacity > clg_cap)
>>>>>>> 360d8cde
  end

  # FIXME: Add test for increased autosizing of hardsized systems

  def test_hvac_controls
    # Test inputs not overridden by defaults
    hpxml = _create_hpxml('base-hvac-programmable-thermostat.xml')
    hpxml.hvac_controls[0].heating_setback_start_hour = 12
    hpxml.hvac_controls[0].cooling_setup_start_hour = 12
    XMLHelper.write_file(hpxml.to_oga, @tmp_hpxml_path)
    hpxml_default = _test_measure()
    _test_default_hvac_control_values(hpxml_default, 12, 12)

    # Test defaults
    hpxml.hvac_controls[0].heating_setback_start_hour = nil
    hpxml.hvac_controls[0].cooling_setup_start_hour = nil
    XMLHelper.write_file(hpxml.to_oga, @tmp_hpxml_path)
    hpxml_default = _test_measure()
    _test_default_hvac_control_values(hpxml_default, 23, 9)
  end

  def test_hvac_distribution
    # Test inputs not overridden by defaults
    hpxml = _create_hpxml('base.xml')
    hpxml.hvac_distributions[0].number_of_return_registers = hpxml.building_construction.number_of_conditioned_floors
    XMLHelper.write_file(hpxml.to_oga, @tmp_hpxml_path)
    hpxml_default = _test_measure()
    expected_supply_locations = ['attic - unvented']
    expected_return_locations = ['attic - unvented']
    expected_supply_areas = [150.0]
    expected_return_areas = [50.0]
    expected_n_return_registers = hpxml_default.building_construction.number_of_conditioned_floors
    _test_default_duct_values(hpxml_default, expected_supply_locations, expected_return_locations, expected_supply_areas, expected_return_areas, expected_n_return_registers)

    # Test defaults w/ conditioned basement
    hpxml.hvac_distributions[0].number_of_return_registers = nil
    hpxml.hvac_distributions.each do |hvac_distribution|
      hvac_distribution.ducts.each do |duct|
        duct.duct_location = nil
        duct.duct_surface_area = nil
      end
    end
    XMLHelper.write_file(hpxml.to_oga, @tmp_hpxml_path)
    hpxml_default = _test_measure()
    expected_supply_locations = ['basement - conditioned']
    expected_return_locations = ['basement - conditioned']
    expected_supply_areas = [729.0]
    expected_return_areas = [270.0]
    expected_n_return_registers = hpxml_default.building_construction.number_of_conditioned_floors
    _test_default_duct_values(hpxml_default, expected_supply_locations, expected_return_locations, expected_supply_areas, expected_return_areas, expected_n_return_registers)

    # Test defaults w/ multiple foundations
    hpxml = _create_hpxml('base-foundation-multiple.xml')
    hpxml.hvac_distributions.each do |hvac_distribution|
      hvac_distribution.ducts.each do |duct|
        duct.duct_location = nil
        duct.duct_surface_area = nil
      end
    end
    XMLHelper.write_file(hpxml.to_oga, @tmp_hpxml_path)
    hpxml_default = _test_measure()
    expected_supply_locations = ['basement - unconditioned']
    expected_return_locations = ['basement - unconditioned']
    expected_supply_areas = [364.5]
    expected_return_areas = [67.5]
    expected_n_return_registers = hpxml_default.building_construction.number_of_conditioned_floors
    _test_default_duct_values(hpxml_default, expected_supply_locations, expected_return_locations, expected_supply_areas, expected_return_areas, expected_n_return_registers)

    # Test defaults w/ foundation exposed to ambient
    hpxml = _create_hpxml('base-foundation-ambient.xml')
    hpxml.hvac_distributions.each do |hvac_distribution|
      hvac_distribution.ducts.each do |duct|
        duct.duct_location = nil
        duct.duct_surface_area = nil
      end
    end
    XMLHelper.write_file(hpxml.to_oga, @tmp_hpxml_path)
    hpxml_default = _test_measure()
    expected_supply_locations = ['attic - unvented']
    expected_return_locations = ['attic - unvented']
    expected_supply_areas = [364.5]
    expected_return_areas = [67.5]
    expected_n_return_registers = hpxml_default.building_construction.number_of_conditioned_floors
    _test_default_duct_values(hpxml_default, expected_supply_locations, expected_return_locations, expected_supply_areas, expected_return_areas, expected_n_return_registers)

    # Test defaults w/ building/unit adjacent to other housing unit
    hpxml = _create_hpxml('base-bldgtype-multifamily-adjacent-to-other-housing-unit.xml')
    hpxml.hvac_distributions.each do |hvac_distribution|
      hvac_distribution.ducts.each do |duct|
        duct.duct_location = nil
        duct.duct_surface_area = nil
      end
    end
    XMLHelper.write_file(hpxml.to_oga, @tmp_hpxml_path)
    hpxml_default = _test_measure()
    expected_supply_locations = ['living space']
    expected_return_locations = ['living space']
    expected_supply_areas = [243.0]
    expected_return_areas = [45.0]
    expected_n_return_registers = hpxml_default.building_construction.number_of_conditioned_floors
    _test_default_duct_values(hpxml_default, expected_supply_locations, expected_return_locations, expected_supply_areas, expected_return_areas, expected_n_return_registers)

    # Test defaults w/ 2-story building
    hpxml = _create_hpxml('base-enclosure-2stories.xml')
    hpxml.hvac_distributions.each do |hvac_distribution|
      hvac_distribution.ducts.each do |duct|
        duct.duct_location = nil
        duct.duct_surface_area = nil
      end
    end
    XMLHelper.write_file(hpxml.to_oga, @tmp_hpxml_path)
    hpxml_default = _test_measure()
    expected_supply_locations = ['basement - conditioned', 'living space']
    expected_return_locations = ['basement - conditioned', 'living space']
    expected_supply_areas = [820.13, 273.38]
    expected_return_areas = [455.63, 151.88]
    expected_n_return_registers = hpxml_default.building_construction.number_of_conditioned_floors
    _test_default_duct_values(hpxml_default, expected_supply_locations, expected_return_locations, expected_supply_areas, expected_return_areas, expected_n_return_registers)

    # Test defaults w/ 1-story building & multiple HVAC systems
    hpxml = _create_hpxml('base-hvac-multiple.xml')
    hpxml.hvac_distributions.each do |hvac_distribution|
      hvac_distribution.ducts.each do |duct|
        duct.duct_location = nil
        duct.duct_surface_area = nil
      end
    end
    XMLHelper.write_file(hpxml.to_oga, @tmp_hpxml_path)
    hpxml_default = _test_measure()
    expected_supply_locations = ['basement - conditioned', 'basement - conditioned'] * hpxml_default.hvac_distributions.size
    expected_return_locations = ['basement - conditioned', 'basement - conditioned'] * hpxml_default.hvac_distributions.size
    expected_supply_areas = [91.125, 91.125] * hpxml_default.hvac_distributions.size
    expected_return_areas = [33.75, 33.75] * hpxml_default.hvac_distributions.size
    expected_n_return_registers = hpxml_default.building_construction.number_of_conditioned_floors
    _test_default_duct_values(hpxml_default, expected_supply_locations, expected_return_locations, expected_supply_areas, expected_return_areas, expected_n_return_registers)

    # Test defaults w/ 2-story building & multiple HVAC systems
    hpxml = _create_hpxml('base-hvac-multiple.xml')
    hpxml.building_construction.number_of_conditioned_floors_above_grade = 2
    hpxml.hvac_distributions.each do |hvac_distribution|
      hvac_distribution.ducts.each do |duct|
        duct.duct_location = nil
        duct.duct_surface_area = nil
      end
    end
    XMLHelper.write_file(hpxml.to_oga, @tmp_hpxml_path)
    hpxml_default = _test_measure()
    expected_supply_locations = ['basement - conditioned', 'basement - conditioned', 'living space', 'living space'] * hpxml_default.hvac_distributions.size
    expected_return_locations = ['basement - conditioned', 'basement - conditioned', 'living space', 'living space'] * hpxml_default.hvac_distributions.size
    expected_supply_areas = [68.34, 68.34, 22.78, 22.78] * hpxml_default.hvac_distributions.size
    expected_return_areas = [25.31, 25.31, 8.44, 8.44] * hpxml_default.hvac_distributions.size
    expected_n_return_registers = hpxml_default.building_construction.number_of_conditioned_floors
    _test_default_duct_values(hpxml_default, expected_supply_locations, expected_return_locations, expected_supply_areas, expected_return_areas, expected_n_return_registers)
  end

  def test_mech_ventilation_fans
    # Test inputs not overridden by defaults
    hpxml = _create_hpxml('base-mechvent-exhaust.xml')
    hpxml.building_construction.residential_facility_type = HPXML::ResidentialTypeSFA
    vent_fan = hpxml.ventilation_fans.select { |f| f.used_for_whole_building_ventilation }[0]
    vent_fan.is_shared_system = true
    vent_fan.fraction_recirculation = 0.0
    vent_fan.in_unit_flow_rate = 10.0
    vent_fan.hours_in_operation = 22.0
    XMLHelper.write_file(hpxml.to_oga, @tmp_hpxml_path)
    hpxml_default = _test_measure()
    _test_default_mech_vent_values(hpxml_default, true, 22.0)

    # Test defaults
    vent_fan.rated_flow_rate = nil
    vent_fan.start_hour = nil
    vent_fan.quantity = nil
    vent_fan.is_shared_system = nil
    vent_fan.fraction_recirculation = nil
    vent_fan.in_unit_flow_rate = nil
    vent_fan.hours_in_operation = nil
    XMLHelper.write_file(hpxml.to_oga, @tmp_hpxml_path)
    hpxml_default = _test_measure()
    _test_default_mech_vent_values(hpxml_default, false, 24.0)

    # Test inputs not overridden by defaults w/ CFIS
    hpxml = _create_hpxml('base-mechvent-cfis.xml')
    vent_fan = hpxml.ventilation_fans.select { |f| f.used_for_whole_building_ventilation }[0]
    vent_fan.is_shared_system = false
    vent_fan.hours_in_operation = 12.0
    XMLHelper.write_file(hpxml.to_oga, @tmp_hpxml_path)
    hpxml_default = _test_measure()
    _test_default_mech_vent_values(hpxml_default, false, 12.0)

    # Test defaults w/ CFIS
    vent_fan.is_shared_system = nil
    vent_fan.hours_in_operation = nil
    XMLHelper.write_file(hpxml.to_oga, @tmp_hpxml_path)
    hpxml_default = _test_measure()
    _test_default_mech_vent_values(hpxml_default, false, 8.0)
  end

  def test_local_ventilation_fans
    # Test inputs not overridden by defaults
    hpxml = _create_hpxml('base-mechvent-bath-kitchen-fans.xml')
    kitchen_fan = hpxml.ventilation_fans.select { |f| f.used_for_local_ventilation && f.fan_location == HPXML::LocationKitchen }[0]
    kitchen_fan.rated_flow_rate = 300
    kitchen_fan.fan_power = 20
    kitchen_fan.start_hour = 12
    kitchen_fan.quantity = 2
    kitchen_fan.hours_in_operation = 2
    bath_fan = hpxml.ventilation_fans.select { |f| f.used_for_local_ventilation && f.fan_location == HPXML::LocationBath }[0]
    bath_fan.rated_flow_rate = 80
    bath_fan.fan_power = 33
    bath_fan.start_hour = 6
    bath_fan.quantity = 3
    bath_fan.hours_in_operation = 3
    XMLHelper.write_file(hpxml.to_oga, @tmp_hpxml_path)
    hpxml_default = _test_measure()
    _test_default_kitchen_fan_values(hpxml_default, 2, 300, 2, 20, 12)
    _test_default_bath_fan_values(hpxml_default, 3, 80, 3, 33, 6)

    # Test defaults
    kitchen_fan.rated_flow_rate = nil
    kitchen_fan.fan_power = nil
    kitchen_fan.start_hour = nil
    kitchen_fan.quantity = nil
    kitchen_fan.hours_in_operation = nil
    bath_fan.rated_flow_rate = nil
    bath_fan.fan_power = nil
    bath_fan.start_hour = nil
    bath_fan.quantity = nil
    bath_fan.hours_in_operation = nil
    XMLHelper.write_file(hpxml.to_oga, @tmp_hpxml_path)
    hpxml_default = _test_measure()
    _test_default_kitchen_fan_values(hpxml_default, 1, 100, 1, 30, 18)
    _test_default_bath_fan_values(hpxml_default, 2, 50, 1, 15, 7)
  end

  def test_storage_water_heaters
    # Test inputs not overridden by defaults
    hpxml = _create_hpxml('base.xml')
    hpxml.building_construction.residential_facility_type = HPXML::ResidentialTypeSFA
    hpxml.water_heating_systems.each do |wh|
      wh.is_shared_system = true
      wh.number_of_units_served = 2
      wh.heating_capacity = 15000.0
      wh.tank_volume = 40.0
      wh.recovery_efficiency = 0.95
      wh.location = HPXML::LocationLivingSpace
      wh.temperature = 111
    end
    XMLHelper.write_file(hpxml.to_oga, @tmp_hpxml_path)
    hpxml_default = _test_measure()
    _test_default_storage_water_heater_values(hpxml_default,
                                              [true, 15000.0, 40.0, 0.95, HPXML::LocationLivingSpace, 111])

    # Test defaults w/ 3-bedroom house & electric storage water heater
    hpxml.water_heating_systems.each do |wh|
      wh.is_shared_system = nil
      wh.heating_capacity = nil
      wh.tank_volume = nil
      wh.recovery_efficiency = nil
      wh.location = nil
      wh.temperature = nil
    end
    XMLHelper.write_file(hpxml.to_oga, @tmp_hpxml_path)
    hpxml_default = _test_measure()
    _test_default_storage_water_heater_values(hpxml_default,
                                              [false, 18766.7, 50.0, 0.98, HPXML::LocationBasementConditioned, 125])

    # Test defaults w/ 5-bedroom house & electric storage water heater
    hpxml = _create_hpxml('base-enclosure-beds-5.xml')
    hpxml.water_heating_systems.each do |wh|
      wh.is_shared_system = nil
      wh.heating_capacity = nil
      wh.tank_volume = nil
      wh.recovery_efficiency = nil
      wh.location = nil
      wh.temperature = nil
    end
    XMLHelper.write_file(hpxml.to_oga, @tmp_hpxml_path)
    hpxml_default = _test_measure()
    _test_default_storage_water_heater_values(hpxml_default,
                                              [false, 18766.7, 66.0, 0.98, HPXML::LocationBasementConditioned, 125])

    # Test defaults w/ 3-bedroom house & 2 storage water heaters (1 electric and 1 natural gas)
    hpxml = _create_hpxml('base-dhw-multiple.xml')
    hpxml.water_heating_systems.each do |wh|
      wh.is_shared_system = nil
      next unless wh.water_heater_type == HPXML::WaterHeaterTypeStorage

      wh.heating_capacity = nil
      wh.tank_volume = nil
      wh.recovery_efficiency = nil
      wh.location = nil
      wh.temperature = nil
    end
    XMLHelper.write_file(hpxml.to_oga, @tmp_hpxml_path)
    hpxml_default = _test_measure()
    _test_default_storage_water_heater_values(hpxml_default,
                                              [false, 15354.6, 50.0, 0.98, HPXML::LocationBasementConditioned, 125],
                                              [false, 36000.0, 40.0, 0.756, HPXML::LocationBasementConditioned, 125])
  end

  def test_tankless_water_heaters
    # Test inputs not overridden by defaults
    hpxml = _create_hpxml('base-dhw-tankless-gas.xml')
    hpxml.water_heating_systems[0].performance_adjustment = 0.88
    XMLHelper.write_file(hpxml.to_oga, @tmp_hpxml_path)
    hpxml_default = _test_measure()
    _test_default_tankless_water_heater_values(hpxml_default, [0.88])

    # Test defaults w/ EF
    hpxml.water_heating_systems[0].performance_adjustment = nil
    XMLHelper.write_file(hpxml.to_oga, @tmp_hpxml_path)
    hpxml_default = _test_measure()
    _test_default_tankless_water_heater_values(hpxml_default, [0.92])

    # Test defaults w/ UEF
    hpxml.water_heating_systems[0].energy_factor = nil
    hpxml.water_heating_systems[0].uniform_energy_factor = 0.93
    hpxml.water_heating_systems[0].first_hour_rating = 5.7
    XMLHelper.write_file(hpxml.to_oga, @tmp_hpxml_path)
    hpxml_default = _test_measure()
    _test_default_tankless_water_heater_values(hpxml_default, [0.94])
  end

  def test_hot_water_distribution
    # Test inputs not overridden by defaults -- standard
    hpxml = _create_hpxml('base.xml')
    hpxml.hot_water_distributions[0].pipe_r_value = 2.5
    XMLHelper.write_file(hpxml.to_oga, @tmp_hpxml_path)
    hpxml_default = _test_measure()
    _test_default_standard_distribution_values(hpxml_default, 50.0, 2.5)

    # Test inputs not overridden by defaults -- recirculation
    hpxml = _create_hpxml('base-dhw-recirc-demand.xml')
    hpxml.hot_water_distributions[0].recirculation_pump_power = 65.0
    hpxml.hot_water_distributions[0].pipe_r_value = 2.5
    XMLHelper.write_file(hpxml.to_oga, @tmp_hpxml_path)
    hpxml_default = _test_measure()
    _test_default_recirc_distribution_values(hpxml_default, 50.0, 50.0, 65.0, 2.5)

    # Test inputs not overridden by defaults -- shared recirculation
    hpxml = _create_hpxml('base-bldgtype-multifamily-shared-water-heater-recirc.xml')
    hpxml.hot_water_distributions[0].shared_recirculation_pump_power = 333.0
    XMLHelper.write_file(hpxml.to_oga, @tmp_hpxml_path)
    hpxml_default = _test_measure()
    _test_default_shared_recirc_distribution_values(hpxml_default, 333.0)

    # Test defaults w/ conditioned basement
    hpxml = _create_hpxml('base.xml')
    hpxml.hot_water_distributions[0].standard_piping_length = nil
    hpxml.hot_water_distributions[0].pipe_r_value = nil
    XMLHelper.write_file(hpxml.to_oga, @tmp_hpxml_path)
    hpxml_default = _test_measure()
    _test_default_standard_distribution_values(hpxml_default, 93.48, 0.0)

    # Test defaults w/ unconditioned basement
    hpxml = _create_hpxml('base-foundation-unconditioned-basement.xml')
    hpxml.hot_water_distributions[0].standard_piping_length = nil
    hpxml.hot_water_distributions[0].pipe_r_value = nil
    XMLHelper.write_file(hpxml.to_oga, @tmp_hpxml_path)
    hpxml_default = _test_measure()
    _test_default_standard_distribution_values(hpxml_default, 88.48, 0.0)

    # Test defaults w/ 2-story building
    hpxml = _create_hpxml('base-enclosure-2stories.xml')
    hpxml.hot_water_distributions[0].standard_piping_length = nil
    hpxml.hot_water_distributions[0].pipe_r_value = nil
    XMLHelper.write_file(hpxml.to_oga, @tmp_hpxml_path)
    hpxml_default = _test_measure()
    _test_default_standard_distribution_values(hpxml_default, 103.48, 0.0)

    # Test defaults w/ recirculation & conditioned basement
    hpxml = _create_hpxml('base-dhw-recirc-demand.xml')
    hpxml.hot_water_distributions[0].recirculation_piping_length = nil
    hpxml.hot_water_distributions[0].recirculation_branch_piping_length = nil
    hpxml.hot_water_distributions[0].recirculation_pump_power = nil
    hpxml.hot_water_distributions[0].pipe_r_value = nil
    XMLHelper.write_file(hpxml.to_oga, @tmp_hpxml_path)
    hpxml_default = _test_measure()
    _test_default_recirc_distribution_values(hpxml_default, 166.96, 10.0, 50.0, 0.0)

    # Test defaults w/ recirculation & unconditioned basement
    hpxml = _create_hpxml('base-foundation-unconditioned-basement.xml')
    hpxml.hot_water_distributions.clear
    hpxml.hot_water_distributions.add(id: 'HotWaterDistribution',
                                      system_type: HPXML::DHWDistTypeRecirc,
                                      recirculation_control_type: HPXML::DHWRecirControlTypeSensor)
    XMLHelper.write_file(hpxml.to_oga, @tmp_hpxml_path)
    hpxml_default = _test_measure()
    _test_default_recirc_distribution_values(hpxml_default, 156.96, 10.0, 50.0, 0.0)

    # Test defaults w/ recirculation & 2-story building
    hpxml = _create_hpxml('base-enclosure-2stories.xml')
    hpxml.hot_water_distributions.clear
    hpxml.hot_water_distributions.add(id: 'HotWaterDistribution',
                                      system_type: HPXML::DHWDistTypeRecirc,
                                      recirculation_control_type: HPXML::DHWRecirControlTypeSensor)
    XMLHelper.write_file(hpxml.to_oga, @tmp_hpxml_path)
    hpxml_default = _test_measure()
    _test_default_recirc_distribution_values(hpxml_default, 186.96, 10.0, 50.0, 0.0)

    # Test defaults w/ shared recirculation
    hpxml = _create_hpxml('base-bldgtype-multifamily-shared-water-heater-recirc.xml')
    hpxml.hot_water_distributions[0].shared_recirculation_pump_power = nil
    XMLHelper.write_file(hpxml.to_oga, @tmp_hpxml_path)
    hpxml_default = _test_measure()
    _test_default_shared_recirc_distribution_values(hpxml_default, 220.0)
  end

  def test_water_fixtures
    # Test inputs not overridden by defaults
    hpxml = _create_hpxml('base.xml')
    hpxml.water_heating.water_fixtures_usage_multiplier = 2.0
    XMLHelper.write_file(hpxml.to_oga, @tmp_hpxml_path)
    hpxml_default = _test_measure()
    _test_default_water_fixture_values(hpxml_default, 2.0)

    # Test defaults
    hpxml.water_heating.water_fixtures_usage_multiplier = nil
    XMLHelper.write_file(hpxml.to_oga, @tmp_hpxml_path)
    hpxml_default = _test_measure()
    _test_default_water_fixture_values(hpxml_default, 1.0)
  end

  def test_solar_thermal_systems
    # Test inputs not overridden by defaults
    hpxml = _create_hpxml('base-dhw-solar-direct-flat-plate.xml')
    hpxml.solar_thermal_systems[0].storage_volume = 55.0
    XMLHelper.write_file(hpxml.to_oga, @tmp_hpxml_path)
    hpxml_default = _test_measure()
    _test_default_solar_thermal_values(hpxml_default, 55.0)

    # Test defaults w/ collector area of 40 sqft
    hpxml.solar_thermal_systems[0].storage_volume = nil
    XMLHelper.write_file(hpxml.to_oga, @tmp_hpxml_path)
    hpxml_default = _test_measure()
    _test_default_solar_thermal_values(hpxml_default, 60.0)

    # Test defaults w/ collector area of 100 sqft
    hpxml.solar_thermal_systems[0].collector_area = 100.0
    hpxml.solar_thermal_systems[0].storage_volume = nil
    XMLHelper.write_file(hpxml.to_oga, @tmp_hpxml_path)
    hpxml_default = _test_measure()
    _test_default_solar_thermal_values(hpxml_default, 150.0)
  end

  def test_pv_systems
    # Test inputs not overridden by defaults
    hpxml = _create_hpxml('base-pv.xml')
    hpxml.building_construction.residential_facility_type = HPXML::ResidentialTypeSFA
    hpxml.pv_systems.each do |pv|
      pv.is_shared_system = true
      pv.number_of_bedrooms_served = 20
      pv.inverter_efficiency = 0.90
      pv.system_losses_fraction = 0.20
      pv.location = HPXML::LocationGround
      pv.tracking = HPXML::PVTrackingType1Axis
      pv.module_type = HPXML::PVModuleTypePremium
    end
    XMLHelper.write_file(hpxml.to_oga, @tmp_hpxml_path)
    hpxml_default = _test_measure()
    _test_default_pv_system_values(hpxml_default, 0.90, 0.20, true, HPXML::LocationGround, HPXML::PVTrackingType1Axis, HPXML::PVModuleTypePremium)

    # Test defaults w/o year modules manufactured
    hpxml.pv_systems.each do |pv|
      pv.is_shared_system = nil
      pv.inverter_efficiency = nil
      pv.system_losses_fraction = nil
      pv.location = nil
      pv.tracking = nil
      pv.module_type = nil
    end
    XMLHelper.write_file(hpxml.to_oga, @tmp_hpxml_path)
    hpxml_default = _test_measure()
    _test_default_pv_system_values(hpxml_default, 0.96, 0.14, false, HPXML::LocationRoof, HPXML::PVTrackingTypeFixed, HPXML::PVModuleTypeStandard)

    # Test defaults w/ year modules manufactured
    hpxml.pv_systems.each do |pv|
      pv.year_modules_manufactured = 2010
    end
    XMLHelper.write_file(hpxml.to_oga, @tmp_hpxml_path)
    hpxml_default = _test_measure()
    _test_default_pv_system_values(hpxml_default, 0.96, 0.186, false, HPXML::LocationRoof, HPXML::PVTrackingTypeFixed, HPXML::PVModuleTypeStandard)
  end

  def test_generators
    # Test inputs not overridden by defaults
    hpxml = _create_hpxml('base-misc-generators.xml')
    hpxml.building_construction.residential_facility_type = HPXML::ResidentialTypeSFA
    hpxml.generators.each do |generator|
      generator.is_shared_system = true
      generator.number_of_bedrooms_served = 20
    end
    XMLHelper.write_file(hpxml.to_oga, @tmp_hpxml_path)
    hpxml_default = _test_measure()
    _test_default_generator_values(hpxml_default, true)

    # Test defaults
    hpxml.generators.each do |generator|
      generator.is_shared_system = nil
    end
    XMLHelper.write_file(hpxml.to_oga, @tmp_hpxml_path)
    hpxml_default = _test_measure()
    _test_default_generator_values(hpxml_default, false)
  end

  def test_clothes_washers
    # Test inputs not overridden by defaults
    hpxml = _create_hpxml('base.xml')
    hpxml.building_construction.residential_facility_type = HPXML::ResidentialTypeSFA
    hpxml.water_heating_systems[0].is_shared_system = true
    hpxml.water_heating_systems[0].number_of_units_served = 6
    hpxml.water_heating_systems[0].fraction_dhw_load_served = 0
    hpxml.clothes_washers[0].location = HPXML::LocationBasementConditioned
    hpxml.clothes_washers[0].is_shared_appliance = true
    hpxml.clothes_washers[0].usage_multiplier = 1.5
    hpxml.clothes_washers[0].water_heating_system_idref = hpxml.water_heating_systems[0].id
    XMLHelper.write_file(hpxml.to_oga, @tmp_hpxml_path)
    hpxml_default = _test_measure()
    _test_default_clothes_washer_values(hpxml_default, true, HPXML::LocationBasementConditioned, 1.21, 380.0, 0.12, 1.09, 27.0, 3.2, 6.0, 1.5)

    # Test defaults
    hpxml.clothes_washers[0].is_shared_appliance = nil
    hpxml.clothes_washers[0].location = nil
    hpxml.clothes_washers[0].integrated_modified_energy_factor = nil
    hpxml.clothes_washers[0].rated_annual_kwh = nil
    hpxml.clothes_washers[0].label_electric_rate = nil
    hpxml.clothes_washers[0].label_gas_rate = nil
    hpxml.clothes_washers[0].label_annual_gas_cost = nil
    hpxml.clothes_washers[0].capacity = nil
    hpxml.clothes_washers[0].label_usage = nil
    hpxml.clothes_washers[0].usage_multiplier = nil
    XMLHelper.write_file(hpxml.to_oga, @tmp_hpxml_path)
    hpxml_default = _test_measure()
    _test_default_clothes_washer_values(hpxml_default, false, HPXML::LocationLivingSpace, 1.0, 400.0, 0.12, 1.09, 27.0, 3.0, 6.0, 1.0)

    # Test defaults before 301-2019 Addendum A
    hpxml = _create_hpxml('base.xml')
    hpxml.header.eri_calculation_version = '2019'
    hpxml.clothes_washers[0].is_shared_appliance = nil
    hpxml.clothes_washers[0].location = nil
    hpxml.clothes_washers[0].integrated_modified_energy_factor = nil
    hpxml.clothes_washers[0].rated_annual_kwh = nil
    hpxml.clothes_washers[0].label_electric_rate = nil
    hpxml.clothes_washers[0].label_gas_rate = nil
    hpxml.clothes_washers[0].label_annual_gas_cost = nil
    hpxml.clothes_washers[0].capacity = nil
    hpxml.clothes_washers[0].label_usage = nil
    hpxml.clothes_washers[0].usage_multiplier = nil
    XMLHelper.write_file(hpxml.to_oga, @tmp_hpxml_path)
    hpxml_default = _test_measure()
    _test_default_clothes_washer_values(hpxml_default, false, HPXML::LocationLivingSpace, 0.331, 704.0, 0.08, 0.58, 23.0, 2.874, 999, 1.0)
  end

  def test_clothes_dryers
    # Test inputs not overridden by defaults
    hpxml = _create_hpxml('base.xml')
    hpxml.building_construction.residential_facility_type = HPXML::ResidentialTypeSFA
    hpxml.water_heating_systems[0].is_shared_system = true
    hpxml.water_heating_systems[0].number_of_units_served = 6
    hpxml.water_heating_systems[0].fraction_dhw_load_served = 0
    hpxml.clothes_dryers[0].location = HPXML::LocationBasementConditioned
    hpxml.clothes_dryers[0].is_shared_appliance = true
    hpxml.clothes_dryers[0].control_type = HPXML::ClothesDryerControlTypeMoisture
    hpxml.clothes_dryers[0].combined_energy_factor = 3.33
    hpxml.clothes_dryers[0].usage_multiplier = 1.1
    XMLHelper.write_file(hpxml.to_oga, @tmp_hpxml_path)
    hpxml_default = _test_measure()
    _test_default_clothes_dryer_values(hpxml_default, true, HPXML::LocationBasementConditioned, HPXML::ClothesDryerControlTypeMoisture, 3.33, 1.1)

    # Test defaults w/ electric clothes dryer
    hpxml.clothes_dryers[0].location = nil
    hpxml.clothes_dryers[0].is_shared_appliance = nil
    hpxml.clothes_dryers[0].control_type = nil
    hpxml.clothes_dryers[0].combined_energy_factor = nil
    hpxml.clothes_dryers[0].usage_multiplier = nil
    XMLHelper.write_file(hpxml.to_oga, @tmp_hpxml_path)
    hpxml_default = _test_measure()
    _test_default_clothes_dryer_values(hpxml_default, false, HPXML::LocationLivingSpace, HPXML::ClothesDryerControlTypeTimer, 3.01, 1.0)

    # Test defaults w/ gas clothes dryer
    hpxml.clothes_dryers[0].fuel_type = HPXML::FuelTypeNaturalGas
    XMLHelper.write_file(hpxml.to_oga, @tmp_hpxml_path)
    hpxml_default = _test_measure()
    _test_default_clothes_dryer_values(hpxml_default, false, HPXML::LocationLivingSpace, HPXML::ClothesDryerControlTypeTimer, 3.01, 1.0)

    # Test defaults w/ electric clothes dryer before 301-2019 Addendum A
    hpxml.header.eri_calculation_version = '2019'
    hpxml.clothes_dryers[0].fuel_type = HPXML::FuelTypeElectricity
    XMLHelper.write_file(hpxml.to_oga, @tmp_hpxml_path)
    hpxml_default = _test_measure()
    _test_default_clothes_dryer_values(hpxml_default, false, HPXML::LocationLivingSpace, HPXML::ClothesDryerControlTypeTimer, 2.62, 1.0)

    # Test defaults w/ gas clothes dryer before 301-2019 Addendum A
    hpxml.clothes_dryers[0].fuel_type = HPXML::FuelTypeNaturalGas
    XMLHelper.write_file(hpxml.to_oga, @tmp_hpxml_path)
    hpxml_default = _test_measure()
    _test_default_clothes_dryer_values(hpxml_default, false, HPXML::LocationLivingSpace, HPXML::ClothesDryerControlTypeTimer, 2.32, 1.0)
  end

  def test_clothes_dryer_exhaust
    # Test inputs not overridden by defaults w/ vented dryer
    hpxml_name = 'base.xml'
    hpxml = HPXML.new(hpxml_path: File.join(@root_path, 'workflow', 'sample_files', hpxml_name))
    clothes_dryer = hpxml.clothes_dryers[0]
    clothes_dryer.is_vented = true
    clothes_dryer.vented_flow_rate = 200
    XMLHelper.write_file(hpxml.to_oga, @tmp_hpxml_path)
    hpxml_default = _test_measure()
    _test_default_clothes_dryer_exhaust_values(hpxml_default, true, 200)

    # Test inputs not overridden by defaults w/ unvented dryer
    clothes_dryer.is_vented = false
    clothes_dryer.vented_flow_rate = nil
    XMLHelper.write_file(hpxml.to_oga, @tmp_hpxml_path)
    hpxml_default = _test_measure()
    _test_default_clothes_dryer_exhaust_values(hpxml_default, false, nil)

    # Test defaults
    clothes_dryer.is_vented = nil
    clothes_dryer.vented_flow_rate = nil
    XMLHelper.write_file(hpxml.to_oga, @tmp_hpxml_path)
    hpxml_default = _test_measure()
    _test_default_clothes_dryer_exhaust_values(hpxml_default, true, 100)
  end

  def test_dishwashers
    # Test inputs not overridden by defaults
    hpxml = _create_hpxml('base.xml')
    hpxml.building_construction.residential_facility_type = HPXML::ResidentialTypeSFA
    hpxml.water_heating_systems[0].is_shared_system = true
    hpxml.water_heating_systems[0].number_of_units_served = 6
    hpxml.water_heating_systems[0].fraction_dhw_load_served = 0
    hpxml.dishwashers[0].location = HPXML::LocationBasementConditioned
    hpxml.dishwashers[0].is_shared_appliance = true
    hpxml.dishwashers[0].usage_multiplier = 1.3
    hpxml.dishwashers[0].water_heating_system_idref = hpxml.water_heating_systems[0].id
    XMLHelper.write_file(hpxml.to_oga, @tmp_hpxml_path)
    hpxml_default = _test_measure()
    _test_default_dishwasher_values(hpxml_default, true, HPXML::LocationBasementConditioned, 307.0, 0.12, 1.09, 22.32, 4.0, 12, 1.3)

    # Test defaults
    hpxml.dishwashers[0].is_shared_appliance = nil
    hpxml.dishwashers[0].location = nil
    hpxml.dishwashers[0].rated_annual_kwh = nil
    hpxml.dishwashers[0].label_electric_rate = nil
    hpxml.dishwashers[0].label_gas_rate = nil
    hpxml.dishwashers[0].label_annual_gas_cost = nil
    hpxml.dishwashers[0].label_usage = nil
    hpxml.dishwashers[0].place_setting_capacity = nil
    hpxml.dishwashers[0].usage_multiplier = nil
    XMLHelper.write_file(hpxml.to_oga, @tmp_hpxml_path)
    hpxml_default = _test_measure()
    _test_default_dishwasher_values(hpxml_default, false, HPXML::LocationLivingSpace, 467.0, 0.12, 1.09, 33.12, 4.0, 12, 1.0)

    # Test defaults before 301-2019 Addendum A
    hpxml.header.eri_calculation_version = '2019'
    XMLHelper.write_file(hpxml.to_oga, @tmp_hpxml_path)
    hpxml_default = _test_measure()
    _test_default_dishwasher_values(hpxml_default, false, HPXML::LocationLivingSpace, 467.0, 999, 999, 999, 999, 12, 1.0)
  end

  def test_refrigerators
    # Test inputs not overridden by defaults
    hpxml = _create_hpxml('base.xml')
    hpxml.refrigerators[0].location = HPXML::LocationBasementConditioned
    hpxml.refrigerators[0].usage_multiplier = 1.2
    hpxml.refrigerators[0].weekday_fractions = ConstantDaySchedule
    hpxml.refrigerators[0].weekend_fractions = ConstantDaySchedule
    hpxml.refrigerators[0].monthly_multipliers = ConstantMonthSchedule
    XMLHelper.write_file(hpxml.to_oga, @tmp_hpxml_path)
    hpxml_default = _test_measure()
    _test_default_refrigerator_values(hpxml_default, HPXML::LocationBasementConditioned, 650.0, 1.2, ConstantDaySchedule, ConstantDaySchedule, ConstantMonthSchedule)

    # Test defaults
    hpxml.refrigerators[0].location = nil
    hpxml.refrigerators[0].rated_annual_kwh = nil
    hpxml.refrigerators[0].usage_multiplier = nil
    hpxml.refrigerators[0].weekday_fractions = nil
    hpxml.refrigerators[0].weekend_fractions = nil
    hpxml.refrigerators[0].monthly_multipliers = nil
    XMLHelper.write_file(hpxml.to_oga, @tmp_hpxml_path)
    hpxml_default = _test_measure()
    _test_default_refrigerator_values(hpxml_default, HPXML::LocationLivingSpace, 691.0, 1.0, '0.040, 0.039, 0.038, 0.037, 0.036, 0.036, 0.038, 0.040, 0.041, 0.041, 0.040, 0.040, 0.042, 0.042, 0.042, 0.041, 0.044, 0.048, 0.050, 0.048, 0.047, 0.046, 0.044, 0.041', '0.040, 0.039, 0.038, 0.037, 0.036, 0.036, 0.038, 0.040, 0.041, 0.041, 0.040, 0.040, 0.042, 0.042, 0.042, 0.041, 0.044, 0.048, 0.050, 0.048, 0.047, 0.046, 0.044, 0.041', '0.837, 0.835, 1.084, 1.084, 1.084, 1.096, 1.096, 1.096, 1.096, 0.931, 0.925, 0.837')

    # Test defaults w/ refrigerator in 5-bedroom house
    hpxml.building_construction.number_of_bedrooms = 5
    XMLHelper.write_file(hpxml.to_oga, @tmp_hpxml_path)
    hpxml_default = _test_measure()
    _test_default_refrigerator_values(hpxml_default, HPXML::LocationLivingSpace, 727.0, 1.0, '0.040, 0.039, 0.038, 0.037, 0.036, 0.036, 0.038, 0.040, 0.041, 0.041, 0.040, 0.040, 0.042, 0.042, 0.042, 0.041, 0.044, 0.048, 0.050, 0.048, 0.047, 0.046, 0.044, 0.041', '0.040, 0.039, 0.038, 0.037, 0.036, 0.036, 0.038, 0.040, 0.041, 0.041, 0.040, 0.040, 0.042, 0.042, 0.042, 0.041, 0.044, 0.048, 0.050, 0.048, 0.047, 0.046, 0.044, 0.041', '0.837, 0.835, 1.084, 1.084, 1.084, 1.096, 1.096, 1.096, 1.096, 0.931, 0.925, 0.837')

    # Test defaults before 301-2019 Addendum A
    hpxml.header.eri_calculation_version = '2019'
    hpxml.building_construction.number_of_bedrooms = 3
    XMLHelper.write_file(hpxml.to_oga, @tmp_hpxml_path)
    hpxml_default = _test_measure()
    _test_default_refrigerator_values(hpxml_default, HPXML::LocationLivingSpace, 691.0, 1.0, '0.040, 0.039, 0.038, 0.037, 0.036, 0.036, 0.038, 0.040, 0.041, 0.041, 0.040, 0.040, 0.042, 0.042, 0.042, 0.041, 0.044, 0.048, 0.050, 0.048, 0.047, 0.046, 0.044, 0.041', '0.040, 0.039, 0.038, 0.037, 0.036, 0.036, 0.038, 0.040, 0.041, 0.041, 0.040, 0.040, 0.042, 0.042, 0.042, 0.041, 0.044, 0.048, 0.050, 0.048, 0.047, 0.046, 0.044, 0.041', '0.837, 0.835, 1.084, 1.084, 1.084, 1.096, 1.096, 1.096, 1.096, 0.931, 0.925, 0.837')
  end

  def test_extra_refrigerators
    # Test inputs not overridden by defaults
    hpxml = _create_hpxml('base-misc-loads-large-uncommon.xml')
    hpxml.refrigerators.each do |refrigerator|
      refrigerator.location = HPXML::LocationLivingSpace
      refrigerator.rated_annual_kwh = 333.0
      refrigerator.usage_multiplier = 1.5
      refrigerator.weekday_fractions = ConstantDaySchedule
      refrigerator.weekend_fractions = ConstantDaySchedule
      refrigerator.monthly_multipliers = ConstantMonthSchedule
    end
    XMLHelper.write_file(hpxml.to_oga, @tmp_hpxml_path)
    hpxml_default = _test_measure()
    _test_default_extra_refrigerators_values(hpxml_default, HPXML::LocationLivingSpace, 333.0, 1.5, ConstantDaySchedule, ConstantDaySchedule, ConstantMonthSchedule)

    # Test defaults
    hpxml.refrigerators.each do |refrigerator|
      refrigerator.location = nil
      refrigerator.rated_annual_kwh = nil
      refrigerator.usage_multiplier = nil
      refrigerator.weekday_fractions = nil
      refrigerator.weekend_fractions = nil
      refrigerator.monthly_multipliers = nil
    end
    XMLHelper.write_file(hpxml.to_oga, @tmp_hpxml_path)
    hpxml_default = _test_measure()
    _test_default_extra_refrigerators_values(hpxml_default, HPXML::LocationBasementConditioned, 244.0, 1.0, '0.040, 0.039, 0.038, 0.037, 0.036, 0.036, 0.038, 0.040, 0.041, 0.041, 0.040, 0.040, 0.042, 0.042, 0.042, 0.041, 0.044, 0.048, 0.050, 0.048, 0.047, 0.046, 0.044, 0.041', '0.040, 0.039, 0.038, 0.037, 0.036, 0.036, 0.038, 0.040, 0.041, 0.041, 0.040, 0.040, 0.042, 0.042, 0.042, 0.041, 0.044, 0.048, 0.050, 0.048, 0.047, 0.046, 0.044, 0.041', '0.837, 0.835, 1.084, 1.084, 1.084, 1.096, 1.096, 1.096, 1.096, 0.931, 0.925, 0.837')
  end

  def test_freezers
    # Test inputs not overridden by defaults
    hpxml = _create_hpxml('base-misc-loads-large-uncommon.xml')
    hpxml.freezers.each do |freezer|
      freezer.location = HPXML::LocationLivingSpace
      freezer.rated_annual_kwh = 333.0
      freezer.usage_multiplier = 1.5
      freezer.weekday_fractions = ConstantDaySchedule
      freezer.weekend_fractions = ConstantDaySchedule
      freezer.monthly_multipliers = ConstantMonthSchedule
    end
    XMLHelper.write_file(hpxml.to_oga, @tmp_hpxml_path)
    hpxml_default = _test_measure()
    _test_default_freezers_values(hpxml_default, HPXML::LocationLivingSpace, 333.0, 1.5, ConstantDaySchedule, ConstantDaySchedule, ConstantMonthSchedule)

    # Test defaults
    hpxml.freezers.each do |freezer|
      freezer.location = nil
      freezer.rated_annual_kwh = nil
      freezer.usage_multiplier = nil
      freezer.weekday_fractions = nil
      freezer.weekend_fractions = nil
      freezer.monthly_multipliers = nil
    end
    XMLHelper.write_file(hpxml.to_oga, @tmp_hpxml_path)
    hpxml_default = _test_measure()
    _test_default_freezers_values(hpxml_default, HPXML::LocationBasementConditioned, 320.0, 1.0, '0.040, 0.039, 0.038, 0.037, 0.036, 0.036, 0.038, 0.040, 0.041, 0.041, 0.040, 0.040, 0.042, 0.042, 0.042, 0.041, 0.044, 0.048, 0.050, 0.048, 0.047, 0.046, 0.044, 0.041', '0.040, 0.039, 0.038, 0.037, 0.036, 0.036, 0.038, 0.040, 0.041, 0.041, 0.040, 0.040, 0.042, 0.042, 0.042, 0.041, 0.044, 0.048, 0.050, 0.048, 0.047, 0.046, 0.044, 0.041', '0.837, 0.835, 1.084, 1.084, 1.084, 1.096, 1.096, 1.096, 1.096, 0.931, 0.925, 0.837')
  end

  def test_cooking_ranges
    # Test inputs not overridden by defaults
    hpxml = _create_hpxml('base.xml')
    hpxml.cooking_ranges[0].location = HPXML::LocationBasementConditioned
    hpxml.cooking_ranges[0].is_induction = true
    hpxml.cooking_ranges[0].usage_multiplier = 1.1
    hpxml.cooking_ranges[0].weekday_fractions = ConstantDaySchedule
    hpxml.cooking_ranges[0].weekend_fractions = ConstantDaySchedule
    hpxml.cooking_ranges[0].monthly_multipliers = ConstantMonthSchedule
    XMLHelper.write_file(hpxml.to_oga, @tmp_hpxml_path)
    hpxml_default = _test_measure()
    _test_default_cooking_range_values(hpxml_default, HPXML::LocationBasementConditioned, true, 1.1, ConstantDaySchedule, ConstantDaySchedule, ConstantMonthSchedule)

    # Test defaults
    hpxml.cooking_ranges[0].location = nil
    hpxml.cooking_ranges[0].is_induction = nil
    hpxml.cooking_ranges[0].usage_multiplier = nil
    hpxml.cooking_ranges[0].weekday_fractions = nil
    hpxml.cooking_ranges[0].weekend_fractions = nil
    hpxml.cooking_ranges[0].monthly_multipliers = nil
    XMLHelper.write_file(hpxml.to_oga, @tmp_hpxml_path)
    hpxml_default = _test_measure()
    _test_default_cooking_range_values(hpxml_default, HPXML::LocationLivingSpace, false, 1.0, '0.007, 0.007, 0.004, 0.004, 0.007, 0.011, 0.025, 0.042, 0.046, 0.048, 0.042, 0.050, 0.057, 0.046, 0.057, 0.044, 0.092, 0.150, 0.117, 0.060, 0.035, 0.025, 0.016, 0.011', '0.007, 0.007, 0.004, 0.004, 0.007, 0.011, 0.025, 0.042, 0.046, 0.048, 0.042, 0.050, 0.057, 0.046, 0.057, 0.044, 0.092, 0.150, 0.117, 0.060, 0.035, 0.025, 0.016, 0.011', '1.097, 1.097, 0.991, 0.987, 0.991, 0.890, 0.896, 0.896, 0.890, 1.085, 1.085, 1.097')

    # Test defaults before 301-2019 Addendum A
    hpxml.header.eri_calculation_version = '2019'
    XMLHelper.write_file(hpxml.to_oga, @tmp_hpxml_path)
    hpxml_default = _test_measure()
    _test_default_cooking_range_values(hpxml_default, HPXML::LocationLivingSpace, false, 1.0, '0.007, 0.007, 0.004, 0.004, 0.007, 0.011, 0.025, 0.042, 0.046, 0.048, 0.042, 0.050, 0.057, 0.046, 0.057, 0.044, 0.092, 0.150, 0.117, 0.060, 0.035, 0.025, 0.016, 0.011', '0.007, 0.007, 0.004, 0.004, 0.007, 0.011, 0.025, 0.042, 0.046, 0.048, 0.042, 0.050, 0.057, 0.046, 0.057, 0.044, 0.092, 0.150, 0.117, 0.060, 0.035, 0.025, 0.016, 0.011', '1.097, 1.097, 0.991, 0.987, 0.991, 0.890, 0.896, 0.896, 0.890, 1.085, 1.085, 1.097')
  end

  def test_ovens
    # Test inputs not overridden by defaults
    hpxml = _create_hpxml('base.xml')
    hpxml.ovens[0].is_convection = true
    XMLHelper.write_file(hpxml.to_oga, @tmp_hpxml_path)
    hpxml_default = _test_measure()
    _test_default_oven_values(hpxml_default, true)

    # Test defaults
    hpxml.ovens[0].is_convection = nil
    XMLHelper.write_file(hpxml.to_oga, @tmp_hpxml_path)
    hpxml_default = _test_measure()
    _test_default_oven_values(hpxml_default, false)

    # Test defaults before 301-2019 Addendum A
    hpxml.header.eri_calculation_version = '2019'
    XMLHelper.write_file(hpxml.to_oga, @tmp_hpxml_path)
    hpxml_default = _test_measure()
    _test_default_oven_values(hpxml_default, false)
  end

  def test_lighting
    # Test inputs not overridden by defaults
    hpxml = _create_hpxml('base.xml')
    hpxml.lighting.interior_usage_multiplier = 2.0
    hpxml.lighting.garage_usage_multiplier = 2.0
    hpxml.lighting.exterior_usage_multiplier = 2.0
    hpxml.lighting.interior_weekday_fractions = ConstantDaySchedule
    hpxml.lighting.interior_weekend_fractions = ConstantDaySchedule
    hpxml.lighting.interior_monthly_multipliers = ConstantMonthSchedule
    hpxml.lighting.exterior_weekday_fractions = ConstantDaySchedule
    hpxml.lighting.exterior_weekend_fractions = ConstantDaySchedule
    hpxml.lighting.exterior_monthly_multipliers = ConstantMonthSchedule
    hpxml.lighting.garage_weekday_fractions = ConstantDaySchedule
    hpxml.lighting.garage_weekend_fractions = ConstantDaySchedule
    hpxml.lighting.garage_monthly_multipliers = ConstantMonthSchedule
    hpxml.lighting.holiday_exists = true
    hpxml.lighting.holiday_kwh_per_day = 0.7
    hpxml.lighting.holiday_period_begin_month = 11
    hpxml.lighting.holiday_period_begin_day = 19
    hpxml.lighting.holiday_period_end_month = 12
    hpxml.lighting.holiday_period_end_day = 31
    hpxml.lighting.holiday_weekday_fractions = ConstantDaySchedule
    hpxml.lighting.holiday_weekend_fractions = ConstantDaySchedule
    XMLHelper.write_file(hpxml.to_oga, @tmp_hpxml_path)
    hpxml_default = _test_measure()
    _test_default_lighting_values(hpxml_default, 2.0, 2.0, 2.0,
                                  { int_wk_sch: ConstantDaySchedule,
                                    int_wknd_sch: ConstantDaySchedule,
                                    int_month_mult: ConstantMonthSchedule,
                                    ext_wk_sch: ConstantDaySchedule,
                                    ext_wknd_sch: ConstantDaySchedule,
                                    ext_month_mult: ConstantMonthSchedule,
                                    grg_wk_sch: ConstantDaySchedule,
                                    grg_wknd_sch: ConstantDaySchedule,
                                    grg_month_mult: ConstantMonthSchedule,
                                    hol_kwh_per_day: 0.7,
                                    hol_begin_month: 11,
                                    hol_begin_day: 19,
                                    hol_end_month: 12,
                                    hol_end_day: 31,
                                    hol_wk_sch: ConstantDaySchedule,
                                    hol_wknd_sch: ConstantDaySchedule })

    # Test defaults
    hpxml.lighting.interior_usage_multiplier = nil
    hpxml.lighting.garage_usage_multiplier = nil
    hpxml.lighting.exterior_usage_multiplier = nil
    hpxml.lighting.interior_weekday_fractions = nil
    hpxml.lighting.interior_weekend_fractions = nil
    hpxml.lighting.interior_monthly_multipliers = nil
    hpxml.lighting.exterior_weekday_fractions = nil
    hpxml.lighting.exterior_weekend_fractions = nil
    hpxml.lighting.exterior_monthly_multipliers = nil
    hpxml.lighting.garage_weekday_fractions = nil
    hpxml.lighting.garage_weekend_fractions = nil
    hpxml.lighting.garage_monthly_multipliers = nil
    hpxml.lighting.holiday_exists = nil
    XMLHelper.write_file(hpxml.to_oga, @tmp_hpxml_path)
    hpxml_default = _test_measure()
    _test_default_lighting_values(hpxml_default, 1.0, 1.0, 1.0,
                                  { ext_wk_sch: '0.046, 0.046, 0.046, 0.046, 0.046, 0.037, 0.035, 0.034, 0.033, 0.028, 0.022, 0.015, 0.012, 0.011, 0.011, 0.012, 0.019, 0.037, 0.049, 0.065, 0.091, 0.105, 0.091, 0.063',
                                    ext_wknd_sch: '0.046, 0.046, 0.045, 0.045, 0.046, 0.045, 0.044, 0.041, 0.036, 0.03, 0.024, 0.016, 0.012, 0.011, 0.011, 0.012, 0.019, 0.038, 0.048, 0.06, 0.083, 0.098, 0.085, 0.059',
                                    ext_month_mult: '1.248, 1.257, 0.993, 0.989, 0.993, 0.827, 0.821, 0.821, 0.827, 0.99, 0.987, 1.248' })

    # Test defaults w/ garage
    hpxml = _create_hpxml('base-enclosure-garage.xml')
    hpxml.lighting.interior_usage_multiplier = nil
    hpxml.lighting.garage_usage_multiplier = nil
    hpxml.lighting.exterior_usage_multiplier = nil
    XMLHelper.write_file(hpxml.to_oga, @tmp_hpxml_path)
    hpxml_default = _test_measure()
    _test_default_lighting_values(hpxml_default, 1.0, 1.0, 1.0,
                                  { ext_wk_sch: '0.046, 0.046, 0.046, 0.046, 0.046, 0.037, 0.035, 0.034, 0.033, 0.028, 0.022, 0.015, 0.012, 0.011, 0.011, 0.012, 0.019, 0.037, 0.049, 0.065, 0.091, 0.105, 0.091, 0.063',
                                    ext_wknd_sch: '0.046, 0.046, 0.045, 0.045, 0.046, 0.045, 0.044, 0.041, 0.036, 0.03, 0.024, 0.016, 0.012, 0.011, 0.011, 0.012, 0.019, 0.038, 0.048, 0.06, 0.083, 0.098, 0.085, 0.059',
                                    ext_month_mult: '1.248, 1.257, 0.993, 0.989, 0.993, 0.827, 0.821, 0.821, 0.827, 0.99, 0.987, 1.248',
                                    grg_wk_sch: '0.046, 0.046, 0.046, 0.046, 0.046, 0.037, 0.035, 0.034, 0.033, 0.028, 0.022, 0.015, 0.012, 0.011, 0.011, 0.012, 0.019, 0.037, 0.049, 0.065, 0.091, 0.105, 0.091, 0.063',
                                    grg_wknd_sch: '0.046, 0.046, 0.045, 0.045, 0.046, 0.045, 0.044, 0.041, 0.036, 0.03, 0.024, 0.016, 0.012, 0.011, 0.011, 0.012, 0.019, 0.038, 0.048, 0.06, 0.083, 0.098, 0.085, 0.059',
                                    grg_month_mult: '1.248, 1.257, 0.993, 0.989, 0.993, 0.827, 0.821, 0.821, 0.827, 0.99, 0.987, 1.248' })
  end

  def test_ceiling_fans
    # Test inputs not overridden by defaults
    hpxml = _create_hpxml('base-lighting-ceiling-fans.xml')
    hpxml.ceiling_fans[0].quantity = 2
    hpxml.ceiling_fans[0].efficiency = 100
    XMLHelper.write_file(hpxml.to_oga, @tmp_hpxml_path)
    hpxml_default = _test_measure()
    _test_default_ceiling_fan_values(hpxml_default, 2, 100)

    # Test defaults
    hpxml.ceiling_fans.each do |ceiling_fan|
      ceiling_fan.quantity = nil
      ceiling_fan.efficiency = nil
    end
    XMLHelper.write_file(hpxml.to_oga, @tmp_hpxml_path)
    hpxml_default = _test_measure()
    _test_default_ceiling_fan_values(hpxml_default, 4, 70.4)
  end

  def test_pools
    # Test inputs not overridden by defaults
    hpxml = _create_hpxml('base-misc-loads-large-uncommon.xml')
    pool = hpxml.pools[0]
    pool.heater_load_units = HPXML::UnitsKwhPerYear
    pool.heater_load_value = 1000
    pool.heater_usage_multiplier = 1.4
    pool.heater_weekday_fractions = ConstantDaySchedule
    pool.heater_weekend_fractions = ConstantDaySchedule
    pool.heater_monthly_multipliers = ConstantMonthSchedule
    pool.pump_kwh_per_year = 3000
    pool.pump_usage_multiplier = 1.3
    pool.pump_weekday_fractions = ConstantDaySchedule
    pool.pump_weekend_fractions = ConstantDaySchedule
    pool.pump_monthly_multipliers = ConstantMonthSchedule
    XMLHelper.write_file(hpxml.to_oga, @tmp_hpxml_path)
    hpxml_default = _test_measure()
    _test_default_pool_heater_values(hpxml_default, HPXML::UnitsKwhPerYear, 1000, 1.4, ConstantDaySchedule, ConstantDaySchedule, ConstantMonthSchedule)
    _test_default_pool_pump_values(hpxml_default, 3000, 1.3, ConstantDaySchedule, ConstantDaySchedule, ConstantMonthSchedule)

    # Test defaults
    pool = hpxml.pools[0]
    pool.heater_load_units = nil
    pool.heater_load_value = nil
    pool.heater_usage_multiplier = nil
    pool.heater_weekday_fractions = nil
    pool.heater_weekend_fractions = nil
    pool.heater_monthly_multipliers = nil
    pool.pump_kwh_per_year = nil
    pool.pump_usage_multiplier = nil
    pool.pump_weekday_fractions = nil
    pool.pump_weekend_fractions = nil
    pool.pump_monthly_multipliers = nil
    XMLHelper.write_file(hpxml.to_oga, @tmp_hpxml_path)
    hpxml_default = _test_measure()
    _test_default_pool_heater_values(hpxml_default, HPXML::UnitsThermPerYear, 236, 1.0, '0.003, 0.003, 0.003, 0.004, 0.008, 0.015, 0.026, 0.044, 0.084, 0.121, 0.127, 0.121, 0.120, 0.090, 0.075, 0.061, 0.037, 0.023, 0.013, 0.008, 0.004, 0.003, 0.003, 0.003', '0.003, 0.003, 0.003, 0.004, 0.008, 0.015, 0.026, 0.044, 0.084, 0.121, 0.127, 0.121, 0.120, 0.090, 0.075, 0.061, 0.037, 0.023, 0.013, 0.008, 0.004, 0.003, 0.003, 0.003', '1.154, 1.161, 1.013, 1.010, 1.013, 0.888, 0.883, 0.883, 0.888, 0.978, 0.974, 1.154')
    _test_default_pool_pump_values(hpxml_default, 2496, 1.0, '0.003, 0.003, 0.003, 0.004, 0.008, 0.015, 0.026, 0.044, 0.084, 0.121, 0.127, 0.121, 0.120, 0.090, 0.075, 0.061, 0.037, 0.023, 0.013, 0.008, 0.004, 0.003, 0.003, 0.003', '0.003, 0.003, 0.003, 0.004, 0.008, 0.015, 0.026, 0.044, 0.084, 0.121, 0.127, 0.121, 0.120, 0.090, 0.075, 0.061, 0.037, 0.023, 0.013, 0.008, 0.004, 0.003, 0.003, 0.003', '1.154, 1.161, 1.013, 1.010, 1.013, 0.888, 0.883, 0.883, 0.888, 0.978, 0.974, 1.154')

    # Test defaults 2
    hpxml = _create_hpxml('base-misc-loads-large-uncommon2.xml')
    pool = hpxml.pools[0]
    pool.heater_load_units = nil
    pool.heater_load_value = nil
    pool.heater_usage_multiplier = nil
    pool.heater_weekday_fractions = nil
    pool.heater_weekend_fractions = nil
    pool.heater_monthly_multipliers = nil
    pool.pump_kwh_per_year = nil
    pool.pump_usage_multiplier = nil
    pool.pump_weekday_fractions = nil
    pool.pump_weekend_fractions = nil
    pool.pump_monthly_multipliers = nil
    XMLHelper.write_file(hpxml.to_oga, @tmp_hpxml_path)
    hpxml_default = _test_measure()
    _test_default_pool_heater_values(hpxml_default, nil, nil, nil, nil, nil, nil)
    _test_default_pool_pump_values(hpxml_default, 2496, 1.0, '0.003, 0.003, 0.003, 0.004, 0.008, 0.015, 0.026, 0.044, 0.084, 0.121, 0.127, 0.121, 0.120, 0.090, 0.075, 0.061, 0.037, 0.023, 0.013, 0.008, 0.004, 0.003, 0.003, 0.003', '0.003, 0.003, 0.003, 0.004, 0.008, 0.015, 0.026, 0.044, 0.084, 0.121, 0.127, 0.121, 0.120, 0.090, 0.075, 0.061, 0.037, 0.023, 0.013, 0.008, 0.004, 0.003, 0.003, 0.003', '1.154, 1.161, 1.013, 1.010, 1.013, 0.888, 0.883, 0.883, 0.888, 0.978, 0.974, 1.154')
  end

  def test_hot_tubs
    # Test inputs not overridden by defaults
    hpxml = _create_hpxml('base-misc-loads-large-uncommon.xml')
    hot_tub = hpxml.hot_tubs[0]
    hot_tub.heater_load_units = HPXML::UnitsThermPerYear
    hot_tub.heater_load_value = 1000
    hot_tub.heater_usage_multiplier = 0.8
    hot_tub.heater_weekday_fractions = ConstantDaySchedule
    hot_tub.heater_weekend_fractions = ConstantDaySchedule
    hot_tub.heater_monthly_multipliers = ConstantMonthSchedule
    hot_tub.pump_kwh_per_year = 3000
    hot_tub.pump_usage_multiplier = 0.7
    hot_tub.pump_weekday_fractions = ConstantDaySchedule
    hot_tub.pump_weekend_fractions = ConstantDaySchedule
    hot_tub.pump_monthly_multipliers = ConstantMonthSchedule
    XMLHelper.write_file(hpxml.to_oga, @tmp_hpxml_path)
    hpxml_default = _test_measure()
    _test_default_hot_tub_heater_values(hpxml_default, HPXML::UnitsThermPerYear, 1000, 0.8, ConstantDaySchedule, ConstantDaySchedule, ConstantMonthSchedule)
    _test_default_hot_tub_pump_values(hpxml_default, 3000, 0.7, ConstantDaySchedule, ConstantDaySchedule, ConstantMonthSchedule)

    # Test defaults
    hot_tub = hpxml.hot_tubs[0]
    hot_tub.heater_load_units = nil
    hot_tub.heater_load_value = nil
    hot_tub.heater_usage_multiplier = nil
    hot_tub.heater_weekday_fractions = nil
    hot_tub.heater_weekend_fractions = nil
    hot_tub.heater_monthly_multipliers = nil
    hot_tub.pump_kwh_per_year = nil
    hot_tub.pump_usage_multiplier = nil
    hot_tub.pump_weekday_fractions = nil
    hot_tub.pump_weekend_fractions = nil
    hot_tub.pump_monthly_multipliers = nil
    XMLHelper.write_file(hpxml.to_oga, @tmp_hpxml_path)
    hpxml_default = _test_measure()
    _test_default_hot_tub_heater_values(hpxml_default, HPXML::UnitsKwhPerYear, 1125, 1.0, '0.024, 0.029, 0.024, 0.029, 0.047, 0.067, 0.057, 0.024, 0.024, 0.019, 0.015, 0.014, 0.014, 0.014, 0.024, 0.058, 0.126, 0.122, 0.068, 0.061, 0.051, 0.043, 0.024, 0.024', '0.024, 0.029, 0.024, 0.029, 0.047, 0.067, 0.057, 0.024, 0.024, 0.019, 0.015, 0.014, 0.014, 0.014, 0.024, 0.058, 0.126, 0.122, 0.068, 0.061, 0.051, 0.043, 0.024, 0.024', '0.837, 0.835, 1.084, 1.084, 1.084, 1.096, 1.096, 1.096, 1.096, 0.931, 0.925, 0.837')
    _test_default_hot_tub_pump_values(hpxml_default, 1111, 1.0, '0.024, 0.029, 0.024, 0.029, 0.047, 0.067, 0.057, 0.024, 0.024, 0.019, 0.015, 0.014, 0.014, 0.014, 0.024, 0.058, 0.126, 0.122, 0.068, 0.061, 0.051, 0.043, 0.024, 0.024', '0.024, 0.029, 0.024, 0.029, 0.047, 0.067, 0.057, 0.024, 0.024, 0.019, 0.015, 0.014, 0.014, 0.014, 0.024, 0.058, 0.126, 0.122, 0.068, 0.061, 0.051, 0.043, 0.024, 0.024', '0.921, 0.928, 0.921, 0.915, 0.921, 1.160, 1.158, 1.158, 1.160, 0.921, 0.915, 0.921')

    # Test defaults 2
    hpxml = _create_hpxml('base-misc-loads-large-uncommon2.xml')
    hot_tub = hpxml.hot_tubs[0]
    hot_tub.heater_load_units = nil
    hot_tub.heater_load_value = nil
    hot_tub.heater_usage_multiplier = nil
    hot_tub.heater_weekday_fractions = nil
    hot_tub.heater_weekend_fractions = nil
    hot_tub.heater_monthly_multipliers = nil
    hot_tub.pump_kwh_per_year = nil
    hot_tub.pump_usage_multiplier = nil
    hot_tub.pump_weekday_fractions = nil
    hot_tub.pump_weekend_fractions = nil
    hot_tub.pump_monthly_multipliers = nil
    XMLHelper.write_file(hpxml.to_oga, @tmp_hpxml_path)
    hpxml_default = _test_measure()
    _test_default_hot_tub_heater_values(hpxml_default, HPXML::UnitsKwhPerYear, 225, 1.0, '0.024, 0.029, 0.024, 0.029, 0.047, 0.067, 0.057, 0.024, 0.024, 0.019, 0.015, 0.014, 0.014, 0.014, 0.024, 0.058, 0.126, 0.122, 0.068, 0.061, 0.051, 0.043, 0.024, 0.024', '0.024, 0.029, 0.024, 0.029, 0.047, 0.067, 0.057, 0.024, 0.024, 0.019, 0.015, 0.014, 0.014, 0.014, 0.024, 0.058, 0.126, 0.122, 0.068, 0.061, 0.051, 0.043, 0.024, 0.024', '0.837, 0.835, 1.084, 1.084, 1.084, 1.096, 1.096, 1.096, 1.096, 0.931, 0.925, 0.837')
    _test_default_hot_tub_pump_values(hpxml_default, 1111, 1.0, '0.024, 0.029, 0.024, 0.029, 0.047, 0.067, 0.057, 0.024, 0.024, 0.019, 0.015, 0.014, 0.014, 0.014, 0.024, 0.058, 0.126, 0.122, 0.068, 0.061, 0.051, 0.043, 0.024, 0.024', '0.024, 0.029, 0.024, 0.029, 0.047, 0.067, 0.057, 0.024, 0.024, 0.019, 0.015, 0.014, 0.014, 0.014, 0.024, 0.058, 0.126, 0.122, 0.068, 0.061, 0.051, 0.043, 0.024, 0.024', '0.921, 0.928, 0.921, 0.915, 0.921, 1.160, 1.158, 1.158, 1.160, 0.921, 0.915, 0.921')
  end

  def test_plug_loads
    # Test inputs not overridden by defaults
    hpxml = _create_hpxml('base-misc-loads-large-uncommon.xml')
    tv_pl = hpxml.plug_loads.select { |pl| pl.plug_load_type == HPXML::PlugLoadTypeTelevision }[0]
    tv_pl.kWh_per_year = 1000
    tv_pl.usage_multiplier = 1.1
    tv_pl.frac_sensible = 0.6
    tv_pl.frac_latent = 0.3
    tv_pl.weekday_fractions = ConstantDaySchedule
    tv_pl.weekend_fractions = ConstantDaySchedule
    tv_pl.monthly_multipliers = ConstantMonthSchedule
    other_pl = hpxml.plug_loads.select { |pl| pl.plug_load_type == HPXML::PlugLoadTypeOther }[0]
    other_pl.kWh_per_year = 2000
    other_pl.usage_multiplier = 1.2
    other_pl.frac_sensible = 0.5
    other_pl.frac_latent = 0.4
    other_pl.weekday_fractions = ConstantDaySchedule
    other_pl.weekend_fractions = ConstantDaySchedule
    other_pl.monthly_multipliers = ConstantMonthSchedule
    veh_pl = hpxml.plug_loads.select { |pl| pl.plug_load_type == HPXML::PlugLoadTypeElectricVehicleCharging }[0]
    veh_pl.kWh_per_year = 4000
    veh_pl.usage_multiplier = 1.3
    veh_pl.frac_sensible = 0.4
    veh_pl.frac_latent = 0.5
    veh_pl.weekday_fractions = ConstantDaySchedule
    veh_pl.weekend_fractions = ConstantDaySchedule
    veh_pl.monthly_multipliers = ConstantMonthSchedule
    wellpump_pl = hpxml.plug_loads.select { |pl| pl.plug_load_type == HPXML::PlugLoadTypeWellPump }[0]
    wellpump_pl.kWh_per_year = 3000
    wellpump_pl.usage_multiplier = 1.4
    wellpump_pl.frac_sensible = 0.3
    wellpump_pl.frac_latent = 0.6
    wellpump_pl.weekday_fractions = ConstantDaySchedule
    wellpump_pl.weekend_fractions = ConstantDaySchedule
    wellpump_pl.monthly_multipliers = ConstantMonthSchedule
    XMLHelper.write_file(hpxml.to_oga, @tmp_hpxml_path)
    hpxml_default = _test_measure()
    _test_default_plug_load_values(hpxml_default, HPXML::PlugLoadTypeTelevision, 1000, 0.6, 0.3, 1.1, ConstantDaySchedule, ConstantDaySchedule, ConstantMonthSchedule)
    _test_default_plug_load_values(hpxml_default, HPXML::PlugLoadTypeOther, 2000, 0.5, 0.4, 1.2, ConstantDaySchedule, ConstantDaySchedule, ConstantMonthSchedule)
    _test_default_plug_load_values(hpxml_default, HPXML::PlugLoadTypeElectricVehicleCharging, 4000, 0.4, 0.5, 1.3, ConstantDaySchedule, ConstantDaySchedule, ConstantMonthSchedule)
    _test_default_plug_load_values(hpxml_default, HPXML::PlugLoadTypeWellPump, 3000, 0.3, 0.6, 1.4, ConstantDaySchedule, ConstantDaySchedule, ConstantMonthSchedule)

    # Test defaults
    hpxml.plug_loads.each do |plug_load|
      plug_load.kWh_per_year = nil
      plug_load.usage_multiplier = nil
      plug_load.frac_sensible = nil
      plug_load.frac_latent = nil
      plug_load.weekday_fractions = nil
      plug_load.weekend_fractions = nil
      plug_load.monthly_multipliers = nil
    end
    XMLHelper.write_file(hpxml.to_oga, @tmp_hpxml_path)
    hpxml_default = _test_measure()
    _test_default_plug_load_values(hpxml_default, HPXML::PlugLoadTypeTelevision, 620, 1.0, 0.0, 1.0, '0.037, 0.018, 0.009, 0.007, 0.011, 0.018, 0.029, 0.040, 0.049, 0.058, 0.065, 0.072, 0.076, 0.086, 0.091, 0.102, 0.127, 0.156, 0.210, 0.294, 0.363, 0.344, 0.208, 0.090', '0.044, 0.022, 0.012, 0.008, 0.011, 0.014, 0.024, 0.043, 0.071, 0.094, 0.112, 0.123, 0.132, 0.156, 0.178, 0.196, 0.206, 0.213, 0.251, 0.330, 0.388, 0.358, 0.226, 0.103', '1.137, 1.129, 0.961, 0.969, 0.961, 0.993, 0.996, 0.96, 0.993, 0.867, 0.86, 1.137')
    _test_default_plug_load_values(hpxml_default, HPXML::PlugLoadTypeOther, 2457, 0.855, 0.045, 1.0, '0.035, 0.033, 0.032, 0.031, 0.032, 0.033, 0.037, 0.042, 0.043, 0.043, 0.043, 0.044, 0.045, 0.045, 0.044, 0.046, 0.048, 0.052, 0.053, 0.05, 0.047, 0.045, 0.04, 0.036', '0.035, 0.033, 0.032, 0.031, 0.032, 0.033, 0.037, 0.042, 0.043, 0.043, 0.043, 0.044, 0.045, 0.045, 0.044, 0.046, 0.048, 0.052, 0.053, 0.05, 0.047, 0.045, 0.04, 0.036', '1.248, 1.257, 0.993, 0.989, 0.993, 0.827, 0.821, 0.821, 0.827, 0.99, 0.987, 1.248')
    _test_default_plug_load_values(hpxml_default, HPXML::PlugLoadTypeElectricVehicleCharging, 1667, 0.0, 0.0, 1.0, '0.042, 0.042, 0.042, 0.042, 0.042, 0.042, 0.042, 0.042, 0.042, 0.042, 0.042, 0.042, 0.042, 0.042, 0.042, 0.042, 0.042, 0.042, 0.042, 0.042, 0.042, 0.042, 0.042, 0.042', '0.042, 0.042, 0.042, 0.042, 0.042, 0.042, 0.042, 0.042, 0.042, 0.042, 0.042, 0.042, 0.042, 0.042, 0.042, 0.042, 0.042, 0.042, 0.042, 0.042, 0.042, 0.042, 0.042, 0.042', '1, 1, 1, 1, 1, 1, 1, 1, 1, 1, 1, 1')
    _test_default_plug_load_values(hpxml_default, HPXML::PlugLoadTypeWellPump, 441, 0.0, 0.0, 1.0, '0.044, 0.023, 0.019, 0.015, 0.016, 0.018, 0.026, 0.033, 0.033, 0.032, 0.033, 0.033, 0.032, 0.032, 0.032, 0.033, 0.045, 0.057, 0.066, 0.076, 0.081, 0.086, 0.075, 0.065', '0.044, 0.023, 0.019, 0.015, 0.016, 0.018, 0.026, 0.033, 0.033, 0.032, 0.033, 0.033, 0.032, 0.032, 0.032, 0.033, 0.045, 0.057, 0.066, 0.076, 0.081, 0.086, 0.075, 0.065', '1.154, 1.161, 1.013, 1.010, 1.013, 0.888, 0.883, 0.883, 0.888, 0.978, 0.974, 1.154')
  end

  def test_fuel_loads
    # Test inputs not overridden by defaults
    hpxml = _create_hpxml('base-misc-loads-large-uncommon.xml')
    gg_fl = hpxml.fuel_loads.select { |fl| fl.fuel_load_type == HPXML::FuelLoadTypeGrill }[0]
    gg_fl.therm_per_year = 1000
    gg_fl.usage_multiplier = 0.9
    gg_fl.frac_sensible = 0.6
    gg_fl.frac_latent = 0.3
    gg_fl.weekday_fractions = ConstantDaySchedule
    gg_fl.weekend_fractions = ConstantDaySchedule
    gg_fl.monthly_multipliers = ConstantMonthSchedule
    gl_fl = hpxml.fuel_loads.select { |fl| fl.fuel_load_type == HPXML::FuelLoadTypeLighting }[0]
    gl_fl.therm_per_year = 2000
    gl_fl.usage_multiplier = 0.8
    gl_fl.frac_sensible = 0.5
    gl_fl.frac_latent = 0.4
    gl_fl.weekday_fractions = ConstantDaySchedule
    gl_fl.weekend_fractions = ConstantDaySchedule
    gl_fl.monthly_multipliers = ConstantMonthSchedule
    gf_fl = hpxml.fuel_loads.select { |fl| fl.fuel_load_type == HPXML::FuelLoadTypeFireplace }[0]
    gf_fl.therm_per_year = 3000
    gf_fl.usage_multiplier = 0.7
    gf_fl.frac_sensible = 0.4
    gf_fl.frac_latent = 0.5
    gf_fl.weekday_fractions = ConstantDaySchedule
    gf_fl.weekend_fractions = ConstantDaySchedule
    gf_fl.monthly_multipliers = ConstantMonthSchedule
    XMLHelper.write_file(hpxml.to_oga, @tmp_hpxml_path)
    hpxml_default = _test_measure()
    _test_default_fuel_load_values(hpxml_default, HPXML::FuelLoadTypeGrill, 1000, 0.6, 0.3, 0.9, ConstantDaySchedule, ConstantDaySchedule, ConstantMonthSchedule)
    _test_default_fuel_load_values(hpxml_default, HPXML::FuelLoadTypeLighting, 2000, 0.5, 0.4, 0.8, ConstantDaySchedule, ConstantDaySchedule, ConstantMonthSchedule)
    _test_default_fuel_load_values(hpxml_default, HPXML::FuelLoadTypeFireplace, 3000, 0.4, 0.5, 0.7, ConstantDaySchedule, ConstantDaySchedule, ConstantMonthSchedule)

    # Test defaults
    hpxml.fuel_loads.each do |fuel_load|
      fuel_load.therm_per_year = nil
      fuel_load.usage_multiplier = nil
      fuel_load.frac_sensible = nil
      fuel_load.frac_latent = nil
      fuel_load.weekday_fractions = nil
      fuel_load.weekend_fractions = nil
      fuel_load.monthly_multipliers = nil
    end
    XMLHelper.write_file(hpxml.to_oga, @tmp_hpxml_path)
    hpxml_default = _test_measure()
    _test_default_fuel_load_values(hpxml_default, HPXML::FuelLoadTypeGrill, 33, 0.0, 0.0, 1.0, '0.004, 0.001, 0.001, 0.002, 0.007, 0.012, 0.029, 0.046, 0.044, 0.041, 0.044, 0.046, 0.042, 0.038, 0.049, 0.059, 0.110, 0.161, 0.115, 0.070, 0.044, 0.019, 0.013, 0.007', '0.004, 0.001, 0.001, 0.002, 0.007, 0.012, 0.029, 0.046, 0.044, 0.041, 0.044, 0.046, 0.042, 0.038, 0.049, 0.059, 0.110, 0.161, 0.115, 0.070, 0.044, 0.019, 0.013, 0.007', '1.097, 1.097, 0.991, 0.987, 0.991, 0.890, 0.896, 0.896, 0.890, 1.085, 1.085, 1.097')
    _test_default_fuel_load_values(hpxml_default, HPXML::FuelLoadTypeLighting, 20, 0.0, 0.0, 1.0, '0.044, 0.023, 0.019, 0.015, 0.016, 0.018, 0.026, 0.033, 0.033, 0.032, 0.033, 0.033, 0.032, 0.032, 0.032, 0.033, 0.045, 0.057, 0.066, 0.076, 0.081, 0.086, 0.075, 0.065', '0.044, 0.023, 0.019, 0.015, 0.016, 0.018, 0.026, 0.033, 0.033, 0.032, 0.033, 0.033, 0.032, 0.032, 0.032, 0.033, 0.045, 0.057, 0.066, 0.076, 0.081, 0.086, 0.075, 0.065', '1.154, 1.161, 1.013, 1.010, 1.013, 0.888, 0.883, 0.883, 0.888, 0.978, 0.974, 1.154')
    _test_default_fuel_load_values(hpxml_default, HPXML::FuelLoadTypeFireplace, 67, 0.5, 0.1, 1.0, '0.044, 0.023, 0.019, 0.015, 0.016, 0.018, 0.026, 0.033, 0.033, 0.032, 0.033, 0.033, 0.032, 0.032, 0.032, 0.033, 0.045, 0.057, 0.066, 0.076, 0.081, 0.086, 0.075, 0.065', '0.044, 0.023, 0.019, 0.015, 0.016, 0.018, 0.026, 0.033, 0.033, 0.032, 0.033, 0.033, 0.032, 0.032, 0.032, 0.033, 0.045, 0.057, 0.066, 0.076, 0.081, 0.086, 0.075, 0.065', '1.154, 1.161, 1.013, 1.010, 1.013, 0.888, 0.883, 0.883, 0.888, 0.978, 0.974, 1.154')
  end

  def _test_measure()
    # create an instance of the measure
    measure = HPXMLtoOpenStudio.new

    runner = OpenStudio::Measure::OSRunner.new(OpenStudio::WorkflowJSON.new)
    model = OpenStudio::Model::Model.new

    # get arguments
    arguments = measure.arguments(model)
    argument_map = OpenStudio::Measure.convertOSArgumentVectorToMap(arguments)

    # populate argument with specified hash value if specified
    arguments.each do |arg|
      temp_arg_var = arg.clone
      if @args_hash.has_key?(arg.name)
        assert(temp_arg_var.setValue(@args_hash[arg.name]))
      end
      argument_map[arg.name] = temp_arg_var
    end

    # run the measure
    measure.run(model, runner, argument_map)
    result = runner.result

    # show the output
    show_output(result) unless result.value.valueName == 'Success'

    # assert that it ran correctly
    assert_equal('Success', result.value.valueName)

    hpxml_default = HPXML.new(hpxml_path: File.join(@tmp_output_path, 'in.xml'))

    return hpxml_default
  end

  def _test_default_header_values(hpxml, tstep, sim_begin_month, sim_begin_day, sim_end_month, sim_end_day, sim_calendar_year,
                                  dst_enabled, dst_begin_month, dst_begin_day, dst_end_month, dst_end_day,
                                  use_max_load_for_heat_pumps, allow_increased_fixed_capacities)
    assert_equal(tstep, hpxml.header.timestep)
    assert_equal(sim_begin_month, hpxml.header.sim_begin_month)
    assert_equal(sim_begin_day, hpxml.header.sim_begin_day)
    assert_equal(sim_end_month, hpxml.header.sim_end_month)
    assert_equal(sim_end_day, hpxml.header.sim_end_day)
    assert_equal(sim_calendar_year, hpxml.header.sim_calendar_year)
    assert_equal(dst_enabled, hpxml.header.dst_enabled)
    assert_equal(dst_begin_month, hpxml.header.dst_begin_month)
    assert_equal(dst_begin_day, hpxml.header.dst_begin_day)
    assert_equal(dst_end_month, hpxml.header.dst_end_month)
    assert_equal(dst_end_day, hpxml.header.dst_end_day)
    assert_equal(use_max_load_for_heat_pumps, hpxml.header.use_max_load_for_heat_pumps)
    assert_equal(allow_increased_fixed_capacities, hpxml.header.allow_increased_fixed_capacities)
  end

  def _test_default_site_values(hpxml, site_type, shelter_coefficient)
    assert_equal(site_type, hpxml.site.site_type)
    assert_equal(shelter_coefficient, hpxml.site.shelter_coefficient)
  end

  def _test_default_occupancy_values(hpxml, num_occupants)
    assert_equal(num_occupants, hpxml.building_occupancy.number_of_residents)
  end

  def _test_default_building_construction_values(hpxml, building_volume, average_ceiling_height, has_flue_or_chimney, n_bathrooms)
    assert_equal(building_volume, hpxml.building_construction.conditioned_building_volume)
    assert_in_epsilon(average_ceiling_height, hpxml.building_construction.average_ceiling_height, 0.01)
    assert_equal(has_flue_or_chimney, hpxml.building_construction.has_flue_or_chimney)
    assert_equal(n_bathrooms, hpxml.building_construction.number_of_bathrooms)
  end

  def _test_default_infiltration_values(hpxml, volume)
    air_infiltration_measurement = hpxml.air_infiltration_measurements[0]

    assert_equal(volume, air_infiltration_measurement.infiltration_volume)
  end

  def _test_default_attic_values(hpxml, sla)
    attic = hpxml.attics[0]

    assert_equal(sla, attic.vented_attic_sla)
  end

  def _test_default_foundation_values(hpxml, sla)
    foundation = hpxml.foundations[0]

    assert_equal(sla, foundation.vented_crawlspace_sla)
  end

  def _test_default_roof_values(hpxml, roof_type, solar_absorptance, roof_color, emittance, radiant_barrier)
    roof = hpxml.roofs[0]

    assert_equal(roof_type, roof.roof_type)
    assert_equal(solar_absorptance, roof.solar_absorptance)
    assert_equal(roof_color, roof.roof_color)
    assert_equal(emittance, roof.emittance)
    assert_equal(radiant_barrier, roof.radiant_barrier)
  end

  def _test_default_rim_joist_values(hpxml, siding, solar_absorptance, color, emittance)
    rim_joist = hpxml.rim_joists[0]

    assert_equal(siding, rim_joist.siding)
    assert_equal(solar_absorptance, rim_joist.solar_absorptance)
    assert_equal(color, rim_joist.color)
    assert_equal(emittance, rim_joist.emittance)
  end

  def _test_default_wall_values(hpxml, siding, solar_absorptance, color, emittance)
    wall = hpxml.walls[0]

    assert_equal(siding, wall.siding)
    assert_equal(solar_absorptance, wall.solar_absorptance)
    assert_equal(color, wall.color)
    assert_equal(emittance, wall.emittance)
  end

  def _test_default_foundation_wall_values(hpxml, thickness)
    foundation_wall = hpxml.foundation_walls[0]

    assert_equal(thickness, foundation_wall.thickness)
  end

  def _test_default_slab_values(hpxml, thickness, carpet_r_value, carpet_fraction)
    slab = hpxml.slabs[0]

    assert_equal(thickness, slab.thickness)
    assert_equal(carpet_r_value, slab.carpet_r_value)
    assert_equal(carpet_fraction, slab.carpet_fraction)
  end

  def _test_default_window_values(hpxml, ext_summer_sfs, ext_winter_sfs, int_summer_sfs, int_winter_sfs, fraction_operable)
    assert_equal(ext_summer_sfs.size, hpxml.windows.size)
    hpxml.windows.each_with_index do |window, idx|
      assert_equal(ext_summer_sfs[idx], window.exterior_shading_factor_summer)
      assert_equal(ext_winter_sfs[idx], window.exterior_shading_factor_winter)
      assert_equal(int_summer_sfs[idx], window.interior_shading_factor_summer)
      assert_equal(int_winter_sfs[idx], window.interior_shading_factor_winter)
      assert_equal(fraction_operable[idx], window.fraction_operable)
    end
  end

  def _test_default_skylight_values(hpxml, ext_summer_sfs, ext_winter_sfs, int_summer_sfs, int_winter_sfs)
    assert_equal(ext_summer_sfs.size, hpxml.skylights.size)
    hpxml.skylights.each_with_index do |skylight, idx|
      assert_equal(ext_summer_sfs[idx], skylight.exterior_shading_factor_summer)
      assert_equal(ext_winter_sfs[idx], skylight.exterior_shading_factor_winter)
      assert_equal(int_summer_sfs[idx], skylight.interior_shading_factor_summer)
      assert_equal(int_winter_sfs[idx], skylight.interior_shading_factor_winter)
    end
  end

  def _test_default_central_air_conditioner_values(hpxml, shr, compressor_type, fan_watts_per_cfm, charge_defect_ratio,
                                                   airflow_defect_ratio, cooling_capacity)
    cooling_system = hpxml.cooling_systems[0]

    assert_equal(shr, cooling_system.cooling_shr)
    assert_equal(compressor_type, cooling_system.compressor_type)
    assert_equal(fan_watts_per_cfm, cooling_system.fan_watts_per_cfm)
    assert_equal(charge_defect_ratio, cooling_system.charge_defect_ratio)
    assert_equal(airflow_defect_ratio, cooling_system.airflow_defect_ratio)
    if cooling_capacity.nil?
      assert(cooling_system.cooling_capacity > 0)
    else
      assert_equal(cooling_system.cooling_capacity, cooling_capacity)
    end
  end

  def _test_default_room_air_conditioner_values(hpxml, shr, charge_defect_ratio, airflow_defect_ratio,
                                                cooling_capacity)
    cooling_system = hpxml.cooling_systems[0]

    assert_equal(shr, cooling_system.cooling_shr)
    assert_equal(charge_defect_ratio, cooling_system.charge_defect_ratio)
    assert_equal(airflow_defect_ratio, cooling_system.airflow_defect_ratio)
    if cooling_capacity.nil?
      assert(cooling_system.cooling_capacity > 0)
    else
      assert_equal(cooling_system.cooling_capacity, cooling_capacity)
    end
  end

  def _test_default_mini_split_air_conditioner_values(hpxml, shr, fan_watts_per_cfm, charge_defect_ratio,
                                                      airflow_defect_ratio, cooling_capacity)
    cooling_system = hpxml.cooling_systems[0]

    assert_equal(shr, cooling_system.cooling_shr)
    assert_equal(fan_watts_per_cfm, cooling_system.fan_watts_per_cfm)
    assert_equal(charge_defect_ratio, cooling_system.charge_defect_ratio)
    assert_equal(airflow_defect_ratio, cooling_system.airflow_defect_ratio)
    if cooling_capacity.nil?
      assert(cooling_system.cooling_capacity > 0)
    else
      assert_equal(cooling_system.cooling_capacity, cooling_capacity)
    end
  end

  def _test_default_furnace_values(hpxml, fan_watts_per_cfm, airflow_defect_ratio,
                                   heating_capacity)
    heating_system = hpxml.heating_systems[0]

    assert_equal(fan_watts_per_cfm, heating_system.fan_watts_per_cfm)
    assert_equal(airflow_defect_ratio, heating_system.airflow_defect_ratio)
    if heating_capacity.nil?
      assert(heating_system.heating_capacity > 0)
    else
      assert_equal(heating_system.heating_capacity, heating_capacity)
    end
  end

  def _test_default_wall_furnace_values(hpxml, fan_watts, heating_capacity)
    heating_system = hpxml.heating_systems[0]

    assert_equal(fan_watts, heating_system.fan_watts)
    if heating_capacity.nil?
      assert(heating_system.heating_capacity > 0)
    else
      assert_equal(heating_system.heating_capacity, heating_capacity)
    end
  end

  def _test_default_floor_furnace_values(hpxml, fan_watts, heating_capacity)
    heating_system = hpxml.heating_systems[0]

    assert_equal(fan_watts, heating_system.fan_watts)
    if heating_capacity.nil?
      assert(heating_system.heating_capacity > 0)
    else
      assert_equal(heating_system.heating_capacity, heating_capacity)
    end
  end

  def _test_default_boiler_values(hpxml, eae, heating_capacity)
    heating_system = hpxml.heating_systems[0]

    assert_equal(eae, heating_system.electric_auxiliary_energy)
    if heating_capacity.nil?
      assert(heating_system.heating_capacity > 0)
    else
      assert_equal(heating_system.heating_capacity, heating_capacity)
    end
  end

  def _test_default_stove_values(hpxml, fan_watts, heating_capacity)
    heating_system = hpxml.heating_systems[0]

    assert_equal(fan_watts, heating_system.fan_watts)
    if heating_capacity.nil?
      assert(heating_system.heating_capacity > 0)
    else
      assert_equal(heating_system.heating_capacity, heating_capacity)
    end
  end

  def _test_default_portable_heater_values(hpxml, fan_watts, heating_capacity)
    heating_system = hpxml.heating_systems[0]

    assert_equal(fan_watts, heating_system.fan_watts)
    if heating_capacity.nil?
      assert(heating_system.heating_capacity > 0)
    else
      assert_equal(heating_system.heating_capacity, heating_capacity)
    end
  end

  def _test_default_fixed_heater_values(hpxml, fan_watts, heating_capacity)
    heating_system = hpxml.heating_systems[0]

    assert_equal(fan_watts, heating_system.fan_watts)
    if heating_capacity.nil?
      assert(heating_system.heating_capacity > 0)
    else
      assert_equal(heating_system.heating_capacity, heating_capacity)
    end
  end

  def _test_default_fireplace_values(hpxml, fan_watts, heating_capacity)
    heating_system = hpxml.heating_systems[0]

    assert_equal(fan_watts, heating_system.fan_watts)
    if heating_capacity.nil?
      assert(heating_system.heating_capacity > 0)
    else
      assert_equal(heating_system.heating_capacity, heating_capacity)
    end
  end

  def _test_default_air_to_air_heat_pump_values(hpxml, shr, compressor_type, fan_watts_per_cfm, charge_defect_ratio,
                                                airflow_defect_ratio, cooling_capacity, heating_capacity,
                                                heating_capacity_17F, backup_heating_capacity)
    heat_pump = hpxml.heat_pumps[0]

    assert_equal(shr, heat_pump.cooling_shr)
    assert_equal(compressor_type, heat_pump.compressor_type)
    assert_equal(fan_watts_per_cfm, heat_pump.fan_watts_per_cfm)
    assert_equal(charge_defect_ratio, heat_pump.charge_defect_ratio)
    assert_equal(airflow_defect_ratio, heat_pump.airflow_defect_ratio)
    if cooling_capacity.nil?
      assert(heat_pump.cooling_capacity > 0)
    else
      assert_equal(heat_pump.cooling_capacity, cooling_capacity)
    end
    if heating_capacity.nil?
      assert(heat_pump.heating_capacity > 0)
    else
      assert_equal(heat_pump.heating_capacity, heating_capacity)
    end
    if heating_capacity_17F.nil?
      # assert(heat_pump.heating_capacity_17F > 0) # FUTURE
    else
      assert_equal(heat_pump.heating_capacity_17F, heating_capacity_17F)
    end
    if backup_heating_capacity.nil?
      assert(heat_pump.backup_heating_capacity > 0)
    else
      assert_equal(heat_pump.backup_heating_capacity, backup_heating_capacity)
    end
  end

  def _test_default_mini_split_heat_pump_values(hpxml, shr, fan_watts_per_cfm, charge_defect_ratio,
                                                airflow_defect_ratio, cooling_capacity, heating_capacity,
                                                heating_capacity_17F, backup_heating_capacity)
    heat_pump = hpxml.heat_pumps[0]

    assert_equal(shr, heat_pump.cooling_shr)
    assert_equal(fan_watts_per_cfm, heat_pump.fan_watts_per_cfm)
    assert_equal(charge_defect_ratio, heat_pump.charge_defect_ratio)
    assert_equal(airflow_defect_ratio, heat_pump.airflow_defect_ratio)
    if cooling_capacity.nil?
      assert(heat_pump.cooling_capacity > 0)
    else
      assert_equal(heat_pump.cooling_capacity, cooling_capacity)
    end
    if heating_capacity.nil?
      assert(heat_pump.heating_capacity > 0)
    else
      assert_equal(heat_pump.heating_capacity, heating_capacity)
    end
    if heating_capacity_17F.nil?
      # assert(heat_pump.heating_capacity_17F > 0) # FUTURE
    else
      assert_equal(heat_pump.heating_capacity_17F, heating_capacity_17F)
    end
    if backup_heating_capacity.nil?
      assert(heat_pump.backup_heating_capacity > 0)
    else
      assert_equal(heat_pump.backup_heating_capacity, backup_heating_capacity)
    end
  end

  def _test_default_ground_to_air_heat_pump_values(hpxml, pump_watts_per_ton, fan_watts_per_cfm,
                                                   airflow_defect_ratio, cooling_capacity, heating_capacity,
                                                   backup_heating_capacity)

    heat_pump = hpxml.heat_pumps[0]

    assert_equal(pump_watts_per_ton, heat_pump.pump_watts_per_ton)
    assert_equal(fan_watts_per_cfm, heat_pump.fan_watts_per_cfm)
    assert_equal(airflow_defect_ratio, heat_pump.airflow_defect_ratio)
    if cooling_capacity.nil?
      assert(heat_pump.cooling_capacity > 0)
    else
      assert_equal(heat_pump.cooling_capacity, cooling_capacity)
    end
    if heating_capacity.nil?
      assert(heat_pump.heating_capacity > 0)
    else
      assert_equal(heat_pump.heating_capacity, heating_capacity)
    end
    if backup_heating_capacity.nil?
      assert(heat_pump.backup_heating_capacity > 0)
    else
      assert_equal(heat_pump.backup_heating_capacity, backup_heating_capacity)
    end
  end

  def _test_default_hvac_control_values(hpxml, htg_setback_start_hr, clg_setup_start_hr)
    hvac_control = hpxml.hvac_controls[0]

    assert_equal(htg_setback_start_hr, hvac_control.heating_setback_start_hour)
    assert_equal(clg_setup_start_hr, hvac_control.cooling_setup_start_hour)
  end

  def _test_default_duct_values(hpxml, supply_locations, return_locations, supply_areas, return_areas, n_return_registers)
    supply_duct_idx = 0
    return_duct_idx = 0
    hpxml.hvac_distributions.each do |hvac_distribution|
      next unless [HPXML::HVACDistributionTypeAir, HPXML::HVACDistributionTypeHydronicAndAir].include? hvac_distribution.distribution_system_type

      assert_equal(n_return_registers, hvac_distribution.number_of_return_registers)
      hvac_distribution.ducts.each do |duct|
        if duct.duct_type == HPXML::DuctTypeSupply
          assert_equal(supply_locations[supply_duct_idx], duct.duct_location)
          assert_in_epsilon(supply_areas[supply_duct_idx], duct.duct_surface_area, 0.01)
          supply_duct_idx += 1
        elsif duct.duct_type == HPXML::DuctTypeReturn
          assert_equal(return_locations[return_duct_idx], duct.duct_location)
          assert_in_epsilon(return_areas[return_duct_idx], duct.duct_surface_area, 0.01)
          return_duct_idx += 1
        end
      end
    end
  end

  def _test_default_mech_vent_values(hpxml, is_shared_system, hours_in_operation)
    vent_fan = hpxml.ventilation_fans.select { |f| f.used_for_whole_building_ventilation }[0]

    assert_equal(is_shared_system, vent_fan.is_shared_system)
    assert_equal(hours_in_operation, vent_fan.hours_in_operation)
  end

  def _test_default_kitchen_fan_values(hpxml, quantity, rated_flow_rate, hours_in_operation, fan_power, start_hour)
    kitchen_fan = hpxml.ventilation_fans.select { |f| f.used_for_local_ventilation && f.fan_location == HPXML::LocationKitchen }[0]

    assert_equal(quantity, kitchen_fan.quantity)
    assert_equal(rated_flow_rate, kitchen_fan.rated_flow_rate)
    assert_equal(hours_in_operation, kitchen_fan.hours_in_operation)
    assert_equal(fan_power, kitchen_fan.fan_power)
    assert_equal(start_hour, kitchen_fan.start_hour)
  end

  def _test_default_bath_fan_values(hpxml, quantity, rated_flow_rate, hours_in_operation, fan_power, start_hour)
    bath_fan = hpxml.ventilation_fans.select { |f| f.used_for_local_ventilation && f.fan_location == HPXML::LocationBath }[0]

    assert_equal(quantity, bath_fan.quantity)
    assert_equal(rated_flow_rate, bath_fan.rated_flow_rate)
    assert_equal(hours_in_operation, bath_fan.hours_in_operation)
    assert_equal(fan_power, bath_fan.fan_power)
    assert_equal(start_hour, bath_fan.start_hour)
  end

  def _test_default_storage_water_heater_values(hpxml, *expected_wh_values)
    storage_water_heaters = hpxml.water_heating_systems.select { |w| w.water_heater_type == HPXML::WaterHeaterTypeStorage }
    assert_equal(expected_wh_values.size, storage_water_heaters.size)
    storage_water_heaters.each_with_index do |wh_system, idx|
      is_shared, heating_capacity, tank_volume, recovery_efficiency, location = expected_wh_values[idx]

      assert_equal(is_shared, wh_system.is_shared_system)
      assert_in_epsilon(heating_capacity, wh_system.heating_capacity, 0.01)
      assert_equal(tank_volume, wh_system.tank_volume)
      assert_in_epsilon(recovery_efficiency, wh_system.recovery_efficiency, 0.01)
      assert_equal(location, wh_system.location)
    end
  end

  def _test_default_tankless_water_heater_values(hpxml, *expected_wh_values)
    tankless_water_heaters = hpxml.water_heating_systems.select { |w| w.water_heater_type == HPXML::WaterHeaterTypeTankless }
    assert_equal(expected_wh_values.size, tankless_water_heaters.size)
    tankless_water_heaters.each_with_index do |wh_system, idx|
      performance_adjustment, = expected_wh_values[idx]

      assert_equal(performance_adjustment, wh_system.performance_adjustment)
    end
  end

  def _test_default_standard_distribution_values(hpxml, piping_length, pipe_r_value)
    hot_water_distribution = hpxml.hot_water_distributions[0]

    assert_in_epsilon(piping_length, hot_water_distribution.standard_piping_length, 0.01)
    assert_equal(pipe_r_value, hot_water_distribution.pipe_r_value)
  end

  def _test_default_recirc_distribution_values(hpxml, piping_length, branch_piping_length, pump_power, pipe_r_value)
    hot_water_distribution = hpxml.hot_water_distributions[0]

    assert_in_epsilon(piping_length, hot_water_distribution.recirculation_piping_length, 0.01)
    assert_in_epsilon(branch_piping_length, hot_water_distribution.recirculation_branch_piping_length, 0.01)
    assert_in_epsilon(pump_power, hot_water_distribution.recirculation_pump_power, 0.01)
    assert_equal(pipe_r_value, hot_water_distribution.pipe_r_value)
  end

  def _test_default_shared_recirc_distribution_values(hpxml, pump_power)
    hot_water_distribution = hpxml.hot_water_distributions[0]

    assert_in_epsilon(pump_power, hot_water_distribution.shared_recirculation_pump_power, 0.01)
  end

  def _test_default_water_fixture_values(hpxml, usage_multiplier)
    assert_equal(usage_multiplier, hpxml.water_heating.water_fixtures_usage_multiplier)
  end

  def _test_default_solar_thermal_values(hpxml, storage_volume)
    solar_thermal_system = hpxml.solar_thermal_systems[0]

    assert_equal(storage_volume, solar_thermal_system.storage_volume)
  end

  def _test_default_pv_system_values(hpxml, interver_efficiency, system_loss_frac, is_shared_system, location, tracking, module_type)
    hpxml.pv_systems.each_with_index do |pv, idx|
      assert_equal(is_shared_system, pv.is_shared_system)
      assert_equal(interver_efficiency, pv.inverter_efficiency)
      assert_in_epsilon(system_loss_frac, pv.system_losses_fraction, 0.01)
      assert_equal(location, pv.location)
      assert_equal(tracking, pv.tracking)
      assert_equal(module_type, pv.module_type)
    end
  end

  def _test_default_generator_values(hpxml, is_shared_system)
    hpxml.generators.each_with_index do |generator, idx|
      assert_equal(is_shared_system, generator.is_shared_system)
    end
  end

  def _test_default_clothes_washer_values(hpxml, is_shared, location, imef, rated_annual_kwh, label_electric_rate, label_gas_rate, label_annual_gas_cost, capacity, label_usage, usage_multiplier)
    clothes_washer = hpxml.clothes_washers[0]

    assert_equal(is_shared, clothes_washer.is_shared_appliance)
    assert_equal(location, clothes_washer.location)
    assert_equal(imef, clothes_washer.integrated_modified_energy_factor)
    assert_equal(rated_annual_kwh, clothes_washer.rated_annual_kwh)
    assert_equal(label_electric_rate, clothes_washer.label_electric_rate)
    assert_equal(label_gas_rate, clothes_washer.label_gas_rate)
    assert_equal(label_annual_gas_cost, clothes_washer.label_annual_gas_cost)
    assert_equal(capacity, clothes_washer.capacity)
    assert_equal(label_usage, clothes_washer.label_usage)
    assert_equal(usage_multiplier, clothes_washer.usage_multiplier)
  end

  def _test_default_clothes_dryer_values(hpxml, is_shared, location, control_type, cef, usage_multiplier)
    clothes_dryer = hpxml.clothes_dryers[0]

    assert_equal(is_shared, clothes_dryer.is_shared_appliance)
    assert_equal(location, clothes_dryer.location)
    assert_equal(control_type, clothes_dryer.control_type)
    assert_equal(cef, clothes_dryer.combined_energy_factor)
    assert_equal(usage_multiplier, clothes_dryer.usage_multiplier)
  end

  def _test_default_clothes_dryer_exhaust_values(hpxml, is_vented, vented_flow_rate)
    clothes_dryer = hpxml.clothes_dryers[0]

    assert_equal(is_vented, clothes_dryer.is_vented)
    if vented_flow_rate.nil?
      assert_nil(clothes_dryer.vented_flow_rate)
    else
      assert_equal(vented_flow_rate, clothes_dryer.vented_flow_rate)
    end
  end

  def _test_default_dishwasher_values(hpxml, is_shared, location, rated_annual_kwh, label_electric_rate, label_gas_rate, label_annual_gas_cost, label_usage, place_setting_capacity, usage_multiplier)
    dishwasher = hpxml.dishwashers[0]

    assert_equal(is_shared, dishwasher.is_shared_appliance)
    assert_equal(location, dishwasher.location)
    assert_equal(rated_annual_kwh, dishwasher.rated_annual_kwh)
    assert_equal(label_electric_rate, dishwasher.label_electric_rate)
    assert_equal(label_gas_rate, dishwasher.label_gas_rate)
    assert_equal(label_annual_gas_cost, dishwasher.label_annual_gas_cost)
    assert_equal(label_usage, dishwasher.label_usage)
    assert_equal(place_setting_capacity, dishwasher.place_setting_capacity)
    assert_equal(usage_multiplier, dishwasher.usage_multiplier)
  end

  def _test_default_refrigerator_values(hpxml, location, rated_annual_kwh, usage_multiplier, weekday_sch, weekend_sch, monthly_mults)
    hpxml.refrigerators.each do |refrigerator|
      next unless refrigerator.primary_indicator

      assert_equal(location, refrigerator.location)
      assert_equal(rated_annual_kwh, refrigerator.rated_annual_kwh)
      assert_equal(usage_multiplier, refrigerator.usage_multiplier)
      if weekday_sch.nil?
        assert_nil(refrigerator.weekday_fractions)
      else
        assert_equal(weekday_sch, refrigerator.weekday_fractions)
      end
      if weekend_sch.nil?
        assert_nil(refrigerator.weekend_fractions)
      else
        assert_equal(weekend_sch, refrigerator.weekend_fractions)
      end
      if monthly_mults.nil?
        assert_nil(refrigerator.monthly_multipliers)
      else
        assert_equal(monthly_mults, refrigerator.monthly_multipliers)
      end
    end
  end

  def _test_default_extra_refrigerators_values(hpxml, location, rated_annual_kwh, usage_multiplier, weekday_sch, weekend_sch, monthly_mults)
    hpxml.refrigerators.each do |refrigerator|
      next if refrigerator.primary_indicator

      assert_equal(location, refrigerator.location)
      assert_in_epsilon(rated_annual_kwh, refrigerator.rated_annual_kwh, 0.01)
      assert_equal(usage_multiplier, refrigerator.usage_multiplier)
      if weekday_sch.nil?
        assert_nil(refrigerator.weekday_fractions)
      else
        assert_equal(weekday_sch, refrigerator.weekday_fractions)
      end
      if weekend_sch.nil?
        assert_nil(refrigerator.weekend_fractions)
      else
        assert_equal(weekend_sch, refrigerator.weekend_fractions)
      end
      if monthly_mults.nil?
        assert_nil(refrigerator.monthly_multipliers)
      else
        assert_equal(monthly_mults, refrigerator.monthly_multipliers)
      end
    end
  end

  def _test_default_freezers_values(hpxml, location, rated_annual_kwh, usage_multiplier, weekday_sch, weekend_sch, monthly_mults)
    hpxml.freezers.each do |freezer|
      assert_equal(location, freezer.location)
      assert_in_epsilon(rated_annual_kwh, freezer.rated_annual_kwh, 0.01)
      assert_equal(usage_multiplier, freezer.usage_multiplier)
      if weekday_sch.nil?
        assert_nil(freezer.weekday_fractions)
      else
        assert_equal(weekday_sch, freezer.weekday_fractions)
      end
      if weekend_sch.nil?
        assert_nil(freezer.weekend_fractions)
      else
        assert_equal(weekend_sch, freezer.weekend_fractions)
      end
      if monthly_mults.nil?
        assert_nil(freezer.monthly_multipliers)
      else
        assert_equal(monthly_mults, freezer.monthly_multipliers)
      end
    end
  end

  def _test_default_cooking_range_values(hpxml, location, is_induction, usage_multiplier, weekday_sch, weekend_sch, monthly_mults)
    cooking_range = hpxml.cooking_ranges[0]

    assert_equal(location, cooking_range.location)
    assert_equal(is_induction, cooking_range.is_induction)
    assert_equal(usage_multiplier, cooking_range.usage_multiplier)
    if weekday_sch.nil?
      assert_nil(cooking_range.weekday_fractions)
    else
      assert_equal(weekday_sch, cooking_range.weekday_fractions)
    end
    if weekend_sch.nil?
      assert_nil(cooking_range.weekend_fractions)
    else
      assert_equal(weekend_sch, cooking_range.weekend_fractions)
    end
    if monthly_mults.nil?
      assert_nil(cooking_range.monthly_multipliers)
    else
      assert_equal(monthly_mults, cooking_range.monthly_multipliers)
    end
  end

  def _test_default_oven_values(hpxml, is_convection)
    oven = hpxml.ovens[0]

    assert_equal(is_convection, oven.is_convection)
  end

  def _test_default_lighting_values(hpxml, interior_usage_multiplier, garage_usage_multiplier, exterior_usage_multiplier, schedules = {})
    assert_equal(interior_usage_multiplier, hpxml.lighting.interior_usage_multiplier)
    assert_equal(garage_usage_multiplier, hpxml.lighting.garage_usage_multiplier)
    assert_equal(exterior_usage_multiplier, hpxml.lighting.exterior_usage_multiplier)
    if not schedules[:grg_wk_sch].nil?
      assert_equal(schedules[:grg_wk_sch], hpxml.lighting.garage_weekday_fractions)
    else
      assert_nil(hpxml.lighting.garage_weekday_fractions)
    end
    if not schedules[:grg_wknd_sch].nil?
      assert_equal(schedules[:grg_wknd_sch], hpxml.lighting.garage_weekend_fractions)
    else
      assert_nil(hpxml.lighting.garage_weekend_fractions)
    end
    if not schedules[:grg_month_mult].nil?
      assert_equal(schedules[:grg_month_mult], hpxml.lighting.garage_monthly_multipliers)
    else
      assert_nil(hpxml.lighting.garage_monthly_multipliers)
    end
    if not schedules[:ext_wk_sch].nil?
      assert_equal(schedules[:ext_wk_sch], hpxml.lighting.exterior_weekday_fractions)
    else
      assert_nil(hpxml.lighting.exterior_weekday_fractions)
    end
    if not schedules[:ext_wknd_sch].nil?
      assert_equal(schedules[:ext_wknd_sch], hpxml.lighting.exterior_weekend_fractions)
    else
      assert_nil(hpxml.lighting.exterior_weekday_fractions)
    end
    if not schedules[:ext_month_mult].nil?
      assert_equal(schedules[:ext_month_mult], hpxml.lighting.exterior_monthly_multipliers)
    else
      assert_nil(hpxml.lighting.exterior_monthly_multipliers)
    end
    if not schedules[:hol_kwh_per_day].nil?
      assert_equal(schedules[:hol_kwh_per_day], hpxml.lighting.holiday_kwh_per_day)
    else
      assert_nil(hpxml.lighting.holiday_kwh_per_day)
    end
    if not schedules[:hol_begin_month].nil?
      assert_equal(schedules[:hol_begin_month], hpxml.lighting.holiday_period_begin_month)
    else
      assert_nil(hpxml.lighting.holiday_period_begin_month)
    end
    if not schedules[:hol_begin_day].nil?
      assert_equal(schedules[:hol_begin_day], hpxml.lighting.holiday_period_begin_day)
    else
      assert_nil(hpxml.lighting.holiday_period_begin_day)
    end
    if not schedules[:hol_end_month].nil?
      assert_equal(schedules[:hol_end_month], hpxml.lighting.holiday_period_end_month)
    else
      assert_nil(hpxml.lighting.holiday_period_end_month)
    end
    if not schedules[:hol_end_day].nil?
      assert_equal(schedules[:hol_end_day], hpxml.lighting.holiday_period_end_day)
    else
      assert_nil(hpxml.lighting.holiday_period_end_day)
    end
    if not schedules[:hol_wk_sch].nil?
      assert_equal(schedules[:hol_wk_sch], hpxml.lighting.holiday_weekday_fractions)
    else
      assert_nil(hpxml.lighting.holiday_weekday_fractions)
    end
    if not schedules[:hol_wknd_sch].nil?
      assert_equal(schedules[:hol_wknd_sch], hpxml.lighting.holiday_weekend_fractions)
    else
      assert_nil(hpxml.lighting.holiday_weekend_fractions)
    end
  end

  def _test_default_ceiling_fan_values(hpxml, quantity, efficiency)
    ceiling_fan = hpxml.ceiling_fans[0]

    assert_equal(quantity, ceiling_fan.quantity)
    assert_in_epsilon(efficiency, ceiling_fan.efficiency, 0.01)
  end

  def _test_default_pool_heater_values(hpxml, load_units, load_value, usage_multiplier, weekday_sch, weekend_sch, monthly_mults)
    pool = hpxml.pools[0]

    if load_units.nil?
      assert_nil(pool.heater_load_units)
    else
      assert_equal(load_units, pool.heater_load_units)
    end
    if load_value.nil?
      assert_nil(pool.heater_load_value)
    else
      assert_in_epsilon(load_value, pool.heater_load_value, 0.01)
    end
    if usage_multiplier.nil?
      assert_nil(pool.heater_usage_multiplier)
    else
      assert_equal(usage_multiplier, pool.heater_usage_multiplier)
    end
    if weekday_sch.nil?
      assert_nil(pool.heater_weekday_fractions)
    else
      assert_equal(weekday_sch, pool.heater_weekday_fractions)
    end
    if weekend_sch.nil?
      assert_nil(pool.heater_weekend_fractions)
    else
      assert_equal(weekend_sch, pool.heater_weekend_fractions)
    end
    if monthly_mults.nil?
      assert_nil(pool.heater_monthly_multipliers)
    else
      assert_equal(monthly_mults, pool.heater_monthly_multipliers)
    end
  end

  def _test_default_pool_pump_values(hpxml, kWh_per_year, usage_multiplier, weekday_sch, weekend_sch, monthly_mults)
    pool = hpxml.pools[0]

    assert_in_epsilon(kWh_per_year, pool.pump_kwh_per_year, 0.01)
    assert_equal(usage_multiplier, pool.pump_usage_multiplier)
    assert_equal(weekday_sch, pool.pump_weekday_fractions)
    assert_equal(weekend_sch, pool.pump_weekend_fractions)
    assert_equal(monthly_mults, pool.pump_monthly_multipliers)
  end

  def _test_default_hot_tub_heater_values(hpxml, load_units, load_value, usage_multiplier, weekday_sch, weekend_sch, monthly_mults)
    hot_tub = hpxml.hot_tubs[0]

    if load_units.nil?
      assert_nil(hot_tub.heater_load_units)
    else
      assert_equal(load_units, hot_tub.heater_load_units)
    end
    if load_value.nil?
      assert_nil(hot_tub.heater_load_value)
    else
      assert_in_epsilon(load_value, hot_tub.heater_load_value, 0.01)
    end
    if usage_multiplier.nil?
      assert_nil(hot_tub.heater_usage_multiplier)
    else
      assert_equal(usage_multiplier, hot_tub.heater_usage_multiplier)
    end
    if weekday_sch.nil?
      assert_nil(hot_tub.heater_weekday_fractions)
    else
      assert_equal(weekday_sch, hot_tub.heater_weekday_fractions)
    end
    if weekend_sch.nil?
      assert_nil(hot_tub.heater_weekend_fractions)
    else
      assert_equal(weekend_sch, hot_tub.heater_weekend_fractions)
    end
    if monthly_mults.nil?
      assert_nil(hot_tub.heater_monthly_multipliers)
    else
      assert_equal(monthly_mults, hot_tub.heater_monthly_multipliers)
    end
  end

  def _test_default_hot_tub_pump_values(hpxml, kWh_per_year, usage_multiplier, weekday_sch, weekend_sch, monthly_mults)
    hot_tub = hpxml.hot_tubs[0]

    assert_in_epsilon(kWh_per_year, hot_tub.pump_kwh_per_year, 0.01)
    assert_equal(usage_multiplier, hot_tub.pump_usage_multiplier)
    assert_equal(weekday_sch, hot_tub.pump_weekday_fractions)
    assert_equal(weekend_sch, hot_tub.pump_weekend_fractions)
    assert_equal(monthly_mults, hot_tub.pump_monthly_multipliers)
  end

  def _test_default_plug_load_values(hpxml, load_type, kWh_per_year, frac_sensible, frac_latent, usage_multiplier, weekday_sch, weekend_sch, monthly_mults)
    pl = hpxml.plug_loads.select { |pl| pl.plug_load_type == load_type }[0]

    assert_in_epsilon(kWh_per_year, pl.kWh_per_year, 0.01)
    assert_equal(usage_multiplier, pl.usage_multiplier)
    assert_in_epsilon(frac_sensible, pl.frac_sensible, 0.01)
    assert_in_epsilon(frac_latent, pl.frac_latent, 0.01)
    assert_equal(weekday_sch, pl.weekday_fractions)
    assert_equal(weekend_sch, pl.weekend_fractions)
    assert_equal(monthly_mults, pl.monthly_multipliers)
  end

  def _test_default_fuel_load_values(hpxml, load_type, therm_per_year, frac_sensible, frac_latent, usage_multiplier, weekday_sch, weekend_sch, monthly_mults)
    fl = hpxml.fuel_loads.select { |fl| fl.fuel_load_type == load_type }[0]

    assert_in_epsilon(therm_per_year, fl.therm_per_year, 0.01)
    assert_equal(usage_multiplier, fl.usage_multiplier)
    assert_in_epsilon(frac_sensible, fl.frac_sensible, 0.01)
    assert_in_epsilon(frac_latent, fl.frac_latent, 0.01)
    assert_equal(weekday_sch, fl.weekday_fractions)
    assert_equal(weekend_sch, fl.weekend_fractions)
    assert_equal(monthly_mults, fl.monthly_multipliers)
  end

  def _create_hpxml(hpxml_name)
    return HPXML.new(hpxml_path: File.join(@sample_files_path, hpxml_name))
  end
end<|MERGE_RESOLUTION|>--- conflicted
+++ resolved
@@ -693,8 +693,6 @@
     XMLHelper.write_file(hpxml.to_oga, @tmp_hpxml_path)
     hpxml_default = _test_measure()
     _test_default_ground_to_air_heat_pump_values(hpxml_default, 30.0, 0.375, 0, nil, nil, nil)
-<<<<<<< HEAD
-=======
   end
 
   def test_hvac_increased_hardsized_equipment
@@ -724,10 +722,7 @@
     assert(hpxml_default.heat_pumps[0].heating_capacity_17F > htg_17f_cap)
     assert(hpxml_default.heat_pumps[0].backup_heating_capacity > htg_bak_cap)
     assert(hpxml_default.heat_pumps[0].cooling_capacity > clg_cap)
->>>>>>> 360d8cde
-  end
-
-  # FIXME: Add test for increased autosizing of hardsized systems
+  end
 
   def test_hvac_controls
     # Test inputs not overridden by defaults
