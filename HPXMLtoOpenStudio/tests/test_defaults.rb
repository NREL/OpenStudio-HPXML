# frozen_string_literal: true

require_relative '../resources/minitest_helper'
require 'openstudio'
require 'openstudio/measure/ShowRunnerOutput'
require 'minitest/autorun'
require 'fileutils'
require_relative '../measure.rb'
require_relative '../resources/util.rb'

class HPXMLtoOpenStudioDefaultsTest < MiniTest::Test
  ConstantDaySchedule = '0.1, 0.1, 0.1, 0.1, 0.1, 0.1, 0.1, 0.1, 0.1, 0.1, 0.1, 0.1, 0.1, 0.1, 0.1, 0.1, 0.1, 0.1, 0.1, 0.1, 0.1, 0.1, 0.1, 0.1'
  ConstantMonthSchedule = '1, 1, 1, 1, 1, 1, 1, 1, 1, 1, 1, 1'

  def before_setup
    @root_path = File.absolute_path(File.join(File.dirname(__FILE__), '..', '..'))
    @sample_files_path = File.join(@root_path, 'workflow', 'sample_files')
    @tmp_hpxml_path = File.join(@sample_files_path, 'tmp.xml')
    @tmp_output_path = File.join(@sample_files_path, 'tmp_output')
    FileUtils.mkdir_p(@tmp_output_path)

    @args_hash = {}
    @args_hash['hpxml_path'] = File.absolute_path(@tmp_hpxml_path)
    @args_hash['debug'] = true
    @args_hash['output_dir'] = File.absolute_path(@tmp_output_path)
  end

  def after_teardown
    File.delete(@tmp_hpxml_path) if File.exist? @tmp_hpxml_path
    FileUtils.rm_rf(@tmp_output_path)
  end

  def test_header
    # Test inputs not overridden by defaults
    hpxml = _create_hpxml('base.xml')
    hpxml.header.timestep = 30
    hpxml.header.sim_begin_month = 2
    hpxml.header.sim_begin_day = 2
    hpxml.header.sim_end_month = 11
    hpxml.header.sim_end_day = 11
    hpxml.header.sim_calendar_year = 2008
    hpxml.header.dst_enabled = false
    hpxml.header.dst_begin_month = 3
    hpxml.header.dst_begin_day = 3
    hpxml.header.dst_end_month = 10
    hpxml.header.dst_end_day = 10
    hpxml.header.use_max_load_for_heat_pumps = false
    hpxml.header.allow_increased_fixed_capacities = true
    XMLHelper.write_file(hpxml.to_oga, @tmp_hpxml_path)
    hpxml_default = _test_measure()
    _test_default_header_values(hpxml_default, false, 30, 2, 2, 11, 11, 2008, false, 3, 3, 10, 10, false, true)

    # Test defaults - DST not in weather file
    hpxml.header.timestep = nil
    hpxml.header.sim_begin_month = nil
    hpxml.header.sim_begin_day = nil
    hpxml.header.sim_end_month = nil
    hpxml.header.sim_end_day = nil
    hpxml.header.sim_calendar_year = nil
    hpxml.header.dst_enabled = nil
    hpxml.header.dst_begin_month = nil
    hpxml.header.dst_begin_day = nil
    hpxml.header.dst_end_month = nil
    hpxml.header.dst_end_day = nil
    hpxml.header.use_max_load_for_heat_pumps = nil
    hpxml.header.allow_increased_fixed_capacities = nil
    XMLHelper.write_file(hpxml.to_oga, @tmp_hpxml_path)
    hpxml_default = _test_measure()
    _test_default_header_values(hpxml_default, true, 60, 1, 1, 12, 31, 2007, true, 3, 12, 11, 5, true, false)

    # Test defaults - DST in weather file
    hpxml = _create_hpxml('base-location-AMY-2012.xml')
    hpxml.header.timestep = nil
    hpxml.header.sim_begin_month = nil
    hpxml.header.sim_begin_day = nil
    hpxml.header.sim_end_month = nil
    hpxml.header.sim_end_day = nil
    hpxml.header.sim_calendar_year = nil
    hpxml.header.dst_enabled = nil
    hpxml.header.dst_begin_month = nil
    hpxml.header.dst_begin_day = nil
    hpxml.header.dst_end_month = nil
    hpxml.header.dst_end_day = nil
    hpxml.header.use_max_load_for_heat_pumps = nil
    hpxml.header.allow_increased_fixed_capacities = nil
    XMLHelper.write_file(hpxml.to_oga, @tmp_hpxml_path)
    hpxml_default = _test_measure()
    _test_default_header_values(hpxml_default, true, 60, 1, 1, 12, 31, 2012, true, 3, 11, 11, 4, true, false)
  end

  def test_site
    # Test inputs not overridden by defaults
    hpxml = _create_hpxml('base.xml')
    hpxml.site.site_type = HPXML::SiteTypeRural
    hpxml.site.shelter_coefficient = 0.3
    XMLHelper.write_file(hpxml.to_oga, @tmp_hpxml_path)
    hpxml_default = _test_measure()
    _test_default_site_values(hpxml_default, false, HPXML::SiteTypeRural, 0.3)

    # Test defaults
    hpxml.site.site_type = nil
    hpxml.site.shelter_coefficient = nil
    XMLHelper.write_file(hpxml.to_oga, @tmp_hpxml_path)
    hpxml_default = _test_measure()
    _test_default_site_values(hpxml_default, true, HPXML::SiteTypeSuburban, 0.5)
  end

  def test_occupancy
    # Test inputs not overridden by defaults
    hpxml = _create_hpxml('base.xml')
    hpxml.building_occupancy.number_of_residents = 1
    XMLHelper.write_file(hpxml.to_oga, @tmp_hpxml_path)
    hpxml_default = _test_measure()
    _test_default_occupancy_values(hpxml_default, false, 1)

    # Test defaults
    hpxml.building_occupancy.number_of_residents = nil
    XMLHelper.write_file(hpxml.to_oga, @tmp_hpxml_path)
    hpxml_default = _test_measure()
    _test_default_occupancy_values(hpxml_default, true, 3)
  end

  def test_building_construction
    # Test inputs not overridden by defaults
    hpxml = _create_hpxml('base-enclosure-infil-flue.xml')
    hpxml.building_construction.number_of_bathrooms = 4
    hpxml.building_construction.conditioned_building_volume = 20000
    hpxml.building_construction.average_ceiling_height = 7
    XMLHelper.write_file(hpxml.to_oga, @tmp_hpxml_path)
    hpxml_default = _test_measure()
    _test_default_building_construction_values(hpxml_default, false, 20000, 7, true, 4)

    # Test defaults
    hpxml.building_construction.conditioned_building_volume = nil
    hpxml.building_construction.average_ceiling_height = nil
    hpxml.building_construction.has_flue_or_chimney = nil
    hpxml.building_construction.number_of_bathrooms = nil
    XMLHelper.write_file(hpxml.to_oga, @tmp_hpxml_path)
    hpxml_default = _test_measure()
    _test_default_building_construction_values(hpxml_default, true, 21600, 8, false, 2)

    # Test defaults w/ average ceiling height
    hpxml.building_construction.conditioned_building_volume = nil
    hpxml.building_construction.average_ceiling_height = 10
    XMLHelper.write_file(hpxml.to_oga, @tmp_hpxml_path)
    hpxml_default = _test_measure()
    _test_default_building_construction_values(hpxml_default, true, 27000, 10, false, 2)

    # Test defaults w/ average ceiling height
    hpxml.building_construction.conditioned_building_volume = 27000
    hpxml.building_construction.average_ceiling_height = nil
    XMLHelper.write_file(hpxml.to_oga, @tmp_hpxml_path)
    hpxml_default = _test_measure()
    _test_default_building_construction_values(hpxml_default, true, 27000, 10, false, 2)
  end

  def test_infiltration
    # Test inputs not overridden by defaults
    hpxml = _create_hpxml('base.xml')
    hpxml.air_infiltration_measurements[0].infiltration_volume = 25000
    XMLHelper.write_file(hpxml.to_oga, @tmp_hpxml_path)
    hpxml_default = _test_measure()
    _test_default_infiltration_values(hpxml_default, false, 25000)

    # Test defaults w/ conditioned basement
    hpxml.air_infiltration_measurements[0].infiltration_volume = nil
    XMLHelper.write_file(hpxml.to_oga, @tmp_hpxml_path)
    hpxml_default = _test_measure()
    _test_default_infiltration_values(hpxml_default, true, 2700 * 8)

    # Test defaults w/o conditioned basement
    hpxml = _create_hpxml('base-foundation-slab.xml')
    hpxml.air_infiltration_measurements[0].infiltration_volume = nil
    XMLHelper.write_file(hpxml.to_oga, @tmp_hpxml_path)
    hpxml_default = _test_measure()
    _test_default_infiltration_values(hpxml_default, true, 1350 * 8)
  end

  def test_attics
    # Test inputs not overridden by defaults
    hpxml = _create_hpxml('base-atticroof-vented.xml')
    hpxml.attics[0].vented_attic_sla = 0.001
    XMLHelper.write_file(hpxml.to_oga, @tmp_hpxml_path)
    hpxml_default = _test_measure()
    _test_default_attic_values(hpxml_default, false, 0.001)

    # Test defaults
    hpxml.attics[0].vented_attic_sla = nil
    XMLHelper.write_file(hpxml.to_oga, @tmp_hpxml_path)
    hpxml_default = _test_measure()
    _test_default_attic_values(hpxml_default, true, 1.0 / 300.0)
  end

  def test_foundations
    # Test inputs not overridden by defaults
    hpxml = _create_hpxml('base-foundation-vented-crawlspace.xml')
    hpxml.foundations[0].vented_crawlspace_sla = 0.001
    XMLHelper.write_file(hpxml.to_oga, @tmp_hpxml_path)
    hpxml_default = _test_measure()
    _test_default_foundation_values(hpxml_default, false, 0.001)

    # Test defaults
    hpxml.foundations[0].vented_crawlspace_sla = nil
    XMLHelper.write_file(hpxml.to_oga, @tmp_hpxml_path)
    hpxml_default = _test_measure()
    _test_default_foundation_values(hpxml_default, true, 1.0 / 150.0)
  end

  def test_roofs
    # Test inputs not overridden by defaults
    hpxml = _create_hpxml('base-atticroof-radiant-barrier.xml')
    hpxml.roofs[0].roof_type = HPXML::RoofTypeMetal
    hpxml.roofs[0].solar_absorptance = 0.77
    hpxml.roofs[0].roof_color = HPXML::ColorDark
    hpxml.roofs[0].emittance = 0.88
    XMLHelper.write_file(hpxml.to_oga, @tmp_hpxml_path)
    hpxml_default = _test_measure()
    _test_default_roof_values(hpxml_default, false, HPXML::RoofTypeMetal, 0.77, HPXML::ColorDark, 0.88, true)

    # Test defaults w/ RoofColor
    hpxml.roofs[0].roof_type = nil
    hpxml.roofs[0].solar_absorptance = nil
    hpxml.roofs[0].roof_color = HPXML::ColorLight
    hpxml.roofs[0].emittance = nil
    hpxml.roofs[0].radiant_barrier = nil
    XMLHelper.write_file(hpxml.to_oga, @tmp_hpxml_path)
    hpxml_default = _test_measure()
    _test_default_roof_values(hpxml_default, true, HPXML::RoofTypeAsphaltShingles, 0.75, HPXML::ColorLight, 0.90, false)

    # Test defaults w/ SolarAbsorptance
    hpxml.roofs[0].solar_absorptance = 0.99
    hpxml.roofs[0].roof_color = nil
    XMLHelper.write_file(hpxml.to_oga, @tmp_hpxml_path)
    hpxml_default = _test_measure()
    _test_default_roof_values(hpxml_default, true, HPXML::RoofTypeAsphaltShingles, 0.99, HPXML::ColorDark, 0.90, false)
  end

  def test_rim_joists
    # Test inputs not overridden by defaults
    hpxml = _create_hpxml('base.xml')
    hpxml.rim_joists[0].siding = HPXML::SidingTypeBrick
    hpxml.rim_joists[0].solar_absorptance = 0.55
    hpxml.rim_joists[0].color = HPXML::ColorLight
    hpxml.rim_joists[0].emittance = 0.88
    XMLHelper.write_file(hpxml.to_oga, @tmp_hpxml_path)
    hpxml_default = _test_measure()
    _test_default_rim_joist_values(hpxml_default, false, HPXML::SidingTypeBrick, 0.55, HPXML::ColorLight, 0.88)

    # Test defaults w/ Color
    hpxml.rim_joists[0].siding = nil
    hpxml.rim_joists[0].solar_absorptance = nil
    hpxml.rim_joists[0].color = HPXML::ColorDark
    hpxml.rim_joists[0].emittance = nil
    XMLHelper.write_file(hpxml.to_oga, @tmp_hpxml_path)
    hpxml_default = _test_measure()
    _test_default_rim_joist_values(hpxml_default, true, HPXML::SidingTypeWood, 0.95, HPXML::ColorDark, 0.90)

    # Test defaults w/ SolarAbsorptance
    hpxml.rim_joists[0].solar_absorptance = 0.99
    hpxml.rim_joists[0].color = nil
    XMLHelper.write_file(hpxml.to_oga, @tmp_hpxml_path)
    hpxml_default = _test_measure()
    _test_default_rim_joist_values(hpxml_default, true, HPXML::SidingTypeWood, 0.99, HPXML::ColorDark, 0.90)
  end

  def test_walls
    # Test inputs not overridden by defaults
    hpxml = _create_hpxml('base.xml')
    hpxml.walls[0].siding = HPXML::SidingTypeFiberCement
    hpxml.walls[0].solar_absorptance = 0.66
    hpxml.walls[0].color = HPXML::ColorDark
    hpxml.walls[0].emittance = 0.88
    XMLHelper.write_file(hpxml.to_oga, @tmp_hpxml_path)
    hpxml_default = _test_measure()
    _test_default_wall_values(hpxml_default, false, HPXML::SidingTypeFiberCement, 0.66, HPXML::ColorDark, 0.88)

    # Test defaults W/ Color
    hpxml.walls[0].siding = nil
    hpxml.walls[0].solar_absorptance = nil
    hpxml.walls[0].color = HPXML::ColorLight
    hpxml.walls[0].emittance = nil
    XMLHelper.write_file(hpxml.to_oga, @tmp_hpxml_path)
    hpxml_default = _test_measure()
    _test_default_wall_values(hpxml_default, true, HPXML::SidingTypeWood, 0.5, HPXML::ColorLight, 0.90)

    # Test defaults W/ SolarAbsorptance
    hpxml.walls[0].solar_absorptance = 0.99
    hpxml.walls[0].color = nil
    XMLHelper.write_file(hpxml.to_oga, @tmp_hpxml_path)
    hpxml_default = _test_measure()
    _test_default_wall_values(hpxml_default, true, HPXML::SidingTypeWood, 0.99, HPXML::ColorDark, 0.90)
  end

  def test_foundation_walls
    # Test inputs not overridden by defaults
    hpxml = _create_hpxml('base.xml')
    hpxml.foundation_walls[0].thickness = 7.0
    XMLHelper.write_file(hpxml.to_oga, @tmp_hpxml_path)
    hpxml_default = _test_measure()
    _test_default_foundation_wall_values(hpxml_default, false, 7.0)

    # Test defaults
    hpxml.foundation_walls[0].thickness = nil
    XMLHelper.write_file(hpxml.to_oga, @tmp_hpxml_path)
    hpxml_default = _test_measure()
    _test_default_foundation_wall_values(hpxml_default, true, 8.0)
  end

  def test_slabs
    # Test inputs not overridden by defaults
    hpxml = _create_hpxml('base.xml')
    hpxml.slabs[0].thickness = 7.0
    hpxml.slabs[0].carpet_r_value = 1.1
    hpxml.slabs[0].carpet_fraction = 0.5
    XMLHelper.write_file(hpxml.to_oga, @tmp_hpxml_path)
    hpxml_default = _test_measure()
    _test_default_slab_values(hpxml_default, false, 7.0, 1.1, 0.5)

    # Test defaults
    hpxml.slabs[0].thickness = nil
    hpxml.slabs[0].carpet_r_value = nil
    hpxml.slabs[0].carpet_fraction = nil
    XMLHelper.write_file(hpxml.to_oga, @tmp_hpxml_path)
    hpxml_default = _test_measure()
    _test_default_slab_values(hpxml_default, true, 4.0, 2.0, 0.8)
  end

  def test_windows
    # Test inputs not overridden by defaults
    hpxml = _create_hpxml('base-enclosure-windows-interior-shading.xml')
    hpxml.windows.each do |window|
      window.fraction_operable = 0.5
      window.interior_shading_factor_summer = 0.66
      window.interior_shading_factor_winter = 0.77
    end
    XMLHelper.write_file(hpxml.to_oga, @tmp_hpxml_path)
    hpxml_default = _test_measure()
    n_windows = hpxml_default.windows.size
    _test_default_window_values(hpxml_default, false, [0.66] * n_windows, [0.77] * n_windows, [0.5] * n_windows)

    # Test defaults
    hpxml.windows.each do |window|
      window.fraction_operable = nil
      window.interior_shading_factor_summer = nil
      window.interior_shading_factor_winter = nil
    end
    XMLHelper.write_file(hpxml.to_oga, @tmp_hpxml_path)
    hpxml_default = _test_measure()
    n_windows = hpxml_default.windows.size
    _test_default_window_values(hpxml_default, true, [0.7] * n_windows, [0.85] * n_windows, [0.67] * n_windows)
  end

  def test_skylights
    # Test inputs not overridden by defaults
    hpxml = _create_hpxml('base-enclosure-skylights.xml')
    hpxml.skylights.each do |skylight|
      skylight.interior_shading_factor_summer = 0.66
      skylight.interior_shading_factor_winter = 0.77
    end
    XMLHelper.write_file(hpxml.to_oga, @tmp_hpxml_path)
    hpxml_default = _test_measure()
    n_skylights = hpxml_default.skylights.size
    _test_default_skylight_values(hpxml_default, false, [0.66] * n_skylights, [0.77] * n_skylights)

    # Test defaults
    hpxml.skylights.each do |skylight|
      skylight.interior_shading_factor_summer = nil
      skylight.interior_shading_factor_winter = nil
    end
    XMLHelper.write_file(hpxml.to_oga, @tmp_hpxml_path)
    hpxml_default = _test_measure()
    n_skylights = hpxml_default.skylights.size
    _test_default_skylight_values(hpxml_default, true, [1.0] * n_skylights, [1.0] * n_skylights)
  end

  def test_central_air_conditioners
    # Test inputs not overridden by defaults
    hpxml = _create_hpxml('base-hvac-central-ac-only-1-speed.xml')
    hpxml.cooling_systems[0].cooling_shr = 0.88
    hpxml.cooling_systems[0].compressor_type = HPXML::HVACCompressorTypeVariableSpeed
    hpxml.cooling_systems[0].fan_watts_per_cfm = 0.66
    hpxml.cooling_systems[0].charge_defect_ratio = -0.11
    hpxml.cooling_systems[0].airflow_defect_ratio = -0.22
    XMLHelper.write_file(hpxml.to_oga, @tmp_hpxml_path)
    hpxml_default = _test_measure()
<<<<<<< HEAD
    _test_default_central_air_conditioner_values(hpxml_default, 0.88, HPXML::HVACCompressorTypeVariableSpeed, 0.66, -0.11, -0.22, nil)

    # Test inputs not overridden by defaults (airflow cfm/ton)
    hpxml.cooling_systems[0].airflow_defect_ratio = nil
    hpxml.cooling_systems[0].airflow_cfm_per_ton = 333
    XMLHelper.write_file(hpxml.to_oga, @tmp_hpxml_path)
    hpxml_default = _test_measure()
    _test_default_central_air_conditioner_values(hpxml_default, 0.88, HPXML::HVACCompressorTypeVariableSpeed, 0.66, -0.11, nil, 333)
=======
    _test_default_central_air_conditioner_values(hpxml_default, false, 0.88, HPXML::HVACCompressorTypeVariableSpeed, 0.66)
>>>>>>> ce9fc7fd

    # Test defaults
    hpxml.cooling_systems[0].cooling_shr = nil
    hpxml.cooling_systems[0].compressor_type = nil
    hpxml.cooling_systems[0].fan_watts_per_cfm = nil
    hpxml.cooling_systems[0].charge_defect_ratio = nil
    hpxml.cooling_systems[0].airflow_defect_ratio = nil
    hpxml.cooling_systems[0].airflow_cfm_per_ton = nil
    XMLHelper.write_file(hpxml.to_oga, @tmp_hpxml_path)
    hpxml_default = _test_measure()
<<<<<<< HEAD
    _test_default_central_air_conditioner_values(hpxml_default, 0.73, HPXML::HVACCompressorTypeSingleStage, 0.5, 0, 0, nil)
=======
    _test_default_central_air_conditioner_values(hpxml_default, true, 0.73, HPXML::HVACCompressorTypeSingleStage, 0.5)
>>>>>>> ce9fc7fd
  end

  def test_room_air_conditioners
    # Test inputs not overridden by defaults
    hpxml = _create_hpxml('base-hvac-room-ac-only.xml')
    hpxml.cooling_systems[0].cooling_shr = 0.88
    hpxml.cooling_systems[0].charge_defect_ratio = -0.11
    hpxml.cooling_systems[0].airflow_defect_ratio = -0.22
    XMLHelper.write_file(hpxml.to_oga, @tmp_hpxml_path)
    hpxml_default = _test_measure()
<<<<<<< HEAD
    _test_default_room_air_conditioner_values(hpxml_default, 0.88, -0.11, -0.22, nil)

    # Test inputs not overridden by defaults (airflow cfm/ton)
    hpxml.cooling_systems[0].airflow_defect_ratio = nil
    hpxml.cooling_systems[0].airflow_cfm_per_ton = 333
    XMLHelper.write_file(hpxml.to_oga, @tmp_hpxml_path)
    hpxml_default = _test_measure()
    _test_default_room_air_conditioner_values(hpxml_default, 0.88, -0.11, nil, 333)
=======
    _test_default_room_air_conditioner_values(hpxml_default, false, 0.88)
>>>>>>> ce9fc7fd

    # Test defaults
    hpxml.cooling_systems[0].cooling_shr = nil
    hpxml.cooling_systems[0].charge_defect_ratio = nil
    hpxml.cooling_systems[0].airflow_defect_ratio = nil
    hpxml.cooling_systems[0].airflow_cfm_per_ton = nil
    XMLHelper.write_file(hpxml.to_oga, @tmp_hpxml_path)
    hpxml_default = _test_measure()
<<<<<<< HEAD
    _test_default_room_air_conditioner_values(hpxml_default, 0.65, 0, 0, nil)
=======
    _test_default_room_air_conditioner_values(hpxml_default, true, 0.65)
>>>>>>> ce9fc7fd
  end

  def test_mini_split_air_conditioners
    # Test inputs not overridden by defaults
    hpxml = _create_hpxml('base-hvac-mini-split-air-conditioner-only-ducted.xml')
    hpxml.cooling_systems[0].cooling_shr = 0.78
    hpxml.cooling_systems[0].fan_watts_per_cfm = 0.66
    hpxml.cooling_systems[0].charge_defect_ratio = -0.11
    hpxml.cooling_systems[0].airflow_defect_ratio = -0.22
    XMLHelper.write_file(hpxml.to_oga, @tmp_hpxml_path)
    hpxml_default = _test_measure()
<<<<<<< HEAD
    _test_default_mini_split_air_conditioner_values(hpxml_default, 0.78, 0.66, -0.11, -0.22, nil)

    # Test inputs not overridden by defaults (airflow cfm/ton)
    hpxml.cooling_systems[0].airflow_defect_ratio = nil
    hpxml.cooling_systems[0].airflow_cfm_per_ton = 333
    XMLHelper.write_file(hpxml.to_oga, @tmp_hpxml_path)
    hpxml_default = _test_measure()
    _test_default_mini_split_air_conditioner_values(hpxml_default, 0.78, 0.66, -0.11, nil, 333)
=======
    _test_default_mini_split_air_conditioner_values(hpxml_default, false, 0.78, 0.66)
>>>>>>> ce9fc7fd

    # Test defaults
    hpxml.cooling_systems[0].cooling_shr = nil
    hpxml.cooling_systems[0].fan_watts_per_cfm = nil
    hpxml.cooling_systems[0].charge_defect_ratio = nil
    hpxml.cooling_systems[0].airflow_defect_ratio = nil
    hpxml.cooling_systems[0].airflow_cfm_per_ton = nil
    XMLHelper.write_file(hpxml.to_oga, @tmp_hpxml_path)
    hpxml_default = _test_measure()
<<<<<<< HEAD
    _test_default_mini_split_air_conditioner_values(hpxml_default, 0.73, 0.18, 0, 0, nil)
=======
    _test_default_mini_split_air_conditioner_values(hpxml_default, true, 0.73, 0.18)
>>>>>>> ce9fc7fd
  end

  def test_furnaces
    # Test inputs not overridden by defaults
    hpxml = _create_hpxml('base.xml')
    hpxml.heating_systems[0].fan_watts_per_cfm = 0.66
    hpxml.heating_systems[0].airflow_defect_ratio = -0.22
    XMLHelper.write_file(hpxml.to_oga, @tmp_hpxml_path)
    hpxml_default = _test_measure()
    _test_default_furnace_values(hpxml_default, 0.66, -0.22, nil)

    # Test inputs not overridden by defaults (airflow cfm/ton)
    hpxml.heating_systems[0].airflow_defect_ratio = nil
    hpxml.heating_systems[0].airflow_cfm_per_ton = 333
    XMLHelper.write_file(hpxml.to_oga, @tmp_hpxml_path)
    hpxml_default = _test_measure()
<<<<<<< HEAD
    _test_default_furnace_values(hpxml_default, 0.66, nil, 333)
=======
    _test_default_furnace_values(hpxml_default, false, 0.66)
>>>>>>> ce9fc7fd

    # Test defaults
    hpxml.heating_systems[0].fan_watts_per_cfm = nil
    hpxml.heating_systems[0].airflow_defect_ratio = nil
    hpxml.heating_systems[0].airflow_cfm_per_ton = nil
    XMLHelper.write_file(hpxml.to_oga, @tmp_hpxml_path)
    hpxml_default = _test_measure()
<<<<<<< HEAD
    _test_default_furnace_values(hpxml_default, 0.375, 0, nil)
=======
    _test_default_furnace_values(hpxml_default, true, 0.375)
>>>>>>> ce9fc7fd
  end

  def test_wall_furnaces
    # Test inputs not overridden by defaults
    hpxml = _create_hpxml('base-hvac-wall-furnace-elec-only.xml')
    hpxml.heating_systems[0].fan_watts = 22
    XMLHelper.write_file(hpxml.to_oga, @tmp_hpxml_path)
    hpxml_default = _test_measure()
    _test_default_wall_furnace_values(hpxml_default, false, 22)

    # Test defaults
    hpxml.heating_systems[0].fan_watts = nil
    XMLHelper.write_file(hpxml.to_oga, @tmp_hpxml_path)
    hpxml_default = _test_measure()
    _test_default_wall_furnace_values(hpxml_default, true, 0)
  end

  def test_floor_furnaces
    # Test inputs not overridden by defaults
    hpxml = _create_hpxml('base-hvac-floor-furnace-propane-only.xml')
    hpxml.heating_systems[0].fan_watts = 22
    XMLHelper.write_file(hpxml.to_oga, @tmp_hpxml_path)
    hpxml_default = _test_measure()
    _test_default_floor_furnace_values(hpxml_default, false, 22)

    # Test defaults
    hpxml.heating_systems[0].fan_watts = nil
    XMLHelper.write_file(hpxml.to_oga, @tmp_hpxml_path)
    hpxml_default = _test_measure()
    _test_default_floor_furnace_values(hpxml_default, true, 0)
  end

  def test_boilers
    # Test inputs not overridden by defaults (in-unit boiler)
    hpxml = _create_hpxml('base-hvac-boiler-gas-only.xml')
    hpxml.heating_systems[0].electric_auxiliary_energy = 99.9
    XMLHelper.write_file(hpxml.to_oga, @tmp_hpxml_path)
    hpxml_default = _test_measure()
    _test_default_boiler_values(hpxml_default, false, 99.9)

    # Test defaults w/ in-unit boiler
    hpxml.heating_systems[0].electric_auxiliary_energy = nil
    XMLHelper.write_file(hpxml.to_oga, @tmp_hpxml_path)
    hpxml_default = _test_measure()
    _test_default_boiler_values(hpxml_default, true, 170.0)

    # Test inputs not overridden by defaults (shared boiler)
    hpxml = _create_hpxml('base-hvac-shared-boiler-only-baseboard.xml')
    hpxml.heating_systems[0].shared_loop_watts = nil
    hpxml.heating_systems[0].electric_auxiliary_energy = 99.9
    XMLHelper.write_file(hpxml.to_oga, @tmp_hpxml_path)
    hpxml_default = _test_measure()
    _test_default_boiler_values(hpxml_default, false, 99.9)

    # Test defaults w/ shared boiler
    hpxml.heating_systems[0].electric_auxiliary_energy = nil
    XMLHelper.write_file(hpxml.to_oga, @tmp_hpxml_path)
    hpxml_default = _test_measure()
    _test_default_boiler_values(hpxml_default, true, 220.0)
  end

  def test_stoves
    # Test inputs not overridden by defaults
    hpxml = _create_hpxml('base-hvac-stove-oil-only.xml')
    hpxml.heating_systems[0].fan_watts = 22
    XMLHelper.write_file(hpxml.to_oga, @tmp_hpxml_path)
    hpxml_default = _test_measure()
    _test_default_stove_values(hpxml_default, false, 22)

    # Test defaults
    hpxml.heating_systems[0].fan_watts = nil
    XMLHelper.write_file(hpxml.to_oga, @tmp_hpxml_path)
    hpxml_default = _test_measure()
    _test_default_stove_values(hpxml_default, true, 40)
  end

  def test_portable_heaters
    # Test inputs not overridden by defaults
    hpxml = _create_hpxml('base-hvac-portable-heater-gas-only.xml')
    hpxml.heating_systems[0].fan_watts = 22
    XMLHelper.write_file(hpxml.to_oga, @tmp_hpxml_path)
    hpxml_default = _test_measure()
    _test_default_portable_heater_values(hpxml_default, false, 22)

    # Test defaults
    hpxml.heating_systems[0].fan_watts = nil
    XMLHelper.write_file(hpxml.to_oga, @tmp_hpxml_path)
    hpxml_default = _test_measure()
    _test_default_portable_heater_values(hpxml_default, true, 0)
  end

  def test_fixed_heaters
    # Test inputs not overridden by defaults
    hpxml = _create_hpxml('base-hvac-fixed-heater-gas-only.xml')
    hpxml.heating_systems[0].fan_watts = 22
    XMLHelper.write_file(hpxml.to_oga, @tmp_hpxml_path)
    hpxml_default = _test_measure()
    _test_default_fixed_heater_values(hpxml_default, false, 22)

    # Test defaults
    hpxml.heating_systems[0].fan_watts = nil
    XMLHelper.write_file(hpxml.to_oga, @tmp_hpxml_path)
    hpxml_default = _test_measure()
    _test_default_fixed_heater_values(hpxml_default, true, 0)
  end

  def test_fireplaces
    # Test inputs not overridden by defaults
    hpxml = _create_hpxml('base-hvac-fireplace-wood-only.xml')
    hpxml.heating_systems[0].fan_watts = 22
    XMLHelper.write_file(hpxml.to_oga, @tmp_hpxml_path)
    hpxml_default = _test_measure()
    _test_default_fireplace_values(hpxml_default, false, 22)

    # Test defaults
    hpxml.heating_systems[0].fan_watts = nil
    XMLHelper.write_file(hpxml.to_oga, @tmp_hpxml_path)
    hpxml_default = _test_measure()
    _test_default_fireplace_values(hpxml_default, true, 0)
  end

  def test_air_source_heat_pumps
    # Test inputs not overridden by defaults
    hpxml = _create_hpxml('base-hvac-air-to-air-heat-pump-1-speed.xml')
    hpxml.heat_pumps[0].cooling_shr = 0.88
    hpxml.heat_pumps[0].compressor_type = HPXML::HVACCompressorTypeVariableSpeed
    hpxml.heat_pumps[0].fan_watts_per_cfm = 0.66
    hpxml.heat_pumps[0].charge_defect_ratio = -0.11
    hpxml.heat_pumps[0].airflow_defect_ratio = -0.22
    XMLHelper.write_file(hpxml.to_oga, @tmp_hpxml_path)
    hpxml_default = _test_measure()
<<<<<<< HEAD
    _test_default_air_to_air_heat_pump_values(hpxml_default, 0.88, HPXML::HVACCompressorTypeVariableSpeed, 0.66, -0.11, -0.22, nil)

    # Test inputs not overridden by defaults (airflow cfm/ton)
    hpxml.heat_pumps[0].airflow_defect_ratio = nil
    hpxml.heat_pumps[0].airflow_cfm_per_ton = 333
    XMLHelper.write_file(hpxml.to_oga, @tmp_hpxml_path)
    hpxml_default = _test_measure()
    _test_default_air_to_air_heat_pump_values(hpxml_default, 0.88, HPXML::HVACCompressorTypeVariableSpeed, 0.66, -0.11, nil, 333)
=======
    _test_default_air_to_air_heat_pump_values(hpxml_default, false, 0.88, HPXML::HVACCompressorTypeVariableSpeed, 0.66)
>>>>>>> ce9fc7fd

    # Test defaults
    hpxml.heat_pumps[0].cooling_shr = nil
    hpxml.heat_pumps[0].compressor_type = nil
    hpxml.heat_pumps[0].fan_watts_per_cfm = nil
    hpxml.heat_pumps[0].charge_defect_ratio = nil
    hpxml.heat_pumps[0].airflow_defect_ratio = nil
    hpxml.heat_pumps[0].airflow_cfm_per_ton = nil
    XMLHelper.write_file(hpxml.to_oga, @tmp_hpxml_path)
    hpxml_default = _test_measure()
<<<<<<< HEAD
    _test_default_air_to_air_heat_pump_values(hpxml_default, 0.73, HPXML::HVACCompressorTypeSingleStage, 0.5, 0, 0, nil)
=======
    _test_default_air_to_air_heat_pump_values(hpxml_default, true, 0.73, HPXML::HVACCompressorTypeSingleStage, 0.5)
>>>>>>> ce9fc7fd
  end

  def test_mini_split_heat_pumps
    # Test inputs not overridden by defaults
    hpxml = _create_hpxml('base-hvac-mini-split-heat-pump-ducted.xml')
    hpxml.heat_pumps[0].cooling_shr = 0.78
    hpxml.heat_pumps[0].fan_watts_per_cfm = 0.66
    hpxml.heat_pumps[0].charge_defect_ratio = -0.11
    hpxml.heat_pumps[0].airflow_defect_ratio = -0.22
    XMLHelper.write_file(hpxml.to_oga, @tmp_hpxml_path)
    hpxml_default = _test_measure()
    _test_default_mini_split_heat_pump_values(hpxml_default, 0.78, 0.66, -0.11, -0.22, nil)

    # Test inputs not overridden by defaults (airflow cfm/ton)
    hpxml.heat_pumps[0].airflow_defect_ratio = nil
    hpxml.heat_pumps[0].airflow_cfm_per_ton = 333
    XMLHelper.write_file(hpxml.to_oga, @tmp_hpxml_path)
    hpxml_default = _test_measure()
<<<<<<< HEAD
    _test_default_mini_split_heat_pump_values(hpxml_default, 0.78, 0.66, -0.11, nil, 333)
=======
    _test_default_mini_split_heat_pump_values(hpxml_default, false, 0.78, 0.66)
>>>>>>> ce9fc7fd

    # Test defaults
    hpxml.heat_pumps[0].cooling_shr = nil
    hpxml.heat_pumps[0].fan_watts_per_cfm = nil
    hpxml.heat_pumps[0].charge_defect_ratio = nil
    hpxml.heat_pumps[0].airflow_defect_ratio = nil
    hpxml.heat_pumps[0].airflow_cfm_per_ton = nil
    XMLHelper.write_file(hpxml.to_oga, @tmp_hpxml_path)
    hpxml_default = _test_measure()
<<<<<<< HEAD
    _test_default_mini_split_heat_pump_values(hpxml_default, 0.73, 0.18, 0, 0, nil)
=======
    _test_default_mini_split_heat_pump_values(hpxml_default, true, 0.73, 0.18)
>>>>>>> ce9fc7fd
  end

  def test_ground_source_heat_pumps
    # Test inputs not overridden by defaults
    hpxml = _create_hpxml('base-hvac-ground-to-air-heat-pump.xml')
    hpxml.heat_pumps[0].pump_watts_per_ton = 9.9
    hpxml.heat_pumps[0].fan_watts_per_cfm = 0.66
    hpxml.heat_pumps[0].airflow_defect_ratio = -0.22
    XMLHelper.write_file(hpxml.to_oga, @tmp_hpxml_path)
    hpxml_default = _test_measure()
<<<<<<< HEAD
    _test_default_ground_to_air_heat_pump_values(hpxml_default, 9.9, 0.66, -0.22, nil)

    # Test inputs not overridden by defaults (airflow cfm/ton)
    hpxml.heat_pumps[0].airflow_defect_ratio = nil
    hpxml.heat_pumps[0].airflow_cfm_per_ton = 333
    XMLHelper.write_file(hpxml.to_oga, @tmp_hpxml_path)
    hpxml_default = _test_measure()
    _test_default_ground_to_air_heat_pump_values(hpxml_default, 9.9, 0.66, nil, 333)
=======
    _test_default_ground_to_air_heat_pump_values(hpxml_default, false, 9.9, 0.99)
>>>>>>> ce9fc7fd

    # Test defaults
    hpxml.heat_pumps[0].pump_watts_per_ton = nil
    hpxml.heat_pumps[0].fan_watts_per_cfm = nil
    hpxml.heat_pumps[0].airflow_defect_ratio = nil
    hpxml.heat_pumps[0].airflow_cfm_per_ton = nil
    XMLHelper.write_file(hpxml.to_oga, @tmp_hpxml_path)
    hpxml_default = _test_measure()
<<<<<<< HEAD
    _test_default_ground_to_air_heat_pump_values(hpxml_default, 30.0, 0.375, 0, nil)
=======
    _test_default_ground_to_air_heat_pump_values(hpxml_default, true, 30.0, 0.375)
  end

  def test_hvac_controls
    # Test inputs not overridden by defaults
    hpxml = _create_hpxml('base-hvac-programmable-thermostat.xml')
    hpxml.hvac_controls[0].heating_setback_start_hour = 12
    hpxml.hvac_controls[0].cooling_setup_start_hour = 12
    XMLHelper.write_file(hpxml.to_oga, @tmp_hpxml_path)
    hpxml_default = _test_measure()
    _test_default_hvac_control_values(hpxml_default, false, 12, 12)

    # Test defaults
    hpxml.hvac_controls[0].heating_setback_start_hour = nil
    hpxml.hvac_controls[0].cooling_setup_start_hour = nil
    XMLHelper.write_file(hpxml.to_oga, @tmp_hpxml_path)
    hpxml_default = _test_measure()
    _test_default_hvac_control_values(hpxml_default, true, 23, 9)
>>>>>>> ce9fc7fd
  end

  def test_hvac_distribution
    # Test inputs not overridden by defaults
    hpxml = _create_hpxml('base.xml')
    hpxml.hvac_distributions[0].number_of_return_registers = hpxml.building_construction.number_of_conditioned_floors
    XMLHelper.write_file(hpxml.to_oga, @tmp_hpxml_path)
    hpxml_default = _test_measure()
    expected_supply_locations = ['attic - unvented']
    expected_return_locations = ['attic - unvented']
    expected_supply_areas = [150.0]
    expected_return_areas = [50.0]
    expected_n_return_registers = hpxml_default.building_construction.number_of_conditioned_floors
    _test_default_duct_values(hpxml_default, false, expected_supply_locations, expected_return_locations, expected_supply_areas, expected_return_areas, expected_n_return_registers)

    # Test defaults w/ conditioned basement
    hpxml.hvac_distributions[0].number_of_return_registers = nil
    hpxml.hvac_distributions.each do |hvac_distribution|
      hvac_distribution.ducts.each do |duct|
        duct.duct_location = nil
        duct.duct_surface_area = nil
      end
    end
    XMLHelper.write_file(hpxml.to_oga, @tmp_hpxml_path)
    hpxml_default = _test_measure()
    expected_supply_locations = ['basement - conditioned']
    expected_return_locations = ['basement - conditioned']
    expected_supply_areas = [729.0]
    expected_return_areas = [270.0]
    expected_n_return_registers = hpxml_default.building_construction.number_of_conditioned_floors
    _test_default_duct_values(hpxml_default, true, expected_supply_locations, expected_return_locations, expected_supply_areas, expected_return_areas, expected_n_return_registers)

    # Test defaults w/ multiple foundations
    hpxml = _create_hpxml('base-foundation-multiple.xml')
    hpxml.hvac_distributions.each do |hvac_distribution|
      hvac_distribution.ducts.each do |duct|
        duct.duct_location = nil
        duct.duct_surface_area = nil
      end
    end
    XMLHelper.write_file(hpxml.to_oga, @tmp_hpxml_path)
    hpxml_default = _test_measure()
    expected_supply_locations = ['basement - unconditioned']
    expected_return_locations = ['basement - unconditioned']
    expected_supply_areas = [364.5]
    expected_return_areas = [67.5]
    expected_n_return_registers = hpxml_default.building_construction.number_of_conditioned_floors
    _test_default_duct_values(hpxml_default, true, expected_supply_locations, expected_return_locations, expected_supply_areas, expected_return_areas, expected_n_return_registers)

    # Test defaults w/ foundation exposed to ambient
    hpxml = _create_hpxml('base-foundation-ambient.xml')
    hpxml.hvac_distributions.each do |hvac_distribution|
      hvac_distribution.ducts.each do |duct|
        duct.duct_location = nil
        duct.duct_surface_area = nil
      end
    end
    XMLHelper.write_file(hpxml.to_oga, @tmp_hpxml_path)
    hpxml_default = _test_measure()
    expected_supply_locations = ['attic - unvented']
    expected_return_locations = ['attic - unvented']
    expected_supply_areas = [364.5]
    expected_return_areas = [67.5]
    expected_n_return_registers = hpxml_default.building_construction.number_of_conditioned_floors
    _test_default_duct_values(hpxml_default, true, expected_supply_locations, expected_return_locations, expected_supply_areas, expected_return_areas, expected_n_return_registers)

    # Test defaults w/ building/unit adjacent to other housing unit
    hpxml = _create_hpxml('base-enclosure-other-housing-unit.xml')
    hpxml.hvac_distributions.each do |hvac_distribution|
      hvac_distribution.ducts.each do |duct|
        duct.duct_location = nil
        duct.duct_surface_area = nil
      end
    end
    XMLHelper.write_file(hpxml.to_oga, @tmp_hpxml_path)
    hpxml_default = _test_measure()
    expected_supply_locations = ['living space']
    expected_return_locations = ['living space']
    expected_supply_areas = [364.5]
    expected_return_areas = [67.5]
    expected_n_return_registers = hpxml_default.building_construction.number_of_conditioned_floors
    _test_default_duct_values(hpxml_default, true, expected_supply_locations, expected_return_locations, expected_supply_areas, expected_return_areas, expected_n_return_registers)

    # Test defaults w/ 2-story building
    hpxml = _create_hpxml('base-enclosure-2stories.xml')
    hpxml.hvac_distributions.each do |hvac_distribution|
      hvac_distribution.ducts.each do |duct|
        duct.duct_location = nil
        duct.duct_surface_area = nil
      end
    end
    XMLHelper.write_file(hpxml.to_oga, @tmp_hpxml_path)
    hpxml_default = _test_measure()
    expected_supply_locations = ['basement - conditioned', 'living space']
    expected_return_locations = ['basement - conditioned', 'living space']
    expected_supply_areas = [820.13, 273.38]
    expected_return_areas = [455.63, 151.88]
    expected_n_return_registers = hpxml_default.building_construction.number_of_conditioned_floors
    _test_default_duct_values(hpxml_default, true, expected_supply_locations, expected_return_locations, expected_supply_areas, expected_return_areas, expected_n_return_registers)

    # Test defaults w/ 1-story building & multiple HVAC systems
    hpxml = _create_hpxml('base-hvac-multiple.xml')
    hpxml.hvac_distributions.each do |hvac_distribution|
      hvac_distribution.ducts.each do |duct|
        duct.duct_location = nil
        duct.duct_surface_area = nil
      end
    end
    XMLHelper.write_file(hpxml.to_oga, @tmp_hpxml_path)
    hpxml_default = _test_measure()
    expected_supply_locations = ['basement - conditioned', 'basement - conditioned'] * hpxml_default.hvac_distributions.size
    expected_return_locations = ['basement - conditioned', 'basement - conditioned'] * hpxml_default.hvac_distributions.size
    expected_supply_areas = [91.125, 91.125] * hpxml_default.hvac_distributions.size
    expected_return_areas = [33.75, 33.75] * hpxml_default.hvac_distributions.size
    expected_n_return_registers = hpxml_default.building_construction.number_of_conditioned_floors
    _test_default_duct_values(hpxml_default, true, expected_supply_locations, expected_return_locations, expected_supply_areas, expected_return_areas, expected_n_return_registers)

    # Test defaults w/ 2-story building & multiple HVAC systems
    hpxml = _create_hpxml('base-hvac-multiple.xml')
    hpxml.building_construction.number_of_conditioned_floors_above_grade = 2
    hpxml.hvac_distributions.each do |hvac_distribution|
      hvac_distribution.ducts.each do |duct|
        duct.duct_location = nil
        duct.duct_surface_area = nil
      end
    end
    XMLHelper.write_file(hpxml.to_oga, @tmp_hpxml_path)
    hpxml_default = _test_measure()
    expected_supply_locations = ['basement - conditioned', 'basement - conditioned', 'living space', 'living space'] * hpxml_default.hvac_distributions.size
    expected_return_locations = ['basement - conditioned', 'basement - conditioned', 'living space', 'living space'] * hpxml_default.hvac_distributions.size
    expected_supply_areas = [68.34, 68.34, 22.78, 22.78] * hpxml_default.hvac_distributions.size
    expected_return_areas = [25.31, 25.31, 8.44, 8.44] * hpxml_default.hvac_distributions.size
    expected_n_return_registers = hpxml_default.building_construction.number_of_conditioned_floors
    _test_default_duct_values(hpxml_default, true, expected_supply_locations, expected_return_locations, expected_supply_areas, expected_return_areas, expected_n_return_registers)
  end

  def test_mech_ventilation_fans
    # Test inputs not overridden by defaults
    hpxml = _create_hpxml('base-mechvent-exhaust.xml')
    hpxml.building_construction.residential_facility_type = HPXML::ResidentialTypeSFA
    vent_fan = hpxml.ventilation_fans.select { |f| f.used_for_whole_building_ventilation }[0]
    vent_fan.is_shared_system = true
    vent_fan.fraction_recirculation = 0.0
    vent_fan.in_unit_flow_rate = 10.0
    vent_fan.hours_in_operation = 22.0
    XMLHelper.write_file(hpxml.to_oga, @tmp_hpxml_path)
    hpxml_default = _test_measure()
    _test_default_mech_vent_values(hpxml_default, false, true, 22.0)

    # Test defaults
    vent_fan.rated_flow_rate = nil
    vent_fan.start_hour = nil
    vent_fan.quantity = nil
    vent_fan.is_shared_system = nil
    vent_fan.fraction_recirculation = nil
    vent_fan.in_unit_flow_rate = nil
    vent_fan.hours_in_operation = nil
    XMLHelper.write_file(hpxml.to_oga, @tmp_hpxml_path)
    hpxml_default = _test_measure()
    _test_default_mech_vent_values(hpxml_default, true, false, 24.0)

    # Test inputs not overridden by defaults w/ CFIS
    hpxml = _create_hpxml('base-mechvent-cfis.xml')
    vent_fan = hpxml.ventilation_fans.select { |f| f.used_for_whole_building_ventilation }[0]
    vent_fan.is_shared_system = false
    vent_fan.hours_in_operation = 12.0
    XMLHelper.write_file(hpxml.to_oga, @tmp_hpxml_path)
    hpxml_default = _test_measure()
    _test_default_mech_vent_values(hpxml_default, false, false, 12.0)

    # Test defaults w/ CFIS
    vent_fan.is_shared_system = nil
    vent_fan.hours_in_operation = nil
    XMLHelper.write_file(hpxml.to_oga, @tmp_hpxml_path)
    hpxml_default = _test_measure()
    _test_default_mech_vent_values(hpxml_default, true, false, 8.0)
  end

  def test_local_ventilation_fans
    # Test inputs not overridden by defaults
    hpxml = _create_hpxml('base-mechvent-bath-kitchen-fans.xml')
    kitchen_fan = hpxml.ventilation_fans.select { |f| f.used_for_local_ventilation && f.fan_location == HPXML::LocationKitchen }[0]
    kitchen_fan.rated_flow_rate = 300
    kitchen_fan.fan_power = 20
    kitchen_fan.start_hour = 12
    kitchen_fan.quantity = 2
    kitchen_fan.hours_in_operation = 2
    bath_fan = hpxml.ventilation_fans.select { |f| f.used_for_local_ventilation && f.fan_location == HPXML::LocationBath }[0]
    bath_fan.rated_flow_rate = 80
    bath_fan.fan_power = 33
    bath_fan.start_hour = 6
    bath_fan.quantity = 3
    bath_fan.hours_in_operation = 3
    XMLHelper.write_file(hpxml.to_oga, @tmp_hpxml_path)
    hpxml_default = _test_measure()
    _test_default_kitchen_fan_values(hpxml_default, false, 2, 300, 2, 20, 12)
    _test_default_bath_fan_values(hpxml_default, false, 3, 80, 3, 33, 6)

    # Test defaults
    kitchen_fan.rated_flow_rate = nil
    kitchen_fan.fan_power = nil
    kitchen_fan.start_hour = nil
    kitchen_fan.quantity = nil
    kitchen_fan.hours_in_operation = nil
    bath_fan.rated_flow_rate = nil
    bath_fan.fan_power = nil
    bath_fan.start_hour = nil
    bath_fan.quantity = nil
    bath_fan.hours_in_operation = nil
    XMLHelper.write_file(hpxml.to_oga, @tmp_hpxml_path)
    hpxml_default = _test_measure()
    _test_default_kitchen_fan_values(hpxml_default, true, 1, 100, 1, 30, 18)
    _test_default_bath_fan_values(hpxml_default, true, 2, 50, 1, 15, 7)
  end

  def test_storage_water_heaters
    # Test inputs not overridden by defaults
    hpxml = _create_hpxml('base.xml')
    hpxml.building_construction.residential_facility_type = HPXML::ResidentialTypeSFA
    hpxml.water_heating_systems.each do |wh|
      wh.is_shared_system = true
      wh.number_of_units_served = 2
      wh.heating_capacity = 15000.0
      wh.tank_volume = 40.0
      wh.recovery_efficiency = 0.95
      wh.location = HPXML::LocationLivingSpace
      wh.temperature = 111
    end
    XMLHelper.write_file(hpxml.to_oga, @tmp_hpxml_path)
    hpxml_default = _test_measure()
    _test_default_storage_water_heater_values(hpxml_default, false,
                                              [true, 15000.0, 40.0, 0.95, HPXML::LocationLivingSpace, 111])

    # Test defaults w/ 3-bedroom house & electric storage water heater
    hpxml.water_heating_systems.each do |wh|
      wh.is_shared_system = nil
      wh.heating_capacity = nil
      wh.tank_volume = nil
      wh.recovery_efficiency = nil
      wh.location = nil
      wh.temperature = nil
    end
    XMLHelper.write_file(hpxml.to_oga, @tmp_hpxml_path)
    hpxml_default = _test_measure()
    _test_default_storage_water_heater_values(hpxml_default, true,
                                              [false, 18766.7, 50.0, 0.98, HPXML::LocationBasementConditioned, 125])

    # Test defaults w/ 5-bedroom house & electric storage water heater
    hpxml = _create_hpxml('base-enclosure-beds-5.xml')
    hpxml.water_heating_systems.each do |wh|
      wh.is_shared_system = nil
      wh.heating_capacity = nil
      wh.tank_volume = nil
      wh.recovery_efficiency = nil
      wh.location = nil
      wh.temperature = nil
    end
    XMLHelper.write_file(hpxml.to_oga, @tmp_hpxml_path)
    hpxml_default = _test_measure()
    _test_default_storage_water_heater_values(hpxml_default, true,
                                              [false, 18766.7, 66.0, 0.98, HPXML::LocationBasementConditioned, 125])

    # Test defaults w/ 3-bedroom house & 2 storage water heaters (1 electric and 1 natural gas)
    hpxml = _create_hpxml('base-dhw-multiple.xml')
    hpxml.water_heating_systems.each do |wh|
      wh.is_shared_system = nil
      next unless wh.water_heater_type == HPXML::WaterHeaterTypeStorage

      wh.heating_capacity = nil
      wh.tank_volume = nil
      wh.recovery_efficiency = nil
      wh.location = nil
      wh.temperature = nil
    end
    XMLHelper.write_file(hpxml.to_oga, @tmp_hpxml_path)
    hpxml_default = _test_measure()
    _test_default_storage_water_heater_values(hpxml_default, true,
                                              [false, 15354.6, 50.0, 0.98, HPXML::LocationBasementConditioned, 125],
                                              [false, 36000.0, 40.0, 0.756, HPXML::LocationBasementConditioned, 125])
  end

  def test_tankless_water_heaters
    # Test inputs not overridden by defaults
    hpxml = _create_hpxml('base-dhw-tankless-gas.xml')
    hpxml.water_heating_systems[0].performance_adjustment = 0.88
    XMLHelper.write_file(hpxml.to_oga, @tmp_hpxml_path)
    hpxml_default = _test_measure()
    _test_default_tankless_water_heater_values(hpxml_default, false, [0.88])

    # Test defaults w/ EF
    hpxml.water_heating_systems[0].performance_adjustment = nil
    XMLHelper.write_file(hpxml.to_oga, @tmp_hpxml_path)
    hpxml_default = _test_measure()
    _test_default_tankless_water_heater_values(hpxml_default, true, [0.92])

    # Test defaults w/ UEF
    hpxml.water_heating_systems[0].energy_factor = nil
    hpxml.water_heating_systems[0].uniform_energy_factor = 0.93
    hpxml.water_heating_systems[0].first_hour_rating = 5.7
    XMLHelper.write_file(hpxml.to_oga, @tmp_hpxml_path)
    hpxml_default = _test_measure()
    _test_default_tankless_water_heater_values(hpxml_default, true, [0.94])
  end

  def test_hot_water_distribution
    # Test inputs not overridden by defaults -- standard
    hpxml = _create_hpxml('base.xml')
    hpxml.hot_water_distributions[0].pipe_r_value = 2.5
    XMLHelper.write_file(hpxml.to_oga, @tmp_hpxml_path)
    hpxml_default = _test_measure()
    _test_default_standard_distribution_values(hpxml_default, false, 50.0, 2.5)

    # Test inputs not overridden by defaults -- recirculation
    hpxml = _create_hpxml('base-dhw-recirc-demand.xml')
    hpxml.hot_water_distributions[0].recirculation_pump_power = 65.0
    hpxml.hot_water_distributions[0].pipe_r_value = 2.5
    XMLHelper.write_file(hpxml.to_oga, @tmp_hpxml_path)
    hpxml_default = _test_measure()
    _test_default_recirc_distribution_values(hpxml_default, false, 50.0, 50.0, 65.0, 2.5)

    # Test inputs not overridden by defaults -- shared recirculation
    hpxml = _create_hpxml('base-dhw-shared-water-heater-recirc.xml')
    hpxml.hot_water_distributions[0].shared_recirculation_pump_power = 333.0
    XMLHelper.write_file(hpxml.to_oga, @tmp_hpxml_path)
    hpxml_default = _test_measure()
    _test_default_shared_recirc_distribution_values(hpxml_default, false, 333.0)

    # Test defaults w/ conditioned basement
    hpxml = _create_hpxml('base.xml')
    hpxml.hot_water_distributions[0].standard_piping_length = nil
    hpxml.hot_water_distributions[0].pipe_r_value = nil
    XMLHelper.write_file(hpxml.to_oga, @tmp_hpxml_path)
    hpxml_default = _test_measure()
    _test_default_standard_distribution_values(hpxml_default, true, 93.48, 0.0)

    # Test defaults w/ unconditioned basement
    hpxml = _create_hpxml('base-foundation-unconditioned-basement.xml')
    hpxml.hot_water_distributions[0].standard_piping_length = nil
    hpxml.hot_water_distributions[0].pipe_r_value = nil
    XMLHelper.write_file(hpxml.to_oga, @tmp_hpxml_path)
    hpxml_default = _test_measure()
    _test_default_standard_distribution_values(hpxml_default, true, 88.48, 0.0)

    # Test defaults w/ 2-story building
    hpxml = _create_hpxml('base-enclosure-2stories.xml')
    hpxml.hot_water_distributions[0].standard_piping_length = nil
    hpxml.hot_water_distributions[0].pipe_r_value = nil
    XMLHelper.write_file(hpxml.to_oga, @tmp_hpxml_path)
    hpxml_default = _test_measure()
    _test_default_standard_distribution_values(hpxml_default, true, 103.48, 0.0)

    # Test defaults w/ recirculation & conditioned basement
    hpxml = _create_hpxml('base-dhw-recirc-demand.xml')
    hpxml.hot_water_distributions[0].recirculation_piping_length = nil
    hpxml.hot_water_distributions[0].recirculation_branch_piping_length = nil
    hpxml.hot_water_distributions[0].recirculation_pump_power = nil
    hpxml.hot_water_distributions[0].pipe_r_value = nil
    XMLHelper.write_file(hpxml.to_oga, @tmp_hpxml_path)
    hpxml_default = _test_measure()
    _test_default_recirc_distribution_values(hpxml_default, true, 166.96, 10.0, 50.0, 0.0)

    # Test defaults w/ recirculation & unconditioned basement
    hpxml = _create_hpxml('base-foundation-unconditioned-basement.xml')
    hpxml.hot_water_distributions.clear
    hpxml.hot_water_distributions.add(id: 'HotWaterDistribution',
                                      system_type: HPXML::DHWDistTypeRecirc,
                                      recirculation_control_type: HPXML::DHWRecirControlTypeSensor)
    XMLHelper.write_file(hpxml.to_oga, @tmp_hpxml_path)
    hpxml_default = _test_measure()
    _test_default_recirc_distribution_values(hpxml_default, true, 156.96, 10.0, 50.0, 0.0)

    # Test defaults w/ recirculation & 2-story building
    hpxml = _create_hpxml('base-enclosure-2stories.xml')
    hpxml.hot_water_distributions.clear
    hpxml.hot_water_distributions.add(id: 'HotWaterDistribution',
                                      system_type: HPXML::DHWDistTypeRecirc,
                                      recirculation_control_type: HPXML::DHWRecirControlTypeSensor)
    XMLHelper.write_file(hpxml.to_oga, @tmp_hpxml_path)
    hpxml_default = _test_measure()
    _test_default_recirc_distribution_values(hpxml_default, true, 186.96, 10.0, 50.0, 0.0)

    # Test defaults w/ shared recirculation
    hpxml = _create_hpxml('base-dhw-shared-water-heater-recirc.xml')
    hpxml.hot_water_distributions[0].shared_recirculation_pump_power = nil
    XMLHelper.write_file(hpxml.to_oga, @tmp_hpxml_path)
    hpxml_default = _test_measure()
    _test_default_shared_recirc_distribution_values(hpxml_default, true, 220.0)
  end

  def test_water_fixtures
    # Test inputs not overridden by defaults
    hpxml = _create_hpxml('base.xml')
    hpxml.water_heating.water_fixtures_usage_multiplier = 2.0
    XMLHelper.write_file(hpxml.to_oga, @tmp_hpxml_path)
    hpxml_default = _test_measure()
    _test_default_water_fixture_values(hpxml_default, false, 2.0)

    # Test defaults
    hpxml.water_heating.water_fixtures_usage_multiplier = nil
    XMLHelper.write_file(hpxml.to_oga, @tmp_hpxml_path)
    hpxml_default = _test_measure()
    _test_default_water_fixture_values(hpxml_default, true, 1.0)
  end

  def test_solar_thermal_systems
    # Test inputs not overridden by defaults
    hpxml = _create_hpxml('base-dhw-solar-direct-flat-plate.xml')
    hpxml.solar_thermal_systems[0].storage_volume = 55.0
    XMLHelper.write_file(hpxml.to_oga, @tmp_hpxml_path)
    hpxml_default = _test_measure()
    _test_default_solar_thermal_values(hpxml_default, false, 55.0)

    # Test defaults w/ collector area of 40 sqft
    hpxml.solar_thermal_systems[0].storage_volume = nil
    XMLHelper.write_file(hpxml.to_oga, @tmp_hpxml_path)
    hpxml_default = _test_measure()
    _test_default_solar_thermal_values(hpxml_default, true, 60.0)

    # Test defaults w/ collector area of 100 sqft
    hpxml.solar_thermal_systems[0].collector_area = 100.0
    hpxml.solar_thermal_systems[0].storage_volume = nil
    XMLHelper.write_file(hpxml.to_oga, @tmp_hpxml_path)
    hpxml_default = _test_measure()
    _test_default_solar_thermal_values(hpxml_default, true, 150.0)
  end

  def test_pv_systems
    # Test inputs not overridden by defaults
    hpxml = _create_hpxml('base-pv.xml')
    hpxml.building_construction.residential_facility_type = HPXML::ResidentialTypeSFA
    hpxml.pv_systems.each do |pv|
      pv.is_shared_system = true
      pv.number_of_bedrooms_served = 20
      pv.inverter_efficiency = 0.90
      pv.system_losses_fraction = 0.20
      pv.location = HPXML::LocationGround
      pv.tracking = HPXML::PVTrackingType1Axis
      pv.module_type = HPXML::PVModuleTypePremium
    end
    XMLHelper.write_file(hpxml.to_oga, @tmp_hpxml_path)
    hpxml_default = _test_measure()
    _test_default_pv_system_values(hpxml_default, false, 0.90, 0.20, true, HPXML::LocationGround, HPXML::PVTrackingType1Axis, HPXML::PVModuleTypePremium)

    # Test defaults w/o year modules manufactured
    hpxml.pv_systems.each do |pv|
      pv.is_shared_system = nil
      pv.inverter_efficiency = nil
      pv.system_losses_fraction = nil
      pv.location = nil
      pv.tracking = nil
      pv.module_type = nil
    end
    XMLHelper.write_file(hpxml.to_oga, @tmp_hpxml_path)
    hpxml_default = _test_measure()
    _test_default_pv_system_values(hpxml_default, true, 0.96, 0.14, false, HPXML::LocationRoof, HPXML::PVTrackingTypeFixed, HPXML::PVModuleTypeStandard)

    # Test defaults w/ year modules manufactured
    hpxml.pv_systems.each do |pv|
      pv.year_modules_manufactured = 2010
    end
    XMLHelper.write_file(hpxml.to_oga, @tmp_hpxml_path)
    hpxml_default = _test_measure()
    _test_default_pv_system_values(hpxml_default, true, 0.96, 0.182, false, HPXML::LocationRoof, HPXML::PVTrackingTypeFixed, HPXML::PVModuleTypeStandard)
  end

  def test_clothes_washers
    # Test inputs not overridden by defaults
    hpxml = _create_hpxml('base.xml')
    hpxml.building_construction.residential_facility_type = HPXML::ResidentialTypeSFA
    hpxml.water_heating_systems[0].is_shared_system = true
    hpxml.water_heating_systems[0].number_of_units_served = 6
    hpxml.water_heating_systems[0].fraction_dhw_load_served = 0
    hpxml.clothes_washers[0].location = HPXML::LocationBasementConditioned
    hpxml.clothes_washers[0].is_shared_appliance = true
    hpxml.clothes_washers[0].usage_multiplier = 1.5
    hpxml.clothes_washers[0].water_heating_system_idref = hpxml.water_heating_systems[0].id
    XMLHelper.write_file(hpxml.to_oga, @tmp_hpxml_path)
    hpxml_default = _test_measure()
    _test_default_clothes_washer_values(hpxml_default, false, true, HPXML::LocationBasementConditioned, 1.21, 380.0, 0.12, 1.09, 27.0, 3.2, 6.0, 1.5)

    # Test defaults
    hpxml.clothes_washers[0].is_shared_appliance = nil
    hpxml.clothes_washers[0].location = nil
    hpxml.clothes_washers[0].integrated_modified_energy_factor = nil
    hpxml.clothes_washers[0].rated_annual_kwh = nil
    hpxml.clothes_washers[0].label_electric_rate = nil
    hpxml.clothes_washers[0].label_gas_rate = nil
    hpxml.clothes_washers[0].label_annual_gas_cost = nil
    hpxml.clothes_washers[0].capacity = nil
    hpxml.clothes_washers[0].label_usage = nil
    hpxml.clothes_washers[0].usage_multiplier = nil
    XMLHelper.write_file(hpxml.to_oga, @tmp_hpxml_path)
    hpxml_default = _test_measure()
    _test_default_clothes_washer_values(hpxml_default, true, false, HPXML::LocationLivingSpace, 1.0, 400.0, 0.12, 1.09, 27.0, 3.0, 6.0, 1.0)

    # Test defaults before 301-2019 Addendum A
    hpxml = _create_hpxml('base.xml')
    hpxml.header.eri_calculation_version = '2019'
    hpxml.clothes_washers[0].is_shared_appliance = nil
    hpxml.clothes_washers[0].location = nil
    hpxml.clothes_washers[0].integrated_modified_energy_factor = nil
    hpxml.clothes_washers[0].rated_annual_kwh = nil
    hpxml.clothes_washers[0].label_electric_rate = nil
    hpxml.clothes_washers[0].label_gas_rate = nil
    hpxml.clothes_washers[0].label_annual_gas_cost = nil
    hpxml.clothes_washers[0].capacity = nil
    hpxml.clothes_washers[0].label_usage = nil
    hpxml.clothes_washers[0].usage_multiplier = nil
    XMLHelper.write_file(hpxml.to_oga, @tmp_hpxml_path)
    hpxml_default = _test_measure()
    _test_default_clothes_washer_values(hpxml_default, true, false, HPXML::LocationLivingSpace, 0.331, 704.0, 0.08, 0.58, 23.0, 2.874, 999, 1.0)
  end

  def test_clothes_dryers
    # Test inputs not overridden by defaults
    hpxml = _create_hpxml('base.xml')
    hpxml.building_construction.residential_facility_type = HPXML::ResidentialTypeSFA
    hpxml.water_heating_systems[0].is_shared_system = true
    hpxml.water_heating_systems[0].number_of_units_served = 6
    hpxml.water_heating_systems[0].fraction_dhw_load_served = 0
    hpxml.clothes_dryers[0].location = HPXML::LocationBasementConditioned
    hpxml.clothes_dryers[0].is_shared_appliance = true
    hpxml.clothes_dryers[0].control_type = HPXML::ClothesDryerControlTypeMoisture
    hpxml.clothes_dryers[0].combined_energy_factor = 3.33
    hpxml.clothes_dryers[0].usage_multiplier = 1.1
    XMLHelper.write_file(hpxml.to_oga, @tmp_hpxml_path)
    hpxml_default = _test_measure()
    _test_default_clothes_dryer_values(hpxml_default, false, true, HPXML::LocationBasementConditioned, HPXML::ClothesDryerControlTypeMoisture, 3.33, 1.1)

    # Test defaults w/ electric clothes dryer
    hpxml.clothes_dryers[0].location = nil
    hpxml.clothes_dryers[0].is_shared_appliance = nil
    hpxml.clothes_dryers[0].control_type = nil
    hpxml.clothes_dryers[0].combined_energy_factor = nil
    hpxml.clothes_dryers[0].usage_multiplier = nil
    XMLHelper.write_file(hpxml.to_oga, @tmp_hpxml_path)
    hpxml_default = _test_measure()
    _test_default_clothes_dryer_values(hpxml_default, true, false, HPXML::LocationLivingSpace, HPXML::ClothesDryerControlTypeTimer, 3.01, 1.0)

    # Test defaults w/ gas clothes dryer
    hpxml.clothes_dryers[0].fuel_type = HPXML::FuelTypeNaturalGas
    XMLHelper.write_file(hpxml.to_oga, @tmp_hpxml_path)
    hpxml_default = _test_measure()
    _test_default_clothes_dryer_values(hpxml_default, true, false, HPXML::LocationLivingSpace, HPXML::ClothesDryerControlTypeTimer, 3.01, 1.0)

    # Test defaults w/ electric clothes dryer before 301-2019 Addendum A
    hpxml.header.eri_calculation_version = '2019'
    hpxml.clothes_dryers[0].fuel_type = HPXML::FuelTypeElectricity
    XMLHelper.write_file(hpxml.to_oga, @tmp_hpxml_path)
    hpxml_default = _test_measure()
    _test_default_clothes_dryer_values(hpxml_default, true, false, HPXML::LocationLivingSpace, HPXML::ClothesDryerControlTypeTimer, 2.62, 1.0)

    # Test defaults w/ gas clothes dryer before 301-2019 Addendum A
    hpxml.clothes_dryers[0].fuel_type = HPXML::FuelTypeNaturalGas
    XMLHelper.write_file(hpxml.to_oga, @tmp_hpxml_path)
    hpxml_default = _test_measure()
    _test_default_clothes_dryer_values(hpxml_default, true, false, HPXML::LocationLivingSpace, HPXML::ClothesDryerControlTypeTimer, 2.32, 1.0)
  end

  def test_clothes_dryer_exhaust
    # Test inputs not overridden by defaults w/ vented dryer
    hpxml_name = 'base.xml'
    hpxml = HPXML.new(hpxml_path: File.join(@root_path, 'workflow', 'sample_files', hpxml_name))
    clothes_dryer = hpxml.clothes_dryers[0]
    clothes_dryer.is_vented = true
    clothes_dryer.vented_flow_rate = 200
    XMLHelper.write_file(hpxml.to_oga, @tmp_hpxml_path)
    hpxml_default = _test_measure()
    _test_default_clothes_dryer_exhaust_values(hpxml_default, false, true, 200)

    # Test inputs not overridden by defaults w/ unvented dryer
    clothes_dryer.is_vented = false
    clothes_dryer.vented_flow_rate = nil
    XMLHelper.write_file(hpxml.to_oga, @tmp_hpxml_path)
    hpxml_default = _test_measure()
    _test_default_clothes_dryer_exhaust_values(hpxml_default, false, false, nil)

    # Test defaults
    clothes_dryer.is_vented = nil
    clothes_dryer.vented_flow_rate = nil
    XMLHelper.write_file(hpxml.to_oga, @tmp_hpxml_path)
    hpxml_default = _test_measure()
    _test_default_clothes_dryer_exhaust_values(hpxml_default, true, true, 100)
  end

  def test_dishwashers
    # Test inputs not overridden by defaults
    hpxml = _create_hpxml('base.xml')
    hpxml.building_construction.residential_facility_type = HPXML::ResidentialTypeSFA
    hpxml.water_heating_systems[0].is_shared_system = true
    hpxml.water_heating_systems[0].number_of_units_served = 6
    hpxml.water_heating_systems[0].fraction_dhw_load_served = 0
    hpxml.dishwashers[0].location = HPXML::LocationBasementConditioned
    hpxml.dishwashers[0].is_shared_appliance = true
    hpxml.dishwashers[0].usage_multiplier = 1.3
    hpxml.dishwashers[0].water_heating_system_idref = hpxml.water_heating_systems[0].id
    XMLHelper.write_file(hpxml.to_oga, @tmp_hpxml_path)
    hpxml_default = _test_measure()
    _test_default_dishwasher_values(hpxml_default, false, true, HPXML::LocationBasementConditioned, 307.0, 0.12, 1.09, 22.32, 4.0, 12, 1.3)

    # Test defaults
    hpxml.dishwashers[0].is_shared_appliance = nil
    hpxml.dishwashers[0].location = nil
    hpxml.dishwashers[0].rated_annual_kwh = nil
    hpxml.dishwashers[0].label_electric_rate = nil
    hpxml.dishwashers[0].label_gas_rate = nil
    hpxml.dishwashers[0].label_annual_gas_cost = nil
    hpxml.dishwashers[0].label_usage = nil
    hpxml.dishwashers[0].place_setting_capacity = nil
    hpxml.dishwashers[0].usage_multiplier = nil
    XMLHelper.write_file(hpxml.to_oga, @tmp_hpxml_path)
    hpxml_default = _test_measure()
    _test_default_dishwasher_values(hpxml_default, true, false, HPXML::LocationLivingSpace, 467.0, 0.12, 1.09, 33.12, 4.0, 12, 1.0)

    # Test defaults before 301-2019 Addendum A
    hpxml.header.eri_calculation_version = '2019'
    XMLHelper.write_file(hpxml.to_oga, @tmp_hpxml_path)
    hpxml_default = _test_measure()
    _test_default_dishwasher_values(hpxml_default, true, false, HPXML::LocationLivingSpace, 467.0, 999, 999, 999, 999, 12, 1.0)
  end

  def test_refrigerators
    # Test inputs not overridden by defaults
    hpxml = _create_hpxml('base.xml')
    hpxml.refrigerators[0].location = HPXML::LocationBasementConditioned
    hpxml.refrigerators[0].usage_multiplier = 1.2
    hpxml.refrigerators[0].weekday_fractions = ConstantDaySchedule
    hpxml.refrigerators[0].weekend_fractions = ConstantDaySchedule
    hpxml.refrigerators[0].monthly_multipliers = ConstantMonthSchedule
    XMLHelper.write_file(hpxml.to_oga, @tmp_hpxml_path)
    hpxml_default = _test_measure()
    _test_default_refrigerator_values(hpxml_default, false, HPXML::LocationBasementConditioned, 650.0, 1.2, ConstantDaySchedule, ConstantDaySchedule, ConstantMonthSchedule)

    # Test defaults
    hpxml.refrigerators[0].location = nil
    hpxml.refrigerators[0].rated_annual_kwh = nil
    hpxml.refrigerators[0].usage_multiplier = nil
    hpxml.refrigerators[0].weekday_fractions = nil
    hpxml.refrigerators[0].weekend_fractions = nil
    hpxml.refrigerators[0].monthly_multipliers = nil
    XMLHelper.write_file(hpxml.to_oga, @tmp_hpxml_path)
    hpxml_default = _test_measure()
    _test_default_refrigerator_values(hpxml_default, true, HPXML::LocationLivingSpace, 691.0, 1.0, '0.040, 0.039, 0.038, 0.037, 0.036, 0.036, 0.038, 0.040, 0.041, 0.041, 0.040, 0.040, 0.042, 0.042, 0.042, 0.041, 0.044, 0.048, 0.050, 0.048, 0.047, 0.046, 0.044, 0.041', '0.040, 0.039, 0.038, 0.037, 0.036, 0.036, 0.038, 0.040, 0.041, 0.041, 0.040, 0.040, 0.042, 0.042, 0.042, 0.041, 0.044, 0.048, 0.050, 0.048, 0.047, 0.046, 0.044, 0.041', '0.837, 0.835, 1.084, 1.084, 1.084, 1.096, 1.096, 1.096, 1.096, 0.931, 0.925, 0.837')

    # Test defaults w/ refrigerator in 5-bedroom house
    hpxml.building_construction.number_of_bedrooms = 5
    XMLHelper.write_file(hpxml.to_oga, @tmp_hpxml_path)
    hpxml_default = _test_measure()
    _test_default_refrigerator_values(hpxml_default, true, HPXML::LocationLivingSpace, 727.0, 1.0, '0.040, 0.039, 0.038, 0.037, 0.036, 0.036, 0.038, 0.040, 0.041, 0.041, 0.040, 0.040, 0.042, 0.042, 0.042, 0.041, 0.044, 0.048, 0.050, 0.048, 0.047, 0.046, 0.044, 0.041', '0.040, 0.039, 0.038, 0.037, 0.036, 0.036, 0.038, 0.040, 0.041, 0.041, 0.040, 0.040, 0.042, 0.042, 0.042, 0.041, 0.044, 0.048, 0.050, 0.048, 0.047, 0.046, 0.044, 0.041', '0.837, 0.835, 1.084, 1.084, 1.084, 1.096, 1.096, 1.096, 1.096, 0.931, 0.925, 0.837')

    # Test defaults before 301-2019 Addendum A
    hpxml.header.eri_calculation_version = '2019'
    hpxml.building_construction.number_of_bedrooms = 3
    XMLHelper.write_file(hpxml.to_oga, @tmp_hpxml_path)
    hpxml_default = _test_measure()
    _test_default_refrigerator_values(hpxml_default, true, HPXML::LocationLivingSpace, 691.0, 1.0, '0.040, 0.039, 0.038, 0.037, 0.036, 0.036, 0.038, 0.040, 0.041, 0.041, 0.040, 0.040, 0.042, 0.042, 0.042, 0.041, 0.044, 0.048, 0.050, 0.048, 0.047, 0.046, 0.044, 0.041', '0.040, 0.039, 0.038, 0.037, 0.036, 0.036, 0.038, 0.040, 0.041, 0.041, 0.040, 0.040, 0.042, 0.042, 0.042, 0.041, 0.044, 0.048, 0.050, 0.048, 0.047, 0.046, 0.044, 0.041', '0.837, 0.835, 1.084, 1.084, 1.084, 1.096, 1.096, 1.096, 1.096, 0.931, 0.925, 0.837')
  end

  def test_extra_refrigerators
    # Test inputs not overridden by defaults
    hpxml = _create_hpxml('base-misc-loads-large-uncommon.xml')
    hpxml.refrigerators.each do |refrigerator|
      refrigerator.location = HPXML::LocationBasementConditioned
      refrigerator.rated_annual_kwh = 333.0
      refrigerator.usage_multiplier = 1.5
      refrigerator.weekday_fractions = ConstantDaySchedule
      refrigerator.weekend_fractions = ConstantDaySchedule
      refrigerator.monthly_multipliers = ConstantMonthSchedule
    end
    XMLHelper.write_file(hpxml.to_oga, @tmp_hpxml_path)
    hpxml_default = _test_measure()
    _test_default_extra_refrigerators_values(hpxml_default, false, HPXML::LocationBasementConditioned, 333.0, 1.5, ConstantDaySchedule, ConstantDaySchedule, ConstantMonthSchedule)

    # Test defaults
    hpxml.refrigerators.each do |refrigerator|
      refrigerator.location = nil
      refrigerator.rated_annual_kwh = nil
      refrigerator.usage_multiplier = nil
      refrigerator.weekday_fractions = nil
      refrigerator.weekend_fractions = nil
      refrigerator.monthly_multipliers = nil
    end
    XMLHelper.write_file(hpxml.to_oga, @tmp_hpxml_path)
    hpxml_default = _test_measure()
    _test_default_extra_refrigerators_values(hpxml_default, true, HPXML::LocationGarage, 244.0, 1.0, '0.040, 0.039, 0.038, 0.037, 0.036, 0.036, 0.038, 0.040, 0.041, 0.041, 0.040, 0.040, 0.042, 0.042, 0.042, 0.041, 0.044, 0.048, 0.050, 0.048, 0.047, 0.046, 0.044, 0.041', '0.040, 0.039, 0.038, 0.037, 0.036, 0.036, 0.038, 0.040, 0.041, 0.041, 0.040, 0.040, 0.042, 0.042, 0.042, 0.041, 0.044, 0.048, 0.050, 0.048, 0.047, 0.046, 0.044, 0.041', '0.837, 0.835, 1.084, 1.084, 1.084, 1.096, 1.096, 1.096, 1.096, 0.931, 0.925, 0.837')
  end

  def test_freezers
    # Test inputs not overridden by defaults
    hpxml = _create_hpxml('base-misc-loads-large-uncommon.xml')
    hpxml.freezers.each do |freezer|
      freezer.location = HPXML::LocationBasementConditioned
      freezer.rated_annual_kwh = 333.0
      freezer.usage_multiplier = 1.5
      freezer.weekday_fractions = ConstantDaySchedule
      freezer.weekend_fractions = ConstantDaySchedule
      freezer.monthly_multipliers = ConstantMonthSchedule
    end
    XMLHelper.write_file(hpxml.to_oga, @tmp_hpxml_path)
    hpxml_default = _test_measure()
    _test_default_freezers_values(hpxml_default, false, HPXML::LocationBasementConditioned, 333.0, 1.5, ConstantDaySchedule, ConstantDaySchedule, ConstantMonthSchedule)

    # Test defaults
    hpxml.freezers.each do |freezer|
      freezer.location = nil
      freezer.rated_annual_kwh = nil
      freezer.usage_multiplier = nil
      freezer.weekday_fractions = nil
      freezer.weekend_fractions = nil
      freezer.monthly_multipliers = nil
    end
    XMLHelper.write_file(hpxml.to_oga, @tmp_hpxml_path)
    hpxml_default = _test_measure()
    _test_default_freezers_values(hpxml_default, true, HPXML::LocationGarage, 320.0, 1.0, '0.040, 0.039, 0.038, 0.037, 0.036, 0.036, 0.038, 0.040, 0.041, 0.041, 0.040, 0.040, 0.042, 0.042, 0.042, 0.041, 0.044, 0.048, 0.050, 0.048, 0.047, 0.046, 0.044, 0.041', '0.040, 0.039, 0.038, 0.037, 0.036, 0.036, 0.038, 0.040, 0.041, 0.041, 0.040, 0.040, 0.042, 0.042, 0.042, 0.041, 0.044, 0.048, 0.050, 0.048, 0.047, 0.046, 0.044, 0.041', '0.837, 0.835, 1.084, 1.084, 1.084, 1.096, 1.096, 1.096, 1.096, 0.931, 0.925, 0.837')
  end

  def test_cooking_ranges
    # Test inputs not overridden by defaults
    hpxml = _create_hpxml('base.xml')
    hpxml.cooking_ranges[0].location = HPXML::LocationBasementConditioned
    hpxml.cooking_ranges[0].is_induction = true
    hpxml.cooking_ranges[0].usage_multiplier = 1.1
    hpxml.cooking_ranges[0].weekday_fractions = ConstantDaySchedule
    hpxml.cooking_ranges[0].weekend_fractions = ConstantDaySchedule
    hpxml.cooking_ranges[0].monthly_multipliers = ConstantMonthSchedule
    XMLHelper.write_file(hpxml.to_oga, @tmp_hpxml_path)
    hpxml_default = _test_measure()
    _test_default_cooking_range_values(hpxml_default, false, HPXML::LocationBasementConditioned, true, 1.1, ConstantDaySchedule, ConstantDaySchedule, ConstantMonthSchedule)

    # Test defaults
    hpxml.cooking_ranges[0].location = nil
    hpxml.cooking_ranges[0].is_induction = nil
    hpxml.cooking_ranges[0].usage_multiplier = nil
    hpxml.cooking_ranges[0].weekday_fractions = nil
    hpxml.cooking_ranges[0].weekend_fractions = nil
    hpxml.cooking_ranges[0].monthly_multipliers = nil
    XMLHelper.write_file(hpxml.to_oga, @tmp_hpxml_path)
    hpxml_default = _test_measure()
    _test_default_cooking_range_values(hpxml_default, true, HPXML::LocationLivingSpace, false, 1.0, '0.007, 0.007, 0.004, 0.004, 0.007, 0.011, 0.025, 0.042, 0.046, 0.048, 0.042, 0.050, 0.057, 0.046, 0.057, 0.044, 0.092, 0.150, 0.117, 0.060, 0.035, 0.025, 0.016, 0.011', '0.007, 0.007, 0.004, 0.004, 0.007, 0.011, 0.025, 0.042, 0.046, 0.048, 0.042, 0.050, 0.057, 0.046, 0.057, 0.044, 0.092, 0.150, 0.117, 0.060, 0.035, 0.025, 0.016, 0.011', '1.097, 1.097, 0.991, 0.987, 0.991, 0.890, 0.896, 0.896, 0.890, 1.085, 1.085, 1.097')

    # Test defaults before 301-2019 Addendum A
    hpxml.header.eri_calculation_version = '2019'
    XMLHelper.write_file(hpxml.to_oga, @tmp_hpxml_path)
    hpxml_default = _test_measure()
    _test_default_cooking_range_values(hpxml_default, true, HPXML::LocationLivingSpace, false, 1.0, '0.007, 0.007, 0.004, 0.004, 0.007, 0.011, 0.025, 0.042, 0.046, 0.048, 0.042, 0.050, 0.057, 0.046, 0.057, 0.044, 0.092, 0.150, 0.117, 0.060, 0.035, 0.025, 0.016, 0.011', '0.007, 0.007, 0.004, 0.004, 0.007, 0.011, 0.025, 0.042, 0.046, 0.048, 0.042, 0.050, 0.057, 0.046, 0.057, 0.044, 0.092, 0.150, 0.117, 0.060, 0.035, 0.025, 0.016, 0.011', '1.097, 1.097, 0.991, 0.987, 0.991, 0.890, 0.896, 0.896, 0.890, 1.085, 1.085, 1.097')
  end

  def test_ovens
    # Test inputs not overridden by defaults
    hpxml = _create_hpxml('base.xml')
    hpxml.ovens[0].is_convection = true
    XMLHelper.write_file(hpxml.to_oga, @tmp_hpxml_path)
    hpxml_default = _test_measure()
    _test_default_oven_values(hpxml_default, false, true)

    # Test defaults
    hpxml.ovens[0].is_convection = nil
    XMLHelper.write_file(hpxml.to_oga, @tmp_hpxml_path)
    hpxml_default = _test_measure()
    _test_default_oven_values(hpxml_default, true, false)

    # Test defaults before 301-2019 Addendum A
    hpxml.header.eri_calculation_version = '2019'
    XMLHelper.write_file(hpxml.to_oga, @tmp_hpxml_path)
    hpxml_default = _test_measure()
    _test_default_oven_values(hpxml_default, true, false)
  end

  def test_lighting
    # Test inputs not overridden by defaults
    hpxml = _create_hpxml('base.xml')
    hpxml.lighting.interior_usage_multiplier = 2.0
    hpxml.lighting.garage_usage_multiplier = 2.0
    hpxml.lighting.exterior_usage_multiplier = 2.0
    hpxml.lighting.interior_weekday_fractions = ConstantDaySchedule
    hpxml.lighting.interior_weekend_fractions = ConstantDaySchedule
    hpxml.lighting.interior_monthly_multipliers = ConstantMonthSchedule
    hpxml.lighting.exterior_weekday_fractions = ConstantDaySchedule
    hpxml.lighting.exterior_weekend_fractions = ConstantDaySchedule
    hpxml.lighting.exterior_monthly_multipliers = ConstantMonthSchedule
    hpxml.lighting.garage_weekday_fractions = ConstantDaySchedule
    hpxml.lighting.garage_weekend_fractions = ConstantDaySchedule
    hpxml.lighting.garage_monthly_multipliers = ConstantMonthSchedule
    hpxml.lighting.holiday_exists = true
    hpxml.lighting.holiday_kwh_per_day = 0.7
    hpxml.lighting.holiday_period_begin_month = 11
    hpxml.lighting.holiday_period_begin_day = 19
    hpxml.lighting.holiday_period_end_month = 12
    hpxml.lighting.holiday_period_end_day = 31
    hpxml.lighting.holiday_weekday_fractions = ConstantDaySchedule
    hpxml.lighting.holiday_weekend_fractions = ConstantDaySchedule
    XMLHelper.write_file(hpxml.to_oga, @tmp_hpxml_path)
    hpxml_default = _test_measure()
    _test_default_lighting_values(hpxml_default, false, 2.0, 2.0, 2.0,
                                  { int_wk_sch: ConstantDaySchedule,
                                    int_wknd_sch: ConstantDaySchedule,
                                    int_month_mult: ConstantMonthSchedule,
                                    ext_wk_sch: ConstantDaySchedule,
                                    ext_wknd_sch: ConstantDaySchedule,
                                    ext_month_mult: ConstantMonthSchedule,
                                    grg_wk_sch: ConstantDaySchedule,
                                    grg_wknd_sch: ConstantDaySchedule,
                                    grg_month_mult: ConstantMonthSchedule,
                                    hol_kwh_per_day: 0.7,
                                    hol_begin_month: 11,
                                    hol_begin_day: 19,
                                    hol_end_month: 12,
                                    hol_end_day: 31,
                                    hol_wk_sch: ConstantDaySchedule,
                                    hol_wknd_sch: ConstantDaySchedule })

    # Test defaults
    hpxml.lighting.interior_usage_multiplier = nil
    hpxml.lighting.garage_usage_multiplier = nil
    hpxml.lighting.exterior_usage_multiplier = nil
    hpxml.lighting.interior_weekday_fractions = nil
    hpxml.lighting.interior_weekend_fractions = nil
    hpxml.lighting.interior_monthly_multipliers = nil
    hpxml.lighting.exterior_weekday_fractions = nil
    hpxml.lighting.exterior_weekend_fractions = nil
    hpxml.lighting.exterior_monthly_multipliers = nil
    hpxml.lighting.garage_weekday_fractions = nil
    hpxml.lighting.garage_weekend_fractions = nil
    hpxml.lighting.garage_monthly_multipliers = nil
    hpxml.lighting.holiday_exists = nil
    XMLHelper.write_file(hpxml.to_oga, @tmp_hpxml_path)
    hpxml_default = _test_measure()
    _test_default_lighting_values(hpxml_default, true, 1.0, 1.0, 1.0,
                                  { ext_wk_sch: '0.046, 0.046, 0.046, 0.046, 0.046, 0.037, 0.035, 0.034, 0.033, 0.028, 0.022, 0.015, 0.012, 0.011, 0.011, 0.012, 0.019, 0.037, 0.049, 0.065, 0.091, 0.105, 0.091, 0.063',
                                    ext_wknd_sch: '0.046, 0.046, 0.045, 0.045, 0.046, 0.045, 0.044, 0.041, 0.036, 0.03, 0.024, 0.016, 0.012, 0.011, 0.011, 0.012, 0.019, 0.038, 0.048, 0.06, 0.083, 0.098, 0.085, 0.059',
                                    ext_month_mult: '1.248, 1.257, 0.993, 0.989, 0.993, 0.827, 0.821, 0.821, 0.827, 0.99, 0.987, 1.248' })

    # Test defaults w/ garage
    hpxml = _create_hpxml('base-enclosure-garage.xml')
    hpxml.lighting.interior_usage_multiplier = nil
    hpxml.lighting.garage_usage_multiplier = nil
    hpxml.lighting.exterior_usage_multiplier = nil
    XMLHelper.write_file(hpxml.to_oga, @tmp_hpxml_path)
    hpxml_default = _test_measure()
    _test_default_lighting_values(hpxml_default, true, 1.0, 1.0, 1.0,
                                  { ext_wk_sch: '0.046, 0.046, 0.046, 0.046, 0.046, 0.037, 0.035, 0.034, 0.033, 0.028, 0.022, 0.015, 0.012, 0.011, 0.011, 0.012, 0.019, 0.037, 0.049, 0.065, 0.091, 0.105, 0.091, 0.063',
                                    ext_wknd_sch: '0.046, 0.046, 0.045, 0.045, 0.046, 0.045, 0.044, 0.041, 0.036, 0.03, 0.024, 0.016, 0.012, 0.011, 0.011, 0.012, 0.019, 0.038, 0.048, 0.06, 0.083, 0.098, 0.085, 0.059',
                                    ext_month_mult: '1.248, 1.257, 0.993, 0.989, 0.993, 0.827, 0.821, 0.821, 0.827, 0.99, 0.987, 1.248',
                                    grg_wk_sch: '0.046, 0.046, 0.046, 0.046, 0.046, 0.037, 0.035, 0.034, 0.033, 0.028, 0.022, 0.015, 0.012, 0.011, 0.011, 0.012, 0.019, 0.037, 0.049, 0.065, 0.091, 0.105, 0.091, 0.063',
                                    grg_wknd_sch: '0.046, 0.046, 0.045, 0.045, 0.046, 0.045, 0.044, 0.041, 0.036, 0.03, 0.024, 0.016, 0.012, 0.011, 0.011, 0.012, 0.019, 0.038, 0.048, 0.06, 0.083, 0.098, 0.085, 0.059',
                                    grg_month_mult: '1.248, 1.257, 0.993, 0.989, 0.993, 0.827, 0.821, 0.821, 0.827, 0.99, 0.987, 1.248' })
  end

  def test_ceiling_fans
    # Test inputs not overridden by defaults
    hpxml = _create_hpxml('base-lighting-ceiling-fans.xml')
    hpxml.ceiling_fans[0].quantity = 2
    hpxml.ceiling_fans[0].efficiency = 100
    XMLHelper.write_file(hpxml.to_oga, @tmp_hpxml_path)
    hpxml_default = _test_measure()
    _test_default_ceiling_fan_values(hpxml_default, false, 2, 100)

    # Test defaults
    hpxml.ceiling_fans.each do |ceiling_fan|
      ceiling_fan.quantity = nil
      ceiling_fan.efficiency = nil
    end
    XMLHelper.write_file(hpxml.to_oga, @tmp_hpxml_path)
    hpxml_default = _test_measure()
    _test_default_ceiling_fan_values(hpxml_default, true, 4, 70.4)
  end

  def test_pools
    # Test inputs not overridden by defaults
    hpxml = _create_hpxml('base-misc-loads-large-uncommon.xml')
    pool = hpxml.pools[0]
    pool.heater_load_units = HPXML::UnitsKwhPerYear
    pool.heater_load_value = 1000
    pool.heater_usage_multiplier = 1.4
    pool.heater_weekday_fractions = ConstantDaySchedule
    pool.heater_weekend_fractions = ConstantDaySchedule
    pool.heater_monthly_multipliers = ConstantMonthSchedule
    pool.pump_kwh_per_year = 3000
    pool.pump_usage_multiplier = 1.3
    pool.pump_weekday_fractions = ConstantDaySchedule
    pool.pump_weekend_fractions = ConstantDaySchedule
    pool.pump_monthly_multipliers = ConstantMonthSchedule
    XMLHelper.write_file(hpxml.to_oga, @tmp_hpxml_path)
    hpxml_default = _test_measure()
    _test_default_pool_heater_values(hpxml_default, false, HPXML::UnitsKwhPerYear, 1000, 1.4, ConstantDaySchedule, ConstantDaySchedule, ConstantMonthSchedule)
    _test_default_pool_pump_values(hpxml_default, false, 3000, 1.3, ConstantDaySchedule, ConstantDaySchedule, ConstantMonthSchedule)

    # Test defaults
    pool = hpxml.pools[0]
    pool.heater_load_units = nil
    pool.heater_load_value = nil
    pool.heater_usage_multiplier = nil
    pool.heater_weekday_fractions = nil
    pool.heater_weekend_fractions = nil
    pool.heater_monthly_multipliers = nil
    pool.pump_kwh_per_year = nil
    pool.pump_usage_multiplier = nil
    pool.pump_weekday_fractions = nil
    pool.pump_weekend_fractions = nil
    pool.pump_monthly_multipliers = nil
    XMLHelper.write_file(hpxml.to_oga, @tmp_hpxml_path)
    hpxml_default = _test_measure()
    _test_default_pool_heater_values(hpxml_default, true, HPXML::UnitsThermPerYear, 236, 1.0, '0.003, 0.003, 0.003, 0.004, 0.008, 0.015, 0.026, 0.044, 0.084, 0.121, 0.127, 0.121, 0.120, 0.090, 0.075, 0.061, 0.037, 0.023, 0.013, 0.008, 0.004, 0.003, 0.003, 0.003', '0.003, 0.003, 0.003, 0.004, 0.008, 0.015, 0.026, 0.044, 0.084, 0.121, 0.127, 0.121, 0.120, 0.090, 0.075, 0.061, 0.037, 0.023, 0.013, 0.008, 0.004, 0.003, 0.003, 0.003', '1.154, 1.161, 1.013, 1.010, 1.013, 0.888, 0.883, 0.883, 0.888, 0.978, 0.974, 1.154')
    _test_default_pool_pump_values(hpxml_default, true, 2496, 1.0, '0.003, 0.003, 0.003, 0.004, 0.008, 0.015, 0.026, 0.044, 0.084, 0.121, 0.127, 0.121, 0.120, 0.090, 0.075, 0.061, 0.037, 0.023, 0.013, 0.008, 0.004, 0.003, 0.003, 0.003', '0.003, 0.003, 0.003, 0.004, 0.008, 0.015, 0.026, 0.044, 0.084, 0.121, 0.127, 0.121, 0.120, 0.090, 0.075, 0.061, 0.037, 0.023, 0.013, 0.008, 0.004, 0.003, 0.003, 0.003', '1.154, 1.161, 1.013, 1.010, 1.013, 0.888, 0.883, 0.883, 0.888, 0.978, 0.974, 1.154')

    # Test defaults 2
    hpxml = _create_hpxml('base-misc-loads-large-uncommon2.xml')
    pool = hpxml.pools[0]
    pool.heater_load_units = nil
    pool.heater_load_value = nil
    pool.heater_usage_multiplier = nil
    pool.heater_weekday_fractions = nil
    pool.heater_weekend_fractions = nil
    pool.heater_monthly_multipliers = nil
    pool.pump_kwh_per_year = nil
    pool.pump_usage_multiplier = nil
    pool.pump_weekday_fractions = nil
    pool.pump_weekend_fractions = nil
    pool.pump_monthly_multipliers = nil
    XMLHelper.write_file(hpxml.to_oga, @tmp_hpxml_path)
    hpxml_default = _test_measure()
    _test_default_pool_heater_values(hpxml_default, true, nil, nil, nil, nil, nil, nil)
    _test_default_pool_pump_values(hpxml_default, true, 2496, 1.0, '0.003, 0.003, 0.003, 0.004, 0.008, 0.015, 0.026, 0.044, 0.084, 0.121, 0.127, 0.121, 0.120, 0.090, 0.075, 0.061, 0.037, 0.023, 0.013, 0.008, 0.004, 0.003, 0.003, 0.003', '0.003, 0.003, 0.003, 0.004, 0.008, 0.015, 0.026, 0.044, 0.084, 0.121, 0.127, 0.121, 0.120, 0.090, 0.075, 0.061, 0.037, 0.023, 0.013, 0.008, 0.004, 0.003, 0.003, 0.003', '1.154, 1.161, 1.013, 1.010, 1.013, 0.888, 0.883, 0.883, 0.888, 0.978, 0.974, 1.154')
  end

  def test_hot_tubs
    # Test inputs not overridden by defaults
    hpxml = _create_hpxml('base-misc-loads-large-uncommon.xml')
    hot_tub = hpxml.hot_tubs[0]
    hot_tub.heater_load_units = HPXML::UnitsThermPerYear
    hot_tub.heater_load_value = 1000
    hot_tub.heater_usage_multiplier = 0.8
    hot_tub.heater_weekday_fractions = ConstantDaySchedule
    hot_tub.heater_weekend_fractions = ConstantDaySchedule
    hot_tub.heater_monthly_multipliers = ConstantMonthSchedule
    hot_tub.pump_kwh_per_year = 3000
    hot_tub.pump_usage_multiplier = 0.7
    hot_tub.pump_weekday_fractions = ConstantDaySchedule
    hot_tub.pump_weekend_fractions = ConstantDaySchedule
    hot_tub.pump_monthly_multipliers = ConstantMonthSchedule
    XMLHelper.write_file(hpxml.to_oga, @tmp_hpxml_path)
    hpxml_default = _test_measure()
    _test_default_hot_tub_heater_values(hpxml_default, false, HPXML::UnitsThermPerYear, 1000, 0.8, ConstantDaySchedule, ConstantDaySchedule, ConstantMonthSchedule)
    _test_default_hot_tub_pump_values(hpxml_default, false, 3000, 0.7, ConstantDaySchedule, ConstantDaySchedule, ConstantMonthSchedule)

    # Test defaults
    hot_tub = hpxml.hot_tubs[0]
    hot_tub.heater_load_units = nil
    hot_tub.heater_load_value = nil
    hot_tub.heater_usage_multiplier = nil
    hot_tub.heater_weekday_fractions = nil
    hot_tub.heater_weekend_fractions = nil
    hot_tub.heater_monthly_multipliers = nil
    hot_tub.pump_kwh_per_year = nil
    hot_tub.pump_usage_multiplier = nil
    hot_tub.pump_weekday_fractions = nil
    hot_tub.pump_weekend_fractions = nil
    hot_tub.pump_monthly_multipliers = nil
    XMLHelper.write_file(hpxml.to_oga, @tmp_hpxml_path)
    hpxml_default = _test_measure()
    _test_default_hot_tub_heater_values(hpxml_default, true, HPXML::UnitsKwhPerYear, 1125, 1.0, '0.024, 0.029, 0.024, 0.029, 0.047, 0.067, 0.057, 0.024, 0.024, 0.019, 0.015, 0.014, 0.014, 0.014, 0.024, 0.058, 0.126, 0.122, 0.068, 0.061, 0.051, 0.043, 0.024, 0.024', '0.024, 0.029, 0.024, 0.029, 0.047, 0.067, 0.057, 0.024, 0.024, 0.019, 0.015, 0.014, 0.014, 0.014, 0.024, 0.058, 0.126, 0.122, 0.068, 0.061, 0.051, 0.043, 0.024, 0.024', '0.837, 0.835, 1.084, 1.084, 1.084, 1.096, 1.096, 1.096, 1.096, 0.931, 0.925, 0.837')
    _test_default_hot_tub_pump_values(hpxml_default, true, 1111, 1.0, '0.024, 0.029, 0.024, 0.029, 0.047, 0.067, 0.057, 0.024, 0.024, 0.019, 0.015, 0.014, 0.014, 0.014, 0.024, 0.058, 0.126, 0.122, 0.068, 0.061, 0.051, 0.043, 0.024, 0.024', '0.024, 0.029, 0.024, 0.029, 0.047, 0.067, 0.057, 0.024, 0.024, 0.019, 0.015, 0.014, 0.014, 0.014, 0.024, 0.058, 0.126, 0.122, 0.068, 0.061, 0.051, 0.043, 0.024, 0.024', '0.921, 0.928, 0.921, 0.915, 0.921, 1.160, 1.158, 1.158, 1.160, 0.921, 0.915, 0.921')

    # Test defaults 2
    hpxml = _create_hpxml('base-misc-loads-large-uncommon2.xml')
    hot_tub = hpxml.hot_tubs[0]
    hot_tub.heater_load_units = nil
    hot_tub.heater_load_value = nil
    hot_tub.heater_usage_multiplier = nil
    hot_tub.heater_weekday_fractions = nil
    hot_tub.heater_weekend_fractions = nil
    hot_tub.heater_monthly_multipliers = nil
    hot_tub.pump_kwh_per_year = nil
    hot_tub.pump_usage_multiplier = nil
    hot_tub.pump_weekday_fractions = nil
    hot_tub.pump_weekend_fractions = nil
    hot_tub.pump_monthly_multipliers = nil
    XMLHelper.write_file(hpxml.to_oga, @tmp_hpxml_path)
    hpxml_default = _test_measure()
    _test_default_hot_tub_heater_values(hpxml_default, true, HPXML::UnitsKwhPerYear, 225, 1.0, '0.024, 0.029, 0.024, 0.029, 0.047, 0.067, 0.057, 0.024, 0.024, 0.019, 0.015, 0.014, 0.014, 0.014, 0.024, 0.058, 0.126, 0.122, 0.068, 0.061, 0.051, 0.043, 0.024, 0.024', '0.024, 0.029, 0.024, 0.029, 0.047, 0.067, 0.057, 0.024, 0.024, 0.019, 0.015, 0.014, 0.014, 0.014, 0.024, 0.058, 0.126, 0.122, 0.068, 0.061, 0.051, 0.043, 0.024, 0.024', '0.837, 0.835, 1.084, 1.084, 1.084, 1.096, 1.096, 1.096, 1.096, 0.931, 0.925, 0.837')
    _test_default_hot_tub_pump_values(hpxml_default, true, 1111, 1.0, '0.024, 0.029, 0.024, 0.029, 0.047, 0.067, 0.057, 0.024, 0.024, 0.019, 0.015, 0.014, 0.014, 0.014, 0.024, 0.058, 0.126, 0.122, 0.068, 0.061, 0.051, 0.043, 0.024, 0.024', '0.024, 0.029, 0.024, 0.029, 0.047, 0.067, 0.057, 0.024, 0.024, 0.019, 0.015, 0.014, 0.014, 0.014, 0.024, 0.058, 0.126, 0.122, 0.068, 0.061, 0.051, 0.043, 0.024, 0.024', '0.921, 0.928, 0.921, 0.915, 0.921, 1.160, 1.158, 1.158, 1.160, 0.921, 0.915, 0.921')
  end

  def test_plug_loads
    # Test inputs not overridden by defaults
    hpxml = _create_hpxml('base-misc-loads-large-uncommon.xml')
    tv_pl = hpxml.plug_loads.select { |pl| pl.plug_load_type == HPXML::PlugLoadTypeTelevision }[0]
    tv_pl.kWh_per_year = 1000
    tv_pl.usage_multiplier = 1.1
    tv_pl.frac_sensible = 0.6
    tv_pl.frac_latent = 0.3
    tv_pl.location = HPXML::LocationExterior
    tv_pl.weekday_fractions = ConstantDaySchedule
    tv_pl.weekend_fractions = ConstantDaySchedule
    tv_pl.monthly_multipliers = ConstantMonthSchedule
    other_pl = hpxml.plug_loads.select { |pl| pl.plug_load_type == HPXML::PlugLoadTypeOther }[0]
    other_pl.kWh_per_year = 2000
    other_pl.usage_multiplier = 1.2
    other_pl.frac_sensible = 0.5
    other_pl.frac_latent = 0.4
    other_pl.location = HPXML::LocationExterior
    other_pl.weekday_fractions = ConstantDaySchedule
    other_pl.weekend_fractions = ConstantDaySchedule
    other_pl.monthly_multipliers = ConstantMonthSchedule
    veh_pl = hpxml.plug_loads.select { |pl| pl.plug_load_type == HPXML::PlugLoadTypeElectricVehicleCharging }[0]
    veh_pl.kWh_per_year = 4000
    veh_pl.usage_multiplier = 1.3
    veh_pl.frac_sensible = 0.4
    veh_pl.frac_latent = 0.5
    veh_pl.location = HPXML::LocationInterior
    veh_pl.weekday_fractions = ConstantDaySchedule
    veh_pl.weekend_fractions = ConstantDaySchedule
    veh_pl.monthly_multipliers = ConstantMonthSchedule
    wellpump_pl = hpxml.plug_loads.select { |pl| pl.plug_load_type == HPXML::PlugLoadTypeWellPump }[0]
    wellpump_pl.kWh_per_year = 3000
    wellpump_pl.usage_multiplier = 1.4
    wellpump_pl.frac_sensible = 0.3
    wellpump_pl.frac_latent = 0.6
    wellpump_pl.location = HPXML::LocationInterior
    wellpump_pl.weekday_fractions = ConstantDaySchedule
    wellpump_pl.weekend_fractions = ConstantDaySchedule
    wellpump_pl.monthly_multipliers = ConstantMonthSchedule
    XMLHelper.write_file(hpxml.to_oga, @tmp_hpxml_path)
    hpxml_default = _test_measure()
    _test_default_plug_load_values(hpxml_default, false, HPXML::PlugLoadTypeTelevision, 1000, 0.6, 0.3, HPXML::LocationExterior, 1.1, ConstantDaySchedule, ConstantDaySchedule, ConstantMonthSchedule)
    _test_default_plug_load_values(hpxml_default, false, HPXML::PlugLoadTypeOther, 2000, 0.5, 0.4, HPXML::LocationExterior, 1.2, ConstantDaySchedule, ConstantDaySchedule, ConstantMonthSchedule)
    _test_default_plug_load_values(hpxml_default, false, HPXML::PlugLoadTypeElectricVehicleCharging, 4000, 0.4, 0.5, HPXML::LocationInterior, 1.3, ConstantDaySchedule, ConstantDaySchedule, ConstantMonthSchedule)
    _test_default_plug_load_values(hpxml_default, false, HPXML::PlugLoadTypeWellPump, 3000, 0.3, 0.6, HPXML::LocationInterior, 1.4, ConstantDaySchedule, ConstantDaySchedule, ConstantMonthSchedule)

    # Test defaults
    hpxml.plug_loads.each do |plug_load|
      plug_load.kWh_per_year = nil
      plug_load.usage_multiplier = nil
      plug_load.frac_sensible = nil
      plug_load.frac_latent = nil
      plug_load.location = nil
      plug_load.weekday_fractions = nil
      plug_load.weekend_fractions = nil
      plug_load.monthly_multipliers = nil
    end
    XMLHelper.write_file(hpxml.to_oga, @tmp_hpxml_path)
    hpxml_default = _test_measure()
    _test_default_plug_load_values(hpxml_default, true, HPXML::PlugLoadTypeTelevision, 620, 1.0, 0.0, HPXML::LocationInterior, 1.0, '0.037, 0.018, 0.009, 0.007, 0.011, 0.018, 0.029, 0.040, 0.049, 0.058, 0.065, 0.072, 0.076, 0.086, 0.091, 0.102, 0.127, 0.156, 0.210, 0.294, 0.363, 0.344, 0.208, 0.090', '0.044, 0.022, 0.012, 0.008, 0.011, 0.014, 0.024, 0.043, 0.071, 0.094, 0.112, 0.123, 0.132, 0.156, 0.178, 0.196, 0.206, 0.213, 0.251, 0.330, 0.388, 0.358, 0.226, 0.103', '1.137, 1.129, 0.961, 0.969, 0.961, 0.993, 0.996, 0.96, 0.993, 0.867, 0.86, 1.137')
    _test_default_plug_load_values(hpxml_default, true, HPXML::PlugLoadTypeOther, 2457, 0.855, 0.045, HPXML::LocationInterior, 1.0, '0.035, 0.033, 0.032, 0.031, 0.032, 0.033, 0.037, 0.042, 0.043, 0.043, 0.043, 0.044, 0.045, 0.045, 0.044, 0.046, 0.048, 0.052, 0.053, 0.05, 0.047, 0.045, 0.04, 0.036', '0.035, 0.033, 0.032, 0.031, 0.032, 0.033, 0.037, 0.042, 0.043, 0.043, 0.043, 0.044, 0.045, 0.045, 0.044, 0.046, 0.048, 0.052, 0.053, 0.05, 0.047, 0.045, 0.04, 0.036', '1.248, 1.257, 0.993, 0.989, 0.993, 0.827, 0.821, 0.821, 0.827, 0.99, 0.987, 1.248')
    _test_default_plug_load_values(hpxml_default, true, HPXML::PlugLoadTypeElectricVehicleCharging, 1667, 0.0, 0.0, HPXML::LocationExterior, 1.0, '0.042, 0.042, 0.042, 0.042, 0.042, 0.042, 0.042, 0.042, 0.042, 0.042, 0.042, 0.042, 0.042, 0.042, 0.042, 0.042, 0.042, 0.042, 0.042, 0.042, 0.042, 0.042, 0.042, 0.042', '0.042, 0.042, 0.042, 0.042, 0.042, 0.042, 0.042, 0.042, 0.042, 0.042, 0.042, 0.042, 0.042, 0.042, 0.042, 0.042, 0.042, 0.042, 0.042, 0.042, 0.042, 0.042, 0.042, 0.042', '1, 1, 1, 1, 1, 1, 1, 1, 1, 1, 1, 1')
    _test_default_plug_load_values(hpxml_default, true, HPXML::PlugLoadTypeWellPump, 441, 0.0, 0.0, HPXML::LocationExterior, 1.0, '0.044, 0.023, 0.019, 0.015, 0.016, 0.018, 0.026, 0.033, 0.033, 0.032, 0.033, 0.033, 0.032, 0.032, 0.032, 0.033, 0.045, 0.057, 0.066, 0.076, 0.081, 0.086, 0.075, 0.065', '0.044, 0.023, 0.019, 0.015, 0.016, 0.018, 0.026, 0.033, 0.033, 0.032, 0.033, 0.033, 0.032, 0.032, 0.032, 0.033, 0.045, 0.057, 0.066, 0.076, 0.081, 0.086, 0.075, 0.065', '1.154, 1.161, 1.013, 1.010, 1.013, 0.888, 0.883, 0.883, 0.888, 0.978, 0.974, 1.154')
  end

  def test_fuel_loads
    # Test inputs not overridden by defaults
    hpxml = _create_hpxml('base-misc-loads-large-uncommon.xml')
    gg_fl = hpxml.fuel_loads.select { |fl| fl.fuel_load_type == HPXML::FuelLoadTypeGrill }[0]
    gg_fl.therm_per_year = 1000
    gg_fl.usage_multiplier = 0.9
    gg_fl.frac_sensible = 0.6
    gg_fl.frac_latent = 0.3
    gg_fl.location = HPXML::LocationInterior
    gg_fl.weekday_fractions = ConstantDaySchedule
    gg_fl.weekend_fractions = ConstantDaySchedule
    gg_fl.monthly_multipliers = ConstantMonthSchedule
    gl_fl = hpxml.fuel_loads.select { |fl| fl.fuel_load_type == HPXML::FuelLoadTypeLighting }[0]
    gl_fl.therm_per_year = 2000
    gl_fl.usage_multiplier = 0.8
    gl_fl.frac_sensible = 0.5
    gl_fl.frac_latent = 0.4
    gl_fl.location = HPXML::LocationInterior
    gl_fl.weekday_fractions = ConstantDaySchedule
    gl_fl.weekend_fractions = ConstantDaySchedule
    gl_fl.monthly_multipliers = ConstantMonthSchedule
    gf_fl = hpxml.fuel_loads.select { |fl| fl.fuel_load_type == HPXML::FuelLoadTypeFireplace }[0]
    gf_fl.therm_per_year = 3000
    gf_fl.usage_multiplier = 0.7
    gf_fl.frac_sensible = 0.4
    gf_fl.frac_latent = 0.5
    gf_fl.location = HPXML::LocationExterior
    gf_fl.weekday_fractions = ConstantDaySchedule
    gf_fl.weekend_fractions = ConstantDaySchedule
    gf_fl.monthly_multipliers = ConstantMonthSchedule
    XMLHelper.write_file(hpxml.to_oga, @tmp_hpxml_path)
    hpxml_default = _test_measure()
    _test_default_fuel_load_values(hpxml_default, false, HPXML::FuelLoadTypeGrill, 1000, 0.6, 0.3, HPXML::LocationInterior, 0.9, ConstantDaySchedule, ConstantDaySchedule, ConstantMonthSchedule)
    _test_default_fuel_load_values(hpxml_default, false, HPXML::FuelLoadTypeLighting, 2000, 0.5, 0.4, HPXML::LocationInterior, 0.8, ConstantDaySchedule, ConstantDaySchedule, ConstantMonthSchedule)
    _test_default_fuel_load_values(hpxml_default, false, HPXML::FuelLoadTypeFireplace, 3000, 0.4, 0.5, HPXML::LocationExterior, 0.7, ConstantDaySchedule, ConstantDaySchedule, ConstantMonthSchedule)

    # Test defaults
    hpxml.fuel_loads.each do |fuel_load|
      fuel_load.therm_per_year = nil
      fuel_load.usage_multiplier = nil
      fuel_load.frac_sensible = nil
      fuel_load.frac_latent = nil
      fuel_load.location = nil
      fuel_load.weekday_fractions = nil
      fuel_load.weekend_fractions = nil
      fuel_load.monthly_multipliers = nil
    end
    XMLHelper.write_file(hpxml.to_oga, @tmp_hpxml_path)
    hpxml_default = _test_measure()
    _test_default_fuel_load_values(hpxml_default, true, HPXML::FuelLoadTypeGrill, 33, 0.0, 0.0, HPXML::LocationExterior, 1.0, '0.004, 0.001, 0.001, 0.002, 0.007, 0.012, 0.029, 0.046, 0.044, 0.041, 0.044, 0.046, 0.042, 0.038, 0.049, 0.059, 0.110, 0.161, 0.115, 0.070, 0.044, 0.019, 0.013, 0.007', '0.004, 0.001, 0.001, 0.002, 0.007, 0.012, 0.029, 0.046, 0.044, 0.041, 0.044, 0.046, 0.042, 0.038, 0.049, 0.059, 0.110, 0.161, 0.115, 0.070, 0.044, 0.019, 0.013, 0.007', '1.097, 1.097, 0.991, 0.987, 0.991, 0.890, 0.896, 0.896, 0.890, 1.085, 1.085, 1.097')
    _test_default_fuel_load_values(hpxml_default, true, HPXML::FuelLoadTypeLighting, 20, 0.0, 0.0, HPXML::LocationExterior, 1.0, '0.044, 0.023, 0.019, 0.015, 0.016, 0.018, 0.026, 0.033, 0.033, 0.032, 0.033, 0.033, 0.032, 0.032, 0.032, 0.033, 0.045, 0.057, 0.066, 0.076, 0.081, 0.086, 0.075, 0.065', '0.044, 0.023, 0.019, 0.015, 0.016, 0.018, 0.026, 0.033, 0.033, 0.032, 0.033, 0.033, 0.032, 0.032, 0.032, 0.033, 0.045, 0.057, 0.066, 0.076, 0.081, 0.086, 0.075, 0.065', '1.154, 1.161, 1.013, 1.010, 1.013, 0.888, 0.883, 0.883, 0.888, 0.978, 0.974, 1.154')
    _test_default_fuel_load_values(hpxml_default, true, HPXML::FuelLoadTypeFireplace, 67, 0.5, 0.1, HPXML::LocationInterior, 1.0, '0.044, 0.023, 0.019, 0.015, 0.016, 0.018, 0.026, 0.033, 0.033, 0.032, 0.033, 0.033, 0.032, 0.032, 0.032, 0.033, 0.045, 0.057, 0.066, 0.076, 0.081, 0.086, 0.075, 0.065', '0.044, 0.023, 0.019, 0.015, 0.016, 0.018, 0.026, 0.033, 0.033, 0.032, 0.033, 0.033, 0.032, 0.032, 0.032, 0.033, 0.045, 0.057, 0.066, 0.076, 0.081, 0.086, 0.075, 0.065', '1.154, 1.161, 1.013, 1.010, 1.013, 0.888, 0.883, 0.883, 0.888, 0.978, 0.974, 1.154')
  end

  def _test_measure()
    # create an instance of the measure
    measure = HPXMLtoOpenStudio.new

    runner = OpenStudio::Measure::OSRunner.new(OpenStudio::WorkflowJSON.new)
    model = OpenStudio::Model::Model.new

    # get arguments
    arguments = measure.arguments(model)
    argument_map = OpenStudio::Measure.convertOSArgumentVectorToMap(arguments)

    # populate argument with specified hash value if specified
    arguments.each do |arg|
      temp_arg_var = arg.clone
      if @args_hash.has_key?(arg.name)
        assert(temp_arg_var.setValue(@args_hash[arg.name]))
      end
      argument_map[arg.name] = temp_arg_var
    end

    # run the measure
    measure.run(model, runner, argument_map)
    result = runner.result

    # show the output
    show_output(result) unless result.value.valueName == 'Success'

    # assert that it ran correctly
    assert_equal('Success', result.value.valueName)

    hpxml_default = HPXML.new(hpxml_path: File.join(@tmp_output_path, 'in.xml'))

    return hpxml_default
  end

  def _test_default_header_values(hpxml, isdefaulted, tstep, sim_begin_month, sim_begin_day, sim_end_month, sim_end_day, sim_calendar_year,
                                  dst_enabled, dst_begin_month, dst_begin_day, dst_end_month, dst_end_day,
                                  use_max_load_for_heat_pumps, allow_increased_fixed_capacities)
    assert_equal(tstep, hpxml.header.timestep)
    assert_equal(isdefaulted, hpxml.header.timestep_isdefaulted)

    assert_equal(sim_begin_month, hpxml.header.sim_begin_month)
    assert_equal(isdefaulted, hpxml.header.sim_begin_month_isdefaulted)

    assert_equal(sim_begin_day, hpxml.header.sim_begin_day)
    assert_equal(isdefaulted, hpxml.header.sim_begin_day_isdefaulted)

    assert_equal(sim_end_month, hpxml.header.sim_end_month)
    assert_equal(isdefaulted, hpxml.header.sim_end_month_isdefaulted)

    assert_equal(sim_end_day, hpxml.header.sim_end_day)
    assert_equal(isdefaulted, hpxml.header.sim_end_day_isdefaulted)

    assert_equal(sim_calendar_year, hpxml.header.sim_calendar_year)
    assert_equal(isdefaulted, hpxml.header.sim_calendar_year_isdefaulted)

    assert_equal(dst_enabled, hpxml.header.dst_enabled)
    assert_equal(isdefaulted, hpxml.header.dst_enabled_isdefaulted)

    assert_equal(dst_begin_month, hpxml.header.dst_begin_month)
    assert_equal(isdefaulted, hpxml.header.dst_begin_month_isdefaulted)

    assert_equal(dst_begin_day, hpxml.header.dst_begin_day)
    assert_equal(isdefaulted, hpxml.header.dst_begin_day_isdefaulted)

    assert_equal(dst_end_month, hpxml.header.dst_end_month)
    assert_equal(isdefaulted, hpxml.header.dst_end_month_isdefaulted)

    assert_equal(dst_end_day, hpxml.header.dst_end_day)
    assert_equal(isdefaulted, hpxml.header.dst_end_day_isdefaulted)

    assert_equal(use_max_load_for_heat_pumps, hpxml.header.use_max_load_for_heat_pumps)
    assert_equal(isdefaulted, hpxml.header.use_max_load_for_heat_pumps_isdefaulted)

    assert_equal(allow_increased_fixed_capacities, hpxml.header.allow_increased_fixed_capacities)
    assert_equal(isdefaulted, hpxml.header.allow_increased_fixed_capacities_isdefaulted)
  end

  def _test_default_site_values(hpxml, isdefaulted, site_type, shelter_coefficient)
    assert_equal(site_type, hpxml.site.site_type)
    assert_equal(isdefaulted, hpxml.site.site_type_isdefaulted)

    assert_equal(shelter_coefficient, hpxml.site.shelter_coefficient)
    assert_equal(isdefaulted, hpxml.site.shelter_coefficient_isdefaulted)
  end

  def _test_default_occupancy_values(hpxml, isdefaulted, num_occupants)
    assert_equal(num_occupants, hpxml.building_occupancy.number_of_residents)
    assert_equal(isdefaulted, hpxml.building_occupancy.number_of_residents_isdefaulted)
  end

  def _test_default_building_construction_values(hpxml, isdefaulted, building_volume, average_ceiling_height, has_flue_or_chimney, n_bathrooms)
    assert_equal(building_volume, hpxml.building_construction.conditioned_building_volume)
    assert_equal(average_ceiling_height, hpxml.building_construction.average_ceiling_height)
    if isdefaulted
      assert_equal(isdefaulted, hpxml.building_construction.conditioned_building_volume_isdefaulted || hpxml.building_construction.average_ceiling_height_isdefaulted)
    else
      assert_equal(isdefaulted, hpxml.building_construction.conditioned_building_volume_isdefaulted)
      assert_equal(isdefaulted, hpxml.building_construction.average_ceiling_height_isdefaulted)
    end

    assert_equal(has_flue_or_chimney, hpxml.building_construction.has_flue_or_chimney)
    assert_equal(isdefaulted, hpxml.building_construction.has_flue_or_chimney_isdefaulted)

    assert_equal(n_bathrooms, hpxml.building_construction.number_of_bathrooms)
    assert_equal(isdefaulted, hpxml.building_construction.number_of_bathrooms_isdefaulted)
  end

  def _test_default_infiltration_values(hpxml, isdefaulted, volume)
    air_infiltration_measurement = hpxml.air_infiltration_measurements[0]

    assert_equal(volume, air_infiltration_measurement.infiltration_volume)
    assert_equal(isdefaulted, air_infiltration_measurement.infiltration_volume_isdefaulted)
  end

  def _test_default_attic_values(hpxml, isdefaulted, sla)
    attic = hpxml.attics[0]

    assert_equal(sla, attic.vented_attic_sla)
    assert_equal(isdefaulted, attic.vented_attic_sla_isdefaulted)
  end

  def _test_default_foundation_values(hpxml, isdefaulted, sla)
    foundation = hpxml.foundations[0]

    assert_equal(sla, foundation.vented_crawlspace_sla)
    assert_equal(isdefaulted, foundation.vented_crawlspace_sla_isdefaulted)
  end

  def _test_default_roof_values(hpxml, isdefaulted, roof_type, solar_absorptance, roof_color, emittance, radiant_barrier)
    roof = hpxml.roofs[0]

    assert_equal(roof_type, roof.roof_type)
    assert_equal(isdefaulted, roof.roof_type_isdefaulted)

    assert_equal(solar_absorptance, roof.solar_absorptance)
    assert_equal(roof_color, roof.roof_color)
    if isdefaulted
      assert_equal(isdefaulted, roof.solar_absorptance_isdefaulted || roof.roof_color_isdefaulted)
    else
      assert_equal(isdefaulted, roof.solar_absorptance_isdefaulted)
      assert_equal(isdefaulted, roof.roof_color_isdefaulted)
    end

    assert_equal(emittance, roof.emittance)
    assert_equal(isdefaulted, roof.emittance_isdefaulted)

    assert_equal(radiant_barrier, roof.radiant_barrier)
    assert_equal(isdefaulted, roof.radiant_barrier_isdefaulted)
  end

  def _test_default_rim_joist_values(hpxml, isdefaulted, siding, solar_absorptance, color, emittance)
    rim_joist = hpxml.rim_joists[0]

    assert_equal(siding, rim_joist.siding)
    assert_equal(isdefaulted, rim_joist.siding_isdefaulted)

    assert_equal(solar_absorptance, rim_joist.solar_absorptance)
    assert_equal(color, rim_joist.color)
    if isdefaulted
      assert_equal(isdefaulted, rim_joist.solar_absorptance_isdefaulted || rim_joist.color_isdefaulted)
    else
      assert_equal(isdefaulted, rim_joist.solar_absorptance_isdefaulted)
      assert_equal(isdefaulted, rim_joist.color_isdefaulted)
    end

    assert_equal(emittance, rim_joist.emittance)
    assert_equal(isdefaulted, rim_joist.emittance_isdefaulted)
  end

  def _test_default_wall_values(hpxml, isdefaulted, siding, solar_absorptance, color, emittance)
    wall = hpxml.walls[0]

    assert_equal(siding, wall.siding)
    assert_equal(isdefaulted, wall.siding_isdefaulted)

    assert_equal(solar_absorptance, wall.solar_absorptance)
    assert_equal(color, wall.color)
    if isdefaulted
      assert_equal(isdefaulted, wall.solar_absorptance_isdefaulted || wall.color_isdefaulted)
    else
      assert_equal(isdefaulted, wall.solar_absorptance_isdefaulted)
      assert_equal(isdefaulted, wall.color_isdefaulted)
    end

    assert_equal(emittance, wall.emittance)
    assert_equal(isdefaulted, wall.emittance_isdefaulted)
  end

  def _test_default_foundation_wall_values(hpxml, isdefaulted, thickness)
    foundation_wall = hpxml.foundation_walls[0]

    assert_equal(thickness, foundation_wall.thickness)
    assert_equal(isdefaulted, foundation_wall.thickness_isdefaulted)
  end

  def _test_default_slab_values(hpxml, isdefaulted, thickness, carpet_r_value, carpet_fraction)
    slab = hpxml.slabs[0]

    assert_equal(thickness, slab.thickness)
    assert_equal(isdefaulted, slab.thickness_isdefaulted)

    assert_equal(carpet_r_value, slab.carpet_r_value)
    assert_equal(isdefaulted, slab.carpet_r_value_isdefaulted)

    assert_equal(carpet_fraction, slab.carpet_fraction)
    assert_equal(isdefaulted, slab.carpet_fraction_isdefaulted)
  end

  def _test_default_window_values(hpxml, isdefaulted, summer_shade_coeffs, winter_shade_coeffs, fraction_operable)
    assert_equal(summer_shade_coeffs.size, hpxml.windows.size)
    hpxml.windows.each_with_index do |window, idx|
      assert_equal(summer_shade_coeffs[idx], window.interior_shading_factor_summer)
      assert_equal(isdefaulted, window.interior_shading_factor_summer_isdefaulted)

      assert_equal(winter_shade_coeffs[idx], window.interior_shading_factor_winter)
      assert_equal(isdefaulted, window.interior_shading_factor_winter_isdefaulted)

      assert_equal(fraction_operable[idx], window.fraction_operable)
      assert_equal(isdefaulted, window.fraction_operable_isdefaulted)
    end
  end

  def _test_default_skylight_values(hpxml, isdefaulted, summer_shade_coeffs, winter_shade_coeffs)
    assert_equal(summer_shade_coeffs.size, hpxml.skylights.size)
    hpxml.skylights.each_with_index do |skylight, idx|
      assert_equal(summer_shade_coeffs[idx], skylight.interior_shading_factor_summer)
      assert_equal(isdefaulted, skylight.interior_shading_factor_summer_isdefaulted)

      assert_equal(winter_shade_coeffs[idx], skylight.interior_shading_factor_winter)
      assert_equal(isdefaulted, skylight.interior_shading_factor_winter_isdefaulted)
    end
  end

<<<<<<< HEAD
  def _test_default_central_air_conditioner_values(hpxml, shr, compressor_type, fan_watts_per_cfm, charge_defect_ratio,
                                                   airflow_defect_ratio = nil, airflow_cfm_per_ton = nil)
=======
  def _test_default_central_air_conditioner_values(hpxml, isdefaulted, shr, compressor_type, fan_watts_per_cfm)
>>>>>>> ce9fc7fd
    cooling_system = hpxml.cooling_systems[0]

    assert_equal(shr, cooling_system.cooling_shr)
    assert_equal(isdefaulted, cooling_system.cooling_shr_isdefaulted)

    assert_equal(compressor_type, cooling_system.compressor_type)
    assert_equal(isdefaulted, cooling_system.compressor_type_isdefaulted)

    assert_equal(fan_watts_per_cfm, cooling_system.fan_watts_per_cfm)
<<<<<<< HEAD
    assert_equal(charge_defect_ratio, cooling_system.charge_defect_ratio)
    if airflow_defect_ratio.nil?
      assert_nil(cooling_system.airflow_defect_ratio)
    else
      assert_equal(airflow_defect_ratio, cooling_system.airflow_defect_ratio)
    end
    if airflow_cfm_per_ton.nil?
      assert_nil(cooling_system.airflow_cfm_per_ton)
    else
      assert_equal(airflow_cfm_per_ton, cooling_system.airflow_cfm_per_ton)
    end
  end

  def _test_default_room_air_conditioner_values(hpxml, shr, charge_defect_ratio, airflow_defect_ratio = nil, airflow_cfm_per_ton = nil)
=======
    assert_equal(isdefaulted, cooling_system.fan_watts_per_cfm_isdefaulted)
  end

  def _test_default_room_air_conditioner_values(hpxml, isdefaulted, shr)
>>>>>>> ce9fc7fd
    cooling_system = hpxml.cooling_systems[0]

    assert_equal(shr, cooling_system.cooling_shr)
<<<<<<< HEAD
    assert_equal(charge_defect_ratio, cooling_system.charge_defect_ratio)
    if airflow_defect_ratio.nil?
      assert_nil(cooling_system.airflow_defect_ratio)
    else
      assert_equal(airflow_defect_ratio, cooling_system.airflow_defect_ratio)
    end
    if airflow_cfm_per_ton.nil?
      assert_nil(cooling_system.airflow_cfm_per_ton)
    else
      assert_equal(airflow_cfm_per_ton, cooling_system.airflow_cfm_per_ton)
    end
  end

  def _test_default_mini_split_air_conditioner_values(hpxml, shr, fan_watts_per_cfm, charge_defect_ratio,
                                                      airflow_defect_ratio = nil, airflow_cfm_per_ton = nil)
=======
    assert_equal(isdefaulted, cooling_system.cooling_shr_isdefaulted)
  end

  def _test_default_mini_split_air_conditioner_values(hpxml, isdefaulted, shr, fan_watts_per_cfm)
>>>>>>> ce9fc7fd
    cooling_system = hpxml.cooling_systems[0]

    assert_equal(shr, cooling_system.cooling_shr)
    assert_equal(isdefaulted, cooling_system.cooling_shr_isdefaulted)

    assert_equal(fan_watts_per_cfm, cooling_system.fan_watts_per_cfm)
<<<<<<< HEAD
    assert_equal(charge_defect_ratio, cooling_system.charge_defect_ratio)
    if airflow_defect_ratio.nil?
      assert_nil(cooling_system.airflow_defect_ratio)
    else
      assert_equal(airflow_defect_ratio, cooling_system.airflow_defect_ratio)
    end
    if airflow_cfm_per_ton.nil?
      assert_nil(cooling_system.airflow_cfm_per_ton)
    else
      assert_equal(airflow_cfm_per_ton, cooling_system.airflow_cfm_per_ton)
    end
  end

  def _test_default_furnace_values(hpxml, fan_watts_per_cfm, airflow_defect_ratio = nil, airflow_cfm_per_ton = nil)
=======
    assert_equal(isdefaulted, cooling_system.fan_watts_per_cfm_isdefaulted)
  end

  def _test_default_furnace_values(hpxml, isdefaulted, fan_watts_per_cfm)
>>>>>>> ce9fc7fd
    heating_system = hpxml.heating_systems[0]

    assert_equal(fan_watts_per_cfm, heating_system.fan_watts_per_cfm)
<<<<<<< HEAD
    if airflow_defect_ratio.nil?
      assert_nil(heating_system.airflow_defect_ratio)
    else
      assert_equal(airflow_defect_ratio, heating_system.airflow_defect_ratio)
    end
    if airflow_cfm_per_ton.nil?
      assert_nil(heating_system.airflow_cfm_per_ton)
    else
      assert_equal(airflow_cfm_per_ton, heating_system.airflow_cfm_per_ton)
    end
=======
    assert_equal(isdefaulted, heating_system.fan_watts_per_cfm_isdefaulted)
>>>>>>> ce9fc7fd
  end

  def _test_default_wall_furnace_values(hpxml, isdefaulted, fan_watts)
    heating_system = hpxml.heating_systems[0]

    assert_equal(fan_watts, heating_system.fan_watts)
    assert_equal(isdefaulted, heating_system.fan_watts_isdefaulted)
  end

  def _test_default_floor_furnace_values(hpxml, isdefaulted, fan_watts)
    heating_system = hpxml.heating_systems[0]

    assert_equal(fan_watts, heating_system.fan_watts)
    assert_equal(isdefaulted, heating_system.fan_watts_isdefaulted)
  end

  def _test_default_stove_values(hpxml, isdefaulted, fan_watts)
    heating_system = hpxml.heating_systems[0]

    assert_equal(fan_watts, heating_system.fan_watts)
    assert_equal(isdefaulted, heating_system.fan_watts_isdefaulted)
  end

  def _test_default_portable_heater_values(hpxml, isdefaulted, fan_watts)
    heating_system = hpxml.heating_systems[0]

    assert_equal(fan_watts, heating_system.fan_watts)
    assert_equal(isdefaulted, heating_system.fan_watts_isdefaulted)
  end

  def _test_default_fixed_heater_values(hpxml, isdefaulted, fan_watts)
    heating_system = hpxml.heating_systems[0]

    assert_equal(fan_watts, heating_system.fan_watts)
    assert_equal(isdefaulted, heating_system.fan_watts_isdefaulted)
  end

  def _test_default_fireplace_values(hpxml, isdefaulted, fan_watts)
    heating_system = hpxml.heating_systems[0]

    assert_equal(fan_watts, heating_system.fan_watts)
    assert_equal(isdefaulted, heating_system.fan_watts_isdefaulted)
  end

  def _test_default_boiler_values(hpxml, isdefaulted, eae)
    heating_system = hpxml.heating_systems[0]

    assert_equal(eae, heating_system.electric_auxiliary_energy)
    assert_equal(isdefaulted, heating_system.electric_auxiliary_energy_isdefaulted)
  end

<<<<<<< HEAD
  def _test_default_air_to_air_heat_pump_values(hpxml, shr, compressor_type, fan_watts_per_cfm, charge_defect_ratio,
                                                airflow_defect_ratio = nil, airflow_cfm_per_ton = nil)
=======
  def _test_default_air_to_air_heat_pump_values(hpxml, isdefaulted, shr, compressor_type, fan_watts_per_cfm)
>>>>>>> ce9fc7fd
    heat_pump = hpxml.heat_pumps[0]

    assert_equal(shr, heat_pump.cooling_shr)
    assert_equal(isdefaulted, heat_pump.cooling_shr_isdefaulted)

    assert_equal(compressor_type, heat_pump.compressor_type)
    assert_equal(isdefaulted, heat_pump.compressor_type_isdefaulted)

    assert_equal(fan_watts_per_cfm, heat_pump.fan_watts_per_cfm)
<<<<<<< HEAD
    assert_equal(charge_defect_ratio, heat_pump.charge_defect_ratio)
    if airflow_defect_ratio.nil?
      assert_nil(heat_pump.airflow_defect_ratio)
    else
      assert_equal(airflow_defect_ratio, heat_pump.airflow_defect_ratio)
    end
    if airflow_cfm_per_ton.nil?
      assert_nil(heat_pump.airflow_cfm_per_ton)
    else
      assert_equal(airflow_cfm_per_ton, heat_pump.airflow_cfm_per_ton)
    end
  end

  def _test_default_mini_split_heat_pump_values(hpxml, shr, fan_watts_per_cfm, charge_defect_ratio,
                                                airflow_defect_ratio = nil, airflow_cfm_per_ton = nil)
=======
    assert_equal(isdefaulted, heat_pump.fan_watts_per_cfm_isdefaulted)
  end

  def _test_default_mini_split_heat_pump_values(hpxml, isdefaulted, shr, fan_watts_per_cfm)
>>>>>>> ce9fc7fd
    heat_pump = hpxml.heat_pumps[0]

    assert_equal(shr, heat_pump.cooling_shr)
    assert_equal(isdefaulted, heat_pump.cooling_shr_isdefaulted)

    assert_equal(fan_watts_per_cfm, heat_pump.fan_watts_per_cfm)
<<<<<<< HEAD
    assert_equal(charge_defect_ratio, heat_pump.charge_defect_ratio)
    if airflow_defect_ratio.nil?
      assert_nil(heat_pump.airflow_defect_ratio)
    else
      assert_equal(airflow_defect_ratio, heat_pump.airflow_defect_ratio)
    end
    if airflow_cfm_per_ton.nil?
      assert_nil(heat_pump.airflow_cfm_per_ton)
    else
      assert_equal(airflow_cfm_per_ton, heat_pump.airflow_cfm_per_ton)
    end
  end

  def _test_default_ground_to_air_heat_pump_values(hpxml, pump_watts_per_ton, fan_watts_per_cfm, airflow_defect_ratio = nil,
                                                   airflow_cfm_per_ton = nil)
=======
    assert_equal(isdefaulted, heat_pump.fan_watts_per_cfm_isdefaulted)
  end

  def _test_default_ground_to_air_heat_pump_values(hpxml, isdefaulted, pump_watts_per_ton, fan_watts_per_cfm)
>>>>>>> ce9fc7fd
    heat_pump = hpxml.heat_pumps[0]

    assert_equal(pump_watts_per_ton, heat_pump.pump_watts_per_ton)
    assert_equal(isdefaulted, heat_pump.pump_watts_per_ton_isdefaulted)

    assert_equal(fan_watts_per_cfm, heat_pump.fan_watts_per_cfm)
<<<<<<< HEAD
    if airflow_defect_ratio.nil?
      assert_nil(heat_pump.airflow_defect_ratio)
    else
      assert_equal(airflow_defect_ratio, heat_pump.airflow_defect_ratio)
    end
    if airflow_cfm_per_ton.nil?
      assert_nil(heat_pump.airflow_cfm_per_ton)
    else
      assert_equal(airflow_cfm_per_ton, heat_pump.airflow_cfm_per_ton)
    end
=======
    assert_equal(isdefaulted, heat_pump.fan_watts_per_cfm_isdefaulted)
  end

  def _test_default_hvac_control_values(hpxml, isdefaulted, htg_setback_start_hr, clg_setup_start_hr)
    hvac_control = hpxml.hvac_controls[0]

    assert_equal(htg_setback_start_hr, hvac_control.heating_setback_start_hour)
    assert_equal(isdefaulted, hvac_control.heating_setback_start_hour_isdefaulted)

    assert_equal(clg_setup_start_hr, hvac_control.cooling_setup_start_hour)
    assert_equal(isdefaulted, hvac_control.cooling_setup_start_hour_isdefaulted)
>>>>>>> ce9fc7fd
  end

  def _test_default_duct_values(hpxml, isdefaulted, supply_locations, return_locations, supply_areas, return_areas, n_return_registers)
    supply_duct_idx = 0
    return_duct_idx = 0
    hpxml.hvac_distributions.each do |hvac_distribution|
      next unless [HPXML::HVACDistributionTypeAir, HPXML::HVACDistributionTypeHydronicAndAir].include? hvac_distribution.distribution_system_type

      assert_equal(n_return_registers, hvac_distribution.number_of_return_registers)
      assert_equal(isdefaulted, hvac_distribution.number_of_return_registers_isdefaulted)

      hvac_distribution.ducts.each do |duct|
        if duct.duct_type == HPXML::DuctTypeSupply
          assert_equal(supply_locations[supply_duct_idx], duct.duct_location)
          assert_equal(isdefaulted, duct.duct_location_isdefaulted)

          assert_in_epsilon(supply_areas[supply_duct_idx], duct.duct_surface_area, 0.01)
          assert_equal(isdefaulted, duct.duct_surface_area_isdefaulted)

          supply_duct_idx += 1
        elsif duct.duct_type == HPXML::DuctTypeReturn
          assert_equal(return_locations[return_duct_idx], duct.duct_location)
          assert_equal(isdefaulted, duct.duct_location_isdefaulted)

          assert_in_epsilon(return_areas[return_duct_idx], duct.duct_surface_area, 0.01)
          assert_equal(isdefaulted, duct.duct_surface_area_isdefaulted)

          return_duct_idx += 1
        end
      end
    end
  end

  def _test_default_mech_vent_values(hpxml, isdefaulted, is_shared_system, hours_in_operation)
    vent_fan = hpxml.ventilation_fans.select { |f| f.used_for_whole_building_ventilation }[0]

    assert_equal(is_shared_system, vent_fan.is_shared_system)
    assert_equal(isdefaulted, vent_fan.is_shared_system_isdefaulted)

    assert_equal(hours_in_operation, vent_fan.hours_in_operation)
    assert_equal(isdefaulted, vent_fan.hours_in_operation_isdefaulted)
  end

  def _test_default_kitchen_fan_values(hpxml, isdefaulted, quantity, rated_flow_rate, hours_in_operation, fan_power, start_hour)
    kitchen_fan = hpxml.ventilation_fans.select { |f| f.used_for_local_ventilation && f.fan_location == HPXML::LocationKitchen }[0]

    assert_equal(quantity, kitchen_fan.quantity)
    assert_equal(isdefaulted, kitchen_fan.quantity_isdefaulted)

    assert_equal(rated_flow_rate, kitchen_fan.rated_flow_rate)
    assert_equal(isdefaulted, kitchen_fan.rated_flow_rate_isdefaulted)

    assert_equal(hours_in_operation, kitchen_fan.hours_in_operation)
    assert_equal(isdefaulted, kitchen_fan.hours_in_operation_isdefaulted)

    assert_equal(fan_power, kitchen_fan.fan_power)
    assert_equal(isdefaulted, kitchen_fan.fan_power_isdefaulted)

    assert_equal(start_hour, kitchen_fan.start_hour)
    assert_equal(isdefaulted, kitchen_fan.start_hour_isdefaulted)
  end

  def _test_default_bath_fan_values(hpxml, isdefaulted, quantity, rated_flow_rate, hours_in_operation, fan_power, start_hour)
    bath_fan = hpxml.ventilation_fans.select { |f| f.used_for_local_ventilation && f.fan_location == HPXML::LocationBath }[0]

    assert_equal(quantity, bath_fan.quantity)
    assert_equal(isdefaulted, bath_fan.quantity_isdefaulted)

    assert_equal(rated_flow_rate, bath_fan.rated_flow_rate)
    assert_equal(isdefaulted, bath_fan.rated_flow_rate_isdefaulted)

    assert_equal(hours_in_operation, bath_fan.hours_in_operation)
    assert_equal(isdefaulted, bath_fan.hours_in_operation_isdefaulted)

    assert_equal(fan_power, bath_fan.fan_power)
    assert_equal(isdefaulted, bath_fan.fan_power_isdefaulted)

    assert_equal(start_hour, bath_fan.start_hour)
    assert_equal(isdefaulted, bath_fan.start_hour_isdefaulted)
  end

  def _test_default_storage_water_heater_values(hpxml, isdefaulted, *expected_wh_values)
    storage_water_heaters = hpxml.water_heating_systems.select { |w| w.water_heater_type == HPXML::WaterHeaterTypeStorage }
    assert_equal(expected_wh_values.size, storage_water_heaters.size)
    storage_water_heaters.each_with_index do |wh_system, idx|
      is_shared, heating_capacity, tank_volume, recovery_efficiency, location = expected_wh_values[idx]

      assert_equal(is_shared, wh_system.is_shared_system)
      assert_equal(isdefaulted, wh_system.is_shared_system_isdefaulted)

      assert_in_epsilon(heating_capacity, wh_system.heating_capacity, 0.01)
      assert_equal(isdefaulted, wh_system.heating_capacity_isdefaulted)

      assert_equal(tank_volume, wh_system.tank_volume)
      assert_equal(isdefaulted, wh_system.tank_volume_isdefaulted)

      assert_in_epsilon(recovery_efficiency, wh_system.recovery_efficiency, 0.01)
      assert_equal(isdefaulted, wh_system.recovery_efficiency_isdefaulted)

      assert_equal(location, wh_system.location)
      assert_equal(isdefaulted, wh_system.location_isdefaulted)
    end
  end

  def _test_default_tankless_water_heater_values(hpxml, isdefaulted, *expected_wh_values)
    tankless_water_heaters = hpxml.water_heating_systems.select { |w| w.water_heater_type == HPXML::WaterHeaterTypeTankless }
    assert_equal(expected_wh_values.size, tankless_water_heaters.size)
    tankless_water_heaters.each_with_index do |wh_system, idx|
      performance_adjustment, = expected_wh_values[idx]

      assert_equal(performance_adjustment, wh_system.performance_adjustment)
      assert_equal(isdefaulted, wh_system.performance_adjustment_isdefaulted)
    end
  end

  def _test_default_standard_distribution_values(hpxml, isdefaulted, piping_length, pipe_r_value)
    hot_water_distribution = hpxml.hot_water_distributions[0]

    assert_in_epsilon(piping_length, hot_water_distribution.standard_piping_length, 0.01)
    assert_equal(isdefaulted, hot_water_distribution.standard_piping_length_isdefaulted)

    assert_equal(pipe_r_value, hot_water_distribution.pipe_r_value)
    assert_equal(isdefaulted, hot_water_distribution.pipe_r_value_isdefaulted)
  end

  def _test_default_recirc_distribution_values(hpxml, isdefaulted, piping_length, branch_piping_length, pump_power, pipe_r_value)
    hot_water_distribution = hpxml.hot_water_distributions[0]

    assert_in_epsilon(piping_length, hot_water_distribution.recirculation_piping_length, 0.01)
    assert_equal(isdefaulted, hot_water_distribution.recirculation_piping_length_isdefaulted)

    assert_in_epsilon(branch_piping_length, hot_water_distribution.recirculation_branch_piping_length, 0.01)
    assert_equal(isdefaulted, hot_water_distribution.recirculation_branch_piping_length_isdefaulted)

    assert_in_epsilon(pump_power, hot_water_distribution.recirculation_pump_power, 0.01)
    assert_equal(isdefaulted, hot_water_distribution.recirculation_pump_power_isdefaulted)

    assert_equal(pipe_r_value, hot_water_distribution.pipe_r_value)
    assert_equal(isdefaulted, hot_water_distribution.pipe_r_value_isdefaulted)
  end

  def _test_default_shared_recirc_distribution_values(hpxml, isdefaulted, pump_power)
    hot_water_distribution = hpxml.hot_water_distributions[0]

    assert_in_epsilon(pump_power, hot_water_distribution.shared_recirculation_pump_power, 0.01)
    assert_equal(isdefaulted, hot_water_distribution.shared_recirculation_pump_power_isdefaulted)
  end

  def _test_default_water_fixture_values(hpxml, isdefaulted, usage_multiplier)
    assert_equal(usage_multiplier, hpxml.water_heating.water_fixtures_usage_multiplier)
    assert_equal(isdefaulted, hpxml.water_heating.water_fixtures_usage_multiplier_isdefaulted)
  end

  def _test_default_solar_thermal_values(hpxml, isdefaulted, storage_volume)
    solar_thermal_system = hpxml.solar_thermal_systems[0]

    assert_equal(storage_volume, solar_thermal_system.storage_volume)
    assert_equal(isdefaulted, solar_thermal_system.storage_volume_isdefaulted)
  end

  def _test_default_pv_system_values(hpxml, isdefaulted, interver_efficiency, system_loss_frac, is_shared_system, location, tracking, module_type)
    hpxml.pv_systems.each_with_index do |pv, idx|
      assert_equal(is_shared_system, pv.is_shared_system)
      assert_equal(isdefaulted, pv.is_shared_system_isdefaulted)

      assert_equal(interver_efficiency, pv.inverter_efficiency)
      assert_equal(isdefaulted, pv.inverter_efficiency_isdefaulted)

      assert_in_epsilon(system_loss_frac, pv.system_losses_fraction, 0.01)
      assert_equal(isdefaulted, pv.system_losses_fraction_isdefaulted)

      assert_equal(location, pv.location)
      assert_equal(isdefaulted, pv.location_isdefaulted)

      assert_equal(tracking, pv.tracking)
      assert_equal(isdefaulted, pv.tracking_isdefaulted)

      assert_equal(module_type, pv.module_type)
      assert_equal(isdefaulted, pv.module_type_isdefaulted)
    end
  end

  def _test_default_clothes_washer_values(hpxml, isdefaulted, is_shared, location, imef, rated_annual_kwh, label_electric_rate, label_gas_rate, label_annual_gas_cost, capacity, label_usage, usage_multiplier)
    clothes_washer = hpxml.clothes_washers[0]

    assert_equal(is_shared, clothes_washer.is_shared_appliance)
    assert_equal(isdefaulted, clothes_washer.is_shared_appliance_isdefaulted)

    assert_equal(location, clothes_washer.location)
    assert_equal(isdefaulted, clothes_washer.location_isdefaulted)

    assert_equal(imef, clothes_washer.integrated_modified_energy_factor)
    assert_equal(isdefaulted, clothes_washer.integrated_modified_energy_factor_isdefaulted)

    assert_equal(rated_annual_kwh, clothes_washer.rated_annual_kwh)
    assert_equal(isdefaulted, clothes_washer.rated_annual_kwh_isdefaulted)

    assert_equal(label_electric_rate, clothes_washer.label_electric_rate)
    assert_equal(isdefaulted, clothes_washer.label_electric_rate_isdefaulted)

    assert_equal(label_gas_rate, clothes_washer.label_gas_rate)
    assert_equal(isdefaulted, clothes_washer.label_gas_rate_isdefaulted)

    assert_equal(label_annual_gas_cost, clothes_washer.label_annual_gas_cost)
    assert_equal(isdefaulted, clothes_washer.label_annual_gas_cost_isdefaulted)

    assert_equal(capacity, clothes_washer.capacity)
    assert_equal(isdefaulted, clothes_washer.capacity_isdefaulted)

    assert_equal(label_usage, clothes_washer.label_usage)
    assert_equal(isdefaulted, clothes_washer.label_usage_isdefaulted)

    assert_equal(usage_multiplier, clothes_washer.usage_multiplier)
    assert_equal(isdefaulted, clothes_washer.usage_multiplier_isdefaulted)
  end

  def _test_default_clothes_dryer_values(hpxml, isdefaulted, is_shared, location, control_type, cef, usage_multiplier)
    clothes_dryer = hpxml.clothes_dryers[0]

    assert_equal(is_shared, clothes_dryer.is_shared_appliance)
    assert_equal(isdefaulted, clothes_dryer.is_shared_appliance_isdefaulted)

    assert_equal(location, clothes_dryer.location)
    assert_equal(isdefaulted, clothes_dryer.location_isdefaulted)

    assert_equal(control_type, clothes_dryer.control_type)
    assert_equal(isdefaulted, clothes_dryer.control_type_isdefaulted)

    assert_equal(cef, clothes_dryer.combined_energy_factor)
    assert_equal(isdefaulted, clothes_dryer.combined_energy_factor_isdefaulted)

    assert_equal(usage_multiplier, clothes_dryer.usage_multiplier)
    assert_equal(isdefaulted, clothes_dryer.usage_multiplier_isdefaulted)
  end

  def _test_default_clothes_dryer_exhaust_values(hpxml, isdefaulted, is_vented, vented_flow_rate)
    clothes_dryer = hpxml.clothes_dryers[0]

    assert_equal(is_vented, clothes_dryer.is_vented)
    assert_equal(isdefaulted, clothes_dryer.is_vented_isdefaulted)

    if vented_flow_rate.nil?
      assert_nil(clothes_dryer.vented_flow_rate)
    else
      assert_equal(vented_flow_rate, clothes_dryer.vented_flow_rate)
      assert_equal(isdefaulted, clothes_dryer.vented_flow_rate_isdefaulted)
    end
  end

  def _test_default_dishwasher_values(hpxml, isdefaulted, is_shared, location, rated_annual_kwh, label_electric_rate, label_gas_rate, label_annual_gas_cost, label_usage, place_setting_capacity, usage_multiplier)
    dishwasher = hpxml.dishwashers[0]

    assert_equal(is_shared, dishwasher.is_shared_appliance)
    assert_equal(isdefaulted, dishwasher.is_shared_appliance_isdefaulted)

    assert_equal(location, dishwasher.location)
    assert_equal(isdefaulted, dishwasher.location_isdefaulted)

    assert_equal(rated_annual_kwh, dishwasher.rated_annual_kwh)
    assert_equal(isdefaulted, dishwasher.rated_annual_kwh_isdefaulted)

    assert_equal(label_electric_rate, dishwasher.label_electric_rate)
    assert_equal(isdefaulted, dishwasher.label_electric_rate_isdefaulted)

    assert_equal(label_gas_rate, dishwasher.label_gas_rate)
    assert_equal(isdefaulted, dishwasher.label_gas_rate_isdefaulted)

    assert_equal(label_annual_gas_cost, dishwasher.label_annual_gas_cost)
    assert_equal(isdefaulted, dishwasher.label_annual_gas_cost_isdefaulted)

    assert_equal(label_usage, dishwasher.label_usage)
    assert_equal(isdefaulted, dishwasher.label_usage_isdefaulted)

    assert_equal(place_setting_capacity, dishwasher.place_setting_capacity)
    assert_equal(isdefaulted, dishwasher.place_setting_capacity_isdefaulted)

    assert_equal(usage_multiplier, dishwasher.usage_multiplier)
    assert_equal(isdefaulted, dishwasher.usage_multiplier_isdefaulted)
  end

  def _test_default_refrigerator_values(hpxml, isdefaulted, location, rated_annual_kwh, usage_multiplier, weekday_sch, weekend_sch, monthly_mults)
    hpxml.refrigerators.each do |refrigerator|
      next unless refrigerator.primary_indicator

      assert_equal(location, refrigerator.location)
      assert_equal(isdefaulted, refrigerator.location_isdefaulted)

      assert_equal(rated_annual_kwh, refrigerator.rated_annual_kwh)
      assert_equal(isdefaulted, refrigerator.rated_annual_kwh_isdefaulted)

      assert_equal(usage_multiplier, refrigerator.usage_multiplier)
      assert_equal(isdefaulted, refrigerator.usage_multiplier_isdefaulted)

      if weekday_sch.nil?
        assert_nil(refrigerator.weekday_fractions)
      else
        assert_equal(weekday_sch, refrigerator.weekday_fractions)
        assert_equal(isdefaulted, refrigerator.weekday_fractions_isdefaulted)
      end

      if weekend_sch.nil?
        assert_nil(refrigerator.weekend_fractions)
      else
        assert_equal(weekend_sch, refrigerator.weekend_fractions)
        assert_equal(isdefaulted, refrigerator.weekend_fractions_isdefaulted)
      end

      if monthly_mults.nil?
        assert_nil(refrigerator.monthly_multipliers)
      else
        assert_equal(monthly_mults, refrigerator.monthly_multipliers)
        assert_equal(isdefaulted, refrigerator.monthly_multipliers_isdefaulted)
      end
    end
  end

  def _test_default_extra_refrigerators_values(hpxml, isdefaulted, location, rated_annual_kwh, usage_multiplier, weekday_sch, weekend_sch, monthly_mults)
    hpxml.refrigerators.each do |refrigerator|
      next if refrigerator.primary_indicator

      assert_equal(location, refrigerator.location)
      assert_equal(isdefaulted, refrigerator.location_isdefaulted)

      assert_in_epsilon(rated_annual_kwh, refrigerator.rated_annual_kwh, 0.01)
      assert_equal(isdefaulted, refrigerator.rated_annual_kwh_isdefaulted)

      assert_equal(usage_multiplier, refrigerator.usage_multiplier)
      assert_equal(isdefaulted, refrigerator.usage_multiplier_isdefaulted)

      if weekday_sch.nil?
        assert_nil(refrigerator.weekday_fractions)
      else
        assert_equal(weekday_sch, refrigerator.weekday_fractions)
        assert_equal(isdefaulted, refrigerator.weekday_fractions_isdefaulted)
      end

      if weekend_sch.nil?
        assert_nil(refrigerator.weekend_fractions)
      else
        assert_equal(weekend_sch, refrigerator.weekend_fractions)
        assert_equal(isdefaulted, refrigerator.weekend_fractions_isdefaulted)
      end

      if monthly_mults.nil?
        assert_nil(refrigerator.monthly_multipliers)
      else
        assert_equal(monthly_mults, refrigerator.monthly_multipliers)
        assert_equal(isdefaulted, refrigerator.monthly_multipliers_isdefaulted)
      end
    end
  end

  def _test_default_freezers_values(hpxml, isdefaulted, location, rated_annual_kwh, usage_multiplier, weekday_sch, weekend_sch, monthly_mults)
    hpxml.freezers.each do |freezer|
      assert_equal(location, freezer.location)
      assert_equal(isdefaulted, freezer.location_isdefaulted)

      assert_in_epsilon(rated_annual_kwh, freezer.rated_annual_kwh, 0.01)
      assert_equal(isdefaulted, freezer.rated_annual_kwh_isdefaulted)

      assert_equal(usage_multiplier, freezer.usage_multiplier)
      assert_equal(isdefaulted, freezer.usage_multiplier_isdefaulted)

      if weekday_sch.nil?
        assert_nil(freezer.weekday_fractions)
      else
        assert_equal(weekday_sch, freezer.weekday_fractions)
        assert_equal(isdefaulted, freezer.weekday_fractions_isdefaulted)
      end

      if weekend_sch.nil?
        assert_nil(freezer.weekend_fractions)
      else
        assert_equal(weekend_sch, freezer.weekend_fractions)
        assert_equal(isdefaulted, freezer.weekend_fractions_isdefaulted)
      end

      if monthly_mults.nil?
        assert_nil(freezer.monthly_multipliers)
      else
        assert_equal(monthly_mults, freezer.monthly_multipliers)
        assert_equal(isdefaulted, freezer.monthly_multipliers_isdefaulted)
      end
    end
  end

  def _test_default_cooking_range_values(hpxml, isdefaulted, location, is_induction, usage_multiplier, weekday_sch, weekend_sch, monthly_mults)
    cooking_range = hpxml.cooking_ranges[0]

    assert_equal(location, cooking_range.location)
    assert_equal(isdefaulted, cooking_range.location_isdefaulted)

    assert_equal(is_induction, cooking_range.is_induction)
    assert_equal(isdefaulted, cooking_range.is_induction_isdefaulted)

    assert_equal(usage_multiplier, cooking_range.usage_multiplier)
    assert_equal(isdefaulted, cooking_range.usage_multiplier_isdefaulted)

    if weekday_sch.nil?
      assert_nil(cooking_range.weekday_fractions)
    else
      assert_equal(weekday_sch, cooking_range.weekday_fractions)
      assert_equal(isdefaulted, cooking_range.weekday_fractions_isdefaulted)
    end

    if weekend_sch.nil?
      assert_nil(cooking_range.weekend_fractions)
    else
      assert_equal(weekend_sch, cooking_range.weekend_fractions)
      assert_equal(isdefaulted, cooking_range.weekend_fractions_isdefaulted)
    end

    if monthly_mults.nil?
      assert_nil(cooking_range.monthly_multipliers)
    else
      assert_equal(monthly_mults, cooking_range.monthly_multipliers)
      assert_equal(isdefaulted, cooking_range.monthly_multipliers_isdefaulted)
    end
  end

  def _test_default_oven_values(hpxml, isdefaulted, is_convection)
    oven = hpxml.ovens[0]

    assert_equal(is_convection, oven.is_convection)
    assert_equal(isdefaulted, oven.is_convection_isdefaulted)
  end

  def _test_default_lighting_values(hpxml, isdefaulted, interior_usage_multiplier, garage_usage_multiplier, exterior_usage_multiplier, schedules = {})
    assert_equal(interior_usage_multiplier, hpxml.lighting.interior_usage_multiplier)
    assert_equal(isdefaulted, hpxml.lighting.interior_usage_multiplier_isdefaulted)

    assert_equal(garage_usage_multiplier, hpxml.lighting.garage_usage_multiplier)
    assert_equal(isdefaulted, hpxml.lighting.garage_usage_multiplier_isdefaulted)

    assert_equal(exterior_usage_multiplier, hpxml.lighting.exterior_usage_multiplier)
    assert_equal(isdefaulted, hpxml.lighting.exterior_usage_multiplier_isdefaulted)

    if not schedules[:grg_wk_sch].nil?
      assert_equal(schedules[:grg_wk_sch], hpxml.lighting.garage_weekday_fractions)
      assert_equal(isdefaulted, hpxml.lighting.garage_weekday_fractions_isdefaulted)
    else
      assert_nil(hpxml.lighting.garage_weekday_fractions)
    end

    if not schedules[:grg_wknd_sch].nil?
      assert_equal(schedules[:grg_wknd_sch], hpxml.lighting.garage_weekend_fractions)
      assert_equal(isdefaulted, hpxml.lighting.garage_weekend_fractions_isdefaulted)
    else
      assert_nil(hpxml.lighting.garage_weekend_fractions)
    end

    if not schedules[:grg_month_mult].nil?
      assert_equal(schedules[:grg_month_mult], hpxml.lighting.garage_monthly_multipliers)
      assert_equal(isdefaulted, hpxml.lighting.garage_monthly_multipliers_isdefaulted)
    else
      assert_nil(hpxml.lighting.garage_monthly_multipliers)
    end

    if not schedules[:ext_wk_sch].nil?
      assert_equal(schedules[:ext_wk_sch], hpxml.lighting.exterior_weekday_fractions)
      assert_equal(isdefaulted, hpxml.lighting.exterior_weekday_fractions_isdefaulted)
    else
      assert_nil(hpxml.lighting.exterior_weekday_fractions)
    end

    if not schedules[:ext_wknd_sch].nil?
      assert_equal(schedules[:ext_wknd_sch], hpxml.lighting.exterior_weekend_fractions)
      assert_equal(isdefaulted, hpxml.lighting.exterior_weekend_fractions_isdefaulted)
    else
      assert_nil(hpxml.lighting.exterior_weekday_fractions)
    end

    if not schedules[:ext_month_mult].nil?
      assert_equal(schedules[:ext_month_mult], hpxml.lighting.exterior_monthly_multipliers)
      assert_equal(isdefaulted, hpxml.lighting.exterior_monthly_multipliers_isdefaulted)
    else
      assert_nil(hpxml.lighting.exterior_monthly_multipliers)
    end

    if not schedules[:hol_kwh_per_day].nil?
      assert_equal(schedules[:hol_kwh_per_day], hpxml.lighting.holiday_kwh_per_day)
      assert_equal(isdefaulted, hpxml.lighting.holiday_kwh_per_day_isdefaulted)
    else
      assert_nil(hpxml.lighting.holiday_kwh_per_day)
    end

    if not schedules[:hol_begin_month].nil?
      assert_equal(schedules[:hol_begin_month], hpxml.lighting.holiday_period_begin_month)
      assert_equal(isdefaulted, hpxml.lighting.holiday_period_begin_month_isdefaulted)
    else
      assert_nil(hpxml.lighting.holiday_period_begin_month)
    end

    if not schedules[:hol_begin_day].nil?
      assert_equal(schedules[:hol_begin_day], hpxml.lighting.holiday_period_begin_day)
      assert_equal(isdefaulted, hpxml.lighting.holiday_period_begin_day_isdefaulted)
    else
      assert_nil(hpxml.lighting.holiday_period_begin_day)
    end

    if not schedules[:hol_end_month].nil?
      assert_equal(schedules[:hol_end_month], hpxml.lighting.holiday_period_end_month)
      assert_equal(isdefaulted, hpxml.lighting.holiday_period_end_month_isdefaulted)
    else
      assert_nil(hpxml.lighting.holiday_period_end_month)
    end

    if not schedules[:hol_end_day].nil?
      assert_equal(schedules[:hol_end_day], hpxml.lighting.holiday_period_end_day)
      assert_equal(isdefaulted, hpxml.lighting.holiday_period_end_day_isdefaulted)
    else
      assert_nil(hpxml.lighting.holiday_period_end_day)
    end

    if not schedules[:hol_wk_sch].nil?
      assert_equal(schedules[:hol_wk_sch], hpxml.lighting.holiday_weekday_fractions)
      assert_equal(isdefaulted, hpxml.lighting.holiday_weekday_fractions_isdefaulted)
    else
      assert_nil(hpxml.lighting.holiday_weekday_fractions)
    end

    if not schedules[:hol_wknd_sch].nil?
      assert_equal(schedules[:hol_wknd_sch], hpxml.lighting.holiday_weekend_fractions)
      assert_equal(isdefaulted, hpxml.lighting.holiday_weekend_fractions_isdefaulted)
    else
      assert_nil(hpxml.lighting.holiday_weekend_fractions)
    end
  end

  def _test_default_ceiling_fan_values(hpxml, isdefaulted, quantity, efficiency)
    ceiling_fan = hpxml.ceiling_fans[0]

    assert_equal(quantity, ceiling_fan.quantity)
    assert_equal(isdefaulted, ceiling_fan.quantity_isdefaulted)

    assert_in_epsilon(efficiency, ceiling_fan.efficiency, 0.01)
    assert_equal(isdefaulted, ceiling_fan.efficiency_isdefaulted)
  end

  def _test_default_pool_heater_values(hpxml, isdefaulted, load_units, load_value, usage_multiplier, weekday_sch, weekend_sch, monthly_mults)
    pool = hpxml.pools[0]

    if load_units.nil?
      assert_nil(pool.heater_load_units)
    else
      assert_equal(load_units, pool.heater_load_units)
    end

    if load_value.nil?
      assert_nil(pool.heater_load_value)
    else
      assert_in_epsilon(load_value, pool.heater_load_value, 0.01)
      assert_equal(isdefaulted, pool.heater_load_value_isdefaulted)
    end

    if usage_multiplier.nil?
      assert_nil(pool.heater_usage_multiplier)
    else
      assert_equal(usage_multiplier, pool.heater_usage_multiplier)
      assert_equal(isdefaulted, pool.heater_usage_multiplier_isdefaulted)
    end

    if weekday_sch.nil?
      assert_nil(pool.heater_weekday_fractions)
    else
      assert_equal(weekday_sch, pool.heater_weekday_fractions)
      assert_equal(isdefaulted, pool.heater_weekday_fractions_isdefaulted)
    end

    if weekend_sch.nil?
      assert_nil(pool.heater_weekend_fractions)
    else
      assert_equal(weekend_sch, pool.heater_weekend_fractions)
      assert_equal(isdefaulted, pool.heater_weekend_fractions_isdefaulted)
    end

    if monthly_mults.nil?
      assert_nil(pool.heater_monthly_multipliers)
    else
      assert_equal(monthly_mults, pool.heater_monthly_multipliers)
      assert_equal(isdefaulted, pool.heater_monthly_multipliers_isdefaulted)
    end
  end

  def _test_default_pool_pump_values(hpxml, isdefaulted, kWh_per_year, usage_multiplier, weekday_sch, weekend_sch, monthly_mults)
    pool = hpxml.pools[0]

    assert_in_epsilon(kWh_per_year, pool.pump_kwh_per_year, 0.01)
    assert_equal(isdefaulted, pool.pump_kwh_per_year_isdefaulted)

    assert_equal(usage_multiplier, pool.pump_usage_multiplier)
    assert_equal(isdefaulted, pool.pump_usage_multiplier_isdefaulted)

    assert_equal(weekday_sch, pool.pump_weekday_fractions)
    assert_equal(isdefaulted, pool.pump_weekday_fractions_isdefaulted)

    assert_equal(weekend_sch, pool.pump_weekend_fractions)
    assert_equal(isdefaulted, pool.pump_weekend_fractions_isdefaulted)

    assert_equal(monthly_mults, pool.pump_monthly_multipliers)
    assert_equal(isdefaulted, pool.pump_monthly_multipliers_isdefaulted)
  end

  def _test_default_hot_tub_heater_values(hpxml, isdefaulted, load_units, load_value, usage_multiplier, weekday_sch, weekend_sch, monthly_mults)
    hot_tub = hpxml.hot_tubs[0]

    if load_units.nil?
      assert_nil(hot_tub.heater_load_units)
    else
      assert_equal(load_units, hot_tub.heater_load_units)
    end

    if load_value.nil?
      assert_nil(hot_tub.heater_load_value)
    else
      assert_in_epsilon(load_value, hot_tub.heater_load_value, 0.01)
      assert_equal(isdefaulted, hot_tub.heater_load_value_isdefaulted)
    end

    if usage_multiplier.nil?
      assert_nil(hot_tub.heater_usage_multiplier)
    else
      assert_equal(usage_multiplier, hot_tub.heater_usage_multiplier)
      assert_equal(isdefaulted, hot_tub.heater_usage_multiplier_isdefaulted)
    end

    if weekday_sch.nil?
      assert_nil(hot_tub.heater_weekday_fractions)
    else
      assert_equal(weekday_sch, hot_tub.heater_weekday_fractions)
      assert_equal(isdefaulted, hot_tub.heater_weekday_fractions_isdefaulted)
    end

    if weekend_sch.nil?
      assert_nil(hot_tub.heater_weekend_fractions)
    else
      assert_equal(weekend_sch, hot_tub.heater_weekend_fractions)
      assert_equal(isdefaulted, hot_tub.heater_weekend_fractions_isdefaulted)
    end

    if monthly_mults.nil?
      assert_nil(hot_tub.heater_monthly_multipliers)
    else
      assert_equal(monthly_mults, hot_tub.heater_monthly_multipliers)
      assert_equal(isdefaulted, hot_tub.heater_monthly_multipliers_isdefaulted)
    end
  end

  def _test_default_hot_tub_pump_values(hpxml, isdefaulted, kWh_per_year, usage_multiplier, weekday_sch, weekend_sch, monthly_mults)
    hot_tub = hpxml.hot_tubs[0]

    assert_in_epsilon(kWh_per_year, hot_tub.pump_kwh_per_year, 0.01)
    assert_equal(isdefaulted, hot_tub.pump_kwh_per_year_isdefaulted)

    assert_equal(usage_multiplier, hot_tub.pump_usage_multiplier)
    assert_equal(isdefaulted, hot_tub.pump_usage_multiplier_isdefaulted)

    assert_equal(weekday_sch, hot_tub.pump_weekday_fractions)
    assert_equal(isdefaulted, hot_tub.pump_weekday_fractions_isdefaulted)

    assert_equal(weekend_sch, hot_tub.pump_weekend_fractions)
    assert_equal(isdefaulted, hot_tub.pump_weekend_fractions_isdefaulted)

    assert_equal(monthly_mults, hot_tub.pump_monthly_multipliers)
    assert_equal(isdefaulted, hot_tub.pump_monthly_multipliers_isdefaulted)
  end

  def _test_default_plug_load_values(hpxml, isdefaulted, load_type, kWh_per_year, frac_sensible, frac_latent, location, usage_multiplier, weekday_sch, weekend_sch, monthly_mults)
    pl = hpxml.plug_loads.select { |pl| pl.plug_load_type == load_type }[0]

    assert_in_epsilon(kWh_per_year, pl.kWh_per_year, 0.01)
    assert_equal(isdefaulted, pl.kWh_per_year_isdefaulted)

    assert_equal(usage_multiplier, pl.usage_multiplier)
    assert_equal(isdefaulted, pl.usage_multiplier_isdefaulted)

    assert_in_epsilon(frac_sensible, pl.frac_sensible, 0.01)
    assert_equal(isdefaulted, pl.frac_sensible_isdefaulted)

    assert_in_epsilon(frac_latent, pl.frac_latent, 0.01)
    assert_equal(isdefaulted, pl.frac_latent_isdefaulted)

    assert_equal(location, pl.location)
    assert_equal(isdefaulted, pl.location_isdefaulted)

    assert_equal(weekday_sch, pl.weekday_fractions)
    assert_equal(isdefaulted, pl.weekday_fractions_isdefaulted)

    assert_equal(weekend_sch, pl.weekend_fractions)
    assert_equal(isdefaulted, pl.weekend_fractions_isdefaulted)

    assert_equal(monthly_mults, pl.monthly_multipliers)
    assert_equal(isdefaulted, pl.monthly_multipliers_isdefaulted)
  end

  def _test_default_fuel_load_values(hpxml, isdefaulted, load_type, therm_per_year, frac_sensible, frac_latent, location, usage_multiplier, weekday_sch, weekend_sch, monthly_mults)
    fl = hpxml.fuel_loads.select { |fl| fl.fuel_load_type == load_type }[0]

    assert_in_epsilon(therm_per_year, fl.therm_per_year, 0.01)
    assert_equal(isdefaulted, fl.therm_per_year_isdefaulted)

    assert_equal(usage_multiplier, fl.usage_multiplier)
    assert_equal(isdefaulted, fl.usage_multiplier_isdefaulted)

    assert_in_epsilon(frac_sensible, fl.frac_sensible, 0.01)
    assert_equal(isdefaulted, fl.frac_sensible_isdefaulted)

    assert_in_epsilon(frac_latent, fl.frac_latent, 0.01)
    assert_equal(isdefaulted, fl.frac_latent_isdefaulted)

    assert_equal(location, fl.location)
    assert_equal(isdefaulted, fl.location_isdefaulted)

    assert_equal(weekday_sch, fl.weekday_fractions)
    assert_equal(isdefaulted, fl.weekday_fractions_isdefaulted)

    assert_equal(weekend_sch, fl.weekend_fractions)
    assert_equal(isdefaulted, fl.weekend_fractions_isdefaulted)

    assert_equal(monthly_mults, fl.monthly_multipliers)
    assert_equal(isdefaulted, fl.monthly_multipliers_isdefaulted)
  end

  def _create_hpxml(hpxml_name)
    return HPXML.new(hpxml_path: File.join(@sample_files_path, hpxml_name))
  end
end<|MERGE_RESOLUTION|>--- conflicted
+++ resolved
@@ -383,18 +383,7 @@
     hpxml.cooling_systems[0].airflow_defect_ratio = -0.22
     XMLHelper.write_file(hpxml.to_oga, @tmp_hpxml_path)
     hpxml_default = _test_measure()
-<<<<<<< HEAD
-    _test_default_central_air_conditioner_values(hpxml_default, 0.88, HPXML::HVACCompressorTypeVariableSpeed, 0.66, -0.11, -0.22, nil)
-
-    # Test inputs not overridden by defaults (airflow cfm/ton)
-    hpxml.cooling_systems[0].airflow_defect_ratio = nil
-    hpxml.cooling_systems[0].airflow_cfm_per_ton = 333
-    XMLHelper.write_file(hpxml.to_oga, @tmp_hpxml_path)
-    hpxml_default = _test_measure()
-    _test_default_central_air_conditioner_values(hpxml_default, 0.88, HPXML::HVACCompressorTypeVariableSpeed, 0.66, -0.11, nil, 333)
-=======
-    _test_default_central_air_conditioner_values(hpxml_default, false, 0.88, HPXML::HVACCompressorTypeVariableSpeed, 0.66)
->>>>>>> ce9fc7fd
+    _test_default_central_air_conditioner_values(hpxml_default, false, 0.88, HPXML::HVACCompressorTypeVariableSpeed, 0.66, -0.11, -0.22)
 
     # Test defaults
     hpxml.cooling_systems[0].cooling_shr = nil
@@ -402,14 +391,9 @@
     hpxml.cooling_systems[0].fan_watts_per_cfm = nil
     hpxml.cooling_systems[0].charge_defect_ratio = nil
     hpxml.cooling_systems[0].airflow_defect_ratio = nil
-    hpxml.cooling_systems[0].airflow_cfm_per_ton = nil
-    XMLHelper.write_file(hpxml.to_oga, @tmp_hpxml_path)
-    hpxml_default = _test_measure()
-<<<<<<< HEAD
-    _test_default_central_air_conditioner_values(hpxml_default, 0.73, HPXML::HVACCompressorTypeSingleStage, 0.5, 0, 0, nil)
-=======
-    _test_default_central_air_conditioner_values(hpxml_default, true, 0.73, HPXML::HVACCompressorTypeSingleStage, 0.5)
->>>>>>> ce9fc7fd
+    XMLHelper.write_file(hpxml.to_oga, @tmp_hpxml_path)
+    hpxml_default = _test_measure()
+    _test_default_central_air_conditioner_values(hpxml_default, true, 0.73, HPXML::HVACCompressorTypeSingleStage, 0.5, 0, 0)
   end
 
   def test_room_air_conditioners
@@ -420,31 +404,15 @@
     hpxml.cooling_systems[0].airflow_defect_ratio = -0.22
     XMLHelper.write_file(hpxml.to_oga, @tmp_hpxml_path)
     hpxml_default = _test_measure()
-<<<<<<< HEAD
-    _test_default_room_air_conditioner_values(hpxml_default, 0.88, -0.11, -0.22, nil)
-
-    # Test inputs not overridden by defaults (airflow cfm/ton)
-    hpxml.cooling_systems[0].airflow_defect_ratio = nil
-    hpxml.cooling_systems[0].airflow_cfm_per_ton = 333
-    XMLHelper.write_file(hpxml.to_oga, @tmp_hpxml_path)
-    hpxml_default = _test_measure()
-    _test_default_room_air_conditioner_values(hpxml_default, 0.88, -0.11, nil, 333)
-=======
-    _test_default_room_air_conditioner_values(hpxml_default, false, 0.88)
->>>>>>> ce9fc7fd
+    _test_default_room_air_conditioner_values(hpxml_default, false, 0.88, -0.11, -0.22)
 
     # Test defaults
     hpxml.cooling_systems[0].cooling_shr = nil
     hpxml.cooling_systems[0].charge_defect_ratio = nil
     hpxml.cooling_systems[0].airflow_defect_ratio = nil
-    hpxml.cooling_systems[0].airflow_cfm_per_ton = nil
-    XMLHelper.write_file(hpxml.to_oga, @tmp_hpxml_path)
-    hpxml_default = _test_measure()
-<<<<<<< HEAD
-    _test_default_room_air_conditioner_values(hpxml_default, 0.65, 0, 0, nil)
-=======
-    _test_default_room_air_conditioner_values(hpxml_default, true, 0.65)
->>>>>>> ce9fc7fd
+    XMLHelper.write_file(hpxml.to_oga, @tmp_hpxml_path)
+    hpxml_default = _test_measure()
+    _test_default_room_air_conditioner_values(hpxml_default, true, 0.65, 0, 0)
   end
 
   def test_mini_split_air_conditioners
@@ -456,32 +424,16 @@
     hpxml.cooling_systems[0].airflow_defect_ratio = -0.22
     XMLHelper.write_file(hpxml.to_oga, @tmp_hpxml_path)
     hpxml_default = _test_measure()
-<<<<<<< HEAD
-    _test_default_mini_split_air_conditioner_values(hpxml_default, 0.78, 0.66, -0.11, -0.22, nil)
-
-    # Test inputs not overridden by defaults (airflow cfm/ton)
-    hpxml.cooling_systems[0].airflow_defect_ratio = nil
-    hpxml.cooling_systems[0].airflow_cfm_per_ton = 333
-    XMLHelper.write_file(hpxml.to_oga, @tmp_hpxml_path)
-    hpxml_default = _test_measure()
-    _test_default_mini_split_air_conditioner_values(hpxml_default, 0.78, 0.66, -0.11, nil, 333)
-=======
-    _test_default_mini_split_air_conditioner_values(hpxml_default, false, 0.78, 0.66)
->>>>>>> ce9fc7fd
+    _test_default_mini_split_air_conditioner_values(hpxml_default, false, 0.78, 0.66, -0.11, -0.22)
 
     # Test defaults
     hpxml.cooling_systems[0].cooling_shr = nil
     hpxml.cooling_systems[0].fan_watts_per_cfm = nil
     hpxml.cooling_systems[0].charge_defect_ratio = nil
     hpxml.cooling_systems[0].airflow_defect_ratio = nil
-    hpxml.cooling_systems[0].airflow_cfm_per_ton = nil
-    XMLHelper.write_file(hpxml.to_oga, @tmp_hpxml_path)
-    hpxml_default = _test_measure()
-<<<<<<< HEAD
-    _test_default_mini_split_air_conditioner_values(hpxml_default, 0.73, 0.18, 0, 0, nil)
-=======
-    _test_default_mini_split_air_conditioner_values(hpxml_default, true, 0.73, 0.18)
->>>>>>> ce9fc7fd
+    XMLHelper.write_file(hpxml.to_oga, @tmp_hpxml_path)
+    hpxml_default = _test_measure()
+    _test_default_mini_split_air_conditioner_values(hpxml_default, true, 0.73, 0.18, 0, 0)
   end
 
   def test_furnaces
@@ -491,30 +443,14 @@
     hpxml.heating_systems[0].airflow_defect_ratio = -0.22
     XMLHelper.write_file(hpxml.to_oga, @tmp_hpxml_path)
     hpxml_default = _test_measure()
-    _test_default_furnace_values(hpxml_default, 0.66, -0.22, nil)
-
-    # Test inputs not overridden by defaults (airflow cfm/ton)
-    hpxml.heating_systems[0].airflow_defect_ratio = nil
-    hpxml.heating_systems[0].airflow_cfm_per_ton = 333
-    XMLHelper.write_file(hpxml.to_oga, @tmp_hpxml_path)
-    hpxml_default = _test_measure()
-<<<<<<< HEAD
-    _test_default_furnace_values(hpxml_default, 0.66, nil, 333)
-=======
-    _test_default_furnace_values(hpxml_default, false, 0.66)
->>>>>>> ce9fc7fd
+    _test_default_furnace_values(hpxml_default, false, 0.66, -0.22)
 
     # Test defaults
     hpxml.heating_systems[0].fan_watts_per_cfm = nil
     hpxml.heating_systems[0].airflow_defect_ratio = nil
-    hpxml.heating_systems[0].airflow_cfm_per_ton = nil
-    XMLHelper.write_file(hpxml.to_oga, @tmp_hpxml_path)
-    hpxml_default = _test_measure()
-<<<<<<< HEAD
-    _test_default_furnace_values(hpxml_default, 0.375, 0, nil)
-=======
-    _test_default_furnace_values(hpxml_default, true, 0.375)
->>>>>>> ce9fc7fd
+    XMLHelper.write_file(hpxml.to_oga, @tmp_hpxml_path)
+    hpxml_default = _test_measure()
+    _test_default_furnace_values(hpxml_default, true, 0.375, 0)
   end
 
   def test_wall_furnaces
@@ -646,18 +582,7 @@
     hpxml.heat_pumps[0].airflow_defect_ratio = -0.22
     XMLHelper.write_file(hpxml.to_oga, @tmp_hpxml_path)
     hpxml_default = _test_measure()
-<<<<<<< HEAD
-    _test_default_air_to_air_heat_pump_values(hpxml_default, 0.88, HPXML::HVACCompressorTypeVariableSpeed, 0.66, -0.11, -0.22, nil)
-
-    # Test inputs not overridden by defaults (airflow cfm/ton)
-    hpxml.heat_pumps[0].airflow_defect_ratio = nil
-    hpxml.heat_pumps[0].airflow_cfm_per_ton = 333
-    XMLHelper.write_file(hpxml.to_oga, @tmp_hpxml_path)
-    hpxml_default = _test_measure()
-    _test_default_air_to_air_heat_pump_values(hpxml_default, 0.88, HPXML::HVACCompressorTypeVariableSpeed, 0.66, -0.11, nil, 333)
-=======
-    _test_default_air_to_air_heat_pump_values(hpxml_default, false, 0.88, HPXML::HVACCompressorTypeVariableSpeed, 0.66)
->>>>>>> ce9fc7fd
+    _test_default_air_to_air_heat_pump_values(hpxml_default, false, 0.88, HPXML::HVACCompressorTypeVariableSpeed, 0.66, -0.11, -0.22)
 
     # Test defaults
     hpxml.heat_pumps[0].cooling_shr = nil
@@ -665,14 +590,9 @@
     hpxml.heat_pumps[0].fan_watts_per_cfm = nil
     hpxml.heat_pumps[0].charge_defect_ratio = nil
     hpxml.heat_pumps[0].airflow_defect_ratio = nil
-    hpxml.heat_pumps[0].airflow_cfm_per_ton = nil
-    XMLHelper.write_file(hpxml.to_oga, @tmp_hpxml_path)
-    hpxml_default = _test_measure()
-<<<<<<< HEAD
-    _test_default_air_to_air_heat_pump_values(hpxml_default, 0.73, HPXML::HVACCompressorTypeSingleStage, 0.5, 0, 0, nil)
-=======
-    _test_default_air_to_air_heat_pump_values(hpxml_default, true, 0.73, HPXML::HVACCompressorTypeSingleStage, 0.5)
->>>>>>> ce9fc7fd
+    XMLHelper.write_file(hpxml.to_oga, @tmp_hpxml_path)
+    hpxml_default = _test_measure()
+    _test_default_air_to_air_heat_pump_values(hpxml_default, true, 0.73, HPXML::HVACCompressorTypeSingleStage, 0.5, 0, 0)
   end
 
   def test_mini_split_heat_pumps
@@ -684,32 +604,16 @@
     hpxml.heat_pumps[0].airflow_defect_ratio = -0.22
     XMLHelper.write_file(hpxml.to_oga, @tmp_hpxml_path)
     hpxml_default = _test_measure()
-    _test_default_mini_split_heat_pump_values(hpxml_default, 0.78, 0.66, -0.11, -0.22, nil)
-
-    # Test inputs not overridden by defaults (airflow cfm/ton)
-    hpxml.heat_pumps[0].airflow_defect_ratio = nil
-    hpxml.heat_pumps[0].airflow_cfm_per_ton = 333
-    XMLHelper.write_file(hpxml.to_oga, @tmp_hpxml_path)
-    hpxml_default = _test_measure()
-<<<<<<< HEAD
-    _test_default_mini_split_heat_pump_values(hpxml_default, 0.78, 0.66, -0.11, nil, 333)
-=======
-    _test_default_mini_split_heat_pump_values(hpxml_default, false, 0.78, 0.66)
->>>>>>> ce9fc7fd
+    _test_default_mini_split_heat_pump_values(hpxml_default, false, 0.78, 0.66, -0.11, -0.22)
 
     # Test defaults
     hpxml.heat_pumps[0].cooling_shr = nil
     hpxml.heat_pumps[0].fan_watts_per_cfm = nil
     hpxml.heat_pumps[0].charge_defect_ratio = nil
     hpxml.heat_pumps[0].airflow_defect_ratio = nil
-    hpxml.heat_pumps[0].airflow_cfm_per_ton = nil
-    XMLHelper.write_file(hpxml.to_oga, @tmp_hpxml_path)
-    hpxml_default = _test_measure()
-<<<<<<< HEAD
-    _test_default_mini_split_heat_pump_values(hpxml_default, 0.73, 0.18, 0, 0, nil)
-=======
-    _test_default_mini_split_heat_pump_values(hpxml_default, true, 0.73, 0.18)
->>>>>>> ce9fc7fd
+    XMLHelper.write_file(hpxml.to_oga, @tmp_hpxml_path)
+    hpxml_default = _test_measure()
+    _test_default_mini_split_heat_pump_values(hpxml_default, true, 0.73, 0.18, 0, 0)
   end
 
   def test_ground_source_heat_pumps
@@ -720,30 +624,15 @@
     hpxml.heat_pumps[0].airflow_defect_ratio = -0.22
     XMLHelper.write_file(hpxml.to_oga, @tmp_hpxml_path)
     hpxml_default = _test_measure()
-<<<<<<< HEAD
-    _test_default_ground_to_air_heat_pump_values(hpxml_default, 9.9, 0.66, -0.22, nil)
-
-    # Test inputs not overridden by defaults (airflow cfm/ton)
-    hpxml.heat_pumps[0].airflow_defect_ratio = nil
-    hpxml.heat_pumps[0].airflow_cfm_per_ton = 333
-    XMLHelper.write_file(hpxml.to_oga, @tmp_hpxml_path)
-    hpxml_default = _test_measure()
-    _test_default_ground_to_air_heat_pump_values(hpxml_default, 9.9, 0.66, nil, 333)
-=======
-    _test_default_ground_to_air_heat_pump_values(hpxml_default, false, 9.9, 0.99)
->>>>>>> ce9fc7fd
+    _test_default_ground_to_air_heat_pump_values(hpxml_default, false, 9.9, 0.66, -0.22)
 
     # Test defaults
     hpxml.heat_pumps[0].pump_watts_per_ton = nil
     hpxml.heat_pumps[0].fan_watts_per_cfm = nil
     hpxml.heat_pumps[0].airflow_defect_ratio = nil
-    hpxml.heat_pumps[0].airflow_cfm_per_ton = nil
-    XMLHelper.write_file(hpxml.to_oga, @tmp_hpxml_path)
-    hpxml_default = _test_measure()
-<<<<<<< HEAD
-    _test_default_ground_to_air_heat_pump_values(hpxml_default, 30.0, 0.375, 0, nil)
-=======
-    _test_default_ground_to_air_heat_pump_values(hpxml_default, true, 30.0, 0.375)
+    XMLHelper.write_file(hpxml.to_oga, @tmp_hpxml_path)
+    hpxml_default = _test_measure()
+    _test_default_ground_to_air_heat_pump_values(hpxml_default, true, 30.0, 0.375, 0)
   end
 
   def test_hvac_controls
@@ -761,7 +650,6 @@
     XMLHelper.write_file(hpxml.to_oga, @tmp_hpxml_path)
     hpxml_default = _test_measure()
     _test_default_hvac_control_values(hpxml_default, true, 23, 9)
->>>>>>> ce9fc7fd
   end
 
   def test_hvac_distribution
@@ -2098,12 +1986,8 @@
     end
   end
 
-<<<<<<< HEAD
-  def _test_default_central_air_conditioner_values(hpxml, shr, compressor_type, fan_watts_per_cfm, charge_defect_ratio,
-                                                   airflow_defect_ratio = nil, airflow_cfm_per_ton = nil)
-=======
-  def _test_default_central_air_conditioner_values(hpxml, isdefaulted, shr, compressor_type, fan_watts_per_cfm)
->>>>>>> ce9fc7fd
+  def _test_default_central_air_conditioner_values(hpxml, isdefaulted, shr, compressor_type, fan_watts_per_cfm, charge_defect_ratio,
+                                                   airflow_defect_ratio)
     cooling_system = hpxml.cooling_systems[0]
 
     assert_equal(shr, cooling_system.cooling_shr)
@@ -2113,96 +1997,46 @@
     assert_equal(isdefaulted, cooling_system.compressor_type_isdefaulted)
 
     assert_equal(fan_watts_per_cfm, cooling_system.fan_watts_per_cfm)
-<<<<<<< HEAD
+    assert_equal(isdefaulted, cooling_system.fan_watts_per_cfm_isdefaulted)
     assert_equal(charge_defect_ratio, cooling_system.charge_defect_ratio)
-    if airflow_defect_ratio.nil?
-      assert_nil(cooling_system.airflow_defect_ratio)
-    else
-      assert_equal(airflow_defect_ratio, cooling_system.airflow_defect_ratio)
-    end
-    if airflow_cfm_per_ton.nil?
-      assert_nil(cooling_system.airflow_cfm_per_ton)
-    else
-      assert_equal(airflow_cfm_per_ton, cooling_system.airflow_cfm_per_ton)
-    end
-  end
-
-  def _test_default_room_air_conditioner_values(hpxml, shr, charge_defect_ratio, airflow_defect_ratio = nil, airflow_cfm_per_ton = nil)
-=======
-    assert_equal(isdefaulted, cooling_system.fan_watts_per_cfm_isdefaulted)
-  end
-
-  def _test_default_room_air_conditioner_values(hpxml, isdefaulted, shr)
->>>>>>> ce9fc7fd
-    cooling_system = hpxml.cooling_systems[0]
-
-    assert_equal(shr, cooling_system.cooling_shr)
-<<<<<<< HEAD
-    assert_equal(charge_defect_ratio, cooling_system.charge_defect_ratio)
-    if airflow_defect_ratio.nil?
-      assert_nil(cooling_system.airflow_defect_ratio)
-    else
-      assert_equal(airflow_defect_ratio, cooling_system.airflow_defect_ratio)
-    end
-    if airflow_cfm_per_ton.nil?
-      assert_nil(cooling_system.airflow_cfm_per_ton)
-    else
-      assert_equal(airflow_cfm_per_ton, cooling_system.airflow_cfm_per_ton)
-    end
-  end
-
-  def _test_default_mini_split_air_conditioner_values(hpxml, shr, fan_watts_per_cfm, charge_defect_ratio,
-                                                      airflow_defect_ratio = nil, airflow_cfm_per_ton = nil)
-=======
-    assert_equal(isdefaulted, cooling_system.cooling_shr_isdefaulted)
-  end
-
-  def _test_default_mini_split_air_conditioner_values(hpxml, isdefaulted, shr, fan_watts_per_cfm)
->>>>>>> ce9fc7fd
+    assert_equal(isdefaulted, cooling_system.charge_defect_ratio_isdefaulted)
+    assert_equal(airflow_defect_ratio, cooling_system.airflow_defect_ratio)
+    assert_equal(isdefaulted, cooling_system.airflow_defect_ratio_isdefaulted)
+  end
+
+  def _test_default_room_air_conditioner_values(hpxml, isdefaulted, shr, charge_defect_ratio, airflow_defect_ratio)
     cooling_system = hpxml.cooling_systems[0]
 
     assert_equal(shr, cooling_system.cooling_shr)
     assert_equal(isdefaulted, cooling_system.cooling_shr_isdefaulted)
+    assert_equal(charge_defect_ratio, cooling_system.charge_defect_ratio)
+    assert_equal(isdefaulted, cooling_system.charge_defect_ratio_isdefaulted)
+    assert_equal(airflow_defect_ratio, cooling_system.airflow_defect_ratio)
+    assert_equal(isdefaulted, cooling_system.airflow_defect_ratio_isdefaulted)
+  end
+
+  def _test_default_mini_split_air_conditioner_values(hpxml, isdefaulted, shr, fan_watts_per_cfm, charge_defect_ratio,
+                                                      airflow_defect_ratio)
+    cooling_system = hpxml.cooling_systems[0]
+
+    assert_equal(shr, cooling_system.cooling_shr)
+    assert_equal(isdefaulted, cooling_system.cooling_shr_isdefaulted)
 
     assert_equal(fan_watts_per_cfm, cooling_system.fan_watts_per_cfm)
-<<<<<<< HEAD
+    assert_equal(isdefaulted, cooling_system.fan_watts_per_cfm_isdefaulted)
     assert_equal(charge_defect_ratio, cooling_system.charge_defect_ratio)
-    if airflow_defect_ratio.nil?
-      assert_nil(cooling_system.airflow_defect_ratio)
-    else
-      assert_equal(airflow_defect_ratio, cooling_system.airflow_defect_ratio)
-    end
-    if airflow_cfm_per_ton.nil?
-      assert_nil(cooling_system.airflow_cfm_per_ton)
-    else
-      assert_equal(airflow_cfm_per_ton, cooling_system.airflow_cfm_per_ton)
-    end
-  end
-
-  def _test_default_furnace_values(hpxml, fan_watts_per_cfm, airflow_defect_ratio = nil, airflow_cfm_per_ton = nil)
-=======
-    assert_equal(isdefaulted, cooling_system.fan_watts_per_cfm_isdefaulted)
-  end
-
-  def _test_default_furnace_values(hpxml, isdefaulted, fan_watts_per_cfm)
->>>>>>> ce9fc7fd
+    assert_equal(isdefaulted, cooling_system.charge_defect_ratio_isdefaulted)
+    assert_equal(airflow_defect_ratio, cooling_system.airflow_defect_ratio)
+    assert_equal(isdefaulted, cooling_system.airflow_defect_ratio_isdefaulted)
+  end
+
+  def _test_default_furnace_values(hpxml, isdefaulted, fan_watts_per_cfm, airflow_defect_ratio)
     heating_system = hpxml.heating_systems[0]
 
     assert_equal(fan_watts_per_cfm, heating_system.fan_watts_per_cfm)
-<<<<<<< HEAD
-    if airflow_defect_ratio.nil?
-      assert_nil(heating_system.airflow_defect_ratio)
-    else
-      assert_equal(airflow_defect_ratio, heating_system.airflow_defect_ratio)
-    end
-    if airflow_cfm_per_ton.nil?
-      assert_nil(heating_system.airflow_cfm_per_ton)
-    else
-      assert_equal(airflow_cfm_per_ton, heating_system.airflow_cfm_per_ton)
-    end
-=======
     assert_equal(isdefaulted, heating_system.fan_watts_per_cfm_isdefaulted)
->>>>>>> ce9fc7fd
+    assert_equal(airflow_defect_ratio, heating_system.airflow_defect_ratio)
+    assert_equal(isdefaulted, heating_system.airflow_defect_ratio_isdefaulted)
   end
 
   def _test_default_wall_furnace_values(hpxml, isdefaulted, fan_watts)
@@ -2254,12 +2088,8 @@
     assert_equal(isdefaulted, heating_system.electric_auxiliary_energy_isdefaulted)
   end
 
-<<<<<<< HEAD
-  def _test_default_air_to_air_heat_pump_values(hpxml, shr, compressor_type, fan_watts_per_cfm, charge_defect_ratio,
-                                                airflow_defect_ratio = nil, airflow_cfm_per_ton = nil)
-=======
-  def _test_default_air_to_air_heat_pump_values(hpxml, isdefaulted, shr, compressor_type, fan_watts_per_cfm)
->>>>>>> ce9fc7fd
+  def _test_default_air_to_air_heat_pump_values(hpxml, isdefaulted, shr, compressor_type, fan_watts_per_cfm, charge_defect_ratio,
+                                                airflow_defect_ratio)
     heat_pump = hpxml.heat_pumps[0]
 
     assert_equal(shr, heat_pump.cooling_shr)
@@ -2269,75 +2099,38 @@
     assert_equal(isdefaulted, heat_pump.compressor_type_isdefaulted)
 
     assert_equal(fan_watts_per_cfm, heat_pump.fan_watts_per_cfm)
-<<<<<<< HEAD
+    assert_equal(isdefaulted, heat_pump.fan_watts_per_cfm_isdefaulted)
     assert_equal(charge_defect_ratio, heat_pump.charge_defect_ratio)
-    if airflow_defect_ratio.nil?
-      assert_nil(heat_pump.airflow_defect_ratio)
-    else
-      assert_equal(airflow_defect_ratio, heat_pump.airflow_defect_ratio)
-    end
-    if airflow_cfm_per_ton.nil?
-      assert_nil(heat_pump.airflow_cfm_per_ton)
-    else
-      assert_equal(airflow_cfm_per_ton, heat_pump.airflow_cfm_per_ton)
-    end
-  end
-
-  def _test_default_mini_split_heat_pump_values(hpxml, shr, fan_watts_per_cfm, charge_defect_ratio,
-                                                airflow_defect_ratio = nil, airflow_cfm_per_ton = nil)
-=======
-    assert_equal(isdefaulted, heat_pump.fan_watts_per_cfm_isdefaulted)
-  end
-
-  def _test_default_mini_split_heat_pump_values(hpxml, isdefaulted, shr, fan_watts_per_cfm)
->>>>>>> ce9fc7fd
+    assert_equal(isdefaulted, heat_pump.charge_defect_ratio_isdefaulted)
+    assert_equal(airflow_defect_ratio, heat_pump.airflow_defect_ratio)
+    assert_equal(isdefaulted, heat_pump.airflow_defect_ratio_isdefaulted)
+  end
+
+  def _test_default_mini_split_heat_pump_values(hpxml, isdefaulted, shr, fan_watts_per_cfm, charge_defect_ratio,
+                                                airflow_defect_ratio)
     heat_pump = hpxml.heat_pumps[0]
 
     assert_equal(shr, heat_pump.cooling_shr)
     assert_equal(isdefaulted, heat_pump.cooling_shr_isdefaulted)
 
     assert_equal(fan_watts_per_cfm, heat_pump.fan_watts_per_cfm)
-<<<<<<< HEAD
+    assert_equal(isdefaulted, heat_pump.fan_watts_per_cfm_isdefaulted)
     assert_equal(charge_defect_ratio, heat_pump.charge_defect_ratio)
-    if airflow_defect_ratio.nil?
-      assert_nil(heat_pump.airflow_defect_ratio)
-    else
-      assert_equal(airflow_defect_ratio, heat_pump.airflow_defect_ratio)
-    end
-    if airflow_cfm_per_ton.nil?
-      assert_nil(heat_pump.airflow_cfm_per_ton)
-    else
-      assert_equal(airflow_cfm_per_ton, heat_pump.airflow_cfm_per_ton)
-    end
-  end
-
-  def _test_default_ground_to_air_heat_pump_values(hpxml, pump_watts_per_ton, fan_watts_per_cfm, airflow_defect_ratio = nil,
-                                                   airflow_cfm_per_ton = nil)
-=======
-    assert_equal(isdefaulted, heat_pump.fan_watts_per_cfm_isdefaulted)
-  end
-
-  def _test_default_ground_to_air_heat_pump_values(hpxml, isdefaulted, pump_watts_per_ton, fan_watts_per_cfm)
->>>>>>> ce9fc7fd
+    assert_equal(isdefaulted, heat_pump.charge_defect_ratio_isdefaulted)
+    assert_equal(airflow_defect_ratio, heat_pump.airflow_defect_ratio)
+    assert_equal(isdefaulted, heat_pump.airflow_defect_ratio_isdefaulted)
+  end
+
+  def _test_default_ground_to_air_heat_pump_values(hpxml, isdefaulted, pump_watts_per_ton, fan_watts_per_cfm, airflow_defect_ratio)
     heat_pump = hpxml.heat_pumps[0]
 
     assert_equal(pump_watts_per_ton, heat_pump.pump_watts_per_ton)
     assert_equal(isdefaulted, heat_pump.pump_watts_per_ton_isdefaulted)
 
     assert_equal(fan_watts_per_cfm, heat_pump.fan_watts_per_cfm)
-<<<<<<< HEAD
-    if airflow_defect_ratio.nil?
-      assert_nil(heat_pump.airflow_defect_ratio)
-    else
-      assert_equal(airflow_defect_ratio, heat_pump.airflow_defect_ratio)
-    end
-    if airflow_cfm_per_ton.nil?
-      assert_nil(heat_pump.airflow_cfm_per_ton)
-    else
-      assert_equal(airflow_cfm_per_ton, heat_pump.airflow_cfm_per_ton)
-    end
-=======
     assert_equal(isdefaulted, heat_pump.fan_watts_per_cfm_isdefaulted)
+    assert_equal(airflow_defect_ratio, heat_pump.airflow_defect_ratio)
+    assert_equal(isdefaulted, heat_pump.airflow_defect_ratio_isdefaulted)
   end
 
   def _test_default_hvac_control_values(hpxml, isdefaulted, htg_setback_start_hr, clg_setup_start_hr)
@@ -2348,7 +2141,6 @@
 
     assert_equal(clg_setup_start_hr, hvac_control.cooling_setup_start_hour)
     assert_equal(isdefaulted, hvac_control.cooling_setup_start_hour_isdefaulted)
->>>>>>> ce9fc7fd
   end
 
   def _test_default_duct_values(hpxml, isdefaulted, supply_locations, return_locations, supply_areas, return_areas, n_return_registers)
