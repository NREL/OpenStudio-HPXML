# frozen_string_literal: true

require_relative '../resources/minitest_helper'
require 'openstudio'
require 'openstudio/measure/ShowRunnerOutput'
require 'fileutils'
require_relative '../measure.rb'
require_relative '../resources/util.rb'
require_relative 'util.rb'

class HPXMLtoOpenStudioHVACTest < Minitest::Test
  def setup
    @root_path = File.absolute_path(File.join(File.dirname(__FILE__), '..', '..'))
    @sample_files_path = File.join(@root_path, 'workflow', 'sample_files')
    @tmp_hpxml_path = File.join(@sample_files_path, 'tmp.xml')
  end

  def teardown
    File.delete(@tmp_hpxml_path) if File.exist? @tmp_hpxml_path
    File.delete(File.join(File.dirname(__FILE__), 'in.schedules.csv')) if File.exist? File.join(File.dirname(__FILE__), 'in.schedules.csv')
    File.delete(File.join(File.dirname(__FILE__), 'results_annual.csv')) if File.exist? File.join(File.dirname(__FILE__), 'results_annual.csv')
    File.delete(File.join(File.dirname(__FILE__), 'results_design_load_details.csv')) if File.exist? File.join(File.dirname(__FILE__), 'results_design_load_details.csv')
  end

  def _get_table_lookup_factor(curve, t1, t2)
    tbl = curve.to_TableLookup.get
    t1_tbl_values = tbl.independentVariables[0].values
    t2_tbl_values = tbl.independentVariables[1].values
    t1c = UnitConversions.convert(t1, 'F', 'C')
    t2c = UnitConversions.convert(t2, 'F', 'C')
    t1_tbl_value = t1_tbl_values.min_by { |v| (v - t1c).abs }
    t2_tbl_value = t2_tbl_values.min_by { |v| (v - t2c).abs }
    if (t1c - t1_tbl_value).abs > 1
      fail "Could not find close value to #{t1c} in #{t1_tbl_values}"
    end
    if (t2c - t2_tbl_value).abs > 1
      fail "Could not find close value to #{t2c} in #{t2_tbl_values}"
    end

    idx1 = t1_tbl_values.index(t1_tbl_value)
    idx2 = t2_tbl_values.index(t2_tbl_value)
    return tbl.outputValues[idx1 * t2_tbl_values.size + idx2]
  end

  def _get_num_speeds(compressor_type)
    return { HPXML::HVACCompressorTypeSingleStage => 1,
             HPXML::HVACCompressorTypeTwoStage => 2,
             HPXML::HVACCompressorTypeVariableSpeed => 3 }[compressor_type]
  end

  def test_resnet_dx_ac_and_hp
    # Test to verify the model is consistent with RESNET's NEEP-Statistical-Model.xlsm
    # Spreadsheet can be found in https://github.com/NREL/OpenStudio-HPXML/pull/1879

    tol = 0.02 # 2%, higher tolerance because expected values from spreadsheet are not rounded like they are in the RESNET Standard

    # ============== #
    # Variable Speed #
    # ============== #

    hpxml, hpxml_bldg = _create_hpxml('base-hvac-air-to-air-heat-pump-var-speed.xml')
    hpxml_bldg.heat_pumps[0].cooling_capacity = 8000.0
    hpxml_bldg.heat_pumps[0].heating_capacity = 8700.0
    hpxml_bldg.heat_pumps[0].heating_capacity_17F = 7500.0
    hpxml_bldg.heat_pumps[0].cooling_efficiency_seer = nil
    hpxml_bldg.heat_pumps[0].cooling_efficiency_seer2 = 14.3
    hpxml_bldg.heat_pumps[0].cooling_efficiency_eer = nil
    hpxml_bldg.heat_pumps[0].cooling_efficiency_eer2 = 11.0
    hpxml_bldg.heat_pumps[0].heating_efficiency_hspf = nil
    hpxml_bldg.heat_pumps[0].heating_efficiency_hspf2 = 7.5
    hpxml_bldg.heat_pumps[0].heating_capacity_fraction_17F = nil
    hpxml_bldg.heat_pumps[0].fan_motor_type = HPXML::HVACFanMotorTypeBPM
    XMLHelper.write_file(hpxml.to_doc, @tmp_hpxml_path)

    args_hash = {}
    args_hash['hpxml_path'] = @tmp_hpxml_path
    model, _hpxml, _hpxml_bldg = _test_measure(args_hash)

    # Values for [min, rated, max] speeds
    expected_clg_cfms = [91.7, 266.7, 285.6]
    expected_clg_cops = {
      104 => [3.29, 3.08, 2.88],
      95 => [3.89, 3.71, 3.47],
      82 => [5.14, 5.05, 4.74],
      55.6 => [11.66, 13.24, 12.53],
      40 => [12.32, 14.06, 13.31],
    }
    expected_clg_capacities = {
      104 => [2658.3, 7905.7, 8500.3],
      95 => [2763.7, 8255.7, 8876.7],
      82 => [2915.9, 8761.2, 9420.4],
      55.6 => [3224.5, 9786.4, 10523.2],
      40 => [3407.5, 10394.3, 11177.0],
    }
    expected_htg_cfms = [86.7, 290.0, 319.2]
    expected_htg_cops = {
      70 => [8.44, 3.60, 3.88],
      47 => [3.40, 2.79, 2.63],
      17 => [2.20, 2.02, 1.81],
      5 => [1.74, 1.53, 1.54],
      -20 => [1.20, 1.05, 1.05],
    }
    expected_htg_capacities = {
      70 => [2186.2, 9298.0, 9463.7],
      47 => [2589.6, 8378.0, 9157.3],
      17 => [3115.8, 7178.0, 8757.6],
      5 => [2541.1, 7535.3, 7531.5],
      -20 => [1585.7, 4536.7, 4496.8],
    }

    # Check cooling coil
    assert_equal(1, model.getCoilCoolingDXMultiSpeeds.size)
    clg_coil = model.getCoilCoolingDXMultiSpeeds[0]
    assert_equal(3, clg_coil.stages.size)
    expected_clg_cfms.each_with_index do |cfm, i|
      assert_in_epsilon(cfm, UnitConversions.convert(clg_coil.stages[i].ratedAirFlowRate.get, 'm^3/s', 'cfm'), tol)
    end
    expected_clg_cops.each do |odb, cops|
      cops.each_with_index do |cop, i|
        eir_adj = _get_table_lookup_factor(clg_coil.stages[i].energyInputRatioFunctionofTemperatureCurve, HVAC::AirSourceCoolRatedIWB, odb)
        assert_in_epsilon(cop, 1.0 / eir_adj * clg_coil.stages[i].grossRatedCoolingCOP, tol)
      end
    end
    expected_clg_capacities.each do |odb, capacities|
      capacities.each_with_index do |capacity, i|
        cap_adj = _get_table_lookup_factor(clg_coil.stages[i].totalCoolingCapacityFunctionofTemperatureCurve, HVAC::AirSourceCoolRatedIWB, odb)
        assert_in_epsilon(capacity, cap_adj * UnitConversions.convert(clg_coil.stages[i].grossRatedTotalCoolingCapacity.get, 'W', 'Btu/hr'), tol)
      end
    end
    clg_coil.stages.each do |stage|
      assert_equal(0.708, stage.grossRatedSensibleHeatRatio.get)
    end

    # Check heating coil
    assert_equal(1, model.getCoilHeatingDXMultiSpeeds.size)
    htg_coil = model.getCoilHeatingDXMultiSpeeds[0]
    assert_equal(3, htg_coil.stages.size)
    expected_htg_cfms.each_with_index do |cfm, i|
      assert_in_epsilon(cfm, UnitConversions.convert(htg_coil.stages[i].ratedAirFlowRate.get, 'm^3/s', 'cfm'), tol)
    end
    expected_htg_cops.each do |odb, cops|
      cops.each_with_index do |cop, i|
        eir_adj = _get_table_lookup_factor(htg_coil.stages[i].energyInputRatioFunctionofTemperatureCurve, HVAC::AirSourceHeatRatedIDB, odb)
        assert_in_epsilon(cop, 1.0 / eir_adj * htg_coil.stages[i].grossRatedHeatingCOP, tol)
      end
    end
    expected_htg_capacities.each do |odb, capacities|
      capacities.each_with_index do |capacity, i|
        cap_adj = _get_table_lookup_factor(htg_coil.stages[i].heatingCapacityFunctionofTemperatureCurve, HVAC::AirSourceHeatRatedIDB, odb)
        assert_in_epsilon(capacity, cap_adj * UnitConversions.convert(htg_coil.stages[i].grossRatedHeatingCapacity.get, 'W', 'Btu/hr'), tol)
      end
    end

    # Check fan
    fan_cfms = [82.67, 240.0, 256.96, 78.19, 261.0, 287.44]
    expected_watts_per_flow = UnitConversions.convert(0.375, 'm^3/s', 'cfm')
    expected_fan_cfm_fractions = fan_cfms.map { |cfm| cfm / fan_cfms.max }.sort
    #  relationship for ducted BPM fan
    expected_fan_power_fractions = expected_fan_cfm_fractions.map { |cfm_fraction| cfm_fraction**2.75 }
    unitary_system = model.getAirLoopHVACUnitarySystems[0]
    fan = unitary_system.supplyFan.get.to_FanSystemModel.get
    fan.speeds.map { |speed| speed.flowFraction }.sort.each_with_index do |ff, i|
      assert_in_epsilon(ff, expected_fan_cfm_fractions[i])
    end
    fan.speeds.map { |speed| speed.electricPowerFraction.get }.sort.each_with_index do |pf, i|
      assert_in_epsilon(pf, expected_fan_power_fractions[i])
    end
    assert_in_epsilon(fan.electricPowerPerUnitFlowRate, expected_watts_per_flow)

    # ========= #
    # Two Stage #
    # ========= #

    hpxml_bldg.heat_pumps[0].compressor_type = HPXML::HVACCompressorTypeTwoStage
    XMLHelper.write_file(hpxml.to_doc, @tmp_hpxml_path)
    model, _hpxml, _hpxml_bldg = _test_measure(args_hash)

    # Values for [min, rated] speeds
    expected_clg_cfms = [194.0, 266.7]
    expected_clg_cops = {
      104 => [3.33, 3.19],
      95 => [3.86, 3.71],
      82 => [4.84, 4.69],
      42.3 => [12.58, 12.93],
      40 => [12.70, 13.05],
    }
    expected_clg_capacities = {
      104 => [5650.4, 7875.7],
      95 => [5926.9, 8255.7],
      82 => [6326.3, 8804.6],
      42.3 => [7546.1, 10481.3],
      40 => [7616.5, 10578.2],
    }
    expected_htg_cfms = [206.4, 290.0]
    expected_htg_cops = {
      70 => [4.19, 3.66],
      47 => [3.26, 2.83],
      17 => [2.37, 2.04],
      5 => [2.09, 1.79],
      0 => [1.98, 1.70],
    }
    expected_htg_capacities = {
      70 => [6719.2, 9298.0],
      47 => [6064.5, 8378.0],
      17 => [5210.6, 7178.0],
      5 => [4869.1, 6698.0],
      0 => [4726.7, 6498.0],
    }

    # Check cooling coil
    assert_equal(1, model.getCoilCoolingDXMultiSpeeds.size)
    clg_coil = model.getCoilCoolingDXMultiSpeeds[0]
    assert_equal(2, clg_coil.stages.size)
    expected_clg_cfms.each_with_index do |cfm, i|
      assert_in_epsilon(cfm, UnitConversions.convert(clg_coil.stages[i].ratedAirFlowRate.get, 'm^3/s', 'cfm'), tol)
    end
    expected_clg_cops.each do |odb, cops|
      cops.each_with_index do |cop, i|
        eir_adj = _get_table_lookup_factor(clg_coil.stages[i].energyInputRatioFunctionofTemperatureCurve, HVAC::AirSourceCoolRatedIWB, odb)
        assert_in_epsilon(cop, 1.0 / eir_adj * clg_coil.stages[i].grossRatedCoolingCOP, tol)
      end
    end
    expected_clg_capacities.each do |odb, capacities|
      capacities.each_with_index do |capacity, i|
        cap_adj = _get_table_lookup_factor(clg_coil.stages[i].totalCoolingCapacityFunctionofTemperatureCurve, HVAC::AirSourceCoolRatedIWB, odb)
        assert_in_epsilon(capacity, cap_adj * UnitConversions.convert(clg_coil.stages[i].grossRatedTotalCoolingCapacity.get, 'W', 'Btu/hr'), tol)
      end
    end
    clg_coil.stages.each do |stage|
      assert_equal(0.708, stage.grossRatedSensibleHeatRatio.get)
    end

    # Check heating coil
    assert_equal(1, model.getCoilHeatingDXMultiSpeeds.size)
    htg_coil = model.getCoilHeatingDXMultiSpeeds[0]
    assert_equal(2, htg_coil.stages.size)
    expected_htg_cfms.each_with_index do |cfm, i|
      assert_in_epsilon(cfm, UnitConversions.convert(htg_coil.stages[i].ratedAirFlowRate.get, 'm^3/s', 'cfm'), tol)
    end
    expected_htg_cops.each do |odb, cops|
      cops.each_with_index do |cop, i|
        eir_adj = _get_table_lookup_factor(htg_coil.stages[i].energyInputRatioFunctionofTemperatureCurve, HVAC::AirSourceHeatRatedIDB, odb)
        assert_in_epsilon(cop, 1.0 / eir_adj * htg_coil.stages[i].grossRatedHeatingCOP, tol)
      end
    end
    expected_htg_capacities.each do |odb, capacities|
      capacities.each_with_index do |capacity, i|
        cap_adj = _get_table_lookup_factor(htg_coil.stages[i].heatingCapacityFunctionofTemperatureCurve, HVAC::AirSourceHeatRatedIDB, odb)
        assert_in_epsilon(capacity, cap_adj * UnitConversions.convert(htg_coil.stages[i].grossRatedHeatingCapacity.get, 'W', 'Btu/hr'), tol)
      end
    end

    # Check fan
    fan_cfms = [174.72, 240.0, 185.832, 261.0]
    expected_fan_cfm_fractions = fan_cfms.map { |cfm| cfm / fan_cfms.max }.sort
    #  relationship for ducted BPM fan
    expected_fan_power_fractions = expected_fan_cfm_fractions.map { |cfm_fraction| cfm_fraction**2.75 }
    unitary_system = model.getAirLoopHVACUnitarySystems[0]
    fan = unitary_system.supplyFan.get.to_FanSystemModel.get
    fan.speeds.map { |speed| speed.flowFraction }.sort.each_with_index do |ff, i|
      assert_in_epsilon(ff, expected_fan_cfm_fractions[i])
    end
    fan.speeds.map { |speed| speed.electricPowerFraction.get }.sort.each_with_index do |pf, i|
      assert_in_epsilon(pf, expected_fan_power_fractions[i])
    end
    assert_in_epsilon(fan.electricPowerPerUnitFlowRate, expected_watts_per_flow)

    # ============ #
    # Single Stage #
    # ============ #

    # Values for rated speed
    expected_clg_cfm = 266.7
    expected_clg_cops = {
      104 => 3.24,
      95 => 3.98,
      82 => 5.64,
      57.7 => 16.52,
      40 => 17.76,
    }
    expected_clg_capacities = {
      104 => 7996.7,
      95 => 8376.7,
      82 => 8925.7,
      57.7 => 9952.8,
      40 => 10699.2,
    }
    expected_htg_cfm = 290.0
    expected_htg_cops = {
      70 => 4.36,
      47 => 3.33,
      17 => 2.38,
      5 => 2.08,
      0 => 1.96,
    }
    expected_htg_capacities = {
      70 => 9199.6,
      47 => 8279.6,
      17 => 7079.6,
      5 => 6599.6,
      0 => 6399.6,
    }

    hpxml_bldg.heat_pumps[0].compressor_type = HPXML::HVACCompressorTypeSingleStage
    hpxml_bldg.heat_pumps[0].fan_motor_type = HPXML::HVACFanMotorTypePSC
    XMLHelper.write_file(hpxml.to_doc, @tmp_hpxml_path)
    model, _hpxml, _hpxml_bldg = _test_measure(args_hash)

    # Check cooling coil
    assert_equal(1, model.getCoilCoolingDXSingleSpeeds.size)
    clg_coil = model.getCoilCoolingDXSingleSpeeds[0]
    assert_in_epsilon(expected_clg_cfm, UnitConversions.convert(clg_coil.ratedAirFlowRate.get, 'm^3/s', 'cfm'), tol)
    expected_clg_cops.each do |odb, cop|
      eir_adj = _get_table_lookup_factor(clg_coil.energyInputRatioFunctionOfTemperatureCurve, HVAC::AirSourceCoolRatedIWB, odb)
      assert_in_epsilon(cop, 1.0 / eir_adj * clg_coil.ratedCOP, tol)
    end
    expected_clg_capacities.each do |odb, capacity|
      cap_adj = _get_table_lookup_factor(clg_coil.totalCoolingCapacityFunctionOfTemperatureCurve, HVAC::AirSourceCoolRatedIWB, odb)
      assert_in_epsilon(capacity, cap_adj * UnitConversions.convert(clg_coil.ratedTotalCoolingCapacity.get, 'W', 'Btu/hr'), tol)
    end
    assert_equal(0.708, clg_coil.ratedSensibleHeatRatio.get)

    # Check heating coil
    assert_equal(1, model.getCoilHeatingDXSingleSpeeds.size)
    htg_coil = model.getCoilHeatingDXSingleSpeeds[0]
    assert_in_epsilon(expected_htg_cfm, UnitConversions.convert(htg_coil.ratedAirFlowRate.get, 'm^3/s', 'cfm'), tol)
    expected_htg_cops.each do |odb, cop|
      eir_adj = _get_table_lookup_factor(htg_coil.energyInputRatioFunctionofTemperatureCurve, HVAC::AirSourceHeatRatedIDB, odb)
      assert_in_epsilon(cop, 1.0 / eir_adj * htg_coil.ratedCOP, tol)
    end
    expected_htg_capacities.each do |odb, capacity|
      cap_adj = _get_table_lookup_factor(htg_coil.totalHeatingCapacityFunctionofTemperatureCurve, HVAC::AirSourceHeatRatedIDB, odb)
      assert_in_epsilon(capacity, cap_adj * UnitConversions.convert(htg_coil.ratedTotalHeatingCapacity.get, 'W', 'Btu/hr'), tol)
    end

    # Check fan
    fan_cfms = [240.0, 261.0]
    expected_watts_per_flow = UnitConversions.convert(0.5, 'm^3/s', 'cfm')
    expected_fan_cfm_fractions = fan_cfms.map { |cfm| cfm / fan_cfms.max }.sort
    #  relationship for PSC fan
    expected_fan_power_fractions = expected_fan_cfm_fractions.map { |cfm_fraction| cfm_fraction * (0.3 * cfm_fraction + 0.7) }
    unitary_system = model.getAirLoopHVACUnitarySystems[0]
    fan = unitary_system.supplyFan.get.to_FanSystemModel.get
    fan.speeds.map { |speed| speed.flowFraction }.sort.each_with_index do |ff, i|
      assert_in_epsilon(ff, expected_fan_cfm_fractions[i])
    end
    fan.speeds.map { |speed| speed.electricPowerFraction.get }.sort.each_with_index do |pf, i|
      assert_in_epsilon(pf, expected_fan_power_fractions[i])
    end
    assert_in_epsilon(fan.electricPowerPerUnitFlowRate, expected_watts_per_flow)

    # ======== #
    # Ductless #
    # ======== #

    hpxml_bldg.heat_pumps[0].heat_pump_type = HPXML::HVACTypeHeatPumpMiniSplit
    hpxml_bldg.heat_pumps[0].compressor_type = HPXML::HVACCompressorTypeVariableSpeed
    hpxml_bldg.heat_pumps[0].distribution_system_idref = nil
    hpxml_bldg.heat_pumps[0].fan_motor_type = HPXML::HVACFanMotorTypeBPM
    hpxml_bldg.hvac_distributions[0].delete
    XMLHelper.write_file(hpxml.to_doc, @tmp_hpxml_path)
    model, _hpxml, _hpxml_bldg = _test_measure(args_hash)

    # FIXME: Should we add coil checks for ductless system?
    # Check fan
    fan_cfms = [82.67, 240.0, 256.96, 78.19, 261.0, 287.44]
    expected_watts_per_flow = UnitConversions.convert(0.07, 'm^3/s', 'cfm')
    expected_fan_cfm_fractions = fan_cfms.map { |cfm| cfm / fan_cfms.max }.sort
    #  relationship for BPM fan, ducetless
    expected_fan_power_fractions = expected_fan_cfm_fractions.map { |cfm_fraction| cfm_fraction**3 }
    unitary_system = model.getAirLoopHVACUnitarySystems[0]
    fan = unitary_system.supplyFan.get.to_FanSystemModel.get
    fan.speeds.map { |speed| speed.flowFraction }.sort.each_with_index do |ff, i|
      assert_in_epsilon(ff, expected_fan_cfm_fractions[i])
    end
    fan.speeds.map { |speed| speed.electricPowerFraction.get }.sort.each_with_index do |pf, i|
      assert_in_epsilon(pf, expected_fan_power_fractions[i])
    end
    assert_in_epsilon(fan.electricPowerPerUnitFlowRate, expected_watts_per_flow)
  end

  def test_central_air_conditioner_1_speed
    ['base-hvac-central-ac-only-1-speed.xml',
     'base-hvac-central-ac-only-1-speed-seer2.xml'].each do |hpxml_path|
      args_hash = {}
      args_hash['hpxml_path'] = File.absolute_path(File.join(@sample_files_path, hpxml_path))
      model, _hpxml, _hpxml_bldg = _test_measure(args_hash)

      # Values for rated speed
      expected_clg_cop_95 = 3.77
      expected_clg_capacity_95 = 7360

      # Check cooling coil
      assert_equal(1, model.getCoilCoolingDXSingleSpeeds.size)
      clg_coil = model.getCoilCoolingDXSingleSpeeds[0]
      assert_in_epsilon(expected_clg_cop_95, clg_coil.ratedCOP, 0.01)
      assert_in_epsilon(expected_clg_capacity_95, clg_coil.ratedTotalCoolingCapacity.get, 0.01)

      # Check EMS
      assert_equal(1, model.getAirLoopHVACUnitarySystems.size)
      unitary_system = model.getAirLoopHVACUnitarySystems[0]
      program_values = get_ems_values(model.getEnergyManagementSystemPrograms, "#{unitary_system.name} install quality program")
      assert(program_values.empty?) # Check no EMS program
    end
  end

  def test_central_air_conditioner_2_speed
    args_hash = {}
    args_hash['hpxml_path'] = File.absolute_path(File.join(@sample_files_path, 'base-hvac-central-ac-only-2-speed.xml'))
    model, _hpxml, _hpxml_bldg = _test_measure(args_hash)

    # Values for [min, rated] speeds
    expected_clg_cops_95 = [4.68, 4.52]
    expected_clg_capacities_95 = [5204, 7234]

    # Check cooling coil
    assert_equal(1, model.getCoilCoolingDXMultiSpeeds.size)
    clg_coil = model.getCoilCoolingDXMultiSpeeds[0]
    assert_equal(2, clg_coil.stages.size)
    expected_clg_cops_95.each_with_index do |cop, i|
      assert_in_epsilon(cop, clg_coil.stages[i].grossRatedCoolingCOP, 0.01)
    end
    expected_clg_capacities_95.each_with_index do |capacity, i|
      assert_in_epsilon(capacity, clg_coil.stages[i].grossRatedTotalCoolingCapacity.get, 0.01)
    end
    clg_coil.stages.each do |stage|
      assert_equal(0.708, stage.grossRatedSensibleHeatRatio.get)
    end

    # Check EMS
    assert_equal(1, model.getAirLoopHVACUnitarySystems.size)
    unitary_system = model.getAirLoopHVACUnitarySystems[0]
    program_values = get_ems_values(model.getEnergyManagementSystemPrograms, "#{unitary_system.name} install quality program")
    assert(program_values.empty?) # Check no EMS program
  end

  def test_central_air_conditioner_var_speed
    args_hash = {}
    args_hash['hpxml_path'] = File.absolute_path(File.join(@sample_files_path, 'base-hvac-central-ac-only-var-speed.xml'))
    model, _hpxml, _hpxml_bldg = _test_measure(args_hash)

    # Values for [min, rated, max] speeds
    expected_clg_cops_95 = [5.93, 4.68, 4.39]
    expected_clg_capacities_95 = [1996, 7213, 7747]

    # Check cooling coil
    assert_equal(1, model.getCoilCoolingDXMultiSpeeds.size)
    clg_coil = model.getCoilCoolingDXMultiSpeeds[0]
    assert_equal(3, clg_coil.stages.size)
    expected_clg_cops_95.each_with_index do |cop, i|
      assert_in_epsilon(cop, clg_coil.stages[i].grossRatedCoolingCOP, 0.01)
    end
    expected_clg_capacities_95.each_with_index do |capacity, i|
      assert_in_epsilon(capacity, clg_coil.stages[i].grossRatedTotalCoolingCapacity.get, 0.01)
    end
    clg_coil.stages.each do |stage|
      assert_equal(0.708, stage.grossRatedSensibleHeatRatio.get)
    end

    # Check EMS
    assert_equal(1, model.getAirLoopHVACUnitarySystems.size)
    unitary_system = model.getAirLoopHVACUnitarySystems[0]
    program_values = get_ems_values(model.getEnergyManagementSystemPrograms, "#{unitary_system.name} install quality program")
    assert(program_values.empty?) # Check no EMS program

    # Test w/ max power ratio

    args_hash = {}
    args_hash['hpxml_path'] = File.absolute_path(File.join(@sample_files_path, 'base-hvac-central-ac-only-var-speed-max-power-ratio-schedule.xml'))
    model, _hpxml = _test_measure(args_hash)

    _check_max_power_ratio_EMS_multispeed(model, nil, nil, expected_clg_capacities_95, expected_clg_cops_95)

    # Test w/ furnace & max power ratio
    args_hash = {}
    args_hash['hpxml_path'] = File.absolute_path(File.join(@sample_files_path, 'base-hvac-furnace-gas-central-ac-var-speed-max-power-ratio-schedule.xml'))
    model, _hpxml = _test_measure(args_hash)

    _check_max_power_ratio_EMS_multispeed(model, nil, nil, expected_clg_capacities_95, expected_clg_cops_95)
  end

  def test_room_air_conditioner
    ['base-hvac-room-ac-only.xml',
     'base-hvac-room-ac-only-ceer.xml',
     'base-hvac-room-ac-with-heating.xml'].each do |hpxml_path|
      args_hash = {}
      args_hash['hpxml_path'] = File.absolute_path(File.join(@sample_files_path, hpxml_path))
      model, _hpxml, hpxml_bldg = _test_measure(args_hash)

      # Get HPXML values
      cooling_system = hpxml_bldg.cooling_systems[0]
      if not cooling_system.cooling_efficiency_eer.nil?
        ceer = cooling_system.cooling_efficiency_eer / 1.01
      else
        ceer = cooling_system.cooling_efficiency_ceer
      end
      cop = UnitConversions.convert(ceer, 'Btu/hr', 'W') # Expected value
      capacity = UnitConversions.convert(cooling_system.cooling_capacity, 'Btu/hr', 'W')

      # Check cooling coil
      assert_equal(1, model.getCoilCoolingDXSingleSpeeds.size)
      clg_coil = model.getCoilCoolingDXSingleSpeeds[0]
      assert_in_epsilon(cop, clg_coil.ratedCOP, 0.001)
      assert_in_epsilon(capacity, clg_coil.ratedTotalCoolingCapacity.get, 0.01)
      assert_equal(0.65, clg_coil.ratedSensibleHeatRatio.get)

      next unless not cooling_system.integrated_heating_system_capacity.nil?

      heat_efficiency = cooling_system.integrated_heating_system_efficiency_percent
      heat_efficiency = 1.0 if heat_efficiency.nil?
      heat_capacity = UnitConversions.convert(cooling_system.integrated_heating_system_capacity, 'Btu/hr', 'W')

      # Check heating coil
      assert_equal(1, model.getCoilHeatingElectrics.size)
      htg_coil = model.getCoilHeatingElectrics[0]
      assert_in_epsilon(heat_efficiency, htg_coil.efficiency, 0.01)
      assert_in_epsilon(heat_capacity, htg_coil.nominalCapacity.get, 0.01)
    end
  end

  def test_ptac
    args_hash = {}
    args_hash['hpxml_path'] = File.absolute_path(File.join(@sample_files_path, 'base-hvac-ptac.xml'))
    model, _hpxml, hpxml_bldg = _test_measure(args_hash)

    # Get HPXML values
    cooling_system = hpxml_bldg.cooling_systems[0]
    eer = cooling_system.cooling_efficiency_eer
    ceer = eer / 1.01 # convert to ceer
    cop = UnitConversions.convert(ceer, 'Btu/hr', 'W') # Expected value
    capacity = UnitConversions.convert(cooling_system.cooling_capacity, 'Btu/hr', 'W')

    # Check cooling coil
    assert_equal(1, model.getCoilCoolingDXSingleSpeeds.size)
    assert_equal(1, model.getAirLoopHVACUnitarySystems.size)
    clg_coil = model.getCoilCoolingDXSingleSpeeds[0]
    assert_in_epsilon(cop, clg_coil.ratedCOP, 0.001)
    assert_in_epsilon(capacity, clg_coil.ratedTotalCoolingCapacity.get, 0.01)
    assert_equal(0.65, clg_coil.ratedSensibleHeatRatio.get)
  end

  def test_ptac_with_heating_electricity
    args_hash = {}
    args_hash['hpxml_path'] = File.absolute_path(File.join(@sample_files_path, 'base-hvac-ptac-with-heating-electricity.xml'))
    model, _hpxml, hpxml_bldg = _test_measure(args_hash)

    # Get HPXML values
    cooling_system = hpxml_bldg.cooling_systems[0]
    eer = cooling_system.cooling_efficiency_eer
    ceer = eer / 1.01 # convert to ceer
    cop = UnitConversions.convert(ceer, 'Btu/hr', 'W') # Expected value
    cool_capacity = UnitConversions.convert(cooling_system.cooling_capacity, 'Btu/hr', 'W')

    heat_efficiency = cooling_system.integrated_heating_system_efficiency_percent
    heat_efficiency = 1.0 if heat_efficiency.nil?
    heat_capacity = UnitConversions.convert(cooling_system.integrated_heating_system_capacity, 'Btu/hr', 'W')

    # Check cooling coil
    assert_equal(1, model.getAirLoopHVACUnitarySystems.size)
    assert_equal(1, model.getCoilCoolingDXSingleSpeeds.size)
    clg_coil = model.getCoilCoolingDXSingleSpeeds[0]
    assert_in_epsilon(cop, clg_coil.ratedCOP, 0.001)
    assert_in_epsilon(cool_capacity, clg_coil.ratedTotalCoolingCapacity.get, 0.01)
    assert_equal(0.65, clg_coil.ratedSensibleHeatRatio.get)

    # Check heating coil
    assert_equal(1, model.getCoilHeatingElectrics.size)
    baseboard = model.getCoilHeatingElectrics[0]
    assert_in_epsilon(heat_efficiency, baseboard.efficiency, 0.01)
    assert_in_epsilon(heat_capacity, baseboard.nominalCapacity.get, 0.01)
  end

  def test_ptac_with_heating_gas
    args_hash = {}
    args_hash['hpxml_path'] = File.absolute_path(File.join(@sample_files_path, 'base-hvac-ptac-with-heating-electricity.xml'))
    model, _hpxml, hpxml_bldg = _test_measure(args_hash)

    # Get HPXML values
    cooling_system = hpxml_bldg.cooling_systems[0]
    eer = cooling_system.cooling_efficiency_eer
    ceer = eer / 1.01 # convert to ceer
    cop = UnitConversions.convert(ceer, 'Btu/hr', 'W') # Expected value
    cool_capacity = UnitConversions.convert(cooling_system.cooling_capacity, 'Btu/hr', 'W')

    heat_efficiency = cooling_system.integrated_heating_system_efficiency_percent
    heat_efficiency = 1.0 if heat_efficiency.nil?
    heat_capacity = UnitConversions.convert(cooling_system.integrated_heating_system_capacity, 'Btu/hr', 'W')

    # Check cooling coil
    assert_equal(1, model.getAirLoopHVACUnitarySystems.size)
    assert_equal(1, model.getCoilCoolingDXSingleSpeeds.size)
    clg_coil = model.getCoilCoolingDXSingleSpeeds[0]
    assert_in_epsilon(cop, clg_coil.ratedCOP, 0.001)
    assert_in_epsilon(cool_capacity, clg_coil.ratedTotalCoolingCapacity.get, 0.01)
    assert_equal(0.65, clg_coil.ratedSensibleHeatRatio.get)

    # Check heating coil
    assert_equal(1, model.getCoilHeatingElectrics.size)
    baseboard = model.getCoilHeatingElectrics[0]
    assert_in_epsilon(heat_efficiency, baseboard.efficiency, 0.01)
    assert_in_epsilon(heat_capacity, baseboard.nominalCapacity.get, 0.01)
  end

  def test_pthp
    args_hash = {}
    args_hash['hpxml_path'] = File.absolute_path(File.join(@sample_files_path, 'base-hvac-pthp.xml'))
    model, _hpxml, hpxml_bldg = _test_measure(args_hash)

    # Get HPXML values
    heat_pump = hpxml_bldg.heat_pumps[0]
    backup_efficiency = heat_pump.backup_heating_efficiency_percent
    clg_capacity = UnitConversions.convert(heat_pump.cooling_capacity, 'Btu/hr', 'W')
    htg_capacity = UnitConversions.convert(heat_pump.heating_capacity, 'Btu/hr', 'W')
    backup_capacity = UnitConversions.convert(heat_pump.backup_heating_capacity, 'Btu/hr', 'W')
    eer = heat_pump.cooling_efficiency_eer
    ceer = eer / 1.01 # convert to ceer
    cop_cool = UnitConversions.convert(ceer, 'Btu/hr', 'W') # Expected value
    cop_heat = heat_pump.heating_efficiency_cop # Expected value

    # Check cooling coil
    assert_equal(1, model.getCoilCoolingDXSingleSpeeds.size)
    clg_coil = model.getCoilCoolingDXSingleSpeeds[0]
    assert_in_epsilon(cop_cool, clg_coil.ratedCOP, 0.01)
    assert_in_epsilon(clg_capacity, clg_coil.ratedTotalCoolingCapacity.get, 0.01)
    assert_equal(0.65, clg_coil.ratedSensibleHeatRatio.get)

    # Check heating coil
    assert_equal(1, model.getCoilHeatingDXSingleSpeeds.size)
    htg_coil = model.getCoilHeatingDXSingleSpeeds[0]
    assert_in_epsilon(cop_heat, htg_coil.ratedCOP, 0.01)
    assert_in_epsilon(htg_capacity, htg_coil.ratedTotalHeatingCapacity.get, 0.01)

    # Check supp heating coil
    assert_equal(1, model.getCoilHeatingElectrics.size)
    supp_htg_coil = model.getCoilHeatingElectrics[0]
    assert_in_epsilon(backup_efficiency, supp_htg_coil.efficiency, 0.01)
    assert_in_epsilon(backup_capacity, supp_htg_coil.nominalCapacity.get, 0.01)
  end

  def test_room_heat_pump
    args_hash = {}
    args_hash['hpxml_path'] = File.absolute_path(File.join(@sample_files_path, 'base-hvac-room-ac-with-reverse-cycle.xml'))
    model, _hpxml, hpxml_bldg = _test_measure(args_hash)

    # Get HPXML values
    heat_pump = hpxml_bldg.heat_pumps[0]
    clg_capacity = UnitConversions.convert(heat_pump.cooling_capacity, 'Btu/hr', 'W')
    htg_capacity = UnitConversions.convert(heat_pump.heating_capacity, 'Btu/hr', 'W')
    backup_capacity = UnitConversions.convert(heat_pump.backup_heating_capacity, 'Btu/hr', 'W')
    eer = heat_pump.cooling_efficiency_eer
    ceer = eer / 1.01 # convert to ceer
    cop_cool = UnitConversions.convert(ceer, 'Btu/hr', 'W') # Expected value
    cop_heat = heat_pump.heating_efficiency_cop

    # Check cooling coil
    assert_equal(1, model.getCoilCoolingDXSingleSpeeds.size)
    clg_coil = model.getCoilCoolingDXSingleSpeeds[0]
    assert_in_epsilon(cop_cool, clg_coil.ratedCOP, 0.01)
    assert_in_epsilon(clg_capacity, clg_coil.ratedTotalCoolingCapacity.get, 0.01)
    assert_equal(0.65, clg_coil.ratedSensibleHeatRatio.get)

    # Check heating coil
    assert_equal(1, model.getCoilHeatingDXSingleSpeeds.size)
    htg_coil = model.getCoilHeatingDXSingleSpeeds[0]
    assert_in_epsilon(cop_heat, htg_coil.ratedCOP, 0.01)
    assert_in_epsilon(htg_capacity, htg_coil.ratedTotalHeatingCapacity.get, 0.01)

    # Check supp heating coil
    assert_equal(1, model.getCoilHeatingElectrics.size)
    supp_htg_coil = model.getCoilHeatingElectrics[0]
    assert_in_epsilon(backup_capacity, supp_htg_coil.nominalCapacity.get, 0.01)
  end

  def test_evap_cooler
    # TODO
  end

  def test_furnace_gas
    args_hash = {}
    args_hash['hpxml_path'] = File.absolute_path(File.join(@sample_files_path, 'base-hvac-furnace-gas-only.xml'))
    model, _hpxml, hpxml_bldg = _test_measure(args_hash)

    # Get HPXML values
    heating_system = hpxml_bldg.heating_systems[0]
    afue = heating_system.heating_efficiency_afue
    capacity = UnitConversions.convert(heating_system.heating_capacity, 'Btu/hr', 'W')
    fuel = heating_system.heating_system_fuel

    # Check heating coil
    assert_equal(1, model.getCoilHeatingGass.size)
    htg_coil = model.getCoilHeatingGass[0]
    assert_in_epsilon(afue, htg_coil.gasBurnerEfficiency, 0.01)
    assert_in_epsilon(capacity, htg_coil.nominalCapacity.get, 0.01)
    assert_equal(EPlus.fuel_type(fuel), htg_coil.fuelType)
  end

  def test_furnace_electric
    args_hash = {}
    args_hash['hpxml_path'] = File.absolute_path(File.join(@sample_files_path, 'base-hvac-furnace-elec-only.xml'))
    model, _hpxml, hpxml_bldg = _test_measure(args_hash)

    # Get HPXML values
    heating_system = hpxml_bldg.heating_systems[0]
    afue = heating_system.heating_efficiency_afue
    capacity = UnitConversions.convert(heating_system.heating_capacity, 'Btu/hr', 'W')

    # Check heating coil
    assert_equal(1, model.getCoilHeatingElectrics.size)
    htg_coil = model.getCoilHeatingElectrics[0]
    assert_in_epsilon(afue, htg_coil.efficiency, 0.01)
    assert_in_epsilon(capacity, htg_coil.nominalCapacity.get, 0.01)
  end

  def test_boiler_gas
    args_hash = {}
    args_hash['hpxml_path'] = File.absolute_path(File.join(@sample_files_path, 'base-hvac-boiler-gas-only.xml'))
    model, _hpxml, hpxml_bldg = _test_measure(args_hash)

    # Get HPXML values
    heating_system = hpxml_bldg.heating_systems[0]
    afue = heating_system.heating_efficiency_afue
    capacity = UnitConversions.convert(heating_system.heating_capacity, 'Btu/hr', 'W')
    fuel = heating_system.heating_system_fuel

    # Check boiler
    assert_equal(1, model.getBoilerHotWaters.size)
    boiler = model.getBoilerHotWaters[0]
    assert_in_epsilon(afue, boiler.nominalThermalEfficiency, 0.01)
    assert_in_epsilon(capacity, boiler.nominalCapacity.get, 0.01)
    assert_equal(EPlus.fuel_type(fuel), boiler.fuelType)
  end

  def test_boiler_coal
    args_hash = {}
    args_hash['hpxml_path'] = File.absolute_path(File.join(@sample_files_path, 'base-hvac-boiler-coal-only.xml'))
    model, _hpxml, hpxml_bldg = _test_measure(args_hash)

    # Get HPXML values
    heating_system = hpxml_bldg.heating_systems[0]
    afue = heating_system.heating_efficiency_afue
    capacity = UnitConversions.convert(heating_system.heating_capacity, 'Btu/hr', 'W')
    fuel = heating_system.heating_system_fuel

    # Check boiler
    assert_equal(1, model.getBoilerHotWaters.size)
    boiler = model.getBoilerHotWaters[0]
    assert_in_epsilon(afue, boiler.nominalThermalEfficiency, 0.01)
    assert_in_epsilon(capacity, boiler.nominalCapacity.get, 0.01)
    assert_equal(EPlus.fuel_type(fuel), boiler.fuelType)
  end

  def test_boiler_electric
    args_hash = {}
    args_hash['hpxml_path'] = File.absolute_path(File.join(@sample_files_path, 'base-hvac-boiler-elec-only.xml'))
    model, _hpxml, hpxml_bldg = _test_measure(args_hash)

    # Get HPXML values
    heating_system = hpxml_bldg.heating_systems[0]
    afue = heating_system.heating_efficiency_afue
    capacity = UnitConversions.convert(heating_system.heating_capacity, 'Btu/hr', 'W')
    fuel = heating_system.heating_system_fuel

    # Check boiler
    assert_equal(1, model.getBoilerHotWaters.size)
    boiler = model.getBoilerHotWaters[0]
    assert_in_epsilon(afue, boiler.nominalThermalEfficiency, 0.01)
    assert_in_epsilon(capacity, boiler.nominalCapacity.get, 0.01)
    assert_equal(EPlus.fuel_type(fuel), boiler.fuelType)
  end

  def test_electric_resistance
    args_hash = {}
    args_hash['hpxml_path'] = File.absolute_path(File.join(@sample_files_path, 'base-hvac-elec-resistance-only.xml'))
    model, _hpxml, hpxml_bldg = _test_measure(args_hash)

    # Get HPXML values
    heating_system = hpxml_bldg.heating_systems[0]
    efficiency = heating_system.heating_efficiency_percent
    capacity = UnitConversions.convert(heating_system.heating_capacity, 'Btu/hr', 'W')

    # Check baseboard
    assert_equal(1, model.getZoneHVACBaseboardConvectiveElectrics.size)
    baseboard = model.getZoneHVACBaseboardConvectiveElectrics[0]
    assert_in_epsilon(efficiency, baseboard.efficiency, 0.01)
    assert_in_epsilon(capacity, baseboard.nominalCapacity.get, 0.01)
  end

  def test_stove_oil
    args_hash = {}
    args_hash['hpxml_path'] = File.absolute_path(File.join(@sample_files_path, 'base-hvac-stove-oil-only.xml'))
    model, _hpxml, hpxml_bldg = _test_measure(args_hash)

    # Get HPXML values
    heating_system = hpxml_bldg.heating_systems[0]
    efficiency = heating_system.heating_efficiency_percent
    capacity = UnitConversions.convert(heating_system.heating_capacity, 'Btu/hr', 'W')
    fuel = heating_system.heating_system_fuel

    # Check heating coil
    assert_equal(1, model.getCoilHeatingGass.size)
    htg_coil = model.getCoilHeatingGass[0]
    assert_in_epsilon(efficiency, htg_coil.gasBurnerEfficiency, 0.01)
    assert_in_epsilon(capacity, htg_coil.nominalCapacity.get, 0.01)
    assert_equal(EPlus.fuel_type(fuel), htg_coil.fuelType)
  end

  def test_air_to_air_heat_pump_1_speed
    ['base-hvac-air-to-air-heat-pump-1-speed.xml',
     'base-hvac-air-to-air-heat-pump-1-speed-seer2-hspf2.xml'].each do |hpxml_path|
      args_hash = {}
      args_hash['hpxml_path'] = File.absolute_path(File.join(@sample_files_path, hpxml_path))
      model, _hpxml, hpxml_bldg = _test_measure(args_hash)

      # Values for rated speed
      expected_clg_cop_95 = 3.76
      expected_clg_capacity_95 = 11040
      expected_htg_cop_47 = 3.02
      expected_htg_capacity_47 = 10077
      expected_c_d = 0.08

      # Get HPXML values
      heat_pump = hpxml_bldg.heat_pumps[0]
      backup_efficiency = heat_pump.backup_heating_efficiency_percent
      backup_capacity = UnitConversions.convert(heat_pump.backup_heating_capacity, 'Btu/hr', 'W')

      # Check cooling coil
      assert_equal(1, model.getCoilCoolingDXSingleSpeeds.size)
      clg_coil = model.getCoilCoolingDXSingleSpeeds[0]
      assert_in_epsilon(expected_clg_cop_95, clg_coil.ratedCOP, 0.01)
      assert_in_epsilon(expected_clg_capacity_95, clg_coil.ratedTotalCoolingCapacity.get, 0.01)
      assert_in_epsilon(clg_coil.partLoadFractionCorrelationCurve.to_CurveQuadratic.get.coefficient1Constant, 1.0 - expected_c_d, 0.01)
      assert_in_epsilon(clg_coil.partLoadFractionCorrelationCurve.to_CurveQuadratic.get.coefficient2x, expected_c_d, 0.01)
      assert_in_epsilon(clg_coil.partLoadFractionCorrelationCurve.to_CurveQuadratic.get.coefficient3xPOW2, 0.0, 0.01)

      # Check heating coil
      assert_equal(1, model.getCoilHeatingDXSingleSpeeds.size)
      htg_coil = model.getCoilHeatingDXSingleSpeeds[0]
      assert_in_epsilon(expected_htg_cop_47, htg_coil.ratedCOP, 0.01)
      assert_in_epsilon(expected_htg_capacity_47, htg_coil.ratedTotalHeatingCapacity.get, 0.01)
      assert_in_epsilon(htg_coil.partLoadFractionCorrelationCurve.to_CurveQuadratic.get.coefficient1Constant, 1.0 - expected_c_d, 0.01)
      assert_in_epsilon(htg_coil.partLoadFractionCorrelationCurve.to_CurveQuadratic.get.coefficient2x, expected_c_d, 0.01)
      assert_in_epsilon(htg_coil.partLoadFractionCorrelationCurve.to_CurveQuadratic.get.coefficient3xPOW2, 0.0, 0.01)

      # Check supp heating coil
      assert_equal(1, model.getCoilHeatingElectrics.size)
      supp_htg_coil = model.getCoilHeatingElectrics[0]
      assert_in_epsilon(backup_efficiency, supp_htg_coil.efficiency, 0.01)
      assert_in_epsilon(backup_capacity, supp_htg_coil.nominalCapacity.get, 0.01)

      # Check EMS
      assert_equal(1, model.getAirLoopHVACUnitarySystems.size)
      unitary_system = model.getAirLoopHVACUnitarySystems[0]
      program_values = get_ems_values(model.getEnergyManagementSystemPrograms, "#{unitary_system.name} install quality program")
      assert(program_values.empty?) # Check no EMS program
    end
  end

  def test_air_to_air_heat_pump_multistage_backup_system
    ['base-hvac-air-to-air-heat-pump-1-speed-research-features.xml',
     'base-hvac-air-to-air-heat-pump-2-speed-research-features.xml'].each do |hpxml_path|
      args_hash = {}
      args_hash['hpxml_path'] = File.absolute_path(File.join(@sample_files_path, hpxml_path))
      model, _hpxml, hpxml_bldg = _test_measure(args_hash)

      # Get HPXML values
      heat_pump = hpxml_bldg.heat_pumps[0]
      backup_efficiency = heat_pump.backup_heating_efficiency_percent
      backup_capacity_increment = 5000 # 5kw
      backup_capacity = UnitConversions.convert(heat_pump.backup_heating_capacity, 'Btu/hr', 'W')

      # Check cooling coil
      assert_equal(1, (model.getCoilCoolingDXSingleSpeeds.size + model.getCoilCoolingDXMultiSpeeds.size))

      # Check heating coil
      assert_equal(1, (model.getCoilHeatingDXSingleSpeeds.size + model.getCoilHeatingDXMultiSpeeds.size))

      # Check supp heating coil
      assert_equal(1, model.getCoilHeatingElectricMultiStages.size)
      supp_htg_coil = model.getCoilHeatingElectricMultiStages[0]
      supp_htg_coil.stages.each_with_index do |stage, i|
        capacity = [backup_capacity_increment * (i + 1), backup_capacity].min
        assert_in_epsilon(capacity, stage.nominalCapacity.get, 0.01)
        assert_in_epsilon(backup_efficiency, stage.efficiency, 0.01)
      end

      # Check EMS
      assert_equal(1, model.getAirLoopHVACUnitarySystems.size)
      unitary_system = model.getAirLoopHVACUnitarySystems[0]
      program_values = get_ems_values(model.getEnergyManagementSystemPrograms, "#{unitary_system.name} install quality program")
      assert(program_values.empty?) # Check no EMS program
    end
  end

  def test_heat_pump_temperatures
    ['base-hvac-air-to-air-heat-pump-1-speed.xml',
     'base-hvac-air-to-air-heat-pump-1-speed-lockout-temperatures.xml',
     'base-hvac-air-to-air-heat-pump-var-speed-backup-boiler.xml',
     'base-hvac-dual-fuel-air-to-air-heat-pump-1-speed.xml',
     'base-hvac-mini-split-heat-pump-ductless.xml',
     'base-hvac-mini-split-heat-pump-ductless-backup-baseboard.xml'].each do |hpxml_name|
      args_hash = {}
      args_hash['hpxml_path'] = File.absolute_path(File.join(@sample_files_path, hpxml_name))
      model, _hpxml, hpxml_bldg = _test_measure(args_hash)

      # Get HPXML values
      heat_pump = hpxml_bldg.heat_pumps[0]
      if not heat_pump.backup_heating_switchover_temp.nil?
        backup_lockout_temp = UnitConversions.convert(heat_pump.backup_heating_switchover_temp, 'F', 'C')
        compressor_lockout_temp = UnitConversions.convert(heat_pump.backup_heating_switchover_temp, 'F', 'C')
      else
        if not heat_pump.backup_heating_lockout_temp.nil?
          backup_lockout_temp = UnitConversions.convert(heat_pump.backup_heating_lockout_temp, 'F', 'C')
        end
        if not heat_pump.compressor_lockout_temp.nil?
          compressor_lockout_temp = UnitConversions.convert(heat_pump.compressor_lockout_temp, 'F', 'C')
        end
      end

      # Check unitary system
      assert_equal(1, model.getAirLoopHVACUnitarySystems.size)
      unitary_system = model.getAirLoopHVACUnitarySystems[0]
      if not backup_lockout_temp.nil?
        assert_in_delta(backup_lockout_temp, unitary_system.maximumOutdoorDryBulbTemperatureforSupplementalHeaterOperation, 0.01)
      end

      # Check coil
      assert_equal(1, model.getCoilHeatingDXSingleSpeeds.size + model.getCoilHeatingDXMultiSpeeds.size)
      if not compressor_lockout_temp.nil?
        heating_coil = model.getCoilHeatingDXSingleSpeeds.size > 0 ? model.getCoilHeatingDXSingleSpeeds[0] : model.getCoilHeatingDXMultiSpeeds[0]
        assert_in_delta(compressor_lockout_temp, heating_coil.minimumOutdoorDryBulbTemperatureforCompressorOperation, 0.01)
      end
    end
  end

  def test_air_to_air_heat_pump_2_speed
    args_hash = {}
    args_hash['hpxml_path'] = File.absolute_path(File.join(@sample_files_path, 'base-hvac-air-to-air-heat-pump-2-speed.xml'))
    model, _hpxml, hpxml_bldg = _test_measure(args_hash)

    # Values for [min, rated] speeds
    expected_clg_cops_95 = [4.68, 4.52]
    expected_clg_capacities_95 = [7806, 10851]
    expected_htg_cops_47 = [4.03, 3.48]
    expected_htg_capacities_47 = [7394, 10250]
    expected_c_d = 0.08

    # Get HPXML values
    heat_pump = hpxml_bldg.heat_pumps[0]
    backup_efficiency = heat_pump.backup_heating_efficiency_percent
    backup_capacity = UnitConversions.convert(heat_pump.backup_heating_capacity, 'Btu/hr', 'W')

    # Check cooling coil
    assert_equal(1, model.getCoilCoolingDXMultiSpeeds.size)
    clg_coil = model.getCoilCoolingDXMultiSpeeds[0]
    assert_equal(2, clg_coil.stages.size)
    expected_clg_cops_95.each_with_index do |cop, i|
      assert_in_epsilon(cop, clg_coil.stages[i].grossRatedCoolingCOP, 0.01)
    end
    expected_clg_capacities_95.each_with_index do |clg_capacity, i|
      assert_in_epsilon(clg_capacity, clg_coil.stages[i].grossRatedTotalCoolingCapacity.get, 0.01)
    end
    clg_coil.stages.each do |stage|
      assert_equal(0.708, stage.grossRatedSensibleHeatRatio.get)
    end
    # FIXME: It only matters for stage 1, but we have those curves for all stages, do we need to check stage 2?
    assert_in_epsilon(clg_coil.stages[0].partLoadFractionCorrelationCurve.to_CurveQuadratic.get.coefficient1Constant, 1.0 - expected_c_d, 0.01)
    assert_in_epsilon(clg_coil.stages[0].partLoadFractionCorrelationCurve.to_CurveQuadratic.get.coefficient2x, expected_c_d, 0.01)
    assert_in_epsilon(clg_coil.stages[0].partLoadFractionCorrelationCurve.to_CurveQuadratic.get.coefficient3xPOW2, 0.0, 0.01)

    # Check heating coil
    assert_equal(1, model.getCoilHeatingDXMultiSpeeds.size)
    htg_coil = model.getCoilHeatingDXMultiSpeeds[0]
    assert_equal(2, htg_coil.stages.size)
    expected_htg_cops_47.each_with_index do |cop, i|
      assert_in_epsilon(cop, htg_coil.stages[i].grossRatedHeatingCOP, 0.01)
    end
    expected_htg_capacities_47.each_with_index do |htg_capacity, i|
      assert_in_epsilon(htg_capacity, htg_coil.stages[i].grossRatedHeatingCapacity.get, 0.01)
    end
    assert_in_epsilon(htg_coil.stages[0].partLoadFractionCorrelationCurve.to_CurveQuadratic.get.coefficient1Constant, 1.0 - expected_c_d, 0.01)
    assert_in_epsilon(htg_coil.stages[0].partLoadFractionCorrelationCurve.to_CurveQuadratic.get.coefficient2x, expected_c_d, 0.01)
    assert_in_epsilon(htg_coil.stages[0].partLoadFractionCorrelationCurve.to_CurveQuadratic.get.coefficient3xPOW2, 0.0, 0.01)

    # Check supp heating coil
    assert_equal(1, model.getCoilHeatingElectrics.size)
    supp_htg_coil = model.getCoilHeatingElectrics[0]
    assert_in_epsilon(backup_efficiency, supp_htg_coil.efficiency, 0.01)
    assert_in_epsilon(backup_capacity, supp_htg_coil.nominalCapacity.get, 0.01)

    # Check EMS
    assert_equal(1, model.getAirLoopHVACUnitarySystems.size)
    unitary_system = model.getAirLoopHVACUnitarySystems[0]
    program_values = get_ems_values(model.getEnergyManagementSystemPrograms, "#{unitary_system.name} install quality program")
    assert(program_values.empty?) # Check no EMS program
  end

  def test_air_to_air_heat_pump_var_speed
    args_hash = {}
    args_hash['hpxml_path'] = File.absolute_path(File.join(@sample_files_path, 'base-hvac-air-to-air-heat-pump-var-speed.xml'))
    model, _hpxml, hpxml_bldg = _test_measure(args_hash)

    # Values for [min, rated, max] speeds
    expected_clg_cops_95 = [3.84, 4.45, 4.17]
    expected_clg_capacities_95 = [4296, 10819, 11620]
    expected_htg_cops_47 = [4.04, 3.34, 3.15]
    expected_htg_capacities_47 = [3151, 10282, 11269]
    expected_c_d = 0.4

    # Get HPXML values
    heat_pump = hpxml_bldg.heat_pumps[0]
    backup_efficiency = heat_pump.backup_heating_efficiency_percent
    backup_capacity = UnitConversions.convert(heat_pump.backup_heating_capacity, 'Btu/hr', 'W')

    # Check cooling coil
    assert_equal(1, model.getCoilCoolingDXMultiSpeeds.size)
    clg_coil = model.getCoilCoolingDXMultiSpeeds[0]
    assert_equal(3, clg_coil.stages.size)
    expected_clg_cops_95.each_with_index do |cop, i|
      assert_in_epsilon(cop, clg_coil.stages[i].grossRatedCoolingCOP, 0.01)
    end
    expected_clg_capacities_95.each_with_index do |clg_capacity, i|
      assert_in_epsilon(clg_capacity, clg_coil.stages[i].grossRatedTotalCoolingCapacity.get, 0.01)
    end
    clg_coil.stages.each do |stage|
      assert_equal(0.708, stage.grossRatedSensibleHeatRatio.get)
    end
    assert_in_epsilon(clg_coil.stages[0].partLoadFractionCorrelationCurve.to_CurveQuadratic.get.coefficient1Constant, 1.0 - expected_c_d, 0.01)
    assert_in_epsilon(clg_coil.stages[0].partLoadFractionCorrelationCurve.to_CurveQuadratic.get.coefficient2x, expected_c_d, 0.01)
    assert_in_epsilon(clg_coil.stages[0].partLoadFractionCorrelationCurve.to_CurveQuadratic.get.coefficient3xPOW2, 0.0, 0.01)

    # Check heating coil
    assert_equal(1, model.getCoilHeatingDXMultiSpeeds.size)
    htg_coil = model.getCoilHeatingDXMultiSpeeds[0]
<<<<<<< HEAD
    assert_equal(3, htg_coil.stages.size)
    expected_htg_cops_47.each_with_index do |cop, i|
=======
    assert_equal(2, htg_coil.stages.size)
    [4.41, 3.74].each_with_index do |cop, i|
>>>>>>> 1187602d
      assert_in_epsilon(cop, htg_coil.stages[i].grossRatedHeatingCOP, 0.01)
    end
    expected_htg_capacities_47.each_with_index do |htg_capacity, i|
      assert_in_epsilon(htg_capacity, htg_coil.stages[i].grossRatedHeatingCapacity.get, 0.01)
    end
    assert_in_epsilon(htg_coil.stages[0].partLoadFractionCorrelationCurve.to_CurveQuadratic.get.coefficient1Constant, 1.0 - expected_c_d, 0.01)
    assert_in_epsilon(htg_coil.stages[0].partLoadFractionCorrelationCurve.to_CurveQuadratic.get.coefficient2x, expected_c_d, 0.01)
    assert_in_epsilon(htg_coil.stages[0].partLoadFractionCorrelationCurve.to_CurveQuadratic.get.coefficient3xPOW2, 0.0, 0.01)

    # Check supp heating coil
    assert_equal(1, model.getCoilHeatingElectrics.size)
    supp_htg_coil = model.getCoilHeatingElectrics[0]
    assert_in_epsilon(backup_efficiency, supp_htg_coil.efficiency, 0.01)
    assert_in_epsilon(backup_capacity, supp_htg_coil.nominalCapacity.get, 0.01)

    # Check EMS
    assert_equal(1, model.getAirLoopHVACUnitarySystems.size)
    unitary_system = model.getAirLoopHVACUnitarySystems[0]
    program_values = get_ems_values(model.getEnergyManagementSystemPrograms, "#{unitary_system.name} install quality program")
    assert(program_values.empty?) # Check no EMS program

    # Test w/ max power ratio

    args_hash = {}
    args_hash['hpxml_path'] = File.absolute_path(File.join(@sample_files_path, 'base-hvac-air-to-air-heat-pump-var-speed-research-features.xml'))
    model, _hpxml, _hpxml_bldg = _test_measure(args_hash)

    _check_max_power_ratio_EMS_multispeed(model, expected_htg_capacities_47, expected_htg_cops_47, expected_clg_capacities_95, expected_clg_cops_95)

    # Test w/ two systems and max power ratio

    args_hash = {}
    args_hash['hpxml_path'] = File.absolute_path(File.join(@sample_files_path, 'base-hvac-air-to-air-heat-pump-var-speed-max-power-ratio-schedule-two-systems.xml'))
    model, _hpxml = _test_measure(args_hash)

    _check_max_power_ratio_EMS_multispeed(model, expected_htg_capacities_47, expected_htg_cops_47, expected_clg_capacities_95, expected_clg_cops_95, 2, 0)
    _check_max_power_ratio_EMS_multispeed(model, expected_htg_capacities_47, expected_htg_cops_47, expected_clg_capacities_95, expected_clg_cops_95, 2, 1)
  end

  def test_air_to_air_heat_pump_var_speed_detailed_performance
    args_hash = {}
    args_hash['hpxml_path'] = File.absolute_path(File.join(@sample_files_path, 'base-hvac-air-to-air-heat-pump-var-speed-detailed-performance.xml'))
    model, _hpxml, hpxml_bldg = _test_measure(args_hash)

    # Values for [min, rated, max] speeds
    expected_clg_cops_95 = [4.56, 2.98, 2.98]
    expected_clg_capacities_95 = [3501, 10825, 10825]
    expected_htg_cops_47 = [4.73, 3.69, 3.69]
    expected_htg_capacities_47 = [2894, 10222, 10222]

    # Get HPXML values
    heat_pump = hpxml_bldg.heat_pumps[0]

    # Check cooling coil
    assert_equal(1, model.getCoilCoolingDXMultiSpeeds.size)
    clg_coil = model.getCoilCoolingDXMultiSpeeds[0]
    assert_equal(3, clg_coil.stages.size)
    expected_clg_cops_95.each_with_index do |cop, i|
      assert_in_epsilon(cop, clg_coil.stages[i].grossRatedCoolingCOP, 0.01)
    end
    expected_clg_capacities_95.each_with_index do |clg_capacity, i|
      assert_in_epsilon(clg_capacity, clg_coil.stages[i].grossRatedTotalCoolingCapacity.get, 0.01)
    end
    clg_coil.stages.each do |stage|
      assert_equal(0.708, stage.grossRatedSensibleHeatRatio.get)
    end

    # Check heating coil
    assert_equal(1, model.getCoilHeatingDXMultiSpeeds.size)
    htg_coil = model.getCoilHeatingDXMultiSpeeds[0]
    assert_equal(3, htg_coil.stages.size)
    expected_htg_cops_47.each_with_index do |cop, i|
      assert_in_epsilon(cop, htg_coil.stages[i].grossRatedHeatingCOP, 0.01)
    end
    expected_htg_capacities_47.each_with_index do |htg_capacity, i|
      assert_in_epsilon(htg_capacity, htg_coil.stages[i].grossRatedHeatingCapacity.get, 0.01)
    end

    # Check supp heating coil
    backup_efficiency = heat_pump.backup_heating_efficiency_percent
    backup_capacity = UnitConversions.convert(heat_pump.backup_heating_capacity, 'Btu/hr', 'W')
    assert_equal(1, model.getCoilHeatingElectrics.size)
    supp_htg_coil = model.getCoilHeatingElectrics[0]
    assert_in_epsilon(backup_efficiency, supp_htg_coil.efficiency, 0.01)
    assert_in_epsilon(backup_capacity, supp_htg_coil.nominalCapacity.get, 0.01)

    # Check EMS
    assert_equal(1, model.getAirLoopHVACUnitarySystems.size)
    unitary_system = model.getAirLoopHVACUnitarySystems[0]
    program_values = get_ems_values(model.getEnergyManagementSystemPrograms, "#{unitary_system.name} install quality program")
    assert(program_values.empty?) # Check no EMS program
  end

<<<<<<< HEAD
=======
  def test_air_to_air_heat_pump_var_speed_max_power_ratio
    args_hash = {}
    args_hash['hpxml_path'] = File.absolute_path(File.join(@sample_files_path, 'base-hvac-air-to-air-heat-pump-var-speed-research-features.xml'))
    model, _hpxml, _hpxml_bldg = _test_measure(args_hash)

    # Check cooling coil
    assert_equal(1, model.getCoilCoolingDXMultiSpeeds.size)
    clg_coil = model.getCoilCoolingDXMultiSpeeds[0]
    assert_equal(2, clg_coil.stages.size)

    # Check heating coil
    assert_equal(1, model.getCoilHeatingDXMultiSpeeds.size)
    htg_coil = model.getCoilHeatingDXMultiSpeeds[0]
    assert_equal(2, htg_coil.stages.size)

    # Check supp heating coil
    assert_equal(1, model.getCoilHeatingElectrics.size)

    # Check EMS
    assert_equal(1, model.getAirLoopHVACUnitarySystems.size)
    _check_max_power_ratio_EMS_multispeed(model, 3875.80, 4.41, 10634.05, 3.74, 4169.30, 5.39, 10752.98, 4.77)

    # two systems
    args_hash = {}
    args_hash['hpxml_path'] = File.absolute_path(File.join(@sample_files_path, 'base-hvac-air-to-air-heat-pump-var-speed-max-power-ratio-schedule-two-systems.xml'))
    model, _hpxml = _test_measure(args_hash)

    # Check cooling coil
    assert_equal(2, model.getCoilCoolingDXMultiSpeeds.size)
    clg_coil_1 = model.getCoilCoolingDXMultiSpeeds[0]
    assert_equal(2, clg_coil_1.stages.size)
    clg_coil_2 = model.getCoilCoolingDXMultiSpeeds[0]
    assert_equal(2, clg_coil_2.stages.size)

    # Check heating coil
    assert_equal(2, model.getCoilHeatingDXMultiSpeeds.size)
    htg_coil_1 = model.getCoilHeatingDXMultiSpeeds[0]
    assert_equal(2, htg_coil_1.stages.size)
    htg_coil_2 = model.getCoilHeatingDXMultiSpeeds[0]
    assert_equal(2, htg_coil_2.stages.size)

    # Check supp heating coil
    assert_equal(2, model.getCoilHeatingElectrics.size)

    # Check EMS
    assert_equal(2, model.getAirLoopHVACUnitarySystems.size)
    _check_max_power_ratio_EMS_multispeed(model, 3875.80, 4.41, 10634.05, 3.74, 4169.30, 5.39, 10752.98, 4.77, 2, 0)
    _check_max_power_ratio_EMS_multispeed(model, 3875.80, 4.41, 10634.05, 3.74, 4169.30, 5.39, 10752.98, 4.77, 2, 1)
  end

>>>>>>> 1187602d
  def test_air_to_air_heat_pump_1_speed_onoff_thermostat
    args_hash = {}
    args_hash['hpxml_path'] = File.absolute_path(File.join(@sample_files_path, 'base-hvac-air-to-air-heat-pump-1-speed-research-features.xml'))
    model, hpxml, _hpxml_bldg = _test_measure(args_hash)

    # Check cooling coil
    assert_equal(1, model.getCoilCoolingDXSingleSpeeds.size)
    clg_coil = model.getCoilCoolingDXSingleSpeeds[0]

    # Check heating coil
    assert_equal(1, model.getCoilHeatingDXSingleSpeeds.size)
    htg_coil = model.getCoilHeatingDXSingleSpeeds[0]

    # Check supp heating coil
    assert_equal(1, model.getCoilHeatingElectricMultiStages.size)

    # E+ thermostat
    onoff_thermostat_deadband = hpxml.header.hvac_onoff_thermostat_deadband
    assert_equal(1, model.getThermostatSetpointDualSetpoints.size)
    thermostat_setpoint = model.getThermostatSetpointDualSetpoints[0]
    assert_in_epsilon(UnitConversions.convert(onoff_thermostat_deadband, 'deltaF', 'deltaC'), thermostat_setpoint.temperatureDifferenceBetweenCutoutAndSetpoint)

    # Check EMS
    assert_equal(1, model.getAirLoopHVACUnitarySystems.size)
    _check_onoff_thermostat_EMS(model, htg_coil, 0.694, 0.474, -0.168, 2.185, -1.943, 0.757)
    _check_onoff_thermostat_EMS(model, clg_coil, 0.719, 0.418, -0.137, 1.143, -0.139, -0.00405)

    # Onoff thermostat with detailed setpoints
    args_hash = {}
    args_hash['hpxml_path'] = File.absolute_path(File.join(@sample_files_path, 'base-hvac-room-ac-only-research-features.xml'))
    model, hpxml, _hpxml_bldg = _test_measure(args_hash)

    # Check cooling coil
    assert_equal(1, model.getCoilCoolingDXSingleSpeeds.size)
    clg_coil = model.getCoilCoolingDXSingleSpeeds[0]

    # E+ thermostat
    onoff_thermostat_deadband = hpxml.header.hvac_onoff_thermostat_deadband
    assert_equal(1, model.getThermostatSetpointDualSetpoints.size)
    thermostat_setpoint = model.getThermostatSetpointDualSetpoints[0]
    assert_in_epsilon(UnitConversions.convert(onoff_thermostat_deadband, 'deltaF', 'deltaC'), thermostat_setpoint.temperatureDifferenceBetweenCutoutAndSetpoint)

    # Check EMS
    assert_equal(1, model.getAirLoopHVACUnitarySystems.size)
    _check_onoff_thermostat_EMS(model, clg_coil, 1.0, 0.0, 0.0, 1.0, 0.0, 0.0)
  end

  def test_heat_pump_advanced_defrost
    # Var Speed heat pump test
    args_hash = {}
    args_hash['hpxml_path'] = @tmp_hpxml_path
    hpxml, hpxml_bldg = _create_hpxml('base-hvac-air-to-air-heat-pump-var-speed-research-features.xml')
    hpxml_bldg.heat_pumps[0].pan_heater_watts = 60.0
    XMLHelper.write_file(hpxml.to_doc, @tmp_hpxml_path)
    model, _hpxml, hpxml_bldg = _test_measure(args_hash)

    # Get HPXML values
    backup_fuel = EPlus.fuel_type(hpxml_bldg.heat_pumps[0].backup_heating_fuel)
    pan_heater_watts = hpxml_bldg.heat_pumps[0].pan_heater_watts

    assert_equal(1, model.getCoilHeatingDXMultiSpeeds.size)
    htg_coil = model.getCoilHeatingDXMultiSpeeds[0]
    # q_dot smaller than backup capacity
    _check_defrost(model, htg_coil, 10000, 1.0, backup_fuel, 0.06667, 1389, 4747.7, pan_heater_watts)

    # Single Speed heat pump test
    args_hash = {}
    args_hash['hpxml_path'] = File.absolute_path(File.join(@sample_files_path, 'base-hvac-air-to-air-heat-pump-1-speed-research-features.xml'))
    model, _hpxml, hpxml_bldg = _test_measure(args_hash)

    # Get HPXML values
    backup_fuel = EPlus.fuel_type(hpxml_bldg.heat_pumps[0].backup_heating_fuel)

    assert_equal(1, model.getCoilHeatingDXSingleSpeeds.size)
    htg_coil = model.getCoilHeatingDXSingleSpeeds[0]
    # q_dot smaller than backup capacity
    _check_defrost(model, htg_coil, 10000.0, 1.0, backup_fuel, 0.1, 1605, 4747.7)

    # Ductless heat pump test
    args_hash = {}
    args_hash['hpxml_path'] = File.absolute_path(File.join(@sample_files_path, 'base-hvac-mini-split-heat-pump-ductless-backup-advanced-defrost.xml'))
    model, _hpxml, _hpxml_bldg = _test_measure(args_hash)

    # Get HPXML values
    backup_fuel = EPlus.fuel_type(HPXML::FuelTypeElectricity)

    assert_equal(1, model.getCoilHeatingDXMultiSpeeds.size)
    htg_coil = model.getCoilHeatingDXMultiSpeeds[0]
    _check_defrost(model, htg_coil, 0.0, 0.0, backup_fuel, 0.06667, 3444, 1055.1)

    # Ductless heat pump w/ backup heat during defrost test
    args_hash = {}
    args_hash['hpxml_path'] = File.absolute_path(File.join(@sample_files_path, 'base-hvac-mini-split-heat-pump-ductless-backup-advanced-defrost-with-backup-heat-active.xml'))
    model, _hpxml, _hpxml_bldg = _test_measure(args_hash)

    # Get HPXML values
    backup_fuel = EPlus.fuel_type(HPXML::FuelTypeElectricity)

    assert_equal(1, model.getCoilHeatingDXMultiSpeeds.size)
    htg_coil = model.getCoilHeatingDXMultiSpeeds[0]
    _check_defrost(model, htg_coil, 10000, 1.0, backup_fuel, 0.06667, 3444, 1055.1)

    # Dual fuel heat pump test
    args_hash = {}
    args_hash['hpxml_path'] = File.absolute_path(File.join(@sample_files_path, 'base-hvac-dual-fuel-air-to-air-heat-pump-2-speed-advanced-defrost.xml'))
    model, _hpxml, hpxml_bldg = _test_measure(args_hash)

    # Get HPXML values
    backup_fuel = EPlus.fuel_type(hpxml_bldg.heat_pumps[0].backup_heating_fuel)

    assert_equal(1, model.getCoilHeatingDXMultiSpeeds.size)
    htg_coil = model.getCoilHeatingDXMultiSpeeds[0]
    # q_dot smaller than backup capacity
    _check_defrost(model, htg_coil, 10000, 0.95, backup_fuel, 0.06667, 1260, 4747.7)

    # Separate backup heat pump test
    args_hash = {}
    args_hash['hpxml_path'] = File.absolute_path(File.join(@sample_files_path, 'base-hvac-air-to-air-heat-pump-var-speed-backup-boiler-advanced-defrost.xml'))
    model, _hpxml, _hpxml_bldg = _test_measure(args_hash)

    # Get HPXML values
    backup_fuel = EPlus.fuel_type(HPXML::FuelTypeElectricity)

    assert_equal(1, model.getCoilHeatingDXMultiSpeeds.size)
    htg_coil = model.getCoilHeatingDXMultiSpeeds[0]
    _check_defrost(model, htg_coil, 0.0, 0.0, backup_fuel, 0.06667, 663, 2373.9)

    # Small capacity test
    args_hash = {}
    args_hash['hpxml_path'] = @tmp_hpxml_path
    hpxml, hpxml_bldg = _create_hpxml('base-hvac-air-to-air-heat-pump-1-speed-research-features.xml')
    hpxml_bldg.heat_pumps[0].cooling_capacity = 1000
    hpxml_bldg.heat_pumps[0].heating_capacity = 1000
    XMLHelper.write_file(hpxml.to_doc, @tmp_hpxml_path)
    model, _hpxml, hpxml_bldg = _test_measure(args_hash)

    assert_equal(1, model.getCoilHeatingDXSingleSpeeds.size)
    htg_coil = model.getCoilHeatingDXSingleSpeeds[0]
    backup_fuel = EPlus.fuel_type(hpxml_bldg.heat_pumps[0].backup_heating_fuel)
    # q_dot smaller than backup capacity
    _check_defrost(model, htg_coil, 10000.0, 1.0, backup_fuel, 0.1, 42.9, 131.88)
  end

  def test_heat_pump_standard_defrost
    # Single Speed heat pump test
    args_hash = {}
    args_hash['hpxml_path'] = @tmp_hpxml_path
    hpxml, hpxml_bldg = _create_hpxml('base-hvac-air-to-air-heat-pump-1-speed.xml')
    hpxml_bldg.heat_pumps[0].pan_heater_watts = 60.0
    XMLHelper.write_file(hpxml.to_doc, @tmp_hpxml_path)
    model, _hpxml, hpxml_bldg = _test_measure(args_hash)

    # Get HPXML values
    backup_fuel = EPlus.fuel_type(hpxml_bldg.heat_pumps[0].backup_heating_fuel)
    pan_heater_watts = hpxml_bldg.heat_pumps[0].pan_heater_watts

    assert_equal(1, model.getCoilHeatingDXSingleSpeeds.size)
    htg_coil = model.getCoilHeatingDXSingleSpeeds[0]
    _check_defrost(model, htg_coil, 10000, 1.0, backup_fuel, 0.1, 0.0, nil, pan_heater_watts)

    # Ductless heat pump test
    args_hash = {}
    args_hash['hpxml_path'] = File.absolute_path(File.join(@sample_files_path, 'base-hvac-mini-split-heat-pump-ductless-backup-standard-defrost.xml'))
    model, _hpxml, _hpxml_bldg = _test_measure(args_hash)

    # Get HPXML values
    backup_fuel = EPlus.fuel_type(HPXML::FuelTypeElectricity)

    assert_equal(1, model.getCoilHeatingDXMultiSpeeds.size)
    htg_coil = model.getCoilHeatingDXMultiSpeeds[0]
    _check_defrost(model, htg_coil, 0.0, 0.0, backup_fuel, 0.06667, 0.0)

    # Ductless heat pump w/ backup heat during defrost test
    args_hash = {}
    args_hash['hpxml_path'] = File.absolute_path(File.join(@sample_files_path, 'base-hvac-mini-split-heat-pump-ductless-backup-standard-defrost-with-backup-heat-active.xml'))
    model, _hpxml, _hpxml_bldg = _test_measure(args_hash)

    # Get HPXML values
    backup_fuel = EPlus.fuel_type(HPXML::FuelTypeElectricity)

    assert_equal(1, model.getCoilHeatingDXMultiSpeeds.size)
    htg_coil = model.getCoilHeatingDXMultiSpeeds[0]
    _check_defrost(model, htg_coil, 10000, 1.0, backup_fuel, 0.06667, 0.0)

    # Dual fuel heat pump test
    args_hash = {}
    args_hash['hpxml_path'] = File.absolute_path(File.join(@sample_files_path, 'base-hvac-dual-fuel-air-to-air-heat-pump-2-speed.xml'))
    model, _hpxml, hpxml_bldg = _test_measure(args_hash)

    # Get HPXML values
    backup_fuel = EPlus.fuel_type(hpxml_bldg.heat_pumps[0].backup_heating_fuel)

    assert_equal(1, model.getCoilHeatingDXMultiSpeeds.size)
    htg_coil = model.getCoilHeatingDXMultiSpeeds[0]
    _check_defrost(model, htg_coil, 10000, 0.95, backup_fuel, 0.06667, 0.0)

    # Two heat pump test
    args_hash = {}
    args_hash['hpxml_path'] = File.absolute_path(File.join(@sample_files_path, 'base-hvac-air-to-air-heat-pump-var-speed-max-power-ratio-schedule-two-systems.xml'))
    model, _hpxml, hpxml_bldg = _test_measure(args_hash)

    # Get HPXML values
    # Same backup fuel for these two systems
    backup_fuel = EPlus.fuel_type(hpxml_bldg.heat_pumps[0].backup_heating_fuel)

    assert_equal(2, model.getCoilHeatingDXMultiSpeeds.size)
    htg_coil = model.getCoilHeatingDXMultiSpeeds[0]
    _check_defrost(model, htg_coil, 10000, 1.0, backup_fuel, 0.06667, 0.0, nil, 150.0, 2)

    htg_coil = model.getCoilHeatingDXMultiSpeeds[1]
    _check_defrost(model, htg_coil, 10000, 1.0, backup_fuel, 0.06667, 0.0, nil, 150.0, 2)

    # Separate backup heat pump test
    args_hash = {}
    args_hash['hpxml_path'] = File.absolute_path(File.join(@sample_files_path, 'base-hvac-air-to-air-heat-pump-var-speed-backup-boiler.xml'))
    model, _hpxml, _hpxml_bldg = _test_measure(args_hash)

    # Get HPXML values
    backup_fuel = EPlus.fuel_type(HPXML::FuelTypeElectricity)

    assert_equal(1, model.getCoilHeatingDXMultiSpeeds.size)
    htg_coil = model.getCoilHeatingDXMultiSpeeds[0]
    _check_defrost(model, htg_coil, 0.0, 0.0, backup_fuel, 0.06667, 0.0)
  end

  def test_mini_split_heat_pump_ductless
    args_hash = {}
    args_hash['hpxml_path'] = File.absolute_path(File.join(@sample_files_path, 'base-hvac-mini-split-heat-pump-ductless.xml'))
    model, _hpxml, _hpxml_bldg = _test_measure(args_hash)

    # Values for [min, rated, max] speeds
    expected_clg_cops_95 = [5.67, 3.97, 3.71]
    expected_clg_capacities_95 = [2838, 10709, 11490]
    expected_htg_cops_47 = [4.63, 3.78, 3.57]
    expected_htg_capacities_47 = [3156, 10392, 11408]
    expected_c_d = 0.4

    # Check cooling coil
    assert_equal(1, model.getCoilCoolingDXMultiSpeeds.size)
    clg_coil = model.getCoilCoolingDXMultiSpeeds[0]
    assert_equal(3, clg_coil.stages.size)
    expected_clg_cops_95.each_with_index do |cop, i|
      assert_in_epsilon(cop, clg_coil.stages[i].grossRatedCoolingCOP, 0.01)
    end
    expected_clg_capacities_95.each_with_index do |clg_capacity, i|
      assert_in_epsilon(clg_capacity, clg_coil.stages[i].grossRatedTotalCoolingCapacity.get, 0.01)
    end
    clg_coil.stages.each do |stage|
      assert_equal(0.708, stage.grossRatedSensibleHeatRatio.get)
    end
    assert_in_epsilon(clg_coil.stages[0].partLoadFractionCorrelationCurve.to_CurveQuadratic.get.coefficient1Constant, 1.0 - expected_c_d, 0.01)
    assert_in_epsilon(clg_coil.stages[0].partLoadFractionCorrelationCurve.to_CurveQuadratic.get.coefficient2x, expected_c_d, 0.01)
    assert_in_epsilon(clg_coil.stages[0].partLoadFractionCorrelationCurve.to_CurveQuadratic.get.coefficient3xPOW2, 0.0, 0.01)

    # Check heating coil
    assert_equal(1, model.getCoilHeatingDXMultiSpeeds.size)
    htg_coil = model.getCoilHeatingDXMultiSpeeds[0]
<<<<<<< HEAD
    assert_equal(3, htg_coil.stages.size)
    expected_htg_cops_47.each_with_index do |cop, i|
=======
    assert_equal(2, htg_coil.stages.size)
    [4.34, 3.10].each_with_index do |cop, i|
>>>>>>> 1187602d
      assert_in_epsilon(cop, htg_coil.stages[i].grossRatedHeatingCOP, 0.01)
    end
    expected_htg_capacities_47.each_with_index do |htg_capacity, i|
      assert_in_epsilon(htg_capacity, htg_coil.stages[i].grossRatedHeatingCapacity.get, 0.01)
    end
    assert_in_epsilon(htg_coil.stages[0].partLoadFractionCorrelationCurve.to_CurveQuadratic.get.coefficient1Constant, 1.0 - expected_c_d, 0.01)
    assert_in_epsilon(htg_coil.stages[0].partLoadFractionCorrelationCurve.to_CurveQuadratic.get.coefficient2x, expected_c_d, 0.01)
    assert_in_epsilon(htg_coil.stages[0].partLoadFractionCorrelationCurve.to_CurveQuadratic.get.coefficient3xPOW2, 0.0, 0.01)

    # Check supp heating coil
    assert_equal(0, model.getCoilHeatingElectrics.size)

    # Check EMS
    assert_equal(1, model.getAirLoopHVACUnitarySystems.size)
    unitary_system = model.getAirLoopHVACUnitarySystems[0]
    program_values = get_ems_values(model.getEnergyManagementSystemPrograms, "#{unitary_system.name} install quality program")
    assert(program_values.empty?) # Check no EMS program
  end

  def test_mini_split_heat_pump_ducted
    args_hash = {}
    args_hash['hpxml_path'] = File.absolute_path(File.join(@sample_files_path, 'base-hvac-mini-split-heat-pump-ducted.xml'))
    model, _hpxml, hpxml_bldg = _test_measure(args_hash)

    # Get HPXML values
    heat_pump = hpxml_bldg.heat_pumps[0]
    backup_efficiency = heat_pump.backup_heating_efficiency_percent
    backup_capacity = UnitConversions.convert(heat_pump.backup_heating_capacity, 'Btu/hr', 'W')

    # Values for [min, rated, max] speeds
    expected_clg_cops_95 = [5.35, 4.11, 3.85]
    expected_clg_capacities_95 = [2957, 10819, 11620]
    expected_htg_cops_47 = [4.34, 3.62, 3.42]
    expected_htg_capacities_47 = [3151, 10282, 11269]
    expected_c_d = 0.4

    # Check cooling coil
    assert_equal(1, model.getCoilCoolingDXMultiSpeeds.size)
    clg_coil = model.getCoilCoolingDXMultiSpeeds[0]
    assert_equal(3, clg_coil.stages.size)
    expected_clg_cops_95.each_with_index do |cop, i|
      assert_in_epsilon(cop, clg_coil.stages[i].grossRatedCoolingCOP, 0.01)
    end
    expected_clg_capacities_95.each_with_index do |clg_capacity, i|
      assert_in_epsilon(clg_capacity, clg_coil.stages[i].grossRatedTotalCoolingCapacity.get, 0.01)
    end
    clg_coil.stages.each do |stage|
      assert_equal(0.708, stage.grossRatedSensibleHeatRatio.get)
    end
    assert_in_epsilon(clg_coil.stages[0].partLoadFractionCorrelationCurve.to_CurveQuadratic.get.coefficient1Constant, 1.0 - expected_c_d, 0.01)
    assert_in_epsilon(clg_coil.stages[0].partLoadFractionCorrelationCurve.to_CurveQuadratic.get.coefficient2x, expected_c_d, 0.01)
    assert_in_epsilon(clg_coil.stages[0].partLoadFractionCorrelationCurve.to_CurveQuadratic.get.coefficient3xPOW2, 0.0, 0.01)


    # Check heating coil
    assert_equal(1, model.getCoilHeatingDXMultiSpeeds.size)
    htg_coil = model.getCoilHeatingDXMultiSpeeds[0]
    assert_equal(3, htg_coil.stages.size)
    expected_htg_cops_47.each_with_index do |cop, i|
      assert_in_epsilon(cop, htg_coil.stages[i].grossRatedHeatingCOP, 0.01)
    end
    expected_htg_capacities_47.each_with_index do |htg_capacity, i|
      assert_in_epsilon(htg_capacity, htg_coil.stages[i].grossRatedHeatingCapacity.get, 0.01)
    end
    assert_in_epsilon(htg_coil.stages[0].partLoadFractionCorrelationCurve.to_CurveQuadratic.get.coefficient1Constant, 1.0 - expected_c_d, 0.01)
    assert_in_epsilon(htg_coil.stages[0].partLoadFractionCorrelationCurve.to_CurveQuadratic.get.coefficient2x, expected_c_d, 0.01)
    assert_in_epsilon(htg_coil.stages[0].partLoadFractionCorrelationCurve.to_CurveQuadratic.get.coefficient3xPOW2, 0.0, 0.01)

    # Check supp heating coil
    assert_equal(1, model.getCoilHeatingElectrics.size)
    supp_htg_coil = model.getCoilHeatingElectrics[0]
    assert_in_epsilon(backup_efficiency, supp_htg_coil.efficiency, 0.01)
    assert_in_epsilon(backup_capacity, supp_htg_coil.nominalCapacity.get, 0.01)

    # Check EMS
    assert_equal(1, model.getAirLoopHVACUnitarySystems.size)
    unitary_system = model.getAirLoopHVACUnitarySystems[0]
    program_values = get_ems_values(model.getEnergyManagementSystemPrograms, "#{unitary_system.name} install quality program")
    assert(program_values.empty?) # Check no EMS program

    # Test w/ max power ratio

    args_hash = {}
    args_hash['hpxml_path'] = File.absolute_path(File.join(@sample_files_path, 'base-hvac-mini-split-heat-pump-ducted-max-power-ratio-schedule.xml'))
    model, _hpxml = _test_measure(args_hash)

    _check_max_power_ratio_EMS_multispeed(model, expected_htg_capacities_47, expected_htg_cops_47, expected_clg_capacities_95, expected_clg_cops_95)
  end

  def test_mini_split_heat_pump_ductless_detailed_performance
    args_hash = {}
    args_hash['hpxml_path'] = File.absolute_path(File.join(@sample_files_path, 'base-hvac-mini-split-heat-pump-ductless-detailed-performance.xml'))
    model, _hpxml = _test_measure(args_hash)

    # Values for [min, rated, max] speeds
    expected_clg_cops_95 = [3.77, 2.67, 2.63]
    expected_clg_capacities_95 = [2669, 10674, 10795]
    expected_htg_cops_47 = [3.49, 2.78, 2.92]
    expected_htg_capacities_47 = [3337, 10992, 13185]

    # Check cooling coil
    assert_equal(1, model.getCoilCoolingDXMultiSpeeds.size)
    clg_coil = model.getCoilCoolingDXMultiSpeeds[0]
    assert_equal(3, clg_coil.stages.size)
    expected_clg_cops_95.each_with_index do |cop, i|
      assert_in_epsilon(cop, clg_coil.stages[i].grossRatedCoolingCOP, 0.01)
    end
    expected_clg_capacities_95.each_with_index do |clg_capacity, i|
      assert_in_epsilon(clg_capacity, clg_coil.stages[i].grossRatedTotalCoolingCapacity.get, 0.01)
    end
    clg_coil.stages.each do |stage|
      assert_equal(0.708, stage.grossRatedSensibleHeatRatio.get)
    end

    # Check heating coil
    assert_equal(1, model.getCoilHeatingDXMultiSpeeds.size)
    htg_coil = model.getCoilHeatingDXMultiSpeeds[0]
    assert_equal(3, htg_coil.stages.size)
    expected_htg_cops_47.each_with_index do |cop, i|
      assert_in_epsilon(cop, htg_coil.stages[i].grossRatedHeatingCOP, 0.01)
    end
    expected_htg_capacities_47.each_with_index do |htg_capacity, i|
      assert_in_epsilon(htg_capacity, htg_coil.stages[i].grossRatedHeatingCapacity.get, 0.01)
    end

    # Check supp heating coil
    assert_equal(0, model.getCoilHeatingElectrics.size)

    # Check EMS
    assert_equal(1, model.getAirLoopHVACUnitarySystems.size)
<<<<<<< HEAD
    unitary_system = model.getAirLoopHVACUnitarySystems[0]
    program_values = get_ems_values(model.getEnergyManagementSystemPrograms, "#{unitary_system.name} install quality program")
    assert(program_values.empty?) # Check no EMS program
=======
    _check_max_power_ratio_EMS_multispeed(model, 3304.36, 4.39, 10634.05, 3.74, 4169.30, 4.64, 10752.98, 4.07)
>>>>>>> 1187602d
  end

  def test_mini_split_air_conditioner
    args_hash = {}
    args_hash['hpxml_path'] = File.absolute_path(File.join(@sample_files_path, 'base-hvac-mini-split-air-conditioner-only-ductless.xml'))
    model, _hpxml, _hpxml_bldg = _test_measure(args_hash)

    # Values for [min, rated, max] speeds
    expected_clg_cops_95 = [5.67, 3.97, 3.71]
    expected_clg_capacities_95 = [1892, 7139, 7660]

    # Check cooling coil
    assert_equal(1, model.getCoilCoolingDXMultiSpeeds.size)
    clg_coil = model.getCoilCoolingDXMultiSpeeds[0]
    assert_equal(3, clg_coil.stages.size)
    expected_clg_cops_95.each_with_index do |cop, i|
      assert_in_epsilon(cop, clg_coil.stages[i].grossRatedCoolingCOP, 0.01)
    end
    expected_clg_capacities_95.each_with_index do |clg_capacity, i|
      assert_in_epsilon(clg_capacity, clg_coil.stages[i].grossRatedTotalCoolingCapacity.get, 0.01)
    end
    clg_coil.stages.each do |stage|
      assert_equal(0.708, stage.grossRatedSensibleHeatRatio.get)
    end

    # Check EMS
    assert_equal(1, model.getAirLoopHVACUnitarySystems.size)
    unitary_system = model.getAirLoopHVACUnitarySystems[0]
    program_values = get_ems_values(model.getEnergyManagementSystemPrograms, "#{unitary_system.name} install quality program")
    assert(program_values.empty?) # Check no EMS program
  end

  def test_ground_to_air_heat_pump
    args_hash = {}
    args_hash['hpxml_path'] = File.absolute_path(File.join(@sample_files_path, 'base-hvac-ground-to-air-heat-pump-1-speed.xml'))
    model, _hpxml, hpxml_bldg = _test_measure(args_hash)

    # Get HPXML values
    heat_pump = hpxml_bldg.heat_pumps[0]
    _check_ghp_standard(model, heat_pump, 6.14, 4.02, 962, [12.5, -1.3], [20, 31])

    args_hash['hpxml_path'] = File.absolute_path(File.join(@sample_files_path, 'base-hvac-ground-to-air-heat-pump-2-speed.xml'))
    model, _hpxml, hpxml_bldg = _test_measure(args_hash)
    # Get HPXML values
    heat_pump = hpxml_bldg.heat_pumps[0]
    _check_ghp_standard(model, heat_pump, 7.52, 4.44, 962, [12.5, -1.3], [20, 31])

    args_hash['hpxml_path'] = File.absolute_path(File.join(@sample_files_path, 'base-hvac-ground-to-air-heat-pump-var-speed.xml'))
    model, _hpxml, hpxml_bldg = _test_measure(args_hash)
    # Get HPXML values
    heat_pump = hpxml_bldg.heat_pumps[0]
    _check_ghp_standard(model, heat_pump, 12.79, 4.94, 962, [12.5, -1.3], [20, 31])

    args_hash['hpxml_path'] = File.absolute_path(File.join(@sample_files_path, 'base-hvac-ground-to-air-heat-pump-1-speed-experimental.xml'))
    model, _hpxml, hpxml_bldg = _test_measure(args_hash)

    # Get HPXML values
    heat_pump = hpxml_bldg.heat_pumps[0]
    _check_ghp_experimental(model, heat_pump, [10550.56], [10550.56], [6.14], [4.02], 962, [12.5, -1.3], [20, 31])

    args_hash['hpxml_path'] = File.absolute_path(File.join(@sample_files_path, 'base-hvac-ground-to-air-heat-pump-2-speed-experimental.xml'))
    model, _hpxml, hpxml_bldg = _test_measure(args_hash)

    # Get HPXML values
    heat_pump = hpxml_bldg.heat_pumps[0]
    _check_ghp_experimental(model, heat_pump, [7757.83, 10550.56], [7779.98, 10550.56], [8.29, 7.52], [5.15, 4.44], 962, [12.5, -1.3], [20, 31])

    args_hash['hpxml_path'] = File.absolute_path(File.join(@sample_files_path, 'base-hvac-ground-to-air-heat-pump-var-speed-experimental.xml'))
    model, _hpxml, hpxml_bldg = _test_measure(args_hash)

    # Get HPXML values
    heat_pump = hpxml_bldg.heat_pumps[0]
    _check_ghp_experimental(model, heat_pump, [5066.38, 10550.56], [4719.26, 10550.56], [13.55, 12.79], [5.69, 4.94], 962, [12.5, -1.3], [20, 31])
  end

  def test_ground_to_air_heat_pump_integrated_backup
    args_hash = {}
    args_hash['hpxml_path'] = File.absolute_path(File.join(@sample_files_path, 'base-hvac-ground-to-air-heat-pump-backup-integrated.xml'))
    model, _hpxml, hpxml_bldg = _test_measure(args_hash)

    # Get HPXML values
    heat_pump = hpxml_bldg.heat_pumps[0]
    backup_efficiency = heat_pump.backup_heating_efficiency_percent
    clg_capacity = UnitConversions.convert(heat_pump.cooling_capacity, 'Btu/hr', 'W')
    htg_capacity = UnitConversions.convert(heat_pump.heating_capacity, 'Btu/hr', 'W')
    backup_capacity = UnitConversions.convert(heat_pump.backup_heating_capacity, 'Btu/hr', 'W')

    # Check cooling coil
    assert_equal(1, model.getCoilCoolingWaterToAirHeatPumpEquationFits.size)
    clg_coil = model.getCoilCoolingWaterToAirHeatPumpEquationFits[0]
    assert_in_epsilon(6.14, clg_coil.ratedCoolingCoefficientofPerformance, 0.01)
    assert_in_epsilon(clg_capacity, clg_coil.ratedTotalCoolingCapacity.get, 0.01)

    # Check heating coil
    assert_equal(1, model.getCoilHeatingWaterToAirHeatPumpEquationFits.size)
    htg_coil = model.getCoilHeatingWaterToAirHeatPumpEquationFits[0]
    assert_in_epsilon(4.02, htg_coil.ratedHeatingCoefficientofPerformance, 0.01)
    assert_in_epsilon(htg_capacity, htg_coil.ratedHeatingCapacity.get, 0.01)

    # Check supp heating coil
    assert_equal(1, model.getCoilHeatingElectrics.size)
    supp_htg_coil = model.getCoilHeatingElectrics[0]
    assert_in_epsilon(backup_efficiency, supp_htg_coil.efficiency, 0.01)
    assert_in_epsilon(backup_capacity, supp_htg_coil.nominalCapacity.get, 0.01)

    # Check EMS
    assert_equal(1, model.getAirLoopHVACUnitarySystems.size)
    unitary_system = model.getAirLoopHVACUnitarySystems[0]
    program_values = get_ems_values(model.getEnergyManagementSystemPrograms, "#{unitary_system.name} install quality program")
    assert(program_values.empty?) # Check no EMS program

    # Check ghx
    assert(1, model.getGroundHeatExchangerVerticals.size)
    ghx = model.getGroundHeatExchangerVerticals[0]

    # Check xing
    assert(1, model.getSiteGroundTemperatureUndisturbedXings.size)
    xing = model.getSiteGroundTemperatureUndisturbedXings[0]
    assert_in_epsilon(ghx.groundThermalConductivity.get, xing.soilThermalConductivity, 0.01)
    assert_in_epsilon(962, xing.soilDensity, 0.01)
    assert_in_epsilon(ghx.groundThermalHeatCapacity.get / xing.soilDensity, xing.soilSpecificHeat, 0.01)
    assert_in_epsilon(ghx.groundTemperature.get, xing.averageSoilSurfaceTemperature, 0.01)
    assert_in_epsilon(12.5, xing.soilSurfaceTemperatureAmplitude1, 0.01)
    assert_in_epsilon(-1.3, xing.soilSurfaceTemperatureAmplitude2, 0.01)
    assert_in_epsilon(20, xing.phaseShiftofTemperatureAmplitude1, 0.01)
    assert_in_epsilon(31, xing.phaseShiftofTemperatureAmplitude2, 0.01)
  end

  def test_geothermal_loop
    args_hash = {}
    args_hash['hpxml_path'] = File.absolute_path(File.join(@sample_files_path, 'base-hvac-ground-to-air-heat-pump-detailed-geothermal-loop.xml'))
    model, _hpxml, hpxml_bldg = _test_measure(args_hash)

    # Get HPXML values
    geothermal_loop = hpxml_bldg.geothermal_loops[0]
    bore_radius = UnitConversions.convert(geothermal_loop.bore_diameter / 2.0, 'in', 'm')
    grout_conductivity = UnitConversions.convert(0.75, 'Btu/(hr*ft*R)', 'W/(m*K)')
    pipe_conductivity = UnitConversions.convert(0.23, 'Btu/(hr*ft*R)', 'W/(m*K)')
    shank_spacing = UnitConversions.convert(geothermal_loop.shank_spacing, 'in', 'm')

    # Check ghx
    assert(1, model.getGroundHeatExchangerVerticals.size)
    ghx = model.getGroundHeatExchangerVerticals[0]
    assert_in_epsilon(bore_radius, ghx.boreHoleRadius.get, 0.01)
    assert_in_epsilon(grout_conductivity, ghx.groutThermalConductivity.get, 0.01)
    assert_in_epsilon(pipe_conductivity, ghx.pipeThermalConductivity.get, 0.01)
    assert_in_epsilon(shank_spacing, ghx.uTubeDistance.get, 0.01)

    # Check G-Functions
    # Expected values
    # 4_4: 1: g: 5._96._0.075 from "LopU_configurations_5m_v1.0.json"
    lntts = [-8.5, -7.8, -7.2, -6.5, -5.9, -5.2, -4.5, -3.963, -3.27, -2.864, -2.577, -2.171, -1.884, -1.191, -0.497, -0.274, -0.051, 0.196, 0.419, 0.642, 0.873, 1.112, 1.335, 1.679, 2.028, 2.275, 3.003]
    gfnc_coeff = [2.21, 2.56, 2.85, 3.20, 3.52, 4.0, 4.67, 5.36, 6.55, 7.43, 8.12, 9.17, 9.95, 11.78, 13.4, 13.85, 14.26, 14.66, 14.96, 15.22, 15.45, 15.64, 15.78, 15.94, 16.05, 16.1, 16.19]
    gFunctions = lntts.zip(gfnc_coeff)
    ghx.gFunctions.each_with_index do |gFunction, i|
      assert_in_epsilon(gFunction.lnValue, gFunctions[i][0], 0.01)
      assert_in_epsilon(gFunction.gValue, gFunctions[i][1], 0.01)
    end
  end

  def test_shared_chiller_baseboard
    args_hash = {}
    args_hash['hpxml_path'] = File.absolute_path(File.join(@sample_files_path, 'base-bldgtype-mf-unit-shared-chiller-only-baseboard.xml'))
    model, _hpxml, hpxml_bldg = _test_measure(args_hash)

    # Get HPXML values
    cooling_system = hpxml_bldg.cooling_systems[0]
    capacity = UnitConversions.convert(cooling_system.cooling_capacity, 'Btu/hr', 'W')

    # Check cooling coil
    assert_equal(1, model.getCoilCoolingDXSingleSpeeds.size)
    clg_coil = model.getCoilCoolingDXSingleSpeeds[0]
    assert_in_epsilon(3.62, clg_coil.ratedCOP, 0.01)
    refute_in_epsilon(capacity, clg_coil.ratedTotalCoolingCapacity.get, 0.01) # Uses autosized capacity
  end

  def test_shared_chiller_fan_coil
    args_hash = {}
    args_hash['hpxml_path'] = File.absolute_path(File.join(@sample_files_path, 'base-bldgtype-mf-unit-shared-chiller-only-fan-coil.xml'))
    model, _hpxml, hpxml_bldg = _test_measure(args_hash)

    # Get HPXML values
    cooling_system = hpxml_bldg.cooling_systems[0]
    capacity = UnitConversions.convert(cooling_system.cooling_capacity, 'Btu/hr', 'W')

    # Check cooling coil
    assert_equal(1, model.getCoilCoolingDXSingleSpeeds.size)
    clg_coil = model.getCoilCoolingDXSingleSpeeds[0]
    assert_in_epsilon(3.26, clg_coil.ratedCOP, 0.01)
    refute_in_epsilon(capacity, clg_coil.ratedTotalCoolingCapacity.get, 0.01) # Uses autosized capacity
  end

  def test_shared_chiller_water_loop_heat_pump
    args_hash = {}
    args_hash['hpxml_path'] = File.absolute_path(File.join(@sample_files_path, 'base-bldgtype-mf-unit-shared-chiller-only-water-loop-heat-pump.xml'))
    model, _hpxml, hpxml_bldg = _test_measure(args_hash)

    # Get HPXML values
    cooling_system = hpxml_bldg.cooling_systems[0]
    capacity = UnitConversions.convert(cooling_system.cooling_capacity, 'Btu/hr', 'W')

    # Check cooling coil
    assert_equal(1, model.getCoilCoolingDXSingleSpeeds.size)
    clg_coil = model.getCoilCoolingDXSingleSpeeds[0]
    assert_in_epsilon(1.41, clg_coil.ratedCOP, 0.01)
    refute_in_epsilon(capacity, clg_coil.ratedTotalCoolingCapacity.get, 0.01) # Uses autosized capacity
  end

  def test_shared_cooling_tower_water_loop_heat_pump
    args_hash = {}
    args_hash['hpxml_path'] = File.absolute_path(File.join(@sample_files_path, 'base-bldgtype-mf-unit-shared-cooling-tower-only-water-loop-heat-pump.xml'))
    model, _hpxml, hpxml_bldg = _test_measure(args_hash)

    # Get HPXML values
    cooling_system = hpxml_bldg.cooling_systems[0]
    capacity = UnitConversions.convert(cooling_system.cooling_capacity.to_f, 'Btu/hr', 'W')

    # Check cooling coil
    assert_equal(1, model.getCoilCoolingDXSingleSpeeds.size)
    clg_coil = model.getCoilCoolingDXSingleSpeeds[0]
    assert_in_epsilon(3.46, clg_coil.ratedCOP, 0.01)
    refute_in_epsilon(capacity, clg_coil.ratedTotalCoolingCapacity.get, 0.01) # Uses autosized capacity
  end

  def test_shared_boiler_baseboard
    args_hash = {}
    args_hash['hpxml_path'] = File.absolute_path(File.join(@sample_files_path, 'base-bldgtype-mf-unit-shared-boiler-only-baseboard.xml'))
    model, _hpxml, hpxml_bldg = _test_measure(args_hash)

    # Get HPXML values
    heating_system = hpxml_bldg.heating_systems[0]
    afue = heating_system.heating_efficiency_afue
    capacity = UnitConversions.convert(heating_system.heating_capacity.to_f, 'Btu/hr', 'W')
    fuel = heating_system.heating_system_fuel

    # Check boiler
    assert_equal(1, model.getBoilerHotWaters.size)
    boiler = model.getBoilerHotWaters[0]
    assert_in_epsilon(afue, boiler.nominalThermalEfficiency, 0.01)
    refute_in_epsilon(capacity, boiler.nominalCapacity.get, 0.01) # Uses autosized capacity
    assert_equal(EPlus.fuel_type(fuel), boiler.fuelType)
  end

  def test_shared_boiler_fan_coil
    args_hash = {}
    args_hash['hpxml_path'] = File.absolute_path(File.join(@sample_files_path, 'base-bldgtype-mf-unit-shared-boiler-only-fan-coil.xml'))
    model, _hpxml, hpxml_bldg = _test_measure(args_hash)

    # Get HPXML values
    heating_system = hpxml_bldg.heating_systems[0]
    afue = heating_system.heating_efficiency_afue
    capacity = UnitConversions.convert(heating_system.heating_capacity.to_f, 'Btu/hr', 'W')
    fuel = heating_system.heating_system_fuel

    # Check boiler
    assert_equal(1, model.getBoilerHotWaters.size)
    boiler = model.getBoilerHotWaters[0]
    assert_in_epsilon(afue, boiler.nominalThermalEfficiency, 0.01)
    refute_in_epsilon(capacity, boiler.nominalCapacity.get, 0.01) # Uses autosized capacity
    assert_equal(EPlus.fuel_type(fuel), boiler.fuelType)
  end

  def test_shared_boiler_water_loop_heat_pump
    args_hash = {}
    args_hash['hpxml_path'] = File.absolute_path(File.join(@sample_files_path, 'base-bldgtype-mf-unit-shared-boiler-only-water-loop-heat-pump.xml'))
    model, _hpxml, hpxml_bldg = _test_measure(args_hash)

    # Get HPXML values
    heating_system = hpxml_bldg.heating_systems[0]
    afue = heating_system.heating_efficiency_afue
    capacity = UnitConversions.convert(heating_system.heating_capacity.to_f, 'Btu/hr', 'W')
    fuel = heating_system.heating_system_fuel
    heat_pump = hpxml_bldg.heat_pumps[0]
    wlhp_cop = heat_pump.heating_efficiency_cop

    # Check boiler
    assert_equal(1, model.getBoilerHotWaters.size)
    boiler = model.getBoilerHotWaters[0]
    assert_in_epsilon(afue, boiler.nominalThermalEfficiency, 0.01)
    refute_in_epsilon(capacity, boiler.nominalCapacity.get, 0.01) # Uses autosized capacity
    assert_equal(EPlus.fuel_type(fuel), boiler.fuelType)

    # Check cooling coil
    assert_equal(0, model.getCoilCoolingDXSingleSpeeds.size)

    # Check heating coil
    assert_equal(1, model.getCoilHeatingDXSingleSpeeds.size)
    htg_coil = model.getCoilHeatingDXSingleSpeeds[0]
    assert_in_epsilon(wlhp_cop, htg_coil.ratedCOP, 0.01)
    refute_in_epsilon(capacity, htg_coil.ratedTotalHeatingCapacity.get, 0.01) # Uses autosized capacity

    # Check supp heating coil
    assert_equal(0, model.getCoilHeatingElectrics.size)
  end

  def test_shared_ground_loop_ground_to_air_heat_pump
    args_hash = {}
    args_hash['hpxml_path'] = File.absolute_path(File.join(@sample_files_path, 'base-bldgtype-mf-unit-shared-ground-loop-ground-to-air-heat-pump.xml'))
    model, _hpxml, hpxml_bldg = _test_measure(args_hash)

    # Get HPXML values
    heat_pump = hpxml_bldg.heat_pumps[0]
    clg_capacity = UnitConversions.convert(heat_pump.cooling_capacity, 'Btu/hr', 'W')
    htg_capacity = UnitConversions.convert(heat_pump.heating_capacity, 'Btu/hr', 'W')

    # Check cooling coil
    assert_equal(1, model.getCoilCoolingWaterToAirHeatPumpEquationFits.size)
    clg_coil = model.getCoilCoolingWaterToAirHeatPumpEquationFits[0]
    assert_in_epsilon(6.14, clg_coil.ratedCoolingCoefficientofPerformance, 0.01)
    assert_in_epsilon(clg_capacity, clg_coil.ratedTotalCoolingCapacity.get, 0.01)

    # Check heating coil
    assert_equal(1, model.getCoilHeatingWaterToAirHeatPumpEquationFits.size)
    htg_coil = model.getCoilHeatingWaterToAirHeatPumpEquationFits[0]
    assert_in_epsilon(4.02, htg_coil.ratedHeatingCoefficientofPerformance, 0.01)
    assert_in_epsilon(htg_capacity, htg_coil.ratedHeatingCapacity.get, 0.01)
  end

  def test_install_quality_air_to_air_heat_pump
    ['base-hvac-install-quality-air-to-air-heat-pump-1-speed.xml',
     'base-hvac-install-quality-air-to-air-heat-pump-2-speed.xml',
     'base-hvac-install-quality-air-to-air-heat-pump-var-speed.xml',
     'base-hvac-install-quality-air-to-air-heat-pump-var-speed-detailed-performance.xml'].each do |hpxml_name|
      args_hash = {}
      args_hash['hpxml_path'] = File.absolute_path(File.join(@sample_files_path, hpxml_name))
      model, _hpxml, hpxml_bldg = _test_measure(args_hash)

      # Get HPXML values
      heat_pump = hpxml_bldg.heat_pumps[0]
      airflow_defect = heat_pump.airflow_defect_ratio
      heat_capacity = heat_pump.heating_capacity
      if heat_capacity.nil?
        heat_capacity = heat_pump.heating_detailed_performance_data.find { |dp| dp.capacity_description == HPXML::CapacityDescriptionNominal && dp.outdoor_temperature == 47.0 }.capacity
      end
      cool_capacity = heat_pump.cooling_capacity
      if cool_capacity.nil?
        cool_capacity = heat_pump.cooling_detailed_performance_data.find { |dp| dp.capacity_description == HPXML::CapacityDescriptionNominal && dp.outdoor_temperature == 95.0 }.capacity
      end
      heat_design_airflow_cfm = heat_pump.heating_design_airflow_cfm
      cool_design_airflow_cfm = heat_pump.cooling_design_airflow_cfm
      charge_defect = heat_pump.charge_defect_ratio
      fan_watts_cfm = heat_pump.fan_watts_per_cfm

      # Unitary system
      assert_equal(1, model.getAirLoopHVACUnitarySystems.size)
      unitary_system = model.getAirLoopHVACUnitarySystems[0]

      # Fan
      fan = unitary_system.supplyFan.get.to_FanSystemModel.get
      assert_in_epsilon(fan_watts_cfm, UnitConversions.convert(fan.electricPowerPerUnitFlowRate, 'cfm', 'm^3/s'), 0.01)

      # Check installation quality EMS
      if heat_pump.compressor_type == HPXML::HVACCompressorTypeSingleStage
        program_values = get_ems_values(model.getEnergyManagementSystemPrograms, "#{unitary_system.name} install quality program")
        assert_in_epsilon(charge_defect, program_values['F_CH'].sum, 0.01)
      else
        program_values = _check_install_quality_multispeed_ratio(heat_pump, model, heat_pump)
      end

      cool_rated_airflow_ratio = cool_design_airflow_cfm * (1 + airflow_defect) / (HVAC::RatedCFMPerTon * UnitConversions.convert(cool_capacity, 'Btu/hr', 'ton'))
      heat_rated_airflow_ratio = heat_design_airflow_cfm * (1 + airflow_defect) / (HVAC::RatedCFMPerTon * UnitConversions.convert(heat_capacity, 'Btu/hr', 'ton'))
      for i in 0.._get_num_speeds(heat_pump.compressor_type) - 1
        assert_in_epsilon(cool_rated_airflow_ratio, program_values['FF_AF_clg'][i], 0.01)
        assert_in_epsilon(heat_rated_airflow_ratio, program_values['FF_AF_htg'][i], 0.01)
      end
    end
  end

  def test_install_quality_furnace_central_air_conditioner
    ['base-hvac-install-quality-furnace-gas-central-ac-1-speed.xml',
     'base-hvac-install-quality-furnace-gas-central-ac-2-speed.xml',
     'base-hvac-install-quality-furnace-gas-central-ac-var-speed.xml'].each do |hpxml_name|
      args_hash = {}
      args_hash['hpxml_path'] = File.absolute_path(File.join(@sample_files_path, hpxml_name))
      model, _hpxml, hpxml_bldg = _test_measure(args_hash)

      # Get HPXML values
      cooling_system = hpxml_bldg.cooling_systems[0]
      heating_system = hpxml_bldg.heating_systems[0]
      charge_defect = cooling_system.charge_defect_ratio
      fan_watts_cfm = cooling_system.fan_watts_per_cfm
      fan_watts_cfm2 = heating_system.fan_watts_per_cfm
      airflow_defect = cooling_system.airflow_defect_ratio
      cool_capacity = cooling_system.cooling_capacity
      cool_design_airflow_cfm = cooling_system.cooling_design_airflow_cfm

      # Unitary system
      assert_equal(1, model.getAirLoopHVACUnitarySystems.size)
      unitary_system = model.getAirLoopHVACUnitarySystems[0]

      # Fan
      fan = unitary_system.supplyFan.get.to_FanSystemModel.get
      assert_in_epsilon(fan_watts_cfm, UnitConversions.convert(fan.electricPowerPerUnitFlowRate, 'cfm', 'm^3/s'), 0.01)
      assert_in_epsilon(fan_watts_cfm2, UnitConversions.convert(fan.electricPowerPerUnitFlowRate, 'cfm', 'm^3/s'), 0.01)

      # Check installation quality EMS
      if cooling_system.compressor_type == HPXML::HVACCompressorTypeSingleStage
        program_values = get_ems_values(model.getEnergyManagementSystemPrograms, "#{unitary_system.name} install quality program")
        assert_in_epsilon(program_values['F_CH'].sum, charge_defect, 0.01)
      else
        program_values = _check_install_quality_multispeed_ratio(cooling_system, model)
      end

      cool_rated_airflow_ratio = cool_design_airflow_cfm * (1 + airflow_defect) / (HVAC::RatedCFMPerTon * UnitConversions.convert(cool_capacity, 'Btu/hr', 'ton'))
      for i in 0.._get_num_speeds(cooling_system.compressor_type) - 1
        assert_in_epsilon(cool_rated_airflow_ratio, program_values['FF_AF_clg'][i], 0.01)
      end
    end
  end

  def test_install_quality_furnace_gas
    args_hash = {}
    args_hash['hpxml_path'] = File.absolute_path(File.join(@sample_files_path, 'base-hvac-install-quality-furnace-gas-only.xml'))
    model, _hpxml, hpxml_bldg = _test_measure(args_hash)

    # Get HPXML values
    heating_system = hpxml_bldg.heating_systems[0]
    fan_watts_cfm = heating_system.fan_watts_per_cfm

    assert_equal(1, model.getAirLoopHVACUnitarySystems.size)
    unitary_system = model.getAirLoopHVACUnitarySystems[0]

    # Fan
    fan = unitary_system.supplyFan.get.to_FanSystemModel.get
    assert_in_epsilon(fan_watts_cfm, UnitConversions.convert(fan.electricPowerPerUnitFlowRate, 'cfm', 'm^3/s'), 0.01)
  end

  def test_install_quality_ground_to_air_heat_pump
    args_hash = {}
    args_hash['hpxml_path'] = File.absolute_path(File.join(@sample_files_path, 'base-hvac-install-quality-ground-to-air-heat-pump-1-speed.xml'))
    model, _hpxml, hpxml_bldg = _test_measure(args_hash)

    # Get HPXML values
    heat_pump = hpxml_bldg.heat_pumps[0]
    charge_defect = heat_pump.charge_defect_ratio
    fan_watts_cfm = heat_pump.fan_watts_per_cfm
    airflow_defect = heat_pump.airflow_defect_ratio
    heat_capacity = heat_pump.heating_capacity
    cool_capacity = heat_pump.cooling_capacity
    heat_design_airflow_cfm = heat_pump.heating_design_airflow_cfm
    cool_design_airflow_cfm = heat_pump.cooling_design_airflow_cfm

    # Unitary system
    assert_equal(1, model.getAirLoopHVACUnitarySystems.size)
    unitary_system = model.getAirLoopHVACUnitarySystems[0]

    # Fan
    fan = unitary_system.supplyFan.get.to_FanSystemModel.get
    assert_in_epsilon(fan_watts_cfm, UnitConversions.convert(fan.electricPowerPerUnitFlowRate, 'cfm', 'm^3/s'), 0.01)

    # Check installation quality EMS
    program_values = get_ems_values(model.getEnergyManagementSystemPrograms, "#{unitary_system.name} install quality program")
    assert_in_epsilon(program_values['F_CH'].sum, charge_defect, 0.01)

    cool_rated_airflow_ratio = cool_design_airflow_cfm * (1 + airflow_defect) / (HVAC::RatedCFMPerTon * UnitConversions.convert(cool_capacity, 'Btu/hr', 'ton'))
    heat_rated_airflow_ratio = heat_design_airflow_cfm * (1 + airflow_defect) / (HVAC::RatedCFMPerTon * UnitConversions.convert(heat_capacity, 'Btu/hr', 'ton'))
    assert_in_epsilon(cool_rated_airflow_ratio, program_values['FF_AF_clg'][0], 0.01)
    assert_in_epsilon(heat_rated_airflow_ratio, program_values['FF_AF_htg'][0], 0.01)

    ['base-hvac-install-quality-ground-to-air-heat-pump-2-speed-experimental.xml',
     'base-hvac-install-quality-ground-to-air-heat-pump-var-speed-experimental.xml'].each do |filename|
      args_hash['hpxml_path'] = File.absolute_path(File.join(@sample_files_path, filename))
      model, _hpxml, hpxml_bldg = _test_measure(args_hash)

      # Get HPXML values
      heat_pump = hpxml_bldg.heat_pumps[0]
      charge_defect = heat_pump.charge_defect_ratio
      fan_watts_cfm = heat_pump.fan_watts_per_cfm

      # model objects:
      # Unitary system
      assert_equal(1, model.getAirLoopHVACUnitarySystems.size)
      unitary_system = model.getAirLoopHVACUnitarySystems[0]

      # Cooling coil
      assert_equal(1, model.getCoilCoolingWaterToAirHeatPumpVariableSpeedEquationFits.size)

      # Heating coil
      assert_equal(1, model.getCoilHeatingWaterToAirHeatPumpVariableSpeedEquationFits.size)

      # Fan
      fan = unitary_system.supplyFan.get.to_FanSystemModel.get
      assert_in_epsilon(fan_watts_cfm, fan.electricPowerPerUnitFlowRate * UnitConversions.convert(1.0, 'cfm', 'm^3/s'), 0.01)

      # Check installation quality EMS
      program_values = get_ems_values(model.getEnergyManagementSystemPrograms, "#{unitary_system.name} install quality program")

      # defect ratios in EMS is calculated correctly
      assert_in_epsilon(program_values['F_CH'].sum, charge_defect, 0.01)
      [0.675, 0.675].each_with_index do |rated_airflow_ratio, i|
        assert_in_epsilon(rated_airflow_ratio, program_values['FF_AF_clg'][i], 0.01)
      end
      [0.675, 0.675].each_with_index do |rated_airflow_ratio, i|
        assert_in_epsilon(rated_airflow_ratio, program_values['FF_AF_htg'][i], 0.01)
      end
    end
  end

  def test_install_quality_mini_split_air_conditioner
    args_hash = {}
    args_hash['hpxml_path'] = File.absolute_path(File.join(@sample_files_path, 'base-hvac-install-quality-mini-split-air-conditioner-only-ducted.xml'))
    model, _hpxml, hpxml_bldg = _test_measure(args_hash)

    # Get HPXML values
    cooling_system = hpxml_bldg.cooling_systems[0]
    airflow_defect = cooling_system.airflow_defect_ratio
    cool_capacity = cooling_system.cooling_capacity
    cool_design_airflow_cfm = cooling_system.cooling_design_airflow_cfm

    # Check installation quality EMS
    program_values = _check_install_quality_multispeed_ratio(cooling_system, model)

    cool_rated_airflow_ratio = cool_design_airflow_cfm * (1 + airflow_defect) / (HVAC::RatedCFMPerTon * UnitConversions.convert(cool_capacity, 'Btu/hr', 'ton'))
    for i in 0.._get_num_speeds(cooling_system.compressor_type) - 1
      assert_in_epsilon(cool_rated_airflow_ratio, program_values['FF_AF_clg'][i], 0.01)
    end
  end

  def test_install_quality_mini_split_heat_pump_ducted
    args_hash = {}
    args_hash['hpxml_path'] = File.absolute_path(File.join(@sample_files_path, 'base-hvac-install-quality-mini-split-heat-pump-ducted.xml'))
    model, _hpxml, hpxml_bldg = _test_measure(args_hash)

    # Get HPXML values
    heat_pump = hpxml_bldg.heat_pumps[0]
    airflow_defect = heat_pump.airflow_defect_ratio
    heat_capacity = heat_pump.heating_capacity
    cool_capacity = heat_pump.cooling_capacity
    heat_design_airflow_cfm = heat_pump.heating_design_airflow_cfm
    cool_design_airflow_cfm = heat_pump.cooling_design_airflow_cfm

    # Check installation quality EMS
    program_values = _check_install_quality_multispeed_ratio(heat_pump, model, heat_pump)

    cool_rated_airflow_ratio = cool_design_airflow_cfm * (1 + airflow_defect) / (HVAC::RatedCFMPerTon * UnitConversions.convert(cool_capacity, 'Btu/hr', 'ton'))
    heat_rated_airflow_ratio = heat_design_airflow_cfm * (1 + airflow_defect) / (HVAC::RatedCFMPerTon * UnitConversions.convert(heat_capacity, 'Btu/hr', 'ton'))
    for i in 0.._get_num_speeds(heat_pump.compressor_type) - 1
      assert_in_epsilon(cool_rated_airflow_ratio, program_values['FF_AF_clg'][i], 0.01)
      assert_in_epsilon(heat_rated_airflow_ratio, program_values['FF_AF_htg'][i], 0.01)
    end

    # Test with different design airflow rates
    heat_design_airflow_mult = 1.2
    cool_design_airflow_mult = 0.8

    args_hash = {}
    args_hash['hpxml_path'] = @tmp_hpxml_path
    hpxml, hpxml_bldg = _create_hpxml('base-hvac-install-quality-mini-split-heat-pump-ducted.xml')
    hpxml_bldg.heat_pumps[0].heating_design_airflow_cfm *= heat_design_airflow_mult
    hpxml_bldg.heat_pumps[0].cooling_design_airflow_cfm *= cool_design_airflow_mult
    XMLHelper.write_file(hpxml.to_doc, @tmp_hpxml_path)
    model, _hpxml, hpxml_bldg = _test_measure(args_hash)

    # Get HPXML values
    heat_pump = hpxml_bldg.heat_pumps[0]

    # Check installation quality EMS
    program_values = _check_install_quality_multispeed_ratio(heat_pump, model, heat_pump)

    for i in 0.._get_num_speeds(heat_pump.compressor_type) - 1
      assert_in_epsilon(cool_rated_airflow_ratio * cool_design_airflow_mult, program_values['FF_AF_clg'][i], 0.01)
      assert_in_epsilon(heat_rated_airflow_ratio * heat_design_airflow_mult, program_values['FF_AF_htg'][i], 0.01)
    end

    # Test without heating design airflow rate
    args_hash = {}
    args_hash['hpxml_path'] = @tmp_hpxml_path
    hpxml, hpxml_bldg = _create_hpxml('base-hvac-install-quality-mini-split-heat-pump-ducted.xml')
    hpxml_bldg.heat_pumps[0].heating_design_airflow_cfm = nil
    hpxml_bldg.heat_pumps[0].cooling_design_airflow_cfm *= cool_design_airflow_mult
    XMLHelper.write_file(hpxml.to_doc, @tmp_hpxml_path)
    model, _hpxml, hpxml_bldg = _test_measure(args_hash)

    # Get HPXML values
    heat_pump = hpxml_bldg.heat_pumps[0]

    # Check installation quality EMS
    program_values = _check_install_quality_multispeed_ratio(heat_pump, model, heat_pump)

    for i in 0.._get_num_speeds(heat_pump.compressor_type) - 1
      assert_in_epsilon(cool_rated_airflow_ratio * cool_design_airflow_mult, program_values['FF_AF_clg'][i], 0.01)
      assert_in_epsilon(heat_rated_airflow_ratio * cool_design_airflow_mult, program_values['FF_AF_htg'][i], 0.01)
    end

    # Test without cooling design airflow rate
    args_hash = {}
    args_hash['hpxml_path'] = @tmp_hpxml_path
    hpxml, hpxml_bldg = _create_hpxml('base-hvac-install-quality-mini-split-heat-pump-ducted.xml')
    hpxml_bldg.heat_pumps[0].heating_design_airflow_cfm *= heat_design_airflow_mult
    hpxml_bldg.heat_pumps[0].cooling_design_airflow_cfm = nil
    XMLHelper.write_file(hpxml.to_doc, @tmp_hpxml_path)
    model, _hpxml, hpxml_bldg = _test_measure(args_hash)

    # Get HPXML values
    heat_pump = hpxml_bldg.heat_pumps[0]

    # Check installation quality EMS
    program_values = _check_install_quality_multispeed_ratio(heat_pump, model, heat_pump)

    for i in 0.._get_num_speeds(heat_pump.compressor_type) - 1
      assert_in_epsilon(cool_rated_airflow_ratio * heat_design_airflow_mult, program_values['FF_AF_clg'][i], 0.01)
      assert_in_epsilon(heat_rated_airflow_ratio * heat_design_airflow_mult, program_values['FF_AF_htg'][i], 0.01)
    end
  end

  def test_custom_seasons
    args_hash = {}
    args_hash['hpxml_path'] = File.absolute_path(File.join(@sample_files_path, 'base-hvac-seasons.xml'))
    model, _hpxml, hpxml_bldg = _test_measure(args_hash)

    # Get HPXML values
    hvac_control = hpxml_bldg.hvac_controls[0]
    seasons_heating_begin_month = hvac_control.seasons_heating_begin_month
    seasons_heating_begin_day = hvac_control.seasons_heating_begin_day
    seasons_heating_end_month = hvac_control.seasons_heating_end_month
    seasons_heating_end_day = hvac_control.seasons_heating_end_day
    seasons_cooling_begin_month = hvac_control.seasons_cooling_begin_month
    seasons_cooling_begin_day = hvac_control.seasons_cooling_begin_day
    seasons_cooling_end_month = hvac_control.seasons_cooling_end_month
    seasons_cooling_end_day = hvac_control.seasons_cooling_end_day

    # Get objects
    unitary_system = model.getAirLoopHVACUnitarySystems[0]
    zone = unitary_system.controllingZoneorThermostatLocation.get
    year = model.getYearDescription.assumedYear

    # Check heating season
    start_day_num = Calendar.get_day_num_from_month_day(year, seasons_heating_begin_month, seasons_heating_begin_day)
    end_day_num = Calendar.get_day_num_from_month_day(year, seasons_heating_end_month, seasons_heating_end_day)
    start_date = OpenStudio::Date::fromDayOfYear(start_day_num, year)
    end_date = OpenStudio::Date::fromDayOfYear(end_day_num, year)
    heating_days = zone.sequentialHeatingFractionSchedule(zone.airLoopHVACTerminals[0]).get.to_ScheduleRuleset.get
    assert_equal(heating_days.scheduleRules.size, 3)
    start_dates = []
    end_dates = []
    heating_days.scheduleRules.each do |schedule_rule|
      next unless schedule_rule.daySchedule.values.include? 1

      start_dates.push(schedule_rule.startDate.get)
      end_dates.push(schedule_rule.endDate.get)
    end
    assert_includes(start_dates, start_date)
    assert_includes(end_dates, end_date)

    # Check cooling season
    start_day_num = Calendar.get_day_num_from_month_day(year, seasons_cooling_begin_month, seasons_cooling_begin_day)
    end_day_num = Calendar.get_day_num_from_month_day(year, seasons_cooling_end_month, seasons_cooling_end_day)
    start_date = OpenStudio::Date::fromDayOfYear(start_day_num, year)
    end_date = OpenStudio::Date::fromDayOfYear(end_day_num, year)
    cooling_days = zone.sequentialCoolingFractionSchedule(zone.airLoopHVACTerminals[0]).get.to_ScheduleRuleset.get
    assert_equal(cooling_days.scheduleRules.size, 3)
    cooling_days.scheduleRules.each do |schedule_rule|
      next unless schedule_rule.daySchedule.values.include? 1

      start_dates.push(schedule_rule.startDate.get)
      end_dates.push(schedule_rule.endDate.get)
    end
    assert_includes(start_dates, start_date)
    assert_includes(end_dates, end_date)
  end

  def test_crankcase_heater_watts
    args_hash = {}
    args_hash['hpxml_path'] = @tmp_hpxml_path
    hpxml, hpxml_bldg = _create_hpxml('base.xml')
    hpxml_bldg.cooling_systems[0].crankcase_heater_watts = 40.0
    XMLHelper.write_file(hpxml.to_doc, @tmp_hpxml_path)
    model, _hpxml, hpxml_bldg = _test_measure(args_hash)

    # Get HPXML values
    cooling_system = hpxml_bldg.cooling_systems[0]
    crankcase_heater_watts = cooling_system.crankcase_heater_watts

    # Check cooling coil
    clg_coil = model.getCoilCoolingDXSingleSpeeds[0]
    assert_in_epsilon(crankcase_heater_watts, clg_coil.crankcaseHeaterCapacity, 0.01)
  end

  def test_ceiling_fan
    args_hash = {}
    args_hash['hpxml_path'] = File.absolute_path(File.join(@sample_files_path, 'base-lighting-ceiling-fans.xml'))
    model, _hpxml, hpxml_bldg = _test_measure(args_hash)

    # Get HPXML values
    hvac_control = hpxml_bldg.hvac_controls[0]
    cooling_setpoint_temp = hvac_control.cooling_setpoint_temp
    ceiling_fan_cooling_setpoint_temp_offset = hvac_control.ceiling_fan_cooling_setpoint_temp_offset

    # Check ceiling fan months
    assert_equal(1, model.getThermostatSetpointDualSetpoints.size)
    thermostat = model.getThermostatSetpointDualSetpoints[0]

    cooling_schedule = thermostat.coolingSetpointTemperatureSchedule.get.to_ScheduleRuleset.get
    assert_equal(3, cooling_schedule.scheduleRules.size)

    rule = cooling_schedule.scheduleRules[1] # cooling months
    assert_equal(6, rule.startDate.get.monthOfYear.value)
    assert_equal(1, rule.startDate.get.dayOfMonth)
    assert_equal(9, rule.endDate.get.monthOfYear.value)
    assert_equal(30, rule.endDate.get.dayOfMonth)
    day_schedule = rule.daySchedule
    values = day_schedule.values
    assert_equal(1, values.size)
    assert_in_epsilon(cooling_setpoint_temp + ceiling_fan_cooling_setpoint_temp_offset, UnitConversions.convert(values[0], 'C', 'F'), 0.01)
  end

  def test_operational_0_occupants
    args_hash = {}
    args_hash['hpxml_path'] = @tmp_hpxml_path
    hpxml, hpxml_bldg = _create_hpxml('base-residents-0.xml')
    hpxml_bldg.ceiling_fans.add(id: "CeilingFan#{hpxml_bldg.ceiling_fans.size + 1}")
    hpxml_bldg.hvac_controls[0].ceiling_fan_cooling_setpoint_temp_offset = 2.0
    XMLHelper.write_file(hpxml.to_doc, @tmp_hpxml_path)
    model, _hpxml, _hpxml_bldg = _test_measure(args_hash)

    # Get HPXML values
    hvac_control = hpxml_bldg.hvac_controls[0]
    cooling_setpoint_temp = hvac_control.cooling_setpoint_temp

    # Check ceiling fan months
    assert_equal(1, model.getThermostatSetpointDualSetpoints.size)
    thermostat = model.getThermostatSetpointDualSetpoints[0]

    cooling_schedule = thermostat.coolingSetpointTemperatureSchedule.get.to_ScheduleRuleset.get
    assert_equal(1, cooling_schedule.scheduleRules.size)

    rule = cooling_schedule.scheduleRules[0] # year-round setpoints
    day_schedule = rule.daySchedule
    values = day_schedule.values
    assert_equal(1, values.size)
    assert_in_epsilon(cooling_setpoint_temp, UnitConversions.convert(values[0], 'C', 'F'), 0.01)
  end

  def _test_measure(args_hash)
    # create an instance of the measure
    measure = HPXMLtoOpenStudio.new

    runner = OpenStudio::Measure::OSRunner.new(OpenStudio::WorkflowJSON.new)
    model = OpenStudio::Model::Model.new

    # get arguments
    args_hash['output_dir'] = File.dirname(__FILE__)
    arguments = measure.arguments(model)
    argument_map = OpenStudio::Measure.convertOSArgumentVectorToMap(arguments)

    # populate argument with specified hash value if specified
    arguments.each do |arg|
      temp_arg_var = arg.clone
      if args_hash.has_key?(arg.name)
        assert(temp_arg_var.setValue(args_hash[arg.name]))
      end
      argument_map[arg.name] = temp_arg_var
    end

    # run the measure
    measure.run(model, runner, argument_map)
    result = runner.result

    # show the output
    show_output(result) unless result.value.valueName == 'Success'

    # assert that it ran correctly
    assert_equal('Success', result.value.valueName)

    hpxml = HPXML.new(hpxml_path: args_hash['hpxml_path'])

    File.delete(File.join(File.dirname(__FILE__), 'in.xml'))

    return model, hpxml, hpxml.buildings[0]
  end

  def _check_install_quality_multispeed_ratio(hpxml_clg_sys, model, hpxml_htg_sys = nil)
    charge_defect = hpxml_clg_sys.charge_defect_ratio
    fan_watts_cfm = hpxml_clg_sys.fan_watts_per_cfm

    # model objects:
    # Unitary system
    assert_equal(1, model.getAirLoopHVACUnitarySystems.size)
    unitary_system = model.getAirLoopHVACUnitarySystems[0]
    perf = unitary_system.designSpecificationMultispeedObject.get.to_UnitarySystemPerformanceMultispeed.get
    clg_ratios = perf.supplyAirflowRatioFields.map { |field| field.coolingRatio.get }
    cooling_cfm = UnitConversions.convert(unitary_system.supplyAirFlowRateDuringCoolingOperation.get, 'm^3/s', 'cfm')

    # Cooling coil
    assert_equal(1, model.getCoilCoolingDXMultiSpeeds.size)
    clg_coil = model.getCoilCoolingDXMultiSpeeds[0]
    rated_airflow_cfm_clg = []
    clg_coil.stages.each do |stage|
      rated_airflow_cfm_clg << UnitConversions.convert(stage.ratedAirFlowRate.get, 'm^3/s', 'cfm')
    end

    # Fan
    fan = unitary_system.supplyFan.get.to_FanSystemModel.get
    assert_in_epsilon(fan_watts_cfm, UnitConversions.convert(fan.electricPowerPerUnitFlowRate, 'cfm', 'm^3/s'), 0.01)

    # Check installation quality EMS
    program_values = get_ems_values(model.getEnergyManagementSystemPrograms, "#{unitary_system.name} install quality program")
    clg_speed_cfms = clg_ratios.map { |ratio| cooling_cfm * ratio }
    assert_in_epsilon(program_values['F_CH'].sum, charge_defect, 0.01)
    assert_in_epsilon(program_values['FF_AF_clg'].sum, clg_speed_cfms.zip(rated_airflow_cfm_clg).map { |cfm, rated_cfm| cfm / rated_cfm }.sum, 0.01)
    if not hpxml_htg_sys.nil?
      heating_cfm = UnitConversions.convert(unitary_system.supplyAirFlowRateDuringHeatingOperation.get, 'm^3/s', 'cfm')
      htg_ratios = perf.supplyAirflowRatioFields.map { |field| field.heatingRatio.get }

      # Heating coil
      assert_equal(1, model.getCoilHeatingDXMultiSpeeds.size)
      htg_coil = model.getCoilHeatingDXMultiSpeeds[0]
      rated_airflow_cfm_htg = []
      htg_coil.stages.each do |stage|
        rated_airflow_cfm_htg << UnitConversions.convert(stage.ratedAirFlowRate.get, 'm^3/s', 'cfm')
      end

      htg_speed_cfms = htg_ratios.map { |ratio| heating_cfm * ratio }
      assert_in_epsilon(program_values['FF_AF_htg'].sum, htg_speed_cfms.zip(rated_airflow_cfm_htg).map { |cfm, rated_cfm| cfm / rated_cfm }.sum, 0.01)
    end

    return program_values
  end

  def _check_max_power_ratio_EMS_multispeed(model, htg_capacities, htg_cops, clg_capacities, clg_cops, num_sys = 1, sys_i = 0)
    # model objects:
    # Unitary system
    assert_equal(num_sys, model.getAirLoopHVACUnitarySystems.size)
    unitary_system = model.getAirLoopHVACUnitarySystems[sys_i]

    # Check max power ratio EMS
    index = 0
    program_values = get_ems_values(model.getEnergyManagementSystemPrograms, "#{unitary_system.name} max power ratio program", true)
    if not htg_capacities.nil?
      # two coils, two sets of values
      assert_equal(2, program_values['rated_eir_0'].size)
      assert_equal(2, program_values['rated_eir_1'].size)
      assert_equal(2, program_values['rated_eir_2'].size)
      assert_equal(2, program_values['rt_capacity_0'].size)
      assert_equal(2, program_values['rt_capacity_1'].size)
      assert_equal(2, program_values['rt_capacity_2'].size)
      assert_in_epsilon(1.0 / program_values['rated_eir_0'][index], htg_cops[0], 0.01) unless htg_cops[0].nil?
      assert_in_epsilon(1.0 / program_values['rated_eir_1'][index], htg_cops[1], 0.01) unless htg_cops[1].nil?
      assert_in_epsilon(1.0 / program_values['rated_eir_2'][index], htg_cops[2], 0.01) unless htg_cops[2].nil?
      assert_in_epsilon(program_values['rt_capacity_0'][index], htg_capacities[0], 0.01) unless htg_capacities[0].nil?
      assert_in_epsilon(program_values['rt_capacity_1'][index], htg_capacities[1], 0.01) unless htg_capacities[1].nil?
      assert_in_epsilon(program_values['rt_capacity_2'][index], htg_capacities[2], 0.01) unless htg_capacities[3].nil?
      index += 1
    else
      assert_equal(1, program_values['rated_eir_0'].size)
      assert_equal(1, program_values['rated_eir_1'].size)
      assert_equal(1, program_values['rated_eir_2'].size)
      assert_equal(1, program_values['rt_capacity_0'].size)
      assert_equal(1, program_values['rt_capacity_1'].size)
      assert_equal(1, program_values['rt_capacity_2'].size)
    end
    assert_in_epsilon(1.0 / program_values['rated_eir_0'][index], clg_cops[0], 0.01) unless clg_cops[0].nil?
    assert_in_epsilon(1.0 / program_values['rated_eir_1'][index], clg_cops[1], 0.01) unless clg_cops[1].nil?
    assert_in_epsilon(1.0 / program_values['rated_eir_2'][index], clg_cops[2], 0.01) unless clg_cops[2].nil?
    assert_in_epsilon(program_values['rt_capacity_0'][index], clg_capacities[0], 0.01) unless clg_capacities[0].nil?
    assert_in_epsilon(program_values['rt_capacity_1'][index], clg_capacities[1], 0.01) unless clg_capacities[1].nil?
    assert_in_epsilon(program_values['rt_capacity_2'][index], clg_capacities[2], 0.01) unless clg_capacities[2].nil?

    return program_values
  end

  def _check_onoff_thermostat_EMS(model, clg_or_htg_coil, c1_cap, c2_cap, c3_cap, c1_eir, c2_eir, c3_eir)
    # Check max power ratio EMS
    program_values = get_ems_values(model.getEnergyManagementSystemPrograms, "#{clg_or_htg_coil.name} cycling degradation program", true)
    assert_in_epsilon(program_values['c_1_cap'].sum, c1_cap, 0.01)
    assert_in_epsilon(program_values['c_2_cap'].sum, c2_cap, 0.01)
    assert_in_epsilon(program_values['c_3_cap'].sum, c3_cap, 0.01)
    assert_in_epsilon(program_values['c_1_eir'].sum, c1_eir, 0.01)
    assert_in_epsilon(program_values['c_2_eir'].sum, c2_eir, 0.01)
    assert_in_epsilon(program_values['c_3_eir'].sum, c3_eir, 0.01)
    # Other equations to complicated to check (contains functions, variables, or "()")

    return program_values
  end

  def _check_defrost(model, htg_coil, supp_capacity, supp_efficiency, backup_fuel, defrost_time_fraction, defrost_power, q_dot = nil, pan_heater_watts = 150.0, num_of_ems = 1)
    # Check Other equipment inputs
    defrost_heat_load_oe = model.getOtherEquipments.select { |oe| oe.additionalProperties.getFeatureAsString('ObjectType').to_s == Constants::ObjectTypeHPDefrostHeatLoad }
    assert_equal(num_of_ems, defrost_heat_load_oe.size)
    assert_equal(0, defrost_heat_load_oe[0].otherEquipmentDefinition.fractionRadiant)
    assert_equal(0, defrost_heat_load_oe[0].otherEquipmentDefinition.fractionLatent)
    assert_equal(0, defrost_heat_load_oe[0].otherEquipmentDefinition.fractionLost)
    defrost_supp_heat_energy_oe = model.getOtherEquipments.select { |oe| oe.endUseSubcategory.start_with? Constants::ObjectTypeHPDefrostSupplHeat }
    assert_equal(num_of_ems, defrost_supp_heat_energy_oe.size)
    assert_equal(0, defrost_supp_heat_energy_oe[0].otherEquipmentDefinition.fractionRadiant)
    assert_equal(0, defrost_supp_heat_energy_oe[0].otherEquipmentDefinition.fractionLatent)
    assert_in_epsilon(1.0, defrost_supp_heat_energy_oe[0].otherEquipmentDefinition.fractionLost, 0.01)
    assert(backup_fuel == defrost_supp_heat_energy_oe[0].fuelType.to_s)

    # Check heating coil defrost inputs
    assert(htg_coil.defrostStrategy == 'Resistive')
    assert_in_epsilon(htg_coil.defrostTimePeriodFraction, defrost_time_fraction, 0.01)
    assert_in_delta(htg_coil.resistiveDefrostHeaterCapacity.get, defrost_power, 1.0)

    # Check EMS
    program_values = get_ems_values(model.getEnergyManagementSystemPrograms, "#{htg_coil.name} defrost program")
    assert_in_epsilon(program_values['q_dot_defrost'].sum, q_dot, 0.01) unless q_dot.nil?
    assert_in_epsilon(program_values['supp_capacity'].sum, supp_capacity, 0.01)
    assert_in_epsilon(program_values['supp_efficiency'].sum, supp_efficiency, 0.01)
    pan_heater_act_name = program_values.keys.find { |k| k.include? 'pan_heater_energy_act' }
    assert_equal(pan_heater_watts, program_values[pan_heater_act_name][0])
    assert(!program_values.empty?)
  end

  def _check_ghp_standard(model, heat_pump, clg_cop, htg_cop, soil_density, soil_surface_temp_amps, phase_shift_temp_amps)
    clg_capacity = UnitConversions.convert(heat_pump.cooling_capacity, 'Btu/hr', 'W')
    htg_capacity = UnitConversions.convert(heat_pump.heating_capacity, 'Btu/hr', 'W')

    # Check cooling coil
    assert_equal(1, model.getCoilCoolingWaterToAirHeatPumpEquationFits.size)
    clg_coil = model.getCoilCoolingWaterToAirHeatPumpEquationFits[0]
    assert_in_epsilon(clg_cop, clg_coil.ratedCoolingCoefficientofPerformance, 0.01)
    assert_in_epsilon(clg_capacity, clg_coil.ratedTotalCoolingCapacity.get, 0.01)
    assert_in_epsilon(0.708, clg_coil.ratedSensibleCoolingCapacity.get / clg_coil.ratedTotalCoolingCapacity.get, 0.01)
    assert_in_epsilon(0.566, clg_coil.ratedAirFlowRate.get, 0.01)

    # Check heating coil
    assert_equal(1, model.getCoilHeatingWaterToAirHeatPumpEquationFits.size)
    htg_coil = model.getCoilHeatingWaterToAirHeatPumpEquationFits[0]
    assert_in_epsilon(htg_cop, htg_coil.ratedHeatingCoefficientofPerformance, 0.01)
    assert_in_epsilon(htg_capacity, htg_coil.ratedHeatingCapacity.get, 0.01)
    assert_in_epsilon(0.566, htg_coil.ratedAirFlowRate.get, 0.01)

    # Check EMS
    assert_equal(1, model.getAirLoopHVACUnitarySystems.size)
    unitary_system = model.getAirLoopHVACUnitarySystems[0]
    program_values = get_ems_values(model.getEnergyManagementSystemPrograms, "#{unitary_system.name} install quality program")
    assert(program_values.empty?) # Check no EMS program

    # Check ghx
    assert(1, model.getGroundHeatExchangerVerticals.size)
    ghx = model.getGroundHeatExchangerVerticals[0]

    # Check xing
    assert(1, model.getSiteGroundTemperatureUndisturbedXings.size)
    xing = model.getSiteGroundTemperatureUndisturbedXings[0]
    assert_in_epsilon(ghx.groundThermalConductivity.get, xing.soilThermalConductivity, 0.01)
    assert_in_epsilon(soil_density, xing.soilDensity, 0.01)
    assert_in_epsilon(ghx.groundThermalHeatCapacity.get / xing.soilDensity, xing.soilSpecificHeat, 0.01)
    assert_in_epsilon(ghx.groundTemperature.get, xing.averageSoilSurfaceTemperature, 0.01)
    assert_in_epsilon(soil_surface_temp_amps[0], xing.soilSurfaceTemperatureAmplitude1, 0.01)
    assert_in_epsilon(soil_surface_temp_amps[1], xing.soilSurfaceTemperatureAmplitude2, 0.01)
    assert_in_epsilon(phase_shift_temp_amps[0], xing.phaseShiftofTemperatureAmplitude1, 0.01)
    assert_in_epsilon(phase_shift_temp_amps[1], xing.phaseShiftofTemperatureAmplitude2, 0.01)
  end

  def _check_ghp_experimental(model, heat_pump, clg_capacities, htg_capacities, clg_cops, htg_cops, soil_density, soil_surface_temp_amps, phase_shift_temp_amps)
    # Check cooling coil
    assert_equal(1, model.getCoilCoolingWaterToAirHeatPumpVariableSpeedEquationFits.size)
    clg_coil = model.getCoilCoolingWaterToAirHeatPumpVariableSpeedEquationFits[0]
    clg_cops.each_with_index do |clg_cop, i|
      assert_in_epsilon(clg_cop, clg_coil.speeds[i].referenceUnitGrossRatedCoolingCOP, 0.01)
      assert_in_epsilon(clg_capacities[i], clg_coil.speeds[i].referenceUnitGrossRatedTotalCoolingCapacity, 0.01)
    end

    # Check heating coil
    assert_equal(1, model.getCoilHeatingWaterToAirHeatPumpVariableSpeedEquationFits.size)
    htg_coil = model.getCoilHeatingWaterToAirHeatPumpVariableSpeedEquationFits[0]
    htg_cops.each_with_index do |htg_cop, i|
      assert_in_epsilon(htg_cop, htg_coil.speeds[i].referenceUnitGrossRatedHeatingCOP, 0.01)
      assert_in_epsilon(htg_capacities[i], htg_coil.speeds[i].referenceUnitGrossRatedHeatingCapacity, 0.01)
    end

    assert_equal(1, model.getAirLoopHVACUnitarySystems.size)
    unitary_system = model.getAirLoopHVACUnitarySystems[0]

    assert_equal(2, model.getPumpVariableSpeeds.size) # 1 for dhw, 1 for ghp
    pump = model.getPumpVariableSpeeds.find { |pump| pump.name.get.include? Constants::ObjectTypeGroundSourceHeatPump }
    assert_equal(EPlus::PumpControlTypeIntermittent, pump.pumpControlType)
    # Check EMS
    program_values = get_ems_values(model.getEnergyManagementSystemPrograms, "#{unitary_system.name} install quality program")
    assert(program_values.empty?) # Check no EMS program
    if heat_pump.compressor_type == HPXML::HVACCompressorTypeVariableSpeed
      program_values = get_ems_values(model.getEnergyManagementSystemPrograms, "#{pump.name} mfr program")
      assert_in_epsilon(program_values['max_vfr_htg'].sum, htg_coil.ratedWaterFlowRateAtSelectedNominalSpeedLevel.get, 0.01)
      assert_in_epsilon(program_values['max_vfr_clg'].sum, clg_coil.ratedWaterFlowRateAtSelectedNominalSpeedLevel.get, 0.01)
    end

    # Check ghx
    assert(1, model.getGroundHeatExchangerVerticals.size)
    ghx = model.getGroundHeatExchangerVerticals[0]

    # Check xing
    assert(1, model.getSiteGroundTemperatureUndisturbedXings.size)
    xing = model.getSiteGroundTemperatureUndisturbedXings[0]
    assert_in_epsilon(ghx.groundThermalConductivity.get, xing.soilThermalConductivity, 0.01)
    assert_in_epsilon(soil_density, xing.soilDensity, 0.01)
    assert_in_epsilon(ghx.groundThermalHeatCapacity.get / xing.soilDensity, xing.soilSpecificHeat, 0.01)
    assert_in_epsilon(ghx.groundTemperature.get, xing.averageSoilSurfaceTemperature, 0.01)
    assert_in_epsilon(soil_surface_temp_amps[0], xing.soilSurfaceTemperatureAmplitude1, 0.01)
    assert_in_epsilon(soil_surface_temp_amps[1], xing.soilSurfaceTemperatureAmplitude2, 0.01)
    assert_in_epsilon(phase_shift_temp_amps[0], xing.phaseShiftofTemperatureAmplitude1, 0.01)
    assert_in_epsilon(phase_shift_temp_amps[1], xing.phaseShiftofTemperatureAmplitude2, 0.01)
  end

  def _create_hpxml(hpxml_name)
    hpxml = HPXML.new(hpxml_path: File.join(@sample_files_path, hpxml_name))
    return hpxml, hpxml.buildings[0]
  end
end<|MERGE_RESOLUTION|>--- conflicted
+++ resolved
@@ -1031,13 +1031,8 @@
     # Check heating coil
     assert_equal(1, model.getCoilHeatingDXMultiSpeeds.size)
     htg_coil = model.getCoilHeatingDXMultiSpeeds[0]
-<<<<<<< HEAD
     assert_equal(3, htg_coil.stages.size)
     expected_htg_cops_47.each_with_index do |cop, i|
-=======
-    assert_equal(2, htg_coil.stages.size)
-    [4.41, 3.74].each_with_index do |cop, i|
->>>>>>> 1187602d
       assert_in_epsilon(cop, htg_coil.stages[i].grossRatedHeatingCOP, 0.01)
     end
     expected_htg_capacities_47.each_with_index do |htg_capacity, i|
@@ -1131,59 +1126,6 @@
     assert(program_values.empty?) # Check no EMS program
   end
 
-<<<<<<< HEAD
-=======
-  def test_air_to_air_heat_pump_var_speed_max_power_ratio
-    args_hash = {}
-    args_hash['hpxml_path'] = File.absolute_path(File.join(@sample_files_path, 'base-hvac-air-to-air-heat-pump-var-speed-research-features.xml'))
-    model, _hpxml, _hpxml_bldg = _test_measure(args_hash)
-
-    # Check cooling coil
-    assert_equal(1, model.getCoilCoolingDXMultiSpeeds.size)
-    clg_coil = model.getCoilCoolingDXMultiSpeeds[0]
-    assert_equal(2, clg_coil.stages.size)
-
-    # Check heating coil
-    assert_equal(1, model.getCoilHeatingDXMultiSpeeds.size)
-    htg_coil = model.getCoilHeatingDXMultiSpeeds[0]
-    assert_equal(2, htg_coil.stages.size)
-
-    # Check supp heating coil
-    assert_equal(1, model.getCoilHeatingElectrics.size)
-
-    # Check EMS
-    assert_equal(1, model.getAirLoopHVACUnitarySystems.size)
-    _check_max_power_ratio_EMS_multispeed(model, 3875.80, 4.41, 10634.05, 3.74, 4169.30, 5.39, 10752.98, 4.77)
-
-    # two systems
-    args_hash = {}
-    args_hash['hpxml_path'] = File.absolute_path(File.join(@sample_files_path, 'base-hvac-air-to-air-heat-pump-var-speed-max-power-ratio-schedule-two-systems.xml'))
-    model, _hpxml = _test_measure(args_hash)
-
-    # Check cooling coil
-    assert_equal(2, model.getCoilCoolingDXMultiSpeeds.size)
-    clg_coil_1 = model.getCoilCoolingDXMultiSpeeds[0]
-    assert_equal(2, clg_coil_1.stages.size)
-    clg_coil_2 = model.getCoilCoolingDXMultiSpeeds[0]
-    assert_equal(2, clg_coil_2.stages.size)
-
-    # Check heating coil
-    assert_equal(2, model.getCoilHeatingDXMultiSpeeds.size)
-    htg_coil_1 = model.getCoilHeatingDXMultiSpeeds[0]
-    assert_equal(2, htg_coil_1.stages.size)
-    htg_coil_2 = model.getCoilHeatingDXMultiSpeeds[0]
-    assert_equal(2, htg_coil_2.stages.size)
-
-    # Check supp heating coil
-    assert_equal(2, model.getCoilHeatingElectrics.size)
-
-    # Check EMS
-    assert_equal(2, model.getAirLoopHVACUnitarySystems.size)
-    _check_max_power_ratio_EMS_multispeed(model, 3875.80, 4.41, 10634.05, 3.74, 4169.30, 5.39, 10752.98, 4.77, 2, 0)
-    _check_max_power_ratio_EMS_multispeed(model, 3875.80, 4.41, 10634.05, 3.74, 4169.30, 5.39, 10752.98, 4.77, 2, 1)
-  end
-
->>>>>>> 1187602d
   def test_air_to_air_heat_pump_1_speed_onoff_thermostat
     args_hash = {}
     args_hash['hpxml_path'] = File.absolute_path(File.join(@sample_files_path, 'base-hvac-air-to-air-heat-pump-1-speed-research-features.xml'))
@@ -1417,7 +1359,7 @@
     # Values for [min, rated, max] speeds
     expected_clg_cops_95 = [5.67, 3.97, 3.71]
     expected_clg_capacities_95 = [2838, 10709, 11490]
-    expected_htg_cops_47 = [4.63, 3.78, 3.57]
+    expected_htg_cops_47 = [4.28, 3.47, 3.27]
     expected_htg_capacities_47 = [3156, 10392, 11408]
     expected_c_d = 0.4
 
@@ -1437,70 +1379,6 @@
     assert_in_epsilon(clg_coil.stages[0].partLoadFractionCorrelationCurve.to_CurveQuadratic.get.coefficient1Constant, 1.0 - expected_c_d, 0.01)
     assert_in_epsilon(clg_coil.stages[0].partLoadFractionCorrelationCurve.to_CurveQuadratic.get.coefficient2x, expected_c_d, 0.01)
     assert_in_epsilon(clg_coil.stages[0].partLoadFractionCorrelationCurve.to_CurveQuadratic.get.coefficient3xPOW2, 0.0, 0.01)
-
-    # Check heating coil
-    assert_equal(1, model.getCoilHeatingDXMultiSpeeds.size)
-    htg_coil = model.getCoilHeatingDXMultiSpeeds[0]
-<<<<<<< HEAD
-    assert_equal(3, htg_coil.stages.size)
-    expected_htg_cops_47.each_with_index do |cop, i|
-=======
-    assert_equal(2, htg_coil.stages.size)
-    [4.34, 3.10].each_with_index do |cop, i|
->>>>>>> 1187602d
-      assert_in_epsilon(cop, htg_coil.stages[i].grossRatedHeatingCOP, 0.01)
-    end
-    expected_htg_capacities_47.each_with_index do |htg_capacity, i|
-      assert_in_epsilon(htg_capacity, htg_coil.stages[i].grossRatedHeatingCapacity.get, 0.01)
-    end
-    assert_in_epsilon(htg_coil.stages[0].partLoadFractionCorrelationCurve.to_CurveQuadratic.get.coefficient1Constant, 1.0 - expected_c_d, 0.01)
-    assert_in_epsilon(htg_coil.stages[0].partLoadFractionCorrelationCurve.to_CurveQuadratic.get.coefficient2x, expected_c_d, 0.01)
-    assert_in_epsilon(htg_coil.stages[0].partLoadFractionCorrelationCurve.to_CurveQuadratic.get.coefficient3xPOW2, 0.0, 0.01)
-
-    # Check supp heating coil
-    assert_equal(0, model.getCoilHeatingElectrics.size)
-
-    # Check EMS
-    assert_equal(1, model.getAirLoopHVACUnitarySystems.size)
-    unitary_system = model.getAirLoopHVACUnitarySystems[0]
-    program_values = get_ems_values(model.getEnergyManagementSystemPrograms, "#{unitary_system.name} install quality program")
-    assert(program_values.empty?) # Check no EMS program
-  end
-
-  def test_mini_split_heat_pump_ducted
-    args_hash = {}
-    args_hash['hpxml_path'] = File.absolute_path(File.join(@sample_files_path, 'base-hvac-mini-split-heat-pump-ducted.xml'))
-    model, _hpxml, hpxml_bldg = _test_measure(args_hash)
-
-    # Get HPXML values
-    heat_pump = hpxml_bldg.heat_pumps[0]
-    backup_efficiency = heat_pump.backup_heating_efficiency_percent
-    backup_capacity = UnitConversions.convert(heat_pump.backup_heating_capacity, 'Btu/hr', 'W')
-
-    # Values for [min, rated, max] speeds
-    expected_clg_cops_95 = [5.35, 4.11, 3.85]
-    expected_clg_capacities_95 = [2957, 10819, 11620]
-    expected_htg_cops_47 = [4.34, 3.62, 3.42]
-    expected_htg_capacities_47 = [3151, 10282, 11269]
-    expected_c_d = 0.4
-
-    # Check cooling coil
-    assert_equal(1, model.getCoilCoolingDXMultiSpeeds.size)
-    clg_coil = model.getCoilCoolingDXMultiSpeeds[0]
-    assert_equal(3, clg_coil.stages.size)
-    expected_clg_cops_95.each_with_index do |cop, i|
-      assert_in_epsilon(cop, clg_coil.stages[i].grossRatedCoolingCOP, 0.01)
-    end
-    expected_clg_capacities_95.each_with_index do |clg_capacity, i|
-      assert_in_epsilon(clg_capacity, clg_coil.stages[i].grossRatedTotalCoolingCapacity.get, 0.01)
-    end
-    clg_coil.stages.each do |stage|
-      assert_equal(0.708, stage.grossRatedSensibleHeatRatio.get)
-    end
-    assert_in_epsilon(clg_coil.stages[0].partLoadFractionCorrelationCurve.to_CurveQuadratic.get.coefficient1Constant, 1.0 - expected_c_d, 0.01)
-    assert_in_epsilon(clg_coil.stages[0].partLoadFractionCorrelationCurve.to_CurveQuadratic.get.coefficient2x, expected_c_d, 0.01)
-    assert_in_epsilon(clg_coil.stages[0].partLoadFractionCorrelationCurve.to_CurveQuadratic.get.coefficient3xPOW2, 0.0, 0.01)
-
 
     # Check heating coil
     assert_equal(1, model.getCoilHeatingDXMultiSpeeds.size)
@@ -1517,36 +1395,31 @@
     assert_in_epsilon(htg_coil.stages[0].partLoadFractionCorrelationCurve.to_CurveQuadratic.get.coefficient3xPOW2, 0.0, 0.01)
 
     # Check supp heating coil
-    assert_equal(1, model.getCoilHeatingElectrics.size)
-    supp_htg_coil = model.getCoilHeatingElectrics[0]
-    assert_in_epsilon(backup_efficiency, supp_htg_coil.efficiency, 0.01)
-    assert_in_epsilon(backup_capacity, supp_htg_coil.nominalCapacity.get, 0.01)
+    assert_equal(0, model.getCoilHeatingElectrics.size)
 
     # Check EMS
     assert_equal(1, model.getAirLoopHVACUnitarySystems.size)
     unitary_system = model.getAirLoopHVACUnitarySystems[0]
     program_values = get_ems_values(model.getEnergyManagementSystemPrograms, "#{unitary_system.name} install quality program")
     assert(program_values.empty?) # Check no EMS program
-
-    # Test w/ max power ratio
-
-    args_hash = {}
-    args_hash['hpxml_path'] = File.absolute_path(File.join(@sample_files_path, 'base-hvac-mini-split-heat-pump-ducted-max-power-ratio-schedule.xml'))
-    model, _hpxml = _test_measure(args_hash)
-
-    _check_max_power_ratio_EMS_multispeed(model, expected_htg_capacities_47, expected_htg_cops_47, expected_clg_capacities_95, expected_clg_cops_95)
-  end
-
-  def test_mini_split_heat_pump_ductless_detailed_performance
-    args_hash = {}
-    args_hash['hpxml_path'] = File.absolute_path(File.join(@sample_files_path, 'base-hvac-mini-split-heat-pump-ductless-detailed-performance.xml'))
-    model, _hpxml = _test_measure(args_hash)
+  end
+
+  def test_mini_split_heat_pump_ducted
+    args_hash = {}
+    args_hash['hpxml_path'] = File.absolute_path(File.join(@sample_files_path, 'base-hvac-mini-split-heat-pump-ducted.xml'))
+    model, _hpxml, hpxml_bldg = _test_measure(args_hash)
+
+    # Get HPXML values
+    heat_pump = hpxml_bldg.heat_pumps[0]
+    backup_efficiency = heat_pump.backup_heating_efficiency_percent
+    backup_capacity = UnitConversions.convert(heat_pump.backup_heating_capacity, 'Btu/hr', 'W')
 
     # Values for [min, rated, max] speeds
-    expected_clg_cops_95 = [3.77, 2.67, 2.63]
-    expected_clg_capacities_95 = [2669, 10674, 10795]
-    expected_htg_cops_47 = [3.49, 2.78, 2.92]
-    expected_htg_capacities_47 = [3337, 10992, 13185]
+    expected_clg_cops_95 = [5.35, 4.11, 3.85]
+    expected_clg_capacities_95 = [2957, 10819, 11620]
+    expected_htg_cops_47 = [4.04, 3.34, 3.15]
+    expected_htg_capacities_47 = [3151, 10282, 11269]
+    expected_c_d = 0.4
 
     # Check cooling coil
     assert_equal(1, model.getCoilCoolingDXMultiSpeeds.size)
@@ -1561,6 +1434,10 @@
     clg_coil.stages.each do |stage|
       assert_equal(0.708, stage.grossRatedSensibleHeatRatio.get)
     end
+    assert_in_epsilon(clg_coil.stages[0].partLoadFractionCorrelationCurve.to_CurveQuadratic.get.coefficient1Constant, 1.0 - expected_c_d, 0.01)
+    assert_in_epsilon(clg_coil.stages[0].partLoadFractionCorrelationCurve.to_CurveQuadratic.get.coefficient2x, expected_c_d, 0.01)
+    assert_in_epsilon(clg_coil.stages[0].partLoadFractionCorrelationCurve.to_CurveQuadratic.get.coefficient3xPOW2, 0.0, 0.01)
+
 
     # Check heating coil
     assert_equal(1, model.getCoilHeatingDXMultiSpeeds.size)
@@ -1572,19 +1449,75 @@
     expected_htg_capacities_47.each_with_index do |htg_capacity, i|
       assert_in_epsilon(htg_capacity, htg_coil.stages[i].grossRatedHeatingCapacity.get, 0.01)
     end
+    assert_in_epsilon(htg_coil.stages[0].partLoadFractionCorrelationCurve.to_CurveQuadratic.get.coefficient1Constant, 1.0 - expected_c_d, 0.01)
+    assert_in_epsilon(htg_coil.stages[0].partLoadFractionCorrelationCurve.to_CurveQuadratic.get.coefficient2x, expected_c_d, 0.01)
+    assert_in_epsilon(htg_coil.stages[0].partLoadFractionCorrelationCurve.to_CurveQuadratic.get.coefficient3xPOW2, 0.0, 0.01)
 
     # Check supp heating coil
-    assert_equal(0, model.getCoilHeatingElectrics.size)
+    assert_equal(1, model.getCoilHeatingElectrics.size)
+    supp_htg_coil = model.getCoilHeatingElectrics[0]
+    assert_in_epsilon(backup_efficiency, supp_htg_coil.efficiency, 0.01)
+    assert_in_epsilon(backup_capacity, supp_htg_coil.nominalCapacity.get, 0.01)
 
     # Check EMS
     assert_equal(1, model.getAirLoopHVACUnitarySystems.size)
-<<<<<<< HEAD
     unitary_system = model.getAirLoopHVACUnitarySystems[0]
     program_values = get_ems_values(model.getEnergyManagementSystemPrograms, "#{unitary_system.name} install quality program")
     assert(program_values.empty?) # Check no EMS program
-=======
-    _check_max_power_ratio_EMS_multispeed(model, 3304.36, 4.39, 10634.05, 3.74, 4169.30, 4.64, 10752.98, 4.07)
->>>>>>> 1187602d
+
+    # Test w/ max power ratio
+
+    args_hash = {}
+    args_hash['hpxml_path'] = File.absolute_path(File.join(@sample_files_path, 'base-hvac-mini-split-heat-pump-ducted-max-power-ratio-schedule.xml'))
+    model, _hpxml = _test_measure(args_hash)
+
+    _check_max_power_ratio_EMS_multispeed(model, expected_htg_capacities_47, expected_htg_cops_47, expected_clg_capacities_95, expected_clg_cops_95)
+  end
+
+  def test_mini_split_heat_pump_ductless_detailed_performance
+    args_hash = {}
+    args_hash['hpxml_path'] = File.absolute_path(File.join(@sample_files_path, 'base-hvac-mini-split-heat-pump-ductless-detailed-performance.xml'))
+    model, _hpxml = _test_measure(args_hash)
+
+    # Values for [min, rated, max] speeds
+    expected_clg_cops_95 = [3.77, 2.67, 2.63]
+    expected_clg_capacities_95 = [2669, 10674, 10795]
+    expected_htg_cops_47 = [3.49, 2.78, 2.92]
+    expected_htg_capacities_47 = [3337, 10992, 13185]
+
+    # Check cooling coil
+    assert_equal(1, model.getCoilCoolingDXMultiSpeeds.size)
+    clg_coil = model.getCoilCoolingDXMultiSpeeds[0]
+    assert_equal(3, clg_coil.stages.size)
+    expected_clg_cops_95.each_with_index do |cop, i|
+      assert_in_epsilon(cop, clg_coil.stages[i].grossRatedCoolingCOP, 0.01)
+    end
+    expected_clg_capacities_95.each_with_index do |clg_capacity, i|
+      assert_in_epsilon(clg_capacity, clg_coil.stages[i].grossRatedTotalCoolingCapacity.get, 0.01)
+    end
+    clg_coil.stages.each do |stage|
+      assert_equal(0.708, stage.grossRatedSensibleHeatRatio.get)
+    end
+
+    # Check heating coil
+    assert_equal(1, model.getCoilHeatingDXMultiSpeeds.size)
+    htg_coil = model.getCoilHeatingDXMultiSpeeds[0]
+    assert_equal(3, htg_coil.stages.size)
+    expected_htg_cops_47.each_with_index do |cop, i|
+      assert_in_epsilon(cop, htg_coil.stages[i].grossRatedHeatingCOP, 0.01)
+    end
+    expected_htg_capacities_47.each_with_index do |htg_capacity, i|
+      assert_in_epsilon(htg_capacity, htg_coil.stages[i].grossRatedHeatingCapacity.get, 0.01)
+    end
+
+    # Check supp heating coil
+    assert_equal(0, model.getCoilHeatingElectrics.size)
+
+    # Check EMS
+    assert_equal(1, model.getAirLoopHVACUnitarySystems.size)
+    unitary_system = model.getAirLoopHVACUnitarySystems[0]
+    program_values = get_ems_values(model.getEnergyManagementSystemPrograms, "#{unitary_system.name} install quality program")
+    assert(program_values.empty?) # Check no EMS program
   end
 
   def test_mini_split_air_conditioner
